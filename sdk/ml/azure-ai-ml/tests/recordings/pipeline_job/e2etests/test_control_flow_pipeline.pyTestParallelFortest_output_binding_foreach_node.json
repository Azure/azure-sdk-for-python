{
  "Entries": [
    {
      "RequestUri": "https://management.azure.com/subscriptions/00000000-0000-0000-0000-000000000/resourceGroups/00000/providers/Microsoft.MachineLearningServices/workspaces/00000?api-version=2022-10-01",
      "RequestMethod": "GET",
      "RequestHeaders": {
        "Accept": "application/json",
        "Accept-Encoding": "gzip, deflate",
        "Connection": "keep-alive",
<<<<<<< HEAD
        "User-Agent": "azure-ai-ml/1.5.0 azsdk-python-mgmt-machinelearningservices/0.1.0 Python/3.7.9 (Windows-10-10.0.22621-SP0)"
=======
        "User-Agent": "azure-ai-ml/1.5.0 azsdk-python-mgmt-machinelearningservices/0.1.0 Python/3.10.6 (Linux-5.15.79.1-microsoft-standard-WSL2-x86_64-with-glibc2.35)"
>>>>>>> ce9edaa6
      },
      "RequestBody": null,
      "StatusCode": 200,
      "ResponseHeaders": {
        "Cache-Control": "no-cache",
        "Content-Encoding": "gzip",
        "Content-Type": "application/json; charset=utf-8",
<<<<<<< HEAD
        "Date": "Thu, 23 Feb 2023 06:07:08 GMT",
        "Expires": "-1",
        "Pragma": "no-cache",
        "Request-Context": "appId=cid-v1:2d2e8e63-272e-4b3c-8598-4ee570a0e70d",
        "Server-Timing": "traceparent;desc=\u002200-1628d4f0b733f8a05ece5407762941f7-b14428c5610fd6c9-01\u0022",
=======
        "Date": "Tue, 21 Feb 2023 21:28:28 GMT",
        "Expires": "-1",
        "Pragma": "no-cache",
        "Request-Context": "appId=cid-v1:2d2e8e63-272e-4b3c-8598-4ee570a0e70d",
        "Server-Timing": "traceparent;desc=\u002200-a8b5091bf0b8de472feec8178515f8a6-720082bdc69e3a08-01\u0022",
>>>>>>> ce9edaa6
        "Strict-Transport-Security": "max-age=31536000; includeSubDomains",
        "Transfer-Encoding": "chunked",
        "Vary": [
          "Accept-Encoding",
          "Accept-Encoding"
        ],
<<<<<<< HEAD
        "x-aml-cluster": "vienna-eastus2-02",
        "X-Content-Type-Options": "nosniff",
        "x-ms-correlation-request-id": "875aaf5f-a9ae-4c50-85b1-5cc57fc4c9c8",
        "x-ms-ratelimit-remaining-subscription-reads": "11964",
        "x-ms-response-type": "standard",
        "x-ms-routing-request-id": "WESTUS2:20230223T060708Z:875aaf5f-a9ae-4c50-85b1-5cc57fc4c9c8",
        "x-request-time": "0.019"
=======
        "x-aml-cluster": "vienna-eastus-02",
        "X-Content-Type-Options": "nosniff",
        "x-ms-correlation-request-id": "a2ad7c69-6864-46ff-9341-2544e3541ab9",
        "x-ms-ratelimit-remaining-subscription-reads": "11993",
        "x-ms-response-type": "standard",
        "x-ms-routing-request-id": "CANADACENTRAL:20230221T212829Z:a2ad7c69-6864-46ff-9341-2544e3541ab9",
        "x-request-time": "0.121"
>>>>>>> ce9edaa6
      },
      "ResponseBody": {
        "id": "/subscriptions/00000000-0000-0000-0000-000000000/resourceGroups/00000/providers/Microsoft.MachineLearningServices/workspaces/00000",
        "name": "00000",
        "type": "Microsoft.MachineLearningServices/workspaces",
        "location": "eastus2",
        "tags": {},
        "etag": null,
        "properties": {
          "friendlyName": "00000",
          "description": "",
          "storageAccount": "/subscriptions/00000000-0000-0000-0000-000000000/resourceGroups/00000/providers/Microsoft.Storage/storageAccounts/saveorz2izv2bas",
          "keyVault": "/subscriptions/00000000-0000-0000-0000-000000000/resourceGroups/00000/providers/Microsoft.Keyvault/vaults/kvtest4k4d3fds6sjxs",
          "applicationInsights": "/subscriptions/00000000-0000-0000-0000-000000000/resourceGroups/00000/providers/Microsoft.insights/components/aiveorz2izv2bas",
          "hbiWorkspace": false,
          "tenantId": "72f988bf-86f1-41af-91ab-2d7cd011db47",
          "imageBuildCompute": null,
          "provisioningState": "Succeeded",
          "v1LegacyMode": false,
          "softDeleteEnabled": false,
          "containerRegistry": "/subscriptions/00000000-0000-0000-0000-000000000/resourceGroups/00000/providers/Microsoft.ContainerRegistry/registries/crveorz2izv2bas",
          "notebookInfo": {
            "resourceId": "0000000-0000-0000-0000-000000000000",
            "fqdn": "ml-sdkvnextcli-eastus2-2d1e66ae-85e3-42c0-be91-34de66397f26.eastus2.notebooks.azure.net",
            "isPrivateLinkEnabled": false,
            "notebookPreparationError": null
          },
<<<<<<< HEAD
          "storageHnsEnabled": false,
          "workspaceId": "2d1e66ae-85e3-42c0-be91-34de66397f26",
          "linkedModelInventoryArmId": null,
          "privateLinkCount": 0,
          "publicNetworkAccess": "Enabled",
          "discoveryUrl": "https://eastus2.api.azureml.ms/discovery",
          "mlFlowTrackingUri": "azureml://eastus2.api.azureml.ms/mlflow/v1.0/subscriptions/00000000-0000-0000-0000-000000000/resourceGroups/00000/providers/Microsoft.MachineLearningServices/workspaces/00000",
          "sdkTelemetryAppInsightsKey": "0000000-0000-0000-0000-000000000000",
          "sasGetterUri": "",
          "enableDataIsolation": false
        },
        "identity": {
          "type": "SystemAssigned",
          "principalId": "0000000-0000-0000-0000-000000000000",
          "tenantId": "72f988bf-86f1-41af-91ab-2d7cd011db47"
        },
        "kind": "Default",
        "sku": {
          "name": "Basic",
          "tier": "Basic"
        },
        "systemData": {
          "createdAt": "2023-02-23T02:09:00.5159669Z",
          "createdBy": "dipeck@microsoft.com",
          "createdByType": "User",
          "lastModifiedAt": "2023-02-23T02:09:00.5159669Z",
          "lastModifiedBy": "dipeck@microsoft.com",
          "lastModifiedByType": "User"
=======
          "datastoreType": "AzureBlob",
          "accountName": "samcw32zcnpjldw",
          "containerName": "azureml-blobstore-3bd2018e-4b43-401e-ad49-85df181c9e0a",
          "endpoint": "core.windows.net",
          "protocol": "https",
          "serviceDataAccessAuthIdentity": "WorkspaceSystemAssignedIdentity"
        },
        "systemData": {
          "createdAt": "2023-02-18T09:22:33.5645164\u002B00:00",
          "createdBy": "779301c0-18b2-4cdc-801b-a0a3368fee0a",
          "createdByType": "Application",
          "lastModifiedAt": "2023-02-18T09:22:34.1712214\u002B00:00",
          "lastModifiedBy": "779301c0-18b2-4cdc-801b-a0a3368fee0a",
          "lastModifiedByType": "Application"
>>>>>>> ce9edaa6
        }
      }
    },
    {
      "RequestUri": "https://eastus2.api.azureml.ms/content/v2.0/subscriptions/00000000-0000-0000-0000-000000000/resourceGroups/00000/providers/Microsoft.MachineLearningServices/workspaces/00000/snapshots/getByHash?hash=d3c05b496c685e7e5a204e3cebc689086bd0f622c2975d8090c18968739a464a\u0026hashVersion=202208",
      "RequestMethod": "GET",
      "RequestHeaders": {
        "Accept": "*/*",
        "Accept-Encoding": "gzip, deflate",
        "Connection": "keep-alive",
<<<<<<< HEAD
        "Content-Type": "application/json; charset=UTF-8",
        "User-Agent": "azure-ai-ml/1.5.0 azsdk-python-core/1.26.3 Python/3.7.9 (Windows-10-10.0.22621-SP0)"
=======
        "Content-Length": "0",
        "User-Agent": "azure-ai-ml/1.5.0 azsdk-python-mgmt-machinelearningservices/0.1.0 Python/3.10.6 (Linux-5.15.79.1-microsoft-standard-WSL2-x86_64-with-glibc2.35)"
>>>>>>> ce9edaa6
      },
      "RequestBody": null,
      "StatusCode": 200,
      "ResponseHeaders": {
        "Connection": "keep-alive",
        "Content-Encoding": "gzip",
        "Content-Type": "application/json; charset=utf-8",
<<<<<<< HEAD
        "Date": "Thu, 23 Feb 2023 06:07:10 GMT",
        "Request-Context": "appId=cid-v1:2d2e8e63-272e-4b3c-8598-4ee570a0e70d",
        "Strict-Transport-Security": "max-age=15724800; includeSubDomains; preload",
        "Transfer-Encoding": "chunked",
        "Vary": "Accept-Encoding",
        "x-aml-cluster": "vienna-eastus2-02",
        "X-Content-Type-Options": "nosniff",
        "x-ms-response-type": "standard",
        "x-request-time": "0.373"
=======
        "Date": "Tue, 21 Feb 2023 21:28:28 GMT",
        "Expires": "-1",
        "Pragma": "no-cache",
        "Request-Context": "appId=cid-v1:2d2e8e63-272e-4b3c-8598-4ee570a0e70d",
        "Server-Timing": "traceparent;desc=\u002200-9688ae90596380aa84321571d8f89512-331ee86865261ff2-01\u0022",
        "Strict-Transport-Security": "max-age=31536000; includeSubDomains",
        "Transfer-Encoding": "chunked",
        "Vary": "Accept-Encoding",
        "x-aml-cluster": "vienna-eastus-02",
        "X-Content-Type-Options": "nosniff",
        "x-ms-correlation-request-id": "1e47f30c-db17-4351-8ec1-11ea9cc6ad6f",
        "x-ms-ratelimit-remaining-subscription-writes": "1193",
        "x-ms-response-type": "standard",
        "x-ms-routing-request-id": "CANADACENTRAL:20230221T212829Z:1e47f30c-db17-4351-8ec1-11ea9cc6ad6f",
        "x-request-time": "0.242"
>>>>>>> ce9edaa6
      },
      "ResponseBody": {
        "snapshotType": "LocalFiles",
        "id": "9b43efc6-3388-4585-99dc-71aea82a739c",
        "root": {
          "name": "",
          "hash": null,
          "type": "Directory",
          "timestamp": "0001-01-01T00:00:00\u002B00:00",
          "sasUrl": null,
          "absoluteUrl": null,
          "sizeBytes": 0,
          "sizeSet": false,
          "children": {
            "COMPONENT_PLACEHOLDER": {
              "name": "COMPONENT_PLACEHOLDER",
              "hash": "2FF0E74A91489FE8DA41673EB1441D73",
              "type": "File",
              "timestamp": "0001-01-01T00:00:00\u002B00:00",
              "sasUrl": null,
              "absoluteUrl": null,
              "sizeBytes": 35,
              "sizeSet": true,
              "children": {}
            }
          }
        },
        "tags": {},
        "properties": {
          "hash_sha256": "d3c05b496c685e7e5a204e3cebc689086bd0f622c2975d8090c18968739a464a",
          "hash_version": "202208",
          "azureml.codeUri": "https://saveorz2izv2bas.blob.core.windows.net:443/000000000000000000000000000000000000/"
        },
        "description": null,
        "name": "e7a3f40e-eb47-4499-9b80-1e5d911878f8",
        "version": "1",
        "createdBy": {
          "userObjectId": "b3a957de-450c-4ca7-b2aa-88dd98c87fef",
          "userPuId": "10037FFEAD05DD5D",
          "userIdp": null,
          "userAltSecId": null,
          "userIss": "https://sts.windows.net/72f988bf-86f1-41af-91ab-2d7cd011db47/",
          "userTenantId": "72f988bf-86f1-41af-91ab-2d7cd011db47",
          "userName": "Diondra Peck",
          "upn": null
        },
        "createdTime": "2023-02-23T02:16:10.3151666\u002B00:00",
        "modifiedBy": {
          "userObjectId": "b3a957de-450c-4ca7-b2aa-88dd98c87fef",
          "userPuId": "10037FFEAD05DD5D",
          "userIdp": null,
          "userAltSecId": null,
          "userIss": "https://sts.windows.net/72f988bf-86f1-41af-91ab-2d7cd011db47/",
          "userTenantId": "72f988bf-86f1-41af-91ab-2d7cd011db47",
          "userName": "Diondra Peck",
          "upn": null
        },
        "modifiedTime": "2023-02-23T02:16:10.3151666\u002B00:00",
        "gitRepositoryCommit": null,
        "uri": "https://saveorz2izv2bas.blob.core.windows.net:443/000000000000000000000000000000000000/",
        "contentHash": "d3c05b496c685e7e5a204e3cebc689086bd0f622c2975d8090c18968739a464a",
        "hashVersion": "202208",
        "provisioningState": "Succeeded"
      }
    },
    {
<<<<<<< HEAD
      "RequestUri": "https://management.azure.com/subscriptions/00000000-0000-0000-0000-000000000/resourceGroups/00000/providers/Microsoft.MachineLearningServices/workspaces/00000/codes/e7a3f40e-eb47-4499-9b80-1e5d911878f8/versions/1?api-version=2022-05-01",
      "RequestMethod": "GET",
=======
      "RequestUri": "https://samcw32zcnpjldw.blob.core.windows.net/azureml-blobstore-3bd2018e-4b43-401e-ad49-85df181c9e0a/LocalUpload/00000000000000000000000000000000/COMPONENT_PLACEHOLDER",
      "RequestMethod": "HEAD",
      "RequestHeaders": {
        "Accept": "application/xml",
        "Accept-Encoding": "gzip, deflate",
        "Connection": "keep-alive",
        "User-Agent": "azsdk-python-storage-blob/12.14.1 Python/3.10.6 (Linux-5.15.79.1-microsoft-standard-WSL2-x86_64-with-glibc2.35)",
        "x-ms-date": "Tue, 21 Feb 2023 21:28:29 GMT",
        "x-ms-version": "2021-08-06"
      },
      "RequestBody": null,
      "StatusCode": 200,
      "ResponseHeaders": {
        "Accept-Ranges": "bytes",
        "Content-Length": "35",
        "Content-MD5": "L/DnSpFIn\u002BjaQWc\u002BsUQdcw==",
        "Content-Type": "application/octet-stream",
        "Date": "Tue, 21 Feb 2023 21:28:29 GMT",
        "ETag": "\u00220x8DB1192C06E1C79\u0022",
        "Last-Modified": "Sat, 18 Feb 2023 09:30:19 GMT",
        "Server": [
          "Windows-Azure-Blob/1.0",
          "Microsoft-HTTPAPI/2.0"
        ],
        "Vary": "Origin",
        "x-ms-access-tier": "Hot",
        "x-ms-access-tier-inferred": "true",
        "x-ms-blob-type": "BlockBlob",
        "x-ms-creation-time": "Sat, 18 Feb 2023 09:30:19 GMT",
        "x-ms-lease-state": "available",
        "x-ms-lease-status": "unlocked",
        "x-ms-meta-name": "c4b5a984-a0c9-4622-a5cf-f22114f04941",
        "x-ms-meta-upload_status": "completed",
        "x-ms-meta-version": "1",
        "x-ms-server-encrypted": "true",
        "x-ms-version": "2021-08-06"
      },
      "ResponseBody": null
    },
    {
      "RequestUri": "https://samcw32zcnpjldw.blob.core.windows.net/azureml-blobstore-3bd2018e-4b43-401e-ad49-85df181c9e0a/az-ml-artifacts/00000000000000000000000000000000/COMPONENT_PLACEHOLDER",
      "RequestMethod": "HEAD",
      "RequestHeaders": {
        "Accept": "application/xml",
        "Accept-Encoding": "gzip, deflate",
        "Connection": "keep-alive",
        "User-Agent": "azsdk-python-storage-blob/12.14.1 Python/3.10.6 (Linux-5.15.79.1-microsoft-standard-WSL2-x86_64-with-glibc2.35)",
        "x-ms-date": "Tue, 21 Feb 2023 21:28:29 GMT",
        "x-ms-version": "2021-08-06"
      },
      "RequestBody": null,
      "StatusCode": 404,
      "ResponseHeaders": {
        "Date": "Tue, 21 Feb 2023 21:28:29 GMT",
        "Server": [
          "Windows-Azure-Blob/1.0",
          "Microsoft-HTTPAPI/2.0"
        ],
        "Transfer-Encoding": "chunked",
        "Vary": "Origin",
        "x-ms-error-code": "BlobNotFound",
        "x-ms-version": "2021-08-06"
      },
      "ResponseBody": null
    },
    {
      "RequestUri": "https://management.azure.com/subscriptions/00000000-0000-0000-0000-000000000/resourceGroups/00000/providers/Microsoft.MachineLearningServices/workspaces/00000/codes/c4b5a984-a0c9-4622-a5cf-f22114f04941/versions/1?api-version=2022-05-01",
      "RequestMethod": "PUT",
>>>>>>> ce9edaa6
      "RequestHeaders": {
        "Accept": "application/json",
        "Accept-Encoding": "gzip, deflate",
        "Connection": "keep-alive",
<<<<<<< HEAD
        "User-Agent": "azure-ai-ml/1.5.0 azsdk-python-mgmt-machinelearningservices/0.1.0 Python/3.7.9 (Windows-10-10.0.22621-SP0)"
=======
        "Content-Length": "288",
        "Content-Type": "application/json",
        "User-Agent": "azure-ai-ml/1.5.0 azsdk-python-mgmt-machinelearningservices/0.1.0 Python/3.10.6 (Linux-5.15.79.1-microsoft-standard-WSL2-x86_64-with-glibc2.35)"
      },
      "RequestBody": {
        "properties": {
          "properties": {
            "hash_sha256": "0000000000000",
            "hash_version": "0000000000000"
          },
          "isAnonymous": true,
          "isArchived": false,
          "codeUri": "https://samcw32zcnpjldw.blob.core.windows.net/azureml-blobstore-3bd2018e-4b43-401e-ad49-85df181c9e0a/LocalUpload/00000000000000000000000000000000"
        }
>>>>>>> ce9edaa6
      },
      "RequestBody": null,
      "StatusCode": 200,
      "ResponseHeaders": {
        "Cache-Control": "no-cache",
        "Content-Encoding": "gzip",
        "Content-Type": "application/json; charset=utf-8",
<<<<<<< HEAD
        "Date": "Thu, 23 Feb 2023 06:07:12 GMT",
        "Expires": "-1",
        "Pragma": "no-cache",
        "Request-Context": "appId=cid-v1:2d2e8e63-272e-4b3c-8598-4ee570a0e70d",
        "Server-Timing": "traceparent;desc=\u002200-6781fb392b253825e1ef919685b8f84f-5a67034812645c0b-01\u0022",
=======
        "Date": "Tue, 21 Feb 2023 21:28:32 GMT",
        "Expires": "-1",
        "Pragma": "no-cache",
        "Request-Context": "appId=cid-v1:2d2e8e63-272e-4b3c-8598-4ee570a0e70d",
        "Server-Timing": "traceparent;desc=\u002200-0637ac96207e1d5692090491563c8aaa-336c11793523c50c-01\u0022",
>>>>>>> ce9edaa6
        "Strict-Transport-Security": "max-age=31536000; includeSubDomains",
        "Transfer-Encoding": "chunked",
        "Vary": [
          "Accept-Encoding",
          "Accept-Encoding"
        ],
<<<<<<< HEAD
        "x-aml-cluster": "vienna-eastus2-01",
        "X-Content-Type-Options": "nosniff",
        "x-ms-correlation-request-id": "91d6b4ce-326f-47bd-bb58-f896382bd5ed",
        "x-ms-ratelimit-remaining-subscription-reads": "11963",
        "x-ms-response-type": "standard",
        "x-ms-routing-request-id": "WESTUS2:20230223T060712Z:91d6b4ce-326f-47bd-bb58-f896382bd5ed",
        "x-request-time": "0.114"
      },
      "ResponseBody": {
        "id": "/subscriptions/00000000-0000-0000-0000-000000000/resourceGroups/00000/providers/Microsoft.MachineLearningServices/workspaces/00000/codes/e7a3f40e-eb47-4499-9b80-1e5d911878f8/versions/1",
=======
        "x-aml-cluster": "vienna-eastus-02",
        "X-Content-Type-Options": "nosniff",
        "x-ms-correlation-request-id": "d0c48825-32fc-4bdf-a11f-88763e130289",
        "x-ms-ratelimit-remaining-subscription-writes": "1189",
        "x-ms-response-type": "standard",
        "x-ms-routing-request-id": "CANADACENTRAL:20230221T212833Z:d0c48825-32fc-4bdf-a11f-88763e130289",
        "x-request-time": "0.144"
      },
      "ResponseBody": {
        "id": "/subscriptions/00000000-0000-0000-0000-000000000/resourceGroups/00000/providers/Microsoft.MachineLearningServices/workspaces/00000/codes/c4b5a984-a0c9-4622-a5cf-f22114f04941/versions/1",
>>>>>>> ce9edaa6
        "name": "1",
        "type": "Microsoft.MachineLearningServices/workspaces/codes/versions",
        "properties": {
          "description": null,
          "tags": {},
          "properties": {
            "hash_sha256": "0000000000000",
            "hash_version": "0000000000000"
          },
          "isArchived": false,
          "isAnonymous": false,
<<<<<<< HEAD
          "codeUri": "https://saveorz2izv2bas.blob.core.windows.net:443/000000000000000000000000000000000000/"
        },
        "systemData": {
          "createdAt": "2023-02-23T02:16:10.3151666\u002B00:00",
          "createdBy": "Diondra Peck",
          "createdByType": "User",
          "lastModifiedAt": "2023-02-23T02:16:10.3151666\u002B00:00",
          "lastModifiedBy": "Diondra Peck",
=======
          "codeUri": "https://samcw32zcnpjldw.blob.core.windows.net/azureml-blobstore-3bd2018e-4b43-401e-ad49-85df181c9e0a/LocalUpload/00000000000000000000000000000000"
        },
        "systemData": {
          "createdAt": "2023-02-18T09:30:23.7478116\u002B00:00",
          "createdBy": "Firstname Lastname",
          "createdByType": "User",
          "lastModifiedAt": "2023-02-21T21:28:33.4966508\u002B00:00",
          "lastModifiedBy": "Firstname Lastname",
>>>>>>> ce9edaa6
          "lastModifiedByType": "User"
        }
      }
    },
    {
<<<<<<< HEAD
      "RequestUri": "https://management.azure.com/subscriptions/00000000-0000-0000-0000-000000000/resourceGroups/00000/providers/Microsoft.MachineLearningServices/workspaces/00000/components/azureml_anonymous/versions/000000000000000000000?api-version=2022-10-01",
=======
      "RequestUri": "https://management.azure.com/subscriptions/00000000-0000-0000-0000-000000000/resourceGroups/00000/providers/Microsoft.MachineLearningServices/workspaces/00000/components/azureml_anonymous/versions/c69b468f-5cf3-2edb-680e-f382769c983d?api-version=2022-10-01",
>>>>>>> ce9edaa6
      "RequestMethod": "PUT",
      "RequestHeaders": {
        "Accept": "application/json",
        "Accept-Encoding": "gzip, deflate",
        "Connection": "keep-alive",
        "Content-Length": "1281",
        "Content-Type": "application/json",
<<<<<<< HEAD
        "User-Agent": "azure-ai-ml/1.5.0 azsdk-python-mgmt-machinelearningservices/0.1.0 Python/3.7.9 (Windows-10-10.0.22621-SP0)"
=======
        "User-Agent": "azure-ai-ml/1.5.0 azsdk-python-mgmt-machinelearningservices/0.1.0 Python/3.10.6 (Linux-5.15.79.1-microsoft-standard-WSL2-x86_64-with-glibc2.35)"
>>>>>>> ce9edaa6
      },
      "RequestBody": {
        "properties": {
          "description": "This is the basic command component",
          "properties": {},
          "tags": {
            "tag": "tagvalue",
            "owner": "sdkteam"
          },
          "isAnonymous": true,
          "isArchived": false,
          "componentSpec": {
            "command": "echo Hello World \u0026 echo $[[${{inputs.component_in_number}}]] \u0026 echo ${{inputs.component_in_path}} \u0026 echo ${{outputs.component_out_path}} \u003E ${{outputs.component_out_path}}/component_in_number",
<<<<<<< HEAD
            "code": "azureml:/subscriptions/00000000-0000-0000-0000-000000000/resourceGroups/00000/providers/Microsoft.MachineLearningServices/workspaces/00000/codes/e7a3f40e-eb47-4499-9b80-1e5d911878f8/versions/1",
            "environment": "azureml:AzureML-sklearn-0.24-ubuntu18.04-py37-cpu:1",
=======
            "code": "azureml:/subscriptions/00000000-0000-0000-0000-000000000/resourceGroups/00000/providers/Microsoft.MachineLearningServices/workspaces/00000/codes/c4b5a984-a0c9-4622-a5cf-f22114f04941/versions/1",
            "environment": "azureml:AzureML-sklearn-1.0-ubuntu20.04-py38-cpu:33",
>>>>>>> ce9edaa6
            "name": "azureml_anonymous",
            "description": "This is the basic command component",
            "tags": {
              "tag": "tagvalue",
              "owner": "sdkteam"
            },
            "version": "1",
            "$schema": "https://azuremlschemas.azureedge.net/development/commandComponent.schema.json",
            "display_name": "CommandComponentBasic",
            "is_deterministic": true,
            "inputs": {
              "component_in_number": {
                "type": "number",
                "optional": true,
                "default": "10.99",
                "description": "A number"
              },
              "component_in_path": {
                "type": "uri_folder",
                "description": "A path"
              }
            },
            "outputs": {
              "component_out_path": {
                "type": "uri_folder"
              }
            },
            "type": "command",
            "_source": "YAML.COMPONENT"
          }
        }
      },
      "StatusCode": 201,
      "ResponseHeaders": {
        "Cache-Control": "no-cache",
        "Content-Length": "1833",
        "Content-Type": "application/json; charset=utf-8",
<<<<<<< HEAD
        "Date": "Thu, 23 Feb 2023 06:07:14 GMT",
        "Expires": "-1",
        "Location": "https://management.azure.com/subscriptions/00000000-0000-0000-0000-000000000/resourceGroups/00000/providers/Microsoft.MachineLearningServices/workspaces/00000/components/azureml_anonymous/versions/000000000000000000000?api-version=2022-10-01",
        "Pragma": "no-cache",
        "Request-Context": "appId=cid-v1:2d2e8e63-272e-4b3c-8598-4ee570a0e70d",
        "Server-Timing": "traceparent;desc=\u002200-ab00dce72f88f6435c144ff6e8e023ed-4c80cb3b0b9ab75c-01\u0022",
        "Strict-Transport-Security": "max-age=31536000; includeSubDomains",
        "x-aml-cluster": "vienna-eastus2-01",
        "X-Content-Type-Options": "nosniff",
        "x-ms-correlation-request-id": "cb7d29ef-6435-4fd0-ad7b-64b0ea788d6c",
        "x-ms-ratelimit-remaining-subscription-writes": "1171",
        "x-ms-response-type": "standard",
        "x-ms-routing-request-id": "WESTUS2:20230223T060714Z:cb7d29ef-6435-4fd0-ad7b-64b0ea788d6c",
        "x-request-time": "1.101"
      },
      "ResponseBody": {
        "id": "/subscriptions/00000000-0000-0000-0000-000000000/resourceGroups/00000/providers/Microsoft.MachineLearningServices/workspaces/00000/components/azureml_anonymous/versions/ee8f0f4b-5240-4953-99e2-c5eba661690e",
        "name": "ee8f0f4b-5240-4953-99e2-c5eba661690e",
=======
        "Date": "Tue, 21 Feb 2023 21:28:34 GMT",
        "Expires": "-1",
        "Location": "https://management.azure.com/subscriptions/00000000-0000-0000-0000-000000000/resourceGroups/00000/providers/Microsoft.MachineLearningServices/workspaces/00000/components/azureml_anonymous/versions/c69b468f-5cf3-2edb-680e-f382769c983d?api-version=2022-10-01",
        "Pragma": "no-cache",
        "Request-Context": "appId=cid-v1:2d2e8e63-272e-4b3c-8598-4ee570a0e70d",
        "Server-Timing": "traceparent;desc=\u002200-7ea4cc9554da5e69020776c72fc1aa7c-82b987be2c4d12b8-01\u0022",
        "Strict-Transport-Security": "max-age=31536000; includeSubDomains",
        "x-aml-cluster": "vienna-eastus-02",
        "X-Content-Type-Options": "nosniff",
        "x-ms-correlation-request-id": "e8df9702-0cda-4143-aabb-eec7fcdbe8a2",
        "x-ms-ratelimit-remaining-subscription-writes": "1188",
        "x-ms-response-type": "standard",
        "x-ms-routing-request-id": "CANADACENTRAL:20230221T212834Z:e8df9702-0cda-4143-aabb-eec7fcdbe8a2",
        "x-request-time": "1.072"
      },
      "ResponseBody": {
        "id": "/subscriptions/00000000-0000-0000-0000-000000000/resourceGroups/00000/providers/Microsoft.MachineLearningServices/workspaces/00000/components/azureml_anonymous/versions/fef4e467-f7ca-4a44-8cdc-81201f0b98b4",
        "name": "fef4e467-f7ca-4a44-8cdc-81201f0b98b4",
>>>>>>> ce9edaa6
        "type": "Microsoft.MachineLearningServices/workspaces/components/versions",
        "properties": {
          "description": null,
          "tags": {
            "tag": "tagvalue",
            "owner": "sdkteam"
          },
          "properties": {},
          "isArchived": false,
          "isAnonymous": true,
          "componentSpec": {
            "name": "azureml_anonymous",
            "version": "1",
            "display_name": "CommandComponentBasic",
            "is_deterministic": "True",
            "type": "command",
            "description": "This is the basic command component",
            "tags": {
              "tag": "tagvalue",
              "owner": "sdkteam"
            },
            "inputs": {
              "component_in_path": {
                "type": "uri_folder",
                "optional": "False",
                "description": "A path"
              },
              "component_in_number": {
                "type": "number",
                "optional": "True",
                "default": "10.99",
                "description": "A number"
              }
            },
            "outputs": {
              "component_out_path": {
                "type": "uri_folder"
              }
            },
<<<<<<< HEAD
            "code": "azureml:/subscriptions/00000000-0000-0000-0000-000000000/resourceGroups/00000/providers/Microsoft.MachineLearningServices/workspaces/00000/codes/e7a3f40e-eb47-4499-9b80-1e5d911878f8/versions/1",
            "environment": "azureml://registries/azureml/environments/AzureML-sklearn-0.24-ubuntu18.04-py37-cpu/versions/1",
=======
            "code": "azureml:/subscriptions/00000000-0000-0000-0000-000000000/resourceGroups/00000/providers/Microsoft.MachineLearningServices/workspaces/00000/codes/c4b5a984-a0c9-4622-a5cf-f22114f04941/versions/1",
            "environment": "azureml://registries/azureml/environments/AzureML-sklearn-1.0-ubuntu20.04-py38-cpu/versions/33",
>>>>>>> ce9edaa6
            "resources": {
              "instance_count": "1"
            },
            "command": "echo Hello World \u0026 echo $[[${{inputs.component_in_number}}]] \u0026 echo ${{inputs.component_in_path}} \u0026 echo ${{outputs.component_out_path}} \u003E ${{outputs.component_out_path}}/component_in_number",
            "$schema": "https://azuremlschemas.azureedge.net/development/commandComponent.schema.json"
          }
        },
        "systemData": {
<<<<<<< HEAD
          "createdAt": "2023-02-23T02:16:11.5727129\u002B00:00",
          "createdBy": "Diondra Peck",
          "createdByType": "User",
          "lastModifiedAt": "2023-02-23T02:16:11.6424059\u002B00:00",
          "lastModifiedBy": "Diondra Peck",
=======
          "createdAt": "2023-02-18T10:46:36.8425751\u002B00:00",
          "createdBy": "Firstname Lastname",
          "createdByType": "User",
          "lastModifiedAt": "2023-02-18T10:46:36.9004549\u002B00:00",
          "lastModifiedBy": "Firstname Lastname",
>>>>>>> ce9edaa6
          "lastModifiedByType": "User"
        }
      }
    },
    {
<<<<<<< HEAD
      "RequestUri": "https://management.azure.com/subscriptions/00000000-0000-0000-0000-000000000/resourceGroups/00000/providers/Microsoft.MachineLearningServices/workspaces/00000/jobs/test_936773237751?api-version=2022-12-01-preview",
=======
      "RequestUri": "https://management.azure.com/subscriptions/00000000-0000-0000-0000-000000000/resourceGroups/00000/providers/Microsoft.MachineLearningServices/workspaces/00000/jobs/test_477537867632?api-version=2022-12-01-preview",
>>>>>>> ce9edaa6
      "RequestMethod": "PUT",
      "RequestHeaders": {
        "Accept": "application/json",
        "Accept-Encoding": "gzip, deflate",
        "Connection": "keep-alive",
        "Content-Length": "1199",
        "Content-Type": "application/json",
<<<<<<< HEAD
        "User-Agent": "azure-ai-ml/1.5.0 azsdk-python-mgmt-machinelearningservices/0.1.0 Python/3.7.9 (Windows-10-10.0.22621-SP0)"
=======
        "User-Agent": "azure-ai-ml/1.5.0 azsdk-python-mgmt-machinelearningservices/0.1.0 Python/3.10.6 (Linux-5.15.79.1-microsoft-standard-WSL2-x86_64-with-glibc2.35)"
>>>>>>> ce9edaa6
      },
      "RequestBody": {
        "properties": {
          "properties": {},
          "tags": {},
          "displayName": "parallel_for_pipeline",
          "experimentName": "azure-ai-ml",
          "isArchived": false,
          "jobType": "Pipeline",
          "inputs": {},
          "jobs": {
            "parallel_body": {
              "name": "parallel_body",
              "type": "command",
              "inputs": {
                "component_in_path": {
                  "uri": "https://dprepdata.blob.core.windows.net/demo/Titanic.csv",
                  "job_input_type": "uri_file"
                }
              },
              "_source": "YAML.COMPONENT",
<<<<<<< HEAD
              "componentId": "/subscriptions/00000000-0000-0000-0000-000000000/resourceGroups/00000/providers/Microsoft.MachineLearningServices/workspaces/00000/components/azureml_anonymous/versions/ee8f0f4b-5240-4953-99e2-c5eba661690e"
=======
              "componentId": "/subscriptions/00000000-0000-0000-0000-000000000/resourceGroups/00000/providers/Microsoft.MachineLearningServices/workspaces/00000/components/azureml_anonymous/versions/fef4e467-f7ca-4a44-8cdc-81201f0b98b4"
>>>>>>> ce9edaa6
            },
            "parallel_node": {
              "body": "${{parent.jobs.parallel_body}}",
              "type": "parallel_for",
              "items": "[{\u0022component_in_number\u0022: 1}, {\u0022component_in_number\u0022: 2}]",
              "outputs": {
                "component_out_path": {
                  "value": "${{parent.outputs.component_out_path}}",
                  "type": "literal"
                }
              },
              "_source": "YAML.JOB"
            }
          },
          "outputs": {
            "component_out_path": {
              "jobOutputType": "mltable"
            }
          },
          "settings": {
            "default_compute": "/subscriptions/00000000-0000-0000-0000-000000000/resourceGroups/00000/providers/Microsoft.MachineLearningServices/workspaces/00000/computes/cpu-cluster",
            "_source": "YAML.JOB"
          }
        }
      },
      "StatusCode": 201,
      "ResponseHeaders": {
        "Cache-Control": "no-cache",
<<<<<<< HEAD
        "Content-Length": "3413",
        "Content-Type": "application/json; charset=utf-8",
        "Date": "Thu, 23 Feb 2023 06:07:17 GMT",
        "Expires": "-1",
        "Location": "https://management.azure.com/subscriptions/00000000-0000-0000-0000-000000000/resourceGroups/00000/providers/Microsoft.MachineLearningServices/workspaces/00000/jobs/test_936773237751?api-version=2022-12-01-preview",
        "Pragma": "no-cache",
        "Request-Context": "appId=cid-v1:2d2e8e63-272e-4b3c-8598-4ee570a0e70d",
        "Server-Timing": "traceparent;desc=\u002200-da8e542f22ce5f7e5bde76617800fcfd-4fbf622644977ba0-01\u0022",
        "Strict-Transport-Security": "max-age=31536000; includeSubDomains",
        "x-aml-cluster": "vienna-eastus2-01",
        "X-Content-Type-Options": "nosniff",
        "x-ms-correlation-request-id": "c86cb8b1-72db-4fd1-9f9a-53493983da56",
        "x-ms-ratelimit-remaining-subscription-writes": "1170",
        "x-ms-response-type": "standard",
        "x-ms-routing-request-id": "WESTUS2:20230223T060717Z:c86cb8b1-72db-4fd1-9f9a-53493983da56",
        "x-request-time": "1.301"
      },
      "ResponseBody": {
        "id": "/subscriptions/00000000-0000-0000-0000-000000000/resourceGroups/00000/providers/Microsoft.MachineLearningServices/workspaces/00000/jobs/test_936773237751",
        "name": "test_936773237751",
=======
        "Content-Length": "2655",
        "Content-Type": "application/json; charset=utf-8",
        "Date": "Tue, 21 Feb 2023 21:28:38 GMT",
        "Expires": "-1",
        "Location": "https://management.azure.com/subscriptions/00000000-0000-0000-0000-000000000/resourceGroups/00000/providers/Microsoft.MachineLearningServices/workspaces/00000/jobs/test_477537867632?api-version=2022-12-01-preview",
        "Pragma": "no-cache",
        "Request-Context": "appId=cid-v1:2d2e8e63-272e-4b3c-8598-4ee570a0e70d",
        "Server-Timing": "traceparent;desc=\u002200-bfa6d987a8f2acfe1d194867e7031ba7-d67cacb929e7fa9a-01\u0022",
        "Strict-Transport-Security": "max-age=31536000; includeSubDomains",
        "x-aml-cluster": "vienna-eastus-02",
        "X-Content-Type-Options": "nosniff",
        "x-ms-correlation-request-id": "45dc7664-cfc5-4613-bca2-a466a29faf45",
        "x-ms-ratelimit-remaining-subscription-writes": "1187",
        "x-ms-response-type": "standard",
        "x-ms-routing-request-id": "CANADACENTRAL:20230221T212839Z:45dc7664-cfc5-4613-bca2-a466a29faf45",
        "x-request-time": "1.444"
      },
      "ResponseBody": {
        "id": "/subscriptions/00000000-0000-0000-0000-000000000/resourceGroups/00000/providers/Microsoft.MachineLearningServices/workspaces/00000/jobs/test_477537867632",
        "name": "test_477537867632",
>>>>>>> ce9edaa6
        "type": "Microsoft.MachineLearningServices/workspaces/jobs",
        "properties": {
          "description": null,
          "tags": {},
          "properties": {
            "azureml.DevPlatv2": "true",
            "azureml.runsource": "azureml.PipelineRun",
            "runSource": "MFE",
            "runType": "HTTP",
            "azureml.parameters": "{}",
            "azureml.continue_on_step_failure": "False",
            "azureml.continue_on_failed_optional_input": "True",
            "azureml.defaultComputeName": "cpu-cluster",
            "azureml.defaultDataStoreName": "workspaceblobstore",
            "azureml.pipelineComponent": "pipelinerun"
          },
          "displayName": "parallel_for_pipeline",
          "status": "Preparing",
          "experimentName": "azure-ai-ml",
          "services": {
            "Tracking": {
              "jobServiceType": "Tracking",
              "port": null,
<<<<<<< HEAD
              "endpoint": "azureml://eastus2.api.azureml.ms/mlflow/v1.0/subscriptions/00000000-0000-0000-0000-000000000/resourceGroups/00000/providers/Microsoft.MachineLearningServices/workspaces/00000?",
=======
              "endpoint": "azureml://eastus.api.azureml.ms/mlflow/v1.0/subscriptions/00000000-0000-0000-0000-000000000/resourceGroups/00000/providers/Microsoft.MachineLearningServices/workspaces/00000?",
>>>>>>> ce9edaa6
              "status": null,
              "errorMessage": null,
              "properties": null,
              "nodes": null
            },
            "Studio": {
              "jobServiceType": "Studio",
              "port": null,
<<<<<<< HEAD
              "endpoint": "https://ml.azure.com/runs/test_936773237751?wsid=/subscriptions/00000000-0000-0000-0000-000000000/resourcegroups/00000/workspaces/00000",
=======
              "endpoint": "https://ml.azure.com/runs/test_477537867632?wsid=/subscriptions/00000000-0000-0000-0000-000000000/resourcegroups/00000/workspaces/00000",
>>>>>>> ce9edaa6
              "status": null,
              "errorMessage": null,
              "properties": null,
              "nodes": null
            }
          },
          "computeId": null,
          "isArchived": false,
          "identity": null,
          "componentId": null,
          "jobType": "Pipeline",
          "settings": {
            "default_compute": "/subscriptions/00000000-0000-0000-0000-000000000/resourceGroups/00000/providers/Microsoft.MachineLearningServices/workspaces/00000/computes/cpu-cluster",
            "_source": "YAML.JOB"
          },
          "jobs": {
            "parallel_body": {
              "name": "parallel_body",
              "type": "command",
              "inputs": {
                "component_in_path": {
                  "uri": "https://dprepdata.blob.core.windows.net/demo/Titanic.csv",
                  "job_input_type": "uri_file"
                }
              },
              "_source": "YAML.COMPONENT",
<<<<<<< HEAD
              "componentId": "/subscriptions/00000000-0000-0000-0000-000000000/resourceGroups/00000/providers/Microsoft.MachineLearningServices/workspaces/00000/components/azureml_anonymous/versions/ee8f0f4b-5240-4953-99e2-c5eba661690e"
=======
              "componentId": "/subscriptions/00000000-0000-0000-0000-000000000/resourceGroups/00000/providers/Microsoft.MachineLearningServices/workspaces/00000/components/azureml_anonymous/versions/fef4e467-f7ca-4a44-8cdc-81201f0b98b4"
>>>>>>> ce9edaa6
            },
            "parallel_node": {
              "body": "${{parent.jobs.parallel_body}}",
              "type": "parallel_for",
              "items": "[{\u0022component_in_number\u0022: 1}, {\u0022component_in_number\u0022: 2}]",
              "outputs": {
                "component_out_path": {
                  "value": "${{parent.outputs.component_out_path}}",
                  "type": "literal"
                }
              },
              "_source": "YAML.JOB"
            }
          },
          "inputs": {},
          "outputs": {
            "component_out_path": {
              "description": null,
              "uri": null,
              "assetName": null,
              "assetVersion": null,
              "mode": "ReadWriteMount",
              "jobOutputType": "mltable"
            }
          },
          "sourceJobId": null
        },
        "systemData": {
<<<<<<< HEAD
          "createdAt": "2023-02-23T06:07:17.1737577\u002B00:00",
          "createdBy": "Diondra Peck",
=======
          "createdAt": "2023-02-21T21:28:38.7536884\u002B00:00",
          "createdBy": "Firstname Lastname",
>>>>>>> ce9edaa6
          "createdByType": "User"
        }
      }
    },
    {
<<<<<<< HEAD
      "RequestUri": "https://management.azure.com/subscriptions/00000000-0000-0000-0000-000000000/resourceGroups/00000/providers/Microsoft.MachineLearningServices/workspaces/00000/jobs/test_936773237751/cancel?api-version=2022-12-01-preview",
=======
      "RequestUri": "https://management.azure.com/subscriptions/00000000-0000-0000-0000-000000000/resourceGroups/00000/providers/Microsoft.MachineLearningServices/workspaces/00000/jobs/test_477537867632/cancel?api-version=2022-12-01-preview",
>>>>>>> ce9edaa6
      "RequestMethod": "POST",
      "RequestHeaders": {
        "Accept": "application/json",
        "Accept-Encoding": "gzip, deflate",
        "Connection": "keep-alive",
        "Content-Length": "0",
<<<<<<< HEAD
        "User-Agent": "azure-ai-ml/1.5.0 azsdk-python-mgmt-machinelearningservices/0.1.0 Python/3.7.9 (Windows-10-10.0.22621-SP0)"
=======
        "User-Agent": "azure-ai-ml/1.5.0 azsdk-python-mgmt-machinelearningservices/0.1.0 Python/3.10.6 (Linux-5.15.79.1-microsoft-standard-WSL2-x86_64-with-glibc2.35)"
>>>>>>> ce9edaa6
      },
      "RequestBody": null,
      "StatusCode": 202,
      "ResponseHeaders": {
        "Cache-Control": "no-cache",
        "Content-Length": "4",
        "Content-Type": "application/json; charset=utf-8",
<<<<<<< HEAD
        "Date": "Thu, 23 Feb 2023 06:07:20 GMT",
        "Expires": "-1",
        "Location": "https://management.azure.com/subscriptions/00000000-0000-0000-0000-000000000/providers/Microsoft.MachineLearningServices/locations/eastus2/mfeOperationResults/jc:2d1e66ae-85e3-42c0-be91-34de66397f26:test_936773237751?api-version=2022-12-01-preview",
        "Pragma": "no-cache",
        "Request-Context": "appId=cid-v1:2d2e8e63-272e-4b3c-8598-4ee570a0e70d",
        "Strict-Transport-Security": "max-age=31536000; includeSubDomains",
        "x-aml-cluster": "vienna-eastus2-01",
        "X-Content-Type-Options": "nosniff",
        "x-ms-async-operation-timeout": "PT1H",
        "x-ms-correlation-request-id": "7f79f235-38d3-4d3e-8292-9a0482605fca",
        "x-ms-ratelimit-remaining-subscription-writes": "1189",
        "x-ms-response-type": "standard",
        "x-ms-routing-request-id": "WESTUS2:20230223T060720Z:7f79f235-38d3-4d3e-8292-9a0482605fca",
        "x-request-time": "0.705"
=======
        "Date": "Tue, 21 Feb 2023 21:28:42 GMT",
        "Expires": "-1",
        "Location": "https://management.azure.com/subscriptions/00000000-0000-0000-0000-000000000/providers/Microsoft.MachineLearningServices/locations/eastus/mfeOperationResults/jc:3bd2018e-4b43-401e-ad49-85df181c9e0a:test_477537867632?api-version=2022-12-01-preview",
        "Pragma": "no-cache",
        "Request-Context": "appId=cid-v1:2d2e8e63-272e-4b3c-8598-4ee570a0e70d",
        "Strict-Transport-Security": "max-age=31536000; includeSubDomains",
        "x-aml-cluster": "vienna-eastus-02",
        "X-Content-Type-Options": "nosniff",
        "x-ms-async-operation-timeout": "PT1H",
        "x-ms-correlation-request-id": "f67cc1ff-2575-4efa-bf0b-3ee7e05b0ae6",
        "x-ms-ratelimit-remaining-subscription-writes": "1192",
        "x-ms-response-type": "standard",
        "x-ms-routing-request-id": "CANADACENTRAL:20230221T212842Z:f67cc1ff-2575-4efa-bf0b-3ee7e05b0ae6",
        "x-request-time": "0.669"
>>>>>>> ce9edaa6
      },
      "ResponseBody": "null"
    },
    {
<<<<<<< HEAD
      "RequestUri": "https://management.azure.com/subscriptions/00000000-0000-0000-0000-000000000/providers/Microsoft.MachineLearningServices/locations/eastus2/mfeOperationResults/jc:2d1e66ae-85e3-42c0-be91-34de66397f26:test_936773237751?api-version=2022-12-01-preview",
      "RequestMethod": "GET",
      "RequestHeaders": {
        "Accept": "*/*",
        "Accept-Encoding": "gzip, deflate",
        "Connection": "keep-alive",
        "User-Agent": "azure-ai-ml/1.5.0 azsdk-python-mgmt-machinelearningservices/0.1.0 Python/3.7.9 (Windows-10-10.0.22621-SP0)"
      },
      "RequestBody": null,
      "StatusCode": 202,
      "ResponseHeaders": {
        "Cache-Control": "no-cache",
        "Content-Length": "2",
        "Content-Type": "application/json; charset=utf-8",
        "Date": "Thu, 23 Feb 2023 06:07:20 GMT",
        "Expires": "-1",
        "Location": "https://management.azure.com/subscriptions/00000000-0000-0000-0000-000000000/providers/Microsoft.MachineLearningServices/locations/eastus2/mfeOperationResults/jc:2d1e66ae-85e3-42c0-be91-34de66397f26:test_936773237751?api-version=2022-12-01-preview",
        "Pragma": "no-cache",
        "Request-Context": "appId=cid-v1:2d2e8e63-272e-4b3c-8598-4ee570a0e70d",
        "Strict-Transport-Security": "max-age=31536000; includeSubDomains",
        "x-aml-cluster": "vienna-eastus2-01",
        "X-Content-Type-Options": "nosniff",
        "x-ms-correlation-request-id": "a283536b-b4df-443f-9302-1f2a740c77e2",
        "x-ms-ratelimit-remaining-subscription-reads": "11962",
        "x-ms-response-type": "standard",
        "x-ms-routing-request-id": "WESTUS2:20230223T060721Z:a283536b-b4df-443f-9302-1f2a740c77e2",
        "x-request-time": "0.049"
      },
      "ResponseBody": {}
    },
    {
      "RequestUri": "https://management.azure.com/subscriptions/00000000-0000-0000-0000-000000000/providers/Microsoft.MachineLearningServices/locations/eastus2/mfeOperationResults/jc:2d1e66ae-85e3-42c0-be91-34de66397f26:test_936773237751?api-version=2022-12-01-preview",
=======
      "RequestUri": "https://management.azure.com/subscriptions/00000000-0000-0000-0000-000000000/providers/Microsoft.MachineLearningServices/locations/eastus/mfeOperationResults/jc:3bd2018e-4b43-401e-ad49-85df181c9e0a:test_477537867632?api-version=2022-12-01-preview",
>>>>>>> ce9edaa6
      "RequestMethod": "GET",
      "RequestHeaders": {
        "Accept": "*/*",
        "Accept-Encoding": "gzip, deflate",
        "Connection": "keep-alive",
<<<<<<< HEAD
        "User-Agent": "azure-ai-ml/1.5.0 azsdk-python-mgmt-machinelearningservices/0.1.0 Python/3.7.9 (Windows-10-10.0.22621-SP0)"
=======
        "User-Agent": "azure-ai-ml/1.5.0 azsdk-python-mgmt-machinelearningservices/0.1.0 Python/3.10.6 (Linux-5.15.79.1-microsoft-standard-WSL2-x86_64-with-glibc2.35)"
      },
      "RequestBody": null,
      "StatusCode": 202,
      "ResponseHeaders": {
        "Cache-Control": "no-cache",
        "Content-Length": "2",
        "Content-Type": "application/json; charset=utf-8",
        "Date": "Tue, 21 Feb 2023 21:28:42 GMT",
        "Expires": "-1",
        "Location": "https://management.azure.com/subscriptions/00000000-0000-0000-0000-000000000/providers/Microsoft.MachineLearningServices/locations/eastus/mfeOperationResults/jc:3bd2018e-4b43-401e-ad49-85df181c9e0a:test_477537867632?api-version=2022-12-01-preview",
        "Pragma": "no-cache",
        "Request-Context": "appId=cid-v1:2d2e8e63-272e-4b3c-8598-4ee570a0e70d",
        "Strict-Transport-Security": "max-age=31536000; includeSubDomains",
        "x-aml-cluster": "vienna-eastus-01",
        "X-Content-Type-Options": "nosniff",
        "x-ms-correlation-request-id": "138d45f3-093a-4b52-b95f-def12e307a19",
        "x-ms-ratelimit-remaining-subscription-reads": "11992",
        "x-ms-response-type": "standard",
        "x-ms-routing-request-id": "CANADACENTRAL:20230221T212842Z:138d45f3-093a-4b52-b95f-def12e307a19",
        "x-request-time": "0.088"
      },
      "ResponseBody": {}
    },
    {
      "RequestUri": "https://management.azure.com/subscriptions/00000000-0000-0000-0000-000000000/providers/Microsoft.MachineLearningServices/locations/eastus/mfeOperationResults/jc:3bd2018e-4b43-401e-ad49-85df181c9e0a:test_477537867632?api-version=2022-12-01-preview",
      "RequestMethod": "GET",
      "RequestHeaders": {
        "Accept": "*/*",
        "Accept-Encoding": "gzip, deflate",
        "Connection": "keep-alive",
        "User-Agent": "azure-ai-ml/1.5.0 azsdk-python-mgmt-machinelearningservices/0.1.0 Python/3.10.6 (Linux-5.15.79.1-microsoft-standard-WSL2-x86_64-with-glibc2.35)"
>>>>>>> ce9edaa6
      },
      "RequestBody": null,
      "StatusCode": 200,
      "ResponseHeaders": {
        "Cache-Control": "no-cache",
        "Content-Length": "0",
<<<<<<< HEAD
        "Date": "Thu, 23 Feb 2023 06:07:51 GMT",
        "Expires": "-1",
        "Pragma": "no-cache",
        "Request-Context": "appId=cid-v1:2d2e8e63-272e-4b3c-8598-4ee570a0e70d",
        "Server-Timing": "traceparent;desc=\u002200-b4f1dbe0626402fdbafbd05d27f0d668-586d68d7bfd88016-01\u0022",
        "Strict-Transport-Security": "max-age=31536000; includeSubDomains",
        "x-aml-cluster": "vienna-eastus2-01",
        "X-Content-Type-Options": "nosniff",
        "x-ms-correlation-request-id": "c0bce19f-f1bd-4a33-9cd4-ba63079b10ab",
        "x-ms-ratelimit-remaining-subscription-reads": "11961",
        "x-ms-response-type": "standard",
        "x-ms-routing-request-id": "WESTUS2:20230223T060751Z:c0bce19f-f1bd-4a33-9cd4-ba63079b10ab",
        "x-request-time": "0.098"
=======
        "Date": "Tue, 21 Feb 2023 21:29:13 GMT",
        "Expires": "-1",
        "Pragma": "no-cache",
        "Request-Context": "appId=cid-v1:2d2e8e63-272e-4b3c-8598-4ee570a0e70d",
        "Server-Timing": "traceparent;desc=\u002200-3e88c4c863466dc27601edde63f16cf8-aae0370b7f2b6f8c-01\u0022",
        "Strict-Transport-Security": "max-age=31536000; includeSubDomains",
        "x-aml-cluster": "vienna-eastus-01",
        "X-Content-Type-Options": "nosniff",
        "x-ms-correlation-request-id": "35b887c0-2e9a-4457-8043-b3368b4d6a6a",
        "x-ms-ratelimit-remaining-subscription-reads": "11991",
        "x-ms-response-type": "standard",
        "x-ms-routing-request-id": "CANADACENTRAL:20230221T212913Z:35b887c0-2e9a-4457-8043-b3368b4d6a6a",
        "x-request-time": "0.165"
>>>>>>> ce9edaa6
      },
      "ResponseBody": null
    }
  ],
  "Variables": {
<<<<<<< HEAD
    "job_name": "test_936773237751"
=======
    "job_name": "test_477537867632"
>>>>>>> ce9edaa6
  }
}<|MERGE_RESOLUTION|>--- conflicted
+++ resolved
@@ -7,11 +7,7 @@
         "Accept": "application/json",
         "Accept-Encoding": "gzip, deflate",
         "Connection": "keep-alive",
-<<<<<<< HEAD
         "User-Agent": "azure-ai-ml/1.5.0 azsdk-python-mgmt-machinelearningservices/0.1.0 Python/3.7.9 (Windows-10-10.0.22621-SP0)"
-=======
-        "User-Agent": "azure-ai-ml/1.5.0 azsdk-python-mgmt-machinelearningservices/0.1.0 Python/3.10.6 (Linux-5.15.79.1-microsoft-standard-WSL2-x86_64-with-glibc2.35)"
->>>>>>> ce9edaa6
       },
       "RequestBody": null,
       "StatusCode": 200,
@@ -19,42 +15,24 @@
         "Cache-Control": "no-cache",
         "Content-Encoding": "gzip",
         "Content-Type": "application/json; charset=utf-8",
-<<<<<<< HEAD
-        "Date": "Thu, 23 Feb 2023 06:07:08 GMT",
+        "Date": "Thu, 23 Feb 2023 19:21:43 GMT",
         "Expires": "-1",
         "Pragma": "no-cache",
         "Request-Context": "appId=cid-v1:2d2e8e63-272e-4b3c-8598-4ee570a0e70d",
-        "Server-Timing": "traceparent;desc=\u002200-1628d4f0b733f8a05ece5407762941f7-b14428c5610fd6c9-01\u0022",
-=======
-        "Date": "Tue, 21 Feb 2023 21:28:28 GMT",
-        "Expires": "-1",
-        "Pragma": "no-cache",
-        "Request-Context": "appId=cid-v1:2d2e8e63-272e-4b3c-8598-4ee570a0e70d",
-        "Server-Timing": "traceparent;desc=\u002200-a8b5091bf0b8de472feec8178515f8a6-720082bdc69e3a08-01\u0022",
->>>>>>> ce9edaa6
+        "Server-Timing": "traceparent;desc=\u002200-40b4e536967fb7f537065a4a6b40b8bb-fc0d41560e482606-01\u0022",
         "Strict-Transport-Security": "max-age=31536000; includeSubDomains",
         "Transfer-Encoding": "chunked",
         "Vary": [
           "Accept-Encoding",
           "Accept-Encoding"
         ],
-<<<<<<< HEAD
         "x-aml-cluster": "vienna-eastus2-02",
         "X-Content-Type-Options": "nosniff",
-        "x-ms-correlation-request-id": "875aaf5f-a9ae-4c50-85b1-5cc57fc4c9c8",
-        "x-ms-ratelimit-remaining-subscription-reads": "11964",
-        "x-ms-response-type": "standard",
-        "x-ms-routing-request-id": "WESTUS2:20230223T060708Z:875aaf5f-a9ae-4c50-85b1-5cc57fc4c9c8",
-        "x-request-time": "0.019"
-=======
-        "x-aml-cluster": "vienna-eastus-02",
-        "X-Content-Type-Options": "nosniff",
-        "x-ms-correlation-request-id": "a2ad7c69-6864-46ff-9341-2544e3541ab9",
-        "x-ms-ratelimit-remaining-subscription-reads": "11993",
-        "x-ms-response-type": "standard",
-        "x-ms-routing-request-id": "CANADACENTRAL:20230221T212829Z:a2ad7c69-6864-46ff-9341-2544e3541ab9",
-        "x-request-time": "0.121"
->>>>>>> ce9edaa6
+        "x-ms-correlation-request-id": "0be01ad7-ad7a-48db-881d-111e11f6c755",
+        "x-ms-ratelimit-remaining-subscription-reads": "11963",
+        "x-ms-response-type": "standard",
+        "x-ms-routing-request-id": "WESTUS2:20230223T192144Z:0be01ad7-ad7a-48db-881d-111e11f6c755",
+        "x-request-time": "0.701"
       },
       "ResponseBody": {
         "id": "/subscriptions/00000000-0000-0000-0000-000000000/resourceGroups/00000/providers/Microsoft.MachineLearningServices/workspaces/00000",
@@ -82,7 +60,6 @@
             "isPrivateLinkEnabled": false,
             "notebookPreparationError": null
           },
-<<<<<<< HEAD
           "storageHnsEnabled": false,
           "workspaceId": "2d1e66ae-85e3-42c0-be91-34de66397f26",
           "linkedModelInventoryArmId": null,
@@ -111,22 +88,6 @@
           "lastModifiedAt": "2023-02-23T02:09:00.5159669Z",
           "lastModifiedBy": "dipeck@microsoft.com",
           "lastModifiedByType": "User"
-=======
-          "datastoreType": "AzureBlob",
-          "accountName": "samcw32zcnpjldw",
-          "containerName": "azureml-blobstore-3bd2018e-4b43-401e-ad49-85df181c9e0a",
-          "endpoint": "core.windows.net",
-          "protocol": "https",
-          "serviceDataAccessAuthIdentity": "WorkspaceSystemAssignedIdentity"
-        },
-        "systemData": {
-          "createdAt": "2023-02-18T09:22:33.5645164\u002B00:00",
-          "createdBy": "779301c0-18b2-4cdc-801b-a0a3368fee0a",
-          "createdByType": "Application",
-          "lastModifiedAt": "2023-02-18T09:22:34.1712214\u002B00:00",
-          "lastModifiedBy": "779301c0-18b2-4cdc-801b-a0a3368fee0a",
-          "lastModifiedByType": "Application"
->>>>>>> ce9edaa6
         }
       }
     },
@@ -137,13 +98,8 @@
         "Accept": "*/*",
         "Accept-Encoding": "gzip, deflate",
         "Connection": "keep-alive",
-<<<<<<< HEAD
         "Content-Type": "application/json; charset=UTF-8",
         "User-Agent": "azure-ai-ml/1.5.0 azsdk-python-core/1.26.3 Python/3.7.9 (Windows-10-10.0.22621-SP0)"
-=======
-        "Content-Length": "0",
-        "User-Agent": "azure-ai-ml/1.5.0 azsdk-python-mgmt-machinelearningservices/0.1.0 Python/3.10.6 (Linux-5.15.79.1-microsoft-standard-WSL2-x86_64-with-glibc2.35)"
->>>>>>> ce9edaa6
       },
       "RequestBody": null,
       "StatusCode": 200,
@@ -151,33 +107,15 @@
         "Connection": "keep-alive",
         "Content-Encoding": "gzip",
         "Content-Type": "application/json; charset=utf-8",
-<<<<<<< HEAD
-        "Date": "Thu, 23 Feb 2023 06:07:10 GMT",
+        "Date": "Thu, 23 Feb 2023 19:21:46 GMT",
         "Request-Context": "appId=cid-v1:2d2e8e63-272e-4b3c-8598-4ee570a0e70d",
         "Strict-Transport-Security": "max-age=15724800; includeSubDomains; preload",
         "Transfer-Encoding": "chunked",
         "Vary": "Accept-Encoding",
-        "x-aml-cluster": "vienna-eastus2-02",
-        "X-Content-Type-Options": "nosniff",
-        "x-ms-response-type": "standard",
-        "x-request-time": "0.373"
-=======
-        "Date": "Tue, 21 Feb 2023 21:28:28 GMT",
-        "Expires": "-1",
-        "Pragma": "no-cache",
-        "Request-Context": "appId=cid-v1:2d2e8e63-272e-4b3c-8598-4ee570a0e70d",
-        "Server-Timing": "traceparent;desc=\u002200-9688ae90596380aa84321571d8f89512-331ee86865261ff2-01\u0022",
-        "Strict-Transport-Security": "max-age=31536000; includeSubDomains",
-        "Transfer-Encoding": "chunked",
-        "Vary": "Accept-Encoding",
-        "x-aml-cluster": "vienna-eastus-02",
-        "X-Content-Type-Options": "nosniff",
-        "x-ms-correlation-request-id": "1e47f30c-db17-4351-8ec1-11ea9cc6ad6f",
-        "x-ms-ratelimit-remaining-subscription-writes": "1193",
-        "x-ms-response-type": "standard",
-        "x-ms-routing-request-id": "CANADACENTRAL:20230221T212829Z:1e47f30c-db17-4351-8ec1-11ea9cc6ad6f",
-        "x-request-time": "0.242"
->>>>>>> ce9edaa6
+        "x-aml-cluster": "vienna-eastus2-01",
+        "X-Content-Type-Options": "nosniff",
+        "x-ms-response-type": "standard",
+        "x-request-time": "0.792"
       },
       "ResponseBody": {
         "snapshotType": "LocalFiles",
@@ -244,101 +182,13 @@
       }
     },
     {
-<<<<<<< HEAD
       "RequestUri": "https://management.azure.com/subscriptions/00000000-0000-0000-0000-000000000/resourceGroups/00000/providers/Microsoft.MachineLearningServices/workspaces/00000/codes/e7a3f40e-eb47-4499-9b80-1e5d911878f8/versions/1?api-version=2022-05-01",
       "RequestMethod": "GET",
-=======
-      "RequestUri": "https://samcw32zcnpjldw.blob.core.windows.net/azureml-blobstore-3bd2018e-4b43-401e-ad49-85df181c9e0a/LocalUpload/00000000000000000000000000000000/COMPONENT_PLACEHOLDER",
-      "RequestMethod": "HEAD",
-      "RequestHeaders": {
-        "Accept": "application/xml",
-        "Accept-Encoding": "gzip, deflate",
-        "Connection": "keep-alive",
-        "User-Agent": "azsdk-python-storage-blob/12.14.1 Python/3.10.6 (Linux-5.15.79.1-microsoft-standard-WSL2-x86_64-with-glibc2.35)",
-        "x-ms-date": "Tue, 21 Feb 2023 21:28:29 GMT",
-        "x-ms-version": "2021-08-06"
-      },
-      "RequestBody": null,
-      "StatusCode": 200,
-      "ResponseHeaders": {
-        "Accept-Ranges": "bytes",
-        "Content-Length": "35",
-        "Content-MD5": "L/DnSpFIn\u002BjaQWc\u002BsUQdcw==",
-        "Content-Type": "application/octet-stream",
-        "Date": "Tue, 21 Feb 2023 21:28:29 GMT",
-        "ETag": "\u00220x8DB1192C06E1C79\u0022",
-        "Last-Modified": "Sat, 18 Feb 2023 09:30:19 GMT",
-        "Server": [
-          "Windows-Azure-Blob/1.0",
-          "Microsoft-HTTPAPI/2.0"
-        ],
-        "Vary": "Origin",
-        "x-ms-access-tier": "Hot",
-        "x-ms-access-tier-inferred": "true",
-        "x-ms-blob-type": "BlockBlob",
-        "x-ms-creation-time": "Sat, 18 Feb 2023 09:30:19 GMT",
-        "x-ms-lease-state": "available",
-        "x-ms-lease-status": "unlocked",
-        "x-ms-meta-name": "c4b5a984-a0c9-4622-a5cf-f22114f04941",
-        "x-ms-meta-upload_status": "completed",
-        "x-ms-meta-version": "1",
-        "x-ms-server-encrypted": "true",
-        "x-ms-version": "2021-08-06"
-      },
-      "ResponseBody": null
-    },
-    {
-      "RequestUri": "https://samcw32zcnpjldw.blob.core.windows.net/azureml-blobstore-3bd2018e-4b43-401e-ad49-85df181c9e0a/az-ml-artifacts/00000000000000000000000000000000/COMPONENT_PLACEHOLDER",
-      "RequestMethod": "HEAD",
-      "RequestHeaders": {
-        "Accept": "application/xml",
-        "Accept-Encoding": "gzip, deflate",
-        "Connection": "keep-alive",
-        "User-Agent": "azsdk-python-storage-blob/12.14.1 Python/3.10.6 (Linux-5.15.79.1-microsoft-standard-WSL2-x86_64-with-glibc2.35)",
-        "x-ms-date": "Tue, 21 Feb 2023 21:28:29 GMT",
-        "x-ms-version": "2021-08-06"
-      },
-      "RequestBody": null,
-      "StatusCode": 404,
-      "ResponseHeaders": {
-        "Date": "Tue, 21 Feb 2023 21:28:29 GMT",
-        "Server": [
-          "Windows-Azure-Blob/1.0",
-          "Microsoft-HTTPAPI/2.0"
-        ],
-        "Transfer-Encoding": "chunked",
-        "Vary": "Origin",
-        "x-ms-error-code": "BlobNotFound",
-        "x-ms-version": "2021-08-06"
-      },
-      "ResponseBody": null
-    },
-    {
-      "RequestUri": "https://management.azure.com/subscriptions/00000000-0000-0000-0000-000000000/resourceGroups/00000/providers/Microsoft.MachineLearningServices/workspaces/00000/codes/c4b5a984-a0c9-4622-a5cf-f22114f04941/versions/1?api-version=2022-05-01",
-      "RequestMethod": "PUT",
->>>>>>> ce9edaa6
       "RequestHeaders": {
         "Accept": "application/json",
         "Accept-Encoding": "gzip, deflate",
         "Connection": "keep-alive",
-<<<<<<< HEAD
         "User-Agent": "azure-ai-ml/1.5.0 azsdk-python-mgmt-machinelearningservices/0.1.0 Python/3.7.9 (Windows-10-10.0.22621-SP0)"
-=======
-        "Content-Length": "288",
-        "Content-Type": "application/json",
-        "User-Agent": "azure-ai-ml/1.5.0 azsdk-python-mgmt-machinelearningservices/0.1.0 Python/3.10.6 (Linux-5.15.79.1-microsoft-standard-WSL2-x86_64-with-glibc2.35)"
-      },
-      "RequestBody": {
-        "properties": {
-          "properties": {
-            "hash_sha256": "0000000000000",
-            "hash_version": "0000000000000"
-          },
-          "isAnonymous": true,
-          "isArchived": false,
-          "codeUri": "https://samcw32zcnpjldw.blob.core.windows.net/azureml-blobstore-3bd2018e-4b43-401e-ad49-85df181c9e0a/LocalUpload/00000000000000000000000000000000"
-        }
->>>>>>> ce9edaa6
       },
       "RequestBody": null,
       "StatusCode": 200,
@@ -346,48 +196,27 @@
         "Cache-Control": "no-cache",
         "Content-Encoding": "gzip",
         "Content-Type": "application/json; charset=utf-8",
-<<<<<<< HEAD
-        "Date": "Thu, 23 Feb 2023 06:07:12 GMT",
+        "Date": "Thu, 23 Feb 2023 19:21:47 GMT",
         "Expires": "-1",
         "Pragma": "no-cache",
         "Request-Context": "appId=cid-v1:2d2e8e63-272e-4b3c-8598-4ee570a0e70d",
-        "Server-Timing": "traceparent;desc=\u002200-6781fb392b253825e1ef919685b8f84f-5a67034812645c0b-01\u0022",
-=======
-        "Date": "Tue, 21 Feb 2023 21:28:32 GMT",
-        "Expires": "-1",
-        "Pragma": "no-cache",
-        "Request-Context": "appId=cid-v1:2d2e8e63-272e-4b3c-8598-4ee570a0e70d",
-        "Server-Timing": "traceparent;desc=\u002200-0637ac96207e1d5692090491563c8aaa-336c11793523c50c-01\u0022",
->>>>>>> ce9edaa6
+        "Server-Timing": "traceparent;desc=\u002200-c69b595db046b9fa89cdffcdf026abc9-2b56f22db1af4ce1-01\u0022",
         "Strict-Transport-Security": "max-age=31536000; includeSubDomains",
         "Transfer-Encoding": "chunked",
         "Vary": [
           "Accept-Encoding",
           "Accept-Encoding"
         ],
-<<<<<<< HEAD
         "x-aml-cluster": "vienna-eastus2-01",
         "X-Content-Type-Options": "nosniff",
-        "x-ms-correlation-request-id": "91d6b4ce-326f-47bd-bb58-f896382bd5ed",
-        "x-ms-ratelimit-remaining-subscription-reads": "11963",
-        "x-ms-response-type": "standard",
-        "x-ms-routing-request-id": "WESTUS2:20230223T060712Z:91d6b4ce-326f-47bd-bb58-f896382bd5ed",
-        "x-request-time": "0.114"
+        "x-ms-correlation-request-id": "4a593090-1362-4d65-9225-2750a0bc30d4",
+        "x-ms-ratelimit-remaining-subscription-reads": "11962",
+        "x-ms-response-type": "standard",
+        "x-ms-routing-request-id": "WESTUS2:20230223T192148Z:4a593090-1362-4d65-9225-2750a0bc30d4",
+        "x-request-time": "0.436"
       },
       "ResponseBody": {
         "id": "/subscriptions/00000000-0000-0000-0000-000000000/resourceGroups/00000/providers/Microsoft.MachineLearningServices/workspaces/00000/codes/e7a3f40e-eb47-4499-9b80-1e5d911878f8/versions/1",
-=======
-        "x-aml-cluster": "vienna-eastus-02",
-        "X-Content-Type-Options": "nosniff",
-        "x-ms-correlation-request-id": "d0c48825-32fc-4bdf-a11f-88763e130289",
-        "x-ms-ratelimit-remaining-subscription-writes": "1189",
-        "x-ms-response-type": "standard",
-        "x-ms-routing-request-id": "CANADACENTRAL:20230221T212833Z:d0c48825-32fc-4bdf-a11f-88763e130289",
-        "x-request-time": "0.144"
-      },
-      "ResponseBody": {
-        "id": "/subscriptions/00000000-0000-0000-0000-000000000/resourceGroups/00000/providers/Microsoft.MachineLearningServices/workspaces/00000/codes/c4b5a984-a0c9-4622-a5cf-f22114f04941/versions/1",
->>>>>>> ce9edaa6
         "name": "1",
         "type": "Microsoft.MachineLearningServices/workspaces/codes/versions",
         "properties": {
@@ -399,7 +228,6 @@
           },
           "isArchived": false,
           "isAnonymous": false,
-<<<<<<< HEAD
           "codeUri": "https://saveorz2izv2bas.blob.core.windows.net:443/000000000000000000000000000000000000/"
         },
         "systemData": {
@@ -408,26 +236,12 @@
           "createdByType": "User",
           "lastModifiedAt": "2023-02-23T02:16:10.3151666\u002B00:00",
           "lastModifiedBy": "Diondra Peck",
-=======
-          "codeUri": "https://samcw32zcnpjldw.blob.core.windows.net/azureml-blobstore-3bd2018e-4b43-401e-ad49-85df181c9e0a/LocalUpload/00000000000000000000000000000000"
-        },
-        "systemData": {
-          "createdAt": "2023-02-18T09:30:23.7478116\u002B00:00",
-          "createdBy": "Firstname Lastname",
-          "createdByType": "User",
-          "lastModifiedAt": "2023-02-21T21:28:33.4966508\u002B00:00",
-          "lastModifiedBy": "Firstname Lastname",
->>>>>>> ce9edaa6
           "lastModifiedByType": "User"
         }
       }
     },
     {
-<<<<<<< HEAD
       "RequestUri": "https://management.azure.com/subscriptions/00000000-0000-0000-0000-000000000/resourceGroups/00000/providers/Microsoft.MachineLearningServices/workspaces/00000/components/azureml_anonymous/versions/000000000000000000000?api-version=2022-10-01",
-=======
-      "RequestUri": "https://management.azure.com/subscriptions/00000000-0000-0000-0000-000000000/resourceGroups/00000/providers/Microsoft.MachineLearningServices/workspaces/00000/components/azureml_anonymous/versions/c69b468f-5cf3-2edb-680e-f382769c983d?api-version=2022-10-01",
->>>>>>> ce9edaa6
       "RequestMethod": "PUT",
       "RequestHeaders": {
         "Accept": "application/json",
@@ -435,11 +249,7 @@
         "Connection": "keep-alive",
         "Content-Length": "1281",
         "Content-Type": "application/json",
-<<<<<<< HEAD
         "User-Agent": "azure-ai-ml/1.5.0 azsdk-python-mgmt-machinelearningservices/0.1.0 Python/3.7.9 (Windows-10-10.0.22621-SP0)"
-=======
-        "User-Agent": "azure-ai-ml/1.5.0 azsdk-python-mgmt-machinelearningservices/0.1.0 Python/3.10.6 (Linux-5.15.79.1-microsoft-standard-WSL2-x86_64-with-glibc2.35)"
->>>>>>> ce9edaa6
       },
       "RequestBody": {
         "properties": {
@@ -453,13 +263,8 @@
           "isArchived": false,
           "componentSpec": {
             "command": "echo Hello World \u0026 echo $[[${{inputs.component_in_number}}]] \u0026 echo ${{inputs.component_in_path}} \u0026 echo ${{outputs.component_out_path}} \u003E ${{outputs.component_out_path}}/component_in_number",
-<<<<<<< HEAD
             "code": "azureml:/subscriptions/00000000-0000-0000-0000-000000000/resourceGroups/00000/providers/Microsoft.MachineLearningServices/workspaces/00000/codes/e7a3f40e-eb47-4499-9b80-1e5d911878f8/versions/1",
-            "environment": "azureml:AzureML-sklearn-0.24-ubuntu18.04-py37-cpu:1",
-=======
-            "code": "azureml:/subscriptions/00000000-0000-0000-0000-000000000/resourceGroups/00000/providers/Microsoft.MachineLearningServices/workspaces/00000/codes/c4b5a984-a0c9-4622-a5cf-f22114f04941/versions/1",
             "environment": "azureml:AzureML-sklearn-1.0-ubuntu20.04-py38-cpu:33",
->>>>>>> ce9edaa6
             "name": "azureml_anonymous",
             "description": "This is the basic command component",
             "tags": {
@@ -495,47 +300,26 @@
       "StatusCode": 201,
       "ResponseHeaders": {
         "Cache-Control": "no-cache",
-        "Content-Length": "1833",
+        "Content-Length": "2269",
         "Content-Type": "application/json; charset=utf-8",
-<<<<<<< HEAD
-        "Date": "Thu, 23 Feb 2023 06:07:14 GMT",
+        "Date": "Thu, 23 Feb 2023 19:21:49 GMT",
         "Expires": "-1",
         "Location": "https://management.azure.com/subscriptions/00000000-0000-0000-0000-000000000/resourceGroups/00000/providers/Microsoft.MachineLearningServices/workspaces/00000/components/azureml_anonymous/versions/000000000000000000000?api-version=2022-10-01",
         "Pragma": "no-cache",
         "Request-Context": "appId=cid-v1:2d2e8e63-272e-4b3c-8598-4ee570a0e70d",
-        "Server-Timing": "traceparent;desc=\u002200-ab00dce72f88f6435c144ff6e8e023ed-4c80cb3b0b9ab75c-01\u0022",
+        "Server-Timing": "traceparent;desc=\u002200-4a4e4b03795dd316104c7a4437d6dbd3-264bc7b35a924ee0-01\u0022",
         "Strict-Transport-Security": "max-age=31536000; includeSubDomains",
         "x-aml-cluster": "vienna-eastus2-01",
         "X-Content-Type-Options": "nosniff",
-        "x-ms-correlation-request-id": "cb7d29ef-6435-4fd0-ad7b-64b0ea788d6c",
-        "x-ms-ratelimit-remaining-subscription-writes": "1171",
-        "x-ms-response-type": "standard",
-        "x-ms-routing-request-id": "WESTUS2:20230223T060714Z:cb7d29ef-6435-4fd0-ad7b-64b0ea788d6c",
-        "x-request-time": "1.101"
+        "x-ms-correlation-request-id": "77915c49-fe65-49aa-915e-4122f71408e0",
+        "x-ms-ratelimit-remaining-subscription-writes": "1168",
+        "x-ms-response-type": "standard",
+        "x-ms-routing-request-id": "WESTUS2:20230223T192150Z:77915c49-fe65-49aa-915e-4122f71408e0",
+        "x-request-time": "1.782"
       },
       "ResponseBody": {
-        "id": "/subscriptions/00000000-0000-0000-0000-000000000/resourceGroups/00000/providers/Microsoft.MachineLearningServices/workspaces/00000/components/azureml_anonymous/versions/ee8f0f4b-5240-4953-99e2-c5eba661690e",
-        "name": "ee8f0f4b-5240-4953-99e2-c5eba661690e",
-=======
-        "Date": "Tue, 21 Feb 2023 21:28:34 GMT",
-        "Expires": "-1",
-        "Location": "https://management.azure.com/subscriptions/00000000-0000-0000-0000-000000000/resourceGroups/00000/providers/Microsoft.MachineLearningServices/workspaces/00000/components/azureml_anonymous/versions/c69b468f-5cf3-2edb-680e-f382769c983d?api-version=2022-10-01",
-        "Pragma": "no-cache",
-        "Request-Context": "appId=cid-v1:2d2e8e63-272e-4b3c-8598-4ee570a0e70d",
-        "Server-Timing": "traceparent;desc=\u002200-7ea4cc9554da5e69020776c72fc1aa7c-82b987be2c4d12b8-01\u0022",
-        "Strict-Transport-Security": "max-age=31536000; includeSubDomains",
-        "x-aml-cluster": "vienna-eastus-02",
-        "X-Content-Type-Options": "nosniff",
-        "x-ms-correlation-request-id": "e8df9702-0cda-4143-aabb-eec7fcdbe8a2",
-        "x-ms-ratelimit-remaining-subscription-writes": "1188",
-        "x-ms-response-type": "standard",
-        "x-ms-routing-request-id": "CANADACENTRAL:20230221T212834Z:e8df9702-0cda-4143-aabb-eec7fcdbe8a2",
-        "x-request-time": "1.072"
-      },
-      "ResponseBody": {
-        "id": "/subscriptions/00000000-0000-0000-0000-000000000/resourceGroups/00000/providers/Microsoft.MachineLearningServices/workspaces/00000/components/azureml_anonymous/versions/fef4e467-f7ca-4a44-8cdc-81201f0b98b4",
-        "name": "fef4e467-f7ca-4a44-8cdc-81201f0b98b4",
->>>>>>> ce9edaa6
+        "id": "/subscriptions/00000000-0000-0000-0000-000000000/resourceGroups/00000/providers/Microsoft.MachineLearningServices/workspaces/00000/components/azureml_anonymous/versions/177f0372-d90a-48a6-9cd8-d5d4e17d0732",
+        "name": "177f0372-d90a-48a6-9cd8-d5d4e17d0732",
         "type": "Microsoft.MachineLearningServices/workspaces/components/versions",
         "properties": {
           "description": null,
@@ -575,13 +359,8 @@
                 "type": "uri_folder"
               }
             },
-<<<<<<< HEAD
             "code": "azureml:/subscriptions/00000000-0000-0000-0000-000000000/resourceGroups/00000/providers/Microsoft.MachineLearningServices/workspaces/00000/codes/e7a3f40e-eb47-4499-9b80-1e5d911878f8/versions/1",
-            "environment": "azureml://registries/azureml/environments/AzureML-sklearn-0.24-ubuntu18.04-py37-cpu/versions/1",
-=======
-            "code": "azureml:/subscriptions/00000000-0000-0000-0000-000000000/resourceGroups/00000/providers/Microsoft.MachineLearningServices/workspaces/00000/codes/c4b5a984-a0c9-4622-a5cf-f22114f04941/versions/1",
             "environment": "azureml://registries/azureml/environments/AzureML-sklearn-1.0-ubuntu20.04-py38-cpu/versions/33",
->>>>>>> ce9edaa6
             "resources": {
               "instance_count": "1"
             },
@@ -590,29 +369,17 @@
           }
         },
         "systemData": {
-<<<<<<< HEAD
-          "createdAt": "2023-02-23T02:16:11.5727129\u002B00:00",
+          "createdAt": "2023-02-23T19:09:20.1763358\u002B00:00",
           "createdBy": "Diondra Peck",
           "createdByType": "User",
-          "lastModifiedAt": "2023-02-23T02:16:11.6424059\u002B00:00",
+          "lastModifiedAt": "2023-02-23T19:09:20.2449177\u002B00:00",
           "lastModifiedBy": "Diondra Peck",
-=======
-          "createdAt": "2023-02-18T10:46:36.8425751\u002B00:00",
-          "createdBy": "Firstname Lastname",
-          "createdByType": "User",
-          "lastModifiedAt": "2023-02-18T10:46:36.9004549\u002B00:00",
-          "lastModifiedBy": "Firstname Lastname",
->>>>>>> ce9edaa6
           "lastModifiedByType": "User"
         }
       }
     },
     {
-<<<<<<< HEAD
-      "RequestUri": "https://management.azure.com/subscriptions/00000000-0000-0000-0000-000000000/resourceGroups/00000/providers/Microsoft.MachineLearningServices/workspaces/00000/jobs/test_936773237751?api-version=2022-12-01-preview",
-=======
-      "RequestUri": "https://management.azure.com/subscriptions/00000000-0000-0000-0000-000000000/resourceGroups/00000/providers/Microsoft.MachineLearningServices/workspaces/00000/jobs/test_477537867632?api-version=2022-12-01-preview",
->>>>>>> ce9edaa6
+      "RequestUri": "https://management.azure.com/subscriptions/00000000-0000-0000-0000-000000000/resourceGroups/00000/providers/Microsoft.MachineLearningServices/workspaces/00000/jobs/test_378084582382?api-version=2022-12-01-preview",
       "RequestMethod": "PUT",
       "RequestHeaders": {
         "Accept": "application/json",
@@ -620,11 +387,7 @@
         "Connection": "keep-alive",
         "Content-Length": "1199",
         "Content-Type": "application/json",
-<<<<<<< HEAD
         "User-Agent": "azure-ai-ml/1.5.0 azsdk-python-mgmt-machinelearningservices/0.1.0 Python/3.7.9 (Windows-10-10.0.22621-SP0)"
-=======
-        "User-Agent": "azure-ai-ml/1.5.0 azsdk-python-mgmt-machinelearningservices/0.1.0 Python/3.10.6 (Linux-5.15.79.1-microsoft-standard-WSL2-x86_64-with-glibc2.35)"
->>>>>>> ce9edaa6
       },
       "RequestBody": {
         "properties": {
@@ -646,11 +409,7 @@
                 }
               },
               "_source": "YAML.COMPONENT",
-<<<<<<< HEAD
-              "componentId": "/subscriptions/00000000-0000-0000-0000-000000000/resourceGroups/00000/providers/Microsoft.MachineLearningServices/workspaces/00000/components/azureml_anonymous/versions/ee8f0f4b-5240-4953-99e2-c5eba661690e"
-=======
-              "componentId": "/subscriptions/00000000-0000-0000-0000-000000000/resourceGroups/00000/providers/Microsoft.MachineLearningServices/workspaces/00000/components/azureml_anonymous/versions/fef4e467-f7ca-4a44-8cdc-81201f0b98b4"
->>>>>>> ce9edaa6
+              "componentId": "/subscriptions/00000000-0000-0000-0000-000000000/resourceGroups/00000/providers/Microsoft.MachineLearningServices/workspaces/00000/components/azureml_anonymous/versions/177f0372-d90a-48a6-9cd8-d5d4e17d0732"
             },
             "parallel_node": {
               "body": "${{parent.jobs.parallel_body}}",
@@ -679,49 +438,26 @@
       "StatusCode": 201,
       "ResponseHeaders": {
         "Cache-Control": "no-cache",
-<<<<<<< HEAD
         "Content-Length": "3413",
         "Content-Type": "application/json; charset=utf-8",
-        "Date": "Thu, 23 Feb 2023 06:07:17 GMT",
+        "Date": "Thu, 23 Feb 2023 19:21:53 GMT",
         "Expires": "-1",
-        "Location": "https://management.azure.com/subscriptions/00000000-0000-0000-0000-000000000/resourceGroups/00000/providers/Microsoft.MachineLearningServices/workspaces/00000/jobs/test_936773237751?api-version=2022-12-01-preview",
+        "Location": "https://management.azure.com/subscriptions/00000000-0000-0000-0000-000000000/resourceGroups/00000/providers/Microsoft.MachineLearningServices/workspaces/00000/jobs/test_378084582382?api-version=2022-12-01-preview",
         "Pragma": "no-cache",
         "Request-Context": "appId=cid-v1:2d2e8e63-272e-4b3c-8598-4ee570a0e70d",
-        "Server-Timing": "traceparent;desc=\u002200-da8e542f22ce5f7e5bde76617800fcfd-4fbf622644977ba0-01\u0022",
+        "Server-Timing": "traceparent;desc=\u002200-250e34d73cfbfdb7049ee5003b7c48b5-60f64f606ef17780-01\u0022",
         "Strict-Transport-Security": "max-age=31536000; includeSubDomains",
         "x-aml-cluster": "vienna-eastus2-01",
         "X-Content-Type-Options": "nosniff",
-        "x-ms-correlation-request-id": "c86cb8b1-72db-4fd1-9f9a-53493983da56",
-        "x-ms-ratelimit-remaining-subscription-writes": "1170",
-        "x-ms-response-type": "standard",
-        "x-ms-routing-request-id": "WESTUS2:20230223T060717Z:c86cb8b1-72db-4fd1-9f9a-53493983da56",
-        "x-request-time": "1.301"
+        "x-ms-correlation-request-id": "74da75a8-3c23-4b9b-a8b7-53349b2fe32d",
+        "x-ms-ratelimit-remaining-subscription-writes": "1167",
+        "x-ms-response-type": "standard",
+        "x-ms-routing-request-id": "WESTUS2:20230223T192154Z:74da75a8-3c23-4b9b-a8b7-53349b2fe32d",
+        "x-request-time": "1.745"
       },
       "ResponseBody": {
-        "id": "/subscriptions/00000000-0000-0000-0000-000000000/resourceGroups/00000/providers/Microsoft.MachineLearningServices/workspaces/00000/jobs/test_936773237751",
-        "name": "test_936773237751",
-=======
-        "Content-Length": "2655",
-        "Content-Type": "application/json; charset=utf-8",
-        "Date": "Tue, 21 Feb 2023 21:28:38 GMT",
-        "Expires": "-1",
-        "Location": "https://management.azure.com/subscriptions/00000000-0000-0000-0000-000000000/resourceGroups/00000/providers/Microsoft.MachineLearningServices/workspaces/00000/jobs/test_477537867632?api-version=2022-12-01-preview",
-        "Pragma": "no-cache",
-        "Request-Context": "appId=cid-v1:2d2e8e63-272e-4b3c-8598-4ee570a0e70d",
-        "Server-Timing": "traceparent;desc=\u002200-bfa6d987a8f2acfe1d194867e7031ba7-d67cacb929e7fa9a-01\u0022",
-        "Strict-Transport-Security": "max-age=31536000; includeSubDomains",
-        "x-aml-cluster": "vienna-eastus-02",
-        "X-Content-Type-Options": "nosniff",
-        "x-ms-correlation-request-id": "45dc7664-cfc5-4613-bca2-a466a29faf45",
-        "x-ms-ratelimit-remaining-subscription-writes": "1187",
-        "x-ms-response-type": "standard",
-        "x-ms-routing-request-id": "CANADACENTRAL:20230221T212839Z:45dc7664-cfc5-4613-bca2-a466a29faf45",
-        "x-request-time": "1.444"
-      },
-      "ResponseBody": {
-        "id": "/subscriptions/00000000-0000-0000-0000-000000000/resourceGroups/00000/providers/Microsoft.MachineLearningServices/workspaces/00000/jobs/test_477537867632",
-        "name": "test_477537867632",
->>>>>>> ce9edaa6
+        "id": "/subscriptions/00000000-0000-0000-0000-000000000/resourceGroups/00000/providers/Microsoft.MachineLearningServices/workspaces/00000/jobs/test_378084582382",
+        "name": "test_378084582382",
         "type": "Microsoft.MachineLearningServices/workspaces/jobs",
         "properties": {
           "description": null,
@@ -745,11 +481,7 @@
             "Tracking": {
               "jobServiceType": "Tracking",
               "port": null,
-<<<<<<< HEAD
               "endpoint": "azureml://eastus2.api.azureml.ms/mlflow/v1.0/subscriptions/00000000-0000-0000-0000-000000000/resourceGroups/00000/providers/Microsoft.MachineLearningServices/workspaces/00000?",
-=======
-              "endpoint": "azureml://eastus.api.azureml.ms/mlflow/v1.0/subscriptions/00000000-0000-0000-0000-000000000/resourceGroups/00000/providers/Microsoft.MachineLearningServices/workspaces/00000?",
->>>>>>> ce9edaa6
               "status": null,
               "errorMessage": null,
               "properties": null,
@@ -758,11 +490,7 @@
             "Studio": {
               "jobServiceType": "Studio",
               "port": null,
-<<<<<<< HEAD
-              "endpoint": "https://ml.azure.com/runs/test_936773237751?wsid=/subscriptions/00000000-0000-0000-0000-000000000/resourcegroups/00000/workspaces/00000",
-=======
-              "endpoint": "https://ml.azure.com/runs/test_477537867632?wsid=/subscriptions/00000000-0000-0000-0000-000000000/resourcegroups/00000/workspaces/00000",
->>>>>>> ce9edaa6
+              "endpoint": "https://ml.azure.com/runs/test_378084582382?wsid=/subscriptions/00000000-0000-0000-0000-000000000/resourcegroups/00000/workspaces/00000",
               "status": null,
               "errorMessage": null,
               "properties": null,
@@ -789,11 +517,7 @@
                 }
               },
               "_source": "YAML.COMPONENT",
-<<<<<<< HEAD
-              "componentId": "/subscriptions/00000000-0000-0000-0000-000000000/resourceGroups/00000/providers/Microsoft.MachineLearningServices/workspaces/00000/components/azureml_anonymous/versions/ee8f0f4b-5240-4953-99e2-c5eba661690e"
-=======
-              "componentId": "/subscriptions/00000000-0000-0000-0000-000000000/resourceGroups/00000/providers/Microsoft.MachineLearningServices/workspaces/00000/components/azureml_anonymous/versions/fef4e467-f7ca-4a44-8cdc-81201f0b98b4"
->>>>>>> ce9edaa6
+              "componentId": "/subscriptions/00000000-0000-0000-0000-000000000/resourceGroups/00000/providers/Microsoft.MachineLearningServices/workspaces/00000/components/azureml_anonymous/versions/177f0372-d90a-48a6-9cd8-d5d4e17d0732"
             },
             "parallel_node": {
               "body": "${{parent.jobs.parallel_body}}",
@@ -822,34 +546,21 @@
           "sourceJobId": null
         },
         "systemData": {
-<<<<<<< HEAD
-          "createdAt": "2023-02-23T06:07:17.1737577\u002B00:00",
+          "createdAt": "2023-02-23T19:21:53.5209589\u002B00:00",
           "createdBy": "Diondra Peck",
-=======
-          "createdAt": "2023-02-21T21:28:38.7536884\u002B00:00",
-          "createdBy": "Firstname Lastname",
->>>>>>> ce9edaa6
           "createdByType": "User"
         }
       }
     },
     {
-<<<<<<< HEAD
-      "RequestUri": "https://management.azure.com/subscriptions/00000000-0000-0000-0000-000000000/resourceGroups/00000/providers/Microsoft.MachineLearningServices/workspaces/00000/jobs/test_936773237751/cancel?api-version=2022-12-01-preview",
-=======
-      "RequestUri": "https://management.azure.com/subscriptions/00000000-0000-0000-0000-000000000/resourceGroups/00000/providers/Microsoft.MachineLearningServices/workspaces/00000/jobs/test_477537867632/cancel?api-version=2022-12-01-preview",
->>>>>>> ce9edaa6
+      "RequestUri": "https://management.azure.com/subscriptions/00000000-0000-0000-0000-000000000/resourceGroups/00000/providers/Microsoft.MachineLearningServices/workspaces/00000/jobs/test_378084582382/cancel?api-version=2022-12-01-preview",
       "RequestMethod": "POST",
       "RequestHeaders": {
         "Accept": "application/json",
         "Accept-Encoding": "gzip, deflate",
         "Connection": "keep-alive",
         "Content-Length": "0",
-<<<<<<< HEAD
         "User-Agent": "azure-ai-ml/1.5.0 azsdk-python-mgmt-machinelearningservices/0.1.0 Python/3.7.9 (Windows-10-10.0.22621-SP0)"
-=======
-        "User-Agent": "azure-ai-ml/1.5.0 azsdk-python-mgmt-machinelearningservices/0.1.0 Python/3.10.6 (Linux-5.15.79.1-microsoft-standard-WSL2-x86_64-with-glibc2.35)"
->>>>>>> ce9edaa6
       },
       "RequestBody": null,
       "StatusCode": 202,
@@ -857,43 +568,25 @@
         "Cache-Control": "no-cache",
         "Content-Length": "4",
         "Content-Type": "application/json; charset=utf-8",
-<<<<<<< HEAD
-        "Date": "Thu, 23 Feb 2023 06:07:20 GMT",
+        "Date": "Thu, 23 Feb 2023 19:21:56 GMT",
         "Expires": "-1",
-        "Location": "https://management.azure.com/subscriptions/00000000-0000-0000-0000-000000000/providers/Microsoft.MachineLearningServices/locations/eastus2/mfeOperationResults/jc:2d1e66ae-85e3-42c0-be91-34de66397f26:test_936773237751?api-version=2022-12-01-preview",
+        "Location": "https://management.azure.com/subscriptions/00000000-0000-0000-0000-000000000/providers/Microsoft.MachineLearningServices/locations/eastus2/mfeOperationResults/jc:2d1e66ae-85e3-42c0-be91-34de66397f26:test_378084582382?api-version=2022-12-01-preview",
         "Pragma": "no-cache",
         "Request-Context": "appId=cid-v1:2d2e8e63-272e-4b3c-8598-4ee570a0e70d",
         "Strict-Transport-Security": "max-age=31536000; includeSubDomains",
         "x-aml-cluster": "vienna-eastus2-01",
         "X-Content-Type-Options": "nosniff",
         "x-ms-async-operation-timeout": "PT1H",
-        "x-ms-correlation-request-id": "7f79f235-38d3-4d3e-8292-9a0482605fca",
+        "x-ms-correlation-request-id": "cec42fa1-20be-4585-9b60-fab920950221",
         "x-ms-ratelimit-remaining-subscription-writes": "1189",
         "x-ms-response-type": "standard",
-        "x-ms-routing-request-id": "WESTUS2:20230223T060720Z:7f79f235-38d3-4d3e-8292-9a0482605fca",
-        "x-request-time": "0.705"
-=======
-        "Date": "Tue, 21 Feb 2023 21:28:42 GMT",
-        "Expires": "-1",
-        "Location": "https://management.azure.com/subscriptions/00000000-0000-0000-0000-000000000/providers/Microsoft.MachineLearningServices/locations/eastus/mfeOperationResults/jc:3bd2018e-4b43-401e-ad49-85df181c9e0a:test_477537867632?api-version=2022-12-01-preview",
-        "Pragma": "no-cache",
-        "Request-Context": "appId=cid-v1:2d2e8e63-272e-4b3c-8598-4ee570a0e70d",
-        "Strict-Transport-Security": "max-age=31536000; includeSubDomains",
-        "x-aml-cluster": "vienna-eastus-02",
-        "X-Content-Type-Options": "nosniff",
-        "x-ms-async-operation-timeout": "PT1H",
-        "x-ms-correlation-request-id": "f67cc1ff-2575-4efa-bf0b-3ee7e05b0ae6",
-        "x-ms-ratelimit-remaining-subscription-writes": "1192",
-        "x-ms-response-type": "standard",
-        "x-ms-routing-request-id": "CANADACENTRAL:20230221T212842Z:f67cc1ff-2575-4efa-bf0b-3ee7e05b0ae6",
-        "x-request-time": "0.669"
->>>>>>> ce9edaa6
+        "x-ms-routing-request-id": "WESTUS2:20230223T192156Z:cec42fa1-20be-4585-9b60-fab920950221",
+        "x-request-time": "1.397"
       },
       "ResponseBody": "null"
     },
     {
-<<<<<<< HEAD
-      "RequestUri": "https://management.azure.com/subscriptions/00000000-0000-0000-0000-000000000/providers/Microsoft.MachineLearningServices/locations/eastus2/mfeOperationResults/jc:2d1e66ae-85e3-42c0-be91-34de66397f26:test_936773237751?api-version=2022-12-01-preview",
+      "RequestUri": "https://management.azure.com/subscriptions/00000000-0000-0000-0000-000000000/providers/Microsoft.MachineLearningServices/locations/eastus2/mfeOperationResults/jc:2d1e66ae-85e3-42c0-be91-34de66397f26:test_378084582382?api-version=2022-12-01-preview",
       "RequestMethod": "GET",
       "RequestHeaders": {
         "Accept": "*/*",
@@ -907,112 +600,54 @@
         "Cache-Control": "no-cache",
         "Content-Length": "2",
         "Content-Type": "application/json; charset=utf-8",
-        "Date": "Thu, 23 Feb 2023 06:07:20 GMT",
+        "Date": "Thu, 23 Feb 2023 19:21:57 GMT",
         "Expires": "-1",
-        "Location": "https://management.azure.com/subscriptions/00000000-0000-0000-0000-000000000/providers/Microsoft.MachineLearningServices/locations/eastus2/mfeOperationResults/jc:2d1e66ae-85e3-42c0-be91-34de66397f26:test_936773237751?api-version=2022-12-01-preview",
+        "Location": "https://management.azure.com/subscriptions/00000000-0000-0000-0000-000000000/providers/Microsoft.MachineLearningServices/locations/eastus2/mfeOperationResults/jc:2d1e66ae-85e3-42c0-be91-34de66397f26:test_378084582382?api-version=2022-12-01-preview",
         "Pragma": "no-cache",
         "Request-Context": "appId=cid-v1:2d2e8e63-272e-4b3c-8598-4ee570a0e70d",
         "Strict-Transport-Security": "max-age=31536000; includeSubDomains",
         "x-aml-cluster": "vienna-eastus2-01",
         "X-Content-Type-Options": "nosniff",
-        "x-ms-correlation-request-id": "a283536b-b4df-443f-9302-1f2a740c77e2",
-        "x-ms-ratelimit-remaining-subscription-reads": "11962",
-        "x-ms-response-type": "standard",
-        "x-ms-routing-request-id": "WESTUS2:20230223T060721Z:a283536b-b4df-443f-9302-1f2a740c77e2",
-        "x-request-time": "0.049"
+        "x-ms-correlation-request-id": "240fd080-8a49-45c5-909e-691015460b64",
+        "x-ms-ratelimit-remaining-subscription-reads": "11961",
+        "x-ms-response-type": "standard",
+        "x-ms-routing-request-id": "WESTUS2:20230223T192157Z:240fd080-8a49-45c5-909e-691015460b64",
+        "x-request-time": "0.171"
       },
       "ResponseBody": {}
     },
     {
-      "RequestUri": "https://management.azure.com/subscriptions/00000000-0000-0000-0000-000000000/providers/Microsoft.MachineLearningServices/locations/eastus2/mfeOperationResults/jc:2d1e66ae-85e3-42c0-be91-34de66397f26:test_936773237751?api-version=2022-12-01-preview",
-=======
-      "RequestUri": "https://management.azure.com/subscriptions/00000000-0000-0000-0000-000000000/providers/Microsoft.MachineLearningServices/locations/eastus/mfeOperationResults/jc:3bd2018e-4b43-401e-ad49-85df181c9e0a:test_477537867632?api-version=2022-12-01-preview",
->>>>>>> ce9edaa6
+      "RequestUri": "https://management.azure.com/subscriptions/00000000-0000-0000-0000-000000000/providers/Microsoft.MachineLearningServices/locations/eastus2/mfeOperationResults/jc:2d1e66ae-85e3-42c0-be91-34de66397f26:test_378084582382?api-version=2022-12-01-preview",
       "RequestMethod": "GET",
       "RequestHeaders": {
         "Accept": "*/*",
         "Accept-Encoding": "gzip, deflate",
         "Connection": "keep-alive",
-<<<<<<< HEAD
         "User-Agent": "azure-ai-ml/1.5.0 azsdk-python-mgmt-machinelearningservices/0.1.0 Python/3.7.9 (Windows-10-10.0.22621-SP0)"
-=======
-        "User-Agent": "azure-ai-ml/1.5.0 azsdk-python-mgmt-machinelearningservices/0.1.0 Python/3.10.6 (Linux-5.15.79.1-microsoft-standard-WSL2-x86_64-with-glibc2.35)"
-      },
-      "RequestBody": null,
-      "StatusCode": 202,
-      "ResponseHeaders": {
-        "Cache-Control": "no-cache",
-        "Content-Length": "2",
-        "Content-Type": "application/json; charset=utf-8",
-        "Date": "Tue, 21 Feb 2023 21:28:42 GMT",
-        "Expires": "-1",
-        "Location": "https://management.azure.com/subscriptions/00000000-0000-0000-0000-000000000/providers/Microsoft.MachineLearningServices/locations/eastus/mfeOperationResults/jc:3bd2018e-4b43-401e-ad49-85df181c9e0a:test_477537867632?api-version=2022-12-01-preview",
-        "Pragma": "no-cache",
-        "Request-Context": "appId=cid-v1:2d2e8e63-272e-4b3c-8598-4ee570a0e70d",
-        "Strict-Transport-Security": "max-age=31536000; includeSubDomains",
-        "x-aml-cluster": "vienna-eastus-01",
-        "X-Content-Type-Options": "nosniff",
-        "x-ms-correlation-request-id": "138d45f3-093a-4b52-b95f-def12e307a19",
-        "x-ms-ratelimit-remaining-subscription-reads": "11992",
-        "x-ms-response-type": "standard",
-        "x-ms-routing-request-id": "CANADACENTRAL:20230221T212842Z:138d45f3-093a-4b52-b95f-def12e307a19",
-        "x-request-time": "0.088"
-      },
-      "ResponseBody": {}
-    },
-    {
-      "RequestUri": "https://management.azure.com/subscriptions/00000000-0000-0000-0000-000000000/providers/Microsoft.MachineLearningServices/locations/eastus/mfeOperationResults/jc:3bd2018e-4b43-401e-ad49-85df181c9e0a:test_477537867632?api-version=2022-12-01-preview",
-      "RequestMethod": "GET",
-      "RequestHeaders": {
-        "Accept": "*/*",
-        "Accept-Encoding": "gzip, deflate",
-        "Connection": "keep-alive",
-        "User-Agent": "azure-ai-ml/1.5.0 azsdk-python-mgmt-machinelearningservices/0.1.0 Python/3.10.6 (Linux-5.15.79.1-microsoft-standard-WSL2-x86_64-with-glibc2.35)"
->>>>>>> ce9edaa6
       },
       "RequestBody": null,
       "StatusCode": 200,
       "ResponseHeaders": {
         "Cache-Control": "no-cache",
         "Content-Length": "0",
-<<<<<<< HEAD
-        "Date": "Thu, 23 Feb 2023 06:07:51 GMT",
+        "Date": "Thu, 23 Feb 2023 19:22:27 GMT",
         "Expires": "-1",
         "Pragma": "no-cache",
         "Request-Context": "appId=cid-v1:2d2e8e63-272e-4b3c-8598-4ee570a0e70d",
-        "Server-Timing": "traceparent;desc=\u002200-b4f1dbe0626402fdbafbd05d27f0d668-586d68d7bfd88016-01\u0022",
+        "Server-Timing": "traceparent;desc=\u002200-f0e765e5b1f973788087f75f746fe8cb-e3e32d804ebb8be3-01\u0022",
         "Strict-Transport-Security": "max-age=31536000; includeSubDomains",
         "x-aml-cluster": "vienna-eastus2-01",
         "X-Content-Type-Options": "nosniff",
-        "x-ms-correlation-request-id": "c0bce19f-f1bd-4a33-9cd4-ba63079b10ab",
-        "x-ms-ratelimit-remaining-subscription-reads": "11961",
-        "x-ms-response-type": "standard",
-        "x-ms-routing-request-id": "WESTUS2:20230223T060751Z:c0bce19f-f1bd-4a33-9cd4-ba63079b10ab",
-        "x-request-time": "0.098"
-=======
-        "Date": "Tue, 21 Feb 2023 21:29:13 GMT",
-        "Expires": "-1",
-        "Pragma": "no-cache",
-        "Request-Context": "appId=cid-v1:2d2e8e63-272e-4b3c-8598-4ee570a0e70d",
-        "Server-Timing": "traceparent;desc=\u002200-3e88c4c863466dc27601edde63f16cf8-aae0370b7f2b6f8c-01\u0022",
-        "Strict-Transport-Security": "max-age=31536000; includeSubDomains",
-        "x-aml-cluster": "vienna-eastus-01",
-        "X-Content-Type-Options": "nosniff",
-        "x-ms-correlation-request-id": "35b887c0-2e9a-4457-8043-b3368b4d6a6a",
-        "x-ms-ratelimit-remaining-subscription-reads": "11991",
-        "x-ms-response-type": "standard",
-        "x-ms-routing-request-id": "CANADACENTRAL:20230221T212913Z:35b887c0-2e9a-4457-8043-b3368b4d6a6a",
-        "x-request-time": "0.165"
->>>>>>> ce9edaa6
+        "x-ms-correlation-request-id": "8c670269-1a60-44cb-b662-bb72dc02157a",
+        "x-ms-ratelimit-remaining-subscription-reads": "11960",
+        "x-ms-response-type": "standard",
+        "x-ms-routing-request-id": "WESTUS2:20230223T192227Z:8c670269-1a60-44cb-b662-bb72dc02157a",
+        "x-request-time": "0.041"
       },
       "ResponseBody": null
     }
   ],
   "Variables": {
-<<<<<<< HEAD
-    "job_name": "test_936773237751"
-=======
-    "job_name": "test_477537867632"
->>>>>>> ce9edaa6
+    "job_name": "test_378084582382"
   }
 }