--- conflicted
+++ resolved
@@ -15,19 +15,11 @@
         "Cache-Control": "no-cache",
         "Content-Encoding": "gzip",
         "Content-Type": "application/json; charset=utf-8",
-<<<<<<< HEAD
         "Date": "Wed, 04 Jan 2023 04:58:11 GMT",
         "Expires": "-1",
         "Pragma": "no-cache",
         "Request-Context": "appId=cid-v1:512cc15a-13b5-415b-bfd0-dce7accb6bb1",
         "Server-Timing": "traceparent;desc=\u002200-85bd7ea47cba0802055611a8d22b75c7-65a90a889db58d44-01\u0022",
-=======
-        "Date": "Fri, 30 Dec 2022 03:11:09 GMT",
-        "Expires": "-1",
-        "Pragma": "no-cache",
-        "Request-Context": "appId=cid-v1:512cc15a-13b5-415b-bfd0-dce7accb6bb1",
-        "Server-Timing": "traceparent;desc=\u002200-69952e2c07f3d48481f977cacd93ecc3-6b7a611acc2058c7-00\u0022",
->>>>>>> 94376103
         "Strict-Transport-Security": "max-age=31536000; includeSubDomains",
         "Transfer-Encoding": "chunked",
         "Vary": [
@@ -36,19 +28,11 @@
         ],
         "x-aml-cluster": "vienna-test-westus2-02",
         "X-Content-Type-Options": "nosniff",
-<<<<<<< HEAD
         "x-ms-correlation-request-id": "8dc96429-eddb-46cd-99ca-36e5fa17784f",
         "x-ms-ratelimit-remaining-subscription-reads": "11838",
         "x-ms-response-type": "standard",
         "x-ms-routing-request-id": "JAPANEAST:20230104T045812Z:8dc96429-eddb-46cd-99ca-36e5fa17784f",
         "x-request-time": "0.252"
-=======
-        "x-ms-correlation-request-id": "61a750b6-b222-483f-aac5-04af01939941",
-        "x-ms-ratelimit-remaining-subscription-reads": "11787",
-        "x-ms-response-type": "standard",
-        "x-ms-routing-request-id": "JAPANEAST:20221230T031110Z:61a750b6-b222-483f-aac5-04af01939941",
-        "x-request-time": "0.266"
->>>>>>> 94376103
       },
       "ResponseBody": {
         "id": "/subscriptions/00000000-0000-0000-0000-000000000/resourceGroups/00000/providers/Microsoft.MachineLearningServices/workspaces/00000/computes/cpu-cluster",
@@ -76,31 +60,18 @@
               "nodeIdleTimeBeforeScaleDown": "PT2M"
             },
             "subnet": null,
-<<<<<<< HEAD
             "currentNodeCount": 3,
             "targetNodeCount": 2,
             "nodeStateCounts": {
               "preparingNodeCount": 0,
               "runningNodeCount": 2,
-=======
-            "currentNodeCount": 2,
-            "targetNodeCount": 2,
-            "nodeStateCounts": {
-              "preparingNodeCount": 0,
-              "runningNodeCount": 1,
->>>>>>> 94376103
               "idleNodeCount": 1,
               "unusableNodeCount": 0,
               "leavingNodeCount": 0,
               "preemptedNodeCount": 0
             },
-<<<<<<< HEAD
             "allocationState": "Resizing",
             "allocationStateTransitionTime": "2023-01-04T04:56:51.497\u002B00:00",
-=======
-            "allocationState": "Steady",
-            "allocationStateTransitionTime": "2022-12-30T03:09:39.271\u002B00:00",
->>>>>>> 94376103
             "errors": null,
             "remoteLoginPortPublicAccess": "Enabled",
             "osType": "Linux",
@@ -126,19 +97,11 @@
         "Cache-Control": "no-cache",
         "Content-Encoding": "gzip",
         "Content-Type": "application/json; charset=utf-8",
-<<<<<<< HEAD
         "Date": "Wed, 04 Jan 2023 04:58:14 GMT",
         "Expires": "-1",
         "Pragma": "no-cache",
         "Request-Context": "appId=cid-v1:512cc15a-13b5-415b-bfd0-dce7accb6bb1",
         "Server-Timing": "traceparent;desc=\u002200-54e3ad7849acc77c06e38a57145ab450-b17ef21b7e220d7e-00\u0022",
-=======
-        "Date": "Fri, 30 Dec 2022 03:11:11 GMT",
-        "Expires": "-1",
-        "Pragma": "no-cache",
-        "Request-Context": "appId=cid-v1:512cc15a-13b5-415b-bfd0-dce7accb6bb1",
-        "Server-Timing": "traceparent;desc=\u002200-fed0fb7ca97beaa336b012947112d7ff-ecf7da9eb06203ab-00\u0022",
->>>>>>> 94376103
         "Strict-Transport-Security": "max-age=31536000; includeSubDomains",
         "Transfer-Encoding": "chunked",
         "Vary": [
@@ -147,19 +110,11 @@
         ],
         "x-aml-cluster": "vienna-test-westus2-01",
         "X-Content-Type-Options": "nosniff",
-<<<<<<< HEAD
         "x-ms-correlation-request-id": "84f6fdcd-7a3e-4e0e-80d1-3cab94529a48",
         "x-ms-ratelimit-remaining-subscription-reads": "11837",
         "x-ms-response-type": "standard",
         "x-ms-routing-request-id": "JAPANEAST:20230104T045815Z:84f6fdcd-7a3e-4e0e-80d1-3cab94529a48",
         "x-request-time": "0.085"
-=======
-        "x-ms-correlation-request-id": "724beca1-610c-468f-85a1-32422144824c",
-        "x-ms-ratelimit-remaining-subscription-reads": "11786",
-        "x-ms-response-type": "standard",
-        "x-ms-routing-request-id": "JAPANEAST:20221230T031112Z:724beca1-610c-468f-85a1-32422144824c",
-        "x-request-time": "0.179"
->>>>>>> 94376103
       },
       "ResponseBody": {
         "id": "/subscriptions/00000000-0000-0000-0000-000000000/resourceGroups/00000/providers/Microsoft.MachineLearningServices/workspaces/00000/datastores/workspaceblobstore",
@@ -206,37 +161,21 @@
         "Cache-Control": "no-cache",
         "Content-Encoding": "gzip",
         "Content-Type": "application/json; charset=utf-8",
-<<<<<<< HEAD
         "Date": "Wed, 04 Jan 2023 04:58:15 GMT",
         "Expires": "-1",
         "Pragma": "no-cache",
         "Request-Context": "appId=cid-v1:512cc15a-13b5-415b-bfd0-dce7accb6bb1",
         "Server-Timing": "traceparent;desc=\u002200-0e4a608e26c003084faf90ad4f3ca1db-30c85440d08832be-00\u0022",
-=======
-        "Date": "Fri, 30 Dec 2022 03:11:12 GMT",
-        "Expires": "-1",
-        "Pragma": "no-cache",
-        "Request-Context": "appId=cid-v1:512cc15a-13b5-415b-bfd0-dce7accb6bb1",
-        "Server-Timing": "traceparent;desc=\u002200-5301d776cec89ae449414f990d54fb90-b72f896b008bc5d7-00\u0022",
->>>>>>> 94376103
         "Strict-Transport-Security": "max-age=31536000; includeSubDomains",
         "Transfer-Encoding": "chunked",
         "Vary": "Accept-Encoding",
         "x-aml-cluster": "vienna-test-westus2-02",
         "X-Content-Type-Options": "nosniff",
-<<<<<<< HEAD
         "x-ms-correlation-request-id": "fabd16de-c077-4a49-9121-60d0e84591fb",
         "x-ms-ratelimit-remaining-subscription-writes": "1101",
         "x-ms-response-type": "standard",
         "x-ms-routing-request-id": "JAPANEAST:20230104T045816Z:fabd16de-c077-4a49-9121-60d0e84591fb",
         "x-request-time": "0.097"
-=======
-        "x-ms-correlation-request-id": "73630d8d-7baa-4b82-8618-8b560f634337",
-        "x-ms-ratelimit-remaining-subscription-writes": "1085",
-        "x-ms-response-type": "standard",
-        "x-ms-routing-request-id": "JAPANEAST:20221230T031113Z:73630d8d-7baa-4b82-8618-8b560f634337",
-        "x-request-time": "0.151"
->>>>>>> 94376103
       },
       "ResponseBody": {
         "secretsType": "AccountKey",
@@ -250,15 +189,9 @@
         "Accept": "application/xml",
         "Accept-Encoding": "gzip, deflate",
         "Connection": "keep-alive",
-<<<<<<< HEAD
         "User-Agent": "azsdk-python-storage-blob/12.9.0 Python/3.7.13 (Windows-10-10.0.22621-SP0)",
         "x-ms-date": "Wed, 04 Jan 2023 04:58:17 GMT",
         "x-ms-version": "2020-10-02"
-=======
-        "User-Agent": "azsdk-python-storage-blob/12.14.1 Python/3.9.13 (Windows-10-10.0.19045-SP0)",
-        "x-ms-date": "Fri, 30 Dec 2022 03:11:13 GMT",
-        "x-ms-version": "2021-08-06"
->>>>>>> 94376103
       },
       "RequestBody": null,
       "StatusCode": 200,
@@ -267,11 +200,7 @@
         "Content-Length": "242",
         "Content-MD5": "kmRcIQnGyx1Tyt/S3D45Mw==",
         "Content-Type": "application/octet-stream",
-<<<<<<< HEAD
         "Date": "Wed, 04 Jan 2023 04:58:15 GMT",
-=======
-        "Date": "Fri, 30 Dec 2022 03:11:12 GMT",
->>>>>>> 94376103
         "ETag": "\u00220x8DAC0887A711E95\u0022",
         "Last-Modified": "Mon, 07 Nov 2022 06:22:42 GMT",
         "Server": [
@@ -300,24 +229,14 @@
         "Accept": "application/xml",
         "Accept-Encoding": "gzip, deflate",
         "Connection": "keep-alive",
-<<<<<<< HEAD
         "User-Agent": "azsdk-python-storage-blob/12.9.0 Python/3.7.13 (Windows-10-10.0.22621-SP0)",
         "x-ms-date": "Wed, 04 Jan 2023 04:58:17 GMT",
         "x-ms-version": "2020-10-02"
-=======
-        "User-Agent": "azsdk-python-storage-blob/12.14.1 Python/3.9.13 (Windows-10-10.0.19045-SP0)",
-        "x-ms-date": "Fri, 30 Dec 2022 03:11:13 GMT",
-        "x-ms-version": "2021-08-06"
->>>>>>> 94376103
       },
       "RequestBody": null,
       "StatusCode": 404,
       "ResponseHeaders": {
-<<<<<<< HEAD
         "Date": "Wed, 04 Jan 2023 04:58:15 GMT",
-=======
-        "Date": "Fri, 30 Dec 2022 03:11:13 GMT",
->>>>>>> 94376103
         "Server": [
           "Windows-Azure-Blob/1.0",
           "Microsoft-HTTPAPI/2.0"
@@ -344,19 +263,11 @@
         "Cache-Control": "no-cache",
         "Content-Encoding": "gzip",
         "Content-Type": "application/json; charset=utf-8",
-<<<<<<< HEAD
         "Date": "Wed, 04 Jan 2023 04:58:17 GMT",
         "Expires": "-1",
         "Pragma": "no-cache",
         "Request-Context": "appId=cid-v1:512cc15a-13b5-415b-bfd0-dce7accb6bb1",
         "Server-Timing": "traceparent;desc=\u002200-2e6936c18a32617f24eebdb067f0a47c-6a7b4f8b4fae4e5f-00\u0022",
-=======
-        "Date": "Fri, 30 Dec 2022 03:11:13 GMT",
-        "Expires": "-1",
-        "Pragma": "no-cache",
-        "Request-Context": "appId=cid-v1:512cc15a-13b5-415b-bfd0-dce7accb6bb1",
-        "Server-Timing": "traceparent;desc=\u002200-115172a02793f9935ccb6b8d653ce214-8bd3560f98e0df3b-00\u0022",
->>>>>>> 94376103
         "Strict-Transport-Security": "max-age=31536000; includeSubDomains",
         "Transfer-Encoding": "chunked",
         "Vary": [
@@ -365,19 +276,11 @@
         ],
         "x-aml-cluster": "vienna-test-westus2-02",
         "X-Content-Type-Options": "nosniff",
-<<<<<<< HEAD
         "x-ms-correlation-request-id": "73faa67a-4392-4e97-8ca7-91a1468490af",
         "x-ms-ratelimit-remaining-subscription-reads": "11836",
         "x-ms-response-type": "standard",
         "x-ms-routing-request-id": "JAPANEAST:20230104T045817Z:73faa67a-4392-4e97-8ca7-91a1468490af",
         "x-request-time": "0.084"
-=======
-        "x-ms-correlation-request-id": "62a3a8e1-ea4f-4710-ad9c-447a92bad884",
-        "x-ms-ratelimit-remaining-subscription-reads": "11785",
-        "x-ms-response-type": "standard",
-        "x-ms-routing-request-id": "JAPANEAST:20221230T031114Z:62a3a8e1-ea4f-4710-ad9c-447a92bad884",
-        "x-request-time": "0.087"
->>>>>>> 94376103
       },
       "ResponseBody": {
         "id": "/subscriptions/00000000-0000-0000-0000-000000000/resourceGroups/00000/providers/Microsoft.MachineLearningServices/workspaces/00000/datastores/workspaceblobstore",
@@ -424,37 +327,21 @@
         "Cache-Control": "no-cache",
         "Content-Encoding": "gzip",
         "Content-Type": "application/json; charset=utf-8",
-<<<<<<< HEAD
         "Date": "Wed, 04 Jan 2023 04:58:17 GMT",
         "Expires": "-1",
         "Pragma": "no-cache",
         "Request-Context": "appId=cid-v1:512cc15a-13b5-415b-bfd0-dce7accb6bb1",
         "Server-Timing": "traceparent;desc=\u002200-a132dd163c70d2bbba770402fa1a1f05-5fb741a9154dd8c6-00\u0022",
-=======
-        "Date": "Fri, 30 Dec 2022 03:11:14 GMT",
-        "Expires": "-1",
-        "Pragma": "no-cache",
-        "Request-Context": "appId=cid-v1:512cc15a-13b5-415b-bfd0-dce7accb6bb1",
-        "Server-Timing": "traceparent;desc=\u002200-2661d80c812c32df383741994f2858c9-d5d63e26f48601e3-00\u0022",
->>>>>>> 94376103
         "Strict-Transport-Security": "max-age=31536000; includeSubDomains",
         "Transfer-Encoding": "chunked",
         "Vary": "Accept-Encoding",
         "x-aml-cluster": "vienna-test-westus2-02",
         "X-Content-Type-Options": "nosniff",
-<<<<<<< HEAD
         "x-ms-correlation-request-id": "cdf2413d-6517-49a4-8293-008f0095532f",
         "x-ms-ratelimit-remaining-subscription-writes": "1100",
         "x-ms-response-type": "standard",
         "x-ms-routing-request-id": "JAPANEAST:20230104T045817Z:cdf2413d-6517-49a4-8293-008f0095532f",
         "x-request-time": "0.089"
-=======
-        "x-ms-correlation-request-id": "a9c35daa-4337-4c04-bf07-06b772e5a2c6",
-        "x-ms-ratelimit-remaining-subscription-writes": "1084",
-        "x-ms-response-type": "standard",
-        "x-ms-routing-request-id": "JAPANEAST:20221230T031114Z:a9c35daa-4337-4c04-bf07-06b772e5a2c6",
-        "x-request-time": "0.112"
->>>>>>> 94376103
       },
       "ResponseBody": {
         "secretsType": "AccountKey",
@@ -468,15 +355,9 @@
         "Accept": "application/xml",
         "Accept-Encoding": "gzip, deflate",
         "Connection": "keep-alive",
-<<<<<<< HEAD
         "User-Agent": "azsdk-python-storage-blob/12.9.0 Python/3.7.13 (Windows-10-10.0.22621-SP0)",
         "x-ms-date": "Wed, 04 Jan 2023 04:58:18 GMT",
         "x-ms-version": "2020-10-02"
-=======
-        "User-Agent": "azsdk-python-storage-blob/12.14.1 Python/3.9.13 (Windows-10-10.0.19045-SP0)",
-        "x-ms-date": "Fri, 30 Dec 2022 03:11:14 GMT",
-        "x-ms-version": "2021-08-06"
->>>>>>> 94376103
       },
       "RequestBody": null,
       "StatusCode": 200,
@@ -485,11 +366,7 @@
         "Content-Length": "245",
         "Content-MD5": "7GKuyqO9jeUS5UVRWrgMSw==",
         "Content-Type": "application/octet-stream",
-<<<<<<< HEAD
         "Date": "Wed, 04 Jan 2023 04:58:17 GMT",
-=======
-        "Date": "Fri, 30 Dec 2022 03:11:14 GMT",
->>>>>>> 94376103
         "ETag": "\u00220x8DAC0887BD73110\u0022",
         "Last-Modified": "Mon, 07 Nov 2022 06:22:45 GMT",
         "Server": [
@@ -518,24 +395,14 @@
         "Accept": "application/xml",
         "Accept-Encoding": "gzip, deflate",
         "Connection": "keep-alive",
-<<<<<<< HEAD
         "User-Agent": "azsdk-python-storage-blob/12.9.0 Python/3.7.13 (Windows-10-10.0.22621-SP0)",
         "x-ms-date": "Wed, 04 Jan 2023 04:58:19 GMT",
         "x-ms-version": "2020-10-02"
-=======
-        "User-Agent": "azsdk-python-storage-blob/12.14.1 Python/3.9.13 (Windows-10-10.0.19045-SP0)",
-        "x-ms-date": "Fri, 30 Dec 2022 03:11:15 GMT",
-        "x-ms-version": "2021-08-06"
->>>>>>> 94376103
       },
       "RequestBody": null,
       "StatusCode": 404,
       "ResponseHeaders": {
-<<<<<<< HEAD
         "Date": "Wed, 04 Jan 2023 04:58:17 GMT",
-=======
-        "Date": "Fri, 30 Dec 2022 03:11:14 GMT",
->>>>>>> 94376103
         "Server": [
           "Windows-Azure-Blob/1.0",
           "Microsoft-HTTPAPI/2.0"
@@ -562,40 +429,24 @@
         "Cache-Control": "no-cache",
         "Content-Encoding": "gzip",
         "Content-Type": "application/json; charset=utf-8",
-<<<<<<< HEAD
         "Date": "Wed, 04 Jan 2023 04:58:18 GMT",
         "Expires": "-1",
         "Pragma": "no-cache",
         "Request-Context": "appId=cid-v1:512cc15a-13b5-415b-bfd0-dce7accb6bb1",
         "Server-Timing": "traceparent;desc=\u002200-c0f2a89f5ce6cf454f3b65e2833c1725-4ac1c6a2c32c3e36-00\u0022",
-=======
-        "Date": "Fri, 30 Dec 2022 03:11:14 GMT",
-        "Expires": "-1",
-        "Pragma": "no-cache",
-        "Request-Context": "appId=cid-v1:512cc15a-13b5-415b-bfd0-dce7accb6bb1",
-        "Server-Timing": "traceparent;desc=\u002200-00a39296e5f2bcae727bb3c13a583bab-af43d7585b5adb83-00\u0022",
->>>>>>> 94376103
         "Strict-Transport-Security": "max-age=31536000; includeSubDomains",
         "Transfer-Encoding": "chunked",
         "Vary": [
           "Accept-Encoding",
           "Accept-Encoding"
         ],
-        "x-aml-cluster": "vienna-test-westus2-02",
-        "X-Content-Type-Options": "nosniff",
-<<<<<<< HEAD
+        "x-aml-cluster": "vienna-test-westus2-01",
+        "X-Content-Type-Options": "nosniff",
         "x-ms-correlation-request-id": "87698f5a-1f1b-4457-b7f0-28751637d16e",
         "x-ms-ratelimit-remaining-subscription-reads": "11835",
         "x-ms-response-type": "standard",
         "x-ms-routing-request-id": "JAPANEAST:20230104T045818Z:87698f5a-1f1b-4457-b7f0-28751637d16e",
         "x-request-time": "0.093"
-=======
-        "x-ms-correlation-request-id": "0d018946-5e19-41ff-a8ad-70124d7372ae",
-        "x-ms-ratelimit-remaining-subscription-reads": "11784",
-        "x-ms-response-type": "standard",
-        "x-ms-routing-request-id": "JAPANEAST:20221230T031115Z:0d018946-5e19-41ff-a8ad-70124d7372ae",
-        "x-request-time": "0.095"
->>>>>>> 94376103
       },
       "ResponseBody": {
         "id": "/subscriptions/00000000-0000-0000-0000-000000000/resourceGroups/00000/providers/Microsoft.MachineLearningServices/workspaces/00000/datastores/workspaceblobstore",
@@ -642,37 +493,21 @@
         "Cache-Control": "no-cache",
         "Content-Encoding": "gzip",
         "Content-Type": "application/json; charset=utf-8",
-<<<<<<< HEAD
         "Date": "Wed, 04 Jan 2023 04:58:19 GMT",
         "Expires": "-1",
         "Pragma": "no-cache",
         "Request-Context": "appId=cid-v1:512cc15a-13b5-415b-bfd0-dce7accb6bb1",
         "Server-Timing": "traceparent;desc=\u002200-15e64890ea120fad1f15412057004aba-dcef02abcfc87bd7-00\u0022",
-=======
-        "Date": "Fri, 30 Dec 2022 03:11:15 GMT",
-        "Expires": "-1",
-        "Pragma": "no-cache",
-        "Request-Context": "appId=cid-v1:512cc15a-13b5-415b-bfd0-dce7accb6bb1",
-        "Server-Timing": "traceparent;desc=\u002200-415f9f60bdb2bcd172605974c22c3e6b-adc473b48504aeb9-00\u0022",
->>>>>>> 94376103
         "Strict-Transport-Security": "max-age=31536000; includeSubDomains",
         "Transfer-Encoding": "chunked",
         "Vary": "Accept-Encoding",
         "x-aml-cluster": "vienna-test-westus2-02",
         "X-Content-Type-Options": "nosniff",
-<<<<<<< HEAD
         "x-ms-correlation-request-id": "ff80c0f1-c79b-4fd3-84a5-8262f60f1d09",
         "x-ms-ratelimit-remaining-subscription-writes": "1099",
         "x-ms-response-type": "standard",
         "x-ms-routing-request-id": "JAPANEAST:20230104T045819Z:ff80c0f1-c79b-4fd3-84a5-8262f60f1d09",
         "x-request-time": "0.104"
-=======
-        "x-ms-correlation-request-id": "4ee2fd40-b64c-4444-b1d2-e7576db9153c",
-        "x-ms-ratelimit-remaining-subscription-writes": "1083",
-        "x-ms-response-type": "standard",
-        "x-ms-routing-request-id": "JAPANEAST:20221230T031116Z:4ee2fd40-b64c-4444-b1d2-e7576db9153c",
-        "x-request-time": "0.096"
->>>>>>> 94376103
       },
       "ResponseBody": {
         "secretsType": "AccountKey",
@@ -686,15 +521,9 @@
         "Accept": "application/xml",
         "Accept-Encoding": "gzip, deflate",
         "Connection": "keep-alive",
-<<<<<<< HEAD
         "User-Agent": "azsdk-python-storage-blob/12.9.0 Python/3.7.13 (Windows-10-10.0.22621-SP0)",
         "x-ms-date": "Wed, 04 Jan 2023 04:58:20 GMT",
         "x-ms-version": "2020-10-02"
-=======
-        "User-Agent": "azsdk-python-storage-blob/12.14.1 Python/3.9.13 (Windows-10-10.0.19045-SP0)",
-        "x-ms-date": "Fri, 30 Dec 2022 03:11:16 GMT",
-        "x-ms-version": "2021-08-06"
->>>>>>> 94376103
       },
       "RequestBody": null,
       "StatusCode": 200,
@@ -703,11 +532,7 @@
         "Content-Length": "245",
         "Content-MD5": "7GKuyqO9jeUS5UVRWrgMSw==",
         "Content-Type": "application/octet-stream",
-<<<<<<< HEAD
         "Date": "Wed, 04 Jan 2023 04:58:19 GMT",
-=======
-        "Date": "Fri, 30 Dec 2022 03:11:15 GMT",
->>>>>>> 94376103
         "ETag": "\u00220x8DAC0887BD73110\u0022",
         "Last-Modified": "Mon, 07 Nov 2022 06:22:45 GMT",
         "Server": [
@@ -736,24 +561,14 @@
         "Accept": "application/xml",
         "Accept-Encoding": "gzip, deflate",
         "Connection": "keep-alive",
-<<<<<<< HEAD
         "User-Agent": "azsdk-python-storage-blob/12.9.0 Python/3.7.13 (Windows-10-10.0.22621-SP0)",
         "x-ms-date": "Wed, 04 Jan 2023 04:58:20 GMT",
         "x-ms-version": "2020-10-02"
-=======
-        "User-Agent": "azsdk-python-storage-blob/12.14.1 Python/3.9.13 (Windows-10-10.0.19045-SP0)",
-        "x-ms-date": "Fri, 30 Dec 2022 03:11:16 GMT",
-        "x-ms-version": "2021-08-06"
->>>>>>> 94376103
       },
       "RequestBody": null,
       "StatusCode": 404,
       "ResponseHeaders": {
-<<<<<<< HEAD
         "Date": "Wed, 04 Jan 2023 04:58:19 GMT",
-=======
-        "Date": "Fri, 30 Dec 2022 03:11:16 GMT",
->>>>>>> 94376103
         "Server": [
           "Windows-Azure-Blob/1.0",
           "Microsoft-HTTPAPI/2.0"
@@ -766,11 +581,7 @@
       "ResponseBody": null
     },
     {
-<<<<<<< HEAD
       "RequestUri": "https://management.azure.com/subscriptions/00000000-0000-0000-0000-000000000/resourceGroups/00000/providers/Microsoft.MachineLearningServices/workspaces/00000/jobs/test_604828630416?api-version=2022-10-01-preview",
-=======
-      "RequestUri": "https://management.azure.com/subscriptions/00000000-0000-0000-0000-000000000/resourceGroups/00000/providers/Microsoft.MachineLearningServices/workspaces/00000/jobs/test_209339456012?api-version=2022-10-01-preview",
->>>>>>> 94376103
       "RequestMethod": "PUT",
       "RequestHeaders": {
         "Accept": "application/json",
@@ -789,11 +600,7 @@
             "owner": "sdkteam"
           },
           "computeId": "/subscriptions/00000000-0000-0000-0000-000000000/resourceGroups/00000/providers/Microsoft.MachineLearningServices/workspaces/00000/computes/cpu-cluster",
-<<<<<<< HEAD
           "displayName": "test_604828630416",
-=======
-          "displayName": "test_209339456012",
->>>>>>> 94376103
           "experimentName": "my_first_experiment",
           "isArchived": false,
           "jobType": "Pipeline",
@@ -850,25 +657,15 @@
         "Cache-Control": "no-cache",
         "Content-Length": "3933",
         "Content-Type": "application/json; charset=utf-8",
-<<<<<<< HEAD
         "Date": "Wed, 04 Jan 2023 04:58:23 GMT",
         "Expires": "-1",
         "Location": "https://management.azure.com/subscriptions/00000000-0000-0000-0000-000000000/resourceGroups/00000/providers/Microsoft.MachineLearningServices/workspaces/00000/jobs/test_604828630416?api-version=2022-10-01-preview",
         "Pragma": "no-cache",
         "Request-Context": "appId=cid-v1:512cc15a-13b5-415b-bfd0-dce7accb6bb1",
         "Server-Timing": "traceparent;desc=\u002200-1ff589ac82bee3534411335dd8d12dca-f3abf8f13e9a278e-00\u0022",
-=======
-        "Date": "Fri, 30 Dec 2022 03:11:20 GMT",
-        "Expires": "-1",
-        "Location": "https://management.azure.com/subscriptions/00000000-0000-0000-0000-000000000/resourceGroups/00000/providers/Microsoft.MachineLearningServices/workspaces/00000/jobs/test_209339456012?api-version=2022-10-01-preview",
-        "Pragma": "no-cache",
-        "Request-Context": "appId=cid-v1:512cc15a-13b5-415b-bfd0-dce7accb6bb1",
-        "Server-Timing": "traceparent;desc=\u002200-86db7fb32f259ceab88cc5bd5f813b64-b8142f501ea4d403-00\u0022",
->>>>>>> 94376103
         "Strict-Transport-Security": "max-age=31536000; includeSubDomains",
         "x-aml-cluster": "vienna-test-westus2-02",
         "X-Content-Type-Options": "nosniff",
-<<<<<<< HEAD
         "x-ms-correlation-request-id": "fe2e7a53-8d82-455b-b277-6e046eb28ba6",
         "x-ms-ratelimit-remaining-subscription-writes": "1070",
         "x-ms-response-type": "standard",
@@ -878,17 +675,6 @@
       "ResponseBody": {
         "id": "/subscriptions/00000000-0000-0000-0000-000000000/resourceGroups/00000/providers/Microsoft.MachineLearningServices/workspaces/00000/jobs/test_604828630416",
         "name": "test_604828630416",
-=======
-        "x-ms-correlation-request-id": "0584e804-cc73-4843-969f-5f42ebe0637e",
-        "x-ms-ratelimit-remaining-subscription-writes": "1045",
-        "x-ms-response-type": "standard",
-        "x-ms-routing-request-id": "JAPANEAST:20221230T031121Z:0584e804-cc73-4843-969f-5f42ebe0637e",
-        "x-request-time": "4.057"
-      },
-      "ResponseBody": {
-        "id": "/subscriptions/00000000-0000-0000-0000-000000000/resourceGroups/00000/providers/Microsoft.MachineLearningServices/workspaces/00000/jobs/test_209339456012",
-        "name": "test_209339456012",
->>>>>>> 94376103
         "type": "Microsoft.MachineLearningServices/workspaces/jobs",
         "properties": {
           "description": "The hello world pipeline job",
@@ -908,11 +694,7 @@
             "azureml.defaultDataStoreName": "workspaceblobstore",
             "azureml.pipelineComponent": "pipelinerun"
           },
-<<<<<<< HEAD
           "displayName": "test_604828630416",
-=======
-          "displayName": "test_209339456012",
->>>>>>> 94376103
           "status": "Preparing",
           "experimentName": "my_first_experiment",
           "services": {
@@ -928,11 +710,7 @@
             "Studio": {
               "jobServiceType": "Studio",
               "port": null,
-<<<<<<< HEAD
               "endpoint": "https://ml.azure.com/runs/test_604828630416?wsid=/subscriptions/00000000-0000-0000-0000-000000000/resourcegroups/00000/workspaces/00000",
-=======
-              "endpoint": "https://ml.azure.com/runs/test_209339456012?wsid=/subscriptions/00000000-0000-0000-0000-000000000/resourcegroups/00000/workspaces/00000",
->>>>>>> 94376103
               "status": null,
               "errorMessage": null,
               "properties": null,
@@ -999,23 +777,14 @@
           "sourceJobId": null
         },
         "systemData": {
-<<<<<<< HEAD
           "createdAt": "2023-01-04T04:58:22.7343708\u002B00:00",
           "createdBy": "Doris Liao",
-=======
-          "createdAt": "2022-12-30T03:11:20.2404349\u002B00:00",
-          "createdBy": "Xingzhi Zhang",
->>>>>>> 94376103
           "createdByType": "User"
         }
       }
     },
     {
-<<<<<<< HEAD
       "RequestUri": "https://management.azure.com/subscriptions/00000000-0000-0000-0000-000000000/resourceGroups/00000/providers/Microsoft.MachineLearningServices/workspaces/00000/jobs/test_604828630416/cancel?api-version=2022-10-01-preview",
-=======
-      "RequestUri": "https://management.azure.com/subscriptions/00000000-0000-0000-0000-000000000/resourceGroups/00000/providers/Microsoft.MachineLearningServices/workspaces/00000/jobs/test_209339456012/cancel?api-version=2022-10-01-preview",
->>>>>>> 94376103
       "RequestMethod": "POST",
       "RequestHeaders": {
         "Accept": "application/json",
@@ -1030,43 +799,25 @@
         "Cache-Control": "no-cache",
         "Content-Length": "4",
         "Content-Type": "application/json; charset=utf-8",
-<<<<<<< HEAD
         "Date": "Wed, 04 Jan 2023 04:58:26 GMT",
         "Expires": "-1",
         "Location": "https://management.azure.com/subscriptions/00000000-0000-0000-0000-000000000/providers/Microsoft.MachineLearningServices/locations/centraluseuap/mfeOperationResults/jc:e61cd5e2-512f-475e-9842-5e2a973993b8:test_604828630416?api-version=2022-10-01-preview",
-=======
-        "Date": "Fri, 30 Dec 2022 03:11:22 GMT",
-        "Expires": "-1",
-        "Location": "https://management.azure.com/subscriptions/00000000-0000-0000-0000-000000000/providers/Microsoft.MachineLearningServices/locations/centraluseuap/mfeOperationResults/jc:e61cd5e2-512f-475e-9842-5e2a973993b8:test_209339456012?api-version=2022-10-01-preview",
->>>>>>> 94376103
         "Pragma": "no-cache",
         "Request-Context": "appId=cid-v1:512cc15a-13b5-415b-bfd0-dce7accb6bb1",
         "Strict-Transport-Security": "max-age=31536000; includeSubDomains",
         "x-aml-cluster": "vienna-test-westus2-02",
         "X-Content-Type-Options": "nosniff",
         "x-ms-async-operation-timeout": "PT1H",
-<<<<<<< HEAD
         "x-ms-correlation-request-id": "3f6a0d91-bc8f-4306-96e3-3d59f8bb2c80",
         "x-ms-ratelimit-remaining-subscription-writes": "1098",
         "x-ms-response-type": "standard",
         "x-ms-routing-request-id": "JAPANEAST:20230104T045827Z:3f6a0d91-bc8f-4306-96e3-3d59f8bb2c80",
         "x-request-time": "0.843"
-=======
-        "x-ms-correlation-request-id": "98c085be-c315-49fe-8bb5-2636b5f3fa35",
-        "x-ms-ratelimit-remaining-subscription-writes": "1082",
-        "x-ms-response-type": "standard",
-        "x-ms-routing-request-id": "JAPANEAST:20221230T031123Z:98c085be-c315-49fe-8bb5-2636b5f3fa35",
-        "x-request-time": "0.813"
->>>>>>> 94376103
       },
       "ResponseBody": "null"
     },
     {
-<<<<<<< HEAD
       "RequestUri": "https://management.azure.com/subscriptions/00000000-0000-0000-0000-000000000/providers/Microsoft.MachineLearningServices/locations/centraluseuap/mfeOperationResults/jc:e61cd5e2-512f-475e-9842-5e2a973993b8:test_604828630416?api-version=2022-10-01-preview",
-=======
-      "RequestUri": "https://management.azure.com/subscriptions/00000000-0000-0000-0000-000000000/providers/Microsoft.MachineLearningServices/locations/centraluseuap/mfeOperationResults/jc:e61cd5e2-512f-475e-9842-5e2a973993b8:test_209339456012?api-version=2022-10-01-preview",
->>>>>>> 94376103
       "RequestMethod": "GET",
       "RequestHeaders": {
         "Accept": "*/*",
@@ -1080,42 +831,24 @@
         "Cache-Control": "no-cache",
         "Content-Length": "2",
         "Content-Type": "application/json; charset=utf-8",
-<<<<<<< HEAD
         "Date": "Wed, 04 Jan 2023 04:58:27 GMT",
         "Expires": "-1",
         "Location": "https://management.azure.com/subscriptions/00000000-0000-0000-0000-000000000/providers/Microsoft.MachineLearningServices/locations/centraluseuap/mfeOperationResults/jc:e61cd5e2-512f-475e-9842-5e2a973993b8:test_604828630416?api-version=2022-10-01-preview",
-=======
-        "Date": "Fri, 30 Dec 2022 03:11:22 GMT",
-        "Expires": "-1",
-        "Location": "https://management.azure.com/subscriptions/00000000-0000-0000-0000-000000000/providers/Microsoft.MachineLearningServices/locations/centraluseuap/mfeOperationResults/jc:e61cd5e2-512f-475e-9842-5e2a973993b8:test_209339456012?api-version=2022-10-01-preview",
->>>>>>> 94376103
         "Pragma": "no-cache",
         "Request-Context": "appId=cid-v1:512cc15a-13b5-415b-bfd0-dce7accb6bb1",
         "Strict-Transport-Security": "max-age=31536000; includeSubDomains",
         "x-aml-cluster": "vienna-test-westus2-02",
         "X-Content-Type-Options": "nosniff",
-<<<<<<< HEAD
         "x-ms-correlation-request-id": "a6edb4a8-4440-4240-82f2-7d74faac971d",
         "x-ms-ratelimit-remaining-subscription-reads": "11834",
         "x-ms-response-type": "standard",
         "x-ms-routing-request-id": "JAPANEAST:20230104T045827Z:a6edb4a8-4440-4240-82f2-7d74faac971d",
         "x-request-time": "0.054"
-=======
-        "x-ms-correlation-request-id": "f427a15b-4119-488d-9d36-9c0eaa25dba9",
-        "x-ms-ratelimit-remaining-subscription-reads": "11783",
-        "x-ms-response-type": "standard",
-        "x-ms-routing-request-id": "JAPANEAST:20221230T031123Z:f427a15b-4119-488d-9d36-9c0eaa25dba9",
-        "x-request-time": "0.050"
->>>>>>> 94376103
       },
       "ResponseBody": {}
     },
     {
-<<<<<<< HEAD
       "RequestUri": "https://management.azure.com/subscriptions/00000000-0000-0000-0000-000000000/providers/Microsoft.MachineLearningServices/locations/centraluseuap/mfeOperationResults/jc:e61cd5e2-512f-475e-9842-5e2a973993b8:test_604828630416?api-version=2022-10-01-preview",
-=======
-      "RequestUri": "https://management.azure.com/subscriptions/00000000-0000-0000-0000-000000000/providers/Microsoft.MachineLearningServices/locations/centraluseuap/mfeOperationResults/jc:e61cd5e2-512f-475e-9842-5e2a973993b8:test_209339456012?api-version=2022-10-01-preview",
->>>>>>> 94376103
       "RequestMethod": "GET",
       "RequestHeaders": {
         "Accept": "*/*",
@@ -1128,7 +861,6 @@
       "ResponseHeaders": {
         "Cache-Control": "no-cache",
         "Content-Length": "0",
-<<<<<<< HEAD
         "Date": "Wed, 04 Jan 2023 04:58:57 GMT",
         "Expires": "-1",
         "Pragma": "no-cache",
@@ -1142,30 +874,11 @@
         "x-ms-response-type": "standard",
         "x-ms-routing-request-id": "JAPANEAST:20230104T045857Z:4254ac19-936e-4398-bc07-e77470dd764c",
         "x-request-time": "0.032"
-=======
-        "Date": "Fri, 30 Dec 2022 03:11:53 GMT",
-        "Expires": "-1",
-        "Pragma": "no-cache",
-        "Request-Context": "appId=cid-v1:512cc15a-13b5-415b-bfd0-dce7accb6bb1",
-        "Server-Timing": "traceparent;desc=\u002200-77b266b17e53ad7c61f2e5535e0471d8-c4e4865d70e69e1e-00\u0022",
-        "Strict-Transport-Security": "max-age=31536000; includeSubDomains",
-        "x-aml-cluster": "vienna-test-westus2-02",
-        "X-Content-Type-Options": "nosniff",
-        "x-ms-correlation-request-id": "05bbf937-df7a-4644-ab04-88ccab871731",
-        "x-ms-ratelimit-remaining-subscription-reads": "11782",
-        "x-ms-response-type": "standard",
-        "x-ms-routing-request-id": "JAPANEAST:20221230T031154Z:05bbf937-df7a-4644-ab04-88ccab871731",
-        "x-request-time": "0.095"
->>>>>>> 94376103
       },
       "ResponseBody": null
     }
   ],
   "Variables": {
-<<<<<<< HEAD
     "name": "test_604828630416"
-=======
-    "name": "test_209339456012"
->>>>>>> 94376103
   }
 }