{
  "Entries": [
    {
      "RequestUri": "https://management.azure.com/subscriptions/00000000-0000-0000-0000-000000000/resourceGroups/00000/providers/Microsoft.MachineLearningServices/workspaces/00000/computes/cpu-cluster?api-version=2022-10-01-preview",
      "RequestMethod": "GET",
      "RequestHeaders": {
        "Accept": "application/json",
        "Accept-Encoding": "gzip, deflate",
        "Connection": "keep-alive",
        "User-Agent": "azure-ai-ml/1.3.0 azsdk-python-mgmt-machinelearningservices/0.1.0 Python/3.7.13 (Windows-10-10.0.22621-SP0)"
      },
      "RequestBody": null,
      "StatusCode": 200,
      "ResponseHeaders": {
        "Cache-Control": "no-cache",
        "Content-Encoding": "gzip",
        "Content-Type": "application/json; charset=utf-8",
<<<<<<< HEAD
        "Date": "Wed, 04 Jan 2023 04:32:44 GMT",
        "Expires": "-1",
        "Pragma": "no-cache",
        "Request-Context": "appId=cid-v1:512cc15a-13b5-415b-bfd0-dce7accb6bb1",
        "Server-Timing": "traceparent;desc=\u002200-3f9567e77aca8f10bdbee3f77a396897-eef00d8362cd8780-00\u0022",
=======
        "Date": "Fri, 30 Dec 2022 02:46:02 GMT",
        "Expires": "-1",
        "Pragma": "no-cache",
        "Request-Context": "appId=cid-v1:512cc15a-13b5-415b-bfd0-dce7accb6bb1",
        "Server-Timing": "traceparent;desc=\u002200-88b9ac89f0153b5adce817b68087563d-a785c8fb237d421c-00\u0022",
>>>>>>> 94376103
        "Strict-Transport-Security": "max-age=31536000; includeSubDomains",
        "Transfer-Encoding": "chunked",
        "Vary": [
          "Accept-Encoding",
          "Accept-Encoding"
        ],
        "x-aml-cluster": "vienna-test-westus2-02",
        "X-Content-Type-Options": "nosniff",
<<<<<<< HEAD
        "x-ms-correlation-request-id": "4457ee94-ddfc-47e1-9253-3e59d627c8ab",
        "x-ms-ratelimit-remaining-subscription-reads": "11993",
        "x-ms-response-type": "standard",
        "x-ms-routing-request-id": "JAPANEAST:20230104T043245Z:4457ee94-ddfc-47e1-9253-3e59d627c8ab",
        "x-request-time": "0.225"
=======
        "x-ms-correlation-request-id": "d5a0d67d-603c-4c12-a914-82b9f35e6693",
        "x-ms-ratelimit-remaining-subscription-reads": "11993",
        "x-ms-response-type": "standard",
        "x-ms-routing-request-id": "JAPANEAST:20221230T024603Z:d5a0d67d-603c-4c12-a914-82b9f35e6693",
        "x-request-time": "0.252"
>>>>>>> 94376103
      },
      "ResponseBody": {
        "id": "/subscriptions/00000000-0000-0000-0000-000000000/resourceGroups/00000/providers/Microsoft.MachineLearningServices/workspaces/00000/computes/cpu-cluster",
        "name": "cpu-cluster",
        "type": "Microsoft.MachineLearningServices/workspaces/computes",
        "location": "centraluseuap",
        "tags": {},
        "properties": {
          "createdOn": "2022-09-22T09:02:22.1899959\u002B00:00",
          "modifiedOn": "2022-11-21T09:48:12.4511558\u002B00:00",
          "disableLocalAuth": false,
          "description": null,
          "resourceId": null,
          "computeType": "AmlCompute",
          "computeLocation": "centraluseuap",
          "provisioningState": "Succeeded",
          "provisioningErrors": null,
          "isAttachedCompute": false,
          "properties": {
            "vmSize": "STANDARD_DS2_V2",
            "vmPriority": "Dedicated",
            "scaleSettings": {
              "maxNodeCount": 6,
              "minNodeCount": 1,
              "nodeIdleTimeBeforeScaleDown": "PT2M"
            },
            "subnet": null,
            "currentNodeCount": 1,
<<<<<<< HEAD
            "targetNodeCount": 6,
=======
            "targetNodeCount": 1,
>>>>>>> 94376103
            "nodeStateCounts": {
              "preparingNodeCount": 0,
              "runningNodeCount": 1,
              "idleNodeCount": 0,
              "unusableNodeCount": 0,
              "leavingNodeCount": 0,
              "preemptedNodeCount": 0
            },
<<<<<<< HEAD
            "allocationState": "Resizing",
            "allocationStateTransitionTime": "2023-01-04T04:30:14.253\u002B00:00",
=======
            "allocationState": "Steady",
            "allocationStateTransitionTime": "2022-12-30T02:43:03.528\u002B00:00",
>>>>>>> 94376103
            "errors": null,
            "remoteLoginPortPublicAccess": "Enabled",
            "osType": "Linux",
            "virtualMachineImage": null,
            "isolatedNetwork": false,
            "propertyBag": {}
          }
        }
      }
    },
    {
      "RequestUri": "https://management.azure.com/subscriptions/00000000-0000-0000-0000-000000000/resourceGroups/00000/providers/Microsoft.MachineLearningServices/workspaces/00000/computes/cpu-cluster?api-version=2022-10-01-preview",
      "RequestMethod": "GET",
      "RequestHeaders": {
        "Accept": "application/json",
        "Accept-Encoding": "gzip, deflate",
        "Connection": "keep-alive",
        "User-Agent": "azure-ai-ml/1.3.0 azsdk-python-mgmt-machinelearningservices/0.1.0 Python/3.7.13 (Windows-10-10.0.22621-SP0)"
      },
      "RequestBody": null,
      "StatusCode": 200,
      "ResponseHeaders": {
        "Cache-Control": "no-cache",
        "Content-Encoding": "gzip",
        "Content-Type": "application/json; charset=utf-8",
<<<<<<< HEAD
        "Date": "Wed, 04 Jan 2023 04:32:45 GMT",
        "Expires": "-1",
        "Pragma": "no-cache",
        "Request-Context": "appId=cid-v1:512cc15a-13b5-415b-bfd0-dce7accb6bb1",
        "Server-Timing": "traceparent;desc=\u002200-1230185f028bd1874a23335f964a44c6-cb33a48bb649bf1f-00\u0022",
=======
        "Date": "Fri, 30 Dec 2022 02:46:03 GMT",
        "Expires": "-1",
        "Pragma": "no-cache",
        "Request-Context": "appId=cid-v1:512cc15a-13b5-415b-bfd0-dce7accb6bb1",
        "Server-Timing": "traceparent;desc=\u002200-12f685882c1aab42205e807f26e72ada-1eb166c273d221ee-00\u0022",
>>>>>>> 94376103
        "Strict-Transport-Security": "max-age=31536000; includeSubDomains",
        "Transfer-Encoding": "chunked",
        "Vary": [
          "Accept-Encoding",
          "Accept-Encoding"
        ],
        "x-aml-cluster": "vienna-test-westus2-02",
        "X-Content-Type-Options": "nosniff",
<<<<<<< HEAD
        "x-ms-correlation-request-id": "a68865a5-5622-49f4-8804-9c7370ea7030",
        "x-ms-ratelimit-remaining-subscription-reads": "11992",
        "x-ms-response-type": "standard",
        "x-ms-routing-request-id": "JAPANEAST:20230104T043246Z:a68865a5-5622-49f4-8804-9c7370ea7030",
        "x-request-time": "0.217"
=======
        "x-ms-correlation-request-id": "2f6d3fe8-14b2-4918-8c35-b5b96556c638",
        "x-ms-ratelimit-remaining-subscription-reads": "11992",
        "x-ms-response-type": "standard",
        "x-ms-routing-request-id": "JAPANEAST:20221230T024604Z:2f6d3fe8-14b2-4918-8c35-b5b96556c638",
        "x-request-time": "0.257"
>>>>>>> 94376103
      },
      "ResponseBody": {
        "id": "/subscriptions/00000000-0000-0000-0000-000000000/resourceGroups/00000/providers/Microsoft.MachineLearningServices/workspaces/00000/computes/cpu-cluster",
        "name": "cpu-cluster",
        "type": "Microsoft.MachineLearningServices/workspaces/computes",
        "location": "centraluseuap",
        "tags": {},
        "properties": {
          "createdOn": "2022-09-22T09:02:22.1899959\u002B00:00",
          "modifiedOn": "2022-11-21T09:48:12.4511558\u002B00:00",
          "disableLocalAuth": false,
          "description": null,
          "resourceId": null,
          "computeType": "AmlCompute",
          "computeLocation": "centraluseuap",
          "provisioningState": "Succeeded",
          "provisioningErrors": null,
          "isAttachedCompute": false,
          "properties": {
            "vmSize": "STANDARD_DS2_V2",
            "vmPriority": "Dedicated",
            "scaleSettings": {
              "maxNodeCount": 6,
              "minNodeCount": 1,
              "nodeIdleTimeBeforeScaleDown": "PT2M"
            },
            "subnet": null,
            "currentNodeCount": 1,
<<<<<<< HEAD
            "targetNodeCount": 6,
=======
            "targetNodeCount": 1,
>>>>>>> 94376103
            "nodeStateCounts": {
              "preparingNodeCount": 0,
              "runningNodeCount": 1,
              "idleNodeCount": 0,
              "unusableNodeCount": 0,
              "leavingNodeCount": 0,
              "preemptedNodeCount": 0
            },
<<<<<<< HEAD
            "allocationState": "Resizing",
            "allocationStateTransitionTime": "2023-01-04T04:30:14.253\u002B00:00",
=======
            "allocationState": "Steady",
            "allocationStateTransitionTime": "2022-12-30T02:43:03.528\u002B00:00",
>>>>>>> 94376103
            "errors": null,
            "remoteLoginPortPublicAccess": "Enabled",
            "osType": "Linux",
            "virtualMachineImage": null,
            "isolatedNetwork": false,
            "propertyBag": {}
          }
        }
      }
    },
    {
      "RequestUri": "https://management.azure.com/subscriptions/00000000-0000-0000-0000-000000000/resourceGroups/00000/providers/Microsoft.MachineLearningServices/workspaces/00000/environments/CliV2AnonymousEnvironment/versions/7926e182b294d8644f987381c0081e94?api-version=2022-05-01",
      "RequestMethod": "PUT",
      "RequestHeaders": {
        "Accept": "application/json",
        "Accept-Encoding": "gzip, deflate",
        "Connection": "keep-alive",
        "Content-Length": "379",
        "Content-Type": "application/json",
        "User-Agent": "azure-ai-ml/1.3.0 azsdk-python-mgmt-machinelearningservices/0.1.0 Python/3.7.13 (Windows-10-10.0.22621-SP0)"
      },
      "RequestBody": {
        "properties": {
          "isAnonymous": true,
          "isArchived": false,
          "condaFile": "channels:\n- defaults\ndependencies:\n- python=3.8.12\n- pip=21.2.2\n- pip:\n  - --extra-index-url=https://azuremlsdktestpypi.azureedge.net/sdk-cli-v2\n  - mldesigner==0.0.71974906\n  - mlflow\n  - azureml-mlflow\nname: example-environment\n",
          "image": "mcr.microsoft.com/azureml/openmpi3.1.2-ubuntu18.04"
        }
      },
      "StatusCode": 201,
      "ResponseHeaders": {
        "Cache-Control": "no-cache",
        "Content-Length": "1269",
        "Content-Type": "application/json; charset=utf-8",
<<<<<<< HEAD
        "Date": "Wed, 04 Jan 2023 04:32:48 GMT",
=======
        "Date": "Fri, 30 Dec 2022 02:46:04 GMT",
>>>>>>> 94376103
        "Expires": "-1",
        "Location": "https://management.azure.com/subscriptions/00000000-0000-0000-0000-000000000/resourceGroups/00000/providers/Microsoft.MachineLearningServices/workspaces/00000/environments/CliV2AnonymousEnvironment/versions/7926e182b294d8644f987381c0081e94?api-version=2022-05-01",
        "Pragma": "no-cache",
        "Request-Context": "appId=cid-v1:512cc15a-13b5-415b-bfd0-dce7accb6bb1",
<<<<<<< HEAD
        "Server-Timing": "traceparent;desc=\u002200-8130ef9e2f6aea1ad6e9d88ee040cf26-9be22ff086df6c81-00\u0022",
        "Strict-Transport-Security": "max-age=31536000; includeSubDomains",
        "x-aml-cluster": "vienna-test-westus2-01",
        "X-Content-Type-Options": "nosniff",
        "x-ms-correlation-request-id": "b0e7013d-8d28-40d1-8478-2c4c2284dee5",
        "x-ms-ratelimit-remaining-subscription-writes": "1192",
        "x-ms-response-type": "standard",
        "x-ms-routing-request-id": "JAPANEAST:20230104T043249Z:b0e7013d-8d28-40d1-8478-2c4c2284dee5",
        "x-request-time": "0.256"
=======
        "Server-Timing": "traceparent;desc=\u002200-ec28becd545b0688d4d86475763b3e16-13294fae5fbc81b1-00\u0022",
        "Strict-Transport-Security": "max-age=31536000; includeSubDomains",
        "x-aml-cluster": "vienna-test-westus2-02",
        "X-Content-Type-Options": "nosniff",
        "x-ms-correlation-request-id": "4f408cf9-66fe-40f9-b882-64fb7e5e8b0e",
        "x-ms-ratelimit-remaining-subscription-writes": "1192",
        "x-ms-response-type": "standard",
        "x-ms-routing-request-id": "JAPANEAST:20221230T024605Z:4f408cf9-66fe-40f9-b882-64fb7e5e8b0e",
        "x-request-time": "0.226"
>>>>>>> 94376103
      },
      "ResponseBody": {
        "id": "/subscriptions/00000000-0000-0000-0000-000000000/resourceGroups/00000/providers/Microsoft.MachineLearningServices/workspaces/00000/environments/CliV2AnonymousEnvironment/versions/7926e182b294d8644f987381c0081e94",
        "name": "7926e182b294d8644f987381c0081e94",
        "type": "Microsoft.MachineLearningServices/workspaces/environments/versions",
        "properties": {
          "description": null,
          "tags": {},
          "properties": {},
          "isArchived": false,
          "isAnonymous": true,
          "environmentType": "UserCreated",
          "image": "mcr.microsoft.com/azureml/openmpi3.1.2-ubuntu18.04",
          "condaFile": "{\n  \u0022channels\u0022: [\n    \u0022defaults\u0022\n  ],\n  \u0022dependencies\u0022: [\n    \u0022python=3.8.12\u0022,\n    \u0022pip=21.2.2\u0022,\n    {\n      \u0022pip\u0022: [\n        \u0022--extra-index-url=https://azuremlsdktestpypi.azureedge.net/sdk-cli-v2\u0022,\n        \u0022mldesigner==0.0.71974906\u0022,\n        \u0022mlflow\u0022,\n        \u0022azureml-mlflow\u0022\n      ]\n    }\n  ],\n  \u0022name\u0022: \u0022example-environment\u0022\n}",
          "osType": "Linux"
        },
        "systemData": {
          "createdAt": "2022-10-31T08:13:11.0117191\u002B00:00",
          "createdBy": "Zhen Ruan",
          "createdByType": "User",
          "lastModifiedAt": "2022-10-31T08:13:11.0117191\u002B00:00",
          "lastModifiedBy": "Zhen Ruan",
          "lastModifiedByType": "User"
        }
      }
    },
    {
      "RequestUri": "https://management.azure.com/subscriptions/00000000-0000-0000-0000-000000000/resourceGroups/00000/providers/Microsoft.MachineLearningServices/workspaces/00000/environments/CliV2AnonymousEnvironment/versions/7926e182b294d8644f987381c0081e94?api-version=2022-05-01",
      "RequestMethod": "PUT",
      "RequestHeaders": {
        "Accept": "application/json",
        "Accept-Encoding": "gzip, deflate",
        "Connection": "keep-alive",
        "Content-Length": "379",
        "Content-Type": "application/json",
        "User-Agent": "azure-ai-ml/1.3.0 azsdk-python-mgmt-machinelearningservices/0.1.0 Python/3.7.13 (Windows-10-10.0.22621-SP0)"
      },
      "RequestBody": {
        "properties": {
          "isAnonymous": true,
          "isArchived": false,
          "condaFile": "channels:\n- defaults\ndependencies:\n- python=3.8.12\n- pip=21.2.2\n- pip:\n  - --extra-index-url=https://azuremlsdktestpypi.azureedge.net/sdk-cli-v2\n  - mldesigner==0.0.71974906\n  - mlflow\n  - azureml-mlflow\nname: example-environment\n",
          "image": "mcr.microsoft.com/azureml/openmpi3.1.2-ubuntu18.04"
        }
      },
      "StatusCode": 201,
      "ResponseHeaders": {
        "Cache-Control": "no-cache",
        "Content-Length": "1269",
        "Content-Type": "application/json; charset=utf-8",
<<<<<<< HEAD
        "Date": "Wed, 04 Jan 2023 04:32:49 GMT",
=======
        "Date": "Fri, 30 Dec 2022 02:46:05 GMT",
>>>>>>> 94376103
        "Expires": "-1",
        "Location": "https://management.azure.com/subscriptions/00000000-0000-0000-0000-000000000/resourceGroups/00000/providers/Microsoft.MachineLearningServices/workspaces/00000/environments/CliV2AnonymousEnvironment/versions/7926e182b294d8644f987381c0081e94?api-version=2022-05-01",
        "Pragma": "no-cache",
        "Request-Context": "appId=cid-v1:512cc15a-13b5-415b-bfd0-dce7accb6bb1",
<<<<<<< HEAD
        "Server-Timing": "traceparent;desc=\u002200-a561a628a79c26b57eb7852e5f3f0741-034cbf7deb2fc18f-00\u0022",
=======
        "Server-Timing": "traceparent;desc=\u002200-a1ded6a9e337b8fd8e2f4871f73494d4-f745e5fae0de3932-00\u0022",
>>>>>>> 94376103
        "Strict-Transport-Security": "max-age=31536000; includeSubDomains",
        "x-aml-cluster": "vienna-test-westus2-02",
        "X-Content-Type-Options": "nosniff",
<<<<<<< HEAD
        "x-ms-correlation-request-id": "552acfb8-c696-4841-8da6-6de31261b936",
        "x-ms-ratelimit-remaining-subscription-writes": "1191",
        "x-ms-response-type": "standard",
        "x-ms-routing-request-id": "JAPANEAST:20230104T043250Z:552acfb8-c696-4841-8da6-6de31261b936",
        "x-request-time": "0.323"
=======
        "x-ms-correlation-request-id": "50cf4584-8b8b-4f62-9522-64f8447fe8a2",
        "x-ms-ratelimit-remaining-subscription-writes": "1191",
        "x-ms-response-type": "standard",
        "x-ms-routing-request-id": "JAPANEAST:20221230T024606Z:50cf4584-8b8b-4f62-9522-64f8447fe8a2",
        "x-request-time": "0.283"
>>>>>>> 94376103
      },
      "ResponseBody": {
        "id": "/subscriptions/00000000-0000-0000-0000-000000000/resourceGroups/00000/providers/Microsoft.MachineLearningServices/workspaces/00000/environments/CliV2AnonymousEnvironment/versions/7926e182b294d8644f987381c0081e94",
        "name": "7926e182b294d8644f987381c0081e94",
        "type": "Microsoft.MachineLearningServices/workspaces/environments/versions",
        "properties": {
          "description": null,
          "tags": {},
          "properties": {},
          "isArchived": false,
          "isAnonymous": true,
          "environmentType": "UserCreated",
          "image": "mcr.microsoft.com/azureml/openmpi3.1.2-ubuntu18.04",
          "condaFile": "{\n  \u0022channels\u0022: [\n    \u0022defaults\u0022\n  ],\n  \u0022dependencies\u0022: [\n    \u0022python=3.8.12\u0022,\n    \u0022pip=21.2.2\u0022,\n    {\n      \u0022pip\u0022: [\n        \u0022--extra-index-url=https://azuremlsdktestpypi.azureedge.net/sdk-cli-v2\u0022,\n        \u0022mldesigner==0.0.71974906\u0022,\n        \u0022mlflow\u0022,\n        \u0022azureml-mlflow\u0022\n      ]\n    }\n  ],\n  \u0022name\u0022: \u0022example-environment\u0022\n}",
          "osType": "Linux"
        },
        "systemData": {
          "createdAt": "2022-10-31T08:13:11.0117191\u002B00:00",
          "createdBy": "Zhen Ruan",
          "createdByType": "User",
          "lastModifiedAt": "2022-10-31T08:13:11.0117191\u002B00:00",
          "lastModifiedBy": "Zhen Ruan",
          "lastModifiedByType": "User"
        }
      }
    },
    {
      "RequestUri": "https://management.azure.com/subscriptions/00000000-0000-0000-0000-000000000/resourceGroups/00000/providers/Microsoft.MachineLearningServices/workspaces/00000/environments/CliV2AnonymousEnvironment/versions/7926e182b294d8644f987381c0081e94?api-version=2022-05-01",
      "RequestMethod": "PUT",
      "RequestHeaders": {
        "Accept": "application/json",
        "Accept-Encoding": "gzip, deflate",
        "Connection": "keep-alive",
        "Content-Length": "379",
        "Content-Type": "application/json",
        "User-Agent": "azure-ai-ml/1.3.0 azsdk-python-mgmt-machinelearningservices/0.1.0 Python/3.7.13 (Windows-10-10.0.22621-SP0)"
      },
      "RequestBody": {
        "properties": {
          "isAnonymous": true,
          "isArchived": false,
          "condaFile": "channels:\n- defaults\ndependencies:\n- python=3.8.12\n- pip=21.2.2\n- pip:\n  - --extra-index-url=https://azuremlsdktestpypi.azureedge.net/sdk-cli-v2\n  - mldesigner==0.0.71974906\n  - mlflow\n  - azureml-mlflow\nname: example-environment\n",
          "image": "mcr.microsoft.com/azureml/openmpi3.1.2-ubuntu18.04"
        }
      },
      "StatusCode": 201,
      "ResponseHeaders": {
        "Cache-Control": "no-cache",
        "Content-Length": "1269",
        "Content-Type": "application/json; charset=utf-8",
<<<<<<< HEAD
        "Date": "Wed, 04 Jan 2023 04:32:50 GMT",
=======
        "Date": "Fri, 30 Dec 2022 02:46:06 GMT",
>>>>>>> 94376103
        "Expires": "-1",
        "Location": "https://management.azure.com/subscriptions/00000000-0000-0000-0000-000000000/resourceGroups/00000/providers/Microsoft.MachineLearningServices/workspaces/00000/environments/CliV2AnonymousEnvironment/versions/7926e182b294d8644f987381c0081e94?api-version=2022-05-01",
        "Pragma": "no-cache",
        "Request-Context": "appId=cid-v1:512cc15a-13b5-415b-bfd0-dce7accb6bb1",
<<<<<<< HEAD
        "Server-Timing": "traceparent;desc=\u002200-08fb836acec065606cd86a8fd5e57a71-b36348db8779f04b-00\u0022",
        "Strict-Transport-Security": "max-age=31536000; includeSubDomains",
        "x-aml-cluster": "vienna-test-westus2-01",
        "X-Content-Type-Options": "nosniff",
        "x-ms-correlation-request-id": "5e0d9207-4424-428d-8c71-4729e0a93fdc",
        "x-ms-ratelimit-remaining-subscription-writes": "1190",
        "x-ms-response-type": "standard",
        "x-ms-routing-request-id": "JAPANEAST:20230104T043251Z:5e0d9207-4424-428d-8c71-4729e0a93fdc",
        "x-request-time": "0.224"
=======
        "Server-Timing": "traceparent;desc=\u002200-3be4591c16a980895f79ca0dc32be9a4-c40b73301e2f31a6-00\u0022",
        "Strict-Transport-Security": "max-age=31536000; includeSubDomains",
        "x-aml-cluster": "vienna-test-westus2-02",
        "X-Content-Type-Options": "nosniff",
        "x-ms-correlation-request-id": "eac41702-fa87-43ee-b352-d9a5166f2a39",
        "x-ms-ratelimit-remaining-subscription-writes": "1190",
        "x-ms-response-type": "standard",
        "x-ms-routing-request-id": "JAPANEAST:20221230T024607Z:eac41702-fa87-43ee-b352-d9a5166f2a39",
        "x-request-time": "0.188"
>>>>>>> 94376103
      },
      "ResponseBody": {
        "id": "/subscriptions/00000000-0000-0000-0000-000000000/resourceGroups/00000/providers/Microsoft.MachineLearningServices/workspaces/00000/environments/CliV2AnonymousEnvironment/versions/7926e182b294d8644f987381c0081e94",
        "name": "7926e182b294d8644f987381c0081e94",
        "type": "Microsoft.MachineLearningServices/workspaces/environments/versions",
        "properties": {
          "description": null,
          "tags": {},
          "properties": {},
          "isArchived": false,
          "isAnonymous": true,
          "environmentType": "UserCreated",
          "image": "mcr.microsoft.com/azureml/openmpi3.1.2-ubuntu18.04",
          "condaFile": "{\n  \u0022channels\u0022: [\n    \u0022defaults\u0022\n  ],\n  \u0022dependencies\u0022: [\n    \u0022python=3.8.12\u0022,\n    \u0022pip=21.2.2\u0022,\n    {\n      \u0022pip\u0022: [\n        \u0022--extra-index-url=https://azuremlsdktestpypi.azureedge.net/sdk-cli-v2\u0022,\n        \u0022mldesigner==0.0.71974906\u0022,\n        \u0022mlflow\u0022,\n        \u0022azureml-mlflow\u0022\n      ]\n    }\n  ],\n  \u0022name\u0022: \u0022example-environment\u0022\n}",
          "osType": "Linux"
        },
        "systemData": {
          "createdAt": "2022-10-31T08:13:11.0117191\u002B00:00",
          "createdBy": "Zhen Ruan",
          "createdByType": "User",
          "lastModifiedAt": "2022-10-31T08:13:11.0117191\u002B00:00",
          "lastModifiedBy": "Zhen Ruan",
          "lastModifiedByType": "User"
        }
      }
    },
    {
      "RequestUri": "https://management.azure.com/subscriptions/00000000-0000-0000-0000-000000000/resourceGroups/00000/providers/Microsoft.MachineLearningServices/workspaces/00000/datastores/workspaceblobstore?api-version=2022-05-01",
      "RequestMethod": "GET",
      "RequestHeaders": {
        "Accept": "application/json",
        "Accept-Encoding": "gzip, deflate",
        "Connection": "keep-alive",
        "User-Agent": "azure-ai-ml/1.3.0 azsdk-python-mgmt-machinelearningservices/0.1.0 Python/3.7.13 (Windows-10-10.0.22621-SP0)"
      },
      "RequestBody": null,
      "StatusCode": 200,
      "ResponseHeaders": {
        "Cache-Control": "no-cache",
        "Content-Encoding": "gzip",
        "Content-Type": "application/json; charset=utf-8",
<<<<<<< HEAD
        "Date": "Wed, 04 Jan 2023 04:32:50 GMT",
        "Expires": "-1",
        "Pragma": "no-cache",
        "Request-Context": "appId=cid-v1:512cc15a-13b5-415b-bfd0-dce7accb6bb1",
        "Server-Timing": "traceparent;desc=\u002200-9e5f0c6e245c91f6042934f5366fa85e-c6eed4c85c5cdde6-00\u0022",
=======
        "Date": "Fri, 30 Dec 2022 02:46:06 GMT",
        "Expires": "-1",
        "Pragma": "no-cache",
        "Request-Context": "appId=cid-v1:512cc15a-13b5-415b-bfd0-dce7accb6bb1",
        "Server-Timing": "traceparent;desc=\u002200-60a148083ee23ebacfae28db9a76b240-5f92f074d3831674-00\u0022",
>>>>>>> 94376103
        "Strict-Transport-Security": "max-age=31536000; includeSubDomains",
        "Transfer-Encoding": "chunked",
        "Vary": [
          "Accept-Encoding",
          "Accept-Encoding"
        ],
        "x-aml-cluster": "vienna-test-westus2-02",
        "X-Content-Type-Options": "nosniff",
<<<<<<< HEAD
        "x-ms-correlation-request-id": "2c159f33-3ce5-4710-ad27-11c9825fe9bc",
        "x-ms-ratelimit-remaining-subscription-reads": "11991",
        "x-ms-response-type": "standard",
        "x-ms-routing-request-id": "JAPANEAST:20230104T043251Z:2c159f33-3ce5-4710-ad27-11c9825fe9bc",
        "x-request-time": "0.144"
=======
        "x-ms-correlation-request-id": "264dd0f7-0bd6-4027-8c1a-d0b4d4fe4383",
        "x-ms-ratelimit-remaining-subscription-reads": "11991",
        "x-ms-response-type": "standard",
        "x-ms-routing-request-id": "JAPANEAST:20221230T024607Z:264dd0f7-0bd6-4027-8c1a-d0b4d4fe4383",
        "x-request-time": "0.114"
>>>>>>> 94376103
      },
      "ResponseBody": {
        "id": "/subscriptions/00000000-0000-0000-0000-000000000/resourceGroups/00000/providers/Microsoft.MachineLearningServices/workspaces/00000/datastores/workspaceblobstore",
        "name": "workspaceblobstore",
        "type": "Microsoft.MachineLearningServices/workspaces/datastores",
        "properties": {
          "description": null,
          "tags": null,
          "properties": null,
          "isDefault": true,
          "credentials": {
            "credentialsType": "AccountKey"
          },
          "datastoreType": "AzureBlob",
          "accountName": "sagvgsoim6nmhbq",
          "containerName": "azureml-blobstore-e61cd5e2-512f-475e-9842-5e2a973993b8",
          "endpoint": "core.windows.net",
          "protocol": "https",
          "serviceDataAccessAuthIdentity": "WorkspaceSystemAssignedIdentity"
        },
        "systemData": {
          "createdAt": "2022-09-22T09:02:03.2629568\u002B00:00",
          "createdBy": "779301c0-18b2-4cdc-801b-a0a3368fee0a",
          "createdByType": "Application",
          "lastModifiedAt": "2022-09-22T09:02:04.166989\u002B00:00",
          "lastModifiedBy": "779301c0-18b2-4cdc-801b-a0a3368fee0a",
          "lastModifiedByType": "Application"
        }
      }
    },
    {
      "RequestUri": "https://management.azure.com/subscriptions/00000000-0000-0000-0000-000000000/resourceGroups/00000/providers/Microsoft.MachineLearningServices/workspaces/00000/datastores/workspaceblobstore/listSecrets?api-version=2022-05-01",
      "RequestMethod": "POST",
      "RequestHeaders": {
        "Accept": "application/json",
        "Accept-Encoding": "gzip, deflate",
        "Connection": "keep-alive",
        "Content-Length": "0",
        "User-Agent": "azure-ai-ml/1.3.0 azsdk-python-mgmt-machinelearningservices/0.1.0 Python/3.7.13 (Windows-10-10.0.22621-SP0)"
      },
      "RequestBody": null,
      "StatusCode": 200,
      "ResponseHeaders": {
        "Cache-Control": "no-cache",
        "Content-Encoding": "gzip",
        "Content-Type": "application/json; charset=utf-8",
<<<<<<< HEAD
        "Date": "Wed, 04 Jan 2023 04:32:51 GMT",
        "Expires": "-1",
        "Pragma": "no-cache",
        "Request-Context": "appId=cid-v1:512cc15a-13b5-415b-bfd0-dce7accb6bb1",
        "Server-Timing": "traceparent;desc=\u002200-c4efe9a040fb31c30cda845e913b099d-0ff4ad0eea7fb5a8-00\u0022",
=======
        "Date": "Fri, 30 Dec 2022 02:46:07 GMT",
        "Expires": "-1",
        "Pragma": "no-cache",
        "Request-Context": "appId=cid-v1:512cc15a-13b5-415b-bfd0-dce7accb6bb1",
        "Server-Timing": "traceparent;desc=\u002200-b34e34a161b8c7901a553cddf9ffb23d-e70f70f943c1b483-00\u0022",
>>>>>>> 94376103
        "Strict-Transport-Security": "max-age=31536000; includeSubDomains",
        "Transfer-Encoding": "chunked",
        "Vary": "Accept-Encoding",
        "x-aml-cluster": "vienna-test-westus2-02",
        "X-Content-Type-Options": "nosniff",
<<<<<<< HEAD
        "x-ms-correlation-request-id": "e64349cc-1fc8-42bb-9b36-22bfd652c76e",
        "x-ms-ratelimit-remaining-subscription-writes": "1196",
        "x-ms-response-type": "standard",
        "x-ms-routing-request-id": "JAPANEAST:20230104T043252Z:e64349cc-1fc8-42bb-9b36-22bfd652c76e",
        "x-request-time": "0.089"
=======
        "x-ms-correlation-request-id": "2a7c1241-24fa-4bb7-899b-76147b82d09f",
        "x-ms-ratelimit-remaining-subscription-writes": "1196",
        "x-ms-response-type": "standard",
        "x-ms-routing-request-id": "JAPANEAST:20221230T024608Z:2a7c1241-24fa-4bb7-899b-76147b82d09f",
        "x-request-time": "0.116"
>>>>>>> 94376103
      },
      "ResponseBody": {
        "secretsType": "AccountKey",
        "key": "dGhpcyBpcyBmYWtlIGtleQ=="
      }
    },
    {
      "RequestUri": "https://sagvgsoim6nmhbq.blob.core.windows.net/azureml-blobstore-e61cd5e2-512f-475e-9842-5e2a973993b8/LocalUpload/00000000000000000000000000000000/basic_component/basic_component.py",
      "RequestMethod": "HEAD",
      "RequestHeaders": {
        "Accept": "application/xml",
        "Accept-Encoding": "gzip, deflate",
        "Connection": "keep-alive",
<<<<<<< HEAD
        "User-Agent": "azsdk-python-storage-blob/12.9.0 Python/3.7.13 (Windows-10-10.0.22621-SP0)",
        "x-ms-date": "Wed, 04 Jan 2023 04:32:53 GMT",
        "x-ms-version": "2020-10-02"
=======
        "User-Agent": "azsdk-python-storage-blob/12.14.1 Python/3.9.13 (Windows-10-10.0.19045-SP0)",
        "x-ms-date": "Fri, 30 Dec 2022 02:46:08 GMT",
        "x-ms-version": "2021-08-06"
>>>>>>> 94376103
      },
      "RequestBody": null,
      "StatusCode": 200,
      "ResponseHeaders": {
        "Accept-Ranges": "bytes",
        "Content-Length": "1486",
        "Content-MD5": "Uk/a5NgJ4\u002BFWFWAqJ7fY/w==",
        "Content-Type": "application/octet-stream",
<<<<<<< HEAD
        "Date": "Wed, 04 Jan 2023 04:32:51 GMT",
=======
        "Date": "Fri, 30 Dec 2022 02:46:08 GMT",
>>>>>>> 94376103
        "ETag": "\u00220x8DABB17BE1CE8A6\u0022",
        "Last-Modified": "Mon, 31 Oct 2022 08:13:07 GMT",
        "Server": [
          "Windows-Azure-Blob/1.0",
          "Microsoft-HTTPAPI/2.0"
        ],
        "Vary": "Origin",
        "x-ms-access-tier": "Hot",
        "x-ms-access-tier-inferred": "true",
        "x-ms-blob-type": "BlockBlob",
        "x-ms-creation-time": "Mon, 31 Oct 2022 08:13:07 GMT",
        "x-ms-lease-state": "available",
        "x-ms-lease-status": "unlocked",
        "x-ms-meta-name": "e3f11eca-a8d8-4ad0-99b9-71de75945692",
        "x-ms-meta-upload_status": "completed",
        "x-ms-meta-version": "1",
        "x-ms-server-encrypted": "true",
        "x-ms-version": "2020-10-02"
      },
      "ResponseBody": null
    },
    {
      "RequestUri": "https://sagvgsoim6nmhbq.blob.core.windows.net/azureml-blobstore-e61cd5e2-512f-475e-9842-5e2a973993b8/az-ml-artifacts/00000000000000000000000000000000/basic_component/basic_component.py",
      "RequestMethod": "HEAD",
      "RequestHeaders": {
        "Accept": "application/xml",
        "Accept-Encoding": "gzip, deflate",
        "Connection": "keep-alive",
<<<<<<< HEAD
        "User-Agent": "azsdk-python-storage-blob/12.9.0 Python/3.7.13 (Windows-10-10.0.22621-SP0)",
        "x-ms-date": "Wed, 04 Jan 2023 04:32:53 GMT",
        "x-ms-version": "2020-10-02"
=======
        "User-Agent": "azsdk-python-storage-blob/12.14.1 Python/3.9.13 (Windows-10-10.0.19045-SP0)",
        "x-ms-date": "Fri, 30 Dec 2022 02:46:08 GMT",
        "x-ms-version": "2021-08-06"
>>>>>>> 94376103
      },
      "RequestBody": null,
      "StatusCode": 404,
      "ResponseHeaders": {
<<<<<<< HEAD
        "Date": "Wed, 04 Jan 2023 04:32:51 GMT",
=======
        "Date": "Fri, 30 Dec 2022 02:46:08 GMT",
>>>>>>> 94376103
        "Server": [
          "Windows-Azure-Blob/1.0",
          "Microsoft-HTTPAPI/2.0"
        ],
        "Transfer-Encoding": "chunked",
        "Vary": "Origin",
        "x-ms-error-code": "BlobNotFound",
        "x-ms-version": "2020-10-02"
      },
      "ResponseBody": null
    },
    {
      "RequestUri": "https://management.azure.com/subscriptions/00000000-0000-0000-0000-000000000/resourceGroups/00000/providers/Microsoft.MachineLearningServices/workspaces/00000/codes/e3f11eca-a8d8-4ad0-99b9-71de75945692/versions/1?api-version=2022-05-01",
      "RequestMethod": "PUT",
      "RequestHeaders": {
        "Accept": "application/json",
        "Accept-Encoding": "gzip, deflate",
        "Connection": "keep-alive",
        "Content-Length": "304",
        "Content-Type": "application/json",
        "User-Agent": "azure-ai-ml/1.3.0 azsdk-python-mgmt-machinelearningservices/0.1.0 Python/3.7.13 (Windows-10-10.0.22621-SP0)"
      },
      "RequestBody": {
        "properties": {
          "properties": {
            "hash_sha256": "0000000000000",
            "hash_version": "0000000000000"
          },
          "isAnonymous": true,
          "isArchived": false,
          "codeUri": "https://sagvgsoim6nmhbq.blob.core.windows.net/azureml-blobstore-e61cd5e2-512f-475e-9842-5e2a973993b8/LocalUpload/00000000000000000000000000000000/basic_component"
        }
      },
      "StatusCode": 200,
      "ResponseHeaders": {
        "Cache-Control": "no-cache",
        "Content-Encoding": "gzip",
        "Content-Type": "application/json; charset=utf-8",
<<<<<<< HEAD
        "Date": "Wed, 04 Jan 2023 04:32:52 GMT",
        "Expires": "-1",
        "Pragma": "no-cache",
        "Request-Context": "appId=cid-v1:512cc15a-13b5-415b-bfd0-dce7accb6bb1",
        "Server-Timing": "traceparent;desc=\u002200-e9d51d7d1321985bb7ae7d84784bea2a-b5670f460587b2d8-00\u0022",
=======
        "Date": "Fri, 30 Dec 2022 02:46:08 GMT",
        "Expires": "-1",
        "Pragma": "no-cache",
        "Request-Context": "appId=cid-v1:512cc15a-13b5-415b-bfd0-dce7accb6bb1",
        "Server-Timing": "traceparent;desc=\u002200-86e60b26a5962a24aa3754c1d1f6c715-1c722eb24bf33474-00\u0022",
>>>>>>> 94376103
        "Strict-Transport-Security": "max-age=31536000; includeSubDomains",
        "Transfer-Encoding": "chunked",
        "Vary": [
          "Accept-Encoding",
          "Accept-Encoding"
        ],
        "x-aml-cluster": "vienna-test-westus2-02",
        "X-Content-Type-Options": "nosniff",
<<<<<<< HEAD
        "x-ms-correlation-request-id": "426eb498-5a3f-4332-ab3d-85a4e156e20d",
        "x-ms-ratelimit-remaining-subscription-writes": "1189",
        "x-ms-response-type": "standard",
        "x-ms-routing-request-id": "JAPANEAST:20230104T043253Z:426eb498-5a3f-4332-ab3d-85a4e156e20d",
        "x-request-time": "0.415"
=======
        "x-ms-correlation-request-id": "edf9cb73-01ee-4d86-b271-30634d41dc0e",
        "x-ms-ratelimit-remaining-subscription-writes": "1189",
        "x-ms-response-type": "standard",
        "x-ms-routing-request-id": "JAPANEAST:20221230T024609Z:edf9cb73-01ee-4d86-b271-30634d41dc0e",
        "x-request-time": "0.378"
>>>>>>> 94376103
      },
      "ResponseBody": {
        "id": "/subscriptions/00000000-0000-0000-0000-000000000/resourceGroups/00000/providers/Microsoft.MachineLearningServices/workspaces/00000/codes/e3f11eca-a8d8-4ad0-99b9-71de75945692/versions/1",
        "name": "1",
        "type": "Microsoft.MachineLearningServices/workspaces/codes/versions",
        "properties": {
          "description": null,
          "tags": {},
          "properties": {
            "hash_sha256": "0000000000000",
            "hash_version": "0000000000000"
          },
          "isArchived": false,
          "isAnonymous": false,
          "codeUri": "https://sagvgsoim6nmhbq.blob.core.windows.net/azureml-blobstore-e61cd5e2-512f-475e-9842-5e2a973993b8/LocalUpload/00000000000000000000000000000000/basic_component"
        },
        "systemData": {
          "createdAt": "2022-10-31T08:13:09.4545975\u002B00:00",
          "createdBy": "Zhen Ruan",
          "createdByType": "User",
<<<<<<< HEAD
          "lastModifiedAt": "2023-01-04T04:32:53.377894\u002B00:00",
          "lastModifiedBy": "Doris Liao",
=======
          "lastModifiedAt": "2022-12-30T02:46:09.1833534\u002B00:00",
          "lastModifiedBy": "Xingzhi Zhang",
          "lastModifiedByType": "User"
        }
      }
    },
    {
      "RequestUri": "https://management.azure.com/subscriptions/00000000-0000-0000-0000-000000000/resourceGroups/00000/providers/Microsoft.MachineLearningServices/workspaces/00000/components/azureml_anonymous/versions/2ea6b7d8-e65b-2377-bbf4-c928b1caa66b?api-version=2022-05-01",
      "RequestMethod": "PUT",
      "RequestHeaders": {
        "Accept": "application/json",
        "Accept-Encoding": "gzip, deflate",
        "Connection": "keep-alive",
        "Content-Length": "1417",
        "Content-Type": "application/json",
        "User-Agent": "azure-ai-ml/1.3.0 azsdk-python-mgmt-machinelearningservices/0.1.0 Python/3.9.13 (Windows-10-10.0.19045-SP0)"
      },
      "RequestBody": {
        "properties": {
          "properties": {},
          "tags": {},
          "isAnonymous": true,
          "isArchived": false,
          "componentSpec": {
            "command": "python basic_component.py $[[--component_in_number ${{inputs.component_in_number}}]] $[[--component_in_number_1 ${{inputs.component_in_number_1}}]] --component_in_path ${{inputs.component_in_path}} --output_in_path ${{outputs.output_in_path}}",
            "code": "azureml:/subscriptions/00000000-0000-0000-0000-000000000/resourceGroups/00000/providers/Microsoft.MachineLearningServices/workspaces/00000/codes/e3f11eca-a8d8-4ad0-99b9-71de75945692/versions/1",
            "environment": "azureml:/subscriptions/00000000-0000-0000-0000-000000000/resourceGroups/00000/providers/Microsoft.MachineLearningServices/workspaces/00000/environments/CliV2AnonymousEnvironment/versions/7926e182b294d8644f987381c0081e94",
            "name": "azureml_anonymous",
            "version": "1",
            "$schema": "https://azuremlschemas.azureedge.net/latest/commandComponent.schema.json",
            "display_name": "Basic component",
            "is_deterministic": true,
            "inputs": {
              "component_in_number": {
                "type": "integer",
                "optional": true
              },
              "component_in_number_1": {
                "type": "integer",
                "optional": true
              },
              "component_in_path": {
                "type": "uri_folder"
              }
            },
            "outputs": {
              "output_in_path": {
                "type": "uri_folder"
              },
              "output_in_number": {
                "type": "integer",
                "is_control": true
              },
              "is_number_larger_than_zero": {
                "type": "boolean",
                "is_control": true
              }
            },
            "type": "command",
            "_source": "YAML.COMPONENT"
          }
        }
      },
      "StatusCode": 201,
      "ResponseHeaders": {
        "Cache-Control": "no-cache",
        "Content-Length": "2489",
        "Content-Type": "application/json; charset=utf-8",
        "Date": "Fri, 30 Dec 2022 02:46:10 GMT",
        "Expires": "-1",
        "Location": "https://management.azure.com/subscriptions/00000000-0000-0000-0000-000000000/resourceGroups/00000/providers/Microsoft.MachineLearningServices/workspaces/00000/components/azureml_anonymous/versions/2ea6b7d8-e65b-2377-bbf4-c928b1caa66b?api-version=2022-05-01",
        "Pragma": "no-cache",
        "Request-Context": "appId=cid-v1:512cc15a-13b5-415b-bfd0-dce7accb6bb1",
        "Server-Timing": "traceparent;desc=\u002200-f88bace7dc73b8f4109ad3468080b9b5-f0b9c2637ccb50d1-00\u0022",
        "Strict-Transport-Security": "max-age=31536000; includeSubDomains",
        "x-aml-cluster": "vienna-test-westus2-02",
        "X-Content-Type-Options": "nosniff",
        "x-ms-correlation-request-id": "7e938fbd-708c-4796-b652-0a6ad26047c6",
        "x-ms-ratelimit-remaining-subscription-writes": "1188",
        "x-ms-response-type": "standard",
        "x-ms-routing-request-id": "JAPANEAST:20221230T024610Z:7e938fbd-708c-4796-b652-0a6ad26047c6",
        "x-request-time": "0.614"
      },
      "ResponseBody": {
        "id": "/subscriptions/00000000-0000-0000-0000-000000000/resourceGroups/00000/providers/Microsoft.MachineLearningServices/workspaces/00000/components/azureml_anonymous/versions/deb01df4-ab92-4f56-9c95-25a1002f83a3",
        "name": "deb01df4-ab92-4f56-9c95-25a1002f83a3",
        "type": "Microsoft.MachineLearningServices/workspaces/components/versions",
        "properties": {
          "description": null,
          "tags": {},
          "properties": {},
          "isArchived": false,
          "isAnonymous": true,
          "componentSpec": {
            "name": "azureml_anonymous",
            "version": "deb01df4-ab92-4f56-9c95-25a1002f83a3",
            "display_name": "Basic component",
            "is_deterministic": "True",
            "type": "command",
            "inputs": {
              "component_in_path": {
                "type": "uri_folder",
                "optional": "False"
              },
              "component_in_number": {
                "type": "integer",
                "optional": "True"
              },
              "component_in_number_1": {
                "type": "integer",
                "optional": "True"
              }
            },
            "outputs": {
              "output_in_path": {
                "type": "uri_folder"
              },
              "output_in_number": {
                "type": "integer",
                "is_control": "True"
              },
              "is_number_larger_than_zero": {
                "type": "boolean",
                "is_control": "True"
              }
            },
            "code": "azureml:/subscriptions/00000000-0000-0000-0000-000000000/resourceGroups/00000/providers/Microsoft.MachineLearningServices/workspaces/00000/codes/e3f11eca-a8d8-4ad0-99b9-71de75945692/versions/1",
            "environment": "azureml:/subscriptions/00000000-0000-0000-0000-000000000/resourceGroups/00000/providers/Microsoft.MachineLearningServices/workspaces/00000/environments/CliV2AnonymousEnvironment/versions/7926e182b294d8644f987381c0081e94",
            "resources": {
              "instance_count": "1"
            },
            "command": "python basic_component.py $[[--component_in_number ${{inputs.component_in_number}}]] $[[--component_in_number_1 ${{inputs.component_in_number_1}}]] --component_in_path ${{inputs.component_in_path}} --output_in_path ${{outputs.output_in_path}}",
            "$schema": "https://azuremlschemas.azureedge.net/latest/commandComponent.schema.json"
          }
        },
        "systemData": {
          "createdAt": "2022-12-30T02:45:19.1893286\u002B00:00",
          "createdBy": "Xingzhi Zhang",
          "createdByType": "User",
          "lastModifiedAt": "2022-12-30T02:45:19.6163404\u002B00:00",
          "lastModifiedBy": "Xingzhi Zhang",
>>>>>>> 94376103
          "lastModifiedByType": "User"
        }
      }
    },
    {
<<<<<<< HEAD
      "RequestUri": "https://management.azure.com/subscriptions/00000000-0000-0000-0000-000000000/resourceGroups/00000/providers/Microsoft.MachineLearningServices/workspaces/00000/components/azureml_anonymous/versions/2ea6b7d8-e65b-2377-bbf4-c928b1caa66b?api-version=2022-10-01",
=======
      "RequestUri": "https://management.azure.com/subscriptions/00000000-0000-0000-0000-000000000/resourceGroups/00000/providers/Microsoft.MachineLearningServices/workspaces/00000/components/azureml_anonymous/versions/7d25eb3c-4920-ada2-5348-f7d70771698e?api-version=2022-05-01",
>>>>>>> 94376103
      "RequestMethod": "PUT",
      "RequestHeaders": {
        "Accept": "application/json",
        "Accept-Encoding": "gzip, deflate",
        "Connection": "keep-alive",
        "Content-Length": "1702",
        "Content-Type": "application/json",
        "User-Agent": "azure-ai-ml/1.3.0 azsdk-python-mgmt-machinelearningservices/0.1.0 Python/3.7.13 (Windows-10-10.0.22621-SP0)"
      },
      "RequestBody": {
        "properties": {
          "description": "Do while body pipeline component",
          "properties": {},
          "tags": {},
          "isAnonymous": true,
          "isArchived": false,
          "componentSpec": {
            "name": "azureml_anonymous",
            "description": "Do while body pipeline component",
            "version": "1",
            "$schema": "https://azuremlschemas.azureedge.net/latest/pipelineComponent.schema.json",
            "display_name": "pipeline_with_do_while_body",
            "inputs": {
              "job_in_path": {
                "type": "uri_folder"
              },
              "job_in_number": {
                "type": "integer",
                "optional": true
              },
              "job_in_number_1": {
                "type": "integer"
              }
            },
            "outputs": {
              "output_in_number": {
                "type": "integer",
                "is_control": true
              },
              "output_in_path": {
                "type": "uri_folder"
              },
              "is_number_larger_than_zero": {
                "type": "boolean",
                "is_control": true
              }
            },
            "type": "pipeline",
            "jobs": {
              "write_input_num": {
                "type": "command",
                "inputs": {
                  "component_in_number": {
                    "job_input_type": "literal",
                    "value": "${{parent.inputs.job_in_number}}"
                  },
                  "component_in_number_1": {
                    "job_input_type": "literal",
                    "value": "${{parent.inputs.job_in_number}}"
                  },
                  "component_in_path": {
                    "job_input_type": "literal",
                    "value": "${{parent.inputs.job_in_path}}"
                  }
                },
                "outputs": {
                  "output_in_path": {
                    "value": "${{parent.outputs.output_in_path}}",
                    "type": "literal"
                  },
                  "output_in_number": {
                    "value": "${{parent.outputs.output_in_number}}",
                    "type": "literal"
                  },
                  "is_number_larger_than_zero": {
                    "value": "${{parent.outputs.is_number_larger_than_zero}}",
                    "type": "literal"
                  }
                },
                "_source": "YAML.COMPONENT",
                "componentId": "/subscriptions/00000000-0000-0000-0000-000000000/resourceGroups/00000/providers/Microsoft.MachineLearningServices/workspaces/00000/components/azureml_anonymous/versions/deb01df4-ab92-4f56-9c95-25a1002f83a3"
              }
            },
            "_source": "YAML.COMPONENT",
            "sourceJobId": null
          }
        }
      },
      "StatusCode": 201,
      "ResponseHeaders": {
        "Cache-Control": "no-cache",
        "Content-Length": "1933",
        "Content-Type": "application/json; charset=utf-8",
<<<<<<< HEAD
        "Date": "Wed, 04 Jan 2023 04:32:57 GMT",
        "Expires": "-1",
        "Location": "https://management.azure.com/subscriptions/00000000-0000-0000-0000-000000000/resourceGroups/00000/providers/Microsoft.MachineLearningServices/workspaces/00000/components/azureml_anonymous/versions/2ea6b7d8-e65b-2377-bbf4-c928b1caa66b?api-version=2022-10-01",
        "Pragma": "no-cache",
        "Request-Context": "appId=cid-v1:512cc15a-13b5-415b-bfd0-dce7accb6bb1",
        "Server-Timing": "traceparent;desc=\u002200-af79340f3192250c4287a82412f3eeb1-334467b0bdf27366-00\u0022",
=======
        "Date": "Fri, 30 Dec 2022 02:46:12 GMT",
        "Expires": "-1",
        "Location": "https://management.azure.com/subscriptions/00000000-0000-0000-0000-000000000/resourceGroups/00000/providers/Microsoft.MachineLearningServices/workspaces/00000/components/azureml_anonymous/versions/7d25eb3c-4920-ada2-5348-f7d70771698e?api-version=2022-05-01",
        "Pragma": "no-cache",
        "Request-Context": "appId=cid-v1:512cc15a-13b5-415b-bfd0-dce7accb6bb1",
        "Server-Timing": "traceparent;desc=\u002200-88fd916ff63070515fa125714cc522b0-1f8f312a92070d99-00\u0022",
>>>>>>> 94376103
        "Strict-Transport-Security": "max-age=31536000; includeSubDomains",
        "x-aml-cluster": "vienna-test-westus2-02",
        "X-Content-Type-Options": "nosniff",
<<<<<<< HEAD
        "x-ms-correlation-request-id": "a6e127bd-7f9d-4d65-aa30-2397e1e4bc98",
        "x-ms-ratelimit-remaining-subscription-writes": "1188",
        "x-ms-response-type": "standard",
        "x-ms-routing-request-id": "JAPANEAST:20230104T043257Z:a6e127bd-7f9d-4d65-aa30-2397e1e4bc98",
        "x-request-time": "0.800"
=======
        "x-ms-correlation-request-id": "1756ec95-f380-4842-9cb1-6e8a413b7a5d",
        "x-ms-ratelimit-remaining-subscription-writes": "1187",
        "x-ms-response-type": "standard",
        "x-ms-routing-request-id": "JAPANEAST:20221230T024612Z:1756ec95-f380-4842-9cb1-6e8a413b7a5d",
        "x-request-time": "1.573"
>>>>>>> 94376103
      },
      "ResponseBody": {
        "id": "/subscriptions/00000000-0000-0000-0000-000000000/resourceGroups/00000/providers/Microsoft.MachineLearningServices/workspaces/00000/components/azureml_anonymous/versions/2dfb6e6b-260a-4052-a59b-bc8b93bd7c57",
        "name": "2dfb6e6b-260a-4052-a59b-bc8b93bd7c57",
        "type": "Microsoft.MachineLearningServices/workspaces/components/versions",
        "properties": {
          "description": null,
          "tags": {},
          "properties": {
            "azureml.DatasetAccessModeGraphId": "89a7125f-52ea-44c9-a5ca-a087a3dac18f",
            "azureml.AssetAccessModeGraphId": "3dec50c0-b497-40fd-aa14-4d7e6c457550"
          },
          "isArchived": false,
          "isAnonymous": true,
          "componentSpec": {
            "name": "azureml_anonymous",
            "version": "2dfb6e6b-260a-4052-a59b-bc8b93bd7c57",
            "display_name": "pipeline_with_do_while_body",
            "is_deterministic": "False",
            "type": "pipeline",
            "description": "Do while body pipeline component",
            "inputs": {
              "job_in_path": {
                "type": "uri_folder",
                "optional": "False"
              },
              "job_in_number": {
                "type": "integer",
                "optional": "True"
              },
              "job_in_number_1": {
                "type": "integer",
                "optional": "False"
              }
            },
            "outputs": {
              "output_in_number": {
                "type": "integer",
                "is_control": "True"
              },
              "output_in_path": {
                "type": "uri_folder"
              },
              "is_number_larger_than_zero": {
                "type": "boolean",
                "is_control": "True"
              }
            },
            "$schema": "https://azuremlschemas.azureedge.net/latest/pipelineComponent.schema.json"
          }
        },
        "systemData": {
          "createdAt": "2022-12-30T02:46:12.1515236\u002B00:00",
          "createdBy": "Xingzhi Zhang",
          "createdByType": "User",
          "lastModifiedAt": "2022-12-30T02:46:12.1515236\u002B00:00",
          "lastModifiedBy": "Xingzhi Zhang",
          "lastModifiedByType": "User"
        }
      }
    },
    {
      "RequestUri": "https://management.azure.com/subscriptions/00000000-0000-0000-0000-000000000/resourceGroups/00000/providers/Microsoft.MachineLearningServices/workspaces/00000/components/azureml_anonymous/versions/2165add5-c755-5859-bb7d-ff48c29c1200?api-version=2022-10-01",
      "RequestMethod": "PUT",
      "RequestHeaders": {
        "Accept": "application/json",
        "Accept-Encoding": "gzip, deflate",
        "Connection": "keep-alive",
        "Content-Length": "1737",
        "Content-Type": "application/json",
        "User-Agent": "azure-ai-ml/1.3.0 azsdk-python-mgmt-machinelearningservices/0.1.0 Python/3.7.13 (Windows-10-10.0.22621-SP0)"
      },
      "RequestBody": {
        "properties": {
          "description": "Do while body pipeline component",
          "properties": {},
          "tags": {},
          "isAnonymous": true,
          "isArchived": false,
          "componentSpec": {
            "name": "azureml_anonymous",
            "description": "Do while body pipeline component",
            "version": "2165add5-c755-5859-bb7d-ff48c29c1200",
            "$schema": "https://azuremlschemas.azureedge.net/latest/pipelineComponent.schema.json",
            "display_name": "pipeline_with_do_while_body",
            "inputs": {
              "job_in_path": {
                "type": "uri_folder"
              },
              "job_in_number": {
                "type": "integer",
                "optional": true
              },
              "job_in_number_1": {
                "type": "integer"
              }
            },
            "outputs": {
              "output_in_number": {
                "type": "integer",
                "is_control": true
              },
              "output_in_path": {
                "type": "uri_folder"
              },
              "is_number_larger_than_zero": {
                "type": "boolean",
                "is_control": true
              }
            },
            "type": "pipeline",
            "jobs": {
              "write_input_num": {
                "type": "command",
                "inputs": {
                  "component_in_number": {
                    "job_input_type": "literal",
                    "value": "${{parent.inputs.job_in_number}}"
                  },
                  "component_in_number_1": {
                    "job_input_type": "literal",
                    "value": "${{parent.inputs.job_in_number}}"
                  },
                  "component_in_path": {
                    "job_input_type": "literal",
                    "value": "${{parent.inputs.job_in_path}}"
                  }
                },
                "outputs": {
                  "output_in_path": {
                    "value": "${{parent.outputs.output_in_path}}",
                    "type": "literal"
                  },
                  "output_in_number": {
                    "value": "${{parent.outputs.output_in_number}}",
                    "type": "literal"
                  },
                  "is_number_larger_than_zero": {
                    "value": "${{parent.outputs.is_number_larger_than_zero}}",
                    "type": "literal"
                  }
                },
                "_source": "YAML.COMPONENT",
                "componentId": "/subscriptions/00000000-0000-0000-0000-000000000/resourceGroups/00000/providers/Microsoft.MachineLearningServices/workspaces/00000/components/azureml_anonymous/versions/54c94f8c-694f-40c4-b51d-19c49586f7e3"
              }
            },
            "_source": "YAML.COMPONENT",
            "sourceJobId": null
          }
        }
      },
      "StatusCode": 201,
      "ResponseHeaders": {
        "Cache-Control": "no-cache",
        "Content-Length": "1927",
        "Content-Type": "application/json; charset=utf-8",
        "Date": "Wed, 04 Jan 2023 04:32:59 GMT",
        "Expires": "-1",
        "Location": "https://management.azure.com/subscriptions/00000000-0000-0000-0000-000000000/resourceGroups/00000/providers/Microsoft.MachineLearningServices/workspaces/00000/components/azureml_anonymous/versions/2165add5-c755-5859-bb7d-ff48c29c1200?api-version=2022-10-01",
        "Pragma": "no-cache",
        "Request-Context": "appId=cid-v1:512cc15a-13b5-415b-bfd0-dce7accb6bb1",
        "Server-Timing": "traceparent;desc=\u002200-c0e547106075abe6991505a854c40d25-c227af90c31b5ab6-00\u0022",
        "Strict-Transport-Security": "max-age=31536000; includeSubDomains",
        "x-aml-cluster": "vienna-test-westus2-01",
        "X-Content-Type-Options": "nosniff",
        "x-ms-correlation-request-id": "997b6f5d-e9fd-4d1e-94d2-94d7d92811ea",
        "x-ms-ratelimit-remaining-subscription-writes": "1187",
        "x-ms-response-type": "standard",
        "x-ms-routing-request-id": "JAPANEAST:20230104T043259Z:997b6f5d-e9fd-4d1e-94d2-94d7d92811ea",
        "x-request-time": "1.552"
      },
      "ResponseBody": {
        "id": "/subscriptions/00000000-0000-0000-0000-000000000/resourceGroups/00000/providers/Microsoft.MachineLearningServices/workspaces/00000/components/azureml_anonymous/versions/acbc285f-c2f5-43fc-ae9e-773957969d45",
        "name": "acbc285f-c2f5-43fc-ae9e-773957969d45",
        "type": "Microsoft.MachineLearningServices/workspaces/components/versions",
        "properties": {
          "description": null,
          "tags": {},
          "properties": {
            "azureml.DatasetAccessModeGraphId": "6fcd9c45-b353-4a51-bdde-bbb87e13243e",
            "azureml.AssetAccessModeGraphId": "0ba86e81-c3ab-43a5-8f82-8962f97d04be"
          },
          "isArchived": false,
          "isAnonymous": true,
          "componentSpec": {
            "name": "azureml_anonymous",
            "version": "acbc285f-c2f5-43fc-ae9e-773957969d45",
            "display_name": "pipeline_with_do_while_body",
            "is_deterministic": "False",
            "type": "pipeline",
            "description": "Do while body pipeline component",
            "inputs": {
              "job_in_path": {
                "type": "uri_folder",
                "optional": "False"
              },
              "job_in_number": {
                "type": "integer",
                "optional": "True"
              },
              "job_in_number_1": {
                "type": "integer",
                "optional": "False"
              }
            },
            "outputs": {
              "output_in_number": {
                "type": "integer",
                "is_control": "True"
              },
              "output_in_path": {
                "type": "uri_folder"
              },
              "is_number_larger_than_zero": {
                "type": "boolean",
                "is_control": "True"
              }
            },
            "$schema": "https://azuremlschemas.azureedge.net/latest/pipelineComponent.schema.json"
          }
        },
        "systemData": {
          "createdAt": "2023-01-04T04:32:59.1977966\u002B00:00",
          "createdBy": "Doris Liao",
          "createdByType": "User",
          "lastModifiedAt": "2023-01-04T04:32:59.1977966\u002B00:00",
          "lastModifiedBy": "Doris Liao",
          "lastModifiedByType": "User"
        }
      }
    },
    {
      "RequestUri": "https://management.azure.com/subscriptions/00000000-0000-0000-0000-000000000/resourceGroups/00000/providers/Microsoft.MachineLearningServices/workspaces/00000/datastores/workspaceblobstore?api-version=2022-05-01",
      "RequestMethod": "GET",
      "RequestHeaders": {
        "Accept": "application/json",
        "Accept-Encoding": "gzip, deflate",
        "Connection": "keep-alive",
        "User-Agent": "azure-ai-ml/1.3.0 azsdk-python-mgmt-machinelearningservices/0.1.0 Python/3.7.13 (Windows-10-10.0.22621-SP0)"
      },
      "RequestBody": null,
      "StatusCode": 200,
      "ResponseHeaders": {
        "Cache-Control": "no-cache",
        "Content-Encoding": "gzip",
        "Content-Type": "application/json; charset=utf-8",
<<<<<<< HEAD
        "Date": "Wed, 04 Jan 2023 04:33:00 GMT",
        "Expires": "-1",
        "Pragma": "no-cache",
        "Request-Context": "appId=cid-v1:512cc15a-13b5-415b-bfd0-dce7accb6bb1",
        "Server-Timing": "traceparent;desc=\u002200-89e2abb73c7adb80f3b6b604de340129-f30e479c4506fce5-00\u0022",
=======
        "Date": "Fri, 30 Dec 2022 02:46:13 GMT",
        "Expires": "-1",
        "Pragma": "no-cache",
        "Request-Context": "appId=cid-v1:512cc15a-13b5-415b-bfd0-dce7accb6bb1",
        "Server-Timing": "traceparent;desc=\u002200-063bc97c2635b5ccda2d63bd12b86c13-d4216eef0891fa5e-00\u0022",
>>>>>>> 94376103
        "Strict-Transport-Security": "max-age=31536000; includeSubDomains",
        "Transfer-Encoding": "chunked",
        "Vary": [
          "Accept-Encoding",
          "Accept-Encoding"
        ],
        "x-aml-cluster": "vienna-test-westus2-02",
        "X-Content-Type-Options": "nosniff",
<<<<<<< HEAD
        "x-ms-correlation-request-id": "813dc56c-5b12-4aac-b602-50b1667b87f7",
        "x-ms-ratelimit-remaining-subscription-reads": "11990",
        "x-ms-response-type": "standard",
        "x-ms-routing-request-id": "JAPANEAST:20230104T043300Z:813dc56c-5b12-4aac-b602-50b1667b87f7",
        "x-request-time": "0.088"
=======
        "x-ms-correlation-request-id": "3d8c5bcb-7d92-4fa4-b782-d9eb099491fe",
        "x-ms-ratelimit-remaining-subscription-reads": "11990",
        "x-ms-response-type": "standard",
        "x-ms-routing-request-id": "JAPANEAST:20221230T024613Z:3d8c5bcb-7d92-4fa4-b782-d9eb099491fe",
        "x-request-time": "0.082"
>>>>>>> 94376103
      },
      "ResponseBody": {
        "id": "/subscriptions/00000000-0000-0000-0000-000000000/resourceGroups/00000/providers/Microsoft.MachineLearningServices/workspaces/00000/datastores/workspaceblobstore",
        "name": "workspaceblobstore",
        "type": "Microsoft.MachineLearningServices/workspaces/datastores",
        "properties": {
          "description": null,
          "tags": null,
          "properties": null,
          "isDefault": true,
          "credentials": {
            "credentialsType": "AccountKey"
          },
          "datastoreType": "AzureBlob",
          "accountName": "sagvgsoim6nmhbq",
          "containerName": "azureml-blobstore-e61cd5e2-512f-475e-9842-5e2a973993b8",
          "endpoint": "core.windows.net",
          "protocol": "https",
          "serviceDataAccessAuthIdentity": "WorkspaceSystemAssignedIdentity"
        },
        "systemData": {
          "createdAt": "2022-09-22T09:02:03.2629568\u002B00:00",
          "createdBy": "779301c0-18b2-4cdc-801b-a0a3368fee0a",
          "createdByType": "Application",
          "lastModifiedAt": "2022-09-22T09:02:04.166989\u002B00:00",
          "lastModifiedBy": "779301c0-18b2-4cdc-801b-a0a3368fee0a",
          "lastModifiedByType": "Application"
        }
      }
    },
    {
      "RequestUri": "https://management.azure.com/subscriptions/00000000-0000-0000-0000-000000000/resourceGroups/00000/providers/Microsoft.MachineLearningServices/workspaces/00000/datastores/workspaceblobstore/listSecrets?api-version=2022-05-01",
      "RequestMethod": "POST",
      "RequestHeaders": {
        "Accept": "application/json",
        "Accept-Encoding": "gzip, deflate",
        "Connection": "keep-alive",
        "Content-Length": "0",
        "User-Agent": "azure-ai-ml/1.3.0 azsdk-python-mgmt-machinelearningservices/0.1.0 Python/3.7.13 (Windows-10-10.0.22621-SP0)"
      },
      "RequestBody": null,
      "StatusCode": 200,
      "ResponseHeaders": {
        "Cache-Control": "no-cache",
        "Content-Encoding": "gzip",
        "Content-Type": "application/json; charset=utf-8",
<<<<<<< HEAD
        "Date": "Wed, 04 Jan 2023 04:33:00 GMT",
        "Expires": "-1",
        "Pragma": "no-cache",
        "Request-Context": "appId=cid-v1:512cc15a-13b5-415b-bfd0-dce7accb6bb1",
        "Server-Timing": "traceparent;desc=\u002200-6b1fc9fee6da44f655d5244d9149d1d3-6cd043795b7e3cf1-00\u0022",
=======
        "Date": "Fri, 30 Dec 2022 02:46:13 GMT",
        "Expires": "-1",
        "Pragma": "no-cache",
        "Request-Context": "appId=cid-v1:512cc15a-13b5-415b-bfd0-dce7accb6bb1",
        "Server-Timing": "traceparent;desc=\u002200-6efdbd0774cbb695f96541ee9738e5da-5e113cbf250d5096-00\u0022",
>>>>>>> 94376103
        "Strict-Transport-Security": "max-age=31536000; includeSubDomains",
        "Transfer-Encoding": "chunked",
        "Vary": "Accept-Encoding",
        "x-aml-cluster": "vienna-test-westus2-02",
        "X-Content-Type-Options": "nosniff",
<<<<<<< HEAD
        "x-ms-correlation-request-id": "0f97142b-a617-4660-a8a8-e33d0c0d36af",
        "x-ms-ratelimit-remaining-subscription-writes": "1195",
        "x-ms-response-type": "standard",
        "x-ms-routing-request-id": "JAPANEAST:20230104T043300Z:0f97142b-a617-4660-a8a8-e33d0c0d36af",
        "x-request-time": "0.102"
=======
        "x-ms-correlation-request-id": "07b7902b-124b-4559-8e78-d139fb5323bc",
        "x-ms-ratelimit-remaining-subscription-writes": "1195",
        "x-ms-response-type": "standard",
        "x-ms-routing-request-id": "JAPANEAST:20221230T024613Z:07b7902b-124b-4559-8e78-d139fb5323bc",
        "x-request-time": "0.094"
>>>>>>> 94376103
      },
      "ResponseBody": {
        "secretsType": "AccountKey",
        "key": "dGhpcyBpcyBmYWtlIGtleQ=="
      }
    },
    {
      "RequestUri": "https://sagvgsoim6nmhbq.blob.core.windows.net/azureml-blobstore-e61cd5e2-512f-475e-9842-5e2a973993b8/LocalUpload/00000000000000000000000000000000/pipeline_with_do_while/components/basic_component.yml",
      "RequestMethod": "HEAD",
      "RequestHeaders": {
        "Accept": "application/xml",
        "Accept-Encoding": "gzip, deflate",
        "Connection": "keep-alive",
<<<<<<< HEAD
        "User-Agent": "azsdk-python-storage-blob/12.9.0 Python/3.7.13 (Windows-10-10.0.22621-SP0)",
        "x-ms-date": "Wed, 04 Jan 2023 04:33:01 GMT",
        "x-ms-version": "2020-10-02"
=======
        "User-Agent": "azsdk-python-storage-blob/12.14.1 Python/3.9.13 (Windows-10-10.0.19045-SP0)",
        "x-ms-date": "Fri, 30 Dec 2022 02:46:13 GMT",
        "x-ms-version": "2021-08-06"
>>>>>>> 94376103
      },
      "RequestBody": null,
      "StatusCode": 200,
      "ResponseHeaders": {
        "Accept-Ranges": "bytes",
        "Content-Length": "1235",
        "Content-MD5": "BHbqp5MfRkf2jvFRilt3Qw==",
        "Content-Type": "application/octet-stream",
<<<<<<< HEAD
        "Date": "Wed, 04 Jan 2023 04:33:00 GMT",
=======
        "Date": "Fri, 30 Dec 2022 02:46:13 GMT",
>>>>>>> 94376103
        "ETag": "\u00220x8DAC9463799014E\u0022",
        "Last-Modified": "Fri, 18 Nov 2022 09:21:04 GMT",
        "Server": [
          "Windows-Azure-Blob/1.0",
          "Microsoft-HTTPAPI/2.0"
        ],
        "Vary": "Origin",
        "x-ms-access-tier": "Hot",
        "x-ms-access-tier-inferred": "true",
        "x-ms-blob-type": "BlockBlob",
        "x-ms-creation-time": "Fri, 18 Nov 2022 09:21:04 GMT",
        "x-ms-lease-state": "available",
        "x-ms-lease-status": "unlocked",
        "x-ms-meta-name": "cb975fc7-ef0d-4f6d-abaa-cc99cb748217",
        "x-ms-meta-upload_status": "completed",
        "x-ms-meta-version": "07be4cd9-334a-4942-a15f-17709c43cba7",
        "x-ms-server-encrypted": "true",
        "x-ms-version": "2020-10-02"
      },
      "ResponseBody": null
    },
    {
      "RequestUri": "https://sagvgsoim6nmhbq.blob.core.windows.net/azureml-blobstore-e61cd5e2-512f-475e-9842-5e2a973993b8/az-ml-artifacts/00000000000000000000000000000000/pipeline_with_do_while/components/basic_component.yml",
      "RequestMethod": "HEAD",
      "RequestHeaders": {
        "Accept": "application/xml",
        "Accept-Encoding": "gzip, deflate",
        "Connection": "keep-alive",
<<<<<<< HEAD
        "User-Agent": "azsdk-python-storage-blob/12.9.0 Python/3.7.13 (Windows-10-10.0.22621-SP0)",
        "x-ms-date": "Wed, 04 Jan 2023 04:33:02 GMT",
        "x-ms-version": "2020-10-02"
=======
        "User-Agent": "azsdk-python-storage-blob/12.14.1 Python/3.9.13 (Windows-10-10.0.19045-SP0)",
        "x-ms-date": "Fri, 30 Dec 2022 02:46:14 GMT",
        "x-ms-version": "2021-08-06"
>>>>>>> 94376103
      },
      "RequestBody": null,
      "StatusCode": 404,
      "ResponseHeaders": {
<<<<<<< HEAD
        "Date": "Wed, 04 Jan 2023 04:33:00 GMT",
=======
        "Date": "Fri, 30 Dec 2022 02:46:14 GMT",
>>>>>>> 94376103
        "Server": [
          "Windows-Azure-Blob/1.0",
          "Microsoft-HTTPAPI/2.0"
        ],
        "Transfer-Encoding": "chunked",
        "Vary": "Origin",
        "x-ms-error-code": "BlobNotFound",
        "x-ms-version": "2020-10-02"
      },
      "ResponseBody": null
    },
    {
<<<<<<< HEAD
      "RequestUri": "https://management.azure.com/subscriptions/00000000-0000-0000-0000-000000000/resourceGroups/00000/providers/Microsoft.MachineLearningServices/workspaces/00000/jobs/test_464725282863?api-version=2022-10-01-preview",
=======
      "RequestUri": "https://management.azure.com/subscriptions/00000000-0000-0000-0000-000000000/resourceGroups/00000/providers/Microsoft.MachineLearningServices/workspaces/00000/jobs/test_251472059411?api-version=2022-10-01-preview",
>>>>>>> 94376103
      "RequestMethod": "PUT",
      "RequestHeaders": {
        "Accept": "application/json",
        "Accept-Encoding": "gzip, deflate",
        "Connection": "keep-alive",
        "Content-Length": "4176",
        "Content-Type": "application/json",
        "User-Agent": "azure-ai-ml/1.3.0 azsdk-python-mgmt-machinelearningservices/0.1.0 Python/3.7.13 (Windows-10-10.0.22621-SP0)"
      },
      "RequestBody": {
        "properties": {
          "properties": {},
          "tags": {},
          "displayName": "pipeline_with_do_while_node",
          "experimentName": "pipeline_with_do_while_node",
          "isArchived": false,
          "jobType": "Pipeline",
          "inputs": {
            "job_in_path": {
              "uri": "azureml://datastores/workspaceblobstore/paths/LocalUpload/00000000000000000000000000000000/pipeline_with_do_while/",
              "jobInputType": "uri_folder"
            },
            "job_in_number": {
              "jobInputType": "literal",
              "value": "3"
            }
          },
          "jobs": {
            "pipeline_body_node": {
              "name": "pipeline_body_node",
              "type": "pipeline",
              "inputs": {
                "job_in_path": {
                  "job_input_type": "literal",
                  "value": "${{parent.inputs.job_in_path}}"
                },
                "job_in_number": {
                  "job_input_type": "literal",
                  "value": "${{parent.inputs.job_in_number}}"
                },
                "job_in_number_1": {
                  "job_input_type": "literal",
                  "value": "${{parent.inputs.job_in_number}}"
                }
              },
              "_source": "YAML.COMPONENT",
<<<<<<< HEAD
              "componentId": "/subscriptions/00000000-0000-0000-0000-000000000/resourceGroups/00000/providers/Microsoft.MachineLearningServices/workspaces/00000/components/azureml_anonymous/versions/acbc285f-c2f5-43fc-ae9e-773957969d45"
=======
              "componentId": "/subscriptions/00000000-0000-0000-0000-000000000/resourceGroups/00000/providers/Microsoft.MachineLearningServices/workspaces/00000/components/azureml_anonymous/versions/2dfb6e6b-260a-4052-a59b-bc8b93bd7c57"
>>>>>>> 94376103
            },
            "do_while_job_with_pipeline_job": {
              "body": "${{parent.jobs.pipeline_body_node}}",
              "type": "do_while",
              "condition": "is_number_larger_than_zero",
              "mapping": {
                "output_in_number": [
                  "job_in_number",
                  "job_in_number_1"
                ],
                "output_in_path": [
                  "job_in_path"
                ]
              },
              "limits": {
                "max_iteration_count": 5
              }
            },
            "command_component_body_node": {
              "name": "command_component_body_node",
              "type": "command",
              "computeId": "/subscriptions/00000000-0000-0000-0000-000000000/resourceGroups/00000/providers/Microsoft.MachineLearningServices/workspaces/00000/computes/cpu-cluster",
              "inputs": {
                "component_in_number": {
                  "job_input_type": "literal",
                  "value": "${{parent.inputs.job_in_number}}"
                },
                "component_in_number_1": {
                  "job_input_type": "literal",
                  "value": "${{parent.inputs.job_in_number}}"
                },
                "component_in_path": {
                  "job_input_type": "literal",
                  "value": "${{parent.inputs.job_in_path}}"
                }
              },
              "_source": "YAML.COMPONENT",
              "componentId": "/subscriptions/00000000-0000-0000-0000-000000000/resourceGroups/00000/providers/Microsoft.MachineLearningServices/workspaces/00000/components/azureml_anonymous/versions/deb01df4-ab92-4f56-9c95-25a1002f83a3"
            },
            "do_while_job_with_command_component": {
              "body": "${{parent.jobs.command_component_body_node}}",
              "type": "do_while",
              "condition": "is_number_larger_than_zero",
              "mapping": {
                "output_in_number": [
                  "component_in_number",
                  "component_in_number_1"
                ],
                "output_in_path": [
                  "component_in_path"
                ]
              },
              "limits": {
                "max_iteration_count": 5
              }
            },
            "get_do_while_result": {
              "name": "get_do_while_result",
              "type": "command",
              "computeId": "/subscriptions/00000000-0000-0000-0000-000000000/resourceGroups/00000/providers/Microsoft.MachineLearningServices/workspaces/00000/computes/cpu-cluster",
              "inputs": {
                "component_in_number": {
                  "job_input_type": "literal",
                  "value": "${{parent.jobs.pipeline_body_node.outputs.output_in_number}}"
                },
                "component_in_number_1": {
                  "job_input_type": "literal",
                  "value": "${{parent.jobs.command_component_body_node.outputs.output_in_number}}"
                },
                "component_in_path": {
                  "job_input_type": "literal",
                  "value": "${{parent.jobs.pipeline_body_node.outputs.output_in_path}}"
                }
              },
              "outputs": {
                "output_in_path": {
                  "value": "${{parent.outputs.output_in_path}}",
                  "type": "literal"
                },
                "output_in_number": {
                  "value": "${{parent.outputs.output_in_number}}",
                  "type": "literal"
                }
              },
              "_source": "YAML.COMPONENT",
              "componentId": "/subscriptions/00000000-0000-0000-0000-000000000/resourceGroups/00000/providers/Microsoft.MachineLearningServices/workspaces/00000/components/azureml_anonymous/versions/deb01df4-ab92-4f56-9c95-25a1002f83a3"
            }
          },
          "outputs": {
            "output_in_number": {
              "mode": "Upload",
              "jobOutputType": "uri_folder"
            },
            "output_in_path": {
              "mode": "Upload",
              "jobOutputType": "uri_folder"
            }
          },
          "settings": {
            "default_compute": "/subscriptions/00000000-0000-0000-0000-000000000/resourceGroups/00000/providers/Microsoft.MachineLearningServices/workspaces/00000/computes/cpu-cluster",
            "default_datastore": "/subscriptions/00000000-0000-0000-0000-000000000/resourceGroups/00000/providers/Microsoft.MachineLearningServices/workspaces/00000/datastores/workspaceblobstore",
            "continue_on_step_failure": false,
            "force_rerun": true,
            "_source": "YAML.JOB"
          }
        }
      },
      "StatusCode": 201,
      "ResponseHeaders": {
        "Cache-Control": "no-cache",
        "Content-Length": "7465",
        "Content-Type": "application/json; charset=utf-8",
<<<<<<< HEAD
        "Date": "Wed, 04 Jan 2023 04:33:04 GMT",
        "Expires": "-1",
        "Location": "https://management.azure.com/subscriptions/00000000-0000-0000-0000-000000000/resourceGroups/00000/providers/Microsoft.MachineLearningServices/workspaces/00000/jobs/test_464725282863?api-version=2022-10-01-preview",
        "Pragma": "no-cache",
        "Request-Context": "appId=cid-v1:512cc15a-13b5-415b-bfd0-dce7accb6bb1",
        "Server-Timing": "traceparent;desc=\u002200-c5575a1f54adc2c8c1153daee47924d4-3b111d1115bc84fe-00\u0022",
=======
        "Date": "Fri, 30 Dec 2022 02:46:17 GMT",
        "Expires": "-1",
        "Location": "https://management.azure.com/subscriptions/00000000-0000-0000-0000-000000000/resourceGroups/00000/providers/Microsoft.MachineLearningServices/workspaces/00000/jobs/test_251472059411?api-version=2022-10-01-preview",
        "Pragma": "no-cache",
        "Request-Context": "appId=cid-v1:512cc15a-13b5-415b-bfd0-dce7accb6bb1",
        "Server-Timing": "traceparent;desc=\u002200-6e904c898f8848564d484e707cc5430e-034714132d17d048-00\u0022",
>>>>>>> 94376103
        "Strict-Transport-Security": "max-age=31536000; includeSubDomains",
        "x-aml-cluster": "vienna-test-westus2-02",
        "X-Content-Type-Options": "nosniff",
<<<<<<< HEAD
        "x-ms-correlation-request-id": "09919f45-0f43-4c31-a009-1249c0ed5ce7",
        "x-ms-ratelimit-remaining-subscription-writes": "1186",
        "x-ms-response-type": "standard",
        "x-ms-routing-request-id": "JAPANEAST:20230104T043304Z:09919f45-0f43-4c31-a009-1249c0ed5ce7",
        "x-request-time": "2.879"
      },
      "ResponseBody": {
        "id": "/subscriptions/00000000-0000-0000-0000-000000000/resourceGroups/00000/providers/Microsoft.MachineLearningServices/workspaces/00000/jobs/test_464725282863",
        "name": "test_464725282863",
=======
        "x-ms-correlation-request-id": "3e682f92-f184-4110-a7f7-2b4c996f530a",
        "x-ms-ratelimit-remaining-subscription-writes": "1186",
        "x-ms-response-type": "standard",
        "x-ms-routing-request-id": "JAPANEAST:20221230T024617Z:3e682f92-f184-4110-a7f7-2b4c996f530a",
        "x-request-time": "3.083"
      },
      "ResponseBody": {
        "id": "/subscriptions/00000000-0000-0000-0000-000000000/resourceGroups/00000/providers/Microsoft.MachineLearningServices/workspaces/00000/jobs/test_251472059411",
        "name": "test_251472059411",
>>>>>>> 94376103
        "type": "Microsoft.MachineLearningServices/workspaces/jobs",
        "properties": {
          "description": null,
          "tags": {},
          "properties": {
            "azureml.DevPlatv2": "true",
            "azureml.runsource": "azureml.PipelineRun",
            "runSource": "MFE",
            "runType": "HTTP",
            "azureml.parameters": "{\u0022job_in_number\u0022:\u00223\u0022}",
            "azureml.continue_on_step_failure": "False",
            "azureml.continue_on_failed_optional_input": "True",
            "azureml.enforceRerun": "True",
            "azureml.defaultComputeName": "cpu-cluster",
            "azureml.defaultDataStoreName": "workspaceblobstore",
            "azureml.pipelineComponent": "pipelinerun"
          },
          "displayName": "pipeline_with_do_while_node",
          "status": "Preparing",
          "experimentName": "pipeline_with_do_while_node",
          "services": {
            "Tracking": {
              "jobServiceType": "Tracking",
              "port": null,
              "endpoint": "azureml://master.api.azureml-test.ms/mlflow/v1.0/subscriptions/00000000-0000-0000-0000-000000000/resourceGroups/00000/providers/Microsoft.MachineLearningServices/workspaces/00000?",
              "status": null,
              "errorMessage": null,
              "properties": null,
              "nodes": null
            },
            "Studio": {
              "jobServiceType": "Studio",
              "port": null,
<<<<<<< HEAD
              "endpoint": "https://ml.azure.com/runs/test_464725282863?wsid=/subscriptions/00000000-0000-0000-0000-000000000/resourcegroups/00000/workspaces/00000",
=======
              "endpoint": "https://ml.azure.com/runs/test_251472059411?wsid=/subscriptions/00000000-0000-0000-0000-000000000/resourcegroups/00000/workspaces/00000",
>>>>>>> 94376103
              "status": null,
              "errorMessage": null,
              "properties": null,
              "nodes": null
            }
          },
          "computeId": null,
          "isArchived": false,
          "identity": null,
          "componentId": null,
          "jobType": "Pipeline",
          "settings": {
            "default_compute": "/subscriptions/00000000-0000-0000-0000-000000000/resourceGroups/00000/providers/Microsoft.MachineLearningServices/workspaces/00000/computes/cpu-cluster",
            "default_datastore": "/subscriptions/00000000-0000-0000-0000-000000000/resourceGroups/00000/providers/Microsoft.MachineLearningServices/workspaces/00000/datastores/workspaceblobstore",
            "continue_on_step_failure": false,
            "force_rerun": true,
            "_source": "YAML.JOB"
          },
          "jobs": {
            "pipeline_body_node": {
              "name": "pipeline_body_node",
              "type": "pipeline",
              "inputs": {
                "job_in_path": {
                  "job_input_type": "literal",
                  "value": "${{parent.inputs.job_in_path}}"
                },
                "job_in_number": {
                  "job_input_type": "literal",
                  "value": "${{parent.inputs.job_in_number}}"
                },
                "job_in_number_1": {
                  "job_input_type": "literal",
                  "value": "${{parent.inputs.job_in_number}}"
                }
              },
              "_source": "YAML.COMPONENT",
<<<<<<< HEAD
              "componentId": "/subscriptions/00000000-0000-0000-0000-000000000/resourceGroups/00000/providers/Microsoft.MachineLearningServices/workspaces/00000/components/azureml_anonymous/versions/acbc285f-c2f5-43fc-ae9e-773957969d45"
=======
              "componentId": "/subscriptions/00000000-0000-0000-0000-000000000/resourceGroups/00000/providers/Microsoft.MachineLearningServices/workspaces/00000/components/azureml_anonymous/versions/2dfb6e6b-260a-4052-a59b-bc8b93bd7c57"
>>>>>>> 94376103
            },
            "do_while_job_with_pipeline_job": {
              "body": "${{parent.jobs.pipeline_body_node}}",
              "type": "do_while",
              "condition": "is_number_larger_than_zero",
              "mapping": {
                "output_in_number": [
                  "job_in_number",
                  "job_in_number_1"
                ],
                "output_in_path": [
                  "job_in_path"
                ]
              },
              "limits": {
                "max_iteration_count": 5
              }
            },
            "command_component_body_node": {
              "name": "command_component_body_node",
              "type": "command",
              "computeId": "/subscriptions/00000000-0000-0000-0000-000000000/resourceGroups/00000/providers/Microsoft.MachineLearningServices/workspaces/00000/computes/cpu-cluster",
              "inputs": {
                "component_in_number": {
                  "job_input_type": "literal",
                  "value": "${{parent.inputs.job_in_number}}"
                },
                "component_in_number_1": {
                  "job_input_type": "literal",
                  "value": "${{parent.inputs.job_in_number}}"
                },
                "component_in_path": {
                  "job_input_type": "literal",
                  "value": "${{parent.inputs.job_in_path}}"
                }
              },
              "_source": "YAML.COMPONENT",
              "componentId": "/subscriptions/00000000-0000-0000-0000-000000000/resourceGroups/00000/providers/Microsoft.MachineLearningServices/workspaces/00000/components/azureml_anonymous/versions/deb01df4-ab92-4f56-9c95-25a1002f83a3"
            },
            "do_while_job_with_command_component": {
              "body": "${{parent.jobs.command_component_body_node}}",
              "type": "do_while",
              "condition": "is_number_larger_than_zero",
              "mapping": {
                "output_in_number": [
                  "component_in_number",
                  "component_in_number_1"
                ],
                "output_in_path": [
                  "component_in_path"
                ]
              },
              "limits": {
                "max_iteration_count": 5
              }
            },
            "get_do_while_result": {
              "name": "get_do_while_result",
              "type": "command",
              "computeId": "/subscriptions/00000000-0000-0000-0000-000000000/resourceGroups/00000/providers/Microsoft.MachineLearningServices/workspaces/00000/computes/cpu-cluster",
              "inputs": {
                "component_in_number": {
                  "job_input_type": "literal",
                  "value": "${{parent.jobs.pipeline_body_node.outputs.output_in_number}}"
                },
                "component_in_number_1": {
                  "job_input_type": "literal",
                  "value": "${{parent.jobs.command_component_body_node.outputs.output_in_number}}"
                },
                "component_in_path": {
                  "job_input_type": "literal",
                  "value": "${{parent.jobs.pipeline_body_node.outputs.output_in_path}}"
                }
              },
              "outputs": {
                "output_in_path": {
                  "value": "${{parent.outputs.output_in_path}}",
                  "type": "literal"
                },
                "output_in_number": {
                  "value": "${{parent.outputs.output_in_number}}",
                  "type": "literal"
                }
              },
              "_source": "YAML.COMPONENT",
              "componentId": "/subscriptions/00000000-0000-0000-0000-000000000/resourceGroups/00000/providers/Microsoft.MachineLearningServices/workspaces/00000/components/azureml_anonymous/versions/deb01df4-ab92-4f56-9c95-25a1002f83a3"
            }
          },
          "inputs": {
            "job_in_path": {
              "description": null,
              "uri": "azureml://datastores/workspaceblobstore/paths/LocalUpload/00000000000000000000000000000000/pipeline_with_do_while/",
              "mode": "ReadOnlyMount",
              "jobInputType": "uri_folder"
            },
            "job_in_number": {
              "description": null,
              "jobInputType": "literal",
              "value": "3"
            }
          },
          "outputs": {
            "output_in_number": {
              "description": null,
              "uri": null,
              "mode": "Upload",
              "jobOutputType": "uri_folder"
            },
            "output_in_path": {
              "description": null,
              "uri": null,
              "mode": "Upload",
              "jobOutputType": "uri_folder"
            }
          },
          "sourceJobId": null
        },
        "systemData": {
<<<<<<< HEAD
          "createdAt": "2023-01-04T04:33:03.8701656\u002B00:00",
          "createdBy": "Doris Liao",
=======
          "createdAt": "2022-12-30T02:46:16.7550856\u002B00:00",
          "createdBy": "Xingzhi Zhang",
>>>>>>> 94376103
          "createdByType": "User"
        }
      }
    },
    {
<<<<<<< HEAD
      "RequestUri": "https://management.azure.com/subscriptions/00000000-0000-0000-0000-000000000/resourceGroups/00000/providers/Microsoft.MachineLearningServices/workspaces/00000/jobs/test_464725282863/cancel?api-version=2022-10-01-preview",
=======
      "RequestUri": "https://management.azure.com/subscriptions/00000000-0000-0000-0000-000000000/resourceGroups/00000/providers/Microsoft.MachineLearningServices/workspaces/00000/jobs/test_251472059411/cancel?api-version=2022-10-01-preview",
>>>>>>> 94376103
      "RequestMethod": "POST",
      "RequestHeaders": {
        "Accept": "application/json",
        "Accept-Encoding": "gzip, deflate",
        "Connection": "keep-alive",
        "Content-Length": "0",
        "User-Agent": "azure-ai-ml/1.3.0 azsdk-python-mgmt-machinelearningservices/0.1.0 Python/3.7.13 (Windows-10-10.0.22621-SP0)"
      },
      "RequestBody": null,
      "StatusCode": 202,
      "ResponseHeaders": {
        "Cache-Control": "no-cache",
        "Content-Length": "4",
        "Content-Type": "application/json; charset=utf-8",
<<<<<<< HEAD
        "Date": "Wed, 04 Jan 2023 04:33:08 GMT",
        "Expires": "-1",
        "Location": "https://management.azure.com/subscriptions/00000000-0000-0000-0000-000000000/providers/Microsoft.MachineLearningServices/locations/centraluseuap/mfeOperationResults/jc:e61cd5e2-512f-475e-9842-5e2a973993b8:test_464725282863?api-version=2022-10-01-preview",
=======
        "Date": "Fri, 30 Dec 2022 02:46:19 GMT",
        "Expires": "-1",
        "Location": "https://management.azure.com/subscriptions/00000000-0000-0000-0000-000000000/providers/Microsoft.MachineLearningServices/locations/centraluseuap/mfeOperationResults/jc:e61cd5e2-512f-475e-9842-5e2a973993b8:test_251472059411?api-version=2022-10-01-preview",
>>>>>>> 94376103
        "Pragma": "no-cache",
        "Request-Context": "appId=cid-v1:512cc15a-13b5-415b-bfd0-dce7accb6bb1",
        "Strict-Transport-Security": "max-age=31536000; includeSubDomains",
        "x-aml-cluster": "vienna-test-westus2-02",
        "X-Content-Type-Options": "nosniff",
        "x-ms-async-operation-timeout": "PT1H",
<<<<<<< HEAD
        "x-ms-correlation-request-id": "8574da31-fea5-4ab1-9c56-f5b5c0868e95",
        "x-ms-ratelimit-remaining-subscription-writes": "1194",
        "x-ms-response-type": "standard",
        "x-ms-routing-request-id": "JAPANEAST:20230104T043308Z:8574da31-fea5-4ab1-9c56-f5b5c0868e95",
        "x-request-time": "0.813"
=======
        "x-ms-correlation-request-id": "1314659e-6462-481e-87b4-05e690906ef7",
        "x-ms-ratelimit-remaining-subscription-writes": "1194",
        "x-ms-response-type": "standard",
        "x-ms-routing-request-id": "JAPANEAST:20221230T024619Z:1314659e-6462-481e-87b4-05e690906ef7",
        "x-request-time": "0.789"
>>>>>>> 94376103
      },
      "ResponseBody": "null"
    },
    {
<<<<<<< HEAD
      "RequestUri": "https://management.azure.com/subscriptions/00000000-0000-0000-0000-000000000/providers/Microsoft.MachineLearningServices/locations/centraluseuap/mfeOperationResults/jc:e61cd5e2-512f-475e-9842-5e2a973993b8:test_464725282863?api-version=2022-10-01-preview",
=======
      "RequestUri": "https://management.azure.com/subscriptions/00000000-0000-0000-0000-000000000/providers/Microsoft.MachineLearningServices/locations/centraluseuap/mfeOperationResults/jc:e61cd5e2-512f-475e-9842-5e2a973993b8:test_251472059411?api-version=2022-10-01-preview",
>>>>>>> 94376103
      "RequestMethod": "GET",
      "RequestHeaders": {
        "Accept": "*/*",
        "Accept-Encoding": "gzip, deflate",
        "Connection": "keep-alive",
        "User-Agent": "azure-ai-ml/1.3.0 azsdk-python-mgmt-machinelearningservices/0.1.0 Python/3.7.13 (Windows-10-10.0.22621-SP0)"
      },
      "RequestBody": null,
      "StatusCode": 202,
      "ResponseHeaders": {
        "Cache-Control": "no-cache",
        "Content-Length": "2",
        "Content-Type": "application/json; charset=utf-8",
<<<<<<< HEAD
        "Date": "Wed, 04 Jan 2023 04:33:08 GMT",
        "Expires": "-1",
        "Location": "https://management.azure.com/subscriptions/00000000-0000-0000-0000-000000000/providers/Microsoft.MachineLearningServices/locations/centraluseuap/mfeOperationResults/jc:e61cd5e2-512f-475e-9842-5e2a973993b8:test_464725282863?api-version=2022-10-01-preview",
=======
        "Date": "Fri, 30 Dec 2022 02:46:20 GMT",
        "Expires": "-1",
        "Location": "https://management.azure.com/subscriptions/00000000-0000-0000-0000-000000000/providers/Microsoft.MachineLearningServices/locations/centraluseuap/mfeOperationResults/jc:e61cd5e2-512f-475e-9842-5e2a973993b8:test_251472059411?api-version=2022-10-01-preview",
>>>>>>> 94376103
        "Pragma": "no-cache",
        "Request-Context": "appId=cid-v1:512cc15a-13b5-415b-bfd0-dce7accb6bb1",
        "Strict-Transport-Security": "max-age=31536000; includeSubDomains",
        "x-aml-cluster": "vienna-test-westus2-02",
        "X-Content-Type-Options": "nosniff",
<<<<<<< HEAD
        "x-ms-correlation-request-id": "eafeea97-f9a7-479e-a8e5-4ba357bbb960",
        "x-ms-ratelimit-remaining-subscription-reads": "11989",
        "x-ms-response-type": "standard",
        "x-ms-routing-request-id": "JAPANEAST:20230104T043308Z:eafeea97-f9a7-479e-a8e5-4ba357bbb960",
        "x-request-time": "0.047"
=======
        "x-ms-correlation-request-id": "09e3b0b3-85bd-43ef-b376-3fb30a00b7ae",
        "x-ms-ratelimit-remaining-subscription-reads": "11989",
        "x-ms-response-type": "standard",
        "x-ms-routing-request-id": "JAPANEAST:20221230T024620Z:09e3b0b3-85bd-43ef-b376-3fb30a00b7ae",
        "x-request-time": "0.031"
>>>>>>> 94376103
      },
      "ResponseBody": {}
    },
    {
<<<<<<< HEAD
      "RequestUri": "https://management.azure.com/subscriptions/00000000-0000-0000-0000-000000000/providers/Microsoft.MachineLearningServices/locations/centraluseuap/mfeOperationResults/jc:e61cd5e2-512f-475e-9842-5e2a973993b8:test_464725282863?api-version=2022-10-01-preview",
=======
      "RequestUri": "https://management.azure.com/subscriptions/00000000-0000-0000-0000-000000000/providers/Microsoft.MachineLearningServices/locations/centraluseuap/mfeOperationResults/jc:e61cd5e2-512f-475e-9842-5e2a973993b8:test_251472059411?api-version=2022-10-01-preview",
>>>>>>> 94376103
      "RequestMethod": "GET",
      "RequestHeaders": {
        "Accept": "*/*",
        "Accept-Encoding": "gzip, deflate",
        "Connection": "keep-alive",
        "User-Agent": "azure-ai-ml/1.3.0 azsdk-python-mgmt-machinelearningservices/0.1.0 Python/3.7.13 (Windows-10-10.0.22621-SP0)"
      },
      "RequestBody": null,
      "StatusCode": 200,
      "ResponseHeaders": {
        "Cache-Control": "no-cache",
        "Content-Length": "0",
<<<<<<< HEAD
        "Date": "Wed, 04 Jan 2023 04:33:38 GMT",
        "Expires": "-1",
        "Pragma": "no-cache",
        "Request-Context": "appId=cid-v1:512cc15a-13b5-415b-bfd0-dce7accb6bb1",
        "Server-Timing": "traceparent;desc=\u002200-3d6ba67deaf3574b06374f1e037014cc-35bbb1424e215639-00\u0022",
        "Strict-Transport-Security": "max-age=31536000; includeSubDomains",
        "x-aml-cluster": "vienna-test-westus2-02",
        "X-Content-Type-Options": "nosniff",
        "x-ms-correlation-request-id": "b887c7a0-2813-4072-8096-60642eea94c7",
        "x-ms-ratelimit-remaining-subscription-reads": "11988",
        "x-ms-response-type": "standard",
        "x-ms-routing-request-id": "JAPANEAST:20230104T043339Z:b887c7a0-2813-4072-8096-60642eea94c7",
        "x-request-time": "0.031"
=======
        "Date": "Fri, 30 Dec 2022 02:46:49 GMT",
        "Expires": "-1",
        "Pragma": "no-cache",
        "Request-Context": "appId=cid-v1:512cc15a-13b5-415b-bfd0-dce7accb6bb1",
        "Server-Timing": "traceparent;desc=\u002200-41eeda9a7f4c591128f46a9719d32a67-53c0c78b50c84529-00\u0022",
        "Strict-Transport-Security": "max-age=31536000; includeSubDomains",
        "x-aml-cluster": "vienna-test-westus2-02",
        "X-Content-Type-Options": "nosniff",
        "x-ms-correlation-request-id": "e167153c-2ab7-4303-ade4-9ca0c3de3894",
        "x-ms-ratelimit-remaining-subscription-reads": "11988",
        "x-ms-response-type": "standard",
        "x-ms-routing-request-id": "JAPANEAST:20221230T024650Z:e167153c-2ab7-4303-ade4-9ca0c3de3894",
        "x-request-time": "0.050"
>>>>>>> 94376103
      },
      "ResponseBody": null
    }
  ],
  "Variables": {
<<<<<<< HEAD
    "name": "test_464725282863"
=======
    "name": "test_251472059411"
>>>>>>> 94376103
  }
}<|MERGE_RESOLUTION|>--- conflicted
+++ resolved
@@ -15,19 +15,11 @@
         "Cache-Control": "no-cache",
         "Content-Encoding": "gzip",
         "Content-Type": "application/json; charset=utf-8",
-<<<<<<< HEAD
         "Date": "Wed, 04 Jan 2023 04:32:44 GMT",
         "Expires": "-1",
         "Pragma": "no-cache",
         "Request-Context": "appId=cid-v1:512cc15a-13b5-415b-bfd0-dce7accb6bb1",
         "Server-Timing": "traceparent;desc=\u002200-3f9567e77aca8f10bdbee3f77a396897-eef00d8362cd8780-00\u0022",
-=======
-        "Date": "Fri, 30 Dec 2022 02:46:02 GMT",
-        "Expires": "-1",
-        "Pragma": "no-cache",
-        "Request-Context": "appId=cid-v1:512cc15a-13b5-415b-bfd0-dce7accb6bb1",
-        "Server-Timing": "traceparent;desc=\u002200-88b9ac89f0153b5adce817b68087563d-a785c8fb237d421c-00\u0022",
->>>>>>> 94376103
         "Strict-Transport-Security": "max-age=31536000; includeSubDomains",
         "Transfer-Encoding": "chunked",
         "Vary": [
@@ -36,19 +28,11 @@
         ],
         "x-aml-cluster": "vienna-test-westus2-02",
         "X-Content-Type-Options": "nosniff",
-<<<<<<< HEAD
         "x-ms-correlation-request-id": "4457ee94-ddfc-47e1-9253-3e59d627c8ab",
         "x-ms-ratelimit-remaining-subscription-reads": "11993",
         "x-ms-response-type": "standard",
         "x-ms-routing-request-id": "JAPANEAST:20230104T043245Z:4457ee94-ddfc-47e1-9253-3e59d627c8ab",
         "x-request-time": "0.225"
-=======
-        "x-ms-correlation-request-id": "d5a0d67d-603c-4c12-a914-82b9f35e6693",
-        "x-ms-ratelimit-remaining-subscription-reads": "11993",
-        "x-ms-response-type": "standard",
-        "x-ms-routing-request-id": "JAPANEAST:20221230T024603Z:d5a0d67d-603c-4c12-a914-82b9f35e6693",
-        "x-request-time": "0.252"
->>>>>>> 94376103
       },
       "ResponseBody": {
         "id": "/subscriptions/00000000-0000-0000-0000-000000000/resourceGroups/00000/providers/Microsoft.MachineLearningServices/workspaces/00000/computes/cpu-cluster",
@@ -77,11 +61,7 @@
             },
             "subnet": null,
             "currentNodeCount": 1,
-<<<<<<< HEAD
             "targetNodeCount": 6,
-=======
-            "targetNodeCount": 1,
->>>>>>> 94376103
             "nodeStateCounts": {
               "preparingNodeCount": 0,
               "runningNodeCount": 1,
@@ -90,13 +70,8 @@
               "leavingNodeCount": 0,
               "preemptedNodeCount": 0
             },
-<<<<<<< HEAD
             "allocationState": "Resizing",
             "allocationStateTransitionTime": "2023-01-04T04:30:14.253\u002B00:00",
-=======
-            "allocationState": "Steady",
-            "allocationStateTransitionTime": "2022-12-30T02:43:03.528\u002B00:00",
->>>>>>> 94376103
             "errors": null,
             "remoteLoginPortPublicAccess": "Enabled",
             "osType": "Linux",
@@ -122,19 +97,11 @@
         "Cache-Control": "no-cache",
         "Content-Encoding": "gzip",
         "Content-Type": "application/json; charset=utf-8",
-<<<<<<< HEAD
         "Date": "Wed, 04 Jan 2023 04:32:45 GMT",
         "Expires": "-1",
         "Pragma": "no-cache",
         "Request-Context": "appId=cid-v1:512cc15a-13b5-415b-bfd0-dce7accb6bb1",
         "Server-Timing": "traceparent;desc=\u002200-1230185f028bd1874a23335f964a44c6-cb33a48bb649bf1f-00\u0022",
-=======
-        "Date": "Fri, 30 Dec 2022 02:46:03 GMT",
-        "Expires": "-1",
-        "Pragma": "no-cache",
-        "Request-Context": "appId=cid-v1:512cc15a-13b5-415b-bfd0-dce7accb6bb1",
-        "Server-Timing": "traceparent;desc=\u002200-12f685882c1aab42205e807f26e72ada-1eb166c273d221ee-00\u0022",
->>>>>>> 94376103
         "Strict-Transport-Security": "max-age=31536000; includeSubDomains",
         "Transfer-Encoding": "chunked",
         "Vary": [
@@ -143,19 +110,11 @@
         ],
         "x-aml-cluster": "vienna-test-westus2-02",
         "X-Content-Type-Options": "nosniff",
-<<<<<<< HEAD
         "x-ms-correlation-request-id": "a68865a5-5622-49f4-8804-9c7370ea7030",
         "x-ms-ratelimit-remaining-subscription-reads": "11992",
         "x-ms-response-type": "standard",
         "x-ms-routing-request-id": "JAPANEAST:20230104T043246Z:a68865a5-5622-49f4-8804-9c7370ea7030",
         "x-request-time": "0.217"
-=======
-        "x-ms-correlation-request-id": "2f6d3fe8-14b2-4918-8c35-b5b96556c638",
-        "x-ms-ratelimit-remaining-subscription-reads": "11992",
-        "x-ms-response-type": "standard",
-        "x-ms-routing-request-id": "JAPANEAST:20221230T024604Z:2f6d3fe8-14b2-4918-8c35-b5b96556c638",
-        "x-request-time": "0.257"
->>>>>>> 94376103
       },
       "ResponseBody": {
         "id": "/subscriptions/00000000-0000-0000-0000-000000000/resourceGroups/00000/providers/Microsoft.MachineLearningServices/workspaces/00000/computes/cpu-cluster",
@@ -184,11 +143,7 @@
             },
             "subnet": null,
             "currentNodeCount": 1,
-<<<<<<< HEAD
             "targetNodeCount": 6,
-=======
-            "targetNodeCount": 1,
->>>>>>> 94376103
             "nodeStateCounts": {
               "preparingNodeCount": 0,
               "runningNodeCount": 1,
@@ -197,13 +152,8 @@
               "leavingNodeCount": 0,
               "preemptedNodeCount": 0
             },
-<<<<<<< HEAD
             "allocationState": "Resizing",
             "allocationStateTransitionTime": "2023-01-04T04:30:14.253\u002B00:00",
-=======
-            "allocationState": "Steady",
-            "allocationStateTransitionTime": "2022-12-30T02:43:03.528\u002B00:00",
->>>>>>> 94376103
             "errors": null,
             "remoteLoginPortPublicAccess": "Enabled",
             "osType": "Linux",
@@ -238,16 +188,11 @@
         "Cache-Control": "no-cache",
         "Content-Length": "1269",
         "Content-Type": "application/json; charset=utf-8",
-<<<<<<< HEAD
         "Date": "Wed, 04 Jan 2023 04:32:48 GMT",
-=======
-        "Date": "Fri, 30 Dec 2022 02:46:04 GMT",
->>>>>>> 94376103
         "Expires": "-1",
         "Location": "https://management.azure.com/subscriptions/00000000-0000-0000-0000-000000000/resourceGroups/00000/providers/Microsoft.MachineLearningServices/workspaces/00000/environments/CliV2AnonymousEnvironment/versions/7926e182b294d8644f987381c0081e94?api-version=2022-05-01",
         "Pragma": "no-cache",
         "Request-Context": "appId=cid-v1:512cc15a-13b5-415b-bfd0-dce7accb6bb1",
-<<<<<<< HEAD
         "Server-Timing": "traceparent;desc=\u002200-8130ef9e2f6aea1ad6e9d88ee040cf26-9be22ff086df6c81-00\u0022",
         "Strict-Transport-Security": "max-age=31536000; includeSubDomains",
         "x-aml-cluster": "vienna-test-westus2-01",
@@ -257,17 +202,6 @@
         "x-ms-response-type": "standard",
         "x-ms-routing-request-id": "JAPANEAST:20230104T043249Z:b0e7013d-8d28-40d1-8478-2c4c2284dee5",
         "x-request-time": "0.256"
-=======
-        "Server-Timing": "traceparent;desc=\u002200-ec28becd545b0688d4d86475763b3e16-13294fae5fbc81b1-00\u0022",
-        "Strict-Transport-Security": "max-age=31536000; includeSubDomains",
-        "x-aml-cluster": "vienna-test-westus2-02",
-        "X-Content-Type-Options": "nosniff",
-        "x-ms-correlation-request-id": "4f408cf9-66fe-40f9-b882-64fb7e5e8b0e",
-        "x-ms-ratelimit-remaining-subscription-writes": "1192",
-        "x-ms-response-type": "standard",
-        "x-ms-routing-request-id": "JAPANEAST:20221230T024605Z:4f408cf9-66fe-40f9-b882-64fb7e5e8b0e",
-        "x-request-time": "0.226"
->>>>>>> 94376103
       },
       "ResponseBody": {
         "id": "/subscriptions/00000000-0000-0000-0000-000000000/resourceGroups/00000/providers/Microsoft.MachineLearningServices/workspaces/00000/environments/CliV2AnonymousEnvironment/versions/7926e182b294d8644f987381c0081e94",
@@ -318,36 +252,20 @@
         "Cache-Control": "no-cache",
         "Content-Length": "1269",
         "Content-Type": "application/json; charset=utf-8",
-<<<<<<< HEAD
         "Date": "Wed, 04 Jan 2023 04:32:49 GMT",
-=======
-        "Date": "Fri, 30 Dec 2022 02:46:05 GMT",
->>>>>>> 94376103
         "Expires": "-1",
         "Location": "https://management.azure.com/subscriptions/00000000-0000-0000-0000-000000000/resourceGroups/00000/providers/Microsoft.MachineLearningServices/workspaces/00000/environments/CliV2AnonymousEnvironment/versions/7926e182b294d8644f987381c0081e94?api-version=2022-05-01",
         "Pragma": "no-cache",
         "Request-Context": "appId=cid-v1:512cc15a-13b5-415b-bfd0-dce7accb6bb1",
-<<<<<<< HEAD
         "Server-Timing": "traceparent;desc=\u002200-a561a628a79c26b57eb7852e5f3f0741-034cbf7deb2fc18f-00\u0022",
-=======
-        "Server-Timing": "traceparent;desc=\u002200-a1ded6a9e337b8fd8e2f4871f73494d4-f745e5fae0de3932-00\u0022",
->>>>>>> 94376103
         "Strict-Transport-Security": "max-age=31536000; includeSubDomains",
-        "x-aml-cluster": "vienna-test-westus2-02",
+        "x-aml-cluster": "vienna-test-westus2-01",
         "X-Content-Type-Options": "nosniff",
-<<<<<<< HEAD
         "x-ms-correlation-request-id": "552acfb8-c696-4841-8da6-6de31261b936",
         "x-ms-ratelimit-remaining-subscription-writes": "1191",
         "x-ms-response-type": "standard",
         "x-ms-routing-request-id": "JAPANEAST:20230104T043250Z:552acfb8-c696-4841-8da6-6de31261b936",
         "x-request-time": "0.323"
-=======
-        "x-ms-correlation-request-id": "50cf4584-8b8b-4f62-9522-64f8447fe8a2",
-        "x-ms-ratelimit-remaining-subscription-writes": "1191",
-        "x-ms-response-type": "standard",
-        "x-ms-routing-request-id": "JAPANEAST:20221230T024606Z:50cf4584-8b8b-4f62-9522-64f8447fe8a2",
-        "x-request-time": "0.283"
->>>>>>> 94376103
       },
       "ResponseBody": {
         "id": "/subscriptions/00000000-0000-0000-0000-000000000/resourceGroups/00000/providers/Microsoft.MachineLearningServices/workspaces/00000/environments/CliV2AnonymousEnvironment/versions/7926e182b294d8644f987381c0081e94",
@@ -398,16 +316,11 @@
         "Cache-Control": "no-cache",
         "Content-Length": "1269",
         "Content-Type": "application/json; charset=utf-8",
-<<<<<<< HEAD
         "Date": "Wed, 04 Jan 2023 04:32:50 GMT",
-=======
-        "Date": "Fri, 30 Dec 2022 02:46:06 GMT",
->>>>>>> 94376103
         "Expires": "-1",
         "Location": "https://management.azure.com/subscriptions/00000000-0000-0000-0000-000000000/resourceGroups/00000/providers/Microsoft.MachineLearningServices/workspaces/00000/environments/CliV2AnonymousEnvironment/versions/7926e182b294d8644f987381c0081e94?api-version=2022-05-01",
         "Pragma": "no-cache",
         "Request-Context": "appId=cid-v1:512cc15a-13b5-415b-bfd0-dce7accb6bb1",
-<<<<<<< HEAD
         "Server-Timing": "traceparent;desc=\u002200-08fb836acec065606cd86a8fd5e57a71-b36348db8779f04b-00\u0022",
         "Strict-Transport-Security": "max-age=31536000; includeSubDomains",
         "x-aml-cluster": "vienna-test-westus2-01",
@@ -417,17 +330,6 @@
         "x-ms-response-type": "standard",
         "x-ms-routing-request-id": "JAPANEAST:20230104T043251Z:5e0d9207-4424-428d-8c71-4729e0a93fdc",
         "x-request-time": "0.224"
-=======
-        "Server-Timing": "traceparent;desc=\u002200-3be4591c16a980895f79ca0dc32be9a4-c40b73301e2f31a6-00\u0022",
-        "Strict-Transport-Security": "max-age=31536000; includeSubDomains",
-        "x-aml-cluster": "vienna-test-westus2-02",
-        "X-Content-Type-Options": "nosniff",
-        "x-ms-correlation-request-id": "eac41702-fa87-43ee-b352-d9a5166f2a39",
-        "x-ms-ratelimit-remaining-subscription-writes": "1190",
-        "x-ms-response-type": "standard",
-        "x-ms-routing-request-id": "JAPANEAST:20221230T024607Z:eac41702-fa87-43ee-b352-d9a5166f2a39",
-        "x-request-time": "0.188"
->>>>>>> 94376103
       },
       "ResponseBody": {
         "id": "/subscriptions/00000000-0000-0000-0000-000000000/resourceGroups/00000/providers/Microsoft.MachineLearningServices/workspaces/00000/environments/CliV2AnonymousEnvironment/versions/7926e182b294d8644f987381c0081e94",
@@ -469,19 +371,11 @@
         "Cache-Control": "no-cache",
         "Content-Encoding": "gzip",
         "Content-Type": "application/json; charset=utf-8",
-<<<<<<< HEAD
         "Date": "Wed, 04 Jan 2023 04:32:50 GMT",
         "Expires": "-1",
         "Pragma": "no-cache",
         "Request-Context": "appId=cid-v1:512cc15a-13b5-415b-bfd0-dce7accb6bb1",
         "Server-Timing": "traceparent;desc=\u002200-9e5f0c6e245c91f6042934f5366fa85e-c6eed4c85c5cdde6-00\u0022",
-=======
-        "Date": "Fri, 30 Dec 2022 02:46:06 GMT",
-        "Expires": "-1",
-        "Pragma": "no-cache",
-        "Request-Context": "appId=cid-v1:512cc15a-13b5-415b-bfd0-dce7accb6bb1",
-        "Server-Timing": "traceparent;desc=\u002200-60a148083ee23ebacfae28db9a76b240-5f92f074d3831674-00\u0022",
->>>>>>> 94376103
         "Strict-Transport-Security": "max-age=31536000; includeSubDomains",
         "Transfer-Encoding": "chunked",
         "Vary": [
@@ -490,19 +384,11 @@
         ],
         "x-aml-cluster": "vienna-test-westus2-02",
         "X-Content-Type-Options": "nosniff",
-<<<<<<< HEAD
         "x-ms-correlation-request-id": "2c159f33-3ce5-4710-ad27-11c9825fe9bc",
         "x-ms-ratelimit-remaining-subscription-reads": "11991",
         "x-ms-response-type": "standard",
         "x-ms-routing-request-id": "JAPANEAST:20230104T043251Z:2c159f33-3ce5-4710-ad27-11c9825fe9bc",
         "x-request-time": "0.144"
-=======
-        "x-ms-correlation-request-id": "264dd0f7-0bd6-4027-8c1a-d0b4d4fe4383",
-        "x-ms-ratelimit-remaining-subscription-reads": "11991",
-        "x-ms-response-type": "standard",
-        "x-ms-routing-request-id": "JAPANEAST:20221230T024607Z:264dd0f7-0bd6-4027-8c1a-d0b4d4fe4383",
-        "x-request-time": "0.114"
->>>>>>> 94376103
       },
       "ResponseBody": {
         "id": "/subscriptions/00000000-0000-0000-0000-000000000/resourceGroups/00000/providers/Microsoft.MachineLearningServices/workspaces/00000/datastores/workspaceblobstore",
@@ -549,37 +435,21 @@
         "Cache-Control": "no-cache",
         "Content-Encoding": "gzip",
         "Content-Type": "application/json; charset=utf-8",
-<<<<<<< HEAD
         "Date": "Wed, 04 Jan 2023 04:32:51 GMT",
         "Expires": "-1",
         "Pragma": "no-cache",
         "Request-Context": "appId=cid-v1:512cc15a-13b5-415b-bfd0-dce7accb6bb1",
         "Server-Timing": "traceparent;desc=\u002200-c4efe9a040fb31c30cda845e913b099d-0ff4ad0eea7fb5a8-00\u0022",
-=======
-        "Date": "Fri, 30 Dec 2022 02:46:07 GMT",
-        "Expires": "-1",
-        "Pragma": "no-cache",
-        "Request-Context": "appId=cid-v1:512cc15a-13b5-415b-bfd0-dce7accb6bb1",
-        "Server-Timing": "traceparent;desc=\u002200-b34e34a161b8c7901a553cddf9ffb23d-e70f70f943c1b483-00\u0022",
->>>>>>> 94376103
         "Strict-Transport-Security": "max-age=31536000; includeSubDomains",
         "Transfer-Encoding": "chunked",
         "Vary": "Accept-Encoding",
         "x-aml-cluster": "vienna-test-westus2-02",
         "X-Content-Type-Options": "nosniff",
-<<<<<<< HEAD
         "x-ms-correlation-request-id": "e64349cc-1fc8-42bb-9b36-22bfd652c76e",
         "x-ms-ratelimit-remaining-subscription-writes": "1196",
         "x-ms-response-type": "standard",
         "x-ms-routing-request-id": "JAPANEAST:20230104T043252Z:e64349cc-1fc8-42bb-9b36-22bfd652c76e",
         "x-request-time": "0.089"
-=======
-        "x-ms-correlation-request-id": "2a7c1241-24fa-4bb7-899b-76147b82d09f",
-        "x-ms-ratelimit-remaining-subscription-writes": "1196",
-        "x-ms-response-type": "standard",
-        "x-ms-routing-request-id": "JAPANEAST:20221230T024608Z:2a7c1241-24fa-4bb7-899b-76147b82d09f",
-        "x-request-time": "0.116"
->>>>>>> 94376103
       },
       "ResponseBody": {
         "secretsType": "AccountKey",
@@ -593,15 +463,9 @@
         "Accept": "application/xml",
         "Accept-Encoding": "gzip, deflate",
         "Connection": "keep-alive",
-<<<<<<< HEAD
         "User-Agent": "azsdk-python-storage-blob/12.9.0 Python/3.7.13 (Windows-10-10.0.22621-SP0)",
         "x-ms-date": "Wed, 04 Jan 2023 04:32:53 GMT",
         "x-ms-version": "2020-10-02"
-=======
-        "User-Agent": "azsdk-python-storage-blob/12.14.1 Python/3.9.13 (Windows-10-10.0.19045-SP0)",
-        "x-ms-date": "Fri, 30 Dec 2022 02:46:08 GMT",
-        "x-ms-version": "2021-08-06"
->>>>>>> 94376103
       },
       "RequestBody": null,
       "StatusCode": 200,
@@ -610,11 +474,7 @@
         "Content-Length": "1486",
         "Content-MD5": "Uk/a5NgJ4\u002BFWFWAqJ7fY/w==",
         "Content-Type": "application/octet-stream",
-<<<<<<< HEAD
         "Date": "Wed, 04 Jan 2023 04:32:51 GMT",
-=======
-        "Date": "Fri, 30 Dec 2022 02:46:08 GMT",
->>>>>>> 94376103
         "ETag": "\u00220x8DABB17BE1CE8A6\u0022",
         "Last-Modified": "Mon, 31 Oct 2022 08:13:07 GMT",
         "Server": [
@@ -643,24 +503,14 @@
         "Accept": "application/xml",
         "Accept-Encoding": "gzip, deflate",
         "Connection": "keep-alive",
-<<<<<<< HEAD
         "User-Agent": "azsdk-python-storage-blob/12.9.0 Python/3.7.13 (Windows-10-10.0.22621-SP0)",
         "x-ms-date": "Wed, 04 Jan 2023 04:32:53 GMT",
         "x-ms-version": "2020-10-02"
-=======
-        "User-Agent": "azsdk-python-storage-blob/12.14.1 Python/3.9.13 (Windows-10-10.0.19045-SP0)",
-        "x-ms-date": "Fri, 30 Dec 2022 02:46:08 GMT",
-        "x-ms-version": "2021-08-06"
->>>>>>> 94376103
       },
       "RequestBody": null,
       "StatusCode": 404,
       "ResponseHeaders": {
-<<<<<<< HEAD
         "Date": "Wed, 04 Jan 2023 04:32:51 GMT",
-=======
-        "Date": "Fri, 30 Dec 2022 02:46:08 GMT",
->>>>>>> 94376103
         "Server": [
           "Windows-Azure-Blob/1.0",
           "Microsoft-HTTPAPI/2.0"
@@ -699,19 +549,11 @@
         "Cache-Control": "no-cache",
         "Content-Encoding": "gzip",
         "Content-Type": "application/json; charset=utf-8",
-<<<<<<< HEAD
         "Date": "Wed, 04 Jan 2023 04:32:52 GMT",
         "Expires": "-1",
         "Pragma": "no-cache",
         "Request-Context": "appId=cid-v1:512cc15a-13b5-415b-bfd0-dce7accb6bb1",
         "Server-Timing": "traceparent;desc=\u002200-e9d51d7d1321985bb7ae7d84784bea2a-b5670f460587b2d8-00\u0022",
-=======
-        "Date": "Fri, 30 Dec 2022 02:46:08 GMT",
-        "Expires": "-1",
-        "Pragma": "no-cache",
-        "Request-Context": "appId=cid-v1:512cc15a-13b5-415b-bfd0-dce7accb6bb1",
-        "Server-Timing": "traceparent;desc=\u002200-86e60b26a5962a24aa3754c1d1f6c715-1c722eb24bf33474-00\u0022",
->>>>>>> 94376103
         "Strict-Transport-Security": "max-age=31536000; includeSubDomains",
         "Transfer-Encoding": "chunked",
         "Vary": [
@@ -720,19 +562,11 @@
         ],
         "x-aml-cluster": "vienna-test-westus2-02",
         "X-Content-Type-Options": "nosniff",
-<<<<<<< HEAD
         "x-ms-correlation-request-id": "426eb498-5a3f-4332-ab3d-85a4e156e20d",
         "x-ms-ratelimit-remaining-subscription-writes": "1189",
         "x-ms-response-type": "standard",
         "x-ms-routing-request-id": "JAPANEAST:20230104T043253Z:426eb498-5a3f-4332-ab3d-85a4e156e20d",
         "x-request-time": "0.415"
-=======
-        "x-ms-correlation-request-id": "edf9cb73-01ee-4d86-b271-30634d41dc0e",
-        "x-ms-ratelimit-remaining-subscription-writes": "1189",
-        "x-ms-response-type": "standard",
-        "x-ms-routing-request-id": "JAPANEAST:20221230T024609Z:edf9cb73-01ee-4d86-b271-30634d41dc0e",
-        "x-request-time": "0.378"
->>>>>>> 94376103
       },
       "ResponseBody": {
         "id": "/subscriptions/00000000-0000-0000-0000-000000000/resourceGroups/00000/providers/Microsoft.MachineLearningServices/workspaces/00000/codes/e3f11eca-a8d8-4ad0-99b9-71de75945692/versions/1",
@@ -753,18 +587,14 @@
           "createdAt": "2022-10-31T08:13:09.4545975\u002B00:00",
           "createdBy": "Zhen Ruan",
           "createdByType": "User",
-<<<<<<< HEAD
           "lastModifiedAt": "2023-01-04T04:32:53.377894\u002B00:00",
           "lastModifiedBy": "Doris Liao",
-=======
-          "lastModifiedAt": "2022-12-30T02:46:09.1833534\u002B00:00",
-          "lastModifiedBy": "Xingzhi Zhang",
           "lastModifiedByType": "User"
         }
       }
     },
     {
-      "RequestUri": "https://management.azure.com/subscriptions/00000000-0000-0000-0000-000000000/resourceGroups/00000/providers/Microsoft.MachineLearningServices/workspaces/00000/components/azureml_anonymous/versions/2ea6b7d8-e65b-2377-bbf4-c928b1caa66b?api-version=2022-05-01",
+      "RequestUri": "https://management.azure.com/subscriptions/00000000-0000-0000-0000-000000000/resourceGroups/00000/providers/Microsoft.MachineLearningServices/workspaces/00000/components/azureml_anonymous/versions/2ea6b7d8-e65b-2377-bbf4-c928b1caa66b?api-version=2022-10-01",
       "RequestMethod": "PUT",
       "RequestHeaders": {
         "Accept": "application/json",
@@ -772,7 +602,7 @@
         "Connection": "keep-alive",
         "Content-Length": "1417",
         "Content-Type": "application/json",
-        "User-Agent": "azure-ai-ml/1.3.0 azsdk-python-mgmt-machinelearningservices/0.1.0 Python/3.9.13 (Windows-10-10.0.19045-SP0)"
+        "User-Agent": "azure-ai-ml/1.3.0 azsdk-python-mgmt-machinelearningservices/0.1.0 Python/3.7.13 (Windows-10-10.0.22621-SP0)"
       },
       "RequestBody": {
         "properties": {
@@ -825,20 +655,20 @@
         "Cache-Control": "no-cache",
         "Content-Length": "2489",
         "Content-Type": "application/json; charset=utf-8",
-        "Date": "Fri, 30 Dec 2022 02:46:10 GMT",
+        "Date": "Wed, 04 Jan 2023 04:32:57 GMT",
         "Expires": "-1",
-        "Location": "https://management.azure.com/subscriptions/00000000-0000-0000-0000-000000000/resourceGroups/00000/providers/Microsoft.MachineLearningServices/workspaces/00000/components/azureml_anonymous/versions/2ea6b7d8-e65b-2377-bbf4-c928b1caa66b?api-version=2022-05-01",
+        "Location": "https://management.azure.com/subscriptions/00000000-0000-0000-0000-000000000/resourceGroups/00000/providers/Microsoft.MachineLearningServices/workspaces/00000/components/azureml_anonymous/versions/2ea6b7d8-e65b-2377-bbf4-c928b1caa66b?api-version=2022-10-01",
         "Pragma": "no-cache",
         "Request-Context": "appId=cid-v1:512cc15a-13b5-415b-bfd0-dce7accb6bb1",
-        "Server-Timing": "traceparent;desc=\u002200-f88bace7dc73b8f4109ad3468080b9b5-f0b9c2637ccb50d1-00\u0022",
+        "Server-Timing": "traceparent;desc=\u002200-af79340f3192250c4287a82412f3eeb1-334467b0bdf27366-00\u0022",
         "Strict-Transport-Security": "max-age=31536000; includeSubDomains",
         "x-aml-cluster": "vienna-test-westus2-02",
         "X-Content-Type-Options": "nosniff",
-        "x-ms-correlation-request-id": "7e938fbd-708c-4796-b652-0a6ad26047c6",
+        "x-ms-correlation-request-id": "a6e127bd-7f9d-4d65-aa30-2397e1e4bc98",
         "x-ms-ratelimit-remaining-subscription-writes": "1188",
         "x-ms-response-type": "standard",
-        "x-ms-routing-request-id": "JAPANEAST:20221230T024610Z:7e938fbd-708c-4796-b652-0a6ad26047c6",
-        "x-request-time": "0.614"
+        "x-ms-routing-request-id": "JAPANEAST:20230104T043257Z:a6e127bd-7f9d-4d65-aa30-2397e1e4bc98",
+        "x-request-time": "0.800"
       },
       "ResponseBody": {
         "id": "/subscriptions/00000000-0000-0000-0000-000000000/resourceGroups/00000/providers/Microsoft.MachineLearningServices/workspaces/00000/components/azureml_anonymous/versions/deb01df4-ab92-4f56-9c95-25a1002f83a3",
@@ -898,17 +728,12 @@
           "createdByType": "User",
           "lastModifiedAt": "2022-12-30T02:45:19.6163404\u002B00:00",
           "lastModifiedBy": "Xingzhi Zhang",
->>>>>>> 94376103
           "lastModifiedByType": "User"
         }
       }
     },
     {
-<<<<<<< HEAD
-      "RequestUri": "https://management.azure.com/subscriptions/00000000-0000-0000-0000-000000000/resourceGroups/00000/providers/Microsoft.MachineLearningServices/workspaces/00000/components/azureml_anonymous/versions/2ea6b7d8-e65b-2377-bbf4-c928b1caa66b?api-version=2022-10-01",
-=======
-      "RequestUri": "https://management.azure.com/subscriptions/00000000-0000-0000-0000-000000000/resourceGroups/00000/providers/Microsoft.MachineLearningServices/workspaces/00000/components/azureml_anonymous/versions/7d25eb3c-4920-ada2-5348-f7d70771698e?api-version=2022-05-01",
->>>>>>> 94376103
+      "RequestUri": "https://management.azure.com/subscriptions/00000000-0000-0000-0000-000000000/resourceGroups/00000/providers/Microsoft.MachineLearningServices/workspaces/00000/components/azureml_anonymous/versions/2165add5-c755-5859-bb7d-ff48c29c1200?api-version=2022-10-01",
       "RequestMethod": "PUT",
       "RequestHeaders": {
         "Accept": "application/json",
@@ -1000,193 +825,6 @@
       "StatusCode": 201,
       "ResponseHeaders": {
         "Cache-Control": "no-cache",
-        "Content-Length": "1933",
-        "Content-Type": "application/json; charset=utf-8",
-<<<<<<< HEAD
-        "Date": "Wed, 04 Jan 2023 04:32:57 GMT",
-        "Expires": "-1",
-        "Location": "https://management.azure.com/subscriptions/00000000-0000-0000-0000-000000000/resourceGroups/00000/providers/Microsoft.MachineLearningServices/workspaces/00000/components/azureml_anonymous/versions/2ea6b7d8-e65b-2377-bbf4-c928b1caa66b?api-version=2022-10-01",
-        "Pragma": "no-cache",
-        "Request-Context": "appId=cid-v1:512cc15a-13b5-415b-bfd0-dce7accb6bb1",
-        "Server-Timing": "traceparent;desc=\u002200-af79340f3192250c4287a82412f3eeb1-334467b0bdf27366-00\u0022",
-=======
-        "Date": "Fri, 30 Dec 2022 02:46:12 GMT",
-        "Expires": "-1",
-        "Location": "https://management.azure.com/subscriptions/00000000-0000-0000-0000-000000000/resourceGroups/00000/providers/Microsoft.MachineLearningServices/workspaces/00000/components/azureml_anonymous/versions/7d25eb3c-4920-ada2-5348-f7d70771698e?api-version=2022-05-01",
-        "Pragma": "no-cache",
-        "Request-Context": "appId=cid-v1:512cc15a-13b5-415b-bfd0-dce7accb6bb1",
-        "Server-Timing": "traceparent;desc=\u002200-88fd916ff63070515fa125714cc522b0-1f8f312a92070d99-00\u0022",
->>>>>>> 94376103
-        "Strict-Transport-Security": "max-age=31536000; includeSubDomains",
-        "x-aml-cluster": "vienna-test-westus2-02",
-        "X-Content-Type-Options": "nosniff",
-<<<<<<< HEAD
-        "x-ms-correlation-request-id": "a6e127bd-7f9d-4d65-aa30-2397e1e4bc98",
-        "x-ms-ratelimit-remaining-subscription-writes": "1188",
-        "x-ms-response-type": "standard",
-        "x-ms-routing-request-id": "JAPANEAST:20230104T043257Z:a6e127bd-7f9d-4d65-aa30-2397e1e4bc98",
-        "x-request-time": "0.800"
-=======
-        "x-ms-correlation-request-id": "1756ec95-f380-4842-9cb1-6e8a413b7a5d",
-        "x-ms-ratelimit-remaining-subscription-writes": "1187",
-        "x-ms-response-type": "standard",
-        "x-ms-routing-request-id": "JAPANEAST:20221230T024612Z:1756ec95-f380-4842-9cb1-6e8a413b7a5d",
-        "x-request-time": "1.573"
->>>>>>> 94376103
-      },
-      "ResponseBody": {
-        "id": "/subscriptions/00000000-0000-0000-0000-000000000/resourceGroups/00000/providers/Microsoft.MachineLearningServices/workspaces/00000/components/azureml_anonymous/versions/2dfb6e6b-260a-4052-a59b-bc8b93bd7c57",
-        "name": "2dfb6e6b-260a-4052-a59b-bc8b93bd7c57",
-        "type": "Microsoft.MachineLearningServices/workspaces/components/versions",
-        "properties": {
-          "description": null,
-          "tags": {},
-          "properties": {
-            "azureml.DatasetAccessModeGraphId": "89a7125f-52ea-44c9-a5ca-a087a3dac18f",
-            "azureml.AssetAccessModeGraphId": "3dec50c0-b497-40fd-aa14-4d7e6c457550"
-          },
-          "isArchived": false,
-          "isAnonymous": true,
-          "componentSpec": {
-            "name": "azureml_anonymous",
-            "version": "2dfb6e6b-260a-4052-a59b-bc8b93bd7c57",
-            "display_name": "pipeline_with_do_while_body",
-            "is_deterministic": "False",
-            "type": "pipeline",
-            "description": "Do while body pipeline component",
-            "inputs": {
-              "job_in_path": {
-                "type": "uri_folder",
-                "optional": "False"
-              },
-              "job_in_number": {
-                "type": "integer",
-                "optional": "True"
-              },
-              "job_in_number_1": {
-                "type": "integer",
-                "optional": "False"
-              }
-            },
-            "outputs": {
-              "output_in_number": {
-                "type": "integer",
-                "is_control": "True"
-              },
-              "output_in_path": {
-                "type": "uri_folder"
-              },
-              "is_number_larger_than_zero": {
-                "type": "boolean",
-                "is_control": "True"
-              }
-            },
-            "$schema": "https://azuremlschemas.azureedge.net/latest/pipelineComponent.schema.json"
-          }
-        },
-        "systemData": {
-          "createdAt": "2022-12-30T02:46:12.1515236\u002B00:00",
-          "createdBy": "Xingzhi Zhang",
-          "createdByType": "User",
-          "lastModifiedAt": "2022-12-30T02:46:12.1515236\u002B00:00",
-          "lastModifiedBy": "Xingzhi Zhang",
-          "lastModifiedByType": "User"
-        }
-      }
-    },
-    {
-      "RequestUri": "https://management.azure.com/subscriptions/00000000-0000-0000-0000-000000000/resourceGroups/00000/providers/Microsoft.MachineLearningServices/workspaces/00000/components/azureml_anonymous/versions/2165add5-c755-5859-bb7d-ff48c29c1200?api-version=2022-10-01",
-      "RequestMethod": "PUT",
-      "RequestHeaders": {
-        "Accept": "application/json",
-        "Accept-Encoding": "gzip, deflate",
-        "Connection": "keep-alive",
-        "Content-Length": "1737",
-        "Content-Type": "application/json",
-        "User-Agent": "azure-ai-ml/1.3.0 azsdk-python-mgmt-machinelearningservices/0.1.0 Python/3.7.13 (Windows-10-10.0.22621-SP0)"
-      },
-      "RequestBody": {
-        "properties": {
-          "description": "Do while body pipeline component",
-          "properties": {},
-          "tags": {},
-          "isAnonymous": true,
-          "isArchived": false,
-          "componentSpec": {
-            "name": "azureml_anonymous",
-            "description": "Do while body pipeline component",
-            "version": "2165add5-c755-5859-bb7d-ff48c29c1200",
-            "$schema": "https://azuremlschemas.azureedge.net/latest/pipelineComponent.schema.json",
-            "display_name": "pipeline_with_do_while_body",
-            "inputs": {
-              "job_in_path": {
-                "type": "uri_folder"
-              },
-              "job_in_number": {
-                "type": "integer",
-                "optional": true
-              },
-              "job_in_number_1": {
-                "type": "integer"
-              }
-            },
-            "outputs": {
-              "output_in_number": {
-                "type": "integer",
-                "is_control": true
-              },
-              "output_in_path": {
-                "type": "uri_folder"
-              },
-              "is_number_larger_than_zero": {
-                "type": "boolean",
-                "is_control": true
-              }
-            },
-            "type": "pipeline",
-            "jobs": {
-              "write_input_num": {
-                "type": "command",
-                "inputs": {
-                  "component_in_number": {
-                    "job_input_type": "literal",
-                    "value": "${{parent.inputs.job_in_number}}"
-                  },
-                  "component_in_number_1": {
-                    "job_input_type": "literal",
-                    "value": "${{parent.inputs.job_in_number}}"
-                  },
-                  "component_in_path": {
-                    "job_input_type": "literal",
-                    "value": "${{parent.inputs.job_in_path}}"
-                  }
-                },
-                "outputs": {
-                  "output_in_path": {
-                    "value": "${{parent.outputs.output_in_path}}",
-                    "type": "literal"
-                  },
-                  "output_in_number": {
-                    "value": "${{parent.outputs.output_in_number}}",
-                    "type": "literal"
-                  },
-                  "is_number_larger_than_zero": {
-                    "value": "${{parent.outputs.is_number_larger_than_zero}}",
-                    "type": "literal"
-                  }
-                },
-                "_source": "YAML.COMPONENT",
-                "componentId": "/subscriptions/00000000-0000-0000-0000-000000000/resourceGroups/00000/providers/Microsoft.MachineLearningServices/workspaces/00000/components/azureml_anonymous/versions/54c94f8c-694f-40c4-b51d-19c49586f7e3"
-              }
-            },
-            "_source": "YAML.COMPONENT",
-            "sourceJobId": null
-          }
-        }
-      },
-      "StatusCode": 201,
-      "ResponseHeaders": {
-        "Cache-Control": "no-cache",
         "Content-Length": "1927",
         "Content-Type": "application/json; charset=utf-8",
         "Date": "Wed, 04 Jan 2023 04:32:59 GMT",
@@ -1196,7 +834,7 @@
         "Request-Context": "appId=cid-v1:512cc15a-13b5-415b-bfd0-dce7accb6bb1",
         "Server-Timing": "traceparent;desc=\u002200-c0e547106075abe6991505a854c40d25-c227af90c31b5ab6-00\u0022",
         "Strict-Transport-Security": "max-age=31536000; includeSubDomains",
-        "x-aml-cluster": "vienna-test-westus2-01",
+        "x-aml-cluster": "vienna-test-westus2-02",
         "X-Content-Type-Options": "nosniff",
         "x-ms-correlation-request-id": "997b6f5d-e9fd-4d1e-94d2-94d7d92811ea",
         "x-ms-ratelimit-remaining-subscription-writes": "1187",
@@ -1279,19 +917,11 @@
         "Cache-Control": "no-cache",
         "Content-Encoding": "gzip",
         "Content-Type": "application/json; charset=utf-8",
-<<<<<<< HEAD
         "Date": "Wed, 04 Jan 2023 04:33:00 GMT",
         "Expires": "-1",
         "Pragma": "no-cache",
         "Request-Context": "appId=cid-v1:512cc15a-13b5-415b-bfd0-dce7accb6bb1",
         "Server-Timing": "traceparent;desc=\u002200-89e2abb73c7adb80f3b6b604de340129-f30e479c4506fce5-00\u0022",
-=======
-        "Date": "Fri, 30 Dec 2022 02:46:13 GMT",
-        "Expires": "-1",
-        "Pragma": "no-cache",
-        "Request-Context": "appId=cid-v1:512cc15a-13b5-415b-bfd0-dce7accb6bb1",
-        "Server-Timing": "traceparent;desc=\u002200-063bc97c2635b5ccda2d63bd12b86c13-d4216eef0891fa5e-00\u0022",
->>>>>>> 94376103
         "Strict-Transport-Security": "max-age=31536000; includeSubDomains",
         "Transfer-Encoding": "chunked",
         "Vary": [
@@ -1300,19 +930,11 @@
         ],
         "x-aml-cluster": "vienna-test-westus2-02",
         "X-Content-Type-Options": "nosniff",
-<<<<<<< HEAD
         "x-ms-correlation-request-id": "813dc56c-5b12-4aac-b602-50b1667b87f7",
         "x-ms-ratelimit-remaining-subscription-reads": "11990",
         "x-ms-response-type": "standard",
         "x-ms-routing-request-id": "JAPANEAST:20230104T043300Z:813dc56c-5b12-4aac-b602-50b1667b87f7",
         "x-request-time": "0.088"
-=======
-        "x-ms-correlation-request-id": "3d8c5bcb-7d92-4fa4-b782-d9eb099491fe",
-        "x-ms-ratelimit-remaining-subscription-reads": "11990",
-        "x-ms-response-type": "standard",
-        "x-ms-routing-request-id": "JAPANEAST:20221230T024613Z:3d8c5bcb-7d92-4fa4-b782-d9eb099491fe",
-        "x-request-time": "0.082"
->>>>>>> 94376103
       },
       "ResponseBody": {
         "id": "/subscriptions/00000000-0000-0000-0000-000000000/resourceGroups/00000/providers/Microsoft.MachineLearningServices/workspaces/00000/datastores/workspaceblobstore",
@@ -1359,37 +981,21 @@
         "Cache-Control": "no-cache",
         "Content-Encoding": "gzip",
         "Content-Type": "application/json; charset=utf-8",
-<<<<<<< HEAD
         "Date": "Wed, 04 Jan 2023 04:33:00 GMT",
         "Expires": "-1",
         "Pragma": "no-cache",
         "Request-Context": "appId=cid-v1:512cc15a-13b5-415b-bfd0-dce7accb6bb1",
         "Server-Timing": "traceparent;desc=\u002200-6b1fc9fee6da44f655d5244d9149d1d3-6cd043795b7e3cf1-00\u0022",
-=======
-        "Date": "Fri, 30 Dec 2022 02:46:13 GMT",
-        "Expires": "-1",
-        "Pragma": "no-cache",
-        "Request-Context": "appId=cid-v1:512cc15a-13b5-415b-bfd0-dce7accb6bb1",
-        "Server-Timing": "traceparent;desc=\u002200-6efdbd0774cbb695f96541ee9738e5da-5e113cbf250d5096-00\u0022",
->>>>>>> 94376103
         "Strict-Transport-Security": "max-age=31536000; includeSubDomains",
         "Transfer-Encoding": "chunked",
         "Vary": "Accept-Encoding",
         "x-aml-cluster": "vienna-test-westus2-02",
         "X-Content-Type-Options": "nosniff",
-<<<<<<< HEAD
         "x-ms-correlation-request-id": "0f97142b-a617-4660-a8a8-e33d0c0d36af",
         "x-ms-ratelimit-remaining-subscription-writes": "1195",
         "x-ms-response-type": "standard",
         "x-ms-routing-request-id": "JAPANEAST:20230104T043300Z:0f97142b-a617-4660-a8a8-e33d0c0d36af",
         "x-request-time": "0.102"
-=======
-        "x-ms-correlation-request-id": "07b7902b-124b-4559-8e78-d139fb5323bc",
-        "x-ms-ratelimit-remaining-subscription-writes": "1195",
-        "x-ms-response-type": "standard",
-        "x-ms-routing-request-id": "JAPANEAST:20221230T024613Z:07b7902b-124b-4559-8e78-d139fb5323bc",
-        "x-request-time": "0.094"
->>>>>>> 94376103
       },
       "ResponseBody": {
         "secretsType": "AccountKey",
@@ -1403,15 +1009,9 @@
         "Accept": "application/xml",
         "Accept-Encoding": "gzip, deflate",
         "Connection": "keep-alive",
-<<<<<<< HEAD
         "User-Agent": "azsdk-python-storage-blob/12.9.0 Python/3.7.13 (Windows-10-10.0.22621-SP0)",
         "x-ms-date": "Wed, 04 Jan 2023 04:33:01 GMT",
         "x-ms-version": "2020-10-02"
-=======
-        "User-Agent": "azsdk-python-storage-blob/12.14.1 Python/3.9.13 (Windows-10-10.0.19045-SP0)",
-        "x-ms-date": "Fri, 30 Dec 2022 02:46:13 GMT",
-        "x-ms-version": "2021-08-06"
->>>>>>> 94376103
       },
       "RequestBody": null,
       "StatusCode": 200,
@@ -1420,11 +1020,7 @@
         "Content-Length": "1235",
         "Content-MD5": "BHbqp5MfRkf2jvFRilt3Qw==",
         "Content-Type": "application/octet-stream",
-<<<<<<< HEAD
         "Date": "Wed, 04 Jan 2023 04:33:00 GMT",
-=======
-        "Date": "Fri, 30 Dec 2022 02:46:13 GMT",
->>>>>>> 94376103
         "ETag": "\u00220x8DAC9463799014E\u0022",
         "Last-Modified": "Fri, 18 Nov 2022 09:21:04 GMT",
         "Server": [
@@ -1453,24 +1049,14 @@
         "Accept": "application/xml",
         "Accept-Encoding": "gzip, deflate",
         "Connection": "keep-alive",
-<<<<<<< HEAD
         "User-Agent": "azsdk-python-storage-blob/12.9.0 Python/3.7.13 (Windows-10-10.0.22621-SP0)",
         "x-ms-date": "Wed, 04 Jan 2023 04:33:02 GMT",
         "x-ms-version": "2020-10-02"
-=======
-        "User-Agent": "azsdk-python-storage-blob/12.14.1 Python/3.9.13 (Windows-10-10.0.19045-SP0)",
-        "x-ms-date": "Fri, 30 Dec 2022 02:46:14 GMT",
-        "x-ms-version": "2021-08-06"
->>>>>>> 94376103
       },
       "RequestBody": null,
       "StatusCode": 404,
       "ResponseHeaders": {
-<<<<<<< HEAD
         "Date": "Wed, 04 Jan 2023 04:33:00 GMT",
-=======
-        "Date": "Fri, 30 Dec 2022 02:46:14 GMT",
->>>>>>> 94376103
         "Server": [
           "Windows-Azure-Blob/1.0",
           "Microsoft-HTTPAPI/2.0"
@@ -1483,11 +1069,7 @@
       "ResponseBody": null
     },
     {
-<<<<<<< HEAD
       "RequestUri": "https://management.azure.com/subscriptions/00000000-0000-0000-0000-000000000/resourceGroups/00000/providers/Microsoft.MachineLearningServices/workspaces/00000/jobs/test_464725282863?api-version=2022-10-01-preview",
-=======
-      "RequestUri": "https://management.azure.com/subscriptions/00000000-0000-0000-0000-000000000/resourceGroups/00000/providers/Microsoft.MachineLearningServices/workspaces/00000/jobs/test_251472059411?api-version=2022-10-01-preview",
->>>>>>> 94376103
       "RequestMethod": "PUT",
       "RequestHeaders": {
         "Accept": "application/json",
@@ -1534,11 +1116,7 @@
                 }
               },
               "_source": "YAML.COMPONENT",
-<<<<<<< HEAD
               "componentId": "/subscriptions/00000000-0000-0000-0000-000000000/resourceGroups/00000/providers/Microsoft.MachineLearningServices/workspaces/00000/components/azureml_anonymous/versions/acbc285f-c2f5-43fc-ae9e-773957969d45"
-=======
-              "componentId": "/subscriptions/00000000-0000-0000-0000-000000000/resourceGroups/00000/providers/Microsoft.MachineLearningServices/workspaces/00000/components/azureml_anonymous/versions/2dfb6e6b-260a-4052-a59b-bc8b93bd7c57"
->>>>>>> 94376103
             },
             "do_while_job_with_pipeline_job": {
               "body": "${{parent.jobs.pipeline_body_node}}",
@@ -1651,25 +1229,15 @@
         "Cache-Control": "no-cache",
         "Content-Length": "7465",
         "Content-Type": "application/json; charset=utf-8",
-<<<<<<< HEAD
         "Date": "Wed, 04 Jan 2023 04:33:04 GMT",
         "Expires": "-1",
         "Location": "https://management.azure.com/subscriptions/00000000-0000-0000-0000-000000000/resourceGroups/00000/providers/Microsoft.MachineLearningServices/workspaces/00000/jobs/test_464725282863?api-version=2022-10-01-preview",
         "Pragma": "no-cache",
         "Request-Context": "appId=cid-v1:512cc15a-13b5-415b-bfd0-dce7accb6bb1",
         "Server-Timing": "traceparent;desc=\u002200-c5575a1f54adc2c8c1153daee47924d4-3b111d1115bc84fe-00\u0022",
-=======
-        "Date": "Fri, 30 Dec 2022 02:46:17 GMT",
-        "Expires": "-1",
-        "Location": "https://management.azure.com/subscriptions/00000000-0000-0000-0000-000000000/resourceGroups/00000/providers/Microsoft.MachineLearningServices/workspaces/00000/jobs/test_251472059411?api-version=2022-10-01-preview",
-        "Pragma": "no-cache",
-        "Request-Context": "appId=cid-v1:512cc15a-13b5-415b-bfd0-dce7accb6bb1",
-        "Server-Timing": "traceparent;desc=\u002200-6e904c898f8848564d484e707cc5430e-034714132d17d048-00\u0022",
->>>>>>> 94376103
         "Strict-Transport-Security": "max-age=31536000; includeSubDomains",
         "x-aml-cluster": "vienna-test-westus2-02",
         "X-Content-Type-Options": "nosniff",
-<<<<<<< HEAD
         "x-ms-correlation-request-id": "09919f45-0f43-4c31-a009-1249c0ed5ce7",
         "x-ms-ratelimit-remaining-subscription-writes": "1186",
         "x-ms-response-type": "standard",
@@ -1679,17 +1247,6 @@
       "ResponseBody": {
         "id": "/subscriptions/00000000-0000-0000-0000-000000000/resourceGroups/00000/providers/Microsoft.MachineLearningServices/workspaces/00000/jobs/test_464725282863",
         "name": "test_464725282863",
-=======
-        "x-ms-correlation-request-id": "3e682f92-f184-4110-a7f7-2b4c996f530a",
-        "x-ms-ratelimit-remaining-subscription-writes": "1186",
-        "x-ms-response-type": "standard",
-        "x-ms-routing-request-id": "JAPANEAST:20221230T024617Z:3e682f92-f184-4110-a7f7-2b4c996f530a",
-        "x-request-time": "3.083"
-      },
-      "ResponseBody": {
-        "id": "/subscriptions/00000000-0000-0000-0000-000000000/resourceGroups/00000/providers/Microsoft.MachineLearningServices/workspaces/00000/jobs/test_251472059411",
-        "name": "test_251472059411",
->>>>>>> 94376103
         "type": "Microsoft.MachineLearningServices/workspaces/jobs",
         "properties": {
           "description": null,
@@ -1723,11 +1280,7 @@
             "Studio": {
               "jobServiceType": "Studio",
               "port": null,
-<<<<<<< HEAD
               "endpoint": "https://ml.azure.com/runs/test_464725282863?wsid=/subscriptions/00000000-0000-0000-0000-000000000/resourcegroups/00000/workspaces/00000",
-=======
-              "endpoint": "https://ml.azure.com/runs/test_251472059411?wsid=/subscriptions/00000000-0000-0000-0000-000000000/resourcegroups/00000/workspaces/00000",
->>>>>>> 94376103
               "status": null,
               "errorMessage": null,
               "properties": null,
@@ -1765,11 +1318,7 @@
                 }
               },
               "_source": "YAML.COMPONENT",
-<<<<<<< HEAD
               "componentId": "/subscriptions/00000000-0000-0000-0000-000000000/resourceGroups/00000/providers/Microsoft.MachineLearningServices/workspaces/00000/components/azureml_anonymous/versions/acbc285f-c2f5-43fc-ae9e-773957969d45"
-=======
-              "componentId": "/subscriptions/00000000-0000-0000-0000-000000000/resourceGroups/00000/providers/Microsoft.MachineLearningServices/workspaces/00000/components/azureml_anonymous/versions/2dfb6e6b-260a-4052-a59b-bc8b93bd7c57"
->>>>>>> 94376103
             },
             "do_while_job_with_pipeline_job": {
               "body": "${{parent.jobs.pipeline_body_node}}",
@@ -1888,23 +1437,14 @@
           "sourceJobId": null
         },
         "systemData": {
-<<<<<<< HEAD
           "createdAt": "2023-01-04T04:33:03.8701656\u002B00:00",
           "createdBy": "Doris Liao",
-=======
-          "createdAt": "2022-12-30T02:46:16.7550856\u002B00:00",
-          "createdBy": "Xingzhi Zhang",
->>>>>>> 94376103
           "createdByType": "User"
         }
       }
     },
     {
-<<<<<<< HEAD
       "RequestUri": "https://management.azure.com/subscriptions/00000000-0000-0000-0000-000000000/resourceGroups/00000/providers/Microsoft.MachineLearningServices/workspaces/00000/jobs/test_464725282863/cancel?api-version=2022-10-01-preview",
-=======
-      "RequestUri": "https://management.azure.com/subscriptions/00000000-0000-0000-0000-000000000/resourceGroups/00000/providers/Microsoft.MachineLearningServices/workspaces/00000/jobs/test_251472059411/cancel?api-version=2022-10-01-preview",
->>>>>>> 94376103
       "RequestMethod": "POST",
       "RequestHeaders": {
         "Accept": "application/json",
@@ -1919,43 +1459,25 @@
         "Cache-Control": "no-cache",
         "Content-Length": "4",
         "Content-Type": "application/json; charset=utf-8",
-<<<<<<< HEAD
         "Date": "Wed, 04 Jan 2023 04:33:08 GMT",
         "Expires": "-1",
         "Location": "https://management.azure.com/subscriptions/00000000-0000-0000-0000-000000000/providers/Microsoft.MachineLearningServices/locations/centraluseuap/mfeOperationResults/jc:e61cd5e2-512f-475e-9842-5e2a973993b8:test_464725282863?api-version=2022-10-01-preview",
-=======
-        "Date": "Fri, 30 Dec 2022 02:46:19 GMT",
-        "Expires": "-1",
-        "Location": "https://management.azure.com/subscriptions/00000000-0000-0000-0000-000000000/providers/Microsoft.MachineLearningServices/locations/centraluseuap/mfeOperationResults/jc:e61cd5e2-512f-475e-9842-5e2a973993b8:test_251472059411?api-version=2022-10-01-preview",
->>>>>>> 94376103
         "Pragma": "no-cache",
         "Request-Context": "appId=cid-v1:512cc15a-13b5-415b-bfd0-dce7accb6bb1",
         "Strict-Transport-Security": "max-age=31536000; includeSubDomains",
         "x-aml-cluster": "vienna-test-westus2-02",
         "X-Content-Type-Options": "nosniff",
         "x-ms-async-operation-timeout": "PT1H",
-<<<<<<< HEAD
         "x-ms-correlation-request-id": "8574da31-fea5-4ab1-9c56-f5b5c0868e95",
         "x-ms-ratelimit-remaining-subscription-writes": "1194",
         "x-ms-response-type": "standard",
         "x-ms-routing-request-id": "JAPANEAST:20230104T043308Z:8574da31-fea5-4ab1-9c56-f5b5c0868e95",
         "x-request-time": "0.813"
-=======
-        "x-ms-correlation-request-id": "1314659e-6462-481e-87b4-05e690906ef7",
-        "x-ms-ratelimit-remaining-subscription-writes": "1194",
-        "x-ms-response-type": "standard",
-        "x-ms-routing-request-id": "JAPANEAST:20221230T024619Z:1314659e-6462-481e-87b4-05e690906ef7",
-        "x-request-time": "0.789"
->>>>>>> 94376103
       },
       "ResponseBody": "null"
     },
     {
-<<<<<<< HEAD
       "RequestUri": "https://management.azure.com/subscriptions/00000000-0000-0000-0000-000000000/providers/Microsoft.MachineLearningServices/locations/centraluseuap/mfeOperationResults/jc:e61cd5e2-512f-475e-9842-5e2a973993b8:test_464725282863?api-version=2022-10-01-preview",
-=======
-      "RequestUri": "https://management.azure.com/subscriptions/00000000-0000-0000-0000-000000000/providers/Microsoft.MachineLearningServices/locations/centraluseuap/mfeOperationResults/jc:e61cd5e2-512f-475e-9842-5e2a973993b8:test_251472059411?api-version=2022-10-01-preview",
->>>>>>> 94376103
       "RequestMethod": "GET",
       "RequestHeaders": {
         "Accept": "*/*",
@@ -1969,42 +1491,24 @@
         "Cache-Control": "no-cache",
         "Content-Length": "2",
         "Content-Type": "application/json; charset=utf-8",
-<<<<<<< HEAD
         "Date": "Wed, 04 Jan 2023 04:33:08 GMT",
         "Expires": "-1",
         "Location": "https://management.azure.com/subscriptions/00000000-0000-0000-0000-000000000/providers/Microsoft.MachineLearningServices/locations/centraluseuap/mfeOperationResults/jc:e61cd5e2-512f-475e-9842-5e2a973993b8:test_464725282863?api-version=2022-10-01-preview",
-=======
-        "Date": "Fri, 30 Dec 2022 02:46:20 GMT",
-        "Expires": "-1",
-        "Location": "https://management.azure.com/subscriptions/00000000-0000-0000-0000-000000000/providers/Microsoft.MachineLearningServices/locations/centraluseuap/mfeOperationResults/jc:e61cd5e2-512f-475e-9842-5e2a973993b8:test_251472059411?api-version=2022-10-01-preview",
->>>>>>> 94376103
         "Pragma": "no-cache",
         "Request-Context": "appId=cid-v1:512cc15a-13b5-415b-bfd0-dce7accb6bb1",
         "Strict-Transport-Security": "max-age=31536000; includeSubDomains",
         "x-aml-cluster": "vienna-test-westus2-02",
         "X-Content-Type-Options": "nosniff",
-<<<<<<< HEAD
         "x-ms-correlation-request-id": "eafeea97-f9a7-479e-a8e5-4ba357bbb960",
         "x-ms-ratelimit-remaining-subscription-reads": "11989",
         "x-ms-response-type": "standard",
         "x-ms-routing-request-id": "JAPANEAST:20230104T043308Z:eafeea97-f9a7-479e-a8e5-4ba357bbb960",
         "x-request-time": "0.047"
-=======
-        "x-ms-correlation-request-id": "09e3b0b3-85bd-43ef-b376-3fb30a00b7ae",
-        "x-ms-ratelimit-remaining-subscription-reads": "11989",
-        "x-ms-response-type": "standard",
-        "x-ms-routing-request-id": "JAPANEAST:20221230T024620Z:09e3b0b3-85bd-43ef-b376-3fb30a00b7ae",
-        "x-request-time": "0.031"
->>>>>>> 94376103
       },
       "ResponseBody": {}
     },
     {
-<<<<<<< HEAD
       "RequestUri": "https://management.azure.com/subscriptions/00000000-0000-0000-0000-000000000/providers/Microsoft.MachineLearningServices/locations/centraluseuap/mfeOperationResults/jc:e61cd5e2-512f-475e-9842-5e2a973993b8:test_464725282863?api-version=2022-10-01-preview",
-=======
-      "RequestUri": "https://management.azure.com/subscriptions/00000000-0000-0000-0000-000000000/providers/Microsoft.MachineLearningServices/locations/centraluseuap/mfeOperationResults/jc:e61cd5e2-512f-475e-9842-5e2a973993b8:test_251472059411?api-version=2022-10-01-preview",
->>>>>>> 94376103
       "RequestMethod": "GET",
       "RequestHeaders": {
         "Accept": "*/*",
@@ -2017,7 +1521,6 @@
       "ResponseHeaders": {
         "Cache-Control": "no-cache",
         "Content-Length": "0",
-<<<<<<< HEAD
         "Date": "Wed, 04 Jan 2023 04:33:38 GMT",
         "Expires": "-1",
         "Pragma": "no-cache",
@@ -2031,30 +1534,11 @@
         "x-ms-response-type": "standard",
         "x-ms-routing-request-id": "JAPANEAST:20230104T043339Z:b887c7a0-2813-4072-8096-60642eea94c7",
         "x-request-time": "0.031"
-=======
-        "Date": "Fri, 30 Dec 2022 02:46:49 GMT",
-        "Expires": "-1",
-        "Pragma": "no-cache",
-        "Request-Context": "appId=cid-v1:512cc15a-13b5-415b-bfd0-dce7accb6bb1",
-        "Server-Timing": "traceparent;desc=\u002200-41eeda9a7f4c591128f46a9719d32a67-53c0c78b50c84529-00\u0022",
-        "Strict-Transport-Security": "max-age=31536000; includeSubDomains",
-        "x-aml-cluster": "vienna-test-westus2-02",
-        "X-Content-Type-Options": "nosniff",
-        "x-ms-correlation-request-id": "e167153c-2ab7-4303-ade4-9ca0c3de3894",
-        "x-ms-ratelimit-remaining-subscription-reads": "11988",
-        "x-ms-response-type": "standard",
-        "x-ms-routing-request-id": "JAPANEAST:20221230T024650Z:e167153c-2ab7-4303-ade4-9ca0c3de3894",
-        "x-request-time": "0.050"
->>>>>>> 94376103
       },
       "ResponseBody": null
     }
   ],
   "Variables": {
-<<<<<<< HEAD
     "name": "test_464725282863"
-=======
-    "name": "test_251472059411"
->>>>>>> 94376103
   }
 }