{
  "Entries": [
    {
      "RequestUri": "https://management.azure.com/subscriptions/00000000-0000-0000-0000-000000000/resourceGroups/00000/providers/Microsoft.MachineLearningServices/workspaces/00000/computes/cpu-cluster?api-version=2022-10-01-preview",
      "RequestMethod": "GET",
      "RequestHeaders": {
        "Accept": "application/json",
        "Accept-Encoding": "gzip, deflate",
        "Connection": "keep-alive",
        "User-Agent": "azure-ai-ml/1.3.0 azsdk-python-mgmt-machinelearningservices/0.1.0 Python/3.7.13 (Windows-10-10.0.22621-SP0)"
      },
      "RequestBody": null,
      "StatusCode": 200,
      "ResponseHeaders": {
        "Cache-Control": "no-cache",
        "Content-Encoding": "gzip",
        "Content-Type": "application/json; charset=utf-8",
<<<<<<< HEAD
        "Date": "Wed, 04 Jan 2023 04:36:31 GMT",
        "Expires": "-1",
        "Pragma": "no-cache",
        "Request-Context": "appId=cid-v1:512cc15a-13b5-415b-bfd0-dce7accb6bb1",
        "Server-Timing": "traceparent;desc=\u002200-262ed94030167af2b7c9b17603ac441f-b76720edd8869e91-00\u0022",
=======
        "Date": "Fri, 30 Dec 2022 02:53:12 GMT",
        "Expires": "-1",
        "Pragma": "no-cache",
        "Request-Context": "appId=cid-v1:512cc15a-13b5-415b-bfd0-dce7accb6bb1",
        "Server-Timing": "traceparent;desc=\u002200-c8914ac5efb0b3032854a661837a0ab8-41b422702a16db52-00\u0022",
>>>>>>> 94376103
        "Strict-Transport-Security": "max-age=31536000; includeSubDomains",
        "Transfer-Encoding": "chunked",
        "Vary": [
          "Accept-Encoding",
          "Accept-Encoding"
        ],
        "x-aml-cluster": "vienna-test-westus2-01",
        "X-Content-Type-Options": "nosniff",
<<<<<<< HEAD
        "x-ms-correlation-request-id": "8fd53fa3-890c-476a-83a2-07826c62eb9b",
        "x-ms-ratelimit-remaining-subscription-reads": "11955",
        "x-ms-response-type": "standard",
        "x-ms-routing-request-id": "JAPANEAST:20230104T043632Z:8fd53fa3-890c-476a-83a2-07826c62eb9b",
        "x-request-time": "0.224"
=======
        "x-ms-correlation-request-id": "0e80c620-283a-4f25-a5da-510c6ee1a39f",
        "x-ms-ratelimit-remaining-subscription-reads": "11991",
        "x-ms-response-type": "standard",
        "x-ms-routing-request-id": "JAPANEAST:20221230T025312Z:0e80c620-283a-4f25-a5da-510c6ee1a39f",
        "x-request-time": "0.242"
>>>>>>> 94376103
      },
      "ResponseBody": {
        "id": "/subscriptions/00000000-0000-0000-0000-000000000/resourceGroups/00000/providers/Microsoft.MachineLearningServices/workspaces/00000/computes/cpu-cluster",
        "name": "cpu-cluster",
        "type": "Microsoft.MachineLearningServices/workspaces/computes",
        "location": "centraluseuap",
        "tags": {},
        "properties": {
          "createdOn": "2022-09-22T09:02:22.1899959\u002B00:00",
          "modifiedOn": "2022-11-21T09:48:12.4511558\u002B00:00",
          "disableLocalAuth": false,
          "description": null,
          "resourceId": null,
          "computeType": "AmlCompute",
          "computeLocation": "centraluseuap",
          "provisioningState": "Succeeded",
          "provisioningErrors": null,
          "isAttachedCompute": false,
          "properties": {
            "vmSize": "STANDARD_DS2_V2",
            "vmPriority": "Dedicated",
            "scaleSettings": {
              "maxNodeCount": 6,
              "minNodeCount": 1,
              "nodeIdleTimeBeforeScaleDown": "PT2M"
            },
            "subnet": null,
<<<<<<< HEAD
            "currentNodeCount": 6,
            "targetNodeCount": 6,
            "nodeStateCounts": {
              "preparingNodeCount": 0,
              "runningNodeCount": 1,
              "idleNodeCount": 5,
=======
            "currentNodeCount": 3,
            "targetNodeCount": 1,
            "nodeStateCounts": {
              "preparingNodeCount": 0,
              "runningNodeCount": 1,
              "idleNodeCount": 2,
>>>>>>> 94376103
              "unusableNodeCount": 0,
              "leavingNodeCount": 0,
              "preemptedNodeCount": 0
            },
<<<<<<< HEAD
            "allocationState": "Steady",
            "allocationStateTransitionTime": "2023-01-04T04:32:28.075\u002B00:00",
=======
            "allocationState": "Resizing",
            "allocationStateTransitionTime": "2022-12-30T02:51:20.967\u002B00:00",
>>>>>>> 94376103
            "errors": null,
            "remoteLoginPortPublicAccess": "Enabled",
            "osType": "Linux",
            "virtualMachineImage": null,
            "isolatedNetwork": false,
            "propertyBag": {}
          }
        }
      }
    },
    {
      "RequestUri": "https://management.azure.com/subscriptions/00000000-0000-0000-0000-000000000/resourceGroups/00000/providers/Microsoft.MachineLearningServices/workspaces/00000/computes/cpu-cluster?api-version=2022-10-01-preview",
      "RequestMethod": "GET",
      "RequestHeaders": {
        "Accept": "application/json",
        "Accept-Encoding": "gzip, deflate",
        "Connection": "keep-alive",
        "User-Agent": "azure-ai-ml/1.3.0 azsdk-python-mgmt-machinelearningservices/0.1.0 Python/3.7.13 (Windows-10-10.0.22621-SP0)"
      },
      "RequestBody": null,
      "StatusCode": 200,
      "ResponseHeaders": {
        "Cache-Control": "no-cache",
        "Content-Encoding": "gzip",
        "Content-Type": "application/json; charset=utf-8",
<<<<<<< HEAD
        "Date": "Wed, 04 Jan 2023 04:36:31 GMT",
        "Expires": "-1",
        "Pragma": "no-cache",
        "Request-Context": "appId=cid-v1:512cc15a-13b5-415b-bfd0-dce7accb6bb1",
        "Server-Timing": "traceparent;desc=\u002200-9c22099d09e06b3a187809144a760bc6-72bb987e32b44a49-00\u0022",
=======
        "Date": "Fri, 30 Dec 2022 02:53:12 GMT",
        "Expires": "-1",
        "Pragma": "no-cache",
        "Request-Context": "appId=cid-v1:512cc15a-13b5-415b-bfd0-dce7accb6bb1",
        "Server-Timing": "traceparent;desc=\u002200-fee88bc005c41c0dc25acd9179d703d7-8a338f3a37c8d7b9-00\u0022",
>>>>>>> 94376103
        "Strict-Transport-Security": "max-age=31536000; includeSubDomains",
        "Transfer-Encoding": "chunked",
        "Vary": [
          "Accept-Encoding",
          "Accept-Encoding"
        ],
        "x-aml-cluster": "vienna-test-westus2-01",
        "X-Content-Type-Options": "nosniff",
<<<<<<< HEAD
        "x-ms-correlation-request-id": "c18f42c2-ce32-43b7-adcf-53a7eeca36b4",
        "x-ms-ratelimit-remaining-subscription-reads": "11954",
        "x-ms-response-type": "standard",
        "x-ms-routing-request-id": "JAPANEAST:20230104T043632Z:c18f42c2-ce32-43b7-adcf-53a7eeca36b4",
        "x-request-time": "0.214"
=======
        "x-ms-correlation-request-id": "2bbc9144-7c2b-45e7-9d51-216e0b7cf5ef",
        "x-ms-ratelimit-remaining-subscription-reads": "11990",
        "x-ms-response-type": "standard",
        "x-ms-routing-request-id": "JAPANEAST:20221230T025313Z:2bbc9144-7c2b-45e7-9d51-216e0b7cf5ef",
        "x-request-time": "0.242"
>>>>>>> 94376103
      },
      "ResponseBody": {
        "id": "/subscriptions/00000000-0000-0000-0000-000000000/resourceGroups/00000/providers/Microsoft.MachineLearningServices/workspaces/00000/computes/cpu-cluster",
        "name": "cpu-cluster",
        "type": "Microsoft.MachineLearningServices/workspaces/computes",
        "location": "centraluseuap",
        "tags": {},
        "properties": {
          "createdOn": "2022-09-22T09:02:22.1899959\u002B00:00",
          "modifiedOn": "2022-11-21T09:48:12.4511558\u002B00:00",
          "disableLocalAuth": false,
          "description": null,
          "resourceId": null,
          "computeType": "AmlCompute",
          "computeLocation": "centraluseuap",
          "provisioningState": "Succeeded",
          "provisioningErrors": null,
          "isAttachedCompute": false,
          "properties": {
            "vmSize": "STANDARD_DS2_V2",
            "vmPriority": "Dedicated",
            "scaleSettings": {
              "maxNodeCount": 6,
              "minNodeCount": 1,
              "nodeIdleTimeBeforeScaleDown": "PT2M"
            },
            "subnet": null,
<<<<<<< HEAD
            "currentNodeCount": 6,
            "targetNodeCount": 6,
            "nodeStateCounts": {
              "preparingNodeCount": 0,
              "runningNodeCount": 1,
              "idleNodeCount": 5,
=======
            "currentNodeCount": 3,
            "targetNodeCount": 1,
            "nodeStateCounts": {
              "preparingNodeCount": 0,
              "runningNodeCount": 1,
              "idleNodeCount": 2,
>>>>>>> 94376103
              "unusableNodeCount": 0,
              "leavingNodeCount": 0,
              "preemptedNodeCount": 0
            },
<<<<<<< HEAD
            "allocationState": "Steady",
            "allocationStateTransitionTime": "2023-01-04T04:32:28.075\u002B00:00",
=======
            "allocationState": "Resizing",
            "allocationStateTransitionTime": "2022-12-30T02:51:20.967\u002B00:00",
>>>>>>> 94376103
            "errors": null,
            "remoteLoginPortPublicAccess": "Enabled",
            "osType": "Linux",
            "virtualMachineImage": null,
            "isolatedNetwork": false,
            "propertyBag": {}
          }
        }
      }
    },
    {
      "RequestUri": "https://management.azure.com/subscriptions/00000000-0000-0000-0000-000000000/resourceGroups/00000/providers/Microsoft.MachineLearningServices/workspaces/00000/datastores/workspaceblobstore?api-version=2022-05-01",
      "RequestMethod": "GET",
      "RequestHeaders": {
        "Accept": "application/json",
        "Accept-Encoding": "gzip, deflate",
        "Connection": "keep-alive",
        "User-Agent": "azure-ai-ml/1.3.0 azsdk-python-mgmt-machinelearningservices/0.1.0 Python/3.7.13 (Windows-10-10.0.22621-SP0)"
      },
      "RequestBody": null,
      "StatusCode": 200,
      "ResponseHeaders": {
        "Cache-Control": "no-cache",
        "Content-Encoding": "gzip",
        "Content-Type": "application/json; charset=utf-8",
<<<<<<< HEAD
        "Date": "Wed, 04 Jan 2023 04:36:35 GMT",
        "Expires": "-1",
        "Pragma": "no-cache",
        "Request-Context": "appId=cid-v1:512cc15a-13b5-415b-bfd0-dce7accb6bb1",
        "Server-Timing": "traceparent;desc=\u002200-6b884f638fb39a42792c5165d5efa3b4-bfe5be47dc2a371e-00\u0022",
=======
        "Date": "Fri, 30 Dec 2022 02:53:14 GMT",
        "Expires": "-1",
        "Pragma": "no-cache",
        "Request-Context": "appId=cid-v1:512cc15a-13b5-415b-bfd0-dce7accb6bb1",
        "Server-Timing": "traceparent;desc=\u002200-049d008a89bc487ee12d24b936978aca-8baad77f3d382a69-00\u0022",
>>>>>>> 94376103
        "Strict-Transport-Security": "max-age=31536000; includeSubDomains",
        "Transfer-Encoding": "chunked",
        "Vary": [
          "Accept-Encoding",
          "Accept-Encoding"
        ],
        "x-aml-cluster": "vienna-test-westus2-02",
        "X-Content-Type-Options": "nosniff",
<<<<<<< HEAD
        "x-ms-correlation-request-id": "1e098313-05df-4199-a42d-a9cbd54b42d2",
        "x-ms-ratelimit-remaining-subscription-reads": "11953",
        "x-ms-response-type": "standard",
        "x-ms-routing-request-id": "JAPANEAST:20230104T043636Z:1e098313-05df-4199-a42d-a9cbd54b42d2",
        "x-request-time": "0.096"
=======
        "x-ms-correlation-request-id": "762e1158-1952-4d45-b5fc-eabe7a0bf769",
        "x-ms-ratelimit-remaining-subscription-reads": "11989",
        "x-ms-response-type": "standard",
        "x-ms-routing-request-id": "JAPANEAST:20221230T025314Z:762e1158-1952-4d45-b5fc-eabe7a0bf769",
        "x-request-time": "0.112"
>>>>>>> 94376103
      },
      "ResponseBody": {
        "id": "/subscriptions/00000000-0000-0000-0000-000000000/resourceGroups/00000/providers/Microsoft.MachineLearningServices/workspaces/00000/datastores/workspaceblobstore",
        "name": "workspaceblobstore",
        "type": "Microsoft.MachineLearningServices/workspaces/datastores",
        "properties": {
          "description": null,
          "tags": null,
          "properties": null,
          "isDefault": true,
          "credentials": {
            "credentialsType": "AccountKey"
          },
          "datastoreType": "AzureBlob",
          "accountName": "sagvgsoim6nmhbq",
          "containerName": "azureml-blobstore-e61cd5e2-512f-475e-9842-5e2a973993b8",
          "endpoint": "core.windows.net",
          "protocol": "https",
          "serviceDataAccessAuthIdentity": "WorkspaceSystemAssignedIdentity"
        },
        "systemData": {
          "createdAt": "2022-09-22T09:02:03.2629568\u002B00:00",
          "createdBy": "779301c0-18b2-4cdc-801b-a0a3368fee0a",
          "createdByType": "Application",
          "lastModifiedAt": "2022-09-22T09:02:04.166989\u002B00:00",
          "lastModifiedBy": "779301c0-18b2-4cdc-801b-a0a3368fee0a",
          "lastModifiedByType": "Application"
        }
      }
    },
    {
      "RequestUri": "https://management.azure.com/subscriptions/00000000-0000-0000-0000-000000000/resourceGroups/00000/providers/Microsoft.MachineLearningServices/workspaces/00000/datastores/workspaceblobstore/listSecrets?api-version=2022-05-01",
      "RequestMethod": "POST",
      "RequestHeaders": {
        "Accept": "application/json",
        "Accept-Encoding": "gzip, deflate",
        "Connection": "keep-alive",
        "Content-Length": "0",
        "User-Agent": "azure-ai-ml/1.3.0 azsdk-python-mgmt-machinelearningservices/0.1.0 Python/3.7.13 (Windows-10-10.0.22621-SP0)"
      },
      "RequestBody": null,
      "StatusCode": 200,
      "ResponseHeaders": {
        "Cache-Control": "no-cache",
        "Content-Encoding": "gzip",
        "Content-Type": "application/json; charset=utf-8",
<<<<<<< HEAD
        "Date": "Wed, 04 Jan 2023 04:36:35 GMT",
        "Expires": "-1",
        "Pragma": "no-cache",
        "Request-Context": "appId=cid-v1:512cc15a-13b5-415b-bfd0-dce7accb6bb1",
        "Server-Timing": "traceparent;desc=\u002200-4f76b2782e46b7b3afe1efb0f66551bf-36eb0fb3d525abfd-00\u0022",
=======
        "Date": "Fri, 30 Dec 2022 02:53:15 GMT",
        "Expires": "-1",
        "Pragma": "no-cache",
        "Request-Context": "appId=cid-v1:512cc15a-13b5-415b-bfd0-dce7accb6bb1",
        "Server-Timing": "traceparent;desc=\u002200-f7a63a2ba2c58e6afbd8d2dfb4c1a0aa-da74346c824074e8-00\u0022",
>>>>>>> 94376103
        "Strict-Transport-Security": "max-age=31536000; includeSubDomains",
        "Transfer-Encoding": "chunked",
        "Vary": "Accept-Encoding",
        "x-aml-cluster": "vienna-test-westus2-02",
        "X-Content-Type-Options": "nosniff",
<<<<<<< HEAD
        "x-ms-correlation-request-id": "f721f641-0727-4b54-b42c-f04b91ceb64e",
        "x-ms-ratelimit-remaining-subscription-writes": "1176",
        "x-ms-response-type": "standard",
        "x-ms-routing-request-id": "JAPANEAST:20230104T043636Z:f721f641-0727-4b54-b42c-f04b91ceb64e",
        "x-request-time": "0.099"
=======
        "x-ms-correlation-request-id": "70299151-0d37-4331-bf0e-f9d0fb9e2f75",
        "x-ms-ratelimit-remaining-subscription-writes": "1197",
        "x-ms-response-type": "standard",
        "x-ms-routing-request-id": "JAPANEAST:20221230T025315Z:70299151-0d37-4331-bf0e-f9d0fb9e2f75",
        "x-request-time": "0.128"
>>>>>>> 94376103
      },
      "ResponseBody": {
        "secretsType": "AccountKey",
        "key": "dGhpcyBpcyBmYWtlIGtleQ=="
      }
    },
    {
      "RequestUri": "https://sagvgsoim6nmhbq.blob.core.windows.net/azureml-blobstore-e61cd5e2-512f-475e-9842-5e2a973993b8/LocalUpload/00000000000000000000000000000000/COMPONENT_PLACEHOLDER",
      "RequestMethod": "HEAD",
      "RequestHeaders": {
        "Accept": "application/xml",
        "Accept-Encoding": "gzip, deflate",
        "Connection": "keep-alive",
<<<<<<< HEAD
        "User-Agent": "azsdk-python-storage-blob/12.9.0 Python/3.7.13 (Windows-10-10.0.22621-SP0)",
        "x-ms-date": "Wed, 04 Jan 2023 04:36:37 GMT",
        "x-ms-version": "2020-10-02"
=======
        "User-Agent": "azsdk-python-storage-blob/12.14.1 Python/3.9.13 (Windows-10-10.0.19045-SP0)",
        "x-ms-date": "Fri, 30 Dec 2022 02:53:15 GMT",
        "x-ms-version": "2021-08-06"
>>>>>>> 94376103
      },
      "RequestBody": null,
      "StatusCode": 200,
      "ResponseHeaders": {
        "Accept-Ranges": "bytes",
        "Content-Length": "35",
        "Content-MD5": "L/DnSpFIn\u002BjaQWc\u002BsUQdcw==",
        "Content-Type": "application/octet-stream",
<<<<<<< HEAD
        "Date": "Wed, 04 Jan 2023 04:36:36 GMT",
=======
        "Date": "Fri, 30 Dec 2022 02:53:14 GMT",
>>>>>>> 94376103
        "ETag": "\u00220x8DA9D48E17467D7\u0022",
        "Last-Modified": "Fri, 23 Sep 2022 09:49:17 GMT",
        "Server": [
          "Windows-Azure-Blob/1.0",
          "Microsoft-HTTPAPI/2.0"
        ],
        "Vary": "Origin",
        "x-ms-access-tier": "Hot",
        "x-ms-access-tier-inferred": "true",
        "x-ms-blob-type": "BlockBlob",
        "x-ms-creation-time": "Fri, 23 Sep 2022 09:49:16 GMT",
        "x-ms-lease-state": "available",
        "x-ms-lease-status": "unlocked",
        "x-ms-meta-name": "9c9cfba9-82bd-45db-ad06-07009d1d9672",
        "x-ms-meta-upload_status": "completed",
        "x-ms-meta-version": "1",
        "x-ms-server-encrypted": "true",
        "x-ms-version": "2020-10-02"
      },
      "ResponseBody": null
    },
    {
      "RequestUri": "https://sagvgsoim6nmhbq.blob.core.windows.net/azureml-blobstore-e61cd5e2-512f-475e-9842-5e2a973993b8/az-ml-artifacts/00000000000000000000000000000000/COMPONENT_PLACEHOLDER",
      "RequestMethod": "HEAD",
      "RequestHeaders": {
        "Accept": "application/xml",
        "Accept-Encoding": "gzip, deflate",
        "Connection": "keep-alive",
<<<<<<< HEAD
        "User-Agent": "azsdk-python-storage-blob/12.9.0 Python/3.7.13 (Windows-10-10.0.22621-SP0)",
        "x-ms-date": "Wed, 04 Jan 2023 04:36:37 GMT",
        "x-ms-version": "2020-10-02"
=======
        "User-Agent": "azsdk-python-storage-blob/12.14.1 Python/3.9.13 (Windows-10-10.0.19045-SP0)",
        "x-ms-date": "Fri, 30 Dec 2022 02:53:15 GMT",
        "x-ms-version": "2021-08-06"
>>>>>>> 94376103
      },
      "RequestBody": null,
      "StatusCode": 404,
      "ResponseHeaders": {
<<<<<<< HEAD
        "Date": "Wed, 04 Jan 2023 04:36:36 GMT",
=======
        "Date": "Fri, 30 Dec 2022 02:53:14 GMT",
>>>>>>> 94376103
        "Server": [
          "Windows-Azure-Blob/1.0",
          "Microsoft-HTTPAPI/2.0"
        ],
        "Transfer-Encoding": "chunked",
        "Vary": "Origin",
        "x-ms-error-code": "BlobNotFound",
        "x-ms-version": "2020-10-02"
      },
      "ResponseBody": null
    },
    {
      "RequestUri": "https://management.azure.com/subscriptions/00000000-0000-0000-0000-000000000/resourceGroups/00000/providers/Microsoft.MachineLearningServices/workspaces/00000/codes/9c9cfba9-82bd-45db-ad06-07009d1d9672/versions/1?api-version=2022-05-01",
      "RequestMethod": "PUT",
      "RequestHeaders": {
        "Accept": "application/json",
        "Accept-Encoding": "gzip, deflate",
        "Connection": "keep-alive",
        "Content-Length": "288",
        "Content-Type": "application/json",
        "User-Agent": "azure-ai-ml/1.3.0 azsdk-python-mgmt-machinelearningservices/0.1.0 Python/3.7.13 (Windows-10-10.0.22621-SP0)"
      },
      "RequestBody": {
        "properties": {
          "properties": {
            "hash_sha256": "0000000000000",
            "hash_version": "0000000000000"
          },
          "isAnonymous": true,
          "isArchived": false,
          "codeUri": "https://sagvgsoim6nmhbq.blob.core.windows.net/azureml-blobstore-e61cd5e2-512f-475e-9842-5e2a973993b8/LocalUpload/00000000000000000000000000000000"
        }
      },
      "StatusCode": 200,
      "ResponseHeaders": {
        "Cache-Control": "no-cache",
        "Content-Encoding": "gzip",
        "Content-Type": "application/json; charset=utf-8",
<<<<<<< HEAD
        "Date": "Wed, 04 Jan 2023 04:36:37 GMT",
        "Expires": "-1",
        "Pragma": "no-cache",
        "Request-Context": "appId=cid-v1:512cc15a-13b5-415b-bfd0-dce7accb6bb1",
        "Server-Timing": "traceparent;desc=\u002200-0ab8ed8cca0df4d97fec4c55a77e7db3-327893dbd688ce16-00\u0022",
=======
        "Date": "Fri, 30 Dec 2022 02:53:16 GMT",
        "Expires": "-1",
        "Pragma": "no-cache",
        "Request-Context": "appId=cid-v1:512cc15a-13b5-415b-bfd0-dce7accb6bb1",
        "Server-Timing": "traceparent;desc=\u002200-5d37077c81d42f00b98c669f5a864796-2e698ea567493ece-01\u0022",
>>>>>>> 94376103
        "Strict-Transport-Security": "max-age=31536000; includeSubDomains",
        "Transfer-Encoding": "chunked",
        "Vary": [
          "Accept-Encoding",
          "Accept-Encoding"
        ],
        "x-aml-cluster": "vienna-test-westus2-02",
        "X-Content-Type-Options": "nosniff",
<<<<<<< HEAD
        "x-ms-correlation-request-id": "27415b5f-9728-4769-aeac-7865e21365b2",
        "x-ms-ratelimit-remaining-subscription-writes": "1156",
        "x-ms-response-type": "standard",
        "x-ms-routing-request-id": "JAPANEAST:20230104T043637Z:27415b5f-9728-4769-aeac-7865e21365b2",
        "x-request-time": "0.211"
=======
        "x-ms-correlation-request-id": "6588e66e-b503-4c3c-98fb-c27bfd115006",
        "x-ms-ratelimit-remaining-subscription-writes": "1193",
        "x-ms-response-type": "standard",
        "x-ms-routing-request-id": "JAPANEAST:20221230T025316Z:6588e66e-b503-4c3c-98fb-c27bfd115006",
        "x-request-time": "0.207"
>>>>>>> 94376103
      },
      "ResponseBody": {
        "id": "/subscriptions/00000000-0000-0000-0000-000000000/resourceGroups/00000/providers/Microsoft.MachineLearningServices/workspaces/00000/codes/9c9cfba9-82bd-45db-ad06-07009d1d9672/versions/1",
        "name": "1",
        "type": "Microsoft.MachineLearningServices/workspaces/codes/versions",
        "properties": {
          "description": null,
          "tags": {},
          "properties": {
            "hash_sha256": "0000000000000",
            "hash_version": "0000000000000"
          },
          "isArchived": false,
          "isAnonymous": false,
          "codeUri": "https://sagvgsoim6nmhbq.blob.core.windows.net/azureml-blobstore-e61cd5e2-512f-475e-9842-5e2a973993b8/LocalUpload/00000000000000000000000000000000"
        },
        "systemData": {
          "createdAt": "2022-09-23T09:49:20.984936\u002B00:00",
          "createdBy": "Ying Chen",
          "createdByType": "User",
<<<<<<< HEAD
          "lastModifiedAt": "2023-01-04T04:36:37.5321846\u002B00:00",
          "lastModifiedBy": "Doris Liao",
=======
          "lastModifiedAt": "2022-12-30T02:53:16.6045245\u002B00:00",
          "lastModifiedBy": "Xingzhi Zhang",
>>>>>>> 94376103
          "lastModifiedByType": "User"
        }
      }
    },
    {
      "RequestUri": "https://management.azure.com/subscriptions/00000000-0000-0000-0000-000000000/resourceGroups/00000/providers/Microsoft.MachineLearningServices/workspaces/00000/components/azureml_anonymous/versions/8c18b842-a49d-2a9d-d6e3-59bf9ed59701?api-version=2022-10-01",
      "RequestMethod": "PUT",
      "RequestHeaders": {
        "Accept": "application/json",
        "Accept-Encoding": "gzip, deflate",
        "Connection": "keep-alive",
        "Content-Length": "1275",
        "Content-Type": "application/json",
        "User-Agent": "azure-ai-ml/1.3.0 azsdk-python-mgmt-machinelearningservices/0.1.0 Python/3.7.13 (Windows-10-10.0.22621-SP0)"
      },
      "RequestBody": {
        "properties": {
          "description": "This is the basic command component",
          "properties": {},
          "tags": {
            "tag": "tagvalue",
            "owner": "sdkteam"
          },
          "isAnonymous": true,
          "isArchived": false,
          "componentSpec": {
            "command": "echo Hello World \u0026 echo $[[${{inputs.component_in_number}}]] \u0026 echo ${{inputs.component_in_path}} \u0026 echo ${{outputs.component_out_path}} \u003E ${{outputs.component_out_path}}/component_in_number",
            "code": "azureml:/subscriptions/00000000-0000-0000-0000-000000000/resourceGroups/00000/providers/Microsoft.MachineLearningServices/workspaces/00000/codes/9c9cfba9-82bd-45db-ad06-07009d1d9672/versions/1",
            "environment": "azureml:AzureML-sklearn-0.24-ubuntu18.04-py37-cpu:1",
            "name": "azureml_anonymous",
            "description": "This is the basic command component",
            "tags": {
              "tag": "tagvalue",
              "owner": "sdkteam"
            },
            "version": "1",
            "$schema": "https://azuremlschemas.azureedge.net/development/commandComponent.schema.json",
            "display_name": "CommandComponentBasic",
            "is_deterministic": true,
            "inputs": {
              "component_in_number": {
                "type": "number",
                "optional": true,
                "default": "10.99",
                "description": "A number"
              },
              "component_in_path": {
                "type": "uri_folder",
                "description": "A path"
              }
            },
            "outputs": {
              "component_out_path": {
                "type": "uri_folder"
              }
            },
            "type": "command",
            "_source": "YAML.JOB"
          }
        }
      },
      "StatusCode": 201,
      "ResponseHeaders": {
        "Cache-Control": "no-cache",
        "Content-Length": "2310",
        "Content-Type": "application/json; charset=utf-8",
<<<<<<< HEAD
        "Date": "Wed, 04 Jan 2023 04:36:49 GMT",
=======
        "Date": "Fri, 30 Dec 2022 02:53:18 GMT",
>>>>>>> 94376103
        "Expires": "-1",
        "Location": "https://management.azure.com/subscriptions/00000000-0000-0000-0000-000000000/resourceGroups/00000/providers/Microsoft.MachineLearningServices/workspaces/00000/components/azureml_anonymous/versions/8c18b842-a49d-2a9d-d6e3-59bf9ed59701?api-version=2022-10-01",
        "Pragma": "no-cache",
        "Request-Context": "appId=cid-v1:512cc15a-13b5-415b-bfd0-dce7accb6bb1",
<<<<<<< HEAD
        "Server-Timing": "traceparent;desc=\u002200-dbee3213f049688f0d9061b99adce7a2-5d02002b95ec7435-00\u0022",
        "Strict-Transport-Security": "max-age=31536000; includeSubDomains",
        "x-aml-cluster": "vienna-test-westus2-02",
        "X-Content-Type-Options": "nosniff",
        "x-ms-correlation-request-id": "782c4252-6764-466d-bbd1-00cf6ab09981",
        "x-ms-ratelimit-remaining-subscription-writes": "1155",
        "x-ms-response-type": "standard",
        "x-ms-routing-request-id": "JAPANEAST:20230104T043649Z:782c4252-6764-466d-bbd1-00cf6ab09981",
        "x-request-time": "8.400"
=======
        "Server-Timing": "traceparent;desc=\u002200-2b804ceb870be04ad323e7087adce8dc-3acd75354dfeee64-00\u0022",
        "Strict-Transport-Security": "max-age=31536000; includeSubDomains",
        "x-aml-cluster": "vienna-test-westus2-02",
        "X-Content-Type-Options": "nosniff",
        "x-ms-correlation-request-id": "819a604e-a753-42d1-8504-b5d2f36a9964",
        "x-ms-ratelimit-remaining-subscription-writes": "1192",
        "x-ms-response-type": "standard",
        "x-ms-routing-request-id": "JAPANEAST:20221230T025318Z:819a604e-a753-42d1-8504-b5d2f36a9964",
        "x-request-time": "1.618"
>>>>>>> 94376103
      },
      "ResponseBody": {
        "id": "/subscriptions/00000000-0000-0000-0000-000000000/resourceGroups/00000/providers/Microsoft.MachineLearningServices/workspaces/00000/components/azureml_anonymous/versions/d1c32fa9-d3cf-4e5b-a2b3-51df8591b356",
        "name": "d1c32fa9-d3cf-4e5b-a2b3-51df8591b356",
        "type": "Microsoft.MachineLearningServices/workspaces/components/versions",
        "properties": {
          "description": null,
          "tags": {
            "tag": "tagvalue",
            "owner": "sdkteam"
          },
          "properties": {},
          "isArchived": false,
          "isAnonymous": true,
          "componentSpec": {
            "name": "azureml_anonymous",
            "version": "d1c32fa9-d3cf-4e5b-a2b3-51df8591b356",
            "display_name": "CommandComponentBasic",
            "is_deterministic": "True",
            "type": "command",
            "description": "This is the basic command component",
            "tags": {
              "tag": "tagvalue",
              "owner": "sdkteam"
            },
            "inputs": {
              "component_in_path": {
                "type": "uri_folder",
                "optional": "False",
                "description": "A path"
              },
              "component_in_number": {
                "type": "number",
                "optional": "True",
                "default": "10.99",
                "description": "A number"
              }
            },
            "outputs": {
              "component_out_path": {
                "type": "uri_folder"
              }
            },
            "code": "azureml:/subscriptions/00000000-0000-0000-0000-000000000/resourceGroups/00000/providers/Microsoft.MachineLearningServices/workspaces/00000/codes/9c9cfba9-82bd-45db-ad06-07009d1d9672/versions/1",
            "environment": "azureml://registries/azureml-dev/environments/AzureML-sklearn-0.24-ubuntu18.04-py37-cpu/versions/1",
            "resources": {
              "instance_count": "1"
            },
            "command": "echo Hello World \u0026 echo $[[${{inputs.component_in_number}}]] \u0026 echo ${{inputs.component_in_path}} \u0026 echo ${{outputs.component_out_path}} \u003E ${{outputs.component_out_path}}/component_in_number",
            "$schema": "https://azuremlschemas.azureedge.net/development/commandComponent.schema.json"
          }
        },
        "systemData": {
          "createdAt": "2022-12-30T02:53:18.2661082\u002B00:00",
          "createdBy": "Xingzhi Zhang",
          "createdByType": "User",
          "lastModifiedAt": "2022-12-30T02:53:18.2661082\u002B00:00",
          "lastModifiedBy": "Xingzhi Zhang",
          "lastModifiedByType": "User"
        }
      }
    },
    {
      "RequestUri": "https://management.azure.com/subscriptions/00000000-0000-0000-0000-000000000/resourceGroups/00000/providers/Microsoft.MachineLearningServices/workspaces/00000/datastores/workspaceblobstore?api-version=2022-05-01",
      "RequestMethod": "GET",
      "RequestHeaders": {
        "Accept": "application/json",
        "Accept-Encoding": "gzip, deflate",
        "Connection": "keep-alive",
        "User-Agent": "azure-ai-ml/1.3.0 azsdk-python-mgmt-machinelearningservices/0.1.0 Python/3.7.13 (Windows-10-10.0.22621-SP0)"
      },
      "RequestBody": null,
      "StatusCode": 200,
      "ResponseHeaders": {
        "Cache-Control": "no-cache",
        "Content-Encoding": "gzip",
        "Content-Type": "application/json; charset=utf-8",
<<<<<<< HEAD
        "Date": "Wed, 04 Jan 2023 04:36:49 GMT",
        "Expires": "-1",
        "Pragma": "no-cache",
        "Request-Context": "appId=cid-v1:512cc15a-13b5-415b-bfd0-dce7accb6bb1",
        "Server-Timing": "traceparent;desc=\u002200-91dacecbaa2e762febc94fc4a35ea2de-5b5652a08e10a31b-00\u0022",
=======
        "Date": "Fri, 30 Dec 2022 02:53:19 GMT",
        "Expires": "-1",
        "Pragma": "no-cache",
        "Request-Context": "appId=cid-v1:512cc15a-13b5-415b-bfd0-dce7accb6bb1",
        "Server-Timing": "traceparent;desc=\u002200-52c99cad10f8875a5ec557986a166a16-25496f0414925369-00\u0022",
>>>>>>> 94376103
        "Strict-Transport-Security": "max-age=31536000; includeSubDomains",
        "Transfer-Encoding": "chunked",
        "Vary": [
          "Accept-Encoding",
          "Accept-Encoding"
        ],
        "x-aml-cluster": "vienna-test-westus2-02",
        "X-Content-Type-Options": "nosniff",
<<<<<<< HEAD
        "x-ms-correlation-request-id": "4a5609b8-cbeb-4e05-851c-d27c34f40597",
        "x-ms-ratelimit-remaining-subscription-reads": "11952",
        "x-ms-response-type": "standard",
        "x-ms-routing-request-id": "JAPANEAST:20230104T043649Z:4a5609b8-cbeb-4e05-851c-d27c34f40597",
        "x-request-time": "0.117"
=======
        "x-ms-correlation-request-id": "7706184a-76ae-4271-b44c-5545c6f596c3",
        "x-ms-ratelimit-remaining-subscription-reads": "11988",
        "x-ms-response-type": "standard",
        "x-ms-routing-request-id": "JAPANEAST:20221230T025319Z:7706184a-76ae-4271-b44c-5545c6f596c3",
        "x-request-time": "0.120"
>>>>>>> 94376103
      },
      "ResponseBody": {
        "id": "/subscriptions/00000000-0000-0000-0000-000000000/resourceGroups/00000/providers/Microsoft.MachineLearningServices/workspaces/00000/datastores/workspaceblobstore",
        "name": "workspaceblobstore",
        "type": "Microsoft.MachineLearningServices/workspaces/datastores",
        "properties": {
          "description": null,
          "tags": null,
          "properties": null,
          "isDefault": true,
          "credentials": {
            "credentialsType": "AccountKey"
          },
          "datastoreType": "AzureBlob",
          "accountName": "sagvgsoim6nmhbq",
          "containerName": "azureml-blobstore-e61cd5e2-512f-475e-9842-5e2a973993b8",
          "endpoint": "core.windows.net",
          "protocol": "https",
          "serviceDataAccessAuthIdentity": "WorkspaceSystemAssignedIdentity"
        },
        "systemData": {
          "createdAt": "2022-09-22T09:02:03.2629568\u002B00:00",
          "createdBy": "779301c0-18b2-4cdc-801b-a0a3368fee0a",
          "createdByType": "Application",
          "lastModifiedAt": "2022-09-22T09:02:04.166989\u002B00:00",
          "lastModifiedBy": "779301c0-18b2-4cdc-801b-a0a3368fee0a",
          "lastModifiedByType": "Application"
        }
      }
    },
    {
      "RequestUri": "https://management.azure.com/subscriptions/00000000-0000-0000-0000-000000000/resourceGroups/00000/providers/Microsoft.MachineLearningServices/workspaces/00000/datastores/workspaceblobstore/listSecrets?api-version=2022-05-01",
      "RequestMethod": "POST",
      "RequestHeaders": {
        "Accept": "application/json",
        "Accept-Encoding": "gzip, deflate",
        "Connection": "keep-alive",
        "Content-Length": "0",
        "User-Agent": "azure-ai-ml/1.3.0 azsdk-python-mgmt-machinelearningservices/0.1.0 Python/3.7.13 (Windows-10-10.0.22621-SP0)"
      },
      "RequestBody": null,
      "StatusCode": 200,
      "ResponseHeaders": {
        "Cache-Control": "no-cache",
        "Content-Encoding": "gzip",
        "Content-Type": "application/json; charset=utf-8",
<<<<<<< HEAD
        "Date": "Wed, 04 Jan 2023 04:36:50 GMT",
        "Expires": "-1",
        "Pragma": "no-cache",
        "Request-Context": "appId=cid-v1:512cc15a-13b5-415b-bfd0-dce7accb6bb1",
        "Server-Timing": "traceparent;desc=\u002200-dc1656da297c0ecdbc855e08991b549b-abfc44e6c167c713-00\u0022",
=======
        "Date": "Fri, 30 Dec 2022 02:53:19 GMT",
        "Expires": "-1",
        "Pragma": "no-cache",
        "Request-Context": "appId=cid-v1:512cc15a-13b5-415b-bfd0-dce7accb6bb1",
        "Server-Timing": "traceparent;desc=\u002200-b0831f8a8892632a82b6d89f2e63f6ee-c1f5efe098212ce0-00\u0022",
>>>>>>> 94376103
        "Strict-Transport-Security": "max-age=31536000; includeSubDomains",
        "Transfer-Encoding": "chunked",
        "Vary": "Accept-Encoding",
        "x-aml-cluster": "vienna-test-westus2-02",
        "X-Content-Type-Options": "nosniff",
<<<<<<< HEAD
        "x-ms-correlation-request-id": "372b2be4-18fd-4e57-80a9-ab1a6ae0611f",
        "x-ms-ratelimit-remaining-subscription-writes": "1175",
        "x-ms-response-type": "standard",
        "x-ms-routing-request-id": "JAPANEAST:20230104T043650Z:372b2be4-18fd-4e57-80a9-ab1a6ae0611f",
        "x-request-time": "0.087"
=======
        "x-ms-correlation-request-id": "0b97627c-b9df-4c61-ae04-13851d64ccd6",
        "x-ms-ratelimit-remaining-subscription-writes": "1196",
        "x-ms-response-type": "standard",
        "x-ms-routing-request-id": "JAPANEAST:20221230T025319Z:0b97627c-b9df-4c61-ae04-13851d64ccd6",
        "x-request-time": "0.128"
>>>>>>> 94376103
      },
      "ResponseBody": {
        "secretsType": "AccountKey",
        "key": "dGhpcyBpcyBmYWtlIGtleQ=="
      }
    },
    {
      "RequestUri": "https://sagvgsoim6nmhbq.blob.core.windows.net/azureml-blobstore-e61cd5e2-512f-475e-9842-5e2a973993b8/LocalUpload/00000000000000000000000000000000/data/sample1.csv",
      "RequestMethod": "HEAD",
      "RequestHeaders": {
        "Accept": "application/xml",
        "Accept-Encoding": "gzip, deflate",
        "Connection": "keep-alive",
<<<<<<< HEAD
        "User-Agent": "azsdk-python-storage-blob/12.9.0 Python/3.7.13 (Windows-10-10.0.22621-SP0)",
        "x-ms-date": "Wed, 04 Jan 2023 04:36:51 GMT",
        "x-ms-version": "2020-10-02"
=======
        "User-Agent": "azsdk-python-storage-blob/12.14.1 Python/3.9.13 (Windows-10-10.0.19045-SP0)",
        "x-ms-date": "Fri, 30 Dec 2022 02:53:19 GMT",
        "x-ms-version": "2021-08-06"
>>>>>>> 94376103
      },
      "RequestBody": null,
      "StatusCode": 200,
      "ResponseHeaders": {
        "Accept-Ranges": "bytes",
        "Content-Length": "508",
        "Content-MD5": "dUQjYq1qrTeqLOaZ4N2AUQ==",
        "Content-Type": "application/octet-stream",
<<<<<<< HEAD
        "Date": "Wed, 04 Jan 2023 04:36:50 GMT",
=======
        "Date": "Fri, 30 Dec 2022 02:53:19 GMT",
>>>>>>> 94376103
        "ETag": "\u00220x8DA9D48AFBCE5A6\u0022",
        "Last-Modified": "Fri, 23 Sep 2022 09:47:53 GMT",
        "Server": [
          "Windows-Azure-Blob/1.0",
          "Microsoft-HTTPAPI/2.0"
        ],
        "Vary": "Origin",
        "x-ms-access-tier": "Hot",
        "x-ms-access-tier-inferred": "true",
        "x-ms-blob-type": "BlockBlob",
        "x-ms-creation-time": "Fri, 23 Sep 2022 09:47:53 GMT",
        "x-ms-lease-state": "available",
        "x-ms-lease-status": "unlocked",
        "x-ms-meta-name": "da405283-c0d4-42bf-9cd0-2d052c9da84b",
        "x-ms-meta-upload_status": "completed",
        "x-ms-meta-version": "bcdecfd5-08fc-40e1-af7f-364ca3525a76",
        "x-ms-server-encrypted": "true",
        "x-ms-version": "2020-10-02"
      },
      "ResponseBody": null
    },
    {
      "RequestUri": "https://sagvgsoim6nmhbq.blob.core.windows.net/azureml-blobstore-e61cd5e2-512f-475e-9842-5e2a973993b8/az-ml-artifacts/00000000000000000000000000000000/data/sample1.csv",
      "RequestMethod": "HEAD",
      "RequestHeaders": {
        "Accept": "application/xml",
        "Accept-Encoding": "gzip, deflate",
        "Connection": "keep-alive",
<<<<<<< HEAD
        "User-Agent": "azsdk-python-storage-blob/12.9.0 Python/3.7.13 (Windows-10-10.0.22621-SP0)",
        "x-ms-date": "Wed, 04 Jan 2023 04:36:51 GMT",
        "x-ms-version": "2020-10-02"
=======
        "User-Agent": "azsdk-python-storage-blob/12.14.1 Python/3.9.13 (Windows-10-10.0.19045-SP0)",
        "x-ms-date": "Fri, 30 Dec 2022 02:53:20 GMT",
        "x-ms-version": "2021-08-06"
>>>>>>> 94376103
      },
      "RequestBody": null,
      "StatusCode": 404,
      "ResponseHeaders": {
<<<<<<< HEAD
        "Date": "Wed, 04 Jan 2023 04:36:50 GMT",
=======
        "Date": "Fri, 30 Dec 2022 02:53:19 GMT",
>>>>>>> 94376103
        "Server": [
          "Windows-Azure-Blob/1.0",
          "Microsoft-HTTPAPI/2.0"
        ],
        "Transfer-Encoding": "chunked",
        "Vary": "Origin",
        "x-ms-error-code": "BlobNotFound",
        "x-ms-version": "2020-10-02"
      },
      "ResponseBody": null
    },
    {
<<<<<<< HEAD
      "RequestUri": "https://management.azure.com/subscriptions/00000000-0000-0000-0000-000000000/resourceGroups/00000/providers/Microsoft.MachineLearningServices/workspaces/00000/jobs/test_54156347691?api-version=2022-10-01-preview",
=======
      "RequestUri": "https://management.azure.com/subscriptions/00000000-0000-0000-0000-000000000/resourceGroups/00000/providers/Microsoft.MachineLearningServices/workspaces/00000/jobs/test_661384058860?api-version=2022-10-01-preview",
>>>>>>> 94376103
      "RequestMethod": "PUT",
      "RequestHeaders": {
        "Accept": "application/json",
        "Accept-Encoding": "gzip, deflate",
        "Connection": "keep-alive",
        "Content-Length": "1476",
        "Content-Type": "application/json",
        "User-Agent": "azure-ai-ml/1.3.0 azsdk-python-mgmt-machinelearningservices/0.1.0 Python/3.7.13 (Windows-10-10.0.22621-SP0)"
      },
      "RequestBody": {
        "properties": {
          "description": "The hello world pipeline job with file inline components",
          "properties": {},
          "tags": {
            "tag": "tagvalue",
            "owner": "sdkteam"
          },
          "computeId": "/subscriptions/00000000-0000-0000-0000-000000000/resourceGroups/00000/providers/Microsoft.MachineLearningServices/workspaces/00000/computes/cpu-cluster",
<<<<<<< HEAD
          "displayName": "test_54156347691",
=======
          "displayName": "test_661384058860",
>>>>>>> 94376103
          "experimentName": "azure-ai-ml",
          "isArchived": false,
          "jobType": "Pipeline",
          "inputs": {
            "job_in_number": {
              "jobInputType": "literal",
              "value": "10"
            },
            "job_in_path": {
              "mode": "ReadOnlyMount",
              "uri": "azureml://datastores/workspaceblobstore/paths/LocalUpload/00000000000000000000000000000000/data/",
              "jobInputType": "uri_folder"
            }
          },
          "jobs": {
            "hello_world_component_inline_file": {
              "name": "hello_world_component_inline_file",
              "type": "command",
              "computeId": "/subscriptions/00000000-0000-0000-0000-000000000/resourceGroups/00000/providers/Microsoft.MachineLearningServices/workspaces/00000/computes/cpu-cluster",
              "inputs": {
                "component_in_number": {
                  "job_input_type": "literal",
                  "value": "${{parent.inputs.job_in_number}}"
                },
                "component_in_path": {
                  "job_input_type": "literal",
                  "value": "${{parent.inputs.job_in_path}}"
                }
              },
              "_source": "YAML.JOB",
              "componentId": "/subscriptions/00000000-0000-0000-0000-000000000/resourceGroups/00000/providers/Microsoft.MachineLearningServices/workspaces/00000/components/azureml_anonymous/versions/d1c32fa9-d3cf-4e5b-a2b3-51df8591b356"
            }
          },
          "outputs": {},
          "settings": {
            "_source": "YAML.JOB"
          }
        }
      },
      "StatusCode": 201,
      "ResponseHeaders": {
        "Cache-Control": "no-cache",
        "Content-Length": "3592",
        "Content-Type": "application/json; charset=utf-8",
<<<<<<< HEAD
        "Date": "Wed, 04 Jan 2023 04:36:53 GMT",
        "Expires": "-1",
        "Location": "https://management.azure.com/subscriptions/00000000-0000-0000-0000-000000000/resourceGroups/00000/providers/Microsoft.MachineLearningServices/workspaces/00000/jobs/test_54156347691?api-version=2022-10-01-preview",
        "Pragma": "no-cache",
        "Request-Context": "appId=cid-v1:512cc15a-13b5-415b-bfd0-dce7accb6bb1",
        "Server-Timing": "traceparent;desc=\u002200-3ab5e635fba22c808118487492fd6700-ee83c308bac52014-00\u0022",
        "Strict-Transport-Security": "max-age=31536000; includeSubDomains",
        "x-aml-cluster": "vienna-test-westus2-02",
        "X-Content-Type-Options": "nosniff",
        "x-ms-correlation-request-id": "9587305f-e3c8-4fe6-8e4f-507651cfcbf5",
        "x-ms-ratelimit-remaining-subscription-writes": "1154",
        "x-ms-response-type": "standard",
        "x-ms-routing-request-id": "JAPANEAST:20230104T043653Z:9587305f-e3c8-4fe6-8e4f-507651cfcbf5",
        "x-request-time": "2.619"
      },
      "ResponseBody": {
        "id": "/subscriptions/00000000-0000-0000-0000-000000000/resourceGroups/00000/providers/Microsoft.MachineLearningServices/workspaces/00000/jobs/test_54156347691",
        "name": "test_54156347691",
=======
        "Date": "Fri, 30 Dec 2022 02:53:23 GMT",
        "Expires": "-1",
        "Location": "https://management.azure.com/subscriptions/00000000-0000-0000-0000-000000000/resourceGroups/00000/providers/Microsoft.MachineLearningServices/workspaces/00000/jobs/test_661384058860?api-version=2022-10-01-preview",
        "Pragma": "no-cache",
        "Request-Context": "appId=cid-v1:512cc15a-13b5-415b-bfd0-dce7accb6bb1",
        "Server-Timing": "traceparent;desc=\u002200-084dbf5c6e15e33ac1695345161d6de2-fcad87916b035e88-00\u0022",
        "Strict-Transport-Security": "max-age=31536000; includeSubDomains",
        "x-aml-cluster": "vienna-test-westus2-02",
        "X-Content-Type-Options": "nosniff",
        "x-ms-correlation-request-id": "6c80e0b3-0b6c-41bd-a70f-449ae5651d1c",
        "x-ms-ratelimit-remaining-subscription-writes": "1191",
        "x-ms-response-type": "standard",
        "x-ms-routing-request-id": "JAPANEAST:20221230T025323Z:6c80e0b3-0b6c-41bd-a70f-449ae5651d1c",
        "x-request-time": "2.697"
      },
      "ResponseBody": {
        "id": "/subscriptions/00000000-0000-0000-0000-000000000/resourceGroups/00000/providers/Microsoft.MachineLearningServices/workspaces/00000/jobs/test_661384058860",
        "name": "test_661384058860",
>>>>>>> 94376103
        "type": "Microsoft.MachineLearningServices/workspaces/jobs",
        "properties": {
          "description": "The hello world pipeline job with file inline components",
          "tags": {
            "tag": "tagvalue",
            "owner": "sdkteam"
          },
          "properties": {
            "azureml.DevPlatv2": "true",
            "azureml.runsource": "azureml.PipelineRun",
            "runSource": "MFE",
            "runType": "HTTP",
            "azureml.parameters": "{\u0022job_in_number\u0022:\u002210\u0022}",
            "azureml.continue_on_step_failure": "False",
            "azureml.continue_on_failed_optional_input": "True",
            "azureml.defaultComputeName": "cpu-cluster",
            "azureml.defaultDataStoreName": "workspaceblobstore",
            "azureml.pipelineComponent": "pipelinerun"
          },
<<<<<<< HEAD
          "displayName": "test_54156347691",
=======
          "displayName": "test_661384058860",
>>>>>>> 94376103
          "status": "Preparing",
          "experimentName": "azure-ai-ml",
          "services": {
            "Tracking": {
              "jobServiceType": "Tracking",
              "port": null,
              "endpoint": "azureml://master.api.azureml-test.ms/mlflow/v1.0/subscriptions/00000000-0000-0000-0000-000000000/resourceGroups/00000/providers/Microsoft.MachineLearningServices/workspaces/00000?",
              "status": null,
              "errorMessage": null,
              "properties": null,
              "nodes": null
            },
            "Studio": {
              "jobServiceType": "Studio",
              "port": null,
<<<<<<< HEAD
              "endpoint": "https://ml.azure.com/runs/test_54156347691?wsid=/subscriptions/00000000-0000-0000-0000-000000000/resourcegroups/00000/workspaces/00000",
=======
              "endpoint": "https://ml.azure.com/runs/test_661384058860?wsid=/subscriptions/00000000-0000-0000-0000-000000000/resourcegroups/00000/workspaces/00000",
>>>>>>> 94376103
              "status": null,
              "errorMessage": null,
              "properties": null,
              "nodes": null
            }
          },
          "computeId": "/subscriptions/00000000-0000-0000-0000-000000000/resourceGroups/00000/providers/Microsoft.MachineLearningServices/workspaces/00000/computes/cpu-cluster",
          "isArchived": false,
          "identity": null,
          "componentId": null,
          "jobType": "Pipeline",
          "settings": {
            "_source": "YAML.JOB"
          },
          "jobs": {
            "hello_world_component_inline_file": {
              "name": "hello_world_component_inline_file",
              "type": "command",
              "computeId": "/subscriptions/00000000-0000-0000-0000-000000000/resourceGroups/00000/providers/Microsoft.MachineLearningServices/workspaces/00000/computes/cpu-cluster",
              "inputs": {
                "component_in_number": {
                  "job_input_type": "literal",
                  "value": "${{parent.inputs.job_in_number}}"
                },
                "component_in_path": {
                  "job_input_type": "literal",
                  "value": "${{parent.inputs.job_in_path}}"
                }
              },
              "_source": "YAML.JOB",
              "componentId": "/subscriptions/00000000-0000-0000-0000-000000000/resourceGroups/00000/providers/Microsoft.MachineLearningServices/workspaces/00000/components/azureml_anonymous/versions/d1c32fa9-d3cf-4e5b-a2b3-51df8591b356"
            }
          },
          "inputs": {
            "job_in_number": {
              "description": null,
              "jobInputType": "literal",
              "value": "10"
            },
            "job_in_path": {
              "description": null,
              "uri": "azureml://datastores/workspaceblobstore/paths/LocalUpload/00000000000000000000000000000000/data/",
              "mode": "ReadOnlyMount",
              "jobInputType": "uri_folder"
            }
          },
          "outputs": {},
          "sourceJobId": null
        },
        "systemData": {
<<<<<<< HEAD
          "createdAt": "2023-01-04T04:36:53.0748098\u002B00:00",
          "createdBy": "Doris Liao",
=======
          "createdAt": "2022-12-30T02:53:22.6154755\u002B00:00",
          "createdBy": "Xingzhi Zhang",
>>>>>>> 94376103
          "createdByType": "User"
        }
      }
    },
    {
<<<<<<< HEAD
      "RequestUri": "https://management.azure.com/subscriptions/00000000-0000-0000-0000-000000000/resourceGroups/00000/providers/Microsoft.MachineLearningServices/workspaces/00000/components/azureml_anonymous/versions/be3e9943-18cc-439b-b401-1a73f8c00085?api-version=2022-10-01",
=======
      "RequestUri": "https://management.azure.com/subscriptions/00000000-0000-0000-0000-000000000/resourceGroups/00000/providers/Microsoft.MachineLearningServices/workspaces/00000/components/azureml_anonymous/versions/d1c32fa9-d3cf-4e5b-a2b3-51df8591b356?api-version=2022-05-01",
>>>>>>> 94376103
      "RequestMethod": "GET",
      "RequestHeaders": {
        "Accept": "application/json",
        "Accept-Encoding": "gzip, deflate",
        "Connection": "keep-alive",
        "User-Agent": "azure-ai-ml/1.3.0 azsdk-python-mgmt-machinelearningservices/0.1.0 Python/3.7.13 (Windows-10-10.0.22621-SP0)"
      },
      "RequestBody": null,
      "StatusCode": 200,
      "ResponseHeaders": {
        "Cache-Control": "no-cache",
        "Content-Encoding": "gzip",
        "Content-Type": "application/json; charset=utf-8",
<<<<<<< HEAD
        "Date": "Wed, 04 Jan 2023 04:36:57 GMT",
        "Expires": "-1",
        "Pragma": "no-cache",
        "Request-Context": "appId=cid-v1:512cc15a-13b5-415b-bfd0-dce7accb6bb1",
        "Server-Timing": "traceparent;desc=\u002200-227132130ae288eadcf58bb5f7a37bb0-a042b746ab324e9d-00\u0022",
=======
        "Date": "Fri, 30 Dec 2022 02:53:24 GMT",
        "Expires": "-1",
        "Pragma": "no-cache",
        "Request-Context": "appId=cid-v1:512cc15a-13b5-415b-bfd0-dce7accb6bb1",
        "Server-Timing": "traceparent;desc=\u002200-9bd9c965c2493605bc261cb4133cc679-21acb708053e5b17-00\u0022",
>>>>>>> 94376103
        "Strict-Transport-Security": "max-age=31536000; includeSubDomains",
        "Transfer-Encoding": "chunked",
        "Vary": [
          "Accept-Encoding",
          "Accept-Encoding"
        ],
        "x-aml-cluster": "vienna-test-westus2-02",
        "X-Content-Type-Options": "nosniff",
<<<<<<< HEAD
        "x-ms-correlation-request-id": "914bfbf7-399c-4bb9-8205-7614b15a9fdf",
        "x-ms-ratelimit-remaining-subscription-reads": "11951",
        "x-ms-response-type": "standard",
        "x-ms-routing-request-id": "JAPANEAST:20230104T043657Z:914bfbf7-399c-4bb9-8205-7614b15a9fdf",
        "x-request-time": "0.192"
=======
        "x-ms-correlation-request-id": "be5c044c-5d79-443c-8a4a-45bb5918dc46",
        "x-ms-ratelimit-remaining-subscription-reads": "11987",
        "x-ms-response-type": "standard",
        "x-ms-routing-request-id": "JAPANEAST:20221230T025325Z:be5c044c-5d79-443c-8a4a-45bb5918dc46",
        "x-request-time": "0.189"
>>>>>>> 94376103
      },
      "ResponseBody": {
        "id": "/subscriptions/00000000-0000-0000-0000-000000000/resourceGroups/00000/providers/Microsoft.MachineLearningServices/workspaces/00000/components/azureml_anonymous/versions/d1c32fa9-d3cf-4e5b-a2b3-51df8591b356",
        "name": "d1c32fa9-d3cf-4e5b-a2b3-51df8591b356",
        "type": "Microsoft.MachineLearningServices/workspaces/components/versions",
        "properties": {
          "description": null,
          "tags": {
            "tag": "tagvalue",
            "owner": "sdkteam"
          },
          "properties": {},
          "isArchived": false,
          "isAnonymous": true,
          "componentSpec": {
            "name": "azureml_anonymous",
            "version": "d1c32fa9-d3cf-4e5b-a2b3-51df8591b356",
            "display_name": "CommandComponentBasic",
            "is_deterministic": "True",
            "type": "command",
            "description": "This is the basic command component",
            "tags": {
              "tag": "tagvalue",
              "owner": "sdkteam"
            },
            "inputs": {
              "component_in_path": {
                "type": "uri_folder",
                "optional": "False",
                "description": "A path"
              },
              "component_in_number": {
                "type": "number",
                "optional": "True",
                "default": "10.99",
                "description": "A number"
              }
            },
            "outputs": {
              "component_out_path": {
                "type": "uri_folder"
              }
            },
            "code": "azureml:/subscriptions/00000000-0000-0000-0000-000000000/resourceGroups/00000/providers/Microsoft.MachineLearningServices/workspaces/00000/codes/9c9cfba9-82bd-45db-ad06-07009d1d9672/versions/1",
            "environment": "azureml://registries/azureml-dev/environments/AzureML-sklearn-0.24-ubuntu18.04-py37-cpu/versions/1",
            "resources": {
              "instance_count": "1"
            },
            "command": "echo Hello World \u0026 echo $[[${{inputs.component_in_number}}]] \u0026 echo ${{inputs.component_in_path}} \u0026 echo ${{outputs.component_out_path}} \u003E ${{outputs.component_out_path}}/component_in_number",
            "$schema": "https://azuremlschemas.azureedge.net/development/commandComponent.schema.json"
          }
        },
        "systemData": {
          "createdAt": "2022-12-30T02:53:18.2661082\u002B00:00",
          "createdBy": "Xingzhi Zhang",
          "createdByType": "User",
          "lastModifiedAt": "2022-12-30T02:53:18.6857809\u002B00:00",
          "lastModifiedBy": "Xingzhi Zhang",
          "lastModifiedByType": "User"
        }
      }
    }
  ],
  "Variables": {
<<<<<<< HEAD
    "name": "test_54156347691"
=======
    "name": "test_661384058860"
>>>>>>> 94376103
  }
}<|MERGE_RESOLUTION|>--- conflicted
+++ resolved
@@ -15,19 +15,11 @@
         "Cache-Control": "no-cache",
         "Content-Encoding": "gzip",
         "Content-Type": "application/json; charset=utf-8",
-<<<<<<< HEAD
         "Date": "Wed, 04 Jan 2023 04:36:31 GMT",
         "Expires": "-1",
         "Pragma": "no-cache",
         "Request-Context": "appId=cid-v1:512cc15a-13b5-415b-bfd0-dce7accb6bb1",
         "Server-Timing": "traceparent;desc=\u002200-262ed94030167af2b7c9b17603ac441f-b76720edd8869e91-00\u0022",
-=======
-        "Date": "Fri, 30 Dec 2022 02:53:12 GMT",
-        "Expires": "-1",
-        "Pragma": "no-cache",
-        "Request-Context": "appId=cid-v1:512cc15a-13b5-415b-bfd0-dce7accb6bb1",
-        "Server-Timing": "traceparent;desc=\u002200-c8914ac5efb0b3032854a661837a0ab8-41b422702a16db52-00\u0022",
->>>>>>> 94376103
         "Strict-Transport-Security": "max-age=31536000; includeSubDomains",
         "Transfer-Encoding": "chunked",
         "Vary": [
@@ -36,19 +28,11 @@
         ],
         "x-aml-cluster": "vienna-test-westus2-01",
         "X-Content-Type-Options": "nosniff",
-<<<<<<< HEAD
         "x-ms-correlation-request-id": "8fd53fa3-890c-476a-83a2-07826c62eb9b",
         "x-ms-ratelimit-remaining-subscription-reads": "11955",
         "x-ms-response-type": "standard",
         "x-ms-routing-request-id": "JAPANEAST:20230104T043632Z:8fd53fa3-890c-476a-83a2-07826c62eb9b",
         "x-request-time": "0.224"
-=======
-        "x-ms-correlation-request-id": "0e80c620-283a-4f25-a5da-510c6ee1a39f",
-        "x-ms-ratelimit-remaining-subscription-reads": "11991",
-        "x-ms-response-type": "standard",
-        "x-ms-routing-request-id": "JAPANEAST:20221230T025312Z:0e80c620-283a-4f25-a5da-510c6ee1a39f",
-        "x-request-time": "0.242"
->>>>>>> 94376103
       },
       "ResponseBody": {
         "id": "/subscriptions/00000000-0000-0000-0000-000000000/resourceGroups/00000/providers/Microsoft.MachineLearningServices/workspaces/00000/computes/cpu-cluster",
@@ -76,32 +60,18 @@
               "nodeIdleTimeBeforeScaleDown": "PT2M"
             },
             "subnet": null,
-<<<<<<< HEAD
             "currentNodeCount": 6,
             "targetNodeCount": 6,
             "nodeStateCounts": {
               "preparingNodeCount": 0,
               "runningNodeCount": 1,
               "idleNodeCount": 5,
-=======
-            "currentNodeCount": 3,
-            "targetNodeCount": 1,
-            "nodeStateCounts": {
-              "preparingNodeCount": 0,
-              "runningNodeCount": 1,
-              "idleNodeCount": 2,
->>>>>>> 94376103
               "unusableNodeCount": 0,
               "leavingNodeCount": 0,
               "preemptedNodeCount": 0
             },
-<<<<<<< HEAD
             "allocationState": "Steady",
             "allocationStateTransitionTime": "2023-01-04T04:32:28.075\u002B00:00",
-=======
-            "allocationState": "Resizing",
-            "allocationStateTransitionTime": "2022-12-30T02:51:20.967\u002B00:00",
->>>>>>> 94376103
             "errors": null,
             "remoteLoginPortPublicAccess": "Enabled",
             "osType": "Linux",
@@ -127,19 +97,11 @@
         "Cache-Control": "no-cache",
         "Content-Encoding": "gzip",
         "Content-Type": "application/json; charset=utf-8",
-<<<<<<< HEAD
         "Date": "Wed, 04 Jan 2023 04:36:31 GMT",
         "Expires": "-1",
         "Pragma": "no-cache",
         "Request-Context": "appId=cid-v1:512cc15a-13b5-415b-bfd0-dce7accb6bb1",
         "Server-Timing": "traceparent;desc=\u002200-9c22099d09e06b3a187809144a760bc6-72bb987e32b44a49-00\u0022",
-=======
-        "Date": "Fri, 30 Dec 2022 02:53:12 GMT",
-        "Expires": "-1",
-        "Pragma": "no-cache",
-        "Request-Context": "appId=cid-v1:512cc15a-13b5-415b-bfd0-dce7accb6bb1",
-        "Server-Timing": "traceparent;desc=\u002200-fee88bc005c41c0dc25acd9179d703d7-8a338f3a37c8d7b9-00\u0022",
->>>>>>> 94376103
         "Strict-Transport-Security": "max-age=31536000; includeSubDomains",
         "Transfer-Encoding": "chunked",
         "Vary": [
@@ -148,19 +110,11 @@
         ],
         "x-aml-cluster": "vienna-test-westus2-01",
         "X-Content-Type-Options": "nosniff",
-<<<<<<< HEAD
         "x-ms-correlation-request-id": "c18f42c2-ce32-43b7-adcf-53a7eeca36b4",
         "x-ms-ratelimit-remaining-subscription-reads": "11954",
         "x-ms-response-type": "standard",
         "x-ms-routing-request-id": "JAPANEAST:20230104T043632Z:c18f42c2-ce32-43b7-adcf-53a7eeca36b4",
         "x-request-time": "0.214"
-=======
-        "x-ms-correlation-request-id": "2bbc9144-7c2b-45e7-9d51-216e0b7cf5ef",
-        "x-ms-ratelimit-remaining-subscription-reads": "11990",
-        "x-ms-response-type": "standard",
-        "x-ms-routing-request-id": "JAPANEAST:20221230T025313Z:2bbc9144-7c2b-45e7-9d51-216e0b7cf5ef",
-        "x-request-time": "0.242"
->>>>>>> 94376103
       },
       "ResponseBody": {
         "id": "/subscriptions/00000000-0000-0000-0000-000000000/resourceGroups/00000/providers/Microsoft.MachineLearningServices/workspaces/00000/computes/cpu-cluster",
@@ -188,32 +142,18 @@
               "nodeIdleTimeBeforeScaleDown": "PT2M"
             },
             "subnet": null,
-<<<<<<< HEAD
             "currentNodeCount": 6,
             "targetNodeCount": 6,
             "nodeStateCounts": {
               "preparingNodeCount": 0,
               "runningNodeCount": 1,
               "idleNodeCount": 5,
-=======
-            "currentNodeCount": 3,
-            "targetNodeCount": 1,
-            "nodeStateCounts": {
-              "preparingNodeCount": 0,
-              "runningNodeCount": 1,
-              "idleNodeCount": 2,
->>>>>>> 94376103
               "unusableNodeCount": 0,
               "leavingNodeCount": 0,
               "preemptedNodeCount": 0
             },
-<<<<<<< HEAD
             "allocationState": "Steady",
             "allocationStateTransitionTime": "2023-01-04T04:32:28.075\u002B00:00",
-=======
-            "allocationState": "Resizing",
-            "allocationStateTransitionTime": "2022-12-30T02:51:20.967\u002B00:00",
->>>>>>> 94376103
             "errors": null,
             "remoteLoginPortPublicAccess": "Enabled",
             "osType": "Linux",
@@ -239,19 +179,11 @@
         "Cache-Control": "no-cache",
         "Content-Encoding": "gzip",
         "Content-Type": "application/json; charset=utf-8",
-<<<<<<< HEAD
         "Date": "Wed, 04 Jan 2023 04:36:35 GMT",
         "Expires": "-1",
         "Pragma": "no-cache",
         "Request-Context": "appId=cid-v1:512cc15a-13b5-415b-bfd0-dce7accb6bb1",
         "Server-Timing": "traceparent;desc=\u002200-6b884f638fb39a42792c5165d5efa3b4-bfe5be47dc2a371e-00\u0022",
-=======
-        "Date": "Fri, 30 Dec 2022 02:53:14 GMT",
-        "Expires": "-1",
-        "Pragma": "no-cache",
-        "Request-Context": "appId=cid-v1:512cc15a-13b5-415b-bfd0-dce7accb6bb1",
-        "Server-Timing": "traceparent;desc=\u002200-049d008a89bc487ee12d24b936978aca-8baad77f3d382a69-00\u0022",
->>>>>>> 94376103
         "Strict-Transport-Security": "max-age=31536000; includeSubDomains",
         "Transfer-Encoding": "chunked",
         "Vary": [
@@ -260,19 +192,11 @@
         ],
         "x-aml-cluster": "vienna-test-westus2-02",
         "X-Content-Type-Options": "nosniff",
-<<<<<<< HEAD
         "x-ms-correlation-request-id": "1e098313-05df-4199-a42d-a9cbd54b42d2",
         "x-ms-ratelimit-remaining-subscription-reads": "11953",
         "x-ms-response-type": "standard",
         "x-ms-routing-request-id": "JAPANEAST:20230104T043636Z:1e098313-05df-4199-a42d-a9cbd54b42d2",
         "x-request-time": "0.096"
-=======
-        "x-ms-correlation-request-id": "762e1158-1952-4d45-b5fc-eabe7a0bf769",
-        "x-ms-ratelimit-remaining-subscription-reads": "11989",
-        "x-ms-response-type": "standard",
-        "x-ms-routing-request-id": "JAPANEAST:20221230T025314Z:762e1158-1952-4d45-b5fc-eabe7a0bf769",
-        "x-request-time": "0.112"
->>>>>>> 94376103
       },
       "ResponseBody": {
         "id": "/subscriptions/00000000-0000-0000-0000-000000000/resourceGroups/00000/providers/Microsoft.MachineLearningServices/workspaces/00000/datastores/workspaceblobstore",
@@ -319,37 +243,21 @@
         "Cache-Control": "no-cache",
         "Content-Encoding": "gzip",
         "Content-Type": "application/json; charset=utf-8",
-<<<<<<< HEAD
         "Date": "Wed, 04 Jan 2023 04:36:35 GMT",
         "Expires": "-1",
         "Pragma": "no-cache",
         "Request-Context": "appId=cid-v1:512cc15a-13b5-415b-bfd0-dce7accb6bb1",
         "Server-Timing": "traceparent;desc=\u002200-4f76b2782e46b7b3afe1efb0f66551bf-36eb0fb3d525abfd-00\u0022",
-=======
-        "Date": "Fri, 30 Dec 2022 02:53:15 GMT",
-        "Expires": "-1",
-        "Pragma": "no-cache",
-        "Request-Context": "appId=cid-v1:512cc15a-13b5-415b-bfd0-dce7accb6bb1",
-        "Server-Timing": "traceparent;desc=\u002200-f7a63a2ba2c58e6afbd8d2dfb4c1a0aa-da74346c824074e8-00\u0022",
->>>>>>> 94376103
         "Strict-Transport-Security": "max-age=31536000; includeSubDomains",
         "Transfer-Encoding": "chunked",
         "Vary": "Accept-Encoding",
         "x-aml-cluster": "vienna-test-westus2-02",
         "X-Content-Type-Options": "nosniff",
-<<<<<<< HEAD
         "x-ms-correlation-request-id": "f721f641-0727-4b54-b42c-f04b91ceb64e",
         "x-ms-ratelimit-remaining-subscription-writes": "1176",
         "x-ms-response-type": "standard",
         "x-ms-routing-request-id": "JAPANEAST:20230104T043636Z:f721f641-0727-4b54-b42c-f04b91ceb64e",
         "x-request-time": "0.099"
-=======
-        "x-ms-correlation-request-id": "70299151-0d37-4331-bf0e-f9d0fb9e2f75",
-        "x-ms-ratelimit-remaining-subscription-writes": "1197",
-        "x-ms-response-type": "standard",
-        "x-ms-routing-request-id": "JAPANEAST:20221230T025315Z:70299151-0d37-4331-bf0e-f9d0fb9e2f75",
-        "x-request-time": "0.128"
->>>>>>> 94376103
       },
       "ResponseBody": {
         "secretsType": "AccountKey",
@@ -363,15 +271,9 @@
         "Accept": "application/xml",
         "Accept-Encoding": "gzip, deflate",
         "Connection": "keep-alive",
-<<<<<<< HEAD
         "User-Agent": "azsdk-python-storage-blob/12.9.0 Python/3.7.13 (Windows-10-10.0.22621-SP0)",
         "x-ms-date": "Wed, 04 Jan 2023 04:36:37 GMT",
         "x-ms-version": "2020-10-02"
-=======
-        "User-Agent": "azsdk-python-storage-blob/12.14.1 Python/3.9.13 (Windows-10-10.0.19045-SP0)",
-        "x-ms-date": "Fri, 30 Dec 2022 02:53:15 GMT",
-        "x-ms-version": "2021-08-06"
->>>>>>> 94376103
       },
       "RequestBody": null,
       "StatusCode": 200,
@@ -380,11 +282,7 @@
         "Content-Length": "35",
         "Content-MD5": "L/DnSpFIn\u002BjaQWc\u002BsUQdcw==",
         "Content-Type": "application/octet-stream",
-<<<<<<< HEAD
         "Date": "Wed, 04 Jan 2023 04:36:36 GMT",
-=======
-        "Date": "Fri, 30 Dec 2022 02:53:14 GMT",
->>>>>>> 94376103
         "ETag": "\u00220x8DA9D48E17467D7\u0022",
         "Last-Modified": "Fri, 23 Sep 2022 09:49:17 GMT",
         "Server": [
@@ -413,24 +311,14 @@
         "Accept": "application/xml",
         "Accept-Encoding": "gzip, deflate",
         "Connection": "keep-alive",
-<<<<<<< HEAD
         "User-Agent": "azsdk-python-storage-blob/12.9.0 Python/3.7.13 (Windows-10-10.0.22621-SP0)",
         "x-ms-date": "Wed, 04 Jan 2023 04:36:37 GMT",
         "x-ms-version": "2020-10-02"
-=======
-        "User-Agent": "azsdk-python-storage-blob/12.14.1 Python/3.9.13 (Windows-10-10.0.19045-SP0)",
-        "x-ms-date": "Fri, 30 Dec 2022 02:53:15 GMT",
-        "x-ms-version": "2021-08-06"
->>>>>>> 94376103
       },
       "RequestBody": null,
       "StatusCode": 404,
       "ResponseHeaders": {
-<<<<<<< HEAD
         "Date": "Wed, 04 Jan 2023 04:36:36 GMT",
-=======
-        "Date": "Fri, 30 Dec 2022 02:53:14 GMT",
->>>>>>> 94376103
         "Server": [
           "Windows-Azure-Blob/1.0",
           "Microsoft-HTTPAPI/2.0"
@@ -469,19 +357,11 @@
         "Cache-Control": "no-cache",
         "Content-Encoding": "gzip",
         "Content-Type": "application/json; charset=utf-8",
-<<<<<<< HEAD
         "Date": "Wed, 04 Jan 2023 04:36:37 GMT",
         "Expires": "-1",
         "Pragma": "no-cache",
         "Request-Context": "appId=cid-v1:512cc15a-13b5-415b-bfd0-dce7accb6bb1",
         "Server-Timing": "traceparent;desc=\u002200-0ab8ed8cca0df4d97fec4c55a77e7db3-327893dbd688ce16-00\u0022",
-=======
-        "Date": "Fri, 30 Dec 2022 02:53:16 GMT",
-        "Expires": "-1",
-        "Pragma": "no-cache",
-        "Request-Context": "appId=cid-v1:512cc15a-13b5-415b-bfd0-dce7accb6bb1",
-        "Server-Timing": "traceparent;desc=\u002200-5d37077c81d42f00b98c669f5a864796-2e698ea567493ece-01\u0022",
->>>>>>> 94376103
         "Strict-Transport-Security": "max-age=31536000; includeSubDomains",
         "Transfer-Encoding": "chunked",
         "Vary": [
@@ -490,19 +370,11 @@
         ],
         "x-aml-cluster": "vienna-test-westus2-02",
         "X-Content-Type-Options": "nosniff",
-<<<<<<< HEAD
         "x-ms-correlation-request-id": "27415b5f-9728-4769-aeac-7865e21365b2",
         "x-ms-ratelimit-remaining-subscription-writes": "1156",
         "x-ms-response-type": "standard",
         "x-ms-routing-request-id": "JAPANEAST:20230104T043637Z:27415b5f-9728-4769-aeac-7865e21365b2",
         "x-request-time": "0.211"
-=======
-        "x-ms-correlation-request-id": "6588e66e-b503-4c3c-98fb-c27bfd115006",
-        "x-ms-ratelimit-remaining-subscription-writes": "1193",
-        "x-ms-response-type": "standard",
-        "x-ms-routing-request-id": "JAPANEAST:20221230T025316Z:6588e66e-b503-4c3c-98fb-c27bfd115006",
-        "x-request-time": "0.207"
->>>>>>> 94376103
       },
       "ResponseBody": {
         "id": "/subscriptions/00000000-0000-0000-0000-000000000/resourceGroups/00000/providers/Microsoft.MachineLearningServices/workspaces/00000/codes/9c9cfba9-82bd-45db-ad06-07009d1d9672/versions/1",
@@ -523,13 +395,8 @@
           "createdAt": "2022-09-23T09:49:20.984936\u002B00:00",
           "createdBy": "Ying Chen",
           "createdByType": "User",
-<<<<<<< HEAD
           "lastModifiedAt": "2023-01-04T04:36:37.5321846\u002B00:00",
           "lastModifiedBy": "Doris Liao",
-=======
-          "lastModifiedAt": "2022-12-30T02:53:16.6045245\u002B00:00",
-          "lastModifiedBy": "Xingzhi Zhang",
->>>>>>> 94376103
           "lastModifiedByType": "User"
         }
       }
@@ -596,16 +463,11 @@
         "Cache-Control": "no-cache",
         "Content-Length": "2310",
         "Content-Type": "application/json; charset=utf-8",
-<<<<<<< HEAD
         "Date": "Wed, 04 Jan 2023 04:36:49 GMT",
-=======
-        "Date": "Fri, 30 Dec 2022 02:53:18 GMT",
->>>>>>> 94376103
         "Expires": "-1",
         "Location": "https://management.azure.com/subscriptions/00000000-0000-0000-0000-000000000/resourceGroups/00000/providers/Microsoft.MachineLearningServices/workspaces/00000/components/azureml_anonymous/versions/8c18b842-a49d-2a9d-d6e3-59bf9ed59701?api-version=2022-10-01",
         "Pragma": "no-cache",
         "Request-Context": "appId=cid-v1:512cc15a-13b5-415b-bfd0-dce7accb6bb1",
-<<<<<<< HEAD
         "Server-Timing": "traceparent;desc=\u002200-dbee3213f049688f0d9061b99adce7a2-5d02002b95ec7435-00\u0022",
         "Strict-Transport-Security": "max-age=31536000; includeSubDomains",
         "x-aml-cluster": "vienna-test-westus2-02",
@@ -615,17 +477,6 @@
         "x-ms-response-type": "standard",
         "x-ms-routing-request-id": "JAPANEAST:20230104T043649Z:782c4252-6764-466d-bbd1-00cf6ab09981",
         "x-request-time": "8.400"
-=======
-        "Server-Timing": "traceparent;desc=\u002200-2b804ceb870be04ad323e7087adce8dc-3acd75354dfeee64-00\u0022",
-        "Strict-Transport-Security": "max-age=31536000; includeSubDomains",
-        "x-aml-cluster": "vienna-test-westus2-02",
-        "X-Content-Type-Options": "nosniff",
-        "x-ms-correlation-request-id": "819a604e-a753-42d1-8504-b5d2f36a9964",
-        "x-ms-ratelimit-remaining-subscription-writes": "1192",
-        "x-ms-response-type": "standard",
-        "x-ms-routing-request-id": "JAPANEAST:20221230T025318Z:819a604e-a753-42d1-8504-b5d2f36a9964",
-        "x-request-time": "1.618"
->>>>>>> 94376103
       },
       "ResponseBody": {
         "id": "/subscriptions/00000000-0000-0000-0000-000000000/resourceGroups/00000/providers/Microsoft.MachineLearningServices/workspaces/00000/components/azureml_anonymous/versions/d1c32fa9-d3cf-4e5b-a2b3-51df8591b356",
@@ -703,19 +554,11 @@
         "Cache-Control": "no-cache",
         "Content-Encoding": "gzip",
         "Content-Type": "application/json; charset=utf-8",
-<<<<<<< HEAD
         "Date": "Wed, 04 Jan 2023 04:36:49 GMT",
         "Expires": "-1",
         "Pragma": "no-cache",
         "Request-Context": "appId=cid-v1:512cc15a-13b5-415b-bfd0-dce7accb6bb1",
         "Server-Timing": "traceparent;desc=\u002200-91dacecbaa2e762febc94fc4a35ea2de-5b5652a08e10a31b-00\u0022",
-=======
-        "Date": "Fri, 30 Dec 2022 02:53:19 GMT",
-        "Expires": "-1",
-        "Pragma": "no-cache",
-        "Request-Context": "appId=cid-v1:512cc15a-13b5-415b-bfd0-dce7accb6bb1",
-        "Server-Timing": "traceparent;desc=\u002200-52c99cad10f8875a5ec557986a166a16-25496f0414925369-00\u0022",
->>>>>>> 94376103
         "Strict-Transport-Security": "max-age=31536000; includeSubDomains",
         "Transfer-Encoding": "chunked",
         "Vary": [
@@ -724,19 +567,11 @@
         ],
         "x-aml-cluster": "vienna-test-westus2-02",
         "X-Content-Type-Options": "nosniff",
-<<<<<<< HEAD
         "x-ms-correlation-request-id": "4a5609b8-cbeb-4e05-851c-d27c34f40597",
         "x-ms-ratelimit-remaining-subscription-reads": "11952",
         "x-ms-response-type": "standard",
         "x-ms-routing-request-id": "JAPANEAST:20230104T043649Z:4a5609b8-cbeb-4e05-851c-d27c34f40597",
         "x-request-time": "0.117"
-=======
-        "x-ms-correlation-request-id": "7706184a-76ae-4271-b44c-5545c6f596c3",
-        "x-ms-ratelimit-remaining-subscription-reads": "11988",
-        "x-ms-response-type": "standard",
-        "x-ms-routing-request-id": "JAPANEAST:20221230T025319Z:7706184a-76ae-4271-b44c-5545c6f596c3",
-        "x-request-time": "0.120"
->>>>>>> 94376103
       },
       "ResponseBody": {
         "id": "/subscriptions/00000000-0000-0000-0000-000000000/resourceGroups/00000/providers/Microsoft.MachineLearningServices/workspaces/00000/datastores/workspaceblobstore",
@@ -783,37 +618,21 @@
         "Cache-Control": "no-cache",
         "Content-Encoding": "gzip",
         "Content-Type": "application/json; charset=utf-8",
-<<<<<<< HEAD
         "Date": "Wed, 04 Jan 2023 04:36:50 GMT",
         "Expires": "-1",
         "Pragma": "no-cache",
         "Request-Context": "appId=cid-v1:512cc15a-13b5-415b-bfd0-dce7accb6bb1",
         "Server-Timing": "traceparent;desc=\u002200-dc1656da297c0ecdbc855e08991b549b-abfc44e6c167c713-00\u0022",
-=======
-        "Date": "Fri, 30 Dec 2022 02:53:19 GMT",
-        "Expires": "-1",
-        "Pragma": "no-cache",
-        "Request-Context": "appId=cid-v1:512cc15a-13b5-415b-bfd0-dce7accb6bb1",
-        "Server-Timing": "traceparent;desc=\u002200-b0831f8a8892632a82b6d89f2e63f6ee-c1f5efe098212ce0-00\u0022",
->>>>>>> 94376103
         "Strict-Transport-Security": "max-age=31536000; includeSubDomains",
         "Transfer-Encoding": "chunked",
         "Vary": "Accept-Encoding",
         "x-aml-cluster": "vienna-test-westus2-02",
         "X-Content-Type-Options": "nosniff",
-<<<<<<< HEAD
         "x-ms-correlation-request-id": "372b2be4-18fd-4e57-80a9-ab1a6ae0611f",
         "x-ms-ratelimit-remaining-subscription-writes": "1175",
         "x-ms-response-type": "standard",
         "x-ms-routing-request-id": "JAPANEAST:20230104T043650Z:372b2be4-18fd-4e57-80a9-ab1a6ae0611f",
         "x-request-time": "0.087"
-=======
-        "x-ms-correlation-request-id": "0b97627c-b9df-4c61-ae04-13851d64ccd6",
-        "x-ms-ratelimit-remaining-subscription-writes": "1196",
-        "x-ms-response-type": "standard",
-        "x-ms-routing-request-id": "JAPANEAST:20221230T025319Z:0b97627c-b9df-4c61-ae04-13851d64ccd6",
-        "x-request-time": "0.128"
->>>>>>> 94376103
       },
       "ResponseBody": {
         "secretsType": "AccountKey",
@@ -827,15 +646,9 @@
         "Accept": "application/xml",
         "Accept-Encoding": "gzip, deflate",
         "Connection": "keep-alive",
-<<<<<<< HEAD
         "User-Agent": "azsdk-python-storage-blob/12.9.0 Python/3.7.13 (Windows-10-10.0.22621-SP0)",
         "x-ms-date": "Wed, 04 Jan 2023 04:36:51 GMT",
         "x-ms-version": "2020-10-02"
-=======
-        "User-Agent": "azsdk-python-storage-blob/12.14.1 Python/3.9.13 (Windows-10-10.0.19045-SP0)",
-        "x-ms-date": "Fri, 30 Dec 2022 02:53:19 GMT",
-        "x-ms-version": "2021-08-06"
->>>>>>> 94376103
       },
       "RequestBody": null,
       "StatusCode": 200,
@@ -844,11 +657,7 @@
         "Content-Length": "508",
         "Content-MD5": "dUQjYq1qrTeqLOaZ4N2AUQ==",
         "Content-Type": "application/octet-stream",
-<<<<<<< HEAD
         "Date": "Wed, 04 Jan 2023 04:36:50 GMT",
-=======
-        "Date": "Fri, 30 Dec 2022 02:53:19 GMT",
->>>>>>> 94376103
         "ETag": "\u00220x8DA9D48AFBCE5A6\u0022",
         "Last-Modified": "Fri, 23 Sep 2022 09:47:53 GMT",
         "Server": [
@@ -877,24 +686,14 @@
         "Accept": "application/xml",
         "Accept-Encoding": "gzip, deflate",
         "Connection": "keep-alive",
-<<<<<<< HEAD
         "User-Agent": "azsdk-python-storage-blob/12.9.0 Python/3.7.13 (Windows-10-10.0.22621-SP0)",
         "x-ms-date": "Wed, 04 Jan 2023 04:36:51 GMT",
         "x-ms-version": "2020-10-02"
-=======
-        "User-Agent": "azsdk-python-storage-blob/12.14.1 Python/3.9.13 (Windows-10-10.0.19045-SP0)",
-        "x-ms-date": "Fri, 30 Dec 2022 02:53:20 GMT",
-        "x-ms-version": "2021-08-06"
->>>>>>> 94376103
       },
       "RequestBody": null,
       "StatusCode": 404,
       "ResponseHeaders": {
-<<<<<<< HEAD
         "Date": "Wed, 04 Jan 2023 04:36:50 GMT",
-=======
-        "Date": "Fri, 30 Dec 2022 02:53:19 GMT",
->>>>>>> 94376103
         "Server": [
           "Windows-Azure-Blob/1.0",
           "Microsoft-HTTPAPI/2.0"
@@ -907,11 +706,7 @@
       "ResponseBody": null
     },
     {
-<<<<<<< HEAD
       "RequestUri": "https://management.azure.com/subscriptions/00000000-0000-0000-0000-000000000/resourceGroups/00000/providers/Microsoft.MachineLearningServices/workspaces/00000/jobs/test_54156347691?api-version=2022-10-01-preview",
-=======
-      "RequestUri": "https://management.azure.com/subscriptions/00000000-0000-0000-0000-000000000/resourceGroups/00000/providers/Microsoft.MachineLearningServices/workspaces/00000/jobs/test_661384058860?api-version=2022-10-01-preview",
->>>>>>> 94376103
       "RequestMethod": "PUT",
       "RequestHeaders": {
         "Accept": "application/json",
@@ -930,11 +725,7 @@
             "owner": "sdkteam"
           },
           "computeId": "/subscriptions/00000000-0000-0000-0000-000000000/resourceGroups/00000/providers/Microsoft.MachineLearningServices/workspaces/00000/computes/cpu-cluster",
-<<<<<<< HEAD
           "displayName": "test_54156347691",
-=======
-          "displayName": "test_661384058860",
->>>>>>> 94376103
           "experimentName": "azure-ai-ml",
           "isArchived": false,
           "jobType": "Pipeline",
@@ -979,7 +770,6 @@
         "Cache-Control": "no-cache",
         "Content-Length": "3592",
         "Content-Type": "application/json; charset=utf-8",
-<<<<<<< HEAD
         "Date": "Wed, 04 Jan 2023 04:36:53 GMT",
         "Expires": "-1",
         "Location": "https://management.azure.com/subscriptions/00000000-0000-0000-0000-000000000/resourceGroups/00000/providers/Microsoft.MachineLearningServices/workspaces/00000/jobs/test_54156347691?api-version=2022-10-01-preview",
@@ -998,26 +788,6 @@
       "ResponseBody": {
         "id": "/subscriptions/00000000-0000-0000-0000-000000000/resourceGroups/00000/providers/Microsoft.MachineLearningServices/workspaces/00000/jobs/test_54156347691",
         "name": "test_54156347691",
-=======
-        "Date": "Fri, 30 Dec 2022 02:53:23 GMT",
-        "Expires": "-1",
-        "Location": "https://management.azure.com/subscriptions/00000000-0000-0000-0000-000000000/resourceGroups/00000/providers/Microsoft.MachineLearningServices/workspaces/00000/jobs/test_661384058860?api-version=2022-10-01-preview",
-        "Pragma": "no-cache",
-        "Request-Context": "appId=cid-v1:512cc15a-13b5-415b-bfd0-dce7accb6bb1",
-        "Server-Timing": "traceparent;desc=\u002200-084dbf5c6e15e33ac1695345161d6de2-fcad87916b035e88-00\u0022",
-        "Strict-Transport-Security": "max-age=31536000; includeSubDomains",
-        "x-aml-cluster": "vienna-test-westus2-02",
-        "X-Content-Type-Options": "nosniff",
-        "x-ms-correlation-request-id": "6c80e0b3-0b6c-41bd-a70f-449ae5651d1c",
-        "x-ms-ratelimit-remaining-subscription-writes": "1191",
-        "x-ms-response-type": "standard",
-        "x-ms-routing-request-id": "JAPANEAST:20221230T025323Z:6c80e0b3-0b6c-41bd-a70f-449ae5651d1c",
-        "x-request-time": "2.697"
-      },
-      "ResponseBody": {
-        "id": "/subscriptions/00000000-0000-0000-0000-000000000/resourceGroups/00000/providers/Microsoft.MachineLearningServices/workspaces/00000/jobs/test_661384058860",
-        "name": "test_661384058860",
->>>>>>> 94376103
         "type": "Microsoft.MachineLearningServices/workspaces/jobs",
         "properties": {
           "description": "The hello world pipeline job with file inline components",
@@ -1037,11 +807,7 @@
             "azureml.defaultDataStoreName": "workspaceblobstore",
             "azureml.pipelineComponent": "pipelinerun"
           },
-<<<<<<< HEAD
           "displayName": "test_54156347691",
-=======
-          "displayName": "test_661384058860",
->>>>>>> 94376103
           "status": "Preparing",
           "experimentName": "azure-ai-ml",
           "services": {
@@ -1057,11 +823,7 @@
             "Studio": {
               "jobServiceType": "Studio",
               "port": null,
-<<<<<<< HEAD
               "endpoint": "https://ml.azure.com/runs/test_54156347691?wsid=/subscriptions/00000000-0000-0000-0000-000000000/resourcegroups/00000/workspaces/00000",
-=======
-              "endpoint": "https://ml.azure.com/runs/test_661384058860?wsid=/subscriptions/00000000-0000-0000-0000-000000000/resourcegroups/00000/workspaces/00000",
->>>>>>> 94376103
               "status": null,
               "errorMessage": null,
               "properties": null,
@@ -1112,23 +874,14 @@
           "sourceJobId": null
         },
         "systemData": {
-<<<<<<< HEAD
           "createdAt": "2023-01-04T04:36:53.0748098\u002B00:00",
           "createdBy": "Doris Liao",
-=======
-          "createdAt": "2022-12-30T02:53:22.6154755\u002B00:00",
-          "createdBy": "Xingzhi Zhang",
->>>>>>> 94376103
           "createdByType": "User"
         }
       }
     },
     {
-<<<<<<< HEAD
       "RequestUri": "https://management.azure.com/subscriptions/00000000-0000-0000-0000-000000000/resourceGroups/00000/providers/Microsoft.MachineLearningServices/workspaces/00000/components/azureml_anonymous/versions/be3e9943-18cc-439b-b401-1a73f8c00085?api-version=2022-10-01",
-=======
-      "RequestUri": "https://management.azure.com/subscriptions/00000000-0000-0000-0000-000000000/resourceGroups/00000/providers/Microsoft.MachineLearningServices/workspaces/00000/components/azureml_anonymous/versions/d1c32fa9-d3cf-4e5b-a2b3-51df8591b356?api-version=2022-05-01",
->>>>>>> 94376103
       "RequestMethod": "GET",
       "RequestHeaders": {
         "Accept": "application/json",
@@ -1142,19 +895,11 @@
         "Cache-Control": "no-cache",
         "Content-Encoding": "gzip",
         "Content-Type": "application/json; charset=utf-8",
-<<<<<<< HEAD
         "Date": "Wed, 04 Jan 2023 04:36:57 GMT",
         "Expires": "-1",
         "Pragma": "no-cache",
         "Request-Context": "appId=cid-v1:512cc15a-13b5-415b-bfd0-dce7accb6bb1",
         "Server-Timing": "traceparent;desc=\u002200-227132130ae288eadcf58bb5f7a37bb0-a042b746ab324e9d-00\u0022",
-=======
-        "Date": "Fri, 30 Dec 2022 02:53:24 GMT",
-        "Expires": "-1",
-        "Pragma": "no-cache",
-        "Request-Context": "appId=cid-v1:512cc15a-13b5-415b-bfd0-dce7accb6bb1",
-        "Server-Timing": "traceparent;desc=\u002200-9bd9c965c2493605bc261cb4133cc679-21acb708053e5b17-00\u0022",
->>>>>>> 94376103
         "Strict-Transport-Security": "max-age=31536000; includeSubDomains",
         "Transfer-Encoding": "chunked",
         "Vary": [
@@ -1163,19 +908,11 @@
         ],
         "x-aml-cluster": "vienna-test-westus2-02",
         "X-Content-Type-Options": "nosniff",
-<<<<<<< HEAD
         "x-ms-correlation-request-id": "914bfbf7-399c-4bb9-8205-7614b15a9fdf",
         "x-ms-ratelimit-remaining-subscription-reads": "11951",
         "x-ms-response-type": "standard",
         "x-ms-routing-request-id": "JAPANEAST:20230104T043657Z:914bfbf7-399c-4bb9-8205-7614b15a9fdf",
         "x-request-time": "0.192"
-=======
-        "x-ms-correlation-request-id": "be5c044c-5d79-443c-8a4a-45bb5918dc46",
-        "x-ms-ratelimit-remaining-subscription-reads": "11987",
-        "x-ms-response-type": "standard",
-        "x-ms-routing-request-id": "JAPANEAST:20221230T025325Z:be5c044c-5d79-443c-8a4a-45bb5918dc46",
-        "x-request-time": "0.189"
->>>>>>> 94376103
       },
       "ResponseBody": {
         "id": "/subscriptions/00000000-0000-0000-0000-000000000/resourceGroups/00000/providers/Microsoft.MachineLearningServices/workspaces/00000/components/azureml_anonymous/versions/d1c32fa9-d3cf-4e5b-a2b3-51df8591b356",
@@ -1240,10 +977,6 @@
     }
   ],
   "Variables": {
-<<<<<<< HEAD
     "name": "test_54156347691"
-=======
-    "name": "test_661384058860"
->>>>>>> 94376103
   }
 }