{
  "Entries": [
    {
      "RequestUri": "https://management.azure.com/subscriptions/00000000-0000-0000-0000-000000000/resourceGroups/00000/providers/Microsoft.MachineLearningServices/workspaces/00000/computes/gpu-cluster?api-version=2022-10-01-preview",
      "RequestMethod": "GET",
      "RequestHeaders": {
        "Accept": "application/json",
        "Accept-Encoding": "gzip, deflate",
        "Connection": "keep-alive",
        "User-Agent": "azure-ai-ml/1.3.0 azsdk-python-mgmt-machinelearningservices/0.1.0 Python/3.7.13 (Windows-10-10.0.22621-SP0)"
      },
      "RequestBody": null,
      "StatusCode": 200,
      "ResponseHeaders": {
        "Cache-Control": "no-cache",
        "Content-Encoding": "gzip",
        "Content-Type": "application/json; charset=utf-8",
<<<<<<< HEAD
        "Date": "Wed, 04 Jan 2023 05:01:26 GMT",
        "Expires": "-1",
        "Pragma": "no-cache",
        "Request-Context": "appId=cid-v1:512cc15a-13b5-415b-bfd0-dce7accb6bb1",
        "Server-Timing": "traceparent;desc=\u002200-cf6e42a5a050430c663c9f859b49de50-b3f1c7767dee6ea5-00\u0022",
=======
        "Date": "Fri, 30 Dec 2022 03:14:02 GMT",
        "Expires": "-1",
        "Pragma": "no-cache",
        "Request-Context": "appId=cid-v1:512cc15a-13b5-415b-bfd0-dce7accb6bb1",
        "Server-Timing": "traceparent;desc=\u002200-96be3326e4b71a74b5ae036da64ce3af-239b7899ce607f61-00\u0022",
>>>>>>> 94376103
        "Strict-Transport-Security": "max-age=31536000; includeSubDomains",
        "Transfer-Encoding": "chunked",
        "Vary": [
          "Accept-Encoding",
          "Accept-Encoding"
        ],
        "x-aml-cluster": "vienna-test-westus2-02",
        "X-Content-Type-Options": "nosniff",
<<<<<<< HEAD
        "x-ms-correlation-request-id": "f20aed82-5184-406c-b0a7-7f1745d35220",
        "x-ms-ratelimit-remaining-subscription-reads": "11818",
        "x-ms-response-type": "standard",
        "x-ms-routing-request-id": "JAPANEAST:20230104T050126Z:f20aed82-5184-406c-b0a7-7f1745d35220",
        "x-request-time": "0.035"
=======
        "x-ms-correlation-request-id": "496cedbd-d006-44f2-8ee0-c636619dc568",
        "x-ms-ratelimit-remaining-subscription-reads": "11767",
        "x-ms-response-type": "standard",
        "x-ms-routing-request-id": "JAPANEAST:20221230T031403Z:496cedbd-d006-44f2-8ee0-c636619dc568",
        "x-request-time": "0.040"
>>>>>>> 94376103
      },
      "ResponseBody": {
        "id": "/subscriptions/00000000-0000-0000-0000-000000000/resourceGroups/00000/providers/Microsoft.MachineLearningServices/workspaces/00000/computes/gpu-cluster",
        "name": "gpu-cluster",
        "type": "Microsoft.MachineLearningServices/workspaces/computes",
        "location": "centraluseuap",
        "tags": {},
        "properties": {
          "createdOn": "2022-09-22T09:04:32.8245567\u002B00:00",
          "modifiedOn": "2022-09-22T09:04:38.3624603\u002B00:00",
          "disableLocalAuth": false,
          "description": null,
          "resourceId": null,
          "computeType": "AmlCompute",
          "computeLocation": "centraluseuap",
          "provisioningState": "Failed",
          "provisioningErrors": [
            {
              "error": {
                "code": "ClusterMinNodesExceedCoreQuota",
                "message": "The specified subscription has a Standard ND family vCPU quota of 0 and cannot accomodate for at least 1 requested managed compute nodes which maps to 6 vCPUs. Talk to your Subscription Admin or refer to https://docs.microsoft.com/azure/machine-learning/how-to-manage-quotas#request-quota-increases to increase the family quota"
              }
            }
          ],
          "isAttachedCompute": false,
          "properties": {
            "vmSize": "STANDARD_ND6S",
            "vmPriority": "Dedicated",
            "scaleSettings": {
              "maxNodeCount": 4,
              "minNodeCount": 0,
              "nodeIdleTimeBeforeScaleDown": null
            },
            "subnet": null,
            "currentNodeCount": null,
            "targetNodeCount": null,
            "nodeStateCounts": null,
            "allocationState": null,
            "errors": null,
            "remoteLoginPortPublicAccess": "NotSpecified",
            "virtualMachineImage": null,
            "isolatedNetwork": false
          }
        }
      }
    },
    {
      "RequestUri": "https://management.azure.com/subscriptions/00000000-0000-0000-0000-000000000/resourceGroups/00000/providers/Microsoft.MachineLearningServices/workspaces/00000/datastores/workspaceblobstore?api-version=2022-05-01",
      "RequestMethod": "GET",
      "RequestHeaders": {
        "Accept": "application/json",
        "Accept-Encoding": "gzip, deflate",
        "Connection": "keep-alive",
        "User-Agent": "azure-ai-ml/1.3.0 azsdk-python-mgmt-machinelearningservices/0.1.0 Python/3.7.13 (Windows-10-10.0.22621-SP0)"
      },
      "RequestBody": null,
      "StatusCode": 200,
      "ResponseHeaders": {
        "Cache-Control": "no-cache",
        "Content-Encoding": "gzip",
        "Content-Type": "application/json; charset=utf-8",
<<<<<<< HEAD
        "Date": "Wed, 04 Jan 2023 05:01:29 GMT",
        "Expires": "-1",
        "Pragma": "no-cache",
        "Request-Context": "appId=cid-v1:512cc15a-13b5-415b-bfd0-dce7accb6bb1",
        "Server-Timing": "traceparent;desc=\u002200-e5e134a30d7e2de696933fce0b023ab9-91e11023650417b2-00\u0022",
=======
        "Date": "Fri, 30 Dec 2022 03:14:04 GMT",
        "Expires": "-1",
        "Pragma": "no-cache",
        "Request-Context": "appId=cid-v1:512cc15a-13b5-415b-bfd0-dce7accb6bb1",
        "Server-Timing": "traceparent;desc=\u002200-4a1062700e938b2c69e38dcfa7c95869-29f650718fb59476-00\u0022",
>>>>>>> 94376103
        "Strict-Transport-Security": "max-age=31536000; includeSubDomains",
        "Transfer-Encoding": "chunked",
        "Vary": [
          "Accept-Encoding",
          "Accept-Encoding"
        ],
        "x-aml-cluster": "vienna-test-westus2-02",
        "X-Content-Type-Options": "nosniff",
<<<<<<< HEAD
        "x-ms-correlation-request-id": "3e245941-a51b-4395-9d7c-e4b2975ad5af",
        "x-ms-ratelimit-remaining-subscription-reads": "11817",
        "x-ms-response-type": "standard",
        "x-ms-routing-request-id": "JAPANEAST:20230104T050129Z:3e245941-a51b-4395-9d7c-e4b2975ad5af",
        "x-request-time": "0.085"
=======
        "x-ms-correlation-request-id": "f38a0edc-201d-418a-b79f-dead29b84a03",
        "x-ms-ratelimit-remaining-subscription-reads": "11766",
        "x-ms-response-type": "standard",
        "x-ms-routing-request-id": "JAPANEAST:20221230T031404Z:f38a0edc-201d-418a-b79f-dead29b84a03",
        "x-request-time": "0.151"
>>>>>>> 94376103
      },
      "ResponseBody": {
        "id": "/subscriptions/00000000-0000-0000-0000-000000000/resourceGroups/00000/providers/Microsoft.MachineLearningServices/workspaces/00000/datastores/workspaceblobstore",
        "name": "workspaceblobstore",
        "type": "Microsoft.MachineLearningServices/workspaces/datastores",
        "properties": {
          "description": null,
          "tags": null,
          "properties": null,
          "isDefault": true,
          "credentials": {
            "credentialsType": "AccountKey"
          },
          "datastoreType": "AzureBlob",
          "accountName": "sagvgsoim6nmhbq",
          "containerName": "azureml-blobstore-e61cd5e2-512f-475e-9842-5e2a973993b8",
          "endpoint": "core.windows.net",
          "protocol": "https",
          "serviceDataAccessAuthIdentity": "WorkspaceSystemAssignedIdentity"
        },
        "systemData": {
          "createdAt": "2022-09-22T09:02:03.2629568\u002B00:00",
          "createdBy": "779301c0-18b2-4cdc-801b-a0a3368fee0a",
          "createdByType": "Application",
          "lastModifiedAt": "2022-09-22T09:02:04.166989\u002B00:00",
          "lastModifiedBy": "779301c0-18b2-4cdc-801b-a0a3368fee0a",
          "lastModifiedByType": "Application"
        }
      }
    },
    {
      "RequestUri": "https://management.azure.com/subscriptions/00000000-0000-0000-0000-000000000/resourceGroups/00000/providers/Microsoft.MachineLearningServices/workspaces/00000/datastores/workspaceblobstore/listSecrets?api-version=2022-05-01",
      "RequestMethod": "POST",
      "RequestHeaders": {
        "Accept": "application/json",
        "Accept-Encoding": "gzip, deflate",
        "Connection": "keep-alive",
        "Content-Length": "0",
        "User-Agent": "azure-ai-ml/1.3.0 azsdk-python-mgmt-machinelearningservices/0.1.0 Python/3.7.13 (Windows-10-10.0.22621-SP0)"
      },
      "RequestBody": null,
      "StatusCode": 200,
      "ResponseHeaders": {
        "Cache-Control": "no-cache",
        "Content-Encoding": "gzip",
        "Content-Type": "application/json; charset=utf-8",
<<<<<<< HEAD
        "Date": "Wed, 04 Jan 2023 05:01:30 GMT",
        "Expires": "-1",
        "Pragma": "no-cache",
        "Request-Context": "appId=cid-v1:512cc15a-13b5-415b-bfd0-dce7accb6bb1",
        "Server-Timing": "traceparent;desc=\u002200-93d2f30afae16e0e4266b40d914be5d9-9d40344acc12ad06-00\u0022",
=======
        "Date": "Fri, 30 Dec 2022 03:14:04 GMT",
        "Expires": "-1",
        "Pragma": "no-cache",
        "Request-Context": "appId=cid-v1:512cc15a-13b5-415b-bfd0-dce7accb6bb1",
        "Server-Timing": "traceparent;desc=\u002200-c905411b0c9bcad5db308f66bb389ca7-93a188dbb65578f7-00\u0022",
>>>>>>> 94376103
        "Strict-Transport-Security": "max-age=31536000; includeSubDomains",
        "Transfer-Encoding": "chunked",
        "Vary": "Accept-Encoding",
        "x-aml-cluster": "vienna-test-westus2-02",
        "X-Content-Type-Options": "nosniff",
<<<<<<< HEAD
        "x-ms-correlation-request-id": "dae91bfe-1a73-498f-9082-f3e5bc2a9a8d",
        "x-ms-ratelimit-remaining-subscription-writes": "1089",
        "x-ms-response-type": "standard",
        "x-ms-routing-request-id": "JAPANEAST:20230104T050130Z:dae91bfe-1a73-498f-9082-f3e5bc2a9a8d",
        "x-request-time": "0.544"
=======
        "x-ms-correlation-request-id": "e85f05cd-783d-4a2a-8ede-c13f2a1dabc0",
        "x-ms-ratelimit-remaining-subscription-writes": "1073",
        "x-ms-response-type": "standard",
        "x-ms-routing-request-id": "JAPANEAST:20221230T031405Z:e85f05cd-783d-4a2a-8ede-c13f2a1dabc0",
        "x-request-time": "0.093"
>>>>>>> 94376103
      },
      "ResponseBody": {
        "secretsType": "AccountKey",
        "key": "dGhpcyBpcyBmYWtlIGtleQ=="
      }
    },
    {
      "RequestUri": "https://sagvgsoim6nmhbq.blob.core.windows.net/azureml-blobstore-e61cd5e2-512f-475e-9842-5e2a973993b8/LocalUpload/00000000000000000000000000000000/train/MLTable",
      "RequestMethod": "HEAD",
      "RequestHeaders": {
        "Accept": "application/xml",
        "Accept-Encoding": "gzip, deflate",
        "Connection": "keep-alive",
<<<<<<< HEAD
        "User-Agent": "azsdk-python-storage-blob/12.9.0 Python/3.7.13 (Windows-10-10.0.22621-SP0)",
        "x-ms-date": "Wed, 04 Jan 2023 05:01:31 GMT",
        "x-ms-version": "2020-10-02"
=======
        "User-Agent": "azsdk-python-storage-blob/12.14.1 Python/3.9.13 (Windows-10-10.0.19045-SP0)",
        "x-ms-date": "Fri, 30 Dec 2022 03:15:22 GMT",
        "x-ms-version": "2021-08-06"
>>>>>>> 94376103
      },
      "RequestBody": null,
      "StatusCode": 200,
      "ResponseHeaders": {
        "Accept-Ranges": "bytes",
        "Content-Length": "147",
        "Content-MD5": "P7GsnZaXDEDX/DJLN0O5nA==",
        "Content-Type": "application/octet-stream",
<<<<<<< HEAD
        "Date": "Wed, 04 Jan 2023 05:01:29 GMT",
=======
        "Date": "Fri, 30 Dec 2022 03:15:22 GMT",
>>>>>>> 94376103
        "ETag": "\u00220x8DAC3C391C63FBD\u0022",
        "Last-Modified": "Fri, 11 Nov 2022 09:03:15 GMT",
        "Server": [
          "Windows-Azure-Blob/1.0",
          "Microsoft-HTTPAPI/2.0"
        ],
        "Vary": "Origin",
        "x-ms-access-tier": "Hot",
        "x-ms-access-tier-inferred": "true",
        "x-ms-blob-type": "BlockBlob",
        "x-ms-creation-time": "Fri, 11 Nov 2022 09:03:15 GMT",
        "x-ms-lease-state": "available",
        "x-ms-lease-status": "unlocked",
        "x-ms-meta-name": "6f92f540-c2ac-43d2-a8db-95d113188439",
        "x-ms-meta-upload_status": "completed",
        "x-ms-meta-version": "e9aa8f9b-130b-4b73-ac74-672445371564",
        "x-ms-server-encrypted": "true",
        "x-ms-version": "2020-10-02"
      },
      "ResponseBody": null
    },
    {
      "RequestUri": "https://sagvgsoim6nmhbq.blob.core.windows.net/azureml-blobstore-e61cd5e2-512f-475e-9842-5e2a973993b8/az-ml-artifacts/00000000000000000000000000000000/train/MLTable",
      "RequestMethod": "HEAD",
      "RequestHeaders": {
        "Accept": "application/xml",
        "Accept-Encoding": "gzip, deflate",
        "Connection": "keep-alive",
<<<<<<< HEAD
        "User-Agent": "azsdk-python-storage-blob/12.9.0 Python/3.7.13 (Windows-10-10.0.22621-SP0)",
        "x-ms-date": "Wed, 04 Jan 2023 05:01:31 GMT",
        "x-ms-version": "2020-10-02"
=======
        "User-Agent": "azsdk-python-storage-blob/12.14.1 Python/3.9.13 (Windows-10-10.0.19045-SP0)",
        "x-ms-date": "Fri, 30 Dec 2022 03:15:23 GMT",
        "x-ms-version": "2021-08-06"
>>>>>>> 94376103
      },
      "RequestBody": null,
      "StatusCode": 404,
      "ResponseHeaders": {
<<<<<<< HEAD
        "Date": "Wed, 04 Jan 2023 05:01:30 GMT",
=======
        "Date": "Fri, 30 Dec 2022 03:15:22 GMT",
>>>>>>> 94376103
        "Server": [
          "Windows-Azure-Blob/1.0",
          "Microsoft-HTTPAPI/2.0"
        ],
        "Transfer-Encoding": "chunked",
        "Vary": "Origin",
        "x-ms-error-code": "BlobNotFound",
        "x-ms-version": "2020-10-02"
      },
      "ResponseBody": null
    },
    {
      "RequestUri": "https://management.azure.com/subscriptions/00000000-0000-0000-0000-000000000/resourceGroups/00000/providers/Microsoft.MachineLearningServices/workspaces/00000/datastores/workspaceblobstore?api-version=2022-05-01",
      "RequestMethod": "GET",
      "RequestHeaders": {
        "Accept": "application/json",
        "Accept-Encoding": "gzip, deflate",
        "Connection": "keep-alive",
        "User-Agent": "azure-ai-ml/1.3.0 azsdk-python-mgmt-machinelearningservices/0.1.0 Python/3.7.13 (Windows-10-10.0.22621-SP0)"
      },
      "RequestBody": null,
      "StatusCode": 200,
      "ResponseHeaders": {
        "Cache-Control": "no-cache",
        "Content-Encoding": "gzip",
        "Content-Type": "application/json; charset=utf-8",
<<<<<<< HEAD
        "Date": "Wed, 04 Jan 2023 05:01:31 GMT",
        "Expires": "-1",
        "Pragma": "no-cache",
        "Request-Context": "appId=cid-v1:512cc15a-13b5-415b-bfd0-dce7accb6bb1",
        "Server-Timing": "traceparent;desc=\u002200-360cce5165c4d10b73f10d33a7b2b8f2-b4a7b4b5b9aa1f81-00\u0022",
=======
        "Date": "Fri, 30 Dec 2022 03:15:25 GMT",
        "Expires": "-1",
        "Pragma": "no-cache",
        "Request-Context": "appId=cid-v1:512cc15a-13b5-415b-bfd0-dce7accb6bb1",
        "Server-Timing": "traceparent;desc=\u002200-8016e69e96e6f01542700af7fee71d36-a0ed12c795ebe02e-00\u0022",
>>>>>>> 94376103
        "Strict-Transport-Security": "max-age=31536000; includeSubDomains",
        "Transfer-Encoding": "chunked",
        "Vary": [
          "Accept-Encoding",
          "Accept-Encoding"
        ],
        "x-aml-cluster": "vienna-test-westus2-02",
        "X-Content-Type-Options": "nosniff",
<<<<<<< HEAD
        "x-ms-correlation-request-id": "df2e16dc-3922-47a0-95a5-9727e722cdf1",
        "x-ms-ratelimit-remaining-subscription-reads": "11816",
        "x-ms-response-type": "standard",
        "x-ms-routing-request-id": "JAPANEAST:20230104T050131Z:df2e16dc-3922-47a0-95a5-9727e722cdf1",
        "x-request-time": "0.078"
=======
        "x-ms-correlation-request-id": "af807e9a-949a-4291-a7ff-143eefb5df0e",
        "x-ms-ratelimit-remaining-subscription-reads": "11999",
        "x-ms-response-type": "standard",
        "x-ms-routing-request-id": "JAPANEAST:20221230T031525Z:af807e9a-949a-4291-a7ff-143eefb5df0e",
        "x-request-time": "0.110"
>>>>>>> 94376103
      },
      "ResponseBody": {
        "id": "/subscriptions/00000000-0000-0000-0000-000000000/resourceGroups/00000/providers/Microsoft.MachineLearningServices/workspaces/00000/datastores/workspaceblobstore",
        "name": "workspaceblobstore",
        "type": "Microsoft.MachineLearningServices/workspaces/datastores",
        "properties": {
          "description": null,
          "tags": null,
          "properties": null,
          "isDefault": true,
          "credentials": {
            "credentialsType": "AccountKey"
          },
          "datastoreType": "AzureBlob",
          "accountName": "sagvgsoim6nmhbq",
          "containerName": "azureml-blobstore-e61cd5e2-512f-475e-9842-5e2a973993b8",
          "endpoint": "core.windows.net",
          "protocol": "https",
          "serviceDataAccessAuthIdentity": "WorkspaceSystemAssignedIdentity"
        },
        "systemData": {
          "createdAt": "2022-09-22T09:02:03.2629568\u002B00:00",
          "createdBy": "779301c0-18b2-4cdc-801b-a0a3368fee0a",
          "createdByType": "Application",
          "lastModifiedAt": "2022-09-22T09:02:04.166989\u002B00:00",
          "lastModifiedBy": "779301c0-18b2-4cdc-801b-a0a3368fee0a",
          "lastModifiedByType": "Application"
        }
      }
    },
    {
      "RequestUri": "https://management.azure.com/subscriptions/00000000-0000-0000-0000-000000000/resourceGroups/00000/providers/Microsoft.MachineLearningServices/workspaces/00000/datastores/workspaceblobstore/listSecrets?api-version=2022-05-01",
      "RequestMethod": "POST",
      "RequestHeaders": {
        "Accept": "application/json",
        "Accept-Encoding": "gzip, deflate",
        "Connection": "keep-alive",
        "Content-Length": "0",
        "User-Agent": "azure-ai-ml/1.3.0 azsdk-python-mgmt-machinelearningservices/0.1.0 Python/3.7.13 (Windows-10-10.0.22621-SP0)"
      },
      "RequestBody": null,
      "StatusCode": 200,
      "ResponseHeaders": {
        "Cache-Control": "no-cache",
        "Content-Encoding": "gzip",
        "Content-Type": "application/json; charset=utf-8",
<<<<<<< HEAD
        "Date": "Wed, 04 Jan 2023 05:01:31 GMT",
        "Expires": "-1",
        "Pragma": "no-cache",
        "Request-Context": "appId=cid-v1:512cc15a-13b5-415b-bfd0-dce7accb6bb1",
        "Server-Timing": "traceparent;desc=\u002200-22cdfefc958e6a309c008547fd49d0ad-bc8febe0eac244a1-00\u0022",
=======
        "Date": "Fri, 30 Dec 2022 03:15:25 GMT",
        "Expires": "-1",
        "Pragma": "no-cache",
        "Request-Context": "appId=cid-v1:512cc15a-13b5-415b-bfd0-dce7accb6bb1",
        "Server-Timing": "traceparent;desc=\u002200-5fe34e1874d6e2d6287fef0028d990cc-93856c623f0fbbc8-00\u0022",
>>>>>>> 94376103
        "Strict-Transport-Security": "max-age=31536000; includeSubDomains",
        "Transfer-Encoding": "chunked",
        "Vary": "Accept-Encoding",
        "x-aml-cluster": "vienna-test-westus2-02",
        "X-Content-Type-Options": "nosniff",
<<<<<<< HEAD
        "x-ms-correlation-request-id": "016dad48-faf9-4eb8-8e5c-d4957a14ac1c",
        "x-ms-ratelimit-remaining-subscription-writes": "1088",
        "x-ms-response-type": "standard",
        "x-ms-routing-request-id": "JAPANEAST:20230104T050131Z:016dad48-faf9-4eb8-8e5c-d4957a14ac1c",
        "x-request-time": "0.105"
=======
        "x-ms-correlation-request-id": "0a18f428-ef28-4f41-8898-ae38a8131117",
        "x-ms-ratelimit-remaining-subscription-writes": "1199",
        "x-ms-response-type": "standard",
        "x-ms-routing-request-id": "JAPANEAST:20221230T031526Z:0a18f428-ef28-4f41-8898-ae38a8131117",
        "x-request-time": "0.147"
>>>>>>> 94376103
      },
      "ResponseBody": {
        "secretsType": "AccountKey",
        "key": "dGhpcyBpcyBmYWtlIGtleQ=="
      }
    },
    {
      "RequestUri": "https://sagvgsoim6nmhbq.blob.core.windows.net/azureml-blobstore-e61cd5e2-512f-475e-9842-5e2a973993b8/LocalUpload/00000000000000000000000000000000/valid/MLTable",
      "RequestMethod": "HEAD",
      "RequestHeaders": {
        "Accept": "application/xml",
        "Accept-Encoding": "gzip, deflate",
        "Connection": "keep-alive",
<<<<<<< HEAD
        "User-Agent": "azsdk-python-storage-blob/12.9.0 Python/3.7.13 (Windows-10-10.0.22621-SP0)",
        "x-ms-date": "Wed, 04 Jan 2023 05:01:33 GMT",
        "x-ms-version": "2020-10-02"
=======
        "User-Agent": "azsdk-python-storage-blob/12.14.1 Python/3.9.13 (Windows-10-10.0.19045-SP0)",
        "x-ms-date": "Fri, 30 Dec 2022 03:15:26 GMT",
        "x-ms-version": "2021-08-06"
>>>>>>> 94376103
      },
      "RequestBody": null,
      "StatusCode": 200,
      "ResponseHeaders": {
        "Accept-Ranges": "bytes",
        "Content-Length": "147",
        "Content-MD5": "rPxzBke97x5/DWxWuJSBsQ==",
        "Content-Type": "application/octet-stream",
<<<<<<< HEAD
        "Date": "Wed, 04 Jan 2023 05:01:31 GMT",
=======
        "Date": "Fri, 30 Dec 2022 03:15:25 GMT",
>>>>>>> 94376103
        "ETag": "\u00220x8DAC3C392EBF6D8\u0022",
        "Last-Modified": "Fri, 11 Nov 2022 09:03:17 GMT",
        "Server": [
          "Windows-Azure-Blob/1.0",
          "Microsoft-HTTPAPI/2.0"
        ],
        "Vary": "Origin",
        "x-ms-access-tier": "Hot",
        "x-ms-access-tier-inferred": "true",
        "x-ms-blob-type": "BlockBlob",
        "x-ms-creation-time": "Fri, 11 Nov 2022 09:03:17 GMT",
        "x-ms-lease-state": "available",
        "x-ms-lease-status": "unlocked",
        "x-ms-meta-name": "09b0b5a8-9ef3-41e5-bb1a-b8235aa1cb41",
        "x-ms-meta-upload_status": "completed",
        "x-ms-meta-version": "9d27883c-e673-47d7-86ab-e61c425114c5",
        "x-ms-server-encrypted": "true",
        "x-ms-version": "2020-10-02"
      },
      "ResponseBody": null
    },
    {
      "RequestUri": "https://sagvgsoim6nmhbq.blob.core.windows.net/azureml-blobstore-e61cd5e2-512f-475e-9842-5e2a973993b8/az-ml-artifacts/00000000000000000000000000000000/valid/MLTable",
      "RequestMethod": "HEAD",
      "RequestHeaders": {
        "Accept": "application/xml",
        "Accept-Encoding": "gzip, deflate",
        "Connection": "keep-alive",
<<<<<<< HEAD
        "User-Agent": "azsdk-python-storage-blob/12.9.0 Python/3.7.13 (Windows-10-10.0.22621-SP0)",
        "x-ms-date": "Wed, 04 Jan 2023 05:01:33 GMT",
        "x-ms-version": "2020-10-02"
=======
        "User-Agent": "azsdk-python-storage-blob/12.14.1 Python/3.9.13 (Windows-10-10.0.19045-SP0)",
        "x-ms-date": "Fri, 30 Dec 2022 03:15:26 GMT",
        "x-ms-version": "2021-08-06"
>>>>>>> 94376103
      },
      "RequestBody": null,
      "StatusCode": 404,
      "ResponseHeaders": {
<<<<<<< HEAD
        "Date": "Wed, 04 Jan 2023 05:01:31 GMT",
=======
        "Date": "Fri, 30 Dec 2022 03:15:26 GMT",
>>>>>>> 94376103
        "Server": [
          "Windows-Azure-Blob/1.0",
          "Microsoft-HTTPAPI/2.0"
        ],
        "Transfer-Encoding": "chunked",
        "Vary": "Origin",
        "x-ms-error-code": "BlobNotFound",
        "x-ms-version": "2020-10-02"
      },
      "ResponseBody": null
    },
    {
<<<<<<< HEAD
      "RequestUri": "https://management.azure.com/subscriptions/00000000-0000-0000-0000-000000000/resourceGroups/00000/providers/Microsoft.MachineLearningServices/workspaces/00000/jobs/test_898560948144?api-version=2022-10-01-preview",
=======
      "RequestUri": "https://management.azure.com/subscriptions/00000000-0000-0000-0000-000000000/resourceGroups/00000/providers/Microsoft.MachineLearningServices/workspaces/00000/jobs/test_934653141534?api-version=2022-10-01-preview",
>>>>>>> 94376103
      "RequestMethod": "PUT",
      "RequestHeaders": {
        "Accept": "application/json",
        "Accept-Encoding": "gzip, deflate",
        "Connection": "keep-alive",
        "Content-Length": "1189",
        "Content-Type": "application/json",
        "User-Agent": "azure-ai-ml/1.3.0 azsdk-python-mgmt-machinelearningservices/0.1.0 Python/3.7.13 (Windows-10-10.0.22621-SP0)"
      },
      "RequestBody": {
        "properties": {
          "properties": {},
          "tags": {
            "tag": "tagvalue",
            "owner": "sdkteam"
          },
          "computeId": "/subscriptions/00000000-0000-0000-0000-000000000/resourceGroups/00000/providers/Microsoft.MachineLearningServices/workspaces/00000/computes/gpu-cluster",
<<<<<<< HEAD
          "displayName": "test_898560948144",
=======
          "displayName": "test_934653141534",
>>>>>>> 94376103
          "experimentName": "my_first_experiment",
          "isArchived": false,
          "jobType": "Pipeline",
          "inputs": {
            "text_ner_training_data": {
              "uri": "azureml://datastores/workspaceblobstore/paths/LocalUpload/00000000000000000000000000000000/train",
              "jobInputType": "mltable"
            },
            "text_ner_validation_data": {
              "uri": "azureml://datastores/workspaceblobstore/paths/LocalUpload/00000000000000000000000000000000/valid",
              "jobInputType": "mltable"
            }
          },
          "jobs": {
            "automl_text_ner": {
              "name": "automl_text_ner",
              "tags": {},
              "properties": {},
              "type": "automl",
              "outputs": {},
              "log_verbosity": "info",
              "training_data": "${{parent.inputs.text_ner_training_data}}",
              "limits": {
                "max_trials": 1,
                "max_nodes": 1,
                "timeout_minutes": 60
              },
              "validation_data": "${{parent.inputs.text_ner_validation_data}}",
              "task": "text_ner",
              "primary_metric": "accuracy"
            }
          },
          "outputs": {},
          "settings": {
            "continue_on_step_failure": false,
            "_source": "YAML.JOB"
          }
        }
      },
      "StatusCode": 201,
      "ResponseHeaders": {
        "Cache-Control": "no-cache",
        "Content-Length": "3347",
        "Content-Type": "application/json; charset=utf-8",
<<<<<<< HEAD
        "Date": "Wed, 04 Jan 2023 05:01:35 GMT",
        "Expires": "-1",
        "Location": "https://management.azure.com/subscriptions/00000000-0000-0000-0000-000000000/resourceGroups/00000/providers/Microsoft.MachineLearningServices/workspaces/00000/jobs/test_898560948144?api-version=2022-10-01-preview",
        "Pragma": "no-cache",
        "Request-Context": "appId=cid-v1:512cc15a-13b5-415b-bfd0-dce7accb6bb1",
        "Server-Timing": "traceparent;desc=\u002200-60fdfe3fb7baf019203b79e9f8435e80-9072413f19e52f18-00\u0022",
        "Strict-Transport-Security": "max-age=31536000; includeSubDomains",
        "x-aml-cluster": "vienna-test-westus2-02",
        "X-Content-Type-Options": "nosniff",
        "x-ms-correlation-request-id": "239ed325-a416-442c-8412-87b0fbb0108a",
        "x-ms-ratelimit-remaining-subscription-writes": "1066",
        "x-ms-response-type": "standard",
        "x-ms-routing-request-id": "JAPANEAST:20230104T050135Z:239ed325-a416-442c-8412-87b0fbb0108a",
        "x-request-time": "2.831"
      },
      "ResponseBody": {
        "id": "/subscriptions/00000000-0000-0000-0000-000000000/resourceGroups/00000/providers/Microsoft.MachineLearningServices/workspaces/00000/jobs/test_898560948144",
        "name": "test_898560948144",
=======
        "Date": "Fri, 30 Dec 2022 03:15:30 GMT",
        "Expires": "-1",
        "Location": "https://management.azure.com/subscriptions/00000000-0000-0000-0000-000000000/resourceGroups/00000/providers/Microsoft.MachineLearningServices/workspaces/00000/jobs/test_934653141534?api-version=2022-10-01-preview",
        "Pragma": "no-cache",
        "Request-Context": "appId=cid-v1:512cc15a-13b5-415b-bfd0-dce7accb6bb1",
        "Server-Timing": "traceparent;desc=\u002200-9a0a051b5d78cfdb91603863189d2fca-af16ddc981b570ac-00\u0022",
        "Strict-Transport-Security": "max-age=31536000; includeSubDomains",
        "x-aml-cluster": "vienna-test-westus2-02",
        "X-Content-Type-Options": "nosniff",
        "x-ms-correlation-request-id": "cfbe60c9-9094-4f97-8be7-2a052660e8bb",
        "x-ms-ratelimit-remaining-subscription-writes": "1199",
        "x-ms-response-type": "standard",
        "x-ms-routing-request-id": "JAPANEAST:20221230T031531Z:cfbe60c9-9094-4f97-8be7-2a052660e8bb",
        "x-request-time": "3.167"
      },
      "ResponseBody": {
        "id": "/subscriptions/00000000-0000-0000-0000-000000000/resourceGroups/00000/providers/Microsoft.MachineLearningServices/workspaces/00000/jobs/test_934653141534",
        "name": "test_934653141534",
>>>>>>> 94376103
        "type": "Microsoft.MachineLearningServices/workspaces/jobs",
        "properties": {
          "description": null,
          "tags": {
            "tag": "tagvalue",
            "owner": "sdkteam"
          },
          "properties": {
            "azureml.DevPlatv2": "true",
            "azureml.runsource": "azureml.PipelineRun",
            "runSource": "MFE",
            "runType": "HTTP",
            "azureml.parameters": "{}",
            "azureml.continue_on_step_failure": "False",
            "azureml.continue_on_failed_optional_input": "True",
            "azureml.defaultComputeName": "gpu-cluster",
            "azureml.defaultDataStoreName": "workspaceblobstore",
            "azureml.pipelineComponent": "pipelinerun"
          },
<<<<<<< HEAD
          "displayName": "test_898560948144",
=======
          "displayName": "test_934653141534",
>>>>>>> 94376103
          "status": "Preparing",
          "experimentName": "my_first_experiment",
          "services": {
            "Tracking": {
              "jobServiceType": "Tracking",
              "port": null,
              "endpoint": "azureml://master.api.azureml-test.ms/mlflow/v1.0/subscriptions/00000000-0000-0000-0000-000000000/resourceGroups/00000/providers/Microsoft.MachineLearningServices/workspaces/00000?",
              "status": null,
              "errorMessage": null,
              "properties": null,
              "nodes": null
            },
            "Studio": {
              "jobServiceType": "Studio",
              "port": null,
<<<<<<< HEAD
              "endpoint": "https://ml.azure.com/runs/test_898560948144?wsid=/subscriptions/00000000-0000-0000-0000-000000000/resourcegroups/00000/workspaces/00000",
=======
              "endpoint": "https://ml.azure.com/runs/test_934653141534?wsid=/subscriptions/00000000-0000-0000-0000-000000000/resourcegroups/00000/workspaces/00000",
>>>>>>> 94376103
              "status": null,
              "errorMessage": null,
              "properties": null,
              "nodes": null
            }
          },
          "computeId": "/subscriptions/00000000-0000-0000-0000-000000000/resourceGroups/00000/providers/Microsoft.MachineLearningServices/workspaces/00000/computes/gpu-cluster",
          "isArchived": false,
          "identity": null,
          "componentId": null,
          "jobType": "Pipeline",
          "settings": {
            "continue_on_step_failure": false,
            "_source": "YAML.JOB"
          },
          "jobs": {
            "automl_text_ner": {
              "name": "automl_text_ner",
              "tags": {},
              "properties": {},
              "type": "automl",
              "outputs": {},
              "log_verbosity": "info",
              "training_data": "${{parent.inputs.text_ner_training_data}}",
              "limits": {
                "max_trials": 1,
                "max_nodes": 1,
                "timeout_minutes": 60
              },
              "validation_data": "${{parent.inputs.text_ner_validation_data}}",
              "task": "text_ner",
              "primary_metric": "accuracy"
            }
          },
          "inputs": {
            "text_ner_training_data": {
              "description": null,
              "uri": "azureml://datastores/workspaceblobstore/paths/LocalUpload/00000000000000000000000000000000/train",
              "mode": "ReadOnlyMount",
              "jobInputType": "mltable"
            },
            "text_ner_validation_data": {
              "description": null,
              "uri": "azureml://datastores/workspaceblobstore/paths/LocalUpload/00000000000000000000000000000000/valid",
              "mode": "ReadOnlyMount",
              "jobInputType": "mltable"
            }
          },
          "outputs": {},
          "sourceJobId": null
        },
        "systemData": {
<<<<<<< HEAD
          "createdAt": "2023-01-04T05:01:34.9101591\u002B00:00",
          "createdBy": "Doris Liao",
=======
          "createdAt": "2022-12-30T03:15:30.1723317\u002B00:00",
          "createdBy": "Xingzhi Zhang",
>>>>>>> 94376103
          "createdByType": "User"
        }
      }
    },
    {
<<<<<<< HEAD
      "RequestUri": "https://management.azure.com/subscriptions/00000000-0000-0000-0000-000000000/resourceGroups/00000/providers/Microsoft.MachineLearningServices/workspaces/00000/jobs/test_898560948144/cancel?api-version=2022-10-01-preview",
=======
      "RequestUri": "https://management.azure.com/subscriptions/00000000-0000-0000-0000-000000000/resourceGroups/00000/providers/Microsoft.MachineLearningServices/workspaces/00000/jobs/test_934653141534/cancel?api-version=2022-10-01-preview",
>>>>>>> 94376103
      "RequestMethod": "POST",
      "RequestHeaders": {
        "Accept": "application/json",
        "Accept-Encoding": "gzip, deflate",
        "Connection": "keep-alive",
        "Content-Length": "0",
        "User-Agent": "azure-ai-ml/1.3.0 azsdk-python-mgmt-machinelearningservices/0.1.0 Python/3.7.13 (Windows-10-10.0.22621-SP0)"
      },
      "RequestBody": null,
      "StatusCode": 202,
      "ResponseHeaders": {
        "Cache-Control": "no-cache",
        "Content-Length": "4",
        "Content-Type": "application/json; charset=utf-8",
<<<<<<< HEAD
        "Date": "Wed, 04 Jan 2023 05:01:39 GMT",
        "Expires": "-1",
        "Location": "https://management.azure.com/subscriptions/00000000-0000-0000-0000-000000000/providers/Microsoft.MachineLearningServices/locations/centraluseuap/mfeOperationResults/jc:e61cd5e2-512f-475e-9842-5e2a973993b8:test_898560948144?api-version=2022-10-01-preview",
=======
        "Date": "Fri, 30 Dec 2022 03:15:33 GMT",
        "Expires": "-1",
        "Location": "https://management.azure.com/subscriptions/00000000-0000-0000-0000-000000000/providers/Microsoft.MachineLearningServices/locations/centraluseuap/mfeOperationResults/jc:e61cd5e2-512f-475e-9842-5e2a973993b8:test_934653141534?api-version=2022-10-01-preview",
>>>>>>> 94376103
        "Pragma": "no-cache",
        "Request-Context": "appId=cid-v1:512cc15a-13b5-415b-bfd0-dce7accb6bb1",
        "Strict-Transport-Security": "max-age=31536000; includeSubDomains",
        "x-aml-cluster": "vienna-test-westus2-02",
        "X-Content-Type-Options": "nosniff",
        "x-ms-async-operation-timeout": "PT1H",
<<<<<<< HEAD
        "x-ms-correlation-request-id": "36d8f10d-076c-448a-ae79-0509e2e02aba",
        "x-ms-ratelimit-remaining-subscription-writes": "1087",
        "x-ms-response-type": "standard",
        "x-ms-routing-request-id": "JAPANEAST:20230104T050139Z:36d8f10d-076c-448a-ae79-0509e2e02aba",
        "x-request-time": "0.751"
=======
        "x-ms-correlation-request-id": "84a1388b-ff46-471f-9b81-e6708aaab21b",
        "x-ms-ratelimit-remaining-subscription-writes": "1198",
        "x-ms-response-type": "standard",
        "x-ms-routing-request-id": "JAPANEAST:20221230T031533Z:84a1388b-ff46-471f-9b81-e6708aaab21b",
        "x-request-time": "0.847"
>>>>>>> 94376103
      },
      "ResponseBody": "null"
    },
    {
<<<<<<< HEAD
      "RequestUri": "https://management.azure.com/subscriptions/00000000-0000-0000-0000-000000000/providers/Microsoft.MachineLearningServices/locations/centraluseuap/mfeOperationResults/jc:e61cd5e2-512f-475e-9842-5e2a973993b8:test_898560948144?api-version=2022-10-01-preview",
=======
      "RequestUri": "https://management.azure.com/subscriptions/00000000-0000-0000-0000-000000000/providers/Microsoft.MachineLearningServices/locations/centraluseuap/mfeOperationResults/jc:e61cd5e2-512f-475e-9842-5e2a973993b8:test_934653141534?api-version=2022-10-01-preview",
>>>>>>> 94376103
      "RequestMethod": "GET",
      "RequestHeaders": {
        "Accept": "*/*",
        "Accept-Encoding": "gzip, deflate",
        "Connection": "keep-alive",
        "User-Agent": "azure-ai-ml/1.3.0 azsdk-python-mgmt-machinelearningservices/0.1.0 Python/3.7.13 (Windows-10-10.0.22621-SP0)"
      },
      "RequestBody": null,
      "StatusCode": 202,
      "ResponseHeaders": {
        "Cache-Control": "no-cache",
        "Content-Length": "2",
        "Content-Type": "application/json; charset=utf-8",
<<<<<<< HEAD
        "Date": "Wed, 04 Jan 2023 05:01:39 GMT",
        "Expires": "-1",
        "Location": "https://management.azure.com/subscriptions/00000000-0000-0000-0000-000000000/providers/Microsoft.MachineLearningServices/locations/centraluseuap/mfeOperationResults/jc:e61cd5e2-512f-475e-9842-5e2a973993b8:test_898560948144?api-version=2022-10-01-preview",
=======
        "Date": "Fri, 30 Dec 2022 03:15:33 GMT",
        "Expires": "-1",
        "Location": "https://management.azure.com/subscriptions/00000000-0000-0000-0000-000000000/providers/Microsoft.MachineLearningServices/locations/centraluseuap/mfeOperationResults/jc:e61cd5e2-512f-475e-9842-5e2a973993b8:test_934653141534?api-version=2022-10-01-preview",
>>>>>>> 94376103
        "Pragma": "no-cache",
        "Request-Context": "appId=cid-v1:512cc15a-13b5-415b-bfd0-dce7accb6bb1",
        "Strict-Transport-Security": "max-age=31536000; includeSubDomains",
        "x-aml-cluster": "vienna-test-westus2-01",
        "X-Content-Type-Options": "nosniff",
<<<<<<< HEAD
        "x-ms-correlation-request-id": "242319e9-287a-461d-9498-3e9fe5a4ecd7",
        "x-ms-ratelimit-remaining-subscription-reads": "11815",
        "x-ms-response-type": "standard",
        "x-ms-routing-request-id": "JAPANEAST:20230104T050139Z:242319e9-287a-461d-9498-3e9fe5a4ecd7",
        "x-request-time": "0.050"
=======
        "x-ms-correlation-request-id": "6f5fd90e-e4f2-4f00-b64e-4cd8956783e1",
        "x-ms-ratelimit-remaining-subscription-reads": "11998",
        "x-ms-response-type": "standard",
        "x-ms-routing-request-id": "JAPANEAST:20221230T031534Z:6f5fd90e-e4f2-4f00-b64e-4cd8956783e1",
        "x-request-time": "0.030"
>>>>>>> 94376103
      },
      "ResponseBody": {}
    },
    {
<<<<<<< HEAD
      "RequestUri": "https://management.azure.com/subscriptions/00000000-0000-0000-0000-000000000/providers/Microsoft.MachineLearningServices/locations/centraluseuap/mfeOperationResults/jc:e61cd5e2-512f-475e-9842-5e2a973993b8:test_898560948144?api-version=2022-10-01-preview",
=======
      "RequestUri": "https://management.azure.com/subscriptions/00000000-0000-0000-0000-000000000/providers/Microsoft.MachineLearningServices/locations/centraluseuap/mfeOperationResults/jc:e61cd5e2-512f-475e-9842-5e2a973993b8:test_934653141534?api-version=2022-10-01-preview",
>>>>>>> 94376103
      "RequestMethod": "GET",
      "RequestHeaders": {
        "Accept": "*/*",
        "Accept-Encoding": "gzip, deflate",
        "Connection": "keep-alive",
        "User-Agent": "azure-ai-ml/1.3.0 azsdk-python-mgmt-machinelearningservices/0.1.0 Python/3.7.13 (Windows-10-10.0.22621-SP0)"
      },
      "RequestBody": null,
      "StatusCode": 200,
      "ResponseHeaders": {
        "Cache-Control": "no-cache",
        "Content-Length": "0",
<<<<<<< HEAD
        "Date": "Wed, 04 Jan 2023 05:02:09 GMT",
        "Expires": "-1",
        "Pragma": "no-cache",
        "Request-Context": "appId=cid-v1:512cc15a-13b5-415b-bfd0-dce7accb6bb1",
        "Server-Timing": "traceparent;desc=\u002200-9f7b58d703480230eed9d5f998d3e96f-fc6637789ef66aa9-00\u0022",
=======
        "Date": "Fri, 30 Dec 2022 03:16:03 GMT",
        "Expires": "-1",
        "Pragma": "no-cache",
        "Request-Context": "appId=cid-v1:512cc15a-13b5-415b-bfd0-dce7accb6bb1",
        "Server-Timing": "traceparent;desc=\u002200-c8c42ad77071c2daffcf1c37f47b9785-5f25023d972149b1-00\u0022",
>>>>>>> 94376103
        "Strict-Transport-Security": "max-age=31536000; includeSubDomains",
        "x-aml-cluster": "vienna-test-westus2-01",
        "X-Content-Type-Options": "nosniff",
<<<<<<< HEAD
        "x-ms-correlation-request-id": "16d24575-ddf8-4c84-809c-73127529c43b",
        "x-ms-ratelimit-remaining-subscription-reads": "11814",
        "x-ms-response-type": "standard",
        "x-ms-routing-request-id": "JAPANEAST:20230104T050210Z:16d24575-ddf8-4c84-809c-73127529c43b",
        "x-request-time": "0.034"
=======
        "x-ms-correlation-request-id": "a058a519-0b38-4a87-bb5f-dd5437723914",
        "x-ms-ratelimit-remaining-subscription-reads": "11997",
        "x-ms-response-type": "standard",
        "x-ms-routing-request-id": "JAPANEAST:20221230T031604Z:a058a519-0b38-4a87-bb5f-dd5437723914",
        "x-request-time": "0.037"
>>>>>>> 94376103
      },
      "ResponseBody": null
    }
  ],
  "Variables": {
<<<<<<< HEAD
    "name": "test_898560948144"
=======
    "name": "test_934653141534"
>>>>>>> 94376103
  }
}<|MERGE_RESOLUTION|>--- conflicted
+++ resolved
@@ -15,19 +15,11 @@
         "Cache-Control": "no-cache",
         "Content-Encoding": "gzip",
         "Content-Type": "application/json; charset=utf-8",
-<<<<<<< HEAD
         "Date": "Wed, 04 Jan 2023 05:01:26 GMT",
         "Expires": "-1",
         "Pragma": "no-cache",
         "Request-Context": "appId=cid-v1:512cc15a-13b5-415b-bfd0-dce7accb6bb1",
         "Server-Timing": "traceparent;desc=\u002200-cf6e42a5a050430c663c9f859b49de50-b3f1c7767dee6ea5-00\u0022",
-=======
-        "Date": "Fri, 30 Dec 2022 03:14:02 GMT",
-        "Expires": "-1",
-        "Pragma": "no-cache",
-        "Request-Context": "appId=cid-v1:512cc15a-13b5-415b-bfd0-dce7accb6bb1",
-        "Server-Timing": "traceparent;desc=\u002200-96be3326e4b71a74b5ae036da64ce3af-239b7899ce607f61-00\u0022",
->>>>>>> 94376103
         "Strict-Transport-Security": "max-age=31536000; includeSubDomains",
         "Transfer-Encoding": "chunked",
         "Vary": [
@@ -36,19 +28,11 @@
         ],
         "x-aml-cluster": "vienna-test-westus2-02",
         "X-Content-Type-Options": "nosniff",
-<<<<<<< HEAD
         "x-ms-correlation-request-id": "f20aed82-5184-406c-b0a7-7f1745d35220",
         "x-ms-ratelimit-remaining-subscription-reads": "11818",
         "x-ms-response-type": "standard",
         "x-ms-routing-request-id": "JAPANEAST:20230104T050126Z:f20aed82-5184-406c-b0a7-7f1745d35220",
         "x-request-time": "0.035"
-=======
-        "x-ms-correlation-request-id": "496cedbd-d006-44f2-8ee0-c636619dc568",
-        "x-ms-ratelimit-remaining-subscription-reads": "11767",
-        "x-ms-response-type": "standard",
-        "x-ms-routing-request-id": "JAPANEAST:20221230T031403Z:496cedbd-d006-44f2-8ee0-c636619dc568",
-        "x-request-time": "0.040"
->>>>>>> 94376103
       },
       "ResponseBody": {
         "id": "/subscriptions/00000000-0000-0000-0000-000000000/resourceGroups/00000/providers/Microsoft.MachineLearningServices/workspaces/00000/computes/gpu-cluster",
@@ -110,19 +94,11 @@
         "Cache-Control": "no-cache",
         "Content-Encoding": "gzip",
         "Content-Type": "application/json; charset=utf-8",
-<<<<<<< HEAD
         "Date": "Wed, 04 Jan 2023 05:01:29 GMT",
         "Expires": "-1",
         "Pragma": "no-cache",
         "Request-Context": "appId=cid-v1:512cc15a-13b5-415b-bfd0-dce7accb6bb1",
         "Server-Timing": "traceparent;desc=\u002200-e5e134a30d7e2de696933fce0b023ab9-91e11023650417b2-00\u0022",
-=======
-        "Date": "Fri, 30 Dec 2022 03:14:04 GMT",
-        "Expires": "-1",
-        "Pragma": "no-cache",
-        "Request-Context": "appId=cid-v1:512cc15a-13b5-415b-bfd0-dce7accb6bb1",
-        "Server-Timing": "traceparent;desc=\u002200-4a1062700e938b2c69e38dcfa7c95869-29f650718fb59476-00\u0022",
->>>>>>> 94376103
         "Strict-Transport-Security": "max-age=31536000; includeSubDomains",
         "Transfer-Encoding": "chunked",
         "Vary": [
@@ -131,19 +107,11 @@
         ],
         "x-aml-cluster": "vienna-test-westus2-02",
         "X-Content-Type-Options": "nosniff",
-<<<<<<< HEAD
         "x-ms-correlation-request-id": "3e245941-a51b-4395-9d7c-e4b2975ad5af",
         "x-ms-ratelimit-remaining-subscription-reads": "11817",
         "x-ms-response-type": "standard",
         "x-ms-routing-request-id": "JAPANEAST:20230104T050129Z:3e245941-a51b-4395-9d7c-e4b2975ad5af",
         "x-request-time": "0.085"
-=======
-        "x-ms-correlation-request-id": "f38a0edc-201d-418a-b79f-dead29b84a03",
-        "x-ms-ratelimit-remaining-subscription-reads": "11766",
-        "x-ms-response-type": "standard",
-        "x-ms-routing-request-id": "JAPANEAST:20221230T031404Z:f38a0edc-201d-418a-b79f-dead29b84a03",
-        "x-request-time": "0.151"
->>>>>>> 94376103
       },
       "ResponseBody": {
         "id": "/subscriptions/00000000-0000-0000-0000-000000000/resourceGroups/00000/providers/Microsoft.MachineLearningServices/workspaces/00000/datastores/workspaceblobstore",
@@ -190,37 +158,21 @@
         "Cache-Control": "no-cache",
         "Content-Encoding": "gzip",
         "Content-Type": "application/json; charset=utf-8",
-<<<<<<< HEAD
         "Date": "Wed, 04 Jan 2023 05:01:30 GMT",
         "Expires": "-1",
         "Pragma": "no-cache",
         "Request-Context": "appId=cid-v1:512cc15a-13b5-415b-bfd0-dce7accb6bb1",
         "Server-Timing": "traceparent;desc=\u002200-93d2f30afae16e0e4266b40d914be5d9-9d40344acc12ad06-00\u0022",
-=======
-        "Date": "Fri, 30 Dec 2022 03:14:04 GMT",
-        "Expires": "-1",
-        "Pragma": "no-cache",
-        "Request-Context": "appId=cid-v1:512cc15a-13b5-415b-bfd0-dce7accb6bb1",
-        "Server-Timing": "traceparent;desc=\u002200-c905411b0c9bcad5db308f66bb389ca7-93a188dbb65578f7-00\u0022",
->>>>>>> 94376103
         "Strict-Transport-Security": "max-age=31536000; includeSubDomains",
         "Transfer-Encoding": "chunked",
         "Vary": "Accept-Encoding",
         "x-aml-cluster": "vienna-test-westus2-02",
         "X-Content-Type-Options": "nosniff",
-<<<<<<< HEAD
         "x-ms-correlation-request-id": "dae91bfe-1a73-498f-9082-f3e5bc2a9a8d",
         "x-ms-ratelimit-remaining-subscription-writes": "1089",
         "x-ms-response-type": "standard",
         "x-ms-routing-request-id": "JAPANEAST:20230104T050130Z:dae91bfe-1a73-498f-9082-f3e5bc2a9a8d",
         "x-request-time": "0.544"
-=======
-        "x-ms-correlation-request-id": "e85f05cd-783d-4a2a-8ede-c13f2a1dabc0",
-        "x-ms-ratelimit-remaining-subscription-writes": "1073",
-        "x-ms-response-type": "standard",
-        "x-ms-routing-request-id": "JAPANEAST:20221230T031405Z:e85f05cd-783d-4a2a-8ede-c13f2a1dabc0",
-        "x-request-time": "0.093"
->>>>>>> 94376103
       },
       "ResponseBody": {
         "secretsType": "AccountKey",
@@ -234,15 +186,9 @@
         "Accept": "application/xml",
         "Accept-Encoding": "gzip, deflate",
         "Connection": "keep-alive",
-<<<<<<< HEAD
         "User-Agent": "azsdk-python-storage-blob/12.9.0 Python/3.7.13 (Windows-10-10.0.22621-SP0)",
         "x-ms-date": "Wed, 04 Jan 2023 05:01:31 GMT",
         "x-ms-version": "2020-10-02"
-=======
-        "User-Agent": "azsdk-python-storage-blob/12.14.1 Python/3.9.13 (Windows-10-10.0.19045-SP0)",
-        "x-ms-date": "Fri, 30 Dec 2022 03:15:22 GMT",
-        "x-ms-version": "2021-08-06"
->>>>>>> 94376103
       },
       "RequestBody": null,
       "StatusCode": 200,
@@ -251,11 +197,7 @@
         "Content-Length": "147",
         "Content-MD5": "P7GsnZaXDEDX/DJLN0O5nA==",
         "Content-Type": "application/octet-stream",
-<<<<<<< HEAD
         "Date": "Wed, 04 Jan 2023 05:01:29 GMT",
-=======
-        "Date": "Fri, 30 Dec 2022 03:15:22 GMT",
->>>>>>> 94376103
         "ETag": "\u00220x8DAC3C391C63FBD\u0022",
         "Last-Modified": "Fri, 11 Nov 2022 09:03:15 GMT",
         "Server": [
@@ -284,24 +226,14 @@
         "Accept": "application/xml",
         "Accept-Encoding": "gzip, deflate",
         "Connection": "keep-alive",
-<<<<<<< HEAD
         "User-Agent": "azsdk-python-storage-blob/12.9.0 Python/3.7.13 (Windows-10-10.0.22621-SP0)",
         "x-ms-date": "Wed, 04 Jan 2023 05:01:31 GMT",
         "x-ms-version": "2020-10-02"
-=======
-        "User-Agent": "azsdk-python-storage-blob/12.14.1 Python/3.9.13 (Windows-10-10.0.19045-SP0)",
-        "x-ms-date": "Fri, 30 Dec 2022 03:15:23 GMT",
-        "x-ms-version": "2021-08-06"
->>>>>>> 94376103
       },
       "RequestBody": null,
       "StatusCode": 404,
       "ResponseHeaders": {
-<<<<<<< HEAD
         "Date": "Wed, 04 Jan 2023 05:01:30 GMT",
-=======
-        "Date": "Fri, 30 Dec 2022 03:15:22 GMT",
->>>>>>> 94376103
         "Server": [
           "Windows-Azure-Blob/1.0",
           "Microsoft-HTTPAPI/2.0"
@@ -328,19 +260,11 @@
         "Cache-Control": "no-cache",
         "Content-Encoding": "gzip",
         "Content-Type": "application/json; charset=utf-8",
-<<<<<<< HEAD
         "Date": "Wed, 04 Jan 2023 05:01:31 GMT",
         "Expires": "-1",
         "Pragma": "no-cache",
         "Request-Context": "appId=cid-v1:512cc15a-13b5-415b-bfd0-dce7accb6bb1",
         "Server-Timing": "traceparent;desc=\u002200-360cce5165c4d10b73f10d33a7b2b8f2-b4a7b4b5b9aa1f81-00\u0022",
-=======
-        "Date": "Fri, 30 Dec 2022 03:15:25 GMT",
-        "Expires": "-1",
-        "Pragma": "no-cache",
-        "Request-Context": "appId=cid-v1:512cc15a-13b5-415b-bfd0-dce7accb6bb1",
-        "Server-Timing": "traceparent;desc=\u002200-8016e69e96e6f01542700af7fee71d36-a0ed12c795ebe02e-00\u0022",
->>>>>>> 94376103
         "Strict-Transport-Security": "max-age=31536000; includeSubDomains",
         "Transfer-Encoding": "chunked",
         "Vary": [
@@ -349,19 +273,11 @@
         ],
         "x-aml-cluster": "vienna-test-westus2-02",
         "X-Content-Type-Options": "nosniff",
-<<<<<<< HEAD
         "x-ms-correlation-request-id": "df2e16dc-3922-47a0-95a5-9727e722cdf1",
         "x-ms-ratelimit-remaining-subscription-reads": "11816",
         "x-ms-response-type": "standard",
         "x-ms-routing-request-id": "JAPANEAST:20230104T050131Z:df2e16dc-3922-47a0-95a5-9727e722cdf1",
         "x-request-time": "0.078"
-=======
-        "x-ms-correlation-request-id": "af807e9a-949a-4291-a7ff-143eefb5df0e",
-        "x-ms-ratelimit-remaining-subscription-reads": "11999",
-        "x-ms-response-type": "standard",
-        "x-ms-routing-request-id": "JAPANEAST:20221230T031525Z:af807e9a-949a-4291-a7ff-143eefb5df0e",
-        "x-request-time": "0.110"
->>>>>>> 94376103
       },
       "ResponseBody": {
         "id": "/subscriptions/00000000-0000-0000-0000-000000000/resourceGroups/00000/providers/Microsoft.MachineLearningServices/workspaces/00000/datastores/workspaceblobstore",
@@ -408,37 +324,21 @@
         "Cache-Control": "no-cache",
         "Content-Encoding": "gzip",
         "Content-Type": "application/json; charset=utf-8",
-<<<<<<< HEAD
         "Date": "Wed, 04 Jan 2023 05:01:31 GMT",
         "Expires": "-1",
         "Pragma": "no-cache",
         "Request-Context": "appId=cid-v1:512cc15a-13b5-415b-bfd0-dce7accb6bb1",
         "Server-Timing": "traceparent;desc=\u002200-22cdfefc958e6a309c008547fd49d0ad-bc8febe0eac244a1-00\u0022",
-=======
-        "Date": "Fri, 30 Dec 2022 03:15:25 GMT",
-        "Expires": "-1",
-        "Pragma": "no-cache",
-        "Request-Context": "appId=cid-v1:512cc15a-13b5-415b-bfd0-dce7accb6bb1",
-        "Server-Timing": "traceparent;desc=\u002200-5fe34e1874d6e2d6287fef0028d990cc-93856c623f0fbbc8-00\u0022",
->>>>>>> 94376103
         "Strict-Transport-Security": "max-age=31536000; includeSubDomains",
         "Transfer-Encoding": "chunked",
         "Vary": "Accept-Encoding",
         "x-aml-cluster": "vienna-test-westus2-02",
         "X-Content-Type-Options": "nosniff",
-<<<<<<< HEAD
         "x-ms-correlation-request-id": "016dad48-faf9-4eb8-8e5c-d4957a14ac1c",
         "x-ms-ratelimit-remaining-subscription-writes": "1088",
         "x-ms-response-type": "standard",
         "x-ms-routing-request-id": "JAPANEAST:20230104T050131Z:016dad48-faf9-4eb8-8e5c-d4957a14ac1c",
         "x-request-time": "0.105"
-=======
-        "x-ms-correlation-request-id": "0a18f428-ef28-4f41-8898-ae38a8131117",
-        "x-ms-ratelimit-remaining-subscription-writes": "1199",
-        "x-ms-response-type": "standard",
-        "x-ms-routing-request-id": "JAPANEAST:20221230T031526Z:0a18f428-ef28-4f41-8898-ae38a8131117",
-        "x-request-time": "0.147"
->>>>>>> 94376103
       },
       "ResponseBody": {
         "secretsType": "AccountKey",
@@ -452,15 +352,9 @@
         "Accept": "application/xml",
         "Accept-Encoding": "gzip, deflate",
         "Connection": "keep-alive",
-<<<<<<< HEAD
         "User-Agent": "azsdk-python-storage-blob/12.9.0 Python/3.7.13 (Windows-10-10.0.22621-SP0)",
         "x-ms-date": "Wed, 04 Jan 2023 05:01:33 GMT",
         "x-ms-version": "2020-10-02"
-=======
-        "User-Agent": "azsdk-python-storage-blob/12.14.1 Python/3.9.13 (Windows-10-10.0.19045-SP0)",
-        "x-ms-date": "Fri, 30 Dec 2022 03:15:26 GMT",
-        "x-ms-version": "2021-08-06"
->>>>>>> 94376103
       },
       "RequestBody": null,
       "StatusCode": 200,
@@ -469,11 +363,7 @@
         "Content-Length": "147",
         "Content-MD5": "rPxzBke97x5/DWxWuJSBsQ==",
         "Content-Type": "application/octet-stream",
-<<<<<<< HEAD
         "Date": "Wed, 04 Jan 2023 05:01:31 GMT",
-=======
-        "Date": "Fri, 30 Dec 2022 03:15:25 GMT",
->>>>>>> 94376103
         "ETag": "\u00220x8DAC3C392EBF6D8\u0022",
         "Last-Modified": "Fri, 11 Nov 2022 09:03:17 GMT",
         "Server": [
@@ -502,24 +392,14 @@
         "Accept": "application/xml",
         "Accept-Encoding": "gzip, deflate",
         "Connection": "keep-alive",
-<<<<<<< HEAD
         "User-Agent": "azsdk-python-storage-blob/12.9.0 Python/3.7.13 (Windows-10-10.0.22621-SP0)",
         "x-ms-date": "Wed, 04 Jan 2023 05:01:33 GMT",
         "x-ms-version": "2020-10-02"
-=======
-        "User-Agent": "azsdk-python-storage-blob/12.14.1 Python/3.9.13 (Windows-10-10.0.19045-SP0)",
-        "x-ms-date": "Fri, 30 Dec 2022 03:15:26 GMT",
-        "x-ms-version": "2021-08-06"
->>>>>>> 94376103
       },
       "RequestBody": null,
       "StatusCode": 404,
       "ResponseHeaders": {
-<<<<<<< HEAD
         "Date": "Wed, 04 Jan 2023 05:01:31 GMT",
-=======
-        "Date": "Fri, 30 Dec 2022 03:15:26 GMT",
->>>>>>> 94376103
         "Server": [
           "Windows-Azure-Blob/1.0",
           "Microsoft-HTTPAPI/2.0"
@@ -532,11 +412,7 @@
       "ResponseBody": null
     },
     {
-<<<<<<< HEAD
       "RequestUri": "https://management.azure.com/subscriptions/00000000-0000-0000-0000-000000000/resourceGroups/00000/providers/Microsoft.MachineLearningServices/workspaces/00000/jobs/test_898560948144?api-version=2022-10-01-preview",
-=======
-      "RequestUri": "https://management.azure.com/subscriptions/00000000-0000-0000-0000-000000000/resourceGroups/00000/providers/Microsoft.MachineLearningServices/workspaces/00000/jobs/test_934653141534?api-version=2022-10-01-preview",
->>>>>>> 94376103
       "RequestMethod": "PUT",
       "RequestHeaders": {
         "Accept": "application/json",
@@ -554,11 +430,7 @@
             "owner": "sdkteam"
           },
           "computeId": "/subscriptions/00000000-0000-0000-0000-000000000/resourceGroups/00000/providers/Microsoft.MachineLearningServices/workspaces/00000/computes/gpu-cluster",
-<<<<<<< HEAD
           "displayName": "test_898560948144",
-=======
-          "displayName": "test_934653141534",
->>>>>>> 94376103
           "experimentName": "my_first_experiment",
           "isArchived": false,
           "jobType": "Pipeline",
@@ -603,7 +475,6 @@
         "Cache-Control": "no-cache",
         "Content-Length": "3347",
         "Content-Type": "application/json; charset=utf-8",
-<<<<<<< HEAD
         "Date": "Wed, 04 Jan 2023 05:01:35 GMT",
         "Expires": "-1",
         "Location": "https://management.azure.com/subscriptions/00000000-0000-0000-0000-000000000/resourceGroups/00000/providers/Microsoft.MachineLearningServices/workspaces/00000/jobs/test_898560948144?api-version=2022-10-01-preview",
@@ -622,26 +493,6 @@
       "ResponseBody": {
         "id": "/subscriptions/00000000-0000-0000-0000-000000000/resourceGroups/00000/providers/Microsoft.MachineLearningServices/workspaces/00000/jobs/test_898560948144",
         "name": "test_898560948144",
-=======
-        "Date": "Fri, 30 Dec 2022 03:15:30 GMT",
-        "Expires": "-1",
-        "Location": "https://management.azure.com/subscriptions/00000000-0000-0000-0000-000000000/resourceGroups/00000/providers/Microsoft.MachineLearningServices/workspaces/00000/jobs/test_934653141534?api-version=2022-10-01-preview",
-        "Pragma": "no-cache",
-        "Request-Context": "appId=cid-v1:512cc15a-13b5-415b-bfd0-dce7accb6bb1",
-        "Server-Timing": "traceparent;desc=\u002200-9a0a051b5d78cfdb91603863189d2fca-af16ddc981b570ac-00\u0022",
-        "Strict-Transport-Security": "max-age=31536000; includeSubDomains",
-        "x-aml-cluster": "vienna-test-westus2-02",
-        "X-Content-Type-Options": "nosniff",
-        "x-ms-correlation-request-id": "cfbe60c9-9094-4f97-8be7-2a052660e8bb",
-        "x-ms-ratelimit-remaining-subscription-writes": "1199",
-        "x-ms-response-type": "standard",
-        "x-ms-routing-request-id": "JAPANEAST:20221230T031531Z:cfbe60c9-9094-4f97-8be7-2a052660e8bb",
-        "x-request-time": "3.167"
-      },
-      "ResponseBody": {
-        "id": "/subscriptions/00000000-0000-0000-0000-000000000/resourceGroups/00000/providers/Microsoft.MachineLearningServices/workspaces/00000/jobs/test_934653141534",
-        "name": "test_934653141534",
->>>>>>> 94376103
         "type": "Microsoft.MachineLearningServices/workspaces/jobs",
         "properties": {
           "description": null,
@@ -661,11 +512,7 @@
             "azureml.defaultDataStoreName": "workspaceblobstore",
             "azureml.pipelineComponent": "pipelinerun"
           },
-<<<<<<< HEAD
           "displayName": "test_898560948144",
-=======
-          "displayName": "test_934653141534",
->>>>>>> 94376103
           "status": "Preparing",
           "experimentName": "my_first_experiment",
           "services": {
@@ -681,11 +528,7 @@
             "Studio": {
               "jobServiceType": "Studio",
               "port": null,
-<<<<<<< HEAD
               "endpoint": "https://ml.azure.com/runs/test_898560948144?wsid=/subscriptions/00000000-0000-0000-0000-000000000/resourcegroups/00000/workspaces/00000",
-=======
-              "endpoint": "https://ml.azure.com/runs/test_934653141534?wsid=/subscriptions/00000000-0000-0000-0000-000000000/resourcegroups/00000/workspaces/00000",
->>>>>>> 94376103
               "status": null,
               "errorMessage": null,
               "properties": null,
@@ -738,23 +581,14 @@
           "sourceJobId": null
         },
         "systemData": {
-<<<<<<< HEAD
           "createdAt": "2023-01-04T05:01:34.9101591\u002B00:00",
           "createdBy": "Doris Liao",
-=======
-          "createdAt": "2022-12-30T03:15:30.1723317\u002B00:00",
-          "createdBy": "Xingzhi Zhang",
->>>>>>> 94376103
           "createdByType": "User"
         }
       }
     },
     {
-<<<<<<< HEAD
       "RequestUri": "https://management.azure.com/subscriptions/00000000-0000-0000-0000-000000000/resourceGroups/00000/providers/Microsoft.MachineLearningServices/workspaces/00000/jobs/test_898560948144/cancel?api-version=2022-10-01-preview",
-=======
-      "RequestUri": "https://management.azure.com/subscriptions/00000000-0000-0000-0000-000000000/resourceGroups/00000/providers/Microsoft.MachineLearningServices/workspaces/00000/jobs/test_934653141534/cancel?api-version=2022-10-01-preview",
->>>>>>> 94376103
       "RequestMethod": "POST",
       "RequestHeaders": {
         "Accept": "application/json",
@@ -769,43 +603,25 @@
         "Cache-Control": "no-cache",
         "Content-Length": "4",
         "Content-Type": "application/json; charset=utf-8",
-<<<<<<< HEAD
         "Date": "Wed, 04 Jan 2023 05:01:39 GMT",
         "Expires": "-1",
         "Location": "https://management.azure.com/subscriptions/00000000-0000-0000-0000-000000000/providers/Microsoft.MachineLearningServices/locations/centraluseuap/mfeOperationResults/jc:e61cd5e2-512f-475e-9842-5e2a973993b8:test_898560948144?api-version=2022-10-01-preview",
-=======
-        "Date": "Fri, 30 Dec 2022 03:15:33 GMT",
-        "Expires": "-1",
-        "Location": "https://management.azure.com/subscriptions/00000000-0000-0000-0000-000000000/providers/Microsoft.MachineLearningServices/locations/centraluseuap/mfeOperationResults/jc:e61cd5e2-512f-475e-9842-5e2a973993b8:test_934653141534?api-version=2022-10-01-preview",
->>>>>>> 94376103
         "Pragma": "no-cache",
         "Request-Context": "appId=cid-v1:512cc15a-13b5-415b-bfd0-dce7accb6bb1",
         "Strict-Transport-Security": "max-age=31536000; includeSubDomains",
         "x-aml-cluster": "vienna-test-westus2-02",
         "X-Content-Type-Options": "nosniff",
         "x-ms-async-operation-timeout": "PT1H",
-<<<<<<< HEAD
         "x-ms-correlation-request-id": "36d8f10d-076c-448a-ae79-0509e2e02aba",
         "x-ms-ratelimit-remaining-subscription-writes": "1087",
         "x-ms-response-type": "standard",
         "x-ms-routing-request-id": "JAPANEAST:20230104T050139Z:36d8f10d-076c-448a-ae79-0509e2e02aba",
         "x-request-time": "0.751"
-=======
-        "x-ms-correlation-request-id": "84a1388b-ff46-471f-9b81-e6708aaab21b",
-        "x-ms-ratelimit-remaining-subscription-writes": "1198",
-        "x-ms-response-type": "standard",
-        "x-ms-routing-request-id": "JAPANEAST:20221230T031533Z:84a1388b-ff46-471f-9b81-e6708aaab21b",
-        "x-request-time": "0.847"
->>>>>>> 94376103
       },
       "ResponseBody": "null"
     },
     {
-<<<<<<< HEAD
       "RequestUri": "https://management.azure.com/subscriptions/00000000-0000-0000-0000-000000000/providers/Microsoft.MachineLearningServices/locations/centraluseuap/mfeOperationResults/jc:e61cd5e2-512f-475e-9842-5e2a973993b8:test_898560948144?api-version=2022-10-01-preview",
-=======
-      "RequestUri": "https://management.azure.com/subscriptions/00000000-0000-0000-0000-000000000/providers/Microsoft.MachineLearningServices/locations/centraluseuap/mfeOperationResults/jc:e61cd5e2-512f-475e-9842-5e2a973993b8:test_934653141534?api-version=2022-10-01-preview",
->>>>>>> 94376103
       "RequestMethod": "GET",
       "RequestHeaders": {
         "Accept": "*/*",
@@ -819,42 +635,24 @@
         "Cache-Control": "no-cache",
         "Content-Length": "2",
         "Content-Type": "application/json; charset=utf-8",
-<<<<<<< HEAD
         "Date": "Wed, 04 Jan 2023 05:01:39 GMT",
         "Expires": "-1",
         "Location": "https://management.azure.com/subscriptions/00000000-0000-0000-0000-000000000/providers/Microsoft.MachineLearningServices/locations/centraluseuap/mfeOperationResults/jc:e61cd5e2-512f-475e-9842-5e2a973993b8:test_898560948144?api-version=2022-10-01-preview",
-=======
-        "Date": "Fri, 30 Dec 2022 03:15:33 GMT",
-        "Expires": "-1",
-        "Location": "https://management.azure.com/subscriptions/00000000-0000-0000-0000-000000000/providers/Microsoft.MachineLearningServices/locations/centraluseuap/mfeOperationResults/jc:e61cd5e2-512f-475e-9842-5e2a973993b8:test_934653141534?api-version=2022-10-01-preview",
->>>>>>> 94376103
         "Pragma": "no-cache",
         "Request-Context": "appId=cid-v1:512cc15a-13b5-415b-bfd0-dce7accb6bb1",
         "Strict-Transport-Security": "max-age=31536000; includeSubDomains",
         "x-aml-cluster": "vienna-test-westus2-01",
         "X-Content-Type-Options": "nosniff",
-<<<<<<< HEAD
         "x-ms-correlation-request-id": "242319e9-287a-461d-9498-3e9fe5a4ecd7",
         "x-ms-ratelimit-remaining-subscription-reads": "11815",
         "x-ms-response-type": "standard",
         "x-ms-routing-request-id": "JAPANEAST:20230104T050139Z:242319e9-287a-461d-9498-3e9fe5a4ecd7",
         "x-request-time": "0.050"
-=======
-        "x-ms-correlation-request-id": "6f5fd90e-e4f2-4f00-b64e-4cd8956783e1",
-        "x-ms-ratelimit-remaining-subscription-reads": "11998",
-        "x-ms-response-type": "standard",
-        "x-ms-routing-request-id": "JAPANEAST:20221230T031534Z:6f5fd90e-e4f2-4f00-b64e-4cd8956783e1",
-        "x-request-time": "0.030"
->>>>>>> 94376103
       },
       "ResponseBody": {}
     },
     {
-<<<<<<< HEAD
       "RequestUri": "https://management.azure.com/subscriptions/00000000-0000-0000-0000-000000000/providers/Microsoft.MachineLearningServices/locations/centraluseuap/mfeOperationResults/jc:e61cd5e2-512f-475e-9842-5e2a973993b8:test_898560948144?api-version=2022-10-01-preview",
-=======
-      "RequestUri": "https://management.azure.com/subscriptions/00000000-0000-0000-0000-000000000/providers/Microsoft.MachineLearningServices/locations/centraluseuap/mfeOperationResults/jc:e61cd5e2-512f-475e-9842-5e2a973993b8:test_934653141534?api-version=2022-10-01-preview",
->>>>>>> 94376103
       "RequestMethod": "GET",
       "RequestHeaders": {
         "Accept": "*/*",
@@ -867,44 +665,24 @@
       "ResponseHeaders": {
         "Cache-Control": "no-cache",
         "Content-Length": "0",
-<<<<<<< HEAD
         "Date": "Wed, 04 Jan 2023 05:02:09 GMT",
         "Expires": "-1",
         "Pragma": "no-cache",
         "Request-Context": "appId=cid-v1:512cc15a-13b5-415b-bfd0-dce7accb6bb1",
         "Server-Timing": "traceparent;desc=\u002200-9f7b58d703480230eed9d5f998d3e96f-fc6637789ef66aa9-00\u0022",
-=======
-        "Date": "Fri, 30 Dec 2022 03:16:03 GMT",
-        "Expires": "-1",
-        "Pragma": "no-cache",
-        "Request-Context": "appId=cid-v1:512cc15a-13b5-415b-bfd0-dce7accb6bb1",
-        "Server-Timing": "traceparent;desc=\u002200-c8c42ad77071c2daffcf1c37f47b9785-5f25023d972149b1-00\u0022",
->>>>>>> 94376103
         "Strict-Transport-Security": "max-age=31536000; includeSubDomains",
         "x-aml-cluster": "vienna-test-westus2-01",
         "X-Content-Type-Options": "nosniff",
-<<<<<<< HEAD
         "x-ms-correlation-request-id": "16d24575-ddf8-4c84-809c-73127529c43b",
         "x-ms-ratelimit-remaining-subscription-reads": "11814",
         "x-ms-response-type": "standard",
         "x-ms-routing-request-id": "JAPANEAST:20230104T050210Z:16d24575-ddf8-4c84-809c-73127529c43b",
         "x-request-time": "0.034"
-=======
-        "x-ms-correlation-request-id": "a058a519-0b38-4a87-bb5f-dd5437723914",
-        "x-ms-ratelimit-remaining-subscription-reads": "11997",
-        "x-ms-response-type": "standard",
-        "x-ms-routing-request-id": "JAPANEAST:20221230T031604Z:a058a519-0b38-4a87-bb5f-dd5437723914",
-        "x-request-time": "0.037"
->>>>>>> 94376103
       },
       "ResponseBody": null
     }
   ],
   "Variables": {
-<<<<<<< HEAD
     "name": "test_898560948144"
-=======
-    "name": "test_934653141534"
->>>>>>> 94376103
   }
 }