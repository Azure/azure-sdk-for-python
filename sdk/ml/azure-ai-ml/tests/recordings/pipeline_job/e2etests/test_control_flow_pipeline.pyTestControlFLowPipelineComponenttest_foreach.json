--- conflicted
+++ resolved
@@ -7,11 +7,7 @@
         "Accept": "application/json",
         "Accept-Encoding": "gzip, deflate",
         "Connection": "keep-alive",
-<<<<<<< HEAD
         "User-Agent": "azure-ai-ml/1.5.0 azsdk-python-mgmt-machinelearningservices/0.1.0 Python/3.7.9 (Windows-10-10.0.22621-SP0)"
-=======
-        "User-Agent": "azure-ai-ml/1.5.0 azsdk-python-mgmt-machinelearningservices/0.1.0 Python/3.8.13 (Windows-10-10.0.22621-SP0)"
->>>>>>> 36df7d3e
       },
       "RequestBody": null,
       "StatusCode": 200,
@@ -19,19 +15,11 @@
         "Cache-Control": "no-cache",
         "Content-Encoding": "gzip",
         "Content-Type": "application/json; charset=utf-8",
-<<<<<<< HEAD
         "Date": "Sat, 11 Feb 2023 04:38:40 GMT",
         "Expires": "-1",
         "Pragma": "no-cache",
         "Request-Context": "appId=cid-v1:2d2e8e63-272e-4b3c-8598-4ee570a0e70d",
         "Server-Timing": "traceparent;desc=\u002200-4b77918cc6af39658d955e3cf86961f7-382b2bb7b714511d-01\u0022",
-=======
-        "Date": "Mon, 13 Feb 2023 09:41:33 GMT",
-        "Expires": "-1",
-        "Pragma": "no-cache",
-        "Request-Context": "appId=cid-v1:512cc15a-13b5-415b-bfd0-dce7accb6bb1",
-        "Server-Timing": "traceparent;desc=\u002200-38d92cb43b79c54697b6cf3dc9547961-341599b6b5d8ec5d-01\u0022",
->>>>>>> 36df7d3e
         "Strict-Transport-Security": "max-age=31536000; includeSubDomains",
         "Transfer-Encoding": "chunked",
         "Vary": [
@@ -40,19 +28,11 @@
         ],
         "x-aml-cluster": "vienna-eastus2-02",
         "X-Content-Type-Options": "nosniff",
-<<<<<<< HEAD
         "x-ms-correlation-request-id": "ed3eaf60-1feb-420d-945c-c3e9e2e1e588",
         "x-ms-ratelimit-remaining-subscription-reads": "11999",
         "x-ms-response-type": "standard",
         "x-ms-routing-request-id": "WESTUS2:20230211T043840Z:ed3eaf60-1feb-420d-945c-c3e9e2e1e588",
         "x-request-time": "0.023"
-=======
-        "x-ms-correlation-request-id": "ca58bd9e-91be-4c93-98e7-369298dbb0be",
-        "x-ms-ratelimit-remaining-subscription-reads": "11996",
-        "x-ms-response-type": "standard",
-        "x-ms-routing-request-id": "JAPANEAST:20230213T094133Z:ca58bd9e-91be-4c93-98e7-369298dbb0be",
-        "x-request-time": "0.188"
->>>>>>> 36df7d3e
       },
       "ResponseBody": {
         "id": "/subscriptions/00000000-0000-0000-0000-000000000/resourceGroups/00000/providers/Microsoft.MachineLearningServices/workspaces/00000",
@@ -118,13 +98,8 @@
         "Accept": "*/*",
         "Accept-Encoding": "gzip, deflate",
         "Connection": "keep-alive",
-<<<<<<< HEAD
         "Content-Type": "application/json; charset=UTF-8",
         "User-Agent": "azure-ai-ml/1.5.0 azsdk-python-core/1.26.3 Python/3.7.9 (Windows-10-10.0.22621-SP0)"
-=======
-        "Content-Length": "0",
-        "User-Agent": "azure-ai-ml/1.5.0 azsdk-python-mgmt-machinelearningservices/0.1.0 Python/3.8.13 (Windows-10-10.0.22621-SP0)"
->>>>>>> 36df7d3e
       },
       "RequestBody": null,
       "StatusCode": 200,
@@ -132,32 +107,15 @@
         "Connection": "keep-alive",
         "Content-Encoding": "gzip",
         "Content-Type": "application/json; charset=utf-8",
-<<<<<<< HEAD
         "Date": "Sat, 11 Feb 2023 04:38:44 GMT",
         "Request-Context": "appId=cid-v1:2d2e8e63-272e-4b3c-8598-4ee570a0e70d",
         "Strict-Transport-Security": "max-age=15724800; includeSubDomains; preload",
-=======
-        "Date": "Mon, 13 Feb 2023 09:41:34 GMT",
-        "Expires": "-1",
-        "Pragma": "no-cache",
-        "Request-Context": "appId=cid-v1:512cc15a-13b5-415b-bfd0-dce7accb6bb1",
-        "Server-Timing": "traceparent;desc=\u002200-458b71128d917193971969f99494a12a-4bcf234ec9f703d2-01\u0022",
-        "Strict-Transport-Security": "max-age=31536000; includeSubDomains",
->>>>>>> 36df7d3e
         "Transfer-Encoding": "chunked",
         "Vary": "Accept-Encoding",
         "x-aml-cluster": "vienna-eastus2-01",
         "X-Content-Type-Options": "nosniff",
-<<<<<<< HEAD
         "x-ms-response-type": "standard",
         "x-request-time": "0.134"
-=======
-        "x-ms-correlation-request-id": "17f1a412-e017-45d7-a4f9-8ec452c73f19",
-        "x-ms-ratelimit-remaining-subscription-writes": "1197",
-        "x-ms-response-type": "standard",
-        "x-ms-routing-request-id": "JAPANEAST:20230213T094134Z:17f1a412-e017-45d7-a4f9-8ec452c73f19",
-        "x-request-time": "0.539"
->>>>>>> 36df7d3e
       },
       "ResponseBody": {
         "snapshotType": "LocalFiles",
@@ -224,101 +182,13 @@
       }
     },
     {
-<<<<<<< HEAD
       "RequestUri": "https://management.azure.com/subscriptions/00000000-0000-0000-0000-000000000/resourceGroups/00000/providers/Microsoft.MachineLearningServices/workspaces/00000/codes/c5e725e4-390c-4ed9-8afd-37e3b074f122/versions/1?api-version=2022-05-01",
       "RequestMethod": "GET",
-=======
-      "RequestUri": "https://sagvgsoim6nmhbq.blob.core.windows.net/azureml-blobstore-e61cd5e2-512f-475e-9842-5e2a973993b8/LocalUpload/00000000000000000000000000000000/COMPONENT_PLACEHOLDER",
-      "RequestMethod": "HEAD",
-      "RequestHeaders": {
-        "Accept": "application/xml",
-        "Accept-Encoding": "gzip, deflate",
-        "Connection": "keep-alive",
-        "User-Agent": "azsdk-python-storage-blob/12.12.0 Python/3.8.13 (Windows-10-10.0.22621-SP0)",
-        "x-ms-date": "Mon, 13 Feb 2023 09:41:34 GMT",
-        "x-ms-version": "2021-06-08"
-      },
-      "RequestBody": null,
-      "StatusCode": 200,
-      "ResponseHeaders": {
-        "Accept-Ranges": "bytes",
-        "Content-Length": "35",
-        "Content-MD5": "L/DnSpFIn\u002BjaQWc\u002BsUQdcw==",
-        "Content-Type": "application/octet-stream",
-        "Date": "Mon, 13 Feb 2023 09:41:34 GMT",
-        "ETag": "\u00220x8DA9D48E17467D7\u0022",
-        "Last-Modified": "Fri, 23 Sep 2022 09:49:17 GMT",
-        "Server": [
-          "Windows-Azure-Blob/1.0",
-          "Microsoft-HTTPAPI/2.0"
-        ],
-        "Vary": "Origin",
-        "x-ms-access-tier": "Hot",
-        "x-ms-access-tier-inferred": "true",
-        "x-ms-blob-type": "BlockBlob",
-        "x-ms-creation-time": "Fri, 23 Sep 2022 09:49:16 GMT",
-        "x-ms-lease-state": "available",
-        "x-ms-lease-status": "unlocked",
-        "x-ms-meta-name": "9c9cfba9-82bd-45db-ad06-07009d1d9672",
-        "x-ms-meta-upload_status": "completed",
-        "x-ms-meta-version": "1",
-        "x-ms-server-encrypted": "true",
-        "x-ms-version": "2021-06-08"
-      },
-      "ResponseBody": null
-    },
-    {
-      "RequestUri": "https://sagvgsoim6nmhbq.blob.core.windows.net/azureml-blobstore-e61cd5e2-512f-475e-9842-5e2a973993b8/az-ml-artifacts/00000000000000000000000000000000/COMPONENT_PLACEHOLDER",
-      "RequestMethod": "HEAD",
-      "RequestHeaders": {
-        "Accept": "application/xml",
-        "Accept-Encoding": "gzip, deflate",
-        "Connection": "keep-alive",
-        "User-Agent": "azsdk-python-storage-blob/12.12.0 Python/3.8.13 (Windows-10-10.0.22621-SP0)",
-        "x-ms-date": "Mon, 13 Feb 2023 09:41:35 GMT",
-        "x-ms-version": "2021-06-08"
-      },
-      "RequestBody": null,
-      "StatusCode": 404,
-      "ResponseHeaders": {
-        "Date": "Mon, 13 Feb 2023 09:41:34 GMT",
-        "Server": [
-          "Windows-Azure-Blob/1.0",
-          "Microsoft-HTTPAPI/2.0"
-        ],
-        "Transfer-Encoding": "chunked",
-        "Vary": "Origin",
-        "x-ms-error-code": "BlobNotFound",
-        "x-ms-version": "2021-06-08"
-      },
-      "ResponseBody": null
-    },
-    {
-      "RequestUri": "https://management.azure.com/subscriptions/00000000-0000-0000-0000-000000000/resourceGroups/00000/providers/Microsoft.MachineLearningServices/workspaces/00000/codes/9c9cfba9-82bd-45db-ad06-07009d1d9672/versions/1?api-version=2022-05-01",
-      "RequestMethod": "PUT",
->>>>>>> 36df7d3e
       "RequestHeaders": {
         "Accept": "application/json",
         "Accept-Encoding": "gzip, deflate",
         "Connection": "keep-alive",
-<<<<<<< HEAD
         "User-Agent": "azure-ai-ml/1.5.0 azsdk-python-mgmt-machinelearningservices/0.1.0 Python/3.7.9 (Windows-10-10.0.22621-SP0)"
-=======
-        "Content-Length": "288",
-        "Content-Type": "application/json",
-        "User-Agent": "azure-ai-ml/1.5.0 azsdk-python-mgmt-machinelearningservices/0.1.0 Python/3.8.13 (Windows-10-10.0.22621-SP0)"
-      },
-      "RequestBody": {
-        "properties": {
-          "properties": {
-            "hash_sha256": "0000000000000",
-            "hash_version": "0000000000000"
-          },
-          "isAnonymous": true,
-          "isArchived": false,
-          "codeUri": "https://sagvgsoim6nmhbq.blob.core.windows.net/azureml-blobstore-e61cd5e2-512f-475e-9842-5e2a973993b8/LocalUpload/00000000000000000000000000000000"
-        }
->>>>>>> 36df7d3e
       },
       "RequestBody": null,
       "StatusCode": 200,
@@ -326,19 +196,11 @@
         "Cache-Control": "no-cache",
         "Content-Encoding": "gzip",
         "Content-Type": "application/json; charset=utf-8",
-<<<<<<< HEAD
         "Date": "Sat, 11 Feb 2023 04:38:46 GMT",
         "Expires": "-1",
         "Pragma": "no-cache",
         "Request-Context": "appId=cid-v1:2d2e8e63-272e-4b3c-8598-4ee570a0e70d",
         "Server-Timing": "traceparent;desc=\u002200-6a0fad0a1bdc3ee6e637898c46bb65e6-8b35d7273d309f97-01\u0022",
-=======
-        "Date": "Mon, 13 Feb 2023 09:41:38 GMT",
-        "Expires": "-1",
-        "Pragma": "no-cache",
-        "Request-Context": "appId=cid-v1:512cc15a-13b5-415b-bfd0-dce7accb6bb1",
-        "Server-Timing": "traceparent;desc=\u002200-cb078e175a00c0b61ca3f7d3d432142c-4a1611833d0253ce-01\u0022",
->>>>>>> 36df7d3e
         "Strict-Transport-Security": "max-age=31536000; includeSubDomains",
         "Transfer-Encoding": "chunked",
         "Vary": [
@@ -347,19 +209,11 @@
         ],
         "x-aml-cluster": "vienna-eastus2-02",
         "X-Content-Type-Options": "nosniff",
-<<<<<<< HEAD
         "x-ms-correlation-request-id": "1cf6640f-88a8-4122-8770-c6640a5d5d56",
         "x-ms-ratelimit-remaining-subscription-reads": "11998",
         "x-ms-response-type": "standard",
         "x-ms-routing-request-id": "WESTUS2:20230211T043847Z:1cf6640f-88a8-4122-8770-c6640a5d5d56",
         "x-request-time": "0.122"
-=======
-        "x-ms-correlation-request-id": "1285888c-fe31-451a-980f-b5090f3dd233",
-        "x-ms-ratelimit-remaining-subscription-writes": "1195",
-        "x-ms-response-type": "standard",
-        "x-ms-routing-request-id": "JAPANEAST:20230213T094139Z:1285888c-fe31-451a-980f-b5090f3dd233",
-        "x-request-time": "0.741"
->>>>>>> 36df7d3e
       },
       "ResponseBody": {
         "id": "/subscriptions/00000000-0000-0000-0000-000000000/resourceGroups/00000/providers/Microsoft.MachineLearningServices/workspaces/00000/codes/c5e725e4-390c-4ed9-8afd-37e3b074f122/versions/1",
@@ -380,13 +234,8 @@
           "createdAt": "2023-02-10T05:46:32.7207975\u002B00:00",
           "createdBy": "Diondra Peck",
           "createdByType": "User",
-<<<<<<< HEAD
           "lastModifiedAt": "2023-02-10T05:46:32.7207975\u002B00:00",
           "lastModifiedBy": "Diondra Peck",
-=======
-          "lastModifiedAt": "2023-02-13T09:41:39.1860994\u002B00:00",
-          "lastModifiedBy": "Brynn Yin",
->>>>>>> 36df7d3e
           "lastModifiedByType": "User"
         }
       }
@@ -400,11 +249,7 @@
         "Connection": "keep-alive",
         "Content-Length": "1281",
         "Content-Type": "application/json",
-<<<<<<< HEAD
         "User-Agent": "azure-ai-ml/1.5.0 azsdk-python-mgmt-machinelearningservices/0.1.0 Python/3.7.9 (Windows-10-10.0.22621-SP0)"
-=======
-        "User-Agent": "azure-ai-ml/1.5.0 azsdk-python-mgmt-machinelearningservices/0.1.0 Python/3.8.13 (Windows-10-10.0.22621-SP0)"
->>>>>>> 36df7d3e
       },
       "RequestBody": {
         "properties": {
@@ -457,37 +302,20 @@
         "Cache-Control": "no-cache",
         "Content-Length": "2269",
         "Content-Type": "application/json; charset=utf-8",
-<<<<<<< HEAD
         "Date": "Sat, 11 Feb 2023 04:38:47 GMT",
-=======
-        "Date": "Mon, 13 Feb 2023 09:41:41 GMT",
->>>>>>> 36df7d3e
         "Expires": "-1",
         "Location": "https://management.azure.com/subscriptions/00000000-0000-0000-0000-000000000/resourceGroups/00000/providers/Microsoft.MachineLearningServices/workspaces/00000/components/azureml_anonymous/versions/000000000000000000000?api-version=2022-10-01",
         "Pragma": "no-cache",
-<<<<<<< HEAD
         "Request-Context": "appId=cid-v1:2d2e8e63-272e-4b3c-8598-4ee570a0e70d",
         "Server-Timing": "traceparent;desc=\u002200-71847983692df65e670aa7b17c9a2b21-4f65305df543a2fd-01\u0022",
-=======
-        "Request-Context": "appId=cid-v1:512cc15a-13b5-415b-bfd0-dce7accb6bb1",
-        "Server-Timing": "traceparent;desc=\u002200-f331d578d9692617b79d935e9924e27f-0ecd10de298c803c-01\u0022",
->>>>>>> 36df7d3e
         "Strict-Transport-Security": "max-age=31536000; includeSubDomains",
         "x-aml-cluster": "vienna-eastus2-02",
         "X-Content-Type-Options": "nosniff",
-<<<<<<< HEAD
         "x-ms-correlation-request-id": "ae34a73f-3862-4ca2-a928-bdf0e5d5fd29",
         "x-ms-ratelimit-remaining-subscription-writes": "1199",
         "x-ms-response-type": "standard",
         "x-ms-routing-request-id": "WESTUS2:20230211T043848Z:ae34a73f-3862-4ca2-a928-bdf0e5d5fd29",
         "x-request-time": "0.574"
-=======
-        "x-ms-correlation-request-id": "07a31487-83a9-48d4-85a0-eb9acfb51b4d",
-        "x-ms-ratelimit-remaining-subscription-writes": "1194",
-        "x-ms-response-type": "standard",
-        "x-ms-routing-request-id": "JAPANEAST:20230213T094142Z:07a31487-83a9-48d4-85a0-eb9acfb51b4d",
-        "x-request-time": "2.296"
->>>>>>> 36df7d3e
       },
       "ResponseBody": {
         "id": "/subscriptions/00000000-0000-0000-0000-000000000/resourceGroups/00000/providers/Microsoft.MachineLearningServices/workspaces/00000/components/azureml_anonymous/versions/0337055c-f11c-482b-a0a1-894faabe6779",
@@ -559,11 +387,7 @@
         "Connection": "keep-alive",
         "Content-Length": "1402",
         "Content-Type": "application/json",
-<<<<<<< HEAD
         "User-Agent": "azure-ai-ml/1.5.0 azsdk-python-mgmt-machinelearningservices/0.1.0 Python/3.7.9 (Windows-10-10.0.22621-SP0)"
-=======
-        "User-Agent": "azure-ai-ml/1.5.0 azsdk-python-mgmt-machinelearningservices/0.1.0 Python/3.8.13 (Windows-10-10.0.22621-SP0)"
->>>>>>> 36df7d3e
       },
       "RequestBody": {
         "properties": {
@@ -619,29 +443,17 @@
       "StatusCode": 201,
       "ResponseHeaders": {
         "Cache-Control": "no-cache",
-<<<<<<< HEAD
         "Content-Length": "1109",
         "Content-Type": "application/json; charset=utf-8",
         "Date": "Sat, 11 Feb 2023 04:38:49 GMT",
-=======
-        "Content-Length": "939",
-        "Content-Type": "application/json; charset=utf-8",
-        "Date": "Mon, 13 Feb 2023 09:41:45 GMT",
->>>>>>> 36df7d3e
         "Expires": "-1",
         "Location": "https://management.azure.com/subscriptions/00000000-0000-0000-0000-000000000/resourceGroups/00000/providers/Microsoft.MachineLearningServices/workspaces/00000/components/azureml_anonymous/versions/000000000000000000000?api-version=2022-10-01",
         "Pragma": "no-cache",
-<<<<<<< HEAD
         "Request-Context": "appId=cid-v1:2d2e8e63-272e-4b3c-8598-4ee570a0e70d",
         "Server-Timing": "traceparent;desc=\u002200-9d5d38ec8c02389c87d7c4ade3b82c71-7b6af23d976714ef-01\u0022",
-=======
-        "Request-Context": "appId=cid-v1:512cc15a-13b5-415b-bfd0-dce7accb6bb1",
-        "Server-Timing": "traceparent;desc=\u002200-983ebfd655db890fd26d0821f1857a9c-69a086ebd25966b9-01\u0022",
->>>>>>> 36df7d3e
         "Strict-Transport-Security": "max-age=31536000; includeSubDomains",
         "x-aml-cluster": "vienna-eastus2-02",
         "X-Content-Type-Options": "nosniff",
-<<<<<<< HEAD
         "x-ms-correlation-request-id": "4c7c8d3d-7f6a-486a-82e8-ffb38e587e4c",
         "x-ms-ratelimit-remaining-subscription-writes": "1198",
         "x-ms-response-type": "standard",
@@ -651,17 +463,6 @@
       "ResponseBody": {
         "id": "/subscriptions/00000000-0000-0000-0000-000000000/resourceGroups/00000/providers/Microsoft.MachineLearningServices/workspaces/00000/components/azureml_anonymous/versions/e5534c80-bca7-41c5-a046-6fc014ac2c43",
         "name": "e5534c80-bca7-41c5-a046-6fc014ac2c43",
-=======
-        "x-ms-correlation-request-id": "70713e78-011f-4ce7-870b-b38a2cd8d0c4",
-        "x-ms-ratelimit-remaining-subscription-writes": "1193",
-        "x-ms-response-type": "standard",
-        "x-ms-routing-request-id": "JAPANEAST:20230213T094146Z:70713e78-011f-4ce7-870b-b38a2cd8d0c4",
-        "x-request-time": "2.629"
-      },
-      "ResponseBody": {
-        "id": "/subscriptions/00000000-0000-0000-0000-000000000/resourceGroups/00000/providers/Microsoft.MachineLearningServices/workspaces/00000/components/azureml_anonymous/versions/10ad8f6e-2990-4767-af5a-60905f9b2e7b",
-        "name": "10ad8f6e-2990-4767-af5a-60905f9b2e7b",
->>>>>>> 36df7d3e
         "type": "Microsoft.MachineLearningServices/workspaces/components/versions",
         "properties": {
           "description": null,
@@ -681,19 +482,11 @@
           }
         },
         "systemData": {
-<<<<<<< HEAD
           "createdAt": "2023-02-11T04:38:50.200315\u002B00:00",
           "createdBy": "Diondra Peck",
           "createdByType": "User",
           "lastModifiedAt": "2023-02-11T04:38:50.200315\u002B00:00",
           "lastModifiedBy": "Diondra Peck",
-=======
-          "createdAt": "2023-02-13T09:41:45.4650624\u002B00:00",
-          "createdBy": "Brynn Yin",
-          "createdByType": "User",
-          "lastModifiedAt": "2023-02-13T09:41:45.4650624\u002B00:00",
-          "lastModifiedBy": "Brynn Yin",
->>>>>>> 36df7d3e
           "lastModifiedByType": "User"
         }
       }
@@ -707,22 +500,14 @@
         "Connection": "keep-alive",
         "Content-Length": "736",
         "Content-Type": "application/json",
-<<<<<<< HEAD
         "User-Agent": "azure-ai-ml/1.5.0 azsdk-python-mgmt-machinelearningservices/0.1.0 Python/3.7.9 (Windows-10-10.0.22621-SP0)"
-=======
-        "User-Agent": "azure-ai-ml/1.5.0 azsdk-python-mgmt-machinelearningservices/0.1.0 Python/3.8.13 (Windows-10-10.0.22621-SP0)"
->>>>>>> 36df7d3e
       },
       "RequestBody": {
         "properties": {
           "description": "A pipeline job created against a pipeline component",
           "properties": {},
           "tags": {},
-<<<<<<< HEAD
           "componentId": "/subscriptions/00000000-0000-0000-0000-000000000/resourceGroups/00000/providers/Microsoft.MachineLearningServices/workspaces/00000/components/azureml_anonymous/versions/e5534c80-bca7-41c5-a046-6fc014ac2c43",
-=======
-          "componentId": "/subscriptions/00000000-0000-0000-0000-000000000/resourceGroups/00000/providers/Microsoft.MachineLearningServices/workspaces/00000/components/azureml_anonymous/versions/10ad8f6e-2990-4767-af5a-60905f9b2e7b",
->>>>>>> 36df7d3e
           "displayName": "pipeline_job_from_pipeline_component",
           "experimentName": "azure-ai-ml",
           "isArchived": false,
@@ -741,37 +526,20 @@
         "Cache-Control": "no-cache",
         "Content-Length": "2769",
         "Content-Type": "application/json; charset=utf-8",
-<<<<<<< HEAD
         "Date": "Sat, 11 Feb 2023 04:38:55 GMT",
         "Expires": "-1",
         "Location": "https://management.azure.com/subscriptions/00000000-0000-0000-0000-000000000/resourceGroups/00000/providers/Microsoft.MachineLearningServices/workspaces/00000/jobs/000000000000000000000?api-version=2022-12-01-preview",
         "Pragma": "no-cache",
         "Request-Context": "appId=cid-v1:2d2e8e63-272e-4b3c-8598-4ee570a0e70d",
         "Server-Timing": "traceparent;desc=\u002200-ecc1308354769e388d857d434d26e9d6-f73c6e7eb81cf16d-01\u0022",
-=======
-        "Date": "Mon, 13 Feb 2023 09:41:51 GMT",
-        "Expires": "-1",
-        "Location": "https://management.azure.com/subscriptions/00000000-0000-0000-0000-000000000/resourceGroups/00000/providers/Microsoft.MachineLearningServices/workspaces/00000/jobs/000000000000000000000?api-version=2022-12-01-preview",
-        "Pragma": "no-cache",
-        "Request-Context": "appId=cid-v1:512cc15a-13b5-415b-bfd0-dce7accb6bb1",
-        "Server-Timing": "traceparent;desc=\u002200-d29b8fae85b4475464d60cee697da9fa-9e2248229b498eb2-01\u0022",
->>>>>>> 36df7d3e
         "Strict-Transport-Security": "max-age=31536000; includeSubDomains",
         "x-aml-cluster": "vienna-eastus2-02",
         "X-Content-Type-Options": "nosniff",
-<<<<<<< HEAD
         "x-ms-correlation-request-id": "4f065083-1fa5-459a-8a10-c69e091b5345",
         "x-ms-ratelimit-remaining-subscription-writes": "1197",
         "x-ms-response-type": "standard",
         "x-ms-routing-request-id": "WESTUS2:20230211T043856Z:4f065083-1fa5-459a-8a10-c69e091b5345",
         "x-request-time": "1.526"
-=======
-        "x-ms-correlation-request-id": "b751e108-5807-4150-a5aa-0e1193e6ef2b",
-        "x-ms-ratelimit-remaining-subscription-writes": "1192",
-        "x-ms-response-type": "standard",
-        "x-ms-routing-request-id": "JAPANEAST:20230213T094152Z:b751e108-5807-4150-a5aa-0e1193e6ef2b",
-        "x-request-time": "2.706"
->>>>>>> 36df7d3e
       },
       "ResponseBody": {
         "id": "/subscriptions/00000000-0000-0000-0000-000000000/resourceGroups/00000/providers/Microsoft.MachineLearningServices/workspaces/00000/jobs/000000000000000000000",
@@ -781,11 +549,7 @@
           "description": "A pipeline job created against a pipeline component",
           "tags": {},
           "properties": {
-<<<<<<< HEAD
             "azureml.SourceComponentId": "/subscriptions/00000000-0000-0000-0000-000000000/resourceGroups/00000/providers/Microsoft.MachineLearningServices/workspaces/00000/components/azureml_anonymous/versions/e5534c80-bca7-41c5-a046-6fc014ac2c43",
-=======
-            "azureml.SourceComponentId": "/subscriptions/00000000-0000-0000-0000-000000000/resourceGroups/00000/providers/Microsoft.MachineLearningServices/workspaces/00000/components/azureml_anonymous/versions/10ad8f6e-2990-4767-af5a-60905f9b2e7b",
->>>>>>> 36df7d3e
             "azureml.DevPlatv2": "true",
             "azureml.runsource": "azureml.PipelineRun",
             "runSource": "MFE",
@@ -823,11 +587,7 @@
           "computeId": null,
           "isArchived": false,
           "identity": null,
-<<<<<<< HEAD
           "componentId": "/subscriptions/00000000-0000-0000-0000-000000000/resourceGroups/00000/providers/Microsoft.MachineLearningServices/workspaces/00000/components/azureml_anonymous/versions/e5534c80-bca7-41c5-a046-6fc014ac2c43",
-=======
-          "componentId": "/subscriptions/00000000-0000-0000-0000-000000000/resourceGroups/00000/providers/Microsoft.MachineLearningServices/workspaces/00000/components/azureml_anonymous/versions/10ad8f6e-2990-4767-af5a-60905f9b2e7b",
->>>>>>> 36df7d3e
           "jobType": "Pipeline",
           "settings": {
             "default_compute": "/subscriptions/00000000-0000-0000-0000-000000000/resourceGroups/00000/providers/Microsoft.MachineLearningServices/workspaces/00000/computes/cpu-cluster",
@@ -839,13 +599,8 @@
           "sourceJobId": null
         },
         "systemData": {
-<<<<<<< HEAD
           "createdAt": "2023-02-11T04:38:55.6957342\u002B00:00",
           "createdBy": "Diondra Peck",
-=======
-          "createdAt": "2023-02-13T09:41:51.6520512\u002B00:00",
-          "createdBy": "Brynn Yin",
->>>>>>> 36df7d3e
           "createdByType": "User"
         }
       }
@@ -858,11 +613,7 @@
         "Accept-Encoding": "gzip, deflate",
         "Connection": "keep-alive",
         "Content-Length": "0",
-<<<<<<< HEAD
         "User-Agent": "azure-ai-ml/1.5.0 azsdk-python-mgmt-machinelearningservices/0.1.0 Python/3.7.9 (Windows-10-10.0.22621-SP0)"
-=======
-        "User-Agent": "azure-ai-ml/1.5.0 azsdk-python-mgmt-machinelearningservices/0.1.0 Python/3.8.13 (Windows-10-10.0.22621-SP0)"
->>>>>>> 36df7d3e
       },
       "RequestBody": null,
       "StatusCode": 202,
@@ -870,11 +621,7 @@
         "Cache-Control": "no-cache",
         "Content-Length": "4",
         "Content-Type": "application/json; charset=utf-8",
-<<<<<<< HEAD
         "Date": "Sat, 11 Feb 2023 04:39:06 GMT",
-=======
-        "Date": "Mon, 13 Feb 2023 09:41:56 GMT",
->>>>>>> 36df7d3e
         "Expires": "-1",
         "Location": "https://management.azure.com/subscriptions/00000000-0000-0000-0000-000000000/providers/Microsoft.MachineLearningServices/locations/eastus2/mfeOperationResults/jc:f7a7a6a9-166d-4f8e-9423-60668c799dd1:000000000000000000000?api-version=2022-12-01-preview",
         "Pragma": "no-cache",
@@ -883,19 +630,11 @@
         "x-aml-cluster": "vienna-eastus2-02",
         "X-Content-Type-Options": "nosniff",
         "x-ms-async-operation-timeout": "PT1H",
-<<<<<<< HEAD
         "x-ms-correlation-request-id": "4d68e61c-ae69-429c-b6d0-019d0c92876c",
         "x-ms-ratelimit-remaining-subscription-writes": "1199",
         "x-ms-response-type": "standard",
         "x-ms-routing-request-id": "WESTUS2:20230211T043906Z:4d68e61c-ae69-429c-b6d0-019d0c92876c",
         "x-request-time": "0.584"
-=======
-        "x-ms-correlation-request-id": "a45cc808-bf0a-4971-b987-9b74c10484f7",
-        "x-ms-ratelimit-remaining-subscription-writes": "1196",
-        "x-ms-response-type": "standard",
-        "x-ms-routing-request-id": "JAPANEAST:20230213T094156Z:a45cc808-bf0a-4971-b987-9b74c10484f7",
-        "x-request-time": "0.798"
->>>>>>> 36df7d3e
       },
       "ResponseBody": "null"
     },
@@ -906,7 +645,6 @@
         "Accept": "*/*",
         "Accept-Encoding": "gzip, deflate",
         "Connection": "keep-alive",
-<<<<<<< HEAD
         "User-Agent": "azure-ai-ml/1.5.0 azsdk-python-mgmt-machinelearningservices/0.1.0 Python/3.7.9 (Windows-10-10.0.22621-SP0)"
       },
       "RequestBody": null,
@@ -939,44 +677,25 @@
         "Accept-Encoding": "gzip, deflate",
         "Connection": "keep-alive",
         "User-Agent": "azure-ai-ml/1.5.0 azsdk-python-mgmt-machinelearningservices/0.1.0 Python/3.7.9 (Windows-10-10.0.22621-SP0)"
-=======
-        "User-Agent": "azure-ai-ml/1.5.0 azsdk-python-mgmt-machinelearningservices/0.1.0 Python/3.8.13 (Windows-10-10.0.22621-SP0)"
->>>>>>> 36df7d3e
       },
       "RequestBody": null,
       "StatusCode": 200,
       "ResponseHeaders": {
         "Cache-Control": "no-cache",
         "Content-Length": "0",
-<<<<<<< HEAD
         "Date": "Sat, 11 Feb 2023 04:39:36 GMT",
         "Expires": "-1",
         "Pragma": "no-cache",
         "Request-Context": "appId=cid-v1:2d2e8e63-272e-4b3c-8598-4ee570a0e70d",
         "Server-Timing": "traceparent;desc=\u002200-68106e76b26fe5f34503cf9807749a64-c3b4409a1c3db604-01\u0022",
-=======
-        "Date": "Mon, 13 Feb 2023 09:42:26 GMT",
-        "Expires": "-1",
-        "Pragma": "no-cache",
-        "Request-Context": "appId=cid-v1:512cc15a-13b5-415b-bfd0-dce7accb6bb1",
-        "Server-Timing": "traceparent;desc=\u002200-92e27dc996ca01f35286f1a3d9dd3ffe-e4a7a626b59f5251-01\u0022",
->>>>>>> 36df7d3e
         "Strict-Transport-Security": "max-age=31536000; includeSubDomains",
         "x-aml-cluster": "vienna-eastus2-01",
         "X-Content-Type-Options": "nosniff",
-<<<<<<< HEAD
         "x-ms-correlation-request-id": "537db0fa-3188-4b08-80b1-bc625940f36b",
         "x-ms-ratelimit-remaining-subscription-reads": "11996",
         "x-ms-response-type": "standard",
         "x-ms-routing-request-id": "WESTUS2:20230211T043937Z:537db0fa-3188-4b08-80b1-bc625940f36b",
         "x-request-time": "0.056"
-=======
-        "x-ms-correlation-request-id": "20d6dcd0-f0ec-42de-b618-49440a7bf706",
-        "x-ms-ratelimit-remaining-subscription-reads": "11995",
-        "x-ms-response-type": "standard",
-        "x-ms-routing-request-id": "JAPANEAST:20230213T094227Z:20d6dcd0-f0ec-42de-b618-49440a7bf706",
-        "x-request-time": "0.033"
->>>>>>> 36df7d3e
       },
       "ResponseBody": null
     }
