{
  "Entries": [
    {
      "RequestUri": "https://management.azure.com/subscriptions/00000000-0000-0000-0000-000000000/resourceGroups/00000/providers/Microsoft.MachineLearningServices/workspaces/00000?api-version=2022-10-01",
      "RequestMethod": "GET",
      "RequestHeaders": {
        "Accept": "application/json",
        "Accept-Encoding": "gzip, deflate",
        "Connection": "keep-alive",
<<<<<<< HEAD
        "User-Agent": "azure-ai-ml/1.5.0 azsdk-python-mgmt-machinelearningservices/0.1.0 Python/3.7.9 (Windows-10-10.0.22621-SP0)"
=======
        "User-Agent": "azure-ai-ml/1.5.0 azsdk-python-mgmt-machinelearningservices/0.1.0 Python/3.10.6 (Linux-5.15.79.1-microsoft-standard-WSL2-x86_64-with-glibc2.35)"
>>>>>>> ce9edaa6
      },
      "RequestBody": null,
      "StatusCode": 200,
      "ResponseHeaders": {
        "Cache-Control": "no-cache",
        "Content-Encoding": "gzip",
        "Content-Type": "application/json; charset=utf-8",
<<<<<<< HEAD
        "Date": "Thu, 23 Feb 2023 06:09:44 GMT",
        "Expires": "-1",
        "Pragma": "no-cache",
        "Request-Context": "appId=cid-v1:2d2e8e63-272e-4b3c-8598-4ee570a0e70d",
        "Server-Timing": "traceparent;desc=\u002200-c8e743689200e72edf52ffbca8b14422-ce606fe44f3000cf-01\u0022",
=======
        "Date": "Tue, 21 Feb 2023 21:26:44 GMT",
        "Expires": "-1",
        "Pragma": "no-cache",
        "Request-Context": "appId=cid-v1:2d2e8e63-272e-4b3c-8598-4ee570a0e70d",
        "Server-Timing": "traceparent;desc=\u002200-569e60ab71707eaba24b94354b29b314-e8ddb68c0e6b1bad-01\u0022",
>>>>>>> ce9edaa6
        "Strict-Transport-Security": "max-age=31536000; includeSubDomains",
        "Transfer-Encoding": "chunked",
        "Vary": [
          "Accept-Encoding",
          "Accept-Encoding"
        ],
<<<<<<< HEAD
        "x-aml-cluster": "vienna-eastus2-01",
        "X-Content-Type-Options": "nosniff",
        "x-ms-correlation-request-id": "ca09bec1-564d-43f0-aabf-9bf6506faffb",
        "x-ms-ratelimit-remaining-subscription-reads": "11997",
        "x-ms-response-type": "standard",
        "x-ms-routing-request-id": "WESTUS2:20230223T060945Z:ca09bec1-564d-43f0-aabf-9bf6506faffb",
        "x-request-time": "0.023"
=======
        "x-aml-cluster": "vienna-eastus-02",
        "X-Content-Type-Options": "nosniff",
        "x-ms-correlation-request-id": "b826d27a-cb11-4b65-9936-8f6e9cea9937",
        "x-ms-ratelimit-remaining-subscription-reads": "11997",
        "x-ms-response-type": "standard",
        "x-ms-routing-request-id": "CANADACENTRAL:20230221T212645Z:b826d27a-cb11-4b65-9936-8f6e9cea9937",
        "x-request-time": "0.140"
>>>>>>> ce9edaa6
      },
      "ResponseBody": {
        "id": "/subscriptions/00000000-0000-0000-0000-000000000/resourceGroups/00000/providers/Microsoft.MachineLearningServices/workspaces/00000",
        "name": "00000",
        "type": "Microsoft.MachineLearningServices/workspaces",
        "location": "eastus2",
        "tags": {},
        "etag": null,
        "properties": {
          "friendlyName": "00000",
          "description": "",
          "storageAccount": "/subscriptions/00000000-0000-0000-0000-000000000/resourceGroups/00000/providers/Microsoft.Storage/storageAccounts/saveorz2izv2bas",
          "keyVault": "/subscriptions/00000000-0000-0000-0000-000000000/resourceGroups/00000/providers/Microsoft.Keyvault/vaults/kvtest4k4d3fds6sjxs",
          "applicationInsights": "/subscriptions/00000000-0000-0000-0000-000000000/resourceGroups/00000/providers/Microsoft.insights/components/aiveorz2izv2bas",
          "hbiWorkspace": false,
          "tenantId": "72f988bf-86f1-41af-91ab-2d7cd011db47",
          "imageBuildCompute": null,
          "provisioningState": "Succeeded",
          "v1LegacyMode": false,
          "softDeleteEnabled": false,
          "containerRegistry": "/subscriptions/00000000-0000-0000-0000-000000000/resourceGroups/00000/providers/Microsoft.ContainerRegistry/registries/crveorz2izv2bas",
          "notebookInfo": {
            "resourceId": "0000000-0000-0000-0000-000000000000",
            "fqdn": "ml-sdkvnextcli-eastus2-2d1e66ae-85e3-42c0-be91-34de66397f26.eastus2.notebooks.azure.net",
            "isPrivateLinkEnabled": false,
            "notebookPreparationError": null
          },
<<<<<<< HEAD
          "storageHnsEnabled": false,
          "workspaceId": "2d1e66ae-85e3-42c0-be91-34de66397f26",
          "linkedModelInventoryArmId": null,
          "privateLinkCount": 0,
          "publicNetworkAccess": "Enabled",
          "discoveryUrl": "https://eastus2.api.azureml.ms/discovery",
          "mlFlowTrackingUri": "azureml://eastus2.api.azureml.ms/mlflow/v1.0/subscriptions/00000000-0000-0000-0000-000000000/resourceGroups/00000/providers/Microsoft.MachineLearningServices/workspaces/00000",
          "sdkTelemetryAppInsightsKey": "0000000-0000-0000-0000-000000000000",
          "sasGetterUri": "",
          "enableDataIsolation": false
        },
        "identity": {
          "type": "SystemAssigned",
          "principalId": "0000000-0000-0000-0000-000000000000",
          "tenantId": "72f988bf-86f1-41af-91ab-2d7cd011db47"
        },
        "kind": "Default",
        "sku": {
          "name": "Basic",
          "tier": "Basic"
        },
        "systemData": {
          "createdAt": "2023-02-23T02:09:00.5159669Z",
          "createdBy": "dipeck@microsoft.com",
          "createdByType": "User",
          "lastModifiedAt": "2023-02-23T02:09:00.5159669Z",
          "lastModifiedBy": "dipeck@microsoft.com",
          "lastModifiedByType": "User"
=======
          "datastoreType": "AzureBlob",
          "accountName": "samcw32zcnpjldw",
          "containerName": "azureml-blobstore-3bd2018e-4b43-401e-ad49-85df181c9e0a",
          "endpoint": "core.windows.net",
          "protocol": "https",
          "serviceDataAccessAuthIdentity": "WorkspaceSystemAssignedIdentity"
        },
        "systemData": {
          "createdAt": "2023-02-18T09:22:33.5645164\u002B00:00",
          "createdBy": "779301c0-18b2-4cdc-801b-a0a3368fee0a",
          "createdByType": "Application",
          "lastModifiedAt": "2023-02-18T09:22:34.1712214\u002B00:00",
          "lastModifiedBy": "779301c0-18b2-4cdc-801b-a0a3368fee0a",
          "lastModifiedByType": "Application"
>>>>>>> ce9edaa6
        }
      }
    },
    {
      "RequestUri": "https://eastus2.api.azureml.ms/content/v2.0/subscriptions/00000000-0000-0000-0000-000000000/resourceGroups/00000/providers/Microsoft.MachineLearningServices/workspaces/00000/snapshots/getByHash?hash=d3c05b496c685e7e5a204e3cebc689086bd0f622c2975d8090c18968739a464a\u0026hashVersion=202208",
      "RequestMethod": "GET",
      "RequestHeaders": {
        "Accept": "*/*",
        "Accept-Encoding": "gzip, deflate",
        "Connection": "keep-alive",
<<<<<<< HEAD
        "Content-Type": "application/json; charset=UTF-8",
        "User-Agent": "azure-ai-ml/1.5.0 azsdk-python-core/1.26.3 Python/3.7.9 (Windows-10-10.0.22621-SP0)"
=======
        "Content-Length": "0",
        "User-Agent": "azure-ai-ml/1.5.0 azsdk-python-mgmt-machinelearningservices/0.1.0 Python/3.10.6 (Linux-5.15.79.1-microsoft-standard-WSL2-x86_64-with-glibc2.35)"
>>>>>>> ce9edaa6
      },
      "RequestBody": null,
      "StatusCode": 200,
      "ResponseHeaders": {
        "Connection": "keep-alive",
        "Content-Encoding": "gzip",
        "Content-Type": "application/json; charset=utf-8",
<<<<<<< HEAD
        "Date": "Thu, 23 Feb 2023 06:09:46 GMT",
        "Request-Context": "appId=cid-v1:2d2e8e63-272e-4b3c-8598-4ee570a0e70d",
        "Strict-Transport-Security": "max-age=15724800; includeSubDomains; preload",
        "Transfer-Encoding": "chunked",
        "Vary": "Accept-Encoding",
        "x-aml-cluster": "vienna-eastus2-02",
        "X-Content-Type-Options": "nosniff",
        "x-ms-response-type": "standard",
        "x-request-time": "0.066"
=======
        "Date": "Tue, 21 Feb 2023 21:26:45 GMT",
        "Expires": "-1",
        "Pragma": "no-cache",
        "Request-Context": "appId=cid-v1:2d2e8e63-272e-4b3c-8598-4ee570a0e70d",
        "Server-Timing": "traceparent;desc=\u002200-48379b2fff3216e67c1f659313064496-afa702a12bae4401-01\u0022",
        "Strict-Transport-Security": "max-age=31536000; includeSubDomains",
        "Transfer-Encoding": "chunked",
        "Vary": "Accept-Encoding",
        "x-aml-cluster": "vienna-eastus-02",
        "X-Content-Type-Options": "nosniff",
        "x-ms-correlation-request-id": "02d58601-2d4b-4c58-a54c-a19c7af4191f",
        "x-ms-ratelimit-remaining-subscription-writes": "1197",
        "x-ms-response-type": "standard",
        "x-ms-routing-request-id": "CANADACENTRAL:20230221T212646Z:02d58601-2d4b-4c58-a54c-a19c7af4191f",
        "x-request-time": "0.126"
>>>>>>> ce9edaa6
      },
      "ResponseBody": {
        "snapshotType": "LocalFiles",
        "id": "9b43efc6-3388-4585-99dc-71aea82a739c",
        "root": {
          "name": "",
          "hash": null,
          "type": "Directory",
          "timestamp": "0001-01-01T00:00:00\u002B00:00",
          "sasUrl": null,
          "absoluteUrl": null,
          "sizeBytes": 0,
          "sizeSet": false,
          "children": {
            "COMPONENT_PLACEHOLDER": {
              "name": "COMPONENT_PLACEHOLDER",
              "hash": "2FF0E74A91489FE8DA41673EB1441D73",
              "type": "File",
              "timestamp": "0001-01-01T00:00:00\u002B00:00",
              "sasUrl": null,
              "absoluteUrl": null,
              "sizeBytes": 35,
              "sizeSet": true,
              "children": {}
            }
          }
        },
        "tags": {},
        "properties": {
          "hash_sha256": "d3c05b496c685e7e5a204e3cebc689086bd0f622c2975d8090c18968739a464a",
          "hash_version": "202208",
          "azureml.codeUri": "https://saveorz2izv2bas.blob.core.windows.net:443/000000000000000000000000000000000000/"
        },
        "description": null,
        "name": "e7a3f40e-eb47-4499-9b80-1e5d911878f8",
        "version": "1",
        "createdBy": {
          "userObjectId": "b3a957de-450c-4ca7-b2aa-88dd98c87fef",
          "userPuId": "10037FFEAD05DD5D",
          "userIdp": null,
          "userAltSecId": null,
          "userIss": "https://sts.windows.net/72f988bf-86f1-41af-91ab-2d7cd011db47/",
          "userTenantId": "72f988bf-86f1-41af-91ab-2d7cd011db47",
          "userName": "Diondra Peck",
          "upn": null
        },
        "createdTime": "2023-02-23T02:16:10.3151666\u002B00:00",
        "modifiedBy": {
          "userObjectId": "b3a957de-450c-4ca7-b2aa-88dd98c87fef",
          "userPuId": "10037FFEAD05DD5D",
          "userIdp": null,
          "userAltSecId": null,
          "userIss": "https://sts.windows.net/72f988bf-86f1-41af-91ab-2d7cd011db47/",
          "userTenantId": "72f988bf-86f1-41af-91ab-2d7cd011db47",
          "userName": "Diondra Peck",
          "upn": null
        },
        "modifiedTime": "2023-02-23T02:16:10.3151666\u002B00:00",
        "gitRepositoryCommit": null,
        "uri": "https://saveorz2izv2bas.blob.core.windows.net:443/000000000000000000000000000000000000/",
        "contentHash": "d3c05b496c685e7e5a204e3cebc689086bd0f622c2975d8090c18968739a464a",
        "hashVersion": "202208",
        "provisioningState": "Succeeded"
      }
    },
    {
<<<<<<< HEAD
      "RequestUri": "https://management.azure.com/subscriptions/00000000-0000-0000-0000-000000000/resourceGroups/00000/providers/Microsoft.MachineLearningServices/workspaces/00000/codes/e7a3f40e-eb47-4499-9b80-1e5d911878f8/versions/1?api-version=2022-05-01",
      "RequestMethod": "GET",
=======
      "RequestUri": "https://samcw32zcnpjldw.blob.core.windows.net/azureml-blobstore-3bd2018e-4b43-401e-ad49-85df181c9e0a/LocalUpload/00000000000000000000000000000000/COMPONENT_PLACEHOLDER",
      "RequestMethod": "HEAD",
      "RequestHeaders": {
        "Accept": "application/xml",
        "Accept-Encoding": "gzip, deflate",
        "Connection": "keep-alive",
        "User-Agent": "azsdk-python-storage-blob/12.14.1 Python/3.10.6 (Linux-5.15.79.1-microsoft-standard-WSL2-x86_64-with-glibc2.35)",
        "x-ms-date": "Tue, 21 Feb 2023 21:26:45 GMT",
        "x-ms-version": "2021-08-06"
      },
      "RequestBody": null,
      "StatusCode": 200,
      "ResponseHeaders": {
        "Accept-Ranges": "bytes",
        "Content-Length": "35",
        "Content-MD5": "L/DnSpFIn\u002BjaQWc\u002BsUQdcw==",
        "Content-Type": "application/octet-stream",
        "Date": "Tue, 21 Feb 2023 21:26:46 GMT",
        "ETag": "\u00220x8DB1192C06E1C79\u0022",
        "Last-Modified": "Sat, 18 Feb 2023 09:30:19 GMT",
        "Server": [
          "Windows-Azure-Blob/1.0",
          "Microsoft-HTTPAPI/2.0"
        ],
        "Vary": "Origin",
        "x-ms-access-tier": "Hot",
        "x-ms-access-tier-inferred": "true",
        "x-ms-blob-type": "BlockBlob",
        "x-ms-creation-time": "Sat, 18 Feb 2023 09:30:19 GMT",
        "x-ms-lease-state": "available",
        "x-ms-lease-status": "unlocked",
        "x-ms-meta-name": "c4b5a984-a0c9-4622-a5cf-f22114f04941",
        "x-ms-meta-upload_status": "completed",
        "x-ms-meta-version": "1",
        "x-ms-server-encrypted": "true",
        "x-ms-version": "2021-08-06"
      },
      "ResponseBody": null
    },
    {
      "RequestUri": "https://samcw32zcnpjldw.blob.core.windows.net/azureml-blobstore-3bd2018e-4b43-401e-ad49-85df181c9e0a/az-ml-artifacts/00000000000000000000000000000000/COMPONENT_PLACEHOLDER",
      "RequestMethod": "HEAD",
      "RequestHeaders": {
        "Accept": "application/xml",
        "Accept-Encoding": "gzip, deflate",
        "Connection": "keep-alive",
        "User-Agent": "azsdk-python-storage-blob/12.14.1 Python/3.10.6 (Linux-5.15.79.1-microsoft-standard-WSL2-x86_64-with-glibc2.35)",
        "x-ms-date": "Tue, 21 Feb 2023 21:26:46 GMT",
        "x-ms-version": "2021-08-06"
      },
      "RequestBody": null,
      "StatusCode": 404,
      "ResponseHeaders": {
        "Date": "Tue, 21 Feb 2023 21:26:46 GMT",
        "Server": [
          "Windows-Azure-Blob/1.0",
          "Microsoft-HTTPAPI/2.0"
        ],
        "Transfer-Encoding": "chunked",
        "Vary": "Origin",
        "x-ms-error-code": "BlobNotFound",
        "x-ms-version": "2021-08-06"
      },
      "ResponseBody": null
    },
    {
      "RequestUri": "https://management.azure.com/subscriptions/00000000-0000-0000-0000-000000000/resourceGroups/00000/providers/Microsoft.MachineLearningServices/workspaces/00000/codes/c4b5a984-a0c9-4622-a5cf-f22114f04941/versions/1?api-version=2022-05-01",
      "RequestMethod": "PUT",
>>>>>>> ce9edaa6
      "RequestHeaders": {
        "Accept": "application/json",
        "Accept-Encoding": "gzip, deflate",
        "Connection": "keep-alive",
<<<<<<< HEAD
        "User-Agent": "azure-ai-ml/1.5.0 azsdk-python-mgmt-machinelearningservices/0.1.0 Python/3.7.9 (Windows-10-10.0.22621-SP0)"
=======
        "Content-Length": "288",
        "Content-Type": "application/json",
        "User-Agent": "azure-ai-ml/1.5.0 azsdk-python-mgmt-machinelearningservices/0.1.0 Python/3.10.6 (Linux-5.15.79.1-microsoft-standard-WSL2-x86_64-with-glibc2.35)"
      },
      "RequestBody": {
        "properties": {
          "properties": {
            "hash_sha256": "0000000000000",
            "hash_version": "0000000000000"
          },
          "isAnonymous": true,
          "isArchived": false,
          "codeUri": "https://samcw32zcnpjldw.blob.core.windows.net/azureml-blobstore-3bd2018e-4b43-401e-ad49-85df181c9e0a/LocalUpload/00000000000000000000000000000000"
        }
>>>>>>> ce9edaa6
      },
      "RequestBody": null,
      "StatusCode": 200,
      "ResponseHeaders": {
        "Cache-Control": "no-cache",
        "Content-Encoding": "gzip",
        "Content-Type": "application/json; charset=utf-8",
<<<<<<< HEAD
        "Date": "Thu, 23 Feb 2023 06:09:48 GMT",
        "Expires": "-1",
        "Pragma": "no-cache",
        "Request-Context": "appId=cid-v1:2d2e8e63-272e-4b3c-8598-4ee570a0e70d",
        "Server-Timing": "traceparent;desc=\u002200-bc30b4a32ec6bf38978681b54ffb353d-61a9ad6b277823ff-01\u0022",
=======
        "Date": "Tue, 21 Feb 2023 21:26:49 GMT",
        "Expires": "-1",
        "Pragma": "no-cache",
        "Request-Context": "appId=cid-v1:2d2e8e63-272e-4b3c-8598-4ee570a0e70d",
        "Server-Timing": "traceparent;desc=\u002200-2b1119949cf8c612f6e770ee02d21093-d7f122028357c878-01\u0022",
>>>>>>> ce9edaa6
        "Strict-Transport-Security": "max-age=31536000; includeSubDomains",
        "Transfer-Encoding": "chunked",
        "Vary": [
          "Accept-Encoding",
          "Accept-Encoding"
        ],
<<<<<<< HEAD
        "x-aml-cluster": "vienna-eastus2-01",
        "X-Content-Type-Options": "nosniff",
        "x-ms-correlation-request-id": "1295648e-894f-40ae-bb13-a72e6622b5f5",
        "x-ms-ratelimit-remaining-subscription-reads": "11996",
        "x-ms-response-type": "standard",
        "x-ms-routing-request-id": "WESTUS2:20230223T060948Z:1295648e-894f-40ae-bb13-a72e6622b5f5",
        "x-request-time": "0.046"
      },
      "ResponseBody": {
        "id": "/subscriptions/00000000-0000-0000-0000-000000000/resourceGroups/00000/providers/Microsoft.MachineLearningServices/workspaces/00000/codes/e7a3f40e-eb47-4499-9b80-1e5d911878f8/versions/1",
=======
        "x-aml-cluster": "vienna-eastus-02",
        "X-Content-Type-Options": "nosniff",
        "x-ms-correlation-request-id": "7f8c64e1-8246-45c1-94a6-1dd2de5cab45",
        "x-ms-ratelimit-remaining-subscription-writes": "1196",
        "x-ms-response-type": "standard",
        "x-ms-routing-request-id": "CANADACENTRAL:20230221T212650Z:7f8c64e1-8246-45c1-94a6-1dd2de5cab45",
        "x-request-time": "0.138"
      },
      "ResponseBody": {
        "id": "/subscriptions/00000000-0000-0000-0000-000000000/resourceGroups/00000/providers/Microsoft.MachineLearningServices/workspaces/00000/codes/c4b5a984-a0c9-4622-a5cf-f22114f04941/versions/1",
>>>>>>> ce9edaa6
        "name": "1",
        "type": "Microsoft.MachineLearningServices/workspaces/codes/versions",
        "properties": {
          "description": null,
          "tags": {},
          "properties": {
            "hash_sha256": "0000000000000",
            "hash_version": "0000000000000"
          },
          "isArchived": false,
          "isAnonymous": false,
<<<<<<< HEAD
          "codeUri": "https://saveorz2izv2bas.blob.core.windows.net:443/000000000000000000000000000000000000/"
        },
        "systemData": {
          "createdAt": "2023-02-23T02:16:10.3151666\u002B00:00",
          "createdBy": "Diondra Peck",
          "createdByType": "User",
          "lastModifiedAt": "2023-02-23T02:16:10.3151666\u002B00:00",
          "lastModifiedBy": "Diondra Peck",
=======
          "codeUri": "https://samcw32zcnpjldw.blob.core.windows.net/azureml-blobstore-3bd2018e-4b43-401e-ad49-85df181c9e0a/LocalUpload/00000000000000000000000000000000"
        },
        "systemData": {
          "createdAt": "2023-02-18T09:30:23.7478116\u002B00:00",
          "createdBy": "Firstname Lastname",
          "createdByType": "User",
          "lastModifiedAt": "2023-02-21T21:26:50.0114563\u002B00:00",
          "lastModifiedBy": "Firstname Lastname",
>>>>>>> ce9edaa6
          "lastModifiedByType": "User"
        }
      }
    },
    {
<<<<<<< HEAD
      "RequestUri": "https://management.azure.com/subscriptions/00000000-0000-0000-0000-000000000/resourceGroups/00000/providers/Microsoft.MachineLearningServices/workspaces/00000/components/azureml_anonymous/versions/000000000000000000000?api-version=2022-10-01",
=======
      "RequestUri": "https://management.azure.com/subscriptions/00000000-0000-0000-0000-000000000/resourceGroups/00000/providers/Microsoft.MachineLearningServices/workspaces/00000/components/azureml_anonymous/versions/c69b468f-5cf3-2edb-680e-f382769c983d?api-version=2022-10-01",
>>>>>>> ce9edaa6
      "RequestMethod": "PUT",
      "RequestHeaders": {
        "Accept": "application/json",
        "Accept-Encoding": "gzip, deflate",
        "Connection": "keep-alive",
        "Content-Length": "1281",
        "Content-Type": "application/json",
<<<<<<< HEAD
        "User-Agent": "azure-ai-ml/1.5.0 azsdk-python-mgmt-machinelearningservices/0.1.0 Python/3.7.9 (Windows-10-10.0.22621-SP0)"
=======
        "User-Agent": "azure-ai-ml/1.5.0 azsdk-python-mgmt-machinelearningservices/0.1.0 Python/3.10.6 (Linux-5.15.79.1-microsoft-standard-WSL2-x86_64-with-glibc2.35)"
>>>>>>> ce9edaa6
      },
      "RequestBody": {
        "properties": {
          "description": "This is the basic command component",
          "properties": {},
          "tags": {
            "tag": "tagvalue",
            "owner": "sdkteam"
          },
          "isAnonymous": true,
          "isArchived": false,
          "componentSpec": {
            "command": "echo Hello World \u0026 echo $[[${{inputs.component_in_number}}]] \u0026 echo ${{inputs.component_in_path}} \u0026 echo ${{outputs.component_out_path}} \u003E ${{outputs.component_out_path}}/component_in_number",
<<<<<<< HEAD
            "code": "azureml:/subscriptions/00000000-0000-0000-0000-000000000/resourceGroups/00000/providers/Microsoft.MachineLearningServices/workspaces/00000/codes/e7a3f40e-eb47-4499-9b80-1e5d911878f8/versions/1",
            "environment": "azureml:AzureML-sklearn-0.24-ubuntu18.04-py37-cpu:1",
=======
            "code": "azureml:/subscriptions/00000000-0000-0000-0000-000000000/resourceGroups/00000/providers/Microsoft.MachineLearningServices/workspaces/00000/codes/c4b5a984-a0c9-4622-a5cf-f22114f04941/versions/1",
            "environment": "azureml:AzureML-sklearn-1.0-ubuntu20.04-py38-cpu:33",
>>>>>>> ce9edaa6
            "name": "azureml_anonymous",
            "description": "This is the basic command component",
            "tags": {
              "tag": "tagvalue",
              "owner": "sdkteam"
            },
            "version": "1",
            "$schema": "https://azuremlschemas.azureedge.net/development/commandComponent.schema.json",
            "display_name": "CommandComponentBasic",
            "is_deterministic": true,
            "inputs": {
              "component_in_number": {
                "type": "number",
                "optional": true,
                "default": "10.99",
                "description": "A number"
              },
              "component_in_path": {
                "type": "uri_folder",
                "description": "A path"
              }
            },
            "outputs": {
              "component_out_path": {
                "type": "uri_folder"
              }
            },
            "type": "command",
            "_source": "YAML.COMPONENT"
          }
        }
      },
      "StatusCode": 201,
      "ResponseHeaders": {
        "Cache-Control": "no-cache",
        "Content-Length": "1833",
        "Content-Type": "application/json; charset=utf-8",
<<<<<<< HEAD
        "Date": "Thu, 23 Feb 2023 06:09:49 GMT",
        "Expires": "-1",
        "Location": "https://management.azure.com/subscriptions/00000000-0000-0000-0000-000000000/resourceGroups/00000/providers/Microsoft.MachineLearningServices/workspaces/00000/components/azureml_anonymous/versions/000000000000000000000?api-version=2022-10-01",
        "Pragma": "no-cache",
        "Request-Context": "appId=cid-v1:2d2e8e63-272e-4b3c-8598-4ee570a0e70d",
        "Server-Timing": "traceparent;desc=\u002200-b5f84b818e78c2d97ca0194919ae82a8-20e5a68f5a89cd72-01\u0022",
        "Strict-Transport-Security": "max-age=31536000; includeSubDomains",
        "x-aml-cluster": "vienna-eastus2-01",
        "X-Content-Type-Options": "nosniff",
        "x-ms-correlation-request-id": "9cb86f8f-03d3-48b2-bb7c-95347fed7c78",
        "x-ms-ratelimit-remaining-subscription-writes": "1196",
        "x-ms-response-type": "standard",
        "x-ms-routing-request-id": "WESTUS2:20230223T060950Z:9cb86f8f-03d3-48b2-bb7c-95347fed7c78",
        "x-request-time": "0.491"
      },
      "ResponseBody": {
        "id": "/subscriptions/00000000-0000-0000-0000-000000000/resourceGroups/00000/providers/Microsoft.MachineLearningServices/workspaces/00000/components/azureml_anonymous/versions/ee8f0f4b-5240-4953-99e2-c5eba661690e",
        "name": "ee8f0f4b-5240-4953-99e2-c5eba661690e",
=======
        "Date": "Tue, 21 Feb 2023 21:26:50 GMT",
        "Expires": "-1",
        "Location": "https://management.azure.com/subscriptions/00000000-0000-0000-0000-000000000/resourceGroups/00000/providers/Microsoft.MachineLearningServices/workspaces/00000/components/azureml_anonymous/versions/c69b468f-5cf3-2edb-680e-f382769c983d?api-version=2022-10-01",
        "Pragma": "no-cache",
        "Request-Context": "appId=cid-v1:2d2e8e63-272e-4b3c-8598-4ee570a0e70d",
        "Server-Timing": "traceparent;desc=\u002200-c95f87aefdf6c64b4aeca3a84684daf4-20fb3e21ba4a37da-01\u0022",
        "Strict-Transport-Security": "max-age=31536000; includeSubDomains",
        "x-aml-cluster": "vienna-eastus-02",
        "X-Content-Type-Options": "nosniff",
        "x-ms-correlation-request-id": "9d2f8dee-d9a6-4928-80ab-6c11e0566d84",
        "x-ms-ratelimit-remaining-subscription-writes": "1195",
        "x-ms-response-type": "standard",
        "x-ms-routing-request-id": "CANADACENTRAL:20230221T212651Z:9d2f8dee-d9a6-4928-80ab-6c11e0566d84",
        "x-request-time": "0.557"
      },
      "ResponseBody": {
        "id": "/subscriptions/00000000-0000-0000-0000-000000000/resourceGroups/00000/providers/Microsoft.MachineLearningServices/workspaces/00000/components/azureml_anonymous/versions/fef4e467-f7ca-4a44-8cdc-81201f0b98b4",
        "name": "fef4e467-f7ca-4a44-8cdc-81201f0b98b4",
>>>>>>> ce9edaa6
        "type": "Microsoft.MachineLearningServices/workspaces/components/versions",
        "properties": {
          "description": null,
          "tags": {
            "tag": "tagvalue",
            "owner": "sdkteam"
          },
          "properties": {},
          "isArchived": false,
          "isAnonymous": true,
          "componentSpec": {
            "name": "azureml_anonymous",
            "version": "1",
            "display_name": "CommandComponentBasic",
            "is_deterministic": "True",
            "type": "command",
            "description": "This is the basic command component",
            "tags": {
              "tag": "tagvalue",
              "owner": "sdkteam"
            },
            "inputs": {
              "component_in_path": {
                "type": "uri_folder",
                "optional": "False",
                "description": "A path"
              },
              "component_in_number": {
                "type": "number",
                "optional": "True",
                "default": "10.99",
                "description": "A number"
              }
            },
            "outputs": {
              "component_out_path": {
                "type": "uri_folder"
              }
            },
<<<<<<< HEAD
            "code": "azureml:/subscriptions/00000000-0000-0000-0000-000000000/resourceGroups/00000/providers/Microsoft.MachineLearningServices/workspaces/00000/codes/e7a3f40e-eb47-4499-9b80-1e5d911878f8/versions/1",
            "environment": "azureml://registries/azureml/environments/AzureML-sklearn-0.24-ubuntu18.04-py37-cpu/versions/1",
=======
            "code": "azureml:/subscriptions/00000000-0000-0000-0000-000000000/resourceGroups/00000/providers/Microsoft.MachineLearningServices/workspaces/00000/codes/c4b5a984-a0c9-4622-a5cf-f22114f04941/versions/1",
            "environment": "azureml://registries/azureml/environments/AzureML-sklearn-1.0-ubuntu20.04-py38-cpu/versions/33",
>>>>>>> ce9edaa6
            "resources": {
              "instance_count": "1"
            },
            "command": "echo Hello World \u0026 echo $[[${{inputs.component_in_number}}]] \u0026 echo ${{inputs.component_in_path}} \u0026 echo ${{outputs.component_out_path}} \u003E ${{outputs.component_out_path}}/component_in_number",
            "$schema": "https://azuremlschemas.azureedge.net/development/commandComponent.schema.json"
          }
        },
        "systemData": {
<<<<<<< HEAD
          "createdAt": "2023-02-23T02:16:11.5727129\u002B00:00",
          "createdBy": "Diondra Peck",
          "createdByType": "User",
          "lastModifiedAt": "2023-02-23T02:16:11.6424059\u002B00:00",
          "lastModifiedBy": "Diondra Peck",
=======
          "createdAt": "2023-02-18T10:46:36.8425751\u002B00:00",
          "createdBy": "Firstname Lastname",
          "createdByType": "User",
          "lastModifiedAt": "2023-02-18T10:46:36.9004549\u002B00:00",
          "lastModifiedBy": "Firstname Lastname",
>>>>>>> ce9edaa6
          "lastModifiedByType": "User"
        }
      }
    },
    {
<<<<<<< HEAD
      "RequestUri": "https://management.azure.com/subscriptions/00000000-0000-0000-0000-000000000/resourceGroups/00000/providers/Microsoft.MachineLearningServices/workspaces/00000/components/azureml_anonymous/versions/000000000000000000000?api-version=2022-10-01",
=======
      "RequestUri": "https://management.azure.com/subscriptions/00000000-0000-0000-0000-000000000/resourceGroups/00000/providers/Microsoft.MachineLearningServices/workspaces/00000/components/azureml_anonymous/versions/66cabef5-fc4c-99b0-b79d-467ecfa0d2d4?api-version=2022-10-01",
>>>>>>> ce9edaa6
      "RequestMethod": "PUT",
      "RequestHeaders": {
        "Accept": "application/json",
        "Accept-Encoding": "gzip, deflate",
        "Connection": "keep-alive",
        "Content-Length": "1402",
        "Content-Type": "application/json",
<<<<<<< HEAD
        "User-Agent": "azure-ai-ml/1.5.0 azsdk-python-mgmt-machinelearningservices/0.1.0 Python/3.7.9 (Windows-10-10.0.22621-SP0)"
=======
        "User-Agent": "azure-ai-ml/1.5.0 azsdk-python-mgmt-machinelearningservices/0.1.0 Python/3.10.6 (Linux-5.15.79.1-microsoft-standard-WSL2-x86_64-with-glibc2.35)"
>>>>>>> ce9edaa6
      },
      "RequestBody": {
        "properties": {
          "properties": {},
          "tags": {},
          "isAnonymous": true,
          "isArchived": false,
          "componentSpec": {
            "settings": {
              "default_compute": "azureml:cpu-cluster"
            },
            "name": "azureml_anonymous",
            "version": "1",
            "display_name": "parallel_for_pipeline",
            "type": "pipeline",
            "jobs": {
              "parallel_body": {
                "name": "parallel_body",
                "type": "command",
                "inputs": {
                  "component_in_path": {
                    "uri": "https://dprepdata.blob.core.windows.net/demo/Titanic.csv",
                    "job_input_type": "uri_file"
                  }
                },
                "_source": "YAML.COMPONENT",
<<<<<<< HEAD
                "componentId": "/subscriptions/00000000-0000-0000-0000-000000000/resourceGroups/00000/providers/Microsoft.MachineLearningServices/workspaces/00000/components/azureml_anonymous/versions/ee8f0f4b-5240-4953-99e2-c5eba661690e"
=======
                "componentId": "/subscriptions/00000000-0000-0000-0000-000000000/resourceGroups/00000/providers/Microsoft.MachineLearningServices/workspaces/00000/components/azureml_anonymous/versions/fef4e467-f7ca-4a44-8cdc-81201f0b98b4"
>>>>>>> ce9edaa6
              },
              "parallel_node": {
                "body": "${{parent.jobs.parallel_body}}",
                "type": "parallel_for",
                "items": "[{\u0022component_in_number\u0022: 1}, {\u0022component_in_number\u0022: 2}]",
                "_source": "YAML.JOB"
              },
              "after_node": {
                "name": "after_node",
                "type": "command",
                "inputs": {
                  "component_in_path": {
                    "job_input_type": "literal",
                    "value": "${{parent.jobs.parallel_node.outputs.component_out_path}}"
                  }
                },
                "_source": "YAML.COMPONENT",
<<<<<<< HEAD
                "componentId": "/subscriptions/00000000-0000-0000-0000-000000000/resourceGroups/00000/providers/Microsoft.MachineLearningServices/workspaces/00000/components/azureml_anonymous/versions/ee8f0f4b-5240-4953-99e2-c5eba661690e"
=======
                "componentId": "/subscriptions/00000000-0000-0000-0000-000000000/resourceGroups/00000/providers/Microsoft.MachineLearningServices/workspaces/00000/components/azureml_anonymous/versions/fef4e467-f7ca-4a44-8cdc-81201f0b98b4"
>>>>>>> ce9edaa6
              }
            },
            "_source": "YAML.COMPONENT",
            "sourceJobId": null
          }
        }
      },
      "StatusCode": 201,
      "ResponseHeaders": {
        "Cache-Control": "no-cache",
<<<<<<< HEAD
        "Content-Length": "945",
        "Content-Type": "application/json; charset=utf-8",
        "Date": "Thu, 23 Feb 2023 06:09:52 GMT",
        "Expires": "-1",
        "Location": "https://management.azure.com/subscriptions/00000000-0000-0000-0000-000000000/resourceGroups/00000/providers/Microsoft.MachineLearningServices/workspaces/00000/components/azureml_anonymous/versions/000000000000000000000?api-version=2022-10-01",
        "Pragma": "no-cache",
        "Request-Context": "appId=cid-v1:2d2e8e63-272e-4b3c-8598-4ee570a0e70d",
        "Server-Timing": "traceparent;desc=\u002200-f9e71aa22b06859d2d3880f396216dab-1837a7c7f4b93305-01\u0022",
        "Strict-Transport-Security": "max-age=31536000; includeSubDomains",
        "x-aml-cluster": "vienna-eastus2-01",
        "X-Content-Type-Options": "nosniff",
        "x-ms-correlation-request-id": "816d5e15-a20e-4777-a1ec-fbb6c2d34fce",
        "x-ms-ratelimit-remaining-subscription-writes": "1195",
        "x-ms-response-type": "standard",
        "x-ms-routing-request-id": "WESTUS2:20230223T060952Z:816d5e15-a20e-4777-a1ec-fbb6c2d34fce",
        "x-request-time": "1.276"
      },
      "ResponseBody": {
        "id": "/subscriptions/00000000-0000-0000-0000-000000000/resourceGroups/00000/providers/Microsoft.MachineLearningServices/workspaces/00000/components/azureml_anonymous/versions/5223d275-0835-432f-946f-7fb07138eaba",
        "name": "5223d275-0835-432f-946f-7fb07138eaba",
=======
        "Content-Length": "813",
        "Content-Type": "application/json; charset=utf-8",
        "Date": "Tue, 21 Feb 2023 21:26:52 GMT",
        "Expires": "-1",
        "Location": "https://management.azure.com/subscriptions/00000000-0000-0000-0000-000000000/resourceGroups/00000/providers/Microsoft.MachineLearningServices/workspaces/00000/components/azureml_anonymous/versions/66cabef5-fc4c-99b0-b79d-467ecfa0d2d4?api-version=2022-10-01",
        "Pragma": "no-cache",
        "Request-Context": "appId=cid-v1:2d2e8e63-272e-4b3c-8598-4ee570a0e70d",
        "Server-Timing": "traceparent;desc=\u002200-3072b2afeb3ba9d446d87780733cac91-8152581e9cd58699-01\u0022",
        "Strict-Transport-Security": "max-age=31536000; includeSubDomains",
        "x-aml-cluster": "vienna-eastus-02",
        "X-Content-Type-Options": "nosniff",
        "x-ms-correlation-request-id": "e2c30ff6-1fd0-467d-b928-fb30b3dfb4d3",
        "x-ms-ratelimit-remaining-subscription-writes": "1194",
        "x-ms-response-type": "standard",
        "x-ms-routing-request-id": "CANADACENTRAL:20230221T212653Z:e2c30ff6-1fd0-467d-b928-fb30b3dfb4d3",
        "x-request-time": "1.142"
      },
      "ResponseBody": {
        "id": "/subscriptions/00000000-0000-0000-0000-000000000/resourceGroups/00000/providers/Microsoft.MachineLearningServices/workspaces/00000/components/azureml_anonymous/versions/0c9f3428-15d3-4184-a08d-76070b23c6c2",
        "name": "0c9f3428-15d3-4184-a08d-76070b23c6c2",
>>>>>>> ce9edaa6
        "type": "Microsoft.MachineLearningServices/workspaces/components/versions",
        "properties": {
          "description": null,
          "tags": {},
          "properties": {},
          "isArchived": false,
          "isAnonymous": true,
          "componentSpec": {
            "name": "azureml_anonymous",
            "version": "1",
            "display_name": "parallel_for_pipeline",
            "is_deterministic": "False",
            "type": "pipeline"
          }
        },
        "systemData": {
<<<<<<< HEAD
          "createdAt": "2023-02-23T06:09:52.1965176\u002B00:00",
          "createdBy": "Diondra Peck",
          "createdByType": "User",
          "lastModifiedAt": "2023-02-23T06:09:52.1965176\u002B00:00",
          "lastModifiedBy": "Diondra Peck",
=======
          "createdAt": "2023-02-21T21:26:53.2148421\u002B00:00",
          "createdBy": "Firstname Lastname",
          "createdByType": "User",
          "lastModifiedAt": "2023-02-21T21:26:53.2148421\u002B00:00",
          "lastModifiedBy": "Firstname Lastname",
>>>>>>> ce9edaa6
          "lastModifiedByType": "User"
        }
      }
    },
    {
      "RequestUri": "https://management.azure.com/subscriptions/00000000-0000-0000-0000-000000000/resourceGroups/00000/providers/Microsoft.MachineLearningServices/workspaces/00000/jobs/000000000000000000000?api-version=2022-12-01-preview",
      "RequestMethod": "PUT",
      "RequestHeaders": {
        "Accept": "application/json",
        "Accept-Encoding": "gzip, deflate",
        "Connection": "keep-alive",
        "Content-Length": "736",
        "Content-Type": "application/json",
<<<<<<< HEAD
        "User-Agent": "azure-ai-ml/1.5.0 azsdk-python-mgmt-machinelearningservices/0.1.0 Python/3.7.9 (Windows-10-10.0.22621-SP0)"
=======
        "User-Agent": "azure-ai-ml/1.5.0 azsdk-python-mgmt-machinelearningservices/0.1.0 Python/3.10.6 (Linux-5.15.79.1-microsoft-standard-WSL2-x86_64-with-glibc2.35)"
>>>>>>> ce9edaa6
      },
      "RequestBody": {
        "properties": {
          "description": "A pipeline job created against a pipeline component",
          "properties": {},
          "tags": {},
<<<<<<< HEAD
          "componentId": "/subscriptions/00000000-0000-0000-0000-000000000/resourceGroups/00000/providers/Microsoft.MachineLearningServices/workspaces/00000/components/azureml_anonymous/versions/5223d275-0835-432f-946f-7fb07138eaba",
=======
          "componentId": "/subscriptions/00000000-0000-0000-0000-000000000/resourceGroups/00000/providers/Microsoft.MachineLearningServices/workspaces/00000/components/azureml_anonymous/versions/0c9f3428-15d3-4184-a08d-76070b23c6c2",
>>>>>>> ce9edaa6
          "displayName": "pipeline_job_from_pipeline_component",
          "experimentName": "azure-ai-ml",
          "isArchived": false,
          "jobType": "Pipeline",
          "inputs": {},
          "jobs": {},
          "outputs": {},
          "settings": {
            "default_compute": "/subscriptions/00000000-0000-0000-0000-000000000/resourceGroups/00000/providers/Microsoft.MachineLearningServices/workspaces/00000/computes/cpu-cluster",
            "_source": "REMOTE.WORKSPACE.JOB"
          }
        }
      },
      "StatusCode": 201,
      "ResponseHeaders": {
        "Cache-Control": "no-cache",
<<<<<<< HEAD
        "Content-Length": "2767",
        "Content-Type": "application/json; charset=utf-8",
        "Date": "Thu, 23 Feb 2023 06:09:55 GMT",
=======
        "Content-Length": "2337",
        "Content-Type": "application/json; charset=utf-8",
        "Date": "Tue, 21 Feb 2023 21:26:58 GMT",
>>>>>>> ce9edaa6
        "Expires": "-1",
        "Location": "https://management.azure.com/subscriptions/00000000-0000-0000-0000-000000000/resourceGroups/00000/providers/Microsoft.MachineLearningServices/workspaces/00000/jobs/000000000000000000000?api-version=2022-12-01-preview",
        "Pragma": "no-cache",
        "Request-Context": "appId=cid-v1:2d2e8e63-272e-4b3c-8598-4ee570a0e70d",
<<<<<<< HEAD
        "Server-Timing": "traceparent;desc=\u002200-7c8d32c8b29471c01d79792ee09d4deb-c4668f26f6f18315-01\u0022",
        "Strict-Transport-Security": "max-age=31536000; includeSubDomains",
        "x-aml-cluster": "vienna-eastus2-01",
        "X-Content-Type-Options": "nosniff",
        "x-ms-correlation-request-id": "4c4c3ef2-0070-4e66-8f28-9c04e4a75bc3",
        "x-ms-ratelimit-remaining-subscription-writes": "1194",
        "x-ms-response-type": "standard",
        "x-ms-routing-request-id": "WESTUS2:20230223T060955Z:4c4c3ef2-0070-4e66-8f28-9c04e4a75bc3",
        "x-request-time": "1.433"
=======
        "Server-Timing": "traceparent;desc=\u002200-6fb77327e6b2aa77258a22a003e4feeb-7d778aec49715358-01\u0022",
        "Strict-Transport-Security": "max-age=31536000; includeSubDomains",
        "x-aml-cluster": "vienna-eastus-02",
        "X-Content-Type-Options": "nosniff",
        "x-ms-correlation-request-id": "031003a3-dcc8-471f-8175-4d52a5023774",
        "x-ms-ratelimit-remaining-subscription-writes": "1193",
        "x-ms-response-type": "standard",
        "x-ms-routing-request-id": "CANADACENTRAL:20230221T212659Z:031003a3-dcc8-471f-8175-4d52a5023774",
        "x-request-time": "1.665"
>>>>>>> ce9edaa6
      },
      "ResponseBody": {
        "id": "/subscriptions/00000000-0000-0000-0000-000000000/resourceGroups/00000/providers/Microsoft.MachineLearningServices/workspaces/00000/jobs/000000000000000000000",
        "name": "000000000000000000000",
        "type": "Microsoft.MachineLearningServices/workspaces/jobs",
        "properties": {
          "description": "A pipeline job created against a pipeline component",
          "tags": {},
          "properties": {
<<<<<<< HEAD
            "azureml.SourceComponentId": "/subscriptions/00000000-0000-0000-0000-000000000/resourceGroups/00000/providers/Microsoft.MachineLearningServices/workspaces/00000/components/azureml_anonymous/versions/5223d275-0835-432f-946f-7fb07138eaba",
=======
            "azureml.SourceComponentId": "/subscriptions/00000000-0000-0000-0000-000000000/resourceGroups/00000/providers/Microsoft.MachineLearningServices/workspaces/00000/components/azureml_anonymous/versions/0c9f3428-15d3-4184-a08d-76070b23c6c2",
>>>>>>> ce9edaa6
            "azureml.DevPlatv2": "true",
            "azureml.runsource": "azureml.PipelineRun",
            "runSource": "MFE",
            "runType": "HTTP",
            "azureml.parameters": "{}",
            "azureml.continue_on_step_failure": "True",
            "azureml.continue_on_failed_optional_input": "True",
            "azureml.defaultComputeName": "cpu-cluster",
            "azureml.defaultDataStoreName": "workspaceblobstore",
            "azureml.pipelineComponent": "pipelinerun"
          },
          "displayName": "pipeline_job_from_pipeline_component",
          "status": "Preparing",
          "experimentName": "azure-ai-ml",
          "services": {
            "Tracking": {
              "jobServiceType": "Tracking",
              "port": null,
<<<<<<< HEAD
              "endpoint": "azureml://eastus2.api.azureml.ms/mlflow/v1.0/subscriptions/00000000-0000-0000-0000-000000000/resourceGroups/00000/providers/Microsoft.MachineLearningServices/workspaces/00000?",
=======
              "endpoint": "azureml://eastus.api.azureml.ms/mlflow/v1.0/subscriptions/00000000-0000-0000-0000-000000000/resourceGroups/00000/providers/Microsoft.MachineLearningServices/workspaces/00000?",
>>>>>>> ce9edaa6
              "status": null,
              "errorMessage": null,
              "properties": null,
              "nodes": null
            },
            "Studio": {
              "jobServiceType": "Studio",
              "port": null,
              "endpoint": "https://ml.azure.com/runs/000000000000000000000?wsid=/subscriptions/00000000-0000-0000-0000-000000000/resourcegroups/00000/workspaces/00000",
              "status": null,
              "errorMessage": null,
              "properties": null,
              "nodes": null
            }
          },
          "computeId": null,
          "isArchived": false,
          "identity": null,
<<<<<<< HEAD
          "componentId": "/subscriptions/00000000-0000-0000-0000-000000000/resourceGroups/00000/providers/Microsoft.MachineLearningServices/workspaces/00000/components/azureml_anonymous/versions/5223d275-0835-432f-946f-7fb07138eaba",
=======
          "componentId": "/subscriptions/00000000-0000-0000-0000-000000000/resourceGroups/00000/providers/Microsoft.MachineLearningServices/workspaces/00000/components/azureml_anonymous/versions/0c9f3428-15d3-4184-a08d-76070b23c6c2",
>>>>>>> ce9edaa6
          "jobType": "Pipeline",
          "settings": {
            "default_compute": "/subscriptions/00000000-0000-0000-0000-000000000/resourceGroups/00000/providers/Microsoft.MachineLearningServices/workspaces/00000/computes/cpu-cluster",
            "_source": "REMOTE.WORKSPACE.JOB"
          },
          "jobs": {},
          "inputs": {},
          "outputs": {},
          "sourceJobId": null
        },
        "systemData": {
<<<<<<< HEAD
          "createdAt": "2023-02-23T06:09:55.180472\u002B00:00",
          "createdBy": "Diondra Peck",
=======
          "createdAt": "2023-02-21T21:26:58.8199583\u002B00:00",
          "createdBy": "Firstname Lastname",
>>>>>>> ce9edaa6
          "createdByType": "User"
        }
      }
    },
    {
      "RequestUri": "https://management.azure.com/subscriptions/00000000-0000-0000-0000-000000000/resourceGroups/00000/providers/Microsoft.MachineLearningServices/workspaces/00000/jobs/000000000000000000000/cancel?api-version=2022-12-01-preview",
      "RequestMethod": "POST",
      "RequestHeaders": {
        "Accept": "application/json",
        "Accept-Encoding": "gzip, deflate",
        "Connection": "keep-alive",
        "Content-Length": "0",
<<<<<<< HEAD
        "User-Agent": "azure-ai-ml/1.5.0 azsdk-python-mgmt-machinelearningservices/0.1.0 Python/3.7.9 (Windows-10-10.0.22621-SP0)"
=======
        "User-Agent": "azure-ai-ml/1.5.0 azsdk-python-mgmt-machinelearningservices/0.1.0 Python/3.10.6 (Linux-5.15.79.1-microsoft-standard-WSL2-x86_64-with-glibc2.35)"
>>>>>>> ce9edaa6
      },
      "RequestBody": null,
      "StatusCode": 202,
      "ResponseHeaders": {
        "Cache-Control": "no-cache",
        "Content-Length": "4",
        "Content-Type": "application/json; charset=utf-8",
<<<<<<< HEAD
        "Date": "Thu, 23 Feb 2023 06:09:57 GMT",
        "Expires": "-1",
        "Location": "https://management.azure.com/subscriptions/00000000-0000-0000-0000-000000000/providers/Microsoft.MachineLearningServices/locations/eastus2/mfeOperationResults/jc:2d1e66ae-85e3-42c0-be91-34de66397f26:000000000000000000000?api-version=2022-12-01-preview",
        "Pragma": "no-cache",
        "Request-Context": "appId=cid-v1:2d2e8e63-272e-4b3c-8598-4ee570a0e70d",
        "Strict-Transport-Security": "max-age=31536000; includeSubDomains",
        "x-aml-cluster": "vienna-eastus2-01",
        "X-Content-Type-Options": "nosniff",
        "x-ms-async-operation-timeout": "PT1H",
        "x-ms-correlation-request-id": "1e354f0c-fdc4-4be5-a853-66f9506bd4b6",
        "x-ms-ratelimit-remaining-subscription-writes": "1198",
        "x-ms-response-type": "standard",
        "x-ms-routing-request-id": "WESTUS2:20230223T060958Z:1e354f0c-fdc4-4be5-a853-66f9506bd4b6",
        "x-request-time": "0.727"
=======
        "Date": "Tue, 21 Feb 2023 21:27:01 GMT",
        "Expires": "-1",
        "Location": "https://management.azure.com/subscriptions/00000000-0000-0000-0000-000000000/providers/Microsoft.MachineLearningServices/locations/eastus/mfeOperationResults/jc:3bd2018e-4b43-401e-ad49-85df181c9e0a:000000000000000000000?api-version=2022-12-01-preview",
        "Pragma": "no-cache",
        "Request-Context": "appId=cid-v1:2d2e8e63-272e-4b3c-8598-4ee570a0e70d",
        "Strict-Transport-Security": "max-age=31536000; includeSubDomains",
        "x-aml-cluster": "vienna-eastus-02",
        "X-Content-Type-Options": "nosniff",
        "x-ms-async-operation-timeout": "PT1H",
        "x-ms-correlation-request-id": "fb051642-38d0-4a2b-909d-bd5490710eba",
        "x-ms-ratelimit-remaining-subscription-writes": "1196",
        "x-ms-response-type": "standard",
        "x-ms-routing-request-id": "CANADACENTRAL:20230221T212702Z:fb051642-38d0-4a2b-909d-bd5490710eba",
        "x-request-time": "0.712"
>>>>>>> ce9edaa6
      },
      "ResponseBody": "null"
    },
    {
<<<<<<< HEAD
      "RequestUri": "https://management.azure.com/subscriptions/00000000-0000-0000-0000-000000000/providers/Microsoft.MachineLearningServices/locations/eastus2/mfeOperationResults/jc:2d1e66ae-85e3-42c0-be91-34de66397f26:000000000000000000000?api-version=2022-12-01-preview",
=======
      "RequestUri": "https://management.azure.com/subscriptions/00000000-0000-0000-0000-000000000/providers/Microsoft.MachineLearningServices/locations/eastus/mfeOperationResults/jc:3bd2018e-4b43-401e-ad49-85df181c9e0a:000000000000000000000?api-version=2022-12-01-preview",
>>>>>>> ce9edaa6
      "RequestMethod": "GET",
      "RequestHeaders": {
        "Accept": "*/*",
        "Accept-Encoding": "gzip, deflate",
        "Connection": "keep-alive",
<<<<<<< HEAD
        "User-Agent": "azure-ai-ml/1.5.0 azsdk-python-mgmt-machinelearningservices/0.1.0 Python/3.7.9 (Windows-10-10.0.22621-SP0)"
=======
        "User-Agent": "azure-ai-ml/1.5.0 azsdk-python-mgmt-machinelearningservices/0.1.0 Python/3.10.6 (Linux-5.15.79.1-microsoft-standard-WSL2-x86_64-with-glibc2.35)"
>>>>>>> ce9edaa6
      },
      "RequestBody": null,
      "StatusCode": 202,
      "ResponseHeaders": {
        "Cache-Control": "no-cache",
        "Content-Length": "2",
        "Content-Type": "application/json; charset=utf-8",
<<<<<<< HEAD
        "Date": "Thu, 23 Feb 2023 06:09:58 GMT",
        "Expires": "-1",
        "Location": "https://management.azure.com/subscriptions/00000000-0000-0000-0000-000000000/providers/Microsoft.MachineLearningServices/locations/eastus2/mfeOperationResults/jc:2d1e66ae-85e3-42c0-be91-34de66397f26:000000000000000000000?api-version=2022-12-01-preview",
        "Pragma": "no-cache",
        "Request-Context": "appId=cid-v1:2d2e8e63-272e-4b3c-8598-4ee570a0e70d",
        "Strict-Transport-Security": "max-age=31536000; includeSubDomains",
        "x-aml-cluster": "vienna-eastus2-01",
        "X-Content-Type-Options": "nosniff",
        "x-ms-correlation-request-id": "2379c5ee-a76b-42a5-bf9a-6f4d3f699f78",
        "x-ms-ratelimit-remaining-subscription-reads": "11995",
        "x-ms-response-type": "standard",
        "x-ms-routing-request-id": "WESTUS2:20230223T060958Z:2379c5ee-a76b-42a5-bf9a-6f4d3f699f78",
        "x-request-time": "0.025"
=======
        "Date": "Tue, 21 Feb 2023 21:27:01 GMT",
        "Expires": "-1",
        "Location": "https://management.azure.com/subscriptions/00000000-0000-0000-0000-000000000/providers/Microsoft.MachineLearningServices/locations/eastus/mfeOperationResults/jc:3bd2018e-4b43-401e-ad49-85df181c9e0a:000000000000000000000?api-version=2022-12-01-preview",
        "Pragma": "no-cache",
        "Request-Context": "appId=cid-v1:2d2e8e63-272e-4b3c-8598-4ee570a0e70d",
        "Strict-Transport-Security": "max-age=31536000; includeSubDomains",
        "x-aml-cluster": "vienna-eastus-02",
        "X-Content-Type-Options": "nosniff",
        "x-ms-correlation-request-id": "1fc53e2c-db69-422a-b0b7-66855194eb35",
        "x-ms-ratelimit-remaining-subscription-reads": "11996",
        "x-ms-response-type": "standard",
        "x-ms-routing-request-id": "CANADACENTRAL:20230221T212702Z:1fc53e2c-db69-422a-b0b7-66855194eb35",
        "x-request-time": "0.029"
>>>>>>> ce9edaa6
      },
      "ResponseBody": {}
    },
    {
<<<<<<< HEAD
      "RequestUri": "https://management.azure.com/subscriptions/00000000-0000-0000-0000-000000000/providers/Microsoft.MachineLearningServices/locations/eastus2/mfeOperationResults/jc:2d1e66ae-85e3-42c0-be91-34de66397f26:000000000000000000000?api-version=2022-12-01-preview",
=======
      "RequestUri": "https://management.azure.com/subscriptions/00000000-0000-0000-0000-000000000/providers/Microsoft.MachineLearningServices/locations/eastus/mfeOperationResults/jc:3bd2018e-4b43-401e-ad49-85df181c9e0a:000000000000000000000?api-version=2022-12-01-preview",
>>>>>>> ce9edaa6
      "RequestMethod": "GET",
      "RequestHeaders": {
        "Accept": "*/*",
        "Accept-Encoding": "gzip, deflate",
        "Connection": "keep-alive",
<<<<<<< HEAD
        "User-Agent": "azure-ai-ml/1.5.0 azsdk-python-mgmt-machinelearningservices/0.1.0 Python/3.7.9 (Windows-10-10.0.22621-SP0)"
=======
        "User-Agent": "azure-ai-ml/1.5.0 azsdk-python-mgmt-machinelearningservices/0.1.0 Python/3.10.6 (Linux-5.15.79.1-microsoft-standard-WSL2-x86_64-with-glibc2.35)"
>>>>>>> ce9edaa6
      },
      "RequestBody": null,
      "StatusCode": 200,
      "ResponseHeaders": {
        "Cache-Control": "no-cache",
        "Content-Length": "0",
<<<<<<< HEAD
        "Date": "Thu, 23 Feb 2023 06:10:28 GMT",
        "Expires": "-1",
        "Pragma": "no-cache",
        "Request-Context": "appId=cid-v1:2d2e8e63-272e-4b3c-8598-4ee570a0e70d",
        "Server-Timing": "traceparent;desc=\u002200-5f84b1a9be6c3b38b3308118db0df931-d08ab40fe9a76108-01\u0022",
        "Strict-Transport-Security": "max-age=31536000; includeSubDomains",
        "x-aml-cluster": "vienna-eastus2-01",
        "X-Content-Type-Options": "nosniff",
        "x-ms-correlation-request-id": "a7a37013-ca6e-4a85-93fd-fa6934dbb1da",
        "x-ms-ratelimit-remaining-subscription-reads": "11994",
        "x-ms-response-type": "standard",
        "x-ms-routing-request-id": "WESTUS2:20230223T061028Z:a7a37013-ca6e-4a85-93fd-fa6934dbb1da",
        "x-request-time": "0.042"
=======
        "Date": "Tue, 21 Feb 2023 21:27:32 GMT",
        "Expires": "-1",
        "Pragma": "no-cache",
        "Request-Context": "appId=cid-v1:2d2e8e63-272e-4b3c-8598-4ee570a0e70d",
        "Server-Timing": "traceparent;desc=\u002200-e5262d9adb9f4d990f9822c3c8358eed-8206b8ea09393b0f-01\u0022",
        "Strict-Transport-Security": "max-age=31536000; includeSubDomains",
        "x-aml-cluster": "vienna-eastus-02",
        "X-Content-Type-Options": "nosniff",
        "x-ms-correlation-request-id": "166c7804-1047-42a7-b751-d65bb21369d6",
        "x-ms-ratelimit-remaining-subscription-reads": "11995",
        "x-ms-response-type": "standard",
        "x-ms-routing-request-id": "CANADACENTRAL:20230221T212733Z:166c7804-1047-42a7-b751-d65bb21369d6",
        "x-request-time": "0.033"
>>>>>>> ce9edaa6
      },
      "ResponseBody": null
    }
  ],
  "Variables": {}
}<|MERGE_RESOLUTION|>--- conflicted
+++ resolved
@@ -7,11 +7,7 @@
         "Accept": "application/json",
         "Accept-Encoding": "gzip, deflate",
         "Connection": "keep-alive",
-<<<<<<< HEAD
         "User-Agent": "azure-ai-ml/1.5.0 azsdk-python-mgmt-machinelearningservices/0.1.0 Python/3.7.9 (Windows-10-10.0.22621-SP0)"
-=======
-        "User-Agent": "azure-ai-ml/1.5.0 azsdk-python-mgmt-machinelearningservices/0.1.0 Python/3.10.6 (Linux-5.15.79.1-microsoft-standard-WSL2-x86_64-with-glibc2.35)"
->>>>>>> ce9edaa6
       },
       "RequestBody": null,
       "StatusCode": 200,
@@ -19,42 +15,24 @@
         "Cache-Control": "no-cache",
         "Content-Encoding": "gzip",
         "Content-Type": "application/json; charset=utf-8",
-<<<<<<< HEAD
-        "Date": "Thu, 23 Feb 2023 06:09:44 GMT",
+        "Date": "Thu, 23 Feb 2023 19:24:50 GMT",
         "Expires": "-1",
         "Pragma": "no-cache",
         "Request-Context": "appId=cid-v1:2d2e8e63-272e-4b3c-8598-4ee570a0e70d",
-        "Server-Timing": "traceparent;desc=\u002200-c8e743689200e72edf52ffbca8b14422-ce606fe44f3000cf-01\u0022",
-=======
-        "Date": "Tue, 21 Feb 2023 21:26:44 GMT",
-        "Expires": "-1",
-        "Pragma": "no-cache",
-        "Request-Context": "appId=cid-v1:2d2e8e63-272e-4b3c-8598-4ee570a0e70d",
-        "Server-Timing": "traceparent;desc=\u002200-569e60ab71707eaba24b94354b29b314-e8ddb68c0e6b1bad-01\u0022",
->>>>>>> ce9edaa6
+        "Server-Timing": "traceparent;desc=\u002200-dfee6faaca8ae4ca15267591802e6ae9-785594ea27a83b8e-01\u0022",
         "Strict-Transport-Security": "max-age=31536000; includeSubDomains",
         "Transfer-Encoding": "chunked",
         "Vary": [
           "Accept-Encoding",
           "Accept-Encoding"
         ],
-<<<<<<< HEAD
-        "x-aml-cluster": "vienna-eastus2-01",
-        "X-Content-Type-Options": "nosniff",
-        "x-ms-correlation-request-id": "ca09bec1-564d-43f0-aabf-9bf6506faffb",
-        "x-ms-ratelimit-remaining-subscription-reads": "11997",
-        "x-ms-response-type": "standard",
-        "x-ms-routing-request-id": "WESTUS2:20230223T060945Z:ca09bec1-564d-43f0-aabf-9bf6506faffb",
-        "x-request-time": "0.023"
-=======
-        "x-aml-cluster": "vienna-eastus-02",
-        "X-Content-Type-Options": "nosniff",
-        "x-ms-correlation-request-id": "b826d27a-cb11-4b65-9936-8f6e9cea9937",
-        "x-ms-ratelimit-remaining-subscription-reads": "11997",
-        "x-ms-response-type": "standard",
-        "x-ms-routing-request-id": "CANADACENTRAL:20230221T212645Z:b826d27a-cb11-4b65-9936-8f6e9cea9937",
-        "x-request-time": "0.140"
->>>>>>> ce9edaa6
+        "x-aml-cluster": "vienna-eastus2-02",
+        "X-Content-Type-Options": "nosniff",
+        "x-ms-correlation-request-id": "a9e2ebd7-c2dd-4cb8-ba20-d4b2c4c6efc1",
+        "x-ms-ratelimit-remaining-subscription-reads": "11996",
+        "x-ms-response-type": "standard",
+        "x-ms-routing-request-id": "WESTUS2:20230223T192451Z:a9e2ebd7-c2dd-4cb8-ba20-d4b2c4c6efc1",
+        "x-request-time": "0.611"
       },
       "ResponseBody": {
         "id": "/subscriptions/00000000-0000-0000-0000-000000000/resourceGroups/00000/providers/Microsoft.MachineLearningServices/workspaces/00000",
@@ -82,7 +60,6 @@
             "isPrivateLinkEnabled": false,
             "notebookPreparationError": null
           },
-<<<<<<< HEAD
           "storageHnsEnabled": false,
           "workspaceId": "2d1e66ae-85e3-42c0-be91-34de66397f26",
           "linkedModelInventoryArmId": null,
@@ -111,22 +88,6 @@
           "lastModifiedAt": "2023-02-23T02:09:00.5159669Z",
           "lastModifiedBy": "dipeck@microsoft.com",
           "lastModifiedByType": "User"
-=======
-          "datastoreType": "AzureBlob",
-          "accountName": "samcw32zcnpjldw",
-          "containerName": "azureml-blobstore-3bd2018e-4b43-401e-ad49-85df181c9e0a",
-          "endpoint": "core.windows.net",
-          "protocol": "https",
-          "serviceDataAccessAuthIdentity": "WorkspaceSystemAssignedIdentity"
-        },
-        "systemData": {
-          "createdAt": "2023-02-18T09:22:33.5645164\u002B00:00",
-          "createdBy": "779301c0-18b2-4cdc-801b-a0a3368fee0a",
-          "createdByType": "Application",
-          "lastModifiedAt": "2023-02-18T09:22:34.1712214\u002B00:00",
-          "lastModifiedBy": "779301c0-18b2-4cdc-801b-a0a3368fee0a",
-          "lastModifiedByType": "Application"
->>>>>>> ce9edaa6
         }
       }
     },
@@ -137,13 +98,8 @@
         "Accept": "*/*",
         "Accept-Encoding": "gzip, deflate",
         "Connection": "keep-alive",
-<<<<<<< HEAD
         "Content-Type": "application/json; charset=UTF-8",
         "User-Agent": "azure-ai-ml/1.5.0 azsdk-python-core/1.26.3 Python/3.7.9 (Windows-10-10.0.22621-SP0)"
-=======
-        "Content-Length": "0",
-        "User-Agent": "azure-ai-ml/1.5.0 azsdk-python-mgmt-machinelearningservices/0.1.0 Python/3.10.6 (Linux-5.15.79.1-microsoft-standard-WSL2-x86_64-with-glibc2.35)"
->>>>>>> ce9edaa6
       },
       "RequestBody": null,
       "StatusCode": 200,
@@ -151,8 +107,7 @@
         "Connection": "keep-alive",
         "Content-Encoding": "gzip",
         "Content-Type": "application/json; charset=utf-8",
-<<<<<<< HEAD
-        "Date": "Thu, 23 Feb 2023 06:09:46 GMT",
+        "Date": "Thu, 23 Feb 2023 19:24:54 GMT",
         "Request-Context": "appId=cid-v1:2d2e8e63-272e-4b3c-8598-4ee570a0e70d",
         "Strict-Transport-Security": "max-age=15724800; includeSubDomains; preload",
         "Transfer-Encoding": "chunked",
@@ -160,24 +115,7 @@
         "x-aml-cluster": "vienna-eastus2-02",
         "X-Content-Type-Options": "nosniff",
         "x-ms-response-type": "standard",
-        "x-request-time": "0.066"
-=======
-        "Date": "Tue, 21 Feb 2023 21:26:45 GMT",
-        "Expires": "-1",
-        "Pragma": "no-cache",
-        "Request-Context": "appId=cid-v1:2d2e8e63-272e-4b3c-8598-4ee570a0e70d",
-        "Server-Timing": "traceparent;desc=\u002200-48379b2fff3216e67c1f659313064496-afa702a12bae4401-01\u0022",
-        "Strict-Transport-Security": "max-age=31536000; includeSubDomains",
-        "Transfer-Encoding": "chunked",
-        "Vary": "Accept-Encoding",
-        "x-aml-cluster": "vienna-eastus-02",
-        "X-Content-Type-Options": "nosniff",
-        "x-ms-correlation-request-id": "02d58601-2d4b-4c58-a54c-a19c7af4191f",
-        "x-ms-ratelimit-remaining-subscription-writes": "1197",
-        "x-ms-response-type": "standard",
-        "x-ms-routing-request-id": "CANADACENTRAL:20230221T212646Z:02d58601-2d4b-4c58-a54c-a19c7af4191f",
-        "x-request-time": "0.126"
->>>>>>> ce9edaa6
+        "x-request-time": "0.949"
       },
       "ResponseBody": {
         "snapshotType": "LocalFiles",
@@ -244,101 +182,13 @@
       }
     },
     {
-<<<<<<< HEAD
       "RequestUri": "https://management.azure.com/subscriptions/00000000-0000-0000-0000-000000000/resourceGroups/00000/providers/Microsoft.MachineLearningServices/workspaces/00000/codes/e7a3f40e-eb47-4499-9b80-1e5d911878f8/versions/1?api-version=2022-05-01",
       "RequestMethod": "GET",
-=======
-      "RequestUri": "https://samcw32zcnpjldw.blob.core.windows.net/azureml-blobstore-3bd2018e-4b43-401e-ad49-85df181c9e0a/LocalUpload/00000000000000000000000000000000/COMPONENT_PLACEHOLDER",
-      "RequestMethod": "HEAD",
-      "RequestHeaders": {
-        "Accept": "application/xml",
-        "Accept-Encoding": "gzip, deflate",
-        "Connection": "keep-alive",
-        "User-Agent": "azsdk-python-storage-blob/12.14.1 Python/3.10.6 (Linux-5.15.79.1-microsoft-standard-WSL2-x86_64-with-glibc2.35)",
-        "x-ms-date": "Tue, 21 Feb 2023 21:26:45 GMT",
-        "x-ms-version": "2021-08-06"
-      },
-      "RequestBody": null,
-      "StatusCode": 200,
-      "ResponseHeaders": {
-        "Accept-Ranges": "bytes",
-        "Content-Length": "35",
-        "Content-MD5": "L/DnSpFIn\u002BjaQWc\u002BsUQdcw==",
-        "Content-Type": "application/octet-stream",
-        "Date": "Tue, 21 Feb 2023 21:26:46 GMT",
-        "ETag": "\u00220x8DB1192C06E1C79\u0022",
-        "Last-Modified": "Sat, 18 Feb 2023 09:30:19 GMT",
-        "Server": [
-          "Windows-Azure-Blob/1.0",
-          "Microsoft-HTTPAPI/2.0"
-        ],
-        "Vary": "Origin",
-        "x-ms-access-tier": "Hot",
-        "x-ms-access-tier-inferred": "true",
-        "x-ms-blob-type": "BlockBlob",
-        "x-ms-creation-time": "Sat, 18 Feb 2023 09:30:19 GMT",
-        "x-ms-lease-state": "available",
-        "x-ms-lease-status": "unlocked",
-        "x-ms-meta-name": "c4b5a984-a0c9-4622-a5cf-f22114f04941",
-        "x-ms-meta-upload_status": "completed",
-        "x-ms-meta-version": "1",
-        "x-ms-server-encrypted": "true",
-        "x-ms-version": "2021-08-06"
-      },
-      "ResponseBody": null
-    },
-    {
-      "RequestUri": "https://samcw32zcnpjldw.blob.core.windows.net/azureml-blobstore-3bd2018e-4b43-401e-ad49-85df181c9e0a/az-ml-artifacts/00000000000000000000000000000000/COMPONENT_PLACEHOLDER",
-      "RequestMethod": "HEAD",
-      "RequestHeaders": {
-        "Accept": "application/xml",
-        "Accept-Encoding": "gzip, deflate",
-        "Connection": "keep-alive",
-        "User-Agent": "azsdk-python-storage-blob/12.14.1 Python/3.10.6 (Linux-5.15.79.1-microsoft-standard-WSL2-x86_64-with-glibc2.35)",
-        "x-ms-date": "Tue, 21 Feb 2023 21:26:46 GMT",
-        "x-ms-version": "2021-08-06"
-      },
-      "RequestBody": null,
-      "StatusCode": 404,
-      "ResponseHeaders": {
-        "Date": "Tue, 21 Feb 2023 21:26:46 GMT",
-        "Server": [
-          "Windows-Azure-Blob/1.0",
-          "Microsoft-HTTPAPI/2.0"
-        ],
-        "Transfer-Encoding": "chunked",
-        "Vary": "Origin",
-        "x-ms-error-code": "BlobNotFound",
-        "x-ms-version": "2021-08-06"
-      },
-      "ResponseBody": null
-    },
-    {
-      "RequestUri": "https://management.azure.com/subscriptions/00000000-0000-0000-0000-000000000/resourceGroups/00000/providers/Microsoft.MachineLearningServices/workspaces/00000/codes/c4b5a984-a0c9-4622-a5cf-f22114f04941/versions/1?api-version=2022-05-01",
-      "RequestMethod": "PUT",
->>>>>>> ce9edaa6
       "RequestHeaders": {
         "Accept": "application/json",
         "Accept-Encoding": "gzip, deflate",
         "Connection": "keep-alive",
-<<<<<<< HEAD
         "User-Agent": "azure-ai-ml/1.5.0 azsdk-python-mgmt-machinelearningservices/0.1.0 Python/3.7.9 (Windows-10-10.0.22621-SP0)"
-=======
-        "Content-Length": "288",
-        "Content-Type": "application/json",
-        "User-Agent": "azure-ai-ml/1.5.0 azsdk-python-mgmt-machinelearningservices/0.1.0 Python/3.10.6 (Linux-5.15.79.1-microsoft-standard-WSL2-x86_64-with-glibc2.35)"
-      },
-      "RequestBody": {
-        "properties": {
-          "properties": {
-            "hash_sha256": "0000000000000",
-            "hash_version": "0000000000000"
-          },
-          "isAnonymous": true,
-          "isArchived": false,
-          "codeUri": "https://samcw32zcnpjldw.blob.core.windows.net/azureml-blobstore-3bd2018e-4b43-401e-ad49-85df181c9e0a/LocalUpload/00000000000000000000000000000000"
-        }
->>>>>>> ce9edaa6
       },
       "RequestBody": null,
       "StatusCode": 200,
@@ -346,48 +196,27 @@
         "Cache-Control": "no-cache",
         "Content-Encoding": "gzip",
         "Content-Type": "application/json; charset=utf-8",
-<<<<<<< HEAD
-        "Date": "Thu, 23 Feb 2023 06:09:48 GMT",
+        "Date": "Thu, 23 Feb 2023 19:24:55 GMT",
         "Expires": "-1",
         "Pragma": "no-cache",
         "Request-Context": "appId=cid-v1:2d2e8e63-272e-4b3c-8598-4ee570a0e70d",
-        "Server-Timing": "traceparent;desc=\u002200-bc30b4a32ec6bf38978681b54ffb353d-61a9ad6b277823ff-01\u0022",
-=======
-        "Date": "Tue, 21 Feb 2023 21:26:49 GMT",
-        "Expires": "-1",
-        "Pragma": "no-cache",
-        "Request-Context": "appId=cid-v1:2d2e8e63-272e-4b3c-8598-4ee570a0e70d",
-        "Server-Timing": "traceparent;desc=\u002200-2b1119949cf8c612f6e770ee02d21093-d7f122028357c878-01\u0022",
->>>>>>> ce9edaa6
+        "Server-Timing": "traceparent;desc=\u002200-e9a76e8ff1c07c29baad56ea9a3dfe08-dc42f0817532eba5-01\u0022",
         "Strict-Transport-Security": "max-age=31536000; includeSubDomains",
         "Transfer-Encoding": "chunked",
         "Vary": [
           "Accept-Encoding",
           "Accept-Encoding"
         ],
-<<<<<<< HEAD
-        "x-aml-cluster": "vienna-eastus2-01",
-        "X-Content-Type-Options": "nosniff",
-        "x-ms-correlation-request-id": "1295648e-894f-40ae-bb13-a72e6622b5f5",
-        "x-ms-ratelimit-remaining-subscription-reads": "11996",
-        "x-ms-response-type": "standard",
-        "x-ms-routing-request-id": "WESTUS2:20230223T060948Z:1295648e-894f-40ae-bb13-a72e6622b5f5",
-        "x-request-time": "0.046"
+        "x-aml-cluster": "vienna-eastus2-02",
+        "X-Content-Type-Options": "nosniff",
+        "x-ms-correlation-request-id": "fe750c63-cf7f-40ad-b06a-096f3da0342b",
+        "x-ms-ratelimit-remaining-subscription-reads": "11995",
+        "x-ms-response-type": "standard",
+        "x-ms-routing-request-id": "WESTUS2:20230223T192456Z:fe750c63-cf7f-40ad-b06a-096f3da0342b",
+        "x-request-time": "0.371"
       },
       "ResponseBody": {
         "id": "/subscriptions/00000000-0000-0000-0000-000000000/resourceGroups/00000/providers/Microsoft.MachineLearningServices/workspaces/00000/codes/e7a3f40e-eb47-4499-9b80-1e5d911878f8/versions/1",
-=======
-        "x-aml-cluster": "vienna-eastus-02",
-        "X-Content-Type-Options": "nosniff",
-        "x-ms-correlation-request-id": "7f8c64e1-8246-45c1-94a6-1dd2de5cab45",
-        "x-ms-ratelimit-remaining-subscription-writes": "1196",
-        "x-ms-response-type": "standard",
-        "x-ms-routing-request-id": "CANADACENTRAL:20230221T212650Z:7f8c64e1-8246-45c1-94a6-1dd2de5cab45",
-        "x-request-time": "0.138"
-      },
-      "ResponseBody": {
-        "id": "/subscriptions/00000000-0000-0000-0000-000000000/resourceGroups/00000/providers/Microsoft.MachineLearningServices/workspaces/00000/codes/c4b5a984-a0c9-4622-a5cf-f22114f04941/versions/1",
->>>>>>> ce9edaa6
         "name": "1",
         "type": "Microsoft.MachineLearningServices/workspaces/codes/versions",
         "properties": {
@@ -399,7 +228,6 @@
           },
           "isArchived": false,
           "isAnonymous": false,
-<<<<<<< HEAD
           "codeUri": "https://saveorz2izv2bas.blob.core.windows.net:443/000000000000000000000000000000000000/"
         },
         "systemData": {
@@ -408,26 +236,12 @@
           "createdByType": "User",
           "lastModifiedAt": "2023-02-23T02:16:10.3151666\u002B00:00",
           "lastModifiedBy": "Diondra Peck",
-=======
-          "codeUri": "https://samcw32zcnpjldw.blob.core.windows.net/azureml-blobstore-3bd2018e-4b43-401e-ad49-85df181c9e0a/LocalUpload/00000000000000000000000000000000"
-        },
-        "systemData": {
-          "createdAt": "2023-02-18T09:30:23.7478116\u002B00:00",
-          "createdBy": "Firstname Lastname",
-          "createdByType": "User",
-          "lastModifiedAt": "2023-02-21T21:26:50.0114563\u002B00:00",
-          "lastModifiedBy": "Firstname Lastname",
->>>>>>> ce9edaa6
           "lastModifiedByType": "User"
         }
       }
     },
     {
-<<<<<<< HEAD
       "RequestUri": "https://management.azure.com/subscriptions/00000000-0000-0000-0000-000000000/resourceGroups/00000/providers/Microsoft.MachineLearningServices/workspaces/00000/components/azureml_anonymous/versions/000000000000000000000?api-version=2022-10-01",
-=======
-      "RequestUri": "https://management.azure.com/subscriptions/00000000-0000-0000-0000-000000000/resourceGroups/00000/providers/Microsoft.MachineLearningServices/workspaces/00000/components/azureml_anonymous/versions/c69b468f-5cf3-2edb-680e-f382769c983d?api-version=2022-10-01",
->>>>>>> ce9edaa6
       "RequestMethod": "PUT",
       "RequestHeaders": {
         "Accept": "application/json",
@@ -435,11 +249,7 @@
         "Connection": "keep-alive",
         "Content-Length": "1281",
         "Content-Type": "application/json",
-<<<<<<< HEAD
         "User-Agent": "azure-ai-ml/1.5.0 azsdk-python-mgmt-machinelearningservices/0.1.0 Python/3.7.9 (Windows-10-10.0.22621-SP0)"
-=======
-        "User-Agent": "azure-ai-ml/1.5.0 azsdk-python-mgmt-machinelearningservices/0.1.0 Python/3.10.6 (Linux-5.15.79.1-microsoft-standard-WSL2-x86_64-with-glibc2.35)"
->>>>>>> ce9edaa6
       },
       "RequestBody": {
         "properties": {
@@ -453,13 +263,8 @@
           "isArchived": false,
           "componentSpec": {
             "command": "echo Hello World \u0026 echo $[[${{inputs.component_in_number}}]] \u0026 echo ${{inputs.component_in_path}} \u0026 echo ${{outputs.component_out_path}} \u003E ${{outputs.component_out_path}}/component_in_number",
-<<<<<<< HEAD
             "code": "azureml:/subscriptions/00000000-0000-0000-0000-000000000/resourceGroups/00000/providers/Microsoft.MachineLearningServices/workspaces/00000/codes/e7a3f40e-eb47-4499-9b80-1e5d911878f8/versions/1",
-            "environment": "azureml:AzureML-sklearn-0.24-ubuntu18.04-py37-cpu:1",
-=======
-            "code": "azureml:/subscriptions/00000000-0000-0000-0000-000000000/resourceGroups/00000/providers/Microsoft.MachineLearningServices/workspaces/00000/codes/c4b5a984-a0c9-4622-a5cf-f22114f04941/versions/1",
             "environment": "azureml:AzureML-sklearn-1.0-ubuntu20.04-py38-cpu:33",
->>>>>>> ce9edaa6
             "name": "azureml_anonymous",
             "description": "This is the basic command component",
             "tags": {
@@ -495,47 +300,26 @@
       "StatusCode": 201,
       "ResponseHeaders": {
         "Cache-Control": "no-cache",
-        "Content-Length": "1833",
+        "Content-Length": "2269",
         "Content-Type": "application/json; charset=utf-8",
-<<<<<<< HEAD
-        "Date": "Thu, 23 Feb 2023 06:09:49 GMT",
+        "Date": "Thu, 23 Feb 2023 19:24:58 GMT",
         "Expires": "-1",
         "Location": "https://management.azure.com/subscriptions/00000000-0000-0000-0000-000000000/resourceGroups/00000/providers/Microsoft.MachineLearningServices/workspaces/00000/components/azureml_anonymous/versions/000000000000000000000?api-version=2022-10-01",
         "Pragma": "no-cache",
         "Request-Context": "appId=cid-v1:2d2e8e63-272e-4b3c-8598-4ee570a0e70d",
-        "Server-Timing": "traceparent;desc=\u002200-b5f84b818e78c2d97ca0194919ae82a8-20e5a68f5a89cd72-01\u0022",
+        "Server-Timing": "traceparent;desc=\u002200-d1ba4f53a0c1d473f8ed81760d0bd38b-0c35e8e6eb68a76b-01\u0022",
         "Strict-Transport-Security": "max-age=31536000; includeSubDomains",
-        "x-aml-cluster": "vienna-eastus2-01",
-        "X-Content-Type-Options": "nosniff",
-        "x-ms-correlation-request-id": "9cb86f8f-03d3-48b2-bb7c-95347fed7c78",
+        "x-aml-cluster": "vienna-eastus2-02",
+        "X-Content-Type-Options": "nosniff",
+        "x-ms-correlation-request-id": "0c6b5365-79d0-4811-aae5-cde2e7f7a3f0",
         "x-ms-ratelimit-remaining-subscription-writes": "1196",
         "x-ms-response-type": "standard",
-        "x-ms-routing-request-id": "WESTUS2:20230223T060950Z:9cb86f8f-03d3-48b2-bb7c-95347fed7c78",
-        "x-request-time": "0.491"
+        "x-ms-routing-request-id": "WESTUS2:20230223T192459Z:0c6b5365-79d0-4811-aae5-cde2e7f7a3f0",
+        "x-request-time": "2.281"
       },
       "ResponseBody": {
-        "id": "/subscriptions/00000000-0000-0000-0000-000000000/resourceGroups/00000/providers/Microsoft.MachineLearningServices/workspaces/00000/components/azureml_anonymous/versions/ee8f0f4b-5240-4953-99e2-c5eba661690e",
-        "name": "ee8f0f4b-5240-4953-99e2-c5eba661690e",
-=======
-        "Date": "Tue, 21 Feb 2023 21:26:50 GMT",
-        "Expires": "-1",
-        "Location": "https://management.azure.com/subscriptions/00000000-0000-0000-0000-000000000/resourceGroups/00000/providers/Microsoft.MachineLearningServices/workspaces/00000/components/azureml_anonymous/versions/c69b468f-5cf3-2edb-680e-f382769c983d?api-version=2022-10-01",
-        "Pragma": "no-cache",
-        "Request-Context": "appId=cid-v1:2d2e8e63-272e-4b3c-8598-4ee570a0e70d",
-        "Server-Timing": "traceparent;desc=\u002200-c95f87aefdf6c64b4aeca3a84684daf4-20fb3e21ba4a37da-01\u0022",
-        "Strict-Transport-Security": "max-age=31536000; includeSubDomains",
-        "x-aml-cluster": "vienna-eastus-02",
-        "X-Content-Type-Options": "nosniff",
-        "x-ms-correlation-request-id": "9d2f8dee-d9a6-4928-80ab-6c11e0566d84",
-        "x-ms-ratelimit-remaining-subscription-writes": "1195",
-        "x-ms-response-type": "standard",
-        "x-ms-routing-request-id": "CANADACENTRAL:20230221T212651Z:9d2f8dee-d9a6-4928-80ab-6c11e0566d84",
-        "x-request-time": "0.557"
-      },
-      "ResponseBody": {
-        "id": "/subscriptions/00000000-0000-0000-0000-000000000/resourceGroups/00000/providers/Microsoft.MachineLearningServices/workspaces/00000/components/azureml_anonymous/versions/fef4e467-f7ca-4a44-8cdc-81201f0b98b4",
-        "name": "fef4e467-f7ca-4a44-8cdc-81201f0b98b4",
->>>>>>> ce9edaa6
+        "id": "/subscriptions/00000000-0000-0000-0000-000000000/resourceGroups/00000/providers/Microsoft.MachineLearningServices/workspaces/00000/components/azureml_anonymous/versions/177f0372-d90a-48a6-9cd8-d5d4e17d0732",
+        "name": "177f0372-d90a-48a6-9cd8-d5d4e17d0732",
         "type": "Microsoft.MachineLearningServices/workspaces/components/versions",
         "properties": {
           "description": null,
@@ -575,13 +359,8 @@
                 "type": "uri_folder"
               }
             },
-<<<<<<< HEAD
             "code": "azureml:/subscriptions/00000000-0000-0000-0000-000000000/resourceGroups/00000/providers/Microsoft.MachineLearningServices/workspaces/00000/codes/e7a3f40e-eb47-4499-9b80-1e5d911878f8/versions/1",
-            "environment": "azureml://registries/azureml/environments/AzureML-sklearn-0.24-ubuntu18.04-py37-cpu/versions/1",
-=======
-            "code": "azureml:/subscriptions/00000000-0000-0000-0000-000000000/resourceGroups/00000/providers/Microsoft.MachineLearningServices/workspaces/00000/codes/c4b5a984-a0c9-4622-a5cf-f22114f04941/versions/1",
             "environment": "azureml://registries/azureml/environments/AzureML-sklearn-1.0-ubuntu20.04-py38-cpu/versions/33",
->>>>>>> ce9edaa6
             "resources": {
               "instance_count": "1"
             },
@@ -590,29 +369,17 @@
           }
         },
         "systemData": {
-<<<<<<< HEAD
-          "createdAt": "2023-02-23T02:16:11.5727129\u002B00:00",
+          "createdAt": "2023-02-23T19:09:20.1763358\u002B00:00",
           "createdBy": "Diondra Peck",
           "createdByType": "User",
-          "lastModifiedAt": "2023-02-23T02:16:11.6424059\u002B00:00",
+          "lastModifiedAt": "2023-02-23T19:09:20.2449177\u002B00:00",
           "lastModifiedBy": "Diondra Peck",
-=======
-          "createdAt": "2023-02-18T10:46:36.8425751\u002B00:00",
-          "createdBy": "Firstname Lastname",
-          "createdByType": "User",
-          "lastModifiedAt": "2023-02-18T10:46:36.9004549\u002B00:00",
-          "lastModifiedBy": "Firstname Lastname",
->>>>>>> ce9edaa6
           "lastModifiedByType": "User"
         }
       }
     },
     {
-<<<<<<< HEAD
       "RequestUri": "https://management.azure.com/subscriptions/00000000-0000-0000-0000-000000000/resourceGroups/00000/providers/Microsoft.MachineLearningServices/workspaces/00000/components/azureml_anonymous/versions/000000000000000000000?api-version=2022-10-01",
-=======
-      "RequestUri": "https://management.azure.com/subscriptions/00000000-0000-0000-0000-000000000/resourceGroups/00000/providers/Microsoft.MachineLearningServices/workspaces/00000/components/azureml_anonymous/versions/66cabef5-fc4c-99b0-b79d-467ecfa0d2d4?api-version=2022-10-01",
->>>>>>> ce9edaa6
       "RequestMethod": "PUT",
       "RequestHeaders": {
         "Accept": "application/json",
@@ -620,11 +387,7 @@
         "Connection": "keep-alive",
         "Content-Length": "1402",
         "Content-Type": "application/json",
-<<<<<<< HEAD
         "User-Agent": "azure-ai-ml/1.5.0 azsdk-python-mgmt-machinelearningservices/0.1.0 Python/3.7.9 (Windows-10-10.0.22621-SP0)"
-=======
-        "User-Agent": "azure-ai-ml/1.5.0 azsdk-python-mgmt-machinelearningservices/0.1.0 Python/3.10.6 (Linux-5.15.79.1-microsoft-standard-WSL2-x86_64-with-glibc2.35)"
->>>>>>> ce9edaa6
       },
       "RequestBody": {
         "properties": {
@@ -651,11 +414,7 @@
                   }
                 },
                 "_source": "YAML.COMPONENT",
-<<<<<<< HEAD
-                "componentId": "/subscriptions/00000000-0000-0000-0000-000000000/resourceGroups/00000/providers/Microsoft.MachineLearningServices/workspaces/00000/components/azureml_anonymous/versions/ee8f0f4b-5240-4953-99e2-c5eba661690e"
-=======
-                "componentId": "/subscriptions/00000000-0000-0000-0000-000000000/resourceGroups/00000/providers/Microsoft.MachineLearningServices/workspaces/00000/components/azureml_anonymous/versions/fef4e467-f7ca-4a44-8cdc-81201f0b98b4"
->>>>>>> ce9edaa6
+                "componentId": "/subscriptions/00000000-0000-0000-0000-000000000/resourceGroups/00000/providers/Microsoft.MachineLearningServices/workspaces/00000/components/azureml_anonymous/versions/177f0372-d90a-48a6-9cd8-d5d4e17d0732"
               },
               "parallel_node": {
                 "body": "${{parent.jobs.parallel_body}}",
@@ -673,11 +432,7 @@
                   }
                 },
                 "_source": "YAML.COMPONENT",
-<<<<<<< HEAD
-                "componentId": "/subscriptions/00000000-0000-0000-0000-000000000/resourceGroups/00000/providers/Microsoft.MachineLearningServices/workspaces/00000/components/azureml_anonymous/versions/ee8f0f4b-5240-4953-99e2-c5eba661690e"
-=======
-                "componentId": "/subscriptions/00000000-0000-0000-0000-000000000/resourceGroups/00000/providers/Microsoft.MachineLearningServices/workspaces/00000/components/azureml_anonymous/versions/fef4e467-f7ca-4a44-8cdc-81201f0b98b4"
->>>>>>> ce9edaa6
+                "componentId": "/subscriptions/00000000-0000-0000-0000-000000000/resourceGroups/00000/providers/Microsoft.MachineLearningServices/workspaces/00000/components/azureml_anonymous/versions/177f0372-d90a-48a6-9cd8-d5d4e17d0732"
               }
             },
             "_source": "YAML.COMPONENT",
@@ -688,49 +443,26 @@
       "StatusCode": 201,
       "ResponseHeaders": {
         "Cache-Control": "no-cache",
-<<<<<<< HEAD
         "Content-Length": "945",
         "Content-Type": "application/json; charset=utf-8",
-        "Date": "Thu, 23 Feb 2023 06:09:52 GMT",
+        "Date": "Thu, 23 Feb 2023 19:25:00 GMT",
         "Expires": "-1",
         "Location": "https://management.azure.com/subscriptions/00000000-0000-0000-0000-000000000/resourceGroups/00000/providers/Microsoft.MachineLearningServices/workspaces/00000/components/azureml_anonymous/versions/000000000000000000000?api-version=2022-10-01",
         "Pragma": "no-cache",
         "Request-Context": "appId=cid-v1:2d2e8e63-272e-4b3c-8598-4ee570a0e70d",
-        "Server-Timing": "traceparent;desc=\u002200-f9e71aa22b06859d2d3880f396216dab-1837a7c7f4b93305-01\u0022",
+        "Server-Timing": "traceparent;desc=\u002200-1872a3a94dccc4f0c9110eb312a42c1e-36540f24d93b9df0-01\u0022",
         "Strict-Transport-Security": "max-age=31536000; includeSubDomains",
-        "x-aml-cluster": "vienna-eastus2-01",
-        "X-Content-Type-Options": "nosniff",
-        "x-ms-correlation-request-id": "816d5e15-a20e-4777-a1ec-fbb6c2d34fce",
+        "x-aml-cluster": "vienna-eastus2-02",
+        "X-Content-Type-Options": "nosniff",
+        "x-ms-correlation-request-id": "a7d9ce29-682a-4de5-8b93-746d68893b24",
         "x-ms-ratelimit-remaining-subscription-writes": "1195",
         "x-ms-response-type": "standard",
-        "x-ms-routing-request-id": "WESTUS2:20230223T060952Z:816d5e15-a20e-4777-a1ec-fbb6c2d34fce",
-        "x-request-time": "1.276"
+        "x-ms-routing-request-id": "WESTUS2:20230223T192501Z:a7d9ce29-682a-4de5-8b93-746d68893b24",
+        "x-request-time": "1.666"
       },
       "ResponseBody": {
-        "id": "/subscriptions/00000000-0000-0000-0000-000000000/resourceGroups/00000/providers/Microsoft.MachineLearningServices/workspaces/00000/components/azureml_anonymous/versions/5223d275-0835-432f-946f-7fb07138eaba",
-        "name": "5223d275-0835-432f-946f-7fb07138eaba",
-=======
-        "Content-Length": "813",
-        "Content-Type": "application/json; charset=utf-8",
-        "Date": "Tue, 21 Feb 2023 21:26:52 GMT",
-        "Expires": "-1",
-        "Location": "https://management.azure.com/subscriptions/00000000-0000-0000-0000-000000000/resourceGroups/00000/providers/Microsoft.MachineLearningServices/workspaces/00000/components/azureml_anonymous/versions/66cabef5-fc4c-99b0-b79d-467ecfa0d2d4?api-version=2022-10-01",
-        "Pragma": "no-cache",
-        "Request-Context": "appId=cid-v1:2d2e8e63-272e-4b3c-8598-4ee570a0e70d",
-        "Server-Timing": "traceparent;desc=\u002200-3072b2afeb3ba9d446d87780733cac91-8152581e9cd58699-01\u0022",
-        "Strict-Transport-Security": "max-age=31536000; includeSubDomains",
-        "x-aml-cluster": "vienna-eastus-02",
-        "X-Content-Type-Options": "nosniff",
-        "x-ms-correlation-request-id": "e2c30ff6-1fd0-467d-b928-fb30b3dfb4d3",
-        "x-ms-ratelimit-remaining-subscription-writes": "1194",
-        "x-ms-response-type": "standard",
-        "x-ms-routing-request-id": "CANADACENTRAL:20230221T212653Z:e2c30ff6-1fd0-467d-b928-fb30b3dfb4d3",
-        "x-request-time": "1.142"
-      },
-      "ResponseBody": {
-        "id": "/subscriptions/00000000-0000-0000-0000-000000000/resourceGroups/00000/providers/Microsoft.MachineLearningServices/workspaces/00000/components/azureml_anonymous/versions/0c9f3428-15d3-4184-a08d-76070b23c6c2",
-        "name": "0c9f3428-15d3-4184-a08d-76070b23c6c2",
->>>>>>> ce9edaa6
+        "id": "/subscriptions/00000000-0000-0000-0000-000000000/resourceGroups/00000/providers/Microsoft.MachineLearningServices/workspaces/00000/components/azureml_anonymous/versions/5899eef2-9ea7-49bc-81ff-529c920c1dad",
+        "name": "5899eef2-9ea7-49bc-81ff-529c920c1dad",
         "type": "Microsoft.MachineLearningServices/workspaces/components/versions",
         "properties": {
           "description": null,
@@ -747,19 +479,11 @@
           }
         },
         "systemData": {
-<<<<<<< HEAD
-          "createdAt": "2023-02-23T06:09:52.1965176\u002B00:00",
+          "createdAt": "2023-02-23T19:25:01.6681229\u002B00:00",
           "createdBy": "Diondra Peck",
           "createdByType": "User",
-          "lastModifiedAt": "2023-02-23T06:09:52.1965176\u002B00:00",
+          "lastModifiedAt": "2023-02-23T19:25:01.6681229\u002B00:00",
           "lastModifiedBy": "Diondra Peck",
-=======
-          "createdAt": "2023-02-21T21:26:53.2148421\u002B00:00",
-          "createdBy": "Firstname Lastname",
-          "createdByType": "User",
-          "lastModifiedAt": "2023-02-21T21:26:53.2148421\u002B00:00",
-          "lastModifiedBy": "Firstname Lastname",
->>>>>>> ce9edaa6
           "lastModifiedByType": "User"
         }
       }
@@ -773,22 +497,14 @@
         "Connection": "keep-alive",
         "Content-Length": "736",
         "Content-Type": "application/json",
-<<<<<<< HEAD
         "User-Agent": "azure-ai-ml/1.5.0 azsdk-python-mgmt-machinelearningservices/0.1.0 Python/3.7.9 (Windows-10-10.0.22621-SP0)"
-=======
-        "User-Agent": "azure-ai-ml/1.5.0 azsdk-python-mgmt-machinelearningservices/0.1.0 Python/3.10.6 (Linux-5.15.79.1-microsoft-standard-WSL2-x86_64-with-glibc2.35)"
->>>>>>> ce9edaa6
       },
       "RequestBody": {
         "properties": {
           "description": "A pipeline job created against a pipeline component",
           "properties": {},
           "tags": {},
-<<<<<<< HEAD
-          "componentId": "/subscriptions/00000000-0000-0000-0000-000000000/resourceGroups/00000/providers/Microsoft.MachineLearningServices/workspaces/00000/components/azureml_anonymous/versions/5223d275-0835-432f-946f-7fb07138eaba",
-=======
-          "componentId": "/subscriptions/00000000-0000-0000-0000-000000000/resourceGroups/00000/providers/Microsoft.MachineLearningServices/workspaces/00000/components/azureml_anonymous/versions/0c9f3428-15d3-4184-a08d-76070b23c6c2",
->>>>>>> ce9edaa6
+          "componentId": "/subscriptions/00000000-0000-0000-0000-000000000/resourceGroups/00000/providers/Microsoft.MachineLearningServices/workspaces/00000/components/azureml_anonymous/versions/5899eef2-9ea7-49bc-81ff-529c920c1dad",
           "displayName": "pipeline_job_from_pipeline_component",
           "experimentName": "azure-ai-ml",
           "isArchived": false,
@@ -805,40 +521,22 @@
       "StatusCode": 201,
       "ResponseHeaders": {
         "Cache-Control": "no-cache",
-<<<<<<< HEAD
-        "Content-Length": "2767",
+        "Content-Length": "2768",
         "Content-Type": "application/json; charset=utf-8",
-        "Date": "Thu, 23 Feb 2023 06:09:55 GMT",
-=======
-        "Content-Length": "2337",
-        "Content-Type": "application/json; charset=utf-8",
-        "Date": "Tue, 21 Feb 2023 21:26:58 GMT",
->>>>>>> ce9edaa6
+        "Date": "Thu, 23 Feb 2023 19:25:04 GMT",
         "Expires": "-1",
         "Location": "https://management.azure.com/subscriptions/00000000-0000-0000-0000-000000000/resourceGroups/00000/providers/Microsoft.MachineLearningServices/workspaces/00000/jobs/000000000000000000000?api-version=2022-12-01-preview",
         "Pragma": "no-cache",
         "Request-Context": "appId=cid-v1:2d2e8e63-272e-4b3c-8598-4ee570a0e70d",
-<<<<<<< HEAD
-        "Server-Timing": "traceparent;desc=\u002200-7c8d32c8b29471c01d79792ee09d4deb-c4668f26f6f18315-01\u0022",
+        "Server-Timing": "traceparent;desc=\u002200-9a184de972ea3469633c820b213f6d44-4ab929f453ea79ad-01\u0022",
         "Strict-Transport-Security": "max-age=31536000; includeSubDomains",
-        "x-aml-cluster": "vienna-eastus2-01",
-        "X-Content-Type-Options": "nosniff",
-        "x-ms-correlation-request-id": "4c4c3ef2-0070-4e66-8f28-9c04e4a75bc3",
+        "x-aml-cluster": "vienna-eastus2-02",
+        "X-Content-Type-Options": "nosniff",
+        "x-ms-correlation-request-id": "1bc46b9d-ca04-406d-9688-6745b4d5e435",
         "x-ms-ratelimit-remaining-subscription-writes": "1194",
         "x-ms-response-type": "standard",
-        "x-ms-routing-request-id": "WESTUS2:20230223T060955Z:4c4c3ef2-0070-4e66-8f28-9c04e4a75bc3",
-        "x-request-time": "1.433"
-=======
-        "Server-Timing": "traceparent;desc=\u002200-6fb77327e6b2aa77258a22a003e4feeb-7d778aec49715358-01\u0022",
-        "Strict-Transport-Security": "max-age=31536000; includeSubDomains",
-        "x-aml-cluster": "vienna-eastus-02",
-        "X-Content-Type-Options": "nosniff",
-        "x-ms-correlation-request-id": "031003a3-dcc8-471f-8175-4d52a5023774",
-        "x-ms-ratelimit-remaining-subscription-writes": "1193",
-        "x-ms-response-type": "standard",
-        "x-ms-routing-request-id": "CANADACENTRAL:20230221T212659Z:031003a3-dcc8-471f-8175-4d52a5023774",
-        "x-request-time": "1.665"
->>>>>>> ce9edaa6
+        "x-ms-routing-request-id": "WESTUS2:20230223T192505Z:1bc46b9d-ca04-406d-9688-6745b4d5e435",
+        "x-request-time": "1.965"
       },
       "ResponseBody": {
         "id": "/subscriptions/00000000-0000-0000-0000-000000000/resourceGroups/00000/providers/Microsoft.MachineLearningServices/workspaces/00000/jobs/000000000000000000000",
@@ -848,11 +546,7 @@
           "description": "A pipeline job created against a pipeline component",
           "tags": {},
           "properties": {
-<<<<<<< HEAD
-            "azureml.SourceComponentId": "/subscriptions/00000000-0000-0000-0000-000000000/resourceGroups/00000/providers/Microsoft.MachineLearningServices/workspaces/00000/components/azureml_anonymous/versions/5223d275-0835-432f-946f-7fb07138eaba",
-=======
-            "azureml.SourceComponentId": "/subscriptions/00000000-0000-0000-0000-000000000/resourceGroups/00000/providers/Microsoft.MachineLearningServices/workspaces/00000/components/azureml_anonymous/versions/0c9f3428-15d3-4184-a08d-76070b23c6c2",
->>>>>>> ce9edaa6
+            "azureml.SourceComponentId": "/subscriptions/00000000-0000-0000-0000-000000000/resourceGroups/00000/providers/Microsoft.MachineLearningServices/workspaces/00000/components/azureml_anonymous/versions/5899eef2-9ea7-49bc-81ff-529c920c1dad",
             "azureml.DevPlatv2": "true",
             "azureml.runsource": "azureml.PipelineRun",
             "runSource": "MFE",
@@ -871,11 +565,7 @@
             "Tracking": {
               "jobServiceType": "Tracking",
               "port": null,
-<<<<<<< HEAD
               "endpoint": "azureml://eastus2.api.azureml.ms/mlflow/v1.0/subscriptions/00000000-0000-0000-0000-000000000/resourceGroups/00000/providers/Microsoft.MachineLearningServices/workspaces/00000?",
-=======
-              "endpoint": "azureml://eastus.api.azureml.ms/mlflow/v1.0/subscriptions/00000000-0000-0000-0000-000000000/resourceGroups/00000/providers/Microsoft.MachineLearningServices/workspaces/00000?",
->>>>>>> ce9edaa6
               "status": null,
               "errorMessage": null,
               "properties": null,
@@ -894,11 +584,7 @@
           "computeId": null,
           "isArchived": false,
           "identity": null,
-<<<<<<< HEAD
-          "componentId": "/subscriptions/00000000-0000-0000-0000-000000000/resourceGroups/00000/providers/Microsoft.MachineLearningServices/workspaces/00000/components/azureml_anonymous/versions/5223d275-0835-432f-946f-7fb07138eaba",
-=======
-          "componentId": "/subscriptions/00000000-0000-0000-0000-000000000/resourceGroups/00000/providers/Microsoft.MachineLearningServices/workspaces/00000/components/azureml_anonymous/versions/0c9f3428-15d3-4184-a08d-76070b23c6c2",
->>>>>>> ce9edaa6
+          "componentId": "/subscriptions/00000000-0000-0000-0000-000000000/resourceGroups/00000/providers/Microsoft.MachineLearningServices/workspaces/00000/components/azureml_anonymous/versions/5899eef2-9ea7-49bc-81ff-529c920c1dad",
           "jobType": "Pipeline",
           "settings": {
             "default_compute": "/subscriptions/00000000-0000-0000-0000-000000000/resourceGroups/00000/providers/Microsoft.MachineLearningServices/workspaces/00000/computes/cpu-cluster",
@@ -910,13 +596,8 @@
           "sourceJobId": null
         },
         "systemData": {
-<<<<<<< HEAD
-          "createdAt": "2023-02-23T06:09:55.180472\u002B00:00",
+          "createdAt": "2023-02-23T19:25:05.4133786\u002B00:00",
           "createdBy": "Diondra Peck",
-=======
-          "createdAt": "2023-02-21T21:26:58.8199583\u002B00:00",
-          "createdBy": "Firstname Lastname",
->>>>>>> ce9edaa6
           "createdByType": "User"
         }
       }
@@ -929,11 +610,7 @@
         "Accept-Encoding": "gzip, deflate",
         "Connection": "keep-alive",
         "Content-Length": "0",
-<<<<<<< HEAD
         "User-Agent": "azure-ai-ml/1.5.0 azsdk-python-mgmt-machinelearningservices/0.1.0 Python/3.7.9 (Windows-10-10.0.22621-SP0)"
-=======
-        "User-Agent": "azure-ai-ml/1.5.0 azsdk-python-mgmt-machinelearningservices/0.1.0 Python/3.10.6 (Linux-5.15.79.1-microsoft-standard-WSL2-x86_64-with-glibc2.35)"
->>>>>>> ce9edaa6
       },
       "RequestBody": null,
       "StatusCode": 202,
@@ -941,56 +618,31 @@
         "Cache-Control": "no-cache",
         "Content-Length": "4",
         "Content-Type": "application/json; charset=utf-8",
-<<<<<<< HEAD
-        "Date": "Thu, 23 Feb 2023 06:09:57 GMT",
+        "Date": "Thu, 23 Feb 2023 19:25:08 GMT",
         "Expires": "-1",
         "Location": "https://management.azure.com/subscriptions/00000000-0000-0000-0000-000000000/providers/Microsoft.MachineLearningServices/locations/eastus2/mfeOperationResults/jc:2d1e66ae-85e3-42c0-be91-34de66397f26:000000000000000000000?api-version=2022-12-01-preview",
         "Pragma": "no-cache",
         "Request-Context": "appId=cid-v1:2d2e8e63-272e-4b3c-8598-4ee570a0e70d",
         "Strict-Transport-Security": "max-age=31536000; includeSubDomains",
-        "x-aml-cluster": "vienna-eastus2-01",
+        "x-aml-cluster": "vienna-eastus2-02",
         "X-Content-Type-Options": "nosniff",
         "x-ms-async-operation-timeout": "PT1H",
-        "x-ms-correlation-request-id": "1e354f0c-fdc4-4be5-a853-66f9506bd4b6",
+        "x-ms-correlation-request-id": "6de8ddd1-faaf-452a-82e9-344b7eac87a5",
         "x-ms-ratelimit-remaining-subscription-writes": "1198",
         "x-ms-response-type": "standard",
-        "x-ms-routing-request-id": "WESTUS2:20230223T060958Z:1e354f0c-fdc4-4be5-a853-66f9506bd4b6",
-        "x-request-time": "0.727"
-=======
-        "Date": "Tue, 21 Feb 2023 21:27:01 GMT",
-        "Expires": "-1",
-        "Location": "https://management.azure.com/subscriptions/00000000-0000-0000-0000-000000000/providers/Microsoft.MachineLearningServices/locations/eastus/mfeOperationResults/jc:3bd2018e-4b43-401e-ad49-85df181c9e0a:000000000000000000000?api-version=2022-12-01-preview",
-        "Pragma": "no-cache",
-        "Request-Context": "appId=cid-v1:2d2e8e63-272e-4b3c-8598-4ee570a0e70d",
-        "Strict-Transport-Security": "max-age=31536000; includeSubDomains",
-        "x-aml-cluster": "vienna-eastus-02",
-        "X-Content-Type-Options": "nosniff",
-        "x-ms-async-operation-timeout": "PT1H",
-        "x-ms-correlation-request-id": "fb051642-38d0-4a2b-909d-bd5490710eba",
-        "x-ms-ratelimit-remaining-subscription-writes": "1196",
-        "x-ms-response-type": "standard",
-        "x-ms-routing-request-id": "CANADACENTRAL:20230221T212702Z:fb051642-38d0-4a2b-909d-bd5490710eba",
-        "x-request-time": "0.712"
->>>>>>> ce9edaa6
+        "x-ms-routing-request-id": "WESTUS2:20230223T192508Z:6de8ddd1-faaf-452a-82e9-344b7eac87a5",
+        "x-request-time": "1.013"
       },
       "ResponseBody": "null"
     },
     {
-<<<<<<< HEAD
       "RequestUri": "https://management.azure.com/subscriptions/00000000-0000-0000-0000-000000000/providers/Microsoft.MachineLearningServices/locations/eastus2/mfeOperationResults/jc:2d1e66ae-85e3-42c0-be91-34de66397f26:000000000000000000000?api-version=2022-12-01-preview",
-=======
-      "RequestUri": "https://management.azure.com/subscriptions/00000000-0000-0000-0000-000000000/providers/Microsoft.MachineLearningServices/locations/eastus/mfeOperationResults/jc:3bd2018e-4b43-401e-ad49-85df181c9e0a:000000000000000000000?api-version=2022-12-01-preview",
->>>>>>> ce9edaa6
       "RequestMethod": "GET",
       "RequestHeaders": {
         "Accept": "*/*",
         "Accept-Encoding": "gzip, deflate",
         "Connection": "keep-alive",
-<<<<<<< HEAD
         "User-Agent": "azure-ai-ml/1.5.0 azsdk-python-mgmt-machinelearningservices/0.1.0 Python/3.7.9 (Windows-10-10.0.22621-SP0)"
-=======
-        "User-Agent": "azure-ai-ml/1.5.0 azsdk-python-mgmt-machinelearningservices/0.1.0 Python/3.10.6 (Linux-5.15.79.1-microsoft-standard-WSL2-x86_64-with-glibc2.35)"
->>>>>>> ce9edaa6
       },
       "RequestBody": null,
       "StatusCode": 202,
@@ -998,8 +650,7 @@
         "Cache-Control": "no-cache",
         "Content-Length": "2",
         "Content-Type": "application/json; charset=utf-8",
-<<<<<<< HEAD
-        "Date": "Thu, 23 Feb 2023 06:09:58 GMT",
+        "Date": "Thu, 23 Feb 2023 19:25:09 GMT",
         "Expires": "-1",
         "Location": "https://management.azure.com/subscriptions/00000000-0000-0000-0000-000000000/providers/Microsoft.MachineLearningServices/locations/eastus2/mfeOperationResults/jc:2d1e66ae-85e3-42c0-be91-34de66397f26:000000000000000000000?api-version=2022-12-01-preview",
         "Pragma": "no-cache",
@@ -1007,80 +658,41 @@
         "Strict-Transport-Security": "max-age=31536000; includeSubDomains",
         "x-aml-cluster": "vienna-eastus2-01",
         "X-Content-Type-Options": "nosniff",
-        "x-ms-correlation-request-id": "2379c5ee-a76b-42a5-bf9a-6f4d3f699f78",
-        "x-ms-ratelimit-remaining-subscription-reads": "11995",
-        "x-ms-response-type": "standard",
-        "x-ms-routing-request-id": "WESTUS2:20230223T060958Z:2379c5ee-a76b-42a5-bf9a-6f4d3f699f78",
-        "x-request-time": "0.025"
-=======
-        "Date": "Tue, 21 Feb 2023 21:27:01 GMT",
-        "Expires": "-1",
-        "Location": "https://management.azure.com/subscriptions/00000000-0000-0000-0000-000000000/providers/Microsoft.MachineLearningServices/locations/eastus/mfeOperationResults/jc:3bd2018e-4b43-401e-ad49-85df181c9e0a:000000000000000000000?api-version=2022-12-01-preview",
-        "Pragma": "no-cache",
-        "Request-Context": "appId=cid-v1:2d2e8e63-272e-4b3c-8598-4ee570a0e70d",
-        "Strict-Transport-Security": "max-age=31536000; includeSubDomains",
-        "x-aml-cluster": "vienna-eastus-02",
-        "X-Content-Type-Options": "nosniff",
-        "x-ms-correlation-request-id": "1fc53e2c-db69-422a-b0b7-66855194eb35",
-        "x-ms-ratelimit-remaining-subscription-reads": "11996",
-        "x-ms-response-type": "standard",
-        "x-ms-routing-request-id": "CANADACENTRAL:20230221T212702Z:1fc53e2c-db69-422a-b0b7-66855194eb35",
-        "x-request-time": "0.029"
->>>>>>> ce9edaa6
+        "x-ms-correlation-request-id": "a7f4d98e-bcb3-4e1a-9bb8-2acf60ac5101",
+        "x-ms-ratelimit-remaining-subscription-reads": "11994",
+        "x-ms-response-type": "standard",
+        "x-ms-routing-request-id": "WESTUS2:20230223T192509Z:a7f4d98e-bcb3-4e1a-9bb8-2acf60ac5101",
+        "x-request-time": "0.269"
       },
       "ResponseBody": {}
     },
     {
-<<<<<<< HEAD
       "RequestUri": "https://management.azure.com/subscriptions/00000000-0000-0000-0000-000000000/providers/Microsoft.MachineLearningServices/locations/eastus2/mfeOperationResults/jc:2d1e66ae-85e3-42c0-be91-34de66397f26:000000000000000000000?api-version=2022-12-01-preview",
-=======
-      "RequestUri": "https://management.azure.com/subscriptions/00000000-0000-0000-0000-000000000/providers/Microsoft.MachineLearningServices/locations/eastus/mfeOperationResults/jc:3bd2018e-4b43-401e-ad49-85df181c9e0a:000000000000000000000?api-version=2022-12-01-preview",
->>>>>>> ce9edaa6
       "RequestMethod": "GET",
       "RequestHeaders": {
         "Accept": "*/*",
         "Accept-Encoding": "gzip, deflate",
         "Connection": "keep-alive",
-<<<<<<< HEAD
         "User-Agent": "azure-ai-ml/1.5.0 azsdk-python-mgmt-machinelearningservices/0.1.0 Python/3.7.9 (Windows-10-10.0.22621-SP0)"
-=======
-        "User-Agent": "azure-ai-ml/1.5.0 azsdk-python-mgmt-machinelearningservices/0.1.0 Python/3.10.6 (Linux-5.15.79.1-microsoft-standard-WSL2-x86_64-with-glibc2.35)"
->>>>>>> ce9edaa6
       },
       "RequestBody": null,
       "StatusCode": 200,
       "ResponseHeaders": {
         "Cache-Control": "no-cache",
         "Content-Length": "0",
-<<<<<<< HEAD
-        "Date": "Thu, 23 Feb 2023 06:10:28 GMT",
+        "Date": "Thu, 23 Feb 2023 19:25:39 GMT",
         "Expires": "-1",
         "Pragma": "no-cache",
         "Request-Context": "appId=cid-v1:2d2e8e63-272e-4b3c-8598-4ee570a0e70d",
-        "Server-Timing": "traceparent;desc=\u002200-5f84b1a9be6c3b38b3308118db0df931-d08ab40fe9a76108-01\u0022",
+        "Server-Timing": "traceparent;desc=\u002200-a7010f4e32b001491f45d2c02fe48a44-b18fd7b522f6818c-01\u0022",
         "Strict-Transport-Security": "max-age=31536000; includeSubDomains",
         "x-aml-cluster": "vienna-eastus2-01",
         "X-Content-Type-Options": "nosniff",
-        "x-ms-correlation-request-id": "a7a37013-ca6e-4a85-93fd-fa6934dbb1da",
-        "x-ms-ratelimit-remaining-subscription-reads": "11994",
-        "x-ms-response-type": "standard",
-        "x-ms-routing-request-id": "WESTUS2:20230223T061028Z:a7a37013-ca6e-4a85-93fd-fa6934dbb1da",
-        "x-request-time": "0.042"
-=======
-        "Date": "Tue, 21 Feb 2023 21:27:32 GMT",
-        "Expires": "-1",
-        "Pragma": "no-cache",
-        "Request-Context": "appId=cid-v1:2d2e8e63-272e-4b3c-8598-4ee570a0e70d",
-        "Server-Timing": "traceparent;desc=\u002200-e5262d9adb9f4d990f9822c3c8358eed-8206b8ea09393b0f-01\u0022",
-        "Strict-Transport-Security": "max-age=31536000; includeSubDomains",
-        "x-aml-cluster": "vienna-eastus-02",
-        "X-Content-Type-Options": "nosniff",
-        "x-ms-correlation-request-id": "166c7804-1047-42a7-b751-d65bb21369d6",
-        "x-ms-ratelimit-remaining-subscription-reads": "11995",
-        "x-ms-response-type": "standard",
-        "x-ms-routing-request-id": "CANADACENTRAL:20230221T212733Z:166c7804-1047-42a7-b751-d65bb21369d6",
-        "x-request-time": "0.033"
->>>>>>> ce9edaa6
+        "x-ms-correlation-request-id": "fa1581ba-20e3-42a5-aaad-cecbbada8eb8",
+        "x-ms-ratelimit-remaining-subscription-reads": "11993",
+        "x-ms-response-type": "standard",
+        "x-ms-routing-request-id": "WESTUS2:20230223T192539Z:fa1581ba-20e3-42a5-aaad-cecbbada8eb8",
+        "x-request-time": "0.249"
       },
       "ResponseBody": null
     }
