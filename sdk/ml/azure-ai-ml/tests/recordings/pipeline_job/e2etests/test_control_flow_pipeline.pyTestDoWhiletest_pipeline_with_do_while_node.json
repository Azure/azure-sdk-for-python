{
  "Entries": [
    {
      "RequestUri": "https://management.azure.com/subscriptions/00000000-0000-0000-0000-000000000/resourceGroups/00000/providers/Microsoft.MachineLearningServices/workspaces/00000/computes/cpu-cluster?api-version=2022-10-01-preview",
      "RequestMethod": "GET",
      "RequestHeaders": {
        "Accept": "application/json",
        "Accept-Encoding": "gzip, deflate",
        "Connection": "keep-alive",
        "User-Agent": "azure-ai-ml/1.3.0 azsdk-python-mgmt-machinelearningservices/0.1.0 Python/3.7.13 (Windows-10-10.0.22621-SP0)"
      },
      "RequestBody": null,
      "StatusCode": 200,
      "ResponseHeaders": {
        "Cache-Control": "no-cache",
        "Content-Encoding": "gzip",
        "Content-Type": "application/json; charset=utf-8",
<<<<<<< HEAD
        "Date": "Wed, 04 Jan 2023 04:31:39 GMT",
        "Expires": "-1",
        "Pragma": "no-cache",
        "Request-Context": "appId=cid-v1:512cc15a-13b5-415b-bfd0-dce7accb6bb1",
        "Server-Timing": "traceparent;desc=\u002200-622807e3764515437cbbbcd5d8c63c29-742573f329684567-00\u0022",
=======
        "Date": "Fri, 30 Dec 2022 02:45:04 GMT",
        "Expires": "-1",
        "Pragma": "no-cache",
        "Request-Context": "appId=cid-v1:512cc15a-13b5-415b-bfd0-dce7accb6bb1",
        "Server-Timing": "traceparent;desc=\u002200-d3dc50052a7d5d3b5738583c3c031a36-0c9cfc0a5fd22662-00\u0022",
>>>>>>> 94376103
        "Strict-Transport-Security": "max-age=31536000; includeSubDomains",
        "Transfer-Encoding": "chunked",
        "Vary": [
          "Accept-Encoding",
          "Accept-Encoding"
        ],
        "x-aml-cluster": "vienna-test-westus2-02",
        "X-Content-Type-Options": "nosniff",
<<<<<<< HEAD
        "x-ms-correlation-request-id": "b466956e-8444-48ba-8888-f406f5bb536c",
        "x-ms-ratelimit-remaining-subscription-reads": "11999",
        "x-ms-response-type": "standard",
        "x-ms-routing-request-id": "JAPANEAST:20230104T043139Z:b466956e-8444-48ba-8888-f406f5bb536c",
        "x-request-time": "0.241"
=======
        "x-ms-correlation-request-id": "81bf2624-92f6-44b9-9717-b4ac43b08184",
        "x-ms-ratelimit-remaining-subscription-reads": "11999",
        "x-ms-response-type": "standard",
        "x-ms-routing-request-id": "JAPANEAST:20221230T024505Z:81bf2624-92f6-44b9-9717-b4ac43b08184",
        "x-request-time": "0.255"
>>>>>>> 94376103
      },
      "ResponseBody": {
        "id": "/subscriptions/00000000-0000-0000-0000-000000000/resourceGroups/00000/providers/Microsoft.MachineLearningServices/workspaces/00000/computes/cpu-cluster",
        "name": "cpu-cluster",
        "type": "Microsoft.MachineLearningServices/workspaces/computes",
        "location": "centraluseuap",
        "tags": {},
        "properties": {
          "createdOn": "2022-09-22T09:02:22.1899959\u002B00:00",
          "modifiedOn": "2022-11-21T09:48:12.4511558\u002B00:00",
          "disableLocalAuth": false,
          "description": null,
          "resourceId": null,
          "computeType": "AmlCompute",
          "computeLocation": "centraluseuap",
          "provisioningState": "Succeeded",
          "provisioningErrors": null,
          "isAttachedCompute": false,
          "properties": {
            "vmSize": "STANDARD_DS2_V2",
            "vmPriority": "Dedicated",
            "scaleSettings": {
              "maxNodeCount": 6,
              "minNodeCount": 1,
              "nodeIdleTimeBeforeScaleDown": "PT2M"
            },
            "subnet": null,
            "currentNodeCount": 1,
<<<<<<< HEAD
            "targetNodeCount": 6,
=======
            "targetNodeCount": 1,
>>>>>>> 94376103
            "nodeStateCounts": {
              "preparingNodeCount": 0,
              "runningNodeCount": 1,
              "idleNodeCount": 0,
              "unusableNodeCount": 0,
              "leavingNodeCount": 0,
              "preemptedNodeCount": 0
            },
<<<<<<< HEAD
            "allocationState": "Resizing",
            "allocationStateTransitionTime": "2023-01-04T04:30:14.253\u002B00:00",
=======
            "allocationState": "Steady",
            "allocationStateTransitionTime": "2022-12-30T02:43:03.528\u002B00:00",
>>>>>>> 94376103
            "errors": null,
            "remoteLoginPortPublicAccess": "Enabled",
            "osType": "Linux",
            "virtualMachineImage": null,
            "isolatedNetwork": false,
            "propertyBag": {}
          }
        }
      }
    },
    {
      "RequestUri": "https://management.azure.com/subscriptions/00000000-0000-0000-0000-000000000/resourceGroups/00000/providers/Microsoft.MachineLearningServices/workspaces/00000/computes/cpu-cluster?api-version=2022-10-01-preview",
      "RequestMethod": "GET",
      "RequestHeaders": {
        "Accept": "application/json",
        "Accept-Encoding": "gzip, deflate",
        "Connection": "keep-alive",
        "User-Agent": "azure-ai-ml/1.3.0 azsdk-python-mgmt-machinelearningservices/0.1.0 Python/3.7.13 (Windows-10-10.0.22621-SP0)"
      },
      "RequestBody": null,
      "StatusCode": 200,
      "ResponseHeaders": {
        "Cache-Control": "no-cache",
        "Content-Encoding": "gzip",
        "Content-Type": "application/json; charset=utf-8",
<<<<<<< HEAD
        "Date": "Wed, 04 Jan 2023 04:31:40 GMT",
        "Expires": "-1",
        "Pragma": "no-cache",
        "Request-Context": "appId=cid-v1:512cc15a-13b5-415b-bfd0-dce7accb6bb1",
        "Server-Timing": "traceparent;desc=\u002200-b4098b3f269a9c3dfc9806df22308f87-42cc4973ee33b632-00\u0022",
=======
        "Date": "Fri, 30 Dec 2022 02:45:05 GMT",
        "Expires": "-1",
        "Pragma": "no-cache",
        "Request-Context": "appId=cid-v1:512cc15a-13b5-415b-bfd0-dce7accb6bb1",
        "Server-Timing": "traceparent;desc=\u002200-3a299eb0ddd60b705d87525356500c76-565e652df4c5f47d-00\u0022",
>>>>>>> 94376103
        "Strict-Transport-Security": "max-age=31536000; includeSubDomains",
        "Transfer-Encoding": "chunked",
        "Vary": [
          "Accept-Encoding",
          "Accept-Encoding"
        ],
        "x-aml-cluster": "vienna-test-westus2-02",
        "X-Content-Type-Options": "nosniff",
<<<<<<< HEAD
        "x-ms-correlation-request-id": "eb3d8d30-42b8-4ac9-a88d-fa005f6e10d9",
        "x-ms-ratelimit-remaining-subscription-reads": "11998",
        "x-ms-response-type": "standard",
        "x-ms-routing-request-id": "JAPANEAST:20230104T043141Z:eb3d8d30-42b8-4ac9-a88d-fa005f6e10d9",
        "x-request-time": "0.239"
=======
        "x-ms-correlation-request-id": "441dccaf-3306-49c9-9ed3-931e85801c34",
        "x-ms-ratelimit-remaining-subscription-reads": "11998",
        "x-ms-response-type": "standard",
        "x-ms-routing-request-id": "JAPANEAST:20221230T024505Z:441dccaf-3306-49c9-9ed3-931e85801c34",
        "x-request-time": "0.256"
>>>>>>> 94376103
      },
      "ResponseBody": {
        "id": "/subscriptions/00000000-0000-0000-0000-000000000/resourceGroups/00000/providers/Microsoft.MachineLearningServices/workspaces/00000/computes/cpu-cluster",
        "name": "cpu-cluster",
        "type": "Microsoft.MachineLearningServices/workspaces/computes",
        "location": "centraluseuap",
        "tags": {},
        "properties": {
          "createdOn": "2022-09-22T09:02:22.1899959\u002B00:00",
          "modifiedOn": "2022-11-21T09:48:12.4511558\u002B00:00",
          "disableLocalAuth": false,
          "description": null,
          "resourceId": null,
          "computeType": "AmlCompute",
          "computeLocation": "centraluseuap",
          "provisioningState": "Succeeded",
          "provisioningErrors": null,
          "isAttachedCompute": false,
          "properties": {
            "vmSize": "STANDARD_DS2_V2",
            "vmPriority": "Dedicated",
            "scaleSettings": {
              "maxNodeCount": 6,
              "minNodeCount": 1,
              "nodeIdleTimeBeforeScaleDown": "PT2M"
            },
            "subnet": null,
            "currentNodeCount": 1,
<<<<<<< HEAD
            "targetNodeCount": 6,
=======
            "targetNodeCount": 1,
>>>>>>> 94376103
            "nodeStateCounts": {
              "preparingNodeCount": 0,
              "runningNodeCount": 1,
              "idleNodeCount": 0,
              "unusableNodeCount": 0,
              "leavingNodeCount": 0,
              "preemptedNodeCount": 0
            },
<<<<<<< HEAD
            "allocationState": "Resizing",
            "allocationStateTransitionTime": "2023-01-04T04:30:14.253\u002B00:00",
=======
            "allocationState": "Steady",
            "allocationStateTransitionTime": "2022-12-30T02:43:03.528\u002B00:00",
>>>>>>> 94376103
            "errors": null,
            "remoteLoginPortPublicAccess": "Enabled",
            "osType": "Linux",
            "virtualMachineImage": null,
            "isolatedNetwork": false,
            "propertyBag": {}
          }
        }
      }
    },
    {
      "RequestUri": "https://management.azure.com/subscriptions/00000000-0000-0000-0000-000000000/resourceGroups/00000/providers/Microsoft.MachineLearningServices/workspaces/00000/environments/CliV2AnonymousEnvironment/versions/7926e182b294d8644f987381c0081e94?api-version=2022-05-01",
      "RequestMethod": "PUT",
      "RequestHeaders": {
        "Accept": "application/json",
        "Accept-Encoding": "gzip, deflate",
        "Connection": "keep-alive",
        "Content-Length": "379",
        "Content-Type": "application/json",
        "User-Agent": "azure-ai-ml/1.3.0 azsdk-python-mgmt-machinelearningservices/0.1.0 Python/3.7.13 (Windows-10-10.0.22621-SP0)"
      },
      "RequestBody": {
        "properties": {
          "isAnonymous": true,
          "isArchived": false,
          "condaFile": "channels:\n- defaults\ndependencies:\n- python=3.8.12\n- pip=21.2.2\n- pip:\n  - --extra-index-url=https://azuremlsdktestpypi.azureedge.net/sdk-cli-v2\n  - mldesigner==0.0.71974906\n  - mlflow\n  - azureml-mlflow\nname: example-environment\n",
          "image": "mcr.microsoft.com/azureml/openmpi3.1.2-ubuntu18.04"
        }
      },
      "StatusCode": 201,
      "ResponseHeaders": {
        "Cache-Control": "no-cache",
        "Content-Length": "1269",
        "Content-Type": "application/json; charset=utf-8",
<<<<<<< HEAD
        "Date": "Wed, 04 Jan 2023 04:31:46 GMT",
=======
        "Date": "Fri, 30 Dec 2022 02:45:10 GMT",
>>>>>>> 94376103
        "Expires": "-1",
        "Location": "https://management.azure.com/subscriptions/00000000-0000-0000-0000-000000000/resourceGroups/00000/providers/Microsoft.MachineLearningServices/workspaces/00000/environments/CliV2AnonymousEnvironment/versions/7926e182b294d8644f987381c0081e94?api-version=2022-05-01",
        "Pragma": "no-cache",
        "Request-Context": "appId=cid-v1:512cc15a-13b5-415b-bfd0-dce7accb6bb1",
<<<<<<< HEAD
        "Server-Timing": "traceparent;desc=\u002200-09a8c24a5d61ca3ae1b8eda58ecff17f-81101a5eb6de30d6-00\u0022",
        "Strict-Transport-Security": "max-age=31536000; includeSubDomains",
        "x-aml-cluster": "vienna-test-westus2-01",
        "X-Content-Type-Options": "nosniff",
        "x-ms-correlation-request-id": "3ccb9425-e221-49f6-99d2-69ad9e973e6b",
        "x-ms-ratelimit-remaining-subscription-writes": "1199",
        "x-ms-response-type": "standard",
        "x-ms-routing-request-id": "JAPANEAST:20230104T043146Z:3ccb9425-e221-49f6-99d2-69ad9e973e6b",
        "x-request-time": "1.698"
=======
        "Server-Timing": "traceparent;desc=\u002200-a82ca11cfb49b1b8ab53a184da265a8d-dede9d9a7617dd87-00\u0022",
        "Strict-Transport-Security": "max-age=31536000; includeSubDomains",
        "x-aml-cluster": "vienna-test-westus2-02",
        "X-Content-Type-Options": "nosniff",
        "x-ms-correlation-request-id": "659163b5-68e0-47a4-b2e0-8456a70ddf3b",
        "x-ms-ratelimit-remaining-subscription-writes": "1199",
        "x-ms-response-type": "standard",
        "x-ms-routing-request-id": "JAPANEAST:20221230T024511Z:659163b5-68e0-47a4-b2e0-8456a70ddf3b",
        "x-request-time": "3.120"
>>>>>>> 94376103
      },
      "ResponseBody": {
        "id": "/subscriptions/00000000-0000-0000-0000-000000000/resourceGroups/00000/providers/Microsoft.MachineLearningServices/workspaces/00000/environments/CliV2AnonymousEnvironment/versions/7926e182b294d8644f987381c0081e94",
        "name": "7926e182b294d8644f987381c0081e94",
        "type": "Microsoft.MachineLearningServices/workspaces/environments/versions",
        "properties": {
          "description": null,
          "tags": {},
          "properties": {},
          "isArchived": false,
          "isAnonymous": true,
          "environmentType": "UserCreated",
          "image": "mcr.microsoft.com/azureml/openmpi3.1.2-ubuntu18.04",
          "condaFile": "{\n  \u0022channels\u0022: [\n    \u0022defaults\u0022\n  ],\n  \u0022dependencies\u0022: [\n    \u0022python=3.8.12\u0022,\n    \u0022pip=21.2.2\u0022,\n    {\n      \u0022pip\u0022: [\n        \u0022--extra-index-url=https://azuremlsdktestpypi.azureedge.net/sdk-cli-v2\u0022,\n        \u0022mldesigner==0.0.71974906\u0022,\n        \u0022mlflow\u0022,\n        \u0022azureml-mlflow\u0022\n      ]\n    }\n  ],\n  \u0022name\u0022: \u0022example-environment\u0022\n}",
          "osType": "Linux"
        },
        "systemData": {
          "createdAt": "2022-10-31T08:13:11.0117191\u002B00:00",
          "createdBy": "Zhen Ruan",
          "createdByType": "User",
          "lastModifiedAt": "2022-10-31T08:13:11.0117191\u002B00:00",
          "lastModifiedBy": "Zhen Ruan",
          "lastModifiedByType": "User"
        }
      }
    },
    {
      "RequestUri": "https://management.azure.com/subscriptions/00000000-0000-0000-0000-000000000/resourceGroups/00000/providers/Microsoft.MachineLearningServices/workspaces/00000/environments/CliV2AnonymousEnvironment/versions/7926e182b294d8644f987381c0081e94?api-version=2022-05-01",
      "RequestMethod": "PUT",
      "RequestHeaders": {
        "Accept": "application/json",
        "Accept-Encoding": "gzip, deflate",
        "Connection": "keep-alive",
        "Content-Length": "379",
        "Content-Type": "application/json",
        "User-Agent": "azure-ai-ml/1.3.0 azsdk-python-mgmt-machinelearningservices/0.1.0 Python/3.7.13 (Windows-10-10.0.22621-SP0)"
      },
      "RequestBody": {
        "properties": {
          "isAnonymous": true,
          "isArchived": false,
          "condaFile": "channels:\n- defaults\ndependencies:\n- python=3.8.12\n- pip=21.2.2\n- pip:\n  - --extra-index-url=https://azuremlsdktestpypi.azureedge.net/sdk-cli-v2\n  - mldesigner==0.0.71974906\n  - mlflow\n  - azureml-mlflow\nname: example-environment\n",
          "image": "mcr.microsoft.com/azureml/openmpi3.1.2-ubuntu18.04"
        }
      },
      "StatusCode": 201,
      "ResponseHeaders": {
        "Cache-Control": "no-cache",
        "Content-Length": "1269",
        "Content-Type": "application/json; charset=utf-8",
<<<<<<< HEAD
        "Date": "Wed, 04 Jan 2023 04:31:47 GMT",
=======
        "Date": "Fri, 30 Dec 2022 02:45:11 GMT",
>>>>>>> 94376103
        "Expires": "-1",
        "Location": "https://management.azure.com/subscriptions/00000000-0000-0000-0000-000000000/resourceGroups/00000/providers/Microsoft.MachineLearningServices/workspaces/00000/environments/CliV2AnonymousEnvironment/versions/7926e182b294d8644f987381c0081e94?api-version=2022-05-01",
        "Pragma": "no-cache",
        "Request-Context": "appId=cid-v1:512cc15a-13b5-415b-bfd0-dce7accb6bb1",
<<<<<<< HEAD
        "Server-Timing": "traceparent;desc=\u002200-74f9560af977d458cc968dd64503bb9e-0b3b95fc18f37b27-00\u0022",
=======
        "Server-Timing": "traceparent;desc=\u002200-5d267a4fe9b61f6bbb40baf5ac58f0fd-44875894bec7f144-00\u0022",
>>>>>>> 94376103
        "Strict-Transport-Security": "max-age=31536000; includeSubDomains",
        "x-aml-cluster": "vienna-test-westus2-02",
        "X-Content-Type-Options": "nosniff",
<<<<<<< HEAD
        "x-ms-correlation-request-id": "57cd1856-2245-44b5-bddc-40518bc0947d",
        "x-ms-ratelimit-remaining-subscription-writes": "1198",
        "x-ms-response-type": "standard",
        "x-ms-routing-request-id": "JAPANEAST:20230104T043147Z:57cd1856-2245-44b5-bddc-40518bc0947d",
        "x-request-time": "0.368"
=======
        "x-ms-correlation-request-id": "4b249cc0-8829-4edf-b10c-9c325b0d3f97",
        "x-ms-ratelimit-remaining-subscription-writes": "1198",
        "x-ms-response-type": "standard",
        "x-ms-routing-request-id": "JAPANEAST:20221230T024512Z:4b249cc0-8829-4edf-b10c-9c325b0d3f97",
        "x-request-time": "0.185"
>>>>>>> 94376103
      },
      "ResponseBody": {
        "id": "/subscriptions/00000000-0000-0000-0000-000000000/resourceGroups/00000/providers/Microsoft.MachineLearningServices/workspaces/00000/environments/CliV2AnonymousEnvironment/versions/7926e182b294d8644f987381c0081e94",
        "name": "7926e182b294d8644f987381c0081e94",
        "type": "Microsoft.MachineLearningServices/workspaces/environments/versions",
        "properties": {
          "description": null,
          "tags": {},
          "properties": {},
          "isArchived": false,
          "isAnonymous": true,
          "environmentType": "UserCreated",
          "image": "mcr.microsoft.com/azureml/openmpi3.1.2-ubuntu18.04",
          "condaFile": "{\n  \u0022channels\u0022: [\n    \u0022defaults\u0022\n  ],\n  \u0022dependencies\u0022: [\n    \u0022python=3.8.12\u0022,\n    \u0022pip=21.2.2\u0022,\n    {\n      \u0022pip\u0022: [\n        \u0022--extra-index-url=https://azuremlsdktestpypi.azureedge.net/sdk-cli-v2\u0022,\n        \u0022mldesigner==0.0.71974906\u0022,\n        \u0022mlflow\u0022,\n        \u0022azureml-mlflow\u0022\n      ]\n    }\n  ],\n  \u0022name\u0022: \u0022example-environment\u0022\n}",
          "osType": "Linux"
        },
        "systemData": {
          "createdAt": "2022-10-31T08:13:11.0117191\u002B00:00",
          "createdBy": "Zhen Ruan",
          "createdByType": "User",
          "lastModifiedAt": "2022-10-31T08:13:11.0117191\u002B00:00",
          "lastModifiedBy": "Zhen Ruan",
          "lastModifiedByType": "User"
        }
      }
    },
    {
      "RequestUri": "https://management.azure.com/subscriptions/00000000-0000-0000-0000-000000000/resourceGroups/00000/providers/Microsoft.MachineLearningServices/workspaces/00000/environments/CliV2AnonymousEnvironment/versions/7926e182b294d8644f987381c0081e94?api-version=2022-05-01",
      "RequestMethod": "PUT",
      "RequestHeaders": {
        "Accept": "application/json",
        "Accept-Encoding": "gzip, deflate",
        "Connection": "keep-alive",
        "Content-Length": "379",
        "Content-Type": "application/json",
        "User-Agent": "azure-ai-ml/1.3.0 azsdk-python-mgmt-machinelearningservices/0.1.0 Python/3.7.13 (Windows-10-10.0.22621-SP0)"
      },
      "RequestBody": {
        "properties": {
          "isAnonymous": true,
          "isArchived": false,
          "condaFile": "channels:\n- defaults\ndependencies:\n- python=3.8.12\n- pip=21.2.2\n- pip:\n  - --extra-index-url=https://azuremlsdktestpypi.azureedge.net/sdk-cli-v2\n  - mldesigner==0.0.71974906\n  - mlflow\n  - azureml-mlflow\nname: example-environment\n",
          "image": "mcr.microsoft.com/azureml/openmpi3.1.2-ubuntu18.04"
        }
      },
      "StatusCode": 201,
      "ResponseHeaders": {
        "Cache-Control": "no-cache",
        "Content-Length": "1269",
        "Content-Type": "application/json; charset=utf-8",
<<<<<<< HEAD
        "Date": "Wed, 04 Jan 2023 04:31:48 GMT",
=======
        "Date": "Fri, 30 Dec 2022 02:45:12 GMT",
>>>>>>> 94376103
        "Expires": "-1",
        "Location": "https://management.azure.com/subscriptions/00000000-0000-0000-0000-000000000/resourceGroups/00000/providers/Microsoft.MachineLearningServices/workspaces/00000/environments/CliV2AnonymousEnvironment/versions/7926e182b294d8644f987381c0081e94?api-version=2022-05-01",
        "Pragma": "no-cache",
        "Request-Context": "appId=cid-v1:512cc15a-13b5-415b-bfd0-dce7accb6bb1",
<<<<<<< HEAD
        "Server-Timing": "traceparent;desc=\u002200-2dbc9d30e0ed5c1fe4d41c9f908ca442-0fd756d8d2ce299d-00\u0022",
=======
        "Server-Timing": "traceparent;desc=\u002200-c9b5f2527999098ce2f72c96d1165a7c-908bd2ac659b32a9-00\u0022",
>>>>>>> 94376103
        "Strict-Transport-Security": "max-age=31536000; includeSubDomains",
        "x-aml-cluster": "vienna-test-westus2-02",
        "X-Content-Type-Options": "nosniff",
<<<<<<< HEAD
        "x-ms-correlation-request-id": "136d2ec8-6446-43a8-9bc6-00b6845e4dcb",
        "x-ms-ratelimit-remaining-subscription-writes": "1197",
        "x-ms-response-type": "standard",
        "x-ms-routing-request-id": "JAPANEAST:20230104T043148Z:136d2ec8-6446-43a8-9bc6-00b6845e4dcb",
        "x-request-time": "0.321"
=======
        "x-ms-correlation-request-id": "9fe270b3-a510-43e6-8421-a4dfd8074d2a",
        "x-ms-ratelimit-remaining-subscription-writes": "1197",
        "x-ms-response-type": "standard",
        "x-ms-routing-request-id": "JAPANEAST:20221230T024512Z:9fe270b3-a510-43e6-8421-a4dfd8074d2a",
        "x-request-time": "0.265"
>>>>>>> 94376103
      },
      "ResponseBody": {
        "id": "/subscriptions/00000000-0000-0000-0000-000000000/resourceGroups/00000/providers/Microsoft.MachineLearningServices/workspaces/00000/environments/CliV2AnonymousEnvironment/versions/7926e182b294d8644f987381c0081e94",
        "name": "7926e182b294d8644f987381c0081e94",
        "type": "Microsoft.MachineLearningServices/workspaces/environments/versions",
        "properties": {
          "description": null,
          "tags": {},
          "properties": {},
          "isArchived": false,
          "isAnonymous": true,
          "environmentType": "UserCreated",
          "image": "mcr.microsoft.com/azureml/openmpi3.1.2-ubuntu18.04",
          "condaFile": "{\n  \u0022channels\u0022: [\n    \u0022defaults\u0022\n  ],\n  \u0022dependencies\u0022: [\n    \u0022python=3.8.12\u0022,\n    \u0022pip=21.2.2\u0022,\n    {\n      \u0022pip\u0022: [\n        \u0022--extra-index-url=https://azuremlsdktestpypi.azureedge.net/sdk-cli-v2\u0022,\n        \u0022mldesigner==0.0.71974906\u0022,\n        \u0022mlflow\u0022,\n        \u0022azureml-mlflow\u0022\n      ]\n    }\n  ],\n  \u0022name\u0022: \u0022example-environment\u0022\n}",
          "osType": "Linux"
        },
        "systemData": {
          "createdAt": "2022-10-31T08:13:11.0117191\u002B00:00",
          "createdBy": "Zhen Ruan",
          "createdByType": "User",
          "lastModifiedAt": "2022-10-31T08:13:11.0117191\u002B00:00",
          "lastModifiedBy": "Zhen Ruan",
          "lastModifiedByType": "User"
        }
      }
    },
    {
      "RequestUri": "https://management.azure.com/subscriptions/00000000-0000-0000-0000-000000000/resourceGroups/00000/providers/Microsoft.MachineLearningServices/workspaces/00000/datastores/workspaceblobstore?api-version=2022-05-01",
      "RequestMethod": "GET",
      "RequestHeaders": {
        "Accept": "application/json",
        "Accept-Encoding": "gzip, deflate",
        "Connection": "keep-alive",
        "User-Agent": "azure-ai-ml/1.3.0 azsdk-python-mgmt-machinelearningservices/0.1.0 Python/3.7.13 (Windows-10-10.0.22621-SP0)"
      },
      "RequestBody": null,
      "StatusCode": 200,
      "ResponseHeaders": {
        "Cache-Control": "no-cache",
        "Content-Encoding": "gzip",
        "Content-Type": "application/json; charset=utf-8",
<<<<<<< HEAD
        "Date": "Wed, 04 Jan 2023 04:31:48 GMT",
        "Expires": "-1",
        "Pragma": "no-cache",
        "Request-Context": "appId=cid-v1:512cc15a-13b5-415b-bfd0-dce7accb6bb1",
        "Server-Timing": "traceparent;desc=\u002200-aded20f3420840ac6f66ce6fddb90d41-ecf1852aea3274d2-00\u0022",
=======
        "Date": "Fri, 30 Dec 2022 02:45:12 GMT",
        "Expires": "-1",
        "Pragma": "no-cache",
        "Request-Context": "appId=cid-v1:512cc15a-13b5-415b-bfd0-dce7accb6bb1",
        "Server-Timing": "traceparent;desc=\u002200-50684248ae5342b176e992dd60b75417-56db1b1934f44f7e-00\u0022",
>>>>>>> 94376103
        "Strict-Transport-Security": "max-age=31536000; includeSubDomains",
        "Transfer-Encoding": "chunked",
        "Vary": [
          "Accept-Encoding",
          "Accept-Encoding"
        ],
        "x-aml-cluster": "vienna-test-westus2-02",
        "X-Content-Type-Options": "nosniff",
<<<<<<< HEAD
        "x-ms-correlation-request-id": "72cf2d35-bd4a-487c-a220-33921fd57255",
        "x-ms-ratelimit-remaining-subscription-reads": "11997",
        "x-ms-response-type": "standard",
        "x-ms-routing-request-id": "JAPANEAST:20230104T043149Z:72cf2d35-bd4a-487c-a220-33921fd57255",
        "x-request-time": "0.170"
=======
        "x-ms-correlation-request-id": "0ce99c5c-506d-408d-8ad7-b41aa7f4d832",
        "x-ms-ratelimit-remaining-subscription-reads": "11997",
        "x-ms-response-type": "standard",
        "x-ms-routing-request-id": "JAPANEAST:20221230T024513Z:0ce99c5c-506d-408d-8ad7-b41aa7f4d832",
        "x-request-time": "0.196"
>>>>>>> 94376103
      },
      "ResponseBody": {
        "id": "/subscriptions/00000000-0000-0000-0000-000000000/resourceGroups/00000/providers/Microsoft.MachineLearningServices/workspaces/00000/datastores/workspaceblobstore",
        "name": "workspaceblobstore",
        "type": "Microsoft.MachineLearningServices/workspaces/datastores",
        "properties": {
          "description": null,
          "tags": null,
          "properties": null,
          "isDefault": true,
          "credentials": {
            "credentialsType": "AccountKey"
          },
          "datastoreType": "AzureBlob",
          "accountName": "sagvgsoim6nmhbq",
          "containerName": "azureml-blobstore-e61cd5e2-512f-475e-9842-5e2a973993b8",
          "endpoint": "core.windows.net",
          "protocol": "https",
          "serviceDataAccessAuthIdentity": "WorkspaceSystemAssignedIdentity"
        },
        "systemData": {
          "createdAt": "2022-09-22T09:02:03.2629568\u002B00:00",
          "createdBy": "779301c0-18b2-4cdc-801b-a0a3368fee0a",
          "createdByType": "Application",
          "lastModifiedAt": "2022-09-22T09:02:04.166989\u002B00:00",
          "lastModifiedBy": "779301c0-18b2-4cdc-801b-a0a3368fee0a",
          "lastModifiedByType": "Application"
        }
      }
    },
    {
      "RequestUri": "https://management.azure.com/subscriptions/00000000-0000-0000-0000-000000000/resourceGroups/00000/providers/Microsoft.MachineLearningServices/workspaces/00000/datastores/workspaceblobstore/listSecrets?api-version=2022-05-01",
      "RequestMethod": "POST",
      "RequestHeaders": {
        "Accept": "application/json",
        "Accept-Encoding": "gzip, deflate",
        "Connection": "keep-alive",
        "Content-Length": "0",
        "User-Agent": "azure-ai-ml/1.3.0 azsdk-python-mgmt-machinelearningservices/0.1.0 Python/3.7.13 (Windows-10-10.0.22621-SP0)"
      },
      "RequestBody": null,
      "StatusCode": 200,
      "ResponseHeaders": {
        "Cache-Control": "no-cache",
        "Content-Encoding": "gzip",
        "Content-Type": "application/json; charset=utf-8",
<<<<<<< HEAD
        "Date": "Wed, 04 Jan 2023 04:31:49 GMT",
        "Expires": "-1",
        "Pragma": "no-cache",
        "Request-Context": "appId=cid-v1:512cc15a-13b5-415b-bfd0-dce7accb6bb1",
        "Server-Timing": "traceparent;desc=\u002200-e99d4353331367ee2a99ee61aafc4456-aa03c69462b31da9-00\u0022",
=======
        "Date": "Fri, 30 Dec 2022 02:45:13 GMT",
        "Expires": "-1",
        "Pragma": "no-cache",
        "Request-Context": "appId=cid-v1:512cc15a-13b5-415b-bfd0-dce7accb6bb1",
        "Server-Timing": "traceparent;desc=\u002200-03af532e78a41353374441f161afb24e-4d79437137cfd9bf-00\u0022",
>>>>>>> 94376103
        "Strict-Transport-Security": "max-age=31536000; includeSubDomains",
        "Transfer-Encoding": "chunked",
        "Vary": "Accept-Encoding",
        "x-aml-cluster": "vienna-test-westus2-02",
        "X-Content-Type-Options": "nosniff",
<<<<<<< HEAD
        "x-ms-correlation-request-id": "a2b0633a-d9b6-4184-b27c-5ab231444986",
        "x-ms-ratelimit-remaining-subscription-writes": "1199",
        "x-ms-response-type": "standard",
        "x-ms-routing-request-id": "JAPANEAST:20230104T043150Z:a2b0633a-d9b6-4184-b27c-5ab231444986",
        "x-request-time": "0.528"
=======
        "x-ms-correlation-request-id": "3e0dba68-2845-490c-ad0d-869b962a6d06",
        "x-ms-ratelimit-remaining-subscription-writes": "1199",
        "x-ms-response-type": "standard",
        "x-ms-routing-request-id": "JAPANEAST:20221230T024514Z:3e0dba68-2845-490c-ad0d-869b962a6d06",
        "x-request-time": "0.651"
>>>>>>> 94376103
      },
      "ResponseBody": {
        "secretsType": "AccountKey",
        "key": "dGhpcyBpcyBmYWtlIGtleQ=="
      }
    },
    {
      "RequestUri": "https://sagvgsoim6nmhbq.blob.core.windows.net/azureml-blobstore-e61cd5e2-512f-475e-9842-5e2a973993b8/LocalUpload/00000000000000000000000000000000/basic_component/basic_component.py",
      "RequestMethod": "HEAD",
      "RequestHeaders": {
        "Accept": "application/xml",
        "Accept-Encoding": "gzip, deflate",
        "Connection": "keep-alive",
<<<<<<< HEAD
        "User-Agent": "azsdk-python-storage-blob/12.9.0 Python/3.7.13 (Windows-10-10.0.22621-SP0)",
        "x-ms-date": "Wed, 04 Jan 2023 04:31:51 GMT",
        "x-ms-version": "2020-10-02"
=======
        "User-Agent": "azsdk-python-storage-blob/12.14.1 Python/3.9.13 (Windows-10-10.0.19045-SP0)",
        "x-ms-date": "Fri, 30 Dec 2022 02:45:14 GMT",
        "x-ms-version": "2021-08-06"
>>>>>>> 94376103
      },
      "RequestBody": null,
      "StatusCode": 200,
      "ResponseHeaders": {
        "Accept-Ranges": "bytes",
        "Content-Length": "1486",
        "Content-MD5": "Uk/a5NgJ4\u002BFWFWAqJ7fY/w==",
        "Content-Type": "application/octet-stream",
<<<<<<< HEAD
        "Date": "Wed, 04 Jan 2023 04:31:50 GMT",
=======
        "Date": "Fri, 30 Dec 2022 02:45:14 GMT",
>>>>>>> 94376103
        "ETag": "\u00220x8DABB17BE1CE8A6\u0022",
        "Last-Modified": "Mon, 31 Oct 2022 08:13:07 GMT",
        "Server": [
          "Windows-Azure-Blob/1.0",
          "Microsoft-HTTPAPI/2.0"
        ],
        "Vary": "Origin",
        "x-ms-access-tier": "Hot",
        "x-ms-access-tier-inferred": "true",
        "x-ms-blob-type": "BlockBlob",
        "x-ms-creation-time": "Mon, 31 Oct 2022 08:13:07 GMT",
        "x-ms-lease-state": "available",
        "x-ms-lease-status": "unlocked",
        "x-ms-meta-name": "e3f11eca-a8d8-4ad0-99b9-71de75945692",
        "x-ms-meta-upload_status": "completed",
        "x-ms-meta-version": "1",
        "x-ms-server-encrypted": "true",
        "x-ms-version": "2020-10-02"
      },
      "ResponseBody": null
    },
    {
      "RequestUri": "https://sagvgsoim6nmhbq.blob.core.windows.net/azureml-blobstore-e61cd5e2-512f-475e-9842-5e2a973993b8/az-ml-artifacts/00000000000000000000000000000000/basic_component/basic_component.py",
      "RequestMethod": "HEAD",
      "RequestHeaders": {
        "Accept": "application/xml",
        "Accept-Encoding": "gzip, deflate",
        "Connection": "keep-alive",
<<<<<<< HEAD
        "User-Agent": "azsdk-python-storage-blob/12.9.0 Python/3.7.13 (Windows-10-10.0.22621-SP0)",
        "x-ms-date": "Wed, 04 Jan 2023 04:31:52 GMT",
        "x-ms-version": "2020-10-02"
=======
        "User-Agent": "azsdk-python-storage-blob/12.14.1 Python/3.9.13 (Windows-10-10.0.19045-SP0)",
        "x-ms-date": "Fri, 30 Dec 2022 02:45:15 GMT",
        "x-ms-version": "2021-08-06"
>>>>>>> 94376103
      },
      "RequestBody": null,
      "StatusCode": 404,
      "ResponseHeaders": {
<<<<<<< HEAD
        "Date": "Wed, 04 Jan 2023 04:31:50 GMT",
=======
        "Date": "Fri, 30 Dec 2022 02:45:14 GMT",
>>>>>>> 94376103
        "Server": [
          "Windows-Azure-Blob/1.0",
          "Microsoft-HTTPAPI/2.0"
        ],
        "Transfer-Encoding": "chunked",
        "Vary": "Origin",
        "x-ms-error-code": "BlobNotFound",
        "x-ms-version": "2020-10-02"
      },
      "ResponseBody": null
    },
    {
      "RequestUri": "https://management.azure.com/subscriptions/00000000-0000-0000-0000-000000000/resourceGroups/00000/providers/Microsoft.MachineLearningServices/workspaces/00000/codes/e3f11eca-a8d8-4ad0-99b9-71de75945692/versions/1?api-version=2022-05-01",
      "RequestMethod": "PUT",
      "RequestHeaders": {
        "Accept": "application/json",
        "Accept-Encoding": "gzip, deflate",
        "Connection": "keep-alive",
        "Content-Length": "304",
        "Content-Type": "application/json",
        "User-Agent": "azure-ai-ml/1.3.0 azsdk-python-mgmt-machinelearningservices/0.1.0 Python/3.7.13 (Windows-10-10.0.22621-SP0)"
      },
      "RequestBody": {
        "properties": {
          "properties": {
            "hash_sha256": "0000000000000",
            "hash_version": "0000000000000"
          },
          "isAnonymous": true,
          "isArchived": false,
          "codeUri": "https://sagvgsoim6nmhbq.blob.core.windows.net/azureml-blobstore-e61cd5e2-512f-475e-9842-5e2a973993b8/LocalUpload/00000000000000000000000000000000/basic_component"
        }
      },
      "StatusCode": 200,
      "ResponseHeaders": {
        "Cache-Control": "no-cache",
        "Content-Encoding": "gzip",
        "Content-Type": "application/json; charset=utf-8",
<<<<<<< HEAD
        "Date": "Wed, 04 Jan 2023 04:31:52 GMT",
        "Expires": "-1",
        "Pragma": "no-cache",
        "Request-Context": "appId=cid-v1:512cc15a-13b5-415b-bfd0-dce7accb6bb1",
        "Server-Timing": "traceparent;desc=\u002200-bdce460951f6fc94d302ce52223c934d-37fbcd4fc574fd12-00\u0022",
=======
        "Date": "Fri, 30 Dec 2022 02:45:16 GMT",
        "Expires": "-1",
        "Pragma": "no-cache",
        "Request-Context": "appId=cid-v1:512cc15a-13b5-415b-bfd0-dce7accb6bb1",
        "Server-Timing": "traceparent;desc=\u002200-b15bc0059b3664ebd59fc74b2c010c20-fff056c929a14993-00\u0022",
>>>>>>> 94376103
        "Strict-Transport-Security": "max-age=31536000; includeSubDomains",
        "Transfer-Encoding": "chunked",
        "Vary": [
          "Accept-Encoding",
          "Accept-Encoding"
        ],
        "x-aml-cluster": "vienna-test-westus2-02",
        "X-Content-Type-Options": "nosniff",
<<<<<<< HEAD
        "x-ms-correlation-request-id": "18baf8cb-9a4d-46b4-8d32-4c0f8ad7a362",
        "x-ms-ratelimit-remaining-subscription-writes": "1196",
        "x-ms-response-type": "standard",
        "x-ms-routing-request-id": "JAPANEAST:20230104T043153Z:18baf8cb-9a4d-46b4-8d32-4c0f8ad7a362",
        "x-request-time": "1.189"
=======
        "x-ms-correlation-request-id": "471f4c3e-2c2e-4b02-a98c-d95d5f29564a",
        "x-ms-ratelimit-remaining-subscription-writes": "1196",
        "x-ms-response-type": "standard",
        "x-ms-routing-request-id": "JAPANEAST:20221230T024517Z:471f4c3e-2c2e-4b02-a98c-d95d5f29564a",
        "x-request-time": "1.131"
>>>>>>> 94376103
      },
      "ResponseBody": {
        "id": "/subscriptions/00000000-0000-0000-0000-000000000/resourceGroups/00000/providers/Microsoft.MachineLearningServices/workspaces/00000/codes/e3f11eca-a8d8-4ad0-99b9-71de75945692/versions/1",
        "name": "1",
        "type": "Microsoft.MachineLearningServices/workspaces/codes/versions",
        "properties": {
          "description": null,
          "tags": {},
          "properties": {
            "hash_sha256": "0000000000000",
            "hash_version": "0000000000000"
          },
          "isArchived": false,
          "isAnonymous": false,
          "codeUri": "https://sagvgsoim6nmhbq.blob.core.windows.net/azureml-blobstore-e61cd5e2-512f-475e-9842-5e2a973993b8/LocalUpload/00000000000000000000000000000000/basic_component"
        },
        "systemData": {
          "createdAt": "2022-10-31T08:13:09.4545975\u002B00:00",
          "createdBy": "Zhen Ruan",
          "createdByType": "User",
<<<<<<< HEAD
          "lastModifiedAt": "2023-01-04T04:31:53.0825571\u002B00:00",
          "lastModifiedBy": "Doris Liao",
=======
          "lastModifiedAt": "2022-12-30T02:45:17.2902416\u002B00:00",
          "lastModifiedBy": "Xingzhi Zhang",
          "lastModifiedByType": "User"
        }
      }
    },
    {
      "RequestUri": "https://management.azure.com/subscriptions/00000000-0000-0000-0000-000000000/resourceGroups/00000/providers/Microsoft.MachineLearningServices/workspaces/00000/components/azureml_anonymous/versions/2ea6b7d8-e65b-2377-bbf4-c928b1caa66b?api-version=2022-05-01",
      "RequestMethod": "PUT",
      "RequestHeaders": {
        "Accept": "application/json",
        "Accept-Encoding": "gzip, deflate",
        "Connection": "keep-alive",
        "Content-Length": "1417",
        "Content-Type": "application/json",
        "User-Agent": "azure-ai-ml/1.3.0 azsdk-python-mgmt-machinelearningservices/0.1.0 Python/3.9.13 (Windows-10-10.0.19045-SP0)"
      },
      "RequestBody": {
        "properties": {
          "properties": {},
          "tags": {},
          "isAnonymous": true,
          "isArchived": false,
          "componentSpec": {
            "command": "python basic_component.py $[[--component_in_number ${{inputs.component_in_number}}]] $[[--component_in_number_1 ${{inputs.component_in_number_1}}]] --component_in_path ${{inputs.component_in_path}} --output_in_path ${{outputs.output_in_path}}",
            "code": "azureml:/subscriptions/00000000-0000-0000-0000-000000000/resourceGroups/00000/providers/Microsoft.MachineLearningServices/workspaces/00000/codes/e3f11eca-a8d8-4ad0-99b9-71de75945692/versions/1",
            "environment": "azureml:/subscriptions/00000000-0000-0000-0000-000000000/resourceGroups/00000/providers/Microsoft.MachineLearningServices/workspaces/00000/environments/CliV2AnonymousEnvironment/versions/7926e182b294d8644f987381c0081e94",
            "name": "azureml_anonymous",
            "version": "1",
            "$schema": "https://azuremlschemas.azureedge.net/latest/commandComponent.schema.json",
            "display_name": "Basic component",
            "is_deterministic": true,
            "inputs": {
              "component_in_number": {
                "type": "integer",
                "optional": true
              },
              "component_in_number_1": {
                "type": "integer",
                "optional": true
              },
              "component_in_path": {
                "type": "uri_folder"
              }
            },
            "outputs": {
              "output_in_path": {
                "type": "uri_folder"
              },
              "output_in_number": {
                "type": "integer",
                "is_control": true
              },
              "is_number_larger_than_zero": {
                "type": "boolean",
                "is_control": true
              }
            },
            "type": "command",
            "_source": "YAML.COMPONENT"
          }
        }
      },
      "StatusCode": 201,
      "ResponseHeaders": {
        "Cache-Control": "no-cache",
        "Content-Length": "2489",
        "Content-Type": "application/json; charset=utf-8",
        "Date": "Fri, 30 Dec 2022 02:45:18 GMT",
        "Expires": "-1",
        "Location": "https://management.azure.com/subscriptions/00000000-0000-0000-0000-000000000/resourceGroups/00000/providers/Microsoft.MachineLearningServices/workspaces/00000/components/azureml_anonymous/versions/2ea6b7d8-e65b-2377-bbf4-c928b1caa66b?api-version=2022-05-01",
        "Pragma": "no-cache",
        "Request-Context": "appId=cid-v1:512cc15a-13b5-415b-bfd0-dce7accb6bb1",
        "Server-Timing": "traceparent;desc=\u002200-da69fbf007c4af931d60cf84c2351001-b3954c09ed8547ea-00\u0022",
        "Strict-Transport-Security": "max-age=31536000; includeSubDomains",
        "x-aml-cluster": "vienna-test-westus2-02",
        "X-Content-Type-Options": "nosniff",
        "x-ms-correlation-request-id": "50bebd25-1bb4-42eb-8693-e47dddc79a2a",
        "x-ms-ratelimit-remaining-subscription-writes": "1195",
        "x-ms-response-type": "standard",
        "x-ms-routing-request-id": "JAPANEAST:20221230T024519Z:50bebd25-1bb4-42eb-8693-e47dddc79a2a",
        "x-request-time": "1.822"
      },
      "ResponseBody": {
        "id": "/subscriptions/00000000-0000-0000-0000-000000000/resourceGroups/00000/providers/Microsoft.MachineLearningServices/workspaces/00000/components/azureml_anonymous/versions/deb01df4-ab92-4f56-9c95-25a1002f83a3",
        "name": "deb01df4-ab92-4f56-9c95-25a1002f83a3",
        "type": "Microsoft.MachineLearningServices/workspaces/components/versions",
        "properties": {
          "description": null,
          "tags": {},
          "properties": {},
          "isArchived": false,
          "isAnonymous": true,
          "componentSpec": {
            "name": "azureml_anonymous",
            "version": "deb01df4-ab92-4f56-9c95-25a1002f83a3",
            "display_name": "Basic component",
            "is_deterministic": "True",
            "type": "command",
            "inputs": {
              "component_in_path": {
                "type": "uri_folder",
                "optional": "False"
              },
              "component_in_number": {
                "type": "integer",
                "optional": "True"
              },
              "component_in_number_1": {
                "type": "integer",
                "optional": "True"
              }
            },
            "outputs": {
              "output_in_path": {
                "type": "uri_folder"
              },
              "output_in_number": {
                "type": "integer",
                "is_control": "True"
              },
              "is_number_larger_than_zero": {
                "type": "boolean",
                "is_control": "True"
              }
            },
            "code": "azureml:/subscriptions/00000000-0000-0000-0000-000000000/resourceGroups/00000/providers/Microsoft.MachineLearningServices/workspaces/00000/codes/e3f11eca-a8d8-4ad0-99b9-71de75945692/versions/1",
            "environment": "azureml:/subscriptions/00000000-0000-0000-0000-000000000/resourceGroups/00000/providers/Microsoft.MachineLearningServices/workspaces/00000/environments/CliV2AnonymousEnvironment/versions/7926e182b294d8644f987381c0081e94",
            "resources": {
              "instance_count": "1"
            },
            "command": "python basic_component.py $[[--component_in_number ${{inputs.component_in_number}}]] $[[--component_in_number_1 ${{inputs.component_in_number_1}}]] --component_in_path ${{inputs.component_in_path}} --output_in_path ${{outputs.output_in_path}}",
            "$schema": "https://azuremlschemas.azureedge.net/latest/commandComponent.schema.json"
          }
        },
        "systemData": {
          "createdAt": "2022-12-30T02:45:19.1893286\u002B00:00",
          "createdBy": "Xingzhi Zhang",
          "createdByType": "User",
          "lastModifiedAt": "2022-12-30T02:45:19.1893286\u002B00:00",
          "lastModifiedBy": "Xingzhi Zhang",
>>>>>>> 94376103
          "lastModifiedByType": "User"
        }
      }
    },
    {
<<<<<<< HEAD
      "RequestUri": "https://management.azure.com/subscriptions/00000000-0000-0000-0000-000000000/resourceGroups/00000/providers/Microsoft.MachineLearningServices/workspaces/00000/components/azureml_anonymous/versions/2ea6b7d8-e65b-2377-bbf4-c928b1caa66b?api-version=2022-10-01",
=======
      "RequestUri": "https://management.azure.com/subscriptions/00000000-0000-0000-0000-000000000/resourceGroups/00000/providers/Microsoft.MachineLearningServices/workspaces/00000/components/azureml_anonymous/versions/d1511fbc-c0bb-68de-fcc4-d479eea88d23?api-version=2022-05-01",
>>>>>>> 94376103
      "RequestMethod": "PUT",
      "RequestHeaders": {
        "Accept": "application/json",
        "Accept-Encoding": "gzip, deflate",
        "Connection": "keep-alive",
        "Content-Length": "1608",
        "Content-Type": "application/json",
        "User-Agent": "azure-ai-ml/1.3.0 azsdk-python-mgmt-machinelearningservices/0.1.0 Python/3.7.13 (Windows-10-10.0.22621-SP0)"
      },
      "RequestBody": {
        "properties": {
          "description": "Do while body without primitive inputs",
          "properties": {},
          "tags": {},
          "isAnonymous": true,
          "isArchived": false,
          "componentSpec": {
            "name": "azureml_anonymous",
            "description": "Do while body without primitive inputs",
            "version": "1",
            "$schema": "https://azuremlschemas.azureedge.net/latest/pipelineComponent.schema.json",
            "display_name": "do_while_body_without_primitive_inputs",
            "inputs": {
              "component_in_path": {
                "type": "uri_folder"
              },
              "component_in_number": {
                "type": "integer",
                "optional": true
              }
            },
            "outputs": {
              "output_in_path": {
                "type": "uri_folder"
              },
              "output_in_number": {
                "type": "integer",
                "is_control": true
              },
              "is_number_larger_than_zero": {
                "type": "boolean",
                "is_control": true
              }
            },
            "type": "pipeline",
            "jobs": {
              "write_input_num": {
                "type": "command",
                "inputs": {
                  "component_in_number": {
                    "job_input_type": "literal",
                    "value": "${{parent.inputs.component_in_number}}"
                  },
                  "component_in_path": {
                    "job_input_type": "literal",
                    "value": "${{parent.inputs.component_in_path}}"
                  }
                },
                "outputs": {
                  "output_in_path": {
                    "value": "${{parent.outputs.output_in_path}}",
                    "type": "literal"
                  },
                  "output_in_number": {
                    "value": "${{parent.outputs.output_in_number}}",
                    "type": "literal"
                  },
                  "is_number_larger_than_zero": {
                    "value": "${{parent.outputs.is_number_larger_than_zero}}",
                    "type": "literal"
                  }
                },
                "_source": "YAML.COMPONENT",
                "componentId": "/subscriptions/00000000-0000-0000-0000-000000000/resourceGroups/00000/providers/Microsoft.MachineLearningServices/workspaces/00000/components/azureml_anonymous/versions/deb01df4-ab92-4f56-9c95-25a1002f83a3"
              }
            },
            "_source": "YAML.COMPONENT",
            "sourceJobId": null
          }
        }
      },
      "StatusCode": 201,
      "ResponseHeaders": {
        "Cache-Control": "no-cache",
        "Content-Length": "1863",
        "Content-Type": "application/json; charset=utf-8",
<<<<<<< HEAD
        "Date": "Wed, 04 Jan 2023 04:31:56 GMT",
        "Expires": "-1",
        "Location": "https://management.azure.com/subscriptions/00000000-0000-0000-0000-000000000/resourceGroups/00000/providers/Microsoft.MachineLearningServices/workspaces/00000/components/azureml_anonymous/versions/2ea6b7d8-e65b-2377-bbf4-c928b1caa66b?api-version=2022-10-01",
        "Pragma": "no-cache",
        "Request-Context": "appId=cid-v1:512cc15a-13b5-415b-bfd0-dce7accb6bb1",
        "Server-Timing": "traceparent;desc=\u002200-6c0c824ff41ec6bad288ffdfca03482e-cc5c4e760a85f5f3-00\u0022",
=======
        "Date": "Fri, 30 Dec 2022 02:45:21 GMT",
        "Expires": "-1",
        "Location": "https://management.azure.com/subscriptions/00000000-0000-0000-0000-000000000/resourceGroups/00000/providers/Microsoft.MachineLearningServices/workspaces/00000/components/azureml_anonymous/versions/d1511fbc-c0bb-68de-fcc4-d479eea88d23?api-version=2022-05-01",
        "Pragma": "no-cache",
        "Request-Context": "appId=cid-v1:512cc15a-13b5-415b-bfd0-dce7accb6bb1",
        "Server-Timing": "traceparent;desc=\u002200-850aaab056723846e9410b1bbda10218-15edc17d2c21783b-00\u0022",
>>>>>>> 94376103
        "Strict-Transport-Security": "max-age=31536000; includeSubDomains",
        "x-aml-cluster": "vienna-test-westus2-02",
        "X-Content-Type-Options": "nosniff",
<<<<<<< HEAD
        "x-ms-correlation-request-id": "07045bed-f284-4a7c-bbfc-e1e4b5755af1",
        "x-ms-ratelimit-remaining-subscription-writes": "1195",
        "x-ms-response-type": "standard",
        "x-ms-routing-request-id": "JAPANEAST:20230104T043157Z:07045bed-f284-4a7c-bbfc-e1e4b5755af1",
        "x-request-time": "1.170"
=======
        "x-ms-correlation-request-id": "d893bd30-5a16-4a8f-9025-d7303fd64046",
        "x-ms-ratelimit-remaining-subscription-writes": "1194",
        "x-ms-response-type": "standard",
        "x-ms-routing-request-id": "JAPANEAST:20221230T024522Z:d893bd30-5a16-4a8f-9025-d7303fd64046",
        "x-request-time": "2.120"
>>>>>>> 94376103
      },
      "ResponseBody": {
        "id": "/subscriptions/00000000-0000-0000-0000-000000000/resourceGroups/00000/providers/Microsoft.MachineLearningServices/workspaces/00000/components/azureml_anonymous/versions/588c3a6e-21f6-4a49-9812-5f6be1782bb6",
        "name": "588c3a6e-21f6-4a49-9812-5f6be1782bb6",
        "type": "Microsoft.MachineLearningServices/workspaces/components/versions",
        "properties": {
          "description": null,
          "tags": {},
          "properties": {
            "azureml.DatasetAccessModeGraphId": "a18b56fc-da7a-4f10-8ab7-e49bfcb05449",
            "azureml.AssetAccessModeGraphId": "2fcd507f-ae91-4f4b-b40f-701962fbffad"
          },
          "isArchived": false,
          "isAnonymous": true,
          "componentSpec": {
            "name": "azureml_anonymous",
            "version": "588c3a6e-21f6-4a49-9812-5f6be1782bb6",
            "display_name": "do_while_body_without_primitive_inputs",
            "is_deterministic": "False",
            "type": "pipeline",
            "description": "Do while body without primitive inputs",
            "inputs": {
              "component_in_path": {
                "type": "uri_folder",
                "optional": "False"
              },
              "component_in_number": {
                "type": "integer",
                "optional": "True"
              }
            },
            "outputs": {
              "output_in_path": {
                "type": "uri_folder"
              },
              "output_in_number": {
                "type": "integer",
                "is_control": "True"
              },
              "is_number_larger_than_zero": {
                "type": "boolean",
                "is_control": "True"
              }
            },
            "$schema": "https://azuremlschemas.azureedge.net/latest/pipelineComponent.schema.json"
          }
        },
        "systemData": {
          "createdAt": "2022-12-30T02:45:22.0734372\u002B00:00",
          "createdBy": "Xingzhi Zhang",
          "createdByType": "User",
          "lastModifiedAt": "2022-12-30T02:45:22.0734372\u002B00:00",
          "lastModifiedBy": "Xingzhi Zhang",
          "lastModifiedByType": "User"
        }
      }
    },
    {
      "RequestUri": "https://management.azure.com/subscriptions/00000000-0000-0000-0000-000000000/resourceGroups/00000/providers/Microsoft.MachineLearningServices/workspaces/00000/components/azureml_anonymous/versions/b6af6e78-8d90-9530-59bf-eb79247a77e6?api-version=2022-10-01",
      "RequestMethod": "PUT",
      "RequestHeaders": {
        "Accept": "application/json",
        "Accept-Encoding": "gzip, deflate",
        "Connection": "keep-alive",
        "Content-Length": "1643",
        "Content-Type": "application/json",
        "User-Agent": "azure-ai-ml/1.3.0 azsdk-python-mgmt-machinelearningservices/0.1.0 Python/3.7.13 (Windows-10-10.0.22621-SP0)"
      },
      "RequestBody": {
        "properties": {
          "description": "Do while body without primitive inputs",
          "properties": {},
          "tags": {},
          "isAnonymous": true,
          "isArchived": false,
          "componentSpec": {
            "name": "azureml_anonymous",
            "description": "Do while body without primitive inputs",
            "version": "b6af6e78-8d90-9530-59bf-eb79247a77e6",
            "$schema": "https://azuremlschemas.azureedge.net/latest/pipelineComponent.schema.json",
            "display_name": "do_while_body_without_primitive_inputs",
            "inputs": {
              "component_in_path": {
                "type": "uri_folder"
              },
              "component_in_number": {
                "type": "integer",
                "optional": true
              }
            },
            "outputs": {
              "output_in_path": {
                "type": "uri_folder"
              },
              "output_in_number": {
                "type": "integer",
                "is_control": true
              },
              "is_number_larger_than_zero": {
                "type": "boolean",
                "is_control": true
              }
            },
            "type": "pipeline",
            "jobs": {
              "write_input_num": {
                "type": "command",
                "inputs": {
                  "component_in_number": {
                    "job_input_type": "literal",
                    "value": "${{parent.inputs.component_in_number}}"
                  },
                  "component_in_path": {
                    "job_input_type": "literal",
                    "value": "${{parent.inputs.component_in_path}}"
                  }
                },
                "outputs": {
                  "output_in_path": {
                    "value": "${{parent.outputs.output_in_path}}",
                    "type": "literal"
                  },
                  "output_in_number": {
                    "value": "${{parent.outputs.output_in_number}}",
                    "type": "literal"
                  },
                  "is_number_larger_than_zero": {
                    "value": "${{parent.outputs.is_number_larger_than_zero}}",
                    "type": "literal"
                  }
                },
                "_source": "YAML.COMPONENT",
                "componentId": "/subscriptions/00000000-0000-0000-0000-000000000/resourceGroups/00000/providers/Microsoft.MachineLearningServices/workspaces/00000/components/azureml_anonymous/versions/54c94f8c-694f-40c4-b51d-19c49586f7e3"
              }
            },
            "_source": "YAML.COMPONENT",
            "sourceJobId": null
          }
        }
      },
      "StatusCode": 201,
      "ResponseHeaders": {
        "Cache-Control": "no-cache",
        "Content-Length": "1857",
        "Content-Type": "application/json; charset=utf-8",
        "Date": "Wed, 04 Jan 2023 04:31:59 GMT",
        "Expires": "-1",
        "Location": "https://management.azure.com/subscriptions/00000000-0000-0000-0000-000000000/resourceGroups/00000/providers/Microsoft.MachineLearningServices/workspaces/00000/components/azureml_anonymous/versions/b6af6e78-8d90-9530-59bf-eb79247a77e6?api-version=2022-10-01",
        "Pragma": "no-cache",
        "Request-Context": "appId=cid-v1:512cc15a-13b5-415b-bfd0-dce7accb6bb1",
        "Server-Timing": "traceparent;desc=\u002200-0447526a11c54f31a57e1b5c11107998-e5fe33e077ce8c97-00\u0022",
        "Strict-Transport-Security": "max-age=31536000; includeSubDomains",
        "x-aml-cluster": "vienna-test-westus2-01",
        "X-Content-Type-Options": "nosniff",
        "x-ms-correlation-request-id": "9ec6c3b3-d3c6-4149-bc62-60a6e2fe4656",
        "x-ms-ratelimit-remaining-subscription-writes": "1194",
        "x-ms-response-type": "standard",
        "x-ms-routing-request-id": "JAPANEAST:20230104T043159Z:9ec6c3b3-d3c6-4149-bc62-60a6e2fe4656",
        "x-request-time": "1.420"
      },
      "ResponseBody": {
        "id": "/subscriptions/00000000-0000-0000-0000-000000000/resourceGroups/00000/providers/Microsoft.MachineLearningServices/workspaces/00000/components/azureml_anonymous/versions/5631cab9-51f4-406f-99a9-78850c3bd37d",
        "name": "5631cab9-51f4-406f-99a9-78850c3bd37d",
        "type": "Microsoft.MachineLearningServices/workspaces/components/versions",
        "properties": {
          "description": null,
          "tags": {},
          "properties": {
            "azureml.DatasetAccessModeGraphId": "d753ad60-8b46-46b4-8898-ac90a493ebf2",
            "azureml.AssetAccessModeGraphId": "c4989496-b6ab-44ab-b569-12764dd9db3d"
          },
          "isArchived": false,
          "isAnonymous": true,
          "componentSpec": {
            "name": "azureml_anonymous",
            "version": "5631cab9-51f4-406f-99a9-78850c3bd37d",
            "display_name": "do_while_body_without_primitive_inputs",
            "is_deterministic": "False",
            "type": "pipeline",
            "description": "Do while body without primitive inputs",
            "inputs": {
              "component_in_path": {
                "type": "uri_folder",
                "optional": "False"
              },
              "component_in_number": {
                "type": "integer",
                "optional": "True"
              }
            },
            "outputs": {
              "output_in_path": {
                "type": "uri_folder"
              },
              "output_in_number": {
                "type": "integer",
                "is_control": "True"
              },
              "is_number_larger_than_zero": {
                "type": "boolean",
                "is_control": "True"
              }
            },
            "$schema": "https://azuremlschemas.azureedge.net/latest/pipelineComponent.schema.json"
          }
        },
        "systemData": {
          "createdAt": "2023-01-04T04:31:58.9598478\u002B00:00",
          "createdBy": "Doris Liao",
          "createdByType": "User",
          "lastModifiedAt": "2023-01-04T04:31:58.9598478\u002B00:00",
          "lastModifiedBy": "Doris Liao",
          "lastModifiedByType": "User"
        }
      }
    },
    {
      "RequestUri": "https://management.azure.com/subscriptions/00000000-0000-0000-0000-000000000/resourceGroups/00000/providers/Microsoft.MachineLearningServices/workspaces/00000/datastores/workspaceblobstore?api-version=2022-05-01",
      "RequestMethod": "GET",
      "RequestHeaders": {
        "Accept": "application/json",
        "Accept-Encoding": "gzip, deflate",
        "Connection": "keep-alive",
        "User-Agent": "azure-ai-ml/1.3.0 azsdk-python-mgmt-machinelearningservices/0.1.0 Python/3.7.13 (Windows-10-10.0.22621-SP0)"
      },
      "RequestBody": null,
      "StatusCode": 200,
      "ResponseHeaders": {
        "Cache-Control": "no-cache",
        "Content-Encoding": "gzip",
        "Content-Type": "application/json; charset=utf-8",
<<<<<<< HEAD
        "Date": "Wed, 04 Jan 2023 04:31:59 GMT",
        "Expires": "-1",
        "Pragma": "no-cache",
        "Request-Context": "appId=cid-v1:512cc15a-13b5-415b-bfd0-dce7accb6bb1",
        "Server-Timing": "traceparent;desc=\u002200-87953ffe45547add42d65bada9d38a7f-a6f639d3758e18cb-00\u0022",
=======
        "Date": "Fri, 30 Dec 2022 02:45:23 GMT",
        "Expires": "-1",
        "Pragma": "no-cache",
        "Request-Context": "appId=cid-v1:512cc15a-13b5-415b-bfd0-dce7accb6bb1",
        "Server-Timing": "traceparent;desc=\u002200-f1d5c3422d0848b81a4b77ee350c1c34-9ef5340470a40822-00\u0022",
>>>>>>> 94376103
        "Strict-Transport-Security": "max-age=31536000; includeSubDomains",
        "Transfer-Encoding": "chunked",
        "Vary": [
          "Accept-Encoding",
          "Accept-Encoding"
        ],
        "x-aml-cluster": "vienna-test-westus2-02",
        "X-Content-Type-Options": "nosniff",
<<<<<<< HEAD
        "x-ms-correlation-request-id": "941aa8e0-4de6-4438-8bdf-0d13d389a587",
        "x-ms-ratelimit-remaining-subscription-reads": "11996",
        "x-ms-response-type": "standard",
        "x-ms-routing-request-id": "JAPANEAST:20230104T043200Z:941aa8e0-4de6-4438-8bdf-0d13d389a587",
        "x-request-time": "0.089"
=======
        "x-ms-correlation-request-id": "7ae9df4f-7e36-4249-aa8b-b5630f8453a2",
        "x-ms-ratelimit-remaining-subscription-reads": "11996",
        "x-ms-response-type": "standard",
        "x-ms-routing-request-id": "JAPANEAST:20221230T024523Z:7ae9df4f-7e36-4249-aa8b-b5630f8453a2",
        "x-request-time": "0.086"
>>>>>>> 94376103
      },
      "ResponseBody": {
        "id": "/subscriptions/00000000-0000-0000-0000-000000000/resourceGroups/00000/providers/Microsoft.MachineLearningServices/workspaces/00000/datastores/workspaceblobstore",
        "name": "workspaceblobstore",
        "type": "Microsoft.MachineLearningServices/workspaces/datastores",
        "properties": {
          "description": null,
          "tags": null,
          "properties": null,
          "isDefault": true,
          "credentials": {
            "credentialsType": "AccountKey"
          },
          "datastoreType": "AzureBlob",
          "accountName": "sagvgsoim6nmhbq",
          "containerName": "azureml-blobstore-e61cd5e2-512f-475e-9842-5e2a973993b8",
          "endpoint": "core.windows.net",
          "protocol": "https",
          "serviceDataAccessAuthIdentity": "WorkspaceSystemAssignedIdentity"
        },
        "systemData": {
          "createdAt": "2022-09-22T09:02:03.2629568\u002B00:00",
          "createdBy": "779301c0-18b2-4cdc-801b-a0a3368fee0a",
          "createdByType": "Application",
          "lastModifiedAt": "2022-09-22T09:02:04.166989\u002B00:00",
          "lastModifiedBy": "779301c0-18b2-4cdc-801b-a0a3368fee0a",
          "lastModifiedByType": "Application"
        }
      }
    },
    {
      "RequestUri": "https://management.azure.com/subscriptions/00000000-0000-0000-0000-000000000/resourceGroups/00000/providers/Microsoft.MachineLearningServices/workspaces/00000/datastores/workspaceblobstore/listSecrets?api-version=2022-05-01",
      "RequestMethod": "POST",
      "RequestHeaders": {
        "Accept": "application/json",
        "Accept-Encoding": "gzip, deflate",
        "Connection": "keep-alive",
        "Content-Length": "0",
        "User-Agent": "azure-ai-ml/1.3.0 azsdk-python-mgmt-machinelearningservices/0.1.0 Python/3.7.13 (Windows-10-10.0.22621-SP0)"
      },
      "RequestBody": null,
      "StatusCode": 200,
      "ResponseHeaders": {
        "Cache-Control": "no-cache",
        "Content-Encoding": "gzip",
        "Content-Type": "application/json; charset=utf-8",
<<<<<<< HEAD
        "Date": "Wed, 04 Jan 2023 04:32:00 GMT",
        "Expires": "-1",
        "Pragma": "no-cache",
        "Request-Context": "appId=cid-v1:512cc15a-13b5-415b-bfd0-dce7accb6bb1",
        "Server-Timing": "traceparent;desc=\u002200-7b232a240f2a7355c07173ab7699c0da-f3004675e0d1cd32-00\u0022",
=======
        "Date": "Fri, 30 Dec 2022 02:45:23 GMT",
        "Expires": "-1",
        "Pragma": "no-cache",
        "Request-Context": "appId=cid-v1:512cc15a-13b5-415b-bfd0-dce7accb6bb1",
        "Server-Timing": "traceparent;desc=\u002200-72d18887fa55daba5fcdf713aa987db3-a3213e4678474755-00\u0022",
>>>>>>> 94376103
        "Strict-Transport-Security": "max-age=31536000; includeSubDomains",
        "Transfer-Encoding": "chunked",
        "Vary": "Accept-Encoding",
        "x-aml-cluster": "vienna-test-westus2-02",
        "X-Content-Type-Options": "nosniff",
<<<<<<< HEAD
        "x-ms-correlation-request-id": "15b004f1-b01d-4a4c-8b64-f5f33c2f139d",
        "x-ms-ratelimit-remaining-subscription-writes": "1198",
        "x-ms-response-type": "standard",
        "x-ms-routing-request-id": "JAPANEAST:20230104T043200Z:15b004f1-b01d-4a4c-8b64-f5f33c2f139d",
        "x-request-time": "0.107"
=======
        "x-ms-correlation-request-id": "9bf93d23-0a80-4bb1-b2c0-561f65f41493",
        "x-ms-ratelimit-remaining-subscription-writes": "1198",
        "x-ms-response-type": "standard",
        "x-ms-routing-request-id": "JAPANEAST:20221230T024523Z:9bf93d23-0a80-4bb1-b2c0-561f65f41493",
        "x-request-time": "0.094"
>>>>>>> 94376103
      },
      "ResponseBody": {
        "secretsType": "AccountKey",
        "key": "dGhpcyBpcyBmYWtlIGtleQ=="
      }
    },
    {
      "RequestUri": "https://sagvgsoim6nmhbq.blob.core.windows.net/azureml-blobstore-e61cd5e2-512f-475e-9842-5e2a973993b8/LocalUpload/00000000000000000000000000000000/pipeline_with_do_while/components/basic_component.yml",
      "RequestMethod": "HEAD",
      "RequestHeaders": {
        "Accept": "application/xml",
        "Accept-Encoding": "gzip, deflate",
        "Connection": "keep-alive",
<<<<<<< HEAD
        "User-Agent": "azsdk-python-storage-blob/12.9.0 Python/3.7.13 (Windows-10-10.0.22621-SP0)",
        "x-ms-date": "Wed, 04 Jan 2023 04:32:01 GMT",
        "x-ms-version": "2020-10-02"
=======
        "User-Agent": "azsdk-python-storage-blob/12.14.1 Python/3.9.13 (Windows-10-10.0.19045-SP0)",
        "x-ms-date": "Fri, 30 Dec 2022 02:45:23 GMT",
        "x-ms-version": "2021-08-06"
>>>>>>> 94376103
      },
      "RequestBody": null,
      "StatusCode": 200,
      "ResponseHeaders": {
        "Accept-Ranges": "bytes",
        "Content-Length": "1235",
        "Content-MD5": "BHbqp5MfRkf2jvFRilt3Qw==",
        "Content-Type": "application/octet-stream",
<<<<<<< HEAD
        "Date": "Wed, 04 Jan 2023 04:31:59 GMT",
=======
        "Date": "Fri, 30 Dec 2022 02:45:23 GMT",
>>>>>>> 94376103
        "ETag": "\u00220x8DAC9463799014E\u0022",
        "Last-Modified": "Fri, 18 Nov 2022 09:21:04 GMT",
        "Server": [
          "Windows-Azure-Blob/1.0",
          "Microsoft-HTTPAPI/2.0"
        ],
        "Vary": "Origin",
        "x-ms-access-tier": "Hot",
        "x-ms-access-tier-inferred": "true",
        "x-ms-blob-type": "BlockBlob",
        "x-ms-creation-time": "Fri, 18 Nov 2022 09:21:04 GMT",
        "x-ms-lease-state": "available",
        "x-ms-lease-status": "unlocked",
        "x-ms-meta-name": "cb975fc7-ef0d-4f6d-abaa-cc99cb748217",
        "x-ms-meta-upload_status": "completed",
        "x-ms-meta-version": "07be4cd9-334a-4942-a15f-17709c43cba7",
        "x-ms-server-encrypted": "true",
        "x-ms-version": "2020-10-02"
      },
      "ResponseBody": null
    },
    {
      "RequestUri": "https://sagvgsoim6nmhbq.blob.core.windows.net/azureml-blobstore-e61cd5e2-512f-475e-9842-5e2a973993b8/az-ml-artifacts/00000000000000000000000000000000/pipeline_with_do_while/components/basic_component.yml",
      "RequestMethod": "HEAD",
      "RequestHeaders": {
        "Accept": "application/xml",
        "Accept-Encoding": "gzip, deflate",
        "Connection": "keep-alive",
<<<<<<< HEAD
        "User-Agent": "azsdk-python-storage-blob/12.9.0 Python/3.7.13 (Windows-10-10.0.22621-SP0)",
        "x-ms-date": "Wed, 04 Jan 2023 04:32:01 GMT",
        "x-ms-version": "2020-10-02"
=======
        "User-Agent": "azsdk-python-storage-blob/12.14.1 Python/3.9.13 (Windows-10-10.0.19045-SP0)",
        "x-ms-date": "Fri, 30 Dec 2022 02:45:23 GMT",
        "x-ms-version": "2021-08-06"
>>>>>>> 94376103
      },
      "RequestBody": null,
      "StatusCode": 404,
      "ResponseHeaders": {
<<<<<<< HEAD
        "Date": "Wed, 04 Jan 2023 04:32:00 GMT",
=======
        "Date": "Fri, 30 Dec 2022 02:45:24 GMT",
>>>>>>> 94376103
        "Server": [
          "Windows-Azure-Blob/1.0",
          "Microsoft-HTTPAPI/2.0"
        ],
        "Transfer-Encoding": "chunked",
        "Vary": "Origin",
        "x-ms-error-code": "BlobNotFound",
        "x-ms-version": "2020-10-02"
      },
      "ResponseBody": null
    },
    {
<<<<<<< HEAD
      "RequestUri": "https://management.azure.com/subscriptions/00000000-0000-0000-0000-000000000/resourceGroups/00000/providers/Microsoft.MachineLearningServices/workspaces/00000/jobs/test_244475513046?api-version=2022-10-01-preview",
=======
      "RequestUri": "https://management.azure.com/subscriptions/00000000-0000-0000-0000-000000000/resourceGroups/00000/providers/Microsoft.MachineLearningServices/workspaces/00000/jobs/test_807906871777?api-version=2022-10-01-preview",
>>>>>>> 94376103
      "RequestMethod": "PUT",
      "RequestHeaders": {
        "Accept": "application/json",
        "Accept-Encoding": "gzip, deflate",
        "Connection": "keep-alive",
        "Content-Length": "3480",
        "Content-Type": "application/json",
        "User-Agent": "azure-ai-ml/1.3.0 azsdk-python-mgmt-machinelearningservices/0.1.0 Python/3.7.13 (Windows-10-10.0.22621-SP0)"
      },
      "RequestBody": {
        "properties": {
          "properties": {},
          "tags": {},
          "displayName": "pipeline_with_do_while_node",
          "experimentName": "pipeline_with_do_while_node",
          "isArchived": false,
          "jobType": "Pipeline",
          "inputs": {
            "component_in_path": {
              "uri": "azureml://datastores/workspaceblobstore/paths/LocalUpload/00000000000000000000000000000000/pipeline_with_do_while/",
              "jobInputType": "uri_folder"
            },
            "component_in_number": {
              "jobInputType": "literal",
              "value": "3"
            }
          },
          "jobs": {
            "pipeline_body_node": {
              "name": "pipeline_body_node",
              "type": "pipeline",
              "inputs": {
                "component_in_path": {
                  "job_input_type": "literal",
                  "value": "${{parent.inputs.component_in_path}}"
                },
                "component_in_number": {
                  "job_input_type": "literal",
                  "value": "${{parent.inputs.component_in_number}}"
                }
              },
              "_source": "YAML.COMPONENT",
<<<<<<< HEAD
              "componentId": "/subscriptions/00000000-0000-0000-0000-000000000/resourceGroups/00000/providers/Microsoft.MachineLearningServices/workspaces/00000/components/azureml_anonymous/versions/5631cab9-51f4-406f-99a9-78850c3bd37d"
=======
              "componentId": "/subscriptions/00000000-0000-0000-0000-000000000/resourceGroups/00000/providers/Microsoft.MachineLearningServices/workspaces/00000/components/azureml_anonymous/versions/588c3a6e-21f6-4a49-9812-5f6be1782bb6"
>>>>>>> 94376103
            },
            "do_while_job_with_pipeline_job": {
              "body": "${{parent.jobs.pipeline_body_node}}",
              "type": "do_while",
              "condition": "is_number_larger_than_zero",
              "mapping": {
                "output_in_path": [
                  "component_in_path"
                ]
              },
              "limits": {
                "max_iteration_count": 5
              }
            },
            "command_component_body_node": {
              "name": "command_component_body_node",
              "type": "command",
              "computeId": "/subscriptions/00000000-0000-0000-0000-000000000/resourceGroups/00000/providers/Microsoft.MachineLearningServices/workspaces/00000/computes/cpu-cluster",
              "inputs": {
                "component_in_number": {
                  "job_input_type": "literal",
                  "value": "${{parent.inputs.component_in_number}}"
                },
                "component_in_path": {
                  "job_input_type": "literal",
                  "value": "${{parent.inputs.component_in_path}}"
                }
              },
              "_source": "YAML.COMPONENT",
              "componentId": "/subscriptions/00000000-0000-0000-0000-000000000/resourceGroups/00000/providers/Microsoft.MachineLearningServices/workspaces/00000/components/azureml_anonymous/versions/deb01df4-ab92-4f56-9c95-25a1002f83a3"
            },
            "do_while_job_with_command_component": {
              "body": "${{parent.jobs.command_component_body_node}}",
              "type": "do_while",
              "condition": "is_number_larger_than_zero",
              "mapping": {
                "output_in_path": [
                  "component_in_path"
                ]
              },
              "limits": {
                "max_iteration_count": 5
              }
            },
            "get_do_while_result": {
              "name": "get_do_while_result",
              "type": "command",
              "computeId": "/subscriptions/00000000-0000-0000-0000-000000000/resourceGroups/00000/providers/Microsoft.MachineLearningServices/workspaces/00000/computes/cpu-cluster",
              "inputs": {
                "component_in_path": {
                  "job_input_type": "literal",
                  "value": "${{parent.jobs.pipeline_body_node.outputs.output_in_path}}"
                }
              },
              "outputs": {
                "output_in_path": {
                  "value": "${{parent.outputs.output_in_path}}",
                  "type": "literal"
                }
              },
              "_source": "YAML.COMPONENT",
              "componentId": "/subscriptions/00000000-0000-0000-0000-000000000/resourceGroups/00000/providers/Microsoft.MachineLearningServices/workspaces/00000/components/azureml_anonymous/versions/deb01df4-ab92-4f56-9c95-25a1002f83a3"
            }
          },
          "outputs": {
            "output_in_path": {
              "mode": "Upload",
              "jobOutputType": "uri_folder"
            }
          },
          "settings": {
            "default_compute": "/subscriptions/00000000-0000-0000-0000-000000000/resourceGroups/00000/providers/Microsoft.MachineLearningServices/workspaces/00000/computes/cpu-cluster",
            "default_datastore": "/subscriptions/00000000-0000-0000-0000-000000000/resourceGroups/00000/providers/Microsoft.MachineLearningServices/workspaces/00000/datastores/workspaceblobstore",
            "continue_on_step_failure": false,
            "force_rerun": true,
            "_source": "YAML.JOB"
          }
        }
      },
      "StatusCode": 201,
      "ResponseHeaders": {
        "Cache-Control": "no-cache",
        "Content-Length": "6373",
        "Content-Type": "application/json; charset=utf-8",
<<<<<<< HEAD
        "Date": "Wed, 04 Jan 2023 04:32:04 GMT",
        "Expires": "-1",
        "Location": "https://management.azure.com/subscriptions/00000000-0000-0000-0000-000000000/resourceGroups/00000/providers/Microsoft.MachineLearningServices/workspaces/00000/jobs/test_244475513046?api-version=2022-10-01-preview",
        "Pragma": "no-cache",
        "Request-Context": "appId=cid-v1:512cc15a-13b5-415b-bfd0-dce7accb6bb1",
        "Server-Timing": "traceparent;desc=\u002200-9b2386f82034b7de5a1c734aa4fb8060-cdecc043fc468c9a-00\u0022",
=======
        "Date": "Fri, 30 Dec 2022 02:45:27 GMT",
        "Expires": "-1",
        "Location": "https://management.azure.com/subscriptions/00000000-0000-0000-0000-000000000/resourceGroups/00000/providers/Microsoft.MachineLearningServices/workspaces/00000/jobs/test_807906871777?api-version=2022-10-01-preview",
        "Pragma": "no-cache",
        "Request-Context": "appId=cid-v1:512cc15a-13b5-415b-bfd0-dce7accb6bb1",
        "Server-Timing": "traceparent;desc=\u002200-6650c3a768e5df488cd006e5887dc533-018d957e0b123c79-00\u0022",
>>>>>>> 94376103
        "Strict-Transport-Security": "max-age=31536000; includeSubDomains",
        "x-aml-cluster": "vienna-test-westus2-02",
        "X-Content-Type-Options": "nosniff",
<<<<<<< HEAD
        "x-ms-correlation-request-id": "5b271ce2-704f-421a-b7f4-725d755f849b",
        "x-ms-ratelimit-remaining-subscription-writes": "1193",
        "x-ms-response-type": "standard",
        "x-ms-routing-request-id": "JAPANEAST:20230104T043205Z:5b271ce2-704f-421a-b7f4-725d755f849b",
        "x-request-time": "3.547"
      },
      "ResponseBody": {
        "id": "/subscriptions/00000000-0000-0000-0000-000000000/resourceGroups/00000/providers/Microsoft.MachineLearningServices/workspaces/00000/jobs/test_244475513046",
        "name": "test_244475513046",
=======
        "x-ms-correlation-request-id": "6e702971-cc98-44e3-87fc-2823ed7cf424",
        "x-ms-ratelimit-remaining-subscription-writes": "1193",
        "x-ms-response-type": "standard",
        "x-ms-routing-request-id": "JAPANEAST:20221230T024527Z:6e702971-cc98-44e3-87fc-2823ed7cf424",
        "x-request-time": "3.382"
      },
      "ResponseBody": {
        "id": "/subscriptions/00000000-0000-0000-0000-000000000/resourceGroups/00000/providers/Microsoft.MachineLearningServices/workspaces/00000/jobs/test_807906871777",
        "name": "test_807906871777",
>>>>>>> 94376103
        "type": "Microsoft.MachineLearningServices/workspaces/jobs",
        "properties": {
          "description": null,
          "tags": {},
          "properties": {
            "azureml.DevPlatv2": "true",
            "azureml.runsource": "azureml.PipelineRun",
            "runSource": "MFE",
            "runType": "HTTP",
            "azureml.parameters": "{\u0022component_in_number\u0022:\u00223\u0022}",
            "azureml.continue_on_step_failure": "False",
            "azureml.continue_on_failed_optional_input": "True",
            "azureml.enforceRerun": "True",
            "azureml.defaultComputeName": "cpu-cluster",
            "azureml.defaultDataStoreName": "workspaceblobstore",
            "azureml.pipelineComponent": "pipelinerun"
          },
          "displayName": "pipeline_with_do_while_node",
          "status": "Preparing",
          "experimentName": "pipeline_with_do_while_node",
          "services": {
            "Tracking": {
              "jobServiceType": "Tracking",
              "port": null,
              "endpoint": "azureml://master.api.azureml-test.ms/mlflow/v1.0/subscriptions/00000000-0000-0000-0000-000000000/resourceGroups/00000/providers/Microsoft.MachineLearningServices/workspaces/00000?",
              "status": null,
              "errorMessage": null,
              "properties": null,
              "nodes": null
            },
            "Studio": {
              "jobServiceType": "Studio",
              "port": null,
<<<<<<< HEAD
              "endpoint": "https://ml.azure.com/runs/test_244475513046?wsid=/subscriptions/00000000-0000-0000-0000-000000000/resourcegroups/00000/workspaces/00000",
=======
              "endpoint": "https://ml.azure.com/runs/test_807906871777?wsid=/subscriptions/00000000-0000-0000-0000-000000000/resourcegroups/00000/workspaces/00000",
>>>>>>> 94376103
              "status": null,
              "errorMessage": null,
              "properties": null,
              "nodes": null
            }
          },
          "computeId": null,
          "isArchived": false,
          "identity": null,
          "componentId": null,
          "jobType": "Pipeline",
          "settings": {
            "default_compute": "/subscriptions/00000000-0000-0000-0000-000000000/resourceGroups/00000/providers/Microsoft.MachineLearningServices/workspaces/00000/computes/cpu-cluster",
            "default_datastore": "/subscriptions/00000000-0000-0000-0000-000000000/resourceGroups/00000/providers/Microsoft.MachineLearningServices/workspaces/00000/datastores/workspaceblobstore",
            "continue_on_step_failure": false,
            "force_rerun": true,
            "_source": "YAML.JOB"
          },
          "jobs": {
            "pipeline_body_node": {
              "name": "pipeline_body_node",
              "type": "pipeline",
              "inputs": {
                "component_in_path": {
                  "job_input_type": "literal",
                  "value": "${{parent.inputs.component_in_path}}"
                },
                "component_in_number": {
                  "job_input_type": "literal",
                  "value": "${{parent.inputs.component_in_number}}"
                }
              },
              "_source": "YAML.COMPONENT",
<<<<<<< HEAD
              "componentId": "/subscriptions/00000000-0000-0000-0000-000000000/resourceGroups/00000/providers/Microsoft.MachineLearningServices/workspaces/00000/components/azureml_anonymous/versions/5631cab9-51f4-406f-99a9-78850c3bd37d"
=======
              "componentId": "/subscriptions/00000000-0000-0000-0000-000000000/resourceGroups/00000/providers/Microsoft.MachineLearningServices/workspaces/00000/components/azureml_anonymous/versions/588c3a6e-21f6-4a49-9812-5f6be1782bb6"
>>>>>>> 94376103
            },
            "do_while_job_with_pipeline_job": {
              "body": "${{parent.jobs.pipeline_body_node}}",
              "type": "do_while",
              "condition": "is_number_larger_than_zero",
              "mapping": {
                "output_in_path": [
                  "component_in_path"
                ]
              },
              "limits": {
                "max_iteration_count": 5
              }
            },
            "command_component_body_node": {
              "name": "command_component_body_node",
              "type": "command",
              "computeId": "/subscriptions/00000000-0000-0000-0000-000000000/resourceGroups/00000/providers/Microsoft.MachineLearningServices/workspaces/00000/computes/cpu-cluster",
              "inputs": {
                "component_in_number": {
                  "job_input_type": "literal",
                  "value": "${{parent.inputs.component_in_number}}"
                },
                "component_in_path": {
                  "job_input_type": "literal",
                  "value": "${{parent.inputs.component_in_path}}"
                }
              },
              "_source": "YAML.COMPONENT",
              "componentId": "/subscriptions/00000000-0000-0000-0000-000000000/resourceGroups/00000/providers/Microsoft.MachineLearningServices/workspaces/00000/components/azureml_anonymous/versions/deb01df4-ab92-4f56-9c95-25a1002f83a3"
            },
            "do_while_job_with_command_component": {
              "body": "${{parent.jobs.command_component_body_node}}",
              "type": "do_while",
              "condition": "is_number_larger_than_zero",
              "mapping": {
                "output_in_path": [
                  "component_in_path"
                ]
              },
              "limits": {
                "max_iteration_count": 5
              }
            },
            "get_do_while_result": {
              "name": "get_do_while_result",
              "type": "command",
              "computeId": "/subscriptions/00000000-0000-0000-0000-000000000/resourceGroups/00000/providers/Microsoft.MachineLearningServices/workspaces/00000/computes/cpu-cluster",
              "inputs": {
                "component_in_path": {
                  "job_input_type": "literal",
                  "value": "${{parent.jobs.pipeline_body_node.outputs.output_in_path}}"
                }
              },
              "outputs": {
                "output_in_path": {
                  "value": "${{parent.outputs.output_in_path}}",
                  "type": "literal"
                }
              },
              "_source": "YAML.COMPONENT",
              "componentId": "/subscriptions/00000000-0000-0000-0000-000000000/resourceGroups/00000/providers/Microsoft.MachineLearningServices/workspaces/00000/components/azureml_anonymous/versions/deb01df4-ab92-4f56-9c95-25a1002f83a3"
            }
          },
          "inputs": {
            "component_in_path": {
              "description": null,
              "uri": "azureml://datastores/workspaceblobstore/paths/LocalUpload/00000000000000000000000000000000/pipeline_with_do_while/",
              "mode": "ReadOnlyMount",
              "jobInputType": "uri_folder"
            },
            "component_in_number": {
              "description": null,
              "jobInputType": "literal",
              "value": "3"
            }
          },
          "outputs": {
            "output_in_path": {
              "description": null,
              "uri": null,
              "mode": "Upload",
              "jobOutputType": "uri_folder"
            }
          },
          "sourceJobId": null
        },
        "systemData": {
<<<<<<< HEAD
          "createdAt": "2023-01-04T04:32:04.3091664\u002B00:00",
          "createdBy": "Doris Liao",
=======
          "createdAt": "2022-12-30T02:45:26.9806825\u002B00:00",
          "createdBy": "Xingzhi Zhang",
>>>>>>> 94376103
          "createdByType": "User"
        }
      }
    },
    {
<<<<<<< HEAD
      "RequestUri": "https://management.azure.com/subscriptions/00000000-0000-0000-0000-000000000/resourceGroups/00000/providers/Microsoft.MachineLearningServices/workspaces/00000/jobs/test_244475513046/cancel?api-version=2022-10-01-preview",
=======
      "RequestUri": "https://management.azure.com/subscriptions/00000000-0000-0000-0000-000000000/resourceGroups/00000/providers/Microsoft.MachineLearningServices/workspaces/00000/jobs/test_807906871777/cancel?api-version=2022-10-01-preview",
>>>>>>> 94376103
      "RequestMethod": "POST",
      "RequestHeaders": {
        "Accept": "application/json",
        "Accept-Encoding": "gzip, deflate",
        "Connection": "keep-alive",
        "Content-Length": "0",
        "User-Agent": "azure-ai-ml/1.3.0 azsdk-python-mgmt-machinelearningservices/0.1.0 Python/3.7.13 (Windows-10-10.0.22621-SP0)"
      },
      "RequestBody": null,
      "StatusCode": 202,
      "ResponseHeaders": {
        "Cache-Control": "no-cache",
        "Content-Length": "4",
        "Content-Type": "application/json; charset=utf-8",
<<<<<<< HEAD
        "Date": "Wed, 04 Jan 2023 04:32:08 GMT",
        "Expires": "-1",
        "Location": "https://management.azure.com/subscriptions/00000000-0000-0000-0000-000000000/providers/Microsoft.MachineLearningServices/locations/centraluseuap/mfeOperationResults/jc:e61cd5e2-512f-475e-9842-5e2a973993b8:test_244475513046?api-version=2022-10-01-preview",
=======
        "Date": "Fri, 30 Dec 2022 02:45:30 GMT",
        "Expires": "-1",
        "Location": "https://management.azure.com/subscriptions/00000000-0000-0000-0000-000000000/providers/Microsoft.MachineLearningServices/locations/centraluseuap/mfeOperationResults/jc:e61cd5e2-512f-475e-9842-5e2a973993b8:test_807906871777?api-version=2022-10-01-preview",
>>>>>>> 94376103
        "Pragma": "no-cache",
        "Request-Context": "appId=cid-v1:512cc15a-13b5-415b-bfd0-dce7accb6bb1",
        "Strict-Transport-Security": "max-age=31536000; includeSubDomains",
        "x-aml-cluster": "vienna-test-westus2-02",
        "X-Content-Type-Options": "nosniff",
        "x-ms-async-operation-timeout": "PT1H",
<<<<<<< HEAD
        "x-ms-correlation-request-id": "0a444ca4-4ca2-4562-aa70-d4413efa6737",
        "x-ms-ratelimit-remaining-subscription-writes": "1197",
        "x-ms-response-type": "standard",
        "x-ms-routing-request-id": "JAPANEAST:20230104T043209Z:0a444ca4-4ca2-4562-aa70-d4413efa6737",
        "x-request-time": "1.006"
=======
        "x-ms-correlation-request-id": "f2f84df9-aab7-43ae-aef4-1209d08de282",
        "x-ms-ratelimit-remaining-subscription-writes": "1197",
        "x-ms-response-type": "standard",
        "x-ms-routing-request-id": "JAPANEAST:20221230T024530Z:f2f84df9-aab7-43ae-aef4-1209d08de282",
        "x-request-time": "0.813"
>>>>>>> 94376103
      },
      "ResponseBody": "null"
    },
    {
<<<<<<< HEAD
      "RequestUri": "https://management.azure.com/subscriptions/00000000-0000-0000-0000-000000000/providers/Microsoft.MachineLearningServices/locations/centraluseuap/mfeOperationResults/jc:e61cd5e2-512f-475e-9842-5e2a973993b8:test_244475513046?api-version=2022-10-01-preview",
=======
      "RequestUri": "https://management.azure.com/subscriptions/00000000-0000-0000-0000-000000000/providers/Microsoft.MachineLearningServices/locations/centraluseuap/mfeOperationResults/jc:e61cd5e2-512f-475e-9842-5e2a973993b8:test_807906871777?api-version=2022-10-01-preview",
>>>>>>> 94376103
      "RequestMethod": "GET",
      "RequestHeaders": {
        "Accept": "*/*",
        "Accept-Encoding": "gzip, deflate",
        "Connection": "keep-alive",
        "User-Agent": "azure-ai-ml/1.3.0 azsdk-python-mgmt-machinelearningservices/0.1.0 Python/3.7.13 (Windows-10-10.0.22621-SP0)"
      },
      "RequestBody": null,
      "StatusCode": 202,
      "ResponseHeaders": {
        "Cache-Control": "no-cache",
        "Content-Length": "2",
        "Content-Type": "application/json; charset=utf-8",
<<<<<<< HEAD
        "Date": "Wed, 04 Jan 2023 04:32:09 GMT",
        "Expires": "-1",
        "Location": "https://management.azure.com/subscriptions/00000000-0000-0000-0000-000000000/providers/Microsoft.MachineLearningServices/locations/centraluseuap/mfeOperationResults/jc:e61cd5e2-512f-475e-9842-5e2a973993b8:test_244475513046?api-version=2022-10-01-preview",
=======
        "Date": "Fri, 30 Dec 2022 02:45:30 GMT",
        "Expires": "-1",
        "Location": "https://management.azure.com/subscriptions/00000000-0000-0000-0000-000000000/providers/Microsoft.MachineLearningServices/locations/centraluseuap/mfeOperationResults/jc:e61cd5e2-512f-475e-9842-5e2a973993b8:test_807906871777?api-version=2022-10-01-preview",
>>>>>>> 94376103
        "Pragma": "no-cache",
        "Request-Context": "appId=cid-v1:512cc15a-13b5-415b-bfd0-dce7accb6bb1",
        "Strict-Transport-Security": "max-age=31536000; includeSubDomains",
        "x-aml-cluster": "vienna-test-westus2-02",
        "X-Content-Type-Options": "nosniff",
<<<<<<< HEAD
        "x-ms-correlation-request-id": "cccd11f5-4ea6-41a9-9139-bb7c5e8fdebe",
        "x-ms-ratelimit-remaining-subscription-reads": "11995",
        "x-ms-response-type": "standard",
        "x-ms-routing-request-id": "JAPANEAST:20230104T043209Z:cccd11f5-4ea6-41a9-9139-bb7c5e8fdebe",
        "x-request-time": "0.074"
=======
        "x-ms-correlation-request-id": "2a97b889-5f1a-43de-a5be-01daee238d7d",
        "x-ms-ratelimit-remaining-subscription-reads": "11995",
        "x-ms-response-type": "standard",
        "x-ms-routing-request-id": "JAPANEAST:20221230T024530Z:2a97b889-5f1a-43de-a5be-01daee238d7d",
        "x-request-time": "0.040"
>>>>>>> 94376103
      },
      "ResponseBody": {}
    },
    {
<<<<<<< HEAD
      "RequestUri": "https://management.azure.com/subscriptions/00000000-0000-0000-0000-000000000/providers/Microsoft.MachineLearningServices/locations/centraluseuap/mfeOperationResults/jc:e61cd5e2-512f-475e-9842-5e2a973993b8:test_244475513046?api-version=2022-10-01-preview",
=======
      "RequestUri": "https://management.azure.com/subscriptions/00000000-0000-0000-0000-000000000/providers/Microsoft.MachineLearningServices/locations/centraluseuap/mfeOperationResults/jc:e61cd5e2-512f-475e-9842-5e2a973993b8:test_807906871777?api-version=2022-10-01-preview",
>>>>>>> 94376103
      "RequestMethod": "GET",
      "RequestHeaders": {
        "Accept": "*/*",
        "Accept-Encoding": "gzip, deflate",
        "Connection": "keep-alive",
        "User-Agent": "azure-ai-ml/1.3.0 azsdk-python-mgmt-machinelearningservices/0.1.0 Python/3.7.13 (Windows-10-10.0.22621-SP0)"
      },
      "RequestBody": null,
      "StatusCode": 200,
      "ResponseHeaders": {
        "Cache-Control": "no-cache",
        "Content-Length": "0",
<<<<<<< HEAD
        "Date": "Wed, 04 Jan 2023 04:32:39 GMT",
        "Expires": "-1",
        "Pragma": "no-cache",
        "Request-Context": "appId=cid-v1:512cc15a-13b5-415b-bfd0-dce7accb6bb1",
        "Server-Timing": "traceparent;desc=\u002200-361a675606c8c5db11de8b67a1335279-b992d9354f7f2a06-00\u0022",
        "Strict-Transport-Security": "max-age=31536000; includeSubDomains",
        "x-aml-cluster": "vienna-test-westus2-02",
        "X-Content-Type-Options": "nosniff",
        "x-ms-correlation-request-id": "724b31c4-c151-4e7a-b994-046e42dc62ae",
        "x-ms-ratelimit-remaining-subscription-reads": "11994",
        "x-ms-response-type": "standard",
        "x-ms-routing-request-id": "JAPANEAST:20230104T043240Z:724b31c4-c151-4e7a-b994-046e42dc62ae",
        "x-request-time": "0.043"
=======
        "Date": "Fri, 30 Dec 2022 02:46:00 GMT",
        "Expires": "-1",
        "Pragma": "no-cache",
        "Request-Context": "appId=cid-v1:512cc15a-13b5-415b-bfd0-dce7accb6bb1",
        "Server-Timing": "traceparent;desc=\u002200-bb5c90937bb2208b6bba9b6422f26fef-574fb78b672f3889-00\u0022",
        "Strict-Transport-Security": "max-age=31536000; includeSubDomains",
        "x-aml-cluster": "vienna-test-westus2-02",
        "X-Content-Type-Options": "nosniff",
        "x-ms-correlation-request-id": "5511c373-ea96-41e0-a1bd-a4fcb48d91a9",
        "x-ms-ratelimit-remaining-subscription-reads": "11994",
        "x-ms-response-type": "standard",
        "x-ms-routing-request-id": "JAPANEAST:20221230T024600Z:5511c373-ea96-41e0-a1bd-a4fcb48d91a9",
        "x-request-time": "0.035"
>>>>>>> 94376103
      },
      "ResponseBody": null
    }
  ],
  "Variables": {
<<<<<<< HEAD
    "name": "test_244475513046"
=======
    "name": "test_807906871777"
>>>>>>> 94376103
  }
}<|MERGE_RESOLUTION|>--- conflicted
+++ resolved
@@ -15,19 +15,11 @@
         "Cache-Control": "no-cache",
         "Content-Encoding": "gzip",
         "Content-Type": "application/json; charset=utf-8",
-<<<<<<< HEAD
         "Date": "Wed, 04 Jan 2023 04:31:39 GMT",
         "Expires": "-1",
         "Pragma": "no-cache",
         "Request-Context": "appId=cid-v1:512cc15a-13b5-415b-bfd0-dce7accb6bb1",
         "Server-Timing": "traceparent;desc=\u002200-622807e3764515437cbbbcd5d8c63c29-742573f329684567-00\u0022",
-=======
-        "Date": "Fri, 30 Dec 2022 02:45:04 GMT",
-        "Expires": "-1",
-        "Pragma": "no-cache",
-        "Request-Context": "appId=cid-v1:512cc15a-13b5-415b-bfd0-dce7accb6bb1",
-        "Server-Timing": "traceparent;desc=\u002200-d3dc50052a7d5d3b5738583c3c031a36-0c9cfc0a5fd22662-00\u0022",
->>>>>>> 94376103
         "Strict-Transport-Security": "max-age=31536000; includeSubDomains",
         "Transfer-Encoding": "chunked",
         "Vary": [
@@ -36,19 +28,11 @@
         ],
         "x-aml-cluster": "vienna-test-westus2-02",
         "X-Content-Type-Options": "nosniff",
-<<<<<<< HEAD
         "x-ms-correlation-request-id": "b466956e-8444-48ba-8888-f406f5bb536c",
         "x-ms-ratelimit-remaining-subscription-reads": "11999",
         "x-ms-response-type": "standard",
         "x-ms-routing-request-id": "JAPANEAST:20230104T043139Z:b466956e-8444-48ba-8888-f406f5bb536c",
         "x-request-time": "0.241"
-=======
-        "x-ms-correlation-request-id": "81bf2624-92f6-44b9-9717-b4ac43b08184",
-        "x-ms-ratelimit-remaining-subscription-reads": "11999",
-        "x-ms-response-type": "standard",
-        "x-ms-routing-request-id": "JAPANEAST:20221230T024505Z:81bf2624-92f6-44b9-9717-b4ac43b08184",
-        "x-request-time": "0.255"
->>>>>>> 94376103
       },
       "ResponseBody": {
         "id": "/subscriptions/00000000-0000-0000-0000-000000000/resourceGroups/00000/providers/Microsoft.MachineLearningServices/workspaces/00000/computes/cpu-cluster",
@@ -77,11 +61,7 @@
             },
             "subnet": null,
             "currentNodeCount": 1,
-<<<<<<< HEAD
             "targetNodeCount": 6,
-=======
-            "targetNodeCount": 1,
->>>>>>> 94376103
             "nodeStateCounts": {
               "preparingNodeCount": 0,
               "runningNodeCount": 1,
@@ -90,13 +70,8 @@
               "leavingNodeCount": 0,
               "preemptedNodeCount": 0
             },
-<<<<<<< HEAD
             "allocationState": "Resizing",
             "allocationStateTransitionTime": "2023-01-04T04:30:14.253\u002B00:00",
-=======
-            "allocationState": "Steady",
-            "allocationStateTransitionTime": "2022-12-30T02:43:03.528\u002B00:00",
->>>>>>> 94376103
             "errors": null,
             "remoteLoginPortPublicAccess": "Enabled",
             "osType": "Linux",
@@ -122,19 +97,11 @@
         "Cache-Control": "no-cache",
         "Content-Encoding": "gzip",
         "Content-Type": "application/json; charset=utf-8",
-<<<<<<< HEAD
         "Date": "Wed, 04 Jan 2023 04:31:40 GMT",
         "Expires": "-1",
         "Pragma": "no-cache",
         "Request-Context": "appId=cid-v1:512cc15a-13b5-415b-bfd0-dce7accb6bb1",
         "Server-Timing": "traceparent;desc=\u002200-b4098b3f269a9c3dfc9806df22308f87-42cc4973ee33b632-00\u0022",
-=======
-        "Date": "Fri, 30 Dec 2022 02:45:05 GMT",
-        "Expires": "-1",
-        "Pragma": "no-cache",
-        "Request-Context": "appId=cid-v1:512cc15a-13b5-415b-bfd0-dce7accb6bb1",
-        "Server-Timing": "traceparent;desc=\u002200-3a299eb0ddd60b705d87525356500c76-565e652df4c5f47d-00\u0022",
->>>>>>> 94376103
         "Strict-Transport-Security": "max-age=31536000; includeSubDomains",
         "Transfer-Encoding": "chunked",
         "Vary": [
@@ -143,19 +110,11 @@
         ],
         "x-aml-cluster": "vienna-test-westus2-02",
         "X-Content-Type-Options": "nosniff",
-<<<<<<< HEAD
         "x-ms-correlation-request-id": "eb3d8d30-42b8-4ac9-a88d-fa005f6e10d9",
         "x-ms-ratelimit-remaining-subscription-reads": "11998",
         "x-ms-response-type": "standard",
         "x-ms-routing-request-id": "JAPANEAST:20230104T043141Z:eb3d8d30-42b8-4ac9-a88d-fa005f6e10d9",
         "x-request-time": "0.239"
-=======
-        "x-ms-correlation-request-id": "441dccaf-3306-49c9-9ed3-931e85801c34",
-        "x-ms-ratelimit-remaining-subscription-reads": "11998",
-        "x-ms-response-type": "standard",
-        "x-ms-routing-request-id": "JAPANEAST:20221230T024505Z:441dccaf-3306-49c9-9ed3-931e85801c34",
-        "x-request-time": "0.256"
->>>>>>> 94376103
       },
       "ResponseBody": {
         "id": "/subscriptions/00000000-0000-0000-0000-000000000/resourceGroups/00000/providers/Microsoft.MachineLearningServices/workspaces/00000/computes/cpu-cluster",
@@ -184,11 +143,7 @@
             },
             "subnet": null,
             "currentNodeCount": 1,
-<<<<<<< HEAD
             "targetNodeCount": 6,
-=======
-            "targetNodeCount": 1,
->>>>>>> 94376103
             "nodeStateCounts": {
               "preparingNodeCount": 0,
               "runningNodeCount": 1,
@@ -197,13 +152,8 @@
               "leavingNodeCount": 0,
               "preemptedNodeCount": 0
             },
-<<<<<<< HEAD
             "allocationState": "Resizing",
             "allocationStateTransitionTime": "2023-01-04T04:30:14.253\u002B00:00",
-=======
-            "allocationState": "Steady",
-            "allocationStateTransitionTime": "2022-12-30T02:43:03.528\u002B00:00",
->>>>>>> 94376103
             "errors": null,
             "remoteLoginPortPublicAccess": "Enabled",
             "osType": "Linux",
@@ -238,16 +188,11 @@
         "Cache-Control": "no-cache",
         "Content-Length": "1269",
         "Content-Type": "application/json; charset=utf-8",
-<<<<<<< HEAD
         "Date": "Wed, 04 Jan 2023 04:31:46 GMT",
-=======
-        "Date": "Fri, 30 Dec 2022 02:45:10 GMT",
->>>>>>> 94376103
         "Expires": "-1",
         "Location": "https://management.azure.com/subscriptions/00000000-0000-0000-0000-000000000/resourceGroups/00000/providers/Microsoft.MachineLearningServices/workspaces/00000/environments/CliV2AnonymousEnvironment/versions/7926e182b294d8644f987381c0081e94?api-version=2022-05-01",
         "Pragma": "no-cache",
         "Request-Context": "appId=cid-v1:512cc15a-13b5-415b-bfd0-dce7accb6bb1",
-<<<<<<< HEAD
         "Server-Timing": "traceparent;desc=\u002200-09a8c24a5d61ca3ae1b8eda58ecff17f-81101a5eb6de30d6-00\u0022",
         "Strict-Transport-Security": "max-age=31536000; includeSubDomains",
         "x-aml-cluster": "vienna-test-westus2-01",
@@ -257,17 +202,6 @@
         "x-ms-response-type": "standard",
         "x-ms-routing-request-id": "JAPANEAST:20230104T043146Z:3ccb9425-e221-49f6-99d2-69ad9e973e6b",
         "x-request-time": "1.698"
-=======
-        "Server-Timing": "traceparent;desc=\u002200-a82ca11cfb49b1b8ab53a184da265a8d-dede9d9a7617dd87-00\u0022",
-        "Strict-Transport-Security": "max-age=31536000; includeSubDomains",
-        "x-aml-cluster": "vienna-test-westus2-02",
-        "X-Content-Type-Options": "nosniff",
-        "x-ms-correlation-request-id": "659163b5-68e0-47a4-b2e0-8456a70ddf3b",
-        "x-ms-ratelimit-remaining-subscription-writes": "1199",
-        "x-ms-response-type": "standard",
-        "x-ms-routing-request-id": "JAPANEAST:20221230T024511Z:659163b5-68e0-47a4-b2e0-8456a70ddf3b",
-        "x-request-time": "3.120"
->>>>>>> 94376103
       },
       "ResponseBody": {
         "id": "/subscriptions/00000000-0000-0000-0000-000000000/resourceGroups/00000/providers/Microsoft.MachineLearningServices/workspaces/00000/environments/CliV2AnonymousEnvironment/versions/7926e182b294d8644f987381c0081e94",
@@ -318,36 +252,20 @@
         "Cache-Control": "no-cache",
         "Content-Length": "1269",
         "Content-Type": "application/json; charset=utf-8",
-<<<<<<< HEAD
         "Date": "Wed, 04 Jan 2023 04:31:47 GMT",
-=======
-        "Date": "Fri, 30 Dec 2022 02:45:11 GMT",
->>>>>>> 94376103
         "Expires": "-1",
         "Location": "https://management.azure.com/subscriptions/00000000-0000-0000-0000-000000000/resourceGroups/00000/providers/Microsoft.MachineLearningServices/workspaces/00000/environments/CliV2AnonymousEnvironment/versions/7926e182b294d8644f987381c0081e94?api-version=2022-05-01",
         "Pragma": "no-cache",
         "Request-Context": "appId=cid-v1:512cc15a-13b5-415b-bfd0-dce7accb6bb1",
-<<<<<<< HEAD
         "Server-Timing": "traceparent;desc=\u002200-74f9560af977d458cc968dd64503bb9e-0b3b95fc18f37b27-00\u0022",
-=======
-        "Server-Timing": "traceparent;desc=\u002200-5d267a4fe9b61f6bbb40baf5ac58f0fd-44875894bec7f144-00\u0022",
->>>>>>> 94376103
-        "Strict-Transport-Security": "max-age=31536000; includeSubDomains",
-        "x-aml-cluster": "vienna-test-westus2-02",
-        "X-Content-Type-Options": "nosniff",
-<<<<<<< HEAD
+        "Strict-Transport-Security": "max-age=31536000; includeSubDomains",
+        "x-aml-cluster": "vienna-test-westus2-01",
+        "X-Content-Type-Options": "nosniff",
         "x-ms-correlation-request-id": "57cd1856-2245-44b5-bddc-40518bc0947d",
         "x-ms-ratelimit-remaining-subscription-writes": "1198",
         "x-ms-response-type": "standard",
         "x-ms-routing-request-id": "JAPANEAST:20230104T043147Z:57cd1856-2245-44b5-bddc-40518bc0947d",
         "x-request-time": "0.368"
-=======
-        "x-ms-correlation-request-id": "4b249cc0-8829-4edf-b10c-9c325b0d3f97",
-        "x-ms-ratelimit-remaining-subscription-writes": "1198",
-        "x-ms-response-type": "standard",
-        "x-ms-routing-request-id": "JAPANEAST:20221230T024512Z:4b249cc0-8829-4edf-b10c-9c325b0d3f97",
-        "x-request-time": "0.185"
->>>>>>> 94376103
       },
       "ResponseBody": {
         "id": "/subscriptions/00000000-0000-0000-0000-000000000/resourceGroups/00000/providers/Microsoft.MachineLearningServices/workspaces/00000/environments/CliV2AnonymousEnvironment/versions/7926e182b294d8644f987381c0081e94",
@@ -398,36 +316,20 @@
         "Cache-Control": "no-cache",
         "Content-Length": "1269",
         "Content-Type": "application/json; charset=utf-8",
-<<<<<<< HEAD
         "Date": "Wed, 04 Jan 2023 04:31:48 GMT",
-=======
-        "Date": "Fri, 30 Dec 2022 02:45:12 GMT",
->>>>>>> 94376103
         "Expires": "-1",
         "Location": "https://management.azure.com/subscriptions/00000000-0000-0000-0000-000000000/resourceGroups/00000/providers/Microsoft.MachineLearningServices/workspaces/00000/environments/CliV2AnonymousEnvironment/versions/7926e182b294d8644f987381c0081e94?api-version=2022-05-01",
         "Pragma": "no-cache",
         "Request-Context": "appId=cid-v1:512cc15a-13b5-415b-bfd0-dce7accb6bb1",
-<<<<<<< HEAD
         "Server-Timing": "traceparent;desc=\u002200-2dbc9d30e0ed5c1fe4d41c9f908ca442-0fd756d8d2ce299d-00\u0022",
-=======
-        "Server-Timing": "traceparent;desc=\u002200-c9b5f2527999098ce2f72c96d1165a7c-908bd2ac659b32a9-00\u0022",
->>>>>>> 94376103
-        "Strict-Transport-Security": "max-age=31536000; includeSubDomains",
-        "x-aml-cluster": "vienna-test-westus2-02",
-        "X-Content-Type-Options": "nosniff",
-<<<<<<< HEAD
+        "Strict-Transport-Security": "max-age=31536000; includeSubDomains",
+        "x-aml-cluster": "vienna-test-westus2-01",
+        "X-Content-Type-Options": "nosniff",
         "x-ms-correlation-request-id": "136d2ec8-6446-43a8-9bc6-00b6845e4dcb",
         "x-ms-ratelimit-remaining-subscription-writes": "1197",
         "x-ms-response-type": "standard",
         "x-ms-routing-request-id": "JAPANEAST:20230104T043148Z:136d2ec8-6446-43a8-9bc6-00b6845e4dcb",
         "x-request-time": "0.321"
-=======
-        "x-ms-correlation-request-id": "9fe270b3-a510-43e6-8421-a4dfd8074d2a",
-        "x-ms-ratelimit-remaining-subscription-writes": "1197",
-        "x-ms-response-type": "standard",
-        "x-ms-routing-request-id": "JAPANEAST:20221230T024512Z:9fe270b3-a510-43e6-8421-a4dfd8074d2a",
-        "x-request-time": "0.265"
->>>>>>> 94376103
       },
       "ResponseBody": {
         "id": "/subscriptions/00000000-0000-0000-0000-000000000/resourceGroups/00000/providers/Microsoft.MachineLearningServices/workspaces/00000/environments/CliV2AnonymousEnvironment/versions/7926e182b294d8644f987381c0081e94",
@@ -469,19 +371,11 @@
         "Cache-Control": "no-cache",
         "Content-Encoding": "gzip",
         "Content-Type": "application/json; charset=utf-8",
-<<<<<<< HEAD
         "Date": "Wed, 04 Jan 2023 04:31:48 GMT",
         "Expires": "-1",
         "Pragma": "no-cache",
         "Request-Context": "appId=cid-v1:512cc15a-13b5-415b-bfd0-dce7accb6bb1",
         "Server-Timing": "traceparent;desc=\u002200-aded20f3420840ac6f66ce6fddb90d41-ecf1852aea3274d2-00\u0022",
-=======
-        "Date": "Fri, 30 Dec 2022 02:45:12 GMT",
-        "Expires": "-1",
-        "Pragma": "no-cache",
-        "Request-Context": "appId=cid-v1:512cc15a-13b5-415b-bfd0-dce7accb6bb1",
-        "Server-Timing": "traceparent;desc=\u002200-50684248ae5342b176e992dd60b75417-56db1b1934f44f7e-00\u0022",
->>>>>>> 94376103
         "Strict-Transport-Security": "max-age=31536000; includeSubDomains",
         "Transfer-Encoding": "chunked",
         "Vary": [
@@ -490,19 +384,11 @@
         ],
         "x-aml-cluster": "vienna-test-westus2-02",
         "X-Content-Type-Options": "nosniff",
-<<<<<<< HEAD
         "x-ms-correlation-request-id": "72cf2d35-bd4a-487c-a220-33921fd57255",
         "x-ms-ratelimit-remaining-subscription-reads": "11997",
         "x-ms-response-type": "standard",
         "x-ms-routing-request-id": "JAPANEAST:20230104T043149Z:72cf2d35-bd4a-487c-a220-33921fd57255",
         "x-request-time": "0.170"
-=======
-        "x-ms-correlation-request-id": "0ce99c5c-506d-408d-8ad7-b41aa7f4d832",
-        "x-ms-ratelimit-remaining-subscription-reads": "11997",
-        "x-ms-response-type": "standard",
-        "x-ms-routing-request-id": "JAPANEAST:20221230T024513Z:0ce99c5c-506d-408d-8ad7-b41aa7f4d832",
-        "x-request-time": "0.196"
->>>>>>> 94376103
       },
       "ResponseBody": {
         "id": "/subscriptions/00000000-0000-0000-0000-000000000/resourceGroups/00000/providers/Microsoft.MachineLearningServices/workspaces/00000/datastores/workspaceblobstore",
@@ -549,37 +435,21 @@
         "Cache-Control": "no-cache",
         "Content-Encoding": "gzip",
         "Content-Type": "application/json; charset=utf-8",
-<<<<<<< HEAD
         "Date": "Wed, 04 Jan 2023 04:31:49 GMT",
         "Expires": "-1",
         "Pragma": "no-cache",
         "Request-Context": "appId=cid-v1:512cc15a-13b5-415b-bfd0-dce7accb6bb1",
         "Server-Timing": "traceparent;desc=\u002200-e99d4353331367ee2a99ee61aafc4456-aa03c69462b31da9-00\u0022",
-=======
-        "Date": "Fri, 30 Dec 2022 02:45:13 GMT",
-        "Expires": "-1",
-        "Pragma": "no-cache",
-        "Request-Context": "appId=cid-v1:512cc15a-13b5-415b-bfd0-dce7accb6bb1",
-        "Server-Timing": "traceparent;desc=\u002200-03af532e78a41353374441f161afb24e-4d79437137cfd9bf-00\u0022",
->>>>>>> 94376103
         "Strict-Transport-Security": "max-age=31536000; includeSubDomains",
         "Transfer-Encoding": "chunked",
         "Vary": "Accept-Encoding",
         "x-aml-cluster": "vienna-test-westus2-02",
         "X-Content-Type-Options": "nosniff",
-<<<<<<< HEAD
         "x-ms-correlation-request-id": "a2b0633a-d9b6-4184-b27c-5ab231444986",
         "x-ms-ratelimit-remaining-subscription-writes": "1199",
         "x-ms-response-type": "standard",
         "x-ms-routing-request-id": "JAPANEAST:20230104T043150Z:a2b0633a-d9b6-4184-b27c-5ab231444986",
         "x-request-time": "0.528"
-=======
-        "x-ms-correlation-request-id": "3e0dba68-2845-490c-ad0d-869b962a6d06",
-        "x-ms-ratelimit-remaining-subscription-writes": "1199",
-        "x-ms-response-type": "standard",
-        "x-ms-routing-request-id": "JAPANEAST:20221230T024514Z:3e0dba68-2845-490c-ad0d-869b962a6d06",
-        "x-request-time": "0.651"
->>>>>>> 94376103
       },
       "ResponseBody": {
         "secretsType": "AccountKey",
@@ -593,15 +463,9 @@
         "Accept": "application/xml",
         "Accept-Encoding": "gzip, deflate",
         "Connection": "keep-alive",
-<<<<<<< HEAD
         "User-Agent": "azsdk-python-storage-blob/12.9.0 Python/3.7.13 (Windows-10-10.0.22621-SP0)",
         "x-ms-date": "Wed, 04 Jan 2023 04:31:51 GMT",
         "x-ms-version": "2020-10-02"
-=======
-        "User-Agent": "azsdk-python-storage-blob/12.14.1 Python/3.9.13 (Windows-10-10.0.19045-SP0)",
-        "x-ms-date": "Fri, 30 Dec 2022 02:45:14 GMT",
-        "x-ms-version": "2021-08-06"
->>>>>>> 94376103
       },
       "RequestBody": null,
       "StatusCode": 200,
@@ -610,11 +474,7 @@
         "Content-Length": "1486",
         "Content-MD5": "Uk/a5NgJ4\u002BFWFWAqJ7fY/w==",
         "Content-Type": "application/octet-stream",
-<<<<<<< HEAD
         "Date": "Wed, 04 Jan 2023 04:31:50 GMT",
-=======
-        "Date": "Fri, 30 Dec 2022 02:45:14 GMT",
->>>>>>> 94376103
         "ETag": "\u00220x8DABB17BE1CE8A6\u0022",
         "Last-Modified": "Mon, 31 Oct 2022 08:13:07 GMT",
         "Server": [
@@ -643,24 +503,14 @@
         "Accept": "application/xml",
         "Accept-Encoding": "gzip, deflate",
         "Connection": "keep-alive",
-<<<<<<< HEAD
         "User-Agent": "azsdk-python-storage-blob/12.9.0 Python/3.7.13 (Windows-10-10.0.22621-SP0)",
         "x-ms-date": "Wed, 04 Jan 2023 04:31:52 GMT",
         "x-ms-version": "2020-10-02"
-=======
-        "User-Agent": "azsdk-python-storage-blob/12.14.1 Python/3.9.13 (Windows-10-10.0.19045-SP0)",
-        "x-ms-date": "Fri, 30 Dec 2022 02:45:15 GMT",
-        "x-ms-version": "2021-08-06"
->>>>>>> 94376103
       },
       "RequestBody": null,
       "StatusCode": 404,
       "ResponseHeaders": {
-<<<<<<< HEAD
         "Date": "Wed, 04 Jan 2023 04:31:50 GMT",
-=======
-        "Date": "Fri, 30 Dec 2022 02:45:14 GMT",
->>>>>>> 94376103
         "Server": [
           "Windows-Azure-Blob/1.0",
           "Microsoft-HTTPAPI/2.0"
@@ -699,19 +549,11 @@
         "Cache-Control": "no-cache",
         "Content-Encoding": "gzip",
         "Content-Type": "application/json; charset=utf-8",
-<<<<<<< HEAD
         "Date": "Wed, 04 Jan 2023 04:31:52 GMT",
         "Expires": "-1",
         "Pragma": "no-cache",
         "Request-Context": "appId=cid-v1:512cc15a-13b5-415b-bfd0-dce7accb6bb1",
         "Server-Timing": "traceparent;desc=\u002200-bdce460951f6fc94d302ce52223c934d-37fbcd4fc574fd12-00\u0022",
-=======
-        "Date": "Fri, 30 Dec 2022 02:45:16 GMT",
-        "Expires": "-1",
-        "Pragma": "no-cache",
-        "Request-Context": "appId=cid-v1:512cc15a-13b5-415b-bfd0-dce7accb6bb1",
-        "Server-Timing": "traceparent;desc=\u002200-b15bc0059b3664ebd59fc74b2c010c20-fff056c929a14993-00\u0022",
->>>>>>> 94376103
         "Strict-Transport-Security": "max-age=31536000; includeSubDomains",
         "Transfer-Encoding": "chunked",
         "Vary": [
@@ -720,19 +562,11 @@
         ],
         "x-aml-cluster": "vienna-test-westus2-02",
         "X-Content-Type-Options": "nosniff",
-<<<<<<< HEAD
         "x-ms-correlation-request-id": "18baf8cb-9a4d-46b4-8d32-4c0f8ad7a362",
         "x-ms-ratelimit-remaining-subscription-writes": "1196",
         "x-ms-response-type": "standard",
         "x-ms-routing-request-id": "JAPANEAST:20230104T043153Z:18baf8cb-9a4d-46b4-8d32-4c0f8ad7a362",
         "x-request-time": "1.189"
-=======
-        "x-ms-correlation-request-id": "471f4c3e-2c2e-4b02-a98c-d95d5f29564a",
-        "x-ms-ratelimit-remaining-subscription-writes": "1196",
-        "x-ms-response-type": "standard",
-        "x-ms-routing-request-id": "JAPANEAST:20221230T024517Z:471f4c3e-2c2e-4b02-a98c-d95d5f29564a",
-        "x-request-time": "1.131"
->>>>>>> 94376103
       },
       "ResponseBody": {
         "id": "/subscriptions/00000000-0000-0000-0000-000000000/resourceGroups/00000/providers/Microsoft.MachineLearningServices/workspaces/00000/codes/e3f11eca-a8d8-4ad0-99b9-71de75945692/versions/1",
@@ -753,18 +587,14 @@
           "createdAt": "2022-10-31T08:13:09.4545975\u002B00:00",
           "createdBy": "Zhen Ruan",
           "createdByType": "User",
-<<<<<<< HEAD
           "lastModifiedAt": "2023-01-04T04:31:53.0825571\u002B00:00",
           "lastModifiedBy": "Doris Liao",
-=======
-          "lastModifiedAt": "2022-12-30T02:45:17.2902416\u002B00:00",
-          "lastModifiedBy": "Xingzhi Zhang",
           "lastModifiedByType": "User"
         }
       }
     },
     {
-      "RequestUri": "https://management.azure.com/subscriptions/00000000-0000-0000-0000-000000000/resourceGroups/00000/providers/Microsoft.MachineLearningServices/workspaces/00000/components/azureml_anonymous/versions/2ea6b7d8-e65b-2377-bbf4-c928b1caa66b?api-version=2022-05-01",
+      "RequestUri": "https://management.azure.com/subscriptions/00000000-0000-0000-0000-000000000/resourceGroups/00000/providers/Microsoft.MachineLearningServices/workspaces/00000/components/azureml_anonymous/versions/2ea6b7d8-e65b-2377-bbf4-c928b1caa66b?api-version=2022-10-01",
       "RequestMethod": "PUT",
       "RequestHeaders": {
         "Accept": "application/json",
@@ -772,7 +602,7 @@
         "Connection": "keep-alive",
         "Content-Length": "1417",
         "Content-Type": "application/json",
-        "User-Agent": "azure-ai-ml/1.3.0 azsdk-python-mgmt-machinelearningservices/0.1.0 Python/3.9.13 (Windows-10-10.0.19045-SP0)"
+        "User-Agent": "azure-ai-ml/1.3.0 azsdk-python-mgmt-machinelearningservices/0.1.0 Python/3.7.13 (Windows-10-10.0.22621-SP0)"
       },
       "RequestBody": {
         "properties": {
@@ -825,20 +655,20 @@
         "Cache-Control": "no-cache",
         "Content-Length": "2489",
         "Content-Type": "application/json; charset=utf-8",
-        "Date": "Fri, 30 Dec 2022 02:45:18 GMT",
-        "Expires": "-1",
-        "Location": "https://management.azure.com/subscriptions/00000000-0000-0000-0000-000000000/resourceGroups/00000/providers/Microsoft.MachineLearningServices/workspaces/00000/components/azureml_anonymous/versions/2ea6b7d8-e65b-2377-bbf4-c928b1caa66b?api-version=2022-05-01",
-        "Pragma": "no-cache",
-        "Request-Context": "appId=cid-v1:512cc15a-13b5-415b-bfd0-dce7accb6bb1",
-        "Server-Timing": "traceparent;desc=\u002200-da69fbf007c4af931d60cf84c2351001-b3954c09ed8547ea-00\u0022",
+        "Date": "Wed, 04 Jan 2023 04:31:56 GMT",
+        "Expires": "-1",
+        "Location": "https://management.azure.com/subscriptions/00000000-0000-0000-0000-000000000/resourceGroups/00000/providers/Microsoft.MachineLearningServices/workspaces/00000/components/azureml_anonymous/versions/2ea6b7d8-e65b-2377-bbf4-c928b1caa66b?api-version=2022-10-01",
+        "Pragma": "no-cache",
+        "Request-Context": "appId=cid-v1:512cc15a-13b5-415b-bfd0-dce7accb6bb1",
+        "Server-Timing": "traceparent;desc=\u002200-6c0c824ff41ec6bad288ffdfca03482e-cc5c4e760a85f5f3-00\u0022",
         "Strict-Transport-Security": "max-age=31536000; includeSubDomains",
         "x-aml-cluster": "vienna-test-westus2-02",
         "X-Content-Type-Options": "nosniff",
-        "x-ms-correlation-request-id": "50bebd25-1bb4-42eb-8693-e47dddc79a2a",
+        "x-ms-correlation-request-id": "07045bed-f284-4a7c-bbfc-e1e4b5755af1",
         "x-ms-ratelimit-remaining-subscription-writes": "1195",
         "x-ms-response-type": "standard",
-        "x-ms-routing-request-id": "JAPANEAST:20221230T024519Z:50bebd25-1bb4-42eb-8693-e47dddc79a2a",
-        "x-request-time": "1.822"
+        "x-ms-routing-request-id": "JAPANEAST:20230104T043157Z:07045bed-f284-4a7c-bbfc-e1e4b5755af1",
+        "x-request-time": "1.170"
       },
       "ResponseBody": {
         "id": "/subscriptions/00000000-0000-0000-0000-000000000/resourceGroups/00000/providers/Microsoft.MachineLearningServices/workspaces/00000/components/azureml_anonymous/versions/deb01df4-ab92-4f56-9c95-25a1002f83a3",
@@ -898,17 +728,12 @@
           "createdByType": "User",
           "lastModifiedAt": "2022-12-30T02:45:19.1893286\u002B00:00",
           "lastModifiedBy": "Xingzhi Zhang",
->>>>>>> 94376103
           "lastModifiedByType": "User"
         }
       }
     },
     {
-<<<<<<< HEAD
-      "RequestUri": "https://management.azure.com/subscriptions/00000000-0000-0000-0000-000000000/resourceGroups/00000/providers/Microsoft.MachineLearningServices/workspaces/00000/components/azureml_anonymous/versions/2ea6b7d8-e65b-2377-bbf4-c928b1caa66b?api-version=2022-10-01",
-=======
-      "RequestUri": "https://management.azure.com/subscriptions/00000000-0000-0000-0000-000000000/resourceGroups/00000/providers/Microsoft.MachineLearningServices/workspaces/00000/components/azureml_anonymous/versions/d1511fbc-c0bb-68de-fcc4-d479eea88d23?api-version=2022-05-01",
->>>>>>> 94376103
+      "RequestUri": "https://management.azure.com/subscriptions/00000000-0000-0000-0000-000000000/resourceGroups/00000/providers/Microsoft.MachineLearningServices/workspaces/00000/components/azureml_anonymous/versions/b6af6e78-8d90-9530-59bf-eb79247a77e6?api-version=2022-10-01",
       "RequestMethod": "PUT",
       "RequestHeaders": {
         "Accept": "application/json",
@@ -993,182 +818,6 @@
       "StatusCode": 201,
       "ResponseHeaders": {
         "Cache-Control": "no-cache",
-        "Content-Length": "1863",
-        "Content-Type": "application/json; charset=utf-8",
-<<<<<<< HEAD
-        "Date": "Wed, 04 Jan 2023 04:31:56 GMT",
-        "Expires": "-1",
-        "Location": "https://management.azure.com/subscriptions/00000000-0000-0000-0000-000000000/resourceGroups/00000/providers/Microsoft.MachineLearningServices/workspaces/00000/components/azureml_anonymous/versions/2ea6b7d8-e65b-2377-bbf4-c928b1caa66b?api-version=2022-10-01",
-        "Pragma": "no-cache",
-        "Request-Context": "appId=cid-v1:512cc15a-13b5-415b-bfd0-dce7accb6bb1",
-        "Server-Timing": "traceparent;desc=\u002200-6c0c824ff41ec6bad288ffdfca03482e-cc5c4e760a85f5f3-00\u0022",
-=======
-        "Date": "Fri, 30 Dec 2022 02:45:21 GMT",
-        "Expires": "-1",
-        "Location": "https://management.azure.com/subscriptions/00000000-0000-0000-0000-000000000/resourceGroups/00000/providers/Microsoft.MachineLearningServices/workspaces/00000/components/azureml_anonymous/versions/d1511fbc-c0bb-68de-fcc4-d479eea88d23?api-version=2022-05-01",
-        "Pragma": "no-cache",
-        "Request-Context": "appId=cid-v1:512cc15a-13b5-415b-bfd0-dce7accb6bb1",
-        "Server-Timing": "traceparent;desc=\u002200-850aaab056723846e9410b1bbda10218-15edc17d2c21783b-00\u0022",
->>>>>>> 94376103
-        "Strict-Transport-Security": "max-age=31536000; includeSubDomains",
-        "x-aml-cluster": "vienna-test-westus2-02",
-        "X-Content-Type-Options": "nosniff",
-<<<<<<< HEAD
-        "x-ms-correlation-request-id": "07045bed-f284-4a7c-bbfc-e1e4b5755af1",
-        "x-ms-ratelimit-remaining-subscription-writes": "1195",
-        "x-ms-response-type": "standard",
-        "x-ms-routing-request-id": "JAPANEAST:20230104T043157Z:07045bed-f284-4a7c-bbfc-e1e4b5755af1",
-        "x-request-time": "1.170"
-=======
-        "x-ms-correlation-request-id": "d893bd30-5a16-4a8f-9025-d7303fd64046",
-        "x-ms-ratelimit-remaining-subscription-writes": "1194",
-        "x-ms-response-type": "standard",
-        "x-ms-routing-request-id": "JAPANEAST:20221230T024522Z:d893bd30-5a16-4a8f-9025-d7303fd64046",
-        "x-request-time": "2.120"
->>>>>>> 94376103
-      },
-      "ResponseBody": {
-        "id": "/subscriptions/00000000-0000-0000-0000-000000000/resourceGroups/00000/providers/Microsoft.MachineLearningServices/workspaces/00000/components/azureml_anonymous/versions/588c3a6e-21f6-4a49-9812-5f6be1782bb6",
-        "name": "588c3a6e-21f6-4a49-9812-5f6be1782bb6",
-        "type": "Microsoft.MachineLearningServices/workspaces/components/versions",
-        "properties": {
-          "description": null,
-          "tags": {},
-          "properties": {
-            "azureml.DatasetAccessModeGraphId": "a18b56fc-da7a-4f10-8ab7-e49bfcb05449",
-            "azureml.AssetAccessModeGraphId": "2fcd507f-ae91-4f4b-b40f-701962fbffad"
-          },
-          "isArchived": false,
-          "isAnonymous": true,
-          "componentSpec": {
-            "name": "azureml_anonymous",
-            "version": "588c3a6e-21f6-4a49-9812-5f6be1782bb6",
-            "display_name": "do_while_body_without_primitive_inputs",
-            "is_deterministic": "False",
-            "type": "pipeline",
-            "description": "Do while body without primitive inputs",
-            "inputs": {
-              "component_in_path": {
-                "type": "uri_folder",
-                "optional": "False"
-              },
-              "component_in_number": {
-                "type": "integer",
-                "optional": "True"
-              }
-            },
-            "outputs": {
-              "output_in_path": {
-                "type": "uri_folder"
-              },
-              "output_in_number": {
-                "type": "integer",
-                "is_control": "True"
-              },
-              "is_number_larger_than_zero": {
-                "type": "boolean",
-                "is_control": "True"
-              }
-            },
-            "$schema": "https://azuremlschemas.azureedge.net/latest/pipelineComponent.schema.json"
-          }
-        },
-        "systemData": {
-          "createdAt": "2022-12-30T02:45:22.0734372\u002B00:00",
-          "createdBy": "Xingzhi Zhang",
-          "createdByType": "User",
-          "lastModifiedAt": "2022-12-30T02:45:22.0734372\u002B00:00",
-          "lastModifiedBy": "Xingzhi Zhang",
-          "lastModifiedByType": "User"
-        }
-      }
-    },
-    {
-      "RequestUri": "https://management.azure.com/subscriptions/00000000-0000-0000-0000-000000000/resourceGroups/00000/providers/Microsoft.MachineLearningServices/workspaces/00000/components/azureml_anonymous/versions/b6af6e78-8d90-9530-59bf-eb79247a77e6?api-version=2022-10-01",
-      "RequestMethod": "PUT",
-      "RequestHeaders": {
-        "Accept": "application/json",
-        "Accept-Encoding": "gzip, deflate",
-        "Connection": "keep-alive",
-        "Content-Length": "1643",
-        "Content-Type": "application/json",
-        "User-Agent": "azure-ai-ml/1.3.0 azsdk-python-mgmt-machinelearningservices/0.1.0 Python/3.7.13 (Windows-10-10.0.22621-SP0)"
-      },
-      "RequestBody": {
-        "properties": {
-          "description": "Do while body without primitive inputs",
-          "properties": {},
-          "tags": {},
-          "isAnonymous": true,
-          "isArchived": false,
-          "componentSpec": {
-            "name": "azureml_anonymous",
-            "description": "Do while body without primitive inputs",
-            "version": "b6af6e78-8d90-9530-59bf-eb79247a77e6",
-            "$schema": "https://azuremlschemas.azureedge.net/latest/pipelineComponent.schema.json",
-            "display_name": "do_while_body_without_primitive_inputs",
-            "inputs": {
-              "component_in_path": {
-                "type": "uri_folder"
-              },
-              "component_in_number": {
-                "type": "integer",
-                "optional": true
-              }
-            },
-            "outputs": {
-              "output_in_path": {
-                "type": "uri_folder"
-              },
-              "output_in_number": {
-                "type": "integer",
-                "is_control": true
-              },
-              "is_number_larger_than_zero": {
-                "type": "boolean",
-                "is_control": true
-              }
-            },
-            "type": "pipeline",
-            "jobs": {
-              "write_input_num": {
-                "type": "command",
-                "inputs": {
-                  "component_in_number": {
-                    "job_input_type": "literal",
-                    "value": "${{parent.inputs.component_in_number}}"
-                  },
-                  "component_in_path": {
-                    "job_input_type": "literal",
-                    "value": "${{parent.inputs.component_in_path}}"
-                  }
-                },
-                "outputs": {
-                  "output_in_path": {
-                    "value": "${{parent.outputs.output_in_path}}",
-                    "type": "literal"
-                  },
-                  "output_in_number": {
-                    "value": "${{parent.outputs.output_in_number}}",
-                    "type": "literal"
-                  },
-                  "is_number_larger_than_zero": {
-                    "value": "${{parent.outputs.is_number_larger_than_zero}}",
-                    "type": "literal"
-                  }
-                },
-                "_source": "YAML.COMPONENT",
-                "componentId": "/subscriptions/00000000-0000-0000-0000-000000000/resourceGroups/00000/providers/Microsoft.MachineLearningServices/workspaces/00000/components/azureml_anonymous/versions/54c94f8c-694f-40c4-b51d-19c49586f7e3"
-              }
-            },
-            "_source": "YAML.COMPONENT",
-            "sourceJobId": null
-          }
-        }
-      },
-      "StatusCode": 201,
-      "ResponseHeaders": {
-        "Cache-Control": "no-cache",
         "Content-Length": "1857",
         "Content-Type": "application/json; charset=utf-8",
         "Date": "Wed, 04 Jan 2023 04:31:59 GMT",
@@ -1178,7 +827,7 @@
         "Request-Context": "appId=cid-v1:512cc15a-13b5-415b-bfd0-dce7accb6bb1",
         "Server-Timing": "traceparent;desc=\u002200-0447526a11c54f31a57e1b5c11107998-e5fe33e077ce8c97-00\u0022",
         "Strict-Transport-Security": "max-age=31536000; includeSubDomains",
-        "x-aml-cluster": "vienna-test-westus2-01",
+        "x-aml-cluster": "vienna-test-westus2-02",
         "X-Content-Type-Options": "nosniff",
         "x-ms-correlation-request-id": "9ec6c3b3-d3c6-4149-bc62-60a6e2fe4656",
         "x-ms-ratelimit-remaining-subscription-writes": "1194",
@@ -1257,19 +906,11 @@
         "Cache-Control": "no-cache",
         "Content-Encoding": "gzip",
         "Content-Type": "application/json; charset=utf-8",
-<<<<<<< HEAD
         "Date": "Wed, 04 Jan 2023 04:31:59 GMT",
         "Expires": "-1",
         "Pragma": "no-cache",
         "Request-Context": "appId=cid-v1:512cc15a-13b5-415b-bfd0-dce7accb6bb1",
         "Server-Timing": "traceparent;desc=\u002200-87953ffe45547add42d65bada9d38a7f-a6f639d3758e18cb-00\u0022",
-=======
-        "Date": "Fri, 30 Dec 2022 02:45:23 GMT",
-        "Expires": "-1",
-        "Pragma": "no-cache",
-        "Request-Context": "appId=cid-v1:512cc15a-13b5-415b-bfd0-dce7accb6bb1",
-        "Server-Timing": "traceparent;desc=\u002200-f1d5c3422d0848b81a4b77ee350c1c34-9ef5340470a40822-00\u0022",
->>>>>>> 94376103
         "Strict-Transport-Security": "max-age=31536000; includeSubDomains",
         "Transfer-Encoding": "chunked",
         "Vary": [
@@ -1278,19 +919,11 @@
         ],
         "x-aml-cluster": "vienna-test-westus2-02",
         "X-Content-Type-Options": "nosniff",
-<<<<<<< HEAD
         "x-ms-correlation-request-id": "941aa8e0-4de6-4438-8bdf-0d13d389a587",
         "x-ms-ratelimit-remaining-subscription-reads": "11996",
         "x-ms-response-type": "standard",
         "x-ms-routing-request-id": "JAPANEAST:20230104T043200Z:941aa8e0-4de6-4438-8bdf-0d13d389a587",
         "x-request-time": "0.089"
-=======
-        "x-ms-correlation-request-id": "7ae9df4f-7e36-4249-aa8b-b5630f8453a2",
-        "x-ms-ratelimit-remaining-subscription-reads": "11996",
-        "x-ms-response-type": "standard",
-        "x-ms-routing-request-id": "JAPANEAST:20221230T024523Z:7ae9df4f-7e36-4249-aa8b-b5630f8453a2",
-        "x-request-time": "0.086"
->>>>>>> 94376103
       },
       "ResponseBody": {
         "id": "/subscriptions/00000000-0000-0000-0000-000000000/resourceGroups/00000/providers/Microsoft.MachineLearningServices/workspaces/00000/datastores/workspaceblobstore",
@@ -1337,37 +970,21 @@
         "Cache-Control": "no-cache",
         "Content-Encoding": "gzip",
         "Content-Type": "application/json; charset=utf-8",
-<<<<<<< HEAD
         "Date": "Wed, 04 Jan 2023 04:32:00 GMT",
         "Expires": "-1",
         "Pragma": "no-cache",
         "Request-Context": "appId=cid-v1:512cc15a-13b5-415b-bfd0-dce7accb6bb1",
         "Server-Timing": "traceparent;desc=\u002200-7b232a240f2a7355c07173ab7699c0da-f3004675e0d1cd32-00\u0022",
-=======
-        "Date": "Fri, 30 Dec 2022 02:45:23 GMT",
-        "Expires": "-1",
-        "Pragma": "no-cache",
-        "Request-Context": "appId=cid-v1:512cc15a-13b5-415b-bfd0-dce7accb6bb1",
-        "Server-Timing": "traceparent;desc=\u002200-72d18887fa55daba5fcdf713aa987db3-a3213e4678474755-00\u0022",
->>>>>>> 94376103
         "Strict-Transport-Security": "max-age=31536000; includeSubDomains",
         "Transfer-Encoding": "chunked",
         "Vary": "Accept-Encoding",
         "x-aml-cluster": "vienna-test-westus2-02",
         "X-Content-Type-Options": "nosniff",
-<<<<<<< HEAD
         "x-ms-correlation-request-id": "15b004f1-b01d-4a4c-8b64-f5f33c2f139d",
         "x-ms-ratelimit-remaining-subscription-writes": "1198",
         "x-ms-response-type": "standard",
         "x-ms-routing-request-id": "JAPANEAST:20230104T043200Z:15b004f1-b01d-4a4c-8b64-f5f33c2f139d",
         "x-request-time": "0.107"
-=======
-        "x-ms-correlation-request-id": "9bf93d23-0a80-4bb1-b2c0-561f65f41493",
-        "x-ms-ratelimit-remaining-subscription-writes": "1198",
-        "x-ms-response-type": "standard",
-        "x-ms-routing-request-id": "JAPANEAST:20221230T024523Z:9bf93d23-0a80-4bb1-b2c0-561f65f41493",
-        "x-request-time": "0.094"
->>>>>>> 94376103
       },
       "ResponseBody": {
         "secretsType": "AccountKey",
@@ -1381,15 +998,9 @@
         "Accept": "application/xml",
         "Accept-Encoding": "gzip, deflate",
         "Connection": "keep-alive",
-<<<<<<< HEAD
         "User-Agent": "azsdk-python-storage-blob/12.9.0 Python/3.7.13 (Windows-10-10.0.22621-SP0)",
         "x-ms-date": "Wed, 04 Jan 2023 04:32:01 GMT",
         "x-ms-version": "2020-10-02"
-=======
-        "User-Agent": "azsdk-python-storage-blob/12.14.1 Python/3.9.13 (Windows-10-10.0.19045-SP0)",
-        "x-ms-date": "Fri, 30 Dec 2022 02:45:23 GMT",
-        "x-ms-version": "2021-08-06"
->>>>>>> 94376103
       },
       "RequestBody": null,
       "StatusCode": 200,
@@ -1398,11 +1009,7 @@
         "Content-Length": "1235",
         "Content-MD5": "BHbqp5MfRkf2jvFRilt3Qw==",
         "Content-Type": "application/octet-stream",
-<<<<<<< HEAD
         "Date": "Wed, 04 Jan 2023 04:31:59 GMT",
-=======
-        "Date": "Fri, 30 Dec 2022 02:45:23 GMT",
->>>>>>> 94376103
         "ETag": "\u00220x8DAC9463799014E\u0022",
         "Last-Modified": "Fri, 18 Nov 2022 09:21:04 GMT",
         "Server": [
@@ -1431,24 +1038,14 @@
         "Accept": "application/xml",
         "Accept-Encoding": "gzip, deflate",
         "Connection": "keep-alive",
-<<<<<<< HEAD
         "User-Agent": "azsdk-python-storage-blob/12.9.0 Python/3.7.13 (Windows-10-10.0.22621-SP0)",
         "x-ms-date": "Wed, 04 Jan 2023 04:32:01 GMT",
         "x-ms-version": "2020-10-02"
-=======
-        "User-Agent": "azsdk-python-storage-blob/12.14.1 Python/3.9.13 (Windows-10-10.0.19045-SP0)",
-        "x-ms-date": "Fri, 30 Dec 2022 02:45:23 GMT",
-        "x-ms-version": "2021-08-06"
->>>>>>> 94376103
       },
       "RequestBody": null,
       "StatusCode": 404,
       "ResponseHeaders": {
-<<<<<<< HEAD
         "Date": "Wed, 04 Jan 2023 04:32:00 GMT",
-=======
-        "Date": "Fri, 30 Dec 2022 02:45:24 GMT",
->>>>>>> 94376103
         "Server": [
           "Windows-Azure-Blob/1.0",
           "Microsoft-HTTPAPI/2.0"
@@ -1461,11 +1058,7 @@
       "ResponseBody": null
     },
     {
-<<<<<<< HEAD
       "RequestUri": "https://management.azure.com/subscriptions/00000000-0000-0000-0000-000000000/resourceGroups/00000/providers/Microsoft.MachineLearningServices/workspaces/00000/jobs/test_244475513046?api-version=2022-10-01-preview",
-=======
-      "RequestUri": "https://management.azure.com/subscriptions/00000000-0000-0000-0000-000000000/resourceGroups/00000/providers/Microsoft.MachineLearningServices/workspaces/00000/jobs/test_807906871777?api-version=2022-10-01-preview",
->>>>>>> 94376103
       "RequestMethod": "PUT",
       "RequestHeaders": {
         "Accept": "application/json",
@@ -1508,11 +1101,7 @@
                 }
               },
               "_source": "YAML.COMPONENT",
-<<<<<<< HEAD
               "componentId": "/subscriptions/00000000-0000-0000-0000-000000000/resourceGroups/00000/providers/Microsoft.MachineLearningServices/workspaces/00000/components/azureml_anonymous/versions/5631cab9-51f4-406f-99a9-78850c3bd37d"
-=======
-              "componentId": "/subscriptions/00000000-0000-0000-0000-000000000/resourceGroups/00000/providers/Microsoft.MachineLearningServices/workspaces/00000/components/azureml_anonymous/versions/588c3a6e-21f6-4a49-9812-5f6be1782bb6"
->>>>>>> 94376103
             },
             "do_while_job_with_pipeline_job": {
               "body": "${{parent.jobs.pipeline_body_node}}",
@@ -1597,25 +1186,15 @@
         "Cache-Control": "no-cache",
         "Content-Length": "6373",
         "Content-Type": "application/json; charset=utf-8",
-<<<<<<< HEAD
         "Date": "Wed, 04 Jan 2023 04:32:04 GMT",
         "Expires": "-1",
         "Location": "https://management.azure.com/subscriptions/00000000-0000-0000-0000-000000000/resourceGroups/00000/providers/Microsoft.MachineLearningServices/workspaces/00000/jobs/test_244475513046?api-version=2022-10-01-preview",
         "Pragma": "no-cache",
         "Request-Context": "appId=cid-v1:512cc15a-13b5-415b-bfd0-dce7accb6bb1",
         "Server-Timing": "traceparent;desc=\u002200-9b2386f82034b7de5a1c734aa4fb8060-cdecc043fc468c9a-00\u0022",
-=======
-        "Date": "Fri, 30 Dec 2022 02:45:27 GMT",
-        "Expires": "-1",
-        "Location": "https://management.azure.com/subscriptions/00000000-0000-0000-0000-000000000/resourceGroups/00000/providers/Microsoft.MachineLearningServices/workspaces/00000/jobs/test_807906871777?api-version=2022-10-01-preview",
-        "Pragma": "no-cache",
-        "Request-Context": "appId=cid-v1:512cc15a-13b5-415b-bfd0-dce7accb6bb1",
-        "Server-Timing": "traceparent;desc=\u002200-6650c3a768e5df488cd006e5887dc533-018d957e0b123c79-00\u0022",
->>>>>>> 94376103
         "Strict-Transport-Security": "max-age=31536000; includeSubDomains",
         "x-aml-cluster": "vienna-test-westus2-02",
         "X-Content-Type-Options": "nosniff",
-<<<<<<< HEAD
         "x-ms-correlation-request-id": "5b271ce2-704f-421a-b7f4-725d755f849b",
         "x-ms-ratelimit-remaining-subscription-writes": "1193",
         "x-ms-response-type": "standard",
@@ -1625,17 +1204,6 @@
       "ResponseBody": {
         "id": "/subscriptions/00000000-0000-0000-0000-000000000/resourceGroups/00000/providers/Microsoft.MachineLearningServices/workspaces/00000/jobs/test_244475513046",
         "name": "test_244475513046",
-=======
-        "x-ms-correlation-request-id": "6e702971-cc98-44e3-87fc-2823ed7cf424",
-        "x-ms-ratelimit-remaining-subscription-writes": "1193",
-        "x-ms-response-type": "standard",
-        "x-ms-routing-request-id": "JAPANEAST:20221230T024527Z:6e702971-cc98-44e3-87fc-2823ed7cf424",
-        "x-request-time": "3.382"
-      },
-      "ResponseBody": {
-        "id": "/subscriptions/00000000-0000-0000-0000-000000000/resourceGroups/00000/providers/Microsoft.MachineLearningServices/workspaces/00000/jobs/test_807906871777",
-        "name": "test_807906871777",
->>>>>>> 94376103
         "type": "Microsoft.MachineLearningServices/workspaces/jobs",
         "properties": {
           "description": null,
@@ -1669,11 +1237,7 @@
             "Studio": {
               "jobServiceType": "Studio",
               "port": null,
-<<<<<<< HEAD
               "endpoint": "https://ml.azure.com/runs/test_244475513046?wsid=/subscriptions/00000000-0000-0000-0000-000000000/resourcegroups/00000/workspaces/00000",
-=======
-              "endpoint": "https://ml.azure.com/runs/test_807906871777?wsid=/subscriptions/00000000-0000-0000-0000-000000000/resourcegroups/00000/workspaces/00000",
->>>>>>> 94376103
               "status": null,
               "errorMessage": null,
               "properties": null,
@@ -1707,11 +1271,7 @@
                 }
               },
               "_source": "YAML.COMPONENT",
-<<<<<<< HEAD
               "componentId": "/subscriptions/00000000-0000-0000-0000-000000000/resourceGroups/00000/providers/Microsoft.MachineLearningServices/workspaces/00000/components/azureml_anonymous/versions/5631cab9-51f4-406f-99a9-78850c3bd37d"
-=======
-              "componentId": "/subscriptions/00000000-0000-0000-0000-000000000/resourceGroups/00000/providers/Microsoft.MachineLearningServices/workspaces/00000/components/azureml_anonymous/versions/588c3a6e-21f6-4a49-9812-5f6be1782bb6"
->>>>>>> 94376103
             },
             "do_while_job_with_pipeline_job": {
               "body": "${{parent.jobs.pipeline_body_node}}",
@@ -1800,23 +1360,14 @@
           "sourceJobId": null
         },
         "systemData": {
-<<<<<<< HEAD
           "createdAt": "2023-01-04T04:32:04.3091664\u002B00:00",
           "createdBy": "Doris Liao",
-=======
-          "createdAt": "2022-12-30T02:45:26.9806825\u002B00:00",
-          "createdBy": "Xingzhi Zhang",
->>>>>>> 94376103
           "createdByType": "User"
         }
       }
     },
     {
-<<<<<<< HEAD
       "RequestUri": "https://management.azure.com/subscriptions/00000000-0000-0000-0000-000000000/resourceGroups/00000/providers/Microsoft.MachineLearningServices/workspaces/00000/jobs/test_244475513046/cancel?api-version=2022-10-01-preview",
-=======
-      "RequestUri": "https://management.azure.com/subscriptions/00000000-0000-0000-0000-000000000/resourceGroups/00000/providers/Microsoft.MachineLearningServices/workspaces/00000/jobs/test_807906871777/cancel?api-version=2022-10-01-preview",
->>>>>>> 94376103
       "RequestMethod": "POST",
       "RequestHeaders": {
         "Accept": "application/json",
@@ -1831,43 +1382,25 @@
         "Cache-Control": "no-cache",
         "Content-Length": "4",
         "Content-Type": "application/json; charset=utf-8",
-<<<<<<< HEAD
         "Date": "Wed, 04 Jan 2023 04:32:08 GMT",
         "Expires": "-1",
         "Location": "https://management.azure.com/subscriptions/00000000-0000-0000-0000-000000000/providers/Microsoft.MachineLearningServices/locations/centraluseuap/mfeOperationResults/jc:e61cd5e2-512f-475e-9842-5e2a973993b8:test_244475513046?api-version=2022-10-01-preview",
-=======
-        "Date": "Fri, 30 Dec 2022 02:45:30 GMT",
-        "Expires": "-1",
-        "Location": "https://management.azure.com/subscriptions/00000000-0000-0000-0000-000000000/providers/Microsoft.MachineLearningServices/locations/centraluseuap/mfeOperationResults/jc:e61cd5e2-512f-475e-9842-5e2a973993b8:test_807906871777?api-version=2022-10-01-preview",
->>>>>>> 94376103
         "Pragma": "no-cache",
         "Request-Context": "appId=cid-v1:512cc15a-13b5-415b-bfd0-dce7accb6bb1",
         "Strict-Transport-Security": "max-age=31536000; includeSubDomains",
         "x-aml-cluster": "vienna-test-westus2-02",
         "X-Content-Type-Options": "nosniff",
         "x-ms-async-operation-timeout": "PT1H",
-<<<<<<< HEAD
         "x-ms-correlation-request-id": "0a444ca4-4ca2-4562-aa70-d4413efa6737",
         "x-ms-ratelimit-remaining-subscription-writes": "1197",
         "x-ms-response-type": "standard",
         "x-ms-routing-request-id": "JAPANEAST:20230104T043209Z:0a444ca4-4ca2-4562-aa70-d4413efa6737",
         "x-request-time": "1.006"
-=======
-        "x-ms-correlation-request-id": "f2f84df9-aab7-43ae-aef4-1209d08de282",
-        "x-ms-ratelimit-remaining-subscription-writes": "1197",
-        "x-ms-response-type": "standard",
-        "x-ms-routing-request-id": "JAPANEAST:20221230T024530Z:f2f84df9-aab7-43ae-aef4-1209d08de282",
-        "x-request-time": "0.813"
->>>>>>> 94376103
       },
       "ResponseBody": "null"
     },
     {
-<<<<<<< HEAD
       "RequestUri": "https://management.azure.com/subscriptions/00000000-0000-0000-0000-000000000/providers/Microsoft.MachineLearningServices/locations/centraluseuap/mfeOperationResults/jc:e61cd5e2-512f-475e-9842-5e2a973993b8:test_244475513046?api-version=2022-10-01-preview",
-=======
-      "RequestUri": "https://management.azure.com/subscriptions/00000000-0000-0000-0000-000000000/providers/Microsoft.MachineLearningServices/locations/centraluseuap/mfeOperationResults/jc:e61cd5e2-512f-475e-9842-5e2a973993b8:test_807906871777?api-version=2022-10-01-preview",
->>>>>>> 94376103
       "RequestMethod": "GET",
       "RequestHeaders": {
         "Accept": "*/*",
@@ -1881,42 +1414,24 @@
         "Cache-Control": "no-cache",
         "Content-Length": "2",
         "Content-Type": "application/json; charset=utf-8",
-<<<<<<< HEAD
         "Date": "Wed, 04 Jan 2023 04:32:09 GMT",
         "Expires": "-1",
         "Location": "https://management.azure.com/subscriptions/00000000-0000-0000-0000-000000000/providers/Microsoft.MachineLearningServices/locations/centraluseuap/mfeOperationResults/jc:e61cd5e2-512f-475e-9842-5e2a973993b8:test_244475513046?api-version=2022-10-01-preview",
-=======
-        "Date": "Fri, 30 Dec 2022 02:45:30 GMT",
-        "Expires": "-1",
-        "Location": "https://management.azure.com/subscriptions/00000000-0000-0000-0000-000000000/providers/Microsoft.MachineLearningServices/locations/centraluseuap/mfeOperationResults/jc:e61cd5e2-512f-475e-9842-5e2a973993b8:test_807906871777?api-version=2022-10-01-preview",
->>>>>>> 94376103
         "Pragma": "no-cache",
         "Request-Context": "appId=cid-v1:512cc15a-13b5-415b-bfd0-dce7accb6bb1",
         "Strict-Transport-Security": "max-age=31536000; includeSubDomains",
         "x-aml-cluster": "vienna-test-westus2-02",
         "X-Content-Type-Options": "nosniff",
-<<<<<<< HEAD
         "x-ms-correlation-request-id": "cccd11f5-4ea6-41a9-9139-bb7c5e8fdebe",
         "x-ms-ratelimit-remaining-subscription-reads": "11995",
         "x-ms-response-type": "standard",
         "x-ms-routing-request-id": "JAPANEAST:20230104T043209Z:cccd11f5-4ea6-41a9-9139-bb7c5e8fdebe",
         "x-request-time": "0.074"
-=======
-        "x-ms-correlation-request-id": "2a97b889-5f1a-43de-a5be-01daee238d7d",
-        "x-ms-ratelimit-remaining-subscription-reads": "11995",
-        "x-ms-response-type": "standard",
-        "x-ms-routing-request-id": "JAPANEAST:20221230T024530Z:2a97b889-5f1a-43de-a5be-01daee238d7d",
-        "x-request-time": "0.040"
->>>>>>> 94376103
       },
       "ResponseBody": {}
     },
     {
-<<<<<<< HEAD
       "RequestUri": "https://management.azure.com/subscriptions/00000000-0000-0000-0000-000000000/providers/Microsoft.MachineLearningServices/locations/centraluseuap/mfeOperationResults/jc:e61cd5e2-512f-475e-9842-5e2a973993b8:test_244475513046?api-version=2022-10-01-preview",
-=======
-      "RequestUri": "https://management.azure.com/subscriptions/00000000-0000-0000-0000-000000000/providers/Microsoft.MachineLearningServices/locations/centraluseuap/mfeOperationResults/jc:e61cd5e2-512f-475e-9842-5e2a973993b8:test_807906871777?api-version=2022-10-01-preview",
->>>>>>> 94376103
       "RequestMethod": "GET",
       "RequestHeaders": {
         "Accept": "*/*",
@@ -1929,7 +1444,6 @@
       "ResponseHeaders": {
         "Cache-Control": "no-cache",
         "Content-Length": "0",
-<<<<<<< HEAD
         "Date": "Wed, 04 Jan 2023 04:32:39 GMT",
         "Expires": "-1",
         "Pragma": "no-cache",
@@ -1943,30 +1457,11 @@
         "x-ms-response-type": "standard",
         "x-ms-routing-request-id": "JAPANEAST:20230104T043240Z:724b31c4-c151-4e7a-b994-046e42dc62ae",
         "x-request-time": "0.043"
-=======
-        "Date": "Fri, 30 Dec 2022 02:46:00 GMT",
-        "Expires": "-1",
-        "Pragma": "no-cache",
-        "Request-Context": "appId=cid-v1:512cc15a-13b5-415b-bfd0-dce7accb6bb1",
-        "Server-Timing": "traceparent;desc=\u002200-bb5c90937bb2208b6bba9b6422f26fef-574fb78b672f3889-00\u0022",
-        "Strict-Transport-Security": "max-age=31536000; includeSubDomains",
-        "x-aml-cluster": "vienna-test-westus2-02",
-        "X-Content-Type-Options": "nosniff",
-        "x-ms-correlation-request-id": "5511c373-ea96-41e0-a1bd-a4fcb48d91a9",
-        "x-ms-ratelimit-remaining-subscription-reads": "11994",
-        "x-ms-response-type": "standard",
-        "x-ms-routing-request-id": "JAPANEAST:20221230T024600Z:5511c373-ea96-41e0-a1bd-a4fcb48d91a9",
-        "x-request-time": "0.035"
->>>>>>> 94376103
       },
       "ResponseBody": null
     }
   ],
   "Variables": {
-<<<<<<< HEAD
     "name": "test_244475513046"
-=======
-    "name": "test_807906871777"
->>>>>>> 94376103
   }
 }