{
  "Entries": [
    {
      "RequestUri": "https://management.azure.com/subscriptions/00000000-0000-0000-0000-000000000/resourceGroups/00000/providers/Microsoft.MachineLearningServices/workspaces/00000/computes/cpu-cluster?api-version=2022-10-01-preview",
      "RequestMethod": "GET",
      "RequestHeaders": {
        "Accept": "application/json",
        "Accept-Encoding": "gzip, deflate",
        "Connection": "keep-alive",
        "User-Agent": "azure-ai-ml/1.3.0 azsdk-python-mgmt-machinelearningservices/0.1.0 Python/3.7.13 (Windows-10-10.0.22621-SP0)"
      },
      "RequestBody": null,
      "StatusCode": 200,
      "ResponseHeaders": {
        "Cache-Control": "no-cache",
        "Content-Encoding": "gzip",
        "Content-Type": "application/json; charset=utf-8",
<<<<<<< HEAD
        "Date": "Wed, 04 Jan 2023 05:06:56 GMT",
        "Expires": "-1",
        "Pragma": "no-cache",
        "Request-Context": "appId=cid-v1:512cc15a-13b5-415b-bfd0-dce7accb6bb1",
        "Server-Timing": "traceparent;desc=\u002200-047607cca7acc21fea3b8ef22fde7ddd-09a571fc78ef7e20-00\u0022",
=======
        "Date": "Fri, 30 Dec 2022 03:19:51 GMT",
        "Expires": "-1",
        "Pragma": "no-cache",
        "Request-Context": "appId=cid-v1:512cc15a-13b5-415b-bfd0-dce7accb6bb1",
        "Server-Timing": "traceparent;desc=\u002200-119267c070571eda16bc67fbdf3d9385-766b0ce41229925b-00\u0022",
>>>>>>> 94376103
        "Strict-Transport-Security": "max-age=31536000; includeSubDomains",
        "Transfer-Encoding": "chunked",
        "Vary": [
          "Accept-Encoding",
          "Accept-Encoding"
        ],
        "x-aml-cluster": "vienna-test-westus2-01",
        "X-Content-Type-Options": "nosniff",
<<<<<<< HEAD
        "x-ms-correlation-request-id": "ed271556-2461-4507-b5bc-1c8bebabe767",
        "x-ms-ratelimit-remaining-subscription-reads": "11781",
        "x-ms-response-type": "standard",
        "x-ms-routing-request-id": "JAPANEAST:20230104T050656Z:ed271556-2461-4507-b5bc-1c8bebabe767",
        "x-request-time": "0.223"
=======
        "x-ms-correlation-request-id": "d3d682e2-71ef-4db1-937f-98db95c144e0",
        "x-ms-ratelimit-remaining-subscription-reads": "11964",
        "x-ms-response-type": "standard",
        "x-ms-routing-request-id": "JAPANEAST:20221230T031951Z:d3d682e2-71ef-4db1-937f-98db95c144e0",
        "x-request-time": "0.286"
>>>>>>> 94376103
      },
      "ResponseBody": {
        "id": "/subscriptions/00000000-0000-0000-0000-000000000/resourceGroups/00000/providers/Microsoft.MachineLearningServices/workspaces/00000/computes/cpu-cluster",
        "name": "cpu-cluster",
        "type": "Microsoft.MachineLearningServices/workspaces/computes",
        "location": "centraluseuap",
        "tags": {},
        "properties": {
          "createdOn": "2022-09-22T09:02:22.1899959\u002B00:00",
          "modifiedOn": "2022-11-21T09:48:12.4511558\u002B00:00",
          "disableLocalAuth": false,
          "description": null,
          "resourceId": null,
          "computeType": "AmlCompute",
          "computeLocation": "centraluseuap",
          "provisioningState": "Succeeded",
          "provisioningErrors": null,
          "isAttachedCompute": false,
          "properties": {
            "vmSize": "STANDARD_DS2_V2",
            "vmPriority": "Dedicated",
            "scaleSettings": {
              "maxNodeCount": 6,
              "minNodeCount": 1,
              "nodeIdleTimeBeforeScaleDown": "PT2M"
            },
            "subnet": null,
<<<<<<< HEAD
            "currentNodeCount": 4,
            "targetNodeCount": 6,
            "nodeStateCounts": {
              "preparingNodeCount": 0,
              "runningNodeCount": 4,
              "idleNodeCount": 0,
=======
            "currentNodeCount": 3,
            "targetNodeCount": 3,
            "nodeStateCounts": {
              "preparingNodeCount": 0,
              "runningNodeCount": 1,
              "idleNodeCount": 2,
>>>>>>> 94376103
              "unusableNodeCount": 0,
              "leavingNodeCount": 0,
              "preemptedNodeCount": 0
            },
<<<<<<< HEAD
            "allocationState": "Resizing",
            "allocationStateTransitionTime": "2023-01-04T05:06:28.262\u002B00:00",
=======
            "allocationState": "Steady",
            "allocationStateTransitionTime": "2022-12-30T03:14:38.798\u002B00:00",
>>>>>>> 94376103
            "errors": null,
            "remoteLoginPortPublicAccess": "Enabled",
            "osType": "Linux",
            "virtualMachineImage": null,
            "isolatedNetwork": false,
            "propertyBag": {}
          }
        }
      }
    },
    {
      "RequestUri": "https://management.azure.com/subscriptions/00000000-0000-0000-0000-000000000/resourceGroups/00000/providers/Microsoft.MachineLearningServices/workspaces/00000/datastores/workspaceblobstore?api-version=2022-05-01",
      "RequestMethod": "GET",
      "RequestHeaders": {
        "Accept": "application/json",
        "Accept-Encoding": "gzip, deflate",
        "Connection": "keep-alive",
        "User-Agent": "azure-ai-ml/1.3.0 azsdk-python-mgmt-machinelearningservices/0.1.0 Python/3.7.13 (Windows-10-10.0.22621-SP0)"
      },
      "RequestBody": null,
      "StatusCode": 200,
      "ResponseHeaders": {
        "Cache-Control": "no-cache",
        "Content-Encoding": "gzip",
        "Content-Type": "application/json; charset=utf-8",
<<<<<<< HEAD
        "Date": "Wed, 04 Jan 2023 05:06:59 GMT",
        "Expires": "-1",
        "Pragma": "no-cache",
        "Request-Context": "appId=cid-v1:512cc15a-13b5-415b-bfd0-dce7accb6bb1",
        "Server-Timing": "traceparent;desc=\u002200-5e901fc720ac8eba61c58c411ef774fe-c59bd7f36c34682e-00\u0022",
=======
        "Date": "Fri, 30 Dec 2022 03:19:52 GMT",
        "Expires": "-1",
        "Pragma": "no-cache",
        "Request-Context": "appId=cid-v1:512cc15a-13b5-415b-bfd0-dce7accb6bb1",
        "Server-Timing": "traceparent;desc=\u002200-5a70f6984fc44bebb68cfb5467e976a0-07f58cddce74a3c4-00\u0022",
>>>>>>> 94376103
        "Strict-Transport-Security": "max-age=31536000; includeSubDomains",
        "Transfer-Encoding": "chunked",
        "Vary": [
          "Accept-Encoding",
          "Accept-Encoding"
        ],
        "x-aml-cluster": "vienna-test-westus2-02",
        "X-Content-Type-Options": "nosniff",
<<<<<<< HEAD
        "x-ms-correlation-request-id": "29e9bf70-dfbc-47e9-8f11-4dfac3a2cb27",
        "x-ms-ratelimit-remaining-subscription-reads": "11780",
        "x-ms-response-type": "standard",
        "x-ms-routing-request-id": "JAPANEAST:20230104T050659Z:29e9bf70-dfbc-47e9-8f11-4dfac3a2cb27",
        "x-request-time": "0.091"
=======
        "x-ms-correlation-request-id": "019c00b3-f438-4e0c-9faf-c07a6999e6fc",
        "x-ms-ratelimit-remaining-subscription-reads": "11963",
        "x-ms-response-type": "standard",
        "x-ms-routing-request-id": "JAPANEAST:20221230T031953Z:019c00b3-f438-4e0c-9faf-c07a6999e6fc",
        "x-request-time": "0.087"
>>>>>>> 94376103
      },
      "ResponseBody": {
        "id": "/subscriptions/00000000-0000-0000-0000-000000000/resourceGroups/00000/providers/Microsoft.MachineLearningServices/workspaces/00000/datastores/workspaceblobstore",
        "name": "workspaceblobstore",
        "type": "Microsoft.MachineLearningServices/workspaces/datastores",
        "properties": {
          "description": null,
          "tags": null,
          "properties": null,
          "isDefault": true,
          "credentials": {
            "credentialsType": "AccountKey"
          },
          "datastoreType": "AzureBlob",
          "accountName": "sagvgsoim6nmhbq",
          "containerName": "azureml-blobstore-e61cd5e2-512f-475e-9842-5e2a973993b8",
          "endpoint": "core.windows.net",
          "protocol": "https",
          "serviceDataAccessAuthIdentity": "WorkspaceSystemAssignedIdentity"
        },
        "systemData": {
          "createdAt": "2022-09-22T09:02:03.2629568\u002B00:00",
          "createdBy": "779301c0-18b2-4cdc-801b-a0a3368fee0a",
          "createdByType": "Application",
          "lastModifiedAt": "2022-09-22T09:02:04.166989\u002B00:00",
          "lastModifiedBy": "779301c0-18b2-4cdc-801b-a0a3368fee0a",
          "lastModifiedByType": "Application"
        }
      }
    },
    {
      "RequestUri": "https://management.azure.com/subscriptions/00000000-0000-0000-0000-000000000/resourceGroups/00000/providers/Microsoft.MachineLearningServices/workspaces/00000/datastores/workspaceblobstore/listSecrets?api-version=2022-05-01",
      "RequestMethod": "POST",
      "RequestHeaders": {
        "Accept": "application/json",
        "Accept-Encoding": "gzip, deflate",
        "Connection": "keep-alive",
        "Content-Length": "0",
        "User-Agent": "azure-ai-ml/1.3.0 azsdk-python-mgmt-machinelearningservices/0.1.0 Python/3.7.13 (Windows-10-10.0.22621-SP0)"
      },
      "RequestBody": null,
      "StatusCode": 200,
      "ResponseHeaders": {
        "Cache-Control": "no-cache",
        "Content-Encoding": "gzip",
        "Content-Type": "application/json; charset=utf-8",
<<<<<<< HEAD
        "Date": "Wed, 04 Jan 2023 05:06:59 GMT",
        "Expires": "-1",
        "Pragma": "no-cache",
        "Request-Context": "appId=cid-v1:512cc15a-13b5-415b-bfd0-dce7accb6bb1",
        "Server-Timing": "traceparent;desc=\u002200-b6fcc9c430aeea401ac01a69416bf69f-58dcdfff05521da7-00\u0022",
=======
        "Date": "Fri, 30 Dec 2022 03:19:53 GMT",
        "Expires": "-1",
        "Pragma": "no-cache",
        "Request-Context": "appId=cid-v1:512cc15a-13b5-415b-bfd0-dce7accb6bb1",
        "Server-Timing": "traceparent;desc=\u002200-cb2c54a3a9ca21c0d85e6305daa48364-caa7b1bf35e95a4d-00\u0022",
>>>>>>> 94376103
        "Strict-Transport-Security": "max-age=31536000; includeSubDomains",
        "Transfer-Encoding": "chunked",
        "Vary": "Accept-Encoding",
        "x-aml-cluster": "vienna-test-westus2-02",
        "X-Content-Type-Options": "nosniff",
<<<<<<< HEAD
        "x-ms-correlation-request-id": "b319c6b6-b7cb-4516-a1f6-2c72cc3fee74",
        "x-ms-ratelimit-remaining-subscription-writes": "1066",
        "x-ms-response-type": "standard",
        "x-ms-routing-request-id": "JAPANEAST:20230104T050700Z:b319c6b6-b7cb-4516-a1f6-2c72cc3fee74",
        "x-request-time": "0.089"
=======
        "x-ms-correlation-request-id": "5961c10b-88d0-4516-90f9-935bbc0f93a3",
        "x-ms-ratelimit-remaining-subscription-writes": "1177",
        "x-ms-response-type": "standard",
        "x-ms-routing-request-id": "JAPANEAST:20221230T031953Z:5961c10b-88d0-4516-90f9-935bbc0f93a3",
        "x-request-time": "0.094"
>>>>>>> 94376103
      },
      "ResponseBody": {
        "secretsType": "AccountKey",
        "key": "dGhpcyBpcyBmYWtlIGtleQ=="
      }
    },
    {
      "RequestUri": "https://sagvgsoim6nmhbq.blob.core.windows.net/azureml-blobstore-e61cd5e2-512f-475e-9842-5e2a973993b8/LocalUpload/00000000000000000000000000000000/train_src/train.py",
      "RequestMethod": "HEAD",
      "RequestHeaders": {
        "Accept": "application/xml",
        "Accept-Encoding": "gzip, deflate",
        "Connection": "keep-alive",
<<<<<<< HEAD
        "User-Agent": "azsdk-python-storage-blob/12.9.0 Python/3.7.13 (Windows-10-10.0.22621-SP0)",
        "x-ms-date": "Wed, 04 Jan 2023 05:07:01 GMT",
        "x-ms-version": "2020-10-02"
=======
        "User-Agent": "azsdk-python-storage-blob/12.14.1 Python/3.9.13 (Windows-10-10.0.19045-SP0)",
        "x-ms-date": "Fri, 30 Dec 2022 03:19:54 GMT",
        "x-ms-version": "2021-08-06"
>>>>>>> 94376103
      },
      "RequestBody": null,
      "StatusCode": 200,
      "ResponseHeaders": {
        "Accept-Ranges": "bytes",
        "Content-Length": "1459",
        "Content-MD5": "0vFwXEoU1mnn7HUtIfbkVg==",
        "Content-Type": "application/octet-stream",
<<<<<<< HEAD
        "Date": "Wed, 04 Jan 2023 05:06:59 GMT",
        "ETag": "\u00220x8DA9F7B718861CE\u0022",
        "Last-Modified": "Mon, 26 Sep 2022 04:56:16 GMT",
=======
        "Date": "Fri, 30 Dec 2022 03:19:54 GMT",
        "ETag": "\u00220x8DA9F72C3199CAF\u0022",
        "Last-Modified": "Mon, 26 Sep 2022 03:54:07 GMT",
>>>>>>> 94376103
        "Server": [
          "Windows-Azure-Blob/1.0",
          "Microsoft-HTTPAPI/2.0"
        ],
        "Vary": "Origin",
        "x-ms-access-tier": "Hot",
        "x-ms-access-tier-inferred": "true",
        "x-ms-blob-type": "BlockBlob",
        "x-ms-creation-time": "Mon, 26 Sep 2022 04:56:15 GMT",
        "x-ms-lease-state": "available",
        "x-ms-lease-status": "unlocked",
        "x-ms-meta-name": "6ba01de8-1631-457a-82cb-a059944560cd",
        "x-ms-meta-upload_status": "completed",
        "x-ms-meta-version": "1",
        "x-ms-server-encrypted": "true",
        "x-ms-version": "2020-10-02"
      },
      "ResponseBody": null
    },
    {
      "RequestUri": "https://sagvgsoim6nmhbq.blob.core.windows.net/azureml-blobstore-e61cd5e2-512f-475e-9842-5e2a973993b8/az-ml-artifacts/00000000000000000000000000000000/train_src/train.py",
      "RequestMethod": "HEAD",
      "RequestHeaders": {
        "Accept": "application/xml",
        "Accept-Encoding": "gzip, deflate",
        "Connection": "keep-alive",
<<<<<<< HEAD
        "User-Agent": "azsdk-python-storage-blob/12.9.0 Python/3.7.13 (Windows-10-10.0.22621-SP0)",
        "x-ms-date": "Wed, 04 Jan 2023 05:07:01 GMT",
        "x-ms-version": "2020-10-02"
=======
        "User-Agent": "azsdk-python-storage-blob/12.14.1 Python/3.9.13 (Windows-10-10.0.19045-SP0)",
        "x-ms-date": "Fri, 30 Dec 2022 03:19:54 GMT",
        "x-ms-version": "2021-08-06"
>>>>>>> 94376103
      },
      "RequestBody": null,
      "StatusCode": 404,
      "ResponseHeaders": {
<<<<<<< HEAD
        "Date": "Wed, 04 Jan 2023 05:07:00 GMT",
=======
        "Date": "Fri, 30 Dec 2022 03:19:54 GMT",
>>>>>>> 94376103
        "Server": [
          "Windows-Azure-Blob/1.0",
          "Microsoft-HTTPAPI/2.0"
        ],
        "Transfer-Encoding": "chunked",
        "Vary": "Origin",
        "x-ms-error-code": "BlobNotFound",
        "x-ms-version": "2020-10-02"
      },
      "ResponseBody": null
    },
    {
      "RequestUri": "https://management.azure.com/subscriptions/00000000-0000-0000-0000-000000000/resourceGroups/00000/providers/Microsoft.MachineLearningServices/workspaces/00000/codes/6ba01de8-1631-457a-82cb-a059944560cd/versions/1?api-version=2022-05-01",
      "RequestMethod": "PUT",
      "RequestHeaders": {
        "Accept": "application/json",
        "Accept-Encoding": "gzip, deflate",
        "Connection": "keep-alive",
        "Content-Length": "298",
        "Content-Type": "application/json",
        "User-Agent": "azure-ai-ml/1.3.0 azsdk-python-mgmt-machinelearningservices/0.1.0 Python/3.7.13 (Windows-10-10.0.22621-SP0)"
      },
      "RequestBody": {
        "properties": {
          "properties": {
            "hash_sha256": "0000000000000",
            "hash_version": "0000000000000"
          },
          "isAnonymous": true,
          "isArchived": false,
          "codeUri": "https://sagvgsoim6nmhbq.blob.core.windows.net/azureml-blobstore-e61cd5e2-512f-475e-9842-5e2a973993b8/LocalUpload/00000000000000000000000000000000/train_src"
        }
      },
      "StatusCode": 200,
      "ResponseHeaders": {
        "Cache-Control": "no-cache",
        "Content-Encoding": "gzip",
        "Content-Type": "application/json; charset=utf-8",
<<<<<<< HEAD
        "Date": "Wed, 04 Jan 2023 05:07:01 GMT",
        "Expires": "-1",
        "Pragma": "no-cache",
        "Request-Context": "appId=cid-v1:512cc15a-13b5-415b-bfd0-dce7accb6bb1",
        "Server-Timing": "traceparent;desc=\u002200-5b4de1958675c87aa3ef65c65ee0eb09-1b3cc026ff14b274-00\u0022",
=======
        "Date": "Fri, 30 Dec 2022 03:19:54 GMT",
        "Expires": "-1",
        "Pragma": "no-cache",
        "Request-Context": "appId=cid-v1:512cc15a-13b5-415b-bfd0-dce7accb6bb1",
        "Server-Timing": "traceparent;desc=\u002200-e4e20541bbfaf9c34cb730b61df3eb6c-61afd6cc3b4aa2e1-00\u0022",
>>>>>>> 94376103
        "Strict-Transport-Security": "max-age=31536000; includeSubDomains",
        "Transfer-Encoding": "chunked",
        "Vary": [
          "Accept-Encoding",
          "Accept-Encoding"
        ],
        "x-aml-cluster": "vienna-test-westus2-02",
        "X-Content-Type-Options": "nosniff",
<<<<<<< HEAD
        "x-ms-correlation-request-id": "c30273ee-0b98-4051-920a-cec8fcf42cfa",
        "x-ms-ratelimit-remaining-subscription-writes": "1049",
        "x-ms-response-type": "standard",
        "x-ms-routing-request-id": "JAPANEAST:20230104T050701Z:c30273ee-0b98-4051-920a-cec8fcf42cfa",
        "x-request-time": "0.235"
=======
        "x-ms-correlation-request-id": "bcb17692-282b-4139-ba0e-fe4004bdd3e2",
        "x-ms-ratelimit-remaining-subscription-writes": "1182",
        "x-ms-response-type": "standard",
        "x-ms-routing-request-id": "JAPANEAST:20221230T031955Z:bcb17692-282b-4139-ba0e-fe4004bdd3e2",
        "x-request-time": "0.193"
>>>>>>> 94376103
      },
      "ResponseBody": {
        "id": "/subscriptions/00000000-0000-0000-0000-000000000/resourceGroups/00000/providers/Microsoft.MachineLearningServices/workspaces/00000/codes/6ba01de8-1631-457a-82cb-a059944560cd/versions/1",
        "name": "1",
        "type": "Microsoft.MachineLearningServices/workspaces/codes/versions",
        "properties": {
          "description": null,
          "tags": {},
          "properties": {
            "hash_sha256": "0000000000000",
            "hash_version": "0000000000000"
          },
          "isArchived": false,
          "isAnonymous": false,
          "codeUri": "https://sagvgsoim6nmhbq.blob.core.windows.net/azureml-blobstore-e61cd5e2-512f-475e-9842-5e2a973993b8/LocalUpload/00000000000000000000000000000000/train_src"
        },
        "systemData": {
          "createdAt": "2022-09-26T04:56:17.7054494\u002B00:00",
          "createdBy": "Zhengfei Wang",
          "createdByType": "User",
<<<<<<< HEAD
          "lastModifiedAt": "2023-01-04T05:07:01.543937\u002B00:00",
          "lastModifiedBy": "Doris Liao",
=======
          "lastModifiedAt": "2022-12-30T03:19:54.8652107\u002B00:00",
          "lastModifiedBy": "Xingzhi Zhang",
>>>>>>> 94376103
          "lastModifiedByType": "User"
        }
      }
    },
    {
      "RequestUri": "https://management.azure.com/subscriptions/00000000-0000-0000-0000-000000000/resourceGroups/00000/providers/Microsoft.MachineLearningServices/workspaces/00000/components/azureml_anonymous/versions/915e7b59-3a87-ebf7-b956-1430edb3d9e1?api-version=2022-10-01",
      "RequestMethod": "PUT",
      "RequestHeaders": {
        "Accept": "application/json",
        "Accept-Encoding": "gzip, deflate",
        "Connection": "keep-alive",
        "Content-Length": "1036",
        "Content-Type": "application/json",
        "User-Agent": "azure-ai-ml/1.3.0 azsdk-python-mgmt-machinelearningservices/0.1.0 Python/3.7.13 (Windows-10-10.0.22621-SP0)"
      },
      "RequestBody": {
        "properties": {
          "properties": {},
          "tags": {},
          "isAnonymous": true,
          "isArchived": false,
          "componentSpec": {
            "command": "python train.py --training_data ${{inputs.training_data}} --max_epochs ${{inputs.max_epochs}} --learning_rate ${{inputs.learning_rate}} --learning_rate_schedule ${{inputs.learning_rate_schedule}} --model_output ${{outputs.model_output}}",
            "code": "azureml:/subscriptions/00000000-0000-0000-0000-000000000/resourceGroups/00000/providers/Microsoft.MachineLearningServices/workspaces/00000/codes/6ba01de8-1631-457a-82cb-a059944560cd/versions/1",
            "environment": "azureml:AzureML-sklearn-0.24-ubuntu18.04-py37-cpu:5",
            "name": "azureml_anonymous",
<<<<<<< HEAD
            "version": "915e7b59-3a87-ebf7-b956-1430edb3d9e1",
=======
            "version": "1",
>>>>>>> 94376103
            "display_name": "train_job",
            "is_deterministic": true,
            "inputs": {
              "training_data": {
                "type": "uri_folder",
                "mode": "ro_mount"
              },
              "max_epochs": {
                "type": "integer"
              },
              "learning_rate": {
                "type": "number"
              },
              "learning_rate_schedule": {
                "type": "string"
              }
            },
            "outputs": {
              "model_output": {
                "type": "uri_folder",
                "mode": "upload"
              }
            },
            "type": "command",
            "_source": "YAML.JOB"
          }
        }
      },
      "StatusCode": 201,
      "ResponseHeaders": {
        "Cache-Control": "no-cache",
<<<<<<< HEAD
        "Content-Length": "2216",
        "Content-Type": "application/json; charset=utf-8",
        "Date": "Wed, 04 Jan 2023 05:07:05 GMT",
=======
        "Content-Length": "2222",
        "Content-Type": "application/json; charset=utf-8",
        "Date": "Fri, 30 Dec 2022 03:19:56 GMT",
>>>>>>> 94376103
        "Expires": "-1",
        "Location": "https://management.azure.com/subscriptions/00000000-0000-0000-0000-000000000/resourceGroups/00000/providers/Microsoft.MachineLearningServices/workspaces/00000/components/azureml_anonymous/versions/915e7b59-3a87-ebf7-b956-1430edb3d9e1?api-version=2022-10-01",
        "Pragma": "no-cache",
        "Request-Context": "appId=cid-v1:512cc15a-13b5-415b-bfd0-dce7accb6bb1",
<<<<<<< HEAD
        "Server-Timing": "traceparent;desc=\u002200-2f566f999830c4fe63a819b8adca00d8-4cf1dd5e4a305db6-00\u0022",
=======
        "Server-Timing": "traceparent;desc=\u002200-08cd515c6fc7eefd43162dd902efb904-af503ae43b2ba10d-00\u0022",
>>>>>>> 94376103
        "Strict-Transport-Security": "max-age=31536000; includeSubDomains",
        "x-aml-cluster": "vienna-test-westus2-02",
        "X-Content-Type-Options": "nosniff",
<<<<<<< HEAD
        "x-ms-correlation-request-id": "8f556547-5ee5-4c9f-ba99-1f9e990b472f",
        "x-ms-ratelimit-remaining-subscription-writes": "1048",
        "x-ms-response-type": "standard",
        "x-ms-routing-request-id": "JAPANEAST:20230104T050706Z:8f556547-5ee5-4c9f-ba99-1f9e990b472f",
        "x-request-time": "1.494"
      },
      "ResponseBody": {
        "id": "/subscriptions/00000000-0000-0000-0000-000000000/resourceGroups/00000/providers/Microsoft.MachineLearningServices/workspaces/00000/components/azureml_anonymous/versions/f44bfd24-6061-4d0d-adf8-f44a48e0030d",
        "name": "f44bfd24-6061-4d0d-adf8-f44a48e0030d",
=======
        "x-ms-correlation-request-id": "e975ff11-e01a-46e5-a1f5-6b3ed6b8fd6b",
        "x-ms-ratelimit-remaining-subscription-writes": "1181",
        "x-ms-response-type": "standard",
        "x-ms-routing-request-id": "JAPANEAST:20221230T031957Z:e975ff11-e01a-46e5-a1f5-6b3ed6b8fd6b",
        "x-request-time": "1.613"
      },
      "ResponseBody": {
        "id": "/subscriptions/00000000-0000-0000-0000-000000000/resourceGroups/00000/providers/Microsoft.MachineLearningServices/workspaces/00000/components/azureml_anonymous/versions/699b650f-5fb7-46cb-b8ba-a78c18dd74fe",
        "name": "699b650f-5fb7-46cb-b8ba-a78c18dd74fe",
>>>>>>> 94376103
        "type": "Microsoft.MachineLearningServices/workspaces/components/versions",
        "properties": {
          "description": null,
          "tags": {},
          "properties": {},
          "isArchived": false,
          "isAnonymous": true,
          "componentSpec": {
            "name": "azureml_anonymous",
<<<<<<< HEAD
            "version": "f44bfd24-6061-4d0d-adf8-f44a48e0030d",
=======
            "version": "699b650f-5fb7-46cb-b8ba-a78c18dd74fe",
>>>>>>> 94376103
            "display_name": "train_job",
            "is_deterministic": "True",
            "type": "command",
            "inputs": {
              "training_data": {
                "type": "uri_folder",
                "optional": "False"
              },
              "max_epochs": {
                "type": "integer",
                "optional": "False"
              },
              "learning_rate": {
                "type": "number",
                "optional": "False"
              },
              "learning_rate_schedule": {
                "type": "string",
                "optional": "False"
              }
            },
            "outputs": {
              "model_output": {
                "type": "uri_folder"
              }
            },
            "code": "azureml:/subscriptions/00000000-0000-0000-0000-000000000/resourceGroups/00000/providers/Microsoft.MachineLearningServices/workspaces/00000/codes/6ba01de8-1631-457a-82cb-a059944560cd/versions/1",
            "environment": "azureml://registries/azureml-dev/environments/AzureML-sklearn-0.24-ubuntu18.04-py37-cpu/versions/5",
            "resources": {
              "instance_count": "1"
            },
            "command": "python train.py --training_data ${{inputs.training_data}} --max_epochs ${{inputs.max_epochs}} --learning_rate ${{inputs.learning_rate}} --learning_rate_schedule ${{inputs.learning_rate_schedule}} --model_output ${{outputs.model_output}}",
            "$schema": "https://componentsdk.azureedge.net/jsonschema/CommandComponent.json"
          }
        },
        "systemData": {
<<<<<<< HEAD
          "createdAt": "2023-01-04T05:07:05.6149191\u002B00:00",
          "createdBy": "Doris Liao",
          "createdByType": "User",
          "lastModifiedAt": "2023-01-04T05:07:05.6149191\u002B00:00",
          "lastModifiedBy": "Doris Liao",
=======
          "createdAt": "2022-12-30T03:19:56.5111044\u002B00:00",
          "createdBy": "Xingzhi Zhang",
          "createdByType": "User",
          "lastModifiedAt": "2022-12-30T03:19:56.5111044\u002B00:00",
          "lastModifiedBy": "Xingzhi Zhang",
>>>>>>> 94376103
          "lastModifiedByType": "User"
        }
      }
    },
    {
      "RequestUri": "https://management.azure.com/subscriptions/00000000-0000-0000-0000-000000000/resourceGroups/00000/providers/Microsoft.MachineLearningServices/workspaces/00000/datastores/workspaceblobstore?api-version=2022-05-01",
      "RequestMethod": "GET",
      "RequestHeaders": {
        "Accept": "application/json",
        "Accept-Encoding": "gzip, deflate",
        "Connection": "keep-alive",
        "User-Agent": "azure-ai-ml/1.3.0 azsdk-python-mgmt-machinelearningservices/0.1.0 Python/3.7.13 (Windows-10-10.0.22621-SP0)"
      },
      "RequestBody": null,
      "StatusCode": 200,
      "ResponseHeaders": {
        "Cache-Control": "no-cache",
        "Content-Encoding": "gzip",
        "Content-Type": "application/json; charset=utf-8",
<<<<<<< HEAD
        "Date": "Wed, 04 Jan 2023 05:07:05 GMT",
        "Expires": "-1",
        "Pragma": "no-cache",
        "Request-Context": "appId=cid-v1:512cc15a-13b5-415b-bfd0-dce7accb6bb1",
        "Server-Timing": "traceparent;desc=\u002200-15909ec01335a242f0b650398db87b8d-11c0b0dce15cde94-00\u0022",
=======
        "Date": "Fri, 30 Dec 2022 03:19:56 GMT",
        "Expires": "-1",
        "Pragma": "no-cache",
        "Request-Context": "appId=cid-v1:512cc15a-13b5-415b-bfd0-dce7accb6bb1",
        "Server-Timing": "traceparent;desc=\u002200-9d97471406b5f4d3544d7d7d5fdd2330-64a053249a2e4b98-00\u0022",
>>>>>>> 94376103
        "Strict-Transport-Security": "max-age=31536000; includeSubDomains",
        "Transfer-Encoding": "chunked",
        "Vary": [
          "Accept-Encoding",
          "Accept-Encoding"
        ],
        "x-aml-cluster": "vienna-test-westus2-02",
        "X-Content-Type-Options": "nosniff",
<<<<<<< HEAD
        "x-ms-correlation-request-id": "2d5b96e4-5f6b-4a4b-81d0-7fd32d7e9a87",
        "x-ms-ratelimit-remaining-subscription-reads": "11779",
        "x-ms-response-type": "standard",
        "x-ms-routing-request-id": "JAPANEAST:20230104T050706Z:2d5b96e4-5f6b-4a4b-81d0-7fd32d7e9a87",
        "x-request-time": "0.173"
=======
        "x-ms-correlation-request-id": "6328cf14-182b-4ea4-86f8-fd9c1bc2900f",
        "x-ms-ratelimit-remaining-subscription-reads": "11962",
        "x-ms-response-type": "standard",
        "x-ms-routing-request-id": "JAPANEAST:20221230T031957Z:6328cf14-182b-4ea4-86f8-fd9c1bc2900f",
        "x-request-time": "0.101"
>>>>>>> 94376103
      },
      "ResponseBody": {
        "id": "/subscriptions/00000000-0000-0000-0000-000000000/resourceGroups/00000/providers/Microsoft.MachineLearningServices/workspaces/00000/datastores/workspaceblobstore",
        "name": "workspaceblobstore",
        "type": "Microsoft.MachineLearningServices/workspaces/datastores",
        "properties": {
          "description": null,
          "tags": null,
          "properties": null,
          "isDefault": true,
          "credentials": {
            "credentialsType": "AccountKey"
          },
          "datastoreType": "AzureBlob",
          "accountName": "sagvgsoim6nmhbq",
          "containerName": "azureml-blobstore-e61cd5e2-512f-475e-9842-5e2a973993b8",
          "endpoint": "core.windows.net",
          "protocol": "https",
          "serviceDataAccessAuthIdentity": "WorkspaceSystemAssignedIdentity"
        },
        "systemData": {
          "createdAt": "2022-09-22T09:02:03.2629568\u002B00:00",
          "createdBy": "779301c0-18b2-4cdc-801b-a0a3368fee0a",
          "createdByType": "Application",
          "lastModifiedAt": "2022-09-22T09:02:04.166989\u002B00:00",
          "lastModifiedBy": "779301c0-18b2-4cdc-801b-a0a3368fee0a",
          "lastModifiedByType": "Application"
        }
      }
    },
    {
      "RequestUri": "https://management.azure.com/subscriptions/00000000-0000-0000-0000-000000000/resourceGroups/00000/providers/Microsoft.MachineLearningServices/workspaces/00000/datastores/workspaceblobstore/listSecrets?api-version=2022-05-01",
      "RequestMethod": "POST",
      "RequestHeaders": {
        "Accept": "application/json",
        "Accept-Encoding": "gzip, deflate",
        "Connection": "keep-alive",
        "Content-Length": "0",
        "User-Agent": "azure-ai-ml/1.3.0 azsdk-python-mgmt-machinelearningservices/0.1.0 Python/3.7.13 (Windows-10-10.0.22621-SP0)"
      },
      "RequestBody": null,
      "StatusCode": 200,
      "ResponseHeaders": {
        "Cache-Control": "no-cache",
        "Content-Encoding": "gzip",
        "Content-Type": "application/json; charset=utf-8",
<<<<<<< HEAD
        "Date": "Wed, 04 Jan 2023 05:07:06 GMT",
        "Expires": "-1",
        "Pragma": "no-cache",
        "Request-Context": "appId=cid-v1:512cc15a-13b5-415b-bfd0-dce7accb6bb1",
        "Server-Timing": "traceparent;desc=\u002200-bce7fa8f693fce51981d02001fe53373-2bf3f5cb25a8f3c4-00\u0022",
=======
        "Date": "Fri, 30 Dec 2022 03:19:57 GMT",
        "Expires": "-1",
        "Pragma": "no-cache",
        "Request-Context": "appId=cid-v1:512cc15a-13b5-415b-bfd0-dce7accb6bb1",
        "Server-Timing": "traceparent;desc=\u002200-2c9564bb7be55bcd7f578a5e6f8e3d78-ecb10459471ae4e1-00\u0022",
>>>>>>> 94376103
        "Strict-Transport-Security": "max-age=31536000; includeSubDomains",
        "Transfer-Encoding": "chunked",
        "Vary": "Accept-Encoding",
        "x-aml-cluster": "vienna-test-westus2-02",
        "X-Content-Type-Options": "nosniff",
<<<<<<< HEAD
        "x-ms-correlation-request-id": "05b605d5-da83-48c8-9829-1d84002116dd",
        "x-ms-ratelimit-remaining-subscription-writes": "1065",
        "x-ms-response-type": "standard",
        "x-ms-routing-request-id": "JAPANEAST:20230104T050707Z:05b605d5-da83-48c8-9829-1d84002116dd",
        "x-request-time": "0.089"
=======
        "x-ms-correlation-request-id": "1cfb99a8-11f8-4f9e-9016-d2adcd3e9d3c",
        "x-ms-ratelimit-remaining-subscription-writes": "1176",
        "x-ms-response-type": "standard",
        "x-ms-routing-request-id": "JAPANEAST:20221230T031958Z:1cfb99a8-11f8-4f9e-9016-d2adcd3e9d3c",
        "x-request-time": "0.092"
>>>>>>> 94376103
      },
      "ResponseBody": {
        "secretsType": "AccountKey",
        "key": "dGhpcyBpcyBmYWtlIGtleQ=="
      }
    },
    {
      "RequestUri": "https://sagvgsoim6nmhbq.blob.core.windows.net/azureml-blobstore-e61cd5e2-512f-475e-9842-5e2a973993b8/LocalUpload/00000000000000000000000000000000/data/sample1.csv",
      "RequestMethod": "HEAD",
      "RequestHeaders": {
        "Accept": "application/xml",
        "Accept-Encoding": "gzip, deflate",
        "Connection": "keep-alive",
<<<<<<< HEAD
        "User-Agent": "azsdk-python-storage-blob/12.9.0 Python/3.7.13 (Windows-10-10.0.22621-SP0)",
        "x-ms-date": "Wed, 04 Jan 2023 05:07:08 GMT",
        "x-ms-version": "2020-10-02"
=======
        "User-Agent": "azsdk-python-storage-blob/12.14.1 Python/3.9.13 (Windows-10-10.0.19045-SP0)",
        "x-ms-date": "Fri, 30 Dec 2022 03:19:58 GMT",
        "x-ms-version": "2021-08-06"
>>>>>>> 94376103
      },
      "RequestBody": null,
      "StatusCode": 200,
      "ResponseHeaders": {
        "Accept-Ranges": "bytes",
        "Content-Length": "499",
        "Content-MD5": "kD7N5\u002BygjTfbYTFhyEo7RA==",
        "Content-Type": "application/octet-stream",
<<<<<<< HEAD
        "Date": "Wed, 04 Jan 2023 05:07:06 GMT",
        "ETag": "\u00220x8DA9F7B75D7B9B0\u0022",
        "Last-Modified": "Mon, 26 Sep 2022 04:56:23 GMT",
=======
        "Date": "Fri, 30 Dec 2022 03:19:58 GMT",
        "ETag": "\u00220x8DA9D48AFBCE5A6\u0022",
        "Last-Modified": "Fri, 23 Sep 2022 09:47:53 GMT",
>>>>>>> 94376103
        "Server": [
          "Windows-Azure-Blob/1.0",
          "Microsoft-HTTPAPI/2.0"
        ],
        "Vary": "Origin",
        "x-ms-access-tier": "Hot",
        "x-ms-access-tier-inferred": "true",
        "x-ms-blob-type": "BlockBlob",
        "x-ms-creation-time": "Mon, 26 Sep 2022 04:56:23 GMT",
        "x-ms-lease-state": "available",
        "x-ms-lease-status": "unlocked",
        "x-ms-meta-name": "40434c8a-1678-44bb-85d9-14f9fa29b22d",
        "x-ms-meta-upload_status": "completed",
        "x-ms-meta-version": "8c577706-6452-4264-99df-422db211ecd9",
        "x-ms-server-encrypted": "true",
        "x-ms-version": "2020-10-02"
      },
      "ResponseBody": null
    },
    {
      "RequestUri": "https://sagvgsoim6nmhbq.blob.core.windows.net/azureml-blobstore-e61cd5e2-512f-475e-9842-5e2a973993b8/az-ml-artifacts/00000000000000000000000000000000/data/sample1.csv",
      "RequestMethod": "HEAD",
      "RequestHeaders": {
        "Accept": "application/xml",
        "Accept-Encoding": "gzip, deflate",
        "Connection": "keep-alive",
<<<<<<< HEAD
        "User-Agent": "azsdk-python-storage-blob/12.9.0 Python/3.7.13 (Windows-10-10.0.22621-SP0)",
        "x-ms-date": "Wed, 04 Jan 2023 05:07:08 GMT",
        "x-ms-version": "2020-10-02"
=======
        "User-Agent": "azsdk-python-storage-blob/12.14.1 Python/3.9.13 (Windows-10-10.0.19045-SP0)",
        "x-ms-date": "Fri, 30 Dec 2022 03:19:58 GMT",
        "x-ms-version": "2021-08-06"
>>>>>>> 94376103
      },
      "RequestBody": null,
      "StatusCode": 404,
      "ResponseHeaders": {
<<<<<<< HEAD
        "Date": "Wed, 04 Jan 2023 05:07:06 GMT",
=======
        "Date": "Fri, 30 Dec 2022 03:19:58 GMT",
>>>>>>> 94376103
        "Server": [
          "Windows-Azure-Blob/1.0",
          "Microsoft-HTTPAPI/2.0"
        ],
        "Transfer-Encoding": "chunked",
        "Vary": "Origin",
        "x-ms-error-code": "BlobNotFound",
        "x-ms-version": "2020-10-02"
      },
      "ResponseBody": null
    },
    {
<<<<<<< HEAD
      "RequestUri": "https://management.azure.com/subscriptions/00000000-0000-0000-0000-000000000/resourceGroups/00000/providers/Microsoft.MachineLearningServices/workspaces/00000/jobs/test_320726621454?api-version=2022-10-01-preview",
=======
      "RequestUri": "https://management.azure.com/subscriptions/00000000-0000-0000-0000-000000000/resourceGroups/00000/providers/Microsoft.MachineLearningServices/workspaces/00000/jobs/test_379463993901?api-version=2022-10-01-preview",
>>>>>>> 94376103
      "RequestMethod": "PUT",
      "RequestHeaders": {
        "Accept": "application/json",
        "Accept-Encoding": "gzip, deflate",
        "Connection": "keep-alive",
        "Content-Length": "1724",
        "Content-Type": "application/json",
        "User-Agent": "azure-ai-ml/1.3.0 azsdk-python-mgmt-machinelearningservices/0.1.0 Python/3.7.13 (Windows-10-10.0.22621-SP0)"
      },
      "RequestBody": {
        "properties": {
          "properties": {},
          "tags": {},
<<<<<<< HEAD
          "displayName": "test_320726621454",
=======
          "displayName": "test_379463993901",
>>>>>>> 94376103
          "experimentName": "azure-ai-ml",
          "isArchived": false,
          "jobType": "Pipeline",
          "inputs": {
            "training_input": {
              "mode": "Download",
              "uri": "azureml://datastores/workspaceblobstore/paths/LocalUpload/00000000000000000000000000000000/data/",
              "jobInputType": "uri_folder"
            },
            "training_max_epochs": {
              "jobInputType": "literal",
              "value": "20"
            },
            "training_learning_rate": {
              "jobInputType": "literal",
              "value": "1.8"
            },
            "learning_rate_schedule": {
              "jobInputType": "literal",
              "value": "time-based"
            }
          },
          "jobs": {
            "train_job": {
              "name": "train_job",
              "type": "command",
              "computeId": "/subscriptions/00000000-0000-0000-0000-000000000/resourceGroups/00000/providers/Microsoft.MachineLearningServices/workspaces/00000/computes/cpu-cluster",
              "inputs": {
                "training_data": {
                  "job_input_type": "literal",
                  "value": "${{parent.inputs.training_input}}",
                  "mode": "ReadOnlyMount"
                },
                "max_epochs": {
                  "job_input_type": "literal",
                  "value": "${{parent.inputs.training_max_epochs}}"
                },
                "learning_rate": {
                  "job_input_type": "literal",
                  "value": "${{parent.inputs.training_learning_rate}}"
                },
                "learning_rate_schedule": {
                  "job_input_type": "literal",
                  "value": "${{parent.inputs.learning_rate_schedule}}"
                }
              },
              "outputs": {
                "model_output": {
                  "value": "${{parent.outputs.trained_model}}",
                  "type": "literal",
                  "mode": "Upload"
                }
              },
              "_source": "YAML.JOB",
<<<<<<< HEAD
              "componentId": "/subscriptions/00000000-0000-0000-0000-000000000/resourceGroups/00000/providers/Microsoft.MachineLearningServices/workspaces/00000/components/azureml_anonymous/versions/f44bfd24-6061-4d0d-adf8-f44a48e0030d"
=======
              "componentId": "/subscriptions/00000000-0000-0000-0000-000000000/resourceGroups/00000/providers/Microsoft.MachineLearningServices/workspaces/00000/components/azureml_anonymous/versions/699b650f-5fb7-46cb-b8ba-a78c18dd74fe"
>>>>>>> 94376103
            }
          },
          "outputs": {
            "trained_model": {
              "mode": "ReadWriteMount",
              "jobOutputType": "uri_folder"
            }
          },
          "settings": {
            "_source": "YAML.JOB"
          }
        }
      },
      "StatusCode": 201,
      "ResponseHeaders": {
        "Cache-Control": "no-cache",
        "Content-Length": "4281",
        "Content-Type": "application/json; charset=utf-8",
<<<<<<< HEAD
        "Date": "Wed, 04 Jan 2023 05:07:09 GMT",
        "Expires": "-1",
        "Location": "https://management.azure.com/subscriptions/00000000-0000-0000-0000-000000000/resourceGroups/00000/providers/Microsoft.MachineLearningServices/workspaces/00000/jobs/test_320726621454?api-version=2022-10-01-preview",
        "Pragma": "no-cache",
        "Request-Context": "appId=cid-v1:512cc15a-13b5-415b-bfd0-dce7accb6bb1",
        "Server-Timing": "traceparent;desc=\u002200-f6b074ed9fdf4845fff646943c3a1c8b-1edf1d02cbe7905e-00\u0022",
=======
        "Date": "Fri, 30 Dec 2022 03:20:00 GMT",
        "Expires": "-1",
        "Location": "https://management.azure.com/subscriptions/00000000-0000-0000-0000-000000000/resourceGroups/00000/providers/Microsoft.MachineLearningServices/workspaces/00000/jobs/test_379463993901?api-version=2022-10-01-preview",
        "Pragma": "no-cache",
        "Request-Context": "appId=cid-v1:512cc15a-13b5-415b-bfd0-dce7accb6bb1",
        "Server-Timing": "traceparent;desc=\u002200-376ab5ff144b6dbbf318e085e2580ebe-ce7bd09f1489728a-00\u0022",
>>>>>>> 94376103
        "Strict-Transport-Security": "max-age=31536000; includeSubDomains",
        "x-aml-cluster": "vienna-test-westus2-02",
        "X-Content-Type-Options": "nosniff",
<<<<<<< HEAD
        "x-ms-correlation-request-id": "9ee2fcdb-462c-466a-8eb6-07865f1c3660",
        "x-ms-ratelimit-remaining-subscription-writes": "1047",
        "x-ms-response-type": "standard",
        "x-ms-routing-request-id": "JAPANEAST:20230104T050710Z:9ee2fcdb-462c-466a-8eb6-07865f1c3660",
        "x-request-time": "2.212"
      },
      "ResponseBody": {
        "id": "/subscriptions/00000000-0000-0000-0000-000000000/resourceGroups/00000/providers/Microsoft.MachineLearningServices/workspaces/00000/jobs/test_320726621454",
        "name": "test_320726621454",
=======
        "x-ms-correlation-request-id": "01abac41-4056-4166-9ce8-08b6d40944f5",
        "x-ms-ratelimit-remaining-subscription-writes": "1180",
        "x-ms-response-type": "standard",
        "x-ms-routing-request-id": "JAPANEAST:20221230T032001Z:01abac41-4056-4166-9ce8-08b6d40944f5",
        "x-request-time": "2.632"
      },
      "ResponseBody": {
        "id": "/subscriptions/00000000-0000-0000-0000-000000000/resourceGroups/00000/providers/Microsoft.MachineLearningServices/workspaces/00000/jobs/test_379463993901",
        "name": "test_379463993901",
>>>>>>> 94376103
        "type": "Microsoft.MachineLearningServices/workspaces/jobs",
        "properties": {
          "description": null,
          "tags": {},
          "properties": {
            "azureml.DevPlatv2": "true",
            "azureml.runsource": "azureml.PipelineRun",
            "runSource": "MFE",
            "runType": "HTTP",
            "azureml.parameters": "{\u0022training_max_epochs\u0022:\u002220\u0022,\u0022training_learning_rate\u0022:\u00221.8\u0022,\u0022learning_rate_schedule\u0022:\u0022time-based\u0022}",
            "azureml.continue_on_step_failure": "False",
            "azureml.continue_on_failed_optional_input": "True",
            "azureml.defaultDataStoreName": "workspaceblobstore",
            "azureml.pipelineComponent": "pipelinerun"
          },
<<<<<<< HEAD
          "displayName": "test_320726621454",
=======
          "displayName": "test_379463993901",
>>>>>>> 94376103
          "status": "Preparing",
          "experimentName": "azure-ai-ml",
          "services": {
            "Tracking": {
              "jobServiceType": "Tracking",
              "port": null,
              "endpoint": "azureml://master.api.azureml-test.ms/mlflow/v1.0/subscriptions/00000000-0000-0000-0000-000000000/resourceGroups/00000/providers/Microsoft.MachineLearningServices/workspaces/00000?",
              "status": null,
              "errorMessage": null,
              "properties": null,
              "nodes": null
            },
            "Studio": {
              "jobServiceType": "Studio",
              "port": null,
<<<<<<< HEAD
              "endpoint": "https://ml.azure.com/runs/test_320726621454?wsid=/subscriptions/00000000-0000-0000-0000-000000000/resourcegroups/00000/workspaces/00000",
=======
              "endpoint": "https://ml.azure.com/runs/test_379463993901?wsid=/subscriptions/00000000-0000-0000-0000-000000000/resourcegroups/00000/workspaces/00000",
>>>>>>> 94376103
              "status": null,
              "errorMessage": null,
              "properties": null,
              "nodes": null
            }
          },
          "computeId": null,
          "isArchived": false,
          "identity": null,
          "componentId": null,
          "jobType": "Pipeline",
          "settings": {
            "_source": "YAML.JOB"
          },
          "jobs": {
            "train_job": {
              "name": "train_job",
              "type": "command",
              "computeId": "/subscriptions/00000000-0000-0000-0000-000000000/resourceGroups/00000/providers/Microsoft.MachineLearningServices/workspaces/00000/computes/cpu-cluster",
              "inputs": {
                "training_data": {
                  "job_input_type": "literal",
                  "value": "${{parent.inputs.training_input}}",
                  "mode": "ReadOnlyMount"
                },
                "max_epochs": {
                  "job_input_type": "literal",
                  "value": "${{parent.inputs.training_max_epochs}}"
                },
                "learning_rate": {
                  "job_input_type": "literal",
                  "value": "${{parent.inputs.training_learning_rate}}"
                },
                "learning_rate_schedule": {
                  "job_input_type": "literal",
                  "value": "${{parent.inputs.learning_rate_schedule}}"
                }
              },
              "outputs": {
                "model_output": {
                  "value": "${{parent.outputs.trained_model}}",
                  "type": "literal",
                  "mode": "Upload"
                }
              },
              "_source": "YAML.JOB",
<<<<<<< HEAD
              "componentId": "/subscriptions/00000000-0000-0000-0000-000000000/resourceGroups/00000/providers/Microsoft.MachineLearningServices/workspaces/00000/components/azureml_anonymous/versions/f44bfd24-6061-4d0d-adf8-f44a48e0030d"
=======
              "componentId": "/subscriptions/00000000-0000-0000-0000-000000000/resourceGroups/00000/providers/Microsoft.MachineLearningServices/workspaces/00000/components/azureml_anonymous/versions/699b650f-5fb7-46cb-b8ba-a78c18dd74fe"
>>>>>>> 94376103
            }
          },
          "inputs": {
            "training_input": {
              "description": null,
              "uri": "azureml://datastores/workspaceblobstore/paths/LocalUpload/00000000000000000000000000000000/data/",
              "mode": "Download",
              "jobInputType": "uri_folder"
            },
            "training_max_epochs": {
              "description": null,
              "jobInputType": "literal",
              "value": "20"
            },
            "training_learning_rate": {
              "description": null,
              "jobInputType": "literal",
              "value": "1.8"
            },
            "learning_rate_schedule": {
              "description": null,
              "jobInputType": "literal",
              "value": "time-based"
            }
          },
          "outputs": {
            "trained_model": {
              "description": null,
              "uri": null,
              "mode": "ReadWriteMount",
              "jobOutputType": "uri_folder"
            }
          },
          "sourceJobId": null
        },
        "systemData": {
<<<<<<< HEAD
          "createdAt": "2023-01-04T05:07:09.7769282\u002B00:00",
          "createdBy": "Doris Liao",
=======
          "createdAt": "2022-12-30T03:20:00.4963502\u002B00:00",
          "createdBy": "Xingzhi Zhang",
>>>>>>> 94376103
          "createdByType": "User"
        }
      }
    }
  ],
  "Variables": {
<<<<<<< HEAD
    "name": "test_320726621454"
=======
    "name": "test_379463993901"
>>>>>>> 94376103
  }
}<|MERGE_RESOLUTION|>--- conflicted
+++ resolved
@@ -15,19 +15,11 @@
         "Cache-Control": "no-cache",
         "Content-Encoding": "gzip",
         "Content-Type": "application/json; charset=utf-8",
-<<<<<<< HEAD
         "Date": "Wed, 04 Jan 2023 05:06:56 GMT",
         "Expires": "-1",
         "Pragma": "no-cache",
         "Request-Context": "appId=cid-v1:512cc15a-13b5-415b-bfd0-dce7accb6bb1",
         "Server-Timing": "traceparent;desc=\u002200-047607cca7acc21fea3b8ef22fde7ddd-09a571fc78ef7e20-00\u0022",
-=======
-        "Date": "Fri, 30 Dec 2022 03:19:51 GMT",
-        "Expires": "-1",
-        "Pragma": "no-cache",
-        "Request-Context": "appId=cid-v1:512cc15a-13b5-415b-bfd0-dce7accb6bb1",
-        "Server-Timing": "traceparent;desc=\u002200-119267c070571eda16bc67fbdf3d9385-766b0ce41229925b-00\u0022",
->>>>>>> 94376103
         "Strict-Transport-Security": "max-age=31536000; includeSubDomains",
         "Transfer-Encoding": "chunked",
         "Vary": [
@@ -36,19 +28,11 @@
         ],
         "x-aml-cluster": "vienna-test-westus2-01",
         "X-Content-Type-Options": "nosniff",
-<<<<<<< HEAD
         "x-ms-correlation-request-id": "ed271556-2461-4507-b5bc-1c8bebabe767",
         "x-ms-ratelimit-remaining-subscription-reads": "11781",
         "x-ms-response-type": "standard",
         "x-ms-routing-request-id": "JAPANEAST:20230104T050656Z:ed271556-2461-4507-b5bc-1c8bebabe767",
         "x-request-time": "0.223"
-=======
-        "x-ms-correlation-request-id": "d3d682e2-71ef-4db1-937f-98db95c144e0",
-        "x-ms-ratelimit-remaining-subscription-reads": "11964",
-        "x-ms-response-type": "standard",
-        "x-ms-routing-request-id": "JAPANEAST:20221230T031951Z:d3d682e2-71ef-4db1-937f-98db95c144e0",
-        "x-request-time": "0.286"
->>>>>>> 94376103
       },
       "ResponseBody": {
         "id": "/subscriptions/00000000-0000-0000-0000-000000000/resourceGroups/00000/providers/Microsoft.MachineLearningServices/workspaces/00000/computes/cpu-cluster",
@@ -76,32 +60,18 @@
               "nodeIdleTimeBeforeScaleDown": "PT2M"
             },
             "subnet": null,
-<<<<<<< HEAD
             "currentNodeCount": 4,
             "targetNodeCount": 6,
             "nodeStateCounts": {
               "preparingNodeCount": 0,
               "runningNodeCount": 4,
               "idleNodeCount": 0,
-=======
-            "currentNodeCount": 3,
-            "targetNodeCount": 3,
-            "nodeStateCounts": {
-              "preparingNodeCount": 0,
-              "runningNodeCount": 1,
-              "idleNodeCount": 2,
->>>>>>> 94376103
               "unusableNodeCount": 0,
               "leavingNodeCount": 0,
               "preemptedNodeCount": 0
             },
-<<<<<<< HEAD
             "allocationState": "Resizing",
             "allocationStateTransitionTime": "2023-01-04T05:06:28.262\u002B00:00",
-=======
-            "allocationState": "Steady",
-            "allocationStateTransitionTime": "2022-12-30T03:14:38.798\u002B00:00",
->>>>>>> 94376103
             "errors": null,
             "remoteLoginPortPublicAccess": "Enabled",
             "osType": "Linux",
@@ -127,19 +97,11 @@
         "Cache-Control": "no-cache",
         "Content-Encoding": "gzip",
         "Content-Type": "application/json; charset=utf-8",
-<<<<<<< HEAD
         "Date": "Wed, 04 Jan 2023 05:06:59 GMT",
         "Expires": "-1",
         "Pragma": "no-cache",
         "Request-Context": "appId=cid-v1:512cc15a-13b5-415b-bfd0-dce7accb6bb1",
         "Server-Timing": "traceparent;desc=\u002200-5e901fc720ac8eba61c58c411ef774fe-c59bd7f36c34682e-00\u0022",
-=======
-        "Date": "Fri, 30 Dec 2022 03:19:52 GMT",
-        "Expires": "-1",
-        "Pragma": "no-cache",
-        "Request-Context": "appId=cid-v1:512cc15a-13b5-415b-bfd0-dce7accb6bb1",
-        "Server-Timing": "traceparent;desc=\u002200-5a70f6984fc44bebb68cfb5467e976a0-07f58cddce74a3c4-00\u0022",
->>>>>>> 94376103
         "Strict-Transport-Security": "max-age=31536000; includeSubDomains",
         "Transfer-Encoding": "chunked",
         "Vary": [
@@ -148,19 +110,11 @@
         ],
         "x-aml-cluster": "vienna-test-westus2-02",
         "X-Content-Type-Options": "nosniff",
-<<<<<<< HEAD
         "x-ms-correlation-request-id": "29e9bf70-dfbc-47e9-8f11-4dfac3a2cb27",
         "x-ms-ratelimit-remaining-subscription-reads": "11780",
         "x-ms-response-type": "standard",
         "x-ms-routing-request-id": "JAPANEAST:20230104T050659Z:29e9bf70-dfbc-47e9-8f11-4dfac3a2cb27",
         "x-request-time": "0.091"
-=======
-        "x-ms-correlation-request-id": "019c00b3-f438-4e0c-9faf-c07a6999e6fc",
-        "x-ms-ratelimit-remaining-subscription-reads": "11963",
-        "x-ms-response-type": "standard",
-        "x-ms-routing-request-id": "JAPANEAST:20221230T031953Z:019c00b3-f438-4e0c-9faf-c07a6999e6fc",
-        "x-request-time": "0.087"
->>>>>>> 94376103
       },
       "ResponseBody": {
         "id": "/subscriptions/00000000-0000-0000-0000-000000000/resourceGroups/00000/providers/Microsoft.MachineLearningServices/workspaces/00000/datastores/workspaceblobstore",
@@ -207,37 +161,21 @@
         "Cache-Control": "no-cache",
         "Content-Encoding": "gzip",
         "Content-Type": "application/json; charset=utf-8",
-<<<<<<< HEAD
         "Date": "Wed, 04 Jan 2023 05:06:59 GMT",
         "Expires": "-1",
         "Pragma": "no-cache",
         "Request-Context": "appId=cid-v1:512cc15a-13b5-415b-bfd0-dce7accb6bb1",
         "Server-Timing": "traceparent;desc=\u002200-b6fcc9c430aeea401ac01a69416bf69f-58dcdfff05521da7-00\u0022",
-=======
-        "Date": "Fri, 30 Dec 2022 03:19:53 GMT",
-        "Expires": "-1",
-        "Pragma": "no-cache",
-        "Request-Context": "appId=cid-v1:512cc15a-13b5-415b-bfd0-dce7accb6bb1",
-        "Server-Timing": "traceparent;desc=\u002200-cb2c54a3a9ca21c0d85e6305daa48364-caa7b1bf35e95a4d-00\u0022",
->>>>>>> 94376103
         "Strict-Transport-Security": "max-age=31536000; includeSubDomains",
         "Transfer-Encoding": "chunked",
         "Vary": "Accept-Encoding",
         "x-aml-cluster": "vienna-test-westus2-02",
         "X-Content-Type-Options": "nosniff",
-<<<<<<< HEAD
         "x-ms-correlation-request-id": "b319c6b6-b7cb-4516-a1f6-2c72cc3fee74",
         "x-ms-ratelimit-remaining-subscription-writes": "1066",
         "x-ms-response-type": "standard",
         "x-ms-routing-request-id": "JAPANEAST:20230104T050700Z:b319c6b6-b7cb-4516-a1f6-2c72cc3fee74",
         "x-request-time": "0.089"
-=======
-        "x-ms-correlation-request-id": "5961c10b-88d0-4516-90f9-935bbc0f93a3",
-        "x-ms-ratelimit-remaining-subscription-writes": "1177",
-        "x-ms-response-type": "standard",
-        "x-ms-routing-request-id": "JAPANEAST:20221230T031953Z:5961c10b-88d0-4516-90f9-935bbc0f93a3",
-        "x-request-time": "0.094"
->>>>>>> 94376103
       },
       "ResponseBody": {
         "secretsType": "AccountKey",
@@ -251,15 +189,9 @@
         "Accept": "application/xml",
         "Accept-Encoding": "gzip, deflate",
         "Connection": "keep-alive",
-<<<<<<< HEAD
         "User-Agent": "azsdk-python-storage-blob/12.9.0 Python/3.7.13 (Windows-10-10.0.22621-SP0)",
         "x-ms-date": "Wed, 04 Jan 2023 05:07:01 GMT",
         "x-ms-version": "2020-10-02"
-=======
-        "User-Agent": "azsdk-python-storage-blob/12.14.1 Python/3.9.13 (Windows-10-10.0.19045-SP0)",
-        "x-ms-date": "Fri, 30 Dec 2022 03:19:54 GMT",
-        "x-ms-version": "2021-08-06"
->>>>>>> 94376103
       },
       "RequestBody": null,
       "StatusCode": 200,
@@ -268,15 +200,9 @@
         "Content-Length": "1459",
         "Content-MD5": "0vFwXEoU1mnn7HUtIfbkVg==",
         "Content-Type": "application/octet-stream",
-<<<<<<< HEAD
         "Date": "Wed, 04 Jan 2023 05:06:59 GMT",
         "ETag": "\u00220x8DA9F7B718861CE\u0022",
         "Last-Modified": "Mon, 26 Sep 2022 04:56:16 GMT",
-=======
-        "Date": "Fri, 30 Dec 2022 03:19:54 GMT",
-        "ETag": "\u00220x8DA9F72C3199CAF\u0022",
-        "Last-Modified": "Mon, 26 Sep 2022 03:54:07 GMT",
->>>>>>> 94376103
         "Server": [
           "Windows-Azure-Blob/1.0",
           "Microsoft-HTTPAPI/2.0"
@@ -303,24 +229,14 @@
         "Accept": "application/xml",
         "Accept-Encoding": "gzip, deflate",
         "Connection": "keep-alive",
-<<<<<<< HEAD
         "User-Agent": "azsdk-python-storage-blob/12.9.0 Python/3.7.13 (Windows-10-10.0.22621-SP0)",
         "x-ms-date": "Wed, 04 Jan 2023 05:07:01 GMT",
         "x-ms-version": "2020-10-02"
-=======
-        "User-Agent": "azsdk-python-storage-blob/12.14.1 Python/3.9.13 (Windows-10-10.0.19045-SP0)",
-        "x-ms-date": "Fri, 30 Dec 2022 03:19:54 GMT",
-        "x-ms-version": "2021-08-06"
->>>>>>> 94376103
       },
       "RequestBody": null,
       "StatusCode": 404,
       "ResponseHeaders": {
-<<<<<<< HEAD
         "Date": "Wed, 04 Jan 2023 05:07:00 GMT",
-=======
-        "Date": "Fri, 30 Dec 2022 03:19:54 GMT",
->>>>>>> 94376103
         "Server": [
           "Windows-Azure-Blob/1.0",
           "Microsoft-HTTPAPI/2.0"
@@ -359,19 +275,11 @@
         "Cache-Control": "no-cache",
         "Content-Encoding": "gzip",
         "Content-Type": "application/json; charset=utf-8",
-<<<<<<< HEAD
         "Date": "Wed, 04 Jan 2023 05:07:01 GMT",
         "Expires": "-1",
         "Pragma": "no-cache",
         "Request-Context": "appId=cid-v1:512cc15a-13b5-415b-bfd0-dce7accb6bb1",
         "Server-Timing": "traceparent;desc=\u002200-5b4de1958675c87aa3ef65c65ee0eb09-1b3cc026ff14b274-00\u0022",
-=======
-        "Date": "Fri, 30 Dec 2022 03:19:54 GMT",
-        "Expires": "-1",
-        "Pragma": "no-cache",
-        "Request-Context": "appId=cid-v1:512cc15a-13b5-415b-bfd0-dce7accb6bb1",
-        "Server-Timing": "traceparent;desc=\u002200-e4e20541bbfaf9c34cb730b61df3eb6c-61afd6cc3b4aa2e1-00\u0022",
->>>>>>> 94376103
         "Strict-Transport-Security": "max-age=31536000; includeSubDomains",
         "Transfer-Encoding": "chunked",
         "Vary": [
@@ -380,19 +288,11 @@
         ],
         "x-aml-cluster": "vienna-test-westus2-02",
         "X-Content-Type-Options": "nosniff",
-<<<<<<< HEAD
         "x-ms-correlation-request-id": "c30273ee-0b98-4051-920a-cec8fcf42cfa",
         "x-ms-ratelimit-remaining-subscription-writes": "1049",
         "x-ms-response-type": "standard",
         "x-ms-routing-request-id": "JAPANEAST:20230104T050701Z:c30273ee-0b98-4051-920a-cec8fcf42cfa",
         "x-request-time": "0.235"
-=======
-        "x-ms-correlation-request-id": "bcb17692-282b-4139-ba0e-fe4004bdd3e2",
-        "x-ms-ratelimit-remaining-subscription-writes": "1182",
-        "x-ms-response-type": "standard",
-        "x-ms-routing-request-id": "JAPANEAST:20221230T031955Z:bcb17692-282b-4139-ba0e-fe4004bdd3e2",
-        "x-request-time": "0.193"
->>>>>>> 94376103
       },
       "ResponseBody": {
         "id": "/subscriptions/00000000-0000-0000-0000-000000000/resourceGroups/00000/providers/Microsoft.MachineLearningServices/workspaces/00000/codes/6ba01de8-1631-457a-82cb-a059944560cd/versions/1",
@@ -413,13 +313,8 @@
           "createdAt": "2022-09-26T04:56:17.7054494\u002B00:00",
           "createdBy": "Zhengfei Wang",
           "createdByType": "User",
-<<<<<<< HEAD
           "lastModifiedAt": "2023-01-04T05:07:01.543937\u002B00:00",
           "lastModifiedBy": "Doris Liao",
-=======
-          "lastModifiedAt": "2022-12-30T03:19:54.8652107\u002B00:00",
-          "lastModifiedBy": "Xingzhi Zhang",
->>>>>>> 94376103
           "lastModifiedByType": "User"
         }
       }
@@ -446,11 +341,7 @@
             "code": "azureml:/subscriptions/00000000-0000-0000-0000-000000000/resourceGroups/00000/providers/Microsoft.MachineLearningServices/workspaces/00000/codes/6ba01de8-1631-457a-82cb-a059944560cd/versions/1",
             "environment": "azureml:AzureML-sklearn-0.24-ubuntu18.04-py37-cpu:5",
             "name": "azureml_anonymous",
-<<<<<<< HEAD
             "version": "915e7b59-3a87-ebf7-b956-1430edb3d9e1",
-=======
-            "version": "1",
->>>>>>> 94376103
             "display_name": "train_job",
             "is_deterministic": true,
             "inputs": {
@@ -482,28 +373,17 @@
       "StatusCode": 201,
       "ResponseHeaders": {
         "Cache-Control": "no-cache",
-<<<<<<< HEAD
         "Content-Length": "2216",
         "Content-Type": "application/json; charset=utf-8",
         "Date": "Wed, 04 Jan 2023 05:07:05 GMT",
-=======
-        "Content-Length": "2222",
-        "Content-Type": "application/json; charset=utf-8",
-        "Date": "Fri, 30 Dec 2022 03:19:56 GMT",
->>>>>>> 94376103
         "Expires": "-1",
         "Location": "https://management.azure.com/subscriptions/00000000-0000-0000-0000-000000000/resourceGroups/00000/providers/Microsoft.MachineLearningServices/workspaces/00000/components/azureml_anonymous/versions/915e7b59-3a87-ebf7-b956-1430edb3d9e1?api-version=2022-10-01",
         "Pragma": "no-cache",
         "Request-Context": "appId=cid-v1:512cc15a-13b5-415b-bfd0-dce7accb6bb1",
-<<<<<<< HEAD
         "Server-Timing": "traceparent;desc=\u002200-2f566f999830c4fe63a819b8adca00d8-4cf1dd5e4a305db6-00\u0022",
-=======
-        "Server-Timing": "traceparent;desc=\u002200-08cd515c6fc7eefd43162dd902efb904-af503ae43b2ba10d-00\u0022",
->>>>>>> 94376103
         "Strict-Transport-Security": "max-age=31536000; includeSubDomains",
         "x-aml-cluster": "vienna-test-westus2-02",
         "X-Content-Type-Options": "nosniff",
-<<<<<<< HEAD
         "x-ms-correlation-request-id": "8f556547-5ee5-4c9f-ba99-1f9e990b472f",
         "x-ms-ratelimit-remaining-subscription-writes": "1048",
         "x-ms-response-type": "standard",
@@ -513,17 +393,6 @@
       "ResponseBody": {
         "id": "/subscriptions/00000000-0000-0000-0000-000000000/resourceGroups/00000/providers/Microsoft.MachineLearningServices/workspaces/00000/components/azureml_anonymous/versions/f44bfd24-6061-4d0d-adf8-f44a48e0030d",
         "name": "f44bfd24-6061-4d0d-adf8-f44a48e0030d",
-=======
-        "x-ms-correlation-request-id": "e975ff11-e01a-46e5-a1f5-6b3ed6b8fd6b",
-        "x-ms-ratelimit-remaining-subscription-writes": "1181",
-        "x-ms-response-type": "standard",
-        "x-ms-routing-request-id": "JAPANEAST:20221230T031957Z:e975ff11-e01a-46e5-a1f5-6b3ed6b8fd6b",
-        "x-request-time": "1.613"
-      },
-      "ResponseBody": {
-        "id": "/subscriptions/00000000-0000-0000-0000-000000000/resourceGroups/00000/providers/Microsoft.MachineLearningServices/workspaces/00000/components/azureml_anonymous/versions/699b650f-5fb7-46cb-b8ba-a78c18dd74fe",
-        "name": "699b650f-5fb7-46cb-b8ba-a78c18dd74fe",
->>>>>>> 94376103
         "type": "Microsoft.MachineLearningServices/workspaces/components/versions",
         "properties": {
           "description": null,
@@ -533,11 +402,7 @@
           "isAnonymous": true,
           "componentSpec": {
             "name": "azureml_anonymous",
-<<<<<<< HEAD
             "version": "f44bfd24-6061-4d0d-adf8-f44a48e0030d",
-=======
-            "version": "699b650f-5fb7-46cb-b8ba-a78c18dd74fe",
->>>>>>> 94376103
             "display_name": "train_job",
             "is_deterministic": "True",
             "type": "command",
@@ -574,19 +439,11 @@
           }
         },
         "systemData": {
-<<<<<<< HEAD
           "createdAt": "2023-01-04T05:07:05.6149191\u002B00:00",
           "createdBy": "Doris Liao",
           "createdByType": "User",
           "lastModifiedAt": "2023-01-04T05:07:05.6149191\u002B00:00",
           "lastModifiedBy": "Doris Liao",
-=======
-          "createdAt": "2022-12-30T03:19:56.5111044\u002B00:00",
-          "createdBy": "Xingzhi Zhang",
-          "createdByType": "User",
-          "lastModifiedAt": "2022-12-30T03:19:56.5111044\u002B00:00",
-          "lastModifiedBy": "Xingzhi Zhang",
->>>>>>> 94376103
           "lastModifiedByType": "User"
         }
       }
@@ -606,19 +463,11 @@
         "Cache-Control": "no-cache",
         "Content-Encoding": "gzip",
         "Content-Type": "application/json; charset=utf-8",
-<<<<<<< HEAD
         "Date": "Wed, 04 Jan 2023 05:07:05 GMT",
         "Expires": "-1",
         "Pragma": "no-cache",
         "Request-Context": "appId=cid-v1:512cc15a-13b5-415b-bfd0-dce7accb6bb1",
         "Server-Timing": "traceparent;desc=\u002200-15909ec01335a242f0b650398db87b8d-11c0b0dce15cde94-00\u0022",
-=======
-        "Date": "Fri, 30 Dec 2022 03:19:56 GMT",
-        "Expires": "-1",
-        "Pragma": "no-cache",
-        "Request-Context": "appId=cid-v1:512cc15a-13b5-415b-bfd0-dce7accb6bb1",
-        "Server-Timing": "traceparent;desc=\u002200-9d97471406b5f4d3544d7d7d5fdd2330-64a053249a2e4b98-00\u0022",
->>>>>>> 94376103
         "Strict-Transport-Security": "max-age=31536000; includeSubDomains",
         "Transfer-Encoding": "chunked",
         "Vary": [
@@ -627,19 +476,11 @@
         ],
         "x-aml-cluster": "vienna-test-westus2-02",
         "X-Content-Type-Options": "nosniff",
-<<<<<<< HEAD
         "x-ms-correlation-request-id": "2d5b96e4-5f6b-4a4b-81d0-7fd32d7e9a87",
         "x-ms-ratelimit-remaining-subscription-reads": "11779",
         "x-ms-response-type": "standard",
         "x-ms-routing-request-id": "JAPANEAST:20230104T050706Z:2d5b96e4-5f6b-4a4b-81d0-7fd32d7e9a87",
         "x-request-time": "0.173"
-=======
-        "x-ms-correlation-request-id": "6328cf14-182b-4ea4-86f8-fd9c1bc2900f",
-        "x-ms-ratelimit-remaining-subscription-reads": "11962",
-        "x-ms-response-type": "standard",
-        "x-ms-routing-request-id": "JAPANEAST:20221230T031957Z:6328cf14-182b-4ea4-86f8-fd9c1bc2900f",
-        "x-request-time": "0.101"
->>>>>>> 94376103
       },
       "ResponseBody": {
         "id": "/subscriptions/00000000-0000-0000-0000-000000000/resourceGroups/00000/providers/Microsoft.MachineLearningServices/workspaces/00000/datastores/workspaceblobstore",
@@ -686,37 +527,21 @@
         "Cache-Control": "no-cache",
         "Content-Encoding": "gzip",
         "Content-Type": "application/json; charset=utf-8",
-<<<<<<< HEAD
         "Date": "Wed, 04 Jan 2023 05:07:06 GMT",
         "Expires": "-1",
         "Pragma": "no-cache",
         "Request-Context": "appId=cid-v1:512cc15a-13b5-415b-bfd0-dce7accb6bb1",
         "Server-Timing": "traceparent;desc=\u002200-bce7fa8f693fce51981d02001fe53373-2bf3f5cb25a8f3c4-00\u0022",
-=======
-        "Date": "Fri, 30 Dec 2022 03:19:57 GMT",
-        "Expires": "-1",
-        "Pragma": "no-cache",
-        "Request-Context": "appId=cid-v1:512cc15a-13b5-415b-bfd0-dce7accb6bb1",
-        "Server-Timing": "traceparent;desc=\u002200-2c9564bb7be55bcd7f578a5e6f8e3d78-ecb10459471ae4e1-00\u0022",
->>>>>>> 94376103
         "Strict-Transport-Security": "max-age=31536000; includeSubDomains",
         "Transfer-Encoding": "chunked",
         "Vary": "Accept-Encoding",
         "x-aml-cluster": "vienna-test-westus2-02",
         "X-Content-Type-Options": "nosniff",
-<<<<<<< HEAD
         "x-ms-correlation-request-id": "05b605d5-da83-48c8-9829-1d84002116dd",
         "x-ms-ratelimit-remaining-subscription-writes": "1065",
         "x-ms-response-type": "standard",
         "x-ms-routing-request-id": "JAPANEAST:20230104T050707Z:05b605d5-da83-48c8-9829-1d84002116dd",
         "x-request-time": "0.089"
-=======
-        "x-ms-correlation-request-id": "1cfb99a8-11f8-4f9e-9016-d2adcd3e9d3c",
-        "x-ms-ratelimit-remaining-subscription-writes": "1176",
-        "x-ms-response-type": "standard",
-        "x-ms-routing-request-id": "JAPANEAST:20221230T031958Z:1cfb99a8-11f8-4f9e-9016-d2adcd3e9d3c",
-        "x-request-time": "0.092"
->>>>>>> 94376103
       },
       "ResponseBody": {
         "secretsType": "AccountKey",
@@ -730,15 +555,9 @@
         "Accept": "application/xml",
         "Accept-Encoding": "gzip, deflate",
         "Connection": "keep-alive",
-<<<<<<< HEAD
         "User-Agent": "azsdk-python-storage-blob/12.9.0 Python/3.7.13 (Windows-10-10.0.22621-SP0)",
         "x-ms-date": "Wed, 04 Jan 2023 05:07:08 GMT",
         "x-ms-version": "2020-10-02"
-=======
-        "User-Agent": "azsdk-python-storage-blob/12.14.1 Python/3.9.13 (Windows-10-10.0.19045-SP0)",
-        "x-ms-date": "Fri, 30 Dec 2022 03:19:58 GMT",
-        "x-ms-version": "2021-08-06"
->>>>>>> 94376103
       },
       "RequestBody": null,
       "StatusCode": 200,
@@ -747,15 +566,9 @@
         "Content-Length": "499",
         "Content-MD5": "kD7N5\u002BygjTfbYTFhyEo7RA==",
         "Content-Type": "application/octet-stream",
-<<<<<<< HEAD
         "Date": "Wed, 04 Jan 2023 05:07:06 GMT",
         "ETag": "\u00220x8DA9F7B75D7B9B0\u0022",
         "Last-Modified": "Mon, 26 Sep 2022 04:56:23 GMT",
-=======
-        "Date": "Fri, 30 Dec 2022 03:19:58 GMT",
-        "ETag": "\u00220x8DA9D48AFBCE5A6\u0022",
-        "Last-Modified": "Fri, 23 Sep 2022 09:47:53 GMT",
->>>>>>> 94376103
         "Server": [
           "Windows-Azure-Blob/1.0",
           "Microsoft-HTTPAPI/2.0"
@@ -782,24 +595,14 @@
         "Accept": "application/xml",
         "Accept-Encoding": "gzip, deflate",
         "Connection": "keep-alive",
-<<<<<<< HEAD
         "User-Agent": "azsdk-python-storage-blob/12.9.0 Python/3.7.13 (Windows-10-10.0.22621-SP0)",
         "x-ms-date": "Wed, 04 Jan 2023 05:07:08 GMT",
         "x-ms-version": "2020-10-02"
-=======
-        "User-Agent": "azsdk-python-storage-blob/12.14.1 Python/3.9.13 (Windows-10-10.0.19045-SP0)",
-        "x-ms-date": "Fri, 30 Dec 2022 03:19:58 GMT",
-        "x-ms-version": "2021-08-06"
->>>>>>> 94376103
       },
       "RequestBody": null,
       "StatusCode": 404,
       "ResponseHeaders": {
-<<<<<<< HEAD
         "Date": "Wed, 04 Jan 2023 05:07:06 GMT",
-=======
-        "Date": "Fri, 30 Dec 2022 03:19:58 GMT",
->>>>>>> 94376103
         "Server": [
           "Windows-Azure-Blob/1.0",
           "Microsoft-HTTPAPI/2.0"
@@ -812,11 +615,7 @@
       "ResponseBody": null
     },
     {
-<<<<<<< HEAD
       "RequestUri": "https://management.azure.com/subscriptions/00000000-0000-0000-0000-000000000/resourceGroups/00000/providers/Microsoft.MachineLearningServices/workspaces/00000/jobs/test_320726621454?api-version=2022-10-01-preview",
-=======
-      "RequestUri": "https://management.azure.com/subscriptions/00000000-0000-0000-0000-000000000/resourceGroups/00000/providers/Microsoft.MachineLearningServices/workspaces/00000/jobs/test_379463993901?api-version=2022-10-01-preview",
->>>>>>> 94376103
       "RequestMethod": "PUT",
       "RequestHeaders": {
         "Accept": "application/json",
@@ -830,11 +629,7 @@
         "properties": {
           "properties": {},
           "tags": {},
-<<<<<<< HEAD
           "displayName": "test_320726621454",
-=======
-          "displayName": "test_379463993901",
->>>>>>> 94376103
           "experimentName": "azure-ai-ml",
           "isArchived": false,
           "jobType": "Pipeline",
@@ -889,11 +684,7 @@
                 }
               },
               "_source": "YAML.JOB",
-<<<<<<< HEAD
               "componentId": "/subscriptions/00000000-0000-0000-0000-000000000/resourceGroups/00000/providers/Microsoft.MachineLearningServices/workspaces/00000/components/azureml_anonymous/versions/f44bfd24-6061-4d0d-adf8-f44a48e0030d"
-=======
-              "componentId": "/subscriptions/00000000-0000-0000-0000-000000000/resourceGroups/00000/providers/Microsoft.MachineLearningServices/workspaces/00000/components/azureml_anonymous/versions/699b650f-5fb7-46cb-b8ba-a78c18dd74fe"
->>>>>>> 94376103
             }
           },
           "outputs": {
@@ -912,25 +703,15 @@
         "Cache-Control": "no-cache",
         "Content-Length": "4281",
         "Content-Type": "application/json; charset=utf-8",
-<<<<<<< HEAD
         "Date": "Wed, 04 Jan 2023 05:07:09 GMT",
         "Expires": "-1",
         "Location": "https://management.azure.com/subscriptions/00000000-0000-0000-0000-000000000/resourceGroups/00000/providers/Microsoft.MachineLearningServices/workspaces/00000/jobs/test_320726621454?api-version=2022-10-01-preview",
         "Pragma": "no-cache",
         "Request-Context": "appId=cid-v1:512cc15a-13b5-415b-bfd0-dce7accb6bb1",
         "Server-Timing": "traceparent;desc=\u002200-f6b074ed9fdf4845fff646943c3a1c8b-1edf1d02cbe7905e-00\u0022",
-=======
-        "Date": "Fri, 30 Dec 2022 03:20:00 GMT",
-        "Expires": "-1",
-        "Location": "https://management.azure.com/subscriptions/00000000-0000-0000-0000-000000000/resourceGroups/00000/providers/Microsoft.MachineLearningServices/workspaces/00000/jobs/test_379463993901?api-version=2022-10-01-preview",
-        "Pragma": "no-cache",
-        "Request-Context": "appId=cid-v1:512cc15a-13b5-415b-bfd0-dce7accb6bb1",
-        "Server-Timing": "traceparent;desc=\u002200-376ab5ff144b6dbbf318e085e2580ebe-ce7bd09f1489728a-00\u0022",
->>>>>>> 94376103
         "Strict-Transport-Security": "max-age=31536000; includeSubDomains",
         "x-aml-cluster": "vienna-test-westus2-02",
         "X-Content-Type-Options": "nosniff",
-<<<<<<< HEAD
         "x-ms-correlation-request-id": "9ee2fcdb-462c-466a-8eb6-07865f1c3660",
         "x-ms-ratelimit-remaining-subscription-writes": "1047",
         "x-ms-response-type": "standard",
@@ -940,17 +721,6 @@
       "ResponseBody": {
         "id": "/subscriptions/00000000-0000-0000-0000-000000000/resourceGroups/00000/providers/Microsoft.MachineLearningServices/workspaces/00000/jobs/test_320726621454",
         "name": "test_320726621454",
-=======
-        "x-ms-correlation-request-id": "01abac41-4056-4166-9ce8-08b6d40944f5",
-        "x-ms-ratelimit-remaining-subscription-writes": "1180",
-        "x-ms-response-type": "standard",
-        "x-ms-routing-request-id": "JAPANEAST:20221230T032001Z:01abac41-4056-4166-9ce8-08b6d40944f5",
-        "x-request-time": "2.632"
-      },
-      "ResponseBody": {
-        "id": "/subscriptions/00000000-0000-0000-0000-000000000/resourceGroups/00000/providers/Microsoft.MachineLearningServices/workspaces/00000/jobs/test_379463993901",
-        "name": "test_379463993901",
->>>>>>> 94376103
         "type": "Microsoft.MachineLearningServices/workspaces/jobs",
         "properties": {
           "description": null,
@@ -966,11 +736,7 @@
             "azureml.defaultDataStoreName": "workspaceblobstore",
             "azureml.pipelineComponent": "pipelinerun"
           },
-<<<<<<< HEAD
           "displayName": "test_320726621454",
-=======
-          "displayName": "test_379463993901",
->>>>>>> 94376103
           "status": "Preparing",
           "experimentName": "azure-ai-ml",
           "services": {
@@ -986,11 +752,7 @@
             "Studio": {
               "jobServiceType": "Studio",
               "port": null,
-<<<<<<< HEAD
               "endpoint": "https://ml.azure.com/runs/test_320726621454?wsid=/subscriptions/00000000-0000-0000-0000-000000000/resourcegroups/00000/workspaces/00000",
-=======
-              "endpoint": "https://ml.azure.com/runs/test_379463993901?wsid=/subscriptions/00000000-0000-0000-0000-000000000/resourcegroups/00000/workspaces/00000",
->>>>>>> 94376103
               "status": null,
               "errorMessage": null,
               "properties": null,
@@ -1037,11 +799,7 @@
                 }
               },
               "_source": "YAML.JOB",
-<<<<<<< HEAD
               "componentId": "/subscriptions/00000000-0000-0000-0000-000000000/resourceGroups/00000/providers/Microsoft.MachineLearningServices/workspaces/00000/components/azureml_anonymous/versions/f44bfd24-6061-4d0d-adf8-f44a48e0030d"
-=======
-              "componentId": "/subscriptions/00000000-0000-0000-0000-000000000/resourceGroups/00000/providers/Microsoft.MachineLearningServices/workspaces/00000/components/azureml_anonymous/versions/699b650f-5fb7-46cb-b8ba-a78c18dd74fe"
->>>>>>> 94376103
             }
           },
           "inputs": {
@@ -1078,23 +836,14 @@
           "sourceJobId": null
         },
         "systemData": {
-<<<<<<< HEAD
           "createdAt": "2023-01-04T05:07:09.7769282\u002B00:00",
           "createdBy": "Doris Liao",
-=======
-          "createdAt": "2022-12-30T03:20:00.4963502\u002B00:00",
-          "createdBy": "Xingzhi Zhang",
->>>>>>> 94376103
           "createdByType": "User"
         }
       }
     }
   ],
   "Variables": {
-<<<<<<< HEAD
     "name": "test_320726621454"
-=======
-    "name": "test_379463993901"
->>>>>>> 94376103
   }
 }