--- conflicted
+++ resolved
@@ -7,11 +7,7 @@
         "Accept": "application/json",
         "Accept-Encoding": "gzip, deflate",
         "Connection": "keep-alive",
-<<<<<<< HEAD
         "User-Agent": "azure-ai-ml/1.5.0 azsdk-python-mgmt-machinelearningservices/0.1.0 Python/3.7.9 (Windows-10-10.0.22621-SP0)"
-=======
-        "User-Agent": "azure-ai-ml/1.5.0 azsdk-python-mgmt-machinelearningservices/0.1.0 Python/3.10.6 (Linux-5.15.79.1-microsoft-standard-WSL2-x86_64-with-glibc2.35)"
->>>>>>> ce9edaa6
       },
       "RequestBody": null,
       "StatusCode": 200,
@@ -19,69 +15,39 @@
         "Cache-Control": "no-cache",
         "Content-Encoding": "gzip",
         "Content-Type": "application/json; charset=utf-8",
-<<<<<<< HEAD
-        "Date": "Thu, 23 Feb 2023 03:49:35 GMT",
+        "Date": "Thu, 23 Feb 2023 21:32:50 GMT",
         "Expires": "-1",
         "Pragma": "no-cache",
         "Request-Context": "appId=cid-v1:2d2e8e63-272e-4b3c-8598-4ee570a0e70d",
-        "Server-Timing": "traceparent;desc=\u002200-00919606757280b808b4be25fd5ad50d-e7e60cff61f3fcee-01\u0022",
-=======
-        "Date": "Tue, 21 Feb 2023 21:51:55 GMT",
-        "Expires": "-1",
-        "Pragma": "no-cache",
-        "Request-Context": "appId=cid-v1:2d2e8e63-272e-4b3c-8598-4ee570a0e70d",
-        "Server-Timing": "traceparent;desc=\u002200-4cfd7aa3b00048db5c449ada51c55d8d-10db90d528518ab7-01\u0022",
->>>>>>> ce9edaa6
+        "Server-Timing": "traceparent;desc=\u002200-4e7cf1a50847cb3a09ca289d9aa524ab-deb68aa598e8bf7e-01\u0022",
         "Strict-Transport-Security": "max-age=31536000; includeSubDomains",
         "Transfer-Encoding": "chunked",
         "Vary": [
           "Accept-Encoding",
           "Accept-Encoding"
         ],
-<<<<<<< HEAD
-        "x-aml-cluster": "vienna-eastus2-02",
+        "x-aml-cluster": "vienna-eastus2-01",
         "X-Content-Type-Options": "nosniff",
-        "x-ms-correlation-request-id": "76a17761-d713-431b-a216-b8dd3f387273",
-        "x-ms-ratelimit-remaining-subscription-reads": "11749",
+        "x-ms-correlation-request-id": "e0e1173f-6af3-473e-b843-4c7a55238592",
+        "x-ms-ratelimit-remaining-subscription-reads": "11928",
         "x-ms-response-type": "standard",
-        "x-ms-routing-request-id": "WESTUS2:20230223T034935Z:76a17761-d713-431b-a216-b8dd3f387273",
-        "x-request-time": "0.053"
-=======
-        "x-aml-cluster": "vienna-eastus-01",
-        "X-Content-Type-Options": "nosniff",
-        "x-ms-correlation-request-id": "49cbf1c7-84c1-4287-9ac7-37384d71c021",
-        "x-ms-ratelimit-remaining-subscription-reads": "11968",
-        "x-ms-response-type": "standard",
-        "x-ms-routing-request-id": "CANADACENTRAL:20230221T215155Z:49cbf1c7-84c1-4287-9ac7-37384d71c021",
-        "x-request-time": "0.128"
->>>>>>> ce9edaa6
+        "x-ms-routing-request-id": "WESTUS2:20230223T213250Z:e0e1173f-6af3-473e-b843-4c7a55238592",
+        "x-request-time": "0.358"
       },
       "ResponseBody": {
         "id": "/subscriptions/00000000-0000-0000-0000-000000000/resourceGroups/00000/providers/Microsoft.MachineLearningServices/workspaces/00000/computes/cpu-cluster",
         "name": "cpu-cluster",
         "type": "Microsoft.MachineLearningServices/workspaces/computes",
-<<<<<<< HEAD
         "location": "eastus2",
         "tags": {},
         "properties": {
           "createdOn": "2023-02-23T02:09:37.0381833\u002B00:00",
           "modifiedOn": "2023-02-23T02:09:40.5544927\u002B00:00",
-=======
-        "location": "eastus",
-        "tags": {},
-        "properties": {
-          "createdOn": "2023-02-18T09:22:48.8321811\u002B00:00",
-          "modifiedOn": "2023-02-20T22:34:01.0617008\u002B00:00",
->>>>>>> ce9edaa6
           "disableLocalAuth": false,
           "description": null,
           "resourceId": null,
           "computeType": "AmlCompute",
-<<<<<<< HEAD
           "computeLocation": "eastus2",
-=======
-          "computeLocation": "eastus",
->>>>>>> ce9edaa6
           "provisioningState": "Succeeded",
           "provisioningErrors": null,
           "isAttachedCompute": false,
@@ -91,35 +57,21 @@
             "scaleSettings": {
               "maxNodeCount": 4,
               "minNodeCount": 0,
-<<<<<<< HEAD
               "nodeIdleTimeBeforeScaleDown": "PT2M"
-=======
-              "nodeIdleTimeBeforeScaleDown": "PT20M"
->>>>>>> ce9edaa6
             },
             "subnet": null,
             "currentNodeCount": 3,
             "targetNodeCount": 3,
             "nodeStateCounts": {
-<<<<<<< HEAD
-              "preparingNodeCount": 0,
-              "runningNodeCount": 1,
-              "idleNodeCount": 2,
-=======
-              "preparingNodeCount": 1,
-              "runningNodeCount": 1,
-              "idleNodeCount": 1,
->>>>>>> ce9edaa6
+              "preparingNodeCount": 3,
+              "runningNodeCount": 0,
+              "idleNodeCount": 0,
               "unusableNodeCount": 0,
               "leavingNodeCount": 0,
               "preemptedNodeCount": 0
             },
             "allocationState": "Steady",
-<<<<<<< HEAD
-            "allocationStateTransitionTime": "2023-02-23T03:47:11.036\u002B00:00",
-=======
-            "allocationStateTransitionTime": "2023-02-21T21:51:31.798\u002B00:00",
->>>>>>> ce9edaa6
+            "allocationStateTransitionTime": "2023-02-23T21:30:20.422\u002B00:00",
             "errors": null,
             "remoteLoginPortPublicAccess": "Enabled",
             "osType": "Linux",
@@ -137,11 +89,7 @@
         "Accept": "application/json",
         "Accept-Encoding": "gzip, deflate",
         "Connection": "keep-alive",
-<<<<<<< HEAD
         "User-Agent": "azure-ai-ml/1.5.0 azsdk-python-mgmt-machinelearningservices/0.1.0 Python/3.7.9 (Windows-10-10.0.22621-SP0)"
-=======
-        "User-Agent": "azure-ai-ml/1.5.0 azsdk-python-mgmt-machinelearningservices/0.1.0 Python/3.10.6 (Linux-5.15.79.1-microsoft-standard-WSL2-x86_64-with-glibc2.35)"
->>>>>>> ce9edaa6
       },
       "RequestBody": null,
       "StatusCode": 200,
@@ -149,42 +97,24 @@
         "Cache-Control": "no-cache",
         "Content-Encoding": "gzip",
         "Content-Type": "application/json; charset=utf-8",
-<<<<<<< HEAD
-        "Date": "Thu, 23 Feb 2023 03:49:37 GMT",
+        "Date": "Thu, 23 Feb 2023 21:32:53 GMT",
         "Expires": "-1",
         "Pragma": "no-cache",
         "Request-Context": "appId=cid-v1:2d2e8e63-272e-4b3c-8598-4ee570a0e70d",
-        "Server-Timing": "traceparent;desc=\u002200-f38ce203e495d17e80c9f2e490281b59-e3ba4b23d26c6172-01\u0022",
-=======
-        "Date": "Tue, 21 Feb 2023 21:51:59 GMT",
-        "Expires": "-1",
-        "Pragma": "no-cache",
-        "Request-Context": "appId=cid-v1:2d2e8e63-272e-4b3c-8598-4ee570a0e70d",
-        "Server-Timing": "traceparent;desc=\u002200-84cdcf45ce353a576b25dc9bd3c4721c-579a49cba2e3d135-01\u0022",
->>>>>>> ce9edaa6
+        "Server-Timing": "traceparent;desc=\u002200-7f212f414410c1bcd9eb3ef571366c79-18f1296f30d552ff-01\u0022",
         "Strict-Transport-Security": "max-age=31536000; includeSubDomains",
         "Transfer-Encoding": "chunked",
         "Vary": [
           "Accept-Encoding",
           "Accept-Encoding"
         ],
-<<<<<<< HEAD
         "x-aml-cluster": "vienna-eastus2-01",
         "X-Content-Type-Options": "nosniff",
-        "x-ms-correlation-request-id": "0d458b66-b246-41d0-ad99-9e8dd0a27313",
-        "x-ms-ratelimit-remaining-subscription-reads": "11748",
+        "x-ms-correlation-request-id": "88d4bcc6-60ee-4bd8-9965-885cf41349d0",
+        "x-ms-ratelimit-remaining-subscription-reads": "11927",
         "x-ms-response-type": "standard",
-        "x-ms-routing-request-id": "WESTUS2:20230223T034938Z:0d458b66-b246-41d0-ad99-9e8dd0a27313",
-        "x-request-time": "0.029"
-=======
-        "x-aml-cluster": "vienna-eastus-02",
-        "X-Content-Type-Options": "nosniff",
-        "x-ms-correlation-request-id": "ffd0a623-26ff-47e0-978f-7bc96a84be11",
-        "x-ms-ratelimit-remaining-subscription-reads": "11967",
-        "x-ms-response-type": "standard",
-        "x-ms-routing-request-id": "CANADACENTRAL:20230221T215159Z:ffd0a623-26ff-47e0-978f-7bc96a84be11",
-        "x-request-time": "0.091"
->>>>>>> ce9edaa6
+        "x-ms-routing-request-id": "WESTUS2:20230223T213253Z:88d4bcc6-60ee-4bd8-9965-885cf41349d0",
+        "x-request-time": "1.063"
       },
       "ResponseBody": {
         "id": "/subscriptions/00000000-0000-0000-0000-000000000/resourceGroups/00000/providers/Microsoft.MachineLearningServices/workspaces/00000",
@@ -212,7 +142,6 @@
             "isPrivateLinkEnabled": false,
             "notebookPreparationError": null
           },
-<<<<<<< HEAD
           "storageHnsEnabled": false,
           "workspaceId": "2d1e66ae-85e3-42c0-be91-34de66397f26",
           "linkedModelInventoryArmId": null,
@@ -241,22 +170,6 @@
           "lastModifiedAt": "2023-02-23T02:09:00.5159669Z",
           "lastModifiedBy": "dipeck@microsoft.com",
           "lastModifiedByType": "User"
-=======
-          "datastoreType": "AzureBlob",
-          "accountName": "samcw32zcnpjldw",
-          "containerName": "azureml-blobstore-3bd2018e-4b43-401e-ad49-85df181c9e0a",
-          "endpoint": "core.windows.net",
-          "protocol": "https",
-          "serviceDataAccessAuthIdentity": "WorkspaceSystemAssignedIdentity"
-        },
-        "systemData": {
-          "createdAt": "2023-02-18T09:22:33.5645164\u002B00:00",
-          "createdBy": "779301c0-18b2-4cdc-801b-a0a3368fee0a",
-          "createdByType": "Application",
-          "lastModifiedAt": "2023-02-18T09:22:34.1712214\u002B00:00",
-          "lastModifiedBy": "779301c0-18b2-4cdc-801b-a0a3368fee0a",
-          "lastModifiedByType": "Application"
->>>>>>> ce9edaa6
         }
       }
     },
@@ -267,13 +180,8 @@
         "Accept": "*/*",
         "Accept-Encoding": "gzip, deflate",
         "Connection": "keep-alive",
-<<<<<<< HEAD
         "Content-Type": "application/json; charset=UTF-8",
         "User-Agent": "azure-ai-ml/1.5.0 azsdk-python-core/1.26.3 Python/3.7.9 (Windows-10-10.0.22621-SP0)"
-=======
-        "Content-Length": "0",
-        "User-Agent": "azure-ai-ml/1.5.0 azsdk-python-mgmt-machinelearningservices/0.1.0 Python/3.10.6 (Linux-5.15.79.1-microsoft-standard-WSL2-x86_64-with-glibc2.35)"
->>>>>>> ce9edaa6
       },
       "RequestBody": null,
       "StatusCode": 200,
@@ -281,33 +189,15 @@
         "Connection": "keep-alive",
         "Content-Encoding": "gzip",
         "Content-Type": "application/json; charset=utf-8",
-<<<<<<< HEAD
-        "Date": "Thu, 23 Feb 2023 03:49:40 GMT",
+        "Date": "Thu, 23 Feb 2023 21:32:56 GMT",
         "Request-Context": "appId=cid-v1:2d2e8e63-272e-4b3c-8598-4ee570a0e70d",
         "Strict-Transport-Security": "max-age=15724800; includeSubDomains; preload",
         "Transfer-Encoding": "chunked",
         "Vary": "Accept-Encoding",
-        "x-aml-cluster": "vienna-eastus2-01",
+        "x-aml-cluster": "vienna-eastus2-02",
         "X-Content-Type-Options": "nosniff",
         "x-ms-response-type": "standard",
-        "x-request-time": "0.090"
-=======
-        "Date": "Tue, 21 Feb 2023 21:52:00 GMT",
-        "Expires": "-1",
-        "Pragma": "no-cache",
-        "Request-Context": "appId=cid-v1:2d2e8e63-272e-4b3c-8598-4ee570a0e70d",
-        "Server-Timing": "traceparent;desc=\u002200-249adbd070e145be7005bd60f7573172-5b66d3130bad268b-01\u0022",
-        "Strict-Transport-Security": "max-age=31536000; includeSubDomains",
-        "Transfer-Encoding": "chunked",
-        "Vary": "Accept-Encoding",
-        "x-aml-cluster": "vienna-eastus-02",
-        "X-Content-Type-Options": "nosniff",
-        "x-ms-correlation-request-id": "02b7db7d-1f6f-4cba-9a9f-36236fbf8efa",
-        "x-ms-ratelimit-remaining-subscription-writes": "1185",
-        "x-ms-response-type": "standard",
-        "x-ms-routing-request-id": "CANADACENTRAL:20230221T215200Z:02b7db7d-1f6f-4cba-9a9f-36236fbf8efa",
-        "x-request-time": "0.096"
->>>>>>> ce9edaa6
+        "x-request-time": "0.237"
       },
       "ResponseBody": {
         "snapshotType": "LocalFiles",
@@ -374,101 +264,13 @@
       }
     },
     {
-<<<<<<< HEAD
       "RequestUri": "https://management.azure.com/subscriptions/00000000-0000-0000-0000-000000000/resourceGroups/00000/providers/Microsoft.MachineLearningServices/workspaces/00000/codes/48bd6022-60cb-4001-87c5-1ddc07d4cda5/versions/1?api-version=2022-05-01",
       "RequestMethod": "GET",
-=======
-      "RequestUri": "https://samcw32zcnpjldw.blob.core.windows.net/azureml-blobstore-3bd2018e-4b43-401e-ad49-85df181c9e0a/LocalUpload/00000000000000000000000000000000/train_src/train.py",
-      "RequestMethod": "HEAD",
-      "RequestHeaders": {
-        "Accept": "application/xml",
-        "Accept-Encoding": "gzip, deflate",
-        "Connection": "keep-alive",
-        "User-Agent": "azsdk-python-storage-blob/12.14.1 Python/3.10.6 (Linux-5.15.79.1-microsoft-standard-WSL2-x86_64-with-glibc2.35)",
-        "x-ms-date": "Tue, 21 Feb 2023 21:51:59 GMT",
-        "x-ms-version": "2021-08-06"
-      },
-      "RequestBody": null,
-      "StatusCode": 200,
-      "ResponseHeaders": {
-        "Accept-Ranges": "bytes",
-        "Content-Length": "1459",
-        "Content-MD5": "0vFwXEoU1mnn7HUtIfbkVg==",
-        "Content-Type": "application/octet-stream",
-        "Date": "Tue, 21 Feb 2023 21:51:59 GMT",
-        "ETag": "\u00220x8DB119D70BCE7A8\u0022",
-        "Last-Modified": "Sat, 18 Feb 2023 10:46:50 GMT",
-        "Server": [
-          "Windows-Azure-Blob/1.0",
-          "Microsoft-HTTPAPI/2.0"
-        ],
-        "Vary": "Origin",
-        "x-ms-access-tier": "Hot",
-        "x-ms-access-tier-inferred": "true",
-        "x-ms-blob-type": "BlockBlob",
-        "x-ms-creation-time": "Sat, 18 Feb 2023 10:46:50 GMT",
-        "x-ms-lease-state": "available",
-        "x-ms-lease-status": "unlocked",
-        "x-ms-meta-name": "a25df824-3791-4289-94a1-79a9ca4b88e5",
-        "x-ms-meta-upload_status": "completed",
-        "x-ms-meta-version": "1",
-        "x-ms-server-encrypted": "true",
-        "x-ms-version": "2021-08-06"
-      },
-      "ResponseBody": null
-    },
-    {
-      "RequestUri": "https://samcw32zcnpjldw.blob.core.windows.net/azureml-blobstore-3bd2018e-4b43-401e-ad49-85df181c9e0a/az-ml-artifacts/00000000000000000000000000000000/train_src/train.py",
-      "RequestMethod": "HEAD",
-      "RequestHeaders": {
-        "Accept": "application/xml",
-        "Accept-Encoding": "gzip, deflate",
-        "Connection": "keep-alive",
-        "User-Agent": "azsdk-python-storage-blob/12.14.1 Python/3.10.6 (Linux-5.15.79.1-microsoft-standard-WSL2-x86_64-with-glibc2.35)",
-        "x-ms-date": "Tue, 21 Feb 2023 21:52:00 GMT",
-        "x-ms-version": "2021-08-06"
-      },
-      "RequestBody": null,
-      "StatusCode": 404,
-      "ResponseHeaders": {
-        "Date": "Tue, 21 Feb 2023 21:51:59 GMT",
-        "Server": [
-          "Windows-Azure-Blob/1.0",
-          "Microsoft-HTTPAPI/2.0"
-        ],
-        "Transfer-Encoding": "chunked",
-        "Vary": "Origin",
-        "x-ms-error-code": "BlobNotFound",
-        "x-ms-version": "2021-08-06"
-      },
-      "ResponseBody": null
-    },
-    {
-      "RequestUri": "https://management.azure.com/subscriptions/00000000-0000-0000-0000-000000000/resourceGroups/00000/providers/Microsoft.MachineLearningServices/workspaces/00000/codes/a25df824-3791-4289-94a1-79a9ca4b88e5/versions/1?api-version=2022-05-01",
-      "RequestMethod": "PUT",
->>>>>>> ce9edaa6
       "RequestHeaders": {
         "Accept": "application/json",
         "Accept-Encoding": "gzip, deflate",
         "Connection": "keep-alive",
-<<<<<<< HEAD
         "User-Agent": "azure-ai-ml/1.5.0 azsdk-python-mgmt-machinelearningservices/0.1.0 Python/3.7.9 (Windows-10-10.0.22621-SP0)"
-=======
-        "Content-Length": "298",
-        "Content-Type": "application/json",
-        "User-Agent": "azure-ai-ml/1.5.0 azsdk-python-mgmt-machinelearningservices/0.1.0 Python/3.10.6 (Linux-5.15.79.1-microsoft-standard-WSL2-x86_64-with-glibc2.35)"
-      },
-      "RequestBody": {
-        "properties": {
-          "properties": {
-            "hash_sha256": "0000000000000",
-            "hash_version": "0000000000000"
-          },
-          "isAnonymous": true,
-          "isArchived": false,
-          "codeUri": "https://samcw32zcnpjldw.blob.core.windows.net/azureml-blobstore-3bd2018e-4b43-401e-ad49-85df181c9e0a/LocalUpload/00000000000000000000000000000000/train_src"
-        }
->>>>>>> ce9edaa6
       },
       "RequestBody": null,
       "StatusCode": 200,
@@ -476,48 +278,27 @@
         "Cache-Control": "no-cache",
         "Content-Encoding": "gzip",
         "Content-Type": "application/json; charset=utf-8",
-<<<<<<< HEAD
-        "Date": "Thu, 23 Feb 2023 03:49:41 GMT",
+        "Date": "Thu, 23 Feb 2023 21:32:59 GMT",
         "Expires": "-1",
         "Pragma": "no-cache",
         "Request-Context": "appId=cid-v1:2d2e8e63-272e-4b3c-8598-4ee570a0e70d",
-        "Server-Timing": "traceparent;desc=\u002200-a0b45706dfce831fc000b517557318b6-66b46fba4cdf147e-01\u0022",
-=======
-        "Date": "Tue, 21 Feb 2023 21:52:07 GMT",
-        "Expires": "-1",
-        "Pragma": "no-cache",
-        "Request-Context": "appId=cid-v1:2d2e8e63-272e-4b3c-8598-4ee570a0e70d",
-        "Server-Timing": "traceparent;desc=\u002200-90d912fc0852f62f3b9ace29c14e2c23-5b126fdbbcf9f09e-01\u0022",
->>>>>>> ce9edaa6
+        "Server-Timing": "traceparent;desc=\u002200-8158fb953afdb3b9a0ffc0634bce75c0-0790507b795f646a-01\u0022",
         "Strict-Transport-Security": "max-age=31536000; includeSubDomains",
         "Transfer-Encoding": "chunked",
         "Vary": [
           "Accept-Encoding",
           "Accept-Encoding"
         ],
-<<<<<<< HEAD
         "x-aml-cluster": "vienna-eastus2-01",
         "X-Content-Type-Options": "nosniff",
-        "x-ms-correlation-request-id": "e4e03d5f-f962-4fb6-877d-205deae5788d",
-        "x-ms-ratelimit-remaining-subscription-reads": "11747",
+        "x-ms-correlation-request-id": "8a10d51b-9348-4ea6-a1ad-5e84bc9306c9",
+        "x-ms-ratelimit-remaining-subscription-reads": "11926",
         "x-ms-response-type": "standard",
-        "x-ms-routing-request-id": "WESTUS2:20230223T034942Z:e4e03d5f-f962-4fb6-877d-205deae5788d",
-        "x-request-time": "0.052"
+        "x-ms-routing-request-id": "WESTUS2:20230223T213259Z:8a10d51b-9348-4ea6-a1ad-5e84bc9306c9",
+        "x-request-time": "1.355"
       },
       "ResponseBody": {
         "id": "/subscriptions/00000000-0000-0000-0000-000000000/resourceGroups/00000/providers/Microsoft.MachineLearningServices/workspaces/00000/codes/48bd6022-60cb-4001-87c5-1ddc07d4cda5/versions/1",
-=======
-        "x-aml-cluster": "vienna-eastus-02",
-        "X-Content-Type-Options": "nosniff",
-        "x-ms-correlation-request-id": "fb01178f-7373-41ea-b9ca-7ac899bf582e",
-        "x-ms-ratelimit-remaining-subscription-writes": "1174",
-        "x-ms-response-type": "standard",
-        "x-ms-routing-request-id": "CANADACENTRAL:20230221T215207Z:fb01178f-7373-41ea-b9ca-7ac899bf582e",
-        "x-request-time": "0.164"
-      },
-      "ResponseBody": {
-        "id": "/subscriptions/00000000-0000-0000-0000-000000000/resourceGroups/00000/providers/Microsoft.MachineLearningServices/workspaces/00000/codes/a25df824-3791-4289-94a1-79a9ca4b88e5/versions/1",
->>>>>>> ce9edaa6
         "name": "1",
         "type": "Microsoft.MachineLearningServices/workspaces/codes/versions",
         "properties": {
@@ -529,7 +310,6 @@
           },
           "isArchived": false,
           "isAnonymous": false,
-<<<<<<< HEAD
           "codeUri": "https://saveorz2izv2bas.blob.core.windows.net:443/000000000000000000000000000000000000/train_src"
         },
         "systemData": {
@@ -538,26 +318,12 @@
           "createdByType": "User",
           "lastModifiedAt": "2023-02-23T02:38:05.2889396\u002B00:00",
           "lastModifiedBy": "Diondra Peck",
-=======
-          "codeUri": "https://samcw32zcnpjldw.blob.core.windows.net/azureml-blobstore-3bd2018e-4b43-401e-ad49-85df181c9e0a/LocalUpload/00000000000000000000000000000000/train_src"
-        },
-        "systemData": {
-          "createdAt": "2023-02-18T10:46:53.8485204\u002B00:00",
-          "createdBy": "Firstname Lastname",
-          "createdByType": "User",
-          "lastModifiedAt": "2023-02-21T21:52:07.8665036\u002B00:00",
-          "lastModifiedBy": "Firstname Lastname",
->>>>>>> ce9edaa6
           "lastModifiedByType": "User"
         }
       }
     },
     {
-<<<<<<< HEAD
       "RequestUri": "https://management.azure.com/subscriptions/00000000-0000-0000-0000-000000000/resourceGroups/00000/providers/Microsoft.MachineLearningServices/workspaces/00000/components/azureml_anonymous/versions/000000000000000000000?api-version=2022-10-01",
-=======
-      "RequestUri": "https://management.azure.com/subscriptions/00000000-0000-0000-0000-000000000/resourceGroups/00000/providers/Microsoft.MachineLearningServices/workspaces/00000/components/azureml_anonymous/versions/5d8f686d-af6d-ecb3-d079-fb55ed7f3513?api-version=2022-10-01",
->>>>>>> ce9edaa6
       "RequestMethod": "PUT",
       "RequestHeaders": {
         "Accept": "application/json",
@@ -565,11 +331,7 @@
         "Connection": "keep-alive",
         "Content-Length": "1007",
         "Content-Type": "application/json",
-<<<<<<< HEAD
         "User-Agent": "azure-ai-ml/1.5.0 azsdk-python-mgmt-machinelearningservices/0.1.0 Python/3.7.9 (Windows-10-10.0.22621-SP0)"
-=======
-        "User-Agent": "azure-ai-ml/1.5.0 azsdk-python-mgmt-machinelearningservices/0.1.0 Python/3.10.6 (Linux-5.15.79.1-microsoft-standard-WSL2-x86_64-with-glibc2.35)"
->>>>>>> ce9edaa6
       },
       "RequestBody": {
         "properties": {
@@ -579,13 +341,8 @@
           "isArchived": false,
           "componentSpec": {
             "command": "python train.py --training_data ${{inputs.training_data}} --max_epochs ${{inputs.max_epochs}} --learning_rate ${{inputs.learning_rate}} --learning_rate_schedule ${{inputs.learning_rate_schedule}} --model_output ${{outputs.model_output}}",
-<<<<<<< HEAD
             "code": "azureml:/subscriptions/00000000-0000-0000-0000-000000000/resourceGroups/00000/providers/Microsoft.MachineLearningServices/workspaces/00000/codes/48bd6022-60cb-4001-87c5-1ddc07d4cda5/versions/1",
-            "environment": "azureml:AzureML-sklearn-0.24-ubuntu18.04-py37-cpu:5",
-=======
-            "code": "azureml:/subscriptions/00000000-0000-0000-0000-000000000/resourceGroups/00000/providers/Microsoft.MachineLearningServices/workspaces/00000/codes/a25df824-3791-4289-94a1-79a9ca4b88e5/versions/1",
             "environment": "azureml:AzureML-sklearn-1.0-ubuntu20.04-py38-cpu:33",
->>>>>>> ce9edaa6
             "name": "azureml_anonymous",
             "version": "1",
             "is_deterministic": true,
@@ -618,49 +375,26 @@
       "StatusCode": 201,
       "ResponseHeaders": {
         "Cache-Control": "no-cache",
-<<<<<<< HEAD
         "Content-Length": "2146",
         "Content-Type": "application/json; charset=utf-8",
-        "Date": "Thu, 23 Feb 2023 03:49:42 GMT",
+        "Date": "Thu, 23 Feb 2023 21:33:02 GMT",
         "Expires": "-1",
         "Location": "https://management.azure.com/subscriptions/00000000-0000-0000-0000-000000000/resourceGroups/00000/providers/Microsoft.MachineLearningServices/workspaces/00000/components/azureml_anonymous/versions/000000000000000000000?api-version=2022-10-01",
         "Pragma": "no-cache",
         "Request-Context": "appId=cid-v1:2d2e8e63-272e-4b3c-8598-4ee570a0e70d",
-        "Server-Timing": "traceparent;desc=\u002200-4c1253cfd1c133ac37fd196528d0f803-e1c91376c7dc0184-01\u0022",
+        "Server-Timing": "traceparent;desc=\u002200-84d4044fdfe7fe7a4141892e17eed16c-5b14cb49add7fcbe-01\u0022",
         "Strict-Transport-Security": "max-age=31536000; includeSubDomains",
         "x-aml-cluster": "vienna-eastus2-01",
         "X-Content-Type-Options": "nosniff",
-        "x-ms-correlation-request-id": "7df9b7f6-3a7a-4b42-8de0-e9c21cec61d1",
-        "x-ms-ratelimit-remaining-subscription-writes": "1109",
+        "x-ms-correlation-request-id": "999a7dd2-2a5c-48b2-a4d6-90c71220ba5b",
+        "x-ms-ratelimit-remaining-subscription-writes": "1175",
         "x-ms-response-type": "standard",
-        "x-ms-routing-request-id": "WESTUS2:20230223T034943Z:7df9b7f6-3a7a-4b42-8de0-e9c21cec61d1",
-        "x-request-time": "0.462"
+        "x-ms-routing-request-id": "WESTUS2:20230223T213303Z:999a7dd2-2a5c-48b2-a4d6-90c71220ba5b",
+        "x-request-time": "2.896"
       },
       "ResponseBody": {
-        "id": "/subscriptions/00000000-0000-0000-0000-000000000/resourceGroups/00000/providers/Microsoft.MachineLearningServices/workspaces/00000/components/azureml_anonymous/versions/2ed7c3d1-cff8-4fee-bea0-de8539f914d1",
-        "name": "2ed7c3d1-cff8-4fee-bea0-de8539f914d1",
-=======
-        "Content-Length": "1732",
-        "Content-Type": "application/json; charset=utf-8",
-        "Date": "Tue, 21 Feb 2023 21:52:08 GMT",
-        "Expires": "-1",
-        "Location": "https://management.azure.com/subscriptions/00000000-0000-0000-0000-000000000/resourceGroups/00000/providers/Microsoft.MachineLearningServices/workspaces/00000/components/azureml_anonymous/versions/5d8f686d-af6d-ecb3-d079-fb55ed7f3513?api-version=2022-10-01",
-        "Pragma": "no-cache",
-        "Request-Context": "appId=cid-v1:2d2e8e63-272e-4b3c-8598-4ee570a0e70d",
-        "Server-Timing": "traceparent;desc=\u002200-dfc0b82aa72a7f24e5cf0e8e0cfef6aa-720d51a46f87ca0f-01\u0022",
-        "Strict-Transport-Security": "max-age=31536000; includeSubDomains",
-        "x-aml-cluster": "vienna-eastus-02",
-        "X-Content-Type-Options": "nosniff",
-        "x-ms-correlation-request-id": "515bdfa5-696b-4087-9a35-66190180bcbe",
-        "x-ms-ratelimit-remaining-subscription-writes": "1173",
-        "x-ms-response-type": "standard",
-        "x-ms-routing-request-id": "CANADACENTRAL:20230221T215208Z:515bdfa5-696b-4087-9a35-66190180bcbe",
-        "x-request-time": "0.475"
-      },
-      "ResponseBody": {
-        "id": "/subscriptions/00000000-0000-0000-0000-000000000/resourceGroups/00000/providers/Microsoft.MachineLearningServices/workspaces/00000/components/azureml_anonymous/versions/70173a2a-b3e5-413a-981e-93bc4b8f7a23",
-        "name": "70173a2a-b3e5-413a-981e-93bc4b8f7a23",
->>>>>>> ce9edaa6
+        "id": "/subscriptions/00000000-0000-0000-0000-000000000/resourceGroups/00000/providers/Microsoft.MachineLearningServices/workspaces/00000/components/azureml_anonymous/versions/52cf9dce-1b08-411e-a3bc-b9ac0a834660",
+        "name": "52cf9dce-1b08-411e-a3bc-b9ac0a834660",
         "type": "Microsoft.MachineLearningServices/workspaces/components/versions",
         "properties": {
           "description": null,
@@ -696,13 +430,8 @@
                 "type": "uri_folder"
               }
             },
-<<<<<<< HEAD
             "code": "azureml:/subscriptions/00000000-0000-0000-0000-000000000/resourceGroups/00000/providers/Microsoft.MachineLearningServices/workspaces/00000/codes/48bd6022-60cb-4001-87c5-1ddc07d4cda5/versions/1",
-            "environment": "azureml://registries/azureml/environments/AzureML-sklearn-0.24-ubuntu18.04-py37-cpu/versions/5",
-=======
-            "code": "azureml:/subscriptions/00000000-0000-0000-0000-000000000/resourceGroups/00000/providers/Microsoft.MachineLearningServices/workspaces/00000/codes/a25df824-3791-4289-94a1-79a9ca4b88e5/versions/1",
             "environment": "azureml://registries/azureml/environments/AzureML-sklearn-1.0-ubuntu20.04-py38-cpu/versions/33",
->>>>>>> ce9edaa6
             "resources": {
               "instance_count": "1"
             },
@@ -711,19 +440,11 @@
           }
         },
         "systemData": {
-<<<<<<< HEAD
-          "createdAt": "2023-02-23T02:38:58.7034631\u002B00:00",
+          "createdAt": "2023-02-23T21:33:02.9843511\u002B00:00",
           "createdBy": "Diondra Peck",
           "createdByType": "User",
-          "lastModifiedAt": "2023-02-23T02:38:58.7787358\u002B00:00",
+          "lastModifiedAt": "2023-02-23T21:33:02.9843511\u002B00:00",
           "lastModifiedBy": "Diondra Peck",
-=======
-          "createdAt": "2023-02-19T00:24:56.6626872\u002B00:00",
-          "createdBy": "Firstname Lastname",
-          "createdByType": "User",
-          "lastModifiedAt": "2023-02-19T00:24:56.7566843\u002B00:00",
-          "lastModifiedBy": "Firstname Lastname",
->>>>>>> ce9edaa6
           "lastModifiedByType": "User"
         }
       }
@@ -735,11 +456,7 @@
         "Accept": "application/json",
         "Accept-Encoding": "gzip, deflate",
         "Connection": "keep-alive",
-<<<<<<< HEAD
         "User-Agent": "azure-ai-ml/1.5.0 azsdk-python-mgmt-machinelearningservices/0.1.0 Python/3.7.9 (Windows-10-10.0.22621-SP0)"
-=======
-        "User-Agent": "azure-ai-ml/1.5.0 azsdk-python-mgmt-machinelearningservices/0.1.0 Python/3.10.6 (Linux-5.15.79.1-microsoft-standard-WSL2-x86_64-with-glibc2.35)"
->>>>>>> ce9edaa6
       },
       "RequestBody": null,
       "StatusCode": 200,
@@ -747,42 +464,24 @@
         "Cache-Control": "no-cache",
         "Content-Encoding": "gzip",
         "Content-Type": "application/json; charset=utf-8",
-<<<<<<< HEAD
-        "Date": "Thu, 23 Feb 2023 03:49:43 GMT",
+        "Date": "Thu, 23 Feb 2023 21:33:03 GMT",
         "Expires": "-1",
         "Pragma": "no-cache",
         "Request-Context": "appId=cid-v1:2d2e8e63-272e-4b3c-8598-4ee570a0e70d",
-        "Server-Timing": "traceparent;desc=\u002200-5d770da2b1c96f75b58e9c540f659823-c97344b8a23215ff-01\u0022",
-=======
-        "Date": "Tue, 21 Feb 2023 21:52:08 GMT",
-        "Expires": "-1",
-        "Pragma": "no-cache",
-        "Request-Context": "appId=cid-v1:2d2e8e63-272e-4b3c-8598-4ee570a0e70d",
-        "Server-Timing": "traceparent;desc=\u002200-b842ee23d66723eca753be7c19244006-baef48b22b234a33-01\u0022",
->>>>>>> ce9edaa6
+        "Server-Timing": "traceparent;desc=\u002200-3aabc315942a9c7864b17e20274df764-9ccef5871fa80516-01\u0022",
         "Strict-Transport-Security": "max-age=31536000; includeSubDomains",
         "Transfer-Encoding": "chunked",
         "Vary": [
           "Accept-Encoding",
           "Accept-Encoding"
         ],
-<<<<<<< HEAD
         "x-aml-cluster": "vienna-eastus2-01",
         "X-Content-Type-Options": "nosniff",
-        "x-ms-correlation-request-id": "f359ea75-246e-48e5-907a-b3840b9082ba",
-        "x-ms-ratelimit-remaining-subscription-reads": "11746",
+        "x-ms-correlation-request-id": "f088f540-b6bc-4e44-94f7-f7b6c7ff2f54",
+        "x-ms-ratelimit-remaining-subscription-reads": "11925",
         "x-ms-response-type": "standard",
-        "x-ms-routing-request-id": "WESTUS2:20230223T034944Z:f359ea75-246e-48e5-907a-b3840b9082ba",
-        "x-request-time": "0.119"
-=======
-        "x-aml-cluster": "vienna-eastus-02",
-        "X-Content-Type-Options": "nosniff",
-        "x-ms-correlation-request-id": "8e897136-f6c7-44bb-a92b-5820f4d76f2d",
-        "x-ms-ratelimit-remaining-subscription-reads": "11966",
-        "x-ms-response-type": "standard",
-        "x-ms-routing-request-id": "CANADACENTRAL:20230221T215209Z:8e897136-f6c7-44bb-a92b-5820f4d76f2d",
-        "x-request-time": "0.114"
->>>>>>> ce9edaa6
+        "x-ms-routing-request-id": "WESTUS2:20230223T213304Z:f088f540-b6bc-4e44-94f7-f7b6c7ff2f54",
+        "x-request-time": "0.621"
       },
       "ResponseBody": {
         "id": "/subscriptions/00000000-0000-0000-0000-000000000/resourceGroups/00000/providers/Microsoft.MachineLearningServices/workspaces/00000/datastores/workspaceblobstore",
@@ -797,29 +496,17 @@
             "credentialsType": "AccountKey"
           },
           "datastoreType": "AzureBlob",
-<<<<<<< HEAD
           "accountName": "saveorz2izv2bas",
           "containerName": "azureml-blobstore-2d1e66ae-85e3-42c0-be91-34de66397f26",
-=======
-          "accountName": "samcw32zcnpjldw",
-          "containerName": "azureml-blobstore-3bd2018e-4b43-401e-ad49-85df181c9e0a",
->>>>>>> ce9edaa6
           "endpoint": "core.windows.net",
           "protocol": "https",
           "serviceDataAccessAuthIdentity": "WorkspaceSystemAssignedIdentity"
         },
         "systemData": {
-<<<<<<< HEAD
           "createdAt": "2023-02-23T02:09:20.7946807\u002B00:00",
           "createdBy": "779301c0-18b2-4cdc-801b-a0a3368fee0a",
           "createdByType": "Application",
           "lastModifiedAt": "2023-02-23T02:09:21.4547132\u002B00:00",
-=======
-          "createdAt": "2023-02-18T09:22:33.5645164\u002B00:00",
-          "createdBy": "779301c0-18b2-4cdc-801b-a0a3368fee0a",
-          "createdByType": "Application",
-          "lastModifiedAt": "2023-02-18T09:22:34.1712214\u002B00:00",
->>>>>>> ce9edaa6
           "lastModifiedBy": "779301c0-18b2-4cdc-801b-a0a3368fee0a",
           "lastModifiedByType": "Application"
         }
@@ -833,11 +520,7 @@
         "Accept-Encoding": "gzip, deflate",
         "Connection": "keep-alive",
         "Content-Length": "0",
-<<<<<<< HEAD
         "User-Agent": "azure-ai-ml/1.5.0 azsdk-python-mgmt-machinelearningservices/0.1.0 Python/3.7.9 (Windows-10-10.0.22621-SP0)"
-=======
-        "User-Agent": "azure-ai-ml/1.5.0 azsdk-python-mgmt-machinelearningservices/0.1.0 Python/3.10.6 (Linux-5.15.79.1-microsoft-standard-WSL2-x86_64-with-glibc2.35)"
->>>>>>> ce9edaa6
       },
       "RequestBody": null,
       "StatusCode": 200,
@@ -845,39 +528,21 @@
         "Cache-Control": "no-cache",
         "Content-Encoding": "gzip",
         "Content-Type": "application/json; charset=utf-8",
-<<<<<<< HEAD
-        "Date": "Thu, 23 Feb 2023 03:49:43 GMT",
+        "Date": "Thu, 23 Feb 2023 21:33:04 GMT",
         "Expires": "-1",
         "Pragma": "no-cache",
         "Request-Context": "appId=cid-v1:2d2e8e63-272e-4b3c-8598-4ee570a0e70d",
-        "Server-Timing": "traceparent;desc=\u002200-41b03b83dd45bbb5806c5ea24e86eb37-c622dd34d4deb7df-01\u0022",
+        "Server-Timing": "traceparent;desc=\u002200-dd2e07d621d289864261462d0c70dcca-00fe372093795373-01\u0022",
         "Strict-Transport-Security": "max-age=31536000; includeSubDomains",
         "Transfer-Encoding": "chunked",
         "Vary": "Accept-Encoding",
         "x-aml-cluster": "vienna-eastus2-01",
         "X-Content-Type-Options": "nosniff",
-        "x-ms-correlation-request-id": "14724302-f46e-49c0-8287-2268b95c6add",
-        "x-ms-ratelimit-remaining-subscription-writes": "1111",
+        "x-ms-correlation-request-id": "ca0fae83-ee45-4101-9aff-417968787766",
+        "x-ms-ratelimit-remaining-subscription-writes": "1155",
         "x-ms-response-type": "standard",
-        "x-ms-routing-request-id": "WESTUS2:20230223T034944Z:14724302-f46e-49c0-8287-2268b95c6add",
-        "x-request-time": "0.096"
-=======
-        "Date": "Tue, 21 Feb 2023 21:52:09 GMT",
-        "Expires": "-1",
-        "Pragma": "no-cache",
-        "Request-Context": "appId=cid-v1:2d2e8e63-272e-4b3c-8598-4ee570a0e70d",
-        "Server-Timing": "traceparent;desc=\u002200-4f791b410e1a449f535df30ca12aff87-200101e148c56ce7-01\u0022",
-        "Strict-Transport-Security": "max-age=31536000; includeSubDomains",
-        "Transfer-Encoding": "chunked",
-        "Vary": "Accept-Encoding",
-        "x-aml-cluster": "vienna-eastus-02",
-        "X-Content-Type-Options": "nosniff",
-        "x-ms-correlation-request-id": "e1f53260-9dca-46ac-9066-5bc63c929251",
-        "x-ms-ratelimit-remaining-subscription-writes": "1184",
-        "x-ms-response-type": "standard",
-        "x-ms-routing-request-id": "CANADACENTRAL:20230221T215209Z:e1f53260-9dca-46ac-9066-5bc63c929251",
-        "x-request-time": "0.108"
->>>>>>> ce9edaa6
+        "x-ms-routing-request-id": "WESTUS2:20230223T213305Z:ca0fae83-ee45-4101-9aff-417968787766",
+        "x-request-time": "0.694"
       },
       "ResponseBody": {
         "secretsType": "AccountKey",
@@ -885,23 +550,14 @@
       }
     },
     {
-<<<<<<< HEAD
-      "RequestUri": "https://saveorz2izv2bas.blob.core.windows.net/0000000000000000000000000000000000006397f26/LocalUpload/00000000000000000000000000000000/data/sample1.csv",
-=======
-      "RequestUri": "https://samcw32zcnpjldw.blob.core.windows.net/azureml-blobstore-3bd2018e-4b43-401e-ad49-85df181c9e0a/LocalUpload/00000000000000000000000000000000/data/sample1.csv",
->>>>>>> ce9edaa6
+      "RequestUri": "https://saveorz2izv2bas.blob.core.windows.net/000000000000000000000000000000000000/LocalUpload/00000000000000000000000000000000/data/sample1.csv",
       "RequestMethod": "HEAD",
       "RequestHeaders": {
         "Accept": "application/xml",
         "Accept-Encoding": "gzip, deflate",
         "Connection": "keep-alive",
-<<<<<<< HEAD
         "User-Agent": "azsdk-python-storage-blob/12.14.1 Python/3.7.9 (Windows-10-10.0.22621-SP0)",
-        "x-ms-date": "Thu, 23 Feb 2023 03:49:44 GMT",
-=======
-        "User-Agent": "azsdk-python-storage-blob/12.14.1 Python/3.10.6 (Linux-5.15.79.1-microsoft-standard-WSL2-x86_64-with-glibc2.35)",
-        "x-ms-date": "Tue, 21 Feb 2023 21:52:09 GMT",
->>>>>>> ce9edaa6
+        "x-ms-date": "Thu, 23 Feb 2023 21:33:05 GMT",
         "x-ms-version": "2021-08-06"
       },
       "RequestBody": null,
@@ -911,15 +567,9 @@
         "Content-Length": "499",
         "Content-MD5": "kD7N5\u002BygjTfbYTFhyEo7RA==",
         "Content-Type": "application/octet-stream",
-<<<<<<< HEAD
-        "Date": "Thu, 23 Feb 2023 03:49:44 GMT",
+        "Date": "Thu, 23 Feb 2023 21:33:05 GMT",
         "ETag": "\u00220x8DB15444E15BC78\u0022",
         "Last-Modified": "Thu, 23 Feb 2023 02:18:51 GMT",
-=======
-        "Date": "Tue, 21 Feb 2023 21:52:09 GMT",
-        "ETag": "\u00220x8DB1192D95592BC\u0022",
-        "Last-Modified": "Sat, 18 Feb 2023 09:31:01 GMT",
->>>>>>> ce9edaa6
         "Server": [
           "Windows-Azure-Blob/1.0",
           "Microsoft-HTTPAPI/2.0"
@@ -928,54 +578,32 @@
         "x-ms-access-tier": "Hot",
         "x-ms-access-tier-inferred": "true",
         "x-ms-blob-type": "BlockBlob",
-<<<<<<< HEAD
         "x-ms-creation-time": "Thu, 23 Feb 2023 02:18:51 GMT",
         "x-ms-lease-state": "available",
         "x-ms-lease-status": "unlocked",
         "x-ms-meta-name": "474b2deb-5552-44f0-b87f-df067fbfad5e",
         "x-ms-meta-upload_status": "completed",
         "x-ms-meta-version": "c60c640b-115d-4627-97bb-c73afe107525",
-=======
-        "x-ms-creation-time": "Sat, 18 Feb 2023 09:31:01 GMT",
-        "x-ms-lease-state": "available",
-        "x-ms-lease-status": "unlocked",
-        "x-ms-meta-name": "da7a3a5b-c8c2-4f4b-9b1e-3b95f0e5cbf2",
-        "x-ms-meta-upload_status": "completed",
-        "x-ms-meta-version": "19c9a32f-cff6-4c71-93bd-25e98ef82404",
->>>>>>> ce9edaa6
         "x-ms-server-encrypted": "true",
         "x-ms-version": "2021-08-06"
       },
       "ResponseBody": null
     },
     {
-<<<<<<< HEAD
-      "RequestUri": "https://saveorz2izv2bas.blob.core.windows.net/0000000000000000000000000000000000006397f26/az-ml-artifacts/00000000000000000000000000000000/data/sample1.csv",
-=======
-      "RequestUri": "https://samcw32zcnpjldw.blob.core.windows.net/azureml-blobstore-3bd2018e-4b43-401e-ad49-85df181c9e0a/az-ml-artifacts/00000000000000000000000000000000/data/sample1.csv",
->>>>>>> ce9edaa6
+      "RequestUri": "https://saveorz2izv2bas.blob.core.windows.net/000000000000000000000000000000000000/az-ml-artifacts/00000000000000000000000000000000/data/sample1.csv",
       "RequestMethod": "HEAD",
       "RequestHeaders": {
         "Accept": "application/xml",
         "Accept-Encoding": "gzip, deflate",
         "Connection": "keep-alive",
-<<<<<<< HEAD
         "User-Agent": "azsdk-python-storage-blob/12.14.1 Python/3.7.9 (Windows-10-10.0.22621-SP0)",
-        "x-ms-date": "Thu, 23 Feb 2023 03:49:45 GMT",
-=======
-        "User-Agent": "azsdk-python-storage-blob/12.14.1 Python/3.10.6 (Linux-5.15.79.1-microsoft-standard-WSL2-x86_64-with-glibc2.35)",
-        "x-ms-date": "Tue, 21 Feb 2023 21:52:09 GMT",
->>>>>>> ce9edaa6
+        "x-ms-date": "Thu, 23 Feb 2023 21:33:05 GMT",
         "x-ms-version": "2021-08-06"
       },
       "RequestBody": null,
       "StatusCode": 404,
       "ResponseHeaders": {
-<<<<<<< HEAD
-        "Date": "Thu, 23 Feb 2023 03:49:45 GMT",
-=======
-        "Date": "Tue, 21 Feb 2023 21:52:09 GMT",
->>>>>>> ce9edaa6
+        "Date": "Thu, 23 Feb 2023 21:33:05 GMT",
         "Server": [
           "Windows-Azure-Blob/1.0",
           "Microsoft-HTTPAPI/2.0"
@@ -988,33 +616,21 @@
       "ResponseBody": null
     },
     {
-<<<<<<< HEAD
-      "RequestUri": "https://management.azure.com/subscriptions/00000000-0000-0000-0000-000000000/resourceGroups/00000/providers/Microsoft.MachineLearningServices/workspaces/00000/jobs/test_389571458633?api-version=2022-12-01-preview",
-=======
-      "RequestUri": "https://management.azure.com/subscriptions/00000000-0000-0000-0000-000000000/resourceGroups/00000/providers/Microsoft.MachineLearningServices/workspaces/00000/jobs/test_80981210068?api-version=2022-12-01-preview",
->>>>>>> ce9edaa6
+      "RequestUri": "https://management.azure.com/subscriptions/00000000-0000-0000-0000-000000000/resourceGroups/00000/providers/Microsoft.MachineLearningServices/workspaces/00000/jobs/test_719028180584?api-version=2022-12-01-preview",
       "RequestMethod": "PUT",
       "RequestHeaders": {
         "Accept": "application/json",
         "Accept-Encoding": "gzip, deflate",
         "Connection": "keep-alive",
-        "Content-Length": "1723",
+        "Content-Length": "1724",
         "Content-Type": "application/json",
-<<<<<<< HEAD
         "User-Agent": "azure-ai-ml/1.5.0 azsdk-python-mgmt-machinelearningservices/0.1.0 Python/3.7.9 (Windows-10-10.0.22621-SP0)"
-=======
-        "User-Agent": "azure-ai-ml/1.5.0 azsdk-python-mgmt-machinelearningservices/0.1.0 Python/3.10.6 (Linux-5.15.79.1-microsoft-standard-WSL2-x86_64-with-glibc2.35)"
->>>>>>> ce9edaa6
       },
       "RequestBody": {
         "properties": {
           "properties": {},
           "tags": {},
-<<<<<<< HEAD
-          "displayName": "test_389571458633",
-=======
-          "displayName": "test_80981210068",
->>>>>>> ce9edaa6
+          "displayName": "test_719028180584",
           "experimentName": "azure-ai-ml",
           "isArchived": false,
           "jobType": "Pipeline",
@@ -1069,11 +685,7 @@
                 }
               },
               "_source": "YAML.JOB",
-<<<<<<< HEAD
-              "componentId": "/subscriptions/00000000-0000-0000-0000-000000000/resourceGroups/00000/providers/Microsoft.MachineLearningServices/workspaces/00000/components/azureml_anonymous/versions/2ed7c3d1-cff8-4fee-bea0-de8539f914d1"
-=======
-              "componentId": "/subscriptions/00000000-0000-0000-0000-000000000/resourceGroups/00000/providers/Microsoft.MachineLearningServices/workspaces/00000/components/azureml_anonymous/versions/70173a2a-b3e5-413a-981e-93bc4b8f7a23"
->>>>>>> ce9edaa6
+              "componentId": "/subscriptions/00000000-0000-0000-0000-000000000/resourceGroups/00000/providers/Microsoft.MachineLearningServices/workspaces/00000/components/azureml_anonymous/versions/52cf9dce-1b08-411e-a3bc-b9ac0a834660"
             }
           },
           "outputs": {
@@ -1090,49 +702,26 @@
       "StatusCode": 201,
       "ResponseHeaders": {
         "Cache-Control": "no-cache",
-<<<<<<< HEAD
         "Content-Length": "4336",
         "Content-Type": "application/json; charset=utf-8",
-        "Date": "Thu, 23 Feb 2023 03:49:48 GMT",
+        "Date": "Thu, 23 Feb 2023 21:33:09 GMT",
         "Expires": "-1",
-        "Location": "https://management.azure.com/subscriptions/00000000-0000-0000-0000-000000000/resourceGroups/00000/providers/Microsoft.MachineLearningServices/workspaces/00000/jobs/test_389571458633?api-version=2022-12-01-preview",
+        "Location": "https://management.azure.com/subscriptions/00000000-0000-0000-0000-000000000/resourceGroups/00000/providers/Microsoft.MachineLearningServices/workspaces/00000/jobs/test_719028180584?api-version=2022-12-01-preview",
         "Pragma": "no-cache",
         "Request-Context": "appId=cid-v1:2d2e8e63-272e-4b3c-8598-4ee570a0e70d",
-        "Server-Timing": "traceparent;desc=\u002200-286e376718a060ab251f7b25d6607413-be8bd1f5f46e297d-01\u0022",
+        "Server-Timing": "traceparent;desc=\u002200-c71469baddfc259bc9e35017d010e1d2-3fbe58126ed76b7a-01\u0022",
         "Strict-Transport-Security": "max-age=31536000; includeSubDomains",
         "x-aml-cluster": "vienna-eastus2-01",
         "X-Content-Type-Options": "nosniff",
-        "x-ms-correlation-request-id": "1b745b09-5f20-4a0b-b2d5-f13b8400ce95",
-        "x-ms-ratelimit-remaining-subscription-writes": "1108",
+        "x-ms-correlation-request-id": "0b0390a3-cab4-4305-8769-63b2d301171b",
+        "x-ms-ratelimit-remaining-subscription-writes": "1174",
         "x-ms-response-type": "standard",
-        "x-ms-routing-request-id": "WESTUS2:20230223T034949Z:1b745b09-5f20-4a0b-b2d5-f13b8400ce95",
-        "x-request-time": "1.215"
+        "x-ms-routing-request-id": "WESTUS2:20230223T213310Z:0b0390a3-cab4-4305-8769-63b2d301171b",
+        "x-request-time": "2.161"
       },
       "ResponseBody": {
-        "id": "/subscriptions/00000000-0000-0000-0000-000000000/resourceGroups/00000/providers/Microsoft.MachineLearningServices/workspaces/00000/jobs/test_389571458633",
-        "name": "test_389571458633",
-=======
-        "Content-Length": "3259",
-        "Content-Type": "application/json; charset=utf-8",
-        "Date": "Tue, 21 Feb 2023 21:52:17 GMT",
-        "Expires": "-1",
-        "Location": "https://management.azure.com/subscriptions/00000000-0000-0000-0000-000000000/resourceGroups/00000/providers/Microsoft.MachineLearningServices/workspaces/00000/jobs/test_80981210068?api-version=2022-12-01-preview",
-        "Pragma": "no-cache",
-        "Request-Context": "appId=cid-v1:2d2e8e63-272e-4b3c-8598-4ee570a0e70d",
-        "Server-Timing": "traceparent;desc=\u002200-2204e98c3f86339f2abd9d87a95b7138-290d1463275980bb-01\u0022",
-        "Strict-Transport-Security": "max-age=31536000; includeSubDomains",
-        "x-aml-cluster": "vienna-eastus-02",
-        "X-Content-Type-Options": "nosniff",
-        "x-ms-correlation-request-id": "031e8f90-76b1-4701-83aa-b9cbafd7c07b",
-        "x-ms-ratelimit-remaining-subscription-writes": "1172",
-        "x-ms-response-type": "standard",
-        "x-ms-routing-request-id": "CANADACENTRAL:20230221T215218Z:031e8f90-76b1-4701-83aa-b9cbafd7c07b",
-        "x-request-time": "1.480"
-      },
-      "ResponseBody": {
-        "id": "/subscriptions/00000000-0000-0000-0000-000000000/resourceGroups/00000/providers/Microsoft.MachineLearningServices/workspaces/00000/jobs/test_80981210068",
-        "name": "test_80981210068",
->>>>>>> ce9edaa6
+        "id": "/subscriptions/00000000-0000-0000-0000-000000000/resourceGroups/00000/providers/Microsoft.MachineLearningServices/workspaces/00000/jobs/test_719028180584",
+        "name": "test_719028180584",
         "type": "Microsoft.MachineLearningServices/workspaces/jobs",
         "properties": {
           "description": null,
@@ -1148,22 +737,14 @@
             "azureml.defaultDataStoreName": "workspaceblobstore",
             "azureml.pipelineComponent": "pipelinerun"
           },
-<<<<<<< HEAD
-          "displayName": "test_389571458633",
-=======
-          "displayName": "test_80981210068",
->>>>>>> ce9edaa6
+          "displayName": "test_719028180584",
           "status": "Preparing",
           "experimentName": "azure-ai-ml",
           "services": {
             "Tracking": {
               "jobServiceType": "Tracking",
               "port": null,
-<<<<<<< HEAD
               "endpoint": "azureml://eastus2.api.azureml.ms/mlflow/v1.0/subscriptions/00000000-0000-0000-0000-000000000/resourceGroups/00000/providers/Microsoft.MachineLearningServices/workspaces/00000?",
-=======
-              "endpoint": "azureml://eastus.api.azureml.ms/mlflow/v1.0/subscriptions/00000000-0000-0000-0000-000000000/resourceGroups/00000/providers/Microsoft.MachineLearningServices/workspaces/00000?",
->>>>>>> ce9edaa6
               "status": null,
               "errorMessage": null,
               "properties": null,
@@ -1172,11 +753,7 @@
             "Studio": {
               "jobServiceType": "Studio",
               "port": null,
-<<<<<<< HEAD
-              "endpoint": "https://ml.azure.com/runs/test_389571458633?wsid=/subscriptions/00000000-0000-0000-0000-000000000/resourcegroups/00000/workspaces/00000",
-=======
-              "endpoint": "https://ml.azure.com/runs/test_80981210068?wsid=/subscriptions/00000000-0000-0000-0000-000000000/resourcegroups/00000/workspaces/00000",
->>>>>>> ce9edaa6
+              "endpoint": "https://ml.azure.com/runs/test_719028180584?wsid=/subscriptions/00000000-0000-0000-0000-000000000/resourcegroups/00000/workspaces/00000",
               "status": null,
               "errorMessage": null,
               "properties": null,
@@ -1223,11 +800,7 @@
                 }
               },
               "_source": "YAML.JOB",
-<<<<<<< HEAD
-              "componentId": "/subscriptions/00000000-0000-0000-0000-000000000/resourceGroups/00000/providers/Microsoft.MachineLearningServices/workspaces/00000/components/azureml_anonymous/versions/2ed7c3d1-cff8-4fee-bea0-de8539f914d1"
-=======
-              "componentId": "/subscriptions/00000000-0000-0000-0000-000000000/resourceGroups/00000/providers/Microsoft.MachineLearningServices/workspaces/00000/components/azureml_anonymous/versions/70173a2a-b3e5-413a-981e-93bc4b8f7a23"
->>>>>>> ce9edaa6
+              "componentId": "/subscriptions/00000000-0000-0000-0000-000000000/resourceGroups/00000/providers/Microsoft.MachineLearningServices/workspaces/00000/components/azureml_anonymous/versions/52cf9dce-1b08-411e-a3bc-b9ac0a834660"
             }
           },
           "inputs": {
@@ -1266,23 +839,14 @@
           "sourceJobId": null
         },
         "systemData": {
-<<<<<<< HEAD
-          "createdAt": "2023-02-23T03:49:48.6614929\u002B00:00",
+          "createdAt": "2023-02-23T21:33:09.7604652\u002B00:00",
           "createdBy": "Diondra Peck",
-=======
-          "createdAt": "2023-02-21T21:52:17.5460252\u002B00:00",
-          "createdBy": "Firstname Lastname",
->>>>>>> ce9edaa6
           "createdByType": "User"
         }
       }
     }
   ],
   "Variables": {
-<<<<<<< HEAD
-    "name": "test_389571458633"
-=======
-    "name": "test_80981210068"
->>>>>>> ce9edaa6
+    "name": "test_719028180584"
   }
 }