--- conflicted
+++ resolved
@@ -15,19 +15,11 @@
         "Cache-Control": "no-cache",
         "Content-Encoding": "gzip",
         "Content-Type": "application/json; charset=utf-8",
-<<<<<<< HEAD
         "Date": "Wed, 04 Jan 2023 05:05:53 GMT",
         "Expires": "-1",
         "Pragma": "no-cache",
         "Request-Context": "appId=cid-v1:512cc15a-13b5-415b-bfd0-dce7accb6bb1",
         "Server-Timing": "traceparent;desc=\u002200-2a8b4325b80eda1caf9e31c54e516770-56ff54433d3c981f-00\u0022",
-=======
-        "Date": "Fri, 30 Dec 2022 03:19:12 GMT",
-        "Expires": "-1",
-        "Pragma": "no-cache",
-        "Request-Context": "appId=cid-v1:512cc15a-13b5-415b-bfd0-dce7accb6bb1",
-        "Server-Timing": "traceparent;desc=\u002200-fed63802050155883e6821edbc40fa3f-8df193045af4d48e-00\u0022",
->>>>>>> 94376103
         "Strict-Transport-Security": "max-age=31536000; includeSubDomains",
         "Transfer-Encoding": "chunked",
         "Vary": [
@@ -36,19 +28,11 @@
         ],
         "x-aml-cluster": "vienna-test-westus2-01",
         "X-Content-Type-Options": "nosniff",
-<<<<<<< HEAD
         "x-ms-correlation-request-id": "b2b4a44d-e51d-417f-9c25-ec6ae7a9358d",
         "x-ms-ratelimit-remaining-subscription-reads": "11790",
         "x-ms-response-type": "standard",
         "x-ms-routing-request-id": "JAPANEAST:20230104T050554Z:b2b4a44d-e51d-417f-9c25-ec6ae7a9358d",
         "x-request-time": "0.217"
-=======
-        "x-ms-correlation-request-id": "a0694b30-225a-4cbd-bb69-e3fd72f57973",
-        "x-ms-ratelimit-remaining-subscription-reads": "11973",
-        "x-ms-response-type": "standard",
-        "x-ms-routing-request-id": "JAPANEAST:20221230T031912Z:a0694b30-225a-4cbd-bb69-e3fd72f57973",
-        "x-request-time": "0.252"
->>>>>>> 94376103
       },
       "ResponseBody": {
         "id": "/subscriptions/00000000-0000-0000-0000-000000000/resourceGroups/00000/providers/Microsoft.MachineLearningServices/workspaces/00000/computes/cpu-cluster",
@@ -76,31 +60,18 @@
               "nodeIdleTimeBeforeScaleDown": "PT2M"
             },
             "subnet": null,
-<<<<<<< HEAD
             "currentNodeCount": 4,
             "targetNodeCount": 4,
             "nodeStateCounts": {
               "preparingNodeCount": 0,
               "runningNodeCount": 4,
               "idleNodeCount": 0,
-=======
-            "currentNodeCount": 3,
-            "targetNodeCount": 3,
-            "nodeStateCounts": {
-              "preparingNodeCount": 0,
-              "runningNodeCount": 2,
-              "idleNodeCount": 1,
->>>>>>> 94376103
               "unusableNodeCount": 0,
               "leavingNodeCount": 0,
               "preemptedNodeCount": 0
             },
             "allocationState": "Steady",
-<<<<<<< HEAD
             "allocationStateTransitionTime": "2023-01-04T05:04:57.586\u002B00:00",
-=======
-            "allocationStateTransitionTime": "2022-12-30T03:14:38.798\u002B00:00",
->>>>>>> 94376103
             "errors": null,
             "remoteLoginPortPublicAccess": "Enabled",
             "osType": "Linux",
@@ -126,19 +97,11 @@
         "Cache-Control": "no-cache",
         "Content-Encoding": "gzip",
         "Content-Type": "application/json; charset=utf-8",
-<<<<<<< HEAD
         "Date": "Wed, 04 Jan 2023 05:05:57 GMT",
         "Expires": "-1",
         "Pragma": "no-cache",
         "Request-Context": "appId=cid-v1:512cc15a-13b5-415b-bfd0-dce7accb6bb1",
         "Server-Timing": "traceparent;desc=\u002200-47381cf2c32fcc4397070dbfcdfbcea6-de0c2556d45aaee9-00\u0022",
-=======
-        "Date": "Fri, 30 Dec 2022 03:19:13 GMT",
-        "Expires": "-1",
-        "Pragma": "no-cache",
-        "Request-Context": "appId=cid-v1:512cc15a-13b5-415b-bfd0-dce7accb6bb1",
-        "Server-Timing": "traceparent;desc=\u002200-99dec718ad8bccd333c08d387bce46f9-de4b7669b7dc0890-00\u0022",
->>>>>>> 94376103
         "Strict-Transport-Security": "max-age=31536000; includeSubDomains",
         "Transfer-Encoding": "chunked",
         "Vary": [
@@ -147,19 +110,11 @@
         ],
         "x-aml-cluster": "vienna-test-westus2-02",
         "X-Content-Type-Options": "nosniff",
-<<<<<<< HEAD
         "x-ms-correlation-request-id": "c60aa630-4fd4-4756-aae3-60281ec97388",
         "x-ms-ratelimit-remaining-subscription-reads": "11789",
         "x-ms-response-type": "standard",
         "x-ms-routing-request-id": "JAPANEAST:20230104T050557Z:c60aa630-4fd4-4756-aae3-60281ec97388",
         "x-request-time": "0.082"
-=======
-        "x-ms-correlation-request-id": "4f5e377c-2718-4393-9789-f4ce9159c9da",
-        "x-ms-ratelimit-remaining-subscription-reads": "11972",
-        "x-ms-response-type": "standard",
-        "x-ms-routing-request-id": "JAPANEAST:20221230T031914Z:4f5e377c-2718-4393-9789-f4ce9159c9da",
-        "x-request-time": "0.089"
->>>>>>> 94376103
       },
       "ResponseBody": {
         "id": "/subscriptions/00000000-0000-0000-0000-000000000/resourceGroups/00000/providers/Microsoft.MachineLearningServices/workspaces/00000/datastores/workspaceblobstore",
@@ -206,37 +161,21 @@
         "Cache-Control": "no-cache",
         "Content-Encoding": "gzip",
         "Content-Type": "application/json; charset=utf-8",
-<<<<<<< HEAD
         "Date": "Wed, 04 Jan 2023 05:05:57 GMT",
         "Expires": "-1",
         "Pragma": "no-cache",
         "Request-Context": "appId=cid-v1:512cc15a-13b5-415b-bfd0-dce7accb6bb1",
         "Server-Timing": "traceparent;desc=\u002200-d7e66714288f9e09057e728536929ec7-a5c247884008f783-00\u0022",
-=======
-        "Date": "Fri, 30 Dec 2022 03:19:14 GMT",
-        "Expires": "-1",
-        "Pragma": "no-cache",
-        "Request-Context": "appId=cid-v1:512cc15a-13b5-415b-bfd0-dce7accb6bb1",
-        "Server-Timing": "traceparent;desc=\u002200-f0f6aaecba002468a91f28abbaace9c8-7eca044f0af43216-00\u0022",
->>>>>>> 94376103
         "Strict-Transport-Security": "max-age=31536000; includeSubDomains",
         "Transfer-Encoding": "chunked",
         "Vary": "Accept-Encoding",
         "x-aml-cluster": "vienna-test-westus2-02",
         "X-Content-Type-Options": "nosniff",
-<<<<<<< HEAD
         "x-ms-correlation-request-id": "1d903b08-441f-4274-b601-62a065c08ddb",
         "x-ms-ratelimit-remaining-subscription-writes": "1072",
         "x-ms-response-type": "standard",
         "x-ms-routing-request-id": "JAPANEAST:20230104T050558Z:1d903b08-441f-4274-b601-62a065c08ddb",
         "x-request-time": "0.107"
-=======
-        "x-ms-correlation-request-id": "22da87bc-b0d6-4bf4-baa5-9f30369b4725",
-        "x-ms-ratelimit-remaining-subscription-writes": "1183",
-        "x-ms-response-type": "standard",
-        "x-ms-routing-request-id": "JAPANEAST:20221230T031914Z:22da87bc-b0d6-4bf4-baa5-9f30369b4725",
-        "x-request-time": "0.090"
->>>>>>> 94376103
       },
       "ResponseBody": {
         "secretsType": "AccountKey",
@@ -250,15 +189,9 @@
         "Accept": "application/xml",
         "Accept-Encoding": "gzip, deflate",
         "Connection": "keep-alive",
-<<<<<<< HEAD
         "User-Agent": "azsdk-python-storage-blob/12.9.0 Python/3.7.13 (Windows-10-10.0.22621-SP0)",
         "x-ms-date": "Wed, 04 Jan 2023 05:05:59 GMT",
         "x-ms-version": "2020-10-02"
-=======
-        "User-Agent": "azsdk-python-storage-blob/12.14.1 Python/3.9.13 (Windows-10-10.0.19045-SP0)",
-        "x-ms-date": "Fri, 30 Dec 2022 03:19:14 GMT",
-        "x-ms-version": "2021-08-06"
->>>>>>> 94376103
       },
       "RequestBody": null,
       "StatusCode": 200,
@@ -267,15 +200,9 @@
         "Content-Length": "1459",
         "Content-MD5": "0vFwXEoU1mnn7HUtIfbkVg==",
         "Content-Type": "application/octet-stream",
-<<<<<<< HEAD
         "Date": "Wed, 04 Jan 2023 05:05:57 GMT",
         "ETag": "\u00220x8DA9F7B718861CE\u0022",
         "Last-Modified": "Mon, 26 Sep 2022 04:56:16 GMT",
-=======
-        "Date": "Fri, 30 Dec 2022 03:19:14 GMT",
-        "ETag": "\u00220x8DA9F72C3199CAF\u0022",
-        "Last-Modified": "Mon, 26 Sep 2022 03:54:07 GMT",
->>>>>>> 94376103
         "Server": [
           "Windows-Azure-Blob/1.0",
           "Microsoft-HTTPAPI/2.0"
@@ -302,24 +229,14 @@
         "Accept": "application/xml",
         "Accept-Encoding": "gzip, deflate",
         "Connection": "keep-alive",
-<<<<<<< HEAD
         "User-Agent": "azsdk-python-storage-blob/12.9.0 Python/3.7.13 (Windows-10-10.0.22621-SP0)",
         "x-ms-date": "Wed, 04 Jan 2023 05:05:59 GMT",
         "x-ms-version": "2020-10-02"
-=======
-        "User-Agent": "azsdk-python-storage-blob/12.14.1 Python/3.9.13 (Windows-10-10.0.19045-SP0)",
-        "x-ms-date": "Fri, 30 Dec 2022 03:19:15 GMT",
-        "x-ms-version": "2021-08-06"
->>>>>>> 94376103
       },
       "RequestBody": null,
       "StatusCode": 404,
       "ResponseHeaders": {
-<<<<<<< HEAD
         "Date": "Wed, 04 Jan 2023 05:05:57 GMT",
-=======
-        "Date": "Fri, 30 Dec 2022 03:19:14 GMT",
->>>>>>> 94376103
         "Server": [
           "Windows-Azure-Blob/1.0",
           "Microsoft-HTTPAPI/2.0"
@@ -358,19 +275,11 @@
         "Cache-Control": "no-cache",
         "Content-Encoding": "gzip",
         "Content-Type": "application/json; charset=utf-8",
-<<<<<<< HEAD
         "Date": "Wed, 04 Jan 2023 05:05:58 GMT",
         "Expires": "-1",
         "Pragma": "no-cache",
         "Request-Context": "appId=cid-v1:512cc15a-13b5-415b-bfd0-dce7accb6bb1",
         "Server-Timing": "traceparent;desc=\u002200-a03c90dfa0519eb7b4ad2a5c30b5c895-5f20b375d0a5e327-00\u0022",
-=======
-        "Date": "Fri, 30 Dec 2022 03:19:15 GMT",
-        "Expires": "-1",
-        "Pragma": "no-cache",
-        "Request-Context": "appId=cid-v1:512cc15a-13b5-415b-bfd0-dce7accb6bb1",
-        "Server-Timing": "traceparent;desc=\u002200-7e3a79393f866670b72b6411f53e229a-b60bfc74df8a8b7b-00\u0022",
->>>>>>> 94376103
         "Strict-Transport-Security": "max-age=31536000; includeSubDomains",
         "Transfer-Encoding": "chunked",
         "Vary": [
@@ -379,19 +288,11 @@
         ],
         "x-aml-cluster": "vienna-test-westus2-02",
         "X-Content-Type-Options": "nosniff",
-<<<<<<< HEAD
         "x-ms-correlation-request-id": "f94bccd5-e0b0-4a1c-bcbf-4acb8d20f2fe",
         "x-ms-ratelimit-remaining-subscription-writes": "1058",
         "x-ms-response-type": "standard",
         "x-ms-routing-request-id": "JAPANEAST:20230104T050559Z:f94bccd5-e0b0-4a1c-bcbf-4acb8d20f2fe",
         "x-request-time": "0.239"
-=======
-        "x-ms-correlation-request-id": "c6dfcfd2-23ff-496e-b2d7-f0b94275a4e0",
-        "x-ms-ratelimit-remaining-subscription-writes": "1191",
-        "x-ms-response-type": "standard",
-        "x-ms-routing-request-id": "JAPANEAST:20221230T031915Z:c6dfcfd2-23ff-496e-b2d7-f0b94275a4e0",
-        "x-request-time": "0.233"
->>>>>>> 94376103
       },
       "ResponseBody": {
         "id": "/subscriptions/00000000-0000-0000-0000-000000000/resourceGroups/00000/providers/Microsoft.MachineLearningServices/workspaces/00000/codes/6ba01de8-1631-457a-82cb-a059944560cd/versions/1",
@@ -412,13 +313,8 @@
           "createdAt": "2022-09-26T04:56:17.7054494\u002B00:00",
           "createdBy": "Zhengfei Wang",
           "createdByType": "User",
-<<<<<<< HEAD
           "lastModifiedAt": "2023-01-04T05:05:59.173147\u002B00:00",
           "lastModifiedBy": "Doris Liao",
-=======
-          "lastModifiedAt": "2022-12-30T03:19:15.7265401\u002B00:00",
-          "lastModifiedBy": "Xingzhi Zhang",
->>>>>>> 94376103
           "lastModifiedByType": "User"
         }
       }
@@ -447,11 +343,7 @@
             "environment": "azureml:AzureML-sklearn-0.24-ubuntu18.04-py37-cpu:5",
             "name": "azureml_anonymous",
             "description": "A dummy training component",
-<<<<<<< HEAD
             "version": "899fa20f-386c-aee4-dd9d-2826af66f40a",
-=======
-            "version": "1",
->>>>>>> 94376103
             "$schema": "https://azuremlschemas.azureedge.net/latest/commandComponent.schema.json",
             "display_name": "Train Model",
             "is_deterministic": true,
@@ -487,24 +379,15 @@
         "Cache-Control": "no-cache",
         "Content-Length": "2342",
         "Content-Type": "application/json; charset=utf-8",
-<<<<<<< HEAD
         "Date": "Wed, 04 Jan 2023 05:06:02 GMT",
-=======
-        "Date": "Fri, 30 Dec 2022 03:19:16 GMT",
->>>>>>> 94376103
         "Expires": "-1",
         "Location": "https://management.azure.com/subscriptions/00000000-0000-0000-0000-000000000/resourceGroups/00000/providers/Microsoft.MachineLearningServices/workspaces/00000/components/azureml_anonymous/versions/899fa20f-386c-aee4-dd9d-2826af66f40a?api-version=2022-10-01",
         "Pragma": "no-cache",
         "Request-Context": "appId=cid-v1:512cc15a-13b5-415b-bfd0-dce7accb6bb1",
-<<<<<<< HEAD
         "Server-Timing": "traceparent;desc=\u002200-ad1ee0254601859b3e92f0974008ff7e-5200d679fcaf08c7-00\u0022",
-=======
-        "Server-Timing": "traceparent;desc=\u002200-4abc4a07c927ae25eea7076825b04547-745481612f641d8d-00\u0022",
->>>>>>> 94376103
         "Strict-Transport-Security": "max-age=31536000; includeSubDomains",
         "x-aml-cluster": "vienna-test-westus2-02",
         "X-Content-Type-Options": "nosniff",
-<<<<<<< HEAD
         "x-ms-correlation-request-id": "e791ed1f-761a-413e-8b28-faff92854124",
         "x-ms-ratelimit-remaining-subscription-writes": "1057",
         "x-ms-response-type": "standard",
@@ -514,17 +397,6 @@
       "ResponseBody": {
         "id": "/subscriptions/00000000-0000-0000-0000-000000000/resourceGroups/00000/providers/Microsoft.MachineLearningServices/workspaces/00000/components/azureml_anonymous/versions/b92def53-dc41-4762-a8a3-c78a6f119100",
         "name": "b92def53-dc41-4762-a8a3-c78a6f119100",
-=======
-        "x-ms-correlation-request-id": "98ade850-c158-4ee8-9062-b1bc6fb541ba",
-        "x-ms-ratelimit-remaining-subscription-writes": "1190",
-        "x-ms-response-type": "standard",
-        "x-ms-routing-request-id": "JAPANEAST:20221230T031917Z:98ade850-c158-4ee8-9062-b1bc6fb541ba",
-        "x-request-time": "1.247"
-      },
-      "ResponseBody": {
-        "id": "/subscriptions/00000000-0000-0000-0000-000000000/resourceGroups/00000/providers/Microsoft.MachineLearningServices/workspaces/00000/components/azureml_anonymous/versions/326103ba-9675-4607-a202-bc994eb1190d",
-        "name": "326103ba-9675-4607-a202-bc994eb1190d",
->>>>>>> 94376103
         "type": "Microsoft.MachineLearningServices/workspaces/components/versions",
         "properties": {
           "description": null,
@@ -534,11 +406,7 @@
           "isAnonymous": true,
           "componentSpec": {
             "name": "azureml_anonymous",
-<<<<<<< HEAD
             "version": "b92def53-dc41-4762-a8a3-c78a6f119100",
-=======
-            "version": "326103ba-9675-4607-a202-bc994eb1190d",
->>>>>>> 94376103
             "display_name": "Train Model",
             "is_deterministic": "True",
             "type": "command",
@@ -578,19 +446,11 @@
           }
         },
         "systemData": {
-<<<<<<< HEAD
           "createdAt": "2023-01-04T05:05:41.3550626\u002B00:00",
           "createdBy": "Doris Liao",
           "createdByType": "User",
           "lastModifiedAt": "2023-01-04T05:05:41.7216446\u002B00:00",
           "lastModifiedBy": "Doris Liao",
-=======
-          "createdAt": "2022-12-30T03:19:03.6932402\u002B00:00",
-          "createdBy": "Xingzhi Zhang",
-          "createdByType": "User",
-          "lastModifiedAt": "2022-12-30T03:19:04.132029\u002B00:00",
-          "lastModifiedBy": "Xingzhi Zhang",
->>>>>>> 94376103
           "lastModifiedByType": "User"
         }
       }
@@ -610,19 +470,11 @@
         "Cache-Control": "no-cache",
         "Content-Encoding": "gzip",
         "Content-Type": "application/json; charset=utf-8",
-<<<<<<< HEAD
         "Date": "Wed, 04 Jan 2023 05:06:03 GMT",
         "Expires": "-1",
         "Pragma": "no-cache",
         "Request-Context": "appId=cid-v1:512cc15a-13b5-415b-bfd0-dce7accb6bb1",
         "Server-Timing": "traceparent;desc=\u002200-76bba94c3b7e86574bac6f521bc6bae9-f861d59dd73d23b2-00\u0022",
-=======
-        "Date": "Fri, 30 Dec 2022 03:19:17 GMT",
-        "Expires": "-1",
-        "Pragma": "no-cache",
-        "Request-Context": "appId=cid-v1:512cc15a-13b5-415b-bfd0-dce7accb6bb1",
-        "Server-Timing": "traceparent;desc=\u002200-87fb82324c20e7eeab1e8502c95d56ea-290110f433676e3c-00\u0022",
->>>>>>> 94376103
         "Strict-Transport-Security": "max-age=31536000; includeSubDomains",
         "Transfer-Encoding": "chunked",
         "Vary": [
@@ -631,19 +483,11 @@
         ],
         "x-aml-cluster": "vienna-test-westus2-02",
         "X-Content-Type-Options": "nosniff",
-<<<<<<< HEAD
         "x-ms-correlation-request-id": "b9ea2db5-315c-4a55-a1f1-2c77692c906d",
         "x-ms-ratelimit-remaining-subscription-reads": "11788",
         "x-ms-response-type": "standard",
         "x-ms-routing-request-id": "JAPANEAST:20230104T050603Z:b9ea2db5-315c-4a55-a1f1-2c77692c906d",
         "x-request-time": "0.107"
-=======
-        "x-ms-correlation-request-id": "09b6ec4a-fe87-4bce-b8fb-2131156884af",
-        "x-ms-ratelimit-remaining-subscription-reads": "11971",
-        "x-ms-response-type": "standard",
-        "x-ms-routing-request-id": "JAPANEAST:20221230T031918Z:09b6ec4a-fe87-4bce-b8fb-2131156884af",
-        "x-request-time": "0.104"
->>>>>>> 94376103
       },
       "ResponseBody": {
         "id": "/subscriptions/00000000-0000-0000-0000-000000000/resourceGroups/00000/providers/Microsoft.MachineLearningServices/workspaces/00000/datastores/workspaceblobstore",
@@ -690,37 +534,21 @@
         "Cache-Control": "no-cache",
         "Content-Encoding": "gzip",
         "Content-Type": "application/json; charset=utf-8",
-<<<<<<< HEAD
         "Date": "Wed, 04 Jan 2023 05:06:03 GMT",
         "Expires": "-1",
         "Pragma": "no-cache",
         "Request-Context": "appId=cid-v1:512cc15a-13b5-415b-bfd0-dce7accb6bb1",
         "Server-Timing": "traceparent;desc=\u002200-49dcdff280ee40dec44a8035bd9d644c-c387cc73b6f68f54-00\u0022",
-=======
-        "Date": "Fri, 30 Dec 2022 03:19:17 GMT",
-        "Expires": "-1",
-        "Pragma": "no-cache",
-        "Request-Context": "appId=cid-v1:512cc15a-13b5-415b-bfd0-dce7accb6bb1",
-        "Server-Timing": "traceparent;desc=\u002200-beb1142f8186c509096f8dd87ed879e2-1b3d6ce467372dd4-00\u0022",
->>>>>>> 94376103
         "Strict-Transport-Security": "max-age=31536000; includeSubDomains",
         "Transfer-Encoding": "chunked",
         "Vary": "Accept-Encoding",
         "x-aml-cluster": "vienna-test-westus2-02",
         "X-Content-Type-Options": "nosniff",
-<<<<<<< HEAD
         "x-ms-correlation-request-id": "3b3f50d9-b412-472d-8a22-c01a01525fe3",
         "x-ms-ratelimit-remaining-subscription-writes": "1071",
         "x-ms-response-type": "standard",
         "x-ms-routing-request-id": "JAPANEAST:20230104T050604Z:3b3f50d9-b412-472d-8a22-c01a01525fe3",
         "x-request-time": "0.103"
-=======
-        "x-ms-correlation-request-id": "e4be5e3b-e90a-493c-abc2-75bc1b28c135",
-        "x-ms-ratelimit-remaining-subscription-writes": "1182",
-        "x-ms-response-type": "standard",
-        "x-ms-routing-request-id": "JAPANEAST:20221230T031918Z:e4be5e3b-e90a-493c-abc2-75bc1b28c135",
-        "x-request-time": "0.095"
->>>>>>> 94376103
       },
       "ResponseBody": {
         "secretsType": "AccountKey",
@@ -734,15 +562,9 @@
         "Accept": "application/xml",
         "Accept-Encoding": "gzip, deflate",
         "Connection": "keep-alive",
-<<<<<<< HEAD
         "User-Agent": "azsdk-python-storage-blob/12.9.0 Python/3.7.13 (Windows-10-10.0.22621-SP0)",
         "x-ms-date": "Wed, 04 Jan 2023 05:06:05 GMT",
         "x-ms-version": "2020-10-02"
-=======
-        "User-Agent": "azsdk-python-storage-blob/12.14.1 Python/3.9.13 (Windows-10-10.0.19045-SP0)",
-        "x-ms-date": "Fri, 30 Dec 2022 03:19:18 GMT",
-        "x-ms-version": "2021-08-06"
->>>>>>> 94376103
       },
       "RequestBody": null,
       "StatusCode": 200,
@@ -751,15 +573,9 @@
         "Content-Length": "499",
         "Content-MD5": "kD7N5\u002BygjTfbYTFhyEo7RA==",
         "Content-Type": "application/octet-stream",
-<<<<<<< HEAD
         "Date": "Wed, 04 Jan 2023 05:06:03 GMT",
         "ETag": "\u00220x8DA9F7B75D7B9B0\u0022",
         "Last-Modified": "Mon, 26 Sep 2022 04:56:23 GMT",
-=======
-        "Date": "Fri, 30 Dec 2022 03:19:17 GMT",
-        "ETag": "\u00220x8DA9D48AFBCE5A6\u0022",
-        "Last-Modified": "Fri, 23 Sep 2022 09:47:53 GMT",
->>>>>>> 94376103
         "Server": [
           "Windows-Azure-Blob/1.0",
           "Microsoft-HTTPAPI/2.0"
@@ -786,24 +602,14 @@
         "Accept": "application/xml",
         "Accept-Encoding": "gzip, deflate",
         "Connection": "keep-alive",
-<<<<<<< HEAD
         "User-Agent": "azsdk-python-storage-blob/12.9.0 Python/3.7.13 (Windows-10-10.0.22621-SP0)",
         "x-ms-date": "Wed, 04 Jan 2023 05:06:05 GMT",
         "x-ms-version": "2020-10-02"
-=======
-        "User-Agent": "azsdk-python-storage-blob/12.14.1 Python/3.9.13 (Windows-10-10.0.19045-SP0)",
-        "x-ms-date": "Fri, 30 Dec 2022 03:19:18 GMT",
-        "x-ms-version": "2021-08-06"
->>>>>>> 94376103
       },
       "RequestBody": null,
       "StatusCode": 404,
       "ResponseHeaders": {
-<<<<<<< HEAD
         "Date": "Wed, 04 Jan 2023 05:06:03 GMT",
-=======
-        "Date": "Fri, 30 Dec 2022 03:19:17 GMT",
->>>>>>> 94376103
         "Server": [
           "Windows-Azure-Blob/1.0",
           "Microsoft-HTTPAPI/2.0"
@@ -816,11 +622,7 @@
       "ResponseBody": null
     },
     {
-<<<<<<< HEAD
       "RequestUri": "https://management.azure.com/subscriptions/00000000-0000-0000-0000-000000000/resourceGroups/00000/providers/Microsoft.MachineLearningServices/workspaces/00000/jobs/test_256376830019?api-version=2022-10-01-preview",
-=======
-      "RequestUri": "https://management.azure.com/subscriptions/00000000-0000-0000-0000-000000000/resourceGroups/00000/providers/Microsoft.MachineLearningServices/workspaces/00000/jobs/test_150506967694?api-version=2022-10-01-preview",
->>>>>>> 94376103
       "RequestMethod": "PUT",
       "RequestHeaders": {
         "Accept": "application/json",
@@ -834,11 +636,7 @@
         "properties": {
           "properties": {},
           "tags": {},
-<<<<<<< HEAD
           "displayName": "test_256376830019",
-=======
-          "displayName": "test_150506967694",
->>>>>>> 94376103
           "experimentName": "azure-ai-ml",
           "isArchived": false,
           "jobType": "Pipeline",
@@ -891,11 +689,7 @@
                 }
               },
               "_source": "YAML.JOB",
-<<<<<<< HEAD
               "componentId": "/subscriptions/00000000-0000-0000-0000-000000000/resourceGroups/00000/providers/Microsoft.MachineLearningServices/workspaces/00000/components/azureml_anonymous/versions/b92def53-dc41-4762-a8a3-c78a6f119100"
-=======
-              "componentId": "/subscriptions/00000000-0000-0000-0000-000000000/resourceGroups/00000/providers/Microsoft.MachineLearningServices/workspaces/00000/components/azureml_anonymous/versions/326103ba-9675-4607-a202-bc994eb1190d"
->>>>>>> 94376103
             }
           },
           "outputs": {
@@ -912,7 +706,6 @@
       "StatusCode": 201,
       "ResponseHeaders": {
         "Cache-Control": "no-cache",
-<<<<<<< HEAD
         "Content-Length": "4211",
         "Content-Type": "application/json; charset=utf-8",
         "Date": "Wed, 04 Jan 2023 05:06:06 GMT",
@@ -921,20 +714,9 @@
         "Pragma": "no-cache",
         "Request-Context": "appId=cid-v1:512cc15a-13b5-415b-bfd0-dce7accb6bb1",
         "Server-Timing": "traceparent;desc=\u002200-dd184c2bb6b321efdd13df632d16b612-f6292c8994bb13ce-00\u0022",
-=======
-        "Content-Length": "4214",
-        "Content-Type": "application/json; charset=utf-8",
-        "Date": "Fri, 30 Dec 2022 03:19:21 GMT",
-        "Expires": "-1",
-        "Location": "https://management.azure.com/subscriptions/00000000-0000-0000-0000-000000000/resourceGroups/00000/providers/Microsoft.MachineLearningServices/workspaces/00000/jobs/test_150506967694?api-version=2022-10-01-preview",
-        "Pragma": "no-cache",
-        "Request-Context": "appId=cid-v1:512cc15a-13b5-415b-bfd0-dce7accb6bb1",
-        "Server-Timing": "traceparent;desc=\u002200-295f3e56dfa04d42185c78999e3ae194-b9683d8cf99a2c11-00\u0022",
->>>>>>> 94376103
         "Strict-Transport-Security": "max-age=31536000; includeSubDomains",
         "x-aml-cluster": "vienna-test-westus2-02",
         "X-Content-Type-Options": "nosniff",
-<<<<<<< HEAD
         "x-ms-correlation-request-id": "f55eab91-7c4b-4ddc-8809-852d7778a3ed",
         "x-ms-ratelimit-remaining-subscription-writes": "1056",
         "x-ms-response-type": "standard",
@@ -944,17 +726,6 @@
       "ResponseBody": {
         "id": "/subscriptions/00000000-0000-0000-0000-000000000/resourceGroups/00000/providers/Microsoft.MachineLearningServices/workspaces/00000/jobs/test_256376830019",
         "name": "test_256376830019",
-=======
-        "x-ms-correlation-request-id": "ff40928b-a337-4d31-99cd-bcfcf965065a",
-        "x-ms-ratelimit-remaining-subscription-writes": "1189",
-        "x-ms-response-type": "standard",
-        "x-ms-routing-request-id": "JAPANEAST:20221230T031922Z:ff40928b-a337-4d31-99cd-bcfcf965065a",
-        "x-request-time": "2.535"
-      },
-      "ResponseBody": {
-        "id": "/subscriptions/00000000-0000-0000-0000-000000000/resourceGroups/00000/providers/Microsoft.MachineLearningServices/workspaces/00000/jobs/test_150506967694",
-        "name": "test_150506967694",
->>>>>>> 94376103
         "type": "Microsoft.MachineLearningServices/workspaces/jobs",
         "properties": {
           "description": null,
@@ -970,11 +741,7 @@
             "azureml.defaultDataStoreName": "workspaceblobstore",
             "azureml.pipelineComponent": "pipelinerun"
           },
-<<<<<<< HEAD
           "displayName": "test_256376830019",
-=======
-          "displayName": "test_150506967694",
->>>>>>> 94376103
           "status": "Preparing",
           "experimentName": "azure-ai-ml",
           "services": {
@@ -990,11 +757,7 @@
             "Studio": {
               "jobServiceType": "Studio",
               "port": null,
-<<<<<<< HEAD
               "endpoint": "https://ml.azure.com/runs/test_256376830019?wsid=/subscriptions/00000000-0000-0000-0000-000000000/resourcegroups/00000/workspaces/00000",
-=======
-              "endpoint": "https://ml.azure.com/runs/test_150506967694?wsid=/subscriptions/00000000-0000-0000-0000-000000000/resourcegroups/00000/workspaces/00000",
->>>>>>> 94376103
               "status": null,
               "errorMessage": null,
               "properties": null,
@@ -1039,11 +802,7 @@
                 }
               },
               "_source": "YAML.JOB",
-<<<<<<< HEAD
               "componentId": "/subscriptions/00000000-0000-0000-0000-000000000/resourceGroups/00000/providers/Microsoft.MachineLearningServices/workspaces/00000/components/azureml_anonymous/versions/b92def53-dc41-4762-a8a3-c78a6f119100"
-=======
-              "componentId": "/subscriptions/00000000-0000-0000-0000-000000000/resourceGroups/00000/providers/Microsoft.MachineLearningServices/workspaces/00000/components/azureml_anonymous/versions/326103ba-9675-4607-a202-bc994eb1190d"
->>>>>>> 94376103
             }
           },
           "inputs": {
@@ -1080,23 +839,14 @@
           "sourceJobId": null
         },
         "systemData": {
-<<<<<<< HEAD
           "createdAt": "2023-01-04T05:06:06.6051074\u002B00:00",
           "createdBy": "Doris Liao",
-=======
-          "createdAt": "2022-12-30T03:19:21.1321588\u002B00:00",
-          "createdBy": "Xingzhi Zhang",
->>>>>>> 94376103
           "createdByType": "User"
         }
       }
     }
   ],
   "Variables": {
-<<<<<<< HEAD
     "name": "test_256376830019"
-=======
-    "name": "test_150506967694"
->>>>>>> 94376103
   }
 }