{
  "Entries": [
    {
<<<<<<< HEAD
      "RequestUri": "https://management.azure.com/subscriptions/00000000-0000-0000-0000-000000000/resourceGroups/00000/providers/Microsoft.MachineLearningServices/workspaces/00000?api-version=2022-10-01",
=======
      "RequestUri": "https://management.azure.com/subscriptions/00000000-0000-0000-0000-000000000/resourceGroups/00000/providers/Microsoft.MachineLearningServices/workspaces/00000/datastores/workspaceblobstore?api-version=2022-10-01",
>>>>>>> ce9edaa6
      "RequestMethod": "GET",
      "RequestHeaders": {
        "Accept": "application/json",
        "Accept-Encoding": "gzip, deflate",
        "Connection": "keep-alive",
<<<<<<< HEAD
        "User-Agent": "azure-ai-ml/1.5.0 azsdk-python-mgmt-machinelearningservices/0.1.0 Python/3.7.9 (Windows-10-10.0.22621-SP0)"
=======
        "User-Agent": "azure-ai-ml/1.5.0 azsdk-python-mgmt-machinelearningservices/0.1.0 Python/3.10.6 (Linux-5.15.79.1-microsoft-standard-WSL2-x86_64-with-glibc2.35)"
>>>>>>> ce9edaa6
      },
      "RequestBody": null,
      "StatusCode": 200,
      "ResponseHeaders": {
        "Cache-Control": "no-cache",
        "Content-Encoding": "gzip",
        "Content-Type": "application/json; charset=utf-8",
<<<<<<< HEAD
        "Date": "Thu, 23 Feb 2023 03:51:15 GMT",
        "Expires": "-1",
        "Pragma": "no-cache",
        "Request-Context": "appId=cid-v1:2d2e8e63-272e-4b3c-8598-4ee570a0e70d",
        "Server-Timing": "traceparent;desc=\u002200-dbe57bcf4bc73153ad1bdc12a7f34184-6a21ec5df95a91c5-01\u0022",
=======
        "Date": "Tue, 21 Feb 2023 22:04:56 GMT",
        "Expires": "-1",
        "Pragma": "no-cache",
        "Request-Context": "appId=cid-v1:2d2e8e63-272e-4b3c-8598-4ee570a0e70d",
        "Server-Timing": "traceparent;desc=\u002200-65f617e4a4fb3e68b3c7f7ea022e524d-a7a1b473fa3a8c54-01\u0022",
>>>>>>> ce9edaa6
        "Strict-Transport-Security": "max-age=31536000; includeSubDomains",
        "Transfer-Encoding": "chunked",
        "Vary": [
          "Accept-Encoding",
          "Accept-Encoding"
        ],
<<<<<<< HEAD
        "x-aml-cluster": "vienna-eastus2-01",
        "X-Content-Type-Options": "nosniff",
        "x-ms-correlation-request-id": "577c44b1-4862-4a2d-a77a-6cda570cdec2",
        "x-ms-ratelimit-remaining-subscription-reads": "11990",
        "x-ms-response-type": "standard",
        "x-ms-routing-request-id": "WESTUS2:20230223T035116Z:577c44b1-4862-4a2d-a77a-6cda570cdec2",
        "x-request-time": "0.026"
=======
        "x-aml-cluster": "vienna-eastus-01",
        "X-Content-Type-Options": "nosniff",
        "x-ms-correlation-request-id": "b535bf6e-02c5-467e-8e4e-cba856b73e28",
        "x-ms-ratelimit-remaining-subscription-reads": "11999",
        "x-ms-response-type": "standard",
        "x-ms-routing-request-id": "CANADACENTRAL:20230221T220456Z:b535bf6e-02c5-467e-8e4e-cba856b73e28",
        "x-request-time": "0.134"
>>>>>>> ce9edaa6
      },
      "ResponseBody": {
        "id": "/subscriptions/00000000-0000-0000-0000-000000000/resourceGroups/00000/providers/Microsoft.MachineLearningServices/workspaces/00000",
        "name": "00000",
        "type": "Microsoft.MachineLearningServices/workspaces",
        "location": "eastus2",
        "tags": {},
        "etag": null,
        "properties": {
          "friendlyName": "00000",
          "description": "",
          "storageAccount": "/subscriptions/00000000-0000-0000-0000-000000000/resourceGroups/00000/providers/Microsoft.Storage/storageAccounts/saveorz2izv2bas",
          "keyVault": "/subscriptions/00000000-0000-0000-0000-000000000/resourceGroups/00000/providers/Microsoft.Keyvault/vaults/kvtest4k4d3fds6sjxs",
          "applicationInsights": "/subscriptions/00000000-0000-0000-0000-000000000/resourceGroups/00000/providers/Microsoft.insights/components/aiveorz2izv2bas",
          "hbiWorkspace": false,
          "tenantId": "72f988bf-86f1-41af-91ab-2d7cd011db47",
          "imageBuildCompute": null,
          "provisioningState": "Succeeded",
          "v1LegacyMode": false,
          "softDeleteEnabled": false,
          "containerRegistry": "/subscriptions/00000000-0000-0000-0000-000000000/resourceGroups/00000/providers/Microsoft.ContainerRegistry/registries/crveorz2izv2bas",
          "notebookInfo": {
            "resourceId": "0000000-0000-0000-0000-000000000000",
            "fqdn": "ml-sdkvnextcli-eastus2-2d1e66ae-85e3-42c0-be91-34de66397f26.eastus2.notebooks.azure.net",
            "isPrivateLinkEnabled": false,
            "notebookPreparationError": null
          },
<<<<<<< HEAD
          "storageHnsEnabled": false,
          "workspaceId": "2d1e66ae-85e3-42c0-be91-34de66397f26",
          "linkedModelInventoryArmId": null,
          "privateLinkCount": 0,
          "publicNetworkAccess": "Enabled",
          "discoveryUrl": "https://eastus2.api.azureml.ms/discovery",
          "mlFlowTrackingUri": "azureml://eastus2.api.azureml.ms/mlflow/v1.0/subscriptions/00000000-0000-0000-0000-000000000/resourceGroups/00000/providers/Microsoft.MachineLearningServices/workspaces/00000",
          "sdkTelemetryAppInsightsKey": "0000000-0000-0000-0000-000000000000",
          "sasGetterUri": "",
          "enableDataIsolation": false
        },
        "identity": {
          "type": "SystemAssigned",
          "principalId": "0000000-0000-0000-0000-000000000000",
          "tenantId": "72f988bf-86f1-41af-91ab-2d7cd011db47"
        },
        "kind": "Default",
        "sku": {
          "name": "Basic",
          "tier": "Basic"
        },
        "systemData": {
          "createdAt": "2023-02-23T02:09:00.5159669Z",
          "createdBy": "dipeck@microsoft.com",
          "createdByType": "User",
          "lastModifiedAt": "2023-02-23T02:09:00.5159669Z",
          "lastModifiedBy": "dipeck@microsoft.com",
          "lastModifiedByType": "User"
        }
      }
    },
    {
      "RequestUri": "https://eastus2.api.azureml.ms/content/v2.0/subscriptions/00000000-0000-0000-0000-000000000/resourceGroups/00000/providers/Microsoft.MachineLearningServices/workspaces/00000/snapshots/getByHash?hash=d3c05b496c685e7e5a204e3cebc689086bd0f622c2975d8090c18968739a464a\u0026hashVersion=202208",
      "RequestMethod": "GET",
=======
          "datastoreType": "AzureBlob",
          "accountName": "samcw32zcnpjldw",
          "containerName": "azureml-blobstore-3bd2018e-4b43-401e-ad49-85df181c9e0a",
          "endpoint": "core.windows.net",
          "protocol": "https",
          "serviceDataAccessAuthIdentity": "WorkspaceSystemAssignedIdentity"
        },
        "systemData": {
          "createdAt": "2023-02-18T09:22:33.5645164\u002B00:00",
          "createdBy": "779301c0-18b2-4cdc-801b-a0a3368fee0a",
          "createdByType": "Application",
          "lastModifiedAt": "2023-02-18T09:22:34.1712214\u002B00:00",
          "lastModifiedBy": "779301c0-18b2-4cdc-801b-a0a3368fee0a",
          "lastModifiedByType": "Application"
        }
      }
    },
    {
      "RequestUri": "https://management.azure.com/subscriptions/00000000-0000-0000-0000-000000000/resourceGroups/00000/providers/Microsoft.MachineLearningServices/workspaces/00000/datastores/workspaceblobstore/listSecrets?api-version=2022-10-01",
      "RequestMethod": "POST",
>>>>>>> ce9edaa6
      "RequestHeaders": {
        "Accept": "*/*",
        "Accept-Encoding": "gzip, deflate",
        "Connection": "keep-alive",
<<<<<<< HEAD
        "Content-Type": "application/json; charset=UTF-8",
        "User-Agent": "azure-ai-ml/1.5.0 azsdk-python-core/1.26.3 Python/3.7.9 (Windows-10-10.0.22621-SP0)"
=======
        "Content-Length": "0",
        "User-Agent": "azure-ai-ml/1.5.0 azsdk-python-mgmt-machinelearningservices/0.1.0 Python/3.10.6 (Linux-5.15.79.1-microsoft-standard-WSL2-x86_64-with-glibc2.35)"
>>>>>>> ce9edaa6
      },
      "RequestBody": null,
      "StatusCode": 200,
      "ResponseHeaders": {
        "Connection": "keep-alive",
        "Content-Encoding": "gzip",
        "Content-Type": "application/json; charset=utf-8",
<<<<<<< HEAD
        "Date": "Thu, 23 Feb 2023 03:51:19 GMT",
        "Request-Context": "appId=cid-v1:2d2e8e63-272e-4b3c-8598-4ee570a0e70d",
        "Strict-Transport-Security": "max-age=15724800; includeSubDomains; preload",
        "Transfer-Encoding": "chunked",
        "Vary": "Accept-Encoding",
        "x-aml-cluster": "vienna-eastus2-02",
        "X-Content-Type-Options": "nosniff",
        "x-ms-response-type": "standard",
        "x-request-time": "0.081"
=======
        "Date": "Tue, 21 Feb 2023 22:04:56 GMT",
        "Expires": "-1",
        "Pragma": "no-cache",
        "Request-Context": "appId=cid-v1:2d2e8e63-272e-4b3c-8598-4ee570a0e70d",
        "Server-Timing": "traceparent;desc=\u002200-e469c93c06b8072fa360d7cbdc9def60-09dac96f92706c00-01\u0022",
        "Strict-Transport-Security": "max-age=31536000; includeSubDomains",
        "Transfer-Encoding": "chunked",
        "Vary": "Accept-Encoding",
        "x-aml-cluster": "vienna-eastus-01",
        "X-Content-Type-Options": "nosniff",
        "x-ms-correlation-request-id": "07953f01-b39d-420e-a732-88a19d9aaa8c",
        "x-ms-ratelimit-remaining-subscription-writes": "1199",
        "x-ms-response-type": "standard",
        "x-ms-routing-request-id": "CANADACENTRAL:20230221T220457Z:07953f01-b39d-420e-a732-88a19d9aaa8c",
        "x-request-time": "0.141"
>>>>>>> ce9edaa6
      },
      "ResponseBody": {
        "snapshotType": "LocalFiles",
        "id": "9b43efc6-3388-4585-99dc-71aea82a739c",
        "root": {
          "name": "",
          "hash": null,
          "type": "Directory",
          "timestamp": "0001-01-01T00:00:00\u002B00:00",
          "sasUrl": null,
          "absoluteUrl": null,
          "sizeBytes": 0,
          "sizeSet": false,
          "children": {
            "COMPONENT_PLACEHOLDER": {
              "name": "COMPONENT_PLACEHOLDER",
              "hash": "2FF0E74A91489FE8DA41673EB1441D73",
              "type": "File",
              "timestamp": "0001-01-01T00:00:00\u002B00:00",
              "sasUrl": null,
              "absoluteUrl": null,
              "sizeBytes": 35,
              "sizeSet": true,
              "children": {}
            }
          }
        },
        "tags": {},
        "properties": {
          "hash_sha256": "d3c05b496c685e7e5a204e3cebc689086bd0f622c2975d8090c18968739a464a",
          "hash_version": "202208",
          "azureml.codeUri": "https://saveorz2izv2bas.blob.core.windows.net:443/000000000000000000000000000000000000/"
        },
        "description": null,
        "name": "e7a3f40e-eb47-4499-9b80-1e5d911878f8",
        "version": "1",
        "createdBy": {
          "userObjectId": "b3a957de-450c-4ca7-b2aa-88dd98c87fef",
          "userPuId": "10037FFEAD05DD5D",
          "userIdp": null,
          "userAltSecId": null,
          "userIss": "https://sts.windows.net/72f988bf-86f1-41af-91ab-2d7cd011db47/",
          "userTenantId": "72f988bf-86f1-41af-91ab-2d7cd011db47",
          "userName": "Diondra Peck",
          "upn": null
        },
        "createdTime": "2023-02-23T02:16:10.3151666\u002B00:00",
        "modifiedBy": {
          "userObjectId": "b3a957de-450c-4ca7-b2aa-88dd98c87fef",
          "userPuId": "10037FFEAD05DD5D",
          "userIdp": null,
          "userAltSecId": null,
          "userIss": "https://sts.windows.net/72f988bf-86f1-41af-91ab-2d7cd011db47/",
          "userTenantId": "72f988bf-86f1-41af-91ab-2d7cd011db47",
          "userName": "Diondra Peck",
          "upn": null
        },
        "modifiedTime": "2023-02-23T02:16:10.3151666\u002B00:00",
        "gitRepositoryCommit": null,
        "uri": "https://saveorz2izv2bas.blob.core.windows.net:443/000000000000000000000000000000000000/",
        "contentHash": "d3c05b496c685e7e5a204e3cebc689086bd0f622c2975d8090c18968739a464a",
        "hashVersion": "202208",
        "provisioningState": "Succeeded"
      }
    },
    {
<<<<<<< HEAD
      "RequestUri": "https://management.azure.com/subscriptions/00000000-0000-0000-0000-000000000/resourceGroups/00000/providers/Microsoft.MachineLearningServices/workspaces/00000/codes/e7a3f40e-eb47-4499-9b80-1e5d911878f8/versions/1?api-version=2022-05-01",
      "RequestMethod": "GET",
=======
      "RequestUri": "https://samcw32zcnpjldw.blob.core.windows.net/azureml-blobstore-3bd2018e-4b43-401e-ad49-85df181c9e0a/LocalUpload/00000000000000000000000000000000/COMPONENT_PLACEHOLDER",
      "RequestMethod": "HEAD",
      "RequestHeaders": {
        "Accept": "application/xml",
        "Accept-Encoding": "gzip, deflate",
        "Connection": "keep-alive",
        "User-Agent": "azsdk-python-storage-blob/12.14.1 Python/3.10.6 (Linux-5.15.79.1-microsoft-standard-WSL2-x86_64-with-glibc2.35)",
        "x-ms-date": "Tue, 21 Feb 2023 22:04:57 GMT",
        "x-ms-version": "2021-08-06"
      },
      "RequestBody": null,
      "StatusCode": 200,
      "ResponseHeaders": {
        "Accept-Ranges": "bytes",
        "Content-Length": "35",
        "Content-MD5": "L/DnSpFIn\u002BjaQWc\u002BsUQdcw==",
        "Content-Type": "application/octet-stream",
        "Date": "Tue, 21 Feb 2023 22:04:57 GMT",
        "ETag": "\u00220x8DB1192C06E1C79\u0022",
        "Last-Modified": "Sat, 18 Feb 2023 09:30:19 GMT",
        "Server": [
          "Windows-Azure-Blob/1.0",
          "Microsoft-HTTPAPI/2.0"
        ],
        "Vary": "Origin",
        "x-ms-access-tier": "Hot",
        "x-ms-access-tier-inferred": "true",
        "x-ms-blob-type": "BlockBlob",
        "x-ms-creation-time": "Sat, 18 Feb 2023 09:30:19 GMT",
        "x-ms-lease-state": "available",
        "x-ms-lease-status": "unlocked",
        "x-ms-meta-name": "c4b5a984-a0c9-4622-a5cf-f22114f04941",
        "x-ms-meta-upload_status": "completed",
        "x-ms-meta-version": "1",
        "x-ms-server-encrypted": "true",
        "x-ms-version": "2021-08-06"
      },
      "ResponseBody": null
    },
    {
      "RequestUri": "https://samcw32zcnpjldw.blob.core.windows.net/azureml-blobstore-3bd2018e-4b43-401e-ad49-85df181c9e0a/az-ml-artifacts/00000000000000000000000000000000/COMPONENT_PLACEHOLDER",
      "RequestMethod": "HEAD",
      "RequestHeaders": {
        "Accept": "application/xml",
        "Accept-Encoding": "gzip, deflate",
        "Connection": "keep-alive",
        "User-Agent": "azsdk-python-storage-blob/12.14.1 Python/3.10.6 (Linux-5.15.79.1-microsoft-standard-WSL2-x86_64-with-glibc2.35)",
        "x-ms-date": "Tue, 21 Feb 2023 22:04:57 GMT",
        "x-ms-version": "2021-08-06"
      },
      "RequestBody": null,
      "StatusCode": 404,
      "ResponseHeaders": {
        "Date": "Tue, 21 Feb 2023 22:04:57 GMT",
        "Server": [
          "Windows-Azure-Blob/1.0",
          "Microsoft-HTTPAPI/2.0"
        ],
        "Transfer-Encoding": "chunked",
        "Vary": "Origin",
        "x-ms-error-code": "BlobNotFound",
        "x-ms-version": "2021-08-06"
      },
      "ResponseBody": null
    },
    {
      "RequestUri": "https://management.azure.com/subscriptions/00000000-0000-0000-0000-000000000/resourceGroups/00000/providers/Microsoft.MachineLearningServices/workspaces/00000/codes/c4b5a984-a0c9-4622-a5cf-f22114f04941/versions/1?api-version=2022-05-01",
      "RequestMethod": "PUT",
>>>>>>> ce9edaa6
      "RequestHeaders": {
        "Accept": "application/json",
        "Accept-Encoding": "gzip, deflate",
        "Connection": "keep-alive",
<<<<<<< HEAD
        "User-Agent": "azure-ai-ml/1.5.0 azsdk-python-mgmt-machinelearningservices/0.1.0 Python/3.7.9 (Windows-10-10.0.22621-SP0)"
=======
        "Content-Length": "288",
        "Content-Type": "application/json",
        "User-Agent": "azure-ai-ml/1.5.0 azsdk-python-mgmt-machinelearningservices/0.1.0 Python/3.10.6 (Linux-5.15.79.1-microsoft-standard-WSL2-x86_64-with-glibc2.35)"
      },
      "RequestBody": {
        "properties": {
          "properties": {
            "hash_sha256": "0000000000000",
            "hash_version": "0000000000000"
          },
          "isAnonymous": true,
          "isArchived": false,
          "codeUri": "https://samcw32zcnpjldw.blob.core.windows.net/azureml-blobstore-3bd2018e-4b43-401e-ad49-85df181c9e0a/LocalUpload/00000000000000000000000000000000"
        }
>>>>>>> ce9edaa6
      },
      "RequestBody": null,
      "StatusCode": 200,
      "ResponseHeaders": {
        "Cache-Control": "no-cache",
        "Content-Encoding": "gzip",
        "Content-Type": "application/json; charset=utf-8",
<<<<<<< HEAD
        "Date": "Thu, 23 Feb 2023 03:51:21 GMT",
        "Expires": "-1",
        "Pragma": "no-cache",
        "Request-Context": "appId=cid-v1:2d2e8e63-272e-4b3c-8598-4ee570a0e70d",
        "Server-Timing": "traceparent;desc=\u002200-e2ec4528b44dd95c1876e1d764d67133-910af5485448d8c6-01\u0022",
=======
        "Date": "Tue, 21 Feb 2023 22:05:00 GMT",
        "Expires": "-1",
        "Pragma": "no-cache",
        "Request-Context": "appId=cid-v1:2d2e8e63-272e-4b3c-8598-4ee570a0e70d",
        "Server-Timing": "traceparent;desc=\u002200-84e6a8b74beeec307dd580ef92d1c20f-e6369887d428fec1-01\u0022",
>>>>>>> ce9edaa6
        "Strict-Transport-Security": "max-age=31536000; includeSubDomains",
        "Transfer-Encoding": "chunked",
        "Vary": [
          "Accept-Encoding",
          "Accept-Encoding"
        ],
<<<<<<< HEAD
        "x-aml-cluster": "vienna-eastus2-01",
        "X-Content-Type-Options": "nosniff",
        "x-ms-correlation-request-id": "cf80357b-d5e3-4093-87a4-eca3a33b4e4e",
        "x-ms-ratelimit-remaining-subscription-reads": "11989",
        "x-ms-response-type": "standard",
        "x-ms-routing-request-id": "WESTUS2:20230223T035121Z:cf80357b-d5e3-4093-87a4-eca3a33b4e4e",
        "x-request-time": "0.054"
      },
      "ResponseBody": {
        "id": "/subscriptions/00000000-0000-0000-0000-000000000/resourceGroups/00000/providers/Microsoft.MachineLearningServices/workspaces/00000/codes/e7a3f40e-eb47-4499-9b80-1e5d911878f8/versions/1",
=======
        "x-aml-cluster": "vienna-eastus-01",
        "X-Content-Type-Options": "nosniff",
        "x-ms-correlation-request-id": "e44183b2-e33b-4caa-a45b-5f82b155b357",
        "x-ms-ratelimit-remaining-subscription-writes": "1199",
        "x-ms-response-type": "standard",
        "x-ms-routing-request-id": "CANADACENTRAL:20230221T220501Z:e44183b2-e33b-4caa-a45b-5f82b155b357",
        "x-request-time": "0.192"
      },
      "ResponseBody": {
        "id": "/subscriptions/00000000-0000-0000-0000-000000000/resourceGroups/00000/providers/Microsoft.MachineLearningServices/workspaces/00000/codes/c4b5a984-a0c9-4622-a5cf-f22114f04941/versions/1",
>>>>>>> ce9edaa6
        "name": "1",
        "type": "Microsoft.MachineLearningServices/workspaces/codes/versions",
        "properties": {
          "description": null,
          "tags": {},
          "properties": {
            "hash_sha256": "0000000000000",
            "hash_version": "0000000000000"
          },
          "isArchived": false,
          "isAnonymous": false,
<<<<<<< HEAD
          "codeUri": "https://saveorz2izv2bas.blob.core.windows.net:443/000000000000000000000000000000000000/"
        },
        "systemData": {
          "createdAt": "2023-02-23T02:16:10.3151666\u002B00:00",
          "createdBy": "Diondra Peck",
          "createdByType": "User",
          "lastModifiedAt": "2023-02-23T02:16:10.3151666\u002B00:00",
          "lastModifiedBy": "Diondra Peck",
=======
          "codeUri": "https://samcw32zcnpjldw.blob.core.windows.net/azureml-blobstore-3bd2018e-4b43-401e-ad49-85df181c9e0a/LocalUpload/00000000000000000000000000000000"
        },
        "systemData": {
          "createdAt": "2023-02-18T09:30:23.7478116\u002B00:00",
          "createdBy": "Firstname Lastname",
          "createdByType": "User",
          "lastModifiedAt": "2023-02-21T22:05:01.5422731\u002B00:00",
          "lastModifiedBy": "Firstname Lastname",
>>>>>>> ce9edaa6
          "lastModifiedByType": "User"
        }
      }
    },
    {
<<<<<<< HEAD
      "RequestUri": "https://management.azure.com/subscriptions/00000000-0000-0000-0000-000000000/resourceGroups/00000/providers/Microsoft.MachineLearningServices/workspaces/00000/components/azureml_anonymous/versions/000000000000000000000?api-version=2022-10-01",
=======
      "RequestUri": "https://management.azure.com/subscriptions/00000000-0000-0000-0000-000000000/resourceGroups/00000/providers/Microsoft.MachineLearningServices/workspaces/00000/components/azureml_anonymous/versions/c69b468f-5cf3-2edb-680e-f382769c983d?api-version=2022-10-01",
>>>>>>> ce9edaa6
      "RequestMethod": "PUT",
      "RequestHeaders": {
        "Accept": "application/json",
        "Accept-Encoding": "gzip, deflate",
        "Connection": "keep-alive",
        "Content-Length": "1275",
        "Content-Type": "application/json",
<<<<<<< HEAD
        "User-Agent": "azure-ai-ml/1.5.0 azsdk-python-mgmt-machinelearningservices/0.1.0 Python/3.7.9 (Windows-10-10.0.22621-SP0)"
=======
        "User-Agent": "azure-ai-ml/1.5.0 azsdk-python-mgmt-machinelearningservices/0.1.0 Python/3.10.6 (Linux-5.15.79.1-microsoft-standard-WSL2-x86_64-with-glibc2.35)"
>>>>>>> ce9edaa6
      },
      "RequestBody": {
        "properties": {
          "description": "This is the basic command component",
          "properties": {},
          "tags": {
            "tag": "tagvalue",
            "owner": "sdkteam"
          },
          "isAnonymous": true,
          "isArchived": false,
          "componentSpec": {
            "command": "echo Hello World \u0026 echo $[[${{inputs.component_in_number}}]] \u0026 echo ${{inputs.component_in_path}} \u0026 echo ${{outputs.component_out_path}} \u003E ${{outputs.component_out_path}}/component_in_number",
<<<<<<< HEAD
            "code": "azureml:/subscriptions/00000000-0000-0000-0000-000000000/resourceGroups/00000/providers/Microsoft.MachineLearningServices/workspaces/00000/codes/e7a3f40e-eb47-4499-9b80-1e5d911878f8/versions/1",
            "environment": "azureml:AzureML-sklearn-0.24-ubuntu18.04-py37-cpu:1",
=======
            "code": "azureml:/subscriptions/00000000-0000-0000-0000-000000000/resourceGroups/00000/providers/Microsoft.MachineLearningServices/workspaces/00000/codes/c4b5a984-a0c9-4622-a5cf-f22114f04941/versions/1",
            "environment": "azureml:AzureML-sklearn-1.0-ubuntu20.04-py38-cpu:33",
>>>>>>> ce9edaa6
            "name": "azureml_anonymous",
            "description": "This is the basic command component",
            "tags": {
              "tag": "tagvalue",
              "owner": "sdkteam"
            },
            "version": "1",
            "$schema": "https://azuremlschemas.azureedge.net/development/commandComponent.schema.json",
            "display_name": "CommandComponentBasic",
            "is_deterministic": true,
            "inputs": {
              "component_in_number": {
                "type": "number",
                "optional": true,
                "default": "10.99",
                "description": "A number"
              },
              "component_in_path": {
                "type": "uri_folder",
                "description": "A path"
              }
            },
            "outputs": {
              "component_out_path": {
                "type": "uri_folder"
              }
            },
            "type": "command",
            "_source": "YAML.JOB"
          }
        }
      },
      "StatusCode": 201,
      "ResponseHeaders": {
        "Cache-Control": "no-cache",
<<<<<<< HEAD
        "Content-Length": "2269",
        "Content-Type": "application/json; charset=utf-8",
        "Date": "Thu, 23 Feb 2023 03:51:22 GMT",
        "Expires": "-1",
        "Location": "https://management.azure.com/subscriptions/00000000-0000-0000-0000-000000000/resourceGroups/00000/providers/Microsoft.MachineLearningServices/workspaces/00000/components/azureml_anonymous/versions/000000000000000000000?api-version=2022-10-01",
        "Pragma": "no-cache",
        "Request-Context": "appId=cid-v1:2d2e8e63-272e-4b3c-8598-4ee570a0e70d",
        "Server-Timing": "traceparent;desc=\u002200-bf25eb3cec75229a59640f155ba1df46-df22f8cab1e0a6d6-01\u0022",
        "Strict-Transport-Security": "max-age=31536000; includeSubDomains",
        "x-aml-cluster": "vienna-eastus2-01",
        "X-Content-Type-Options": "nosniff",
        "x-ms-correlation-request-id": "f28f41d2-61d7-4b3f-89ba-0122fe1b049d",
        "x-ms-ratelimit-remaining-subscription-writes": "1191",
        "x-ms-response-type": "standard",
        "x-ms-routing-request-id": "WESTUS2:20230223T035122Z:f28f41d2-61d7-4b3f-89ba-0122fe1b049d",
        "x-request-time": "0.598"
      },
      "ResponseBody": {
        "id": "/subscriptions/00000000-0000-0000-0000-000000000/resourceGroups/00000/providers/Microsoft.MachineLearningServices/workspaces/00000/components/azureml_anonymous/versions/ee8f0f4b-5240-4953-99e2-c5eba661690e",
        "name": "ee8f0f4b-5240-4953-99e2-c5eba661690e",
=======
        "Content-Length": "1833",
        "Content-Type": "application/json; charset=utf-8",
        "Date": "Tue, 21 Feb 2023 22:05:02 GMT",
        "Expires": "-1",
        "Location": "https://management.azure.com/subscriptions/00000000-0000-0000-0000-000000000/resourceGroups/00000/providers/Microsoft.MachineLearningServices/workspaces/00000/components/azureml_anonymous/versions/c69b468f-5cf3-2edb-680e-f382769c983d?api-version=2022-10-01",
        "Pragma": "no-cache",
        "Request-Context": "appId=cid-v1:2d2e8e63-272e-4b3c-8598-4ee570a0e70d",
        "Server-Timing": "traceparent;desc=\u002200-ea59d9ac3fb789f27c680bed16ab8903-19537cbbd919f450-01\u0022",
        "Strict-Transport-Security": "max-age=31536000; includeSubDomains",
        "x-aml-cluster": "vienna-eastus-01",
        "X-Content-Type-Options": "nosniff",
        "x-ms-correlation-request-id": "ef4a9ea3-469e-406d-ae06-932a8985a3e0",
        "x-ms-ratelimit-remaining-subscription-writes": "1198",
        "x-ms-response-type": "standard",
        "x-ms-routing-request-id": "CANADACENTRAL:20230221T220503Z:ef4a9ea3-469e-406d-ae06-932a8985a3e0",
        "x-request-time": "1.217"
      },
      "ResponseBody": {
        "id": "/subscriptions/00000000-0000-0000-0000-000000000/resourceGroups/00000/providers/Microsoft.MachineLearningServices/workspaces/00000/components/azureml_anonymous/versions/fef4e467-f7ca-4a44-8cdc-81201f0b98b4",
        "name": "fef4e467-f7ca-4a44-8cdc-81201f0b98b4",
>>>>>>> ce9edaa6
        "type": "Microsoft.MachineLearningServices/workspaces/components/versions",
        "properties": {
          "description": null,
          "tags": {
            "tag": "tagvalue",
            "owner": "sdkteam"
          },
          "properties": {},
          "isArchived": false,
          "isAnonymous": true,
          "componentSpec": {
            "name": "azureml_anonymous",
            "version": "1",
            "display_name": "CommandComponentBasic",
            "is_deterministic": "True",
            "type": "command",
            "description": "This is the basic command component",
            "tags": {
              "tag": "tagvalue",
              "owner": "sdkteam"
            },
            "inputs": {
              "component_in_path": {
                "type": "uri_folder",
                "optional": "False",
                "description": "A path"
              },
              "component_in_number": {
                "type": "number",
                "optional": "True",
                "default": "10.99",
                "description": "A number"
              }
            },
            "outputs": {
              "component_out_path": {
                "type": "uri_folder"
              }
            },
<<<<<<< HEAD
            "code": "azureml:/subscriptions/00000000-0000-0000-0000-000000000/resourceGroups/00000/providers/Microsoft.MachineLearningServices/workspaces/00000/codes/e7a3f40e-eb47-4499-9b80-1e5d911878f8/versions/1",
            "environment": "azureml://registries/azureml/environments/AzureML-sklearn-0.24-ubuntu18.04-py37-cpu/versions/1",
=======
            "code": "azureml:/subscriptions/00000000-0000-0000-0000-000000000/resourceGroups/00000/providers/Microsoft.MachineLearningServices/workspaces/00000/codes/c4b5a984-a0c9-4622-a5cf-f22114f04941/versions/1",
            "environment": "azureml://registries/azureml/environments/AzureML-sklearn-1.0-ubuntu20.04-py38-cpu/versions/33",
>>>>>>> ce9edaa6
            "resources": {
              "instance_count": "1"
            },
            "command": "echo Hello World \u0026 echo $[[${{inputs.component_in_number}}]] \u0026 echo ${{inputs.component_in_path}} \u0026 echo ${{outputs.component_out_path}} \u003E ${{outputs.component_out_path}}/component_in_number",
            "$schema": "https://azuremlschemas.azureedge.net/development/commandComponent.schema.json"
          }
        },
        "systemData": {
<<<<<<< HEAD
          "createdAt": "2023-02-23T02:16:11.5727129\u002B00:00",
          "createdBy": "Diondra Peck",
          "createdByType": "User",
          "lastModifiedAt": "2023-02-23T02:16:11.6424059\u002B00:00",
          "lastModifiedBy": "Diondra Peck",
=======
          "createdAt": "2023-02-18T10:46:36.8425751\u002B00:00",
          "createdBy": "Firstname Lastname",
          "createdByType": "User",
          "lastModifiedAt": "2023-02-18T10:46:36.9004549\u002B00:00",
          "lastModifiedBy": "Firstname Lastname",
>>>>>>> ce9edaa6
          "lastModifiedByType": "User"
        }
      }
    },
    {
<<<<<<< HEAD
      "RequestUri": "https://management.azure.com/subscriptions/00000000-0000-0000-0000-000000000/resourceGroups/00000/providers/Microsoft.MachineLearningServices/workspaces/00000/components/test_553272214660/versions/1?api-version=2022-10-01",
=======
      "RequestUri": "https://management.azure.com/subscriptions/00000000-0000-0000-0000-000000000/resourceGroups/00000/providers/Microsoft.MachineLearningServices/workspaces/00000/components/test_500597116498/versions/1?api-version=2022-10-01",
>>>>>>> ce9edaa6
      "RequestMethod": "PUT",
      "RequestHeaders": {
        "Accept": "application/json",
        "Accept-Encoding": "gzip, deflate",
        "Connection": "keep-alive",
        "Content-Length": "1446",
        "Content-Type": "application/json",
<<<<<<< HEAD
        "User-Agent": "azure-ai-ml/1.5.0 azsdk-python-mgmt-machinelearningservices/0.1.0 Python/3.7.9 (Windows-10-10.0.22621-SP0)"
=======
        "User-Agent": "azure-ai-ml/1.5.0 azsdk-python-mgmt-machinelearningservices/0.1.0 Python/3.10.6 (Linux-5.15.79.1-microsoft-standard-WSL2-x86_64-with-glibc2.35)"
>>>>>>> ce9edaa6
      },
      "RequestBody": {
        "properties": {
          "description": "This is the basic pipeline component",
          "properties": {},
          "tags": {
            "tag": "tagvalue",
            "owner": "sdkteam"
          },
          "isAnonymous": false,
          "isArchived": false,
          "componentSpec": {
<<<<<<< HEAD
            "name": "test_553272214660",
=======
            "name": "test_500597116498",
>>>>>>> ce9edaa6
            "description": "This is the basic pipeline component",
            "tags": {
              "tag": "tagvalue",
              "owner": "sdkteam"
            },
            "version": "1",
            "$schema": "https://azuremlschemas.azureedge.net/development/pipelineComponent.schema.json",
            "display_name": "Hello World Pipeline Component",
            "inputs": {
              "component_in_number": {
                "type": "number",
                "optional": true,
                "default": "10.99",
                "description": "A number"
              },
              "component_in_path": {
                "type": "uri_folder",
                "description": "A path"
              }
            },
            "outputs": {
              "output_path": {
                "type": "uri_folder"
              }
            },
            "type": "pipeline",
            "jobs": {
              "component_a_job": {
                "name": "component_a_job",
                "type": "command",
                "inputs": {
                  "component_in_number": {
                    "job_input_type": "literal",
                    "value": "${{parent.inputs.component_in_number}}"
                  },
                  "component_in_path": {
                    "job_input_type": "literal",
                    "value": "${{parent.inputs.component_in_path}}"
                  }
                },
                "outputs": {
                  "component_out_path": {
                    "value": "${{parent.outputs.output_path}}",
                    "type": "literal"
                  }
                },
                "_source": "YAML.JOB",
<<<<<<< HEAD
                "componentId": "/subscriptions/00000000-0000-0000-0000-000000000/resourceGroups/00000/providers/Microsoft.MachineLearningServices/workspaces/00000/components/azureml_anonymous/versions/ee8f0f4b-5240-4953-99e2-c5eba661690e"
=======
                "componentId": "/subscriptions/00000000-0000-0000-0000-000000000/resourceGroups/00000/providers/Microsoft.MachineLearningServices/workspaces/00000/components/azureml_anonymous/versions/fef4e467-f7ca-4a44-8cdc-81201f0b98b4"
>>>>>>> ce9edaa6
              }
            },
            "_source": "YAML.COMPONENT",
            "sourceJobId": null
          }
        }
      },
      "StatusCode": 201,
      "ResponseHeaders": {
        "Cache-Control": "no-cache",
<<<<<<< HEAD
        "Content-Length": "1606",
        "Content-Type": "application/json; charset=utf-8",
        "Date": "Thu, 23 Feb 2023 03:51:24 GMT",
        "Expires": "-1",
        "Location": "https://management.azure.com/subscriptions/00000000-0000-0000-0000-000000000/resourceGroups/00000/providers/Microsoft.MachineLearningServices/workspaces/00000/components/test_553272214660/versions/1?api-version=2022-10-01",
        "Pragma": "no-cache",
        "Request-Context": "appId=cid-v1:2d2e8e63-272e-4b3c-8598-4ee570a0e70d",
        "Server-Timing": "traceparent;desc=\u002200-f4def228ba8799c1920b2e60a3912ea9-67a297c25522f5ae-01\u0022",
        "Strict-Transport-Security": "max-age=31536000; includeSubDomains",
        "x-aml-cluster": "vienna-eastus2-01",
        "X-Content-Type-Options": "nosniff",
        "x-ms-correlation-request-id": "9c648b77-91f4-426b-b41c-ab8d5f30473b",
        "x-ms-ratelimit-remaining-subscription-writes": "1190",
        "x-ms-response-type": "standard",
        "x-ms-routing-request-id": "WESTUS2:20230223T035124Z:9c648b77-91f4-426b-b41c-ab8d5f30473b",
        "x-request-time": "1.039"
      },
      "ResponseBody": {
        "id": "/subscriptions/00000000-0000-0000-0000-000000000/resourceGroups/00000/providers/Microsoft.MachineLearningServices/workspaces/00000/components/test_553272214660/versions/1",
=======
        "Content-Length": "1219",
        "Content-Type": "application/json; charset=utf-8",
        "Date": "Tue, 21 Feb 2023 22:05:03 GMT",
        "Expires": "-1",
        "Location": "https://management.azure.com/subscriptions/00000000-0000-0000-0000-000000000/resourceGroups/00000/providers/Microsoft.MachineLearningServices/workspaces/00000/components/test_500597116498/versions/1?api-version=2022-10-01",
        "Pragma": "no-cache",
        "Request-Context": "appId=cid-v1:2d2e8e63-272e-4b3c-8598-4ee570a0e70d",
        "Server-Timing": "traceparent;desc=\u002200-b4cbd5ab0b2f8147e256f8c9e0cefda5-73fbd45740e0cea3-01\u0022",
        "Strict-Transport-Security": "max-age=31536000; includeSubDomains",
        "x-aml-cluster": "vienna-eastus-01",
        "X-Content-Type-Options": "nosniff",
        "x-ms-correlation-request-id": "697123fd-9872-4bbd-a6e7-eafd0a6595f7",
        "x-ms-ratelimit-remaining-subscription-writes": "1197",
        "x-ms-response-type": "standard",
        "x-ms-routing-request-id": "CANADACENTRAL:20230221T220504Z:697123fd-9872-4bbd-a6e7-eafd0a6595f7",
        "x-request-time": "0.963"
      },
      "ResponseBody": {
        "id": "/subscriptions/00000000-0000-0000-0000-000000000/resourceGroups/00000/providers/Microsoft.MachineLearningServices/workspaces/00000/components/test_500597116498/versions/1",
>>>>>>> ce9edaa6
        "name": "1",
        "type": "Microsoft.MachineLearningServices/workspaces/components/versions",
        "properties": {
          "description": null,
          "tags": {
            "tag": "tagvalue",
            "owner": "sdkteam"
          },
          "properties": {},
          "isArchived": false,
          "isAnonymous": false,
          "componentSpec": {
<<<<<<< HEAD
            "name": "test_553272214660",
=======
            "name": "test_500597116498",
>>>>>>> ce9edaa6
            "version": "1",
            "display_name": "Hello World Pipeline Component",
            "is_deterministic": "False",
            "type": "pipeline",
            "description": "This is the basic pipeline component",
            "tags": {
              "tag": "tagvalue",
              "owner": "sdkteam"
            },
            "inputs": {
              "component_in_path": {
                "type": "uri_folder",
                "optional": "False",
                "description": "A path"
              },
              "component_in_number": {
                "type": "number",
                "optional": "True",
                "default": "10.99",
                "description": "A number"
              }
            },
            "outputs": {
              "output_path": {
                "type": "uri_folder"
              }
            },
            "$schema": "https://azuremlschemas.azureedge.net/development/pipelineComponent.schema.json"
          }
        },
        "systemData": {
<<<<<<< HEAD
          "createdAt": "2023-02-23T03:51:23.9867518\u002B00:00",
          "createdBy": "Diondra Peck",
          "createdByType": "User",
          "lastModifiedAt": "2023-02-23T03:51:24.0441976\u002B00:00",
          "lastModifiedBy": "Diondra Peck",
=======
          "createdAt": "2023-02-21T22:05:04.3114293\u002B00:00",
          "createdBy": "Firstname Lastname",
          "createdByType": "User",
          "lastModifiedAt": "2023-02-21T22:05:04.3863526\u002B00:00",
          "lastModifiedBy": "Firstname Lastname",
>>>>>>> ce9edaa6
          "lastModifiedByType": "User"
        }
      }
    },
    {
      "RequestUri": "https://management.azure.com/subscriptions/00000000-0000-0000-0000-000000000/resourceGroups/00000/providers/Microsoft.MachineLearningServices/workspaces/00000/jobs/000000000000000000000?api-version=2022-12-01-preview",
      "RequestMethod": "PUT",
      "RequestHeaders": {
        "Accept": "application/json",
        "Accept-Encoding": "gzip, deflate",
        "Connection": "keep-alive",
        "Content-Length": "869",
        "Content-Type": "application/json",
<<<<<<< HEAD
        "User-Agent": "azure-ai-ml/1.5.0 azsdk-python-mgmt-machinelearningservices/0.1.0 Python/3.7.9 (Windows-10-10.0.22621-SP0)"
=======
        "User-Agent": "azure-ai-ml/1.5.0 azsdk-python-mgmt-machinelearningservices/0.1.0 Python/3.10.6 (Linux-5.15.79.1-microsoft-standard-WSL2-x86_64-with-glibc2.35)"
>>>>>>> ce9edaa6
      },
      "RequestBody": {
        "properties": {
          "description": "This is the basic pipeline component",
          "properties": {},
          "tags": {},
<<<<<<< HEAD
          "componentId": "/subscriptions/00000000-0000-0000-0000-000000000/resourceGroups/00000/providers/Microsoft.MachineLearningServices/workspaces/00000/components/test_553272214660/versions/1",
=======
          "componentId": "/subscriptions/00000000-0000-0000-0000-000000000/resourceGroups/00000/providers/Microsoft.MachineLearningServices/workspaces/00000/components/test_500597116498/versions/1",
>>>>>>> ce9edaa6
          "displayName": "Hello World Pipeline Component",
          "experimentName": "azure-ai-ml",
          "isArchived": false,
          "jobType": "Pipeline",
          "inputs": {
            "component_in_number": {
              "jobInputType": "literal",
              "value": "10"
            },
            "component_in_path": {
              "uri": "https://dprepdata.blob.core.windows.net/demo/Titanic.csv",
              "jobInputType": "uri_file"
            }
          },
          "jobs": {},
          "outputs": {},
          "settings": {
            "default_compute": "/subscriptions/00000000-0000-0000-0000-000000000/resourceGroups/00000/providers/Microsoft.MachineLearningServices/workspaces/00000/computes/cpu-cluster",
            "_source": "REMOTE.WORKSPACE.COMPONENT"
          }
        }
      },
      "StatusCode": 201,
      "ResponseHeaders": {
        "Cache-Control": "no-cache",
        "Content-Length": "2517",
        "Content-Type": "application/json; charset=utf-8",
<<<<<<< HEAD
        "Date": "Thu, 23 Feb 2023 03:51:28 GMT",
=======
        "Date": "Tue, 21 Feb 2023 22:05:08 GMT",
>>>>>>> ce9edaa6
        "Expires": "-1",
        "Location": "https://management.azure.com/subscriptions/00000000-0000-0000-0000-000000000/resourceGroups/00000/providers/Microsoft.MachineLearningServices/workspaces/00000/jobs/000000000000000000000?api-version=2022-12-01-preview",
        "Pragma": "no-cache",
        "Request-Context": "appId=cid-v1:2d2e8e63-272e-4b3c-8598-4ee570a0e70d",
<<<<<<< HEAD
        "Server-Timing": "traceparent;desc=\u002200-02a27c01daf6f6cc7663759cadf8297b-3f3f0c834ae5a7e7-01\u0022",
        "Strict-Transport-Security": "max-age=31536000; includeSubDomains",
        "x-aml-cluster": "vienna-eastus2-01",
        "X-Content-Type-Options": "nosniff",
        "x-ms-correlation-request-id": "401d9b24-e4b6-4f73-9195-5b782115a367",
        "x-ms-ratelimit-remaining-subscription-writes": "1189",
        "x-ms-response-type": "standard",
        "x-ms-routing-request-id": "WESTUS2:20230223T035128Z:401d9b24-e4b6-4f73-9195-5b782115a367",
        "x-request-time": "2.391"
=======
        "Server-Timing": "traceparent;desc=\u002200-8b8ef01910fa4727d9f99e7a7c9054bc-278a1021c5d63f42-01\u0022",
        "Strict-Transport-Security": "max-age=31536000; includeSubDomains",
        "x-aml-cluster": "vienna-eastus-01",
        "X-Content-Type-Options": "nosniff",
        "x-ms-correlation-request-id": "12492c13-150a-4f9e-9331-b27570671cc6",
        "x-ms-ratelimit-remaining-subscription-writes": "1196",
        "x-ms-response-type": "standard",
        "x-ms-routing-request-id": "CANADACENTRAL:20230221T220509Z:12492c13-150a-4f9e-9331-b27570671cc6",
        "x-request-time": "1.699"
>>>>>>> ce9edaa6
      },
      "ResponseBody": {
        "id": "/subscriptions/00000000-0000-0000-0000-000000000/resourceGroups/00000/providers/Microsoft.MachineLearningServices/workspaces/00000/jobs/000000000000000000000",
        "name": "000000000000000000000",
        "type": "Microsoft.MachineLearningServices/workspaces/jobs",
        "properties": {
          "description": "This is the basic pipeline component",
          "tags": {},
          "properties": {
<<<<<<< HEAD
            "azureml.SourceComponentId": "/subscriptions/00000000-0000-0000-0000-000000000/resourceGroups/00000/providers/Microsoft.MachineLearningServices/workspaces/00000/components/test_553272214660/versions/1",
=======
            "azureml.SourceComponentId": "/subscriptions/00000000-0000-0000-0000-000000000/resourceGroups/00000/providers/Microsoft.MachineLearningServices/workspaces/00000/components/test_500597116498/versions/1",
>>>>>>> ce9edaa6
            "azureml.DevPlatv2": "true",
            "azureml.runsource": "azureml.PipelineRun",
            "runSource": "MFE",
            "runType": "HTTP",
            "azureml.parameters": "{\u0022component_in_number\u0022:\u002210\u0022}",
            "azureml.continue_on_step_failure": "True",
            "azureml.continue_on_failed_optional_input": "True",
            "azureml.defaultComputeName": "cpu-cluster",
            "azureml.defaultDataStoreName": "workspaceblobstore",
            "azureml.pipelineComponent": "pipelinerun"
          },
          "displayName": "Hello World Pipeline Component",
          "status": "Preparing",
          "experimentName": "azure-ai-ml",
          "services": {
            "Tracking": {
              "jobServiceType": "Tracking",
              "port": null,
<<<<<<< HEAD
              "endpoint": "azureml://eastus2.api.azureml.ms/mlflow/v1.0/subscriptions/00000000-0000-0000-0000-000000000/resourceGroups/00000/providers/Microsoft.MachineLearningServices/workspaces/00000?",
=======
              "endpoint": "azureml://eastus.api.azureml.ms/mlflow/v1.0/subscriptions/00000000-0000-0000-0000-000000000/resourceGroups/00000/providers/Microsoft.MachineLearningServices/workspaces/00000?",
>>>>>>> ce9edaa6
              "status": null,
              "errorMessage": null,
              "properties": null,
              "nodes": null
            },
            "Studio": {
              "jobServiceType": "Studio",
              "port": null,
              "endpoint": "https://ml.azure.com/runs/000000000000000000000?wsid=/subscriptions/00000000-0000-0000-0000-000000000/resourcegroups/00000/workspaces/00000",
              "status": null,
              "errorMessage": null,
              "properties": null,
              "nodes": null
            }
          },
          "computeId": null,
          "isArchived": false,
          "identity": null,
<<<<<<< HEAD
          "componentId": "/subscriptions/00000000-0000-0000-0000-000000000/resourceGroups/00000/providers/Microsoft.MachineLearningServices/workspaces/00000/components/test_553272214660/versions/1",
=======
          "componentId": "/subscriptions/00000000-0000-0000-0000-000000000/resourceGroups/00000/providers/Microsoft.MachineLearningServices/workspaces/00000/components/test_500597116498/versions/1",
>>>>>>> ce9edaa6
          "jobType": "Pipeline",
          "settings": {
            "default_compute": "/subscriptions/00000000-0000-0000-0000-000000000/resourceGroups/00000/providers/Microsoft.MachineLearningServices/workspaces/00000/computes/cpu-cluster",
            "_source": "REMOTE.WORKSPACE.COMPONENT"
          },
          "jobs": {},
          "inputs": {
            "component_in_number": {
              "description": null,
              "jobInputType": "literal",
              "value": "10"
            },
            "component_in_path": {
              "description": null,
              "uri": "https://dprepdata.blob.core.windows.net/demo/Titanic.csv",
              "mode": "ReadOnlyMount",
              "jobInputType": "uri_file"
            }
          },
          "outputs": {},
          "sourceJobId": null
        },
        "systemData": {
<<<<<<< HEAD
          "createdAt": "2023-02-23T03:51:28.2320677\u002B00:00",
          "createdBy": "Diondra Peck",
=======
          "createdAt": "2023-02-21T22:05:08.7495466\u002B00:00",
          "createdBy": "Firstname Lastname",
>>>>>>> ce9edaa6
          "createdByType": "User"
        }
      }
    },
    {
      "RequestUri": "https://management.azure.com/subscriptions/00000000-0000-0000-0000-000000000/resourceGroups/00000/providers/Microsoft.MachineLearningServices/workspaces/00000/jobs/000000000000000000000/cancel?api-version=2022-12-01-preview",
      "RequestMethod": "POST",
      "RequestHeaders": {
        "Accept": "application/json",
        "Accept-Encoding": "gzip, deflate",
        "Connection": "keep-alive",
        "Content-Length": "0",
<<<<<<< HEAD
        "User-Agent": "azure-ai-ml/1.5.0 azsdk-python-mgmt-machinelearningservices/0.1.0 Python/3.7.9 (Windows-10-10.0.22621-SP0)"
=======
        "User-Agent": "azure-ai-ml/1.5.0 azsdk-python-mgmt-machinelearningservices/0.1.0 Python/3.10.6 (Linux-5.15.79.1-microsoft-standard-WSL2-x86_64-with-glibc2.35)"
>>>>>>> ce9edaa6
      },
      "RequestBody": null,
      "StatusCode": 202,
      "ResponseHeaders": {
        "Cache-Control": "no-cache",
<<<<<<< HEAD
        "Content-Length": "4",
        "Content-Type": "application/json; charset=utf-8",
        "Date": "Thu, 23 Feb 2023 03:51:31 GMT",
=======
        "Content-Length": "1222",
        "Content-Type": "application/json; charset=utf-8",
        "Date": "Tue, 21 Feb 2023 22:05:28 GMT",
>>>>>>> ce9edaa6
        "Expires": "-1",
        "Location": "https://management.azure.com/subscriptions/00000000-0000-0000-0000-000000000/providers/Microsoft.MachineLearningServices/locations/eastus2/mfeOperationResults/jc:2d1e66ae-85e3-42c0-be91-34de66397f26:000000000000000000000?api-version=2022-12-01-preview",
        "Pragma": "no-cache",
        "Request-Context": "appId=cid-v1:2d2e8e63-272e-4b3c-8598-4ee570a0e70d",
        "Strict-Transport-Security": "max-age=31536000; includeSubDomains",
<<<<<<< HEAD
        "x-aml-cluster": "vienna-eastus2-01",
        "X-Content-Type-Options": "nosniff",
        "x-ms-async-operation-timeout": "PT1H",
        "x-ms-correlation-request-id": "7797df95-1024-4e7a-ac17-aecf6f8d0bf4",
        "x-ms-ratelimit-remaining-subscription-writes": "1195",
        "x-ms-response-type": "standard",
        "x-ms-routing-request-id": "WESTUS2:20230223T035131Z:7797df95-1024-4e7a-ac17-aecf6f8d0bf4",
        "x-request-time": "0.563"
      },
      "ResponseBody": "null"
    },
    {
      "RequestUri": "https://management.azure.com/subscriptions/00000000-0000-0000-0000-000000000/providers/Microsoft.MachineLearningServices/locations/eastus2/mfeOperationResults/jc:2d1e66ae-85e3-42c0-be91-34de66397f26:000000000000000000000?api-version=2022-12-01-preview",
      "RequestMethod": "GET",
      "RequestHeaders": {
        "Accept": "*/*",
        "Accept-Encoding": "gzip, deflate",
        "Connection": "keep-alive",
        "User-Agent": "azure-ai-ml/1.5.0 azsdk-python-mgmt-machinelearningservices/0.1.0 Python/3.7.9 (Windows-10-10.0.22621-SP0)"
      },
      "RequestBody": null,
      "StatusCode": 200,
      "ResponseHeaders": {
        "Cache-Control": "no-cache",
        "Content-Length": "0",
        "Date": "Thu, 23 Feb 2023 03:51:31 GMT",
        "Expires": "-1",
        "Pragma": "no-cache",
        "Request-Context": "appId=cid-v1:2d2e8e63-272e-4b3c-8598-4ee570a0e70d",
        "Server-Timing": "traceparent;desc=\u002200-94b212a50a1e1af6a2186971eb5e8cf7-1bf98f4d97118ef4-01\u0022",
        "Strict-Transport-Security": "max-age=31536000; includeSubDomains",
        "x-aml-cluster": "vienna-eastus2-02",
        "X-Content-Type-Options": "nosniff",
        "x-ms-correlation-request-id": "a61e1e90-a62e-41e9-9e56-f9260f3ed6eb",
        "x-ms-ratelimit-remaining-subscription-reads": "11988",
        "x-ms-response-type": "standard",
        "x-ms-routing-request-id": "WESTUS2:20230223T035131Z:a61e1e90-a62e-41e9-9e56-f9260f3ed6eb",
        "x-request-time": "0.158"
      },
      "ResponseBody": null
    }
  ],
  "Variables": {
    "component_name": "test_553272214660"
=======
        "x-aml-cluster": "vienna-eastus-01",
        "X-Content-Type-Options": "nosniff",
        "x-ms-correlation-request-id": "c6e81562-acaf-443b-9709-1b9cc47932ff",
        "x-ms-ratelimit-remaining-subscription-writes": "1198",
        "x-ms-response-type": "error",
        "x-ms-routing-request-id": "CANADACENTRAL:20230221T220528Z:c6e81562-acaf-443b-9709-1b9cc47932ff",
        "x-request-time": "15.537"
      },
      "ResponseBody": {
        "error": {
          "code": "UserError",
          "message": "The pipeline run 000000000000000000000 is in terminal status, it can\u0027t be canceled.",
          "details": [],
          "additionalInfo": [
            {
              "type": "ComponentName",
              "info": {
                "value": "managementfrontend"
              }
            },
            {
              "type": "Correlation",
              "info": {
                "value": {
                  "operation": "712479e676f31125e730775f1e03420a",
                  "request": "f49e61050294be89"
                }
              }
            },
            {
              "type": "Environment",
              "info": {
                "value": "eastus"
              }
            },
            {
              "type": "Location",
              "info": {
                "value": "eastus"
              }
            },
            {
              "type": "Time",
              "info": {
                "value": "2023-02-21T22:05:28.1172091\u002B00:00"
              }
            },
            {
              "type": "InnerError",
              "info": {
                "value": {
                  "code": "BadArgument",
                  "innerError": {
                    "code": "ArgumentInvalid",
                    "innerError": {
                      "code": "CancelPipelineRunInTerminalStatus",
                      "innerError": null
                    }
                  }
                }
              }
            }
          ]
        }
      }
    }
  ],
  "Variables": {
    "component_name": "test_500597116498"
>>>>>>> ce9edaa6
  }
}<|MERGE_RESOLUTION|>--- conflicted
+++ resolved
@@ -1,21 +1,13 @@
 {
   "Entries": [
     {
-<<<<<<< HEAD
       "RequestUri": "https://management.azure.com/subscriptions/00000000-0000-0000-0000-000000000/resourceGroups/00000/providers/Microsoft.MachineLearningServices/workspaces/00000?api-version=2022-10-01",
-=======
-      "RequestUri": "https://management.azure.com/subscriptions/00000000-0000-0000-0000-000000000/resourceGroups/00000/providers/Microsoft.MachineLearningServices/workspaces/00000/datastores/workspaceblobstore?api-version=2022-10-01",
->>>>>>> ce9edaa6
       "RequestMethod": "GET",
       "RequestHeaders": {
         "Accept": "application/json",
         "Accept-Encoding": "gzip, deflate",
         "Connection": "keep-alive",
-<<<<<<< HEAD
         "User-Agent": "azure-ai-ml/1.5.0 azsdk-python-mgmt-machinelearningservices/0.1.0 Python/3.7.9 (Windows-10-10.0.22621-SP0)"
-=======
-        "User-Agent": "azure-ai-ml/1.5.0 azsdk-python-mgmt-machinelearningservices/0.1.0 Python/3.10.6 (Linux-5.15.79.1-microsoft-standard-WSL2-x86_64-with-glibc2.35)"
->>>>>>> ce9edaa6
       },
       "RequestBody": null,
       "StatusCode": 200,
@@ -23,42 +15,24 @@
         "Cache-Control": "no-cache",
         "Content-Encoding": "gzip",
         "Content-Type": "application/json; charset=utf-8",
-<<<<<<< HEAD
-        "Date": "Thu, 23 Feb 2023 03:51:15 GMT",
+        "Date": "Thu, 23 Feb 2023 21:35:17 GMT",
         "Expires": "-1",
         "Pragma": "no-cache",
         "Request-Context": "appId=cid-v1:2d2e8e63-272e-4b3c-8598-4ee570a0e70d",
-        "Server-Timing": "traceparent;desc=\u002200-dbe57bcf4bc73153ad1bdc12a7f34184-6a21ec5df95a91c5-01\u0022",
-=======
-        "Date": "Tue, 21 Feb 2023 22:04:56 GMT",
-        "Expires": "-1",
-        "Pragma": "no-cache",
-        "Request-Context": "appId=cid-v1:2d2e8e63-272e-4b3c-8598-4ee570a0e70d",
-        "Server-Timing": "traceparent;desc=\u002200-65f617e4a4fb3e68b3c7f7ea022e524d-a7a1b473fa3a8c54-01\u0022",
->>>>>>> ce9edaa6
+        "Server-Timing": "traceparent;desc=\u002200-6c72429ef5d2ff980170291714bdaee4-aa4bfc770bd34d22-01\u0022",
         "Strict-Transport-Security": "max-age=31536000; includeSubDomains",
         "Transfer-Encoding": "chunked",
         "Vary": [
           "Accept-Encoding",
           "Accept-Encoding"
         ],
-<<<<<<< HEAD
-        "x-aml-cluster": "vienna-eastus2-01",
+        "x-aml-cluster": "vienna-eastus2-02",
         "X-Content-Type-Options": "nosniff",
-        "x-ms-correlation-request-id": "577c44b1-4862-4a2d-a77a-6cda570cdec2",
-        "x-ms-ratelimit-remaining-subscription-reads": "11990",
+        "x-ms-correlation-request-id": "ce501c03-eff3-422c-8f7b-8ce66dab5cb1",
+        "x-ms-ratelimit-remaining-subscription-reads": "11991",
         "x-ms-response-type": "standard",
-        "x-ms-routing-request-id": "WESTUS2:20230223T035116Z:577c44b1-4862-4a2d-a77a-6cda570cdec2",
-        "x-request-time": "0.026"
-=======
-        "x-aml-cluster": "vienna-eastus-01",
-        "X-Content-Type-Options": "nosniff",
-        "x-ms-correlation-request-id": "b535bf6e-02c5-467e-8e4e-cba856b73e28",
-        "x-ms-ratelimit-remaining-subscription-reads": "11999",
-        "x-ms-response-type": "standard",
-        "x-ms-routing-request-id": "CANADACENTRAL:20230221T220456Z:b535bf6e-02c5-467e-8e4e-cba856b73e28",
-        "x-request-time": "0.134"
->>>>>>> ce9edaa6
+        "x-ms-routing-request-id": "WESTUS2:20230223T213518Z:ce501c03-eff3-422c-8f7b-8ce66dab5cb1",
+        "x-request-time": "0.272"
       },
       "ResponseBody": {
         "id": "/subscriptions/00000000-0000-0000-0000-000000000/resourceGroups/00000/providers/Microsoft.MachineLearningServices/workspaces/00000",
@@ -86,7 +60,6 @@
             "isPrivateLinkEnabled": false,
             "notebookPreparationError": null
           },
-<<<<<<< HEAD
           "storageHnsEnabled": false,
           "workspaceId": "2d1e66ae-85e3-42c0-be91-34de66397f26",
           "linkedModelInventoryArmId": null,
@@ -121,39 +94,12 @@
     {
       "RequestUri": "https://eastus2.api.azureml.ms/content/v2.0/subscriptions/00000000-0000-0000-0000-000000000/resourceGroups/00000/providers/Microsoft.MachineLearningServices/workspaces/00000/snapshots/getByHash?hash=d3c05b496c685e7e5a204e3cebc689086bd0f622c2975d8090c18968739a464a\u0026hashVersion=202208",
       "RequestMethod": "GET",
-=======
-          "datastoreType": "AzureBlob",
-          "accountName": "samcw32zcnpjldw",
-          "containerName": "azureml-blobstore-3bd2018e-4b43-401e-ad49-85df181c9e0a",
-          "endpoint": "core.windows.net",
-          "protocol": "https",
-          "serviceDataAccessAuthIdentity": "WorkspaceSystemAssignedIdentity"
-        },
-        "systemData": {
-          "createdAt": "2023-02-18T09:22:33.5645164\u002B00:00",
-          "createdBy": "779301c0-18b2-4cdc-801b-a0a3368fee0a",
-          "createdByType": "Application",
-          "lastModifiedAt": "2023-02-18T09:22:34.1712214\u002B00:00",
-          "lastModifiedBy": "779301c0-18b2-4cdc-801b-a0a3368fee0a",
-          "lastModifiedByType": "Application"
-        }
-      }
-    },
-    {
-      "RequestUri": "https://management.azure.com/subscriptions/00000000-0000-0000-0000-000000000/resourceGroups/00000/providers/Microsoft.MachineLearningServices/workspaces/00000/datastores/workspaceblobstore/listSecrets?api-version=2022-10-01",
-      "RequestMethod": "POST",
->>>>>>> ce9edaa6
       "RequestHeaders": {
         "Accept": "*/*",
         "Accept-Encoding": "gzip, deflate",
         "Connection": "keep-alive",
-<<<<<<< HEAD
         "Content-Type": "application/json; charset=UTF-8",
         "User-Agent": "azure-ai-ml/1.5.0 azsdk-python-core/1.26.3 Python/3.7.9 (Windows-10-10.0.22621-SP0)"
-=======
-        "Content-Length": "0",
-        "User-Agent": "azure-ai-ml/1.5.0 azsdk-python-mgmt-machinelearningservices/0.1.0 Python/3.10.6 (Linux-5.15.79.1-microsoft-standard-WSL2-x86_64-with-glibc2.35)"
->>>>>>> ce9edaa6
       },
       "RequestBody": null,
       "StatusCode": 200,
@@ -161,8 +107,7 @@
         "Connection": "keep-alive",
         "Content-Encoding": "gzip",
         "Content-Type": "application/json; charset=utf-8",
-<<<<<<< HEAD
-        "Date": "Thu, 23 Feb 2023 03:51:19 GMT",
+        "Date": "Thu, 23 Feb 2023 21:35:20 GMT",
         "Request-Context": "appId=cid-v1:2d2e8e63-272e-4b3c-8598-4ee570a0e70d",
         "Strict-Transport-Security": "max-age=15724800; includeSubDomains; preload",
         "Transfer-Encoding": "chunked",
@@ -170,24 +115,7 @@
         "x-aml-cluster": "vienna-eastus2-02",
         "X-Content-Type-Options": "nosniff",
         "x-ms-response-type": "standard",
-        "x-request-time": "0.081"
-=======
-        "Date": "Tue, 21 Feb 2023 22:04:56 GMT",
-        "Expires": "-1",
-        "Pragma": "no-cache",
-        "Request-Context": "appId=cid-v1:2d2e8e63-272e-4b3c-8598-4ee570a0e70d",
-        "Server-Timing": "traceparent;desc=\u002200-e469c93c06b8072fa360d7cbdc9def60-09dac96f92706c00-01\u0022",
-        "Strict-Transport-Security": "max-age=31536000; includeSubDomains",
-        "Transfer-Encoding": "chunked",
-        "Vary": "Accept-Encoding",
-        "x-aml-cluster": "vienna-eastus-01",
-        "X-Content-Type-Options": "nosniff",
-        "x-ms-correlation-request-id": "07953f01-b39d-420e-a732-88a19d9aaa8c",
-        "x-ms-ratelimit-remaining-subscription-writes": "1199",
-        "x-ms-response-type": "standard",
-        "x-ms-routing-request-id": "CANADACENTRAL:20230221T220457Z:07953f01-b39d-420e-a732-88a19d9aaa8c",
-        "x-request-time": "0.141"
->>>>>>> ce9edaa6
+        "x-request-time": "0.554"
       },
       "ResponseBody": {
         "snapshotType": "LocalFiles",
@@ -254,101 +182,13 @@
       }
     },
     {
-<<<<<<< HEAD
       "RequestUri": "https://management.azure.com/subscriptions/00000000-0000-0000-0000-000000000/resourceGroups/00000/providers/Microsoft.MachineLearningServices/workspaces/00000/codes/e7a3f40e-eb47-4499-9b80-1e5d911878f8/versions/1?api-version=2022-05-01",
       "RequestMethod": "GET",
-=======
-      "RequestUri": "https://samcw32zcnpjldw.blob.core.windows.net/azureml-blobstore-3bd2018e-4b43-401e-ad49-85df181c9e0a/LocalUpload/00000000000000000000000000000000/COMPONENT_PLACEHOLDER",
-      "RequestMethod": "HEAD",
-      "RequestHeaders": {
-        "Accept": "application/xml",
-        "Accept-Encoding": "gzip, deflate",
-        "Connection": "keep-alive",
-        "User-Agent": "azsdk-python-storage-blob/12.14.1 Python/3.10.6 (Linux-5.15.79.1-microsoft-standard-WSL2-x86_64-with-glibc2.35)",
-        "x-ms-date": "Tue, 21 Feb 2023 22:04:57 GMT",
-        "x-ms-version": "2021-08-06"
-      },
-      "RequestBody": null,
-      "StatusCode": 200,
-      "ResponseHeaders": {
-        "Accept-Ranges": "bytes",
-        "Content-Length": "35",
-        "Content-MD5": "L/DnSpFIn\u002BjaQWc\u002BsUQdcw==",
-        "Content-Type": "application/octet-stream",
-        "Date": "Tue, 21 Feb 2023 22:04:57 GMT",
-        "ETag": "\u00220x8DB1192C06E1C79\u0022",
-        "Last-Modified": "Sat, 18 Feb 2023 09:30:19 GMT",
-        "Server": [
-          "Windows-Azure-Blob/1.0",
-          "Microsoft-HTTPAPI/2.0"
-        ],
-        "Vary": "Origin",
-        "x-ms-access-tier": "Hot",
-        "x-ms-access-tier-inferred": "true",
-        "x-ms-blob-type": "BlockBlob",
-        "x-ms-creation-time": "Sat, 18 Feb 2023 09:30:19 GMT",
-        "x-ms-lease-state": "available",
-        "x-ms-lease-status": "unlocked",
-        "x-ms-meta-name": "c4b5a984-a0c9-4622-a5cf-f22114f04941",
-        "x-ms-meta-upload_status": "completed",
-        "x-ms-meta-version": "1",
-        "x-ms-server-encrypted": "true",
-        "x-ms-version": "2021-08-06"
-      },
-      "ResponseBody": null
-    },
-    {
-      "RequestUri": "https://samcw32zcnpjldw.blob.core.windows.net/azureml-blobstore-3bd2018e-4b43-401e-ad49-85df181c9e0a/az-ml-artifacts/00000000000000000000000000000000/COMPONENT_PLACEHOLDER",
-      "RequestMethod": "HEAD",
-      "RequestHeaders": {
-        "Accept": "application/xml",
-        "Accept-Encoding": "gzip, deflate",
-        "Connection": "keep-alive",
-        "User-Agent": "azsdk-python-storage-blob/12.14.1 Python/3.10.6 (Linux-5.15.79.1-microsoft-standard-WSL2-x86_64-with-glibc2.35)",
-        "x-ms-date": "Tue, 21 Feb 2023 22:04:57 GMT",
-        "x-ms-version": "2021-08-06"
-      },
-      "RequestBody": null,
-      "StatusCode": 404,
-      "ResponseHeaders": {
-        "Date": "Tue, 21 Feb 2023 22:04:57 GMT",
-        "Server": [
-          "Windows-Azure-Blob/1.0",
-          "Microsoft-HTTPAPI/2.0"
-        ],
-        "Transfer-Encoding": "chunked",
-        "Vary": "Origin",
-        "x-ms-error-code": "BlobNotFound",
-        "x-ms-version": "2021-08-06"
-      },
-      "ResponseBody": null
-    },
-    {
-      "RequestUri": "https://management.azure.com/subscriptions/00000000-0000-0000-0000-000000000/resourceGroups/00000/providers/Microsoft.MachineLearningServices/workspaces/00000/codes/c4b5a984-a0c9-4622-a5cf-f22114f04941/versions/1?api-version=2022-05-01",
-      "RequestMethod": "PUT",
->>>>>>> ce9edaa6
       "RequestHeaders": {
         "Accept": "application/json",
         "Accept-Encoding": "gzip, deflate",
         "Connection": "keep-alive",
-<<<<<<< HEAD
         "User-Agent": "azure-ai-ml/1.5.0 azsdk-python-mgmt-machinelearningservices/0.1.0 Python/3.7.9 (Windows-10-10.0.22621-SP0)"
-=======
-        "Content-Length": "288",
-        "Content-Type": "application/json",
-        "User-Agent": "azure-ai-ml/1.5.0 azsdk-python-mgmt-machinelearningservices/0.1.0 Python/3.10.6 (Linux-5.15.79.1-microsoft-standard-WSL2-x86_64-with-glibc2.35)"
-      },
-      "RequestBody": {
-        "properties": {
-          "properties": {
-            "hash_sha256": "0000000000000",
-            "hash_version": "0000000000000"
-          },
-          "isAnonymous": true,
-          "isArchived": false,
-          "codeUri": "https://samcw32zcnpjldw.blob.core.windows.net/azureml-blobstore-3bd2018e-4b43-401e-ad49-85df181c9e0a/LocalUpload/00000000000000000000000000000000"
-        }
->>>>>>> ce9edaa6
       },
       "RequestBody": null,
       "StatusCode": 200,
@@ -356,48 +196,27 @@
         "Cache-Control": "no-cache",
         "Content-Encoding": "gzip",
         "Content-Type": "application/json; charset=utf-8",
-<<<<<<< HEAD
-        "Date": "Thu, 23 Feb 2023 03:51:21 GMT",
+        "Date": "Thu, 23 Feb 2023 21:35:21 GMT",
         "Expires": "-1",
         "Pragma": "no-cache",
         "Request-Context": "appId=cid-v1:2d2e8e63-272e-4b3c-8598-4ee570a0e70d",
-        "Server-Timing": "traceparent;desc=\u002200-e2ec4528b44dd95c1876e1d764d67133-910af5485448d8c6-01\u0022",
-=======
-        "Date": "Tue, 21 Feb 2023 22:05:00 GMT",
-        "Expires": "-1",
-        "Pragma": "no-cache",
-        "Request-Context": "appId=cid-v1:2d2e8e63-272e-4b3c-8598-4ee570a0e70d",
-        "Server-Timing": "traceparent;desc=\u002200-84e6a8b74beeec307dd580ef92d1c20f-e6369887d428fec1-01\u0022",
->>>>>>> ce9edaa6
+        "Server-Timing": "traceparent;desc=\u002200-3652a58e25d1b88f6de129d4bcf7c91c-0dbf7311e3ecc68b-01\u0022",
         "Strict-Transport-Security": "max-age=31536000; includeSubDomains",
         "Transfer-Encoding": "chunked",
         "Vary": [
           "Accept-Encoding",
           "Accept-Encoding"
         ],
-<<<<<<< HEAD
-        "x-aml-cluster": "vienna-eastus2-01",
+        "x-aml-cluster": "vienna-eastus2-02",
         "X-Content-Type-Options": "nosniff",
-        "x-ms-correlation-request-id": "cf80357b-d5e3-4093-87a4-eca3a33b4e4e",
-        "x-ms-ratelimit-remaining-subscription-reads": "11989",
+        "x-ms-correlation-request-id": "ad1853e8-141c-4273-9941-9671a26994f2",
+        "x-ms-ratelimit-remaining-subscription-reads": "11990",
         "x-ms-response-type": "standard",
-        "x-ms-routing-request-id": "WESTUS2:20230223T035121Z:cf80357b-d5e3-4093-87a4-eca3a33b4e4e",
-        "x-request-time": "0.054"
+        "x-ms-routing-request-id": "WESTUS2:20230223T213522Z:ad1853e8-141c-4273-9941-9671a26994f2",
+        "x-request-time": "0.469"
       },
       "ResponseBody": {
         "id": "/subscriptions/00000000-0000-0000-0000-000000000/resourceGroups/00000/providers/Microsoft.MachineLearningServices/workspaces/00000/codes/e7a3f40e-eb47-4499-9b80-1e5d911878f8/versions/1",
-=======
-        "x-aml-cluster": "vienna-eastus-01",
-        "X-Content-Type-Options": "nosniff",
-        "x-ms-correlation-request-id": "e44183b2-e33b-4caa-a45b-5f82b155b357",
-        "x-ms-ratelimit-remaining-subscription-writes": "1199",
-        "x-ms-response-type": "standard",
-        "x-ms-routing-request-id": "CANADACENTRAL:20230221T220501Z:e44183b2-e33b-4caa-a45b-5f82b155b357",
-        "x-request-time": "0.192"
-      },
-      "ResponseBody": {
-        "id": "/subscriptions/00000000-0000-0000-0000-000000000/resourceGroups/00000/providers/Microsoft.MachineLearningServices/workspaces/00000/codes/c4b5a984-a0c9-4622-a5cf-f22114f04941/versions/1",
->>>>>>> ce9edaa6
         "name": "1",
         "type": "Microsoft.MachineLearningServices/workspaces/codes/versions",
         "properties": {
@@ -409,7 +228,6 @@
           },
           "isArchived": false,
           "isAnonymous": false,
-<<<<<<< HEAD
           "codeUri": "https://saveorz2izv2bas.blob.core.windows.net:443/000000000000000000000000000000000000/"
         },
         "systemData": {
@@ -418,26 +236,12 @@
           "createdByType": "User",
           "lastModifiedAt": "2023-02-23T02:16:10.3151666\u002B00:00",
           "lastModifiedBy": "Diondra Peck",
-=======
-          "codeUri": "https://samcw32zcnpjldw.blob.core.windows.net/azureml-blobstore-3bd2018e-4b43-401e-ad49-85df181c9e0a/LocalUpload/00000000000000000000000000000000"
-        },
-        "systemData": {
-          "createdAt": "2023-02-18T09:30:23.7478116\u002B00:00",
-          "createdBy": "Firstname Lastname",
-          "createdByType": "User",
-          "lastModifiedAt": "2023-02-21T22:05:01.5422731\u002B00:00",
-          "lastModifiedBy": "Firstname Lastname",
->>>>>>> ce9edaa6
           "lastModifiedByType": "User"
         }
       }
     },
     {
-<<<<<<< HEAD
       "RequestUri": "https://management.azure.com/subscriptions/00000000-0000-0000-0000-000000000/resourceGroups/00000/providers/Microsoft.MachineLearningServices/workspaces/00000/components/azureml_anonymous/versions/000000000000000000000?api-version=2022-10-01",
-=======
-      "RequestUri": "https://management.azure.com/subscriptions/00000000-0000-0000-0000-000000000/resourceGroups/00000/providers/Microsoft.MachineLearningServices/workspaces/00000/components/azureml_anonymous/versions/c69b468f-5cf3-2edb-680e-f382769c983d?api-version=2022-10-01",
->>>>>>> ce9edaa6
       "RequestMethod": "PUT",
       "RequestHeaders": {
         "Accept": "application/json",
@@ -445,11 +249,7 @@
         "Connection": "keep-alive",
         "Content-Length": "1275",
         "Content-Type": "application/json",
-<<<<<<< HEAD
         "User-Agent": "azure-ai-ml/1.5.0 azsdk-python-mgmt-machinelearningservices/0.1.0 Python/3.7.9 (Windows-10-10.0.22621-SP0)"
-=======
-        "User-Agent": "azure-ai-ml/1.5.0 azsdk-python-mgmt-machinelearningservices/0.1.0 Python/3.10.6 (Linux-5.15.79.1-microsoft-standard-WSL2-x86_64-with-glibc2.35)"
->>>>>>> ce9edaa6
       },
       "RequestBody": {
         "properties": {
@@ -463,13 +263,8 @@
           "isArchived": false,
           "componentSpec": {
             "command": "echo Hello World \u0026 echo $[[${{inputs.component_in_number}}]] \u0026 echo ${{inputs.component_in_path}} \u0026 echo ${{outputs.component_out_path}} \u003E ${{outputs.component_out_path}}/component_in_number",
-<<<<<<< HEAD
             "code": "azureml:/subscriptions/00000000-0000-0000-0000-000000000/resourceGroups/00000/providers/Microsoft.MachineLearningServices/workspaces/00000/codes/e7a3f40e-eb47-4499-9b80-1e5d911878f8/versions/1",
-            "environment": "azureml:AzureML-sklearn-0.24-ubuntu18.04-py37-cpu:1",
-=======
-            "code": "azureml:/subscriptions/00000000-0000-0000-0000-000000000/resourceGroups/00000/providers/Microsoft.MachineLearningServices/workspaces/00000/codes/c4b5a984-a0c9-4622-a5cf-f22114f04941/versions/1",
             "environment": "azureml:AzureML-sklearn-1.0-ubuntu20.04-py38-cpu:33",
->>>>>>> ce9edaa6
             "name": "azureml_anonymous",
             "description": "This is the basic command component",
             "tags": {
@@ -505,49 +300,26 @@
       "StatusCode": 201,
       "ResponseHeaders": {
         "Cache-Control": "no-cache",
-<<<<<<< HEAD
         "Content-Length": "2269",
         "Content-Type": "application/json; charset=utf-8",
-        "Date": "Thu, 23 Feb 2023 03:51:22 GMT",
+        "Date": "Thu, 23 Feb 2023 21:35:25 GMT",
         "Expires": "-1",
         "Location": "https://management.azure.com/subscriptions/00000000-0000-0000-0000-000000000/resourceGroups/00000/providers/Microsoft.MachineLearningServices/workspaces/00000/components/azureml_anonymous/versions/000000000000000000000?api-version=2022-10-01",
         "Pragma": "no-cache",
         "Request-Context": "appId=cid-v1:2d2e8e63-272e-4b3c-8598-4ee570a0e70d",
-        "Server-Timing": "traceparent;desc=\u002200-bf25eb3cec75229a59640f155ba1df46-df22f8cab1e0a6d6-01\u0022",
+        "Server-Timing": "traceparent;desc=\u002200-33fdaafc370ea5606b2f6e9c7c25abc5-9f7ed331f3b6fd93-01\u0022",
         "Strict-Transport-Security": "max-age=31536000; includeSubDomains",
-        "x-aml-cluster": "vienna-eastus2-01",
+        "x-aml-cluster": "vienna-eastus2-02",
         "X-Content-Type-Options": "nosniff",
-        "x-ms-correlation-request-id": "f28f41d2-61d7-4b3f-89ba-0122fe1b049d",
-        "x-ms-ratelimit-remaining-subscription-writes": "1191",
+        "x-ms-correlation-request-id": "daddb949-efe8-483d-8d36-4fa0eacbcec4",
+        "x-ms-ratelimit-remaining-subscription-writes": "1192",
         "x-ms-response-type": "standard",
-        "x-ms-routing-request-id": "WESTUS2:20230223T035122Z:f28f41d2-61d7-4b3f-89ba-0122fe1b049d",
-        "x-request-time": "0.598"
+        "x-ms-routing-request-id": "WESTUS2:20230223T213526Z:daddb949-efe8-483d-8d36-4fa0eacbcec4",
+        "x-request-time": "3.123"
       },
       "ResponseBody": {
-        "id": "/subscriptions/00000000-0000-0000-0000-000000000/resourceGroups/00000/providers/Microsoft.MachineLearningServices/workspaces/00000/components/azureml_anonymous/versions/ee8f0f4b-5240-4953-99e2-c5eba661690e",
-        "name": "ee8f0f4b-5240-4953-99e2-c5eba661690e",
-=======
-        "Content-Length": "1833",
-        "Content-Type": "application/json; charset=utf-8",
-        "Date": "Tue, 21 Feb 2023 22:05:02 GMT",
-        "Expires": "-1",
-        "Location": "https://management.azure.com/subscriptions/00000000-0000-0000-0000-000000000/resourceGroups/00000/providers/Microsoft.MachineLearningServices/workspaces/00000/components/azureml_anonymous/versions/c69b468f-5cf3-2edb-680e-f382769c983d?api-version=2022-10-01",
-        "Pragma": "no-cache",
-        "Request-Context": "appId=cid-v1:2d2e8e63-272e-4b3c-8598-4ee570a0e70d",
-        "Server-Timing": "traceparent;desc=\u002200-ea59d9ac3fb789f27c680bed16ab8903-19537cbbd919f450-01\u0022",
-        "Strict-Transport-Security": "max-age=31536000; includeSubDomains",
-        "x-aml-cluster": "vienna-eastus-01",
-        "X-Content-Type-Options": "nosniff",
-        "x-ms-correlation-request-id": "ef4a9ea3-469e-406d-ae06-932a8985a3e0",
-        "x-ms-ratelimit-remaining-subscription-writes": "1198",
-        "x-ms-response-type": "standard",
-        "x-ms-routing-request-id": "CANADACENTRAL:20230221T220503Z:ef4a9ea3-469e-406d-ae06-932a8985a3e0",
-        "x-request-time": "1.217"
-      },
-      "ResponseBody": {
-        "id": "/subscriptions/00000000-0000-0000-0000-000000000/resourceGroups/00000/providers/Microsoft.MachineLearningServices/workspaces/00000/components/azureml_anonymous/versions/fef4e467-f7ca-4a44-8cdc-81201f0b98b4",
-        "name": "fef4e467-f7ca-4a44-8cdc-81201f0b98b4",
->>>>>>> ce9edaa6
+        "id": "/subscriptions/00000000-0000-0000-0000-000000000/resourceGroups/00000/providers/Microsoft.MachineLearningServices/workspaces/00000/components/azureml_anonymous/versions/177f0372-d90a-48a6-9cd8-d5d4e17d0732",
+        "name": "177f0372-d90a-48a6-9cd8-d5d4e17d0732",
         "type": "Microsoft.MachineLearningServices/workspaces/components/versions",
         "properties": {
           "description": null,
@@ -587,13 +359,8 @@
                 "type": "uri_folder"
               }
             },
-<<<<<<< HEAD
             "code": "azureml:/subscriptions/00000000-0000-0000-0000-000000000/resourceGroups/00000/providers/Microsoft.MachineLearningServices/workspaces/00000/codes/e7a3f40e-eb47-4499-9b80-1e5d911878f8/versions/1",
-            "environment": "azureml://registries/azureml/environments/AzureML-sklearn-0.24-ubuntu18.04-py37-cpu/versions/1",
-=======
-            "code": "azureml:/subscriptions/00000000-0000-0000-0000-000000000/resourceGroups/00000/providers/Microsoft.MachineLearningServices/workspaces/00000/codes/c4b5a984-a0c9-4622-a5cf-f22114f04941/versions/1",
             "environment": "azureml://registries/azureml/environments/AzureML-sklearn-1.0-ubuntu20.04-py38-cpu/versions/33",
->>>>>>> ce9edaa6
             "resources": {
               "instance_count": "1"
             },
@@ -602,29 +369,17 @@
           }
         },
         "systemData": {
-<<<<<<< HEAD
-          "createdAt": "2023-02-23T02:16:11.5727129\u002B00:00",
+          "createdAt": "2023-02-23T19:09:20.1763358\u002B00:00",
           "createdBy": "Diondra Peck",
           "createdByType": "User",
-          "lastModifiedAt": "2023-02-23T02:16:11.6424059\u002B00:00",
+          "lastModifiedAt": "2023-02-23T19:09:20.2449177\u002B00:00",
           "lastModifiedBy": "Diondra Peck",
-=======
-          "createdAt": "2023-02-18T10:46:36.8425751\u002B00:00",
-          "createdBy": "Firstname Lastname",
-          "createdByType": "User",
-          "lastModifiedAt": "2023-02-18T10:46:36.9004549\u002B00:00",
-          "lastModifiedBy": "Firstname Lastname",
->>>>>>> ce9edaa6
           "lastModifiedByType": "User"
         }
       }
     },
     {
-<<<<<<< HEAD
-      "RequestUri": "https://management.azure.com/subscriptions/00000000-0000-0000-0000-000000000/resourceGroups/00000/providers/Microsoft.MachineLearningServices/workspaces/00000/components/test_553272214660/versions/1?api-version=2022-10-01",
-=======
-      "RequestUri": "https://management.azure.com/subscriptions/00000000-0000-0000-0000-000000000/resourceGroups/00000/providers/Microsoft.MachineLearningServices/workspaces/00000/components/test_500597116498/versions/1?api-version=2022-10-01",
->>>>>>> ce9edaa6
+      "RequestUri": "https://management.azure.com/subscriptions/00000000-0000-0000-0000-000000000/resourceGroups/00000/providers/Microsoft.MachineLearningServices/workspaces/00000/components/test_186031670446/versions/1?api-version=2022-10-01",
       "RequestMethod": "PUT",
       "RequestHeaders": {
         "Accept": "application/json",
@@ -632,11 +387,7 @@
         "Connection": "keep-alive",
         "Content-Length": "1446",
         "Content-Type": "application/json",
-<<<<<<< HEAD
         "User-Agent": "azure-ai-ml/1.5.0 azsdk-python-mgmt-machinelearningservices/0.1.0 Python/3.7.9 (Windows-10-10.0.22621-SP0)"
-=======
-        "User-Agent": "azure-ai-ml/1.5.0 azsdk-python-mgmt-machinelearningservices/0.1.0 Python/3.10.6 (Linux-5.15.79.1-microsoft-standard-WSL2-x86_64-with-glibc2.35)"
->>>>>>> ce9edaa6
       },
       "RequestBody": {
         "properties": {
@@ -649,11 +400,7 @@
           "isAnonymous": false,
           "isArchived": false,
           "componentSpec": {
-<<<<<<< HEAD
-            "name": "test_553272214660",
-=======
-            "name": "test_500597116498",
->>>>>>> ce9edaa6
+            "name": "test_186031670446",
             "description": "This is the basic pipeline component",
             "tags": {
               "tag": "tagvalue",
@@ -701,11 +448,7 @@
                   }
                 },
                 "_source": "YAML.JOB",
-<<<<<<< HEAD
-                "componentId": "/subscriptions/00000000-0000-0000-0000-000000000/resourceGroups/00000/providers/Microsoft.MachineLearningServices/workspaces/00000/components/azureml_anonymous/versions/ee8f0f4b-5240-4953-99e2-c5eba661690e"
-=======
-                "componentId": "/subscriptions/00000000-0000-0000-0000-000000000/resourceGroups/00000/providers/Microsoft.MachineLearningServices/workspaces/00000/components/azureml_anonymous/versions/fef4e467-f7ca-4a44-8cdc-81201f0b98b4"
->>>>>>> ce9edaa6
+                "componentId": "/subscriptions/00000000-0000-0000-0000-000000000/resourceGroups/00000/providers/Microsoft.MachineLearningServices/workspaces/00000/components/azureml_anonymous/versions/177f0372-d90a-48a6-9cd8-d5d4e17d0732"
               }
             },
             "_source": "YAML.COMPONENT",
@@ -716,47 +459,25 @@
       "StatusCode": 201,
       "ResponseHeaders": {
         "Cache-Control": "no-cache",
-<<<<<<< HEAD
         "Content-Length": "1606",
         "Content-Type": "application/json; charset=utf-8",
-        "Date": "Thu, 23 Feb 2023 03:51:24 GMT",
+        "Date": "Thu, 23 Feb 2023 21:35:27 GMT",
         "Expires": "-1",
-        "Location": "https://management.azure.com/subscriptions/00000000-0000-0000-0000-000000000/resourceGroups/00000/providers/Microsoft.MachineLearningServices/workspaces/00000/components/test_553272214660/versions/1?api-version=2022-10-01",
+        "Location": "https://management.azure.com/subscriptions/00000000-0000-0000-0000-000000000/resourceGroups/00000/providers/Microsoft.MachineLearningServices/workspaces/00000/components/test_186031670446/versions/1?api-version=2022-10-01",
         "Pragma": "no-cache",
         "Request-Context": "appId=cid-v1:2d2e8e63-272e-4b3c-8598-4ee570a0e70d",
-        "Server-Timing": "traceparent;desc=\u002200-f4def228ba8799c1920b2e60a3912ea9-67a297c25522f5ae-01\u0022",
+        "Server-Timing": "traceparent;desc=\u002200-c1ffdae18e1bca809b70c45bec8f807f-6c81b36c224e706f-01\u0022",
         "Strict-Transport-Security": "max-age=31536000; includeSubDomains",
-        "x-aml-cluster": "vienna-eastus2-01",
+        "x-aml-cluster": "vienna-eastus2-02",
         "X-Content-Type-Options": "nosniff",
-        "x-ms-correlation-request-id": "9c648b77-91f4-426b-b41c-ab8d5f30473b",
-        "x-ms-ratelimit-remaining-subscription-writes": "1190",
+        "x-ms-correlation-request-id": "88dd15c1-ef0d-4edc-9572-ceb80074c32d",
+        "x-ms-ratelimit-remaining-subscription-writes": "1191",
         "x-ms-response-type": "standard",
-        "x-ms-routing-request-id": "WESTUS2:20230223T035124Z:9c648b77-91f4-426b-b41c-ab8d5f30473b",
-        "x-request-time": "1.039"
+        "x-ms-routing-request-id": "WESTUS2:20230223T213528Z:88dd15c1-ef0d-4edc-9572-ceb80074c32d",
+        "x-request-time": "0.924"
       },
       "ResponseBody": {
-        "id": "/subscriptions/00000000-0000-0000-0000-000000000/resourceGroups/00000/providers/Microsoft.MachineLearningServices/workspaces/00000/components/test_553272214660/versions/1",
-=======
-        "Content-Length": "1219",
-        "Content-Type": "application/json; charset=utf-8",
-        "Date": "Tue, 21 Feb 2023 22:05:03 GMT",
-        "Expires": "-1",
-        "Location": "https://management.azure.com/subscriptions/00000000-0000-0000-0000-000000000/resourceGroups/00000/providers/Microsoft.MachineLearningServices/workspaces/00000/components/test_500597116498/versions/1?api-version=2022-10-01",
-        "Pragma": "no-cache",
-        "Request-Context": "appId=cid-v1:2d2e8e63-272e-4b3c-8598-4ee570a0e70d",
-        "Server-Timing": "traceparent;desc=\u002200-b4cbd5ab0b2f8147e256f8c9e0cefda5-73fbd45740e0cea3-01\u0022",
-        "Strict-Transport-Security": "max-age=31536000; includeSubDomains",
-        "x-aml-cluster": "vienna-eastus-01",
-        "X-Content-Type-Options": "nosniff",
-        "x-ms-correlation-request-id": "697123fd-9872-4bbd-a6e7-eafd0a6595f7",
-        "x-ms-ratelimit-remaining-subscription-writes": "1197",
-        "x-ms-response-type": "standard",
-        "x-ms-routing-request-id": "CANADACENTRAL:20230221T220504Z:697123fd-9872-4bbd-a6e7-eafd0a6595f7",
-        "x-request-time": "0.963"
-      },
-      "ResponseBody": {
-        "id": "/subscriptions/00000000-0000-0000-0000-000000000/resourceGroups/00000/providers/Microsoft.MachineLearningServices/workspaces/00000/components/test_500597116498/versions/1",
->>>>>>> ce9edaa6
+        "id": "/subscriptions/00000000-0000-0000-0000-000000000/resourceGroups/00000/providers/Microsoft.MachineLearningServices/workspaces/00000/components/test_186031670446/versions/1",
         "name": "1",
         "type": "Microsoft.MachineLearningServices/workspaces/components/versions",
         "properties": {
@@ -769,11 +490,7 @@
           "isArchived": false,
           "isAnonymous": false,
           "componentSpec": {
-<<<<<<< HEAD
-            "name": "test_553272214660",
-=======
-            "name": "test_500597116498",
->>>>>>> ce9edaa6
+            "name": "test_186031670446",
             "version": "1",
             "display_name": "Hello World Pipeline Component",
             "is_deterministic": "False",
@@ -805,19 +522,11 @@
           }
         },
         "systemData": {
-<<<<<<< HEAD
-          "createdAt": "2023-02-23T03:51:23.9867518\u002B00:00",
+          "createdAt": "2023-02-23T21:35:28.4315787\u002B00:00",
           "createdBy": "Diondra Peck",
           "createdByType": "User",
-          "lastModifiedAt": "2023-02-23T03:51:24.0441976\u002B00:00",
+          "lastModifiedAt": "2023-02-23T21:35:28.4876156\u002B00:00",
           "lastModifiedBy": "Diondra Peck",
-=======
-          "createdAt": "2023-02-21T22:05:04.3114293\u002B00:00",
-          "createdBy": "Firstname Lastname",
-          "createdByType": "User",
-          "lastModifiedAt": "2023-02-21T22:05:04.3863526\u002B00:00",
-          "lastModifiedBy": "Firstname Lastname",
->>>>>>> ce9edaa6
           "lastModifiedByType": "User"
         }
       }
@@ -831,22 +540,14 @@
         "Connection": "keep-alive",
         "Content-Length": "869",
         "Content-Type": "application/json",
-<<<<<<< HEAD
         "User-Agent": "azure-ai-ml/1.5.0 azsdk-python-mgmt-machinelearningservices/0.1.0 Python/3.7.9 (Windows-10-10.0.22621-SP0)"
-=======
-        "User-Agent": "azure-ai-ml/1.5.0 azsdk-python-mgmt-machinelearningservices/0.1.0 Python/3.10.6 (Linux-5.15.79.1-microsoft-standard-WSL2-x86_64-with-glibc2.35)"
->>>>>>> ce9edaa6
       },
       "RequestBody": {
         "properties": {
           "description": "This is the basic pipeline component",
           "properties": {},
           "tags": {},
-<<<<<<< HEAD
-          "componentId": "/subscriptions/00000000-0000-0000-0000-000000000/resourceGroups/00000/providers/Microsoft.MachineLearningServices/workspaces/00000/components/test_553272214660/versions/1",
-=======
-          "componentId": "/subscriptions/00000000-0000-0000-0000-000000000/resourceGroups/00000/providers/Microsoft.MachineLearningServices/workspaces/00000/components/test_500597116498/versions/1",
->>>>>>> ce9edaa6
+          "componentId": "/subscriptions/00000000-0000-0000-0000-000000000/resourceGroups/00000/providers/Microsoft.MachineLearningServices/workspaces/00000/components/test_186031670446/versions/1",
           "displayName": "Hello World Pipeline Component",
           "experimentName": "azure-ai-ml",
           "isArchived": false,
@@ -872,38 +573,22 @@
       "StatusCode": 201,
       "ResponseHeaders": {
         "Cache-Control": "no-cache",
-        "Content-Length": "2517",
+        "Content-Length": "3053",
         "Content-Type": "application/json; charset=utf-8",
-<<<<<<< HEAD
-        "Date": "Thu, 23 Feb 2023 03:51:28 GMT",
-=======
-        "Date": "Tue, 21 Feb 2023 22:05:08 GMT",
->>>>>>> ce9edaa6
+        "Date": "Thu, 23 Feb 2023 21:35:31 GMT",
         "Expires": "-1",
         "Location": "https://management.azure.com/subscriptions/00000000-0000-0000-0000-000000000/resourceGroups/00000/providers/Microsoft.MachineLearningServices/workspaces/00000/jobs/000000000000000000000?api-version=2022-12-01-preview",
         "Pragma": "no-cache",
         "Request-Context": "appId=cid-v1:2d2e8e63-272e-4b3c-8598-4ee570a0e70d",
-<<<<<<< HEAD
-        "Server-Timing": "traceparent;desc=\u002200-02a27c01daf6f6cc7663759cadf8297b-3f3f0c834ae5a7e7-01\u0022",
+        "Server-Timing": "traceparent;desc=\u002200-649effcf55a47e5ed415fb263bb762b3-1d4af74f5a4bf3c0-01\u0022",
         "Strict-Transport-Security": "max-age=31536000; includeSubDomains",
-        "x-aml-cluster": "vienna-eastus2-01",
+        "x-aml-cluster": "vienna-eastus2-02",
         "X-Content-Type-Options": "nosniff",
-        "x-ms-correlation-request-id": "401d9b24-e4b6-4f73-9195-5b782115a367",
-        "x-ms-ratelimit-remaining-subscription-writes": "1189",
+        "x-ms-correlation-request-id": "bd987e22-e130-4c13-9e28-9f39cb269ce3",
+        "x-ms-ratelimit-remaining-subscription-writes": "1190",
         "x-ms-response-type": "standard",
-        "x-ms-routing-request-id": "WESTUS2:20230223T035128Z:401d9b24-e4b6-4f73-9195-5b782115a367",
-        "x-request-time": "2.391"
-=======
-        "Server-Timing": "traceparent;desc=\u002200-8b8ef01910fa4727d9f99e7a7c9054bc-278a1021c5d63f42-01\u0022",
-        "Strict-Transport-Security": "max-age=31536000; includeSubDomains",
-        "x-aml-cluster": "vienna-eastus-01",
-        "X-Content-Type-Options": "nosniff",
-        "x-ms-correlation-request-id": "12492c13-150a-4f9e-9331-b27570671cc6",
-        "x-ms-ratelimit-remaining-subscription-writes": "1196",
-        "x-ms-response-type": "standard",
-        "x-ms-routing-request-id": "CANADACENTRAL:20230221T220509Z:12492c13-150a-4f9e-9331-b27570671cc6",
-        "x-request-time": "1.699"
->>>>>>> ce9edaa6
+        "x-ms-routing-request-id": "WESTUS2:20230223T213532Z:bd987e22-e130-4c13-9e28-9f39cb269ce3",
+        "x-request-time": "2.053"
       },
       "ResponseBody": {
         "id": "/subscriptions/00000000-0000-0000-0000-000000000/resourceGroups/00000/providers/Microsoft.MachineLearningServices/workspaces/00000/jobs/000000000000000000000",
@@ -913,11 +598,7 @@
           "description": "This is the basic pipeline component",
           "tags": {},
           "properties": {
-<<<<<<< HEAD
-            "azureml.SourceComponentId": "/subscriptions/00000000-0000-0000-0000-000000000/resourceGroups/00000/providers/Microsoft.MachineLearningServices/workspaces/00000/components/test_553272214660/versions/1",
-=======
-            "azureml.SourceComponentId": "/subscriptions/00000000-0000-0000-0000-000000000/resourceGroups/00000/providers/Microsoft.MachineLearningServices/workspaces/00000/components/test_500597116498/versions/1",
->>>>>>> ce9edaa6
+            "azureml.SourceComponentId": "/subscriptions/00000000-0000-0000-0000-000000000/resourceGroups/00000/providers/Microsoft.MachineLearningServices/workspaces/00000/components/test_186031670446/versions/1",
             "azureml.DevPlatv2": "true",
             "azureml.runsource": "azureml.PipelineRun",
             "runSource": "MFE",
@@ -936,11 +617,7 @@
             "Tracking": {
               "jobServiceType": "Tracking",
               "port": null,
-<<<<<<< HEAD
               "endpoint": "azureml://eastus2.api.azureml.ms/mlflow/v1.0/subscriptions/00000000-0000-0000-0000-000000000/resourceGroups/00000/providers/Microsoft.MachineLearningServices/workspaces/00000?",
-=======
-              "endpoint": "azureml://eastus.api.azureml.ms/mlflow/v1.0/subscriptions/00000000-0000-0000-0000-000000000/resourceGroups/00000/providers/Microsoft.MachineLearningServices/workspaces/00000?",
->>>>>>> ce9edaa6
               "status": null,
               "errorMessage": null,
               "properties": null,
@@ -959,11 +636,7 @@
           "computeId": null,
           "isArchived": false,
           "identity": null,
-<<<<<<< HEAD
-          "componentId": "/subscriptions/00000000-0000-0000-0000-000000000/resourceGroups/00000/providers/Microsoft.MachineLearningServices/workspaces/00000/components/test_553272214660/versions/1",
-=======
-          "componentId": "/subscriptions/00000000-0000-0000-0000-000000000/resourceGroups/00000/providers/Microsoft.MachineLearningServices/workspaces/00000/components/test_500597116498/versions/1",
->>>>>>> ce9edaa6
+          "componentId": "/subscriptions/00000000-0000-0000-0000-000000000/resourceGroups/00000/providers/Microsoft.MachineLearningServices/workspaces/00000/components/test_186031670446/versions/1",
           "jobType": "Pipeline",
           "settings": {
             "default_compute": "/subscriptions/00000000-0000-0000-0000-000000000/resourceGroups/00000/providers/Microsoft.MachineLearningServices/workspaces/00000/computes/cpu-cluster",
@@ -987,13 +660,8 @@
           "sourceJobId": null
         },
         "systemData": {
-<<<<<<< HEAD
-          "createdAt": "2023-02-23T03:51:28.2320677\u002B00:00",
+          "createdAt": "2023-02-23T21:35:32.1766891\u002B00:00",
           "createdBy": "Diondra Peck",
-=======
-          "createdAt": "2023-02-21T22:05:08.7495466\u002B00:00",
-          "createdBy": "Firstname Lastname",
->>>>>>> ce9edaa6
           "createdByType": "User"
         }
       }
@@ -1006,83 +674,26 @@
         "Accept-Encoding": "gzip, deflate",
         "Connection": "keep-alive",
         "Content-Length": "0",
-<<<<<<< HEAD
         "User-Agent": "azure-ai-ml/1.5.0 azsdk-python-mgmt-machinelearningservices/0.1.0 Python/3.7.9 (Windows-10-10.0.22621-SP0)"
-=======
-        "User-Agent": "azure-ai-ml/1.5.0 azsdk-python-mgmt-machinelearningservices/0.1.0 Python/3.10.6 (Linux-5.15.79.1-microsoft-standard-WSL2-x86_64-with-glibc2.35)"
->>>>>>> ce9edaa6
       },
       "RequestBody": null,
-      "StatusCode": 202,
+      "StatusCode": 400,
       "ResponseHeaders": {
         "Cache-Control": "no-cache",
-<<<<<<< HEAD
-        "Content-Length": "4",
+        "Content-Length": "1224",
         "Content-Type": "application/json; charset=utf-8",
-        "Date": "Thu, 23 Feb 2023 03:51:31 GMT",
-=======
-        "Content-Length": "1222",
-        "Content-Type": "application/json; charset=utf-8",
-        "Date": "Tue, 21 Feb 2023 22:05:28 GMT",
->>>>>>> ce9edaa6
+        "Date": "Thu, 23 Feb 2023 21:35:51 GMT",
         "Expires": "-1",
-        "Location": "https://management.azure.com/subscriptions/00000000-0000-0000-0000-000000000/providers/Microsoft.MachineLearningServices/locations/eastus2/mfeOperationResults/jc:2d1e66ae-85e3-42c0-be91-34de66397f26:000000000000000000000?api-version=2022-12-01-preview",
         "Pragma": "no-cache",
         "Request-Context": "appId=cid-v1:2d2e8e63-272e-4b3c-8598-4ee570a0e70d",
         "Strict-Transport-Security": "max-age=31536000; includeSubDomains",
-<<<<<<< HEAD
-        "x-aml-cluster": "vienna-eastus2-01",
-        "X-Content-Type-Options": "nosniff",
-        "x-ms-async-operation-timeout": "PT1H",
-        "x-ms-correlation-request-id": "7797df95-1024-4e7a-ac17-aecf6f8d0bf4",
-        "x-ms-ratelimit-remaining-subscription-writes": "1195",
-        "x-ms-response-type": "standard",
-        "x-ms-routing-request-id": "WESTUS2:20230223T035131Z:7797df95-1024-4e7a-ac17-aecf6f8d0bf4",
-        "x-request-time": "0.563"
-      },
-      "ResponseBody": "null"
-    },
-    {
-      "RequestUri": "https://management.azure.com/subscriptions/00000000-0000-0000-0000-000000000/providers/Microsoft.MachineLearningServices/locations/eastus2/mfeOperationResults/jc:2d1e66ae-85e3-42c0-be91-34de66397f26:000000000000000000000?api-version=2022-12-01-preview",
-      "RequestMethod": "GET",
-      "RequestHeaders": {
-        "Accept": "*/*",
-        "Accept-Encoding": "gzip, deflate",
-        "Connection": "keep-alive",
-        "User-Agent": "azure-ai-ml/1.5.0 azsdk-python-mgmt-machinelearningservices/0.1.0 Python/3.7.9 (Windows-10-10.0.22621-SP0)"
-      },
-      "RequestBody": null,
-      "StatusCode": 200,
-      "ResponseHeaders": {
-        "Cache-Control": "no-cache",
-        "Content-Length": "0",
-        "Date": "Thu, 23 Feb 2023 03:51:31 GMT",
-        "Expires": "-1",
-        "Pragma": "no-cache",
-        "Request-Context": "appId=cid-v1:2d2e8e63-272e-4b3c-8598-4ee570a0e70d",
-        "Server-Timing": "traceparent;desc=\u002200-94b212a50a1e1af6a2186971eb5e8cf7-1bf98f4d97118ef4-01\u0022",
-        "Strict-Transport-Security": "max-age=31536000; includeSubDomains",
         "x-aml-cluster": "vienna-eastus2-02",
         "X-Content-Type-Options": "nosniff",
-        "x-ms-correlation-request-id": "a61e1e90-a62e-41e9-9e56-f9260f3ed6eb",
-        "x-ms-ratelimit-remaining-subscription-reads": "11988",
-        "x-ms-response-type": "standard",
-        "x-ms-routing-request-id": "WESTUS2:20230223T035131Z:a61e1e90-a62e-41e9-9e56-f9260f3ed6eb",
-        "x-request-time": "0.158"
-      },
-      "ResponseBody": null
-    }
-  ],
-  "Variables": {
-    "component_name": "test_553272214660"
-=======
-        "x-aml-cluster": "vienna-eastus-01",
-        "X-Content-Type-Options": "nosniff",
-        "x-ms-correlation-request-id": "c6e81562-acaf-443b-9709-1b9cc47932ff",
-        "x-ms-ratelimit-remaining-subscription-writes": "1198",
+        "x-ms-correlation-request-id": "ad36026f-d683-453c-8437-7a6a76ab42d9",
+        "x-ms-ratelimit-remaining-subscription-writes": "1195",
         "x-ms-response-type": "error",
-        "x-ms-routing-request-id": "CANADACENTRAL:20230221T220528Z:c6e81562-acaf-443b-9709-1b9cc47932ff",
-        "x-request-time": "15.537"
+        "x-ms-routing-request-id": "WESTUS2:20230223T213551Z:ad36026f-d683-453c-8437-7a6a76ab42d9",
+        "x-request-time": "16.515"
       },
       "ResponseBody": {
         "error": {
@@ -1100,27 +711,27 @@
               "type": "Correlation",
               "info": {
                 "value": {
-                  "operation": "712479e676f31125e730775f1e03420a",
-                  "request": "f49e61050294be89"
+                  "operation": "97456757e031ef276e37cdb0af14da19",
+                  "request": "0e321fc8638e551f"
                 }
               }
             },
             {
               "type": "Environment",
               "info": {
-                "value": "eastus"
+                "value": "eastus2"
               }
             },
             {
               "type": "Location",
               "info": {
-                "value": "eastus"
+                "value": "eastus2"
               }
             },
             {
               "type": "Time",
               "info": {
-                "value": "2023-02-21T22:05:28.1172091\u002B00:00"
+                "value": "2023-02-23T21:35:51.7908549\u002B00:00"
               }
             },
             {
@@ -1144,7 +755,6 @@
     }
   ],
   "Variables": {
-    "component_name": "test_500597116498"
->>>>>>> ce9edaa6
+    "component_name": "test_186031670446"
   }
 }