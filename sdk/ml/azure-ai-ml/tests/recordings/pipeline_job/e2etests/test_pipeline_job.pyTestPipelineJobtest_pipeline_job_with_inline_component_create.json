--- conflicted
+++ resolved
@@ -7,11 +7,7 @@
         "Accept": "application/json",
         "Accept-Encoding": "gzip, deflate",
         "Connection": "keep-alive",
-<<<<<<< HEAD
         "User-Agent": "azure-ai-ml/1.5.0 azsdk-python-mgmt-machinelearningservices/0.1.0 Python/3.7.9 (Windows-10-10.0.22621-SP0)"
-=======
-        "User-Agent": "azure-ai-ml/1.5.0 azsdk-python-mgmt-machinelearningservices/0.1.0 Python/3.10.6 (Linux-5.15.79.1-microsoft-standard-WSL2-x86_64-with-glibc2.35)"
->>>>>>> ce9edaa6
       },
       "RequestBody": null,
       "StatusCode": 200,
@@ -19,69 +15,39 @@
         "Cache-Control": "no-cache",
         "Content-Encoding": "gzip",
         "Content-Type": "application/json; charset=utf-8",
-<<<<<<< HEAD
-        "Date": "Thu, 23 Feb 2023 04:15:27 GMT",
+        "Date": "Thu, 23 Feb 2023 21:01:24 GMT",
         "Expires": "-1",
         "Pragma": "no-cache",
         "Request-Context": "appId=cid-v1:2d2e8e63-272e-4b3c-8598-4ee570a0e70d",
-        "Server-Timing": "traceparent;desc=\u002200-c8b09cea4b0f9b2567ae03490aaf7bff-c979ba9187ff88ec-01\u0022",
-=======
-        "Date": "Tue, 21 Feb 2023 21:45:55 GMT",
-        "Expires": "-1",
-        "Pragma": "no-cache",
-        "Request-Context": "appId=cid-v1:2d2e8e63-272e-4b3c-8598-4ee570a0e70d",
-        "Server-Timing": "traceparent;desc=\u002200-15162dea3c60c78a6762a5965c3df7b9-ba346651dea6f75b-01\u0022",
->>>>>>> ce9edaa6
+        "Server-Timing": "traceparent;desc=\u002200-53e26abcd815c58d79e57e14c0b24536-8df130ccf50da66e-01\u0022",
         "Strict-Transport-Security": "max-age=31536000; includeSubDomains",
         "Transfer-Encoding": "chunked",
         "Vary": [
           "Accept-Encoding",
           "Accept-Encoding"
         ],
-<<<<<<< HEAD
         "x-aml-cluster": "vienna-eastus2-01",
         "X-Content-Type-Options": "nosniff",
-        "x-ms-correlation-request-id": "c2cf7902-6ddc-49e8-a1c6-5ca80767c2f7",
-        "x-ms-ratelimit-remaining-subscription-reads": "11999",
+        "x-ms-correlation-request-id": "b38847e2-0b8e-4e08-bf39-ae4916b16268",
+        "x-ms-ratelimit-remaining-subscription-reads": "11972",
         "x-ms-response-type": "standard",
-        "x-ms-routing-request-id": "WESTUS2:20230223T041527Z:c2cf7902-6ddc-49e8-a1c6-5ca80767c2f7",
-        "x-request-time": "0.048"
-=======
-        "x-aml-cluster": "vienna-eastus-01",
-        "X-Content-Type-Options": "nosniff",
-        "x-ms-correlation-request-id": "b381dd6c-ee12-4148-a961-e9b63f70aa8f",
-        "x-ms-ratelimit-remaining-subscription-reads": "11921",
-        "x-ms-response-type": "standard",
-        "x-ms-routing-request-id": "CANADACENTRAL:20230221T214556Z:b381dd6c-ee12-4148-a961-e9b63f70aa8f",
-        "x-request-time": "0.067"
->>>>>>> ce9edaa6
+        "x-ms-routing-request-id": "WESTUS2:20230223T210125Z:b38847e2-0b8e-4e08-bf39-ae4916b16268",
+        "x-request-time": "0.190"
       },
       "ResponseBody": {
         "id": "/subscriptions/00000000-0000-0000-0000-000000000/resourceGroups/00000/providers/Microsoft.MachineLearningServices/workspaces/00000/computes/cpu-cluster",
         "name": "cpu-cluster",
         "type": "Microsoft.MachineLearningServices/workspaces/computes",
-<<<<<<< HEAD
         "location": "eastus2",
         "tags": {},
         "properties": {
           "createdOn": "2023-02-23T02:09:37.0381833\u002B00:00",
           "modifiedOn": "2023-02-23T02:09:40.5544927\u002B00:00",
-=======
-        "location": "eastus",
-        "tags": {},
-        "properties": {
-          "createdOn": "2023-02-18T09:22:48.8321811\u002B00:00",
-          "modifiedOn": "2023-02-20T22:34:01.0617008\u002B00:00",
->>>>>>> ce9edaa6
           "disableLocalAuth": false,
           "description": null,
           "resourceId": null,
           "computeType": "AmlCompute",
-<<<<<<< HEAD
           "computeLocation": "eastus2",
-=======
-          "computeLocation": "eastus",
->>>>>>> ce9edaa6
           "provisioningState": "Succeeded",
           "provisioningErrors": null,
           "isAttachedCompute": false,
@@ -91,38 +57,21 @@
             "scaleSettings": {
               "maxNodeCount": 4,
               "minNodeCount": 0,
-<<<<<<< HEAD
               "nodeIdleTimeBeforeScaleDown": "PT2M"
-            },
-            "subnet": null,
-            "currentNodeCount": 0,
-            "targetNodeCount": 0,
-            "nodeStateCounts": {
-              "preparingNodeCount": 0,
-              "runningNodeCount": 0,
-              "idleNodeCount": 0,
-=======
-              "nodeIdleTimeBeforeScaleDown": "PT20M"
             },
             "subnet": null,
             "currentNodeCount": 3,
-            "targetNodeCount": 2,
+            "targetNodeCount": 1,
             "nodeStateCounts": {
               "preparingNodeCount": 0,
               "runningNodeCount": 0,
               "idleNodeCount": 3,
->>>>>>> ce9edaa6
               "unusableNodeCount": 0,
               "leavingNodeCount": 0,
               "preemptedNodeCount": 0
             },
-<<<<<<< HEAD
-            "allocationState": "Steady",
-            "allocationStateTransitionTime": "2023-02-23T04:08:12.524\u002B00:00",
-=======
             "allocationState": "Resizing",
-            "allocationStateTransitionTime": "2023-02-21T21:45:36.582\u002B00:00",
->>>>>>> ce9edaa6
+            "allocationStateTransitionTime": "2023-02-23T21:00:45.335\u002B00:00",
             "errors": null,
             "remoteLoginPortPublicAccess": "Enabled",
             "osType": "Linux",
@@ -140,11 +89,7 @@
         "Accept": "application/json",
         "Accept-Encoding": "gzip, deflate",
         "Connection": "keep-alive",
-<<<<<<< HEAD
         "User-Agent": "azure-ai-ml/1.5.0 azsdk-python-mgmt-machinelearningservices/0.1.0 Python/3.7.9 (Windows-10-10.0.22621-SP0)"
-=======
-        "User-Agent": "azure-ai-ml/1.5.0 azsdk-python-mgmt-machinelearningservices/0.1.0 Python/3.10.6 (Linux-5.15.79.1-microsoft-standard-WSL2-x86_64-with-glibc2.35)"
->>>>>>> ce9edaa6
       },
       "RequestBody": null,
       "StatusCode": 200,
@@ -152,69 +97,39 @@
         "Cache-Control": "no-cache",
         "Content-Encoding": "gzip",
         "Content-Type": "application/json; charset=utf-8",
-<<<<<<< HEAD
-        "Date": "Thu, 23 Feb 2023 04:15:28 GMT",
+        "Date": "Thu, 23 Feb 2023 21:01:25 GMT",
         "Expires": "-1",
         "Pragma": "no-cache",
         "Request-Context": "appId=cid-v1:2d2e8e63-272e-4b3c-8598-4ee570a0e70d",
-        "Server-Timing": "traceparent;desc=\u002200-1e5b011fb7027178d42bd720ec94b683-8d0312eefe025252-01\u0022",
-=======
-        "Date": "Tue, 21 Feb 2023 21:45:55 GMT",
-        "Expires": "-1",
-        "Pragma": "no-cache",
-        "Request-Context": "appId=cid-v1:2d2e8e63-272e-4b3c-8598-4ee570a0e70d",
-        "Server-Timing": "traceparent;desc=\u002200-961203dbe1804c52075cf3ae1dfa048c-75942464c21cd6e4-01\u0022",
->>>>>>> ce9edaa6
+        "Server-Timing": "traceparent;desc=\u002200-42aeccee27c30db35727352398047842-574127cddbb32432-01\u0022",
         "Strict-Transport-Security": "max-age=31536000; includeSubDomains",
         "Transfer-Encoding": "chunked",
         "Vary": [
           "Accept-Encoding",
           "Accept-Encoding"
         ],
-<<<<<<< HEAD
         "x-aml-cluster": "vienna-eastus2-01",
         "X-Content-Type-Options": "nosniff",
-        "x-ms-correlation-request-id": "32810d4a-5d0f-496d-a42e-0803d2bbfb66",
-        "x-ms-ratelimit-remaining-subscription-reads": "11998",
+        "x-ms-correlation-request-id": "ade08036-1354-4328-af58-610f4f7720b7",
+        "x-ms-ratelimit-remaining-subscription-reads": "11971",
         "x-ms-response-type": "standard",
-        "x-ms-routing-request-id": "WESTUS2:20230223T041528Z:32810d4a-5d0f-496d-a42e-0803d2bbfb66",
-        "x-request-time": "0.070"
-=======
-        "x-aml-cluster": "vienna-eastus-01",
-        "X-Content-Type-Options": "nosniff",
-        "x-ms-correlation-request-id": "c4ebdf8f-e55a-4741-acc7-a432a048d121",
-        "x-ms-ratelimit-remaining-subscription-reads": "11920",
-        "x-ms-response-type": "standard",
-        "x-ms-routing-request-id": "CANADACENTRAL:20230221T214556Z:c4ebdf8f-e55a-4741-acc7-a432a048d121",
-        "x-request-time": "0.056"
->>>>>>> ce9edaa6
+        "x-ms-routing-request-id": "WESTUS2:20230223T210125Z:ade08036-1354-4328-af58-610f4f7720b7",
+        "x-request-time": "0.276"
       },
       "ResponseBody": {
         "id": "/subscriptions/00000000-0000-0000-0000-000000000/resourceGroups/00000/providers/Microsoft.MachineLearningServices/workspaces/00000/computes/cpu-cluster",
         "name": "cpu-cluster",
         "type": "Microsoft.MachineLearningServices/workspaces/computes",
-<<<<<<< HEAD
         "location": "eastus2",
         "tags": {},
         "properties": {
           "createdOn": "2023-02-23T02:09:37.0381833\u002B00:00",
           "modifiedOn": "2023-02-23T02:09:40.5544927\u002B00:00",
-=======
-        "location": "eastus",
-        "tags": {},
-        "properties": {
-          "createdOn": "2023-02-18T09:22:48.8321811\u002B00:00",
-          "modifiedOn": "2023-02-20T22:34:01.0617008\u002B00:00",
->>>>>>> ce9edaa6
           "disableLocalAuth": false,
           "description": null,
           "resourceId": null,
           "computeType": "AmlCompute",
-<<<<<<< HEAD
           "computeLocation": "eastus2",
-=======
-          "computeLocation": "eastus",
->>>>>>> ce9edaa6
           "provisioningState": "Succeeded",
           "provisioningErrors": null,
           "isAttachedCompute": false,
@@ -224,38 +139,21 @@
             "scaleSettings": {
               "maxNodeCount": 4,
               "minNodeCount": 0,
-<<<<<<< HEAD
               "nodeIdleTimeBeforeScaleDown": "PT2M"
-            },
-            "subnet": null,
-            "currentNodeCount": 0,
-            "targetNodeCount": 0,
-            "nodeStateCounts": {
-              "preparingNodeCount": 0,
-              "runningNodeCount": 0,
-              "idleNodeCount": 0,
-=======
-              "nodeIdleTimeBeforeScaleDown": "PT20M"
             },
             "subnet": null,
             "currentNodeCount": 3,
-            "targetNodeCount": 2,
+            "targetNodeCount": 1,
             "nodeStateCounts": {
               "preparingNodeCount": 0,
               "runningNodeCount": 0,
               "idleNodeCount": 3,
->>>>>>> ce9edaa6
               "unusableNodeCount": 0,
               "leavingNodeCount": 0,
               "preemptedNodeCount": 0
             },
-<<<<<<< HEAD
-            "allocationState": "Steady",
-            "allocationStateTransitionTime": "2023-02-23T04:08:12.524\u002B00:00",
-=======
             "allocationState": "Resizing",
-            "allocationStateTransitionTime": "2023-02-21T21:45:36.582\u002B00:00",
->>>>>>> ce9edaa6
+            "allocationStateTransitionTime": "2023-02-23T21:00:45.335\u002B00:00",
             "errors": null,
             "remoteLoginPortPublicAccess": "Enabled",
             "osType": "Linux",
@@ -273,11 +171,7 @@
         "Accept": "application/json",
         "Accept-Encoding": "gzip, deflate",
         "Connection": "keep-alive",
-<<<<<<< HEAD
         "User-Agent": "azure-ai-ml/1.5.0 azsdk-python-mgmt-machinelearningservices/0.1.0 Python/3.7.9 (Windows-10-10.0.22621-SP0)"
-=======
-        "User-Agent": "azure-ai-ml/1.5.0 azsdk-python-mgmt-machinelearningservices/0.1.0 Python/3.10.6 (Linux-5.15.79.1-microsoft-standard-WSL2-x86_64-with-glibc2.35)"
->>>>>>> ce9edaa6
       },
       "RequestBody": null,
       "StatusCode": 200,
@@ -285,69 +179,39 @@
         "Cache-Control": "no-cache",
         "Content-Encoding": "gzip",
         "Content-Type": "application/json; charset=utf-8",
-<<<<<<< HEAD
-        "Date": "Thu, 23 Feb 2023 04:15:28 GMT",
+        "Date": "Thu, 23 Feb 2023 21:01:25 GMT",
         "Expires": "-1",
         "Pragma": "no-cache",
         "Request-Context": "appId=cid-v1:2d2e8e63-272e-4b3c-8598-4ee570a0e70d",
-        "Server-Timing": "traceparent;desc=\u002200-97020f098a63a0136fc9692b8db17e82-2dcbc68c26b0c81e-01\u0022",
-=======
-        "Date": "Tue, 21 Feb 2023 21:45:55 GMT",
-        "Expires": "-1",
-        "Pragma": "no-cache",
-        "Request-Context": "appId=cid-v1:2d2e8e63-272e-4b3c-8598-4ee570a0e70d",
-        "Server-Timing": "traceparent;desc=\u002200-0eb6f8220c5931817966bea66d79a033-479caf8c7767e62d-01\u0022",
->>>>>>> ce9edaa6
+        "Server-Timing": "traceparent;desc=\u002200-24609ca433135b49173101c81c966318-145b789a7a5386dd-01\u0022",
         "Strict-Transport-Security": "max-age=31536000; includeSubDomains",
         "Transfer-Encoding": "chunked",
         "Vary": [
           "Accept-Encoding",
           "Accept-Encoding"
         ],
-<<<<<<< HEAD
         "x-aml-cluster": "vienna-eastus2-01",
         "X-Content-Type-Options": "nosniff",
-        "x-ms-correlation-request-id": "4ced3ab5-2195-44eb-a3ea-f7d8ab4e4c34",
-        "x-ms-ratelimit-remaining-subscription-reads": "11997",
+        "x-ms-correlation-request-id": "a9ee7f19-dfc4-4d71-a383-2c69a44fc50e",
+        "x-ms-ratelimit-remaining-subscription-reads": "11970",
         "x-ms-response-type": "standard",
-        "x-ms-routing-request-id": "WESTUS2:20230223T041528Z:4ced3ab5-2195-44eb-a3ea-f7d8ab4e4c34",
-        "x-request-time": "0.073"
-=======
-        "x-aml-cluster": "vienna-eastus-01",
-        "X-Content-Type-Options": "nosniff",
-        "x-ms-correlation-request-id": "8d1bbe2c-73dd-411d-95f9-a4aae1839e47",
-        "x-ms-ratelimit-remaining-subscription-reads": "11919",
-        "x-ms-response-type": "standard",
-        "x-ms-routing-request-id": "CANADACENTRAL:20230221T214556Z:8d1bbe2c-73dd-411d-95f9-a4aae1839e47",
-        "x-request-time": "0.051"
->>>>>>> ce9edaa6
+        "x-ms-routing-request-id": "WESTUS2:20230223T210126Z:a9ee7f19-dfc4-4d71-a383-2c69a44fc50e",
+        "x-request-time": "0.357"
       },
       "ResponseBody": {
         "id": "/subscriptions/00000000-0000-0000-0000-000000000/resourceGroups/00000/providers/Microsoft.MachineLearningServices/workspaces/00000/computes/cpu-cluster",
         "name": "cpu-cluster",
         "type": "Microsoft.MachineLearningServices/workspaces/computes",
-<<<<<<< HEAD
         "location": "eastus2",
         "tags": {},
         "properties": {
           "createdOn": "2023-02-23T02:09:37.0381833\u002B00:00",
           "modifiedOn": "2023-02-23T02:09:40.5544927\u002B00:00",
-=======
-        "location": "eastus",
-        "tags": {},
-        "properties": {
-          "createdOn": "2023-02-18T09:22:48.8321811\u002B00:00",
-          "modifiedOn": "2023-02-20T22:34:01.0617008\u002B00:00",
->>>>>>> ce9edaa6
           "disableLocalAuth": false,
           "description": null,
           "resourceId": null,
           "computeType": "AmlCompute",
-<<<<<<< HEAD
           "computeLocation": "eastus2",
-=======
-          "computeLocation": "eastus",
->>>>>>> ce9edaa6
           "provisioningState": "Succeeded",
           "provisioningErrors": null,
           "isAttachedCompute": false,
@@ -357,38 +221,21 @@
             "scaleSettings": {
               "maxNodeCount": 4,
               "minNodeCount": 0,
-<<<<<<< HEAD
               "nodeIdleTimeBeforeScaleDown": "PT2M"
-            },
-            "subnet": null,
-            "currentNodeCount": 0,
-            "targetNodeCount": 0,
-            "nodeStateCounts": {
-              "preparingNodeCount": 0,
-              "runningNodeCount": 0,
-              "idleNodeCount": 0,
-=======
-              "nodeIdleTimeBeforeScaleDown": "PT20M"
             },
             "subnet": null,
             "currentNodeCount": 3,
-            "targetNodeCount": 2,
+            "targetNodeCount": 1,
             "nodeStateCounts": {
               "preparingNodeCount": 0,
               "runningNodeCount": 0,
               "idleNodeCount": 3,
->>>>>>> ce9edaa6
               "unusableNodeCount": 0,
               "leavingNodeCount": 0,
               "preemptedNodeCount": 0
             },
-<<<<<<< HEAD
-            "allocationState": "Steady",
-            "allocationStateTransitionTime": "2023-02-23T04:08:12.524\u002B00:00",
-=======
             "allocationState": "Resizing",
-            "allocationStateTransitionTime": "2023-02-21T21:45:36.582\u002B00:00",
->>>>>>> ce9edaa6
+            "allocationStateTransitionTime": "2023-02-23T21:00:45.335\u002B00:00",
             "errors": null,
             "remoteLoginPortPublicAccess": "Enabled",
             "osType": "Linux",
@@ -406,11 +253,7 @@
         "Accept": "application/json",
         "Accept-Encoding": "gzip, deflate",
         "Connection": "keep-alive",
-<<<<<<< HEAD
         "User-Agent": "azure-ai-ml/1.5.0 azsdk-python-mgmt-machinelearningservices/0.1.0 Python/3.7.9 (Windows-10-10.0.22621-SP0)"
-=======
-        "User-Agent": "azure-ai-ml/1.5.0 azsdk-python-mgmt-machinelearningservices/0.1.0 Python/3.10.6 (Linux-5.15.79.1-microsoft-standard-WSL2-x86_64-with-glibc2.35)"
->>>>>>> ce9edaa6
       },
       "RequestBody": null,
       "StatusCode": 200,
@@ -418,42 +261,24 @@
         "Cache-Control": "no-cache",
         "Content-Encoding": "gzip",
         "Content-Type": "application/json; charset=utf-8",
-<<<<<<< HEAD
-        "Date": "Thu, 23 Feb 2023 04:15:30 GMT",
+        "Date": "Thu, 23 Feb 2023 21:01:28 GMT",
         "Expires": "-1",
         "Pragma": "no-cache",
         "Request-Context": "appId=cid-v1:2d2e8e63-272e-4b3c-8598-4ee570a0e70d",
-        "Server-Timing": "traceparent;desc=\u002200-9ad172d634ddbd3f078ba604f84130e5-979c2327b6ebba5f-01\u0022",
-=======
-        "Date": "Tue, 21 Feb 2023 21:46:00 GMT",
-        "Expires": "-1",
-        "Pragma": "no-cache",
-        "Request-Context": "appId=cid-v1:2d2e8e63-272e-4b3c-8598-4ee570a0e70d",
-        "Server-Timing": "traceparent;desc=\u002200-23bd5a091d7335cf957163256d68e5b3-4d226e1091bdb03a-01\u0022",
->>>>>>> ce9edaa6
+        "Server-Timing": "traceparent;desc=\u002200-711a9699c168aec4e2a138d813b6eb69-e3871e550624795c-01\u0022",
         "Strict-Transport-Security": "max-age=31536000; includeSubDomains",
         "Transfer-Encoding": "chunked",
         "Vary": [
           "Accept-Encoding",
           "Accept-Encoding"
         ],
-<<<<<<< HEAD
         "x-aml-cluster": "vienna-eastus2-01",
         "X-Content-Type-Options": "nosniff",
-        "x-ms-correlation-request-id": "2422690c-d0db-498f-a777-ccb4a667d2b4",
-        "x-ms-ratelimit-remaining-subscription-reads": "11996",
+        "x-ms-correlation-request-id": "43556129-db6a-4846-86e6-fc2930f69abd",
+        "x-ms-ratelimit-remaining-subscription-reads": "11992",
         "x-ms-response-type": "standard",
-        "x-ms-routing-request-id": "WESTUS2:20230223T041530Z:2422690c-d0db-498f-a777-ccb4a667d2b4",
+        "x-ms-routing-request-id": "WESTUS2:20230223T210129Z:43556129-db6a-4846-86e6-fc2930f69abd",
         "x-request-time": "0.020"
-=======
-        "x-aml-cluster": "vienna-eastus-01",
-        "X-Content-Type-Options": "nosniff",
-        "x-ms-correlation-request-id": "194cee98-5a9b-4485-aae3-a73a73cd2503",
-        "x-ms-ratelimit-remaining-subscription-reads": "11918",
-        "x-ms-response-type": "standard",
-        "x-ms-routing-request-id": "CANADACENTRAL:20230221T214601Z:194cee98-5a9b-4485-aae3-a73a73cd2503",
-        "x-request-time": "0.157"
->>>>>>> ce9edaa6
       },
       "ResponseBody": {
         "id": "/subscriptions/00000000-0000-0000-0000-000000000/resourceGroups/00000/providers/Microsoft.MachineLearningServices/workspaces/00000",
@@ -481,7 +306,6 @@
             "isPrivateLinkEnabled": false,
             "notebookPreparationError": null
           },
-<<<<<<< HEAD
           "storageHnsEnabled": false,
           "workspaceId": "2d1e66ae-85e3-42c0-be91-34de66397f26",
           "linkedModelInventoryArmId": null,
@@ -515,33 +339,12 @@
     },
     {
       "RequestUri": "https://management.azure.com/subscriptions/00000000-0000-0000-0000-000000000/resourceGroups/00000/providers/Microsoft.MachineLearningServices/workspaces/00000?api-version=2022-10-01",
-=======
-          "datastoreType": "AzureBlob",
-          "accountName": "samcw32zcnpjldw",
-          "containerName": "azureml-blobstore-3bd2018e-4b43-401e-ad49-85df181c9e0a",
-          "endpoint": "core.windows.net",
-          "protocol": "https",
-          "serviceDataAccessAuthIdentity": "WorkspaceSystemAssignedIdentity"
-        },
-        "systemData": {
-          "createdAt": "2023-02-18T09:22:33.5645164\u002B00:00",
-          "createdBy": "779301c0-18b2-4cdc-801b-a0a3368fee0a",
-          "createdByType": "Application",
-          "lastModifiedAt": "2023-02-18T09:22:34.1712214\u002B00:00",
-          "lastModifiedBy": "779301c0-18b2-4cdc-801b-a0a3368fee0a",
-          "lastModifiedByType": "Application"
-        }
-      }
-    },
-    {
-      "RequestUri": "https://management.azure.com/subscriptions/00000000-0000-0000-0000-000000000/resourceGroups/00000/providers/Microsoft.MachineLearningServices/workspaces/00000/datastores/workspaceblobstore/listSecrets?api-version=2022-10-01",
-      "RequestMethod": "POST",
+      "RequestMethod": "GET",
       "RequestHeaders": {
         "Accept": "application/json",
         "Accept-Encoding": "gzip, deflate",
         "Connection": "keep-alive",
-        "Content-Length": "0",
-        "User-Agent": "azure-ai-ml/1.5.0 azsdk-python-mgmt-machinelearningservices/0.1.0 Python/3.10.6 (Linux-5.15.79.1-microsoft-standard-WSL2-x86_64-with-glibc2.35)"
+        "User-Agent": "azure-ai-ml/1.5.0 azsdk-python-mgmt-machinelearningservices/0.1.0 Python/3.7.9 (Windows-10-10.0.22621-SP0)"
       },
       "RequestBody": null,
       "StatusCode": 200,
@@ -549,83 +352,24 @@
         "Cache-Control": "no-cache",
         "Content-Encoding": "gzip",
         "Content-Type": "application/json; charset=utf-8",
-        "Date": "Tue, 21 Feb 2023 21:46:00 GMT",
+        "Date": "Thu, 23 Feb 2023 21:01:29 GMT",
         "Expires": "-1",
         "Pragma": "no-cache",
         "Request-Context": "appId=cid-v1:2d2e8e63-272e-4b3c-8598-4ee570a0e70d",
-        "Server-Timing": "traceparent;desc=\u002200-05cb0dc40aeb691ae7fe854410bc0639-5095f4b6af1ca314-01\u0022",
-        "Strict-Transport-Security": "max-age=31536000; includeSubDomains",
-        "Transfer-Encoding": "chunked",
-        "Vary": "Accept-Encoding",
-        "x-aml-cluster": "vienna-eastus-01",
-        "X-Content-Type-Options": "nosniff",
-        "x-ms-correlation-request-id": "19e33186-8f96-4582-9383-fe6bcb7ca57a",
-        "x-ms-ratelimit-remaining-subscription-writes": "1150",
-        "x-ms-response-type": "standard",
-        "x-ms-routing-request-id": "CANADACENTRAL:20230221T214601Z:19e33186-8f96-4582-9383-fe6bcb7ca57a",
-        "x-request-time": "0.221"
-      },
-      "ResponseBody": {
-        "secretsType": "AccountKey",
-        "key": "dGhpcyBpcyBmYWtlIGtleQ=="
-      }
-    },
-    {
-      "RequestUri": "https://management.azure.com/subscriptions/00000000-0000-0000-0000-000000000/resourceGroups/00000/providers/Microsoft.MachineLearningServices/workspaces/00000/datastores/workspaceblobstore?api-version=2022-10-01",
->>>>>>> ce9edaa6
-      "RequestMethod": "GET",
-      "RequestHeaders": {
-        "Accept": "application/json",
-        "Accept-Encoding": "gzip, deflate",
-        "Connection": "keep-alive",
-<<<<<<< HEAD
-        "User-Agent": "azure-ai-ml/1.5.0 azsdk-python-mgmt-machinelearningservices/0.1.0 Python/3.7.9 (Windows-10-10.0.22621-SP0)"
-=======
-        "User-Agent": "azure-ai-ml/1.5.0 azsdk-python-mgmt-machinelearningservices/0.1.0 Python/3.10.6 (Linux-5.15.79.1-microsoft-standard-WSL2-x86_64-with-glibc2.35)"
->>>>>>> ce9edaa6
-      },
-      "RequestBody": null,
-      "StatusCode": 200,
-      "ResponseHeaders": {
-        "Cache-Control": "no-cache",
-        "Content-Encoding": "gzip",
-        "Content-Type": "application/json; charset=utf-8",
-<<<<<<< HEAD
-        "Date": "Thu, 23 Feb 2023 04:15:31 GMT",
-        "Expires": "-1",
-        "Pragma": "no-cache",
-        "Request-Context": "appId=cid-v1:2d2e8e63-272e-4b3c-8598-4ee570a0e70d",
-        "Server-Timing": "traceparent;desc=\u002200-e99ad0948f60fb59a01014791bc24318-ba475bdc99d44bac-01\u0022",
-=======
-        "Date": "Tue, 21 Feb 2023 21:46:01 GMT",
-        "Expires": "-1",
-        "Pragma": "no-cache",
-        "Request-Context": "appId=cid-v1:2d2e8e63-272e-4b3c-8598-4ee570a0e70d",
-        "Server-Timing": "traceparent;desc=\u002200-e8469a97d6f7f870e32601b1f8676969-e637fc0c73227b94-01\u0022",
->>>>>>> ce9edaa6
+        "Server-Timing": "traceparent;desc=\u002200-910a09ef94af3e4e9bd1d938407fdea8-9f98862451cb145c-01\u0022",
         "Strict-Transport-Security": "max-age=31536000; includeSubDomains",
         "Transfer-Encoding": "chunked",
         "Vary": [
           "Accept-Encoding",
           "Accept-Encoding"
         ],
-<<<<<<< HEAD
-        "x-aml-cluster": "vienna-eastus2-01",
+        "x-aml-cluster": "vienna-eastus2-02",
         "X-Content-Type-Options": "nosniff",
-        "x-ms-correlation-request-id": "41ff585b-0617-4396-9077-615c28720d35",
-        "x-ms-ratelimit-remaining-subscription-reads": "11995",
+        "x-ms-correlation-request-id": "91fc76bc-2145-489f-ae0c-2f9f9eb599b0",
+        "x-ms-ratelimit-remaining-subscription-reads": "11969",
         "x-ms-response-type": "standard",
-        "x-ms-routing-request-id": "WESTUS2:20230223T041531Z:41ff585b-0617-4396-9077-615c28720d35",
-        "x-request-time": "0.021"
-=======
-        "x-aml-cluster": "vienna-eastus-01",
-        "X-Content-Type-Options": "nosniff",
-        "x-ms-correlation-request-id": "ee5e1adb-5f0b-464f-ba16-c1460bb8bc25",
-        "x-ms-ratelimit-remaining-subscription-reads": "11999",
-        "x-ms-response-type": "standard",
-        "x-ms-routing-request-id": "CANADACENTRAL:20230221T214601Z:ee5e1adb-5f0b-464f-ba16-c1460bb8bc25",
-        "x-request-time": "0.111"
->>>>>>> ce9edaa6
+        "x-ms-routing-request-id": "WESTUS2:20230223T210129Z:91fc76bc-2145-489f-ae0c-2f9f9eb599b0",
+        "x-request-time": "0.926"
       },
       "ResponseBody": {
         "id": "/subscriptions/00000000-0000-0000-0000-000000000/resourceGroups/00000/providers/Microsoft.MachineLearningServices/workspaces/00000",
@@ -653,7 +397,6 @@
             "isPrivateLinkEnabled": false,
             "notebookPreparationError": null
           },
-<<<<<<< HEAD
           "storageHnsEnabled": false,
           "workspaceId": "2d1e66ae-85e3-42c0-be91-34de66397f26",
           "linkedModelInventoryArmId": null,
@@ -688,142 +431,28 @@
     {
       "RequestUri": "https://eastus2.api.azureml.ms/content/v2.0/subscriptions/00000000-0000-0000-0000-000000000/resourceGroups/00000/providers/Microsoft.MachineLearningServices/workspaces/00000/snapshots/getByHash?hash=a4e91c079c2a271d699ffac5ca5441abc8034151356913e57bff8f483c3d3a3b\u0026hashVersion=202208",
       "RequestMethod": "GET",
-=======
-          "datastoreType": "AzureBlob",
-          "accountName": "samcw32zcnpjldw",
-          "containerName": "azureml-blobstore-3bd2018e-4b43-401e-ad49-85df181c9e0a",
-          "endpoint": "core.windows.net",
-          "protocol": "https",
-          "serviceDataAccessAuthIdentity": "WorkspaceSystemAssignedIdentity"
-        },
-        "systemData": {
-          "createdAt": "2023-02-18T09:22:33.5645164\u002B00:00",
-          "createdBy": "779301c0-18b2-4cdc-801b-a0a3368fee0a",
-          "createdByType": "Application",
-          "lastModifiedAt": "2023-02-18T09:22:34.1712214\u002B00:00",
-          "lastModifiedBy": "779301c0-18b2-4cdc-801b-a0a3368fee0a",
-          "lastModifiedByType": "Application"
-        }
-      }
-    },
-    {
-      "RequestUri": "https://samcw32zcnpjldw.blob.core.windows.net/azureml-blobstore-3bd2018e-4b43-401e-ad49-85df181c9e0a/LocalUpload/00000000000000000000000000000000/python/sample1.csv",
-      "RequestMethod": "HEAD",
->>>>>>> ce9edaa6
       "RequestHeaders": {
         "Accept": "*/*",
         "Accept-Encoding": "gzip, deflate",
         "Connection": "keep-alive",
-<<<<<<< HEAD
         "Content-Type": "application/json; charset=UTF-8",
         "User-Agent": "azure-ai-ml/1.5.0 azsdk-python-core/1.26.3 Python/3.7.9 (Windows-10-10.0.22621-SP0)"
-=======
-        "User-Agent": "azsdk-python-storage-blob/12.14.1 Python/3.10.6 (Linux-5.15.79.1-microsoft-standard-WSL2-x86_64-with-glibc2.35)",
-        "x-ms-date": "Tue, 21 Feb 2023 21:46:01 GMT",
-        "x-ms-version": "2021-08-06"
->>>>>>> ce9edaa6
       },
       "RequestBody": null,
       "StatusCode": 200,
       "ResponseHeaders": {
-<<<<<<< HEAD
         "Connection": "keep-alive",
         "Content-Encoding": "gzip",
         "Content-Type": "application/json; charset=utf-8",
-        "Date": "Thu, 23 Feb 2023 04:15:34 GMT",
+        "Date": "Thu, 23 Feb 2023 21:01:31 GMT",
         "Request-Context": "appId=cid-v1:2d2e8e63-272e-4b3c-8598-4ee570a0e70d",
         "Strict-Transport-Security": "max-age=15724800; includeSubDomains; preload",
         "Transfer-Encoding": "chunked",
         "Vary": "Accept-Encoding",
-        "x-aml-cluster": "vienna-eastus2-02",
+        "x-aml-cluster": "vienna-eastus2-01",
         "X-Content-Type-Options": "nosniff",
         "x-ms-response-type": "standard",
-        "x-request-time": "0.395"
-=======
-        "Accept-Ranges": "bytes",
-        "Content-Length": "499",
-        "Content-MD5": "kD7N5\u002BygjTfbYTFhyEo7RA==",
-        "Content-Type": "application/octet-stream",
-        "Date": "Tue, 21 Feb 2023 21:46:01 GMT",
-        "ETag": "\u00220x8DB1193343DFA7C\u0022",
-        "Last-Modified": "Sat, 18 Feb 2023 09:33:33 GMT",
-        "Server": [
-          "Windows-Azure-Blob/1.0",
-          "Microsoft-HTTPAPI/2.0"
-        ],
-        "Vary": "Origin",
-        "x-ms-access-tier": "Hot",
-        "x-ms-access-tier-inferred": "true",
-        "x-ms-blob-type": "BlockBlob",
-        "x-ms-creation-time": "Sat, 18 Feb 2023 09:33:31 GMT",
-        "x-ms-lease-state": "available",
-        "x-ms-lease-status": "unlocked",
-        "x-ms-meta-name": "012982b7-8c20-41db-8cd8-cdebb0a77080",
-        "x-ms-meta-upload_status": "completed",
-        "x-ms-meta-version": "1",
-        "x-ms-server-encrypted": "true",
-        "x-ms-version": "2021-08-06"
-      },
-      "ResponseBody": null
-    },
-    {
-      "RequestUri": "https://samcw32zcnpjldw.blob.core.windows.net/azureml-blobstore-3bd2018e-4b43-401e-ad49-85df181c9e0a/az-ml-artifacts/00000000000000000000000000000000/python/sample1.csv",
-      "RequestMethod": "HEAD",
-      "RequestHeaders": {
-        "Accept": "application/xml",
-        "Accept-Encoding": "gzip, deflate",
-        "Connection": "keep-alive",
-        "User-Agent": "azsdk-python-storage-blob/12.14.1 Python/3.10.6 (Linux-5.15.79.1-microsoft-standard-WSL2-x86_64-with-glibc2.35)",
-        "x-ms-date": "Tue, 21 Feb 2023 21:46:01 GMT",
-        "x-ms-version": "2021-08-06"
-      },
-      "RequestBody": null,
-      "StatusCode": 404,
-      "ResponseHeaders": {
-        "Date": "Tue, 21 Feb 2023 21:46:01 GMT",
-        "Server": [
-          "Windows-Azure-Blob/1.0",
-          "Microsoft-HTTPAPI/2.0"
-        ],
-        "Transfer-Encoding": "chunked",
-        "Vary": "Origin",
-        "x-ms-error-code": "BlobNotFound",
-        "x-ms-version": "2021-08-06"
-      },
-      "ResponseBody": null
-    },
-    {
-      "RequestUri": "https://management.azure.com/subscriptions/00000000-0000-0000-0000-000000000/resourceGroups/00000/providers/Microsoft.MachineLearningServices/workspaces/00000/datastores/workspaceblobstore/listSecrets?api-version=2022-10-01",
-      "RequestMethod": "POST",
-      "RequestHeaders": {
-        "Accept": "application/json",
-        "Accept-Encoding": "gzip, deflate",
-        "Connection": "keep-alive",
-        "Content-Length": "0",
-        "User-Agent": "azure-ai-ml/1.5.0 azsdk-python-mgmt-machinelearningservices/0.1.0 Python/3.10.6 (Linux-5.15.79.1-microsoft-standard-WSL2-x86_64-with-glibc2.35)"
-      },
-      "RequestBody": null,
-      "StatusCode": 200,
-      "ResponseHeaders": {
-        "Cache-Control": "no-cache",
-        "Content-Encoding": "gzip",
-        "Content-Type": "application/json; charset=utf-8",
-        "Date": "Tue, 21 Feb 2023 21:46:01 GMT",
-        "Expires": "-1",
-        "Pragma": "no-cache",
-        "Request-Context": "appId=cid-v1:2d2e8e63-272e-4b3c-8598-4ee570a0e70d",
-        "Server-Timing": "traceparent;desc=\u002200-9e50ee60a63daafc0809f2c6709154e0-806b2faf0dc0bb8c-01\u0022",
-        "Strict-Transport-Security": "max-age=31536000; includeSubDomains",
-        "Transfer-Encoding": "chunked",
-        "Vary": "Accept-Encoding",
-        "x-aml-cluster": "vienna-eastus-01",
-        "X-Content-Type-Options": "nosniff",
-        "x-ms-correlation-request-id": "781fbdc3-a622-418a-a62c-e65f5b254370",
-        "x-ms-ratelimit-remaining-subscription-writes": "1199",
-        "x-ms-response-type": "standard",
-        "x-ms-routing-request-id": "CANADACENTRAL:20230221T214602Z:781fbdc3-a622-418a-a62c-e65f5b254370",
-        "x-request-time": "0.136"
->>>>>>> ce9edaa6
+        "x-request-time": "0.138"
       },
       "ResponseBody": {
         "snapshotType": "LocalFiles",
@@ -934,89 +563,30 @@
       }
     },
     {
-<<<<<<< HEAD
       "RequestUri": "https://eastus2.api.azureml.ms/content/v2.0/subscriptions/00000000-0000-0000-0000-000000000/resourceGroups/00000/providers/Microsoft.MachineLearningServices/workspaces/00000/snapshots/getByHash?hash=a4e91c079c2a271d699ffac5ca5441abc8034151356913e57bff8f483c3d3a3b\u0026hashVersion=202208",
       "RequestMethod": "GET",
-=======
-      "RequestUri": "https://samcw32zcnpjldw.blob.core.windows.net/azureml-blobstore-3bd2018e-4b43-401e-ad49-85df181c9e0a/LocalUpload/00000000000000000000000000000000/python/sample1.csv",
-      "RequestMethod": "HEAD",
->>>>>>> ce9edaa6
       "RequestHeaders": {
         "Accept": "*/*",
         "Accept-Encoding": "gzip, deflate",
         "Connection": "keep-alive",
-<<<<<<< HEAD
         "Content-Type": "application/json; charset=UTF-8",
         "User-Agent": "azure-ai-ml/1.5.0 azsdk-python-core/1.26.3 Python/3.7.9 (Windows-10-10.0.22621-SP0)"
-=======
-        "User-Agent": "azsdk-python-storage-blob/12.14.1 Python/3.10.6 (Linux-5.15.79.1-microsoft-standard-WSL2-x86_64-with-glibc2.35)",
-        "x-ms-date": "Tue, 21 Feb 2023 21:46:01 GMT",
-        "x-ms-version": "2021-08-06"
->>>>>>> ce9edaa6
       },
       "RequestBody": null,
       "StatusCode": 200,
       "ResponseHeaders": {
-<<<<<<< HEAD
         "Connection": "keep-alive",
         "Content-Encoding": "gzip",
         "Content-Type": "application/json; charset=utf-8",
-        "Date": "Thu, 23 Feb 2023 04:15:34 GMT",
+        "Date": "Thu, 23 Feb 2023 21:01:32 GMT",
         "Request-Context": "appId=cid-v1:2d2e8e63-272e-4b3c-8598-4ee570a0e70d",
         "Strict-Transport-Security": "max-age=15724800; includeSubDomains; preload",
-=======
-        "Accept-Ranges": "bytes",
-        "Content-Length": "499",
-        "Content-MD5": "kD7N5\u002BygjTfbYTFhyEo7RA==",
-        "Content-Type": "application/octet-stream",
-        "Date": "Tue, 21 Feb 2023 21:46:01 GMT",
-        "ETag": "\u00220x8DB1193343DFA7C\u0022",
-        "Last-Modified": "Sat, 18 Feb 2023 09:33:33 GMT",
-        "Server": [
-          "Windows-Azure-Blob/1.0",
-          "Microsoft-HTTPAPI/2.0"
-        ],
-        "Vary": "Origin",
-        "x-ms-access-tier": "Hot",
-        "x-ms-access-tier-inferred": "true",
-        "x-ms-blob-type": "BlockBlob",
-        "x-ms-creation-time": "Sat, 18 Feb 2023 09:33:31 GMT",
-        "x-ms-lease-state": "available",
-        "x-ms-lease-status": "unlocked",
-        "x-ms-meta-name": "012982b7-8c20-41db-8cd8-cdebb0a77080",
-        "x-ms-meta-upload_status": "completed",
-        "x-ms-meta-version": "1",
-        "x-ms-server-encrypted": "true",
-        "x-ms-version": "2021-08-06"
-      },
-      "ResponseBody": null
-    },
-    {
-      "RequestUri": "https://samcw32zcnpjldw.blob.core.windows.net/azureml-blobstore-3bd2018e-4b43-401e-ad49-85df181c9e0a/az-ml-artifacts/00000000000000000000000000000000/python/sample1.csv",
-      "RequestMethod": "HEAD",
-      "RequestHeaders": {
-        "Accept": "application/xml",
-        "Accept-Encoding": "gzip, deflate",
-        "Connection": "keep-alive",
-        "User-Agent": "azsdk-python-storage-blob/12.14.1 Python/3.10.6 (Linux-5.15.79.1-microsoft-standard-WSL2-x86_64-with-glibc2.35)",
-        "x-ms-date": "Tue, 21 Feb 2023 21:46:02 GMT",
-        "x-ms-version": "2021-08-06"
-      },
-      "RequestBody": null,
-      "StatusCode": 404,
-      "ResponseHeaders": {
-        "Date": "Tue, 21 Feb 2023 21:46:01 GMT",
-        "Server": [
-          "Windows-Azure-Blob/1.0",
-          "Microsoft-HTTPAPI/2.0"
-        ],
->>>>>>> ce9edaa6
         "Transfer-Encoding": "chunked",
         "Vary": "Accept-Encoding",
         "x-aml-cluster": "vienna-eastus2-02",
         "X-Content-Type-Options": "nosniff",
         "x-ms-response-type": "standard",
-        "x-request-time": "0.489"
+        "x-request-time": "1.775"
       },
       "ResponseBody": {
         "snapshotType": "LocalFiles",
@@ -1127,35 +697,13 @@
       }
     },
     {
-<<<<<<< HEAD
       "RequestUri": "https://management.azure.com/subscriptions/00000000-0000-0000-0000-000000000/resourceGroups/00000/providers/Microsoft.MachineLearningServices/workspaces/00000/codes/51872d28-bb1a-461a-9ed1-6e46d16c62c4/versions/1?api-version=2022-05-01",
       "RequestMethod": "GET",
-=======
-      "RequestUri": "https://management.azure.com/subscriptions/00000000-0000-0000-0000-000000000/resourceGroups/00000/providers/Microsoft.MachineLearningServices/workspaces/00000/codes/012982b7-8c20-41db-8cd8-cdebb0a77080/versions/1?api-version=2022-05-01",
-      "RequestMethod": "PUT",
->>>>>>> ce9edaa6
       "RequestHeaders": {
         "Accept": "application/json",
         "Accept-Encoding": "gzip, deflate",
         "Connection": "keep-alive",
-<<<<<<< HEAD
         "User-Agent": "azure-ai-ml/1.5.0 azsdk-python-mgmt-machinelearningservices/0.1.0 Python/3.7.9 (Windows-10-10.0.22621-SP0)"
-=======
-        "Content-Length": "295",
-        "Content-Type": "application/json",
-        "User-Agent": "azure-ai-ml/1.5.0 azsdk-python-mgmt-machinelearningservices/0.1.0 Python/3.10.6 (Linux-5.15.79.1-microsoft-standard-WSL2-x86_64-with-glibc2.35)"
-      },
-      "RequestBody": {
-        "properties": {
-          "properties": {
-            "hash_sha256": "0000000000000",
-            "hash_version": "0000000000000"
-          },
-          "isAnonymous": true,
-          "isArchived": false,
-          "codeUri": "https://samcw32zcnpjldw.blob.core.windows.net/azureml-blobstore-3bd2018e-4b43-401e-ad49-85df181c9e0a/LocalUpload/00000000000000000000000000000000/python"
-        }
->>>>>>> ce9edaa6
       },
       "RequestBody": null,
       "StatusCode": 200,
@@ -1163,48 +711,27 @@
         "Cache-Control": "no-cache",
         "Content-Encoding": "gzip",
         "Content-Type": "application/json; charset=utf-8",
-<<<<<<< HEAD
-        "Date": "Thu, 23 Feb 2023 04:15:35 GMT",
+        "Date": "Thu, 23 Feb 2023 21:01:31 GMT",
         "Expires": "-1",
         "Pragma": "no-cache",
         "Request-Context": "appId=cid-v1:2d2e8e63-272e-4b3c-8598-4ee570a0e70d",
-        "Server-Timing": "traceparent;desc=\u002200-1f48460da3673872592a7d1dec9e687d-28ef7c2c8dd3d936-01\u0022",
-=======
-        "Date": "Tue, 21 Feb 2023 21:46:05 GMT",
-        "Expires": "-1",
-        "Pragma": "no-cache",
-        "Request-Context": "appId=cid-v1:2d2e8e63-272e-4b3c-8598-4ee570a0e70d",
-        "Server-Timing": "traceparent;desc=\u002200-ca1b4f42ed0f5cfb37f1e73898a32667-b414b5e5a13e0bc2-01\u0022",
->>>>>>> ce9edaa6
+        "Server-Timing": "traceparent;desc=\u002200-aefb92794819270bab43fe42d83a29ea-dec6088e297a9bf0-01\u0022",
         "Strict-Transport-Security": "max-age=31536000; includeSubDomains",
         "Transfer-Encoding": "chunked",
         "Vary": [
           "Accept-Encoding",
           "Accept-Encoding"
         ],
-<<<<<<< HEAD
         "x-aml-cluster": "vienna-eastus2-01",
         "X-Content-Type-Options": "nosniff",
-        "x-ms-correlation-request-id": "a16b3e58-6e32-4219-a725-0569e8d1c758",
-        "x-ms-ratelimit-remaining-subscription-reads": "11994",
+        "x-ms-correlation-request-id": "8557e9a0-82b1-488f-8b9b-8b341cfce3a6",
+        "x-ms-ratelimit-remaining-subscription-reads": "11991",
         "x-ms-response-type": "standard",
-        "x-ms-routing-request-id": "WESTUS2:20230223T041536Z:a16b3e58-6e32-4219-a725-0569e8d1c758",
-        "x-request-time": "0.105"
+        "x-ms-routing-request-id": "WESTUS2:20230223T210132Z:8557e9a0-82b1-488f-8b9b-8b341cfce3a6",
+        "x-request-time": "0.048"
       },
       "ResponseBody": {
         "id": "/subscriptions/00000000-0000-0000-0000-000000000/resourceGroups/00000/providers/Microsoft.MachineLearningServices/workspaces/00000/codes/51872d28-bb1a-461a-9ed1-6e46d16c62c4/versions/1",
-=======
-        "x-aml-cluster": "vienna-eastus-01",
-        "X-Content-Type-Options": "nosniff",
-        "x-ms-correlation-request-id": "9a904112-63c8-4527-97a7-c85ddf7a4fb1",
-        "x-ms-ratelimit-remaining-subscription-writes": "1199",
-        "x-ms-response-type": "standard",
-        "x-ms-routing-request-id": "CANADACENTRAL:20230221T214606Z:9a904112-63c8-4527-97a7-c85ddf7a4fb1",
-        "x-request-time": "0.173"
-      },
-      "ResponseBody": {
-        "id": "/subscriptions/00000000-0000-0000-0000-000000000/resourceGroups/00000/providers/Microsoft.MachineLearningServices/workspaces/00000/codes/012982b7-8c20-41db-8cd8-cdebb0a77080/versions/1",
->>>>>>> ce9edaa6
         "name": "1",
         "type": "Microsoft.MachineLearningServices/workspaces/codes/versions",
         "properties": {
@@ -1216,7 +743,6 @@
           },
           "isArchived": false,
           "isAnonymous": false,
-<<<<<<< HEAD
           "codeUri": "https://saveorz2izv2bas.blob.core.windows.net:443/2d1e66ae-8-f3cf1369-9d81-5ebd-8683-58576b06dde7/python"
         },
         "systemData": {
@@ -1225,50 +751,18 @@
           "createdByType": "User",
           "lastModifiedAt": "2023-02-23T02:13:08.3319505\u002B00:00",
           "lastModifiedBy": "Diondra Peck",
-=======
-          "codeUri": "https://samcw32zcnpjldw.blob.core.windows.net/azureml-blobstore-3bd2018e-4b43-401e-ad49-85df181c9e0a/LocalUpload/00000000000000000000000000000000/python"
-        },
-        "systemData": {
-          "createdAt": "2023-02-18T09:33:36.2076076\u002B00:00",
-          "createdBy": "Firstname Lastname",
-          "createdByType": "User",
-          "lastModifiedAt": "2023-02-21T21:46:06.0590117\u002B00:00",
-          "lastModifiedBy": "Firstname Lastname",
->>>>>>> ce9edaa6
           "lastModifiedByType": "User"
         }
       }
     },
     {
-<<<<<<< HEAD
       "RequestUri": "https://management.azure.com/subscriptions/00000000-0000-0000-0000-000000000/resourceGroups/00000/providers/Microsoft.MachineLearningServices/workspaces/00000/codes/51872d28-bb1a-461a-9ed1-6e46d16c62c4/versions/1?api-version=2022-05-01",
       "RequestMethod": "GET",
-=======
-      "RequestUri": "https://management.azure.com/subscriptions/00000000-0000-0000-0000-000000000/resourceGroups/00000/providers/Microsoft.MachineLearningServices/workspaces/00000/codes/012982b7-8c20-41db-8cd8-cdebb0a77080/versions/1?api-version=2022-05-01",
-      "RequestMethod": "PUT",
->>>>>>> ce9edaa6
       "RequestHeaders": {
         "Accept": "application/json",
         "Accept-Encoding": "gzip, deflate",
         "Connection": "keep-alive",
-<<<<<<< HEAD
         "User-Agent": "azure-ai-ml/1.5.0 azsdk-python-mgmt-machinelearningservices/0.1.0 Python/3.7.9 (Windows-10-10.0.22621-SP0)"
-=======
-        "Content-Length": "295",
-        "Content-Type": "application/json",
-        "User-Agent": "azure-ai-ml/1.5.0 azsdk-python-mgmt-machinelearningservices/0.1.0 Python/3.10.6 (Linux-5.15.79.1-microsoft-standard-WSL2-x86_64-with-glibc2.35)"
-      },
-      "RequestBody": {
-        "properties": {
-          "properties": {
-            "hash_sha256": "0000000000000",
-            "hash_version": "0000000000000"
-          },
-          "isAnonymous": true,
-          "isArchived": false,
-          "codeUri": "https://samcw32zcnpjldw.blob.core.windows.net/azureml-blobstore-3bd2018e-4b43-401e-ad49-85df181c9e0a/LocalUpload/00000000000000000000000000000000/python"
-        }
->>>>>>> ce9edaa6
       },
       "RequestBody": null,
       "StatusCode": 200,
@@ -1276,48 +770,27 @@
         "Cache-Control": "no-cache",
         "Content-Encoding": "gzip",
         "Content-Type": "application/json; charset=utf-8",
-<<<<<<< HEAD
-        "Date": "Thu, 23 Feb 2023 04:15:36 GMT",
+        "Date": "Thu, 23 Feb 2023 21:01:32 GMT",
         "Expires": "-1",
         "Pragma": "no-cache",
         "Request-Context": "appId=cid-v1:2d2e8e63-272e-4b3c-8598-4ee570a0e70d",
-        "Server-Timing": "traceparent;desc=\u002200-736a750a083883cea7c562288c32f68d-97dfdc17c31b6840-01\u0022",
-=======
-        "Date": "Tue, 21 Feb 2023 21:46:06 GMT",
-        "Expires": "-1",
-        "Pragma": "no-cache",
-        "Request-Context": "appId=cid-v1:2d2e8e63-272e-4b3c-8598-4ee570a0e70d",
-        "Server-Timing": "traceparent;desc=\u002200-b22bf504840c396fed4f835d8e1cc385-15e1835fda567898-01\u0022",
->>>>>>> ce9edaa6
+        "Server-Timing": "traceparent;desc=\u002200-744f140a9777de067176f74280e1e57f-c31f5bc45f4e2c2e-01\u0022",
         "Strict-Transport-Security": "max-age=31536000; includeSubDomains",
         "Transfer-Encoding": "chunked",
         "Vary": [
           "Accept-Encoding",
           "Accept-Encoding"
         ],
-<<<<<<< HEAD
-        "x-aml-cluster": "vienna-eastus2-01",
+        "x-aml-cluster": "vienna-eastus2-02",
         "X-Content-Type-Options": "nosniff",
-        "x-ms-correlation-request-id": "bcdb82d1-0100-41fa-9058-53008eef0d01",
-        "x-ms-ratelimit-remaining-subscription-reads": "11999",
+        "x-ms-correlation-request-id": "721a5218-0b4b-4481-9c7e-24d6b5bf7658",
+        "x-ms-ratelimit-remaining-subscription-reads": "11968",
         "x-ms-response-type": "standard",
-        "x-ms-routing-request-id": "WESTUS2:20230223T041536Z:bcdb82d1-0100-41fa-9058-53008eef0d01",
-        "x-request-time": "0.139"
+        "x-ms-routing-request-id": "WESTUS2:20230223T210133Z:721a5218-0b4b-4481-9c7e-24d6b5bf7658",
+        "x-request-time": "0.721"
       },
       "ResponseBody": {
         "id": "/subscriptions/00000000-0000-0000-0000-000000000/resourceGroups/00000/providers/Microsoft.MachineLearningServices/workspaces/00000/codes/51872d28-bb1a-461a-9ed1-6e46d16c62c4/versions/1",
-=======
-        "x-aml-cluster": "vienna-eastus-01",
-        "X-Content-Type-Options": "nosniff",
-        "x-ms-correlation-request-id": "dcd6a4c8-fdde-4d0c-a8e3-0bb2f29084d6",
-        "x-ms-ratelimit-remaining-subscription-writes": "1151",
-        "x-ms-response-type": "standard",
-        "x-ms-routing-request-id": "CANADACENTRAL:20230221T214606Z:dcd6a4c8-fdde-4d0c-a8e3-0bb2f29084d6",
-        "x-request-time": "0.117"
-      },
-      "ResponseBody": {
-        "id": "/subscriptions/00000000-0000-0000-0000-000000000/resourceGroups/00000/providers/Microsoft.MachineLearningServices/workspaces/00000/codes/012982b7-8c20-41db-8cd8-cdebb0a77080/versions/1",
->>>>>>> ce9edaa6
         "name": "1",
         "type": "Microsoft.MachineLearningServices/workspaces/codes/versions",
         "properties": {
@@ -1329,7 +802,6 @@
           },
           "isArchived": false,
           "isAnonymous": false,
-<<<<<<< HEAD
           "codeUri": "https://saveorz2izv2bas.blob.core.windows.net:443/2d1e66ae-8-f3cf1369-9d81-5ebd-8683-58576b06dde7/python"
         },
         "systemData": {
@@ -1338,38 +810,20 @@
           "createdByType": "User",
           "lastModifiedAt": "2023-02-23T02:13:08.3319505\u002B00:00",
           "lastModifiedBy": "Diondra Peck",
-=======
-          "codeUri": "https://samcw32zcnpjldw.blob.core.windows.net/azureml-blobstore-3bd2018e-4b43-401e-ad49-85df181c9e0a/LocalUpload/00000000000000000000000000000000/python"
-        },
-        "systemData": {
-          "createdAt": "2023-02-18T09:33:36.2076076\u002B00:00",
-          "createdBy": "Firstname Lastname",
-          "createdByType": "User",
-          "lastModifiedAt": "2023-02-21T21:46:06.4417316\u002B00:00",
-          "lastModifiedBy": "Firstname Lastname",
->>>>>>> ce9edaa6
           "lastModifiedByType": "User"
         }
       }
     },
     {
-<<<<<<< HEAD
       "RequestUri": "https://management.azure.com/subscriptions/00000000-0000-0000-0000-000000000/resourceGroups/00000/providers/Microsoft.MachineLearningServices/workspaces/00000/components/azureml_anonymous/versions/000000000000000000000?api-version=2022-10-01",
-=======
-      "RequestUri": "https://management.azure.com/subscriptions/00000000-0000-0000-0000-000000000/resourceGroups/00000/providers/Microsoft.MachineLearningServices/workspaces/00000/components/azureml_anonymous/versions/6d120cc7-d6a5-e472-cde0-b6f7be000640?api-version=2022-10-01",
->>>>>>> ce9edaa6
       "RequestMethod": "PUT",
       "RequestHeaders": {
         "Accept": "application/json",
         "Accept-Encoding": "gzip, deflate",
         "Connection": "keep-alive",
-        "Content-Length": "777",
+        "Content-Length": "685",
         "Content-Type": "application/json",
-<<<<<<< HEAD
         "User-Agent": "azure-ai-ml/1.5.0 azsdk-python-mgmt-machinelearningservices/0.1.0 Python/3.7.9 (Windows-10-10.0.22621-SP0)"
-=======
-        "User-Agent": "azure-ai-ml/1.5.0 azsdk-python-mgmt-machinelearningservices/0.1.0 Python/3.10.6 (Linux-5.15.79.1-microsoft-standard-WSL2-x86_64-with-glibc2.35)"
->>>>>>> ce9edaa6
       },
       "RequestBody": {
         "properties": {
@@ -1379,16 +833,10 @@
           "isArchived": false,
           "componentSpec": {
             "command": "echo Hello World \u0026 echo ${{inputs.component_in_number}}",
-<<<<<<< HEAD
             "code": "azureml:/subscriptions/00000000-0000-0000-0000-000000000/resourceGroups/00000/providers/Microsoft.MachineLearningServices/workspaces/00000/codes/51872d28-bb1a-461a-9ed1-6e46d16c62c4/versions/1",
-            "environment": "azureml:AzureML-sklearn-0.24-ubuntu18.04-py37-cpu:1",
-=======
-            "code": "azureml:/subscriptions/00000000-0000-0000-0000-000000000/resourceGroups/00000/providers/Microsoft.MachineLearningServices/workspaces/00000/codes/012982b7-8c20-41db-8cd8-cdebb0a77080/versions/1",
             "environment": "azureml:AzureML-sklearn-1.0-ubuntu20.04-py38-cpu:33",
->>>>>>> ce9edaa6
             "name": "azureml_anonymous",
             "version": "1",
-            "$schema": "https://azuremlschemas.azureedge.net/development/commandComponent.schema.json",
             "is_deterministic": true,
             "inputs": {
               "component_in_number": {
@@ -1406,49 +854,26 @@
       "StatusCode": 201,
       "ResponseHeaders": {
         "Cache-Control": "no-cache",
-<<<<<<< HEAD
-        "Content-Length": "1654",
+        "Content-Length": "1643",
         "Content-Type": "application/json; charset=utf-8",
-        "Date": "Thu, 23 Feb 2023 04:15:38 GMT",
+        "Date": "Thu, 23 Feb 2023 21:01:33 GMT",
         "Expires": "-1",
         "Location": "https://management.azure.com/subscriptions/00000000-0000-0000-0000-000000000/resourceGroups/00000/providers/Microsoft.MachineLearningServices/workspaces/00000/components/azureml_anonymous/versions/000000000000000000000?api-version=2022-10-01",
         "Pragma": "no-cache",
         "Request-Context": "appId=cid-v1:2d2e8e63-272e-4b3c-8598-4ee570a0e70d",
-        "Server-Timing": "traceparent;desc=\u002200-9a302f19d72ee4bcf171fac853bc3d1b-4a664f6e56072e38-01\u0022",
+        "Server-Timing": "traceparent;desc=\u002200-fc6f7c37b848d1d7a2b8582e190db7b9-b86e3f9326896eac-01\u0022",
         "Strict-Transport-Security": "max-age=31536000; includeSubDomains",
         "x-aml-cluster": "vienna-eastus2-01",
         "X-Content-Type-Options": "nosniff",
-        "x-ms-correlation-request-id": "9529c8de-def1-41cb-90b7-528bf9a277a5",
-        "x-ms-ratelimit-remaining-subscription-writes": "1199",
+        "x-ms-correlation-request-id": "f49c590c-be30-4e98-81eb-b23dcf3606e8",
+        "x-ms-ratelimit-remaining-subscription-writes": "1194",
         "x-ms-response-type": "standard",
-        "x-ms-routing-request-id": "WESTUS2:20230223T041538Z:9529c8de-def1-41cb-90b7-528bf9a277a5",
-        "x-request-time": "1.532"
+        "x-ms-routing-request-id": "WESTUS2:20230223T210134Z:f49c590c-be30-4e98-81eb-b23dcf3606e8",
+        "x-request-time": "1.290"
       },
       "ResponseBody": {
-        "id": "/subscriptions/00000000-0000-0000-0000-000000000/resourceGroups/00000/providers/Microsoft.MachineLearningServices/workspaces/00000/components/azureml_anonymous/versions/7793e7db-e303-4076-a046-761092f64e0d",
-        "name": "7793e7db-e303-4076-a046-761092f64e0d",
-=======
-        "Content-Length": "1391",
-        "Content-Type": "application/json; charset=utf-8",
-        "Date": "Tue, 21 Feb 2023 21:46:07 GMT",
-        "Expires": "-1",
-        "Location": "https://management.azure.com/subscriptions/00000000-0000-0000-0000-000000000/resourceGroups/00000/providers/Microsoft.MachineLearningServices/workspaces/00000/components/azureml_anonymous/versions/6d120cc7-d6a5-e472-cde0-b6f7be000640?api-version=2022-10-01",
-        "Pragma": "no-cache",
-        "Request-Context": "appId=cid-v1:2d2e8e63-272e-4b3c-8598-4ee570a0e70d",
-        "Server-Timing": "traceparent;desc=\u002200-36d0054d34553a1ac52e746ceecf0d2b-00141817056adc53-01\u0022",
-        "Strict-Transport-Security": "max-age=31536000; includeSubDomains",
-        "x-aml-cluster": "vienna-eastus-01",
-        "X-Content-Type-Options": "nosniff",
-        "x-ms-correlation-request-id": "c355b591-2ccd-44be-b6db-8bc2b38e1c44",
-        "x-ms-ratelimit-remaining-subscription-writes": "1150",
-        "x-ms-response-type": "standard",
-        "x-ms-routing-request-id": "CANADACENTRAL:20230221T214607Z:c355b591-2ccd-44be-b6db-8bc2b38e1c44",
-        "x-request-time": "0.672"
-      },
-      "ResponseBody": {
-        "id": "/subscriptions/00000000-0000-0000-0000-000000000/resourceGroups/00000/providers/Microsoft.MachineLearningServices/workspaces/00000/components/azureml_anonymous/versions/835dfd72-ca87-4fcc-84f6-dad743fa23c9",
-        "name": "835dfd72-ca87-4fcc-84f6-dad743fa23c9",
->>>>>>> ce9edaa6
+        "id": "/subscriptions/00000000-0000-0000-0000-000000000/resourceGroups/00000/providers/Microsoft.MachineLearningServices/workspaces/00000/components/azureml_anonymous/versions/fe319c23-89fd-4921-a56f-efe0891733f5",
+        "name": "fe319c23-89fd-4921-a56f-efe0891733f5",
         "type": "Microsoft.MachineLearningServices/workspaces/components/versions",
         "properties": {
           "description": null,
@@ -1469,56 +894,35 @@
                 "description": "Am integer"
               }
             },
-<<<<<<< HEAD
             "code": "azureml:/subscriptions/00000000-0000-0000-0000-000000000/resourceGroups/00000/providers/Microsoft.MachineLearningServices/workspaces/00000/codes/51872d28-bb1a-461a-9ed1-6e46d16c62c4/versions/1",
-            "environment": "azureml://registries/azureml/environments/AzureML-sklearn-0.24-ubuntu18.04-py37-cpu/versions/1",
-=======
-            "code": "azureml:/subscriptions/00000000-0000-0000-0000-000000000/resourceGroups/00000/providers/Microsoft.MachineLearningServices/workspaces/00000/codes/012982b7-8c20-41db-8cd8-cdebb0a77080/versions/1",
             "environment": "azureml://registries/azureml/environments/AzureML-sklearn-1.0-ubuntu20.04-py38-cpu/versions/33",
->>>>>>> ce9edaa6
             "resources": {
               "instance_count": "1"
             },
             "command": "echo Hello World \u0026 echo ${{inputs.component_in_number}}",
-            "$schema": "https://azuremlschemas.azureedge.net/development/commandComponent.schema.json"
+            "$schema": "https://componentsdk.azureedge.net/jsonschema/CommandComponent.json"
           }
         },
         "systemData": {
-<<<<<<< HEAD
-          "createdAt": "2023-02-23T02:15:48.6811846\u002B00:00",
+          "createdAt": "2023-02-23T20:52:24.714339\u002B00:00",
           "createdBy": "Diondra Peck",
           "createdByType": "User",
-          "lastModifiedAt": "2023-02-23T02:15:48.7445718\u002B00:00",
+          "lastModifiedAt": "2023-02-23T20:52:24.7920388\u002B00:00",
           "lastModifiedBy": "Diondra Peck",
-=======
-          "createdAt": "2023-02-19T00:06:38.7614706\u002B00:00",
-          "createdBy": "Firstname Lastname",
-          "createdByType": "User",
-          "lastModifiedAt": "2023-02-19T00:06:38.8622313\u002B00:00",
-          "lastModifiedBy": "Firstname Lastname",
->>>>>>> ce9edaa6
           "lastModifiedByType": "User"
         }
       }
     },
     {
-<<<<<<< HEAD
       "RequestUri": "https://management.azure.com/subscriptions/00000000-0000-0000-0000-000000000/resourceGroups/00000/providers/Microsoft.MachineLearningServices/workspaces/00000/components/azureml_anonymous/versions/000000000000000000000?api-version=2022-10-01",
-=======
-      "RequestUri": "https://management.azure.com/subscriptions/00000000-0000-0000-0000-000000000/resourceGroups/00000/providers/Microsoft.MachineLearningServices/workspaces/00000/components/azureml_anonymous/versions/594a2eba-71ad-11cd-1e7b-aa816f834fb0?api-version=2022-10-01",
->>>>>>> ce9edaa6
       "RequestMethod": "PUT",
       "RequestHeaders": {
         "Accept": "application/json",
         "Accept-Encoding": "gzip, deflate",
         "Connection": "keep-alive",
-        "Content-Length": "685",
+        "Content-Length": "777",
         "Content-Type": "application/json",
-<<<<<<< HEAD
         "User-Agent": "azure-ai-ml/1.5.0 azsdk-python-mgmt-machinelearningservices/0.1.0 Python/3.7.9 (Windows-10-10.0.22621-SP0)"
-=======
-        "User-Agent": "azure-ai-ml/1.5.0 azsdk-python-mgmt-machinelearningservices/0.1.0 Python/3.10.6 (Linux-5.15.79.1-microsoft-standard-WSL2-x86_64-with-glibc2.35)"
->>>>>>> ce9edaa6
       },
       "RequestBody": {
         "properties": {
@@ -1528,15 +932,11 @@
           "isArchived": false,
           "componentSpec": {
             "command": "echo Hello World \u0026 echo ${{inputs.component_in_number}}",
-<<<<<<< HEAD
             "code": "azureml:/subscriptions/00000000-0000-0000-0000-000000000/resourceGroups/00000/providers/Microsoft.MachineLearningServices/workspaces/00000/codes/51872d28-bb1a-461a-9ed1-6e46d16c62c4/versions/1",
-            "environment": "azureml:AzureML-sklearn-0.24-ubuntu18.04-py37-cpu:1",
-=======
-            "code": "azureml:/subscriptions/00000000-0000-0000-0000-000000000/resourceGroups/00000/providers/Microsoft.MachineLearningServices/workspaces/00000/codes/012982b7-8c20-41db-8cd8-cdebb0a77080/versions/1",
             "environment": "azureml:AzureML-sklearn-1.0-ubuntu20.04-py38-cpu:33",
->>>>>>> ce9edaa6
             "name": "azureml_anonymous",
             "version": "1",
+            "$schema": "https://azuremlschemas.azureedge.net/development/commandComponent.schema.json",
             "is_deterministic": true,
             "inputs": {
               "component_in_number": {
@@ -1554,49 +954,26 @@
       "StatusCode": 201,
       "ResponseHeaders": {
         "Cache-Control": "no-cache",
-<<<<<<< HEAD
-        "Content-Length": "1644",
+        "Content-Length": "1654",
         "Content-Type": "application/json; charset=utf-8",
-        "Date": "Thu, 23 Feb 2023 04:15:37 GMT",
+        "Date": "Thu, 23 Feb 2023 21:01:35 GMT",
         "Expires": "-1",
         "Location": "https://management.azure.com/subscriptions/00000000-0000-0000-0000-000000000/resourceGroups/00000/providers/Microsoft.MachineLearningServices/workspaces/00000/components/azureml_anonymous/versions/000000000000000000000?api-version=2022-10-01",
         "Pragma": "no-cache",
         "Request-Context": "appId=cid-v1:2d2e8e63-272e-4b3c-8598-4ee570a0e70d",
-        "Server-Timing": "traceparent;desc=\u002200-953e81902ff415b72acdcea26213fb14-99509092de66034c-01\u0022",
+        "Server-Timing": "traceparent;desc=\u002200-a727261cb730d3c27f20a1540e91a8d2-50264b27d1963d86-01\u0022",
         "Strict-Transport-Security": "max-age=31536000; includeSubDomains",
-        "x-aml-cluster": "vienna-eastus2-01",
+        "x-aml-cluster": "vienna-eastus2-02",
         "X-Content-Type-Options": "nosniff",
-        "x-ms-correlation-request-id": "6c2cef2c-923a-4da5-bffb-bce29ce102c6",
-        "x-ms-ratelimit-remaining-subscription-writes": "1199",
+        "x-ms-correlation-request-id": "fd96ae6a-fec8-4bb6-9c7c-604a1de21a89",
+        "x-ms-ratelimit-remaining-subscription-writes": "1188",
         "x-ms-response-type": "standard",
-        "x-ms-routing-request-id": "WESTUS2:20230223T041538Z:6c2cef2c-923a-4da5-bffb-bce29ce102c6",
-        "x-request-time": "0.747"
+        "x-ms-routing-request-id": "WESTUS2:20230223T210136Z:fd96ae6a-fec8-4bb6-9c7c-604a1de21a89",
+        "x-request-time": "2.638"
       },
       "ResponseBody": {
-        "id": "/subscriptions/00000000-0000-0000-0000-000000000/resourceGroups/00000/providers/Microsoft.MachineLearningServices/workspaces/00000/components/azureml_anonymous/versions/a82d0606-cab2-44ff-a2e5-208cf88b799a",
-        "name": "a82d0606-cab2-44ff-a2e5-208cf88b799a",
-=======
-        "Content-Length": "1380",
-        "Content-Type": "application/json; charset=utf-8",
-        "Date": "Tue, 21 Feb 2023 21:46:07 GMT",
-        "Expires": "-1",
-        "Location": "https://management.azure.com/subscriptions/00000000-0000-0000-0000-000000000/resourceGroups/00000/providers/Microsoft.MachineLearningServices/workspaces/00000/components/azureml_anonymous/versions/594a2eba-71ad-11cd-1e7b-aa816f834fb0?api-version=2022-10-01",
-        "Pragma": "no-cache",
-        "Request-Context": "appId=cid-v1:2d2e8e63-272e-4b3c-8598-4ee570a0e70d",
-        "Server-Timing": "traceparent;desc=\u002200-035801b9e4ed71d215c147e80c510ba7-6c865129a3616089-01\u0022",
-        "Strict-Transport-Security": "max-age=31536000; includeSubDomains",
-        "x-aml-cluster": "vienna-eastus-01",
-        "X-Content-Type-Options": "nosniff",
-        "x-ms-correlation-request-id": "d4c2c32f-ef2c-4c60-b697-41054d686aea",
-        "x-ms-ratelimit-remaining-subscription-writes": "1198",
-        "x-ms-response-type": "standard",
-        "x-ms-routing-request-id": "CANADACENTRAL:20230221T214607Z:d4c2c32f-ef2c-4c60-b697-41054d686aea",
-        "x-request-time": "0.656"
-      },
-      "ResponseBody": {
-        "id": "/subscriptions/00000000-0000-0000-0000-000000000/resourceGroups/00000/providers/Microsoft.MachineLearningServices/workspaces/00000/components/azureml_anonymous/versions/1b402ecd-4e32-444e-9349-34ee9726f7c9",
-        "name": "1b402ecd-4e32-444e-9349-34ee9726f7c9",
->>>>>>> ce9edaa6
+        "id": "/subscriptions/00000000-0000-0000-0000-000000000/resourceGroups/00000/providers/Microsoft.MachineLearningServices/workspaces/00000/components/azureml_anonymous/versions/03ee4945-6b15-47be-bb8a-1240e595a471",
+        "name": "03ee4945-6b15-47be-bb8a-1240e595a471",
         "type": "Microsoft.MachineLearningServices/workspaces/components/versions",
         "properties": {
           "description": null,
@@ -1617,44 +994,27 @@
                 "description": "Am integer"
               }
             },
-<<<<<<< HEAD
             "code": "azureml:/subscriptions/00000000-0000-0000-0000-000000000/resourceGroups/00000/providers/Microsoft.MachineLearningServices/workspaces/00000/codes/51872d28-bb1a-461a-9ed1-6e46d16c62c4/versions/1",
-            "environment": "azureml://registries/azureml/environments/AzureML-sklearn-0.24-ubuntu18.04-py37-cpu/versions/1",
-=======
-            "code": "azureml:/subscriptions/00000000-0000-0000-0000-000000000/resourceGroups/00000/providers/Microsoft.MachineLearningServices/workspaces/00000/codes/012982b7-8c20-41db-8cd8-cdebb0a77080/versions/1",
             "environment": "azureml://registries/azureml/environments/AzureML-sklearn-1.0-ubuntu20.04-py38-cpu/versions/33",
->>>>>>> ce9edaa6
             "resources": {
               "instance_count": "1"
             },
             "command": "echo Hello World \u0026 echo ${{inputs.component_in_number}}",
-            "$schema": "https://componentsdk.azureedge.net/jsonschema/CommandComponent.json"
+            "$schema": "https://azuremlschemas.azureedge.net/development/commandComponent.schema.json"
           }
         },
         "systemData": {
-<<<<<<< HEAD
-          "createdAt": "2023-02-23T02:15:48.9010339\u002B00:00",
+          "createdAt": "2023-02-23T20:52:33.0020404\u002B00:00",
           "createdBy": "Diondra Peck",
           "createdByType": "User",
-          "lastModifiedAt": "2023-02-23T02:15:48.9668061\u002B00:00",
+          "lastModifiedAt": "2023-02-23T20:52:33.0722793\u002B00:00",
           "lastModifiedBy": "Diondra Peck",
-=======
-          "createdAt": "2023-02-18T09:33:37.115279\u002B00:00",
-          "createdBy": "Firstname Lastname",
-          "createdByType": "User",
-          "lastModifiedAt": "2023-02-18T09:33:37.1689517\u002B00:00",
-          "lastModifiedBy": "Firstname Lastname",
->>>>>>> ce9edaa6
           "lastModifiedByType": "User"
         }
       }
     },
     {
-<<<<<<< HEAD
-      "RequestUri": "https://management.azure.com/subscriptions/00000000-0000-0000-0000-000000000/resourceGroups/00000/providers/Microsoft.MachineLearningServices/workspaces/00000/jobs/test_446014152787?api-version=2022-12-01-preview",
-=======
-      "RequestUri": "https://management.azure.com/subscriptions/00000000-0000-0000-0000-000000000/resourceGroups/00000/providers/Microsoft.MachineLearningServices/workspaces/00000/jobs/test_326884158415?api-version=2022-12-01-preview",
->>>>>>> ce9edaa6
+      "RequestUri": "https://management.azure.com/subscriptions/00000000-0000-0000-0000-000000000/resourceGroups/00000/providers/Microsoft.MachineLearningServices/workspaces/00000/jobs/test_850462049351?api-version=2022-12-01-preview",
       "RequestMethod": "PUT",
       "RequestHeaders": {
         "Accept": "application/json",
@@ -1662,11 +1022,7 @@
         "Connection": "keep-alive",
         "Content-Length": "1901",
         "Content-Type": "application/json",
-<<<<<<< HEAD
         "User-Agent": "azure-ai-ml/1.5.0 azsdk-python-mgmt-machinelearningservices/0.1.0 Python/3.7.9 (Windows-10-10.0.22621-SP0)"
-=======
-        "User-Agent": "azure-ai-ml/1.5.0 azsdk-python-mgmt-machinelearningservices/0.1.0 Python/3.10.6 (Linux-5.15.79.1-microsoft-standard-WSL2-x86_64-with-glibc2.35)"
->>>>>>> ce9edaa6
       },
       "RequestBody": {
         "properties": {
@@ -1677,11 +1033,7 @@
             "owner": "sdkteam"
           },
           "computeId": "/subscriptions/00000000-0000-0000-0000-000000000/resourceGroups/00000/providers/Microsoft.MachineLearningServices/workspaces/00000/computes/cpu-cluster",
-<<<<<<< HEAD
-          "displayName": "test_446014152787",
-=======
-          "displayName": "test_326884158415",
->>>>>>> ce9edaa6
+          "displayName": "test_850462049351",
           "experimentName": "azure-ai-ml",
           "isArchived": false,
           "jobType": "Pipeline",
@@ -1707,11 +1059,7 @@
                 }
               },
               "_source": "YAML.JOB",
-<<<<<<< HEAD
-              "componentId": "/subscriptions/00000000-0000-0000-0000-000000000/resourceGroups/00000/providers/Microsoft.MachineLearningServices/workspaces/00000/components/azureml_anonymous/versions/a82d0606-cab2-44ff-a2e5-208cf88b799a"
-=======
-              "componentId": "/subscriptions/00000000-0000-0000-0000-000000000/resourceGroups/00000/providers/Microsoft.MachineLearningServices/workspaces/00000/components/azureml_anonymous/versions/1b402ecd-4e32-444e-9349-34ee9726f7c9"
->>>>>>> ce9edaa6
+              "componentId": "/subscriptions/00000000-0000-0000-0000-000000000/resourceGroups/00000/providers/Microsoft.MachineLearningServices/workspaces/00000/components/azureml_anonymous/versions/fe319c23-89fd-4921-a56f-efe0891733f5"
             },
             "hello_world_component_inline_with_schema": {
               "name": "hello_world_component_inline_with_schema",
@@ -1724,11 +1072,7 @@
                 }
               },
               "_source": "YAML.JOB",
-<<<<<<< HEAD
-              "componentId": "/subscriptions/00000000-0000-0000-0000-000000000/resourceGroups/00000/providers/Microsoft.MachineLearningServices/workspaces/00000/components/azureml_anonymous/versions/7793e7db-e303-4076-a046-761092f64e0d"
-=======
-              "componentId": "/subscriptions/00000000-0000-0000-0000-000000000/resourceGroups/00000/providers/Microsoft.MachineLearningServices/workspaces/00000/components/azureml_anonymous/versions/835dfd72-ca87-4fcc-84f6-dad743fa23c9"
->>>>>>> ce9edaa6
+              "componentId": "/subscriptions/00000000-0000-0000-0000-000000000/resourceGroups/00000/providers/Microsoft.MachineLearningServices/workspaces/00000/components/azureml_anonymous/versions/03ee4945-6b15-47be-bb8a-1240e595a471"
             }
           },
           "outputs": {},
@@ -1740,49 +1084,26 @@
       "StatusCode": 201,
       "ResponseHeaders": {
         "Cache-Control": "no-cache",
-<<<<<<< HEAD
         "Content-Length": "4116",
         "Content-Type": "application/json; charset=utf-8",
-        "Date": "Thu, 23 Feb 2023 04:15:42 GMT",
+        "Date": "Thu, 23 Feb 2023 21:01:41 GMT",
         "Expires": "-1",
-        "Location": "https://management.azure.com/subscriptions/00000000-0000-0000-0000-000000000/resourceGroups/00000/providers/Microsoft.MachineLearningServices/workspaces/00000/jobs/test_446014152787?api-version=2022-12-01-preview",
+        "Location": "https://management.azure.com/subscriptions/00000000-0000-0000-0000-000000000/resourceGroups/00000/providers/Microsoft.MachineLearningServices/workspaces/00000/jobs/test_850462049351?api-version=2022-12-01-preview",
         "Pragma": "no-cache",
         "Request-Context": "appId=cid-v1:2d2e8e63-272e-4b3c-8598-4ee570a0e70d",
-        "Server-Timing": "traceparent;desc=\u002200-ad8f7876c1db889a4ef8382c0f77a8f6-8d6a23cbf62cd5cf-01\u0022",
+        "Server-Timing": "traceparent;desc=\u002200-9974539d91063822f7f9191b40e6ece8-7af23c84c2d37daa-01\u0022",
         "Strict-Transport-Security": "max-age=31536000; includeSubDomains",
-        "x-aml-cluster": "vienna-eastus2-01",
+        "x-aml-cluster": "vienna-eastus2-02",
         "X-Content-Type-Options": "nosniff",
-        "x-ms-correlation-request-id": "68605012-8dce-41bf-ad85-f92f75029393",
-        "x-ms-ratelimit-remaining-subscription-writes": "1198",
+        "x-ms-correlation-request-id": "77ca0999-c0fb-41fc-8b87-4947c4034f9a",
+        "x-ms-ratelimit-remaining-subscription-writes": "1187",
         "x-ms-response-type": "standard",
-        "x-ms-routing-request-id": "WESTUS2:20230223T041542Z:68605012-8dce-41bf-ad85-f92f75029393",
-        "x-request-time": "1.629"
+        "x-ms-routing-request-id": "WESTUS2:20230223T210142Z:77ca0999-c0fb-41fc-8b87-4947c4034f9a",
+        "x-request-time": "4.234"
       },
       "ResponseBody": {
-        "id": "/subscriptions/00000000-0000-0000-0000-000000000/resourceGroups/00000/providers/Microsoft.MachineLearningServices/workspaces/00000/jobs/test_446014152787",
-        "name": "test_446014152787",
-=======
-        "Content-Length": "3310",
-        "Content-Type": "application/json; charset=utf-8",
-        "Date": "Tue, 21 Feb 2023 21:46:13 GMT",
-        "Expires": "-1",
-        "Location": "https://management.azure.com/subscriptions/00000000-0000-0000-0000-000000000/resourceGroups/00000/providers/Microsoft.MachineLearningServices/workspaces/00000/jobs/test_326884158415?api-version=2022-12-01-preview",
-        "Pragma": "no-cache",
-        "Request-Context": "appId=cid-v1:2d2e8e63-272e-4b3c-8598-4ee570a0e70d",
-        "Server-Timing": "traceparent;desc=\u002200-2acb58542c2cd2cdbfc215d33664f793-98ef80c45b1c3e08-01\u0022",
-        "Strict-Transport-Security": "max-age=31536000; includeSubDomains",
-        "x-aml-cluster": "vienna-eastus-01",
-        "X-Content-Type-Options": "nosniff",
-        "x-ms-correlation-request-id": "e0c78bc9-848c-4e6f-8d42-3db8a0fb8624",
-        "x-ms-ratelimit-remaining-subscription-writes": "1197",
-        "x-ms-response-type": "standard",
-        "x-ms-routing-request-id": "CANADACENTRAL:20230221T214613Z:e0c78bc9-848c-4e6f-8d42-3db8a0fb8624",
-        "x-request-time": "1.796"
-      },
-      "ResponseBody": {
-        "id": "/subscriptions/00000000-0000-0000-0000-000000000/resourceGroups/00000/providers/Microsoft.MachineLearningServices/workspaces/00000/jobs/test_326884158415",
-        "name": "test_326884158415",
->>>>>>> ce9edaa6
+        "id": "/subscriptions/00000000-0000-0000-0000-000000000/resourceGroups/00000/providers/Microsoft.MachineLearningServices/workspaces/00000/jobs/test_850462049351",
+        "name": "test_850462049351",
         "type": "Microsoft.MachineLearningServices/workspaces/jobs",
         "properties": {
           "description": "The hello world pipeline job with inline components",
@@ -1802,22 +1123,14 @@
             "azureml.defaultDataStoreName": "workspaceblobstore",
             "azureml.pipelineComponent": "pipelinerun"
           },
-<<<<<<< HEAD
-          "displayName": "test_446014152787",
-=======
-          "displayName": "test_326884158415",
->>>>>>> ce9edaa6
+          "displayName": "test_850462049351",
           "status": "Preparing",
           "experimentName": "azure-ai-ml",
           "services": {
             "Tracking": {
               "jobServiceType": "Tracking",
               "port": null,
-<<<<<<< HEAD
               "endpoint": "azureml://eastus2.api.azureml.ms/mlflow/v1.0/subscriptions/00000000-0000-0000-0000-000000000/resourceGroups/00000/providers/Microsoft.MachineLearningServices/workspaces/00000?",
-=======
-              "endpoint": "azureml://eastus.api.azureml.ms/mlflow/v1.0/subscriptions/00000000-0000-0000-0000-000000000/resourceGroups/00000/providers/Microsoft.MachineLearningServices/workspaces/00000?",
->>>>>>> ce9edaa6
               "status": null,
               "errorMessage": null,
               "properties": null,
@@ -1826,11 +1139,7 @@
             "Studio": {
               "jobServiceType": "Studio",
               "port": null,
-<<<<<<< HEAD
-              "endpoint": "https://ml.azure.com/runs/test_446014152787?wsid=/subscriptions/00000000-0000-0000-0000-000000000/resourcegroups/00000/workspaces/00000",
-=======
-              "endpoint": "https://ml.azure.com/runs/test_326884158415?wsid=/subscriptions/00000000-0000-0000-0000-000000000/resourcegroups/00000/workspaces/00000",
->>>>>>> ce9edaa6
+              "endpoint": "https://ml.azure.com/runs/test_850462049351?wsid=/subscriptions/00000000-0000-0000-0000-000000000/resourcegroups/00000/workspaces/00000",
               "status": null,
               "errorMessage": null,
               "properties": null,
@@ -1857,11 +1166,7 @@
                 }
               },
               "_source": "YAML.JOB",
-<<<<<<< HEAD
-              "componentId": "/subscriptions/00000000-0000-0000-0000-000000000/resourceGroups/00000/providers/Microsoft.MachineLearningServices/workspaces/00000/components/azureml_anonymous/versions/a82d0606-cab2-44ff-a2e5-208cf88b799a"
-=======
-              "componentId": "/subscriptions/00000000-0000-0000-0000-000000000/resourceGroups/00000/providers/Microsoft.MachineLearningServices/workspaces/00000/components/azureml_anonymous/versions/1b402ecd-4e32-444e-9349-34ee9726f7c9"
->>>>>>> ce9edaa6
+              "componentId": "/subscriptions/00000000-0000-0000-0000-000000000/resourceGroups/00000/providers/Microsoft.MachineLearningServices/workspaces/00000/components/azureml_anonymous/versions/fe319c23-89fd-4921-a56f-efe0891733f5"
             },
             "hello_world_component_inline_with_schema": {
               "name": "hello_world_component_inline_with_schema",
@@ -1874,11 +1179,7 @@
                 }
               },
               "_source": "YAML.JOB",
-<<<<<<< HEAD
-              "componentId": "/subscriptions/00000000-0000-0000-0000-000000000/resourceGroups/00000/providers/Microsoft.MachineLearningServices/workspaces/00000/components/azureml_anonymous/versions/7793e7db-e303-4076-a046-761092f64e0d"
-=======
-              "componentId": "/subscriptions/00000000-0000-0000-0000-000000000/resourceGroups/00000/providers/Microsoft.MachineLearningServices/workspaces/00000/components/azureml_anonymous/versions/835dfd72-ca87-4fcc-84f6-dad743fa23c9"
->>>>>>> ce9edaa6
+              "componentId": "/subscriptions/00000000-0000-0000-0000-000000000/resourceGroups/00000/providers/Microsoft.MachineLearningServices/workspaces/00000/components/azureml_anonymous/versions/03ee4945-6b15-47be-bb8a-1240e595a471"
             }
           },
           "inputs": {
@@ -1897,33 +1198,20 @@
           "sourceJobId": null
         },
         "systemData": {
-<<<<<<< HEAD
-          "createdAt": "2023-02-23T04:15:42.2934361\u002B00:00",
+          "createdAt": "2023-02-23T21:01:41.9135205\u002B00:00",
           "createdBy": "Diondra Peck",
-=======
-          "createdAt": "2023-02-21T21:46:13.2875528\u002B00:00",
-          "createdBy": "Firstname Lastname",
->>>>>>> ce9edaa6
           "createdByType": "User"
         }
       }
     },
     {
-<<<<<<< HEAD
-      "RequestUri": "https://management.azure.com/subscriptions/00000000-0000-0000-0000-000000000/resourceGroups/00000/providers/Microsoft.MachineLearningServices/workspaces/00000/components/azureml_anonymous/versions/a82d0606-cab2-44ff-a2e5-208cf88b799a?api-version=2022-10-01",
-=======
-      "RequestUri": "https://management.azure.com/subscriptions/00000000-0000-0000-0000-000000000/resourceGroups/00000/providers/Microsoft.MachineLearningServices/workspaces/00000/components/azureml_anonymous/versions/1b402ecd-4e32-444e-9349-34ee9726f7c9?api-version=2022-10-01",
->>>>>>> ce9edaa6
+      "RequestUri": "https://management.azure.com/subscriptions/00000000-0000-0000-0000-000000000/resourceGroups/00000/providers/Microsoft.MachineLearningServices/workspaces/00000/components/azureml_anonymous/versions/fe319c23-89fd-4921-a56f-efe0891733f5?api-version=2022-10-01",
       "RequestMethod": "GET",
       "RequestHeaders": {
         "Accept": "application/json",
         "Accept-Encoding": "gzip, deflate",
         "Connection": "keep-alive",
-<<<<<<< HEAD
         "User-Agent": "azure-ai-ml/1.5.0 azsdk-python-mgmt-machinelearningservices/0.1.0 Python/3.7.9 (Windows-10-10.0.22621-SP0)"
-=======
-        "User-Agent": "azure-ai-ml/1.5.0 azsdk-python-mgmt-machinelearningservices/0.1.0 Python/3.10.6 (Linux-5.15.79.1-microsoft-standard-WSL2-x86_64-with-glibc2.35)"
->>>>>>> ce9edaa6
       },
       "RequestBody": null,
       "StatusCode": 200,
@@ -1931,50 +1219,28 @@
         "Cache-Control": "no-cache",
         "Content-Encoding": "gzip",
         "Content-Type": "application/json; charset=utf-8",
-<<<<<<< HEAD
-        "Date": "Thu, 23 Feb 2023 04:15:44 GMT",
+        "Date": "Thu, 23 Feb 2023 21:01:43 GMT",
         "Expires": "-1",
         "Pragma": "no-cache",
         "Request-Context": "appId=cid-v1:2d2e8e63-272e-4b3c-8598-4ee570a0e70d",
-        "Server-Timing": "traceparent;desc=\u002200-444efcfa25b4b7d45e5be0f8899ebf64-6185b4930999bb65-01\u0022",
-=======
-        "Date": "Tue, 21 Feb 2023 21:46:16 GMT",
-        "Expires": "-1",
-        "Pragma": "no-cache",
-        "Request-Context": "appId=cid-v1:2d2e8e63-272e-4b3c-8598-4ee570a0e70d",
-        "Server-Timing": "traceparent;desc=\u002200-d2a6a0745e612cbc517101d7862230a0-b68470cf80388ad5-01\u0022",
->>>>>>> ce9edaa6
+        "Server-Timing": "traceparent;desc=\u002200-8c7e8571edc0a0b5c849e166526509d8-f67d1539b1644098-01\u0022",
         "Strict-Transport-Security": "max-age=31536000; includeSubDomains",
         "Transfer-Encoding": "chunked",
         "Vary": [
           "Accept-Encoding",
           "Accept-Encoding"
         ],
-<<<<<<< HEAD
-        "x-aml-cluster": "vienna-eastus2-01",
+        "x-aml-cluster": "vienna-eastus2-02",
         "X-Content-Type-Options": "nosniff",
-        "x-ms-correlation-request-id": "c4275cf8-851e-4b97-885d-6e58686dc2d9",
-        "x-ms-ratelimit-remaining-subscription-reads": "11998",
+        "x-ms-correlation-request-id": "b69b0b0e-072e-4c75-abec-da7c3b57c13e",
+        "x-ms-ratelimit-remaining-subscription-reads": "11967",
         "x-ms-response-type": "standard",
-        "x-ms-routing-request-id": "WESTUS2:20230223T041545Z:c4275cf8-851e-4b97-885d-6e58686dc2d9",
-        "x-request-time": "0.103"
+        "x-ms-routing-request-id": "WESTUS2:20230223T210144Z:b69b0b0e-072e-4c75-abec-da7c3b57c13e",
+        "x-request-time": "0.416"
       },
       "ResponseBody": {
-        "id": "/subscriptions/00000000-0000-0000-0000-000000000/resourceGroups/00000/providers/Microsoft.MachineLearningServices/workspaces/00000/components/azureml_anonymous/versions/a82d0606-cab2-44ff-a2e5-208cf88b799a",
-        "name": "a82d0606-cab2-44ff-a2e5-208cf88b799a",
-=======
-        "x-aml-cluster": "vienna-eastus-01",
-        "X-Content-Type-Options": "nosniff",
-        "x-ms-correlation-request-id": "4765c26b-1d8f-47fe-ba80-dde93ad98ede",
-        "x-ms-ratelimit-remaining-subscription-reads": "11998",
-        "x-ms-response-type": "standard",
-        "x-ms-routing-request-id": "CANADACENTRAL:20230221T214616Z:4765c26b-1d8f-47fe-ba80-dde93ad98ede",
-        "x-request-time": "0.081"
-      },
-      "ResponseBody": {
-        "id": "/subscriptions/00000000-0000-0000-0000-000000000/resourceGroups/00000/providers/Microsoft.MachineLearningServices/workspaces/00000/components/azureml_anonymous/versions/1b402ecd-4e32-444e-9349-34ee9726f7c9",
-        "name": "1b402ecd-4e32-444e-9349-34ee9726f7c9",
->>>>>>> ce9edaa6
+        "id": "/subscriptions/00000000-0000-0000-0000-000000000/resourceGroups/00000/providers/Microsoft.MachineLearningServices/workspaces/00000/components/azureml_anonymous/versions/fe319c23-89fd-4921-a56f-efe0891733f5",
+        "name": "fe319c23-89fd-4921-a56f-efe0891733f5",
         "type": "Microsoft.MachineLearningServices/workspaces/components/versions",
         "properties": {
           "description": null,
@@ -1995,13 +1261,8 @@
                 "description": "Am integer"
               }
             },
-<<<<<<< HEAD
             "code": "azureml:/subscriptions/00000000-0000-0000-0000-000000000/resourceGroups/00000/providers/Microsoft.MachineLearningServices/workspaces/00000/codes/51872d28-bb1a-461a-9ed1-6e46d16c62c4/versions/1",
-            "environment": "azureml://registries/azureml/environments/AzureML-sklearn-0.24-ubuntu18.04-py37-cpu/versions/1",
-=======
-            "code": "azureml:/subscriptions/00000000-0000-0000-0000-000000000/resourceGroups/00000/providers/Microsoft.MachineLearningServices/workspaces/00000/codes/012982b7-8c20-41db-8cd8-cdebb0a77080/versions/1",
             "environment": "azureml://registries/azureml/environments/AzureML-sklearn-1.0-ubuntu20.04-py38-cpu/versions/33",
->>>>>>> ce9edaa6
             "resources": {
               "instance_count": "1"
             },
@@ -2010,29 +1271,17 @@
           }
         },
         "systemData": {
-<<<<<<< HEAD
-          "createdAt": "2023-02-23T02:15:48.9010339\u002B00:00",
+          "createdAt": "2023-02-23T20:52:24.714339\u002B00:00",
           "createdBy": "Diondra Peck",
           "createdByType": "User",
-          "lastModifiedAt": "2023-02-23T02:15:48.9668061\u002B00:00",
+          "lastModifiedAt": "2023-02-23T20:52:24.7920388\u002B00:00",
           "lastModifiedBy": "Diondra Peck",
-=======
-          "createdAt": "2023-02-18T09:33:37.115279\u002B00:00",
-          "createdBy": "Firstname Lastname",
-          "createdByType": "User",
-          "lastModifiedAt": "2023-02-18T09:33:37.1689517\u002B00:00",
-          "lastModifiedBy": "Firstname Lastname",
->>>>>>> ce9edaa6
           "lastModifiedByType": "User"
         }
       }
     }
   ],
   "Variables": {
-<<<<<<< HEAD
-    "name": "test_446014152787"
-=======
-    "name": "test_326884158415"
->>>>>>> ce9edaa6
+    "name": "test_850462049351"
   }
 }