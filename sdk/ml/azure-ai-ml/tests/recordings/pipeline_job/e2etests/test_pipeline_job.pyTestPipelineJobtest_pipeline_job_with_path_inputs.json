{
  "Entries": [
    {
      "RequestUri": "https://management.azure.com/subscriptions/00000000-0000-0000-0000-000000000/resourceGroups/00000/providers/Microsoft.MachineLearningServices/workspaces/00000/components/microsoftsamples_command_component_basic_with_paths_test/versions/1?api-version=2022-10-01",
      "RequestMethod": "GET",
      "RequestHeaders": {
        "Accept": "application/json",
        "Accept-Encoding": "gzip, deflate",
        "Connection": "keep-alive",
        "User-Agent": "azure-ai-ml/1.3.0 azsdk-python-mgmt-machinelearningservices/0.1.0 Python/3.7.13 (Windows-10-10.0.22621-SP0)"
      },
      "RequestBody": null,
      "StatusCode": 200,
      "ResponseHeaders": {
        "Cache-Control": "no-cache",
        "Content-Encoding": "gzip",
        "Content-Type": "application/json; charset=utf-8",
<<<<<<< HEAD
        "Date": "Wed, 04 Jan 2023 04:38:37 GMT",
        "Expires": "-1",
        "Pragma": "no-cache",
        "Request-Context": "appId=cid-v1:512cc15a-13b5-415b-bfd0-dce7accb6bb1",
        "Server-Timing": "traceparent;desc=\u002200-f65abbc16e65c2f1f78a750ebd9ce548-b71451f55cfb2b7d-00\u0022",
=======
        "Date": "Fri, 30 Dec 2022 02:54:29 GMT",
        "Expires": "-1",
        "Pragma": "no-cache",
        "Request-Context": "appId=cid-v1:512cc15a-13b5-415b-bfd0-dce7accb6bb1",
        "Server-Timing": "traceparent;desc=\u002200-480eb11ec214d2a7a821b993aeb6fa51-1da31da79cd40f54-00\u0022",
>>>>>>> 94376103
        "Strict-Transport-Security": "max-age=31536000; includeSubDomains",
        "Transfer-Encoding": "chunked",
        "Vary": [
          "Accept-Encoding",
          "Accept-Encoding"
        ],
        "x-aml-cluster": "vienna-test-westus2-02",
        "X-Content-Type-Options": "nosniff",
<<<<<<< HEAD
        "x-ms-correlation-request-id": "49fa77ea-7231-49e9-8608-7f4f95781528",
        "x-ms-ratelimit-remaining-subscription-reads": "11925",
        "x-ms-response-type": "standard",
        "x-ms-routing-request-id": "JAPANEAST:20230104T043838Z:49fa77ea-7231-49e9-8608-7f4f95781528",
        "x-request-time": "0.260"
=======
        "x-ms-correlation-request-id": "672c3593-6550-4f80-81ec-185a86066e84",
        "x-ms-ratelimit-remaining-subscription-reads": "11961",
        "x-ms-response-type": "standard",
        "x-ms-routing-request-id": "JAPANEAST:20221230T025430Z:672c3593-6550-4f80-81ec-185a86066e84",
        "x-request-time": "0.280"
>>>>>>> 94376103
      },
      "ResponseBody": {
        "id": "/subscriptions/00000000-0000-0000-0000-000000000/resourceGroups/00000/providers/Microsoft.MachineLearningServices/workspaces/00000/components/microsoftsamples_command_component_basic_with_paths_test/versions/1",
        "name": "1",
        "type": "Microsoft.MachineLearningServices/workspaces/components/versions",
        "properties": {
          "description": null,
          "tags": {
            "tag": "tagvalue",
            "owner": "sdkteam"
          },
          "properties": {},
          "isArchived": false,
          "isAnonymous": false,
          "componentSpec": {
            "name": "microsoftsamples_command_component_basic_with_paths_test",
            "version": "1",
            "display_name": "CommandComponentBasic",
            "is_deterministic": "True",
            "type": "command",
            "description": "This is the basic command component",
            "tags": {
              "tag": "tagvalue",
              "owner": "sdkteam"
            },
            "inputs": {
              "component_in_path_1": {
                "type": "uri_folder",
                "optional": "False"
              },
              "component_in_path_2": {
                "type": "uri_folder",
                "optional": "False"
              },
              "component_in_number": {
                "type": "number",
                "optional": "False",
                "default": "10.99",
                "description": "A number"
              }
            },
            "code": "azureml:/subscriptions/00000000-0000-0000-0000-000000000/resourceGroups/00000/providers/Microsoft.MachineLearningServices/workspaces/00000/codes/00733a51-04f4-4ca8-ae80-0297867c549c/versions/1",
            "environment": "azureml:/subscriptions/00000000-0000-0000-0000-000000000/resourceGroups/00000/providers/Microsoft.MachineLearningServices/workspaces/00000/environments/AzureML-sklearn-0.24-ubuntu18.04-py37-cpu/versions/1",
            "resources": {
              "instance_count": "1"
            },
            "command": "echo Hello World \u0026 echo ${{inputs.component_in_number}} \u0026 echo ${{inputs.component_in_path_1}} \u0026 echo ${{inputs.component_in_path_2}}",
            "$schema": "https://azuremlschemas.azureedge.net/development/commandComponent.schema.json"
          }
        },
        "systemData": {
          "createdAt": "2022-09-23T09:53:07.3185827\u002B00:00",
          "createdBy": "Ying Chen",
          "createdByType": "User",
          "lastModifiedAt": "2022-09-23T09:53:07.9929019\u002B00:00",
          "lastModifiedBy": "Ying Chen",
          "lastModifiedByType": "User"
        }
      }
    },
    {
      "RequestUri": "https://management.azure.com/subscriptions/00000000-0000-0000-0000-000000000/resourceGroups/00000/providers/Microsoft.MachineLearningServices/workspaces/00000/datastores/workspaceblobstore?api-version=2022-05-01",
      "RequestMethod": "GET",
      "RequestHeaders": {
        "Accept": "application/json",
        "Accept-Encoding": "gzip, deflate",
        "Connection": "keep-alive",
        "User-Agent": "azure-ai-ml/1.3.0 azsdk-python-mgmt-machinelearningservices/0.1.0 Python/3.7.13 (Windows-10-10.0.22621-SP0)"
      },
      "RequestBody": null,
      "StatusCode": 200,
      "ResponseHeaders": {
        "Cache-Control": "no-cache",
        "Content-Encoding": "gzip",
        "Content-Type": "application/json; charset=utf-8",
<<<<<<< HEAD
        "Date": "Wed, 04 Jan 2023 04:38:40 GMT",
        "Expires": "-1",
        "Pragma": "no-cache",
        "Request-Context": "appId=cid-v1:512cc15a-13b5-415b-bfd0-dce7accb6bb1",
        "Server-Timing": "traceparent;desc=\u002200-881f8657658eb65464ba2a83ed0cfe41-3d244183bbe1c115-00\u0022",
=======
        "Date": "Fri, 30 Dec 2022 02:54:31 GMT",
        "Expires": "-1",
        "Pragma": "no-cache",
        "Request-Context": "appId=cid-v1:512cc15a-13b5-415b-bfd0-dce7accb6bb1",
        "Server-Timing": "traceparent;desc=\u002200-d8c55a32f44ba9eb5df05e8e6de759da-0d8512fa318c8d1c-00\u0022",
>>>>>>> 94376103
        "Strict-Transport-Security": "max-age=31536000; includeSubDomains",
        "Transfer-Encoding": "chunked",
        "Vary": [
          "Accept-Encoding",
          "Accept-Encoding"
        ],
        "x-aml-cluster": "vienna-test-westus2-02",
        "X-Content-Type-Options": "nosniff",
<<<<<<< HEAD
        "x-ms-correlation-request-id": "1268fceb-0a0e-426d-ab10-2336462ba730",
        "x-ms-ratelimit-remaining-subscription-reads": "11924",
        "x-ms-response-type": "standard",
        "x-ms-routing-request-id": "JAPANEAST:20230104T043841Z:1268fceb-0a0e-426d-ab10-2336462ba730",
        "x-request-time": "0.124"
=======
        "x-ms-correlation-request-id": "07d5fe72-54f3-4c17-832f-801c07781f90",
        "x-ms-ratelimit-remaining-subscription-reads": "11960",
        "x-ms-response-type": "standard",
        "x-ms-routing-request-id": "JAPANEAST:20221230T025431Z:07d5fe72-54f3-4c17-832f-801c07781f90",
        "x-request-time": "0.100"
>>>>>>> 94376103
      },
      "ResponseBody": {
        "id": "/subscriptions/00000000-0000-0000-0000-000000000/resourceGroups/00000/providers/Microsoft.MachineLearningServices/workspaces/00000/datastores/workspaceblobstore",
        "name": "workspaceblobstore",
        "type": "Microsoft.MachineLearningServices/workspaces/datastores",
        "properties": {
          "description": null,
          "tags": null,
          "properties": null,
          "isDefault": true,
          "credentials": {
            "credentialsType": "AccountKey"
          },
          "datastoreType": "AzureBlob",
          "accountName": "sagvgsoim6nmhbq",
          "containerName": "azureml-blobstore-e61cd5e2-512f-475e-9842-5e2a973993b8",
          "endpoint": "core.windows.net",
          "protocol": "https",
          "serviceDataAccessAuthIdentity": "WorkspaceSystemAssignedIdentity"
        },
        "systemData": {
          "createdAt": "2022-09-22T09:02:03.2629568\u002B00:00",
          "createdBy": "779301c0-18b2-4cdc-801b-a0a3368fee0a",
          "createdByType": "Application",
          "lastModifiedAt": "2022-09-22T09:02:04.166989\u002B00:00",
          "lastModifiedBy": "779301c0-18b2-4cdc-801b-a0a3368fee0a",
          "lastModifiedByType": "Application"
        }
      }
    },
    {
      "RequestUri": "https://management.azure.com/subscriptions/00000000-0000-0000-0000-000000000/resourceGroups/00000/providers/Microsoft.MachineLearningServices/workspaces/00000/datastores/workspaceblobstore/listSecrets?api-version=2022-05-01",
      "RequestMethod": "POST",
      "RequestHeaders": {
        "Accept": "application/json",
        "Accept-Encoding": "gzip, deflate",
        "Connection": "keep-alive",
        "Content-Length": "0",
        "User-Agent": "azure-ai-ml/1.3.0 azsdk-python-mgmt-machinelearningservices/0.1.0 Python/3.7.13 (Windows-10-10.0.22621-SP0)"
      },
      "RequestBody": null,
      "StatusCode": 200,
      "ResponseHeaders": {
        "Cache-Control": "no-cache",
        "Content-Encoding": "gzip",
        "Content-Type": "application/json; charset=utf-8",
<<<<<<< HEAD
        "Date": "Wed, 04 Jan 2023 04:38:41 GMT",
        "Expires": "-1",
        "Pragma": "no-cache",
        "Request-Context": "appId=cid-v1:512cc15a-13b5-415b-bfd0-dce7accb6bb1",
        "Server-Timing": "traceparent;desc=\u002200-a59d3bd6a760f6d8891b276d7edb7d4a-f842f112a400b9ae-00\u0022",
=======
        "Date": "Fri, 30 Dec 2022 02:54:32 GMT",
        "Expires": "-1",
        "Pragma": "no-cache",
        "Request-Context": "appId=cid-v1:512cc15a-13b5-415b-bfd0-dce7accb6bb1",
        "Server-Timing": "traceparent;desc=\u002200-dca1bc4be88d1d6544503cc648c41b7e-3538072dc179aaa0-00\u0022",
>>>>>>> 94376103
        "Strict-Transport-Security": "max-age=31536000; includeSubDomains",
        "Transfer-Encoding": "chunked",
        "Vary": "Accept-Encoding",
        "x-aml-cluster": "vienna-test-westus2-02",
        "X-Content-Type-Options": "nosniff",
<<<<<<< HEAD
        "x-ms-correlation-request-id": "12a0e9ea-5607-4ddb-a0ea-707e63e946b0",
        "x-ms-ratelimit-remaining-subscription-writes": "1166",
        "x-ms-response-type": "standard",
        "x-ms-routing-request-id": "JAPANEAST:20230104T043842Z:12a0e9ea-5607-4ddb-a0ea-707e63e946b0",
        "x-request-time": "0.109"
=======
        "x-ms-correlation-request-id": "d8dfa4d9-ae01-41b7-8a82-420cfd46bf2c",
        "x-ms-ratelimit-remaining-subscription-writes": "1187",
        "x-ms-response-type": "standard",
        "x-ms-routing-request-id": "JAPANEAST:20221230T025432Z:d8dfa4d9-ae01-41b7-8a82-420cfd46bf2c",
        "x-request-time": "0.098"
>>>>>>> 94376103
      },
      "ResponseBody": {
        "secretsType": "AccountKey",
        "key": "dGhpcyBpcyBmYWtlIGtleQ=="
      }
    },
    {
      "RequestUri": "https://sagvgsoim6nmhbq.blob.core.windows.net/azureml-blobstore-e61cd5e2-512f-475e-9842-5e2a973993b8/LocalUpload/00000000000000000000000000000000/data/sample1.csv",
      "RequestMethod": "HEAD",
      "RequestHeaders": {
        "Accept": "application/xml",
        "Accept-Encoding": "gzip, deflate",
        "Connection": "keep-alive",
<<<<<<< HEAD
        "User-Agent": "azsdk-python-storage-blob/12.9.0 Python/3.7.13 (Windows-10-10.0.22621-SP0)",
        "x-ms-date": "Wed, 04 Jan 2023 04:38:43 GMT",
        "x-ms-version": "2020-10-02"
=======
        "User-Agent": "azsdk-python-storage-blob/12.14.1 Python/3.9.13 (Windows-10-10.0.19045-SP0)",
        "x-ms-date": "Fri, 30 Dec 2022 02:54:32 GMT",
        "x-ms-version": "2021-08-06"
>>>>>>> 94376103
      },
      "RequestBody": null,
      "StatusCode": 200,
      "ResponseHeaders": {
        "Accept-Ranges": "bytes",
        "Content-Length": "508",
        "Content-MD5": "dUQjYq1qrTeqLOaZ4N2AUQ==",
        "Content-Type": "application/octet-stream",
<<<<<<< HEAD
        "Date": "Wed, 04 Jan 2023 04:38:42 GMT",
=======
        "Date": "Fri, 30 Dec 2022 02:54:32 GMT",
>>>>>>> 94376103
        "ETag": "\u00220x8DA9D48AFBCE5A6\u0022",
        "Last-Modified": "Fri, 23 Sep 2022 09:47:53 GMT",
        "Server": [
          "Windows-Azure-Blob/1.0",
          "Microsoft-HTTPAPI/2.0"
        ],
        "Vary": "Origin",
        "x-ms-access-tier": "Hot",
        "x-ms-access-tier-inferred": "true",
        "x-ms-blob-type": "BlockBlob",
        "x-ms-creation-time": "Fri, 23 Sep 2022 09:47:53 GMT",
        "x-ms-lease-state": "available",
        "x-ms-lease-status": "unlocked",
        "x-ms-meta-name": "da405283-c0d4-42bf-9cd0-2d052c9da84b",
        "x-ms-meta-upload_status": "completed",
        "x-ms-meta-version": "bcdecfd5-08fc-40e1-af7f-364ca3525a76",
        "x-ms-server-encrypted": "true",
        "x-ms-version": "2020-10-02"
      },
      "ResponseBody": null
    },
    {
      "RequestUri": "https://sagvgsoim6nmhbq.blob.core.windows.net/azureml-blobstore-e61cd5e2-512f-475e-9842-5e2a973993b8/az-ml-artifacts/00000000000000000000000000000000/data/sample1.csv",
      "RequestMethod": "HEAD",
      "RequestHeaders": {
        "Accept": "application/xml",
        "Accept-Encoding": "gzip, deflate",
        "Connection": "keep-alive",
<<<<<<< HEAD
        "User-Agent": "azsdk-python-storage-blob/12.9.0 Python/3.7.13 (Windows-10-10.0.22621-SP0)",
        "x-ms-date": "Wed, 04 Jan 2023 04:38:43 GMT",
        "x-ms-version": "2020-10-02"
=======
        "User-Agent": "azsdk-python-storage-blob/12.14.1 Python/3.9.13 (Windows-10-10.0.19045-SP0)",
        "x-ms-date": "Fri, 30 Dec 2022 02:54:32 GMT",
        "x-ms-version": "2021-08-06"
>>>>>>> 94376103
      },
      "RequestBody": null,
      "StatusCode": 404,
      "ResponseHeaders": {
<<<<<<< HEAD
        "Date": "Wed, 04 Jan 2023 04:38:42 GMT",
=======
        "Date": "Fri, 30 Dec 2022 02:54:32 GMT",
>>>>>>> 94376103
        "Server": [
          "Windows-Azure-Blob/1.0",
          "Microsoft-HTTPAPI/2.0"
        ],
        "Transfer-Encoding": "chunked",
        "Vary": "Origin",
        "x-ms-error-code": "BlobNotFound",
        "x-ms-version": "2020-10-02"
      },
      "ResponseBody": null
    },
    {
<<<<<<< HEAD
      "RequestUri": "https://management.azure.com/subscriptions/00000000-0000-0000-0000-000000000/resourceGroups/00000/providers/Microsoft.MachineLearningServices/workspaces/00000/data/test_451407355146/versions/1?api-version=2022-05-01",
=======
      "RequestUri": "https://management.azure.com/subscriptions/00000000-0000-0000-0000-000000000/resourceGroups/00000/providers/Microsoft.MachineLearningServices/workspaces/00000/data/test_156652149755/versions/1?api-version=2022-05-01",
>>>>>>> 94376103
      "RequestMethod": "PUT",
      "RequestHeaders": {
        "Accept": "application/json",
        "Accept-Encoding": "gzip, deflate",
        "Connection": "keep-alive",
        "Content-Length": "256",
        "Content-Type": "application/json",
        "User-Agent": "azure-ai-ml/1.3.0 azsdk-python-mgmt-machinelearningservices/0.1.0 Python/3.7.13 (Windows-10-10.0.22621-SP0)"
      },
      "RequestBody": {
        "properties": {
          "description": "iris dataset",
          "properties": {},
          "tags": {},
          "isAnonymous": false,
          "isArchived": false,
          "dataType": "uri_folder",
          "dataUri": "azureml://datastores/workspaceblobstore/paths/LocalUpload/00000000000000000000000000000000/data"
        }
      },
      "StatusCode": 201,
      "ResponseHeaders": {
        "Cache-Control": "no-cache",
<<<<<<< HEAD
        "Content-Length": "837",
        "Content-Type": "application/json; charset=utf-8",
        "Date": "Wed, 04 Jan 2023 04:38:42 GMT",
        "Expires": "-1",
        "Location": "https://management.azure.com/subscriptions/00000000-0000-0000-0000-000000000/resourceGroups/00000/providers/Microsoft.MachineLearningServices/workspaces/00000/data/test_451407355146/versions/1?api-version=2022-05-01",
        "Pragma": "no-cache",
        "Request-Context": "appId=cid-v1:512cc15a-13b5-415b-bfd0-dce7accb6bb1",
        "Server-Timing": "traceparent;desc=\u002200-021e8d91335af501a0c53d53e7f169d7-0ee90cb4595ab31b-01\u0022",
        "Strict-Transport-Security": "max-age=31536000; includeSubDomains",
        "x-aml-cluster": "vienna-test-westus2-02",
        "X-Content-Type-Options": "nosniff",
        "x-ms-correlation-request-id": "a1937d74-4d2e-4207-9f37-64fd4d51065e",
        "x-ms-ratelimit-remaining-subscription-writes": "1141",
        "x-ms-response-type": "standard",
        "x-ms-routing-request-id": "JAPANEAST:20230104T043843Z:a1937d74-4d2e-4207-9f37-64fd4d51065e",
        "x-request-time": "0.275"
      },
      "ResponseBody": {
        "id": "/subscriptions/00000000-0000-0000-0000-000000000/resourceGroups/00000/providers/Microsoft.MachineLearningServices/workspaces/00000/data/test_451407355146/versions/1",
=======
        "Content-Length": "840",
        "Content-Type": "application/json; charset=utf-8",
        "Date": "Fri, 30 Dec 2022 02:54:33 GMT",
        "Expires": "-1",
        "Location": "https://management.azure.com/subscriptions/00000000-0000-0000-0000-000000000/resourceGroups/00000/providers/Microsoft.MachineLearningServices/workspaces/00000/data/test_156652149755/versions/1?api-version=2022-05-01",
        "Pragma": "no-cache",
        "Request-Context": "appId=cid-v1:512cc15a-13b5-415b-bfd0-dce7accb6bb1",
        "Server-Timing": "traceparent;desc=\u002200-88dfe632d2bd4ed9675b36e9da1ad789-4be04b948a1a9064-00\u0022",
        "Strict-Transport-Security": "max-age=31536000; includeSubDomains",
        "x-aml-cluster": "vienna-test-westus2-02",
        "X-Content-Type-Options": "nosniff",
        "x-ms-correlation-request-id": "d6a70911-5619-41ed-b709-5b476006d5fd",
        "x-ms-ratelimit-remaining-subscription-writes": "1178",
        "x-ms-response-type": "standard",
        "x-ms-routing-request-id": "JAPANEAST:20221230T025433Z:d6a70911-5619-41ed-b709-5b476006d5fd",
        "x-request-time": "0.350"
      },
      "ResponseBody": {
        "id": "/subscriptions/00000000-0000-0000-0000-000000000/resourceGroups/00000/providers/Microsoft.MachineLearningServices/workspaces/00000/data/test_156652149755/versions/1",
>>>>>>> 94376103
        "name": "1",
        "type": "Microsoft.MachineLearningServices/workspaces/data/versions",
        "properties": {
          "description": "iris dataset",
          "tags": {},
          "properties": {},
          "isArchived": false,
          "isAnonymous": false,
          "dataUri": "azureml://subscriptions/00000000-0000-0000-0000-000000000/resourcegroups/00000/workspaces/00000/datastores/workspaceblobstore/paths/LocalUpload/00000000000000000000000000000000/data/",
          "dataType": "uri_folder"
        },
        "systemData": {
<<<<<<< HEAD
          "createdAt": "2023-01-04T04:38:43.2828332\u002B00:00",
          "createdBy": "Doris Liao",
          "createdByType": "User",
          "lastModifiedAt": "2023-01-04T04:38:43.3252553\u002B00:00"
=======
          "createdAt": "2022-12-30T02:54:33.0740172\u002B00:00",
          "createdBy": "Xingzhi Zhang",
          "createdByType": "User",
          "lastModifiedAt": "2022-12-30T02:54:33.1172103\u002B00:00"
>>>>>>> 94376103
        }
      }
    },
    {
      "RequestUri": "https://management.azure.com/subscriptions/00000000-0000-0000-0000-000000000/resourceGroups/00000/providers/Microsoft.MachineLearningServices/workspaces/00000/computes/cpu-cluster?api-version=2022-10-01-preview",
      "RequestMethod": "GET",
      "RequestHeaders": {
        "Accept": "application/json",
        "Accept-Encoding": "gzip, deflate",
        "Connection": "keep-alive",
        "User-Agent": "azure-ai-ml/1.3.0 azsdk-python-mgmt-machinelearningservices/0.1.0 Python/3.7.13 (Windows-10-10.0.22621-SP0)"
      },
      "RequestBody": null,
      "StatusCode": 200,
      "ResponseHeaders": {
        "Cache-Control": "no-cache",
        "Content-Encoding": "gzip",
        "Content-Type": "application/json; charset=utf-8",
<<<<<<< HEAD
        "Date": "Wed, 04 Jan 2023 04:38:46 GMT",
        "Expires": "-1",
        "Pragma": "no-cache",
        "Request-Context": "appId=cid-v1:512cc15a-13b5-415b-bfd0-dce7accb6bb1",
        "Server-Timing": "traceparent;desc=\u002200-b0534bb45119b9217b6a0930f20631c7-e3cc883208ad3732-00\u0022",
=======
        "Date": "Fri, 30 Dec 2022 02:54:34 GMT",
        "Expires": "-1",
        "Pragma": "no-cache",
        "Request-Context": "appId=cid-v1:512cc15a-13b5-415b-bfd0-dce7accb6bb1",
        "Server-Timing": "traceparent;desc=\u002200-9a6a6ea364c94e108b6366083544ef3f-a3502a71c30390b3-00\u0022",
>>>>>>> 94376103
        "Strict-Transport-Security": "max-age=31536000; includeSubDomains",
        "Transfer-Encoding": "chunked",
        "Vary": [
          "Accept-Encoding",
          "Accept-Encoding"
        ],
        "x-aml-cluster": "vienna-test-westus2-01",
        "X-Content-Type-Options": "nosniff",
<<<<<<< HEAD
        "x-ms-correlation-request-id": "81626472-6bf6-4b59-82e6-e024a6a4c8ca",
        "x-ms-ratelimit-remaining-subscription-reads": "11923",
        "x-ms-response-type": "standard",
        "x-ms-routing-request-id": "JAPANEAST:20230104T043846Z:81626472-6bf6-4b59-82e6-e024a6a4c8ca",
        "x-request-time": "0.228"
=======
        "x-ms-correlation-request-id": "5cdd5c93-4f8e-4983-9a02-a3c54e1665a3",
        "x-ms-ratelimit-remaining-subscription-reads": "11959",
        "x-ms-response-type": "standard",
        "x-ms-routing-request-id": "JAPANEAST:20221230T025434Z:5cdd5c93-4f8e-4983-9a02-a3c54e1665a3",
        "x-request-time": "0.248"
>>>>>>> 94376103
      },
      "ResponseBody": {
        "id": "/subscriptions/00000000-0000-0000-0000-000000000/resourceGroups/00000/providers/Microsoft.MachineLearningServices/workspaces/00000/computes/cpu-cluster",
        "name": "cpu-cluster",
        "type": "Microsoft.MachineLearningServices/workspaces/computes",
        "location": "centraluseuap",
        "tags": {},
        "properties": {
          "createdOn": "2022-09-22T09:02:22.1899959\u002B00:00",
          "modifiedOn": "2022-11-21T09:48:12.4511558\u002B00:00",
          "disableLocalAuth": false,
          "description": null,
          "resourceId": null,
          "computeType": "AmlCompute",
          "computeLocation": "centraluseuap",
          "provisioningState": "Succeeded",
          "provisioningErrors": null,
          "isAttachedCompute": false,
          "properties": {
            "vmSize": "STANDARD_DS2_V2",
            "vmPriority": "Dedicated",
            "scaleSettings": {
              "maxNodeCount": 6,
              "minNodeCount": 1,
              "nodeIdleTimeBeforeScaleDown": "PT2M"
            },
            "subnet": null,
<<<<<<< HEAD
            "currentNodeCount": 6,
            "targetNodeCount": 3,
=======
            "currentNodeCount": 3,
            "targetNodeCount": 1,
>>>>>>> 94376103
            "nodeStateCounts": {
              "preparingNodeCount": 0,
              "runningNodeCount": 1,
              "idleNodeCount": 2,
              "unusableNodeCount": 0,
              "leavingNodeCount": 3,
              "preemptedNodeCount": 0
            },
            "allocationState": "Resizing",
<<<<<<< HEAD
            "allocationStateTransitionTime": "2023-01-04T04:37:47.636\u002B00:00",
=======
            "allocationStateTransitionTime": "2022-12-30T02:51:20.967\u002B00:00",
>>>>>>> 94376103
            "errors": null,
            "remoteLoginPortPublicAccess": "Enabled",
            "osType": "Linux",
            "virtualMachineImage": null,
            "isolatedNetwork": false,
            "propertyBag": {}
          }
        }
      }
    },
    {
      "RequestUri": "https://management.azure.com/subscriptions/00000000-0000-0000-0000-000000000/resourceGroups/00000/providers/Microsoft.MachineLearningServices/workspaces/00000/computes/cpu-cluster?api-version=2022-10-01-preview",
      "RequestMethod": "GET",
      "RequestHeaders": {
        "Accept": "application/json",
        "Accept-Encoding": "gzip, deflate",
        "Connection": "keep-alive",
        "User-Agent": "azure-ai-ml/1.3.0 azsdk-python-mgmt-machinelearningservices/0.1.0 Python/3.7.13 (Windows-10-10.0.22621-SP0)"
      },
      "RequestBody": null,
      "StatusCode": 200,
      "ResponseHeaders": {
        "Cache-Control": "no-cache",
        "Content-Encoding": "gzip",
        "Content-Type": "application/json; charset=utf-8",
<<<<<<< HEAD
        "Date": "Wed, 04 Jan 2023 04:38:47 GMT",
        "Expires": "-1",
        "Pragma": "no-cache",
        "Request-Context": "appId=cid-v1:512cc15a-13b5-415b-bfd0-dce7accb6bb1",
        "Server-Timing": "traceparent;desc=\u002200-7332c8636ab58fb768a5c912b549da8b-268ccf62d6243eed-00\u0022",
=======
        "Date": "Fri, 30 Dec 2022 02:54:35 GMT",
        "Expires": "-1",
        "Pragma": "no-cache",
        "Request-Context": "appId=cid-v1:512cc15a-13b5-415b-bfd0-dce7accb6bb1",
        "Server-Timing": "traceparent;desc=\u002200-7ce5fc2c18f5623e726f3deea4cedd49-321941622b005899-00\u0022",
>>>>>>> 94376103
        "Strict-Transport-Security": "max-age=31536000; includeSubDomains",
        "Transfer-Encoding": "chunked",
        "Vary": [
          "Accept-Encoding",
          "Accept-Encoding"
        ],
        "x-aml-cluster": "vienna-test-westus2-01",
        "X-Content-Type-Options": "nosniff",
<<<<<<< HEAD
        "x-ms-correlation-request-id": "d356320f-9d97-4be7-a1b1-3172218bb40c",
        "x-ms-ratelimit-remaining-subscription-reads": "11922",
        "x-ms-response-type": "standard",
        "x-ms-routing-request-id": "JAPANEAST:20230104T043847Z:d356320f-9d97-4be7-a1b1-3172218bb40c",
        "x-request-time": "0.227"
=======
        "x-ms-correlation-request-id": "64f567ba-c7d4-4904-94c4-58b0d683da56",
        "x-ms-ratelimit-remaining-subscription-reads": "11958",
        "x-ms-response-type": "standard",
        "x-ms-routing-request-id": "JAPANEAST:20221230T025435Z:64f567ba-c7d4-4904-94c4-58b0d683da56",
        "x-request-time": "0.290"
>>>>>>> 94376103
      },
      "ResponseBody": {
        "id": "/subscriptions/00000000-0000-0000-0000-000000000/resourceGroups/00000/providers/Microsoft.MachineLearningServices/workspaces/00000/computes/cpu-cluster",
        "name": "cpu-cluster",
        "type": "Microsoft.MachineLearningServices/workspaces/computes",
        "location": "centraluseuap",
        "tags": {},
        "properties": {
          "createdOn": "2022-09-22T09:02:22.1899959\u002B00:00",
          "modifiedOn": "2022-11-21T09:48:12.4511558\u002B00:00",
          "disableLocalAuth": false,
          "description": null,
          "resourceId": null,
          "computeType": "AmlCompute",
          "computeLocation": "centraluseuap",
          "provisioningState": "Succeeded",
          "provisioningErrors": null,
          "isAttachedCompute": false,
          "properties": {
            "vmSize": "STANDARD_DS2_V2",
            "vmPriority": "Dedicated",
            "scaleSettings": {
              "maxNodeCount": 6,
              "minNodeCount": 1,
              "nodeIdleTimeBeforeScaleDown": "PT2M"
            },
            "subnet": null,
<<<<<<< HEAD
            "currentNodeCount": 6,
            "targetNodeCount": 3,
=======
            "currentNodeCount": 3,
            "targetNodeCount": 1,
>>>>>>> 94376103
            "nodeStateCounts": {
              "preparingNodeCount": 0,
              "runningNodeCount": 1,
              "idleNodeCount": 2,
              "unusableNodeCount": 0,
              "leavingNodeCount": 3,
              "preemptedNodeCount": 0
            },
            "allocationState": "Resizing",
<<<<<<< HEAD
            "allocationStateTransitionTime": "2023-01-04T04:37:47.636\u002B00:00",
=======
            "allocationStateTransitionTime": "2022-12-30T02:51:20.967\u002B00:00",
>>>>>>> 94376103
            "errors": null,
            "remoteLoginPortPublicAccess": "Enabled",
            "osType": "Linux",
            "virtualMachineImage": null,
            "isolatedNetwork": false,
            "propertyBag": {}
          }
        }
      }
    },
    {
      "RequestUri": "https://management.azure.com/subscriptions/00000000-0000-0000-0000-000000000/resourceGroups/00000/providers/Microsoft.MachineLearningServices/workspaces/00000/computes/cpu-cluster?api-version=2022-10-01-preview",
      "RequestMethod": "GET",
      "RequestHeaders": {
        "Accept": "application/json",
        "Accept-Encoding": "gzip, deflate",
        "Connection": "keep-alive",
        "User-Agent": "azure-ai-ml/1.3.0 azsdk-python-mgmt-machinelearningservices/0.1.0 Python/3.7.13 (Windows-10-10.0.22621-SP0)"
      },
      "RequestBody": null,
      "StatusCode": 200,
      "ResponseHeaders": {
        "Cache-Control": "no-cache",
        "Content-Encoding": "gzip",
        "Content-Type": "application/json; charset=utf-8",
<<<<<<< HEAD
        "Date": "Wed, 04 Jan 2023 04:38:48 GMT",
        "Expires": "-1",
        "Pragma": "no-cache",
        "Request-Context": "appId=cid-v1:512cc15a-13b5-415b-bfd0-dce7accb6bb1",
        "Server-Timing": "traceparent;desc=\u002200-9b940a03c3acb4b83833f1fd079d9395-7259c914623c04bd-00\u0022",
=======
        "Date": "Fri, 30 Dec 2022 02:54:36 GMT",
        "Expires": "-1",
        "Pragma": "no-cache",
        "Request-Context": "appId=cid-v1:512cc15a-13b5-415b-bfd0-dce7accb6bb1",
        "Server-Timing": "traceparent;desc=\u002200-b40dbe3a97e3944e75be9799891b09d9-5e00161812e971aa-00\u0022",
>>>>>>> 94376103
        "Strict-Transport-Security": "max-age=31536000; includeSubDomains",
        "Transfer-Encoding": "chunked",
        "Vary": [
          "Accept-Encoding",
          "Accept-Encoding"
        ],
        "x-aml-cluster": "vienna-test-westus2-01",
        "X-Content-Type-Options": "nosniff",
<<<<<<< HEAD
        "x-ms-correlation-request-id": "bb6f6b90-b144-4565-a06d-b3269c45bde7",
        "x-ms-ratelimit-remaining-subscription-reads": "11921",
        "x-ms-response-type": "standard",
        "x-ms-routing-request-id": "JAPANEAST:20230104T043848Z:bb6f6b90-b144-4565-a06d-b3269c45bde7",
        "x-request-time": "0.228"
=======
        "x-ms-correlation-request-id": "59b5613c-33da-44ec-b534-466873ec4803",
        "x-ms-ratelimit-remaining-subscription-reads": "11957",
        "x-ms-response-type": "standard",
        "x-ms-routing-request-id": "JAPANEAST:20221230T025436Z:59b5613c-33da-44ec-b534-466873ec4803",
        "x-request-time": "0.271"
>>>>>>> 94376103
      },
      "ResponseBody": {
        "id": "/subscriptions/00000000-0000-0000-0000-000000000/resourceGroups/00000/providers/Microsoft.MachineLearningServices/workspaces/00000/computes/cpu-cluster",
        "name": "cpu-cluster",
        "type": "Microsoft.MachineLearningServices/workspaces/computes",
        "location": "centraluseuap",
        "tags": {},
        "properties": {
          "createdOn": "2022-09-22T09:02:22.1899959\u002B00:00",
          "modifiedOn": "2022-11-21T09:48:12.4511558\u002B00:00",
          "disableLocalAuth": false,
          "description": null,
          "resourceId": null,
          "computeType": "AmlCompute",
          "computeLocation": "centraluseuap",
          "provisioningState": "Succeeded",
          "provisioningErrors": null,
          "isAttachedCompute": false,
          "properties": {
            "vmSize": "STANDARD_DS2_V2",
            "vmPriority": "Dedicated",
            "scaleSettings": {
              "maxNodeCount": 6,
              "minNodeCount": 1,
              "nodeIdleTimeBeforeScaleDown": "PT2M"
            },
            "subnet": null,
<<<<<<< HEAD
            "currentNodeCount": 6,
            "targetNodeCount": 3,
=======
            "currentNodeCount": 3,
            "targetNodeCount": 1,
>>>>>>> 94376103
            "nodeStateCounts": {
              "preparingNodeCount": 0,
              "runningNodeCount": 1,
              "idleNodeCount": 2,
              "unusableNodeCount": 0,
              "leavingNodeCount": 3,
              "preemptedNodeCount": 0
            },
            "allocationState": "Resizing",
<<<<<<< HEAD
            "allocationStateTransitionTime": "2023-01-04T04:37:47.636\u002B00:00",
=======
            "allocationStateTransitionTime": "2022-12-30T02:51:20.967\u002B00:00",
>>>>>>> 94376103
            "errors": null,
            "remoteLoginPortPublicAccess": "Enabled",
            "osType": "Linux",
            "virtualMachineImage": null,
            "isolatedNetwork": false,
            "propertyBag": {}
          }
        }
      }
    },
    {
      "RequestUri": "https://management.azure.com/subscriptions/00000000-0000-0000-0000-000000000/resourceGroups/00000/providers/Microsoft.MachineLearningServices/workspaces/00000/datastores/workspaceblobstore?api-version=2022-05-01",
      "RequestMethod": "GET",
      "RequestHeaders": {
        "Accept": "application/json",
        "Accept-Encoding": "gzip, deflate",
        "Connection": "keep-alive",
        "User-Agent": "azure-ai-ml/1.3.0 azsdk-python-mgmt-machinelearningservices/0.1.0 Python/3.7.13 (Windows-10-10.0.22621-SP0)"
      },
      "RequestBody": null,
      "StatusCode": 200,
      "ResponseHeaders": {
        "Cache-Control": "no-cache",
        "Content-Encoding": "gzip",
        "Content-Type": "application/json; charset=utf-8",
<<<<<<< HEAD
        "Date": "Wed, 04 Jan 2023 04:38:48 GMT",
        "Expires": "-1",
        "Pragma": "no-cache",
        "Request-Context": "appId=cid-v1:512cc15a-13b5-415b-bfd0-dce7accb6bb1",
        "Server-Timing": "traceparent;desc=\u002200-1e1fd02b4bbf0cbcf8c9bb4a12f1a0cb-8de5e1239fe66355-00\u0022",
=======
        "Date": "Fri, 30 Dec 2022 02:54:37 GMT",
        "Expires": "-1",
        "Pragma": "no-cache",
        "Request-Context": "appId=cid-v1:512cc15a-13b5-415b-bfd0-dce7accb6bb1",
        "Server-Timing": "traceparent;desc=\u002200-77ebf7db4dba108887b514f623b06df5-13808e8d74570ae3-00\u0022",
>>>>>>> 94376103
        "Strict-Transport-Security": "max-age=31536000; includeSubDomains",
        "Transfer-Encoding": "chunked",
        "Vary": [
          "Accept-Encoding",
          "Accept-Encoding"
        ],
        "x-aml-cluster": "vienna-test-westus2-02",
        "X-Content-Type-Options": "nosniff",
<<<<<<< HEAD
        "x-ms-correlation-request-id": "048cb246-70fe-4e12-bbc9-752b3fde63ba",
        "x-ms-ratelimit-remaining-subscription-reads": "11920",
        "x-ms-response-type": "standard",
        "x-ms-routing-request-id": "JAPANEAST:20230104T043849Z:048cb246-70fe-4e12-bbc9-752b3fde63ba",
        "x-request-time": "0.083"
=======
        "x-ms-correlation-request-id": "fe09a7f5-05d3-4029-8426-10639f9ff1f7",
        "x-ms-ratelimit-remaining-subscription-reads": "11956",
        "x-ms-response-type": "standard",
        "x-ms-routing-request-id": "JAPANEAST:20221230T025437Z:fe09a7f5-05d3-4029-8426-10639f9ff1f7",
        "x-request-time": "0.092"
>>>>>>> 94376103
      },
      "ResponseBody": {
        "id": "/subscriptions/00000000-0000-0000-0000-000000000/resourceGroups/00000/providers/Microsoft.MachineLearningServices/workspaces/00000/datastores/workspaceblobstore",
        "name": "workspaceblobstore",
        "type": "Microsoft.MachineLearningServices/workspaces/datastores",
        "properties": {
          "description": null,
          "tags": null,
          "properties": null,
          "isDefault": true,
          "credentials": {
            "credentialsType": "AccountKey"
          },
          "datastoreType": "AzureBlob",
          "accountName": "sagvgsoim6nmhbq",
          "containerName": "azureml-blobstore-e61cd5e2-512f-475e-9842-5e2a973993b8",
          "endpoint": "core.windows.net",
          "protocol": "https",
          "serviceDataAccessAuthIdentity": "WorkspaceSystemAssignedIdentity"
        },
        "systemData": {
          "createdAt": "2022-09-22T09:02:03.2629568\u002B00:00",
          "createdBy": "779301c0-18b2-4cdc-801b-a0a3368fee0a",
          "createdByType": "Application",
          "lastModifiedAt": "2022-09-22T09:02:04.166989\u002B00:00",
          "lastModifiedBy": "779301c0-18b2-4cdc-801b-a0a3368fee0a",
          "lastModifiedByType": "Application"
        }
      }
    },
    {
      "RequestUri": "https://management.azure.com/subscriptions/00000000-0000-0000-0000-000000000/resourceGroups/00000/providers/Microsoft.MachineLearningServices/workspaces/00000/datastores/workspaceblobstore/listSecrets?api-version=2022-05-01",
      "RequestMethod": "POST",
      "RequestHeaders": {
        "Accept": "application/json",
        "Accept-Encoding": "gzip, deflate",
        "Connection": "keep-alive",
        "Content-Length": "0",
        "User-Agent": "azure-ai-ml/1.3.0 azsdk-python-mgmt-machinelearningservices/0.1.0 Python/3.7.13 (Windows-10-10.0.22621-SP0)"
      },
      "RequestBody": null,
      "StatusCode": 200,
      "ResponseHeaders": {
        "Cache-Control": "no-cache",
        "Content-Encoding": "gzip",
        "Content-Type": "application/json; charset=utf-8",
<<<<<<< HEAD
        "Date": "Wed, 04 Jan 2023 04:38:49 GMT",
        "Expires": "-1",
        "Pragma": "no-cache",
        "Request-Context": "appId=cid-v1:512cc15a-13b5-415b-bfd0-dce7accb6bb1",
        "Server-Timing": "traceparent;desc=\u002200-ab40cfd128e7a37a1b5782b7ee5e6da7-cd851753c2b2cc92-00\u0022",
=======
        "Date": "Fri, 30 Dec 2022 02:54:37 GMT",
        "Expires": "-1",
        "Pragma": "no-cache",
        "Request-Context": "appId=cid-v1:512cc15a-13b5-415b-bfd0-dce7accb6bb1",
        "Server-Timing": "traceparent;desc=\u002200-ecf2094cfdc5088f52fa405d1f139fb1-907dbeaee1558266-00\u0022",
>>>>>>> 94376103
        "Strict-Transport-Security": "max-age=31536000; includeSubDomains",
        "Transfer-Encoding": "chunked",
        "Vary": "Accept-Encoding",
        "x-aml-cluster": "vienna-test-westus2-02",
        "X-Content-Type-Options": "nosniff",
<<<<<<< HEAD
        "x-ms-correlation-request-id": "ee77163b-e389-46d6-8d6c-dbb8ca793055",
        "x-ms-ratelimit-remaining-subscription-writes": "1165",
        "x-ms-response-type": "standard",
        "x-ms-routing-request-id": "JAPANEAST:20230104T043849Z:ee77163b-e389-46d6-8d6c-dbb8ca793055",
        "x-request-time": "0.120"
=======
        "x-ms-correlation-request-id": "28849881-1b5c-4bb6-84b7-64cddcc7af60",
        "x-ms-ratelimit-remaining-subscription-writes": "1186",
        "x-ms-response-type": "standard",
        "x-ms-routing-request-id": "JAPANEAST:20221230T025437Z:28849881-1b5c-4bb6-84b7-64cddcc7af60",
        "x-request-time": "0.091"
>>>>>>> 94376103
      },
      "ResponseBody": {
        "secretsType": "AccountKey",
        "key": "dGhpcyBpcyBmYWtlIGtleQ=="
      }
    },
    {
      "RequestUri": "https://sagvgsoim6nmhbq.blob.core.windows.net/azureml-blobstore-e61cd5e2-512f-475e-9842-5e2a973993b8/LocalUpload/00000000000000000000000000000000/data/sample1.csv",
      "RequestMethod": "HEAD",
      "RequestHeaders": {
        "Accept": "application/xml",
        "Accept-Encoding": "gzip, deflate",
        "Connection": "keep-alive",
<<<<<<< HEAD
        "User-Agent": "azsdk-python-storage-blob/12.9.0 Python/3.7.13 (Windows-10-10.0.22621-SP0)",
        "x-ms-date": "Wed, 04 Jan 2023 04:38:50 GMT",
        "x-ms-version": "2020-10-02"
=======
        "User-Agent": "azsdk-python-storage-blob/12.14.1 Python/3.9.13 (Windows-10-10.0.19045-SP0)",
        "x-ms-date": "Fri, 30 Dec 2022 02:54:37 GMT",
        "x-ms-version": "2021-08-06"
>>>>>>> 94376103
      },
      "RequestBody": null,
      "StatusCode": 200,
      "ResponseHeaders": {
        "Accept-Ranges": "bytes",
        "Content-Length": "508",
        "Content-MD5": "dUQjYq1qrTeqLOaZ4N2AUQ==",
        "Content-Type": "application/octet-stream",
<<<<<<< HEAD
        "Date": "Wed, 04 Jan 2023 04:38:49 GMT",
=======
        "Date": "Fri, 30 Dec 2022 02:54:37 GMT",
>>>>>>> 94376103
        "ETag": "\u00220x8DA9D48AFBCE5A6\u0022",
        "Last-Modified": "Fri, 23 Sep 2022 09:47:53 GMT",
        "Server": [
          "Windows-Azure-Blob/1.0",
          "Microsoft-HTTPAPI/2.0"
        ],
        "Vary": "Origin",
        "x-ms-access-tier": "Hot",
        "x-ms-access-tier-inferred": "true",
        "x-ms-blob-type": "BlockBlob",
        "x-ms-creation-time": "Fri, 23 Sep 2022 09:47:53 GMT",
        "x-ms-lease-state": "available",
        "x-ms-lease-status": "unlocked",
        "x-ms-meta-name": "da405283-c0d4-42bf-9cd0-2d052c9da84b",
        "x-ms-meta-upload_status": "completed",
        "x-ms-meta-version": "bcdecfd5-08fc-40e1-af7f-364ca3525a76",
        "x-ms-server-encrypted": "true",
        "x-ms-version": "2020-10-02"
      },
      "ResponseBody": null
    },
    {
      "RequestUri": "https://sagvgsoim6nmhbq.blob.core.windows.net/azureml-blobstore-e61cd5e2-512f-475e-9842-5e2a973993b8/az-ml-artifacts/00000000000000000000000000000000/data/sample1.csv",
      "RequestMethod": "HEAD",
      "RequestHeaders": {
        "Accept": "application/xml",
        "Accept-Encoding": "gzip, deflate",
        "Connection": "keep-alive",
<<<<<<< HEAD
        "User-Agent": "azsdk-python-storage-blob/12.9.0 Python/3.7.13 (Windows-10-10.0.22621-SP0)",
        "x-ms-date": "Wed, 04 Jan 2023 04:38:51 GMT",
        "x-ms-version": "2020-10-02"
=======
        "User-Agent": "azsdk-python-storage-blob/12.14.1 Python/3.9.13 (Windows-10-10.0.19045-SP0)",
        "x-ms-date": "Fri, 30 Dec 2022 02:54:37 GMT",
        "x-ms-version": "2021-08-06"
>>>>>>> 94376103
      },
      "RequestBody": null,
      "StatusCode": 404,
      "ResponseHeaders": {
<<<<<<< HEAD
        "Date": "Wed, 04 Jan 2023 04:38:50 GMT",
=======
        "Date": "Fri, 30 Dec 2022 02:54:37 GMT",
>>>>>>> 94376103
        "Server": [
          "Windows-Azure-Blob/1.0",
          "Microsoft-HTTPAPI/2.0"
        ],
        "Transfer-Encoding": "chunked",
        "Vary": "Origin",
        "x-ms-error-code": "BlobNotFound",
        "x-ms-version": "2020-10-02"
      },
      "ResponseBody": null
    },
    {
<<<<<<< HEAD
      "RequestUri": "https://management.azure.com/subscriptions/00000000-0000-0000-0000-000000000/resourceGroups/00000/providers/Microsoft.MachineLearningServices/workspaces/00000/jobs/test_547596154245?api-version=2022-10-01-preview",
=======
      "RequestUri": "https://management.azure.com/subscriptions/00000000-0000-0000-0000-000000000/resourceGroups/00000/providers/Microsoft.MachineLearningServices/workspaces/00000/jobs/test_119751800139?api-version=2022-10-01-preview",
>>>>>>> 94376103
      "RequestMethod": "PUT",
      "RequestHeaders": {
        "Accept": "application/json",
        "Accept-Encoding": "gzip, deflate",
        "Connection": "keep-alive",
        "Content-Length": "2730",
        "Content-Type": "application/json",
        "User-Agent": "azure-ai-ml/1.3.0 azsdk-python-mgmt-machinelearningservices/0.1.0 Python/3.7.13 (Windows-10-10.0.22621-SP0)"
      },
      "RequestBody": {
        "properties": {
          "description": "The hello world pipeline job",
          "properties": {},
          "tags": {
            "tag": "tagvalue",
            "owner": "sdkteam"
          },
          "computeId": "/subscriptions/00000000-0000-0000-0000-000000000/resourceGroups/00000/providers/Microsoft.MachineLearningServices/workspaces/00000/computes/cpu-cluster",
<<<<<<< HEAD
          "displayName": "test_547596154245",
=======
          "displayName": "test_119751800139",
>>>>>>> 94376103
          "experimentName": "my_first_experiment",
          "isArchived": false,
          "jobType": "Pipeline",
          "inputs": {
            "job_in_number": {
              "jobInputType": "literal",
              "value": "10"
            },
            "job_in_other_number": {
              "jobInputType": "literal",
              "value": "15"
            },
            "job_in_path": {
              "mode": "ReadOnlyMount",
              "uri": "azureml://datastores/workspaceblobstore/paths/LocalUpload/00000000000000000000000000000000/data/",
              "jobInputType": "uri_folder"
            },
            "job_in_path_other": {
              "mode": "Download",
              "uri": "azureml://subscriptions/00000000-0000-0000-0000-000000000/resourcegroups/00000/workspaces/00000/datastores/workspaceblobstore/paths/LocalUpload/00000000000000000000000000000000/data/",
              "jobInputType": "uri_folder"
            }
          },
          "jobs": {
            "hello_world_component": {
              "name": "hello_world_component",
              "type": "command",
              "computeId": "/subscriptions/00000000-0000-0000-0000-000000000/resourceGroups/00000/providers/Microsoft.MachineLearningServices/workspaces/00000/computes/cpu-cluster",
              "inputs": {
                "component_in_number": {
                  "job_input_type": "literal",
                  "value": "${{parent.inputs.job_in_number}}"
                },
                "component_in_path_1": {
                  "job_input_type": "literal",
                  "value": "${{parent.inputs.job_in_path}}"
                },
                "component_in_path_2": {
                  "job_input_type": "literal",
                  "value": "${{parent.inputs.job_in_path_other}}"
                }
              },
              "_source": "REMOTE.WORKSPACE.COMPONENT",
              "componentId": "/subscriptions/00000000-0000-0000-0000-000000000/resourceGroups/00000/providers/Microsoft.MachineLearningServices/workspaces/00000/components/microsoftsamples_command_component_basic_with_paths_test/versions/1"
            },
            "hello_world_component_2": {
              "name": "hello_world_component_2",
              "type": "command",
              "computeId": "/subscriptions/00000000-0000-0000-0000-000000000/resourceGroups/00000/providers/Microsoft.MachineLearningServices/workspaces/00000/computes/cpu-cluster",
              "inputs": {
                "component_in_number": {
                  "job_input_type": "literal",
                  "value": "${{parent.inputs.job_in_other_number}}"
                },
                "component_in_path_1": {
                  "job_input_type": "literal",
                  "value": "${{parent.inputs.job_in_path}}"
                },
                "component_in_path_2": {
                  "job_input_type": "literal",
                  "value": "${{parent.inputs.job_in_path_other}}"
                }
              },
              "_source": "REMOTE.WORKSPACE.COMPONENT",
              "componentId": "/subscriptions/00000000-0000-0000-0000-000000000/resourceGroups/00000/providers/Microsoft.MachineLearningServices/workspaces/00000/components/microsoftsamples_command_component_basic_with_paths_test/versions/1"
            }
          },
          "outputs": {},
          "settings": {
            "_source": "YAML.JOB"
          }
        }
      },
      "StatusCode": 201,
      "ResponseHeaders": {
        "Cache-Control": "no-cache",
        "Content-Length": "5261",
        "Content-Type": "application/json; charset=utf-8",
<<<<<<< HEAD
        "Date": "Wed, 04 Jan 2023 04:38:53 GMT",
        "Expires": "-1",
        "Location": "https://management.azure.com/subscriptions/00000000-0000-0000-0000-000000000/resourceGroups/00000/providers/Microsoft.MachineLearningServices/workspaces/00000/jobs/test_547596154245?api-version=2022-10-01-preview",
        "Pragma": "no-cache",
        "Request-Context": "appId=cid-v1:512cc15a-13b5-415b-bfd0-dce7accb6bb1",
        "Server-Timing": "traceparent;desc=\u002200-ee97f74b40a6d32e994c6cb6cae7b88e-9fa6a04ac313b88d-00\u0022",
        "Strict-Transport-Security": "max-age=31536000; includeSubDomains",
        "x-aml-cluster": "vienna-test-westus2-02",
        "X-Content-Type-Options": "nosniff",
        "x-ms-correlation-request-id": "bfbdc901-3215-49e3-ba8f-a86f20e84c63",
        "x-ms-ratelimit-remaining-subscription-writes": "1140",
        "x-ms-response-type": "standard",
        "x-ms-routing-request-id": "JAPANEAST:20230104T043853Z:bfbdc901-3215-49e3-ba8f-a86f20e84c63",
        "x-request-time": "3.051"
      },
      "ResponseBody": {
        "id": "/subscriptions/00000000-0000-0000-0000-000000000/resourceGroups/00000/providers/Microsoft.MachineLearningServices/workspaces/00000/jobs/test_547596154245",
        "name": "test_547596154245",
=======
        "Date": "Fri, 30 Dec 2022 02:54:41 GMT",
        "Expires": "-1",
        "Location": "https://management.azure.com/subscriptions/00000000-0000-0000-0000-000000000/resourceGroups/00000/providers/Microsoft.MachineLearningServices/workspaces/00000/jobs/test_119751800139?api-version=2022-10-01-preview",
        "Pragma": "no-cache",
        "Request-Context": "appId=cid-v1:512cc15a-13b5-415b-bfd0-dce7accb6bb1",
        "Server-Timing": "traceparent;desc=\u002200-1d9becdb33862d9fbeb76b40a6a7c341-239ec1563536112d-00\u0022",
        "Strict-Transport-Security": "max-age=31536000; includeSubDomains",
        "x-aml-cluster": "vienna-test-westus2-02",
        "X-Content-Type-Options": "nosniff",
        "x-ms-correlation-request-id": "e03f3c03-63f5-43f5-bcc8-6a5679f09a17",
        "x-ms-ratelimit-remaining-subscription-writes": "1177",
        "x-ms-response-type": "standard",
        "x-ms-routing-request-id": "JAPANEAST:20221230T025441Z:e03f3c03-63f5-43f5-bcc8-6a5679f09a17",
        "x-request-time": "3.026"
      },
      "ResponseBody": {
        "id": "/subscriptions/00000000-0000-0000-0000-000000000/resourceGroups/00000/providers/Microsoft.MachineLearningServices/workspaces/00000/jobs/test_119751800139",
        "name": "test_119751800139",
>>>>>>> 94376103
        "type": "Microsoft.MachineLearningServices/workspaces/jobs",
        "properties": {
          "description": "The hello world pipeline job",
          "tags": {
            "tag": "tagvalue",
            "owner": "sdkteam"
          },
          "properties": {
            "azureml.DevPlatv2": "true",
            "azureml.runsource": "azureml.PipelineRun",
            "runSource": "MFE",
            "runType": "HTTP",
            "azureml.parameters": "{\u0022job_in_number\u0022:\u002210\u0022,\u0022job_in_other_number\u0022:\u002215\u0022}",
            "azureml.continue_on_step_failure": "False",
            "azureml.continue_on_failed_optional_input": "True",
            "azureml.defaultComputeName": "cpu-cluster",
            "azureml.defaultDataStoreName": "workspaceblobstore",
            "azureml.pipelineComponent": "pipelinerun"
          },
<<<<<<< HEAD
          "displayName": "test_547596154245",
=======
          "displayName": "test_119751800139",
>>>>>>> 94376103
          "status": "Preparing",
          "experimentName": "my_first_experiment",
          "services": {
            "Tracking": {
              "jobServiceType": "Tracking",
              "port": null,
              "endpoint": "azureml://master.api.azureml-test.ms/mlflow/v1.0/subscriptions/00000000-0000-0000-0000-000000000/resourceGroups/00000/providers/Microsoft.MachineLearningServices/workspaces/00000?",
              "status": null,
              "errorMessage": null,
              "properties": null,
              "nodes": null
            },
            "Studio": {
              "jobServiceType": "Studio",
              "port": null,
<<<<<<< HEAD
              "endpoint": "https://ml.azure.com/runs/test_547596154245?wsid=/subscriptions/00000000-0000-0000-0000-000000000/resourcegroups/00000/workspaces/00000",
=======
              "endpoint": "https://ml.azure.com/runs/test_119751800139?wsid=/subscriptions/00000000-0000-0000-0000-000000000/resourcegroups/00000/workspaces/00000",
>>>>>>> 94376103
              "status": null,
              "errorMessage": null,
              "properties": null,
              "nodes": null
            }
          },
          "computeId": "/subscriptions/00000000-0000-0000-0000-000000000/resourceGroups/00000/providers/Microsoft.MachineLearningServices/workspaces/00000/computes/cpu-cluster",
          "isArchived": false,
          "identity": null,
          "componentId": null,
          "jobType": "Pipeline",
          "settings": {
            "_source": "YAML.JOB"
          },
          "jobs": {
            "hello_world_component": {
              "name": "hello_world_component",
              "type": "command",
              "computeId": "/subscriptions/00000000-0000-0000-0000-000000000/resourceGroups/00000/providers/Microsoft.MachineLearningServices/workspaces/00000/computes/cpu-cluster",
              "inputs": {
                "component_in_number": {
                  "job_input_type": "literal",
                  "value": "${{parent.inputs.job_in_number}}"
                },
                "component_in_path_1": {
                  "job_input_type": "literal",
                  "value": "${{parent.inputs.job_in_path}}"
                },
                "component_in_path_2": {
                  "job_input_type": "literal",
                  "value": "${{parent.inputs.job_in_path_other}}"
                }
              },
              "_source": "REMOTE.WORKSPACE.COMPONENT",
              "componentId": "/subscriptions/00000000-0000-0000-0000-000000000/resourceGroups/00000/providers/Microsoft.MachineLearningServices/workspaces/00000/components/microsoftsamples_command_component_basic_with_paths_test/versions/1"
            },
            "hello_world_component_2": {
              "name": "hello_world_component_2",
              "type": "command",
              "computeId": "/subscriptions/00000000-0000-0000-0000-000000000/resourceGroups/00000/providers/Microsoft.MachineLearningServices/workspaces/00000/computes/cpu-cluster",
              "inputs": {
                "component_in_number": {
                  "job_input_type": "literal",
                  "value": "${{parent.inputs.job_in_other_number}}"
                },
                "component_in_path_1": {
                  "job_input_type": "literal",
                  "value": "${{parent.inputs.job_in_path}}"
                },
                "component_in_path_2": {
                  "job_input_type": "literal",
                  "value": "${{parent.inputs.job_in_path_other}}"
                }
              },
              "_source": "REMOTE.WORKSPACE.COMPONENT",
              "componentId": "/subscriptions/00000000-0000-0000-0000-000000000/resourceGroups/00000/providers/Microsoft.MachineLearningServices/workspaces/00000/components/microsoftsamples_command_component_basic_with_paths_test/versions/1"
            }
          },
          "inputs": {
            "job_in_number": {
              "description": null,
              "jobInputType": "literal",
              "value": "10"
            },
            "job_in_other_number": {
              "description": null,
              "jobInputType": "literal",
              "value": "15"
            },
            "job_in_path": {
              "description": null,
              "uri": "azureml://datastores/workspaceblobstore/paths/LocalUpload/00000000000000000000000000000000/data/",
              "mode": "ReadOnlyMount",
              "jobInputType": "uri_folder"
            },
            "job_in_path_other": {
              "description": null,
              "uri": "azureml://subscriptions/00000000-0000-0000-0000-000000000/resourcegroups/00000/workspaces/00000/datastores/workspaceblobstore/paths/LocalUpload/00000000000000000000000000000000/data/",
              "mode": "Download",
              "jobInputType": "uri_folder"
            }
          },
          "outputs": {},
          "sourceJobId": null
        },
        "systemData": {
<<<<<<< HEAD
          "createdAt": "2023-01-04T04:38:53.140136\u002B00:00",
          "createdBy": "Doris Liao",
=======
          "createdAt": "2022-12-30T02:54:40.7292865\u002B00:00",
          "createdBy": "Xingzhi Zhang",
>>>>>>> 94376103
          "createdByType": "User"
        }
      }
    }
  ],
  "Variables": {
<<<<<<< HEAD
    "data_override_name": "test_451407355146",
    "job_name": "test_547596154245"
=======
    "data_override_name": "test_156652149755",
    "job_name": "test_119751800139"
>>>>>>> 94376103
  }
}<|MERGE_RESOLUTION|>--- conflicted
+++ resolved
@@ -15,19 +15,11 @@
         "Cache-Control": "no-cache",
         "Content-Encoding": "gzip",
         "Content-Type": "application/json; charset=utf-8",
-<<<<<<< HEAD
         "Date": "Wed, 04 Jan 2023 04:38:37 GMT",
         "Expires": "-1",
         "Pragma": "no-cache",
         "Request-Context": "appId=cid-v1:512cc15a-13b5-415b-bfd0-dce7accb6bb1",
         "Server-Timing": "traceparent;desc=\u002200-f65abbc16e65c2f1f78a750ebd9ce548-b71451f55cfb2b7d-00\u0022",
-=======
-        "Date": "Fri, 30 Dec 2022 02:54:29 GMT",
-        "Expires": "-1",
-        "Pragma": "no-cache",
-        "Request-Context": "appId=cid-v1:512cc15a-13b5-415b-bfd0-dce7accb6bb1",
-        "Server-Timing": "traceparent;desc=\u002200-480eb11ec214d2a7a821b993aeb6fa51-1da31da79cd40f54-00\u0022",
->>>>>>> 94376103
         "Strict-Transport-Security": "max-age=31536000; includeSubDomains",
         "Transfer-Encoding": "chunked",
         "Vary": [
@@ -36,19 +28,11 @@
         ],
         "x-aml-cluster": "vienna-test-westus2-02",
         "X-Content-Type-Options": "nosniff",
-<<<<<<< HEAD
         "x-ms-correlation-request-id": "49fa77ea-7231-49e9-8608-7f4f95781528",
         "x-ms-ratelimit-remaining-subscription-reads": "11925",
         "x-ms-response-type": "standard",
         "x-ms-routing-request-id": "JAPANEAST:20230104T043838Z:49fa77ea-7231-49e9-8608-7f4f95781528",
         "x-request-time": "0.260"
-=======
-        "x-ms-correlation-request-id": "672c3593-6550-4f80-81ec-185a86066e84",
-        "x-ms-ratelimit-remaining-subscription-reads": "11961",
-        "x-ms-response-type": "standard",
-        "x-ms-routing-request-id": "JAPANEAST:20221230T025430Z:672c3593-6550-4f80-81ec-185a86066e84",
-        "x-request-time": "0.280"
->>>>>>> 94376103
       },
       "ResponseBody": {
         "id": "/subscriptions/00000000-0000-0000-0000-000000000/resourceGroups/00000/providers/Microsoft.MachineLearningServices/workspaces/00000/components/microsoftsamples_command_component_basic_with_paths_test/versions/1",
@@ -124,19 +108,11 @@
         "Cache-Control": "no-cache",
         "Content-Encoding": "gzip",
         "Content-Type": "application/json; charset=utf-8",
-<<<<<<< HEAD
         "Date": "Wed, 04 Jan 2023 04:38:40 GMT",
         "Expires": "-1",
         "Pragma": "no-cache",
         "Request-Context": "appId=cid-v1:512cc15a-13b5-415b-bfd0-dce7accb6bb1",
         "Server-Timing": "traceparent;desc=\u002200-881f8657658eb65464ba2a83ed0cfe41-3d244183bbe1c115-00\u0022",
-=======
-        "Date": "Fri, 30 Dec 2022 02:54:31 GMT",
-        "Expires": "-1",
-        "Pragma": "no-cache",
-        "Request-Context": "appId=cid-v1:512cc15a-13b5-415b-bfd0-dce7accb6bb1",
-        "Server-Timing": "traceparent;desc=\u002200-d8c55a32f44ba9eb5df05e8e6de759da-0d8512fa318c8d1c-00\u0022",
->>>>>>> 94376103
         "Strict-Transport-Security": "max-age=31536000; includeSubDomains",
         "Transfer-Encoding": "chunked",
         "Vary": [
@@ -145,19 +121,11 @@
         ],
         "x-aml-cluster": "vienna-test-westus2-02",
         "X-Content-Type-Options": "nosniff",
-<<<<<<< HEAD
         "x-ms-correlation-request-id": "1268fceb-0a0e-426d-ab10-2336462ba730",
         "x-ms-ratelimit-remaining-subscription-reads": "11924",
         "x-ms-response-type": "standard",
         "x-ms-routing-request-id": "JAPANEAST:20230104T043841Z:1268fceb-0a0e-426d-ab10-2336462ba730",
         "x-request-time": "0.124"
-=======
-        "x-ms-correlation-request-id": "07d5fe72-54f3-4c17-832f-801c07781f90",
-        "x-ms-ratelimit-remaining-subscription-reads": "11960",
-        "x-ms-response-type": "standard",
-        "x-ms-routing-request-id": "JAPANEAST:20221230T025431Z:07d5fe72-54f3-4c17-832f-801c07781f90",
-        "x-request-time": "0.100"
->>>>>>> 94376103
       },
       "ResponseBody": {
         "id": "/subscriptions/00000000-0000-0000-0000-000000000/resourceGroups/00000/providers/Microsoft.MachineLearningServices/workspaces/00000/datastores/workspaceblobstore",
@@ -204,37 +172,21 @@
         "Cache-Control": "no-cache",
         "Content-Encoding": "gzip",
         "Content-Type": "application/json; charset=utf-8",
-<<<<<<< HEAD
         "Date": "Wed, 04 Jan 2023 04:38:41 GMT",
         "Expires": "-1",
         "Pragma": "no-cache",
         "Request-Context": "appId=cid-v1:512cc15a-13b5-415b-bfd0-dce7accb6bb1",
         "Server-Timing": "traceparent;desc=\u002200-a59d3bd6a760f6d8891b276d7edb7d4a-f842f112a400b9ae-00\u0022",
-=======
-        "Date": "Fri, 30 Dec 2022 02:54:32 GMT",
-        "Expires": "-1",
-        "Pragma": "no-cache",
-        "Request-Context": "appId=cid-v1:512cc15a-13b5-415b-bfd0-dce7accb6bb1",
-        "Server-Timing": "traceparent;desc=\u002200-dca1bc4be88d1d6544503cc648c41b7e-3538072dc179aaa0-00\u0022",
->>>>>>> 94376103
         "Strict-Transport-Security": "max-age=31536000; includeSubDomains",
         "Transfer-Encoding": "chunked",
         "Vary": "Accept-Encoding",
         "x-aml-cluster": "vienna-test-westus2-02",
         "X-Content-Type-Options": "nosniff",
-<<<<<<< HEAD
         "x-ms-correlation-request-id": "12a0e9ea-5607-4ddb-a0ea-707e63e946b0",
         "x-ms-ratelimit-remaining-subscription-writes": "1166",
         "x-ms-response-type": "standard",
         "x-ms-routing-request-id": "JAPANEAST:20230104T043842Z:12a0e9ea-5607-4ddb-a0ea-707e63e946b0",
         "x-request-time": "0.109"
-=======
-        "x-ms-correlation-request-id": "d8dfa4d9-ae01-41b7-8a82-420cfd46bf2c",
-        "x-ms-ratelimit-remaining-subscription-writes": "1187",
-        "x-ms-response-type": "standard",
-        "x-ms-routing-request-id": "JAPANEAST:20221230T025432Z:d8dfa4d9-ae01-41b7-8a82-420cfd46bf2c",
-        "x-request-time": "0.098"
->>>>>>> 94376103
       },
       "ResponseBody": {
         "secretsType": "AccountKey",
@@ -248,15 +200,9 @@
         "Accept": "application/xml",
         "Accept-Encoding": "gzip, deflate",
         "Connection": "keep-alive",
-<<<<<<< HEAD
         "User-Agent": "azsdk-python-storage-blob/12.9.0 Python/3.7.13 (Windows-10-10.0.22621-SP0)",
         "x-ms-date": "Wed, 04 Jan 2023 04:38:43 GMT",
         "x-ms-version": "2020-10-02"
-=======
-        "User-Agent": "azsdk-python-storage-blob/12.14.1 Python/3.9.13 (Windows-10-10.0.19045-SP0)",
-        "x-ms-date": "Fri, 30 Dec 2022 02:54:32 GMT",
-        "x-ms-version": "2021-08-06"
->>>>>>> 94376103
       },
       "RequestBody": null,
       "StatusCode": 200,
@@ -265,11 +211,7 @@
         "Content-Length": "508",
         "Content-MD5": "dUQjYq1qrTeqLOaZ4N2AUQ==",
         "Content-Type": "application/octet-stream",
-<<<<<<< HEAD
         "Date": "Wed, 04 Jan 2023 04:38:42 GMT",
-=======
-        "Date": "Fri, 30 Dec 2022 02:54:32 GMT",
->>>>>>> 94376103
         "ETag": "\u00220x8DA9D48AFBCE5A6\u0022",
         "Last-Modified": "Fri, 23 Sep 2022 09:47:53 GMT",
         "Server": [
@@ -298,24 +240,14 @@
         "Accept": "application/xml",
         "Accept-Encoding": "gzip, deflate",
         "Connection": "keep-alive",
-<<<<<<< HEAD
         "User-Agent": "azsdk-python-storage-blob/12.9.0 Python/3.7.13 (Windows-10-10.0.22621-SP0)",
         "x-ms-date": "Wed, 04 Jan 2023 04:38:43 GMT",
         "x-ms-version": "2020-10-02"
-=======
-        "User-Agent": "azsdk-python-storage-blob/12.14.1 Python/3.9.13 (Windows-10-10.0.19045-SP0)",
-        "x-ms-date": "Fri, 30 Dec 2022 02:54:32 GMT",
-        "x-ms-version": "2021-08-06"
->>>>>>> 94376103
       },
       "RequestBody": null,
       "StatusCode": 404,
       "ResponseHeaders": {
-<<<<<<< HEAD
         "Date": "Wed, 04 Jan 2023 04:38:42 GMT",
-=======
-        "Date": "Fri, 30 Dec 2022 02:54:32 GMT",
->>>>>>> 94376103
         "Server": [
           "Windows-Azure-Blob/1.0",
           "Microsoft-HTTPAPI/2.0"
@@ -328,11 +260,7 @@
       "ResponseBody": null
     },
     {
-<<<<<<< HEAD
       "RequestUri": "https://management.azure.com/subscriptions/00000000-0000-0000-0000-000000000/resourceGroups/00000/providers/Microsoft.MachineLearningServices/workspaces/00000/data/test_451407355146/versions/1?api-version=2022-05-01",
-=======
-      "RequestUri": "https://management.azure.com/subscriptions/00000000-0000-0000-0000-000000000/resourceGroups/00000/providers/Microsoft.MachineLearningServices/workspaces/00000/data/test_156652149755/versions/1?api-version=2022-05-01",
->>>>>>> 94376103
       "RequestMethod": "PUT",
       "RequestHeaders": {
         "Accept": "application/json",
@@ -356,7 +284,6 @@
       "StatusCode": 201,
       "ResponseHeaders": {
         "Cache-Control": "no-cache",
-<<<<<<< HEAD
         "Content-Length": "837",
         "Content-Type": "application/json; charset=utf-8",
         "Date": "Wed, 04 Jan 2023 04:38:42 GMT",
@@ -376,27 +303,6 @@
       },
       "ResponseBody": {
         "id": "/subscriptions/00000000-0000-0000-0000-000000000/resourceGroups/00000/providers/Microsoft.MachineLearningServices/workspaces/00000/data/test_451407355146/versions/1",
-=======
-        "Content-Length": "840",
-        "Content-Type": "application/json; charset=utf-8",
-        "Date": "Fri, 30 Dec 2022 02:54:33 GMT",
-        "Expires": "-1",
-        "Location": "https://management.azure.com/subscriptions/00000000-0000-0000-0000-000000000/resourceGroups/00000/providers/Microsoft.MachineLearningServices/workspaces/00000/data/test_156652149755/versions/1?api-version=2022-05-01",
-        "Pragma": "no-cache",
-        "Request-Context": "appId=cid-v1:512cc15a-13b5-415b-bfd0-dce7accb6bb1",
-        "Server-Timing": "traceparent;desc=\u002200-88dfe632d2bd4ed9675b36e9da1ad789-4be04b948a1a9064-00\u0022",
-        "Strict-Transport-Security": "max-age=31536000; includeSubDomains",
-        "x-aml-cluster": "vienna-test-westus2-02",
-        "X-Content-Type-Options": "nosniff",
-        "x-ms-correlation-request-id": "d6a70911-5619-41ed-b709-5b476006d5fd",
-        "x-ms-ratelimit-remaining-subscription-writes": "1178",
-        "x-ms-response-type": "standard",
-        "x-ms-routing-request-id": "JAPANEAST:20221230T025433Z:d6a70911-5619-41ed-b709-5b476006d5fd",
-        "x-request-time": "0.350"
-      },
-      "ResponseBody": {
-        "id": "/subscriptions/00000000-0000-0000-0000-000000000/resourceGroups/00000/providers/Microsoft.MachineLearningServices/workspaces/00000/data/test_156652149755/versions/1",
->>>>>>> 94376103
         "name": "1",
         "type": "Microsoft.MachineLearningServices/workspaces/data/versions",
         "properties": {
@@ -409,17 +315,10 @@
           "dataType": "uri_folder"
         },
         "systemData": {
-<<<<<<< HEAD
           "createdAt": "2023-01-04T04:38:43.2828332\u002B00:00",
           "createdBy": "Doris Liao",
           "createdByType": "User",
           "lastModifiedAt": "2023-01-04T04:38:43.3252553\u002B00:00"
-=======
-          "createdAt": "2022-12-30T02:54:33.0740172\u002B00:00",
-          "createdBy": "Xingzhi Zhang",
-          "createdByType": "User",
-          "lastModifiedAt": "2022-12-30T02:54:33.1172103\u002B00:00"
->>>>>>> 94376103
         }
       }
     },
@@ -438,19 +337,11 @@
         "Cache-Control": "no-cache",
         "Content-Encoding": "gzip",
         "Content-Type": "application/json; charset=utf-8",
-<<<<<<< HEAD
         "Date": "Wed, 04 Jan 2023 04:38:46 GMT",
         "Expires": "-1",
         "Pragma": "no-cache",
         "Request-Context": "appId=cid-v1:512cc15a-13b5-415b-bfd0-dce7accb6bb1",
         "Server-Timing": "traceparent;desc=\u002200-b0534bb45119b9217b6a0930f20631c7-e3cc883208ad3732-00\u0022",
-=======
-        "Date": "Fri, 30 Dec 2022 02:54:34 GMT",
-        "Expires": "-1",
-        "Pragma": "no-cache",
-        "Request-Context": "appId=cid-v1:512cc15a-13b5-415b-bfd0-dce7accb6bb1",
-        "Server-Timing": "traceparent;desc=\u002200-9a6a6ea364c94e108b6366083544ef3f-a3502a71c30390b3-00\u0022",
->>>>>>> 94376103
         "Strict-Transport-Security": "max-age=31536000; includeSubDomains",
         "Transfer-Encoding": "chunked",
         "Vary": [
@@ -459,19 +350,11 @@
         ],
         "x-aml-cluster": "vienna-test-westus2-01",
         "X-Content-Type-Options": "nosniff",
-<<<<<<< HEAD
         "x-ms-correlation-request-id": "81626472-6bf6-4b59-82e6-e024a6a4c8ca",
         "x-ms-ratelimit-remaining-subscription-reads": "11923",
         "x-ms-response-type": "standard",
         "x-ms-routing-request-id": "JAPANEAST:20230104T043846Z:81626472-6bf6-4b59-82e6-e024a6a4c8ca",
         "x-request-time": "0.228"
-=======
-        "x-ms-correlation-request-id": "5cdd5c93-4f8e-4983-9a02-a3c54e1665a3",
-        "x-ms-ratelimit-remaining-subscription-reads": "11959",
-        "x-ms-response-type": "standard",
-        "x-ms-routing-request-id": "JAPANEAST:20221230T025434Z:5cdd5c93-4f8e-4983-9a02-a3c54e1665a3",
-        "x-request-time": "0.248"
->>>>>>> 94376103
       },
       "ResponseBody": {
         "id": "/subscriptions/00000000-0000-0000-0000-000000000/resourceGroups/00000/providers/Microsoft.MachineLearningServices/workspaces/00000/computes/cpu-cluster",
@@ -499,13 +382,8 @@
               "nodeIdleTimeBeforeScaleDown": "PT2M"
             },
             "subnet": null,
-<<<<<<< HEAD
             "currentNodeCount": 6,
             "targetNodeCount": 3,
-=======
-            "currentNodeCount": 3,
-            "targetNodeCount": 1,
->>>>>>> 94376103
             "nodeStateCounts": {
               "preparingNodeCount": 0,
               "runningNodeCount": 1,
@@ -515,11 +393,7 @@
               "preemptedNodeCount": 0
             },
             "allocationState": "Resizing",
-<<<<<<< HEAD
             "allocationStateTransitionTime": "2023-01-04T04:37:47.636\u002B00:00",
-=======
-            "allocationStateTransitionTime": "2022-12-30T02:51:20.967\u002B00:00",
->>>>>>> 94376103
             "errors": null,
             "remoteLoginPortPublicAccess": "Enabled",
             "osType": "Linux",
@@ -545,19 +419,11 @@
         "Cache-Control": "no-cache",
         "Content-Encoding": "gzip",
         "Content-Type": "application/json; charset=utf-8",
-<<<<<<< HEAD
         "Date": "Wed, 04 Jan 2023 04:38:47 GMT",
         "Expires": "-1",
         "Pragma": "no-cache",
         "Request-Context": "appId=cid-v1:512cc15a-13b5-415b-bfd0-dce7accb6bb1",
         "Server-Timing": "traceparent;desc=\u002200-7332c8636ab58fb768a5c912b549da8b-268ccf62d6243eed-00\u0022",
-=======
-        "Date": "Fri, 30 Dec 2022 02:54:35 GMT",
-        "Expires": "-1",
-        "Pragma": "no-cache",
-        "Request-Context": "appId=cid-v1:512cc15a-13b5-415b-bfd0-dce7accb6bb1",
-        "Server-Timing": "traceparent;desc=\u002200-7ce5fc2c18f5623e726f3deea4cedd49-321941622b005899-00\u0022",
->>>>>>> 94376103
         "Strict-Transport-Security": "max-age=31536000; includeSubDomains",
         "Transfer-Encoding": "chunked",
         "Vary": [
@@ -566,19 +432,11 @@
         ],
         "x-aml-cluster": "vienna-test-westus2-01",
         "X-Content-Type-Options": "nosniff",
-<<<<<<< HEAD
         "x-ms-correlation-request-id": "d356320f-9d97-4be7-a1b1-3172218bb40c",
         "x-ms-ratelimit-remaining-subscription-reads": "11922",
         "x-ms-response-type": "standard",
         "x-ms-routing-request-id": "JAPANEAST:20230104T043847Z:d356320f-9d97-4be7-a1b1-3172218bb40c",
         "x-request-time": "0.227"
-=======
-        "x-ms-correlation-request-id": "64f567ba-c7d4-4904-94c4-58b0d683da56",
-        "x-ms-ratelimit-remaining-subscription-reads": "11958",
-        "x-ms-response-type": "standard",
-        "x-ms-routing-request-id": "JAPANEAST:20221230T025435Z:64f567ba-c7d4-4904-94c4-58b0d683da56",
-        "x-request-time": "0.290"
->>>>>>> 94376103
       },
       "ResponseBody": {
         "id": "/subscriptions/00000000-0000-0000-0000-000000000/resourceGroups/00000/providers/Microsoft.MachineLearningServices/workspaces/00000/computes/cpu-cluster",
@@ -606,13 +464,8 @@
               "nodeIdleTimeBeforeScaleDown": "PT2M"
             },
             "subnet": null,
-<<<<<<< HEAD
             "currentNodeCount": 6,
             "targetNodeCount": 3,
-=======
-            "currentNodeCount": 3,
-            "targetNodeCount": 1,
->>>>>>> 94376103
             "nodeStateCounts": {
               "preparingNodeCount": 0,
               "runningNodeCount": 1,
@@ -622,11 +475,7 @@
               "preemptedNodeCount": 0
             },
             "allocationState": "Resizing",
-<<<<<<< HEAD
             "allocationStateTransitionTime": "2023-01-04T04:37:47.636\u002B00:00",
-=======
-            "allocationStateTransitionTime": "2022-12-30T02:51:20.967\u002B00:00",
->>>>>>> 94376103
             "errors": null,
             "remoteLoginPortPublicAccess": "Enabled",
             "osType": "Linux",
@@ -652,19 +501,11 @@
         "Cache-Control": "no-cache",
         "Content-Encoding": "gzip",
         "Content-Type": "application/json; charset=utf-8",
-<<<<<<< HEAD
         "Date": "Wed, 04 Jan 2023 04:38:48 GMT",
         "Expires": "-1",
         "Pragma": "no-cache",
         "Request-Context": "appId=cid-v1:512cc15a-13b5-415b-bfd0-dce7accb6bb1",
         "Server-Timing": "traceparent;desc=\u002200-9b940a03c3acb4b83833f1fd079d9395-7259c914623c04bd-00\u0022",
-=======
-        "Date": "Fri, 30 Dec 2022 02:54:36 GMT",
-        "Expires": "-1",
-        "Pragma": "no-cache",
-        "Request-Context": "appId=cid-v1:512cc15a-13b5-415b-bfd0-dce7accb6bb1",
-        "Server-Timing": "traceparent;desc=\u002200-b40dbe3a97e3944e75be9799891b09d9-5e00161812e971aa-00\u0022",
->>>>>>> 94376103
         "Strict-Transport-Security": "max-age=31536000; includeSubDomains",
         "Transfer-Encoding": "chunked",
         "Vary": [
@@ -673,19 +514,11 @@
         ],
         "x-aml-cluster": "vienna-test-westus2-01",
         "X-Content-Type-Options": "nosniff",
-<<<<<<< HEAD
         "x-ms-correlation-request-id": "bb6f6b90-b144-4565-a06d-b3269c45bde7",
         "x-ms-ratelimit-remaining-subscription-reads": "11921",
         "x-ms-response-type": "standard",
         "x-ms-routing-request-id": "JAPANEAST:20230104T043848Z:bb6f6b90-b144-4565-a06d-b3269c45bde7",
         "x-request-time": "0.228"
-=======
-        "x-ms-correlation-request-id": "59b5613c-33da-44ec-b534-466873ec4803",
-        "x-ms-ratelimit-remaining-subscription-reads": "11957",
-        "x-ms-response-type": "standard",
-        "x-ms-routing-request-id": "JAPANEAST:20221230T025436Z:59b5613c-33da-44ec-b534-466873ec4803",
-        "x-request-time": "0.271"
->>>>>>> 94376103
       },
       "ResponseBody": {
         "id": "/subscriptions/00000000-0000-0000-0000-000000000/resourceGroups/00000/providers/Microsoft.MachineLearningServices/workspaces/00000/computes/cpu-cluster",
@@ -713,13 +546,8 @@
               "nodeIdleTimeBeforeScaleDown": "PT2M"
             },
             "subnet": null,
-<<<<<<< HEAD
             "currentNodeCount": 6,
             "targetNodeCount": 3,
-=======
-            "currentNodeCount": 3,
-            "targetNodeCount": 1,
->>>>>>> 94376103
             "nodeStateCounts": {
               "preparingNodeCount": 0,
               "runningNodeCount": 1,
@@ -729,11 +557,7 @@
               "preemptedNodeCount": 0
             },
             "allocationState": "Resizing",
-<<<<<<< HEAD
             "allocationStateTransitionTime": "2023-01-04T04:37:47.636\u002B00:00",
-=======
-            "allocationStateTransitionTime": "2022-12-30T02:51:20.967\u002B00:00",
->>>>>>> 94376103
             "errors": null,
             "remoteLoginPortPublicAccess": "Enabled",
             "osType": "Linux",
@@ -759,19 +583,11 @@
         "Cache-Control": "no-cache",
         "Content-Encoding": "gzip",
         "Content-Type": "application/json; charset=utf-8",
-<<<<<<< HEAD
         "Date": "Wed, 04 Jan 2023 04:38:48 GMT",
         "Expires": "-1",
         "Pragma": "no-cache",
         "Request-Context": "appId=cid-v1:512cc15a-13b5-415b-bfd0-dce7accb6bb1",
         "Server-Timing": "traceparent;desc=\u002200-1e1fd02b4bbf0cbcf8c9bb4a12f1a0cb-8de5e1239fe66355-00\u0022",
-=======
-        "Date": "Fri, 30 Dec 2022 02:54:37 GMT",
-        "Expires": "-1",
-        "Pragma": "no-cache",
-        "Request-Context": "appId=cid-v1:512cc15a-13b5-415b-bfd0-dce7accb6bb1",
-        "Server-Timing": "traceparent;desc=\u002200-77ebf7db4dba108887b514f623b06df5-13808e8d74570ae3-00\u0022",
->>>>>>> 94376103
         "Strict-Transport-Security": "max-age=31536000; includeSubDomains",
         "Transfer-Encoding": "chunked",
         "Vary": [
@@ -780,19 +596,11 @@
         ],
         "x-aml-cluster": "vienna-test-westus2-02",
         "X-Content-Type-Options": "nosniff",
-<<<<<<< HEAD
         "x-ms-correlation-request-id": "048cb246-70fe-4e12-bbc9-752b3fde63ba",
         "x-ms-ratelimit-remaining-subscription-reads": "11920",
         "x-ms-response-type": "standard",
         "x-ms-routing-request-id": "JAPANEAST:20230104T043849Z:048cb246-70fe-4e12-bbc9-752b3fde63ba",
         "x-request-time": "0.083"
-=======
-        "x-ms-correlation-request-id": "fe09a7f5-05d3-4029-8426-10639f9ff1f7",
-        "x-ms-ratelimit-remaining-subscription-reads": "11956",
-        "x-ms-response-type": "standard",
-        "x-ms-routing-request-id": "JAPANEAST:20221230T025437Z:fe09a7f5-05d3-4029-8426-10639f9ff1f7",
-        "x-request-time": "0.092"
->>>>>>> 94376103
       },
       "ResponseBody": {
         "id": "/subscriptions/00000000-0000-0000-0000-000000000/resourceGroups/00000/providers/Microsoft.MachineLearningServices/workspaces/00000/datastores/workspaceblobstore",
@@ -839,37 +647,21 @@
         "Cache-Control": "no-cache",
         "Content-Encoding": "gzip",
         "Content-Type": "application/json; charset=utf-8",
-<<<<<<< HEAD
         "Date": "Wed, 04 Jan 2023 04:38:49 GMT",
         "Expires": "-1",
         "Pragma": "no-cache",
         "Request-Context": "appId=cid-v1:512cc15a-13b5-415b-bfd0-dce7accb6bb1",
         "Server-Timing": "traceparent;desc=\u002200-ab40cfd128e7a37a1b5782b7ee5e6da7-cd851753c2b2cc92-00\u0022",
-=======
-        "Date": "Fri, 30 Dec 2022 02:54:37 GMT",
-        "Expires": "-1",
-        "Pragma": "no-cache",
-        "Request-Context": "appId=cid-v1:512cc15a-13b5-415b-bfd0-dce7accb6bb1",
-        "Server-Timing": "traceparent;desc=\u002200-ecf2094cfdc5088f52fa405d1f139fb1-907dbeaee1558266-00\u0022",
->>>>>>> 94376103
         "Strict-Transport-Security": "max-age=31536000; includeSubDomains",
         "Transfer-Encoding": "chunked",
         "Vary": "Accept-Encoding",
         "x-aml-cluster": "vienna-test-westus2-02",
         "X-Content-Type-Options": "nosniff",
-<<<<<<< HEAD
         "x-ms-correlation-request-id": "ee77163b-e389-46d6-8d6c-dbb8ca793055",
         "x-ms-ratelimit-remaining-subscription-writes": "1165",
         "x-ms-response-type": "standard",
         "x-ms-routing-request-id": "JAPANEAST:20230104T043849Z:ee77163b-e389-46d6-8d6c-dbb8ca793055",
         "x-request-time": "0.120"
-=======
-        "x-ms-correlation-request-id": "28849881-1b5c-4bb6-84b7-64cddcc7af60",
-        "x-ms-ratelimit-remaining-subscription-writes": "1186",
-        "x-ms-response-type": "standard",
-        "x-ms-routing-request-id": "JAPANEAST:20221230T025437Z:28849881-1b5c-4bb6-84b7-64cddcc7af60",
-        "x-request-time": "0.091"
->>>>>>> 94376103
       },
       "ResponseBody": {
         "secretsType": "AccountKey",
@@ -883,15 +675,9 @@
         "Accept": "application/xml",
         "Accept-Encoding": "gzip, deflate",
         "Connection": "keep-alive",
-<<<<<<< HEAD
         "User-Agent": "azsdk-python-storage-blob/12.9.0 Python/3.7.13 (Windows-10-10.0.22621-SP0)",
         "x-ms-date": "Wed, 04 Jan 2023 04:38:50 GMT",
         "x-ms-version": "2020-10-02"
-=======
-        "User-Agent": "azsdk-python-storage-blob/12.14.1 Python/3.9.13 (Windows-10-10.0.19045-SP0)",
-        "x-ms-date": "Fri, 30 Dec 2022 02:54:37 GMT",
-        "x-ms-version": "2021-08-06"
->>>>>>> 94376103
       },
       "RequestBody": null,
       "StatusCode": 200,
@@ -900,11 +686,7 @@
         "Content-Length": "508",
         "Content-MD5": "dUQjYq1qrTeqLOaZ4N2AUQ==",
         "Content-Type": "application/octet-stream",
-<<<<<<< HEAD
         "Date": "Wed, 04 Jan 2023 04:38:49 GMT",
-=======
-        "Date": "Fri, 30 Dec 2022 02:54:37 GMT",
->>>>>>> 94376103
         "ETag": "\u00220x8DA9D48AFBCE5A6\u0022",
         "Last-Modified": "Fri, 23 Sep 2022 09:47:53 GMT",
         "Server": [
@@ -933,24 +715,14 @@
         "Accept": "application/xml",
         "Accept-Encoding": "gzip, deflate",
         "Connection": "keep-alive",
-<<<<<<< HEAD
         "User-Agent": "azsdk-python-storage-blob/12.9.0 Python/3.7.13 (Windows-10-10.0.22621-SP0)",
         "x-ms-date": "Wed, 04 Jan 2023 04:38:51 GMT",
         "x-ms-version": "2020-10-02"
-=======
-        "User-Agent": "azsdk-python-storage-blob/12.14.1 Python/3.9.13 (Windows-10-10.0.19045-SP0)",
-        "x-ms-date": "Fri, 30 Dec 2022 02:54:37 GMT",
-        "x-ms-version": "2021-08-06"
->>>>>>> 94376103
       },
       "RequestBody": null,
       "StatusCode": 404,
       "ResponseHeaders": {
-<<<<<<< HEAD
         "Date": "Wed, 04 Jan 2023 04:38:50 GMT",
-=======
-        "Date": "Fri, 30 Dec 2022 02:54:37 GMT",
->>>>>>> 94376103
         "Server": [
           "Windows-Azure-Blob/1.0",
           "Microsoft-HTTPAPI/2.0"
@@ -963,11 +735,7 @@
       "ResponseBody": null
     },
     {
-<<<<<<< HEAD
       "RequestUri": "https://management.azure.com/subscriptions/00000000-0000-0000-0000-000000000/resourceGroups/00000/providers/Microsoft.MachineLearningServices/workspaces/00000/jobs/test_547596154245?api-version=2022-10-01-preview",
-=======
-      "RequestUri": "https://management.azure.com/subscriptions/00000000-0000-0000-0000-000000000/resourceGroups/00000/providers/Microsoft.MachineLearningServices/workspaces/00000/jobs/test_119751800139?api-version=2022-10-01-preview",
->>>>>>> 94376103
       "RequestMethod": "PUT",
       "RequestHeaders": {
         "Accept": "application/json",
@@ -986,11 +754,7 @@
             "owner": "sdkteam"
           },
           "computeId": "/subscriptions/00000000-0000-0000-0000-000000000/resourceGroups/00000/providers/Microsoft.MachineLearningServices/workspaces/00000/computes/cpu-cluster",
-<<<<<<< HEAD
           "displayName": "test_547596154245",
-=======
-          "displayName": "test_119751800139",
->>>>>>> 94376103
           "experimentName": "my_first_experiment",
           "isArchived": false,
           "jobType": "Pipeline",
@@ -1069,7 +833,6 @@
         "Cache-Control": "no-cache",
         "Content-Length": "5261",
         "Content-Type": "application/json; charset=utf-8",
-<<<<<<< HEAD
         "Date": "Wed, 04 Jan 2023 04:38:53 GMT",
         "Expires": "-1",
         "Location": "https://management.azure.com/subscriptions/00000000-0000-0000-0000-000000000/resourceGroups/00000/providers/Microsoft.MachineLearningServices/workspaces/00000/jobs/test_547596154245?api-version=2022-10-01-preview",
@@ -1088,26 +851,6 @@
       "ResponseBody": {
         "id": "/subscriptions/00000000-0000-0000-0000-000000000/resourceGroups/00000/providers/Microsoft.MachineLearningServices/workspaces/00000/jobs/test_547596154245",
         "name": "test_547596154245",
-=======
-        "Date": "Fri, 30 Dec 2022 02:54:41 GMT",
-        "Expires": "-1",
-        "Location": "https://management.azure.com/subscriptions/00000000-0000-0000-0000-000000000/resourceGroups/00000/providers/Microsoft.MachineLearningServices/workspaces/00000/jobs/test_119751800139?api-version=2022-10-01-preview",
-        "Pragma": "no-cache",
-        "Request-Context": "appId=cid-v1:512cc15a-13b5-415b-bfd0-dce7accb6bb1",
-        "Server-Timing": "traceparent;desc=\u002200-1d9becdb33862d9fbeb76b40a6a7c341-239ec1563536112d-00\u0022",
-        "Strict-Transport-Security": "max-age=31536000; includeSubDomains",
-        "x-aml-cluster": "vienna-test-westus2-02",
-        "X-Content-Type-Options": "nosniff",
-        "x-ms-correlation-request-id": "e03f3c03-63f5-43f5-bcc8-6a5679f09a17",
-        "x-ms-ratelimit-remaining-subscription-writes": "1177",
-        "x-ms-response-type": "standard",
-        "x-ms-routing-request-id": "JAPANEAST:20221230T025441Z:e03f3c03-63f5-43f5-bcc8-6a5679f09a17",
-        "x-request-time": "3.026"
-      },
-      "ResponseBody": {
-        "id": "/subscriptions/00000000-0000-0000-0000-000000000/resourceGroups/00000/providers/Microsoft.MachineLearningServices/workspaces/00000/jobs/test_119751800139",
-        "name": "test_119751800139",
->>>>>>> 94376103
         "type": "Microsoft.MachineLearningServices/workspaces/jobs",
         "properties": {
           "description": "The hello world pipeline job",
@@ -1127,11 +870,7 @@
             "azureml.defaultDataStoreName": "workspaceblobstore",
             "azureml.pipelineComponent": "pipelinerun"
           },
-<<<<<<< HEAD
           "displayName": "test_547596154245",
-=======
-          "displayName": "test_119751800139",
->>>>>>> 94376103
           "status": "Preparing",
           "experimentName": "my_first_experiment",
           "services": {
@@ -1147,11 +886,7 @@
             "Studio": {
               "jobServiceType": "Studio",
               "port": null,
-<<<<<<< HEAD
               "endpoint": "https://ml.azure.com/runs/test_547596154245?wsid=/subscriptions/00000000-0000-0000-0000-000000000/resourcegroups/00000/workspaces/00000",
-=======
-              "endpoint": "https://ml.azure.com/runs/test_119751800139?wsid=/subscriptions/00000000-0000-0000-0000-000000000/resourcegroups/00000/workspaces/00000",
->>>>>>> 94376103
               "status": null,
               "errorMessage": null,
               "properties": null,
@@ -1238,25 +973,15 @@
           "sourceJobId": null
         },
         "systemData": {
-<<<<<<< HEAD
           "createdAt": "2023-01-04T04:38:53.140136\u002B00:00",
           "createdBy": "Doris Liao",
-=======
-          "createdAt": "2022-12-30T02:54:40.7292865\u002B00:00",
-          "createdBy": "Xingzhi Zhang",
->>>>>>> 94376103
           "createdByType": "User"
         }
       }
     }
   ],
   "Variables": {
-<<<<<<< HEAD
     "data_override_name": "test_451407355146",
     "job_name": "test_547596154245"
-=======
-    "data_override_name": "test_156652149755",
-    "job_name": "test_119751800139"
->>>>>>> 94376103
   }
 }