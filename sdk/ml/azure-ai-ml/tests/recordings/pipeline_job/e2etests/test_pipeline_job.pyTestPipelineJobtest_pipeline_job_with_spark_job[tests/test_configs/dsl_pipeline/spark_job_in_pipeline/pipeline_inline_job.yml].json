--- conflicted
+++ resolved
@@ -15,19 +15,11 @@
         "Cache-Control": "no-cache",
         "Content-Encoding": "gzip",
         "Content-Type": "application/json; charset=utf-8",
-<<<<<<< HEAD
         "Date": "Wed, 04 Jan 2023 04:35:10 GMT",
         "Expires": "-1",
         "Pragma": "no-cache",
         "Request-Context": "appId=cid-v1:512cc15a-13b5-415b-bfd0-dce7accb6bb1",
         "Server-Timing": "traceparent;desc=\u002200-459056d6be7ba815cd8d3124ce8f11ca-ed9cf7e72300967e-00\u0022",
-=======
-        "Date": "Fri, 30 Dec 2022 02:50:49 GMT",
-        "Expires": "-1",
-        "Pragma": "no-cache",
-        "Request-Context": "appId=cid-v1:512cc15a-13b5-415b-bfd0-dce7accb6bb1",
-        "Server-Timing": "traceparent;desc=\u002200-e578e296b8c3f08e8c26b10400671021-2bb8aae8dee3c574-00\u0022",
->>>>>>> 94376103
         "Strict-Transport-Security": "max-age=31536000; includeSubDomains",
         "Transfer-Encoding": "chunked",
         "Vary": [
@@ -36,19 +28,11 @@
         ],
         "x-aml-cluster": "vienna-test-westus2-02",
         "X-Content-Type-Options": "nosniff",
-<<<<<<< HEAD
         "x-ms-correlation-request-id": "6d99f013-373e-40a6-a04f-71043f7d1e8b",
         "x-ms-ratelimit-remaining-subscription-reads": "11972",
         "x-ms-response-type": "standard",
         "x-ms-routing-request-id": "JAPANEAST:20230104T043510Z:6d99f013-373e-40a6-a04f-71043f7d1e8b",
         "x-request-time": "0.136"
-=======
-        "x-ms-correlation-request-id": "b65efebf-7ef3-41fb-a92c-ede8f8ad02f3",
-        "x-ms-ratelimit-remaining-subscription-reads": "11960",
-        "x-ms-response-type": "standard",
-        "x-ms-routing-request-id": "JAPANEAST:20221230T025049Z:b65efebf-7ef3-41fb-a92c-ede8f8ad02f3",
-        "x-request-time": "0.117"
->>>>>>> 94376103
       },
       "ResponseBody": {
         "id": "/subscriptions/00000000-0000-0000-0000-000000000/resourceGroups/00000/providers/Microsoft.MachineLearningServices/workspaces/00000/datastores/workspaceblobstore",
@@ -95,37 +79,21 @@
         "Cache-Control": "no-cache",
         "Content-Encoding": "gzip",
         "Content-Type": "application/json; charset=utf-8",
-<<<<<<< HEAD
         "Date": "Wed, 04 Jan 2023 04:35:10 GMT",
         "Expires": "-1",
         "Pragma": "no-cache",
         "Request-Context": "appId=cid-v1:512cc15a-13b5-415b-bfd0-dce7accb6bb1",
         "Server-Timing": "traceparent;desc=\u002200-c0e5ad91845f54d2fed379dd51f0bc23-a9b3e8b84071ccb8-00\u0022",
-=======
-        "Date": "Fri, 30 Dec 2022 02:50:50 GMT",
-        "Expires": "-1",
-        "Pragma": "no-cache",
-        "Request-Context": "appId=cid-v1:512cc15a-13b5-415b-bfd0-dce7accb6bb1",
-        "Server-Timing": "traceparent;desc=\u002200-63fabc9a16317109d16c8efc831b4d76-382351200702f0ed-00\u0022",
->>>>>>> 94376103
         "Strict-Transport-Security": "max-age=31536000; includeSubDomains",
         "Transfer-Encoding": "chunked",
         "Vary": "Accept-Encoding",
         "x-aml-cluster": "vienna-test-westus2-02",
         "X-Content-Type-Options": "nosniff",
-<<<<<<< HEAD
         "x-ms-correlation-request-id": "2ada96c4-11dc-4dcc-b349-7c6ffeb7bae7",
         "x-ms-ratelimit-remaining-subscription-writes": "1185",
         "x-ms-response-type": "standard",
         "x-ms-routing-request-id": "JAPANEAST:20230104T043510Z:2ada96c4-11dc-4dcc-b349-7c6ffeb7bae7",
         "x-request-time": "0.100"
-=======
-        "x-ms-correlation-request-id": "64c525ca-b399-4627-a080-7b09658b3c93",
-        "x-ms-ratelimit-remaining-subscription-writes": "1177",
-        "x-ms-response-type": "standard",
-        "x-ms-routing-request-id": "JAPANEAST:20221230T025050Z:64c525ca-b399-4627-a080-7b09658b3c93",
-        "x-request-time": "0.095"
->>>>>>> 94376103
       },
       "ResponseBody": {
         "secretsType": "AccountKey",
@@ -139,15 +107,9 @@
         "Accept": "application/xml",
         "Accept-Encoding": "gzip, deflate",
         "Connection": "keep-alive",
-<<<<<<< HEAD
         "User-Agent": "azsdk-python-storage-blob/12.9.0 Python/3.7.13 (Windows-10-10.0.22621-SP0)",
         "x-ms-date": "Wed, 04 Jan 2023 04:35:11 GMT",
         "x-ms-version": "2020-10-02"
-=======
-        "User-Agent": "azsdk-python-storage-blob/12.14.1 Python/3.9.13 (Windows-10-10.0.19045-SP0)",
-        "x-ms-date": "Fri, 30 Dec 2022 02:50:50 GMT",
-        "x-ms-version": "2021-08-06"
->>>>>>> 94376103
       },
       "RequestBody": null,
       "StatusCode": 200,
@@ -156,11 +118,7 @@
         "Content-Length": "493",
         "Content-MD5": "S6XtSOk6bzek6yCwPu1bJA==",
         "Content-Type": "application/octet-stream",
-<<<<<<< HEAD
         "Date": "Wed, 04 Jan 2023 04:35:10 GMT",
-=======
-        "Date": "Fri, 30 Dec 2022 02:50:50 GMT",
->>>>>>> 94376103
         "ETag": "\u00220x8DAE68232EE3559\u0022",
         "Last-Modified": "Sun, 25 Dec 2022 14:13:30 GMT",
         "Server": [
@@ -189,24 +147,14 @@
         "Accept": "application/xml",
         "Accept-Encoding": "gzip, deflate",
         "Connection": "keep-alive",
-<<<<<<< HEAD
         "User-Agent": "azsdk-python-storage-blob/12.9.0 Python/3.7.13 (Windows-10-10.0.22621-SP0)",
         "x-ms-date": "Wed, 04 Jan 2023 04:35:12 GMT",
         "x-ms-version": "2020-10-02"
-=======
-        "User-Agent": "azsdk-python-storage-blob/12.14.1 Python/3.9.13 (Windows-10-10.0.19045-SP0)",
-        "x-ms-date": "Fri, 30 Dec 2022 02:50:50 GMT",
-        "x-ms-version": "2021-08-06"
->>>>>>> 94376103
       },
       "RequestBody": null,
       "StatusCode": 404,
       "ResponseHeaders": {
-<<<<<<< HEAD
         "Date": "Wed, 04 Jan 2023 04:35:10 GMT",
-=======
-        "Date": "Fri, 30 Dec 2022 02:50:50 GMT",
->>>>>>> 94376103
         "Server": [
           "Windows-Azure-Blob/1.0",
           "Microsoft-HTTPAPI/2.0"
@@ -245,19 +193,11 @@
         "Cache-Control": "no-cache",
         "Content-Encoding": "gzip",
         "Content-Type": "application/json; charset=utf-8",
-<<<<<<< HEAD
         "Date": "Wed, 04 Jan 2023 04:35:11 GMT",
         "Expires": "-1",
         "Pragma": "no-cache",
         "Request-Context": "appId=cid-v1:512cc15a-13b5-415b-bfd0-dce7accb6bb1",
         "Server-Timing": "traceparent;desc=\u002200-a3f9111106c5f0cccb21bd7903344bc4-bc4bfb173ad88f2e-00\u0022",
-=======
-        "Date": "Fri, 30 Dec 2022 02:50:51 GMT",
-        "Expires": "-1",
-        "Pragma": "no-cache",
-        "Request-Context": "appId=cid-v1:512cc15a-13b5-415b-bfd0-dce7accb6bb1",
-        "Server-Timing": "traceparent;desc=\u002200-6da4f4dc665e4b1363898b717b025a8f-216406c0c5bc69f2-00\u0022",
->>>>>>> 94376103
         "Strict-Transport-Security": "max-age=31536000; includeSubDomains",
         "Transfer-Encoding": "chunked",
         "Vary": [
@@ -266,19 +206,11 @@
         ],
         "x-aml-cluster": "vienna-test-westus2-02",
         "X-Content-Type-Options": "nosniff",
-<<<<<<< HEAD
         "x-ms-correlation-request-id": "d8609207-da5d-4a47-96a4-d9877db6581a",
         "x-ms-ratelimit-remaining-subscription-writes": "1172",
         "x-ms-response-type": "standard",
         "x-ms-routing-request-id": "JAPANEAST:20230104T043511Z:d8609207-da5d-4a47-96a4-d9877db6581a",
         "x-request-time": "0.232"
-=======
-        "x-ms-correlation-request-id": "c9e1eafe-779b-45b8-950b-48f673a56aaf",
-        "x-ms-ratelimit-remaining-subscription-writes": "1160",
-        "x-ms-response-type": "standard",
-        "x-ms-routing-request-id": "JAPANEAST:20221230T025051Z:c9e1eafe-779b-45b8-950b-48f673a56aaf",
-        "x-request-time": "0.230"
->>>>>>> 94376103
       },
       "ResponseBody": {
         "id": "/subscriptions/00000000-0000-0000-0000-000000000/resourceGroups/00000/providers/Microsoft.MachineLearningServices/workspaces/00000/codes/21661086-9074-4afd-9716-bab2ba4f951b/versions/1",
@@ -299,13 +231,8 @@
           "createdAt": "2022-12-25T14:13:30.7365954\u002B00:00",
           "createdBy": "Xingzhi Zhang",
           "createdByType": "User",
-<<<<<<< HEAD
           "lastModifiedAt": "2023-01-04T04:35:11.817113\u002B00:00",
           "lastModifiedBy": "Doris Liao",
-=======
-          "lastModifiedAt": "2022-12-30T02:50:51.389092\u002B00:00",
-          "lastModifiedBy": "Xingzhi Zhang",
->>>>>>> 94376103
           "lastModifiedByType": "User"
         }
       }
@@ -366,16 +293,11 @@
         "Cache-Control": "no-cache",
         "Content-Length": "1826",
         "Content-Type": "application/json; charset=utf-8",
-<<<<<<< HEAD
         "Date": "Wed, 04 Jan 2023 04:35:15 GMT",
-=======
-        "Date": "Fri, 30 Dec 2022 02:50:52 GMT",
->>>>>>> 94376103
         "Expires": "-1",
         "Location": "https://management.azure.com/subscriptions/00000000-0000-0000-0000-000000000/resourceGroups/00000/providers/Microsoft.MachineLearningServices/workspaces/00000/components/azureml_anonymous/versions/1a16966b-c16f-275c-9181-7453b1e4d878?api-version=2022-10-01",
         "Pragma": "no-cache",
         "Request-Context": "appId=cid-v1:512cc15a-13b5-415b-bfd0-dce7accb6bb1",
-<<<<<<< HEAD
         "Server-Timing": "traceparent;desc=\u002200-4c6edc843e196ad025f82211e5c54f56-01a76daf1b23ac29-00\u0022",
         "Strict-Transport-Security": "max-age=31536000; includeSubDomains",
         "x-aml-cluster": "vienna-test-westus2-02",
@@ -385,17 +307,6 @@
         "x-ms-response-type": "standard",
         "x-ms-routing-request-id": "JAPANEAST:20230104T043515Z:b22b3127-4858-4bdc-87ce-600b3688cca1",
         "x-request-time": "0.452"
-=======
-        "Server-Timing": "traceparent;desc=\u002200-cc2670a4d14618514ffd4de681925de9-c460ca59960e296a-00\u0022",
-        "Strict-Transport-Security": "max-age=31536000; includeSubDomains",
-        "x-aml-cluster": "vienna-test-westus2-02",
-        "X-Content-Type-Options": "nosniff",
-        "x-ms-correlation-request-id": "99efbd3d-97af-48a6-9107-56c0b0da3194",
-        "x-ms-ratelimit-remaining-subscription-writes": "1159",
-        "x-ms-response-type": "standard",
-        "x-ms-routing-request-id": "JAPANEAST:20221230T025053Z:99efbd3d-97af-48a6-9107-56c0b0da3194",
-        "x-request-time": "1.029"
->>>>>>> 94376103
       },
       "ResponseBody": {
         "id": "/subscriptions/00000000-0000-0000-0000-000000000/resourceGroups/00000/providers/Microsoft.MachineLearningServices/workspaces/00000/components/azureml_anonymous/versions/67b718a8-dff3-4117-ad3e-adea749c63fe",
@@ -465,19 +376,11 @@
         "Cache-Control": "no-cache",
         "Content-Encoding": "gzip",
         "Content-Type": "application/json; charset=utf-8",
-<<<<<<< HEAD
         "Date": "Wed, 04 Jan 2023 04:35:15 GMT",
         "Expires": "-1",
         "Pragma": "no-cache",
         "Request-Context": "appId=cid-v1:512cc15a-13b5-415b-bfd0-dce7accb6bb1",
         "Server-Timing": "traceparent;desc=\u002200-5e4523bad6b18e166a0010b9f4f5b8a4-ee455b60fc008fff-00\u0022",
-=======
-        "Date": "Fri, 30 Dec 2022 02:50:53 GMT",
-        "Expires": "-1",
-        "Pragma": "no-cache",
-        "Request-Context": "appId=cid-v1:512cc15a-13b5-415b-bfd0-dce7accb6bb1",
-        "Server-Timing": "traceparent;desc=\u002200-51a36c5215b7fb50fd9f1ab1c6005cb2-bb15197d912ef964-00\u0022",
->>>>>>> 94376103
         "Strict-Transport-Security": "max-age=31536000; includeSubDomains",
         "Transfer-Encoding": "chunked",
         "Vary": [
@@ -486,19 +389,11 @@
         ],
         "x-aml-cluster": "vienna-test-westus2-02",
         "X-Content-Type-Options": "nosniff",
-<<<<<<< HEAD
         "x-ms-correlation-request-id": "582ce565-e62e-42ff-a76f-849629f25386",
         "x-ms-ratelimit-remaining-subscription-reads": "11971",
         "x-ms-response-type": "standard",
         "x-ms-routing-request-id": "JAPANEAST:20230104T043516Z:582ce565-e62e-42ff-a76f-849629f25386",
         "x-request-time": "0.091"
-=======
-        "x-ms-correlation-request-id": "cf20da39-af7a-4994-b528-0b319babcc0c",
-        "x-ms-ratelimit-remaining-subscription-reads": "11959",
-        "x-ms-response-type": "standard",
-        "x-ms-routing-request-id": "JAPANEAST:20221230T025053Z:cf20da39-af7a-4994-b528-0b319babcc0c",
-        "x-request-time": "0.092"
->>>>>>> 94376103
       },
       "ResponseBody": {
         "id": "/subscriptions/00000000-0000-0000-0000-000000000/resourceGroups/00000/providers/Microsoft.MachineLearningServices/workspaces/00000/datastores/workspaceblobstore",
@@ -545,37 +440,21 @@
         "Cache-Control": "no-cache",
         "Content-Encoding": "gzip",
         "Content-Type": "application/json; charset=utf-8",
-<<<<<<< HEAD
         "Date": "Wed, 04 Jan 2023 04:35:16 GMT",
         "Expires": "-1",
         "Pragma": "no-cache",
         "Request-Context": "appId=cid-v1:512cc15a-13b5-415b-bfd0-dce7accb6bb1",
         "Server-Timing": "traceparent;desc=\u002200-2f6513105f475f44cdb57d9164c12fec-624927ecccfd3154-00\u0022",
-=======
-        "Date": "Fri, 30 Dec 2022 02:50:53 GMT",
-        "Expires": "-1",
-        "Pragma": "no-cache",
-        "Request-Context": "appId=cid-v1:512cc15a-13b5-415b-bfd0-dce7accb6bb1",
-        "Server-Timing": "traceparent;desc=\u002200-e242f06de0aaaf95e4ff3b554b80fd7d-14c0de3156466191-00\u0022",
->>>>>>> 94376103
         "Strict-Transport-Security": "max-age=31536000; includeSubDomains",
         "Transfer-Encoding": "chunked",
         "Vary": "Accept-Encoding",
         "x-aml-cluster": "vienna-test-westus2-02",
         "X-Content-Type-Options": "nosniff",
-<<<<<<< HEAD
         "x-ms-correlation-request-id": "49492739-279d-4f32-a6fe-15c1371b3cdf",
         "x-ms-ratelimit-remaining-subscription-writes": "1184",
         "x-ms-response-type": "standard",
         "x-ms-routing-request-id": "JAPANEAST:20230104T043516Z:49492739-279d-4f32-a6fe-15c1371b3cdf",
         "x-request-time": "0.094"
-=======
-        "x-ms-correlation-request-id": "d5938dff-37a8-4b4d-abfc-ffb3ef86016a",
-        "x-ms-ratelimit-remaining-subscription-writes": "1176",
-        "x-ms-response-type": "standard",
-        "x-ms-routing-request-id": "JAPANEAST:20221230T025054Z:d5938dff-37a8-4b4d-abfc-ffb3ef86016a",
-        "x-request-time": "0.099"
->>>>>>> 94376103
       },
       "ResponseBody": {
         "secretsType": "AccountKey",
@@ -589,15 +468,9 @@
         "Accept": "application/xml",
         "Accept-Encoding": "gzip, deflate",
         "Connection": "keep-alive",
-<<<<<<< HEAD
         "User-Agent": "azsdk-python-storage-blob/12.9.0 Python/3.7.13 (Windows-10-10.0.22621-SP0)",
         "x-ms-date": "Wed, 04 Jan 2023 04:35:17 GMT",
         "x-ms-version": "2020-10-02"
-=======
-        "User-Agent": "azsdk-python-storage-blob/12.14.1 Python/3.9.13 (Windows-10-10.0.19045-SP0)",
-        "x-ms-date": "Fri, 30 Dec 2022 02:50:54 GMT",
-        "x-ms-version": "2021-08-06"
->>>>>>> 94376103
       },
       "RequestBody": null,
       "StatusCode": 200,
@@ -606,11 +479,7 @@
         "Content-Length": "493",
         "Content-MD5": "S6XtSOk6bzek6yCwPu1bJA==",
         "Content-Type": "application/octet-stream",
-<<<<<<< HEAD
         "Date": "Wed, 04 Jan 2023 04:35:15 GMT",
-=======
-        "Date": "Fri, 30 Dec 2022 02:50:53 GMT",
->>>>>>> 94376103
         "ETag": "\u00220x8DAE68232EE3559\u0022",
         "Last-Modified": "Sun, 25 Dec 2022 14:13:30 GMT",
         "Server": [
@@ -639,24 +508,14 @@
         "Accept": "application/xml",
         "Accept-Encoding": "gzip, deflate",
         "Connection": "keep-alive",
-<<<<<<< HEAD
         "User-Agent": "azsdk-python-storage-blob/12.9.0 Python/3.7.13 (Windows-10-10.0.22621-SP0)",
         "x-ms-date": "Wed, 04 Jan 2023 04:35:17 GMT",
         "x-ms-version": "2020-10-02"
-=======
-        "User-Agent": "azsdk-python-storage-blob/12.14.1 Python/3.9.13 (Windows-10-10.0.19045-SP0)",
-        "x-ms-date": "Fri, 30 Dec 2022 02:50:54 GMT",
-        "x-ms-version": "2021-08-06"
->>>>>>> 94376103
       },
       "RequestBody": null,
       "StatusCode": 404,
       "ResponseHeaders": {
-<<<<<<< HEAD
         "Date": "Wed, 04 Jan 2023 04:35:16 GMT",
-=======
-        "Date": "Fri, 30 Dec 2022 02:50:54 GMT",
->>>>>>> 94376103
         "Server": [
           "Windows-Azure-Blob/1.0",
           "Microsoft-HTTPAPI/2.0"
@@ -695,19 +554,11 @@
         "Cache-Control": "no-cache",
         "Content-Encoding": "gzip",
         "Content-Type": "application/json; charset=utf-8",
-<<<<<<< HEAD
         "Date": "Wed, 04 Jan 2023 04:35:17 GMT",
         "Expires": "-1",
         "Pragma": "no-cache",
         "Request-Context": "appId=cid-v1:512cc15a-13b5-415b-bfd0-dce7accb6bb1",
         "Server-Timing": "traceparent;desc=\u002200-811ae97832ee270f8faba03eec6dc086-bd7064f3a7b381e4-00\u0022",
-=======
-        "Date": "Fri, 30 Dec 2022 02:50:54 GMT",
-        "Expires": "-1",
-        "Pragma": "no-cache",
-        "Request-Context": "appId=cid-v1:512cc15a-13b5-415b-bfd0-dce7accb6bb1",
-        "Server-Timing": "traceparent;desc=\u002200-150b1423b827259fd924e0a2acb7c2f5-c7162f9bafacd7b1-00\u0022",
->>>>>>> 94376103
         "Strict-Transport-Security": "max-age=31536000; includeSubDomains",
         "Transfer-Encoding": "chunked",
         "Vary": [
@@ -716,19 +567,11 @@
         ],
         "x-aml-cluster": "vienna-test-westus2-02",
         "X-Content-Type-Options": "nosniff",
-<<<<<<< HEAD
         "x-ms-correlation-request-id": "c84b55bb-12d7-489b-a3a0-567ecc69c32c",
         "x-ms-ratelimit-remaining-subscription-writes": "1170",
         "x-ms-response-type": "standard",
         "x-ms-routing-request-id": "JAPANEAST:20230104T043517Z:c84b55bb-12d7-489b-a3a0-567ecc69c32c",
         "x-request-time": "0.204"
-=======
-        "x-ms-correlation-request-id": "4fe42326-02fe-4627-bdf1-0f79c4f72625",
-        "x-ms-ratelimit-remaining-subscription-writes": "1158",
-        "x-ms-response-type": "standard",
-        "x-ms-routing-request-id": "JAPANEAST:20221230T025055Z:4fe42326-02fe-4627-bdf1-0f79c4f72625",
-        "x-request-time": "0.213"
->>>>>>> 94376103
       },
       "ResponseBody": {
         "id": "/subscriptions/00000000-0000-0000-0000-000000000/resourceGroups/00000/providers/Microsoft.MachineLearningServices/workspaces/00000/codes/21661086-9074-4afd-9716-bab2ba4f951b/versions/1",
@@ -749,13 +592,8 @@
           "createdAt": "2022-12-25T14:13:30.7365954\u002B00:00",
           "createdBy": "Xingzhi Zhang",
           "createdByType": "User",
-<<<<<<< HEAD
           "lastModifiedAt": "2023-01-04T04:35:17.6054594\u002B00:00",
           "lastModifiedBy": "Doris Liao",
-=======
-          "lastModifiedAt": "2022-12-30T02:50:54.9477502\u002B00:00",
-          "lastModifiedBy": "Xingzhi Zhang",
->>>>>>> 94376103
           "lastModifiedByType": "User"
         }
       }
@@ -822,16 +660,11 @@
         "Cache-Control": "no-cache",
         "Content-Length": "1930",
         "Content-Type": "application/json; charset=utf-8",
-<<<<<<< HEAD
         "Date": "Wed, 04 Jan 2023 04:35:18 GMT",
-=======
-        "Date": "Fri, 30 Dec 2022 02:50:55 GMT",
->>>>>>> 94376103
         "Expires": "-1",
         "Location": "https://management.azure.com/subscriptions/00000000-0000-0000-0000-000000000/resourceGroups/00000/providers/Microsoft.MachineLearningServices/workspaces/00000/components/azureml_anonymous/versions/91b7fe0a-9022-de7e-2874-8d7c2acde68f?api-version=2022-10-01",
         "Pragma": "no-cache",
         "Request-Context": "appId=cid-v1:512cc15a-13b5-415b-bfd0-dce7accb6bb1",
-<<<<<<< HEAD
         "Server-Timing": "traceparent;desc=\u002200-d0390be6b7a51671888d11adbf72519d-a6f072243ff5e0fc-00\u0022",
         "Strict-Transport-Security": "max-age=31536000; includeSubDomains",
         "x-aml-cluster": "vienna-test-westus2-02",
@@ -841,17 +674,6 @@
         "x-ms-response-type": "standard",
         "x-ms-routing-request-id": "JAPANEAST:20230104T043518Z:ca0d803a-f15b-4a12-ade8-f5539529a744",
         "x-request-time": "0.410"
-=======
-        "Server-Timing": "traceparent;desc=\u002200-a7522c255fbe0879cec16e77cd1d873f-f3889a6c5444637a-00\u0022",
-        "Strict-Transport-Security": "max-age=31536000; includeSubDomains",
-        "x-aml-cluster": "vienna-test-westus2-02",
-        "X-Content-Type-Options": "nosniff",
-        "x-ms-correlation-request-id": "8f3cdb94-6a66-408e-8d9c-bd623eb21571",
-        "x-ms-ratelimit-remaining-subscription-writes": "1157",
-        "x-ms-response-type": "standard",
-        "x-ms-routing-request-id": "JAPANEAST:20221230T025056Z:8f3cdb94-6a66-408e-8d9c-bd623eb21571",
-        "x-request-time": "0.995"
->>>>>>> 94376103
       },
       "ResponseBody": {
         "id": "/subscriptions/00000000-0000-0000-0000-000000000/resourceGroups/00000/providers/Microsoft.MachineLearningServices/workspaces/00000/components/azureml_anonymous/versions/8dcb4dc5-5ef5-4673-bb79-3b9ae1c1ec2f",
@@ -926,19 +748,11 @@
         "Cache-Control": "no-cache",
         "Content-Encoding": "gzip",
         "Content-Type": "application/json; charset=utf-8",
-<<<<<<< HEAD
         "Date": "Wed, 04 Jan 2023 04:35:18 GMT",
         "Expires": "-1",
         "Pragma": "no-cache",
         "Request-Context": "appId=cid-v1:512cc15a-13b5-415b-bfd0-dce7accb6bb1",
         "Server-Timing": "traceparent;desc=\u002200-ad83ade386feb0690b978c1a12d45aef-4bc525b593662477-00\u0022",
-=======
-        "Date": "Fri, 30 Dec 2022 02:50:56 GMT",
-        "Expires": "-1",
-        "Pragma": "no-cache",
-        "Request-Context": "appId=cid-v1:512cc15a-13b5-415b-bfd0-dce7accb6bb1",
-        "Server-Timing": "traceparent;desc=\u002200-ba0fda8d48d91d7190c7435b940bcc3c-9d54befe2718ece2-00\u0022",
->>>>>>> 94376103
         "Strict-Transport-Security": "max-age=31536000; includeSubDomains",
         "Transfer-Encoding": "chunked",
         "Vary": [
@@ -947,19 +761,11 @@
         ],
         "x-aml-cluster": "vienna-test-westus2-02",
         "X-Content-Type-Options": "nosniff",
-<<<<<<< HEAD
         "x-ms-correlation-request-id": "d49a2d4c-66cc-452b-a0c0-608c4b8af7f0",
         "x-ms-ratelimit-remaining-subscription-reads": "11970",
         "x-ms-response-type": "standard",
         "x-ms-routing-request-id": "JAPANEAST:20230104T043519Z:d49a2d4c-66cc-452b-a0c0-608c4b8af7f0",
         "x-request-time": "0.085"
-=======
-        "x-ms-correlation-request-id": "d397c86b-2166-431a-ac29-b684dd0601cd",
-        "x-ms-ratelimit-remaining-subscription-reads": "11958",
-        "x-ms-response-type": "standard",
-        "x-ms-routing-request-id": "JAPANEAST:20221230T025057Z:d397c86b-2166-431a-ac29-b684dd0601cd",
-        "x-request-time": "0.088"
->>>>>>> 94376103
       },
       "ResponseBody": {
         "id": "/subscriptions/00000000-0000-0000-0000-000000000/resourceGroups/00000/providers/Microsoft.MachineLearningServices/workspaces/00000/datastores/workspaceblobstore",
@@ -1006,37 +812,21 @@
         "Cache-Control": "no-cache",
         "Content-Encoding": "gzip",
         "Content-Type": "application/json; charset=utf-8",
-<<<<<<< HEAD
         "Date": "Wed, 04 Jan 2023 04:35:19 GMT",
         "Expires": "-1",
         "Pragma": "no-cache",
         "Request-Context": "appId=cid-v1:512cc15a-13b5-415b-bfd0-dce7accb6bb1",
         "Server-Timing": "traceparent;desc=\u002200-c9a906ab6a3d92c156d2b59d4cf03d3e-64edbf16d902ee07-00\u0022",
-=======
-        "Date": "Fri, 30 Dec 2022 02:50:57 GMT",
-        "Expires": "-1",
-        "Pragma": "no-cache",
-        "Request-Context": "appId=cid-v1:512cc15a-13b5-415b-bfd0-dce7accb6bb1",
-        "Server-Timing": "traceparent;desc=\u002200-2dae872eedab194c233cdb1b6e809995-98b64b3a94f0bcc0-00\u0022",
->>>>>>> 94376103
         "Strict-Transport-Security": "max-age=31536000; includeSubDomains",
         "Transfer-Encoding": "chunked",
         "Vary": "Accept-Encoding",
         "x-aml-cluster": "vienna-test-westus2-02",
         "X-Content-Type-Options": "nosniff",
-<<<<<<< HEAD
         "x-ms-correlation-request-id": "7e3a5d52-8cac-45b6-9f09-82f4cf528328",
         "x-ms-ratelimit-remaining-subscription-writes": "1183",
         "x-ms-response-type": "standard",
         "x-ms-routing-request-id": "JAPANEAST:20230104T043519Z:7e3a5d52-8cac-45b6-9f09-82f4cf528328",
         "x-request-time": "0.114"
-=======
-        "x-ms-correlation-request-id": "e128f9ee-4afc-49a0-bc71-66f52eb654f5",
-        "x-ms-ratelimit-remaining-subscription-writes": "1175",
-        "x-ms-response-type": "standard",
-        "x-ms-routing-request-id": "JAPANEAST:20221230T025057Z:e128f9ee-4afc-49a0-bc71-66f52eb654f5",
-        "x-request-time": "0.111"
->>>>>>> 94376103
       },
       "ResponseBody": {
         "secretsType": "AccountKey",
@@ -1050,15 +840,9 @@
         "Accept": "application/xml",
         "Accept-Encoding": "gzip, deflate",
         "Connection": "keep-alive",
-<<<<<<< HEAD
         "User-Agent": "azsdk-python-storage-blob/12.9.0 Python/3.7.13 (Windows-10-10.0.22621-SP0)",
         "x-ms-date": "Wed, 04 Jan 2023 04:35:20 GMT",
         "x-ms-version": "2020-10-02"
-=======
-        "User-Agent": "azsdk-python-storage-blob/12.14.1 Python/3.9.13 (Windows-10-10.0.19045-SP0)",
-        "x-ms-date": "Fri, 30 Dec 2022 02:50:57 GMT",
-        "x-ms-version": "2021-08-06"
->>>>>>> 94376103
       },
       "RequestBody": null,
       "StatusCode": 200,
@@ -1067,11 +851,7 @@
         "Content-Length": "4759",
         "Content-MD5": "KozNjCoSdWCmMsSpKgfD\u002Bw==",
         "Content-Type": "application/octet-stream",
-<<<<<<< HEAD
         "Date": "Wed, 04 Jan 2023 04:35:18 GMT",
-=======
-        "Date": "Fri, 30 Dec 2022 02:50:57 GMT",
->>>>>>> 94376103
         "ETag": "\u00220x8DAE68237A788D1\u0022",
         "Last-Modified": "Sun, 25 Dec 2022 14:13:38 GMT",
         "Server": [
@@ -1100,24 +880,14 @@
         "Accept": "application/xml",
         "Accept-Encoding": "gzip, deflate",
         "Connection": "keep-alive",
-<<<<<<< HEAD
         "User-Agent": "azsdk-python-storage-blob/12.9.0 Python/3.7.13 (Windows-10-10.0.22621-SP0)",
         "x-ms-date": "Wed, 04 Jan 2023 04:35:20 GMT",
         "x-ms-version": "2020-10-02"
-=======
-        "User-Agent": "azsdk-python-storage-blob/12.14.1 Python/3.9.13 (Windows-10-10.0.19045-SP0)",
-        "x-ms-date": "Fri, 30 Dec 2022 02:50:58 GMT",
-        "x-ms-version": "2021-08-06"
->>>>>>> 94376103
       },
       "RequestBody": null,
       "StatusCode": 404,
       "ResponseHeaders": {
-<<<<<<< HEAD
         "Date": "Wed, 04 Jan 2023 04:35:19 GMT",
-=======
-        "Date": "Fri, 30 Dec 2022 02:50:57 GMT",
->>>>>>> 94376103
         "Server": [
           "Windows-Azure-Blob/1.0",
           "Microsoft-HTTPAPI/2.0"
@@ -1130,11 +900,7 @@
       "ResponseBody": null
     },
     {
-<<<<<<< HEAD
       "RequestUri": "https://management.azure.com/subscriptions/00000000-0000-0000-0000-000000000/resourceGroups/00000/providers/Microsoft.MachineLearningServices/workspaces/00000/jobs/test_846447895539?api-version=2022-10-01-preview",
-=======
-      "RequestUri": "https://management.azure.com/subscriptions/00000000-0000-0000-0000-000000000/resourceGroups/00000/providers/Microsoft.MachineLearningServices/workspaces/00000/jobs/test_563808998173?api-version=2022-10-01-preview",
->>>>>>> 94376103
       "RequestMethod": "PUT",
       "RequestHeaders": {
         "Accept": "application/json",
@@ -1149,11 +915,7 @@
           "description": "submit a pipeline with spark job",
           "properties": {},
           "tags": {},
-<<<<<<< HEAD
           "displayName": "test_846447895539",
-=======
-          "displayName": "test_563808998173",
->>>>>>> 94376103
           "experimentName": "azure-ai-ml",
           "isArchived": false,
           "jobType": "Pipeline",
@@ -1262,7 +1024,6 @@
         "Cache-Control": "no-cache",
         "Content-Length": "5049",
         "Content-Type": "application/json; charset=utf-8",
-<<<<<<< HEAD
         "Date": "Wed, 04 Jan 2023 04:35:25 GMT",
         "Expires": "-1",
         "Location": "https://management.azure.com/subscriptions/00000000-0000-0000-0000-000000000/resourceGroups/00000/providers/Microsoft.MachineLearningServices/workspaces/00000/jobs/test_846447895539?api-version=2022-10-01-preview",
@@ -1281,26 +1042,6 @@
       "ResponseBody": {
         "id": "/subscriptions/00000000-0000-0000-0000-000000000/resourceGroups/00000/providers/Microsoft.MachineLearningServices/workspaces/00000/jobs/test_846447895539",
         "name": "test_846447895539",
-=======
-        "Date": "Fri, 30 Dec 2022 02:51:02 GMT",
-        "Expires": "-1",
-        "Location": "https://management.azure.com/subscriptions/00000000-0000-0000-0000-000000000/resourceGroups/00000/providers/Microsoft.MachineLearningServices/workspaces/00000/jobs/test_563808998173?api-version=2022-10-01-preview",
-        "Pragma": "no-cache",
-        "Request-Context": "appId=cid-v1:512cc15a-13b5-415b-bfd0-dce7accb6bb1",
-        "Server-Timing": "traceparent;desc=\u002200-ac785ec1a4867c87b15fa2a71bd3bf3a-cd9ed65d6e60df98-00\u0022",
-        "Strict-Transport-Security": "max-age=31536000; includeSubDomains",
-        "x-aml-cluster": "vienna-test-westus2-02",
-        "X-Content-Type-Options": "nosniff",
-        "x-ms-correlation-request-id": "e7d44f5d-3f7a-4bc0-93b6-8976ef6c0a15",
-        "x-ms-ratelimit-remaining-subscription-writes": "1156",
-        "x-ms-response-type": "standard",
-        "x-ms-routing-request-id": "JAPANEAST:20221230T025103Z:e7d44f5d-3f7a-4bc0-93b6-8976ef6c0a15",
-        "x-request-time": "3.720"
-      },
-      "ResponseBody": {
-        "id": "/subscriptions/00000000-0000-0000-0000-000000000/resourceGroups/00000/providers/Microsoft.MachineLearningServices/workspaces/00000/jobs/test_563808998173",
-        "name": "test_563808998173",
->>>>>>> 94376103
         "type": "Microsoft.MachineLearningServices/workspaces/jobs",
         "properties": {
           "description": "submit a pipeline with spark job",
@@ -1316,11 +1057,7 @@
             "azureml.defaultDataStoreName": "workspaceblobstore",
             "azureml.pipelineComponent": "pipelinerun"
           },
-<<<<<<< HEAD
           "displayName": "test_846447895539",
-=======
-          "displayName": "test_563808998173",
->>>>>>> 94376103
           "status": "Preparing",
           "experimentName": "azure-ai-ml",
           "services": {
@@ -1336,11 +1073,7 @@
             "Studio": {
               "jobServiceType": "Studio",
               "port": null,
-<<<<<<< HEAD
               "endpoint": "https://ml.azure.com/runs/test_846447895539?wsid=/subscriptions/00000000-0000-0000-0000-000000000/resourcegroups/00000/workspaces/00000",
-=======
-              "endpoint": "https://ml.azure.com/runs/test_563808998173?wsid=/subscriptions/00000000-0000-0000-0000-000000000/resourcegroups/00000/workspaces/00000",
->>>>>>> 94376103
               "status": null,
               "errorMessage": null,
               "properties": null,
@@ -1456,23 +1189,14 @@
           "sourceJobId": null
         },
         "systemData": {
-<<<<<<< HEAD
           "createdAt": "2023-01-04T04:35:24.7420684\u002B00:00",
           "createdBy": "Doris Liao",
-=======
-          "createdAt": "2022-12-30T02:51:02.5671964\u002B00:00",
-          "createdBy": "Xingzhi Zhang",
->>>>>>> 94376103
           "createdByType": "User"
         }
       }
     }
   ],
   "Variables": {
-<<<<<<< HEAD
     "name": "test_846447895539"
-=======
-    "name": "test_563808998173"
->>>>>>> 94376103
   }
 }