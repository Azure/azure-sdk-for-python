{
  "Entries": [
    {
      "RequestUri": "https://management.azure.com/subscriptions/00000000-0000-0000-0000-000000000/resourceGroups/00000/providers/Microsoft.MachineLearningServices/workspaces/00000/datastores/workspaceblobstore?api-version=2022-05-01",
      "RequestMethod": "GET",
      "RequestHeaders": {
        "Accept": "application/json",
        "Accept-Encoding": "gzip, deflate",
        "Connection": "keep-alive",
        "User-Agent": "azure-ai-ml/1.3.0 azsdk-python-mgmt-machinelearningservices/0.1.0 Python/3.7.13 (Windows-10-10.0.22621-SP0)"
      },
      "RequestBody": null,
      "StatusCode": 200,
      "ResponseHeaders": {
        "Cache-Control": "no-cache",
        "Content-Encoding": "gzip",
        "Content-Type": "application/json; charset=utf-8",
<<<<<<< HEAD
        "Date": "Wed, 04 Jan 2023 04:34:47 GMT",
        "Expires": "-1",
        "Pragma": "no-cache",
        "Request-Context": "appId=cid-v1:512cc15a-13b5-415b-bfd0-dce7accb6bb1",
        "Server-Timing": "traceparent;desc=\u002200-755cac6db2651b24dc6262a9d5a57efa-a0c6fcde21ee88fd-00\u0022",
=======
        "Date": "Fri, 30 Dec 2022 02:50:33 GMT",
        "Expires": "-1",
        "Pragma": "no-cache",
        "Request-Context": "appId=cid-v1:512cc15a-13b5-415b-bfd0-dce7accb6bb1",
        "Server-Timing": "traceparent;desc=\u002200-9276af38610996c12aa0cab53bc6c41a-16ff203e543e73e3-00\u0022",
>>>>>>> 94376103
        "Strict-Transport-Security": "max-age=31536000; includeSubDomains",
        "Transfer-Encoding": "chunked",
        "Vary": [
          "Accept-Encoding",
          "Accept-Encoding"
        ],
        "x-aml-cluster": "vienna-test-westus2-02",
        "X-Content-Type-Options": "nosniff",
<<<<<<< HEAD
        "x-ms-correlation-request-id": "ecfea1eb-8060-4986-9658-496972eeb329",
        "x-ms-ratelimit-remaining-subscription-reads": "11975",
        "x-ms-response-type": "standard",
        "x-ms-routing-request-id": "JAPANEAST:20230104T043447Z:ecfea1eb-8060-4986-9658-496972eeb329",
        "x-request-time": "0.095"
=======
        "x-ms-correlation-request-id": "222a26b9-9743-4a9f-89ac-a2bf9af5b7c9",
        "x-ms-ratelimit-remaining-subscription-reads": "11963",
        "x-ms-response-type": "standard",
        "x-ms-routing-request-id": "JAPANEAST:20221230T025033Z:222a26b9-9743-4a9f-89ac-a2bf9af5b7c9",
        "x-request-time": "0.093"
>>>>>>> 94376103
      },
      "ResponseBody": {
        "id": "/subscriptions/00000000-0000-0000-0000-000000000/resourceGroups/00000/providers/Microsoft.MachineLearningServices/workspaces/00000/datastores/workspaceblobstore",
        "name": "workspaceblobstore",
        "type": "Microsoft.MachineLearningServices/workspaces/datastores",
        "properties": {
          "description": null,
          "tags": null,
          "properties": null,
          "isDefault": true,
          "credentials": {
            "credentialsType": "AccountKey"
          },
          "datastoreType": "AzureBlob",
          "accountName": "sagvgsoim6nmhbq",
          "containerName": "azureml-blobstore-e61cd5e2-512f-475e-9842-5e2a973993b8",
          "endpoint": "core.windows.net",
          "protocol": "https",
          "serviceDataAccessAuthIdentity": "WorkspaceSystemAssignedIdentity"
        },
        "systemData": {
          "createdAt": "2022-09-22T09:02:03.2629568\u002B00:00",
          "createdBy": "779301c0-18b2-4cdc-801b-a0a3368fee0a",
          "createdByType": "Application",
          "lastModifiedAt": "2022-09-22T09:02:04.166989\u002B00:00",
          "lastModifiedBy": "779301c0-18b2-4cdc-801b-a0a3368fee0a",
          "lastModifiedByType": "Application"
        }
      }
    },
    {
      "RequestUri": "https://management.azure.com/subscriptions/00000000-0000-0000-0000-000000000/resourceGroups/00000/providers/Microsoft.MachineLearningServices/workspaces/00000/datastores/workspaceblobstore/listSecrets?api-version=2022-05-01",
      "RequestMethod": "POST",
      "RequestHeaders": {
        "Accept": "application/json",
        "Accept-Encoding": "gzip, deflate",
        "Connection": "keep-alive",
        "Content-Length": "0",
        "User-Agent": "azure-ai-ml/1.3.0 azsdk-python-mgmt-machinelearningservices/0.1.0 Python/3.7.13 (Windows-10-10.0.22621-SP0)"
      },
      "RequestBody": null,
      "StatusCode": 200,
      "ResponseHeaders": {
        "Cache-Control": "no-cache",
        "Content-Encoding": "gzip",
        "Content-Type": "application/json; charset=utf-8",
<<<<<<< HEAD
        "Date": "Wed, 04 Jan 2023 04:34:48 GMT",
        "Expires": "-1",
        "Pragma": "no-cache",
        "Request-Context": "appId=cid-v1:512cc15a-13b5-415b-bfd0-dce7accb6bb1",
        "Server-Timing": "traceparent;desc=\u002200-806c508a76c0acb390bc3383d5eb0b88-65222e4bb37fad02-00\u0022",
=======
        "Date": "Fri, 30 Dec 2022 02:50:33 GMT",
        "Expires": "-1",
        "Pragma": "no-cache",
        "Request-Context": "appId=cid-v1:512cc15a-13b5-415b-bfd0-dce7accb6bb1",
        "Server-Timing": "traceparent;desc=\u002200-9f7170fc3d5990675eea51cff471faeb-23a01f501a2eed65-00\u0022",
>>>>>>> 94376103
        "Strict-Transport-Security": "max-age=31536000; includeSubDomains",
        "Transfer-Encoding": "chunked",
        "Vary": "Accept-Encoding",
        "x-aml-cluster": "vienna-test-westus2-02",
        "X-Content-Type-Options": "nosniff",
<<<<<<< HEAD
        "x-ms-correlation-request-id": "d89e828f-8ff3-49ac-8ceb-309ae9d704f0",
        "x-ms-ratelimit-remaining-subscription-writes": "1188",
        "x-ms-response-type": "standard",
        "x-ms-routing-request-id": "JAPANEAST:20230104T043448Z:d89e828f-8ff3-49ac-8ceb-309ae9d704f0",
        "x-request-time": "0.104"
=======
        "x-ms-correlation-request-id": "fb7660d0-3f7c-4496-8b4e-8b4cc0dcda7f",
        "x-ms-ratelimit-remaining-subscription-writes": "1180",
        "x-ms-response-type": "standard",
        "x-ms-routing-request-id": "JAPANEAST:20221230T025033Z:fb7660d0-3f7c-4496-8b4e-8b4cc0dcda7f",
        "x-request-time": "0.112"
>>>>>>> 94376103
      },
      "ResponseBody": {
        "secretsType": "AccountKey",
        "key": "dGhpcyBpcyBmYWtlIGtleQ=="
      }
    },
    {
      "RequestUri": "https://sagvgsoim6nmhbq.blob.core.windows.net/azureml-blobstore-e61cd5e2-512f-475e-9842-5e2a973993b8/LocalUpload/00000000000000000000000000000000/src/add_greeting_column.py",
      "RequestMethod": "HEAD",
      "RequestHeaders": {
        "Accept": "application/xml",
        "Accept-Encoding": "gzip, deflate",
        "Connection": "keep-alive",
<<<<<<< HEAD
        "User-Agent": "azsdk-python-storage-blob/12.9.0 Python/3.7.13 (Windows-10-10.0.22621-SP0)",
        "x-ms-date": "Wed, 04 Jan 2023 04:34:49 GMT",
        "x-ms-version": "2020-10-02"
=======
        "User-Agent": "azsdk-python-storage-blob/12.14.1 Python/3.9.13 (Windows-10-10.0.19045-SP0)",
        "x-ms-date": "Fri, 30 Dec 2022 02:50:34 GMT",
        "x-ms-version": "2021-08-06"
>>>>>>> 94376103
      },
      "RequestBody": null,
      "StatusCode": 200,
      "ResponseHeaders": {
        "Accept-Ranges": "bytes",
        "Content-Length": "493",
        "Content-MD5": "S6XtSOk6bzek6yCwPu1bJA==",
        "Content-Type": "application/octet-stream",
<<<<<<< HEAD
        "Date": "Wed, 04 Jan 2023 04:34:47 GMT",
=======
        "Date": "Fri, 30 Dec 2022 02:50:33 GMT",
>>>>>>> 94376103
        "ETag": "\u00220x8DAE68232EE3559\u0022",
        "Last-Modified": "Sun, 25 Dec 2022 14:13:30 GMT",
        "Server": [
          "Windows-Azure-Blob/1.0",
          "Microsoft-HTTPAPI/2.0"
        ],
        "Vary": "Origin",
        "x-ms-access-tier": "Hot",
        "x-ms-access-tier-inferred": "true",
        "x-ms-blob-type": "BlockBlob",
        "x-ms-creation-time": "Sun, 25 Dec 2022 14:13:28 GMT",
        "x-ms-lease-state": "available",
        "x-ms-lease-status": "unlocked",
        "x-ms-meta-name": "21661086-9074-4afd-9716-bab2ba4f951b",
        "x-ms-meta-upload_status": "completed",
        "x-ms-meta-version": "1",
        "x-ms-server-encrypted": "true",
        "x-ms-version": "2020-10-02"
      },
      "ResponseBody": null
    },
    {
      "RequestUri": "https://sagvgsoim6nmhbq.blob.core.windows.net/azureml-blobstore-e61cd5e2-512f-475e-9842-5e2a973993b8/az-ml-artifacts/00000000000000000000000000000000/src/add_greeting_column.py",
      "RequestMethod": "HEAD",
      "RequestHeaders": {
        "Accept": "application/xml",
        "Accept-Encoding": "gzip, deflate",
        "Connection": "keep-alive",
<<<<<<< HEAD
        "User-Agent": "azsdk-python-storage-blob/12.9.0 Python/3.7.13 (Windows-10-10.0.22621-SP0)",
        "x-ms-date": "Wed, 04 Jan 2023 04:34:49 GMT",
        "x-ms-version": "2020-10-02"
=======
        "User-Agent": "azsdk-python-storage-blob/12.14.1 Python/3.9.13 (Windows-10-10.0.19045-SP0)",
        "x-ms-date": "Fri, 30 Dec 2022 02:50:34 GMT",
        "x-ms-version": "2021-08-06"
>>>>>>> 94376103
      },
      "RequestBody": null,
      "StatusCode": 404,
      "ResponseHeaders": {
<<<<<<< HEAD
        "Date": "Wed, 04 Jan 2023 04:34:47 GMT",
=======
        "Date": "Fri, 30 Dec 2022 02:50:34 GMT",
>>>>>>> 94376103
        "Server": [
          "Windows-Azure-Blob/1.0",
          "Microsoft-HTTPAPI/2.0"
        ],
        "Transfer-Encoding": "chunked",
        "Vary": "Origin",
        "x-ms-error-code": "BlobNotFound",
        "x-ms-version": "2020-10-02"
      },
      "ResponseBody": null
    },
    {
      "RequestUri": "https://management.azure.com/subscriptions/00000000-0000-0000-0000-000000000/resourceGroups/00000/providers/Microsoft.MachineLearningServices/workspaces/00000/codes/21661086-9074-4afd-9716-bab2ba4f951b/versions/1?api-version=2022-05-01",
      "RequestMethod": "PUT",
      "RequestHeaders": {
        "Accept": "application/json",
        "Accept-Encoding": "gzip, deflate",
        "Connection": "keep-alive",
        "Content-Length": "292",
        "Content-Type": "application/json",
        "User-Agent": "azure-ai-ml/1.3.0 azsdk-python-mgmt-machinelearningservices/0.1.0 Python/3.7.13 (Windows-10-10.0.22621-SP0)"
      },
      "RequestBody": {
        "properties": {
          "properties": {
            "hash_sha256": "0000000000000",
            "hash_version": "0000000000000"
          },
          "isAnonymous": true,
          "isArchived": false,
          "codeUri": "https://sagvgsoim6nmhbq.blob.core.windows.net/azureml-blobstore-e61cd5e2-512f-475e-9842-5e2a973993b8/LocalUpload/00000000000000000000000000000000/src"
        }
      },
      "StatusCode": 200,
      "ResponseHeaders": {
        "Cache-Control": "no-cache",
        "Content-Encoding": "gzip",
        "Content-Type": "application/json; charset=utf-8",
<<<<<<< HEAD
        "Date": "Wed, 04 Jan 2023 04:34:49 GMT",
        "Expires": "-1",
        "Pragma": "no-cache",
        "Request-Context": "appId=cid-v1:512cc15a-13b5-415b-bfd0-dce7accb6bb1",
        "Server-Timing": "traceparent;desc=\u002200-c5f2a6e251bd280da0adfaa57e0ced5b-be865c1cdcc3ec3e-00\u0022",
=======
        "Date": "Fri, 30 Dec 2022 02:50:34 GMT",
        "Expires": "-1",
        "Pragma": "no-cache",
        "Request-Context": "appId=cid-v1:512cc15a-13b5-415b-bfd0-dce7accb6bb1",
        "Server-Timing": "traceparent;desc=\u002200-8fd72b78156bfdcbaba8e81f9ef4701e-d650726d2d711a19-00\u0022",
>>>>>>> 94376103
        "Strict-Transport-Security": "max-age=31536000; includeSubDomains",
        "Transfer-Encoding": "chunked",
        "Vary": [
          "Accept-Encoding",
          "Accept-Encoding"
        ],
        "x-aml-cluster": "vienna-test-westus2-02",
        "X-Content-Type-Options": "nosniff",
<<<<<<< HEAD
        "x-ms-correlation-request-id": "dc24a723-acbe-4bf8-8830-c5d91d32deef",
        "x-ms-ratelimit-remaining-subscription-writes": "1177",
        "x-ms-response-type": "standard",
        "x-ms-routing-request-id": "JAPANEAST:20230104T043449Z:dc24a723-acbe-4bf8-8830-c5d91d32deef",
        "x-request-time": "0.337"
=======
        "x-ms-correlation-request-id": "2020b399-b016-43aa-8221-a499ed5c3db5",
        "x-ms-ratelimit-remaining-subscription-writes": "1165",
        "x-ms-response-type": "standard",
        "x-ms-routing-request-id": "JAPANEAST:20221230T025035Z:2020b399-b016-43aa-8221-a499ed5c3db5",
        "x-request-time": "0.278"
>>>>>>> 94376103
      },
      "ResponseBody": {
        "id": "/subscriptions/00000000-0000-0000-0000-000000000/resourceGroups/00000/providers/Microsoft.MachineLearningServices/workspaces/00000/codes/21661086-9074-4afd-9716-bab2ba4f951b/versions/1",
        "name": "1",
        "type": "Microsoft.MachineLearningServices/workspaces/codes/versions",
        "properties": {
          "description": null,
          "tags": {},
          "properties": {
            "hash_sha256": "0000000000000",
            "hash_version": "0000000000000"
          },
          "isArchived": false,
          "isAnonymous": false,
          "codeUri": "https://sagvgsoim6nmhbq.blob.core.windows.net/azureml-blobstore-e61cd5e2-512f-475e-9842-5e2a973993b8/LocalUpload/00000000000000000000000000000000/src"
        },
        "systemData": {
          "createdAt": "2022-12-25T14:13:30.7365954\u002B00:00",
          "createdBy": "Xingzhi Zhang",
          "createdByType": "User",
<<<<<<< HEAD
          "lastModifiedAt": "2023-01-04T04:34:49.4284364\u002B00:00",
          "lastModifiedBy": "Doris Liao",
=======
          "lastModifiedAt": "2022-12-30T02:50:34.7827836\u002B00:00",
          "lastModifiedBy": "Xingzhi Zhang",
>>>>>>> 94376103
          "lastModifiedByType": "User"
        }
      }
    },
    {
      "RequestUri": "https://management.azure.com/subscriptions/00000000-0000-0000-0000-000000000/resourceGroups/00000/providers/Microsoft.MachineLearningServices/workspaces/00000/components/azureml_anonymous/versions/c01880a7-0f32-4cb4-795c-dbbd911f5f29?api-version=2022-10-01",
      "RequestMethod": "PUT",
      "RequestHeaders": {
        "Accept": "application/json",
        "Accept-Encoding": "gzip, deflate",
        "Connection": "keep-alive",
        "Content-Length": "1059",
        "Content-Type": "application/json",
        "User-Agent": "azure-ai-ml/1.3.0 azsdk-python-mgmt-machinelearningservices/0.1.0 Python/3.7.13 (Windows-10-10.0.22621-SP0)"
      },
      "RequestBody": {
        "properties": {
          "description": "Aml Spark add greeting column test module",
          "properties": {},
          "tags": {},
          "isAnonymous": true,
          "isArchived": false,
          "componentSpec": {
            "code": "azureml:/subscriptions/00000000-0000-0000-0000-000000000/resourceGroups/00000/providers/Microsoft.MachineLearningServices/workspaces/00000/codes/21661086-9074-4afd-9716-bab2ba4f951b/versions/1",
            "entry": {
              "file": "add_greeting_column.py"
            },
            "py_files": [
              "utils.zip"
            ],
            "files": [
              "my_files.txt"
            ],
            "conf": {
              "spark.driver.cores": 2,
              "spark.driver.memory": "1g",
              "spark.executor.cores": 1,
              "spark.executor.memory": "1g",
              "spark.executor.instances": 1
            },
            "args": "--file_input ${{inputs.file_input}}",
            "name": "azureml_anonymous",
            "description": "Aml Spark add greeting column test module",
            "version": "1",
            "$schema": "https://azuremlschemas.azureedge.net/latest/sparkComponent.schema.json",
            "display_name": "Aml Spark add greeting column test module",
            "is_deterministic": true,
            "inputs": {
              "file_input": {
                "type": "uri_file",
                "mode": "direct"
              }
            },
            "type": "spark",
            "_source": "YAML.COMPONENT"
          }
        }
      },
      "StatusCode": 201,
      "ResponseHeaders": {
        "Cache-Control": "no-cache",
        "Content-Length": "1915",
        "Content-Type": "application/json; charset=utf-8",
<<<<<<< HEAD
        "Date": "Wed, 04 Jan 2023 04:34:53 GMT",
=======
        "Date": "Fri, 30 Dec 2022 02:50:36 GMT",
>>>>>>> 94376103
        "Expires": "-1",
        "Location": "https://management.azure.com/subscriptions/00000000-0000-0000-0000-000000000/resourceGroups/00000/providers/Microsoft.MachineLearningServices/workspaces/00000/components/azureml_anonymous/versions/c01880a7-0f32-4cb4-795c-dbbd911f5f29?api-version=2022-10-01",
        "Pragma": "no-cache",
        "Request-Context": "appId=cid-v1:512cc15a-13b5-415b-bfd0-dce7accb6bb1",
<<<<<<< HEAD
        "Server-Timing": "traceparent;desc=\u002200-0117f3810d4bd54e8c9f16e376d1d79c-a189b6a5645bb461-00\u0022",
        "Strict-Transport-Security": "max-age=31536000; includeSubDomains",
        "x-aml-cluster": "vienna-test-westus2-02",
        "X-Content-Type-Options": "nosniff",
        "x-ms-correlation-request-id": "d1b86dec-83ba-43f6-9966-44eb2d51bbfc",
        "x-ms-ratelimit-remaining-subscription-writes": "1176",
        "x-ms-response-type": "standard",
        "x-ms-routing-request-id": "JAPANEAST:20230104T043453Z:d1b86dec-83ba-43f6-9966-44eb2d51bbfc",
        "x-request-time": "0.474"
=======
        "Server-Timing": "traceparent;desc=\u002200-0c33ec1827d0f6d3b7a201ef574b41e2-1d58bc671eec5228-00\u0022",
        "Strict-Transport-Security": "max-age=31536000; includeSubDomains",
        "x-aml-cluster": "vienna-test-westus2-02",
        "X-Content-Type-Options": "nosniff",
        "x-ms-correlation-request-id": "985a426a-d2be-4b1b-a8dc-80b85c5f0bc4",
        "x-ms-ratelimit-remaining-subscription-writes": "1164",
        "x-ms-response-type": "standard",
        "x-ms-routing-request-id": "JAPANEAST:20221230T025036Z:985a426a-d2be-4b1b-a8dc-80b85c5f0bc4",
        "x-request-time": "1.016"
>>>>>>> 94376103
      },
      "ResponseBody": {
        "id": "/subscriptions/00000000-0000-0000-0000-000000000/resourceGroups/00000/providers/Microsoft.MachineLearningServices/workspaces/00000/components/azureml_anonymous/versions/34a00c77-caaa-4c76-8b84-e1a212478ebb",
        "name": "34a00c77-caaa-4c76-8b84-e1a212478ebb",
        "type": "Microsoft.MachineLearningServices/workspaces/components/versions",
        "properties": {
          "description": null,
          "tags": {},
          "properties": {},
          "isArchived": false,
          "isAnonymous": true,
          "componentSpec": {
            "name": "azureml_anonymous",
            "version": "34a00c77-caaa-4c76-8b84-e1a212478ebb",
            "display_name": "Aml Spark add greeting column test module",
            "is_deterministic": "True",
            "type": "spark",
            "description": "Aml Spark add greeting column test module",
            "inputs": {
              "file_input": {
                "type": "uri_file",
                "optional": "False"
              }
            },
            "code": "azureml:/subscriptions/00000000-0000-0000-0000-000000000/resourceGroups/00000/providers/Microsoft.MachineLearningServices/workspaces/00000/codes/21661086-9074-4afd-9716-bab2ba4f951b/versions/1",
            "args": "--file_input ${{inputs.file_input}}",
            "entry": {
              "file": "add_greeting_column.py"
            },
            "files": [
              "my_files.txt"
            ],
            "py_files": [
              "utils.zip"
            ],
            "conf": {
              "spark.driver.cores": "2",
              "spark.driver.memory": "1g",
              "spark.executor.cores": "1",
              "spark.executor.memory": "1g",
              "spark.executor.instances": "1"
            },
            "$schema": "https://azuremlschemas.azureedge.net/latest/sparkComponent.schema.json"
          }
        },
        "systemData": {
          "createdAt": "2022-12-30T02:50:35.912335\u002B00:00",
          "createdBy": "Xingzhi Zhang",
          "createdByType": "User",
          "lastModifiedAt": "2022-12-30T02:50:35.912335\u002B00:00",
          "lastModifiedBy": "Xingzhi Zhang",
          "lastModifiedByType": "User"
        }
      }
    },
    {
      "RequestUri": "https://management.azure.com/subscriptions/00000000-0000-0000-0000-000000000/resourceGroups/00000/providers/Microsoft.MachineLearningServices/workspaces/00000/datastores/workspaceblobstore?api-version=2022-05-01",
      "RequestMethod": "GET",
      "RequestHeaders": {
        "Accept": "application/json",
        "Accept-Encoding": "gzip, deflate",
        "Connection": "keep-alive",
        "User-Agent": "azure-ai-ml/1.3.0 azsdk-python-mgmt-machinelearningservices/0.1.0 Python/3.7.13 (Windows-10-10.0.22621-SP0)"
      },
      "RequestBody": null,
      "StatusCode": 200,
      "ResponseHeaders": {
        "Cache-Control": "no-cache",
        "Content-Encoding": "gzip",
        "Content-Type": "application/json; charset=utf-8",
<<<<<<< HEAD
        "Date": "Wed, 04 Jan 2023 04:34:53 GMT",
        "Expires": "-1",
        "Pragma": "no-cache",
        "Request-Context": "appId=cid-v1:512cc15a-13b5-415b-bfd0-dce7accb6bb1",
        "Server-Timing": "traceparent;desc=\u002200-35bc2bf6180b494af5e747a56882f34c-548834c0f01bd98e-00\u0022",
=======
        "Date": "Fri, 30 Dec 2022 02:50:36 GMT",
        "Expires": "-1",
        "Pragma": "no-cache",
        "Request-Context": "appId=cid-v1:512cc15a-13b5-415b-bfd0-dce7accb6bb1",
        "Server-Timing": "traceparent;desc=\u002200-2494cb04870a63b7bf979d82a469a603-eb41aad28de7cced-00\u0022",
>>>>>>> 94376103
        "Strict-Transport-Security": "max-age=31536000; includeSubDomains",
        "Transfer-Encoding": "chunked",
        "Vary": [
          "Accept-Encoding",
          "Accept-Encoding"
        ],
        "x-aml-cluster": "vienna-test-westus2-02",
        "X-Content-Type-Options": "nosniff",
<<<<<<< HEAD
        "x-ms-correlation-request-id": "176b83f0-b165-4408-b1f1-3835b78dd836",
        "x-ms-ratelimit-remaining-subscription-reads": "11974",
        "x-ms-response-type": "standard",
        "x-ms-routing-request-id": "JAPANEAST:20230104T043453Z:176b83f0-b165-4408-b1f1-3835b78dd836",
        "x-request-time": "0.089"
=======
        "x-ms-correlation-request-id": "9fbe4ff8-8b55-4ccb-a766-083f35d8c3be",
        "x-ms-ratelimit-remaining-subscription-reads": "11962",
        "x-ms-response-type": "standard",
        "x-ms-routing-request-id": "JAPANEAST:20221230T025037Z:9fbe4ff8-8b55-4ccb-a766-083f35d8c3be",
        "x-request-time": "0.088"
>>>>>>> 94376103
      },
      "ResponseBody": {
        "id": "/subscriptions/00000000-0000-0000-0000-000000000/resourceGroups/00000/providers/Microsoft.MachineLearningServices/workspaces/00000/datastores/workspaceblobstore",
        "name": "workspaceblobstore",
        "type": "Microsoft.MachineLearningServices/workspaces/datastores",
        "properties": {
          "description": null,
          "tags": null,
          "properties": null,
          "isDefault": true,
          "credentials": {
            "credentialsType": "AccountKey"
          },
          "datastoreType": "AzureBlob",
          "accountName": "sagvgsoim6nmhbq",
          "containerName": "azureml-blobstore-e61cd5e2-512f-475e-9842-5e2a973993b8",
          "endpoint": "core.windows.net",
          "protocol": "https",
          "serviceDataAccessAuthIdentity": "WorkspaceSystemAssignedIdentity"
        },
        "systemData": {
          "createdAt": "2022-09-22T09:02:03.2629568\u002B00:00",
          "createdBy": "779301c0-18b2-4cdc-801b-a0a3368fee0a",
          "createdByType": "Application",
          "lastModifiedAt": "2022-09-22T09:02:04.166989\u002B00:00",
          "lastModifiedBy": "779301c0-18b2-4cdc-801b-a0a3368fee0a",
          "lastModifiedByType": "Application"
        }
      }
    },
    {
      "RequestUri": "https://management.azure.com/subscriptions/00000000-0000-0000-0000-000000000/resourceGroups/00000/providers/Microsoft.MachineLearningServices/workspaces/00000/datastores/workspaceblobstore/listSecrets?api-version=2022-05-01",
      "RequestMethod": "POST",
      "RequestHeaders": {
        "Accept": "application/json",
        "Accept-Encoding": "gzip, deflate",
        "Connection": "keep-alive",
        "Content-Length": "0",
        "User-Agent": "azure-ai-ml/1.3.0 azsdk-python-mgmt-machinelearningservices/0.1.0 Python/3.7.13 (Windows-10-10.0.22621-SP0)"
      },
      "RequestBody": null,
      "StatusCode": 200,
      "ResponseHeaders": {
        "Cache-Control": "no-cache",
        "Content-Encoding": "gzip",
        "Content-Type": "application/json; charset=utf-8",
<<<<<<< HEAD
        "Date": "Wed, 04 Jan 2023 04:34:54 GMT",
        "Expires": "-1",
        "Pragma": "no-cache",
        "Request-Context": "appId=cid-v1:512cc15a-13b5-415b-bfd0-dce7accb6bb1",
        "Server-Timing": "traceparent;desc=\u002200-c069ae47dda5e492c41f7d97d194ad0d-1c7a1ccbaf4dcc34-00\u0022",
=======
        "Date": "Fri, 30 Dec 2022 02:50:37 GMT",
        "Expires": "-1",
        "Pragma": "no-cache",
        "Request-Context": "appId=cid-v1:512cc15a-13b5-415b-bfd0-dce7accb6bb1",
        "Server-Timing": "traceparent;desc=\u002200-3da19d3925c9df5ca428b38d26cd24d2-f5e916623aa660df-00\u0022",
>>>>>>> 94376103
        "Strict-Transport-Security": "max-age=31536000; includeSubDomains",
        "Transfer-Encoding": "chunked",
        "Vary": "Accept-Encoding",
        "x-aml-cluster": "vienna-test-westus2-02",
        "X-Content-Type-Options": "nosniff",
<<<<<<< HEAD
        "x-ms-correlation-request-id": "734b80cd-edeb-489c-9ad0-2ac5c11c4270",
        "x-ms-ratelimit-remaining-subscription-writes": "1187",
        "x-ms-response-type": "standard",
        "x-ms-routing-request-id": "JAPANEAST:20230104T043454Z:734b80cd-edeb-489c-9ad0-2ac5c11c4270",
        "x-request-time": "0.122"
=======
        "x-ms-correlation-request-id": "6f535338-dcb6-4a2a-9401-9ef771f9ef38",
        "x-ms-ratelimit-remaining-subscription-writes": "1179",
        "x-ms-response-type": "standard",
        "x-ms-routing-request-id": "JAPANEAST:20221230T025037Z:6f535338-dcb6-4a2a-9401-9ef771f9ef38",
        "x-request-time": "0.117"
>>>>>>> 94376103
      },
      "ResponseBody": {
        "secretsType": "AccountKey",
        "key": "dGhpcyBpcyBmYWtlIGtleQ=="
      }
    },
    {
      "RequestUri": "https://sagvgsoim6nmhbq.blob.core.windows.net/azureml-blobstore-e61cd5e2-512f-475e-9842-5e2a973993b8/LocalUpload/00000000000000000000000000000000/src/add_greeting_column.py",
      "RequestMethod": "HEAD",
      "RequestHeaders": {
        "Accept": "application/xml",
        "Accept-Encoding": "gzip, deflate",
        "Connection": "keep-alive",
<<<<<<< HEAD
        "User-Agent": "azsdk-python-storage-blob/12.9.0 Python/3.7.13 (Windows-10-10.0.22621-SP0)",
        "x-ms-date": "Wed, 04 Jan 2023 04:34:55 GMT",
        "x-ms-version": "2020-10-02"
=======
        "User-Agent": "azsdk-python-storage-blob/12.14.1 Python/3.9.13 (Windows-10-10.0.19045-SP0)",
        "x-ms-date": "Fri, 30 Dec 2022 02:50:37 GMT",
        "x-ms-version": "2021-08-06"
>>>>>>> 94376103
      },
      "RequestBody": null,
      "StatusCode": 200,
      "ResponseHeaders": {
        "Accept-Ranges": "bytes",
        "Content-Length": "493",
        "Content-MD5": "S6XtSOk6bzek6yCwPu1bJA==",
        "Content-Type": "application/octet-stream",
<<<<<<< HEAD
        "Date": "Wed, 04 Jan 2023 04:34:53 GMT",
=======
        "Date": "Fri, 30 Dec 2022 02:50:37 GMT",
>>>>>>> 94376103
        "ETag": "\u00220x8DAE68232EE3559\u0022",
        "Last-Modified": "Sun, 25 Dec 2022 14:13:30 GMT",
        "Server": [
          "Windows-Azure-Blob/1.0",
          "Microsoft-HTTPAPI/2.0"
        ],
        "Vary": "Origin",
        "x-ms-access-tier": "Hot",
        "x-ms-access-tier-inferred": "true",
        "x-ms-blob-type": "BlockBlob",
        "x-ms-creation-time": "Sun, 25 Dec 2022 14:13:28 GMT",
        "x-ms-lease-state": "available",
        "x-ms-lease-status": "unlocked",
        "x-ms-meta-name": "21661086-9074-4afd-9716-bab2ba4f951b",
        "x-ms-meta-upload_status": "completed",
        "x-ms-meta-version": "1",
        "x-ms-server-encrypted": "true",
        "x-ms-version": "2020-10-02"
      },
      "ResponseBody": null
    },
    {
      "RequestUri": "https://sagvgsoim6nmhbq.blob.core.windows.net/azureml-blobstore-e61cd5e2-512f-475e-9842-5e2a973993b8/az-ml-artifacts/00000000000000000000000000000000/src/add_greeting_column.py",
      "RequestMethod": "HEAD",
      "RequestHeaders": {
        "Accept": "application/xml",
        "Accept-Encoding": "gzip, deflate",
        "Connection": "keep-alive",
<<<<<<< HEAD
        "User-Agent": "azsdk-python-storage-blob/12.9.0 Python/3.7.13 (Windows-10-10.0.22621-SP0)",
        "x-ms-date": "Wed, 04 Jan 2023 04:34:55 GMT",
        "x-ms-version": "2020-10-02"
=======
        "User-Agent": "azsdk-python-storage-blob/12.14.1 Python/3.9.13 (Windows-10-10.0.19045-SP0)",
        "x-ms-date": "Fri, 30 Dec 2022 02:50:37 GMT",
        "x-ms-version": "2021-08-06"
>>>>>>> 94376103
      },
      "RequestBody": null,
      "StatusCode": 404,
      "ResponseHeaders": {
<<<<<<< HEAD
        "Date": "Wed, 04 Jan 2023 04:34:53 GMT",
=======
        "Date": "Fri, 30 Dec 2022 02:50:37 GMT",
>>>>>>> 94376103
        "Server": [
          "Windows-Azure-Blob/1.0",
          "Microsoft-HTTPAPI/2.0"
        ],
        "Transfer-Encoding": "chunked",
        "Vary": "Origin",
        "x-ms-error-code": "BlobNotFound",
        "x-ms-version": "2020-10-02"
      },
      "ResponseBody": null
    },
    {
      "RequestUri": "https://management.azure.com/subscriptions/00000000-0000-0000-0000-000000000/resourceGroups/00000/providers/Microsoft.MachineLearningServices/workspaces/00000/codes/21661086-9074-4afd-9716-bab2ba4f951b/versions/1?api-version=2022-05-01",
      "RequestMethod": "PUT",
      "RequestHeaders": {
        "Accept": "application/json",
        "Accept-Encoding": "gzip, deflate",
        "Connection": "keep-alive",
        "Content-Length": "292",
        "Content-Type": "application/json",
        "User-Agent": "azure-ai-ml/1.3.0 azsdk-python-mgmt-machinelearningservices/0.1.0 Python/3.7.13 (Windows-10-10.0.22621-SP0)"
      },
      "RequestBody": {
        "properties": {
          "properties": {
            "hash_sha256": "0000000000000",
            "hash_version": "0000000000000"
          },
          "isAnonymous": true,
          "isArchived": false,
          "codeUri": "https://sagvgsoim6nmhbq.blob.core.windows.net/azureml-blobstore-e61cd5e2-512f-475e-9842-5e2a973993b8/LocalUpload/00000000000000000000000000000000/src"
        }
      },
      "StatusCode": 200,
      "ResponseHeaders": {
        "Cache-Control": "no-cache",
        "Content-Encoding": "gzip",
        "Content-Type": "application/json; charset=utf-8",
<<<<<<< HEAD
        "Date": "Wed, 04 Jan 2023 04:34:55 GMT",
        "Expires": "-1",
        "Pragma": "no-cache",
        "Request-Context": "appId=cid-v1:512cc15a-13b5-415b-bfd0-dce7accb6bb1",
        "Server-Timing": "traceparent;desc=\u002200-9fe121fe27bb7b7020dce405673d24ac-f362672bd8502bcd-00\u0022",
=======
        "Date": "Fri, 30 Dec 2022 02:50:38 GMT",
        "Expires": "-1",
        "Pragma": "no-cache",
        "Request-Context": "appId=cid-v1:512cc15a-13b5-415b-bfd0-dce7accb6bb1",
        "Server-Timing": "traceparent;desc=\u002200-5f70aecd6724f4365703c9ef63ae7bf3-cdf79886c43d22b6-00\u0022",
>>>>>>> 94376103
        "Strict-Transport-Security": "max-age=31536000; includeSubDomains",
        "Transfer-Encoding": "chunked",
        "Vary": [
          "Accept-Encoding",
          "Accept-Encoding"
        ],
        "x-aml-cluster": "vienna-test-westus2-02",
        "X-Content-Type-Options": "nosniff",
<<<<<<< HEAD
        "x-ms-correlation-request-id": "47c3383e-1b57-4fc6-909f-0f68bd814126",
        "x-ms-ratelimit-remaining-subscription-writes": "1175",
        "x-ms-response-type": "standard",
        "x-ms-routing-request-id": "JAPANEAST:20230104T043455Z:47c3383e-1b57-4fc6-909f-0f68bd814126",
        "x-request-time": "0.206"
=======
        "x-ms-correlation-request-id": "3fff2e29-a8f1-4b12-bfc1-a5f564a81118",
        "x-ms-ratelimit-remaining-subscription-writes": "1163",
        "x-ms-response-type": "standard",
        "x-ms-routing-request-id": "JAPANEAST:20221230T025038Z:3fff2e29-a8f1-4b12-bfc1-a5f564a81118",
        "x-request-time": "0.421"
>>>>>>> 94376103
      },
      "ResponseBody": {
        "id": "/subscriptions/00000000-0000-0000-0000-000000000/resourceGroups/00000/providers/Microsoft.MachineLearningServices/workspaces/00000/codes/21661086-9074-4afd-9716-bab2ba4f951b/versions/1",
        "name": "1",
        "type": "Microsoft.MachineLearningServices/workspaces/codes/versions",
        "properties": {
          "description": null,
          "tags": {},
          "properties": {
            "hash_sha256": "0000000000000",
            "hash_version": "0000000000000"
          },
          "isArchived": false,
          "isAnonymous": false,
          "codeUri": "https://sagvgsoim6nmhbq.blob.core.windows.net/azureml-blobstore-e61cd5e2-512f-475e-9842-5e2a973993b8/LocalUpload/00000000000000000000000000000000/src"
        },
        "systemData": {
          "createdAt": "2022-12-25T14:13:30.7365954\u002B00:00",
          "createdBy": "Xingzhi Zhang",
          "createdByType": "User",
<<<<<<< HEAD
          "lastModifiedAt": "2023-01-04T04:34:55.119641\u002B00:00",
          "lastModifiedBy": "Doris Liao",
=======
          "lastModifiedAt": "2022-12-30T02:50:38.6588324\u002B00:00",
          "lastModifiedBy": "Xingzhi Zhang",
>>>>>>> 94376103
          "lastModifiedByType": "User"
        }
      }
    },
    {
      "RequestUri": "https://management.azure.com/subscriptions/00000000-0000-0000-0000-000000000/resourceGroups/00000/providers/Microsoft.MachineLearningServices/workspaces/00000/components/azureml_anonymous/versions/bdcf621f-2722-04f7-0b52-261d02817b91?api-version=2022-10-01",
      "RequestMethod": "PUT",
      "RequestHeaders": {
        "Accept": "application/json",
        "Accept-Encoding": "gzip, deflate",
        "Connection": "keep-alive",
        "Content-Length": "1125",
        "Content-Type": "application/json",
        "User-Agent": "azure-ai-ml/1.3.0 azsdk-python-mgmt-machinelearningservices/0.1.0 Python/3.7.13 (Windows-10-10.0.22621-SP0)"
      },
      "RequestBody": {
        "properties": {
          "description": "Aml Spark count by row test module",
          "properties": {},
          "tags": {},
          "isAnonymous": true,
          "isArchived": false,
          "componentSpec": {
            "code": "azureml:/subscriptions/00000000-0000-0000-0000-000000000/resourceGroups/00000/providers/Microsoft.MachineLearningServices/workspaces/00000/codes/21661086-9074-4afd-9716-bab2ba4f951b/versions/1",
            "entry": {
              "file": "count_by_row.py"
            },
            "jars": [
              "scalaproj.jar"
            ],
            "files": [
              "my_files.txt"
            ],
            "conf": {
              "spark.driver.cores": 2,
              "spark.driver.memory": "1g",
              "spark.executor.cores": 1,
              "spark.executor.memory": "1g",
              "spark.executor.instances": 1
            },
            "args": "--file_input ${{inputs.file_input}} --output ${{outputs.output}}",
            "name": "azureml_anonymous",
            "description": "Aml Spark count by row test module",
            "version": "1",
            "$schema": "https://azuremlschemas.azureedge.net/latest/sparkComponent.schema.json",
            "display_name": "Aml Spark count by row test module",
            "is_deterministic": true,
            "inputs": {
              "file_input": {
                "type": "uri_file",
                "mode": "direct"
              }
            },
            "outputs": {
              "output": {
                "type": "uri_folder",
                "mode": "direct"
              }
            },
            "type": "spark",
            "_source": "YAML.COMPONENT"
          }
        }
      },
      "StatusCode": 201,
      "ResponseHeaders": {
        "Cache-Control": "no-cache",
        "Content-Length": "2014",
        "Content-Type": "application/json; charset=utf-8",
<<<<<<< HEAD
        "Date": "Wed, 04 Jan 2023 04:34:56 GMT",
=======
        "Date": "Fri, 30 Dec 2022 02:50:40 GMT",
>>>>>>> 94376103
        "Expires": "-1",
        "Location": "https://management.azure.com/subscriptions/00000000-0000-0000-0000-000000000/resourceGroups/00000/providers/Microsoft.MachineLearningServices/workspaces/00000/components/azureml_anonymous/versions/bdcf621f-2722-04f7-0b52-261d02817b91?api-version=2022-10-01",
        "Pragma": "no-cache",
        "Request-Context": "appId=cid-v1:512cc15a-13b5-415b-bfd0-dce7accb6bb1",
<<<<<<< HEAD
        "Server-Timing": "traceparent;desc=\u002200-ad73aa6030d67b23415ec49f1bdde15a-b5ebc9e13a9067a4-00\u0022",
        "Strict-Transport-Security": "max-age=31536000; includeSubDomains",
        "x-aml-cluster": "vienna-test-westus2-02",
        "X-Content-Type-Options": "nosniff",
        "x-ms-correlation-request-id": "aa692481-51b8-46e9-aa83-344a43a8cf4d",
        "x-ms-ratelimit-remaining-subscription-writes": "1174",
        "x-ms-response-type": "standard",
        "x-ms-routing-request-id": "JAPANEAST:20230104T043456Z:aa692481-51b8-46e9-aa83-344a43a8cf4d",
        "x-request-time": "0.429"
=======
        "Server-Timing": "traceparent;desc=\u002200-1e9e12c5dbdb2c863d65eb11bd98edbf-0524db6a22718315-00\u0022",
        "Strict-Transport-Security": "max-age=31536000; includeSubDomains",
        "x-aml-cluster": "vienna-test-westus2-02",
        "X-Content-Type-Options": "nosniff",
        "x-ms-correlation-request-id": "b0ccac93-3203-4e5e-a49b-32126944b660",
        "x-ms-ratelimit-remaining-subscription-writes": "1162",
        "x-ms-response-type": "standard",
        "x-ms-routing-request-id": "JAPANEAST:20221230T025040Z:b0ccac93-3203-4e5e-a49b-32126944b660",
        "x-request-time": "1.011"
>>>>>>> 94376103
      },
      "ResponseBody": {
        "id": "/subscriptions/00000000-0000-0000-0000-000000000/resourceGroups/00000/providers/Microsoft.MachineLearningServices/workspaces/00000/components/azureml_anonymous/versions/35b18006-9ba5-49d1-bfa5-988810922e71",
        "name": "35b18006-9ba5-49d1-bfa5-988810922e71",
        "type": "Microsoft.MachineLearningServices/workspaces/components/versions",
        "properties": {
          "description": null,
          "tags": {},
          "properties": {},
          "isArchived": false,
          "isAnonymous": true,
          "componentSpec": {
            "name": "azureml_anonymous",
            "version": "35b18006-9ba5-49d1-bfa5-988810922e71",
            "display_name": "Aml Spark count by row test module",
            "is_deterministic": "True",
            "type": "spark",
            "description": "Aml Spark count by row test module",
            "inputs": {
              "file_input": {
                "type": "uri_file",
                "optional": "False"
              }
            },
            "outputs": {
              "output": {
                "type": "uri_folder"
              }
            },
            "code": "azureml:/subscriptions/00000000-0000-0000-0000-000000000/resourceGroups/00000/providers/Microsoft.MachineLearningServices/workspaces/00000/codes/21661086-9074-4afd-9716-bab2ba4f951b/versions/1",
            "args": "--file_input ${{inputs.file_input}} --output ${{outputs.output}}",
            "entry": {
              "file": "count_by_row.py"
            },
            "files": [
              "my_files.txt"
            ],
            "jars": [
              "scalaproj.jar"
            ],
            "conf": {
              "spark.driver.cores": "2",
              "spark.driver.memory": "1g",
              "spark.executor.cores": "1",
              "spark.executor.memory": "1g",
              "spark.executor.instances": "1"
            },
            "$schema": "https://azuremlschemas.azureedge.net/latest/sparkComponent.schema.json"
          }
        },
        "systemData": {
          "createdAt": "2022-12-30T02:50:39.9942253\u002B00:00",
          "createdBy": "Xingzhi Zhang",
          "createdByType": "User",
          "lastModifiedAt": "2022-12-30T02:50:39.9942253\u002B00:00",
          "lastModifiedBy": "Xingzhi Zhang",
          "lastModifiedByType": "User"
        }
      }
    },
    {
      "RequestUri": "https://management.azure.com/subscriptions/00000000-0000-0000-0000-000000000/resourceGroups/00000/providers/Microsoft.MachineLearningServices/workspaces/00000/datastores/workspaceblobstore?api-version=2022-05-01",
      "RequestMethod": "GET",
      "RequestHeaders": {
        "Accept": "application/json",
        "Accept-Encoding": "gzip, deflate",
        "Connection": "keep-alive",
        "User-Agent": "azure-ai-ml/1.3.0 azsdk-python-mgmt-machinelearningservices/0.1.0 Python/3.7.13 (Windows-10-10.0.22621-SP0)"
      },
      "RequestBody": null,
      "StatusCode": 200,
      "ResponseHeaders": {
        "Cache-Control": "no-cache",
        "Content-Encoding": "gzip",
        "Content-Type": "application/json; charset=utf-8",
<<<<<<< HEAD
        "Date": "Wed, 04 Jan 2023 04:34:56 GMT",
        "Expires": "-1",
        "Pragma": "no-cache",
        "Request-Context": "appId=cid-v1:512cc15a-13b5-415b-bfd0-dce7accb6bb1",
        "Server-Timing": "traceparent;desc=\u002200-6173dc260be83459c6bd8bd135b2787a-5a74ba6267a55b80-00\u0022",
=======
        "Date": "Fri, 30 Dec 2022 02:50:40 GMT",
        "Expires": "-1",
        "Pragma": "no-cache",
        "Request-Context": "appId=cid-v1:512cc15a-13b5-415b-bfd0-dce7accb6bb1",
        "Server-Timing": "traceparent;desc=\u002200-f8d3bebc0d3cc84e4b8c83f68ad57572-433ec0307845d617-00\u0022",
>>>>>>> 94376103
        "Strict-Transport-Security": "max-age=31536000; includeSubDomains",
        "Transfer-Encoding": "chunked",
        "Vary": [
          "Accept-Encoding",
          "Accept-Encoding"
        ],
        "x-aml-cluster": "vienna-test-westus2-02",
        "X-Content-Type-Options": "nosniff",
<<<<<<< HEAD
        "x-ms-correlation-request-id": "7d4cce2c-12ef-4a4d-89f3-693a1b88657f",
        "x-ms-ratelimit-remaining-subscription-reads": "11973",
        "x-ms-response-type": "standard",
        "x-ms-routing-request-id": "JAPANEAST:20230104T043456Z:7d4cce2c-12ef-4a4d-89f3-693a1b88657f",
        "x-request-time": "0.090"
=======
        "x-ms-correlation-request-id": "ec27b619-1d29-41f2-b6a3-d165f1519f63",
        "x-ms-ratelimit-remaining-subscription-reads": "11961",
        "x-ms-response-type": "standard",
        "x-ms-routing-request-id": "JAPANEAST:20221230T025041Z:ec27b619-1d29-41f2-b6a3-d165f1519f63",
        "x-request-time": "0.104"
>>>>>>> 94376103
      },
      "ResponseBody": {
        "id": "/subscriptions/00000000-0000-0000-0000-000000000/resourceGroups/00000/providers/Microsoft.MachineLearningServices/workspaces/00000/datastores/workspaceblobstore",
        "name": "workspaceblobstore",
        "type": "Microsoft.MachineLearningServices/workspaces/datastores",
        "properties": {
          "description": null,
          "tags": null,
          "properties": null,
          "isDefault": true,
          "credentials": {
            "credentialsType": "AccountKey"
          },
          "datastoreType": "AzureBlob",
          "accountName": "sagvgsoim6nmhbq",
          "containerName": "azureml-blobstore-e61cd5e2-512f-475e-9842-5e2a973993b8",
          "endpoint": "core.windows.net",
          "protocol": "https",
          "serviceDataAccessAuthIdentity": "WorkspaceSystemAssignedIdentity"
        },
        "systemData": {
          "createdAt": "2022-09-22T09:02:03.2629568\u002B00:00",
          "createdBy": "779301c0-18b2-4cdc-801b-a0a3368fee0a",
          "createdByType": "Application",
          "lastModifiedAt": "2022-09-22T09:02:04.166989\u002B00:00",
          "lastModifiedBy": "779301c0-18b2-4cdc-801b-a0a3368fee0a",
          "lastModifiedByType": "Application"
        }
      }
    },
    {
      "RequestUri": "https://management.azure.com/subscriptions/00000000-0000-0000-0000-000000000/resourceGroups/00000/providers/Microsoft.MachineLearningServices/workspaces/00000/datastores/workspaceblobstore/listSecrets?api-version=2022-05-01",
      "RequestMethod": "POST",
      "RequestHeaders": {
        "Accept": "application/json",
        "Accept-Encoding": "gzip, deflate",
        "Connection": "keep-alive",
        "Content-Length": "0",
        "User-Agent": "azure-ai-ml/1.3.0 azsdk-python-mgmt-machinelearningservices/0.1.0 Python/3.7.13 (Windows-10-10.0.22621-SP0)"
      },
      "RequestBody": null,
      "StatusCode": 200,
      "ResponseHeaders": {
        "Cache-Control": "no-cache",
        "Content-Encoding": "gzip",
        "Content-Type": "application/json; charset=utf-8",
<<<<<<< HEAD
        "Date": "Wed, 04 Jan 2023 04:34:57 GMT",
        "Expires": "-1",
        "Pragma": "no-cache",
        "Request-Context": "appId=cid-v1:512cc15a-13b5-415b-bfd0-dce7accb6bb1",
        "Server-Timing": "traceparent;desc=\u002200-a09dd9a194290d0e763bc272da66e7eb-89c68ca833f0bbf9-00\u0022",
=======
        "Date": "Fri, 30 Dec 2022 02:50:41 GMT",
        "Expires": "-1",
        "Pragma": "no-cache",
        "Request-Context": "appId=cid-v1:512cc15a-13b5-415b-bfd0-dce7accb6bb1",
        "Server-Timing": "traceparent;desc=\u002200-76f620a50cb3e22555793e000e736690-734a1386be3b3ccb-00\u0022",
>>>>>>> 94376103
        "Strict-Transport-Security": "max-age=31536000; includeSubDomains",
        "Transfer-Encoding": "chunked",
        "Vary": "Accept-Encoding",
        "x-aml-cluster": "vienna-test-westus2-02",
        "X-Content-Type-Options": "nosniff",
<<<<<<< HEAD
        "x-ms-correlation-request-id": "276f2bbf-678f-407a-9bff-24c04facea92",
        "x-ms-ratelimit-remaining-subscription-writes": "1186",
        "x-ms-response-type": "standard",
        "x-ms-routing-request-id": "JAPANEAST:20230104T043457Z:276f2bbf-678f-407a-9bff-24c04facea92",
        "x-request-time": "0.100"
=======
        "x-ms-correlation-request-id": "b88cd76b-18a8-4dbb-af93-68c9f2a43dd4",
        "x-ms-ratelimit-remaining-subscription-writes": "1178",
        "x-ms-response-type": "standard",
        "x-ms-routing-request-id": "JAPANEAST:20221230T025041Z:b88cd76b-18a8-4dbb-af93-68c9f2a43dd4",
        "x-request-time": "0.088"
>>>>>>> 94376103
      },
      "ResponseBody": {
        "secretsType": "AccountKey",
        "key": "dGhpcyBpcyBmYWtlIGtleQ=="
      }
    },
    {
      "RequestUri": "https://sagvgsoim6nmhbq.blob.core.windows.net/azureml-blobstore-e61cd5e2-512f-475e-9842-5e2a973993b8/LocalUpload/00000000000000000000000000000000/iris.csv",
      "RequestMethod": "HEAD",
      "RequestHeaders": {
        "Accept": "application/xml",
        "Accept-Encoding": "gzip, deflate",
        "Connection": "keep-alive",
<<<<<<< HEAD
        "User-Agent": "azsdk-python-storage-blob/12.9.0 Python/3.7.13 (Windows-10-10.0.22621-SP0)",
        "x-ms-date": "Wed, 04 Jan 2023 04:34:58 GMT",
        "x-ms-version": "2020-10-02"
=======
        "User-Agent": "azsdk-python-storage-blob/12.14.1 Python/3.9.13 (Windows-10-10.0.19045-SP0)",
        "x-ms-date": "Fri, 30 Dec 2022 02:50:41 GMT",
        "x-ms-version": "2021-08-06"
>>>>>>> 94376103
      },
      "RequestBody": null,
      "StatusCode": 200,
      "ResponseHeaders": {
        "Accept-Ranges": "bytes",
        "Content-Length": "4759",
        "Content-MD5": "KozNjCoSdWCmMsSpKgfD\u002Bw==",
        "Content-Type": "application/octet-stream",
<<<<<<< HEAD
        "Date": "Wed, 04 Jan 2023 04:34:56 GMT",
=======
        "Date": "Fri, 30 Dec 2022 02:50:41 GMT",
>>>>>>> 94376103
        "ETag": "\u00220x8DAE68237A788D1\u0022",
        "Last-Modified": "Sun, 25 Dec 2022 14:13:38 GMT",
        "Server": [
          "Windows-Azure-Blob/1.0",
          "Microsoft-HTTPAPI/2.0"
        ],
        "Vary": "Origin",
        "x-ms-access-tier": "Hot",
        "x-ms-access-tier-inferred": "true",
        "x-ms-blob-type": "BlockBlob",
        "x-ms-creation-time": "Sun, 25 Dec 2022 14:13:37 GMT",
        "x-ms-lease-state": "available",
        "x-ms-lease-status": "unlocked",
        "x-ms-meta-name": "5594c790-ccee-4535-aa32-5bf406143c5d",
        "x-ms-meta-upload_status": "completed",
        "x-ms-meta-version": "b20cd380-b1da-47db-a600-fdbb97ef077a",
        "x-ms-server-encrypted": "true",
        "x-ms-version": "2020-10-02"
      },
      "ResponseBody": null
    },
    {
      "RequestUri": "https://sagvgsoim6nmhbq.blob.core.windows.net/azureml-blobstore-e61cd5e2-512f-475e-9842-5e2a973993b8/az-ml-artifacts/00000000000000000000000000000000/iris.csv",
      "RequestMethod": "HEAD",
      "RequestHeaders": {
        "Accept": "application/xml",
        "Accept-Encoding": "gzip, deflate",
        "Connection": "keep-alive",
<<<<<<< HEAD
        "User-Agent": "azsdk-python-storage-blob/12.9.0 Python/3.7.13 (Windows-10-10.0.22621-SP0)",
        "x-ms-date": "Wed, 04 Jan 2023 04:34:58 GMT",
        "x-ms-version": "2020-10-02"
=======
        "User-Agent": "azsdk-python-storage-blob/12.14.1 Python/3.9.13 (Windows-10-10.0.19045-SP0)",
        "x-ms-date": "Fri, 30 Dec 2022 02:50:42 GMT",
        "x-ms-version": "2021-08-06"
>>>>>>> 94376103
      },
      "RequestBody": null,
      "StatusCode": 404,
      "ResponseHeaders": {
<<<<<<< HEAD
        "Date": "Wed, 04 Jan 2023 04:34:56 GMT",
=======
        "Date": "Fri, 30 Dec 2022 02:50:41 GMT",
>>>>>>> 94376103
        "Server": [
          "Windows-Azure-Blob/1.0",
          "Microsoft-HTTPAPI/2.0"
        ],
        "Transfer-Encoding": "chunked",
        "Vary": "Origin",
        "x-ms-error-code": "BlobNotFound",
        "x-ms-version": "2020-10-02"
      },
      "ResponseBody": null
    },
    {
<<<<<<< HEAD
      "RequestUri": "https://management.azure.com/subscriptions/00000000-0000-0000-0000-000000000/resourceGroups/00000/providers/Microsoft.MachineLearningServices/workspaces/00000/jobs/test_492848332260?api-version=2022-10-01-preview",
=======
      "RequestUri": "https://management.azure.com/subscriptions/00000000-0000-0000-0000-000000000/resourceGroups/00000/providers/Microsoft.MachineLearningServices/workspaces/00000/jobs/test_306853749309?api-version=2022-10-01-preview",
>>>>>>> 94376103
      "RequestMethod": "PUT",
      "RequestHeaders": {
        "Accept": "application/json",
        "Accept-Encoding": "gzip, deflate",
        "Connection": "keep-alive",
        "Content-Length": "2397",
        "Content-Type": "application/json",
        "User-Agent": "azure-ai-ml/1.3.0 azsdk-python-mgmt-machinelearningservices/0.1.0 Python/3.7.13 (Windows-10-10.0.22621-SP0)"
      },
      "RequestBody": {
        "properties": {
          "description": "submit a pipeline with spark job",
          "properties": {},
          "tags": {},
<<<<<<< HEAD
          "displayName": "test_492848332260",
=======
          "displayName": "test_306853749309",
>>>>>>> 94376103
          "experimentName": "azure-ai-ml",
          "isArchived": false,
          "jobType": "Pipeline",
          "inputs": {
            "iris_data": {
              "mode": "Direct",
              "uri": "azureml://datastores/workspaceblobstore/paths/LocalUpload/00000000000000000000000000000000/iris.csv",
              "jobInputType": "uri_file"
            }
          },
          "jobs": {
            "add_greeting_column": {
              "type": "spark",
              "resources": {
                "instance_type": "standard_e4s_v3",
                "runtime_version": "3.1.0"
              },
              "py_files": [
                "utils.zip"
              ],
              "files": [
                "my_files.txt"
              ],
              "identity": {
                "identity_type": "UserIdentity"
              },
              "conf": {
                "spark.driver.cores": 2,
                "spark.driver.memory": "1g",
                "spark.executor.cores": 1,
                "spark.executor.memory": "1g",
                "spark.executor.instances": 1
              },
              "args": "--file_input ${{inputs.file_input}}",
              "name": "add_greeting_column",
              "inputs": {
                "file_input": {
                  "job_input_type": "literal",
                  "value": "${{parent.inputs.iris_data}}"
                }
              },
              "_source": "YAML.COMPONENT",
              "componentId": "/subscriptions/00000000-0000-0000-0000-000000000/resourceGroups/00000/providers/Microsoft.MachineLearningServices/workspaces/00000/components/azureml_anonymous/versions/34a00c77-caaa-4c76-8b84-e1a212478ebb",
              "entry": {
                "spark_job_entry_type": "SparkJobPythonEntry",
                "file": "add_greeting_column.py"
              }
            },
            "count_by_row": {
              "type": "spark",
              "resources": {
                "instance_type": "standard_e4s_v3",
                "runtime_version": "3.1.0"
              },
              "jars": [
                "scalaproj.jar"
              ],
              "files": [
                "my_files.txt"
              ],
              "identity": {
                "identity_type": "UserIdentity"
              },
              "conf": {
                "spark.driver.cores": 2,
                "spark.driver.memory": "1g",
                "spark.executor.cores": 1,
                "spark.executor.memory": "1g",
                "spark.executor.instances": 1
              },
              "args": "--file_input ${{inputs.file_input}} --output ${{outputs.output}}",
              "name": "count_by_row",
              "inputs": {
                "file_input": {
                  "job_input_type": "literal",
                  "value": "${{parent.inputs.iris_data}}"
                }
              },
              "outputs": {
                "output": {
                  "value": "${{parent.outputs.output}}",
                  "type": "literal"
                }
              },
              "_source": "YAML.COMPONENT",
              "componentId": "/subscriptions/00000000-0000-0000-0000-000000000/resourceGroups/00000/providers/Microsoft.MachineLearningServices/workspaces/00000/components/azureml_anonymous/versions/35b18006-9ba5-49d1-bfa5-988810922e71",
              "entry": {
                "spark_job_entry_type": "SparkJobPythonEntry",
                "file": "count_by_row.py"
              }
            }
          },
          "outputs": {
            "output": {
              "mode": "Direct",
              "jobOutputType": "uri_folder"
            }
          },
          "settings": {
            "_source": "YAML.JOB"
          }
        }
      },
      "StatusCode": 201,
      "ResponseHeaders": {
        "Cache-Control": "no-cache",
        "Content-Length": "5061",
        "Content-Type": "application/json; charset=utf-8",
<<<<<<< HEAD
        "Date": "Wed, 04 Jan 2023 04:35:02 GMT",
        "Expires": "-1",
        "Location": "https://management.azure.com/subscriptions/00000000-0000-0000-0000-000000000/resourceGroups/00000/providers/Microsoft.MachineLearningServices/workspaces/00000/jobs/test_492848332260?api-version=2022-10-01-preview",
        "Pragma": "no-cache",
        "Request-Context": "appId=cid-v1:512cc15a-13b5-415b-bfd0-dce7accb6bb1",
        "Server-Timing": "traceparent;desc=\u002200-9348439ade7762ed282c5702da71bace-f8ab01a24b95116b-00\u0022",
        "Strict-Transport-Security": "max-age=31536000; includeSubDomains",
        "x-aml-cluster": "vienna-test-westus2-02",
        "X-Content-Type-Options": "nosniff",
        "x-ms-correlation-request-id": "9f4588e6-5ae0-46c1-b21b-b64349b90192",
        "x-ms-ratelimit-remaining-subscription-writes": "1173",
        "x-ms-response-type": "standard",
        "x-ms-routing-request-id": "JAPANEAST:20230104T043502Z:9f4588e6-5ae0-46c1-b21b-b64349b90192",
        "x-request-time": "2.156"
      },
      "ResponseBody": {
        "id": "/subscriptions/00000000-0000-0000-0000-000000000/resourceGroups/00000/providers/Microsoft.MachineLearningServices/workspaces/00000/jobs/test_492848332260",
        "name": "test_492848332260",
=======
        "Date": "Fri, 30 Dec 2022 02:50:46 GMT",
        "Expires": "-1",
        "Location": "https://management.azure.com/subscriptions/00000000-0000-0000-0000-000000000/resourceGroups/00000/providers/Microsoft.MachineLearningServices/workspaces/00000/jobs/test_306853749309?api-version=2022-10-01-preview",
        "Pragma": "no-cache",
        "Request-Context": "appId=cid-v1:512cc15a-13b5-415b-bfd0-dce7accb6bb1",
        "Server-Timing": "traceparent;desc=\u002200-267ac8af2517dc44f9500d94f5347e3e-4e0102c2063b8ec1-00\u0022",
        "Strict-Transport-Security": "max-age=31536000; includeSubDomains",
        "x-aml-cluster": "vienna-test-westus2-02",
        "X-Content-Type-Options": "nosniff",
        "x-ms-correlation-request-id": "c5b476f1-b64b-4226-a4b0-451e143cfa17",
        "x-ms-ratelimit-remaining-subscription-writes": "1161",
        "x-ms-response-type": "standard",
        "x-ms-routing-request-id": "JAPANEAST:20221230T025046Z:c5b476f1-b64b-4226-a4b0-451e143cfa17",
        "x-request-time": "2.686"
      },
      "ResponseBody": {
        "id": "/subscriptions/00000000-0000-0000-0000-000000000/resourceGroups/00000/providers/Microsoft.MachineLearningServices/workspaces/00000/jobs/test_306853749309",
        "name": "test_306853749309",
>>>>>>> 94376103
        "type": "Microsoft.MachineLearningServices/workspaces/jobs",
        "properties": {
          "description": "submit a pipeline with spark job",
          "tags": {},
          "properties": {
            "azureml.DevPlatv2": "true",
            "azureml.runsource": "azureml.PipelineRun",
            "runSource": "MFE",
            "runType": "HTTP",
            "azureml.parameters": "{}",
            "azureml.continue_on_step_failure": "False",
            "azureml.continue_on_failed_optional_input": "True",
            "azureml.defaultDataStoreName": "workspaceblobstore",
            "azureml.pipelineComponent": "pipelinerun"
          },
<<<<<<< HEAD
          "displayName": "test_492848332260",
=======
          "displayName": "test_306853749309",
>>>>>>> 94376103
          "status": "Preparing",
          "experimentName": "azure-ai-ml",
          "services": {
            "Tracking": {
              "jobServiceType": "Tracking",
              "port": null,
              "endpoint": "azureml://master.api.azureml-test.ms/mlflow/v1.0/subscriptions/00000000-0000-0000-0000-000000000/resourceGroups/00000/providers/Microsoft.MachineLearningServices/workspaces/00000?",
              "status": null,
              "errorMessage": null,
              "properties": null,
              "nodes": null
            },
            "Studio": {
              "jobServiceType": "Studio",
              "port": null,
<<<<<<< HEAD
              "endpoint": "https://ml.azure.com/runs/test_492848332260?wsid=/subscriptions/00000000-0000-0000-0000-000000000/resourcegroups/00000/workspaces/00000",
=======
              "endpoint": "https://ml.azure.com/runs/test_306853749309?wsid=/subscriptions/00000000-0000-0000-0000-000000000/resourcegroups/00000/workspaces/00000",
>>>>>>> 94376103
              "status": null,
              "errorMessage": null,
              "properties": null,
              "nodes": null
            }
          },
          "computeId": null,
          "isArchived": false,
          "identity": null,
          "componentId": null,
          "jobType": "Pipeline",
          "settings": {
            "_source": "YAML.JOB"
          },
          "jobs": {
            "add_greeting_column": {
              "type": "spark",
              "resources": {
                "instance_type": "standard_e4s_v3",
                "runtime_version": "3.1.0"
              },
              "py_files": [
                "utils.zip"
              ],
              "files": [
                "my_files.txt"
              ],
              "identity": {
                "identity_type": "UserIdentity"
              },
              "conf": {
                "spark.driver.cores": 2,
                "spark.driver.memory": "1g",
                "spark.executor.cores": 1,
                "spark.executor.memory": "1g",
                "spark.executor.instances": 1
              },
              "args": "--file_input ${{inputs.file_input}}",
              "name": "add_greeting_column",
              "inputs": {
                "file_input": {
                  "job_input_type": "literal",
                  "value": "${{parent.inputs.iris_data}}"
                }
              },
              "_source": "YAML.COMPONENT",
              "componentId": "/subscriptions/00000000-0000-0000-0000-000000000/resourceGroups/00000/providers/Microsoft.MachineLearningServices/workspaces/00000/components/azureml_anonymous/versions/34a00c77-caaa-4c76-8b84-e1a212478ebb",
              "entry": {
                "spark_job_entry_type": "SparkJobPythonEntry",
                "file": "add_greeting_column.py"
              }
            },
            "count_by_row": {
              "type": "spark",
              "resources": {
                "instance_type": "standard_e4s_v3",
                "runtime_version": "3.1.0"
              },
              "jars": [
                "scalaproj.jar"
              ],
              "files": [
                "my_files.txt"
              ],
              "identity": {
                "identity_type": "UserIdentity"
              },
              "conf": {
                "spark.driver.cores": 2,
                "spark.driver.memory": "1g",
                "spark.executor.cores": 1,
                "spark.executor.memory": "1g",
                "spark.executor.instances": 1
              },
              "args": "--file_input ${{inputs.file_input}} --output ${{outputs.output}}",
              "name": "count_by_row",
              "inputs": {
                "file_input": {
                  "job_input_type": "literal",
                  "value": "${{parent.inputs.iris_data}}"
                }
              },
              "outputs": {
                "output": {
                  "value": "${{parent.outputs.output}}",
                  "type": "literal"
                }
              },
              "_source": "YAML.COMPONENT",
              "componentId": "/subscriptions/00000000-0000-0000-0000-000000000/resourceGroups/00000/providers/Microsoft.MachineLearningServices/workspaces/00000/components/azureml_anonymous/versions/35b18006-9ba5-49d1-bfa5-988810922e71",
              "entry": {
                "spark_job_entry_type": "SparkJobPythonEntry",
                "file": "count_by_row.py"
              }
            }
          },
          "inputs": {
            "iris_data": {
              "description": null,
              "uri": "azureml://datastores/workspaceblobstore/paths/LocalUpload/00000000000000000000000000000000/iris.csv",
              "mode": "Direct",
              "jobInputType": "uri_file"
            }
          },
          "outputs": {
            "output": {
              "description": null,
              "uri": null,
              "mode": "Direct",
              "jobOutputType": "uri_folder"
            }
          },
          "sourceJobId": null
        },
        "systemData": {
<<<<<<< HEAD
          "createdAt": "2023-01-04T04:35:02.2239975\u002B00:00",
          "createdBy": "Doris Liao",
=======
          "createdAt": "2022-12-30T02:50:45.4334477\u002B00:00",
          "createdBy": "Xingzhi Zhang",
>>>>>>> 94376103
          "createdByType": "User"
        }
      }
    }
  ],
  "Variables": {
<<<<<<< HEAD
    "name": "test_492848332260"
=======
    "name": "test_306853749309"
>>>>>>> 94376103
  }
}<|MERGE_RESOLUTION|>--- conflicted
+++ resolved
@@ -15,19 +15,11 @@
         "Cache-Control": "no-cache",
         "Content-Encoding": "gzip",
         "Content-Type": "application/json; charset=utf-8",
-<<<<<<< HEAD
         "Date": "Wed, 04 Jan 2023 04:34:47 GMT",
         "Expires": "-1",
         "Pragma": "no-cache",
         "Request-Context": "appId=cid-v1:512cc15a-13b5-415b-bfd0-dce7accb6bb1",
         "Server-Timing": "traceparent;desc=\u002200-755cac6db2651b24dc6262a9d5a57efa-a0c6fcde21ee88fd-00\u0022",
-=======
-        "Date": "Fri, 30 Dec 2022 02:50:33 GMT",
-        "Expires": "-1",
-        "Pragma": "no-cache",
-        "Request-Context": "appId=cid-v1:512cc15a-13b5-415b-bfd0-dce7accb6bb1",
-        "Server-Timing": "traceparent;desc=\u002200-9276af38610996c12aa0cab53bc6c41a-16ff203e543e73e3-00\u0022",
->>>>>>> 94376103
         "Strict-Transport-Security": "max-age=31536000; includeSubDomains",
         "Transfer-Encoding": "chunked",
         "Vary": [
@@ -36,19 +28,11 @@
         ],
         "x-aml-cluster": "vienna-test-westus2-02",
         "X-Content-Type-Options": "nosniff",
-<<<<<<< HEAD
         "x-ms-correlation-request-id": "ecfea1eb-8060-4986-9658-496972eeb329",
         "x-ms-ratelimit-remaining-subscription-reads": "11975",
         "x-ms-response-type": "standard",
         "x-ms-routing-request-id": "JAPANEAST:20230104T043447Z:ecfea1eb-8060-4986-9658-496972eeb329",
         "x-request-time": "0.095"
-=======
-        "x-ms-correlation-request-id": "222a26b9-9743-4a9f-89ac-a2bf9af5b7c9",
-        "x-ms-ratelimit-remaining-subscription-reads": "11963",
-        "x-ms-response-type": "standard",
-        "x-ms-routing-request-id": "JAPANEAST:20221230T025033Z:222a26b9-9743-4a9f-89ac-a2bf9af5b7c9",
-        "x-request-time": "0.093"
->>>>>>> 94376103
       },
       "ResponseBody": {
         "id": "/subscriptions/00000000-0000-0000-0000-000000000/resourceGroups/00000/providers/Microsoft.MachineLearningServices/workspaces/00000/datastores/workspaceblobstore",
@@ -95,37 +79,21 @@
         "Cache-Control": "no-cache",
         "Content-Encoding": "gzip",
         "Content-Type": "application/json; charset=utf-8",
-<<<<<<< HEAD
         "Date": "Wed, 04 Jan 2023 04:34:48 GMT",
         "Expires": "-1",
         "Pragma": "no-cache",
         "Request-Context": "appId=cid-v1:512cc15a-13b5-415b-bfd0-dce7accb6bb1",
         "Server-Timing": "traceparent;desc=\u002200-806c508a76c0acb390bc3383d5eb0b88-65222e4bb37fad02-00\u0022",
-=======
-        "Date": "Fri, 30 Dec 2022 02:50:33 GMT",
-        "Expires": "-1",
-        "Pragma": "no-cache",
-        "Request-Context": "appId=cid-v1:512cc15a-13b5-415b-bfd0-dce7accb6bb1",
-        "Server-Timing": "traceparent;desc=\u002200-9f7170fc3d5990675eea51cff471faeb-23a01f501a2eed65-00\u0022",
->>>>>>> 94376103
         "Strict-Transport-Security": "max-age=31536000; includeSubDomains",
         "Transfer-Encoding": "chunked",
         "Vary": "Accept-Encoding",
         "x-aml-cluster": "vienna-test-westus2-02",
         "X-Content-Type-Options": "nosniff",
-<<<<<<< HEAD
         "x-ms-correlation-request-id": "d89e828f-8ff3-49ac-8ceb-309ae9d704f0",
         "x-ms-ratelimit-remaining-subscription-writes": "1188",
         "x-ms-response-type": "standard",
         "x-ms-routing-request-id": "JAPANEAST:20230104T043448Z:d89e828f-8ff3-49ac-8ceb-309ae9d704f0",
         "x-request-time": "0.104"
-=======
-        "x-ms-correlation-request-id": "fb7660d0-3f7c-4496-8b4e-8b4cc0dcda7f",
-        "x-ms-ratelimit-remaining-subscription-writes": "1180",
-        "x-ms-response-type": "standard",
-        "x-ms-routing-request-id": "JAPANEAST:20221230T025033Z:fb7660d0-3f7c-4496-8b4e-8b4cc0dcda7f",
-        "x-request-time": "0.112"
->>>>>>> 94376103
       },
       "ResponseBody": {
         "secretsType": "AccountKey",
@@ -139,15 +107,9 @@
         "Accept": "application/xml",
         "Accept-Encoding": "gzip, deflate",
         "Connection": "keep-alive",
-<<<<<<< HEAD
         "User-Agent": "azsdk-python-storage-blob/12.9.0 Python/3.7.13 (Windows-10-10.0.22621-SP0)",
         "x-ms-date": "Wed, 04 Jan 2023 04:34:49 GMT",
         "x-ms-version": "2020-10-02"
-=======
-        "User-Agent": "azsdk-python-storage-blob/12.14.1 Python/3.9.13 (Windows-10-10.0.19045-SP0)",
-        "x-ms-date": "Fri, 30 Dec 2022 02:50:34 GMT",
-        "x-ms-version": "2021-08-06"
->>>>>>> 94376103
       },
       "RequestBody": null,
       "StatusCode": 200,
@@ -156,11 +118,7 @@
         "Content-Length": "493",
         "Content-MD5": "S6XtSOk6bzek6yCwPu1bJA==",
         "Content-Type": "application/octet-stream",
-<<<<<<< HEAD
         "Date": "Wed, 04 Jan 2023 04:34:47 GMT",
-=======
-        "Date": "Fri, 30 Dec 2022 02:50:33 GMT",
->>>>>>> 94376103
         "ETag": "\u00220x8DAE68232EE3559\u0022",
         "Last-Modified": "Sun, 25 Dec 2022 14:13:30 GMT",
         "Server": [
@@ -189,24 +147,14 @@
         "Accept": "application/xml",
         "Accept-Encoding": "gzip, deflate",
         "Connection": "keep-alive",
-<<<<<<< HEAD
         "User-Agent": "azsdk-python-storage-blob/12.9.0 Python/3.7.13 (Windows-10-10.0.22621-SP0)",
         "x-ms-date": "Wed, 04 Jan 2023 04:34:49 GMT",
         "x-ms-version": "2020-10-02"
-=======
-        "User-Agent": "azsdk-python-storage-blob/12.14.1 Python/3.9.13 (Windows-10-10.0.19045-SP0)",
-        "x-ms-date": "Fri, 30 Dec 2022 02:50:34 GMT",
-        "x-ms-version": "2021-08-06"
->>>>>>> 94376103
       },
       "RequestBody": null,
       "StatusCode": 404,
       "ResponseHeaders": {
-<<<<<<< HEAD
         "Date": "Wed, 04 Jan 2023 04:34:47 GMT",
-=======
-        "Date": "Fri, 30 Dec 2022 02:50:34 GMT",
->>>>>>> 94376103
         "Server": [
           "Windows-Azure-Blob/1.0",
           "Microsoft-HTTPAPI/2.0"
@@ -245,19 +193,11 @@
         "Cache-Control": "no-cache",
         "Content-Encoding": "gzip",
         "Content-Type": "application/json; charset=utf-8",
-<<<<<<< HEAD
         "Date": "Wed, 04 Jan 2023 04:34:49 GMT",
         "Expires": "-1",
         "Pragma": "no-cache",
         "Request-Context": "appId=cid-v1:512cc15a-13b5-415b-bfd0-dce7accb6bb1",
         "Server-Timing": "traceparent;desc=\u002200-c5f2a6e251bd280da0adfaa57e0ced5b-be865c1cdcc3ec3e-00\u0022",
-=======
-        "Date": "Fri, 30 Dec 2022 02:50:34 GMT",
-        "Expires": "-1",
-        "Pragma": "no-cache",
-        "Request-Context": "appId=cid-v1:512cc15a-13b5-415b-bfd0-dce7accb6bb1",
-        "Server-Timing": "traceparent;desc=\u002200-8fd72b78156bfdcbaba8e81f9ef4701e-d650726d2d711a19-00\u0022",
->>>>>>> 94376103
         "Strict-Transport-Security": "max-age=31536000; includeSubDomains",
         "Transfer-Encoding": "chunked",
         "Vary": [
@@ -266,19 +206,11 @@
         ],
         "x-aml-cluster": "vienna-test-westus2-02",
         "X-Content-Type-Options": "nosniff",
-<<<<<<< HEAD
         "x-ms-correlation-request-id": "dc24a723-acbe-4bf8-8830-c5d91d32deef",
         "x-ms-ratelimit-remaining-subscription-writes": "1177",
         "x-ms-response-type": "standard",
         "x-ms-routing-request-id": "JAPANEAST:20230104T043449Z:dc24a723-acbe-4bf8-8830-c5d91d32deef",
         "x-request-time": "0.337"
-=======
-        "x-ms-correlation-request-id": "2020b399-b016-43aa-8221-a499ed5c3db5",
-        "x-ms-ratelimit-remaining-subscription-writes": "1165",
-        "x-ms-response-type": "standard",
-        "x-ms-routing-request-id": "JAPANEAST:20221230T025035Z:2020b399-b016-43aa-8221-a499ed5c3db5",
-        "x-request-time": "0.278"
->>>>>>> 94376103
       },
       "ResponseBody": {
         "id": "/subscriptions/00000000-0000-0000-0000-000000000/resourceGroups/00000/providers/Microsoft.MachineLearningServices/workspaces/00000/codes/21661086-9074-4afd-9716-bab2ba4f951b/versions/1",
@@ -299,13 +231,8 @@
           "createdAt": "2022-12-25T14:13:30.7365954\u002B00:00",
           "createdBy": "Xingzhi Zhang",
           "createdByType": "User",
-<<<<<<< HEAD
           "lastModifiedAt": "2023-01-04T04:34:49.4284364\u002B00:00",
           "lastModifiedBy": "Doris Liao",
-=======
-          "lastModifiedAt": "2022-12-30T02:50:34.7827836\u002B00:00",
-          "lastModifiedBy": "Xingzhi Zhang",
->>>>>>> 94376103
           "lastModifiedByType": "User"
         }
       }
@@ -369,16 +296,11 @@
         "Cache-Control": "no-cache",
         "Content-Length": "1915",
         "Content-Type": "application/json; charset=utf-8",
-<<<<<<< HEAD
         "Date": "Wed, 04 Jan 2023 04:34:53 GMT",
-=======
-        "Date": "Fri, 30 Dec 2022 02:50:36 GMT",
->>>>>>> 94376103
         "Expires": "-1",
         "Location": "https://management.azure.com/subscriptions/00000000-0000-0000-0000-000000000/resourceGroups/00000/providers/Microsoft.MachineLearningServices/workspaces/00000/components/azureml_anonymous/versions/c01880a7-0f32-4cb4-795c-dbbd911f5f29?api-version=2022-10-01",
         "Pragma": "no-cache",
         "Request-Context": "appId=cid-v1:512cc15a-13b5-415b-bfd0-dce7accb6bb1",
-<<<<<<< HEAD
         "Server-Timing": "traceparent;desc=\u002200-0117f3810d4bd54e8c9f16e376d1d79c-a189b6a5645bb461-00\u0022",
         "Strict-Transport-Security": "max-age=31536000; includeSubDomains",
         "x-aml-cluster": "vienna-test-westus2-02",
@@ -388,17 +310,6 @@
         "x-ms-response-type": "standard",
         "x-ms-routing-request-id": "JAPANEAST:20230104T043453Z:d1b86dec-83ba-43f6-9966-44eb2d51bbfc",
         "x-request-time": "0.474"
-=======
-        "Server-Timing": "traceparent;desc=\u002200-0c33ec1827d0f6d3b7a201ef574b41e2-1d58bc671eec5228-00\u0022",
-        "Strict-Transport-Security": "max-age=31536000; includeSubDomains",
-        "x-aml-cluster": "vienna-test-westus2-02",
-        "X-Content-Type-Options": "nosniff",
-        "x-ms-correlation-request-id": "985a426a-d2be-4b1b-a8dc-80b85c5f0bc4",
-        "x-ms-ratelimit-remaining-subscription-writes": "1164",
-        "x-ms-response-type": "standard",
-        "x-ms-routing-request-id": "JAPANEAST:20221230T025036Z:985a426a-d2be-4b1b-a8dc-80b85c5f0bc4",
-        "x-request-time": "1.016"
->>>>>>> 94376103
       },
       "ResponseBody": {
         "id": "/subscriptions/00000000-0000-0000-0000-000000000/resourceGroups/00000/providers/Microsoft.MachineLearningServices/workspaces/00000/components/azureml_anonymous/versions/34a00c77-caaa-4c76-8b84-e1a212478ebb",
@@ -469,19 +380,11 @@
         "Cache-Control": "no-cache",
         "Content-Encoding": "gzip",
         "Content-Type": "application/json; charset=utf-8",
-<<<<<<< HEAD
         "Date": "Wed, 04 Jan 2023 04:34:53 GMT",
         "Expires": "-1",
         "Pragma": "no-cache",
         "Request-Context": "appId=cid-v1:512cc15a-13b5-415b-bfd0-dce7accb6bb1",
         "Server-Timing": "traceparent;desc=\u002200-35bc2bf6180b494af5e747a56882f34c-548834c0f01bd98e-00\u0022",
-=======
-        "Date": "Fri, 30 Dec 2022 02:50:36 GMT",
-        "Expires": "-1",
-        "Pragma": "no-cache",
-        "Request-Context": "appId=cid-v1:512cc15a-13b5-415b-bfd0-dce7accb6bb1",
-        "Server-Timing": "traceparent;desc=\u002200-2494cb04870a63b7bf979d82a469a603-eb41aad28de7cced-00\u0022",
->>>>>>> 94376103
         "Strict-Transport-Security": "max-age=31536000; includeSubDomains",
         "Transfer-Encoding": "chunked",
         "Vary": [
@@ -490,19 +393,11 @@
         ],
         "x-aml-cluster": "vienna-test-westus2-02",
         "X-Content-Type-Options": "nosniff",
-<<<<<<< HEAD
         "x-ms-correlation-request-id": "176b83f0-b165-4408-b1f1-3835b78dd836",
         "x-ms-ratelimit-remaining-subscription-reads": "11974",
         "x-ms-response-type": "standard",
         "x-ms-routing-request-id": "JAPANEAST:20230104T043453Z:176b83f0-b165-4408-b1f1-3835b78dd836",
         "x-request-time": "0.089"
-=======
-        "x-ms-correlation-request-id": "9fbe4ff8-8b55-4ccb-a766-083f35d8c3be",
-        "x-ms-ratelimit-remaining-subscription-reads": "11962",
-        "x-ms-response-type": "standard",
-        "x-ms-routing-request-id": "JAPANEAST:20221230T025037Z:9fbe4ff8-8b55-4ccb-a766-083f35d8c3be",
-        "x-request-time": "0.088"
->>>>>>> 94376103
       },
       "ResponseBody": {
         "id": "/subscriptions/00000000-0000-0000-0000-000000000/resourceGroups/00000/providers/Microsoft.MachineLearningServices/workspaces/00000/datastores/workspaceblobstore",
@@ -549,37 +444,21 @@
         "Cache-Control": "no-cache",
         "Content-Encoding": "gzip",
         "Content-Type": "application/json; charset=utf-8",
-<<<<<<< HEAD
         "Date": "Wed, 04 Jan 2023 04:34:54 GMT",
         "Expires": "-1",
         "Pragma": "no-cache",
         "Request-Context": "appId=cid-v1:512cc15a-13b5-415b-bfd0-dce7accb6bb1",
         "Server-Timing": "traceparent;desc=\u002200-c069ae47dda5e492c41f7d97d194ad0d-1c7a1ccbaf4dcc34-00\u0022",
-=======
-        "Date": "Fri, 30 Dec 2022 02:50:37 GMT",
-        "Expires": "-1",
-        "Pragma": "no-cache",
-        "Request-Context": "appId=cid-v1:512cc15a-13b5-415b-bfd0-dce7accb6bb1",
-        "Server-Timing": "traceparent;desc=\u002200-3da19d3925c9df5ca428b38d26cd24d2-f5e916623aa660df-00\u0022",
->>>>>>> 94376103
         "Strict-Transport-Security": "max-age=31536000; includeSubDomains",
         "Transfer-Encoding": "chunked",
         "Vary": "Accept-Encoding",
         "x-aml-cluster": "vienna-test-westus2-02",
         "X-Content-Type-Options": "nosniff",
-<<<<<<< HEAD
         "x-ms-correlation-request-id": "734b80cd-edeb-489c-9ad0-2ac5c11c4270",
         "x-ms-ratelimit-remaining-subscription-writes": "1187",
         "x-ms-response-type": "standard",
         "x-ms-routing-request-id": "JAPANEAST:20230104T043454Z:734b80cd-edeb-489c-9ad0-2ac5c11c4270",
         "x-request-time": "0.122"
-=======
-        "x-ms-correlation-request-id": "6f535338-dcb6-4a2a-9401-9ef771f9ef38",
-        "x-ms-ratelimit-remaining-subscription-writes": "1179",
-        "x-ms-response-type": "standard",
-        "x-ms-routing-request-id": "JAPANEAST:20221230T025037Z:6f535338-dcb6-4a2a-9401-9ef771f9ef38",
-        "x-request-time": "0.117"
->>>>>>> 94376103
       },
       "ResponseBody": {
         "secretsType": "AccountKey",
@@ -593,15 +472,9 @@
         "Accept": "application/xml",
         "Accept-Encoding": "gzip, deflate",
         "Connection": "keep-alive",
-<<<<<<< HEAD
         "User-Agent": "azsdk-python-storage-blob/12.9.0 Python/3.7.13 (Windows-10-10.0.22621-SP0)",
         "x-ms-date": "Wed, 04 Jan 2023 04:34:55 GMT",
         "x-ms-version": "2020-10-02"
-=======
-        "User-Agent": "azsdk-python-storage-blob/12.14.1 Python/3.9.13 (Windows-10-10.0.19045-SP0)",
-        "x-ms-date": "Fri, 30 Dec 2022 02:50:37 GMT",
-        "x-ms-version": "2021-08-06"
->>>>>>> 94376103
       },
       "RequestBody": null,
       "StatusCode": 200,
@@ -610,11 +483,7 @@
         "Content-Length": "493",
         "Content-MD5": "S6XtSOk6bzek6yCwPu1bJA==",
         "Content-Type": "application/octet-stream",
-<<<<<<< HEAD
         "Date": "Wed, 04 Jan 2023 04:34:53 GMT",
-=======
-        "Date": "Fri, 30 Dec 2022 02:50:37 GMT",
->>>>>>> 94376103
         "ETag": "\u00220x8DAE68232EE3559\u0022",
         "Last-Modified": "Sun, 25 Dec 2022 14:13:30 GMT",
         "Server": [
@@ -643,24 +512,14 @@
         "Accept": "application/xml",
         "Accept-Encoding": "gzip, deflate",
         "Connection": "keep-alive",
-<<<<<<< HEAD
         "User-Agent": "azsdk-python-storage-blob/12.9.0 Python/3.7.13 (Windows-10-10.0.22621-SP0)",
         "x-ms-date": "Wed, 04 Jan 2023 04:34:55 GMT",
         "x-ms-version": "2020-10-02"
-=======
-        "User-Agent": "azsdk-python-storage-blob/12.14.1 Python/3.9.13 (Windows-10-10.0.19045-SP0)",
-        "x-ms-date": "Fri, 30 Dec 2022 02:50:37 GMT",
-        "x-ms-version": "2021-08-06"
->>>>>>> 94376103
       },
       "RequestBody": null,
       "StatusCode": 404,
       "ResponseHeaders": {
-<<<<<<< HEAD
         "Date": "Wed, 04 Jan 2023 04:34:53 GMT",
-=======
-        "Date": "Fri, 30 Dec 2022 02:50:37 GMT",
->>>>>>> 94376103
         "Server": [
           "Windows-Azure-Blob/1.0",
           "Microsoft-HTTPAPI/2.0"
@@ -699,19 +558,11 @@
         "Cache-Control": "no-cache",
         "Content-Encoding": "gzip",
         "Content-Type": "application/json; charset=utf-8",
-<<<<<<< HEAD
         "Date": "Wed, 04 Jan 2023 04:34:55 GMT",
         "Expires": "-1",
         "Pragma": "no-cache",
         "Request-Context": "appId=cid-v1:512cc15a-13b5-415b-bfd0-dce7accb6bb1",
         "Server-Timing": "traceparent;desc=\u002200-9fe121fe27bb7b7020dce405673d24ac-f362672bd8502bcd-00\u0022",
-=======
-        "Date": "Fri, 30 Dec 2022 02:50:38 GMT",
-        "Expires": "-1",
-        "Pragma": "no-cache",
-        "Request-Context": "appId=cid-v1:512cc15a-13b5-415b-bfd0-dce7accb6bb1",
-        "Server-Timing": "traceparent;desc=\u002200-5f70aecd6724f4365703c9ef63ae7bf3-cdf79886c43d22b6-00\u0022",
->>>>>>> 94376103
         "Strict-Transport-Security": "max-age=31536000; includeSubDomains",
         "Transfer-Encoding": "chunked",
         "Vary": [
@@ -720,19 +571,11 @@
         ],
         "x-aml-cluster": "vienna-test-westus2-02",
         "X-Content-Type-Options": "nosniff",
-<<<<<<< HEAD
         "x-ms-correlation-request-id": "47c3383e-1b57-4fc6-909f-0f68bd814126",
         "x-ms-ratelimit-remaining-subscription-writes": "1175",
         "x-ms-response-type": "standard",
         "x-ms-routing-request-id": "JAPANEAST:20230104T043455Z:47c3383e-1b57-4fc6-909f-0f68bd814126",
         "x-request-time": "0.206"
-=======
-        "x-ms-correlation-request-id": "3fff2e29-a8f1-4b12-bfc1-a5f564a81118",
-        "x-ms-ratelimit-remaining-subscription-writes": "1163",
-        "x-ms-response-type": "standard",
-        "x-ms-routing-request-id": "JAPANEAST:20221230T025038Z:3fff2e29-a8f1-4b12-bfc1-a5f564a81118",
-        "x-request-time": "0.421"
->>>>>>> 94376103
       },
       "ResponseBody": {
         "id": "/subscriptions/00000000-0000-0000-0000-000000000/resourceGroups/00000/providers/Microsoft.MachineLearningServices/workspaces/00000/codes/21661086-9074-4afd-9716-bab2ba4f951b/versions/1",
@@ -753,13 +596,8 @@
           "createdAt": "2022-12-25T14:13:30.7365954\u002B00:00",
           "createdBy": "Xingzhi Zhang",
           "createdByType": "User",
-<<<<<<< HEAD
           "lastModifiedAt": "2023-01-04T04:34:55.119641\u002B00:00",
           "lastModifiedBy": "Doris Liao",
-=======
-          "lastModifiedAt": "2022-12-30T02:50:38.6588324\u002B00:00",
-          "lastModifiedBy": "Xingzhi Zhang",
->>>>>>> 94376103
           "lastModifiedByType": "User"
         }
       }
@@ -771,7 +609,7 @@
         "Accept": "application/json",
         "Accept-Encoding": "gzip, deflate",
         "Connection": "keep-alive",
-        "Content-Length": "1125",
+        "Content-Length": "1160",
         "Content-Type": "application/json",
         "User-Agent": "azure-ai-ml/1.3.0 azsdk-python-mgmt-machinelearningservices/0.1.0 Python/3.7.13 (Windows-10-10.0.22621-SP0)"
       },
@@ -803,7 +641,7 @@
             "args": "--file_input ${{inputs.file_input}} --output ${{outputs.output}}",
             "name": "azureml_anonymous",
             "description": "Aml Spark count by row test module",
-            "version": "1",
+            "version": "bdcf621f-2722-04f7-0b52-261d02817b91",
             "$schema": "https://azuremlschemas.azureedge.net/latest/sparkComponent.schema.json",
             "display_name": "Aml Spark count by row test module",
             "is_deterministic": true,
@@ -827,18 +665,13 @@
       "StatusCode": 201,
       "ResponseHeaders": {
         "Cache-Control": "no-cache",
-        "Content-Length": "2014",
+        "Content-Length": "2013",
         "Content-Type": "application/json; charset=utf-8",
-<<<<<<< HEAD
         "Date": "Wed, 04 Jan 2023 04:34:56 GMT",
-=======
-        "Date": "Fri, 30 Dec 2022 02:50:40 GMT",
->>>>>>> 94376103
         "Expires": "-1",
         "Location": "https://management.azure.com/subscriptions/00000000-0000-0000-0000-000000000/resourceGroups/00000/providers/Microsoft.MachineLearningServices/workspaces/00000/components/azureml_anonymous/versions/bdcf621f-2722-04f7-0b52-261d02817b91?api-version=2022-10-01",
         "Pragma": "no-cache",
         "Request-Context": "appId=cid-v1:512cc15a-13b5-415b-bfd0-dce7accb6bb1",
-<<<<<<< HEAD
         "Server-Timing": "traceparent;desc=\u002200-ad73aa6030d67b23415ec49f1bdde15a-b5ebc9e13a9067a4-00\u0022",
         "Strict-Transport-Security": "max-age=31536000; includeSubDomains",
         "x-aml-cluster": "vienna-test-westus2-02",
@@ -848,21 +681,10 @@
         "x-ms-response-type": "standard",
         "x-ms-routing-request-id": "JAPANEAST:20230104T043456Z:aa692481-51b8-46e9-aa83-344a43a8cf4d",
         "x-request-time": "0.429"
-=======
-        "Server-Timing": "traceparent;desc=\u002200-1e9e12c5dbdb2c863d65eb11bd98edbf-0524db6a22718315-00\u0022",
-        "Strict-Transport-Security": "max-age=31536000; includeSubDomains",
-        "x-aml-cluster": "vienna-test-westus2-02",
-        "X-Content-Type-Options": "nosniff",
-        "x-ms-correlation-request-id": "b0ccac93-3203-4e5e-a49b-32126944b660",
-        "x-ms-ratelimit-remaining-subscription-writes": "1162",
-        "x-ms-response-type": "standard",
-        "x-ms-routing-request-id": "JAPANEAST:20221230T025040Z:b0ccac93-3203-4e5e-a49b-32126944b660",
-        "x-request-time": "1.011"
->>>>>>> 94376103
       },
       "ResponseBody": {
-        "id": "/subscriptions/00000000-0000-0000-0000-000000000/resourceGroups/00000/providers/Microsoft.MachineLearningServices/workspaces/00000/components/azureml_anonymous/versions/35b18006-9ba5-49d1-bfa5-988810922e71",
-        "name": "35b18006-9ba5-49d1-bfa5-988810922e71",
+        "id": "/subscriptions/00000000-0000-0000-0000-000000000/resourceGroups/00000/providers/Microsoft.MachineLearningServices/workspaces/00000/components/azureml_anonymous/versions/59a0b364-2056-44e0-9094-2660c89d1606",
+        "name": "59a0b364-2056-44e0-9094-2660c89d1606",
         "type": "Microsoft.MachineLearningServices/workspaces/components/versions",
         "properties": {
           "description": null,
@@ -872,7 +694,7 @@
           "isAnonymous": true,
           "componentSpec": {
             "name": "azureml_anonymous",
-            "version": "35b18006-9ba5-49d1-bfa5-988810922e71",
+            "version": "59a0b364-2056-44e0-9094-2660c89d1606",
             "display_name": "Aml Spark count by row test module",
             "is_deterministic": "True",
             "type": "spark",
@@ -910,10 +732,10 @@
           }
         },
         "systemData": {
-          "createdAt": "2022-12-30T02:50:39.9942253\u002B00:00",
+          "createdAt": "2022-12-25T14:13:35.9127427\u002B00:00",
           "createdBy": "Xingzhi Zhang",
           "createdByType": "User",
-          "lastModifiedAt": "2022-12-30T02:50:39.9942253\u002B00:00",
+          "lastModifiedAt": "2022-12-25T14:13:36.251869\u002B00:00",
           "lastModifiedBy": "Xingzhi Zhang",
           "lastModifiedByType": "User"
         }
@@ -934,19 +756,11 @@
         "Cache-Control": "no-cache",
         "Content-Encoding": "gzip",
         "Content-Type": "application/json; charset=utf-8",
-<<<<<<< HEAD
         "Date": "Wed, 04 Jan 2023 04:34:56 GMT",
         "Expires": "-1",
         "Pragma": "no-cache",
         "Request-Context": "appId=cid-v1:512cc15a-13b5-415b-bfd0-dce7accb6bb1",
         "Server-Timing": "traceparent;desc=\u002200-6173dc260be83459c6bd8bd135b2787a-5a74ba6267a55b80-00\u0022",
-=======
-        "Date": "Fri, 30 Dec 2022 02:50:40 GMT",
-        "Expires": "-1",
-        "Pragma": "no-cache",
-        "Request-Context": "appId=cid-v1:512cc15a-13b5-415b-bfd0-dce7accb6bb1",
-        "Server-Timing": "traceparent;desc=\u002200-f8d3bebc0d3cc84e4b8c83f68ad57572-433ec0307845d617-00\u0022",
->>>>>>> 94376103
         "Strict-Transport-Security": "max-age=31536000; includeSubDomains",
         "Transfer-Encoding": "chunked",
         "Vary": [
@@ -955,19 +769,11 @@
         ],
         "x-aml-cluster": "vienna-test-westus2-02",
         "X-Content-Type-Options": "nosniff",
-<<<<<<< HEAD
         "x-ms-correlation-request-id": "7d4cce2c-12ef-4a4d-89f3-693a1b88657f",
         "x-ms-ratelimit-remaining-subscription-reads": "11973",
         "x-ms-response-type": "standard",
         "x-ms-routing-request-id": "JAPANEAST:20230104T043456Z:7d4cce2c-12ef-4a4d-89f3-693a1b88657f",
         "x-request-time": "0.090"
-=======
-        "x-ms-correlation-request-id": "ec27b619-1d29-41f2-b6a3-d165f1519f63",
-        "x-ms-ratelimit-remaining-subscription-reads": "11961",
-        "x-ms-response-type": "standard",
-        "x-ms-routing-request-id": "JAPANEAST:20221230T025041Z:ec27b619-1d29-41f2-b6a3-d165f1519f63",
-        "x-request-time": "0.104"
->>>>>>> 94376103
       },
       "ResponseBody": {
         "id": "/subscriptions/00000000-0000-0000-0000-000000000/resourceGroups/00000/providers/Microsoft.MachineLearningServices/workspaces/00000/datastores/workspaceblobstore",
@@ -1014,37 +820,21 @@
         "Cache-Control": "no-cache",
         "Content-Encoding": "gzip",
         "Content-Type": "application/json; charset=utf-8",
-<<<<<<< HEAD
         "Date": "Wed, 04 Jan 2023 04:34:57 GMT",
         "Expires": "-1",
         "Pragma": "no-cache",
         "Request-Context": "appId=cid-v1:512cc15a-13b5-415b-bfd0-dce7accb6bb1",
         "Server-Timing": "traceparent;desc=\u002200-a09dd9a194290d0e763bc272da66e7eb-89c68ca833f0bbf9-00\u0022",
-=======
-        "Date": "Fri, 30 Dec 2022 02:50:41 GMT",
-        "Expires": "-1",
-        "Pragma": "no-cache",
-        "Request-Context": "appId=cid-v1:512cc15a-13b5-415b-bfd0-dce7accb6bb1",
-        "Server-Timing": "traceparent;desc=\u002200-76f620a50cb3e22555793e000e736690-734a1386be3b3ccb-00\u0022",
->>>>>>> 94376103
         "Strict-Transport-Security": "max-age=31536000; includeSubDomains",
         "Transfer-Encoding": "chunked",
         "Vary": "Accept-Encoding",
         "x-aml-cluster": "vienna-test-westus2-02",
         "X-Content-Type-Options": "nosniff",
-<<<<<<< HEAD
         "x-ms-correlation-request-id": "276f2bbf-678f-407a-9bff-24c04facea92",
         "x-ms-ratelimit-remaining-subscription-writes": "1186",
         "x-ms-response-type": "standard",
         "x-ms-routing-request-id": "JAPANEAST:20230104T043457Z:276f2bbf-678f-407a-9bff-24c04facea92",
         "x-request-time": "0.100"
-=======
-        "x-ms-correlation-request-id": "b88cd76b-18a8-4dbb-af93-68c9f2a43dd4",
-        "x-ms-ratelimit-remaining-subscription-writes": "1178",
-        "x-ms-response-type": "standard",
-        "x-ms-routing-request-id": "JAPANEAST:20221230T025041Z:b88cd76b-18a8-4dbb-af93-68c9f2a43dd4",
-        "x-request-time": "0.088"
->>>>>>> 94376103
       },
       "ResponseBody": {
         "secretsType": "AccountKey",
@@ -1058,15 +848,9 @@
         "Accept": "application/xml",
         "Accept-Encoding": "gzip, deflate",
         "Connection": "keep-alive",
-<<<<<<< HEAD
         "User-Agent": "azsdk-python-storage-blob/12.9.0 Python/3.7.13 (Windows-10-10.0.22621-SP0)",
         "x-ms-date": "Wed, 04 Jan 2023 04:34:58 GMT",
         "x-ms-version": "2020-10-02"
-=======
-        "User-Agent": "azsdk-python-storage-blob/12.14.1 Python/3.9.13 (Windows-10-10.0.19045-SP0)",
-        "x-ms-date": "Fri, 30 Dec 2022 02:50:41 GMT",
-        "x-ms-version": "2021-08-06"
->>>>>>> 94376103
       },
       "RequestBody": null,
       "StatusCode": 200,
@@ -1075,11 +859,7 @@
         "Content-Length": "4759",
         "Content-MD5": "KozNjCoSdWCmMsSpKgfD\u002Bw==",
         "Content-Type": "application/octet-stream",
-<<<<<<< HEAD
         "Date": "Wed, 04 Jan 2023 04:34:56 GMT",
-=======
-        "Date": "Fri, 30 Dec 2022 02:50:41 GMT",
->>>>>>> 94376103
         "ETag": "\u00220x8DAE68237A788D1\u0022",
         "Last-Modified": "Sun, 25 Dec 2022 14:13:38 GMT",
         "Server": [
@@ -1108,24 +888,14 @@
         "Accept": "application/xml",
         "Accept-Encoding": "gzip, deflate",
         "Connection": "keep-alive",
-<<<<<<< HEAD
         "User-Agent": "azsdk-python-storage-blob/12.9.0 Python/3.7.13 (Windows-10-10.0.22621-SP0)",
         "x-ms-date": "Wed, 04 Jan 2023 04:34:58 GMT",
         "x-ms-version": "2020-10-02"
-=======
-        "User-Agent": "azsdk-python-storage-blob/12.14.1 Python/3.9.13 (Windows-10-10.0.19045-SP0)",
-        "x-ms-date": "Fri, 30 Dec 2022 02:50:42 GMT",
-        "x-ms-version": "2021-08-06"
->>>>>>> 94376103
       },
       "RequestBody": null,
       "StatusCode": 404,
       "ResponseHeaders": {
-<<<<<<< HEAD
         "Date": "Wed, 04 Jan 2023 04:34:56 GMT",
-=======
-        "Date": "Fri, 30 Dec 2022 02:50:41 GMT",
->>>>>>> 94376103
         "Server": [
           "Windows-Azure-Blob/1.0",
           "Microsoft-HTTPAPI/2.0"
@@ -1138,11 +908,7 @@
       "ResponseBody": null
     },
     {
-<<<<<<< HEAD
       "RequestUri": "https://management.azure.com/subscriptions/00000000-0000-0000-0000-000000000/resourceGroups/00000/providers/Microsoft.MachineLearningServices/workspaces/00000/jobs/test_492848332260?api-version=2022-10-01-preview",
-=======
-      "RequestUri": "https://management.azure.com/subscriptions/00000000-0000-0000-0000-000000000/resourceGroups/00000/providers/Microsoft.MachineLearningServices/workspaces/00000/jobs/test_306853749309?api-version=2022-10-01-preview",
->>>>>>> 94376103
       "RequestMethod": "PUT",
       "RequestHeaders": {
         "Accept": "application/json",
@@ -1157,11 +923,7 @@
           "description": "submit a pipeline with spark job",
           "properties": {},
           "tags": {},
-<<<<<<< HEAD
           "displayName": "test_492848332260",
-=======
-          "displayName": "test_306853749309",
->>>>>>> 94376103
           "experimentName": "azure-ai-ml",
           "isArchived": false,
           "jobType": "Pipeline",
@@ -1270,7 +1032,6 @@
         "Cache-Control": "no-cache",
         "Content-Length": "5061",
         "Content-Type": "application/json; charset=utf-8",
-<<<<<<< HEAD
         "Date": "Wed, 04 Jan 2023 04:35:02 GMT",
         "Expires": "-1",
         "Location": "https://management.azure.com/subscriptions/00000000-0000-0000-0000-000000000/resourceGroups/00000/providers/Microsoft.MachineLearningServices/workspaces/00000/jobs/test_492848332260?api-version=2022-10-01-preview",
@@ -1289,26 +1050,6 @@
       "ResponseBody": {
         "id": "/subscriptions/00000000-0000-0000-0000-000000000/resourceGroups/00000/providers/Microsoft.MachineLearningServices/workspaces/00000/jobs/test_492848332260",
         "name": "test_492848332260",
-=======
-        "Date": "Fri, 30 Dec 2022 02:50:46 GMT",
-        "Expires": "-1",
-        "Location": "https://management.azure.com/subscriptions/00000000-0000-0000-0000-000000000/resourceGroups/00000/providers/Microsoft.MachineLearningServices/workspaces/00000/jobs/test_306853749309?api-version=2022-10-01-preview",
-        "Pragma": "no-cache",
-        "Request-Context": "appId=cid-v1:512cc15a-13b5-415b-bfd0-dce7accb6bb1",
-        "Server-Timing": "traceparent;desc=\u002200-267ac8af2517dc44f9500d94f5347e3e-4e0102c2063b8ec1-00\u0022",
-        "Strict-Transport-Security": "max-age=31536000; includeSubDomains",
-        "x-aml-cluster": "vienna-test-westus2-02",
-        "X-Content-Type-Options": "nosniff",
-        "x-ms-correlation-request-id": "c5b476f1-b64b-4226-a4b0-451e143cfa17",
-        "x-ms-ratelimit-remaining-subscription-writes": "1161",
-        "x-ms-response-type": "standard",
-        "x-ms-routing-request-id": "JAPANEAST:20221230T025046Z:c5b476f1-b64b-4226-a4b0-451e143cfa17",
-        "x-request-time": "2.686"
-      },
-      "ResponseBody": {
-        "id": "/subscriptions/00000000-0000-0000-0000-000000000/resourceGroups/00000/providers/Microsoft.MachineLearningServices/workspaces/00000/jobs/test_306853749309",
-        "name": "test_306853749309",
->>>>>>> 94376103
         "type": "Microsoft.MachineLearningServices/workspaces/jobs",
         "properties": {
           "description": "submit a pipeline with spark job",
@@ -1324,11 +1065,7 @@
             "azureml.defaultDataStoreName": "workspaceblobstore",
             "azureml.pipelineComponent": "pipelinerun"
           },
-<<<<<<< HEAD
           "displayName": "test_492848332260",
-=======
-          "displayName": "test_306853749309",
->>>>>>> 94376103
           "status": "Preparing",
           "experimentName": "azure-ai-ml",
           "services": {
@@ -1344,11 +1081,7 @@
             "Studio": {
               "jobServiceType": "Studio",
               "port": null,
-<<<<<<< HEAD
               "endpoint": "https://ml.azure.com/runs/test_492848332260?wsid=/subscriptions/00000000-0000-0000-0000-000000000/resourcegroups/00000/workspaces/00000",
-=======
-              "endpoint": "https://ml.azure.com/runs/test_306853749309?wsid=/subscriptions/00000000-0000-0000-0000-000000000/resourcegroups/00000/workspaces/00000",
->>>>>>> 94376103
               "status": null,
               "errorMessage": null,
               "properties": null,
@@ -1464,23 +1197,14 @@
           "sourceJobId": null
         },
         "systemData": {
-<<<<<<< HEAD
           "createdAt": "2023-01-04T04:35:02.2239975\u002B00:00",
           "createdBy": "Doris Liao",
-=======
-          "createdAt": "2022-12-30T02:50:45.4334477\u002B00:00",
-          "createdBy": "Xingzhi Zhang",
->>>>>>> 94376103
           "createdByType": "User"
         }
       }
     }
   ],
   "Variables": {
-<<<<<<< HEAD
     "name": "test_492848332260"
-=======
-    "name": "test_306853749309"
->>>>>>> 94376103
   }
 }