{
  "Entries": [
    {
      "RequestUri": "https://management.azure.com/subscriptions/00000000-0000-0000-0000-000000000/resourceGroups/00000/providers/Microsoft.MachineLearningServices/workspaces/00000/environments/CliV2AnonymousEnvironment/versions/de330be7295a60292e69e4d0aca3cd6b?api-version=2022-05-01",
      "RequestMethod": "PUT",
      "RequestHeaders": {
        "Accept": "application/json",
        "Accept-Encoding": "gzip, deflate",
        "Connection": "keep-alive",
        "Content-Length": "379",
        "Content-Type": "application/json",
<<<<<<< HEAD
        "User-Agent": "azure-ai-ml/1.5.0 azsdk-python-mgmt-machinelearningservices/0.1.0 Python/3.7.9 (Windows-10-10.0.22621-SP0)"
=======
        "User-Agent": "azure-ai-ml/1.5.0 azsdk-python-mgmt-machinelearningservices/0.1.0 Python/3.8.13 (Windows-10-10.0.22621-SP0)"
>>>>>>> 36df7d3e
      },
      "RequestBody": {
        "properties": {
          "isAnonymous": true,
          "isArchived": false,
          "condaFile": "channels:\n- defaults\ndependencies:\n- python=3.8.12\n- pip=21.2.2\n- pip:\n  - --extra-index-url=https://azuremlsdktestpypi.azureedge.net/sdk-cli-v2\n  - mldesigner==0.0.72212755\n  - mlflow\n  - azureml-mlflow\nname: default_environment\n",
          "image": "mcr.microsoft.com/azureml/openmpi3.1.2-ubuntu18.04"
        }
      },
      "StatusCode": 201,
      "ResponseHeaders": {
        "Cache-Control": "no-cache",
        "Content-Length": "1275",
        "Content-Type": "application/json; charset=utf-8",
<<<<<<< HEAD
        "Date": "Sat, 11 Feb 2023 04:34:43 GMT",
        "Expires": "-1",
        "Location": "https://management.azure.com/subscriptions/00000000-0000-0000-0000-000000000/resourceGroups/00000/providers/Microsoft.MachineLearningServices/workspaces/00000/environments/CliV2AnonymousEnvironment/versions/de330be7295a60292e69e4d0aca3cd6b?api-version=2022-05-01",
        "Pragma": "no-cache",
        "Request-Context": "appId=cid-v1:2d2e8e63-272e-4b3c-8598-4ee570a0e70d",
        "Server-Timing": "traceparent;desc=\u002200-cc436d04a2d98e9919e6d27bb37fe372-faf87179d82fccc0-01\u0022",
=======
        "Date": "Mon, 13 Feb 2023 09:43:46 GMT",
        "Expires": "-1",
        "Location": "https://management.azure.com/subscriptions/00000000-0000-0000-0000-000000000/resourceGroups/00000/providers/Microsoft.MachineLearningServices/workspaces/00000/environments/CliV2AnonymousEnvironment/versions/de330be7295a60292e69e4d0aca3cd6b?api-version=2022-05-01",
        "Pragma": "no-cache",
        "Request-Context": "appId=cid-v1:512cc15a-13b5-415b-bfd0-dce7accb6bb1",
        "Server-Timing": "traceparent;desc=\u002200-a502550fd4d79f8fc90f2b510f2c107c-36081487a3cca10f-01\u0022",
>>>>>>> 36df7d3e
        "Strict-Transport-Security": "max-age=31536000; includeSubDomains",
        "x-aml-cluster": "vienna-eastus2-02",
        "X-Content-Type-Options": "nosniff",
<<<<<<< HEAD
        "x-ms-correlation-request-id": "7761a67c-cb8f-4d1b-9611-61aa10d831a6",
        "x-ms-ratelimit-remaining-subscription-writes": "1197",
        "x-ms-response-type": "standard",
        "x-ms-routing-request-id": "WESTUS2:20230211T043444Z:7761a67c-cb8f-4d1b-9611-61aa10d831a6",
        "x-request-time": "0.194"
=======
        "x-ms-correlation-request-id": "694f259d-0a79-4b36-b527-cf429baac495",
        "x-ms-ratelimit-remaining-subscription-writes": "1191",
        "x-ms-response-type": "standard",
        "x-ms-routing-request-id": "JAPANEAST:20230213T094346Z:694f259d-0a79-4b36-b527-cf429baac495",
        "x-request-time": "0.217"
>>>>>>> 36df7d3e
      },
      "ResponseBody": {
        "id": "/subscriptions/00000000-0000-0000-0000-000000000/resourceGroups/00000/providers/Microsoft.MachineLearningServices/workspaces/00000/environments/CliV2AnonymousEnvironment/versions/de330be7295a60292e69e4d0aca3cd6b",
        "name": "de330be7295a60292e69e4d0aca3cd6b",
        "type": "Microsoft.MachineLearningServices/workspaces/environments/versions",
        "properties": {
          "description": null,
          "tags": {},
          "properties": {},
          "isArchived": false,
          "isAnonymous": true,
          "environmentType": "UserCreated",
          "image": "mcr.microsoft.com/azureml/openmpi3.1.2-ubuntu18.04",
          "condaFile": "{\n  \u0022channels\u0022: [\n    \u0022defaults\u0022\n  ],\n  \u0022dependencies\u0022: [\n    \u0022python=3.8.12\u0022,\n    \u0022pip=21.2.2\u0022,\n    {\n      \u0022pip\u0022: [\n        \u0022--extra-index-url=https://azuremlsdktestpypi.azureedge.net/sdk-cli-v2\u0022,\n        \u0022mldesigner==0.0.72212755\u0022,\n        \u0022mlflow\u0022,\n        \u0022azureml-mlflow\u0022\n      ]\n    }\n  ],\n  \u0022name\u0022: \u0022default_environment\u0022\n}",
          "osType": "Linux"
        },
        "systemData": {
          "createdAt": "2023-02-09T05:56:34.5232228\u002B00:00",
          "createdBy": "Diondra Peck",
          "createdByType": "User",
          "lastModifiedAt": "2023-02-09T05:56:34.5232228\u002B00:00",
          "lastModifiedBy": "Diondra Peck",
          "lastModifiedByType": "User"
        }
      }
    },
    {
      "RequestUri": "https://management.azure.com/subscriptions/00000000-0000-0000-0000-000000000/resourceGroups/00000/providers/Microsoft.MachineLearningServices/workspaces/00000/environments/CliV2AnonymousEnvironment/versions/17c075d9307dbb12fb04c2cbf7087b50?api-version=2022-05-01",
      "RequestMethod": "PUT",
      "RequestHeaders": {
        "Accept": "application/json",
        "Accept-Encoding": "gzip, deflate",
        "Connection": "keep-alive",
        "Content-Length": "269",
        "Content-Type": "application/json",
<<<<<<< HEAD
        "User-Agent": "azure-ai-ml/1.5.0 azsdk-python-mgmt-machinelearningservices/0.1.0 Python/3.7.9 (Windows-10-10.0.22621-SP0)"
=======
        "User-Agent": "azure-ai-ml/1.5.0 azsdk-python-mgmt-machinelearningservices/0.1.0 Python/3.8.13 (Windows-10-10.0.22621-SP0)"
>>>>>>> 36df7d3e
      },
      "RequestBody": {
        "properties": {
          "isAnonymous": true,
          "isArchived": false,
          "condaFile": "channels:\n- conda-forge\ndependencies:\n- python=3.7.9\n- pip\n- pip:\n  - pyjokes\nname: demo_env\n",
          "image": "mcr.microsoft.com/azureml/openmpi4.1.0-cuda11.0.3-cudnn8-ubuntu18.04:20210405.v1"
        }
      },
      "StatusCode": 201,
      "ResponseHeaders": {
        "Cache-Control": "no-cache",
        "Content-Length": "1138",
        "Content-Type": "application/json; charset=utf-8",
<<<<<<< HEAD
        "Date": "Sat, 11 Feb 2023 04:34:44 GMT",
        "Expires": "-1",
        "Location": "https://management.azure.com/subscriptions/00000000-0000-0000-0000-000000000/resourceGroups/00000/providers/Microsoft.MachineLearningServices/workspaces/00000/environments/CliV2AnonymousEnvironment/versions/17c075d9307dbb12fb04c2cbf7087b50?api-version=2022-05-01",
        "Pragma": "no-cache",
        "Request-Context": "appId=cid-v1:2d2e8e63-272e-4b3c-8598-4ee570a0e70d",
        "Server-Timing": "traceparent;desc=\u002200-0c2dd5afeef234382cbebbce865e3110-6601c1b69345ac5a-01\u0022",
=======
        "Date": "Mon, 13 Feb 2023 09:43:46 GMT",
        "Expires": "-1",
        "Location": "https://management.azure.com/subscriptions/00000000-0000-0000-0000-000000000/resourceGroups/00000/providers/Microsoft.MachineLearningServices/workspaces/00000/environments/CliV2AnonymousEnvironment/versions/17c075d9307dbb12fb04c2cbf7087b50?api-version=2022-05-01",
        "Pragma": "no-cache",
        "Request-Context": "appId=cid-v1:512cc15a-13b5-415b-bfd0-dce7accb6bb1",
        "Server-Timing": "traceparent;desc=\u002200-02affd70ba086fd5a831acd92ce5efd0-f436ab9e84ed10ca-01\u0022",
>>>>>>> 36df7d3e
        "Strict-Transport-Security": "max-age=31536000; includeSubDomains",
        "x-aml-cluster": "vienna-eastus2-02",
        "X-Content-Type-Options": "nosniff",
<<<<<<< HEAD
        "x-ms-correlation-request-id": "64eb1194-2185-4684-b994-b08dad2f56c7",
        "x-ms-ratelimit-remaining-subscription-writes": "1196",
        "x-ms-response-type": "standard",
        "x-ms-routing-request-id": "WESTUS2:20230211T043445Z:64eb1194-2185-4684-b994-b08dad2f56c7",
        "x-request-time": "0.506"
=======
        "x-ms-correlation-request-id": "5288fd42-20ca-441e-a71d-9e5c771cef15",
        "x-ms-ratelimit-remaining-subscription-writes": "1190",
        "x-ms-response-type": "standard",
        "x-ms-routing-request-id": "JAPANEAST:20230213T094347Z:5288fd42-20ca-441e-a71d-9e5c771cef15",
        "x-request-time": "0.187"
>>>>>>> 36df7d3e
      },
      "ResponseBody": {
        "id": "/subscriptions/00000000-0000-0000-0000-000000000/resourceGroups/00000/providers/Microsoft.MachineLearningServices/workspaces/00000/environments/CliV2AnonymousEnvironment/versions/17c075d9307dbb12fb04c2cbf7087b50",
        "name": "17c075d9307dbb12fb04c2cbf7087b50",
        "type": "Microsoft.MachineLearningServices/workspaces/environments/versions",
        "properties": {
          "description": null,
          "tags": {},
          "properties": {},
          "isArchived": false,
          "isAnonymous": true,
          "environmentType": "UserCreated",
          "image": "mcr.microsoft.com/azureml/openmpi4.1.0-cuda11.0.3-cudnn8-ubuntu18.04:20210405.v1",
          "condaFile": "{\n  \u0022channels\u0022: [\n    \u0022conda-forge\u0022\n  ],\n  \u0022dependencies\u0022: [\n    \u0022python=3.7.9\u0022,\n    \u0022pip\u0022,\n    {\n      \u0022pip\u0022: [\n        \u0022pyjokes\u0022\n      ]\n    }\n  ],\n  \u0022name\u0022: \u0022demo_env\u0022\n}",
          "osType": "Linux"
        },
        "systemData": {
          "createdAt": "2023-02-11T02:38:59.6751745\u002B00:00",
          "createdBy": "Diondra Peck",
          "createdByType": "User",
          "lastModifiedAt": "2023-02-11T02:38:59.6751745\u002B00:00",
          "lastModifiedBy": "Diondra Peck",
          "lastModifiedByType": "User"
        }
      }
    },
    {
      "RequestUri": "https://management.azure.com/subscriptions/00000000-0000-0000-0000-000000000/resourceGroups/00000/providers/Microsoft.MachineLearningServices/workspaces/00000?api-version=2022-10-01",
      "RequestMethod": "GET",
      "RequestHeaders": {
        "Accept": "application/json",
        "Accept-Encoding": "gzip, deflate",
        "Connection": "keep-alive",
<<<<<<< HEAD
        "User-Agent": "azure-ai-ml/1.5.0 azsdk-python-mgmt-machinelearningservices/0.1.0 Python/3.7.9 (Windows-10-10.0.22621-SP0)"
=======
        "User-Agent": "azure-ai-ml/1.5.0 azsdk-python-mgmt-machinelearningservices/0.1.0 Python/3.8.13 (Windows-10-10.0.22621-SP0)"
>>>>>>> 36df7d3e
      },
      "RequestBody": null,
      "StatusCode": 200,
      "ResponseHeaders": {
        "Cache-Control": "no-cache",
        "Content-Encoding": "gzip",
        "Content-Type": "application/json; charset=utf-8",
<<<<<<< HEAD
        "Date": "Sat, 11 Feb 2023 04:34:49 GMT",
        "Expires": "-1",
        "Pragma": "no-cache",
        "Request-Context": "appId=cid-v1:2d2e8e63-272e-4b3c-8598-4ee570a0e70d",
        "Server-Timing": "traceparent;desc=\u002200-91adbde4251b3e85597a60657fc8e3c1-9e589809e9c04a0b-01\u0022",
=======
        "Date": "Mon, 13 Feb 2023 09:43:49 GMT",
        "Expires": "-1",
        "Pragma": "no-cache",
        "Request-Context": "appId=cid-v1:512cc15a-13b5-415b-bfd0-dce7accb6bb1",
        "Server-Timing": "traceparent;desc=\u002200-969269ad23f6a2c688d682d0466b39a2-c3cac0ad14042490-01\u0022",
>>>>>>> 36df7d3e
        "Strict-Transport-Security": "max-age=31536000; includeSubDomains",
        "Transfer-Encoding": "chunked",
        "Vary": [
          "Accept-Encoding",
          "Accept-Encoding"
        ],
        "x-aml-cluster": "vienna-eastus2-02",
        "X-Content-Type-Options": "nosniff",
<<<<<<< HEAD
        "x-ms-correlation-request-id": "70d47bf7-0a40-4dbe-b6be-7f66eab28a14",
        "x-ms-ratelimit-remaining-subscription-reads": "11996",
        "x-ms-response-type": "standard",
        "x-ms-routing-request-id": "WESTUS2:20230211T043450Z:70d47bf7-0a40-4dbe-b6be-7f66eab28a14",
        "x-request-time": "0.022"
=======
        "x-ms-correlation-request-id": "7a7dbf98-7546-4b7d-bb95-b4c323bbc39e",
        "x-ms-ratelimit-remaining-subscription-reads": "11996",
        "x-ms-response-type": "standard",
        "x-ms-routing-request-id": "JAPANEAST:20230213T094350Z:7a7dbf98-7546-4b7d-bb95-b4c323bbc39e",
        "x-request-time": "0.135"
>>>>>>> 36df7d3e
      },
      "ResponseBody": {
        "id": "/subscriptions/00000000-0000-0000-0000-000000000/resourceGroups/00000/providers/Microsoft.MachineLearningServices/workspaces/00000",
        "name": "00000",
        "type": "Microsoft.MachineLearningServices/workspaces",
        "location": "eastus2",
        "tags": {},
        "etag": null,
        "properties": {
          "friendlyName": "00000",
          "description": "",
          "storageAccount": "/subscriptions/00000000-0000-0000-0000-000000000/resourceGroups/00000/providers/Microsoft.Storage/storageAccounts/safat2f6rn4hclg",
          "keyVault": "/subscriptions/00000000-0000-0000-0000-000000000/resourceGroups/00000/providers/Microsoft.Keyvault/vaults/kvtestkwk2ikhiolcmu",
          "applicationInsights": "/subscriptions/00000000-0000-0000-0000-000000000/resourceGroups/00000/providers/Microsoft.insights/components/aifat2f6rn4hclg",
          "hbiWorkspace": false,
          "tenantId": "72f988bf-86f1-41af-91ab-2d7cd011db47",
          "imageBuildCompute": null,
          "provisioningState": "Succeeded",
          "v1LegacyMode": false,
          "softDeleteEnabled": false,
          "containerRegistry": "/subscriptions/00000000-0000-0000-0000-000000000/resourceGroups/00000/providers/Microsoft.ContainerRegistry/registries/crfat2f6rn4hclg",
          "notebookInfo": {
            "resourceId": "0000000-0000-0000-0000-000000000000",
            "fqdn": "ml-sdkvnextcli-eastus2-f7a7a6a9-166d-4f8e-9423-60668c799dd1.eastus2.notebooks.azure.net",
            "isPrivateLinkEnabled": false,
            "notebookPreparationError": null
          },
          "storageHnsEnabled": false,
          "workspaceId": "f7a7a6a9-166d-4f8e-9423-60668c799dd1",
          "linkedModelInventoryArmId": null,
          "privateLinkCount": 0,
          "publicNetworkAccess": "Enabled",
          "discoveryUrl": "https://eastus2.api.azureml.ms/discovery",
          "mlFlowTrackingUri": "azureml://eastus2.api.azureml.ms/mlflow/v1.0/subscriptions/00000000-0000-0000-0000-000000000/resourceGroups/00000/providers/Microsoft.MachineLearningServices/workspaces/00000",
          "sdkTelemetryAppInsightsKey": "0000000-0000-0000-0000-000000000000",
          "sasGetterUri": "",
          "enableDataIsolation": false
        },
        "identity": {
          "type": "SystemAssigned",
          "principalId": "0000000-0000-0000-0000-000000000000",
          "tenantId": "72f988bf-86f1-41af-91ab-2d7cd011db47"
        },
        "kind": "Default",
        "sku": {
          "name": "Basic",
          "tier": "Basic"
        },
        "systemData": {
          "createdAt": "2023-02-09T01:53:50.8086974Z",
          "createdBy": "dipeck@microsoft.com",
          "createdByType": "User",
          "lastModifiedAt": "2023-02-09T01:53:50.8086974Z",
          "lastModifiedBy": "dipeck@microsoft.com",
          "lastModifiedByType": "User"
        }
      }
    },
    {
      "RequestUri": "https://management.azure.com/subscriptions/00000000-0000-0000-0000-000000000/resourceGroups/00000/providers/Microsoft.MachineLearningServices/workspaces/00000?api-version=2022-10-01",
      "RequestMethod": "GET",
      "RequestHeaders": {
        "Accept": "application/json",
        "Accept-Encoding": "gzip, deflate",
        "Connection": "keep-alive",
<<<<<<< HEAD
        "User-Agent": "azure-ai-ml/1.5.0 azsdk-python-mgmt-machinelearningservices/0.1.0 Python/3.7.9 (Windows-10-10.0.22621-SP0)"
=======
        "User-Agent": "azure-ai-ml/1.5.0 azsdk-python-mgmt-machinelearningservices/0.1.0 Python/3.8.13 (Windows-10-10.0.22621-SP0)"
>>>>>>> 36df7d3e
      },
      "RequestBody": null,
      "StatusCode": 200,
      "ResponseHeaders": {
        "Cache-Control": "no-cache",
        "Content-Encoding": "gzip",
        "Content-Type": "application/json; charset=utf-8",
<<<<<<< HEAD
        "Date": "Sat, 11 Feb 2023 04:34:49 GMT",
        "Expires": "-1",
        "Pragma": "no-cache",
        "Request-Context": "appId=cid-v1:2d2e8e63-272e-4b3c-8598-4ee570a0e70d",
        "Server-Timing": "traceparent;desc=\u002200-2738f6ae2c8adc160e88dbd55a6918ab-6acde452d10afec6-01\u0022",
=======
        "Date": "Mon, 13 Feb 2023 09:43:50 GMT",
        "Expires": "-1",
        "Pragma": "no-cache",
        "Request-Context": "appId=cid-v1:512cc15a-13b5-415b-bfd0-dce7accb6bb1",
        "Server-Timing": "traceparent;desc=\u002200-ed9cb2d94c80606769fb44af7e53b3c1-c7bd5a63dc71b1ee-01\u0022",
>>>>>>> 36df7d3e
        "Strict-Transport-Security": "max-age=31536000; includeSubDomains",
        "Transfer-Encoding": "chunked",
        "Vary": [
          "Accept-Encoding",
          "Accept-Encoding"
        ],
<<<<<<< HEAD
        "x-aml-cluster": "vienna-eastus2-02",
        "X-Content-Type-Options": "nosniff",
        "x-ms-correlation-request-id": "c7f97781-0e42-459b-ad11-8f18b1495141",
        "x-ms-ratelimit-remaining-subscription-reads": "11996",
        "x-ms-response-type": "standard",
        "x-ms-routing-request-id": "WESTUS2:20230211T043450Z:c7f97781-0e42-459b-ad11-8f18b1495141",
        "x-request-time": "0.021"
=======
        "x-aml-cluster": "vienna-test-westus2-02",
        "X-Content-Type-Options": "nosniff",
        "x-ms-correlation-request-id": "2162c59e-791c-438c-895a-983c51490bbf",
        "x-ms-ratelimit-remaining-subscription-reads": "11998",
        "x-ms-response-type": "standard",
        "x-ms-routing-request-id": "JAPANEAST:20230213T094350Z:2162c59e-791c-438c-895a-983c51490bbf",
        "x-request-time": "0.146"
>>>>>>> 36df7d3e
      },
      "ResponseBody": {
        "id": "/subscriptions/00000000-0000-0000-0000-000000000/resourceGroups/00000/providers/Microsoft.MachineLearningServices/workspaces/00000",
        "name": "00000",
        "type": "Microsoft.MachineLearningServices/workspaces",
        "location": "eastus2",
        "tags": {},
        "etag": null,
        "properties": {
          "friendlyName": "00000",
          "description": "",
          "storageAccount": "/subscriptions/00000000-0000-0000-0000-000000000/resourceGroups/00000/providers/Microsoft.Storage/storageAccounts/safat2f6rn4hclg",
          "keyVault": "/subscriptions/00000000-0000-0000-0000-000000000/resourceGroups/00000/providers/Microsoft.Keyvault/vaults/kvtestkwk2ikhiolcmu",
          "applicationInsights": "/subscriptions/00000000-0000-0000-0000-000000000/resourceGroups/00000/providers/Microsoft.insights/components/aifat2f6rn4hclg",
          "hbiWorkspace": false,
          "tenantId": "72f988bf-86f1-41af-91ab-2d7cd011db47",
          "imageBuildCompute": null,
          "provisioningState": "Succeeded",
          "v1LegacyMode": false,
          "softDeleteEnabled": false,
          "containerRegistry": "/subscriptions/00000000-0000-0000-0000-000000000/resourceGroups/00000/providers/Microsoft.ContainerRegistry/registries/crfat2f6rn4hclg",
          "notebookInfo": {
            "resourceId": "0000000-0000-0000-0000-000000000000",
            "fqdn": "ml-sdkvnextcli-eastus2-f7a7a6a9-166d-4f8e-9423-60668c799dd1.eastus2.notebooks.azure.net",
            "isPrivateLinkEnabled": false,
            "notebookPreparationError": null
          },
          "storageHnsEnabled": false,
          "workspaceId": "f7a7a6a9-166d-4f8e-9423-60668c799dd1",
          "linkedModelInventoryArmId": null,
          "privateLinkCount": 0,
          "publicNetworkAccess": "Enabled",
          "discoveryUrl": "https://eastus2.api.azureml.ms/discovery",
          "mlFlowTrackingUri": "azureml://eastus2.api.azureml.ms/mlflow/v1.0/subscriptions/00000000-0000-0000-0000-000000000/resourceGroups/00000/providers/Microsoft.MachineLearningServices/workspaces/00000",
          "sdkTelemetryAppInsightsKey": "0000000-0000-0000-0000-000000000000",
          "sasGetterUri": "",
          "enableDataIsolation": false
        },
        "identity": {
          "type": "SystemAssigned",
          "principalId": "0000000-0000-0000-0000-000000000000",
          "tenantId": "72f988bf-86f1-41af-91ab-2d7cd011db47"
        },
        "kind": "Default",
        "sku": {
          "name": "Basic",
          "tier": "Basic"
        },
        "systemData": {
          "createdAt": "2023-02-09T01:53:50.8086974Z",
          "createdBy": "dipeck@microsoft.com",
          "createdByType": "User",
          "lastModifiedAt": "2023-02-09T01:53:50.8086974Z",
          "lastModifiedBy": "dipeck@microsoft.com",
          "lastModifiedByType": "User"
        }
      }
    },
    {
      "RequestUri": "https://eastus2.api.azureml.ms/content/v2.0/subscriptions/00000000-0000-0000-0000-000000000/resourceGroups/00000/providers/Microsoft.MachineLearningServices/workspaces/00000/snapshots/getByHash?hash=5b710757809bf7fe8a94b7c20b24c40d56a215392c19c7d7b51ada5fed2feee6\u0026hashVersion=202208",
      "RequestMethod": "GET",
      "RequestHeaders": {
        "Accept": "*/*",
        "Accept-Encoding": "gzip, deflate",
        "Connection": "keep-alive",
<<<<<<< HEAD
        "Content-Type": "application/json; charset=UTF-8",
        "User-Agent": "azure-ai-ml/1.5.0 azsdk-python-core/1.26.3 Python/3.7.9 (Windows-10-10.0.22621-SP0)"
=======
        "Content-Length": "0",
        "User-Agent": "azure-ai-ml/1.5.0 azsdk-python-mgmt-machinelearningservices/0.1.0 Python/3.8.13 (Windows-10-10.0.22621-SP0)"
>>>>>>> 36df7d3e
      },
      "RequestBody": null,
      "StatusCode": 200,
      "ResponseHeaders": {
<<<<<<< HEAD
        "Connection": "keep-alive",
        "Content-Encoding": "gzip",
        "Content-Type": "application/json; charset=utf-8",
        "Date": "Sat, 11 Feb 2023 04:34:53 GMT",
        "Request-Context": "appId=cid-v1:2d2e8e63-272e-4b3c-8598-4ee570a0e70d",
        "Strict-Transport-Security": "max-age=15724800; includeSubDomains; preload",
        "Transfer-Encoding": "chunked",
        "Vary": "Accept-Encoding",
        "x-aml-cluster": "vienna-eastus2-02",
        "X-Content-Type-Options": "nosniff",
        "x-ms-response-type": "standard",
        "x-request-time": "0.048"
=======
        "Cache-Control": "no-cache",
        "Content-Encoding": "gzip",
        "Content-Type": "application/json; charset=utf-8",
        "Date": "Mon, 13 Feb 2023 09:43:50 GMT",
        "Expires": "-1",
        "Pragma": "no-cache",
        "Request-Context": "appId=cid-v1:512cc15a-13b5-415b-bfd0-dce7accb6bb1",
        "Server-Timing": "traceparent;desc=\u002200-d75d4d5b276c536a0c6787a82855efa6-369b80007a13c3b0-01\u0022",
        "Strict-Transport-Security": "max-age=31536000; includeSubDomains",
        "Transfer-Encoding": "chunked",
        "Vary": "Accept-Encoding",
        "x-aml-cluster": "vienna-test-westus2-01",
        "X-Content-Type-Options": "nosniff",
        "x-ms-correlation-request-id": "c418a581-15d7-4bdf-ab53-05afe0b3cafd",
        "x-ms-ratelimit-remaining-subscription-writes": "1196",
        "x-ms-response-type": "standard",
        "x-ms-routing-request-id": "JAPANEAST:20230213T094351Z:c418a581-15d7-4bdf-ab53-05afe0b3cafd",
        "x-request-time": "0.509"
      },
      "ResponseBody": {
        "secretsType": "AccountKey",
        "key": "dGhpcyBpcyBmYWtlIGtleQ=="
      }
    },
    {
      "RequestUri": "https://management.azure.com/subscriptions/00000000-0000-0000-0000-000000000/resourceGroups/00000/providers/Microsoft.MachineLearningServices/workspaces/00000/datastores/workspaceblobstore/listSecrets?api-version=2022-10-01",
      "RequestMethod": "POST",
      "RequestHeaders": {
        "Accept": "application/json",
        "Accept-Encoding": "gzip, deflate",
        "Connection": "keep-alive",
        "Content-Length": "0",
        "User-Agent": "azure-ai-ml/1.5.0 azsdk-python-mgmt-machinelearningservices/0.1.0 Python/3.8.13 (Windows-10-10.0.22621-SP0)"
      },
      "RequestBody": null,
      "StatusCode": 200,
      "ResponseHeaders": {
        "Cache-Control": "no-cache",
        "Content-Encoding": "gzip",
        "Content-Type": "application/json; charset=utf-8",
        "Date": "Mon, 13 Feb 2023 09:43:51 GMT",
        "Expires": "-1",
        "Pragma": "no-cache",
        "Request-Context": "appId=cid-v1:512cc15a-13b5-415b-bfd0-dce7accb6bb1",
        "Server-Timing": "traceparent;desc=\u002200-d48cc68ff4d6ec76692a9c2ad8625b85-08333f6089cd0250-01\u0022",
        "Strict-Transport-Security": "max-age=31536000; includeSubDomains",
        "Transfer-Encoding": "chunked",
        "Vary": "Accept-Encoding",
        "x-aml-cluster": "vienna-test-westus2-02",
        "X-Content-Type-Options": "nosniff",
        "x-ms-correlation-request-id": "ba41ce83-4a2f-4463-9f5c-7437bfe081bf",
        "x-ms-ratelimit-remaining-subscription-writes": "1198",
        "x-ms-response-type": "standard",
        "x-ms-routing-request-id": "JAPANEAST:20230213T094351Z:ba41ce83-4a2f-4463-9f5c-7437bfe081bf",
        "x-request-time": "0.438"
>>>>>>> 36df7d3e
      },
      "ResponseBody": {
        "snapshotType": "LocalFiles",
        "id": "8aadf6b3-d06f-45f6-8eed-678072b27d11",
        "root": {
          "name": "",
          "hash": null,
          "type": "Directory",
          "timestamp": "0001-01-01T00:00:00\u002B00:00",
          "sasUrl": null,
          "absoluteUrl": null,
          "sizeBytes": 0,
          "sizeSet": false,
          "children": {
            "hello.py": {
              "name": "hello.py",
              "hash": "1E7B153086533E801042D621D00494D9",
              "type": "File",
              "timestamp": "0001-01-01T00:00:00\u002B00:00",
              "sasUrl": null,
              "absoluteUrl": null,
              "sizeBytes": 157,
              "sizeSet": true,
              "children": {}
            }
          }
        },
        "tags": {},
        "properties": {
          "hash_sha256": "5b710757809bf7fe8a94b7c20b24c40d56a215392c19c7d7b51ada5fed2feee6",
          "hash_version": "202208",
          "azureml.codeUri": "https://safat2f6rn4hclg.blob.core.windows.net:443/f7a7a6a9-1-c0c64ab2-c32c-5572-912f-6988022bad20/src"
        },
        "description": null,
        "name": "5fd88a22-9c87-4e23-af56-1237d28e4e0f",
        "version": "1",
        "createdBy": {
          "userObjectId": "b3a957de-450c-4ca7-b2aa-88dd98c87fef",
          "userPuId": "10037FFEAD05DD5D",
          "userIdp": null,
          "userAltSecId": null,
          "userIss": "https://sts.windows.net/72f988bf-86f1-41af-91ab-2d7cd011db47/",
          "userTenantId": "72f988bf-86f1-41af-91ab-2d7cd011db47",
          "userName": "Diondra Peck",
          "upn": null
        },
        "createdTime": "2023-02-09T15:48:54.9819951\u002B00:00",
        "modifiedBy": {
          "userObjectId": "b3a957de-450c-4ca7-b2aa-88dd98c87fef",
          "userPuId": "10037FFEAD05DD5D",
          "userIdp": null,
          "userAltSecId": null,
          "userIss": "https://sts.windows.net/72f988bf-86f1-41af-91ab-2d7cd011db47/",
          "userTenantId": "72f988bf-86f1-41af-91ab-2d7cd011db47",
          "userName": "Diondra Peck",
          "upn": null
        },
        "modifiedTime": "2023-02-09T15:48:54.9819951\u002B00:00",
        "gitRepositoryCommit": null,
        "uri": "https://safat2f6rn4hclg.blob.core.windows.net:443/f7a7a6a9-1-c0c64ab2-c32c-5572-912f-6988022bad20/src",
        "contentHash": "5b710757809bf7fe8a94b7c20b24c40d56a215392c19c7d7b51ada5fed2feee6",
        "hashVersion": "202208",
        "provisioningState": "Succeeded"
      }
    },
    {
<<<<<<< HEAD
      "RequestUri": "https://management.azure.com/subscriptions/00000000-0000-0000-0000-000000000/resourceGroups/00000/providers/Microsoft.MachineLearningServices/workspaces/00000/codes/5fd88a22-9c87-4e23-af56-1237d28e4e0f/versions/1?api-version=2022-05-01",
      "RequestMethod": "GET",
=======
      "RequestUri": "https://sagvgsoim6nmhbq.blob.core.windows.net/azureml-blobstore-e61cd5e2-512f-475e-9842-5e2a973993b8/LocalUpload/00000000000000000000000000000000/src/hello.py",
      "RequestMethod": "HEAD",
      "RequestHeaders": {
        "Accept": "application/xml",
        "Accept-Encoding": "gzip, deflate",
        "Connection": "keep-alive",
        "User-Agent": "azsdk-python-storage-blob/12.12.0 Python/3.8.13 (Windows-10-10.0.22621-SP0)",
        "x-ms-date": "Mon, 13 Feb 2023 09:43:51 GMT",
        "x-ms-version": "2021-06-08"
      },
      "RequestBody": null,
      "StatusCode": 200,
      "ResponseHeaders": {
        "Accept-Ranges": "bytes",
        "Content-Length": "164",
        "Content-MD5": "JwWnNxaURgTIg9SlJe9A0A==",
        "Content-Type": "application/octet-stream",
        "Date": "Mon, 13 Feb 2023 09:43:51 GMT",
        "ETag": "\u00220x8DAAC46416A0736\u0022",
        "Last-Modified": "Wed, 12 Oct 2022 11:38:17 GMT",
        "Server": [
          "Windows-Azure-Blob/1.0",
          "Microsoft-HTTPAPI/2.0"
        ],
        "Vary": "Origin",
        "x-ms-access-tier": "Hot",
        "x-ms-access-tier-inferred": "true",
        "x-ms-blob-type": "BlockBlob",
        "x-ms-creation-time": "Wed, 12 Oct 2022 11:38:16 GMT",
        "x-ms-lease-state": "available",
        "x-ms-lease-status": "unlocked",
        "x-ms-meta-name": "0ff14f83-3e28-44fe-988e-90244bdecbf8",
        "x-ms-meta-upload_status": "completed",
        "x-ms-meta-version": "1",
        "x-ms-server-encrypted": "true",
        "x-ms-version": "2021-06-08"
      },
      "ResponseBody": null
    },
    {
      "RequestUri": "https://sagvgsoim6nmhbq.blob.core.windows.net/azureml-blobstore-e61cd5e2-512f-475e-9842-5e2a973993b8/LocalUpload/00000000000000000000000000000000/component_with_conditional_output/entry.py",
      "RequestMethod": "HEAD",
      "RequestHeaders": {
        "Accept": "application/xml",
        "Accept-Encoding": "gzip, deflate",
        "Connection": "keep-alive",
        "User-Agent": "azsdk-python-storage-blob/12.12.0 Python/3.8.13 (Windows-10-10.0.22621-SP0)",
        "x-ms-date": "Mon, 13 Feb 2023 09:43:51 GMT",
        "x-ms-version": "2021-06-08"
      },
      "RequestBody": null,
      "StatusCode": 200,
      "ResponseHeaders": {
        "Accept-Ranges": "bytes",
        "Content-Length": "544",
        "Content-MD5": "ckhCMLno0vnEJhuGVfkbnA==",
        "Content-Type": "application/octet-stream",
        "Date": "Mon, 13 Feb 2023 09:43:51 GMT",
        "ETag": "\u00220x8DAF2D33678CC8F\u0022",
        "Last-Modified": "Tue, 10 Jan 2023 06:23:39 GMT",
        "Server": [
          "Windows-Azure-Blob/1.0",
          "Microsoft-HTTPAPI/2.0"
        ],
        "Vary": "Origin",
        "x-ms-access-tier": "Hot",
        "x-ms-access-tier-inferred": "true",
        "x-ms-blob-type": "BlockBlob",
        "x-ms-creation-time": "Tue, 10 Jan 2023 06:23:38 GMT",
        "x-ms-lease-state": "available",
        "x-ms-lease-status": "unlocked",
        "x-ms-meta-name": "dab5eb3a-726c-478e-a7d0-5ecb4b47e476",
        "x-ms-meta-upload_status": "completed",
        "x-ms-meta-version": "1",
        "x-ms-server-encrypted": "true",
        "x-ms-version": "2021-06-08"
      },
      "ResponseBody": null
    },
    {
      "RequestUri": "https://sagvgsoim6nmhbq.blob.core.windows.net/azureml-blobstore-e61cd5e2-512f-475e-9842-5e2a973993b8/az-ml-artifacts/00000000000000000000000000000000/src/hello.py",
      "RequestMethod": "HEAD",
      "RequestHeaders": {
        "Accept": "application/xml",
        "Accept-Encoding": "gzip, deflate",
        "Connection": "keep-alive",
        "User-Agent": "azsdk-python-storage-blob/12.12.0 Python/3.8.13 (Windows-10-10.0.22621-SP0)",
        "x-ms-date": "Mon, 13 Feb 2023 09:43:51 GMT",
        "x-ms-version": "2021-06-08"
      },
      "RequestBody": null,
      "StatusCode": 404,
      "ResponseHeaders": {
        "Date": "Mon, 13 Feb 2023 09:43:51 GMT",
        "Server": [
          "Windows-Azure-Blob/1.0",
          "Microsoft-HTTPAPI/2.0"
        ],
        "Transfer-Encoding": "chunked",
        "Vary": "Origin",
        "x-ms-error-code": "BlobNotFound",
        "x-ms-version": "2021-06-08"
      },
      "ResponseBody": null
    },
    {
      "RequestUri": "https://sagvgsoim6nmhbq.blob.core.windows.net/azureml-blobstore-e61cd5e2-512f-475e-9842-5e2a973993b8/az-ml-artifacts/00000000000000000000000000000000/component_with_conditional_output/entry.py",
      "RequestMethod": "HEAD",
      "RequestHeaders": {
        "Accept": "application/xml",
        "Accept-Encoding": "gzip, deflate",
        "Connection": "keep-alive",
        "User-Agent": "azsdk-python-storage-blob/12.12.0 Python/3.8.13 (Windows-10-10.0.22621-SP0)",
        "x-ms-date": "Mon, 13 Feb 2023 09:43:52 GMT",
        "x-ms-version": "2021-06-08"
      },
      "RequestBody": null,
      "StatusCode": 404,
      "ResponseHeaders": {
        "Date": "Mon, 13 Feb 2023 09:43:51 GMT",
        "Server": [
          "Windows-Azure-Blob/1.0",
          "Microsoft-HTTPAPI/2.0"
        ],
        "Transfer-Encoding": "chunked",
        "Vary": "Origin",
        "x-ms-error-code": "BlobNotFound",
        "x-ms-version": "2021-06-08"
      },
      "ResponseBody": null
    },
    {
      "RequestUri": "https://management.azure.com/subscriptions/00000000-0000-0000-0000-000000000/resourceGroups/00000/providers/Microsoft.MachineLearningServices/workspaces/00000/codes/dab5eb3a-726c-478e-a7d0-5ecb4b47e476/versions/1?api-version=2022-05-01",
      "RequestMethod": "PUT",
>>>>>>> 36df7d3e
      "RequestHeaders": {
        "Accept": "application/json",
        "Accept-Encoding": "gzip, deflate",
        "Connection": "keep-alive",
<<<<<<< HEAD
        "User-Agent": "azure-ai-ml/1.5.0 azsdk-python-mgmt-machinelearningservices/0.1.0 Python/3.7.9 (Windows-10-10.0.22621-SP0)"
=======
        "Content-Length": "322",
        "Content-Type": "application/json",
        "User-Agent": "azure-ai-ml/1.5.0 azsdk-python-mgmt-machinelearningservices/0.1.0 Python/3.8.13 (Windows-10-10.0.22621-SP0)"
      },
      "RequestBody": {
        "properties": {
          "properties": {
            "hash_sha256": "0000000000000",
            "hash_version": "0000000000000"
          },
          "isAnonymous": true,
          "isArchived": false,
          "codeUri": "https://sagvgsoim6nmhbq.blob.core.windows.net/azureml-blobstore-e61cd5e2-512f-475e-9842-5e2a973993b8/LocalUpload/00000000000000000000000000000000/component_with_conditional_output"
        }
>>>>>>> 36df7d3e
      },
      "RequestBody": null,
      "StatusCode": 200,
      "ResponseHeaders": {
        "Cache-Control": "no-cache",
        "Content-Encoding": "gzip",
        "Content-Type": "application/json; charset=utf-8",
<<<<<<< HEAD
        "Date": "Sat, 11 Feb 2023 04:34:53 GMT",
        "Expires": "-1",
        "Pragma": "no-cache",
        "Request-Context": "appId=cid-v1:2d2e8e63-272e-4b3c-8598-4ee570a0e70d",
        "Server-Timing": "traceparent;desc=\u002200-f6be17c4a0b23c4775bab270cdf4429c-e6da143631a9385d-01\u0022",
=======
        "Date": "Mon, 13 Feb 2023 09:43:52 GMT",
        "Expires": "-1",
        "Pragma": "no-cache",
        "Request-Context": "appId=cid-v1:512cc15a-13b5-415b-bfd0-dce7accb6bb1",
        "Server-Timing": "traceparent;desc=\u002200-483babca58f9f110a755c1e21deaeffa-72df77f0e681ccef-01\u0022",
>>>>>>> 36df7d3e
        "Strict-Transport-Security": "max-age=31536000; includeSubDomains",
        "Transfer-Encoding": "chunked",
        "Vary": [
          "Accept-Encoding",
          "Accept-Encoding"
        ],
        "x-aml-cluster": "vienna-eastus2-02",
        "X-Content-Type-Options": "nosniff",
<<<<<<< HEAD
        "x-ms-correlation-request-id": "55088583-056c-45a4-be43-9341c43ca9f9",
        "x-ms-ratelimit-remaining-subscription-reads": "11995",
        "x-ms-response-type": "standard",
        "x-ms-routing-request-id": "WESTUS2:20230211T043454Z:55088583-056c-45a4-be43-9341c43ca9f9",
        "x-request-time": "0.087"
=======
        "x-ms-correlation-request-id": "4d5afe41-29ea-4c04-9840-6f09d65658be",
        "x-ms-ratelimit-remaining-subscription-writes": "1189",
        "x-ms-response-type": "standard",
        "x-ms-routing-request-id": "JAPANEAST:20230213T094352Z:4d5afe41-29ea-4c04-9840-6f09d65658be",
        "x-request-time": "0.233"
>>>>>>> 36df7d3e
      },
      "ResponseBody": {
        "id": "/subscriptions/00000000-0000-0000-0000-000000000/resourceGroups/00000/providers/Microsoft.MachineLearningServices/workspaces/00000/codes/5fd88a22-9c87-4e23-af56-1237d28e4e0f/versions/1",
        "name": "1",
        "type": "Microsoft.MachineLearningServices/workspaces/codes/versions",
        "properties": {
          "description": null,
          "tags": {},
          "properties": {
            "hash_sha256": "0000000000000",
            "hash_version": "0000000000000"
          },
          "isArchived": false,
          "isAnonymous": false,
          "codeUri": "https://safat2f6rn4hclg.blob.core.windows.net:443/f7a7a6a9-1-c0c64ab2-c32c-5572-912f-6988022bad20/src"
        },
        "systemData": {
          "createdAt": "2023-02-09T15:48:54.9819951\u002B00:00",
          "createdBy": "Diondra Peck",
          "createdByType": "User",
<<<<<<< HEAD
          "lastModifiedAt": "2023-02-09T15:48:54.9819951\u002B00:00",
          "lastModifiedBy": "Diondra Peck",
=======
          "lastModifiedAt": "2023-02-13T09:43:52.776898\u002B00:00",
          "lastModifiedBy": "Brynn Yin",
>>>>>>> 36df7d3e
          "lastModifiedByType": "User"
        }
      }
    },
    {
      "RequestUri": "https://eastus2.api.azureml.ms/content/v2.0/subscriptions/00000000-0000-0000-0000-000000000/resourceGroups/00000/providers/Microsoft.MachineLearningServices/workspaces/00000/snapshots/getByHash?hash=99ca6dbd871eafad4cddb12c42d1ad31f451490dbba9e07db1ecb4e9cfc5c420\u0026hashVersion=202208",
      "RequestMethod": "GET",
      "RequestHeaders": {
        "Accept": "*/*",
        "Accept-Encoding": "gzip, deflate",
        "Connection": "keep-alive",
<<<<<<< HEAD
        "Content-Type": "application/json; charset=UTF-8",
        "User-Agent": "azure-ai-ml/1.5.0 azsdk-python-core/1.26.3 Python/3.7.9 (Windows-10-10.0.22621-SP0)"
=======
        "Content-Length": "292",
        "Content-Type": "application/json",
        "User-Agent": "azure-ai-ml/1.5.0 azsdk-python-mgmt-machinelearningservices/0.1.0 Python/3.8.13 (Windows-10-10.0.22621-SP0)"
>>>>>>> 36df7d3e
      },
      "RequestBody": null,
      "StatusCode": 200,
      "ResponseHeaders": {
        "Connection": "keep-alive",
        "Content-Encoding": "gzip",
        "Content-Type": "application/json; charset=utf-8",
        "Date": "Sat, 11 Feb 2023 04:34:54 GMT",
        "Request-Context": "appId=cid-v1:2d2e8e63-272e-4b3c-8598-4ee570a0e70d",
        "Strict-Transport-Security": "max-age=15724800; includeSubDomains; preload",
        "Transfer-Encoding": "chunked",
        "Vary": "Accept-Encoding",
        "x-aml-cluster": "vienna-eastus2-02",
        "X-Content-Type-Options": "nosniff",
        "x-ms-response-type": "standard",
        "x-request-time": "0.036"
      },
      "ResponseBody": {
        "snapshotType": "LocalFiles",
        "id": "66574a3e-3449-4d2a-a098-ac155a76e2b9",
        "root": {
          "name": "",
          "hash": null,
          "type": "Directory",
          "timestamp": "0001-01-01T00:00:00\u002B00:00",
          "sasUrl": null,
          "absoluteUrl": null,
          "sizeBytes": 0,
          "sizeSet": false,
          "children": {
            "entry.py": {
              "name": "entry.py",
              "hash": "F5C7808503728A99ABD2477AD8D24F33",
              "type": "File",
              "timestamp": "0001-01-01T00:00:00\u002B00:00",
              "sasUrl": null,
              "absoluteUrl": null,
              "sizeBytes": 530,
              "sizeSet": true,
              "children": {}
            },
            "spec.yaml": {
              "name": "spec.yaml",
              "hash": "4ACA9059F6139751DFA45382A6FB976C",
              "type": "File",
              "timestamp": "0001-01-01T00:00:00\u002B00:00",
              "sasUrl": null,
              "absoluteUrl": null,
              "sizeBytes": 1040,
              "sizeSet": true,
              "children": {}
            }
          }
        },
        "tags": {},
        "properties": {
          "hash_sha256": "99ca6dbd871eafad4cddb12c42d1ad31f451490dbba9e07db1ecb4e9cfc5c420",
          "hash_version": "202208",
          "azureml.codeUri": "https://safat2f6rn4hclg.blob.core.windows.net:443/f7a7a6a9-1-af370e4c-021d-5e9f-bc80-568ded913b8e/component_with_conditional_output"
        },
        "description": null,
        "name": "28096c79-f8fa-4771-9414-42556af02d27",
        "version": "1",
        "createdBy": {
          "userObjectId": "b3a957de-450c-4ca7-b2aa-88dd98c87fef",
          "userPuId": "10037FFEAD05DD5D",
          "userIdp": null,
          "userAltSecId": null,
          "userIss": "https://sts.windows.net/72f988bf-86f1-41af-91ab-2d7cd011db47/",
          "userTenantId": "72f988bf-86f1-41af-91ab-2d7cd011db47",
          "userName": "Diondra Peck",
          "upn": null
        },
        "createdTime": "2023-02-09T05:57:04.1859516\u002B00:00",
        "modifiedBy": {
          "userObjectId": "b3a957de-450c-4ca7-b2aa-88dd98c87fef",
          "userPuId": "10037FFEAD05DD5D",
          "userIdp": null,
          "userAltSecId": null,
          "userIss": "https://sts.windows.net/72f988bf-86f1-41af-91ab-2d7cd011db47/",
          "userTenantId": "72f988bf-86f1-41af-91ab-2d7cd011db47",
          "userName": "Diondra Peck",
          "upn": null
        },
        "modifiedTime": "2023-02-09T05:57:04.1859516\u002B00:00",
        "gitRepositoryCommit": null,
        "uri": "https://safat2f6rn4hclg.blob.core.windows.net:443/f7a7a6a9-1-af370e4c-021d-5e9f-bc80-568ded913b8e/component_with_conditional_output",
        "contentHash": "99ca6dbd871eafad4cddb12c42d1ad31f451490dbba9e07db1ecb4e9cfc5c420",
        "hashVersion": "202208",
        "provisioningState": "Succeeded"
      }
    },
    {
      "RequestUri": "https://management.azure.com/subscriptions/00000000-0000-0000-0000-000000000/resourceGroups/00000/providers/Microsoft.MachineLearningServices/workspaces/00000/codes/28096c79-f8fa-4771-9414-42556af02d27/versions/1?api-version=2022-05-01",
      "RequestMethod": "GET",
      "RequestHeaders": {
        "Accept": "application/json",
        "Accept-Encoding": "gzip, deflate",
        "Connection": "keep-alive",
        "User-Agent": "azure-ai-ml/1.5.0 azsdk-python-mgmt-machinelearningservices/0.1.0 Python/3.7.9 (Windows-10-10.0.22621-SP0)"
      },
      "RequestBody": null,
      "StatusCode": 200,
      "ResponseHeaders": {
        "Cache-Control": "no-cache",
        "Content-Encoding": "gzip",
        "Content-Type": "application/json; charset=utf-8",
<<<<<<< HEAD
        "Date": "Sat, 11 Feb 2023 04:34:53 GMT",
        "Expires": "-1",
        "Pragma": "no-cache",
        "Request-Context": "appId=cid-v1:2d2e8e63-272e-4b3c-8598-4ee570a0e70d",
        "Server-Timing": "traceparent;desc=\u002200-f2440a3cf03971130d6a8d0d6c030c94-932dfff3a2cbb050-01\u0022",
=======
        "Date": "Mon, 13 Feb 2023 09:43:52 GMT",
        "Expires": "-1",
        "Pragma": "no-cache",
        "Request-Context": "appId=cid-v1:512cc15a-13b5-415b-bfd0-dce7accb6bb1",
        "Server-Timing": "traceparent;desc=\u002200-3966061902a60246552809ca971c0ec1-50d6ad6244ead389-01\u0022",
>>>>>>> 36df7d3e
        "Strict-Transport-Security": "max-age=31536000; includeSubDomains",
        "Transfer-Encoding": "chunked",
        "Vary": [
          "Accept-Encoding",
          "Accept-Encoding"
        ],
<<<<<<< HEAD
        "x-aml-cluster": "vienna-eastus2-02",
        "X-Content-Type-Options": "nosniff",
        "x-ms-correlation-request-id": "39d22d4f-7e55-42e8-af8a-5c40eb725be8",
        "x-ms-ratelimit-remaining-subscription-reads": "11994",
        "x-ms-response-type": "standard",
        "x-ms-routing-request-id": "WESTUS2:20230211T043454Z:39d22d4f-7e55-42e8-af8a-5c40eb725be8",
        "x-request-time": "0.093"
=======
        "x-aml-cluster": "vienna-test-westus2-02",
        "X-Content-Type-Options": "nosniff",
        "x-ms-correlation-request-id": "07db4393-4918-4ac3-aac5-3bbfdee7bef3",
        "x-ms-ratelimit-remaining-subscription-writes": "1194",
        "x-ms-response-type": "standard",
        "x-ms-routing-request-id": "JAPANEAST:20230213T094353Z:07db4393-4918-4ac3-aac5-3bbfdee7bef3",
        "x-request-time": "0.373"
>>>>>>> 36df7d3e
      },
      "ResponseBody": {
        "id": "/subscriptions/00000000-0000-0000-0000-000000000/resourceGroups/00000/providers/Microsoft.MachineLearningServices/workspaces/00000/codes/28096c79-f8fa-4771-9414-42556af02d27/versions/1",
        "name": "1",
        "type": "Microsoft.MachineLearningServices/workspaces/codes/versions",
        "properties": {
          "description": null,
          "tags": {},
          "properties": {
            "hash_sha256": "0000000000000",
            "hash_version": "0000000000000"
          },
          "isArchived": false,
          "isAnonymous": false,
          "codeUri": "https://safat2f6rn4hclg.blob.core.windows.net:443/f7a7a6a9-1-af370e4c-021d-5e9f-bc80-568ded913b8e/component_with_conditional_output"
        },
        "systemData": {
          "createdAt": "2023-02-09T05:57:04.1859516\u002B00:00",
          "createdBy": "Diondra Peck",
          "createdByType": "User",
<<<<<<< HEAD
          "lastModifiedAt": "2023-02-09T05:57:04.1859516\u002B00:00",
          "lastModifiedBy": "Diondra Peck",
=======
          "lastModifiedAt": "2023-02-13T09:43:52.8029031\u002B00:00",
          "lastModifiedBy": "Brynn Yin",
>>>>>>> 36df7d3e
          "lastModifiedByType": "User"
        }
      }
    },
    {
<<<<<<< HEAD
      "RequestUri": "https://management.azure.com/subscriptions/00000000-0000-0000-0000-000000000/resourceGroups/00000/providers/Microsoft.MachineLearningServices/workspaces/00000/components/azureml_anonymous/versions/000000000000000000000?api-version=2022-10-01",
=======
      "RequestUri": "https://management.azure.com/subscriptions/00000000-0000-0000-0000-000000000/resourceGroups/00000/providers/Microsoft.MachineLearningServices/workspaces/00000/components/azureml_anonymous/versions/82b9420e-ca58-d007-4c20-9702d080db1d?api-version=2022-10-01",
>>>>>>> 36df7d3e
      "RequestMethod": "PUT",
      "RequestHeaders": {
        "Accept": "application/json",
        "Accept-Encoding": "gzip, deflate",
        "Connection": "keep-alive",
        "Content-Length": "963",
        "Content-Type": "application/json",
<<<<<<< HEAD
        "User-Agent": "azure-ai-ml/1.5.0 azsdk-python-mgmt-machinelearningservices/0.1.0 Python/3.7.9 (Windows-10-10.0.22621-SP0)"
=======
        "User-Agent": "azure-ai-ml/1.5.0 azsdk-python-mgmt-machinelearningservices/0.1.0 Python/3.8.13 (Windows-10-10.0.22621-SP0)"
>>>>>>> 36df7d3e
      },
      "RequestBody": {
        "properties": {
          "properties": {},
          "tags": {},
          "isAnonymous": true,
          "isArchived": false,
          "componentSpec": {
            "command": "echo ${{inputs.component_in_number}} \u0026 python hello.py",
<<<<<<< HEAD
            "code": "azureml:/subscriptions/00000000-0000-0000-0000-000000000/resourceGroups/00000/providers/Microsoft.MachineLearningServices/workspaces/00000/codes/5fd88a22-9c87-4e23-af56-1237d28e4e0f/versions/1",
=======
            "code": "azureml:/subscriptions/00000000-0000-0000-0000-000000000/resourceGroups/00000/providers/Microsoft.MachineLearningServices/workspaces/00000/codes/0ff14f83-3e28-44fe-988e-90244bdecbf8/versions/1",
>>>>>>> 36df7d3e
            "environment": "azureml:/subscriptions/00000000-0000-0000-0000-000000000/resourceGroups/00000/providers/Microsoft.MachineLearningServices/workspaces/00000/environments/CliV2AnonymousEnvironment/versions/17c075d9307dbb12fb04c2cbf7087b50",
            "name": "azureml_anonymous",
            "version": "1",
            "$schema": "https://azuremlschemas.azureedge.net/latest/commandComponent.schema.json",
            "display_name": "Hello_Python_World",
            "is_deterministic": true,
            "inputs": {
              "component_in_number": {
                "type": "number",
                "optional": false,
                "description": "A number"
              }
            },
            "type": "command",
            "_source": "YAML.COMPONENT"
          }
        }
      },
      "StatusCode": 201,
      "ResponseHeaders": {
        "Cache-Control": "no-cache",
<<<<<<< HEAD
        "Content-Length": "1787",
        "Content-Type": "application/json; charset=utf-8",
        "Date": "Sat, 11 Feb 2023 04:34:53 GMT",
        "Expires": "-1",
        "Location": "https://management.azure.com/subscriptions/00000000-0000-0000-0000-000000000/resourceGroups/00000/providers/Microsoft.MachineLearningServices/workspaces/00000/components/azureml_anonymous/versions/000000000000000000000?api-version=2022-10-01",
        "Pragma": "no-cache",
        "Request-Context": "appId=cid-v1:2d2e8e63-272e-4b3c-8598-4ee570a0e70d",
        "Server-Timing": "traceparent;desc=\u002200-3906a7d358fa7927bea281e3712f626f-57d138779216cf07-01\u0022",
=======
        "Content-Length": "1779",
        "Content-Type": "application/json; charset=utf-8",
        "Date": "Mon, 13 Feb 2023 09:43:53 GMT",
        "Expires": "-1",
        "Location": "https://management.azure.com/subscriptions/00000000-0000-0000-0000-000000000/resourceGroups/00000/providers/Microsoft.MachineLearningServices/workspaces/00000/components/azureml_anonymous/versions/82b9420e-ca58-d007-4c20-9702d080db1d?api-version=2022-10-01",
        "Pragma": "no-cache",
        "Request-Context": "appId=cid-v1:512cc15a-13b5-415b-bfd0-dce7accb6bb1",
        "Server-Timing": "traceparent;desc=\u002200-7ac72a6058d132eda9ead8a972313d37-8aa2e6714dc0e0af-01\u0022",
>>>>>>> 36df7d3e
        "Strict-Transport-Security": "max-age=31536000; includeSubDomains",
        "x-aml-cluster": "vienna-eastus2-02",
        "X-Content-Type-Options": "nosniff",
<<<<<<< HEAD
        "x-ms-correlation-request-id": "65b55744-3f02-433e-ae3f-d653643d419e",
        "x-ms-ratelimit-remaining-subscription-writes": "1195",
        "x-ms-response-type": "standard",
        "x-ms-routing-request-id": "WESTUS2:20230211T043454Z:65b55744-3f02-433e-ae3f-d653643d419e",
        "x-request-time": "0.239"
      },
      "ResponseBody": {
        "id": "/subscriptions/00000000-0000-0000-0000-000000000/resourceGroups/00000/providers/Microsoft.MachineLearningServices/workspaces/00000/components/azureml_anonymous/versions/11551a91-81ae-466e-bc98-b2bb0328786c",
        "name": "11551a91-81ae-466e-bc98-b2bb0328786c",
=======
        "x-ms-correlation-request-id": "30c57e06-991e-4882-a640-da4511cbd913",
        "x-ms-ratelimit-remaining-subscription-writes": "1188",
        "x-ms-response-type": "standard",
        "x-ms-routing-request-id": "JAPANEAST:20230213T094353Z:30c57e06-991e-4882-a640-da4511cbd913",
        "x-request-time": "0.397"
      },
      "ResponseBody": {
        "id": "/subscriptions/00000000-0000-0000-0000-000000000/resourceGroups/00000/providers/Microsoft.MachineLearningServices/workspaces/00000/components/azureml_anonymous/versions/93b3e8ea-fc22-4e1d-970b-8448a0cb11d0",
        "name": "93b3e8ea-fc22-4e1d-970b-8448a0cb11d0",
>>>>>>> 36df7d3e
        "type": "Microsoft.MachineLearningServices/workspaces/components/versions",
        "properties": {
          "description": null,
          "tags": {},
          "properties": {},
          "isArchived": false,
          "isAnonymous": true,
          "componentSpec": {
            "name": "azureml_anonymous",
            "version": "1",
            "display_name": "Hello_Python_World",
            "is_deterministic": "True",
            "type": "command",
            "inputs": {
              "component_in_number": {
                "type": "number",
                "optional": "False",
                "description": "A number"
              }
            },
<<<<<<< HEAD
            "code": "azureml:/subscriptions/00000000-0000-0000-0000-000000000/resourceGroups/00000/providers/Microsoft.MachineLearningServices/workspaces/00000/codes/5fd88a22-9c87-4e23-af56-1237d28e4e0f/versions/1",
=======
            "code": "azureml:/subscriptions/00000000-0000-0000-0000-000000000/resourceGroups/00000/providers/Microsoft.MachineLearningServices/workspaces/00000/codes/0ff14f83-3e28-44fe-988e-90244bdecbf8/versions/1",
>>>>>>> 36df7d3e
            "environment": "azureml:/subscriptions/00000000-0000-0000-0000-000000000/resourceGroups/00000/providers/Microsoft.MachineLearningServices/workspaces/00000/environments/CliV2AnonymousEnvironment/versions/17c075d9307dbb12fb04c2cbf7087b50",
            "resources": {
              "instance_count": "1"
            },
            "command": "echo ${{inputs.component_in_number}} \u0026 python hello.py",
            "$schema": "https://azuremlschemas.azureedge.net/latest/commandComponent.schema.json"
          }
        },
        "systemData": {
<<<<<<< HEAD
          "createdAt": "2023-02-11T02:39:21.0066539\u002B00:00",
          "createdBy": "Diondra Peck",
          "createdByType": "User",
          "lastModifiedAt": "2023-02-11T02:39:21.0729587\u002B00:00",
          "lastModifiedBy": "Diondra Peck",
=======
          "createdAt": "2023-02-10T08:53:23.7268751\u002B00:00",
          "createdBy": "Han Wang",
          "createdByType": "User",
          "lastModifiedAt": "2023-02-10T08:53:24.1058494\u002B00:00",
          "lastModifiedBy": "Han Wang",
>>>>>>> 36df7d3e
          "lastModifiedByType": "User"
        }
      }
    },
    {
<<<<<<< HEAD
      "RequestUri": "https://management.azure.com/subscriptions/00000000-0000-0000-0000-000000000/resourceGroups/00000/providers/Microsoft.MachineLearningServices/workspaces/00000/components/azureml_anonymous/versions/000000000000000000000?api-version=2022-10-01",
=======
      "RequestUri": "https://management.azure.com/subscriptions/00000000-0000-0000-0000-000000000/resourceGroups/00000/providers/Microsoft.MachineLearningServices/workspaces/00000/components/azureml_anonymous/versions/74ab01b3-ef9f-a2ef-382f-92c5498ce18f?api-version=2022-10-01",
>>>>>>> 36df7d3e
      "RequestMethod": "PUT",
      "RequestHeaders": {
        "Accept": "application/json",
        "Accept-Encoding": "gzip, deflate",
        "Connection": "keep-alive",
        "Content-Length": "1253",
        "Content-Type": "application/json",
<<<<<<< HEAD
        "User-Agent": "azure-ai-ml/1.5.0 azsdk-python-mgmt-machinelearningservices/0.1.0 Python/3.7.9 (Windows-10-10.0.22621-SP0)"
=======
        "User-Agent": "azure-ai-ml/1.5.0 azsdk-python-mgmt-machinelearningservices/0.1.0 Python/3.8.13 (Windows-10-10.0.22621-SP0)"
>>>>>>> 36df7d3e
      },
      "RequestBody": {
        "properties": {
          "description": "module run logic goes here",
          "properties": {},
          "tags": {
            "codegenBy": "mldesigner"
          },
          "isAnonymous": true,
          "isArchived": false,
          "componentSpec": {
            "command": "mldesigner execute --source entry.py --name basic_component --outputs output1=${{outputs.output1}} output2=${{outputs.output2}} output3=${{outputs.output3}} output=${{outputs.output}}",
<<<<<<< HEAD
            "code": "azureml:/subscriptions/00000000-0000-0000-0000-000000000/resourceGroups/00000/providers/Microsoft.MachineLearningServices/workspaces/00000/codes/28096c79-f8fa-4771-9414-42556af02d27/versions/1",
=======
            "code": "azureml:/subscriptions/00000000-0000-0000-0000-000000000/resourceGroups/00000/providers/Microsoft.MachineLearningServices/workspaces/00000/codes/dab5eb3a-726c-478e-a7d0-5ecb4b47e476/versions/1",
>>>>>>> 36df7d3e
            "environment": "azureml:/subscriptions/00000000-0000-0000-0000-000000000/resourceGroups/00000/providers/Microsoft.MachineLearningServices/workspaces/00000/environments/CliV2AnonymousEnvironment/versions/de330be7295a60292e69e4d0aca3cd6b",
            "name": "azureml_anonymous",
            "description": "module run logic goes here",
            "tags": {
              "codegenBy": "mldesigner"
            },
            "version": "1",
            "display_name": "basic_component",
            "is_deterministic": true,
            "outputs": {
              "output1": {
                "type": "boolean",
                "is_control": true
              },
              "output2": {
                "type": "boolean",
                "is_control": true
              },
              "output3": {
                "type": "boolean"
              },
              "output": {
                "type": "boolean",
                "is_control": true
              }
            },
            "type": "command",
            "_source": "YAML.COMPONENT"
          }
        }
      },
      "StatusCode": 201,
      "ResponseHeaders": {
        "Cache-Control": "no-cache",
<<<<<<< HEAD
        "Content-Length": "2252",
        "Content-Type": "application/json; charset=utf-8",
        "Date": "Sat, 11 Feb 2023 04:34:54 GMT",
        "Expires": "-1",
        "Location": "https://management.azure.com/subscriptions/00000000-0000-0000-0000-000000000/resourceGroups/00000/providers/Microsoft.MachineLearningServices/workspaces/00000/components/azureml_anonymous/versions/000000000000000000000?api-version=2022-10-01",
        "Pragma": "no-cache",
        "Request-Context": "appId=cid-v1:2d2e8e63-272e-4b3c-8598-4ee570a0e70d",
        "Server-Timing": "traceparent;desc=\u002200-e0f5510cbd41d06a93e63ae75733349c-63d1e3cfd6c52510-01\u0022",
        "Strict-Transport-Security": "max-age=31536000; includeSubDomains",
        "x-aml-cluster": "vienna-eastus2-02",
        "X-Content-Type-Options": "nosniff",
        "x-ms-correlation-request-id": "e2dd813a-1a84-4a4f-b330-a80afe8c55eb",
        "x-ms-ratelimit-remaining-subscription-writes": "1195",
        "x-ms-response-type": "standard",
        "x-ms-routing-request-id": "WESTUS2:20230211T043455Z:e2dd813a-1a84-4a4f-b330-a80afe8c55eb",
        "x-request-time": "0.295"
      },
      "ResponseBody": {
        "id": "/subscriptions/00000000-0000-0000-0000-000000000/resourceGroups/00000/providers/Microsoft.MachineLearningServices/workspaces/00000/components/azureml_anonymous/versions/4a8068cb-cc0a-46f3-8323-6c12148c47cf",
        "name": "4a8068cb-cc0a-46f3-8323-6c12148c47cf",
=======
        "Content-Length": "2244",
        "Content-Type": "application/json; charset=utf-8",
        "Date": "Mon, 13 Feb 2023 09:43:53 GMT",
        "Expires": "-1",
        "Location": "https://management.azure.com/subscriptions/00000000-0000-0000-0000-000000000/resourceGroups/00000/providers/Microsoft.MachineLearningServices/workspaces/00000/components/azureml_anonymous/versions/74ab01b3-ef9f-a2ef-382f-92c5498ce18f?api-version=2022-10-01",
        "Pragma": "no-cache",
        "Request-Context": "appId=cid-v1:512cc15a-13b5-415b-bfd0-dce7accb6bb1",
        "Server-Timing": "traceparent;desc=\u002200-073ac03bdd94b05a7d9ca98d8239b7d4-ce96255a028f74c3-01\u0022",
        "Strict-Transport-Security": "max-age=31536000; includeSubDomains",
        "x-aml-cluster": "vienna-test-westus2-02",
        "X-Content-Type-Options": "nosniff",
        "x-ms-correlation-request-id": "d5650615-9e8a-4059-80ba-d66189905665",
        "x-ms-ratelimit-remaining-subscription-writes": "1193",
        "x-ms-response-type": "standard",
        "x-ms-routing-request-id": "JAPANEAST:20230213T094354Z:d5650615-9e8a-4059-80ba-d66189905665",
        "x-request-time": "0.530"
      },
      "ResponseBody": {
        "id": "/subscriptions/00000000-0000-0000-0000-000000000/resourceGroups/00000/providers/Microsoft.MachineLearningServices/workspaces/00000/components/azureml_anonymous/versions/29265c18-b4c1-4dc6-9212-758a5b824ed8",
        "name": "29265c18-b4c1-4dc6-9212-758a5b824ed8",
>>>>>>> 36df7d3e
        "type": "Microsoft.MachineLearningServices/workspaces/components/versions",
        "properties": {
          "description": null,
          "tags": {
            "codegenBy": "mldesigner"
          },
          "properties": {},
          "isArchived": false,
          "isAnonymous": true,
          "componentSpec": {
            "name": "azureml_anonymous",
            "version": "1",
            "display_name": "basic_component",
            "is_deterministic": "True",
            "type": "command",
            "description": "module run logic goes here",
            "tags": {
              "codegenBy": "mldesigner"
            },
            "outputs": {
              "output1": {
                "type": "boolean",
                "is_control": "True"
              },
              "output2": {
                "type": "boolean",
                "is_control": "True"
              },
              "output3": {
                "type": "boolean"
              },
              "output": {
                "type": "boolean",
                "is_control": "True"
              }
            },
<<<<<<< HEAD
            "code": "azureml:/subscriptions/00000000-0000-0000-0000-000000000/resourceGroups/00000/providers/Microsoft.MachineLearningServices/workspaces/00000/codes/28096c79-f8fa-4771-9414-42556af02d27/versions/1",
=======
            "code": "azureml:/subscriptions/00000000-0000-0000-0000-000000000/resourceGroups/00000/providers/Microsoft.MachineLearningServices/workspaces/00000/codes/dab5eb3a-726c-478e-a7d0-5ecb4b47e476/versions/1",
>>>>>>> 36df7d3e
            "environment": "azureml:/subscriptions/00000000-0000-0000-0000-000000000/resourceGroups/00000/providers/Microsoft.MachineLearningServices/workspaces/00000/environments/CliV2AnonymousEnvironment/versions/de330be7295a60292e69e4d0aca3cd6b",
            "resources": {
              "instance_count": "1"
            },
            "command": "mldesigner execute --source entry.py --name basic_component --outputs output1=${{outputs.output1}} output2=${{outputs.output2}} output3=${{outputs.output3}} output=${{outputs.output}}",
            "$schema": "https://componentsdk.azureedge.net/jsonschema/CommandComponent.json"
          }
        },
        "systemData": {
<<<<<<< HEAD
          "createdAt": "2023-02-11T02:39:20.8689108\u002B00:00",
          "createdBy": "Diondra Peck",
          "createdByType": "User",
          "lastModifiedAt": "2023-02-11T02:39:20.9415512\u002B00:00",
          "lastModifiedBy": "Diondra Peck",
=======
          "createdAt": "2023-02-10T08:53:23.8893892\u002B00:00",
          "createdBy": "Han Wang",
          "createdByType": "User",
          "lastModifiedAt": "2023-02-10T08:53:24.2586199\u002B00:00",
          "lastModifiedBy": "Han Wang",
>>>>>>> 36df7d3e
          "lastModifiedByType": "User"
        }
      }
    },
    {
<<<<<<< HEAD
      "RequestUri": "https://management.azure.com/subscriptions/00000000-0000-0000-0000-000000000/resourceGroups/00000/providers/Microsoft.MachineLearningServices/workspaces/00000/jobs/test_353434814119?api-version=2022-12-01-preview",
=======
      "RequestUri": "https://management.azure.com/subscriptions/00000000-0000-0000-0000-000000000/resourceGroups/00000/providers/Microsoft.MachineLearningServices/workspaces/00000/jobs/test_205358401616?api-version=2022-12-01-preview",
>>>>>>> 36df7d3e
      "RequestMethod": "PUT",
      "RequestHeaders": {
        "Accept": "application/json",
        "Accept-Encoding": "gzip, deflate",
        "Connection": "keep-alive",
        "Content-Length": "1248",
        "Content-Type": "application/json",
<<<<<<< HEAD
        "User-Agent": "azure-ai-ml/1.5.0 azsdk-python-mgmt-machinelearningservices/0.1.0 Python/3.7.9 (Windows-10-10.0.22621-SP0)"
=======
        "User-Agent": "azure-ai-ml/1.5.0 azsdk-python-mgmt-machinelearningservices/0.1.0 Python/3.8.13 (Windows-10-10.0.22621-SP0)"
>>>>>>> 36df7d3e
      },
      "RequestBody": {
        "properties": {
          "properties": {},
          "tags": {},
          "displayName": "condition_pipeline",
          "experimentName": "azure-ai-ml",
          "isArchived": false,
          "jobType": "Pipeline",
          "inputs": {},
          "jobs": {
            "result": {
              "name": "result",
              "type": "command",
              "_source": "YAML.COMPONENT",
              "componentId": "/subscriptions/00000000-0000-0000-0000-000000000/resourceGroups/00000/providers/Microsoft.MachineLearningServices/workspaces/00000/components/azureml_anonymous/versions/4a8068cb-cc0a-46f3-8323-6c12148c47cf"
            },
            "node1": {
              "name": "node1",
              "type": "command",
              "inputs": {
                "component_in_number": {
                  "job_input_type": "literal",
                  "value": "1"
                }
              },
              "_source": "YAML.COMPONENT",
              "componentId": "/subscriptions/00000000-0000-0000-0000-000000000/resourceGroups/00000/providers/Microsoft.MachineLearningServices/workspaces/00000/components/azureml_anonymous/versions/11551a91-81ae-466e-bc98-b2bb0328786c"
            },
            "conditionnode": {
              "type": "if_else",
              "condition": "${{parent.jobs.result.outputs.output}}",
              "true_block": "${{parent.jobs.node1}}",
              "_source": "YAML.JOB"
            }
          },
          "outputs": {},
          "settings": {
            "default_compute": "/subscriptions/00000000-0000-0000-0000-000000000/resourceGroups/00000/providers/Microsoft.MachineLearningServices/workspaces/00000/computes/cpu-cluster",
            "_source": "YAML.JOB"
          }
        }
      },
      "StatusCode": 201,
      "ResponseHeaders": {
        "Cache-Control": "no-cache",
        "Content-Length": "3276",
        "Content-Type": "application/json; charset=utf-8",
<<<<<<< HEAD
        "Date": "Sat, 11 Feb 2023 04:34:58 GMT",
        "Expires": "-1",
        "Location": "https://management.azure.com/subscriptions/00000000-0000-0000-0000-000000000/resourceGroups/00000/providers/Microsoft.MachineLearningServices/workspaces/00000/jobs/test_353434814119?api-version=2022-12-01-preview",
        "Pragma": "no-cache",
        "Request-Context": "appId=cid-v1:2d2e8e63-272e-4b3c-8598-4ee570a0e70d",
        "Server-Timing": "traceparent;desc=\u002200-c21ff2ee11d161b2c9a058ce9d533ada-03065fc4606b20d3-01\u0022",
        "Strict-Transport-Security": "max-age=31536000; includeSubDomains",
        "x-aml-cluster": "vienna-eastus2-02",
        "X-Content-Type-Options": "nosniff",
        "x-ms-correlation-request-id": "d8a4c710-fd10-4566-a636-72570060b99f",
        "x-ms-ratelimit-remaining-subscription-writes": "1194",
        "x-ms-response-type": "standard",
        "x-ms-routing-request-id": "WESTUS2:20230211T043459Z:d8a4c710-fd10-4566-a636-72570060b99f",
        "x-request-time": "1.346"
      },
      "ResponseBody": {
        "id": "/subscriptions/00000000-0000-0000-0000-000000000/resourceGroups/00000/providers/Microsoft.MachineLearningServices/workspaces/00000/jobs/test_353434814119",
        "name": "test_353434814119",
=======
        "Date": "Mon, 13 Feb 2023 09:43:58 GMT",
        "Expires": "-1",
        "Location": "https://management.azure.com/subscriptions/00000000-0000-0000-0000-000000000/resourceGroups/00000/providers/Microsoft.MachineLearningServices/workspaces/00000/jobs/test_205358401616?api-version=2022-12-01-preview",
        "Pragma": "no-cache",
        "Request-Context": "appId=cid-v1:512cc15a-13b5-415b-bfd0-dce7accb6bb1",
        "Server-Timing": "traceparent;desc=\u002200-f577d814f00440b02128dbe00731f5aa-12768a7e193cb514-01\u0022",
        "Strict-Transport-Security": "max-age=31536000; includeSubDomains",
        "x-aml-cluster": "vienna-test-westus2-02",
        "X-Content-Type-Options": "nosniff",
        "x-ms-correlation-request-id": "fc77606d-af98-414a-99f1-d477a4988fa8",
        "x-ms-ratelimit-remaining-subscription-writes": "1192",
        "x-ms-response-type": "standard",
        "x-ms-routing-request-id": "JAPANEAST:20230213T094359Z:fc77606d-af98-414a-99f1-d477a4988fa8",
        "x-request-time": "2.542"
      },
      "ResponseBody": {
        "id": "/subscriptions/00000000-0000-0000-0000-000000000/resourceGroups/00000/providers/Microsoft.MachineLearningServices/workspaces/00000/jobs/test_205358401616",
        "name": "test_205358401616",
>>>>>>> 36df7d3e
        "type": "Microsoft.MachineLearningServices/workspaces/jobs",
        "properties": {
          "description": null,
          "tags": {},
          "properties": {
            "azureml.DevPlatv2": "true",
            "azureml.runsource": "azureml.PipelineRun",
            "runSource": "MFE",
            "runType": "HTTP",
            "azureml.parameters": "{}",
            "azureml.continue_on_step_failure": "False",
            "azureml.continue_on_failed_optional_input": "True",
            "azureml.defaultComputeName": "cpu-cluster",
            "azureml.defaultDataStoreName": "workspaceblobstore",
            "azureml.pipelineComponent": "pipelinerun"
          },
          "displayName": "condition_pipeline",
          "status": "Preparing",
          "experimentName": "azure-ai-ml",
          "services": {
            "Tracking": {
              "jobServiceType": "Tracking",
              "port": null,
              "endpoint": "azureml://eastus2.api.azureml.ms/mlflow/v1.0/subscriptions/00000000-0000-0000-0000-000000000/resourceGroups/00000/providers/Microsoft.MachineLearningServices/workspaces/00000?",
              "status": null,
              "errorMessage": null,
              "properties": null,
              "nodes": null
            },
            "Studio": {
              "jobServiceType": "Studio",
              "port": null,
<<<<<<< HEAD
              "endpoint": "https://ml.azure.com/runs/test_353434814119?wsid=/subscriptions/00000000-0000-0000-0000-000000000/resourcegroups/00000/workspaces/00000",
=======
              "endpoint": "https://ml.azure.com/runs/test_205358401616?wsid=/subscriptions/00000000-0000-0000-0000-000000000/resourcegroups/00000/workspaces/00000",
>>>>>>> 36df7d3e
              "status": null,
              "errorMessage": null,
              "properties": null,
              "nodes": null
            }
          },
          "computeId": null,
          "isArchived": false,
          "identity": null,
          "componentId": null,
          "jobType": "Pipeline",
          "settings": {
            "default_compute": "/subscriptions/00000000-0000-0000-0000-000000000/resourceGroups/00000/providers/Microsoft.MachineLearningServices/workspaces/00000/computes/cpu-cluster",
            "_source": "YAML.JOB"
          },
          "jobs": {
            "result": {
              "name": "result",
              "type": "command",
              "_source": "YAML.COMPONENT",
              "componentId": "/subscriptions/00000000-0000-0000-0000-000000000/resourceGroups/00000/providers/Microsoft.MachineLearningServices/workspaces/00000/components/azureml_anonymous/versions/4a8068cb-cc0a-46f3-8323-6c12148c47cf"
            },
            "node1": {
              "name": "node1",
              "type": "command",
              "inputs": {
                "component_in_number": {
                  "job_input_type": "literal",
                  "value": "1"
                }
              },
              "_source": "YAML.COMPONENT",
              "componentId": "/subscriptions/00000000-0000-0000-0000-000000000/resourceGroups/00000/providers/Microsoft.MachineLearningServices/workspaces/00000/components/azureml_anonymous/versions/11551a91-81ae-466e-bc98-b2bb0328786c"
            },
            "conditionnode": {
              "type": "if_else",
              "condition": "${{parent.jobs.result.outputs.output}}",
              "true_block": "${{parent.jobs.node1}}",
              "_source": "YAML.JOB"
            }
          },
          "inputs": {},
          "outputs": {},
          "sourceJobId": null
        },
        "systemData": {
<<<<<<< HEAD
          "createdAt": "2023-02-11T04:34:58.9454989\u002B00:00",
          "createdBy": "Diondra Peck",
=======
          "createdAt": "2023-02-13T09:43:58.7225406\u002B00:00",
          "createdBy": "Brynn Yin",
>>>>>>> 36df7d3e
          "createdByType": "User"
        }
      }
    },
    {
<<<<<<< HEAD
      "RequestUri": "https://management.azure.com/subscriptions/00000000-0000-0000-0000-000000000/resourceGroups/00000/providers/Microsoft.MachineLearningServices/workspaces/00000/jobs/test_353434814119/cancel?api-version=2022-12-01-preview",
=======
      "RequestUri": "https://management.azure.com/subscriptions/00000000-0000-0000-0000-000000000/resourceGroups/00000/providers/Microsoft.MachineLearningServices/workspaces/00000/jobs/test_205358401616/cancel?api-version=2022-12-01-preview",
>>>>>>> 36df7d3e
      "RequestMethod": "POST",
      "RequestHeaders": {
        "Accept": "application/json",
        "Accept-Encoding": "gzip, deflate",
        "Connection": "keep-alive",
        "Content-Length": "0",
<<<<<<< HEAD
        "User-Agent": "azure-ai-ml/1.5.0 azsdk-python-mgmt-machinelearningservices/0.1.0 Python/3.7.9 (Windows-10-10.0.22621-SP0)"
=======
        "User-Agent": "azure-ai-ml/1.5.0 azsdk-python-mgmt-machinelearningservices/0.1.0 Python/3.8.13 (Windows-10-10.0.22621-SP0)"
>>>>>>> 36df7d3e
      },
      "RequestBody": null,
      "StatusCode": 202,
      "ResponseHeaders": {
        "Cache-Control": "no-cache",
        "Content-Length": "4",
        "Content-Type": "application/json; charset=utf-8",
<<<<<<< HEAD
        "Date": "Sat, 11 Feb 2023 04:35:03 GMT",
        "Expires": "-1",
        "Location": "https://management.azure.com/subscriptions/00000000-0000-0000-0000-000000000/providers/Microsoft.MachineLearningServices/locations/eastus2/mfeOperationResults/jc:f7a7a6a9-166d-4f8e-9423-60668c799dd1:test_353434814119?api-version=2022-12-01-preview",
=======
        "Date": "Mon, 13 Feb 2023 09:44:02 GMT",
        "Expires": "-1",
        "Location": "https://management.azure.com/subscriptions/00000000-0000-0000-0000-000000000/providers/Microsoft.MachineLearningServices/locations/centraluseuap/mfeOperationResults/jc:e61cd5e2-512f-475e-9842-5e2a973993b8:test_205358401616?api-version=2022-12-01-preview",
>>>>>>> 36df7d3e
        "Pragma": "no-cache",
        "Request-Context": "appId=cid-v1:2d2e8e63-272e-4b3c-8598-4ee570a0e70d",
        "Strict-Transport-Security": "max-age=31536000; includeSubDomains",
<<<<<<< HEAD
        "x-aml-cluster": "vienna-eastus2-02",
        "X-Content-Type-Options": "nosniff",
        "x-ms-async-operation-timeout": "PT1H",
        "x-ms-correlation-request-id": "894b408d-6768-4317-86bd-b29e4449607e",
        "x-ms-ratelimit-remaining-subscription-writes": "1199",
        "x-ms-response-type": "standard",
        "x-ms-routing-request-id": "WESTUS2:20230211T043504Z:894b408d-6768-4317-86bd-b29e4449607e",
        "x-request-time": "0.703"
=======
        "x-aml-cluster": "vienna-test-westus2-02",
        "X-Content-Type-Options": "nosniff",
        "x-ms-async-operation-timeout": "PT1H",
        "x-ms-correlation-request-id": "42a9d656-cd0c-4813-8c54-37fb3625d197",
        "x-ms-ratelimit-remaining-subscription-writes": "1197",
        "x-ms-response-type": "standard",
        "x-ms-routing-request-id": "JAPANEAST:20230213T094403Z:42a9d656-cd0c-4813-8c54-37fb3625d197",
        "x-request-time": "1.194"
>>>>>>> 36df7d3e
      },
      "ResponseBody": "null"
    },
    {
<<<<<<< HEAD
      "RequestUri": "https://management.azure.com/subscriptions/00000000-0000-0000-0000-000000000/providers/Microsoft.MachineLearningServices/locations/eastus2/mfeOperationResults/jc:f7a7a6a9-166d-4f8e-9423-60668c799dd1:test_353434814119?api-version=2022-12-01-preview",
=======
      "RequestUri": "https://management.azure.com/subscriptions/00000000-0000-0000-0000-000000000/providers/Microsoft.MachineLearningServices/locations/centraluseuap/mfeOperationResults/jc:e61cd5e2-512f-475e-9842-5e2a973993b8:test_205358401616?api-version=2022-12-01-preview",
>>>>>>> 36df7d3e
      "RequestMethod": "GET",
      "RequestHeaders": {
        "Accept": "*/*",
        "Accept-Encoding": "gzip, deflate",
        "Connection": "keep-alive",
<<<<<<< HEAD
        "User-Agent": "azure-ai-ml/1.5.0 azsdk-python-mgmt-machinelearningservices/0.1.0 Python/3.7.9 (Windows-10-10.0.22621-SP0)"
=======
        "User-Agent": "azure-ai-ml/1.5.0 azsdk-python-mgmt-machinelearningservices/0.1.0 Python/3.8.13 (Windows-10-10.0.22621-SP0)"
>>>>>>> 36df7d3e
      },
      "RequestBody": null,
      "StatusCode": 200,
      "ResponseHeaders": {
        "Cache-Control": "no-cache",
        "Content-Length": "0",
<<<<<<< HEAD
        "Date": "Sat, 11 Feb 2023 04:35:03 GMT",
        "Expires": "-1",
        "Pragma": "no-cache",
        "Request-Context": "appId=cid-v1:2d2e8e63-272e-4b3c-8598-4ee570a0e70d",
        "Server-Timing": "traceparent;desc=\u002200-d6ddadef23f1047d597a6669fe6de367-f17d4c39ee84c885-01\u0022",
        "Strict-Transport-Security": "max-age=31536000; includeSubDomains",
        "x-aml-cluster": "vienna-eastus2-01",
        "X-Content-Type-Options": "nosniff",
        "x-ms-correlation-request-id": "9cc9dea9-db1e-4bdf-bc7d-c41a3bfa9ff4",
        "x-ms-ratelimit-remaining-subscription-reads": "11993",
        "x-ms-response-type": "standard",
        "x-ms-routing-request-id": "WESTUS2:20230211T043504Z:9cc9dea9-db1e-4bdf-bc7d-c41a3bfa9ff4",
        "x-request-time": "0.027"
=======
        "Date": "Mon, 13 Feb 2023 09:44:33 GMT",
        "Expires": "-1",
        "Pragma": "no-cache",
        "Request-Context": "appId=cid-v1:512cc15a-13b5-415b-bfd0-dce7accb6bb1",
        "Server-Timing": "traceparent;desc=\u002200-b96ea27b17065118fe6f8a5361835e36-386a6a5028881ccb-01\u0022",
        "Strict-Transport-Security": "max-age=31536000; includeSubDomains",
        "x-aml-cluster": "vienna-test-westus2-02",
        "X-Content-Type-Options": "nosniff",
        "x-ms-correlation-request-id": "ba941877-5dd7-4983-9a6a-9cf886127134",
        "x-ms-ratelimit-remaining-subscription-reads": "11997",
        "x-ms-response-type": "standard",
        "x-ms-routing-request-id": "JAPANEAST:20230213T094434Z:ba941877-5dd7-4983-9a6a-9cf886127134",
        "x-request-time": "0.035"
>>>>>>> 36df7d3e
      },
      "ResponseBody": null
    }
  ],
  "Variables": {
<<<<<<< HEAD
    "name": "test_353434814119"
=======
    "name": "test_205358401616"
>>>>>>> 36df7d3e
  }
}<|MERGE_RESOLUTION|>--- conflicted
+++ resolved
@@ -9,11 +9,7 @@
         "Connection": "keep-alive",
         "Content-Length": "379",
         "Content-Type": "application/json",
-<<<<<<< HEAD
         "User-Agent": "azure-ai-ml/1.5.0 azsdk-python-mgmt-machinelearningservices/0.1.0 Python/3.7.9 (Windows-10-10.0.22621-SP0)"
-=======
-        "User-Agent": "azure-ai-ml/1.5.0 azsdk-python-mgmt-machinelearningservices/0.1.0 Python/3.8.13 (Windows-10-10.0.22621-SP0)"
->>>>>>> 36df7d3e
       },
       "RequestBody": {
         "properties": {
@@ -28,37 +24,20 @@
         "Cache-Control": "no-cache",
         "Content-Length": "1275",
         "Content-Type": "application/json; charset=utf-8",
-<<<<<<< HEAD
         "Date": "Sat, 11 Feb 2023 04:34:43 GMT",
         "Expires": "-1",
         "Location": "https://management.azure.com/subscriptions/00000000-0000-0000-0000-000000000/resourceGroups/00000/providers/Microsoft.MachineLearningServices/workspaces/00000/environments/CliV2AnonymousEnvironment/versions/de330be7295a60292e69e4d0aca3cd6b?api-version=2022-05-01",
         "Pragma": "no-cache",
         "Request-Context": "appId=cid-v1:2d2e8e63-272e-4b3c-8598-4ee570a0e70d",
         "Server-Timing": "traceparent;desc=\u002200-cc436d04a2d98e9919e6d27bb37fe372-faf87179d82fccc0-01\u0022",
-=======
-        "Date": "Mon, 13 Feb 2023 09:43:46 GMT",
-        "Expires": "-1",
-        "Location": "https://management.azure.com/subscriptions/00000000-0000-0000-0000-000000000/resourceGroups/00000/providers/Microsoft.MachineLearningServices/workspaces/00000/environments/CliV2AnonymousEnvironment/versions/de330be7295a60292e69e4d0aca3cd6b?api-version=2022-05-01",
-        "Pragma": "no-cache",
-        "Request-Context": "appId=cid-v1:512cc15a-13b5-415b-bfd0-dce7accb6bb1",
-        "Server-Timing": "traceparent;desc=\u002200-a502550fd4d79f8fc90f2b510f2c107c-36081487a3cca10f-01\u0022",
->>>>>>> 36df7d3e
         "Strict-Transport-Security": "max-age=31536000; includeSubDomains",
         "x-aml-cluster": "vienna-eastus2-02",
         "X-Content-Type-Options": "nosniff",
-<<<<<<< HEAD
         "x-ms-correlation-request-id": "7761a67c-cb8f-4d1b-9611-61aa10d831a6",
         "x-ms-ratelimit-remaining-subscription-writes": "1197",
         "x-ms-response-type": "standard",
         "x-ms-routing-request-id": "WESTUS2:20230211T043444Z:7761a67c-cb8f-4d1b-9611-61aa10d831a6",
         "x-request-time": "0.194"
-=======
-        "x-ms-correlation-request-id": "694f259d-0a79-4b36-b527-cf429baac495",
-        "x-ms-ratelimit-remaining-subscription-writes": "1191",
-        "x-ms-response-type": "standard",
-        "x-ms-routing-request-id": "JAPANEAST:20230213T094346Z:694f259d-0a79-4b36-b527-cf429baac495",
-        "x-request-time": "0.217"
->>>>>>> 36df7d3e
       },
       "ResponseBody": {
         "id": "/subscriptions/00000000-0000-0000-0000-000000000/resourceGroups/00000/providers/Microsoft.MachineLearningServices/workspaces/00000/environments/CliV2AnonymousEnvironment/versions/de330be7295a60292e69e4d0aca3cd6b",
@@ -94,11 +73,7 @@
         "Connection": "keep-alive",
         "Content-Length": "269",
         "Content-Type": "application/json",
-<<<<<<< HEAD
         "User-Agent": "azure-ai-ml/1.5.0 azsdk-python-mgmt-machinelearningservices/0.1.0 Python/3.7.9 (Windows-10-10.0.22621-SP0)"
-=======
-        "User-Agent": "azure-ai-ml/1.5.0 azsdk-python-mgmt-machinelearningservices/0.1.0 Python/3.8.13 (Windows-10-10.0.22621-SP0)"
->>>>>>> 36df7d3e
       },
       "RequestBody": {
         "properties": {
@@ -113,37 +88,20 @@
         "Cache-Control": "no-cache",
         "Content-Length": "1138",
         "Content-Type": "application/json; charset=utf-8",
-<<<<<<< HEAD
         "Date": "Sat, 11 Feb 2023 04:34:44 GMT",
         "Expires": "-1",
         "Location": "https://management.azure.com/subscriptions/00000000-0000-0000-0000-000000000/resourceGroups/00000/providers/Microsoft.MachineLearningServices/workspaces/00000/environments/CliV2AnonymousEnvironment/versions/17c075d9307dbb12fb04c2cbf7087b50?api-version=2022-05-01",
         "Pragma": "no-cache",
         "Request-Context": "appId=cid-v1:2d2e8e63-272e-4b3c-8598-4ee570a0e70d",
         "Server-Timing": "traceparent;desc=\u002200-0c2dd5afeef234382cbebbce865e3110-6601c1b69345ac5a-01\u0022",
-=======
-        "Date": "Mon, 13 Feb 2023 09:43:46 GMT",
-        "Expires": "-1",
-        "Location": "https://management.azure.com/subscriptions/00000000-0000-0000-0000-000000000/resourceGroups/00000/providers/Microsoft.MachineLearningServices/workspaces/00000/environments/CliV2AnonymousEnvironment/versions/17c075d9307dbb12fb04c2cbf7087b50?api-version=2022-05-01",
-        "Pragma": "no-cache",
-        "Request-Context": "appId=cid-v1:512cc15a-13b5-415b-bfd0-dce7accb6bb1",
-        "Server-Timing": "traceparent;desc=\u002200-02affd70ba086fd5a831acd92ce5efd0-f436ab9e84ed10ca-01\u0022",
->>>>>>> 36df7d3e
         "Strict-Transport-Security": "max-age=31536000; includeSubDomains",
         "x-aml-cluster": "vienna-eastus2-02",
         "X-Content-Type-Options": "nosniff",
-<<<<<<< HEAD
         "x-ms-correlation-request-id": "64eb1194-2185-4684-b994-b08dad2f56c7",
         "x-ms-ratelimit-remaining-subscription-writes": "1196",
         "x-ms-response-type": "standard",
         "x-ms-routing-request-id": "WESTUS2:20230211T043445Z:64eb1194-2185-4684-b994-b08dad2f56c7",
         "x-request-time": "0.506"
-=======
-        "x-ms-correlation-request-id": "5288fd42-20ca-441e-a71d-9e5c771cef15",
-        "x-ms-ratelimit-remaining-subscription-writes": "1190",
-        "x-ms-response-type": "standard",
-        "x-ms-routing-request-id": "JAPANEAST:20230213T094347Z:5288fd42-20ca-441e-a71d-9e5c771cef15",
-        "x-request-time": "0.187"
->>>>>>> 36df7d3e
       },
       "ResponseBody": {
         "id": "/subscriptions/00000000-0000-0000-0000-000000000/resourceGroups/00000/providers/Microsoft.MachineLearningServices/workspaces/00000/environments/CliV2AnonymousEnvironment/versions/17c075d9307dbb12fb04c2cbf7087b50",
@@ -177,11 +135,7 @@
         "Accept": "application/json",
         "Accept-Encoding": "gzip, deflate",
         "Connection": "keep-alive",
-<<<<<<< HEAD
         "User-Agent": "azure-ai-ml/1.5.0 azsdk-python-mgmt-machinelearningservices/0.1.0 Python/3.7.9 (Windows-10-10.0.22621-SP0)"
-=======
-        "User-Agent": "azure-ai-ml/1.5.0 azsdk-python-mgmt-machinelearningservices/0.1.0 Python/3.8.13 (Windows-10-10.0.22621-SP0)"
->>>>>>> 36df7d3e
       },
       "RequestBody": null,
       "StatusCode": 200,
@@ -189,19 +143,11 @@
         "Cache-Control": "no-cache",
         "Content-Encoding": "gzip",
         "Content-Type": "application/json; charset=utf-8",
-<<<<<<< HEAD
         "Date": "Sat, 11 Feb 2023 04:34:49 GMT",
         "Expires": "-1",
         "Pragma": "no-cache",
         "Request-Context": "appId=cid-v1:2d2e8e63-272e-4b3c-8598-4ee570a0e70d",
         "Server-Timing": "traceparent;desc=\u002200-91adbde4251b3e85597a60657fc8e3c1-9e589809e9c04a0b-01\u0022",
-=======
-        "Date": "Mon, 13 Feb 2023 09:43:49 GMT",
-        "Expires": "-1",
-        "Pragma": "no-cache",
-        "Request-Context": "appId=cid-v1:512cc15a-13b5-415b-bfd0-dce7accb6bb1",
-        "Server-Timing": "traceparent;desc=\u002200-969269ad23f6a2c688d682d0466b39a2-c3cac0ad14042490-01\u0022",
->>>>>>> 36df7d3e
         "Strict-Transport-Security": "max-age=31536000; includeSubDomains",
         "Transfer-Encoding": "chunked",
         "Vary": [
@@ -210,19 +156,11 @@
         ],
         "x-aml-cluster": "vienna-eastus2-02",
         "X-Content-Type-Options": "nosniff",
-<<<<<<< HEAD
         "x-ms-correlation-request-id": "70d47bf7-0a40-4dbe-b6be-7f66eab28a14",
         "x-ms-ratelimit-remaining-subscription-reads": "11996",
         "x-ms-response-type": "standard",
         "x-ms-routing-request-id": "WESTUS2:20230211T043450Z:70d47bf7-0a40-4dbe-b6be-7f66eab28a14",
         "x-request-time": "0.022"
-=======
-        "x-ms-correlation-request-id": "7a7dbf98-7546-4b7d-bb95-b4c323bbc39e",
-        "x-ms-ratelimit-remaining-subscription-reads": "11996",
-        "x-ms-response-type": "standard",
-        "x-ms-routing-request-id": "JAPANEAST:20230213T094350Z:7a7dbf98-7546-4b7d-bb95-b4c323bbc39e",
-        "x-request-time": "0.135"
->>>>>>> 36df7d3e
       },
       "ResponseBody": {
         "id": "/subscriptions/00000000-0000-0000-0000-000000000/resourceGroups/00000/providers/Microsoft.MachineLearningServices/workspaces/00000",
@@ -288,11 +226,7 @@
         "Accept": "application/json",
         "Accept-Encoding": "gzip, deflate",
         "Connection": "keep-alive",
-<<<<<<< HEAD
         "User-Agent": "azure-ai-ml/1.5.0 azsdk-python-mgmt-machinelearningservices/0.1.0 Python/3.7.9 (Windows-10-10.0.22621-SP0)"
-=======
-        "User-Agent": "azure-ai-ml/1.5.0 azsdk-python-mgmt-machinelearningservices/0.1.0 Python/3.8.13 (Windows-10-10.0.22621-SP0)"
->>>>>>> 36df7d3e
       },
       "RequestBody": null,
       "StatusCode": 200,
@@ -300,26 +234,17 @@
         "Cache-Control": "no-cache",
         "Content-Encoding": "gzip",
         "Content-Type": "application/json; charset=utf-8",
-<<<<<<< HEAD
         "Date": "Sat, 11 Feb 2023 04:34:49 GMT",
         "Expires": "-1",
         "Pragma": "no-cache",
         "Request-Context": "appId=cid-v1:2d2e8e63-272e-4b3c-8598-4ee570a0e70d",
         "Server-Timing": "traceparent;desc=\u002200-2738f6ae2c8adc160e88dbd55a6918ab-6acde452d10afec6-01\u0022",
-=======
-        "Date": "Mon, 13 Feb 2023 09:43:50 GMT",
-        "Expires": "-1",
-        "Pragma": "no-cache",
-        "Request-Context": "appId=cid-v1:512cc15a-13b5-415b-bfd0-dce7accb6bb1",
-        "Server-Timing": "traceparent;desc=\u002200-ed9cb2d94c80606769fb44af7e53b3c1-c7bd5a63dc71b1ee-01\u0022",
->>>>>>> 36df7d3e
         "Strict-Transport-Security": "max-age=31536000; includeSubDomains",
         "Transfer-Encoding": "chunked",
         "Vary": [
           "Accept-Encoding",
           "Accept-Encoding"
         ],
-<<<<<<< HEAD
         "x-aml-cluster": "vienna-eastus2-02",
         "X-Content-Type-Options": "nosniff",
         "x-ms-correlation-request-id": "c7f97781-0e42-459b-ad11-8f18b1495141",
@@ -327,15 +252,6 @@
         "x-ms-response-type": "standard",
         "x-ms-routing-request-id": "WESTUS2:20230211T043450Z:c7f97781-0e42-459b-ad11-8f18b1495141",
         "x-request-time": "0.021"
-=======
-        "x-aml-cluster": "vienna-test-westus2-02",
-        "X-Content-Type-Options": "nosniff",
-        "x-ms-correlation-request-id": "2162c59e-791c-438c-895a-983c51490bbf",
-        "x-ms-ratelimit-remaining-subscription-reads": "11998",
-        "x-ms-response-type": "standard",
-        "x-ms-routing-request-id": "JAPANEAST:20230213T094350Z:2162c59e-791c-438c-895a-983c51490bbf",
-        "x-request-time": "0.146"
->>>>>>> 36df7d3e
       },
       "ResponseBody": {
         "id": "/subscriptions/00000000-0000-0000-0000-000000000/resourceGroups/00000/providers/Microsoft.MachineLearningServices/workspaces/00000",
@@ -401,18 +317,12 @@
         "Accept": "*/*",
         "Accept-Encoding": "gzip, deflate",
         "Connection": "keep-alive",
-<<<<<<< HEAD
         "Content-Type": "application/json; charset=UTF-8",
         "User-Agent": "azure-ai-ml/1.5.0 azsdk-python-core/1.26.3 Python/3.7.9 (Windows-10-10.0.22621-SP0)"
-=======
-        "Content-Length": "0",
-        "User-Agent": "azure-ai-ml/1.5.0 azsdk-python-mgmt-machinelearningservices/0.1.0 Python/3.8.13 (Windows-10-10.0.22621-SP0)"
->>>>>>> 36df7d3e
       },
       "RequestBody": null,
       "StatusCode": 200,
       "ResponseHeaders": {
-<<<<<<< HEAD
         "Connection": "keep-alive",
         "Content-Encoding": "gzip",
         "Content-Type": "application/json; charset=utf-8",
@@ -425,63 +335,6 @@
         "X-Content-Type-Options": "nosniff",
         "x-ms-response-type": "standard",
         "x-request-time": "0.048"
-=======
-        "Cache-Control": "no-cache",
-        "Content-Encoding": "gzip",
-        "Content-Type": "application/json; charset=utf-8",
-        "Date": "Mon, 13 Feb 2023 09:43:50 GMT",
-        "Expires": "-1",
-        "Pragma": "no-cache",
-        "Request-Context": "appId=cid-v1:512cc15a-13b5-415b-bfd0-dce7accb6bb1",
-        "Server-Timing": "traceparent;desc=\u002200-d75d4d5b276c536a0c6787a82855efa6-369b80007a13c3b0-01\u0022",
-        "Strict-Transport-Security": "max-age=31536000; includeSubDomains",
-        "Transfer-Encoding": "chunked",
-        "Vary": "Accept-Encoding",
-        "x-aml-cluster": "vienna-test-westus2-01",
-        "X-Content-Type-Options": "nosniff",
-        "x-ms-correlation-request-id": "c418a581-15d7-4bdf-ab53-05afe0b3cafd",
-        "x-ms-ratelimit-remaining-subscription-writes": "1196",
-        "x-ms-response-type": "standard",
-        "x-ms-routing-request-id": "JAPANEAST:20230213T094351Z:c418a581-15d7-4bdf-ab53-05afe0b3cafd",
-        "x-request-time": "0.509"
-      },
-      "ResponseBody": {
-        "secretsType": "AccountKey",
-        "key": "dGhpcyBpcyBmYWtlIGtleQ=="
-      }
-    },
-    {
-      "RequestUri": "https://management.azure.com/subscriptions/00000000-0000-0000-0000-000000000/resourceGroups/00000/providers/Microsoft.MachineLearningServices/workspaces/00000/datastores/workspaceblobstore/listSecrets?api-version=2022-10-01",
-      "RequestMethod": "POST",
-      "RequestHeaders": {
-        "Accept": "application/json",
-        "Accept-Encoding": "gzip, deflate",
-        "Connection": "keep-alive",
-        "Content-Length": "0",
-        "User-Agent": "azure-ai-ml/1.5.0 azsdk-python-mgmt-machinelearningservices/0.1.0 Python/3.8.13 (Windows-10-10.0.22621-SP0)"
-      },
-      "RequestBody": null,
-      "StatusCode": 200,
-      "ResponseHeaders": {
-        "Cache-Control": "no-cache",
-        "Content-Encoding": "gzip",
-        "Content-Type": "application/json; charset=utf-8",
-        "Date": "Mon, 13 Feb 2023 09:43:51 GMT",
-        "Expires": "-1",
-        "Pragma": "no-cache",
-        "Request-Context": "appId=cid-v1:512cc15a-13b5-415b-bfd0-dce7accb6bb1",
-        "Server-Timing": "traceparent;desc=\u002200-d48cc68ff4d6ec76692a9c2ad8625b85-08333f6089cd0250-01\u0022",
-        "Strict-Transport-Security": "max-age=31536000; includeSubDomains",
-        "Transfer-Encoding": "chunked",
-        "Vary": "Accept-Encoding",
-        "x-aml-cluster": "vienna-test-westus2-02",
-        "X-Content-Type-Options": "nosniff",
-        "x-ms-correlation-request-id": "ba41ce83-4a2f-4463-9f5c-7437bfe081bf",
-        "x-ms-ratelimit-remaining-subscription-writes": "1198",
-        "x-ms-response-type": "standard",
-        "x-ms-routing-request-id": "JAPANEAST:20230213T094351Z:ba41ce83-4a2f-4463-9f5c-7437bfe081bf",
-        "x-request-time": "0.438"
->>>>>>> 36df7d3e
       },
       "ResponseBody": {
         "snapshotType": "LocalFiles",
@@ -548,187 +401,25 @@
       }
     },
     {
-<<<<<<< HEAD
       "RequestUri": "https://management.azure.com/subscriptions/00000000-0000-0000-0000-000000000/resourceGroups/00000/providers/Microsoft.MachineLearningServices/workspaces/00000/codes/5fd88a22-9c87-4e23-af56-1237d28e4e0f/versions/1?api-version=2022-05-01",
       "RequestMethod": "GET",
-=======
-      "RequestUri": "https://sagvgsoim6nmhbq.blob.core.windows.net/azureml-blobstore-e61cd5e2-512f-475e-9842-5e2a973993b8/LocalUpload/00000000000000000000000000000000/src/hello.py",
-      "RequestMethod": "HEAD",
-      "RequestHeaders": {
-        "Accept": "application/xml",
-        "Accept-Encoding": "gzip, deflate",
-        "Connection": "keep-alive",
-        "User-Agent": "azsdk-python-storage-blob/12.12.0 Python/3.8.13 (Windows-10-10.0.22621-SP0)",
-        "x-ms-date": "Mon, 13 Feb 2023 09:43:51 GMT",
-        "x-ms-version": "2021-06-08"
+      "RequestHeaders": {
+        "Accept": "application/json",
+        "Accept-Encoding": "gzip, deflate",
+        "Connection": "keep-alive",
+        "User-Agent": "azure-ai-ml/1.5.0 azsdk-python-mgmt-machinelearningservices/0.1.0 Python/3.7.9 (Windows-10-10.0.22621-SP0)"
       },
       "RequestBody": null,
       "StatusCode": 200,
       "ResponseHeaders": {
-        "Accept-Ranges": "bytes",
-        "Content-Length": "164",
-        "Content-MD5": "JwWnNxaURgTIg9SlJe9A0A==",
-        "Content-Type": "application/octet-stream",
-        "Date": "Mon, 13 Feb 2023 09:43:51 GMT",
-        "ETag": "\u00220x8DAAC46416A0736\u0022",
-        "Last-Modified": "Wed, 12 Oct 2022 11:38:17 GMT",
-        "Server": [
-          "Windows-Azure-Blob/1.0",
-          "Microsoft-HTTPAPI/2.0"
-        ],
-        "Vary": "Origin",
-        "x-ms-access-tier": "Hot",
-        "x-ms-access-tier-inferred": "true",
-        "x-ms-blob-type": "BlockBlob",
-        "x-ms-creation-time": "Wed, 12 Oct 2022 11:38:16 GMT",
-        "x-ms-lease-state": "available",
-        "x-ms-lease-status": "unlocked",
-        "x-ms-meta-name": "0ff14f83-3e28-44fe-988e-90244bdecbf8",
-        "x-ms-meta-upload_status": "completed",
-        "x-ms-meta-version": "1",
-        "x-ms-server-encrypted": "true",
-        "x-ms-version": "2021-06-08"
-      },
-      "ResponseBody": null
-    },
-    {
-      "RequestUri": "https://sagvgsoim6nmhbq.blob.core.windows.net/azureml-blobstore-e61cd5e2-512f-475e-9842-5e2a973993b8/LocalUpload/00000000000000000000000000000000/component_with_conditional_output/entry.py",
-      "RequestMethod": "HEAD",
-      "RequestHeaders": {
-        "Accept": "application/xml",
-        "Accept-Encoding": "gzip, deflate",
-        "Connection": "keep-alive",
-        "User-Agent": "azsdk-python-storage-blob/12.12.0 Python/3.8.13 (Windows-10-10.0.22621-SP0)",
-        "x-ms-date": "Mon, 13 Feb 2023 09:43:51 GMT",
-        "x-ms-version": "2021-06-08"
-      },
-      "RequestBody": null,
-      "StatusCode": 200,
-      "ResponseHeaders": {
-        "Accept-Ranges": "bytes",
-        "Content-Length": "544",
-        "Content-MD5": "ckhCMLno0vnEJhuGVfkbnA==",
-        "Content-Type": "application/octet-stream",
-        "Date": "Mon, 13 Feb 2023 09:43:51 GMT",
-        "ETag": "\u00220x8DAF2D33678CC8F\u0022",
-        "Last-Modified": "Tue, 10 Jan 2023 06:23:39 GMT",
-        "Server": [
-          "Windows-Azure-Blob/1.0",
-          "Microsoft-HTTPAPI/2.0"
-        ],
-        "Vary": "Origin",
-        "x-ms-access-tier": "Hot",
-        "x-ms-access-tier-inferred": "true",
-        "x-ms-blob-type": "BlockBlob",
-        "x-ms-creation-time": "Tue, 10 Jan 2023 06:23:38 GMT",
-        "x-ms-lease-state": "available",
-        "x-ms-lease-status": "unlocked",
-        "x-ms-meta-name": "dab5eb3a-726c-478e-a7d0-5ecb4b47e476",
-        "x-ms-meta-upload_status": "completed",
-        "x-ms-meta-version": "1",
-        "x-ms-server-encrypted": "true",
-        "x-ms-version": "2021-06-08"
-      },
-      "ResponseBody": null
-    },
-    {
-      "RequestUri": "https://sagvgsoim6nmhbq.blob.core.windows.net/azureml-blobstore-e61cd5e2-512f-475e-9842-5e2a973993b8/az-ml-artifacts/00000000000000000000000000000000/src/hello.py",
-      "RequestMethod": "HEAD",
-      "RequestHeaders": {
-        "Accept": "application/xml",
-        "Accept-Encoding": "gzip, deflate",
-        "Connection": "keep-alive",
-        "User-Agent": "azsdk-python-storage-blob/12.12.0 Python/3.8.13 (Windows-10-10.0.22621-SP0)",
-        "x-ms-date": "Mon, 13 Feb 2023 09:43:51 GMT",
-        "x-ms-version": "2021-06-08"
-      },
-      "RequestBody": null,
-      "StatusCode": 404,
-      "ResponseHeaders": {
-        "Date": "Mon, 13 Feb 2023 09:43:51 GMT",
-        "Server": [
-          "Windows-Azure-Blob/1.0",
-          "Microsoft-HTTPAPI/2.0"
-        ],
-        "Transfer-Encoding": "chunked",
-        "Vary": "Origin",
-        "x-ms-error-code": "BlobNotFound",
-        "x-ms-version": "2021-06-08"
-      },
-      "ResponseBody": null
-    },
-    {
-      "RequestUri": "https://sagvgsoim6nmhbq.blob.core.windows.net/azureml-blobstore-e61cd5e2-512f-475e-9842-5e2a973993b8/az-ml-artifacts/00000000000000000000000000000000/component_with_conditional_output/entry.py",
-      "RequestMethod": "HEAD",
-      "RequestHeaders": {
-        "Accept": "application/xml",
-        "Accept-Encoding": "gzip, deflate",
-        "Connection": "keep-alive",
-        "User-Agent": "azsdk-python-storage-blob/12.12.0 Python/3.8.13 (Windows-10-10.0.22621-SP0)",
-        "x-ms-date": "Mon, 13 Feb 2023 09:43:52 GMT",
-        "x-ms-version": "2021-06-08"
-      },
-      "RequestBody": null,
-      "StatusCode": 404,
-      "ResponseHeaders": {
-        "Date": "Mon, 13 Feb 2023 09:43:51 GMT",
-        "Server": [
-          "Windows-Azure-Blob/1.0",
-          "Microsoft-HTTPAPI/2.0"
-        ],
-        "Transfer-Encoding": "chunked",
-        "Vary": "Origin",
-        "x-ms-error-code": "BlobNotFound",
-        "x-ms-version": "2021-06-08"
-      },
-      "ResponseBody": null
-    },
-    {
-      "RequestUri": "https://management.azure.com/subscriptions/00000000-0000-0000-0000-000000000/resourceGroups/00000/providers/Microsoft.MachineLearningServices/workspaces/00000/codes/dab5eb3a-726c-478e-a7d0-5ecb4b47e476/versions/1?api-version=2022-05-01",
-      "RequestMethod": "PUT",
->>>>>>> 36df7d3e
-      "RequestHeaders": {
-        "Accept": "application/json",
-        "Accept-Encoding": "gzip, deflate",
-        "Connection": "keep-alive",
-<<<<<<< HEAD
-        "User-Agent": "azure-ai-ml/1.5.0 azsdk-python-mgmt-machinelearningservices/0.1.0 Python/3.7.9 (Windows-10-10.0.22621-SP0)"
-=======
-        "Content-Length": "322",
-        "Content-Type": "application/json",
-        "User-Agent": "azure-ai-ml/1.5.0 azsdk-python-mgmt-machinelearningservices/0.1.0 Python/3.8.13 (Windows-10-10.0.22621-SP0)"
-      },
-      "RequestBody": {
-        "properties": {
-          "properties": {
-            "hash_sha256": "0000000000000",
-            "hash_version": "0000000000000"
-          },
-          "isAnonymous": true,
-          "isArchived": false,
-          "codeUri": "https://sagvgsoim6nmhbq.blob.core.windows.net/azureml-blobstore-e61cd5e2-512f-475e-9842-5e2a973993b8/LocalUpload/00000000000000000000000000000000/component_with_conditional_output"
-        }
->>>>>>> 36df7d3e
-      },
-      "RequestBody": null,
-      "StatusCode": 200,
-      "ResponseHeaders": {
         "Cache-Control": "no-cache",
         "Content-Encoding": "gzip",
         "Content-Type": "application/json; charset=utf-8",
-<<<<<<< HEAD
         "Date": "Sat, 11 Feb 2023 04:34:53 GMT",
         "Expires": "-1",
         "Pragma": "no-cache",
         "Request-Context": "appId=cid-v1:2d2e8e63-272e-4b3c-8598-4ee570a0e70d",
         "Server-Timing": "traceparent;desc=\u002200-f6be17c4a0b23c4775bab270cdf4429c-e6da143631a9385d-01\u0022",
-=======
-        "Date": "Mon, 13 Feb 2023 09:43:52 GMT",
-        "Expires": "-1",
-        "Pragma": "no-cache",
-        "Request-Context": "appId=cid-v1:512cc15a-13b5-415b-bfd0-dce7accb6bb1",
-        "Server-Timing": "traceparent;desc=\u002200-483babca58f9f110a755c1e21deaeffa-72df77f0e681ccef-01\u0022",
->>>>>>> 36df7d3e
         "Strict-Transport-Security": "max-age=31536000; includeSubDomains",
         "Transfer-Encoding": "chunked",
         "Vary": [
@@ -737,19 +428,11 @@
         ],
         "x-aml-cluster": "vienna-eastus2-02",
         "X-Content-Type-Options": "nosniff",
-<<<<<<< HEAD
         "x-ms-correlation-request-id": "55088583-056c-45a4-be43-9341c43ca9f9",
         "x-ms-ratelimit-remaining-subscription-reads": "11995",
         "x-ms-response-type": "standard",
         "x-ms-routing-request-id": "WESTUS2:20230211T043454Z:55088583-056c-45a4-be43-9341c43ca9f9",
         "x-request-time": "0.087"
-=======
-        "x-ms-correlation-request-id": "4d5afe41-29ea-4c04-9840-6f09d65658be",
-        "x-ms-ratelimit-remaining-subscription-writes": "1189",
-        "x-ms-response-type": "standard",
-        "x-ms-routing-request-id": "JAPANEAST:20230213T094352Z:4d5afe41-29ea-4c04-9840-6f09d65658be",
-        "x-request-time": "0.233"
->>>>>>> 36df7d3e
       },
       "ResponseBody": {
         "id": "/subscriptions/00000000-0000-0000-0000-000000000/resourceGroups/00000/providers/Microsoft.MachineLearningServices/workspaces/00000/codes/5fd88a22-9c87-4e23-af56-1237d28e4e0f/versions/1",
@@ -770,13 +453,8 @@
           "createdAt": "2023-02-09T15:48:54.9819951\u002B00:00",
           "createdBy": "Diondra Peck",
           "createdByType": "User",
-<<<<<<< HEAD
           "lastModifiedAt": "2023-02-09T15:48:54.9819951\u002B00:00",
           "lastModifiedBy": "Diondra Peck",
-=======
-          "lastModifiedAt": "2023-02-13T09:43:52.776898\u002B00:00",
-          "lastModifiedBy": "Brynn Yin",
->>>>>>> 36df7d3e
           "lastModifiedByType": "User"
         }
       }
@@ -788,14 +466,8 @@
         "Accept": "*/*",
         "Accept-Encoding": "gzip, deflate",
         "Connection": "keep-alive",
-<<<<<<< HEAD
         "Content-Type": "application/json; charset=UTF-8",
         "User-Agent": "azure-ai-ml/1.5.0 azsdk-python-core/1.26.3 Python/3.7.9 (Windows-10-10.0.22621-SP0)"
-=======
-        "Content-Length": "292",
-        "Content-Type": "application/json",
-        "User-Agent": "azure-ai-ml/1.5.0 azsdk-python-mgmt-machinelearningservices/0.1.0 Python/3.8.13 (Windows-10-10.0.22621-SP0)"
->>>>>>> 36df7d3e
       },
       "RequestBody": null,
       "StatusCode": 200,
@@ -903,26 +575,17 @@
         "Cache-Control": "no-cache",
         "Content-Encoding": "gzip",
         "Content-Type": "application/json; charset=utf-8",
-<<<<<<< HEAD
         "Date": "Sat, 11 Feb 2023 04:34:53 GMT",
         "Expires": "-1",
         "Pragma": "no-cache",
         "Request-Context": "appId=cid-v1:2d2e8e63-272e-4b3c-8598-4ee570a0e70d",
         "Server-Timing": "traceparent;desc=\u002200-f2440a3cf03971130d6a8d0d6c030c94-932dfff3a2cbb050-01\u0022",
-=======
-        "Date": "Mon, 13 Feb 2023 09:43:52 GMT",
-        "Expires": "-1",
-        "Pragma": "no-cache",
-        "Request-Context": "appId=cid-v1:512cc15a-13b5-415b-bfd0-dce7accb6bb1",
-        "Server-Timing": "traceparent;desc=\u002200-3966061902a60246552809ca971c0ec1-50d6ad6244ead389-01\u0022",
->>>>>>> 36df7d3e
         "Strict-Transport-Security": "max-age=31536000; includeSubDomains",
         "Transfer-Encoding": "chunked",
         "Vary": [
           "Accept-Encoding",
           "Accept-Encoding"
         ],
-<<<<<<< HEAD
         "x-aml-cluster": "vienna-eastus2-02",
         "X-Content-Type-Options": "nosniff",
         "x-ms-correlation-request-id": "39d22d4f-7e55-42e8-af8a-5c40eb725be8",
@@ -930,15 +593,6 @@
         "x-ms-response-type": "standard",
         "x-ms-routing-request-id": "WESTUS2:20230211T043454Z:39d22d4f-7e55-42e8-af8a-5c40eb725be8",
         "x-request-time": "0.093"
-=======
-        "x-aml-cluster": "vienna-test-westus2-02",
-        "X-Content-Type-Options": "nosniff",
-        "x-ms-correlation-request-id": "07db4393-4918-4ac3-aac5-3bbfdee7bef3",
-        "x-ms-ratelimit-remaining-subscription-writes": "1194",
-        "x-ms-response-type": "standard",
-        "x-ms-routing-request-id": "JAPANEAST:20230213T094353Z:07db4393-4918-4ac3-aac5-3bbfdee7bef3",
-        "x-request-time": "0.373"
->>>>>>> 36df7d3e
       },
       "ResponseBody": {
         "id": "/subscriptions/00000000-0000-0000-0000-000000000/resourceGroups/00000/providers/Microsoft.MachineLearningServices/workspaces/00000/codes/28096c79-f8fa-4771-9414-42556af02d27/versions/1",
@@ -959,23 +613,14 @@
           "createdAt": "2023-02-09T05:57:04.1859516\u002B00:00",
           "createdBy": "Diondra Peck",
           "createdByType": "User",
-<<<<<<< HEAD
           "lastModifiedAt": "2023-02-09T05:57:04.1859516\u002B00:00",
           "lastModifiedBy": "Diondra Peck",
-=======
-          "lastModifiedAt": "2023-02-13T09:43:52.8029031\u002B00:00",
-          "lastModifiedBy": "Brynn Yin",
->>>>>>> 36df7d3e
           "lastModifiedByType": "User"
         }
       }
     },
     {
-<<<<<<< HEAD
       "RequestUri": "https://management.azure.com/subscriptions/00000000-0000-0000-0000-000000000/resourceGroups/00000/providers/Microsoft.MachineLearningServices/workspaces/00000/components/azureml_anonymous/versions/000000000000000000000?api-version=2022-10-01",
-=======
-      "RequestUri": "https://management.azure.com/subscriptions/00000000-0000-0000-0000-000000000/resourceGroups/00000/providers/Microsoft.MachineLearningServices/workspaces/00000/components/azureml_anonymous/versions/82b9420e-ca58-d007-4c20-9702d080db1d?api-version=2022-10-01",
->>>>>>> 36df7d3e
       "RequestMethod": "PUT",
       "RequestHeaders": {
         "Accept": "application/json",
@@ -983,11 +628,7 @@
         "Connection": "keep-alive",
         "Content-Length": "963",
         "Content-Type": "application/json",
-<<<<<<< HEAD
         "User-Agent": "azure-ai-ml/1.5.0 azsdk-python-mgmt-machinelearningservices/0.1.0 Python/3.7.9 (Windows-10-10.0.22621-SP0)"
-=======
-        "User-Agent": "azure-ai-ml/1.5.0 azsdk-python-mgmt-machinelearningservices/0.1.0 Python/3.8.13 (Windows-10-10.0.22621-SP0)"
->>>>>>> 36df7d3e
       },
       "RequestBody": {
         "properties": {
@@ -997,11 +638,7 @@
           "isArchived": false,
           "componentSpec": {
             "command": "echo ${{inputs.component_in_number}} \u0026 python hello.py",
-<<<<<<< HEAD
             "code": "azureml:/subscriptions/00000000-0000-0000-0000-000000000/resourceGroups/00000/providers/Microsoft.MachineLearningServices/workspaces/00000/codes/5fd88a22-9c87-4e23-af56-1237d28e4e0f/versions/1",
-=======
-            "code": "azureml:/subscriptions/00000000-0000-0000-0000-000000000/resourceGroups/00000/providers/Microsoft.MachineLearningServices/workspaces/00000/codes/0ff14f83-3e28-44fe-988e-90244bdecbf8/versions/1",
->>>>>>> 36df7d3e
             "environment": "azureml:/subscriptions/00000000-0000-0000-0000-000000000/resourceGroups/00000/providers/Microsoft.MachineLearningServices/workspaces/00000/environments/CliV2AnonymousEnvironment/versions/17c075d9307dbb12fb04c2cbf7087b50",
             "name": "azureml_anonymous",
             "version": "1",
@@ -1023,7 +660,6 @@
       "StatusCode": 201,
       "ResponseHeaders": {
         "Cache-Control": "no-cache",
-<<<<<<< HEAD
         "Content-Length": "1787",
         "Content-Type": "application/json; charset=utf-8",
         "Date": "Sat, 11 Feb 2023 04:34:53 GMT",
@@ -1032,20 +668,9 @@
         "Pragma": "no-cache",
         "Request-Context": "appId=cid-v1:2d2e8e63-272e-4b3c-8598-4ee570a0e70d",
         "Server-Timing": "traceparent;desc=\u002200-3906a7d358fa7927bea281e3712f626f-57d138779216cf07-01\u0022",
-=======
-        "Content-Length": "1779",
-        "Content-Type": "application/json; charset=utf-8",
-        "Date": "Mon, 13 Feb 2023 09:43:53 GMT",
-        "Expires": "-1",
-        "Location": "https://management.azure.com/subscriptions/00000000-0000-0000-0000-000000000/resourceGroups/00000/providers/Microsoft.MachineLearningServices/workspaces/00000/components/azureml_anonymous/versions/82b9420e-ca58-d007-4c20-9702d080db1d?api-version=2022-10-01",
-        "Pragma": "no-cache",
-        "Request-Context": "appId=cid-v1:512cc15a-13b5-415b-bfd0-dce7accb6bb1",
-        "Server-Timing": "traceparent;desc=\u002200-7ac72a6058d132eda9ead8a972313d37-8aa2e6714dc0e0af-01\u0022",
->>>>>>> 36df7d3e
         "Strict-Transport-Security": "max-age=31536000; includeSubDomains",
         "x-aml-cluster": "vienna-eastus2-02",
         "X-Content-Type-Options": "nosniff",
-<<<<<<< HEAD
         "x-ms-correlation-request-id": "65b55744-3f02-433e-ae3f-d653643d419e",
         "x-ms-ratelimit-remaining-subscription-writes": "1195",
         "x-ms-response-type": "standard",
@@ -1055,17 +680,6 @@
       "ResponseBody": {
         "id": "/subscriptions/00000000-0000-0000-0000-000000000/resourceGroups/00000/providers/Microsoft.MachineLearningServices/workspaces/00000/components/azureml_anonymous/versions/11551a91-81ae-466e-bc98-b2bb0328786c",
         "name": "11551a91-81ae-466e-bc98-b2bb0328786c",
-=======
-        "x-ms-correlation-request-id": "30c57e06-991e-4882-a640-da4511cbd913",
-        "x-ms-ratelimit-remaining-subscription-writes": "1188",
-        "x-ms-response-type": "standard",
-        "x-ms-routing-request-id": "JAPANEAST:20230213T094353Z:30c57e06-991e-4882-a640-da4511cbd913",
-        "x-request-time": "0.397"
-      },
-      "ResponseBody": {
-        "id": "/subscriptions/00000000-0000-0000-0000-000000000/resourceGroups/00000/providers/Microsoft.MachineLearningServices/workspaces/00000/components/azureml_anonymous/versions/93b3e8ea-fc22-4e1d-970b-8448a0cb11d0",
-        "name": "93b3e8ea-fc22-4e1d-970b-8448a0cb11d0",
->>>>>>> 36df7d3e
         "type": "Microsoft.MachineLearningServices/workspaces/components/versions",
         "properties": {
           "description": null,
@@ -1086,11 +700,7 @@
                 "description": "A number"
               }
             },
-<<<<<<< HEAD
             "code": "azureml:/subscriptions/00000000-0000-0000-0000-000000000/resourceGroups/00000/providers/Microsoft.MachineLearningServices/workspaces/00000/codes/5fd88a22-9c87-4e23-af56-1237d28e4e0f/versions/1",
-=======
-            "code": "azureml:/subscriptions/00000000-0000-0000-0000-000000000/resourceGroups/00000/providers/Microsoft.MachineLearningServices/workspaces/00000/codes/0ff14f83-3e28-44fe-988e-90244bdecbf8/versions/1",
->>>>>>> 36df7d3e
             "environment": "azureml:/subscriptions/00000000-0000-0000-0000-000000000/resourceGroups/00000/providers/Microsoft.MachineLearningServices/workspaces/00000/environments/CliV2AnonymousEnvironment/versions/17c075d9307dbb12fb04c2cbf7087b50",
             "resources": {
               "instance_count": "1"
@@ -1100,29 +710,17 @@
           }
         },
         "systemData": {
-<<<<<<< HEAD
           "createdAt": "2023-02-11T02:39:21.0066539\u002B00:00",
           "createdBy": "Diondra Peck",
           "createdByType": "User",
           "lastModifiedAt": "2023-02-11T02:39:21.0729587\u002B00:00",
           "lastModifiedBy": "Diondra Peck",
-=======
-          "createdAt": "2023-02-10T08:53:23.7268751\u002B00:00",
-          "createdBy": "Han Wang",
-          "createdByType": "User",
-          "lastModifiedAt": "2023-02-10T08:53:24.1058494\u002B00:00",
-          "lastModifiedBy": "Han Wang",
->>>>>>> 36df7d3e
           "lastModifiedByType": "User"
         }
       }
     },
     {
-<<<<<<< HEAD
       "RequestUri": "https://management.azure.com/subscriptions/00000000-0000-0000-0000-000000000/resourceGroups/00000/providers/Microsoft.MachineLearningServices/workspaces/00000/components/azureml_anonymous/versions/000000000000000000000?api-version=2022-10-01",
-=======
-      "RequestUri": "https://management.azure.com/subscriptions/00000000-0000-0000-0000-000000000/resourceGroups/00000/providers/Microsoft.MachineLearningServices/workspaces/00000/components/azureml_anonymous/versions/74ab01b3-ef9f-a2ef-382f-92c5498ce18f?api-version=2022-10-01",
->>>>>>> 36df7d3e
       "RequestMethod": "PUT",
       "RequestHeaders": {
         "Accept": "application/json",
@@ -1130,11 +728,7 @@
         "Connection": "keep-alive",
         "Content-Length": "1253",
         "Content-Type": "application/json",
-<<<<<<< HEAD
         "User-Agent": "azure-ai-ml/1.5.0 azsdk-python-mgmt-machinelearningservices/0.1.0 Python/3.7.9 (Windows-10-10.0.22621-SP0)"
-=======
-        "User-Agent": "azure-ai-ml/1.5.0 azsdk-python-mgmt-machinelearningservices/0.1.0 Python/3.8.13 (Windows-10-10.0.22621-SP0)"
->>>>>>> 36df7d3e
       },
       "RequestBody": {
         "properties": {
@@ -1147,11 +741,7 @@
           "isArchived": false,
           "componentSpec": {
             "command": "mldesigner execute --source entry.py --name basic_component --outputs output1=${{outputs.output1}} output2=${{outputs.output2}} output3=${{outputs.output3}} output=${{outputs.output}}",
-<<<<<<< HEAD
             "code": "azureml:/subscriptions/00000000-0000-0000-0000-000000000/resourceGroups/00000/providers/Microsoft.MachineLearningServices/workspaces/00000/codes/28096c79-f8fa-4771-9414-42556af02d27/versions/1",
-=======
-            "code": "azureml:/subscriptions/00000000-0000-0000-0000-000000000/resourceGroups/00000/providers/Microsoft.MachineLearningServices/workspaces/00000/codes/dab5eb3a-726c-478e-a7d0-5ecb4b47e476/versions/1",
->>>>>>> 36df7d3e
             "environment": "azureml:/subscriptions/00000000-0000-0000-0000-000000000/resourceGroups/00000/providers/Microsoft.MachineLearningServices/workspaces/00000/environments/CliV2AnonymousEnvironment/versions/de330be7295a60292e69e4d0aca3cd6b",
             "name": "azureml_anonymous",
             "description": "module run logic goes here",
@@ -1186,7 +776,6 @@
       "StatusCode": 201,
       "ResponseHeaders": {
         "Cache-Control": "no-cache",
-<<<<<<< HEAD
         "Content-Length": "2252",
         "Content-Type": "application/json; charset=utf-8",
         "Date": "Sat, 11 Feb 2023 04:34:54 GMT",
@@ -1207,28 +796,6 @@
       "ResponseBody": {
         "id": "/subscriptions/00000000-0000-0000-0000-000000000/resourceGroups/00000/providers/Microsoft.MachineLearningServices/workspaces/00000/components/azureml_anonymous/versions/4a8068cb-cc0a-46f3-8323-6c12148c47cf",
         "name": "4a8068cb-cc0a-46f3-8323-6c12148c47cf",
-=======
-        "Content-Length": "2244",
-        "Content-Type": "application/json; charset=utf-8",
-        "Date": "Mon, 13 Feb 2023 09:43:53 GMT",
-        "Expires": "-1",
-        "Location": "https://management.azure.com/subscriptions/00000000-0000-0000-0000-000000000/resourceGroups/00000/providers/Microsoft.MachineLearningServices/workspaces/00000/components/azureml_anonymous/versions/74ab01b3-ef9f-a2ef-382f-92c5498ce18f?api-version=2022-10-01",
-        "Pragma": "no-cache",
-        "Request-Context": "appId=cid-v1:512cc15a-13b5-415b-bfd0-dce7accb6bb1",
-        "Server-Timing": "traceparent;desc=\u002200-073ac03bdd94b05a7d9ca98d8239b7d4-ce96255a028f74c3-01\u0022",
-        "Strict-Transport-Security": "max-age=31536000; includeSubDomains",
-        "x-aml-cluster": "vienna-test-westus2-02",
-        "X-Content-Type-Options": "nosniff",
-        "x-ms-correlation-request-id": "d5650615-9e8a-4059-80ba-d66189905665",
-        "x-ms-ratelimit-remaining-subscription-writes": "1193",
-        "x-ms-response-type": "standard",
-        "x-ms-routing-request-id": "JAPANEAST:20230213T094354Z:d5650615-9e8a-4059-80ba-d66189905665",
-        "x-request-time": "0.530"
-      },
-      "ResponseBody": {
-        "id": "/subscriptions/00000000-0000-0000-0000-000000000/resourceGroups/00000/providers/Microsoft.MachineLearningServices/workspaces/00000/components/azureml_anonymous/versions/29265c18-b4c1-4dc6-9212-758a5b824ed8",
-        "name": "29265c18-b4c1-4dc6-9212-758a5b824ed8",
->>>>>>> 36df7d3e
         "type": "Microsoft.MachineLearningServices/workspaces/components/versions",
         "properties": {
           "description": null,
@@ -1265,11 +832,7 @@
                 "is_control": "True"
               }
             },
-<<<<<<< HEAD
             "code": "azureml:/subscriptions/00000000-0000-0000-0000-000000000/resourceGroups/00000/providers/Microsoft.MachineLearningServices/workspaces/00000/codes/28096c79-f8fa-4771-9414-42556af02d27/versions/1",
-=======
-            "code": "azureml:/subscriptions/00000000-0000-0000-0000-000000000/resourceGroups/00000/providers/Microsoft.MachineLearningServices/workspaces/00000/codes/dab5eb3a-726c-478e-a7d0-5ecb4b47e476/versions/1",
->>>>>>> 36df7d3e
             "environment": "azureml:/subscriptions/00000000-0000-0000-0000-000000000/resourceGroups/00000/providers/Microsoft.MachineLearningServices/workspaces/00000/environments/CliV2AnonymousEnvironment/versions/de330be7295a60292e69e4d0aca3cd6b",
             "resources": {
               "instance_count": "1"
@@ -1279,29 +842,17 @@
           }
         },
         "systemData": {
-<<<<<<< HEAD
           "createdAt": "2023-02-11T02:39:20.8689108\u002B00:00",
           "createdBy": "Diondra Peck",
           "createdByType": "User",
           "lastModifiedAt": "2023-02-11T02:39:20.9415512\u002B00:00",
           "lastModifiedBy": "Diondra Peck",
-=======
-          "createdAt": "2023-02-10T08:53:23.8893892\u002B00:00",
-          "createdBy": "Han Wang",
-          "createdByType": "User",
-          "lastModifiedAt": "2023-02-10T08:53:24.2586199\u002B00:00",
-          "lastModifiedBy": "Han Wang",
->>>>>>> 36df7d3e
           "lastModifiedByType": "User"
         }
       }
     },
     {
-<<<<<<< HEAD
       "RequestUri": "https://management.azure.com/subscriptions/00000000-0000-0000-0000-000000000/resourceGroups/00000/providers/Microsoft.MachineLearningServices/workspaces/00000/jobs/test_353434814119?api-version=2022-12-01-preview",
-=======
-      "RequestUri": "https://management.azure.com/subscriptions/00000000-0000-0000-0000-000000000/resourceGroups/00000/providers/Microsoft.MachineLearningServices/workspaces/00000/jobs/test_205358401616?api-version=2022-12-01-preview",
->>>>>>> 36df7d3e
       "RequestMethod": "PUT",
       "RequestHeaders": {
         "Accept": "application/json",
@@ -1309,11 +860,7 @@
         "Connection": "keep-alive",
         "Content-Length": "1248",
         "Content-Type": "application/json",
-<<<<<<< HEAD
         "User-Agent": "azure-ai-ml/1.5.0 azsdk-python-mgmt-machinelearningservices/0.1.0 Python/3.7.9 (Windows-10-10.0.22621-SP0)"
-=======
-        "User-Agent": "azure-ai-ml/1.5.0 azsdk-python-mgmt-machinelearningservices/0.1.0 Python/3.8.13 (Windows-10-10.0.22621-SP0)"
->>>>>>> 36df7d3e
       },
       "RequestBody": {
         "properties": {
@@ -1362,7 +909,6 @@
         "Cache-Control": "no-cache",
         "Content-Length": "3276",
         "Content-Type": "application/json; charset=utf-8",
-<<<<<<< HEAD
         "Date": "Sat, 11 Feb 2023 04:34:58 GMT",
         "Expires": "-1",
         "Location": "https://management.azure.com/subscriptions/00000000-0000-0000-0000-000000000/resourceGroups/00000/providers/Microsoft.MachineLearningServices/workspaces/00000/jobs/test_353434814119?api-version=2022-12-01-preview",
@@ -1381,26 +927,6 @@
       "ResponseBody": {
         "id": "/subscriptions/00000000-0000-0000-0000-000000000/resourceGroups/00000/providers/Microsoft.MachineLearningServices/workspaces/00000/jobs/test_353434814119",
         "name": "test_353434814119",
-=======
-        "Date": "Mon, 13 Feb 2023 09:43:58 GMT",
-        "Expires": "-1",
-        "Location": "https://management.azure.com/subscriptions/00000000-0000-0000-0000-000000000/resourceGroups/00000/providers/Microsoft.MachineLearningServices/workspaces/00000/jobs/test_205358401616?api-version=2022-12-01-preview",
-        "Pragma": "no-cache",
-        "Request-Context": "appId=cid-v1:512cc15a-13b5-415b-bfd0-dce7accb6bb1",
-        "Server-Timing": "traceparent;desc=\u002200-f577d814f00440b02128dbe00731f5aa-12768a7e193cb514-01\u0022",
-        "Strict-Transport-Security": "max-age=31536000; includeSubDomains",
-        "x-aml-cluster": "vienna-test-westus2-02",
-        "X-Content-Type-Options": "nosniff",
-        "x-ms-correlation-request-id": "fc77606d-af98-414a-99f1-d477a4988fa8",
-        "x-ms-ratelimit-remaining-subscription-writes": "1192",
-        "x-ms-response-type": "standard",
-        "x-ms-routing-request-id": "JAPANEAST:20230213T094359Z:fc77606d-af98-414a-99f1-d477a4988fa8",
-        "x-request-time": "2.542"
-      },
-      "ResponseBody": {
-        "id": "/subscriptions/00000000-0000-0000-0000-000000000/resourceGroups/00000/providers/Microsoft.MachineLearningServices/workspaces/00000/jobs/test_205358401616",
-        "name": "test_205358401616",
->>>>>>> 36df7d3e
         "type": "Microsoft.MachineLearningServices/workspaces/jobs",
         "properties": {
           "description": null,
@@ -1433,11 +959,7 @@
             "Studio": {
               "jobServiceType": "Studio",
               "port": null,
-<<<<<<< HEAD
               "endpoint": "https://ml.azure.com/runs/test_353434814119?wsid=/subscriptions/00000000-0000-0000-0000-000000000/resourcegroups/00000/workspaces/00000",
-=======
-              "endpoint": "https://ml.azure.com/runs/test_205358401616?wsid=/subscriptions/00000000-0000-0000-0000-000000000/resourcegroups/00000/workspaces/00000",
->>>>>>> 36df7d3e
               "status": null,
               "errorMessage": null,
               "properties": null,
@@ -1484,34 +1006,21 @@
           "sourceJobId": null
         },
         "systemData": {
-<<<<<<< HEAD
           "createdAt": "2023-02-11T04:34:58.9454989\u002B00:00",
           "createdBy": "Diondra Peck",
-=======
-          "createdAt": "2023-02-13T09:43:58.7225406\u002B00:00",
-          "createdBy": "Brynn Yin",
->>>>>>> 36df7d3e
           "createdByType": "User"
         }
       }
     },
     {
-<<<<<<< HEAD
       "RequestUri": "https://management.azure.com/subscriptions/00000000-0000-0000-0000-000000000/resourceGroups/00000/providers/Microsoft.MachineLearningServices/workspaces/00000/jobs/test_353434814119/cancel?api-version=2022-12-01-preview",
-=======
-      "RequestUri": "https://management.azure.com/subscriptions/00000000-0000-0000-0000-000000000/resourceGroups/00000/providers/Microsoft.MachineLearningServices/workspaces/00000/jobs/test_205358401616/cancel?api-version=2022-12-01-preview",
->>>>>>> 36df7d3e
       "RequestMethod": "POST",
       "RequestHeaders": {
         "Accept": "application/json",
         "Accept-Encoding": "gzip, deflate",
         "Connection": "keep-alive",
         "Content-Length": "0",
-<<<<<<< HEAD
         "User-Agent": "azure-ai-ml/1.5.0 azsdk-python-mgmt-machinelearningservices/0.1.0 Python/3.7.9 (Windows-10-10.0.22621-SP0)"
-=======
-        "User-Agent": "azure-ai-ml/1.5.0 azsdk-python-mgmt-machinelearningservices/0.1.0 Python/3.8.13 (Windows-10-10.0.22621-SP0)"
->>>>>>> 36df7d3e
       },
       "RequestBody": null,
       "StatusCode": 202,
@@ -1519,19 +1028,12 @@
         "Cache-Control": "no-cache",
         "Content-Length": "4",
         "Content-Type": "application/json; charset=utf-8",
-<<<<<<< HEAD
         "Date": "Sat, 11 Feb 2023 04:35:03 GMT",
         "Expires": "-1",
         "Location": "https://management.azure.com/subscriptions/00000000-0000-0000-0000-000000000/providers/Microsoft.MachineLearningServices/locations/eastus2/mfeOperationResults/jc:f7a7a6a9-166d-4f8e-9423-60668c799dd1:test_353434814119?api-version=2022-12-01-preview",
-=======
-        "Date": "Mon, 13 Feb 2023 09:44:02 GMT",
-        "Expires": "-1",
-        "Location": "https://management.azure.com/subscriptions/00000000-0000-0000-0000-000000000/providers/Microsoft.MachineLearningServices/locations/centraluseuap/mfeOperationResults/jc:e61cd5e2-512f-475e-9842-5e2a973993b8:test_205358401616?api-version=2022-12-01-preview",
->>>>>>> 36df7d3e
         "Pragma": "no-cache",
         "Request-Context": "appId=cid-v1:2d2e8e63-272e-4b3c-8598-4ee570a0e70d",
         "Strict-Transport-Security": "max-age=31536000; includeSubDomains",
-<<<<<<< HEAD
         "x-aml-cluster": "vienna-eastus2-02",
         "X-Content-Type-Options": "nosniff",
         "x-ms-async-operation-timeout": "PT1H",
@@ -1540,42 +1042,23 @@
         "x-ms-response-type": "standard",
         "x-ms-routing-request-id": "WESTUS2:20230211T043504Z:894b408d-6768-4317-86bd-b29e4449607e",
         "x-request-time": "0.703"
-=======
-        "x-aml-cluster": "vienna-test-westus2-02",
-        "X-Content-Type-Options": "nosniff",
-        "x-ms-async-operation-timeout": "PT1H",
-        "x-ms-correlation-request-id": "42a9d656-cd0c-4813-8c54-37fb3625d197",
-        "x-ms-ratelimit-remaining-subscription-writes": "1197",
-        "x-ms-response-type": "standard",
-        "x-ms-routing-request-id": "JAPANEAST:20230213T094403Z:42a9d656-cd0c-4813-8c54-37fb3625d197",
-        "x-request-time": "1.194"
->>>>>>> 36df7d3e
       },
       "ResponseBody": "null"
     },
     {
-<<<<<<< HEAD
       "RequestUri": "https://management.azure.com/subscriptions/00000000-0000-0000-0000-000000000/providers/Microsoft.MachineLearningServices/locations/eastus2/mfeOperationResults/jc:f7a7a6a9-166d-4f8e-9423-60668c799dd1:test_353434814119?api-version=2022-12-01-preview",
-=======
-      "RequestUri": "https://management.azure.com/subscriptions/00000000-0000-0000-0000-000000000/providers/Microsoft.MachineLearningServices/locations/centraluseuap/mfeOperationResults/jc:e61cd5e2-512f-475e-9842-5e2a973993b8:test_205358401616?api-version=2022-12-01-preview",
->>>>>>> 36df7d3e
       "RequestMethod": "GET",
       "RequestHeaders": {
         "Accept": "*/*",
         "Accept-Encoding": "gzip, deflate",
         "Connection": "keep-alive",
-<<<<<<< HEAD
         "User-Agent": "azure-ai-ml/1.5.0 azsdk-python-mgmt-machinelearningservices/0.1.0 Python/3.7.9 (Windows-10-10.0.22621-SP0)"
-=======
-        "User-Agent": "azure-ai-ml/1.5.0 azsdk-python-mgmt-machinelearningservices/0.1.0 Python/3.8.13 (Windows-10-10.0.22621-SP0)"
->>>>>>> 36df7d3e
       },
       "RequestBody": null,
       "StatusCode": 200,
       "ResponseHeaders": {
         "Cache-Control": "no-cache",
         "Content-Length": "0",
-<<<<<<< HEAD
         "Date": "Sat, 11 Feb 2023 04:35:03 GMT",
         "Expires": "-1",
         "Pragma": "no-cache",
@@ -1589,30 +1072,11 @@
         "x-ms-response-type": "standard",
         "x-ms-routing-request-id": "WESTUS2:20230211T043504Z:9cc9dea9-db1e-4bdf-bc7d-c41a3bfa9ff4",
         "x-request-time": "0.027"
-=======
-        "Date": "Mon, 13 Feb 2023 09:44:33 GMT",
-        "Expires": "-1",
-        "Pragma": "no-cache",
-        "Request-Context": "appId=cid-v1:512cc15a-13b5-415b-bfd0-dce7accb6bb1",
-        "Server-Timing": "traceparent;desc=\u002200-b96ea27b17065118fe6f8a5361835e36-386a6a5028881ccb-01\u0022",
-        "Strict-Transport-Security": "max-age=31536000; includeSubDomains",
-        "x-aml-cluster": "vienna-test-westus2-02",
-        "X-Content-Type-Options": "nosniff",
-        "x-ms-correlation-request-id": "ba941877-5dd7-4983-9a6a-9cf886127134",
-        "x-ms-ratelimit-remaining-subscription-reads": "11997",
-        "x-ms-response-type": "standard",
-        "x-ms-routing-request-id": "JAPANEAST:20230213T094434Z:ba941877-5dd7-4983-9a6a-9cf886127134",
-        "x-request-time": "0.035"
->>>>>>> 36df7d3e
       },
       "ResponseBody": null
     }
   ],
   "Variables": {
-<<<<<<< HEAD
     "name": "test_353434814119"
-=======
-    "name": "test_205358401616"
->>>>>>> 36df7d3e
   }
 }