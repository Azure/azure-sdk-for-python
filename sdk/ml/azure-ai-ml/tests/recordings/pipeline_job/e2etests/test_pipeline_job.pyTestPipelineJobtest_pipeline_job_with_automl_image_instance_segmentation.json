{
  "Entries": [
    {
      "RequestUri": "https://management.azure.com/subscriptions/00000000-0000-0000-0000-000000000/resourceGroups/00000/providers/Microsoft.MachineLearningServices/workspaces/00000/computes/gpu-cluster?api-version=2022-10-01-preview",
      "RequestMethod": "GET",
      "RequestHeaders": {
        "Accept": "application/json",
        "Accept-Encoding": "gzip, deflate",
        "Connection": "keep-alive",
        "User-Agent": "azure-ai-ml/1.3.0 azsdk-python-mgmt-machinelearningservices/0.1.0 Python/3.7.13 (Windows-10-10.0.22621-SP0)"
      },
      "RequestBody": null,
      "StatusCode": 200,
      "ResponseHeaders": {
        "Cache-Control": "no-cache",
        "Content-Encoding": "gzip",
        "Content-Type": "application/json; charset=utf-8",
<<<<<<< HEAD
        "Date": "Wed, 04 Jan 2023 05:04:41 GMT",
        "Expires": "-1",
        "Pragma": "no-cache",
        "Request-Context": "appId=cid-v1:512cc15a-13b5-415b-bfd0-dce7accb6bb1",
        "Server-Timing": "traceparent;desc=\u002200-5bc57b7a345dc1713d4124285271fd00-3bf88294388b74df-00\u0022",
=======
        "Date": "Fri, 30 Dec 2022 03:18:14 GMT",
        "Expires": "-1",
        "Pragma": "no-cache",
        "Request-Context": "appId=cid-v1:512cc15a-13b5-415b-bfd0-dce7accb6bb1",
        "Server-Timing": "traceparent;desc=\u002200-9cbb8210ff041535b51c096fb01e3ba4-ae534b15e9c05db1-00\u0022",
>>>>>>> 94376103
        "Strict-Transport-Security": "max-age=31536000; includeSubDomains",
        "Transfer-Encoding": "chunked",
        "Vary": [
          "Accept-Encoding",
          "Accept-Encoding"
        ],
        "x-aml-cluster": "vienna-test-westus2-01",
        "X-Content-Type-Options": "nosniff",
<<<<<<< HEAD
        "x-ms-correlation-request-id": "46e3a1e4-98d7-45ec-9696-87241f3d0aa1",
        "x-ms-ratelimit-remaining-subscription-reads": "11798",
        "x-ms-response-type": "standard",
        "x-ms-routing-request-id": "JAPANEAST:20230104T050441Z:46e3a1e4-98d7-45ec-9696-87241f3d0aa1",
        "x-request-time": "0.063"
=======
        "x-ms-correlation-request-id": "3b8e0d14-6eb3-4099-b6d4-548a1a1d72c2",
        "x-ms-ratelimit-remaining-subscription-reads": "11981",
        "x-ms-response-type": "standard",
        "x-ms-routing-request-id": "JAPANEAST:20221230T031815Z:3b8e0d14-6eb3-4099-b6d4-548a1a1d72c2",
        "x-request-time": "0.024"
>>>>>>> 94376103
      },
      "ResponseBody": {
        "id": "/subscriptions/00000000-0000-0000-0000-000000000/resourceGroups/00000/providers/Microsoft.MachineLearningServices/workspaces/00000/computes/gpu-cluster",
        "name": "gpu-cluster",
        "type": "Microsoft.MachineLearningServices/workspaces/computes",
        "location": "centraluseuap",
        "tags": {},
        "properties": {
          "createdOn": "2022-09-22T09:04:32.8245567\u002B00:00",
          "modifiedOn": "2022-09-22T09:04:38.3624603\u002B00:00",
          "disableLocalAuth": false,
          "description": null,
          "resourceId": null,
          "computeType": "AmlCompute",
          "computeLocation": "centraluseuap",
          "provisioningState": "Failed",
          "provisioningErrors": [
            {
              "error": {
                "code": "ClusterMinNodesExceedCoreQuota",
                "message": "The specified subscription has a Standard ND family vCPU quota of 0 and cannot accomodate for at least 1 requested managed compute nodes which maps to 6 vCPUs. Talk to your Subscription Admin or refer to https://docs.microsoft.com/azure/machine-learning/how-to-manage-quotas#request-quota-increases to increase the family quota"
              }
            }
          ],
          "isAttachedCompute": false,
          "properties": {
            "vmSize": "STANDARD_ND6S",
            "vmPriority": "Dedicated",
            "scaleSettings": {
              "maxNodeCount": 4,
              "minNodeCount": 0,
              "nodeIdleTimeBeforeScaleDown": null
            },
            "subnet": null,
            "currentNodeCount": null,
            "targetNodeCount": null,
            "nodeStateCounts": null,
            "allocationState": null,
            "errors": null,
            "remoteLoginPortPublicAccess": "NotSpecified",
            "virtualMachineImage": null,
            "isolatedNetwork": false
          }
        }
      }
    },
    {
      "RequestUri": "https://management.azure.com/subscriptions/00000000-0000-0000-0000-000000000/resourceGroups/00000/providers/Microsoft.MachineLearningServices/workspaces/00000/datastores/workspaceblobstore?api-version=2022-05-01",
      "RequestMethod": "GET",
      "RequestHeaders": {
        "Accept": "application/json",
        "Accept-Encoding": "gzip, deflate",
        "Connection": "keep-alive",
        "User-Agent": "azure-ai-ml/1.3.0 azsdk-python-mgmt-machinelearningservices/0.1.0 Python/3.7.13 (Windows-10-10.0.22621-SP0)"
      },
      "RequestBody": null,
      "StatusCode": 200,
      "ResponseHeaders": {
        "Cache-Control": "no-cache",
        "Content-Encoding": "gzip",
        "Content-Type": "application/json; charset=utf-8",
<<<<<<< HEAD
        "Date": "Wed, 04 Jan 2023 05:04:44 GMT",
        "Expires": "-1",
        "Pragma": "no-cache",
        "Request-Context": "appId=cid-v1:512cc15a-13b5-415b-bfd0-dce7accb6bb1",
        "Server-Timing": "traceparent;desc=\u002200-73273797fd145a223dffd2024b93182d-2eca04d09f4ffc46-00\u0022",
=======
        "Date": "Fri, 30 Dec 2022 03:18:16 GMT",
        "Expires": "-1",
        "Pragma": "no-cache",
        "Request-Context": "appId=cid-v1:512cc15a-13b5-415b-bfd0-dce7accb6bb1",
        "Server-Timing": "traceparent;desc=\u002200-0edcab5fd9ec83857f96a3974f1f0851-372c5f7adbf0b347-00\u0022",
>>>>>>> 94376103
        "Strict-Transport-Security": "max-age=31536000; includeSubDomains",
        "Transfer-Encoding": "chunked",
        "Vary": [
          "Accept-Encoding",
          "Accept-Encoding"
        ],
        "x-aml-cluster": "vienna-test-westus2-02",
        "X-Content-Type-Options": "nosniff",
<<<<<<< HEAD
        "x-ms-correlation-request-id": "0b5ebd47-3074-4e66-bf77-73a883b93def",
        "x-ms-ratelimit-remaining-subscription-reads": "11797",
        "x-ms-response-type": "standard",
        "x-ms-routing-request-id": "JAPANEAST:20230104T050444Z:0b5ebd47-3074-4e66-bf77-73a883b93def",
        "x-request-time": "0.140"
=======
        "x-ms-correlation-request-id": "b0152046-4ecf-4b0f-88e6-f1b458092a30",
        "x-ms-ratelimit-remaining-subscription-reads": "11980",
        "x-ms-response-type": "standard",
        "x-ms-routing-request-id": "JAPANEAST:20221230T031817Z:b0152046-4ecf-4b0f-88e6-f1b458092a30",
        "x-request-time": "0.085"
>>>>>>> 94376103
      },
      "ResponseBody": {
        "id": "/subscriptions/00000000-0000-0000-0000-000000000/resourceGroups/00000/providers/Microsoft.MachineLearningServices/workspaces/00000/datastores/workspaceblobstore",
        "name": "workspaceblobstore",
        "type": "Microsoft.MachineLearningServices/workspaces/datastores",
        "properties": {
          "description": null,
          "tags": null,
          "properties": null,
          "isDefault": true,
          "credentials": {
            "credentialsType": "AccountKey"
          },
          "datastoreType": "AzureBlob",
          "accountName": "sagvgsoim6nmhbq",
          "containerName": "azureml-blobstore-e61cd5e2-512f-475e-9842-5e2a973993b8",
          "endpoint": "core.windows.net",
          "protocol": "https",
          "serviceDataAccessAuthIdentity": "WorkspaceSystemAssignedIdentity"
        },
        "systemData": {
          "createdAt": "2022-09-22T09:02:03.2629568\u002B00:00",
          "createdBy": "779301c0-18b2-4cdc-801b-a0a3368fee0a",
          "createdByType": "Application",
          "lastModifiedAt": "2022-09-22T09:02:04.166989\u002B00:00",
          "lastModifiedBy": "779301c0-18b2-4cdc-801b-a0a3368fee0a",
          "lastModifiedByType": "Application"
        }
      }
    },
    {
      "RequestUri": "https://management.azure.com/subscriptions/00000000-0000-0000-0000-000000000/resourceGroups/00000/providers/Microsoft.MachineLearningServices/workspaces/00000/datastores/workspaceblobstore/listSecrets?api-version=2022-05-01",
      "RequestMethod": "POST",
      "RequestHeaders": {
        "Accept": "application/json",
        "Accept-Encoding": "gzip, deflate",
        "Connection": "keep-alive",
        "Content-Length": "0",
        "User-Agent": "azure-ai-ml/1.3.0 azsdk-python-mgmt-machinelearningservices/0.1.0 Python/3.7.13 (Windows-10-10.0.22621-SP0)"
      },
      "RequestBody": null,
      "StatusCode": 200,
      "ResponseHeaders": {
        "Cache-Control": "no-cache",
        "Content-Encoding": "gzip",
        "Content-Type": "application/json; charset=utf-8",
<<<<<<< HEAD
        "Date": "Wed, 04 Jan 2023 05:04:45 GMT",
        "Expires": "-1",
        "Pragma": "no-cache",
        "Request-Context": "appId=cid-v1:512cc15a-13b5-415b-bfd0-dce7accb6bb1",
        "Server-Timing": "traceparent;desc=\u002200-576fc67456fecec157d23fc7fe3cec20-bb8b5fc009daeeda-00\u0022",
=======
        "Date": "Fri, 30 Dec 2022 03:18:16 GMT",
        "Expires": "-1",
        "Pragma": "no-cache",
        "Request-Context": "appId=cid-v1:512cc15a-13b5-415b-bfd0-dce7accb6bb1",
        "Server-Timing": "traceparent;desc=\u002200-4844585b182ad2f44c78cc015a09f0f0-8ceef408c6a40ffa-00\u0022",
>>>>>>> 94376103
        "Strict-Transport-Security": "max-age=31536000; includeSubDomains",
        "Transfer-Encoding": "chunked",
        "Vary": "Accept-Encoding",
        "x-aml-cluster": "vienna-test-westus2-02",
        "X-Content-Type-Options": "nosniff",
<<<<<<< HEAD
        "x-ms-correlation-request-id": "5165a1dd-692a-4e9c-9fd5-9b36dcfdefe4",
        "x-ms-ratelimit-remaining-subscription-writes": "1077",
        "x-ms-response-type": "standard",
        "x-ms-routing-request-id": "JAPANEAST:20230104T050445Z:5165a1dd-692a-4e9c-9fd5-9b36dcfdefe4",
        "x-request-time": "0.110"
=======
        "x-ms-correlation-request-id": "79360b23-e406-4d9d-bfb2-f05626a91f3d",
        "x-ms-ratelimit-remaining-subscription-writes": "1188",
        "x-ms-response-type": "standard",
        "x-ms-routing-request-id": "JAPANEAST:20221230T031817Z:79360b23-e406-4d9d-bfb2-f05626a91f3d",
        "x-request-time": "0.092"
>>>>>>> 94376103
      },
      "ResponseBody": {
        "secretsType": "AccountKey",
        "key": "dGhpcyBpcyBmYWtlIGtleQ=="
      }
    },
    {
      "RequestUri": "https://sagvgsoim6nmhbq.blob.core.windows.net/azureml-blobstore-e61cd5e2-512f-475e-9842-5e2a973993b8/LocalUpload/00000000000000000000000000000000/train/MLTable",
      "RequestMethod": "HEAD",
      "RequestHeaders": {
        "Accept": "application/xml",
        "Accept-Encoding": "gzip, deflate",
        "Connection": "keep-alive",
<<<<<<< HEAD
        "User-Agent": "azsdk-python-storage-blob/12.9.0 Python/3.7.13 (Windows-10-10.0.22621-SP0)",
        "x-ms-date": "Wed, 04 Jan 2023 05:04:46 GMT",
        "x-ms-version": "2020-10-02"
=======
        "User-Agent": "azsdk-python-storage-blob/12.14.1 Python/3.9.13 (Windows-10-10.0.19045-SP0)",
        "x-ms-date": "Fri, 30 Dec 2022 03:18:17 GMT",
        "x-ms-version": "2021-08-06"
>>>>>>> 94376103
      },
      "RequestBody": null,
      "StatusCode": 200,
      "ResponseHeaders": {
        "Accept-Ranges": "bytes",
        "Content-Length": "264",
        "Content-MD5": "bxQgDk/2/IhOiVcx8\u002BLMhg==",
        "Content-Type": "application/octet-stream",
<<<<<<< HEAD
        "Date": "Wed, 04 Jan 2023 05:04:45 GMT",
=======
        "Date": "Fri, 30 Dec 2022 03:18:16 GMT",
>>>>>>> 94376103
        "ETag": "\u00220x8DAE67F99862EDF\u0022",
        "Last-Modified": "Sun, 25 Dec 2022 13:54:53 GMT",
        "Server": [
          "Windows-Azure-Blob/1.0",
          "Microsoft-HTTPAPI/2.0"
        ],
        "Vary": "Origin",
        "x-ms-access-tier": "Hot",
        "x-ms-access-tier-inferred": "true",
        "x-ms-blob-type": "BlockBlob",
        "x-ms-creation-time": "Sun, 25 Dec 2022 13:54:52 GMT",
        "x-ms-lease-state": "available",
        "x-ms-lease-status": "unlocked",
        "x-ms-meta-name": "f8fe54ce-f66f-4fa9-af01-baa35d8f4857",
        "x-ms-meta-upload_status": "completed",
        "x-ms-meta-version": "0f719f8a-c096-4a39-9945-e2622f408d54",
        "x-ms-server-encrypted": "true",
        "x-ms-version": "2020-10-02"
      },
      "ResponseBody": null
    },
    {
      "RequestUri": "https://sagvgsoim6nmhbq.blob.core.windows.net/azureml-blobstore-e61cd5e2-512f-475e-9842-5e2a973993b8/az-ml-artifacts/00000000000000000000000000000000/train/MLTable",
      "RequestMethod": "HEAD",
      "RequestHeaders": {
        "Accept": "application/xml",
        "Accept-Encoding": "gzip, deflate",
        "Connection": "keep-alive",
<<<<<<< HEAD
        "User-Agent": "azsdk-python-storage-blob/12.9.0 Python/3.7.13 (Windows-10-10.0.22621-SP0)",
        "x-ms-date": "Wed, 04 Jan 2023 05:04:47 GMT",
        "x-ms-version": "2020-10-02"
=======
        "User-Agent": "azsdk-python-storage-blob/12.14.1 Python/3.9.13 (Windows-10-10.0.19045-SP0)",
        "x-ms-date": "Fri, 30 Dec 2022 03:18:17 GMT",
        "x-ms-version": "2021-08-06"
>>>>>>> 94376103
      },
      "RequestBody": null,
      "StatusCode": 404,
      "ResponseHeaders": {
<<<<<<< HEAD
        "Date": "Wed, 04 Jan 2023 05:04:45 GMT",
=======
        "Date": "Fri, 30 Dec 2022 03:18:17 GMT",
>>>>>>> 94376103
        "Server": [
          "Windows-Azure-Blob/1.0",
          "Microsoft-HTTPAPI/2.0"
        ],
        "Transfer-Encoding": "chunked",
        "Vary": "Origin",
        "x-ms-error-code": "BlobNotFound",
        "x-ms-version": "2020-10-02"
      },
      "ResponseBody": null
    },
    {
      "RequestUri": "https://management.azure.com/subscriptions/00000000-0000-0000-0000-000000000/resourceGroups/00000/providers/Microsoft.MachineLearningServices/workspaces/00000/datastores/workspaceblobstore?api-version=2022-05-01",
      "RequestMethod": "GET",
      "RequestHeaders": {
        "Accept": "application/json",
        "Accept-Encoding": "gzip, deflate",
        "Connection": "keep-alive",
        "User-Agent": "azure-ai-ml/1.3.0 azsdk-python-mgmt-machinelearningservices/0.1.0 Python/3.7.13 (Windows-10-10.0.22621-SP0)"
      },
      "RequestBody": null,
      "StatusCode": 200,
      "ResponseHeaders": {
        "Cache-Control": "no-cache",
        "Content-Encoding": "gzip",
        "Content-Type": "application/json; charset=utf-8",
<<<<<<< HEAD
        "Date": "Wed, 04 Jan 2023 05:04:46 GMT",
        "Expires": "-1",
        "Pragma": "no-cache",
        "Request-Context": "appId=cid-v1:512cc15a-13b5-415b-bfd0-dce7accb6bb1",
        "Server-Timing": "traceparent;desc=\u002200-6ac8022b8d99bdfb2b76d9722bbe73a0-345ddc7039217a04-00\u0022",
=======
        "Date": "Fri, 30 Dec 2022 03:18:17 GMT",
        "Expires": "-1",
        "Pragma": "no-cache",
        "Request-Context": "appId=cid-v1:512cc15a-13b5-415b-bfd0-dce7accb6bb1",
        "Server-Timing": "traceparent;desc=\u002200-d81082c904a8ee8c67ee717fc30b83b6-13a527b3bf430476-00\u0022",
>>>>>>> 94376103
        "Strict-Transport-Security": "max-age=31536000; includeSubDomains",
        "Transfer-Encoding": "chunked",
        "Vary": [
          "Accept-Encoding",
          "Accept-Encoding"
        ],
        "x-aml-cluster": "vienna-test-westus2-02",
        "X-Content-Type-Options": "nosniff",
<<<<<<< HEAD
        "x-ms-correlation-request-id": "b9581eae-d10e-4b6f-a476-8f04338be195",
        "x-ms-ratelimit-remaining-subscription-reads": "11796",
        "x-ms-response-type": "standard",
        "x-ms-routing-request-id": "JAPANEAST:20230104T050446Z:b9581eae-d10e-4b6f-a476-8f04338be195",
        "x-request-time": "0.087"
=======
        "x-ms-correlation-request-id": "a6e49f25-2f0f-410e-a683-d5b717c05266",
        "x-ms-ratelimit-remaining-subscription-reads": "11979",
        "x-ms-response-type": "standard",
        "x-ms-routing-request-id": "JAPANEAST:20221230T031818Z:a6e49f25-2f0f-410e-a683-d5b717c05266",
        "x-request-time": "0.092"
>>>>>>> 94376103
      },
      "ResponseBody": {
        "id": "/subscriptions/00000000-0000-0000-0000-000000000/resourceGroups/00000/providers/Microsoft.MachineLearningServices/workspaces/00000/datastores/workspaceblobstore",
        "name": "workspaceblobstore",
        "type": "Microsoft.MachineLearningServices/workspaces/datastores",
        "properties": {
          "description": null,
          "tags": null,
          "properties": null,
          "isDefault": true,
          "credentials": {
            "credentialsType": "AccountKey"
          },
          "datastoreType": "AzureBlob",
          "accountName": "sagvgsoim6nmhbq",
          "containerName": "azureml-blobstore-e61cd5e2-512f-475e-9842-5e2a973993b8",
          "endpoint": "core.windows.net",
          "protocol": "https",
          "serviceDataAccessAuthIdentity": "WorkspaceSystemAssignedIdentity"
        },
        "systemData": {
          "createdAt": "2022-09-22T09:02:03.2629568\u002B00:00",
          "createdBy": "779301c0-18b2-4cdc-801b-a0a3368fee0a",
          "createdByType": "Application",
          "lastModifiedAt": "2022-09-22T09:02:04.166989\u002B00:00",
          "lastModifiedBy": "779301c0-18b2-4cdc-801b-a0a3368fee0a",
          "lastModifiedByType": "Application"
        }
      }
    },
    {
      "RequestUri": "https://management.azure.com/subscriptions/00000000-0000-0000-0000-000000000/resourceGroups/00000/providers/Microsoft.MachineLearningServices/workspaces/00000/datastores/workspaceblobstore/listSecrets?api-version=2022-05-01",
      "RequestMethod": "POST",
      "RequestHeaders": {
        "Accept": "application/json",
        "Accept-Encoding": "gzip, deflate",
        "Connection": "keep-alive",
        "Content-Length": "0",
        "User-Agent": "azure-ai-ml/1.3.0 azsdk-python-mgmt-machinelearningservices/0.1.0 Python/3.7.13 (Windows-10-10.0.22621-SP0)"
      },
      "RequestBody": null,
      "StatusCode": 200,
      "ResponseHeaders": {
        "Cache-Control": "no-cache",
        "Content-Encoding": "gzip",
        "Content-Type": "application/json; charset=utf-8",
<<<<<<< HEAD
        "Date": "Wed, 04 Jan 2023 05:04:47 GMT",
        "Expires": "-1",
        "Pragma": "no-cache",
        "Request-Context": "appId=cid-v1:512cc15a-13b5-415b-bfd0-dce7accb6bb1",
        "Server-Timing": "traceparent;desc=\u002200-7affdde1e67325addab1a2140464ed29-1eb88c7aaa2045dc-00\u0022",
=======
        "Date": "Fri, 30 Dec 2022 03:18:18 GMT",
        "Expires": "-1",
        "Pragma": "no-cache",
        "Request-Context": "appId=cid-v1:512cc15a-13b5-415b-bfd0-dce7accb6bb1",
        "Server-Timing": "traceparent;desc=\u002200-f94633bf668cd15e98b690d0586842c9-5c52cfe557fafa8e-00\u0022",
>>>>>>> 94376103
        "Strict-Transport-Security": "max-age=31536000; includeSubDomains",
        "Transfer-Encoding": "chunked",
        "Vary": "Accept-Encoding",
        "x-aml-cluster": "vienna-test-westus2-02",
        "X-Content-Type-Options": "nosniff",
<<<<<<< HEAD
        "x-ms-correlation-request-id": "8cec23f2-f5e6-43aa-8ff0-5f641ff3c986",
        "x-ms-ratelimit-remaining-subscription-writes": "1076",
        "x-ms-response-type": "standard",
        "x-ms-routing-request-id": "JAPANEAST:20230104T050447Z:8cec23f2-f5e6-43aa-8ff0-5f641ff3c986",
        "x-request-time": "0.091"
=======
        "x-ms-correlation-request-id": "625c30c8-b6da-4ed3-8d1e-084a159ed55c",
        "x-ms-ratelimit-remaining-subscription-writes": "1187",
        "x-ms-response-type": "standard",
        "x-ms-routing-request-id": "JAPANEAST:20221230T031818Z:625c30c8-b6da-4ed3-8d1e-084a159ed55c",
        "x-request-time": "0.085"
>>>>>>> 94376103
      },
      "ResponseBody": {
        "secretsType": "AccountKey",
        "key": "dGhpcyBpcyBmYWtlIGtleQ=="
      }
    },
    {
      "RequestUri": "https://sagvgsoim6nmhbq.blob.core.windows.net/azureml-blobstore-e61cd5e2-512f-475e-9842-5e2a973993b8/LocalUpload/00000000000000000000000000000000/valid/MLTable",
      "RequestMethod": "HEAD",
      "RequestHeaders": {
        "Accept": "application/xml",
        "Accept-Encoding": "gzip, deflate",
        "Connection": "keep-alive",
<<<<<<< HEAD
        "User-Agent": "azsdk-python-storage-blob/12.9.0 Python/3.7.13 (Windows-10-10.0.22621-SP0)",
        "x-ms-date": "Wed, 04 Jan 2023 05:04:48 GMT",
        "x-ms-version": "2020-10-02"
=======
        "User-Agent": "azsdk-python-storage-blob/12.14.1 Python/3.9.13 (Windows-10-10.0.19045-SP0)",
        "x-ms-date": "Fri, 30 Dec 2022 03:18:19 GMT",
        "x-ms-version": "2021-08-06"
>>>>>>> 94376103
      },
      "RequestBody": null,
      "StatusCode": 200,
      "ResponseHeaders": {
        "Accept-Ranges": "bytes",
        "Content-Length": "269",
        "Content-MD5": "WaHfrrWZTI6RIAay8\u002BmxMg==",
        "Content-Type": "application/octet-stream",
<<<<<<< HEAD
        "Date": "Wed, 04 Jan 2023 05:04:47 GMT",
=======
        "Date": "Fri, 30 Dec 2022 03:18:18 GMT",
>>>>>>> 94376103
        "ETag": "\u00220x8DAE67F9AF05EF7\u0022",
        "Last-Modified": "Sun, 25 Dec 2022 13:54:56 GMT",
        "Server": [
          "Windows-Azure-Blob/1.0",
          "Microsoft-HTTPAPI/2.0"
        ],
        "Vary": "Origin",
        "x-ms-access-tier": "Hot",
        "x-ms-access-tier-inferred": "true",
        "x-ms-blob-type": "BlockBlob",
        "x-ms-creation-time": "Sun, 25 Dec 2022 13:54:55 GMT",
        "x-ms-lease-state": "available",
        "x-ms-lease-status": "unlocked",
        "x-ms-meta-name": "6deca27e-39c4-47ad-886c-ee15cde613d8",
        "x-ms-meta-upload_status": "completed",
        "x-ms-meta-version": "f47e64c8-22eb-441f-b1f8-b821d052da5d",
        "x-ms-server-encrypted": "true",
        "x-ms-version": "2020-10-02"
      },
      "ResponseBody": null
    },
    {
      "RequestUri": "https://sagvgsoim6nmhbq.blob.core.windows.net/azureml-blobstore-e61cd5e2-512f-475e-9842-5e2a973993b8/az-ml-artifacts/00000000000000000000000000000000/valid/MLTable",
      "RequestMethod": "HEAD",
      "RequestHeaders": {
        "Accept": "application/xml",
        "Accept-Encoding": "gzip, deflate",
        "Connection": "keep-alive",
<<<<<<< HEAD
        "User-Agent": "azsdk-python-storage-blob/12.9.0 Python/3.7.13 (Windows-10-10.0.22621-SP0)",
        "x-ms-date": "Wed, 04 Jan 2023 05:04:48 GMT",
        "x-ms-version": "2020-10-02"
=======
        "User-Agent": "azsdk-python-storage-blob/12.14.1 Python/3.9.13 (Windows-10-10.0.19045-SP0)",
        "x-ms-date": "Fri, 30 Dec 2022 03:18:19 GMT",
        "x-ms-version": "2021-08-06"
>>>>>>> 94376103
      },
      "RequestBody": null,
      "StatusCode": 404,
      "ResponseHeaders": {
<<<<<<< HEAD
        "Date": "Wed, 04 Jan 2023 05:04:47 GMT",
=======
        "Date": "Fri, 30 Dec 2022 03:18:18 GMT",
>>>>>>> 94376103
        "Server": [
          "Windows-Azure-Blob/1.0",
          "Microsoft-HTTPAPI/2.0"
        ],
        "Transfer-Encoding": "chunked",
        "Vary": "Origin",
        "x-ms-error-code": "BlobNotFound",
        "x-ms-version": "2020-10-02"
      },
      "ResponseBody": null
    },
    {
<<<<<<< HEAD
      "RequestUri": "https://management.azure.com/subscriptions/00000000-0000-0000-0000-000000000/resourceGroups/00000/providers/Microsoft.MachineLearningServices/workspaces/00000/jobs/test_297205246107?api-version=2022-10-01-preview",
=======
      "RequestUri": "https://management.azure.com/subscriptions/00000000-0000-0000-0000-000000000/resourceGroups/00000/providers/Microsoft.MachineLearningServices/workspaces/00000/jobs/test_471684112885?api-version=2022-10-01-preview",
>>>>>>> 94376103
      "RequestMethod": "PUT",
      "RequestHeaders": {
        "Accept": "application/json",
        "Accept-Encoding": "gzip, deflate",
        "Connection": "keep-alive",
        "Content-Length": "2027",
        "Content-Type": "application/json",
        "User-Agent": "azure-ai-ml/1.3.0 azsdk-python-mgmt-machinelearningservices/0.1.0 Python/3.7.13 (Windows-10-10.0.22621-SP0)"
      },
      "RequestBody": {
        "properties": {
          "description": "The hello world pipeline job",
          "properties": {},
          "tags": {
            "tag": "tagvalue",
            "owner": "sdkteam"
          },
          "computeId": "/subscriptions/00000000-0000-0000-0000-000000000/resourceGroups/00000/providers/Microsoft.MachineLearningServices/workspaces/00000/computes/gpu-cluster",
<<<<<<< HEAD
          "displayName": "test_297205246107",
=======
          "displayName": "test_471684112885",
>>>>>>> 94376103
          "experimentName": "my_first_experiment_image_instance_segmentation",
          "isArchived": false,
          "jobType": "Pipeline",
          "inputs": {
            "image_instance_segmentation_train_data": {
              "uri": "azureml://datastores/workspaceblobstore/paths/LocalUpload/00000000000000000000000000000000/train",
              "jobInputType": "mltable"
            },
            "image_instance_segmentation_validate_data": {
              "uri": "azureml://datastores/workspaceblobstore/paths/LocalUpload/00000000000000000000000000000000/valid",
              "jobInputType": "mltable"
            }
          },
          "jobs": {
            "hello_automl_image_instance_segmentation": {
              "name": "hello_automl_image_instance_segmentation",
              "tags": {},
              "properties": {},
              "type": "automl",
              "outputs": {},
              "log_verbosity": "info",
              "training_data": "${{parent.inputs.image_instance_segmentation_train_data}}",
              "limits": {
                "max_concurrent_trials": 4,
                "max_trials": 20,
                "timeout_minutes": 60
              },
              "sweep": {
                "sampling_algorithm": "random",
                "early_termination": {
                  "evaluation_interval": 10,
                  "delay_evaluation": 0,
                  "type": "bandit",
                  "slack_factor": 0.2,
                  "slack_amount": 0.0
                }
              },
              "target_column_name": "label",
              "validation_data": "${{parent.inputs.image_instance_segmentation_validate_data}}",
              "task": "image_instance_segmentation",
              "primary_metric": "mean_average_precision",
              "training_parameters": {
                "checkpoint_frequency": 1,
                "early_stopping": true,
                "early_stopping_delay": 2,
                "early_stopping_patience": 2,
                "evaluation_frequency": 1
              },
              "search_space": [
                {
                  "learning_rate": "uniform(0.005,0.05)",
                  "warmup_cosine_lr_warmup_epochs": "choice(0,3)",
                  "optimizer": "choice(\u0027sgd\u0027,\u0027adam\u0027,\u0027adamw\u0027)",
                  "min_size": "choice(600,800)",
                  "model_name": "choice(\u0027maskrcnn_resnet50_fpn\u0027)"
                }
              ]
            }
          },
          "outputs": {},
          "settings": {
            "continue_on_step_failure": false,
            "_source": "YAML.JOB"
          }
        }
      },
      "StatusCode": 201,
      "ResponseHeaders": {
        "Cache-Control": "no-cache",
        "Content-Length": "4450",
        "Content-Type": "application/json; charset=utf-8",
<<<<<<< HEAD
        "Date": "Wed, 04 Jan 2023 05:04:50 GMT",
        "Expires": "-1",
        "Location": "https://management.azure.com/subscriptions/00000000-0000-0000-0000-000000000/resourceGroups/00000/providers/Microsoft.MachineLearningServices/workspaces/00000/jobs/test_297205246107?api-version=2022-10-01-preview",
        "Pragma": "no-cache",
        "Request-Context": "appId=cid-v1:512cc15a-13b5-415b-bfd0-dce7accb6bb1",
        "Server-Timing": "traceparent;desc=\u002200-3ab46ff5ee3f82511b792887cfb5781e-28d14811a77fa301-00\u0022",
=======
        "Date": "Fri, 30 Dec 2022 03:18:21 GMT",
        "Expires": "-1",
        "Location": "https://management.azure.com/subscriptions/00000000-0000-0000-0000-000000000/resourceGroups/00000/providers/Microsoft.MachineLearningServices/workspaces/00000/jobs/test_471684112885?api-version=2022-10-01-preview",
        "Pragma": "no-cache",
        "Request-Context": "appId=cid-v1:512cc15a-13b5-415b-bfd0-dce7accb6bb1",
        "Server-Timing": "traceparent;desc=\u002200-c393dd6b1786e66e13c94347eeff7c7e-16349ab9970c2450-00\u0022",
>>>>>>> 94376103
        "Strict-Transport-Security": "max-age=31536000; includeSubDomains",
        "x-aml-cluster": "vienna-test-westus2-02",
        "X-Content-Type-Options": "nosniff",
<<<<<<< HEAD
        "x-ms-correlation-request-id": "54f5e03e-2e18-47df-a02e-831ecea773f0",
        "x-ms-ratelimit-remaining-subscription-writes": "1062",
        "x-ms-response-type": "standard",
        "x-ms-routing-request-id": "JAPANEAST:20230104T050451Z:54f5e03e-2e18-47df-a02e-831ecea773f0",
        "x-request-time": "2.655"
      },
      "ResponseBody": {
        "id": "/subscriptions/00000000-0000-0000-0000-000000000/resourceGroups/00000/providers/Microsoft.MachineLearningServices/workspaces/00000/jobs/test_297205246107",
        "name": "test_297205246107",
=======
        "x-ms-correlation-request-id": "5faa64cf-bb73-47bf-b920-3abc2bce3a5b",
        "x-ms-ratelimit-remaining-subscription-writes": "1195",
        "x-ms-response-type": "standard",
        "x-ms-routing-request-id": "JAPANEAST:20221230T031822Z:5faa64cf-bb73-47bf-b920-3abc2bce3a5b",
        "x-request-time": "2.756"
      },
      "ResponseBody": {
        "id": "/subscriptions/00000000-0000-0000-0000-000000000/resourceGroups/00000/providers/Microsoft.MachineLearningServices/workspaces/00000/jobs/test_471684112885",
        "name": "test_471684112885",
>>>>>>> 94376103
        "type": "Microsoft.MachineLearningServices/workspaces/jobs",
        "properties": {
          "description": "The hello world pipeline job",
          "tags": {
            "tag": "tagvalue",
            "owner": "sdkteam"
          },
          "properties": {
            "azureml.DevPlatv2": "true",
            "azureml.runsource": "azureml.PipelineRun",
            "runSource": "MFE",
            "runType": "HTTP",
            "azureml.parameters": "{}",
            "azureml.continue_on_step_failure": "False",
            "azureml.continue_on_failed_optional_input": "True",
            "azureml.defaultComputeName": "gpu-cluster",
            "azureml.defaultDataStoreName": "workspaceblobstore",
            "azureml.pipelineComponent": "pipelinerun"
          },
<<<<<<< HEAD
          "displayName": "test_297205246107",
=======
          "displayName": "test_471684112885",
>>>>>>> 94376103
          "status": "Preparing",
          "experimentName": "my_first_experiment_image_instance_segmentation",
          "services": {
            "Tracking": {
              "jobServiceType": "Tracking",
              "port": null,
              "endpoint": "azureml://master.api.azureml-test.ms/mlflow/v1.0/subscriptions/00000000-0000-0000-0000-000000000/resourceGroups/00000/providers/Microsoft.MachineLearningServices/workspaces/00000?",
              "status": null,
              "errorMessage": null,
              "properties": null,
              "nodes": null
            },
            "Studio": {
              "jobServiceType": "Studio",
              "port": null,
<<<<<<< HEAD
              "endpoint": "https://ml.azure.com/runs/test_297205246107?wsid=/subscriptions/00000000-0000-0000-0000-000000000/resourcegroups/00000/workspaces/00000",
=======
              "endpoint": "https://ml.azure.com/runs/test_471684112885?wsid=/subscriptions/00000000-0000-0000-0000-000000000/resourcegroups/00000/workspaces/00000",
>>>>>>> 94376103
              "status": null,
              "errorMessage": null,
              "properties": null,
              "nodes": null
            }
          },
          "computeId": "/subscriptions/00000000-0000-0000-0000-000000000/resourceGroups/00000/providers/Microsoft.MachineLearningServices/workspaces/00000/computes/gpu-cluster",
          "isArchived": false,
          "identity": null,
          "componentId": null,
          "jobType": "Pipeline",
          "settings": {
            "continue_on_step_failure": false,
            "_source": "YAML.JOB"
          },
          "jobs": {
            "hello_automl_image_instance_segmentation": {
              "name": "hello_automl_image_instance_segmentation",
              "tags": {},
              "properties": {},
              "type": "automl",
              "outputs": {},
              "log_verbosity": "info",
              "training_data": "${{parent.inputs.image_instance_segmentation_train_data}}",
              "limits": {
                "max_concurrent_trials": 4,
                "max_trials": 20,
                "timeout_minutes": 60
              },
              "sweep": {
                "sampling_algorithm": "random",
                "early_termination": {
                  "evaluation_interval": 10,
                  "delay_evaluation": 0,
                  "type": "bandit",
                  "slack_factor": 0.2,
                  "slack_amount": 0.0
                }
              },
              "target_column_name": "label",
              "validation_data": "${{parent.inputs.image_instance_segmentation_validate_data}}",
              "task": "image_instance_segmentation",
              "primary_metric": "mean_average_precision",
              "training_parameters": {
                "checkpoint_frequency": 1,
                "early_stopping": true,
                "early_stopping_delay": 2,
                "early_stopping_patience": 2,
                "evaluation_frequency": 1
              },
              "search_space": [
                {
                  "learning_rate": "uniform(0.005,0.05)",
                  "warmup_cosine_lr_warmup_epochs": "choice(0,3)",
                  "optimizer": "choice(\u0027sgd\u0027,\u0027adam\u0027,\u0027adamw\u0027)",
                  "min_size": "choice(600,800)",
                  "model_name": "choice(\u0027maskrcnn_resnet50_fpn\u0027)"
                }
              ]
            }
          },
          "inputs": {
            "image_instance_segmentation_train_data": {
              "description": null,
              "uri": "azureml://datastores/workspaceblobstore/paths/LocalUpload/00000000000000000000000000000000/train",
              "mode": "ReadOnlyMount",
              "jobInputType": "mltable"
            },
            "image_instance_segmentation_validate_data": {
              "description": null,
              "uri": "azureml://datastores/workspaceblobstore/paths/LocalUpload/00000000000000000000000000000000/valid",
              "mode": "ReadOnlyMount",
              "jobInputType": "mltable"
            }
          },
          "outputs": {},
          "sourceJobId": null
        },
        "systemData": {
<<<<<<< HEAD
          "createdAt": "2023-01-04T05:04:50.5404543\u002B00:00",
          "createdBy": "Doris Liao",
=======
          "createdAt": "2022-12-30T03:18:21.7555759\u002B00:00",
          "createdBy": "Xingzhi Zhang",
>>>>>>> 94376103
          "createdByType": "User"
        }
      }
    },
    {
<<<<<<< HEAD
      "RequestUri": "https://management.azure.com/subscriptions/00000000-0000-0000-0000-000000000/resourceGroups/00000/providers/Microsoft.MachineLearningServices/workspaces/00000/jobs/test_297205246107/cancel?api-version=2022-10-01-preview",
=======
      "RequestUri": "https://management.azure.com/subscriptions/00000000-0000-0000-0000-000000000/resourceGroups/00000/providers/Microsoft.MachineLearningServices/workspaces/00000/jobs/test_471684112885/cancel?api-version=2022-10-01-preview",
>>>>>>> 94376103
      "RequestMethod": "POST",
      "RequestHeaders": {
        "Accept": "application/json",
        "Accept-Encoding": "gzip, deflate",
        "Connection": "keep-alive",
        "Content-Length": "0",
        "User-Agent": "azure-ai-ml/1.3.0 azsdk-python-mgmt-machinelearningservices/0.1.0 Python/3.7.13 (Windows-10-10.0.22621-SP0)"
      },
      "RequestBody": null,
      "StatusCode": 202,
      "ResponseHeaders": {
        "Cache-Control": "no-cache",
        "Content-Length": "4",
        "Content-Type": "application/json; charset=utf-8",
<<<<<<< HEAD
        "Date": "Wed, 04 Jan 2023 05:04:54 GMT",
        "Expires": "-1",
        "Location": "https://management.azure.com/subscriptions/00000000-0000-0000-0000-000000000/providers/Microsoft.MachineLearningServices/locations/centraluseuap/mfeOperationResults/jc:e61cd5e2-512f-475e-9842-5e2a973993b8:test_297205246107?api-version=2022-10-01-preview",
=======
        "Date": "Fri, 30 Dec 2022 03:18:24 GMT",
        "Expires": "-1",
        "Location": "https://management.azure.com/subscriptions/00000000-0000-0000-0000-000000000/providers/Microsoft.MachineLearningServices/locations/centraluseuap/mfeOperationResults/jc:e61cd5e2-512f-475e-9842-5e2a973993b8:test_471684112885?api-version=2022-10-01-preview",
>>>>>>> 94376103
        "Pragma": "no-cache",
        "Request-Context": "appId=cid-v1:512cc15a-13b5-415b-bfd0-dce7accb6bb1",
        "Strict-Transport-Security": "max-age=31536000; includeSubDomains",
        "x-aml-cluster": "vienna-test-westus2-02",
        "X-Content-Type-Options": "nosniff",
        "x-ms-async-operation-timeout": "PT1H",
<<<<<<< HEAD
        "x-ms-correlation-request-id": "142b03f9-1aa8-4983-be3b-583c42e09424",
        "x-ms-ratelimit-remaining-subscription-writes": "1075",
        "x-ms-response-type": "standard",
        "x-ms-routing-request-id": "JAPANEAST:20230104T050455Z:142b03f9-1aa8-4983-be3b-583c42e09424",
        "x-request-time": "0.778"
=======
        "x-ms-correlation-request-id": "67a12474-8e70-4825-b626-5e8195075125",
        "x-ms-ratelimit-remaining-subscription-writes": "1186",
        "x-ms-response-type": "standard",
        "x-ms-routing-request-id": "JAPANEAST:20221230T031825Z:67a12474-8e70-4825-b626-5e8195075125",
        "x-request-time": "0.836"
>>>>>>> 94376103
      },
      "ResponseBody": "null"
    },
    {
<<<<<<< HEAD
      "RequestUri": "https://management.azure.com/subscriptions/00000000-0000-0000-0000-000000000/providers/Microsoft.MachineLearningServices/locations/centraluseuap/mfeOperationResults/jc:e61cd5e2-512f-475e-9842-5e2a973993b8:test_297205246107?api-version=2022-10-01-preview",
=======
      "RequestUri": "https://management.azure.com/subscriptions/00000000-0000-0000-0000-000000000/providers/Microsoft.MachineLearningServices/locations/centraluseuap/mfeOperationResults/jc:e61cd5e2-512f-475e-9842-5e2a973993b8:test_471684112885?api-version=2022-10-01-preview",
>>>>>>> 94376103
      "RequestMethod": "GET",
      "RequestHeaders": {
        "Accept": "*/*",
        "Accept-Encoding": "gzip, deflate",
        "Connection": "keep-alive",
        "User-Agent": "azure-ai-ml/1.3.0 azsdk-python-mgmt-machinelearningservices/0.1.0 Python/3.7.13 (Windows-10-10.0.22621-SP0)"
      },
      "RequestBody": null,
      "StatusCode": 202,
      "ResponseHeaders": {
        "Cache-Control": "no-cache",
        "Content-Length": "2",
        "Content-Type": "application/json; charset=utf-8",
<<<<<<< HEAD
        "Date": "Wed, 04 Jan 2023 05:04:55 GMT",
        "Expires": "-1",
        "Location": "https://management.azure.com/subscriptions/00000000-0000-0000-0000-000000000/providers/Microsoft.MachineLearningServices/locations/centraluseuap/mfeOperationResults/jc:e61cd5e2-512f-475e-9842-5e2a973993b8:test_297205246107?api-version=2022-10-01-preview",
=======
        "Date": "Fri, 30 Dec 2022 03:18:24 GMT",
        "Expires": "-1",
        "Location": "https://management.azure.com/subscriptions/00000000-0000-0000-0000-000000000/providers/Microsoft.MachineLearningServices/locations/centraluseuap/mfeOperationResults/jc:e61cd5e2-512f-475e-9842-5e2a973993b8:test_471684112885?api-version=2022-10-01-preview",
>>>>>>> 94376103
        "Pragma": "no-cache",
        "Request-Context": "appId=cid-v1:512cc15a-13b5-415b-bfd0-dce7accb6bb1",
        "Strict-Transport-Security": "max-age=31536000; includeSubDomains",
        "x-aml-cluster": "vienna-test-westus2-01",
        "X-Content-Type-Options": "nosniff",
<<<<<<< HEAD
        "x-ms-correlation-request-id": "57b61b2b-ad4a-4814-8cc1-536d7d0c6166",
        "x-ms-ratelimit-remaining-subscription-reads": "11795",
        "x-ms-response-type": "standard",
        "x-ms-routing-request-id": "JAPANEAST:20230104T050455Z:57b61b2b-ad4a-4814-8cc1-536d7d0c6166",
        "x-request-time": "0.039"
=======
        "x-ms-correlation-request-id": "a0e5aec0-17a4-4c41-8625-6b1537ceb65c",
        "x-ms-ratelimit-remaining-subscription-reads": "11978",
        "x-ms-response-type": "standard",
        "x-ms-routing-request-id": "JAPANEAST:20221230T031825Z:a0e5aec0-17a4-4c41-8625-6b1537ceb65c",
        "x-request-time": "0.028"
>>>>>>> 94376103
      },
      "ResponseBody": {}
    },
    {
<<<<<<< HEAD
      "RequestUri": "https://management.azure.com/subscriptions/00000000-0000-0000-0000-000000000/providers/Microsoft.MachineLearningServices/locations/centraluseuap/mfeOperationResults/jc:e61cd5e2-512f-475e-9842-5e2a973993b8:test_297205246107?api-version=2022-10-01-preview",
=======
      "RequestUri": "https://management.azure.com/subscriptions/00000000-0000-0000-0000-000000000/providers/Microsoft.MachineLearningServices/locations/centraluseuap/mfeOperationResults/jc:e61cd5e2-512f-475e-9842-5e2a973993b8:test_471684112885?api-version=2022-10-01-preview",
>>>>>>> 94376103
      "RequestMethod": "GET",
      "RequestHeaders": {
        "Accept": "*/*",
        "Accept-Encoding": "gzip, deflate",
        "Connection": "keep-alive",
        "User-Agent": "azure-ai-ml/1.3.0 azsdk-python-mgmt-machinelearningservices/0.1.0 Python/3.7.13 (Windows-10-10.0.22621-SP0)"
      },
      "RequestBody": null,
      "StatusCode": 200,
      "ResponseHeaders": {
        "Cache-Control": "no-cache",
        "Content-Length": "0",
<<<<<<< HEAD
        "Date": "Wed, 04 Jan 2023 05:05:25 GMT",
        "Expires": "-1",
        "Pragma": "no-cache",
        "Request-Context": "appId=cid-v1:512cc15a-13b5-415b-bfd0-dce7accb6bb1",
        "Server-Timing": "traceparent;desc=\u002200-30b94430b1b0d83de78f268b3b22b22d-12ede3a08291a1b4-00\u0022",
        "Strict-Transport-Security": "max-age=31536000; includeSubDomains",
        "x-aml-cluster": "vienna-test-westus2-01",
        "X-Content-Type-Options": "nosniff",
        "x-ms-correlation-request-id": "0b1bdae2-4411-4cd4-b3a4-73225fa00390",
        "x-ms-ratelimit-remaining-subscription-reads": "11794",
        "x-ms-response-type": "standard",
        "x-ms-routing-request-id": "JAPANEAST:20230104T050526Z:0b1bdae2-4411-4cd4-b3a4-73225fa00390",
        "x-request-time": "0.052"
=======
        "Date": "Fri, 30 Dec 2022 03:18:55 GMT",
        "Expires": "-1",
        "Pragma": "no-cache",
        "Request-Context": "appId=cid-v1:512cc15a-13b5-415b-bfd0-dce7accb6bb1",
        "Server-Timing": "traceparent;desc=\u002200-43b96706ba797fa2b2f686bc525f48c5-da03bc3dba15db33-00\u0022",
        "Strict-Transport-Security": "max-age=31536000; includeSubDomains",
        "x-aml-cluster": "vienna-test-westus2-01",
        "X-Content-Type-Options": "nosniff",
        "x-ms-correlation-request-id": "058991ad-3581-4d1a-a94c-b996a1fa88ab",
        "x-ms-ratelimit-remaining-subscription-reads": "11977",
        "x-ms-response-type": "standard",
        "x-ms-routing-request-id": "JAPANEAST:20221230T031855Z:058991ad-3581-4d1a-a94c-b996a1fa88ab",
        "x-request-time": "0.030"
>>>>>>> 94376103
      },
      "ResponseBody": null
    }
  ],
  "Variables": {
<<<<<<< HEAD
    "name": "test_297205246107"
=======
    "name": "test_471684112885"
>>>>>>> 94376103
  }
}<|MERGE_RESOLUTION|>--- conflicted
+++ resolved
@@ -15,19 +15,11 @@
         "Cache-Control": "no-cache",
         "Content-Encoding": "gzip",
         "Content-Type": "application/json; charset=utf-8",
-<<<<<<< HEAD
         "Date": "Wed, 04 Jan 2023 05:04:41 GMT",
         "Expires": "-1",
         "Pragma": "no-cache",
         "Request-Context": "appId=cid-v1:512cc15a-13b5-415b-bfd0-dce7accb6bb1",
         "Server-Timing": "traceparent;desc=\u002200-5bc57b7a345dc1713d4124285271fd00-3bf88294388b74df-00\u0022",
-=======
-        "Date": "Fri, 30 Dec 2022 03:18:14 GMT",
-        "Expires": "-1",
-        "Pragma": "no-cache",
-        "Request-Context": "appId=cid-v1:512cc15a-13b5-415b-bfd0-dce7accb6bb1",
-        "Server-Timing": "traceparent;desc=\u002200-9cbb8210ff041535b51c096fb01e3ba4-ae534b15e9c05db1-00\u0022",
->>>>>>> 94376103
         "Strict-Transport-Security": "max-age=31536000; includeSubDomains",
         "Transfer-Encoding": "chunked",
         "Vary": [
@@ -36,19 +28,11 @@
         ],
         "x-aml-cluster": "vienna-test-westus2-01",
         "X-Content-Type-Options": "nosniff",
-<<<<<<< HEAD
         "x-ms-correlation-request-id": "46e3a1e4-98d7-45ec-9696-87241f3d0aa1",
         "x-ms-ratelimit-remaining-subscription-reads": "11798",
         "x-ms-response-type": "standard",
         "x-ms-routing-request-id": "JAPANEAST:20230104T050441Z:46e3a1e4-98d7-45ec-9696-87241f3d0aa1",
         "x-request-time": "0.063"
-=======
-        "x-ms-correlation-request-id": "3b8e0d14-6eb3-4099-b6d4-548a1a1d72c2",
-        "x-ms-ratelimit-remaining-subscription-reads": "11981",
-        "x-ms-response-type": "standard",
-        "x-ms-routing-request-id": "JAPANEAST:20221230T031815Z:3b8e0d14-6eb3-4099-b6d4-548a1a1d72c2",
-        "x-request-time": "0.024"
->>>>>>> 94376103
       },
       "ResponseBody": {
         "id": "/subscriptions/00000000-0000-0000-0000-000000000/resourceGroups/00000/providers/Microsoft.MachineLearningServices/workspaces/00000/computes/gpu-cluster",
@@ -110,19 +94,11 @@
         "Cache-Control": "no-cache",
         "Content-Encoding": "gzip",
         "Content-Type": "application/json; charset=utf-8",
-<<<<<<< HEAD
         "Date": "Wed, 04 Jan 2023 05:04:44 GMT",
         "Expires": "-1",
         "Pragma": "no-cache",
         "Request-Context": "appId=cid-v1:512cc15a-13b5-415b-bfd0-dce7accb6bb1",
         "Server-Timing": "traceparent;desc=\u002200-73273797fd145a223dffd2024b93182d-2eca04d09f4ffc46-00\u0022",
-=======
-        "Date": "Fri, 30 Dec 2022 03:18:16 GMT",
-        "Expires": "-1",
-        "Pragma": "no-cache",
-        "Request-Context": "appId=cid-v1:512cc15a-13b5-415b-bfd0-dce7accb6bb1",
-        "Server-Timing": "traceparent;desc=\u002200-0edcab5fd9ec83857f96a3974f1f0851-372c5f7adbf0b347-00\u0022",
->>>>>>> 94376103
         "Strict-Transport-Security": "max-age=31536000; includeSubDomains",
         "Transfer-Encoding": "chunked",
         "Vary": [
@@ -131,19 +107,11 @@
         ],
         "x-aml-cluster": "vienna-test-westus2-02",
         "X-Content-Type-Options": "nosniff",
-<<<<<<< HEAD
         "x-ms-correlation-request-id": "0b5ebd47-3074-4e66-bf77-73a883b93def",
         "x-ms-ratelimit-remaining-subscription-reads": "11797",
         "x-ms-response-type": "standard",
         "x-ms-routing-request-id": "JAPANEAST:20230104T050444Z:0b5ebd47-3074-4e66-bf77-73a883b93def",
         "x-request-time": "0.140"
-=======
-        "x-ms-correlation-request-id": "b0152046-4ecf-4b0f-88e6-f1b458092a30",
-        "x-ms-ratelimit-remaining-subscription-reads": "11980",
-        "x-ms-response-type": "standard",
-        "x-ms-routing-request-id": "JAPANEAST:20221230T031817Z:b0152046-4ecf-4b0f-88e6-f1b458092a30",
-        "x-request-time": "0.085"
->>>>>>> 94376103
       },
       "ResponseBody": {
         "id": "/subscriptions/00000000-0000-0000-0000-000000000/resourceGroups/00000/providers/Microsoft.MachineLearningServices/workspaces/00000/datastores/workspaceblobstore",
@@ -190,37 +158,21 @@
         "Cache-Control": "no-cache",
         "Content-Encoding": "gzip",
         "Content-Type": "application/json; charset=utf-8",
-<<<<<<< HEAD
         "Date": "Wed, 04 Jan 2023 05:04:45 GMT",
         "Expires": "-1",
         "Pragma": "no-cache",
         "Request-Context": "appId=cid-v1:512cc15a-13b5-415b-bfd0-dce7accb6bb1",
         "Server-Timing": "traceparent;desc=\u002200-576fc67456fecec157d23fc7fe3cec20-bb8b5fc009daeeda-00\u0022",
-=======
-        "Date": "Fri, 30 Dec 2022 03:18:16 GMT",
-        "Expires": "-1",
-        "Pragma": "no-cache",
-        "Request-Context": "appId=cid-v1:512cc15a-13b5-415b-bfd0-dce7accb6bb1",
-        "Server-Timing": "traceparent;desc=\u002200-4844585b182ad2f44c78cc015a09f0f0-8ceef408c6a40ffa-00\u0022",
->>>>>>> 94376103
         "Strict-Transport-Security": "max-age=31536000; includeSubDomains",
         "Transfer-Encoding": "chunked",
         "Vary": "Accept-Encoding",
         "x-aml-cluster": "vienna-test-westus2-02",
         "X-Content-Type-Options": "nosniff",
-<<<<<<< HEAD
         "x-ms-correlation-request-id": "5165a1dd-692a-4e9c-9fd5-9b36dcfdefe4",
         "x-ms-ratelimit-remaining-subscription-writes": "1077",
         "x-ms-response-type": "standard",
         "x-ms-routing-request-id": "JAPANEAST:20230104T050445Z:5165a1dd-692a-4e9c-9fd5-9b36dcfdefe4",
         "x-request-time": "0.110"
-=======
-        "x-ms-correlation-request-id": "79360b23-e406-4d9d-bfb2-f05626a91f3d",
-        "x-ms-ratelimit-remaining-subscription-writes": "1188",
-        "x-ms-response-type": "standard",
-        "x-ms-routing-request-id": "JAPANEAST:20221230T031817Z:79360b23-e406-4d9d-bfb2-f05626a91f3d",
-        "x-request-time": "0.092"
->>>>>>> 94376103
       },
       "ResponseBody": {
         "secretsType": "AccountKey",
@@ -234,15 +186,9 @@
         "Accept": "application/xml",
         "Accept-Encoding": "gzip, deflate",
         "Connection": "keep-alive",
-<<<<<<< HEAD
         "User-Agent": "azsdk-python-storage-blob/12.9.0 Python/3.7.13 (Windows-10-10.0.22621-SP0)",
         "x-ms-date": "Wed, 04 Jan 2023 05:04:46 GMT",
         "x-ms-version": "2020-10-02"
-=======
-        "User-Agent": "azsdk-python-storage-blob/12.14.1 Python/3.9.13 (Windows-10-10.0.19045-SP0)",
-        "x-ms-date": "Fri, 30 Dec 2022 03:18:17 GMT",
-        "x-ms-version": "2021-08-06"
->>>>>>> 94376103
       },
       "RequestBody": null,
       "StatusCode": 200,
@@ -251,11 +197,7 @@
         "Content-Length": "264",
         "Content-MD5": "bxQgDk/2/IhOiVcx8\u002BLMhg==",
         "Content-Type": "application/octet-stream",
-<<<<<<< HEAD
         "Date": "Wed, 04 Jan 2023 05:04:45 GMT",
-=======
-        "Date": "Fri, 30 Dec 2022 03:18:16 GMT",
->>>>>>> 94376103
         "ETag": "\u00220x8DAE67F99862EDF\u0022",
         "Last-Modified": "Sun, 25 Dec 2022 13:54:53 GMT",
         "Server": [
@@ -284,24 +226,14 @@
         "Accept": "application/xml",
         "Accept-Encoding": "gzip, deflate",
         "Connection": "keep-alive",
-<<<<<<< HEAD
         "User-Agent": "azsdk-python-storage-blob/12.9.0 Python/3.7.13 (Windows-10-10.0.22621-SP0)",
         "x-ms-date": "Wed, 04 Jan 2023 05:04:47 GMT",
         "x-ms-version": "2020-10-02"
-=======
-        "User-Agent": "azsdk-python-storage-blob/12.14.1 Python/3.9.13 (Windows-10-10.0.19045-SP0)",
-        "x-ms-date": "Fri, 30 Dec 2022 03:18:17 GMT",
-        "x-ms-version": "2021-08-06"
->>>>>>> 94376103
       },
       "RequestBody": null,
       "StatusCode": 404,
       "ResponseHeaders": {
-<<<<<<< HEAD
         "Date": "Wed, 04 Jan 2023 05:04:45 GMT",
-=======
-        "Date": "Fri, 30 Dec 2022 03:18:17 GMT",
->>>>>>> 94376103
         "Server": [
           "Windows-Azure-Blob/1.0",
           "Microsoft-HTTPAPI/2.0"
@@ -328,19 +260,11 @@
         "Cache-Control": "no-cache",
         "Content-Encoding": "gzip",
         "Content-Type": "application/json; charset=utf-8",
-<<<<<<< HEAD
         "Date": "Wed, 04 Jan 2023 05:04:46 GMT",
         "Expires": "-1",
         "Pragma": "no-cache",
         "Request-Context": "appId=cid-v1:512cc15a-13b5-415b-bfd0-dce7accb6bb1",
         "Server-Timing": "traceparent;desc=\u002200-6ac8022b8d99bdfb2b76d9722bbe73a0-345ddc7039217a04-00\u0022",
-=======
-        "Date": "Fri, 30 Dec 2022 03:18:17 GMT",
-        "Expires": "-1",
-        "Pragma": "no-cache",
-        "Request-Context": "appId=cid-v1:512cc15a-13b5-415b-bfd0-dce7accb6bb1",
-        "Server-Timing": "traceparent;desc=\u002200-d81082c904a8ee8c67ee717fc30b83b6-13a527b3bf430476-00\u0022",
->>>>>>> 94376103
         "Strict-Transport-Security": "max-age=31536000; includeSubDomains",
         "Transfer-Encoding": "chunked",
         "Vary": [
@@ -349,19 +273,11 @@
         ],
         "x-aml-cluster": "vienna-test-westus2-02",
         "X-Content-Type-Options": "nosniff",
-<<<<<<< HEAD
         "x-ms-correlation-request-id": "b9581eae-d10e-4b6f-a476-8f04338be195",
         "x-ms-ratelimit-remaining-subscription-reads": "11796",
         "x-ms-response-type": "standard",
         "x-ms-routing-request-id": "JAPANEAST:20230104T050446Z:b9581eae-d10e-4b6f-a476-8f04338be195",
         "x-request-time": "0.087"
-=======
-        "x-ms-correlation-request-id": "a6e49f25-2f0f-410e-a683-d5b717c05266",
-        "x-ms-ratelimit-remaining-subscription-reads": "11979",
-        "x-ms-response-type": "standard",
-        "x-ms-routing-request-id": "JAPANEAST:20221230T031818Z:a6e49f25-2f0f-410e-a683-d5b717c05266",
-        "x-request-time": "0.092"
->>>>>>> 94376103
       },
       "ResponseBody": {
         "id": "/subscriptions/00000000-0000-0000-0000-000000000/resourceGroups/00000/providers/Microsoft.MachineLearningServices/workspaces/00000/datastores/workspaceblobstore",
@@ -408,37 +324,21 @@
         "Cache-Control": "no-cache",
         "Content-Encoding": "gzip",
         "Content-Type": "application/json; charset=utf-8",
-<<<<<<< HEAD
         "Date": "Wed, 04 Jan 2023 05:04:47 GMT",
         "Expires": "-1",
         "Pragma": "no-cache",
         "Request-Context": "appId=cid-v1:512cc15a-13b5-415b-bfd0-dce7accb6bb1",
         "Server-Timing": "traceparent;desc=\u002200-7affdde1e67325addab1a2140464ed29-1eb88c7aaa2045dc-00\u0022",
-=======
-        "Date": "Fri, 30 Dec 2022 03:18:18 GMT",
-        "Expires": "-1",
-        "Pragma": "no-cache",
-        "Request-Context": "appId=cid-v1:512cc15a-13b5-415b-bfd0-dce7accb6bb1",
-        "Server-Timing": "traceparent;desc=\u002200-f94633bf668cd15e98b690d0586842c9-5c52cfe557fafa8e-00\u0022",
->>>>>>> 94376103
         "Strict-Transport-Security": "max-age=31536000; includeSubDomains",
         "Transfer-Encoding": "chunked",
         "Vary": "Accept-Encoding",
         "x-aml-cluster": "vienna-test-westus2-02",
         "X-Content-Type-Options": "nosniff",
-<<<<<<< HEAD
         "x-ms-correlation-request-id": "8cec23f2-f5e6-43aa-8ff0-5f641ff3c986",
         "x-ms-ratelimit-remaining-subscription-writes": "1076",
         "x-ms-response-type": "standard",
         "x-ms-routing-request-id": "JAPANEAST:20230104T050447Z:8cec23f2-f5e6-43aa-8ff0-5f641ff3c986",
         "x-request-time": "0.091"
-=======
-        "x-ms-correlation-request-id": "625c30c8-b6da-4ed3-8d1e-084a159ed55c",
-        "x-ms-ratelimit-remaining-subscription-writes": "1187",
-        "x-ms-response-type": "standard",
-        "x-ms-routing-request-id": "JAPANEAST:20221230T031818Z:625c30c8-b6da-4ed3-8d1e-084a159ed55c",
-        "x-request-time": "0.085"
->>>>>>> 94376103
       },
       "ResponseBody": {
         "secretsType": "AccountKey",
@@ -452,15 +352,9 @@
         "Accept": "application/xml",
         "Accept-Encoding": "gzip, deflate",
         "Connection": "keep-alive",
-<<<<<<< HEAD
         "User-Agent": "azsdk-python-storage-blob/12.9.0 Python/3.7.13 (Windows-10-10.0.22621-SP0)",
         "x-ms-date": "Wed, 04 Jan 2023 05:04:48 GMT",
         "x-ms-version": "2020-10-02"
-=======
-        "User-Agent": "azsdk-python-storage-blob/12.14.1 Python/3.9.13 (Windows-10-10.0.19045-SP0)",
-        "x-ms-date": "Fri, 30 Dec 2022 03:18:19 GMT",
-        "x-ms-version": "2021-08-06"
->>>>>>> 94376103
       },
       "RequestBody": null,
       "StatusCode": 200,
@@ -469,11 +363,7 @@
         "Content-Length": "269",
         "Content-MD5": "WaHfrrWZTI6RIAay8\u002BmxMg==",
         "Content-Type": "application/octet-stream",
-<<<<<<< HEAD
         "Date": "Wed, 04 Jan 2023 05:04:47 GMT",
-=======
-        "Date": "Fri, 30 Dec 2022 03:18:18 GMT",
->>>>>>> 94376103
         "ETag": "\u00220x8DAE67F9AF05EF7\u0022",
         "Last-Modified": "Sun, 25 Dec 2022 13:54:56 GMT",
         "Server": [
@@ -502,24 +392,14 @@
         "Accept": "application/xml",
         "Accept-Encoding": "gzip, deflate",
         "Connection": "keep-alive",
-<<<<<<< HEAD
         "User-Agent": "azsdk-python-storage-blob/12.9.0 Python/3.7.13 (Windows-10-10.0.22621-SP0)",
         "x-ms-date": "Wed, 04 Jan 2023 05:04:48 GMT",
         "x-ms-version": "2020-10-02"
-=======
-        "User-Agent": "azsdk-python-storage-blob/12.14.1 Python/3.9.13 (Windows-10-10.0.19045-SP0)",
-        "x-ms-date": "Fri, 30 Dec 2022 03:18:19 GMT",
-        "x-ms-version": "2021-08-06"
->>>>>>> 94376103
       },
       "RequestBody": null,
       "StatusCode": 404,
       "ResponseHeaders": {
-<<<<<<< HEAD
         "Date": "Wed, 04 Jan 2023 05:04:47 GMT",
-=======
-        "Date": "Fri, 30 Dec 2022 03:18:18 GMT",
->>>>>>> 94376103
         "Server": [
           "Windows-Azure-Blob/1.0",
           "Microsoft-HTTPAPI/2.0"
@@ -532,11 +412,7 @@
       "ResponseBody": null
     },
     {
-<<<<<<< HEAD
       "RequestUri": "https://management.azure.com/subscriptions/00000000-0000-0000-0000-000000000/resourceGroups/00000/providers/Microsoft.MachineLearningServices/workspaces/00000/jobs/test_297205246107?api-version=2022-10-01-preview",
-=======
-      "RequestUri": "https://management.azure.com/subscriptions/00000000-0000-0000-0000-000000000/resourceGroups/00000/providers/Microsoft.MachineLearningServices/workspaces/00000/jobs/test_471684112885?api-version=2022-10-01-preview",
->>>>>>> 94376103
       "RequestMethod": "PUT",
       "RequestHeaders": {
         "Accept": "application/json",
@@ -555,11 +431,7 @@
             "owner": "sdkteam"
           },
           "computeId": "/subscriptions/00000000-0000-0000-0000-000000000/resourceGroups/00000/providers/Microsoft.MachineLearningServices/workspaces/00000/computes/gpu-cluster",
-<<<<<<< HEAD
           "displayName": "test_297205246107",
-=======
-          "displayName": "test_471684112885",
->>>>>>> 94376103
           "experimentName": "my_first_experiment_image_instance_segmentation",
           "isArchived": false,
           "jobType": "Pipeline",
@@ -631,25 +503,15 @@
         "Cache-Control": "no-cache",
         "Content-Length": "4450",
         "Content-Type": "application/json; charset=utf-8",
-<<<<<<< HEAD
         "Date": "Wed, 04 Jan 2023 05:04:50 GMT",
         "Expires": "-1",
         "Location": "https://management.azure.com/subscriptions/00000000-0000-0000-0000-000000000/resourceGroups/00000/providers/Microsoft.MachineLearningServices/workspaces/00000/jobs/test_297205246107?api-version=2022-10-01-preview",
         "Pragma": "no-cache",
         "Request-Context": "appId=cid-v1:512cc15a-13b5-415b-bfd0-dce7accb6bb1",
         "Server-Timing": "traceparent;desc=\u002200-3ab46ff5ee3f82511b792887cfb5781e-28d14811a77fa301-00\u0022",
-=======
-        "Date": "Fri, 30 Dec 2022 03:18:21 GMT",
-        "Expires": "-1",
-        "Location": "https://management.azure.com/subscriptions/00000000-0000-0000-0000-000000000/resourceGroups/00000/providers/Microsoft.MachineLearningServices/workspaces/00000/jobs/test_471684112885?api-version=2022-10-01-preview",
-        "Pragma": "no-cache",
-        "Request-Context": "appId=cid-v1:512cc15a-13b5-415b-bfd0-dce7accb6bb1",
-        "Server-Timing": "traceparent;desc=\u002200-c393dd6b1786e66e13c94347eeff7c7e-16349ab9970c2450-00\u0022",
->>>>>>> 94376103
         "Strict-Transport-Security": "max-age=31536000; includeSubDomains",
         "x-aml-cluster": "vienna-test-westus2-02",
         "X-Content-Type-Options": "nosniff",
-<<<<<<< HEAD
         "x-ms-correlation-request-id": "54f5e03e-2e18-47df-a02e-831ecea773f0",
         "x-ms-ratelimit-remaining-subscription-writes": "1062",
         "x-ms-response-type": "standard",
@@ -659,17 +521,6 @@
       "ResponseBody": {
         "id": "/subscriptions/00000000-0000-0000-0000-000000000/resourceGroups/00000/providers/Microsoft.MachineLearningServices/workspaces/00000/jobs/test_297205246107",
         "name": "test_297205246107",
-=======
-        "x-ms-correlation-request-id": "5faa64cf-bb73-47bf-b920-3abc2bce3a5b",
-        "x-ms-ratelimit-remaining-subscription-writes": "1195",
-        "x-ms-response-type": "standard",
-        "x-ms-routing-request-id": "JAPANEAST:20221230T031822Z:5faa64cf-bb73-47bf-b920-3abc2bce3a5b",
-        "x-request-time": "2.756"
-      },
-      "ResponseBody": {
-        "id": "/subscriptions/00000000-0000-0000-0000-000000000/resourceGroups/00000/providers/Microsoft.MachineLearningServices/workspaces/00000/jobs/test_471684112885",
-        "name": "test_471684112885",
->>>>>>> 94376103
         "type": "Microsoft.MachineLearningServices/workspaces/jobs",
         "properties": {
           "description": "The hello world pipeline job",
@@ -689,11 +540,7 @@
             "azureml.defaultDataStoreName": "workspaceblobstore",
             "azureml.pipelineComponent": "pipelinerun"
           },
-<<<<<<< HEAD
           "displayName": "test_297205246107",
-=======
-          "displayName": "test_471684112885",
->>>>>>> 94376103
           "status": "Preparing",
           "experimentName": "my_first_experiment_image_instance_segmentation",
           "services": {
@@ -709,11 +556,7 @@
             "Studio": {
               "jobServiceType": "Studio",
               "port": null,
-<<<<<<< HEAD
               "endpoint": "https://ml.azure.com/runs/test_297205246107?wsid=/subscriptions/00000000-0000-0000-0000-000000000/resourcegroups/00000/workspaces/00000",
-=======
-              "endpoint": "https://ml.azure.com/runs/test_471684112885?wsid=/subscriptions/00000000-0000-0000-0000-000000000/resourcegroups/00000/workspaces/00000",
->>>>>>> 94376103
               "status": null,
               "errorMessage": null,
               "properties": null,
@@ -793,23 +636,14 @@
           "sourceJobId": null
         },
         "systemData": {
-<<<<<<< HEAD
           "createdAt": "2023-01-04T05:04:50.5404543\u002B00:00",
           "createdBy": "Doris Liao",
-=======
-          "createdAt": "2022-12-30T03:18:21.7555759\u002B00:00",
-          "createdBy": "Xingzhi Zhang",
->>>>>>> 94376103
           "createdByType": "User"
         }
       }
     },
     {
-<<<<<<< HEAD
       "RequestUri": "https://management.azure.com/subscriptions/00000000-0000-0000-0000-000000000/resourceGroups/00000/providers/Microsoft.MachineLearningServices/workspaces/00000/jobs/test_297205246107/cancel?api-version=2022-10-01-preview",
-=======
-      "RequestUri": "https://management.azure.com/subscriptions/00000000-0000-0000-0000-000000000/resourceGroups/00000/providers/Microsoft.MachineLearningServices/workspaces/00000/jobs/test_471684112885/cancel?api-version=2022-10-01-preview",
->>>>>>> 94376103
       "RequestMethod": "POST",
       "RequestHeaders": {
         "Accept": "application/json",
@@ -824,43 +658,25 @@
         "Cache-Control": "no-cache",
         "Content-Length": "4",
         "Content-Type": "application/json; charset=utf-8",
-<<<<<<< HEAD
         "Date": "Wed, 04 Jan 2023 05:04:54 GMT",
         "Expires": "-1",
         "Location": "https://management.azure.com/subscriptions/00000000-0000-0000-0000-000000000/providers/Microsoft.MachineLearningServices/locations/centraluseuap/mfeOperationResults/jc:e61cd5e2-512f-475e-9842-5e2a973993b8:test_297205246107?api-version=2022-10-01-preview",
-=======
-        "Date": "Fri, 30 Dec 2022 03:18:24 GMT",
-        "Expires": "-1",
-        "Location": "https://management.azure.com/subscriptions/00000000-0000-0000-0000-000000000/providers/Microsoft.MachineLearningServices/locations/centraluseuap/mfeOperationResults/jc:e61cd5e2-512f-475e-9842-5e2a973993b8:test_471684112885?api-version=2022-10-01-preview",
->>>>>>> 94376103
         "Pragma": "no-cache",
         "Request-Context": "appId=cid-v1:512cc15a-13b5-415b-bfd0-dce7accb6bb1",
         "Strict-Transport-Security": "max-age=31536000; includeSubDomains",
         "x-aml-cluster": "vienna-test-westus2-02",
         "X-Content-Type-Options": "nosniff",
         "x-ms-async-operation-timeout": "PT1H",
-<<<<<<< HEAD
         "x-ms-correlation-request-id": "142b03f9-1aa8-4983-be3b-583c42e09424",
         "x-ms-ratelimit-remaining-subscription-writes": "1075",
         "x-ms-response-type": "standard",
         "x-ms-routing-request-id": "JAPANEAST:20230104T050455Z:142b03f9-1aa8-4983-be3b-583c42e09424",
         "x-request-time": "0.778"
-=======
-        "x-ms-correlation-request-id": "67a12474-8e70-4825-b626-5e8195075125",
-        "x-ms-ratelimit-remaining-subscription-writes": "1186",
-        "x-ms-response-type": "standard",
-        "x-ms-routing-request-id": "JAPANEAST:20221230T031825Z:67a12474-8e70-4825-b626-5e8195075125",
-        "x-request-time": "0.836"
->>>>>>> 94376103
       },
       "ResponseBody": "null"
     },
     {
-<<<<<<< HEAD
       "RequestUri": "https://management.azure.com/subscriptions/00000000-0000-0000-0000-000000000/providers/Microsoft.MachineLearningServices/locations/centraluseuap/mfeOperationResults/jc:e61cd5e2-512f-475e-9842-5e2a973993b8:test_297205246107?api-version=2022-10-01-preview",
-=======
-      "RequestUri": "https://management.azure.com/subscriptions/00000000-0000-0000-0000-000000000/providers/Microsoft.MachineLearningServices/locations/centraluseuap/mfeOperationResults/jc:e61cd5e2-512f-475e-9842-5e2a973993b8:test_471684112885?api-version=2022-10-01-preview",
->>>>>>> 94376103
       "RequestMethod": "GET",
       "RequestHeaders": {
         "Accept": "*/*",
@@ -874,42 +690,24 @@
         "Cache-Control": "no-cache",
         "Content-Length": "2",
         "Content-Type": "application/json; charset=utf-8",
-<<<<<<< HEAD
         "Date": "Wed, 04 Jan 2023 05:04:55 GMT",
         "Expires": "-1",
         "Location": "https://management.azure.com/subscriptions/00000000-0000-0000-0000-000000000/providers/Microsoft.MachineLearningServices/locations/centraluseuap/mfeOperationResults/jc:e61cd5e2-512f-475e-9842-5e2a973993b8:test_297205246107?api-version=2022-10-01-preview",
-=======
-        "Date": "Fri, 30 Dec 2022 03:18:24 GMT",
-        "Expires": "-1",
-        "Location": "https://management.azure.com/subscriptions/00000000-0000-0000-0000-000000000/providers/Microsoft.MachineLearningServices/locations/centraluseuap/mfeOperationResults/jc:e61cd5e2-512f-475e-9842-5e2a973993b8:test_471684112885?api-version=2022-10-01-preview",
->>>>>>> 94376103
         "Pragma": "no-cache",
         "Request-Context": "appId=cid-v1:512cc15a-13b5-415b-bfd0-dce7accb6bb1",
         "Strict-Transport-Security": "max-age=31536000; includeSubDomains",
         "x-aml-cluster": "vienna-test-westus2-01",
         "X-Content-Type-Options": "nosniff",
-<<<<<<< HEAD
         "x-ms-correlation-request-id": "57b61b2b-ad4a-4814-8cc1-536d7d0c6166",
         "x-ms-ratelimit-remaining-subscription-reads": "11795",
         "x-ms-response-type": "standard",
         "x-ms-routing-request-id": "JAPANEAST:20230104T050455Z:57b61b2b-ad4a-4814-8cc1-536d7d0c6166",
         "x-request-time": "0.039"
-=======
-        "x-ms-correlation-request-id": "a0e5aec0-17a4-4c41-8625-6b1537ceb65c",
-        "x-ms-ratelimit-remaining-subscription-reads": "11978",
-        "x-ms-response-type": "standard",
-        "x-ms-routing-request-id": "JAPANEAST:20221230T031825Z:a0e5aec0-17a4-4c41-8625-6b1537ceb65c",
-        "x-request-time": "0.028"
->>>>>>> 94376103
       },
       "ResponseBody": {}
     },
     {
-<<<<<<< HEAD
       "RequestUri": "https://management.azure.com/subscriptions/00000000-0000-0000-0000-000000000/providers/Microsoft.MachineLearningServices/locations/centraluseuap/mfeOperationResults/jc:e61cd5e2-512f-475e-9842-5e2a973993b8:test_297205246107?api-version=2022-10-01-preview",
-=======
-      "RequestUri": "https://management.azure.com/subscriptions/00000000-0000-0000-0000-000000000/providers/Microsoft.MachineLearningServices/locations/centraluseuap/mfeOperationResults/jc:e61cd5e2-512f-475e-9842-5e2a973993b8:test_471684112885?api-version=2022-10-01-preview",
->>>>>>> 94376103
       "RequestMethod": "GET",
       "RequestHeaders": {
         "Accept": "*/*",
@@ -922,7 +720,6 @@
       "ResponseHeaders": {
         "Cache-Control": "no-cache",
         "Content-Length": "0",
-<<<<<<< HEAD
         "Date": "Wed, 04 Jan 2023 05:05:25 GMT",
         "Expires": "-1",
         "Pragma": "no-cache",
@@ -936,30 +733,11 @@
         "x-ms-response-type": "standard",
         "x-ms-routing-request-id": "JAPANEAST:20230104T050526Z:0b1bdae2-4411-4cd4-b3a4-73225fa00390",
         "x-request-time": "0.052"
-=======
-        "Date": "Fri, 30 Dec 2022 03:18:55 GMT",
-        "Expires": "-1",
-        "Pragma": "no-cache",
-        "Request-Context": "appId=cid-v1:512cc15a-13b5-415b-bfd0-dce7accb6bb1",
-        "Server-Timing": "traceparent;desc=\u002200-43b96706ba797fa2b2f686bc525f48c5-da03bc3dba15db33-00\u0022",
-        "Strict-Transport-Security": "max-age=31536000; includeSubDomains",
-        "x-aml-cluster": "vienna-test-westus2-01",
-        "X-Content-Type-Options": "nosniff",
-        "x-ms-correlation-request-id": "058991ad-3581-4d1a-a94c-b996a1fa88ab",
-        "x-ms-ratelimit-remaining-subscription-reads": "11977",
-        "x-ms-response-type": "standard",
-        "x-ms-routing-request-id": "JAPANEAST:20221230T031855Z:058991ad-3581-4d1a-a94c-b996a1fa88ab",
-        "x-request-time": "0.030"
->>>>>>> 94376103
       },
       "ResponseBody": null
     }
   ],
   "Variables": {
-<<<<<<< HEAD
     "name": "test_297205246107"
-=======
-    "name": "test_471684112885"
->>>>>>> 94376103
   }
 }