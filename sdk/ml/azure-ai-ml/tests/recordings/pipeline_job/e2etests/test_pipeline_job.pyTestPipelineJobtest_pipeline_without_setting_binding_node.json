{
  "Entries": [
    {
      "RequestUri": "https://management.azure.com/subscriptions/00000000-0000-0000-0000-000000000/resourceGroups/00000/providers/Microsoft.MachineLearningServices/workspaces/00000/computes/cpu-cluster?api-version=2022-10-01-preview",
      "RequestMethod": "GET",
      "RequestHeaders": {
        "Accept": "application/json",
        "Accept-Encoding": "gzip, deflate",
        "Connection": "keep-alive",
        "User-Agent": "azure-ai-ml/1.3.0 azsdk-python-mgmt-machinelearningservices/0.1.0 Python/3.7.13 (Windows-10-10.0.22621-SP0)"
      },
      "RequestBody": null,
      "StatusCode": 200,
      "ResponseHeaders": {
        "Cache-Control": "no-cache",
        "Content-Encoding": "gzip",
        "Content-Type": "application/json; charset=utf-8",
<<<<<<< HEAD
        "Date": "Wed, 04 Jan 2023 05:05:30 GMT",
        "Expires": "-1",
        "Pragma": "no-cache",
        "Request-Context": "appId=cid-v1:512cc15a-13b5-415b-bfd0-dce7accb6bb1",
        "Server-Timing": "traceparent;desc=\u002200-8ae0057724e85d5613be1ab40e6f4b3d-46ff4639ac9fcec4-00\u0022",
=======
        "Date": "Fri, 30 Dec 2022 03:18:57 GMT",
        "Expires": "-1",
        "Pragma": "no-cache",
        "Request-Context": "appId=cid-v1:512cc15a-13b5-415b-bfd0-dce7accb6bb1",
        "Server-Timing": "traceparent;desc=\u002200-21f4ab7859e0743e2ccc75f4cc9aa4df-6d83d447405314e8-00\u0022",
>>>>>>> 94376103
        "Strict-Transport-Security": "max-age=31536000; includeSubDomains",
        "Transfer-Encoding": "chunked",
        "Vary": [
          "Accept-Encoding",
          "Accept-Encoding"
        ],
        "x-aml-cluster": "vienna-test-westus2-01",
        "X-Content-Type-Options": "nosniff",
<<<<<<< HEAD
        "x-ms-correlation-request-id": "7b5e72bc-29f9-4a5b-89e2-132428992930",
        "x-ms-ratelimit-remaining-subscription-reads": "11793",
        "x-ms-response-type": "standard",
        "x-ms-routing-request-id": "JAPANEAST:20230104T050531Z:7b5e72bc-29f9-4a5b-89e2-132428992930",
        "x-request-time": "0.237"
=======
        "x-ms-correlation-request-id": "846391cd-c2d1-4ef3-a3d2-171f72640678",
        "x-ms-ratelimit-remaining-subscription-reads": "11976",
        "x-ms-response-type": "standard",
        "x-ms-routing-request-id": "JAPANEAST:20221230T031858Z:846391cd-c2d1-4ef3-a3d2-171f72640678",
        "x-request-time": "0.264"
>>>>>>> 94376103
      },
      "ResponseBody": {
        "id": "/subscriptions/00000000-0000-0000-0000-000000000/resourceGroups/00000/providers/Microsoft.MachineLearningServices/workspaces/00000/computes/cpu-cluster",
        "name": "cpu-cluster",
        "type": "Microsoft.MachineLearningServices/workspaces/computes",
        "location": "centraluseuap",
        "tags": {},
        "properties": {
          "createdOn": "2022-09-22T09:02:22.1899959\u002B00:00",
          "modifiedOn": "2022-11-21T09:48:12.4511558\u002B00:00",
          "disableLocalAuth": false,
          "description": null,
          "resourceId": null,
          "computeType": "AmlCompute",
          "computeLocation": "centraluseuap",
          "provisioningState": "Succeeded",
          "provisioningErrors": null,
          "isAttachedCompute": false,
          "properties": {
            "vmSize": "STANDARD_DS2_V2",
            "vmPriority": "Dedicated",
            "scaleSettings": {
              "maxNodeCount": 6,
              "minNodeCount": 1,
              "nodeIdleTimeBeforeScaleDown": "PT2M"
            },
            "subnet": null,
<<<<<<< HEAD
            "currentNodeCount": 4,
            "targetNodeCount": 4,
            "nodeStateCounts": {
              "preparingNodeCount": 0,
              "runningNodeCount": 4,
              "idleNodeCount": 0,
=======
            "currentNodeCount": 3,
            "targetNodeCount": 3,
            "nodeStateCounts": {
              "preparingNodeCount": 0,
              "runningNodeCount": 2,
              "idleNodeCount": 1,
>>>>>>> 94376103
              "unusableNodeCount": 0,
              "leavingNodeCount": 0,
              "preemptedNodeCount": 0
            },
            "allocationState": "Steady",
<<<<<<< HEAD
            "allocationStateTransitionTime": "2023-01-04T05:04:57.586\u002B00:00",
=======
            "allocationStateTransitionTime": "2022-12-30T03:14:38.798\u002B00:00",
>>>>>>> 94376103
            "errors": null,
            "remoteLoginPortPublicAccess": "Enabled",
            "osType": "Linux",
            "virtualMachineImage": null,
            "isolatedNetwork": false,
            "propertyBag": {}
          }
        }
      }
    },
    {
      "RequestUri": "https://management.azure.com/subscriptions/00000000-0000-0000-0000-000000000/resourceGroups/00000/providers/Microsoft.MachineLearningServices/workspaces/00000/datastores/workspaceblobstore?api-version=2022-05-01",
      "RequestMethod": "GET",
      "RequestHeaders": {
        "Accept": "application/json",
        "Accept-Encoding": "gzip, deflate",
        "Connection": "keep-alive",
        "User-Agent": "azure-ai-ml/1.3.0 azsdk-python-mgmt-machinelearningservices/0.1.0 Python/3.7.13 (Windows-10-10.0.22621-SP0)"
      },
      "RequestBody": null,
      "StatusCode": 200,
      "ResponseHeaders": {
        "Cache-Control": "no-cache",
        "Content-Encoding": "gzip",
        "Content-Type": "application/json; charset=utf-8",
<<<<<<< HEAD
        "Date": "Wed, 04 Jan 2023 05:05:34 GMT",
        "Expires": "-1",
        "Pragma": "no-cache",
        "Request-Context": "appId=cid-v1:512cc15a-13b5-415b-bfd0-dce7accb6bb1",
        "Server-Timing": "traceparent;desc=\u002200-32d2872f5f9faa54aca523cef03ed609-0aeea568865fd07d-00\u0022",
=======
        "Date": "Fri, 30 Dec 2022 03:18:59 GMT",
        "Expires": "-1",
        "Pragma": "no-cache",
        "Request-Context": "appId=cid-v1:512cc15a-13b5-415b-bfd0-dce7accb6bb1",
        "Server-Timing": "traceparent;desc=\u002200-9ab1603b665a3ee33509d3b60ae7c555-e9ef1b582784169f-00\u0022",
>>>>>>> 94376103
        "Strict-Transport-Security": "max-age=31536000; includeSubDomains",
        "Transfer-Encoding": "chunked",
        "Vary": [
          "Accept-Encoding",
          "Accept-Encoding"
        ],
        "x-aml-cluster": "vienna-test-westus2-02",
        "X-Content-Type-Options": "nosniff",
<<<<<<< HEAD
        "x-ms-correlation-request-id": "3bf16452-ab78-4097-85bd-ac595c914058",
        "x-ms-ratelimit-remaining-subscription-reads": "11792",
        "x-ms-response-type": "standard",
        "x-ms-routing-request-id": "JAPANEAST:20230104T050534Z:3bf16452-ab78-4097-85bd-ac595c914058",
        "x-request-time": "0.083"
=======
        "x-ms-correlation-request-id": "a02ea188-2d1d-45ee-b9fc-9c78271f8445",
        "x-ms-ratelimit-remaining-subscription-reads": "11975",
        "x-ms-response-type": "standard",
        "x-ms-routing-request-id": "JAPANEAST:20221230T031859Z:a02ea188-2d1d-45ee-b9fc-9c78271f8445",
        "x-request-time": "0.120"
>>>>>>> 94376103
      },
      "ResponseBody": {
        "id": "/subscriptions/00000000-0000-0000-0000-000000000/resourceGroups/00000/providers/Microsoft.MachineLearningServices/workspaces/00000/datastores/workspaceblobstore",
        "name": "workspaceblobstore",
        "type": "Microsoft.MachineLearningServices/workspaces/datastores",
        "properties": {
          "description": null,
          "tags": null,
          "properties": null,
          "isDefault": true,
          "credentials": {
            "credentialsType": "AccountKey"
          },
          "datastoreType": "AzureBlob",
          "accountName": "sagvgsoim6nmhbq",
          "containerName": "azureml-blobstore-e61cd5e2-512f-475e-9842-5e2a973993b8",
          "endpoint": "core.windows.net",
          "protocol": "https",
          "serviceDataAccessAuthIdentity": "WorkspaceSystemAssignedIdentity"
        },
        "systemData": {
          "createdAt": "2022-09-22T09:02:03.2629568\u002B00:00",
          "createdBy": "779301c0-18b2-4cdc-801b-a0a3368fee0a",
          "createdByType": "Application",
          "lastModifiedAt": "2022-09-22T09:02:04.166989\u002B00:00",
          "lastModifiedBy": "779301c0-18b2-4cdc-801b-a0a3368fee0a",
          "lastModifiedByType": "Application"
        }
      }
    },
    {
      "RequestUri": "https://management.azure.com/subscriptions/00000000-0000-0000-0000-000000000/resourceGroups/00000/providers/Microsoft.MachineLearningServices/workspaces/00000/datastores/workspaceblobstore/listSecrets?api-version=2022-05-01",
      "RequestMethod": "POST",
      "RequestHeaders": {
        "Accept": "application/json",
        "Accept-Encoding": "gzip, deflate",
        "Connection": "keep-alive",
        "Content-Length": "0",
        "User-Agent": "azure-ai-ml/1.3.0 azsdk-python-mgmt-machinelearningservices/0.1.0 Python/3.7.13 (Windows-10-10.0.22621-SP0)"
      },
      "RequestBody": null,
      "StatusCode": 200,
      "ResponseHeaders": {
        "Cache-Control": "no-cache",
        "Content-Encoding": "gzip",
        "Content-Type": "application/json; charset=utf-8",
<<<<<<< HEAD
        "Date": "Wed, 04 Jan 2023 05:05:34 GMT",
        "Expires": "-1",
        "Pragma": "no-cache",
        "Request-Context": "appId=cid-v1:512cc15a-13b5-415b-bfd0-dce7accb6bb1",
        "Server-Timing": "traceparent;desc=\u002200-99245bf9a3749f0c8f13022b1037931a-78953bc2567bd436-00\u0022",
=======
        "Date": "Fri, 30 Dec 2022 03:18:59 GMT",
        "Expires": "-1",
        "Pragma": "no-cache",
        "Request-Context": "appId=cid-v1:512cc15a-13b5-415b-bfd0-dce7accb6bb1",
        "Server-Timing": "traceparent;desc=\u002200-b39d52c24d63b89468a93091b11ec1b0-f48301b44d017ccb-00\u0022",
>>>>>>> 94376103
        "Strict-Transport-Security": "max-age=31536000; includeSubDomains",
        "Transfer-Encoding": "chunked",
        "Vary": "Accept-Encoding",
        "x-aml-cluster": "vienna-test-westus2-02",
        "X-Content-Type-Options": "nosniff",
<<<<<<< HEAD
        "x-ms-correlation-request-id": "04820b60-7375-4912-9330-2af6b66f43da",
        "x-ms-ratelimit-remaining-subscription-writes": "1074",
        "x-ms-response-type": "standard",
        "x-ms-routing-request-id": "JAPANEAST:20230104T050535Z:04820b60-7375-4912-9330-2af6b66f43da",
        "x-request-time": "0.096"
=======
        "x-ms-correlation-request-id": "47f05da6-4198-42e7-aef0-d37c70fc5442",
        "x-ms-ratelimit-remaining-subscription-writes": "1185",
        "x-ms-response-type": "standard",
        "x-ms-routing-request-id": "JAPANEAST:20221230T031900Z:47f05da6-4198-42e7-aef0-d37c70fc5442",
        "x-request-time": "0.091"
>>>>>>> 94376103
      },
      "ResponseBody": {
        "secretsType": "AccountKey",
        "key": "dGhpcyBpcyBmYWtlIGtleQ=="
      }
    },
    {
      "RequestUri": "https://sagvgsoim6nmhbq.blob.core.windows.net/azureml-blobstore-e61cd5e2-512f-475e-9842-5e2a973993b8/LocalUpload/00000000000000000000000000000000/train_src/train.py",
      "RequestMethod": "HEAD",
      "RequestHeaders": {
        "Accept": "application/xml",
        "Accept-Encoding": "gzip, deflate",
        "Connection": "keep-alive",
<<<<<<< HEAD
        "User-Agent": "azsdk-python-storage-blob/12.9.0 Python/3.7.13 (Windows-10-10.0.22621-SP0)",
        "x-ms-date": "Wed, 04 Jan 2023 05:05:36 GMT",
        "x-ms-version": "2020-10-02"
=======
        "User-Agent": "azsdk-python-storage-blob/12.14.1 Python/3.9.13 (Windows-10-10.0.19045-SP0)",
        "x-ms-date": "Fri, 30 Dec 2022 03:19:00 GMT",
        "x-ms-version": "2021-08-06"
>>>>>>> 94376103
      },
      "RequestBody": null,
      "StatusCode": 200,
      "ResponseHeaders": {
        "Accept-Ranges": "bytes",
        "Content-Length": "1459",
        "Content-MD5": "0vFwXEoU1mnn7HUtIfbkVg==",
        "Content-Type": "application/octet-stream",
<<<<<<< HEAD
        "Date": "Wed, 04 Jan 2023 05:05:34 GMT",
        "ETag": "\u00220x8DA9F7B718861CE\u0022",
        "Last-Modified": "Mon, 26 Sep 2022 04:56:16 GMT",
=======
        "Date": "Fri, 30 Dec 2022 03:18:59 GMT",
        "ETag": "\u00220x8DA9F72C3199CAF\u0022",
        "Last-Modified": "Mon, 26 Sep 2022 03:54:07 GMT",
>>>>>>> 94376103
        "Server": [
          "Windows-Azure-Blob/1.0",
          "Microsoft-HTTPAPI/2.0"
        ],
        "Vary": "Origin",
        "x-ms-access-tier": "Hot",
        "x-ms-access-tier-inferred": "true",
        "x-ms-blob-type": "BlockBlob",
        "x-ms-creation-time": "Mon, 26 Sep 2022 04:56:15 GMT",
        "x-ms-lease-state": "available",
        "x-ms-lease-status": "unlocked",
        "x-ms-meta-name": "6ba01de8-1631-457a-82cb-a059944560cd",
        "x-ms-meta-upload_status": "completed",
        "x-ms-meta-version": "1",
        "x-ms-server-encrypted": "true",
        "x-ms-version": "2020-10-02"
      },
      "ResponseBody": null
    },
    {
      "RequestUri": "https://sagvgsoim6nmhbq.blob.core.windows.net/azureml-blobstore-e61cd5e2-512f-475e-9842-5e2a973993b8/az-ml-artifacts/00000000000000000000000000000000/train_src/train.py",
      "RequestMethod": "HEAD",
      "RequestHeaders": {
        "Accept": "application/xml",
        "Accept-Encoding": "gzip, deflate",
        "Connection": "keep-alive",
<<<<<<< HEAD
        "User-Agent": "azsdk-python-storage-blob/12.9.0 Python/3.7.13 (Windows-10-10.0.22621-SP0)",
        "x-ms-date": "Wed, 04 Jan 2023 05:05:36 GMT",
        "x-ms-version": "2020-10-02"
=======
        "User-Agent": "azsdk-python-storage-blob/12.14.1 Python/3.9.13 (Windows-10-10.0.19045-SP0)",
        "x-ms-date": "Fri, 30 Dec 2022 03:19:00 GMT",
        "x-ms-version": "2021-08-06"
>>>>>>> 94376103
      },
      "RequestBody": null,
      "StatusCode": 404,
      "ResponseHeaders": {
<<<<<<< HEAD
        "Date": "Wed, 04 Jan 2023 05:05:34 GMT",
=======
        "Date": "Fri, 30 Dec 2022 03:18:59 GMT",
>>>>>>> 94376103
        "Server": [
          "Windows-Azure-Blob/1.0",
          "Microsoft-HTTPAPI/2.0"
        ],
        "Transfer-Encoding": "chunked",
        "Vary": "Origin",
        "x-ms-error-code": "BlobNotFound",
        "x-ms-version": "2020-10-02"
      },
      "ResponseBody": null
    },
    {
      "RequestUri": "https://management.azure.com/subscriptions/00000000-0000-0000-0000-000000000/resourceGroups/00000/providers/Microsoft.MachineLearningServices/workspaces/00000/codes/6ba01de8-1631-457a-82cb-a059944560cd/versions/1?api-version=2022-05-01",
      "RequestMethod": "PUT",
      "RequestHeaders": {
        "Accept": "application/json",
        "Accept-Encoding": "gzip, deflate",
        "Connection": "keep-alive",
        "Content-Length": "298",
        "Content-Type": "application/json",
        "User-Agent": "azure-ai-ml/1.3.0 azsdk-python-mgmt-machinelearningservices/0.1.0 Python/3.7.13 (Windows-10-10.0.22621-SP0)"
      },
      "RequestBody": {
        "properties": {
          "properties": {
            "hash_sha256": "0000000000000",
            "hash_version": "0000000000000"
          },
          "isAnonymous": true,
          "isArchived": false,
          "codeUri": "https://sagvgsoim6nmhbq.blob.core.windows.net/azureml-blobstore-e61cd5e2-512f-475e-9842-5e2a973993b8/LocalUpload/00000000000000000000000000000000/train_src"
        }
      },
      "StatusCode": 200,
      "ResponseHeaders": {
        "Cache-Control": "no-cache",
        "Content-Encoding": "gzip",
        "Content-Type": "application/json; charset=utf-8",
<<<<<<< HEAD
        "Date": "Wed, 04 Jan 2023 05:05:36 GMT",
        "Expires": "-1",
        "Pragma": "no-cache",
        "Request-Context": "appId=cid-v1:512cc15a-13b5-415b-bfd0-dce7accb6bb1",
        "Server-Timing": "traceparent;desc=\u002200-61fce15544f58f19d47e7076c4e84575-9447872b1b706a40-00\u0022",
=======
        "Date": "Fri, 30 Dec 2022 03:19:01 GMT",
        "Expires": "-1",
        "Pragma": "no-cache",
        "Request-Context": "appId=cid-v1:512cc15a-13b5-415b-bfd0-dce7accb6bb1",
        "Server-Timing": "traceparent;desc=\u002200-a6beee9c4bbd116c53f1f9e1be3f9787-ec4a7bd9932640be-00\u0022",
>>>>>>> 94376103
        "Strict-Transport-Security": "max-age=31536000; includeSubDomains",
        "Transfer-Encoding": "chunked",
        "Vary": [
          "Accept-Encoding",
          "Accept-Encoding"
        ],
        "x-aml-cluster": "vienna-test-westus2-02",
        "X-Content-Type-Options": "nosniff",
<<<<<<< HEAD
        "x-ms-correlation-request-id": "6a215009-df77-4e70-b9cd-e84ac3457919",
        "x-ms-ratelimit-remaining-subscription-writes": "1061",
        "x-ms-response-type": "standard",
        "x-ms-routing-request-id": "JAPANEAST:20230104T050536Z:6a215009-df77-4e70-b9cd-e84ac3457919",
        "x-request-time": "0.463"
=======
        "x-ms-correlation-request-id": "6706d28e-a83c-4ee5-8390-be0f43464a85",
        "x-ms-ratelimit-remaining-subscription-writes": "1194",
        "x-ms-response-type": "standard",
        "x-ms-routing-request-id": "JAPANEAST:20221230T031901Z:6706d28e-a83c-4ee5-8390-be0f43464a85",
        "x-request-time": "0.453"
>>>>>>> 94376103
      },
      "ResponseBody": {
        "id": "/subscriptions/00000000-0000-0000-0000-000000000/resourceGroups/00000/providers/Microsoft.MachineLearningServices/workspaces/00000/codes/6ba01de8-1631-457a-82cb-a059944560cd/versions/1",
        "name": "1",
        "type": "Microsoft.MachineLearningServices/workspaces/codes/versions",
        "properties": {
          "description": null,
          "tags": {},
          "properties": {
            "hash_sha256": "0000000000000",
            "hash_version": "0000000000000"
          },
          "isArchived": false,
          "isAnonymous": false,
          "codeUri": "https://sagvgsoim6nmhbq.blob.core.windows.net/azureml-blobstore-e61cd5e2-512f-475e-9842-5e2a973993b8/LocalUpload/00000000000000000000000000000000/train_src"
        },
        "systemData": {
          "createdAt": "2022-09-26T04:56:17.7054494\u002B00:00",
          "createdBy": "Zhengfei Wang",
          "createdByType": "User",
<<<<<<< HEAD
          "lastModifiedAt": "2023-01-04T05:05:36.7224029\u002B00:00",
          "lastModifiedBy": "Doris Liao",
=======
          "lastModifiedAt": "2022-12-30T03:19:01.5658834\u002B00:00",
          "lastModifiedBy": "Xingzhi Zhang",
>>>>>>> 94376103
          "lastModifiedByType": "User"
        }
      }
    },
    {
      "RequestUri": "https://management.azure.com/subscriptions/00000000-0000-0000-0000-000000000/resourceGroups/00000/providers/Microsoft.MachineLearningServices/workspaces/00000/components/azureml_anonymous/versions/899fa20f-386c-aee4-dd9d-2826af66f40a?api-version=2022-10-01",
      "RequestMethod": "PUT",
      "RequestHeaders": {
        "Accept": "application/json",
        "Accept-Encoding": "gzip, deflate",
        "Connection": "keep-alive",
        "Content-Length": "1244",
        "Content-Type": "application/json",
        "User-Agent": "azure-ai-ml/1.3.0 azsdk-python-mgmt-machinelearningservices/0.1.0 Python/3.7.13 (Windows-10-10.0.22621-SP0)"
      },
      "RequestBody": {
        "properties": {
          "description": "A dummy training component",
          "properties": {},
          "tags": {},
          "isAnonymous": true,
          "isArchived": false,
          "componentSpec": {
            "command": "python train.py --training_data ${{inputs.training_data}} $[[--max_epochs ${{inputs.max_epochs}}]] --learning_rate ${{inputs.learning_rate}} --learning_rate_schedule ${{inputs.learning_rate_schedule}} --model_output ${{outputs.model_output}}",
            "code": "azureml:/subscriptions/00000000-0000-0000-0000-000000000/resourceGroups/00000/providers/Microsoft.MachineLearningServices/workspaces/00000/codes/6ba01de8-1631-457a-82cb-a059944560cd/versions/1",
            "environment": "azureml:AzureML-sklearn-0.24-ubuntu18.04-py37-cpu:5",
            "name": "azureml_anonymous",
            "description": "A dummy training component",
<<<<<<< HEAD
            "version": "899fa20f-386c-aee4-dd9d-2826af66f40a",
=======
            "version": "1",
>>>>>>> 94376103
            "$schema": "https://azuremlschemas.azureedge.net/latest/commandComponent.schema.json",
            "display_name": "Train Model",
            "is_deterministic": true,
            "inputs": {
              "training_data": {
                "type": "uri_folder"
              },
              "max_epochs": {
                "type": "integer",
                "optional": true
              },
              "learning_rate": {
                "type": "number",
                "default": "0.01"
              },
              "learning_rate_schedule": {
                "type": "string",
                "default": "time-based"
              }
            },
            "outputs": {
              "model_output": {
                "type": "uri_folder"
              }
            },
            "type": "command",
            "_source": "YAML.JOB"
          }
        }
      },
      "StatusCode": 201,
      "ResponseHeaders": {
        "Cache-Control": "no-cache",
<<<<<<< HEAD
        "Content-Length": "2342",
        "Content-Type": "application/json; charset=utf-8",
        "Date": "Wed, 04 Jan 2023 05:05:41 GMT",
=======
        "Content-Length": "2348",
        "Content-Type": "application/json; charset=utf-8",
        "Date": "Fri, 30 Dec 2022 03:19:03 GMT",
>>>>>>> 94376103
        "Expires": "-1",
        "Location": "https://management.azure.com/subscriptions/00000000-0000-0000-0000-000000000/resourceGroups/00000/providers/Microsoft.MachineLearningServices/workspaces/00000/components/azureml_anonymous/versions/899fa20f-386c-aee4-dd9d-2826af66f40a?api-version=2022-10-01",
        "Pragma": "no-cache",
        "Request-Context": "appId=cid-v1:512cc15a-13b5-415b-bfd0-dce7accb6bb1",
<<<<<<< HEAD
        "Server-Timing": "traceparent;desc=\u002200-1a8ce7048e60abaf24a99b39d9cabc6f-da16181cedbefe3c-00\u0022",
=======
        "Server-Timing": "traceparent;desc=\u002200-40c61b6b7854edc23065452acd910e72-bc9af6fde781b133-00\u0022",
>>>>>>> 94376103
        "Strict-Transport-Security": "max-age=31536000; includeSubDomains",
        "x-aml-cluster": "vienna-test-westus2-02",
        "X-Content-Type-Options": "nosniff",
<<<<<<< HEAD
        "x-ms-correlation-request-id": "57d51bcb-3ef5-439f-a614-c7cf404af1b6",
        "x-ms-ratelimit-remaining-subscription-writes": "1060",
        "x-ms-response-type": "standard",
        "x-ms-routing-request-id": "JAPANEAST:20230104T050541Z:57d51bcb-3ef5-439f-a614-c7cf404af1b6",
        "x-request-time": "1.780"
      },
      "ResponseBody": {
        "id": "/subscriptions/00000000-0000-0000-0000-000000000/resourceGroups/00000/providers/Microsoft.MachineLearningServices/workspaces/00000/components/azureml_anonymous/versions/b92def53-dc41-4762-a8a3-c78a6f119100",
        "name": "b92def53-dc41-4762-a8a3-c78a6f119100",
=======
        "x-ms-correlation-request-id": "41c01d3a-c869-457c-a9a7-d78ad9fc22c7",
        "x-ms-ratelimit-remaining-subscription-writes": "1193",
        "x-ms-response-type": "standard",
        "x-ms-routing-request-id": "JAPANEAST:20221230T031904Z:41c01d3a-c869-457c-a9a7-d78ad9fc22c7",
        "x-request-time": "2.092"
      },
      "ResponseBody": {
        "id": "/subscriptions/00000000-0000-0000-0000-000000000/resourceGroups/00000/providers/Microsoft.MachineLearningServices/workspaces/00000/components/azureml_anonymous/versions/326103ba-9675-4607-a202-bc994eb1190d",
        "name": "326103ba-9675-4607-a202-bc994eb1190d",
>>>>>>> 94376103
        "type": "Microsoft.MachineLearningServices/workspaces/components/versions",
        "properties": {
          "description": null,
          "tags": {},
          "properties": {},
          "isArchived": false,
          "isAnonymous": true,
          "componentSpec": {
            "name": "azureml_anonymous",
<<<<<<< HEAD
            "version": "b92def53-dc41-4762-a8a3-c78a6f119100",
=======
            "version": "326103ba-9675-4607-a202-bc994eb1190d",
>>>>>>> 94376103
            "display_name": "Train Model",
            "is_deterministic": "True",
            "type": "command",
            "description": "A dummy training component",
            "inputs": {
              "training_data": {
                "type": "uri_folder",
                "optional": "False"
              },
              "max_epochs": {
                "type": "integer",
                "optional": "True"
              },
              "learning_rate": {
                "type": "number",
                "optional": "False",
                "default": "0.01"
              },
              "learning_rate_schedule": {
                "type": "string",
                "optional": "False",
                "default": "time-based"
              }
            },
            "outputs": {
              "model_output": {
                "type": "uri_folder"
              }
            },
            "code": "azureml:/subscriptions/00000000-0000-0000-0000-000000000/resourceGroups/00000/providers/Microsoft.MachineLearningServices/workspaces/00000/codes/6ba01de8-1631-457a-82cb-a059944560cd/versions/1",
            "environment": "azureml://registries/azureml-dev/environments/AzureML-sklearn-0.24-ubuntu18.04-py37-cpu/versions/5",
            "resources": {
              "instance_count": "1"
            },
            "command": "python train.py --training_data ${{inputs.training_data}} $[[--max_epochs ${{inputs.max_epochs}}]] --learning_rate ${{inputs.learning_rate}} --learning_rate_schedule ${{inputs.learning_rate_schedule}} --model_output ${{outputs.model_output}}",
            "$schema": "https://azuremlschemas.azureedge.net/latest/commandComponent.schema.json"
          }
        },
        "systemData": {
<<<<<<< HEAD
          "createdAt": "2023-01-04T05:05:41.3550626\u002B00:00",
          "createdBy": "Doris Liao",
          "createdByType": "User",
          "lastModifiedAt": "2023-01-04T05:05:41.3550626\u002B00:00",
          "lastModifiedBy": "Doris Liao",
=======
          "createdAt": "2022-12-30T03:19:03.6932402\u002B00:00",
          "createdBy": "Xingzhi Zhang",
          "createdByType": "User",
          "lastModifiedAt": "2022-12-30T03:19:03.6932402\u002B00:00",
          "lastModifiedBy": "Xingzhi Zhang",
>>>>>>> 94376103
          "lastModifiedByType": "User"
        }
      }
    },
    {
      "RequestUri": "https://management.azure.com/subscriptions/00000000-0000-0000-0000-000000000/resourceGroups/00000/providers/Microsoft.MachineLearningServices/workspaces/00000/datastores/workspaceblobstore?api-version=2022-05-01",
      "RequestMethod": "GET",
      "RequestHeaders": {
        "Accept": "application/json",
        "Accept-Encoding": "gzip, deflate",
        "Connection": "keep-alive",
        "User-Agent": "azure-ai-ml/1.3.0 azsdk-python-mgmt-machinelearningservices/0.1.0 Python/3.7.13 (Windows-10-10.0.22621-SP0)"
      },
      "RequestBody": null,
      "StatusCode": 200,
      "ResponseHeaders": {
        "Cache-Control": "no-cache",
        "Content-Encoding": "gzip",
        "Content-Type": "application/json; charset=utf-8",
<<<<<<< HEAD
        "Date": "Wed, 04 Jan 2023 05:05:42 GMT",
        "Expires": "-1",
        "Pragma": "no-cache",
        "Request-Context": "appId=cid-v1:512cc15a-13b5-415b-bfd0-dce7accb6bb1",
        "Server-Timing": "traceparent;desc=\u002200-e308f8d6c3cba3907233ff04d42c009c-38b805a0c65c6cce-00\u0022",
=======
        "Date": "Fri, 30 Dec 2022 03:19:04 GMT",
        "Expires": "-1",
        "Pragma": "no-cache",
        "Request-Context": "appId=cid-v1:512cc15a-13b5-415b-bfd0-dce7accb6bb1",
        "Server-Timing": "traceparent;desc=\u002200-240a5f8f7a99f068f46000a193c24076-b1200a03d73e6efa-00\u0022",
>>>>>>> 94376103
        "Strict-Transport-Security": "max-age=31536000; includeSubDomains",
        "Transfer-Encoding": "chunked",
        "Vary": [
          "Accept-Encoding",
          "Accept-Encoding"
        ],
        "x-aml-cluster": "vienna-test-westus2-02",
        "X-Content-Type-Options": "nosniff",
<<<<<<< HEAD
        "x-ms-correlation-request-id": "3a81dd49-03e6-4cd3-a724-c854ba870380",
        "x-ms-ratelimit-remaining-subscription-reads": "11791",
        "x-ms-response-type": "standard",
        "x-ms-routing-request-id": "JAPANEAST:20230104T050542Z:3a81dd49-03e6-4cd3-a724-c854ba870380",
        "x-request-time": "0.120"
=======
        "x-ms-correlation-request-id": "555252db-2631-434d-8d1d-50067a746844",
        "x-ms-ratelimit-remaining-subscription-reads": "11974",
        "x-ms-response-type": "standard",
        "x-ms-routing-request-id": "JAPANEAST:20221230T031904Z:555252db-2631-434d-8d1d-50067a746844",
        "x-request-time": "0.087"
>>>>>>> 94376103
      },
      "ResponseBody": {
        "id": "/subscriptions/00000000-0000-0000-0000-000000000/resourceGroups/00000/providers/Microsoft.MachineLearningServices/workspaces/00000/datastores/workspaceblobstore",
        "name": "workspaceblobstore",
        "type": "Microsoft.MachineLearningServices/workspaces/datastores",
        "properties": {
          "description": null,
          "tags": null,
          "properties": null,
          "isDefault": true,
          "credentials": {
            "credentialsType": "AccountKey"
          },
          "datastoreType": "AzureBlob",
          "accountName": "sagvgsoim6nmhbq",
          "containerName": "azureml-blobstore-e61cd5e2-512f-475e-9842-5e2a973993b8",
          "endpoint": "core.windows.net",
          "protocol": "https",
          "serviceDataAccessAuthIdentity": "WorkspaceSystemAssignedIdentity"
        },
        "systemData": {
          "createdAt": "2022-09-22T09:02:03.2629568\u002B00:00",
          "createdBy": "779301c0-18b2-4cdc-801b-a0a3368fee0a",
          "createdByType": "Application",
          "lastModifiedAt": "2022-09-22T09:02:04.166989\u002B00:00",
          "lastModifiedBy": "779301c0-18b2-4cdc-801b-a0a3368fee0a",
          "lastModifiedByType": "Application"
        }
      }
    },
    {
      "RequestUri": "https://management.azure.com/subscriptions/00000000-0000-0000-0000-000000000/resourceGroups/00000/providers/Microsoft.MachineLearningServices/workspaces/00000/datastores/workspaceblobstore/listSecrets?api-version=2022-05-01",
      "RequestMethod": "POST",
      "RequestHeaders": {
        "Accept": "application/json",
        "Accept-Encoding": "gzip, deflate",
        "Connection": "keep-alive",
        "Content-Length": "0",
        "User-Agent": "azure-ai-ml/1.3.0 azsdk-python-mgmt-machinelearningservices/0.1.0 Python/3.7.13 (Windows-10-10.0.22621-SP0)"
      },
      "RequestBody": null,
      "StatusCode": 200,
      "ResponseHeaders": {
        "Cache-Control": "no-cache",
        "Content-Encoding": "gzip",
        "Content-Type": "application/json; charset=utf-8",
<<<<<<< HEAD
        "Date": "Wed, 04 Jan 2023 05:05:42 GMT",
        "Expires": "-1",
        "Pragma": "no-cache",
        "Request-Context": "appId=cid-v1:512cc15a-13b5-415b-bfd0-dce7accb6bb1",
        "Server-Timing": "traceparent;desc=\u002200-60124d04d55d87364de73065e41fe871-58716ddba8953023-00\u0022",
=======
        "Date": "Fri, 30 Dec 2022 03:19:05 GMT",
        "Expires": "-1",
        "Pragma": "no-cache",
        "Request-Context": "appId=cid-v1:512cc15a-13b5-415b-bfd0-dce7accb6bb1",
        "Server-Timing": "traceparent;desc=\u002200-0f1b797d9625e5980baf5412e1e3dadf-b159ef84c5726ae4-00\u0022",
>>>>>>> 94376103
        "Strict-Transport-Security": "max-age=31536000; includeSubDomains",
        "Transfer-Encoding": "chunked",
        "Vary": "Accept-Encoding",
        "x-aml-cluster": "vienna-test-westus2-02",
        "X-Content-Type-Options": "nosniff",
<<<<<<< HEAD
        "x-ms-correlation-request-id": "f7040d9b-a201-4ef9-aa66-77bac8611599",
        "x-ms-ratelimit-remaining-subscription-writes": "1073",
        "x-ms-response-type": "standard",
        "x-ms-routing-request-id": "JAPANEAST:20230104T050543Z:f7040d9b-a201-4ef9-aa66-77bac8611599",
        "x-request-time": "0.122"
=======
        "x-ms-correlation-request-id": "4b6f2079-b57a-4a14-bfed-418e3acd73a3",
        "x-ms-ratelimit-remaining-subscription-writes": "1184",
        "x-ms-response-type": "standard",
        "x-ms-routing-request-id": "JAPANEAST:20221230T031905Z:4b6f2079-b57a-4a14-bfed-418e3acd73a3",
        "x-request-time": "0.086"
>>>>>>> 94376103
      },
      "ResponseBody": {
        "secretsType": "AccountKey",
        "key": "dGhpcyBpcyBmYWtlIGtleQ=="
      }
    },
    {
      "RequestUri": "https://sagvgsoim6nmhbq.blob.core.windows.net/azureml-blobstore-e61cd5e2-512f-475e-9842-5e2a973993b8/LocalUpload/00000000000000000000000000000000/data/sample1.csv",
      "RequestMethod": "HEAD",
      "RequestHeaders": {
        "Accept": "application/xml",
        "Accept-Encoding": "gzip, deflate",
        "Connection": "keep-alive",
<<<<<<< HEAD
        "User-Agent": "azsdk-python-storage-blob/12.9.0 Python/3.7.13 (Windows-10-10.0.22621-SP0)",
        "x-ms-date": "Wed, 04 Jan 2023 05:05:44 GMT",
        "x-ms-version": "2020-10-02"
=======
        "User-Agent": "azsdk-python-storage-blob/12.14.1 Python/3.9.13 (Windows-10-10.0.19045-SP0)",
        "x-ms-date": "Fri, 30 Dec 2022 03:19:05 GMT",
        "x-ms-version": "2021-08-06"
>>>>>>> 94376103
      },
      "RequestBody": null,
      "StatusCode": 200,
      "ResponseHeaders": {
        "Accept-Ranges": "bytes",
        "Content-Length": "499",
        "Content-MD5": "kD7N5\u002BygjTfbYTFhyEo7RA==",
        "Content-Type": "application/octet-stream",
<<<<<<< HEAD
        "Date": "Wed, 04 Jan 2023 05:05:42 GMT",
        "ETag": "\u00220x8DA9F7B75D7B9B0\u0022",
        "Last-Modified": "Mon, 26 Sep 2022 04:56:23 GMT",
=======
        "Date": "Fri, 30 Dec 2022 03:19:04 GMT",
        "ETag": "\u00220x8DA9D48AFBCE5A6\u0022",
        "Last-Modified": "Fri, 23 Sep 2022 09:47:53 GMT",
>>>>>>> 94376103
        "Server": [
          "Windows-Azure-Blob/1.0",
          "Microsoft-HTTPAPI/2.0"
        ],
        "Vary": "Origin",
        "x-ms-access-tier": "Hot",
        "x-ms-access-tier-inferred": "true",
        "x-ms-blob-type": "BlockBlob",
        "x-ms-creation-time": "Mon, 26 Sep 2022 04:56:23 GMT",
        "x-ms-lease-state": "available",
        "x-ms-lease-status": "unlocked",
        "x-ms-meta-name": "40434c8a-1678-44bb-85d9-14f9fa29b22d",
        "x-ms-meta-upload_status": "completed",
        "x-ms-meta-version": "8c577706-6452-4264-99df-422db211ecd9",
        "x-ms-server-encrypted": "true",
        "x-ms-version": "2020-10-02"
      },
      "ResponseBody": null
    },
    {
      "RequestUri": "https://sagvgsoim6nmhbq.blob.core.windows.net/azureml-blobstore-e61cd5e2-512f-475e-9842-5e2a973993b8/az-ml-artifacts/00000000000000000000000000000000/data/sample1.csv",
      "RequestMethod": "HEAD",
      "RequestHeaders": {
        "Accept": "application/xml",
        "Accept-Encoding": "gzip, deflate",
        "Connection": "keep-alive",
<<<<<<< HEAD
        "User-Agent": "azsdk-python-storage-blob/12.9.0 Python/3.7.13 (Windows-10-10.0.22621-SP0)",
        "x-ms-date": "Wed, 04 Jan 2023 05:05:44 GMT",
        "x-ms-version": "2020-10-02"
=======
        "User-Agent": "azsdk-python-storage-blob/12.14.1 Python/3.9.13 (Windows-10-10.0.19045-SP0)",
        "x-ms-date": "Fri, 30 Dec 2022 03:19:05 GMT",
        "x-ms-version": "2021-08-06"
>>>>>>> 94376103
      },
      "RequestBody": null,
      "StatusCode": 404,
      "ResponseHeaders": {
<<<<<<< HEAD
        "Date": "Wed, 04 Jan 2023 05:05:42 GMT",
=======
        "Date": "Fri, 30 Dec 2022 03:19:04 GMT",
>>>>>>> 94376103
        "Server": [
          "Windows-Azure-Blob/1.0",
          "Microsoft-HTTPAPI/2.0"
        ],
        "Transfer-Encoding": "chunked",
        "Vary": "Origin",
        "x-ms-error-code": "BlobNotFound",
        "x-ms-version": "2020-10-02"
      },
      "ResponseBody": null
    },
    {
<<<<<<< HEAD
      "RequestUri": "https://management.azure.com/subscriptions/00000000-0000-0000-0000-000000000/resourceGroups/00000/providers/Microsoft.MachineLearningServices/workspaces/00000/jobs/test_754080826030?api-version=2022-10-01-preview",
=======
      "RequestUri": "https://management.azure.com/subscriptions/00000000-0000-0000-0000-000000000/resourceGroups/00000/providers/Microsoft.MachineLearningServices/workspaces/00000/jobs/test_305527507237?api-version=2022-10-01-preview",
>>>>>>> 94376103
      "RequestMethod": "PUT",
      "RequestHeaders": {
        "Accept": "application/json",
        "Accept-Encoding": "gzip, deflate",
        "Connection": "keep-alive",
        "Content-Length": "1635",
        "Content-Type": "application/json",
        "User-Agent": "azure-ai-ml/1.3.0 azsdk-python-mgmt-machinelearningservices/0.1.0 Python/3.7.13 (Windows-10-10.0.22621-SP0)"
      },
      "RequestBody": {
        "properties": {
          "properties": {},
          "tags": {},
<<<<<<< HEAD
          "displayName": "test_754080826030",
=======
          "displayName": "test_305527507237",
>>>>>>> 94376103
          "experimentName": "azure-ai-ml",
          "isArchived": false,
          "jobType": "Pipeline",
          "inputs": {
            "training_input": {
              "uri": "azureml://datastores/workspaceblobstore/paths/LocalUpload/00000000000000000000000000000000/data/",
              "jobInputType": "uri_folder"
            },
            "training_max_epochs": {
              "jobInputType": "literal",
              "value": "20"
            },
            "training_learning_rate": {
              "jobInputType": "literal",
              "value": "1.8"
            },
            "learning_rate_schedule": {
              "jobInputType": "literal",
              "value": "time-based"
            }
          },
          "jobs": {
            "train_job": {
              "name": "train_job",
              "type": "command",
              "computeId": "/subscriptions/00000000-0000-0000-0000-000000000/resourceGroups/00000/providers/Microsoft.MachineLearningServices/workspaces/00000/computes/cpu-cluster",
              "inputs": {
                "training_data": {
                  "job_input_type": "literal",
                  "value": "${{parent.inputs.training_input}}"
                },
                "max_epochs": {
                  "job_input_type": "literal",
                  "value": "${{parent.inputs.training_max_epochs}}"
                },
                "learning_rate": {
                  "job_input_type": "literal",
                  "value": "${{parent.inputs.training_learning_rate}}"
                },
                "learning_rate_schedule": {
                  "job_input_type": "literal",
                  "value": "${{parent.inputs.learning_rate_schedule}}"
                }
              },
              "outputs": {
                "model_output": {
                  "value": "${{parent.outputs.trained_model}}",
                  "type": "literal"
                }
              },
              "_source": "YAML.JOB",
<<<<<<< HEAD
              "componentId": "/subscriptions/00000000-0000-0000-0000-000000000/resourceGroups/00000/providers/Microsoft.MachineLearningServices/workspaces/00000/components/azureml_anonymous/versions/b92def53-dc41-4762-a8a3-c78a6f119100"
=======
              "componentId": "/subscriptions/00000000-0000-0000-0000-000000000/resourceGroups/00000/providers/Microsoft.MachineLearningServices/workspaces/00000/components/azureml_anonymous/versions/326103ba-9675-4607-a202-bc994eb1190d"
>>>>>>> 94376103
            }
          },
          "outputs": {
            "trained_model": {
              "jobOutputType": "uri_folder"
            }
          },
          "settings": {
            "_source": "YAML.JOB"
          }
        }
      },
      "StatusCode": 201,
      "ResponseHeaders": {
        "Cache-Control": "no-cache",
        "Content-Length": "4219",
        "Content-Type": "application/json; charset=utf-8",
<<<<<<< HEAD
        "Date": "Wed, 04 Jan 2023 05:05:46 GMT",
        "Expires": "-1",
        "Location": "https://management.azure.com/subscriptions/00000000-0000-0000-0000-000000000/resourceGroups/00000/providers/Microsoft.MachineLearningServices/workspaces/00000/jobs/test_754080826030?api-version=2022-10-01-preview",
        "Pragma": "no-cache",
        "Request-Context": "appId=cid-v1:512cc15a-13b5-415b-bfd0-dce7accb6bb1",
        "Server-Timing": "traceparent;desc=\u002200-4d023e6976dba1d3b8557b10b1d8d835-d5138c4ce8a386cd-00\u0022",
=======
        "Date": "Fri, 30 Dec 2022 03:19:08 GMT",
        "Expires": "-1",
        "Location": "https://management.azure.com/subscriptions/00000000-0000-0000-0000-000000000/resourceGroups/00000/providers/Microsoft.MachineLearningServices/workspaces/00000/jobs/test_305527507237?api-version=2022-10-01-preview",
        "Pragma": "no-cache",
        "Request-Context": "appId=cid-v1:512cc15a-13b5-415b-bfd0-dce7accb6bb1",
        "Server-Timing": "traceparent;desc=\u002200-3d1482a2926e742a2d8344913d9bdf44-c4eacca833745b62-00\u0022",
>>>>>>> 94376103
        "Strict-Transport-Security": "max-age=31536000; includeSubDomains",
        "x-aml-cluster": "vienna-test-westus2-02",
        "X-Content-Type-Options": "nosniff",
<<<<<<< HEAD
        "x-ms-correlation-request-id": "d8bb67dc-29ed-4884-bb1f-f5ad04dae07c",
        "x-ms-ratelimit-remaining-subscription-writes": "1059",
        "x-ms-response-type": "standard",
        "x-ms-routing-request-id": "JAPANEAST:20230104T050546Z:d8bb67dc-29ed-4884-bb1f-f5ad04dae07c",
        "x-request-time": "2.801"
      },
      "ResponseBody": {
        "id": "/subscriptions/00000000-0000-0000-0000-000000000/resourceGroups/00000/providers/Microsoft.MachineLearningServices/workspaces/00000/jobs/test_754080826030",
        "name": "test_754080826030",
=======
        "x-ms-correlation-request-id": "5a5c8971-9ba5-4010-8daa-2c63c34fa1b1",
        "x-ms-ratelimit-remaining-subscription-writes": "1192",
        "x-ms-response-type": "standard",
        "x-ms-routing-request-id": "JAPANEAST:20221230T031908Z:5a5c8971-9ba5-4010-8daa-2c63c34fa1b1",
        "x-request-time": "2.466"
      },
      "ResponseBody": {
        "id": "/subscriptions/00000000-0000-0000-0000-000000000/resourceGroups/00000/providers/Microsoft.MachineLearningServices/workspaces/00000/jobs/test_305527507237",
        "name": "test_305527507237",
>>>>>>> 94376103
        "type": "Microsoft.MachineLearningServices/workspaces/jobs",
        "properties": {
          "description": null,
          "tags": {},
          "properties": {
            "azureml.DevPlatv2": "true",
            "azureml.runsource": "azureml.PipelineRun",
            "runSource": "MFE",
            "runType": "HTTP",
            "azureml.parameters": "{\u0022training_max_epochs\u0022:\u002220\u0022,\u0022training_learning_rate\u0022:\u00221.8\u0022,\u0022learning_rate_schedule\u0022:\u0022time-based\u0022}",
            "azureml.continue_on_step_failure": "False",
            "azureml.continue_on_failed_optional_input": "True",
            "azureml.defaultDataStoreName": "workspaceblobstore",
            "azureml.pipelineComponent": "pipelinerun"
          },
<<<<<<< HEAD
          "displayName": "test_754080826030",
=======
          "displayName": "test_305527507237",
>>>>>>> 94376103
          "status": "Preparing",
          "experimentName": "azure-ai-ml",
          "services": {
            "Tracking": {
              "jobServiceType": "Tracking",
              "port": null,
              "endpoint": "azureml://master.api.azureml-test.ms/mlflow/v1.0/subscriptions/00000000-0000-0000-0000-000000000/resourceGroups/00000/providers/Microsoft.MachineLearningServices/workspaces/00000?",
              "status": null,
              "errorMessage": null,
              "properties": null,
              "nodes": null
            },
            "Studio": {
              "jobServiceType": "Studio",
              "port": null,
<<<<<<< HEAD
              "endpoint": "https://ml.azure.com/runs/test_754080826030?wsid=/subscriptions/00000000-0000-0000-0000-000000000/resourcegroups/00000/workspaces/00000",
=======
              "endpoint": "https://ml.azure.com/runs/test_305527507237?wsid=/subscriptions/00000000-0000-0000-0000-000000000/resourcegroups/00000/workspaces/00000",
>>>>>>> 94376103
              "status": null,
              "errorMessage": null,
              "properties": null,
              "nodes": null
            }
          },
          "computeId": null,
          "isArchived": false,
          "identity": null,
          "componentId": null,
          "jobType": "Pipeline",
          "settings": {
            "_source": "YAML.JOB"
          },
          "jobs": {
            "train_job": {
              "name": "train_job",
              "type": "command",
              "computeId": "/subscriptions/00000000-0000-0000-0000-000000000/resourceGroups/00000/providers/Microsoft.MachineLearningServices/workspaces/00000/computes/cpu-cluster",
              "inputs": {
                "training_data": {
                  "job_input_type": "literal",
                  "value": "${{parent.inputs.training_input}}"
                },
                "max_epochs": {
                  "job_input_type": "literal",
                  "value": "${{parent.inputs.training_max_epochs}}"
                },
                "learning_rate": {
                  "job_input_type": "literal",
                  "value": "${{parent.inputs.training_learning_rate}}"
                },
                "learning_rate_schedule": {
                  "job_input_type": "literal",
                  "value": "${{parent.inputs.learning_rate_schedule}}"
                }
              },
              "outputs": {
                "model_output": {
                  "value": "${{parent.outputs.trained_model}}",
                  "type": "literal"
                }
              },
              "_source": "YAML.JOB",
<<<<<<< HEAD
              "componentId": "/subscriptions/00000000-0000-0000-0000-000000000/resourceGroups/00000/providers/Microsoft.MachineLearningServices/workspaces/00000/components/azureml_anonymous/versions/b92def53-dc41-4762-a8a3-c78a6f119100"
=======
              "componentId": "/subscriptions/00000000-0000-0000-0000-000000000/resourceGroups/00000/providers/Microsoft.MachineLearningServices/workspaces/00000/components/azureml_anonymous/versions/326103ba-9675-4607-a202-bc994eb1190d"
>>>>>>> 94376103
            }
          },
          "inputs": {
            "training_input": {
              "description": null,
              "uri": "azureml://datastores/workspaceblobstore/paths/LocalUpload/00000000000000000000000000000000/data/",
              "mode": "ReadOnlyMount",
              "jobInputType": "uri_folder"
            },
            "training_max_epochs": {
              "description": null,
              "jobInputType": "literal",
              "value": "20"
            },
            "training_learning_rate": {
              "description": null,
              "jobInputType": "literal",
              "value": "1.8"
            },
            "learning_rate_schedule": {
              "description": null,
              "jobInputType": "literal",
              "value": "time-based"
            }
          },
          "outputs": {
            "trained_model": {
              "description": null,
              "uri": null,
              "mode": "ReadWriteMount",
              "jobOutputType": "uri_folder"
            }
          },
          "sourceJobId": null
        },
        "systemData": {
<<<<<<< HEAD
          "createdAt": "2023-01-04T05:05:45.9453741\u002B00:00",
          "createdBy": "Doris Liao",
=======
          "createdAt": "2022-12-30T03:19:08.0223829\u002B00:00",
          "createdBy": "Xingzhi Zhang",
>>>>>>> 94376103
          "createdByType": "User"
        }
      }
    }
  ],
  "Variables": {
<<<<<<< HEAD
    "name": "test_754080826030"
=======
    "name": "test_305527507237"
>>>>>>> 94376103
  }
}<|MERGE_RESOLUTION|>--- conflicted
+++ resolved
@@ -15,19 +15,11 @@
         "Cache-Control": "no-cache",
         "Content-Encoding": "gzip",
         "Content-Type": "application/json; charset=utf-8",
-<<<<<<< HEAD
         "Date": "Wed, 04 Jan 2023 05:05:30 GMT",
         "Expires": "-1",
         "Pragma": "no-cache",
         "Request-Context": "appId=cid-v1:512cc15a-13b5-415b-bfd0-dce7accb6bb1",
         "Server-Timing": "traceparent;desc=\u002200-8ae0057724e85d5613be1ab40e6f4b3d-46ff4639ac9fcec4-00\u0022",
-=======
-        "Date": "Fri, 30 Dec 2022 03:18:57 GMT",
-        "Expires": "-1",
-        "Pragma": "no-cache",
-        "Request-Context": "appId=cid-v1:512cc15a-13b5-415b-bfd0-dce7accb6bb1",
-        "Server-Timing": "traceparent;desc=\u002200-21f4ab7859e0743e2ccc75f4cc9aa4df-6d83d447405314e8-00\u0022",
->>>>>>> 94376103
         "Strict-Transport-Security": "max-age=31536000; includeSubDomains",
         "Transfer-Encoding": "chunked",
         "Vary": [
@@ -36,19 +28,11 @@
         ],
         "x-aml-cluster": "vienna-test-westus2-01",
         "X-Content-Type-Options": "nosniff",
-<<<<<<< HEAD
         "x-ms-correlation-request-id": "7b5e72bc-29f9-4a5b-89e2-132428992930",
         "x-ms-ratelimit-remaining-subscription-reads": "11793",
         "x-ms-response-type": "standard",
         "x-ms-routing-request-id": "JAPANEAST:20230104T050531Z:7b5e72bc-29f9-4a5b-89e2-132428992930",
         "x-request-time": "0.237"
-=======
-        "x-ms-correlation-request-id": "846391cd-c2d1-4ef3-a3d2-171f72640678",
-        "x-ms-ratelimit-remaining-subscription-reads": "11976",
-        "x-ms-response-type": "standard",
-        "x-ms-routing-request-id": "JAPANEAST:20221230T031858Z:846391cd-c2d1-4ef3-a3d2-171f72640678",
-        "x-request-time": "0.264"
->>>>>>> 94376103
       },
       "ResponseBody": {
         "id": "/subscriptions/00000000-0000-0000-0000-000000000/resourceGroups/00000/providers/Microsoft.MachineLearningServices/workspaces/00000/computes/cpu-cluster",
@@ -76,31 +60,18 @@
               "nodeIdleTimeBeforeScaleDown": "PT2M"
             },
             "subnet": null,
-<<<<<<< HEAD
             "currentNodeCount": 4,
             "targetNodeCount": 4,
             "nodeStateCounts": {
               "preparingNodeCount": 0,
               "runningNodeCount": 4,
               "idleNodeCount": 0,
-=======
-            "currentNodeCount": 3,
-            "targetNodeCount": 3,
-            "nodeStateCounts": {
-              "preparingNodeCount": 0,
-              "runningNodeCount": 2,
-              "idleNodeCount": 1,
->>>>>>> 94376103
               "unusableNodeCount": 0,
               "leavingNodeCount": 0,
               "preemptedNodeCount": 0
             },
             "allocationState": "Steady",
-<<<<<<< HEAD
             "allocationStateTransitionTime": "2023-01-04T05:04:57.586\u002B00:00",
-=======
-            "allocationStateTransitionTime": "2022-12-30T03:14:38.798\u002B00:00",
->>>>>>> 94376103
             "errors": null,
             "remoteLoginPortPublicAccess": "Enabled",
             "osType": "Linux",
@@ -126,19 +97,11 @@
         "Cache-Control": "no-cache",
         "Content-Encoding": "gzip",
         "Content-Type": "application/json; charset=utf-8",
-<<<<<<< HEAD
         "Date": "Wed, 04 Jan 2023 05:05:34 GMT",
         "Expires": "-1",
         "Pragma": "no-cache",
         "Request-Context": "appId=cid-v1:512cc15a-13b5-415b-bfd0-dce7accb6bb1",
         "Server-Timing": "traceparent;desc=\u002200-32d2872f5f9faa54aca523cef03ed609-0aeea568865fd07d-00\u0022",
-=======
-        "Date": "Fri, 30 Dec 2022 03:18:59 GMT",
-        "Expires": "-1",
-        "Pragma": "no-cache",
-        "Request-Context": "appId=cid-v1:512cc15a-13b5-415b-bfd0-dce7accb6bb1",
-        "Server-Timing": "traceparent;desc=\u002200-9ab1603b665a3ee33509d3b60ae7c555-e9ef1b582784169f-00\u0022",
->>>>>>> 94376103
         "Strict-Transport-Security": "max-age=31536000; includeSubDomains",
         "Transfer-Encoding": "chunked",
         "Vary": [
@@ -147,19 +110,11 @@
         ],
         "x-aml-cluster": "vienna-test-westus2-02",
         "X-Content-Type-Options": "nosniff",
-<<<<<<< HEAD
         "x-ms-correlation-request-id": "3bf16452-ab78-4097-85bd-ac595c914058",
         "x-ms-ratelimit-remaining-subscription-reads": "11792",
         "x-ms-response-type": "standard",
         "x-ms-routing-request-id": "JAPANEAST:20230104T050534Z:3bf16452-ab78-4097-85bd-ac595c914058",
         "x-request-time": "0.083"
-=======
-        "x-ms-correlation-request-id": "a02ea188-2d1d-45ee-b9fc-9c78271f8445",
-        "x-ms-ratelimit-remaining-subscription-reads": "11975",
-        "x-ms-response-type": "standard",
-        "x-ms-routing-request-id": "JAPANEAST:20221230T031859Z:a02ea188-2d1d-45ee-b9fc-9c78271f8445",
-        "x-request-time": "0.120"
->>>>>>> 94376103
       },
       "ResponseBody": {
         "id": "/subscriptions/00000000-0000-0000-0000-000000000/resourceGroups/00000/providers/Microsoft.MachineLearningServices/workspaces/00000/datastores/workspaceblobstore",
@@ -206,37 +161,21 @@
         "Cache-Control": "no-cache",
         "Content-Encoding": "gzip",
         "Content-Type": "application/json; charset=utf-8",
-<<<<<<< HEAD
         "Date": "Wed, 04 Jan 2023 05:05:34 GMT",
         "Expires": "-1",
         "Pragma": "no-cache",
         "Request-Context": "appId=cid-v1:512cc15a-13b5-415b-bfd0-dce7accb6bb1",
         "Server-Timing": "traceparent;desc=\u002200-99245bf9a3749f0c8f13022b1037931a-78953bc2567bd436-00\u0022",
-=======
-        "Date": "Fri, 30 Dec 2022 03:18:59 GMT",
-        "Expires": "-1",
-        "Pragma": "no-cache",
-        "Request-Context": "appId=cid-v1:512cc15a-13b5-415b-bfd0-dce7accb6bb1",
-        "Server-Timing": "traceparent;desc=\u002200-b39d52c24d63b89468a93091b11ec1b0-f48301b44d017ccb-00\u0022",
->>>>>>> 94376103
         "Strict-Transport-Security": "max-age=31536000; includeSubDomains",
         "Transfer-Encoding": "chunked",
         "Vary": "Accept-Encoding",
         "x-aml-cluster": "vienna-test-westus2-02",
         "X-Content-Type-Options": "nosniff",
-<<<<<<< HEAD
         "x-ms-correlation-request-id": "04820b60-7375-4912-9330-2af6b66f43da",
         "x-ms-ratelimit-remaining-subscription-writes": "1074",
         "x-ms-response-type": "standard",
         "x-ms-routing-request-id": "JAPANEAST:20230104T050535Z:04820b60-7375-4912-9330-2af6b66f43da",
         "x-request-time": "0.096"
-=======
-        "x-ms-correlation-request-id": "47f05da6-4198-42e7-aef0-d37c70fc5442",
-        "x-ms-ratelimit-remaining-subscription-writes": "1185",
-        "x-ms-response-type": "standard",
-        "x-ms-routing-request-id": "JAPANEAST:20221230T031900Z:47f05da6-4198-42e7-aef0-d37c70fc5442",
-        "x-request-time": "0.091"
->>>>>>> 94376103
       },
       "ResponseBody": {
         "secretsType": "AccountKey",
@@ -250,15 +189,9 @@
         "Accept": "application/xml",
         "Accept-Encoding": "gzip, deflate",
         "Connection": "keep-alive",
-<<<<<<< HEAD
         "User-Agent": "azsdk-python-storage-blob/12.9.0 Python/3.7.13 (Windows-10-10.0.22621-SP0)",
         "x-ms-date": "Wed, 04 Jan 2023 05:05:36 GMT",
         "x-ms-version": "2020-10-02"
-=======
-        "User-Agent": "azsdk-python-storage-blob/12.14.1 Python/3.9.13 (Windows-10-10.0.19045-SP0)",
-        "x-ms-date": "Fri, 30 Dec 2022 03:19:00 GMT",
-        "x-ms-version": "2021-08-06"
->>>>>>> 94376103
       },
       "RequestBody": null,
       "StatusCode": 200,
@@ -267,15 +200,9 @@
         "Content-Length": "1459",
         "Content-MD5": "0vFwXEoU1mnn7HUtIfbkVg==",
         "Content-Type": "application/octet-stream",
-<<<<<<< HEAD
         "Date": "Wed, 04 Jan 2023 05:05:34 GMT",
         "ETag": "\u00220x8DA9F7B718861CE\u0022",
         "Last-Modified": "Mon, 26 Sep 2022 04:56:16 GMT",
-=======
-        "Date": "Fri, 30 Dec 2022 03:18:59 GMT",
-        "ETag": "\u00220x8DA9F72C3199CAF\u0022",
-        "Last-Modified": "Mon, 26 Sep 2022 03:54:07 GMT",
->>>>>>> 94376103
         "Server": [
           "Windows-Azure-Blob/1.0",
           "Microsoft-HTTPAPI/2.0"
@@ -302,24 +229,14 @@
         "Accept": "application/xml",
         "Accept-Encoding": "gzip, deflate",
         "Connection": "keep-alive",
-<<<<<<< HEAD
         "User-Agent": "azsdk-python-storage-blob/12.9.0 Python/3.7.13 (Windows-10-10.0.22621-SP0)",
         "x-ms-date": "Wed, 04 Jan 2023 05:05:36 GMT",
         "x-ms-version": "2020-10-02"
-=======
-        "User-Agent": "azsdk-python-storage-blob/12.14.1 Python/3.9.13 (Windows-10-10.0.19045-SP0)",
-        "x-ms-date": "Fri, 30 Dec 2022 03:19:00 GMT",
-        "x-ms-version": "2021-08-06"
->>>>>>> 94376103
       },
       "RequestBody": null,
       "StatusCode": 404,
       "ResponseHeaders": {
-<<<<<<< HEAD
         "Date": "Wed, 04 Jan 2023 05:05:34 GMT",
-=======
-        "Date": "Fri, 30 Dec 2022 03:18:59 GMT",
->>>>>>> 94376103
         "Server": [
           "Windows-Azure-Blob/1.0",
           "Microsoft-HTTPAPI/2.0"
@@ -358,19 +275,11 @@
         "Cache-Control": "no-cache",
         "Content-Encoding": "gzip",
         "Content-Type": "application/json; charset=utf-8",
-<<<<<<< HEAD
         "Date": "Wed, 04 Jan 2023 05:05:36 GMT",
         "Expires": "-1",
         "Pragma": "no-cache",
         "Request-Context": "appId=cid-v1:512cc15a-13b5-415b-bfd0-dce7accb6bb1",
         "Server-Timing": "traceparent;desc=\u002200-61fce15544f58f19d47e7076c4e84575-9447872b1b706a40-00\u0022",
-=======
-        "Date": "Fri, 30 Dec 2022 03:19:01 GMT",
-        "Expires": "-1",
-        "Pragma": "no-cache",
-        "Request-Context": "appId=cid-v1:512cc15a-13b5-415b-bfd0-dce7accb6bb1",
-        "Server-Timing": "traceparent;desc=\u002200-a6beee9c4bbd116c53f1f9e1be3f9787-ec4a7bd9932640be-00\u0022",
->>>>>>> 94376103
         "Strict-Transport-Security": "max-age=31536000; includeSubDomains",
         "Transfer-Encoding": "chunked",
         "Vary": [
@@ -379,19 +288,11 @@
         ],
         "x-aml-cluster": "vienna-test-westus2-02",
         "X-Content-Type-Options": "nosniff",
-<<<<<<< HEAD
         "x-ms-correlation-request-id": "6a215009-df77-4e70-b9cd-e84ac3457919",
         "x-ms-ratelimit-remaining-subscription-writes": "1061",
         "x-ms-response-type": "standard",
         "x-ms-routing-request-id": "JAPANEAST:20230104T050536Z:6a215009-df77-4e70-b9cd-e84ac3457919",
         "x-request-time": "0.463"
-=======
-        "x-ms-correlation-request-id": "6706d28e-a83c-4ee5-8390-be0f43464a85",
-        "x-ms-ratelimit-remaining-subscription-writes": "1194",
-        "x-ms-response-type": "standard",
-        "x-ms-routing-request-id": "JAPANEAST:20221230T031901Z:6706d28e-a83c-4ee5-8390-be0f43464a85",
-        "x-request-time": "0.453"
->>>>>>> 94376103
       },
       "ResponseBody": {
         "id": "/subscriptions/00000000-0000-0000-0000-000000000/resourceGroups/00000/providers/Microsoft.MachineLearningServices/workspaces/00000/codes/6ba01de8-1631-457a-82cb-a059944560cd/versions/1",
@@ -412,13 +313,8 @@
           "createdAt": "2022-09-26T04:56:17.7054494\u002B00:00",
           "createdBy": "Zhengfei Wang",
           "createdByType": "User",
-<<<<<<< HEAD
           "lastModifiedAt": "2023-01-04T05:05:36.7224029\u002B00:00",
           "lastModifiedBy": "Doris Liao",
-=======
-          "lastModifiedAt": "2022-12-30T03:19:01.5658834\u002B00:00",
-          "lastModifiedBy": "Xingzhi Zhang",
->>>>>>> 94376103
           "lastModifiedByType": "User"
         }
       }
@@ -447,11 +343,7 @@
             "environment": "azureml:AzureML-sklearn-0.24-ubuntu18.04-py37-cpu:5",
             "name": "azureml_anonymous",
             "description": "A dummy training component",
-<<<<<<< HEAD
             "version": "899fa20f-386c-aee4-dd9d-2826af66f40a",
-=======
-            "version": "1",
->>>>>>> 94376103
             "$schema": "https://azuremlschemas.azureedge.net/latest/commandComponent.schema.json",
             "display_name": "Train Model",
             "is_deterministic": true,
@@ -485,28 +377,17 @@
       "StatusCode": 201,
       "ResponseHeaders": {
         "Cache-Control": "no-cache",
-<<<<<<< HEAD
         "Content-Length": "2342",
         "Content-Type": "application/json; charset=utf-8",
         "Date": "Wed, 04 Jan 2023 05:05:41 GMT",
-=======
-        "Content-Length": "2348",
-        "Content-Type": "application/json; charset=utf-8",
-        "Date": "Fri, 30 Dec 2022 03:19:03 GMT",
->>>>>>> 94376103
         "Expires": "-1",
         "Location": "https://management.azure.com/subscriptions/00000000-0000-0000-0000-000000000/resourceGroups/00000/providers/Microsoft.MachineLearningServices/workspaces/00000/components/azureml_anonymous/versions/899fa20f-386c-aee4-dd9d-2826af66f40a?api-version=2022-10-01",
         "Pragma": "no-cache",
         "Request-Context": "appId=cid-v1:512cc15a-13b5-415b-bfd0-dce7accb6bb1",
-<<<<<<< HEAD
         "Server-Timing": "traceparent;desc=\u002200-1a8ce7048e60abaf24a99b39d9cabc6f-da16181cedbefe3c-00\u0022",
-=======
-        "Server-Timing": "traceparent;desc=\u002200-40c61b6b7854edc23065452acd910e72-bc9af6fde781b133-00\u0022",
->>>>>>> 94376103
         "Strict-Transport-Security": "max-age=31536000; includeSubDomains",
         "x-aml-cluster": "vienna-test-westus2-02",
         "X-Content-Type-Options": "nosniff",
-<<<<<<< HEAD
         "x-ms-correlation-request-id": "57d51bcb-3ef5-439f-a614-c7cf404af1b6",
         "x-ms-ratelimit-remaining-subscription-writes": "1060",
         "x-ms-response-type": "standard",
@@ -516,17 +397,6 @@
       "ResponseBody": {
         "id": "/subscriptions/00000000-0000-0000-0000-000000000/resourceGroups/00000/providers/Microsoft.MachineLearningServices/workspaces/00000/components/azureml_anonymous/versions/b92def53-dc41-4762-a8a3-c78a6f119100",
         "name": "b92def53-dc41-4762-a8a3-c78a6f119100",
-=======
-        "x-ms-correlation-request-id": "41c01d3a-c869-457c-a9a7-d78ad9fc22c7",
-        "x-ms-ratelimit-remaining-subscription-writes": "1193",
-        "x-ms-response-type": "standard",
-        "x-ms-routing-request-id": "JAPANEAST:20221230T031904Z:41c01d3a-c869-457c-a9a7-d78ad9fc22c7",
-        "x-request-time": "2.092"
-      },
-      "ResponseBody": {
-        "id": "/subscriptions/00000000-0000-0000-0000-000000000/resourceGroups/00000/providers/Microsoft.MachineLearningServices/workspaces/00000/components/azureml_anonymous/versions/326103ba-9675-4607-a202-bc994eb1190d",
-        "name": "326103ba-9675-4607-a202-bc994eb1190d",
->>>>>>> 94376103
         "type": "Microsoft.MachineLearningServices/workspaces/components/versions",
         "properties": {
           "description": null,
@@ -536,11 +406,7 @@
           "isAnonymous": true,
           "componentSpec": {
             "name": "azureml_anonymous",
-<<<<<<< HEAD
             "version": "b92def53-dc41-4762-a8a3-c78a6f119100",
-=======
-            "version": "326103ba-9675-4607-a202-bc994eb1190d",
->>>>>>> 94376103
             "display_name": "Train Model",
             "is_deterministic": "True",
             "type": "command",
@@ -580,19 +446,11 @@
           }
         },
         "systemData": {
-<<<<<<< HEAD
           "createdAt": "2023-01-04T05:05:41.3550626\u002B00:00",
           "createdBy": "Doris Liao",
           "createdByType": "User",
           "lastModifiedAt": "2023-01-04T05:05:41.3550626\u002B00:00",
           "lastModifiedBy": "Doris Liao",
-=======
-          "createdAt": "2022-12-30T03:19:03.6932402\u002B00:00",
-          "createdBy": "Xingzhi Zhang",
-          "createdByType": "User",
-          "lastModifiedAt": "2022-12-30T03:19:03.6932402\u002B00:00",
-          "lastModifiedBy": "Xingzhi Zhang",
->>>>>>> 94376103
           "lastModifiedByType": "User"
         }
       }
@@ -612,19 +470,11 @@
         "Cache-Control": "no-cache",
         "Content-Encoding": "gzip",
         "Content-Type": "application/json; charset=utf-8",
-<<<<<<< HEAD
         "Date": "Wed, 04 Jan 2023 05:05:42 GMT",
         "Expires": "-1",
         "Pragma": "no-cache",
         "Request-Context": "appId=cid-v1:512cc15a-13b5-415b-bfd0-dce7accb6bb1",
         "Server-Timing": "traceparent;desc=\u002200-e308f8d6c3cba3907233ff04d42c009c-38b805a0c65c6cce-00\u0022",
-=======
-        "Date": "Fri, 30 Dec 2022 03:19:04 GMT",
-        "Expires": "-1",
-        "Pragma": "no-cache",
-        "Request-Context": "appId=cid-v1:512cc15a-13b5-415b-bfd0-dce7accb6bb1",
-        "Server-Timing": "traceparent;desc=\u002200-240a5f8f7a99f068f46000a193c24076-b1200a03d73e6efa-00\u0022",
->>>>>>> 94376103
         "Strict-Transport-Security": "max-age=31536000; includeSubDomains",
         "Transfer-Encoding": "chunked",
         "Vary": [
@@ -633,19 +483,11 @@
         ],
         "x-aml-cluster": "vienna-test-westus2-02",
         "X-Content-Type-Options": "nosniff",
-<<<<<<< HEAD
         "x-ms-correlation-request-id": "3a81dd49-03e6-4cd3-a724-c854ba870380",
         "x-ms-ratelimit-remaining-subscription-reads": "11791",
         "x-ms-response-type": "standard",
         "x-ms-routing-request-id": "JAPANEAST:20230104T050542Z:3a81dd49-03e6-4cd3-a724-c854ba870380",
         "x-request-time": "0.120"
-=======
-        "x-ms-correlation-request-id": "555252db-2631-434d-8d1d-50067a746844",
-        "x-ms-ratelimit-remaining-subscription-reads": "11974",
-        "x-ms-response-type": "standard",
-        "x-ms-routing-request-id": "JAPANEAST:20221230T031904Z:555252db-2631-434d-8d1d-50067a746844",
-        "x-request-time": "0.087"
->>>>>>> 94376103
       },
       "ResponseBody": {
         "id": "/subscriptions/00000000-0000-0000-0000-000000000/resourceGroups/00000/providers/Microsoft.MachineLearningServices/workspaces/00000/datastores/workspaceblobstore",
@@ -692,37 +534,21 @@
         "Cache-Control": "no-cache",
         "Content-Encoding": "gzip",
         "Content-Type": "application/json; charset=utf-8",
-<<<<<<< HEAD
         "Date": "Wed, 04 Jan 2023 05:05:42 GMT",
         "Expires": "-1",
         "Pragma": "no-cache",
         "Request-Context": "appId=cid-v1:512cc15a-13b5-415b-bfd0-dce7accb6bb1",
         "Server-Timing": "traceparent;desc=\u002200-60124d04d55d87364de73065e41fe871-58716ddba8953023-00\u0022",
-=======
-        "Date": "Fri, 30 Dec 2022 03:19:05 GMT",
-        "Expires": "-1",
-        "Pragma": "no-cache",
-        "Request-Context": "appId=cid-v1:512cc15a-13b5-415b-bfd0-dce7accb6bb1",
-        "Server-Timing": "traceparent;desc=\u002200-0f1b797d9625e5980baf5412e1e3dadf-b159ef84c5726ae4-00\u0022",
->>>>>>> 94376103
         "Strict-Transport-Security": "max-age=31536000; includeSubDomains",
         "Transfer-Encoding": "chunked",
         "Vary": "Accept-Encoding",
         "x-aml-cluster": "vienna-test-westus2-02",
         "X-Content-Type-Options": "nosniff",
-<<<<<<< HEAD
         "x-ms-correlation-request-id": "f7040d9b-a201-4ef9-aa66-77bac8611599",
         "x-ms-ratelimit-remaining-subscription-writes": "1073",
         "x-ms-response-type": "standard",
         "x-ms-routing-request-id": "JAPANEAST:20230104T050543Z:f7040d9b-a201-4ef9-aa66-77bac8611599",
         "x-request-time": "0.122"
-=======
-        "x-ms-correlation-request-id": "4b6f2079-b57a-4a14-bfed-418e3acd73a3",
-        "x-ms-ratelimit-remaining-subscription-writes": "1184",
-        "x-ms-response-type": "standard",
-        "x-ms-routing-request-id": "JAPANEAST:20221230T031905Z:4b6f2079-b57a-4a14-bfed-418e3acd73a3",
-        "x-request-time": "0.086"
->>>>>>> 94376103
       },
       "ResponseBody": {
         "secretsType": "AccountKey",
@@ -736,15 +562,9 @@
         "Accept": "application/xml",
         "Accept-Encoding": "gzip, deflate",
         "Connection": "keep-alive",
-<<<<<<< HEAD
         "User-Agent": "azsdk-python-storage-blob/12.9.0 Python/3.7.13 (Windows-10-10.0.22621-SP0)",
         "x-ms-date": "Wed, 04 Jan 2023 05:05:44 GMT",
         "x-ms-version": "2020-10-02"
-=======
-        "User-Agent": "azsdk-python-storage-blob/12.14.1 Python/3.9.13 (Windows-10-10.0.19045-SP0)",
-        "x-ms-date": "Fri, 30 Dec 2022 03:19:05 GMT",
-        "x-ms-version": "2021-08-06"
->>>>>>> 94376103
       },
       "RequestBody": null,
       "StatusCode": 200,
@@ -753,15 +573,9 @@
         "Content-Length": "499",
         "Content-MD5": "kD7N5\u002BygjTfbYTFhyEo7RA==",
         "Content-Type": "application/octet-stream",
-<<<<<<< HEAD
         "Date": "Wed, 04 Jan 2023 05:05:42 GMT",
         "ETag": "\u00220x8DA9F7B75D7B9B0\u0022",
         "Last-Modified": "Mon, 26 Sep 2022 04:56:23 GMT",
-=======
-        "Date": "Fri, 30 Dec 2022 03:19:04 GMT",
-        "ETag": "\u00220x8DA9D48AFBCE5A6\u0022",
-        "Last-Modified": "Fri, 23 Sep 2022 09:47:53 GMT",
->>>>>>> 94376103
         "Server": [
           "Windows-Azure-Blob/1.0",
           "Microsoft-HTTPAPI/2.0"
@@ -788,24 +602,14 @@
         "Accept": "application/xml",
         "Accept-Encoding": "gzip, deflate",
         "Connection": "keep-alive",
-<<<<<<< HEAD
         "User-Agent": "azsdk-python-storage-blob/12.9.0 Python/3.7.13 (Windows-10-10.0.22621-SP0)",
         "x-ms-date": "Wed, 04 Jan 2023 05:05:44 GMT",
         "x-ms-version": "2020-10-02"
-=======
-        "User-Agent": "azsdk-python-storage-blob/12.14.1 Python/3.9.13 (Windows-10-10.0.19045-SP0)",
-        "x-ms-date": "Fri, 30 Dec 2022 03:19:05 GMT",
-        "x-ms-version": "2021-08-06"
->>>>>>> 94376103
       },
       "RequestBody": null,
       "StatusCode": 404,
       "ResponseHeaders": {
-<<<<<<< HEAD
         "Date": "Wed, 04 Jan 2023 05:05:42 GMT",
-=======
-        "Date": "Fri, 30 Dec 2022 03:19:04 GMT",
->>>>>>> 94376103
         "Server": [
           "Windows-Azure-Blob/1.0",
           "Microsoft-HTTPAPI/2.0"
@@ -818,11 +622,7 @@
       "ResponseBody": null
     },
     {
-<<<<<<< HEAD
       "RequestUri": "https://management.azure.com/subscriptions/00000000-0000-0000-0000-000000000/resourceGroups/00000/providers/Microsoft.MachineLearningServices/workspaces/00000/jobs/test_754080826030?api-version=2022-10-01-preview",
-=======
-      "RequestUri": "https://management.azure.com/subscriptions/00000000-0000-0000-0000-000000000/resourceGroups/00000/providers/Microsoft.MachineLearningServices/workspaces/00000/jobs/test_305527507237?api-version=2022-10-01-preview",
->>>>>>> 94376103
       "RequestMethod": "PUT",
       "RequestHeaders": {
         "Accept": "application/json",
@@ -836,11 +636,7 @@
         "properties": {
           "properties": {},
           "tags": {},
-<<<<<<< HEAD
           "displayName": "test_754080826030",
-=======
-          "displayName": "test_305527507237",
->>>>>>> 94376103
           "experimentName": "azure-ai-ml",
           "isArchived": false,
           "jobType": "Pipeline",
@@ -892,11 +688,7 @@
                 }
               },
               "_source": "YAML.JOB",
-<<<<<<< HEAD
               "componentId": "/subscriptions/00000000-0000-0000-0000-000000000/resourceGroups/00000/providers/Microsoft.MachineLearningServices/workspaces/00000/components/azureml_anonymous/versions/b92def53-dc41-4762-a8a3-c78a6f119100"
-=======
-              "componentId": "/subscriptions/00000000-0000-0000-0000-000000000/resourceGroups/00000/providers/Microsoft.MachineLearningServices/workspaces/00000/components/azureml_anonymous/versions/326103ba-9675-4607-a202-bc994eb1190d"
->>>>>>> 94376103
             }
           },
           "outputs": {
@@ -914,25 +706,15 @@
         "Cache-Control": "no-cache",
         "Content-Length": "4219",
         "Content-Type": "application/json; charset=utf-8",
-<<<<<<< HEAD
         "Date": "Wed, 04 Jan 2023 05:05:46 GMT",
         "Expires": "-1",
         "Location": "https://management.azure.com/subscriptions/00000000-0000-0000-0000-000000000/resourceGroups/00000/providers/Microsoft.MachineLearningServices/workspaces/00000/jobs/test_754080826030?api-version=2022-10-01-preview",
         "Pragma": "no-cache",
         "Request-Context": "appId=cid-v1:512cc15a-13b5-415b-bfd0-dce7accb6bb1",
         "Server-Timing": "traceparent;desc=\u002200-4d023e6976dba1d3b8557b10b1d8d835-d5138c4ce8a386cd-00\u0022",
-=======
-        "Date": "Fri, 30 Dec 2022 03:19:08 GMT",
-        "Expires": "-1",
-        "Location": "https://management.azure.com/subscriptions/00000000-0000-0000-0000-000000000/resourceGroups/00000/providers/Microsoft.MachineLearningServices/workspaces/00000/jobs/test_305527507237?api-version=2022-10-01-preview",
-        "Pragma": "no-cache",
-        "Request-Context": "appId=cid-v1:512cc15a-13b5-415b-bfd0-dce7accb6bb1",
-        "Server-Timing": "traceparent;desc=\u002200-3d1482a2926e742a2d8344913d9bdf44-c4eacca833745b62-00\u0022",
->>>>>>> 94376103
         "Strict-Transport-Security": "max-age=31536000; includeSubDomains",
         "x-aml-cluster": "vienna-test-westus2-02",
         "X-Content-Type-Options": "nosniff",
-<<<<<<< HEAD
         "x-ms-correlation-request-id": "d8bb67dc-29ed-4884-bb1f-f5ad04dae07c",
         "x-ms-ratelimit-remaining-subscription-writes": "1059",
         "x-ms-response-type": "standard",
@@ -942,17 +724,6 @@
       "ResponseBody": {
         "id": "/subscriptions/00000000-0000-0000-0000-000000000/resourceGroups/00000/providers/Microsoft.MachineLearningServices/workspaces/00000/jobs/test_754080826030",
         "name": "test_754080826030",
-=======
-        "x-ms-correlation-request-id": "5a5c8971-9ba5-4010-8daa-2c63c34fa1b1",
-        "x-ms-ratelimit-remaining-subscription-writes": "1192",
-        "x-ms-response-type": "standard",
-        "x-ms-routing-request-id": "JAPANEAST:20221230T031908Z:5a5c8971-9ba5-4010-8daa-2c63c34fa1b1",
-        "x-request-time": "2.466"
-      },
-      "ResponseBody": {
-        "id": "/subscriptions/00000000-0000-0000-0000-000000000/resourceGroups/00000/providers/Microsoft.MachineLearningServices/workspaces/00000/jobs/test_305527507237",
-        "name": "test_305527507237",
->>>>>>> 94376103
         "type": "Microsoft.MachineLearningServices/workspaces/jobs",
         "properties": {
           "description": null,
@@ -968,11 +739,7 @@
             "azureml.defaultDataStoreName": "workspaceblobstore",
             "azureml.pipelineComponent": "pipelinerun"
           },
-<<<<<<< HEAD
           "displayName": "test_754080826030",
-=======
-          "displayName": "test_305527507237",
->>>>>>> 94376103
           "status": "Preparing",
           "experimentName": "azure-ai-ml",
           "services": {
@@ -988,11 +755,7 @@
             "Studio": {
               "jobServiceType": "Studio",
               "port": null,
-<<<<<<< HEAD
               "endpoint": "https://ml.azure.com/runs/test_754080826030?wsid=/subscriptions/00000000-0000-0000-0000-000000000/resourcegroups/00000/workspaces/00000",
-=======
-              "endpoint": "https://ml.azure.com/runs/test_305527507237?wsid=/subscriptions/00000000-0000-0000-0000-000000000/resourcegroups/00000/workspaces/00000",
->>>>>>> 94376103
               "status": null,
               "errorMessage": null,
               "properties": null,
@@ -1037,11 +800,7 @@
                 }
               },
               "_source": "YAML.JOB",
-<<<<<<< HEAD
               "componentId": "/subscriptions/00000000-0000-0000-0000-000000000/resourceGroups/00000/providers/Microsoft.MachineLearningServices/workspaces/00000/components/azureml_anonymous/versions/b92def53-dc41-4762-a8a3-c78a6f119100"
-=======
-              "componentId": "/subscriptions/00000000-0000-0000-0000-000000000/resourceGroups/00000/providers/Microsoft.MachineLearningServices/workspaces/00000/components/azureml_anonymous/versions/326103ba-9675-4607-a202-bc994eb1190d"
->>>>>>> 94376103
             }
           },
           "inputs": {
@@ -1078,23 +837,14 @@
           "sourceJobId": null
         },
         "systemData": {
-<<<<<<< HEAD
           "createdAt": "2023-01-04T05:05:45.9453741\u002B00:00",
           "createdBy": "Doris Liao",
-=======
-          "createdAt": "2022-12-30T03:19:08.0223829\u002B00:00",
-          "createdBy": "Xingzhi Zhang",
->>>>>>> 94376103
           "createdByType": "User"
         }
       }
     }
   ],
   "Variables": {
-<<<<<<< HEAD
     "name": "test_754080826030"
-=======
-    "name": "test_305527507237"
->>>>>>> 94376103
   }
 }