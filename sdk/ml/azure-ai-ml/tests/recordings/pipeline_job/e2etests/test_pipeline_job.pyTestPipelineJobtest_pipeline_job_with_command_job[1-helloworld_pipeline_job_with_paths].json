{
  "Entries": [
    {
      "RequestUri": "https://management.azure.com/subscriptions/00000000-0000-0000-0000-000000000/resourceGroups/00000/providers/Microsoft.MachineLearningServices/workspaces/00000/computes/cpu-cluster?api-version=2022-10-01-preview",
      "RequestMethod": "GET",
      "RequestHeaders": {
        "Accept": "application/json",
        "Accept-Encoding": "gzip, deflate",
        "Connection": "keep-alive",
<<<<<<< HEAD
        "User-Agent": "azure-ai-ml/1.4.0 azsdk-python-mgmt-machinelearningservices/0.1.0 Python/3.7.9 (Windows-10-10.0.22621-SP0)"
=======
        "User-Agent": "azure-ai-ml/1.4.0 azsdk-python-mgmt-machinelearningservices/0.1.0 Python/3.9.13 (Windows-10-10.0.19045-SP0)"
>>>>>>> 3a8bba54
      },
      "RequestBody": null,
      "StatusCode": 200,
      "ResponseHeaders": {
        "Cache-Control": "no-cache",
        "Content-Encoding": "gzip",
        "Content-Type": "application/json; charset=utf-8",
<<<<<<< HEAD
        "Date": "Wed, 18 Jan 2023 00:29:05 GMT",
        "Expires": "-1",
        "Pragma": "no-cache",
        "Request-Context": "appId=cid-v1:2d2e8e63-272e-4b3c-8598-4ee570a0e70d",
        "Server-Timing": "traceparent;desc=\u002200-3b6521c803c13a6d45f8594d243598b3-cc255f0b39f4873e-00\u0022",
=======
        "Date": "Tue, 17 Jan 2023 22:29:58 GMT",
        "Expires": "-1",
        "Pragma": "no-cache",
        "Request-Context": "appId=cid-v1:512cc15a-13b5-415b-bfd0-dce7accb6bb1",
        "Server-Timing": "traceparent;desc=\u002200-b8ae845d54c67ec6cb38c044216c6f6d-78f4e73dd79be9e8-01\u0022",
>>>>>>> 3a8bba54
        "Strict-Transport-Security": "max-age=31536000; includeSubDomains",
        "Transfer-Encoding": "chunked",
        "Vary": [
          "Accept-Encoding",
          "Accept-Encoding"
        ],
        "x-aml-cluster": "vienna-eastus2-01",
        "X-Content-Type-Options": "nosniff",
<<<<<<< HEAD
        "x-ms-correlation-request-id": "398cdece-f843-4fe3-81fc-2135da6b1832",
        "x-ms-ratelimit-remaining-subscription-reads": "11988",
        "x-ms-response-type": "standard",
        "x-ms-routing-request-id": "WESTUS2:20230118T002905Z:398cdece-f843-4fe3-81fc-2135da6b1832",
        "x-request-time": "0.034"
=======
        "x-ms-correlation-request-id": "78758f5c-a1b0-4528-9384-aecc47c3e836",
        "x-ms-ratelimit-remaining-subscription-reads": "11999",
        "x-ms-response-type": "standard",
        "x-ms-routing-request-id": "SOUTHEASTASIA:20230117T222958Z:78758f5c-a1b0-4528-9384-aecc47c3e836",
        "x-request-time": "0.263"
>>>>>>> 3a8bba54
      },
      "ResponseBody": {
        "id": "/subscriptions/00000000-0000-0000-0000-000000000/resourceGroups/00000/providers/Microsoft.MachineLearningServices/workspaces/00000/computes/cpu-cluster",
        "name": "cpu-cluster",
        "type": "Microsoft.MachineLearningServices/workspaces/computes",
        "location": "eastus2",
        "tags": {},
        "properties": {
          "createdOn": "2023-01-17T23:08:25.7828961\u002B00:00",
          "modifiedOn": "2023-01-17T23:08:29.3676077\u002B00:00",
          "disableLocalAuth": false,
          "description": null,
          "resourceId": null,
          "computeType": "AmlCompute",
          "computeLocation": "eastus2",
          "provisioningState": "Succeeded",
          "provisioningErrors": null,
          "isAttachedCompute": false,
          "properties": {
            "vmSize": "STANDARD_DS2_V2",
            "vmPriority": "Dedicated",
            "scaleSettings": {
              "maxNodeCount": 4,
              "minNodeCount": 0,
              "nodeIdleTimeBeforeScaleDown": "PT2M"
            },
            "subnet": null,
<<<<<<< HEAD
            "currentNodeCount": 0,
            "targetNodeCount": 4,
            "nodeStateCounts": {
              "preparingNodeCount": 0,
              "runningNodeCount": 0,
=======
            "currentNodeCount": 6,
            "targetNodeCount": 6,
            "nodeStateCounts": {
              "preparingNodeCount": 0,
              "runningNodeCount": 6,
>>>>>>> 3a8bba54
              "idleNodeCount": 0,
              "unusableNodeCount": 0,
              "leavingNodeCount": 0,
              "preemptedNodeCount": 0
            },
<<<<<<< HEAD
            "allocationState": "Resizing",
            "allocationStateTransitionTime": "2023-01-18T00:28:55.311\u002B00:00",
=======
            "allocationState": "Steady",
            "allocationStateTransitionTime": "2023-01-06T18:59:34.232\u002B00:00",
>>>>>>> 3a8bba54
            "errors": null,
            "remoteLoginPortPublicAccess": "Enabled",
            "osType": "Linux",
            "virtualMachineImage": null,
            "isolatedNetwork": false,
            "propertyBag": {}
          }
        }
      }
    },
    {
<<<<<<< HEAD
      "RequestUri": "https://management.azure.com/subscriptions/00000000-0000-0000-0000-000000000/resourceGroups/00000/providers/Microsoft.MachineLearningServices/workspaces/00000?api-version=2022-10-01",
=======
      "RequestUri": "https://management.azure.com/subscriptions/00000000-0000-0000-0000-000000000/resourceGroups/00000/providers/Microsoft.MachineLearningServices/workspaces/00000/datastores/workspaceblobstore?api-version=2022-10-01",
>>>>>>> 3a8bba54
      "RequestMethod": "GET",
      "RequestHeaders": {
        "Accept": "application/json",
        "Accept-Encoding": "gzip, deflate",
        "Connection": "keep-alive",
<<<<<<< HEAD
        "User-Agent": "azure-ai-ml/1.4.0 azsdk-python-mgmt-machinelearningservices/0.1.0 Python/3.7.9 (Windows-10-10.0.22621-SP0)"
=======
        "User-Agent": "azure-ai-ml/1.4.0 azsdk-python-mgmt-machinelearningservices/0.1.0 Python/3.9.13 (Windows-10-10.0.19045-SP0)"
>>>>>>> 3a8bba54
      },
      "RequestBody": null,
      "StatusCode": 200,
      "ResponseHeaders": {
        "Cache-Control": "no-cache",
        "Content-Encoding": "gzip",
        "Content-Type": "application/json; charset=utf-8",
<<<<<<< HEAD
        "Date": "Wed, 18 Jan 2023 00:29:07 GMT",
        "Expires": "-1",
        "Pragma": "no-cache",
        "Request-Context": "appId=cid-v1:2d2e8e63-272e-4b3c-8598-4ee570a0e70d",
        "Server-Timing": "traceparent;desc=\u002200-efa059ec9e6c2a7f882fa37b2542f224-6d152a002a0fd6c6-00\u0022",
=======
        "Date": "Tue, 17 Jan 2023 22:30:01 GMT",
        "Expires": "-1",
        "Pragma": "no-cache",
        "Request-Context": "appId=cid-v1:512cc15a-13b5-415b-bfd0-dce7accb6bb1",
        "Server-Timing": "traceparent;desc=\u002200-8384ec01dfefff0b1eab60b65a67bec8-e8c4a0ac3cf74911-01\u0022",
>>>>>>> 3a8bba54
        "Strict-Transport-Security": "max-age=31536000; includeSubDomains",
        "Transfer-Encoding": "chunked",
        "Vary": [
          "Accept-Encoding",
          "Accept-Encoding"
        ],
<<<<<<< HEAD
        "x-aml-cluster": "vienna-eastus2-02",
        "X-Content-Type-Options": "nosniff",
        "x-ms-correlation-request-id": "d46ef037-e6ac-401b-81a9-0ab8a9bf43e4",
        "x-ms-ratelimit-remaining-subscription-reads": "11987",
        "x-ms-response-type": "standard",
        "x-ms-routing-request-id": "WESTUS2:20230118T002907Z:d46ef037-e6ac-401b-81a9-0ab8a9bf43e4",
        "x-request-time": "0.017"
=======
        "x-aml-cluster": "vienna-test-westus2-02",
        "X-Content-Type-Options": "nosniff",
        "x-ms-correlation-request-id": "f9cf5b7a-232e-415b-a089-dd79749dbe17",
        "x-ms-ratelimit-remaining-subscription-reads": "11998",
        "x-ms-response-type": "standard",
        "x-ms-routing-request-id": "SOUTHEASTASIA:20230117T223001Z:f9cf5b7a-232e-415b-a089-dd79749dbe17",
        "x-request-time": "0.134"
>>>>>>> 3a8bba54
      },
      "ResponseBody": {
        "id": "/subscriptions/00000000-0000-0000-0000-000000000/resourceGroups/00000/providers/Microsoft.MachineLearningServices/workspaces/00000",
        "name": "00000",
        "type": "Microsoft.MachineLearningServices/workspaces",
        "location": "eastus2",
        "tags": {},
        "etag": null,
        "properties": {
          "friendlyName": "00000",
          "description": "",
          "storageAccount": "/subscriptions/00000000-0000-0000-0000-000000000/resourceGroups/00000/providers/Microsoft.Storage/storageAccounts/sadnuammrwdeilc",
          "keyVault": "/subscriptions/00000000-0000-0000-0000-000000000/resourceGroups/00000/providers/Microsoft.Keyvault/vaults/kvtesthhy5m5pqcjec6",
          "applicationInsights": "/subscriptions/00000000-0000-0000-0000-000000000/resourceGroups/00000/providers/Microsoft.insights/components/aidnuammrwdeilc",
          "hbiWorkspace": false,
          "tenantId": "72f988bf-86f1-41af-91ab-2d7cd011db47",
          "imageBuildCompute": null,
          "provisioningState": "Succeeded",
          "v1LegacyMode": false,
          "softDeleteEnabled": false,
          "containerRegistry": "/subscriptions/00000000-0000-0000-0000-000000000/resourceGroups/00000/providers/Microsoft.ContainerRegistry/registries/crdnuammrwdeilc",
          "notebookInfo": {
            "resourceId": "493ca697a7f447848820635d6ef3a5f0",
            "fqdn": "ml-sdkvnextcli-eastus2-c33afa53-cead-40f1-8d1d-ac5976604612.eastus2.notebooks.azure.net",
            "isPrivateLinkEnabled": false,
            "notebookPreparationError": null
          },
          "storageHnsEnabled": false,
          "workspaceId": "c33afa53-cead-40f1-8d1d-ac5976604612",
          "linkedModelInventoryArmId": null,
          "privateLinkCount": 0,
          "publicNetworkAccess": "Enabled",
          "discoveryUrl": "https://eastus2.api.azureml.ms/discovery",
          "mlFlowTrackingUri": "azureml://eastus2.api.azureml.ms/mlflow/v1.0/subscriptions/00000000-0000-0000-0000-000000000/resourceGroups/00000/providers/Microsoft.MachineLearningServices/workspaces/00000",
          "sdkTelemetryAppInsightsKey": "066b0d89-53d2-4b58-8bc8-ac382527e4fb",
          "sasGetterUri": "",
          "enableDataIsolation": false
        },
        "identity": {
          "type": "SystemAssigned",
          "principalId": "ab3f5d04-98db-441d-97a8-f558ea82f4ef",
          "tenantId": "72f988bf-86f1-41af-91ab-2d7cd011db47"
        },
        "sku": {
          "name": "Basic",
          "tier": "Basic"
        },
        "systemData": {
          "createdAt": "2023-01-17T23:08:06.6643232Z",
          "createdBy": "dipeck@microsoft.com",
          "createdByType": "User",
          "lastModifiedAt": "2023-01-17T23:08:06.6643232Z",
          "lastModifiedBy": "dipeck@microsoft.com",
          "lastModifiedByType": "User"
        }
      }
    },
    {
<<<<<<< HEAD
      "RequestUri": "https://eastus2.api.azureml.ms/content/v2.0/subscriptions/00000000-0000-0000-0000-000000000/resourceGroups/00000/providers/Microsoft.MachineLearningServices/workspaces/00000/snapshots/getByHash?hash=d3c05b496c685e7e5a204e3cebc689086bd0f622c2975d8090c18968739a464a\u0026hashVersion=202208",
=======
      "RequestUri": "https://management.azure.com/subscriptions/00000000-0000-0000-0000-000000000/resourceGroups/00000/providers/Microsoft.MachineLearningServices/workspaces/00000/datastores/workspaceblobstore/listSecrets?api-version=2022-10-01",
>>>>>>> 3a8bba54
      "RequestMethod": "POST",
      "RequestHeaders": {
        "Accept": "*/*",
        "Accept-Encoding": "gzip, deflate",
        "Connection": "keep-alive",
        "Content-Length": "0",
<<<<<<< HEAD
        "Content-Type": "application/json; charset=UTF-8",
        "User-Agent": "azure-ai-ml/1.4.0 azsdk-python-core/1.26.3 Python/3.7.9 (Windows-10-10.0.22621-SP0)"
=======
        "User-Agent": "azure-ai-ml/1.4.0 azsdk-python-mgmt-machinelearningservices/0.1.0 Python/3.9.13 (Windows-10-10.0.19045-SP0)"
>>>>>>> 3a8bba54
      },
      "RequestBody": null,
      "StatusCode": 400,
      "ResponseHeaders": {
        "Connection": "keep-alive",
        "Content-Length": "557",
        "Content-Type": "application/json; charset=utf-8",
        "Date": "Wed, 18 Jan 2023 00:29:09 GMT",
        "Request-Context": "appId=cid-v1:2d2e8e63-272e-4b3c-8598-4ee570a0e70d",
        "Strict-Transport-Security": "max-age=15724800; includeSubDomains; preload",
        "x-aml-cluster": "vienna-eastus2-02",
        "X-Content-Type-Options": "nosniff",
        "x-ms-response-type": "standard",
        "x-request-time": "0.019"
      },
      "ResponseBody": {
        "error": {
          "code": "UserError",
          "severity": null,
          "message": "Request body could not be read. Ensure data was provided in the request body and that the content-type header is correct.",
          "messageFormat": null,
          "messageParameters": {},
          "referenceCode": null,
          "detailsUri": null,
          "target": null,
          "details": [],
          "innerError": null,
          "debugInfo": null,
          "additionalInfo": null
        },
        "correlation": null,
        "environment": null,
        "location": null,
        "time": "0001-01-01T00:00:00\u002B00:00",
        "componentName": null
      }
    },
    {
      "RequestUri": "https://eastus2.api.azureml.ms/assetstore/v1.0/temporaryDataReference/createOrGet",
      "RequestMethod": "POST",
      "RequestHeaders": {
        "Accept": "*/*",
        "Accept-Encoding": "gzip, deflate",
        "Connection": "keep-alive",
        "Content-Length": "253",
        "Content-Type": "application/json; charset=UTF-8",
        "User-Agent": "azure-ai-ml/1.4.0 azsdk-python-core/1.26.3 Python/3.7.9 (Windows-10-10.0.22621-SP0)"
      },
      "RequestBody": {
        "assetId": "azureml://locations/eastus2/workspaces/c33afa53-cead-40f1-8d1d-ac5976604612/codes/000000000000000000000/versions/1",
        "temporaryDataReferenceId": "263b838a-8848-48da-a4aa-5b259091e9b4",
        "temporaryDataReferenceType": "TemporaryBlobReference"
      },
      "StatusCode": 200,
      "ResponseHeaders": {
        "Connection": "keep-alive",
        "Content-Encoding": "gzip",
        "Content-Type": "application/json; charset=utf-8",
<<<<<<< HEAD
        "Date": "Wed, 18 Jan 2023 00:29:10 GMT",
        "Request-Context": "appId=cid-v1:2d2e8e63-272e-4b3c-8598-4ee570a0e70d",
        "Strict-Transport-Security": "max-age=15724800; includeSubDomains; preload",
        "Transfer-Encoding": "chunked",
        "Vary": "Accept-Encoding",
        "x-aml-cluster": "vienna-eastus2-02",
        "X-Content-Type-Options": "nosniff",
        "x-ms-response-type": "standard",
        "x-request-time": "0.080"
=======
        "Date": "Tue, 17 Jan 2023 22:30:02 GMT",
        "Expires": "-1",
        "Pragma": "no-cache",
        "Request-Context": "appId=cid-v1:512cc15a-13b5-415b-bfd0-dce7accb6bb1",
        "Server-Timing": "traceparent;desc=\u002200-306640e591843118950d174cfe85a944-c4d3d8dc91335501-01\u0022",
        "Strict-Transport-Security": "max-age=31536000; includeSubDomains",
        "Transfer-Encoding": "chunked",
        "Vary": "Accept-Encoding",
        "x-aml-cluster": "vienna-test-westus2-02",
        "X-Content-Type-Options": "nosniff",
        "x-ms-correlation-request-id": "66a3243b-f1bd-41c0-9a40-cabf7d10736e",
        "x-ms-ratelimit-remaining-subscription-writes": "1199",
        "x-ms-response-type": "standard",
        "x-ms-routing-request-id": "SOUTHEASTASIA:20230117T223002Z:66a3243b-f1bd-41c0-9a40-cabf7d10736e",
        "x-request-time": "0.148"
>>>>>>> 3a8bba54
      },
      "ResponseBody": {
        "blobReferenceForConsumption": {
          "blobUri": "https://sadnuammrwdeilc.blob.core.windows.net:443/c33afa53-c-11a2f62d-9028-5602-9188-5105180e1784",
          "storageAccountArmId": "/subscriptions/00000000-0000-0000-0000-000000000/resourceGroups/00000/providers/Microsoft.Storage/storageAccounts/sadnuammrwdeilc",
          "credential": {
            "sasUri": "https://sadnuammrwdeilc.blob.core.windows.net/c33afa53-c-11a2f62d-9028-5602-9188-5105180e1784?skoid=ab3f5d04-98db-441d-97a8-f558ea82f4ef\u0026sktid=72f988bf-86f1-41af-91ab-2d7cd011db47\u0026skt=2023-01-17T23%3A58%3A03Z\u0026ske=2023-01-19T08%3A08%3A03Z\u0026sks=b\u0026skv=2019-07-07\u0026sv=2021-08-06\u0026st=2023-01-18T00%3A19%3A10Z\u0026se=2023-01-18T08%3A29%3A10Z\u0026sr=c\u0026sp=rcwl\u0026sig=jYzV2tqtDJQ4Ykk9iR5zhffHvF%2B0okXo2qlxFOSVkV4%3D",
            "wasbsUri": null,
            "credentialType": "SAS"
          }
        },
        "imageReferenceForConsumption": null,
        "temporaryDataReferenceId": "263b838a-8848-48da-a4aa-5b259091e9b4",
        "temporaryDataReferenceType": null
      }
    },
    {
      "RequestUri": "https://sadnuammrwdeilc.blob.core.windows.net/c33afa53-c-11a2f62d-9028-5602-9188-5105180e1784/COMPONENT_PLACEHOLDER?skoid=ab3f5d04-98db-441d-97a8-f558ea82f4ef\u0026sktid=72f988bf-86f1-41af-91ab-2d7cd011db47\u0026skt=2023-01-17T23%3A58%3A03Z\u0026ske=2023-01-19T08%3A08%3A03Z\u0026sks=b\u0026skv=2019-07-07\u0026sv=2021-08-06\u0026st=2023-01-18T00%3A19%3A10Z\u0026se=2023-01-18T08%3A29%3A10Z\u0026sr=c\u0026sp=rcwl\u0026sig=jYzV2tqtDJQ4Ykk9iR5zhffHvF%2B0okXo2qlxFOSVkV4%3D",
      "RequestMethod": "HEAD",
      "RequestHeaders": {
        "Accept": "application/xml",
        "Accept-Encoding": "gzip, deflate",
        "Connection": "keep-alive",
<<<<<<< HEAD
        "User-Agent": "azsdk-python-storage-blob/12.14.1 Python/3.7.9 (Windows-10-10.0.22621-SP0)",
        "x-ms-date": "Wed, 18 Jan 2023 00:29:10 GMT",
=======
        "User-Agent": "azsdk-python-storage-blob/12.14.1 Python/3.9.13 (Windows-10-10.0.19045-SP0)",
        "x-ms-date": "Tue, 17 Jan 2023 22:30:03 GMT",
>>>>>>> 3a8bba54
        "x-ms-version": "2021-08-06"
      },
      "RequestBody": null,
      "StatusCode": 404,
      "ResponseHeaders": {
<<<<<<< HEAD
        "Date": "Wed, 18 Jan 2023 00:29:10 GMT",
=======
        "Accept-Ranges": "bytes",
        "Content-Length": "35",
        "Content-MD5": "L/DnSpFIn\u002BjaQWc\u002BsUQdcw==",
        "Content-Type": "application/octet-stream",
        "Date": "Tue, 17 Jan 2023 22:30:03 GMT",
        "ETag": "\u00220x8DA9D48E17467D7\u0022",
        "Last-Modified": "Fri, 23 Sep 2022 09:49:17 GMT",
>>>>>>> 3a8bba54
        "Server": [
          "Windows-Azure-Blob/1.0",
          "Microsoft-HTTPAPI/2.0"
        ],
        "Transfer-Encoding": "chunked",
        "Vary": "Origin",
        "x-ms-error-code": "BlobNotFound",
        "x-ms-version": "2021-08-06"
      },
      "ResponseBody": null
    },
    {
      "RequestUri": "https://sadnuammrwdeilc.blob.core.windows.net/c33afa53-c-11a2f62d-9028-5602-9188-5105180e1784/COMPONENT_PLACEHOLDER?skoid=ab3f5d04-98db-441d-97a8-f558ea82f4ef\u0026sktid=72f988bf-86f1-41af-91ab-2d7cd011db47\u0026skt=2023-01-17T23%3A58%3A03Z\u0026ske=2023-01-19T08%3A08%3A03Z\u0026sks=b\u0026skv=2019-07-07\u0026sv=2021-08-06\u0026st=2023-01-18T00%3A19%3A10Z\u0026se=2023-01-18T08%3A29%3A10Z\u0026sr=c\u0026sp=rcwl\u0026sig=jYzV2tqtDJQ4Ykk9iR5zhffHvF%2B0okXo2qlxFOSVkV4%3D",
      "RequestMethod": "PUT",
      "RequestHeaders": {
        "Accept": "application/xml",
        "Accept-Encoding": "gzip, deflate",
        "Connection": "keep-alive",
        "Content-Length": "35",
        "Content-Type": "application/octet-stream",
        "If-None-Match": "*",
        "User-Agent": "azsdk-python-storage-blob/12.14.1 Python/3.7.9 (Windows-10-10.0.22621-SP0)",
        "x-ms-blob-type": "BlockBlob",
<<<<<<< HEAD
        "x-ms-date": "Wed, 18 Jan 2023 00:29:11 GMT",
        "x-ms-version": "2021-08-06"
      },
      "RequestBody": "Y29tbWFuZF9jb21wb25lbnQ6IGNvZGVfcGxhY2Vob2xkZXI=",
      "StatusCode": 201,
      "ResponseHeaders": {
        "Content-Length": "0",
        "Content-MD5": "L/DnSpFIn\u002BjaQWc\u002BsUQdcw==",
        "Date": "Wed, 18 Jan 2023 00:29:10 GMT",
        "ETag": "\u00220x8DAF8EB04FE3247\u0022",
        "Last-Modified": "Wed, 18 Jan 2023 00:29:11 GMT",
        "Server": [
          "Windows-Azure-Blob/1.0",
          "Microsoft-HTTPAPI/2.0"
        ],
        "x-ms-content-crc64": "KWRPkj\u002BQ\u002BTE=",
        "x-ms-request-server-encrypted": "true",
=======
        "x-ms-creation-time": "Fri, 23 Sep 2022 09:49:16 GMT",
        "x-ms-lease-state": "available",
        "x-ms-lease-status": "unlocked",
        "x-ms-meta-name": "9c9cfba9-82bd-45db-ad06-07009d1d9672",
        "x-ms-meta-upload_status": "completed",
        "x-ms-meta-version": "1",
        "x-ms-server-encrypted": "true",
>>>>>>> 3a8bba54
        "x-ms-version": "2021-08-06"
      },
      "ResponseBody": null
    },
    {
      "RequestUri": "https://sadnuammrwdeilc.blob.core.windows.net/c33afa53-c-11a2f62d-9028-5602-9188-5105180e1784/COMPONENT_PLACEHOLDER?comp=metadata\u0026skoid=ab3f5d04-98db-441d-97a8-f558ea82f4ef\u0026sktid=72f988bf-86f1-41af-91ab-2d7cd011db47\u0026skt=2023-01-17T23%3A58%3A03Z\u0026ske=2023-01-19T08%3A08%3A03Z\u0026sks=b\u0026skv=2019-07-07\u0026sv=2021-08-06\u0026st=2023-01-18T00%3A19%3A10Z\u0026se=2023-01-18T08%3A29%3A10Z\u0026sr=c\u0026sp=rcwl\u0026sig=jYzV2tqtDJQ4Ykk9iR5zhffHvF%2B0okXo2qlxFOSVkV4%3D",
      "RequestMethod": "PUT",
      "RequestHeaders": {
        "Accept": "application/xml",
        "Accept-Encoding": "gzip, deflate",
        "Connection": "keep-alive",
<<<<<<< HEAD
        "Content-Length": "0",
        "User-Agent": "azsdk-python-storage-blob/12.14.1 Python/3.7.9 (Windows-10-10.0.22621-SP0)",
        "x-ms-date": "Wed, 18 Jan 2023 00:29:11 GMT",
        "x-ms-meta-name": "000000000000000000000",
        "x-ms-meta-upload_status": "completed",
        "x-ms-meta-version": "1",
=======
        "User-Agent": "azsdk-python-storage-blob/12.14.1 Python/3.9.13 (Windows-10-10.0.19045-SP0)",
        "x-ms-date": "Tue, 17 Jan 2023 22:30:05 GMT",
>>>>>>> 3a8bba54
        "x-ms-version": "2021-08-06"
      },
      "RequestBody": null,
      "StatusCode": 200,
      "ResponseHeaders": {
<<<<<<< HEAD
        "Content-Length": "0",
        "Date": "Wed, 18 Jan 2023 00:29:11 GMT",
        "ETag": "\u00220x8DAF8EB051C161C\u0022",
        "Last-Modified": "Wed, 18 Jan 2023 00:29:11 GMT",
=======
        "Date": "Tue, 17 Jan 2023 22:30:03 GMT",
>>>>>>> 3a8bba54
        "Server": [
          "Windows-Azure-Blob/1.0",
          "Microsoft-HTTPAPI/2.0"
        ],
<<<<<<< HEAD
        "x-ms-request-server-encrypted": "true",
=======
        "Transfer-Encoding": "chunked",
        "Vary": "Origin",
        "x-ms-error-code": "BlobNotFound",
>>>>>>> 3a8bba54
        "x-ms-version": "2021-08-06"
      },
      "ResponseBody": null
    },
    {
      "RequestUri": "https://management.azure.com/subscriptions/00000000-0000-0000-0000-000000000/resourceGroups/00000/providers/Microsoft.MachineLearningServices/workspaces/00000/codes/000000000000000000000/versions/1?api-version=2022-05-01",
      "RequestMethod": "PUT",
      "RequestHeaders": {
        "Accept": "application/json",
        "Accept-Encoding": "gzip, deflate",
        "Connection": "keep-alive",
        "Content-Length": "241",
        "Content-Type": "application/json",
<<<<<<< HEAD
        "User-Agent": "azure-ai-ml/1.4.0 azsdk-python-mgmt-machinelearningservices/0.1.0 Python/3.7.9 (Windows-10-10.0.22621-SP0)"
=======
        "User-Agent": "azure-ai-ml/1.4.0 azsdk-python-mgmt-machinelearningservices/0.1.0 Python/3.9.13 (Windows-10-10.0.19045-SP0)"
>>>>>>> 3a8bba54
      },
      "RequestBody": {
        "properties": {
          "properties": {
            "hash_sha256": "0000000000000",
            "hash_version": "0000000000000"
          },
          "isAnonymous": true,
          "isArchived": false,
          "codeUri": "https://sadnuammrwdeilc.blob.core.windows.net:443/c33afa53-c-11a2f62d-9028-5602-9188-5105180e1784/"
        }
      },
      "StatusCode": 201,
      "ResponseHeaders": {
        "Cache-Control": "no-cache",
        "Content-Length": "754",
        "Content-Type": "application/json; charset=utf-8",
<<<<<<< HEAD
        "Date": "Wed, 18 Jan 2023 00:29:12 GMT",
=======
        "Date": "Tue, 17 Jan 2023 22:30:06 GMT",
>>>>>>> 3a8bba54
        "Expires": "-1",
        "Location": "https://management.azure.com/subscriptions/00000000-0000-0000-0000-000000000/resourceGroups/00000/providers/Microsoft.MachineLearningServices/workspaces/00000/codes/000000000000000000000/versions/1?api-version=2022-05-01",
        "Pragma": "no-cache",
<<<<<<< HEAD
        "Request-Context": "appId=cid-v1:2d2e8e63-272e-4b3c-8598-4ee570a0e70d",
        "Server-Timing": "traceparent;desc=\u002200-b238977def1a9a532be321874e390e34-3dffe5197d1e4e89-00\u0022",
        "Strict-Transport-Security": "max-age=31536000; includeSubDomains",
        "x-aml-cluster": "vienna-eastus2-02",
        "X-Content-Type-Options": "nosniff",
        "x-ms-correlation-request-id": "d649625f-c582-4bb6-8e3e-8fb7407c5b77",
        "x-ms-ratelimit-remaining-subscription-writes": "1188",
        "x-ms-response-type": "standard",
        "x-ms-routing-request-id": "WESTUS2:20230118T002912Z:d649625f-c582-4bb6-8e3e-8fb7407c5b77",
        "x-request-time": "0.207"
=======
        "Request-Context": "appId=cid-v1:512cc15a-13b5-415b-bfd0-dce7accb6bb1",
        "Server-Timing": "traceparent;desc=\u002200-6614e44bf2382e932588b5d09d38149b-47ad9f62be00b3cf-01\u0022",
        "Strict-Transport-Security": "max-age=31536000; includeSubDomains",
        "Transfer-Encoding": "chunked",
        "Vary": [
          "Accept-Encoding",
          "Accept-Encoding"
        ],
        "x-aml-cluster": "vienna-test-westus2-02",
        "X-Content-Type-Options": "nosniff",
        "x-ms-correlation-request-id": "ff75dca8-222c-4622-b92c-a00790931520",
        "x-ms-ratelimit-remaining-subscription-writes": "1199",
        "x-ms-response-type": "standard",
        "x-ms-routing-request-id": "SOUTHEASTASIA:20230117T223006Z:ff75dca8-222c-4622-b92c-a00790931520",
        "x-request-time": "0.607"
>>>>>>> 3a8bba54
      },
      "ResponseBody": {
        "id": "/subscriptions/00000000-0000-0000-0000-000000000/resourceGroups/00000/providers/Microsoft.MachineLearningServices/workspaces/00000/codes/000000000000000000000/versions/1",
        "name": "1",
        "type": "Microsoft.MachineLearningServices/workspaces/codes/versions",
        "properties": {
          "description": null,
          "tags": {},
          "properties": {
            "hash_sha256": "0000000000000",
            "hash_version": "0000000000000"
          },
          "isArchived": false,
          "isAnonymous": false,
          "codeUri": "https://sadnuammrwdeilc.blob.core.windows.net:443/c33afa53-c-11a2f62d-9028-5602-9188-5105180e1784/"
        },
        "systemData": {
          "createdAt": "2023-01-18T00:29:12.8300803\u002B00:00",
          "createdBy": "Diondra Peck",
          "createdByType": "User",
<<<<<<< HEAD
          "lastModifiedAt": "2023-01-18T00:29:12.8300803\u002B00:00",
          "lastModifiedBy": "Diondra Peck",
=======
          "lastModifiedAt": "2023-01-17T22:30:06.3038987\u002B00:00",
          "lastModifiedBy": "Xingzhi Zhang",
>>>>>>> 3a8bba54
          "lastModifiedByType": "User"
        }
      }
    },
    {
<<<<<<< HEAD
      "RequestUri": "https://management.azure.com/subscriptions/00000000-0000-0000-0000-000000000/resourceGroups/00000/providers/Microsoft.MachineLearningServices/workspaces/00000/components/azureml_anonymous/versions/26e30b9f-2be2-003a-04a8-cb8f49817dad?api-version=2022-10-01",
=======
      "RequestUri": "https://management.azure.com/subscriptions/00000000-0000-0000-0000-000000000/resourceGroups/00000/providers/Microsoft.MachineLearningServices/workspaces/00000/components/azureml_anonymous/versions/acb0da7a-09dc-9f06-cb28-b49e54b4c7eb?api-version=2022-10-01",
>>>>>>> 3a8bba54
      "RequestMethod": "PUT",
      "RequestHeaders": {
        "Accept": "application/json",
        "Accept-Encoding": "gzip, deflate",
        "Connection": "keep-alive",
<<<<<<< HEAD
        "Content-Length": "726",
        "Content-Type": "application/json",
        "User-Agent": "azure-ai-ml/1.4.0 azsdk-python-mgmt-machinelearningservices/0.1.0 Python/3.7.9 (Windows-10-10.0.22621-SP0)"
=======
        "Content-Length": "712",
        "Content-Type": "application/json",
        "User-Agent": "azure-ai-ml/1.4.0 azsdk-python-mgmt-machinelearningservices/0.1.0 Python/3.9.13 (Windows-10-10.0.19045-SP0)"
>>>>>>> 3a8bba54
      },
      "RequestBody": {
        "properties": {
          "properties": {},
          "tags": {},
          "isAnonymous": true,
          "isArchived": false,
          "componentSpec": {
            "command": "echo \u0022hello\u0022 \u0026\u0026 echo \u0022world\u0022 \u0026\u0026 echo \u0022train\u0022 \u003E world.txt",
            "code": "azureml:/subscriptions/00000000-0000-0000-0000-000000000/resourceGroups/00000/providers/Microsoft.MachineLearningServices/workspaces/00000/codes/000000000000000000000/versions/1",
            "environment": "azureml:AzureML-sklearn-0.24-ubuntu18.04-py37-cpu:5",
            "name": "azureml_anonymous",
            "version": "1",
            "is_deterministic": true,
            "inputs": {
              "model_input": {
                "type": "uri_folder"
              },
              "test_data": {
                "type": "uri_folder"
              }
            },
            "outputs": {
              "score_output": {
                "type": "uri_folder"
              }
            },
            "type": "command",
            "_source": "YAML.JOB"
          }
        }
      },
      "StatusCode": 201,
      "ResponseHeaders": {
        "Cache-Control": "no-cache",
<<<<<<< HEAD
        "Content-Length": "1826",
        "Content-Type": "application/json; charset=utf-8",
        "Date": "Wed, 18 Jan 2023 00:29:13 GMT",
        "Expires": "-1",
        "Location": "https://management.azure.com/subscriptions/00000000-0000-0000-0000-000000000/resourceGroups/00000/providers/Microsoft.MachineLearningServices/workspaces/00000/components/azureml_anonymous/versions/26e30b9f-2be2-003a-04a8-cb8f49817dad?api-version=2022-10-01",
        "Pragma": "no-cache",
        "Request-Context": "appId=cid-v1:2d2e8e63-272e-4b3c-8598-4ee570a0e70d",
        "Server-Timing": "traceparent;desc=\u002200-e6ea4630d339709fd55e63ad451e3962-0d62955f40916a6f-00\u0022",
        "Strict-Transport-Security": "max-age=31536000; includeSubDomains",
        "x-aml-cluster": "vienna-eastus2-02",
        "X-Content-Type-Options": "nosniff",
        "x-ms-correlation-request-id": "7f934bbd-e362-47a8-83b5-9fa0274269ba",
        "x-ms-ratelimit-remaining-subscription-writes": "1187",
        "x-ms-response-type": "standard",
        "x-ms-routing-request-id": "WESTUS2:20230118T002913Z:7f934bbd-e362-47a8-83b5-9fa0274269ba",
        "x-request-time": "0.438"
      },
      "ResponseBody": {
        "id": "/subscriptions/00000000-0000-0000-0000-000000000/resourceGroups/00000/providers/Microsoft.MachineLearningServices/workspaces/00000/components/azureml_anonymous/versions/afa9d03c-6656-4f82-839d-2bbb2b9a451a",
        "name": "afa9d03c-6656-4f82-839d-2bbb2b9a451a",
=======
        "Content-Length": "1812",
        "Content-Type": "application/json; charset=utf-8",
        "Date": "Tue, 17 Jan 2023 22:30:10 GMT",
        "Expires": "-1",
        "Location": "https://management.azure.com/subscriptions/00000000-0000-0000-0000-000000000/resourceGroups/00000/providers/Microsoft.MachineLearningServices/workspaces/00000/components/azureml_anonymous/versions/acb0da7a-09dc-9f06-cb28-b49e54b4c7eb?api-version=2022-10-01",
        "Pragma": "no-cache",
        "Request-Context": "appId=cid-v1:512cc15a-13b5-415b-bfd0-dce7accb6bb1",
        "Server-Timing": "traceparent;desc=\u002200-1b312704a3778f72f2321501d1da3de5-f26dfa9f948756e7-01\u0022",
        "Strict-Transport-Security": "max-age=31536000; includeSubDomains",
        "x-aml-cluster": "vienna-test-westus2-02",
        "X-Content-Type-Options": "nosniff",
        "x-ms-correlation-request-id": "d96f43ef-4786-496a-bb33-5087f78ff622",
        "x-ms-ratelimit-remaining-subscription-writes": "1198",
        "x-ms-response-type": "standard",
        "x-ms-routing-request-id": "SOUTHEASTASIA:20230117T223010Z:d96f43ef-4786-496a-bb33-5087f78ff622",
        "x-request-time": "2.629"
      },
      "ResponseBody": {
        "id": "/subscriptions/00000000-0000-0000-0000-000000000/resourceGroups/00000/providers/Microsoft.MachineLearningServices/workspaces/00000/components/azureml_anonymous/versions/9155eccb-9f02-484e-85f9-a46883f7f670",
        "name": "9155eccb-9f02-484e-85f9-a46883f7f670",
>>>>>>> 3a8bba54
        "type": "Microsoft.MachineLearningServices/workspaces/components/versions",
        "properties": {
          "description": null,
          "tags": {},
          "properties": {},
          "isArchived": false,
          "isAnonymous": true,
          "componentSpec": {
            "name": "azureml_anonymous",
<<<<<<< HEAD
            "version": "afa9d03c-6656-4f82-839d-2bbb2b9a451a",
            "display_name": "score_job",
=======
            "version": "9155eccb-9f02-484e-85f9-a46883f7f670",
>>>>>>> 3a8bba54
            "is_deterministic": "True",
            "type": "command",
            "inputs": {
              "model_input": {
                "type": "uri_folder",
                "optional": "False"
              },
              "test_data": {
                "type": "uri_folder",
                "optional": "False"
              }
            },
            "outputs": {
              "score_output": {
                "type": "uri_folder"
              }
            },
            "code": "azureml:/subscriptions/00000000-0000-0000-0000-000000000/resourceGroups/00000/providers/Microsoft.MachineLearningServices/workspaces/00000/codes/000000000000000000000/versions/1",
            "environment": "azureml://registries/azureml/environments/AzureML-sklearn-0.24-ubuntu18.04-py37-cpu/versions/5",
            "resources": {
              "instance_count": "1"
            },
            "command": "echo \u0022hello\u0022 \u0026\u0026 echo \u0022world\u0022 \u0026\u0026 echo \u0022train\u0022 \u003E world.txt",
            "$schema": "https://componentsdk.azureedge.net/jsonschema/CommandComponent.json"
          }
        },
        "systemData": {
<<<<<<< HEAD
          "createdAt": "2023-01-18T00:29:13.6609882\u002B00:00",
          "createdBy": "Diondra Peck",
          "createdByType": "User",
          "lastModifiedAt": "2023-01-18T00:29:13.6609882\u002B00:00",
          "lastModifiedBy": "Diondra Peck",
=======
          "createdAt": "2023-01-17T22:30:09.7643701\u002B00:00",
          "createdBy": "Xingzhi Zhang",
          "createdByType": "User",
          "lastModifiedAt": "2023-01-17T22:30:09.7643701\u002B00:00",
          "lastModifiedBy": "Xingzhi Zhang",
>>>>>>> 3a8bba54
          "lastModifiedByType": "User"
        }
      }
    },
    {
      "RequestUri": "https://management.azure.com/subscriptions/00000000-0000-0000-0000-000000000/resourceGroups/00000/providers/Microsoft.MachineLearningServices/workspaces/00000/datastores/workspaceblobstore?api-version=2022-10-01",
      "RequestMethod": "GET",
      "RequestHeaders": {
        "Accept": "application/json",
        "Accept-Encoding": "gzip, deflate",
        "Connection": "keep-alive",
<<<<<<< HEAD
        "User-Agent": "azure-ai-ml/1.4.0 azsdk-python-mgmt-machinelearningservices/0.1.0 Python/3.7.9 (Windows-10-10.0.22621-SP0)"
=======
        "User-Agent": "azure-ai-ml/1.4.0 azsdk-python-mgmt-machinelearningservices/0.1.0 Python/3.9.13 (Windows-10-10.0.19045-SP0)"
>>>>>>> 3a8bba54
      },
      "RequestBody": null,
      "StatusCode": 200,
      "ResponseHeaders": {
        "Cache-Control": "no-cache",
        "Content-Encoding": "gzip",
        "Content-Type": "application/json; charset=utf-8",
<<<<<<< HEAD
        "Date": "Wed, 18 Jan 2023 00:29:13 GMT",
        "Expires": "-1",
        "Pragma": "no-cache",
        "Request-Context": "appId=cid-v1:2d2e8e63-272e-4b3c-8598-4ee570a0e70d",
        "Server-Timing": "traceparent;desc=\u002200-82726f3a4a7ec973e28dba01bd65a524-5a67de6a662e793b-00\u0022",
=======
        "Date": "Tue, 17 Jan 2023 22:30:10 GMT",
        "Expires": "-1",
        "Pragma": "no-cache",
        "Request-Context": "appId=cid-v1:512cc15a-13b5-415b-bfd0-dce7accb6bb1",
        "Server-Timing": "traceparent;desc=\u002200-8004befebb8fb759839c7b0e0a83b5c0-09050c26fb1061aa-01\u0022",
>>>>>>> 3a8bba54
        "Strict-Transport-Security": "max-age=31536000; includeSubDomains",
        "Transfer-Encoding": "chunked",
        "Vary": [
          "Accept-Encoding",
          "Accept-Encoding"
        ],
<<<<<<< HEAD
        "x-aml-cluster": "vienna-eastus2-02",
        "X-Content-Type-Options": "nosniff",
        "x-ms-correlation-request-id": "2ed2068c-395a-4d24-ae64-91f83d7de3b2",
        "x-ms-ratelimit-remaining-subscription-reads": "11986",
        "x-ms-response-type": "standard",
        "x-ms-routing-request-id": "WESTUS2:20230118T002914Z:2ed2068c-395a-4d24-ae64-91f83d7de3b2",
        "x-request-time": "0.090"
=======
        "x-aml-cluster": "vienna-test-westus2-02",
        "X-Content-Type-Options": "nosniff",
        "x-ms-correlation-request-id": "dc429494-b6a5-4ebc-9bcd-9b2ea8678fa5",
        "x-ms-ratelimit-remaining-subscription-reads": "11997",
        "x-ms-response-type": "standard",
        "x-ms-routing-request-id": "SOUTHEASTASIA:20230117T223011Z:dc429494-b6a5-4ebc-9bcd-9b2ea8678fa5",
        "x-request-time": "0.087"
>>>>>>> 3a8bba54
      },
      "ResponseBody": {
        "id": "/subscriptions/00000000-0000-0000-0000-000000000/resourceGroups/00000/providers/Microsoft.MachineLearningServices/workspaces/00000/datastores/workspaceblobstore",
        "name": "workspaceblobstore",
        "type": "Microsoft.MachineLearningServices/workspaces/datastores",
        "properties": {
          "description": null,
          "tags": null,
          "properties": null,
          "isDefault": true,
          "credentials": {
            "credentialsType": "AccountKey"
          },
          "datastoreType": "AzureBlob",
          "accountName": "sadnuammrwdeilc",
          "containerName": "azureml-blobstore-c33afa53-cead-40f1-8d1d-ac5976604612",
          "endpoint": "core.windows.net",
          "protocol": "https",
          "serviceDataAccessAuthIdentity": "WorkspaceSystemAssignedIdentity"
        },
        "systemData": {
          "createdAt": "2023-01-17T23:08:21.8676998\u002B00:00",
          "createdBy": "779301c0-18b2-4cdc-801b-a0a3368fee0a",
          "createdByType": "Application",
          "lastModifiedAt": "2023-01-17T23:08:22.378308\u002B00:00",
          "lastModifiedBy": "779301c0-18b2-4cdc-801b-a0a3368fee0a",
          "lastModifiedByType": "Application"
        }
      }
    },
    {
      "RequestUri": "https://management.azure.com/subscriptions/00000000-0000-0000-0000-000000000/resourceGroups/00000/providers/Microsoft.MachineLearningServices/workspaces/00000/datastores/workspaceblobstore/listSecrets?api-version=2022-10-01",
      "RequestMethod": "POST",
      "RequestHeaders": {
        "Accept": "application/json",
        "Accept-Encoding": "gzip, deflate",
        "Connection": "keep-alive",
        "Content-Length": "0",
<<<<<<< HEAD
        "User-Agent": "azure-ai-ml/1.4.0 azsdk-python-mgmt-machinelearningservices/0.1.0 Python/3.7.9 (Windows-10-10.0.22621-SP0)"
=======
        "User-Agent": "azure-ai-ml/1.4.0 azsdk-python-mgmt-machinelearningservices/0.1.0 Python/3.9.13 (Windows-10-10.0.19045-SP0)"
>>>>>>> 3a8bba54
      },
      "RequestBody": null,
      "StatusCode": 200,
      "ResponseHeaders": {
        "Cache-Control": "no-cache",
        "Content-Encoding": "gzip",
        "Content-Type": "application/json; charset=utf-8",
<<<<<<< HEAD
        "Date": "Wed, 18 Jan 2023 00:29:14 GMT",
        "Expires": "-1",
        "Pragma": "no-cache",
        "Request-Context": "appId=cid-v1:2d2e8e63-272e-4b3c-8598-4ee570a0e70d",
        "Server-Timing": "traceparent;desc=\u002200-5b51943df67a97fdde6c57b76908079b-50dbd0bf076c9988-00\u0022",
        "Strict-Transport-Security": "max-age=31536000; includeSubDomains",
        "Transfer-Encoding": "chunked",
        "Vary": "Accept-Encoding",
        "x-aml-cluster": "vienna-eastus2-02",
        "X-Content-Type-Options": "nosniff",
        "x-ms-correlation-request-id": "3513bdad-3640-4215-b7ba-2b25bde95f4d",
        "x-ms-ratelimit-remaining-subscription-writes": "1196",
        "x-ms-response-type": "standard",
        "x-ms-routing-request-id": "WESTUS2:20230118T002914Z:3513bdad-3640-4215-b7ba-2b25bde95f4d",
        "x-request-time": "0.075"
=======
        "Date": "Tue, 17 Jan 2023 22:30:11 GMT",
        "Expires": "-1",
        "Pragma": "no-cache",
        "Request-Context": "appId=cid-v1:512cc15a-13b5-415b-bfd0-dce7accb6bb1",
        "Server-Timing": "traceparent;desc=\u002200-ed2aa273ecb7ac83b274a83c139e9fa6-3a4bf2861c99b169-01\u0022",
        "Strict-Transport-Security": "max-age=31536000; includeSubDomains",
        "Transfer-Encoding": "chunked",
        "Vary": "Accept-Encoding",
        "x-aml-cluster": "vienna-test-westus2-02",
        "X-Content-Type-Options": "nosniff",
        "x-ms-correlation-request-id": "c64327b6-32b4-4615-9c93-c26897c4a835",
        "x-ms-ratelimit-remaining-subscription-writes": "1198",
        "x-ms-response-type": "standard",
        "x-ms-routing-request-id": "SOUTHEASTASIA:20230117T223011Z:c64327b6-32b4-4615-9c93-c26897c4a835",
        "x-request-time": "0.107"
>>>>>>> 3a8bba54
      },
      "ResponseBody": {
        "secretsType": "AccountKey",
        "key": "dGhpcyBpcyBmYWtlIGtleQ=="
      }
    },
    {
      "RequestUri": "https://sadnuammrwdeilc.blob.core.windows.net/azureml-blobstore-c33afa53-cead-40f1-8d1d-ac5976604612/LocalUpload/00000000000000000000000000000000/data/sample1.csv",
      "RequestMethod": "HEAD",
      "RequestHeaders": {
        "Accept": "application/xml",
        "Accept-Encoding": "gzip, deflate",
        "Connection": "keep-alive",
<<<<<<< HEAD
        "User-Agent": "azsdk-python-storage-blob/12.14.1 Python/3.7.9 (Windows-10-10.0.22621-SP0)",
        "x-ms-date": "Wed, 18 Jan 2023 00:29:14 GMT",
=======
        "User-Agent": "azsdk-python-storage-blob/12.14.1 Python/3.9.13 (Windows-10-10.0.19045-SP0)",
        "x-ms-date": "Tue, 17 Jan 2023 22:30:13 GMT",
>>>>>>> 3a8bba54
        "x-ms-version": "2021-08-06"
      },
      "RequestBody": null,
      "StatusCode": 200,
      "ResponseHeaders": {
        "Accept-Ranges": "bytes",
        "Content-Length": "499",
        "Content-MD5": "kD7N5\u002BygjTfbYTFhyEo7RA==",
        "Content-Type": "application/octet-stream",
<<<<<<< HEAD
        "Date": "Wed, 18 Jan 2023 00:29:14 GMT",
        "ETag": "\u00220x8DAF8E960E8A3F1\u0022",
        "Last-Modified": "Wed, 18 Jan 2023 00:17:26 GMT",
=======
        "Date": "Tue, 17 Jan 2023 22:30:11 GMT",
        "ETag": "\u00220x8DA9D48AFBCE5A6\u0022",
        "Last-Modified": "Fri, 23 Sep 2022 09:47:53 GMT",
>>>>>>> 3a8bba54
        "Server": [
          "Windows-Azure-Blob/1.0",
          "Microsoft-HTTPAPI/2.0"
        ],
        "Vary": "Origin",
        "x-ms-access-tier": "Hot",
        "x-ms-access-tier-inferred": "true",
        "x-ms-blob-type": "BlockBlob",
        "x-ms-creation-time": "Wed, 18 Jan 2023 00:17:26 GMT",
        "x-ms-lease-state": "available",
        "x-ms-lease-status": "unlocked",
        "x-ms-meta-name": "799bfea1-e055-4775-831c-2cb11412d704",
        "x-ms-meta-upload_status": "completed",
        "x-ms-meta-version": "f835a1ea-9a30-41ff-921c-e217f2637880",
        "x-ms-server-encrypted": "true",
        "x-ms-version": "2021-08-06"
      },
      "ResponseBody": null
    },
    {
      "RequestUri": "https://sadnuammrwdeilc.blob.core.windows.net/azureml-blobstore-c33afa53-cead-40f1-8d1d-ac5976604612/az-ml-artifacts/00000000000000000000000000000000/data/sample1.csv",
      "RequestMethod": "HEAD",
      "RequestHeaders": {
        "Accept": "application/xml",
        "Accept-Encoding": "gzip, deflate",
        "Connection": "keep-alive",
<<<<<<< HEAD
        "User-Agent": "azsdk-python-storage-blob/12.14.1 Python/3.7.9 (Windows-10-10.0.22621-SP0)",
        "x-ms-date": "Wed, 18 Jan 2023 00:29:15 GMT",
=======
        "User-Agent": "azsdk-python-storage-blob/12.14.1 Python/3.9.13 (Windows-10-10.0.19045-SP0)",
        "x-ms-date": "Tue, 17 Jan 2023 22:30:13 GMT",
>>>>>>> 3a8bba54
        "x-ms-version": "2021-08-06"
      },
      "RequestBody": null,
      "StatusCode": 404,
      "ResponseHeaders": {
<<<<<<< HEAD
        "Date": "Wed, 18 Jan 2023 00:29:15 GMT",
=======
        "Date": "Tue, 17 Jan 2023 22:30:12 GMT",
>>>>>>> 3a8bba54
        "Server": [
          "Windows-Azure-Blob/1.0",
          "Microsoft-HTTPAPI/2.0"
        ],
        "Transfer-Encoding": "chunked",
        "Vary": "Origin",
        "x-ms-error-code": "BlobNotFound",
        "x-ms-version": "2021-08-06"
      },
      "ResponseBody": null
    },
    {
      "RequestUri": "https://management.azure.com/subscriptions/00000000-0000-0000-0000-000000000/resourceGroups/00000/providers/Microsoft.MachineLearningServices/workspaces/00000/datastores/workspaceblobstore?api-version=2022-10-01",
      "RequestMethod": "GET",
      "RequestHeaders": {
        "Accept": "application/json",
        "Accept-Encoding": "gzip, deflate",
        "Connection": "keep-alive",
<<<<<<< HEAD
        "User-Agent": "azure-ai-ml/1.4.0 azsdk-python-mgmt-machinelearningservices/0.1.0 Python/3.7.9 (Windows-10-10.0.22621-SP0)"
=======
        "User-Agent": "azure-ai-ml/1.4.0 azsdk-python-mgmt-machinelearningservices/0.1.0 Python/3.9.13 (Windows-10-10.0.19045-SP0)"
>>>>>>> 3a8bba54
      },
      "RequestBody": null,
      "StatusCode": 200,
      "ResponseHeaders": {
        "Cache-Control": "no-cache",
        "Content-Encoding": "gzip",
        "Content-Type": "application/json; charset=utf-8",
<<<<<<< HEAD
        "Date": "Wed, 18 Jan 2023 00:29:15 GMT",
        "Expires": "-1",
        "Pragma": "no-cache",
        "Request-Context": "appId=cid-v1:2d2e8e63-272e-4b3c-8598-4ee570a0e70d",
        "Server-Timing": "traceparent;desc=\u002200-8253d0e0cdb574e5eda1d9f23de04f04-8392a77c0655ed19-00\u0022",
=======
        "Date": "Tue, 17 Jan 2023 22:30:12 GMT",
        "Expires": "-1",
        "Pragma": "no-cache",
        "Request-Context": "appId=cid-v1:512cc15a-13b5-415b-bfd0-dce7accb6bb1",
        "Server-Timing": "traceparent;desc=\u002200-ac83c991f1e3571bf6fae1dfce37c9bd-f686f4d8eeb2023d-01\u0022",
>>>>>>> 3a8bba54
        "Strict-Transport-Security": "max-age=31536000; includeSubDomains",
        "Transfer-Encoding": "chunked",
        "Vary": [
          "Accept-Encoding",
          "Accept-Encoding"
        ],
<<<<<<< HEAD
        "x-aml-cluster": "vienna-eastus2-02",
        "X-Content-Type-Options": "nosniff",
        "x-ms-correlation-request-id": "7fd6701e-d2e3-42fd-9f8e-737bee86482b",
        "x-ms-ratelimit-remaining-subscription-reads": "11985",
        "x-ms-response-type": "standard",
        "x-ms-routing-request-id": "WESTUS2:20230118T002915Z:7fd6701e-d2e3-42fd-9f8e-737bee86482b",
        "x-request-time": "0.075"
=======
        "x-aml-cluster": "vienna-test-westus2-02",
        "X-Content-Type-Options": "nosniff",
        "x-ms-correlation-request-id": "fdac1694-5eb2-44e2-b221-63f58f0bb666",
        "x-ms-ratelimit-remaining-subscription-reads": "11996",
        "x-ms-response-type": "standard",
        "x-ms-routing-request-id": "SOUTHEASTASIA:20230117T223013Z:fdac1694-5eb2-44e2-b221-63f58f0bb666",
        "x-request-time": "0.103"
>>>>>>> 3a8bba54
      },
      "ResponseBody": {
        "id": "/subscriptions/00000000-0000-0000-0000-000000000/resourceGroups/00000/providers/Microsoft.MachineLearningServices/workspaces/00000/datastores/workspaceblobstore",
        "name": "workspaceblobstore",
        "type": "Microsoft.MachineLearningServices/workspaces/datastores",
        "properties": {
          "description": null,
          "tags": null,
          "properties": null,
          "isDefault": true,
          "credentials": {
            "credentialsType": "AccountKey"
          },
          "datastoreType": "AzureBlob",
          "accountName": "sadnuammrwdeilc",
          "containerName": "azureml-blobstore-c33afa53-cead-40f1-8d1d-ac5976604612",
          "endpoint": "core.windows.net",
          "protocol": "https",
          "serviceDataAccessAuthIdentity": "WorkspaceSystemAssignedIdentity"
        },
        "systemData": {
          "createdAt": "2023-01-17T23:08:21.8676998\u002B00:00",
          "createdBy": "779301c0-18b2-4cdc-801b-a0a3368fee0a",
          "createdByType": "Application",
          "lastModifiedAt": "2023-01-17T23:08:22.378308\u002B00:00",
          "lastModifiedBy": "779301c0-18b2-4cdc-801b-a0a3368fee0a",
          "lastModifiedByType": "Application"
        }
      }
    },
    {
      "RequestUri": "https://management.azure.com/subscriptions/00000000-0000-0000-0000-000000000/resourceGroups/00000/providers/Microsoft.MachineLearningServices/workspaces/00000/datastores/workspaceblobstore/listSecrets?api-version=2022-10-01",
      "RequestMethod": "POST",
      "RequestHeaders": {
        "Accept": "application/json",
        "Accept-Encoding": "gzip, deflate",
        "Connection": "keep-alive",
        "Content-Length": "0",
<<<<<<< HEAD
        "User-Agent": "azure-ai-ml/1.4.0 azsdk-python-mgmt-machinelearningservices/0.1.0 Python/3.7.9 (Windows-10-10.0.22621-SP0)"
=======
        "User-Agent": "azure-ai-ml/1.4.0 azsdk-python-mgmt-machinelearningservices/0.1.0 Python/3.9.13 (Windows-10-10.0.19045-SP0)"
>>>>>>> 3a8bba54
      },
      "RequestBody": null,
      "StatusCode": 200,
      "ResponseHeaders": {
        "Cache-Control": "no-cache",
        "Content-Encoding": "gzip",
        "Content-Type": "application/json; charset=utf-8",
<<<<<<< HEAD
        "Date": "Wed, 18 Jan 2023 00:29:16 GMT",
        "Expires": "-1",
        "Pragma": "no-cache",
        "Request-Context": "appId=cid-v1:2d2e8e63-272e-4b3c-8598-4ee570a0e70d",
        "Server-Timing": "traceparent;desc=\u002200-12c21b8a69130dc710b661c3cddc9546-3f3b30dcfaf07b46-00\u0022",
        "Strict-Transport-Security": "max-age=31536000; includeSubDomains",
        "Transfer-Encoding": "chunked",
        "Vary": "Accept-Encoding",
        "x-aml-cluster": "vienna-eastus2-02",
        "X-Content-Type-Options": "nosniff",
        "x-ms-correlation-request-id": "cf2023c9-13ee-44a2-9b98-4ed972769d57",
        "x-ms-ratelimit-remaining-subscription-writes": "1195",
        "x-ms-response-type": "standard",
        "x-ms-routing-request-id": "WESTUS2:20230118T002916Z:cf2023c9-13ee-44a2-9b98-4ed972769d57",
        "x-request-time": "0.084"
=======
        "Date": "Tue, 17 Jan 2023 22:30:13 GMT",
        "Expires": "-1",
        "Pragma": "no-cache",
        "Request-Context": "appId=cid-v1:512cc15a-13b5-415b-bfd0-dce7accb6bb1",
        "Server-Timing": "traceparent;desc=\u002200-4fa0af887fc8fe8b850f50ada9b42472-cd23da1360567ba9-01\u0022",
        "Strict-Transport-Security": "max-age=31536000; includeSubDomains",
        "Transfer-Encoding": "chunked",
        "Vary": "Accept-Encoding",
        "x-aml-cluster": "vienna-test-westus2-02",
        "X-Content-Type-Options": "nosniff",
        "x-ms-correlation-request-id": "899217e4-c440-4ba8-be04-4af2cc2d371f",
        "x-ms-ratelimit-remaining-subscription-writes": "1197",
        "x-ms-response-type": "standard",
        "x-ms-routing-request-id": "SOUTHEASTASIA:20230117T223013Z:899217e4-c440-4ba8-be04-4af2cc2d371f",
        "x-request-time": "0.097"
>>>>>>> 3a8bba54
      },
      "ResponseBody": {
        "secretsType": "AccountKey",
        "key": "dGhpcyBpcyBmYWtlIGtleQ=="
      }
    },
    {
      "RequestUri": "https://sadnuammrwdeilc.blob.core.windows.net/azureml-blobstore-c33afa53-cead-40f1-8d1d-ac5976604612/LocalUpload/00000000000000000000000000000000/data/sample1.csv",
      "RequestMethod": "HEAD",
      "RequestHeaders": {
        "Accept": "application/xml",
        "Accept-Encoding": "gzip, deflate",
        "Connection": "keep-alive",
<<<<<<< HEAD
        "User-Agent": "azsdk-python-storage-blob/12.14.1 Python/3.7.9 (Windows-10-10.0.22621-SP0)",
        "x-ms-date": "Wed, 18 Jan 2023 00:29:16 GMT",
=======
        "User-Agent": "azsdk-python-storage-blob/12.14.1 Python/3.9.13 (Windows-10-10.0.19045-SP0)",
        "x-ms-date": "Tue, 17 Jan 2023 22:30:15 GMT",
>>>>>>> 3a8bba54
        "x-ms-version": "2021-08-06"
      },
      "RequestBody": null,
      "StatusCode": 200,
      "ResponseHeaders": {
        "Accept-Ranges": "bytes",
        "Content-Length": "499",
        "Content-MD5": "kD7N5\u002BygjTfbYTFhyEo7RA==",
        "Content-Type": "application/octet-stream",
<<<<<<< HEAD
        "Date": "Wed, 18 Jan 2023 00:29:16 GMT",
        "ETag": "\u00220x8DAF8E960E8A3F1\u0022",
        "Last-Modified": "Wed, 18 Jan 2023 00:17:26 GMT",
=======
        "Date": "Tue, 17 Jan 2023 22:30:13 GMT",
        "ETag": "\u00220x8DA9D48AFBCE5A6\u0022",
        "Last-Modified": "Fri, 23 Sep 2022 09:47:53 GMT",
>>>>>>> 3a8bba54
        "Server": [
          "Windows-Azure-Blob/1.0",
          "Microsoft-HTTPAPI/2.0"
        ],
        "Vary": "Origin",
        "x-ms-access-tier": "Hot",
        "x-ms-access-tier-inferred": "true",
        "x-ms-blob-type": "BlockBlob",
        "x-ms-creation-time": "Wed, 18 Jan 2023 00:17:26 GMT",
        "x-ms-lease-state": "available",
        "x-ms-lease-status": "unlocked",
        "x-ms-meta-name": "799bfea1-e055-4775-831c-2cb11412d704",
        "x-ms-meta-upload_status": "completed",
        "x-ms-meta-version": "f835a1ea-9a30-41ff-921c-e217f2637880",
        "x-ms-server-encrypted": "true",
        "x-ms-version": "2021-08-06"
      },
      "ResponseBody": null
    },
    {
      "RequestUri": "https://sadnuammrwdeilc.blob.core.windows.net/azureml-blobstore-c33afa53-cead-40f1-8d1d-ac5976604612/az-ml-artifacts/00000000000000000000000000000000/data/sample1.csv",
      "RequestMethod": "HEAD",
      "RequestHeaders": {
        "Accept": "application/xml",
        "Accept-Encoding": "gzip, deflate",
        "Connection": "keep-alive",
<<<<<<< HEAD
        "User-Agent": "azsdk-python-storage-blob/12.14.1 Python/3.7.9 (Windows-10-10.0.22621-SP0)",
        "x-ms-date": "Wed, 18 Jan 2023 00:29:17 GMT",
=======
        "User-Agent": "azsdk-python-storage-blob/12.14.1 Python/3.9.13 (Windows-10-10.0.19045-SP0)",
        "x-ms-date": "Tue, 17 Jan 2023 22:30:15 GMT",
>>>>>>> 3a8bba54
        "x-ms-version": "2021-08-06"
      },
      "RequestBody": null,
      "StatusCode": 404,
      "ResponseHeaders": {
<<<<<<< HEAD
        "Date": "Wed, 18 Jan 2023 00:29:17 GMT",
=======
        "Date": "Tue, 17 Jan 2023 22:30:14 GMT",
>>>>>>> 3a8bba54
        "Server": [
          "Windows-Azure-Blob/1.0",
          "Microsoft-HTTPAPI/2.0"
        ],
        "Transfer-Encoding": "chunked",
        "Vary": "Origin",
        "x-ms-error-code": "BlobNotFound",
        "x-ms-version": "2021-08-06"
      },
      "ResponseBody": null
    },
    {
<<<<<<< HEAD
      "RequestUri": "https://management.azure.com/subscriptions/00000000-0000-0000-0000-000000000/resourceGroups/00000/providers/Microsoft.MachineLearningServices/workspaces/00000/jobs/test_940326616201?api-version=2022-10-01-preview",
=======
      "RequestUri": "https://management.azure.com/subscriptions/00000000-0000-0000-0000-000000000/resourceGroups/00000/providers/Microsoft.MachineLearningServices/workspaces/00000/jobs/test_852967212035?api-version=2022-10-01-preview",
>>>>>>> 3a8bba54
      "RequestMethod": "PUT",
      "RequestHeaders": {
        "Accept": "application/json",
        "Accept-Encoding": "gzip, deflate",
        "Connection": "keep-alive",
        "Content-Length": "2605",
        "Content-Type": "application/json",
<<<<<<< HEAD
        "User-Agent": "azure-ai-ml/1.4.0 azsdk-python-mgmt-machinelearningservices/0.1.0 Python/3.7.9 (Windows-10-10.0.22621-SP0)"
=======
        "User-Agent": "azure-ai-ml/1.4.0 azsdk-python-mgmt-machinelearningservices/0.1.0 Python/3.9.13 (Windows-10-10.0.19045-SP0)"
>>>>>>> 3a8bba54
      },
      "RequestBody": {
        "properties": {
          "description": "E2E dummy train-score-eval pipeline with registered components",
          "properties": {},
          "tags": {},
          "computeId": "/subscriptions/00000000-0000-0000-0000-000000000/resourceGroups/00000/providers/Microsoft.MachineLearningServices/workspaces/00000/computes/cpu-cluster",
          "displayName": "e2e_registered_components",
          "experimentName": "azure-ai-ml",
          "isArchived": false,
          "jobType": "Pipeline",
          "inputs": {
            "pipeline_job_training_input": {
              "uri": "azureml://datastores/workspaceblobstore/paths/LocalUpload/00000000000000000000000000000000/data/",
              "jobInputType": "uri_folder"
            },
            "pipeline_job_test_input": {
              "uri": "azureml://datastores/workspaceblobstore/paths/LocalUpload/00000000000000000000000000000000/data/",
              "jobInputType": "uri_folder"
            },
            "pipeline_job_training_max_epocs": {
              "jobInputType": "literal",
              "value": "20"
            },
            "pipeline_job_training_learning_rate": {
              "jobInputType": "literal",
              "value": "1.8"
            },
            "pipeline_job_learning_rate_schedule": {
              "jobInputType": "literal",
              "value": "time-based"
            }
          },
          "jobs": {
            "train_job": {
              "name": "train_job",
              "type": "command",
              "inputs": {
                "training_data": {
                  "job_input_type": "literal",
                  "value": "${{parent.inputs.pipeline_job_training_input}}"
                },
                "max_epocs": {
                  "job_input_type": "literal",
                  "value": "${{parent.inputs.pipeline_job_training_max_epocs}}"
                },
                "learning_rate": {
                  "job_input_type": "literal",
                  "value": "${{parent.inputs.pipeline_job_training_learning_rate}}"
                },
                "learning_rate_schedule": {
                  "job_input_type": "literal",
                  "value": "${{parent.inputs.pipeline_job_learning_rate_schedule}}"
                }
              },
              "outputs": {
                "model_output": {
                  "value": "${{parent.outputs.pipeline_job_trained_model}}",
                  "type": "literal"
                }
              },
              "_source": "REMOTE.WORKSPACE.COMPONENT",
              "componentId": "/subscriptions/00000000-0000-0000-0000-000000000/resourceGroups/00000/providers/Microsoft.MachineLearningServices/workspaces/00000/components/Train/versions/31"
            },
            "score_job": {
              "name": "score_job",
              "type": "command",
              "inputs": {
                "model_input": {
                  "job_input_type": "literal",
                  "value": "${{parent.jobs.train_job.outputs.model_output}}"
                },
                "test_data": {
                  "job_input_type": "literal",
                  "value": "${{parent.inputs.pipeline_job_test_input}}"
                }
              },
              "_source": "YAML.JOB",
<<<<<<< HEAD
              "componentId": "/subscriptions/00000000-0000-0000-0000-000000000/resourceGroups/00000/providers/Microsoft.MachineLearningServices/workspaces/00000/components/azureml_anonymous/versions/afa9d03c-6656-4f82-839d-2bbb2b9a451a"
=======
              "componentId": "/subscriptions/00000000-0000-0000-0000-000000000/resourceGroups/00000/providers/Microsoft.MachineLearningServices/workspaces/00000/components/azureml_anonymous/versions/9155eccb-9f02-484e-85f9-a46883f7f670"
>>>>>>> 3a8bba54
            }
          },
          "outputs": {
            "pipeline_job_trained_model": {
              "mode": "Upload",
              "jobOutputType": "uri_folder"
            },
            "pipeline_job_scored_data": {
              "mode": "Upload",
              "jobOutputType": "uri_folder"
            }
          },
          "settings": {
            "_source": "YAML.JOB"
          }
        }
      },
      "StatusCode": 404,
      "ResponseHeaders": {
        "Cache-Control": "no-cache",
<<<<<<< HEAD
        "Content-Length": "973",
        "Content-Type": "application/json; charset=utf-8",
        "Date": "Wed, 18 Jan 2023 00:29:17 GMT",
        "Expires": "-1",
        "Pragma": "no-cache",
        "Request-Context": "appId=cid-v1:2d2e8e63-272e-4b3c-8598-4ee570a0e70d",
        "Strict-Transport-Security": "max-age=31536000; includeSubDomains",
        "Vary": "Accept-Encoding",
        "x-aml-cluster": "vienna-eastus2-02",
        "X-Content-Type-Options": "nosniff",
        "x-ms-correlation-request-id": "62eb982e-9eea-4dfc-a6aa-4d4ac310e00a",
        "x-ms-ratelimit-remaining-subscription-writes": "1186",
        "x-ms-response-type": "error",
        "x-ms-routing-request-id": "WESTUS2:20230118T002917Z:62eb982e-9eea-4dfc-a6aa-4d4ac310e00a",
        "x-request-time": "0.161"
      },
      "ResponseBody": {
        "error": {
          "code": "NotFound",
          "message": "key: /subscriptions/00000000-0000-0000-0000-000000000/resourceGroups/00000/providers/Microsoft.MachineLearningServices/workspaces/00000/components/Train/versions/31, Message: Not found component Train.",
          "details": [],
          "additionalInfo": [
            {
              "type": "ComponentName",
              "info": {
                "value": "managementfrontend"
              }
=======
        "Content-Length": "5535",
        "Content-Type": "application/json; charset=utf-8",
        "Date": "Tue, 17 Jan 2023 22:30:17 GMT",
        "Expires": "-1",
        "Location": "https://management.azure.com/subscriptions/00000000-0000-0000-0000-000000000/resourceGroups/00000/providers/Microsoft.MachineLearningServices/workspaces/00000/jobs/test_852967212035?api-version=2022-10-01-preview",
        "Pragma": "no-cache",
        "Request-Context": "appId=cid-v1:512cc15a-13b5-415b-bfd0-dce7accb6bb1",
        "Server-Timing": "traceparent;desc=\u002200-9a08c81b672457440cc6f05edbfef4da-771930cd2cac0ec2-01\u0022",
        "Strict-Transport-Security": "max-age=31536000; includeSubDomains",
        "x-aml-cluster": "vienna-test-westus2-02",
        "X-Content-Type-Options": "nosniff",
        "x-ms-correlation-request-id": "3ca67399-4be5-4c02-bb39-87d72527e73a",
        "x-ms-ratelimit-remaining-subscription-writes": "1197",
        "x-ms-response-type": "standard",
        "x-ms-routing-request-id": "SOUTHEASTASIA:20230117T223018Z:3ca67399-4be5-4c02-bb39-87d72527e73a",
        "x-request-time": "3.130"
      },
      "ResponseBody": {
        "id": "/subscriptions/00000000-0000-0000-0000-000000000/resourceGroups/00000/providers/Microsoft.MachineLearningServices/workspaces/00000/jobs/test_852967212035",
        "name": "test_852967212035",
        "type": "Microsoft.MachineLearningServices/workspaces/jobs",
        "properties": {
          "description": "E2E dummy train-score-eval pipeline with registered components",
          "tags": {},
          "properties": {
            "azureml.DevPlatv2": "true",
            "azureml.runsource": "azureml.PipelineRun",
            "runSource": "MFE",
            "runType": "HTTP",
            "azureml.parameters": "{\u0022pipeline_job_training_max_epocs\u0022:\u002220\u0022,\u0022pipeline_job_training_learning_rate\u0022:\u00221.8\u0022,\u0022pipeline_job_learning_rate_schedule\u0022:\u0022time-based\u0022}",
            "azureml.continue_on_step_failure": "False",
            "azureml.continue_on_failed_optional_input": "True",
            "azureml.defaultComputeName": "cpu-cluster",
            "azureml.defaultDataStoreName": "workspaceblobstore",
            "azureml.pipelineComponent": "pipelinerun"
          },
          "displayName": "e2e_registered_components",
          "status": "Preparing",
          "experimentName": "azure-ai-ml",
          "services": {
            "Tracking": {
              "jobServiceType": "Tracking",
              "port": null,
              "endpoint": "azureml://master.api.azureml-test.ms/mlflow/v1.0/subscriptions/00000000-0000-0000-0000-000000000/resourceGroups/00000/providers/Microsoft.MachineLearningServices/workspaces/00000?",
              "status": null,
              "errorMessage": null,
              "properties": null,
              "nodes": null
            },
            "Studio": {
              "jobServiceType": "Studio",
              "port": null,
              "endpoint": "https://ml.azure.com/runs/test_852967212035?wsid=/subscriptions/00000000-0000-0000-0000-000000000/resourcegroups/00000/workspaces/00000",
              "status": null,
              "errorMessage": null,
              "properties": null,
              "nodes": null
            }
          },
          "computeId": "/subscriptions/00000000-0000-0000-0000-000000000/resourceGroups/00000/providers/Microsoft.MachineLearningServices/workspaces/00000/computes/cpu-cluster",
          "isArchived": false,
          "identity": null,
          "componentId": null,
          "jobType": "Pipeline",
          "settings": {
            "_source": "YAML.JOB"
          },
          "jobs": {
            "train_job": {
              "name": "train_job",
              "type": "command",
              "inputs": {
                "training_data": {
                  "job_input_type": "literal",
                  "value": "${{parent.inputs.pipeline_job_training_input}}"
                },
                "max_epocs": {
                  "job_input_type": "literal",
                  "value": "${{parent.inputs.pipeline_job_training_max_epocs}}"
                },
                "learning_rate": {
                  "job_input_type": "literal",
                  "value": "${{parent.inputs.pipeline_job_training_learning_rate}}"
                },
                "learning_rate_schedule": {
                  "job_input_type": "literal",
                  "value": "${{parent.inputs.pipeline_job_learning_rate_schedule}}"
                }
              },
              "outputs": {
                "model_output": {
                  "value": "${{parent.outputs.pipeline_job_trained_model}}",
                  "type": "literal"
                }
              },
              "_source": "REMOTE.WORKSPACE.COMPONENT",
              "componentId": "/subscriptions/00000000-0000-0000-0000-000000000/resourceGroups/00000/providers/Microsoft.MachineLearningServices/workspaces/00000/components/Train/versions/31"
>>>>>>> 3a8bba54
            },
            {
              "type": "Correlation",
              "info": {
                "value": {
                  "operation": "4f41eb240a8d26d4983d96549e215f1c",
                  "request": "f0b86bfe1d408a75"
                }
<<<<<<< HEAD
              }
=======
              },
              "_source": "YAML.JOB",
              "componentId": "/subscriptions/00000000-0000-0000-0000-000000000/resourceGroups/00000/providers/Microsoft.MachineLearningServices/workspaces/00000/components/azureml_anonymous/versions/9155eccb-9f02-484e-85f9-a46883f7f670"
            }
          },
          "inputs": {
            "pipeline_job_training_input": {
              "description": null,
              "uri": "azureml://datastores/workspaceblobstore/paths/LocalUpload/00000000000000000000000000000000/data/",
              "mode": "ReadOnlyMount",
              "jobInputType": "uri_folder"
            },
            "pipeline_job_test_input": {
              "description": null,
              "uri": "azureml://datastores/workspaceblobstore/paths/LocalUpload/00000000000000000000000000000000/data/",
              "mode": "ReadOnlyMount",
              "jobInputType": "uri_folder"
            },
            "pipeline_job_training_max_epocs": {
              "description": null,
              "jobInputType": "literal",
              "value": "20"
>>>>>>> 3a8bba54
            },
            {
              "type": "Environment",
              "info": {
                "value": "eastus2"
              }
            },
            {
              "type": "Location",
              "info": {
                "value": "eastus2"
              }
            },
            {
              "type": "Time",
              "info": {
                "value": "2023-01-18T00:29:17.7840246\u002B00:00"
              }
            }
<<<<<<< HEAD
          ]
=======
          },
          "sourceJobId": null
        },
        "systemData": {
          "createdAt": "2023-01-17T22:30:17.6221117\u002B00:00",
          "createdBy": "Xingzhi Zhang",
          "createdByType": "User"
>>>>>>> 3a8bba54
        }
      }
    }
  ],
  "Variables": {
<<<<<<< HEAD
    "name": "test_940326616201"
=======
    "name": "test_852967212035"
>>>>>>> 3a8bba54
  }
}<|MERGE_RESOLUTION|>--- conflicted
+++ resolved
@@ -7,11 +7,7 @@
         "Accept": "application/json",
         "Accept-Encoding": "gzip, deflate",
         "Connection": "keep-alive",
-<<<<<<< HEAD
         "User-Agent": "azure-ai-ml/1.4.0 azsdk-python-mgmt-machinelearningservices/0.1.0 Python/3.7.9 (Windows-10-10.0.22621-SP0)"
-=======
-        "User-Agent": "azure-ai-ml/1.4.0 azsdk-python-mgmt-machinelearningservices/0.1.0 Python/3.9.13 (Windows-10-10.0.19045-SP0)"
->>>>>>> 3a8bba54
       },
       "RequestBody": null,
       "StatusCode": 200,
@@ -19,19 +15,11 @@
         "Cache-Control": "no-cache",
         "Content-Encoding": "gzip",
         "Content-Type": "application/json; charset=utf-8",
-<<<<<<< HEAD
         "Date": "Wed, 18 Jan 2023 00:29:05 GMT",
         "Expires": "-1",
         "Pragma": "no-cache",
         "Request-Context": "appId=cid-v1:2d2e8e63-272e-4b3c-8598-4ee570a0e70d",
         "Server-Timing": "traceparent;desc=\u002200-3b6521c803c13a6d45f8594d243598b3-cc255f0b39f4873e-00\u0022",
-=======
-        "Date": "Tue, 17 Jan 2023 22:29:58 GMT",
-        "Expires": "-1",
-        "Pragma": "no-cache",
-        "Request-Context": "appId=cid-v1:512cc15a-13b5-415b-bfd0-dce7accb6bb1",
-        "Server-Timing": "traceparent;desc=\u002200-b8ae845d54c67ec6cb38c044216c6f6d-78f4e73dd79be9e8-01\u0022",
->>>>>>> 3a8bba54
         "Strict-Transport-Security": "max-age=31536000; includeSubDomains",
         "Transfer-Encoding": "chunked",
         "Vary": [
@@ -40,19 +28,11 @@
         ],
         "x-aml-cluster": "vienna-eastus2-01",
         "X-Content-Type-Options": "nosniff",
-<<<<<<< HEAD
         "x-ms-correlation-request-id": "398cdece-f843-4fe3-81fc-2135da6b1832",
         "x-ms-ratelimit-remaining-subscription-reads": "11988",
         "x-ms-response-type": "standard",
         "x-ms-routing-request-id": "WESTUS2:20230118T002905Z:398cdece-f843-4fe3-81fc-2135da6b1832",
         "x-request-time": "0.034"
-=======
-        "x-ms-correlation-request-id": "78758f5c-a1b0-4528-9384-aecc47c3e836",
-        "x-ms-ratelimit-remaining-subscription-reads": "11999",
-        "x-ms-response-type": "standard",
-        "x-ms-routing-request-id": "SOUTHEASTASIA:20230117T222958Z:78758f5c-a1b0-4528-9384-aecc47c3e836",
-        "x-request-time": "0.263"
->>>>>>> 3a8bba54
       },
       "ResponseBody": {
         "id": "/subscriptions/00000000-0000-0000-0000-000000000/resourceGroups/00000/providers/Microsoft.MachineLearningServices/workspaces/00000/computes/cpu-cluster",
@@ -80,31 +60,18 @@
               "nodeIdleTimeBeforeScaleDown": "PT2M"
             },
             "subnet": null,
-<<<<<<< HEAD
             "currentNodeCount": 0,
             "targetNodeCount": 4,
             "nodeStateCounts": {
               "preparingNodeCount": 0,
               "runningNodeCount": 0,
-=======
-            "currentNodeCount": 6,
-            "targetNodeCount": 6,
-            "nodeStateCounts": {
-              "preparingNodeCount": 0,
-              "runningNodeCount": 6,
->>>>>>> 3a8bba54
               "idleNodeCount": 0,
               "unusableNodeCount": 0,
               "leavingNodeCount": 0,
               "preemptedNodeCount": 0
             },
-<<<<<<< HEAD
             "allocationState": "Resizing",
             "allocationStateTransitionTime": "2023-01-18T00:28:55.311\u002B00:00",
-=======
-            "allocationState": "Steady",
-            "allocationStateTransitionTime": "2023-01-06T18:59:34.232\u002B00:00",
->>>>>>> 3a8bba54
             "errors": null,
             "remoteLoginPortPublicAccess": "Enabled",
             "osType": "Linux",
@@ -116,21 +83,13 @@
       }
     },
     {
-<<<<<<< HEAD
       "RequestUri": "https://management.azure.com/subscriptions/00000000-0000-0000-0000-000000000/resourceGroups/00000/providers/Microsoft.MachineLearningServices/workspaces/00000?api-version=2022-10-01",
-=======
-      "RequestUri": "https://management.azure.com/subscriptions/00000000-0000-0000-0000-000000000/resourceGroups/00000/providers/Microsoft.MachineLearningServices/workspaces/00000/datastores/workspaceblobstore?api-version=2022-10-01",
->>>>>>> 3a8bba54
       "RequestMethod": "GET",
       "RequestHeaders": {
         "Accept": "application/json",
         "Accept-Encoding": "gzip, deflate",
         "Connection": "keep-alive",
-<<<<<<< HEAD
         "User-Agent": "azure-ai-ml/1.4.0 azsdk-python-mgmt-machinelearningservices/0.1.0 Python/3.7.9 (Windows-10-10.0.22621-SP0)"
-=======
-        "User-Agent": "azure-ai-ml/1.4.0 azsdk-python-mgmt-machinelearningservices/0.1.0 Python/3.9.13 (Windows-10-10.0.19045-SP0)"
->>>>>>> 3a8bba54
       },
       "RequestBody": null,
       "StatusCode": 200,
@@ -138,26 +97,17 @@
         "Cache-Control": "no-cache",
         "Content-Encoding": "gzip",
         "Content-Type": "application/json; charset=utf-8",
-<<<<<<< HEAD
         "Date": "Wed, 18 Jan 2023 00:29:07 GMT",
         "Expires": "-1",
         "Pragma": "no-cache",
         "Request-Context": "appId=cid-v1:2d2e8e63-272e-4b3c-8598-4ee570a0e70d",
         "Server-Timing": "traceparent;desc=\u002200-efa059ec9e6c2a7f882fa37b2542f224-6d152a002a0fd6c6-00\u0022",
-=======
-        "Date": "Tue, 17 Jan 2023 22:30:01 GMT",
-        "Expires": "-1",
-        "Pragma": "no-cache",
-        "Request-Context": "appId=cid-v1:512cc15a-13b5-415b-bfd0-dce7accb6bb1",
-        "Server-Timing": "traceparent;desc=\u002200-8384ec01dfefff0b1eab60b65a67bec8-e8c4a0ac3cf74911-01\u0022",
->>>>>>> 3a8bba54
         "Strict-Transport-Security": "max-age=31536000; includeSubDomains",
         "Transfer-Encoding": "chunked",
         "Vary": [
           "Accept-Encoding",
           "Accept-Encoding"
         ],
-<<<<<<< HEAD
         "x-aml-cluster": "vienna-eastus2-02",
         "X-Content-Type-Options": "nosniff",
         "x-ms-correlation-request-id": "d46ef037-e6ac-401b-81a9-0ab8a9bf43e4",
@@ -165,15 +115,6 @@
         "x-ms-response-type": "standard",
         "x-ms-routing-request-id": "WESTUS2:20230118T002907Z:d46ef037-e6ac-401b-81a9-0ab8a9bf43e4",
         "x-request-time": "0.017"
-=======
-        "x-aml-cluster": "vienna-test-westus2-02",
-        "X-Content-Type-Options": "nosniff",
-        "x-ms-correlation-request-id": "f9cf5b7a-232e-415b-a089-dd79749dbe17",
-        "x-ms-ratelimit-remaining-subscription-reads": "11998",
-        "x-ms-response-type": "standard",
-        "x-ms-routing-request-id": "SOUTHEASTASIA:20230117T223001Z:f9cf5b7a-232e-415b-a089-dd79749dbe17",
-        "x-request-time": "0.134"
->>>>>>> 3a8bba54
       },
       "ResponseBody": {
         "id": "/subscriptions/00000000-0000-0000-0000-000000000/resourceGroups/00000/providers/Microsoft.MachineLearningServices/workspaces/00000",
@@ -232,23 +173,15 @@
       }
     },
     {
-<<<<<<< HEAD
       "RequestUri": "https://eastus2.api.azureml.ms/content/v2.0/subscriptions/00000000-0000-0000-0000-000000000/resourceGroups/00000/providers/Microsoft.MachineLearningServices/workspaces/00000/snapshots/getByHash?hash=d3c05b496c685e7e5a204e3cebc689086bd0f622c2975d8090c18968739a464a\u0026hashVersion=202208",
-=======
-      "RequestUri": "https://management.azure.com/subscriptions/00000000-0000-0000-0000-000000000/resourceGroups/00000/providers/Microsoft.MachineLearningServices/workspaces/00000/datastores/workspaceblobstore/listSecrets?api-version=2022-10-01",
->>>>>>> 3a8bba54
       "RequestMethod": "POST",
       "RequestHeaders": {
         "Accept": "*/*",
         "Accept-Encoding": "gzip, deflate",
         "Connection": "keep-alive",
         "Content-Length": "0",
-<<<<<<< HEAD
         "Content-Type": "application/json; charset=UTF-8",
         "User-Agent": "azure-ai-ml/1.4.0 azsdk-python-core/1.26.3 Python/3.7.9 (Windows-10-10.0.22621-SP0)"
-=======
-        "User-Agent": "azure-ai-ml/1.4.0 azsdk-python-mgmt-machinelearningservices/0.1.0 Python/3.9.13 (Windows-10-10.0.19045-SP0)"
->>>>>>> 3a8bba54
       },
       "RequestBody": null,
       "StatusCode": 400,
@@ -307,7 +240,6 @@
         "Connection": "keep-alive",
         "Content-Encoding": "gzip",
         "Content-Type": "application/json; charset=utf-8",
-<<<<<<< HEAD
         "Date": "Wed, 18 Jan 2023 00:29:10 GMT",
         "Request-Context": "appId=cid-v1:2d2e8e63-272e-4b3c-8598-4ee570a0e70d",
         "Strict-Transport-Security": "max-age=15724800; includeSubDomains; preload",
@@ -317,23 +249,6 @@
         "X-Content-Type-Options": "nosniff",
         "x-ms-response-type": "standard",
         "x-request-time": "0.080"
-=======
-        "Date": "Tue, 17 Jan 2023 22:30:02 GMT",
-        "Expires": "-1",
-        "Pragma": "no-cache",
-        "Request-Context": "appId=cid-v1:512cc15a-13b5-415b-bfd0-dce7accb6bb1",
-        "Server-Timing": "traceparent;desc=\u002200-306640e591843118950d174cfe85a944-c4d3d8dc91335501-01\u0022",
-        "Strict-Transport-Security": "max-age=31536000; includeSubDomains",
-        "Transfer-Encoding": "chunked",
-        "Vary": "Accept-Encoding",
-        "x-aml-cluster": "vienna-test-westus2-02",
-        "X-Content-Type-Options": "nosniff",
-        "x-ms-correlation-request-id": "66a3243b-f1bd-41c0-9a40-cabf7d10736e",
-        "x-ms-ratelimit-remaining-subscription-writes": "1199",
-        "x-ms-response-type": "standard",
-        "x-ms-routing-request-id": "SOUTHEASTASIA:20230117T223002Z:66a3243b-f1bd-41c0-9a40-cabf7d10736e",
-        "x-request-time": "0.148"
->>>>>>> 3a8bba54
       },
       "ResponseBody": {
         "blobReferenceForConsumption": {
@@ -357,29 +272,14 @@
         "Accept": "application/xml",
         "Accept-Encoding": "gzip, deflate",
         "Connection": "keep-alive",
-<<<<<<< HEAD
         "User-Agent": "azsdk-python-storage-blob/12.14.1 Python/3.7.9 (Windows-10-10.0.22621-SP0)",
         "x-ms-date": "Wed, 18 Jan 2023 00:29:10 GMT",
-=======
-        "User-Agent": "azsdk-python-storage-blob/12.14.1 Python/3.9.13 (Windows-10-10.0.19045-SP0)",
-        "x-ms-date": "Tue, 17 Jan 2023 22:30:03 GMT",
->>>>>>> 3a8bba54
         "x-ms-version": "2021-08-06"
       },
       "RequestBody": null,
       "StatusCode": 404,
       "ResponseHeaders": {
-<<<<<<< HEAD
         "Date": "Wed, 18 Jan 2023 00:29:10 GMT",
-=======
-        "Accept-Ranges": "bytes",
-        "Content-Length": "35",
-        "Content-MD5": "L/DnSpFIn\u002BjaQWc\u002BsUQdcw==",
-        "Content-Type": "application/octet-stream",
-        "Date": "Tue, 17 Jan 2023 22:30:03 GMT",
-        "ETag": "\u00220x8DA9D48E17467D7\u0022",
-        "Last-Modified": "Fri, 23 Sep 2022 09:49:17 GMT",
->>>>>>> 3a8bba54
         "Server": [
           "Windows-Azure-Blob/1.0",
           "Microsoft-HTTPAPI/2.0"
@@ -403,7 +303,6 @@
         "If-None-Match": "*",
         "User-Agent": "azsdk-python-storage-blob/12.14.1 Python/3.7.9 (Windows-10-10.0.22621-SP0)",
         "x-ms-blob-type": "BlockBlob",
-<<<<<<< HEAD
         "x-ms-date": "Wed, 18 Jan 2023 00:29:11 GMT",
         "x-ms-version": "2021-08-06"
       },
@@ -421,15 +320,6 @@
         ],
         "x-ms-content-crc64": "KWRPkj\u002BQ\u002BTE=",
         "x-ms-request-server-encrypted": "true",
-=======
-        "x-ms-creation-time": "Fri, 23 Sep 2022 09:49:16 GMT",
-        "x-ms-lease-state": "available",
-        "x-ms-lease-status": "unlocked",
-        "x-ms-meta-name": "9c9cfba9-82bd-45db-ad06-07009d1d9672",
-        "x-ms-meta-upload_status": "completed",
-        "x-ms-meta-version": "1",
-        "x-ms-server-encrypted": "true",
->>>>>>> 3a8bba54
         "x-ms-version": "2021-08-06"
       },
       "ResponseBody": null
@@ -441,41 +331,26 @@
         "Accept": "application/xml",
         "Accept-Encoding": "gzip, deflate",
         "Connection": "keep-alive",
-<<<<<<< HEAD
         "Content-Length": "0",
         "User-Agent": "azsdk-python-storage-blob/12.14.1 Python/3.7.9 (Windows-10-10.0.22621-SP0)",
         "x-ms-date": "Wed, 18 Jan 2023 00:29:11 GMT",
         "x-ms-meta-name": "000000000000000000000",
         "x-ms-meta-upload_status": "completed",
         "x-ms-meta-version": "1",
-=======
-        "User-Agent": "azsdk-python-storage-blob/12.14.1 Python/3.9.13 (Windows-10-10.0.19045-SP0)",
-        "x-ms-date": "Tue, 17 Jan 2023 22:30:05 GMT",
->>>>>>> 3a8bba54
         "x-ms-version": "2021-08-06"
       },
       "RequestBody": null,
       "StatusCode": 200,
       "ResponseHeaders": {
-<<<<<<< HEAD
         "Content-Length": "0",
         "Date": "Wed, 18 Jan 2023 00:29:11 GMT",
         "ETag": "\u00220x8DAF8EB051C161C\u0022",
         "Last-Modified": "Wed, 18 Jan 2023 00:29:11 GMT",
-=======
-        "Date": "Tue, 17 Jan 2023 22:30:03 GMT",
->>>>>>> 3a8bba54
         "Server": [
           "Windows-Azure-Blob/1.0",
           "Microsoft-HTTPAPI/2.0"
         ],
-<<<<<<< HEAD
         "x-ms-request-server-encrypted": "true",
-=======
-        "Transfer-Encoding": "chunked",
-        "Vary": "Origin",
-        "x-ms-error-code": "BlobNotFound",
->>>>>>> 3a8bba54
         "x-ms-version": "2021-08-06"
       },
       "ResponseBody": null
@@ -489,11 +364,7 @@
         "Connection": "keep-alive",
         "Content-Length": "241",
         "Content-Type": "application/json",
-<<<<<<< HEAD
         "User-Agent": "azure-ai-ml/1.4.0 azsdk-python-mgmt-machinelearningservices/0.1.0 Python/3.7.9 (Windows-10-10.0.22621-SP0)"
-=======
-        "User-Agent": "azure-ai-ml/1.4.0 azsdk-python-mgmt-machinelearningservices/0.1.0 Python/3.9.13 (Windows-10-10.0.19045-SP0)"
->>>>>>> 3a8bba54
       },
       "RequestBody": {
         "properties": {
@@ -511,15 +382,10 @@
         "Cache-Control": "no-cache",
         "Content-Length": "754",
         "Content-Type": "application/json; charset=utf-8",
-<<<<<<< HEAD
         "Date": "Wed, 18 Jan 2023 00:29:12 GMT",
-=======
-        "Date": "Tue, 17 Jan 2023 22:30:06 GMT",
->>>>>>> 3a8bba54
         "Expires": "-1",
         "Location": "https://management.azure.com/subscriptions/00000000-0000-0000-0000-000000000/resourceGroups/00000/providers/Microsoft.MachineLearningServices/workspaces/00000/codes/000000000000000000000/versions/1?api-version=2022-05-01",
         "Pragma": "no-cache",
-<<<<<<< HEAD
         "Request-Context": "appId=cid-v1:2d2e8e63-272e-4b3c-8598-4ee570a0e70d",
         "Server-Timing": "traceparent;desc=\u002200-b238977def1a9a532be321874e390e34-3dffe5197d1e4e89-00\u0022",
         "Strict-Transport-Security": "max-age=31536000; includeSubDomains",
@@ -530,23 +396,6 @@
         "x-ms-response-type": "standard",
         "x-ms-routing-request-id": "WESTUS2:20230118T002912Z:d649625f-c582-4bb6-8e3e-8fb7407c5b77",
         "x-request-time": "0.207"
-=======
-        "Request-Context": "appId=cid-v1:512cc15a-13b5-415b-bfd0-dce7accb6bb1",
-        "Server-Timing": "traceparent;desc=\u002200-6614e44bf2382e932588b5d09d38149b-47ad9f62be00b3cf-01\u0022",
-        "Strict-Transport-Security": "max-age=31536000; includeSubDomains",
-        "Transfer-Encoding": "chunked",
-        "Vary": [
-          "Accept-Encoding",
-          "Accept-Encoding"
-        ],
-        "x-aml-cluster": "vienna-test-westus2-02",
-        "X-Content-Type-Options": "nosniff",
-        "x-ms-correlation-request-id": "ff75dca8-222c-4622-b92c-a00790931520",
-        "x-ms-ratelimit-remaining-subscription-writes": "1199",
-        "x-ms-response-type": "standard",
-        "x-ms-routing-request-id": "SOUTHEASTASIA:20230117T223006Z:ff75dca8-222c-4622-b92c-a00790931520",
-        "x-request-time": "0.607"
->>>>>>> 3a8bba54
       },
       "ResponseBody": {
         "id": "/subscriptions/00000000-0000-0000-0000-000000000/resourceGroups/00000/providers/Microsoft.MachineLearningServices/workspaces/00000/codes/000000000000000000000/versions/1",
@@ -567,37 +416,22 @@
           "createdAt": "2023-01-18T00:29:12.8300803\u002B00:00",
           "createdBy": "Diondra Peck",
           "createdByType": "User",
-<<<<<<< HEAD
           "lastModifiedAt": "2023-01-18T00:29:12.8300803\u002B00:00",
           "lastModifiedBy": "Diondra Peck",
-=======
-          "lastModifiedAt": "2023-01-17T22:30:06.3038987\u002B00:00",
-          "lastModifiedBy": "Xingzhi Zhang",
->>>>>>> 3a8bba54
           "lastModifiedByType": "User"
         }
       }
     },
     {
-<<<<<<< HEAD
       "RequestUri": "https://management.azure.com/subscriptions/00000000-0000-0000-0000-000000000/resourceGroups/00000/providers/Microsoft.MachineLearningServices/workspaces/00000/components/azureml_anonymous/versions/26e30b9f-2be2-003a-04a8-cb8f49817dad?api-version=2022-10-01",
-=======
-      "RequestUri": "https://management.azure.com/subscriptions/00000000-0000-0000-0000-000000000/resourceGroups/00000/providers/Microsoft.MachineLearningServices/workspaces/00000/components/azureml_anonymous/versions/acb0da7a-09dc-9f06-cb28-b49e54b4c7eb?api-version=2022-10-01",
->>>>>>> 3a8bba54
       "RequestMethod": "PUT",
       "RequestHeaders": {
         "Accept": "application/json",
         "Accept-Encoding": "gzip, deflate",
         "Connection": "keep-alive",
-<<<<<<< HEAD
         "Content-Length": "726",
         "Content-Type": "application/json",
         "User-Agent": "azure-ai-ml/1.4.0 azsdk-python-mgmt-machinelearningservices/0.1.0 Python/3.7.9 (Windows-10-10.0.22621-SP0)"
-=======
-        "Content-Length": "712",
-        "Content-Type": "application/json",
-        "User-Agent": "azure-ai-ml/1.4.0 azsdk-python-mgmt-machinelearningservices/0.1.0 Python/3.9.13 (Windows-10-10.0.19045-SP0)"
->>>>>>> 3a8bba54
       },
       "RequestBody": {
         "properties": {
@@ -633,7 +467,6 @@
       "StatusCode": 201,
       "ResponseHeaders": {
         "Cache-Control": "no-cache",
-<<<<<<< HEAD
         "Content-Length": "1826",
         "Content-Type": "application/json; charset=utf-8",
         "Date": "Wed, 18 Jan 2023 00:29:13 GMT",
@@ -654,28 +487,6 @@
       "ResponseBody": {
         "id": "/subscriptions/00000000-0000-0000-0000-000000000/resourceGroups/00000/providers/Microsoft.MachineLearningServices/workspaces/00000/components/azureml_anonymous/versions/afa9d03c-6656-4f82-839d-2bbb2b9a451a",
         "name": "afa9d03c-6656-4f82-839d-2bbb2b9a451a",
-=======
-        "Content-Length": "1812",
-        "Content-Type": "application/json; charset=utf-8",
-        "Date": "Tue, 17 Jan 2023 22:30:10 GMT",
-        "Expires": "-1",
-        "Location": "https://management.azure.com/subscriptions/00000000-0000-0000-0000-000000000/resourceGroups/00000/providers/Microsoft.MachineLearningServices/workspaces/00000/components/azureml_anonymous/versions/acb0da7a-09dc-9f06-cb28-b49e54b4c7eb?api-version=2022-10-01",
-        "Pragma": "no-cache",
-        "Request-Context": "appId=cid-v1:512cc15a-13b5-415b-bfd0-dce7accb6bb1",
-        "Server-Timing": "traceparent;desc=\u002200-1b312704a3778f72f2321501d1da3de5-f26dfa9f948756e7-01\u0022",
-        "Strict-Transport-Security": "max-age=31536000; includeSubDomains",
-        "x-aml-cluster": "vienna-test-westus2-02",
-        "X-Content-Type-Options": "nosniff",
-        "x-ms-correlation-request-id": "d96f43ef-4786-496a-bb33-5087f78ff622",
-        "x-ms-ratelimit-remaining-subscription-writes": "1198",
-        "x-ms-response-type": "standard",
-        "x-ms-routing-request-id": "SOUTHEASTASIA:20230117T223010Z:d96f43ef-4786-496a-bb33-5087f78ff622",
-        "x-request-time": "2.629"
-      },
-      "ResponseBody": {
-        "id": "/subscriptions/00000000-0000-0000-0000-000000000/resourceGroups/00000/providers/Microsoft.MachineLearningServices/workspaces/00000/components/azureml_anonymous/versions/9155eccb-9f02-484e-85f9-a46883f7f670",
-        "name": "9155eccb-9f02-484e-85f9-a46883f7f670",
->>>>>>> 3a8bba54
         "type": "Microsoft.MachineLearningServices/workspaces/components/versions",
         "properties": {
           "description": null,
@@ -685,12 +496,8 @@
           "isAnonymous": true,
           "componentSpec": {
             "name": "azureml_anonymous",
-<<<<<<< HEAD
             "version": "afa9d03c-6656-4f82-839d-2bbb2b9a451a",
             "display_name": "score_job",
-=======
-            "version": "9155eccb-9f02-484e-85f9-a46883f7f670",
->>>>>>> 3a8bba54
             "is_deterministic": "True",
             "type": "command",
             "inputs": {
@@ -718,19 +525,11 @@
           }
         },
         "systemData": {
-<<<<<<< HEAD
           "createdAt": "2023-01-18T00:29:13.6609882\u002B00:00",
           "createdBy": "Diondra Peck",
           "createdByType": "User",
           "lastModifiedAt": "2023-01-18T00:29:13.6609882\u002B00:00",
           "lastModifiedBy": "Diondra Peck",
-=======
-          "createdAt": "2023-01-17T22:30:09.7643701\u002B00:00",
-          "createdBy": "Xingzhi Zhang",
-          "createdByType": "User",
-          "lastModifiedAt": "2023-01-17T22:30:09.7643701\u002B00:00",
-          "lastModifiedBy": "Xingzhi Zhang",
->>>>>>> 3a8bba54
           "lastModifiedByType": "User"
         }
       }
@@ -742,11 +541,7 @@
         "Accept": "application/json",
         "Accept-Encoding": "gzip, deflate",
         "Connection": "keep-alive",
-<<<<<<< HEAD
         "User-Agent": "azure-ai-ml/1.4.0 azsdk-python-mgmt-machinelearningservices/0.1.0 Python/3.7.9 (Windows-10-10.0.22621-SP0)"
-=======
-        "User-Agent": "azure-ai-ml/1.4.0 azsdk-python-mgmt-machinelearningservices/0.1.0 Python/3.9.13 (Windows-10-10.0.19045-SP0)"
->>>>>>> 3a8bba54
       },
       "RequestBody": null,
       "StatusCode": 200,
@@ -754,26 +549,17 @@
         "Cache-Control": "no-cache",
         "Content-Encoding": "gzip",
         "Content-Type": "application/json; charset=utf-8",
-<<<<<<< HEAD
         "Date": "Wed, 18 Jan 2023 00:29:13 GMT",
         "Expires": "-1",
         "Pragma": "no-cache",
         "Request-Context": "appId=cid-v1:2d2e8e63-272e-4b3c-8598-4ee570a0e70d",
         "Server-Timing": "traceparent;desc=\u002200-82726f3a4a7ec973e28dba01bd65a524-5a67de6a662e793b-00\u0022",
-=======
-        "Date": "Tue, 17 Jan 2023 22:30:10 GMT",
-        "Expires": "-1",
-        "Pragma": "no-cache",
-        "Request-Context": "appId=cid-v1:512cc15a-13b5-415b-bfd0-dce7accb6bb1",
-        "Server-Timing": "traceparent;desc=\u002200-8004befebb8fb759839c7b0e0a83b5c0-09050c26fb1061aa-01\u0022",
->>>>>>> 3a8bba54
         "Strict-Transport-Security": "max-age=31536000; includeSubDomains",
         "Transfer-Encoding": "chunked",
         "Vary": [
           "Accept-Encoding",
           "Accept-Encoding"
         ],
-<<<<<<< HEAD
         "x-aml-cluster": "vienna-eastus2-02",
         "X-Content-Type-Options": "nosniff",
         "x-ms-correlation-request-id": "2ed2068c-395a-4d24-ae64-91f83d7de3b2",
@@ -781,15 +567,6 @@
         "x-ms-response-type": "standard",
         "x-ms-routing-request-id": "WESTUS2:20230118T002914Z:2ed2068c-395a-4d24-ae64-91f83d7de3b2",
         "x-request-time": "0.090"
-=======
-        "x-aml-cluster": "vienna-test-westus2-02",
-        "X-Content-Type-Options": "nosniff",
-        "x-ms-correlation-request-id": "dc429494-b6a5-4ebc-9bcd-9b2ea8678fa5",
-        "x-ms-ratelimit-remaining-subscription-reads": "11997",
-        "x-ms-response-type": "standard",
-        "x-ms-routing-request-id": "SOUTHEASTASIA:20230117T223011Z:dc429494-b6a5-4ebc-9bcd-9b2ea8678fa5",
-        "x-request-time": "0.087"
->>>>>>> 3a8bba54
       },
       "ResponseBody": {
         "id": "/subscriptions/00000000-0000-0000-0000-000000000/resourceGroups/00000/providers/Microsoft.MachineLearningServices/workspaces/00000/datastores/workspaceblobstore",
@@ -828,11 +605,7 @@
         "Accept-Encoding": "gzip, deflate",
         "Connection": "keep-alive",
         "Content-Length": "0",
-<<<<<<< HEAD
         "User-Agent": "azure-ai-ml/1.4.0 azsdk-python-mgmt-machinelearningservices/0.1.0 Python/3.7.9 (Windows-10-10.0.22621-SP0)"
-=======
-        "User-Agent": "azure-ai-ml/1.4.0 azsdk-python-mgmt-machinelearningservices/0.1.0 Python/3.9.13 (Windows-10-10.0.19045-SP0)"
->>>>>>> 3a8bba54
       },
       "RequestBody": null,
       "StatusCode": 200,
@@ -840,7 +613,6 @@
         "Cache-Control": "no-cache",
         "Content-Encoding": "gzip",
         "Content-Type": "application/json; charset=utf-8",
-<<<<<<< HEAD
         "Date": "Wed, 18 Jan 2023 00:29:14 GMT",
         "Expires": "-1",
         "Pragma": "no-cache",
@@ -856,23 +628,6 @@
         "x-ms-response-type": "standard",
         "x-ms-routing-request-id": "WESTUS2:20230118T002914Z:3513bdad-3640-4215-b7ba-2b25bde95f4d",
         "x-request-time": "0.075"
-=======
-        "Date": "Tue, 17 Jan 2023 22:30:11 GMT",
-        "Expires": "-1",
-        "Pragma": "no-cache",
-        "Request-Context": "appId=cid-v1:512cc15a-13b5-415b-bfd0-dce7accb6bb1",
-        "Server-Timing": "traceparent;desc=\u002200-ed2aa273ecb7ac83b274a83c139e9fa6-3a4bf2861c99b169-01\u0022",
-        "Strict-Transport-Security": "max-age=31536000; includeSubDomains",
-        "Transfer-Encoding": "chunked",
-        "Vary": "Accept-Encoding",
-        "x-aml-cluster": "vienna-test-westus2-02",
-        "X-Content-Type-Options": "nosniff",
-        "x-ms-correlation-request-id": "c64327b6-32b4-4615-9c93-c26897c4a835",
-        "x-ms-ratelimit-remaining-subscription-writes": "1198",
-        "x-ms-response-type": "standard",
-        "x-ms-routing-request-id": "SOUTHEASTASIA:20230117T223011Z:c64327b6-32b4-4615-9c93-c26897c4a835",
-        "x-request-time": "0.107"
->>>>>>> 3a8bba54
       },
       "ResponseBody": {
         "secretsType": "AccountKey",
@@ -886,13 +641,8 @@
         "Accept": "application/xml",
         "Accept-Encoding": "gzip, deflate",
         "Connection": "keep-alive",
-<<<<<<< HEAD
         "User-Agent": "azsdk-python-storage-blob/12.14.1 Python/3.7.9 (Windows-10-10.0.22621-SP0)",
         "x-ms-date": "Wed, 18 Jan 2023 00:29:14 GMT",
-=======
-        "User-Agent": "azsdk-python-storage-blob/12.14.1 Python/3.9.13 (Windows-10-10.0.19045-SP0)",
-        "x-ms-date": "Tue, 17 Jan 2023 22:30:13 GMT",
->>>>>>> 3a8bba54
         "x-ms-version": "2021-08-06"
       },
       "RequestBody": null,
@@ -902,15 +652,9 @@
         "Content-Length": "499",
         "Content-MD5": "kD7N5\u002BygjTfbYTFhyEo7RA==",
         "Content-Type": "application/octet-stream",
-<<<<<<< HEAD
         "Date": "Wed, 18 Jan 2023 00:29:14 GMT",
         "ETag": "\u00220x8DAF8E960E8A3F1\u0022",
         "Last-Modified": "Wed, 18 Jan 2023 00:17:26 GMT",
-=======
-        "Date": "Tue, 17 Jan 2023 22:30:11 GMT",
-        "ETag": "\u00220x8DA9D48AFBCE5A6\u0022",
-        "Last-Modified": "Fri, 23 Sep 2022 09:47:53 GMT",
->>>>>>> 3a8bba54
         "Server": [
           "Windows-Azure-Blob/1.0",
           "Microsoft-HTTPAPI/2.0"
@@ -937,23 +681,14 @@
         "Accept": "application/xml",
         "Accept-Encoding": "gzip, deflate",
         "Connection": "keep-alive",
-<<<<<<< HEAD
         "User-Agent": "azsdk-python-storage-blob/12.14.1 Python/3.7.9 (Windows-10-10.0.22621-SP0)",
         "x-ms-date": "Wed, 18 Jan 2023 00:29:15 GMT",
-=======
-        "User-Agent": "azsdk-python-storage-blob/12.14.1 Python/3.9.13 (Windows-10-10.0.19045-SP0)",
-        "x-ms-date": "Tue, 17 Jan 2023 22:30:13 GMT",
->>>>>>> 3a8bba54
         "x-ms-version": "2021-08-06"
       },
       "RequestBody": null,
       "StatusCode": 404,
       "ResponseHeaders": {
-<<<<<<< HEAD
         "Date": "Wed, 18 Jan 2023 00:29:15 GMT",
-=======
-        "Date": "Tue, 17 Jan 2023 22:30:12 GMT",
->>>>>>> 3a8bba54
         "Server": [
           "Windows-Azure-Blob/1.0",
           "Microsoft-HTTPAPI/2.0"
@@ -972,11 +707,7 @@
         "Accept": "application/json",
         "Accept-Encoding": "gzip, deflate",
         "Connection": "keep-alive",
-<<<<<<< HEAD
         "User-Agent": "azure-ai-ml/1.4.0 azsdk-python-mgmt-machinelearningservices/0.1.0 Python/3.7.9 (Windows-10-10.0.22621-SP0)"
-=======
-        "User-Agent": "azure-ai-ml/1.4.0 azsdk-python-mgmt-machinelearningservices/0.1.0 Python/3.9.13 (Windows-10-10.0.19045-SP0)"
->>>>>>> 3a8bba54
       },
       "RequestBody": null,
       "StatusCode": 200,
@@ -984,26 +715,17 @@
         "Cache-Control": "no-cache",
         "Content-Encoding": "gzip",
         "Content-Type": "application/json; charset=utf-8",
-<<<<<<< HEAD
         "Date": "Wed, 18 Jan 2023 00:29:15 GMT",
         "Expires": "-1",
         "Pragma": "no-cache",
         "Request-Context": "appId=cid-v1:2d2e8e63-272e-4b3c-8598-4ee570a0e70d",
         "Server-Timing": "traceparent;desc=\u002200-8253d0e0cdb574e5eda1d9f23de04f04-8392a77c0655ed19-00\u0022",
-=======
-        "Date": "Tue, 17 Jan 2023 22:30:12 GMT",
-        "Expires": "-1",
-        "Pragma": "no-cache",
-        "Request-Context": "appId=cid-v1:512cc15a-13b5-415b-bfd0-dce7accb6bb1",
-        "Server-Timing": "traceparent;desc=\u002200-ac83c991f1e3571bf6fae1dfce37c9bd-f686f4d8eeb2023d-01\u0022",
->>>>>>> 3a8bba54
         "Strict-Transport-Security": "max-age=31536000; includeSubDomains",
         "Transfer-Encoding": "chunked",
         "Vary": [
           "Accept-Encoding",
           "Accept-Encoding"
         ],
-<<<<<<< HEAD
         "x-aml-cluster": "vienna-eastus2-02",
         "X-Content-Type-Options": "nosniff",
         "x-ms-correlation-request-id": "7fd6701e-d2e3-42fd-9f8e-737bee86482b",
@@ -1011,15 +733,6 @@
         "x-ms-response-type": "standard",
         "x-ms-routing-request-id": "WESTUS2:20230118T002915Z:7fd6701e-d2e3-42fd-9f8e-737bee86482b",
         "x-request-time": "0.075"
-=======
-        "x-aml-cluster": "vienna-test-westus2-02",
-        "X-Content-Type-Options": "nosniff",
-        "x-ms-correlation-request-id": "fdac1694-5eb2-44e2-b221-63f58f0bb666",
-        "x-ms-ratelimit-remaining-subscription-reads": "11996",
-        "x-ms-response-type": "standard",
-        "x-ms-routing-request-id": "SOUTHEASTASIA:20230117T223013Z:fdac1694-5eb2-44e2-b221-63f58f0bb666",
-        "x-request-time": "0.103"
->>>>>>> 3a8bba54
       },
       "ResponseBody": {
         "id": "/subscriptions/00000000-0000-0000-0000-000000000/resourceGroups/00000/providers/Microsoft.MachineLearningServices/workspaces/00000/datastores/workspaceblobstore",
@@ -1058,11 +771,7 @@
         "Accept-Encoding": "gzip, deflate",
         "Connection": "keep-alive",
         "Content-Length": "0",
-<<<<<<< HEAD
         "User-Agent": "azure-ai-ml/1.4.0 azsdk-python-mgmt-machinelearningservices/0.1.0 Python/3.7.9 (Windows-10-10.0.22621-SP0)"
-=======
-        "User-Agent": "azure-ai-ml/1.4.0 azsdk-python-mgmt-machinelearningservices/0.1.0 Python/3.9.13 (Windows-10-10.0.19045-SP0)"
->>>>>>> 3a8bba54
       },
       "RequestBody": null,
       "StatusCode": 200,
@@ -1070,7 +779,6 @@
         "Cache-Control": "no-cache",
         "Content-Encoding": "gzip",
         "Content-Type": "application/json; charset=utf-8",
-<<<<<<< HEAD
         "Date": "Wed, 18 Jan 2023 00:29:16 GMT",
         "Expires": "-1",
         "Pragma": "no-cache",
@@ -1086,23 +794,6 @@
         "x-ms-response-type": "standard",
         "x-ms-routing-request-id": "WESTUS2:20230118T002916Z:cf2023c9-13ee-44a2-9b98-4ed972769d57",
         "x-request-time": "0.084"
-=======
-        "Date": "Tue, 17 Jan 2023 22:30:13 GMT",
-        "Expires": "-1",
-        "Pragma": "no-cache",
-        "Request-Context": "appId=cid-v1:512cc15a-13b5-415b-bfd0-dce7accb6bb1",
-        "Server-Timing": "traceparent;desc=\u002200-4fa0af887fc8fe8b850f50ada9b42472-cd23da1360567ba9-01\u0022",
-        "Strict-Transport-Security": "max-age=31536000; includeSubDomains",
-        "Transfer-Encoding": "chunked",
-        "Vary": "Accept-Encoding",
-        "x-aml-cluster": "vienna-test-westus2-02",
-        "X-Content-Type-Options": "nosniff",
-        "x-ms-correlation-request-id": "899217e4-c440-4ba8-be04-4af2cc2d371f",
-        "x-ms-ratelimit-remaining-subscription-writes": "1197",
-        "x-ms-response-type": "standard",
-        "x-ms-routing-request-id": "SOUTHEASTASIA:20230117T223013Z:899217e4-c440-4ba8-be04-4af2cc2d371f",
-        "x-request-time": "0.097"
->>>>>>> 3a8bba54
       },
       "ResponseBody": {
         "secretsType": "AccountKey",
@@ -1116,13 +807,8 @@
         "Accept": "application/xml",
         "Accept-Encoding": "gzip, deflate",
         "Connection": "keep-alive",
-<<<<<<< HEAD
         "User-Agent": "azsdk-python-storage-blob/12.14.1 Python/3.7.9 (Windows-10-10.0.22621-SP0)",
         "x-ms-date": "Wed, 18 Jan 2023 00:29:16 GMT",
-=======
-        "User-Agent": "azsdk-python-storage-blob/12.14.1 Python/3.9.13 (Windows-10-10.0.19045-SP0)",
-        "x-ms-date": "Tue, 17 Jan 2023 22:30:15 GMT",
->>>>>>> 3a8bba54
         "x-ms-version": "2021-08-06"
       },
       "RequestBody": null,
@@ -1132,15 +818,9 @@
         "Content-Length": "499",
         "Content-MD5": "kD7N5\u002BygjTfbYTFhyEo7RA==",
         "Content-Type": "application/octet-stream",
-<<<<<<< HEAD
         "Date": "Wed, 18 Jan 2023 00:29:16 GMT",
         "ETag": "\u00220x8DAF8E960E8A3F1\u0022",
         "Last-Modified": "Wed, 18 Jan 2023 00:17:26 GMT",
-=======
-        "Date": "Tue, 17 Jan 2023 22:30:13 GMT",
-        "ETag": "\u00220x8DA9D48AFBCE5A6\u0022",
-        "Last-Modified": "Fri, 23 Sep 2022 09:47:53 GMT",
->>>>>>> 3a8bba54
         "Server": [
           "Windows-Azure-Blob/1.0",
           "Microsoft-HTTPAPI/2.0"
@@ -1167,23 +847,14 @@
         "Accept": "application/xml",
         "Accept-Encoding": "gzip, deflate",
         "Connection": "keep-alive",
-<<<<<<< HEAD
         "User-Agent": "azsdk-python-storage-blob/12.14.1 Python/3.7.9 (Windows-10-10.0.22621-SP0)",
         "x-ms-date": "Wed, 18 Jan 2023 00:29:17 GMT",
-=======
-        "User-Agent": "azsdk-python-storage-blob/12.14.1 Python/3.9.13 (Windows-10-10.0.19045-SP0)",
-        "x-ms-date": "Tue, 17 Jan 2023 22:30:15 GMT",
->>>>>>> 3a8bba54
         "x-ms-version": "2021-08-06"
       },
       "RequestBody": null,
       "StatusCode": 404,
       "ResponseHeaders": {
-<<<<<<< HEAD
         "Date": "Wed, 18 Jan 2023 00:29:17 GMT",
-=======
-        "Date": "Tue, 17 Jan 2023 22:30:14 GMT",
->>>>>>> 3a8bba54
         "Server": [
           "Windows-Azure-Blob/1.0",
           "Microsoft-HTTPAPI/2.0"
@@ -1196,11 +867,7 @@
       "ResponseBody": null
     },
     {
-<<<<<<< HEAD
       "RequestUri": "https://management.azure.com/subscriptions/00000000-0000-0000-0000-000000000/resourceGroups/00000/providers/Microsoft.MachineLearningServices/workspaces/00000/jobs/test_940326616201?api-version=2022-10-01-preview",
-=======
-      "RequestUri": "https://management.azure.com/subscriptions/00000000-0000-0000-0000-000000000/resourceGroups/00000/providers/Microsoft.MachineLearningServices/workspaces/00000/jobs/test_852967212035?api-version=2022-10-01-preview",
->>>>>>> 3a8bba54
       "RequestMethod": "PUT",
       "RequestHeaders": {
         "Accept": "application/json",
@@ -1208,11 +875,7 @@
         "Connection": "keep-alive",
         "Content-Length": "2605",
         "Content-Type": "application/json",
-<<<<<<< HEAD
         "User-Agent": "azure-ai-ml/1.4.0 azsdk-python-mgmt-machinelearningservices/0.1.0 Python/3.7.9 (Windows-10-10.0.22621-SP0)"
-=======
-        "User-Agent": "azure-ai-ml/1.4.0 azsdk-python-mgmt-machinelearningservices/0.1.0 Python/3.9.13 (Windows-10-10.0.19045-SP0)"
->>>>>>> 3a8bba54
       },
       "RequestBody": {
         "properties": {
@@ -1291,11 +954,7 @@
                 }
               },
               "_source": "YAML.JOB",
-<<<<<<< HEAD
               "componentId": "/subscriptions/00000000-0000-0000-0000-000000000/resourceGroups/00000/providers/Microsoft.MachineLearningServices/workspaces/00000/components/azureml_anonymous/versions/afa9d03c-6656-4f82-839d-2bbb2b9a451a"
-=======
-              "componentId": "/subscriptions/00000000-0000-0000-0000-000000000/resourceGroups/00000/providers/Microsoft.MachineLearningServices/workspaces/00000/components/azureml_anonymous/versions/9155eccb-9f02-484e-85f9-a46883f7f670"
->>>>>>> 3a8bba54
             }
           },
           "outputs": {
@@ -1316,7 +975,6 @@
       "StatusCode": 404,
       "ResponseHeaders": {
         "Cache-Control": "no-cache",
-<<<<<<< HEAD
         "Content-Length": "973",
         "Content-Type": "application/json; charset=utf-8",
         "Date": "Wed, 18 Jan 2023 00:29:17 GMT",
@@ -1344,105 +1002,6 @@
               "info": {
                 "value": "managementfrontend"
               }
-=======
-        "Content-Length": "5535",
-        "Content-Type": "application/json; charset=utf-8",
-        "Date": "Tue, 17 Jan 2023 22:30:17 GMT",
-        "Expires": "-1",
-        "Location": "https://management.azure.com/subscriptions/00000000-0000-0000-0000-000000000/resourceGroups/00000/providers/Microsoft.MachineLearningServices/workspaces/00000/jobs/test_852967212035?api-version=2022-10-01-preview",
-        "Pragma": "no-cache",
-        "Request-Context": "appId=cid-v1:512cc15a-13b5-415b-bfd0-dce7accb6bb1",
-        "Server-Timing": "traceparent;desc=\u002200-9a08c81b672457440cc6f05edbfef4da-771930cd2cac0ec2-01\u0022",
-        "Strict-Transport-Security": "max-age=31536000; includeSubDomains",
-        "x-aml-cluster": "vienna-test-westus2-02",
-        "X-Content-Type-Options": "nosniff",
-        "x-ms-correlation-request-id": "3ca67399-4be5-4c02-bb39-87d72527e73a",
-        "x-ms-ratelimit-remaining-subscription-writes": "1197",
-        "x-ms-response-type": "standard",
-        "x-ms-routing-request-id": "SOUTHEASTASIA:20230117T223018Z:3ca67399-4be5-4c02-bb39-87d72527e73a",
-        "x-request-time": "3.130"
-      },
-      "ResponseBody": {
-        "id": "/subscriptions/00000000-0000-0000-0000-000000000/resourceGroups/00000/providers/Microsoft.MachineLearningServices/workspaces/00000/jobs/test_852967212035",
-        "name": "test_852967212035",
-        "type": "Microsoft.MachineLearningServices/workspaces/jobs",
-        "properties": {
-          "description": "E2E dummy train-score-eval pipeline with registered components",
-          "tags": {},
-          "properties": {
-            "azureml.DevPlatv2": "true",
-            "azureml.runsource": "azureml.PipelineRun",
-            "runSource": "MFE",
-            "runType": "HTTP",
-            "azureml.parameters": "{\u0022pipeline_job_training_max_epocs\u0022:\u002220\u0022,\u0022pipeline_job_training_learning_rate\u0022:\u00221.8\u0022,\u0022pipeline_job_learning_rate_schedule\u0022:\u0022time-based\u0022}",
-            "azureml.continue_on_step_failure": "False",
-            "azureml.continue_on_failed_optional_input": "True",
-            "azureml.defaultComputeName": "cpu-cluster",
-            "azureml.defaultDataStoreName": "workspaceblobstore",
-            "azureml.pipelineComponent": "pipelinerun"
-          },
-          "displayName": "e2e_registered_components",
-          "status": "Preparing",
-          "experimentName": "azure-ai-ml",
-          "services": {
-            "Tracking": {
-              "jobServiceType": "Tracking",
-              "port": null,
-              "endpoint": "azureml://master.api.azureml-test.ms/mlflow/v1.0/subscriptions/00000000-0000-0000-0000-000000000/resourceGroups/00000/providers/Microsoft.MachineLearningServices/workspaces/00000?",
-              "status": null,
-              "errorMessage": null,
-              "properties": null,
-              "nodes": null
-            },
-            "Studio": {
-              "jobServiceType": "Studio",
-              "port": null,
-              "endpoint": "https://ml.azure.com/runs/test_852967212035?wsid=/subscriptions/00000000-0000-0000-0000-000000000/resourcegroups/00000/workspaces/00000",
-              "status": null,
-              "errorMessage": null,
-              "properties": null,
-              "nodes": null
-            }
-          },
-          "computeId": "/subscriptions/00000000-0000-0000-0000-000000000/resourceGroups/00000/providers/Microsoft.MachineLearningServices/workspaces/00000/computes/cpu-cluster",
-          "isArchived": false,
-          "identity": null,
-          "componentId": null,
-          "jobType": "Pipeline",
-          "settings": {
-            "_source": "YAML.JOB"
-          },
-          "jobs": {
-            "train_job": {
-              "name": "train_job",
-              "type": "command",
-              "inputs": {
-                "training_data": {
-                  "job_input_type": "literal",
-                  "value": "${{parent.inputs.pipeline_job_training_input}}"
-                },
-                "max_epocs": {
-                  "job_input_type": "literal",
-                  "value": "${{parent.inputs.pipeline_job_training_max_epocs}}"
-                },
-                "learning_rate": {
-                  "job_input_type": "literal",
-                  "value": "${{parent.inputs.pipeline_job_training_learning_rate}}"
-                },
-                "learning_rate_schedule": {
-                  "job_input_type": "literal",
-                  "value": "${{parent.inputs.pipeline_job_learning_rate_schedule}}"
-                }
-              },
-              "outputs": {
-                "model_output": {
-                  "value": "${{parent.outputs.pipeline_job_trained_model}}",
-                  "type": "literal"
-                }
-              },
-              "_source": "REMOTE.WORKSPACE.COMPONENT",
-              "componentId": "/subscriptions/00000000-0000-0000-0000-000000000/resourceGroups/00000/providers/Microsoft.MachineLearningServices/workspaces/00000/components/Train/versions/31"
->>>>>>> 3a8bba54
             },
             {
               "type": "Correlation",
@@ -1451,32 +1010,7 @@
                   "operation": "4f41eb240a8d26d4983d96549e215f1c",
                   "request": "f0b86bfe1d408a75"
                 }
-<<<<<<< HEAD
               }
-=======
-              },
-              "_source": "YAML.JOB",
-              "componentId": "/subscriptions/00000000-0000-0000-0000-000000000/resourceGroups/00000/providers/Microsoft.MachineLearningServices/workspaces/00000/components/azureml_anonymous/versions/9155eccb-9f02-484e-85f9-a46883f7f670"
-            }
-          },
-          "inputs": {
-            "pipeline_job_training_input": {
-              "description": null,
-              "uri": "azureml://datastores/workspaceblobstore/paths/LocalUpload/00000000000000000000000000000000/data/",
-              "mode": "ReadOnlyMount",
-              "jobInputType": "uri_folder"
-            },
-            "pipeline_job_test_input": {
-              "description": null,
-              "uri": "azureml://datastores/workspaceblobstore/paths/LocalUpload/00000000000000000000000000000000/data/",
-              "mode": "ReadOnlyMount",
-              "jobInputType": "uri_folder"
-            },
-            "pipeline_job_training_max_epocs": {
-              "description": null,
-              "jobInputType": "literal",
-              "value": "20"
->>>>>>> 3a8bba54
             },
             {
               "type": "Environment",
@@ -1496,26 +1030,12 @@
                 "value": "2023-01-18T00:29:17.7840246\u002B00:00"
               }
             }
-<<<<<<< HEAD
           ]
-=======
-          },
-          "sourceJobId": null
-        },
-        "systemData": {
-          "createdAt": "2023-01-17T22:30:17.6221117\u002B00:00",
-          "createdBy": "Xingzhi Zhang",
-          "createdByType": "User"
->>>>>>> 3a8bba54
         }
       }
     }
   ],
   "Variables": {
-<<<<<<< HEAD
     "name": "test_940326616201"
-=======
-    "name": "test_852967212035"
->>>>>>> 3a8bba54
   }
 }