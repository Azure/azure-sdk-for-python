{
  "Entries": [
    {
      "RequestUri": "https://management.azure.com/subscriptions/00000000-0000-0000-0000-000000000/resourceGroups/00000/providers/Microsoft.MachineLearningServices/workspaces/00000/computes/cpu-cluster?api-version=2022-10-01-preview",
      "RequestMethod": "GET",
      "RequestHeaders": {
        "Accept": "application/json",
        "Accept-Encoding": "gzip, deflate",
        "Connection": "keep-alive",
        "User-Agent": "azure-ai-ml/1.3.0 azsdk-python-mgmt-machinelearningservices/0.1.0 Python/3.7.13 (Windows-10-10.0.22621-SP0)"
      },
      "RequestBody": null,
      "StatusCode": 200,
      "ResponseHeaders": {
        "Cache-Control": "no-cache",
        "Content-Encoding": "gzip",
        "Content-Type": "application/json; charset=utf-8",
<<<<<<< HEAD
        "Date": "Wed, 04 Jan 2023 04:45:07 GMT",
        "Expires": "-1",
        "Pragma": "no-cache",
        "Request-Context": "appId=cid-v1:512cc15a-13b5-415b-bfd0-dce7accb6bb1",
        "Server-Timing": "traceparent;desc=\u002200-522ba00389baeb2966b53cf48af52b81-bd4e4ed5e8672751-00\u0022",
=======
        "Date": "Fri, 30 Dec 2022 02:59:07 GMT",
        "Expires": "-1",
        "Pragma": "no-cache",
        "Request-Context": "appId=cid-v1:512cc15a-13b5-415b-bfd0-dce7accb6bb1",
        "Server-Timing": "traceparent;desc=\u002200-b63951f6a8a1dd8b208f8b9386a7c86b-d0a22db0657d3b63-00\u0022",
>>>>>>> 94376103
        "Strict-Transport-Security": "max-age=31536000; includeSubDomains",
        "Transfer-Encoding": "chunked",
        "Vary": [
          "Accept-Encoding",
          "Accept-Encoding"
        ],
        "x-aml-cluster": "vienna-test-westus2-01",
        "X-Content-Type-Options": "nosniff",
<<<<<<< HEAD
        "x-ms-correlation-request-id": "e2e2ab99-5346-4ef7-ac05-d2b4a7d2b06d",
        "x-ms-ratelimit-remaining-subscription-reads": "11941",
        "x-ms-response-type": "standard",
        "x-ms-routing-request-id": "JAPANEAST:20230104T044508Z:e2e2ab99-5346-4ef7-ac05-d2b4a7d2b06d",
        "x-request-time": "0.218"
=======
        "x-ms-correlation-request-id": "08b06957-8d44-4163-bab7-27dc5b44f2db",
        "x-ms-ratelimit-remaining-subscription-reads": "11893",
        "x-ms-response-type": "standard",
        "x-ms-routing-request-id": "JAPANEAST:20221230T025907Z:08b06957-8d44-4163-bab7-27dc5b44f2db",
        "x-request-time": "0.250"
>>>>>>> 94376103
      },
      "ResponseBody": {
        "id": "/subscriptions/00000000-0000-0000-0000-000000000/resourceGroups/00000/providers/Microsoft.MachineLearningServices/workspaces/00000/computes/cpu-cluster",
        "name": "cpu-cluster",
        "type": "Microsoft.MachineLearningServices/workspaces/computes",
        "location": "centraluseuap",
        "tags": {},
        "properties": {
          "createdOn": "2022-09-22T09:02:22.1899959\u002B00:00",
          "modifiedOn": "2022-11-21T09:48:12.4511558\u002B00:00",
          "disableLocalAuth": false,
          "description": null,
          "resourceId": null,
          "computeType": "AmlCompute",
          "computeLocation": "centraluseuap",
          "provisioningState": "Succeeded",
          "provisioningErrors": null,
          "isAttachedCompute": false,
          "properties": {
            "vmSize": "STANDARD_DS2_V2",
            "vmPriority": "Dedicated",
            "scaleSettings": {
              "maxNodeCount": 6,
              "minNodeCount": 1,
              "nodeIdleTimeBeforeScaleDown": "PT2M"
            },
            "subnet": null,
            "currentNodeCount": 1,
            "targetNodeCount": 1,
            "nodeStateCounts": {
              "preparingNodeCount": 0,
              "runningNodeCount": 1,
              "idleNodeCount": 0,
              "unusableNodeCount": 0,
              "leavingNodeCount": 0,
              "preemptedNodeCount": 0
            },
            "allocationState": "Steady",
<<<<<<< HEAD
            "allocationStateTransitionTime": "2023-01-04T04:44:09.267\u002B00:00",
=======
            "allocationStateTransitionTime": "2022-12-30T02:54:58.256\u002B00:00",
>>>>>>> 94376103
            "errors": null,
            "remoteLoginPortPublicAccess": "Enabled",
            "osType": "Linux",
            "virtualMachineImage": null,
            "isolatedNetwork": false,
            "propertyBag": {}
          }
        }
      }
    },
    {
      "RequestUri": "https://management.azure.com/subscriptions/00000000-0000-0000-0000-000000000/resourceGroups/00000/providers/Microsoft.MachineLearningServices/workspaces/00000/computes/cpu-cluster?api-version=2022-10-01-preview",
      "RequestMethod": "GET",
      "RequestHeaders": {
        "Accept": "application/json",
        "Accept-Encoding": "gzip, deflate",
        "Connection": "keep-alive",
        "User-Agent": "azure-ai-ml/1.3.0 azsdk-python-mgmt-machinelearningservices/0.1.0 Python/3.7.13 (Windows-10-10.0.22621-SP0)"
      },
      "RequestBody": null,
      "StatusCode": 200,
      "ResponseHeaders": {
        "Cache-Control": "no-cache",
        "Content-Encoding": "gzip",
        "Content-Type": "application/json; charset=utf-8",
<<<<<<< HEAD
        "Date": "Wed, 04 Jan 2023 04:45:08 GMT",
        "Expires": "-1",
        "Pragma": "no-cache",
        "Request-Context": "appId=cid-v1:512cc15a-13b5-415b-bfd0-dce7accb6bb1",
        "Server-Timing": "traceparent;desc=\u002200-3e82c79f355ecb0008e58c2c3d347d3b-ae61b4e68ce077f0-01\u0022",
=======
        "Date": "Fri, 30 Dec 2022 02:59:08 GMT",
        "Expires": "-1",
        "Pragma": "no-cache",
        "Request-Context": "appId=cid-v1:512cc15a-13b5-415b-bfd0-dce7accb6bb1",
        "Server-Timing": "traceparent;desc=\u002200-74a2ced873d49e32e6b18d8ea8f832f9-3449eea08dd6f719-00\u0022",
>>>>>>> 94376103
        "Strict-Transport-Security": "max-age=31536000; includeSubDomains",
        "Transfer-Encoding": "chunked",
        "Vary": [
          "Accept-Encoding",
          "Accept-Encoding"
        ],
        "x-aml-cluster": "vienna-test-westus2-01",
        "X-Content-Type-Options": "nosniff",
<<<<<<< HEAD
        "x-ms-correlation-request-id": "8fa23749-1988-444d-80e7-1c49a95094f0",
        "x-ms-ratelimit-remaining-subscription-reads": "11940",
        "x-ms-response-type": "standard",
        "x-ms-routing-request-id": "JAPANEAST:20230104T044508Z:8fa23749-1988-444d-80e7-1c49a95094f0",
        "x-request-time": "0.215"
=======
        "x-ms-correlation-request-id": "efa5fb06-f753-4acf-84cf-e9b7c8403e8c",
        "x-ms-ratelimit-remaining-subscription-reads": "11892",
        "x-ms-response-type": "standard",
        "x-ms-routing-request-id": "JAPANEAST:20221230T025908Z:efa5fb06-f753-4acf-84cf-e9b7c8403e8c",
        "x-request-time": "0.246"
>>>>>>> 94376103
      },
      "ResponseBody": {
        "id": "/subscriptions/00000000-0000-0000-0000-000000000/resourceGroups/00000/providers/Microsoft.MachineLearningServices/workspaces/00000/computes/cpu-cluster",
        "name": "cpu-cluster",
        "type": "Microsoft.MachineLearningServices/workspaces/computes",
        "location": "centraluseuap",
        "tags": {},
        "properties": {
          "createdOn": "2022-09-22T09:02:22.1899959\u002B00:00",
          "modifiedOn": "2022-11-21T09:48:12.4511558\u002B00:00",
          "disableLocalAuth": false,
          "description": null,
          "resourceId": null,
          "computeType": "AmlCompute",
          "computeLocation": "centraluseuap",
          "provisioningState": "Succeeded",
          "provisioningErrors": null,
          "isAttachedCompute": false,
          "properties": {
            "vmSize": "STANDARD_DS2_V2",
            "vmPriority": "Dedicated",
            "scaleSettings": {
              "maxNodeCount": 6,
              "minNodeCount": 1,
              "nodeIdleTimeBeforeScaleDown": "PT2M"
            },
            "subnet": null,
            "currentNodeCount": 1,
            "targetNodeCount": 1,
            "nodeStateCounts": {
              "preparingNodeCount": 0,
              "runningNodeCount": 1,
              "idleNodeCount": 0,
              "unusableNodeCount": 0,
              "leavingNodeCount": 0,
              "preemptedNodeCount": 0
            },
            "allocationState": "Steady",
<<<<<<< HEAD
            "allocationStateTransitionTime": "2023-01-04T04:44:09.267\u002B00:00",
=======
            "allocationStateTransitionTime": "2022-12-30T02:54:58.256\u002B00:00",
>>>>>>> 94376103
            "errors": null,
            "remoteLoginPortPublicAccess": "Enabled",
            "osType": "Linux",
            "virtualMachineImage": null,
            "isolatedNetwork": false,
            "propertyBag": {}
          }
        }
      }
    },
    {
      "RequestUri": "https://management.azure.com/subscriptions/00000000-0000-0000-0000-000000000/resourceGroups/00000/providers/Microsoft.MachineLearningServices/workspaces/00000/computes/cpu-cluster?api-version=2022-10-01-preview",
      "RequestMethod": "GET",
      "RequestHeaders": {
        "Accept": "application/json",
        "Accept-Encoding": "gzip, deflate",
        "Connection": "keep-alive",
        "User-Agent": "azure-ai-ml/1.3.0 azsdk-python-mgmt-machinelearningservices/0.1.0 Python/3.7.13 (Windows-10-10.0.22621-SP0)"
      },
      "RequestBody": null,
      "StatusCode": 200,
      "ResponseHeaders": {
        "Cache-Control": "no-cache",
        "Content-Encoding": "gzip",
        "Content-Type": "application/json; charset=utf-8",
<<<<<<< HEAD
        "Date": "Wed, 04 Jan 2023 04:45:08 GMT",
        "Expires": "-1",
        "Pragma": "no-cache",
        "Request-Context": "appId=cid-v1:512cc15a-13b5-415b-bfd0-dce7accb6bb1",
        "Server-Timing": "traceparent;desc=\u002200-141f76f10682c0ba68540a2de5730691-6b6bdb7fb362ac26-00\u0022",
=======
        "Date": "Fri, 30 Dec 2022 02:59:09 GMT",
        "Expires": "-1",
        "Pragma": "no-cache",
        "Request-Context": "appId=cid-v1:512cc15a-13b5-415b-bfd0-dce7accb6bb1",
        "Server-Timing": "traceparent;desc=\u002200-3e1222f075e02a31e0cb48970416609d-c5f7645db74b4729-00\u0022",
>>>>>>> 94376103
        "Strict-Transport-Security": "max-age=31536000; includeSubDomains",
        "Transfer-Encoding": "chunked",
        "Vary": [
          "Accept-Encoding",
          "Accept-Encoding"
        ],
        "x-aml-cluster": "vienna-test-westus2-01",
        "X-Content-Type-Options": "nosniff",
<<<<<<< HEAD
        "x-ms-correlation-request-id": "1d5a1be3-5212-4940-9ef9-a8349e541547",
        "x-ms-ratelimit-remaining-subscription-reads": "11939",
        "x-ms-response-type": "standard",
        "x-ms-routing-request-id": "JAPANEAST:20230104T044509Z:1d5a1be3-5212-4940-9ef9-a8349e541547",
        "x-request-time": "0.219"
=======
        "x-ms-correlation-request-id": "093501c5-df85-4b56-b524-d275f7f99578",
        "x-ms-ratelimit-remaining-subscription-reads": "11891",
        "x-ms-response-type": "standard",
        "x-ms-routing-request-id": "JAPANEAST:20221230T025909Z:093501c5-df85-4b56-b524-d275f7f99578",
        "x-request-time": "0.243"
>>>>>>> 94376103
      },
      "ResponseBody": {
        "id": "/subscriptions/00000000-0000-0000-0000-000000000/resourceGroups/00000/providers/Microsoft.MachineLearningServices/workspaces/00000/computes/cpu-cluster",
        "name": "cpu-cluster",
        "type": "Microsoft.MachineLearningServices/workspaces/computes",
        "location": "centraluseuap",
        "tags": {},
        "properties": {
          "createdOn": "2022-09-22T09:02:22.1899959\u002B00:00",
          "modifiedOn": "2022-11-21T09:48:12.4511558\u002B00:00",
          "disableLocalAuth": false,
          "description": null,
          "resourceId": null,
          "computeType": "AmlCompute",
          "computeLocation": "centraluseuap",
          "provisioningState": "Succeeded",
          "provisioningErrors": null,
          "isAttachedCompute": false,
          "properties": {
            "vmSize": "STANDARD_DS2_V2",
            "vmPriority": "Dedicated",
            "scaleSettings": {
              "maxNodeCount": 6,
              "minNodeCount": 1,
              "nodeIdleTimeBeforeScaleDown": "PT2M"
            },
            "subnet": null,
            "currentNodeCount": 1,
            "targetNodeCount": 1,
            "nodeStateCounts": {
              "preparingNodeCount": 0,
              "runningNodeCount": 1,
              "idleNodeCount": 0,
              "unusableNodeCount": 0,
              "leavingNodeCount": 0,
              "preemptedNodeCount": 0
            },
            "allocationState": "Steady",
<<<<<<< HEAD
            "allocationStateTransitionTime": "2023-01-04T04:44:09.267\u002B00:00",
=======
            "allocationStateTransitionTime": "2022-12-30T02:54:58.256\u002B00:00",
>>>>>>> 94376103
            "errors": null,
            "remoteLoginPortPublicAccess": "Enabled",
            "osType": "Linux",
            "virtualMachineImage": null,
            "isolatedNetwork": false,
            "propertyBag": {}
          }
        }
      }
    },
    {
      "RequestUri": "https://management.azure.com/subscriptions/00000000-0000-0000-0000-000000000/resourceGroups/00000/providers/Microsoft.MachineLearningServices/workspaces/00000/datastores/workspaceblobstore?api-version=2022-05-01",
      "RequestMethod": "GET",
      "RequestHeaders": {
        "Accept": "application/json",
        "Accept-Encoding": "gzip, deflate",
        "Connection": "keep-alive",
        "User-Agent": "azure-ai-ml/1.3.0 azsdk-python-mgmt-machinelearningservices/0.1.0 Python/3.7.13 (Windows-10-10.0.22621-SP0)"
      },
      "RequestBody": null,
      "StatusCode": 200,
      "ResponseHeaders": {
        "Cache-Control": "no-cache",
        "Content-Encoding": "gzip",
        "Content-Type": "application/json; charset=utf-8",
<<<<<<< HEAD
        "Date": "Wed, 04 Jan 2023 04:45:12 GMT",
        "Expires": "-1",
        "Pragma": "no-cache",
        "Request-Context": "appId=cid-v1:512cc15a-13b5-415b-bfd0-dce7accb6bb1",
        "Server-Timing": "traceparent;desc=\u002200-75ec60538306c9f0795428371f24cad6-0d8a2c2800de60eb-00\u0022",
=======
        "Date": "Fri, 30 Dec 2022 02:59:10 GMT",
        "Expires": "-1",
        "Pragma": "no-cache",
        "Request-Context": "appId=cid-v1:512cc15a-13b5-415b-bfd0-dce7accb6bb1",
        "Server-Timing": "traceparent;desc=\u002200-2f557fba92e428e2bef3f9d97c166c3b-0b217d37e0f2dbab-00\u0022",
>>>>>>> 94376103
        "Strict-Transport-Security": "max-age=31536000; includeSubDomains",
        "Transfer-Encoding": "chunked",
        "Vary": [
          "Accept-Encoding",
          "Accept-Encoding"
        ],
        "x-aml-cluster": "vienna-test-westus2-01",
        "X-Content-Type-Options": "nosniff",
<<<<<<< HEAD
        "x-ms-correlation-request-id": "9ed481b2-7fbf-420d-878a-fe4908c65e33",
        "x-ms-ratelimit-remaining-subscription-reads": "11938",
        "x-ms-response-type": "standard",
        "x-ms-routing-request-id": "JAPANEAST:20230104T044512Z:9ed481b2-7fbf-420d-878a-fe4908c65e33",
        "x-request-time": "0.110"
=======
        "x-ms-correlation-request-id": "c5e8ee4b-7f4a-4f49-9eee-ac38c1b837ad",
        "x-ms-ratelimit-remaining-subscription-reads": "11890",
        "x-ms-response-type": "standard",
        "x-ms-routing-request-id": "JAPANEAST:20221230T025910Z:c5e8ee4b-7f4a-4f49-9eee-ac38c1b837ad",
        "x-request-time": "0.083"
>>>>>>> 94376103
      },
      "ResponseBody": {
        "id": "/subscriptions/00000000-0000-0000-0000-000000000/resourceGroups/00000/providers/Microsoft.MachineLearningServices/workspaces/00000/datastores/workspaceblobstore",
        "name": "workspaceblobstore",
        "type": "Microsoft.MachineLearningServices/workspaces/datastores",
        "properties": {
          "description": null,
          "tags": null,
          "properties": null,
          "isDefault": true,
          "credentials": {
            "credentialsType": "AccountKey"
          },
          "datastoreType": "AzureBlob",
          "accountName": "sagvgsoim6nmhbq",
          "containerName": "azureml-blobstore-e61cd5e2-512f-475e-9842-5e2a973993b8",
          "endpoint": "core.windows.net",
          "protocol": "https",
          "serviceDataAccessAuthIdentity": "WorkspaceSystemAssignedIdentity"
        },
        "systemData": {
          "createdAt": "2022-09-22T09:02:03.2629568\u002B00:00",
          "createdBy": "779301c0-18b2-4cdc-801b-a0a3368fee0a",
          "createdByType": "Application",
          "lastModifiedAt": "2022-09-22T09:02:04.166989\u002B00:00",
          "lastModifiedBy": "779301c0-18b2-4cdc-801b-a0a3368fee0a",
          "lastModifiedByType": "Application"
        }
      }
    },
    {
      "RequestUri": "https://management.azure.com/subscriptions/00000000-0000-0000-0000-000000000/resourceGroups/00000/providers/Microsoft.MachineLearningServices/workspaces/00000/datastores/workspaceblobstore/listSecrets?api-version=2022-05-01",
      "RequestMethod": "POST",
      "RequestHeaders": {
        "Accept": "application/json",
        "Accept-Encoding": "gzip, deflate",
        "Connection": "keep-alive",
        "Content-Length": "0",
        "User-Agent": "azure-ai-ml/1.3.0 azsdk-python-mgmt-machinelearningservices/0.1.0 Python/3.7.13 (Windows-10-10.0.22621-SP0)"
      },
      "RequestBody": null,
      "StatusCode": 200,
      "ResponseHeaders": {
        "Cache-Control": "no-cache",
        "Content-Encoding": "gzip",
        "Content-Type": "application/json; charset=utf-8",
<<<<<<< HEAD
        "Date": "Wed, 04 Jan 2023 04:45:12 GMT",
        "Expires": "-1",
        "Pragma": "no-cache",
        "Request-Context": "appId=cid-v1:512cc15a-13b5-415b-bfd0-dce7accb6bb1",
        "Server-Timing": "traceparent;desc=\u002200-79f06eb53a2b53e827a7712103714d4c-452877a6535b7253-00\u0022",
=======
        "Date": "Fri, 30 Dec 2022 02:59:11 GMT",
        "Expires": "-1",
        "Pragma": "no-cache",
        "Request-Context": "appId=cid-v1:512cc15a-13b5-415b-bfd0-dce7accb6bb1",
        "Server-Timing": "traceparent;desc=\u002200-a053f2eb1ddbaf3a338aee1fd3a791d6-c059e96eb7869a3a-00\u0022",
>>>>>>> 94376103
        "Strict-Transport-Security": "max-age=31536000; includeSubDomains",
        "Transfer-Encoding": "chunked",
        "Vary": "Accept-Encoding",
        "x-aml-cluster": "vienna-test-westus2-01",
        "X-Content-Type-Options": "nosniff",
<<<<<<< HEAD
        "x-ms-correlation-request-id": "0c586b5c-a813-48f7-aa66-5eb7748d503c",
        "x-ms-ratelimit-remaining-subscription-writes": "1168",
        "x-ms-response-type": "standard",
        "x-ms-routing-request-id": "JAPANEAST:20230104T044513Z:0c586b5c-a813-48f7-aa66-5eb7748d503c",
        "x-request-time": "0.121"
=======
        "x-ms-correlation-request-id": "b2e96e7d-8738-478e-828f-39967c83ee8d",
        "x-ms-ratelimit-remaining-subscription-writes": "1152",
        "x-ms-response-type": "standard",
        "x-ms-routing-request-id": "JAPANEAST:20221230T025911Z:b2e96e7d-8738-478e-828f-39967c83ee8d",
        "x-request-time": "0.093"
>>>>>>> 94376103
      },
      "ResponseBody": {
        "secretsType": "AccountKey",
        "key": "dGhpcyBpcyBmYWtlIGtleQ=="
      }
    },
    {
      "RequestUri": "https://sagvgsoim6nmhbq.blob.core.windows.net/azureml-blobstore-e61cd5e2-512f-475e-9842-5e2a973993b8/LocalUpload/00000000000000000000000000000000/COMPONENT_PLACEHOLDER",
      "RequestMethod": "HEAD",
      "RequestHeaders": {
        "Accept": "application/xml",
        "Accept-Encoding": "gzip, deflate",
        "Connection": "keep-alive",
<<<<<<< HEAD
        "User-Agent": "azsdk-python-storage-blob/12.9.0 Python/3.7.13 (Windows-10-10.0.22621-SP0)",
        "x-ms-date": "Wed, 04 Jan 2023 04:45:14 GMT",
        "x-ms-version": "2020-10-02"
=======
        "User-Agent": "azsdk-python-storage-blob/12.14.1 Python/3.9.13 (Windows-10-10.0.19045-SP0)",
        "x-ms-date": "Fri, 30 Dec 2022 02:59:11 GMT",
        "x-ms-version": "2021-08-06"
>>>>>>> 94376103
      },
      "RequestBody": null,
      "StatusCode": 200,
      "ResponseHeaders": {
        "Accept-Ranges": "bytes",
        "Content-Length": "35",
        "Content-MD5": "L/DnSpFIn\u002BjaQWc\u002BsUQdcw==",
        "Content-Type": "application/octet-stream",
<<<<<<< HEAD
        "Date": "Wed, 04 Jan 2023 04:45:13 GMT",
=======
        "Date": "Fri, 30 Dec 2022 02:59:11 GMT",
>>>>>>> 94376103
        "ETag": "\u00220x8DA9D48E17467D7\u0022",
        "Last-Modified": "Fri, 23 Sep 2022 09:49:17 GMT",
        "Server": [
          "Windows-Azure-Blob/1.0",
          "Microsoft-HTTPAPI/2.0"
        ],
        "Vary": "Origin",
        "x-ms-access-tier": "Hot",
        "x-ms-access-tier-inferred": "true",
        "x-ms-blob-type": "BlockBlob",
        "x-ms-creation-time": "Fri, 23 Sep 2022 09:49:16 GMT",
        "x-ms-lease-state": "available",
        "x-ms-lease-status": "unlocked",
        "x-ms-meta-name": "9c9cfba9-82bd-45db-ad06-07009d1d9672",
        "x-ms-meta-upload_status": "completed",
        "x-ms-meta-version": "1",
        "x-ms-server-encrypted": "true",
        "x-ms-version": "2020-10-02"
      },
      "ResponseBody": null
    },
    {
      "RequestUri": "https://sagvgsoim6nmhbq.blob.core.windows.net/azureml-blobstore-e61cd5e2-512f-475e-9842-5e2a973993b8/az-ml-artifacts/00000000000000000000000000000000/COMPONENT_PLACEHOLDER",
      "RequestMethod": "HEAD",
      "RequestHeaders": {
        "Accept": "application/xml",
        "Accept-Encoding": "gzip, deflate",
        "Connection": "keep-alive",
<<<<<<< HEAD
        "User-Agent": "azsdk-python-storage-blob/12.9.0 Python/3.7.13 (Windows-10-10.0.22621-SP0)",
        "x-ms-date": "Wed, 04 Jan 2023 04:45:14 GMT",
        "x-ms-version": "2020-10-02"
=======
        "User-Agent": "azsdk-python-storage-blob/12.14.1 Python/3.9.13 (Windows-10-10.0.19045-SP0)",
        "x-ms-date": "Fri, 30 Dec 2022 02:59:11 GMT",
        "x-ms-version": "2021-08-06"
>>>>>>> 94376103
      },
      "RequestBody": null,
      "StatusCode": 404,
      "ResponseHeaders": {
<<<<<<< HEAD
        "Date": "Wed, 04 Jan 2023 04:45:13 GMT",
=======
        "Date": "Fri, 30 Dec 2022 02:59:11 GMT",
>>>>>>> 94376103
        "Server": [
          "Windows-Azure-Blob/1.0",
          "Microsoft-HTTPAPI/2.0"
        ],
        "Transfer-Encoding": "chunked",
        "Vary": "Origin",
        "x-ms-error-code": "BlobNotFound",
        "x-ms-version": "2020-10-02"
      },
      "ResponseBody": null
    },
    {
      "RequestUri": "https://management.azure.com/subscriptions/00000000-0000-0000-0000-000000000/resourceGroups/00000/providers/Microsoft.MachineLearningServices/workspaces/00000/codes/9c9cfba9-82bd-45db-ad06-07009d1d9672/versions/1?api-version=2022-05-01",
      "RequestMethod": "PUT",
      "RequestHeaders": {
        "Accept": "application/json",
        "Accept-Encoding": "gzip, deflate",
        "Connection": "keep-alive",
        "Content-Length": "288",
        "Content-Type": "application/json",
        "User-Agent": "azure-ai-ml/1.3.0 azsdk-python-mgmt-machinelearningservices/0.1.0 Python/3.7.13 (Windows-10-10.0.22621-SP0)"
      },
      "RequestBody": {
        "properties": {
          "properties": {
            "hash_sha256": "0000000000000",
            "hash_version": "0000000000000"
          },
          "isAnonymous": true,
          "isArchived": false,
          "codeUri": "https://sagvgsoim6nmhbq.blob.core.windows.net/azureml-blobstore-e61cd5e2-512f-475e-9842-5e2a973993b8/LocalUpload/00000000000000000000000000000000"
        }
      },
      "StatusCode": 200,
      "ResponseHeaders": {
        "Cache-Control": "no-cache",
        "Content-Encoding": "gzip",
        "Content-Type": "application/json; charset=utf-8",
<<<<<<< HEAD
        "Date": "Wed, 04 Jan 2023 04:45:14 GMT",
        "Expires": "-1",
        "Pragma": "no-cache",
        "Request-Context": "appId=cid-v1:512cc15a-13b5-415b-bfd0-dce7accb6bb1",
        "Server-Timing": "traceparent;desc=\u002200-3c8d833d4fa5b9880702687778ec6e52-8446c6383a7348ea-00\u0022",
=======
        "Date": "Fri, 30 Dec 2022 02:59:12 GMT",
        "Expires": "-1",
        "Pragma": "no-cache",
        "Request-Context": "appId=cid-v1:512cc15a-13b5-415b-bfd0-dce7accb6bb1",
        "Server-Timing": "traceparent;desc=\u002200-1afa393bceda870cb1a906aeed7ace56-c4f1c1038a96377d-00\u0022",
>>>>>>> 94376103
        "Strict-Transport-Security": "max-age=31536000; includeSubDomains",
        "Transfer-Encoding": "chunked",
        "Vary": [
          "Accept-Encoding",
          "Accept-Encoding"
        ],
        "x-aml-cluster": "vienna-test-westus2-01",
        "X-Content-Type-Options": "nosniff",
<<<<<<< HEAD
        "x-ms-correlation-request-id": "02ba9cda-4bf6-45c0-ae65-6cff0b4f8769",
        "x-ms-ratelimit-remaining-subscription-writes": "1139",
        "x-ms-response-type": "standard",
        "x-ms-routing-request-id": "JAPANEAST:20230104T044514Z:02ba9cda-4bf6-45c0-ae65-6cff0b4f8769",
        "x-request-time": "0.280"
=======
        "x-ms-correlation-request-id": "852c0e4d-8c61-4888-b066-31ba658c6ba9",
        "x-ms-ratelimit-remaining-subscription-writes": "1114",
        "x-ms-response-type": "standard",
        "x-ms-routing-request-id": "JAPANEAST:20221230T025912Z:852c0e4d-8c61-4888-b066-31ba658c6ba9",
        "x-request-time": "0.227"
>>>>>>> 94376103
      },
      "ResponseBody": {
        "id": "/subscriptions/00000000-0000-0000-0000-000000000/resourceGroups/00000/providers/Microsoft.MachineLearningServices/workspaces/00000/codes/9c9cfba9-82bd-45db-ad06-07009d1d9672/versions/1",
        "name": "1",
        "type": "Microsoft.MachineLearningServices/workspaces/codes/versions",
        "properties": {
          "description": null,
          "tags": {},
          "properties": {
            "hash_sha256": "0000000000000",
            "hash_version": "0000000000000"
          },
          "isArchived": false,
          "isAnonymous": false,
          "codeUri": "https://sagvgsoim6nmhbq.blob.core.windows.net/azureml-blobstore-e61cd5e2-512f-475e-9842-5e2a973993b8/LocalUpload/00000000000000000000000000000000"
        },
        "systemData": {
          "createdAt": "2022-09-23T09:49:20.984936\u002B00:00",
          "createdBy": "Ying Chen",
          "createdByType": "User",
<<<<<<< HEAD
          "lastModifiedAt": "2023-01-04T04:45:14.4338021\u002B00:00",
          "lastModifiedBy": "Doris Liao",
=======
          "lastModifiedAt": "2022-12-30T02:59:12.204672\u002B00:00",
          "lastModifiedBy": "Xingzhi Zhang",
>>>>>>> 94376103
          "lastModifiedByType": "User"
        }
      }
    },
    {
      "RequestUri": "https://management.azure.com/subscriptions/00000000-0000-0000-0000-000000000/resourceGroups/00000/providers/Microsoft.MachineLearningServices/workspaces/00000/components/azureml_anonymous/versions/d7cfa325-879a-2505-f277-863be1ecbc17?api-version=2022-10-01",
      "RequestMethod": "PUT",
      "RequestHeaders": {
        "Accept": "application/json",
        "Accept-Encoding": "gzip, deflate",
        "Connection": "keep-alive",
        "Content-Length": "833",
        "Content-Type": "application/json",
        "User-Agent": "azure-ai-ml/1.3.0 azsdk-python-mgmt-machinelearningservices/0.1.0 Python/3.7.13 (Windows-10-10.0.22621-SP0)"
      },
      "RequestBody": {
        "properties": {
          "description": "Simple job that writes hello world to file.",
          "properties": {},
          "tags": {},
          "isAnonymous": true,
          "isArchived": false,
          "componentSpec": {
            "command": "echo \u0022Hello World\u0022 \u003E ${{outputs.component_out_path_1}}/helloworld.txt",
            "code": "azureml:/subscriptions/00000000-0000-0000-0000-000000000/resourceGroups/00000/providers/Microsoft.MachineLearningServices/workspaces/00000/codes/9c9cfba9-82bd-45db-ad06-07009d1d9672/versions/1",
            "environment": "azureml:AzureML-sklearn-0.24-ubuntu18.04-py37-cpu:1",
            "name": "azureml_anonymous",
            "description": "Simple job that writes hello world to file.",
            "version": "1",
            "display_name": "hello_world_inline_commandjob_1",
            "is_deterministic": true,
            "outputs": {
              "component_out_path_1": {
                "type": "uri_folder",
                "mode": "mount"
              }
            },
            "type": "command",
            "_source": "YAML.JOB"
          }
        }
      },
      "StatusCode": 201,
      "ResponseHeaders": {
        "Cache-Control": "no-cache",
        "Content-Length": "1734",
        "Content-Type": "application/json; charset=utf-8",
<<<<<<< HEAD
        "Date": "Wed, 04 Jan 2023 04:45:18 GMT",
=======
        "Date": "Fri, 30 Dec 2022 02:59:14 GMT",
>>>>>>> 94376103
        "Expires": "-1",
        "Location": "https://management.azure.com/subscriptions/00000000-0000-0000-0000-000000000/resourceGroups/00000/providers/Microsoft.MachineLearningServices/workspaces/00000/components/azureml_anonymous/versions/d7cfa325-879a-2505-f277-863be1ecbc17?api-version=2022-10-01",
        "Pragma": "no-cache",
        "Request-Context": "appId=cid-v1:512cc15a-13b5-415b-bfd0-dce7accb6bb1",
<<<<<<< HEAD
        "Server-Timing": "traceparent;desc=\u002200-2342eba5de7403701581d082f75d9f2a-ada99b7b03ac5e83-00\u0022",
=======
        "Server-Timing": "traceparent;desc=\u002200-3a41e3c74384668320a620564f7c0a4b-7d2b73722b29f06d-00\u0022",
>>>>>>> 94376103
        "Strict-Transport-Security": "max-age=31536000; includeSubDomains",
        "x-aml-cluster": "vienna-test-westus2-01",
        "X-Content-Type-Options": "nosniff",
<<<<<<< HEAD
        "x-ms-correlation-request-id": "c9f5b331-d08d-4eed-98c2-6199968717a1",
        "x-ms-ratelimit-remaining-subscription-writes": "1138",
        "x-ms-response-type": "standard",
        "x-ms-routing-request-id": "JAPANEAST:20230104T044519Z:c9f5b331-d08d-4eed-98c2-6199968717a1",
        "x-request-time": "1.278"
=======
        "x-ms-correlation-request-id": "04641eda-ebf3-4c68-aef6-0d3eb6fe99f7",
        "x-ms-ratelimit-remaining-subscription-writes": "1113",
        "x-ms-response-type": "standard",
        "x-ms-routing-request-id": "JAPANEAST:20221230T025914Z:04641eda-ebf3-4c68-aef6-0d3eb6fe99f7",
        "x-request-time": "1.609"
>>>>>>> 94376103
      },
      "ResponseBody": {
        "id": "/subscriptions/00000000-0000-0000-0000-000000000/resourceGroups/00000/providers/Microsoft.MachineLearningServices/workspaces/00000/components/azureml_anonymous/versions/138b8b4b-16b8-48ff-9da3-fce3b7573308",
        "name": "138b8b4b-16b8-48ff-9da3-fce3b7573308",
        "type": "Microsoft.MachineLearningServices/workspaces/components/versions",
        "properties": {
          "description": null,
          "tags": {},
          "properties": {},
          "isArchived": false,
          "isAnonymous": true,
          "componentSpec": {
            "name": "azureml_anonymous",
            "version": "138b8b4b-16b8-48ff-9da3-fce3b7573308",
            "display_name": "hello_world_inline_commandjob_1",
            "is_deterministic": "True",
            "type": "command",
            "description": "Simple job that writes hello world to file.",
            "outputs": {
              "component_out_path_1": {
                "type": "uri_folder"
              }
            },
            "code": "azureml:/subscriptions/00000000-0000-0000-0000-000000000/resourceGroups/00000/providers/Microsoft.MachineLearningServices/workspaces/00000/codes/9c9cfba9-82bd-45db-ad06-07009d1d9672/versions/1",
            "environment": "azureml://registries/azureml-dev/environments/AzureML-sklearn-0.24-ubuntu18.04-py37-cpu/versions/1",
            "resources": {
              "instance_count": "1"
            },
            "command": "echo \u0022Hello World\u0022 \u003E ${{outputs.component_out_path_1}}/helloworld.txt",
            "$schema": "https://componentsdk.azureedge.net/jsonschema/CommandComponent.json"
          }
        },
        "systemData": {
          "createdAt": "2022-12-30T02:59:13.9043564\u002B00:00",
          "createdBy": "Xingzhi Zhang",
          "createdByType": "User",
          "lastModifiedAt": "2022-12-30T02:59:13.9043564\u002B00:00",
          "lastModifiedBy": "Xingzhi Zhang",
          "lastModifiedByType": "User"
        }
      }
    },
    {
      "RequestUri": "https://management.azure.com/subscriptions/00000000-0000-0000-0000-000000000/resourceGroups/00000/providers/Microsoft.MachineLearningServices/workspaces/00000/datastores/workspaceblobstore?api-version=2022-05-01",
      "RequestMethod": "GET",
      "RequestHeaders": {
        "Accept": "application/json",
        "Accept-Encoding": "gzip, deflate",
        "Connection": "keep-alive",
        "User-Agent": "azure-ai-ml/1.3.0 azsdk-python-mgmt-machinelearningservices/0.1.0 Python/3.7.13 (Windows-10-10.0.22621-SP0)"
      },
      "RequestBody": null,
      "StatusCode": 200,
      "ResponseHeaders": {
        "Cache-Control": "no-cache",
        "Content-Encoding": "gzip",
        "Content-Type": "application/json; charset=utf-8",
<<<<<<< HEAD
        "Date": "Wed, 04 Jan 2023 04:45:19 GMT",
        "Expires": "-1",
        "Pragma": "no-cache",
        "Request-Context": "appId=cid-v1:512cc15a-13b5-415b-bfd0-dce7accb6bb1",
        "Server-Timing": "traceparent;desc=\u002200-3b1da18850bc81d7a1cef8a825f66d60-4abb197338f2950b-00\u0022",
=======
        "Date": "Fri, 30 Dec 2022 02:59:14 GMT",
        "Expires": "-1",
        "Pragma": "no-cache",
        "Request-Context": "appId=cid-v1:512cc15a-13b5-415b-bfd0-dce7accb6bb1",
        "Server-Timing": "traceparent;desc=\u002200-52378b3277d8b00a0e4d5522e9f09865-29906708b1c8919d-00\u0022",
>>>>>>> 94376103
        "Strict-Transport-Security": "max-age=31536000; includeSubDomains",
        "Transfer-Encoding": "chunked",
        "Vary": [
          "Accept-Encoding",
          "Accept-Encoding"
        ],
        "x-aml-cluster": "vienna-test-westus2-01",
        "X-Content-Type-Options": "nosniff",
<<<<<<< HEAD
        "x-ms-correlation-request-id": "6037fcc3-2c15-4d32-ab76-460c3037e14c",
        "x-ms-ratelimit-remaining-subscription-reads": "11937",
        "x-ms-response-type": "standard",
        "x-ms-routing-request-id": "JAPANEAST:20230104T044519Z:6037fcc3-2c15-4d32-ab76-460c3037e14c",
        "x-request-time": "0.106"
=======
        "x-ms-correlation-request-id": "72ca6c61-dca4-4d29-91ac-e0550b4d5c14",
        "x-ms-ratelimit-remaining-subscription-reads": "11889",
        "x-ms-response-type": "standard",
        "x-ms-routing-request-id": "JAPANEAST:20221230T025914Z:72ca6c61-dca4-4d29-91ac-e0550b4d5c14",
        "x-request-time": "0.099"
>>>>>>> 94376103
      },
      "ResponseBody": {
        "id": "/subscriptions/00000000-0000-0000-0000-000000000/resourceGroups/00000/providers/Microsoft.MachineLearningServices/workspaces/00000/datastores/workspaceblobstore",
        "name": "workspaceblobstore",
        "type": "Microsoft.MachineLearningServices/workspaces/datastores",
        "properties": {
          "description": null,
          "tags": null,
          "properties": null,
          "isDefault": true,
          "credentials": {
            "credentialsType": "AccountKey"
          },
          "datastoreType": "AzureBlob",
          "accountName": "sagvgsoim6nmhbq",
          "containerName": "azureml-blobstore-e61cd5e2-512f-475e-9842-5e2a973993b8",
          "endpoint": "core.windows.net",
          "protocol": "https",
          "serviceDataAccessAuthIdentity": "WorkspaceSystemAssignedIdentity"
        },
        "systemData": {
          "createdAt": "2022-09-22T09:02:03.2629568\u002B00:00",
          "createdBy": "779301c0-18b2-4cdc-801b-a0a3368fee0a",
          "createdByType": "Application",
          "lastModifiedAt": "2022-09-22T09:02:04.166989\u002B00:00",
          "lastModifiedBy": "779301c0-18b2-4cdc-801b-a0a3368fee0a",
          "lastModifiedByType": "Application"
        }
      }
    },
    {
      "RequestUri": "https://management.azure.com/subscriptions/00000000-0000-0000-0000-000000000/resourceGroups/00000/providers/Microsoft.MachineLearningServices/workspaces/00000/datastores/workspaceblobstore/listSecrets?api-version=2022-05-01",
      "RequestMethod": "POST",
      "RequestHeaders": {
        "Accept": "application/json",
        "Accept-Encoding": "gzip, deflate",
        "Connection": "keep-alive",
        "Content-Length": "0",
        "User-Agent": "azure-ai-ml/1.3.0 azsdk-python-mgmt-machinelearningservices/0.1.0 Python/3.7.13 (Windows-10-10.0.22621-SP0)"
      },
      "RequestBody": null,
      "StatusCode": 200,
      "ResponseHeaders": {
        "Cache-Control": "no-cache",
        "Content-Encoding": "gzip",
        "Content-Type": "application/json; charset=utf-8",
<<<<<<< HEAD
        "Date": "Wed, 04 Jan 2023 04:45:19 GMT",
        "Expires": "-1",
        "Pragma": "no-cache",
        "Request-Context": "appId=cid-v1:512cc15a-13b5-415b-bfd0-dce7accb6bb1",
        "Server-Timing": "traceparent;desc=\u002200-f1d1fde1ecbb33962da48a02403843c1-e331f4637e78d76c-00\u0022",
=======
        "Date": "Fri, 30 Dec 2022 02:59:15 GMT",
        "Expires": "-1",
        "Pragma": "no-cache",
        "Request-Context": "appId=cid-v1:512cc15a-13b5-415b-bfd0-dce7accb6bb1",
        "Server-Timing": "traceparent;desc=\u002200-26cce0ecfb40bdb09fe4941eca16a21b-7412662c8c16ee6b-00\u0022",
>>>>>>> 94376103
        "Strict-Transport-Security": "max-age=31536000; includeSubDomains",
        "Transfer-Encoding": "chunked",
        "Vary": "Accept-Encoding",
        "x-aml-cluster": "vienna-test-westus2-01",
        "X-Content-Type-Options": "nosniff",
<<<<<<< HEAD
        "x-ms-correlation-request-id": "c830f37d-8705-4c6e-8865-67a7217354c2",
        "x-ms-ratelimit-remaining-subscription-writes": "1167",
        "x-ms-response-type": "standard",
        "x-ms-routing-request-id": "JAPANEAST:20230104T044520Z:c830f37d-8705-4c6e-8865-67a7217354c2",
        "x-request-time": "0.104"
=======
        "x-ms-correlation-request-id": "1184ae9b-1c15-4ac3-9c7e-3e754bdb696c",
        "x-ms-ratelimit-remaining-subscription-writes": "1151",
        "x-ms-response-type": "standard",
        "x-ms-routing-request-id": "JAPANEAST:20221230T025915Z:1184ae9b-1c15-4ac3-9c7e-3e754bdb696c",
        "x-request-time": "0.096"
>>>>>>> 94376103
      },
      "ResponseBody": {
        "secretsType": "AccountKey",
        "key": "dGhpcyBpcyBmYWtlIGtleQ=="
      }
    },
    {
      "RequestUri": "https://sagvgsoim6nmhbq.blob.core.windows.net/azureml-blobstore-e61cd5e2-512f-475e-9842-5e2a973993b8/LocalUpload/00000000000000000000000000000000/COMPONENT_PLACEHOLDER",
      "RequestMethod": "HEAD",
      "RequestHeaders": {
        "Accept": "application/xml",
        "Accept-Encoding": "gzip, deflate",
        "Connection": "keep-alive",
<<<<<<< HEAD
        "User-Agent": "azsdk-python-storage-blob/12.9.0 Python/3.7.13 (Windows-10-10.0.22621-SP0)",
        "x-ms-date": "Wed, 04 Jan 2023 04:45:21 GMT",
        "x-ms-version": "2020-10-02"
=======
        "User-Agent": "azsdk-python-storage-blob/12.14.1 Python/3.9.13 (Windows-10-10.0.19045-SP0)",
        "x-ms-date": "Fri, 30 Dec 2022 02:59:15 GMT",
        "x-ms-version": "2021-08-06"
>>>>>>> 94376103
      },
      "RequestBody": null,
      "StatusCode": 200,
      "ResponseHeaders": {
        "Accept-Ranges": "bytes",
        "Content-Length": "35",
        "Content-MD5": "L/DnSpFIn\u002BjaQWc\u002BsUQdcw==",
        "Content-Type": "application/octet-stream",
<<<<<<< HEAD
        "Date": "Wed, 04 Jan 2023 04:45:20 GMT",
=======
        "Date": "Fri, 30 Dec 2022 02:59:15 GMT",
>>>>>>> 94376103
        "ETag": "\u00220x8DA9D48E17467D7\u0022",
        "Last-Modified": "Fri, 23 Sep 2022 09:49:17 GMT",
        "Server": [
          "Windows-Azure-Blob/1.0",
          "Microsoft-HTTPAPI/2.0"
        ],
        "Vary": "Origin",
        "x-ms-access-tier": "Hot",
        "x-ms-access-tier-inferred": "true",
        "x-ms-blob-type": "BlockBlob",
        "x-ms-creation-time": "Fri, 23 Sep 2022 09:49:16 GMT",
        "x-ms-lease-state": "available",
        "x-ms-lease-status": "unlocked",
        "x-ms-meta-name": "9c9cfba9-82bd-45db-ad06-07009d1d9672",
        "x-ms-meta-upload_status": "completed",
        "x-ms-meta-version": "1",
        "x-ms-server-encrypted": "true",
        "x-ms-version": "2020-10-02"
      },
      "ResponseBody": null
    },
    {
      "RequestUri": "https://sagvgsoim6nmhbq.blob.core.windows.net/azureml-blobstore-e61cd5e2-512f-475e-9842-5e2a973993b8/az-ml-artifacts/00000000000000000000000000000000/COMPONENT_PLACEHOLDER",
      "RequestMethod": "HEAD",
      "RequestHeaders": {
        "Accept": "application/xml",
        "Accept-Encoding": "gzip, deflate",
        "Connection": "keep-alive",
<<<<<<< HEAD
        "User-Agent": "azsdk-python-storage-blob/12.9.0 Python/3.7.13 (Windows-10-10.0.22621-SP0)",
        "x-ms-date": "Wed, 04 Jan 2023 04:45:21 GMT",
        "x-ms-version": "2020-10-02"
=======
        "User-Agent": "azsdk-python-storage-blob/12.14.1 Python/3.9.13 (Windows-10-10.0.19045-SP0)",
        "x-ms-date": "Fri, 30 Dec 2022 02:59:15 GMT",
        "x-ms-version": "2021-08-06"
>>>>>>> 94376103
      },
      "RequestBody": null,
      "StatusCode": 404,
      "ResponseHeaders": {
<<<<<<< HEAD
        "Date": "Wed, 04 Jan 2023 04:45:20 GMT",
=======
        "Date": "Fri, 30 Dec 2022 02:59:15 GMT",
>>>>>>> 94376103
        "Server": [
          "Windows-Azure-Blob/1.0",
          "Microsoft-HTTPAPI/2.0"
        ],
        "Transfer-Encoding": "chunked",
        "Vary": "Origin",
        "x-ms-error-code": "BlobNotFound",
        "x-ms-version": "2020-10-02"
      },
      "ResponseBody": null
    },
    {
      "RequestUri": "https://management.azure.com/subscriptions/00000000-0000-0000-0000-000000000/resourceGroups/00000/providers/Microsoft.MachineLearningServices/workspaces/00000/codes/9c9cfba9-82bd-45db-ad06-07009d1d9672/versions/1?api-version=2022-05-01",
      "RequestMethod": "PUT",
      "RequestHeaders": {
        "Accept": "application/json",
        "Accept-Encoding": "gzip, deflate",
        "Connection": "keep-alive",
        "Content-Length": "288",
        "Content-Type": "application/json",
        "User-Agent": "azure-ai-ml/1.3.0 azsdk-python-mgmt-machinelearningservices/0.1.0 Python/3.7.13 (Windows-10-10.0.22621-SP0)"
      },
      "RequestBody": {
        "properties": {
          "properties": {
            "hash_sha256": "0000000000000",
            "hash_version": "0000000000000"
          },
          "isAnonymous": true,
          "isArchived": false,
          "codeUri": "https://sagvgsoim6nmhbq.blob.core.windows.net/azureml-blobstore-e61cd5e2-512f-475e-9842-5e2a973993b8/LocalUpload/00000000000000000000000000000000"
        }
      },
      "StatusCode": 200,
      "ResponseHeaders": {
        "Cache-Control": "no-cache",
        "Content-Encoding": "gzip",
        "Content-Type": "application/json; charset=utf-8",
<<<<<<< HEAD
        "Date": "Wed, 04 Jan 2023 04:45:20 GMT",
        "Expires": "-1",
        "Pragma": "no-cache",
        "Request-Context": "appId=cid-v1:512cc15a-13b5-415b-bfd0-dce7accb6bb1",
        "Server-Timing": "traceparent;desc=\u002200-66f923fc337225d0ffbfe6e17ac2b9ca-fa2b1d58d24f3c36-00\u0022",
=======
        "Date": "Fri, 30 Dec 2022 02:59:16 GMT",
        "Expires": "-1",
        "Pragma": "no-cache",
        "Request-Context": "appId=cid-v1:512cc15a-13b5-415b-bfd0-dce7accb6bb1",
        "Server-Timing": "traceparent;desc=\u002200-b2e9e22b4fd80bd1d3f2549306d4e26b-72106720951d3846-00\u0022",
>>>>>>> 94376103
        "Strict-Transport-Security": "max-age=31536000; includeSubDomains",
        "Transfer-Encoding": "chunked",
        "Vary": [
          "Accept-Encoding",
          "Accept-Encoding"
        ],
        "x-aml-cluster": "vienna-test-westus2-01",
        "X-Content-Type-Options": "nosniff",
<<<<<<< HEAD
        "x-ms-correlation-request-id": "0300d210-e15f-428c-a69b-f4ca79061be9",
        "x-ms-ratelimit-remaining-subscription-writes": "1137",
        "x-ms-response-type": "standard",
        "x-ms-routing-request-id": "JAPANEAST:20230104T044521Z:0300d210-e15f-428c-a69b-f4ca79061be9",
        "x-request-time": "0.200"
=======
        "x-ms-correlation-request-id": "0fda6bc3-8b7c-4778-91a5-b34381848e3a",
        "x-ms-ratelimit-remaining-subscription-writes": "1112",
        "x-ms-response-type": "standard",
        "x-ms-routing-request-id": "JAPANEAST:20221230T025916Z:0fda6bc3-8b7c-4778-91a5-b34381848e3a",
        "x-request-time": "0.218"
>>>>>>> 94376103
      },
      "ResponseBody": {
        "id": "/subscriptions/00000000-0000-0000-0000-000000000/resourceGroups/00000/providers/Microsoft.MachineLearningServices/workspaces/00000/codes/9c9cfba9-82bd-45db-ad06-07009d1d9672/versions/1",
        "name": "1",
        "type": "Microsoft.MachineLearningServices/workspaces/codes/versions",
        "properties": {
          "description": null,
          "tags": {},
          "properties": {
            "hash_sha256": "0000000000000",
            "hash_version": "0000000000000"
          },
          "isArchived": false,
          "isAnonymous": false,
          "codeUri": "https://sagvgsoim6nmhbq.blob.core.windows.net/azureml-blobstore-e61cd5e2-512f-475e-9842-5e2a973993b8/LocalUpload/00000000000000000000000000000000"
        },
        "systemData": {
          "createdAt": "2022-09-23T09:49:20.984936\u002B00:00",
          "createdBy": "Ying Chen",
          "createdByType": "User",
<<<<<<< HEAD
          "lastModifiedAt": "2023-01-04T04:45:21.3695184\u002B00:00",
          "lastModifiedBy": "Doris Liao",
=======
          "lastModifiedAt": "2022-12-30T02:59:16.4672387\u002B00:00",
          "lastModifiedBy": "Xingzhi Zhang",
>>>>>>> 94376103
          "lastModifiedByType": "User"
        }
      }
    },
    {
      "RequestUri": "https://management.azure.com/subscriptions/00000000-0000-0000-0000-000000000/resourceGroups/00000/providers/Microsoft.MachineLearningServices/workspaces/00000/components/azureml_anonymous/versions/76220d5f-d000-82df-3112-d86773168998?api-version=2022-10-01",
      "RequestMethod": "PUT",
      "RequestHeaders": {
        "Accept": "application/json",
        "Accept-Encoding": "gzip, deflate",
        "Connection": "keep-alive",
        "Content-Length": "816",
        "Content-Type": "application/json",
        "User-Agent": "azure-ai-ml/1.3.0 azsdk-python-mgmt-machinelearningservices/0.1.0 Python/3.7.13 (Windows-10-10.0.22621-SP0)"
      },
      "RequestBody": {
        "properties": {
          "description": "Simple job that writes hello world to file.",
          "properties": {},
          "tags": {},
          "isAnonymous": true,
          "isArchived": false,
          "componentSpec": {
            "command": "echo \u0022Hello World\u0022 \u003E ${{outputs.component_out_path_2}}/helloworld.txt",
            "code": "azureml:/subscriptions/00000000-0000-0000-0000-000000000/resourceGroups/00000/providers/Microsoft.MachineLearningServices/workspaces/00000/codes/9c9cfba9-82bd-45db-ad06-07009d1d9672/versions/1",
            "environment": "azureml:AzureML-sklearn-0.24-ubuntu18.04-py37-cpu:1",
            "name": "azureml_anonymous",
            "description": "Simple job that writes hello world to file.",
            "version": "1",
            "display_name": "hello_world_inline_commandjob_2",
            "is_deterministic": true,
            "outputs": {
              "component_out_path_2": {
                "type": "uri_folder"
              }
            },
            "type": "command",
            "_source": "YAML.JOB"
          }
        }
      },
      "StatusCode": 201,
      "ResponseHeaders": {
        "Cache-Control": "no-cache",
        "Content-Length": "1734",
        "Content-Type": "application/json; charset=utf-8",
<<<<<<< HEAD
        "Date": "Wed, 04 Jan 2023 04:45:22 GMT",
=======
        "Date": "Fri, 30 Dec 2022 02:59:18 GMT",
>>>>>>> 94376103
        "Expires": "-1",
        "Location": "https://management.azure.com/subscriptions/00000000-0000-0000-0000-000000000/resourceGroups/00000/providers/Microsoft.MachineLearningServices/workspaces/00000/components/azureml_anonymous/versions/76220d5f-d000-82df-3112-d86773168998?api-version=2022-10-01",
        "Pragma": "no-cache",
        "Request-Context": "appId=cid-v1:512cc15a-13b5-415b-bfd0-dce7accb6bb1",
<<<<<<< HEAD
        "Server-Timing": "traceparent;desc=\u002200-176b88c1ef88c94a8906768b341455d8-3118646f968f2905-00\u0022",
=======
        "Server-Timing": "traceparent;desc=\u002200-072a309e52c0d26380a9ac294629f525-4d59473975a31f51-00\u0022",
>>>>>>> 94376103
        "Strict-Transport-Security": "max-age=31536000; includeSubDomains",
        "x-aml-cluster": "vienna-test-westus2-01",
        "X-Content-Type-Options": "nosniff",
<<<<<<< HEAD
        "x-ms-correlation-request-id": "2bbc6b74-6935-4313-b7c0-3eefeaeaa094",
        "x-ms-ratelimit-remaining-subscription-writes": "1136",
        "x-ms-response-type": "standard",
        "x-ms-routing-request-id": "JAPANEAST:20230104T044523Z:2bbc6b74-6935-4313-b7c0-3eefeaeaa094",
        "x-request-time": "1.273"
=======
        "x-ms-correlation-request-id": "57806b83-9ca5-4664-944b-2fa5682e436c",
        "x-ms-ratelimit-remaining-subscription-writes": "1111",
        "x-ms-response-type": "standard",
        "x-ms-routing-request-id": "JAPANEAST:20221230T025918Z:57806b83-9ca5-4664-944b-2fa5682e436c",
        "x-request-time": "1.596"
>>>>>>> 94376103
      },
      "ResponseBody": {
        "id": "/subscriptions/00000000-0000-0000-0000-000000000/resourceGroups/00000/providers/Microsoft.MachineLearningServices/workspaces/00000/components/azureml_anonymous/versions/bc70ebe6-bee4-451c-b9d2-2d8c0e37071b",
        "name": "bc70ebe6-bee4-451c-b9d2-2d8c0e37071b",
        "type": "Microsoft.MachineLearningServices/workspaces/components/versions",
        "properties": {
          "description": null,
          "tags": {},
          "properties": {},
          "isArchived": false,
          "isAnonymous": true,
          "componentSpec": {
            "name": "azureml_anonymous",
            "version": "bc70ebe6-bee4-451c-b9d2-2d8c0e37071b",
            "display_name": "hello_world_inline_commandjob_2",
            "is_deterministic": "True",
            "type": "command",
            "description": "Simple job that writes hello world to file.",
            "outputs": {
              "component_out_path_2": {
                "type": "uri_folder"
              }
            },
            "code": "azureml:/subscriptions/00000000-0000-0000-0000-000000000/resourceGroups/00000/providers/Microsoft.MachineLearningServices/workspaces/00000/codes/9c9cfba9-82bd-45db-ad06-07009d1d9672/versions/1",
            "environment": "azureml://registries/azureml-dev/environments/AzureML-sklearn-0.24-ubuntu18.04-py37-cpu/versions/1",
            "resources": {
              "instance_count": "1"
            },
            "command": "echo \u0022Hello World\u0022 \u003E ${{outputs.component_out_path_2}}/helloworld.txt",
            "$schema": "https://componentsdk.azureedge.net/jsonschema/CommandComponent.json"
          }
        },
        "systemData": {
          "createdAt": "2022-12-30T02:59:18.1188923\u002B00:00",
          "createdBy": "Xingzhi Zhang",
          "createdByType": "User",
          "lastModifiedAt": "2022-12-30T02:59:18.1188923\u002B00:00",
          "lastModifiedBy": "Xingzhi Zhang",
          "lastModifiedByType": "User"
        }
      }
    },
    {
<<<<<<< HEAD
      "RequestUri": "https://management.azure.com/subscriptions/00000000-0000-0000-0000-000000000/resourceGroups/00000/providers/Microsoft.MachineLearningServices/workspaces/00000/jobs/test_722212700975?api-version=2022-10-01-preview",
=======
      "RequestUri": "https://management.azure.com/subscriptions/00000000-0000-0000-0000-000000000/resourceGroups/00000/providers/Microsoft.MachineLearningServices/workspaces/00000/jobs/test_945642728993?api-version=2022-10-01-preview",
>>>>>>> 94376103
      "RequestMethod": "PUT",
      "RequestHeaders": {
        "Accept": "application/json",
        "Accept-Encoding": "gzip, deflate",
        "Connection": "keep-alive",
        "Content-Length": "1733",
        "Content-Type": "application/json",
        "User-Agent": "azure-ai-ml/1.3.0 azsdk-python-mgmt-machinelearningservices/0.1.0 Python/3.7.13 (Windows-10-10.0.22621-SP0)"
      },
      "RequestBody": {
        "properties": {
          "description": "The hello world pipeline job with inline command job having inputs",
          "properties": {},
          "tags": {
            "tag": "tagvalue",
            "owner": "sdkteam"
          },
          "computeId": "/subscriptions/00000000-0000-0000-0000-000000000/resourceGroups/00000/providers/Microsoft.MachineLearningServices/workspaces/00000/computes/cpu-cluster",
<<<<<<< HEAD
          "displayName": "test_722212700975",
=======
          "displayName": "test_945642728993",
>>>>>>> 94376103
          "experimentName": "azure-ai-ml",
          "isArchived": false,
          "jobType": "Pipeline",
          "inputs": {},
          "jobs": {
            "hello_world_inline_commandjob_1": {
              "name": "hello_world_inline_commandjob_1",
              "type": "command",
              "computeId": "/subscriptions/00000000-0000-0000-0000-000000000/resourceGroups/00000/providers/Microsoft.MachineLearningServices/workspaces/00000/computes/cpu-cluster",
              "outputs": {
                "component_out_path_1": {
                  "value": "${{parent.outputs.job_out_path_1}}",
                  "type": "literal"
                }
              },
              "_source": "YAML.JOB",
              "componentId": "/subscriptions/00000000-0000-0000-0000-000000000/resourceGroups/00000/providers/Microsoft.MachineLearningServices/workspaces/00000/components/azureml_anonymous/versions/138b8b4b-16b8-48ff-9da3-fce3b7573308"
            },
            "hello_world_inline_commandjob_2": {
              "name": "hello_world_inline_commandjob_2",
              "type": "command",
              "computeId": "/subscriptions/00000000-0000-0000-0000-000000000/resourceGroups/00000/providers/Microsoft.MachineLearningServices/workspaces/00000/computes/cpu-cluster",
              "_source": "YAML.JOB",
              "componentId": "/subscriptions/00000000-0000-0000-0000-000000000/resourceGroups/00000/providers/Microsoft.MachineLearningServices/workspaces/00000/components/azureml_anonymous/versions/bc70ebe6-bee4-451c-b9d2-2d8c0e37071b"
            }
          },
          "outputs": {
            "job_out_path_1": {
              "mode": "ReadWriteMount",
              "jobOutputType": "uri_folder"
            }
          },
          "settings": {
            "_source": "YAML.JOB"
          }
        }
      },
      "StatusCode": 201,
      "ResponseHeaders": {
        "Cache-Control": "no-cache",
<<<<<<< HEAD
        "Content-Length": "3790",
        "Content-Type": "application/json; charset=utf-8",
        "Date": "Wed, 04 Jan 2023 04:45:26 GMT",
        "Expires": "-1",
        "Location": "https://management.azure.com/subscriptions/00000000-0000-0000-0000-000000000/resourceGroups/00000/providers/Microsoft.MachineLearningServices/workspaces/00000/jobs/test_722212700975?api-version=2022-10-01-preview",
        "Pragma": "no-cache",
        "Request-Context": "appId=cid-v1:512cc15a-13b5-415b-bfd0-dce7accb6bb1",
        "Server-Timing": "traceparent;desc=\u002200-a0b10b36222cc5dcd23d9a951d34cc1c-7439e75bba6ede4d-00\u0022",
=======
        "Content-Length": "3793",
        "Content-Type": "application/json; charset=utf-8",
        "Date": "Fri, 30 Dec 2022 02:59:22 GMT",
        "Expires": "-1",
        "Location": "https://management.azure.com/subscriptions/00000000-0000-0000-0000-000000000/resourceGroups/00000/providers/Microsoft.MachineLearningServices/workspaces/00000/jobs/test_945642728993?api-version=2022-10-01-preview",
        "Pragma": "no-cache",
        "Request-Context": "appId=cid-v1:512cc15a-13b5-415b-bfd0-dce7accb6bb1",
        "Server-Timing": "traceparent;desc=\u002200-3809760d5483a1af0691bb40ace750cc-acb2a5741984eb29-00\u0022",
>>>>>>> 94376103
        "Strict-Transport-Security": "max-age=31536000; includeSubDomains",
        "x-aml-cluster": "vienna-test-westus2-01",
        "X-Content-Type-Options": "nosniff",
<<<<<<< HEAD
        "x-ms-correlation-request-id": "fd31d010-160c-457c-a8b1-516ba796e91e",
        "x-ms-ratelimit-remaining-subscription-writes": "1135",
        "x-ms-response-type": "standard",
        "x-ms-routing-request-id": "JAPANEAST:20230104T044526Z:fd31d010-160c-457c-a8b1-516ba796e91e",
        "x-request-time": "3.097"
      },
      "ResponseBody": {
        "id": "/subscriptions/00000000-0000-0000-0000-000000000/resourceGroups/00000/providers/Microsoft.MachineLearningServices/workspaces/00000/jobs/test_722212700975",
        "name": "test_722212700975",
=======
        "x-ms-correlation-request-id": "3f0b7619-e533-4f91-9523-cc00f30b5e73",
        "x-ms-ratelimit-remaining-subscription-writes": "1110",
        "x-ms-response-type": "standard",
        "x-ms-routing-request-id": "JAPANEAST:20221230T025922Z:3f0b7619-e533-4f91-9523-cc00f30b5e73",
        "x-request-time": "3.334"
      },
      "ResponseBody": {
        "id": "/subscriptions/00000000-0000-0000-0000-000000000/resourceGroups/00000/providers/Microsoft.MachineLearningServices/workspaces/00000/jobs/test_945642728993",
        "name": "test_945642728993",
>>>>>>> 94376103
        "type": "Microsoft.MachineLearningServices/workspaces/jobs",
        "properties": {
          "description": "The hello world pipeline job with inline command job having inputs",
          "tags": {
            "tag": "tagvalue",
            "owner": "sdkteam"
          },
          "properties": {
            "azureml.DevPlatv2": "true",
            "azureml.runsource": "azureml.PipelineRun",
            "runSource": "MFE",
            "runType": "HTTP",
            "azureml.parameters": "{}",
            "azureml.continue_on_step_failure": "False",
            "azureml.continue_on_failed_optional_input": "True",
            "azureml.defaultComputeName": "cpu-cluster",
            "azureml.defaultDataStoreName": "workspaceblobstore",
            "azureml.pipelineComponent": "pipelinerun"
          },
<<<<<<< HEAD
          "displayName": "test_722212700975",
=======
          "displayName": "test_945642728993",
>>>>>>> 94376103
          "status": "Preparing",
          "experimentName": "azure-ai-ml",
          "services": {
            "Tracking": {
              "jobServiceType": "Tracking",
              "port": null,
              "endpoint": "azureml://master.api.azureml-test.ms/mlflow/v1.0/subscriptions/00000000-0000-0000-0000-000000000/resourceGroups/00000/providers/Microsoft.MachineLearningServices/workspaces/00000?",
              "status": null,
              "errorMessage": null,
              "properties": null,
              "nodes": null
            },
            "Studio": {
              "jobServiceType": "Studio",
              "port": null,
<<<<<<< HEAD
              "endpoint": "https://ml.azure.com/runs/test_722212700975?wsid=/subscriptions/00000000-0000-0000-0000-000000000/resourcegroups/00000/workspaces/00000",
=======
              "endpoint": "https://ml.azure.com/runs/test_945642728993?wsid=/subscriptions/00000000-0000-0000-0000-000000000/resourcegroups/00000/workspaces/00000",
>>>>>>> 94376103
              "status": null,
              "errorMessage": null,
              "properties": null,
              "nodes": null
            }
          },
          "computeId": "/subscriptions/00000000-0000-0000-0000-000000000/resourceGroups/00000/providers/Microsoft.MachineLearningServices/workspaces/00000/computes/cpu-cluster",
          "isArchived": false,
          "identity": null,
          "componentId": null,
          "jobType": "Pipeline",
          "settings": {
            "_source": "YAML.JOB"
          },
          "jobs": {
            "hello_world_inline_commandjob_1": {
              "name": "hello_world_inline_commandjob_1",
              "type": "command",
              "computeId": "/subscriptions/00000000-0000-0000-0000-000000000/resourceGroups/00000/providers/Microsoft.MachineLearningServices/workspaces/00000/computes/cpu-cluster",
              "outputs": {
                "component_out_path_1": {
                  "value": "${{parent.outputs.job_out_path_1}}",
                  "type": "literal"
                }
              },
              "_source": "YAML.JOB",
              "componentId": "/subscriptions/00000000-0000-0000-0000-000000000/resourceGroups/00000/providers/Microsoft.MachineLearningServices/workspaces/00000/components/azureml_anonymous/versions/138b8b4b-16b8-48ff-9da3-fce3b7573308"
            },
            "hello_world_inline_commandjob_2": {
              "name": "hello_world_inline_commandjob_2",
              "type": "command",
              "computeId": "/subscriptions/00000000-0000-0000-0000-000000000/resourceGroups/00000/providers/Microsoft.MachineLearningServices/workspaces/00000/computes/cpu-cluster",
              "_source": "YAML.JOB",
              "componentId": "/subscriptions/00000000-0000-0000-0000-000000000/resourceGroups/00000/providers/Microsoft.MachineLearningServices/workspaces/00000/components/azureml_anonymous/versions/bc70ebe6-bee4-451c-b9d2-2d8c0e37071b"
            }
          },
          "inputs": {},
          "outputs": {
            "job_out_path_1": {
              "description": null,
              "uri": null,
              "mode": "ReadWriteMount",
              "jobOutputType": "uri_folder"
            }
          },
          "sourceJobId": null
        },
        "systemData": {
<<<<<<< HEAD
          "createdAt": "2023-01-04T04:45:25.8059555\u002B00:00",
          "createdBy": "Doris Liao",
=======
          "createdAt": "2022-12-30T02:59:21.9751447\u002B00:00",
          "createdBy": "Xingzhi Zhang",
>>>>>>> 94376103
          "createdByType": "User"
        }
      }
    }
  ],
  "Variables": {
<<<<<<< HEAD
    "name": "test_722212700975"
=======
    "name": "test_945642728993"
>>>>>>> 94376103
  }
}<|MERGE_RESOLUTION|>--- conflicted
+++ resolved
@@ -15,19 +15,11 @@
         "Cache-Control": "no-cache",
         "Content-Encoding": "gzip",
         "Content-Type": "application/json; charset=utf-8",
-<<<<<<< HEAD
         "Date": "Wed, 04 Jan 2023 04:45:07 GMT",
         "Expires": "-1",
         "Pragma": "no-cache",
         "Request-Context": "appId=cid-v1:512cc15a-13b5-415b-bfd0-dce7accb6bb1",
         "Server-Timing": "traceparent;desc=\u002200-522ba00389baeb2966b53cf48af52b81-bd4e4ed5e8672751-00\u0022",
-=======
-        "Date": "Fri, 30 Dec 2022 02:59:07 GMT",
-        "Expires": "-1",
-        "Pragma": "no-cache",
-        "Request-Context": "appId=cid-v1:512cc15a-13b5-415b-bfd0-dce7accb6bb1",
-        "Server-Timing": "traceparent;desc=\u002200-b63951f6a8a1dd8b208f8b9386a7c86b-d0a22db0657d3b63-00\u0022",
->>>>>>> 94376103
         "Strict-Transport-Security": "max-age=31536000; includeSubDomains",
         "Transfer-Encoding": "chunked",
         "Vary": [
@@ -36,19 +28,11 @@
         ],
         "x-aml-cluster": "vienna-test-westus2-01",
         "X-Content-Type-Options": "nosniff",
-<<<<<<< HEAD
         "x-ms-correlation-request-id": "e2e2ab99-5346-4ef7-ac05-d2b4a7d2b06d",
         "x-ms-ratelimit-remaining-subscription-reads": "11941",
         "x-ms-response-type": "standard",
         "x-ms-routing-request-id": "JAPANEAST:20230104T044508Z:e2e2ab99-5346-4ef7-ac05-d2b4a7d2b06d",
         "x-request-time": "0.218"
-=======
-        "x-ms-correlation-request-id": "08b06957-8d44-4163-bab7-27dc5b44f2db",
-        "x-ms-ratelimit-remaining-subscription-reads": "11893",
-        "x-ms-response-type": "standard",
-        "x-ms-routing-request-id": "JAPANEAST:20221230T025907Z:08b06957-8d44-4163-bab7-27dc5b44f2db",
-        "x-request-time": "0.250"
->>>>>>> 94376103
       },
       "ResponseBody": {
         "id": "/subscriptions/00000000-0000-0000-0000-000000000/resourceGroups/00000/providers/Microsoft.MachineLearningServices/workspaces/00000/computes/cpu-cluster",
@@ -87,11 +71,7 @@
               "preemptedNodeCount": 0
             },
             "allocationState": "Steady",
-<<<<<<< HEAD
             "allocationStateTransitionTime": "2023-01-04T04:44:09.267\u002B00:00",
-=======
-            "allocationStateTransitionTime": "2022-12-30T02:54:58.256\u002B00:00",
->>>>>>> 94376103
             "errors": null,
             "remoteLoginPortPublicAccess": "Enabled",
             "osType": "Linux",
@@ -117,19 +97,11 @@
         "Cache-Control": "no-cache",
         "Content-Encoding": "gzip",
         "Content-Type": "application/json; charset=utf-8",
-<<<<<<< HEAD
         "Date": "Wed, 04 Jan 2023 04:45:08 GMT",
         "Expires": "-1",
         "Pragma": "no-cache",
         "Request-Context": "appId=cid-v1:512cc15a-13b5-415b-bfd0-dce7accb6bb1",
         "Server-Timing": "traceparent;desc=\u002200-3e82c79f355ecb0008e58c2c3d347d3b-ae61b4e68ce077f0-01\u0022",
-=======
-        "Date": "Fri, 30 Dec 2022 02:59:08 GMT",
-        "Expires": "-1",
-        "Pragma": "no-cache",
-        "Request-Context": "appId=cid-v1:512cc15a-13b5-415b-bfd0-dce7accb6bb1",
-        "Server-Timing": "traceparent;desc=\u002200-74a2ced873d49e32e6b18d8ea8f832f9-3449eea08dd6f719-00\u0022",
->>>>>>> 94376103
         "Strict-Transport-Security": "max-age=31536000; includeSubDomains",
         "Transfer-Encoding": "chunked",
         "Vary": [
@@ -138,19 +110,11 @@
         ],
         "x-aml-cluster": "vienna-test-westus2-01",
         "X-Content-Type-Options": "nosniff",
-<<<<<<< HEAD
         "x-ms-correlation-request-id": "8fa23749-1988-444d-80e7-1c49a95094f0",
         "x-ms-ratelimit-remaining-subscription-reads": "11940",
         "x-ms-response-type": "standard",
         "x-ms-routing-request-id": "JAPANEAST:20230104T044508Z:8fa23749-1988-444d-80e7-1c49a95094f0",
         "x-request-time": "0.215"
-=======
-        "x-ms-correlation-request-id": "efa5fb06-f753-4acf-84cf-e9b7c8403e8c",
-        "x-ms-ratelimit-remaining-subscription-reads": "11892",
-        "x-ms-response-type": "standard",
-        "x-ms-routing-request-id": "JAPANEAST:20221230T025908Z:efa5fb06-f753-4acf-84cf-e9b7c8403e8c",
-        "x-request-time": "0.246"
->>>>>>> 94376103
       },
       "ResponseBody": {
         "id": "/subscriptions/00000000-0000-0000-0000-000000000/resourceGroups/00000/providers/Microsoft.MachineLearningServices/workspaces/00000/computes/cpu-cluster",
@@ -189,11 +153,7 @@
               "preemptedNodeCount": 0
             },
             "allocationState": "Steady",
-<<<<<<< HEAD
             "allocationStateTransitionTime": "2023-01-04T04:44:09.267\u002B00:00",
-=======
-            "allocationStateTransitionTime": "2022-12-30T02:54:58.256\u002B00:00",
->>>>>>> 94376103
             "errors": null,
             "remoteLoginPortPublicAccess": "Enabled",
             "osType": "Linux",
@@ -219,19 +179,11 @@
         "Cache-Control": "no-cache",
         "Content-Encoding": "gzip",
         "Content-Type": "application/json; charset=utf-8",
-<<<<<<< HEAD
         "Date": "Wed, 04 Jan 2023 04:45:08 GMT",
         "Expires": "-1",
         "Pragma": "no-cache",
         "Request-Context": "appId=cid-v1:512cc15a-13b5-415b-bfd0-dce7accb6bb1",
         "Server-Timing": "traceparent;desc=\u002200-141f76f10682c0ba68540a2de5730691-6b6bdb7fb362ac26-00\u0022",
-=======
-        "Date": "Fri, 30 Dec 2022 02:59:09 GMT",
-        "Expires": "-1",
-        "Pragma": "no-cache",
-        "Request-Context": "appId=cid-v1:512cc15a-13b5-415b-bfd0-dce7accb6bb1",
-        "Server-Timing": "traceparent;desc=\u002200-3e1222f075e02a31e0cb48970416609d-c5f7645db74b4729-00\u0022",
->>>>>>> 94376103
         "Strict-Transport-Security": "max-age=31536000; includeSubDomains",
         "Transfer-Encoding": "chunked",
         "Vary": [
@@ -240,19 +192,11 @@
         ],
         "x-aml-cluster": "vienna-test-westus2-01",
         "X-Content-Type-Options": "nosniff",
-<<<<<<< HEAD
         "x-ms-correlation-request-id": "1d5a1be3-5212-4940-9ef9-a8349e541547",
         "x-ms-ratelimit-remaining-subscription-reads": "11939",
         "x-ms-response-type": "standard",
         "x-ms-routing-request-id": "JAPANEAST:20230104T044509Z:1d5a1be3-5212-4940-9ef9-a8349e541547",
         "x-request-time": "0.219"
-=======
-        "x-ms-correlation-request-id": "093501c5-df85-4b56-b524-d275f7f99578",
-        "x-ms-ratelimit-remaining-subscription-reads": "11891",
-        "x-ms-response-type": "standard",
-        "x-ms-routing-request-id": "JAPANEAST:20221230T025909Z:093501c5-df85-4b56-b524-d275f7f99578",
-        "x-request-time": "0.243"
->>>>>>> 94376103
       },
       "ResponseBody": {
         "id": "/subscriptions/00000000-0000-0000-0000-000000000/resourceGroups/00000/providers/Microsoft.MachineLearningServices/workspaces/00000/computes/cpu-cluster",
@@ -291,11 +235,7 @@
               "preemptedNodeCount": 0
             },
             "allocationState": "Steady",
-<<<<<<< HEAD
             "allocationStateTransitionTime": "2023-01-04T04:44:09.267\u002B00:00",
-=======
-            "allocationStateTransitionTime": "2022-12-30T02:54:58.256\u002B00:00",
->>>>>>> 94376103
             "errors": null,
             "remoteLoginPortPublicAccess": "Enabled",
             "osType": "Linux",
@@ -321,19 +261,11 @@
         "Cache-Control": "no-cache",
         "Content-Encoding": "gzip",
         "Content-Type": "application/json; charset=utf-8",
-<<<<<<< HEAD
         "Date": "Wed, 04 Jan 2023 04:45:12 GMT",
         "Expires": "-1",
         "Pragma": "no-cache",
         "Request-Context": "appId=cid-v1:512cc15a-13b5-415b-bfd0-dce7accb6bb1",
         "Server-Timing": "traceparent;desc=\u002200-75ec60538306c9f0795428371f24cad6-0d8a2c2800de60eb-00\u0022",
-=======
-        "Date": "Fri, 30 Dec 2022 02:59:10 GMT",
-        "Expires": "-1",
-        "Pragma": "no-cache",
-        "Request-Context": "appId=cid-v1:512cc15a-13b5-415b-bfd0-dce7accb6bb1",
-        "Server-Timing": "traceparent;desc=\u002200-2f557fba92e428e2bef3f9d97c166c3b-0b217d37e0f2dbab-00\u0022",
->>>>>>> 94376103
         "Strict-Transport-Security": "max-age=31536000; includeSubDomains",
         "Transfer-Encoding": "chunked",
         "Vary": [
@@ -342,19 +274,11 @@
         ],
         "x-aml-cluster": "vienna-test-westus2-01",
         "X-Content-Type-Options": "nosniff",
-<<<<<<< HEAD
         "x-ms-correlation-request-id": "9ed481b2-7fbf-420d-878a-fe4908c65e33",
         "x-ms-ratelimit-remaining-subscription-reads": "11938",
         "x-ms-response-type": "standard",
         "x-ms-routing-request-id": "JAPANEAST:20230104T044512Z:9ed481b2-7fbf-420d-878a-fe4908c65e33",
         "x-request-time": "0.110"
-=======
-        "x-ms-correlation-request-id": "c5e8ee4b-7f4a-4f49-9eee-ac38c1b837ad",
-        "x-ms-ratelimit-remaining-subscription-reads": "11890",
-        "x-ms-response-type": "standard",
-        "x-ms-routing-request-id": "JAPANEAST:20221230T025910Z:c5e8ee4b-7f4a-4f49-9eee-ac38c1b837ad",
-        "x-request-time": "0.083"
->>>>>>> 94376103
       },
       "ResponseBody": {
         "id": "/subscriptions/00000000-0000-0000-0000-000000000/resourceGroups/00000/providers/Microsoft.MachineLearningServices/workspaces/00000/datastores/workspaceblobstore",
@@ -401,37 +325,21 @@
         "Cache-Control": "no-cache",
         "Content-Encoding": "gzip",
         "Content-Type": "application/json; charset=utf-8",
-<<<<<<< HEAD
         "Date": "Wed, 04 Jan 2023 04:45:12 GMT",
         "Expires": "-1",
         "Pragma": "no-cache",
         "Request-Context": "appId=cid-v1:512cc15a-13b5-415b-bfd0-dce7accb6bb1",
         "Server-Timing": "traceparent;desc=\u002200-79f06eb53a2b53e827a7712103714d4c-452877a6535b7253-00\u0022",
-=======
-        "Date": "Fri, 30 Dec 2022 02:59:11 GMT",
-        "Expires": "-1",
-        "Pragma": "no-cache",
-        "Request-Context": "appId=cid-v1:512cc15a-13b5-415b-bfd0-dce7accb6bb1",
-        "Server-Timing": "traceparent;desc=\u002200-a053f2eb1ddbaf3a338aee1fd3a791d6-c059e96eb7869a3a-00\u0022",
->>>>>>> 94376103
         "Strict-Transport-Security": "max-age=31536000; includeSubDomains",
         "Transfer-Encoding": "chunked",
         "Vary": "Accept-Encoding",
         "x-aml-cluster": "vienna-test-westus2-01",
         "X-Content-Type-Options": "nosniff",
-<<<<<<< HEAD
         "x-ms-correlation-request-id": "0c586b5c-a813-48f7-aa66-5eb7748d503c",
         "x-ms-ratelimit-remaining-subscription-writes": "1168",
         "x-ms-response-type": "standard",
         "x-ms-routing-request-id": "JAPANEAST:20230104T044513Z:0c586b5c-a813-48f7-aa66-5eb7748d503c",
         "x-request-time": "0.121"
-=======
-        "x-ms-correlation-request-id": "b2e96e7d-8738-478e-828f-39967c83ee8d",
-        "x-ms-ratelimit-remaining-subscription-writes": "1152",
-        "x-ms-response-type": "standard",
-        "x-ms-routing-request-id": "JAPANEAST:20221230T025911Z:b2e96e7d-8738-478e-828f-39967c83ee8d",
-        "x-request-time": "0.093"
->>>>>>> 94376103
       },
       "ResponseBody": {
         "secretsType": "AccountKey",
@@ -445,15 +353,9 @@
         "Accept": "application/xml",
         "Accept-Encoding": "gzip, deflate",
         "Connection": "keep-alive",
-<<<<<<< HEAD
         "User-Agent": "azsdk-python-storage-blob/12.9.0 Python/3.7.13 (Windows-10-10.0.22621-SP0)",
         "x-ms-date": "Wed, 04 Jan 2023 04:45:14 GMT",
         "x-ms-version": "2020-10-02"
-=======
-        "User-Agent": "azsdk-python-storage-blob/12.14.1 Python/3.9.13 (Windows-10-10.0.19045-SP0)",
-        "x-ms-date": "Fri, 30 Dec 2022 02:59:11 GMT",
-        "x-ms-version": "2021-08-06"
->>>>>>> 94376103
       },
       "RequestBody": null,
       "StatusCode": 200,
@@ -462,11 +364,7 @@
         "Content-Length": "35",
         "Content-MD5": "L/DnSpFIn\u002BjaQWc\u002BsUQdcw==",
         "Content-Type": "application/octet-stream",
-<<<<<<< HEAD
         "Date": "Wed, 04 Jan 2023 04:45:13 GMT",
-=======
-        "Date": "Fri, 30 Dec 2022 02:59:11 GMT",
->>>>>>> 94376103
         "ETag": "\u00220x8DA9D48E17467D7\u0022",
         "Last-Modified": "Fri, 23 Sep 2022 09:49:17 GMT",
         "Server": [
@@ -495,24 +393,14 @@
         "Accept": "application/xml",
         "Accept-Encoding": "gzip, deflate",
         "Connection": "keep-alive",
-<<<<<<< HEAD
         "User-Agent": "azsdk-python-storage-blob/12.9.0 Python/3.7.13 (Windows-10-10.0.22621-SP0)",
         "x-ms-date": "Wed, 04 Jan 2023 04:45:14 GMT",
         "x-ms-version": "2020-10-02"
-=======
-        "User-Agent": "azsdk-python-storage-blob/12.14.1 Python/3.9.13 (Windows-10-10.0.19045-SP0)",
-        "x-ms-date": "Fri, 30 Dec 2022 02:59:11 GMT",
-        "x-ms-version": "2021-08-06"
->>>>>>> 94376103
       },
       "RequestBody": null,
       "StatusCode": 404,
       "ResponseHeaders": {
-<<<<<<< HEAD
         "Date": "Wed, 04 Jan 2023 04:45:13 GMT",
-=======
-        "Date": "Fri, 30 Dec 2022 02:59:11 GMT",
->>>>>>> 94376103
         "Server": [
           "Windows-Azure-Blob/1.0",
           "Microsoft-HTTPAPI/2.0"
@@ -551,19 +439,11 @@
         "Cache-Control": "no-cache",
         "Content-Encoding": "gzip",
         "Content-Type": "application/json; charset=utf-8",
-<<<<<<< HEAD
         "Date": "Wed, 04 Jan 2023 04:45:14 GMT",
         "Expires": "-1",
         "Pragma": "no-cache",
         "Request-Context": "appId=cid-v1:512cc15a-13b5-415b-bfd0-dce7accb6bb1",
         "Server-Timing": "traceparent;desc=\u002200-3c8d833d4fa5b9880702687778ec6e52-8446c6383a7348ea-00\u0022",
-=======
-        "Date": "Fri, 30 Dec 2022 02:59:12 GMT",
-        "Expires": "-1",
-        "Pragma": "no-cache",
-        "Request-Context": "appId=cid-v1:512cc15a-13b5-415b-bfd0-dce7accb6bb1",
-        "Server-Timing": "traceparent;desc=\u002200-1afa393bceda870cb1a906aeed7ace56-c4f1c1038a96377d-00\u0022",
->>>>>>> 94376103
         "Strict-Transport-Security": "max-age=31536000; includeSubDomains",
         "Transfer-Encoding": "chunked",
         "Vary": [
@@ -572,19 +452,11 @@
         ],
         "x-aml-cluster": "vienna-test-westus2-01",
         "X-Content-Type-Options": "nosniff",
-<<<<<<< HEAD
         "x-ms-correlation-request-id": "02ba9cda-4bf6-45c0-ae65-6cff0b4f8769",
         "x-ms-ratelimit-remaining-subscription-writes": "1139",
         "x-ms-response-type": "standard",
         "x-ms-routing-request-id": "JAPANEAST:20230104T044514Z:02ba9cda-4bf6-45c0-ae65-6cff0b4f8769",
         "x-request-time": "0.280"
-=======
-        "x-ms-correlation-request-id": "852c0e4d-8c61-4888-b066-31ba658c6ba9",
-        "x-ms-ratelimit-remaining-subscription-writes": "1114",
-        "x-ms-response-type": "standard",
-        "x-ms-routing-request-id": "JAPANEAST:20221230T025912Z:852c0e4d-8c61-4888-b066-31ba658c6ba9",
-        "x-request-time": "0.227"
->>>>>>> 94376103
       },
       "ResponseBody": {
         "id": "/subscriptions/00000000-0000-0000-0000-000000000/resourceGroups/00000/providers/Microsoft.MachineLearningServices/workspaces/00000/codes/9c9cfba9-82bd-45db-ad06-07009d1d9672/versions/1",
@@ -605,13 +477,8 @@
           "createdAt": "2022-09-23T09:49:20.984936\u002B00:00",
           "createdBy": "Ying Chen",
           "createdByType": "User",
-<<<<<<< HEAD
           "lastModifiedAt": "2023-01-04T04:45:14.4338021\u002B00:00",
           "lastModifiedBy": "Doris Liao",
-=======
-          "lastModifiedAt": "2022-12-30T02:59:12.204672\u002B00:00",
-          "lastModifiedBy": "Xingzhi Zhang",
->>>>>>> 94376103
           "lastModifiedByType": "User"
         }
       }
@@ -659,36 +526,20 @@
         "Cache-Control": "no-cache",
         "Content-Length": "1734",
         "Content-Type": "application/json; charset=utf-8",
-<<<<<<< HEAD
         "Date": "Wed, 04 Jan 2023 04:45:18 GMT",
-=======
-        "Date": "Fri, 30 Dec 2022 02:59:14 GMT",
->>>>>>> 94376103
         "Expires": "-1",
         "Location": "https://management.azure.com/subscriptions/00000000-0000-0000-0000-000000000/resourceGroups/00000/providers/Microsoft.MachineLearningServices/workspaces/00000/components/azureml_anonymous/versions/d7cfa325-879a-2505-f277-863be1ecbc17?api-version=2022-10-01",
         "Pragma": "no-cache",
         "Request-Context": "appId=cid-v1:512cc15a-13b5-415b-bfd0-dce7accb6bb1",
-<<<<<<< HEAD
         "Server-Timing": "traceparent;desc=\u002200-2342eba5de7403701581d082f75d9f2a-ada99b7b03ac5e83-00\u0022",
-=======
-        "Server-Timing": "traceparent;desc=\u002200-3a41e3c74384668320a620564f7c0a4b-7d2b73722b29f06d-00\u0022",
->>>>>>> 94376103
-        "Strict-Transport-Security": "max-age=31536000; includeSubDomains",
-        "x-aml-cluster": "vienna-test-westus2-01",
-        "X-Content-Type-Options": "nosniff",
-<<<<<<< HEAD
+        "Strict-Transport-Security": "max-age=31536000; includeSubDomains",
+        "x-aml-cluster": "vienna-test-westus2-01",
+        "X-Content-Type-Options": "nosniff",
         "x-ms-correlation-request-id": "c9f5b331-d08d-4eed-98c2-6199968717a1",
         "x-ms-ratelimit-remaining-subscription-writes": "1138",
         "x-ms-response-type": "standard",
         "x-ms-routing-request-id": "JAPANEAST:20230104T044519Z:c9f5b331-d08d-4eed-98c2-6199968717a1",
         "x-request-time": "1.278"
-=======
-        "x-ms-correlation-request-id": "04641eda-ebf3-4c68-aef6-0d3eb6fe99f7",
-        "x-ms-ratelimit-remaining-subscription-writes": "1113",
-        "x-ms-response-type": "standard",
-        "x-ms-routing-request-id": "JAPANEAST:20221230T025914Z:04641eda-ebf3-4c68-aef6-0d3eb6fe99f7",
-        "x-request-time": "1.609"
->>>>>>> 94376103
       },
       "ResponseBody": {
         "id": "/subscriptions/00000000-0000-0000-0000-000000000/resourceGroups/00000/providers/Microsoft.MachineLearningServices/workspaces/00000/components/azureml_anonymous/versions/138b8b4b-16b8-48ff-9da3-fce3b7573308",
@@ -746,19 +597,11 @@
         "Cache-Control": "no-cache",
         "Content-Encoding": "gzip",
         "Content-Type": "application/json; charset=utf-8",
-<<<<<<< HEAD
         "Date": "Wed, 04 Jan 2023 04:45:19 GMT",
         "Expires": "-1",
         "Pragma": "no-cache",
         "Request-Context": "appId=cid-v1:512cc15a-13b5-415b-bfd0-dce7accb6bb1",
         "Server-Timing": "traceparent;desc=\u002200-3b1da18850bc81d7a1cef8a825f66d60-4abb197338f2950b-00\u0022",
-=======
-        "Date": "Fri, 30 Dec 2022 02:59:14 GMT",
-        "Expires": "-1",
-        "Pragma": "no-cache",
-        "Request-Context": "appId=cid-v1:512cc15a-13b5-415b-bfd0-dce7accb6bb1",
-        "Server-Timing": "traceparent;desc=\u002200-52378b3277d8b00a0e4d5522e9f09865-29906708b1c8919d-00\u0022",
->>>>>>> 94376103
         "Strict-Transport-Security": "max-age=31536000; includeSubDomains",
         "Transfer-Encoding": "chunked",
         "Vary": [
@@ -767,19 +610,11 @@
         ],
         "x-aml-cluster": "vienna-test-westus2-01",
         "X-Content-Type-Options": "nosniff",
-<<<<<<< HEAD
         "x-ms-correlation-request-id": "6037fcc3-2c15-4d32-ab76-460c3037e14c",
         "x-ms-ratelimit-remaining-subscription-reads": "11937",
         "x-ms-response-type": "standard",
         "x-ms-routing-request-id": "JAPANEAST:20230104T044519Z:6037fcc3-2c15-4d32-ab76-460c3037e14c",
         "x-request-time": "0.106"
-=======
-        "x-ms-correlation-request-id": "72ca6c61-dca4-4d29-91ac-e0550b4d5c14",
-        "x-ms-ratelimit-remaining-subscription-reads": "11889",
-        "x-ms-response-type": "standard",
-        "x-ms-routing-request-id": "JAPANEAST:20221230T025914Z:72ca6c61-dca4-4d29-91ac-e0550b4d5c14",
-        "x-request-time": "0.099"
->>>>>>> 94376103
       },
       "ResponseBody": {
         "id": "/subscriptions/00000000-0000-0000-0000-000000000/resourceGroups/00000/providers/Microsoft.MachineLearningServices/workspaces/00000/datastores/workspaceblobstore",
@@ -826,37 +661,21 @@
         "Cache-Control": "no-cache",
         "Content-Encoding": "gzip",
         "Content-Type": "application/json; charset=utf-8",
-<<<<<<< HEAD
         "Date": "Wed, 04 Jan 2023 04:45:19 GMT",
         "Expires": "-1",
         "Pragma": "no-cache",
         "Request-Context": "appId=cid-v1:512cc15a-13b5-415b-bfd0-dce7accb6bb1",
         "Server-Timing": "traceparent;desc=\u002200-f1d1fde1ecbb33962da48a02403843c1-e331f4637e78d76c-00\u0022",
-=======
-        "Date": "Fri, 30 Dec 2022 02:59:15 GMT",
-        "Expires": "-1",
-        "Pragma": "no-cache",
-        "Request-Context": "appId=cid-v1:512cc15a-13b5-415b-bfd0-dce7accb6bb1",
-        "Server-Timing": "traceparent;desc=\u002200-26cce0ecfb40bdb09fe4941eca16a21b-7412662c8c16ee6b-00\u0022",
->>>>>>> 94376103
         "Strict-Transport-Security": "max-age=31536000; includeSubDomains",
         "Transfer-Encoding": "chunked",
         "Vary": "Accept-Encoding",
         "x-aml-cluster": "vienna-test-westus2-01",
         "X-Content-Type-Options": "nosniff",
-<<<<<<< HEAD
         "x-ms-correlation-request-id": "c830f37d-8705-4c6e-8865-67a7217354c2",
         "x-ms-ratelimit-remaining-subscription-writes": "1167",
         "x-ms-response-type": "standard",
         "x-ms-routing-request-id": "JAPANEAST:20230104T044520Z:c830f37d-8705-4c6e-8865-67a7217354c2",
         "x-request-time": "0.104"
-=======
-        "x-ms-correlation-request-id": "1184ae9b-1c15-4ac3-9c7e-3e754bdb696c",
-        "x-ms-ratelimit-remaining-subscription-writes": "1151",
-        "x-ms-response-type": "standard",
-        "x-ms-routing-request-id": "JAPANEAST:20221230T025915Z:1184ae9b-1c15-4ac3-9c7e-3e754bdb696c",
-        "x-request-time": "0.096"
->>>>>>> 94376103
       },
       "ResponseBody": {
         "secretsType": "AccountKey",
@@ -870,15 +689,9 @@
         "Accept": "application/xml",
         "Accept-Encoding": "gzip, deflate",
         "Connection": "keep-alive",
-<<<<<<< HEAD
         "User-Agent": "azsdk-python-storage-blob/12.9.0 Python/3.7.13 (Windows-10-10.0.22621-SP0)",
         "x-ms-date": "Wed, 04 Jan 2023 04:45:21 GMT",
         "x-ms-version": "2020-10-02"
-=======
-        "User-Agent": "azsdk-python-storage-blob/12.14.1 Python/3.9.13 (Windows-10-10.0.19045-SP0)",
-        "x-ms-date": "Fri, 30 Dec 2022 02:59:15 GMT",
-        "x-ms-version": "2021-08-06"
->>>>>>> 94376103
       },
       "RequestBody": null,
       "StatusCode": 200,
@@ -887,11 +700,7 @@
         "Content-Length": "35",
         "Content-MD5": "L/DnSpFIn\u002BjaQWc\u002BsUQdcw==",
         "Content-Type": "application/octet-stream",
-<<<<<<< HEAD
         "Date": "Wed, 04 Jan 2023 04:45:20 GMT",
-=======
-        "Date": "Fri, 30 Dec 2022 02:59:15 GMT",
->>>>>>> 94376103
         "ETag": "\u00220x8DA9D48E17467D7\u0022",
         "Last-Modified": "Fri, 23 Sep 2022 09:49:17 GMT",
         "Server": [
@@ -920,24 +729,14 @@
         "Accept": "application/xml",
         "Accept-Encoding": "gzip, deflate",
         "Connection": "keep-alive",
-<<<<<<< HEAD
         "User-Agent": "azsdk-python-storage-blob/12.9.0 Python/3.7.13 (Windows-10-10.0.22621-SP0)",
         "x-ms-date": "Wed, 04 Jan 2023 04:45:21 GMT",
         "x-ms-version": "2020-10-02"
-=======
-        "User-Agent": "azsdk-python-storage-blob/12.14.1 Python/3.9.13 (Windows-10-10.0.19045-SP0)",
-        "x-ms-date": "Fri, 30 Dec 2022 02:59:15 GMT",
-        "x-ms-version": "2021-08-06"
->>>>>>> 94376103
       },
       "RequestBody": null,
       "StatusCode": 404,
       "ResponseHeaders": {
-<<<<<<< HEAD
         "Date": "Wed, 04 Jan 2023 04:45:20 GMT",
-=======
-        "Date": "Fri, 30 Dec 2022 02:59:15 GMT",
->>>>>>> 94376103
         "Server": [
           "Windows-Azure-Blob/1.0",
           "Microsoft-HTTPAPI/2.0"
@@ -976,19 +775,11 @@
         "Cache-Control": "no-cache",
         "Content-Encoding": "gzip",
         "Content-Type": "application/json; charset=utf-8",
-<<<<<<< HEAD
         "Date": "Wed, 04 Jan 2023 04:45:20 GMT",
         "Expires": "-1",
         "Pragma": "no-cache",
         "Request-Context": "appId=cid-v1:512cc15a-13b5-415b-bfd0-dce7accb6bb1",
         "Server-Timing": "traceparent;desc=\u002200-66f923fc337225d0ffbfe6e17ac2b9ca-fa2b1d58d24f3c36-00\u0022",
-=======
-        "Date": "Fri, 30 Dec 2022 02:59:16 GMT",
-        "Expires": "-1",
-        "Pragma": "no-cache",
-        "Request-Context": "appId=cid-v1:512cc15a-13b5-415b-bfd0-dce7accb6bb1",
-        "Server-Timing": "traceparent;desc=\u002200-b2e9e22b4fd80bd1d3f2549306d4e26b-72106720951d3846-00\u0022",
->>>>>>> 94376103
         "Strict-Transport-Security": "max-age=31536000; includeSubDomains",
         "Transfer-Encoding": "chunked",
         "Vary": [
@@ -997,19 +788,11 @@
         ],
         "x-aml-cluster": "vienna-test-westus2-01",
         "X-Content-Type-Options": "nosniff",
-<<<<<<< HEAD
         "x-ms-correlation-request-id": "0300d210-e15f-428c-a69b-f4ca79061be9",
         "x-ms-ratelimit-remaining-subscription-writes": "1137",
         "x-ms-response-type": "standard",
         "x-ms-routing-request-id": "JAPANEAST:20230104T044521Z:0300d210-e15f-428c-a69b-f4ca79061be9",
         "x-request-time": "0.200"
-=======
-        "x-ms-correlation-request-id": "0fda6bc3-8b7c-4778-91a5-b34381848e3a",
-        "x-ms-ratelimit-remaining-subscription-writes": "1112",
-        "x-ms-response-type": "standard",
-        "x-ms-routing-request-id": "JAPANEAST:20221230T025916Z:0fda6bc3-8b7c-4778-91a5-b34381848e3a",
-        "x-request-time": "0.218"
->>>>>>> 94376103
       },
       "ResponseBody": {
         "id": "/subscriptions/00000000-0000-0000-0000-000000000/resourceGroups/00000/providers/Microsoft.MachineLearningServices/workspaces/00000/codes/9c9cfba9-82bd-45db-ad06-07009d1d9672/versions/1",
@@ -1030,13 +813,8 @@
           "createdAt": "2022-09-23T09:49:20.984936\u002B00:00",
           "createdBy": "Ying Chen",
           "createdByType": "User",
-<<<<<<< HEAD
           "lastModifiedAt": "2023-01-04T04:45:21.3695184\u002B00:00",
           "lastModifiedBy": "Doris Liao",
-=======
-          "lastModifiedAt": "2022-12-30T02:59:16.4672387\u002B00:00",
-          "lastModifiedBy": "Xingzhi Zhang",
->>>>>>> 94376103
           "lastModifiedByType": "User"
         }
       }
@@ -1083,36 +861,20 @@
         "Cache-Control": "no-cache",
         "Content-Length": "1734",
         "Content-Type": "application/json; charset=utf-8",
-<<<<<<< HEAD
         "Date": "Wed, 04 Jan 2023 04:45:22 GMT",
-=======
-        "Date": "Fri, 30 Dec 2022 02:59:18 GMT",
->>>>>>> 94376103
         "Expires": "-1",
         "Location": "https://management.azure.com/subscriptions/00000000-0000-0000-0000-000000000/resourceGroups/00000/providers/Microsoft.MachineLearningServices/workspaces/00000/components/azureml_anonymous/versions/76220d5f-d000-82df-3112-d86773168998?api-version=2022-10-01",
         "Pragma": "no-cache",
         "Request-Context": "appId=cid-v1:512cc15a-13b5-415b-bfd0-dce7accb6bb1",
-<<<<<<< HEAD
         "Server-Timing": "traceparent;desc=\u002200-176b88c1ef88c94a8906768b341455d8-3118646f968f2905-00\u0022",
-=======
-        "Server-Timing": "traceparent;desc=\u002200-072a309e52c0d26380a9ac294629f525-4d59473975a31f51-00\u0022",
->>>>>>> 94376103
-        "Strict-Transport-Security": "max-age=31536000; includeSubDomains",
-        "x-aml-cluster": "vienna-test-westus2-01",
-        "X-Content-Type-Options": "nosniff",
-<<<<<<< HEAD
+        "Strict-Transport-Security": "max-age=31536000; includeSubDomains",
+        "x-aml-cluster": "vienna-test-westus2-01",
+        "X-Content-Type-Options": "nosniff",
         "x-ms-correlation-request-id": "2bbc6b74-6935-4313-b7c0-3eefeaeaa094",
         "x-ms-ratelimit-remaining-subscription-writes": "1136",
         "x-ms-response-type": "standard",
         "x-ms-routing-request-id": "JAPANEAST:20230104T044523Z:2bbc6b74-6935-4313-b7c0-3eefeaeaa094",
         "x-request-time": "1.273"
-=======
-        "x-ms-correlation-request-id": "57806b83-9ca5-4664-944b-2fa5682e436c",
-        "x-ms-ratelimit-remaining-subscription-writes": "1111",
-        "x-ms-response-type": "standard",
-        "x-ms-routing-request-id": "JAPANEAST:20221230T025918Z:57806b83-9ca5-4664-944b-2fa5682e436c",
-        "x-request-time": "1.596"
->>>>>>> 94376103
       },
       "ResponseBody": {
         "id": "/subscriptions/00000000-0000-0000-0000-000000000/resourceGroups/00000/providers/Microsoft.MachineLearningServices/workspaces/00000/components/azureml_anonymous/versions/bc70ebe6-bee4-451c-b9d2-2d8c0e37071b",
@@ -1156,11 +918,7 @@
       }
     },
     {
-<<<<<<< HEAD
       "RequestUri": "https://management.azure.com/subscriptions/00000000-0000-0000-0000-000000000/resourceGroups/00000/providers/Microsoft.MachineLearningServices/workspaces/00000/jobs/test_722212700975?api-version=2022-10-01-preview",
-=======
-      "RequestUri": "https://management.azure.com/subscriptions/00000000-0000-0000-0000-000000000/resourceGroups/00000/providers/Microsoft.MachineLearningServices/workspaces/00000/jobs/test_945642728993?api-version=2022-10-01-preview",
->>>>>>> 94376103
       "RequestMethod": "PUT",
       "RequestHeaders": {
         "Accept": "application/json",
@@ -1179,11 +937,7 @@
             "owner": "sdkteam"
           },
           "computeId": "/subscriptions/00000000-0000-0000-0000-000000000/resourceGroups/00000/providers/Microsoft.MachineLearningServices/workspaces/00000/computes/cpu-cluster",
-<<<<<<< HEAD
           "displayName": "test_722212700975",
-=======
-          "displayName": "test_945642728993",
->>>>>>> 94376103
           "experimentName": "azure-ai-ml",
           "isArchived": false,
           "jobType": "Pipeline",
@@ -1224,7 +978,6 @@
       "StatusCode": 201,
       "ResponseHeaders": {
         "Cache-Control": "no-cache",
-<<<<<<< HEAD
         "Content-Length": "3790",
         "Content-Type": "application/json; charset=utf-8",
         "Date": "Wed, 04 Jan 2023 04:45:26 GMT",
@@ -1233,20 +986,9 @@
         "Pragma": "no-cache",
         "Request-Context": "appId=cid-v1:512cc15a-13b5-415b-bfd0-dce7accb6bb1",
         "Server-Timing": "traceparent;desc=\u002200-a0b10b36222cc5dcd23d9a951d34cc1c-7439e75bba6ede4d-00\u0022",
-=======
-        "Content-Length": "3793",
-        "Content-Type": "application/json; charset=utf-8",
-        "Date": "Fri, 30 Dec 2022 02:59:22 GMT",
-        "Expires": "-1",
-        "Location": "https://management.azure.com/subscriptions/00000000-0000-0000-0000-000000000/resourceGroups/00000/providers/Microsoft.MachineLearningServices/workspaces/00000/jobs/test_945642728993?api-version=2022-10-01-preview",
-        "Pragma": "no-cache",
-        "Request-Context": "appId=cid-v1:512cc15a-13b5-415b-bfd0-dce7accb6bb1",
-        "Server-Timing": "traceparent;desc=\u002200-3809760d5483a1af0691bb40ace750cc-acb2a5741984eb29-00\u0022",
->>>>>>> 94376103
-        "Strict-Transport-Security": "max-age=31536000; includeSubDomains",
-        "x-aml-cluster": "vienna-test-westus2-01",
-        "X-Content-Type-Options": "nosniff",
-<<<<<<< HEAD
+        "Strict-Transport-Security": "max-age=31536000; includeSubDomains",
+        "x-aml-cluster": "vienna-test-westus2-01",
+        "X-Content-Type-Options": "nosniff",
         "x-ms-correlation-request-id": "fd31d010-160c-457c-a8b1-516ba796e91e",
         "x-ms-ratelimit-remaining-subscription-writes": "1135",
         "x-ms-response-type": "standard",
@@ -1256,17 +998,6 @@
       "ResponseBody": {
         "id": "/subscriptions/00000000-0000-0000-0000-000000000/resourceGroups/00000/providers/Microsoft.MachineLearningServices/workspaces/00000/jobs/test_722212700975",
         "name": "test_722212700975",
-=======
-        "x-ms-correlation-request-id": "3f0b7619-e533-4f91-9523-cc00f30b5e73",
-        "x-ms-ratelimit-remaining-subscription-writes": "1110",
-        "x-ms-response-type": "standard",
-        "x-ms-routing-request-id": "JAPANEAST:20221230T025922Z:3f0b7619-e533-4f91-9523-cc00f30b5e73",
-        "x-request-time": "3.334"
-      },
-      "ResponseBody": {
-        "id": "/subscriptions/00000000-0000-0000-0000-000000000/resourceGroups/00000/providers/Microsoft.MachineLearningServices/workspaces/00000/jobs/test_945642728993",
-        "name": "test_945642728993",
->>>>>>> 94376103
         "type": "Microsoft.MachineLearningServices/workspaces/jobs",
         "properties": {
           "description": "The hello world pipeline job with inline command job having inputs",
@@ -1286,11 +1017,7 @@
             "azureml.defaultDataStoreName": "workspaceblobstore",
             "azureml.pipelineComponent": "pipelinerun"
           },
-<<<<<<< HEAD
           "displayName": "test_722212700975",
-=======
-          "displayName": "test_945642728993",
->>>>>>> 94376103
           "status": "Preparing",
           "experimentName": "azure-ai-ml",
           "services": {
@@ -1306,11 +1033,7 @@
             "Studio": {
               "jobServiceType": "Studio",
               "port": null,
-<<<<<<< HEAD
               "endpoint": "https://ml.azure.com/runs/test_722212700975?wsid=/subscriptions/00000000-0000-0000-0000-000000000/resourcegroups/00000/workspaces/00000",
-=======
-              "endpoint": "https://ml.azure.com/runs/test_945642728993?wsid=/subscriptions/00000000-0000-0000-0000-000000000/resourcegroups/00000/workspaces/00000",
->>>>>>> 94376103
               "status": null,
               "errorMessage": null,
               "properties": null,
@@ -1359,23 +1082,14 @@
           "sourceJobId": null
         },
         "systemData": {
-<<<<<<< HEAD
           "createdAt": "2023-01-04T04:45:25.8059555\u002B00:00",
           "createdBy": "Doris Liao",
-=======
-          "createdAt": "2022-12-30T02:59:21.9751447\u002B00:00",
-          "createdBy": "Xingzhi Zhang",
->>>>>>> 94376103
           "createdByType": "User"
         }
       }
     }
   ],
   "Variables": {
-<<<<<<< HEAD
     "name": "test_722212700975"
-=======
-    "name": "test_945642728993"
->>>>>>> 94376103
   }
 }