{
  "Entries": [
    {
<<<<<<< HEAD
      "RequestUri": "https://management.azure.com/subscriptions/00000000-0000-0000-0000-000000000/resourceGroups/00000/providers/Microsoft.MachineLearningServices/workspaces/00000/jobs/test_910926656839?api-version=2023-02-01-preview",
=======
      "RequestUri": "https://management.azure.com/subscriptions/00000000-0000-0000-0000-000000000/resourceGroups/00000/providers/Microsoft.MachineLearningServices/workspaces/00000/jobs/test_994315263269?api-version=2022-12-01-preview",
>>>>>>> 3db039c7
      "RequestMethod": "PUT",
      "RequestHeaders": {
        "Accept": "application/json",
        "Accept-Encoding": "gzip, deflate",
        "Connection": "keep-alive",
        "Content-Length": "1781",
        "Content-Type": "application/json",
<<<<<<< HEAD
        "User-Agent": "azure-ai-ml/1.5.0 azsdk-python-mgmt-machinelearningservices/0.1.0 Python/3.7.9 (Windows-10-10.0.22621-SP0)"
=======
        "User-Agent": "azure-ai-ml/1.5.0 az00000-python-mgmt-machinelearningservices/0.1.0 Python/3.8.13 (Windows-10-10.0.22000-SP0)"
>>>>>>> 3db039c7
      },
      "RequestBody": {
        "properties": {
          "description": "pipeline with data transfer components",
          "properties": {},
          "tags": {},
<<<<<<< HEAD
          "displayName": "test_910926656839",
=======
          "displayName": "test_994315263269",
>>>>>>> 3db039c7
          "experimentName": "azure-ai-ml",
          "isArchived": false,
          "jobType": "Pipeline",
          "inputs": {
            "query_source_snowflake": {
              "jobInputType": "literal",
              "value": "select * from TPCH_SF1000.PARTSUPP limit 10"
            }
          },
          "jobs": {
            "snowflake_blob": {
              "type": "data_transfer",
              "task": "import_data",
              "source": {
                "type": "database",
                "query": "${{parent.inputs.query_source_snowflake}}",
                "connection": "azureml:my_snowflake_connection"
              },
              "name": "snowflake_blob",
              "computeId": "/subscriptions/00000000-0000-0000-0000-000000000/resourceGroups/00000/providers/Microsoft.MachineLearningServices/workspaces/00000/computes/serverless",
              "outputs": {
                "sink": {
                  "uri": "azureml://datastores/workspaceblobstore_sas/paths/importjob/${{name}}/output_dir/snowflake/",
                  "job_output_type": "mltable"
                }
              },
              "_source": "BUILTIN",
              "componentId": "azureml://registries/azureml-preview/components/import_data_database/versions/0.0.1"
            },
            "snowflake_blob_node_input": {
              "type": "data_transfer",
              "task": "import_data",
              "source": {
                "type": "database",
                "query": "select * from TPCH_SF1000.PARTSUPP limit 10",
                "connection": "azureml:my_snowflake_connection"
              },
              "name": "snowflake_blob_node_input",
              "outputs": {
                "sink": {
                  "uri": "azureml://datastores/workspaceblobstore_sas/paths/importjob/${{name}}/output_dir/snowflake/",
                  "job_output_type": "mltable"
                }
              },
              "_source": "BUILTIN",
              "componentId": "azureml://registries/azureml-preview/components/import_data_database/versions/0.0.1"
            }
          },
          "outputs": {},
          "settings": {
            "default_compute": "/subscriptions/00000000-0000-0000-0000-000000000/resourceGroups/00000/providers/Microsoft.MachineLearningServices/workspaces/00000/computes/serverless",
            "_source": "YAML.JOB"
          }
        }
      },
      "StatusCode": 201,
      "ResponseHeaders": {
        "Cache-Control": "no-cache",
<<<<<<< HEAD
        "Content-Length": "3219",
        "Content-Type": "application/json; charset=utf-8",
        "Date": "Sun, 05 Mar 2023 18:47:26 GMT",
        "Expires": "-1",
        "Location": "https://management.azure.com/subscriptions/00000000-0000-0000-0000-000000000/resourceGroups/00000/providers/Microsoft.MachineLearningServices/workspaces/00000/jobs/test_910926656839?api-version=2023-02-01-preview",
        "Pragma": "no-cache",
        "request-context": "appId=cid-v1:512cc15a-13b5-415b-bfd0-dce7accb6bb1",
        "Server-Timing": "traceparent;desc=\u002200-daa2bfcd9b40d8b014ef6942841e8de9-dcf981964352a9ec-01\u0022",
        "Strict-Transport-Security": "max-age=31536000; includeSubDomains",
        "x-aml-cluster": "vienna-test-westus2-01",
        "X-Content-Type-Options": "nosniff",
        "x-ms-correlation-request-id": "ba7f566f-79a2-404c-91eb-b8efc6600a0b",
        "x-ms-ratelimit-remaining-subscription-writes": "1179",
        "x-ms-response-type": "standard",
        "x-ms-routing-request-id": "WESTUS2:20230305T184726Z:ba7f566f-79a2-404c-91eb-b8efc6600a0b",
        "x-request-time": "2.474"
      },
      "ResponseBody": {
        "id": "/subscriptions/00000000-0000-0000-0000-000000000/resourceGroups/00000/providers/Microsoft.MachineLearningServices/workspaces/00000/jobs/test_910926656839",
        "name": "test_910926656839",
=======
        "Content-Length": "3199",
        "Content-Type": "application/json; charset=utf-8",
        "Date": "Fri, 03 Mar 2023 04:57:41 GMT",
        "Expires": "-1",
        "Location": "https://management.azure.com/subscriptions/00000000-0000-0000-0000-000000000/resourceGroups/00000/providers/Microsoft.MachineLearningServices/workspaces/00000/jobs/test_994315263269?api-version=2022-12-01-preview",
        "Pragma": "no-cache",
        "Request-Context": "appId=cid-v1:17d65b70-e9ce-4ed5-9347-1f660ec782e9",
        "Server-Timing": "traceparent;desc=\u002200-27d9e573c58d6ffc486fbb9461140585-fcc7ca07ed3cda4c-01\u0022",
        "Strict-Transport-Security": "max-age=31536000; includeSubDomains",
        "x-aml-cluster": "vienna-eastus2euap-01",
        "X-Content-Type-Options": "nosniff",
        "x-ms-correlation-request-id": "48002f92-8c8c-4e22-8839-838af0a993e2",
        "x-ms-ratelimit-remaining-subscription-writes": "1199",
        "x-ms-response-type": "standard",
        "x-ms-routing-request-id": "JAPANEAST:20230303T045742Z:48002f92-8c8c-4e22-8839-838af0a993e2",
        "x-request-time": "1.614"
      },
      "ResponseBody": {
        "id": "/subscriptions/00000000-0000-0000-0000-000000000/resourceGroups/00000/providers/Microsoft.MachineLearningServices/workspaces/00000/jobs/test_994315263269",
        "name": "test_994315263269",
>>>>>>> 3db039c7
        "type": "Microsoft.MachineLearningServices/workspaces/jobs",
        "properties": {
          "description": "pipeline with data transfer components",
          "tags": {},
          "properties": {
            "azureml.DevPlatv2": "true",
            "azureml.runsource": "azureml.PipelineRun",
            "runSource": "MFE",
            "runType": "HTTP",
            "azureml.parameters": "{\u0022query_source_snowflake\u0022:\u0022select * from TPCH_SF1000.PARTSUPP limit 10\u0022}",
            "azureml.continue_on_step_failure": "False",
            "azureml.continue_on_failed_optional_input": "True",
            "azureml.defaultComputeName": "serverless",
            "azureml.defaultDataStoreName": "workspaceblobstore",
            "azureml.pipelineComponent": "pipelinerun"
          },
<<<<<<< HEAD
          "displayName": "test_910926656839",
=======
          "displayName": "test_994315263269",
>>>>>>> 3db039c7
          "status": "Preparing",
          "experimentName": "azure-ai-ml",
          "services": {
            "Tracking": {
              "jobServiceType": "Tracking",
              "port": null,
              "endpoint": "azureml://eastus2euap.api.azureml.ms/mlflow/v1.0/subscriptions/00000000-0000-0000-0000-000000000/resourceGroups/00000/providers/Microsoft.MachineLearningServices/workspaces/00000?",
              "status": null,
              "errorMessage": null,
              "properties": null,
              "nodes": null
            },
            "Studio": {
              "jobServiceType": "Studio",
              "port": null,
<<<<<<< HEAD
              "endpoint": "https://ml.azure.com/runs/test_910926656839?wsid=/subscriptions/00000000-0000-0000-0000-000000000/resourcegroups/00000/workspaces/00000",
=======
              "endpoint": "https://ml.azure.com/runs/test_994315263269?wsid=/subscriptions/00000000-0000-0000-0000-000000000/resourcegroups/00000/workspaces/00000",
>>>>>>> 3db039c7
              "status": null,
              "errorMessage": null,
              "properties": null,
              "nodes": null
            }
          },
          "computeId": null,
          "isArchived": false,
          "identity": null,
          "componentId": null,
          "notificationSetting": null,
          "jobType": "Pipeline",
          "settings": {
            "default_compute": "/subscriptions/00000000-0000-0000-0000-000000000/resourceGroups/00000/providers/Microsoft.MachineLearningServices/workspaces/00000/computes/serverless",
            "_source": "YAML.JOB"
          },
          "jobs": {
            "snowflake_blob": {
              "type": "data_transfer",
              "task": "import_data",
              "source": {
                "type": "database",
                "query": "${{parent.inputs.query_source_snowflake}}",
                "connection": "azureml:my_snowflake_connection"
              },
              "name": "snowflake_blob",
              "computeId": "/subscriptions/00000000-0000-0000-0000-000000000/resourceGroups/00000/providers/Microsoft.MachineLearningServices/workspaces/00000/computes/serverless",
              "outputs": {
                "sink": {
                  "uri": "azureml://datastores/workspaceblobstore_sas/paths/importjob/${{name}}/output_dir/snowflake/",
                  "job_output_type": "mltable"
                }
              },
              "_source": "BUILTIN",
              "componentId": "azureml://registries/azureml-preview/components/import_data_database/versions/0.0.1"
            },
            "snowflake_blob_node_input": {
              "type": "data_transfer",
              "task": "import_data",
              "source": {
                "type": "database",
                "query": "select * from TPCH_SF1000.PARTSUPP limit 10",
                "connection": "azureml:my_snowflake_connection"
              },
              "name": "snowflake_blob_node_input",
              "outputs": {
                "sink": {
                  "uri": "azureml://datastores/workspaceblobstore_sas/paths/importjob/${{name}}/output_dir/snowflake/",
                  "job_output_type": "mltable"
                }
              },
              "_source": "BUILTIN",
              "componentId": "azureml://registries/azureml-preview/components/import_data_database/versions/0.0.1"
            }
          },
          "inputs": {
            "query_source_snowflake": {
              "description": null,
              "jobInputType": "literal",
              "value": "select * from TPCH_SF1000.PARTSUPP limit 10"
            }
          },
          "outputs": {},
          "sourceJobId": null
        },
        "systemData": {
<<<<<<< HEAD
          "createdAt": "2023-03-05T18:47:26.2324956\u002B00:00",
=======
          "createdAt": "2023-03-03T04:57:42.001387\u002B00:00",
>>>>>>> 3db039c7
          "createdBy": "Firstname Lastname",
          "createdByType": "User"
        }
      }
    },
    {
<<<<<<< HEAD
      "RequestUri": "https://management.azure.com/subscriptions/00000000-0000-0000-0000-000000000/resourceGroups/00000/providers/Microsoft.MachineLearningServices/workspaces/00000/jobs/test_910926656839/cancel?api-version=2023-02-01-preview",
=======
      "RequestUri": "https://management.azure.com/subscriptions/00000000-0000-0000-0000-000000000/resourceGroups/00000/providers/Microsoft.MachineLearningServices/workspaces/00000/jobs/test_994315263269/cancel?api-version=2022-12-01-preview",
>>>>>>> 3db039c7
      "RequestMethod": "POST",
      "RequestHeaders": {
        "Accept": "application/json",
        "Accept-Encoding": "gzip, deflate",
        "Connection": "keep-alive",
        "Content-Length": "0",
<<<<<<< HEAD
        "User-Agent": "azure-ai-ml/1.5.0 azsdk-python-mgmt-machinelearningservices/0.1.0 Python/3.7.9 (Windows-10-10.0.22621-SP0)"
=======
        "User-Agent": "azure-ai-ml/1.5.0 az00000-python-mgmt-machinelearningservices/0.1.0 Python/3.8.13 (Windows-10-10.0.22000-SP0)"
>>>>>>> 3db039c7
      },
      "RequestBody": null,
      "StatusCode": 202,
      "ResponseHeaders": {
        "Cache-Control": "no-cache",
        "Content-Length": "4",
        "Content-Type": "application/json; charset=utf-8",
<<<<<<< HEAD
        "Date": "Sun, 05 Mar 2023 18:47:29 GMT",
        "Expires": "-1",
        "Location": "https://management.azure.com/subscriptions/00000000-0000-0000-0000-000000000/providers/Microsoft.MachineLearningServices/locations/centraluseuap/mfeOperationResults/jc:288fbc99-974d-4a49-b40f-53b041fe40cc:test_910926656839?api-version=2023-02-01-preview",
        "Pragma": "no-cache",
        "request-context": "appId=cid-v1:512cc15a-13b5-415b-bfd0-dce7accb6bb1",
        "Strict-Transport-Security": "max-age=31536000; includeSubDomains",
        "x-aml-cluster": "vienna-test-westus2-01",
        "X-Content-Type-Options": "nosniff",
        "x-ms-async-operation-timeout": "PT1H",
        "x-ms-correlation-request-id": "070f0f44-4c73-470a-97f3-f445d4a8e390",
        "x-ms-ratelimit-remaining-subscription-writes": "1176",
        "x-ms-response-type": "standard",
        "x-ms-routing-request-id": "WESTUS2:20230305T184730Z:070f0f44-4c73-470a-97f3-f445d4a8e390",
        "x-request-time": "0.742"
=======
        "Date": "Fri, 03 Mar 2023 04:57:45 GMT",
        "Expires": "-1",
        "Location": "https://management.azure.com/subscriptions/00000000-0000-0000-0000-000000000/providers/Microsoft.MachineLearningServices/locations/eastus2euap/mfeOperationResults/jc:296119a5-4b49-4d46-8bc2-199ef997ce62:test_994315263269?api-version=2022-12-01-preview",
        "Pragma": "no-cache",
        "Request-Context": "appId=cid-v1:17d65b70-e9ce-4ed5-9347-1f660ec782e9",
        "Strict-Transport-Security": "max-age=31536000; includeSubDomains",
        "x-aml-cluster": "vienna-eastus2euap-01",
        "X-Content-Type-Options": "nosniff",
        "x-ms-async-operation-timeout": "PT1H",
        "x-ms-correlation-request-id": "78d218e4-f2b4-443b-8e49-9516d4d503ce",
        "x-ms-ratelimit-remaining-subscription-writes": "1199",
        "x-ms-response-type": "standard",
        "x-ms-routing-request-id": "JAPANEAST:20230303T045746Z:78d218e4-f2b4-443b-8e49-9516d4d503ce",
        "x-request-time": "0.620"
>>>>>>> 3db039c7
      },
      "ResponseBody": "null"
    },
    {
<<<<<<< HEAD
      "RequestUri": "https://management.azure.com/subscriptions/00000000-0000-0000-0000-000000000/providers/Microsoft.MachineLearningServices/locations/centraluseuap/mfeOperationResults/jc:288fbc99-974d-4a49-b40f-53b041fe40cc:test_910926656839?api-version=2023-02-01-preview",
=======
      "RequestUri": "https://management.azure.com/subscriptions/00000000-0000-0000-0000-000000000/providers/Microsoft.MachineLearningServices/locations/eastus2euap/mfeOperationResults/jc:296119a5-4b49-4d46-8bc2-199ef997ce62:test_994315263269?api-version=2022-12-01-preview",
>>>>>>> 3db039c7
      "RequestMethod": "GET",
      "RequestHeaders": {
        "Accept": "*/*",
        "Accept-Encoding": "gzip, deflate",
        "Connection": "keep-alive",
<<<<<<< HEAD
        "User-Agent": "azure-ai-ml/1.5.0 azsdk-python-mgmt-machinelearningservices/0.1.0 Python/3.7.9 (Windows-10-10.0.22621-SP0)"
=======
        "User-Agent": "azure-ai-ml/1.5.0 az00000-python-mgmt-machinelearningservices/0.1.0 Python/3.8.13 (Windows-10-10.0.22000-SP0)"
>>>>>>> 3db039c7
      },
      "RequestBody": null,
      "StatusCode": 202,
      "ResponseHeaders": {
        "Cache-Control": "no-cache",
        "Content-Length": "2",
        "Content-Type": "application/json; charset=utf-8",
<<<<<<< HEAD
        "Date": "Sun, 05 Mar 2023 18:47:29 GMT",
        "Expires": "-1",
        "Location": "https://management.azure.com/subscriptions/00000000-0000-0000-0000-000000000/providers/Microsoft.MachineLearningServices/locations/centraluseuap/mfeOperationResults/jc:288fbc99-974d-4a49-b40f-53b041fe40cc:test_910926656839?api-version=2023-02-01-preview",
        "Pragma": "no-cache",
        "request-context": "appId=cid-v1:512cc15a-13b5-415b-bfd0-dce7accb6bb1",
        "Strict-Transport-Security": "max-age=31536000; includeSubDomains",
        "x-aml-cluster": "vienna-test-westus2-02",
        "X-Content-Type-Options": "nosniff",
        "x-ms-correlation-request-id": "9b8a026f-d42a-4ef2-a134-df36a992056d",
        "x-ms-ratelimit-remaining-subscription-reads": "11955",
        "x-ms-response-type": "standard",
        "x-ms-routing-request-id": "WESTUS2:20230305T184730Z:9b8a026f-d42a-4ef2-a134-df36a992056d",
        "x-request-time": "0.025"
=======
        "Date": "Fri, 03 Mar 2023 04:57:46 GMT",
        "Expires": "-1",
        "Location": "https://management.azure.com/subscriptions/00000000-0000-0000-0000-000000000/providers/Microsoft.MachineLearningServices/locations/eastus2euap/mfeOperationResults/jc:296119a5-4b49-4d46-8bc2-199ef997ce62:test_994315263269?api-version=2022-12-01-preview",
        "Pragma": "no-cache",
        "Request-Context": "appId=cid-v1:17d65b70-e9ce-4ed5-9347-1f660ec782e9",
        "Strict-Transport-Security": "max-age=31536000; includeSubDomains",
        "x-aml-cluster": "vienna-eastus2euap-02",
        "X-Content-Type-Options": "nosniff",
        "x-ms-correlation-request-id": "a31f4252-831e-4944-b6d2-cf8c50931152",
        "x-ms-ratelimit-remaining-subscription-reads": "11999",
        "x-ms-response-type": "standard",
        "x-ms-routing-request-id": "JAPANEAST:20230303T045747Z:a31f4252-831e-4944-b6d2-cf8c50931152",
        "x-request-time": "0.039"
>>>>>>> 3db039c7
      },
      "ResponseBody": {}
    },
    {
<<<<<<< HEAD
      "RequestUri": "https://management.azure.com/subscriptions/00000000-0000-0000-0000-000000000/providers/Microsoft.MachineLearningServices/locations/centraluseuap/mfeOperationResults/jc:288fbc99-974d-4a49-b40f-53b041fe40cc:test_910926656839?api-version=2023-02-01-preview",
=======
      "RequestUri": "https://management.azure.com/subscriptions/00000000-0000-0000-0000-000000000/providers/Microsoft.MachineLearningServices/locations/eastus2euap/mfeOperationResults/jc:296119a5-4b49-4d46-8bc2-199ef997ce62:test_994315263269?api-version=2022-12-01-preview",
>>>>>>> 3db039c7
      "RequestMethod": "GET",
      "RequestHeaders": {
        "Accept": "*/*",
        "Accept-Encoding": "gzip, deflate",
        "Connection": "keep-alive",
<<<<<<< HEAD
        "User-Agent": "azure-ai-ml/1.5.0 azsdk-python-mgmt-machinelearningservices/0.1.0 Python/3.7.9 (Windows-10-10.0.22621-SP0)"
=======
        "User-Agent": "azure-ai-ml/1.5.0 az00000-python-mgmt-machinelearningservices/0.1.0 Python/3.8.13 (Windows-10-10.0.22000-SP0)"
>>>>>>> 3db039c7
      },
      "RequestBody": null,
      "StatusCode": 200,
      "ResponseHeaders": {
        "Cache-Control": "no-cache",
        "Content-Length": "0",
<<<<<<< HEAD
        "Date": "Sun, 05 Mar 2023 18:47:59 GMT",
        "Expires": "-1",
        "Pragma": "no-cache",
        "request-context": "appId=cid-v1:512cc15a-13b5-415b-bfd0-dce7accb6bb1",
        "Server-Timing": "traceparent;desc=\u002200-604ea06c9e1148634a313c0ece67dfd2-69abf07ea5a09148-01\u0022",
        "Strict-Transport-Security": "max-age=31536000; includeSubDomains",
        "x-aml-cluster": "vienna-test-westus2-02",
        "X-Content-Type-Options": "nosniff",
        "x-ms-correlation-request-id": "aaeedf72-5a4e-498e-8c33-4965d8505539",
        "x-ms-ratelimit-remaining-subscription-reads": "11954",
        "x-ms-response-type": "standard",
        "x-ms-routing-request-id": "WESTUS2:20230305T184800Z:aaeedf72-5a4e-498e-8c33-4965d8505539",
        "x-request-time": "0.035"
=======
        "Date": "Fri, 03 Mar 2023 04:58:17 GMT",
        "Expires": "-1",
        "Pragma": "no-cache",
        "Request-Context": "appId=cid-v1:17d65b70-e9ce-4ed5-9347-1f660ec782e9",
        "Server-Timing": "traceparent;desc=\u002200-bebae9506be3d8c52050b8a70f2afcf5-bfc08b0e9af07329-01\u0022",
        "Strict-Transport-Security": "max-age=31536000; includeSubDomains",
        "x-aml-cluster": "vienna-eastus2euap-02",
        "X-Content-Type-Options": "nosniff",
        "x-ms-correlation-request-id": "abb77722-6333-460c-a5e9-8423f714b305",
        "x-ms-ratelimit-remaining-subscription-reads": "11998",
        "x-ms-response-type": "standard",
        "x-ms-routing-request-id": "JAPANEAST:20230303T045817Z:abb77722-6333-460c-a5e9-8423f714b305",
        "x-request-time": "0.034"
>>>>>>> 3db039c7
      },
      "ResponseBody": null
    }
  ],
  "Variables": {
<<<<<<< HEAD
    "name": "test_910926656839"
=======
    "name": "test_994315263269"
>>>>>>> 3db039c7
  }
}<|MERGE_RESOLUTION|>--- conflicted
+++ resolved
@@ -1,11 +1,7 @@
 {
   "Entries": [
     {
-<<<<<<< HEAD
-      "RequestUri": "https://management.azure.com/subscriptions/00000000-0000-0000-0000-000000000/resourceGroups/00000/providers/Microsoft.MachineLearningServices/workspaces/00000/jobs/test_910926656839?api-version=2023-02-01-preview",
-=======
       "RequestUri": "https://management.azure.com/subscriptions/00000000-0000-0000-0000-000000000/resourceGroups/00000/providers/Microsoft.MachineLearningServices/workspaces/00000/jobs/test_994315263269?api-version=2022-12-01-preview",
->>>>>>> 3db039c7
       "RequestMethod": "PUT",
       "RequestHeaders": {
         "Accept": "application/json",
@@ -13,22 +9,14 @@
         "Connection": "keep-alive",
         "Content-Length": "1781",
         "Content-Type": "application/json",
-<<<<<<< HEAD
-        "User-Agent": "azure-ai-ml/1.5.0 azsdk-python-mgmt-machinelearningservices/0.1.0 Python/3.7.9 (Windows-10-10.0.22621-SP0)"
-=======
         "User-Agent": "azure-ai-ml/1.5.0 az00000-python-mgmt-machinelearningservices/0.1.0 Python/3.8.13 (Windows-10-10.0.22000-SP0)"
->>>>>>> 3db039c7
       },
       "RequestBody": {
         "properties": {
           "description": "pipeline with data transfer components",
           "properties": {},
           "tags": {},
-<<<<<<< HEAD
-          "displayName": "test_910926656839",
-=======
           "displayName": "test_994315263269",
->>>>>>> 3db039c7
           "experimentName": "azure-ai-ml",
           "isArchived": false,
           "jobType": "Pipeline",
@@ -87,28 +75,6 @@
       "StatusCode": 201,
       "ResponseHeaders": {
         "Cache-Control": "no-cache",
-<<<<<<< HEAD
-        "Content-Length": "3219",
-        "Content-Type": "application/json; charset=utf-8",
-        "Date": "Sun, 05 Mar 2023 18:47:26 GMT",
-        "Expires": "-1",
-        "Location": "https://management.azure.com/subscriptions/00000000-0000-0000-0000-000000000/resourceGroups/00000/providers/Microsoft.MachineLearningServices/workspaces/00000/jobs/test_910926656839?api-version=2023-02-01-preview",
-        "Pragma": "no-cache",
-        "request-context": "appId=cid-v1:512cc15a-13b5-415b-bfd0-dce7accb6bb1",
-        "Server-Timing": "traceparent;desc=\u002200-daa2bfcd9b40d8b014ef6942841e8de9-dcf981964352a9ec-01\u0022",
-        "Strict-Transport-Security": "max-age=31536000; includeSubDomains",
-        "x-aml-cluster": "vienna-test-westus2-01",
-        "X-Content-Type-Options": "nosniff",
-        "x-ms-correlation-request-id": "ba7f566f-79a2-404c-91eb-b8efc6600a0b",
-        "x-ms-ratelimit-remaining-subscription-writes": "1179",
-        "x-ms-response-type": "standard",
-        "x-ms-routing-request-id": "WESTUS2:20230305T184726Z:ba7f566f-79a2-404c-91eb-b8efc6600a0b",
-        "x-request-time": "2.474"
-      },
-      "ResponseBody": {
-        "id": "/subscriptions/00000000-0000-0000-0000-000000000/resourceGroups/00000/providers/Microsoft.MachineLearningServices/workspaces/00000/jobs/test_910926656839",
-        "name": "test_910926656839",
-=======
         "Content-Length": "3199",
         "Content-Type": "application/json; charset=utf-8",
         "Date": "Fri, 03 Mar 2023 04:57:41 GMT",
@@ -129,7 +95,6 @@
       "ResponseBody": {
         "id": "/subscriptions/00000000-0000-0000-0000-000000000/resourceGroups/00000/providers/Microsoft.MachineLearningServices/workspaces/00000/jobs/test_994315263269",
         "name": "test_994315263269",
->>>>>>> 3db039c7
         "type": "Microsoft.MachineLearningServices/workspaces/jobs",
         "properties": {
           "description": "pipeline with data transfer components",
@@ -146,11 +111,7 @@
             "azureml.defaultDataStoreName": "workspaceblobstore",
             "azureml.pipelineComponent": "pipelinerun"
           },
-<<<<<<< HEAD
-          "displayName": "test_910926656839",
-=======
           "displayName": "test_994315263269",
->>>>>>> 3db039c7
           "status": "Preparing",
           "experimentName": "azure-ai-ml",
           "services": {
@@ -166,11 +127,7 @@
             "Studio": {
               "jobServiceType": "Studio",
               "port": null,
-<<<<<<< HEAD
-              "endpoint": "https://ml.azure.com/runs/test_910926656839?wsid=/subscriptions/00000000-0000-0000-0000-000000000/resourcegroups/00000/workspaces/00000",
-=======
               "endpoint": "https://ml.azure.com/runs/test_994315263269?wsid=/subscriptions/00000000-0000-0000-0000-000000000/resourcegroups/00000/workspaces/00000",
->>>>>>> 3db039c7
               "status": null,
               "errorMessage": null,
               "properties": null,
@@ -237,33 +194,21 @@
           "sourceJobId": null
         },
         "systemData": {
-<<<<<<< HEAD
-          "createdAt": "2023-03-05T18:47:26.2324956\u002B00:00",
-=======
           "createdAt": "2023-03-03T04:57:42.001387\u002B00:00",
->>>>>>> 3db039c7
           "createdBy": "Firstname Lastname",
           "createdByType": "User"
         }
       }
     },
     {
-<<<<<<< HEAD
-      "RequestUri": "https://management.azure.com/subscriptions/00000000-0000-0000-0000-000000000/resourceGroups/00000/providers/Microsoft.MachineLearningServices/workspaces/00000/jobs/test_910926656839/cancel?api-version=2023-02-01-preview",
-=======
       "RequestUri": "https://management.azure.com/subscriptions/00000000-0000-0000-0000-000000000/resourceGroups/00000/providers/Microsoft.MachineLearningServices/workspaces/00000/jobs/test_994315263269/cancel?api-version=2022-12-01-preview",
->>>>>>> 3db039c7
       "RequestMethod": "POST",
       "RequestHeaders": {
         "Accept": "application/json",
         "Accept-Encoding": "gzip, deflate",
         "Connection": "keep-alive",
         "Content-Length": "0",
-<<<<<<< HEAD
-        "User-Agent": "azure-ai-ml/1.5.0 azsdk-python-mgmt-machinelearningservices/0.1.0 Python/3.7.9 (Windows-10-10.0.22621-SP0)"
-=======
         "User-Agent": "azure-ai-ml/1.5.0 az00000-python-mgmt-machinelearningservices/0.1.0 Python/3.8.13 (Windows-10-10.0.22000-SP0)"
->>>>>>> 3db039c7
       },
       "RequestBody": null,
       "StatusCode": 202,
@@ -271,22 +216,6 @@
         "Cache-Control": "no-cache",
         "Content-Length": "4",
         "Content-Type": "application/json; charset=utf-8",
-<<<<<<< HEAD
-        "Date": "Sun, 05 Mar 2023 18:47:29 GMT",
-        "Expires": "-1",
-        "Location": "https://management.azure.com/subscriptions/00000000-0000-0000-0000-000000000/providers/Microsoft.MachineLearningServices/locations/centraluseuap/mfeOperationResults/jc:288fbc99-974d-4a49-b40f-53b041fe40cc:test_910926656839?api-version=2023-02-01-preview",
-        "Pragma": "no-cache",
-        "request-context": "appId=cid-v1:512cc15a-13b5-415b-bfd0-dce7accb6bb1",
-        "Strict-Transport-Security": "max-age=31536000; includeSubDomains",
-        "x-aml-cluster": "vienna-test-westus2-01",
-        "X-Content-Type-Options": "nosniff",
-        "x-ms-async-operation-timeout": "PT1H",
-        "x-ms-correlation-request-id": "070f0f44-4c73-470a-97f3-f445d4a8e390",
-        "x-ms-ratelimit-remaining-subscription-writes": "1176",
-        "x-ms-response-type": "standard",
-        "x-ms-routing-request-id": "WESTUS2:20230305T184730Z:070f0f44-4c73-470a-97f3-f445d4a8e390",
-        "x-request-time": "0.742"
-=======
         "Date": "Fri, 03 Mar 2023 04:57:45 GMT",
         "Expires": "-1",
         "Location": "https://management.azure.com/subscriptions/00000000-0000-0000-0000-000000000/providers/Microsoft.MachineLearningServices/locations/eastus2euap/mfeOperationResults/jc:296119a5-4b49-4d46-8bc2-199ef997ce62:test_994315263269?api-version=2022-12-01-preview",
@@ -301,26 +230,17 @@
         "x-ms-response-type": "standard",
         "x-ms-routing-request-id": "JAPANEAST:20230303T045746Z:78d218e4-f2b4-443b-8e49-9516d4d503ce",
         "x-request-time": "0.620"
->>>>>>> 3db039c7
       },
       "ResponseBody": "null"
     },
     {
-<<<<<<< HEAD
-      "RequestUri": "https://management.azure.com/subscriptions/00000000-0000-0000-0000-000000000/providers/Microsoft.MachineLearningServices/locations/centraluseuap/mfeOperationResults/jc:288fbc99-974d-4a49-b40f-53b041fe40cc:test_910926656839?api-version=2023-02-01-preview",
-=======
       "RequestUri": "https://management.azure.com/subscriptions/00000000-0000-0000-0000-000000000/providers/Microsoft.MachineLearningServices/locations/eastus2euap/mfeOperationResults/jc:296119a5-4b49-4d46-8bc2-199ef997ce62:test_994315263269?api-version=2022-12-01-preview",
->>>>>>> 3db039c7
       "RequestMethod": "GET",
       "RequestHeaders": {
         "Accept": "*/*",
         "Accept-Encoding": "gzip, deflate",
         "Connection": "keep-alive",
-<<<<<<< HEAD
-        "User-Agent": "azure-ai-ml/1.5.0 azsdk-python-mgmt-machinelearningservices/0.1.0 Python/3.7.9 (Windows-10-10.0.22621-SP0)"
-=======
         "User-Agent": "azure-ai-ml/1.5.0 az00000-python-mgmt-machinelearningservices/0.1.0 Python/3.8.13 (Windows-10-10.0.22000-SP0)"
->>>>>>> 3db039c7
       },
       "RequestBody": null,
       "StatusCode": 202,
@@ -328,21 +248,6 @@
         "Cache-Control": "no-cache",
         "Content-Length": "2",
         "Content-Type": "application/json; charset=utf-8",
-<<<<<<< HEAD
-        "Date": "Sun, 05 Mar 2023 18:47:29 GMT",
-        "Expires": "-1",
-        "Location": "https://management.azure.com/subscriptions/00000000-0000-0000-0000-000000000/providers/Microsoft.MachineLearningServices/locations/centraluseuap/mfeOperationResults/jc:288fbc99-974d-4a49-b40f-53b041fe40cc:test_910926656839?api-version=2023-02-01-preview",
-        "Pragma": "no-cache",
-        "request-context": "appId=cid-v1:512cc15a-13b5-415b-bfd0-dce7accb6bb1",
-        "Strict-Transport-Security": "max-age=31536000; includeSubDomains",
-        "x-aml-cluster": "vienna-test-westus2-02",
-        "X-Content-Type-Options": "nosniff",
-        "x-ms-correlation-request-id": "9b8a026f-d42a-4ef2-a134-df36a992056d",
-        "x-ms-ratelimit-remaining-subscription-reads": "11955",
-        "x-ms-response-type": "standard",
-        "x-ms-routing-request-id": "WESTUS2:20230305T184730Z:9b8a026f-d42a-4ef2-a134-df36a992056d",
-        "x-request-time": "0.025"
-=======
         "Date": "Fri, 03 Mar 2023 04:57:46 GMT",
         "Expires": "-1",
         "Location": "https://management.azure.com/subscriptions/00000000-0000-0000-0000-000000000/providers/Microsoft.MachineLearningServices/locations/eastus2euap/mfeOperationResults/jc:296119a5-4b49-4d46-8bc2-199ef997ce62:test_994315263269?api-version=2022-12-01-preview",
@@ -356,47 +261,23 @@
         "x-ms-response-type": "standard",
         "x-ms-routing-request-id": "JAPANEAST:20230303T045747Z:a31f4252-831e-4944-b6d2-cf8c50931152",
         "x-request-time": "0.039"
->>>>>>> 3db039c7
       },
       "ResponseBody": {}
     },
     {
-<<<<<<< HEAD
-      "RequestUri": "https://management.azure.com/subscriptions/00000000-0000-0000-0000-000000000/providers/Microsoft.MachineLearningServices/locations/centraluseuap/mfeOperationResults/jc:288fbc99-974d-4a49-b40f-53b041fe40cc:test_910926656839?api-version=2023-02-01-preview",
-=======
       "RequestUri": "https://management.azure.com/subscriptions/00000000-0000-0000-0000-000000000/providers/Microsoft.MachineLearningServices/locations/eastus2euap/mfeOperationResults/jc:296119a5-4b49-4d46-8bc2-199ef997ce62:test_994315263269?api-version=2022-12-01-preview",
->>>>>>> 3db039c7
       "RequestMethod": "GET",
       "RequestHeaders": {
         "Accept": "*/*",
         "Accept-Encoding": "gzip, deflate",
         "Connection": "keep-alive",
-<<<<<<< HEAD
-        "User-Agent": "azure-ai-ml/1.5.0 azsdk-python-mgmt-machinelearningservices/0.1.0 Python/3.7.9 (Windows-10-10.0.22621-SP0)"
-=======
         "User-Agent": "azure-ai-ml/1.5.0 az00000-python-mgmt-machinelearningservices/0.1.0 Python/3.8.13 (Windows-10-10.0.22000-SP0)"
->>>>>>> 3db039c7
       },
       "RequestBody": null,
       "StatusCode": 200,
       "ResponseHeaders": {
         "Cache-Control": "no-cache",
         "Content-Length": "0",
-<<<<<<< HEAD
-        "Date": "Sun, 05 Mar 2023 18:47:59 GMT",
-        "Expires": "-1",
-        "Pragma": "no-cache",
-        "request-context": "appId=cid-v1:512cc15a-13b5-415b-bfd0-dce7accb6bb1",
-        "Server-Timing": "traceparent;desc=\u002200-604ea06c9e1148634a313c0ece67dfd2-69abf07ea5a09148-01\u0022",
-        "Strict-Transport-Security": "max-age=31536000; includeSubDomains",
-        "x-aml-cluster": "vienna-test-westus2-02",
-        "X-Content-Type-Options": "nosniff",
-        "x-ms-correlation-request-id": "aaeedf72-5a4e-498e-8c33-4965d8505539",
-        "x-ms-ratelimit-remaining-subscription-reads": "11954",
-        "x-ms-response-type": "standard",
-        "x-ms-routing-request-id": "WESTUS2:20230305T184800Z:aaeedf72-5a4e-498e-8c33-4965d8505539",
-        "x-request-time": "0.035"
-=======
         "Date": "Fri, 03 Mar 2023 04:58:17 GMT",
         "Expires": "-1",
         "Pragma": "no-cache",
@@ -410,16 +291,11 @@
         "x-ms-response-type": "standard",
         "x-ms-routing-request-id": "JAPANEAST:20230303T045817Z:abb77722-6333-460c-a5e9-8423f714b305",
         "x-request-time": "0.034"
->>>>>>> 3db039c7
       },
       "ResponseBody": null
     }
   ],
   "Variables": {
-<<<<<<< HEAD
-    "name": "test_910926656839"
-=======
     "name": "test_994315263269"
->>>>>>> 3db039c7
   }
 }