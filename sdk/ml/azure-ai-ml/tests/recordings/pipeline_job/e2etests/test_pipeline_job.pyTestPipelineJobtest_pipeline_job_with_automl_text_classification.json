{
  "Entries": [
    {
      "RequestUri": "https://management.azure.com/subscriptions/00000000-0000-0000-0000-000000000/resourceGroups/00000/providers/Microsoft.MachineLearningServices/workspaces/00000/computes/gpu-cluster?api-version=2022-10-01-preview",
      "RequestMethod": "GET",
      "RequestHeaders": {
        "Accept": "application/json",
        "Accept-Encoding": "gzip, deflate",
        "Connection": "keep-alive",
        "User-Agent": "azure-ai-ml/1.3.0 azsdk-python-mgmt-machinelearningservices/0.1.0 Python/3.7.13 (Windows-10-10.0.22621-SP0)"
      },
      "RequestBody": null,
      "StatusCode": 200,
      "ResponseHeaders": {
        "Cache-Control": "no-cache",
        "Content-Encoding": "gzip",
        "Content-Type": "application/json; charset=utf-8",
<<<<<<< HEAD
        "Date": "Wed, 04 Jan 2023 04:59:49 GMT",
        "Expires": "-1",
        "Pragma": "no-cache",
        "Request-Context": "appId=cid-v1:512cc15a-13b5-415b-bfd0-dce7accb6bb1",
        "Server-Timing": "traceparent;desc=\u002200-09379746c500e98b11e669fbbed01704-d6db9605ad34e33f-00\u0022",
=======
        "Date": "Fri, 30 Dec 2022 03:12:37 GMT",
        "Expires": "-1",
        "Pragma": "no-cache",
        "Request-Context": "appId=cid-v1:512cc15a-13b5-415b-bfd0-dce7accb6bb1",
        "Server-Timing": "traceparent;desc=\u002200-9c61a18cfb6b58be9e771400a160c317-91a6c5894315eb92-00\u0022",
>>>>>>> 94376103
        "Strict-Transport-Security": "max-age=31536000; includeSubDomains",
        "Transfer-Encoding": "chunked",
        "Vary": [
          "Accept-Encoding",
          "Accept-Encoding"
        ],
        "x-aml-cluster": "vienna-test-westus2-02",
        "X-Content-Type-Options": "nosniff",
<<<<<<< HEAD
        "x-ms-correlation-request-id": "8c8d8d8d-b30e-49b3-8a6d-784bcd508c42",
        "x-ms-ratelimit-remaining-subscription-reads": "11828",
        "x-ms-response-type": "standard",
        "x-ms-routing-request-id": "JAPANEAST:20230104T045949Z:8c8d8d8d-b30e-49b3-8a6d-784bcd508c42",
        "x-request-time": "0.024"
=======
        "x-ms-correlation-request-id": "5a668491-7854-4b76-90e1-a05b3d8939fa",
        "x-ms-ratelimit-remaining-subscription-reads": "11777",
        "x-ms-response-type": "standard",
        "x-ms-routing-request-id": "JAPANEAST:20221230T031238Z:5a668491-7854-4b76-90e1-a05b3d8939fa",
        "x-request-time": "0.023"
>>>>>>> 94376103
      },
      "ResponseBody": {
        "id": "/subscriptions/00000000-0000-0000-0000-000000000/resourceGroups/00000/providers/Microsoft.MachineLearningServices/workspaces/00000/computes/gpu-cluster",
        "name": "gpu-cluster",
        "type": "Microsoft.MachineLearningServices/workspaces/computes",
        "location": "centraluseuap",
        "tags": {},
        "properties": {
          "createdOn": "2022-09-22T09:04:32.8245567\u002B00:00",
          "modifiedOn": "2022-09-22T09:04:38.3624603\u002B00:00",
          "disableLocalAuth": false,
          "description": null,
          "resourceId": null,
          "computeType": "AmlCompute",
          "computeLocation": "centraluseuap",
          "provisioningState": "Failed",
          "provisioningErrors": [
            {
              "error": {
                "code": "ClusterMinNodesExceedCoreQuota",
                "message": "The specified subscription has a Standard ND family vCPU quota of 0 and cannot accomodate for at least 1 requested managed compute nodes which maps to 6 vCPUs. Talk to your Subscription Admin or refer to https://docs.microsoft.com/azure/machine-learning/how-to-manage-quotas#request-quota-increases to increase the family quota"
              }
            }
          ],
          "isAttachedCompute": false,
          "properties": {
            "vmSize": "STANDARD_ND6S",
            "vmPriority": "Dedicated",
            "scaleSettings": {
              "maxNodeCount": 4,
              "minNodeCount": 0,
              "nodeIdleTimeBeforeScaleDown": null
            },
            "subnet": null,
            "currentNodeCount": null,
            "targetNodeCount": null,
            "nodeStateCounts": null,
            "allocationState": null,
            "errors": null,
            "remoteLoginPortPublicAccess": "NotSpecified",
            "virtualMachineImage": null,
            "isolatedNetwork": false
          }
        }
      }
    },
    {
      "RequestUri": "https://management.azure.com/subscriptions/00000000-0000-0000-0000-000000000/resourceGroups/00000/providers/Microsoft.MachineLearningServices/workspaces/00000/datastores/workspaceblobstore?api-version=2022-05-01",
      "RequestMethod": "GET",
      "RequestHeaders": {
        "Accept": "application/json",
        "Accept-Encoding": "gzip, deflate",
        "Connection": "keep-alive",
        "User-Agent": "azure-ai-ml/1.3.0 azsdk-python-mgmt-machinelearningservices/0.1.0 Python/3.7.13 (Windows-10-10.0.22621-SP0)"
      },
      "RequestBody": null,
      "StatusCode": 200,
      "ResponseHeaders": {
        "Cache-Control": "no-cache",
        "Content-Encoding": "gzip",
        "Content-Type": "application/json; charset=utf-8",
<<<<<<< HEAD
        "Date": "Wed, 04 Jan 2023 04:59:52 GMT",
        "Expires": "-1",
        "Pragma": "no-cache",
        "Request-Context": "appId=cid-v1:512cc15a-13b5-415b-bfd0-dce7accb6bb1",
        "Server-Timing": "traceparent;desc=\u002200-885040f488698676205a567e335f2a74-e5796ecb944bbfa8-00\u0022",
=======
        "Date": "Fri, 30 Dec 2022 03:12:39 GMT",
        "Expires": "-1",
        "Pragma": "no-cache",
        "Request-Context": "appId=cid-v1:512cc15a-13b5-415b-bfd0-dce7accb6bb1",
        "Server-Timing": "traceparent;desc=\u002200-3a17c9dba4a306ddd7cdbb5cdbe8a5aa-68413ec9d6d52c60-00\u0022",
>>>>>>> 94376103
        "Strict-Transport-Security": "max-age=31536000; includeSubDomains",
        "Transfer-Encoding": "chunked",
        "Vary": [
          "Accept-Encoding",
          "Accept-Encoding"
        ],
        "x-aml-cluster": "vienna-test-westus2-02",
        "X-Content-Type-Options": "nosniff",
<<<<<<< HEAD
        "x-ms-correlation-request-id": "f1e42ddc-3ec7-4a91-8510-93cfe9f86051",
        "x-ms-ratelimit-remaining-subscription-reads": "11827",
        "x-ms-response-type": "standard",
        "x-ms-routing-request-id": "JAPANEAST:20230104T045952Z:f1e42ddc-3ec7-4a91-8510-93cfe9f86051",
        "x-request-time": "0.112"
=======
        "x-ms-correlation-request-id": "45052792-43a1-4b28-bf8d-8729401f1c9d",
        "x-ms-ratelimit-remaining-subscription-reads": "11776",
        "x-ms-response-type": "standard",
        "x-ms-routing-request-id": "JAPANEAST:20221230T031239Z:45052792-43a1-4b28-bf8d-8729401f1c9d",
        "x-request-time": "0.119"
>>>>>>> 94376103
      },
      "ResponseBody": {
        "id": "/subscriptions/00000000-0000-0000-0000-000000000/resourceGroups/00000/providers/Microsoft.MachineLearningServices/workspaces/00000/datastores/workspaceblobstore",
        "name": "workspaceblobstore",
        "type": "Microsoft.MachineLearningServices/workspaces/datastores",
        "properties": {
          "description": null,
          "tags": null,
          "properties": null,
          "isDefault": true,
          "credentials": {
            "credentialsType": "AccountKey"
          },
          "datastoreType": "AzureBlob",
          "accountName": "sagvgsoim6nmhbq",
          "containerName": "azureml-blobstore-e61cd5e2-512f-475e-9842-5e2a973993b8",
          "endpoint": "core.windows.net",
          "protocol": "https",
          "serviceDataAccessAuthIdentity": "WorkspaceSystemAssignedIdentity"
        },
        "systemData": {
          "createdAt": "2022-09-22T09:02:03.2629568\u002B00:00",
          "createdBy": "779301c0-18b2-4cdc-801b-a0a3368fee0a",
          "createdByType": "Application",
          "lastModifiedAt": "2022-09-22T09:02:04.166989\u002B00:00",
          "lastModifiedBy": "779301c0-18b2-4cdc-801b-a0a3368fee0a",
          "lastModifiedByType": "Application"
        }
      }
    },
    {
      "RequestUri": "https://management.azure.com/subscriptions/00000000-0000-0000-0000-000000000/resourceGroups/00000/providers/Microsoft.MachineLearningServices/workspaces/00000/datastores/workspaceblobstore/listSecrets?api-version=2022-05-01",
      "RequestMethod": "POST",
      "RequestHeaders": {
        "Accept": "application/json",
        "Accept-Encoding": "gzip, deflate",
        "Connection": "keep-alive",
        "Content-Length": "0",
        "User-Agent": "azure-ai-ml/1.3.0 azsdk-python-mgmt-machinelearningservices/0.1.0 Python/3.7.13 (Windows-10-10.0.22621-SP0)"
      },
      "RequestBody": null,
      "StatusCode": 200,
      "ResponseHeaders": {
        "Cache-Control": "no-cache",
        "Content-Encoding": "gzip",
        "Content-Type": "application/json; charset=utf-8",
<<<<<<< HEAD
        "Date": "Wed, 04 Jan 2023 04:59:52 GMT",
        "Expires": "-1",
        "Pragma": "no-cache",
        "Request-Context": "appId=cid-v1:512cc15a-13b5-415b-bfd0-dce7accb6bb1",
        "Server-Timing": "traceparent;desc=\u002200-ab7f999901df0b7682f75d4eb325917b-e7eeec2d807792bc-00\u0022",
=======
        "Date": "Fri, 30 Dec 2022 03:12:39 GMT",
        "Expires": "-1",
        "Pragma": "no-cache",
        "Request-Context": "appId=cid-v1:512cc15a-13b5-415b-bfd0-dce7accb6bb1",
        "Server-Timing": "traceparent;desc=\u002200-b2cdad21474d07fe8ada5923b196f513-241dc364f68e6693-00\u0022",
>>>>>>> 94376103
        "Strict-Transport-Security": "max-age=31536000; includeSubDomains",
        "Transfer-Encoding": "chunked",
        "Vary": "Accept-Encoding",
        "x-aml-cluster": "vienna-test-westus2-02",
        "X-Content-Type-Options": "nosniff",
<<<<<<< HEAD
        "x-ms-correlation-request-id": "9724de2f-cc16-4be2-9613-9c377df0e27b",
        "x-ms-ratelimit-remaining-subscription-writes": "1095",
        "x-ms-response-type": "standard",
        "x-ms-routing-request-id": "JAPANEAST:20230104T045953Z:9724de2f-cc16-4be2-9613-9c377df0e27b",
        "x-request-time": "0.135"
=======
        "x-ms-correlation-request-id": "2a3fd824-9a86-4486-acd7-5b00d4f50663",
        "x-ms-ratelimit-remaining-subscription-writes": "1079",
        "x-ms-response-type": "standard",
        "x-ms-routing-request-id": "JAPANEAST:20221230T031240Z:2a3fd824-9a86-4486-acd7-5b00d4f50663",
        "x-request-time": "0.092"
>>>>>>> 94376103
      },
      "ResponseBody": {
        "secretsType": "AccountKey",
        "key": "dGhpcyBpcyBmYWtlIGtleQ=="
      }
    },
    {
      "RequestUri": "https://sagvgsoim6nmhbq.blob.core.windows.net/azureml-blobstore-e61cd5e2-512f-475e-9842-5e2a973993b8/LocalUpload/00000000000000000000000000000000/train/MLTable",
      "RequestMethod": "HEAD",
      "RequestHeaders": {
        "Accept": "application/xml",
        "Accept-Encoding": "gzip, deflate",
        "Connection": "keep-alive",
<<<<<<< HEAD
        "User-Agent": "azsdk-python-storage-blob/12.9.0 Python/3.7.13 (Windows-10-10.0.22621-SP0)",
        "x-ms-date": "Wed, 04 Jan 2023 04:59:54 GMT",
        "x-ms-version": "2020-10-02"
=======
        "User-Agent": "azsdk-python-storage-blob/12.14.1 Python/3.9.13 (Windows-10-10.0.19045-SP0)",
        "x-ms-date": "Fri, 30 Dec 2022 03:12:40 GMT",
        "x-ms-version": "2021-08-06"
>>>>>>> 94376103
      },
      "RequestBody": null,
      "StatusCode": 200,
      "ResponseHeaders": {
        "Accept-Ranges": "bytes",
        "Content-Length": "242",
        "Content-MD5": "NqAcSUWnqc4P\u002B0m2TKgOyQ==",
        "Content-Type": "application/octet-stream",
<<<<<<< HEAD
        "Date": "Wed, 04 Jan 2023 04:59:52 GMT",
=======
        "Date": "Fri, 30 Dec 2022 03:12:40 GMT",
>>>>>>> 94376103
        "ETag": "\u00220x8DAC3C1D2D92BD7\u0022",
        "Last-Modified": "Fri, 11 Nov 2022 08:50:45 GMT",
        "Server": [
          "Windows-Azure-Blob/1.0",
          "Microsoft-HTTPAPI/2.0"
        ],
        "Vary": "Origin",
        "x-ms-access-tier": "Hot",
        "x-ms-access-tier-inferred": "true",
        "x-ms-blob-type": "BlockBlob",
        "x-ms-creation-time": "Fri, 11 Nov 2022 08:50:45 GMT",
        "x-ms-lease-state": "available",
        "x-ms-lease-status": "unlocked",
        "x-ms-meta-name": "f9221b52-1585-4f80-b16d-f0f0d47fce04",
        "x-ms-meta-upload_status": "completed",
        "x-ms-meta-version": "1eaac992-76d3-45ff-b97f-3376cfa3643a",
        "x-ms-server-encrypted": "true",
        "x-ms-version": "2020-10-02"
      },
      "ResponseBody": null
    },
    {
      "RequestUri": "https://sagvgsoim6nmhbq.blob.core.windows.net/azureml-blobstore-e61cd5e2-512f-475e-9842-5e2a973993b8/az-ml-artifacts/00000000000000000000000000000000/train/MLTable",
      "RequestMethod": "HEAD",
      "RequestHeaders": {
        "Accept": "application/xml",
        "Accept-Encoding": "gzip, deflate",
        "Connection": "keep-alive",
<<<<<<< HEAD
        "User-Agent": "azsdk-python-storage-blob/12.9.0 Python/3.7.13 (Windows-10-10.0.22621-SP0)",
        "x-ms-date": "Wed, 04 Jan 2023 04:59:54 GMT",
        "x-ms-version": "2020-10-02"
=======
        "User-Agent": "azsdk-python-storage-blob/12.14.1 Python/3.9.13 (Windows-10-10.0.19045-SP0)",
        "x-ms-date": "Fri, 30 Dec 2022 03:12:40 GMT",
        "x-ms-version": "2021-08-06"
>>>>>>> 94376103
      },
      "RequestBody": null,
      "StatusCode": 404,
      "ResponseHeaders": {
<<<<<<< HEAD
        "Date": "Wed, 04 Jan 2023 04:59:53 GMT",
=======
        "Date": "Fri, 30 Dec 2022 03:12:40 GMT",
>>>>>>> 94376103
        "Server": [
          "Windows-Azure-Blob/1.0",
          "Microsoft-HTTPAPI/2.0"
        ],
        "Transfer-Encoding": "chunked",
        "Vary": "Origin",
        "x-ms-error-code": "BlobNotFound",
        "x-ms-version": "2020-10-02"
      },
      "ResponseBody": null
    },
    {
      "RequestUri": "https://management.azure.com/subscriptions/00000000-0000-0000-0000-000000000/resourceGroups/00000/providers/Microsoft.MachineLearningServices/workspaces/00000/datastores/workspaceblobstore?api-version=2022-05-01",
      "RequestMethod": "GET",
      "RequestHeaders": {
        "Accept": "application/json",
        "Accept-Encoding": "gzip, deflate",
        "Connection": "keep-alive",
        "User-Agent": "azure-ai-ml/1.3.0 azsdk-python-mgmt-machinelearningservices/0.1.0 Python/3.7.13 (Windows-10-10.0.22621-SP0)"
      },
      "RequestBody": null,
      "StatusCode": 200,
      "ResponseHeaders": {
        "Cache-Control": "no-cache",
        "Content-Encoding": "gzip",
        "Content-Type": "application/json; charset=utf-8",
<<<<<<< HEAD
        "Date": "Wed, 04 Jan 2023 04:59:54 GMT",
        "Expires": "-1",
        "Pragma": "no-cache",
        "Request-Context": "appId=cid-v1:512cc15a-13b5-415b-bfd0-dce7accb6bb1",
        "Server-Timing": "traceparent;desc=\u002200-d3efafe7f894a7d1f19cbc6a3a4f548f-10fb1af234357c97-00\u0022",
=======
        "Date": "Fri, 30 Dec 2022 03:12:40 GMT",
        "Expires": "-1",
        "Pragma": "no-cache",
        "Request-Context": "appId=cid-v1:512cc15a-13b5-415b-bfd0-dce7accb6bb1",
        "Server-Timing": "traceparent;desc=\u002200-4d9111bbb81a8bb7ebccaeed91435efa-0568889184ff07a9-00\u0022",
>>>>>>> 94376103
        "Strict-Transport-Security": "max-age=31536000; includeSubDomains",
        "Transfer-Encoding": "chunked",
        "Vary": [
          "Accept-Encoding",
          "Accept-Encoding"
        ],
        "x-aml-cluster": "vienna-test-westus2-02",
        "X-Content-Type-Options": "nosniff",
<<<<<<< HEAD
        "x-ms-correlation-request-id": "2b0c8cf5-828e-49a3-babb-2e60b7c38cdf",
        "x-ms-ratelimit-remaining-subscription-reads": "11826",
        "x-ms-response-type": "standard",
        "x-ms-routing-request-id": "JAPANEAST:20230104T045954Z:2b0c8cf5-828e-49a3-babb-2e60b7c38cdf",
        "x-request-time": "0.081"
=======
        "x-ms-correlation-request-id": "2c35bd8b-55ad-43cd-b45c-fdc9a06f3841",
        "x-ms-ratelimit-remaining-subscription-reads": "11775",
        "x-ms-response-type": "standard",
        "x-ms-routing-request-id": "JAPANEAST:20221230T031241Z:2c35bd8b-55ad-43cd-b45c-fdc9a06f3841",
        "x-request-time": "0.116"
>>>>>>> 94376103
      },
      "ResponseBody": {
        "id": "/subscriptions/00000000-0000-0000-0000-000000000/resourceGroups/00000/providers/Microsoft.MachineLearningServices/workspaces/00000/datastores/workspaceblobstore",
        "name": "workspaceblobstore",
        "type": "Microsoft.MachineLearningServices/workspaces/datastores",
        "properties": {
          "description": null,
          "tags": null,
          "properties": null,
          "isDefault": true,
          "credentials": {
            "credentialsType": "AccountKey"
          },
          "datastoreType": "AzureBlob",
          "accountName": "sagvgsoim6nmhbq",
          "containerName": "azureml-blobstore-e61cd5e2-512f-475e-9842-5e2a973993b8",
          "endpoint": "core.windows.net",
          "protocol": "https",
          "serviceDataAccessAuthIdentity": "WorkspaceSystemAssignedIdentity"
        },
        "systemData": {
          "createdAt": "2022-09-22T09:02:03.2629568\u002B00:00",
          "createdBy": "779301c0-18b2-4cdc-801b-a0a3368fee0a",
          "createdByType": "Application",
          "lastModifiedAt": "2022-09-22T09:02:04.166989\u002B00:00",
          "lastModifiedBy": "779301c0-18b2-4cdc-801b-a0a3368fee0a",
          "lastModifiedByType": "Application"
        }
      }
    },
    {
      "RequestUri": "https://management.azure.com/subscriptions/00000000-0000-0000-0000-000000000/resourceGroups/00000/providers/Microsoft.MachineLearningServices/workspaces/00000/datastores/workspaceblobstore/listSecrets?api-version=2022-05-01",
      "RequestMethod": "POST",
      "RequestHeaders": {
        "Accept": "application/json",
        "Accept-Encoding": "gzip, deflate",
        "Connection": "keep-alive",
        "Content-Length": "0",
        "User-Agent": "azure-ai-ml/1.3.0 azsdk-python-mgmt-machinelearningservices/0.1.0 Python/3.7.13 (Windows-10-10.0.22621-SP0)"
      },
      "RequestBody": null,
      "StatusCode": 200,
      "ResponseHeaders": {
        "Cache-Control": "no-cache",
        "Content-Encoding": "gzip",
        "Content-Type": "application/json; charset=utf-8",
<<<<<<< HEAD
        "Date": "Wed, 04 Jan 2023 04:59:54 GMT",
        "Expires": "-1",
        "Pragma": "no-cache",
        "Request-Context": "appId=cid-v1:512cc15a-13b5-415b-bfd0-dce7accb6bb1",
        "Server-Timing": "traceparent;desc=\u002200-07944118e7d426412cdd1d3d468d9e4f-fd3171b96234c444-00\u0022",
=======
        "Date": "Fri, 30 Dec 2022 03:12:41 GMT",
        "Expires": "-1",
        "Pragma": "no-cache",
        "Request-Context": "appId=cid-v1:512cc15a-13b5-415b-bfd0-dce7accb6bb1",
        "Server-Timing": "traceparent;desc=\u002200-4420421cb692013a56b115ca5f065ea9-118a01b9e1704aa8-00\u0022",
>>>>>>> 94376103
        "Strict-Transport-Security": "max-age=31536000; includeSubDomains",
        "Transfer-Encoding": "chunked",
        "Vary": "Accept-Encoding",
        "x-aml-cluster": "vienna-test-westus2-02",
        "X-Content-Type-Options": "nosniff",
<<<<<<< HEAD
        "x-ms-correlation-request-id": "2a1178fa-60ba-4aaa-a02b-5a8fbe4911a2",
        "x-ms-ratelimit-remaining-subscription-writes": "1094",
        "x-ms-response-type": "standard",
        "x-ms-routing-request-id": "JAPANEAST:20230104T045955Z:2a1178fa-60ba-4aaa-a02b-5a8fbe4911a2",
        "x-request-time": "0.100"
=======
        "x-ms-correlation-request-id": "38598afb-5124-49e6-8a8c-da7afe5cf517",
        "x-ms-ratelimit-remaining-subscription-writes": "1078",
        "x-ms-response-type": "standard",
        "x-ms-routing-request-id": "JAPANEAST:20221230T031242Z:38598afb-5124-49e6-8a8c-da7afe5cf517",
        "x-request-time": "0.102"
>>>>>>> 94376103
      },
      "ResponseBody": {
        "secretsType": "AccountKey",
        "key": "dGhpcyBpcyBmYWtlIGtleQ=="
      }
    },
    {
      "RequestUri": "https://sagvgsoim6nmhbq.blob.core.windows.net/azureml-blobstore-e61cd5e2-512f-475e-9842-5e2a973993b8/LocalUpload/00000000000000000000000000000000/valid/MLTable",
      "RequestMethod": "HEAD",
      "RequestHeaders": {
        "Accept": "application/xml",
        "Accept-Encoding": "gzip, deflate",
        "Connection": "keep-alive",
<<<<<<< HEAD
        "User-Agent": "azsdk-python-storage-blob/12.9.0 Python/3.7.13 (Windows-10-10.0.22621-SP0)",
        "x-ms-date": "Wed, 04 Jan 2023 04:59:56 GMT",
        "x-ms-version": "2020-10-02"
=======
        "User-Agent": "azsdk-python-storage-blob/12.14.1 Python/3.9.13 (Windows-10-10.0.19045-SP0)",
        "x-ms-date": "Fri, 30 Dec 2022 03:12:42 GMT",
        "x-ms-version": "2021-08-06"
>>>>>>> 94376103
      },
      "RequestBody": null,
      "StatusCode": 200,
      "ResponseHeaders": {
        "Accept-Ranges": "bytes",
        "Content-Length": "242",
        "Content-MD5": "dSNPUJ/1XJb7PLBObFnwjg==",
        "Content-Type": "application/octet-stream",
<<<<<<< HEAD
        "Date": "Wed, 04 Jan 2023 04:59:54 GMT",
=======
        "Date": "Fri, 30 Dec 2022 03:12:41 GMT",
>>>>>>> 94376103
        "ETag": "\u00220x8DAC3C1D6CD7826\u0022",
        "Last-Modified": "Fri, 11 Nov 2022 08:50:52 GMT",
        "Server": [
          "Windows-Azure-Blob/1.0",
          "Microsoft-HTTPAPI/2.0"
        ],
        "Vary": "Origin",
        "x-ms-access-tier": "Hot",
        "x-ms-access-tier-inferred": "true",
        "x-ms-blob-type": "BlockBlob",
        "x-ms-creation-time": "Fri, 11 Nov 2022 08:50:52 GMT",
        "x-ms-lease-state": "available",
        "x-ms-lease-status": "unlocked",
        "x-ms-meta-name": "e0ee4018-92a2-4764-911d-49cca8f6d285",
        "x-ms-meta-upload_status": "completed",
        "x-ms-meta-version": "bc3d7b81-5c9b-4b9b-b7bc-a82e4ea7e02c",
        "x-ms-server-encrypted": "true",
        "x-ms-version": "2020-10-02"
      },
      "ResponseBody": null
    },
    {
      "RequestUri": "https://sagvgsoim6nmhbq.blob.core.windows.net/azureml-blobstore-e61cd5e2-512f-475e-9842-5e2a973993b8/az-ml-artifacts/00000000000000000000000000000000/valid/MLTable",
      "RequestMethod": "HEAD",
      "RequestHeaders": {
        "Accept": "application/xml",
        "Accept-Encoding": "gzip, deflate",
        "Connection": "keep-alive",
<<<<<<< HEAD
        "User-Agent": "azsdk-python-storage-blob/12.9.0 Python/3.7.13 (Windows-10-10.0.22621-SP0)",
        "x-ms-date": "Wed, 04 Jan 2023 04:59:56 GMT",
        "x-ms-version": "2020-10-02"
=======
        "User-Agent": "azsdk-python-storage-blob/12.14.1 Python/3.9.13 (Windows-10-10.0.19045-SP0)",
        "x-ms-date": "Fri, 30 Dec 2022 03:12:42 GMT",
        "x-ms-version": "2021-08-06"
>>>>>>> 94376103
      },
      "RequestBody": null,
      "StatusCode": 404,
      "ResponseHeaders": {
<<<<<<< HEAD
        "Date": "Wed, 04 Jan 2023 04:59:54 GMT",
=======
        "Date": "Fri, 30 Dec 2022 03:12:42 GMT",
>>>>>>> 94376103
        "Server": [
          "Windows-Azure-Blob/1.0",
          "Microsoft-HTTPAPI/2.0"
        ],
        "Transfer-Encoding": "chunked",
        "Vary": "Origin",
        "x-ms-error-code": "BlobNotFound",
        "x-ms-version": "2020-10-02"
      },
      "ResponseBody": null
    },
    {
<<<<<<< HEAD
      "RequestUri": "https://management.azure.com/subscriptions/00000000-0000-0000-0000-000000000/resourceGroups/00000/providers/Microsoft.MachineLearningServices/workspaces/00000/jobs/test_410569708648?api-version=2022-10-01-preview",
=======
      "RequestUri": "https://management.azure.com/subscriptions/00000000-0000-0000-0000-000000000/resourceGroups/00000/providers/Microsoft.MachineLearningServices/workspaces/00000/jobs/test_481761041412?api-version=2022-10-01-preview",
>>>>>>> 94376103
      "RequestMethod": "PUT",
      "RequestHeaders": {
        "Accept": "application/json",
        "Accept-Encoding": "gzip, deflate",
        "Connection": "keep-alive",
        "Content-Length": "1339",
        "Content-Type": "application/json",
        "User-Agent": "azure-ai-ml/1.3.0 azsdk-python-mgmt-machinelearningservices/0.1.0 Python/3.7.13 (Windows-10-10.0.22621-SP0)"
      },
      "RequestBody": {
        "properties": {
          "properties": {},
          "tags": {
            "tag": "tagvalue",
            "owner": "sdkteam"
          },
          "computeId": "/subscriptions/00000000-0000-0000-0000-000000000/resourceGroups/00000/providers/Microsoft.MachineLearningServices/workspaces/00000/computes/gpu-cluster",
<<<<<<< HEAD
          "displayName": "test_410569708648",
=======
          "displayName": "test_481761041412",
>>>>>>> 94376103
          "experimentName": "my_first_experiment",
          "isArchived": false,
          "jobType": "Pipeline",
          "inputs": {
            "text_classification_training_data": {
              "uri": "azureml://datastores/workspaceblobstore/paths/LocalUpload/00000000000000000000000000000000/train",
              "jobInputType": "mltable"
            },
            "text_classification_validation_data": {
              "uri": "azureml://datastores/workspaceblobstore/paths/LocalUpload/00000000000000000000000000000000/valid",
              "jobInputType": "mltable"
            }
          },
          "jobs": {
            "automl_text_classification": {
              "name": "automl_text_classification",
              "tags": {},
              "properties": {},
              "type": "automl",
              "outputs": {},
              "log_verbosity": "info",
              "training_data": "${{parent.inputs.text_classification_training_data}}",
              "limits": {
                "max_trials": 1,
                "max_nodes": 1,
                "timeout_minutes": 60
              },
              "featurization": {
                "dataset_language": "eng"
              },
              "validation_data": "${{parent.inputs.text_classification_validation_data}}",
              "task": "text_classification",
              "primary_metric": "accuracy",
              "target_column_name": "y"
            }
          },
          "outputs": {},
          "settings": {
            "continue_on_step_failure": false,
            "_source": "YAML.JOB"
          }
        }
      },
      "StatusCode": 201,
      "ResponseHeaders": {
        "Cache-Control": "no-cache",
        "Content-Length": "3533",
        "Content-Type": "application/json; charset=utf-8",
<<<<<<< HEAD
        "Date": "Wed, 04 Jan 2023 04:59:58 GMT",
        "Expires": "-1",
        "Location": "https://management.azure.com/subscriptions/00000000-0000-0000-0000-000000000/resourceGroups/00000/providers/Microsoft.MachineLearningServices/workspaces/00000/jobs/test_410569708648?api-version=2022-10-01-preview",
        "Pragma": "no-cache",
        "Request-Context": "appId=cid-v1:512cc15a-13b5-415b-bfd0-dce7accb6bb1",
        "Server-Timing": "traceparent;desc=\u002200-d20e4af7492d809082c34e3d14d08541-e8585414a33bbfc2-00\u0022",
=======
        "Date": "Fri, 30 Dec 2022 03:12:45 GMT",
        "Expires": "-1",
        "Location": "https://management.azure.com/subscriptions/00000000-0000-0000-0000-000000000/resourceGroups/00000/providers/Microsoft.MachineLearningServices/workspaces/00000/jobs/test_481761041412?api-version=2022-10-01-preview",
        "Pragma": "no-cache",
        "Request-Context": "appId=cid-v1:512cc15a-13b5-415b-bfd0-dce7accb6bb1",
        "Server-Timing": "traceparent;desc=\u002200-c04f6967ad3fa9deb1895cf963feaeeb-b22f308e5a1a5a12-00\u0022",
>>>>>>> 94376103
        "Strict-Transport-Security": "max-age=31536000; includeSubDomains",
        "x-aml-cluster": "vienna-test-westus2-02",
        "X-Content-Type-Options": "nosniff",
<<<<<<< HEAD
        "x-ms-correlation-request-id": "d5d9c5ae-e52c-4036-9da8-f16682b101d3",
        "x-ms-ratelimit-remaining-subscription-writes": "1068",
        "x-ms-response-type": "standard",
        "x-ms-routing-request-id": "JAPANEAST:20230104T045958Z:d5d9c5ae-e52c-4036-9da8-f16682b101d3",
        "x-request-time": "2.675"
      },
      "ResponseBody": {
        "id": "/subscriptions/00000000-0000-0000-0000-000000000/resourceGroups/00000/providers/Microsoft.MachineLearningServices/workspaces/00000/jobs/test_410569708648",
        "name": "test_410569708648",
=======
        "x-ms-correlation-request-id": "e5c8b677-6a33-4e03-8409-102b9401f874",
        "x-ms-ratelimit-remaining-subscription-writes": "1043",
        "x-ms-response-type": "standard",
        "x-ms-routing-request-id": "JAPANEAST:20221230T031245Z:e5c8b677-6a33-4e03-8409-102b9401f874",
        "x-request-time": "2.657"
      },
      "ResponseBody": {
        "id": "/subscriptions/00000000-0000-0000-0000-000000000/resourceGroups/00000/providers/Microsoft.MachineLearningServices/workspaces/00000/jobs/test_481761041412",
        "name": "test_481761041412",
>>>>>>> 94376103
        "type": "Microsoft.MachineLearningServices/workspaces/jobs",
        "properties": {
          "description": null,
          "tags": {
            "tag": "tagvalue",
            "owner": "sdkteam"
          },
          "properties": {
            "azureml.DevPlatv2": "true",
            "azureml.runsource": "azureml.PipelineRun",
            "runSource": "MFE",
            "runType": "HTTP",
            "azureml.parameters": "{}",
            "azureml.continue_on_step_failure": "False",
            "azureml.continue_on_failed_optional_input": "True",
            "azureml.defaultComputeName": "gpu-cluster",
            "azureml.defaultDataStoreName": "workspaceblobstore",
            "azureml.pipelineComponent": "pipelinerun"
          },
<<<<<<< HEAD
          "displayName": "test_410569708648",
=======
          "displayName": "test_481761041412",
>>>>>>> 94376103
          "status": "Preparing",
          "experimentName": "my_first_experiment",
          "services": {
            "Tracking": {
              "jobServiceType": "Tracking",
              "port": null,
              "endpoint": "azureml://master.api.azureml-test.ms/mlflow/v1.0/subscriptions/00000000-0000-0000-0000-000000000/resourceGroups/00000/providers/Microsoft.MachineLearningServices/workspaces/00000?",
              "status": null,
              "errorMessage": null,
              "properties": null,
              "nodes": null
            },
            "Studio": {
              "jobServiceType": "Studio",
              "port": null,
<<<<<<< HEAD
              "endpoint": "https://ml.azure.com/runs/test_410569708648?wsid=/subscriptions/00000000-0000-0000-0000-000000000/resourcegroups/00000/workspaces/00000",
=======
              "endpoint": "https://ml.azure.com/runs/test_481761041412?wsid=/subscriptions/00000000-0000-0000-0000-000000000/resourcegroups/00000/workspaces/00000",
>>>>>>> 94376103
              "status": null,
              "errorMessage": null,
              "properties": null,
              "nodes": null
            }
          },
          "computeId": "/subscriptions/00000000-0000-0000-0000-000000000/resourceGroups/00000/providers/Microsoft.MachineLearningServices/workspaces/00000/computes/gpu-cluster",
          "isArchived": false,
          "identity": null,
          "componentId": null,
          "jobType": "Pipeline",
          "settings": {
            "continue_on_step_failure": false,
            "_source": "YAML.JOB"
          },
          "jobs": {
            "automl_text_classification": {
              "name": "automl_text_classification",
              "tags": {},
              "properties": {},
              "type": "automl",
              "outputs": {},
              "log_verbosity": "info",
              "training_data": "${{parent.inputs.text_classification_training_data}}",
              "limits": {
                "max_trials": 1,
                "max_nodes": 1,
                "timeout_minutes": 60
              },
              "featurization": {
                "dataset_language": "eng"
              },
              "validation_data": "${{parent.inputs.text_classification_validation_data}}",
              "task": "text_classification",
              "primary_metric": "accuracy",
              "target_column_name": "y"
            }
          },
          "inputs": {
            "text_classification_training_data": {
              "description": null,
              "uri": "azureml://datastores/workspaceblobstore/paths/LocalUpload/00000000000000000000000000000000/train",
              "mode": "ReadOnlyMount",
              "jobInputType": "mltable"
            },
            "text_classification_validation_data": {
              "description": null,
              "uri": "azureml://datastores/workspaceblobstore/paths/LocalUpload/00000000000000000000000000000000/valid",
              "mode": "ReadOnlyMount",
              "jobInputType": "mltable"
            }
          },
          "outputs": {},
          "sourceJobId": null
        },
        "systemData": {
<<<<<<< HEAD
          "createdAt": "2023-01-04T04:59:58.1676409\u002B00:00",
          "createdBy": "Doris Liao",
=======
          "createdAt": "2022-12-30T03:12:44.8011544\u002B00:00",
          "createdBy": "Xingzhi Zhang",
>>>>>>> 94376103
          "createdByType": "User"
        }
      }
    },
    {
<<<<<<< HEAD
      "RequestUri": "https://management.azure.com/subscriptions/00000000-0000-0000-0000-000000000/resourceGroups/00000/providers/Microsoft.MachineLearningServices/workspaces/00000/jobs/test_410569708648/cancel?api-version=2022-10-01-preview",
=======
      "RequestUri": "https://management.azure.com/subscriptions/00000000-0000-0000-0000-000000000/resourceGroups/00000/providers/Microsoft.MachineLearningServices/workspaces/00000/jobs/test_481761041412/cancel?api-version=2022-10-01-preview",
>>>>>>> 94376103
      "RequestMethod": "POST",
      "RequestHeaders": {
        "Accept": "application/json",
        "Accept-Encoding": "gzip, deflate",
        "Connection": "keep-alive",
        "Content-Length": "0",
        "User-Agent": "azure-ai-ml/1.3.0 azsdk-python-mgmt-machinelearningservices/0.1.0 Python/3.7.13 (Windows-10-10.0.22621-SP0)"
      },
      "RequestBody": null,
      "StatusCode": 202,
      "ResponseHeaders": {
        "Cache-Control": "no-cache",
        "Content-Length": "4",
        "Content-Type": "application/json; charset=utf-8",
<<<<<<< HEAD
        "Date": "Wed, 04 Jan 2023 05:00:02 GMT",
        "Expires": "-1",
        "Location": "https://management.azure.com/subscriptions/00000000-0000-0000-0000-000000000/providers/Microsoft.MachineLearningServices/locations/centraluseuap/mfeOperationResults/jc:e61cd5e2-512f-475e-9842-5e2a973993b8:test_410569708648?api-version=2022-10-01-preview",
=======
        "Date": "Fri, 30 Dec 2022 03:12:47 GMT",
        "Expires": "-1",
        "Location": "https://management.azure.com/subscriptions/00000000-0000-0000-0000-000000000/providers/Microsoft.MachineLearningServices/locations/centraluseuap/mfeOperationResults/jc:e61cd5e2-512f-475e-9842-5e2a973993b8:test_481761041412?api-version=2022-10-01-preview",
>>>>>>> 94376103
        "Pragma": "no-cache",
        "Request-Context": "appId=cid-v1:512cc15a-13b5-415b-bfd0-dce7accb6bb1",
        "Strict-Transport-Security": "max-age=31536000; includeSubDomains",
        "x-aml-cluster": "vienna-test-westus2-02",
        "X-Content-Type-Options": "nosniff",
        "x-ms-async-operation-timeout": "PT1H",
<<<<<<< HEAD
        "x-ms-correlation-request-id": "c8e66f18-ac53-4562-beac-5d848be424c0",
        "x-ms-ratelimit-remaining-subscription-writes": "1093",
        "x-ms-response-type": "standard",
        "x-ms-routing-request-id": "JAPANEAST:20230104T050002Z:c8e66f18-ac53-4562-beac-5d848be424c0",
        "x-request-time": "0.806"
=======
        "x-ms-correlation-request-id": "a5f0e49c-c2c5-4950-b207-fed46f96c382",
        "x-ms-ratelimit-remaining-subscription-writes": "1077",
        "x-ms-response-type": "standard",
        "x-ms-routing-request-id": "JAPANEAST:20221230T031247Z:a5f0e49c-c2c5-4950-b207-fed46f96c382",
        "x-request-time": "0.816"
>>>>>>> 94376103
      },
      "ResponseBody": "null"
    },
    {
<<<<<<< HEAD
      "RequestUri": "https://management.azure.com/subscriptions/00000000-0000-0000-0000-000000000/providers/Microsoft.MachineLearningServices/locations/centraluseuap/mfeOperationResults/jc:e61cd5e2-512f-475e-9842-5e2a973993b8:test_410569708648?api-version=2022-10-01-preview",
=======
      "RequestUri": "https://management.azure.com/subscriptions/00000000-0000-0000-0000-000000000/providers/Microsoft.MachineLearningServices/locations/centraluseuap/mfeOperationResults/jc:e61cd5e2-512f-475e-9842-5e2a973993b8:test_481761041412?api-version=2022-10-01-preview",
>>>>>>> 94376103
      "RequestMethod": "GET",
      "RequestHeaders": {
        "Accept": "*/*",
        "Accept-Encoding": "gzip, deflate",
        "Connection": "keep-alive",
        "User-Agent": "azure-ai-ml/1.3.0 azsdk-python-mgmt-machinelearningservices/0.1.0 Python/3.7.13 (Windows-10-10.0.22621-SP0)"
      },
      "RequestBody": null,
      "StatusCode": 202,
      "ResponseHeaders": {
        "Cache-Control": "no-cache",
        "Content-Length": "2",
        "Content-Type": "application/json; charset=utf-8",
<<<<<<< HEAD
        "Date": "Wed, 04 Jan 2023 05:00:02 GMT",
        "Expires": "-1",
        "Location": "https://management.azure.com/subscriptions/00000000-0000-0000-0000-000000000/providers/Microsoft.MachineLearningServices/locations/centraluseuap/mfeOperationResults/jc:e61cd5e2-512f-475e-9842-5e2a973993b8:test_410569708648?api-version=2022-10-01-preview",
=======
        "Date": "Fri, 30 Dec 2022 03:12:47 GMT",
        "Expires": "-1",
        "Location": "https://management.azure.com/subscriptions/00000000-0000-0000-0000-000000000/providers/Microsoft.MachineLearningServices/locations/centraluseuap/mfeOperationResults/jc:e61cd5e2-512f-475e-9842-5e2a973993b8:test_481761041412?api-version=2022-10-01-preview",
>>>>>>> 94376103
        "Pragma": "no-cache",
        "Request-Context": "appId=cid-v1:512cc15a-13b5-415b-bfd0-dce7accb6bb1",
        "Strict-Transport-Security": "max-age=31536000; includeSubDomains",
        "x-aml-cluster": "vienna-test-westus2-02",
        "X-Content-Type-Options": "nosniff",
<<<<<<< HEAD
        "x-ms-correlation-request-id": "8f929222-6b33-48e9-aa23-3d0245016b3d",
        "x-ms-ratelimit-remaining-subscription-reads": "11825",
        "x-ms-response-type": "standard",
        "x-ms-routing-request-id": "JAPANEAST:20230104T050003Z:8f929222-6b33-48e9-aa23-3d0245016b3d",
        "x-request-time": "0.035"
=======
        "x-ms-correlation-request-id": "b0ff0da6-6bdd-4f7a-97ff-dd2bf3c25434",
        "x-ms-ratelimit-remaining-subscription-reads": "11774",
        "x-ms-response-type": "standard",
        "x-ms-routing-request-id": "JAPANEAST:20221230T031248Z:b0ff0da6-6bdd-4f7a-97ff-dd2bf3c25434",
        "x-request-time": "0.029"
>>>>>>> 94376103
      },
      "ResponseBody": {}
    },
    {
<<<<<<< HEAD
      "RequestUri": "https://management.azure.com/subscriptions/00000000-0000-0000-0000-000000000/providers/Microsoft.MachineLearningServices/locations/centraluseuap/mfeOperationResults/jc:e61cd5e2-512f-475e-9842-5e2a973993b8:test_410569708648?api-version=2022-10-01-preview",
=======
      "RequestUri": "https://management.azure.com/subscriptions/00000000-0000-0000-0000-000000000/providers/Microsoft.MachineLearningServices/locations/centraluseuap/mfeOperationResults/jc:e61cd5e2-512f-475e-9842-5e2a973993b8:test_481761041412?api-version=2022-10-01-preview",
>>>>>>> 94376103
      "RequestMethod": "GET",
      "RequestHeaders": {
        "Accept": "*/*",
        "Accept-Encoding": "gzip, deflate",
        "Connection": "keep-alive",
        "User-Agent": "azure-ai-ml/1.3.0 azsdk-python-mgmt-machinelearningservices/0.1.0 Python/3.7.13 (Windows-10-10.0.22621-SP0)"
      },
      "RequestBody": null,
      "StatusCode": 200,
      "ResponseHeaders": {
        "Cache-Control": "no-cache",
        "Content-Length": "0",
<<<<<<< HEAD
        "Date": "Wed, 04 Jan 2023 05:00:33 GMT",
        "Expires": "-1",
        "Pragma": "no-cache",
        "Request-Context": "appId=cid-v1:512cc15a-13b5-415b-bfd0-dce7accb6bb1",
        "Server-Timing": "traceparent;desc=\u002200-555e81f27529e232c35803bf122c1931-4972ed26eb01054c-00\u0022",
        "Strict-Transport-Security": "max-age=31536000; includeSubDomains",
        "x-aml-cluster": "vienna-test-westus2-02",
        "X-Content-Type-Options": "nosniff",
        "x-ms-correlation-request-id": "40dc8b3e-e0a5-41a7-8e30-26ef0854b010",
        "x-ms-ratelimit-remaining-subscription-reads": "11824",
        "x-ms-response-type": "standard",
        "x-ms-routing-request-id": "JAPANEAST:20230104T050033Z:40dc8b3e-e0a5-41a7-8e30-26ef0854b010",
        "x-request-time": "0.033"
=======
        "Date": "Fri, 30 Dec 2022 03:13:18 GMT",
        "Expires": "-1",
        "Pragma": "no-cache",
        "Request-Context": "appId=cid-v1:512cc15a-13b5-415b-bfd0-dce7accb6bb1",
        "Server-Timing": "traceparent;desc=\u002200-1a038fe53d1c695cefa7a82f2cdce4ef-97775c4e9703da75-00\u0022",
        "Strict-Transport-Security": "max-age=31536000; includeSubDomains",
        "x-aml-cluster": "vienna-test-westus2-02",
        "X-Content-Type-Options": "nosniff",
        "x-ms-correlation-request-id": "1143109f-367a-4164-b4e2-75cfc3bb9883",
        "x-ms-ratelimit-remaining-subscription-reads": "11773",
        "x-ms-response-type": "standard",
        "x-ms-routing-request-id": "JAPANEAST:20221230T031318Z:1143109f-367a-4164-b4e2-75cfc3bb9883",
        "x-request-time": "0.032"
>>>>>>> 94376103
      },
      "ResponseBody": null
    }
  ],
  "Variables": {
<<<<<<< HEAD
    "name": "test_410569708648"
=======
    "name": "test_481761041412"
>>>>>>> 94376103
  }
}<|MERGE_RESOLUTION|>--- conflicted
+++ resolved
@@ -15,19 +15,11 @@
         "Cache-Control": "no-cache",
         "Content-Encoding": "gzip",
         "Content-Type": "application/json; charset=utf-8",
-<<<<<<< HEAD
         "Date": "Wed, 04 Jan 2023 04:59:49 GMT",
         "Expires": "-1",
         "Pragma": "no-cache",
         "Request-Context": "appId=cid-v1:512cc15a-13b5-415b-bfd0-dce7accb6bb1",
         "Server-Timing": "traceparent;desc=\u002200-09379746c500e98b11e669fbbed01704-d6db9605ad34e33f-00\u0022",
-=======
-        "Date": "Fri, 30 Dec 2022 03:12:37 GMT",
-        "Expires": "-1",
-        "Pragma": "no-cache",
-        "Request-Context": "appId=cid-v1:512cc15a-13b5-415b-bfd0-dce7accb6bb1",
-        "Server-Timing": "traceparent;desc=\u002200-9c61a18cfb6b58be9e771400a160c317-91a6c5894315eb92-00\u0022",
->>>>>>> 94376103
         "Strict-Transport-Security": "max-age=31536000; includeSubDomains",
         "Transfer-Encoding": "chunked",
         "Vary": [
@@ -36,19 +28,11 @@
         ],
         "x-aml-cluster": "vienna-test-westus2-02",
         "X-Content-Type-Options": "nosniff",
-<<<<<<< HEAD
         "x-ms-correlation-request-id": "8c8d8d8d-b30e-49b3-8a6d-784bcd508c42",
         "x-ms-ratelimit-remaining-subscription-reads": "11828",
         "x-ms-response-type": "standard",
         "x-ms-routing-request-id": "JAPANEAST:20230104T045949Z:8c8d8d8d-b30e-49b3-8a6d-784bcd508c42",
         "x-request-time": "0.024"
-=======
-        "x-ms-correlation-request-id": "5a668491-7854-4b76-90e1-a05b3d8939fa",
-        "x-ms-ratelimit-remaining-subscription-reads": "11777",
-        "x-ms-response-type": "standard",
-        "x-ms-routing-request-id": "JAPANEAST:20221230T031238Z:5a668491-7854-4b76-90e1-a05b3d8939fa",
-        "x-request-time": "0.023"
->>>>>>> 94376103
       },
       "ResponseBody": {
         "id": "/subscriptions/00000000-0000-0000-0000-000000000/resourceGroups/00000/providers/Microsoft.MachineLearningServices/workspaces/00000/computes/gpu-cluster",
@@ -110,19 +94,11 @@
         "Cache-Control": "no-cache",
         "Content-Encoding": "gzip",
         "Content-Type": "application/json; charset=utf-8",
-<<<<<<< HEAD
         "Date": "Wed, 04 Jan 2023 04:59:52 GMT",
         "Expires": "-1",
         "Pragma": "no-cache",
         "Request-Context": "appId=cid-v1:512cc15a-13b5-415b-bfd0-dce7accb6bb1",
         "Server-Timing": "traceparent;desc=\u002200-885040f488698676205a567e335f2a74-e5796ecb944bbfa8-00\u0022",
-=======
-        "Date": "Fri, 30 Dec 2022 03:12:39 GMT",
-        "Expires": "-1",
-        "Pragma": "no-cache",
-        "Request-Context": "appId=cid-v1:512cc15a-13b5-415b-bfd0-dce7accb6bb1",
-        "Server-Timing": "traceparent;desc=\u002200-3a17c9dba4a306ddd7cdbb5cdbe8a5aa-68413ec9d6d52c60-00\u0022",
->>>>>>> 94376103
         "Strict-Transport-Security": "max-age=31536000; includeSubDomains",
         "Transfer-Encoding": "chunked",
         "Vary": [
@@ -131,19 +107,11 @@
         ],
         "x-aml-cluster": "vienna-test-westus2-02",
         "X-Content-Type-Options": "nosniff",
-<<<<<<< HEAD
         "x-ms-correlation-request-id": "f1e42ddc-3ec7-4a91-8510-93cfe9f86051",
         "x-ms-ratelimit-remaining-subscription-reads": "11827",
         "x-ms-response-type": "standard",
         "x-ms-routing-request-id": "JAPANEAST:20230104T045952Z:f1e42ddc-3ec7-4a91-8510-93cfe9f86051",
         "x-request-time": "0.112"
-=======
-        "x-ms-correlation-request-id": "45052792-43a1-4b28-bf8d-8729401f1c9d",
-        "x-ms-ratelimit-remaining-subscription-reads": "11776",
-        "x-ms-response-type": "standard",
-        "x-ms-routing-request-id": "JAPANEAST:20221230T031239Z:45052792-43a1-4b28-bf8d-8729401f1c9d",
-        "x-request-time": "0.119"
->>>>>>> 94376103
       },
       "ResponseBody": {
         "id": "/subscriptions/00000000-0000-0000-0000-000000000/resourceGroups/00000/providers/Microsoft.MachineLearningServices/workspaces/00000/datastores/workspaceblobstore",
@@ -190,37 +158,21 @@
         "Cache-Control": "no-cache",
         "Content-Encoding": "gzip",
         "Content-Type": "application/json; charset=utf-8",
-<<<<<<< HEAD
         "Date": "Wed, 04 Jan 2023 04:59:52 GMT",
         "Expires": "-1",
         "Pragma": "no-cache",
         "Request-Context": "appId=cid-v1:512cc15a-13b5-415b-bfd0-dce7accb6bb1",
         "Server-Timing": "traceparent;desc=\u002200-ab7f999901df0b7682f75d4eb325917b-e7eeec2d807792bc-00\u0022",
-=======
-        "Date": "Fri, 30 Dec 2022 03:12:39 GMT",
-        "Expires": "-1",
-        "Pragma": "no-cache",
-        "Request-Context": "appId=cid-v1:512cc15a-13b5-415b-bfd0-dce7accb6bb1",
-        "Server-Timing": "traceparent;desc=\u002200-b2cdad21474d07fe8ada5923b196f513-241dc364f68e6693-00\u0022",
->>>>>>> 94376103
         "Strict-Transport-Security": "max-age=31536000; includeSubDomains",
         "Transfer-Encoding": "chunked",
         "Vary": "Accept-Encoding",
         "x-aml-cluster": "vienna-test-westus2-02",
         "X-Content-Type-Options": "nosniff",
-<<<<<<< HEAD
         "x-ms-correlation-request-id": "9724de2f-cc16-4be2-9613-9c377df0e27b",
         "x-ms-ratelimit-remaining-subscription-writes": "1095",
         "x-ms-response-type": "standard",
         "x-ms-routing-request-id": "JAPANEAST:20230104T045953Z:9724de2f-cc16-4be2-9613-9c377df0e27b",
         "x-request-time": "0.135"
-=======
-        "x-ms-correlation-request-id": "2a3fd824-9a86-4486-acd7-5b00d4f50663",
-        "x-ms-ratelimit-remaining-subscription-writes": "1079",
-        "x-ms-response-type": "standard",
-        "x-ms-routing-request-id": "JAPANEAST:20221230T031240Z:2a3fd824-9a86-4486-acd7-5b00d4f50663",
-        "x-request-time": "0.092"
->>>>>>> 94376103
       },
       "ResponseBody": {
         "secretsType": "AccountKey",
@@ -234,15 +186,9 @@
         "Accept": "application/xml",
         "Accept-Encoding": "gzip, deflate",
         "Connection": "keep-alive",
-<<<<<<< HEAD
         "User-Agent": "azsdk-python-storage-blob/12.9.0 Python/3.7.13 (Windows-10-10.0.22621-SP0)",
         "x-ms-date": "Wed, 04 Jan 2023 04:59:54 GMT",
         "x-ms-version": "2020-10-02"
-=======
-        "User-Agent": "azsdk-python-storage-blob/12.14.1 Python/3.9.13 (Windows-10-10.0.19045-SP0)",
-        "x-ms-date": "Fri, 30 Dec 2022 03:12:40 GMT",
-        "x-ms-version": "2021-08-06"
->>>>>>> 94376103
       },
       "RequestBody": null,
       "StatusCode": 200,
@@ -251,11 +197,7 @@
         "Content-Length": "242",
         "Content-MD5": "NqAcSUWnqc4P\u002B0m2TKgOyQ==",
         "Content-Type": "application/octet-stream",
-<<<<<<< HEAD
         "Date": "Wed, 04 Jan 2023 04:59:52 GMT",
-=======
-        "Date": "Fri, 30 Dec 2022 03:12:40 GMT",
->>>>>>> 94376103
         "ETag": "\u00220x8DAC3C1D2D92BD7\u0022",
         "Last-Modified": "Fri, 11 Nov 2022 08:50:45 GMT",
         "Server": [
@@ -284,24 +226,14 @@
         "Accept": "application/xml",
         "Accept-Encoding": "gzip, deflate",
         "Connection": "keep-alive",
-<<<<<<< HEAD
         "User-Agent": "azsdk-python-storage-blob/12.9.0 Python/3.7.13 (Windows-10-10.0.22621-SP0)",
         "x-ms-date": "Wed, 04 Jan 2023 04:59:54 GMT",
         "x-ms-version": "2020-10-02"
-=======
-        "User-Agent": "azsdk-python-storage-blob/12.14.1 Python/3.9.13 (Windows-10-10.0.19045-SP0)",
-        "x-ms-date": "Fri, 30 Dec 2022 03:12:40 GMT",
-        "x-ms-version": "2021-08-06"
->>>>>>> 94376103
       },
       "RequestBody": null,
       "StatusCode": 404,
       "ResponseHeaders": {
-<<<<<<< HEAD
         "Date": "Wed, 04 Jan 2023 04:59:53 GMT",
-=======
-        "Date": "Fri, 30 Dec 2022 03:12:40 GMT",
->>>>>>> 94376103
         "Server": [
           "Windows-Azure-Blob/1.0",
           "Microsoft-HTTPAPI/2.0"
@@ -328,19 +260,11 @@
         "Cache-Control": "no-cache",
         "Content-Encoding": "gzip",
         "Content-Type": "application/json; charset=utf-8",
-<<<<<<< HEAD
         "Date": "Wed, 04 Jan 2023 04:59:54 GMT",
         "Expires": "-1",
         "Pragma": "no-cache",
         "Request-Context": "appId=cid-v1:512cc15a-13b5-415b-bfd0-dce7accb6bb1",
         "Server-Timing": "traceparent;desc=\u002200-d3efafe7f894a7d1f19cbc6a3a4f548f-10fb1af234357c97-00\u0022",
-=======
-        "Date": "Fri, 30 Dec 2022 03:12:40 GMT",
-        "Expires": "-1",
-        "Pragma": "no-cache",
-        "Request-Context": "appId=cid-v1:512cc15a-13b5-415b-bfd0-dce7accb6bb1",
-        "Server-Timing": "traceparent;desc=\u002200-4d9111bbb81a8bb7ebccaeed91435efa-0568889184ff07a9-00\u0022",
->>>>>>> 94376103
         "Strict-Transport-Security": "max-age=31536000; includeSubDomains",
         "Transfer-Encoding": "chunked",
         "Vary": [
@@ -349,19 +273,11 @@
         ],
         "x-aml-cluster": "vienna-test-westus2-02",
         "X-Content-Type-Options": "nosniff",
-<<<<<<< HEAD
         "x-ms-correlation-request-id": "2b0c8cf5-828e-49a3-babb-2e60b7c38cdf",
         "x-ms-ratelimit-remaining-subscription-reads": "11826",
         "x-ms-response-type": "standard",
         "x-ms-routing-request-id": "JAPANEAST:20230104T045954Z:2b0c8cf5-828e-49a3-babb-2e60b7c38cdf",
         "x-request-time": "0.081"
-=======
-        "x-ms-correlation-request-id": "2c35bd8b-55ad-43cd-b45c-fdc9a06f3841",
-        "x-ms-ratelimit-remaining-subscription-reads": "11775",
-        "x-ms-response-type": "standard",
-        "x-ms-routing-request-id": "JAPANEAST:20221230T031241Z:2c35bd8b-55ad-43cd-b45c-fdc9a06f3841",
-        "x-request-time": "0.116"
->>>>>>> 94376103
       },
       "ResponseBody": {
         "id": "/subscriptions/00000000-0000-0000-0000-000000000/resourceGroups/00000/providers/Microsoft.MachineLearningServices/workspaces/00000/datastores/workspaceblobstore",
@@ -408,37 +324,21 @@
         "Cache-Control": "no-cache",
         "Content-Encoding": "gzip",
         "Content-Type": "application/json; charset=utf-8",
-<<<<<<< HEAD
         "Date": "Wed, 04 Jan 2023 04:59:54 GMT",
         "Expires": "-1",
         "Pragma": "no-cache",
         "Request-Context": "appId=cid-v1:512cc15a-13b5-415b-bfd0-dce7accb6bb1",
         "Server-Timing": "traceparent;desc=\u002200-07944118e7d426412cdd1d3d468d9e4f-fd3171b96234c444-00\u0022",
-=======
-        "Date": "Fri, 30 Dec 2022 03:12:41 GMT",
-        "Expires": "-1",
-        "Pragma": "no-cache",
-        "Request-Context": "appId=cid-v1:512cc15a-13b5-415b-bfd0-dce7accb6bb1",
-        "Server-Timing": "traceparent;desc=\u002200-4420421cb692013a56b115ca5f065ea9-118a01b9e1704aa8-00\u0022",
->>>>>>> 94376103
         "Strict-Transport-Security": "max-age=31536000; includeSubDomains",
         "Transfer-Encoding": "chunked",
         "Vary": "Accept-Encoding",
         "x-aml-cluster": "vienna-test-westus2-02",
         "X-Content-Type-Options": "nosniff",
-<<<<<<< HEAD
         "x-ms-correlation-request-id": "2a1178fa-60ba-4aaa-a02b-5a8fbe4911a2",
         "x-ms-ratelimit-remaining-subscription-writes": "1094",
         "x-ms-response-type": "standard",
         "x-ms-routing-request-id": "JAPANEAST:20230104T045955Z:2a1178fa-60ba-4aaa-a02b-5a8fbe4911a2",
         "x-request-time": "0.100"
-=======
-        "x-ms-correlation-request-id": "38598afb-5124-49e6-8a8c-da7afe5cf517",
-        "x-ms-ratelimit-remaining-subscription-writes": "1078",
-        "x-ms-response-type": "standard",
-        "x-ms-routing-request-id": "JAPANEAST:20221230T031242Z:38598afb-5124-49e6-8a8c-da7afe5cf517",
-        "x-request-time": "0.102"
->>>>>>> 94376103
       },
       "ResponseBody": {
         "secretsType": "AccountKey",
@@ -452,15 +352,9 @@
         "Accept": "application/xml",
         "Accept-Encoding": "gzip, deflate",
         "Connection": "keep-alive",
-<<<<<<< HEAD
         "User-Agent": "azsdk-python-storage-blob/12.9.0 Python/3.7.13 (Windows-10-10.0.22621-SP0)",
         "x-ms-date": "Wed, 04 Jan 2023 04:59:56 GMT",
         "x-ms-version": "2020-10-02"
-=======
-        "User-Agent": "azsdk-python-storage-blob/12.14.1 Python/3.9.13 (Windows-10-10.0.19045-SP0)",
-        "x-ms-date": "Fri, 30 Dec 2022 03:12:42 GMT",
-        "x-ms-version": "2021-08-06"
->>>>>>> 94376103
       },
       "RequestBody": null,
       "StatusCode": 200,
@@ -469,11 +363,7 @@
         "Content-Length": "242",
         "Content-MD5": "dSNPUJ/1XJb7PLBObFnwjg==",
         "Content-Type": "application/octet-stream",
-<<<<<<< HEAD
         "Date": "Wed, 04 Jan 2023 04:59:54 GMT",
-=======
-        "Date": "Fri, 30 Dec 2022 03:12:41 GMT",
->>>>>>> 94376103
         "ETag": "\u00220x8DAC3C1D6CD7826\u0022",
         "Last-Modified": "Fri, 11 Nov 2022 08:50:52 GMT",
         "Server": [
@@ -502,24 +392,14 @@
         "Accept": "application/xml",
         "Accept-Encoding": "gzip, deflate",
         "Connection": "keep-alive",
-<<<<<<< HEAD
         "User-Agent": "azsdk-python-storage-blob/12.9.0 Python/3.7.13 (Windows-10-10.0.22621-SP0)",
         "x-ms-date": "Wed, 04 Jan 2023 04:59:56 GMT",
         "x-ms-version": "2020-10-02"
-=======
-        "User-Agent": "azsdk-python-storage-blob/12.14.1 Python/3.9.13 (Windows-10-10.0.19045-SP0)",
-        "x-ms-date": "Fri, 30 Dec 2022 03:12:42 GMT",
-        "x-ms-version": "2021-08-06"
->>>>>>> 94376103
       },
       "RequestBody": null,
       "StatusCode": 404,
       "ResponseHeaders": {
-<<<<<<< HEAD
         "Date": "Wed, 04 Jan 2023 04:59:54 GMT",
-=======
-        "Date": "Fri, 30 Dec 2022 03:12:42 GMT",
->>>>>>> 94376103
         "Server": [
           "Windows-Azure-Blob/1.0",
           "Microsoft-HTTPAPI/2.0"
@@ -532,11 +412,7 @@
       "ResponseBody": null
     },
     {
-<<<<<<< HEAD
       "RequestUri": "https://management.azure.com/subscriptions/00000000-0000-0000-0000-000000000/resourceGroups/00000/providers/Microsoft.MachineLearningServices/workspaces/00000/jobs/test_410569708648?api-version=2022-10-01-preview",
-=======
-      "RequestUri": "https://management.azure.com/subscriptions/00000000-0000-0000-0000-000000000/resourceGroups/00000/providers/Microsoft.MachineLearningServices/workspaces/00000/jobs/test_481761041412?api-version=2022-10-01-preview",
->>>>>>> 94376103
       "RequestMethod": "PUT",
       "RequestHeaders": {
         "Accept": "application/json",
@@ -554,11 +430,7 @@
             "owner": "sdkteam"
           },
           "computeId": "/subscriptions/00000000-0000-0000-0000-000000000/resourceGroups/00000/providers/Microsoft.MachineLearningServices/workspaces/00000/computes/gpu-cluster",
-<<<<<<< HEAD
           "displayName": "test_410569708648",
-=======
-          "displayName": "test_481761041412",
->>>>>>> 94376103
           "experimentName": "my_first_experiment",
           "isArchived": false,
           "jobType": "Pipeline",
@@ -607,25 +479,15 @@
         "Cache-Control": "no-cache",
         "Content-Length": "3533",
         "Content-Type": "application/json; charset=utf-8",
-<<<<<<< HEAD
         "Date": "Wed, 04 Jan 2023 04:59:58 GMT",
         "Expires": "-1",
         "Location": "https://management.azure.com/subscriptions/00000000-0000-0000-0000-000000000/resourceGroups/00000/providers/Microsoft.MachineLearningServices/workspaces/00000/jobs/test_410569708648?api-version=2022-10-01-preview",
         "Pragma": "no-cache",
         "Request-Context": "appId=cid-v1:512cc15a-13b5-415b-bfd0-dce7accb6bb1",
         "Server-Timing": "traceparent;desc=\u002200-d20e4af7492d809082c34e3d14d08541-e8585414a33bbfc2-00\u0022",
-=======
-        "Date": "Fri, 30 Dec 2022 03:12:45 GMT",
-        "Expires": "-1",
-        "Location": "https://management.azure.com/subscriptions/00000000-0000-0000-0000-000000000/resourceGroups/00000/providers/Microsoft.MachineLearningServices/workspaces/00000/jobs/test_481761041412?api-version=2022-10-01-preview",
-        "Pragma": "no-cache",
-        "Request-Context": "appId=cid-v1:512cc15a-13b5-415b-bfd0-dce7accb6bb1",
-        "Server-Timing": "traceparent;desc=\u002200-c04f6967ad3fa9deb1895cf963feaeeb-b22f308e5a1a5a12-00\u0022",
->>>>>>> 94376103
-        "Strict-Transport-Security": "max-age=31536000; includeSubDomains",
-        "x-aml-cluster": "vienna-test-westus2-02",
-        "X-Content-Type-Options": "nosniff",
-<<<<<<< HEAD
+        "Strict-Transport-Security": "max-age=31536000; includeSubDomains",
+        "x-aml-cluster": "vienna-test-westus2-02",
+        "X-Content-Type-Options": "nosniff",
         "x-ms-correlation-request-id": "d5d9c5ae-e52c-4036-9da8-f16682b101d3",
         "x-ms-ratelimit-remaining-subscription-writes": "1068",
         "x-ms-response-type": "standard",
@@ -635,17 +497,6 @@
       "ResponseBody": {
         "id": "/subscriptions/00000000-0000-0000-0000-000000000/resourceGroups/00000/providers/Microsoft.MachineLearningServices/workspaces/00000/jobs/test_410569708648",
         "name": "test_410569708648",
-=======
-        "x-ms-correlation-request-id": "e5c8b677-6a33-4e03-8409-102b9401f874",
-        "x-ms-ratelimit-remaining-subscription-writes": "1043",
-        "x-ms-response-type": "standard",
-        "x-ms-routing-request-id": "JAPANEAST:20221230T031245Z:e5c8b677-6a33-4e03-8409-102b9401f874",
-        "x-request-time": "2.657"
-      },
-      "ResponseBody": {
-        "id": "/subscriptions/00000000-0000-0000-0000-000000000/resourceGroups/00000/providers/Microsoft.MachineLearningServices/workspaces/00000/jobs/test_481761041412",
-        "name": "test_481761041412",
->>>>>>> 94376103
         "type": "Microsoft.MachineLearningServices/workspaces/jobs",
         "properties": {
           "description": null,
@@ -665,11 +516,7 @@
             "azureml.defaultDataStoreName": "workspaceblobstore",
             "azureml.pipelineComponent": "pipelinerun"
           },
-<<<<<<< HEAD
           "displayName": "test_410569708648",
-=======
-          "displayName": "test_481761041412",
->>>>>>> 94376103
           "status": "Preparing",
           "experimentName": "my_first_experiment",
           "services": {
@@ -685,11 +532,7 @@
             "Studio": {
               "jobServiceType": "Studio",
               "port": null,
-<<<<<<< HEAD
               "endpoint": "https://ml.azure.com/runs/test_410569708648?wsid=/subscriptions/00000000-0000-0000-0000-000000000/resourcegroups/00000/workspaces/00000",
-=======
-              "endpoint": "https://ml.azure.com/runs/test_481761041412?wsid=/subscriptions/00000000-0000-0000-0000-000000000/resourcegroups/00000/workspaces/00000",
->>>>>>> 94376103
               "status": null,
               "errorMessage": null,
               "properties": null,
@@ -746,23 +589,14 @@
           "sourceJobId": null
         },
         "systemData": {
-<<<<<<< HEAD
           "createdAt": "2023-01-04T04:59:58.1676409\u002B00:00",
           "createdBy": "Doris Liao",
-=======
-          "createdAt": "2022-12-30T03:12:44.8011544\u002B00:00",
-          "createdBy": "Xingzhi Zhang",
->>>>>>> 94376103
           "createdByType": "User"
         }
       }
     },
     {
-<<<<<<< HEAD
       "RequestUri": "https://management.azure.com/subscriptions/00000000-0000-0000-0000-000000000/resourceGroups/00000/providers/Microsoft.MachineLearningServices/workspaces/00000/jobs/test_410569708648/cancel?api-version=2022-10-01-preview",
-=======
-      "RequestUri": "https://management.azure.com/subscriptions/00000000-0000-0000-0000-000000000/resourceGroups/00000/providers/Microsoft.MachineLearningServices/workspaces/00000/jobs/test_481761041412/cancel?api-version=2022-10-01-preview",
->>>>>>> 94376103
       "RequestMethod": "POST",
       "RequestHeaders": {
         "Accept": "application/json",
@@ -777,43 +611,25 @@
         "Cache-Control": "no-cache",
         "Content-Length": "4",
         "Content-Type": "application/json; charset=utf-8",
-<<<<<<< HEAD
         "Date": "Wed, 04 Jan 2023 05:00:02 GMT",
         "Expires": "-1",
         "Location": "https://management.azure.com/subscriptions/00000000-0000-0000-0000-000000000/providers/Microsoft.MachineLearningServices/locations/centraluseuap/mfeOperationResults/jc:e61cd5e2-512f-475e-9842-5e2a973993b8:test_410569708648?api-version=2022-10-01-preview",
-=======
-        "Date": "Fri, 30 Dec 2022 03:12:47 GMT",
-        "Expires": "-1",
-        "Location": "https://management.azure.com/subscriptions/00000000-0000-0000-0000-000000000/providers/Microsoft.MachineLearningServices/locations/centraluseuap/mfeOperationResults/jc:e61cd5e2-512f-475e-9842-5e2a973993b8:test_481761041412?api-version=2022-10-01-preview",
->>>>>>> 94376103
         "Pragma": "no-cache",
         "Request-Context": "appId=cid-v1:512cc15a-13b5-415b-bfd0-dce7accb6bb1",
         "Strict-Transport-Security": "max-age=31536000; includeSubDomains",
         "x-aml-cluster": "vienna-test-westus2-02",
         "X-Content-Type-Options": "nosniff",
         "x-ms-async-operation-timeout": "PT1H",
-<<<<<<< HEAD
         "x-ms-correlation-request-id": "c8e66f18-ac53-4562-beac-5d848be424c0",
         "x-ms-ratelimit-remaining-subscription-writes": "1093",
         "x-ms-response-type": "standard",
         "x-ms-routing-request-id": "JAPANEAST:20230104T050002Z:c8e66f18-ac53-4562-beac-5d848be424c0",
         "x-request-time": "0.806"
-=======
-        "x-ms-correlation-request-id": "a5f0e49c-c2c5-4950-b207-fed46f96c382",
-        "x-ms-ratelimit-remaining-subscription-writes": "1077",
-        "x-ms-response-type": "standard",
-        "x-ms-routing-request-id": "JAPANEAST:20221230T031247Z:a5f0e49c-c2c5-4950-b207-fed46f96c382",
-        "x-request-time": "0.816"
->>>>>>> 94376103
       },
       "ResponseBody": "null"
     },
     {
-<<<<<<< HEAD
       "RequestUri": "https://management.azure.com/subscriptions/00000000-0000-0000-0000-000000000/providers/Microsoft.MachineLearningServices/locations/centraluseuap/mfeOperationResults/jc:e61cd5e2-512f-475e-9842-5e2a973993b8:test_410569708648?api-version=2022-10-01-preview",
-=======
-      "RequestUri": "https://management.azure.com/subscriptions/00000000-0000-0000-0000-000000000/providers/Microsoft.MachineLearningServices/locations/centraluseuap/mfeOperationResults/jc:e61cd5e2-512f-475e-9842-5e2a973993b8:test_481761041412?api-version=2022-10-01-preview",
->>>>>>> 94376103
       "RequestMethod": "GET",
       "RequestHeaders": {
         "Accept": "*/*",
@@ -827,42 +643,24 @@
         "Cache-Control": "no-cache",
         "Content-Length": "2",
         "Content-Type": "application/json; charset=utf-8",
-<<<<<<< HEAD
         "Date": "Wed, 04 Jan 2023 05:00:02 GMT",
         "Expires": "-1",
         "Location": "https://management.azure.com/subscriptions/00000000-0000-0000-0000-000000000/providers/Microsoft.MachineLearningServices/locations/centraluseuap/mfeOperationResults/jc:e61cd5e2-512f-475e-9842-5e2a973993b8:test_410569708648?api-version=2022-10-01-preview",
-=======
-        "Date": "Fri, 30 Dec 2022 03:12:47 GMT",
-        "Expires": "-1",
-        "Location": "https://management.azure.com/subscriptions/00000000-0000-0000-0000-000000000/providers/Microsoft.MachineLearningServices/locations/centraluseuap/mfeOperationResults/jc:e61cd5e2-512f-475e-9842-5e2a973993b8:test_481761041412?api-version=2022-10-01-preview",
->>>>>>> 94376103
-        "Pragma": "no-cache",
-        "Request-Context": "appId=cid-v1:512cc15a-13b5-415b-bfd0-dce7accb6bb1",
-        "Strict-Transport-Security": "max-age=31536000; includeSubDomains",
-        "x-aml-cluster": "vienna-test-westus2-02",
-        "X-Content-Type-Options": "nosniff",
-<<<<<<< HEAD
+        "Pragma": "no-cache",
+        "Request-Context": "appId=cid-v1:512cc15a-13b5-415b-bfd0-dce7accb6bb1",
+        "Strict-Transport-Security": "max-age=31536000; includeSubDomains",
+        "x-aml-cluster": "vienna-test-westus2-02",
+        "X-Content-Type-Options": "nosniff",
         "x-ms-correlation-request-id": "8f929222-6b33-48e9-aa23-3d0245016b3d",
         "x-ms-ratelimit-remaining-subscription-reads": "11825",
         "x-ms-response-type": "standard",
         "x-ms-routing-request-id": "JAPANEAST:20230104T050003Z:8f929222-6b33-48e9-aa23-3d0245016b3d",
         "x-request-time": "0.035"
-=======
-        "x-ms-correlation-request-id": "b0ff0da6-6bdd-4f7a-97ff-dd2bf3c25434",
-        "x-ms-ratelimit-remaining-subscription-reads": "11774",
-        "x-ms-response-type": "standard",
-        "x-ms-routing-request-id": "JAPANEAST:20221230T031248Z:b0ff0da6-6bdd-4f7a-97ff-dd2bf3c25434",
-        "x-request-time": "0.029"
->>>>>>> 94376103
       },
       "ResponseBody": {}
     },
     {
-<<<<<<< HEAD
       "RequestUri": "https://management.azure.com/subscriptions/00000000-0000-0000-0000-000000000/providers/Microsoft.MachineLearningServices/locations/centraluseuap/mfeOperationResults/jc:e61cd5e2-512f-475e-9842-5e2a973993b8:test_410569708648?api-version=2022-10-01-preview",
-=======
-      "RequestUri": "https://management.azure.com/subscriptions/00000000-0000-0000-0000-000000000/providers/Microsoft.MachineLearningServices/locations/centraluseuap/mfeOperationResults/jc:e61cd5e2-512f-475e-9842-5e2a973993b8:test_481761041412?api-version=2022-10-01-preview",
->>>>>>> 94376103
       "RequestMethod": "GET",
       "RequestHeaders": {
         "Accept": "*/*",
@@ -875,7 +673,6 @@
       "ResponseHeaders": {
         "Cache-Control": "no-cache",
         "Content-Length": "0",
-<<<<<<< HEAD
         "Date": "Wed, 04 Jan 2023 05:00:33 GMT",
         "Expires": "-1",
         "Pragma": "no-cache",
@@ -889,30 +686,11 @@
         "x-ms-response-type": "standard",
         "x-ms-routing-request-id": "JAPANEAST:20230104T050033Z:40dc8b3e-e0a5-41a7-8e30-26ef0854b010",
         "x-request-time": "0.033"
-=======
-        "Date": "Fri, 30 Dec 2022 03:13:18 GMT",
-        "Expires": "-1",
-        "Pragma": "no-cache",
-        "Request-Context": "appId=cid-v1:512cc15a-13b5-415b-bfd0-dce7accb6bb1",
-        "Server-Timing": "traceparent;desc=\u002200-1a038fe53d1c695cefa7a82f2cdce4ef-97775c4e9703da75-00\u0022",
-        "Strict-Transport-Security": "max-age=31536000; includeSubDomains",
-        "x-aml-cluster": "vienna-test-westus2-02",
-        "X-Content-Type-Options": "nosniff",
-        "x-ms-correlation-request-id": "1143109f-367a-4164-b4e2-75cfc3bb9883",
-        "x-ms-ratelimit-remaining-subscription-reads": "11773",
-        "x-ms-response-type": "standard",
-        "x-ms-routing-request-id": "JAPANEAST:20221230T031318Z:1143109f-367a-4164-b4e2-75cfc3bb9883",
-        "x-request-time": "0.032"
->>>>>>> 94376103
       },
       "ResponseBody": null
     }
   ],
   "Variables": {
-<<<<<<< HEAD
     "name": "test_410569708648"
-=======
-    "name": "test_481761041412"
->>>>>>> 94376103
   }
 }