--- conflicted
+++ resolved
@@ -1,11 +1,7 @@
 {
   "Entries": [
     {
-<<<<<<< HEAD
-      "RequestUri": "https://management.azure.com/subscriptions/00000000-0000-0000-0000-000000000/resourceGroups/00000/providers/Microsoft.MachineLearningServices/workspaces/00000/jobs/test_964855693921?api-version=2023-02-01-preview",
-=======
       "RequestUri": "https://management.azure.com/subscriptions/00000000-0000-0000-0000-000000000/resourceGroups/00000/providers/Microsoft.MachineLearningServices/workspaces/00000/jobs/test_587144111428?api-version=2022-12-01-preview",
->>>>>>> 3db039c7
       "RequestMethod": "PUT",
       "RequestHeaders": {
         "Accept": "application/json",
@@ -13,22 +9,14 @@
         "Connection": "keep-alive",
         "Content-Length": "1589",
         "Content-Type": "application/json",
-<<<<<<< HEAD
-        "User-Agent": "azure-ai-ml/1.5.0 azsdk-python-mgmt-machinelearningservices/0.1.0 Python/3.7.9 (Windows-10-10.0.22621-SP0)"
-=======
-        "User-Agent": "azure-ai-ml/1.5.0 az00000-python-mgmt-machinelearningservices/0.1.0 Python/3.8.13 (Windows-10-10.0.22000-SP0)"
->>>>>>> 3db039c7
+        "User-Agent": "azure-ai-ml/1.5.0 az00000-python-mgmt-machinelearningservices/0.1.0 Python/3.8.13 (Windows-10-10.0.22000-SP0)"
       },
       "RequestBody": {
         "properties": {
           "description": "pipeline with data transfer components",
           "properties": {},
           "tags": {},
-<<<<<<< HEAD
-          "displayName": "test_964855693921",
-=======
           "displayName": "test_587144111428",
->>>>>>> 3db039c7
           "experimentName": "azure-ai-ml",
           "isArchived": false,
           "jobType": "Pipeline",
@@ -85,16 +73,6 @@
       "StatusCode": 201,
       "ResponseHeaders": {
         "Cache-Control": "no-cache",
-<<<<<<< HEAD
-        "Content-Length": "3036",
-        "Content-Type": "application/json; charset=utf-8",
-        "Date": "Sun, 05 Mar 2023 18:46:45 GMT",
-        "Expires": "-1",
-        "Location": "https://management.azure.com/subscriptions/00000000-0000-0000-0000-000000000/resourceGroups/00000/providers/Microsoft.MachineLearningServices/workspaces/00000/jobs/test_964855693921?api-version=2023-02-01-preview",
-        "Pragma": "no-cache",
-        "request-context": "appId=cid-v1:512cc15a-13b5-415b-bfd0-dce7accb6bb1",
-        "Server-Timing": "traceparent;desc=\u002200-cf705c3e6f0720f038424f9e7d33ff80-70ee63f7c9c35d9c-01\u0022",
-=======
         "Content-Length": "3017",
         "Content-Type": "application/json; charset=utf-8",
         "Date": "Fri, 03 Mar 2023 04:55:12 GMT",
@@ -103,21 +81,9 @@
         "Pragma": "no-cache",
         "Request-Context": "appId=cid-v1:17d65b70-e9ce-4ed5-9347-1f660ec782e9",
         "Server-Timing": "traceparent;desc=\u002200-49e3c8c6516ef8784e8753c5fd3ebe0e-655624ae2a3bfb67-01\u0022",
->>>>>>> 3db039c7
-        "Strict-Transport-Security": "max-age=31536000; includeSubDomains",
-        "x-aml-cluster": "vienna-eastus2euap-01",
-        "X-Content-Type-Options": "nosniff",
-<<<<<<< HEAD
-        "x-ms-correlation-request-id": "c7000d8a-a4b0-48f7-ae4a-0c0bde46d11e",
-        "x-ms-ratelimit-remaining-subscription-writes": "1180",
-        "x-ms-response-type": "standard",
-        "x-ms-routing-request-id": "WESTUS2:20230305T184645Z:c7000d8a-a4b0-48f7-ae4a-0c0bde46d11e",
-        "x-request-time": "2.433"
-      },
-      "ResponseBody": {
-        "id": "/subscriptions/00000000-0000-0000-0000-000000000/resourceGroups/00000/providers/Microsoft.MachineLearningServices/workspaces/00000/jobs/test_964855693921",
-        "name": "test_964855693921",
-=======
+        "Strict-Transport-Security": "max-age=31536000; includeSubDomains",
+        "x-aml-cluster": "vienna-eastus2euap-01",
+        "X-Content-Type-Options": "nosniff",
         "x-ms-correlation-request-id": "2b7561d7-95c8-411b-bb5f-1566a69cf155",
         "x-ms-ratelimit-remaining-subscription-writes": "1197",
         "x-ms-response-type": "standard",
@@ -127,7 +93,6 @@
       "ResponseBody": {
         "id": "/subscriptions/00000000-0000-0000-0000-000000000/resourceGroups/00000/providers/Microsoft.MachineLearningServices/workspaces/00000/jobs/test_587144111428",
         "name": "test_587144111428",
->>>>>>> 3db039c7
         "type": "Microsoft.MachineLearningServices/workspaces/jobs",
         "properties": {
           "description": "pipeline with data transfer components",
@@ -144,11 +109,7 @@
             "azureml.defaultDataStoreName": "workspaceblobstore",
             "azureml.pipelineComponent": "pipelinerun"
           },
-<<<<<<< HEAD
-          "displayName": "test_964855693921",
-=======
           "displayName": "test_587144111428",
->>>>>>> 3db039c7
           "status": "Preparing",
           "experimentName": "azure-ai-ml",
           "services": {
@@ -164,11 +125,7 @@
             "Studio": {
               "jobServiceType": "Studio",
               "port": null,
-<<<<<<< HEAD
-              "endpoint": "https://ml.azure.com/runs/test_964855693921?wsid=/subscriptions/00000000-0000-0000-0000-000000000/resourcegroups/00000/workspaces/00000",
-=======
               "endpoint": "https://ml.azure.com/runs/test_587144111428?wsid=/subscriptions/00000000-0000-0000-0000-000000000/resourcegroups/00000/workspaces/00000",
->>>>>>> 3db039c7
               "status": null,
               "errorMessage": null,
               "properties": null,
@@ -233,33 +190,21 @@
           "sourceJobId": null
         },
         "systemData": {
-<<<<<<< HEAD
-          "createdAt": "2023-03-05T18:46:44.9881846\u002B00:00",
-=======
           "createdAt": "2023-03-03T04:55:11.9423187\u002B00:00",
->>>>>>> 3db039c7
           "createdBy": "Firstname Lastname",
           "createdByType": "User"
         }
       }
     },
     {
-<<<<<<< HEAD
-      "RequestUri": "https://management.azure.com/subscriptions/00000000-0000-0000-0000-000000000/resourceGroups/00000/providers/Microsoft.MachineLearningServices/workspaces/00000/jobs/test_964855693921/cancel?api-version=2023-02-01-preview",
-=======
       "RequestUri": "https://management.azure.com/subscriptions/00000000-0000-0000-0000-000000000/resourceGroups/00000/providers/Microsoft.MachineLearningServices/workspaces/00000/jobs/test_587144111428/cancel?api-version=2022-12-01-preview",
->>>>>>> 3db039c7
       "RequestMethod": "POST",
       "RequestHeaders": {
         "Accept": "application/json",
         "Accept-Encoding": "gzip, deflate",
         "Connection": "keep-alive",
         "Content-Length": "0",
-<<<<<<< HEAD
-        "User-Agent": "azure-ai-ml/1.5.0 azsdk-python-mgmt-machinelearningservices/0.1.0 Python/3.7.9 (Windows-10-10.0.22621-SP0)"
-=======
-        "User-Agent": "azure-ai-ml/1.5.0 az00000-python-mgmt-machinelearningservices/0.1.0 Python/3.8.13 (Windows-10-10.0.22000-SP0)"
->>>>>>> 3db039c7
+        "User-Agent": "azure-ai-ml/1.5.0 az00000-python-mgmt-machinelearningservices/0.1.0 Python/3.8.13 (Windows-10-10.0.22000-SP0)"
       },
       "RequestBody": null,
       "StatusCode": 202,
@@ -267,55 +212,31 @@
         "Cache-Control": "no-cache",
         "Content-Length": "4",
         "Content-Type": "application/json; charset=utf-8",
-<<<<<<< HEAD
-        "Date": "Sun, 05 Mar 2023 18:46:48 GMT",
-        "Expires": "-1",
-        "Location": "https://management.azure.com/subscriptions/00000000-0000-0000-0000-000000000/providers/Microsoft.MachineLearningServices/locations/centraluseuap/mfeOperationResults/jc:288fbc99-974d-4a49-b40f-53b041fe40cc:test_964855693921?api-version=2023-02-01-preview",
-        "Pragma": "no-cache",
-        "request-context": "appId=cid-v1:512cc15a-13b5-415b-bfd0-dce7accb6bb1",
-=======
         "Date": "Fri, 03 Mar 2023 04:55:16 GMT",
         "Expires": "-1",
         "Location": "https://management.azure.com/subscriptions/00000000-0000-0000-0000-000000000/providers/Microsoft.MachineLearningServices/locations/eastus2euap/mfeOperationResults/jc:296119a5-4b49-4d46-8bc2-199ef997ce62:test_587144111428?api-version=2022-12-01-preview",
         "Pragma": "no-cache",
         "Request-Context": "appId=cid-v1:17d65b70-e9ce-4ed5-9347-1f660ec782e9",
->>>>>>> 3db039c7
         "Strict-Transport-Security": "max-age=31536000; includeSubDomains",
         "x-aml-cluster": "vienna-eastus2euap-01",
         "X-Content-Type-Options": "nosniff",
         "x-ms-async-operation-timeout": "PT1H",
-<<<<<<< HEAD
-        "x-ms-correlation-request-id": "7e0d4cef-c1a8-4225-99fa-150f41f8c153",
-        "x-ms-ratelimit-remaining-subscription-writes": "1177",
-        "x-ms-response-type": "standard",
-        "x-ms-routing-request-id": "WESTUS2:20230305T184648Z:7e0d4cef-c1a8-4225-99fa-150f41f8c153",
-        "x-request-time": "0.721"
-=======
         "x-ms-correlation-request-id": "261bb6c8-b75b-4971-b5df-05efb5658d60",
         "x-ms-ratelimit-remaining-subscription-writes": "1197",
         "x-ms-response-type": "standard",
         "x-ms-routing-request-id": "JAPANEAST:20230303T045516Z:261bb6c8-b75b-4971-b5df-05efb5658d60",
         "x-request-time": "0.688"
->>>>>>> 3db039c7
       },
       "ResponseBody": "null"
     },
     {
-<<<<<<< HEAD
-      "RequestUri": "https://management.azure.com/subscriptions/00000000-0000-0000-0000-000000000/providers/Microsoft.MachineLearningServices/locations/centraluseuap/mfeOperationResults/jc:288fbc99-974d-4a49-b40f-53b041fe40cc:test_964855693921?api-version=2023-02-01-preview",
-=======
       "RequestUri": "https://management.azure.com/subscriptions/00000000-0000-0000-0000-000000000/providers/Microsoft.MachineLearningServices/locations/eastus2euap/mfeOperationResults/jc:296119a5-4b49-4d46-8bc2-199ef997ce62:test_587144111428?api-version=2022-12-01-preview",
->>>>>>> 3db039c7
       "RequestMethod": "GET",
       "RequestHeaders": {
         "Accept": "*/*",
         "Accept-Encoding": "gzip, deflate",
         "Connection": "keep-alive",
-<<<<<<< HEAD
-        "User-Agent": "azure-ai-ml/1.5.0 azsdk-python-mgmt-machinelearningservices/0.1.0 Python/3.7.9 (Windows-10-10.0.22621-SP0)"
-=======
-        "User-Agent": "azure-ai-ml/1.5.0 az00000-python-mgmt-machinelearningservices/0.1.0 Python/3.8.13 (Windows-10-10.0.22000-SP0)"
->>>>>>> 3db039c7
+        "User-Agent": "azure-ai-ml/1.5.0 az00000-python-mgmt-machinelearningservices/0.1.0 Python/3.8.13 (Windows-10-10.0.22000-SP0)"
       },
       "RequestBody": null,
       "StatusCode": 202,
@@ -323,21 +244,6 @@
         "Cache-Control": "no-cache",
         "Content-Length": "2",
         "Content-Type": "application/json; charset=utf-8",
-<<<<<<< HEAD
-        "Date": "Sun, 05 Mar 2023 18:46:48 GMT",
-        "Expires": "-1",
-        "Location": "https://management.azure.com/subscriptions/00000000-0000-0000-0000-000000000/providers/Microsoft.MachineLearningServices/locations/centraluseuap/mfeOperationResults/jc:288fbc99-974d-4a49-b40f-53b041fe40cc:test_964855693921?api-version=2023-02-01-preview",
-        "Pragma": "no-cache",
-        "request-context": "appId=cid-v1:512cc15a-13b5-415b-bfd0-dce7accb6bb1",
-        "Strict-Transport-Security": "max-age=31536000; includeSubDomains",
-        "x-aml-cluster": "vienna-test-westus2-02",
-        "X-Content-Type-Options": "nosniff",
-        "x-ms-correlation-request-id": "b6765dc4-538f-4c7e-96bb-347efce9a721",
-        "x-ms-ratelimit-remaining-subscription-reads": "11957",
-        "x-ms-response-type": "standard",
-        "x-ms-routing-request-id": "WESTUS2:20230305T184648Z:b6765dc4-538f-4c7e-96bb-347efce9a721",
-        "x-request-time": "0.028"
-=======
         "Date": "Fri, 03 Mar 2023 04:55:17 GMT",
         "Expires": "-1",
         "Location": "https://management.azure.com/subscriptions/00000000-0000-0000-0000-000000000/providers/Microsoft.MachineLearningServices/locations/eastus2euap/mfeOperationResults/jc:296119a5-4b49-4d46-8bc2-199ef997ce62:test_587144111428?api-version=2022-12-01-preview",
@@ -351,47 +257,23 @@
         "x-ms-response-type": "standard",
         "x-ms-routing-request-id": "JAPANEAST:20230303T045517Z:a2c5a0a4-0af4-4f13-9573-3fe56067c5fe",
         "x-request-time": "0.033"
->>>>>>> 3db039c7
       },
       "ResponseBody": {}
     },
     {
-<<<<<<< HEAD
-      "RequestUri": "https://management.azure.com/subscriptions/00000000-0000-0000-0000-000000000/providers/Microsoft.MachineLearningServices/locations/centraluseuap/mfeOperationResults/jc:288fbc99-974d-4a49-b40f-53b041fe40cc:test_964855693921?api-version=2023-02-01-preview",
-=======
       "RequestUri": "https://management.azure.com/subscriptions/00000000-0000-0000-0000-000000000/providers/Microsoft.MachineLearningServices/locations/eastus2euap/mfeOperationResults/jc:296119a5-4b49-4d46-8bc2-199ef997ce62:test_587144111428?api-version=2022-12-01-preview",
->>>>>>> 3db039c7
       "RequestMethod": "GET",
       "RequestHeaders": {
         "Accept": "*/*",
         "Accept-Encoding": "gzip, deflate",
         "Connection": "keep-alive",
-<<<<<<< HEAD
-        "User-Agent": "azure-ai-ml/1.5.0 azsdk-python-mgmt-machinelearningservices/0.1.0 Python/3.7.9 (Windows-10-10.0.22621-SP0)"
-=======
-        "User-Agent": "azure-ai-ml/1.5.0 az00000-python-mgmt-machinelearningservices/0.1.0 Python/3.8.13 (Windows-10-10.0.22000-SP0)"
->>>>>>> 3db039c7
+        "User-Agent": "azure-ai-ml/1.5.0 az00000-python-mgmt-machinelearningservices/0.1.0 Python/3.8.13 (Windows-10-10.0.22000-SP0)"
       },
       "RequestBody": null,
       "StatusCode": 200,
       "ResponseHeaders": {
         "Cache-Control": "no-cache",
         "Content-Length": "0",
-<<<<<<< HEAD
-        "Date": "Sun, 05 Mar 2023 18:47:18 GMT",
-        "Expires": "-1",
-        "Pragma": "no-cache",
-        "request-context": "appId=cid-v1:512cc15a-13b5-415b-bfd0-dce7accb6bb1",
-        "Server-Timing": "traceparent;desc=\u002200-a8dc255e1c6c496bf33115e9589de363-93d757a9c9c9b416-01\u0022",
-        "Strict-Transport-Security": "max-age=31536000; includeSubDomains",
-        "x-aml-cluster": "vienna-test-westus2-02",
-        "X-Content-Type-Options": "nosniff",
-        "x-ms-correlation-request-id": "06406b40-9d7f-458f-a02c-58e1707d1fdd",
-        "x-ms-ratelimit-remaining-subscription-reads": "11956",
-        "x-ms-response-type": "standard",
-        "x-ms-routing-request-id": "WESTUS2:20230305T184718Z:06406b40-9d7f-458f-a02c-58e1707d1fdd",
-        "x-request-time": "0.074"
-=======
         "Date": "Fri, 03 Mar 2023 04:55:47 GMT",
         "Expires": "-1",
         "Pragma": "no-cache",
@@ -405,16 +287,11 @@
         "x-ms-response-type": "standard",
         "x-ms-routing-request-id": "JAPANEAST:20230303T045548Z:b98cde22-a620-4332-bd56-12e7398bc1e0",
         "x-request-time": "0.037"
->>>>>>> 3db039c7
       },
       "ResponseBody": null
     }
   ],
   "Variables": {
-<<<<<<< HEAD
-    "name": "test_964855693921"
-=======
     "name": "test_587144111428"
->>>>>>> 3db039c7
   }
 }