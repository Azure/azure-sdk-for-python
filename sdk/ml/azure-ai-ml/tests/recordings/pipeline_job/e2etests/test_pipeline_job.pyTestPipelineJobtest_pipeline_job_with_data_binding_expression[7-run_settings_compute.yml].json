{
  "Entries": [
    {
      "RequestUri": "https://management.azure.com/subscriptions/00000000-0000-0000-0000-000000000/resourceGroups/00000/providers/Microsoft.MachineLearningServices/workspaces/00000/computes/cpu-cluster?api-version=2022-10-01-preview",
      "RequestMethod": "GET",
      "RequestHeaders": {
        "Accept": "application/json",
        "Accept-Encoding": "gzip, deflate",
        "Connection": "keep-alive",
<<<<<<< HEAD
        "User-Agent": "azure-ai-ml/1.5.0 azsdk-python-mgmt-machinelearningservices/0.1.0 Python/3.7.9 (Windows-10-10.0.22621-SP0)"
=======
        "User-Agent": "azure-ai-ml/1.5.0 azsdk-python-mgmt-machinelearningservices/0.1.0 Python/3.10.6 (Linux-5.15.79.1-microsoft-standard-WSL2-x86_64-with-glibc2.35)"
>>>>>>> ce9edaa6
      },
      "RequestBody": null,
      "StatusCode": 200,
      "ResponseHeaders": {
        "Cache-Control": "no-cache",
        "Content-Encoding": "gzip",
        "Content-Type": "application/json; charset=utf-8",
<<<<<<< HEAD
        "Date": "Thu, 23 Feb 2023 03:39:15 GMT",
        "Expires": "-1",
        "Pragma": "no-cache",
        "Request-Context": "appId=cid-v1:2d2e8e63-272e-4b3c-8598-4ee570a0e70d",
        "Server-Timing": "traceparent;desc=\u002200-6a24b9ce50091a60322d700c04a12f0c-176878f8ef1151bd-01\u0022",
=======
        "Date": "Tue, 21 Feb 2023 21:42:47 GMT",
        "Expires": "-1",
        "Pragma": "no-cache",
        "Request-Context": "appId=cid-v1:2d2e8e63-272e-4b3c-8598-4ee570a0e70d",
        "Server-Timing": "traceparent;desc=\u002200-c19febdcb9c8539602abe7432e3a3853-f44c89706e972c0f-01\u0022",
>>>>>>> ce9edaa6
        "Strict-Transport-Security": "max-age=31536000; includeSubDomains",
        "Transfer-Encoding": "chunked",
        "Vary": [
          "Accept-Encoding",
          "Accept-Encoding"
        ],
<<<<<<< HEAD
        "x-aml-cluster": "vienna-eastus2-02",
        "X-Content-Type-Options": "nosniff",
        "x-ms-correlation-request-id": "2c369855-480a-4a2d-a433-70036cbd5448",
        "x-ms-ratelimit-remaining-subscription-reads": "11839",
        "x-ms-response-type": "standard",
        "x-ms-routing-request-id": "WESTUS2:20230223T033916Z:2c369855-480a-4a2d-a433-70036cbd5448",
        "x-request-time": "0.064"
=======
        "x-aml-cluster": "vienna-eastus-01",
        "X-Content-Type-Options": "nosniff",
        "x-ms-correlation-request-id": "67afbd8e-b1cb-4d20-ae19-7efdda3c7221",
        "x-ms-ratelimit-remaining-subscription-reads": "11939",
        "x-ms-response-type": "standard",
        "x-ms-routing-request-id": "CANADACENTRAL:20230221T214248Z:67afbd8e-b1cb-4d20-ae19-7efdda3c7221",
        "x-request-time": "0.053"
>>>>>>> ce9edaa6
      },
      "ResponseBody": {
        "id": "/subscriptions/00000000-0000-0000-0000-000000000/resourceGroups/00000/providers/Microsoft.MachineLearningServices/workspaces/00000/computes/cpu-cluster",
        "name": "cpu-cluster",
        "type": "Microsoft.MachineLearningServices/workspaces/computes",
<<<<<<< HEAD
        "location": "eastus2",
        "tags": {},
        "properties": {
          "createdOn": "2023-02-23T02:09:37.0381833\u002B00:00",
          "modifiedOn": "2023-02-23T02:09:40.5544927\u002B00:00",
=======
        "location": "eastus",
        "tags": {},
        "properties": {
          "createdOn": "2023-02-18T09:22:48.8321811\u002B00:00",
          "modifiedOn": "2023-02-20T22:34:01.0617008\u002B00:00",
>>>>>>> ce9edaa6
          "disableLocalAuth": false,
          "description": null,
          "resourceId": null,
          "computeType": "AmlCompute",
<<<<<<< HEAD
          "computeLocation": "eastus2",
=======
          "computeLocation": "eastus",
>>>>>>> ce9edaa6
          "provisioningState": "Succeeded",
          "provisioningErrors": null,
          "isAttachedCompute": false,
          "properties": {
            "vmSize": "STANDARD_DS2_V2",
            "vmPriority": "Dedicated",
            "scaleSettings": {
              "maxNodeCount": 4,
              "minNodeCount": 0,
<<<<<<< HEAD
              "nodeIdleTimeBeforeScaleDown": "PT2M"
            },
            "subnet": null,
            "currentNodeCount": 4,
            "targetNodeCount": 4,
            "nodeStateCounts": {
              "preparingNodeCount": 0,
              "runningNodeCount": 0,
              "idleNodeCount": 4,
=======
              "nodeIdleTimeBeforeScaleDown": "PT20M"
            },
            "subnet": null,
            "currentNodeCount": 3,
            "targetNodeCount": 3,
            "nodeStateCounts": {
              "preparingNodeCount": 0,
              "runningNodeCount": 0,
              "idleNodeCount": 3,
>>>>>>> ce9edaa6
              "unusableNodeCount": 0,
              "leavingNodeCount": 0,
              "preemptedNodeCount": 0
            },
            "allocationState": "Steady",
<<<<<<< HEAD
            "allocationStateTransitionTime": "2023-02-23T03:34:54.993\u002B00:00",
=======
            "allocationStateTransitionTime": "2023-02-21T21:11:59.178\u002B00:00",
>>>>>>> ce9edaa6
            "errors": null,
            "remoteLoginPortPublicAccess": "Enabled",
            "osType": "Linux",
            "virtualMachineImage": null,
            "isolatedNetwork": false,
            "propertyBag": {}
          }
        }
      }
    },
    {
<<<<<<< HEAD
      "RequestUri": "https://management.azure.com/subscriptions/00000000-0000-0000-0000-000000000/resourceGroups/00000/providers/Microsoft.MachineLearningServices/workspaces/00000?api-version=2022-10-01",
=======
      "RequestUri": "https://management.azure.com/subscriptions/00000000-0000-0000-0000-000000000/resourceGroups/00000/providers/Microsoft.MachineLearningServices/workspaces/00000/datastores/workspaceblobstore?api-version=2022-10-01",
>>>>>>> ce9edaa6
      "RequestMethod": "GET",
      "RequestHeaders": {
        "Accept": "application/json",
        "Accept-Encoding": "gzip, deflate",
        "Connection": "keep-alive",
<<<<<<< HEAD
        "User-Agent": "azure-ai-ml/1.5.0 azsdk-python-mgmt-machinelearningservices/0.1.0 Python/3.7.9 (Windows-10-10.0.22621-SP0)"
=======
        "User-Agent": "azure-ai-ml/1.5.0 azsdk-python-mgmt-machinelearningservices/0.1.0 Python/3.10.6 (Linux-5.15.79.1-microsoft-standard-WSL2-x86_64-with-glibc2.35)"
>>>>>>> ce9edaa6
      },
      "RequestBody": null,
      "StatusCode": 200,
      "ResponseHeaders": {
        "Cache-Control": "no-cache",
        "Content-Encoding": "gzip",
        "Content-Type": "application/json; charset=utf-8",
<<<<<<< HEAD
        "Date": "Thu, 23 Feb 2023 03:39:17 GMT",
        "Expires": "-1",
        "Pragma": "no-cache",
        "Request-Context": "appId=cid-v1:2d2e8e63-272e-4b3c-8598-4ee570a0e70d",
        "Server-Timing": "traceparent;desc=\u002200-cc8d6f5928a29e577b489d50ee054bf4-dc15308d677d0449-01\u0022",
=======
        "Date": "Tue, 21 Feb 2023 21:42:51 GMT",
        "Expires": "-1",
        "Pragma": "no-cache",
        "Request-Context": "appId=cid-v1:2d2e8e63-272e-4b3c-8598-4ee570a0e70d",
        "Server-Timing": "traceparent;desc=\u002200-74bbec02d978985d7cd90284b170e44a-c67fbe8682503637-01\u0022",
>>>>>>> ce9edaa6
        "Strict-Transport-Security": "max-age=31536000; includeSubDomains",
        "Transfer-Encoding": "chunked",
        "Vary": [
          "Accept-Encoding",
          "Accept-Encoding"
        ],
<<<<<<< HEAD
        "x-aml-cluster": "vienna-eastus2-02",
        "X-Content-Type-Options": "nosniff",
        "x-ms-correlation-request-id": "4c280d99-1bfe-43bc-b22e-4e736fe7526c",
        "x-ms-ratelimit-remaining-subscription-reads": "11838",
        "x-ms-response-type": "standard",
        "x-ms-routing-request-id": "WESTUS2:20230223T033917Z:4c280d99-1bfe-43bc-b22e-4e736fe7526c",
        "x-request-time": "0.022"
=======
        "x-aml-cluster": "vienna-eastus-01",
        "X-Content-Type-Options": "nosniff",
        "x-ms-correlation-request-id": "af0645ce-34cc-40b4-b62c-f295fd3577b1",
        "x-ms-ratelimit-remaining-subscription-reads": "11938",
        "x-ms-response-type": "standard",
        "x-ms-routing-request-id": "CANADACENTRAL:20230221T214252Z:af0645ce-34cc-40b4-b62c-f295fd3577b1",
        "x-request-time": "0.139"
>>>>>>> ce9edaa6
      },
      "ResponseBody": {
        "id": "/subscriptions/00000000-0000-0000-0000-000000000/resourceGroups/00000/providers/Microsoft.MachineLearningServices/workspaces/00000",
        "name": "00000",
        "type": "Microsoft.MachineLearningServices/workspaces",
        "location": "eastus2",
        "tags": {},
        "etag": null,
        "properties": {
          "friendlyName": "00000",
          "description": "",
          "storageAccount": "/subscriptions/00000000-0000-0000-0000-000000000/resourceGroups/00000/providers/Microsoft.Storage/storageAccounts/saveorz2izv2bas",
          "keyVault": "/subscriptions/00000000-0000-0000-0000-000000000/resourceGroups/00000/providers/Microsoft.Keyvault/vaults/kvtest4k4d3fds6sjxs",
          "applicationInsights": "/subscriptions/00000000-0000-0000-0000-000000000/resourceGroups/00000/providers/Microsoft.insights/components/aiveorz2izv2bas",
          "hbiWorkspace": false,
          "tenantId": "72f988bf-86f1-41af-91ab-2d7cd011db47",
          "imageBuildCompute": null,
          "provisioningState": "Succeeded",
          "v1LegacyMode": false,
          "softDeleteEnabled": false,
          "containerRegistry": "/subscriptions/00000000-0000-0000-0000-000000000/resourceGroups/00000/providers/Microsoft.ContainerRegistry/registries/crveorz2izv2bas",
          "notebookInfo": {
            "resourceId": "0000000-0000-0000-0000-000000000000",
            "fqdn": "ml-sdkvnextcli-eastus2-2d1e66ae-85e3-42c0-be91-34de66397f26.eastus2.notebooks.azure.net",
            "isPrivateLinkEnabled": false,
            "notebookPreparationError": null
          },
<<<<<<< HEAD
          "storageHnsEnabled": false,
          "workspaceId": "2d1e66ae-85e3-42c0-be91-34de66397f26",
          "linkedModelInventoryArmId": null,
          "privateLinkCount": 0,
          "publicNetworkAccess": "Enabled",
          "discoveryUrl": "https://eastus2.api.azureml.ms/discovery",
          "mlFlowTrackingUri": "azureml://eastus2.api.azureml.ms/mlflow/v1.0/subscriptions/00000000-0000-0000-0000-000000000/resourceGroups/00000/providers/Microsoft.MachineLearningServices/workspaces/00000",
          "sdkTelemetryAppInsightsKey": "0000000-0000-0000-0000-000000000000",
          "sasGetterUri": "",
          "enableDataIsolation": false
        },
        "identity": {
          "type": "SystemAssigned",
          "principalId": "0000000-0000-0000-0000-000000000000",
          "tenantId": "72f988bf-86f1-41af-91ab-2d7cd011db47"
        },
        "kind": "Default",
        "sku": {
          "name": "Basic",
          "tier": "Basic"
        },
        "systemData": {
          "createdAt": "2023-02-23T02:09:00.5159669Z",
          "createdBy": "dipeck@microsoft.com",
          "createdByType": "User",
          "lastModifiedAt": "2023-02-23T02:09:00.5159669Z",
          "lastModifiedBy": "dipeck@microsoft.com",
          "lastModifiedByType": "User"
        }
      }
    },
    {
      "RequestUri": "https://eastus2.api.azureml.ms/content/v2.0/subscriptions/00000000-0000-0000-0000-000000000/resourceGroups/00000/providers/Microsoft.MachineLearningServices/workspaces/00000/snapshots/getByHash?hash=d3c05b496c685e7e5a204e3cebc689086bd0f622c2975d8090c18968739a464a\u0026hashVersion=202208",
      "RequestMethod": "GET",
=======
          "datastoreType": "AzureBlob",
          "accountName": "samcw32zcnpjldw",
          "containerName": "azureml-blobstore-3bd2018e-4b43-401e-ad49-85df181c9e0a",
          "endpoint": "core.windows.net",
          "protocol": "https",
          "serviceDataAccessAuthIdentity": "WorkspaceSystemAssignedIdentity"
        },
        "systemData": {
          "createdAt": "2023-02-18T09:22:33.5645164\u002B00:00",
          "createdBy": "779301c0-18b2-4cdc-801b-a0a3368fee0a",
          "createdByType": "Application",
          "lastModifiedAt": "2023-02-18T09:22:34.1712214\u002B00:00",
          "lastModifiedBy": "779301c0-18b2-4cdc-801b-a0a3368fee0a",
          "lastModifiedByType": "Application"
        }
      }
    },
    {
      "RequestUri": "https://management.azure.com/subscriptions/00000000-0000-0000-0000-000000000/resourceGroups/00000/providers/Microsoft.MachineLearningServices/workspaces/00000/datastores/workspaceblobstore/listSecrets?api-version=2022-10-01",
      "RequestMethod": "POST",
>>>>>>> ce9edaa6
      "RequestHeaders": {
        "Accept": "*/*",
        "Accept-Encoding": "gzip, deflate",
        "Connection": "keep-alive",
<<<<<<< HEAD
        "Content-Type": "application/json; charset=UTF-8",
        "User-Agent": "azure-ai-ml/1.5.0 azsdk-python-core/1.26.3 Python/3.7.9 (Windows-10-10.0.22621-SP0)"
=======
        "Content-Length": "0",
        "User-Agent": "azure-ai-ml/1.5.0 azsdk-python-mgmt-machinelearningservices/0.1.0 Python/3.10.6 (Linux-5.15.79.1-microsoft-standard-WSL2-x86_64-with-glibc2.35)"
>>>>>>> ce9edaa6
      },
      "RequestBody": null,
      "StatusCode": 200,
      "ResponseHeaders": {
        "Connection": "keep-alive",
        "Content-Encoding": "gzip",
        "Content-Type": "application/json; charset=utf-8",
<<<<<<< HEAD
        "Date": "Thu, 23 Feb 2023 03:39:19 GMT",
        "Request-Context": "appId=cid-v1:2d2e8e63-272e-4b3c-8598-4ee570a0e70d",
        "Strict-Transport-Security": "max-age=15724800; includeSubDomains; preload",
        "Transfer-Encoding": "chunked",
        "Vary": "Accept-Encoding",
        "x-aml-cluster": "vienna-eastus2-02",
        "X-Content-Type-Options": "nosniff",
        "x-ms-response-type": "standard",
        "x-request-time": "0.114"
=======
        "Date": "Tue, 21 Feb 2023 21:42:52 GMT",
        "Expires": "-1",
        "Pragma": "no-cache",
        "Request-Context": "appId=cid-v1:2d2e8e63-272e-4b3c-8598-4ee570a0e70d",
        "Server-Timing": "traceparent;desc=\u002200-0755f7875daf63327ce6fa09f56a6e55-1c117ce2f454b4ca-01\u0022",
        "Strict-Transport-Security": "max-age=31536000; includeSubDomains",
        "Transfer-Encoding": "chunked",
        "Vary": "Accept-Encoding",
        "x-aml-cluster": "vienna-eastus-01",
        "X-Content-Type-Options": "nosniff",
        "x-ms-correlation-request-id": "8166330b-9cde-4694-af13-d59a6e7e679c",
        "x-ms-ratelimit-remaining-subscription-writes": "1162",
        "x-ms-response-type": "standard",
        "x-ms-routing-request-id": "CANADACENTRAL:20230221T214252Z:8166330b-9cde-4694-af13-d59a6e7e679c",
        "x-request-time": "0.115"
>>>>>>> ce9edaa6
      },
      "ResponseBody": {
        "snapshotType": "LocalFiles",
        "id": "9b43efc6-3388-4585-99dc-71aea82a739c",
        "root": {
          "name": "",
          "hash": null,
          "type": "Directory",
          "timestamp": "0001-01-01T00:00:00\u002B00:00",
          "sasUrl": null,
          "absoluteUrl": null,
          "sizeBytes": 0,
          "sizeSet": false,
          "children": {
            "COMPONENT_PLACEHOLDER": {
              "name": "COMPONENT_PLACEHOLDER",
              "hash": "2FF0E74A91489FE8DA41673EB1441D73",
              "type": "File",
              "timestamp": "0001-01-01T00:00:00\u002B00:00",
              "sasUrl": null,
              "absoluteUrl": null,
              "sizeBytes": 35,
              "sizeSet": true,
              "children": {}
            }
          }
        },
        "tags": {},
        "properties": {
          "hash_sha256": "d3c05b496c685e7e5a204e3cebc689086bd0f622c2975d8090c18968739a464a",
          "hash_version": "202208",
          "azureml.codeUri": "https://saveorz2izv2bas.blob.core.windows.net:443/000000000000000000000000000000000000/"
        },
        "description": null,
        "name": "e7a3f40e-eb47-4499-9b80-1e5d911878f8",
        "version": "1",
        "createdBy": {
          "userObjectId": "b3a957de-450c-4ca7-b2aa-88dd98c87fef",
          "userPuId": "10037FFEAD05DD5D",
          "userIdp": null,
          "userAltSecId": null,
          "userIss": "https://sts.windows.net/72f988bf-86f1-41af-91ab-2d7cd011db47/",
          "userTenantId": "72f988bf-86f1-41af-91ab-2d7cd011db47",
          "userName": "Diondra Peck",
          "upn": null
        },
        "createdTime": "2023-02-23T02:16:10.3151666\u002B00:00",
        "modifiedBy": {
          "userObjectId": "b3a957de-450c-4ca7-b2aa-88dd98c87fef",
          "userPuId": "10037FFEAD05DD5D",
          "userIdp": null,
          "userAltSecId": null,
          "userIss": "https://sts.windows.net/72f988bf-86f1-41af-91ab-2d7cd011db47/",
          "userTenantId": "72f988bf-86f1-41af-91ab-2d7cd011db47",
          "userName": "Diondra Peck",
          "upn": null
        },
        "modifiedTime": "2023-02-23T02:16:10.3151666\u002B00:00",
        "gitRepositoryCommit": null,
        "uri": "https://saveorz2izv2bas.blob.core.windows.net:443/000000000000000000000000000000000000/",
        "contentHash": "d3c05b496c685e7e5a204e3cebc689086bd0f622c2975d8090c18968739a464a",
        "hashVersion": "202208",
        "provisioningState": "Succeeded"
      }
    },
    {
<<<<<<< HEAD
      "RequestUri": "https://management.azure.com/subscriptions/00000000-0000-0000-0000-000000000/resourceGroups/00000/providers/Microsoft.MachineLearningServices/workspaces/00000/codes/e7a3f40e-eb47-4499-9b80-1e5d911878f8/versions/1?api-version=2022-05-01",
      "RequestMethod": "GET",
=======
      "RequestUri": "https://samcw32zcnpjldw.blob.core.windows.net/azureml-blobstore-3bd2018e-4b43-401e-ad49-85df181c9e0a/LocalUpload/00000000000000000000000000000000/COMPONENT_PLACEHOLDER",
      "RequestMethod": "HEAD",
      "RequestHeaders": {
        "Accept": "application/xml",
        "Accept-Encoding": "gzip, deflate",
        "Connection": "keep-alive",
        "User-Agent": "azsdk-python-storage-blob/12.14.1 Python/3.10.6 (Linux-5.15.79.1-microsoft-standard-WSL2-x86_64-with-glibc2.35)",
        "x-ms-date": "Tue, 21 Feb 2023 21:42:52 GMT",
        "x-ms-version": "2021-08-06"
      },
      "RequestBody": null,
      "StatusCode": 200,
      "ResponseHeaders": {
        "Accept-Ranges": "bytes",
        "Content-Length": "35",
        "Content-MD5": "L/DnSpFIn\u002BjaQWc\u002BsUQdcw==",
        "Content-Type": "application/octet-stream",
        "Date": "Tue, 21 Feb 2023 21:42:52 GMT",
        "ETag": "\u00220x8DB1192C06E1C79\u0022",
        "Last-Modified": "Sat, 18 Feb 2023 09:30:19 GMT",
        "Server": [
          "Windows-Azure-Blob/1.0",
          "Microsoft-HTTPAPI/2.0"
        ],
        "Vary": "Origin",
        "x-ms-access-tier": "Hot",
        "x-ms-access-tier-inferred": "true",
        "x-ms-blob-type": "BlockBlob",
        "x-ms-creation-time": "Sat, 18 Feb 2023 09:30:19 GMT",
        "x-ms-lease-state": "available",
        "x-ms-lease-status": "unlocked",
        "x-ms-meta-name": "c4b5a984-a0c9-4622-a5cf-f22114f04941",
        "x-ms-meta-upload_status": "completed",
        "x-ms-meta-version": "1",
        "x-ms-server-encrypted": "true",
        "x-ms-version": "2021-08-06"
      },
      "ResponseBody": null
    },
    {
      "RequestUri": "https://samcw32zcnpjldw.blob.core.windows.net/azureml-blobstore-3bd2018e-4b43-401e-ad49-85df181c9e0a/az-ml-artifacts/00000000000000000000000000000000/COMPONENT_PLACEHOLDER",
      "RequestMethod": "HEAD",
      "RequestHeaders": {
        "Accept": "application/xml",
        "Accept-Encoding": "gzip, deflate",
        "Connection": "keep-alive",
        "User-Agent": "azsdk-python-storage-blob/12.14.1 Python/3.10.6 (Linux-5.15.79.1-microsoft-standard-WSL2-x86_64-with-glibc2.35)",
        "x-ms-date": "Tue, 21 Feb 2023 21:42:52 GMT",
        "x-ms-version": "2021-08-06"
      },
      "RequestBody": null,
      "StatusCode": 404,
      "ResponseHeaders": {
        "Date": "Tue, 21 Feb 2023 21:42:52 GMT",
        "Server": [
          "Windows-Azure-Blob/1.0",
          "Microsoft-HTTPAPI/2.0"
        ],
        "Transfer-Encoding": "chunked",
        "Vary": "Origin",
        "x-ms-error-code": "BlobNotFound",
        "x-ms-version": "2021-08-06"
      },
      "ResponseBody": null
    },
    {
      "RequestUri": "https://management.azure.com/subscriptions/00000000-0000-0000-0000-000000000/resourceGroups/00000/providers/Microsoft.MachineLearningServices/workspaces/00000/codes/c4b5a984-a0c9-4622-a5cf-f22114f04941/versions/1?api-version=2022-05-01",
      "RequestMethod": "PUT",
>>>>>>> ce9edaa6
      "RequestHeaders": {
        "Accept": "application/json",
        "Accept-Encoding": "gzip, deflate",
        "Connection": "keep-alive",
<<<<<<< HEAD
        "User-Agent": "azure-ai-ml/1.5.0 azsdk-python-mgmt-machinelearningservices/0.1.0 Python/3.7.9 (Windows-10-10.0.22621-SP0)"
=======
        "Content-Length": "288",
        "Content-Type": "application/json",
        "User-Agent": "azure-ai-ml/1.5.0 azsdk-python-mgmt-machinelearningservices/0.1.0 Python/3.10.6 (Linux-5.15.79.1-microsoft-standard-WSL2-x86_64-with-glibc2.35)"
      },
      "RequestBody": {
        "properties": {
          "properties": {
            "hash_sha256": "0000000000000",
            "hash_version": "0000000000000"
          },
          "isAnonymous": true,
          "isArchived": false,
          "codeUri": "https://samcw32zcnpjldw.blob.core.windows.net/azureml-blobstore-3bd2018e-4b43-401e-ad49-85df181c9e0a/LocalUpload/00000000000000000000000000000000"
        }
>>>>>>> ce9edaa6
      },
      "RequestBody": null,
      "StatusCode": 200,
      "ResponseHeaders": {
        "Cache-Control": "no-cache",
        "Content-Encoding": "gzip",
        "Content-Type": "application/json; charset=utf-8",
<<<<<<< HEAD
        "Date": "Thu, 23 Feb 2023 03:39:20 GMT",
        "Expires": "-1",
        "Pragma": "no-cache",
        "Request-Context": "appId=cid-v1:2d2e8e63-272e-4b3c-8598-4ee570a0e70d",
        "Server-Timing": "traceparent;desc=\u002200-cc059b0c8b6e23666c5e5230ee528cbc-447b902db15bf044-01\u0022",
=======
        "Date": "Tue, 21 Feb 2023 21:42:56 GMT",
        "Expires": "-1",
        "Pragma": "no-cache",
        "Request-Context": "appId=cid-v1:2d2e8e63-272e-4b3c-8598-4ee570a0e70d",
        "Server-Timing": "traceparent;desc=\u002200-bdbfe46dbb42410012d019e54a565d7c-3438f11ba92b0d07-01\u0022",
>>>>>>> ce9edaa6
        "Strict-Transport-Security": "max-age=31536000; includeSubDomains",
        "Transfer-Encoding": "chunked",
        "Vary": [
          "Accept-Encoding",
          "Accept-Encoding"
        ],
<<<<<<< HEAD
        "x-aml-cluster": "vienna-eastus2-02",
        "X-Content-Type-Options": "nosniff",
        "x-ms-correlation-request-id": "efc7e80d-764d-4180-8932-212f4fd375fd",
        "x-ms-ratelimit-remaining-subscription-reads": "11837",
        "x-ms-response-type": "standard",
        "x-ms-routing-request-id": "WESTUS2:20230223T033921Z:efc7e80d-764d-4180-8932-212f4fd375fd",
        "x-request-time": "0.056"
      },
      "ResponseBody": {
        "id": "/subscriptions/00000000-0000-0000-0000-000000000/resourceGroups/00000/providers/Microsoft.MachineLearningServices/workspaces/00000/codes/e7a3f40e-eb47-4499-9b80-1e5d911878f8/versions/1",
=======
        "x-aml-cluster": "vienna-eastus-01",
        "X-Content-Type-Options": "nosniff",
        "x-ms-correlation-request-id": "ac9dabfd-8904-4793-8709-6e780d924091",
        "x-ms-ratelimit-remaining-subscription-writes": "1160",
        "x-ms-response-type": "standard",
        "x-ms-routing-request-id": "CANADACENTRAL:20230221T214256Z:ac9dabfd-8904-4793-8709-6e780d924091",
        "x-request-time": "0.119"
      },
      "ResponseBody": {
        "id": "/subscriptions/00000000-0000-0000-0000-000000000/resourceGroups/00000/providers/Microsoft.MachineLearningServices/workspaces/00000/codes/c4b5a984-a0c9-4622-a5cf-f22114f04941/versions/1",
>>>>>>> ce9edaa6
        "name": "1",
        "type": "Microsoft.MachineLearningServices/workspaces/codes/versions",
        "properties": {
          "description": null,
          "tags": {},
          "properties": {
            "hash_sha256": "0000000000000",
            "hash_version": "0000000000000"
          },
          "isArchived": false,
          "isAnonymous": false,
<<<<<<< HEAD
          "codeUri": "https://saveorz2izv2bas.blob.core.windows.net:443/000000000000000000000000000000000000/"
        },
        "systemData": {
          "createdAt": "2023-02-23T02:16:10.3151666\u002B00:00",
          "createdBy": "Diondra Peck",
          "createdByType": "User",
          "lastModifiedAt": "2023-02-23T02:16:10.3151666\u002B00:00",
          "lastModifiedBy": "Diondra Peck",
=======
          "codeUri": "https://samcw32zcnpjldw.blob.core.windows.net/azureml-blobstore-3bd2018e-4b43-401e-ad49-85df181c9e0a/LocalUpload/00000000000000000000000000000000"
        },
        "systemData": {
          "createdAt": "2023-02-18T09:30:23.7478116\u002B00:00",
          "createdBy": "Firstname Lastname",
          "createdByType": "User",
          "lastModifiedAt": "2023-02-21T21:42:56.723549\u002B00:00",
          "lastModifiedBy": "Firstname Lastname",
>>>>>>> ce9edaa6
          "lastModifiedByType": "User"
        }
      }
    },
    {
<<<<<<< HEAD
      "RequestUri": "https://management.azure.com/subscriptions/00000000-0000-0000-0000-000000000/resourceGroups/00000/providers/Microsoft.MachineLearningServices/workspaces/00000/components/azureml_anonymous/versions/000000000000000000000?api-version=2022-10-01",
=======
      "RequestUri": "https://management.azure.com/subscriptions/00000000-0000-0000-0000-000000000/resourceGroups/00000/providers/Microsoft.MachineLearningServices/workspaces/00000/components/azureml_anonymous/versions/e94901cc-04da-0474-6d0e-51e2edcf13a9?api-version=2022-10-01",
>>>>>>> ce9edaa6
      "RequestMethod": "PUT",
      "RequestHeaders": {
        "Accept": "application/json",
        "Accept-Encoding": "gzip, deflate",
        "Connection": "keep-alive",
        "Content-Length": "1817",
        "Content-Type": "application/json",
<<<<<<< HEAD
        "User-Agent": "azure-ai-ml/1.5.0 azsdk-python-mgmt-machinelearningservices/0.1.0 Python/3.7.9 (Windows-10-10.0.22621-SP0)"
=======
        "User-Agent": "azure-ai-ml/1.5.0 azsdk-python-mgmt-machinelearningservices/0.1.0 Python/3.10.6 (Linux-5.15.79.1-microsoft-standard-WSL2-x86_64-with-glibc2.35)"
>>>>>>> ce9edaa6
      },
      "RequestBody": {
        "properties": {
          "description": "This is the basic command component",
          "properties": {},
          "tags": {
            "tag": "tagvalue",
            "owner": "sdkteam"
          },
          "isAnonymous": true,
          "isArchived": false,
          "componentSpec": {
            "command": "echo Hello World \u0026 echo ${{inputs.component_in_integer}} \u0026 echo ${{inputs.component_in_number}} \u0026 echo ${{inputs.component_in_string}} \u0026 echo ${{inputs.component_in_other_string}} \u0026 $[[echo ${{inputs.component_in_file}} \u0026]] $[[echo ${{inputs.component_in_folder}} \u0026]] echo ${{outputs.component_out_folder}} \u003E ${{outputs.component_out_folder}}/sample1.csv",
<<<<<<< HEAD
            "code": "azureml:/subscriptions/00000000-0000-0000-0000-000000000/resourceGroups/00000/providers/Microsoft.MachineLearningServices/workspaces/00000/codes/e7a3f40e-eb47-4499-9b80-1e5d911878f8/versions/1",
            "environment": "azureml:AzureML-sklearn-0.24-ubuntu18.04-py37-cpu:1",
=======
            "code": "azureml:/subscriptions/00000000-0000-0000-0000-000000000/resourceGroups/00000/providers/Microsoft.MachineLearningServices/workspaces/00000/codes/c4b5a984-a0c9-4622-a5cf-f22114f04941/versions/1",
            "environment": "azureml:AzureML-sklearn-1.0-ubuntu20.04-py38-cpu:33",
>>>>>>> ce9edaa6
            "name": "azureml_anonymous",
            "description": "This is the basic command component",
            "tags": {
              "tag": "tagvalue",
              "owner": "sdkteam"
            },
            "version": "1",
            "$schema": "https://azuremlschemas.azureedge.net/development/commandComponent.schema.json",
            "display_name": "CommandComponentBasic",
            "is_deterministic": true,
            "inputs": {
              "component_in_number": {
                "type": "number",
                "default": "10.99",
                "description": "A number"
              },
              "component_in_integer": {
                "type": "integer",
                "default": "3",
                "description": "A number"
              },
              "component_in_string": {
                "type": "string",
                "default": "Hello World",
                "description": "A string"
              },
              "component_in_other_string": {
                "type": "string",
                "default": "Hello World",
                "description": "A string"
              },
              "component_in_folder": {
                "type": "uri_folder",
                "description": "A folder",
                "optional": true
              },
              "component_in_file": {
                "type": "uri_file",
                "description": "A file",
                "optional": true
              }
            },
            "outputs": {
              "component_out_folder": {
                "type": "uri_folder"
              }
            },
            "type": "command",
            "_source": "YAML.JOB"
          }
        }
      },
      "StatusCode": 201,
      "ResponseHeaders": {
        "Cache-Control": "no-cache",
<<<<<<< HEAD
        "Content-Length": "3098",
        "Content-Type": "application/json; charset=utf-8",
        "Date": "Thu, 23 Feb 2023 03:39:22 GMT",
        "Expires": "-1",
        "Location": "https://management.azure.com/subscriptions/00000000-0000-0000-0000-000000000/resourceGroups/00000/providers/Microsoft.MachineLearningServices/workspaces/00000/components/azureml_anonymous/versions/000000000000000000000?api-version=2022-10-01",
        "Pragma": "no-cache",
        "Request-Context": "appId=cid-v1:2d2e8e63-272e-4b3c-8598-4ee570a0e70d",
        "Server-Timing": "traceparent;desc=\u002200-6b146cc7ad0b7bd16dc5e2600d7ff420-a5291229c621f593-01\u0022",
        "Strict-Transport-Security": "max-age=31536000; includeSubDomains",
        "x-aml-cluster": "vienna-eastus2-02",
        "X-Content-Type-Options": "nosniff",
        "x-ms-correlation-request-id": "22f75baa-7862-4f7f-80c5-b7080be1e595",
        "x-ms-ratelimit-remaining-subscription-writes": "1137",
        "x-ms-response-type": "standard",
        "x-ms-routing-request-id": "WESTUS2:20230223T033922Z:22f75baa-7862-4f7f-80c5-b7080be1e595",
        "x-request-time": "0.707"
      },
      "ResponseBody": {
        "id": "/subscriptions/00000000-0000-0000-0000-000000000/resourceGroups/00000/providers/Microsoft.MachineLearningServices/workspaces/00000/components/azureml_anonymous/versions/f3ecb648-7e45-4206-8d9a-507601986d76",
        "name": "f3ecb648-7e45-4206-8d9a-507601986d76",
=======
        "Content-Length": "2406",
        "Content-Type": "application/json; charset=utf-8",
        "Date": "Tue, 21 Feb 2023 21:42:57 GMT",
        "Expires": "-1",
        "Location": "https://management.azure.com/subscriptions/00000000-0000-0000-0000-000000000/resourceGroups/00000/providers/Microsoft.MachineLearningServices/workspaces/00000/components/azureml_anonymous/versions/e94901cc-04da-0474-6d0e-51e2edcf13a9?api-version=2022-10-01",
        "Pragma": "no-cache",
        "Request-Context": "appId=cid-v1:2d2e8e63-272e-4b3c-8598-4ee570a0e70d",
        "Server-Timing": "traceparent;desc=\u002200-ce332c20791d12c9a329615067c033ad-c690d55d9b4b372d-01\u0022",
        "Strict-Transport-Security": "max-age=31536000; includeSubDomains",
        "x-aml-cluster": "vienna-eastus-01",
        "X-Content-Type-Options": "nosniff",
        "x-ms-correlation-request-id": "446d91c5-70a6-4da8-a296-05296b33d459",
        "x-ms-ratelimit-remaining-subscription-writes": "1159",
        "x-ms-response-type": "standard",
        "x-ms-routing-request-id": "CANADACENTRAL:20230221T214257Z:446d91c5-70a6-4da8-a296-05296b33d459",
        "x-request-time": "0.806"
      },
      "ResponseBody": {
        "id": "/subscriptions/00000000-0000-0000-0000-000000000/resourceGroups/00000/providers/Microsoft.MachineLearningServices/workspaces/00000/components/azureml_anonymous/versions/36bbd444-108e-465c-88c3-04ba062b1f7d",
        "name": "36bbd444-108e-465c-88c3-04ba062b1f7d",
>>>>>>> ce9edaa6
        "type": "Microsoft.MachineLearningServices/workspaces/components/versions",
        "properties": {
          "description": null,
          "tags": {
            "tag": "tagvalue",
            "owner": "sdkteam"
          },
          "properties": {},
          "isArchived": false,
          "isAnonymous": true,
          "componentSpec": {
            "name": "azureml_anonymous",
            "version": "1",
            "display_name": "CommandComponentBasic",
            "is_deterministic": "True",
            "type": "command",
            "description": "This is the basic command component",
            "tags": {
              "tag": "tagvalue",
              "owner": "sdkteam"
            },
            "inputs": {
              "component_in_folder": {
                "type": "uri_folder",
                "optional": "True",
                "description": "A folder"
              },
              "component_in_file": {
                "type": "uri_file",
                "optional": "True",
                "description": "A file"
              },
              "component_in_number": {
                "type": "number",
                "optional": "False",
                "default": "10.99",
                "description": "A number"
              },
              "component_in_integer": {
                "type": "integer",
                "optional": "False",
                "default": "3",
                "description": "A number"
              },
              "component_in_string": {
                "type": "string",
                "optional": "False",
                "default": "Hello World",
                "description": "A string"
              },
              "component_in_other_string": {
                "type": "string",
                "optional": "False",
                "default": "Hello World",
                "description": "A string"
              }
            },
            "outputs": {
              "component_out_folder": {
                "type": "uri_folder"
              }
            },
<<<<<<< HEAD
            "code": "azureml:/subscriptions/00000000-0000-0000-0000-000000000/resourceGroups/00000/providers/Microsoft.MachineLearningServices/workspaces/00000/codes/e7a3f40e-eb47-4499-9b80-1e5d911878f8/versions/1",
            "environment": "azureml://registries/azureml/environments/AzureML-sklearn-0.24-ubuntu18.04-py37-cpu/versions/1",
=======
            "code": "azureml:/subscriptions/00000000-0000-0000-0000-000000000/resourceGroups/00000/providers/Microsoft.MachineLearningServices/workspaces/00000/codes/c4b5a984-a0c9-4622-a5cf-f22114f04941/versions/1",
            "environment": "azureml://registries/azureml/environments/AzureML-sklearn-1.0-ubuntu20.04-py38-cpu/versions/33",
>>>>>>> ce9edaa6
            "resources": {
              "instance_count": "1"
            },
            "command": "echo Hello World \u0026 echo ${{inputs.component_in_integer}} \u0026 echo ${{inputs.component_in_number}} \u0026 echo ${{inputs.component_in_string}} \u0026 echo ${{inputs.component_in_other_string}} \u0026 $[[echo ${{inputs.component_in_file}} \u0026]] $[[echo ${{inputs.component_in_folder}} \u0026]] echo ${{outputs.component_out_folder}} \u003E ${{outputs.component_out_folder}}/sample1.csv",
            "$schema": "https://azuremlschemas.azureedge.net/development/commandComponent.schema.json"
          }
        },
        "systemData": {
<<<<<<< HEAD
          "createdAt": "2023-02-23T02:24:56.1786887\u002B00:00",
          "createdBy": "Diondra Peck",
          "createdByType": "User",
          "lastModifiedAt": "2023-02-23T02:24:56.2540287\u002B00:00",
          "lastModifiedBy": "Diondra Peck",
=======
          "createdAt": "2023-02-19T00:15:25.1488285\u002B00:00",
          "createdBy": "Firstname Lastname",
          "createdByType": "User",
          "lastModifiedAt": "2023-02-19T00:15:25.2349666\u002B00:00",
          "lastModifiedBy": "Firstname Lastname",
>>>>>>> ce9edaa6
          "lastModifiedByType": "User"
        }
      }
    },
    {
      "RequestUri": "https://management.azure.com/subscriptions/00000000-0000-0000-0000-000000000/resourceGroups/00000/providers/Microsoft.MachineLearningServices/workspaces/00000/datastores/workspaceblobstore?api-version=2022-10-01",
      "RequestMethod": "GET",
      "RequestHeaders": {
        "Accept": "application/json",
        "Accept-Encoding": "gzip, deflate",
        "Connection": "keep-alive",
<<<<<<< HEAD
        "User-Agent": "azure-ai-ml/1.5.0 azsdk-python-mgmt-machinelearningservices/0.1.0 Python/3.7.9 (Windows-10-10.0.22621-SP0)"
=======
        "User-Agent": "azure-ai-ml/1.5.0 azsdk-python-mgmt-machinelearningservices/0.1.0 Python/3.10.6 (Linux-5.15.79.1-microsoft-standard-WSL2-x86_64-with-glibc2.35)"
>>>>>>> ce9edaa6
      },
      "RequestBody": null,
      "StatusCode": 200,
      "ResponseHeaders": {
        "Cache-Control": "no-cache",
        "Content-Encoding": "gzip",
        "Content-Type": "application/json; charset=utf-8",
<<<<<<< HEAD
        "Date": "Thu, 23 Feb 2023 03:39:22 GMT",
        "Expires": "-1",
        "Pragma": "no-cache",
        "Request-Context": "appId=cid-v1:2d2e8e63-272e-4b3c-8598-4ee570a0e70d",
        "Server-Timing": "traceparent;desc=\u002200-7f5aa9d4b504d1574dbfd8b3ebd419d8-18857d6b5ddc52b5-01\u0022",
=======
        "Date": "Tue, 21 Feb 2023 21:42:57 GMT",
        "Expires": "-1",
        "Pragma": "no-cache",
        "Request-Context": "appId=cid-v1:2d2e8e63-272e-4b3c-8598-4ee570a0e70d",
        "Server-Timing": "traceparent;desc=\u002200-4caf6a944709517a23b9177cc7c3820a-324cfc67bf3fc0bb-01\u0022",
>>>>>>> ce9edaa6
        "Strict-Transport-Security": "max-age=31536000; includeSubDomains",
        "Transfer-Encoding": "chunked",
        "Vary": [
          "Accept-Encoding",
          "Accept-Encoding"
        ],
<<<<<<< HEAD
        "x-aml-cluster": "vienna-eastus2-02",
        "X-Content-Type-Options": "nosniff",
        "x-ms-correlation-request-id": "bf8f8bff-0c9f-45c4-bb60-3752a674c501",
        "x-ms-ratelimit-remaining-subscription-reads": "11836",
        "x-ms-response-type": "standard",
        "x-ms-routing-request-id": "WESTUS2:20230223T033923Z:bf8f8bff-0c9f-45c4-bb60-3752a674c501",
        "x-request-time": "0.207"
=======
        "x-aml-cluster": "vienna-eastus-01",
        "X-Content-Type-Options": "nosniff",
        "x-ms-correlation-request-id": "a1f04edf-58e7-4750-88e4-f85d45579935",
        "x-ms-ratelimit-remaining-subscription-reads": "11937",
        "x-ms-response-type": "standard",
        "x-ms-routing-request-id": "CANADACENTRAL:20230221T214258Z:a1f04edf-58e7-4750-88e4-f85d45579935",
        "x-request-time": "0.093"
>>>>>>> ce9edaa6
      },
      "ResponseBody": {
        "id": "/subscriptions/00000000-0000-0000-0000-000000000/resourceGroups/00000/providers/Microsoft.MachineLearningServices/workspaces/00000/datastores/workspaceblobstore",
        "name": "workspaceblobstore",
        "type": "Microsoft.MachineLearningServices/workspaces/datastores",
        "properties": {
          "description": null,
          "tags": null,
          "properties": null,
          "isDefault": true,
          "credentials": {
            "credentialsType": "AccountKey"
          },
          "datastoreType": "AzureBlob",
<<<<<<< HEAD
          "accountName": "saveorz2izv2bas",
          "containerName": "azureml-blobstore-2d1e66ae-85e3-42c0-be91-34de66397f26",
=======
          "accountName": "samcw32zcnpjldw",
          "containerName": "azureml-blobstore-3bd2018e-4b43-401e-ad49-85df181c9e0a",
>>>>>>> ce9edaa6
          "endpoint": "core.windows.net",
          "protocol": "https",
          "serviceDataAccessAuthIdentity": "WorkspaceSystemAssignedIdentity"
        },
        "systemData": {
<<<<<<< HEAD
          "createdAt": "2023-02-23T02:09:20.7946807\u002B00:00",
          "createdBy": "779301c0-18b2-4cdc-801b-a0a3368fee0a",
          "createdByType": "Application",
          "lastModifiedAt": "2023-02-23T02:09:21.4547132\u002B00:00",
=======
          "createdAt": "2023-02-18T09:22:33.5645164\u002B00:00",
          "createdBy": "779301c0-18b2-4cdc-801b-a0a3368fee0a",
          "createdByType": "Application",
          "lastModifiedAt": "2023-02-18T09:22:34.1712214\u002B00:00",
>>>>>>> ce9edaa6
          "lastModifiedBy": "779301c0-18b2-4cdc-801b-a0a3368fee0a",
          "lastModifiedByType": "Application"
        }
      }
    },
    {
      "RequestUri": "https://management.azure.com/subscriptions/00000000-0000-0000-0000-000000000/resourceGroups/00000/providers/Microsoft.MachineLearningServices/workspaces/00000/datastores/workspaceblobstore/listSecrets?api-version=2022-10-01",
      "RequestMethod": "POST",
      "RequestHeaders": {
        "Accept": "application/json",
        "Accept-Encoding": "gzip, deflate",
        "Connection": "keep-alive",
        "Content-Length": "0",
<<<<<<< HEAD
        "User-Agent": "azure-ai-ml/1.5.0 azsdk-python-mgmt-machinelearningservices/0.1.0 Python/3.7.9 (Windows-10-10.0.22621-SP0)"
=======
        "User-Agent": "azure-ai-ml/1.5.0 azsdk-python-mgmt-machinelearningservices/0.1.0 Python/3.10.6 (Linux-5.15.79.1-microsoft-standard-WSL2-x86_64-with-glibc2.35)"
>>>>>>> ce9edaa6
      },
      "RequestBody": null,
      "StatusCode": 200,
      "ResponseHeaders": {
        "Cache-Control": "no-cache",
        "Content-Encoding": "gzip",
        "Content-Type": "application/json; charset=utf-8",
<<<<<<< HEAD
        "Date": "Thu, 23 Feb 2023 03:39:23 GMT",
        "Expires": "-1",
        "Pragma": "no-cache",
        "Request-Context": "appId=cid-v1:2d2e8e63-272e-4b3c-8598-4ee570a0e70d",
        "Server-Timing": "traceparent;desc=\u002200-1ae7f086cecea2bf3d6f64bb5bd77a3f-9277893b30eeb8c6-01\u0022",
        "Strict-Transport-Security": "max-age=31536000; includeSubDomains",
        "Transfer-Encoding": "chunked",
        "Vary": "Accept-Encoding",
        "x-aml-cluster": "vienna-eastus2-02",
        "X-Content-Type-Options": "nosniff",
        "x-ms-correlation-request-id": "f51f8177-bedb-4ea4-967c-1e2ccb14bb0a",
        "x-ms-ratelimit-remaining-subscription-writes": "1161",
        "x-ms-response-type": "standard",
        "x-ms-routing-request-id": "WESTUS2:20230223T033923Z:f51f8177-bedb-4ea4-967c-1e2ccb14bb0a",
        "x-request-time": "0.138"
=======
        "Date": "Tue, 21 Feb 2023 21:42:58 GMT",
        "Expires": "-1",
        "Pragma": "no-cache",
        "Request-Context": "appId=cid-v1:2d2e8e63-272e-4b3c-8598-4ee570a0e70d",
        "Server-Timing": "traceparent;desc=\u002200-5f6bb70994116db832fbf715021db55c-0407359afcf1d738-01\u0022",
        "Strict-Transport-Security": "max-age=31536000; includeSubDomains",
        "Transfer-Encoding": "chunked",
        "Vary": "Accept-Encoding",
        "x-aml-cluster": "vienna-eastus-01",
        "X-Content-Type-Options": "nosniff",
        "x-ms-correlation-request-id": "aec105d9-b055-42ae-bdbc-075dbc1feb69",
        "x-ms-ratelimit-remaining-subscription-writes": "1161",
        "x-ms-response-type": "standard",
        "x-ms-routing-request-id": "CANADACENTRAL:20230221T214259Z:aec105d9-b055-42ae-bdbc-075dbc1feb69",
        "x-request-time": "0.109"
>>>>>>> ce9edaa6
      },
      "ResponseBody": {
        "secretsType": "AccountKey",
        "key": "dGhpcyBpcyBmYWtlIGtleQ=="
      }
    },
    {
<<<<<<< HEAD
      "RequestUri": "https://saveorz2izv2bas.blob.core.windows.net/0000000000000000000000000000000000006397f26/LocalUpload/00000000000000000000000000000000/data/sample1.csv",
=======
      "RequestUri": "https://samcw32zcnpjldw.blob.core.windows.net/azureml-blobstore-3bd2018e-4b43-401e-ad49-85df181c9e0a/LocalUpload/00000000000000000000000000000000/data/sample1.csv",
>>>>>>> ce9edaa6
      "RequestMethod": "HEAD",
      "RequestHeaders": {
        "Accept": "application/xml",
        "Accept-Encoding": "gzip, deflate",
        "Connection": "keep-alive",
<<<<<<< HEAD
        "User-Agent": "azsdk-python-storage-blob/12.14.1 Python/3.7.9 (Windows-10-10.0.22621-SP0)",
        "x-ms-date": "Thu, 23 Feb 2023 03:39:23 GMT",
=======
        "User-Agent": "azsdk-python-storage-blob/12.14.1 Python/3.10.6 (Linux-5.15.79.1-microsoft-standard-WSL2-x86_64-with-glibc2.35)",
        "x-ms-date": "Tue, 21 Feb 2023 21:42:58 GMT",
>>>>>>> ce9edaa6
        "x-ms-version": "2021-08-06"
      },
      "RequestBody": null,
      "StatusCode": 200,
      "ResponseHeaders": {
        "Accept-Ranges": "bytes",
        "Content-Length": "499",
        "Content-MD5": "kD7N5\u002BygjTfbYTFhyEo7RA==",
        "Content-Type": "application/octet-stream",
<<<<<<< HEAD
        "Date": "Thu, 23 Feb 2023 03:39:24 GMT",
        "ETag": "\u00220x8DB1543D6FD0292\u0022",
        "Last-Modified": "Thu, 23 Feb 2023 02:15:31 GMT",
=======
        "Date": "Tue, 21 Feb 2023 21:42:58 GMT",
        "ETag": "\u00220x8DB1193117B1888\u0022",
        "Last-Modified": "Sat, 18 Feb 2023 09:32:35 GMT",
>>>>>>> ce9edaa6
        "Server": [
          "Windows-Azure-Blob/1.0",
          "Microsoft-HTTPAPI/2.0"
        ],
        "Vary": "Origin",
        "x-ms-access-tier": "Hot",
        "x-ms-access-tier-inferred": "true",
        "x-ms-blob-type": "BlockBlob",
<<<<<<< HEAD
        "x-ms-creation-time": "Thu, 23 Feb 2023 02:15:31 GMT",
        "x-ms-lease-state": "available",
        "x-ms-lease-status": "unlocked",
        "x-ms-meta-name": "043b93f0-0d59-45e1-9422-f97e5ce8c926",
        "x-ms-meta-upload_status": "completed",
        "x-ms-meta-version": "daaf0d95-3ffc-4384-a6c2-6a608f7ee704",
=======
        "x-ms-creation-time": "Sat, 18 Feb 2023 09:32:35 GMT",
        "x-ms-lease-state": "available",
        "x-ms-lease-status": "unlocked",
        "x-ms-meta-name": "d7054f82-1901-4d02-a1db-9705dc75a231",
        "x-ms-meta-upload_status": "completed",
        "x-ms-meta-version": "1b5ecf13-7ad8-4217-a535-a2f4e8977ef2",
>>>>>>> ce9edaa6
        "x-ms-server-encrypted": "true",
        "x-ms-version": "2021-08-06"
      },
      "ResponseBody": null
    },
    {
<<<<<<< HEAD
      "RequestUri": "https://saveorz2izv2bas.blob.core.windows.net/0000000000000000000000000000000000006397f26/az-ml-artifacts/00000000000000000000000000000000/data/sample1.csv",
=======
      "RequestUri": "https://samcw32zcnpjldw.blob.core.windows.net/azureml-blobstore-3bd2018e-4b43-401e-ad49-85df181c9e0a/az-ml-artifacts/00000000000000000000000000000000/data/sample1.csv",
>>>>>>> ce9edaa6
      "RequestMethod": "HEAD",
      "RequestHeaders": {
        "Accept": "application/xml",
        "Accept-Encoding": "gzip, deflate",
        "Connection": "keep-alive",
<<<<<<< HEAD
        "User-Agent": "azsdk-python-storage-blob/12.14.1 Python/3.7.9 (Windows-10-10.0.22621-SP0)",
        "x-ms-date": "Thu, 23 Feb 2023 03:39:24 GMT",
=======
        "User-Agent": "azsdk-python-storage-blob/12.14.1 Python/3.10.6 (Linux-5.15.79.1-microsoft-standard-WSL2-x86_64-with-glibc2.35)",
        "x-ms-date": "Tue, 21 Feb 2023 21:42:59 GMT",
>>>>>>> ce9edaa6
        "x-ms-version": "2021-08-06"
      },
      "RequestBody": null,
      "StatusCode": 404,
      "ResponseHeaders": {
<<<<<<< HEAD
        "Date": "Thu, 23 Feb 2023 03:39:24 GMT",
=======
        "Date": "Tue, 21 Feb 2023 21:42:58 GMT",
>>>>>>> ce9edaa6
        "Server": [
          "Windows-Azure-Blob/1.0",
          "Microsoft-HTTPAPI/2.0"
        ],
        "Transfer-Encoding": "chunked",
        "Vary": "Origin",
        "x-ms-error-code": "BlobNotFound",
        "x-ms-version": "2021-08-06"
      },
      "ResponseBody": null
    },
    {
      "RequestUri": "https://management.azure.com/subscriptions/00000000-0000-0000-0000-000000000/resourceGroups/00000/providers/Microsoft.MachineLearningServices/workspaces/00000/datastores/workspaceblobstore?api-version=2022-10-01",
      "RequestMethod": "GET",
      "RequestHeaders": {
        "Accept": "application/json",
        "Accept-Encoding": "gzip, deflate",
        "Connection": "keep-alive",
<<<<<<< HEAD
        "User-Agent": "azure-ai-ml/1.5.0 azsdk-python-mgmt-machinelearningservices/0.1.0 Python/3.7.9 (Windows-10-10.0.22621-SP0)"
=======
        "User-Agent": "azure-ai-ml/1.5.0 azsdk-python-mgmt-machinelearningservices/0.1.0 Python/3.10.6 (Linux-5.15.79.1-microsoft-standard-WSL2-x86_64-with-glibc2.35)"
>>>>>>> ce9edaa6
      },
      "RequestBody": null,
      "StatusCode": 200,
      "ResponseHeaders": {
        "Cache-Control": "no-cache",
        "Content-Encoding": "gzip",
        "Content-Type": "application/json; charset=utf-8",
<<<<<<< HEAD
        "Date": "Thu, 23 Feb 2023 03:39:25 GMT",
        "Expires": "-1",
        "Pragma": "no-cache",
        "Request-Context": "appId=cid-v1:2d2e8e63-272e-4b3c-8598-4ee570a0e70d",
        "Server-Timing": "traceparent;desc=\u002200-68818e4c485224773110428e01ac2825-f3ebac1671e9ae40-01\u0022",
=======
        "Date": "Tue, 21 Feb 2023 21:42:58 GMT",
        "Expires": "-1",
        "Pragma": "no-cache",
        "Request-Context": "appId=cid-v1:2d2e8e63-272e-4b3c-8598-4ee570a0e70d",
        "Server-Timing": "traceparent;desc=\u002200-908e99a7309da0e49609ffdefc815fa6-336f5cf028bfbe22-01\u0022",
>>>>>>> ce9edaa6
        "Strict-Transport-Security": "max-age=31536000; includeSubDomains",
        "Transfer-Encoding": "chunked",
        "Vary": [
          "Accept-Encoding",
          "Accept-Encoding"
        ],
<<<<<<< HEAD
        "x-aml-cluster": "vienna-eastus2-02",
        "X-Content-Type-Options": "nosniff",
        "x-ms-correlation-request-id": "79e953d2-cd9f-4296-b1a0-1e18f4a4ddba",
        "x-ms-ratelimit-remaining-subscription-reads": "11835",
        "x-ms-response-type": "standard",
        "x-ms-routing-request-id": "WESTUS2:20230223T033925Z:79e953d2-cd9f-4296-b1a0-1e18f4a4ddba",
        "x-request-time": "0.251"
=======
        "x-aml-cluster": "vienna-eastus-01",
        "X-Content-Type-Options": "nosniff",
        "x-ms-correlation-request-id": "9e380172-46e9-4b6d-b94c-e8ab175c07ce",
        "x-ms-ratelimit-remaining-subscription-reads": "11936",
        "x-ms-response-type": "standard",
        "x-ms-routing-request-id": "CANADACENTRAL:20230221T214259Z:9e380172-46e9-4b6d-b94c-e8ab175c07ce",
        "x-request-time": "0.101"
>>>>>>> ce9edaa6
      },
      "ResponseBody": {
        "id": "/subscriptions/00000000-0000-0000-0000-000000000/resourceGroups/00000/providers/Microsoft.MachineLearningServices/workspaces/00000/datastores/workspaceblobstore",
        "name": "workspaceblobstore",
        "type": "Microsoft.MachineLearningServices/workspaces/datastores",
        "properties": {
          "description": null,
          "tags": null,
          "properties": null,
          "isDefault": true,
          "credentials": {
            "credentialsType": "AccountKey"
          },
          "datastoreType": "AzureBlob",
<<<<<<< HEAD
          "accountName": "saveorz2izv2bas",
          "containerName": "azureml-blobstore-2d1e66ae-85e3-42c0-be91-34de66397f26",
=======
          "accountName": "samcw32zcnpjldw",
          "containerName": "azureml-blobstore-3bd2018e-4b43-401e-ad49-85df181c9e0a",
>>>>>>> ce9edaa6
          "endpoint": "core.windows.net",
          "protocol": "https",
          "serviceDataAccessAuthIdentity": "WorkspaceSystemAssignedIdentity"
        },
        "systemData": {
<<<<<<< HEAD
          "createdAt": "2023-02-23T02:09:20.7946807\u002B00:00",
          "createdBy": "779301c0-18b2-4cdc-801b-a0a3368fee0a",
          "createdByType": "Application",
          "lastModifiedAt": "2023-02-23T02:09:21.4547132\u002B00:00",
=======
          "createdAt": "2023-02-18T09:22:33.5645164\u002B00:00",
          "createdBy": "779301c0-18b2-4cdc-801b-a0a3368fee0a",
          "createdByType": "Application",
          "lastModifiedAt": "2023-02-18T09:22:34.1712214\u002B00:00",
>>>>>>> ce9edaa6
          "lastModifiedBy": "779301c0-18b2-4cdc-801b-a0a3368fee0a",
          "lastModifiedByType": "Application"
        }
      }
    },
    {
      "RequestUri": "https://management.azure.com/subscriptions/00000000-0000-0000-0000-000000000/resourceGroups/00000/providers/Microsoft.MachineLearningServices/workspaces/00000/datastores/workspaceblobstore/listSecrets?api-version=2022-10-01",
      "RequestMethod": "POST",
      "RequestHeaders": {
        "Accept": "application/json",
        "Accept-Encoding": "gzip, deflate",
        "Connection": "keep-alive",
        "Content-Length": "0",
<<<<<<< HEAD
        "User-Agent": "azure-ai-ml/1.5.0 azsdk-python-mgmt-machinelearningservices/0.1.0 Python/3.7.9 (Windows-10-10.0.22621-SP0)"
=======
        "User-Agent": "azure-ai-ml/1.5.0 azsdk-python-mgmt-machinelearningservices/0.1.0 Python/3.10.6 (Linux-5.15.79.1-microsoft-standard-WSL2-x86_64-with-glibc2.35)"
>>>>>>> ce9edaa6
      },
      "RequestBody": null,
      "StatusCode": 200,
      "ResponseHeaders": {
        "Cache-Control": "no-cache",
        "Content-Encoding": "gzip",
        "Content-Type": "application/json; charset=utf-8",
<<<<<<< HEAD
        "Date": "Thu, 23 Feb 2023 03:39:25 GMT",
        "Expires": "-1",
        "Pragma": "no-cache",
        "Request-Context": "appId=cid-v1:2d2e8e63-272e-4b3c-8598-4ee570a0e70d",
        "Server-Timing": "traceparent;desc=\u002200-8347c116dc01f45434cd2b691a8343e7-c8494afbee41bb9a-01\u0022",
        "Strict-Transport-Security": "max-age=31536000; includeSubDomains",
        "Transfer-Encoding": "chunked",
        "Vary": "Accept-Encoding",
        "x-aml-cluster": "vienna-eastus2-02",
        "X-Content-Type-Options": "nosniff",
        "x-ms-correlation-request-id": "01072b27-c3c7-46ca-bf2a-56821407d73f",
        "x-ms-ratelimit-remaining-subscription-writes": "1160",
        "x-ms-response-type": "standard",
        "x-ms-routing-request-id": "WESTUS2:20230223T033926Z:01072b27-c3c7-46ca-bf2a-56821407d73f",
        "x-request-time": "0.090"
=======
        "Date": "Tue, 21 Feb 2023 21:42:59 GMT",
        "Expires": "-1",
        "Pragma": "no-cache",
        "Request-Context": "appId=cid-v1:2d2e8e63-272e-4b3c-8598-4ee570a0e70d",
        "Server-Timing": "traceparent;desc=\u002200-27e57fba75d1c38fc028b1bb91f5b493-e952757bd02abce6-01\u0022",
        "Strict-Transport-Security": "max-age=31536000; includeSubDomains",
        "Transfer-Encoding": "chunked",
        "Vary": "Accept-Encoding",
        "x-aml-cluster": "vienna-eastus-01",
        "X-Content-Type-Options": "nosniff",
        "x-ms-correlation-request-id": "a6313172-e47a-42ea-a660-ad329a4b23ea",
        "x-ms-ratelimit-remaining-subscription-writes": "1160",
        "x-ms-response-type": "standard",
        "x-ms-routing-request-id": "CANADACENTRAL:20230221T214300Z:a6313172-e47a-42ea-a660-ad329a4b23ea",
        "x-request-time": "0.174"
>>>>>>> ce9edaa6
      },
      "ResponseBody": {
        "secretsType": "AccountKey",
        "key": "dGhpcyBpcyBmYWtlIGtleQ=="
      }
    },
    {
<<<<<<< HEAD
      "RequestUri": "https://saveorz2izv2bas.blob.core.windows.net/0000000000000000000000000000000000006397f26/LocalUpload/00000000000000000000000000000000/sample1.csv",
=======
      "RequestUri": "https://samcw32zcnpjldw.blob.core.windows.net/azureml-blobstore-3bd2018e-4b43-401e-ad49-85df181c9e0a/LocalUpload/00000000000000000000000000000000/sample1.csv",
>>>>>>> ce9edaa6
      "RequestMethod": "HEAD",
      "RequestHeaders": {
        "Accept": "application/xml",
        "Accept-Encoding": "gzip, deflate",
        "Connection": "keep-alive",
<<<<<<< HEAD
        "User-Agent": "azsdk-python-storage-blob/12.14.1 Python/3.7.9 (Windows-10-10.0.22621-SP0)",
        "x-ms-date": "Thu, 23 Feb 2023 03:39:26 GMT",
=======
        "User-Agent": "azsdk-python-storage-blob/12.14.1 Python/3.10.6 (Linux-5.15.79.1-microsoft-standard-WSL2-x86_64-with-glibc2.35)",
        "x-ms-date": "Tue, 21 Feb 2023 21:42:59 GMT",
>>>>>>> ce9edaa6
        "x-ms-version": "2021-08-06"
      },
      "RequestBody": null,
      "StatusCode": 200,
      "ResponseHeaders": {
        "Accept-Ranges": "bytes",
        "Content-Length": "499",
        "Content-MD5": "kD7N5\u002BygjTfbYTFhyEo7RA==",
        "Content-Type": "application/octet-stream",
<<<<<<< HEAD
        "Date": "Thu, 23 Feb 2023 03:39:26 GMT",
        "ETag": "\u00220x8DB15452A78C75F\u0022",
        "Last-Modified": "Thu, 23 Feb 2023 02:25:01 GMT",
=======
        "Date": "Tue, 21 Feb 2023 21:42:59 GMT",
        "ETag": "\u00220x8DB12047345A243\u0022",
        "Last-Modified": "Sat, 18 Feb 2023 23:04:12 GMT",
>>>>>>> ce9edaa6
        "Server": [
          "Windows-Azure-Blob/1.0",
          "Microsoft-HTTPAPI/2.0"
        ],
        "Vary": "Origin",
        "x-ms-access-tier": "Hot",
        "x-ms-access-tier-inferred": "true",
        "x-ms-blob-type": "BlockBlob",
<<<<<<< HEAD
        "x-ms-creation-time": "Thu, 23 Feb 2023 02:25:00 GMT",
        "x-ms-lease-state": "available",
        "x-ms-lease-status": "unlocked",
        "x-ms-meta-name": "22d8cde0-be26-4c74-8041-23b681a34f7c",
        "x-ms-meta-upload_status": "completed",
        "x-ms-meta-version": "7837f1fe-c2f2-40cc-ba2d-c3dd3ffaa53e",
=======
        "x-ms-creation-time": "Sat, 18 Feb 2023 23:04:12 GMT",
        "x-ms-lease-state": "available",
        "x-ms-lease-status": "unlocked",
        "x-ms-meta-name": "410dbe7a-fe3a-4105-a56a-1582a95a1f20",
        "x-ms-meta-upload_status": "completed",
        "x-ms-meta-version": "f8dab3bf-b9f4-4415-99da-550a8351e893",
>>>>>>> ce9edaa6
        "x-ms-server-encrypted": "true",
        "x-ms-version": "2021-08-06"
      },
      "ResponseBody": null
    },
    {
<<<<<<< HEAD
      "RequestUri": "https://saveorz2izv2bas.blob.core.windows.net/0000000000000000000000000000000000006397f26/az-ml-artifacts/00000000000000000000000000000000/sample1.csv",
=======
      "RequestUri": "https://samcw32zcnpjldw.blob.core.windows.net/azureml-blobstore-3bd2018e-4b43-401e-ad49-85df181c9e0a/az-ml-artifacts/00000000000000000000000000000000/sample1.csv",
>>>>>>> ce9edaa6
      "RequestMethod": "HEAD",
      "RequestHeaders": {
        "Accept": "application/xml",
        "Accept-Encoding": "gzip, deflate",
        "Connection": "keep-alive",
<<<<<<< HEAD
        "User-Agent": "azsdk-python-storage-blob/12.14.1 Python/3.7.9 (Windows-10-10.0.22621-SP0)",
        "x-ms-date": "Thu, 23 Feb 2023 03:39:27 GMT",
=======
        "User-Agent": "azsdk-python-storage-blob/12.14.1 Python/3.10.6 (Linux-5.15.79.1-microsoft-standard-WSL2-x86_64-with-glibc2.35)",
        "x-ms-date": "Tue, 21 Feb 2023 21:42:59 GMT",
>>>>>>> ce9edaa6
        "x-ms-version": "2021-08-06"
      },
      "RequestBody": null,
      "StatusCode": 404,
      "ResponseHeaders": {
<<<<<<< HEAD
        "Date": "Thu, 23 Feb 2023 03:39:27 GMT",
=======
        "Date": "Tue, 21 Feb 2023 21:42:59 GMT",
>>>>>>> ce9edaa6
        "Server": [
          "Windows-Azure-Blob/1.0",
          "Microsoft-HTTPAPI/2.0"
        ],
        "Transfer-Encoding": "chunked",
        "Vary": "Origin",
        "x-ms-error-code": "BlobNotFound",
        "x-ms-version": "2021-08-06"
      },
      "ResponseBody": null
    },
    {
<<<<<<< HEAD
      "RequestUri": "https://management.azure.com/subscriptions/00000000-0000-0000-0000-000000000/resourceGroups/00000/providers/Microsoft.MachineLearningServices/workspaces/00000/jobs/test_810697985819?api-version=2022-12-01-preview",
=======
      "RequestUri": "https://management.azure.com/subscriptions/00000000-0000-0000-0000-000000000/resourceGroups/00000/providers/Microsoft.MachineLearningServices/workspaces/00000/jobs/test_222036348175?api-version=2022-12-01-preview",
>>>>>>> ce9edaa6
      "RequestMethod": "PUT",
      "RequestHeaders": {
        "Accept": "application/json",
        "Accept-Encoding": "gzip, deflate",
        "Connection": "keep-alive",
        "Content-Length": "1450",
        "Content-Type": "application/json",
<<<<<<< HEAD
        "User-Agent": "azure-ai-ml/1.5.0 azsdk-python-mgmt-machinelearningservices/0.1.0 Python/3.7.9 (Windows-10-10.0.22621-SP0)"
=======
        "User-Agent": "azure-ai-ml/1.5.0 azsdk-python-mgmt-machinelearningservices/0.1.0 Python/3.10.6 (Linux-5.15.79.1-microsoft-standard-WSL2-x86_64-with-glibc2.35)"
>>>>>>> ce9edaa6
      },
      "RequestBody": {
        "properties": {
          "description": "The hello world pipeline job with data binding",
          "properties": {},
          "tags": {
            "tag": "tagvalue",
            "owner": "sdkteam"
          },
          "computeId": "/subscriptions/00000000-0000-0000-0000-000000000/resourceGroups/00000/providers/Microsoft.MachineLearningServices/workspaces/00000/computes/cpu-cluster",
          "displayName": "pipeline_with_data_binding",
          "experimentName": "azure-ai-ml",
          "isArchived": false,
          "jobType": "Pipeline",
          "inputs": {
            "job_in_number": {
              "jobInputType": "literal",
              "value": "1"
            },
            "job_in_string": {
              "jobInputType": "literal",
              "value": "hello"
            },
            "job_in_folder": {
              "uri": "azureml://datastores/workspaceblobstore/paths/LocalUpload/00000000000000000000000000000000/data/",
              "jobInputType": "uri_folder"
            },
            "job_in_file": {
              "uri": "azureml://datastores/workspaceblobstore/paths/LocalUpload/00000000000000000000000000000000/sample1.csv",
              "jobInputType": "uri_file"
            },
            "target_compute": {
              "jobInputType": "literal",
              "value": "cpu-cluster"
            },
            "output_file_name": {
              "jobInputType": "literal",
              "value": "sample1.csv"
            }
          },
          "jobs": {
            "hello_world": {
              "name": "hello_world",
              "type": "command",
              "computeId": "${{parent.inputs.target_compute}}",
              "_source": "YAML.JOB",
<<<<<<< HEAD
              "componentId": "/subscriptions/00000000-0000-0000-0000-000000000/resourceGroups/00000/providers/Microsoft.MachineLearningServices/workspaces/00000/components/azureml_anonymous/versions/f3ecb648-7e45-4206-8d9a-507601986d76"
=======
              "componentId": "/subscriptions/00000000-0000-0000-0000-000000000/resourceGroups/00000/providers/Microsoft.MachineLearningServices/workspaces/00000/components/azureml_anonymous/versions/36bbd444-108e-465c-88c3-04ba062b1f7d"
>>>>>>> ce9edaa6
            }
          },
          "outputs": {},
          "settings": {
            "_source": "YAML.JOB"
          }
        }
      },
      "StatusCode": 201,
      "ResponseHeaders": {
        "Cache-Control": "no-cache",
<<<<<<< HEAD
        "Content-Length": "3850",
        "Content-Type": "application/json; charset=utf-8",
        "Date": "Thu, 23 Feb 2023 03:39:29 GMT",
        "Expires": "-1",
        "Location": "https://management.azure.com/subscriptions/00000000-0000-0000-0000-000000000/resourceGroups/00000/providers/Microsoft.MachineLearningServices/workspaces/00000/jobs/test_810697985819?api-version=2022-12-01-preview",
        "Pragma": "no-cache",
        "Request-Context": "appId=cid-v1:2d2e8e63-272e-4b3c-8598-4ee570a0e70d",
        "Server-Timing": "traceparent;desc=\u002200-068e870babdc34460638f503c420af03-01c7f60428256f6c-01\u0022",
        "Strict-Transport-Security": "max-age=31536000; includeSubDomains",
        "x-aml-cluster": "vienna-eastus2-02",
        "X-Content-Type-Options": "nosniff",
        "x-ms-correlation-request-id": "b760f6b3-b8e3-44a9-b73d-58b646f5e4d7",
        "x-ms-ratelimit-remaining-subscription-writes": "1136",
        "x-ms-response-type": "standard",
        "x-ms-routing-request-id": "WESTUS2:20230223T033930Z:b760f6b3-b8e3-44a9-b73d-58b646f5e4d7",
        "x-request-time": "1.241"
      },
      "ResponseBody": {
        "id": "/subscriptions/00000000-0000-0000-0000-000000000/resourceGroups/00000/providers/Microsoft.MachineLearningServices/workspaces/00000/jobs/test_810697985819",
        "name": "test_810697985819",
=======
        "Content-Length": "3049",
        "Content-Type": "application/json; charset=utf-8",
        "Date": "Tue, 21 Feb 2023 21:43:04 GMT",
        "Expires": "-1",
        "Location": "https://management.azure.com/subscriptions/00000000-0000-0000-0000-000000000/resourceGroups/00000/providers/Microsoft.MachineLearningServices/workspaces/00000/jobs/test_222036348175?api-version=2022-12-01-preview",
        "Pragma": "no-cache",
        "Request-Context": "appId=cid-v1:2d2e8e63-272e-4b3c-8598-4ee570a0e70d",
        "Server-Timing": "traceparent;desc=\u002200-b17a93db71a1736639e668af0759fcc6-20b685b86fd3b406-01\u0022",
        "Strict-Transport-Security": "max-age=31536000; includeSubDomains",
        "x-aml-cluster": "vienna-eastus-01",
        "X-Content-Type-Options": "nosniff",
        "x-ms-correlation-request-id": "d77d8207-3b1b-46bb-8b92-82cd3ef256fe",
        "x-ms-ratelimit-remaining-subscription-writes": "1158",
        "x-ms-response-type": "standard",
        "x-ms-routing-request-id": "CANADACENTRAL:20230221T214305Z:d77d8207-3b1b-46bb-8b92-82cd3ef256fe",
        "x-request-time": "1.525"
      },
      "ResponseBody": {
        "id": "/subscriptions/00000000-0000-0000-0000-000000000/resourceGroups/00000/providers/Microsoft.MachineLearningServices/workspaces/00000/jobs/test_222036348175",
        "name": "test_222036348175",
>>>>>>> ce9edaa6
        "type": "Microsoft.MachineLearningServices/workspaces/jobs",
        "properties": {
          "description": "The hello world pipeline job with data binding",
          "tags": {
            "tag": "tagvalue",
            "owner": "sdkteam"
          },
          "properties": {
            "azureml.DevPlatv2": "true",
            "azureml.runsource": "azureml.PipelineRun",
            "runSource": "MFE",
            "runType": "HTTP",
            "azureml.parameters": "{\u0022job_in_number\u0022:\u00221\u0022,\u0022job_in_string\u0022:\u0022hello\u0022,\u0022target_compute\u0022:\u0022cpu-cluster\u0022,\u0022output_file_name\u0022:\u0022sample1.csv\u0022}",
            "azureml.continue_on_step_failure": "False",
            "azureml.continue_on_failed_optional_input": "True",
            "azureml.defaultComputeName": "cpu-cluster",
            "azureml.defaultDataStoreName": "workspaceblobstore",
            "azureml.pipelineComponent": "pipelinerun"
          },
          "displayName": "pipeline_with_data_binding",
          "status": "Preparing",
          "experimentName": "azure-ai-ml",
          "services": {
            "Tracking": {
              "jobServiceType": "Tracking",
              "port": null,
<<<<<<< HEAD
              "endpoint": "azureml://eastus2.api.azureml.ms/mlflow/v1.0/subscriptions/00000000-0000-0000-0000-000000000/resourceGroups/00000/providers/Microsoft.MachineLearningServices/workspaces/00000?",
=======
              "endpoint": "azureml://eastus.api.azureml.ms/mlflow/v1.0/subscriptions/00000000-0000-0000-0000-000000000/resourceGroups/00000/providers/Microsoft.MachineLearningServices/workspaces/00000?",
>>>>>>> ce9edaa6
              "status": null,
              "errorMessage": null,
              "properties": null,
              "nodes": null
            },
            "Studio": {
              "jobServiceType": "Studio",
              "port": null,
<<<<<<< HEAD
              "endpoint": "https://ml.azure.com/runs/test_810697985819?wsid=/subscriptions/00000000-0000-0000-0000-000000000/resourcegroups/00000/workspaces/00000",
=======
              "endpoint": "https://ml.azure.com/runs/test_222036348175?wsid=/subscriptions/00000000-0000-0000-0000-000000000/resourcegroups/00000/workspaces/00000",
>>>>>>> ce9edaa6
              "status": null,
              "errorMessage": null,
              "properties": null,
              "nodes": null
            }
          },
          "computeId": "/subscriptions/00000000-0000-0000-0000-000000000/resourceGroups/00000/providers/Microsoft.MachineLearningServices/workspaces/00000/computes/cpu-cluster",
          "isArchived": false,
          "identity": null,
          "componentId": null,
          "jobType": "Pipeline",
          "settings": {
            "_source": "YAML.JOB"
          },
          "jobs": {
            "hello_world": {
              "name": "hello_world",
              "type": "command",
              "computeId": "${{parent.inputs.target_compute}}",
              "_source": "YAML.JOB",
<<<<<<< HEAD
              "componentId": "/subscriptions/00000000-0000-0000-0000-000000000/resourceGroups/00000/providers/Microsoft.MachineLearningServices/workspaces/00000/components/azureml_anonymous/versions/f3ecb648-7e45-4206-8d9a-507601986d76"
=======
              "componentId": "/subscriptions/00000000-0000-0000-0000-000000000/resourceGroups/00000/providers/Microsoft.MachineLearningServices/workspaces/00000/components/azureml_anonymous/versions/36bbd444-108e-465c-88c3-04ba062b1f7d"
>>>>>>> ce9edaa6
            }
          },
          "inputs": {
            "job_in_number": {
              "description": null,
              "jobInputType": "literal",
              "value": "1"
            },
            "job_in_string": {
              "description": null,
              "jobInputType": "literal",
              "value": "hello"
            },
            "job_in_folder": {
              "description": null,
              "uri": "azureml://datastores/workspaceblobstore/paths/LocalUpload/00000000000000000000000000000000/data/",
              "mode": "ReadOnlyMount",
              "jobInputType": "uri_folder"
            },
            "job_in_file": {
              "description": null,
              "uri": "azureml://datastores/workspaceblobstore/paths/LocalUpload/00000000000000000000000000000000/sample1.csv",
              "mode": "ReadOnlyMount",
              "jobInputType": "uri_file"
            },
            "target_compute": {
              "description": null,
              "jobInputType": "literal",
              "value": "cpu-cluster"
            },
            "output_file_name": {
              "description": null,
              "jobInputType": "literal",
              "value": "sample1.csv"
            }
          },
          "outputs": {},
          "sourceJobId": null
        },
        "systemData": {
<<<<<<< HEAD
          "createdAt": "2023-02-23T03:39:30.1134029\u002B00:00",
          "createdBy": "Diondra Peck",
=======
          "createdAt": "2023-02-21T21:43:04.9080015\u002B00:00",
          "createdBy": "Firstname Lastname",
>>>>>>> ce9edaa6
          "createdByType": "User"
        }
      }
    },
    {
<<<<<<< HEAD
      "RequestUri": "https://management.azure.com/subscriptions/00000000-0000-0000-0000-000000000/resourceGroups/00000/providers/Microsoft.MachineLearningServices/workspaces/00000/jobs/test_810697985819/cancel?api-version=2022-12-01-preview",
=======
      "RequestUri": "https://management.azure.com/subscriptions/00000000-0000-0000-0000-000000000/resourceGroups/00000/providers/Microsoft.MachineLearningServices/workspaces/00000/jobs/test_222036348175/cancel?api-version=2022-12-01-preview",
>>>>>>> ce9edaa6
      "RequestMethod": "POST",
      "RequestHeaders": {
        "Accept": "application/json",
        "Accept-Encoding": "gzip, deflate",
        "Connection": "keep-alive",
        "Content-Length": "0",
<<<<<<< HEAD
        "User-Agent": "azure-ai-ml/1.5.0 azsdk-python-mgmt-machinelearningservices/0.1.0 Python/3.7.9 (Windows-10-10.0.22621-SP0)"
=======
        "User-Agent": "azure-ai-ml/1.5.0 azsdk-python-mgmt-machinelearningservices/0.1.0 Python/3.10.6 (Linux-5.15.79.1-microsoft-standard-WSL2-x86_64-with-glibc2.35)"
>>>>>>> ce9edaa6
      },
      "RequestBody": null,
      "StatusCode": 202,
      "ResponseHeaders": {
        "Cache-Control": "no-cache",
        "Content-Length": "4",
        "Content-Type": "application/json; charset=utf-8",
<<<<<<< HEAD
        "Date": "Thu, 23 Feb 2023 03:39:32 GMT",
        "Expires": "-1",
        "Location": "https://management.azure.com/subscriptions/00000000-0000-0000-0000-000000000/providers/Microsoft.MachineLearningServices/locations/eastus2/mfeOperationResults/jc:2d1e66ae-85e3-42c0-be91-34de66397f26:test_810697985819?api-version=2022-12-01-preview",
        "Pragma": "no-cache",
        "Request-Context": "appId=cid-v1:2d2e8e63-272e-4b3c-8598-4ee570a0e70d",
        "Strict-Transport-Security": "max-age=31536000; includeSubDomains",
        "x-aml-cluster": "vienna-eastus2-02",
        "X-Content-Type-Options": "nosniff",
        "x-ms-async-operation-timeout": "PT1H",
        "x-ms-correlation-request-id": "ac1193de-81e1-49ee-922f-56c7c68e4f62",
        "x-ms-ratelimit-remaining-subscription-writes": "1159",
        "x-ms-response-type": "standard",
        "x-ms-routing-request-id": "WESTUS2:20230223T033933Z:ac1193de-81e1-49ee-922f-56c7c68e4f62",
        "x-request-time": "0.662"
=======
        "Date": "Tue, 21 Feb 2023 21:43:08 GMT",
        "Expires": "-1",
        "Location": "https://management.azure.com/subscriptions/00000000-0000-0000-0000-000000000/providers/Microsoft.MachineLearningServices/locations/eastus/mfeOperationResults/jc:3bd2018e-4b43-401e-ad49-85df181c9e0a:test_222036348175?api-version=2022-12-01-preview",
        "Pragma": "no-cache",
        "Request-Context": "appId=cid-v1:2d2e8e63-272e-4b3c-8598-4ee570a0e70d",
        "Strict-Transport-Security": "max-age=31536000; includeSubDomains",
        "x-aml-cluster": "vienna-eastus-01",
        "X-Content-Type-Options": "nosniff",
        "x-ms-async-operation-timeout": "PT1H",
        "x-ms-correlation-request-id": "36b21138-7883-41c9-97ac-d7ef53359892",
        "x-ms-ratelimit-remaining-subscription-writes": "1159",
        "x-ms-response-type": "standard",
        "x-ms-routing-request-id": "CANADACENTRAL:20230221T214309Z:36b21138-7883-41c9-97ac-d7ef53359892",
        "x-request-time": "0.717"
>>>>>>> ce9edaa6
      },
      "ResponseBody": "null"
    },
    {
<<<<<<< HEAD
      "RequestUri": "https://management.azure.com/subscriptions/00000000-0000-0000-0000-000000000/providers/Microsoft.MachineLearningServices/locations/eastus2/mfeOperationResults/jc:2d1e66ae-85e3-42c0-be91-34de66397f26:test_810697985819?api-version=2022-12-01-preview",
=======
      "RequestUri": "https://management.azure.com/subscriptions/00000000-0000-0000-0000-000000000/providers/Microsoft.MachineLearningServices/locations/eastus/mfeOperationResults/jc:3bd2018e-4b43-401e-ad49-85df181c9e0a:test_222036348175?api-version=2022-12-01-preview",
      "RequestMethod": "GET",
      "RequestHeaders": {
        "Accept": "*/*",
        "Accept-Encoding": "gzip, deflate",
        "Connection": "keep-alive",
        "User-Agent": "azure-ai-ml/1.5.0 azsdk-python-mgmt-machinelearningservices/0.1.0 Python/3.10.6 (Linux-5.15.79.1-microsoft-standard-WSL2-x86_64-with-glibc2.35)"
      },
      "RequestBody": null,
      "StatusCode": 202,
      "ResponseHeaders": {
        "Cache-Control": "no-cache",
        "Content-Length": "2",
        "Content-Type": "application/json; charset=utf-8",
        "Date": "Tue, 21 Feb 2023 21:43:08 GMT",
        "Expires": "-1",
        "Location": "https://management.azure.com/subscriptions/00000000-0000-0000-0000-000000000/providers/Microsoft.MachineLearningServices/locations/eastus/mfeOperationResults/jc:3bd2018e-4b43-401e-ad49-85df181c9e0a:test_222036348175?api-version=2022-12-01-preview",
        "Pragma": "no-cache",
        "Request-Context": "appId=cid-v1:2d2e8e63-272e-4b3c-8598-4ee570a0e70d",
        "Strict-Transport-Security": "max-age=31536000; includeSubDomains",
        "x-aml-cluster": "vienna-eastus-01",
        "X-Content-Type-Options": "nosniff",
        "x-ms-correlation-request-id": "8e3eb44e-679d-439b-8011-13766563305a",
        "x-ms-ratelimit-remaining-subscription-reads": "11935",
        "x-ms-response-type": "standard",
        "x-ms-routing-request-id": "CANADACENTRAL:20230221T214309Z:8e3eb44e-679d-439b-8011-13766563305a",
        "x-request-time": "0.029"
      },
      "ResponseBody": {}
    },
    {
      "RequestUri": "https://management.azure.com/subscriptions/00000000-0000-0000-0000-000000000/providers/Microsoft.MachineLearningServices/locations/eastus/mfeOperationResults/jc:3bd2018e-4b43-401e-ad49-85df181c9e0a:test_222036348175?api-version=2022-12-01-preview",
>>>>>>> ce9edaa6
      "RequestMethod": "GET",
      "RequestHeaders": {
        "Accept": "*/*",
        "Accept-Encoding": "gzip, deflate",
        "Connection": "keep-alive",
<<<<<<< HEAD
        "User-Agent": "azure-ai-ml/1.5.0 azsdk-python-mgmt-machinelearningservices/0.1.0 Python/3.7.9 (Windows-10-10.0.22621-SP0)"
=======
        "User-Agent": "azure-ai-ml/1.5.0 azsdk-python-mgmt-machinelearningservices/0.1.0 Python/3.10.6 (Linux-5.15.79.1-microsoft-standard-WSL2-x86_64-with-glibc2.35)"
>>>>>>> ce9edaa6
      },
      "RequestBody": null,
      "StatusCode": 200,
      "ResponseHeaders": {
        "Cache-Control": "no-cache",
        "Content-Length": "0",
<<<<<<< HEAD
        "Date": "Thu, 23 Feb 2023 03:39:32 GMT",
        "Expires": "-1",
        "Pragma": "no-cache",
        "Request-Context": "appId=cid-v1:2d2e8e63-272e-4b3c-8598-4ee570a0e70d",
        "Server-Timing": "traceparent;desc=\u002200-d1796a8f3f7803149b7bf028d59a7159-f6e4d6ebd4232b00-01\u0022",
        "Strict-Transport-Security": "max-age=31536000; includeSubDomains",
        "x-aml-cluster": "vienna-eastus2-02",
        "X-Content-Type-Options": "nosniff",
        "x-ms-correlation-request-id": "ba6465bc-a5cb-4af6-bea0-883f709a28ed",
        "x-ms-ratelimit-remaining-subscription-reads": "11834",
        "x-ms-response-type": "standard",
        "x-ms-routing-request-id": "WESTUS2:20230223T033933Z:ba6465bc-a5cb-4af6-bea0-883f709a28ed",
        "x-request-time": "0.054"
=======
        "Date": "Tue, 21 Feb 2023 21:43:39 GMT",
        "Expires": "-1",
        "Pragma": "no-cache",
        "Request-Context": "appId=cid-v1:2d2e8e63-272e-4b3c-8598-4ee570a0e70d",
        "Server-Timing": "traceparent;desc=\u002200-e567a40d49dcfd9d211643a9fbd756f6-d752ab2ea730674b-01\u0022",
        "Strict-Transport-Security": "max-age=31536000; includeSubDomains",
        "x-aml-cluster": "vienna-eastus-01",
        "X-Content-Type-Options": "nosniff",
        "x-ms-correlation-request-id": "c4c7274e-dbdb-4439-b808-10d952efcdf6",
        "x-ms-ratelimit-remaining-subscription-reads": "11934",
        "x-ms-response-type": "standard",
        "x-ms-routing-request-id": "CANADACENTRAL:20230221T214339Z:c4c7274e-dbdb-4439-b808-10d952efcdf6",
        "x-request-time": "0.075"
>>>>>>> ce9edaa6
      },
      "ResponseBody": null
    }
  ],
  "Variables": {
<<<<<<< HEAD
    "name": "test_810697985819"
=======
    "name": "test_222036348175"
>>>>>>> ce9edaa6
  }
}<|MERGE_RESOLUTION|>--- conflicted
+++ resolved
@@ -7,11 +7,7 @@
         "Accept": "application/json",
         "Accept-Encoding": "gzip, deflate",
         "Connection": "keep-alive",
-<<<<<<< HEAD
         "User-Agent": "azure-ai-ml/1.5.0 azsdk-python-mgmt-machinelearningservices/0.1.0 Python/3.7.9 (Windows-10-10.0.22621-SP0)"
-=======
-        "User-Agent": "azure-ai-ml/1.5.0 azsdk-python-mgmt-machinelearningservices/0.1.0 Python/3.10.6 (Linux-5.15.79.1-microsoft-standard-WSL2-x86_64-with-glibc2.35)"
->>>>>>> ce9edaa6
       },
       "RequestBody": null,
       "StatusCode": 200,
@@ -19,69 +15,39 @@
         "Cache-Control": "no-cache",
         "Content-Encoding": "gzip",
         "Content-Type": "application/json; charset=utf-8",
-<<<<<<< HEAD
-        "Date": "Thu, 23 Feb 2023 03:39:15 GMT",
+        "Date": "Thu, 23 Feb 2023 21:59:35 GMT",
         "Expires": "-1",
         "Pragma": "no-cache",
         "Request-Context": "appId=cid-v1:2d2e8e63-272e-4b3c-8598-4ee570a0e70d",
-        "Server-Timing": "traceparent;desc=\u002200-6a24b9ce50091a60322d700c04a12f0c-176878f8ef1151bd-01\u0022",
-=======
-        "Date": "Tue, 21 Feb 2023 21:42:47 GMT",
-        "Expires": "-1",
-        "Pragma": "no-cache",
-        "Request-Context": "appId=cid-v1:2d2e8e63-272e-4b3c-8598-4ee570a0e70d",
-        "Server-Timing": "traceparent;desc=\u002200-c19febdcb9c8539602abe7432e3a3853-f44c89706e972c0f-01\u0022",
->>>>>>> ce9edaa6
+        "Server-Timing": "traceparent;desc=\u002200-68ae3b7c563f0d78672e86dc8e5a5faa-0985d02991d22fa3-01\u0022",
         "Strict-Transport-Security": "max-age=31536000; includeSubDomains",
         "Transfer-Encoding": "chunked",
         "Vary": [
           "Accept-Encoding",
           "Accept-Encoding"
         ],
-<<<<<<< HEAD
-        "x-aml-cluster": "vienna-eastus2-02",
-        "X-Content-Type-Options": "nosniff",
-        "x-ms-correlation-request-id": "2c369855-480a-4a2d-a433-70036cbd5448",
-        "x-ms-ratelimit-remaining-subscription-reads": "11839",
-        "x-ms-response-type": "standard",
-        "x-ms-routing-request-id": "WESTUS2:20230223T033916Z:2c369855-480a-4a2d-a433-70036cbd5448",
-        "x-request-time": "0.064"
-=======
-        "x-aml-cluster": "vienna-eastus-01",
-        "X-Content-Type-Options": "nosniff",
-        "x-ms-correlation-request-id": "67afbd8e-b1cb-4d20-ae19-7efdda3c7221",
-        "x-ms-ratelimit-remaining-subscription-reads": "11939",
-        "x-ms-response-type": "standard",
-        "x-ms-routing-request-id": "CANADACENTRAL:20230221T214248Z:67afbd8e-b1cb-4d20-ae19-7efdda3c7221",
-        "x-request-time": "0.053"
->>>>>>> ce9edaa6
+        "x-aml-cluster": "vienna-eastus2-01",
+        "X-Content-Type-Options": "nosniff",
+        "x-ms-correlation-request-id": "5a13fff7-9bae-42eb-9ad8-923ef91e794b",
+        "x-ms-ratelimit-remaining-subscription-reads": "11999",
+        "x-ms-response-type": "standard",
+        "x-ms-routing-request-id": "WESTUS2:20230223T215935Z:5a13fff7-9bae-42eb-9ad8-923ef91e794b",
+        "x-request-time": "0.234"
       },
       "ResponseBody": {
         "id": "/subscriptions/00000000-0000-0000-0000-000000000/resourceGroups/00000/providers/Microsoft.MachineLearningServices/workspaces/00000/computes/cpu-cluster",
         "name": "cpu-cluster",
         "type": "Microsoft.MachineLearningServices/workspaces/computes",
-<<<<<<< HEAD
         "location": "eastus2",
         "tags": {},
         "properties": {
           "createdOn": "2023-02-23T02:09:37.0381833\u002B00:00",
           "modifiedOn": "2023-02-23T02:09:40.5544927\u002B00:00",
-=======
-        "location": "eastus",
-        "tags": {},
-        "properties": {
-          "createdOn": "2023-02-18T09:22:48.8321811\u002B00:00",
-          "modifiedOn": "2023-02-20T22:34:01.0617008\u002B00:00",
->>>>>>> ce9edaa6
           "disableLocalAuth": false,
           "description": null,
           "resourceId": null,
           "computeType": "AmlCompute",
-<<<<<<< HEAD
           "computeLocation": "eastus2",
-=======
-          "computeLocation": "eastus",
->>>>>>> ce9edaa6
           "provisioningState": "Succeeded",
           "provisioningErrors": null,
           "isAttachedCompute": false,
@@ -91,37 +57,21 @@
             "scaleSettings": {
               "maxNodeCount": 4,
               "minNodeCount": 0,
-<<<<<<< HEAD
               "nodeIdleTimeBeforeScaleDown": "PT2M"
             },
             "subnet": null,
-            "currentNodeCount": 4,
-            "targetNodeCount": 4,
+            "currentNodeCount": 1,
+            "targetNodeCount": 0,
             "nodeStateCounts": {
               "preparingNodeCount": 0,
               "runningNodeCount": 0,
-              "idleNodeCount": 4,
-=======
-              "nodeIdleTimeBeforeScaleDown": "PT20M"
-            },
-            "subnet": null,
-            "currentNodeCount": 3,
-            "targetNodeCount": 3,
-            "nodeStateCounts": {
-              "preparingNodeCount": 0,
-              "runningNodeCount": 0,
-              "idleNodeCount": 3,
->>>>>>> ce9edaa6
+              "idleNodeCount": 1,
               "unusableNodeCount": 0,
               "leavingNodeCount": 0,
               "preemptedNodeCount": 0
             },
-            "allocationState": "Steady",
-<<<<<<< HEAD
-            "allocationStateTransitionTime": "2023-02-23T03:34:54.993\u002B00:00",
-=======
-            "allocationStateTransitionTime": "2023-02-21T21:11:59.178\u002B00:00",
->>>>>>> ce9edaa6
+            "allocationState": "Resizing",
+            "allocationStateTransitionTime": "2023-02-23T21:59:11.379\u002B00:00",
             "errors": null,
             "remoteLoginPortPublicAccess": "Enabled",
             "osType": "Linux",
@@ -133,21 +83,13 @@
       }
     },
     {
-<<<<<<< HEAD
       "RequestUri": "https://management.azure.com/subscriptions/00000000-0000-0000-0000-000000000/resourceGroups/00000/providers/Microsoft.MachineLearningServices/workspaces/00000?api-version=2022-10-01",
-=======
-      "RequestUri": "https://management.azure.com/subscriptions/00000000-0000-0000-0000-000000000/resourceGroups/00000/providers/Microsoft.MachineLearningServices/workspaces/00000/datastores/workspaceblobstore?api-version=2022-10-01",
->>>>>>> ce9edaa6
       "RequestMethod": "GET",
       "RequestHeaders": {
         "Accept": "application/json",
         "Accept-Encoding": "gzip, deflate",
         "Connection": "keep-alive",
-<<<<<<< HEAD
         "User-Agent": "azure-ai-ml/1.5.0 azsdk-python-mgmt-machinelearningservices/0.1.0 Python/3.7.9 (Windows-10-10.0.22621-SP0)"
-=======
-        "User-Agent": "azure-ai-ml/1.5.0 azsdk-python-mgmt-machinelearningservices/0.1.0 Python/3.10.6 (Linux-5.15.79.1-microsoft-standard-WSL2-x86_64-with-glibc2.35)"
->>>>>>> ce9edaa6
       },
       "RequestBody": null,
       "StatusCode": 200,
@@ -155,42 +97,24 @@
         "Cache-Control": "no-cache",
         "Content-Encoding": "gzip",
         "Content-Type": "application/json; charset=utf-8",
-<<<<<<< HEAD
-        "Date": "Thu, 23 Feb 2023 03:39:17 GMT",
+        "Date": "Thu, 23 Feb 2023 21:59:37 GMT",
         "Expires": "-1",
         "Pragma": "no-cache",
         "Request-Context": "appId=cid-v1:2d2e8e63-272e-4b3c-8598-4ee570a0e70d",
-        "Server-Timing": "traceparent;desc=\u002200-cc8d6f5928a29e577b489d50ee054bf4-dc15308d677d0449-01\u0022",
-=======
-        "Date": "Tue, 21 Feb 2023 21:42:51 GMT",
-        "Expires": "-1",
-        "Pragma": "no-cache",
-        "Request-Context": "appId=cid-v1:2d2e8e63-272e-4b3c-8598-4ee570a0e70d",
-        "Server-Timing": "traceparent;desc=\u002200-74bbec02d978985d7cd90284b170e44a-c67fbe8682503637-01\u0022",
->>>>>>> ce9edaa6
+        "Server-Timing": "traceparent;desc=\u002200-0879910281ffd5df00a0387e5632d763-c8e5d25008ac4834-01\u0022",
         "Strict-Transport-Security": "max-age=31536000; includeSubDomains",
         "Transfer-Encoding": "chunked",
         "Vary": [
           "Accept-Encoding",
           "Accept-Encoding"
         ],
-<<<<<<< HEAD
-        "x-aml-cluster": "vienna-eastus2-02",
-        "X-Content-Type-Options": "nosniff",
-        "x-ms-correlation-request-id": "4c280d99-1bfe-43bc-b22e-4e736fe7526c",
-        "x-ms-ratelimit-remaining-subscription-reads": "11838",
-        "x-ms-response-type": "standard",
-        "x-ms-routing-request-id": "WESTUS2:20230223T033917Z:4c280d99-1bfe-43bc-b22e-4e736fe7526c",
-        "x-request-time": "0.022"
-=======
-        "x-aml-cluster": "vienna-eastus-01",
-        "X-Content-Type-Options": "nosniff",
-        "x-ms-correlation-request-id": "af0645ce-34cc-40b4-b62c-f295fd3577b1",
-        "x-ms-ratelimit-remaining-subscription-reads": "11938",
-        "x-ms-response-type": "standard",
-        "x-ms-routing-request-id": "CANADACENTRAL:20230221T214252Z:af0645ce-34cc-40b4-b62c-f295fd3577b1",
-        "x-request-time": "0.139"
->>>>>>> ce9edaa6
+        "x-aml-cluster": "vienna-eastus2-01",
+        "X-Content-Type-Options": "nosniff",
+        "x-ms-correlation-request-id": "8696e7bb-9454-4a1f-9fa7-5c45d9481488",
+        "x-ms-ratelimit-remaining-subscription-reads": "11998",
+        "x-ms-response-type": "standard",
+        "x-ms-routing-request-id": "WESTUS2:20230223T215938Z:8696e7bb-9454-4a1f-9fa7-5c45d9481488",
+        "x-request-time": "0.108"
       },
       "ResponseBody": {
         "id": "/subscriptions/00000000-0000-0000-0000-000000000/resourceGroups/00000/providers/Microsoft.MachineLearningServices/workspaces/00000",
@@ -218,7 +142,6 @@
             "isPrivateLinkEnabled": false,
             "notebookPreparationError": null
           },
-<<<<<<< HEAD
           "storageHnsEnabled": false,
           "workspaceId": "2d1e66ae-85e3-42c0-be91-34de66397f26",
           "linkedModelInventoryArmId": null,
@@ -253,39 +176,12 @@
     {
       "RequestUri": "https://eastus2.api.azureml.ms/content/v2.0/subscriptions/00000000-0000-0000-0000-000000000/resourceGroups/00000/providers/Microsoft.MachineLearningServices/workspaces/00000/snapshots/getByHash?hash=d3c05b496c685e7e5a204e3cebc689086bd0f622c2975d8090c18968739a464a\u0026hashVersion=202208",
       "RequestMethod": "GET",
-=======
-          "datastoreType": "AzureBlob",
-          "accountName": "samcw32zcnpjldw",
-          "containerName": "azureml-blobstore-3bd2018e-4b43-401e-ad49-85df181c9e0a",
-          "endpoint": "core.windows.net",
-          "protocol": "https",
-          "serviceDataAccessAuthIdentity": "WorkspaceSystemAssignedIdentity"
-        },
-        "systemData": {
-          "createdAt": "2023-02-18T09:22:33.5645164\u002B00:00",
-          "createdBy": "779301c0-18b2-4cdc-801b-a0a3368fee0a",
-          "createdByType": "Application",
-          "lastModifiedAt": "2023-02-18T09:22:34.1712214\u002B00:00",
-          "lastModifiedBy": "779301c0-18b2-4cdc-801b-a0a3368fee0a",
-          "lastModifiedByType": "Application"
-        }
-      }
-    },
-    {
-      "RequestUri": "https://management.azure.com/subscriptions/00000000-0000-0000-0000-000000000/resourceGroups/00000/providers/Microsoft.MachineLearningServices/workspaces/00000/datastores/workspaceblobstore/listSecrets?api-version=2022-10-01",
-      "RequestMethod": "POST",
->>>>>>> ce9edaa6
       "RequestHeaders": {
         "Accept": "*/*",
         "Accept-Encoding": "gzip, deflate",
         "Connection": "keep-alive",
-<<<<<<< HEAD
         "Content-Type": "application/json; charset=UTF-8",
         "User-Agent": "azure-ai-ml/1.5.0 azsdk-python-core/1.26.3 Python/3.7.9 (Windows-10-10.0.22621-SP0)"
-=======
-        "Content-Length": "0",
-        "User-Agent": "azure-ai-ml/1.5.0 azsdk-python-mgmt-machinelearningservices/0.1.0 Python/3.10.6 (Linux-5.15.79.1-microsoft-standard-WSL2-x86_64-with-glibc2.35)"
->>>>>>> ce9edaa6
       },
       "RequestBody": null,
       "StatusCode": 200,
@@ -293,8 +189,7 @@
         "Connection": "keep-alive",
         "Content-Encoding": "gzip",
         "Content-Type": "application/json; charset=utf-8",
-<<<<<<< HEAD
-        "Date": "Thu, 23 Feb 2023 03:39:19 GMT",
+        "Date": "Thu, 23 Feb 2023 21:59:42 GMT",
         "Request-Context": "appId=cid-v1:2d2e8e63-272e-4b3c-8598-4ee570a0e70d",
         "Strict-Transport-Security": "max-age=15724800; includeSubDomains; preload",
         "Transfer-Encoding": "chunked",
@@ -302,24 +197,7 @@
         "x-aml-cluster": "vienna-eastus2-02",
         "X-Content-Type-Options": "nosniff",
         "x-ms-response-type": "standard",
-        "x-request-time": "0.114"
-=======
-        "Date": "Tue, 21 Feb 2023 21:42:52 GMT",
-        "Expires": "-1",
-        "Pragma": "no-cache",
-        "Request-Context": "appId=cid-v1:2d2e8e63-272e-4b3c-8598-4ee570a0e70d",
-        "Server-Timing": "traceparent;desc=\u002200-0755f7875daf63327ce6fa09f56a6e55-1c117ce2f454b4ca-01\u0022",
-        "Strict-Transport-Security": "max-age=31536000; includeSubDomains",
-        "Transfer-Encoding": "chunked",
-        "Vary": "Accept-Encoding",
-        "x-aml-cluster": "vienna-eastus-01",
-        "X-Content-Type-Options": "nosniff",
-        "x-ms-correlation-request-id": "8166330b-9cde-4694-af13-d59a6e7e679c",
-        "x-ms-ratelimit-remaining-subscription-writes": "1162",
-        "x-ms-response-type": "standard",
-        "x-ms-routing-request-id": "CANADACENTRAL:20230221T214252Z:8166330b-9cde-4694-af13-d59a6e7e679c",
-        "x-request-time": "0.115"
->>>>>>> ce9edaa6
+        "x-request-time": "0.809"
       },
       "ResponseBody": {
         "snapshotType": "LocalFiles",
@@ -351,7 +229,7 @@
         "properties": {
           "hash_sha256": "d3c05b496c685e7e5a204e3cebc689086bd0f622c2975d8090c18968739a464a",
           "hash_version": "202208",
-          "azureml.codeUri": "https://saveorz2izv2bas.blob.core.windows.net:443/000000000000000000000000000000000000/"
+          "azureml.codeUri": "https://saveorz2izv2bas.blob.core.windows.net:443/2d1e66ae-8-4d828c93-7c8f-558b-b99d-d21850cf37d9/"
         },
         "description": null,
         "name": "e7a3f40e-eb47-4499-9b80-1e5d911878f8",
@@ -379,108 +257,20 @@
         },
         "modifiedTime": "2023-02-23T02:16:10.3151666\u002B00:00",
         "gitRepositoryCommit": null,
-        "uri": "https://saveorz2izv2bas.blob.core.windows.net:443/000000000000000000000000000000000000/",
+        "uri": "https://saveorz2izv2bas.blob.core.windows.net:443/2d1e66ae-8-4d828c93-7c8f-558b-b99d-d21850cf37d9/",
         "contentHash": "d3c05b496c685e7e5a204e3cebc689086bd0f622c2975d8090c18968739a464a",
         "hashVersion": "202208",
         "provisioningState": "Succeeded"
       }
     },
     {
-<<<<<<< HEAD
       "RequestUri": "https://management.azure.com/subscriptions/00000000-0000-0000-0000-000000000/resourceGroups/00000/providers/Microsoft.MachineLearningServices/workspaces/00000/codes/e7a3f40e-eb47-4499-9b80-1e5d911878f8/versions/1?api-version=2022-05-01",
       "RequestMethod": "GET",
-=======
-      "RequestUri": "https://samcw32zcnpjldw.blob.core.windows.net/azureml-blobstore-3bd2018e-4b43-401e-ad49-85df181c9e0a/LocalUpload/00000000000000000000000000000000/COMPONENT_PLACEHOLDER",
-      "RequestMethod": "HEAD",
-      "RequestHeaders": {
-        "Accept": "application/xml",
-        "Accept-Encoding": "gzip, deflate",
-        "Connection": "keep-alive",
-        "User-Agent": "azsdk-python-storage-blob/12.14.1 Python/3.10.6 (Linux-5.15.79.1-microsoft-standard-WSL2-x86_64-with-glibc2.35)",
-        "x-ms-date": "Tue, 21 Feb 2023 21:42:52 GMT",
-        "x-ms-version": "2021-08-06"
-      },
-      "RequestBody": null,
-      "StatusCode": 200,
-      "ResponseHeaders": {
-        "Accept-Ranges": "bytes",
-        "Content-Length": "35",
-        "Content-MD5": "L/DnSpFIn\u002BjaQWc\u002BsUQdcw==",
-        "Content-Type": "application/octet-stream",
-        "Date": "Tue, 21 Feb 2023 21:42:52 GMT",
-        "ETag": "\u00220x8DB1192C06E1C79\u0022",
-        "Last-Modified": "Sat, 18 Feb 2023 09:30:19 GMT",
-        "Server": [
-          "Windows-Azure-Blob/1.0",
-          "Microsoft-HTTPAPI/2.0"
-        ],
-        "Vary": "Origin",
-        "x-ms-access-tier": "Hot",
-        "x-ms-access-tier-inferred": "true",
-        "x-ms-blob-type": "BlockBlob",
-        "x-ms-creation-time": "Sat, 18 Feb 2023 09:30:19 GMT",
-        "x-ms-lease-state": "available",
-        "x-ms-lease-status": "unlocked",
-        "x-ms-meta-name": "c4b5a984-a0c9-4622-a5cf-f22114f04941",
-        "x-ms-meta-upload_status": "completed",
-        "x-ms-meta-version": "1",
-        "x-ms-server-encrypted": "true",
-        "x-ms-version": "2021-08-06"
-      },
-      "ResponseBody": null
-    },
-    {
-      "RequestUri": "https://samcw32zcnpjldw.blob.core.windows.net/azureml-blobstore-3bd2018e-4b43-401e-ad49-85df181c9e0a/az-ml-artifacts/00000000000000000000000000000000/COMPONENT_PLACEHOLDER",
-      "RequestMethod": "HEAD",
-      "RequestHeaders": {
-        "Accept": "application/xml",
-        "Accept-Encoding": "gzip, deflate",
-        "Connection": "keep-alive",
-        "User-Agent": "azsdk-python-storage-blob/12.14.1 Python/3.10.6 (Linux-5.15.79.1-microsoft-standard-WSL2-x86_64-with-glibc2.35)",
-        "x-ms-date": "Tue, 21 Feb 2023 21:42:52 GMT",
-        "x-ms-version": "2021-08-06"
-      },
-      "RequestBody": null,
-      "StatusCode": 404,
-      "ResponseHeaders": {
-        "Date": "Tue, 21 Feb 2023 21:42:52 GMT",
-        "Server": [
-          "Windows-Azure-Blob/1.0",
-          "Microsoft-HTTPAPI/2.0"
-        ],
-        "Transfer-Encoding": "chunked",
-        "Vary": "Origin",
-        "x-ms-error-code": "BlobNotFound",
-        "x-ms-version": "2021-08-06"
-      },
-      "ResponseBody": null
-    },
-    {
-      "RequestUri": "https://management.azure.com/subscriptions/00000000-0000-0000-0000-000000000/resourceGroups/00000/providers/Microsoft.MachineLearningServices/workspaces/00000/codes/c4b5a984-a0c9-4622-a5cf-f22114f04941/versions/1?api-version=2022-05-01",
-      "RequestMethod": "PUT",
->>>>>>> ce9edaa6
       "RequestHeaders": {
         "Accept": "application/json",
         "Accept-Encoding": "gzip, deflate",
         "Connection": "keep-alive",
-<<<<<<< HEAD
         "User-Agent": "azure-ai-ml/1.5.0 azsdk-python-mgmt-machinelearningservices/0.1.0 Python/3.7.9 (Windows-10-10.0.22621-SP0)"
-=======
-        "Content-Length": "288",
-        "Content-Type": "application/json",
-        "User-Agent": "azure-ai-ml/1.5.0 azsdk-python-mgmt-machinelearningservices/0.1.0 Python/3.10.6 (Linux-5.15.79.1-microsoft-standard-WSL2-x86_64-with-glibc2.35)"
-      },
-      "RequestBody": {
-        "properties": {
-          "properties": {
-            "hash_sha256": "0000000000000",
-            "hash_version": "0000000000000"
-          },
-          "isAnonymous": true,
-          "isArchived": false,
-          "codeUri": "https://samcw32zcnpjldw.blob.core.windows.net/azureml-blobstore-3bd2018e-4b43-401e-ad49-85df181c9e0a/LocalUpload/00000000000000000000000000000000"
-        }
->>>>>>> ce9edaa6
       },
       "RequestBody": null,
       "StatusCode": 200,
@@ -488,48 +278,27 @@
         "Cache-Control": "no-cache",
         "Content-Encoding": "gzip",
         "Content-Type": "application/json; charset=utf-8",
-<<<<<<< HEAD
-        "Date": "Thu, 23 Feb 2023 03:39:20 GMT",
+        "Date": "Thu, 23 Feb 2023 21:59:43 GMT",
         "Expires": "-1",
         "Pragma": "no-cache",
         "Request-Context": "appId=cid-v1:2d2e8e63-272e-4b3c-8598-4ee570a0e70d",
-        "Server-Timing": "traceparent;desc=\u002200-cc059b0c8b6e23666c5e5230ee528cbc-447b902db15bf044-01\u0022",
-=======
-        "Date": "Tue, 21 Feb 2023 21:42:56 GMT",
-        "Expires": "-1",
-        "Pragma": "no-cache",
-        "Request-Context": "appId=cid-v1:2d2e8e63-272e-4b3c-8598-4ee570a0e70d",
-        "Server-Timing": "traceparent;desc=\u002200-bdbfe46dbb42410012d019e54a565d7c-3438f11ba92b0d07-01\u0022",
->>>>>>> ce9edaa6
+        "Server-Timing": "traceparent;desc=\u002200-dd3f0dead9c31bcb68715fd6f6fccd61-83ecfb3934d6f48e-01\u0022",
         "Strict-Transport-Security": "max-age=31536000; includeSubDomains",
         "Transfer-Encoding": "chunked",
         "Vary": [
           "Accept-Encoding",
           "Accept-Encoding"
         ],
-<<<<<<< HEAD
-        "x-aml-cluster": "vienna-eastus2-02",
-        "X-Content-Type-Options": "nosniff",
-        "x-ms-correlation-request-id": "efc7e80d-764d-4180-8932-212f4fd375fd",
-        "x-ms-ratelimit-remaining-subscription-reads": "11837",
-        "x-ms-response-type": "standard",
-        "x-ms-routing-request-id": "WESTUS2:20230223T033921Z:efc7e80d-764d-4180-8932-212f4fd375fd",
-        "x-request-time": "0.056"
+        "x-aml-cluster": "vienna-eastus2-01",
+        "X-Content-Type-Options": "nosniff",
+        "x-ms-correlation-request-id": "43eeb35d-96bc-495d-8eda-03ca6ca12ea8",
+        "x-ms-ratelimit-remaining-subscription-reads": "11997",
+        "x-ms-response-type": "standard",
+        "x-ms-routing-request-id": "WESTUS2:20230223T215944Z:43eeb35d-96bc-495d-8eda-03ca6ca12ea8",
+        "x-request-time": "0.195"
       },
       "ResponseBody": {
         "id": "/subscriptions/00000000-0000-0000-0000-000000000/resourceGroups/00000/providers/Microsoft.MachineLearningServices/workspaces/00000/codes/e7a3f40e-eb47-4499-9b80-1e5d911878f8/versions/1",
-=======
-        "x-aml-cluster": "vienna-eastus-01",
-        "X-Content-Type-Options": "nosniff",
-        "x-ms-correlation-request-id": "ac9dabfd-8904-4793-8709-6e780d924091",
-        "x-ms-ratelimit-remaining-subscription-writes": "1160",
-        "x-ms-response-type": "standard",
-        "x-ms-routing-request-id": "CANADACENTRAL:20230221T214256Z:ac9dabfd-8904-4793-8709-6e780d924091",
-        "x-request-time": "0.119"
-      },
-      "ResponseBody": {
-        "id": "/subscriptions/00000000-0000-0000-0000-000000000/resourceGroups/00000/providers/Microsoft.MachineLearningServices/workspaces/00000/codes/c4b5a984-a0c9-4622-a5cf-f22114f04941/versions/1",
->>>>>>> ce9edaa6
         "name": "1",
         "type": "Microsoft.MachineLearningServices/workspaces/codes/versions",
         "properties": {
@@ -541,8 +310,7 @@
           },
           "isArchived": false,
           "isAnonymous": false,
-<<<<<<< HEAD
-          "codeUri": "https://saveorz2izv2bas.blob.core.windows.net:443/000000000000000000000000000000000000/"
+          "codeUri": "https://saveorz2izv2bas.blob.core.windows.net:443/2d1e66ae-8-4d828c93-7c8f-558b-b99d-d21850cf37d9/"
         },
         "systemData": {
           "createdAt": "2023-02-23T02:16:10.3151666\u002B00:00",
@@ -550,26 +318,12 @@
           "createdByType": "User",
           "lastModifiedAt": "2023-02-23T02:16:10.3151666\u002B00:00",
           "lastModifiedBy": "Diondra Peck",
-=======
-          "codeUri": "https://samcw32zcnpjldw.blob.core.windows.net/azureml-blobstore-3bd2018e-4b43-401e-ad49-85df181c9e0a/LocalUpload/00000000000000000000000000000000"
-        },
-        "systemData": {
-          "createdAt": "2023-02-18T09:30:23.7478116\u002B00:00",
-          "createdBy": "Firstname Lastname",
-          "createdByType": "User",
-          "lastModifiedAt": "2023-02-21T21:42:56.723549\u002B00:00",
-          "lastModifiedBy": "Firstname Lastname",
->>>>>>> ce9edaa6
           "lastModifiedByType": "User"
         }
       }
     },
     {
-<<<<<<< HEAD
       "RequestUri": "https://management.azure.com/subscriptions/00000000-0000-0000-0000-000000000/resourceGroups/00000/providers/Microsoft.MachineLearningServices/workspaces/00000/components/azureml_anonymous/versions/000000000000000000000?api-version=2022-10-01",
-=======
-      "RequestUri": "https://management.azure.com/subscriptions/00000000-0000-0000-0000-000000000/resourceGroups/00000/providers/Microsoft.MachineLearningServices/workspaces/00000/components/azureml_anonymous/versions/e94901cc-04da-0474-6d0e-51e2edcf13a9?api-version=2022-10-01",
->>>>>>> ce9edaa6
       "RequestMethod": "PUT",
       "RequestHeaders": {
         "Accept": "application/json",
@@ -577,11 +331,7 @@
         "Connection": "keep-alive",
         "Content-Length": "1817",
         "Content-Type": "application/json",
-<<<<<<< HEAD
         "User-Agent": "azure-ai-ml/1.5.0 azsdk-python-mgmt-machinelearningservices/0.1.0 Python/3.7.9 (Windows-10-10.0.22621-SP0)"
-=======
-        "User-Agent": "azure-ai-ml/1.5.0 azsdk-python-mgmt-machinelearningservices/0.1.0 Python/3.10.6 (Linux-5.15.79.1-microsoft-standard-WSL2-x86_64-with-glibc2.35)"
->>>>>>> ce9edaa6
       },
       "RequestBody": {
         "properties": {
@@ -595,13 +345,8 @@
           "isArchived": false,
           "componentSpec": {
             "command": "echo Hello World \u0026 echo ${{inputs.component_in_integer}} \u0026 echo ${{inputs.component_in_number}} \u0026 echo ${{inputs.component_in_string}} \u0026 echo ${{inputs.component_in_other_string}} \u0026 $[[echo ${{inputs.component_in_file}} \u0026]] $[[echo ${{inputs.component_in_folder}} \u0026]] echo ${{outputs.component_out_folder}} \u003E ${{outputs.component_out_folder}}/sample1.csv",
-<<<<<<< HEAD
             "code": "azureml:/subscriptions/00000000-0000-0000-0000-000000000/resourceGroups/00000/providers/Microsoft.MachineLearningServices/workspaces/00000/codes/e7a3f40e-eb47-4499-9b80-1e5d911878f8/versions/1",
-            "environment": "azureml:AzureML-sklearn-0.24-ubuntu18.04-py37-cpu:1",
-=======
-            "code": "azureml:/subscriptions/00000000-0000-0000-0000-000000000/resourceGroups/00000/providers/Microsoft.MachineLearningServices/workspaces/00000/codes/c4b5a984-a0c9-4622-a5cf-f22114f04941/versions/1",
             "environment": "azureml:AzureML-sklearn-1.0-ubuntu20.04-py38-cpu:33",
->>>>>>> ce9edaa6
             "name": "azureml_anonymous",
             "description": "This is the basic command component",
             "tags": {
@@ -657,49 +402,26 @@
       "StatusCode": 201,
       "ResponseHeaders": {
         "Cache-Control": "no-cache",
-<<<<<<< HEAD
-        "Content-Length": "3098",
+        "Content-Length": "3095",
         "Content-Type": "application/json; charset=utf-8",
-        "Date": "Thu, 23 Feb 2023 03:39:22 GMT",
+        "Date": "Thu, 23 Feb 2023 21:59:46 GMT",
         "Expires": "-1",
         "Location": "https://management.azure.com/subscriptions/00000000-0000-0000-0000-000000000/resourceGroups/00000/providers/Microsoft.MachineLearningServices/workspaces/00000/components/azureml_anonymous/versions/000000000000000000000?api-version=2022-10-01",
         "Pragma": "no-cache",
         "Request-Context": "appId=cid-v1:2d2e8e63-272e-4b3c-8598-4ee570a0e70d",
-        "Server-Timing": "traceparent;desc=\u002200-6b146cc7ad0b7bd16dc5e2600d7ff420-a5291229c621f593-01\u0022",
+        "Server-Timing": "traceparent;desc=\u002200-750381ddf1c3b6f2e6278f6c1186fabf-9d39fdc20e19563a-01\u0022",
         "Strict-Transport-Security": "max-age=31536000; includeSubDomains",
-        "x-aml-cluster": "vienna-eastus2-02",
-        "X-Content-Type-Options": "nosniff",
-        "x-ms-correlation-request-id": "22f75baa-7862-4f7f-80c5-b7080be1e595",
-        "x-ms-ratelimit-remaining-subscription-writes": "1137",
-        "x-ms-response-type": "standard",
-        "x-ms-routing-request-id": "WESTUS2:20230223T033922Z:22f75baa-7862-4f7f-80c5-b7080be1e595",
-        "x-request-time": "0.707"
+        "x-aml-cluster": "vienna-eastus2-01",
+        "X-Content-Type-Options": "nosniff",
+        "x-ms-correlation-request-id": "bc89c20f-1017-4b28-8504-9b21c011e5df",
+        "x-ms-ratelimit-remaining-subscription-writes": "1199",
+        "x-ms-response-type": "standard",
+        "x-ms-routing-request-id": "WESTUS2:20230223T215947Z:bc89c20f-1017-4b28-8504-9b21c011e5df",
+        "x-request-time": "2.093"
       },
       "ResponseBody": {
-        "id": "/subscriptions/00000000-0000-0000-0000-000000000/resourceGroups/00000/providers/Microsoft.MachineLearningServices/workspaces/00000/components/azureml_anonymous/versions/f3ecb648-7e45-4206-8d9a-507601986d76",
-        "name": "f3ecb648-7e45-4206-8d9a-507601986d76",
-=======
-        "Content-Length": "2406",
-        "Content-Type": "application/json; charset=utf-8",
-        "Date": "Tue, 21 Feb 2023 21:42:57 GMT",
-        "Expires": "-1",
-        "Location": "https://management.azure.com/subscriptions/00000000-0000-0000-0000-000000000/resourceGroups/00000/providers/Microsoft.MachineLearningServices/workspaces/00000/components/azureml_anonymous/versions/e94901cc-04da-0474-6d0e-51e2edcf13a9?api-version=2022-10-01",
-        "Pragma": "no-cache",
-        "Request-Context": "appId=cid-v1:2d2e8e63-272e-4b3c-8598-4ee570a0e70d",
-        "Server-Timing": "traceparent;desc=\u002200-ce332c20791d12c9a329615067c033ad-c690d55d9b4b372d-01\u0022",
-        "Strict-Transport-Security": "max-age=31536000; includeSubDomains",
-        "x-aml-cluster": "vienna-eastus-01",
-        "X-Content-Type-Options": "nosniff",
-        "x-ms-correlation-request-id": "446d91c5-70a6-4da8-a296-05296b33d459",
-        "x-ms-ratelimit-remaining-subscription-writes": "1159",
-        "x-ms-response-type": "standard",
-        "x-ms-routing-request-id": "CANADACENTRAL:20230221T214257Z:446d91c5-70a6-4da8-a296-05296b33d459",
-        "x-request-time": "0.806"
-      },
-      "ResponseBody": {
-        "id": "/subscriptions/00000000-0000-0000-0000-000000000/resourceGroups/00000/providers/Microsoft.MachineLearningServices/workspaces/00000/components/azureml_anonymous/versions/36bbd444-108e-465c-88c3-04ba062b1f7d",
-        "name": "36bbd444-108e-465c-88c3-04ba062b1f7d",
->>>>>>> ce9edaa6
+        "id": "/subscriptions/00000000-0000-0000-0000-000000000/resourceGroups/00000/providers/Microsoft.MachineLearningServices/workspaces/00000/components/azureml_anonymous/versions/1ac0b671-f5b2-4afa-9676-d703d211c0da",
+        "name": "1ac0b671-f5b2-4afa-9676-d703d211c0da",
         "type": "Microsoft.MachineLearningServices/workspaces/components/versions",
         "properties": {
           "description": null,
@@ -762,13 +484,8 @@
                 "type": "uri_folder"
               }
             },
-<<<<<<< HEAD
             "code": "azureml:/subscriptions/00000000-0000-0000-0000-000000000/resourceGroups/00000/providers/Microsoft.MachineLearningServices/workspaces/00000/codes/e7a3f40e-eb47-4499-9b80-1e5d911878f8/versions/1",
-            "environment": "azureml://registries/azureml/environments/AzureML-sklearn-0.24-ubuntu18.04-py37-cpu/versions/1",
-=======
-            "code": "azureml:/subscriptions/00000000-0000-0000-0000-000000000/resourceGroups/00000/providers/Microsoft.MachineLearningServices/workspaces/00000/codes/c4b5a984-a0c9-4622-a5cf-f22114f04941/versions/1",
             "environment": "azureml://registries/azureml/environments/AzureML-sklearn-1.0-ubuntu20.04-py38-cpu/versions/33",
->>>>>>> ce9edaa6
             "resources": {
               "instance_count": "1"
             },
@@ -777,19 +494,11 @@
           }
         },
         "systemData": {
-<<<<<<< HEAD
-          "createdAt": "2023-02-23T02:24:56.1786887\u002B00:00",
+          "createdAt": "2023-02-23T21:15:01.2633\u002B00:00",
           "createdBy": "Diondra Peck",
           "createdByType": "User",
-          "lastModifiedAt": "2023-02-23T02:24:56.2540287\u002B00:00",
+          "lastModifiedAt": "2023-02-23T21:15:01.3159884\u002B00:00",
           "lastModifiedBy": "Diondra Peck",
-=======
-          "createdAt": "2023-02-19T00:15:25.1488285\u002B00:00",
-          "createdBy": "Firstname Lastname",
-          "createdByType": "User",
-          "lastModifiedAt": "2023-02-19T00:15:25.2349666\u002B00:00",
-          "lastModifiedBy": "Firstname Lastname",
->>>>>>> ce9edaa6
           "lastModifiedByType": "User"
         }
       }
@@ -801,11 +510,7 @@
         "Accept": "application/json",
         "Accept-Encoding": "gzip, deflate",
         "Connection": "keep-alive",
-<<<<<<< HEAD
         "User-Agent": "azure-ai-ml/1.5.0 azsdk-python-mgmt-machinelearningservices/0.1.0 Python/3.7.9 (Windows-10-10.0.22621-SP0)"
-=======
-        "User-Agent": "azure-ai-ml/1.5.0 azsdk-python-mgmt-machinelearningservices/0.1.0 Python/3.10.6 (Linux-5.15.79.1-microsoft-standard-WSL2-x86_64-with-glibc2.35)"
->>>>>>> ce9edaa6
       },
       "RequestBody": null,
       "StatusCode": 200,
@@ -813,42 +518,24 @@
         "Cache-Control": "no-cache",
         "Content-Encoding": "gzip",
         "Content-Type": "application/json; charset=utf-8",
-<<<<<<< HEAD
-        "Date": "Thu, 23 Feb 2023 03:39:22 GMT",
+        "Date": "Thu, 23 Feb 2023 21:59:47 GMT",
         "Expires": "-1",
         "Pragma": "no-cache",
         "Request-Context": "appId=cid-v1:2d2e8e63-272e-4b3c-8598-4ee570a0e70d",
-        "Server-Timing": "traceparent;desc=\u002200-7f5aa9d4b504d1574dbfd8b3ebd419d8-18857d6b5ddc52b5-01\u0022",
-=======
-        "Date": "Tue, 21 Feb 2023 21:42:57 GMT",
-        "Expires": "-1",
-        "Pragma": "no-cache",
-        "Request-Context": "appId=cid-v1:2d2e8e63-272e-4b3c-8598-4ee570a0e70d",
-        "Server-Timing": "traceparent;desc=\u002200-4caf6a944709517a23b9177cc7c3820a-324cfc67bf3fc0bb-01\u0022",
->>>>>>> ce9edaa6
+        "Server-Timing": "traceparent;desc=\u002200-f6366f242fffe2c5816da8d19b03d659-84e197347f4c6b32-01\u0022",
         "Strict-Transport-Security": "max-age=31536000; includeSubDomains",
         "Transfer-Encoding": "chunked",
         "Vary": [
           "Accept-Encoding",
           "Accept-Encoding"
         ],
-<<<<<<< HEAD
-        "x-aml-cluster": "vienna-eastus2-02",
-        "X-Content-Type-Options": "nosniff",
-        "x-ms-correlation-request-id": "bf8f8bff-0c9f-45c4-bb60-3752a674c501",
-        "x-ms-ratelimit-remaining-subscription-reads": "11836",
-        "x-ms-response-type": "standard",
-        "x-ms-routing-request-id": "WESTUS2:20230223T033923Z:bf8f8bff-0c9f-45c4-bb60-3752a674c501",
-        "x-request-time": "0.207"
-=======
-        "x-aml-cluster": "vienna-eastus-01",
-        "X-Content-Type-Options": "nosniff",
-        "x-ms-correlation-request-id": "a1f04edf-58e7-4750-88e4-f85d45579935",
-        "x-ms-ratelimit-remaining-subscription-reads": "11937",
-        "x-ms-response-type": "standard",
-        "x-ms-routing-request-id": "CANADACENTRAL:20230221T214258Z:a1f04edf-58e7-4750-88e4-f85d45579935",
-        "x-request-time": "0.093"
->>>>>>> ce9edaa6
+        "x-aml-cluster": "vienna-eastus2-01",
+        "X-Content-Type-Options": "nosniff",
+        "x-ms-correlation-request-id": "f8663f00-49a0-4573-8d8d-7b985e69bceb",
+        "x-ms-ratelimit-remaining-subscription-reads": "11996",
+        "x-ms-response-type": "standard",
+        "x-ms-routing-request-id": "WESTUS2:20230223T215948Z:f8663f00-49a0-4573-8d8d-7b985e69bceb",
+        "x-request-time": "0.147"
       },
       "ResponseBody": {
         "id": "/subscriptions/00000000-0000-0000-0000-000000000/resourceGroups/00000/providers/Microsoft.MachineLearningServices/workspaces/00000/datastores/workspaceblobstore",
@@ -863,29 +550,17 @@
             "credentialsType": "AccountKey"
           },
           "datastoreType": "AzureBlob",
-<<<<<<< HEAD
           "accountName": "saveorz2izv2bas",
           "containerName": "azureml-blobstore-2d1e66ae-85e3-42c0-be91-34de66397f26",
-=======
-          "accountName": "samcw32zcnpjldw",
-          "containerName": "azureml-blobstore-3bd2018e-4b43-401e-ad49-85df181c9e0a",
->>>>>>> ce9edaa6
           "endpoint": "core.windows.net",
           "protocol": "https",
           "serviceDataAccessAuthIdentity": "WorkspaceSystemAssignedIdentity"
         },
         "systemData": {
-<<<<<<< HEAD
           "createdAt": "2023-02-23T02:09:20.7946807\u002B00:00",
           "createdBy": "779301c0-18b2-4cdc-801b-a0a3368fee0a",
           "createdByType": "Application",
           "lastModifiedAt": "2023-02-23T02:09:21.4547132\u002B00:00",
-=======
-          "createdAt": "2023-02-18T09:22:33.5645164\u002B00:00",
-          "createdBy": "779301c0-18b2-4cdc-801b-a0a3368fee0a",
-          "createdByType": "Application",
-          "lastModifiedAt": "2023-02-18T09:22:34.1712214\u002B00:00",
->>>>>>> ce9edaa6
           "lastModifiedBy": "779301c0-18b2-4cdc-801b-a0a3368fee0a",
           "lastModifiedByType": "Application"
         }
@@ -899,11 +574,7 @@
         "Accept-Encoding": "gzip, deflate",
         "Connection": "keep-alive",
         "Content-Length": "0",
-<<<<<<< HEAD
         "User-Agent": "azure-ai-ml/1.5.0 azsdk-python-mgmt-machinelearningservices/0.1.0 Python/3.7.9 (Windows-10-10.0.22621-SP0)"
-=======
-        "User-Agent": "azure-ai-ml/1.5.0 azsdk-python-mgmt-machinelearningservices/0.1.0 Python/3.10.6 (Linux-5.15.79.1-microsoft-standard-WSL2-x86_64-with-glibc2.35)"
->>>>>>> ce9edaa6
       },
       "RequestBody": null,
       "StatusCode": 200,
@@ -911,39 +582,21 @@
         "Cache-Control": "no-cache",
         "Content-Encoding": "gzip",
         "Content-Type": "application/json; charset=utf-8",
-<<<<<<< HEAD
-        "Date": "Thu, 23 Feb 2023 03:39:23 GMT",
+        "Date": "Thu, 23 Feb 2023 21:59:47 GMT",
         "Expires": "-1",
         "Pragma": "no-cache",
         "Request-Context": "appId=cid-v1:2d2e8e63-272e-4b3c-8598-4ee570a0e70d",
-        "Server-Timing": "traceparent;desc=\u002200-1ae7f086cecea2bf3d6f64bb5bd77a3f-9277893b30eeb8c6-01\u0022",
+        "Server-Timing": "traceparent;desc=\u002200-baf599a4d06c7667d924f40e6b154af3-ca4c097316abf612-01\u0022",
         "Strict-Transport-Security": "max-age=31536000; includeSubDomains",
         "Transfer-Encoding": "chunked",
         "Vary": "Accept-Encoding",
-        "x-aml-cluster": "vienna-eastus2-02",
-        "X-Content-Type-Options": "nosniff",
-        "x-ms-correlation-request-id": "f51f8177-bedb-4ea4-967c-1e2ccb14bb0a",
-        "x-ms-ratelimit-remaining-subscription-writes": "1161",
-        "x-ms-response-type": "standard",
-        "x-ms-routing-request-id": "WESTUS2:20230223T033923Z:f51f8177-bedb-4ea4-967c-1e2ccb14bb0a",
-        "x-request-time": "0.138"
-=======
-        "Date": "Tue, 21 Feb 2023 21:42:58 GMT",
-        "Expires": "-1",
-        "Pragma": "no-cache",
-        "Request-Context": "appId=cid-v1:2d2e8e63-272e-4b3c-8598-4ee570a0e70d",
-        "Server-Timing": "traceparent;desc=\u002200-5f6bb70994116db832fbf715021db55c-0407359afcf1d738-01\u0022",
-        "Strict-Transport-Security": "max-age=31536000; includeSubDomains",
-        "Transfer-Encoding": "chunked",
-        "Vary": "Accept-Encoding",
-        "x-aml-cluster": "vienna-eastus-01",
-        "X-Content-Type-Options": "nosniff",
-        "x-ms-correlation-request-id": "aec105d9-b055-42ae-bdbc-075dbc1feb69",
-        "x-ms-ratelimit-remaining-subscription-writes": "1161",
-        "x-ms-response-type": "standard",
-        "x-ms-routing-request-id": "CANADACENTRAL:20230221T214259Z:aec105d9-b055-42ae-bdbc-075dbc1feb69",
-        "x-request-time": "0.109"
->>>>>>> ce9edaa6
+        "x-aml-cluster": "vienna-eastus2-01",
+        "X-Content-Type-Options": "nosniff",
+        "x-ms-correlation-request-id": "d058575c-646e-4ec5-ae66-2bd94c8c5bf2",
+        "x-ms-ratelimit-remaining-subscription-writes": "1199",
+        "x-ms-response-type": "standard",
+        "x-ms-routing-request-id": "WESTUS2:20230223T215948Z:d058575c-646e-4ec5-ae66-2bd94c8c5bf2",
+        "x-request-time": "0.216"
       },
       "ResponseBody": {
         "secretsType": "AccountKey",
@@ -951,23 +604,14 @@
       }
     },
     {
-<<<<<<< HEAD
-      "RequestUri": "https://saveorz2izv2bas.blob.core.windows.net/0000000000000000000000000000000000006397f26/LocalUpload/00000000000000000000000000000000/data/sample1.csv",
-=======
-      "RequestUri": "https://samcw32zcnpjldw.blob.core.windows.net/azureml-blobstore-3bd2018e-4b43-401e-ad49-85df181c9e0a/LocalUpload/00000000000000000000000000000000/data/sample1.csv",
->>>>>>> ce9edaa6
+      "RequestUri": "https://saveorz2izv2bas.blob.core.windows.net/azureml-blobstore-2d1e66ae-85e3-42c0-be91-34de66397f26/LocalUpload/00000000000000000000000000000000/data/sample1.csv",
       "RequestMethod": "HEAD",
       "RequestHeaders": {
         "Accept": "application/xml",
         "Accept-Encoding": "gzip, deflate",
         "Connection": "keep-alive",
-<<<<<<< HEAD
         "User-Agent": "azsdk-python-storage-blob/12.14.1 Python/3.7.9 (Windows-10-10.0.22621-SP0)",
-        "x-ms-date": "Thu, 23 Feb 2023 03:39:23 GMT",
-=======
-        "User-Agent": "azsdk-python-storage-blob/12.14.1 Python/3.10.6 (Linux-5.15.79.1-microsoft-standard-WSL2-x86_64-with-glibc2.35)",
-        "x-ms-date": "Tue, 21 Feb 2023 21:42:58 GMT",
->>>>>>> ce9edaa6
+        "x-ms-date": "Thu, 23 Feb 2023 21:59:48 GMT",
         "x-ms-version": "2021-08-06"
       },
       "RequestBody": null,
@@ -977,15 +621,9 @@
         "Content-Length": "499",
         "Content-MD5": "kD7N5\u002BygjTfbYTFhyEo7RA==",
         "Content-Type": "application/octet-stream",
-<<<<<<< HEAD
-        "Date": "Thu, 23 Feb 2023 03:39:24 GMT",
+        "Date": "Thu, 23 Feb 2023 21:59:49 GMT",
         "ETag": "\u00220x8DB1543D6FD0292\u0022",
         "Last-Modified": "Thu, 23 Feb 2023 02:15:31 GMT",
-=======
-        "Date": "Tue, 21 Feb 2023 21:42:58 GMT",
-        "ETag": "\u00220x8DB1193117B1888\u0022",
-        "Last-Modified": "Sat, 18 Feb 2023 09:32:35 GMT",
->>>>>>> ce9edaa6
         "Server": [
           "Windows-Azure-Blob/1.0",
           "Microsoft-HTTPAPI/2.0"
@@ -994,54 +632,32 @@
         "x-ms-access-tier": "Hot",
         "x-ms-access-tier-inferred": "true",
         "x-ms-blob-type": "BlockBlob",
-<<<<<<< HEAD
         "x-ms-creation-time": "Thu, 23 Feb 2023 02:15:31 GMT",
         "x-ms-lease-state": "available",
         "x-ms-lease-status": "unlocked",
         "x-ms-meta-name": "043b93f0-0d59-45e1-9422-f97e5ce8c926",
         "x-ms-meta-upload_status": "completed",
         "x-ms-meta-version": "daaf0d95-3ffc-4384-a6c2-6a608f7ee704",
-=======
-        "x-ms-creation-time": "Sat, 18 Feb 2023 09:32:35 GMT",
-        "x-ms-lease-state": "available",
-        "x-ms-lease-status": "unlocked",
-        "x-ms-meta-name": "d7054f82-1901-4d02-a1db-9705dc75a231",
-        "x-ms-meta-upload_status": "completed",
-        "x-ms-meta-version": "1b5ecf13-7ad8-4217-a535-a2f4e8977ef2",
->>>>>>> ce9edaa6
         "x-ms-server-encrypted": "true",
         "x-ms-version": "2021-08-06"
       },
       "ResponseBody": null
     },
     {
-<<<<<<< HEAD
-      "RequestUri": "https://saveorz2izv2bas.blob.core.windows.net/0000000000000000000000000000000000006397f26/az-ml-artifacts/00000000000000000000000000000000/data/sample1.csv",
-=======
-      "RequestUri": "https://samcw32zcnpjldw.blob.core.windows.net/azureml-blobstore-3bd2018e-4b43-401e-ad49-85df181c9e0a/az-ml-artifacts/00000000000000000000000000000000/data/sample1.csv",
->>>>>>> ce9edaa6
+      "RequestUri": "https://saveorz2izv2bas.blob.core.windows.net/azureml-blobstore-2d1e66ae-85e3-42c0-be91-34de66397f26/az-ml-artifacts/00000000000000000000000000000000/data/sample1.csv",
       "RequestMethod": "HEAD",
       "RequestHeaders": {
         "Accept": "application/xml",
         "Accept-Encoding": "gzip, deflate",
         "Connection": "keep-alive",
-<<<<<<< HEAD
         "User-Agent": "azsdk-python-storage-blob/12.14.1 Python/3.7.9 (Windows-10-10.0.22621-SP0)",
-        "x-ms-date": "Thu, 23 Feb 2023 03:39:24 GMT",
-=======
-        "User-Agent": "azsdk-python-storage-blob/12.14.1 Python/3.10.6 (Linux-5.15.79.1-microsoft-standard-WSL2-x86_64-with-glibc2.35)",
-        "x-ms-date": "Tue, 21 Feb 2023 21:42:59 GMT",
->>>>>>> ce9edaa6
+        "x-ms-date": "Thu, 23 Feb 2023 21:59:49 GMT",
         "x-ms-version": "2021-08-06"
       },
       "RequestBody": null,
       "StatusCode": 404,
       "ResponseHeaders": {
-<<<<<<< HEAD
-        "Date": "Thu, 23 Feb 2023 03:39:24 GMT",
-=======
-        "Date": "Tue, 21 Feb 2023 21:42:58 GMT",
->>>>>>> ce9edaa6
+        "Date": "Thu, 23 Feb 2023 21:59:49 GMT",
         "Server": [
           "Windows-Azure-Blob/1.0",
           "Microsoft-HTTPAPI/2.0"
@@ -1060,11 +676,7 @@
         "Accept": "application/json",
         "Accept-Encoding": "gzip, deflate",
         "Connection": "keep-alive",
-<<<<<<< HEAD
         "User-Agent": "azure-ai-ml/1.5.0 azsdk-python-mgmt-machinelearningservices/0.1.0 Python/3.7.9 (Windows-10-10.0.22621-SP0)"
-=======
-        "User-Agent": "azure-ai-ml/1.5.0 azsdk-python-mgmt-machinelearningservices/0.1.0 Python/3.10.6 (Linux-5.15.79.1-microsoft-standard-WSL2-x86_64-with-glibc2.35)"
->>>>>>> ce9edaa6
       },
       "RequestBody": null,
       "StatusCode": 200,
@@ -1072,42 +684,24 @@
         "Cache-Control": "no-cache",
         "Content-Encoding": "gzip",
         "Content-Type": "application/json; charset=utf-8",
-<<<<<<< HEAD
-        "Date": "Thu, 23 Feb 2023 03:39:25 GMT",
+        "Date": "Thu, 23 Feb 2023 21:59:49 GMT",
         "Expires": "-1",
         "Pragma": "no-cache",
         "Request-Context": "appId=cid-v1:2d2e8e63-272e-4b3c-8598-4ee570a0e70d",
-        "Server-Timing": "traceparent;desc=\u002200-68818e4c485224773110428e01ac2825-f3ebac1671e9ae40-01\u0022",
-=======
-        "Date": "Tue, 21 Feb 2023 21:42:58 GMT",
-        "Expires": "-1",
-        "Pragma": "no-cache",
-        "Request-Context": "appId=cid-v1:2d2e8e63-272e-4b3c-8598-4ee570a0e70d",
-        "Server-Timing": "traceparent;desc=\u002200-908e99a7309da0e49609ffdefc815fa6-336f5cf028bfbe22-01\u0022",
->>>>>>> ce9edaa6
+        "Server-Timing": "traceparent;desc=\u002200-7d007d6cacd1fa6a029518b0255cdb93-0b77b7778eb7c4df-01\u0022",
         "Strict-Transport-Security": "max-age=31536000; includeSubDomains",
         "Transfer-Encoding": "chunked",
         "Vary": [
           "Accept-Encoding",
           "Accept-Encoding"
         ],
-<<<<<<< HEAD
-        "x-aml-cluster": "vienna-eastus2-02",
-        "X-Content-Type-Options": "nosniff",
-        "x-ms-correlation-request-id": "79e953d2-cd9f-4296-b1a0-1e18f4a4ddba",
-        "x-ms-ratelimit-remaining-subscription-reads": "11835",
-        "x-ms-response-type": "standard",
-        "x-ms-routing-request-id": "WESTUS2:20230223T033925Z:79e953d2-cd9f-4296-b1a0-1e18f4a4ddba",
-        "x-request-time": "0.251"
-=======
-        "x-aml-cluster": "vienna-eastus-01",
-        "X-Content-Type-Options": "nosniff",
-        "x-ms-correlation-request-id": "9e380172-46e9-4b6d-b94c-e8ab175c07ce",
-        "x-ms-ratelimit-remaining-subscription-reads": "11936",
-        "x-ms-response-type": "standard",
-        "x-ms-routing-request-id": "CANADACENTRAL:20230221T214259Z:9e380172-46e9-4b6d-b94c-e8ab175c07ce",
-        "x-request-time": "0.101"
->>>>>>> ce9edaa6
+        "x-aml-cluster": "vienna-eastus2-01",
+        "X-Content-Type-Options": "nosniff",
+        "x-ms-correlation-request-id": "4b121c03-0751-41fb-ad46-f501192b63c0",
+        "x-ms-ratelimit-remaining-subscription-reads": "11995",
+        "x-ms-response-type": "standard",
+        "x-ms-routing-request-id": "WESTUS2:20230223T215950Z:4b121c03-0751-41fb-ad46-f501192b63c0",
+        "x-request-time": "0.138"
       },
       "ResponseBody": {
         "id": "/subscriptions/00000000-0000-0000-0000-000000000/resourceGroups/00000/providers/Microsoft.MachineLearningServices/workspaces/00000/datastores/workspaceblobstore",
@@ -1122,29 +716,17 @@
             "credentialsType": "AccountKey"
           },
           "datastoreType": "AzureBlob",
-<<<<<<< HEAD
           "accountName": "saveorz2izv2bas",
           "containerName": "azureml-blobstore-2d1e66ae-85e3-42c0-be91-34de66397f26",
-=======
-          "accountName": "samcw32zcnpjldw",
-          "containerName": "azureml-blobstore-3bd2018e-4b43-401e-ad49-85df181c9e0a",
->>>>>>> ce9edaa6
           "endpoint": "core.windows.net",
           "protocol": "https",
           "serviceDataAccessAuthIdentity": "WorkspaceSystemAssignedIdentity"
         },
         "systemData": {
-<<<<<<< HEAD
           "createdAt": "2023-02-23T02:09:20.7946807\u002B00:00",
           "createdBy": "779301c0-18b2-4cdc-801b-a0a3368fee0a",
           "createdByType": "Application",
           "lastModifiedAt": "2023-02-23T02:09:21.4547132\u002B00:00",
-=======
-          "createdAt": "2023-02-18T09:22:33.5645164\u002B00:00",
-          "createdBy": "779301c0-18b2-4cdc-801b-a0a3368fee0a",
-          "createdByType": "Application",
-          "lastModifiedAt": "2023-02-18T09:22:34.1712214\u002B00:00",
->>>>>>> ce9edaa6
           "lastModifiedBy": "779301c0-18b2-4cdc-801b-a0a3368fee0a",
           "lastModifiedByType": "Application"
         }
@@ -1158,11 +740,7 @@
         "Accept-Encoding": "gzip, deflate",
         "Connection": "keep-alive",
         "Content-Length": "0",
-<<<<<<< HEAD
         "User-Agent": "azure-ai-ml/1.5.0 azsdk-python-mgmt-machinelearningservices/0.1.0 Python/3.7.9 (Windows-10-10.0.22621-SP0)"
-=======
-        "User-Agent": "azure-ai-ml/1.5.0 azsdk-python-mgmt-machinelearningservices/0.1.0 Python/3.10.6 (Linux-5.15.79.1-microsoft-standard-WSL2-x86_64-with-glibc2.35)"
->>>>>>> ce9edaa6
       },
       "RequestBody": null,
       "StatusCode": 200,
@@ -1170,39 +748,21 @@
         "Cache-Control": "no-cache",
         "Content-Encoding": "gzip",
         "Content-Type": "application/json; charset=utf-8",
-<<<<<<< HEAD
-        "Date": "Thu, 23 Feb 2023 03:39:25 GMT",
+        "Date": "Thu, 23 Feb 2023 21:59:49 GMT",
         "Expires": "-1",
         "Pragma": "no-cache",
         "Request-Context": "appId=cid-v1:2d2e8e63-272e-4b3c-8598-4ee570a0e70d",
-        "Server-Timing": "traceparent;desc=\u002200-8347c116dc01f45434cd2b691a8343e7-c8494afbee41bb9a-01\u0022",
+        "Server-Timing": "traceparent;desc=\u002200-7dba74506d4a4e696a28a0c78939c4e5-0e2b48d8aad69cf2-01\u0022",
         "Strict-Transport-Security": "max-age=31536000; includeSubDomains",
         "Transfer-Encoding": "chunked",
         "Vary": "Accept-Encoding",
-        "x-aml-cluster": "vienna-eastus2-02",
-        "X-Content-Type-Options": "nosniff",
-        "x-ms-correlation-request-id": "01072b27-c3c7-46ca-bf2a-56821407d73f",
-        "x-ms-ratelimit-remaining-subscription-writes": "1160",
-        "x-ms-response-type": "standard",
-        "x-ms-routing-request-id": "WESTUS2:20230223T033926Z:01072b27-c3c7-46ca-bf2a-56821407d73f",
-        "x-request-time": "0.090"
-=======
-        "Date": "Tue, 21 Feb 2023 21:42:59 GMT",
-        "Expires": "-1",
-        "Pragma": "no-cache",
-        "Request-Context": "appId=cid-v1:2d2e8e63-272e-4b3c-8598-4ee570a0e70d",
-        "Server-Timing": "traceparent;desc=\u002200-27e57fba75d1c38fc028b1bb91f5b493-e952757bd02abce6-01\u0022",
-        "Strict-Transport-Security": "max-age=31536000; includeSubDomains",
-        "Transfer-Encoding": "chunked",
-        "Vary": "Accept-Encoding",
-        "x-aml-cluster": "vienna-eastus-01",
-        "X-Content-Type-Options": "nosniff",
-        "x-ms-correlation-request-id": "a6313172-e47a-42ea-a660-ad329a4b23ea",
-        "x-ms-ratelimit-remaining-subscription-writes": "1160",
-        "x-ms-response-type": "standard",
-        "x-ms-routing-request-id": "CANADACENTRAL:20230221T214300Z:a6313172-e47a-42ea-a660-ad329a4b23ea",
-        "x-request-time": "0.174"
->>>>>>> ce9edaa6
+        "x-aml-cluster": "vienna-eastus2-01",
+        "X-Content-Type-Options": "nosniff",
+        "x-ms-correlation-request-id": "68159284-648d-40d1-8336-779d8629b07d",
+        "x-ms-ratelimit-remaining-subscription-writes": "1198",
+        "x-ms-response-type": "standard",
+        "x-ms-routing-request-id": "WESTUS2:20230223T215950Z:68159284-648d-40d1-8336-779d8629b07d",
+        "x-request-time": "0.181"
       },
       "ResponseBody": {
         "secretsType": "AccountKey",
@@ -1210,23 +770,14 @@
       }
     },
     {
-<<<<<<< HEAD
-      "RequestUri": "https://saveorz2izv2bas.blob.core.windows.net/0000000000000000000000000000000000006397f26/LocalUpload/00000000000000000000000000000000/sample1.csv",
-=======
-      "RequestUri": "https://samcw32zcnpjldw.blob.core.windows.net/azureml-blobstore-3bd2018e-4b43-401e-ad49-85df181c9e0a/LocalUpload/00000000000000000000000000000000/sample1.csv",
->>>>>>> ce9edaa6
+      "RequestUri": "https://saveorz2izv2bas.blob.core.windows.net/azureml-blobstore-2d1e66ae-85e3-42c0-be91-34de66397f26/LocalUpload/00000000000000000000000000000000/sample1.csv",
       "RequestMethod": "HEAD",
       "RequestHeaders": {
         "Accept": "application/xml",
         "Accept-Encoding": "gzip, deflate",
         "Connection": "keep-alive",
-<<<<<<< HEAD
         "User-Agent": "azsdk-python-storage-blob/12.14.1 Python/3.7.9 (Windows-10-10.0.22621-SP0)",
-        "x-ms-date": "Thu, 23 Feb 2023 03:39:26 GMT",
-=======
-        "User-Agent": "azsdk-python-storage-blob/12.14.1 Python/3.10.6 (Linux-5.15.79.1-microsoft-standard-WSL2-x86_64-with-glibc2.35)",
-        "x-ms-date": "Tue, 21 Feb 2023 21:42:59 GMT",
->>>>>>> ce9edaa6
+        "x-ms-date": "Thu, 23 Feb 2023 21:59:50 GMT",
         "x-ms-version": "2021-08-06"
       },
       "RequestBody": null,
@@ -1236,15 +787,9 @@
         "Content-Length": "499",
         "Content-MD5": "kD7N5\u002BygjTfbYTFhyEo7RA==",
         "Content-Type": "application/octet-stream",
-<<<<<<< HEAD
-        "Date": "Thu, 23 Feb 2023 03:39:26 GMT",
+        "Date": "Thu, 23 Feb 2023 21:59:50 GMT",
         "ETag": "\u00220x8DB15452A78C75F\u0022",
         "Last-Modified": "Thu, 23 Feb 2023 02:25:01 GMT",
-=======
-        "Date": "Tue, 21 Feb 2023 21:42:59 GMT",
-        "ETag": "\u00220x8DB12047345A243\u0022",
-        "Last-Modified": "Sat, 18 Feb 2023 23:04:12 GMT",
->>>>>>> ce9edaa6
         "Server": [
           "Windows-Azure-Blob/1.0",
           "Microsoft-HTTPAPI/2.0"
@@ -1253,54 +798,32 @@
         "x-ms-access-tier": "Hot",
         "x-ms-access-tier-inferred": "true",
         "x-ms-blob-type": "BlockBlob",
-<<<<<<< HEAD
         "x-ms-creation-time": "Thu, 23 Feb 2023 02:25:00 GMT",
         "x-ms-lease-state": "available",
         "x-ms-lease-status": "unlocked",
         "x-ms-meta-name": "22d8cde0-be26-4c74-8041-23b681a34f7c",
         "x-ms-meta-upload_status": "completed",
         "x-ms-meta-version": "7837f1fe-c2f2-40cc-ba2d-c3dd3ffaa53e",
-=======
-        "x-ms-creation-time": "Sat, 18 Feb 2023 23:04:12 GMT",
-        "x-ms-lease-state": "available",
-        "x-ms-lease-status": "unlocked",
-        "x-ms-meta-name": "410dbe7a-fe3a-4105-a56a-1582a95a1f20",
-        "x-ms-meta-upload_status": "completed",
-        "x-ms-meta-version": "f8dab3bf-b9f4-4415-99da-550a8351e893",
->>>>>>> ce9edaa6
         "x-ms-server-encrypted": "true",
         "x-ms-version": "2021-08-06"
       },
       "ResponseBody": null
     },
     {
-<<<<<<< HEAD
-      "RequestUri": "https://saveorz2izv2bas.blob.core.windows.net/0000000000000000000000000000000000006397f26/az-ml-artifacts/00000000000000000000000000000000/sample1.csv",
-=======
-      "RequestUri": "https://samcw32zcnpjldw.blob.core.windows.net/azureml-blobstore-3bd2018e-4b43-401e-ad49-85df181c9e0a/az-ml-artifacts/00000000000000000000000000000000/sample1.csv",
->>>>>>> ce9edaa6
+      "RequestUri": "https://saveorz2izv2bas.blob.core.windows.net/azureml-blobstore-2d1e66ae-85e3-42c0-be91-34de66397f26/az-ml-artifacts/00000000000000000000000000000000/sample1.csv",
       "RequestMethod": "HEAD",
       "RequestHeaders": {
         "Accept": "application/xml",
         "Accept-Encoding": "gzip, deflate",
         "Connection": "keep-alive",
-<<<<<<< HEAD
         "User-Agent": "azsdk-python-storage-blob/12.14.1 Python/3.7.9 (Windows-10-10.0.22621-SP0)",
-        "x-ms-date": "Thu, 23 Feb 2023 03:39:27 GMT",
-=======
-        "User-Agent": "azsdk-python-storage-blob/12.14.1 Python/3.10.6 (Linux-5.15.79.1-microsoft-standard-WSL2-x86_64-with-glibc2.35)",
-        "x-ms-date": "Tue, 21 Feb 2023 21:42:59 GMT",
->>>>>>> ce9edaa6
+        "x-ms-date": "Thu, 23 Feb 2023 21:59:51 GMT",
         "x-ms-version": "2021-08-06"
       },
       "RequestBody": null,
       "StatusCode": 404,
       "ResponseHeaders": {
-<<<<<<< HEAD
-        "Date": "Thu, 23 Feb 2023 03:39:27 GMT",
-=======
-        "Date": "Tue, 21 Feb 2023 21:42:59 GMT",
->>>>>>> ce9edaa6
+        "Date": "Thu, 23 Feb 2023 21:59:51 GMT",
         "Server": [
           "Windows-Azure-Blob/1.0",
           "Microsoft-HTTPAPI/2.0"
@@ -1313,11 +836,7 @@
       "ResponseBody": null
     },
     {
-<<<<<<< HEAD
-      "RequestUri": "https://management.azure.com/subscriptions/00000000-0000-0000-0000-000000000/resourceGroups/00000/providers/Microsoft.MachineLearningServices/workspaces/00000/jobs/test_810697985819?api-version=2022-12-01-preview",
-=======
-      "RequestUri": "https://management.azure.com/subscriptions/00000000-0000-0000-0000-000000000/resourceGroups/00000/providers/Microsoft.MachineLearningServices/workspaces/00000/jobs/test_222036348175?api-version=2022-12-01-preview",
->>>>>>> ce9edaa6
+      "RequestUri": "https://management.azure.com/subscriptions/00000000-0000-0000-0000-000000000/resourceGroups/00000/providers/Microsoft.MachineLearningServices/workspaces/00000/jobs/test_816736769887?api-version=2022-12-01-preview",
       "RequestMethod": "PUT",
       "RequestHeaders": {
         "Accept": "application/json",
@@ -1325,11 +844,7 @@
         "Connection": "keep-alive",
         "Content-Length": "1450",
         "Content-Type": "application/json",
-<<<<<<< HEAD
         "User-Agent": "azure-ai-ml/1.5.0 azsdk-python-mgmt-machinelearningservices/0.1.0 Python/3.7.9 (Windows-10-10.0.22621-SP0)"
-=======
-        "User-Agent": "azure-ai-ml/1.5.0 azsdk-python-mgmt-machinelearningservices/0.1.0 Python/3.10.6 (Linux-5.15.79.1-microsoft-standard-WSL2-x86_64-with-glibc2.35)"
->>>>>>> ce9edaa6
       },
       "RequestBody": {
         "properties": {
@@ -1376,11 +891,7 @@
               "type": "command",
               "computeId": "${{parent.inputs.target_compute}}",
               "_source": "YAML.JOB",
-<<<<<<< HEAD
-              "componentId": "/subscriptions/00000000-0000-0000-0000-000000000/resourceGroups/00000/providers/Microsoft.MachineLearningServices/workspaces/00000/components/azureml_anonymous/versions/f3ecb648-7e45-4206-8d9a-507601986d76"
-=======
-              "componentId": "/subscriptions/00000000-0000-0000-0000-000000000/resourceGroups/00000/providers/Microsoft.MachineLearningServices/workspaces/00000/components/azureml_anonymous/versions/36bbd444-108e-465c-88c3-04ba062b1f7d"
->>>>>>> ce9edaa6
+              "componentId": "/subscriptions/00000000-0000-0000-0000-000000000/resourceGroups/00000/providers/Microsoft.MachineLearningServices/workspaces/00000/components/azureml_anonymous/versions/1ac0b671-f5b2-4afa-9676-d703d211c0da"
             }
           },
           "outputs": {},
@@ -1392,49 +903,26 @@
       "StatusCode": 201,
       "ResponseHeaders": {
         "Cache-Control": "no-cache",
-<<<<<<< HEAD
         "Content-Length": "3850",
         "Content-Type": "application/json; charset=utf-8",
-        "Date": "Thu, 23 Feb 2023 03:39:29 GMT",
+        "Date": "Thu, 23 Feb 2023 21:59:55 GMT",
         "Expires": "-1",
-        "Location": "https://management.azure.com/subscriptions/00000000-0000-0000-0000-000000000/resourceGroups/00000/providers/Microsoft.MachineLearningServices/workspaces/00000/jobs/test_810697985819?api-version=2022-12-01-preview",
+        "Location": "https://management.azure.com/subscriptions/00000000-0000-0000-0000-000000000/resourceGroups/00000/providers/Microsoft.MachineLearningServices/workspaces/00000/jobs/test_816736769887?api-version=2022-12-01-preview",
         "Pragma": "no-cache",
         "Request-Context": "appId=cid-v1:2d2e8e63-272e-4b3c-8598-4ee570a0e70d",
-        "Server-Timing": "traceparent;desc=\u002200-068e870babdc34460638f503c420af03-01c7f60428256f6c-01\u0022",
+        "Server-Timing": "traceparent;desc=\u002200-fdc94c5924da00f916f03f7b9fb51295-9bb3f5b23f288bc3-01\u0022",
         "Strict-Transport-Security": "max-age=31536000; includeSubDomains",
-        "x-aml-cluster": "vienna-eastus2-02",
-        "X-Content-Type-Options": "nosniff",
-        "x-ms-correlation-request-id": "b760f6b3-b8e3-44a9-b73d-58b646f5e4d7",
-        "x-ms-ratelimit-remaining-subscription-writes": "1136",
-        "x-ms-response-type": "standard",
-        "x-ms-routing-request-id": "WESTUS2:20230223T033930Z:b760f6b3-b8e3-44a9-b73d-58b646f5e4d7",
-        "x-request-time": "1.241"
+        "x-aml-cluster": "vienna-eastus2-01",
+        "X-Content-Type-Options": "nosniff",
+        "x-ms-correlation-request-id": "57928707-fe17-45a0-b652-93af660cc59e",
+        "x-ms-ratelimit-remaining-subscription-writes": "1198",
+        "x-ms-response-type": "standard",
+        "x-ms-routing-request-id": "WESTUS2:20230223T215955Z:57928707-fe17-45a0-b652-93af660cc59e",
+        "x-request-time": "2.101"
       },
       "ResponseBody": {
-        "id": "/subscriptions/00000000-0000-0000-0000-000000000/resourceGroups/00000/providers/Microsoft.MachineLearningServices/workspaces/00000/jobs/test_810697985819",
-        "name": "test_810697985819",
-=======
-        "Content-Length": "3049",
-        "Content-Type": "application/json; charset=utf-8",
-        "Date": "Tue, 21 Feb 2023 21:43:04 GMT",
-        "Expires": "-1",
-        "Location": "https://management.azure.com/subscriptions/00000000-0000-0000-0000-000000000/resourceGroups/00000/providers/Microsoft.MachineLearningServices/workspaces/00000/jobs/test_222036348175?api-version=2022-12-01-preview",
-        "Pragma": "no-cache",
-        "Request-Context": "appId=cid-v1:2d2e8e63-272e-4b3c-8598-4ee570a0e70d",
-        "Server-Timing": "traceparent;desc=\u002200-b17a93db71a1736639e668af0759fcc6-20b685b86fd3b406-01\u0022",
-        "Strict-Transport-Security": "max-age=31536000; includeSubDomains",
-        "x-aml-cluster": "vienna-eastus-01",
-        "X-Content-Type-Options": "nosniff",
-        "x-ms-correlation-request-id": "d77d8207-3b1b-46bb-8b92-82cd3ef256fe",
-        "x-ms-ratelimit-remaining-subscription-writes": "1158",
-        "x-ms-response-type": "standard",
-        "x-ms-routing-request-id": "CANADACENTRAL:20230221T214305Z:d77d8207-3b1b-46bb-8b92-82cd3ef256fe",
-        "x-request-time": "1.525"
-      },
-      "ResponseBody": {
-        "id": "/subscriptions/00000000-0000-0000-0000-000000000/resourceGroups/00000/providers/Microsoft.MachineLearningServices/workspaces/00000/jobs/test_222036348175",
-        "name": "test_222036348175",
->>>>>>> ce9edaa6
+        "id": "/subscriptions/00000000-0000-0000-0000-000000000/resourceGroups/00000/providers/Microsoft.MachineLearningServices/workspaces/00000/jobs/test_816736769887",
+        "name": "test_816736769887",
         "type": "Microsoft.MachineLearningServices/workspaces/jobs",
         "properties": {
           "description": "The hello world pipeline job with data binding",
@@ -1461,11 +949,7 @@
             "Tracking": {
               "jobServiceType": "Tracking",
               "port": null,
-<<<<<<< HEAD
               "endpoint": "azureml://eastus2.api.azureml.ms/mlflow/v1.0/subscriptions/00000000-0000-0000-0000-000000000/resourceGroups/00000/providers/Microsoft.MachineLearningServices/workspaces/00000?",
-=======
-              "endpoint": "azureml://eastus.api.azureml.ms/mlflow/v1.0/subscriptions/00000000-0000-0000-0000-000000000/resourceGroups/00000/providers/Microsoft.MachineLearningServices/workspaces/00000?",
->>>>>>> ce9edaa6
               "status": null,
               "errorMessage": null,
               "properties": null,
@@ -1474,11 +958,7 @@
             "Studio": {
               "jobServiceType": "Studio",
               "port": null,
-<<<<<<< HEAD
-              "endpoint": "https://ml.azure.com/runs/test_810697985819?wsid=/subscriptions/00000000-0000-0000-0000-000000000/resourcegroups/00000/workspaces/00000",
-=======
-              "endpoint": "https://ml.azure.com/runs/test_222036348175?wsid=/subscriptions/00000000-0000-0000-0000-000000000/resourcegroups/00000/workspaces/00000",
->>>>>>> ce9edaa6
+              "endpoint": "https://ml.azure.com/runs/test_816736769887?wsid=/subscriptions/00000000-0000-0000-0000-000000000/resourcegroups/00000/workspaces/00000",
               "status": null,
               "errorMessage": null,
               "properties": null,
@@ -1499,11 +979,7 @@
               "type": "command",
               "computeId": "${{parent.inputs.target_compute}}",
               "_source": "YAML.JOB",
-<<<<<<< HEAD
-              "componentId": "/subscriptions/00000000-0000-0000-0000-000000000/resourceGroups/00000/providers/Microsoft.MachineLearningServices/workspaces/00000/components/azureml_anonymous/versions/f3ecb648-7e45-4206-8d9a-507601986d76"
-=======
-              "componentId": "/subscriptions/00000000-0000-0000-0000-000000000/resourceGroups/00000/providers/Microsoft.MachineLearningServices/workspaces/00000/components/azureml_anonymous/versions/36bbd444-108e-465c-88c3-04ba062b1f7d"
->>>>>>> ce9edaa6
+              "componentId": "/subscriptions/00000000-0000-0000-0000-000000000/resourceGroups/00000/providers/Microsoft.MachineLearningServices/workspaces/00000/components/azureml_anonymous/versions/1ac0b671-f5b2-4afa-9676-d703d211c0da"
             }
           },
           "inputs": {
@@ -1544,34 +1020,21 @@
           "sourceJobId": null
         },
         "systemData": {
-<<<<<<< HEAD
-          "createdAt": "2023-02-23T03:39:30.1134029\u002B00:00",
+          "createdAt": "2023-02-23T21:59:54.5216169\u002B00:00",
           "createdBy": "Diondra Peck",
-=======
-          "createdAt": "2023-02-21T21:43:04.9080015\u002B00:00",
-          "createdBy": "Firstname Lastname",
->>>>>>> ce9edaa6
           "createdByType": "User"
         }
       }
     },
     {
-<<<<<<< HEAD
-      "RequestUri": "https://management.azure.com/subscriptions/00000000-0000-0000-0000-000000000/resourceGroups/00000/providers/Microsoft.MachineLearningServices/workspaces/00000/jobs/test_810697985819/cancel?api-version=2022-12-01-preview",
-=======
-      "RequestUri": "https://management.azure.com/subscriptions/00000000-0000-0000-0000-000000000/resourceGroups/00000/providers/Microsoft.MachineLearningServices/workspaces/00000/jobs/test_222036348175/cancel?api-version=2022-12-01-preview",
->>>>>>> ce9edaa6
+      "RequestUri": "https://management.azure.com/subscriptions/00000000-0000-0000-0000-000000000/resourceGroups/00000/providers/Microsoft.MachineLearningServices/workspaces/00000/jobs/test_816736769887/cancel?api-version=2022-12-01-preview",
       "RequestMethod": "POST",
       "RequestHeaders": {
         "Accept": "application/json",
         "Accept-Encoding": "gzip, deflate",
         "Connection": "keep-alive",
         "Content-Length": "0",
-<<<<<<< HEAD
         "User-Agent": "azure-ai-ml/1.5.0 azsdk-python-mgmt-machinelearningservices/0.1.0 Python/3.7.9 (Windows-10-10.0.22621-SP0)"
-=======
-        "User-Agent": "azure-ai-ml/1.5.0 azsdk-python-mgmt-machinelearningservices/0.1.0 Python/3.10.6 (Linux-5.15.79.1-microsoft-standard-WSL2-x86_64-with-glibc2.35)"
->>>>>>> ce9edaa6
       },
       "RequestBody": null,
       "StatusCode": 202,
@@ -1579,51 +1042,31 @@
         "Cache-Control": "no-cache",
         "Content-Length": "4",
         "Content-Type": "application/json; charset=utf-8",
-<<<<<<< HEAD
-        "Date": "Thu, 23 Feb 2023 03:39:32 GMT",
+        "Date": "Thu, 23 Feb 2023 21:59:58 GMT",
         "Expires": "-1",
-        "Location": "https://management.azure.com/subscriptions/00000000-0000-0000-0000-000000000/providers/Microsoft.MachineLearningServices/locations/eastus2/mfeOperationResults/jc:2d1e66ae-85e3-42c0-be91-34de66397f26:test_810697985819?api-version=2022-12-01-preview",
+        "Location": "https://management.azure.com/subscriptions/00000000-0000-0000-0000-000000000/providers/Microsoft.MachineLearningServices/locations/eastus2/mfeOperationResults/jc:2d1e66ae-85e3-42c0-be91-34de66397f26:test_816736769887?api-version=2022-12-01-preview",
         "Pragma": "no-cache",
         "Request-Context": "appId=cid-v1:2d2e8e63-272e-4b3c-8598-4ee570a0e70d",
         "Strict-Transport-Security": "max-age=31536000; includeSubDomains",
-        "x-aml-cluster": "vienna-eastus2-02",
+        "x-aml-cluster": "vienna-eastus2-01",
         "X-Content-Type-Options": "nosniff",
         "x-ms-async-operation-timeout": "PT1H",
-        "x-ms-correlation-request-id": "ac1193de-81e1-49ee-922f-56c7c68e4f62",
-        "x-ms-ratelimit-remaining-subscription-writes": "1159",
-        "x-ms-response-type": "standard",
-        "x-ms-routing-request-id": "WESTUS2:20230223T033933Z:ac1193de-81e1-49ee-922f-56c7c68e4f62",
-        "x-request-time": "0.662"
-=======
-        "Date": "Tue, 21 Feb 2023 21:43:08 GMT",
-        "Expires": "-1",
-        "Location": "https://management.azure.com/subscriptions/00000000-0000-0000-0000-000000000/providers/Microsoft.MachineLearningServices/locations/eastus/mfeOperationResults/jc:3bd2018e-4b43-401e-ad49-85df181c9e0a:test_222036348175?api-version=2022-12-01-preview",
-        "Pragma": "no-cache",
-        "Request-Context": "appId=cid-v1:2d2e8e63-272e-4b3c-8598-4ee570a0e70d",
-        "Strict-Transport-Security": "max-age=31536000; includeSubDomains",
-        "x-aml-cluster": "vienna-eastus-01",
-        "X-Content-Type-Options": "nosniff",
-        "x-ms-async-operation-timeout": "PT1H",
-        "x-ms-correlation-request-id": "36b21138-7883-41c9-97ac-d7ef53359892",
-        "x-ms-ratelimit-remaining-subscription-writes": "1159",
-        "x-ms-response-type": "standard",
-        "x-ms-routing-request-id": "CANADACENTRAL:20230221T214309Z:36b21138-7883-41c9-97ac-d7ef53359892",
-        "x-request-time": "0.717"
->>>>>>> ce9edaa6
+        "x-ms-correlation-request-id": "af1cd5cd-8c1a-4365-bee2-50d5dc7be888",
+        "x-ms-ratelimit-remaining-subscription-writes": "1197",
+        "x-ms-response-type": "standard",
+        "x-ms-routing-request-id": "WESTUS2:20230223T215958Z:af1cd5cd-8c1a-4365-bee2-50d5dc7be888",
+        "x-request-time": "0.925"
       },
       "ResponseBody": "null"
     },
     {
-<<<<<<< HEAD
-      "RequestUri": "https://management.azure.com/subscriptions/00000000-0000-0000-0000-000000000/providers/Microsoft.MachineLearningServices/locations/eastus2/mfeOperationResults/jc:2d1e66ae-85e3-42c0-be91-34de66397f26:test_810697985819?api-version=2022-12-01-preview",
-=======
-      "RequestUri": "https://management.azure.com/subscriptions/00000000-0000-0000-0000-000000000/providers/Microsoft.MachineLearningServices/locations/eastus/mfeOperationResults/jc:3bd2018e-4b43-401e-ad49-85df181c9e0a:test_222036348175?api-version=2022-12-01-preview",
+      "RequestUri": "https://management.azure.com/subscriptions/00000000-0000-0000-0000-000000000/providers/Microsoft.MachineLearningServices/locations/eastus2/mfeOperationResults/jc:2d1e66ae-85e3-42c0-be91-34de66397f26:test_816736769887?api-version=2022-12-01-preview",
       "RequestMethod": "GET",
       "RequestHeaders": {
         "Accept": "*/*",
         "Accept-Encoding": "gzip, deflate",
         "Connection": "keep-alive",
-        "User-Agent": "azure-ai-ml/1.5.0 azsdk-python-mgmt-machinelearningservices/0.1.0 Python/3.10.6 (Linux-5.15.79.1-microsoft-standard-WSL2-x86_64-with-glibc2.35)"
+        "User-Agent": "azure-ai-ml/1.5.0 azsdk-python-mgmt-machinelearningservices/0.1.0 Python/3.7.9 (Windows-10-10.0.22621-SP0)"
       },
       "RequestBody": null,
       "StatusCode": 202,
@@ -1631,79 +1074,54 @@
         "Cache-Control": "no-cache",
         "Content-Length": "2",
         "Content-Type": "application/json; charset=utf-8",
-        "Date": "Tue, 21 Feb 2023 21:43:08 GMT",
+        "Date": "Thu, 23 Feb 2023 21:59:58 GMT",
         "Expires": "-1",
-        "Location": "https://management.azure.com/subscriptions/00000000-0000-0000-0000-000000000/providers/Microsoft.MachineLearningServices/locations/eastus/mfeOperationResults/jc:3bd2018e-4b43-401e-ad49-85df181c9e0a:test_222036348175?api-version=2022-12-01-preview",
+        "Location": "https://management.azure.com/subscriptions/00000000-0000-0000-0000-000000000/providers/Microsoft.MachineLearningServices/locations/eastus2/mfeOperationResults/jc:2d1e66ae-85e3-42c0-be91-34de66397f26:test_816736769887?api-version=2022-12-01-preview",
         "Pragma": "no-cache",
         "Request-Context": "appId=cid-v1:2d2e8e63-272e-4b3c-8598-4ee570a0e70d",
         "Strict-Transport-Security": "max-age=31536000; includeSubDomains",
-        "x-aml-cluster": "vienna-eastus-01",
-        "X-Content-Type-Options": "nosniff",
-        "x-ms-correlation-request-id": "8e3eb44e-679d-439b-8011-13766563305a",
-        "x-ms-ratelimit-remaining-subscription-reads": "11935",
-        "x-ms-response-type": "standard",
-        "x-ms-routing-request-id": "CANADACENTRAL:20230221T214309Z:8e3eb44e-679d-439b-8011-13766563305a",
-        "x-request-time": "0.029"
+        "x-aml-cluster": "vienna-eastus2-01",
+        "X-Content-Type-Options": "nosniff",
+        "x-ms-correlation-request-id": "39e5dc9c-7a93-4e96-9a91-757769172001",
+        "x-ms-ratelimit-remaining-subscription-reads": "11994",
+        "x-ms-response-type": "standard",
+        "x-ms-routing-request-id": "WESTUS2:20230223T215958Z:39e5dc9c-7a93-4e96-9a91-757769172001",
+        "x-request-time": "0.120"
       },
       "ResponseBody": {}
     },
     {
-      "RequestUri": "https://management.azure.com/subscriptions/00000000-0000-0000-0000-000000000/providers/Microsoft.MachineLearningServices/locations/eastus/mfeOperationResults/jc:3bd2018e-4b43-401e-ad49-85df181c9e0a:test_222036348175?api-version=2022-12-01-preview",
->>>>>>> ce9edaa6
+      "RequestUri": "https://management.azure.com/subscriptions/00000000-0000-0000-0000-000000000/providers/Microsoft.MachineLearningServices/locations/eastus2/mfeOperationResults/jc:2d1e66ae-85e3-42c0-be91-34de66397f26:test_816736769887?api-version=2022-12-01-preview",
       "RequestMethod": "GET",
       "RequestHeaders": {
         "Accept": "*/*",
         "Accept-Encoding": "gzip, deflate",
         "Connection": "keep-alive",
-<<<<<<< HEAD
         "User-Agent": "azure-ai-ml/1.5.0 azsdk-python-mgmt-machinelearningservices/0.1.0 Python/3.7.9 (Windows-10-10.0.22621-SP0)"
-=======
-        "User-Agent": "azure-ai-ml/1.5.0 azsdk-python-mgmt-machinelearningservices/0.1.0 Python/3.10.6 (Linux-5.15.79.1-microsoft-standard-WSL2-x86_64-with-glibc2.35)"
->>>>>>> ce9edaa6
       },
       "RequestBody": null,
       "StatusCode": 200,
       "ResponseHeaders": {
         "Cache-Control": "no-cache",
         "Content-Length": "0",
-<<<<<<< HEAD
-        "Date": "Thu, 23 Feb 2023 03:39:32 GMT",
+        "Date": "Thu, 23 Feb 2023 22:00:29 GMT",
         "Expires": "-1",
         "Pragma": "no-cache",
         "Request-Context": "appId=cid-v1:2d2e8e63-272e-4b3c-8598-4ee570a0e70d",
-        "Server-Timing": "traceparent;desc=\u002200-d1796a8f3f7803149b7bf028d59a7159-f6e4d6ebd4232b00-01\u0022",
+        "Server-Timing": "traceparent;desc=\u002200-a59d497c410b90c40bf7c81157654317-82ee69c3c5751bf0-01\u0022",
         "Strict-Transport-Security": "max-age=31536000; includeSubDomains",
-        "x-aml-cluster": "vienna-eastus2-02",
-        "X-Content-Type-Options": "nosniff",
-        "x-ms-correlation-request-id": "ba6465bc-a5cb-4af6-bea0-883f709a28ed",
-        "x-ms-ratelimit-remaining-subscription-reads": "11834",
-        "x-ms-response-type": "standard",
-        "x-ms-routing-request-id": "WESTUS2:20230223T033933Z:ba6465bc-a5cb-4af6-bea0-883f709a28ed",
-        "x-request-time": "0.054"
-=======
-        "Date": "Tue, 21 Feb 2023 21:43:39 GMT",
-        "Expires": "-1",
-        "Pragma": "no-cache",
-        "Request-Context": "appId=cid-v1:2d2e8e63-272e-4b3c-8598-4ee570a0e70d",
-        "Server-Timing": "traceparent;desc=\u002200-e567a40d49dcfd9d211643a9fbd756f6-d752ab2ea730674b-01\u0022",
-        "Strict-Transport-Security": "max-age=31536000; includeSubDomains",
-        "x-aml-cluster": "vienna-eastus-01",
-        "X-Content-Type-Options": "nosniff",
-        "x-ms-correlation-request-id": "c4c7274e-dbdb-4439-b808-10d952efcdf6",
-        "x-ms-ratelimit-remaining-subscription-reads": "11934",
-        "x-ms-response-type": "standard",
-        "x-ms-routing-request-id": "CANADACENTRAL:20230221T214339Z:c4c7274e-dbdb-4439-b808-10d952efcdf6",
-        "x-request-time": "0.075"
->>>>>>> ce9edaa6
+        "x-aml-cluster": "vienna-eastus2-01",
+        "X-Content-Type-Options": "nosniff",
+        "x-ms-correlation-request-id": "82433587-33fc-46bf-8b65-ba880ae014ad",
+        "x-ms-ratelimit-remaining-subscription-reads": "11993",
+        "x-ms-response-type": "standard",
+        "x-ms-routing-request-id": "WESTUS2:20230223T220029Z:82433587-33fc-46bf-8b65-ba880ae014ad",
+        "x-request-time": "0.026"
       },
       "ResponseBody": null
     }
   ],
   "Variables": {
-<<<<<<< HEAD
-    "name": "test_810697985819"
-=======
-    "name": "test_222036348175"
->>>>>>> ce9edaa6
+    "name": "test_816736769887"
   }
 }