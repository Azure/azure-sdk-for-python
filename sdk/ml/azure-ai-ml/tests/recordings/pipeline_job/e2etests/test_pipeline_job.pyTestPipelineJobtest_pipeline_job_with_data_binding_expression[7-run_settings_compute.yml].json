{
  "Entries": [
    {
      "RequestUri": "https://management.azure.com/subscriptions/00000000-0000-0000-0000-000000000/resourceGroups/00000/providers/Microsoft.MachineLearningServices/workspaces/00000/computes/cpu-cluster?api-version=2022-10-01-preview",
      "RequestMethod": "GET",
      "RequestHeaders": {
        "Accept": "application/json",
        "Accept-Encoding": "gzip, deflate",
        "Connection": "keep-alive",
        "User-Agent": "azure-ai-ml/1.3.0 azsdk-python-mgmt-machinelearningservices/0.1.0 Python/3.7.13 (Windows-10-10.0.22621-SP0)"
      },
      "RequestBody": null,
      "StatusCode": 200,
      "ResponseHeaders": {
        "Cache-Control": "no-cache",
        "Content-Encoding": "gzip",
        "Content-Type": "application/json; charset=utf-8",
<<<<<<< HEAD
        "Date": "Wed, 04 Jan 2023 04:52:35 GMT",
        "Expires": "-1",
        "Pragma": "no-cache",
        "Request-Context": "appId=cid-v1:512cc15a-13b5-415b-bfd0-dce7accb6bb1",
        "Server-Timing": "traceparent;desc=\u002200-9521c627f0b7f3fc96cd6d47a23f1019-0680c812ea815440-00\u0022",
=======
        "Date": "Fri, 30 Dec 2022 03:05:53 GMT",
        "Expires": "-1",
        "Pragma": "no-cache",
        "Request-Context": "appId=cid-v1:512cc15a-13b5-415b-bfd0-dce7accb6bb1",
        "Server-Timing": "traceparent;desc=\u002200-e2f047f2f3ef54e581c46c274099758f-ed3838b0ef00b9a1-00\u0022",
>>>>>>> 94376103
        "Strict-Transport-Security": "max-age=31536000; includeSubDomains",
        "Transfer-Encoding": "chunked",
        "Vary": [
          "Accept-Encoding",
          "Accept-Encoding"
        ],
        "x-aml-cluster": "vienna-test-westus2-02",
        "X-Content-Type-Options": "nosniff",
<<<<<<< HEAD
        "x-ms-correlation-request-id": "2efa8dfe-b814-43cd-896a-89d516bd8a12",
        "x-ms-ratelimit-remaining-subscription-reads": "11874",
        "x-ms-response-type": "standard",
        "x-ms-routing-request-id": "JAPANEAST:20230104T045235Z:2efa8dfe-b814-43cd-896a-89d516bd8a12",
        "x-request-time": "0.260"
=======
        "x-ms-correlation-request-id": "2328bf57-69e1-4c2d-afc9-b15d94773ff3",
        "x-ms-ratelimit-remaining-subscription-reads": "11824",
        "x-ms-response-type": "standard",
        "x-ms-routing-request-id": "JAPANEAST:20221230T030554Z:2328bf57-69e1-4c2d-afc9-b15d94773ff3",
        "x-request-time": "0.243"
>>>>>>> 94376103
      },
      "ResponseBody": {
        "id": "/subscriptions/00000000-0000-0000-0000-000000000/resourceGroups/00000/providers/Microsoft.MachineLearningServices/workspaces/00000/computes/cpu-cluster",
        "name": "cpu-cluster",
        "type": "Microsoft.MachineLearningServices/workspaces/computes",
        "location": "centraluseuap",
        "tags": {},
        "properties": {
          "createdOn": "2022-09-22T09:02:22.1899959\u002B00:00",
          "modifiedOn": "2022-11-21T09:48:12.4511558\u002B00:00",
          "disableLocalAuth": false,
          "description": null,
          "resourceId": null,
          "computeType": "AmlCompute",
          "computeLocation": "centraluseuap",
          "provisioningState": "Succeeded",
          "provisioningErrors": null,
          "isAttachedCompute": false,
          "properties": {
            "vmSize": "STANDARD_DS2_V2",
            "vmPriority": "Dedicated",
            "scaleSettings": {
              "maxNodeCount": 6,
              "minNodeCount": 1,
              "nodeIdleTimeBeforeScaleDown": "PT2M"
            },
            "subnet": null,
            "currentNodeCount": 4,
            "targetNodeCount": 4,
            "nodeStateCounts": {
              "preparingNodeCount": 0,
<<<<<<< HEAD
              "runningNodeCount": 1,
              "idleNodeCount": 3,
=======
              "runningNodeCount": 2,
              "idleNodeCount": 2,
>>>>>>> 94376103
              "unusableNodeCount": 0,
              "leavingNodeCount": 0,
              "preemptedNodeCount": 0
            },
            "allocationState": "Steady",
<<<<<<< HEAD
            "allocationStateTransitionTime": "2023-01-04T04:51:20.034\u002B00:00",
=======
            "allocationStateTransitionTime": "2022-12-30T03:04:49.495\u002B00:00",
>>>>>>> 94376103
            "errors": null,
            "remoteLoginPortPublicAccess": "Enabled",
            "osType": "Linux",
            "virtualMachineImage": null,
            "isolatedNetwork": false,
            "propertyBag": {}
          }
        }
      }
    },
    {
      "RequestUri": "https://management.azure.com/subscriptions/00000000-0000-0000-0000-000000000/resourceGroups/00000/providers/Microsoft.MachineLearningServices/workspaces/00000/datastores/workspaceblobstore?api-version=2022-05-01",
      "RequestMethod": "GET",
      "RequestHeaders": {
        "Accept": "application/json",
        "Accept-Encoding": "gzip, deflate",
        "Connection": "keep-alive",
        "User-Agent": "azure-ai-ml/1.3.0 azsdk-python-mgmt-machinelearningservices/0.1.0 Python/3.7.13 (Windows-10-10.0.22621-SP0)"
      },
      "RequestBody": null,
      "StatusCode": 200,
      "ResponseHeaders": {
        "Cache-Control": "no-cache",
        "Content-Encoding": "gzip",
        "Content-Type": "application/json; charset=utf-8",
<<<<<<< HEAD
        "Date": "Wed, 04 Jan 2023 04:52:38 GMT",
        "Expires": "-1",
        "Pragma": "no-cache",
        "Request-Context": "appId=cid-v1:512cc15a-13b5-415b-bfd0-dce7accb6bb1",
        "Server-Timing": "traceparent;desc=\u002200-84d08dbfb055f4e8c529d215256d0f28-f2ad29f6400762ac-00\u0022",
=======
        "Date": "Fri, 30 Dec 2022 03:05:55 GMT",
        "Expires": "-1",
        "Pragma": "no-cache",
        "Request-Context": "appId=cid-v1:512cc15a-13b5-415b-bfd0-dce7accb6bb1",
        "Server-Timing": "traceparent;desc=\u002200-4dc170903cde00acda3f4a494165e618-6ae20062cddec5ee-00\u0022",
>>>>>>> 94376103
        "Strict-Transport-Security": "max-age=31536000; includeSubDomains",
        "Transfer-Encoding": "chunked",
        "Vary": [
          "Accept-Encoding",
          "Accept-Encoding"
        ],
        "x-aml-cluster": "vienna-test-westus2-01",
        "X-Content-Type-Options": "nosniff",
<<<<<<< HEAD
        "x-ms-correlation-request-id": "8e96841c-6377-41ea-a6c5-8e1fed066802",
        "x-ms-ratelimit-remaining-subscription-reads": "11873",
        "x-ms-response-type": "standard",
        "x-ms-routing-request-id": "JAPANEAST:20230104T045238Z:8e96841c-6377-41ea-a6c5-8e1fed066802",
        "x-request-time": "0.097"
=======
        "x-ms-correlation-request-id": "5b634042-602b-4d80-990d-274fe49ab76b",
        "x-ms-ratelimit-remaining-subscription-reads": "11823",
        "x-ms-response-type": "standard",
        "x-ms-routing-request-id": "JAPANEAST:20221230T030556Z:5b634042-602b-4d80-990d-274fe49ab76b",
        "x-request-time": "0.143"
>>>>>>> 94376103
      },
      "ResponseBody": {
        "id": "/subscriptions/00000000-0000-0000-0000-000000000/resourceGroups/00000/providers/Microsoft.MachineLearningServices/workspaces/00000/datastores/workspaceblobstore",
        "name": "workspaceblobstore",
        "type": "Microsoft.MachineLearningServices/workspaces/datastores",
        "properties": {
          "description": null,
          "tags": null,
          "properties": null,
          "isDefault": true,
          "credentials": {
            "credentialsType": "AccountKey"
          },
          "datastoreType": "AzureBlob",
          "accountName": "sagvgsoim6nmhbq",
          "containerName": "azureml-blobstore-e61cd5e2-512f-475e-9842-5e2a973993b8",
          "endpoint": "core.windows.net",
          "protocol": "https",
          "serviceDataAccessAuthIdentity": "WorkspaceSystemAssignedIdentity"
        },
        "systemData": {
          "createdAt": "2022-09-22T09:02:03.2629568\u002B00:00",
          "createdBy": "779301c0-18b2-4cdc-801b-a0a3368fee0a",
          "createdByType": "Application",
          "lastModifiedAt": "2022-09-22T09:02:04.166989\u002B00:00",
          "lastModifiedBy": "779301c0-18b2-4cdc-801b-a0a3368fee0a",
          "lastModifiedByType": "Application"
        }
      }
    },
    {
      "RequestUri": "https://management.azure.com/subscriptions/00000000-0000-0000-0000-000000000/resourceGroups/00000/providers/Microsoft.MachineLearningServices/workspaces/00000/datastores/workspaceblobstore/listSecrets?api-version=2022-05-01",
      "RequestMethod": "POST",
      "RequestHeaders": {
        "Accept": "application/json",
        "Accept-Encoding": "gzip, deflate",
        "Connection": "keep-alive",
        "Content-Length": "0",
        "User-Agent": "azure-ai-ml/1.3.0 azsdk-python-mgmt-machinelearningservices/0.1.0 Python/3.7.13 (Windows-10-10.0.22621-SP0)"
      },
      "RequestBody": null,
      "StatusCode": 200,
      "ResponseHeaders": {
        "Cache-Control": "no-cache",
        "Content-Encoding": "gzip",
        "Content-Type": "application/json; charset=utf-8",
<<<<<<< HEAD
        "Date": "Wed, 04 Jan 2023 04:52:39 GMT",
        "Expires": "-1",
        "Pragma": "no-cache",
        "Request-Context": "appId=cid-v1:512cc15a-13b5-415b-bfd0-dce7accb6bb1",
        "Server-Timing": "traceparent;desc=\u002200-ea9a5efe8e939cbb01e4a62dbb10ff21-766f50fe57746f74-00\u0022",
=======
        "Date": "Fri, 30 Dec 2022 03:05:56 GMT",
        "Expires": "-1",
        "Pragma": "no-cache",
        "Request-Context": "appId=cid-v1:512cc15a-13b5-415b-bfd0-dce7accb6bb1",
        "Server-Timing": "traceparent;desc=\u002200-a8a0345bc9e7dcead818d3201c6c2af8-fd82d12456b661a1-00\u0022",
>>>>>>> 94376103
        "Strict-Transport-Security": "max-age=31536000; includeSubDomains",
        "Transfer-Encoding": "chunked",
        "Vary": "Accept-Encoding",
        "x-aml-cluster": "vienna-test-westus2-01",
        "X-Content-Type-Options": "nosniff",
<<<<<<< HEAD
        "x-ms-correlation-request-id": "1d7f8211-176f-4eae-858e-3b9356f51dd4",
        "x-ms-ratelimit-remaining-subscription-writes": "1125",
        "x-ms-response-type": "standard",
        "x-ms-routing-request-id": "JAPANEAST:20230104T045239Z:1d7f8211-176f-4eae-858e-3b9356f51dd4",
        "x-request-time": "0.564"
=======
        "x-ms-correlation-request-id": "c56c6c3d-a969-4ae3-bf91-8aad01b8f4cf",
        "x-ms-ratelimit-remaining-subscription-writes": "1109",
        "x-ms-response-type": "standard",
        "x-ms-routing-request-id": "JAPANEAST:20221230T030557Z:c56c6c3d-a969-4ae3-bf91-8aad01b8f4cf",
        "x-request-time": "0.490"
>>>>>>> 94376103
      },
      "ResponseBody": {
        "secretsType": "AccountKey",
        "key": "dGhpcyBpcyBmYWtlIGtleQ=="
      }
    },
    {
      "RequestUri": "https://sagvgsoim6nmhbq.blob.core.windows.net/azureml-blobstore-e61cd5e2-512f-475e-9842-5e2a973993b8/LocalUpload/00000000000000000000000000000000/COMPONENT_PLACEHOLDER",
      "RequestMethod": "HEAD",
      "RequestHeaders": {
        "Accept": "application/xml",
        "Accept-Encoding": "gzip, deflate",
        "Connection": "keep-alive",
<<<<<<< HEAD
        "User-Agent": "azsdk-python-storage-blob/12.9.0 Python/3.7.13 (Windows-10-10.0.22621-SP0)",
        "x-ms-date": "Wed, 04 Jan 2023 04:52:40 GMT",
        "x-ms-version": "2020-10-02"
=======
        "User-Agent": "azsdk-python-storage-blob/12.14.1 Python/3.9.13 (Windows-10-10.0.19045-SP0)",
        "x-ms-date": "Fri, 30 Dec 2022 03:05:57 GMT",
        "x-ms-version": "2021-08-06"
>>>>>>> 94376103
      },
      "RequestBody": null,
      "StatusCode": 200,
      "ResponseHeaders": {
        "Accept-Ranges": "bytes",
        "Content-Length": "35",
        "Content-MD5": "L/DnSpFIn\u002BjaQWc\u002BsUQdcw==",
        "Content-Type": "application/octet-stream",
<<<<<<< HEAD
        "Date": "Wed, 04 Jan 2023 04:52:39 GMT",
=======
        "Date": "Fri, 30 Dec 2022 03:05:57 GMT",
>>>>>>> 94376103
        "ETag": "\u00220x8DA9D48E17467D7\u0022",
        "Last-Modified": "Fri, 23 Sep 2022 09:49:17 GMT",
        "Server": [
          "Windows-Azure-Blob/1.0",
          "Microsoft-HTTPAPI/2.0"
        ],
        "Vary": "Origin",
        "x-ms-access-tier": "Hot",
        "x-ms-access-tier-inferred": "true",
        "x-ms-blob-type": "BlockBlob",
        "x-ms-creation-time": "Fri, 23 Sep 2022 09:49:16 GMT",
        "x-ms-lease-state": "available",
        "x-ms-lease-status": "unlocked",
        "x-ms-meta-name": "9c9cfba9-82bd-45db-ad06-07009d1d9672",
        "x-ms-meta-upload_status": "completed",
        "x-ms-meta-version": "1",
        "x-ms-server-encrypted": "true",
        "x-ms-version": "2020-10-02"
      },
      "ResponseBody": null
    },
    {
      "RequestUri": "https://sagvgsoim6nmhbq.blob.core.windows.net/azureml-blobstore-e61cd5e2-512f-475e-9842-5e2a973993b8/az-ml-artifacts/00000000000000000000000000000000/COMPONENT_PLACEHOLDER",
      "RequestMethod": "HEAD",
      "RequestHeaders": {
        "Accept": "application/xml",
        "Accept-Encoding": "gzip, deflate",
        "Connection": "keep-alive",
<<<<<<< HEAD
        "User-Agent": "azsdk-python-storage-blob/12.9.0 Python/3.7.13 (Windows-10-10.0.22621-SP0)",
        "x-ms-date": "Wed, 04 Jan 2023 04:52:40 GMT",
        "x-ms-version": "2020-10-02"
=======
        "User-Agent": "azsdk-python-storage-blob/12.14.1 Python/3.9.13 (Windows-10-10.0.19045-SP0)",
        "x-ms-date": "Fri, 30 Dec 2022 03:05:58 GMT",
        "x-ms-version": "2021-08-06"
>>>>>>> 94376103
      },
      "RequestBody": null,
      "StatusCode": 404,
      "ResponseHeaders": {
<<<<<<< HEAD
        "Date": "Wed, 04 Jan 2023 04:52:39 GMT",
=======
        "Date": "Fri, 30 Dec 2022 03:05:58 GMT",
>>>>>>> 94376103
        "Server": [
          "Windows-Azure-Blob/1.0",
          "Microsoft-HTTPAPI/2.0"
        ],
        "Transfer-Encoding": "chunked",
        "Vary": "Origin",
        "x-ms-error-code": "BlobNotFound",
        "x-ms-version": "2020-10-02"
      },
      "ResponseBody": null
    },
    {
      "RequestUri": "https://management.azure.com/subscriptions/00000000-0000-0000-0000-000000000/resourceGroups/00000/providers/Microsoft.MachineLearningServices/workspaces/00000/codes/9c9cfba9-82bd-45db-ad06-07009d1d9672/versions/1?api-version=2022-05-01",
      "RequestMethod": "PUT",
      "RequestHeaders": {
        "Accept": "application/json",
        "Accept-Encoding": "gzip, deflate",
        "Connection": "keep-alive",
        "Content-Length": "288",
        "Content-Type": "application/json",
        "User-Agent": "azure-ai-ml/1.3.0 azsdk-python-mgmt-machinelearningservices/0.1.0 Python/3.7.13 (Windows-10-10.0.22621-SP0)"
      },
      "RequestBody": {
        "properties": {
          "properties": {
            "hash_sha256": "0000000000000",
            "hash_version": "0000000000000"
          },
          "isAnonymous": true,
          "isArchived": false,
          "codeUri": "https://sagvgsoim6nmhbq.blob.core.windows.net/azureml-blobstore-e61cd5e2-512f-475e-9842-5e2a973993b8/LocalUpload/00000000000000000000000000000000"
        }
      },
      "StatusCode": 200,
      "ResponseHeaders": {
        "Cache-Control": "no-cache",
        "Content-Encoding": "gzip",
        "Content-Type": "application/json; charset=utf-8",
<<<<<<< HEAD
        "Date": "Wed, 04 Jan 2023 04:52:41 GMT",
        "Expires": "-1",
        "Pragma": "no-cache",
        "Request-Context": "appId=cid-v1:512cc15a-13b5-415b-bfd0-dce7accb6bb1",
        "Server-Timing": "traceparent;desc=\u002200-9c3919d318275bb8ba1901c6d61dffbb-1ff5bfe54c05f23a-00\u0022",
=======
        "Date": "Fri, 30 Dec 2022 03:05:59 GMT",
        "Expires": "-1",
        "Pragma": "no-cache",
        "Request-Context": "appId=cid-v1:512cc15a-13b5-415b-bfd0-dce7accb6bb1",
        "Server-Timing": "traceparent;desc=\u002200-7b4a5d96dc6f127264b754c332b6d8c5-27bbf1106f5fee77-00\u0022",
>>>>>>> 94376103
        "Strict-Transport-Security": "max-age=31536000; includeSubDomains",
        "Transfer-Encoding": "chunked",
        "Vary": [
          "Accept-Encoding",
          "Accept-Encoding"
        ],
        "x-aml-cluster": "vienna-test-westus2-01",
        "X-Content-Type-Options": "nosniff",
<<<<<<< HEAD
        "x-ms-correlation-request-id": "a9eb9c45-faec-4378-9a99-22aad19d3145",
        "x-ms-ratelimit-remaining-subscription-writes": "1086",
        "x-ms-response-type": "standard",
        "x-ms-routing-request-id": "JAPANEAST:20230104T045241Z:a9eb9c45-faec-4378-9a99-22aad19d3145",
        "x-request-time": "0.866"
=======
        "x-ms-correlation-request-id": "349ded18-ee07-4f5f-9a13-b1f408ccdf93",
        "x-ms-ratelimit-remaining-subscription-writes": "1061",
        "x-ms-response-type": "standard",
        "x-ms-routing-request-id": "JAPANEAST:20221230T030600Z:349ded18-ee07-4f5f-9a13-b1f408ccdf93",
        "x-request-time": "1.338"
>>>>>>> 94376103
      },
      "ResponseBody": {
        "id": "/subscriptions/00000000-0000-0000-0000-000000000/resourceGroups/00000/providers/Microsoft.MachineLearningServices/workspaces/00000/codes/9c9cfba9-82bd-45db-ad06-07009d1d9672/versions/1",
        "name": "1",
        "type": "Microsoft.MachineLearningServices/workspaces/codes/versions",
        "properties": {
          "description": null,
          "tags": {},
          "properties": {
            "hash_sha256": "0000000000000",
            "hash_version": "0000000000000"
          },
          "isArchived": false,
          "isAnonymous": false,
          "codeUri": "https://sagvgsoim6nmhbq.blob.core.windows.net/azureml-blobstore-e61cd5e2-512f-475e-9842-5e2a973993b8/LocalUpload/00000000000000000000000000000000"
        },
        "systemData": {
          "createdAt": "2022-09-23T09:49:20.984936\u002B00:00",
          "createdBy": "Ying Chen",
          "createdByType": "User",
<<<<<<< HEAD
          "lastModifiedAt": "2023-01-04T04:52:41.0822298\u002B00:00",
          "lastModifiedBy": "Doris Liao",
=======
          "lastModifiedAt": "2022-12-30T03:06:00.0058761\u002B00:00",
          "lastModifiedBy": "Xingzhi Zhang",
>>>>>>> 94376103
          "lastModifiedByType": "User"
        }
      }
    },
    {
      "RequestUri": "https://management.azure.com/subscriptions/00000000-0000-0000-0000-000000000/resourceGroups/00000/providers/Microsoft.MachineLearningServices/workspaces/00000/components/azureml_anonymous/versions/982aee33-76c8-6c00-d11c-bcdea5a75d87?api-version=2022-10-01",
      "RequestMethod": "PUT",
      "RequestHeaders": {
        "Accept": "application/json",
        "Accept-Encoding": "gzip, deflate",
        "Connection": "keep-alive",
        "Content-Length": "1817",
        "Content-Type": "application/json",
        "User-Agent": "azure-ai-ml/1.3.0 azsdk-python-mgmt-machinelearningservices/0.1.0 Python/3.7.13 (Windows-10-10.0.22621-SP0)"
      },
      "RequestBody": {
        "properties": {
          "description": "This is the basic command component",
          "properties": {},
          "tags": {
            "tag": "tagvalue",
            "owner": "sdkteam"
          },
          "isAnonymous": true,
          "isArchived": false,
          "componentSpec": {
            "command": "echo Hello World \u0026 echo ${{inputs.component_in_integer}} \u0026 echo ${{inputs.component_in_number}} \u0026 echo ${{inputs.component_in_string}} \u0026 echo ${{inputs.component_in_other_string}} \u0026 $[[echo ${{inputs.component_in_file}} \u0026]] $[[echo ${{inputs.component_in_folder}} \u0026]] echo ${{outputs.component_out_folder}} \u003E ${{outputs.component_out_folder}}/sample1.csv",
            "code": "azureml:/subscriptions/00000000-0000-0000-0000-000000000/resourceGroups/00000/providers/Microsoft.MachineLearningServices/workspaces/00000/codes/9c9cfba9-82bd-45db-ad06-07009d1d9672/versions/1",
            "environment": "azureml:AzureML-sklearn-0.24-ubuntu18.04-py37-cpu:1",
            "name": "azureml_anonymous",
            "description": "This is the basic command component",
            "tags": {
              "tag": "tagvalue",
              "owner": "sdkteam"
            },
            "version": "1",
            "$schema": "https://azuremlschemas.azureedge.net/development/commandComponent.schema.json",
            "display_name": "CommandComponentBasic",
            "is_deterministic": true,
            "inputs": {
              "component_in_number": {
                "type": "number",
                "default": "10.99",
                "description": "A number"
              },
              "component_in_integer": {
                "type": "integer",
                "default": "3",
                "description": "A number"
              },
              "component_in_string": {
                "type": "string",
                "default": "Hello World",
                "description": "A string"
              },
              "component_in_other_string": {
                "type": "string",
                "default": "Hello World",
                "description": "A string"
              },
              "component_in_folder": {
                "type": "uri_folder",
                "description": "A folder",
                "optional": true
              },
              "component_in_file": {
                "type": "uri_file",
                "description": "A file",
                "optional": true
              }
            },
            "outputs": {
              "component_out_folder": {
                "type": "uri_folder"
              }
            },
            "type": "command",
            "_source": "YAML.JOB"
          }
        }
      },
      "StatusCode": 201,
      "ResponseHeaders": {
        "Cache-Control": "no-cache",
        "Content-Length": "3138",
        "Content-Type": "application/json; charset=utf-8",
<<<<<<< HEAD
        "Date": "Wed, 04 Jan 2023 04:52:45 GMT",
=======
        "Date": "Fri, 30 Dec 2022 03:06:01 GMT",
>>>>>>> 94376103
        "Expires": "-1",
        "Location": "https://management.azure.com/subscriptions/00000000-0000-0000-0000-000000000/resourceGroups/00000/providers/Microsoft.MachineLearningServices/workspaces/00000/components/azureml_anonymous/versions/982aee33-76c8-6c00-d11c-bcdea5a75d87?api-version=2022-10-01",
        "Pragma": "no-cache",
        "Request-Context": "appId=cid-v1:512cc15a-13b5-415b-bfd0-dce7accb6bb1",
<<<<<<< HEAD
        "Server-Timing": "traceparent;desc=\u002200-0315e95a56863749a958d4ffbb9b46a7-561fe2cf022056db-00\u0022",
        "Strict-Transport-Security": "max-age=31536000; includeSubDomains",
        "x-aml-cluster": "vienna-test-westus2-01",
        "X-Content-Type-Options": "nosniff",
        "x-ms-correlation-request-id": "bc78095b-f793-4a3d-8354-221502de295a",
        "x-ms-ratelimit-remaining-subscription-writes": "1085",
        "x-ms-response-type": "standard",
        "x-ms-routing-request-id": "JAPANEAST:20230104T045245Z:bc78095b-f793-4a3d-8354-221502de295a",
        "x-request-time": "1.634"
=======
        "Server-Timing": "traceparent;desc=\u002200-13a76b8dc1d8f6711b61afce4abfdb68-bbecd491e8a707f9-00\u0022",
        "Strict-Transport-Security": "max-age=31536000; includeSubDomains",
        "x-aml-cluster": "vienna-test-westus2-01",
        "X-Content-Type-Options": "nosniff",
        "x-ms-correlation-request-id": "8a61d13f-3767-47ad-b9eb-acfc20b19836",
        "x-ms-ratelimit-remaining-subscription-writes": "1060",
        "x-ms-response-type": "standard",
        "x-ms-routing-request-id": "JAPANEAST:20221230T030602Z:8a61d13f-3767-47ad-b9eb-acfc20b19836",
        "x-request-time": "1.548"
>>>>>>> 94376103
      },
      "ResponseBody": {
        "id": "/subscriptions/00000000-0000-0000-0000-000000000/resourceGroups/00000/providers/Microsoft.MachineLearningServices/workspaces/00000/components/azureml_anonymous/versions/8a2695d1-6575-4e5e-abc5-9736a5b9fdd1",
        "name": "8a2695d1-6575-4e5e-abc5-9736a5b9fdd1",
        "type": "Microsoft.MachineLearningServices/workspaces/components/versions",
        "properties": {
          "description": null,
          "tags": {
            "tag": "tagvalue",
            "owner": "sdkteam"
          },
          "properties": {},
          "isArchived": false,
          "isAnonymous": true,
          "componentSpec": {
            "name": "azureml_anonymous",
            "version": "8a2695d1-6575-4e5e-abc5-9736a5b9fdd1",
            "display_name": "CommandComponentBasic",
            "is_deterministic": "True",
            "type": "command",
            "description": "This is the basic command component",
            "tags": {
              "tag": "tagvalue",
              "owner": "sdkteam"
            },
            "inputs": {
              "component_in_folder": {
                "type": "uri_folder",
                "optional": "True",
                "description": "A folder"
              },
              "component_in_file": {
                "type": "uri_file",
                "optional": "True",
                "description": "A file"
              },
              "component_in_number": {
                "type": "number",
                "optional": "False",
                "default": "10.99",
                "description": "A number"
              },
              "component_in_integer": {
                "type": "integer",
                "optional": "False",
                "default": "3",
                "description": "A number"
              },
              "component_in_string": {
                "type": "string",
                "optional": "False",
                "default": "Hello World",
                "description": "A string"
              },
              "component_in_other_string": {
                "type": "string",
                "optional": "False",
                "default": "Hello World",
                "description": "A string"
              }
            },
            "outputs": {
              "component_out_folder": {
                "type": "uri_folder"
              }
            },
            "code": "azureml:/subscriptions/00000000-0000-0000-0000-000000000/resourceGroups/00000/providers/Microsoft.MachineLearningServices/workspaces/00000/codes/9c9cfba9-82bd-45db-ad06-07009d1d9672/versions/1",
            "environment": "azureml://registries/azureml-dev/environments/AzureML-sklearn-0.24-ubuntu18.04-py37-cpu/versions/1",
            "resources": {
              "instance_count": "1"
            },
            "command": "echo Hello World \u0026 echo ${{inputs.component_in_integer}} \u0026 echo ${{inputs.component_in_number}} \u0026 echo ${{inputs.component_in_string}} \u0026 echo ${{inputs.component_in_other_string}} \u0026 $[[echo ${{inputs.component_in_file}} \u0026]] $[[echo ${{inputs.component_in_folder}} \u0026]] echo ${{outputs.component_out_folder}} \u003E ${{outputs.component_out_folder}}/sample1.csv",
            "$schema": "https://azuremlschemas.azureedge.net/development/commandComponent.schema.json"
          }
        },
        "systemData": {
          "createdAt": "2022-12-30T03:01:11.757909\u002B00:00",
          "createdBy": "Xingzhi Zhang",
          "createdByType": "User",
          "lastModifiedAt": "2022-12-30T03:01:12.1876783\u002B00:00",
          "lastModifiedBy": "Xingzhi Zhang",
          "lastModifiedByType": "User"
        }
      }
    },
    {
      "RequestUri": "https://management.azure.com/subscriptions/00000000-0000-0000-0000-000000000/resourceGroups/00000/providers/Microsoft.MachineLearningServices/workspaces/00000/datastores/workspaceblobstore?api-version=2022-05-01",
      "RequestMethod": "GET",
      "RequestHeaders": {
        "Accept": "application/json",
        "Accept-Encoding": "gzip, deflate",
        "Connection": "keep-alive",
        "User-Agent": "azure-ai-ml/1.3.0 azsdk-python-mgmt-machinelearningservices/0.1.0 Python/3.7.13 (Windows-10-10.0.22621-SP0)"
      },
      "RequestBody": null,
      "StatusCode": 200,
      "ResponseHeaders": {
        "Cache-Control": "no-cache",
        "Content-Encoding": "gzip",
        "Content-Type": "application/json; charset=utf-8",
<<<<<<< HEAD
        "Date": "Wed, 04 Jan 2023 04:52:46 GMT",
        "Expires": "-1",
        "Pragma": "no-cache",
        "Request-Context": "appId=cid-v1:512cc15a-13b5-415b-bfd0-dce7accb6bb1",
        "Server-Timing": "traceparent;desc=\u002200-e1933be6e2adeffbe259978772b9588e-daf4e58b2a1ef133-00\u0022",
=======
        "Date": "Fri, 30 Dec 2022 03:06:02 GMT",
        "Expires": "-1",
        "Pragma": "no-cache",
        "Request-Context": "appId=cid-v1:512cc15a-13b5-415b-bfd0-dce7accb6bb1",
        "Server-Timing": "traceparent;desc=\u002200-b9cf1ef5bcf171c4f267878cfc02167a-b335402fe7692da6-00\u0022",
>>>>>>> 94376103
        "Strict-Transport-Security": "max-age=31536000; includeSubDomains",
        "Transfer-Encoding": "chunked",
        "Vary": [
          "Accept-Encoding",
          "Accept-Encoding"
        ],
        "x-aml-cluster": "vienna-test-westus2-01",
        "X-Content-Type-Options": "nosniff",
<<<<<<< HEAD
        "x-ms-correlation-request-id": "acdc6de1-58dd-4d3c-a157-d78838cba036",
        "x-ms-ratelimit-remaining-subscription-reads": "11872",
        "x-ms-response-type": "standard",
        "x-ms-routing-request-id": "JAPANEAST:20230104T045246Z:acdc6de1-58dd-4d3c-a157-d78838cba036",
        "x-request-time": "0.098"
=======
        "x-ms-correlation-request-id": "a36a767a-02c7-461c-be02-f82046887f27",
        "x-ms-ratelimit-remaining-subscription-reads": "11822",
        "x-ms-response-type": "standard",
        "x-ms-routing-request-id": "JAPANEAST:20221230T030602Z:a36a767a-02c7-461c-be02-f82046887f27",
        "x-request-time": "0.091"
>>>>>>> 94376103
      },
      "ResponseBody": {
        "id": "/subscriptions/00000000-0000-0000-0000-000000000/resourceGroups/00000/providers/Microsoft.MachineLearningServices/workspaces/00000/datastores/workspaceblobstore",
        "name": "workspaceblobstore",
        "type": "Microsoft.MachineLearningServices/workspaces/datastores",
        "properties": {
          "description": null,
          "tags": null,
          "properties": null,
          "isDefault": true,
          "credentials": {
            "credentialsType": "AccountKey"
          },
          "datastoreType": "AzureBlob",
          "accountName": "sagvgsoim6nmhbq",
          "containerName": "azureml-blobstore-e61cd5e2-512f-475e-9842-5e2a973993b8",
          "endpoint": "core.windows.net",
          "protocol": "https",
          "serviceDataAccessAuthIdentity": "WorkspaceSystemAssignedIdentity"
        },
        "systemData": {
          "createdAt": "2022-09-22T09:02:03.2629568\u002B00:00",
          "createdBy": "779301c0-18b2-4cdc-801b-a0a3368fee0a",
          "createdByType": "Application",
          "lastModifiedAt": "2022-09-22T09:02:04.166989\u002B00:00",
          "lastModifiedBy": "779301c0-18b2-4cdc-801b-a0a3368fee0a",
          "lastModifiedByType": "Application"
        }
      }
    },
    {
      "RequestUri": "https://management.azure.com/subscriptions/00000000-0000-0000-0000-000000000/resourceGroups/00000/providers/Microsoft.MachineLearningServices/workspaces/00000/datastores/workspaceblobstore/listSecrets?api-version=2022-05-01",
      "RequestMethod": "POST",
      "RequestHeaders": {
        "Accept": "application/json",
        "Accept-Encoding": "gzip, deflate",
        "Connection": "keep-alive",
        "Content-Length": "0",
        "User-Agent": "azure-ai-ml/1.3.0 azsdk-python-mgmt-machinelearningservices/0.1.0 Python/3.7.13 (Windows-10-10.0.22621-SP0)"
      },
      "RequestBody": null,
      "StatusCode": 200,
      "ResponseHeaders": {
        "Cache-Control": "no-cache",
        "Content-Encoding": "gzip",
        "Content-Type": "application/json; charset=utf-8",
<<<<<<< HEAD
        "Date": "Wed, 04 Jan 2023 04:52:46 GMT",
        "Expires": "-1",
        "Pragma": "no-cache",
        "Request-Context": "appId=cid-v1:512cc15a-13b5-415b-bfd0-dce7accb6bb1",
        "Server-Timing": "traceparent;desc=\u002200-64af26a42f4178a4c4d4573ee2f44a6f-9325af14648e72a3-00\u0022",
=======
        "Date": "Fri, 30 Dec 2022 03:06:02 GMT",
        "Expires": "-1",
        "Pragma": "no-cache",
        "Request-Context": "appId=cid-v1:512cc15a-13b5-415b-bfd0-dce7accb6bb1",
        "Server-Timing": "traceparent;desc=\u002200-65170f27e2da2a0ffd55964dae95f4d6-f3ad1485dacdd8ea-00\u0022",
>>>>>>> 94376103
        "Strict-Transport-Security": "max-age=31536000; includeSubDomains",
        "Transfer-Encoding": "chunked",
        "Vary": "Accept-Encoding",
        "x-aml-cluster": "vienna-test-westus2-01",
        "X-Content-Type-Options": "nosniff",
<<<<<<< HEAD
        "x-ms-correlation-request-id": "e154845f-46d3-4da2-ba07-c00e0c752560",
        "x-ms-ratelimit-remaining-subscription-writes": "1124",
        "x-ms-response-type": "standard",
        "x-ms-routing-request-id": "JAPANEAST:20230104T045246Z:e154845f-46d3-4da2-ba07-c00e0c752560",
        "x-request-time": "0.088"
=======
        "x-ms-correlation-request-id": "1fe797eb-145d-4598-842d-54f821f91f3f",
        "x-ms-ratelimit-remaining-subscription-writes": "1108",
        "x-ms-response-type": "standard",
        "x-ms-routing-request-id": "JAPANEAST:20221230T030603Z:1fe797eb-145d-4598-842d-54f821f91f3f",
        "x-request-time": "0.092"
>>>>>>> 94376103
      },
      "ResponseBody": {
        "secretsType": "AccountKey",
        "key": "dGhpcyBpcyBmYWtlIGtleQ=="
      }
    },
    {
      "RequestUri": "https://sagvgsoim6nmhbq.blob.core.windows.net/azureml-blobstore-e61cd5e2-512f-475e-9842-5e2a973993b8/LocalUpload/00000000000000000000000000000000/data/sample1.csv",
      "RequestMethod": "HEAD",
      "RequestHeaders": {
        "Accept": "application/xml",
        "Accept-Encoding": "gzip, deflate",
        "Connection": "keep-alive",
<<<<<<< HEAD
        "User-Agent": "azsdk-python-storage-blob/12.9.0 Python/3.7.13 (Windows-10-10.0.22621-SP0)",
        "x-ms-date": "Wed, 04 Jan 2023 04:52:47 GMT",
        "x-ms-version": "2020-10-02"
=======
        "User-Agent": "azsdk-python-storage-blob/12.14.1 Python/3.9.13 (Windows-10-10.0.19045-SP0)",
        "x-ms-date": "Fri, 30 Dec 2022 03:06:03 GMT",
        "x-ms-version": "2021-08-06"
>>>>>>> 94376103
      },
      "RequestBody": null,
      "StatusCode": 200,
      "ResponseHeaders": {
        "Accept-Ranges": "bytes",
        "Content-Length": "508",
        "Content-MD5": "dUQjYq1qrTeqLOaZ4N2AUQ==",
        "Content-Type": "application/octet-stream",
<<<<<<< HEAD
        "Date": "Wed, 04 Jan 2023 04:52:46 GMT",
=======
        "Date": "Fri, 30 Dec 2022 03:06:03 GMT",
>>>>>>> 94376103
        "ETag": "\u00220x8DA9D48AFBCE5A6\u0022",
        "Last-Modified": "Fri, 23 Sep 2022 09:47:53 GMT",
        "Server": [
          "Windows-Azure-Blob/1.0",
          "Microsoft-HTTPAPI/2.0"
        ],
        "Vary": "Origin",
        "x-ms-access-tier": "Hot",
        "x-ms-access-tier-inferred": "true",
        "x-ms-blob-type": "BlockBlob",
        "x-ms-creation-time": "Fri, 23 Sep 2022 09:47:53 GMT",
        "x-ms-lease-state": "available",
        "x-ms-lease-status": "unlocked",
        "x-ms-meta-name": "da405283-c0d4-42bf-9cd0-2d052c9da84b",
        "x-ms-meta-upload_status": "completed",
        "x-ms-meta-version": "bcdecfd5-08fc-40e1-af7f-364ca3525a76",
        "x-ms-server-encrypted": "true",
        "x-ms-version": "2020-10-02"
      },
      "ResponseBody": null
    },
    {
      "RequestUri": "https://sagvgsoim6nmhbq.blob.core.windows.net/azureml-blobstore-e61cd5e2-512f-475e-9842-5e2a973993b8/az-ml-artifacts/00000000000000000000000000000000/data/sample1.csv",
      "RequestMethod": "HEAD",
      "RequestHeaders": {
        "Accept": "application/xml",
        "Accept-Encoding": "gzip, deflate",
        "Connection": "keep-alive",
<<<<<<< HEAD
        "User-Agent": "azsdk-python-storage-blob/12.9.0 Python/3.7.13 (Windows-10-10.0.22621-SP0)",
        "x-ms-date": "Wed, 04 Jan 2023 04:52:48 GMT",
        "x-ms-version": "2020-10-02"
=======
        "User-Agent": "azsdk-python-storage-blob/12.14.1 Python/3.9.13 (Windows-10-10.0.19045-SP0)",
        "x-ms-date": "Fri, 30 Dec 2022 03:06:03 GMT",
        "x-ms-version": "2021-08-06"
>>>>>>> 94376103
      },
      "RequestBody": null,
      "StatusCode": 404,
      "ResponseHeaders": {
<<<<<<< HEAD
        "Date": "Wed, 04 Jan 2023 04:52:46 GMT",
=======
        "Date": "Fri, 30 Dec 2022 03:06:03 GMT",
>>>>>>> 94376103
        "Server": [
          "Windows-Azure-Blob/1.0",
          "Microsoft-HTTPAPI/2.0"
        ],
        "Transfer-Encoding": "chunked",
        "Vary": "Origin",
        "x-ms-error-code": "BlobNotFound",
        "x-ms-version": "2020-10-02"
      },
      "ResponseBody": null
    },
    {
      "RequestUri": "https://management.azure.com/subscriptions/00000000-0000-0000-0000-000000000/resourceGroups/00000/providers/Microsoft.MachineLearningServices/workspaces/00000/datastores/workspaceblobstore?api-version=2022-05-01",
      "RequestMethod": "GET",
      "RequestHeaders": {
        "Accept": "application/json",
        "Accept-Encoding": "gzip, deflate",
        "Connection": "keep-alive",
        "User-Agent": "azure-ai-ml/1.3.0 azsdk-python-mgmt-machinelearningservices/0.1.0 Python/3.7.13 (Windows-10-10.0.22621-SP0)"
      },
      "RequestBody": null,
      "StatusCode": 200,
      "ResponseHeaders": {
        "Cache-Control": "no-cache",
        "Content-Encoding": "gzip",
        "Content-Type": "application/json; charset=utf-8",
<<<<<<< HEAD
        "Date": "Wed, 04 Jan 2023 04:52:47 GMT",
        "Expires": "-1",
        "Pragma": "no-cache",
        "Request-Context": "appId=cid-v1:512cc15a-13b5-415b-bfd0-dce7accb6bb1",
        "Server-Timing": "traceparent;desc=\u002200-e686f5b67cbfae8d3740318ad17057dc-3efb33670d1e2461-00\u0022",
=======
        "Date": "Fri, 30 Dec 2022 03:06:03 GMT",
        "Expires": "-1",
        "Pragma": "no-cache",
        "Request-Context": "appId=cid-v1:512cc15a-13b5-415b-bfd0-dce7accb6bb1",
        "Server-Timing": "traceparent;desc=\u002200-e2a401be2f0dcfc5dd7fa9d81d3c3caf-3161ec9e6e54b410-00\u0022",
>>>>>>> 94376103
        "Strict-Transport-Security": "max-age=31536000; includeSubDomains",
        "Transfer-Encoding": "chunked",
        "Vary": [
          "Accept-Encoding",
          "Accept-Encoding"
        ],
        "x-aml-cluster": "vienna-test-westus2-01",
        "X-Content-Type-Options": "nosniff",
<<<<<<< HEAD
        "x-ms-correlation-request-id": "16049cda-870e-4b1c-afe9-58173a1bbf10",
        "x-ms-ratelimit-remaining-subscription-reads": "11871",
        "x-ms-response-type": "standard",
        "x-ms-routing-request-id": "JAPANEAST:20230104T045247Z:16049cda-870e-4b1c-afe9-58173a1bbf10",
        "x-request-time": "0.103"
=======
        "x-ms-correlation-request-id": "976cf34d-05b9-4bdf-a641-c92cd6f76f88",
        "x-ms-ratelimit-remaining-subscription-reads": "11821",
        "x-ms-response-type": "standard",
        "x-ms-routing-request-id": "JAPANEAST:20221230T030604Z:976cf34d-05b9-4bdf-a641-c92cd6f76f88",
        "x-request-time": "0.086"
>>>>>>> 94376103
      },
      "ResponseBody": {
        "id": "/subscriptions/00000000-0000-0000-0000-000000000/resourceGroups/00000/providers/Microsoft.MachineLearningServices/workspaces/00000/datastores/workspaceblobstore",
        "name": "workspaceblobstore",
        "type": "Microsoft.MachineLearningServices/workspaces/datastores",
        "properties": {
          "description": null,
          "tags": null,
          "properties": null,
          "isDefault": true,
          "credentials": {
            "credentialsType": "AccountKey"
          },
          "datastoreType": "AzureBlob",
          "accountName": "sagvgsoim6nmhbq",
          "containerName": "azureml-blobstore-e61cd5e2-512f-475e-9842-5e2a973993b8",
          "endpoint": "core.windows.net",
          "protocol": "https",
          "serviceDataAccessAuthIdentity": "WorkspaceSystemAssignedIdentity"
        },
        "systemData": {
          "createdAt": "2022-09-22T09:02:03.2629568\u002B00:00",
          "createdBy": "779301c0-18b2-4cdc-801b-a0a3368fee0a",
          "createdByType": "Application",
          "lastModifiedAt": "2022-09-22T09:02:04.166989\u002B00:00",
          "lastModifiedBy": "779301c0-18b2-4cdc-801b-a0a3368fee0a",
          "lastModifiedByType": "Application"
        }
      }
    },
    {
      "RequestUri": "https://management.azure.com/subscriptions/00000000-0000-0000-0000-000000000/resourceGroups/00000/providers/Microsoft.MachineLearningServices/workspaces/00000/datastores/workspaceblobstore/listSecrets?api-version=2022-05-01",
      "RequestMethod": "POST",
      "RequestHeaders": {
        "Accept": "application/json",
        "Accept-Encoding": "gzip, deflate",
        "Connection": "keep-alive",
        "Content-Length": "0",
        "User-Agent": "azure-ai-ml/1.3.0 azsdk-python-mgmt-machinelearningservices/0.1.0 Python/3.7.13 (Windows-10-10.0.22621-SP0)"
      },
      "RequestBody": null,
      "StatusCode": 200,
      "ResponseHeaders": {
        "Cache-Control": "no-cache",
        "Content-Encoding": "gzip",
        "Content-Type": "application/json; charset=utf-8",
<<<<<<< HEAD
        "Date": "Wed, 04 Jan 2023 04:52:48 GMT",
        "Expires": "-1",
        "Pragma": "no-cache",
        "Request-Context": "appId=cid-v1:512cc15a-13b5-415b-bfd0-dce7accb6bb1",
        "Server-Timing": "traceparent;desc=\u002200-5234f2af517281b0375e42ae913e3766-00e023ac75fd9680-00\u0022",
=======
        "Date": "Fri, 30 Dec 2022 03:06:04 GMT",
        "Expires": "-1",
        "Pragma": "no-cache",
        "Request-Context": "appId=cid-v1:512cc15a-13b5-415b-bfd0-dce7accb6bb1",
        "Server-Timing": "traceparent;desc=\u002200-9b978a3cf21c09e721f8c185c5002acc-1299dfe067739e50-00\u0022",
>>>>>>> 94376103
        "Strict-Transport-Security": "max-age=31536000; includeSubDomains",
        "Transfer-Encoding": "chunked",
        "Vary": "Accept-Encoding",
        "x-aml-cluster": "vienna-test-westus2-01",
        "X-Content-Type-Options": "nosniff",
<<<<<<< HEAD
        "x-ms-correlation-request-id": "fb69f1a4-6a8a-416d-bb37-556783d82496",
        "x-ms-ratelimit-remaining-subscription-writes": "1123",
        "x-ms-response-type": "standard",
        "x-ms-routing-request-id": "JAPANEAST:20230104T045248Z:fb69f1a4-6a8a-416d-bb37-556783d82496",
        "x-request-time": "0.094"
=======
        "x-ms-correlation-request-id": "6255c9fa-9676-4e7a-abd1-a075f5229296",
        "x-ms-ratelimit-remaining-subscription-writes": "1107",
        "x-ms-response-type": "standard",
        "x-ms-routing-request-id": "JAPANEAST:20221230T030604Z:6255c9fa-9676-4e7a-abd1-a075f5229296",
        "x-request-time": "0.092"
>>>>>>> 94376103
      },
      "ResponseBody": {
        "secretsType": "AccountKey",
        "key": "dGhpcyBpcyBmYWtlIGtleQ=="
      }
    },
    {
      "RequestUri": "https://sagvgsoim6nmhbq.blob.core.windows.net/azureml-blobstore-e61cd5e2-512f-475e-9842-5e2a973993b8/LocalUpload/00000000000000000000000000000000/sample1.csv",
      "RequestMethod": "HEAD",
      "RequestHeaders": {
        "Accept": "application/xml",
        "Accept-Encoding": "gzip, deflate",
        "Connection": "keep-alive",
<<<<<<< HEAD
        "User-Agent": "azsdk-python-storage-blob/12.9.0 Python/3.7.13 (Windows-10-10.0.22621-SP0)",
        "x-ms-date": "Wed, 04 Jan 2023 04:52:49 GMT",
        "x-ms-version": "2020-10-02"
=======
        "User-Agent": "azsdk-python-storage-blob/12.14.1 Python/3.9.13 (Windows-10-10.0.19045-SP0)",
        "x-ms-date": "Fri, 30 Dec 2022 03:06:05 GMT",
        "x-ms-version": "2021-08-06"
>>>>>>> 94376103
      },
      "RequestBody": null,
      "StatusCode": 200,
      "ResponseHeaders": {
        "Accept-Ranges": "bytes",
        "Content-Length": "508",
        "Content-MD5": "dUQjYq1qrTeqLOaZ4N2AUQ==",
        "Content-Type": "application/octet-stream",
<<<<<<< HEAD
        "Date": "Wed, 04 Jan 2023 04:52:48 GMT",
=======
        "Date": "Fri, 30 Dec 2022 03:06:04 GMT",
>>>>>>> 94376103
        "ETag": "\u00220x8DA9D50123677EA\u0022",
        "Last-Modified": "Fri, 23 Sep 2022 10:40:45 GMT",
        "Server": [
          "Windows-Azure-Blob/1.0",
          "Microsoft-HTTPAPI/2.0"
        ],
        "Vary": "Origin",
        "x-ms-access-tier": "Hot",
        "x-ms-access-tier-inferred": "true",
        "x-ms-blob-type": "BlockBlob",
        "x-ms-creation-time": "Fri, 23 Sep 2022 10:40:45 GMT",
        "x-ms-lease-state": "available",
        "x-ms-lease-status": "unlocked",
        "x-ms-meta-name": "0bd2889b-e21f-47f4-a44f-9ce6f86d2ed8",
        "x-ms-meta-upload_status": "completed",
        "x-ms-meta-version": "24e72261-b9f5-4bf0-a875-b7edffb41cd8",
        "x-ms-server-encrypted": "true",
        "x-ms-version": "2020-10-02"
      },
      "ResponseBody": null
    },
    {
      "RequestUri": "https://sagvgsoim6nmhbq.blob.core.windows.net/azureml-blobstore-e61cd5e2-512f-475e-9842-5e2a973993b8/az-ml-artifacts/00000000000000000000000000000000/sample1.csv",
      "RequestMethod": "HEAD",
      "RequestHeaders": {
        "Accept": "application/xml",
        "Accept-Encoding": "gzip, deflate",
        "Connection": "keep-alive",
<<<<<<< HEAD
        "User-Agent": "azsdk-python-storage-blob/12.9.0 Python/3.7.13 (Windows-10-10.0.22621-SP0)",
        "x-ms-date": "Wed, 04 Jan 2023 04:52:49 GMT",
        "x-ms-version": "2020-10-02"
=======
        "User-Agent": "azsdk-python-storage-blob/12.14.1 Python/3.9.13 (Windows-10-10.0.19045-SP0)",
        "x-ms-date": "Fri, 30 Dec 2022 03:06:05 GMT",
        "x-ms-version": "2021-08-06"
>>>>>>> 94376103
      },
      "RequestBody": null,
      "StatusCode": 404,
      "ResponseHeaders": {
<<<<<<< HEAD
        "Date": "Wed, 04 Jan 2023 04:52:48 GMT",
=======
        "Date": "Fri, 30 Dec 2022 03:06:05 GMT",
>>>>>>> 94376103
        "Server": [
          "Windows-Azure-Blob/1.0",
          "Microsoft-HTTPAPI/2.0"
        ],
        "Transfer-Encoding": "chunked",
        "Vary": "Origin",
        "x-ms-error-code": "BlobNotFound",
        "x-ms-version": "2020-10-02"
      },
      "ResponseBody": null
    },
    {
<<<<<<< HEAD
      "RequestUri": "https://management.azure.com/subscriptions/00000000-0000-0000-0000-000000000/resourceGroups/00000/providers/Microsoft.MachineLearningServices/workspaces/00000/jobs/test_967076701158?api-version=2022-10-01-preview",
=======
      "RequestUri": "https://management.azure.com/subscriptions/00000000-0000-0000-0000-000000000/resourceGroups/00000/providers/Microsoft.MachineLearningServices/workspaces/00000/jobs/test_666299946524?api-version=2022-10-01-preview",
>>>>>>> 94376103
      "RequestMethod": "PUT",
      "RequestHeaders": {
        "Accept": "application/json",
        "Accept-Encoding": "gzip, deflate",
        "Connection": "keep-alive",
        "Content-Length": "1450",
        "Content-Type": "application/json",
        "User-Agent": "azure-ai-ml/1.3.0 azsdk-python-mgmt-machinelearningservices/0.1.0 Python/3.7.13 (Windows-10-10.0.22621-SP0)"
      },
      "RequestBody": {
        "properties": {
          "description": "The hello world pipeline job with data binding",
          "properties": {},
          "tags": {
            "tag": "tagvalue",
            "owner": "sdkteam"
          },
          "computeId": "/subscriptions/00000000-0000-0000-0000-000000000/resourceGroups/00000/providers/Microsoft.MachineLearningServices/workspaces/00000/computes/cpu-cluster",
          "displayName": "pipeline_with_data_binding",
          "experimentName": "azure-ai-ml",
          "isArchived": false,
          "jobType": "Pipeline",
          "inputs": {
            "job_in_number": {
              "jobInputType": "literal",
              "value": "1"
            },
            "job_in_string": {
              "jobInputType": "literal",
              "value": "hello"
            },
            "job_in_folder": {
              "uri": "azureml://datastores/workspaceblobstore/paths/LocalUpload/00000000000000000000000000000000/data/",
              "jobInputType": "uri_folder"
            },
            "job_in_file": {
              "uri": "azureml://datastores/workspaceblobstore/paths/LocalUpload/00000000000000000000000000000000/sample1.csv",
              "jobInputType": "uri_file"
            },
            "target_compute": {
              "jobInputType": "literal",
              "value": "cpu-cluster"
            },
            "output_file_name": {
              "jobInputType": "literal",
              "value": "sample1.csv"
            }
          },
          "jobs": {
            "hello_world": {
              "name": "hello_world",
              "type": "command",
              "computeId": "${{parent.inputs.target_compute}}",
              "_source": "YAML.JOB",
              "componentId": "/subscriptions/00000000-0000-0000-0000-000000000/resourceGroups/00000/providers/Microsoft.MachineLearningServices/workspaces/00000/components/azureml_anonymous/versions/8a2695d1-6575-4e5e-abc5-9736a5b9fdd1"
            }
          },
          "outputs": {},
          "settings": {
            "_source": "YAML.JOB"
          }
        }
      },
      "StatusCode": 201,
      "ResponseHeaders": {
        "Cache-Control": "no-cache",
        "Content-Length": "3852",
        "Content-Type": "application/json; charset=utf-8",
<<<<<<< HEAD
        "Date": "Wed, 04 Jan 2023 04:52:52 GMT",
        "Expires": "-1",
        "Location": "https://management.azure.com/subscriptions/00000000-0000-0000-0000-000000000/resourceGroups/00000/providers/Microsoft.MachineLearningServices/workspaces/00000/jobs/test_967076701158?api-version=2022-10-01-preview",
        "Pragma": "no-cache",
        "Request-Context": "appId=cid-v1:512cc15a-13b5-415b-bfd0-dce7accb6bb1",
        "Server-Timing": "traceparent;desc=\u002200-15f79fcc5e1517070fbc40a2858ac24a-4da7cfb0df0c3600-00\u0022",
        "Strict-Transport-Security": "max-age=31536000; includeSubDomains",
        "x-aml-cluster": "vienna-test-westus2-01",
        "X-Content-Type-Options": "nosniff",
        "x-ms-correlation-request-id": "cbae8640-cba2-40bf-9256-f01ca2308370",
        "x-ms-ratelimit-remaining-subscription-writes": "1084",
        "x-ms-response-type": "standard",
        "x-ms-routing-request-id": "JAPANEAST:20230104T045252Z:cbae8640-cba2-40bf-9256-f01ca2308370",
        "x-request-time": "2.813"
      },
      "ResponseBody": {
        "id": "/subscriptions/00000000-0000-0000-0000-000000000/resourceGroups/00000/providers/Microsoft.MachineLearningServices/workspaces/00000/jobs/test_967076701158",
        "name": "test_967076701158",
=======
        "Date": "Fri, 30 Dec 2022 03:06:07 GMT",
        "Expires": "-1",
        "Location": "https://management.azure.com/subscriptions/00000000-0000-0000-0000-000000000/resourceGroups/00000/providers/Microsoft.MachineLearningServices/workspaces/00000/jobs/test_666299946524?api-version=2022-10-01-preview",
        "Pragma": "no-cache",
        "Request-Context": "appId=cid-v1:512cc15a-13b5-415b-bfd0-dce7accb6bb1",
        "Server-Timing": "traceparent;desc=\u002200-6c35718ab7507c897a5b73588da0a158-1d90129ca9032272-00\u0022",
        "Strict-Transport-Security": "max-age=31536000; includeSubDomains",
        "x-aml-cluster": "vienna-test-westus2-01",
        "X-Content-Type-Options": "nosniff",
        "x-ms-correlation-request-id": "38c5f731-59eb-46f5-8659-efe2cfeabead",
        "x-ms-ratelimit-remaining-subscription-writes": "1059",
        "x-ms-response-type": "standard",
        "x-ms-routing-request-id": "JAPANEAST:20221230T030608Z:38c5f731-59eb-46f5-8659-efe2cfeabead",
        "x-request-time": "2.978"
      },
      "ResponseBody": {
        "id": "/subscriptions/00000000-0000-0000-0000-000000000/resourceGroups/00000/providers/Microsoft.MachineLearningServices/workspaces/00000/jobs/test_666299946524",
        "name": "test_666299946524",
>>>>>>> 94376103
        "type": "Microsoft.MachineLearningServices/workspaces/jobs",
        "properties": {
          "description": "The hello world pipeline job with data binding",
          "tags": {
            "tag": "tagvalue",
            "owner": "sdkteam"
          },
          "properties": {
            "azureml.DevPlatv2": "true",
            "azureml.runsource": "azureml.PipelineRun",
            "runSource": "MFE",
            "runType": "HTTP",
            "azureml.parameters": "{\u0022job_in_number\u0022:\u00221\u0022,\u0022job_in_string\u0022:\u0022hello\u0022,\u0022target_compute\u0022:\u0022cpu-cluster\u0022,\u0022output_file_name\u0022:\u0022sample1.csv\u0022}",
            "azureml.continue_on_step_failure": "False",
            "azureml.continue_on_failed_optional_input": "True",
            "azureml.defaultComputeName": "cpu-cluster",
            "azureml.defaultDataStoreName": "workspaceblobstore",
            "azureml.pipelineComponent": "pipelinerun"
          },
          "displayName": "pipeline_with_data_binding",
          "status": "Preparing",
          "experimentName": "azure-ai-ml",
          "services": {
            "Tracking": {
              "jobServiceType": "Tracking",
              "port": null,
              "endpoint": "azureml://master.api.azureml-test.ms/mlflow/v1.0/subscriptions/00000000-0000-0000-0000-000000000/resourceGroups/00000/providers/Microsoft.MachineLearningServices/workspaces/00000?",
              "status": null,
              "errorMessage": null,
              "properties": null,
              "nodes": null
            },
            "Studio": {
              "jobServiceType": "Studio",
              "port": null,
<<<<<<< HEAD
              "endpoint": "https://ml.azure.com/runs/test_967076701158?wsid=/subscriptions/00000000-0000-0000-0000-000000000/resourcegroups/00000/workspaces/00000",
=======
              "endpoint": "https://ml.azure.com/runs/test_666299946524?wsid=/subscriptions/00000000-0000-0000-0000-000000000/resourcegroups/00000/workspaces/00000",
>>>>>>> 94376103
              "status": null,
              "errorMessage": null,
              "properties": null,
              "nodes": null
            }
          },
          "computeId": "/subscriptions/00000000-0000-0000-0000-000000000/resourceGroups/00000/providers/Microsoft.MachineLearningServices/workspaces/00000/computes/cpu-cluster",
          "isArchived": false,
          "identity": null,
          "componentId": null,
          "jobType": "Pipeline",
          "settings": {
            "_source": "YAML.JOB"
          },
          "jobs": {
            "hello_world": {
              "name": "hello_world",
              "type": "command",
              "computeId": "${{parent.inputs.target_compute}}",
              "_source": "YAML.JOB",
              "componentId": "/subscriptions/00000000-0000-0000-0000-000000000/resourceGroups/00000/providers/Microsoft.MachineLearningServices/workspaces/00000/components/azureml_anonymous/versions/8a2695d1-6575-4e5e-abc5-9736a5b9fdd1"
            }
          },
          "inputs": {
            "job_in_number": {
              "description": null,
              "jobInputType": "literal",
              "value": "1"
            },
            "job_in_string": {
              "description": null,
              "jobInputType": "literal",
              "value": "hello"
            },
            "job_in_folder": {
              "description": null,
              "uri": "azureml://datastores/workspaceblobstore/paths/LocalUpload/00000000000000000000000000000000/data/",
              "mode": "ReadOnlyMount",
              "jobInputType": "uri_folder"
            },
            "job_in_file": {
              "description": null,
              "uri": "azureml://datastores/workspaceblobstore/paths/LocalUpload/00000000000000000000000000000000/sample1.csv",
              "mode": "ReadOnlyMount",
              "jobInputType": "uri_file"
            },
            "target_compute": {
              "description": null,
              "jobInputType": "literal",
              "value": "cpu-cluster"
            },
            "output_file_name": {
              "description": null,
              "jobInputType": "literal",
              "value": "sample1.csv"
            }
          },
          "outputs": {},
          "sourceJobId": null
        },
        "systemData": {
<<<<<<< HEAD
          "createdAt": "2023-01-04T04:52:51.6050757\u002B00:00",
          "createdBy": "Doris Liao",
=======
          "createdAt": "2022-12-30T03:06:07.9387046\u002B00:00",
          "createdBy": "Xingzhi Zhang",
>>>>>>> 94376103
          "createdByType": "User"
        }
      }
    },
    {
<<<<<<< HEAD
      "RequestUri": "https://management.azure.com/subscriptions/00000000-0000-0000-0000-000000000/resourceGroups/00000/providers/Microsoft.MachineLearningServices/workspaces/00000/jobs/test_967076701158/cancel?api-version=2022-10-01-preview",
=======
      "RequestUri": "https://management.azure.com/subscriptions/00000000-0000-0000-0000-000000000/resourceGroups/00000/providers/Microsoft.MachineLearningServices/workspaces/00000/jobs/test_666299946524/cancel?api-version=2022-10-01-preview",
>>>>>>> 94376103
      "RequestMethod": "POST",
      "RequestHeaders": {
        "Accept": "application/json",
        "Accept-Encoding": "gzip, deflate",
        "Connection": "keep-alive",
        "Content-Length": "0",
        "User-Agent": "azure-ai-ml/1.3.0 azsdk-python-mgmt-machinelearningservices/0.1.0 Python/3.7.13 (Windows-10-10.0.22621-SP0)"
      },
      "RequestBody": null,
      "StatusCode": 202,
      "ResponseHeaders": {
        "Cache-Control": "no-cache",
        "Content-Length": "4",
        "Content-Type": "application/json; charset=utf-8",
<<<<<<< HEAD
        "Date": "Wed, 04 Jan 2023 04:52:55 GMT",
        "Expires": "-1",
        "Location": "https://management.azure.com/subscriptions/00000000-0000-0000-0000-000000000/providers/Microsoft.MachineLearningServices/locations/centraluseuap/mfeOperationResults/jc:e61cd5e2-512f-475e-9842-5e2a973993b8:test_967076701158?api-version=2022-10-01-preview",
=======
        "Date": "Fri, 30 Dec 2022 03:06:11 GMT",
        "Expires": "-1",
        "Location": "https://management.azure.com/subscriptions/00000000-0000-0000-0000-000000000/providers/Microsoft.MachineLearningServices/locations/centraluseuap/mfeOperationResults/jc:e61cd5e2-512f-475e-9842-5e2a973993b8:test_666299946524?api-version=2022-10-01-preview",
>>>>>>> 94376103
        "Pragma": "no-cache",
        "Request-Context": "appId=cid-v1:512cc15a-13b5-415b-bfd0-dce7accb6bb1",
        "Strict-Transport-Security": "max-age=31536000; includeSubDomains",
        "x-aml-cluster": "vienna-test-westus2-01",
        "X-Content-Type-Options": "nosniff",
        "x-ms-async-operation-timeout": "PT1H",
<<<<<<< HEAD
        "x-ms-correlation-request-id": "ba54dd5a-0398-469d-91f8-fc5af14773aa",
        "x-ms-ratelimit-remaining-subscription-writes": "1122",
        "x-ms-response-type": "standard",
        "x-ms-routing-request-id": "JAPANEAST:20230104T045256Z:ba54dd5a-0398-469d-91f8-fc5af14773aa",
        "x-request-time": "0.688"
=======
        "x-ms-correlation-request-id": "307ba37d-5f1a-4c20-a932-99b2d4d417d0",
        "x-ms-ratelimit-remaining-subscription-writes": "1106",
        "x-ms-response-type": "standard",
        "x-ms-routing-request-id": "JAPANEAST:20221230T030611Z:307ba37d-5f1a-4c20-a932-99b2d4d417d0",
        "x-request-time": "0.792"
>>>>>>> 94376103
      },
      "ResponseBody": "null"
    },
    {
<<<<<<< HEAD
      "RequestUri": "https://management.azure.com/subscriptions/00000000-0000-0000-0000-000000000/providers/Microsoft.MachineLearningServices/locations/centraluseuap/mfeOperationResults/jc:e61cd5e2-512f-475e-9842-5e2a973993b8:test_967076701158?api-version=2022-10-01-preview",
=======
      "RequestUri": "https://management.azure.com/subscriptions/00000000-0000-0000-0000-000000000/providers/Microsoft.MachineLearningServices/locations/centraluseuap/mfeOperationResults/jc:e61cd5e2-512f-475e-9842-5e2a973993b8:test_666299946524?api-version=2022-10-01-preview",
      "RequestMethod": "GET",
      "RequestHeaders": {
        "Accept": "*/*",
        "Accept-Encoding": "gzip, deflate",
        "Connection": "keep-alive",
        "User-Agent": "azure-ai-ml/1.3.0 azsdk-python-mgmt-machinelearningservices/0.1.0 Python/3.9.13 (Windows-10-10.0.19045-SP0)"
      },
      "RequestBody": null,
      "StatusCode": 202,
      "ResponseHeaders": {
        "Cache-Control": "no-cache",
        "Content-Length": "2",
        "Content-Type": "application/json; charset=utf-8",
        "Date": "Fri, 30 Dec 2022 03:06:11 GMT",
        "Expires": "-1",
        "Location": "https://management.azure.com/subscriptions/00000000-0000-0000-0000-000000000/providers/Microsoft.MachineLearningServices/locations/centraluseuap/mfeOperationResults/jc:e61cd5e2-512f-475e-9842-5e2a973993b8:test_666299946524?api-version=2022-10-01-preview",
        "Pragma": "no-cache",
        "Request-Context": "appId=cid-v1:512cc15a-13b5-415b-bfd0-dce7accb6bb1",
        "Strict-Transport-Security": "max-age=31536000; includeSubDomains",
        "x-aml-cluster": "vienna-test-westus2-02",
        "X-Content-Type-Options": "nosniff",
        "x-ms-correlation-request-id": "03bdba84-bf56-404c-a519-02e426af085e",
        "x-ms-ratelimit-remaining-subscription-reads": "11820",
        "x-ms-response-type": "standard",
        "x-ms-routing-request-id": "JAPANEAST:20221230T030611Z:03bdba84-bf56-404c-a519-02e426af085e",
        "x-request-time": "0.028"
      },
      "ResponseBody": {}
    },
    {
      "RequestUri": "https://management.azure.com/subscriptions/00000000-0000-0000-0000-000000000/providers/Microsoft.MachineLearningServices/locations/centraluseuap/mfeOperationResults/jc:e61cd5e2-512f-475e-9842-5e2a973993b8:test_666299946524?api-version=2022-10-01-preview",
>>>>>>> 94376103
      "RequestMethod": "GET",
      "RequestHeaders": {
        "Accept": "*/*",
        "Accept-Encoding": "gzip, deflate",
        "Connection": "keep-alive",
        "User-Agent": "azure-ai-ml/1.3.0 azsdk-python-mgmt-machinelearningservices/0.1.0 Python/3.7.13 (Windows-10-10.0.22621-SP0)"
      },
      "RequestBody": null,
      "StatusCode": 202,
      "ResponseHeaders": {
        "Cache-Control": "no-cache",
        "Content-Length": "2",
        "Content-Type": "application/json; charset=utf-8",
<<<<<<< HEAD
        "Date": "Wed, 04 Jan 2023 04:52:56 GMT",
        "Expires": "-1",
        "Location": "https://management.azure.com/subscriptions/00000000-0000-0000-0000-000000000/providers/Microsoft.MachineLearningServices/locations/centraluseuap/mfeOperationResults/jc:e61cd5e2-512f-475e-9842-5e2a973993b8:test_967076701158?api-version=2022-10-01-preview",
=======
        "Date": "Fri, 30 Dec 2022 03:06:41 GMT",
        "Expires": "-1",
        "Location": "https://management.azure.com/subscriptions/00000000-0000-0000-0000-000000000/providers/Microsoft.MachineLearningServices/locations/centraluseuap/mfeOperationResults/jc:e61cd5e2-512f-475e-9842-5e2a973993b8:test_666299946524?api-version=2022-10-01-preview",
>>>>>>> 94376103
        "Pragma": "no-cache",
        "Request-Context": "appId=cid-v1:512cc15a-13b5-415b-bfd0-dce7accb6bb1",
        "Strict-Transport-Security": "max-age=31536000; includeSubDomains",
        "x-aml-cluster": "vienna-test-westus2-02",
        "X-Content-Type-Options": "nosniff",
<<<<<<< HEAD
        "x-ms-correlation-request-id": "98b776a4-23b3-4a8e-a5c9-a809cd1c03ea",
        "x-ms-ratelimit-remaining-subscription-reads": "11870",
        "x-ms-response-type": "standard",
        "x-ms-routing-request-id": "JAPANEAST:20230104T045256Z:98b776a4-23b3-4a8e-a5c9-a809cd1c03ea",
        "x-request-time": "0.034"
=======
        "x-ms-correlation-request-id": "b529337b-0464-4ecc-b8f8-aaab34897d3f",
        "x-ms-ratelimit-remaining-subscription-reads": "11819",
        "x-ms-response-type": "standard",
        "x-ms-routing-request-id": "JAPANEAST:20221230T030641Z:b529337b-0464-4ecc-b8f8-aaab34897d3f",
        "x-request-time": "0.027"
>>>>>>> 94376103
      },
      "ResponseBody": {}
    },
    {
<<<<<<< HEAD
      "RequestUri": "https://management.azure.com/subscriptions/00000000-0000-0000-0000-000000000/providers/Microsoft.MachineLearningServices/locations/centraluseuap/mfeOperationResults/jc:e61cd5e2-512f-475e-9842-5e2a973993b8:test_967076701158?api-version=2022-10-01-preview",
=======
      "RequestUri": "https://management.azure.com/subscriptions/00000000-0000-0000-0000-000000000/providers/Microsoft.MachineLearningServices/locations/centraluseuap/mfeOperationResults/jc:e61cd5e2-512f-475e-9842-5e2a973993b8:test_666299946524?api-version=2022-10-01-preview",
>>>>>>> 94376103
      "RequestMethod": "GET",
      "RequestHeaders": {
        "Accept": "*/*",
        "Accept-Encoding": "gzip, deflate",
        "Connection": "keep-alive",
        "User-Agent": "azure-ai-ml/1.3.0 azsdk-python-mgmt-machinelearningservices/0.1.0 Python/3.7.13 (Windows-10-10.0.22621-SP0)"
      },
      "RequestBody": null,
      "StatusCode": 200,
      "ResponseHeaders": {
        "Cache-Control": "no-cache",
        "Content-Length": "0",
<<<<<<< HEAD
        "Date": "Wed, 04 Jan 2023 04:53:30 GMT",
        "Expires": "-1",
        "Pragma": "no-cache",
        "Request-Context": "appId=cid-v1:512cc15a-13b5-415b-bfd0-dce7accb6bb1",
        "Server-Timing": "traceparent;desc=\u002200-e086a94c12a075b579a2ec20b5099655-9245a5f5407f10cf-00\u0022",
=======
        "Date": "Fri, 30 Dec 2022 03:07:11 GMT",
        "Expires": "-1",
        "Pragma": "no-cache",
        "Request-Context": "appId=cid-v1:512cc15a-13b5-415b-bfd0-dce7accb6bb1",
        "Server-Timing": "traceparent;desc=\u002200-a211be5826ce0a78797f8e517dac239c-38ecb0d7b410d667-00\u0022",
>>>>>>> 94376103
        "Strict-Transport-Security": "max-age=31536000; includeSubDomains",
        "x-aml-cluster": "vienna-test-westus2-01",
        "X-Content-Type-Options": "nosniff",
<<<<<<< HEAD
        "x-ms-correlation-request-id": "f87d31e3-3b8b-41ad-b3f2-1c7cfddaec93",
        "x-ms-ratelimit-remaining-subscription-reads": "11869",
        "x-ms-response-type": "standard",
        "x-ms-routing-request-id": "JAPANEAST:20230104T045331Z:f87d31e3-3b8b-41ad-b3f2-1c7cfddaec93",
        "x-request-time": "0.056"
=======
        "x-ms-correlation-request-id": "ac77c3ea-3904-4034-a2c6-cd60c30b00ac",
        "x-ms-ratelimit-remaining-subscription-reads": "11818",
        "x-ms-response-type": "standard",
        "x-ms-routing-request-id": "JAPANEAST:20221230T030712Z:ac77c3ea-3904-4034-a2c6-cd60c30b00ac",
        "x-request-time": "0.029"
>>>>>>> 94376103
      },
      "ResponseBody": null
    }
  ],
  "Variables": {
<<<<<<< HEAD
    "name": "test_967076701158"
=======
    "name": "test_666299946524"
>>>>>>> 94376103
  }
}<|MERGE_RESOLUTION|>--- conflicted
+++ resolved
@@ -15,19 +15,11 @@
         "Cache-Control": "no-cache",
         "Content-Encoding": "gzip",
         "Content-Type": "application/json; charset=utf-8",
-<<<<<<< HEAD
         "Date": "Wed, 04 Jan 2023 04:52:35 GMT",
         "Expires": "-1",
         "Pragma": "no-cache",
         "Request-Context": "appId=cid-v1:512cc15a-13b5-415b-bfd0-dce7accb6bb1",
         "Server-Timing": "traceparent;desc=\u002200-9521c627f0b7f3fc96cd6d47a23f1019-0680c812ea815440-00\u0022",
-=======
-        "Date": "Fri, 30 Dec 2022 03:05:53 GMT",
-        "Expires": "-1",
-        "Pragma": "no-cache",
-        "Request-Context": "appId=cid-v1:512cc15a-13b5-415b-bfd0-dce7accb6bb1",
-        "Server-Timing": "traceparent;desc=\u002200-e2f047f2f3ef54e581c46c274099758f-ed3838b0ef00b9a1-00\u0022",
->>>>>>> 94376103
         "Strict-Transport-Security": "max-age=31536000; includeSubDomains",
         "Transfer-Encoding": "chunked",
         "Vary": [
@@ -36,19 +28,11 @@
         ],
         "x-aml-cluster": "vienna-test-westus2-02",
         "X-Content-Type-Options": "nosniff",
-<<<<<<< HEAD
         "x-ms-correlation-request-id": "2efa8dfe-b814-43cd-896a-89d516bd8a12",
         "x-ms-ratelimit-remaining-subscription-reads": "11874",
         "x-ms-response-type": "standard",
         "x-ms-routing-request-id": "JAPANEAST:20230104T045235Z:2efa8dfe-b814-43cd-896a-89d516bd8a12",
         "x-request-time": "0.260"
-=======
-        "x-ms-correlation-request-id": "2328bf57-69e1-4c2d-afc9-b15d94773ff3",
-        "x-ms-ratelimit-remaining-subscription-reads": "11824",
-        "x-ms-response-type": "standard",
-        "x-ms-routing-request-id": "JAPANEAST:20221230T030554Z:2328bf57-69e1-4c2d-afc9-b15d94773ff3",
-        "x-request-time": "0.243"
->>>>>>> 94376103
       },
       "ResponseBody": {
         "id": "/subscriptions/00000000-0000-0000-0000-000000000/resourceGroups/00000/providers/Microsoft.MachineLearningServices/workspaces/00000/computes/cpu-cluster",
@@ -80,23 +64,14 @@
             "targetNodeCount": 4,
             "nodeStateCounts": {
               "preparingNodeCount": 0,
-<<<<<<< HEAD
               "runningNodeCount": 1,
               "idleNodeCount": 3,
-=======
-              "runningNodeCount": 2,
-              "idleNodeCount": 2,
->>>>>>> 94376103
               "unusableNodeCount": 0,
               "leavingNodeCount": 0,
               "preemptedNodeCount": 0
             },
             "allocationState": "Steady",
-<<<<<<< HEAD
             "allocationStateTransitionTime": "2023-01-04T04:51:20.034\u002B00:00",
-=======
-            "allocationStateTransitionTime": "2022-12-30T03:04:49.495\u002B00:00",
->>>>>>> 94376103
             "errors": null,
             "remoteLoginPortPublicAccess": "Enabled",
             "osType": "Linux",
@@ -122,19 +97,11 @@
         "Cache-Control": "no-cache",
         "Content-Encoding": "gzip",
         "Content-Type": "application/json; charset=utf-8",
-<<<<<<< HEAD
         "Date": "Wed, 04 Jan 2023 04:52:38 GMT",
         "Expires": "-1",
         "Pragma": "no-cache",
         "Request-Context": "appId=cid-v1:512cc15a-13b5-415b-bfd0-dce7accb6bb1",
         "Server-Timing": "traceparent;desc=\u002200-84d08dbfb055f4e8c529d215256d0f28-f2ad29f6400762ac-00\u0022",
-=======
-        "Date": "Fri, 30 Dec 2022 03:05:55 GMT",
-        "Expires": "-1",
-        "Pragma": "no-cache",
-        "Request-Context": "appId=cid-v1:512cc15a-13b5-415b-bfd0-dce7accb6bb1",
-        "Server-Timing": "traceparent;desc=\u002200-4dc170903cde00acda3f4a494165e618-6ae20062cddec5ee-00\u0022",
->>>>>>> 94376103
         "Strict-Transport-Security": "max-age=31536000; includeSubDomains",
         "Transfer-Encoding": "chunked",
         "Vary": [
@@ -143,19 +110,11 @@
         ],
         "x-aml-cluster": "vienna-test-westus2-01",
         "X-Content-Type-Options": "nosniff",
-<<<<<<< HEAD
         "x-ms-correlation-request-id": "8e96841c-6377-41ea-a6c5-8e1fed066802",
         "x-ms-ratelimit-remaining-subscription-reads": "11873",
         "x-ms-response-type": "standard",
         "x-ms-routing-request-id": "JAPANEAST:20230104T045238Z:8e96841c-6377-41ea-a6c5-8e1fed066802",
         "x-request-time": "0.097"
-=======
-        "x-ms-correlation-request-id": "5b634042-602b-4d80-990d-274fe49ab76b",
-        "x-ms-ratelimit-remaining-subscription-reads": "11823",
-        "x-ms-response-type": "standard",
-        "x-ms-routing-request-id": "JAPANEAST:20221230T030556Z:5b634042-602b-4d80-990d-274fe49ab76b",
-        "x-request-time": "0.143"
->>>>>>> 94376103
       },
       "ResponseBody": {
         "id": "/subscriptions/00000000-0000-0000-0000-000000000/resourceGroups/00000/providers/Microsoft.MachineLearningServices/workspaces/00000/datastores/workspaceblobstore",
@@ -202,37 +161,21 @@
         "Cache-Control": "no-cache",
         "Content-Encoding": "gzip",
         "Content-Type": "application/json; charset=utf-8",
-<<<<<<< HEAD
         "Date": "Wed, 04 Jan 2023 04:52:39 GMT",
         "Expires": "-1",
         "Pragma": "no-cache",
         "Request-Context": "appId=cid-v1:512cc15a-13b5-415b-bfd0-dce7accb6bb1",
         "Server-Timing": "traceparent;desc=\u002200-ea9a5efe8e939cbb01e4a62dbb10ff21-766f50fe57746f74-00\u0022",
-=======
-        "Date": "Fri, 30 Dec 2022 03:05:56 GMT",
-        "Expires": "-1",
-        "Pragma": "no-cache",
-        "Request-Context": "appId=cid-v1:512cc15a-13b5-415b-bfd0-dce7accb6bb1",
-        "Server-Timing": "traceparent;desc=\u002200-a8a0345bc9e7dcead818d3201c6c2af8-fd82d12456b661a1-00\u0022",
->>>>>>> 94376103
         "Strict-Transport-Security": "max-age=31536000; includeSubDomains",
         "Transfer-Encoding": "chunked",
         "Vary": "Accept-Encoding",
         "x-aml-cluster": "vienna-test-westus2-01",
         "X-Content-Type-Options": "nosniff",
-<<<<<<< HEAD
         "x-ms-correlation-request-id": "1d7f8211-176f-4eae-858e-3b9356f51dd4",
         "x-ms-ratelimit-remaining-subscription-writes": "1125",
         "x-ms-response-type": "standard",
         "x-ms-routing-request-id": "JAPANEAST:20230104T045239Z:1d7f8211-176f-4eae-858e-3b9356f51dd4",
         "x-request-time": "0.564"
-=======
-        "x-ms-correlation-request-id": "c56c6c3d-a969-4ae3-bf91-8aad01b8f4cf",
-        "x-ms-ratelimit-remaining-subscription-writes": "1109",
-        "x-ms-response-type": "standard",
-        "x-ms-routing-request-id": "JAPANEAST:20221230T030557Z:c56c6c3d-a969-4ae3-bf91-8aad01b8f4cf",
-        "x-request-time": "0.490"
->>>>>>> 94376103
       },
       "ResponseBody": {
         "secretsType": "AccountKey",
@@ -246,15 +189,9 @@
         "Accept": "application/xml",
         "Accept-Encoding": "gzip, deflate",
         "Connection": "keep-alive",
-<<<<<<< HEAD
         "User-Agent": "azsdk-python-storage-blob/12.9.0 Python/3.7.13 (Windows-10-10.0.22621-SP0)",
         "x-ms-date": "Wed, 04 Jan 2023 04:52:40 GMT",
         "x-ms-version": "2020-10-02"
-=======
-        "User-Agent": "azsdk-python-storage-blob/12.14.1 Python/3.9.13 (Windows-10-10.0.19045-SP0)",
-        "x-ms-date": "Fri, 30 Dec 2022 03:05:57 GMT",
-        "x-ms-version": "2021-08-06"
->>>>>>> 94376103
       },
       "RequestBody": null,
       "StatusCode": 200,
@@ -263,11 +200,7 @@
         "Content-Length": "35",
         "Content-MD5": "L/DnSpFIn\u002BjaQWc\u002BsUQdcw==",
         "Content-Type": "application/octet-stream",
-<<<<<<< HEAD
         "Date": "Wed, 04 Jan 2023 04:52:39 GMT",
-=======
-        "Date": "Fri, 30 Dec 2022 03:05:57 GMT",
->>>>>>> 94376103
         "ETag": "\u00220x8DA9D48E17467D7\u0022",
         "Last-Modified": "Fri, 23 Sep 2022 09:49:17 GMT",
         "Server": [
@@ -296,24 +229,14 @@
         "Accept": "application/xml",
         "Accept-Encoding": "gzip, deflate",
         "Connection": "keep-alive",
-<<<<<<< HEAD
         "User-Agent": "azsdk-python-storage-blob/12.9.0 Python/3.7.13 (Windows-10-10.0.22621-SP0)",
         "x-ms-date": "Wed, 04 Jan 2023 04:52:40 GMT",
         "x-ms-version": "2020-10-02"
-=======
-        "User-Agent": "azsdk-python-storage-blob/12.14.1 Python/3.9.13 (Windows-10-10.0.19045-SP0)",
-        "x-ms-date": "Fri, 30 Dec 2022 03:05:58 GMT",
-        "x-ms-version": "2021-08-06"
->>>>>>> 94376103
       },
       "RequestBody": null,
       "StatusCode": 404,
       "ResponseHeaders": {
-<<<<<<< HEAD
         "Date": "Wed, 04 Jan 2023 04:52:39 GMT",
-=======
-        "Date": "Fri, 30 Dec 2022 03:05:58 GMT",
->>>>>>> 94376103
         "Server": [
           "Windows-Azure-Blob/1.0",
           "Microsoft-HTTPAPI/2.0"
@@ -352,19 +275,11 @@
         "Cache-Control": "no-cache",
         "Content-Encoding": "gzip",
         "Content-Type": "application/json; charset=utf-8",
-<<<<<<< HEAD
         "Date": "Wed, 04 Jan 2023 04:52:41 GMT",
         "Expires": "-1",
         "Pragma": "no-cache",
         "Request-Context": "appId=cid-v1:512cc15a-13b5-415b-bfd0-dce7accb6bb1",
         "Server-Timing": "traceparent;desc=\u002200-9c3919d318275bb8ba1901c6d61dffbb-1ff5bfe54c05f23a-00\u0022",
-=======
-        "Date": "Fri, 30 Dec 2022 03:05:59 GMT",
-        "Expires": "-1",
-        "Pragma": "no-cache",
-        "Request-Context": "appId=cid-v1:512cc15a-13b5-415b-bfd0-dce7accb6bb1",
-        "Server-Timing": "traceparent;desc=\u002200-7b4a5d96dc6f127264b754c332b6d8c5-27bbf1106f5fee77-00\u0022",
->>>>>>> 94376103
         "Strict-Transport-Security": "max-age=31536000; includeSubDomains",
         "Transfer-Encoding": "chunked",
         "Vary": [
@@ -373,19 +288,11 @@
         ],
         "x-aml-cluster": "vienna-test-westus2-01",
         "X-Content-Type-Options": "nosniff",
-<<<<<<< HEAD
         "x-ms-correlation-request-id": "a9eb9c45-faec-4378-9a99-22aad19d3145",
         "x-ms-ratelimit-remaining-subscription-writes": "1086",
         "x-ms-response-type": "standard",
         "x-ms-routing-request-id": "JAPANEAST:20230104T045241Z:a9eb9c45-faec-4378-9a99-22aad19d3145",
         "x-request-time": "0.866"
-=======
-        "x-ms-correlation-request-id": "349ded18-ee07-4f5f-9a13-b1f408ccdf93",
-        "x-ms-ratelimit-remaining-subscription-writes": "1061",
-        "x-ms-response-type": "standard",
-        "x-ms-routing-request-id": "JAPANEAST:20221230T030600Z:349ded18-ee07-4f5f-9a13-b1f408ccdf93",
-        "x-request-time": "1.338"
->>>>>>> 94376103
       },
       "ResponseBody": {
         "id": "/subscriptions/00000000-0000-0000-0000-000000000/resourceGroups/00000/providers/Microsoft.MachineLearningServices/workspaces/00000/codes/9c9cfba9-82bd-45db-ad06-07009d1d9672/versions/1",
@@ -406,13 +313,8 @@
           "createdAt": "2022-09-23T09:49:20.984936\u002B00:00",
           "createdBy": "Ying Chen",
           "createdByType": "User",
-<<<<<<< HEAD
           "lastModifiedAt": "2023-01-04T04:52:41.0822298\u002B00:00",
           "lastModifiedBy": "Doris Liao",
-=======
-          "lastModifiedAt": "2022-12-30T03:06:00.0058761\u002B00:00",
-          "lastModifiedBy": "Xingzhi Zhang",
->>>>>>> 94376103
           "lastModifiedByType": "User"
         }
       }
@@ -499,16 +401,11 @@
         "Cache-Control": "no-cache",
         "Content-Length": "3138",
         "Content-Type": "application/json; charset=utf-8",
-<<<<<<< HEAD
         "Date": "Wed, 04 Jan 2023 04:52:45 GMT",
-=======
-        "Date": "Fri, 30 Dec 2022 03:06:01 GMT",
->>>>>>> 94376103
         "Expires": "-1",
         "Location": "https://management.azure.com/subscriptions/00000000-0000-0000-0000-000000000/resourceGroups/00000/providers/Microsoft.MachineLearningServices/workspaces/00000/components/azureml_anonymous/versions/982aee33-76c8-6c00-d11c-bcdea5a75d87?api-version=2022-10-01",
         "Pragma": "no-cache",
         "Request-Context": "appId=cid-v1:512cc15a-13b5-415b-bfd0-dce7accb6bb1",
-<<<<<<< HEAD
         "Server-Timing": "traceparent;desc=\u002200-0315e95a56863749a958d4ffbb9b46a7-561fe2cf022056db-00\u0022",
         "Strict-Transport-Security": "max-age=31536000; includeSubDomains",
         "x-aml-cluster": "vienna-test-westus2-01",
@@ -518,17 +415,6 @@
         "x-ms-response-type": "standard",
         "x-ms-routing-request-id": "JAPANEAST:20230104T045245Z:bc78095b-f793-4a3d-8354-221502de295a",
         "x-request-time": "1.634"
-=======
-        "Server-Timing": "traceparent;desc=\u002200-13a76b8dc1d8f6711b61afce4abfdb68-bbecd491e8a707f9-00\u0022",
-        "Strict-Transport-Security": "max-age=31536000; includeSubDomains",
-        "x-aml-cluster": "vienna-test-westus2-01",
-        "X-Content-Type-Options": "nosniff",
-        "x-ms-correlation-request-id": "8a61d13f-3767-47ad-b9eb-acfc20b19836",
-        "x-ms-ratelimit-remaining-subscription-writes": "1060",
-        "x-ms-response-type": "standard",
-        "x-ms-routing-request-id": "JAPANEAST:20221230T030602Z:8a61d13f-3767-47ad-b9eb-acfc20b19836",
-        "x-request-time": "1.548"
->>>>>>> 94376103
       },
       "ResponseBody": {
         "id": "/subscriptions/00000000-0000-0000-0000-000000000/resourceGroups/00000/providers/Microsoft.MachineLearningServices/workspaces/00000/components/azureml_anonymous/versions/8a2695d1-6575-4e5e-abc5-9736a5b9fdd1",
@@ -629,19 +515,11 @@
         "Cache-Control": "no-cache",
         "Content-Encoding": "gzip",
         "Content-Type": "application/json; charset=utf-8",
-<<<<<<< HEAD
         "Date": "Wed, 04 Jan 2023 04:52:46 GMT",
         "Expires": "-1",
         "Pragma": "no-cache",
         "Request-Context": "appId=cid-v1:512cc15a-13b5-415b-bfd0-dce7accb6bb1",
         "Server-Timing": "traceparent;desc=\u002200-e1933be6e2adeffbe259978772b9588e-daf4e58b2a1ef133-00\u0022",
-=======
-        "Date": "Fri, 30 Dec 2022 03:06:02 GMT",
-        "Expires": "-1",
-        "Pragma": "no-cache",
-        "Request-Context": "appId=cid-v1:512cc15a-13b5-415b-bfd0-dce7accb6bb1",
-        "Server-Timing": "traceparent;desc=\u002200-b9cf1ef5bcf171c4f267878cfc02167a-b335402fe7692da6-00\u0022",
->>>>>>> 94376103
         "Strict-Transport-Security": "max-age=31536000; includeSubDomains",
         "Transfer-Encoding": "chunked",
         "Vary": [
@@ -650,19 +528,11 @@
         ],
         "x-aml-cluster": "vienna-test-westus2-01",
         "X-Content-Type-Options": "nosniff",
-<<<<<<< HEAD
         "x-ms-correlation-request-id": "acdc6de1-58dd-4d3c-a157-d78838cba036",
         "x-ms-ratelimit-remaining-subscription-reads": "11872",
         "x-ms-response-type": "standard",
         "x-ms-routing-request-id": "JAPANEAST:20230104T045246Z:acdc6de1-58dd-4d3c-a157-d78838cba036",
         "x-request-time": "0.098"
-=======
-        "x-ms-correlation-request-id": "a36a767a-02c7-461c-be02-f82046887f27",
-        "x-ms-ratelimit-remaining-subscription-reads": "11822",
-        "x-ms-response-type": "standard",
-        "x-ms-routing-request-id": "JAPANEAST:20221230T030602Z:a36a767a-02c7-461c-be02-f82046887f27",
-        "x-request-time": "0.091"
->>>>>>> 94376103
       },
       "ResponseBody": {
         "id": "/subscriptions/00000000-0000-0000-0000-000000000/resourceGroups/00000/providers/Microsoft.MachineLearningServices/workspaces/00000/datastores/workspaceblobstore",
@@ -709,37 +579,21 @@
         "Cache-Control": "no-cache",
         "Content-Encoding": "gzip",
         "Content-Type": "application/json; charset=utf-8",
-<<<<<<< HEAD
         "Date": "Wed, 04 Jan 2023 04:52:46 GMT",
         "Expires": "-1",
         "Pragma": "no-cache",
         "Request-Context": "appId=cid-v1:512cc15a-13b5-415b-bfd0-dce7accb6bb1",
         "Server-Timing": "traceparent;desc=\u002200-64af26a42f4178a4c4d4573ee2f44a6f-9325af14648e72a3-00\u0022",
-=======
-        "Date": "Fri, 30 Dec 2022 03:06:02 GMT",
-        "Expires": "-1",
-        "Pragma": "no-cache",
-        "Request-Context": "appId=cid-v1:512cc15a-13b5-415b-bfd0-dce7accb6bb1",
-        "Server-Timing": "traceparent;desc=\u002200-65170f27e2da2a0ffd55964dae95f4d6-f3ad1485dacdd8ea-00\u0022",
->>>>>>> 94376103
         "Strict-Transport-Security": "max-age=31536000; includeSubDomains",
         "Transfer-Encoding": "chunked",
         "Vary": "Accept-Encoding",
         "x-aml-cluster": "vienna-test-westus2-01",
         "X-Content-Type-Options": "nosniff",
-<<<<<<< HEAD
         "x-ms-correlation-request-id": "e154845f-46d3-4da2-ba07-c00e0c752560",
         "x-ms-ratelimit-remaining-subscription-writes": "1124",
         "x-ms-response-type": "standard",
         "x-ms-routing-request-id": "JAPANEAST:20230104T045246Z:e154845f-46d3-4da2-ba07-c00e0c752560",
         "x-request-time": "0.088"
-=======
-        "x-ms-correlation-request-id": "1fe797eb-145d-4598-842d-54f821f91f3f",
-        "x-ms-ratelimit-remaining-subscription-writes": "1108",
-        "x-ms-response-type": "standard",
-        "x-ms-routing-request-id": "JAPANEAST:20221230T030603Z:1fe797eb-145d-4598-842d-54f821f91f3f",
-        "x-request-time": "0.092"
->>>>>>> 94376103
       },
       "ResponseBody": {
         "secretsType": "AccountKey",
@@ -753,15 +607,9 @@
         "Accept": "application/xml",
         "Accept-Encoding": "gzip, deflate",
         "Connection": "keep-alive",
-<<<<<<< HEAD
         "User-Agent": "azsdk-python-storage-blob/12.9.0 Python/3.7.13 (Windows-10-10.0.22621-SP0)",
         "x-ms-date": "Wed, 04 Jan 2023 04:52:47 GMT",
         "x-ms-version": "2020-10-02"
-=======
-        "User-Agent": "azsdk-python-storage-blob/12.14.1 Python/3.9.13 (Windows-10-10.0.19045-SP0)",
-        "x-ms-date": "Fri, 30 Dec 2022 03:06:03 GMT",
-        "x-ms-version": "2021-08-06"
->>>>>>> 94376103
       },
       "RequestBody": null,
       "StatusCode": 200,
@@ -770,11 +618,7 @@
         "Content-Length": "508",
         "Content-MD5": "dUQjYq1qrTeqLOaZ4N2AUQ==",
         "Content-Type": "application/octet-stream",
-<<<<<<< HEAD
         "Date": "Wed, 04 Jan 2023 04:52:46 GMT",
-=======
-        "Date": "Fri, 30 Dec 2022 03:06:03 GMT",
->>>>>>> 94376103
         "ETag": "\u00220x8DA9D48AFBCE5A6\u0022",
         "Last-Modified": "Fri, 23 Sep 2022 09:47:53 GMT",
         "Server": [
@@ -803,24 +647,14 @@
         "Accept": "application/xml",
         "Accept-Encoding": "gzip, deflate",
         "Connection": "keep-alive",
-<<<<<<< HEAD
         "User-Agent": "azsdk-python-storage-blob/12.9.0 Python/3.7.13 (Windows-10-10.0.22621-SP0)",
         "x-ms-date": "Wed, 04 Jan 2023 04:52:48 GMT",
         "x-ms-version": "2020-10-02"
-=======
-        "User-Agent": "azsdk-python-storage-blob/12.14.1 Python/3.9.13 (Windows-10-10.0.19045-SP0)",
-        "x-ms-date": "Fri, 30 Dec 2022 03:06:03 GMT",
-        "x-ms-version": "2021-08-06"
->>>>>>> 94376103
       },
       "RequestBody": null,
       "StatusCode": 404,
       "ResponseHeaders": {
-<<<<<<< HEAD
         "Date": "Wed, 04 Jan 2023 04:52:46 GMT",
-=======
-        "Date": "Fri, 30 Dec 2022 03:06:03 GMT",
->>>>>>> 94376103
         "Server": [
           "Windows-Azure-Blob/1.0",
           "Microsoft-HTTPAPI/2.0"
@@ -847,19 +681,11 @@
         "Cache-Control": "no-cache",
         "Content-Encoding": "gzip",
         "Content-Type": "application/json; charset=utf-8",
-<<<<<<< HEAD
         "Date": "Wed, 04 Jan 2023 04:52:47 GMT",
         "Expires": "-1",
         "Pragma": "no-cache",
         "Request-Context": "appId=cid-v1:512cc15a-13b5-415b-bfd0-dce7accb6bb1",
         "Server-Timing": "traceparent;desc=\u002200-e686f5b67cbfae8d3740318ad17057dc-3efb33670d1e2461-00\u0022",
-=======
-        "Date": "Fri, 30 Dec 2022 03:06:03 GMT",
-        "Expires": "-1",
-        "Pragma": "no-cache",
-        "Request-Context": "appId=cid-v1:512cc15a-13b5-415b-bfd0-dce7accb6bb1",
-        "Server-Timing": "traceparent;desc=\u002200-e2a401be2f0dcfc5dd7fa9d81d3c3caf-3161ec9e6e54b410-00\u0022",
->>>>>>> 94376103
         "Strict-Transport-Security": "max-age=31536000; includeSubDomains",
         "Transfer-Encoding": "chunked",
         "Vary": [
@@ -868,19 +694,11 @@
         ],
         "x-aml-cluster": "vienna-test-westus2-01",
         "X-Content-Type-Options": "nosniff",
-<<<<<<< HEAD
         "x-ms-correlation-request-id": "16049cda-870e-4b1c-afe9-58173a1bbf10",
         "x-ms-ratelimit-remaining-subscription-reads": "11871",
         "x-ms-response-type": "standard",
         "x-ms-routing-request-id": "JAPANEAST:20230104T045247Z:16049cda-870e-4b1c-afe9-58173a1bbf10",
         "x-request-time": "0.103"
-=======
-        "x-ms-correlation-request-id": "976cf34d-05b9-4bdf-a641-c92cd6f76f88",
-        "x-ms-ratelimit-remaining-subscription-reads": "11821",
-        "x-ms-response-type": "standard",
-        "x-ms-routing-request-id": "JAPANEAST:20221230T030604Z:976cf34d-05b9-4bdf-a641-c92cd6f76f88",
-        "x-request-time": "0.086"
->>>>>>> 94376103
       },
       "ResponseBody": {
         "id": "/subscriptions/00000000-0000-0000-0000-000000000/resourceGroups/00000/providers/Microsoft.MachineLearningServices/workspaces/00000/datastores/workspaceblobstore",
@@ -927,37 +745,21 @@
         "Cache-Control": "no-cache",
         "Content-Encoding": "gzip",
         "Content-Type": "application/json; charset=utf-8",
-<<<<<<< HEAD
         "Date": "Wed, 04 Jan 2023 04:52:48 GMT",
         "Expires": "-1",
         "Pragma": "no-cache",
         "Request-Context": "appId=cid-v1:512cc15a-13b5-415b-bfd0-dce7accb6bb1",
         "Server-Timing": "traceparent;desc=\u002200-5234f2af517281b0375e42ae913e3766-00e023ac75fd9680-00\u0022",
-=======
-        "Date": "Fri, 30 Dec 2022 03:06:04 GMT",
-        "Expires": "-1",
-        "Pragma": "no-cache",
-        "Request-Context": "appId=cid-v1:512cc15a-13b5-415b-bfd0-dce7accb6bb1",
-        "Server-Timing": "traceparent;desc=\u002200-9b978a3cf21c09e721f8c185c5002acc-1299dfe067739e50-00\u0022",
->>>>>>> 94376103
         "Strict-Transport-Security": "max-age=31536000; includeSubDomains",
         "Transfer-Encoding": "chunked",
         "Vary": "Accept-Encoding",
         "x-aml-cluster": "vienna-test-westus2-01",
         "X-Content-Type-Options": "nosniff",
-<<<<<<< HEAD
         "x-ms-correlation-request-id": "fb69f1a4-6a8a-416d-bb37-556783d82496",
         "x-ms-ratelimit-remaining-subscription-writes": "1123",
         "x-ms-response-type": "standard",
         "x-ms-routing-request-id": "JAPANEAST:20230104T045248Z:fb69f1a4-6a8a-416d-bb37-556783d82496",
         "x-request-time": "0.094"
-=======
-        "x-ms-correlation-request-id": "6255c9fa-9676-4e7a-abd1-a075f5229296",
-        "x-ms-ratelimit-remaining-subscription-writes": "1107",
-        "x-ms-response-type": "standard",
-        "x-ms-routing-request-id": "JAPANEAST:20221230T030604Z:6255c9fa-9676-4e7a-abd1-a075f5229296",
-        "x-request-time": "0.092"
->>>>>>> 94376103
       },
       "ResponseBody": {
         "secretsType": "AccountKey",
@@ -971,15 +773,9 @@
         "Accept": "application/xml",
         "Accept-Encoding": "gzip, deflate",
         "Connection": "keep-alive",
-<<<<<<< HEAD
         "User-Agent": "azsdk-python-storage-blob/12.9.0 Python/3.7.13 (Windows-10-10.0.22621-SP0)",
         "x-ms-date": "Wed, 04 Jan 2023 04:52:49 GMT",
         "x-ms-version": "2020-10-02"
-=======
-        "User-Agent": "azsdk-python-storage-blob/12.14.1 Python/3.9.13 (Windows-10-10.0.19045-SP0)",
-        "x-ms-date": "Fri, 30 Dec 2022 03:06:05 GMT",
-        "x-ms-version": "2021-08-06"
->>>>>>> 94376103
       },
       "RequestBody": null,
       "StatusCode": 200,
@@ -988,11 +784,7 @@
         "Content-Length": "508",
         "Content-MD5": "dUQjYq1qrTeqLOaZ4N2AUQ==",
         "Content-Type": "application/octet-stream",
-<<<<<<< HEAD
         "Date": "Wed, 04 Jan 2023 04:52:48 GMT",
-=======
-        "Date": "Fri, 30 Dec 2022 03:06:04 GMT",
->>>>>>> 94376103
         "ETag": "\u00220x8DA9D50123677EA\u0022",
         "Last-Modified": "Fri, 23 Sep 2022 10:40:45 GMT",
         "Server": [
@@ -1021,24 +813,14 @@
         "Accept": "application/xml",
         "Accept-Encoding": "gzip, deflate",
         "Connection": "keep-alive",
-<<<<<<< HEAD
         "User-Agent": "azsdk-python-storage-blob/12.9.0 Python/3.7.13 (Windows-10-10.0.22621-SP0)",
         "x-ms-date": "Wed, 04 Jan 2023 04:52:49 GMT",
         "x-ms-version": "2020-10-02"
-=======
-        "User-Agent": "azsdk-python-storage-blob/12.14.1 Python/3.9.13 (Windows-10-10.0.19045-SP0)",
-        "x-ms-date": "Fri, 30 Dec 2022 03:06:05 GMT",
-        "x-ms-version": "2021-08-06"
->>>>>>> 94376103
       },
       "RequestBody": null,
       "StatusCode": 404,
       "ResponseHeaders": {
-<<<<<<< HEAD
         "Date": "Wed, 04 Jan 2023 04:52:48 GMT",
-=======
-        "Date": "Fri, 30 Dec 2022 03:06:05 GMT",
->>>>>>> 94376103
         "Server": [
           "Windows-Azure-Blob/1.0",
           "Microsoft-HTTPAPI/2.0"
@@ -1051,11 +833,7 @@
       "ResponseBody": null
     },
     {
-<<<<<<< HEAD
       "RequestUri": "https://management.azure.com/subscriptions/00000000-0000-0000-0000-000000000/resourceGroups/00000/providers/Microsoft.MachineLearningServices/workspaces/00000/jobs/test_967076701158?api-version=2022-10-01-preview",
-=======
-      "RequestUri": "https://management.azure.com/subscriptions/00000000-0000-0000-0000-000000000/resourceGroups/00000/providers/Microsoft.MachineLearningServices/workspaces/00000/jobs/test_666299946524?api-version=2022-10-01-preview",
->>>>>>> 94376103
       "RequestMethod": "PUT",
       "RequestHeaders": {
         "Accept": "application/json",
@@ -1124,7 +902,6 @@
         "Cache-Control": "no-cache",
         "Content-Length": "3852",
         "Content-Type": "application/json; charset=utf-8",
-<<<<<<< HEAD
         "Date": "Wed, 04 Jan 2023 04:52:52 GMT",
         "Expires": "-1",
         "Location": "https://management.azure.com/subscriptions/00000000-0000-0000-0000-000000000/resourceGroups/00000/providers/Microsoft.MachineLearningServices/workspaces/00000/jobs/test_967076701158?api-version=2022-10-01-preview",
@@ -1143,26 +920,6 @@
       "ResponseBody": {
         "id": "/subscriptions/00000000-0000-0000-0000-000000000/resourceGroups/00000/providers/Microsoft.MachineLearningServices/workspaces/00000/jobs/test_967076701158",
         "name": "test_967076701158",
-=======
-        "Date": "Fri, 30 Dec 2022 03:06:07 GMT",
-        "Expires": "-1",
-        "Location": "https://management.azure.com/subscriptions/00000000-0000-0000-0000-000000000/resourceGroups/00000/providers/Microsoft.MachineLearningServices/workspaces/00000/jobs/test_666299946524?api-version=2022-10-01-preview",
-        "Pragma": "no-cache",
-        "Request-Context": "appId=cid-v1:512cc15a-13b5-415b-bfd0-dce7accb6bb1",
-        "Server-Timing": "traceparent;desc=\u002200-6c35718ab7507c897a5b73588da0a158-1d90129ca9032272-00\u0022",
-        "Strict-Transport-Security": "max-age=31536000; includeSubDomains",
-        "x-aml-cluster": "vienna-test-westus2-01",
-        "X-Content-Type-Options": "nosniff",
-        "x-ms-correlation-request-id": "38c5f731-59eb-46f5-8659-efe2cfeabead",
-        "x-ms-ratelimit-remaining-subscription-writes": "1059",
-        "x-ms-response-type": "standard",
-        "x-ms-routing-request-id": "JAPANEAST:20221230T030608Z:38c5f731-59eb-46f5-8659-efe2cfeabead",
-        "x-request-time": "2.978"
-      },
-      "ResponseBody": {
-        "id": "/subscriptions/00000000-0000-0000-0000-000000000/resourceGroups/00000/providers/Microsoft.MachineLearningServices/workspaces/00000/jobs/test_666299946524",
-        "name": "test_666299946524",
->>>>>>> 94376103
         "type": "Microsoft.MachineLearningServices/workspaces/jobs",
         "properties": {
           "description": "The hello world pipeline job with data binding",
@@ -1198,11 +955,7 @@
             "Studio": {
               "jobServiceType": "Studio",
               "port": null,
-<<<<<<< HEAD
               "endpoint": "https://ml.azure.com/runs/test_967076701158?wsid=/subscriptions/00000000-0000-0000-0000-000000000/resourcegroups/00000/workspaces/00000",
-=======
-              "endpoint": "https://ml.azure.com/runs/test_666299946524?wsid=/subscriptions/00000000-0000-0000-0000-000000000/resourcegroups/00000/workspaces/00000",
->>>>>>> 94376103
               "status": null,
               "errorMessage": null,
               "properties": null,
@@ -1264,23 +1017,14 @@
           "sourceJobId": null
         },
         "systemData": {
-<<<<<<< HEAD
           "createdAt": "2023-01-04T04:52:51.6050757\u002B00:00",
           "createdBy": "Doris Liao",
-=======
-          "createdAt": "2022-12-30T03:06:07.9387046\u002B00:00",
-          "createdBy": "Xingzhi Zhang",
->>>>>>> 94376103
           "createdByType": "User"
         }
       }
     },
     {
-<<<<<<< HEAD
       "RequestUri": "https://management.azure.com/subscriptions/00000000-0000-0000-0000-000000000/resourceGroups/00000/providers/Microsoft.MachineLearningServices/workspaces/00000/jobs/test_967076701158/cancel?api-version=2022-10-01-preview",
-=======
-      "RequestUri": "https://management.azure.com/subscriptions/00000000-0000-0000-0000-000000000/resourceGroups/00000/providers/Microsoft.MachineLearningServices/workspaces/00000/jobs/test_666299946524/cancel?api-version=2022-10-01-preview",
->>>>>>> 94376103
       "RequestMethod": "POST",
       "RequestHeaders": {
         "Accept": "application/json",
@@ -1295,48 +1039,31 @@
         "Cache-Control": "no-cache",
         "Content-Length": "4",
         "Content-Type": "application/json; charset=utf-8",
-<<<<<<< HEAD
         "Date": "Wed, 04 Jan 2023 04:52:55 GMT",
         "Expires": "-1",
         "Location": "https://management.azure.com/subscriptions/00000000-0000-0000-0000-000000000/providers/Microsoft.MachineLearningServices/locations/centraluseuap/mfeOperationResults/jc:e61cd5e2-512f-475e-9842-5e2a973993b8:test_967076701158?api-version=2022-10-01-preview",
-=======
-        "Date": "Fri, 30 Dec 2022 03:06:11 GMT",
-        "Expires": "-1",
-        "Location": "https://management.azure.com/subscriptions/00000000-0000-0000-0000-000000000/providers/Microsoft.MachineLearningServices/locations/centraluseuap/mfeOperationResults/jc:e61cd5e2-512f-475e-9842-5e2a973993b8:test_666299946524?api-version=2022-10-01-preview",
->>>>>>> 94376103
         "Pragma": "no-cache",
         "Request-Context": "appId=cid-v1:512cc15a-13b5-415b-bfd0-dce7accb6bb1",
         "Strict-Transport-Security": "max-age=31536000; includeSubDomains",
         "x-aml-cluster": "vienna-test-westus2-01",
         "X-Content-Type-Options": "nosniff",
         "x-ms-async-operation-timeout": "PT1H",
-<<<<<<< HEAD
         "x-ms-correlation-request-id": "ba54dd5a-0398-469d-91f8-fc5af14773aa",
         "x-ms-ratelimit-remaining-subscription-writes": "1122",
         "x-ms-response-type": "standard",
         "x-ms-routing-request-id": "JAPANEAST:20230104T045256Z:ba54dd5a-0398-469d-91f8-fc5af14773aa",
         "x-request-time": "0.688"
-=======
-        "x-ms-correlation-request-id": "307ba37d-5f1a-4c20-a932-99b2d4d417d0",
-        "x-ms-ratelimit-remaining-subscription-writes": "1106",
-        "x-ms-response-type": "standard",
-        "x-ms-routing-request-id": "JAPANEAST:20221230T030611Z:307ba37d-5f1a-4c20-a932-99b2d4d417d0",
-        "x-request-time": "0.792"
->>>>>>> 94376103
       },
       "ResponseBody": "null"
     },
     {
-<<<<<<< HEAD
       "RequestUri": "https://management.azure.com/subscriptions/00000000-0000-0000-0000-000000000/providers/Microsoft.MachineLearningServices/locations/centraluseuap/mfeOperationResults/jc:e61cd5e2-512f-475e-9842-5e2a973993b8:test_967076701158?api-version=2022-10-01-preview",
-=======
-      "RequestUri": "https://management.azure.com/subscriptions/00000000-0000-0000-0000-000000000/providers/Microsoft.MachineLearningServices/locations/centraluseuap/mfeOperationResults/jc:e61cd5e2-512f-475e-9842-5e2a973993b8:test_666299946524?api-version=2022-10-01-preview",
       "RequestMethod": "GET",
       "RequestHeaders": {
         "Accept": "*/*",
         "Accept-Encoding": "gzip, deflate",
         "Connection": "keep-alive",
-        "User-Agent": "azure-ai-ml/1.3.0 azsdk-python-mgmt-machinelearningservices/0.1.0 Python/3.9.13 (Windows-10-10.0.19045-SP0)"
+        "User-Agent": "azure-ai-ml/1.3.0 azsdk-python-mgmt-machinelearningservices/0.1.0 Python/3.7.13 (Windows-10-10.0.22621-SP0)"
       },
       "RequestBody": null,
       "StatusCode": 202,
@@ -1344,74 +1071,24 @@
         "Cache-Control": "no-cache",
         "Content-Length": "2",
         "Content-Type": "application/json; charset=utf-8",
-        "Date": "Fri, 30 Dec 2022 03:06:11 GMT",
-        "Expires": "-1",
-        "Location": "https://management.azure.com/subscriptions/00000000-0000-0000-0000-000000000/providers/Microsoft.MachineLearningServices/locations/centraluseuap/mfeOperationResults/jc:e61cd5e2-512f-475e-9842-5e2a973993b8:test_666299946524?api-version=2022-10-01-preview",
+        "Date": "Wed, 04 Jan 2023 04:52:56 GMT",
+        "Expires": "-1",
+        "Location": "https://management.azure.com/subscriptions/00000000-0000-0000-0000-000000000/providers/Microsoft.MachineLearningServices/locations/centraluseuap/mfeOperationResults/jc:e61cd5e2-512f-475e-9842-5e2a973993b8:test_967076701158?api-version=2022-10-01-preview",
         "Pragma": "no-cache",
         "Request-Context": "appId=cid-v1:512cc15a-13b5-415b-bfd0-dce7accb6bb1",
         "Strict-Transport-Security": "max-age=31536000; includeSubDomains",
         "x-aml-cluster": "vienna-test-westus2-02",
         "X-Content-Type-Options": "nosniff",
-        "x-ms-correlation-request-id": "03bdba84-bf56-404c-a519-02e426af085e",
-        "x-ms-ratelimit-remaining-subscription-reads": "11820",
-        "x-ms-response-type": "standard",
-        "x-ms-routing-request-id": "JAPANEAST:20221230T030611Z:03bdba84-bf56-404c-a519-02e426af085e",
-        "x-request-time": "0.028"
-      },
-      "ResponseBody": {}
-    },
-    {
-      "RequestUri": "https://management.azure.com/subscriptions/00000000-0000-0000-0000-000000000/providers/Microsoft.MachineLearningServices/locations/centraluseuap/mfeOperationResults/jc:e61cd5e2-512f-475e-9842-5e2a973993b8:test_666299946524?api-version=2022-10-01-preview",
->>>>>>> 94376103
-      "RequestMethod": "GET",
-      "RequestHeaders": {
-        "Accept": "*/*",
-        "Accept-Encoding": "gzip, deflate",
-        "Connection": "keep-alive",
-        "User-Agent": "azure-ai-ml/1.3.0 azsdk-python-mgmt-machinelearningservices/0.1.0 Python/3.7.13 (Windows-10-10.0.22621-SP0)"
-      },
-      "RequestBody": null,
-      "StatusCode": 202,
-      "ResponseHeaders": {
-        "Cache-Control": "no-cache",
-        "Content-Length": "2",
-        "Content-Type": "application/json; charset=utf-8",
-<<<<<<< HEAD
-        "Date": "Wed, 04 Jan 2023 04:52:56 GMT",
-        "Expires": "-1",
-        "Location": "https://management.azure.com/subscriptions/00000000-0000-0000-0000-000000000/providers/Microsoft.MachineLearningServices/locations/centraluseuap/mfeOperationResults/jc:e61cd5e2-512f-475e-9842-5e2a973993b8:test_967076701158?api-version=2022-10-01-preview",
-=======
-        "Date": "Fri, 30 Dec 2022 03:06:41 GMT",
-        "Expires": "-1",
-        "Location": "https://management.azure.com/subscriptions/00000000-0000-0000-0000-000000000/providers/Microsoft.MachineLearningServices/locations/centraluseuap/mfeOperationResults/jc:e61cd5e2-512f-475e-9842-5e2a973993b8:test_666299946524?api-version=2022-10-01-preview",
->>>>>>> 94376103
-        "Pragma": "no-cache",
-        "Request-Context": "appId=cid-v1:512cc15a-13b5-415b-bfd0-dce7accb6bb1",
-        "Strict-Transport-Security": "max-age=31536000; includeSubDomains",
-        "x-aml-cluster": "vienna-test-westus2-02",
-        "X-Content-Type-Options": "nosniff",
-<<<<<<< HEAD
         "x-ms-correlation-request-id": "98b776a4-23b3-4a8e-a5c9-a809cd1c03ea",
         "x-ms-ratelimit-remaining-subscription-reads": "11870",
         "x-ms-response-type": "standard",
         "x-ms-routing-request-id": "JAPANEAST:20230104T045256Z:98b776a4-23b3-4a8e-a5c9-a809cd1c03ea",
         "x-request-time": "0.034"
-=======
-        "x-ms-correlation-request-id": "b529337b-0464-4ecc-b8f8-aaab34897d3f",
-        "x-ms-ratelimit-remaining-subscription-reads": "11819",
-        "x-ms-response-type": "standard",
-        "x-ms-routing-request-id": "JAPANEAST:20221230T030641Z:b529337b-0464-4ecc-b8f8-aaab34897d3f",
-        "x-request-time": "0.027"
->>>>>>> 94376103
       },
       "ResponseBody": {}
     },
     {
-<<<<<<< HEAD
       "RequestUri": "https://management.azure.com/subscriptions/00000000-0000-0000-0000-000000000/providers/Microsoft.MachineLearningServices/locations/centraluseuap/mfeOperationResults/jc:e61cd5e2-512f-475e-9842-5e2a973993b8:test_967076701158?api-version=2022-10-01-preview",
-=======
-      "RequestUri": "https://management.azure.com/subscriptions/00000000-0000-0000-0000-000000000/providers/Microsoft.MachineLearningServices/locations/centraluseuap/mfeOperationResults/jc:e61cd5e2-512f-475e-9842-5e2a973993b8:test_666299946524?api-version=2022-10-01-preview",
->>>>>>> 94376103
       "RequestMethod": "GET",
       "RequestHeaders": {
         "Accept": "*/*",
@@ -1424,44 +1101,24 @@
       "ResponseHeaders": {
         "Cache-Control": "no-cache",
         "Content-Length": "0",
-<<<<<<< HEAD
         "Date": "Wed, 04 Jan 2023 04:53:30 GMT",
         "Expires": "-1",
         "Pragma": "no-cache",
         "Request-Context": "appId=cid-v1:512cc15a-13b5-415b-bfd0-dce7accb6bb1",
         "Server-Timing": "traceparent;desc=\u002200-e086a94c12a075b579a2ec20b5099655-9245a5f5407f10cf-00\u0022",
-=======
-        "Date": "Fri, 30 Dec 2022 03:07:11 GMT",
-        "Expires": "-1",
-        "Pragma": "no-cache",
-        "Request-Context": "appId=cid-v1:512cc15a-13b5-415b-bfd0-dce7accb6bb1",
-        "Server-Timing": "traceparent;desc=\u002200-a211be5826ce0a78797f8e517dac239c-38ecb0d7b410d667-00\u0022",
->>>>>>> 94376103
         "Strict-Transport-Security": "max-age=31536000; includeSubDomains",
         "x-aml-cluster": "vienna-test-westus2-01",
         "X-Content-Type-Options": "nosniff",
-<<<<<<< HEAD
         "x-ms-correlation-request-id": "f87d31e3-3b8b-41ad-b3f2-1c7cfddaec93",
         "x-ms-ratelimit-remaining-subscription-reads": "11869",
         "x-ms-response-type": "standard",
         "x-ms-routing-request-id": "JAPANEAST:20230104T045331Z:f87d31e3-3b8b-41ad-b3f2-1c7cfddaec93",
         "x-request-time": "0.056"
-=======
-        "x-ms-correlation-request-id": "ac77c3ea-3904-4034-a2c6-cd60c30b00ac",
-        "x-ms-ratelimit-remaining-subscription-reads": "11818",
-        "x-ms-response-type": "standard",
-        "x-ms-routing-request-id": "JAPANEAST:20221230T030712Z:ac77c3ea-3904-4034-a2c6-cd60c30b00ac",
-        "x-request-time": "0.029"
->>>>>>> 94376103
       },
       "ResponseBody": null
     }
   ],
   "Variables": {
-<<<<<<< HEAD
     "name": "test_967076701158"
-=======
-    "name": "test_666299946524"
->>>>>>> 94376103
   }
 }