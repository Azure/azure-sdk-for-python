{
  "Entries": [
    {
      "RequestUri": "https://management.azure.com/subscriptions/00000000-0000-0000-0000-000000000/resourceGroups/00000/providers/Microsoft.MachineLearningServices/workspaces/00000/computes/cpu-cluster?api-version=2022-10-01-preview",
      "RequestMethod": "GET",
      "RequestHeaders": {
        "Accept": "application/json",
        "Accept-Encoding": "gzip, deflate",
        "Connection": "keep-alive",
        "User-Agent": "azure-ai-ml/1.3.0 azsdk-python-mgmt-machinelearningservices/0.1.0 Python/3.7.13 (Windows-10-10.0.22621-SP0)"
      },
      "RequestBody": null,
      "StatusCode": 200,
      "ResponseHeaders": {
        "Cache-Control": "no-cache",
        "Content-Encoding": "gzip",
        "Content-Type": "application/json; charset=utf-8",
<<<<<<< HEAD
        "Date": "Wed, 04 Jan 2023 04:41:50 GMT",
        "Expires": "-1",
        "Pragma": "no-cache",
        "Request-Context": "appId=cid-v1:512cc15a-13b5-415b-bfd0-dce7accb6bb1",
        "Server-Timing": "traceparent;desc=\u002200-9ced14aa091f442cde6502ca3b6c397a-c88873405f776521-00\u0022",
=======
        "Date": "Fri, 30 Dec 2022 02:57:00 GMT",
        "Expires": "-1",
        "Pragma": "no-cache",
        "Request-Context": "appId=cid-v1:512cc15a-13b5-415b-bfd0-dce7accb6bb1",
        "Server-Timing": "traceparent;desc=\u002200-526eeaabe2a4459c9df28840ab552867-a8cc3e3850604b56-00\u0022",
>>>>>>> 94376103
        "Strict-Transport-Security": "max-age=31536000; includeSubDomains",
        "Transfer-Encoding": "chunked",
        "Vary": [
          "Accept-Encoding",
          "Accept-Encoding"
        ],
        "x-aml-cluster": "vienna-test-westus2-02",
        "X-Content-Type-Options": "nosniff",
<<<<<<< HEAD
        "x-ms-correlation-request-id": "7ccf53d6-f4c5-46fc-a1db-78b08bbcc938",
        "x-ms-ratelimit-remaining-subscription-reads": "11977",
        "x-ms-response-type": "standard",
        "x-ms-routing-request-id": "JAPANEAST:20230104T044151Z:7ccf53d6-f4c5-46fc-a1db-78b08bbcc938",
=======
        "x-ms-correlation-request-id": "e366f147-9369-4581-995e-33d0f1c51b97",
        "x-ms-ratelimit-remaining-subscription-reads": "11929",
        "x-ms-response-type": "standard",
        "x-ms-routing-request-id": "JAPANEAST:20221230T025700Z:e366f147-9369-4581-995e-33d0f1c51b97",
>>>>>>> 94376103
        "x-request-time": "0.238"
      },
      "ResponseBody": {
        "id": "/subscriptions/00000000-0000-0000-0000-000000000/resourceGroups/00000/providers/Microsoft.MachineLearningServices/workspaces/00000/computes/cpu-cluster",
        "name": "cpu-cluster",
        "type": "Microsoft.MachineLearningServices/workspaces/computes",
        "location": "centraluseuap",
        "tags": {},
        "properties": {
          "createdOn": "2022-09-22T09:02:22.1899959\u002B00:00",
          "modifiedOn": "2022-11-21T09:48:12.4511558\u002B00:00",
          "disableLocalAuth": false,
          "description": null,
          "resourceId": null,
          "computeType": "AmlCompute",
          "computeLocation": "centraluseuap",
          "provisioningState": "Succeeded",
          "provisioningErrors": null,
          "isAttachedCompute": false,
          "properties": {
            "vmSize": "STANDARD_DS2_V2",
            "vmPriority": "Dedicated",
            "scaleSettings": {
              "maxNodeCount": 6,
              "minNodeCount": 1,
              "nodeIdleTimeBeforeScaleDown": "PT2M"
            },
            "subnet": null,
<<<<<<< HEAD
            "currentNodeCount": 3,
=======
            "currentNodeCount": 1,
>>>>>>> 94376103
            "targetNodeCount": 1,
            "nodeStateCounts": {
              "preparingNodeCount": 0,
              "runningNodeCount": 1,
<<<<<<< HEAD
              "idleNodeCount": 2,
=======
              "idleNodeCount": 0,
>>>>>>> 94376103
              "unusableNodeCount": 0,
              "leavingNodeCount": 0,
              "preemptedNodeCount": 0
            },
<<<<<<< HEAD
            "allocationState": "Resizing",
            "allocationStateTransitionTime": "2023-01-04T04:40:57.014\u002B00:00",
=======
            "allocationState": "Steady",
            "allocationStateTransitionTime": "2022-12-30T02:54:58.256\u002B00:00",
>>>>>>> 94376103
            "errors": null,
            "remoteLoginPortPublicAccess": "Enabled",
            "osType": "Linux",
            "virtualMachineImage": null,
            "isolatedNetwork": false,
            "propertyBag": {}
          }
        }
      }
    },
    {
      "RequestUri": "https://management.azure.com/subscriptions/00000000-0000-0000-0000-000000000/resourceGroups/00000/providers/Microsoft.MachineLearningServices/workspaces/00000/computes/cpu-cluster?api-version=2022-10-01-preview",
      "RequestMethod": "GET",
      "RequestHeaders": {
        "Accept": "application/json",
        "Accept-Encoding": "gzip, deflate",
        "Connection": "keep-alive",
        "User-Agent": "azure-ai-ml/1.3.0 azsdk-python-mgmt-machinelearningservices/0.1.0 Python/3.7.13 (Windows-10-10.0.22621-SP0)"
      },
      "RequestBody": null,
      "StatusCode": 200,
      "ResponseHeaders": {
        "Cache-Control": "no-cache",
        "Content-Encoding": "gzip",
        "Content-Type": "application/json; charset=utf-8",
<<<<<<< HEAD
        "Date": "Wed, 04 Jan 2023 04:41:51 GMT",
        "Expires": "-1",
        "Pragma": "no-cache",
        "Request-Context": "appId=cid-v1:512cc15a-13b5-415b-bfd0-dce7accb6bb1",
        "Server-Timing": "traceparent;desc=\u002200-da1f5be37045e3ad8c6c90624f38f746-a102e800ee49858a-00\u0022",
=======
        "Date": "Fri, 30 Dec 2022 02:57:01 GMT",
        "Expires": "-1",
        "Pragma": "no-cache",
        "Request-Context": "appId=cid-v1:512cc15a-13b5-415b-bfd0-dce7accb6bb1",
        "Server-Timing": "traceparent;desc=\u002200-60cbc29c817a5296eb45a3ad433d62a5-78ffc96276967418-00\u0022",
>>>>>>> 94376103
        "Strict-Transport-Security": "max-age=31536000; includeSubDomains",
        "Transfer-Encoding": "chunked",
        "Vary": [
          "Accept-Encoding",
          "Accept-Encoding"
        ],
        "x-aml-cluster": "vienna-test-westus2-02",
        "X-Content-Type-Options": "nosniff",
<<<<<<< HEAD
        "x-ms-correlation-request-id": "898b6bff-9b0c-4a3d-8586-83bba407fc19",
        "x-ms-ratelimit-remaining-subscription-reads": "11976",
        "x-ms-response-type": "standard",
        "x-ms-routing-request-id": "JAPANEAST:20230104T044151Z:898b6bff-9b0c-4a3d-8586-83bba407fc19",
        "x-request-time": "0.216"
=======
        "x-ms-correlation-request-id": "b88092b0-188b-479b-9e70-f366268e894c",
        "x-ms-ratelimit-remaining-subscription-reads": "11928",
        "x-ms-response-type": "standard",
        "x-ms-routing-request-id": "JAPANEAST:20221230T025701Z:b88092b0-188b-479b-9e70-f366268e894c",
        "x-request-time": "0.245"
>>>>>>> 94376103
      },
      "ResponseBody": {
        "id": "/subscriptions/00000000-0000-0000-0000-000000000/resourceGroups/00000/providers/Microsoft.MachineLearningServices/workspaces/00000/computes/cpu-cluster",
        "name": "cpu-cluster",
        "type": "Microsoft.MachineLearningServices/workspaces/computes",
        "location": "centraluseuap",
        "tags": {},
        "properties": {
          "createdOn": "2022-09-22T09:02:22.1899959\u002B00:00",
          "modifiedOn": "2022-11-21T09:48:12.4511558\u002B00:00",
          "disableLocalAuth": false,
          "description": null,
          "resourceId": null,
          "computeType": "AmlCompute",
          "computeLocation": "centraluseuap",
          "provisioningState": "Succeeded",
          "provisioningErrors": null,
          "isAttachedCompute": false,
          "properties": {
            "vmSize": "STANDARD_DS2_V2",
            "vmPriority": "Dedicated",
            "scaleSettings": {
              "maxNodeCount": 6,
              "minNodeCount": 1,
              "nodeIdleTimeBeforeScaleDown": "PT2M"
            },
            "subnet": null,
<<<<<<< HEAD
            "currentNodeCount": 3,
=======
            "currentNodeCount": 1,
>>>>>>> 94376103
            "targetNodeCount": 1,
            "nodeStateCounts": {
              "preparingNodeCount": 0,
              "runningNodeCount": 1,
<<<<<<< HEAD
              "idleNodeCount": 2,
=======
              "idleNodeCount": 0,
>>>>>>> 94376103
              "unusableNodeCount": 0,
              "leavingNodeCount": 0,
              "preemptedNodeCount": 0
            },
<<<<<<< HEAD
            "allocationState": "Resizing",
            "allocationStateTransitionTime": "2023-01-04T04:40:57.014\u002B00:00",
=======
            "allocationState": "Steady",
            "allocationStateTransitionTime": "2022-12-30T02:54:58.256\u002B00:00",
>>>>>>> 94376103
            "errors": null,
            "remoteLoginPortPublicAccess": "Enabled",
            "osType": "Linux",
            "virtualMachineImage": null,
            "isolatedNetwork": false,
            "propertyBag": {}
          }
        }
      }
    },
    {
      "RequestUri": "https://management.azure.com/subscriptions/00000000-0000-0000-0000-000000000/resourceGroups/00000/providers/Microsoft.MachineLearningServices/workspaces/00000/datastores/workspaceblobstore?api-version=2022-05-01",
      "RequestMethod": "GET",
      "RequestHeaders": {
        "Accept": "application/json",
        "Accept-Encoding": "gzip, deflate",
        "Connection": "keep-alive",
        "User-Agent": "azure-ai-ml/1.3.0 azsdk-python-mgmt-machinelearningservices/0.1.0 Python/3.7.13 (Windows-10-10.0.22621-SP0)"
      },
      "RequestBody": null,
      "StatusCode": 200,
      "ResponseHeaders": {
        "Cache-Control": "no-cache",
        "Content-Encoding": "gzip",
        "Content-Type": "application/json; charset=utf-8",
<<<<<<< HEAD
        "Date": "Wed, 04 Jan 2023 04:41:54 GMT",
        "Expires": "-1",
        "Pragma": "no-cache",
        "Request-Context": "appId=cid-v1:512cc15a-13b5-415b-bfd0-dce7accb6bb1",
        "Server-Timing": "traceparent;desc=\u002200-1b11e01b0cbfb16398d9e8818865f894-8509e802fade1010-00\u0022",
=======
        "Date": "Fri, 30 Dec 2022 02:57:02 GMT",
        "Expires": "-1",
        "Pragma": "no-cache",
        "Request-Context": "appId=cid-v1:512cc15a-13b5-415b-bfd0-dce7accb6bb1",
        "Server-Timing": "traceparent;desc=\u002200-aba6ae47f7d3f0fd426b27322c805c80-d79ee05d2b51e879-00\u0022",
>>>>>>> 94376103
        "Strict-Transport-Security": "max-age=31536000; includeSubDomains",
        "Transfer-Encoding": "chunked",
        "Vary": [
          "Accept-Encoding",
          "Accept-Encoding"
        ],
        "x-aml-cluster": "vienna-test-westus2-01",
        "X-Content-Type-Options": "nosniff",
<<<<<<< HEAD
        "x-ms-correlation-request-id": "29d08ebe-d19b-4d0d-8991-b66d12fbe5a5",
        "x-ms-ratelimit-remaining-subscription-reads": "11975",
        "x-ms-response-type": "standard",
        "x-ms-routing-request-id": "JAPANEAST:20230104T044154Z:29d08ebe-d19b-4d0d-8991-b66d12fbe5a5",
        "x-request-time": "0.095"
=======
        "x-ms-correlation-request-id": "34ef695a-a5b6-4724-b022-30a546985495",
        "x-ms-ratelimit-remaining-subscription-reads": "11927",
        "x-ms-response-type": "standard",
        "x-ms-routing-request-id": "JAPANEAST:20221230T025703Z:34ef695a-a5b6-4724-b022-30a546985495",
        "x-request-time": "0.279"
>>>>>>> 94376103
      },
      "ResponseBody": {
        "id": "/subscriptions/00000000-0000-0000-0000-000000000/resourceGroups/00000/providers/Microsoft.MachineLearningServices/workspaces/00000/datastores/workspaceblobstore",
        "name": "workspaceblobstore",
        "type": "Microsoft.MachineLearningServices/workspaces/datastores",
        "properties": {
          "description": null,
          "tags": null,
          "properties": null,
          "isDefault": true,
          "credentials": {
            "credentialsType": "AccountKey"
          },
          "datastoreType": "AzureBlob",
          "accountName": "sagvgsoim6nmhbq",
          "containerName": "azureml-blobstore-e61cd5e2-512f-475e-9842-5e2a973993b8",
          "endpoint": "core.windows.net",
          "protocol": "https",
          "serviceDataAccessAuthIdentity": "WorkspaceSystemAssignedIdentity"
        },
        "systemData": {
          "createdAt": "2022-09-22T09:02:03.2629568\u002B00:00",
          "createdBy": "779301c0-18b2-4cdc-801b-a0a3368fee0a",
          "createdByType": "Application",
          "lastModifiedAt": "2022-09-22T09:02:04.166989\u002B00:00",
          "lastModifiedBy": "779301c0-18b2-4cdc-801b-a0a3368fee0a",
          "lastModifiedByType": "Application"
        }
      }
    },
    {
      "RequestUri": "https://management.azure.com/subscriptions/00000000-0000-0000-0000-000000000/resourceGroups/00000/providers/Microsoft.MachineLearningServices/workspaces/00000/datastores/workspaceblobstore/listSecrets?api-version=2022-05-01",
      "RequestMethod": "POST",
      "RequestHeaders": {
        "Accept": "application/json",
        "Accept-Encoding": "gzip, deflate",
        "Connection": "keep-alive",
        "Content-Length": "0",
        "User-Agent": "azure-ai-ml/1.3.0 azsdk-python-mgmt-machinelearningservices/0.1.0 Python/3.7.13 (Windows-10-10.0.22621-SP0)"
      },
      "RequestBody": null,
      "StatusCode": 200,
      "ResponseHeaders": {
        "Cache-Control": "no-cache",
        "Content-Encoding": "gzip",
        "Content-Type": "application/json; charset=utf-8",
<<<<<<< HEAD
        "Date": "Wed, 04 Jan 2023 04:41:54 GMT",
        "Expires": "-1",
        "Pragma": "no-cache",
        "Request-Context": "appId=cid-v1:512cc15a-13b5-415b-bfd0-dce7accb6bb1",
        "Server-Timing": "traceparent;desc=\u002200-c96161a998cb60e746f45967e5613fcc-eee312643c5edf9b-00\u0022",
=======
        "Date": "Fri, 30 Dec 2022 02:57:03 GMT",
        "Expires": "-1",
        "Pragma": "no-cache",
        "Request-Context": "appId=cid-v1:512cc15a-13b5-415b-bfd0-dce7accb6bb1",
        "Server-Timing": "traceparent;desc=\u002200-f5e97b231973f57a5b7150af833487d3-3510ec698272ba00-00\u0022",
>>>>>>> 94376103
        "Strict-Transport-Security": "max-age=31536000; includeSubDomains",
        "Transfer-Encoding": "chunked",
        "Vary": "Accept-Encoding",
        "x-aml-cluster": "vienna-test-westus2-01",
        "X-Content-Type-Options": "nosniff",
<<<<<<< HEAD
        "x-ms-correlation-request-id": "9e125157-bd85-4988-b8aa-e07c3348edda",
        "x-ms-ratelimit-remaining-subscription-writes": "1184",
        "x-ms-response-type": "standard",
        "x-ms-routing-request-id": "JAPANEAST:20230104T044155Z:9e125157-bd85-4988-b8aa-e07c3348edda",
        "x-request-time": "0.092"
=======
        "x-ms-correlation-request-id": "27cc5bef-3314-4515-83de-0dbac3d4d5d1",
        "x-ms-ratelimit-remaining-subscription-writes": "1168",
        "x-ms-response-type": "standard",
        "x-ms-routing-request-id": "JAPANEAST:20221230T025703Z:27cc5bef-3314-4515-83de-0dbac3d4d5d1",
        "x-request-time": "0.101"
>>>>>>> 94376103
      },
      "ResponseBody": {
        "secretsType": "AccountKey",
        "key": "dGhpcyBpcyBmYWtlIGtleQ=="
      }
    },
    {
      "RequestUri": "https://sagvgsoim6nmhbq.blob.core.windows.net/azureml-blobstore-e61cd5e2-512f-475e-9842-5e2a973993b8/LocalUpload/00000000000000000000000000000000/python/sample1.csv",
      "RequestMethod": "HEAD",
      "RequestHeaders": {
        "Accept": "application/xml",
        "Accept-Encoding": "gzip, deflate",
        "Connection": "keep-alive",
<<<<<<< HEAD
        "User-Agent": "azsdk-python-storage-blob/12.9.0 Python/3.7.13 (Windows-10-10.0.22621-SP0)",
        "x-ms-date": "Wed, 04 Jan 2023 04:41:56 GMT",
        "x-ms-version": "2020-10-02"
=======
        "User-Agent": "azsdk-python-storage-blob/12.14.1 Python/3.9.13 (Windows-10-10.0.19045-SP0)",
        "x-ms-date": "Fri, 30 Dec 2022 02:57:03 GMT",
        "x-ms-version": "2021-08-06"
>>>>>>> 94376103
      },
      "RequestBody": null,
      "StatusCode": 200,
      "ResponseHeaders": {
        "Accept-Ranges": "bytes",
        "Content-Length": "508",
        "Content-MD5": "dUQjYq1qrTeqLOaZ4N2AUQ==",
        "Content-Type": "application/octet-stream",
<<<<<<< HEAD
        "Date": "Wed, 04 Jan 2023 04:41:55 GMT",
=======
        "Date": "Fri, 30 Dec 2022 02:57:03 GMT",
>>>>>>> 94376103
        "ETag": "\u00220x8DA9D482EE600C0\u0022",
        "Last-Modified": "Fri, 23 Sep 2022 09:44:17 GMT",
        "Server": [
          "Windows-Azure-Blob/1.0",
          "Microsoft-HTTPAPI/2.0"
        ],
        "Vary": "Origin",
        "x-ms-access-tier": "Hot",
        "x-ms-access-tier-inferred": "true",
        "x-ms-blob-type": "BlockBlob",
        "x-ms-creation-time": "Fri, 23 Sep 2022 09:44:17 GMT",
        "x-ms-lease-state": "available",
        "x-ms-lease-status": "unlocked",
        "x-ms-meta-name": "92e51c4c-40c7-4f95-ba55-e3a63d7d7c14",
        "x-ms-meta-upload_status": "completed",
        "x-ms-meta-version": "1",
        "x-ms-server-encrypted": "true",
        "x-ms-version": "2020-10-02"
      },
      "ResponseBody": null
    },
    {
      "RequestUri": "https://sagvgsoim6nmhbq.blob.core.windows.net/azureml-blobstore-e61cd5e2-512f-475e-9842-5e2a973993b8/az-ml-artifacts/00000000000000000000000000000000/python/sample1.csv",
      "RequestMethod": "HEAD",
      "RequestHeaders": {
        "Accept": "application/xml",
        "Accept-Encoding": "gzip, deflate",
        "Connection": "keep-alive",
<<<<<<< HEAD
        "User-Agent": "azsdk-python-storage-blob/12.9.0 Python/3.7.13 (Windows-10-10.0.22621-SP0)",
        "x-ms-date": "Wed, 04 Jan 2023 04:41:56 GMT",
        "x-ms-version": "2020-10-02"
=======
        "User-Agent": "azsdk-python-storage-blob/12.14.1 Python/3.9.13 (Windows-10-10.0.19045-SP0)",
        "x-ms-date": "Fri, 30 Dec 2022 02:57:04 GMT",
        "x-ms-version": "2021-08-06"
>>>>>>> 94376103
      },
      "RequestBody": null,
      "StatusCode": 404,
      "ResponseHeaders": {
<<<<<<< HEAD
        "Date": "Wed, 04 Jan 2023 04:41:55 GMT",
=======
        "Date": "Fri, 30 Dec 2022 02:57:04 GMT",
>>>>>>> 94376103
        "Server": [
          "Windows-Azure-Blob/1.0",
          "Microsoft-HTTPAPI/2.0"
        ],
        "Transfer-Encoding": "chunked",
        "Vary": "Origin",
        "x-ms-error-code": "BlobNotFound",
        "x-ms-version": "2020-10-02"
      },
      "ResponseBody": null
    },
    {
      "RequestUri": "https://management.azure.com/subscriptions/00000000-0000-0000-0000-000000000/resourceGroups/00000/providers/Microsoft.MachineLearningServices/workspaces/00000/codes/92e51c4c-40c7-4f95-ba55-e3a63d7d7c14/versions/1?api-version=2022-05-01",
      "RequestMethod": "PUT",
      "RequestHeaders": {
        "Accept": "application/json",
        "Accept-Encoding": "gzip, deflate",
        "Connection": "keep-alive",
        "Content-Length": "295",
        "Content-Type": "application/json",
        "User-Agent": "azure-ai-ml/1.3.0 azsdk-python-mgmt-machinelearningservices/0.1.0 Python/3.7.13 (Windows-10-10.0.22621-SP0)"
      },
      "RequestBody": {
        "properties": {
          "properties": {
            "hash_sha256": "0000000000000",
            "hash_version": "0000000000000"
          },
          "isAnonymous": true,
          "isArchived": false,
          "codeUri": "https://sagvgsoim6nmhbq.blob.core.windows.net/azureml-blobstore-e61cd5e2-512f-475e-9842-5e2a973993b8/LocalUpload/00000000000000000000000000000000/python"
        }
      },
      "StatusCode": 200,
      "ResponseHeaders": {
        "Cache-Control": "no-cache",
        "Content-Encoding": "gzip",
        "Content-Type": "application/json; charset=utf-8",
<<<<<<< HEAD
        "Date": "Wed, 04 Jan 2023 04:41:56 GMT",
        "Expires": "-1",
        "Pragma": "no-cache",
        "Request-Context": "appId=cid-v1:512cc15a-13b5-415b-bfd0-dce7accb6bb1",
        "Server-Timing": "traceparent;desc=\u002200-b4797e84746737d7a7a9fe78aada44b8-5dfc09cfa27a8715-00\u0022",
=======
        "Date": "Fri, 30 Dec 2022 02:57:04 GMT",
        "Expires": "-1",
        "Pragma": "no-cache",
        "Request-Context": "appId=cid-v1:512cc15a-13b5-415b-bfd0-dce7accb6bb1",
        "Server-Timing": "traceparent;desc=\u002200-0f95664ab896478f73311151c53662f6-b2644e6d505eda15-00\u0022",
>>>>>>> 94376103
        "Strict-Transport-Security": "max-age=31536000; includeSubDomains",
        "Transfer-Encoding": "chunked",
        "Vary": [
          "Accept-Encoding",
          "Accept-Encoding"
        ],
        "x-aml-cluster": "vienna-test-westus2-01",
        "X-Content-Type-Options": "nosniff",
<<<<<<< HEAD
        "x-ms-correlation-request-id": "e7e1c4dc-a8f5-45ca-90ae-2cc6156f0f48",
        "x-ms-ratelimit-remaining-subscription-writes": "1173",
        "x-ms-response-type": "standard",
        "x-ms-routing-request-id": "JAPANEAST:20230104T044156Z:e7e1c4dc-a8f5-45ca-90ae-2cc6156f0f48",
        "x-request-time": "0.198"
=======
        "x-ms-correlation-request-id": "646da327-4c18-45cf-95ed-018a80e37dfa",
        "x-ms-ratelimit-remaining-subscription-writes": "1148",
        "x-ms-response-type": "standard",
        "x-ms-routing-request-id": "JAPANEAST:20221230T025705Z:646da327-4c18-45cf-95ed-018a80e37dfa",
        "x-request-time": "0.247"
>>>>>>> 94376103
      },
      "ResponseBody": {
        "id": "/subscriptions/00000000-0000-0000-0000-000000000/resourceGroups/00000/providers/Microsoft.MachineLearningServices/workspaces/00000/codes/92e51c4c-40c7-4f95-ba55-e3a63d7d7c14/versions/1",
        "name": "1",
        "type": "Microsoft.MachineLearningServices/workspaces/codes/versions",
        "properties": {
          "description": null,
          "tags": {},
          "properties": {
            "hash_sha256": "0000000000000",
            "hash_version": "0000000000000"
          },
          "isArchived": false,
          "isAnonymous": false,
          "codeUri": "https://sagvgsoim6nmhbq.blob.core.windows.net/azureml-blobstore-e61cd5e2-512f-475e-9842-5e2a973993b8/LocalUpload/00000000000000000000000000000000/python"
        },
        "systemData": {
          "createdAt": "2022-09-23T09:44:19.3941658\u002B00:00",
          "createdBy": "Ying Chen",
          "createdByType": "User",
<<<<<<< HEAD
          "lastModifiedAt": "2023-01-04T04:41:56.3333331\u002B00:00",
          "lastModifiedBy": "Doris Liao",
=======
          "lastModifiedAt": "2022-12-30T02:57:05.330738\u002B00:00",
          "lastModifiedBy": "Xingzhi Zhang",
>>>>>>> 94376103
          "lastModifiedByType": "User"
        }
      }
    },
    {
      "RequestUri": "https://management.azure.com/subscriptions/00000000-0000-0000-0000-000000000/resourceGroups/00000/providers/Microsoft.MachineLearningServices/workspaces/00000/components/azureml_anonymous/versions/b2e1c691-ec18-8b0a-e2ba-eb575a6bf789?api-version=2022-10-01",
      "RequestMethod": "PUT",
      "RequestHeaders": {
        "Accept": "application/json",
        "Accept-Encoding": "gzip, deflate",
        "Connection": "keep-alive",
        "Content-Length": "859",
        "Content-Type": "application/json",
        "User-Agent": "azure-ai-ml/1.3.0 azsdk-python-mgmt-machinelearningservices/0.1.0 Python/3.7.13 (Windows-10-10.0.22621-SP0)"
      },
      "RequestBody": {
        "properties": {
          "description": "Train a model on the Iris dataset-1.",
          "properties": {},
          "tags": {},
          "isAnonymous": true,
          "isArchived": false,
          "componentSpec": {
            "command": "pip freeze \u0026\u0026 echo Hello World",
            "code": "azureml:/subscriptions/00000000-0000-0000-0000-000000000/resourceGroups/00000/providers/Microsoft.MachineLearningServices/workspaces/00000/codes/92e51c4c-40c7-4f95-ba55-e3a63d7d7c14/versions/1",
            "environment": "azureml:AzureML-Minimal:1",
            "name": "azureml_anonymous",
            "description": "Train a model on the Iris dataset-1.",
            "version": "1",
            "display_name": "hello_world_inline_commandjob_1",
            "is_deterministic": true,
            "inputs": {
              "test1": {
                "type": "uri_file",
                "mode": "ro_mount"
              },
              "literal_input": {
                "type": "integer",
                "default": "2"
              }
            },
            "outputs": {
              "job_output": {
                "type": "uri_folder",
                "mode": "mount"
              }
            },
            "type": "command",
            "_source": "YAML.JOB"
          }
        }
      },
      "StatusCode": 201,
      "ResponseHeaders": {
        "Cache-Control": "no-cache",
        "Content-Length": "1889",
        "Content-Type": "application/json; charset=utf-8",
<<<<<<< HEAD
        "Date": "Wed, 04 Jan 2023 04:42:01 GMT",
=======
        "Date": "Fri, 30 Dec 2022 02:57:07 GMT",
>>>>>>> 94376103
        "Expires": "-1",
        "Location": "https://management.azure.com/subscriptions/00000000-0000-0000-0000-000000000/resourceGroups/00000/providers/Microsoft.MachineLearningServices/workspaces/00000/components/azureml_anonymous/versions/b2e1c691-ec18-8b0a-e2ba-eb575a6bf789?api-version=2022-10-01",
        "Pragma": "no-cache",
        "Request-Context": "appId=cid-v1:512cc15a-13b5-415b-bfd0-dce7accb6bb1",
<<<<<<< HEAD
        "Server-Timing": "traceparent;desc=\u002200-26cca0a96fda34dcc1608d8cd7acb6d4-e10f2d9c2b974417-00\u0022",
=======
        "Server-Timing": "traceparent;desc=\u002200-e6c47bb03626a423275d17666a8a3cc1-92bc88f495ab7cfc-00\u0022",
>>>>>>> 94376103
        "Strict-Transport-Security": "max-age=31536000; includeSubDomains",
        "x-aml-cluster": "vienna-test-westus2-01",
        "X-Content-Type-Options": "nosniff",
<<<<<<< HEAD
        "x-ms-correlation-request-id": "44c59214-e5ca-425b-91de-91e464d6f6c1",
        "x-ms-ratelimit-remaining-subscription-writes": "1172",
        "x-ms-response-type": "standard",
        "x-ms-routing-request-id": "JAPANEAST:20230104T044202Z:44c59214-e5ca-425b-91de-91e464d6f6c1",
        "x-request-time": "2.846"
=======
        "x-ms-correlation-request-id": "a5bec447-5749-47d7-9a30-955158bffca2",
        "x-ms-ratelimit-remaining-subscription-writes": "1147",
        "x-ms-response-type": "standard",
        "x-ms-routing-request-id": "JAPANEAST:20221230T025708Z:a5bec447-5749-47d7-9a30-955158bffca2",
        "x-request-time": "2.028"
>>>>>>> 94376103
      },
      "ResponseBody": {
        "id": "/subscriptions/00000000-0000-0000-0000-000000000/resourceGroups/00000/providers/Microsoft.MachineLearningServices/workspaces/00000/components/azureml_anonymous/versions/7b90167f-825e-4822-84c4-95f4095bf60f",
        "name": "7b90167f-825e-4822-84c4-95f4095bf60f",
        "type": "Microsoft.MachineLearningServices/workspaces/components/versions",
        "properties": {
          "description": null,
          "tags": {},
          "properties": {},
          "isArchived": false,
          "isAnonymous": true,
          "componentSpec": {
            "name": "azureml_anonymous",
            "version": "7b90167f-825e-4822-84c4-95f4095bf60f",
            "display_name": "hello_world_inline_commandjob_1",
            "is_deterministic": "True",
            "type": "command",
            "description": "Train a model on the Iris dataset-1.",
            "inputs": {
              "test1": {
                "type": "uri_file",
                "optional": "False"
              },
              "literal_input": {
                "type": "integer",
                "optional": "False",
                "default": "2"
              }
            },
            "outputs": {
              "job_output": {
                "type": "uri_folder"
              }
            },
            "code": "azureml:/subscriptions/00000000-0000-0000-0000-000000000/resourceGroups/00000/providers/Microsoft.MachineLearningServices/workspaces/00000/codes/92e51c4c-40c7-4f95-ba55-e3a63d7d7c14/versions/1",
            "environment": "azureml://registries/azureml-dev/environments/AzureML-Minimal/versions/1",
            "resources": {
              "instance_count": "1"
            },
            "command": "pip freeze \u0026\u0026 echo Hello World",
            "$schema": "https://componentsdk.azureedge.net/jsonschema/CommandComponent.json"
          }
        },
        "systemData": {
          "createdAt": "2022-12-30T02:57:07.5061978\u002B00:00",
          "createdBy": "Xingzhi Zhang",
          "createdByType": "User",
          "lastModifiedAt": "2022-12-30T02:57:07.5061978\u002B00:00",
          "lastModifiedBy": "Xingzhi Zhang",
          "lastModifiedByType": "User"
        }
      }
    },
    {
      "RequestUri": "https://management.azure.com/subscriptions/00000000-0000-0000-0000-000000000/resourceGroups/00000/providers/Microsoft.MachineLearningServices/workspaces/00000/datastores/workspaceblobstore?api-version=2022-05-01",
      "RequestMethod": "GET",
      "RequestHeaders": {
        "Accept": "application/json",
        "Accept-Encoding": "gzip, deflate",
        "Connection": "keep-alive",
        "User-Agent": "azure-ai-ml/1.3.0 azsdk-python-mgmt-machinelearningservices/0.1.0 Python/3.7.13 (Windows-10-10.0.22621-SP0)"
      },
      "RequestBody": null,
      "StatusCode": 200,
      "ResponseHeaders": {
        "Cache-Control": "no-cache",
        "Content-Encoding": "gzip",
        "Content-Type": "application/json; charset=utf-8",
<<<<<<< HEAD
        "Date": "Wed, 04 Jan 2023 04:42:02 GMT",
        "Expires": "-1",
        "Pragma": "no-cache",
        "Request-Context": "appId=cid-v1:512cc15a-13b5-415b-bfd0-dce7accb6bb1",
        "Server-Timing": "traceparent;desc=\u002200-2a21fbcec5e2d84238bf9056526fcd53-9a0f47dd94d31da5-00\u0022",
=======
        "Date": "Fri, 30 Dec 2022 02:57:07 GMT",
        "Expires": "-1",
        "Pragma": "no-cache",
        "Request-Context": "appId=cid-v1:512cc15a-13b5-415b-bfd0-dce7accb6bb1",
        "Server-Timing": "traceparent;desc=\u002200-21693ad8c102734df0323937f8d04226-e0cb4336f159c6e7-00\u0022",
>>>>>>> 94376103
        "Strict-Transport-Security": "max-age=31536000; includeSubDomains",
        "Transfer-Encoding": "chunked",
        "Vary": [
          "Accept-Encoding",
          "Accept-Encoding"
        ],
        "x-aml-cluster": "vienna-test-westus2-01",
        "X-Content-Type-Options": "nosniff",
<<<<<<< HEAD
        "x-ms-correlation-request-id": "e64281fa-b842-460e-9139-53d4c05293a0",
        "x-ms-ratelimit-remaining-subscription-reads": "11974",
        "x-ms-response-type": "standard",
        "x-ms-routing-request-id": "JAPANEAST:20230104T044203Z:e64281fa-b842-460e-9139-53d4c05293a0",
        "x-request-time": "0.086"
=======
        "x-ms-correlation-request-id": "f662a9cd-0b9f-4de1-b209-bf4ae6e43228",
        "x-ms-ratelimit-remaining-subscription-reads": "11926",
        "x-ms-response-type": "standard",
        "x-ms-routing-request-id": "JAPANEAST:20221230T025708Z:f662a9cd-0b9f-4de1-b209-bf4ae6e43228",
        "x-request-time": "0.090"
>>>>>>> 94376103
      },
      "ResponseBody": {
        "id": "/subscriptions/00000000-0000-0000-0000-000000000/resourceGroups/00000/providers/Microsoft.MachineLearningServices/workspaces/00000/datastores/workspaceblobstore",
        "name": "workspaceblobstore",
        "type": "Microsoft.MachineLearningServices/workspaces/datastores",
        "properties": {
          "description": null,
          "tags": null,
          "properties": null,
          "isDefault": true,
          "credentials": {
            "credentialsType": "AccountKey"
          },
          "datastoreType": "AzureBlob",
          "accountName": "sagvgsoim6nmhbq",
          "containerName": "azureml-blobstore-e61cd5e2-512f-475e-9842-5e2a973993b8",
          "endpoint": "core.windows.net",
          "protocol": "https",
          "serviceDataAccessAuthIdentity": "WorkspaceSystemAssignedIdentity"
        },
        "systemData": {
          "createdAt": "2022-09-22T09:02:03.2629568\u002B00:00",
          "createdBy": "779301c0-18b2-4cdc-801b-a0a3368fee0a",
          "createdByType": "Application",
          "lastModifiedAt": "2022-09-22T09:02:04.166989\u002B00:00",
          "lastModifiedBy": "779301c0-18b2-4cdc-801b-a0a3368fee0a",
          "lastModifiedByType": "Application"
        }
      }
    },
    {
      "RequestUri": "https://management.azure.com/subscriptions/00000000-0000-0000-0000-000000000/resourceGroups/00000/providers/Microsoft.MachineLearningServices/workspaces/00000/datastores/workspaceblobstore/listSecrets?api-version=2022-05-01",
      "RequestMethod": "POST",
      "RequestHeaders": {
        "Accept": "application/json",
        "Accept-Encoding": "gzip, deflate",
        "Connection": "keep-alive",
        "Content-Length": "0",
        "User-Agent": "azure-ai-ml/1.3.0 azsdk-python-mgmt-machinelearningservices/0.1.0 Python/3.7.13 (Windows-10-10.0.22621-SP0)"
      },
      "RequestBody": null,
      "StatusCode": 200,
      "ResponseHeaders": {
        "Cache-Control": "no-cache",
        "Content-Encoding": "gzip",
        "Content-Type": "application/json; charset=utf-8",
<<<<<<< HEAD
        "Date": "Wed, 04 Jan 2023 04:42:03 GMT",
        "Expires": "-1",
        "Pragma": "no-cache",
        "Request-Context": "appId=cid-v1:512cc15a-13b5-415b-bfd0-dce7accb6bb1",
        "Server-Timing": "traceparent;desc=\u002200-3eef6ba237f0c3d7e9b85770019d7a59-f9413c3f6af7ff31-00\u0022",
=======
        "Date": "Fri, 30 Dec 2022 02:57:08 GMT",
        "Expires": "-1",
        "Pragma": "no-cache",
        "Request-Context": "appId=cid-v1:512cc15a-13b5-415b-bfd0-dce7accb6bb1",
        "Server-Timing": "traceparent;desc=\u002200-6cdb451cb34b7d5b9d0a17af888f9a0f-d837eef2100b8fe4-00\u0022",
>>>>>>> 94376103
        "Strict-Transport-Security": "max-age=31536000; includeSubDomains",
        "Transfer-Encoding": "chunked",
        "Vary": "Accept-Encoding",
        "x-aml-cluster": "vienna-test-westus2-01",
        "X-Content-Type-Options": "nosniff",
<<<<<<< HEAD
        "x-ms-correlation-request-id": "6148698c-00f3-4554-aae0-ec37d2ba8998",
        "x-ms-ratelimit-remaining-subscription-writes": "1183",
        "x-ms-response-type": "standard",
        "x-ms-routing-request-id": "JAPANEAST:20230104T044204Z:6148698c-00f3-4554-aae0-ec37d2ba8998",
        "x-request-time": "0.662"
=======
        "x-ms-correlation-request-id": "4d18e546-c31a-4bdc-9763-60ec05213bf0",
        "x-ms-ratelimit-remaining-subscription-writes": "1167",
        "x-ms-response-type": "standard",
        "x-ms-routing-request-id": "JAPANEAST:20221230T025709Z:4d18e546-c31a-4bdc-9763-60ec05213bf0",
        "x-request-time": "0.121"
>>>>>>> 94376103
      },
      "ResponseBody": {
        "secretsType": "AccountKey",
        "key": "dGhpcyBpcyBmYWtlIGtleQ=="
      }
    },
    {
      "RequestUri": "https://sagvgsoim6nmhbq.blob.core.windows.net/azureml-blobstore-e61cd5e2-512f-475e-9842-5e2a973993b8/LocalUpload/00000000000000000000000000000000/COMPONENT_PLACEHOLDER",
      "RequestMethod": "HEAD",
      "RequestHeaders": {
        "Accept": "application/xml",
        "Accept-Encoding": "gzip, deflate",
        "Connection": "keep-alive",
<<<<<<< HEAD
        "User-Agent": "azsdk-python-storage-blob/12.9.0 Python/3.7.13 (Windows-10-10.0.22621-SP0)",
        "x-ms-date": "Wed, 04 Jan 2023 04:42:05 GMT",
        "x-ms-version": "2020-10-02"
=======
        "User-Agent": "azsdk-python-storage-blob/12.14.1 Python/3.9.13 (Windows-10-10.0.19045-SP0)",
        "x-ms-date": "Fri, 30 Dec 2022 02:57:09 GMT",
        "x-ms-version": "2021-08-06"
>>>>>>> 94376103
      },
      "RequestBody": null,
      "StatusCode": 200,
      "ResponseHeaders": {
        "Accept-Ranges": "bytes",
        "Content-Length": "35",
        "Content-MD5": "L/DnSpFIn\u002BjaQWc\u002BsUQdcw==",
        "Content-Type": "application/octet-stream",
<<<<<<< HEAD
        "Date": "Wed, 04 Jan 2023 04:42:04 GMT",
=======
        "Date": "Fri, 30 Dec 2022 02:57:09 GMT",
>>>>>>> 94376103
        "ETag": "\u00220x8DA9D48E17467D7\u0022",
        "Last-Modified": "Fri, 23 Sep 2022 09:49:17 GMT",
        "Server": [
          "Windows-Azure-Blob/1.0",
          "Microsoft-HTTPAPI/2.0"
        ],
        "Vary": "Origin",
        "x-ms-access-tier": "Hot",
        "x-ms-access-tier-inferred": "true",
        "x-ms-blob-type": "BlockBlob",
        "x-ms-creation-time": "Fri, 23 Sep 2022 09:49:16 GMT",
        "x-ms-lease-state": "available",
        "x-ms-lease-status": "unlocked",
        "x-ms-meta-name": "9c9cfba9-82bd-45db-ad06-07009d1d9672",
        "x-ms-meta-upload_status": "completed",
        "x-ms-meta-version": "1",
        "x-ms-server-encrypted": "true",
        "x-ms-version": "2020-10-02"
      },
      "ResponseBody": null
    },
    {
      "RequestUri": "https://sagvgsoim6nmhbq.blob.core.windows.net/azureml-blobstore-e61cd5e2-512f-475e-9842-5e2a973993b8/az-ml-artifacts/00000000000000000000000000000000/COMPONENT_PLACEHOLDER",
      "RequestMethod": "HEAD",
      "RequestHeaders": {
        "Accept": "application/xml",
        "Accept-Encoding": "gzip, deflate",
        "Connection": "keep-alive",
<<<<<<< HEAD
        "User-Agent": "azsdk-python-storage-blob/12.9.0 Python/3.7.13 (Windows-10-10.0.22621-SP0)",
        "x-ms-date": "Wed, 04 Jan 2023 04:42:05 GMT",
        "x-ms-version": "2020-10-02"
=======
        "User-Agent": "azsdk-python-storage-blob/12.14.1 Python/3.9.13 (Windows-10-10.0.19045-SP0)",
        "x-ms-date": "Fri, 30 Dec 2022 02:57:09 GMT",
        "x-ms-version": "2021-08-06"
>>>>>>> 94376103
      },
      "RequestBody": null,
      "StatusCode": 404,
      "ResponseHeaders": {
<<<<<<< HEAD
        "Date": "Wed, 04 Jan 2023 04:42:04 GMT",
=======
        "Date": "Fri, 30 Dec 2022 02:57:09 GMT",
>>>>>>> 94376103
        "Server": [
          "Windows-Azure-Blob/1.0",
          "Microsoft-HTTPAPI/2.0"
        ],
        "Transfer-Encoding": "chunked",
        "Vary": "Origin",
        "x-ms-error-code": "BlobNotFound",
        "x-ms-version": "2020-10-02"
      },
      "ResponseBody": null
    },
    {
      "RequestUri": "https://management.azure.com/subscriptions/00000000-0000-0000-0000-000000000/resourceGroups/00000/providers/Microsoft.MachineLearningServices/workspaces/00000/codes/9c9cfba9-82bd-45db-ad06-07009d1d9672/versions/1?api-version=2022-05-01",
      "RequestMethod": "PUT",
      "RequestHeaders": {
        "Accept": "application/json",
        "Accept-Encoding": "gzip, deflate",
        "Connection": "keep-alive",
        "Content-Length": "288",
        "Content-Type": "application/json",
        "User-Agent": "azure-ai-ml/1.3.0 azsdk-python-mgmt-machinelearningservices/0.1.0 Python/3.7.13 (Windows-10-10.0.22621-SP0)"
      },
      "RequestBody": {
        "properties": {
          "properties": {
            "hash_sha256": "0000000000000",
            "hash_version": "0000000000000"
          },
          "isAnonymous": true,
          "isArchived": false,
          "codeUri": "https://sagvgsoim6nmhbq.blob.core.windows.net/azureml-blobstore-e61cd5e2-512f-475e-9842-5e2a973993b8/LocalUpload/00000000000000000000000000000000"
        }
      },
      "StatusCode": 200,
      "ResponseHeaders": {
        "Cache-Control": "no-cache",
        "Content-Encoding": "gzip",
        "Content-Type": "application/json; charset=utf-8",
<<<<<<< HEAD
        "Date": "Wed, 04 Jan 2023 04:42:05 GMT",
        "Expires": "-1",
        "Pragma": "no-cache",
        "Request-Context": "appId=cid-v1:512cc15a-13b5-415b-bfd0-dce7accb6bb1",
        "Server-Timing": "traceparent;desc=\u002200-33b5f6d1d7e5229cf962724abbec72e6-80654f5bd373fdd0-00\u0022",
=======
        "Date": "Fri, 30 Dec 2022 02:57:09 GMT",
        "Expires": "-1",
        "Pragma": "no-cache",
        "Request-Context": "appId=cid-v1:512cc15a-13b5-415b-bfd0-dce7accb6bb1",
        "Server-Timing": "traceparent;desc=\u002200-b1ab3b8f7d372a9c51ce616d6238f4b0-994a90d49d037cd3-00\u0022",
>>>>>>> 94376103
        "Strict-Transport-Security": "max-age=31536000; includeSubDomains",
        "Transfer-Encoding": "chunked",
        "Vary": [
          "Accept-Encoding",
          "Accept-Encoding"
        ],
        "x-aml-cluster": "vienna-test-westus2-01",
        "X-Content-Type-Options": "nosniff",
<<<<<<< HEAD
        "x-ms-correlation-request-id": "c32fcb3a-5d20-4c69-ab1e-30171ea2d71c",
        "x-ms-ratelimit-remaining-subscription-writes": "1171",
        "x-ms-response-type": "standard",
        "x-ms-routing-request-id": "JAPANEAST:20230104T044205Z:c32fcb3a-5d20-4c69-ab1e-30171ea2d71c",
        "x-request-time": "0.215"
=======
        "x-ms-correlation-request-id": "f50d35cb-7870-4513-a2ca-dbf61f81243d",
        "x-ms-ratelimit-remaining-subscription-writes": "1146",
        "x-ms-response-type": "standard",
        "x-ms-routing-request-id": "JAPANEAST:20221230T025710Z:f50d35cb-7870-4513-a2ca-dbf61f81243d",
        "x-request-time": "0.222"
>>>>>>> 94376103
      },
      "ResponseBody": {
        "id": "/subscriptions/00000000-0000-0000-0000-000000000/resourceGroups/00000/providers/Microsoft.MachineLearningServices/workspaces/00000/codes/9c9cfba9-82bd-45db-ad06-07009d1d9672/versions/1",
        "name": "1",
        "type": "Microsoft.MachineLearningServices/workspaces/codes/versions",
        "properties": {
          "description": null,
          "tags": {},
          "properties": {
            "hash_sha256": "0000000000000",
            "hash_version": "0000000000000"
          },
          "isArchived": false,
          "isAnonymous": false,
          "codeUri": "https://sagvgsoim6nmhbq.blob.core.windows.net/azureml-blobstore-e61cd5e2-512f-475e-9842-5e2a973993b8/LocalUpload/00000000000000000000000000000000"
        },
        "systemData": {
          "createdAt": "2022-09-23T09:49:20.984936\u002B00:00",
          "createdBy": "Ying Chen",
          "createdByType": "User",
<<<<<<< HEAD
          "lastModifiedAt": "2023-01-04T04:42:05.4606114\u002B00:00",
          "lastModifiedBy": "Doris Liao",
=======
          "lastModifiedAt": "2022-12-30T02:57:09.9977637\u002B00:00",
          "lastModifiedBy": "Xingzhi Zhang",
>>>>>>> 94376103
          "lastModifiedByType": "User"
        }
      }
    },
    {
      "RequestUri": "https://management.azure.com/subscriptions/00000000-0000-0000-0000-000000000/resourceGroups/00000/providers/Microsoft.MachineLearningServices/workspaces/00000/components/azureml_anonymous/versions/bffd88f1-c6f3-49f8-6071-ee30446fa083?api-version=2022-10-01",
      "RequestMethod": "PUT",
      "RequestHeaders": {
        "Accept": "application/json",
        "Accept-Encoding": "gzip, deflate",
        "Connection": "keep-alive",
        "Content-Length": "742",
        "Content-Type": "application/json",
        "User-Agent": "azure-ai-ml/1.3.0 azsdk-python-mgmt-machinelearningservices/0.1.0 Python/3.7.13 (Windows-10-10.0.22621-SP0)"
      },
      "RequestBody": {
        "properties": {
          "description": "Train a model on the Iris dataset-2.",
          "properties": {},
          "tags": {},
          "isAnonymous": true,
          "isArchived": false,
          "componentSpec": {
            "command": "echo Hello World",
            "code": "azureml:/subscriptions/00000000-0000-0000-0000-000000000/resourceGroups/00000/providers/Microsoft.MachineLearningServices/workspaces/00000/codes/9c9cfba9-82bd-45db-ad06-07009d1d9672/versions/1",
            "environment": "azureml:AzureML-Minimal:1",
            "name": "azureml_anonymous",
            "description": "Train a model on the Iris dataset-2.",
            "version": "1",
            "display_name": "hello_world_inline_commandjob_2",
            "is_deterministic": true,
            "inputs": {
              "input_from_previous_node": {
                "type": "uri_file",
                "mode": "ro_mount"
              }
            },
            "type": "command",
            "_source": "YAML.JOB"
          }
        }
      },
      "StatusCode": 201,
      "ResponseHeaders": {
        "Cache-Control": "no-cache",
        "Content-Length": "1678",
        "Content-Type": "application/json; charset=utf-8",
<<<<<<< HEAD
        "Date": "Wed, 04 Jan 2023 04:42:06 GMT",
=======
        "Date": "Fri, 30 Dec 2022 02:57:11 GMT",
>>>>>>> 94376103
        "Expires": "-1",
        "Location": "https://management.azure.com/subscriptions/00000000-0000-0000-0000-000000000/resourceGroups/00000/providers/Microsoft.MachineLearningServices/workspaces/00000/components/azureml_anonymous/versions/bffd88f1-c6f3-49f8-6071-ee30446fa083?api-version=2022-10-01",
        "Pragma": "no-cache",
        "Request-Context": "appId=cid-v1:512cc15a-13b5-415b-bfd0-dce7accb6bb1",
<<<<<<< HEAD
        "Server-Timing": "traceparent;desc=\u002200-cc68fd73f471d5edc41ddee10006bde7-e97e3b50e340ba90-00\u0022",
=======
        "Server-Timing": "traceparent;desc=\u002200-ec02ca96056990c9a1ec252e4536c721-f588d28f9166400b-00\u0022",
>>>>>>> 94376103
        "Strict-Transport-Security": "max-age=31536000; includeSubDomains",
        "x-aml-cluster": "vienna-test-westus2-01",
        "X-Content-Type-Options": "nosniff",
<<<<<<< HEAD
        "x-ms-correlation-request-id": "6322e189-5c24-4c7d-9139-4966ea7fba37",
        "x-ms-ratelimit-remaining-subscription-writes": "1170",
        "x-ms-response-type": "standard",
        "x-ms-routing-request-id": "JAPANEAST:20230104T044207Z:6322e189-5c24-4c7d-9139-4966ea7fba37",
        "x-request-time": "1.047"
=======
        "x-ms-correlation-request-id": "38d14b7f-c9ab-4b20-baca-91ffdf95a7df",
        "x-ms-ratelimit-remaining-subscription-writes": "1145",
        "x-ms-response-type": "standard",
        "x-ms-routing-request-id": "JAPANEAST:20221230T025712Z:38d14b7f-c9ab-4b20-baca-91ffdf95a7df",
        "x-request-time": "1.612"
>>>>>>> 94376103
      },
      "ResponseBody": {
        "id": "/subscriptions/00000000-0000-0000-0000-000000000/resourceGroups/00000/providers/Microsoft.MachineLearningServices/workspaces/00000/components/azureml_anonymous/versions/3ee8cbf9-756e-45ab-8c1b-c023bd562acf",
        "name": "3ee8cbf9-756e-45ab-8c1b-c023bd562acf",
        "type": "Microsoft.MachineLearningServices/workspaces/components/versions",
        "properties": {
          "description": null,
          "tags": {},
          "properties": {},
          "isArchived": false,
          "isAnonymous": true,
          "componentSpec": {
            "name": "azureml_anonymous",
            "version": "3ee8cbf9-756e-45ab-8c1b-c023bd562acf",
            "display_name": "hello_world_inline_commandjob_2",
            "is_deterministic": "True",
            "type": "command",
            "description": "Train a model on the Iris dataset-2.",
            "inputs": {
              "input_from_previous_node": {
                "type": "uri_file",
                "optional": "False"
              }
            },
            "code": "azureml:/subscriptions/00000000-0000-0000-0000-000000000/resourceGroups/00000/providers/Microsoft.MachineLearningServices/workspaces/00000/codes/9c9cfba9-82bd-45db-ad06-07009d1d9672/versions/1",
            "environment": "azureml://registries/azureml-dev/environments/AzureML-Minimal/versions/1",
            "resources": {
              "instance_count": "1"
            },
            "command": "echo Hello World",
            "$schema": "https://componentsdk.azureedge.net/jsonschema/CommandComponent.json"
          }
        },
        "systemData": {
          "createdAt": "2022-12-30T02:57:11.7073616\u002B00:00",
          "createdBy": "Xingzhi Zhang",
          "createdByType": "User",
          "lastModifiedAt": "2022-12-30T02:57:11.7073616\u002B00:00",
          "lastModifiedBy": "Xingzhi Zhang",
          "lastModifiedByType": "User"
        }
      }
    },
    {
<<<<<<< HEAD
      "RequestUri": "https://management.azure.com/subscriptions/00000000-0000-0000-0000-000000000/resourceGroups/00000/providers/Microsoft.MachineLearningServices/workspaces/00000/jobs/test_31695582470?api-version=2022-10-01-preview",
=======
      "RequestUri": "https://management.azure.com/subscriptions/00000000-0000-0000-0000-000000000/resourceGroups/00000/providers/Microsoft.MachineLearningServices/workspaces/00000/jobs/test_582153018474?api-version=2022-10-01-preview",
>>>>>>> 94376103
      "RequestMethod": "PUT",
      "RequestHeaders": {
        "Accept": "application/json",
        "Accept-Encoding": "gzip, deflate",
        "Connection": "keep-alive",
        "Content-Length": "2120",
        "Content-Type": "application/json",
        "User-Agent": "azure-ai-ml/1.3.0 azsdk-python-mgmt-machinelearningservices/0.1.0 Python/3.7.13 (Windows-10-10.0.22621-SP0)"
      },
      "RequestBody": {
        "properties": {
          "description": "The hello world pipeline job with inline command job",
          "properties": {},
          "tags": {
            "tag": "tagvalue",
            "owner": "sdkteam"
          },
<<<<<<< HEAD
          "displayName": "test_31695582470",
=======
          "displayName": "test_582153018474",
>>>>>>> 94376103
          "experimentName": "azure-ai-ml",
          "isArchived": false,
          "jobType": "Pipeline",
          "inputs": {
            "job_data_path": {
              "uri": "azureml://datastores/workspaceblobstore/paths/python/data.csv",
              "jobInputType": "uri_file"
            }
          },
          "jobs": {
            "hello_world_inline_commandjob_1": {
              "name": "hello_world_inline_commandjob_1",
              "type": "command",
              "computeId": "/subscriptions/00000000-0000-0000-0000-000000000/resourceGroups/00000/providers/Microsoft.MachineLearningServices/workspaces/00000/computes/cpu-cluster",
              "inputs": {
                "test1": {
                  "mode": "ReadOnlyMount",
                  "uri": "azureml://datastores/workspaceblobstore/paths/python/data.csv",
                  "job_input_type": "uri_file"
                },
                "literal_input": {
                  "job_input_type": "literal",
                  "value": "2"
                }
              },
              "outputs": {
                "job_output": {
                  "value": "${{parent.outputs.job_out_path_1}}",
                  "type": "literal"
                }
              },
              "_source": "YAML.JOB",
              "componentId": "/subscriptions/00000000-0000-0000-0000-000000000/resourceGroups/00000/providers/Microsoft.MachineLearningServices/workspaces/00000/components/azureml_anonymous/versions/7b90167f-825e-4822-84c4-95f4095bf60f"
            },
            "hello_world_inline_commandjob_2": {
              "name": "hello_world_inline_commandjob_2",
              "type": "command",
              "computeId": "/subscriptions/00000000-0000-0000-0000-000000000/resourceGroups/00000/providers/Microsoft.MachineLearningServices/workspaces/00000/computes/cpu-cluster",
              "inputs": {
                "input_from_previous_node": {
                  "mode": "ReadOnlyMount",
                  "uri": "azureml://datastores/workspaceblobstore/paths/python/data.csv",
                  "job_input_type": "uri_file"
                }
              },
              "properties": {
                "test_property": "test_value"
              },
              "_source": "YAML.JOB",
              "componentId": "/subscriptions/00000000-0000-0000-0000-000000000/resourceGroups/00000/providers/Microsoft.MachineLearningServices/workspaces/00000/components/azureml_anonymous/versions/3ee8cbf9-756e-45ab-8c1b-c023bd562acf",
              "identity": {
                "type": "aml_token"
              }
            }
          },
          "outputs": {
            "job_out_path_1": {
              "mode": "ReadWriteMount",
              "jobOutputType": "uri_folder"
            }
          },
          "settings": {
            "_source": "YAML.JOB"
          }
        }
      },
      "StatusCode": 201,
      "ResponseHeaders": {
        "Cache-Control": "no-cache",
        "Content-Length": "4494",
        "Content-Type": "application/json; charset=utf-8",
<<<<<<< HEAD
        "Date": "Wed, 04 Jan 2023 04:42:09 GMT",
        "Expires": "-1",
        "Location": "https://management.azure.com/subscriptions/00000000-0000-0000-0000-000000000/resourceGroups/00000/providers/Microsoft.MachineLearningServices/workspaces/00000/jobs/test_31695582470?api-version=2022-10-01-preview",
        "Pragma": "no-cache",
        "Request-Context": "appId=cid-v1:512cc15a-13b5-415b-bfd0-dce7accb6bb1",
        "Server-Timing": "traceparent;desc=\u002200-3e42c6059a668bafe7e080d54522b677-1d60a2bfa840156e-00\u0022",
=======
        "Date": "Fri, 30 Dec 2022 02:57:15 GMT",
        "Expires": "-1",
        "Location": "https://management.azure.com/subscriptions/00000000-0000-0000-0000-000000000/resourceGroups/00000/providers/Microsoft.MachineLearningServices/workspaces/00000/jobs/test_582153018474?api-version=2022-10-01-preview",
        "Pragma": "no-cache",
        "Request-Context": "appId=cid-v1:512cc15a-13b5-415b-bfd0-dce7accb6bb1",
        "Server-Timing": "traceparent;desc=\u002200-d056374e90999919b14eead39f76dc53-e8fd39bad98a7457-00\u0022",
>>>>>>> 94376103
        "Strict-Transport-Security": "max-age=31536000; includeSubDomains",
        "x-aml-cluster": "vienna-test-westus2-01",
        "X-Content-Type-Options": "nosniff",
<<<<<<< HEAD
        "x-ms-correlation-request-id": "a25fae5f-250c-4147-aa97-f74a9335809e",
        "x-ms-ratelimit-remaining-subscription-writes": "1169",
        "x-ms-response-type": "standard",
        "x-ms-routing-request-id": "JAPANEAST:20230104T044210Z:a25fae5f-250c-4147-aa97-f74a9335809e",
        "x-request-time": "2.726"
      },
      "ResponseBody": {
        "id": "/subscriptions/00000000-0000-0000-0000-000000000/resourceGroups/00000/providers/Microsoft.MachineLearningServices/workspaces/00000/jobs/test_31695582470",
        "name": "test_31695582470",
=======
        "x-ms-correlation-request-id": "3f7d16fc-85e0-440b-a82b-9afaadbb3819",
        "x-ms-ratelimit-remaining-subscription-writes": "1144",
        "x-ms-response-type": "standard",
        "x-ms-routing-request-id": "JAPANEAST:20221230T025716Z:3f7d16fc-85e0-440b-a82b-9afaadbb3819",
        "x-request-time": "3.308"
      },
      "ResponseBody": {
        "id": "/subscriptions/00000000-0000-0000-0000-000000000/resourceGroups/00000/providers/Microsoft.MachineLearningServices/workspaces/00000/jobs/test_582153018474",
        "name": "test_582153018474",
>>>>>>> 94376103
        "type": "Microsoft.MachineLearningServices/workspaces/jobs",
        "properties": {
          "description": "The hello world pipeline job with inline command job",
          "tags": {
            "tag": "tagvalue",
            "owner": "sdkteam"
          },
          "properties": {
            "azureml.DevPlatv2": "true",
            "azureml.runsource": "azureml.PipelineRun",
            "runSource": "MFE",
            "runType": "HTTP",
            "azureml.parameters": "{}",
            "azureml.continue_on_step_failure": "False",
            "azureml.continue_on_failed_optional_input": "True",
            "azureml.defaultDataStoreName": "workspaceblobstore",
            "azureml.pipelineComponent": "pipelinerun"
          },
<<<<<<< HEAD
          "displayName": "test_31695582470",
=======
          "displayName": "test_582153018474",
>>>>>>> 94376103
          "status": "Preparing",
          "experimentName": "azure-ai-ml",
          "services": {
            "Tracking": {
              "jobServiceType": "Tracking",
              "port": null,
              "endpoint": "azureml://master.api.azureml-test.ms/mlflow/v1.0/subscriptions/00000000-0000-0000-0000-000000000/resourceGroups/00000/providers/Microsoft.MachineLearningServices/workspaces/00000?",
              "status": null,
              "errorMessage": null,
              "properties": null,
              "nodes": null
            },
            "Studio": {
              "jobServiceType": "Studio",
              "port": null,
<<<<<<< HEAD
              "endpoint": "https://ml.azure.com/runs/test_31695582470?wsid=/subscriptions/00000000-0000-0000-0000-000000000/resourcegroups/00000/workspaces/00000",
=======
              "endpoint": "https://ml.azure.com/runs/test_582153018474?wsid=/subscriptions/00000000-0000-0000-0000-000000000/resourcegroups/00000/workspaces/00000",
>>>>>>> 94376103
              "status": null,
              "errorMessage": null,
              "properties": null,
              "nodes": null
            }
          },
          "computeId": null,
          "isArchived": false,
          "identity": null,
          "componentId": null,
          "jobType": "Pipeline",
          "settings": {
            "_source": "YAML.JOB"
          },
          "jobs": {
            "hello_world_inline_commandjob_1": {
              "name": "hello_world_inline_commandjob_1",
              "type": "command",
              "computeId": "/subscriptions/00000000-0000-0000-0000-000000000/resourceGroups/00000/providers/Microsoft.MachineLearningServices/workspaces/00000/computes/cpu-cluster",
              "inputs": {
                "test1": {
                  "mode": "ReadOnlyMount",
                  "uri": "azureml://datastores/workspaceblobstore/paths/python/data.csv",
                  "job_input_type": "uri_file"
                },
                "literal_input": {
                  "job_input_type": "literal",
                  "value": "2"
                }
              },
              "outputs": {
                "job_output": {
                  "value": "${{parent.outputs.job_out_path_1}}",
                  "type": "literal"
                }
              },
              "_source": "YAML.JOB",
              "componentId": "/subscriptions/00000000-0000-0000-0000-000000000/resourceGroups/00000/providers/Microsoft.MachineLearningServices/workspaces/00000/components/azureml_anonymous/versions/7b90167f-825e-4822-84c4-95f4095bf60f"
            },
            "hello_world_inline_commandjob_2": {
              "name": "hello_world_inline_commandjob_2",
              "type": "command",
              "computeId": "/subscriptions/00000000-0000-0000-0000-000000000/resourceGroups/00000/providers/Microsoft.MachineLearningServices/workspaces/00000/computes/cpu-cluster",
              "inputs": {
                "input_from_previous_node": {
                  "mode": "ReadOnlyMount",
                  "uri": "azureml://datastores/workspaceblobstore/paths/python/data.csv",
                  "job_input_type": "uri_file"
                }
              },
              "properties": {
                "test_property": "test_value"
              },
              "_source": "YAML.JOB",
              "componentId": "/subscriptions/00000000-0000-0000-0000-000000000/resourceGroups/00000/providers/Microsoft.MachineLearningServices/workspaces/00000/components/azureml_anonymous/versions/3ee8cbf9-756e-45ab-8c1b-c023bd562acf",
              "identity": {
                "type": "aml_token"
              }
            }
          },
          "inputs": {
            "job_data_path": {
              "description": null,
              "uri": "azureml://datastores/workspaceblobstore/paths/python/data.csv",
              "mode": "ReadOnlyMount",
              "jobInputType": "uri_file"
            }
          },
          "outputs": {
            "job_out_path_1": {
              "description": null,
              "uri": null,
              "mode": "ReadWriteMount",
              "jobOutputType": "uri_folder"
            }
          },
          "sourceJobId": null
        },
        "systemData": {
<<<<<<< HEAD
          "createdAt": "2023-01-04T04:42:09.7947951\u002B00:00",
          "createdBy": "Doris Liao",
=======
          "createdAt": "2022-12-30T02:57:15.1493973\u002B00:00",
          "createdBy": "Xingzhi Zhang",
>>>>>>> 94376103
          "createdByType": "User"
        }
      }
    }
  ],
  "Variables": {
<<<<<<< HEAD
    "name": "test_31695582470"
=======
    "name": "test_582153018474"
>>>>>>> 94376103
  }
}<|MERGE_RESOLUTION|>--- conflicted
+++ resolved
@@ -15,19 +15,11 @@
         "Cache-Control": "no-cache",
         "Content-Encoding": "gzip",
         "Content-Type": "application/json; charset=utf-8",
-<<<<<<< HEAD
         "Date": "Wed, 04 Jan 2023 04:41:50 GMT",
         "Expires": "-1",
         "Pragma": "no-cache",
         "Request-Context": "appId=cid-v1:512cc15a-13b5-415b-bfd0-dce7accb6bb1",
         "Server-Timing": "traceparent;desc=\u002200-9ced14aa091f442cde6502ca3b6c397a-c88873405f776521-00\u0022",
-=======
-        "Date": "Fri, 30 Dec 2022 02:57:00 GMT",
-        "Expires": "-1",
-        "Pragma": "no-cache",
-        "Request-Context": "appId=cid-v1:512cc15a-13b5-415b-bfd0-dce7accb6bb1",
-        "Server-Timing": "traceparent;desc=\u002200-526eeaabe2a4459c9df28840ab552867-a8cc3e3850604b56-00\u0022",
->>>>>>> 94376103
         "Strict-Transport-Security": "max-age=31536000; includeSubDomains",
         "Transfer-Encoding": "chunked",
         "Vary": [
@@ -36,17 +28,10 @@
         ],
         "x-aml-cluster": "vienna-test-westus2-02",
         "X-Content-Type-Options": "nosniff",
-<<<<<<< HEAD
         "x-ms-correlation-request-id": "7ccf53d6-f4c5-46fc-a1db-78b08bbcc938",
         "x-ms-ratelimit-remaining-subscription-reads": "11977",
         "x-ms-response-type": "standard",
         "x-ms-routing-request-id": "JAPANEAST:20230104T044151Z:7ccf53d6-f4c5-46fc-a1db-78b08bbcc938",
-=======
-        "x-ms-correlation-request-id": "e366f147-9369-4581-995e-33d0f1c51b97",
-        "x-ms-ratelimit-remaining-subscription-reads": "11929",
-        "x-ms-response-type": "standard",
-        "x-ms-routing-request-id": "JAPANEAST:20221230T025700Z:e366f147-9369-4581-995e-33d0f1c51b97",
->>>>>>> 94376103
         "x-request-time": "0.238"
       },
       "ResponseBody": {
@@ -75,31 +60,18 @@
               "nodeIdleTimeBeforeScaleDown": "PT2M"
             },
             "subnet": null,
-<<<<<<< HEAD
             "currentNodeCount": 3,
-=======
-            "currentNodeCount": 1,
->>>>>>> 94376103
             "targetNodeCount": 1,
             "nodeStateCounts": {
               "preparingNodeCount": 0,
               "runningNodeCount": 1,
-<<<<<<< HEAD
               "idleNodeCount": 2,
-=======
-              "idleNodeCount": 0,
->>>>>>> 94376103
               "unusableNodeCount": 0,
               "leavingNodeCount": 0,
               "preemptedNodeCount": 0
             },
-<<<<<<< HEAD
             "allocationState": "Resizing",
             "allocationStateTransitionTime": "2023-01-04T04:40:57.014\u002B00:00",
-=======
-            "allocationState": "Steady",
-            "allocationStateTransitionTime": "2022-12-30T02:54:58.256\u002B00:00",
->>>>>>> 94376103
             "errors": null,
             "remoteLoginPortPublicAccess": "Enabled",
             "osType": "Linux",
@@ -125,19 +97,11 @@
         "Cache-Control": "no-cache",
         "Content-Encoding": "gzip",
         "Content-Type": "application/json; charset=utf-8",
-<<<<<<< HEAD
         "Date": "Wed, 04 Jan 2023 04:41:51 GMT",
         "Expires": "-1",
         "Pragma": "no-cache",
         "Request-Context": "appId=cid-v1:512cc15a-13b5-415b-bfd0-dce7accb6bb1",
         "Server-Timing": "traceparent;desc=\u002200-da1f5be37045e3ad8c6c90624f38f746-a102e800ee49858a-00\u0022",
-=======
-        "Date": "Fri, 30 Dec 2022 02:57:01 GMT",
-        "Expires": "-1",
-        "Pragma": "no-cache",
-        "Request-Context": "appId=cid-v1:512cc15a-13b5-415b-bfd0-dce7accb6bb1",
-        "Server-Timing": "traceparent;desc=\u002200-60cbc29c817a5296eb45a3ad433d62a5-78ffc96276967418-00\u0022",
->>>>>>> 94376103
         "Strict-Transport-Security": "max-age=31536000; includeSubDomains",
         "Transfer-Encoding": "chunked",
         "Vary": [
@@ -146,19 +110,11 @@
         ],
         "x-aml-cluster": "vienna-test-westus2-02",
         "X-Content-Type-Options": "nosniff",
-<<<<<<< HEAD
         "x-ms-correlation-request-id": "898b6bff-9b0c-4a3d-8586-83bba407fc19",
         "x-ms-ratelimit-remaining-subscription-reads": "11976",
         "x-ms-response-type": "standard",
         "x-ms-routing-request-id": "JAPANEAST:20230104T044151Z:898b6bff-9b0c-4a3d-8586-83bba407fc19",
         "x-request-time": "0.216"
-=======
-        "x-ms-correlation-request-id": "b88092b0-188b-479b-9e70-f366268e894c",
-        "x-ms-ratelimit-remaining-subscription-reads": "11928",
-        "x-ms-response-type": "standard",
-        "x-ms-routing-request-id": "JAPANEAST:20221230T025701Z:b88092b0-188b-479b-9e70-f366268e894c",
-        "x-request-time": "0.245"
->>>>>>> 94376103
       },
       "ResponseBody": {
         "id": "/subscriptions/00000000-0000-0000-0000-000000000/resourceGroups/00000/providers/Microsoft.MachineLearningServices/workspaces/00000/computes/cpu-cluster",
@@ -186,31 +142,18 @@
               "nodeIdleTimeBeforeScaleDown": "PT2M"
             },
             "subnet": null,
-<<<<<<< HEAD
             "currentNodeCount": 3,
-=======
-            "currentNodeCount": 1,
->>>>>>> 94376103
             "targetNodeCount": 1,
             "nodeStateCounts": {
               "preparingNodeCount": 0,
               "runningNodeCount": 1,
-<<<<<<< HEAD
               "idleNodeCount": 2,
-=======
-              "idleNodeCount": 0,
->>>>>>> 94376103
               "unusableNodeCount": 0,
               "leavingNodeCount": 0,
               "preemptedNodeCount": 0
             },
-<<<<<<< HEAD
             "allocationState": "Resizing",
             "allocationStateTransitionTime": "2023-01-04T04:40:57.014\u002B00:00",
-=======
-            "allocationState": "Steady",
-            "allocationStateTransitionTime": "2022-12-30T02:54:58.256\u002B00:00",
->>>>>>> 94376103
             "errors": null,
             "remoteLoginPortPublicAccess": "Enabled",
             "osType": "Linux",
@@ -236,19 +179,11 @@
         "Cache-Control": "no-cache",
         "Content-Encoding": "gzip",
         "Content-Type": "application/json; charset=utf-8",
-<<<<<<< HEAD
         "Date": "Wed, 04 Jan 2023 04:41:54 GMT",
         "Expires": "-1",
         "Pragma": "no-cache",
         "Request-Context": "appId=cid-v1:512cc15a-13b5-415b-bfd0-dce7accb6bb1",
         "Server-Timing": "traceparent;desc=\u002200-1b11e01b0cbfb16398d9e8818865f894-8509e802fade1010-00\u0022",
-=======
-        "Date": "Fri, 30 Dec 2022 02:57:02 GMT",
-        "Expires": "-1",
-        "Pragma": "no-cache",
-        "Request-Context": "appId=cid-v1:512cc15a-13b5-415b-bfd0-dce7accb6bb1",
-        "Server-Timing": "traceparent;desc=\u002200-aba6ae47f7d3f0fd426b27322c805c80-d79ee05d2b51e879-00\u0022",
->>>>>>> 94376103
         "Strict-Transport-Security": "max-age=31536000; includeSubDomains",
         "Transfer-Encoding": "chunked",
         "Vary": [
@@ -257,19 +192,11 @@
         ],
         "x-aml-cluster": "vienna-test-westus2-01",
         "X-Content-Type-Options": "nosniff",
-<<<<<<< HEAD
         "x-ms-correlation-request-id": "29d08ebe-d19b-4d0d-8991-b66d12fbe5a5",
         "x-ms-ratelimit-remaining-subscription-reads": "11975",
         "x-ms-response-type": "standard",
         "x-ms-routing-request-id": "JAPANEAST:20230104T044154Z:29d08ebe-d19b-4d0d-8991-b66d12fbe5a5",
         "x-request-time": "0.095"
-=======
-        "x-ms-correlation-request-id": "34ef695a-a5b6-4724-b022-30a546985495",
-        "x-ms-ratelimit-remaining-subscription-reads": "11927",
-        "x-ms-response-type": "standard",
-        "x-ms-routing-request-id": "JAPANEAST:20221230T025703Z:34ef695a-a5b6-4724-b022-30a546985495",
-        "x-request-time": "0.279"
->>>>>>> 94376103
       },
       "ResponseBody": {
         "id": "/subscriptions/00000000-0000-0000-0000-000000000/resourceGroups/00000/providers/Microsoft.MachineLearningServices/workspaces/00000/datastores/workspaceblobstore",
@@ -316,37 +243,21 @@
         "Cache-Control": "no-cache",
         "Content-Encoding": "gzip",
         "Content-Type": "application/json; charset=utf-8",
-<<<<<<< HEAD
         "Date": "Wed, 04 Jan 2023 04:41:54 GMT",
         "Expires": "-1",
         "Pragma": "no-cache",
         "Request-Context": "appId=cid-v1:512cc15a-13b5-415b-bfd0-dce7accb6bb1",
         "Server-Timing": "traceparent;desc=\u002200-c96161a998cb60e746f45967e5613fcc-eee312643c5edf9b-00\u0022",
-=======
-        "Date": "Fri, 30 Dec 2022 02:57:03 GMT",
-        "Expires": "-1",
-        "Pragma": "no-cache",
-        "Request-Context": "appId=cid-v1:512cc15a-13b5-415b-bfd0-dce7accb6bb1",
-        "Server-Timing": "traceparent;desc=\u002200-f5e97b231973f57a5b7150af833487d3-3510ec698272ba00-00\u0022",
->>>>>>> 94376103
         "Strict-Transport-Security": "max-age=31536000; includeSubDomains",
         "Transfer-Encoding": "chunked",
         "Vary": "Accept-Encoding",
         "x-aml-cluster": "vienna-test-westus2-01",
         "X-Content-Type-Options": "nosniff",
-<<<<<<< HEAD
         "x-ms-correlation-request-id": "9e125157-bd85-4988-b8aa-e07c3348edda",
         "x-ms-ratelimit-remaining-subscription-writes": "1184",
         "x-ms-response-type": "standard",
         "x-ms-routing-request-id": "JAPANEAST:20230104T044155Z:9e125157-bd85-4988-b8aa-e07c3348edda",
         "x-request-time": "0.092"
-=======
-        "x-ms-correlation-request-id": "27cc5bef-3314-4515-83de-0dbac3d4d5d1",
-        "x-ms-ratelimit-remaining-subscription-writes": "1168",
-        "x-ms-response-type": "standard",
-        "x-ms-routing-request-id": "JAPANEAST:20221230T025703Z:27cc5bef-3314-4515-83de-0dbac3d4d5d1",
-        "x-request-time": "0.101"
->>>>>>> 94376103
       },
       "ResponseBody": {
         "secretsType": "AccountKey",
@@ -360,15 +271,9 @@
         "Accept": "application/xml",
         "Accept-Encoding": "gzip, deflate",
         "Connection": "keep-alive",
-<<<<<<< HEAD
         "User-Agent": "azsdk-python-storage-blob/12.9.0 Python/3.7.13 (Windows-10-10.0.22621-SP0)",
         "x-ms-date": "Wed, 04 Jan 2023 04:41:56 GMT",
         "x-ms-version": "2020-10-02"
-=======
-        "User-Agent": "azsdk-python-storage-blob/12.14.1 Python/3.9.13 (Windows-10-10.0.19045-SP0)",
-        "x-ms-date": "Fri, 30 Dec 2022 02:57:03 GMT",
-        "x-ms-version": "2021-08-06"
->>>>>>> 94376103
       },
       "RequestBody": null,
       "StatusCode": 200,
@@ -377,11 +282,7 @@
         "Content-Length": "508",
         "Content-MD5": "dUQjYq1qrTeqLOaZ4N2AUQ==",
         "Content-Type": "application/octet-stream",
-<<<<<<< HEAD
         "Date": "Wed, 04 Jan 2023 04:41:55 GMT",
-=======
-        "Date": "Fri, 30 Dec 2022 02:57:03 GMT",
->>>>>>> 94376103
         "ETag": "\u00220x8DA9D482EE600C0\u0022",
         "Last-Modified": "Fri, 23 Sep 2022 09:44:17 GMT",
         "Server": [
@@ -410,24 +311,14 @@
         "Accept": "application/xml",
         "Accept-Encoding": "gzip, deflate",
         "Connection": "keep-alive",
-<<<<<<< HEAD
         "User-Agent": "azsdk-python-storage-blob/12.9.0 Python/3.7.13 (Windows-10-10.0.22621-SP0)",
         "x-ms-date": "Wed, 04 Jan 2023 04:41:56 GMT",
         "x-ms-version": "2020-10-02"
-=======
-        "User-Agent": "azsdk-python-storage-blob/12.14.1 Python/3.9.13 (Windows-10-10.0.19045-SP0)",
-        "x-ms-date": "Fri, 30 Dec 2022 02:57:04 GMT",
-        "x-ms-version": "2021-08-06"
->>>>>>> 94376103
       },
       "RequestBody": null,
       "StatusCode": 404,
       "ResponseHeaders": {
-<<<<<<< HEAD
         "Date": "Wed, 04 Jan 2023 04:41:55 GMT",
-=======
-        "Date": "Fri, 30 Dec 2022 02:57:04 GMT",
->>>>>>> 94376103
         "Server": [
           "Windows-Azure-Blob/1.0",
           "Microsoft-HTTPAPI/2.0"
@@ -466,19 +357,11 @@
         "Cache-Control": "no-cache",
         "Content-Encoding": "gzip",
         "Content-Type": "application/json; charset=utf-8",
-<<<<<<< HEAD
         "Date": "Wed, 04 Jan 2023 04:41:56 GMT",
         "Expires": "-1",
         "Pragma": "no-cache",
         "Request-Context": "appId=cid-v1:512cc15a-13b5-415b-bfd0-dce7accb6bb1",
         "Server-Timing": "traceparent;desc=\u002200-b4797e84746737d7a7a9fe78aada44b8-5dfc09cfa27a8715-00\u0022",
-=======
-        "Date": "Fri, 30 Dec 2022 02:57:04 GMT",
-        "Expires": "-1",
-        "Pragma": "no-cache",
-        "Request-Context": "appId=cid-v1:512cc15a-13b5-415b-bfd0-dce7accb6bb1",
-        "Server-Timing": "traceparent;desc=\u002200-0f95664ab896478f73311151c53662f6-b2644e6d505eda15-00\u0022",
->>>>>>> 94376103
         "Strict-Transport-Security": "max-age=31536000; includeSubDomains",
         "Transfer-Encoding": "chunked",
         "Vary": [
@@ -487,19 +370,11 @@
         ],
         "x-aml-cluster": "vienna-test-westus2-01",
         "X-Content-Type-Options": "nosniff",
-<<<<<<< HEAD
         "x-ms-correlation-request-id": "e7e1c4dc-a8f5-45ca-90ae-2cc6156f0f48",
         "x-ms-ratelimit-remaining-subscription-writes": "1173",
         "x-ms-response-type": "standard",
         "x-ms-routing-request-id": "JAPANEAST:20230104T044156Z:e7e1c4dc-a8f5-45ca-90ae-2cc6156f0f48",
         "x-request-time": "0.198"
-=======
-        "x-ms-correlation-request-id": "646da327-4c18-45cf-95ed-018a80e37dfa",
-        "x-ms-ratelimit-remaining-subscription-writes": "1148",
-        "x-ms-response-type": "standard",
-        "x-ms-routing-request-id": "JAPANEAST:20221230T025705Z:646da327-4c18-45cf-95ed-018a80e37dfa",
-        "x-request-time": "0.247"
->>>>>>> 94376103
       },
       "ResponseBody": {
         "id": "/subscriptions/00000000-0000-0000-0000-000000000/resourceGroups/00000/providers/Microsoft.MachineLearningServices/workspaces/00000/codes/92e51c4c-40c7-4f95-ba55-e3a63d7d7c14/versions/1",
@@ -520,13 +395,8 @@
           "createdAt": "2022-09-23T09:44:19.3941658\u002B00:00",
           "createdBy": "Ying Chen",
           "createdByType": "User",
-<<<<<<< HEAD
           "lastModifiedAt": "2023-01-04T04:41:56.3333331\u002B00:00",
           "lastModifiedBy": "Doris Liao",
-=======
-          "lastModifiedAt": "2022-12-30T02:57:05.330738\u002B00:00",
-          "lastModifiedBy": "Xingzhi Zhang",
->>>>>>> 94376103
           "lastModifiedByType": "User"
         }
       }
@@ -584,36 +454,20 @@
         "Cache-Control": "no-cache",
         "Content-Length": "1889",
         "Content-Type": "application/json; charset=utf-8",
-<<<<<<< HEAD
         "Date": "Wed, 04 Jan 2023 04:42:01 GMT",
-=======
-        "Date": "Fri, 30 Dec 2022 02:57:07 GMT",
->>>>>>> 94376103
         "Expires": "-1",
         "Location": "https://management.azure.com/subscriptions/00000000-0000-0000-0000-000000000/resourceGroups/00000/providers/Microsoft.MachineLearningServices/workspaces/00000/components/azureml_anonymous/versions/b2e1c691-ec18-8b0a-e2ba-eb575a6bf789?api-version=2022-10-01",
         "Pragma": "no-cache",
         "Request-Context": "appId=cid-v1:512cc15a-13b5-415b-bfd0-dce7accb6bb1",
-<<<<<<< HEAD
         "Server-Timing": "traceparent;desc=\u002200-26cca0a96fda34dcc1608d8cd7acb6d4-e10f2d9c2b974417-00\u0022",
-=======
-        "Server-Timing": "traceparent;desc=\u002200-e6c47bb03626a423275d17666a8a3cc1-92bc88f495ab7cfc-00\u0022",
->>>>>>> 94376103
         "Strict-Transport-Security": "max-age=31536000; includeSubDomains",
         "x-aml-cluster": "vienna-test-westus2-01",
         "X-Content-Type-Options": "nosniff",
-<<<<<<< HEAD
         "x-ms-correlation-request-id": "44c59214-e5ca-425b-91de-91e464d6f6c1",
         "x-ms-ratelimit-remaining-subscription-writes": "1172",
         "x-ms-response-type": "standard",
         "x-ms-routing-request-id": "JAPANEAST:20230104T044202Z:44c59214-e5ca-425b-91de-91e464d6f6c1",
         "x-request-time": "2.846"
-=======
-        "x-ms-correlation-request-id": "a5bec447-5749-47d7-9a30-955158bffca2",
-        "x-ms-ratelimit-remaining-subscription-writes": "1147",
-        "x-ms-response-type": "standard",
-        "x-ms-routing-request-id": "JAPANEAST:20221230T025708Z:a5bec447-5749-47d7-9a30-955158bffca2",
-        "x-request-time": "2.028"
->>>>>>> 94376103
       },
       "ResponseBody": {
         "id": "/subscriptions/00000000-0000-0000-0000-000000000/resourceGroups/00000/providers/Microsoft.MachineLearningServices/workspaces/00000/components/azureml_anonymous/versions/7b90167f-825e-4822-84c4-95f4095bf60f",
@@ -682,19 +536,11 @@
         "Cache-Control": "no-cache",
         "Content-Encoding": "gzip",
         "Content-Type": "application/json; charset=utf-8",
-<<<<<<< HEAD
         "Date": "Wed, 04 Jan 2023 04:42:02 GMT",
         "Expires": "-1",
         "Pragma": "no-cache",
         "Request-Context": "appId=cid-v1:512cc15a-13b5-415b-bfd0-dce7accb6bb1",
         "Server-Timing": "traceparent;desc=\u002200-2a21fbcec5e2d84238bf9056526fcd53-9a0f47dd94d31da5-00\u0022",
-=======
-        "Date": "Fri, 30 Dec 2022 02:57:07 GMT",
-        "Expires": "-1",
-        "Pragma": "no-cache",
-        "Request-Context": "appId=cid-v1:512cc15a-13b5-415b-bfd0-dce7accb6bb1",
-        "Server-Timing": "traceparent;desc=\u002200-21693ad8c102734df0323937f8d04226-e0cb4336f159c6e7-00\u0022",
->>>>>>> 94376103
         "Strict-Transport-Security": "max-age=31536000; includeSubDomains",
         "Transfer-Encoding": "chunked",
         "Vary": [
@@ -703,19 +549,11 @@
         ],
         "x-aml-cluster": "vienna-test-westus2-01",
         "X-Content-Type-Options": "nosniff",
-<<<<<<< HEAD
         "x-ms-correlation-request-id": "e64281fa-b842-460e-9139-53d4c05293a0",
         "x-ms-ratelimit-remaining-subscription-reads": "11974",
         "x-ms-response-type": "standard",
         "x-ms-routing-request-id": "JAPANEAST:20230104T044203Z:e64281fa-b842-460e-9139-53d4c05293a0",
         "x-request-time": "0.086"
-=======
-        "x-ms-correlation-request-id": "f662a9cd-0b9f-4de1-b209-bf4ae6e43228",
-        "x-ms-ratelimit-remaining-subscription-reads": "11926",
-        "x-ms-response-type": "standard",
-        "x-ms-routing-request-id": "JAPANEAST:20221230T025708Z:f662a9cd-0b9f-4de1-b209-bf4ae6e43228",
-        "x-request-time": "0.090"
->>>>>>> 94376103
       },
       "ResponseBody": {
         "id": "/subscriptions/00000000-0000-0000-0000-000000000/resourceGroups/00000/providers/Microsoft.MachineLearningServices/workspaces/00000/datastores/workspaceblobstore",
@@ -762,37 +600,21 @@
         "Cache-Control": "no-cache",
         "Content-Encoding": "gzip",
         "Content-Type": "application/json; charset=utf-8",
-<<<<<<< HEAD
         "Date": "Wed, 04 Jan 2023 04:42:03 GMT",
         "Expires": "-1",
         "Pragma": "no-cache",
         "Request-Context": "appId=cid-v1:512cc15a-13b5-415b-bfd0-dce7accb6bb1",
         "Server-Timing": "traceparent;desc=\u002200-3eef6ba237f0c3d7e9b85770019d7a59-f9413c3f6af7ff31-00\u0022",
-=======
-        "Date": "Fri, 30 Dec 2022 02:57:08 GMT",
-        "Expires": "-1",
-        "Pragma": "no-cache",
-        "Request-Context": "appId=cid-v1:512cc15a-13b5-415b-bfd0-dce7accb6bb1",
-        "Server-Timing": "traceparent;desc=\u002200-6cdb451cb34b7d5b9d0a17af888f9a0f-d837eef2100b8fe4-00\u0022",
->>>>>>> 94376103
         "Strict-Transport-Security": "max-age=31536000; includeSubDomains",
         "Transfer-Encoding": "chunked",
         "Vary": "Accept-Encoding",
         "x-aml-cluster": "vienna-test-westus2-01",
         "X-Content-Type-Options": "nosniff",
-<<<<<<< HEAD
         "x-ms-correlation-request-id": "6148698c-00f3-4554-aae0-ec37d2ba8998",
         "x-ms-ratelimit-remaining-subscription-writes": "1183",
         "x-ms-response-type": "standard",
         "x-ms-routing-request-id": "JAPANEAST:20230104T044204Z:6148698c-00f3-4554-aae0-ec37d2ba8998",
         "x-request-time": "0.662"
-=======
-        "x-ms-correlation-request-id": "4d18e546-c31a-4bdc-9763-60ec05213bf0",
-        "x-ms-ratelimit-remaining-subscription-writes": "1167",
-        "x-ms-response-type": "standard",
-        "x-ms-routing-request-id": "JAPANEAST:20221230T025709Z:4d18e546-c31a-4bdc-9763-60ec05213bf0",
-        "x-request-time": "0.121"
->>>>>>> 94376103
       },
       "ResponseBody": {
         "secretsType": "AccountKey",
@@ -806,15 +628,9 @@
         "Accept": "application/xml",
         "Accept-Encoding": "gzip, deflate",
         "Connection": "keep-alive",
-<<<<<<< HEAD
         "User-Agent": "azsdk-python-storage-blob/12.9.0 Python/3.7.13 (Windows-10-10.0.22621-SP0)",
         "x-ms-date": "Wed, 04 Jan 2023 04:42:05 GMT",
         "x-ms-version": "2020-10-02"
-=======
-        "User-Agent": "azsdk-python-storage-blob/12.14.1 Python/3.9.13 (Windows-10-10.0.19045-SP0)",
-        "x-ms-date": "Fri, 30 Dec 2022 02:57:09 GMT",
-        "x-ms-version": "2021-08-06"
->>>>>>> 94376103
       },
       "RequestBody": null,
       "StatusCode": 200,
@@ -823,11 +639,7 @@
         "Content-Length": "35",
         "Content-MD5": "L/DnSpFIn\u002BjaQWc\u002BsUQdcw==",
         "Content-Type": "application/octet-stream",
-<<<<<<< HEAD
         "Date": "Wed, 04 Jan 2023 04:42:04 GMT",
-=======
-        "Date": "Fri, 30 Dec 2022 02:57:09 GMT",
->>>>>>> 94376103
         "ETag": "\u00220x8DA9D48E17467D7\u0022",
         "Last-Modified": "Fri, 23 Sep 2022 09:49:17 GMT",
         "Server": [
@@ -856,24 +668,14 @@
         "Accept": "application/xml",
         "Accept-Encoding": "gzip, deflate",
         "Connection": "keep-alive",
-<<<<<<< HEAD
         "User-Agent": "azsdk-python-storage-blob/12.9.0 Python/3.7.13 (Windows-10-10.0.22621-SP0)",
         "x-ms-date": "Wed, 04 Jan 2023 04:42:05 GMT",
         "x-ms-version": "2020-10-02"
-=======
-        "User-Agent": "azsdk-python-storage-blob/12.14.1 Python/3.9.13 (Windows-10-10.0.19045-SP0)",
-        "x-ms-date": "Fri, 30 Dec 2022 02:57:09 GMT",
-        "x-ms-version": "2021-08-06"
->>>>>>> 94376103
       },
       "RequestBody": null,
       "StatusCode": 404,
       "ResponseHeaders": {
-<<<<<<< HEAD
         "Date": "Wed, 04 Jan 2023 04:42:04 GMT",
-=======
-        "Date": "Fri, 30 Dec 2022 02:57:09 GMT",
->>>>>>> 94376103
         "Server": [
           "Windows-Azure-Blob/1.0",
           "Microsoft-HTTPAPI/2.0"
@@ -912,19 +714,11 @@
         "Cache-Control": "no-cache",
         "Content-Encoding": "gzip",
         "Content-Type": "application/json; charset=utf-8",
-<<<<<<< HEAD
         "Date": "Wed, 04 Jan 2023 04:42:05 GMT",
         "Expires": "-1",
         "Pragma": "no-cache",
         "Request-Context": "appId=cid-v1:512cc15a-13b5-415b-bfd0-dce7accb6bb1",
         "Server-Timing": "traceparent;desc=\u002200-33b5f6d1d7e5229cf962724abbec72e6-80654f5bd373fdd0-00\u0022",
-=======
-        "Date": "Fri, 30 Dec 2022 02:57:09 GMT",
-        "Expires": "-1",
-        "Pragma": "no-cache",
-        "Request-Context": "appId=cid-v1:512cc15a-13b5-415b-bfd0-dce7accb6bb1",
-        "Server-Timing": "traceparent;desc=\u002200-b1ab3b8f7d372a9c51ce616d6238f4b0-994a90d49d037cd3-00\u0022",
->>>>>>> 94376103
         "Strict-Transport-Security": "max-age=31536000; includeSubDomains",
         "Transfer-Encoding": "chunked",
         "Vary": [
@@ -933,19 +727,11 @@
         ],
         "x-aml-cluster": "vienna-test-westus2-01",
         "X-Content-Type-Options": "nosniff",
-<<<<<<< HEAD
         "x-ms-correlation-request-id": "c32fcb3a-5d20-4c69-ab1e-30171ea2d71c",
         "x-ms-ratelimit-remaining-subscription-writes": "1171",
         "x-ms-response-type": "standard",
         "x-ms-routing-request-id": "JAPANEAST:20230104T044205Z:c32fcb3a-5d20-4c69-ab1e-30171ea2d71c",
         "x-request-time": "0.215"
-=======
-        "x-ms-correlation-request-id": "f50d35cb-7870-4513-a2ca-dbf61f81243d",
-        "x-ms-ratelimit-remaining-subscription-writes": "1146",
-        "x-ms-response-type": "standard",
-        "x-ms-routing-request-id": "JAPANEAST:20221230T025710Z:f50d35cb-7870-4513-a2ca-dbf61f81243d",
-        "x-request-time": "0.222"
->>>>>>> 94376103
       },
       "ResponseBody": {
         "id": "/subscriptions/00000000-0000-0000-0000-000000000/resourceGroups/00000/providers/Microsoft.MachineLearningServices/workspaces/00000/codes/9c9cfba9-82bd-45db-ad06-07009d1d9672/versions/1",
@@ -966,13 +752,8 @@
           "createdAt": "2022-09-23T09:49:20.984936\u002B00:00",
           "createdBy": "Ying Chen",
           "createdByType": "User",
-<<<<<<< HEAD
           "lastModifiedAt": "2023-01-04T04:42:05.4606114\u002B00:00",
           "lastModifiedBy": "Doris Liao",
-=======
-          "lastModifiedAt": "2022-12-30T02:57:09.9977637\u002B00:00",
-          "lastModifiedBy": "Xingzhi Zhang",
->>>>>>> 94376103
           "lastModifiedByType": "User"
         }
       }
@@ -1020,36 +801,20 @@
         "Cache-Control": "no-cache",
         "Content-Length": "1678",
         "Content-Type": "application/json; charset=utf-8",
-<<<<<<< HEAD
         "Date": "Wed, 04 Jan 2023 04:42:06 GMT",
-=======
-        "Date": "Fri, 30 Dec 2022 02:57:11 GMT",
->>>>>>> 94376103
         "Expires": "-1",
         "Location": "https://management.azure.com/subscriptions/00000000-0000-0000-0000-000000000/resourceGroups/00000/providers/Microsoft.MachineLearningServices/workspaces/00000/components/azureml_anonymous/versions/bffd88f1-c6f3-49f8-6071-ee30446fa083?api-version=2022-10-01",
         "Pragma": "no-cache",
         "Request-Context": "appId=cid-v1:512cc15a-13b5-415b-bfd0-dce7accb6bb1",
-<<<<<<< HEAD
         "Server-Timing": "traceparent;desc=\u002200-cc68fd73f471d5edc41ddee10006bde7-e97e3b50e340ba90-00\u0022",
-=======
-        "Server-Timing": "traceparent;desc=\u002200-ec02ca96056990c9a1ec252e4536c721-f588d28f9166400b-00\u0022",
->>>>>>> 94376103
         "Strict-Transport-Security": "max-age=31536000; includeSubDomains",
         "x-aml-cluster": "vienna-test-westus2-01",
         "X-Content-Type-Options": "nosniff",
-<<<<<<< HEAD
         "x-ms-correlation-request-id": "6322e189-5c24-4c7d-9139-4966ea7fba37",
         "x-ms-ratelimit-remaining-subscription-writes": "1170",
         "x-ms-response-type": "standard",
         "x-ms-routing-request-id": "JAPANEAST:20230104T044207Z:6322e189-5c24-4c7d-9139-4966ea7fba37",
         "x-request-time": "1.047"
-=======
-        "x-ms-correlation-request-id": "38d14b7f-c9ab-4b20-baca-91ffdf95a7df",
-        "x-ms-ratelimit-remaining-subscription-writes": "1145",
-        "x-ms-response-type": "standard",
-        "x-ms-routing-request-id": "JAPANEAST:20221230T025712Z:38d14b7f-c9ab-4b20-baca-91ffdf95a7df",
-        "x-request-time": "1.612"
->>>>>>> 94376103
       },
       "ResponseBody": {
         "id": "/subscriptions/00000000-0000-0000-0000-000000000/resourceGroups/00000/providers/Microsoft.MachineLearningServices/workspaces/00000/components/azureml_anonymous/versions/3ee8cbf9-756e-45ab-8c1b-c023bd562acf",
@@ -1094,11 +859,7 @@
       }
     },
     {
-<<<<<<< HEAD
       "RequestUri": "https://management.azure.com/subscriptions/00000000-0000-0000-0000-000000000/resourceGroups/00000/providers/Microsoft.MachineLearningServices/workspaces/00000/jobs/test_31695582470?api-version=2022-10-01-preview",
-=======
-      "RequestUri": "https://management.azure.com/subscriptions/00000000-0000-0000-0000-000000000/resourceGroups/00000/providers/Microsoft.MachineLearningServices/workspaces/00000/jobs/test_582153018474?api-version=2022-10-01-preview",
->>>>>>> 94376103
       "RequestMethod": "PUT",
       "RequestHeaders": {
         "Accept": "application/json",
@@ -1116,11 +877,7 @@
             "tag": "tagvalue",
             "owner": "sdkteam"
           },
-<<<<<<< HEAD
           "displayName": "test_31695582470",
-=======
-          "displayName": "test_582153018474",
->>>>>>> 94376103
           "experimentName": "azure-ai-ml",
           "isArchived": false,
           "jobType": "Pipeline",
@@ -1192,25 +949,15 @@
         "Cache-Control": "no-cache",
         "Content-Length": "4494",
         "Content-Type": "application/json; charset=utf-8",
-<<<<<<< HEAD
         "Date": "Wed, 04 Jan 2023 04:42:09 GMT",
         "Expires": "-1",
         "Location": "https://management.azure.com/subscriptions/00000000-0000-0000-0000-000000000/resourceGroups/00000/providers/Microsoft.MachineLearningServices/workspaces/00000/jobs/test_31695582470?api-version=2022-10-01-preview",
         "Pragma": "no-cache",
         "Request-Context": "appId=cid-v1:512cc15a-13b5-415b-bfd0-dce7accb6bb1",
         "Server-Timing": "traceparent;desc=\u002200-3e42c6059a668bafe7e080d54522b677-1d60a2bfa840156e-00\u0022",
-=======
-        "Date": "Fri, 30 Dec 2022 02:57:15 GMT",
-        "Expires": "-1",
-        "Location": "https://management.azure.com/subscriptions/00000000-0000-0000-0000-000000000/resourceGroups/00000/providers/Microsoft.MachineLearningServices/workspaces/00000/jobs/test_582153018474?api-version=2022-10-01-preview",
-        "Pragma": "no-cache",
-        "Request-Context": "appId=cid-v1:512cc15a-13b5-415b-bfd0-dce7accb6bb1",
-        "Server-Timing": "traceparent;desc=\u002200-d056374e90999919b14eead39f76dc53-e8fd39bad98a7457-00\u0022",
->>>>>>> 94376103
         "Strict-Transport-Security": "max-age=31536000; includeSubDomains",
         "x-aml-cluster": "vienna-test-westus2-01",
         "X-Content-Type-Options": "nosniff",
-<<<<<<< HEAD
         "x-ms-correlation-request-id": "a25fae5f-250c-4147-aa97-f74a9335809e",
         "x-ms-ratelimit-remaining-subscription-writes": "1169",
         "x-ms-response-type": "standard",
@@ -1220,17 +967,6 @@
       "ResponseBody": {
         "id": "/subscriptions/00000000-0000-0000-0000-000000000/resourceGroups/00000/providers/Microsoft.MachineLearningServices/workspaces/00000/jobs/test_31695582470",
         "name": "test_31695582470",
-=======
-        "x-ms-correlation-request-id": "3f7d16fc-85e0-440b-a82b-9afaadbb3819",
-        "x-ms-ratelimit-remaining-subscription-writes": "1144",
-        "x-ms-response-type": "standard",
-        "x-ms-routing-request-id": "JAPANEAST:20221230T025716Z:3f7d16fc-85e0-440b-a82b-9afaadbb3819",
-        "x-request-time": "3.308"
-      },
-      "ResponseBody": {
-        "id": "/subscriptions/00000000-0000-0000-0000-000000000/resourceGroups/00000/providers/Microsoft.MachineLearningServices/workspaces/00000/jobs/test_582153018474",
-        "name": "test_582153018474",
->>>>>>> 94376103
         "type": "Microsoft.MachineLearningServices/workspaces/jobs",
         "properties": {
           "description": "The hello world pipeline job with inline command job",
@@ -1249,11 +985,7 @@
             "azureml.defaultDataStoreName": "workspaceblobstore",
             "azureml.pipelineComponent": "pipelinerun"
           },
-<<<<<<< HEAD
           "displayName": "test_31695582470",
-=======
-          "displayName": "test_582153018474",
->>>>>>> 94376103
           "status": "Preparing",
           "experimentName": "azure-ai-ml",
           "services": {
@@ -1269,11 +1001,7 @@
             "Studio": {
               "jobServiceType": "Studio",
               "port": null,
-<<<<<<< HEAD
               "endpoint": "https://ml.azure.com/runs/test_31695582470?wsid=/subscriptions/00000000-0000-0000-0000-000000000/resourcegroups/00000/workspaces/00000",
-=======
-              "endpoint": "https://ml.azure.com/runs/test_582153018474?wsid=/subscriptions/00000000-0000-0000-0000-000000000/resourcegroups/00000/workspaces/00000",
->>>>>>> 94376103
               "status": null,
               "errorMessage": null,
               "properties": null,
@@ -1353,23 +1081,14 @@
           "sourceJobId": null
         },
         "systemData": {
-<<<<<<< HEAD
           "createdAt": "2023-01-04T04:42:09.7947951\u002B00:00",
           "createdBy": "Doris Liao",
-=======
-          "createdAt": "2022-12-30T02:57:15.1493973\u002B00:00",
-          "createdBy": "Xingzhi Zhang",
->>>>>>> 94376103
           "createdByType": "User"
         }
       }
     }
   ],
   "Variables": {
-<<<<<<< HEAD
     "name": "test_31695582470"
-=======
-    "name": "test_582153018474"
->>>>>>> 94376103
   }
 }