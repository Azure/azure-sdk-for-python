--- conflicted
+++ resolved
@@ -7,11 +7,7 @@
         "Accept": "application/json",
         "Accept-Encoding": "gzip, deflate",
         "Connection": "keep-alive",
-<<<<<<< HEAD
         "User-Agent": "azure-ai-ml/1.5.0 azsdk-python-mgmt-machinelearningservices/0.1.0 Python/3.7.9 (Windows-10-10.0.22621-SP0)"
-=======
-        "User-Agent": "azure-ai-ml/1.5.0 azsdk-python-mgmt-machinelearningservices/0.1.0 Python/3.10.6 (Linux-5.15.79.1-microsoft-standard-WSL2-x86_64-with-glibc2.35)"
->>>>>>> ce9edaa6
       },
       "RequestBody": null,
       "StatusCode": 200,
@@ -19,69 +15,39 @@
         "Cache-Control": "no-cache",
         "Content-Encoding": "gzip",
         "Content-Type": "application/json; charset=utf-8",
-<<<<<<< HEAD
-        "Date": "Thu, 23 Feb 2023 03:38:17 GMT",
+        "Date": "Thu, 23 Feb 2023 22:01:32 GMT",
         "Expires": "-1",
         "Pragma": "no-cache",
         "Request-Context": "appId=cid-v1:2d2e8e63-272e-4b3c-8598-4ee570a0e70d",
-        "Server-Timing": "traceparent;desc=\u002200-1896497f38d8f4da1e3754563b125a8d-ccdedb24ef5b82ab-01\u0022",
-=======
-        "Date": "Tue, 21 Feb 2023 21:41:36 GMT",
-        "Expires": "-1",
-        "Pragma": "no-cache",
-        "Request-Context": "appId=cid-v1:2d2e8e63-272e-4b3c-8598-4ee570a0e70d",
-        "Server-Timing": "traceparent;desc=\u002200-a1cb9c3b8b897b27591e85327defbcec-235dca6f5fafa8e3-01\u0022",
->>>>>>> ce9edaa6
+        "Server-Timing": "traceparent;desc=\u002200-bedcc081ef2a69a8e39287b1000e672f-6128d019cd1a8b88-01\u0022",
         "Strict-Transport-Security": "max-age=31536000; includeSubDomains",
         "Transfer-Encoding": "chunked",
         "Vary": [
           "Accept-Encoding",
           "Accept-Encoding"
         ],
-<<<<<<< HEAD
-        "x-aml-cluster": "vienna-eastus2-02",
-        "X-Content-Type-Options": "nosniff",
-        "x-ms-correlation-request-id": "548fb4f7-904a-43db-b750-97d17b6c8c24",
-        "x-ms-ratelimit-remaining-subscription-reads": "11846",
-        "x-ms-response-type": "standard",
-        "x-ms-routing-request-id": "WESTUS2:20230223T033817Z:548fb4f7-904a-43db-b750-97d17b6c8c24",
-        "x-request-time": "0.152"
-=======
-        "x-aml-cluster": "vienna-eastus-01",
-        "X-Content-Type-Options": "nosniff",
-        "x-ms-correlation-request-id": "c84151e2-c8e6-4c52-903f-2b0d1d448cb0",
-        "x-ms-ratelimit-remaining-subscription-reads": "11945",
-        "x-ms-response-type": "standard",
-        "x-ms-routing-request-id": "CANADACENTRAL:20230221T214136Z:c84151e2-c8e6-4c52-903f-2b0d1d448cb0",
-        "x-request-time": "0.057"
->>>>>>> ce9edaa6
+        "x-aml-cluster": "vienna-eastus2-01",
+        "X-Content-Type-Options": "nosniff",
+        "x-ms-correlation-request-id": "dc4d0675-1b95-4e0f-a014-92acbaea829c",
+        "x-ms-ratelimit-remaining-subscription-reads": "11998",
+        "x-ms-response-type": "standard",
+        "x-ms-routing-request-id": "WESTUS2:20230223T220132Z:dc4d0675-1b95-4e0f-a014-92acbaea829c",
+        "x-request-time": "0.120"
       },
       "ResponseBody": {
         "id": "/subscriptions/00000000-0000-0000-0000-000000000/resourceGroups/00000/providers/Microsoft.MachineLearningServices/workspaces/00000/computes/cpu-cluster",
         "name": "cpu-cluster",
         "type": "Microsoft.MachineLearningServices/workspaces/computes",
-<<<<<<< HEAD
         "location": "eastus2",
         "tags": {},
         "properties": {
           "createdOn": "2023-02-23T02:09:37.0381833\u002B00:00",
           "modifiedOn": "2023-02-23T02:09:40.5544927\u002B00:00",
-=======
-        "location": "eastus",
-        "tags": {},
-        "properties": {
-          "createdOn": "2023-02-18T09:22:48.8321811\u002B00:00",
-          "modifiedOn": "2023-02-20T22:34:01.0617008\u002B00:00",
->>>>>>> ce9edaa6
           "disableLocalAuth": false,
           "description": null,
           "resourceId": null,
           "computeType": "AmlCompute",
-<<<<<<< HEAD
           "computeLocation": "eastus2",
-=======
-          "computeLocation": "eastus",
->>>>>>> ce9edaa6
           "provisioningState": "Succeeded",
           "provisioningErrors": null,
           "isAttachedCompute": false,
@@ -91,33 +57,21 @@
             "scaleSettings": {
               "maxNodeCount": 4,
               "minNodeCount": 0,
-<<<<<<< HEAD
               "nodeIdleTimeBeforeScaleDown": "PT2M"
-=======
-              "nodeIdleTimeBeforeScaleDown": "PT20M"
->>>>>>> ce9edaa6
             },
             "subnet": null,
-            "currentNodeCount": 3,
-            "targetNodeCount": 3,
+            "currentNodeCount": 0,
+            "targetNodeCount": 0,
             "nodeStateCounts": {
               "preparingNodeCount": 0,
               "runningNodeCount": 0,
-<<<<<<< HEAD
-              "idleNodeCount": 4,
-=======
-              "idleNodeCount": 3,
->>>>>>> ce9edaa6
+              "idleNodeCount": 0,
               "unusableNodeCount": 0,
               "leavingNodeCount": 0,
               "preemptedNodeCount": 0
             },
             "allocationState": "Steady",
-<<<<<<< HEAD
-            "allocationStateTransitionTime": "2023-02-23T03:34:54.993\u002B00:00",
-=======
-            "allocationStateTransitionTime": "2023-02-21T21:11:59.178\u002B00:00",
->>>>>>> ce9edaa6
+            "allocationStateTransitionTime": "2023-02-23T22:01:12.266\u002B00:00",
             "errors": null,
             "remoteLoginPortPublicAccess": "Enabled",
             "osType": "Linux",
@@ -129,21 +83,13 @@
       }
     },
     {
-<<<<<<< HEAD
       "RequestUri": "https://management.azure.com/subscriptions/00000000-0000-0000-0000-000000000/resourceGroups/00000/providers/Microsoft.MachineLearningServices/workspaces/00000?api-version=2022-10-01",
-=======
-      "RequestUri": "https://management.azure.com/subscriptions/00000000-0000-0000-0000-000000000/resourceGroups/00000/providers/Microsoft.MachineLearningServices/workspaces/00000/datastores/workspaceblobstore?api-version=2022-10-01",
->>>>>>> ce9edaa6
       "RequestMethod": "GET",
       "RequestHeaders": {
         "Accept": "application/json",
         "Accept-Encoding": "gzip, deflate",
         "Connection": "keep-alive",
-<<<<<<< HEAD
         "User-Agent": "azure-ai-ml/1.5.0 azsdk-python-mgmt-machinelearningservices/0.1.0 Python/3.7.9 (Windows-10-10.0.22621-SP0)"
-=======
-        "User-Agent": "azure-ai-ml/1.5.0 azsdk-python-mgmt-machinelearningservices/0.1.0 Python/3.10.6 (Linux-5.15.79.1-microsoft-standard-WSL2-x86_64-with-glibc2.35)"
->>>>>>> ce9edaa6
       },
       "RequestBody": null,
       "StatusCode": 200,
@@ -151,42 +97,24 @@
         "Cache-Control": "no-cache",
         "Content-Encoding": "gzip",
         "Content-Type": "application/json; charset=utf-8",
-<<<<<<< HEAD
-        "Date": "Thu, 23 Feb 2023 03:38:19 GMT",
+        "Date": "Thu, 23 Feb 2023 22:01:35 GMT",
         "Expires": "-1",
         "Pragma": "no-cache",
         "Request-Context": "appId=cid-v1:2d2e8e63-272e-4b3c-8598-4ee570a0e70d",
-        "Server-Timing": "traceparent;desc=\u002200-10bfd4314b5ff142614aeae36f2cc57d-76fe4466f9e7fcb4-01\u0022",
-=======
-        "Date": "Tue, 21 Feb 2023 21:41:44 GMT",
-        "Expires": "-1",
-        "Pragma": "no-cache",
-        "Request-Context": "appId=cid-v1:2d2e8e63-272e-4b3c-8598-4ee570a0e70d",
-        "Server-Timing": "traceparent;desc=\u002200-bfbdcccfcf07a6bde23bbecef16cd240-7844642068239c66-01\u0022",
->>>>>>> ce9edaa6
+        "Server-Timing": "traceparent;desc=\u002200-15a76cbf4ccdef4e40747ec6dac70a10-ca62ba370c30b5ed-01\u0022",
         "Strict-Transport-Security": "max-age=31536000; includeSubDomains",
         "Transfer-Encoding": "chunked",
         "Vary": [
           "Accept-Encoding",
           "Accept-Encoding"
         ],
-<<<<<<< HEAD
         "x-aml-cluster": "vienna-eastus2-02",
         "X-Content-Type-Options": "nosniff",
-        "x-ms-correlation-request-id": "69a092b9-8fcc-47c2-9856-7f8488d70daa",
-        "x-ms-ratelimit-remaining-subscription-reads": "11845",
-        "x-ms-response-type": "standard",
-        "x-ms-routing-request-id": "WESTUS2:20230223T033820Z:69a092b9-8fcc-47c2-9856-7f8488d70daa",
-        "x-request-time": "0.137"
-=======
-        "x-aml-cluster": "vienna-eastus-01",
-        "X-Content-Type-Options": "nosniff",
-        "x-ms-correlation-request-id": "53b0cac1-4a0d-422e-bd94-0d92d35f3adf",
-        "x-ms-ratelimit-remaining-subscription-reads": "11944",
-        "x-ms-response-type": "standard",
-        "x-ms-routing-request-id": "CANADACENTRAL:20230221T214144Z:53b0cac1-4a0d-422e-bd94-0d92d35f3adf",
-        "x-request-time": "0.140"
->>>>>>> ce9edaa6
+        "x-ms-correlation-request-id": "72913b8f-11df-4442-b3c8-97e817456576",
+        "x-ms-ratelimit-remaining-subscription-reads": "11997",
+        "x-ms-response-type": "standard",
+        "x-ms-routing-request-id": "WESTUS2:20230223T220136Z:72913b8f-11df-4442-b3c8-97e817456576",
+        "x-request-time": "0.127"
       },
       "ResponseBody": {
         "id": "/subscriptions/00000000-0000-0000-0000-000000000/resourceGroups/00000/providers/Microsoft.MachineLearningServices/workspaces/00000",
@@ -214,7 +142,6 @@
             "isPrivateLinkEnabled": false,
             "notebookPreparationError": null
           },
-<<<<<<< HEAD
           "storageHnsEnabled": false,
           "workspaceId": "2d1e66ae-85e3-42c0-be91-34de66397f26",
           "linkedModelInventoryArmId": null,
@@ -249,39 +176,12 @@
     {
       "RequestUri": "https://eastus2.api.azureml.ms/content/v2.0/subscriptions/00000000-0000-0000-0000-000000000/resourceGroups/00000/providers/Microsoft.MachineLearningServices/workspaces/00000/snapshots/getByHash?hash=d3c05b496c685e7e5a204e3cebc689086bd0f622c2975d8090c18968739a464a\u0026hashVersion=202208",
       "RequestMethod": "GET",
-=======
-          "datastoreType": "AzureBlob",
-          "accountName": "samcw32zcnpjldw",
-          "containerName": "azureml-blobstore-3bd2018e-4b43-401e-ad49-85df181c9e0a",
-          "endpoint": "core.windows.net",
-          "protocol": "https",
-          "serviceDataAccessAuthIdentity": "WorkspaceSystemAssignedIdentity"
-        },
-        "systemData": {
-          "createdAt": "2023-02-18T09:22:33.5645164\u002B00:00",
-          "createdBy": "779301c0-18b2-4cdc-801b-a0a3368fee0a",
-          "createdByType": "Application",
-          "lastModifiedAt": "2023-02-18T09:22:34.1712214\u002B00:00",
-          "lastModifiedBy": "779301c0-18b2-4cdc-801b-a0a3368fee0a",
-          "lastModifiedByType": "Application"
-        }
-      }
-    },
-    {
-      "RequestUri": "https://management.azure.com/subscriptions/00000000-0000-0000-0000-000000000/resourceGroups/00000/providers/Microsoft.MachineLearningServices/workspaces/00000/datastores/workspaceblobstore/listSecrets?api-version=2022-10-01",
-      "RequestMethod": "POST",
->>>>>>> ce9edaa6
       "RequestHeaders": {
         "Accept": "*/*",
         "Accept-Encoding": "gzip, deflate",
         "Connection": "keep-alive",
-<<<<<<< HEAD
         "Content-Type": "application/json; charset=UTF-8",
         "User-Agent": "azure-ai-ml/1.5.0 azsdk-python-core/1.26.3 Python/3.7.9 (Windows-10-10.0.22621-SP0)"
-=======
-        "Content-Length": "0",
-        "User-Agent": "azure-ai-ml/1.5.0 azsdk-python-mgmt-machinelearningservices/0.1.0 Python/3.10.6 (Linux-5.15.79.1-microsoft-standard-WSL2-x86_64-with-glibc2.35)"
->>>>>>> ce9edaa6
       },
       "RequestBody": null,
       "StatusCode": 200,
@@ -289,33 +189,15 @@
         "Connection": "keep-alive",
         "Content-Encoding": "gzip",
         "Content-Type": "application/json; charset=utf-8",
-<<<<<<< HEAD
-        "Date": "Thu, 23 Feb 2023 03:38:22 GMT",
+        "Date": "Thu, 23 Feb 2023 22:01:39 GMT",
         "Request-Context": "appId=cid-v1:2d2e8e63-272e-4b3c-8598-4ee570a0e70d",
         "Strict-Transport-Security": "max-age=15724800; includeSubDomains; preload",
         "Transfer-Encoding": "chunked",
         "Vary": "Accept-Encoding",
-        "x-aml-cluster": "vienna-eastus2-02",
-        "X-Content-Type-Options": "nosniff",
-        "x-ms-response-type": "standard",
-        "x-request-time": "0.147"
-=======
-        "Date": "Tue, 21 Feb 2023 21:41:44 GMT",
-        "Expires": "-1",
-        "Pragma": "no-cache",
-        "Request-Context": "appId=cid-v1:2d2e8e63-272e-4b3c-8598-4ee570a0e70d",
-        "Server-Timing": "traceparent;desc=\u002200-b87a058812947ab52eb9b1b0248a42ac-1a17f09fd2242c6e-01\u0022",
-        "Strict-Transport-Security": "max-age=31536000; includeSubDomains",
-        "Transfer-Encoding": "chunked",
-        "Vary": "Accept-Encoding",
-        "x-aml-cluster": "vienna-eastus-01",
-        "X-Content-Type-Options": "nosniff",
-        "x-ms-correlation-request-id": "6945b09c-fad6-4896-a639-7ba12ab417f9",
-        "x-ms-ratelimit-remaining-subscription-writes": "1166",
-        "x-ms-response-type": "standard",
-        "x-ms-routing-request-id": "CANADACENTRAL:20230221T214145Z:6945b09c-fad6-4896-a639-7ba12ab417f9",
-        "x-request-time": "0.235"
->>>>>>> ce9edaa6
+        "x-aml-cluster": "vienna-eastus2-01",
+        "X-Content-Type-Options": "nosniff",
+        "x-ms-response-type": "standard",
+        "x-request-time": "0.095"
       },
       "ResponseBody": {
         "snapshotType": "LocalFiles",
@@ -347,7 +229,7 @@
         "properties": {
           "hash_sha256": "d3c05b496c685e7e5a204e3cebc689086bd0f622c2975d8090c18968739a464a",
           "hash_version": "202208",
-          "azureml.codeUri": "https://saveorz2izv2bas.blob.core.windows.net:443/000000000000000000000000000000000000/"
+          "azureml.codeUri": "https://saveorz2izv2bas.blob.core.windows.net:443/2d1e66ae-8-4d828c93-7c8f-558b-b99d-d21850cf37d9/"
         },
         "description": null,
         "name": "e7a3f40e-eb47-4499-9b80-1e5d911878f8",
@@ -375,108 +257,20 @@
         },
         "modifiedTime": "2023-02-23T02:16:10.3151666\u002B00:00",
         "gitRepositoryCommit": null,
-        "uri": "https://saveorz2izv2bas.blob.core.windows.net:443/000000000000000000000000000000000000/",
+        "uri": "https://saveorz2izv2bas.blob.core.windows.net:443/2d1e66ae-8-4d828c93-7c8f-558b-b99d-d21850cf37d9/",
         "contentHash": "d3c05b496c685e7e5a204e3cebc689086bd0f622c2975d8090c18968739a464a",
         "hashVersion": "202208",
         "provisioningState": "Succeeded"
       }
     },
     {
-<<<<<<< HEAD
       "RequestUri": "https://management.azure.com/subscriptions/00000000-0000-0000-0000-000000000/resourceGroups/00000/providers/Microsoft.MachineLearningServices/workspaces/00000/codes/e7a3f40e-eb47-4499-9b80-1e5d911878f8/versions/1?api-version=2022-05-01",
       "RequestMethod": "GET",
-=======
-      "RequestUri": "https://samcw32zcnpjldw.blob.core.windows.net/azureml-blobstore-3bd2018e-4b43-401e-ad49-85df181c9e0a/LocalUpload/00000000000000000000000000000000/COMPONENT_PLACEHOLDER",
-      "RequestMethod": "HEAD",
-      "RequestHeaders": {
-        "Accept": "application/xml",
-        "Accept-Encoding": "gzip, deflate",
-        "Connection": "keep-alive",
-        "User-Agent": "azsdk-python-storage-blob/12.14.1 Python/3.10.6 (Linux-5.15.79.1-microsoft-standard-WSL2-x86_64-with-glibc2.35)",
-        "x-ms-date": "Tue, 21 Feb 2023 21:41:44 GMT",
-        "x-ms-version": "2021-08-06"
-      },
-      "RequestBody": null,
-      "StatusCode": 200,
-      "ResponseHeaders": {
-        "Accept-Ranges": "bytes",
-        "Content-Length": "35",
-        "Content-MD5": "L/DnSpFIn\u002BjaQWc\u002BsUQdcw==",
-        "Content-Type": "application/octet-stream",
-        "Date": "Tue, 21 Feb 2023 21:41:46 GMT",
-        "ETag": "\u00220x8DB1192C06E1C79\u0022",
-        "Last-Modified": "Sat, 18 Feb 2023 09:30:19 GMT",
-        "Server": [
-          "Windows-Azure-Blob/1.0",
-          "Microsoft-HTTPAPI/2.0"
-        ],
-        "Vary": "Origin",
-        "x-ms-access-tier": "Hot",
-        "x-ms-access-tier-inferred": "true",
-        "x-ms-blob-type": "BlockBlob",
-        "x-ms-creation-time": "Sat, 18 Feb 2023 09:30:19 GMT",
-        "x-ms-lease-state": "available",
-        "x-ms-lease-status": "unlocked",
-        "x-ms-meta-name": "c4b5a984-a0c9-4622-a5cf-f22114f04941",
-        "x-ms-meta-upload_status": "completed",
-        "x-ms-meta-version": "1",
-        "x-ms-server-encrypted": "true",
-        "x-ms-version": "2021-08-06"
-      },
-      "ResponseBody": null
-    },
-    {
-      "RequestUri": "https://samcw32zcnpjldw.blob.core.windows.net/azureml-blobstore-3bd2018e-4b43-401e-ad49-85df181c9e0a/az-ml-artifacts/00000000000000000000000000000000/COMPONENT_PLACEHOLDER",
-      "RequestMethod": "HEAD",
-      "RequestHeaders": {
-        "Accept": "application/xml",
-        "Accept-Encoding": "gzip, deflate",
-        "Connection": "keep-alive",
-        "User-Agent": "azsdk-python-storage-blob/12.14.1 Python/3.10.6 (Linux-5.15.79.1-microsoft-standard-WSL2-x86_64-with-glibc2.35)",
-        "x-ms-date": "Tue, 21 Feb 2023 21:41:46 GMT",
-        "x-ms-version": "2021-08-06"
-      },
-      "RequestBody": null,
-      "StatusCode": 404,
-      "ResponseHeaders": {
-        "Date": "Tue, 21 Feb 2023 21:41:46 GMT",
-        "Server": [
-          "Windows-Azure-Blob/1.0",
-          "Microsoft-HTTPAPI/2.0"
-        ],
-        "Transfer-Encoding": "chunked",
-        "Vary": "Origin",
-        "x-ms-error-code": "BlobNotFound",
-        "x-ms-version": "2021-08-06"
-      },
-      "ResponseBody": null
-    },
-    {
-      "RequestUri": "https://management.azure.com/subscriptions/00000000-0000-0000-0000-000000000/resourceGroups/00000/providers/Microsoft.MachineLearningServices/workspaces/00000/codes/c4b5a984-a0c9-4622-a5cf-f22114f04941/versions/1?api-version=2022-05-01",
-      "RequestMethod": "PUT",
->>>>>>> ce9edaa6
       "RequestHeaders": {
         "Accept": "application/json",
         "Accept-Encoding": "gzip, deflate",
         "Connection": "keep-alive",
-<<<<<<< HEAD
         "User-Agent": "azure-ai-ml/1.5.0 azsdk-python-mgmt-machinelearningservices/0.1.0 Python/3.7.9 (Windows-10-10.0.22621-SP0)"
-=======
-        "Content-Length": "288",
-        "Content-Type": "application/json",
-        "User-Agent": "azure-ai-ml/1.5.0 azsdk-python-mgmt-machinelearningservices/0.1.0 Python/3.10.6 (Linux-5.15.79.1-microsoft-standard-WSL2-x86_64-with-glibc2.35)"
-      },
-      "RequestBody": {
-        "properties": {
-          "properties": {
-            "hash_sha256": "0000000000000",
-            "hash_version": "0000000000000"
-          },
-          "isAnonymous": true,
-          "isArchived": false,
-          "codeUri": "https://samcw32zcnpjldw.blob.core.windows.net/azureml-blobstore-3bd2018e-4b43-401e-ad49-85df181c9e0a/LocalUpload/00000000000000000000000000000000"
-        }
->>>>>>> ce9edaa6
       },
       "RequestBody": null,
       "StatusCode": 200,
@@ -484,48 +278,27 @@
         "Cache-Control": "no-cache",
         "Content-Encoding": "gzip",
         "Content-Type": "application/json; charset=utf-8",
-<<<<<<< HEAD
-        "Date": "Thu, 23 Feb 2023 03:38:24 GMT",
+        "Date": "Thu, 23 Feb 2023 22:01:40 GMT",
         "Expires": "-1",
         "Pragma": "no-cache",
         "Request-Context": "appId=cid-v1:2d2e8e63-272e-4b3c-8598-4ee570a0e70d",
-        "Server-Timing": "traceparent;desc=\u002200-293b6c1f748a54f04d4846481a8a5f4e-ad68c6450f0d5b34-01\u0022",
-=======
-        "Date": "Tue, 21 Feb 2023 21:41:51 GMT",
-        "Expires": "-1",
-        "Pragma": "no-cache",
-        "Request-Context": "appId=cid-v1:2d2e8e63-272e-4b3c-8598-4ee570a0e70d",
-        "Server-Timing": "traceparent;desc=\u002200-5705220f7fe595b1e9349ba61d0ba029-9adb9f88d2cd81e0-01\u0022",
->>>>>>> ce9edaa6
+        "Server-Timing": "traceparent;desc=\u002200-7c79de97d13351018f2e5f11463b4ec8-4a949aa5a0452f5e-01\u0022",
         "Strict-Transport-Security": "max-age=31536000; includeSubDomains",
         "Transfer-Encoding": "chunked",
         "Vary": [
           "Accept-Encoding",
           "Accept-Encoding"
         ],
-<<<<<<< HEAD
         "x-aml-cluster": "vienna-eastus2-02",
         "X-Content-Type-Options": "nosniff",
-        "x-ms-correlation-request-id": "d3b66f41-24d6-44a4-9d2a-a488ffa5f4ba",
-        "x-ms-ratelimit-remaining-subscription-reads": "11844",
-        "x-ms-response-type": "standard",
-        "x-ms-routing-request-id": "WESTUS2:20230223T033825Z:d3b66f41-24d6-44a4-9d2a-a488ffa5f4ba",
-        "x-request-time": "0.151"
+        "x-ms-correlation-request-id": "5b9a51cf-d8af-47be-ae98-6baeb3e96b1a",
+        "x-ms-ratelimit-remaining-subscription-reads": "11996",
+        "x-ms-response-type": "standard",
+        "x-ms-routing-request-id": "WESTUS2:20230223T220141Z:5b9a51cf-d8af-47be-ae98-6baeb3e96b1a",
+        "x-request-time": "0.125"
       },
       "ResponseBody": {
         "id": "/subscriptions/00000000-0000-0000-0000-000000000/resourceGroups/00000/providers/Microsoft.MachineLearningServices/workspaces/00000/codes/e7a3f40e-eb47-4499-9b80-1e5d911878f8/versions/1",
-=======
-        "x-aml-cluster": "vienna-eastus-01",
-        "X-Content-Type-Options": "nosniff",
-        "x-ms-correlation-request-id": "bcb3c15e-9cd0-48b3-ab37-cb2b91a489a0",
-        "x-ms-ratelimit-remaining-subscription-writes": "1163",
-        "x-ms-response-type": "standard",
-        "x-ms-routing-request-id": "CANADACENTRAL:20230221T214152Z:bcb3c15e-9cd0-48b3-ab37-cb2b91a489a0",
-        "x-request-time": "0.238"
-      },
-      "ResponseBody": {
-        "id": "/subscriptions/00000000-0000-0000-0000-000000000/resourceGroups/00000/providers/Microsoft.MachineLearningServices/workspaces/00000/codes/c4b5a984-a0c9-4622-a5cf-f22114f04941/versions/1",
->>>>>>> ce9edaa6
         "name": "1",
         "type": "Microsoft.MachineLearningServices/workspaces/codes/versions",
         "properties": {
@@ -537,8 +310,7 @@
           },
           "isArchived": false,
           "isAnonymous": false,
-<<<<<<< HEAD
-          "codeUri": "https://saveorz2izv2bas.blob.core.windows.net:443/000000000000000000000000000000000000/"
+          "codeUri": "https://saveorz2izv2bas.blob.core.windows.net:443/2d1e66ae-8-4d828c93-7c8f-558b-b99d-d21850cf37d9/"
         },
         "systemData": {
           "createdAt": "2023-02-23T02:16:10.3151666\u002B00:00",
@@ -546,26 +318,12 @@
           "createdByType": "User",
           "lastModifiedAt": "2023-02-23T02:16:10.3151666\u002B00:00",
           "lastModifiedBy": "Diondra Peck",
-=======
-          "codeUri": "https://samcw32zcnpjldw.blob.core.windows.net/azureml-blobstore-3bd2018e-4b43-401e-ad49-85df181c9e0a/LocalUpload/00000000000000000000000000000000"
-        },
-        "systemData": {
-          "createdAt": "2023-02-18T09:30:23.7478116\u002B00:00",
-          "createdBy": "Firstname Lastname",
-          "createdByType": "User",
-          "lastModifiedAt": "2023-02-21T21:41:52.4267231\u002B00:00",
-          "lastModifiedBy": "Firstname Lastname",
->>>>>>> ce9edaa6
           "lastModifiedByType": "User"
         }
       }
     },
     {
-<<<<<<< HEAD
       "RequestUri": "https://management.azure.com/subscriptions/00000000-0000-0000-0000-000000000/resourceGroups/00000/providers/Microsoft.MachineLearningServices/workspaces/00000/components/azureml_anonymous/versions/000000000000000000000?api-version=2022-10-01",
-=======
-      "RequestUri": "https://management.azure.com/subscriptions/00000000-0000-0000-0000-000000000/resourceGroups/00000/providers/Microsoft.MachineLearningServices/workspaces/00000/components/azureml_anonymous/versions/e94901cc-04da-0474-6d0e-51e2edcf13a9?api-version=2022-10-01",
->>>>>>> ce9edaa6
       "RequestMethod": "PUT",
       "RequestHeaders": {
         "Accept": "application/json",
@@ -573,11 +331,7 @@
         "Connection": "keep-alive",
         "Content-Length": "1817",
         "Content-Type": "application/json",
-<<<<<<< HEAD
         "User-Agent": "azure-ai-ml/1.5.0 azsdk-python-mgmt-machinelearningservices/0.1.0 Python/3.7.9 (Windows-10-10.0.22621-SP0)"
-=======
-        "User-Agent": "azure-ai-ml/1.5.0 azsdk-python-mgmt-machinelearningservices/0.1.0 Python/3.10.6 (Linux-5.15.79.1-microsoft-standard-WSL2-x86_64-with-glibc2.35)"
->>>>>>> ce9edaa6
       },
       "RequestBody": {
         "properties": {
@@ -591,13 +345,8 @@
           "isArchived": false,
           "componentSpec": {
             "command": "echo Hello World \u0026 echo ${{inputs.component_in_integer}} \u0026 echo ${{inputs.component_in_number}} \u0026 echo ${{inputs.component_in_string}} \u0026 echo ${{inputs.component_in_other_string}} \u0026 $[[echo ${{inputs.component_in_file}} \u0026]] $[[echo ${{inputs.component_in_folder}} \u0026]] echo ${{outputs.component_out_folder}} \u003E ${{outputs.component_out_folder}}/sample1.csv",
-<<<<<<< HEAD
             "code": "azureml:/subscriptions/00000000-0000-0000-0000-000000000/resourceGroups/00000/providers/Microsoft.MachineLearningServices/workspaces/00000/codes/e7a3f40e-eb47-4499-9b80-1e5d911878f8/versions/1",
-            "environment": "azureml:AzureML-sklearn-0.24-ubuntu18.04-py37-cpu:1",
-=======
-            "code": "azureml:/subscriptions/00000000-0000-0000-0000-000000000/resourceGroups/00000/providers/Microsoft.MachineLearningServices/workspaces/00000/codes/c4b5a984-a0c9-4622-a5cf-f22114f04941/versions/1",
             "environment": "azureml:AzureML-sklearn-1.0-ubuntu20.04-py38-cpu:33",
->>>>>>> ce9edaa6
             "name": "azureml_anonymous",
             "description": "This is the basic command component",
             "tags": {
@@ -653,49 +402,26 @@
       "StatusCode": 201,
       "ResponseHeaders": {
         "Cache-Control": "no-cache",
-<<<<<<< HEAD
-        "Content-Length": "3098",
+        "Content-Length": "3095",
         "Content-Type": "application/json; charset=utf-8",
-        "Date": "Thu, 23 Feb 2023 03:38:25 GMT",
+        "Date": "Thu, 23 Feb 2023 22:01:42 GMT",
         "Expires": "-1",
         "Location": "https://management.azure.com/subscriptions/00000000-0000-0000-0000-000000000/resourceGroups/00000/providers/Microsoft.MachineLearningServices/workspaces/00000/components/azureml_anonymous/versions/000000000000000000000?api-version=2022-10-01",
         "Pragma": "no-cache",
         "Request-Context": "appId=cid-v1:2d2e8e63-272e-4b3c-8598-4ee570a0e70d",
-        "Server-Timing": "traceparent;desc=\u002200-6d7b5bd6548d52d2e74dfc6e2e0f1e99-d1b1d164906b70c8-01\u0022",
+        "Server-Timing": "traceparent;desc=\u002200-1680f880d2cc04eff92ed8755f89be9a-58de46d5a916db30-01\u0022",
         "Strict-Transport-Security": "max-age=31536000; includeSubDomains",
         "x-aml-cluster": "vienna-eastus2-02",
         "X-Content-Type-Options": "nosniff",
-        "x-ms-correlation-request-id": "dd755458-2c7b-47f5-9c37-6fe2d692636e",
-        "x-ms-ratelimit-remaining-subscription-writes": "1139",
-        "x-ms-response-type": "standard",
-        "x-ms-routing-request-id": "WESTUS2:20230223T033826Z:dd755458-2c7b-47f5-9c37-6fe2d692636e",
-        "x-request-time": "0.557"
+        "x-ms-correlation-request-id": "b7c77af0-5d3b-4626-a15c-6a8150e6fb1c",
+        "x-ms-ratelimit-remaining-subscription-writes": "1199",
+        "x-ms-response-type": "standard",
+        "x-ms-routing-request-id": "WESTUS2:20230223T220143Z:b7c77af0-5d3b-4626-a15c-6a8150e6fb1c",
+        "x-request-time": "1.842"
       },
       "ResponseBody": {
-        "id": "/subscriptions/00000000-0000-0000-0000-000000000/resourceGroups/00000/providers/Microsoft.MachineLearningServices/workspaces/00000/components/azureml_anonymous/versions/f3ecb648-7e45-4206-8d9a-507601986d76",
-        "name": "f3ecb648-7e45-4206-8d9a-507601986d76",
-=======
-        "Content-Length": "2406",
-        "Content-Type": "application/json; charset=utf-8",
-        "Date": "Tue, 21 Feb 2023 21:41:52 GMT",
-        "Expires": "-1",
-        "Location": "https://management.azure.com/subscriptions/00000000-0000-0000-0000-000000000/resourceGroups/00000/providers/Microsoft.MachineLearningServices/workspaces/00000/components/azureml_anonymous/versions/e94901cc-04da-0474-6d0e-51e2edcf13a9?api-version=2022-10-01",
-        "Pragma": "no-cache",
-        "Request-Context": "appId=cid-v1:2d2e8e63-272e-4b3c-8598-4ee570a0e70d",
-        "Server-Timing": "traceparent;desc=\u002200-b33002021657e9323ddc296683b0146d-e1a7317492ef3c1b-01\u0022",
-        "Strict-Transport-Security": "max-age=31536000; includeSubDomains",
-        "x-aml-cluster": "vienna-eastus-01",
-        "X-Content-Type-Options": "nosniff",
-        "x-ms-correlation-request-id": "f2d900f7-11ea-4757-8263-b737f84f4b19",
-        "x-ms-ratelimit-remaining-subscription-writes": "1162",
-        "x-ms-response-type": "standard",
-        "x-ms-routing-request-id": "CANADACENTRAL:20230221T214153Z:f2d900f7-11ea-4757-8263-b737f84f4b19",
-        "x-request-time": "0.710"
-      },
-      "ResponseBody": {
-        "id": "/subscriptions/00000000-0000-0000-0000-000000000/resourceGroups/00000/providers/Microsoft.MachineLearningServices/workspaces/00000/components/azureml_anonymous/versions/36bbd444-108e-465c-88c3-04ba062b1f7d",
-        "name": "36bbd444-108e-465c-88c3-04ba062b1f7d",
->>>>>>> ce9edaa6
+        "id": "/subscriptions/00000000-0000-0000-0000-000000000/resourceGroups/00000/providers/Microsoft.MachineLearningServices/workspaces/00000/components/azureml_anonymous/versions/1ac0b671-f5b2-4afa-9676-d703d211c0da",
+        "name": "1ac0b671-f5b2-4afa-9676-d703d211c0da",
         "type": "Microsoft.MachineLearningServices/workspaces/components/versions",
         "properties": {
           "description": null,
@@ -758,13 +484,8 @@
                 "type": "uri_folder"
               }
             },
-<<<<<<< HEAD
             "code": "azureml:/subscriptions/00000000-0000-0000-0000-000000000/resourceGroups/00000/providers/Microsoft.MachineLearningServices/workspaces/00000/codes/e7a3f40e-eb47-4499-9b80-1e5d911878f8/versions/1",
-            "environment": "azureml://registries/azureml/environments/AzureML-sklearn-0.24-ubuntu18.04-py37-cpu/versions/1",
-=======
-            "code": "azureml:/subscriptions/00000000-0000-0000-0000-000000000/resourceGroups/00000/providers/Microsoft.MachineLearningServices/workspaces/00000/codes/c4b5a984-a0c9-4622-a5cf-f22114f04941/versions/1",
             "environment": "azureml://registries/azureml/environments/AzureML-sklearn-1.0-ubuntu20.04-py38-cpu/versions/33",
->>>>>>> ce9edaa6
             "resources": {
               "instance_count": "1"
             },
@@ -773,19 +494,11 @@
           }
         },
         "systemData": {
-<<<<<<< HEAD
-          "createdAt": "2023-02-23T02:24:56.1786887\u002B00:00",
+          "createdAt": "2023-02-23T21:15:01.2633\u002B00:00",
           "createdBy": "Diondra Peck",
           "createdByType": "User",
-          "lastModifiedAt": "2023-02-23T02:24:56.2540287\u002B00:00",
+          "lastModifiedAt": "2023-02-23T21:15:01.3159884\u002B00:00",
           "lastModifiedBy": "Diondra Peck",
-=======
-          "createdAt": "2023-02-19T00:15:25.1488285\u002B00:00",
-          "createdBy": "Firstname Lastname",
-          "createdByType": "User",
-          "lastModifiedAt": "2023-02-19T00:15:25.2349666\u002B00:00",
-          "lastModifiedBy": "Firstname Lastname",
->>>>>>> ce9edaa6
           "lastModifiedByType": "User"
         }
       }
@@ -797,11 +510,7 @@
         "Accept": "application/json",
         "Accept-Encoding": "gzip, deflate",
         "Connection": "keep-alive",
-<<<<<<< HEAD
         "User-Agent": "azure-ai-ml/1.5.0 azsdk-python-mgmt-machinelearningservices/0.1.0 Python/3.7.9 (Windows-10-10.0.22621-SP0)"
-=======
-        "User-Agent": "azure-ai-ml/1.5.0 azsdk-python-mgmt-machinelearningservices/0.1.0 Python/3.10.6 (Linux-5.15.79.1-microsoft-standard-WSL2-x86_64-with-glibc2.35)"
->>>>>>> ce9edaa6
       },
       "RequestBody": null,
       "StatusCode": 200,
@@ -809,42 +518,24 @@
         "Cache-Control": "no-cache",
         "Content-Encoding": "gzip",
         "Content-Type": "application/json; charset=utf-8",
-<<<<<<< HEAD
-        "Date": "Thu, 23 Feb 2023 03:38:27 GMT",
+        "Date": "Thu, 23 Feb 2023 22:01:43 GMT",
         "Expires": "-1",
         "Pragma": "no-cache",
         "Request-Context": "appId=cid-v1:2d2e8e63-272e-4b3c-8598-4ee570a0e70d",
-        "Server-Timing": "traceparent;desc=\u002200-7ee2e1c8a3fd70ab7f77a33916111ab2-71203f46f6795d52-01\u0022",
-=======
-        "Date": "Tue, 21 Feb 2023 21:41:53 GMT",
-        "Expires": "-1",
-        "Pragma": "no-cache",
-        "Request-Context": "appId=cid-v1:2d2e8e63-272e-4b3c-8598-4ee570a0e70d",
-        "Server-Timing": "traceparent;desc=\u002200-23946f4c47179615b26c361682e83ee9-24ec228b4d60654c-01\u0022",
->>>>>>> ce9edaa6
+        "Server-Timing": "traceparent;desc=\u002200-50c470d196dec244fe5663e5934061dd-04e75a0d1040d353-01\u0022",
         "Strict-Transport-Security": "max-age=31536000; includeSubDomains",
         "Transfer-Encoding": "chunked",
         "Vary": [
           "Accept-Encoding",
           "Accept-Encoding"
         ],
-<<<<<<< HEAD
         "x-aml-cluster": "vienna-eastus2-02",
         "X-Content-Type-Options": "nosniff",
-        "x-ms-correlation-request-id": "2bb5dfbd-060e-4f71-8cc6-8828db08ef5d",
-        "x-ms-ratelimit-remaining-subscription-reads": "11843",
-        "x-ms-response-type": "standard",
-        "x-ms-routing-request-id": "WESTUS2:20230223T033828Z:2bb5dfbd-060e-4f71-8cc6-8828db08ef5d",
-        "x-request-time": "1.233"
-=======
-        "x-aml-cluster": "vienna-eastus-01",
-        "X-Content-Type-Options": "nosniff",
-        "x-ms-correlation-request-id": "5267f418-83af-4210-ba75-f8c265d5a082",
-        "x-ms-ratelimit-remaining-subscription-reads": "11943",
-        "x-ms-response-type": "standard",
-        "x-ms-routing-request-id": "CANADACENTRAL:20230221T214153Z:5267f418-83af-4210-ba75-f8c265d5a082",
-        "x-request-time": "0.171"
->>>>>>> ce9edaa6
+        "x-ms-correlation-request-id": "292725e6-f8a2-4968-a906-40a278f20c4e",
+        "x-ms-ratelimit-remaining-subscription-reads": "11995",
+        "x-ms-response-type": "standard",
+        "x-ms-routing-request-id": "WESTUS2:20230223T220143Z:292725e6-f8a2-4968-a906-40a278f20c4e",
+        "x-request-time": "0.205"
       },
       "ResponseBody": {
         "id": "/subscriptions/00000000-0000-0000-0000-000000000/resourceGroups/00000/providers/Microsoft.MachineLearningServices/workspaces/00000/datastores/workspaceblobstore",
@@ -859,29 +550,17 @@
             "credentialsType": "AccountKey"
           },
           "datastoreType": "AzureBlob",
-<<<<<<< HEAD
           "accountName": "saveorz2izv2bas",
           "containerName": "azureml-blobstore-2d1e66ae-85e3-42c0-be91-34de66397f26",
-=======
-          "accountName": "samcw32zcnpjldw",
-          "containerName": "azureml-blobstore-3bd2018e-4b43-401e-ad49-85df181c9e0a",
->>>>>>> ce9edaa6
           "endpoint": "core.windows.net",
           "protocol": "https",
           "serviceDataAccessAuthIdentity": "WorkspaceSystemAssignedIdentity"
         },
         "systemData": {
-<<<<<<< HEAD
           "createdAt": "2023-02-23T02:09:20.7946807\u002B00:00",
           "createdBy": "779301c0-18b2-4cdc-801b-a0a3368fee0a",
           "createdByType": "Application",
           "lastModifiedAt": "2023-02-23T02:09:21.4547132\u002B00:00",
-=======
-          "createdAt": "2023-02-18T09:22:33.5645164\u002B00:00",
-          "createdBy": "779301c0-18b2-4cdc-801b-a0a3368fee0a",
-          "createdByType": "Application",
-          "lastModifiedAt": "2023-02-18T09:22:34.1712214\u002B00:00",
->>>>>>> ce9edaa6
           "lastModifiedBy": "779301c0-18b2-4cdc-801b-a0a3368fee0a",
           "lastModifiedByType": "Application"
         }
@@ -895,11 +574,7 @@
         "Accept-Encoding": "gzip, deflate",
         "Connection": "keep-alive",
         "Content-Length": "0",
-<<<<<<< HEAD
         "User-Agent": "azure-ai-ml/1.5.0 azsdk-python-mgmt-machinelearningservices/0.1.0 Python/3.7.9 (Windows-10-10.0.22621-SP0)"
-=======
-        "User-Agent": "azure-ai-ml/1.5.0 azsdk-python-mgmt-machinelearningservices/0.1.0 Python/3.10.6 (Linux-5.15.79.1-microsoft-standard-WSL2-x86_64-with-glibc2.35)"
->>>>>>> ce9edaa6
       },
       "RequestBody": null,
       "StatusCode": 200,
@@ -907,39 +582,21 @@
         "Cache-Control": "no-cache",
         "Content-Encoding": "gzip",
         "Content-Type": "application/json; charset=utf-8",
-<<<<<<< HEAD
-        "Date": "Thu, 23 Feb 2023 03:38:28 GMT",
+        "Date": "Thu, 23 Feb 2023 22:01:43 GMT",
         "Expires": "-1",
         "Pragma": "no-cache",
         "Request-Context": "appId=cid-v1:2d2e8e63-272e-4b3c-8598-4ee570a0e70d",
-        "Server-Timing": "traceparent;desc=\u002200-9ee5c0135110050b523b018044492dcd-8cc8525b4ddd8d72-01\u0022",
+        "Server-Timing": "traceparent;desc=\u002200-09598ea857ed2741124f8b9b2fdeabe0-40394ab3e077c7f9-01\u0022",
         "Strict-Transport-Security": "max-age=31536000; includeSubDomains",
         "Transfer-Encoding": "chunked",
         "Vary": "Accept-Encoding",
         "x-aml-cluster": "vienna-eastus2-02",
         "X-Content-Type-Options": "nosniff",
-        "x-ms-correlation-request-id": "433ce554-60dc-4759-9ac2-4dbe74c12541",
-        "x-ms-ratelimit-remaining-subscription-writes": "1164",
-        "x-ms-response-type": "standard",
-        "x-ms-routing-request-id": "WESTUS2:20230223T033829Z:433ce554-60dc-4759-9ac2-4dbe74c12541",
-        "x-request-time": "0.286"
-=======
-        "Date": "Tue, 21 Feb 2023 21:41:54 GMT",
-        "Expires": "-1",
-        "Pragma": "no-cache",
-        "Request-Context": "appId=cid-v1:2d2e8e63-272e-4b3c-8598-4ee570a0e70d",
-        "Server-Timing": "traceparent;desc=\u002200-66ab7123245cfb52efcaa9ae34dff05a-362e2a575bd9b306-01\u0022",
-        "Strict-Transport-Security": "max-age=31536000; includeSubDomains",
-        "Transfer-Encoding": "chunked",
-        "Vary": "Accept-Encoding",
-        "x-aml-cluster": "vienna-eastus-01",
-        "X-Content-Type-Options": "nosniff",
-        "x-ms-correlation-request-id": "206918c2-7039-45d5-8ac9-56c7d8b8bd86",
-        "x-ms-ratelimit-remaining-subscription-writes": "1165",
-        "x-ms-response-type": "standard",
-        "x-ms-routing-request-id": "CANADACENTRAL:20230221T214155Z:206918c2-7039-45d5-8ac9-56c7d8b8bd86",
-        "x-request-time": "0.106"
->>>>>>> ce9edaa6
+        "x-ms-correlation-request-id": "7e37276e-7031-4222-b106-f93083699ed4",
+        "x-ms-ratelimit-remaining-subscription-writes": "1199",
+        "x-ms-response-type": "standard",
+        "x-ms-routing-request-id": "WESTUS2:20230223T220144Z:7e37276e-7031-4222-b106-f93083699ed4",
+        "x-request-time": "0.116"
       },
       "ResponseBody": {
         "secretsType": "AccountKey",
@@ -947,23 +604,14 @@
       }
     },
     {
-<<<<<<< HEAD
-      "RequestUri": "https://saveorz2izv2bas.blob.core.windows.net/0000000000000000000000000000000000006397f26/LocalUpload/00000000000000000000000000000000/data/sample1.csv",
-=======
-      "RequestUri": "https://samcw32zcnpjldw.blob.core.windows.net/azureml-blobstore-3bd2018e-4b43-401e-ad49-85df181c9e0a/LocalUpload/00000000000000000000000000000000/data/sample1.csv",
->>>>>>> ce9edaa6
+      "RequestUri": "https://saveorz2izv2bas.blob.core.windows.net/azureml-blobstore-2d1e66ae-85e3-42c0-be91-34de66397f26/LocalUpload/00000000000000000000000000000000/data/sample1.csv",
       "RequestMethod": "HEAD",
       "RequestHeaders": {
         "Accept": "application/xml",
         "Accept-Encoding": "gzip, deflate",
         "Connection": "keep-alive",
-<<<<<<< HEAD
         "User-Agent": "azsdk-python-storage-blob/12.14.1 Python/3.7.9 (Windows-10-10.0.22621-SP0)",
-        "x-ms-date": "Thu, 23 Feb 2023 03:38:29 GMT",
-=======
-        "User-Agent": "azsdk-python-storage-blob/12.14.1 Python/3.10.6 (Linux-5.15.79.1-microsoft-standard-WSL2-x86_64-with-glibc2.35)",
-        "x-ms-date": "Tue, 21 Feb 2023 21:41:55 GMT",
->>>>>>> ce9edaa6
+        "x-ms-date": "Thu, 23 Feb 2023 22:01:44 GMT",
         "x-ms-version": "2021-08-06"
       },
       "RequestBody": null,
@@ -973,15 +621,9 @@
         "Content-Length": "499",
         "Content-MD5": "kD7N5\u002BygjTfbYTFhyEo7RA==",
         "Content-Type": "application/octet-stream",
-<<<<<<< HEAD
-        "Date": "Thu, 23 Feb 2023 03:38:29 GMT",
+        "Date": "Thu, 23 Feb 2023 22:01:46 GMT",
         "ETag": "\u00220x8DB1543D6FD0292\u0022",
         "Last-Modified": "Thu, 23 Feb 2023 02:15:31 GMT",
-=======
-        "Date": "Tue, 21 Feb 2023 21:41:55 GMT",
-        "ETag": "\u00220x8DB1193117B1888\u0022",
-        "Last-Modified": "Sat, 18 Feb 2023 09:32:35 GMT",
->>>>>>> ce9edaa6
         "Server": [
           "Windows-Azure-Blob/1.0",
           "Microsoft-HTTPAPI/2.0"
@@ -990,54 +632,32 @@
         "x-ms-access-tier": "Hot",
         "x-ms-access-tier-inferred": "true",
         "x-ms-blob-type": "BlockBlob",
-<<<<<<< HEAD
         "x-ms-creation-time": "Thu, 23 Feb 2023 02:15:31 GMT",
         "x-ms-lease-state": "available",
         "x-ms-lease-status": "unlocked",
         "x-ms-meta-name": "043b93f0-0d59-45e1-9422-f97e5ce8c926",
         "x-ms-meta-upload_status": "completed",
         "x-ms-meta-version": "daaf0d95-3ffc-4384-a6c2-6a608f7ee704",
-=======
-        "x-ms-creation-time": "Sat, 18 Feb 2023 09:32:35 GMT",
-        "x-ms-lease-state": "available",
-        "x-ms-lease-status": "unlocked",
-        "x-ms-meta-name": "d7054f82-1901-4d02-a1db-9705dc75a231",
-        "x-ms-meta-upload_status": "completed",
-        "x-ms-meta-version": "1b5ecf13-7ad8-4217-a535-a2f4e8977ef2",
->>>>>>> ce9edaa6
         "x-ms-server-encrypted": "true",
         "x-ms-version": "2021-08-06"
       },
       "ResponseBody": null
     },
     {
-<<<<<<< HEAD
-      "RequestUri": "https://saveorz2izv2bas.blob.core.windows.net/0000000000000000000000000000000000006397f26/az-ml-artifacts/00000000000000000000000000000000/data/sample1.csv",
-=======
-      "RequestUri": "https://samcw32zcnpjldw.blob.core.windows.net/azureml-blobstore-3bd2018e-4b43-401e-ad49-85df181c9e0a/az-ml-artifacts/00000000000000000000000000000000/data/sample1.csv",
->>>>>>> ce9edaa6
+      "RequestUri": "https://saveorz2izv2bas.blob.core.windows.net/azureml-blobstore-2d1e66ae-85e3-42c0-be91-34de66397f26/az-ml-artifacts/00000000000000000000000000000000/data/sample1.csv",
       "RequestMethod": "HEAD",
       "RequestHeaders": {
         "Accept": "application/xml",
         "Accept-Encoding": "gzip, deflate",
         "Connection": "keep-alive",
-<<<<<<< HEAD
         "User-Agent": "azsdk-python-storage-blob/12.14.1 Python/3.7.9 (Windows-10-10.0.22621-SP0)",
-        "x-ms-date": "Thu, 23 Feb 2023 03:38:29 GMT",
-=======
-        "User-Agent": "azsdk-python-storage-blob/12.14.1 Python/3.10.6 (Linux-5.15.79.1-microsoft-standard-WSL2-x86_64-with-glibc2.35)",
-        "x-ms-date": "Tue, 21 Feb 2023 21:41:55 GMT",
->>>>>>> ce9edaa6
+        "x-ms-date": "Thu, 23 Feb 2023 22:01:47 GMT",
         "x-ms-version": "2021-08-06"
       },
       "RequestBody": null,
       "StatusCode": 404,
       "ResponseHeaders": {
-<<<<<<< HEAD
-        "Date": "Thu, 23 Feb 2023 03:38:29 GMT",
-=======
-        "Date": "Tue, 21 Feb 2023 21:41:55 GMT",
->>>>>>> ce9edaa6
+        "Date": "Thu, 23 Feb 2023 22:01:47 GMT",
         "Server": [
           "Windows-Azure-Blob/1.0",
           "Microsoft-HTTPAPI/2.0"
@@ -1056,11 +676,7 @@
         "Accept": "application/json",
         "Accept-Encoding": "gzip, deflate",
         "Connection": "keep-alive",
-<<<<<<< HEAD
         "User-Agent": "azure-ai-ml/1.5.0 azsdk-python-mgmt-machinelearningservices/0.1.0 Python/3.7.9 (Windows-10-10.0.22621-SP0)"
-=======
-        "User-Agent": "azure-ai-ml/1.5.0 azsdk-python-mgmt-machinelearningservices/0.1.0 Python/3.10.6 (Linux-5.15.79.1-microsoft-standard-WSL2-x86_64-with-glibc2.35)"
->>>>>>> ce9edaa6
       },
       "RequestBody": null,
       "StatusCode": 200,
@@ -1068,42 +684,24 @@
         "Cache-Control": "no-cache",
         "Content-Encoding": "gzip",
         "Content-Type": "application/json; charset=utf-8",
-<<<<<<< HEAD
-        "Date": "Thu, 23 Feb 2023 03:38:29 GMT",
+        "Date": "Thu, 23 Feb 2023 22:01:47 GMT",
         "Expires": "-1",
         "Pragma": "no-cache",
         "Request-Context": "appId=cid-v1:2d2e8e63-272e-4b3c-8598-4ee570a0e70d",
-        "Server-Timing": "traceparent;desc=\u002200-ad6a9513b8e305c324b988f4783720e0-2ff2107030ef3e6c-01\u0022",
-=======
-        "Date": "Tue, 21 Feb 2023 21:41:55 GMT",
-        "Expires": "-1",
-        "Pragma": "no-cache",
-        "Request-Context": "appId=cid-v1:2d2e8e63-272e-4b3c-8598-4ee570a0e70d",
-        "Server-Timing": "traceparent;desc=\u002200-0026704b85ae0f528d58453e7290a74b-834b45fa24b1647b-01\u0022",
->>>>>>> ce9edaa6
+        "Server-Timing": "traceparent;desc=\u002200-02a92277d1c4176ea9eb605c47de5ec3-335600eb9a1cb3b1-01\u0022",
         "Strict-Transport-Security": "max-age=31536000; includeSubDomains",
         "Transfer-Encoding": "chunked",
         "Vary": [
           "Accept-Encoding",
           "Accept-Encoding"
         ],
-<<<<<<< HEAD
         "x-aml-cluster": "vienna-eastus2-02",
         "X-Content-Type-Options": "nosniff",
-        "x-ms-correlation-request-id": "95470176-bc5a-4346-9d65-e2f9016d87ee",
-        "x-ms-ratelimit-remaining-subscription-reads": "11842",
-        "x-ms-response-type": "standard",
-        "x-ms-routing-request-id": "WESTUS2:20230223T033829Z:95470176-bc5a-4346-9d65-e2f9016d87ee",
-        "x-request-time": "0.107"
-=======
-        "x-aml-cluster": "vienna-eastus-01",
-        "X-Content-Type-Options": "nosniff",
-        "x-ms-correlation-request-id": "7600b637-b3c6-4a4f-ac35-012f99834f71",
-        "x-ms-ratelimit-remaining-subscription-reads": "11942",
-        "x-ms-response-type": "standard",
-        "x-ms-routing-request-id": "CANADACENTRAL:20230221T214156Z:7600b637-b3c6-4a4f-ac35-012f99834f71",
-        "x-request-time": "0.105"
->>>>>>> ce9edaa6
+        "x-ms-correlation-request-id": "1158b069-6788-4ab8-a8e1-3c540e4b981d",
+        "x-ms-ratelimit-remaining-subscription-reads": "11994",
+        "x-ms-response-type": "standard",
+        "x-ms-routing-request-id": "WESTUS2:20230223T220148Z:1158b069-6788-4ab8-a8e1-3c540e4b981d",
+        "x-request-time": "0.403"
       },
       "ResponseBody": {
         "id": "/subscriptions/00000000-0000-0000-0000-000000000/resourceGroups/00000/providers/Microsoft.MachineLearningServices/workspaces/00000/datastores/workspaceblobstore",
@@ -1118,29 +716,17 @@
             "credentialsType": "AccountKey"
           },
           "datastoreType": "AzureBlob",
-<<<<<<< HEAD
           "accountName": "saveorz2izv2bas",
           "containerName": "azureml-blobstore-2d1e66ae-85e3-42c0-be91-34de66397f26",
-=======
-          "accountName": "samcw32zcnpjldw",
-          "containerName": "azureml-blobstore-3bd2018e-4b43-401e-ad49-85df181c9e0a",
->>>>>>> ce9edaa6
           "endpoint": "core.windows.net",
           "protocol": "https",
           "serviceDataAccessAuthIdentity": "WorkspaceSystemAssignedIdentity"
         },
         "systemData": {
-<<<<<<< HEAD
           "createdAt": "2023-02-23T02:09:20.7946807\u002B00:00",
           "createdBy": "779301c0-18b2-4cdc-801b-a0a3368fee0a",
           "createdByType": "Application",
           "lastModifiedAt": "2023-02-23T02:09:21.4547132\u002B00:00",
-=======
-          "createdAt": "2023-02-18T09:22:33.5645164\u002B00:00",
-          "createdBy": "779301c0-18b2-4cdc-801b-a0a3368fee0a",
-          "createdByType": "Application",
-          "lastModifiedAt": "2023-02-18T09:22:34.1712214\u002B00:00",
->>>>>>> ce9edaa6
           "lastModifiedBy": "779301c0-18b2-4cdc-801b-a0a3368fee0a",
           "lastModifiedByType": "Application"
         }
@@ -1154,11 +740,7 @@
         "Accept-Encoding": "gzip, deflate",
         "Connection": "keep-alive",
         "Content-Length": "0",
-<<<<<<< HEAD
         "User-Agent": "azure-ai-ml/1.5.0 azsdk-python-mgmt-machinelearningservices/0.1.0 Python/3.7.9 (Windows-10-10.0.22621-SP0)"
-=======
-        "User-Agent": "azure-ai-ml/1.5.0 azsdk-python-mgmt-machinelearningservices/0.1.0 Python/3.10.6 (Linux-5.15.79.1-microsoft-standard-WSL2-x86_64-with-glibc2.35)"
->>>>>>> ce9edaa6
       },
       "RequestBody": null,
       "StatusCode": 200,
@@ -1166,39 +748,21 @@
         "Cache-Control": "no-cache",
         "Content-Encoding": "gzip",
         "Content-Type": "application/json; charset=utf-8",
-<<<<<<< HEAD
-        "Date": "Thu, 23 Feb 2023 03:38:29 GMT",
+        "Date": "Thu, 23 Feb 2023 22:01:48 GMT",
         "Expires": "-1",
         "Pragma": "no-cache",
         "Request-Context": "appId=cid-v1:2d2e8e63-272e-4b3c-8598-4ee570a0e70d",
-        "Server-Timing": "traceparent;desc=\u002200-fd0ba63b493540e601799e63cfe08f5d-e6cda2f4b87c20f1-01\u0022",
+        "Server-Timing": "traceparent;desc=\u002200-738e8f938b0973934ccdf8305ff83be6-1f5acb3012167bc6-01\u0022",
         "Strict-Transport-Security": "max-age=31536000; includeSubDomains",
         "Transfer-Encoding": "chunked",
         "Vary": "Accept-Encoding",
         "x-aml-cluster": "vienna-eastus2-02",
         "X-Content-Type-Options": "nosniff",
-        "x-ms-correlation-request-id": "ccc44d3a-3fff-42c1-9bb1-30e65217476e",
-        "x-ms-ratelimit-remaining-subscription-writes": "1163",
-        "x-ms-response-type": "standard",
-        "x-ms-routing-request-id": "WESTUS2:20230223T033830Z:ccc44d3a-3fff-42c1-9bb1-30e65217476e",
-        "x-request-time": "0.252"
-=======
-        "Date": "Tue, 21 Feb 2023 21:41:55 GMT",
-        "Expires": "-1",
-        "Pragma": "no-cache",
-        "Request-Context": "appId=cid-v1:2d2e8e63-272e-4b3c-8598-4ee570a0e70d",
-        "Server-Timing": "traceparent;desc=\u002200-77a0edc71eb3d8dc9c05a7a4abb4327b-94b47e07f5bb2935-01\u0022",
-        "Strict-Transport-Security": "max-age=31536000; includeSubDomains",
-        "Transfer-Encoding": "chunked",
-        "Vary": "Accept-Encoding",
-        "x-aml-cluster": "vienna-eastus-01",
-        "X-Content-Type-Options": "nosniff",
-        "x-ms-correlation-request-id": "f7d81ecc-cbce-4b30-bff4-67ec1d4a73bf",
-        "x-ms-ratelimit-remaining-subscription-writes": "1164",
-        "x-ms-response-type": "standard",
-        "x-ms-routing-request-id": "CANADACENTRAL:20230221T214156Z:f7d81ecc-cbce-4b30-bff4-67ec1d4a73bf",
-        "x-request-time": "0.116"
->>>>>>> ce9edaa6
+        "x-ms-correlation-request-id": "654ab90e-bb6c-429c-8895-2bf905342d25",
+        "x-ms-ratelimit-remaining-subscription-writes": "1198",
+        "x-ms-response-type": "standard",
+        "x-ms-routing-request-id": "WESTUS2:20230223T220149Z:654ab90e-bb6c-429c-8895-2bf905342d25",
+        "x-request-time": "0.395"
       },
       "ResponseBody": {
         "secretsType": "AccountKey",
@@ -1206,23 +770,14 @@
       }
     },
     {
-<<<<<<< HEAD
-      "RequestUri": "https://saveorz2izv2bas.blob.core.windows.net/0000000000000000000000000000000000006397f26/LocalUpload/00000000000000000000000000000000/sample1.csv",
-=======
-      "RequestUri": "https://samcw32zcnpjldw.blob.core.windows.net/azureml-blobstore-3bd2018e-4b43-401e-ad49-85df181c9e0a/LocalUpload/00000000000000000000000000000000/sample1.csv",
->>>>>>> ce9edaa6
+      "RequestUri": "https://saveorz2izv2bas.blob.core.windows.net/azureml-blobstore-2d1e66ae-85e3-42c0-be91-34de66397f26/LocalUpload/00000000000000000000000000000000/sample1.csv",
       "RequestMethod": "HEAD",
       "RequestHeaders": {
         "Accept": "application/xml",
         "Accept-Encoding": "gzip, deflate",
         "Connection": "keep-alive",
-<<<<<<< HEAD
         "User-Agent": "azsdk-python-storage-blob/12.14.1 Python/3.7.9 (Windows-10-10.0.22621-SP0)",
-        "x-ms-date": "Thu, 23 Feb 2023 03:38:31 GMT",
-=======
-        "User-Agent": "azsdk-python-storage-blob/12.14.1 Python/3.10.6 (Linux-5.15.79.1-microsoft-standard-WSL2-x86_64-with-glibc2.35)",
-        "x-ms-date": "Tue, 21 Feb 2023 21:41:56 GMT",
->>>>>>> ce9edaa6
+        "x-ms-date": "Thu, 23 Feb 2023 22:01:49 GMT",
         "x-ms-version": "2021-08-06"
       },
       "RequestBody": null,
@@ -1232,15 +787,9 @@
         "Content-Length": "499",
         "Content-MD5": "kD7N5\u002BygjTfbYTFhyEo7RA==",
         "Content-Type": "application/octet-stream",
-<<<<<<< HEAD
-        "Date": "Thu, 23 Feb 2023 03:38:31 GMT",
+        "Date": "Thu, 23 Feb 2023 22:01:49 GMT",
         "ETag": "\u00220x8DB15452A78C75F\u0022",
         "Last-Modified": "Thu, 23 Feb 2023 02:25:01 GMT",
-=======
-        "Date": "Tue, 21 Feb 2023 21:41:56 GMT",
-        "ETag": "\u00220x8DB12047345A243\u0022",
-        "Last-Modified": "Sat, 18 Feb 2023 23:04:12 GMT",
->>>>>>> ce9edaa6
         "Server": [
           "Windows-Azure-Blob/1.0",
           "Microsoft-HTTPAPI/2.0"
@@ -1249,54 +798,32 @@
         "x-ms-access-tier": "Hot",
         "x-ms-access-tier-inferred": "true",
         "x-ms-blob-type": "BlockBlob",
-<<<<<<< HEAD
         "x-ms-creation-time": "Thu, 23 Feb 2023 02:25:00 GMT",
         "x-ms-lease-state": "available",
         "x-ms-lease-status": "unlocked",
         "x-ms-meta-name": "22d8cde0-be26-4c74-8041-23b681a34f7c",
         "x-ms-meta-upload_status": "completed",
         "x-ms-meta-version": "7837f1fe-c2f2-40cc-ba2d-c3dd3ffaa53e",
-=======
-        "x-ms-creation-time": "Sat, 18 Feb 2023 23:04:12 GMT",
-        "x-ms-lease-state": "available",
-        "x-ms-lease-status": "unlocked",
-        "x-ms-meta-name": "410dbe7a-fe3a-4105-a56a-1582a95a1f20",
-        "x-ms-meta-upload_status": "completed",
-        "x-ms-meta-version": "f8dab3bf-b9f4-4415-99da-550a8351e893",
->>>>>>> ce9edaa6
         "x-ms-server-encrypted": "true",
         "x-ms-version": "2021-08-06"
       },
       "ResponseBody": null
     },
     {
-<<<<<<< HEAD
-      "RequestUri": "https://saveorz2izv2bas.blob.core.windows.net/0000000000000000000000000000000000006397f26/az-ml-artifacts/00000000000000000000000000000000/sample1.csv",
-=======
-      "RequestUri": "https://samcw32zcnpjldw.blob.core.windows.net/azureml-blobstore-3bd2018e-4b43-401e-ad49-85df181c9e0a/az-ml-artifacts/00000000000000000000000000000000/sample1.csv",
->>>>>>> ce9edaa6
+      "RequestUri": "https://saveorz2izv2bas.blob.core.windows.net/azureml-blobstore-2d1e66ae-85e3-42c0-be91-34de66397f26/az-ml-artifacts/00000000000000000000000000000000/sample1.csv",
       "RequestMethod": "HEAD",
       "RequestHeaders": {
         "Accept": "application/xml",
         "Accept-Encoding": "gzip, deflate",
         "Connection": "keep-alive",
-<<<<<<< HEAD
         "User-Agent": "azsdk-python-storage-blob/12.14.1 Python/3.7.9 (Windows-10-10.0.22621-SP0)",
-        "x-ms-date": "Thu, 23 Feb 2023 03:38:32 GMT",
-=======
-        "User-Agent": "azsdk-python-storage-blob/12.14.1 Python/3.10.6 (Linux-5.15.79.1-microsoft-standard-WSL2-x86_64-with-glibc2.35)",
-        "x-ms-date": "Tue, 21 Feb 2023 21:41:56 GMT",
->>>>>>> ce9edaa6
+        "x-ms-date": "Thu, 23 Feb 2023 22:01:50 GMT",
         "x-ms-version": "2021-08-06"
       },
       "RequestBody": null,
       "StatusCode": 404,
       "ResponseHeaders": {
-<<<<<<< HEAD
-        "Date": "Thu, 23 Feb 2023 03:38:32 GMT",
-=======
-        "Date": "Tue, 21 Feb 2023 21:41:56 GMT",
->>>>>>> ce9edaa6
+        "Date": "Thu, 23 Feb 2023 22:01:49 GMT",
         "Server": [
           "Windows-Azure-Blob/1.0",
           "Microsoft-HTTPAPI/2.0"
@@ -1309,11 +836,7 @@
       "ResponseBody": null
     },
     {
-<<<<<<< HEAD
-      "RequestUri": "https://management.azure.com/subscriptions/00000000-0000-0000-0000-000000000/resourceGroups/00000/providers/Microsoft.MachineLearningServices/workspaces/00000/jobs/test_687429832716?api-version=2022-12-01-preview",
-=======
-      "RequestUri": "https://management.azure.com/subscriptions/00000000-0000-0000-0000-000000000/resourceGroups/00000/providers/Microsoft.MachineLearningServices/workspaces/00000/jobs/test_116839896960?api-version=2022-12-01-preview",
->>>>>>> ce9edaa6
+      "RequestUri": "https://management.azure.com/subscriptions/00000000-0000-0000-0000-000000000/resourceGroups/00000/providers/Microsoft.MachineLearningServices/workspaces/00000/jobs/test_870974742577?api-version=2022-12-01-preview",
       "RequestMethod": "PUT",
       "RequestHeaders": {
         "Accept": "application/json",
@@ -1321,11 +844,7 @@
         "Connection": "keep-alive",
         "Content-Length": "1523",
         "Content-Type": "application/json",
-<<<<<<< HEAD
         "User-Agent": "azure-ai-ml/1.5.0 azsdk-python-mgmt-machinelearningservices/0.1.0 Python/3.7.9 (Windows-10-10.0.22621-SP0)"
-=======
-        "User-Agent": "azure-ai-ml/1.5.0 azsdk-python-mgmt-machinelearningservices/0.1.0 Python/3.10.6 (Linux-5.15.79.1-microsoft-standard-WSL2-x86_64-with-glibc2.35)"
->>>>>>> ce9edaa6
       },
       "RequestBody": {
         "properties": {
@@ -1377,11 +896,7 @@
                 }
               },
               "_source": "YAML.JOB",
-<<<<<<< HEAD
-              "componentId": "/subscriptions/00000000-0000-0000-0000-000000000/resourceGroups/00000/providers/Microsoft.MachineLearningServices/workspaces/00000/components/azureml_anonymous/versions/f3ecb648-7e45-4206-8d9a-507601986d76"
-=======
-              "componentId": "/subscriptions/00000000-0000-0000-0000-000000000/resourceGroups/00000/providers/Microsoft.MachineLearningServices/workspaces/00000/components/azureml_anonymous/versions/36bbd444-108e-465c-88c3-04ba062b1f7d"
->>>>>>> ce9edaa6
+              "componentId": "/subscriptions/00000000-0000-0000-0000-000000000/resourceGroups/00000/providers/Microsoft.MachineLearningServices/workspaces/00000/components/azureml_anonymous/versions/1ac0b671-f5b2-4afa-9676-d703d211c0da"
             }
           },
           "outputs": {},
@@ -1393,49 +908,26 @@
       "StatusCode": 201,
       "ResponseHeaders": {
         "Cache-Control": "no-cache",
-<<<<<<< HEAD
         "Content-Length": "3979",
         "Content-Type": "application/json; charset=utf-8",
-        "Date": "Thu, 23 Feb 2023 03:38:37 GMT",
+        "Date": "Thu, 23 Feb 2023 22:01:53 GMT",
         "Expires": "-1",
-        "Location": "https://management.azure.com/subscriptions/00000000-0000-0000-0000-000000000/resourceGroups/00000/providers/Microsoft.MachineLearningServices/workspaces/00000/jobs/test_687429832716?api-version=2022-12-01-preview",
+        "Location": "https://management.azure.com/subscriptions/00000000-0000-0000-0000-000000000/resourceGroups/00000/providers/Microsoft.MachineLearningServices/workspaces/00000/jobs/test_870974742577?api-version=2022-12-01-preview",
         "Pragma": "no-cache",
         "Request-Context": "appId=cid-v1:2d2e8e63-272e-4b3c-8598-4ee570a0e70d",
-        "Server-Timing": "traceparent;desc=\u002200-82a3665295292475e2b7a2324ed3f255-ac08987e5e3b5fc8-01\u0022",
+        "Server-Timing": "traceparent;desc=\u002200-86eae676900738af5815391ae827d4c0-ebfa304948a02c96-01\u0022",
         "Strict-Transport-Security": "max-age=31536000; includeSubDomains",
         "x-aml-cluster": "vienna-eastus2-02",
         "X-Content-Type-Options": "nosniff",
-        "x-ms-correlation-request-id": "a297664b-a5c3-4202-ada8-85718a6181b5",
-        "x-ms-ratelimit-remaining-subscription-writes": "1138",
-        "x-ms-response-type": "standard",
-        "x-ms-routing-request-id": "WESTUS2:20230223T033837Z:a297664b-a5c3-4202-ada8-85718a6181b5",
-        "x-request-time": "1.595"
+        "x-ms-correlation-request-id": "f3de25bd-5cae-4efb-a08b-ed05e05edef9",
+        "x-ms-ratelimit-remaining-subscription-writes": "1198",
+        "x-ms-response-type": "standard",
+        "x-ms-routing-request-id": "WESTUS2:20230223T220153Z:f3de25bd-5cae-4efb-a08b-ed05e05edef9",
+        "x-request-time": "1.561"
       },
       "ResponseBody": {
-        "id": "/subscriptions/00000000-0000-0000-0000-000000000/resourceGroups/00000/providers/Microsoft.MachineLearningServices/workspaces/00000/jobs/test_687429832716",
-        "name": "test_687429832716",
-=======
-        "Content-Length": "3118",
-        "Content-Type": "application/json; charset=utf-8",
-        "Date": "Tue, 21 Feb 2023 21:42:01 GMT",
-        "Expires": "-1",
-        "Location": "https://management.azure.com/subscriptions/00000000-0000-0000-0000-000000000/resourceGroups/00000/providers/Microsoft.MachineLearningServices/workspaces/00000/jobs/test_116839896960?api-version=2022-12-01-preview",
-        "Pragma": "no-cache",
-        "Request-Context": "appId=cid-v1:2d2e8e63-272e-4b3c-8598-4ee570a0e70d",
-        "Server-Timing": "traceparent;desc=\u002200-8445500dc69bbbaff98e3d92632f21a6-ac854551fd06f4f6-01\u0022",
-        "Strict-Transport-Security": "max-age=31536000; includeSubDomains",
-        "x-aml-cluster": "vienna-eastus-01",
-        "X-Content-Type-Options": "nosniff",
-        "x-ms-correlation-request-id": "80b53639-de7c-4cfe-931a-9fd849cd6dbb",
-        "x-ms-ratelimit-remaining-subscription-writes": "1161",
-        "x-ms-response-type": "standard",
-        "x-ms-routing-request-id": "CANADACENTRAL:20230221T214201Z:80b53639-de7c-4cfe-931a-9fd849cd6dbb",
-        "x-request-time": "1.439"
-      },
-      "ResponseBody": {
-        "id": "/subscriptions/00000000-0000-0000-0000-000000000/resourceGroups/00000/providers/Microsoft.MachineLearningServices/workspaces/00000/jobs/test_116839896960",
-        "name": "test_116839896960",
->>>>>>> ce9edaa6
+        "id": "/subscriptions/00000000-0000-0000-0000-000000000/resourceGroups/00000/providers/Microsoft.MachineLearningServices/workspaces/00000/jobs/test_870974742577",
+        "name": "test_870974742577",
         "type": "Microsoft.MachineLearningServices/workspaces/jobs",
         "properties": {
           "description": "The hello world pipeline job with data binding",
@@ -1462,11 +954,7 @@
             "Tracking": {
               "jobServiceType": "Tracking",
               "port": null,
-<<<<<<< HEAD
               "endpoint": "azureml://eastus2.api.azureml.ms/mlflow/v1.0/subscriptions/00000000-0000-0000-0000-000000000/resourceGroups/00000/providers/Microsoft.MachineLearningServices/workspaces/00000?",
-=======
-              "endpoint": "azureml://eastus.api.azureml.ms/mlflow/v1.0/subscriptions/00000000-0000-0000-0000-000000000/resourceGroups/00000/providers/Microsoft.MachineLearningServices/workspaces/00000?",
->>>>>>> ce9edaa6
               "status": null,
               "errorMessage": null,
               "properties": null,
@@ -1475,11 +963,7 @@
             "Studio": {
               "jobServiceType": "Studio",
               "port": null,
-<<<<<<< HEAD
-              "endpoint": "https://ml.azure.com/runs/test_687429832716?wsid=/subscriptions/00000000-0000-0000-0000-000000000/resourcegroups/00000/workspaces/00000",
-=======
-              "endpoint": "https://ml.azure.com/runs/test_116839896960?wsid=/subscriptions/00000000-0000-0000-0000-000000000/resourcegroups/00000/workspaces/00000",
->>>>>>> ce9edaa6
+              "endpoint": "https://ml.azure.com/runs/test_870974742577?wsid=/subscriptions/00000000-0000-0000-0000-000000000/resourcegroups/00000/workspaces/00000",
               "status": null,
               "errorMessage": null,
               "properties": null,
@@ -1505,11 +989,7 @@
                 }
               },
               "_source": "YAML.JOB",
-<<<<<<< HEAD
-              "componentId": "/subscriptions/00000000-0000-0000-0000-000000000/resourceGroups/00000/providers/Microsoft.MachineLearningServices/workspaces/00000/components/azureml_anonymous/versions/f3ecb648-7e45-4206-8d9a-507601986d76"
-=======
-              "componentId": "/subscriptions/00000000-0000-0000-0000-000000000/resourceGroups/00000/providers/Microsoft.MachineLearningServices/workspaces/00000/components/azureml_anonymous/versions/36bbd444-108e-465c-88c3-04ba062b1f7d"
->>>>>>> ce9edaa6
+              "componentId": "/subscriptions/00000000-0000-0000-0000-000000000/resourceGroups/00000/providers/Microsoft.MachineLearningServices/workspaces/00000/components/azureml_anonymous/versions/1ac0b671-f5b2-4afa-9676-d703d211c0da"
             }
           },
           "inputs": {
@@ -1550,34 +1030,21 @@
           "sourceJobId": null
         },
         "systemData": {
-<<<<<<< HEAD
-          "createdAt": "2023-02-23T03:38:37.3376608\u002B00:00",
+          "createdAt": "2023-02-23T22:01:52.8533708\u002B00:00",
           "createdBy": "Diondra Peck",
-=======
-          "createdAt": "2023-02-21T21:42:01.3649999\u002B00:00",
-          "createdBy": "Firstname Lastname",
->>>>>>> ce9edaa6
           "createdByType": "User"
         }
       }
     },
     {
-<<<<<<< HEAD
-      "RequestUri": "https://management.azure.com/subscriptions/00000000-0000-0000-0000-000000000/resourceGroups/00000/providers/Microsoft.MachineLearningServices/workspaces/00000/jobs/test_687429832716/cancel?api-version=2022-12-01-preview",
-=======
-      "RequestUri": "https://management.azure.com/subscriptions/00000000-0000-0000-0000-000000000/resourceGroups/00000/providers/Microsoft.MachineLearningServices/workspaces/00000/jobs/test_116839896960/cancel?api-version=2022-12-01-preview",
->>>>>>> ce9edaa6
+      "RequestUri": "https://management.azure.com/subscriptions/00000000-0000-0000-0000-000000000/resourceGroups/00000/providers/Microsoft.MachineLearningServices/workspaces/00000/jobs/test_870974742577/cancel?api-version=2022-12-01-preview",
       "RequestMethod": "POST",
       "RequestHeaders": {
         "Accept": "application/json",
         "Accept-Encoding": "gzip, deflate",
         "Connection": "keep-alive",
         "Content-Length": "0",
-<<<<<<< HEAD
         "User-Agent": "azure-ai-ml/1.5.0 azsdk-python-mgmt-machinelearningservices/0.1.0 Python/3.7.9 (Windows-10-10.0.22621-SP0)"
-=======
-        "User-Agent": "azure-ai-ml/1.5.0 azsdk-python-mgmt-machinelearningservices/0.1.0 Python/3.10.6 (Linux-5.15.79.1-microsoft-standard-WSL2-x86_64-with-glibc2.35)"
->>>>>>> ce9edaa6
       },
       "RequestBody": null,
       "StatusCode": 202,
@@ -1585,56 +1052,31 @@
         "Cache-Control": "no-cache",
         "Content-Length": "4",
         "Content-Type": "application/json; charset=utf-8",
-<<<<<<< HEAD
-        "Date": "Thu, 23 Feb 2023 03:38:41 GMT",
+        "Date": "Thu, 23 Feb 2023 22:01:56 GMT",
         "Expires": "-1",
-        "Location": "https://management.azure.com/subscriptions/00000000-0000-0000-0000-000000000/providers/Microsoft.MachineLearningServices/locations/eastus2/mfeOperationResults/jc:2d1e66ae-85e3-42c0-be91-34de66397f26:test_687429832716?api-version=2022-12-01-preview",
+        "Location": "https://management.azure.com/subscriptions/00000000-0000-0000-0000-000000000/providers/Microsoft.MachineLearningServices/locations/eastus2/mfeOperationResults/jc:2d1e66ae-85e3-42c0-be91-34de66397f26:test_870974742577?api-version=2022-12-01-preview",
         "Pragma": "no-cache",
         "Request-Context": "appId=cid-v1:2d2e8e63-272e-4b3c-8598-4ee570a0e70d",
         "Strict-Transport-Security": "max-age=31536000; includeSubDomains",
         "x-aml-cluster": "vienna-eastus2-02",
         "X-Content-Type-Options": "nosniff",
         "x-ms-async-operation-timeout": "PT1H",
-        "x-ms-correlation-request-id": "2c4c2b43-19e6-4255-8ca1-b335a2637f71",
-        "x-ms-ratelimit-remaining-subscription-writes": "1162",
-        "x-ms-response-type": "standard",
-        "x-ms-routing-request-id": "WESTUS2:20230223T033842Z:2c4c2b43-19e6-4255-8ca1-b335a2637f71",
-        "x-request-time": "0.594"
-=======
-        "Date": "Tue, 21 Feb 2023 21:42:07 GMT",
-        "Expires": "-1",
-        "Location": "https://management.azure.com/subscriptions/00000000-0000-0000-0000-000000000/providers/Microsoft.MachineLearningServices/locations/eastus/mfeOperationResults/jc:3bd2018e-4b43-401e-ad49-85df181c9e0a:test_116839896960?api-version=2022-12-01-preview",
-        "Pragma": "no-cache",
-        "Request-Context": "appId=cid-v1:2d2e8e63-272e-4b3c-8598-4ee570a0e70d",
-        "Strict-Transport-Security": "max-age=31536000; includeSubDomains",
-        "x-aml-cluster": "vienna-eastus-01",
-        "X-Content-Type-Options": "nosniff",
-        "x-ms-async-operation-timeout": "PT1H",
-        "x-ms-correlation-request-id": "92029e4e-e0e7-40d6-9aa5-7ef410112e66",
-        "x-ms-ratelimit-remaining-subscription-writes": "1163",
-        "x-ms-response-type": "standard",
-        "x-ms-routing-request-id": "CANADACENTRAL:20230221T214208Z:92029e4e-e0e7-40d6-9aa5-7ef410112e66",
-        "x-request-time": "2.016"
->>>>>>> ce9edaa6
+        "x-ms-correlation-request-id": "af0fc809-f3ff-4c9b-becf-001b69818a90",
+        "x-ms-ratelimit-remaining-subscription-writes": "1197",
+        "x-ms-response-type": "standard",
+        "x-ms-routing-request-id": "WESTUS2:20230223T220156Z:af0fc809-f3ff-4c9b-becf-001b69818a90",
+        "x-request-time": "1.465"
       },
       "ResponseBody": "null"
     },
     {
-<<<<<<< HEAD
-      "RequestUri": "https://management.azure.com/subscriptions/00000000-0000-0000-0000-000000000/providers/Microsoft.MachineLearningServices/locations/eastus2/mfeOperationResults/jc:2d1e66ae-85e3-42c0-be91-34de66397f26:test_687429832716?api-version=2022-12-01-preview",
-=======
-      "RequestUri": "https://management.azure.com/subscriptions/00000000-0000-0000-0000-000000000/providers/Microsoft.MachineLearningServices/locations/eastus/mfeOperationResults/jc:3bd2018e-4b43-401e-ad49-85df181c9e0a:test_116839896960?api-version=2022-12-01-preview",
->>>>>>> ce9edaa6
+      "RequestUri": "https://management.azure.com/subscriptions/00000000-0000-0000-0000-000000000/providers/Microsoft.MachineLearningServices/locations/eastus2/mfeOperationResults/jc:2d1e66ae-85e3-42c0-be91-34de66397f26:test_870974742577?api-version=2022-12-01-preview",
       "RequestMethod": "GET",
       "RequestHeaders": {
         "Accept": "*/*",
         "Accept-Encoding": "gzip, deflate",
         "Connection": "keep-alive",
-<<<<<<< HEAD
         "User-Agent": "azure-ai-ml/1.5.0 azsdk-python-mgmt-machinelearningservices/0.1.0 Python/3.7.9 (Windows-10-10.0.22621-SP0)"
-=======
-        "User-Agent": "azure-ai-ml/1.5.0 azsdk-python-mgmt-machinelearningservices/0.1.0 Python/3.10.6 (Linux-5.15.79.1-microsoft-standard-WSL2-x86_64-with-glibc2.35)"
->>>>>>> ce9edaa6
       },
       "RequestBody": null,
       "StatusCode": 202,
@@ -1642,97 +1084,54 @@
         "Cache-Control": "no-cache",
         "Content-Length": "2",
         "Content-Type": "application/json; charset=utf-8",
-<<<<<<< HEAD
-        "Date": "Thu, 23 Feb 2023 03:38:41 GMT",
+        "Date": "Thu, 23 Feb 2023 22:01:57 GMT",
         "Expires": "-1",
-        "Location": "https://management.azure.com/subscriptions/00000000-0000-0000-0000-000000000/providers/Microsoft.MachineLearningServices/locations/eastus2/mfeOperationResults/jc:2d1e66ae-85e3-42c0-be91-34de66397f26:test_687429832716?api-version=2022-12-01-preview",
+        "Location": "https://management.azure.com/subscriptions/00000000-0000-0000-0000-000000000/providers/Microsoft.MachineLearningServices/locations/eastus2/mfeOperationResults/jc:2d1e66ae-85e3-42c0-be91-34de66397f26:test_870974742577?api-version=2022-12-01-preview",
         "Pragma": "no-cache",
         "Request-Context": "appId=cid-v1:2d2e8e63-272e-4b3c-8598-4ee570a0e70d",
         "Strict-Transport-Security": "max-age=31536000; includeSubDomains",
-        "x-aml-cluster": "vienna-eastus2-02",
-        "X-Content-Type-Options": "nosniff",
-        "x-ms-correlation-request-id": "048575f9-9329-4876-881c-f7cec7b592b2",
-        "x-ms-ratelimit-remaining-subscription-reads": "11841",
-        "x-ms-response-type": "standard",
-        "x-ms-routing-request-id": "WESTUS2:20230223T033842Z:048575f9-9329-4876-881c-f7cec7b592b2",
-=======
-        "Date": "Tue, 21 Feb 2023 21:42:07 GMT",
-        "Expires": "-1",
-        "Location": "https://management.azure.com/subscriptions/00000000-0000-0000-0000-000000000/providers/Microsoft.MachineLearningServices/locations/eastus/mfeOperationResults/jc:3bd2018e-4b43-401e-ad49-85df181c9e0a:test_116839896960?api-version=2022-12-01-preview",
-        "Pragma": "no-cache",
-        "Request-Context": "appId=cid-v1:2d2e8e63-272e-4b3c-8598-4ee570a0e70d",
-        "Strict-Transport-Security": "max-age=31536000; includeSubDomains",
-        "x-aml-cluster": "vienna-eastus-01",
-        "X-Content-Type-Options": "nosniff",
-        "x-ms-correlation-request-id": "e30ce2e2-86e0-4368-a93a-afd2966813f4",
-        "x-ms-ratelimit-remaining-subscription-reads": "11941",
-        "x-ms-response-type": "standard",
-        "x-ms-routing-request-id": "CANADACENTRAL:20230221T214208Z:e30ce2e2-86e0-4368-a93a-afd2966813f4",
->>>>>>> ce9edaa6
-        "x-request-time": "0.034"
+        "x-aml-cluster": "vienna-eastus2-01",
+        "X-Content-Type-Options": "nosniff",
+        "x-ms-correlation-request-id": "735337c4-e280-412d-8a32-5d17c9b92bb0",
+        "x-ms-ratelimit-remaining-subscription-reads": "11993",
+        "x-ms-response-type": "standard",
+        "x-ms-routing-request-id": "WESTUS2:20230223T220157Z:735337c4-e280-412d-8a32-5d17c9b92bb0",
+        "x-request-time": "0.363"
       },
       "ResponseBody": {}
     },
     {
-<<<<<<< HEAD
-      "RequestUri": "https://management.azure.com/subscriptions/00000000-0000-0000-0000-000000000/providers/Microsoft.MachineLearningServices/locations/eastus2/mfeOperationResults/jc:2d1e66ae-85e3-42c0-be91-34de66397f26:test_687429832716?api-version=2022-12-01-preview",
-=======
-      "RequestUri": "https://management.azure.com/subscriptions/00000000-0000-0000-0000-000000000/providers/Microsoft.MachineLearningServices/locations/eastus/mfeOperationResults/jc:3bd2018e-4b43-401e-ad49-85df181c9e0a:test_116839896960?api-version=2022-12-01-preview",
->>>>>>> ce9edaa6
+      "RequestUri": "https://management.azure.com/subscriptions/00000000-0000-0000-0000-000000000/providers/Microsoft.MachineLearningServices/locations/eastus2/mfeOperationResults/jc:2d1e66ae-85e3-42c0-be91-34de66397f26:test_870974742577?api-version=2022-12-01-preview",
       "RequestMethod": "GET",
       "RequestHeaders": {
         "Accept": "*/*",
         "Accept-Encoding": "gzip, deflate",
         "Connection": "keep-alive",
-<<<<<<< HEAD
         "User-Agent": "azure-ai-ml/1.5.0 azsdk-python-mgmt-machinelearningservices/0.1.0 Python/3.7.9 (Windows-10-10.0.22621-SP0)"
-=======
-        "User-Agent": "azure-ai-ml/1.5.0 azsdk-python-mgmt-machinelearningservices/0.1.0 Python/3.10.6 (Linux-5.15.79.1-microsoft-standard-WSL2-x86_64-with-glibc2.35)"
->>>>>>> ce9edaa6
       },
       "RequestBody": null,
       "StatusCode": 200,
       "ResponseHeaders": {
         "Cache-Control": "no-cache",
         "Content-Length": "0",
-<<<<<<< HEAD
-        "Date": "Thu, 23 Feb 2023 03:39:12 GMT",
+        "Date": "Thu, 23 Feb 2023 22:02:27 GMT",
         "Expires": "-1",
         "Pragma": "no-cache",
         "Request-Context": "appId=cid-v1:2d2e8e63-272e-4b3c-8598-4ee570a0e70d",
-        "Server-Timing": "traceparent;desc=\u002200-7f1d97503cc8bc777dddd7e1aaf167e7-2c574a52ed0e2f6b-01\u0022",
+        "Server-Timing": "traceparent;desc=\u002200-0273c3220cc94ea108ff795da3d4df1b-6945e2f422d3245f-01\u0022",
         "Strict-Transport-Security": "max-age=31536000; includeSubDomains",
-        "x-aml-cluster": "vienna-eastus2-02",
-        "X-Content-Type-Options": "nosniff",
-        "x-ms-correlation-request-id": "74021fbb-e88b-4a3d-8caf-51672246b657",
-        "x-ms-ratelimit-remaining-subscription-reads": "11840",
-        "x-ms-response-type": "standard",
-        "x-ms-routing-request-id": "WESTUS2:20230223T033913Z:74021fbb-e88b-4a3d-8caf-51672246b657",
-        "x-request-time": "0.033"
-=======
-        "Date": "Tue, 21 Feb 2023 21:42:38 GMT",
-        "Expires": "-1",
-        "Pragma": "no-cache",
-        "Request-Context": "appId=cid-v1:2d2e8e63-272e-4b3c-8598-4ee570a0e70d",
-        "Server-Timing": "traceparent;desc=\u002200-79481a9d3a87d7e1a8c4cbd2e3b06817-3c40cf17714b4725-01\u0022",
-        "Strict-Transport-Security": "max-age=31536000; includeSubDomains",
-        "x-aml-cluster": "vienna-eastus-01",
-        "X-Content-Type-Options": "nosniff",
-        "x-ms-correlation-request-id": "6a8ba347-95f8-4b64-b092-4044f59b97ca",
-        "x-ms-ratelimit-remaining-subscription-reads": "11940",
-        "x-ms-response-type": "standard",
-        "x-ms-routing-request-id": "CANADACENTRAL:20230221T214238Z:6a8ba347-95f8-4b64-b092-4044f59b97ca",
-        "x-request-time": "0.032"
->>>>>>> ce9edaa6
+        "x-aml-cluster": "vienna-eastus2-01",
+        "X-Content-Type-Options": "nosniff",
+        "x-ms-correlation-request-id": "d57c62db-f57c-4f93-b002-a4ab1255e05a",
+        "x-ms-ratelimit-remaining-subscription-reads": "11992",
+        "x-ms-response-type": "standard",
+        "x-ms-routing-request-id": "WESTUS2:20230223T220227Z:d57c62db-f57c-4f93-b002-a4ab1255e05a",
+        "x-request-time": "0.391"
       },
       "ResponseBody": null
     }
   ],
   "Variables": {
-<<<<<<< HEAD
-    "name": "test_687429832716"
-=======
-    "name": "test_116839896960"
->>>>>>> ce9edaa6
+    "name": "test_870974742577"
   }
 }