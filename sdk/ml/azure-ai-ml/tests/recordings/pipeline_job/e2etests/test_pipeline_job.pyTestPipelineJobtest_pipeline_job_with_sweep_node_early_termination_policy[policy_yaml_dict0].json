{
  "Entries": [
    {
      "RequestUri": "https://management.azure.com/subscriptions/00000000-0000-0000-0000-000000000/resourceGroups/00000/providers/Microsoft.MachineLearningServices/workspaces/00000/computes/cpu-cluster?api-version=2022-10-01-preview",
      "RequestMethod": "GET",
      "RequestHeaders": {
        "Accept": "application/json",
        "Accept-Encoding": "gzip, deflate",
        "Connection": "keep-alive",
        "User-Agent": "azure-ai-ml/1.3.0 azsdk-python-mgmt-machinelearningservices/0.1.0 Python/3.9.13 (Windows-10-10.0.19045-SP0)"
      },
      "RequestBody": null,
      "StatusCode": 200,
      "ResponseHeaders": {
        "Cache-Control": "no-cache",
        "Content-Encoding": "gzip",
        "Content-Type": "application/json; charset=utf-8",
<<<<<<< HEAD
        "Date": "Sat, 24 Dec 2022 16:05:48 GMT",
        "Expires": "-1",
        "Pragma": "no-cache",
        "Request-Context": "appId=cid-v1:512cc15a-13b5-415b-bfd0-dce7accb6bb1",
        "Server-Timing": "traceparent;desc=\u002200-56ecc8f9644040af6eade346528cb38c-3fc7038063696594-00\u0022",
=======
        "Date": "Mon, 26 Dec 2022 05:12:32 GMT",
        "Expires": "-1",
        "Pragma": "no-cache",
        "Request-Context": "appId=cid-v1:512cc15a-13b5-415b-bfd0-dce7accb6bb1",
        "Server-Timing": "traceparent;desc=\u002200-43d3aebaced8cf7de1d3966404689909-26dfff40802fcc53-00\u0022",
>>>>>>> eef81ce5
        "Strict-Transport-Security": "max-age=31536000; includeSubDomains",
        "Transfer-Encoding": "chunked",
        "Vary": [
          "Accept-Encoding",
          "Accept-Encoding"
        ],
        "x-aml-cluster": "vienna-test-westus2-02",
        "X-Content-Type-Options": "nosniff",
<<<<<<< HEAD
        "x-ms-correlation-request-id": "167d4418-b331-40d8-89e6-a2a7368432f0",
        "x-ms-ratelimit-remaining-subscription-reads": "11999",
        "x-ms-response-type": "standard",
        "x-ms-routing-request-id": "KOREACENTRAL:20221224T160549Z:167d4418-b331-40d8-89e6-a2a7368432f0",
        "x-request-time": "0.213"
=======
        "x-ms-correlation-request-id": "4905f399-2a51-4053-b64f-1f58b67bb5ec",
        "x-ms-ratelimit-remaining-subscription-reads": "11515",
        "x-ms-response-type": "standard",
        "x-ms-routing-request-id": "JAPANEAST:20221226T051232Z:4905f399-2a51-4053-b64f-1f58b67bb5ec",
        "x-request-time": "0.244"
>>>>>>> eef81ce5
      },
      "ResponseBody": {
        "id": "/subscriptions/00000000-0000-0000-0000-000000000/resourceGroups/00000/providers/Microsoft.MachineLearningServices/workspaces/00000/computes/cpu-cluster",
        "name": "cpu-cluster",
        "type": "Microsoft.MachineLearningServices/workspaces/computes",
        "location": "centraluseuap",
        "tags": {},
        "properties": {
          "createdOn": "2022-09-22T09:02:22.1899959\u002B00:00",
          "modifiedOn": "2022-11-21T09:48:12.4511558\u002B00:00",
          "disableLocalAuth": false,
          "description": null,
          "resourceId": null,
          "computeType": "AmlCompute",
          "computeLocation": "centraluseuap",
          "provisioningState": "Succeeded",
          "provisioningErrors": null,
          "isAttachedCompute": false,
          "properties": {
            "vmSize": "STANDARD_DS2_V2",
            "vmPriority": "Dedicated",
            "scaleSettings": {
              "maxNodeCount": 6,
              "minNodeCount": 1,
              "nodeIdleTimeBeforeScaleDown": "PT2M"
            },
            "subnet": null,
<<<<<<< HEAD
            "currentNodeCount": 3,
            "targetNodeCount": 3,
            "nodeStateCounts": {
              "preparingNodeCount": 0,
              "runningNodeCount": 3,
=======
            "currentNodeCount": 2,
            "targetNodeCount": 5,
            "nodeStateCounts": {
              "preparingNodeCount": 0,
              "runningNodeCount": 2,
>>>>>>> eef81ce5
              "idleNodeCount": 0,
              "unusableNodeCount": 0,
              "leavingNodeCount": 0,
              "preemptedNodeCount": 0
            },
<<<<<<< HEAD
            "allocationState": "Steady",
            "allocationStateTransitionTime": "2022-12-24T16:04:10.528\u002B00:00",
            "errors": null,
=======
            "allocationState": "Resizing",
            "allocationStateTransitionTime": "2022-12-26T05:01:39.803\u002B00:00",
            "errors": [
              {
                "error": {
                  "code": "DiskFull",
                  "message": "ComputeNode.Id=tvmps_0d29f330b2f1036abbd4238ff1dcaa146e62e94ae327554ac40d44ab4de6f363_d: There is not enough disk space on the node,ComputeNode.Id=tvmps_6a571f3eb7645bea2c065cf5c6d39d5d5fb437a12d94240d994894aff3ec9a67_d: There is not enough disk space on the node,ComputeNode.Id=tvmps_b15642412aea9cebce941b6331cb5f061e591cb17450a4b24afa29dc6a0c1dae_d: There is not enough disk space on the node",
                  "details": [
                    {
                      "code": "Message",
                      "message": "The VM disk is full. Delete jobs, tasks, or files on the node to free up space and then reboot the node."
                    },
                    {
                      "code": "Message",
                      "message": "The VM disk is full. Delete jobs, tasks, or files on the node to free up space and then reboot the node."
                    },
                    {
                      "code": "Message",
                      "message": "The VM disk is full. Delete jobs, tasks, or files on the node to free up space and then reboot the node."
                    }
                  ]
                }
              },
              {
                "error": {
                  "code": "ClusterCoreQuotaReached",
                  "message": "Operation results in exceeding quota limits of Total Cluster Dedicated Regional vCPUs. Maximum allowed: 100, Current in use: 100, Additional requested: 2. Click here to view and request for quota: https://portal.azure.com/#resource/subscriptions/00000000-0000-0000-0000-000000000/resourceGroups/00000/providers/Microsoft.MachineLearningServices/workspaces/00000/quotaUsage"
                }
              }
            ],
>>>>>>> eef81ce5
            "remoteLoginPortPublicAccess": "Enabled",
            "osType": "Linux",
            "virtualMachineImage": null,
            "isolatedNetwork": false,
            "propertyBag": {}
          }
        }
      }
    },
    {
      "RequestUri": "https://management.azure.com/subscriptions/00000000-0000-0000-0000-000000000/resourceGroups/00000/providers/Microsoft.MachineLearningServices/workspaces/00000/computes/gpu-cluster?api-version=2022-10-01-preview",
      "RequestMethod": "GET",
      "RequestHeaders": {
        "Accept": "application/json",
        "Accept-Encoding": "gzip, deflate",
        "Connection": "keep-alive",
        "User-Agent": "azure-ai-ml/1.3.0 azsdk-python-mgmt-machinelearningservices/0.1.0 Python/3.9.13 (Windows-10-10.0.19045-SP0)"
      },
      "RequestBody": null,
      "StatusCode": 200,
      "ResponseHeaders": {
        "Cache-Control": "no-cache",
        "Content-Encoding": "gzip",
        "Content-Type": "application/json; charset=utf-8",
<<<<<<< HEAD
        "Date": "Sat, 24 Dec 2022 16:05:49 GMT",
        "Expires": "-1",
        "Pragma": "no-cache",
        "Request-Context": "appId=cid-v1:512cc15a-13b5-415b-bfd0-dce7accb6bb1",
        "Server-Timing": "traceparent;desc=\u002200-4b9c5624952c7fa4c75332dcb03eaf0d-5c8fe744160e38ab-00\u0022",
=======
        "Date": "Mon, 26 Dec 2022 05:12:32 GMT",
        "Expires": "-1",
        "Pragma": "no-cache",
        "Request-Context": "appId=cid-v1:512cc15a-13b5-415b-bfd0-dce7accb6bb1",
        "Server-Timing": "traceparent;desc=\u002200-1d1b7e7a3ccf7b8ebf49f03397a6d9c7-f82f74102d6b5e85-00\u0022",
>>>>>>> eef81ce5
        "Strict-Transport-Security": "max-age=31536000; includeSubDomains",
        "Transfer-Encoding": "chunked",
        "Vary": [
          "Accept-Encoding",
          "Accept-Encoding"
        ],
        "x-aml-cluster": "vienna-test-westus2-02",
        "X-Content-Type-Options": "nosniff",
<<<<<<< HEAD
        "x-ms-correlation-request-id": "7297eaea-4f4d-42f6-84b9-e144f9511c5b",
        "x-ms-ratelimit-remaining-subscription-reads": "11998",
        "x-ms-response-type": "standard",
        "x-ms-routing-request-id": "KOREACENTRAL:20221224T160550Z:7297eaea-4f4d-42f6-84b9-e144f9511c5b",
        "x-request-time": "0.036"
=======
        "x-ms-correlation-request-id": "845ff0dd-9b8c-4fc1-8740-e69dd19c3809",
        "x-ms-ratelimit-remaining-subscription-reads": "11514",
        "x-ms-response-type": "standard",
        "x-ms-routing-request-id": "JAPANEAST:20221226T051233Z:845ff0dd-9b8c-4fc1-8740-e69dd19c3809",
        "x-request-time": "0.024"
>>>>>>> eef81ce5
      },
      "ResponseBody": {
        "id": "/subscriptions/00000000-0000-0000-0000-000000000/resourceGroups/00000/providers/Microsoft.MachineLearningServices/workspaces/00000/computes/gpu-cluster",
        "name": "gpu-cluster",
        "type": "Microsoft.MachineLearningServices/workspaces/computes",
        "location": "centraluseuap",
        "tags": {},
        "properties": {
          "createdOn": "2022-09-22T09:04:32.8245567\u002B00:00",
          "modifiedOn": "2022-09-22T09:04:38.3624603\u002B00:00",
          "disableLocalAuth": false,
          "description": null,
          "resourceId": null,
          "computeType": "AmlCompute",
          "computeLocation": "centraluseuap",
          "provisioningState": "Failed",
          "provisioningErrors": [
            {
              "error": {
                "code": "ClusterMinNodesExceedCoreQuota",
                "message": "The specified subscription has a Standard ND family vCPU quota of 0 and cannot accomodate for at least 1 requested managed compute nodes which maps to 6 vCPUs. Talk to your Subscription Admin or refer to https://docs.microsoft.com/azure/machine-learning/how-to-manage-quotas#request-quota-increases to increase the family quota"
              }
            }
          ],
          "isAttachedCompute": false,
          "properties": {
            "vmSize": "STANDARD_ND6S",
            "vmPriority": "Dedicated",
            "scaleSettings": {
              "maxNodeCount": 4,
              "minNodeCount": 0,
              "nodeIdleTimeBeforeScaleDown": null
            },
            "subnet": null,
            "currentNodeCount": null,
            "targetNodeCount": null,
            "nodeStateCounts": null,
            "allocationState": null,
            "errors": null,
            "remoteLoginPortPublicAccess": "NotSpecified",
            "virtualMachineImage": null,
            "isolatedNetwork": false
          }
        }
      }
    },
    {
      "RequestUri": "https://management.azure.com/subscriptions/00000000-0000-0000-0000-000000000/resourceGroups/00000/providers/Microsoft.MachineLearningServices/workspaces/00000/datastores/workspaceblobstore?api-version=2022-05-01",
      "RequestMethod": "GET",
      "RequestHeaders": {
        "Accept": "application/json",
        "Accept-Encoding": "gzip, deflate",
        "Connection": "keep-alive",
        "User-Agent": "azure-ai-ml/1.3.0 azsdk-python-mgmt-machinelearningservices/0.1.0 Python/3.9.13 (Windows-10-10.0.19045-SP0)"
      },
      "RequestBody": null,
      "StatusCode": 200,
      "ResponseHeaders": {
        "Cache-Control": "no-cache",
        "Content-Encoding": "gzip",
        "Content-Type": "application/json; charset=utf-8",
<<<<<<< HEAD
        "Date": "Sat, 24 Dec 2022 16:05:51 GMT",
        "Expires": "-1",
        "Pragma": "no-cache",
        "Request-Context": "appId=cid-v1:512cc15a-13b5-415b-bfd0-dce7accb6bb1",
        "Server-Timing": "traceparent;desc=\u002200-1d50d8380a2760c15472d17cd5fad6ac-6815e414c8e725b5-00\u0022",
=======
        "Date": "Mon, 26 Dec 2022 05:12:34 GMT",
        "Expires": "-1",
        "Pragma": "no-cache",
        "Request-Context": "appId=cid-v1:512cc15a-13b5-415b-bfd0-dce7accb6bb1",
        "Server-Timing": "traceparent;desc=\u002200-39a0cc71b430ac96291d744e785a5481-04a69edbe82c5696-00\u0022",
>>>>>>> eef81ce5
        "Strict-Transport-Security": "max-age=31536000; includeSubDomains",
        "Transfer-Encoding": "chunked",
        "Vary": [
          "Accept-Encoding",
          "Accept-Encoding"
        ],
        "x-aml-cluster": "vienna-test-westus2-02",
        "X-Content-Type-Options": "nosniff",
<<<<<<< HEAD
        "x-ms-correlation-request-id": "d6e4f067-6ca3-4eb3-98ae-49c398937bab",
        "x-ms-ratelimit-remaining-subscription-reads": "11997",
        "x-ms-response-type": "standard",
        "x-ms-routing-request-id": "KOREACENTRAL:20221224T160552Z:d6e4f067-6ca3-4eb3-98ae-49c398937bab",
        "x-request-time": "0.135"
=======
        "x-ms-correlation-request-id": "e3960ef6-37d2-491d-8e66-616ce598df69",
        "x-ms-ratelimit-remaining-subscription-reads": "11513",
        "x-ms-response-type": "standard",
        "x-ms-routing-request-id": "JAPANEAST:20221226T051235Z:e3960ef6-37d2-491d-8e66-616ce598df69",
        "x-request-time": "0.090"
>>>>>>> eef81ce5
      },
      "ResponseBody": {
        "id": "/subscriptions/00000000-0000-0000-0000-000000000/resourceGroups/00000/providers/Microsoft.MachineLearningServices/workspaces/00000/datastores/workspaceblobstore",
        "name": "workspaceblobstore",
        "type": "Microsoft.MachineLearningServices/workspaces/datastores",
        "properties": {
          "description": null,
          "tags": null,
          "properties": null,
          "isDefault": true,
          "credentials": {
            "credentialsType": "AccountKey"
          },
          "datastoreType": "AzureBlob",
          "accountName": "sagvgsoim6nmhbq",
          "containerName": "azureml-blobstore-e61cd5e2-512f-475e-9842-5e2a973993b8",
          "endpoint": "core.windows.net",
          "protocol": "https",
          "serviceDataAccessAuthIdentity": "WorkspaceSystemAssignedIdentity"
        },
        "systemData": {
          "createdAt": "2022-09-22T09:02:03.2629568\u002B00:00",
          "createdBy": "779301c0-18b2-4cdc-801b-a0a3368fee0a",
          "createdByType": "Application",
          "lastModifiedAt": "2022-09-22T09:02:04.166989\u002B00:00",
          "lastModifiedBy": "779301c0-18b2-4cdc-801b-a0a3368fee0a",
          "lastModifiedByType": "Application"
        }
      }
    },
    {
      "RequestUri": "https://management.azure.com/subscriptions/00000000-0000-0000-0000-000000000/resourceGroups/00000/providers/Microsoft.MachineLearningServices/workspaces/00000/datastores/workspaceblobstore/listSecrets?api-version=2022-05-01",
      "RequestMethod": "POST",
      "RequestHeaders": {
        "Accept": "application/json",
        "Accept-Encoding": "gzip, deflate",
        "Connection": "keep-alive",
        "Content-Length": "0",
        "User-Agent": "azure-ai-ml/1.3.0 azsdk-python-mgmt-machinelearningservices/0.1.0 Python/3.9.13 (Windows-10-10.0.19045-SP0)"
      },
      "RequestBody": null,
      "StatusCode": 200,
      "ResponseHeaders": {
        "Cache-Control": "no-cache",
        "Content-Encoding": "gzip",
        "Content-Type": "application/json; charset=utf-8",
<<<<<<< HEAD
        "Date": "Sat, 24 Dec 2022 16:05:52 GMT",
        "Expires": "-1",
        "Pragma": "no-cache",
        "Request-Context": "appId=cid-v1:512cc15a-13b5-415b-bfd0-dce7accb6bb1",
        "Server-Timing": "traceparent;desc=\u002200-d4100a13e60cfebb5ae8194502711f24-bd39aea009503425-00\u0022",
=======
        "Date": "Mon, 26 Dec 2022 05:12:34 GMT",
        "Expires": "-1",
        "Pragma": "no-cache",
        "Request-Context": "appId=cid-v1:512cc15a-13b5-415b-bfd0-dce7accb6bb1",
        "Server-Timing": "traceparent;desc=\u002200-147722345a879e13d23a1a93c8e4a88a-fb98b8687afff536-00\u0022",
>>>>>>> eef81ce5
        "Strict-Transport-Security": "max-age=31536000; includeSubDomains",
        "Transfer-Encoding": "chunked",
        "Vary": "Accept-Encoding",
        "x-aml-cluster": "vienna-test-westus2-02",
        "X-Content-Type-Options": "nosniff",
<<<<<<< HEAD
        "x-ms-correlation-request-id": "4b08be46-8aa9-4f72-a98f-5db2e9a5a39c",
        "x-ms-ratelimit-remaining-subscription-writes": "1199",
        "x-ms-response-type": "standard",
        "x-ms-routing-request-id": "KOREACENTRAL:20221224T160553Z:4b08be46-8aa9-4f72-a98f-5db2e9a5a39c",
        "x-request-time": "0.494"
=======
        "x-ms-correlation-request-id": "e64ba7e6-2f8f-4984-8331-6e5662fec2bd",
        "x-ms-ratelimit-remaining-subscription-writes": "949",
        "x-ms-response-type": "standard",
        "x-ms-routing-request-id": "JAPANEAST:20221226T051235Z:e64ba7e6-2f8f-4984-8331-6e5662fec2bd",
        "x-request-time": "0.107"
>>>>>>> eef81ce5
      },
      "ResponseBody": {
        "secretsType": "AccountKey",
        "key": "dGhpcyBpcyBmYWtlIGtleQ=="
      }
    },
    {
<<<<<<< HEAD
      "RequestUri": "https://sagvgsoim6nmhbq.blob.core.windows.net/azureml-blobstore-e61cd5e2-512f-475e-9842-5e2a973993b8/LocalUpload/00000000000000000000000000000000/data/sample1.csv",
=======
      "RequestUri": "https://sagvgsoim6nmhbq.blob.core.windows.net/azureml-blobstore-e61cd5e2-512f-475e-9842-5e2a973993b8/LocalUpload/00000000000000000000000000000000/python/sample1.csv",
>>>>>>> eef81ce5
      "RequestMethod": "HEAD",
      "RequestHeaders": {
        "Accept": "application/xml",
        "Accept-Encoding": "gzip, deflate",
        "Connection": "keep-alive",
        "User-Agent": "azsdk-python-storage-blob/12.14.1 Python/3.9.13 (Windows-10-10.0.19045-SP0)",
<<<<<<< HEAD
        "x-ms-date": "Sat, 24 Dec 2022 16:05:54 GMT",
=======
        "x-ms-date": "Mon, 26 Dec 2022 05:12:35 GMT",
>>>>>>> eef81ce5
        "x-ms-version": "2021-08-06"
      },
      "RequestBody": null,
      "StatusCode": 200,
      "ResponseHeaders": {
        "Accept-Ranges": "bytes",
        "Content-Length": "508",
        "Content-MD5": "dUQjYq1qrTeqLOaZ4N2AUQ==",
        "Content-Type": "application/octet-stream",
<<<<<<< HEAD
        "Date": "Sat, 24 Dec 2022 16:05:53 GMT",
        "ETag": "\u00220x8DA9D48AFBCE5A6\u0022",
        "Last-Modified": "Fri, 23 Sep 2022 09:47:53 GMT",
=======
        "Date": "Mon, 26 Dec 2022 05:12:35 GMT",
        "ETag": "\u00220x8DA9D482EE600C0\u0022",
        "Last-Modified": "Fri, 23 Sep 2022 09:44:17 GMT",
>>>>>>> eef81ce5
        "Server": [
          "Windows-Azure-Blob/1.0",
          "Microsoft-HTTPAPI/2.0"
        ],
        "Vary": "Origin",
        "x-ms-access-tier": "Hot",
        "x-ms-access-tier-inferred": "true",
        "x-ms-blob-type": "BlockBlob",
<<<<<<< HEAD
        "x-ms-creation-time": "Fri, 23 Sep 2022 09:47:53 GMT",
        "x-ms-lease-state": "available",
        "x-ms-lease-status": "unlocked",
        "x-ms-meta-name": "da405283-c0d4-42bf-9cd0-2d052c9da84b",
=======
        "x-ms-creation-time": "Fri, 23 Sep 2022 09:44:17 GMT",
        "x-ms-lease-state": "available",
        "x-ms-lease-status": "unlocked",
        "x-ms-meta-name": "92e51c4c-40c7-4f95-ba55-e3a63d7d7c14",
>>>>>>> eef81ce5
        "x-ms-meta-upload_status": "completed",
        "x-ms-meta-version": "bcdecfd5-08fc-40e1-af7f-364ca3525a76",
        "x-ms-server-encrypted": "true",
        "x-ms-version": "2021-08-06"
      },
      "ResponseBody": null
    },
    {
<<<<<<< HEAD
      "RequestUri": "https://sagvgsoim6nmhbq.blob.core.windows.net/azureml-blobstore-e61cd5e2-512f-475e-9842-5e2a973993b8/az-ml-artifacts/00000000000000000000000000000000/data/sample1.csv",
=======
      "RequestUri": "https://sagvgsoim6nmhbq.blob.core.windows.net/azureml-blobstore-e61cd5e2-512f-475e-9842-5e2a973993b8/az-ml-artifacts/00000000000000000000000000000000/python/sample1.csv",
>>>>>>> eef81ce5
      "RequestMethod": "HEAD",
      "RequestHeaders": {
        "Accept": "application/xml",
        "Accept-Encoding": "gzip, deflate",
        "Connection": "keep-alive",
        "User-Agent": "azsdk-python-storage-blob/12.14.1 Python/3.9.13 (Windows-10-10.0.19045-SP0)",
<<<<<<< HEAD
        "x-ms-date": "Sat, 24 Dec 2022 16:05:55 GMT",
=======
        "x-ms-date": "Mon, 26 Dec 2022 05:12:35 GMT",
>>>>>>> eef81ce5
        "x-ms-version": "2021-08-06"
      },
      "RequestBody": null,
      "StatusCode": 404,
      "ResponseHeaders": {
<<<<<<< HEAD
        "Date": "Sat, 24 Dec 2022 16:05:54 GMT",
=======
        "Date": "Mon, 26 Dec 2022 05:12:35 GMT",
>>>>>>> eef81ce5
        "Server": [
          "Windows-Azure-Blob/1.0",
          "Microsoft-HTTPAPI/2.0"
        ],
        "Transfer-Encoding": "chunked",
        "Vary": "Origin",
        "x-ms-error-code": "BlobNotFound",
        "x-ms-version": "2021-08-06"
      },
      "ResponseBody": null
    },
    {
<<<<<<< HEAD
=======
      "RequestUri": "https://management.azure.com/subscriptions/00000000-0000-0000-0000-000000000/resourceGroups/00000/providers/Microsoft.MachineLearningServices/workspaces/00000/codes/92e51c4c-40c7-4f95-ba55-e3a63d7d7c14/versions/1?api-version=2022-05-01",
      "RequestMethod": "PUT",
      "RequestHeaders": {
        "Accept": "application/json",
        "Accept-Encoding": "gzip, deflate",
        "Connection": "keep-alive",
        "Content-Length": "295",
        "Content-Type": "application/json",
        "User-Agent": "azure-ai-ml/1.3.0 azsdk-python-mgmt-machinelearningservices/0.1.0 Python/3.9.13 (Windows-10-10.0.19045-SP0)"
      },
      "RequestBody": {
        "properties": {
          "properties": {
            "hash_sha256": "0000000000000",
            "hash_version": "0000000000000"
          },
          "isAnonymous": true,
          "isArchived": false,
          "codeUri": "https://sagvgsoim6nmhbq.blob.core.windows.net/azureml-blobstore-e61cd5e2-512f-475e-9842-5e2a973993b8/LocalUpload/00000000000000000000000000000000/python"
        }
      },
      "StatusCode": 200,
      "ResponseHeaders": {
        "Cache-Control": "no-cache",
        "Content-Encoding": "gzip",
        "Content-Type": "application/json; charset=utf-8",
        "Date": "Mon, 26 Dec 2022 05:12:35 GMT",
        "Expires": "-1",
        "Pragma": "no-cache",
        "Request-Context": "appId=cid-v1:512cc15a-13b5-415b-bfd0-dce7accb6bb1",
        "Server-Timing": "traceparent;desc=\u002200-1c43ee1ac007ffd2db428f83c75381eb-4c561513088f7584-00\u0022",
        "Strict-Transport-Security": "max-age=31536000; includeSubDomains",
        "Transfer-Encoding": "chunked",
        "Vary": [
          "Accept-Encoding",
          "Accept-Encoding"
        ],
        "x-aml-cluster": "vienna-test-westus2-02",
        "X-Content-Type-Options": "nosniff",
        "x-ms-correlation-request-id": "244789b6-6953-4607-8501-d7558d177edb",
        "x-ms-ratelimit-remaining-subscription-writes": "799",
        "x-ms-response-type": "standard",
        "x-ms-routing-request-id": "JAPANEAST:20221226T051236Z:244789b6-6953-4607-8501-d7558d177edb",
        "x-request-time": "0.249"
      },
      "ResponseBody": {
        "id": "/subscriptions/00000000-0000-0000-0000-000000000/resourceGroups/00000/providers/Microsoft.MachineLearningServices/workspaces/00000/codes/92e51c4c-40c7-4f95-ba55-e3a63d7d7c14/versions/1",
        "name": "1",
        "type": "Microsoft.MachineLearningServices/workspaces/codes/versions",
        "properties": {
          "description": null,
          "tags": {},
          "properties": {
            "hash_sha256": "0000000000000",
            "hash_version": "0000000000000"
          },
          "isArchived": false,
          "isAnonymous": false,
          "codeUri": "https://sagvgsoim6nmhbq.blob.core.windows.net/azureml-blobstore-e61cd5e2-512f-475e-9842-5e2a973993b8/LocalUpload/00000000000000000000000000000000/python"
        },
        "systemData": {
          "createdAt": "2022-09-23T09:44:19.3941658\u002B00:00",
          "createdBy": "Ying Chen",
          "createdByType": "User",
          "lastModifiedAt": "2022-12-26T05:12:36.5031629\u002B00:00",
          "lastModifiedBy": "Xingzhi Zhang",
          "lastModifiedByType": "User"
        }
      }
    },
    {
      "RequestUri": "https://management.azure.com/subscriptions/00000000-0000-0000-0000-000000000/resourceGroups/00000/providers/Microsoft.MachineLearningServices/workspaces/00000/components/azureml_anonymous/versions/4f5391fb-78b9-358b-9a71-9804098979b3?api-version=2022-05-01",
      "RequestMethod": "PUT",
      "RequestHeaders": {
        "Accept": "application/json",
        "Accept-Encoding": "gzip, deflate",
        "Connection": "keep-alive",
        "Content-Length": "720",
        "Content-Type": "application/json",
        "User-Agent": "azure-ai-ml/1.3.0 azsdk-python-mgmt-machinelearningservices/0.1.0 Python/3.9.13 (Windows-10-10.0.19045-SP0)"
      },
      "RequestBody": {
        "properties": {
          "properties": {},
          "tags": {},
          "isAnonymous": true,
          "isArchived": false,
          "componentSpec": {
            "command": "echo Hello World \u0026 echo ${{inputs.component_in_number}}",
            "code": "azureml:/subscriptions/00000000-0000-0000-0000-000000000/resourceGroups/00000/providers/Microsoft.MachineLearningServices/workspaces/00000/codes/92e51c4c-40c7-4f95-ba55-e3a63d7d7c14/versions/1",
            "environment": "azureml:AzureML-sklearn-0.24-ubuntu18.04-py37-cpu:1",
            "name": "azureml_anonymous",
            "version": "4f5391fb-78b9-358b-9a71-9804098979b3",
            "is_deterministic": true,
            "inputs": {
              "component_in_number": {
                "type": "integer",
                "optional": false,
                "default": "10",
                "description": "Am integer"
              }
            },
            "type": "command",
            "_source": "YAML.JOB"
          }
        }
      },
      "StatusCode": 201,
      "ResponseHeaders": {
        "Cache-Control": "no-cache",
        "Content-Length": "1684",
        "Content-Type": "application/json; charset=utf-8",
        "Date": "Mon, 26 Dec 2022 05:12:37 GMT",
        "Expires": "-1",
        "Location": "https://management.azure.com/subscriptions/00000000-0000-0000-0000-000000000/resourceGroups/00000/providers/Microsoft.MachineLearningServices/workspaces/00000/components/azureml_anonymous/versions/4f5391fb-78b9-358b-9a71-9804098979b3?api-version=2022-05-01",
        "Pragma": "no-cache",
        "Request-Context": "appId=cid-v1:512cc15a-13b5-415b-bfd0-dce7accb6bb1",
        "Server-Timing": "traceparent;desc=\u002200-cca6e979b9b2868b3dc590382af4bead-ccfaa2de4c24aa5d-00\u0022",
        "Strict-Transport-Security": "max-age=31536000; includeSubDomains",
        "x-aml-cluster": "vienna-test-westus2-02",
        "X-Content-Type-Options": "nosniff",
        "x-ms-correlation-request-id": "f163c1a6-b1e5-4208-aa77-cbcd22235a4b",
        "x-ms-ratelimit-remaining-subscription-writes": "798",
        "x-ms-response-type": "standard",
        "x-ms-routing-request-id": "JAPANEAST:20221226T051238Z:f163c1a6-b1e5-4208-aa77-cbcd22235a4b",
        "x-request-time": "0.918"
      },
      "ResponseBody": {
        "id": "/subscriptions/00000000-0000-0000-0000-000000000/resourceGroups/00000/providers/Microsoft.MachineLearningServices/workspaces/00000/components/azureml_anonymous/versions/536dae03-2912-4e4e-a12c-1e0afd998add",
        "name": "536dae03-2912-4e4e-a12c-1e0afd998add",
        "type": "Microsoft.MachineLearningServices/workspaces/components/versions",
        "properties": {
          "description": null,
          "tags": {},
          "properties": {},
          "isArchived": false,
          "isAnonymous": true,
          "componentSpec": {
            "name": "azureml_anonymous",
            "version": "536dae03-2912-4e4e-a12c-1e0afd998add",
            "is_deterministic": "True",
            "type": "command",
            "inputs": {
              "component_in_number": {
                "type": "integer",
                "optional": "False",
                "default": "10",
                "description": "Am integer"
              }
            },
            "code": "azureml:/subscriptions/00000000-0000-0000-0000-000000000/resourceGroups/00000/providers/Microsoft.MachineLearningServices/workspaces/00000/codes/92e51c4c-40c7-4f95-ba55-e3a63d7d7c14/versions/1",
            "environment": "azureml://registries/azureml-dev/environments/AzureML-sklearn-0.24-ubuntu18.04-py37-cpu/versions/1",
            "resources": {
              "instance_count": "1"
            },
            "command": "echo Hello World \u0026 echo ${{inputs.component_in_number}}",
            "$schema": "https://componentsdk.azureedge.net/jsonschema/CommandComponent.json"
          }
        },
        "systemData": {
          "createdAt": "2022-12-26T05:12:18.3866228\u002B00:00",
          "createdBy": "Xingzhi Zhang",
          "createdByType": "User",
          "lastModifiedAt": "2022-12-26T05:12:18.774044\u002B00:00",
          "lastModifiedBy": "Xingzhi Zhang",
          "lastModifiedByType": "User"
        }
      }
    },
    {
>>>>>>> eef81ce5
      "RequestUri": "https://management.azure.com/subscriptions/00000000-0000-0000-0000-000000000/resourceGroups/00000/providers/Microsoft.MachineLearningServices/workspaces/00000/datastores/workspaceblobstore?api-version=2022-05-01",
      "RequestMethod": "GET",
      "RequestHeaders": {
        "Accept": "application/json",
        "Accept-Encoding": "gzip, deflate",
        "Connection": "keep-alive",
        "User-Agent": "azure-ai-ml/1.3.0 azsdk-python-mgmt-machinelearningservices/0.1.0 Python/3.9.13 (Windows-10-10.0.19045-SP0)"
      },
      "RequestBody": null,
      "StatusCode": 200,
      "ResponseHeaders": {
        "Cache-Control": "no-cache",
        "Content-Encoding": "gzip",
        "Content-Type": "application/json; charset=utf-8",
<<<<<<< HEAD
        "Date": "Sat, 24 Dec 2022 16:05:54 GMT",
        "Expires": "-1",
        "Pragma": "no-cache",
        "Request-Context": "appId=cid-v1:512cc15a-13b5-415b-bfd0-dce7accb6bb1",
        "Server-Timing": "traceparent;desc=\u002200-44d8c11965fab19632666737402abc48-bf33722a92cf5307-00\u0022",
=======
        "Date": "Mon, 26 Dec 2022 05:12:37 GMT",
        "Expires": "-1",
        "Pragma": "no-cache",
        "Request-Context": "appId=cid-v1:512cc15a-13b5-415b-bfd0-dce7accb6bb1",
        "Server-Timing": "traceparent;desc=\u002200-792c21959314fd433e5ad1d538e8e2d3-38b43b73ff8de5df-00\u0022",
>>>>>>> eef81ce5
        "Strict-Transport-Security": "max-age=31536000; includeSubDomains",
        "Transfer-Encoding": "chunked",
        "Vary": [
          "Accept-Encoding",
          "Accept-Encoding"
        ],
        "x-aml-cluster": "vienna-test-westus2-02",
        "X-Content-Type-Options": "nosniff",
<<<<<<< HEAD
        "x-ms-correlation-request-id": "92c79ccb-84f2-4ef7-be7a-dca6e88ced51",
        "x-ms-ratelimit-remaining-subscription-reads": "11996",
        "x-ms-response-type": "standard",
        "x-ms-routing-request-id": "KOREACENTRAL:20221224T160555Z:92c79ccb-84f2-4ef7-be7a-dca6e88ced51",
        "x-request-time": "0.082"
=======
        "x-ms-correlation-request-id": "021ee130-45b6-4737-83d7-94ba6bf41f2d",
        "x-ms-ratelimit-remaining-subscription-reads": "11512",
        "x-ms-response-type": "standard",
        "x-ms-routing-request-id": "JAPANEAST:20221226T051238Z:021ee130-45b6-4737-83d7-94ba6bf41f2d",
        "x-request-time": "0.134"
>>>>>>> eef81ce5
      },
      "ResponseBody": {
        "id": "/subscriptions/00000000-0000-0000-0000-000000000/resourceGroups/00000/providers/Microsoft.MachineLearningServices/workspaces/00000/datastores/workspaceblobstore",
        "name": "workspaceblobstore",
        "type": "Microsoft.MachineLearningServices/workspaces/datastores",
        "properties": {
          "description": null,
          "tags": null,
          "properties": null,
          "isDefault": true,
          "credentials": {
            "credentialsType": "AccountKey"
          },
          "datastoreType": "AzureBlob",
          "accountName": "sagvgsoim6nmhbq",
          "containerName": "azureml-blobstore-e61cd5e2-512f-475e-9842-5e2a973993b8",
          "endpoint": "core.windows.net",
          "protocol": "https",
          "serviceDataAccessAuthIdentity": "WorkspaceSystemAssignedIdentity"
        },
        "systemData": {
          "createdAt": "2022-09-22T09:02:03.2629568\u002B00:00",
          "createdBy": "779301c0-18b2-4cdc-801b-a0a3368fee0a",
          "createdByType": "Application",
          "lastModifiedAt": "2022-09-22T09:02:04.166989\u002B00:00",
          "lastModifiedBy": "779301c0-18b2-4cdc-801b-a0a3368fee0a",
          "lastModifiedByType": "Application"
        }
      }
    },
    {
      "RequestUri": "https://management.azure.com/subscriptions/00000000-0000-0000-0000-000000000/resourceGroups/00000/providers/Microsoft.MachineLearningServices/workspaces/00000/datastores/workspaceblobstore/listSecrets?api-version=2022-05-01",
      "RequestMethod": "POST",
      "RequestHeaders": {
        "Accept": "application/json",
        "Accept-Encoding": "gzip, deflate",
        "Connection": "keep-alive",
        "Content-Length": "0",
        "User-Agent": "azure-ai-ml/1.3.0 azsdk-python-mgmt-machinelearningservices/0.1.0 Python/3.9.13 (Windows-10-10.0.19045-SP0)"
      },
      "RequestBody": null,
      "StatusCode": 200,
      "ResponseHeaders": {
        "Cache-Control": "no-cache",
        "Content-Encoding": "gzip",
        "Content-Type": "application/json; charset=utf-8",
<<<<<<< HEAD
        "Date": "Sat, 24 Dec 2022 16:05:55 GMT",
        "Expires": "-1",
        "Pragma": "no-cache",
        "Request-Context": "appId=cid-v1:512cc15a-13b5-415b-bfd0-dce7accb6bb1",
        "Server-Timing": "traceparent;desc=\u002200-f32b7bfd41d58d0960345b4d4c73e7f2-a8ad9fc01c869027-00\u0022",
=======
        "Date": "Mon, 26 Dec 2022 05:12:38 GMT",
        "Expires": "-1",
        "Pragma": "no-cache",
        "Request-Context": "appId=cid-v1:512cc15a-13b5-415b-bfd0-dce7accb6bb1",
        "Server-Timing": "traceparent;desc=\u002200-90aedec0f54d331a12bb2548af180ba7-57a161589e6e9a4f-00\u0022",
>>>>>>> eef81ce5
        "Strict-Transport-Security": "max-age=31536000; includeSubDomains",
        "Transfer-Encoding": "chunked",
        "Vary": "Accept-Encoding",
        "x-aml-cluster": "vienna-test-westus2-02",
        "X-Content-Type-Options": "nosniff",
<<<<<<< HEAD
        "x-ms-correlation-request-id": "6982052a-7b21-4bef-bdc7-dfd773b85c80",
        "x-ms-ratelimit-remaining-subscription-writes": "1198",
        "x-ms-response-type": "standard",
        "x-ms-routing-request-id": "KOREACENTRAL:20221224T160555Z:6982052a-7b21-4bef-bdc7-dfd773b85c80",
        "x-request-time": "0.095"
=======
        "x-ms-correlation-request-id": "d7986426-8c6d-4732-9ed1-77b7299d4f05",
        "x-ms-ratelimit-remaining-subscription-writes": "948",
        "x-ms-response-type": "standard",
        "x-ms-routing-request-id": "JAPANEAST:20221226T051239Z:d7986426-8c6d-4732-9ed1-77b7299d4f05",
        "x-request-time": "0.107"
>>>>>>> eef81ce5
      },
      "ResponseBody": {
        "secretsType": "AccountKey",
        "key": "dGhpcyBpcyBmYWtlIGtleQ=="
      }
    },
    {
      "RequestUri": "https://sagvgsoim6nmhbq.blob.core.windows.net/azureml-blobstore-e61cd5e2-512f-475e-9842-5e2a973993b8/LocalUpload/00000000000000000000000000000000/COMPONENT_PLACEHOLDER",
      "RequestMethod": "HEAD",
      "RequestHeaders": {
        "Accept": "application/xml",
        "Accept-Encoding": "gzip, deflate",
        "Connection": "keep-alive",
        "User-Agent": "azsdk-python-storage-blob/12.14.1 Python/3.9.13 (Windows-10-10.0.19045-SP0)",
<<<<<<< HEAD
        "x-ms-date": "Sat, 24 Dec 2022 16:05:56 GMT",
=======
        "x-ms-date": "Mon, 26 Dec 2022 05:12:39 GMT",
>>>>>>> eef81ce5
        "x-ms-version": "2021-08-06"
      },
      "RequestBody": null,
      "StatusCode": 200,
      "ResponseHeaders": {
        "Accept-Ranges": "bytes",
        "Content-Length": "35",
        "Content-MD5": "L/DnSpFIn\u002BjaQWc\u002BsUQdcw==",
        "Content-Type": "application/octet-stream",
<<<<<<< HEAD
        "Date": "Sat, 24 Dec 2022 16:05:55 GMT",
=======
        "Date": "Mon, 26 Dec 2022 05:12:39 GMT",
>>>>>>> eef81ce5
        "ETag": "\u00220x8DA9D48E17467D7\u0022",
        "Last-Modified": "Fri, 23 Sep 2022 09:49:17 GMT",
        "Server": [
          "Windows-Azure-Blob/1.0",
          "Microsoft-HTTPAPI/2.0"
        ],
        "Vary": "Origin",
        "x-ms-access-tier": "Hot",
        "x-ms-access-tier-inferred": "true",
        "x-ms-blob-type": "BlockBlob",
        "x-ms-creation-time": "Fri, 23 Sep 2022 09:49:16 GMT",
        "x-ms-lease-state": "available",
        "x-ms-lease-status": "unlocked",
        "x-ms-meta-name": "9c9cfba9-82bd-45db-ad06-07009d1d9672",
        "x-ms-meta-upload_status": "completed",
        "x-ms-meta-version": "1",
        "x-ms-server-encrypted": "true",
        "x-ms-version": "2021-08-06"
      },
      "ResponseBody": null
    },
    {
      "RequestUri": "https://sagvgsoim6nmhbq.blob.core.windows.net/azureml-blobstore-e61cd5e2-512f-475e-9842-5e2a973993b8/az-ml-artifacts/00000000000000000000000000000000/COMPONENT_PLACEHOLDER",
      "RequestMethod": "HEAD",
      "RequestHeaders": {
        "Accept": "application/xml",
        "Accept-Encoding": "gzip, deflate",
        "Connection": "keep-alive",
        "User-Agent": "azsdk-python-storage-blob/12.14.1 Python/3.9.13 (Windows-10-10.0.19045-SP0)",
<<<<<<< HEAD
        "x-ms-date": "Sat, 24 Dec 2022 16:05:56 GMT",
=======
        "x-ms-date": "Mon, 26 Dec 2022 05:12:39 GMT",
>>>>>>> eef81ce5
        "x-ms-version": "2021-08-06"
      },
      "RequestBody": null,
      "StatusCode": 404,
      "ResponseHeaders": {
<<<<<<< HEAD
        "Date": "Sat, 24 Dec 2022 16:05:55 GMT",
=======
        "Date": "Mon, 26 Dec 2022 05:12:39 GMT",
>>>>>>> eef81ce5
        "Server": [
          "Windows-Azure-Blob/1.0",
          "Microsoft-HTTPAPI/2.0"
        ],
        "Transfer-Encoding": "chunked",
        "Vary": "Origin",
        "x-ms-error-code": "BlobNotFound",
        "x-ms-version": "2021-08-06"
      },
      "ResponseBody": null
    },
    {
      "RequestUri": "https://management.azure.com/subscriptions/00000000-0000-0000-0000-000000000/resourceGroups/00000/providers/Microsoft.MachineLearningServices/workspaces/00000/codes/9c9cfba9-82bd-45db-ad06-07009d1d9672/versions/1?api-version=2022-05-01",
      "RequestMethod": "PUT",
      "RequestHeaders": {
        "Accept": "application/json",
        "Accept-Encoding": "gzip, deflate",
        "Connection": "keep-alive",
        "Content-Length": "288",
        "Content-Type": "application/json",
        "User-Agent": "azure-ai-ml/1.3.0 azsdk-python-mgmt-machinelearningservices/0.1.0 Python/3.9.13 (Windows-10-10.0.19045-SP0)"
      },
      "RequestBody": {
        "properties": {
          "properties": {
            "hash_sha256": "0000000000000",
            "hash_version": "0000000000000"
          },
          "isAnonymous": true,
          "isArchived": false,
          "codeUri": "https://sagvgsoim6nmhbq.blob.core.windows.net/azureml-blobstore-e61cd5e2-512f-475e-9842-5e2a973993b8/LocalUpload/00000000000000000000000000000000"
        }
      },
      "StatusCode": 200,
      "ResponseHeaders": {
        "Cache-Control": "no-cache",
        "Content-Encoding": "gzip",
        "Content-Type": "application/json; charset=utf-8",
<<<<<<< HEAD
        "Date": "Sat, 24 Dec 2022 16:05:57 GMT",
        "Expires": "-1",
        "Pragma": "no-cache",
        "Request-Context": "appId=cid-v1:512cc15a-13b5-415b-bfd0-dce7accb6bb1",
        "Server-Timing": "traceparent;desc=\u002200-a882c7ad2768ae6b616b0dc1c6ad2cdb-546ae80c2061ed62-00\u0022",
=======
        "Date": "Mon, 26 Dec 2022 05:12:39 GMT",
        "Expires": "-1",
        "Pragma": "no-cache",
        "Request-Context": "appId=cid-v1:512cc15a-13b5-415b-bfd0-dce7accb6bb1",
        "Server-Timing": "traceparent;desc=\u002200-fa5133608cf3e0efa371a35597814153-dc0e88f3c5779598-00\u0022",
>>>>>>> eef81ce5
        "Strict-Transport-Security": "max-age=31536000; includeSubDomains",
        "Transfer-Encoding": "chunked",
        "Vary": [
          "Accept-Encoding",
          "Accept-Encoding"
        ],
        "x-aml-cluster": "vienna-test-westus2-02",
        "X-Content-Type-Options": "nosniff",
<<<<<<< HEAD
        "x-ms-correlation-request-id": "e7bf3284-0ffa-4f82-90eb-ac2ece8a1bdf",
        "x-ms-ratelimit-remaining-subscription-writes": "1199",
        "x-ms-response-type": "standard",
        "x-ms-routing-request-id": "KOREACENTRAL:20221224T160558Z:e7bf3284-0ffa-4f82-90eb-ac2ece8a1bdf",
        "x-request-time": "0.389"
=======
        "x-ms-correlation-request-id": "33dc3c37-2209-43e8-9f47-47ffeef55d93",
        "x-ms-ratelimit-remaining-subscription-writes": "797",
        "x-ms-response-type": "standard",
        "x-ms-routing-request-id": "JAPANEAST:20221226T051240Z:33dc3c37-2209-43e8-9f47-47ffeef55d93",
        "x-request-time": "0.249"
>>>>>>> eef81ce5
      },
      "ResponseBody": {
        "id": "/subscriptions/00000000-0000-0000-0000-000000000/resourceGroups/00000/providers/Microsoft.MachineLearningServices/workspaces/00000/codes/9c9cfba9-82bd-45db-ad06-07009d1d9672/versions/1",
        "name": "1",
        "type": "Microsoft.MachineLearningServices/workspaces/codes/versions",
        "properties": {
          "description": null,
          "tags": {},
          "properties": {
            "hash_sha256": "0000000000000",
            "hash_version": "0000000000000"
          },
          "isArchived": false,
          "isAnonymous": false,
          "codeUri": "https://sagvgsoim6nmhbq.blob.core.windows.net/azureml-blobstore-e61cd5e2-512f-475e-9842-5e2a973993b8/LocalUpload/00000000000000000000000000000000"
        },
        "systemData": {
          "createdAt": "2022-09-23T09:49:20.984936\u002B00:00",
          "createdBy": "Ying Chen",
          "createdByType": "User",
<<<<<<< HEAD
          "lastModifiedAt": "2022-12-24T16:05:57.8684679\u002B00:00",
=======
          "lastModifiedAt": "2022-12-26T05:12:40.2137755\u002B00:00",
>>>>>>> eef81ce5
          "lastModifiedBy": "Xingzhi Zhang",
          "lastModifiedByType": "User"
        }
      }
    },
    {
      "RequestUri": "https://management.azure.com/subscriptions/00000000-0000-0000-0000-000000000/resourceGroups/00000/providers/Microsoft.MachineLearningServices/workspaces/00000/components/azureml_anonymous/versions/8d58e072-d054-eed6-d59e-a29bf77b02be?api-version=2022-05-01",
      "RequestMethod": "PUT",
      "RequestHeaders": {
        "Accept": "application/json",
        "Accept-Encoding": "gzip, deflate",
        "Connection": "keep-alive",
        "Content-Length": "1910",
        "Content-Type": "application/json",
        "User-Agent": "azure-ai-ml/1.3.0 azsdk-python-mgmt-machinelearningservices/0.1.0 Python/3.9.13 (Windows-10-10.0.19045-SP0)"
      },
      "RequestBody": {
        "properties": {
          "description": "This is the command component for sweep",
          "properties": {},
          "tags": {
            "tag": "tagvalue",
            "owner": "sdkteam"
          },
          "isAnonymous": true,
          "isArchived": false,
          "componentSpec": {
            "command": "echo \u0022Start training ...\u0022 \u0026\u0026 python mnist.py --data_folder ${{inputs.data_folder}} --batch_size ${{inputs.batch_size}} --first_layer_neurons ${{inputs.first_layer_neurons}} --second_layer_neurons ${{inputs.second_layer_neurons}} --third_layer_neurons ${{inputs.third_layer_neurons}} --epochs ${{inputs.epochs}} --f1 ${{inputs.f1}} --f2 ${{inputs.f2}} --weight_decay ${{inputs.weight_decay}} --momentum ${{inputs.momentum}} --learning_rate ${{inputs.learning_rate}} --saved_model ${{outputs.trained_model_dir}}",
            "code": "azureml:/subscriptions/00000000-0000-0000-0000-000000000/resourceGroups/00000/providers/Microsoft.MachineLearningServices/workspaces/00000/codes/9c9cfba9-82bd-45db-ad06-07009d1d9672/versions/1",
            "environment": "azureml:AzureML-sklearn-0.24-ubuntu18.04-py37-cpu:1",
            "name": "azureml_anonymous",
            "description": "This is the command component for sweep",
            "tags": {
              "tag": "tagvalue",
              "owner": "sdkteam"
            },
            "version": "8d58e072-d054-eed6-d59e-a29bf77b02be",
            "$schema": "https://azuremlschemas.azureedge.net/development/commandComponent.schema.json",
            "display_name": "CommandComponentForSweep",
            "is_deterministic": true,
            "inputs": {
              "batch_size": {
                "type": "integer"
              },
              "first_layer_neurons": {
                "type": "integer"
              },
              "second_layer_neurons": {
                "type": "integer"
              },
              "third_layer_neurons": {
                "type": "integer"
              },
              "epochs": {
                "type": "integer"
              },
              "momentum": {
                "type": "number"
              },
              "weight_decay": {
                "type": "number"
              },
              "learning_rate": {
                "type": "number"
              },
              "f1": {
                "type": "number"
              },
              "f2": {
                "type": "number"
              },
              "random_seed": {
                "type": "integer",
                "default": "42"
              },
              "data_folder": {
                "type": "mltable"
              }
            },
            "outputs": {
              "trained_model_dir": {
                "type": "mlflow_model"
              }
            },
            "type": "command",
            "_source": "YAML.JOB"
          }
        }
      },
      "StatusCode": 201,
      "ResponseHeaders": {
        "Cache-Control": "no-cache",
        "Content-Length": "3495",
        "Content-Type": "application/json; charset=utf-8",
<<<<<<< HEAD
        "Date": "Sat, 24 Dec 2022 16:05:59 GMT",
=======
        "Date": "Mon, 26 Dec 2022 05:12:41 GMT",
>>>>>>> eef81ce5
        "Expires": "-1",
        "Location": "https://management.azure.com/subscriptions/00000000-0000-0000-0000-000000000/resourceGroups/00000/providers/Microsoft.MachineLearningServices/workspaces/00000/components/azureml_anonymous/versions/8d58e072-d054-eed6-d59e-a29bf77b02be?api-version=2022-05-01",
        "Pragma": "no-cache",
        "Request-Context": "appId=cid-v1:512cc15a-13b5-415b-bfd0-dce7accb6bb1",
<<<<<<< HEAD
        "Server-Timing": "traceparent;desc=\u002200-8b8934524f45a265921dc8233b78e4b6-284e78176970a999-00\u0022",
        "Strict-Transport-Security": "max-age=31536000; includeSubDomains",
        "x-aml-cluster": "vienna-test-westus2-02",
        "X-Content-Type-Options": "nosniff",
        "x-ms-correlation-request-id": "aeca4c65-97b4-49e6-86f4-b96bea8f670b",
        "x-ms-ratelimit-remaining-subscription-writes": "1198",
        "x-ms-response-type": "standard",
        "x-ms-routing-request-id": "KOREACENTRAL:20221224T160559Z:aeca4c65-97b4-49e6-86f4-b96bea8f670b",
        "x-request-time": "1.007"
=======
        "Server-Timing": "traceparent;desc=\u002200-2acff845be1e6f1c50fe93962c3c2cb7-ca8e92b3cda05425-00\u0022",
        "Strict-Transport-Security": "max-age=31536000; includeSubDomains",
        "x-aml-cluster": "vienna-test-westus2-02",
        "X-Content-Type-Options": "nosniff",
        "x-ms-correlation-request-id": "e4018b24-2d3f-4fea-87c8-20cd64f885b5",
        "x-ms-ratelimit-remaining-subscription-writes": "796",
        "x-ms-response-type": "standard",
        "x-ms-routing-request-id": "JAPANEAST:20221226T051241Z:e4018b24-2d3f-4fea-87c8-20cd64f885b5",
        "x-request-time": "1.022"
>>>>>>> eef81ce5
      },
      "ResponseBody": {
        "id": "/subscriptions/00000000-0000-0000-0000-000000000/resourceGroups/00000/providers/Microsoft.MachineLearningServices/workspaces/00000/components/azureml_anonymous/versions/8206e0b4-1fd5-457a-9cf7-c845699f32a2",
        "name": "8206e0b4-1fd5-457a-9cf7-c845699f32a2",
        "type": "Microsoft.MachineLearningServices/workspaces/components/versions",
        "properties": {
          "description": null,
          "tags": {
            "tag": "tagvalue",
            "owner": "sdkteam"
          },
          "properties": {},
          "isArchived": false,
          "isAnonymous": true,
          "componentSpec": {
            "name": "azureml_anonymous",
            "version": "8206e0b4-1fd5-457a-9cf7-c845699f32a2",
            "display_name": "CommandComponentForSweep",
            "is_deterministic": "True",
            "type": "command",
            "description": "This is the command component for sweep",
            "tags": {
              "tag": "tagvalue",
              "owner": "sdkteam"
            },
            "inputs": {
              "data_folder": {
                "type": "mltable",
                "optional": "False"
              },
              "batch_size": {
                "type": "integer",
                "optional": "False"
              },
              "first_layer_neurons": {
                "type": "integer",
                "optional": "False"
              },
              "second_layer_neurons": {
                "type": "integer",
                "optional": "False"
              },
              "third_layer_neurons": {
                "type": "integer",
                "optional": "False"
              },
              "epochs": {
                "type": "integer",
                "optional": "False"
              },
              "momentum": {
                "type": "number",
                "optional": "False"
              },
              "weight_decay": {
                "type": "number",
                "optional": "False"
              },
              "learning_rate": {
                "type": "number",
                "optional": "False"
              },
              "f1": {
                "type": "number",
                "optional": "False"
              },
              "f2": {
                "type": "number",
                "optional": "False"
              },
              "random_seed": {
                "type": "integer",
                "optional": "False",
                "default": "42"
              }
            },
            "outputs": {
              "trained_model_dir": {
                "type": "mlflow_model"
              }
            },
            "code": "azureml:/subscriptions/00000000-0000-0000-0000-000000000/resourceGroups/00000/providers/Microsoft.MachineLearningServices/workspaces/00000/codes/9c9cfba9-82bd-45db-ad06-07009d1d9672/versions/1",
            "environment": "azureml://registries/azureml-dev/environments/AzureML-sklearn-0.24-ubuntu18.04-py37-cpu/versions/1",
            "resources": {
              "instance_count": "1"
            },
            "command": "echo \u0022Start training ...\u0022 \u0026\u0026 python mnist.py --data_folder ${{inputs.data_folder}} --batch_size ${{inputs.batch_size}} --first_layer_neurons ${{inputs.first_layer_neurons}} --second_layer_neurons ${{inputs.second_layer_neurons}} --third_layer_neurons ${{inputs.third_layer_neurons}} --epochs ${{inputs.epochs}} --f1 ${{inputs.f1}} --f2 ${{inputs.f2}} --weight_decay ${{inputs.weight_decay}} --momentum ${{inputs.momentum}} --learning_rate ${{inputs.learning_rate}} --saved_model ${{outputs.trained_model_dir}}",
            "$schema": "https://azuremlschemas.azureedge.net/development/commandComponent.schema.json"
          }
        },
        "systemData": {
          "createdAt": "2022-12-24T16:01:17.4780449\u002B00:00",
          "createdBy": "Xingzhi Zhang",
          "createdByType": "User",
          "lastModifiedAt": "2022-12-24T16:01:17.8883547\u002B00:00",
          "lastModifiedBy": "Xingzhi Zhang",
          "lastModifiedByType": "User"
        }
      }
    },
    {
      "RequestUri": "https://management.azure.com/subscriptions/00000000-0000-0000-0000-000000000/resourceGroups/00000/providers/Microsoft.MachineLearningServices/workspaces/00000/datastores/workspaceblobstore?api-version=2022-05-01",
      "RequestMethod": "GET",
      "RequestHeaders": {
        "Accept": "application/json",
        "Accept-Encoding": "gzip, deflate",
        "Connection": "keep-alive",
        "User-Agent": "azure-ai-ml/1.3.0 azsdk-python-mgmt-machinelearningservices/0.1.0 Python/3.9.13 (Windows-10-10.0.19045-SP0)"
      },
      "RequestBody": null,
      "StatusCode": 200,
      "ResponseHeaders": {
        "Cache-Control": "no-cache",
        "Content-Encoding": "gzip",
        "Content-Type": "application/json; charset=utf-8",
<<<<<<< HEAD
        "Date": "Sat, 24 Dec 2022 16:05:59 GMT",
        "Expires": "-1",
        "Pragma": "no-cache",
        "Request-Context": "appId=cid-v1:512cc15a-13b5-415b-bfd0-dce7accb6bb1",
        "Server-Timing": "traceparent;desc=\u002200-4d7b12417a18542478800ea85b05e79e-3b87483113b9fb77-00\u0022",
=======
        "Date": "Mon, 26 Dec 2022 05:12:41 GMT",
        "Expires": "-1",
        "Pragma": "no-cache",
        "Request-Context": "appId=cid-v1:512cc15a-13b5-415b-bfd0-dce7accb6bb1",
        "Server-Timing": "traceparent;desc=\u002200-887a34ada92c3680feefbd46264ced0d-594de56f704e77b4-00\u0022",
>>>>>>> eef81ce5
        "Strict-Transport-Security": "max-age=31536000; includeSubDomains",
        "Transfer-Encoding": "chunked",
        "Vary": [
          "Accept-Encoding",
          "Accept-Encoding"
        ],
        "x-aml-cluster": "vienna-test-westus2-02",
        "X-Content-Type-Options": "nosniff",
<<<<<<< HEAD
        "x-ms-correlation-request-id": "e6a648e9-8ab0-49cc-a1b6-bc35911d2fdb",
        "x-ms-ratelimit-remaining-subscription-reads": "11995",
        "x-ms-response-type": "standard",
        "x-ms-routing-request-id": "KOREACENTRAL:20221224T160600Z:e6a648e9-8ab0-49cc-a1b6-bc35911d2fdb",
        "x-request-time": "0.091"
=======
        "x-ms-correlation-request-id": "afd620d0-9aec-4d26-bc1e-cc809aff1c20",
        "x-ms-ratelimit-remaining-subscription-reads": "11511",
        "x-ms-response-type": "standard",
        "x-ms-routing-request-id": "JAPANEAST:20221226T051242Z:afd620d0-9aec-4d26-bc1e-cc809aff1c20",
        "x-request-time": "0.082"
>>>>>>> eef81ce5
      },
      "ResponseBody": {
        "id": "/subscriptions/00000000-0000-0000-0000-000000000/resourceGroups/00000/providers/Microsoft.MachineLearningServices/workspaces/00000/datastores/workspaceblobstore",
        "name": "workspaceblobstore",
        "type": "Microsoft.MachineLearningServices/workspaces/datastores",
        "properties": {
          "description": null,
          "tags": null,
          "properties": null,
          "isDefault": true,
          "credentials": {
            "credentialsType": "AccountKey"
          },
          "datastoreType": "AzureBlob",
          "accountName": "sagvgsoim6nmhbq",
          "containerName": "azureml-blobstore-e61cd5e2-512f-475e-9842-5e2a973993b8",
          "endpoint": "core.windows.net",
          "protocol": "https",
          "serviceDataAccessAuthIdentity": "WorkspaceSystemAssignedIdentity"
        },
        "systemData": {
          "createdAt": "2022-09-22T09:02:03.2629568\u002B00:00",
          "createdBy": "779301c0-18b2-4cdc-801b-a0a3368fee0a",
          "createdByType": "Application",
          "lastModifiedAt": "2022-09-22T09:02:04.166989\u002B00:00",
          "lastModifiedBy": "779301c0-18b2-4cdc-801b-a0a3368fee0a",
          "lastModifiedByType": "Application"
        }
      }
    },
    {
      "RequestUri": "https://management.azure.com/subscriptions/00000000-0000-0000-0000-000000000/resourceGroups/00000/providers/Microsoft.MachineLearningServices/workspaces/00000/datastores/workspaceblobstore/listSecrets?api-version=2022-05-01",
      "RequestMethod": "POST",
      "RequestHeaders": {
        "Accept": "application/json",
        "Accept-Encoding": "gzip, deflate",
        "Connection": "keep-alive",
        "Content-Length": "0",
        "User-Agent": "azure-ai-ml/1.3.0 azsdk-python-mgmt-machinelearningservices/0.1.0 Python/3.9.13 (Windows-10-10.0.19045-SP0)"
      },
      "RequestBody": null,
      "StatusCode": 200,
      "ResponseHeaders": {
        "Cache-Control": "no-cache",
        "Content-Encoding": "gzip",
        "Content-Type": "application/json; charset=utf-8",
<<<<<<< HEAD
        "Date": "Sat, 24 Dec 2022 16:06:00 GMT",
        "Expires": "-1",
        "Pragma": "no-cache",
        "Request-Context": "appId=cid-v1:512cc15a-13b5-415b-bfd0-dce7accb6bb1",
        "Server-Timing": "traceparent;desc=\u002200-6bfcfb535820ba565e119115ed027902-403546bb1cdbcc8e-00\u0022",
=======
        "Date": "Mon, 26 Dec 2022 05:12:42 GMT",
        "Expires": "-1",
        "Pragma": "no-cache",
        "Request-Context": "appId=cid-v1:512cc15a-13b5-415b-bfd0-dce7accb6bb1",
        "Server-Timing": "traceparent;desc=\u002200-108c2c138e4fa71d8464977965e24aa5-0c88b8fabf6574f4-00\u0022",
>>>>>>> eef81ce5
        "Strict-Transport-Security": "max-age=31536000; includeSubDomains",
        "Transfer-Encoding": "chunked",
        "Vary": "Accept-Encoding",
        "x-aml-cluster": "vienna-test-westus2-02",
        "X-Content-Type-Options": "nosniff",
<<<<<<< HEAD
        "x-ms-correlation-request-id": "485f5144-0289-431c-97b8-286cb213036a",
        "x-ms-ratelimit-remaining-subscription-writes": "1197",
        "x-ms-response-type": "standard",
        "x-ms-routing-request-id": "KOREACENTRAL:20221224T160601Z:485f5144-0289-431c-97b8-286cb213036a",
        "x-request-time": "0.121"
=======
        "x-ms-correlation-request-id": "b7426f4b-17c7-4581-a290-20bd9881695e",
        "x-ms-ratelimit-remaining-subscription-writes": "947",
        "x-ms-response-type": "standard",
        "x-ms-routing-request-id": "JAPANEAST:20221226T051242Z:b7426f4b-17c7-4581-a290-20bd9881695e",
        "x-request-time": "0.094"
>>>>>>> eef81ce5
      },
      "ResponseBody": {
        "secretsType": "AccountKey",
        "key": "dGhpcyBpcyBmYWtlIGtleQ=="
      }
    },
    {
<<<<<<< HEAD
      "RequestUri": "https://sagvgsoim6nmhbq.blob.core.windows.net/azureml-blobstore-e61cd5e2-512f-475e-9842-5e2a973993b8/LocalUpload/00000000000000000000000000000000/python/sample1.csv",
=======
      "RequestUri": "https://sagvgsoim6nmhbq.blob.core.windows.net/azureml-blobstore-e61cd5e2-512f-475e-9842-5e2a973993b8/LocalUpload/00000000000000000000000000000000/data/sample1.csv",
>>>>>>> eef81ce5
      "RequestMethod": "HEAD",
      "RequestHeaders": {
        "Accept": "application/xml",
        "Accept-Encoding": "gzip, deflate",
        "Connection": "keep-alive",
        "User-Agent": "azsdk-python-storage-blob/12.14.1 Python/3.9.13 (Windows-10-10.0.19045-SP0)",
<<<<<<< HEAD
        "x-ms-date": "Sat, 24 Dec 2022 16:06:01 GMT",
=======
        "x-ms-date": "Mon, 26 Dec 2022 05:12:43 GMT",
>>>>>>> eef81ce5
        "x-ms-version": "2021-08-06"
      },
      "RequestBody": null,
      "StatusCode": 200,
      "ResponseHeaders": {
        "Accept-Ranges": "bytes",
        "Content-Length": "508",
        "Content-MD5": "dUQjYq1qrTeqLOaZ4N2AUQ==",
        "Content-Type": "application/octet-stream",
<<<<<<< HEAD
        "Date": "Sat, 24 Dec 2022 16:06:00 GMT",
        "ETag": "\u00220x8DA9D482EE600C0\u0022",
        "Last-Modified": "Fri, 23 Sep 2022 09:44:17 GMT",
=======
        "Date": "Mon, 26 Dec 2022 05:12:43 GMT",
        "ETag": "\u00220x8DA9D48AFBCE5A6\u0022",
        "Last-Modified": "Fri, 23 Sep 2022 09:47:53 GMT",
>>>>>>> eef81ce5
        "Server": [
          "Windows-Azure-Blob/1.0",
          "Microsoft-HTTPAPI/2.0"
        ],
        "Vary": "Origin",
        "x-ms-access-tier": "Hot",
        "x-ms-access-tier-inferred": "true",
        "x-ms-blob-type": "BlockBlob",
<<<<<<< HEAD
        "x-ms-creation-time": "Fri, 23 Sep 2022 09:44:17 GMT",
        "x-ms-lease-state": "available",
        "x-ms-lease-status": "unlocked",
        "x-ms-meta-name": "92e51c4c-40c7-4f95-ba55-e3a63d7d7c14",
        "x-ms-meta-upload_status": "completed",
        "x-ms-meta-version": "1",
=======
        "x-ms-creation-time": "Fri, 23 Sep 2022 09:47:53 GMT",
        "x-ms-lease-state": "available",
        "x-ms-lease-status": "unlocked",
        "x-ms-meta-name": "da405283-c0d4-42bf-9cd0-2d052c9da84b",
        "x-ms-meta-upload_status": "completed",
        "x-ms-meta-version": "bcdecfd5-08fc-40e1-af7f-364ca3525a76",
>>>>>>> eef81ce5
        "x-ms-server-encrypted": "true",
        "x-ms-version": "2021-08-06"
      },
      "ResponseBody": null
    },
    {
<<<<<<< HEAD
      "RequestUri": "https://sagvgsoim6nmhbq.blob.core.windows.net/azureml-blobstore-e61cd5e2-512f-475e-9842-5e2a973993b8/az-ml-artifacts/00000000000000000000000000000000/python/sample1.csv",
=======
      "RequestUri": "https://sagvgsoim6nmhbq.blob.core.windows.net/azureml-blobstore-e61cd5e2-512f-475e-9842-5e2a973993b8/az-ml-artifacts/00000000000000000000000000000000/data/sample1.csv",
>>>>>>> eef81ce5
      "RequestMethod": "HEAD",
      "RequestHeaders": {
        "Accept": "application/xml",
        "Accept-Encoding": "gzip, deflate",
        "Connection": "keep-alive",
        "User-Agent": "azsdk-python-storage-blob/12.14.1 Python/3.9.13 (Windows-10-10.0.19045-SP0)",
<<<<<<< HEAD
        "x-ms-date": "Sat, 24 Dec 2022 16:06:02 GMT",
=======
        "x-ms-date": "Mon, 26 Dec 2022 05:12:43 GMT",
>>>>>>> eef81ce5
        "x-ms-version": "2021-08-06"
      },
      "RequestBody": null,
      "StatusCode": 404,
      "ResponseHeaders": {
<<<<<<< HEAD
        "Date": "Sat, 24 Dec 2022 16:06:00 GMT",
=======
        "Date": "Mon, 26 Dec 2022 05:12:43 GMT",
>>>>>>> eef81ce5
        "Server": [
          "Windows-Azure-Blob/1.0",
          "Microsoft-HTTPAPI/2.0"
        ],
        "Transfer-Encoding": "chunked",
        "Vary": "Origin",
        "x-ms-error-code": "BlobNotFound",
        "x-ms-version": "2021-08-06"
      },
      "ResponseBody": null
    },
    {
<<<<<<< HEAD
      "RequestUri": "https://management.azure.com/subscriptions/00000000-0000-0000-0000-000000000/resourceGroups/00000/providers/Microsoft.MachineLearningServices/workspaces/00000/codes/92e51c4c-40c7-4f95-ba55-e3a63d7d7c14/versions/1?api-version=2022-05-01",
      "RequestMethod": "PUT",
      "RequestHeaders": {
        "Accept": "application/json",
        "Accept-Encoding": "gzip, deflate",
        "Connection": "keep-alive",
        "Content-Length": "295",
        "Content-Type": "application/json",
        "User-Agent": "azure-ai-ml/1.3.0 azsdk-python-mgmt-machinelearningservices/0.1.0 Python/3.9.13 (Windows-10-10.0.19045-SP0)"
      },
      "RequestBody": {
        "properties": {
          "properties": {
            "hash_sha256": "0000000000000",
            "hash_version": "0000000000000"
          },
          "isAnonymous": true,
          "isArchived": false,
          "codeUri": "https://sagvgsoim6nmhbq.blob.core.windows.net/azureml-blobstore-e61cd5e2-512f-475e-9842-5e2a973993b8/LocalUpload/00000000000000000000000000000000/python"
        }
      },
      "StatusCode": 200,
      "ResponseHeaders": {
        "Cache-Control": "no-cache",
        "Content-Encoding": "gzip",
        "Content-Type": "application/json; charset=utf-8",
        "Date": "Sat, 24 Dec 2022 16:06:01 GMT",
        "Expires": "-1",
        "Pragma": "no-cache",
        "Request-Context": "appId=cid-v1:512cc15a-13b5-415b-bfd0-dce7accb6bb1",
        "Server-Timing": "traceparent;desc=\u002200-707d9ff5da9029ac3091c266b2d7eeea-0938fc8195083f65-00\u0022",
        "Strict-Transport-Security": "max-age=31536000; includeSubDomains",
        "Transfer-Encoding": "chunked",
        "Vary": [
          "Accept-Encoding",
          "Accept-Encoding"
        ],
        "x-aml-cluster": "vienna-test-westus2-02",
        "X-Content-Type-Options": "nosniff",
        "x-ms-correlation-request-id": "522c5c58-cfe0-4e59-82bb-26d2eb1dc19f",
        "x-ms-ratelimit-remaining-subscription-writes": "1197",
        "x-ms-response-type": "standard",
        "x-ms-routing-request-id": "KOREACENTRAL:20221224T160602Z:522c5c58-cfe0-4e59-82bb-26d2eb1dc19f",
        "x-request-time": "0.260"
      },
      "ResponseBody": {
        "id": "/subscriptions/00000000-0000-0000-0000-000000000/resourceGroups/00000/providers/Microsoft.MachineLearningServices/workspaces/00000/codes/92e51c4c-40c7-4f95-ba55-e3a63d7d7c14/versions/1",
        "name": "1",
        "type": "Microsoft.MachineLearningServices/workspaces/codes/versions",
        "properties": {
          "description": null,
          "tags": {},
          "properties": {
            "hash_sha256": "0000000000000",
            "hash_version": "0000000000000"
          },
          "isArchived": false,
          "isAnonymous": false,
          "codeUri": "https://sagvgsoim6nmhbq.blob.core.windows.net/azureml-blobstore-e61cd5e2-512f-475e-9842-5e2a973993b8/LocalUpload/00000000000000000000000000000000/python"
        },
        "systemData": {
          "createdAt": "2022-09-23T09:44:19.3941658\u002B00:00",
          "createdBy": "Ying Chen",
          "createdByType": "User",
          "lastModifiedAt": "2022-12-24T16:06:02.3815948\u002B00:00",
          "lastModifiedBy": "Xingzhi Zhang",
          "lastModifiedByType": "User"
        }
      }
    },
    {
      "RequestUri": "https://management.azure.com/subscriptions/00000000-0000-0000-0000-000000000/resourceGroups/00000/providers/Microsoft.MachineLearningServices/workspaces/00000/components/azureml_anonymous/versions/000000000000000000000?api-version=2022-05-01",
      "RequestMethod": "PUT",
      "RequestHeaders": {
        "Accept": "application/json",
        "Accept-Encoding": "gzip, deflate",
        "Connection": "keep-alive",
        "Content-Length": "749",
        "Content-Type": "application/json",
        "User-Agent": "azure-ai-ml/1.3.0 azsdk-python-mgmt-machinelearningservices/0.1.0 Python/3.9.13 (Windows-10-10.0.19045-SP0)"
      },
      "RequestBody": {
        "properties": {
          "properties": {},
          "tags": {},
          "isAnonymous": true,
          "isArchived": false,
          "componentSpec": {
            "command": "echo Hello World \u0026 echo ${{inputs.component_in_number}}",
            "code": "azureml:/subscriptions/00000000-0000-0000-0000-000000000/resourceGroups/00000/providers/Microsoft.MachineLearningServices/workspaces/00000/codes/92e51c4c-40c7-4f95-ba55-e3a63d7d7c14/versions/1",
            "environment": "azureml:AzureML-sklearn-0.24-ubuntu18.04-py37-cpu:1",
            "name": "azureml_anonymous",
            "version": "000000000000000000000",
            "display_name": "hello_sweep_inline_trial",
            "is_deterministic": true,
            "inputs": {
              "component_in_number": {
                "type": "integer",
                "optional": false,
                "default": "10",
                "description": "Am integer"
              }
            },
            "type": "command",
            "_source": "YAML.JOB"
          }
        }
      },
      "StatusCode": 201,
      "ResponseHeaders": {
        "Cache-Control": "no-cache",
        "Content-Length": "1735",
        "Content-Type": "application/json; charset=utf-8",
        "Date": "Sat, 24 Dec 2022 16:06:03 GMT",
        "Expires": "-1",
        "Location": "https://management.azure.com/subscriptions/00000000-0000-0000-0000-000000000/resourceGroups/00000/providers/Microsoft.MachineLearningServices/workspaces/00000/components/azureml_anonymous/versions/000000000000000000000?api-version=2022-05-01",
        "Pragma": "no-cache",
        "Request-Context": "appId=cid-v1:512cc15a-13b5-415b-bfd0-dce7accb6bb1",
        "Server-Timing": "traceparent;desc=\u002200-8ea348f333cab4008aeed03d78df6748-70928d934b5df11a-01\u0022",
        "Strict-Transport-Security": "max-age=31536000; includeSubDomains",
        "x-aml-cluster": "vienna-test-westus2-02",
        "X-Content-Type-Options": "nosniff",
        "x-ms-correlation-request-id": "01be0d2b-e331-424a-af72-dd3bcf552f36",
        "x-ms-ratelimit-remaining-subscription-writes": "1196",
        "x-ms-response-type": "standard",
        "x-ms-routing-request-id": "KOREACENTRAL:20221224T160604Z:01be0d2b-e331-424a-af72-dd3bcf552f36",
        "x-request-time": "1.149"
      },
      "ResponseBody": {
        "id": "/subscriptions/00000000-0000-0000-0000-000000000/resourceGroups/00000/providers/Microsoft.MachineLearningServices/workspaces/00000/components/azureml_anonymous/versions/5713ca0f-d6d7-4194-8d5d-4db456951d19",
        "name": "5713ca0f-d6d7-4194-8d5d-4db456951d19",
        "type": "Microsoft.MachineLearningServices/workspaces/components/versions",
        "properties": {
          "description": null,
          "tags": {},
          "properties": {},
          "isArchived": false,
          "isAnonymous": true,
          "componentSpec": {
            "name": "azureml_anonymous",
            "version": "5713ca0f-d6d7-4194-8d5d-4db456951d19",
            "display_name": "hello_sweep_inline_trial",
            "is_deterministic": "True",
            "type": "command",
            "inputs": {
              "component_in_number": {
                "type": "integer",
                "optional": "False",
                "default": "10",
                "description": "Am integer"
              }
            },
            "code": "azureml:/subscriptions/00000000-0000-0000-0000-000000000/resourceGroups/00000/providers/Microsoft.MachineLearningServices/workspaces/00000/codes/92e51c4c-40c7-4f95-ba55-e3a63d7d7c14/versions/1",
            "environment": "azureml://registries/azureml-dev/environments/AzureML-sklearn-0.24-ubuntu18.04-py37-cpu/versions/1",
            "resources": {
              "instance_count": "1"
            },
            "command": "echo Hello World \u0026 echo ${{inputs.component_in_number}}",
            "$schema": "https://componentsdk.azureedge.net/jsonschema/CommandComponent.json"
          }
        },
        "systemData": {
          "createdAt": "2022-12-24T16:01:23.1728134\u002B00:00",
          "createdBy": "Xingzhi Zhang",
          "createdByType": "User",
          "lastModifiedAt": "2022-12-24T16:01:23.7178698\u002B00:00",
          "lastModifiedBy": "Xingzhi Zhang",
          "lastModifiedByType": "User"
        }
      }
    },
    {
      "RequestUri": "https://management.azure.com/subscriptions/00000000-0000-0000-0000-000000000/resourceGroups/00000/providers/Microsoft.MachineLearningServices/workspaces/00000/jobs/test_636061881376?api-version=2022-10-01-preview",
=======
      "RequestUri": "https://management.azure.com/subscriptions/00000000-0000-0000-0000-000000000/resourceGroups/00000/providers/Microsoft.MachineLearningServices/workspaces/00000/jobs/test_228621908939?api-version=2022-10-01-preview",
>>>>>>> eef81ce5
      "RequestMethod": "PUT",
      "RequestHeaders": {
        "Accept": "application/json",
        "Accept-Encoding": "gzip, deflate",
        "Connection": "keep-alive",
        "Content-Length": "3445",
        "Content-Type": "application/json",
        "User-Agent": "azure-ai-ml/1.3.0 azsdk-python-mgmt-machinelearningservices/0.1.0 Python/3.9.13 (Windows-10-10.0.19045-SP0)"
      },
      "RequestBody": {
        "properties": {
          "description": "The hello world pipeline job with inline components",
          "properties": {},
          "tags": {
            "tag": "tagvalue",
            "owner": "sdkteam"
          },
          "computeId": "/subscriptions/00000000-0000-0000-0000-000000000/resourceGroups/00000/providers/Microsoft.MachineLearningServices/workspaces/00000/computes/cpu-cluster",
<<<<<<< HEAD
          "displayName": "test_636061881376",
=======
          "displayName": "test_228621908939",
>>>>>>> eef81ce5
          "experimentName": "azure-ai-ml",
          "isArchived": false,
          "jobType": "Pipeline",
          "inputs": {
            "job_in_number": {
              "jobInputType": "literal",
              "value": "10.01"
            },
            "job_in_other_number": {
              "jobInputType": "literal",
              "value": "15"
            }
          },
          "jobs": {
            "hello_sweep_inline_trial": {
              "limits": {
                "max_concurrent_trials": 10,
                "max_total_trials": 20,
                "timeout": 7200
              },
              "sampling_algorithm": "random",
              "objective": {
                "goal": "maximize",
                "primary_metric": "accuracy"
              },
              "early_termination": {
                "delay_evaluation": 200,
                "evaluation_interval": 100,
                "policy_type": "MedianStopping"
              },
              "search_space": {
                "component_in_number": {
                  "values": [
                    1,
                    2
                  ],
                  "type": "choice"
                }
              },
              "name": "hello_sweep_inline_trial",
              "type": "sweep",
              "computeId": "/subscriptions/00000000-0000-0000-0000-000000000/resourceGroups/00000/providers/Microsoft.MachineLearningServices/workspaces/00000/computes/gpu-cluster",
              "_source": "YAML.JOB",
              "trial": {
<<<<<<< HEAD
                "componentId": "/subscriptions/00000000-0000-0000-0000-000000000/resourceGroups/00000/providers/Microsoft.MachineLearningServices/workspaces/00000/components/azureml_anonymous/versions/5713ca0f-d6d7-4194-8d5d-4db456951d19"
=======
                "componentId": "/subscriptions/00000000-0000-0000-0000-000000000/resourceGroups/00000/providers/Microsoft.MachineLearningServices/workspaces/00000/components/azureml_anonymous/versions/536dae03-2912-4e4e-a12c-1e0afd998add"
>>>>>>> eef81ce5
              }
            },
            "hello_sweep_inline_file_trial": {
              "limits": {
                "max_total_trials": 3
              },
              "sampling_algorithm": "random",
              "objective": {
                "goal": "maximize",
                "primary_metric": "accuracy"
              },
              "search_space": {
                "batch_size": {
                  "values": [
                    25,
                    35
                  ],
                  "type": "choice"
                },
                "first_layer_neurons": {
                  "type": "randint",
                  "upper": 50
                },
                "second_layer_neurons": {
                  "type": "quniform",
                  "min_value": 10,
                  "max_value": 50,
                  "q": 5
                },
                "third_layer_neurons": {
                  "type": "qlognormal",
                  "mu": 5,
                  "sigma": 1,
                  "q": 5
                },
                "epochs": {
                  "type": "qloguniform",
                  "min_value": 1,
                  "max_value": 5,
                  "q": 5
                },
                "momentum": {
                  "type": "qnormal",
                  "mu": 10,
                  "sigma": 5,
                  "q": 2
                },
                "weight_decay": {
                  "type": "lognormal",
                  "mu": 0,
                  "sigma": 1
                },
                "learning_rate": {
                  "type": "loguniform",
                  "min_value": -6,
                  "max_value": -1
                },
                "f1": {
                  "type": "normal",
                  "mu": 0,
                  "sigma": 1
                },
                "f2": {
                  "type": "uniform",
                  "min_value": 10,
                  "max_value": 20
                }
              },
              "name": "hello_sweep_inline_file_trial",
              "type": "sweep",
              "inputs": {
                "data_folder": {
                  "mode": "ReadOnlyMount",
                  "uri": "azureml://datastores/workspaceblobstore/paths/LocalUpload/00000000000000000000000000000000/data",
                  "job_input_type": "mltable"
                }
              },
              "_source": "YAML.JOB",
              "trial": {
                "componentId": "/subscriptions/00000000-0000-0000-0000-000000000/resourceGroups/00000/providers/Microsoft.MachineLearningServices/workspaces/00000/components/azureml_anonymous/versions/8206e0b4-1fd5-457a-9cf7-c845699f32a2"
              }
            },
            "hello_sweep_inline_remote_trial": {
              "limits": {
                "max_total_trials": 3
              },
              "sampling_algorithm": "random",
              "objective": {
                "goal": "maximize",
                "primary_metric": "accuracy"
              },
              "search_space": {
                "component_in_number": {
                  "values": [
                    25,
                    35
                  ],
                  "type": "choice"
                }
              },
              "name": "hello_sweep_inline_remote_trial",
              "type": "sweep",
              "_source": "REMOTE.WORKSPACE.COMPONENT",
              "trial": {
                "componentId": "/subscriptions/00000000-0000-0000-0000-000000000/resourceGroups/00000/providers/Microsoft.MachineLearningServices/workspaces/00000/components/microsoftsamplescommandcomponentbasic_nopaths_test/versions/1"
              }
            }
          },
          "outputs": {},
          "settings": {
            "_source": "YAML.JOB"
          }
        }
      },
      "StatusCode": 201,
      "ResponseHeaders": {
        "Cache-Control": "no-cache",
        "Content-Length": "6877",
        "Content-Type": "application/json; charset=utf-8",
<<<<<<< HEAD
        "Date": "Sat, 24 Dec 2022 16:06:08 GMT",
        "Expires": "-1",
        "Location": "https://management.azure.com/subscriptions/00000000-0000-0000-0000-000000000/resourceGroups/00000/providers/Microsoft.MachineLearningServices/workspaces/00000/jobs/test_636061881376?api-version=2022-10-01-preview",
        "Pragma": "no-cache",
        "Request-Context": "appId=cid-v1:512cc15a-13b5-415b-bfd0-dce7accb6bb1",
        "Server-Timing": "traceparent;desc=\u002200-404879f061e210c4a001eea887747f99-e0c6eeac5795d48a-00\u0022",
        "Strict-Transport-Security": "max-age=31536000; includeSubDomains",
        "x-aml-cluster": "vienna-test-westus2-02",
        "X-Content-Type-Options": "nosniff",
        "x-ms-correlation-request-id": "e8c42723-3ecc-4506-b4e9-7fee13a48c66",
        "x-ms-ratelimit-remaining-subscription-writes": "1195",
        "x-ms-response-type": "standard",
        "x-ms-routing-request-id": "KOREACENTRAL:20221224T160608Z:e8c42723-3ecc-4506-b4e9-7fee13a48c66",
        "x-request-time": "3.877"
      },
      "ResponseBody": {
        "id": "/subscriptions/00000000-0000-0000-0000-000000000/resourceGroups/00000/providers/Microsoft.MachineLearningServices/workspaces/00000/jobs/test_636061881376",
        "name": "test_636061881376",
=======
        "Date": "Mon, 26 Dec 2022 05:12:47 GMT",
        "Expires": "-1",
        "Location": "https://management.azure.com/subscriptions/00000000-0000-0000-0000-000000000/resourceGroups/00000/providers/Microsoft.MachineLearningServices/workspaces/00000/jobs/test_228621908939?api-version=2022-10-01-preview",
        "Pragma": "no-cache",
        "Request-Context": "appId=cid-v1:512cc15a-13b5-415b-bfd0-dce7accb6bb1",
        "Server-Timing": "traceparent;desc=\u002200-2ef8a542a9cd602b014d4f27c45db14c-73755fea99683141-00\u0022",
        "Strict-Transport-Security": "max-age=31536000; includeSubDomains",
        "x-aml-cluster": "vienna-test-westus2-02",
        "X-Content-Type-Options": "nosniff",
        "x-ms-correlation-request-id": "60270a0a-d835-485c-b9ac-0b7f81c0fcef",
        "x-ms-ratelimit-remaining-subscription-writes": "795",
        "x-ms-response-type": "standard",
        "x-ms-routing-request-id": "JAPANEAST:20221226T051247Z:60270a0a-d835-485c-b9ac-0b7f81c0fcef",
        "x-request-time": "3.469"
      },
      "ResponseBody": {
        "id": "/subscriptions/00000000-0000-0000-0000-000000000/resourceGroups/00000/providers/Microsoft.MachineLearningServices/workspaces/00000/jobs/test_228621908939",
        "name": "test_228621908939",
>>>>>>> eef81ce5
        "type": "Microsoft.MachineLearningServices/workspaces/jobs",
        "properties": {
          "description": "The hello world pipeline job with inline components",
          "tags": {
            "tag": "tagvalue",
            "owner": "sdkteam"
          },
          "properties": {
            "azureml.DevPlatv2": "true",
            "azureml.runsource": "azureml.PipelineRun",
            "runSource": "MFE",
            "runType": "HTTP",
            "azureml.parameters": "{\u0022job_in_number\u0022:\u002210.01\u0022,\u0022job_in_other_number\u0022:\u002215\u0022}",
            "azureml.continue_on_step_failure": "False",
            "azureml.continue_on_failed_optional_input": "True",
            "azureml.defaultComputeName": "cpu-cluster",
            "azureml.defaultDataStoreName": "workspaceblobstore",
            "azureml.pipelineComponent": "pipelinerun"
          },
<<<<<<< HEAD
          "displayName": "test_636061881376",
=======
          "displayName": "test_228621908939",
>>>>>>> eef81ce5
          "status": "Preparing",
          "experimentName": "azure-ai-ml",
          "services": {
            "Tracking": {
              "jobServiceType": "Tracking",
              "port": null,
              "endpoint": "azureml://master.api.azureml-test.ms/mlflow/v1.0/subscriptions/00000000-0000-0000-0000-000000000/resourceGroups/00000/providers/Microsoft.MachineLearningServices/workspaces/00000?",
              "status": null,
              "errorMessage": null,
              "properties": null,
              "nodes": null
            },
            "Studio": {
              "jobServiceType": "Studio",
              "port": null,
<<<<<<< HEAD
              "endpoint": "https://ml.azure.com/runs/test_636061881376?wsid=/subscriptions/00000000-0000-0000-0000-000000000/resourcegroups/00000/workspaces/00000",
=======
              "endpoint": "https://ml.azure.com/runs/test_228621908939?wsid=/subscriptions/00000000-0000-0000-0000-000000000/resourcegroups/00000/workspaces/00000",
>>>>>>> eef81ce5
              "status": null,
              "errorMessage": null,
              "properties": null,
              "nodes": null
            }
          },
          "computeId": "/subscriptions/00000000-0000-0000-0000-000000000/resourceGroups/00000/providers/Microsoft.MachineLearningServices/workspaces/00000/computes/cpu-cluster",
          "isArchived": false,
          "identity": null,
          "componentId": null,
          "jobType": "Pipeline",
          "settings": {
            "_source": "YAML.JOB"
          },
          "jobs": {
            "hello_sweep_inline_trial": {
              "limits": {
                "max_concurrent_trials": 10,
                "max_total_trials": 20,
                "timeout": 7200
              },
              "sampling_algorithm": "random",
              "objective": {
                "goal": "maximize",
                "primary_metric": "accuracy"
              },
              "early_termination": {
                "delay_evaluation": 200,
                "evaluation_interval": 100,
                "policy_type": "MedianStopping"
              },
              "search_space": {
                "component_in_number": {
                  "values": [
                    1,
                    2
                  ],
                  "type": "choice"
                }
              },
              "name": "hello_sweep_inline_trial",
              "type": "sweep",
              "computeId": "/subscriptions/00000000-0000-0000-0000-000000000/resourceGroups/00000/providers/Microsoft.MachineLearningServices/workspaces/00000/computes/gpu-cluster",
              "_source": "YAML.JOB",
              "trial": {
<<<<<<< HEAD
                "componentId": "/subscriptions/00000000-0000-0000-0000-000000000/resourceGroups/00000/providers/Microsoft.MachineLearningServices/workspaces/00000/components/azureml_anonymous/versions/5713ca0f-d6d7-4194-8d5d-4db456951d19"
=======
                "componentId": "/subscriptions/00000000-0000-0000-0000-000000000/resourceGroups/00000/providers/Microsoft.MachineLearningServices/workspaces/00000/components/azureml_anonymous/versions/536dae03-2912-4e4e-a12c-1e0afd998add"
>>>>>>> eef81ce5
              }
            },
            "hello_sweep_inline_file_trial": {
              "limits": {
                "max_total_trials": 3
              },
              "sampling_algorithm": "random",
              "objective": {
                "goal": "maximize",
                "primary_metric": "accuracy"
              },
              "search_space": {
                "batch_size": {
                  "values": [
                    25,
                    35
                  ],
                  "type": "choice"
                },
                "first_layer_neurons": {
                  "type": "randint",
                  "upper": 50
                },
                "second_layer_neurons": {
                  "type": "quniform",
                  "min_value": 10,
                  "max_value": 50,
                  "q": 5
                },
                "third_layer_neurons": {
                  "type": "qlognormal",
                  "mu": 5,
                  "sigma": 1,
                  "q": 5
                },
                "epochs": {
                  "type": "qloguniform",
                  "min_value": 1,
                  "max_value": 5,
                  "q": 5
                },
                "momentum": {
                  "type": "qnormal",
                  "mu": 10,
                  "sigma": 5,
                  "q": 2
                },
                "weight_decay": {
                  "type": "lognormal",
                  "mu": 0,
                  "sigma": 1
                },
                "learning_rate": {
                  "type": "loguniform",
                  "min_value": -6,
                  "max_value": -1
                },
                "f1": {
                  "type": "normal",
                  "mu": 0,
                  "sigma": 1
                },
                "f2": {
                  "type": "uniform",
                  "min_value": 10,
                  "max_value": 20
                }
              },
              "name": "hello_sweep_inline_file_trial",
              "type": "sweep",
              "inputs": {
                "data_folder": {
                  "mode": "ReadOnlyMount",
                  "uri": "azureml://datastores/workspaceblobstore/paths/LocalUpload/00000000000000000000000000000000/data",
                  "job_input_type": "mltable"
                }
              },
              "_source": "YAML.JOB",
              "trial": {
                "componentId": "/subscriptions/00000000-0000-0000-0000-000000000/resourceGroups/00000/providers/Microsoft.MachineLearningServices/workspaces/00000/components/azureml_anonymous/versions/8206e0b4-1fd5-457a-9cf7-c845699f32a2"
              }
            },
            "hello_sweep_inline_remote_trial": {
              "limits": {
                "max_total_trials": 3
              },
              "sampling_algorithm": "random",
              "objective": {
                "goal": "maximize",
                "primary_metric": "accuracy"
              },
              "search_space": {
                "component_in_number": {
                  "values": [
                    25,
                    35
                  ],
                  "type": "choice"
                }
              },
              "name": "hello_sweep_inline_remote_trial",
              "type": "sweep",
              "_source": "REMOTE.WORKSPACE.COMPONENT",
              "trial": {
                "componentId": "/subscriptions/00000000-0000-0000-0000-000000000/resourceGroups/00000/providers/Microsoft.MachineLearningServices/workspaces/00000/components/microsoftsamplescommandcomponentbasic_nopaths_test/versions/1"
              }
            }
          },
          "inputs": {
            "job_in_number": {
              "description": null,
              "jobInputType": "literal",
              "value": "10.01"
            },
            "job_in_other_number": {
              "description": null,
              "jobInputType": "literal",
              "value": "15"
            }
          },
          "outputs": {},
          "sourceJobId": null
        },
        "systemData": {
<<<<<<< HEAD
          "createdAt": "2022-12-24T16:06:08.0395361\u002B00:00",
=======
          "createdAt": "2022-12-26T05:12:47.1793266\u002B00:00",
>>>>>>> eef81ce5
          "createdBy": "Xingzhi Zhang",
          "createdByType": "User"
        }
      }
    }
  ],
  "Variables": {
<<<<<<< HEAD
    "randstr": "test_636061881376"
=======
    "randstr": "test_228621908939"
>>>>>>> eef81ce5
  }
}<|MERGE_RESOLUTION|>--- conflicted
+++ resolved
@@ -15,19 +15,11 @@
         "Cache-Control": "no-cache",
         "Content-Encoding": "gzip",
         "Content-Type": "application/json; charset=utf-8",
-<<<<<<< HEAD
-        "Date": "Sat, 24 Dec 2022 16:05:48 GMT",
+        "Date": "Mon, 26 Dec 2022 12:09:14 GMT",
         "Expires": "-1",
         "Pragma": "no-cache",
         "Request-Context": "appId=cid-v1:512cc15a-13b5-415b-bfd0-dce7accb6bb1",
-        "Server-Timing": "traceparent;desc=\u002200-56ecc8f9644040af6eade346528cb38c-3fc7038063696594-00\u0022",
-=======
-        "Date": "Mon, 26 Dec 2022 05:12:32 GMT",
-        "Expires": "-1",
-        "Pragma": "no-cache",
-        "Request-Context": "appId=cid-v1:512cc15a-13b5-415b-bfd0-dce7accb6bb1",
-        "Server-Timing": "traceparent;desc=\u002200-43d3aebaced8cf7de1d3966404689909-26dfff40802fcc53-00\u0022",
->>>>>>> eef81ce5
+        "Server-Timing": "traceparent;desc=\u002200-b75cc9455bdd0cd10107fed360646080-ee2ec5858605a13e-00\u0022",
         "Strict-Transport-Security": "max-age=31536000; includeSubDomains",
         "Transfer-Encoding": "chunked",
         "Vary": [
@@ -36,19 +28,11 @@
         ],
         "x-aml-cluster": "vienna-test-westus2-02",
         "X-Content-Type-Options": "nosniff",
-<<<<<<< HEAD
-        "x-ms-correlation-request-id": "167d4418-b331-40d8-89e6-a2a7368432f0",
+        "x-ms-correlation-request-id": "919e4dbe-5c2d-4359-b56e-42b0dd20e27c",
         "x-ms-ratelimit-remaining-subscription-reads": "11999",
         "x-ms-response-type": "standard",
-        "x-ms-routing-request-id": "KOREACENTRAL:20221224T160549Z:167d4418-b331-40d8-89e6-a2a7368432f0",
-        "x-request-time": "0.213"
-=======
-        "x-ms-correlation-request-id": "4905f399-2a51-4053-b64f-1f58b67bb5ec",
-        "x-ms-ratelimit-remaining-subscription-reads": "11515",
-        "x-ms-response-type": "standard",
-        "x-ms-routing-request-id": "JAPANEAST:20221226T051232Z:4905f399-2a51-4053-b64f-1f58b67bb5ec",
-        "x-request-time": "0.244"
->>>>>>> eef81ce5
+        "x-ms-routing-request-id": "JAPANWEST:20221226T120915Z:919e4dbe-5c2d-4359-b56e-42b0dd20e27c",
+        "x-request-time": "0.226"
       },
       "ResponseBody": {
         "id": "/subscriptions/00000000-0000-0000-0000-000000000/resourceGroups/00000/providers/Microsoft.MachineLearningServices/workspaces/00000/computes/cpu-cluster",
@@ -76,60 +60,19 @@
               "nodeIdleTimeBeforeScaleDown": "PT2M"
             },
             "subnet": null,
-<<<<<<< HEAD
-            "currentNodeCount": 3,
-            "targetNodeCount": 3,
+            "currentNodeCount": 1,
+            "targetNodeCount": 1,
             "nodeStateCounts": {
               "preparingNodeCount": 0,
-              "runningNodeCount": 3,
-=======
-            "currentNodeCount": 2,
-            "targetNodeCount": 5,
-            "nodeStateCounts": {
-              "preparingNodeCount": 0,
-              "runningNodeCount": 2,
->>>>>>> eef81ce5
+              "runningNodeCount": 1,
               "idleNodeCount": 0,
               "unusableNodeCount": 0,
               "leavingNodeCount": 0,
               "preemptedNodeCount": 0
             },
-<<<<<<< HEAD
             "allocationState": "Steady",
-            "allocationStateTransitionTime": "2022-12-24T16:04:10.528\u002B00:00",
+            "allocationStateTransitionTime": "2022-12-26T11:14:53.857\u002B00:00",
             "errors": null,
-=======
-            "allocationState": "Resizing",
-            "allocationStateTransitionTime": "2022-12-26T05:01:39.803\u002B00:00",
-            "errors": [
-              {
-                "error": {
-                  "code": "DiskFull",
-                  "message": "ComputeNode.Id=tvmps_0d29f330b2f1036abbd4238ff1dcaa146e62e94ae327554ac40d44ab4de6f363_d: There is not enough disk space on the node,ComputeNode.Id=tvmps_6a571f3eb7645bea2c065cf5c6d39d5d5fb437a12d94240d994894aff3ec9a67_d: There is not enough disk space on the node,ComputeNode.Id=tvmps_b15642412aea9cebce941b6331cb5f061e591cb17450a4b24afa29dc6a0c1dae_d: There is not enough disk space on the node",
-                  "details": [
-                    {
-                      "code": "Message",
-                      "message": "The VM disk is full. Delete jobs, tasks, or files on the node to free up space and then reboot the node."
-                    },
-                    {
-                      "code": "Message",
-                      "message": "The VM disk is full. Delete jobs, tasks, or files on the node to free up space and then reboot the node."
-                    },
-                    {
-                      "code": "Message",
-                      "message": "The VM disk is full. Delete jobs, tasks, or files on the node to free up space and then reboot the node."
-                    }
-                  ]
-                }
-              },
-              {
-                "error": {
-                  "code": "ClusterCoreQuotaReached",
-                  "message": "Operation results in exceeding quota limits of Total Cluster Dedicated Regional vCPUs. Maximum allowed: 100, Current in use: 100, Additional requested: 2. Click here to view and request for quota: https://portal.azure.com/#resource/subscriptions/00000000-0000-0000-0000-000000000/resourceGroups/00000/providers/Microsoft.MachineLearningServices/workspaces/00000/quotaUsage"
-                }
-              }
-            ],
->>>>>>> eef81ce5
             "remoteLoginPortPublicAccess": "Enabled",
             "osType": "Linux",
             "virtualMachineImage": null,
@@ -154,19 +97,11 @@
         "Cache-Control": "no-cache",
         "Content-Encoding": "gzip",
         "Content-Type": "application/json; charset=utf-8",
-<<<<<<< HEAD
-        "Date": "Sat, 24 Dec 2022 16:05:49 GMT",
+        "Date": "Mon, 26 Dec 2022 12:09:14 GMT",
         "Expires": "-1",
         "Pragma": "no-cache",
         "Request-Context": "appId=cid-v1:512cc15a-13b5-415b-bfd0-dce7accb6bb1",
-        "Server-Timing": "traceparent;desc=\u002200-4b9c5624952c7fa4c75332dcb03eaf0d-5c8fe744160e38ab-00\u0022",
-=======
-        "Date": "Mon, 26 Dec 2022 05:12:32 GMT",
-        "Expires": "-1",
-        "Pragma": "no-cache",
-        "Request-Context": "appId=cid-v1:512cc15a-13b5-415b-bfd0-dce7accb6bb1",
-        "Server-Timing": "traceparent;desc=\u002200-1d1b7e7a3ccf7b8ebf49f03397a6d9c7-f82f74102d6b5e85-00\u0022",
->>>>>>> eef81ce5
+        "Server-Timing": "traceparent;desc=\u002200-a1518139fa479413893ea91c7ff381fa-fcddb5e099377fe2-00\u0022",
         "Strict-Transport-Security": "max-age=31536000; includeSubDomains",
         "Transfer-Encoding": "chunked",
         "Vary": [
@@ -175,19 +110,11 @@
         ],
         "x-aml-cluster": "vienna-test-westus2-02",
         "X-Content-Type-Options": "nosniff",
-<<<<<<< HEAD
-        "x-ms-correlation-request-id": "7297eaea-4f4d-42f6-84b9-e144f9511c5b",
+        "x-ms-correlation-request-id": "0c748aef-004b-4b8d-bdc9-237ba49be364",
         "x-ms-ratelimit-remaining-subscription-reads": "11998",
         "x-ms-response-type": "standard",
-        "x-ms-routing-request-id": "KOREACENTRAL:20221224T160550Z:7297eaea-4f4d-42f6-84b9-e144f9511c5b",
-        "x-request-time": "0.036"
-=======
-        "x-ms-correlation-request-id": "845ff0dd-9b8c-4fc1-8740-e69dd19c3809",
-        "x-ms-ratelimit-remaining-subscription-reads": "11514",
-        "x-ms-response-type": "standard",
-        "x-ms-routing-request-id": "JAPANEAST:20221226T051233Z:845ff0dd-9b8c-4fc1-8740-e69dd19c3809",
-        "x-request-time": "0.024"
->>>>>>> eef81ce5
+        "x-ms-routing-request-id": "JAPANWEST:20221226T120915Z:0c748aef-004b-4b8d-bdc9-237ba49be364",
+        "x-request-time": "0.031"
       },
       "ResponseBody": {
         "id": "/subscriptions/00000000-0000-0000-0000-000000000/resourceGroups/00000/providers/Microsoft.MachineLearningServices/workspaces/00000/computes/gpu-cluster",
@@ -249,19 +176,11 @@
         "Cache-Control": "no-cache",
         "Content-Encoding": "gzip",
         "Content-Type": "application/json; charset=utf-8",
-<<<<<<< HEAD
-        "Date": "Sat, 24 Dec 2022 16:05:51 GMT",
+        "Date": "Mon, 26 Dec 2022 12:09:17 GMT",
         "Expires": "-1",
         "Pragma": "no-cache",
         "Request-Context": "appId=cid-v1:512cc15a-13b5-415b-bfd0-dce7accb6bb1",
-        "Server-Timing": "traceparent;desc=\u002200-1d50d8380a2760c15472d17cd5fad6ac-6815e414c8e725b5-00\u0022",
-=======
-        "Date": "Mon, 26 Dec 2022 05:12:34 GMT",
-        "Expires": "-1",
-        "Pragma": "no-cache",
-        "Request-Context": "appId=cid-v1:512cc15a-13b5-415b-bfd0-dce7accb6bb1",
-        "Server-Timing": "traceparent;desc=\u002200-39a0cc71b430ac96291d744e785a5481-04a69edbe82c5696-00\u0022",
->>>>>>> eef81ce5
+        "Server-Timing": "traceparent;desc=\u002200-40618fc364d1f517234386fe2a2be8e8-b500dbeca4f8c2cf-00\u0022",
         "Strict-Transport-Security": "max-age=31536000; includeSubDomains",
         "Transfer-Encoding": "chunked",
         "Vary": [
@@ -270,19 +189,11 @@
         ],
         "x-aml-cluster": "vienna-test-westus2-02",
         "X-Content-Type-Options": "nosniff",
-<<<<<<< HEAD
-        "x-ms-correlation-request-id": "d6e4f067-6ca3-4eb3-98ae-49c398937bab",
+        "x-ms-correlation-request-id": "07303f20-c637-436f-8a52-5202ed007cc9",
         "x-ms-ratelimit-remaining-subscription-reads": "11997",
         "x-ms-response-type": "standard",
-        "x-ms-routing-request-id": "KOREACENTRAL:20221224T160552Z:d6e4f067-6ca3-4eb3-98ae-49c398937bab",
-        "x-request-time": "0.135"
-=======
-        "x-ms-correlation-request-id": "e3960ef6-37d2-491d-8e66-616ce598df69",
-        "x-ms-ratelimit-remaining-subscription-reads": "11513",
-        "x-ms-response-type": "standard",
-        "x-ms-routing-request-id": "JAPANEAST:20221226T051235Z:e3960ef6-37d2-491d-8e66-616ce598df69",
-        "x-request-time": "0.090"
->>>>>>> eef81ce5
+        "x-ms-routing-request-id": "JAPANWEST:20221226T120918Z:07303f20-c637-436f-8a52-5202ed007cc9",
+        "x-request-time": "0.087"
       },
       "ResponseBody": {
         "id": "/subscriptions/00000000-0000-0000-0000-000000000/resourceGroups/00000/providers/Microsoft.MachineLearningServices/workspaces/00000/datastores/workspaceblobstore",
@@ -329,37 +240,21 @@
         "Cache-Control": "no-cache",
         "Content-Encoding": "gzip",
         "Content-Type": "application/json; charset=utf-8",
-<<<<<<< HEAD
-        "Date": "Sat, 24 Dec 2022 16:05:52 GMT",
+        "Date": "Mon, 26 Dec 2022 12:09:18 GMT",
         "Expires": "-1",
         "Pragma": "no-cache",
         "Request-Context": "appId=cid-v1:512cc15a-13b5-415b-bfd0-dce7accb6bb1",
-        "Server-Timing": "traceparent;desc=\u002200-d4100a13e60cfebb5ae8194502711f24-bd39aea009503425-00\u0022",
-=======
-        "Date": "Mon, 26 Dec 2022 05:12:34 GMT",
-        "Expires": "-1",
-        "Pragma": "no-cache",
-        "Request-Context": "appId=cid-v1:512cc15a-13b5-415b-bfd0-dce7accb6bb1",
-        "Server-Timing": "traceparent;desc=\u002200-147722345a879e13d23a1a93c8e4a88a-fb98b8687afff536-00\u0022",
->>>>>>> eef81ce5
+        "Server-Timing": "traceparent;desc=\u002200-9f0a874b5639deb461f3453bc881110b-c34a6506ae0af578-00\u0022",
         "Strict-Transport-Security": "max-age=31536000; includeSubDomains",
         "Transfer-Encoding": "chunked",
         "Vary": "Accept-Encoding",
         "x-aml-cluster": "vienna-test-westus2-02",
         "X-Content-Type-Options": "nosniff",
-<<<<<<< HEAD
-        "x-ms-correlation-request-id": "4b08be46-8aa9-4f72-a98f-5db2e9a5a39c",
+        "x-ms-correlation-request-id": "7658fe33-f334-4655-a91a-55845f4d58f0",
         "x-ms-ratelimit-remaining-subscription-writes": "1199",
         "x-ms-response-type": "standard",
-        "x-ms-routing-request-id": "KOREACENTRAL:20221224T160553Z:4b08be46-8aa9-4f72-a98f-5db2e9a5a39c",
-        "x-request-time": "0.494"
-=======
-        "x-ms-correlation-request-id": "e64ba7e6-2f8f-4984-8331-6e5662fec2bd",
-        "x-ms-ratelimit-remaining-subscription-writes": "949",
-        "x-ms-response-type": "standard",
-        "x-ms-routing-request-id": "JAPANEAST:20221226T051235Z:e64ba7e6-2f8f-4984-8331-6e5662fec2bd",
-        "x-request-time": "0.107"
->>>>>>> eef81ce5
+        "x-ms-routing-request-id": "JAPANWEST:20221226T120919Z:7658fe33-f334-4655-a91a-55845f4d58f0",
+        "x-request-time": "0.136"
       },
       "ResponseBody": {
         "secretsType": "AccountKey",
@@ -367,22 +262,14 @@
       }
     },
     {
-<<<<<<< HEAD
       "RequestUri": "https://sagvgsoim6nmhbq.blob.core.windows.net/azureml-blobstore-e61cd5e2-512f-475e-9842-5e2a973993b8/LocalUpload/00000000000000000000000000000000/data/sample1.csv",
-=======
-      "RequestUri": "https://sagvgsoim6nmhbq.blob.core.windows.net/azureml-blobstore-e61cd5e2-512f-475e-9842-5e2a973993b8/LocalUpload/00000000000000000000000000000000/python/sample1.csv",
->>>>>>> eef81ce5
       "RequestMethod": "HEAD",
       "RequestHeaders": {
         "Accept": "application/xml",
         "Accept-Encoding": "gzip, deflate",
         "Connection": "keep-alive",
         "User-Agent": "azsdk-python-storage-blob/12.14.1 Python/3.9.13 (Windows-10-10.0.19045-SP0)",
-<<<<<<< HEAD
-        "x-ms-date": "Sat, 24 Dec 2022 16:05:54 GMT",
-=======
-        "x-ms-date": "Mon, 26 Dec 2022 05:12:35 GMT",
->>>>>>> eef81ce5
+        "x-ms-date": "Mon, 26 Dec 2022 12:09:19 GMT",
         "x-ms-version": "2021-08-06"
       },
       "RequestBody": null,
@@ -392,15 +279,9 @@
         "Content-Length": "508",
         "Content-MD5": "dUQjYq1qrTeqLOaZ4N2AUQ==",
         "Content-Type": "application/octet-stream",
-<<<<<<< HEAD
-        "Date": "Sat, 24 Dec 2022 16:05:53 GMT",
+        "Date": "Mon, 26 Dec 2022 12:09:20 GMT",
         "ETag": "\u00220x8DA9D48AFBCE5A6\u0022",
         "Last-Modified": "Fri, 23 Sep 2022 09:47:53 GMT",
-=======
-        "Date": "Mon, 26 Dec 2022 05:12:35 GMT",
-        "ETag": "\u00220x8DA9D482EE600C0\u0022",
-        "Last-Modified": "Fri, 23 Sep 2022 09:44:17 GMT",
->>>>>>> eef81ce5
         "Server": [
           "Windows-Azure-Blob/1.0",
           "Microsoft-HTTPAPI/2.0"
@@ -409,17 +290,10 @@
         "x-ms-access-tier": "Hot",
         "x-ms-access-tier-inferred": "true",
         "x-ms-blob-type": "BlockBlob",
-<<<<<<< HEAD
         "x-ms-creation-time": "Fri, 23 Sep 2022 09:47:53 GMT",
         "x-ms-lease-state": "available",
         "x-ms-lease-status": "unlocked",
         "x-ms-meta-name": "da405283-c0d4-42bf-9cd0-2d052c9da84b",
-=======
-        "x-ms-creation-time": "Fri, 23 Sep 2022 09:44:17 GMT",
-        "x-ms-lease-state": "available",
-        "x-ms-lease-status": "unlocked",
-        "x-ms-meta-name": "92e51c4c-40c7-4f95-ba55-e3a63d7d7c14",
->>>>>>> eef81ce5
         "x-ms-meta-upload_status": "completed",
         "x-ms-meta-version": "bcdecfd5-08fc-40e1-af7f-364ca3525a76",
         "x-ms-server-encrypted": "true",
@@ -428,32 +302,20 @@
       "ResponseBody": null
     },
     {
-<<<<<<< HEAD
       "RequestUri": "https://sagvgsoim6nmhbq.blob.core.windows.net/azureml-blobstore-e61cd5e2-512f-475e-9842-5e2a973993b8/az-ml-artifacts/00000000000000000000000000000000/data/sample1.csv",
-=======
-      "RequestUri": "https://sagvgsoim6nmhbq.blob.core.windows.net/azureml-blobstore-e61cd5e2-512f-475e-9842-5e2a973993b8/az-ml-artifacts/00000000000000000000000000000000/python/sample1.csv",
->>>>>>> eef81ce5
       "RequestMethod": "HEAD",
       "RequestHeaders": {
         "Accept": "application/xml",
         "Accept-Encoding": "gzip, deflate",
         "Connection": "keep-alive",
         "User-Agent": "azsdk-python-storage-blob/12.14.1 Python/3.9.13 (Windows-10-10.0.19045-SP0)",
-<<<<<<< HEAD
-        "x-ms-date": "Sat, 24 Dec 2022 16:05:55 GMT",
-=======
-        "x-ms-date": "Mon, 26 Dec 2022 05:12:35 GMT",
->>>>>>> eef81ce5
+        "x-ms-date": "Mon, 26 Dec 2022 12:09:20 GMT",
         "x-ms-version": "2021-08-06"
       },
       "RequestBody": null,
       "StatusCode": 404,
       "ResponseHeaders": {
-<<<<<<< HEAD
-        "Date": "Sat, 24 Dec 2022 16:05:54 GMT",
-=======
-        "Date": "Mon, 26 Dec 2022 05:12:35 GMT",
->>>>>>> eef81ce5
+        "Date": "Mon, 26 Dec 2022 12:09:20 GMT",
         "Server": [
           "Windows-Azure-Blob/1.0",
           "Microsoft-HTTPAPI/2.0"
@@ -466,39 +328,25 @@
       "ResponseBody": null
     },
     {
-<<<<<<< HEAD
-=======
-      "RequestUri": "https://management.azure.com/subscriptions/00000000-0000-0000-0000-000000000/resourceGroups/00000/providers/Microsoft.MachineLearningServices/workspaces/00000/codes/92e51c4c-40c7-4f95-ba55-e3a63d7d7c14/versions/1?api-version=2022-05-01",
-      "RequestMethod": "PUT",
+      "RequestUri": "https://management.azure.com/subscriptions/00000000-0000-0000-0000-000000000/resourceGroups/00000/providers/Microsoft.MachineLearningServices/workspaces/00000/datastores/workspaceblobstore?api-version=2022-05-01",
+      "RequestMethod": "GET",
       "RequestHeaders": {
         "Accept": "application/json",
         "Accept-Encoding": "gzip, deflate",
         "Connection": "keep-alive",
-        "Content-Length": "295",
-        "Content-Type": "application/json",
         "User-Agent": "azure-ai-ml/1.3.0 azsdk-python-mgmt-machinelearningservices/0.1.0 Python/3.9.13 (Windows-10-10.0.19045-SP0)"
       },
-      "RequestBody": {
-        "properties": {
-          "properties": {
-            "hash_sha256": "0000000000000",
-            "hash_version": "0000000000000"
-          },
-          "isAnonymous": true,
-          "isArchived": false,
-          "codeUri": "https://sagvgsoim6nmhbq.blob.core.windows.net/azureml-blobstore-e61cd5e2-512f-475e-9842-5e2a973993b8/LocalUpload/00000000000000000000000000000000/python"
-        }
-      },
+      "RequestBody": null,
       "StatusCode": 200,
       "ResponseHeaders": {
         "Cache-Control": "no-cache",
         "Content-Encoding": "gzip",
         "Content-Type": "application/json; charset=utf-8",
-        "Date": "Mon, 26 Dec 2022 05:12:35 GMT",
+        "Date": "Mon, 26 Dec 2022 12:09:20 GMT",
         "Expires": "-1",
         "Pragma": "no-cache",
         "Request-Context": "appId=cid-v1:512cc15a-13b5-415b-bfd0-dce7accb6bb1",
-        "Server-Timing": "traceparent;desc=\u002200-1c43ee1ac007ffd2db428f83c75381eb-4c561513088f7584-00\u0022",
+        "Server-Timing": "traceparent;desc=\u002200-844c68af9a63f46e242195864fbf9193-602ff50bd0e31bd8-00\u0022",
         "Strict-Transport-Security": "max-age=31536000; includeSubDomains",
         "Transfer-Encoding": "chunked",
         "Vary": [
@@ -507,186 +355,11 @@
         ],
         "x-aml-cluster": "vienna-test-westus2-02",
         "X-Content-Type-Options": "nosniff",
-        "x-ms-correlation-request-id": "244789b6-6953-4607-8501-d7558d177edb",
-        "x-ms-ratelimit-remaining-subscription-writes": "799",
-        "x-ms-response-type": "standard",
-        "x-ms-routing-request-id": "JAPANEAST:20221226T051236Z:244789b6-6953-4607-8501-d7558d177edb",
-        "x-request-time": "0.249"
-      },
-      "ResponseBody": {
-        "id": "/subscriptions/00000000-0000-0000-0000-000000000/resourceGroups/00000/providers/Microsoft.MachineLearningServices/workspaces/00000/codes/92e51c4c-40c7-4f95-ba55-e3a63d7d7c14/versions/1",
-        "name": "1",
-        "type": "Microsoft.MachineLearningServices/workspaces/codes/versions",
-        "properties": {
-          "description": null,
-          "tags": {},
-          "properties": {
-            "hash_sha256": "0000000000000",
-            "hash_version": "0000000000000"
-          },
-          "isArchived": false,
-          "isAnonymous": false,
-          "codeUri": "https://sagvgsoim6nmhbq.blob.core.windows.net/azureml-blobstore-e61cd5e2-512f-475e-9842-5e2a973993b8/LocalUpload/00000000000000000000000000000000/python"
-        },
-        "systemData": {
-          "createdAt": "2022-09-23T09:44:19.3941658\u002B00:00",
-          "createdBy": "Ying Chen",
-          "createdByType": "User",
-          "lastModifiedAt": "2022-12-26T05:12:36.5031629\u002B00:00",
-          "lastModifiedBy": "Xingzhi Zhang",
-          "lastModifiedByType": "User"
-        }
-      }
-    },
-    {
-      "RequestUri": "https://management.azure.com/subscriptions/00000000-0000-0000-0000-000000000/resourceGroups/00000/providers/Microsoft.MachineLearningServices/workspaces/00000/components/azureml_anonymous/versions/4f5391fb-78b9-358b-9a71-9804098979b3?api-version=2022-05-01",
-      "RequestMethod": "PUT",
-      "RequestHeaders": {
-        "Accept": "application/json",
-        "Accept-Encoding": "gzip, deflate",
-        "Connection": "keep-alive",
-        "Content-Length": "720",
-        "Content-Type": "application/json",
-        "User-Agent": "azure-ai-ml/1.3.0 azsdk-python-mgmt-machinelearningservices/0.1.0 Python/3.9.13 (Windows-10-10.0.19045-SP0)"
-      },
-      "RequestBody": {
-        "properties": {
-          "properties": {},
-          "tags": {},
-          "isAnonymous": true,
-          "isArchived": false,
-          "componentSpec": {
-            "command": "echo Hello World \u0026 echo ${{inputs.component_in_number}}",
-            "code": "azureml:/subscriptions/00000000-0000-0000-0000-000000000/resourceGroups/00000/providers/Microsoft.MachineLearningServices/workspaces/00000/codes/92e51c4c-40c7-4f95-ba55-e3a63d7d7c14/versions/1",
-            "environment": "azureml:AzureML-sklearn-0.24-ubuntu18.04-py37-cpu:1",
-            "name": "azureml_anonymous",
-            "version": "4f5391fb-78b9-358b-9a71-9804098979b3",
-            "is_deterministic": true,
-            "inputs": {
-              "component_in_number": {
-                "type": "integer",
-                "optional": false,
-                "default": "10",
-                "description": "Am integer"
-              }
-            },
-            "type": "command",
-            "_source": "YAML.JOB"
-          }
-        }
-      },
-      "StatusCode": 201,
-      "ResponseHeaders": {
-        "Cache-Control": "no-cache",
-        "Content-Length": "1684",
-        "Content-Type": "application/json; charset=utf-8",
-        "Date": "Mon, 26 Dec 2022 05:12:37 GMT",
-        "Expires": "-1",
-        "Location": "https://management.azure.com/subscriptions/00000000-0000-0000-0000-000000000/resourceGroups/00000/providers/Microsoft.MachineLearningServices/workspaces/00000/components/azureml_anonymous/versions/4f5391fb-78b9-358b-9a71-9804098979b3?api-version=2022-05-01",
-        "Pragma": "no-cache",
-        "Request-Context": "appId=cid-v1:512cc15a-13b5-415b-bfd0-dce7accb6bb1",
-        "Server-Timing": "traceparent;desc=\u002200-cca6e979b9b2868b3dc590382af4bead-ccfaa2de4c24aa5d-00\u0022",
-        "Strict-Transport-Security": "max-age=31536000; includeSubDomains",
-        "x-aml-cluster": "vienna-test-westus2-02",
-        "X-Content-Type-Options": "nosniff",
-        "x-ms-correlation-request-id": "f163c1a6-b1e5-4208-aa77-cbcd22235a4b",
-        "x-ms-ratelimit-remaining-subscription-writes": "798",
-        "x-ms-response-type": "standard",
-        "x-ms-routing-request-id": "JAPANEAST:20221226T051238Z:f163c1a6-b1e5-4208-aa77-cbcd22235a4b",
-        "x-request-time": "0.918"
-      },
-      "ResponseBody": {
-        "id": "/subscriptions/00000000-0000-0000-0000-000000000/resourceGroups/00000/providers/Microsoft.MachineLearningServices/workspaces/00000/components/azureml_anonymous/versions/536dae03-2912-4e4e-a12c-1e0afd998add",
-        "name": "536dae03-2912-4e4e-a12c-1e0afd998add",
-        "type": "Microsoft.MachineLearningServices/workspaces/components/versions",
-        "properties": {
-          "description": null,
-          "tags": {},
-          "properties": {},
-          "isArchived": false,
-          "isAnonymous": true,
-          "componentSpec": {
-            "name": "azureml_anonymous",
-            "version": "536dae03-2912-4e4e-a12c-1e0afd998add",
-            "is_deterministic": "True",
-            "type": "command",
-            "inputs": {
-              "component_in_number": {
-                "type": "integer",
-                "optional": "False",
-                "default": "10",
-                "description": "Am integer"
-              }
-            },
-            "code": "azureml:/subscriptions/00000000-0000-0000-0000-000000000/resourceGroups/00000/providers/Microsoft.MachineLearningServices/workspaces/00000/codes/92e51c4c-40c7-4f95-ba55-e3a63d7d7c14/versions/1",
-            "environment": "azureml://registries/azureml-dev/environments/AzureML-sklearn-0.24-ubuntu18.04-py37-cpu/versions/1",
-            "resources": {
-              "instance_count": "1"
-            },
-            "command": "echo Hello World \u0026 echo ${{inputs.component_in_number}}",
-            "$schema": "https://componentsdk.azureedge.net/jsonschema/CommandComponent.json"
-          }
-        },
-        "systemData": {
-          "createdAt": "2022-12-26T05:12:18.3866228\u002B00:00",
-          "createdBy": "Xingzhi Zhang",
-          "createdByType": "User",
-          "lastModifiedAt": "2022-12-26T05:12:18.774044\u002B00:00",
-          "lastModifiedBy": "Xingzhi Zhang",
-          "lastModifiedByType": "User"
-        }
-      }
-    },
-    {
->>>>>>> eef81ce5
-      "RequestUri": "https://management.azure.com/subscriptions/00000000-0000-0000-0000-000000000/resourceGroups/00000/providers/Microsoft.MachineLearningServices/workspaces/00000/datastores/workspaceblobstore?api-version=2022-05-01",
-      "RequestMethod": "GET",
-      "RequestHeaders": {
-        "Accept": "application/json",
-        "Accept-Encoding": "gzip, deflate",
-        "Connection": "keep-alive",
-        "User-Agent": "azure-ai-ml/1.3.0 azsdk-python-mgmt-machinelearningservices/0.1.0 Python/3.9.13 (Windows-10-10.0.19045-SP0)"
-      },
-      "RequestBody": null,
-      "StatusCode": 200,
-      "ResponseHeaders": {
-        "Cache-Control": "no-cache",
-        "Content-Encoding": "gzip",
-        "Content-Type": "application/json; charset=utf-8",
-<<<<<<< HEAD
-        "Date": "Sat, 24 Dec 2022 16:05:54 GMT",
-        "Expires": "-1",
-        "Pragma": "no-cache",
-        "Request-Context": "appId=cid-v1:512cc15a-13b5-415b-bfd0-dce7accb6bb1",
-        "Server-Timing": "traceparent;desc=\u002200-44d8c11965fab19632666737402abc48-bf33722a92cf5307-00\u0022",
-=======
-        "Date": "Mon, 26 Dec 2022 05:12:37 GMT",
-        "Expires": "-1",
-        "Pragma": "no-cache",
-        "Request-Context": "appId=cid-v1:512cc15a-13b5-415b-bfd0-dce7accb6bb1",
-        "Server-Timing": "traceparent;desc=\u002200-792c21959314fd433e5ad1d538e8e2d3-38b43b73ff8de5df-00\u0022",
->>>>>>> eef81ce5
-        "Strict-Transport-Security": "max-age=31536000; includeSubDomains",
-        "Transfer-Encoding": "chunked",
-        "Vary": [
-          "Accept-Encoding",
-          "Accept-Encoding"
-        ],
-        "x-aml-cluster": "vienna-test-westus2-02",
-        "X-Content-Type-Options": "nosniff",
-<<<<<<< HEAD
-        "x-ms-correlation-request-id": "92c79ccb-84f2-4ef7-be7a-dca6e88ced51",
+        "x-ms-correlation-request-id": "319cd8e4-3e3b-49a8-8992-d4c25b3ea8fa",
         "x-ms-ratelimit-remaining-subscription-reads": "11996",
         "x-ms-response-type": "standard",
-        "x-ms-routing-request-id": "KOREACENTRAL:20221224T160555Z:92c79ccb-84f2-4ef7-be7a-dca6e88ced51",
-        "x-request-time": "0.082"
-=======
-        "x-ms-correlation-request-id": "021ee130-45b6-4737-83d7-94ba6bf41f2d",
-        "x-ms-ratelimit-remaining-subscription-reads": "11512",
-        "x-ms-response-type": "standard",
-        "x-ms-routing-request-id": "JAPANEAST:20221226T051238Z:021ee130-45b6-4737-83d7-94ba6bf41f2d",
-        "x-request-time": "0.134"
->>>>>>> eef81ce5
+        "x-ms-routing-request-id": "JAPANWEST:20221226T120921Z:319cd8e4-3e3b-49a8-8992-d4c25b3ea8fa",
+        "x-request-time": "0.088"
       },
       "ResponseBody": {
         "id": "/subscriptions/00000000-0000-0000-0000-000000000/resourceGroups/00000/providers/Microsoft.MachineLearningServices/workspaces/00000/datastores/workspaceblobstore",
@@ -733,37 +406,21 @@
         "Cache-Control": "no-cache",
         "Content-Encoding": "gzip",
         "Content-Type": "application/json; charset=utf-8",
-<<<<<<< HEAD
-        "Date": "Sat, 24 Dec 2022 16:05:55 GMT",
+        "Date": "Mon, 26 Dec 2022 12:09:21 GMT",
         "Expires": "-1",
         "Pragma": "no-cache",
         "Request-Context": "appId=cid-v1:512cc15a-13b5-415b-bfd0-dce7accb6bb1",
-        "Server-Timing": "traceparent;desc=\u002200-f32b7bfd41d58d0960345b4d4c73e7f2-a8ad9fc01c869027-00\u0022",
-=======
-        "Date": "Mon, 26 Dec 2022 05:12:38 GMT",
-        "Expires": "-1",
-        "Pragma": "no-cache",
-        "Request-Context": "appId=cid-v1:512cc15a-13b5-415b-bfd0-dce7accb6bb1",
-        "Server-Timing": "traceparent;desc=\u002200-90aedec0f54d331a12bb2548af180ba7-57a161589e6e9a4f-00\u0022",
->>>>>>> eef81ce5
+        "Server-Timing": "traceparent;desc=\u002200-dd2e7af6a5d41f6c5875811423b16b9d-787b6148a947ef5c-00\u0022",
         "Strict-Transport-Security": "max-age=31536000; includeSubDomains",
         "Transfer-Encoding": "chunked",
         "Vary": "Accept-Encoding",
         "x-aml-cluster": "vienna-test-westus2-02",
         "X-Content-Type-Options": "nosniff",
-<<<<<<< HEAD
-        "x-ms-correlation-request-id": "6982052a-7b21-4bef-bdc7-dfd773b85c80",
+        "x-ms-correlation-request-id": "eb736f31-9ad3-4b3c-885c-d8a460c98e13",
         "x-ms-ratelimit-remaining-subscription-writes": "1198",
         "x-ms-response-type": "standard",
-        "x-ms-routing-request-id": "KOREACENTRAL:20221224T160555Z:6982052a-7b21-4bef-bdc7-dfd773b85c80",
-        "x-request-time": "0.095"
-=======
-        "x-ms-correlation-request-id": "d7986426-8c6d-4732-9ed1-77b7299d4f05",
-        "x-ms-ratelimit-remaining-subscription-writes": "948",
-        "x-ms-response-type": "standard",
-        "x-ms-routing-request-id": "JAPANEAST:20221226T051239Z:d7986426-8c6d-4732-9ed1-77b7299d4f05",
-        "x-request-time": "0.107"
->>>>>>> eef81ce5
+        "x-ms-routing-request-id": "JAPANWEST:20221226T120922Z:eb736f31-9ad3-4b3c-885c-d8a460c98e13",
+        "x-request-time": "0.101"
       },
       "ResponseBody": {
         "secretsType": "AccountKey",
@@ -771,34 +428,26 @@
       }
     },
     {
-      "RequestUri": "https://sagvgsoim6nmhbq.blob.core.windows.net/azureml-blobstore-e61cd5e2-512f-475e-9842-5e2a973993b8/LocalUpload/00000000000000000000000000000000/COMPONENT_PLACEHOLDER",
+      "RequestUri": "https://sagvgsoim6nmhbq.blob.core.windows.net/azureml-blobstore-e61cd5e2-512f-475e-9842-5e2a973993b8/LocalUpload/00000000000000000000000000000000/python/sample1.csv",
       "RequestMethod": "HEAD",
       "RequestHeaders": {
         "Accept": "application/xml",
         "Accept-Encoding": "gzip, deflate",
         "Connection": "keep-alive",
         "User-Agent": "azsdk-python-storage-blob/12.14.1 Python/3.9.13 (Windows-10-10.0.19045-SP0)",
-<<<<<<< HEAD
-        "x-ms-date": "Sat, 24 Dec 2022 16:05:56 GMT",
-=======
-        "x-ms-date": "Mon, 26 Dec 2022 05:12:39 GMT",
->>>>>>> eef81ce5
+        "x-ms-date": "Mon, 26 Dec 2022 12:09:22 GMT",
         "x-ms-version": "2021-08-06"
       },
       "RequestBody": null,
       "StatusCode": 200,
       "ResponseHeaders": {
         "Accept-Ranges": "bytes",
-        "Content-Length": "35",
-        "Content-MD5": "L/DnSpFIn\u002BjaQWc\u002BsUQdcw==",
+        "Content-Length": "508",
+        "Content-MD5": "dUQjYq1qrTeqLOaZ4N2AUQ==",
         "Content-Type": "application/octet-stream",
-<<<<<<< HEAD
-        "Date": "Sat, 24 Dec 2022 16:05:55 GMT",
-=======
-        "Date": "Mon, 26 Dec 2022 05:12:39 GMT",
->>>>>>> eef81ce5
-        "ETag": "\u00220x8DA9D48E17467D7\u0022",
-        "Last-Modified": "Fri, 23 Sep 2022 09:49:17 GMT",
+        "Date": "Mon, 26 Dec 2022 12:09:22 GMT",
+        "ETag": "\u00220x8DA9D482EE600C0\u0022",
+        "Last-Modified": "Fri, 23 Sep 2022 09:44:17 GMT",
         "Server": [
           "Windows-Azure-Blob/1.0",
           "Microsoft-HTTPAPI/2.0"
@@ -807,10 +456,10 @@
         "x-ms-access-tier": "Hot",
         "x-ms-access-tier-inferred": "true",
         "x-ms-blob-type": "BlockBlob",
-        "x-ms-creation-time": "Fri, 23 Sep 2022 09:49:16 GMT",
+        "x-ms-creation-time": "Fri, 23 Sep 2022 09:44:17 GMT",
         "x-ms-lease-state": "available",
         "x-ms-lease-status": "unlocked",
-        "x-ms-meta-name": "9c9cfba9-82bd-45db-ad06-07009d1d9672",
+        "x-ms-meta-name": "92e51c4c-40c7-4f95-ba55-e3a63d7d7c14",
         "x-ms-meta-upload_status": "completed",
         "x-ms-meta-version": "1",
         "x-ms-server-encrypted": "true",
@@ -819,28 +468,20 @@
       "ResponseBody": null
     },
     {
-      "RequestUri": "https://sagvgsoim6nmhbq.blob.core.windows.net/azureml-blobstore-e61cd5e2-512f-475e-9842-5e2a973993b8/az-ml-artifacts/00000000000000000000000000000000/COMPONENT_PLACEHOLDER",
+      "RequestUri": "https://sagvgsoim6nmhbq.blob.core.windows.net/azureml-blobstore-e61cd5e2-512f-475e-9842-5e2a973993b8/az-ml-artifacts/00000000000000000000000000000000/python/sample1.csv",
       "RequestMethod": "HEAD",
       "RequestHeaders": {
         "Accept": "application/xml",
         "Accept-Encoding": "gzip, deflate",
         "Connection": "keep-alive",
         "User-Agent": "azsdk-python-storage-blob/12.14.1 Python/3.9.13 (Windows-10-10.0.19045-SP0)",
-<<<<<<< HEAD
-        "x-ms-date": "Sat, 24 Dec 2022 16:05:56 GMT",
-=======
-        "x-ms-date": "Mon, 26 Dec 2022 05:12:39 GMT",
->>>>>>> eef81ce5
+        "x-ms-date": "Mon, 26 Dec 2022 12:09:22 GMT",
         "x-ms-version": "2021-08-06"
       },
       "RequestBody": null,
       "StatusCode": 404,
       "ResponseHeaders": {
-<<<<<<< HEAD
-        "Date": "Sat, 24 Dec 2022 16:05:55 GMT",
-=======
-        "Date": "Mon, 26 Dec 2022 05:12:39 GMT",
->>>>>>> eef81ce5
+        "Date": "Mon, 26 Dec 2022 12:09:22 GMT",
         "Server": [
           "Windows-Azure-Blob/1.0",
           "Microsoft-HTTPAPI/2.0"
@@ -853,13 +494,13 @@
       "ResponseBody": null
     },
     {
-      "RequestUri": "https://management.azure.com/subscriptions/00000000-0000-0000-0000-000000000/resourceGroups/00000/providers/Microsoft.MachineLearningServices/workspaces/00000/codes/9c9cfba9-82bd-45db-ad06-07009d1d9672/versions/1?api-version=2022-05-01",
+      "RequestUri": "https://management.azure.com/subscriptions/00000000-0000-0000-0000-000000000/resourceGroups/00000/providers/Microsoft.MachineLearningServices/workspaces/00000/codes/92e51c4c-40c7-4f95-ba55-e3a63d7d7c14/versions/1?api-version=2022-05-01",
       "RequestMethod": "PUT",
       "RequestHeaders": {
         "Accept": "application/json",
         "Accept-Encoding": "gzip, deflate",
         "Connection": "keep-alive",
-        "Content-Length": "288",
+        "Content-Length": "295",
         "Content-Type": "application/json",
         "User-Agent": "azure-ai-ml/1.3.0 azsdk-python-mgmt-machinelearningservices/0.1.0 Python/3.9.13 (Windows-10-10.0.19045-SP0)"
       },
@@ -871,7 +512,7 @@
           },
           "isAnonymous": true,
           "isArchived": false,
-          "codeUri": "https://sagvgsoim6nmhbq.blob.core.windows.net/azureml-blobstore-e61cd5e2-512f-475e-9842-5e2a973993b8/LocalUpload/00000000000000000000000000000000"
+          "codeUri": "https://sagvgsoim6nmhbq.blob.core.windows.net/azureml-blobstore-e61cd5e2-512f-475e-9842-5e2a973993b8/LocalUpload/00000000000000000000000000000000/python"
         }
       },
       "StatusCode": 200,
@@ -879,19 +520,11 @@
         "Cache-Control": "no-cache",
         "Content-Encoding": "gzip",
         "Content-Type": "application/json; charset=utf-8",
-<<<<<<< HEAD
-        "Date": "Sat, 24 Dec 2022 16:05:57 GMT",
+        "Date": "Mon, 26 Dec 2022 12:09:24 GMT",
         "Expires": "-1",
         "Pragma": "no-cache",
         "Request-Context": "appId=cid-v1:512cc15a-13b5-415b-bfd0-dce7accb6bb1",
-        "Server-Timing": "traceparent;desc=\u002200-a882c7ad2768ae6b616b0dc1c6ad2cdb-546ae80c2061ed62-00\u0022",
-=======
-        "Date": "Mon, 26 Dec 2022 05:12:39 GMT",
-        "Expires": "-1",
-        "Pragma": "no-cache",
-        "Request-Context": "appId=cid-v1:512cc15a-13b5-415b-bfd0-dce7accb6bb1",
-        "Server-Timing": "traceparent;desc=\u002200-fa5133608cf3e0efa371a35597814153-dc0e88f3c5779598-00\u0022",
->>>>>>> eef81ce5
+        "Server-Timing": "traceparent;desc=\u002200-996817a5371c8ceac3a326a057796f77-1ba73d493ce26df9-00\u0022",
         "Strict-Transport-Security": "max-age=31536000; includeSubDomains",
         "Transfer-Encoding": "chunked",
         "Vary": [
@@ -900,547 +533,11 @@
         ],
         "x-aml-cluster": "vienna-test-westus2-02",
         "X-Content-Type-Options": "nosniff",
-<<<<<<< HEAD
-        "x-ms-correlation-request-id": "e7bf3284-0ffa-4f82-90eb-ac2ece8a1bdf",
+        "x-ms-correlation-request-id": "b01d19ee-b896-4612-9f74-f8df41f2222c",
         "x-ms-ratelimit-remaining-subscription-writes": "1199",
         "x-ms-response-type": "standard",
-        "x-ms-routing-request-id": "KOREACENTRAL:20221224T160558Z:e7bf3284-0ffa-4f82-90eb-ac2ece8a1bdf",
-        "x-request-time": "0.389"
-=======
-        "x-ms-correlation-request-id": "33dc3c37-2209-43e8-9f47-47ffeef55d93",
-        "x-ms-ratelimit-remaining-subscription-writes": "797",
-        "x-ms-response-type": "standard",
-        "x-ms-routing-request-id": "JAPANEAST:20221226T051240Z:33dc3c37-2209-43e8-9f47-47ffeef55d93",
-        "x-request-time": "0.249"
->>>>>>> eef81ce5
-      },
-      "ResponseBody": {
-        "id": "/subscriptions/00000000-0000-0000-0000-000000000/resourceGroups/00000/providers/Microsoft.MachineLearningServices/workspaces/00000/codes/9c9cfba9-82bd-45db-ad06-07009d1d9672/versions/1",
-        "name": "1",
-        "type": "Microsoft.MachineLearningServices/workspaces/codes/versions",
-        "properties": {
-          "description": null,
-          "tags": {},
-          "properties": {
-            "hash_sha256": "0000000000000",
-            "hash_version": "0000000000000"
-          },
-          "isArchived": false,
-          "isAnonymous": false,
-          "codeUri": "https://sagvgsoim6nmhbq.blob.core.windows.net/azureml-blobstore-e61cd5e2-512f-475e-9842-5e2a973993b8/LocalUpload/00000000000000000000000000000000"
-        },
-        "systemData": {
-          "createdAt": "2022-09-23T09:49:20.984936\u002B00:00",
-          "createdBy": "Ying Chen",
-          "createdByType": "User",
-<<<<<<< HEAD
-          "lastModifiedAt": "2022-12-24T16:05:57.8684679\u002B00:00",
-=======
-          "lastModifiedAt": "2022-12-26T05:12:40.2137755\u002B00:00",
->>>>>>> eef81ce5
-          "lastModifiedBy": "Xingzhi Zhang",
-          "lastModifiedByType": "User"
-        }
-      }
-    },
-    {
-      "RequestUri": "https://management.azure.com/subscriptions/00000000-0000-0000-0000-000000000/resourceGroups/00000/providers/Microsoft.MachineLearningServices/workspaces/00000/components/azureml_anonymous/versions/8d58e072-d054-eed6-d59e-a29bf77b02be?api-version=2022-05-01",
-      "RequestMethod": "PUT",
-      "RequestHeaders": {
-        "Accept": "application/json",
-        "Accept-Encoding": "gzip, deflate",
-        "Connection": "keep-alive",
-        "Content-Length": "1910",
-        "Content-Type": "application/json",
-        "User-Agent": "azure-ai-ml/1.3.0 azsdk-python-mgmt-machinelearningservices/0.1.0 Python/3.9.13 (Windows-10-10.0.19045-SP0)"
-      },
-      "RequestBody": {
-        "properties": {
-          "description": "This is the command component for sweep",
-          "properties": {},
-          "tags": {
-            "tag": "tagvalue",
-            "owner": "sdkteam"
-          },
-          "isAnonymous": true,
-          "isArchived": false,
-          "componentSpec": {
-            "command": "echo \u0022Start training ...\u0022 \u0026\u0026 python mnist.py --data_folder ${{inputs.data_folder}} --batch_size ${{inputs.batch_size}} --first_layer_neurons ${{inputs.first_layer_neurons}} --second_layer_neurons ${{inputs.second_layer_neurons}} --third_layer_neurons ${{inputs.third_layer_neurons}} --epochs ${{inputs.epochs}} --f1 ${{inputs.f1}} --f2 ${{inputs.f2}} --weight_decay ${{inputs.weight_decay}} --momentum ${{inputs.momentum}} --learning_rate ${{inputs.learning_rate}} --saved_model ${{outputs.trained_model_dir}}",
-            "code": "azureml:/subscriptions/00000000-0000-0000-0000-000000000/resourceGroups/00000/providers/Microsoft.MachineLearningServices/workspaces/00000/codes/9c9cfba9-82bd-45db-ad06-07009d1d9672/versions/1",
-            "environment": "azureml:AzureML-sklearn-0.24-ubuntu18.04-py37-cpu:1",
-            "name": "azureml_anonymous",
-            "description": "This is the command component for sweep",
-            "tags": {
-              "tag": "tagvalue",
-              "owner": "sdkteam"
-            },
-            "version": "8d58e072-d054-eed6-d59e-a29bf77b02be",
-            "$schema": "https://azuremlschemas.azureedge.net/development/commandComponent.schema.json",
-            "display_name": "CommandComponentForSweep",
-            "is_deterministic": true,
-            "inputs": {
-              "batch_size": {
-                "type": "integer"
-              },
-              "first_layer_neurons": {
-                "type": "integer"
-              },
-              "second_layer_neurons": {
-                "type": "integer"
-              },
-              "third_layer_neurons": {
-                "type": "integer"
-              },
-              "epochs": {
-                "type": "integer"
-              },
-              "momentum": {
-                "type": "number"
-              },
-              "weight_decay": {
-                "type": "number"
-              },
-              "learning_rate": {
-                "type": "number"
-              },
-              "f1": {
-                "type": "number"
-              },
-              "f2": {
-                "type": "number"
-              },
-              "random_seed": {
-                "type": "integer",
-                "default": "42"
-              },
-              "data_folder": {
-                "type": "mltable"
-              }
-            },
-            "outputs": {
-              "trained_model_dir": {
-                "type": "mlflow_model"
-              }
-            },
-            "type": "command",
-            "_source": "YAML.JOB"
-          }
-        }
-      },
-      "StatusCode": 201,
-      "ResponseHeaders": {
-        "Cache-Control": "no-cache",
-        "Content-Length": "3495",
-        "Content-Type": "application/json; charset=utf-8",
-<<<<<<< HEAD
-        "Date": "Sat, 24 Dec 2022 16:05:59 GMT",
-=======
-        "Date": "Mon, 26 Dec 2022 05:12:41 GMT",
->>>>>>> eef81ce5
-        "Expires": "-1",
-        "Location": "https://management.azure.com/subscriptions/00000000-0000-0000-0000-000000000/resourceGroups/00000/providers/Microsoft.MachineLearningServices/workspaces/00000/components/azureml_anonymous/versions/8d58e072-d054-eed6-d59e-a29bf77b02be?api-version=2022-05-01",
-        "Pragma": "no-cache",
-        "Request-Context": "appId=cid-v1:512cc15a-13b5-415b-bfd0-dce7accb6bb1",
-<<<<<<< HEAD
-        "Server-Timing": "traceparent;desc=\u002200-8b8934524f45a265921dc8233b78e4b6-284e78176970a999-00\u0022",
-        "Strict-Transport-Security": "max-age=31536000; includeSubDomains",
-        "x-aml-cluster": "vienna-test-westus2-02",
-        "X-Content-Type-Options": "nosniff",
-        "x-ms-correlation-request-id": "aeca4c65-97b4-49e6-86f4-b96bea8f670b",
-        "x-ms-ratelimit-remaining-subscription-writes": "1198",
-        "x-ms-response-type": "standard",
-        "x-ms-routing-request-id": "KOREACENTRAL:20221224T160559Z:aeca4c65-97b4-49e6-86f4-b96bea8f670b",
-        "x-request-time": "1.007"
-=======
-        "Server-Timing": "traceparent;desc=\u002200-2acff845be1e6f1c50fe93962c3c2cb7-ca8e92b3cda05425-00\u0022",
-        "Strict-Transport-Security": "max-age=31536000; includeSubDomains",
-        "x-aml-cluster": "vienna-test-westus2-02",
-        "X-Content-Type-Options": "nosniff",
-        "x-ms-correlation-request-id": "e4018b24-2d3f-4fea-87c8-20cd64f885b5",
-        "x-ms-ratelimit-remaining-subscription-writes": "796",
-        "x-ms-response-type": "standard",
-        "x-ms-routing-request-id": "JAPANEAST:20221226T051241Z:e4018b24-2d3f-4fea-87c8-20cd64f885b5",
-        "x-request-time": "1.022"
->>>>>>> eef81ce5
-      },
-      "ResponseBody": {
-        "id": "/subscriptions/00000000-0000-0000-0000-000000000/resourceGroups/00000/providers/Microsoft.MachineLearningServices/workspaces/00000/components/azureml_anonymous/versions/8206e0b4-1fd5-457a-9cf7-c845699f32a2",
-        "name": "8206e0b4-1fd5-457a-9cf7-c845699f32a2",
-        "type": "Microsoft.MachineLearningServices/workspaces/components/versions",
-        "properties": {
-          "description": null,
-          "tags": {
-            "tag": "tagvalue",
-            "owner": "sdkteam"
-          },
-          "properties": {},
-          "isArchived": false,
-          "isAnonymous": true,
-          "componentSpec": {
-            "name": "azureml_anonymous",
-            "version": "8206e0b4-1fd5-457a-9cf7-c845699f32a2",
-            "display_name": "CommandComponentForSweep",
-            "is_deterministic": "True",
-            "type": "command",
-            "description": "This is the command component for sweep",
-            "tags": {
-              "tag": "tagvalue",
-              "owner": "sdkteam"
-            },
-            "inputs": {
-              "data_folder": {
-                "type": "mltable",
-                "optional": "False"
-              },
-              "batch_size": {
-                "type": "integer",
-                "optional": "False"
-              },
-              "first_layer_neurons": {
-                "type": "integer",
-                "optional": "False"
-              },
-              "second_layer_neurons": {
-                "type": "integer",
-                "optional": "False"
-              },
-              "third_layer_neurons": {
-                "type": "integer",
-                "optional": "False"
-              },
-              "epochs": {
-                "type": "integer",
-                "optional": "False"
-              },
-              "momentum": {
-                "type": "number",
-                "optional": "False"
-              },
-              "weight_decay": {
-                "type": "number",
-                "optional": "False"
-              },
-              "learning_rate": {
-                "type": "number",
-                "optional": "False"
-              },
-              "f1": {
-                "type": "number",
-                "optional": "False"
-              },
-              "f2": {
-                "type": "number",
-                "optional": "False"
-              },
-              "random_seed": {
-                "type": "integer",
-                "optional": "False",
-                "default": "42"
-              }
-            },
-            "outputs": {
-              "trained_model_dir": {
-                "type": "mlflow_model"
-              }
-            },
-            "code": "azureml:/subscriptions/00000000-0000-0000-0000-000000000/resourceGroups/00000/providers/Microsoft.MachineLearningServices/workspaces/00000/codes/9c9cfba9-82bd-45db-ad06-07009d1d9672/versions/1",
-            "environment": "azureml://registries/azureml-dev/environments/AzureML-sklearn-0.24-ubuntu18.04-py37-cpu/versions/1",
-            "resources": {
-              "instance_count": "1"
-            },
-            "command": "echo \u0022Start training ...\u0022 \u0026\u0026 python mnist.py --data_folder ${{inputs.data_folder}} --batch_size ${{inputs.batch_size}} --first_layer_neurons ${{inputs.first_layer_neurons}} --second_layer_neurons ${{inputs.second_layer_neurons}} --third_layer_neurons ${{inputs.third_layer_neurons}} --epochs ${{inputs.epochs}} --f1 ${{inputs.f1}} --f2 ${{inputs.f2}} --weight_decay ${{inputs.weight_decay}} --momentum ${{inputs.momentum}} --learning_rate ${{inputs.learning_rate}} --saved_model ${{outputs.trained_model_dir}}",
-            "$schema": "https://azuremlschemas.azureedge.net/development/commandComponent.schema.json"
-          }
-        },
-        "systemData": {
-          "createdAt": "2022-12-24T16:01:17.4780449\u002B00:00",
-          "createdBy": "Xingzhi Zhang",
-          "createdByType": "User",
-          "lastModifiedAt": "2022-12-24T16:01:17.8883547\u002B00:00",
-          "lastModifiedBy": "Xingzhi Zhang",
-          "lastModifiedByType": "User"
-        }
-      }
-    },
-    {
-      "RequestUri": "https://management.azure.com/subscriptions/00000000-0000-0000-0000-000000000/resourceGroups/00000/providers/Microsoft.MachineLearningServices/workspaces/00000/datastores/workspaceblobstore?api-version=2022-05-01",
-      "RequestMethod": "GET",
-      "RequestHeaders": {
-        "Accept": "application/json",
-        "Accept-Encoding": "gzip, deflate",
-        "Connection": "keep-alive",
-        "User-Agent": "azure-ai-ml/1.3.0 azsdk-python-mgmt-machinelearningservices/0.1.0 Python/3.9.13 (Windows-10-10.0.19045-SP0)"
-      },
-      "RequestBody": null,
-      "StatusCode": 200,
-      "ResponseHeaders": {
-        "Cache-Control": "no-cache",
-        "Content-Encoding": "gzip",
-        "Content-Type": "application/json; charset=utf-8",
-<<<<<<< HEAD
-        "Date": "Sat, 24 Dec 2022 16:05:59 GMT",
-        "Expires": "-1",
-        "Pragma": "no-cache",
-        "Request-Context": "appId=cid-v1:512cc15a-13b5-415b-bfd0-dce7accb6bb1",
-        "Server-Timing": "traceparent;desc=\u002200-4d7b12417a18542478800ea85b05e79e-3b87483113b9fb77-00\u0022",
-=======
-        "Date": "Mon, 26 Dec 2022 05:12:41 GMT",
-        "Expires": "-1",
-        "Pragma": "no-cache",
-        "Request-Context": "appId=cid-v1:512cc15a-13b5-415b-bfd0-dce7accb6bb1",
-        "Server-Timing": "traceparent;desc=\u002200-887a34ada92c3680feefbd46264ced0d-594de56f704e77b4-00\u0022",
->>>>>>> eef81ce5
-        "Strict-Transport-Security": "max-age=31536000; includeSubDomains",
-        "Transfer-Encoding": "chunked",
-        "Vary": [
-          "Accept-Encoding",
-          "Accept-Encoding"
-        ],
-        "x-aml-cluster": "vienna-test-westus2-02",
-        "X-Content-Type-Options": "nosniff",
-<<<<<<< HEAD
-        "x-ms-correlation-request-id": "e6a648e9-8ab0-49cc-a1b6-bc35911d2fdb",
-        "x-ms-ratelimit-remaining-subscription-reads": "11995",
-        "x-ms-response-type": "standard",
-        "x-ms-routing-request-id": "KOREACENTRAL:20221224T160600Z:e6a648e9-8ab0-49cc-a1b6-bc35911d2fdb",
-        "x-request-time": "0.091"
-=======
-        "x-ms-correlation-request-id": "afd620d0-9aec-4d26-bc1e-cc809aff1c20",
-        "x-ms-ratelimit-remaining-subscription-reads": "11511",
-        "x-ms-response-type": "standard",
-        "x-ms-routing-request-id": "JAPANEAST:20221226T051242Z:afd620d0-9aec-4d26-bc1e-cc809aff1c20",
-        "x-request-time": "0.082"
->>>>>>> eef81ce5
-      },
-      "ResponseBody": {
-        "id": "/subscriptions/00000000-0000-0000-0000-000000000/resourceGroups/00000/providers/Microsoft.MachineLearningServices/workspaces/00000/datastores/workspaceblobstore",
-        "name": "workspaceblobstore",
-        "type": "Microsoft.MachineLearningServices/workspaces/datastores",
-        "properties": {
-          "description": null,
-          "tags": null,
-          "properties": null,
-          "isDefault": true,
-          "credentials": {
-            "credentialsType": "AccountKey"
-          },
-          "datastoreType": "AzureBlob",
-          "accountName": "sagvgsoim6nmhbq",
-          "containerName": "azureml-blobstore-e61cd5e2-512f-475e-9842-5e2a973993b8",
-          "endpoint": "core.windows.net",
-          "protocol": "https",
-          "serviceDataAccessAuthIdentity": "WorkspaceSystemAssignedIdentity"
-        },
-        "systemData": {
-          "createdAt": "2022-09-22T09:02:03.2629568\u002B00:00",
-          "createdBy": "779301c0-18b2-4cdc-801b-a0a3368fee0a",
-          "createdByType": "Application",
-          "lastModifiedAt": "2022-09-22T09:02:04.166989\u002B00:00",
-          "lastModifiedBy": "779301c0-18b2-4cdc-801b-a0a3368fee0a",
-          "lastModifiedByType": "Application"
-        }
-      }
-    },
-    {
-      "RequestUri": "https://management.azure.com/subscriptions/00000000-0000-0000-0000-000000000/resourceGroups/00000/providers/Microsoft.MachineLearningServices/workspaces/00000/datastores/workspaceblobstore/listSecrets?api-version=2022-05-01",
-      "RequestMethod": "POST",
-      "RequestHeaders": {
-        "Accept": "application/json",
-        "Accept-Encoding": "gzip, deflate",
-        "Connection": "keep-alive",
-        "Content-Length": "0",
-        "User-Agent": "azure-ai-ml/1.3.0 azsdk-python-mgmt-machinelearningservices/0.1.0 Python/3.9.13 (Windows-10-10.0.19045-SP0)"
-      },
-      "RequestBody": null,
-      "StatusCode": 200,
-      "ResponseHeaders": {
-        "Cache-Control": "no-cache",
-        "Content-Encoding": "gzip",
-        "Content-Type": "application/json; charset=utf-8",
-<<<<<<< HEAD
-        "Date": "Sat, 24 Dec 2022 16:06:00 GMT",
-        "Expires": "-1",
-        "Pragma": "no-cache",
-        "Request-Context": "appId=cid-v1:512cc15a-13b5-415b-bfd0-dce7accb6bb1",
-        "Server-Timing": "traceparent;desc=\u002200-6bfcfb535820ba565e119115ed027902-403546bb1cdbcc8e-00\u0022",
-=======
-        "Date": "Mon, 26 Dec 2022 05:12:42 GMT",
-        "Expires": "-1",
-        "Pragma": "no-cache",
-        "Request-Context": "appId=cid-v1:512cc15a-13b5-415b-bfd0-dce7accb6bb1",
-        "Server-Timing": "traceparent;desc=\u002200-108c2c138e4fa71d8464977965e24aa5-0c88b8fabf6574f4-00\u0022",
->>>>>>> eef81ce5
-        "Strict-Transport-Security": "max-age=31536000; includeSubDomains",
-        "Transfer-Encoding": "chunked",
-        "Vary": "Accept-Encoding",
-        "x-aml-cluster": "vienna-test-westus2-02",
-        "X-Content-Type-Options": "nosniff",
-<<<<<<< HEAD
-        "x-ms-correlation-request-id": "485f5144-0289-431c-97b8-286cb213036a",
-        "x-ms-ratelimit-remaining-subscription-writes": "1197",
-        "x-ms-response-type": "standard",
-        "x-ms-routing-request-id": "KOREACENTRAL:20221224T160601Z:485f5144-0289-431c-97b8-286cb213036a",
-        "x-request-time": "0.121"
-=======
-        "x-ms-correlation-request-id": "b7426f4b-17c7-4581-a290-20bd9881695e",
-        "x-ms-ratelimit-remaining-subscription-writes": "947",
-        "x-ms-response-type": "standard",
-        "x-ms-routing-request-id": "JAPANEAST:20221226T051242Z:b7426f4b-17c7-4581-a290-20bd9881695e",
-        "x-request-time": "0.094"
->>>>>>> eef81ce5
-      },
-      "ResponseBody": {
-        "secretsType": "AccountKey",
-        "key": "dGhpcyBpcyBmYWtlIGtleQ=="
-      }
-    },
-    {
-<<<<<<< HEAD
-      "RequestUri": "https://sagvgsoim6nmhbq.blob.core.windows.net/azureml-blobstore-e61cd5e2-512f-475e-9842-5e2a973993b8/LocalUpload/00000000000000000000000000000000/python/sample1.csv",
-=======
-      "RequestUri": "https://sagvgsoim6nmhbq.blob.core.windows.net/azureml-blobstore-e61cd5e2-512f-475e-9842-5e2a973993b8/LocalUpload/00000000000000000000000000000000/data/sample1.csv",
->>>>>>> eef81ce5
-      "RequestMethod": "HEAD",
-      "RequestHeaders": {
-        "Accept": "application/xml",
-        "Accept-Encoding": "gzip, deflate",
-        "Connection": "keep-alive",
-        "User-Agent": "azsdk-python-storage-blob/12.14.1 Python/3.9.13 (Windows-10-10.0.19045-SP0)",
-<<<<<<< HEAD
-        "x-ms-date": "Sat, 24 Dec 2022 16:06:01 GMT",
-=======
-        "x-ms-date": "Mon, 26 Dec 2022 05:12:43 GMT",
->>>>>>> eef81ce5
-        "x-ms-version": "2021-08-06"
-      },
-      "RequestBody": null,
-      "StatusCode": 200,
-      "ResponseHeaders": {
-        "Accept-Ranges": "bytes",
-        "Content-Length": "508",
-        "Content-MD5": "dUQjYq1qrTeqLOaZ4N2AUQ==",
-        "Content-Type": "application/octet-stream",
-<<<<<<< HEAD
-        "Date": "Sat, 24 Dec 2022 16:06:00 GMT",
-        "ETag": "\u00220x8DA9D482EE600C0\u0022",
-        "Last-Modified": "Fri, 23 Sep 2022 09:44:17 GMT",
-=======
-        "Date": "Mon, 26 Dec 2022 05:12:43 GMT",
-        "ETag": "\u00220x8DA9D48AFBCE5A6\u0022",
-        "Last-Modified": "Fri, 23 Sep 2022 09:47:53 GMT",
->>>>>>> eef81ce5
-        "Server": [
-          "Windows-Azure-Blob/1.0",
-          "Microsoft-HTTPAPI/2.0"
-        ],
-        "Vary": "Origin",
-        "x-ms-access-tier": "Hot",
-        "x-ms-access-tier-inferred": "true",
-        "x-ms-blob-type": "BlockBlob",
-<<<<<<< HEAD
-        "x-ms-creation-time": "Fri, 23 Sep 2022 09:44:17 GMT",
-        "x-ms-lease-state": "available",
-        "x-ms-lease-status": "unlocked",
-        "x-ms-meta-name": "92e51c4c-40c7-4f95-ba55-e3a63d7d7c14",
-        "x-ms-meta-upload_status": "completed",
-        "x-ms-meta-version": "1",
-=======
-        "x-ms-creation-time": "Fri, 23 Sep 2022 09:47:53 GMT",
-        "x-ms-lease-state": "available",
-        "x-ms-lease-status": "unlocked",
-        "x-ms-meta-name": "da405283-c0d4-42bf-9cd0-2d052c9da84b",
-        "x-ms-meta-upload_status": "completed",
-        "x-ms-meta-version": "bcdecfd5-08fc-40e1-af7f-364ca3525a76",
->>>>>>> eef81ce5
-        "x-ms-server-encrypted": "true",
-        "x-ms-version": "2021-08-06"
-      },
-      "ResponseBody": null
-    },
-    {
-<<<<<<< HEAD
-      "RequestUri": "https://sagvgsoim6nmhbq.blob.core.windows.net/azureml-blobstore-e61cd5e2-512f-475e-9842-5e2a973993b8/az-ml-artifacts/00000000000000000000000000000000/python/sample1.csv",
-=======
-      "RequestUri": "https://sagvgsoim6nmhbq.blob.core.windows.net/azureml-blobstore-e61cd5e2-512f-475e-9842-5e2a973993b8/az-ml-artifacts/00000000000000000000000000000000/data/sample1.csv",
->>>>>>> eef81ce5
-      "RequestMethod": "HEAD",
-      "RequestHeaders": {
-        "Accept": "application/xml",
-        "Accept-Encoding": "gzip, deflate",
-        "Connection": "keep-alive",
-        "User-Agent": "azsdk-python-storage-blob/12.14.1 Python/3.9.13 (Windows-10-10.0.19045-SP0)",
-<<<<<<< HEAD
-        "x-ms-date": "Sat, 24 Dec 2022 16:06:02 GMT",
-=======
-        "x-ms-date": "Mon, 26 Dec 2022 05:12:43 GMT",
->>>>>>> eef81ce5
-        "x-ms-version": "2021-08-06"
-      },
-      "RequestBody": null,
-      "StatusCode": 404,
-      "ResponseHeaders": {
-<<<<<<< HEAD
-        "Date": "Sat, 24 Dec 2022 16:06:00 GMT",
-=======
-        "Date": "Mon, 26 Dec 2022 05:12:43 GMT",
->>>>>>> eef81ce5
-        "Server": [
-          "Windows-Azure-Blob/1.0",
-          "Microsoft-HTTPAPI/2.0"
-        ],
-        "Transfer-Encoding": "chunked",
-        "Vary": "Origin",
-        "x-ms-error-code": "BlobNotFound",
-        "x-ms-version": "2021-08-06"
-      },
-      "ResponseBody": null
-    },
-    {
-<<<<<<< HEAD
-      "RequestUri": "https://management.azure.com/subscriptions/00000000-0000-0000-0000-000000000/resourceGroups/00000/providers/Microsoft.MachineLearningServices/workspaces/00000/codes/92e51c4c-40c7-4f95-ba55-e3a63d7d7c14/versions/1?api-version=2022-05-01",
-      "RequestMethod": "PUT",
-      "RequestHeaders": {
-        "Accept": "application/json",
-        "Accept-Encoding": "gzip, deflate",
-        "Connection": "keep-alive",
-        "Content-Length": "295",
-        "Content-Type": "application/json",
-        "User-Agent": "azure-ai-ml/1.3.0 azsdk-python-mgmt-machinelearningservices/0.1.0 Python/3.9.13 (Windows-10-10.0.19045-SP0)"
-      },
-      "RequestBody": {
-        "properties": {
-          "properties": {
-            "hash_sha256": "0000000000000",
-            "hash_version": "0000000000000"
-          },
-          "isAnonymous": true,
-          "isArchived": false,
-          "codeUri": "https://sagvgsoim6nmhbq.blob.core.windows.net/azureml-blobstore-e61cd5e2-512f-475e-9842-5e2a973993b8/LocalUpload/00000000000000000000000000000000/python"
-        }
-      },
-      "StatusCode": 200,
-      "ResponseHeaders": {
-        "Cache-Control": "no-cache",
-        "Content-Encoding": "gzip",
-        "Content-Type": "application/json; charset=utf-8",
-        "Date": "Sat, 24 Dec 2022 16:06:01 GMT",
-        "Expires": "-1",
-        "Pragma": "no-cache",
-        "Request-Context": "appId=cid-v1:512cc15a-13b5-415b-bfd0-dce7accb6bb1",
-        "Server-Timing": "traceparent;desc=\u002200-707d9ff5da9029ac3091c266b2d7eeea-0938fc8195083f65-00\u0022",
-        "Strict-Transport-Security": "max-age=31536000; includeSubDomains",
-        "Transfer-Encoding": "chunked",
-        "Vary": [
-          "Accept-Encoding",
-          "Accept-Encoding"
-        ],
-        "x-aml-cluster": "vienna-test-westus2-02",
-        "X-Content-Type-Options": "nosniff",
-        "x-ms-correlation-request-id": "522c5c58-cfe0-4e59-82bb-26d2eb1dc19f",
-        "x-ms-ratelimit-remaining-subscription-writes": "1197",
-        "x-ms-response-type": "standard",
-        "x-ms-routing-request-id": "KOREACENTRAL:20221224T160602Z:522c5c58-cfe0-4e59-82bb-26d2eb1dc19f",
-        "x-request-time": "0.260"
+        "x-ms-routing-request-id": "JAPANWEST:20221226T120924Z:b01d19ee-b896-4612-9f74-f8df41f2222c",
+        "x-request-time": "0.448"
       },
       "ResponseBody": {
         "id": "/subscriptions/00000000-0000-0000-0000-000000000/resourceGroups/00000/providers/Microsoft.MachineLearningServices/workspaces/00000/codes/92e51c4c-40c7-4f95-ba55-e3a63d7d7c14/versions/1",
@@ -1461,20 +558,20 @@
           "createdAt": "2022-09-23T09:44:19.3941658\u002B00:00",
           "createdBy": "Ying Chen",
           "createdByType": "User",
-          "lastModifiedAt": "2022-12-24T16:06:02.3815948\u002B00:00",
+          "lastModifiedAt": "2022-12-26T12:09:24.6290442\u002B00:00",
           "lastModifiedBy": "Xingzhi Zhang",
           "lastModifiedByType": "User"
         }
       }
     },
     {
-      "RequestUri": "https://management.azure.com/subscriptions/00000000-0000-0000-0000-000000000/resourceGroups/00000/providers/Microsoft.MachineLearningServices/workspaces/00000/components/azureml_anonymous/versions/000000000000000000000?api-version=2022-05-01",
+      "RequestUri": "https://management.azure.com/subscriptions/00000000-0000-0000-0000-000000000/resourceGroups/00000/providers/Microsoft.MachineLearningServices/workspaces/00000/components/azureml_anonymous/versions/34295b8a-9ce6-d7d0-0361-b66c0815741f?api-version=2022-05-01",
       "RequestMethod": "PUT",
       "RequestHeaders": {
         "Accept": "application/json",
         "Accept-Encoding": "gzip, deflate",
         "Connection": "keep-alive",
-        "Content-Length": "749",
+        "Content-Length": "764",
         "Content-Type": "application/json",
         "User-Agent": "azure-ai-ml/1.3.0 azsdk-python-mgmt-machinelearningservices/0.1.0 Python/3.9.13 (Windows-10-10.0.19045-SP0)"
       },
@@ -1489,7 +586,7 @@
             "code": "azureml:/subscriptions/00000000-0000-0000-0000-000000000/resourceGroups/00000/providers/Microsoft.MachineLearningServices/workspaces/00000/codes/92e51c4c-40c7-4f95-ba55-e3a63d7d7c14/versions/1",
             "environment": "azureml:AzureML-sklearn-0.24-ubuntu18.04-py37-cpu:1",
             "name": "azureml_anonymous",
-            "version": "000000000000000000000",
+            "version": "34295b8a-9ce6-d7d0-0361-b66c0815741f",
             "display_name": "hello_sweep_inline_trial",
             "is_deterministic": true,
             "inputs": {
@@ -1510,20 +607,20 @@
         "Cache-Control": "no-cache",
         "Content-Length": "1735",
         "Content-Type": "application/json; charset=utf-8",
-        "Date": "Sat, 24 Dec 2022 16:06:03 GMT",
+        "Date": "Mon, 26 Dec 2022 12:09:26 GMT",
         "Expires": "-1",
-        "Location": "https://management.azure.com/subscriptions/00000000-0000-0000-0000-000000000/resourceGroups/00000/providers/Microsoft.MachineLearningServices/workspaces/00000/components/azureml_anonymous/versions/000000000000000000000?api-version=2022-05-01",
+        "Location": "https://management.azure.com/subscriptions/00000000-0000-0000-0000-000000000/resourceGroups/00000/providers/Microsoft.MachineLearningServices/workspaces/00000/components/azureml_anonymous/versions/34295b8a-9ce6-d7d0-0361-b66c0815741f?api-version=2022-05-01",
         "Pragma": "no-cache",
         "Request-Context": "appId=cid-v1:512cc15a-13b5-415b-bfd0-dce7accb6bb1",
-        "Server-Timing": "traceparent;desc=\u002200-8ea348f333cab4008aeed03d78df6748-70928d934b5df11a-01\u0022",
+        "Server-Timing": "traceparent;desc=\u002200-e75e5fb1bb5d736366de943f31772a64-064f0aff74e9c3dc-00\u0022",
         "Strict-Transport-Security": "max-age=31536000; includeSubDomains",
         "x-aml-cluster": "vienna-test-westus2-02",
         "X-Content-Type-Options": "nosniff",
-        "x-ms-correlation-request-id": "01be0d2b-e331-424a-af72-dd3bcf552f36",
-        "x-ms-ratelimit-remaining-subscription-writes": "1196",
+        "x-ms-correlation-request-id": "6ff7fe33-964e-4fb7-b449-d8ba9f83da67",
+        "x-ms-ratelimit-remaining-subscription-writes": "1198",
         "x-ms-response-type": "standard",
-        "x-ms-routing-request-id": "KOREACENTRAL:20221224T160604Z:01be0d2b-e331-424a-af72-dd3bcf552f36",
-        "x-request-time": "1.149"
+        "x-ms-routing-request-id": "JAPANWEST:20221226T120926Z:6ff7fe33-964e-4fb7-b449-d8ba9f83da67",
+        "x-request-time": "0.996"
       },
       "ResponseBody": {
         "id": "/subscriptions/00000000-0000-0000-0000-000000000/resourceGroups/00000/providers/Microsoft.MachineLearningServices/workspaces/00000/components/azureml_anonymous/versions/5713ca0f-d6d7-4194-8d5d-4db456951d19",
@@ -1569,10 +666,447 @@
       }
     },
     {
-      "RequestUri": "https://management.azure.com/subscriptions/00000000-0000-0000-0000-000000000/resourceGroups/00000/providers/Microsoft.MachineLearningServices/workspaces/00000/jobs/test_636061881376?api-version=2022-10-01-preview",
-=======
-      "RequestUri": "https://management.azure.com/subscriptions/00000000-0000-0000-0000-000000000/resourceGroups/00000/providers/Microsoft.MachineLearningServices/workspaces/00000/jobs/test_228621908939?api-version=2022-10-01-preview",
->>>>>>> eef81ce5
+      "RequestUri": "https://management.azure.com/subscriptions/00000000-0000-0000-0000-000000000/resourceGroups/00000/providers/Microsoft.MachineLearningServices/workspaces/00000/datastores/workspaceblobstore?api-version=2022-05-01",
+      "RequestMethod": "GET",
+      "RequestHeaders": {
+        "Accept": "application/json",
+        "Accept-Encoding": "gzip, deflate",
+        "Connection": "keep-alive",
+        "User-Agent": "azure-ai-ml/1.3.0 azsdk-python-mgmt-machinelearningservices/0.1.0 Python/3.9.13 (Windows-10-10.0.19045-SP0)"
+      },
+      "RequestBody": null,
+      "StatusCode": 200,
+      "ResponseHeaders": {
+        "Cache-Control": "no-cache",
+        "Content-Encoding": "gzip",
+        "Content-Type": "application/json; charset=utf-8",
+        "Date": "Mon, 26 Dec 2022 12:09:27 GMT",
+        "Expires": "-1",
+        "Pragma": "no-cache",
+        "Request-Context": "appId=cid-v1:512cc15a-13b5-415b-bfd0-dce7accb6bb1",
+        "Server-Timing": "traceparent;desc=\u002200-9939e9d8d9c9961deb1af531f02e188d-4ab04c07f9a07fa8-00\u0022",
+        "Strict-Transport-Security": "max-age=31536000; includeSubDomains",
+        "Transfer-Encoding": "chunked",
+        "Vary": [
+          "Accept-Encoding",
+          "Accept-Encoding"
+        ],
+        "x-aml-cluster": "vienna-test-westus2-02",
+        "X-Content-Type-Options": "nosniff",
+        "x-ms-correlation-request-id": "21dd26df-1540-4676-aa59-a70cbe9028a7",
+        "x-ms-ratelimit-remaining-subscription-reads": "11995",
+        "x-ms-response-type": "standard",
+        "x-ms-routing-request-id": "JAPANWEST:20221226T120927Z:21dd26df-1540-4676-aa59-a70cbe9028a7",
+        "x-request-time": "0.091"
+      },
+      "ResponseBody": {
+        "id": "/subscriptions/00000000-0000-0000-0000-000000000/resourceGroups/00000/providers/Microsoft.MachineLearningServices/workspaces/00000/datastores/workspaceblobstore",
+        "name": "workspaceblobstore",
+        "type": "Microsoft.MachineLearningServices/workspaces/datastores",
+        "properties": {
+          "description": null,
+          "tags": null,
+          "properties": null,
+          "isDefault": true,
+          "credentials": {
+            "credentialsType": "AccountKey"
+          },
+          "datastoreType": "AzureBlob",
+          "accountName": "sagvgsoim6nmhbq",
+          "containerName": "azureml-blobstore-e61cd5e2-512f-475e-9842-5e2a973993b8",
+          "endpoint": "core.windows.net",
+          "protocol": "https",
+          "serviceDataAccessAuthIdentity": "WorkspaceSystemAssignedIdentity"
+        },
+        "systemData": {
+          "createdAt": "2022-09-22T09:02:03.2629568\u002B00:00",
+          "createdBy": "779301c0-18b2-4cdc-801b-a0a3368fee0a",
+          "createdByType": "Application",
+          "lastModifiedAt": "2022-09-22T09:02:04.166989\u002B00:00",
+          "lastModifiedBy": "779301c0-18b2-4cdc-801b-a0a3368fee0a",
+          "lastModifiedByType": "Application"
+        }
+      }
+    },
+    {
+      "RequestUri": "https://management.azure.com/subscriptions/00000000-0000-0000-0000-000000000/resourceGroups/00000/providers/Microsoft.MachineLearningServices/workspaces/00000/datastores/workspaceblobstore/listSecrets?api-version=2022-05-01",
+      "RequestMethod": "POST",
+      "RequestHeaders": {
+        "Accept": "application/json",
+        "Accept-Encoding": "gzip, deflate",
+        "Connection": "keep-alive",
+        "Content-Length": "0",
+        "User-Agent": "azure-ai-ml/1.3.0 azsdk-python-mgmt-machinelearningservices/0.1.0 Python/3.9.13 (Windows-10-10.0.19045-SP0)"
+      },
+      "RequestBody": null,
+      "StatusCode": 200,
+      "ResponseHeaders": {
+        "Cache-Control": "no-cache",
+        "Content-Encoding": "gzip",
+        "Content-Type": "application/json; charset=utf-8",
+        "Date": "Mon, 26 Dec 2022 12:09:27 GMT",
+        "Expires": "-1",
+        "Pragma": "no-cache",
+        "Request-Context": "appId=cid-v1:512cc15a-13b5-415b-bfd0-dce7accb6bb1",
+        "Server-Timing": "traceparent;desc=\u002200-fa219b0fb9d4d9b39bbd935bba31f754-b2b40d673338f9c3-00\u0022",
+        "Strict-Transport-Security": "max-age=31536000; includeSubDomains",
+        "Transfer-Encoding": "chunked",
+        "Vary": "Accept-Encoding",
+        "x-aml-cluster": "vienna-test-westus2-02",
+        "X-Content-Type-Options": "nosniff",
+        "x-ms-correlation-request-id": "4bd2231c-8a26-440a-b711-0a9fa8781b49",
+        "x-ms-ratelimit-remaining-subscription-writes": "1197",
+        "x-ms-response-type": "standard",
+        "x-ms-routing-request-id": "JAPANWEST:20221226T120927Z:4bd2231c-8a26-440a-b711-0a9fa8781b49",
+        "x-request-time": "0.134"
+      },
+      "ResponseBody": {
+        "secretsType": "AccountKey",
+        "key": "dGhpcyBpcyBmYWtlIGtleQ=="
+      }
+    },
+    {
+      "RequestUri": "https://sagvgsoim6nmhbq.blob.core.windows.net/azureml-blobstore-e61cd5e2-512f-475e-9842-5e2a973993b8/LocalUpload/00000000000000000000000000000000/COMPONENT_PLACEHOLDER",
+      "RequestMethod": "HEAD",
+      "RequestHeaders": {
+        "Accept": "application/xml",
+        "Accept-Encoding": "gzip, deflate",
+        "Connection": "keep-alive",
+        "User-Agent": "azsdk-python-storage-blob/12.14.1 Python/3.9.13 (Windows-10-10.0.19045-SP0)",
+        "x-ms-date": "Mon, 26 Dec 2022 12:09:28 GMT",
+        "x-ms-version": "2021-08-06"
+      },
+      "RequestBody": null,
+      "StatusCode": 200,
+      "ResponseHeaders": {
+        "Accept-Ranges": "bytes",
+        "Content-Length": "35",
+        "Content-MD5": "L/DnSpFIn\u002BjaQWc\u002BsUQdcw==",
+        "Content-Type": "application/octet-stream",
+        "Date": "Mon, 26 Dec 2022 12:09:27 GMT",
+        "ETag": "\u00220x8DA9D48E17467D7\u0022",
+        "Last-Modified": "Fri, 23 Sep 2022 09:49:17 GMT",
+        "Server": [
+          "Windows-Azure-Blob/1.0",
+          "Microsoft-HTTPAPI/2.0"
+        ],
+        "Vary": "Origin",
+        "x-ms-access-tier": "Hot",
+        "x-ms-access-tier-inferred": "true",
+        "x-ms-blob-type": "BlockBlob",
+        "x-ms-creation-time": "Fri, 23 Sep 2022 09:49:16 GMT",
+        "x-ms-lease-state": "available",
+        "x-ms-lease-status": "unlocked",
+        "x-ms-meta-name": "9c9cfba9-82bd-45db-ad06-07009d1d9672",
+        "x-ms-meta-upload_status": "completed",
+        "x-ms-meta-version": "1",
+        "x-ms-server-encrypted": "true",
+        "x-ms-version": "2021-08-06"
+      },
+      "ResponseBody": null
+    },
+    {
+      "RequestUri": "https://sagvgsoim6nmhbq.blob.core.windows.net/azureml-blobstore-e61cd5e2-512f-475e-9842-5e2a973993b8/az-ml-artifacts/00000000000000000000000000000000/COMPONENT_PLACEHOLDER",
+      "RequestMethod": "HEAD",
+      "RequestHeaders": {
+        "Accept": "application/xml",
+        "Accept-Encoding": "gzip, deflate",
+        "Connection": "keep-alive",
+        "User-Agent": "azsdk-python-storage-blob/12.14.1 Python/3.9.13 (Windows-10-10.0.19045-SP0)",
+        "x-ms-date": "Mon, 26 Dec 2022 12:09:28 GMT",
+        "x-ms-version": "2021-08-06"
+      },
+      "RequestBody": null,
+      "StatusCode": 404,
+      "ResponseHeaders": {
+        "Date": "Mon, 26 Dec 2022 12:09:27 GMT",
+        "Server": [
+          "Windows-Azure-Blob/1.0",
+          "Microsoft-HTTPAPI/2.0"
+        ],
+        "Transfer-Encoding": "chunked",
+        "Vary": "Origin",
+        "x-ms-error-code": "BlobNotFound",
+        "x-ms-version": "2021-08-06"
+      },
+      "ResponseBody": null
+    },
+    {
+      "RequestUri": "https://management.azure.com/subscriptions/00000000-0000-0000-0000-000000000/resourceGroups/00000/providers/Microsoft.MachineLearningServices/workspaces/00000/codes/9c9cfba9-82bd-45db-ad06-07009d1d9672/versions/1?api-version=2022-05-01",
+      "RequestMethod": "PUT",
+      "RequestHeaders": {
+        "Accept": "application/json",
+        "Accept-Encoding": "gzip, deflate",
+        "Connection": "keep-alive",
+        "Content-Length": "288",
+        "Content-Type": "application/json",
+        "User-Agent": "azure-ai-ml/1.3.0 azsdk-python-mgmt-machinelearningservices/0.1.0 Python/3.9.13 (Windows-10-10.0.19045-SP0)"
+      },
+      "RequestBody": {
+        "properties": {
+          "properties": {
+            "hash_sha256": "0000000000000",
+            "hash_version": "0000000000000"
+          },
+          "isAnonymous": true,
+          "isArchived": false,
+          "codeUri": "https://sagvgsoim6nmhbq.blob.core.windows.net/azureml-blobstore-e61cd5e2-512f-475e-9842-5e2a973993b8/LocalUpload/00000000000000000000000000000000"
+        }
+      },
+      "StatusCode": 200,
+      "ResponseHeaders": {
+        "Cache-Control": "no-cache",
+        "Content-Encoding": "gzip",
+        "Content-Type": "application/json; charset=utf-8",
+        "Date": "Mon, 26 Dec 2022 12:09:29 GMT",
+        "Expires": "-1",
+        "Pragma": "no-cache",
+        "Request-Context": "appId=cid-v1:512cc15a-13b5-415b-bfd0-dce7accb6bb1",
+        "Server-Timing": "traceparent;desc=\u002200-b555bf1126ed8967a01a6a06881c32c5-51ff16567ff9e13a-00\u0022",
+        "Strict-Transport-Security": "max-age=31536000; includeSubDomains",
+        "Transfer-Encoding": "chunked",
+        "Vary": [
+          "Accept-Encoding",
+          "Accept-Encoding"
+        ],
+        "x-aml-cluster": "vienna-test-westus2-02",
+        "X-Content-Type-Options": "nosniff",
+        "x-ms-correlation-request-id": "fc41a00c-9d5e-4a95-aa1d-10a8a9ed83b2",
+        "x-ms-ratelimit-remaining-subscription-writes": "1197",
+        "x-ms-response-type": "standard",
+        "x-ms-routing-request-id": "JAPANWEST:20221226T120929Z:fc41a00c-9d5e-4a95-aa1d-10a8a9ed83b2",
+        "x-request-time": "0.238"
+      },
+      "ResponseBody": {
+        "id": "/subscriptions/00000000-0000-0000-0000-000000000/resourceGroups/00000/providers/Microsoft.MachineLearningServices/workspaces/00000/codes/9c9cfba9-82bd-45db-ad06-07009d1d9672/versions/1",
+        "name": "1",
+        "type": "Microsoft.MachineLearningServices/workspaces/codes/versions",
+        "properties": {
+          "description": null,
+          "tags": {},
+          "properties": {
+            "hash_sha256": "0000000000000",
+            "hash_version": "0000000000000"
+          },
+          "isArchived": false,
+          "isAnonymous": false,
+          "codeUri": "https://sagvgsoim6nmhbq.blob.core.windows.net/azureml-blobstore-e61cd5e2-512f-475e-9842-5e2a973993b8/LocalUpload/00000000000000000000000000000000"
+        },
+        "systemData": {
+          "createdAt": "2022-09-23T09:49:20.984936\u002B00:00",
+          "createdBy": "Ying Chen",
+          "createdByType": "User",
+          "lastModifiedAt": "2022-12-26T12:09:28.9732351\u002B00:00",
+          "lastModifiedBy": "Xingzhi Zhang",
+          "lastModifiedByType": "User"
+        }
+      }
+    },
+    {
+      "RequestUri": "https://management.azure.com/subscriptions/00000000-0000-0000-0000-000000000/resourceGroups/00000/providers/Microsoft.MachineLearningServices/workspaces/00000/components/azureml_anonymous/versions/8d58e072-d054-eed6-d59e-a29bf77b02be?api-version=2022-05-01",
+      "RequestMethod": "PUT",
+      "RequestHeaders": {
+        "Accept": "application/json",
+        "Accept-Encoding": "gzip, deflate",
+        "Connection": "keep-alive",
+        "Content-Length": "1910",
+        "Content-Type": "application/json",
+        "User-Agent": "azure-ai-ml/1.3.0 azsdk-python-mgmt-machinelearningservices/0.1.0 Python/3.9.13 (Windows-10-10.0.19045-SP0)"
+      },
+      "RequestBody": {
+        "properties": {
+          "description": "This is the command component for sweep",
+          "properties": {},
+          "tags": {
+            "tag": "tagvalue",
+            "owner": "sdkteam"
+          },
+          "isAnonymous": true,
+          "isArchived": false,
+          "componentSpec": {
+            "command": "echo \u0022Start training ...\u0022 \u0026\u0026 python mnist.py --data_folder ${{inputs.data_folder}} --batch_size ${{inputs.batch_size}} --first_layer_neurons ${{inputs.first_layer_neurons}} --second_layer_neurons ${{inputs.second_layer_neurons}} --third_layer_neurons ${{inputs.third_layer_neurons}} --epochs ${{inputs.epochs}} --f1 ${{inputs.f1}} --f2 ${{inputs.f2}} --weight_decay ${{inputs.weight_decay}} --momentum ${{inputs.momentum}} --learning_rate ${{inputs.learning_rate}} --saved_model ${{outputs.trained_model_dir}}",
+            "code": "azureml:/subscriptions/00000000-0000-0000-0000-000000000/resourceGroups/00000/providers/Microsoft.MachineLearningServices/workspaces/00000/codes/9c9cfba9-82bd-45db-ad06-07009d1d9672/versions/1",
+            "environment": "azureml:AzureML-sklearn-0.24-ubuntu18.04-py37-cpu:1",
+            "name": "azureml_anonymous",
+            "description": "This is the command component for sweep",
+            "tags": {
+              "tag": "tagvalue",
+              "owner": "sdkteam"
+            },
+            "version": "8d58e072-d054-eed6-d59e-a29bf77b02be",
+            "$schema": "https://azuremlschemas.azureedge.net/development/commandComponent.schema.json",
+            "display_name": "CommandComponentForSweep",
+            "is_deterministic": true,
+            "inputs": {
+              "batch_size": {
+                "type": "integer"
+              },
+              "first_layer_neurons": {
+                "type": "integer"
+              },
+              "second_layer_neurons": {
+                "type": "integer"
+              },
+              "third_layer_neurons": {
+                "type": "integer"
+              },
+              "epochs": {
+                "type": "integer"
+              },
+              "momentum": {
+                "type": "number"
+              },
+              "weight_decay": {
+                "type": "number"
+              },
+              "learning_rate": {
+                "type": "number"
+              },
+              "f1": {
+                "type": "number"
+              },
+              "f2": {
+                "type": "number"
+              },
+              "random_seed": {
+                "type": "integer",
+                "default": "42"
+              },
+              "data_folder": {
+                "type": "mltable"
+              }
+            },
+            "outputs": {
+              "trained_model_dir": {
+                "type": "mlflow_model"
+              }
+            },
+            "type": "command",
+            "_source": "YAML.JOB"
+          }
+        }
+      },
+      "StatusCode": 201,
+      "ResponseHeaders": {
+        "Cache-Control": "no-cache",
+        "Content-Length": "3495",
+        "Content-Type": "application/json; charset=utf-8",
+        "Date": "Mon, 26 Dec 2022 12:09:30 GMT",
+        "Expires": "-1",
+        "Location": "https://management.azure.com/subscriptions/00000000-0000-0000-0000-000000000/resourceGroups/00000/providers/Microsoft.MachineLearningServices/workspaces/00000/components/azureml_anonymous/versions/8d58e072-d054-eed6-d59e-a29bf77b02be?api-version=2022-05-01",
+        "Pragma": "no-cache",
+        "Request-Context": "appId=cid-v1:512cc15a-13b5-415b-bfd0-dce7accb6bb1",
+        "Server-Timing": "traceparent;desc=\u002200-869761644240d5be26654849086381d3-01995e4e9fcb0e5c-00\u0022",
+        "Strict-Transport-Security": "max-age=31536000; includeSubDomains",
+        "x-aml-cluster": "vienna-test-westus2-02",
+        "X-Content-Type-Options": "nosniff",
+        "x-ms-correlation-request-id": "4c26dc26-5de1-48f9-ad54-1523d4edf1aa",
+        "x-ms-ratelimit-remaining-subscription-writes": "1196",
+        "x-ms-response-type": "standard",
+        "x-ms-routing-request-id": "JAPANWEST:20221226T120931Z:4c26dc26-5de1-48f9-ad54-1523d4edf1aa",
+        "x-request-time": "1.258"
+      },
+      "ResponseBody": {
+        "id": "/subscriptions/00000000-0000-0000-0000-000000000/resourceGroups/00000/providers/Microsoft.MachineLearningServices/workspaces/00000/components/azureml_anonymous/versions/8206e0b4-1fd5-457a-9cf7-c845699f32a2",
+        "name": "8206e0b4-1fd5-457a-9cf7-c845699f32a2",
+        "type": "Microsoft.MachineLearningServices/workspaces/components/versions",
+        "properties": {
+          "description": null,
+          "tags": {
+            "tag": "tagvalue",
+            "owner": "sdkteam"
+          },
+          "properties": {},
+          "isArchived": false,
+          "isAnonymous": true,
+          "componentSpec": {
+            "name": "azureml_anonymous",
+            "version": "8206e0b4-1fd5-457a-9cf7-c845699f32a2",
+            "display_name": "CommandComponentForSweep",
+            "is_deterministic": "True",
+            "type": "command",
+            "description": "This is the command component for sweep",
+            "tags": {
+              "tag": "tagvalue",
+              "owner": "sdkteam"
+            },
+            "inputs": {
+              "data_folder": {
+                "type": "mltable",
+                "optional": "False"
+              },
+              "batch_size": {
+                "type": "integer",
+                "optional": "False"
+              },
+              "first_layer_neurons": {
+                "type": "integer",
+                "optional": "False"
+              },
+              "second_layer_neurons": {
+                "type": "integer",
+                "optional": "False"
+              },
+              "third_layer_neurons": {
+                "type": "integer",
+                "optional": "False"
+              },
+              "epochs": {
+                "type": "integer",
+                "optional": "False"
+              },
+              "momentum": {
+                "type": "number",
+                "optional": "False"
+              },
+              "weight_decay": {
+                "type": "number",
+                "optional": "False"
+              },
+              "learning_rate": {
+                "type": "number",
+                "optional": "False"
+              },
+              "f1": {
+                "type": "number",
+                "optional": "False"
+              },
+              "f2": {
+                "type": "number",
+                "optional": "False"
+              },
+              "random_seed": {
+                "type": "integer",
+                "optional": "False",
+                "default": "42"
+              }
+            },
+            "outputs": {
+              "trained_model_dir": {
+                "type": "mlflow_model"
+              }
+            },
+            "code": "azureml:/subscriptions/00000000-0000-0000-0000-000000000/resourceGroups/00000/providers/Microsoft.MachineLearningServices/workspaces/00000/codes/9c9cfba9-82bd-45db-ad06-07009d1d9672/versions/1",
+            "environment": "azureml://registries/azureml-dev/environments/AzureML-sklearn-0.24-ubuntu18.04-py37-cpu/versions/1",
+            "resources": {
+              "instance_count": "1"
+            },
+            "command": "echo \u0022Start training ...\u0022 \u0026\u0026 python mnist.py --data_folder ${{inputs.data_folder}} --batch_size ${{inputs.batch_size}} --first_layer_neurons ${{inputs.first_layer_neurons}} --second_layer_neurons ${{inputs.second_layer_neurons}} --third_layer_neurons ${{inputs.third_layer_neurons}} --epochs ${{inputs.epochs}} --f1 ${{inputs.f1}} --f2 ${{inputs.f2}} --weight_decay ${{inputs.weight_decay}} --momentum ${{inputs.momentum}} --learning_rate ${{inputs.learning_rate}} --saved_model ${{outputs.trained_model_dir}}",
+            "$schema": "https://azuremlschemas.azureedge.net/development/commandComponent.schema.json"
+          }
+        },
+        "systemData": {
+          "createdAt": "2022-12-24T16:01:17.4780449\u002B00:00",
+          "createdBy": "Xingzhi Zhang",
+          "createdByType": "User",
+          "lastModifiedAt": "2022-12-24T16:01:17.8883547\u002B00:00",
+          "lastModifiedBy": "Xingzhi Zhang",
+          "lastModifiedByType": "User"
+        }
+      }
+    },
+    {
+      "RequestUri": "https://management.azure.com/subscriptions/00000000-0000-0000-0000-000000000/resourceGroups/00000/providers/Microsoft.MachineLearningServices/workspaces/00000/jobs/test_588451526299?api-version=2022-10-01-preview",
       "RequestMethod": "PUT",
       "RequestHeaders": {
         "Accept": "application/json",
@@ -1591,11 +1125,7 @@
             "owner": "sdkteam"
           },
           "computeId": "/subscriptions/00000000-0000-0000-0000-000000000/resourceGroups/00000/providers/Microsoft.MachineLearningServices/workspaces/00000/computes/cpu-cluster",
-<<<<<<< HEAD
-          "displayName": "test_636061881376",
-=======
-          "displayName": "test_228621908939",
->>>>>>> eef81ce5
+          "displayName": "test_588451526299",
           "experimentName": "azure-ai-ml",
           "isArchived": false,
           "jobType": "Pipeline",
@@ -1640,11 +1170,7 @@
               "computeId": "/subscriptions/00000000-0000-0000-0000-000000000/resourceGroups/00000/providers/Microsoft.MachineLearningServices/workspaces/00000/computes/gpu-cluster",
               "_source": "YAML.JOB",
               "trial": {
-<<<<<<< HEAD
                 "componentId": "/subscriptions/00000000-0000-0000-0000-000000000/resourceGroups/00000/providers/Microsoft.MachineLearningServices/workspaces/00000/components/azureml_anonymous/versions/5713ca0f-d6d7-4194-8d5d-4db456951d19"
-=======
-                "componentId": "/subscriptions/00000000-0000-0000-0000-000000000/resourceGroups/00000/providers/Microsoft.MachineLearningServices/workspaces/00000/components/azureml_anonymous/versions/536dae03-2912-4e4e-a12c-1e0afd998add"
->>>>>>> eef81ce5
               }
             },
             "hello_sweep_inline_file_trial": {
@@ -1764,45 +1290,24 @@
         "Cache-Control": "no-cache",
         "Content-Length": "6877",
         "Content-Type": "application/json; charset=utf-8",
-<<<<<<< HEAD
-        "Date": "Sat, 24 Dec 2022 16:06:08 GMT",
+        "Date": "Mon, 26 Dec 2022 12:09:35 GMT",
         "Expires": "-1",
-        "Location": "https://management.azure.com/subscriptions/00000000-0000-0000-0000-000000000/resourceGroups/00000/providers/Microsoft.MachineLearningServices/workspaces/00000/jobs/test_636061881376?api-version=2022-10-01-preview",
+        "Location": "https://management.azure.com/subscriptions/00000000-0000-0000-0000-000000000/resourceGroups/00000/providers/Microsoft.MachineLearningServices/workspaces/00000/jobs/test_588451526299?api-version=2022-10-01-preview",
         "Pragma": "no-cache",
         "Request-Context": "appId=cid-v1:512cc15a-13b5-415b-bfd0-dce7accb6bb1",
-        "Server-Timing": "traceparent;desc=\u002200-404879f061e210c4a001eea887747f99-e0c6eeac5795d48a-00\u0022",
+        "Server-Timing": "traceparent;desc=\u002200-4b4a4243620bbf6f2ba810fd037383b4-9fb4722061cfd468-00\u0022",
         "Strict-Transport-Security": "max-age=31536000; includeSubDomains",
         "x-aml-cluster": "vienna-test-westus2-02",
         "X-Content-Type-Options": "nosniff",
-        "x-ms-correlation-request-id": "e8c42723-3ecc-4506-b4e9-7fee13a48c66",
+        "x-ms-correlation-request-id": "8d747713-6d2b-4e5c-9ce0-1e5753a9525c",
         "x-ms-ratelimit-remaining-subscription-writes": "1195",
         "x-ms-response-type": "standard",
-        "x-ms-routing-request-id": "KOREACENTRAL:20221224T160608Z:e8c42723-3ecc-4506-b4e9-7fee13a48c66",
-        "x-request-time": "3.877"
+        "x-ms-routing-request-id": "JAPANWEST:20221226T120935Z:8d747713-6d2b-4e5c-9ce0-1e5753a9525c",
+        "x-request-time": "3.792"
       },
       "ResponseBody": {
-        "id": "/subscriptions/00000000-0000-0000-0000-000000000/resourceGroups/00000/providers/Microsoft.MachineLearningServices/workspaces/00000/jobs/test_636061881376",
-        "name": "test_636061881376",
-=======
-        "Date": "Mon, 26 Dec 2022 05:12:47 GMT",
-        "Expires": "-1",
-        "Location": "https://management.azure.com/subscriptions/00000000-0000-0000-0000-000000000/resourceGroups/00000/providers/Microsoft.MachineLearningServices/workspaces/00000/jobs/test_228621908939?api-version=2022-10-01-preview",
-        "Pragma": "no-cache",
-        "Request-Context": "appId=cid-v1:512cc15a-13b5-415b-bfd0-dce7accb6bb1",
-        "Server-Timing": "traceparent;desc=\u002200-2ef8a542a9cd602b014d4f27c45db14c-73755fea99683141-00\u0022",
-        "Strict-Transport-Security": "max-age=31536000; includeSubDomains",
-        "x-aml-cluster": "vienna-test-westus2-02",
-        "X-Content-Type-Options": "nosniff",
-        "x-ms-correlation-request-id": "60270a0a-d835-485c-b9ac-0b7f81c0fcef",
-        "x-ms-ratelimit-remaining-subscription-writes": "795",
-        "x-ms-response-type": "standard",
-        "x-ms-routing-request-id": "JAPANEAST:20221226T051247Z:60270a0a-d835-485c-b9ac-0b7f81c0fcef",
-        "x-request-time": "3.469"
-      },
-      "ResponseBody": {
-        "id": "/subscriptions/00000000-0000-0000-0000-000000000/resourceGroups/00000/providers/Microsoft.MachineLearningServices/workspaces/00000/jobs/test_228621908939",
-        "name": "test_228621908939",
->>>>>>> eef81ce5
+        "id": "/subscriptions/00000000-0000-0000-0000-000000000/resourceGroups/00000/providers/Microsoft.MachineLearningServices/workspaces/00000/jobs/test_588451526299",
+        "name": "test_588451526299",
         "type": "Microsoft.MachineLearningServices/workspaces/jobs",
         "properties": {
           "description": "The hello world pipeline job with inline components",
@@ -1822,11 +1327,7 @@
             "azureml.defaultDataStoreName": "workspaceblobstore",
             "azureml.pipelineComponent": "pipelinerun"
           },
-<<<<<<< HEAD
-          "displayName": "test_636061881376",
-=======
-          "displayName": "test_228621908939",
->>>>>>> eef81ce5
+          "displayName": "test_588451526299",
           "status": "Preparing",
           "experimentName": "azure-ai-ml",
           "services": {
@@ -1842,11 +1343,7 @@
             "Studio": {
               "jobServiceType": "Studio",
               "port": null,
-<<<<<<< HEAD
-              "endpoint": "https://ml.azure.com/runs/test_636061881376?wsid=/subscriptions/00000000-0000-0000-0000-000000000/resourcegroups/00000/workspaces/00000",
-=======
-              "endpoint": "https://ml.azure.com/runs/test_228621908939?wsid=/subscriptions/00000000-0000-0000-0000-000000000/resourcegroups/00000/workspaces/00000",
->>>>>>> eef81ce5
+              "endpoint": "https://ml.azure.com/runs/test_588451526299?wsid=/subscriptions/00000000-0000-0000-0000-000000000/resourcegroups/00000/workspaces/00000",
               "status": null,
               "errorMessage": null,
               "properties": null,
@@ -1892,11 +1389,7 @@
               "computeId": "/subscriptions/00000000-0000-0000-0000-000000000/resourceGroups/00000/providers/Microsoft.MachineLearningServices/workspaces/00000/computes/gpu-cluster",
               "_source": "YAML.JOB",
               "trial": {
-<<<<<<< HEAD
                 "componentId": "/subscriptions/00000000-0000-0000-0000-000000000/resourceGroups/00000/providers/Microsoft.MachineLearningServices/workspaces/00000/components/azureml_anonymous/versions/5713ca0f-d6d7-4194-8d5d-4db456951d19"
-=======
-                "componentId": "/subscriptions/00000000-0000-0000-0000-000000000/resourceGroups/00000/providers/Microsoft.MachineLearningServices/workspaces/00000/components/azureml_anonymous/versions/536dae03-2912-4e4e-a12c-1e0afd998add"
->>>>>>> eef81ce5
               }
             },
             "hello_sweep_inline_file_trial": {
@@ -2021,11 +1514,7 @@
           "sourceJobId": null
         },
         "systemData": {
-<<<<<<< HEAD
-          "createdAt": "2022-12-24T16:06:08.0395361\u002B00:00",
-=======
-          "createdAt": "2022-12-26T05:12:47.1793266\u002B00:00",
->>>>>>> eef81ce5
+          "createdAt": "2022-12-26T12:09:34.5280448\u002B00:00",
           "createdBy": "Xingzhi Zhang",
           "createdByType": "User"
         }
@@ -2033,10 +1522,6 @@
     }
   ],
   "Variables": {
-<<<<<<< HEAD
-    "randstr": "test_636061881376"
-=======
-    "randstr": "test_228621908939"
->>>>>>> eef81ce5
+    "randstr": "test_588451526299"
   }
 }