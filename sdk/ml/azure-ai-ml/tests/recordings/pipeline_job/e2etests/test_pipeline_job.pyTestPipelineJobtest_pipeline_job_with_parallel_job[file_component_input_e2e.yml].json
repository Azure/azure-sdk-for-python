{
  "Entries": [
    {
      "RequestUri": "https://management.azure.com/subscriptions/00000000-0000-0000-0000-000000000/resourceGroups/00000/providers/Microsoft.MachineLearningServices/workspaces/00000/computes/cpu-cluster?api-version=2022-01-01-preview",
      "RequestMethod": "GET",
      "RequestHeaders": {
        "Accept": "application/json",
        "Accept-Encoding": "gzip, deflate",
        "Connection": "keep-alive",
        "User-Agent": "azure-ai-ml/1.1.0 azsdk-python-mgmt-machinelearningservices/0.1.0 Python/3.10.8 (Windows-10-10.0.22621-SP0)"
      },
      "RequestBody": null,
      "StatusCode": 200,
      "ResponseHeaders": {
        "Cache-Control": "no-cache",
        "Content-Encoding": "gzip",
        "Content-Type": "application/json; charset=utf-8",
<<<<<<< HEAD
        "Date": "Wed, 26 Oct 2022 03:44:38 GMT",
        "Expires": "-1",
        "Pragma": "no-cache",
        "Request-Context": "appId=cid-v1:2d2e8e63-272e-4b3c-8598-4ee570a0e70d",
        "Server-Timing": "traceparent;desc=\u002200-23c8b29465f2caf2958546e2bd69fcb0-4ddc356cff3d7d22-01\u0022",
=======
        "Date": "Wed, 26 Oct 2022 06:13:52 GMT",
        "Expires": "-1",
        "Pragma": "no-cache",
        "Request-Context": "appId=cid-v1:2d2e8e63-272e-4b3c-8598-4ee570a0e70d",
        "Server-Timing": "traceparent;desc=\u002200-c251f94da7870380ae713cf67c1fdae5-d49e53b1ce7057af-01\u0022",
>>>>>>> ed6656fa
        "Strict-Transport-Security": "max-age=31536000; includeSubDomains",
        "Transfer-Encoding": "chunked",
        "Vary": [
          "Accept-Encoding",
          "Accept-Encoding"
        ],
        "x-aml-cluster": "vienna-eastus2-01",
        "X-Content-Type-Options": "nosniff",
<<<<<<< HEAD
        "x-ms-correlation-request-id": "d6844712-9e9d-4946-8b5a-639454b1f777",
        "x-ms-ratelimit-remaining-subscription-reads": "11997",
        "x-ms-response-type": "standard",
        "x-ms-routing-request-id": "JAPANEAST:20221026T034439Z:d6844712-9e9d-4946-8b5a-639454b1f777",
        "x-request-time": "0.038"
=======
        "x-ms-correlation-request-id": "5aaef285-ed84-49ea-a5f4-66a2ee81fa88",
        "x-ms-ratelimit-remaining-subscription-reads": "11992",
        "x-ms-response-type": "standard",
        "x-ms-routing-request-id": "JAPANEAST:20221026T061352Z:5aaef285-ed84-49ea-a5f4-66a2ee81fa88",
        "x-request-time": "0.033"
>>>>>>> ed6656fa
      },
      "ResponseBody": {
        "id": "/subscriptions/00000000-0000-0000-0000-000000000/resourceGroups/00000/providers/Microsoft.MachineLearningServices/workspaces/00000/computes/cpu-cluster",
        "name": "cpu-cluster",
        "type": "Microsoft.MachineLearningServices/workspaces/computes",
        "location": "eastus2",
        "tags": {},
        "properties": {
          "createdOn": "2022-09-22T03:07:49.0785672\u002B00:00",
          "modifiedOn": "2022-10-11T04:29:30.5828273\u002B00:00",
          "disableLocalAuth": false,
          "description": null,
          "resourceId": null,
          "computeType": "AmlCompute",
          "computeLocation": "eastus2",
          "provisioningState": "Succeeded",
          "provisioningErrors": null,
          "isAttachedCompute": false,
          "properties": {
            "vmSize": "STANDARD_DS2_V2",
            "vmPriority": "Dedicated",
            "scaleSettings": {
              "maxNodeCount": 4,
              "minNodeCount": 0,
              "nodeIdleTimeBeforeScaleDown": "PT2M"
            },
            "subnet": null,
            "currentNodeCount": 0,
            "targetNodeCount": 0,
            "nodeStateCounts": {
              "preparingNodeCount": 0,
              "runningNodeCount": 0,
              "idleNodeCount": 0,
              "unusableNodeCount": 0,
              "leavingNodeCount": 0,
              "preemptedNodeCount": 0
            },
            "allocationState": "Steady",
            "allocationStateTransitionTime": "2022-10-25T06:07:12.361\u002B00:00",
            "errors": null,
            "remoteLoginPortPublicAccess": "Enabled",
            "osType": "Linux",
            "virtualMachineImage": null,
            "isolatedNetwork": false,
            "propertyBag": {}
          }
        }
      }
    },
    {
      "RequestUri": "https://management.azure.com/subscriptions/00000000-0000-0000-0000-000000000/resourceGroups/00000/providers/Microsoft.MachineLearningServices/workspaces/00000/datastores/workspaceblobstore?api-version=2022-05-01",
      "RequestMethod": "GET",
      "RequestHeaders": {
        "Accept": "application/json",
        "Accept-Encoding": "gzip, deflate",
        "Connection": "keep-alive",
        "User-Agent": "azure-ai-ml/1.1.0 azsdk-python-mgmt-machinelearningservices/0.1.0 Python/3.10.8 (Windows-10-10.0.22621-SP0)"
      },
      "RequestBody": null,
      "StatusCode": 200,
      "ResponseHeaders": {
        "Cache-Control": "no-cache",
        "Content-Encoding": "gzip",
        "Content-Type": "application/json; charset=utf-8",
<<<<<<< HEAD
        "Date": "Wed, 26 Oct 2022 03:44:41 GMT",
        "Expires": "-1",
        "Pragma": "no-cache",
        "Request-Context": "appId=cid-v1:2d2e8e63-272e-4b3c-8598-4ee570a0e70d",
        "Server-Timing": "traceparent;desc=\u002200-23a970a735d8995be8cc037a2ff4beaf-78c7415c31d64c91-01\u0022",
=======
        "Date": "Wed, 26 Oct 2022 06:13:55 GMT",
        "Expires": "-1",
        "Pragma": "no-cache",
        "Request-Context": "appId=cid-v1:2d2e8e63-272e-4b3c-8598-4ee570a0e70d",
        "Server-Timing": "traceparent;desc=\u002200-ec3189d207c32e5b964feccdd50ea1c0-f859927395c31e00-01\u0022",
>>>>>>> ed6656fa
        "Strict-Transport-Security": "max-age=31536000; includeSubDomains",
        "Transfer-Encoding": "chunked",
        "Vary": [
          "Accept-Encoding",
          "Accept-Encoding"
        ],
        "x-aml-cluster": "vienna-eastus2-01",
        "X-Content-Type-Options": "nosniff",
<<<<<<< HEAD
        "x-ms-correlation-request-id": "f764c50b-e4f5-417f-85c8-04ba111c56fd",
        "x-ms-ratelimit-remaining-subscription-reads": "11996",
        "x-ms-response-type": "standard",
        "x-ms-routing-request-id": "JAPANEAST:20221026T034442Z:f764c50b-e4f5-417f-85c8-04ba111c56fd",
        "x-request-time": "0.575"
=======
        "x-ms-correlation-request-id": "fac511d5-665b-493e-8702-645501dff549",
        "x-ms-ratelimit-remaining-subscription-reads": "11991",
        "x-ms-response-type": "standard",
        "x-ms-routing-request-id": "JAPANEAST:20221026T061356Z:fac511d5-665b-493e-8702-645501dff549",
        "x-request-time": "0.837"
>>>>>>> ed6656fa
      },
      "ResponseBody": {
        "id": "/subscriptions/00000000-0000-0000-0000-000000000/resourceGroups/00000/providers/Microsoft.MachineLearningServices/workspaces/00000/datastores/workspaceblobstore",
        "name": "workspaceblobstore",
        "type": "Microsoft.MachineLearningServices/workspaces/datastores",
        "properties": {
          "description": null,
          "tags": null,
          "properties": null,
          "isDefault": true,
          "credentials": {
            "credentialsType": "AccountKey"
          },
          "datastoreType": "AzureBlob",
          "accountName": "sav6dhrxexwlv7g",
          "containerName": "azureml-blobstore-e950f876-7257-4cf3-99a5-ff66812ac44c",
          "endpoint": "core.windows.net",
          "protocol": "https",
          "serviceDataAccessAuthIdentity": "WorkspaceSystemAssignedIdentity"
        },
        "systemData": {
          "createdAt": "2022-09-22T03:07:29.4396872\u002B00:00",
          "createdBy": "779301c0-18b2-4cdc-801b-a0a3368fee0a",
          "createdByType": "Application",
          "lastModifiedAt": "2022-09-22T03:07:30.424941\u002B00:00",
          "lastModifiedBy": "779301c0-18b2-4cdc-801b-a0a3368fee0a",
          "lastModifiedByType": "Application"
        }
      }
    },
    {
      "RequestUri": "https://management.azure.com/subscriptions/00000000-0000-0000-0000-000000000/resourceGroups/00000/providers/Microsoft.MachineLearningServices/workspaces/00000/datastores/workspaceblobstore/listSecrets?api-version=2022-05-01",
      "RequestMethod": "POST",
      "RequestHeaders": {
        "Accept": "application/json",
        "Accept-Encoding": "gzip, deflate",
        "Connection": "keep-alive",
        "Content-Length": "0",
        "User-Agent": "azure-ai-ml/1.1.0 azsdk-python-mgmt-machinelearningservices/0.1.0 Python/3.10.8 (Windows-10-10.0.22621-SP0)"
      },
      "RequestBody": null,
      "StatusCode": 200,
      "ResponseHeaders": {
        "Cache-Control": "no-cache",
        "Content-Encoding": "gzip",
        "Content-Type": "application/json; charset=utf-8",
<<<<<<< HEAD
        "Date": "Wed, 26 Oct 2022 03:44:42 GMT",
        "Expires": "-1",
        "Pragma": "no-cache",
        "Request-Context": "appId=cid-v1:2d2e8e63-272e-4b3c-8598-4ee570a0e70d",
        "Server-Timing": "traceparent;desc=\u002200-ca3beeddaaa060f40d3128deaf515526-2c01e0f63bf0ec11-01\u0022",
=======
        "Date": "Wed, 26 Oct 2022 06:13:57 GMT",
        "Expires": "-1",
        "Pragma": "no-cache",
        "Request-Context": "appId=cid-v1:2d2e8e63-272e-4b3c-8598-4ee570a0e70d",
        "Server-Timing": "traceparent;desc=\u002200-3fdd50bfae858852c90283d3ccaaf4c9-950f18f9d9f486bc-01\u0022",
>>>>>>> ed6656fa
        "Strict-Transport-Security": "max-age=31536000; includeSubDomains",
        "Transfer-Encoding": "chunked",
        "Vary": "Accept-Encoding",
        "x-aml-cluster": "vienna-eastus2-01",
        "X-Content-Type-Options": "nosniff",
<<<<<<< HEAD
        "x-ms-correlation-request-id": "03908761-6878-44d3-9cfd-57427e15d73a",
        "x-ms-ratelimit-remaining-subscription-writes": "1199",
        "x-ms-response-type": "standard",
        "x-ms-routing-request-id": "JAPANEAST:20221026T034443Z:03908761-6878-44d3-9cfd-57427e15d73a",
        "x-request-time": "0.245"
=======
        "x-ms-correlation-request-id": "563a0969-b189-496f-8ba2-b3d7bd19fb2c",
        "x-ms-ratelimit-remaining-subscription-writes": "1199",
        "x-ms-response-type": "standard",
        "x-ms-routing-request-id": "JAPANEAST:20221026T061357Z:563a0969-b189-496f-8ba2-b3d7bd19fb2c",
        "x-request-time": "0.712"
>>>>>>> ed6656fa
      },
      "ResponseBody": {
        "secretsType": "AccountKey",
        "key": "dGhpcyBpcyBmYWtlIGtleQ=="
      }
    },
    {
      "RequestUri": "https://sav6dhrxexwlv7g.blob.core.windows.net/azureml-blobstore-e950f876-7257-4cf3-99a5-ff66812ac44c/LocalUpload/00000000000000000000000000000000/script_parallel/digit_identification.py",
      "RequestMethod": "HEAD",
      "RequestHeaders": {
        "Accept": "application/xml",
        "Accept-Encoding": "gzip, deflate",
        "Connection": "keep-alive",
<<<<<<< HEAD
        "User-Agent": "azsdk-python-storage-blob/12.14.0 Python/3.8.13 (Windows-10-10.0.19044-SP0)",
        "x-ms-date": "Wed, 26 Oct 2022 03:44:43 GMT",
=======
        "User-Agent": "azsdk-python-storage-blob/12.13.1 Python/3.10.8 (Windows-10-10.0.22621-SP0)",
        "x-ms-date": "Wed, 26 Oct 2022 06:13:57 GMT",
>>>>>>> ed6656fa
        "x-ms-version": "2021-08-06"
      },
      "RequestBody": null,
      "StatusCode": 200,
      "ResponseHeaders": {
        "Accept-Ranges": "bytes",
        "Content-Length": "1555",
        "Content-MD5": "4WzoZGSMp9zEx3G4j/SVnA==",
        "Content-Type": "application/octet-stream",
<<<<<<< HEAD
        "Date": "Wed, 26 Oct 2022 03:44:44 GMT",
=======
        "Date": "Wed, 26 Oct 2022 06:13:58 GMT",
>>>>>>> ed6656fa
        "ETag": "\u00220x8DA9D77BDF33C17\u0022",
        "Last-Modified": "Fri, 23 Sep 2022 15:24:43 GMT",
        "Server": [
          "Windows-Azure-Blob/1.0",
          "Microsoft-HTTPAPI/2.0"
        ],
        "Vary": "Origin",
        "x-ms-access-tier": "Hot",
        "x-ms-access-tier-inferred": "true",
        "x-ms-blob-type": "BlockBlob",
        "x-ms-creation-time": "Fri, 23 Sep 2022 15:24:42 GMT",
        "x-ms-lease-state": "available",
        "x-ms-lease-status": "unlocked",
        "x-ms-meta-name": "430c0a29-9981-4727-b4a5-8fa454b267c3",
        "x-ms-meta-upload_status": "completed",
        "x-ms-meta-version": "1",
        "x-ms-server-encrypted": "true",
        "x-ms-version": "2021-08-06"
      },
      "ResponseBody": null
    },
    {
      "RequestUri": "https://sav6dhrxexwlv7g.blob.core.windows.net/azureml-blobstore-e950f876-7257-4cf3-99a5-ff66812ac44c/az-ml-artifacts/00000000000000000000000000000000/script_parallel/digit_identification.py",
      "RequestMethod": "HEAD",
      "RequestHeaders": {
        "Accept": "application/xml",
        "Accept-Encoding": "gzip, deflate",
        "Connection": "keep-alive",
<<<<<<< HEAD
        "User-Agent": "azsdk-python-storage-blob/12.14.0 Python/3.8.13 (Windows-10-10.0.19044-SP0)",
        "x-ms-date": "Wed, 26 Oct 2022 03:44:44 GMT",
=======
        "User-Agent": "azsdk-python-storage-blob/12.13.1 Python/3.10.8 (Windows-10-10.0.22621-SP0)",
        "x-ms-date": "Wed, 26 Oct 2022 06:13:58 GMT",
>>>>>>> ed6656fa
        "x-ms-version": "2021-08-06"
      },
      "RequestBody": null,
      "StatusCode": 404,
      "ResponseHeaders": {
<<<<<<< HEAD
        "Date": "Wed, 26 Oct 2022 03:44:44 GMT",
=======
        "Date": "Wed, 26 Oct 2022 06:13:58 GMT",
>>>>>>> ed6656fa
        "Server": [
          "Windows-Azure-Blob/1.0",
          "Microsoft-HTTPAPI/2.0"
        ],
        "Transfer-Encoding": "chunked",
        "Vary": "Origin",
        "x-ms-error-code": "BlobNotFound",
        "x-ms-version": "2021-08-06"
      },
      "ResponseBody": null
    },
    {
      "RequestUri": "https://management.azure.com/subscriptions/00000000-0000-0000-0000-000000000/resourceGroups/00000/providers/Microsoft.MachineLearningServices/workspaces/00000/codes/430c0a29-9981-4727-b4a5-8fa454b267c3/versions/1?api-version=2022-05-01",
      "RequestMethod": "PUT",
      "RequestHeaders": {
        "Accept": "application/json",
        "Accept-Encoding": "gzip, deflate",
        "Connection": "keep-alive",
        "Content-Length": "304",
        "Content-Type": "application/json",
        "User-Agent": "azure-ai-ml/1.1.0 azsdk-python-mgmt-machinelearningservices/0.1.0 Python/3.10.8 (Windows-10-10.0.22621-SP0)"
      },
      "RequestBody": {
        "properties": {
          "properties": {
            "hash_sha256": "0000000000000",
            "hash_version": "0000000000000"
          },
          "isAnonymous": true,
          "isArchived": false,
          "codeUri": "https://sav6dhrxexwlv7g.blob.core.windows.net/azureml-blobstore-e950f876-7257-4cf3-99a5-ff66812ac44c/LocalUpload/00000000000000000000000000000000/script_parallel"
        }
      },
      "StatusCode": 200,
      "ResponseHeaders": {
        "Cache-Control": "no-cache",
        "Content-Encoding": "gzip",
        "Content-Type": "application/json; charset=utf-8",
<<<<<<< HEAD
        "Date": "Wed, 26 Oct 2022 03:44:45 GMT",
        "Expires": "-1",
        "Pragma": "no-cache",
        "Request-Context": "appId=cid-v1:2d2e8e63-272e-4b3c-8598-4ee570a0e70d",
        "Server-Timing": "traceparent;desc=\u002200-d76b55ee9c06e2f32b995d196a668df1-4aae10a25a42af18-01\u0022",
=======
        "Date": "Wed, 26 Oct 2022 06:14:00 GMT",
        "Expires": "-1",
        "Pragma": "no-cache",
        "Request-Context": "appId=cid-v1:2d2e8e63-272e-4b3c-8598-4ee570a0e70d",
        "Server-Timing": "traceparent;desc=\u002200-66cea031632c292334be0ed794033f9f-7b89e91efe9d7ebf-01\u0022",
>>>>>>> ed6656fa
        "Strict-Transport-Security": "max-age=31536000; includeSubDomains",
        "Transfer-Encoding": "chunked",
        "Vary": [
          "Accept-Encoding",
          "Accept-Encoding"
        ],
        "x-aml-cluster": "vienna-eastus2-01",
        "X-Content-Type-Options": "nosniff",
<<<<<<< HEAD
        "x-ms-correlation-request-id": "6a5d84f5-7272-433e-be30-1dd30861bed3",
        "x-ms-ratelimit-remaining-subscription-writes": "1199",
        "x-ms-response-type": "standard",
        "x-ms-routing-request-id": "JAPANEAST:20221026T034446Z:6a5d84f5-7272-433e-be30-1dd30861bed3",
        "x-request-time": "0.669"
=======
        "x-ms-correlation-request-id": "9e2054a6-b7ba-4861-84d9-e5a9844e5b56",
        "x-ms-ratelimit-remaining-subscription-writes": "1199",
        "x-ms-response-type": "standard",
        "x-ms-routing-request-id": "JAPANEAST:20221026T061400Z:9e2054a6-b7ba-4861-84d9-e5a9844e5b56",
        "x-request-time": "0.724"
>>>>>>> ed6656fa
      },
      "ResponseBody": {
        "id": "/subscriptions/00000000-0000-0000-0000-000000000/resourceGroups/00000/providers/Microsoft.MachineLearningServices/workspaces/00000/codes/430c0a29-9981-4727-b4a5-8fa454b267c3/versions/1",
        "name": "1",
        "type": "Microsoft.MachineLearningServices/workspaces/codes/versions",
        "properties": {
          "description": null,
          "tags": {},
          "properties": {
            "hash_sha256": "0000000000000",
            "hash_version": "0000000000000"
          },
          "isArchived": false,
          "isAnonymous": false,
          "codeUri": "https://sav6dhrxexwlv7g.blob.core.windows.net/azureml-blobstore-e950f876-7257-4cf3-99a5-ff66812ac44c/LocalUpload/00000000000000000000000000000000/script_parallel"
        },
        "systemData": {
          "createdAt": "2022-09-23T15:24:44.8270903\u002B00:00",
          "createdBy": "Zhengfei Wang",
          "createdByType": "User",
<<<<<<< HEAD
          "lastModifiedAt": "2022-10-26T03:44:46.0729592\u002B00:00",
          "lastModifiedBy": "Xiaole Wen",
=======
          "lastModifiedAt": "2022-10-26T06:14:00.1985097\u002B00:00",
          "lastModifiedBy": "Clement Wang",
>>>>>>> ed6656fa
          "lastModifiedByType": "User"
        }
      }
    },
    {
      "RequestUri": "https://management.azure.com/subscriptions/00000000-0000-0000-0000-000000000/resourceGroups/00000/providers/Microsoft.MachineLearningServices/workspaces/00000/components/azureml_anonymous/versions/000000000000000000000?api-version=2022-05-01",
      "RequestMethod": "PUT",
      "RequestHeaders": {
        "Accept": "application/json",
        "Accept-Encoding": "gzip, deflate",
        "Connection": "keep-alive",
        "Content-Length": "1307",
        "Content-Type": "application/json",
        "User-Agent": "azure-ai-ml/1.1.0 azsdk-python-mgmt-machinelearningservices/0.1.0 Python/3.10.8 (Windows-10-10.0.22621-SP0)"
      },
      "RequestBody": {
        "properties": {
          "description": "parallel component for batch score",
          "properties": {},
          "tags": {},
          "isAnonymous": true,
          "isArchived": false,
          "componentSpec": {
            "name": "azureml_anonymous",
            "description": "parallel component for batch score",
            "tags": {},
            "version": "000000000000000000000",
            "$schema": "http://azureml/sdk-2-0/ParallelComponent.json",
            "display_name": "BatchScore",
            "is_deterministic": true,
            "inputs": {
              "job_data_path": {
                "type": "mltable",
                "description": "The data to be split and scored in parallel."
              }
            },
            "outputs": {
              "job_output_path": {
                "type": "uri_folder"
              }
            },
            "type": "parallel",
            "resources": {
              "instance_count": 2
            },
            "logging_level": "WARNING",
            "task": {
              "type": "run_function",
              "code": "azureml:/subscriptions/00000000-0000-0000-0000-000000000/resourceGroups/00000/providers/Microsoft.MachineLearningServices/workspaces/00000/codes/430c0a29-9981-4727-b4a5-8fa454b267c3/versions/1",
              "entry_script": "pass_through.py",
              "program_arguments": "--job_output_path ${{outputs.job_output_path}}",
              "environment": "azureml:AzureML-sklearn-0.24-ubuntu18.04-py37-cpu:1"
            },
            "mini_batch_size": "1",
            "input_data": "${{inputs.job_data_path}}",
            "retry_settings": {
              "timeout": 60,
              "max_retries": 2
            },
            "max_concurrency_per_instance": 1,
            "error_threshold": -1,
            "mini_batch_error_threshold": 1,
            "_source": "YAML.JOB"
          }
        }
      },
      "StatusCode": 201,
      "ResponseHeaders": {
        "Cache-Control": "no-cache",
        "Content-Length": "2209",
        "Content-Type": "application/json; charset=utf-8",
<<<<<<< HEAD
        "Date": "Wed, 26 Oct 2022 03:44:47 GMT",
=======
        "Date": "Wed, 26 Oct 2022 06:14:02 GMT",
>>>>>>> ed6656fa
        "Expires": "-1",
        "Location": "https://management.azure.com/subscriptions/00000000-0000-0000-0000-000000000/resourceGroups/00000/providers/Microsoft.MachineLearningServices/workspaces/00000/components/azureml_anonymous/versions/000000000000000000000?api-version=2022-05-01",
        "Pragma": "no-cache",
        "Request-Context": "appId=cid-v1:2d2e8e63-272e-4b3c-8598-4ee570a0e70d",
<<<<<<< HEAD
        "Server-Timing": "traceparent;desc=\u002200-ca8d5f903d6f73847e80f4e7552ec78b-fd5130c6af9eb537-01\u0022",
        "Strict-Transport-Security": "max-age=31536000; includeSubDomains",
        "x-aml-cluster": "vienna-eastus2-01",
        "X-Content-Type-Options": "nosniff",
        "x-ms-correlation-request-id": "73831405-50ba-4f46-be34-96740b331b18",
        "x-ms-ratelimit-remaining-subscription-writes": "1198",
        "x-ms-response-type": "standard",
        "x-ms-routing-request-id": "JAPANEAST:20221026T034448Z:73831405-50ba-4f46-be34-96740b331b18",
        "x-request-time": "1.686"
=======
        "Server-Timing": "traceparent;desc=\u002200-901d6e6f145c48d51984013a54df1cd5-86a2f12d99a193c1-01\u0022",
        "Strict-Transport-Security": "max-age=31536000; includeSubDomains",
        "x-aml-cluster": "vienna-eastus2-01",
        "X-Content-Type-Options": "nosniff",
        "x-ms-correlation-request-id": "378b0804-372d-4387-a8a8-66f82b16f59a",
        "x-ms-ratelimit-remaining-subscription-writes": "1198",
        "x-ms-response-type": "standard",
        "x-ms-routing-request-id": "JAPANEAST:20221026T061402Z:378b0804-372d-4387-a8a8-66f82b16f59a",
        "x-request-time": "1.745"
>>>>>>> ed6656fa
      },
      "ResponseBody": {
        "id": "/subscriptions/00000000-0000-0000-0000-000000000/resourceGroups/00000/providers/Microsoft.MachineLearningServices/workspaces/00000/components/azureml_anonymous/versions/9ea8b623-d29b-4708-8294-e410178705f0",
        "name": "9ea8b623-d29b-4708-8294-e410178705f0",
        "type": "Microsoft.MachineLearningServices/workspaces/components/versions",
        "properties": {
          "description": null,
          "tags": {},
          "properties": {},
          "isArchived": false,
          "isAnonymous": true,
          "componentSpec": {
            "name": "azureml_anonymous",
            "version": "9ea8b623-d29b-4708-8294-e410178705f0",
            "display_name": "BatchScore",
            "is_deterministic": "True",
            "type": "parallel",
            "description": "parallel component for batch score",
            "inputs": {
              "job_data_path": {
                "type": "mltable",
                "optional": "False",
                "description": "The data to be split and scored in parallel."
              }
            },
            "outputs": {
              "job_output_path": {
                "type": "uri_folder"
              }
            },
            "task": {
              "code": "azureml:/subscriptions/00000000-0000-0000-0000-000000000/resourceGroups/00000/providers/Microsoft.MachineLearningServices/workspaces/00000/codes/430c0a29-9981-4727-b4a5-8fa454b267c3/versions/1",
              "environment": "azureml://registries/azureml/environments/AzureML-sklearn-0.24-ubuntu18.04-py37-cpu/versions/1",
              "program_arguments": "--job_output_path ${{outputs.job_output_path}}",
              "entry_script": "pass_through.py",
              "type": "run_function"
            },
            "input_data": "${{inputs.job_data_path}}",
            "error_threshold": "-1",
            "logging_level": "WARNING",
            "max_concurrency_per_instance": "1",
            "mini_batch_error_threshold": "1",
            "mini_batch_size": "1",
            "retry_settings": {
              "max_retries": "2",
              "timeout": "60"
            },
            "$schema": "http://azureml/sdk-2-0/ParallelComponent.json"
          }
        },
        "systemData": {
          "createdAt": "2022-10-25T05:52:47.2219256\u002B00:00",
          "createdBy": "Xiaole Wen",
          "createdByType": "User",
          "lastModifiedAt": "2022-10-25T05:52:47.4200101\u002B00:00",
          "lastModifiedBy": "Xiaole Wen",
          "lastModifiedByType": "User"
        }
      }
    },
    {
      "RequestUri": "https://management.azure.com/subscriptions/00000000-0000-0000-0000-000000000/resourceGroups/00000/providers/Microsoft.MachineLearningServices/workspaces/00000/datastores/workspaceblobstore?api-version=2022-05-01",
      "RequestMethod": "GET",
      "RequestHeaders": {
        "Accept": "application/json",
        "Accept-Encoding": "gzip, deflate",
        "Connection": "keep-alive",
        "User-Agent": "azure-ai-ml/1.1.0 azsdk-python-mgmt-machinelearningservices/0.1.0 Python/3.10.8 (Windows-10-10.0.22621-SP0)"
      },
      "RequestBody": null,
      "StatusCode": 200,
      "ResponseHeaders": {
        "Cache-Control": "no-cache",
        "Content-Encoding": "gzip",
        "Content-Type": "application/json; charset=utf-8",
<<<<<<< HEAD
        "Date": "Wed, 26 Oct 2022 03:44:48 GMT",
        "Expires": "-1",
        "Pragma": "no-cache",
        "Request-Context": "appId=cid-v1:2d2e8e63-272e-4b3c-8598-4ee570a0e70d",
        "Server-Timing": "traceparent;desc=\u002200-2cf94024936b1cfc518fa6219218212a-21c369b79eeaeb75-01\u0022",
=======
        "Date": "Wed, 26 Oct 2022 06:14:04 GMT",
        "Expires": "-1",
        "Pragma": "no-cache",
        "Request-Context": "appId=cid-v1:2d2e8e63-272e-4b3c-8598-4ee570a0e70d",
        "Server-Timing": "traceparent;desc=\u002200-c5c57de6fc2abb7942962a7596bf2def-9c836b88c2bb1cba-01\u0022",
>>>>>>> ed6656fa
        "Strict-Transport-Security": "max-age=31536000; includeSubDomains",
        "Transfer-Encoding": "chunked",
        "Vary": [
          "Accept-Encoding",
          "Accept-Encoding"
        ],
        "x-aml-cluster": "vienna-eastus2-01",
        "X-Content-Type-Options": "nosniff",
<<<<<<< HEAD
        "x-ms-correlation-request-id": "cd55d3d4-cdf2-4ea5-88ac-ef58878cea89",
        "x-ms-ratelimit-remaining-subscription-reads": "11995",
        "x-ms-response-type": "standard",
        "x-ms-routing-request-id": "JAPANEAST:20221026T034449Z:cd55d3d4-cdf2-4ea5-88ac-ef58878cea89",
        "x-request-time": "0.093"
=======
        "x-ms-correlation-request-id": "cc55d7b2-3447-4512-a90b-e22a48cae303",
        "x-ms-ratelimit-remaining-subscription-reads": "11990",
        "x-ms-response-type": "standard",
        "x-ms-routing-request-id": "JAPANEAST:20221026T061404Z:cc55d7b2-3447-4512-a90b-e22a48cae303",
        "x-request-time": "0.120"
>>>>>>> ed6656fa
      },
      "ResponseBody": {
        "id": "/subscriptions/00000000-0000-0000-0000-000000000/resourceGroups/00000/providers/Microsoft.MachineLearningServices/workspaces/00000/datastores/workspaceblobstore",
        "name": "workspaceblobstore",
        "type": "Microsoft.MachineLearningServices/workspaces/datastores",
        "properties": {
          "description": null,
          "tags": null,
          "properties": null,
          "isDefault": true,
          "credentials": {
            "credentialsType": "AccountKey"
          },
          "datastoreType": "AzureBlob",
          "accountName": "sav6dhrxexwlv7g",
          "containerName": "azureml-blobstore-e950f876-7257-4cf3-99a5-ff66812ac44c",
          "endpoint": "core.windows.net",
          "protocol": "https",
          "serviceDataAccessAuthIdentity": "WorkspaceSystemAssignedIdentity"
        },
        "systemData": {
          "createdAt": "2022-09-22T03:07:29.4396872\u002B00:00",
          "createdBy": "779301c0-18b2-4cdc-801b-a0a3368fee0a",
          "createdByType": "Application",
          "lastModifiedAt": "2022-09-22T03:07:30.424941\u002B00:00",
          "lastModifiedBy": "779301c0-18b2-4cdc-801b-a0a3368fee0a",
          "lastModifiedByType": "Application"
        }
      }
    },
    {
      "RequestUri": "https://management.azure.com/subscriptions/00000000-0000-0000-0000-000000000/resourceGroups/00000/providers/Microsoft.MachineLearningServices/workspaces/00000/datastores/workspaceblobstore/listSecrets?api-version=2022-05-01",
      "RequestMethod": "POST",
      "RequestHeaders": {
        "Accept": "application/json",
        "Accept-Encoding": "gzip, deflate",
        "Connection": "keep-alive",
        "Content-Length": "0",
        "User-Agent": "azure-ai-ml/1.1.0 azsdk-python-mgmt-machinelearningservices/0.1.0 Python/3.10.8 (Windows-10-10.0.22621-SP0)"
      },
      "RequestBody": null,
      "StatusCode": 200,
      "ResponseHeaders": {
        "Cache-Control": "no-cache",
        "Content-Encoding": "gzip",
        "Content-Type": "application/json; charset=utf-8",
<<<<<<< HEAD
        "Date": "Wed, 26 Oct 2022 03:44:49 GMT",
        "Expires": "-1",
        "Pragma": "no-cache",
        "Request-Context": "appId=cid-v1:2d2e8e63-272e-4b3c-8598-4ee570a0e70d",
        "Server-Timing": "traceparent;desc=\u002200-2116e6b9b22f554678fd010e1b09b57f-b4299806214a3f3a-01\u0022",
=======
        "Date": "Wed, 26 Oct 2022 06:14:04 GMT",
        "Expires": "-1",
        "Pragma": "no-cache",
        "Request-Context": "appId=cid-v1:2d2e8e63-272e-4b3c-8598-4ee570a0e70d",
        "Server-Timing": "traceparent;desc=\u002200-db8f4ea066ab132288db02e87ad7a364-cfbb27f582857b82-01\u0022",
>>>>>>> ed6656fa
        "Strict-Transport-Security": "max-age=31536000; includeSubDomains",
        "Transfer-Encoding": "chunked",
        "Vary": "Accept-Encoding",
        "x-aml-cluster": "vienna-eastus2-01",
        "X-Content-Type-Options": "nosniff",
<<<<<<< HEAD
        "x-ms-correlation-request-id": "f2cefefe-a740-459c-b106-da02e88ecfc6",
        "x-ms-ratelimit-remaining-subscription-writes": "1198",
        "x-ms-response-type": "standard",
        "x-ms-routing-request-id": "JAPANEAST:20221026T034449Z:f2cefefe-a740-459c-b106-da02e88ecfc6",
        "x-request-time": "0.097"
=======
        "x-ms-correlation-request-id": "55339899-f9b4-4eba-b954-aea2bc615271",
        "x-ms-ratelimit-remaining-subscription-writes": "1198",
        "x-ms-response-type": "standard",
        "x-ms-routing-request-id": "JAPANEAST:20221026T061405Z:55339899-f9b4-4eba-b954-aea2bc615271",
        "x-request-time": "0.200"
>>>>>>> ed6656fa
      },
      "ResponseBody": {
        "secretsType": "AccountKey",
        "key": "dGhpcyBpcyBmYWtlIGtleQ=="
      }
    },
    {
      "RequestUri": "https://sav6dhrxexwlv7g.blob.core.windows.net/azureml-blobstore-e950f876-7257-4cf3-99a5-ff66812ac44c/LocalUpload/00000000000000000000000000000000/mnist-data/0.png",
      "RequestMethod": "HEAD",
      "RequestHeaders": {
        "Accept": "application/xml",
        "Accept-Encoding": "gzip, deflate",
        "Connection": "keep-alive",
<<<<<<< HEAD
        "User-Agent": "azsdk-python-storage-blob/12.14.0 Python/3.8.13 (Windows-10-10.0.19044-SP0)",
        "x-ms-date": "Wed, 26 Oct 2022 03:44:49 GMT",
=======
        "User-Agent": "azsdk-python-storage-blob/12.13.1 Python/3.10.8 (Windows-10-10.0.22621-SP0)",
        "x-ms-date": "Wed, 26 Oct 2022 06:14:05 GMT",
>>>>>>> ed6656fa
        "x-ms-version": "2021-08-06"
      },
      "RequestBody": null,
      "StatusCode": 200,
      "ResponseHeaders": {
        "Accept-Ranges": "bytes",
        "Content-Length": "223",
        "Content-MD5": "yLW2CQQeldeN1S7hH1/5Nw==",
        "Content-Type": "application/octet-stream",
<<<<<<< HEAD
        "Date": "Wed, 26 Oct 2022 03:44:49 GMT",
=======
        "Date": "Wed, 26 Oct 2022 06:14:05 GMT",
>>>>>>> ed6656fa
        "ETag": "\u00220x8DA9D77C1560DE2\u0022",
        "Last-Modified": "Fri, 23 Sep 2022 15:24:49 GMT",
        "Server": [
          "Windows-Azure-Blob/1.0",
          "Microsoft-HTTPAPI/2.0"
        ],
        "Vary": "Origin",
        "x-ms-access-tier": "Hot",
        "x-ms-access-tier-inferred": "true",
        "x-ms-blob-type": "BlockBlob",
        "x-ms-creation-time": "Fri, 23 Sep 2022 15:24:48 GMT",
        "x-ms-lease-state": "available",
        "x-ms-lease-status": "unlocked",
        "x-ms-meta-name": "e6954628-b564-4b7e-bf0e-472284fbfa3f",
        "x-ms-meta-upload_status": "completed",
        "x-ms-meta-version": "c9aa34c9-8122-4239-abd0-25287b724051",
        "x-ms-server-encrypted": "true",
        "x-ms-version": "2021-08-06"
      },
      "ResponseBody": null
    },
    {
      "RequestUri": "https://sav6dhrxexwlv7g.blob.core.windows.net/azureml-blobstore-e950f876-7257-4cf3-99a5-ff66812ac44c/az-ml-artifacts/00000000000000000000000000000000/mnist-data/0.png",
      "RequestMethod": "HEAD",
      "RequestHeaders": {
        "Accept": "application/xml",
        "Accept-Encoding": "gzip, deflate",
        "Connection": "keep-alive",
<<<<<<< HEAD
        "User-Agent": "azsdk-python-storage-blob/12.14.0 Python/3.8.13 (Windows-10-10.0.19044-SP0)",
        "x-ms-date": "Wed, 26 Oct 2022 03:44:49 GMT",
=======
        "User-Agent": "azsdk-python-storage-blob/12.13.1 Python/3.10.8 (Windows-10-10.0.22621-SP0)",
        "x-ms-date": "Wed, 26 Oct 2022 06:14:05 GMT",
>>>>>>> ed6656fa
        "x-ms-version": "2021-08-06"
      },
      "RequestBody": null,
      "StatusCode": 404,
      "ResponseHeaders": {
<<<<<<< HEAD
        "Date": "Wed, 26 Oct 2022 03:44:49 GMT",
=======
        "Date": "Wed, 26 Oct 2022 06:14:05 GMT",
>>>>>>> ed6656fa
        "Server": [
          "Windows-Azure-Blob/1.0",
          "Microsoft-HTTPAPI/2.0"
        ],
        "Transfer-Encoding": "chunked",
        "Vary": "Origin",
        "x-ms-error-code": "BlobNotFound",
        "x-ms-version": "2021-08-06"
      },
      "ResponseBody": null
    },
    {
<<<<<<< HEAD
      "RequestUri": "https://management.azure.com/subscriptions/00000000-0000-0000-0000-000000000/resourceGroups/00000/providers/Microsoft.MachineLearningServices/workspaces/00000/jobs/test_566380120688?api-version=2022-10-01-preview",
=======
      "RequestUri": "https://management.azure.com/subscriptions/00000000-0000-0000-0000-000000000/resourceGroups/00000/providers/Microsoft.MachineLearningServices/workspaces/00000/jobs/test_487157387600?api-version=2022-10-01-preview",
>>>>>>> ed6656fa
      "RequestMethod": "PUT",
      "RequestHeaders": {
        "Accept": "application/json",
        "Accept-Encoding": "gzip, deflate",
        "Connection": "keep-alive",
        "Content-Length": "2158",
        "Content-Type": "application/json",
        "User-Agent": "azure-ai-ml/1.1.0 azsdk-python-mgmt-machinelearningservices/0.1.0 Python/3.10.8 (Windows-10-10.0.22621-SP0)"
      },
      "RequestBody": {
        "properties": {
          "description": "The hello world pipeline job with inline parallel job defined by parallel component",
          "properties": {},
          "tags": {
            "tag": "tagvalue",
            "owner": "sdkteam"
          },
<<<<<<< HEAD
          "displayName": "test_566380120688",
=======
          "displayName": "test_487157387600",
>>>>>>> ed6656fa
          "experimentName": "azure-ai-ml",
          "isArchived": false,
          "jobType": "Pipeline",
          "inputs": {
            "pipeline_job_data_path": {
              "mode": "EvalMount",
              "uri": "azureml://datastores/workspaceblobstore/paths/LocalUpload/00000000000000000000000000000000/mnist-data",
              "jobInputType": "mltable"
            }
          },
          "jobs": {
            "hello_world_inline_paralleljob_1": {
              "type": "parallel",
              "resources": {
                "instance_count": 2,
                "properties": {}
              },
              "error_threshold": null,
              "mini_batch_error_threshold": 1,
              "environment_variables": {},
              "max_concurrency_per_instance": 1,
              "task": {
                "type": "run_function",
                "code": "azureml:/subscriptions/00000000-0000-0000-0000-000000000/resourceGroups/00000/providers/Microsoft.MachineLearningServices/workspaces/00000/codes/430c0a29-9981-4727-b4a5-8fa454b267c3/versions/1",
                "entry_script": "pass_through.py",
                "program_arguments": "--job_output_path ${{outputs.job_output_path}}",
                "environment": "azureml:AzureML-sklearn-0.24-ubuntu18.04-py37-cpu:1"
              },
              "input_data": "${{inputs.job_data_path}}",
              "name": "hello_world_inline_paralleljob_1",
              "display_name": null,
              "tags": {},
              "computeId": "/subscriptions/00000000-0000-0000-0000-000000000/resourceGroups/00000/providers/Microsoft.MachineLearningServices/workspaces/00000/computes/cpu-cluster",
              "inputs": {
                "job_data_path": {
                  "job_input_type": "literal",
                  "value": "${{parent.inputs.pipeline_job_data_path}}"
                }
              },
              "outputs": {},
              "properties": {},
              "_source": "YAML.JOB",
              "componentId": "/subscriptions/00000000-0000-0000-0000-000000000/resourceGroups/00000/providers/Microsoft.MachineLearningServices/workspaces/00000/components/azureml_anonymous/versions/9ea8b623-d29b-4708-8294-e410178705f0",
              "retry_settings": null,
              "logging_level": null,
              "mini_batch_size": 1,
              "partition_keys": null
            }
          },
          "outputs": {},
          "settings": {
            "default_compute": "/subscriptions/00000000-0000-0000-0000-000000000/resourceGroups/00000/providers/Microsoft.MachineLearningServices/workspaces/00000/computes/cpu-cluster",
            "_source": "YAML.JOB"
          }
        }
      },
      "StatusCode": 201,
      "ResponseHeaders": {
        "Cache-Control": "no-cache",
        "Content-Length": "4381",
        "Content-Type": "application/json; charset=utf-8",
<<<<<<< HEAD
        "Date": "Wed, 26 Oct 2022 03:44:58 GMT",
        "Expires": "-1",
        "Location": "https://management.azure.com/subscriptions/00000000-0000-0000-0000-000000000/resourceGroups/00000/providers/Microsoft.MachineLearningServices/workspaces/00000/jobs/test_566380120688?api-version=2022-10-01-preview",
        "Pragma": "no-cache",
        "Request-Context": "appId=cid-v1:2d2e8e63-272e-4b3c-8598-4ee570a0e70d",
        "Server-Timing": "traceparent;desc=\u002200-8afa53400bff4338b8b88b9b52a15f3a-96197f6f2b2349bc-01\u0022",
        "Strict-Transport-Security": "max-age=31536000; includeSubDomains",
        "x-aml-cluster": "vienna-eastus2-01",
        "X-Content-Type-Options": "nosniff",
        "x-ms-correlation-request-id": "1683ca75-5eec-4a7d-a3b8-e97b4c60a136",
        "x-ms-ratelimit-remaining-subscription-writes": "1197",
        "x-ms-response-type": "standard",
        "x-ms-routing-request-id": "JAPANEAST:20221026T034459Z:1683ca75-5eec-4a7d-a3b8-e97b4c60a136",
        "x-request-time": "4.147"
      },
      "ResponseBody": {
        "id": "/subscriptions/00000000-0000-0000-0000-000000000/resourceGroups/00000/providers/Microsoft.MachineLearningServices/workspaces/00000/jobs/test_566380120688",
        "name": "test_566380120688",
=======
        "Date": "Wed, 26 Oct 2022 06:14:17 GMT",
        "Expires": "-1",
        "Location": "https://management.azure.com/subscriptions/00000000-0000-0000-0000-000000000/resourceGroups/00000/providers/Microsoft.MachineLearningServices/workspaces/00000/jobs/test_487157387600?api-version=2022-10-01-preview",
        "Pragma": "no-cache",
        "Request-Context": "appId=cid-v1:2d2e8e63-272e-4b3c-8598-4ee570a0e70d",
        "Server-Timing": "traceparent;desc=\u002200-8dae7a1d4c377803eac78184f2f245cb-be1a9fe3b63121ab-01\u0022",
        "Strict-Transport-Security": "max-age=31536000; includeSubDomains",
        "x-aml-cluster": "vienna-eastus2-01",
        "X-Content-Type-Options": "nosniff",
        "x-ms-correlation-request-id": "13ec9ba6-f3ac-432d-96d0-53ee690deb1d",
        "x-ms-ratelimit-remaining-subscription-writes": "1197",
        "x-ms-response-type": "standard",
        "x-ms-routing-request-id": "JAPANEAST:20221026T061417Z:13ec9ba6-f3ac-432d-96d0-53ee690deb1d",
        "x-request-time": "5.041"
      },
      "ResponseBody": {
        "id": "/subscriptions/00000000-0000-0000-0000-000000000/resourceGroups/00000/providers/Microsoft.MachineLearningServices/workspaces/00000/jobs/test_487157387600",
        "name": "test_487157387600",
>>>>>>> ed6656fa
        "type": "Microsoft.MachineLearningServices/workspaces/jobs",
        "properties": {
          "description": "The hello world pipeline job with inline parallel job defined by parallel component",
          "tags": {
            "tag": "tagvalue",
            "owner": "sdkteam"
          },
          "properties": {
            "azureml.DevPlatv2": "true",
            "azureml.runsource": "azureml.PipelineRun",
            "runSource": "MFE",
            "runType": "HTTP",
            "azureml.parameters": "{}",
            "azureml.continue_on_step_failure": "False",
            "azureml.continue_on_failed_optional_input": "True",
            "azureml.defaultComputeName": "cpu-cluster",
            "azureml.defaultDataStoreName": "workspaceblobstore",
            "azureml.pipelineComponent": "pipelinerun"
          },
<<<<<<< HEAD
          "displayName": "test_566380120688",
=======
          "displayName": "test_487157387600",
>>>>>>> ed6656fa
          "status": "Preparing",
          "experimentName": "azure-ai-ml",
          "services": {
            "Tracking": {
              "jobServiceType": "Tracking",
              "port": null,
              "endpoint": "azureml://eastus2.api.azureml.ms/mlflow/v1.0/subscriptions/00000000-0000-0000-0000-000000000/resourceGroups/00000/providers/Microsoft.MachineLearningServices/workspaces/00000?",
              "status": null,
              "errorMessage": null,
              "properties": null,
              "nodes": null
            },
            "Studio": {
              "jobServiceType": "Studio",
              "port": null,
<<<<<<< HEAD
              "endpoint": "https://ml.azure.com/runs/test_566380120688?wsid=/subscriptions/00000000-0000-0000-0000-000000000/resourcegroups/00000/workspaces/00000",
=======
              "endpoint": "https://ml.azure.com/runs/test_487157387600?wsid=/subscriptions/00000000-0000-0000-0000-000000000/resourcegroups/00000/workspaces/00000",
>>>>>>> ed6656fa
              "status": null,
              "errorMessage": null,
              "properties": null,
              "nodes": null
            }
          },
          "computeId": null,
          "isArchived": false,
          "identity": null,
          "componentId": null,
          "jobType": "Pipeline",
          "settings": {
            "default_compute": "/subscriptions/00000000-0000-0000-0000-000000000/resourceGroups/00000/providers/Microsoft.MachineLearningServices/workspaces/00000/computes/cpu-cluster",
            "_source": "YAML.JOB"
          },
          "jobs": {
            "hello_world_inline_paralleljob_1": {
              "type": "parallel",
              "resources": {
                "instance_count": 2,
                "properties": {}
              },
              "error_threshold": null,
              "mini_batch_error_threshold": 1,
              "environment_variables": {},
              "max_concurrency_per_instance": 1,
              "task": {
                "type": "run_function",
                "code": "azureml:/subscriptions/00000000-0000-0000-0000-000000000/resourceGroups/00000/providers/Microsoft.MachineLearningServices/workspaces/00000/codes/430c0a29-9981-4727-b4a5-8fa454b267c3/versions/1",
                "entry_script": "pass_through.py",
                "program_arguments": "--job_output_path ${{outputs.job_output_path}}",
                "environment": "azureml:AzureML-sklearn-0.24-ubuntu18.04-py37-cpu:1"
              },
              "input_data": "${{inputs.job_data_path}}",
              "name": "hello_world_inline_paralleljob_1",
              "display_name": null,
              "tags": {},
              "computeId": "/subscriptions/00000000-0000-0000-0000-000000000/resourceGroups/00000/providers/Microsoft.MachineLearningServices/workspaces/00000/computes/cpu-cluster",
              "inputs": {
                "job_data_path": {
                  "job_input_type": "literal",
                  "value": "${{parent.inputs.pipeline_job_data_path}}"
                }
              },
              "outputs": {},
              "properties": {},
              "_source": "YAML.JOB",
              "componentId": "/subscriptions/00000000-0000-0000-0000-000000000/resourceGroups/00000/providers/Microsoft.MachineLearningServices/workspaces/00000/components/azureml_anonymous/versions/9ea8b623-d29b-4708-8294-e410178705f0",
              "retry_settings": null,
              "logging_level": null,
              "mini_batch_size": 1,
              "partition_keys": null
            }
          },
          "inputs": {
            "pipeline_job_data_path": {
              "description": null,
              "uri": "azureml://datastores/workspaceblobstore/paths/LocalUpload/00000000000000000000000000000000/mnist-data",
              "mode": "EvalMount",
              "jobInputType": "mltable"
            }
          },
          "outputs": {},
          "sourceJobId": null
        },
        "systemData": {
<<<<<<< HEAD
          "createdAt": "2022-10-26T03:44:58.4363863\u002B00:00",
          "createdBy": "Xiaole Wen",
=======
          "createdAt": "2022-10-26T06:14:17.4276117\u002B00:00",
          "createdBy": "Clement Wang",
>>>>>>> ed6656fa
          "createdByType": "User"
        }
      }
    }
  ],
  "Variables": {
<<<<<<< HEAD
    "name": "test_566380120688"
=======
    "name": "test_487157387600"
>>>>>>> ed6656fa
  }
}<|MERGE_RESOLUTION|>--- conflicted
+++ resolved
@@ -15,19 +15,11 @@
         "Cache-Control": "no-cache",
         "Content-Encoding": "gzip",
         "Content-Type": "application/json; charset=utf-8",
-<<<<<<< HEAD
-        "Date": "Wed, 26 Oct 2022 03:44:38 GMT",
-        "Expires": "-1",
-        "Pragma": "no-cache",
-        "Request-Context": "appId=cid-v1:2d2e8e63-272e-4b3c-8598-4ee570a0e70d",
-        "Server-Timing": "traceparent;desc=\u002200-23c8b29465f2caf2958546e2bd69fcb0-4ddc356cff3d7d22-01\u0022",
-=======
         "Date": "Wed, 26 Oct 2022 06:13:52 GMT",
         "Expires": "-1",
         "Pragma": "no-cache",
         "Request-Context": "appId=cid-v1:2d2e8e63-272e-4b3c-8598-4ee570a0e70d",
         "Server-Timing": "traceparent;desc=\u002200-c251f94da7870380ae713cf67c1fdae5-d49e53b1ce7057af-01\u0022",
->>>>>>> ed6656fa
         "Strict-Transport-Security": "max-age=31536000; includeSubDomains",
         "Transfer-Encoding": "chunked",
         "Vary": [
@@ -36,19 +28,11 @@
         ],
         "x-aml-cluster": "vienna-eastus2-01",
         "X-Content-Type-Options": "nosniff",
-<<<<<<< HEAD
-        "x-ms-correlation-request-id": "d6844712-9e9d-4946-8b5a-639454b1f777",
-        "x-ms-ratelimit-remaining-subscription-reads": "11997",
-        "x-ms-response-type": "standard",
-        "x-ms-routing-request-id": "JAPANEAST:20221026T034439Z:d6844712-9e9d-4946-8b5a-639454b1f777",
-        "x-request-time": "0.038"
-=======
         "x-ms-correlation-request-id": "5aaef285-ed84-49ea-a5f4-66a2ee81fa88",
         "x-ms-ratelimit-remaining-subscription-reads": "11992",
         "x-ms-response-type": "standard",
         "x-ms-routing-request-id": "JAPANEAST:20221026T061352Z:5aaef285-ed84-49ea-a5f4-66a2ee81fa88",
         "x-request-time": "0.033"
->>>>>>> ed6656fa
       },
       "ResponseBody": {
         "id": "/subscriptions/00000000-0000-0000-0000-000000000/resourceGroups/00000/providers/Microsoft.MachineLearningServices/workspaces/00000/computes/cpu-cluster",
@@ -113,19 +97,11 @@
         "Cache-Control": "no-cache",
         "Content-Encoding": "gzip",
         "Content-Type": "application/json; charset=utf-8",
-<<<<<<< HEAD
-        "Date": "Wed, 26 Oct 2022 03:44:41 GMT",
-        "Expires": "-1",
-        "Pragma": "no-cache",
-        "Request-Context": "appId=cid-v1:2d2e8e63-272e-4b3c-8598-4ee570a0e70d",
-        "Server-Timing": "traceparent;desc=\u002200-23a970a735d8995be8cc037a2ff4beaf-78c7415c31d64c91-01\u0022",
-=======
         "Date": "Wed, 26 Oct 2022 06:13:55 GMT",
         "Expires": "-1",
         "Pragma": "no-cache",
         "Request-Context": "appId=cid-v1:2d2e8e63-272e-4b3c-8598-4ee570a0e70d",
         "Server-Timing": "traceparent;desc=\u002200-ec3189d207c32e5b964feccdd50ea1c0-f859927395c31e00-01\u0022",
->>>>>>> ed6656fa
         "Strict-Transport-Security": "max-age=31536000; includeSubDomains",
         "Transfer-Encoding": "chunked",
         "Vary": [
@@ -134,19 +110,11 @@
         ],
         "x-aml-cluster": "vienna-eastus2-01",
         "X-Content-Type-Options": "nosniff",
-<<<<<<< HEAD
-        "x-ms-correlation-request-id": "f764c50b-e4f5-417f-85c8-04ba111c56fd",
-        "x-ms-ratelimit-remaining-subscription-reads": "11996",
-        "x-ms-response-type": "standard",
-        "x-ms-routing-request-id": "JAPANEAST:20221026T034442Z:f764c50b-e4f5-417f-85c8-04ba111c56fd",
-        "x-request-time": "0.575"
-=======
         "x-ms-correlation-request-id": "fac511d5-665b-493e-8702-645501dff549",
         "x-ms-ratelimit-remaining-subscription-reads": "11991",
         "x-ms-response-type": "standard",
         "x-ms-routing-request-id": "JAPANEAST:20221026T061356Z:fac511d5-665b-493e-8702-645501dff549",
         "x-request-time": "0.837"
->>>>>>> ed6656fa
       },
       "ResponseBody": {
         "id": "/subscriptions/00000000-0000-0000-0000-000000000/resourceGroups/00000/providers/Microsoft.MachineLearningServices/workspaces/00000/datastores/workspaceblobstore",
@@ -193,37 +161,21 @@
         "Cache-Control": "no-cache",
         "Content-Encoding": "gzip",
         "Content-Type": "application/json; charset=utf-8",
-<<<<<<< HEAD
-        "Date": "Wed, 26 Oct 2022 03:44:42 GMT",
-        "Expires": "-1",
-        "Pragma": "no-cache",
-        "Request-Context": "appId=cid-v1:2d2e8e63-272e-4b3c-8598-4ee570a0e70d",
-        "Server-Timing": "traceparent;desc=\u002200-ca3beeddaaa060f40d3128deaf515526-2c01e0f63bf0ec11-01\u0022",
-=======
         "Date": "Wed, 26 Oct 2022 06:13:57 GMT",
         "Expires": "-1",
         "Pragma": "no-cache",
         "Request-Context": "appId=cid-v1:2d2e8e63-272e-4b3c-8598-4ee570a0e70d",
         "Server-Timing": "traceparent;desc=\u002200-3fdd50bfae858852c90283d3ccaaf4c9-950f18f9d9f486bc-01\u0022",
->>>>>>> ed6656fa
         "Strict-Transport-Security": "max-age=31536000; includeSubDomains",
         "Transfer-Encoding": "chunked",
         "Vary": "Accept-Encoding",
         "x-aml-cluster": "vienna-eastus2-01",
         "X-Content-Type-Options": "nosniff",
-<<<<<<< HEAD
-        "x-ms-correlation-request-id": "03908761-6878-44d3-9cfd-57427e15d73a",
-        "x-ms-ratelimit-remaining-subscription-writes": "1199",
-        "x-ms-response-type": "standard",
-        "x-ms-routing-request-id": "JAPANEAST:20221026T034443Z:03908761-6878-44d3-9cfd-57427e15d73a",
-        "x-request-time": "0.245"
-=======
         "x-ms-correlation-request-id": "563a0969-b189-496f-8ba2-b3d7bd19fb2c",
         "x-ms-ratelimit-remaining-subscription-writes": "1199",
         "x-ms-response-type": "standard",
         "x-ms-routing-request-id": "JAPANEAST:20221026T061357Z:563a0969-b189-496f-8ba2-b3d7bd19fb2c",
         "x-request-time": "0.712"
->>>>>>> ed6656fa
       },
       "ResponseBody": {
         "secretsType": "AccountKey",
@@ -237,13 +189,8 @@
         "Accept": "application/xml",
         "Accept-Encoding": "gzip, deflate",
         "Connection": "keep-alive",
-<<<<<<< HEAD
-        "User-Agent": "azsdk-python-storage-blob/12.14.0 Python/3.8.13 (Windows-10-10.0.19044-SP0)",
-        "x-ms-date": "Wed, 26 Oct 2022 03:44:43 GMT",
-=======
         "User-Agent": "azsdk-python-storage-blob/12.13.1 Python/3.10.8 (Windows-10-10.0.22621-SP0)",
         "x-ms-date": "Wed, 26 Oct 2022 06:13:57 GMT",
->>>>>>> ed6656fa
         "x-ms-version": "2021-08-06"
       },
       "RequestBody": null,
@@ -253,11 +200,7 @@
         "Content-Length": "1555",
         "Content-MD5": "4WzoZGSMp9zEx3G4j/SVnA==",
         "Content-Type": "application/octet-stream",
-<<<<<<< HEAD
-        "Date": "Wed, 26 Oct 2022 03:44:44 GMT",
-=======
         "Date": "Wed, 26 Oct 2022 06:13:58 GMT",
->>>>>>> ed6656fa
         "ETag": "\u00220x8DA9D77BDF33C17\u0022",
         "Last-Modified": "Fri, 23 Sep 2022 15:24:43 GMT",
         "Server": [
@@ -286,23 +229,14 @@
         "Accept": "application/xml",
         "Accept-Encoding": "gzip, deflate",
         "Connection": "keep-alive",
-<<<<<<< HEAD
-        "User-Agent": "azsdk-python-storage-blob/12.14.0 Python/3.8.13 (Windows-10-10.0.19044-SP0)",
-        "x-ms-date": "Wed, 26 Oct 2022 03:44:44 GMT",
-=======
         "User-Agent": "azsdk-python-storage-blob/12.13.1 Python/3.10.8 (Windows-10-10.0.22621-SP0)",
         "x-ms-date": "Wed, 26 Oct 2022 06:13:58 GMT",
->>>>>>> ed6656fa
         "x-ms-version": "2021-08-06"
       },
       "RequestBody": null,
       "StatusCode": 404,
       "ResponseHeaders": {
-<<<<<<< HEAD
-        "Date": "Wed, 26 Oct 2022 03:44:44 GMT",
-=======
         "Date": "Wed, 26 Oct 2022 06:13:58 GMT",
->>>>>>> ed6656fa
         "Server": [
           "Windows-Azure-Blob/1.0",
           "Microsoft-HTTPAPI/2.0"
@@ -341,19 +275,11 @@
         "Cache-Control": "no-cache",
         "Content-Encoding": "gzip",
         "Content-Type": "application/json; charset=utf-8",
-<<<<<<< HEAD
-        "Date": "Wed, 26 Oct 2022 03:44:45 GMT",
-        "Expires": "-1",
-        "Pragma": "no-cache",
-        "Request-Context": "appId=cid-v1:2d2e8e63-272e-4b3c-8598-4ee570a0e70d",
-        "Server-Timing": "traceparent;desc=\u002200-d76b55ee9c06e2f32b995d196a668df1-4aae10a25a42af18-01\u0022",
-=======
         "Date": "Wed, 26 Oct 2022 06:14:00 GMT",
         "Expires": "-1",
         "Pragma": "no-cache",
         "Request-Context": "appId=cid-v1:2d2e8e63-272e-4b3c-8598-4ee570a0e70d",
         "Server-Timing": "traceparent;desc=\u002200-66cea031632c292334be0ed794033f9f-7b89e91efe9d7ebf-01\u0022",
->>>>>>> ed6656fa
         "Strict-Transport-Security": "max-age=31536000; includeSubDomains",
         "Transfer-Encoding": "chunked",
         "Vary": [
@@ -362,19 +288,11 @@
         ],
         "x-aml-cluster": "vienna-eastus2-01",
         "X-Content-Type-Options": "nosniff",
-<<<<<<< HEAD
-        "x-ms-correlation-request-id": "6a5d84f5-7272-433e-be30-1dd30861bed3",
-        "x-ms-ratelimit-remaining-subscription-writes": "1199",
-        "x-ms-response-type": "standard",
-        "x-ms-routing-request-id": "JAPANEAST:20221026T034446Z:6a5d84f5-7272-433e-be30-1dd30861bed3",
-        "x-request-time": "0.669"
-=======
         "x-ms-correlation-request-id": "9e2054a6-b7ba-4861-84d9-e5a9844e5b56",
         "x-ms-ratelimit-remaining-subscription-writes": "1199",
         "x-ms-response-type": "standard",
         "x-ms-routing-request-id": "JAPANEAST:20221026T061400Z:9e2054a6-b7ba-4861-84d9-e5a9844e5b56",
         "x-request-time": "0.724"
->>>>>>> ed6656fa
       },
       "ResponseBody": {
         "id": "/subscriptions/00000000-0000-0000-0000-000000000/resourceGroups/00000/providers/Microsoft.MachineLearningServices/workspaces/00000/codes/430c0a29-9981-4727-b4a5-8fa454b267c3/versions/1",
@@ -395,13 +313,8 @@
           "createdAt": "2022-09-23T15:24:44.8270903\u002B00:00",
           "createdBy": "Zhengfei Wang",
           "createdByType": "User",
-<<<<<<< HEAD
-          "lastModifiedAt": "2022-10-26T03:44:46.0729592\u002B00:00",
-          "lastModifiedBy": "Xiaole Wen",
-=======
           "lastModifiedAt": "2022-10-26T06:14:00.1985097\u002B00:00",
           "lastModifiedBy": "Clement Wang",
->>>>>>> ed6656fa
           "lastModifiedByType": "User"
         }
       }
@@ -473,26 +386,11 @@
         "Cache-Control": "no-cache",
         "Content-Length": "2209",
         "Content-Type": "application/json; charset=utf-8",
-<<<<<<< HEAD
-        "Date": "Wed, 26 Oct 2022 03:44:47 GMT",
-=======
         "Date": "Wed, 26 Oct 2022 06:14:02 GMT",
->>>>>>> ed6656fa
         "Expires": "-1",
         "Location": "https://management.azure.com/subscriptions/00000000-0000-0000-0000-000000000/resourceGroups/00000/providers/Microsoft.MachineLearningServices/workspaces/00000/components/azureml_anonymous/versions/000000000000000000000?api-version=2022-05-01",
         "Pragma": "no-cache",
         "Request-Context": "appId=cid-v1:2d2e8e63-272e-4b3c-8598-4ee570a0e70d",
-<<<<<<< HEAD
-        "Server-Timing": "traceparent;desc=\u002200-ca8d5f903d6f73847e80f4e7552ec78b-fd5130c6af9eb537-01\u0022",
-        "Strict-Transport-Security": "max-age=31536000; includeSubDomains",
-        "x-aml-cluster": "vienna-eastus2-01",
-        "X-Content-Type-Options": "nosniff",
-        "x-ms-correlation-request-id": "73831405-50ba-4f46-be34-96740b331b18",
-        "x-ms-ratelimit-remaining-subscription-writes": "1198",
-        "x-ms-response-type": "standard",
-        "x-ms-routing-request-id": "JAPANEAST:20221026T034448Z:73831405-50ba-4f46-be34-96740b331b18",
-        "x-request-time": "1.686"
-=======
         "Server-Timing": "traceparent;desc=\u002200-901d6e6f145c48d51984013a54df1cd5-86a2f12d99a193c1-01\u0022",
         "Strict-Transport-Security": "max-age=31536000; includeSubDomains",
         "x-aml-cluster": "vienna-eastus2-01",
@@ -502,7 +400,6 @@
         "x-ms-response-type": "standard",
         "x-ms-routing-request-id": "JAPANEAST:20221026T061402Z:378b0804-372d-4387-a8a8-66f82b16f59a",
         "x-request-time": "1.745"
->>>>>>> ed6656fa
       },
       "ResponseBody": {
         "id": "/subscriptions/00000000-0000-0000-0000-000000000/resourceGroups/00000/providers/Microsoft.MachineLearningServices/workspaces/00000/components/azureml_anonymous/versions/9ea8b623-d29b-4708-8294-e410178705f0",
@@ -578,19 +475,11 @@
         "Cache-Control": "no-cache",
         "Content-Encoding": "gzip",
         "Content-Type": "application/json; charset=utf-8",
-<<<<<<< HEAD
-        "Date": "Wed, 26 Oct 2022 03:44:48 GMT",
-        "Expires": "-1",
-        "Pragma": "no-cache",
-        "Request-Context": "appId=cid-v1:2d2e8e63-272e-4b3c-8598-4ee570a0e70d",
-        "Server-Timing": "traceparent;desc=\u002200-2cf94024936b1cfc518fa6219218212a-21c369b79eeaeb75-01\u0022",
-=======
         "Date": "Wed, 26 Oct 2022 06:14:04 GMT",
         "Expires": "-1",
         "Pragma": "no-cache",
         "Request-Context": "appId=cid-v1:2d2e8e63-272e-4b3c-8598-4ee570a0e70d",
         "Server-Timing": "traceparent;desc=\u002200-c5c57de6fc2abb7942962a7596bf2def-9c836b88c2bb1cba-01\u0022",
->>>>>>> ed6656fa
         "Strict-Transport-Security": "max-age=31536000; includeSubDomains",
         "Transfer-Encoding": "chunked",
         "Vary": [
@@ -599,19 +488,11 @@
         ],
         "x-aml-cluster": "vienna-eastus2-01",
         "X-Content-Type-Options": "nosniff",
-<<<<<<< HEAD
-        "x-ms-correlation-request-id": "cd55d3d4-cdf2-4ea5-88ac-ef58878cea89",
-        "x-ms-ratelimit-remaining-subscription-reads": "11995",
-        "x-ms-response-type": "standard",
-        "x-ms-routing-request-id": "JAPANEAST:20221026T034449Z:cd55d3d4-cdf2-4ea5-88ac-ef58878cea89",
-        "x-request-time": "0.093"
-=======
         "x-ms-correlation-request-id": "cc55d7b2-3447-4512-a90b-e22a48cae303",
         "x-ms-ratelimit-remaining-subscription-reads": "11990",
         "x-ms-response-type": "standard",
         "x-ms-routing-request-id": "JAPANEAST:20221026T061404Z:cc55d7b2-3447-4512-a90b-e22a48cae303",
         "x-request-time": "0.120"
->>>>>>> ed6656fa
       },
       "ResponseBody": {
         "id": "/subscriptions/00000000-0000-0000-0000-000000000/resourceGroups/00000/providers/Microsoft.MachineLearningServices/workspaces/00000/datastores/workspaceblobstore",
@@ -658,37 +539,21 @@
         "Cache-Control": "no-cache",
         "Content-Encoding": "gzip",
         "Content-Type": "application/json; charset=utf-8",
-<<<<<<< HEAD
-        "Date": "Wed, 26 Oct 2022 03:44:49 GMT",
-        "Expires": "-1",
-        "Pragma": "no-cache",
-        "Request-Context": "appId=cid-v1:2d2e8e63-272e-4b3c-8598-4ee570a0e70d",
-        "Server-Timing": "traceparent;desc=\u002200-2116e6b9b22f554678fd010e1b09b57f-b4299806214a3f3a-01\u0022",
-=======
         "Date": "Wed, 26 Oct 2022 06:14:04 GMT",
         "Expires": "-1",
         "Pragma": "no-cache",
         "Request-Context": "appId=cid-v1:2d2e8e63-272e-4b3c-8598-4ee570a0e70d",
         "Server-Timing": "traceparent;desc=\u002200-db8f4ea066ab132288db02e87ad7a364-cfbb27f582857b82-01\u0022",
->>>>>>> ed6656fa
         "Strict-Transport-Security": "max-age=31536000; includeSubDomains",
         "Transfer-Encoding": "chunked",
         "Vary": "Accept-Encoding",
         "x-aml-cluster": "vienna-eastus2-01",
         "X-Content-Type-Options": "nosniff",
-<<<<<<< HEAD
-        "x-ms-correlation-request-id": "f2cefefe-a740-459c-b106-da02e88ecfc6",
-        "x-ms-ratelimit-remaining-subscription-writes": "1198",
-        "x-ms-response-type": "standard",
-        "x-ms-routing-request-id": "JAPANEAST:20221026T034449Z:f2cefefe-a740-459c-b106-da02e88ecfc6",
-        "x-request-time": "0.097"
-=======
         "x-ms-correlation-request-id": "55339899-f9b4-4eba-b954-aea2bc615271",
         "x-ms-ratelimit-remaining-subscription-writes": "1198",
         "x-ms-response-type": "standard",
         "x-ms-routing-request-id": "JAPANEAST:20221026T061405Z:55339899-f9b4-4eba-b954-aea2bc615271",
         "x-request-time": "0.200"
->>>>>>> ed6656fa
       },
       "ResponseBody": {
         "secretsType": "AccountKey",
@@ -702,13 +567,8 @@
         "Accept": "application/xml",
         "Accept-Encoding": "gzip, deflate",
         "Connection": "keep-alive",
-<<<<<<< HEAD
-        "User-Agent": "azsdk-python-storage-blob/12.14.0 Python/3.8.13 (Windows-10-10.0.19044-SP0)",
-        "x-ms-date": "Wed, 26 Oct 2022 03:44:49 GMT",
-=======
         "User-Agent": "azsdk-python-storage-blob/12.13.1 Python/3.10.8 (Windows-10-10.0.22621-SP0)",
         "x-ms-date": "Wed, 26 Oct 2022 06:14:05 GMT",
->>>>>>> ed6656fa
         "x-ms-version": "2021-08-06"
       },
       "RequestBody": null,
@@ -718,11 +578,7 @@
         "Content-Length": "223",
         "Content-MD5": "yLW2CQQeldeN1S7hH1/5Nw==",
         "Content-Type": "application/octet-stream",
-<<<<<<< HEAD
-        "Date": "Wed, 26 Oct 2022 03:44:49 GMT",
-=======
         "Date": "Wed, 26 Oct 2022 06:14:05 GMT",
->>>>>>> ed6656fa
         "ETag": "\u00220x8DA9D77C1560DE2\u0022",
         "Last-Modified": "Fri, 23 Sep 2022 15:24:49 GMT",
         "Server": [
@@ -751,23 +607,14 @@
         "Accept": "application/xml",
         "Accept-Encoding": "gzip, deflate",
         "Connection": "keep-alive",
-<<<<<<< HEAD
-        "User-Agent": "azsdk-python-storage-blob/12.14.0 Python/3.8.13 (Windows-10-10.0.19044-SP0)",
-        "x-ms-date": "Wed, 26 Oct 2022 03:44:49 GMT",
-=======
         "User-Agent": "azsdk-python-storage-blob/12.13.1 Python/3.10.8 (Windows-10-10.0.22621-SP0)",
         "x-ms-date": "Wed, 26 Oct 2022 06:14:05 GMT",
->>>>>>> ed6656fa
         "x-ms-version": "2021-08-06"
       },
       "RequestBody": null,
       "StatusCode": 404,
       "ResponseHeaders": {
-<<<<<<< HEAD
-        "Date": "Wed, 26 Oct 2022 03:44:49 GMT",
-=======
         "Date": "Wed, 26 Oct 2022 06:14:05 GMT",
->>>>>>> ed6656fa
         "Server": [
           "Windows-Azure-Blob/1.0",
           "Microsoft-HTTPAPI/2.0"
@@ -780,11 +627,7 @@
       "ResponseBody": null
     },
     {
-<<<<<<< HEAD
-      "RequestUri": "https://management.azure.com/subscriptions/00000000-0000-0000-0000-000000000/resourceGroups/00000/providers/Microsoft.MachineLearningServices/workspaces/00000/jobs/test_566380120688?api-version=2022-10-01-preview",
-=======
       "RequestUri": "https://management.azure.com/subscriptions/00000000-0000-0000-0000-000000000/resourceGroups/00000/providers/Microsoft.MachineLearningServices/workspaces/00000/jobs/test_487157387600?api-version=2022-10-01-preview",
->>>>>>> ed6656fa
       "RequestMethod": "PUT",
       "RequestHeaders": {
         "Accept": "application/json",
@@ -802,11 +645,7 @@
             "tag": "tagvalue",
             "owner": "sdkteam"
           },
-<<<<<<< HEAD
-          "displayName": "test_566380120688",
-=======
           "displayName": "test_487157387600",
->>>>>>> ed6656fa
           "experimentName": "azure-ai-ml",
           "isArchived": false,
           "jobType": "Pipeline",
@@ -868,26 +707,6 @@
         "Cache-Control": "no-cache",
         "Content-Length": "4381",
         "Content-Type": "application/json; charset=utf-8",
-<<<<<<< HEAD
-        "Date": "Wed, 26 Oct 2022 03:44:58 GMT",
-        "Expires": "-1",
-        "Location": "https://management.azure.com/subscriptions/00000000-0000-0000-0000-000000000/resourceGroups/00000/providers/Microsoft.MachineLearningServices/workspaces/00000/jobs/test_566380120688?api-version=2022-10-01-preview",
-        "Pragma": "no-cache",
-        "Request-Context": "appId=cid-v1:2d2e8e63-272e-4b3c-8598-4ee570a0e70d",
-        "Server-Timing": "traceparent;desc=\u002200-8afa53400bff4338b8b88b9b52a15f3a-96197f6f2b2349bc-01\u0022",
-        "Strict-Transport-Security": "max-age=31536000; includeSubDomains",
-        "x-aml-cluster": "vienna-eastus2-01",
-        "X-Content-Type-Options": "nosniff",
-        "x-ms-correlation-request-id": "1683ca75-5eec-4a7d-a3b8-e97b4c60a136",
-        "x-ms-ratelimit-remaining-subscription-writes": "1197",
-        "x-ms-response-type": "standard",
-        "x-ms-routing-request-id": "JAPANEAST:20221026T034459Z:1683ca75-5eec-4a7d-a3b8-e97b4c60a136",
-        "x-request-time": "4.147"
-      },
-      "ResponseBody": {
-        "id": "/subscriptions/00000000-0000-0000-0000-000000000/resourceGroups/00000/providers/Microsoft.MachineLearningServices/workspaces/00000/jobs/test_566380120688",
-        "name": "test_566380120688",
-=======
         "Date": "Wed, 26 Oct 2022 06:14:17 GMT",
         "Expires": "-1",
         "Location": "https://management.azure.com/subscriptions/00000000-0000-0000-0000-000000000/resourceGroups/00000/providers/Microsoft.MachineLearningServices/workspaces/00000/jobs/test_487157387600?api-version=2022-10-01-preview",
@@ -906,7 +725,6 @@
       "ResponseBody": {
         "id": "/subscriptions/00000000-0000-0000-0000-000000000/resourceGroups/00000/providers/Microsoft.MachineLearningServices/workspaces/00000/jobs/test_487157387600",
         "name": "test_487157387600",
->>>>>>> ed6656fa
         "type": "Microsoft.MachineLearningServices/workspaces/jobs",
         "properties": {
           "description": "The hello world pipeline job with inline parallel job defined by parallel component",
@@ -926,11 +744,7 @@
             "azureml.defaultDataStoreName": "workspaceblobstore",
             "azureml.pipelineComponent": "pipelinerun"
           },
-<<<<<<< HEAD
-          "displayName": "test_566380120688",
-=======
           "displayName": "test_487157387600",
->>>>>>> ed6656fa
           "status": "Preparing",
           "experimentName": "azure-ai-ml",
           "services": {
@@ -946,11 +760,7 @@
             "Studio": {
               "jobServiceType": "Studio",
               "port": null,
-<<<<<<< HEAD
-              "endpoint": "https://ml.azure.com/runs/test_566380120688?wsid=/subscriptions/00000000-0000-0000-0000-000000000/resourcegroups/00000/workspaces/00000",
-=======
               "endpoint": "https://ml.azure.com/runs/test_487157387600?wsid=/subscriptions/00000000-0000-0000-0000-000000000/resourcegroups/00000/workspaces/00000",
->>>>>>> ed6656fa
               "status": null,
               "errorMessage": null,
               "properties": null,
@@ -1017,23 +827,14 @@
           "sourceJobId": null
         },
         "systemData": {
-<<<<<<< HEAD
-          "createdAt": "2022-10-26T03:44:58.4363863\u002B00:00",
-          "createdBy": "Xiaole Wen",
-=======
           "createdAt": "2022-10-26T06:14:17.4276117\u002B00:00",
           "createdBy": "Clement Wang",
->>>>>>> ed6656fa
           "createdByType": "User"
         }
       }
     }
   ],
   "Variables": {
-<<<<<<< HEAD
-    "name": "test_566380120688"
-=======
     "name": "test_487157387600"
->>>>>>> ed6656fa
   }
 }