--- conflicted
+++ resolved
@@ -1,11 +1,7 @@
 {
   "Entries": [
     {
-<<<<<<< HEAD
-      "RequestUri": "https://management.azure.com/subscriptions/00000000-0000-0000-0000-000000000/resourceGroups/00000/providers/Microsoft.MachineLearningServices/workspaces/00000/jobs/test_571146578236?api-version=2023-02-01-preview",
-=======
       "RequestUri": "https://management.azure.com/subscriptions/00000000-0000-0000-0000-000000000/resourceGroups/00000/providers/Microsoft.MachineLearningServices/workspaces/00000/jobs/test_671954823153?api-version=2022-12-01-preview",
->>>>>>> 3db039c7
       "RequestMethod": "PUT",
       "RequestHeaders": {
         "Accept": "application/json",
@@ -13,22 +9,14 @@
         "Connection": "keep-alive",
         "Content-Length": "1569",
         "Content-Type": "application/json",
-<<<<<<< HEAD
-        "User-Agent": "azure-ai-ml/1.5.0 azsdk-python-mgmt-machinelearningservices/0.1.0 Python/3.7.9 (Windows-10-10.0.22621-SP0)"
-=======
         "User-Agent": "azure-ai-ml/1.5.0 az00000-python-mgmt-machinelearningservices/0.1.0 Python/3.8.13 (Windows-10-10.0.22000-SP0)"
->>>>>>> 3db039c7
       },
       "RequestBody": {
         "properties": {
           "description": "pipeline with data transfer components",
           "properties": {},
           "tags": {},
-<<<<<<< HEAD
-          "displayName": "test_571146578236",
-=======
           "displayName": "test_671954823153",
->>>>>>> 3db039c7
           "experimentName": "azure-ai-ml",
           "isArchived": false,
           "jobType": "Pipeline",
@@ -90,28 +78,6 @@
       "StatusCode": 201,
       "ResponseHeaders": {
         "Cache-Control": "no-cache",
-<<<<<<< HEAD
-        "Content-Length": "3022",
-        "Content-Type": "application/json; charset=utf-8",
-        "Date": "Sun, 05 Mar 2023 18:45:22 GMT",
-        "Expires": "-1",
-        "Location": "https://management.azure.com/subscriptions/00000000-0000-0000-0000-000000000/resourceGroups/00000/providers/Microsoft.MachineLearningServices/workspaces/00000/jobs/test_571146578236?api-version=2023-02-01-preview",
-        "Pragma": "no-cache",
-        "request-context": "appId=cid-v1:512cc15a-13b5-415b-bfd0-dce7accb6bb1",
-        "Server-Timing": "traceparent;desc=\u002200-cc2034200150932c39e1b76ef0b56e32-5ac764f46dcefb21-01\u0022",
-        "Strict-Transport-Security": "max-age=31536000; includeSubDomains",
-        "x-aml-cluster": "vienna-test-westus2-01",
-        "X-Content-Type-Options": "nosniff",
-        "x-ms-correlation-request-id": "18295545-2d70-492f-a0bf-70e19c133dde",
-        "x-ms-ratelimit-remaining-subscription-writes": "1182",
-        "x-ms-response-type": "standard",
-        "x-ms-routing-request-id": "WESTUS2:20230305T184523Z:18295545-2d70-492f-a0bf-70e19c133dde",
-        "x-request-time": "2.367"
-      },
-      "ResponseBody": {
-        "id": "/subscriptions/00000000-0000-0000-0000-000000000/resourceGroups/00000/providers/Microsoft.MachineLearningServices/workspaces/00000/jobs/test_571146578236",
-        "name": "test_571146578236",
-=======
         "Content-Length": "3003",
         "Content-Type": "application/json; charset=utf-8",
         "Date": "Fri, 03 Mar 2023 04:56:36 GMT",
@@ -132,7 +98,6 @@
       "ResponseBody": {
         "id": "/subscriptions/00000000-0000-0000-0000-000000000/resourceGroups/00000/providers/Microsoft.MachineLearningServices/workspaces/00000/jobs/test_671954823153",
         "name": "test_671954823153",
->>>>>>> 3db039c7
         "type": "Microsoft.MachineLearningServices/workspaces/jobs",
         "properties": {
           "description": "pipeline with data transfer components",
@@ -149,11 +114,7 @@
             "azureml.defaultDataStoreName": "workspaceblobstore",
             "azureml.pipelineComponent": "pipelinerun"
           },
-<<<<<<< HEAD
-          "displayName": "test_571146578236",
-=======
           "displayName": "test_671954823153",
->>>>>>> 3db039c7
           "status": "Preparing",
           "experimentName": "azure-ai-ml",
           "services": {
@@ -169,11 +130,7 @@
             "Studio": {
               "jobServiceType": "Studio",
               "port": null,
-<<<<<<< HEAD
-              "endpoint": "https://ml.azure.com/runs/test_571146578236?wsid=/subscriptions/00000000-0000-0000-0000-000000000/resourcegroups/00000/workspaces/00000",
-=======
               "endpoint": "https://ml.azure.com/runs/test_671954823153?wsid=/subscriptions/00000000-0000-0000-0000-000000000/resourcegroups/00000/workspaces/00000",
->>>>>>> 3db039c7
               "status": null,
               "errorMessage": null,
               "properties": null,
@@ -244,33 +201,21 @@
           "sourceJobId": null
         },
         "systemData": {
-<<<<<<< HEAD
-          "createdAt": "2023-03-05T18:45:23.1929418\u002B00:00",
-=======
           "createdAt": "2023-03-03T04:56:36.0433824\u002B00:00",
->>>>>>> 3db039c7
           "createdBy": "Firstname Lastname",
           "createdByType": "User"
         }
       }
     },
     {
-<<<<<<< HEAD
-      "RequestUri": "https://management.azure.com/subscriptions/00000000-0000-0000-0000-000000000/resourceGroups/00000/providers/Microsoft.MachineLearningServices/workspaces/00000/jobs/test_571146578236/cancel?api-version=2023-02-01-preview",
-=======
       "RequestUri": "https://management.azure.com/subscriptions/00000000-0000-0000-0000-000000000/resourceGroups/00000/providers/Microsoft.MachineLearningServices/workspaces/00000/jobs/test_671954823153/cancel?api-version=2022-12-01-preview",
->>>>>>> 3db039c7
       "RequestMethod": "POST",
       "RequestHeaders": {
         "Accept": "application/json",
         "Accept-Encoding": "gzip, deflate",
         "Connection": "keep-alive",
         "Content-Length": "0",
-<<<<<<< HEAD
-        "User-Agent": "azure-ai-ml/1.5.0 azsdk-python-mgmt-machinelearningservices/0.1.0 Python/3.7.9 (Windows-10-10.0.22621-SP0)"
-=======
         "User-Agent": "azure-ai-ml/1.5.0 az00000-python-mgmt-machinelearningservices/0.1.0 Python/3.8.13 (Windows-10-10.0.22000-SP0)"
->>>>>>> 3db039c7
       },
       "RequestBody": null,
       "StatusCode": 202,
@@ -278,66 +223,14 @@
         "Cache-Control": "no-cache",
         "Content-Length": "4",
         "Content-Type": "application/json; charset=utf-8",
-<<<<<<< HEAD
-        "Date": "Sun, 05 Mar 2023 18:45:25 GMT",
-        "Expires": "-1",
-        "Location": "https://management.azure.com/subscriptions/00000000-0000-0000-0000-000000000/providers/Microsoft.MachineLearningServices/locations/centraluseuap/mfeOperationResults/jc:288fbc99-974d-4a49-b40f-53b041fe40cc:test_571146578236?api-version=2023-02-01-preview",
-        "Pragma": "no-cache",
-        "request-context": "appId=cid-v1:512cc15a-13b5-415b-bfd0-dce7accb6bb1",
-        "Strict-Transport-Security": "max-age=31536000; includeSubDomains",
-        "x-aml-cluster": "vienna-test-westus2-01",
-        "X-Content-Type-Options": "nosniff",
-        "x-ms-async-operation-timeout": "PT1H",
-        "x-ms-correlation-request-id": "15bdf66c-7d07-4ed0-919f-f5749a511158",
-        "x-ms-ratelimit-remaining-subscription-writes": "1179",
-        "x-ms-response-type": "standard",
-        "x-ms-routing-request-id": "WESTUS2:20230305T184526Z:15bdf66c-7d07-4ed0-919f-f5749a511158",
-        "x-request-time": "0.822"
-      },
-      "ResponseBody": "null"
-    },
-    {
-      "RequestUri": "https://management.azure.com/subscriptions/00000000-0000-0000-0000-000000000/providers/Microsoft.MachineLearningServices/locations/centraluseuap/mfeOperationResults/jc:288fbc99-974d-4a49-b40f-53b041fe40cc:test_571146578236?api-version=2023-02-01-preview",
-      "RequestMethod": "GET",
-      "RequestHeaders": {
-        "Accept": "*/*",
-        "Accept-Encoding": "gzip, deflate",
-        "Connection": "keep-alive",
-        "User-Agent": "azure-ai-ml/1.5.0 azsdk-python-mgmt-machinelearningservices/0.1.0 Python/3.7.9 (Windows-10-10.0.22621-SP0)"
-      },
-      "RequestBody": null,
-      "StatusCode": 202,
-      "ResponseHeaders": {
-        "Cache-Control": "no-cache",
-        "Content-Length": "2",
-        "Content-Type": "application/json; charset=utf-8",
-        "Date": "Sun, 05 Mar 2023 18:45:25 GMT",
-        "Expires": "-1",
-        "Location": "https://management.azure.com/subscriptions/00000000-0000-0000-0000-000000000/providers/Microsoft.MachineLearningServices/locations/centraluseuap/mfeOperationResults/jc:288fbc99-974d-4a49-b40f-53b041fe40cc:test_571146578236?api-version=2023-02-01-preview",
-        "Pragma": "no-cache",
-        "request-context": "appId=cid-v1:512cc15a-13b5-415b-bfd0-dce7accb6bb1",
-=======
         "Date": "Fri, 03 Mar 2023 04:56:40 GMT",
         "Expires": "-1",
         "Location": "https://management.azure.com/subscriptions/00000000-0000-0000-0000-000000000/providers/Microsoft.MachineLearningServices/locations/eastus2euap/mfeOperationResults/jc:296119a5-4b49-4d46-8bc2-199ef997ce62:test_671954823153?api-version=2022-12-01-preview",
         "Pragma": "no-cache",
         "Request-Context": "appId=cid-v1:17d65b70-e9ce-4ed5-9347-1f660ec782e9",
->>>>>>> 3db039c7
         "Strict-Transport-Security": "max-age=31536000; includeSubDomains",
         "x-aml-cluster": "vienna-eastus2euap-02",
         "X-Content-Type-Options": "nosniff",
-<<<<<<< HEAD
-        "x-ms-correlation-request-id": "396665de-be5e-4fb2-8e20-76c962e32f39",
-        "x-ms-ratelimit-remaining-subscription-reads": "11961",
-        "x-ms-response-type": "standard",
-        "x-ms-routing-request-id": "WESTUS2:20230305T184526Z:396665de-be5e-4fb2-8e20-76c962e32f39",
-        "x-request-time": "0.031"
-      },
-      "ResponseBody": {}
-    },
-    {
-      "RequestUri": "https://management.azure.com/subscriptions/00000000-0000-0000-0000-000000000/providers/Microsoft.MachineLearningServices/locations/centraluseuap/mfeOperationResults/jc:288fbc99-974d-4a49-b40f-53b041fe40cc:test_571146578236?api-version=2023-02-01-preview",
-=======
         "x-ms-async-operation-timeout": "PT1H",
         "x-ms-correlation-request-id": "0b230b93-689b-4eea-a21f-9b02698af9fb",
         "x-ms-ratelimit-remaining-subscription-writes": "1199",
@@ -349,38 +242,18 @@
     },
     {
       "RequestUri": "https://management.azure.com/subscriptions/00000000-0000-0000-0000-000000000/providers/Microsoft.MachineLearningServices/locations/eastus2euap/mfeOperationResults/jc:296119a5-4b49-4d46-8bc2-199ef997ce62:test_671954823153?api-version=2022-12-01-preview",
->>>>>>> 3db039c7
       "RequestMethod": "GET",
       "RequestHeaders": {
         "Accept": "*/*",
         "Accept-Encoding": "gzip, deflate",
         "Connection": "keep-alive",
-<<<<<<< HEAD
-        "User-Agent": "azure-ai-ml/1.5.0 azsdk-python-mgmt-machinelearningservices/0.1.0 Python/3.7.9 (Windows-10-10.0.22621-SP0)"
-=======
         "User-Agent": "azure-ai-ml/1.5.0 az00000-python-mgmt-machinelearningservices/0.1.0 Python/3.8.13 (Windows-10-10.0.22000-SP0)"
->>>>>>> 3db039c7
       },
       "RequestBody": null,
       "StatusCode": 200,
       "ResponseHeaders": {
         "Cache-Control": "no-cache",
         "Content-Length": "0",
-<<<<<<< HEAD
-        "Date": "Sun, 05 Mar 2023 18:45:56 GMT",
-        "Expires": "-1",
-        "Pragma": "no-cache",
-        "request-context": "appId=cid-v1:512cc15a-13b5-415b-bfd0-dce7accb6bb1",
-        "Server-Timing": "traceparent;desc=\u002200-731eb10ce98c8d4a5cbce54268bde39b-340b7049d8b4dd41-01\u0022",
-        "Strict-Transport-Security": "max-age=31536000; includeSubDomains",
-        "x-aml-cluster": "vienna-test-westus2-02",
-        "X-Content-Type-Options": "nosniff",
-        "x-ms-correlation-request-id": "d0a372de-cca7-44e0-b35b-4cfa89b2b13c",
-        "x-ms-ratelimit-remaining-subscription-reads": "11960",
-        "x-ms-response-type": "standard",
-        "x-ms-routing-request-id": "WESTUS2:20230305T184557Z:d0a372de-cca7-44e0-b35b-4cfa89b2b13c",
-        "x-request-time": "0.028"
-=======
         "Date": "Fri, 03 Mar 2023 04:56:41 GMT",
         "Expires": "-1",
         "Pragma": "no-cache",
@@ -394,16 +267,11 @@
         "x-ms-response-type": "standard",
         "x-ms-routing-request-id": "JAPANEAST:20230303T045641Z:d8ace2d1-03f0-423e-a60d-b9bce8230adc",
         "x-request-time": "0.038"
->>>>>>> 3db039c7
       },
       "ResponseBody": null
     }
   ],
   "Variables": {
-<<<<<<< HEAD
-    "name": "test_571146578236"
-=======
     "name": "test_671954823153"
->>>>>>> 3db039c7
   }
 }