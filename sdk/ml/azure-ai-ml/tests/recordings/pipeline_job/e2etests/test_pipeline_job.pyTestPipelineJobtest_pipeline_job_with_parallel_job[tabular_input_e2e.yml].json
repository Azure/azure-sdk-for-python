{
  "Entries": [
    {
      "RequestUri": "https://management.azure.com/subscriptions/00000000-0000-0000-0000-000000000/resourceGroups/00000/providers/Microsoft.MachineLearningServices/workspaces/00000/computes/cpu-cluster?api-version=2022-10-01-preview",
      "RequestMethod": "GET",
      "RequestHeaders": {
        "Accept": "application/json",
        "Accept-Encoding": "gzip, deflate",
        "Connection": "keep-alive",
<<<<<<< HEAD
        "User-Agent": "azure-ai-ml/1.5.0 azsdk-python-mgmt-machinelearningservices/0.1.0 Python/3.10.10 (Windows-10-10.0.22621-SP0)"
=======
        "User-Agent": "azure-ai-ml/1.5.0 azsdk-python-mgmt-machinelearningservices/0.1.0 Python/3.10.6 (Linux-5.15.90.1-microsoft-standard-WSL2-x86_64-with-glibc2.35)"
>>>>>>> d49b4ced
      },
      "RequestBody": null,
      "StatusCode": 200,
      "ResponseHeaders": {
        "Cache-Control": "no-cache",
        "Content-Encoding": "gzip",
        "Content-Type": "application/json; charset=utf-8",
<<<<<<< HEAD
        "Date": "Wed, 08 Mar 2023 16:05:48 GMT",
        "Expires": "-1",
        "Pragma": "no-cache",
        "Request-Context": "appId=cid-v1:512cc15a-13b5-415b-bfd0-dce7accb6bb1",
        "Server-Timing": "traceparent;desc=\u002200-edeeeb7867d67bb326eadb61794af185-c7fc87ed875ac640-01\u0022",
=======
        "Date": "Thu, 09 Mar 2023 00:53:32 GMT",
        "Expires": "-1",
        "Pragma": "no-cache",
        "Request-Context": "appId=cid-v1:2d2e8e63-272e-4b3c-8598-4ee570a0e70d",
        "Server-Timing": "traceparent;desc=\u002200-2812293ed70adb2ec45340dbed7d8493-2bb0ccbe8c663e5d-01\u0022",
>>>>>>> d49b4ced
        "Strict-Transport-Security": "max-age=31536000; includeSubDomains",
        "Transfer-Encoding": "chunked",
        "Vary": [
          "Accept-Encoding",
          "Accept-Encoding"
        ],
<<<<<<< HEAD
        "x-aml-cluster": "vienna-test-westus2-01",
        "X-Content-Type-Options": "nosniff",
        "x-ms-correlation-request-id": "55df6688-0b84-4e69-a24e-7bce32afe642",
        "x-ms-ratelimit-remaining-subscription-reads": "11995",
        "x-ms-response-type": "standard",
        "x-ms-routing-request-id": "WESTUS2:20230308T160548Z:55df6688-0b84-4e69-a24e-7bce32afe642",
        "x-request-time": "0.087"
=======
        "x-aml-cluster": "vienna-eastus-02",
        "X-Content-Type-Options": "nosniff",
        "x-ms-correlation-request-id": "b22f7345-d7f9-41ac-bc03-4b71e0682ff6",
        "x-ms-ratelimit-remaining-subscription-reads": "11994",
        "x-ms-response-type": "standard",
        "x-ms-routing-request-id": "CANADACENTRAL:20230309T005333Z:b22f7345-d7f9-41ac-bc03-4b71e0682ff6",
        "x-request-time": "0.049"
>>>>>>> d49b4ced
      },
      "ResponseBody": {
        "id": "/subscriptions/00000000-0000-0000-0000-000000000/resourceGroups/00000/providers/Microsoft.MachineLearningServices/workspaces/00000/computes/cpu-cluster",
        "name": "cpu-cluster",
        "type": "Microsoft.MachineLearningServices/workspaces/computes",
        "location": "eastus",
        "tags": {},
        "properties": {
<<<<<<< HEAD
          "createdOn": "2023-03-08T03:28:37.6177104\u002B00:00",
          "modifiedOn": "2023-03-08T03:28:46.0336472\u002B00:00",
=======
          "createdOn": "2023-02-18T09:22:48.8321811\u002B00:00",
          "modifiedOn": "2023-02-20T22:34:01.0617008\u002B00:00",
>>>>>>> d49b4ced
          "disableLocalAuth": false,
          "description": null,
          "resourceId": null,
          "computeType": "AmlCompute",
          "computeLocation": "eastus",
          "provisioningState": "Succeeded",
          "provisioningErrors": null,
          "isAttachedCompute": false,
          "properties": {
            "vmSize": "STANDARD_DS2_V2",
            "vmPriority": "Dedicated",
            "scaleSettings": {
              "maxNodeCount": 4,
              "minNodeCount": 0,
<<<<<<< HEAD
              "nodeIdleTimeBeforeScaleDown": "PT2M"
            },
            "subnet": null,
            "currentNodeCount": 0,
            "targetNodeCount": 0,
            "nodeStateCounts": {
              "preparingNodeCount": 0,
              "runningNodeCount": 0,
              "idleNodeCount": 0,
=======
              "nodeIdleTimeBeforeScaleDown": "PT20M"
            },
            "subnet": null,
            "currentNodeCount": 2,
            "targetNodeCount": 3,
            "nodeStateCounts": {
              "preparingNodeCount": 0,
              "runningNodeCount": 1,
              "idleNodeCount": 1,
>>>>>>> d49b4ced
              "unusableNodeCount": 0,
              "leavingNodeCount": 0,
              "preemptedNodeCount": 0
            },
<<<<<<< HEAD
            "allocationState": "Steady",
            "allocationStateTransitionTime": "2023-03-08T15:56:15.612\u002B00:00",
=======
            "allocationState": "Resizing",
            "allocationStateTransitionTime": "2023-03-09T00:51:48.951\u002B00:00",
>>>>>>> d49b4ced
            "errors": null,
            "remoteLoginPortPublicAccess": "Enabled",
            "osType": "Linux",
            "virtualMachineImage": null,
            "isolatedNetwork": false,
            "enableBatchPrivateLink": false,
            "propertyBag": {}
          }
        }
      }
    },
    {
      "RequestUri": "https://management.azure.com/subscriptions/00000000-0000-0000-0000-000000000/resourceGroups/00000/providers/Microsoft.MachineLearningServices/workspaces/00000?api-version=2022-10-01",
      "RequestMethod": "GET",
      "RequestHeaders": {
        "Accept": "application/json",
        "Accept-Encoding": "gzip, deflate",
        "Connection": "keep-alive",
<<<<<<< HEAD
        "User-Agent": "azure-ai-ml/1.5.0 azsdk-python-mgmt-machinelearningservices/0.1.0 Python/3.10.10 (Windows-10-10.0.22621-SP0)"
=======
        "User-Agent": "azure-ai-ml/1.5.0 azsdk-python-mgmt-machinelearningservices/0.1.0 Python/3.10.6 (Linux-5.15.90.1-microsoft-standard-WSL2-x86_64-with-glibc2.35)"
>>>>>>> d49b4ced
      },
      "RequestBody": null,
      "StatusCode": 200,
      "ResponseHeaders": {
        "Cache-Control": "no-cache",
        "Content-Encoding": "gzip",
        "Content-Type": "application/json; charset=utf-8",
<<<<<<< HEAD
        "Date": "Wed, 08 Mar 2023 16:05:51 GMT",
        "Expires": "-1",
        "Pragma": "no-cache",
        "request-context": "appId=cid-v1:512cc15a-13b5-415b-bfd0-dce7accb6bb1",
        "Server-Timing": "traceparent;desc=\u002200-d058a4225f71dc42791bc468d518b3a5-895caefe4872498d-01\u0022",
=======
        "Date": "Thu, 09 Mar 2023 00:53:35 GMT",
        "Expires": "-1",
        "Pragma": "no-cache",
        "Request-Context": "appId=cid-v1:2d2e8e63-272e-4b3c-8598-4ee570a0e70d",
        "Server-Timing": "traceparent;desc=\u002200-20f1fbd52e4a5d319a31ce419d1d0fde-2fe54e9da92a6003-01\u0022",
>>>>>>> d49b4ced
        "Strict-Transport-Security": "max-age=31536000; includeSubDomains",
        "Transfer-Encoding": "chunked",
        "Vary": [
          "Accept-Encoding",
          "Accept-Encoding"
        ],
<<<<<<< HEAD
        "x-aml-cluster": "vienna-test-westus2-01",
        "X-Content-Type-Options": "nosniff",
        "x-ms-correlation-request-id": "53775b48-c181-436a-bd5c-c0744301e936",
        "x-ms-ratelimit-remaining-subscription-reads": "11994",
        "x-ms-response-type": "standard",
        "x-ms-routing-request-id": "WESTUS2:20230308T160552Z:53775b48-c181-436a-bd5c-c0744301e936",
        "x-request-time": "0.016"
=======
        "x-aml-cluster": "vienna-eastus-01",
        "X-Content-Type-Options": "nosniff",
        "x-ms-correlation-request-id": "a2ea230a-6ad4-4147-87cc-e3dc55ab6f74",
        "x-ms-ratelimit-remaining-subscription-reads": "11993",
        "x-ms-response-type": "standard",
        "x-ms-routing-request-id": "CANADACENTRAL:20230309T005336Z:a2ea230a-6ad4-4147-87cc-e3dc55ab6f74",
        "x-request-time": "0.158"
>>>>>>> d49b4ced
      },
      "ResponseBody": {
        "id": "/subscriptions/00000000-0000-0000-0000-000000000/resourceGroups/00000/providers/Microsoft.MachineLearningServices/workspaces/00000",
        "name": "00000",
        "type": "Microsoft.MachineLearningServices/workspaces",
        "location": "centraluseuap",
        "tags": {},
        "etag": null,
        "properties": {
          "friendlyName": "00000",
          "description": "",
          "storageAccount": "/subscriptions/00000000-0000-0000-0000-000000000/resourceGroups/00000/providers/Microsoft.Storage/storageAccounts/sawz3ze3nechbsg",
          "keyVault": "/subscriptions/00000000-0000-0000-0000-000000000/resourceGroups/00000/providers/Microsoft.Keyvault/vaults/kvtestngco52wpeid7y",
          "applicationInsights": "/subscriptions/00000000-0000-0000-0000-000000000/resourceGroups/00000/providers/Microsoft.insights/components/aiwz3ze3nechbsg",
          "hbiWorkspace": false,
          "tenantId": "0000000-0000-0000-0000-000000000000",
          "imageBuildCompute": null,
          "provisioningState": "Succeeded",
          "v1LegacyMode": false,
          "softDeleteEnabled": false,
          "containerRegistry": "/subscriptions/00000000-0000-0000-0000-000000000/resourceGroups/00000/providers/Microsoft.ContainerRegistry/registries/crwz3ze3nechbsg",
          "creationTime": "2023-03-08T03:28:02.4901470Z",
          "notebookInfo": {
            "resourceId": "0000000-0000-0000-0000-000000000000",
            "fqdn": "ml-sdkvnextc-centraluseuap-df64664c-6e5e-4447-a0e4-b6d98f13443d.centraluseuap.notebooks.azure.net",
            "isPrivateLinkEnabled": false,
            "notebookPreparationError": null
          },
<<<<<<< HEAD
          "storageHnsEnabled": false,
          "workspaceId": "df64664c-6e5e-4447-a0e4-b6d98f13443d",
          "linkedModelInventoryArmId": null,
          "privateLinkCount": 0,
          "publicNetworkAccess": "Enabled",
          "discoveryUrl": "https://master.api.azureml-test.ms/discovery",
          "mlFlowTrackingUri": "azureml://master.api.azureml-test.ms/mlflow/v1.0/subscriptions/00000000-0000-0000-0000-000000000/resourceGroups/00000/providers/Microsoft.MachineLearningServices/workspaces/00000",
          "sdkTelemetryAppInsightsKey": "0000000-0000-0000-0000-000000000000",
          "sasGetterUri": "",
          "enableDataIsolation": false
        },
        "identity": {
          "type": "SystemAssigned",
          "principalId": "0000000-0000-0000-0000-000000000000",
          "tenantId": "0000000-0000-0000-0000-000000000000"
        },
        "kind": "Default",
        "sku": {
          "name": "Basic",
          "tier": "Basic"
        },
        "systemData": {
          "createdAt": "2023-03-08T03:28:02.490147Z",
          "createdBy": "alias@contoso.com",
          "createdByType": "User",
          "lastModifiedAt": "2023-03-08T03:28:02.490147Z",
          "lastModifiedBy": "alias@contoso.com",
          "lastModifiedByType": "User"
        }
      }
    },
    {
      "RequestUri": "https://master.api.azureml-test.ms/content/v2.0/subscriptions/00000000-0000-0000-0000-000000000/resourceGroups/00000/providers/Microsoft.MachineLearningServices/workspaces/00000/snapshots/getByHash?hash=3bbea9eabcdecfad6a337bb5aa60294dd094ff5ac7ca712e3e66a76be8b8490d\u0026hashVersion=202208",
      "RequestMethod": "GET",
=======
          "datastoreType": "AzureBlob",
          "accountName": "samcw32zcnpjldw",
          "containerName": "azureml-blobstore-3bd2018e-4b43-401e-ad49-85df181c9e0a",
          "endpoint": "core.windows.net",
          "protocol": "https",
          "serviceDataAccessAuthIdentity": "WorkspaceSystemAssignedIdentity"
        },
        "systemData": {
          "createdAt": "2023-02-18T09:22:33.5645164\u002B00:00",
          "createdBy": "779301c0-18b2-4cdc-801b-a0a3368fee0a",
          "createdByType": "Application",
          "lastModifiedAt": "2023-02-18T09:22:34.1712214\u002B00:00",
          "lastModifiedBy": "779301c0-18b2-4cdc-801b-a0a3368fee0a",
          "lastModifiedByType": "Application"
        }
      }
    },
    {
      "RequestUri": "https://management.azure.com/subscriptions/00000000-0000-0000-0000-000000000/resourceGroups/00000/providers/Microsoft.MachineLearningServices/workspaces/00000/datastores/workspaceblobstore/listSecrets?api-version=2022-10-01",
      "RequestMethod": "POST",
      "RequestHeaders": {
        "Accept": "application/json",
        "Accept-Encoding": "gzip, deflate",
        "Connection": "keep-alive",
        "Content-Length": "0",
        "User-Agent": "azure-ai-ml/1.5.0 azsdk-python-mgmt-machinelearningservices/0.1.0 Python/3.10.6 (Linux-5.15.90.1-microsoft-standard-WSL2-x86_64-with-glibc2.35)"
      },
      "RequestBody": null,
      "StatusCode": 200,
      "ResponseHeaders": {
        "Cache-Control": "no-cache",
        "Content-Encoding": "gzip",
        "Content-Type": "application/json; charset=utf-8",
        "Date": "Thu, 09 Mar 2023 00:53:35 GMT",
        "Expires": "-1",
        "Pragma": "no-cache",
        "Request-Context": "appId=cid-v1:2d2e8e63-272e-4b3c-8598-4ee570a0e70d",
        "Server-Timing": "traceparent;desc=\u002200-0eae8e89d395f686b91cf7efddfd0515-0775e26375759a2a-01\u0022",
        "Strict-Transport-Security": "max-age=31536000; includeSubDomains",
        "Transfer-Encoding": "chunked",
        "Vary": "Accept-Encoding",
        "x-aml-cluster": "vienna-eastus-01",
        "X-Content-Type-Options": "nosniff",
        "x-ms-correlation-request-id": "19e8103a-61f0-47d5-a332-9eec1a531989",
        "x-ms-ratelimit-remaining-subscription-writes": "1196",
        "x-ms-response-type": "standard",
        "x-ms-routing-request-id": "CANADACENTRAL:20230309T005336Z:19e8103a-61f0-47d5-a332-9eec1a531989",
        "x-request-time": "0.219"
      },
      "ResponseBody": {
        "secretsType": "AccountKey",
        "key": "dGhpcyBpcyBmYWtlIGtleQ=="
      }
    },
    {
      "RequestUri": "https://samcw32zcnpjldw.blob.core.windows.net/azureml-blobstore-3bd2018e-4b43-401e-ad49-85df181c9e0a/LocalUpload/00000000000000000000000000000000/script_parallel/digit_identification.py",
      "RequestMethod": "HEAD",
      "RequestHeaders": {
        "Accept": "application/xml",
        "Accept-Encoding": "gzip, deflate",
        "Connection": "keep-alive",
        "User-Agent": "azsdk-python-storage-blob/12.14.1 Python/3.10.6 (Linux-5.15.90.1-microsoft-standard-WSL2-x86_64-with-glibc2.35)",
        "x-ms-date": "Thu, 09 Mar 2023 00:53:34 GMT",
        "x-ms-version": "2021-08-06"
      },
      "RequestBody": null,
      "StatusCode": 200,
      "ResponseHeaders": {
        "Accept-Ranges": "bytes",
        "Content-Length": "1509",
        "Content-MD5": "i5qF1WmDFyzP3R78E09tfA==",
        "Content-Type": "application/octet-stream",
        "Date": "Thu, 09 Mar 2023 00:53:36 GMT",
        "ETag": "\u00220x8DB1208C6FCE1A0\u0022",
        "Last-Modified": "Sat, 18 Feb 2023 23:35:11 GMT",
        "Server": [
          "Windows-Azure-Blob/1.0",
          "Microsoft-HTTPAPI/2.0"
        ],
        "Vary": "Origin",
        "x-ms-access-tier": "Hot",
        "x-ms-access-tier-inferred": "true",
        "x-ms-blob-type": "BlockBlob",
        "x-ms-creation-time": "Sat, 18 Feb 2023 23:35:09 GMT",
        "x-ms-lease-state": "available",
        "x-ms-lease-status": "unlocked",
        "x-ms-meta-name": "1b16619c-31e0-473e-94fa-bba1db31a254",
        "x-ms-meta-upload_status": "completed",
        "x-ms-meta-version": "1",
        "x-ms-server-encrypted": "true",
        "x-ms-version": "2021-08-06"
      },
      "ResponseBody": null
    },
    {
      "RequestUri": "https://samcw32zcnpjldw.blob.core.windows.net/azureml-blobstore-3bd2018e-4b43-401e-ad49-85df181c9e0a/az-ml-artifacts/00000000000000000000000000000000/script_parallel/digit_identification.py",
      "RequestMethod": "HEAD",
>>>>>>> d49b4ced
      "RequestHeaders": {
        "Accept": "*/*",
        "Accept-Encoding": "gzip, deflate",
        "Connection": "keep-alive",
<<<<<<< HEAD
        "Content-Type": "application/json; charset=UTF-8",
        "User-Agent": "azure-ai-ml/1.5.0 azsdk-python-core/1.26.4 Python/3.10.10 (Windows-10-10.0.22621-SP0)"
=======
        "User-Agent": "azsdk-python-storage-blob/12.14.1 Python/3.10.6 (Linux-5.15.90.1-microsoft-standard-WSL2-x86_64-with-glibc2.35)",
        "x-ms-date": "Thu, 09 Mar 2023 00:53:35 GMT",
        "x-ms-version": "2021-08-06"
>>>>>>> d49b4ced
      },
      "RequestBody": null,
      "StatusCode": 404,
      "ResponseHeaders": {
<<<<<<< HEAD
        "Connection": "keep-alive",
        "Content-Encoding": "gzip",
        "Content-Type": "application/json; charset=utf-8",
        "Date": "Wed, 08 Mar 2023 16:05:55 GMT",
        "request-context": "appId=cid-v1:512cc15a-13b5-415b-bfd0-dce7accb6bb1",
        "Strict-Transport-Security": "max-age=15724800; includeSubDomains; preload",
        "Transfer-Encoding": "chunked",
        "Vary": "Accept-Encoding",
        "x-aml-cluster": "vienna-test-westus2-01",
        "X-Content-Type-Options": "nosniff",
        "x-ms-response-type": "error",
        "x-request-time": "0.030"
      },
      "ResponseBody": {
        "error": {
          "code": "UserError",
          "severity": null,
          "message": "Snapshot with hash 3bbea9eabcdecfad6a337bb5aa60294dd094ff5ac7ca712e3e66a76be8b8490d was not found",
          "messageFormat": null,
          "messageParameters": null,
          "referenceCode": null,
          "detailsUri": null,
          "target": null,
          "details": [],
          "innerError": {
            "code": "NotFoundError",
            "innerError": null
          },
          "debugInfo": {
            "type": "Common.WebApi.Exceptions.ResourceNotFoundException",
            "message": "Snapshot with hash 3bbea9eabcdecfad6a337bb5aa60294dd094ff5ac7ca712e3e66a76be8b8490d was not found",
            "stackTrace": "   at Microsoft.MachineLearning.ProjectContent.EntryPoints.Controllers.SnapshotControllerV2.GetSnapshotByHash(WorkspaceContext2 workspaceContext, String hash, String hashVersion) in /mnt/vss/_work/1/s/src/azureml-api/src/ProjectContent/EntryPoints/Controllers/SnapshotControllerV2.cs:line 617\n   at lambda_method1216(Closure , Object )\n   at Microsoft.AspNetCore.Mvc.Infrastructure.ActionMethodExecutor.AwaitableObjectResultExecutor.Execute(IActionResultTypeMapper mapper, ObjectMethodExecutor executor, Object controller, Object[] arguments)\n   at Microsoft.AspNetCore.Mvc.Infrastructure.ControllerActionInvoker.\u003CInvokeActionMethodAsync\u003Eg__Logged|12_1(ControllerActionInvoker invoker)\n   at Microsoft.AspNetCore.Mvc.Infrastructure.ControllerActionInvoker.\u003CInvokeNextActionFilterAsync\u003Eg__Awaited|10_0(ControllerActionInvoker invoker, Task lastTask, State next, Scope scope, Object state, Boolean isCompleted)\n   at Microsoft.AspNetCore.Mvc.Infrastructure.ControllerActionInvoker.Rethrow(ActionExecutedContextSealed context)\n   at Microsoft.AspNetCore.Mvc.Infrastructure.ControllerActionInvoker.Next(State\u0026 next, Scope\u0026 scope, Object\u0026 state, Boolean\u0026 isCompleted)\n   at Microsoft.AspNetCore.Mvc.Infrastructure.ControllerActionInvoker.\u003CInvokeInnerFilterAsync\u003Eg__Awaited|13_0(ControllerActionInvoker invoker, Task lastTask, State next, Scope scope, Object state, Boolean isCompleted)\n   at Microsoft.AspNetCore.Mvc.Infrastructure.ResourceInvoker.\u003CInvokeNextExceptionFilterAsync\u003Eg__Awaited|26_0(ResourceInvoker invoker, Task lastTask, State next, Scope scope, Object state, Boolean isCompleted)",
            "innerException": null,
            "data": {},
            "errorResponse": null
          },
          "additionalInfo": null
        },
        "correlation": {
          "operation": "60e87f376adae9c556b3e1e1f6381c43",
          "request": "a65ee0f65faf1f14"
        },
        "environment": "master",
        "location": "westus2",
        "time": "2023-03-08T16:05:55.7730245\u002B00:00",
        "componentName": "project"
      }
    },
    {
      "RequestUri": "https://master.api.azureml-test.ms/assetstore/v1.0/temporaryDataReference/createOrGet",
      "RequestMethod": "POST",
=======
        "Date": "Thu, 09 Mar 2023 00:53:36 GMT",
        "Server": [
          "Windows-Azure-Blob/1.0",
          "Microsoft-HTTPAPI/2.0"
        ],
        "Transfer-Encoding": "chunked",
        "Vary": "Origin",
        "x-ms-error-code": "BlobNotFound",
        "x-ms-version": "2021-08-06"
      },
      "ResponseBody": null
    },
    {
      "RequestUri": "https://management.azure.com/subscriptions/00000000-0000-0000-0000-000000000/resourceGroups/00000/providers/Microsoft.MachineLearningServices/workspaces/00000/codes/1b16619c-31e0-473e-94fa-bba1db31a254/versions/1?api-version=2022-05-01",
      "RequestMethod": "PUT",
      "RequestHeaders": {
        "Accept": "application/json",
        "Accept-Encoding": "gzip, deflate",
        "Connection": "keep-alive",
        "Content-Length": "304",
        "Content-Type": "application/json",
        "User-Agent": "azure-ai-ml/1.5.0 azsdk-python-mgmt-machinelearningservices/0.1.0 Python/3.10.6 (Linux-5.15.90.1-microsoft-standard-WSL2-x86_64-with-glibc2.35)"
      },
      "RequestBody": {
        "properties": {
          "properties": {
            "hash_sha256": "0000000000000",
            "hash_version": "0000000000000"
          },
          "isAnonymous": true,
          "isArchived": false,
          "codeUri": "https://samcw32zcnpjldw.blob.core.windows.net/azureml-blobstore-3bd2018e-4b43-401e-ad49-85df181c9e0a/LocalUpload/00000000000000000000000000000000/script_parallel"
        }
      },
      "StatusCode": 200,
      "ResponseHeaders": {
        "Cache-Control": "no-cache",
        "Content-Encoding": "gzip",
        "Content-Type": "application/json; charset=utf-8",
        "Date": "Thu, 09 Mar 2023 00:53:38 GMT",
        "Expires": "-1",
        "Pragma": "no-cache",
        "Request-Context": "appId=cid-v1:2d2e8e63-272e-4b3c-8598-4ee570a0e70d",
        "Server-Timing": "traceparent;desc=\u002200-f77f6706d4b0dfc1a798c02c94ed1c26-cf0ecd4e5e4ddbce-01\u0022",
        "Strict-Transport-Security": "max-age=31536000; includeSubDomains",
        "Transfer-Encoding": "chunked",
        "Vary": [
          "Accept-Encoding",
          "Accept-Encoding"
        ],
        "x-aml-cluster": "vienna-eastus-01",
        "X-Content-Type-Options": "nosniff",
        "x-ms-correlation-request-id": "adea94a9-2dc6-4678-9489-2a2dcfef4f76",
        "x-ms-ratelimit-remaining-subscription-writes": "1191",
        "x-ms-response-type": "standard",
        "x-ms-routing-request-id": "CANADACENTRAL:20230309T005339Z:adea94a9-2dc6-4678-9489-2a2dcfef4f76",
        "x-request-time": "0.088"
      },
      "ResponseBody": {
        "id": "/subscriptions/00000000-0000-0000-0000-000000000/resourceGroups/00000/providers/Microsoft.MachineLearningServices/workspaces/00000/codes/1b16619c-31e0-473e-94fa-bba1db31a254/versions/1",
        "name": "1",
        "type": "Microsoft.MachineLearningServices/workspaces/codes/versions",
        "properties": {
          "description": null,
          "tags": {},
          "properties": {
            "hash_sha256": "0000000000000",
            "hash_version": "0000000000000"
          },
          "isArchived": false,
          "isAnonymous": false,
          "codeUri": "https://samcw32zcnpjldw.blob.core.windows.net/azureml-blobstore-3bd2018e-4b43-401e-ad49-85df181c9e0a/LocalUpload/00000000000000000000000000000000/script_parallel"
        },
        "systemData": {
          "createdAt": "2023-02-18T23:35:16.1170948\u002B00:00",
          "createdBy": "Firstname Lastname",
          "createdByType": "User",
          "lastModifiedAt": "2023-03-09T00:53:39.5741642\u002B00:00",
          "lastModifiedBy": "Firstname Lastname",
          "lastModifiedByType": "User"
        }
      }
    },
    {
      "RequestUri": "https://management.azure.com/subscriptions/00000000-0000-0000-0000-000000000/resourceGroups/00000/providers/Microsoft.MachineLearningServices/workspaces/00000/environments/CliV2AnonymousEnvironment/versions/749b0b89c72d185f6585c92cc6c1ea8b?api-version=2022-05-01",
      "RequestMethod": "PUT",
      "RequestHeaders": {
        "Accept": "application/json",
        "Accept-Encoding": "gzip, deflate",
        "Connection": "keep-alive",
        "Content-Length": "416",
        "Content-Type": "application/json",
        "User-Agent": "azure-ai-ml/1.5.0 azsdk-python-mgmt-machinelearningservices/0.1.0 Python/3.10.6 (Linux-5.15.90.1-microsoft-standard-WSL2-x86_64-with-glibc2.35)"
      },
      "RequestBody": {
        "properties": {
          "isAnonymous": true,
          "isArchived": false,
          "condaFile": "channels:\n- conda-forge\ndependencies:\n- python=3.8\n- pip\n- pip:\n  - mlflow\n  - azureml-dataset-runtime[pandas,fuse]\n  - azureml-telemetry\n  - pandas\n  - pillow\n  - azureml-core\n  - scikit-learn~=0.20.0\n  - cloudpickle==1.1.1\n  - tensorflow==1.15.2\nname: prs-env\n",
          "image": "mcr.microsoft.com/azureml/openmpi4.1.0-ubuntu22.04"
        }
      },
      "StatusCode": 201,
      "ResponseHeaders": {
        "Build-ID": "cat",
        "Cache-Control": "no-cache",
        "Content-Length": "1252",
        "Content-Type": "application/json; charset=utf-8",
        "Date": "Thu, 09 Mar 2023 00:53:39 GMT",
        "Expires": "-1",
        "Location": "https://management.azure.com/subscriptions/00000000-0000-0000-0000-000000000/resourceGroups/00000/providers/Microsoft.MachineLearningServices/workspaces/00000/environments/CliV2AnonymousEnvironment/versions/749b0b89c72d185f6585c92cc6c1ea8b?api-version=2022-05-01",
        "Pragma": "no-cache",
        "Request-Context": "appId=cid-v1:2d2e8e63-272e-4b3c-8598-4ee570a0e70d",
        "Server-Timing": "traceparent;desc=\u002200-668c917ef11c252881be8c510c6864a6-bbe21dadc303e282-01\u0022",
        "Strict-Transport-Security": "max-age=31536000; includeSubDomains",
        "x-aml-cluster": "vienna-eastus-01",
        "X-Content-Type-Options": "nosniff",
        "x-ms-correlation-request-id": "7e1e125f-2081-4d4d-919c-e283a7c1270c",
        "x-ms-ratelimit-remaining-subscription-writes": "1190",
        "x-ms-response-type": "standard",
        "x-ms-routing-request-id": "CANADACENTRAL:20230309T005340Z:7e1e125f-2081-4d4d-919c-e283a7c1270c",
        "x-request-time": "0.602"
      },
      "ResponseBody": {
        "id": "/subscriptions/00000000-0000-0000-0000-000000000/resourceGroups/00000/providers/Microsoft.MachineLearningServices/workspaces/00000/environments/CliV2AnonymousEnvironment/versions/749b0b89c72d185f6585c92cc6c1ea8b",
        "name": "749b0b89c72d185f6585c92cc6c1ea8b",
        "type": "Microsoft.MachineLearningServices/workspaces/environments/versions",
        "properties": {
          "description": null,
          "tags": {},
          "properties": {},
          "isArchived": false,
          "isAnonymous": true,
          "environmentType": "UserCreated",
          "image": "mcr.microsoft.com/azureml/openmpi4.1.0-ubuntu22.04",
          "condaFile": "{\n  \u0022channels\u0022: [\n    \u0022conda-forge\u0022\n  ],\n  \u0022dependencies\u0022: [\n    \u0022python=3.8\u0022,\n    \u0022pip\u0022,\n    {\n      \u0022pip\u0022: [\n        \u0022mlflow\u0022,\n        \u0022azureml-dataset-runtime[pandas,fuse]\u0022,\n        \u0022azureml-telemetry\u0022,\n        \u0022pandas\u0022,\n        \u0022pillow\u0022,\n        \u0022azureml-core\u0022,\n        \u0022scikit-learn~=0.20.0\u0022,\n        \u0022cloudpickle==1.1.1\u0022,\n        \u0022tensorflow==1.15.2\u0022\n      ]\n    }\n  ],\n  \u0022name\u0022: \u0022prs-env\u0022\n}",
          "osType": "Linux"
        },
        "systemData": {
          "createdAt": "2023-03-07T10:23:15.3692979\u002B00:00",
          "createdBy": "Firstname Lastname",
          "createdByType": "User",
          "lastModifiedAt": "2023-03-07T10:23:15.3692979\u002B00:00",
          "lastModifiedBy": "Firstname Lastname",
          "lastModifiedByType": "User"
        }
      }
    },
    {
      "RequestUri": "https://management.azure.com/subscriptions/00000000-0000-0000-0000-000000000/resourceGroups/00000/providers/Microsoft.MachineLearningServices/workspaces/00000/components/azureml_anonymous/versions/f9ac054b-5787-9055-acf5-bc74f222fbcf?api-version=2022-10-01",
      "RequestMethod": "PUT",
>>>>>>> d49b4ced
      "RequestHeaders": {
        "Accept": "*/*",
        "Accept-Encoding": "gzip, deflate",
        "Connection": "keep-alive",
<<<<<<< HEAD
        "Content-Length": "244",
        "Content-Type": "application/json; charset=UTF-8",
        "User-Agent": "azure-ai-ml/1.5.0 azsdk-python-core/1.26.4 Python/3.10.10 (Windows-10-10.0.22621-SP0)"
      },
      "RequestBody": {
        "assetId": "azureml://locations/centraluseuap/workspaces/df64664c-6e5e-4447-a0e4-b6d98f13443d/codes/000000000000000000000/versions/1",
        "temporaryDataReferenceId": "000000000000000000000",
        "temporaryDataReferenceType": "TemporaryBlobReference"
=======
        "Content-Length": "1211",
        "Content-Type": "application/json",
        "User-Agent": "azure-ai-ml/1.5.0 azsdk-python-mgmt-machinelearningservices/0.1.0 Python/3.10.6 (Linux-5.15.90.1-microsoft-standard-WSL2-x86_64-with-glibc2.35)"
      },
      "RequestBody": {
        "properties": {
          "properties": {},
          "tags": {},
          "isAnonymous": true,
          "isArchived": false,
          "componentSpec": {
            "name": "azureml_anonymous",
            "version": "1",
            "is_deterministic": true,
            "inputs": {
              "job_data_path": {
                "type": "mltable",
                "mode": "direct"
              },
              "score_model": {
                "type": "uri_folder",
                "mode": "download"
              }
            },
            "outputs": {
              "job_output_file": {
                "type": "uri_file",
                "mode": "rw_mount"
              }
            },
            "type": "parallel",
            "logging_level": "DEBUG",
            "task": {
              "type": "run_function",
              "code": "azureml:/subscriptions/00000000-0000-0000-0000-000000000/resourceGroups/00000/providers/Microsoft.MachineLearningServices/workspaces/00000/codes/1b16619c-31e0-473e-94fa-bba1db31a254/versions/1",
              "entry_script": "tabular_run_with_model.py",
              "append_row_to": "${{outputs.job_output_file}}",
              "environment": "azureml:/subscriptions/00000000-0000-0000-0000-000000000/resourceGroups/00000/providers/Microsoft.MachineLearningServices/workspaces/00000/environments/CliV2AnonymousEnvironment/versions/749b0b89c72d185f6585c92cc6c1ea8b"
            },
            "mini_batch_size": "102400",
            "input_data": "${{inputs.job_data_path}}",
            "retry_settings": {
              "timeout": 60,
              "max_retries": 2
            },
            "max_concurrency_per_instance": 2,
            "mini_batch_error_threshold": 5,
            "_source": "YAML.JOB"
          }
        }
>>>>>>> d49b4ced
      },
      "StatusCode": 403,
      "ResponseHeaders": {
<<<<<<< HEAD
        "Connection": "keep-alive",
        "Content-Encoding": "gzip",
        "Content-Type": "application/json; charset=utf-8",
        "Date": "Wed, 08 Mar 2023 16:05:59 GMT",
        "request-context": "appId=cid-v1:512cc15a-13b5-415b-bfd0-dce7accb6bb1",
        "Strict-Transport-Security": "max-age=15724800; includeSubDomains; preload",
        "Transfer-Encoding": "chunked",
        "Vary": "Accept-Encoding",
        "x-aml-cluster": "vienna-test-westus2-01",
        "X-Content-Type-Options": "nosniff",
        "x-ms-response-type": "error",
        "x-request-time": "0.014"
=======
        "Cache-Control": "no-cache",
        "Content-Length": "1817",
        "Content-Type": "application/json; charset=utf-8",
        "Date": "Thu, 09 Mar 2023 00:53:41 GMT",
        "Expires": "-1",
        "Location": "https://management.azure.com/subscriptions/00000000-0000-0000-0000-000000000/resourceGroups/00000/providers/Microsoft.MachineLearningServices/workspaces/00000/components/azureml_anonymous/versions/f9ac054b-5787-9055-acf5-bc74f222fbcf?api-version=2022-10-01",
        "Pragma": "no-cache",
        "Request-Context": "appId=cid-v1:2d2e8e63-272e-4b3c-8598-4ee570a0e70d",
        "Server-Timing": "traceparent;desc=\u002200-2972e3d5f344be6ef036a5759cf8abdd-2f12ba146b045dc9-01\u0022",
        "Strict-Transport-Security": "max-age=31536000; includeSubDomains",
        "x-aml-cluster": "vienna-eastus-01",
        "X-Content-Type-Options": "nosniff",
        "x-ms-correlation-request-id": "e007035b-fdbb-4a31-91bf-202447bfa358",
        "x-ms-ratelimit-remaining-subscription-writes": "1189",
        "x-ms-response-type": "standard",
        "x-ms-routing-request-id": "CANADACENTRAL:20230309T005341Z:e007035b-fdbb-4a31-91bf-202447bfa358",
        "x-request-time": "0.421"
      },
      "ResponseBody": {
        "id": "/subscriptions/00000000-0000-0000-0000-000000000/resourceGroups/00000/providers/Microsoft.MachineLearningServices/workspaces/00000/components/azureml_anonymous/versions/91ce72ff-51c8-4bdb-b431-f9f0e84cfbec",
        "name": "91ce72ff-51c8-4bdb-b431-f9f0e84cfbec",
        "type": "Microsoft.MachineLearningServices/workspaces/components/versions",
        "properties": {
          "description": null,
          "tags": {},
          "properties": {},
          "isArchived": false,
          "isAnonymous": true,
          "componentSpec": {
            "name": "azureml_anonymous",
            "version": "1",
            "is_deterministic": "True",
            "type": "parallel",
            "inputs": {
              "job_data_path": {
                "type": "mltable",
                "optional": "False"
              },
              "score_model": {
                "type": "uri_folder",
                "optional": "False"
              }
            },
            "outputs": {
              "job_output_file": {
                "type": "uri_file"
              }
            },
            "task": {
              "code": "azureml:/subscriptions/00000000-0000-0000-0000-000000000/resourceGroups/00000/providers/Microsoft.MachineLearningServices/workspaces/00000/codes/1b16619c-31e0-473e-94fa-bba1db31a254/versions/1",
              "environment": "azureml:/subscriptions/00000000-0000-0000-0000-000000000/resourceGroups/00000/providers/Microsoft.MachineLearningServices/workspaces/00000/environments/CliV2AnonymousEnvironment/versions/749b0b89c72d185f6585c92cc6c1ea8b",
              "entry_script": "tabular_run_with_model.py",
              "type": "run_function",
              "append_row_to": "${{outputs.job_output_file}}"
            },
            "input_data": "${{inputs.job_data_path}}",
            "error_threshold": "-1",
            "logging_level": "DEBUG",
            "max_concurrency_per_instance": "2",
            "mini_batch_error_threshold": "5",
            "mini_batch_size": "102400",
            "retry_settings": {
              "max_retries": "2",
              "timeout": "60"
            },
            "$schema": "https://componentsdk.azureedge.net/jsonschema/CommandComponent.json"
          }
        },
        "systemData": {
          "createdAt": "2023-03-09T00:53:41.6943487\u002B00:00",
          "createdBy": "Firstname Lastname",
          "createdByType": "User",
          "lastModifiedAt": "2023-03-09T00:53:41.6943487\u002B00:00",
          "lastModifiedBy": "Firstname Lastname",
          "lastModifiedByType": "User"
        }
      }
    },
    {
      "RequestUri": "https://management.azure.com/subscriptions/00000000-0000-0000-0000-000000000/resourceGroups/00000/providers/Microsoft.MachineLearningServices/workspaces/00000/datastores/workspaceblobstore?api-version=2022-10-01",
      "RequestMethod": "GET",
      "RequestHeaders": {
        "Accept": "application/json",
        "Accept-Encoding": "gzip, deflate",
        "Connection": "keep-alive",
        "User-Agent": "azure-ai-ml/1.5.0 azsdk-python-mgmt-machinelearningservices/0.1.0 Python/3.10.6 (Linux-5.15.90.1-microsoft-standard-WSL2-x86_64-with-glibc2.35)"
      },
      "RequestBody": null,
      "StatusCode": 200,
      "ResponseHeaders": {
        "Cache-Control": "no-cache",
        "Content-Encoding": "gzip",
        "Content-Type": "application/json; charset=utf-8",
        "Date": "Thu, 09 Mar 2023 00:53:41 GMT",
        "Expires": "-1",
        "Pragma": "no-cache",
        "Request-Context": "appId=cid-v1:2d2e8e63-272e-4b3c-8598-4ee570a0e70d",
        "Server-Timing": "traceparent;desc=\u002200-6393f479c7b330a61fb5f80a9962638c-c2e68f89b60ddb53-01\u0022",
        "Strict-Transport-Security": "max-age=31536000; includeSubDomains",
        "Transfer-Encoding": "chunked",
        "Vary": [
          "Accept-Encoding",
          "Accept-Encoding"
        ],
        "x-aml-cluster": "vienna-eastus-01",
        "X-Content-Type-Options": "nosniff",
        "x-ms-correlation-request-id": "65c42005-e4ec-4a93-bcb7-aa05101e78ae",
        "x-ms-ratelimit-remaining-subscription-reads": "11992",
        "x-ms-response-type": "standard",
        "x-ms-routing-request-id": "CANADACENTRAL:20230309T005342Z:65c42005-e4ec-4a93-bcb7-aa05101e78ae",
        "x-request-time": "0.140"
>>>>>>> d49b4ced
      },
      "ResponseBody": {
        "error": {
          "code": "UserError",
          "severity": null,
          "message": "User is not authorized to access provided resources due to not having read access to specified resources for following asset types: codes.",
          "messageFormat": "User is not authorized to access provided resources due to {reason}.",
          "messageParameters": {
            "reason": "not having read access to specified resources for following asset types: codes"
          },
<<<<<<< HEAD
          "referenceCode": null,
          "detailsUri": null,
          "target": null,
          "details": [],
          "innerError": {
            "code": "Auth",
            "innerError": {
              "code": "Authorization",
              "innerError": null
            }
          },
          "debugInfo": {
            "type": "Microsoft.MachineLearning.Common.Assets.UnauthorizedResourceAccessException",
            "message": "User is not authorized to access provided resources due to not having read access to specified resources for following asset types: codes.",
            "stackTrace": "   at Microsoft.MachineLearning.Common.Assets.Authorization.AssetAuthorizationHandler.AuthorizeUserForAssets(AuthorizationContext authorizationContext, AssetsRoleBasedAuthorizationRequest authorizationRequest, Func\u00602 isPublicContainerCheck, Func\u00602 shouldSkipWorkspaceDueToKnownFailure, Func\u00602 shouldSkipRegistryDueToKnownFailure, Boolean privateLinkCheckAlreadyDone, Func\u00602 isUserAgentSafeToTrustForPrivateLink, List\u00601 actionsToCheck) in /mnt/vss/_work/1/s/src/azureml-api/src/Common/Assets/Authorization/AssetAuthorizationHandler.cs:line 189\n   at Microsoft.MachineLearning.Feed.Services.ResourceProvider.AssetAuthorizationProvider.AuthorizeAssetWriteOrDeleteRequestForWorkspace(AssetId assetId, Boolean isDeleteRequest, CancellationToken cancellationToken) in /mnt/vss/_work/1/s/src/azureml-api/src/Feed/Services/ResourceProvider/AssetAuthorizationProvider.cs:line 331\n   at Microsoft.MachineLearning.Feed.Services.ResourceProvider.AssetAuthorizationProvider.AuthorizeAssetWriteRequest(AssetId assetId, CancellationToken cancellationToken) in /mnt/vss/_work/1/s/src/azureml-api/src/Feed/Services/ResourceProvider/AssetAuthorizationProvider.cs:line 96\n   at Microsoft.MachineLearning.Feed.EntryPoints.Controllers.AssetStore.TemporaryDataReferenceController.CreateOrGetTemporaryDataReference(TemporaryDataReferenceRequestDto temporaryDataReferenceRequest) in /mnt/vss/_work/1/s/src/azureml-api/src/Feed/EntryPoints/Controllers/AssetStore/TemporaryDataReferenceController.cs:line 53\n   at lambda_method772(Closure , Object )\n   at Microsoft.AspNetCore.Mvc.Infrastructure.ActionMethodExecutor.AwaitableObjectResultExecutor.Execute(IActionResultTypeMapper mapper, ObjectMethodExecutor executor, Object controller, Object[] arguments)\n   at Microsoft.AspNetCore.Mvc.Infrastructure.ControllerActionInvoker.\u003CInvokeActionMethodAsync\u003Eg__Logged|12_1(ControllerActionInvoker invoker)\n   at Microsoft.AspNetCore.Mvc.Infrastructure.ControllerActionInvoker.\u003CInvokeNextActionFilterAsync\u003Eg__Awaited|10_0(ControllerActionInvoker invoker, Task lastTask, State next, Scope scope, Object state, Boolean isCompleted)\n   at Microsoft.AspNetCore.Mvc.Infrastructure.ControllerActionInvoker.Rethrow(ActionExecutedContextSealed context)\n   at Microsoft.AspNetCore.Mvc.Infrastructure.ControllerActionInvoker.Next(State\u0026 next, Scope\u0026 scope, Object\u0026 state, Boolean\u0026 isCompleted)\n   at Microsoft.AspNetCore.Mvc.Infrastructure.ControllerActionInvoker.\u003CInvokeInnerFilterAsync\u003Eg__Awaited|13_0(ControllerActionInvoker invoker, Task lastTask, State next, Scope scope, Object state, Boolean isCompleted)\n   at Microsoft.AspNetCore.Mvc.Infrastructure.ResourceInvoker.\u003CInvokeNextExceptionFilterAsync\u003Eg__Awaited|26_0(ResourceInvoker invoker, Task lastTask, State next, Scope scope, Object state, Boolean isCompleted)",
            "innerException": null,
            "data": {
              "BaseError": {
                "Definition": {
                  "MessageFormat": "User is not authorized to access provided resources due to {reason}.",
                  "DetailsUri": null,
                  "IsTransient": null,
                  "CodesHierarchy": [
                    "UserError",
                    "Auth",
                    "Authorization"
                  ],
                  "Code": "Authorization"
                },
                "Message": "User is not authorized to access provided resources due to not having read access to specified resources for following asset types: codes.",
                "MessageParameters": {
                  "reason": "not having read access to specified resources for following asset types: codes"
                },
                "Target": null,
                "RetryAfterSeconds": null
              }
            },
            "errorResponse": null
          },
          "additionalInfo": null
        },
        "correlation": {
          "operation": "80d28d3702bc07941469dd67b293ca7d",
          "request": "0eaca48e5d431235"
        },
        "environment": "master",
        "location": "westus2",
        "time": "2023-03-08T16:05:59.0919474\u002B00:00",
        "componentName": "assetstore"
=======
          "datastoreType": "AzureBlob",
          "accountName": "samcw32zcnpjldw",
          "containerName": "azureml-blobstore-3bd2018e-4b43-401e-ad49-85df181c9e0a",
          "endpoint": "core.windows.net",
          "protocol": "https",
          "serviceDataAccessAuthIdentity": "WorkspaceSystemAssignedIdentity"
        },
        "systemData": {
          "createdAt": "2023-02-18T09:22:33.5645164\u002B00:00",
          "createdBy": "779301c0-18b2-4cdc-801b-a0a3368fee0a",
          "createdByType": "Application",
          "lastModifiedAt": "2023-02-18T09:22:34.1712214\u002B00:00",
          "lastModifiedBy": "779301c0-18b2-4cdc-801b-a0a3368fee0a",
          "lastModifiedByType": "Application"
        }
>>>>>>> d49b4ced
      }
    },
    {
      "RequestUri": "https://master.api.azureml-test.ms/assetstore/v1.0/temporaryDataReference/createOrGet",
      "RequestMethod": "POST",
      "RequestHeaders": {
<<<<<<< HEAD
        "Accept": "*/*",
        "Accept-Encoding": "gzip, deflate",
        "Connection": "keep-alive",
        "Content-Length": "244",
        "Content-Type": "application/json; charset=UTF-8",
        "User-Agent": "azure-ai-ml/1.5.0 azsdk-python-core/1.26.4 Python/3.10.10 (Windows-10-10.0.22621-SP0)"
      },
      "RequestBody": {
        "assetId": "azureml://locations/centraluseuap/workspaces/df64664c-6e5e-4447-a0e4-b6d98f13443d/codes/000000000000000000000/versions/1",
        "temporaryDataReferenceId": "000000000000000000000",
        "temporaryDataReferenceType": "TemporaryBlobReference"
=======
        "Accept": "application/json",
        "Accept-Encoding": "gzip, deflate",
        "Connection": "keep-alive",
        "Content-Length": "0",
        "User-Agent": "azure-ai-ml/1.5.0 azsdk-python-mgmt-machinelearningservices/0.1.0 Python/3.10.6 (Linux-5.15.90.1-microsoft-standard-WSL2-x86_64-with-glibc2.35)"
      },
      "RequestBody": null,
      "StatusCode": 200,
      "ResponseHeaders": {
        "Cache-Control": "no-cache",
        "Content-Encoding": "gzip",
        "Content-Type": "application/json; charset=utf-8",
        "Date": "Thu, 09 Mar 2023 00:53:41 GMT",
        "Expires": "-1",
        "Pragma": "no-cache",
        "Request-Context": "appId=cid-v1:2d2e8e63-272e-4b3c-8598-4ee570a0e70d",
        "Server-Timing": "traceparent;desc=\u002200-328d0e810f884660b839a5edaa0f9e0d-a49c6fa6398e1e50-01\u0022",
        "Strict-Transport-Security": "max-age=31536000; includeSubDomains",
        "Transfer-Encoding": "chunked",
        "Vary": "Accept-Encoding",
        "x-aml-cluster": "vienna-eastus-01",
        "X-Content-Type-Options": "nosniff",
        "x-ms-correlation-request-id": "086d625d-b616-4775-bf8a-6974a6a62834",
        "x-ms-ratelimit-remaining-subscription-writes": "1195",
        "x-ms-response-type": "standard",
        "x-ms-routing-request-id": "CANADACENTRAL:20230309T005342Z:086d625d-b616-4775-bf8a-6974a6a62834",
        "x-request-time": "0.135"
      },
      "ResponseBody": {
        "secretsType": "AccountKey",
        "key": "dGhpcyBpcyBmYWtlIGtleQ=="
      }
    },
    {
      "RequestUri": "https://samcw32zcnpjldw.blob.core.windows.net/azureml-blobstore-3bd2018e-4b43-401e-ad49-85df181c9e0a/LocalUpload/00000000000000000000000000000000/neural-iris-mltable/MLTable",
      "RequestMethod": "HEAD",
      "RequestHeaders": {
        "Accept": "application/xml",
        "Accept-Encoding": "gzip, deflate",
        "Connection": "keep-alive",
        "User-Agent": "azsdk-python-storage-blob/12.14.1 Python/3.10.6 (Linux-5.15.90.1-microsoft-standard-WSL2-x86_64-with-glibc2.35)",
        "x-ms-date": "Thu, 09 Mar 2023 00:53:40 GMT",
        "x-ms-version": "2021-08-06"
      },
      "RequestBody": null,
      "StatusCode": 200,
      "ResponseHeaders": {
        "Accept-Ranges": "bytes",
        "Content-Length": "145",
        "Content-MD5": "rlGxMQGX0/J2YclXrj50HA==",
        "Content-Type": "application/octet-stream",
        "Date": "Thu, 09 Mar 2023 00:53:42 GMT",
        "ETag": "\u00220x8DB1EF5FDBFD26E\u0022",
        "Last-Modified": "Tue, 07 Mar 2023 10:23:27 GMT",
        "Server": [
          "Windows-Azure-Blob/1.0",
          "Microsoft-HTTPAPI/2.0"
        ],
        "Vary": "Origin",
        "x-ms-access-tier": "Hot",
        "x-ms-access-tier-inferred": "true",
        "x-ms-blob-type": "BlockBlob",
        "x-ms-creation-time": "Tue, 07 Mar 2023 10:23:27 GMT",
        "x-ms-lease-state": "available",
        "x-ms-lease-status": "unlocked",
        "x-ms-meta-name": "5d7efe4f-4c6a-4aa3-9d51-08e9a40a6cf2",
        "x-ms-meta-upload_status": "completed",
        "x-ms-meta-version": "50f284c8-6a88-4ab8-a268-85cb2545d075",
        "x-ms-server-encrypted": "true",
        "x-ms-version": "2021-08-06"
      },
      "ResponseBody": null
    },
    {
      "RequestUri": "https://samcw32zcnpjldw.blob.core.windows.net/azureml-blobstore-3bd2018e-4b43-401e-ad49-85df181c9e0a/az-ml-artifacts/00000000000000000000000000000000/neural-iris-mltable/MLTable",
      "RequestMethod": "HEAD",
      "RequestHeaders": {
        "Accept": "application/xml",
        "Accept-Encoding": "gzip, deflate",
        "Connection": "keep-alive",
        "User-Agent": "azsdk-python-storage-blob/12.14.1 Python/3.10.6 (Linux-5.15.90.1-microsoft-standard-WSL2-x86_64-with-glibc2.35)",
        "x-ms-date": "Thu, 09 Mar 2023 00:53:41 GMT",
        "x-ms-version": "2021-08-06"
>>>>>>> d49b4ced
      },
      "StatusCode": 403,
      "ResponseHeaders": {
<<<<<<< HEAD
        "Connection": "keep-alive",
        "Content-Encoding": "gzip",
        "Content-Type": "application/json; charset=utf-8",
        "Date": "Wed, 08 Mar 2023 16:06:00 GMT",
        "request-context": "appId=cid-v1:512cc15a-13b5-415b-bfd0-dce7accb6bb1",
        "Strict-Transport-Security": "max-age=15724800; includeSubDomains; preload",
        "Transfer-Encoding": "chunked",
        "Vary": "Accept-Encoding",
        "x-aml-cluster": "vienna-test-westus2-01",
        "X-Content-Type-Options": "nosniff",
        "x-ms-response-type": "error",
        "x-request-time": "0.012"
=======
        "Date": "Thu, 09 Mar 2023 00:53:42 GMT",
        "Server": [
          "Windows-Azure-Blob/1.0",
          "Microsoft-HTTPAPI/2.0"
        ],
        "Transfer-Encoding": "chunked",
        "Vary": "Origin",
        "x-ms-error-code": "BlobNotFound",
        "x-ms-version": "2021-08-06"
      },
      "ResponseBody": null
    },
    {
      "RequestUri": "https://management.azure.com/subscriptions/00000000-0000-0000-0000-000000000/resourceGroups/00000/providers/Microsoft.MachineLearningServices/workspaces/00000/datastores/workspaceblobstore?api-version=2022-10-01",
      "RequestMethod": "GET",
      "RequestHeaders": {
        "Accept": "application/json",
        "Accept-Encoding": "gzip, deflate",
        "Connection": "keep-alive",
        "User-Agent": "azure-ai-ml/1.5.0 azsdk-python-mgmt-machinelearningservices/0.1.0 Python/3.10.6 (Linux-5.15.90.1-microsoft-standard-WSL2-x86_64-with-glibc2.35)"
      },
      "RequestBody": null,
      "StatusCode": 200,
      "ResponseHeaders": {
        "Cache-Control": "no-cache",
        "Content-Encoding": "gzip",
        "Content-Type": "application/json; charset=utf-8",
        "Date": "Thu, 09 Mar 2023 00:53:42 GMT",
        "Expires": "-1",
        "Pragma": "no-cache",
        "Request-Context": "appId=cid-v1:2d2e8e63-272e-4b3c-8598-4ee570a0e70d",
        "Server-Timing": "traceparent;desc=\u002200-4accc97c9569137ae81fb002c96677b3-15f6e84e8b2917f3-01\u0022",
        "Strict-Transport-Security": "max-age=31536000; includeSubDomains",
        "Transfer-Encoding": "chunked",
        "Vary": [
          "Accept-Encoding",
          "Accept-Encoding"
        ],
        "x-aml-cluster": "vienna-eastus-01",
        "X-Content-Type-Options": "nosniff",
        "x-ms-correlation-request-id": "f31a3ee6-e7ab-45c5-bb57-953948af5ffb",
        "x-ms-ratelimit-remaining-subscription-reads": "11991",
        "x-ms-response-type": "standard",
        "x-ms-routing-request-id": "CANADACENTRAL:20230309T005343Z:f31a3ee6-e7ab-45c5-bb57-953948af5ffb",
        "x-request-time": "0.144"
>>>>>>> d49b4ced
      },
      "ResponseBody": {
        "error": {
          "code": "UserError",
          "severity": null,
          "message": "User is not authorized to access provided resources due to not having read access to specified resources for following asset types: codes.",
          "messageFormat": "User is not authorized to access provided resources due to {reason}.",
          "messageParameters": {
            "reason": "not having read access to specified resources for following asset types: codes"
          },
          "referenceCode": null,
          "detailsUri": null,
          "target": null,
          "details": [],
          "innerError": {
            "code": "Auth",
            "innerError": {
              "code": "Authorization",
              "innerError": null
            }
          },
          "debugInfo": {
            "type": "Microsoft.MachineLearning.Common.Assets.UnauthorizedResourceAccessException",
            "message": "User is not authorized to access provided resources due to not having read access to specified resources for following asset types: codes.",
            "stackTrace": "   at Microsoft.MachineLearning.Common.Assets.Authorization.AssetAuthorizationHandler.AuthorizeUserForAssets(AuthorizationContext authorizationContext, AssetsRoleBasedAuthorizationRequest authorizationRequest, Func\u00602 isPublicContainerCheck, Func\u00602 shouldSkipWorkspaceDueToKnownFailure, Func\u00602 shouldSkipRegistryDueToKnownFailure, Boolean privateLinkCheckAlreadyDone, Func\u00602 isUserAgentSafeToTrustForPrivateLink, List\u00601 actionsToCheck) in /mnt/vss/_work/1/s/src/azureml-api/src/Common/Assets/Authorization/AssetAuthorizationHandler.cs:line 189\n   at Microsoft.MachineLearning.Feed.Services.ResourceProvider.AssetAuthorizationProvider.AuthorizeAssetWriteOrDeleteRequestForWorkspace(AssetId assetId, Boolean isDeleteRequest, CancellationToken cancellationToken) in /mnt/vss/_work/1/s/src/azureml-api/src/Feed/Services/ResourceProvider/AssetAuthorizationProvider.cs:line 331\n   at Microsoft.MachineLearning.Feed.Services.ResourceProvider.AssetAuthorizationProvider.AuthorizeAssetWriteRequest(AssetId assetId, CancellationToken cancellationToken) in /mnt/vss/_work/1/s/src/azureml-api/src/Feed/Services/ResourceProvider/AssetAuthorizationProvider.cs:line 96\n   at Microsoft.MachineLearning.Feed.EntryPoints.Controllers.AssetStore.TemporaryDataReferenceController.CreateOrGetTemporaryDataReference(TemporaryDataReferenceRequestDto temporaryDataReferenceRequest) in /mnt/vss/_work/1/s/src/azureml-api/src/Feed/EntryPoints/Controllers/AssetStore/TemporaryDataReferenceController.cs:line 53\n   at lambda_method728(Closure , Object )\n   at Microsoft.AspNetCore.Mvc.Infrastructure.ActionMethodExecutor.AwaitableObjectResultExecutor.Execute(IActionResultTypeMapper mapper, ObjectMethodExecutor executor, Object controller, Object[] arguments)\n   at Microsoft.AspNetCore.Mvc.Infrastructure.ControllerActionInvoker.\u003CInvokeActionMethodAsync\u003Eg__Logged|12_1(ControllerActionInvoker invoker)\n   at Microsoft.AspNetCore.Mvc.Infrastructure.ControllerActionInvoker.\u003CInvokeNextActionFilterAsync\u003Eg__Awaited|10_0(ControllerActionInvoker invoker, Task lastTask, State next, Scope scope, Object state, Boolean isCompleted)\n   at Microsoft.AspNetCore.Mvc.Infrastructure.ControllerActionInvoker.Rethrow(ActionExecutedContextSealed context)\n   at Microsoft.AspNetCore.Mvc.Infrastructure.ControllerActionInvoker.Next(State\u0026 next, Scope\u0026 scope, Object\u0026 state, Boolean\u0026 isCompleted)\n   at Microsoft.AspNetCore.Mvc.Infrastructure.ControllerActionInvoker.\u003CInvokeInnerFilterAsync\u003Eg__Awaited|13_0(ControllerActionInvoker invoker, Task lastTask, State next, Scope scope, Object state, Boolean isCompleted)\n   at Microsoft.AspNetCore.Mvc.Infrastructure.ResourceInvoker.\u003CInvokeNextExceptionFilterAsync\u003Eg__Awaited|26_0(ResourceInvoker invoker, Task lastTask, State next, Scope scope, Object state, Boolean isCompleted)",
            "innerException": null,
            "data": {
              "BaseError": {
                "Definition": {
                  "MessageFormat": "User is not authorized to access provided resources due to {reason}.",
                  "DetailsUri": null,
                  "IsTransient": null,
                  "CodesHierarchy": [
                    "UserError",
                    "Auth",
                    "Authorization"
                  ],
                  "Code": "Authorization"
                },
                "Message": "User is not authorized to access provided resources due to not having read access to specified resources for following asset types: codes.",
                "MessageParameters": {
                  "reason": "not having read access to specified resources for following asset types: codes"
                },
                "Target": null,
                "RetryAfterSeconds": null
              }
            },
            "errorResponse": null
          },
<<<<<<< HEAD
          "additionalInfo": null
        },
        "correlation": {
          "operation": "8d255c6d10dfe575b07e7e94eab618d8",
          "request": "bf309e7c6494d353"
        },
        "environment": "master",
        "location": "westus2",
        "time": "2023-03-08T16:06:00.5982709\u002B00:00",
        "componentName": "assetstore"
=======
          "datastoreType": "AzureBlob",
          "accountName": "samcw32zcnpjldw",
          "containerName": "azureml-blobstore-3bd2018e-4b43-401e-ad49-85df181c9e0a",
          "endpoint": "core.windows.net",
          "protocol": "https",
          "serviceDataAccessAuthIdentity": "WorkspaceSystemAssignedIdentity"
        },
        "systemData": {
          "createdAt": "2023-02-18T09:22:33.5645164\u002B00:00",
          "createdBy": "779301c0-18b2-4cdc-801b-a0a3368fee0a",
          "createdByType": "Application",
          "lastModifiedAt": "2023-02-18T09:22:34.1712214\u002B00:00",
          "lastModifiedBy": "779301c0-18b2-4cdc-801b-a0a3368fee0a",
          "lastModifiedByType": "Application"
        }
>>>>>>> d49b4ced
      }
    },
    {
      "RequestUri": "https://master.api.azureml-test.ms/assetstore/v1.0/temporaryDataReference/createOrGet",
      "RequestMethod": "POST",
      "RequestHeaders": {
        "Accept": "*/*",
        "Accept-Encoding": "gzip, deflate",
        "Connection": "keep-alive",
<<<<<<< HEAD
        "Content-Length": "244",
        "Content-Type": "application/json; charset=UTF-8",
        "User-Agent": "azure-ai-ml/1.5.0 azsdk-python-core/1.26.4 Python/3.10.10 (Windows-10-10.0.22621-SP0)"
=======
        "Content-Length": "0",
        "User-Agent": "azure-ai-ml/1.5.0 azsdk-python-mgmt-machinelearningservices/0.1.0 Python/3.10.6 (Linux-5.15.90.1-microsoft-standard-WSL2-x86_64-with-glibc2.35)"
>>>>>>> d49b4ced
      },
      "RequestBody": {
        "assetId": "azureml://locations/centraluseuap/workspaces/df64664c-6e5e-4447-a0e4-b6d98f13443d/codes/000000000000000000000/versions/1",
        "temporaryDataReferenceId": "000000000000000000000",
        "temporaryDataReferenceType": "TemporaryBlobReference"
      },
      "StatusCode": 403,
      "ResponseHeaders": {
        "Connection": "keep-alive",
        "Content-Encoding": "gzip",
        "Content-Type": "application/json; charset=utf-8",
<<<<<<< HEAD
        "Date": "Wed, 08 Mar 2023 16:06:02 GMT",
        "request-context": "appId=cid-v1:512cc15a-13b5-415b-bfd0-dce7accb6bb1",
        "Strict-Transport-Security": "max-age=15724800; includeSubDomains; preload",
        "Transfer-Encoding": "chunked",
        "Vary": "Accept-Encoding",
        "x-aml-cluster": "vienna-test-westus2-01",
        "X-Content-Type-Options": "nosniff",
        "x-ms-response-type": "error",
        "x-request-time": "0.015"
      },
      "ResponseBody": {
        "error": {
          "code": "UserError",
          "severity": null,
          "message": "User is not authorized to access provided resources due to not having read access to specified resources for following asset types: codes.",
          "messageFormat": "User is not authorized to access provided resources due to {reason}.",
          "messageParameters": {
            "reason": "not having read access to specified resources for following asset types: codes"
          },
          "referenceCode": null,
          "detailsUri": null,
          "target": null,
          "details": [],
          "innerError": {
            "code": "Auth",
            "innerError": {
              "code": "Authorization",
              "innerError": null
            }
          },
          "debugInfo": {
            "type": "Microsoft.MachineLearning.Common.Assets.UnauthorizedResourceAccessException",
            "message": "User is not authorized to access provided resources due to not having read access to specified resources for following asset types: codes.",
            "stackTrace": "   at Microsoft.MachineLearning.Common.Assets.Authorization.AssetAuthorizationHandler.AuthorizeUserForAssets(AuthorizationContext authorizationContext, AssetsRoleBasedAuthorizationRequest authorizationRequest, Func\u00602 isPublicContainerCheck, Func\u00602 shouldSkipWorkspaceDueToKnownFailure, Func\u00602 shouldSkipRegistryDueToKnownFailure, Boolean privateLinkCheckAlreadyDone, Func\u00602 isUserAgentSafeToTrustForPrivateLink, List\u00601 actionsToCheck) in /mnt/vss/_work/1/s/src/azureml-api/src/Common/Assets/Authorization/AssetAuthorizationHandler.cs:line 189\n   at Microsoft.MachineLearning.Feed.Services.ResourceProvider.AssetAuthorizationProvider.AuthorizeAssetWriteOrDeleteRequestForWorkspace(AssetId assetId, Boolean isDeleteRequest, CancellationToken cancellationToken) in /mnt/vss/_work/1/s/src/azureml-api/src/Feed/Services/ResourceProvider/AssetAuthorizationProvider.cs:line 331\n   at Microsoft.MachineLearning.Feed.Services.ResourceProvider.AssetAuthorizationProvider.AuthorizeAssetWriteRequest(AssetId assetId, CancellationToken cancellationToken) in /mnt/vss/_work/1/s/src/azureml-api/src/Feed/Services/ResourceProvider/AssetAuthorizationProvider.cs:line 96\n   at Microsoft.MachineLearning.Feed.EntryPoints.Controllers.AssetStore.TemporaryDataReferenceController.CreateOrGetTemporaryDataReference(TemporaryDataReferenceRequestDto temporaryDataReferenceRequest) in /mnt/vss/_work/1/s/src/azureml-api/src/Feed/EntryPoints/Controllers/AssetStore/TemporaryDataReferenceController.cs:line 53\n   at lambda_method654(Closure , Object )\n   at Microsoft.AspNetCore.Mvc.Infrastructure.ActionMethodExecutor.AwaitableObjectResultExecutor.Execute(IActionResultTypeMapper mapper, ObjectMethodExecutor executor, Object controller, Object[] arguments)\n   at Microsoft.AspNetCore.Mvc.Infrastructure.ControllerActionInvoker.\u003CInvokeActionMethodAsync\u003Eg__Logged|12_1(ControllerActionInvoker invoker)\n   at Microsoft.AspNetCore.Mvc.Infrastructure.ControllerActionInvoker.\u003CInvokeNextActionFilterAsync\u003Eg__Awaited|10_0(ControllerActionInvoker invoker, Task lastTask, State next, Scope scope, Object state, Boolean isCompleted)\n   at Microsoft.AspNetCore.Mvc.Infrastructure.ControllerActionInvoker.Rethrow(ActionExecutedContextSealed context)\n   at Microsoft.AspNetCore.Mvc.Infrastructure.ControllerActionInvoker.Next(State\u0026 next, Scope\u0026 scope, Object\u0026 state, Boolean\u0026 isCompleted)\n   at Microsoft.AspNetCore.Mvc.Infrastructure.ControllerActionInvoker.\u003CInvokeInnerFilterAsync\u003Eg__Awaited|13_0(ControllerActionInvoker invoker, Task lastTask, State next, Scope scope, Object state, Boolean isCompleted)\n   at Microsoft.AspNetCore.Mvc.Infrastructure.ResourceInvoker.\u003CInvokeNextExceptionFilterAsync\u003Eg__Awaited|26_0(ResourceInvoker invoker, Task lastTask, State next, Scope scope, Object state, Boolean isCompleted)",
            "innerException": null,
            "data": {
              "BaseError": {
                "Definition": {
                  "MessageFormat": "User is not authorized to access provided resources due to {reason}.",
                  "DetailsUri": null,
                  "IsTransient": null,
                  "CodesHierarchy": [
                    "UserError",
                    "Auth",
                    "Authorization"
                  ],
                  "Code": "Authorization"
                },
                "Message": "User is not authorized to access provided resources due to not having read access to specified resources for following asset types: codes.",
                "MessageParameters": {
                  "reason": "not having read access to specified resources for following asset types: codes"
                },
                "Target": null,
                "RetryAfterSeconds": null
              }
=======
        "Date": "Thu, 09 Mar 2023 00:53:42 GMT",
        "Expires": "-1",
        "Pragma": "no-cache",
        "Request-Context": "appId=cid-v1:2d2e8e63-272e-4b3c-8598-4ee570a0e70d",
        "Server-Timing": "traceparent;desc=\u002200-38b7b6f4f4a1e3e20c757be9d62b0f53-08de310fb3684c49-01\u0022",
        "Strict-Transport-Security": "max-age=31536000; includeSubDomains",
        "Transfer-Encoding": "chunked",
        "Vary": "Accept-Encoding",
        "x-aml-cluster": "vienna-eastus-01",
        "X-Content-Type-Options": "nosniff",
        "x-ms-correlation-request-id": "e7d8f400-18c5-46ca-83cb-d990553ce627",
        "x-ms-ratelimit-remaining-subscription-writes": "1194",
        "x-ms-response-type": "standard",
        "x-ms-routing-request-id": "CANADACENTRAL:20230309T005343Z:e7d8f400-18c5-46ca-83cb-d990553ce627",
        "x-request-time": "0.202"
      },
      "ResponseBody": {
        "secretsType": "AccountKey",
        "key": "dGhpcyBpcyBmYWtlIGtleQ=="
      }
    },
    {
      "RequestUri": "https://samcw32zcnpjldw.blob.core.windows.net/azureml-blobstore-3bd2018e-4b43-401e-ad49-85df181c9e0a/LocalUpload/00000000000000000000000000000000/model/iris_model/MLmodel",
      "RequestMethod": "HEAD",
      "RequestHeaders": {
        "Accept": "application/xml",
        "Accept-Encoding": "gzip, deflate",
        "Connection": "keep-alive",
        "User-Agent": "azsdk-python-storage-blob/12.14.1 Python/3.10.6 (Linux-5.15.90.1-microsoft-standard-WSL2-x86_64-with-glibc2.35)",
        "x-ms-date": "Thu, 09 Mar 2023 00:53:41 GMT",
        "x-ms-version": "2021-08-06"
      },
      "RequestBody": null,
      "StatusCode": 200,
      "ResponseHeaders": {
        "Accept-Ranges": "bytes",
        "Content-Length": "287",
        "Content-MD5": "70xFU4nvPmd68fVkqOtHNQ==",
        "Content-Type": "application/octet-stream",
        "Date": "Thu, 09 Mar 2023 00:53:43 GMT",
        "ETag": "\u00220x8DB1EF6130E262A\u0022",
        "Last-Modified": "Tue, 07 Mar 2023 10:24:03 GMT",
        "Server": [
          "Windows-Azure-Blob/1.0",
          "Microsoft-HTTPAPI/2.0"
        ],
        "Vary": "Origin",
        "x-ms-access-tier": "Hot",
        "x-ms-access-tier-inferred": "true",
        "x-ms-blob-type": "BlockBlob",
        "x-ms-creation-time": "Tue, 07 Mar 2023 10:23:28 GMT",
        "x-ms-lease-state": "available",
        "x-ms-lease-status": "unlocked",
        "x-ms-meta-name": "a201ffdc-8b06-47dd-b47e-ae87737c4cc5",
        "x-ms-meta-upload_status": "completed",
        "x-ms-meta-version": "70c643ba-14cd-4479-b21a-69045c69f2f1",
        "x-ms-server-encrypted": "true",
        "x-ms-version": "2021-08-06"
      },
      "ResponseBody": null
    },
    {
      "RequestUri": "https://samcw32zcnpjldw.blob.core.windows.net/azureml-blobstore-3bd2018e-4b43-401e-ad49-85df181c9e0a/az-ml-artifacts/00000000000000000000000000000000/model/iris_model/MLmodel",
      "RequestMethod": "HEAD",
      "RequestHeaders": {
        "Accept": "application/xml",
        "Accept-Encoding": "gzip, deflate",
        "Connection": "keep-alive",
        "User-Agent": "azsdk-python-storage-blob/12.14.1 Python/3.10.6 (Linux-5.15.90.1-microsoft-standard-WSL2-x86_64-with-glibc2.35)",
        "x-ms-date": "Thu, 09 Mar 2023 00:53:42 GMT",
        "x-ms-version": "2021-08-06"
      },
      "RequestBody": null,
      "StatusCode": 404,
      "ResponseHeaders": {
        "Date": "Thu, 09 Mar 2023 00:53:43 GMT",
        "Server": [
          "Windows-Azure-Blob/1.0",
          "Microsoft-HTTPAPI/2.0"
        ],
        "Transfer-Encoding": "chunked",
        "Vary": "Origin",
        "x-ms-error-code": "BlobNotFound",
        "x-ms-version": "2021-08-06"
      },
      "ResponseBody": null
    },
    {
      "RequestUri": "https://management.azure.com/subscriptions/00000000-0000-0000-0000-000000000/resourceGroups/00000/providers/Microsoft.MachineLearningServices/workspaces/00000/jobs/test_245489815868?api-version=2023-02-01-preview",
      "RequestMethod": "PUT",
      "RequestHeaders": {
        "Accept": "application/json",
        "Accept-Encoding": "gzip, deflate",
        "Connection": "keep-alive",
        "Content-Length": "2387",
        "Content-Type": "application/json",
        "User-Agent": "azure-ai-ml/1.5.0 azsdk-python-mgmt-machinelearningservices/0.1.0 Python/3.10.6 (Linux-5.15.90.1-microsoft-standard-WSL2-x86_64-with-glibc2.35)"
      },
      "RequestBody": {
        "properties": {
          "description": "The hello world pipeline job with inline parallel job",
          "properties": {},
          "tags": {
            "tag": "tagvalue",
            "owner": "sdkteam"
          },
          "displayName": "test_245489815868",
          "experimentName": "azure-ai-ml",
          "isArchived": false,
          "jobType": "Pipeline",
          "inputs": {
            "job_data_path": {
              "mode": "Direct",
              "uri": "azureml://datastores/workspaceblobstore/paths/LocalUpload/00000000000000000000000000000000/neural-iris-mltable",
              "jobInputType": "mltable"
            },
            "score_model": {
              "mode": "Download",
              "uri": "azureml://datastores/workspaceblobstore/paths/LocalUpload/00000000000000000000000000000000/model/",
              "jobInputType": "uri_folder"
            }
          },
          "jobs": {
            "hello_world_inline_parallel_tabular_job_1": {
              "type": "parallel",
              "mini_batch_error_threshold": 5,
              "max_concurrency_per_instance": 2,
              "task": {
                "type": "run_function",
                "code": "azureml:/subscriptions/00000000-0000-0000-0000-000000000/resourceGroups/00000/providers/Microsoft.MachineLearningServices/workspaces/00000/codes/1b16619c-31e0-473e-94fa-bba1db31a254/versions/1",
                "entry_script": "tabular_run_with_model.py",
                "append_row_to": "${{outputs.job_output_file}}",
                "environment": "azureml:/subscriptions/00000000-0000-0000-0000-000000000/resourceGroups/00000/providers/Microsoft.MachineLearningServices/workspaces/00000/environments/CliV2AnonymousEnvironment/versions/749b0b89c72d185f6585c92cc6c1ea8b"
              },
              "input_data": "${{inputs.job_data_path}}",
              "name": "hello_world_inline_parallel_tabular_job_1",
              "computeId": "/subscriptions/00000000-0000-0000-0000-000000000/resourceGroups/00000/providers/Microsoft.MachineLearningServices/workspaces/00000/computes/cpu-cluster",
              "inputs": {
                "job_data_path": {
                  "job_input_type": "literal",
                  "value": "${{parent.inputs.job_data_path}}"
                },
                "score_model": {
                  "job_input_type": "literal",
                  "value": "${{parent.inputs.score_model}}"
                }
              },
              "outputs": {
                "job_output_file": {
                  "value": "${{parent.outputs.job_out_file}}",
                  "type": "literal"
                }
              },
              "_source": "YAML.JOB",
              "componentId": "/subscriptions/00000000-0000-0000-0000-000000000/resourceGroups/00000/providers/Microsoft.MachineLearningServices/workspaces/00000/components/azureml_anonymous/versions/91ce72ff-51c8-4bdb-b431-f9f0e84cfbec",
              "retry_settings": {
                "timeout": 60,
                "max_retries": 2
              },
              "logging_level": "DEBUG",
              "mini_batch_size": 102400
            }
          },
          "outputs": {
            "job_out_file": {
              "mode": "ReadWriteMount",
              "jobOutputType": "uri_file"
            }
          },
          "settings": {
            "_source": "YAML.JOB"
          }
        }
      },
      "StatusCode": 201,
      "ResponseHeaders": {
        "Cache-Control": "no-cache",
        "Content-Length": "3778",
        "Content-Type": "application/json; charset=utf-8",
        "Date": "Thu, 09 Mar 2023 00:53:47 GMT",
        "Expires": "-1",
        "Location": "https://management.azure.com/subscriptions/00000000-0000-0000-0000-000000000/resourceGroups/00000/providers/Microsoft.MachineLearningServices/workspaces/00000/jobs/test_245489815868?api-version=2023-02-01-preview",
        "Pragma": "no-cache",
        "Request-Context": "appId=cid-v1:2d2e8e63-272e-4b3c-8598-4ee570a0e70d",
        "Server-Timing": "traceparent;desc=\u002200-4c877a9d277daae1693ca046b9131785-dfc9cb1a89bb0247-01\u0022",
        "Strict-Transport-Security": "max-age=31536000; includeSubDomains",
        "x-aml-cluster": "vienna-eastus-01",
        "X-Content-Type-Options": "nosniff",
        "x-ms-correlation-request-id": "d794eab4-2ba1-49f0-acba-cd6028311471",
        "x-ms-ratelimit-remaining-subscription-writes": "1188",
        "x-ms-response-type": "standard",
        "x-ms-routing-request-id": "CANADACENTRAL:20230309T005348Z:d794eab4-2ba1-49f0-acba-cd6028311471",
        "x-request-time": "1.360"
      },
      "ResponseBody": {
        "id": "/subscriptions/00000000-0000-0000-0000-000000000/resourceGroups/00000/providers/Microsoft.MachineLearningServices/workspaces/00000/jobs/test_245489815868",
        "name": "test_245489815868",
        "type": "Microsoft.MachineLearningServices/workspaces/jobs",
        "properties": {
          "description": "The hello world pipeline job with inline parallel job",
          "tags": {
            "tag": "tagvalue",
            "owner": "sdkteam"
          },
          "properties": {
            "azureml.DevPlatv2": "true",
            "azureml.runsource": "azureml.PipelineRun",
            "runSource": "MFE",
            "runType": "HTTP",
            "azureml.parameters": "{}",
            "azureml.continue_on_step_failure": "True",
            "azureml.continue_on_failed_optional_input": "True",
            "azureml.defaultDataStoreName": "workspaceblobstore",
            "azureml.pipelineComponent": "pipelinerun"
          },
          "displayName": "test_245489815868",
          "status": "Preparing",
          "experimentName": "azure-ai-ml",
          "services": {
            "Tracking": {
              "jobServiceType": "Tracking",
              "port": null,
              "endpoint": "azureml://eastus.api.azureml.ms/mlflow/v1.0/subscriptions/00000000-0000-0000-0000-000000000/resourceGroups/00000/providers/Microsoft.MachineLearningServices/workspaces/00000?",
              "status": null,
              "errorMessage": null,
              "properties": null,
              "nodes": null
            },
            "Studio": {
              "jobServiceType": "Studio",
              "port": null,
              "endpoint": "https://ml.azure.com/runs/test_245489815868?wsid=/subscriptions/00000000-0000-0000-0000-000000000/resourcegroups/00000/workspaces/00000",
              "status": null,
              "errorMessage": null,
              "properties": null,
              "nodes": null
            }
          },
          "computeId": null,
          "isArchived": false,
          "identity": null,
          "componentId": null,
          "notificationSetting": null,
          "jobType": "Pipeline",
          "settings": {
            "_source": "YAML.JOB"
          },
          "jobs": {
            "hello_world_inline_parallel_tabular_job_1": {
              "type": "parallel",
              "mini_batch_error_threshold": 5,
              "max_concurrency_per_instance": 2,
              "task": {
                "type": "run_function",
                "code": "azureml:/subscriptions/00000000-0000-0000-0000-000000000/resourceGroups/00000/providers/Microsoft.MachineLearningServices/workspaces/00000/codes/1b16619c-31e0-473e-94fa-bba1db31a254/versions/1",
                "entry_script": "tabular_run_with_model.py",
                "append_row_to": "${{outputs.job_output_file}}",
                "environment": "azureml:/subscriptions/00000000-0000-0000-0000-000000000/resourceGroups/00000/providers/Microsoft.MachineLearningServices/workspaces/00000/environments/CliV2AnonymousEnvironment/versions/749b0b89c72d185f6585c92cc6c1ea8b"
              },
              "input_data": "${{inputs.job_data_path}}",
              "name": "hello_world_inline_parallel_tabular_job_1",
              "computeId": "/subscriptions/00000000-0000-0000-0000-000000000/resourceGroups/00000/providers/Microsoft.MachineLearningServices/workspaces/00000/computes/cpu-cluster",
              "inputs": {
                "job_data_path": {
                  "job_input_type": "literal",
                  "value": "${{parent.inputs.job_data_path}}"
                },
                "score_model": {
                  "job_input_type": "literal",
                  "value": "${{parent.inputs.score_model}}"
                }
              },
              "outputs": {
                "job_output_file": {
                  "value": "${{parent.outputs.job_out_file}}",
                  "type": "literal"
                }
              },
              "_source": "YAML.JOB",
              "componentId": "/subscriptions/00000000-0000-0000-0000-000000000/resourceGroups/00000/providers/Microsoft.MachineLearningServices/workspaces/00000/components/azureml_anonymous/versions/91ce72ff-51c8-4bdb-b431-f9f0e84cfbec",
              "retry_settings": {
                "timeout": 60,
                "max_retries": 2
              },
              "logging_level": "DEBUG",
              "mini_batch_size": 102400
            }
          },
          "inputs": {
            "job_data_path": {
              "description": null,
              "uri": "azureml://datastores/workspaceblobstore/paths/LocalUpload/00000000000000000000000000000000/neural-iris-mltable",
              "mode": "Direct",
              "jobInputType": "mltable"
>>>>>>> d49b4ced
            },
            "errorResponse": null
          },
<<<<<<< HEAD
          "additionalInfo": null
        },
        "correlation": {
          "operation": "7ad07b8ed348d1fb3ded732d872949e7",
          "request": "37d5441c6274d789"
        },
        "environment": "master",
        "location": "westus2",
        "time": "2023-03-08T16:06:02.3823315\u002B00:00",
        "componentName": "assetstore"
=======
          "outputs": {
            "job_out_file": {
              "description": null,
              "uri": null,
              "assetName": null,
              "assetVersion": null,
              "mode": "ReadWriteMount",
              "jobOutputType": "uri_file"
            }
          },
          "sourceJobId": null
        },
        "systemData": {
          "createdAt": "2023-03-09T00:53:47.660899\u002B00:00",
          "createdBy": "Firstname Lastname",
          "createdByType": "User"
        }
>>>>>>> d49b4ced
      }
    }
  ],
  "Variables": {
<<<<<<< HEAD
    "name": "test_160697740400"
=======
    "name": "test_245489815868"
>>>>>>> d49b4ced
  }
}<|MERGE_RESOLUTION|>--- conflicted
+++ resolved
@@ -7,11 +7,7 @@
         "Accept": "application/json",
         "Accept-Encoding": "gzip, deflate",
         "Connection": "keep-alive",
-<<<<<<< HEAD
-        "User-Agent": "azure-ai-ml/1.5.0 azsdk-python-mgmt-machinelearningservices/0.1.0 Python/3.10.10 (Windows-10-10.0.22621-SP0)"
-=======
         "User-Agent": "azure-ai-ml/1.5.0 azsdk-python-mgmt-machinelearningservices/0.1.0 Python/3.10.6 (Linux-5.15.90.1-microsoft-standard-WSL2-x86_64-with-glibc2.35)"
->>>>>>> d49b4ced
       },
       "RequestBody": null,
       "StatusCode": 200,
@@ -19,34 +15,17 @@
         "Cache-Control": "no-cache",
         "Content-Encoding": "gzip",
         "Content-Type": "application/json; charset=utf-8",
-<<<<<<< HEAD
-        "Date": "Wed, 08 Mar 2023 16:05:48 GMT",
-        "Expires": "-1",
-        "Pragma": "no-cache",
-        "Request-Context": "appId=cid-v1:512cc15a-13b5-415b-bfd0-dce7accb6bb1",
-        "Server-Timing": "traceparent;desc=\u002200-edeeeb7867d67bb326eadb61794af185-c7fc87ed875ac640-01\u0022",
-=======
         "Date": "Thu, 09 Mar 2023 00:53:32 GMT",
         "Expires": "-1",
         "Pragma": "no-cache",
         "Request-Context": "appId=cid-v1:2d2e8e63-272e-4b3c-8598-4ee570a0e70d",
         "Server-Timing": "traceparent;desc=\u002200-2812293ed70adb2ec45340dbed7d8493-2bb0ccbe8c663e5d-01\u0022",
->>>>>>> d49b4ced
         "Strict-Transport-Security": "max-age=31536000; includeSubDomains",
         "Transfer-Encoding": "chunked",
         "Vary": [
           "Accept-Encoding",
           "Accept-Encoding"
         ],
-<<<<<<< HEAD
-        "x-aml-cluster": "vienna-test-westus2-01",
-        "X-Content-Type-Options": "nosniff",
-        "x-ms-correlation-request-id": "55df6688-0b84-4e69-a24e-7bce32afe642",
-        "x-ms-ratelimit-remaining-subscription-reads": "11995",
-        "x-ms-response-type": "standard",
-        "x-ms-routing-request-id": "WESTUS2:20230308T160548Z:55df6688-0b84-4e69-a24e-7bce32afe642",
-        "x-request-time": "0.087"
-=======
         "x-aml-cluster": "vienna-eastus-02",
         "X-Content-Type-Options": "nosniff",
         "x-ms-correlation-request-id": "b22f7345-d7f9-41ac-bc03-4b71e0682ff6",
@@ -54,7 +33,6 @@
         "x-ms-response-type": "standard",
         "x-ms-routing-request-id": "CANADACENTRAL:20230309T005333Z:b22f7345-d7f9-41ac-bc03-4b71e0682ff6",
         "x-request-time": "0.049"
->>>>>>> d49b4ced
       },
       "ResponseBody": {
         "id": "/subscriptions/00000000-0000-0000-0000-000000000/resourceGroups/00000/providers/Microsoft.MachineLearningServices/workspaces/00000/computes/cpu-cluster",
@@ -63,13 +41,8 @@
         "location": "eastus",
         "tags": {},
         "properties": {
-<<<<<<< HEAD
-          "createdOn": "2023-03-08T03:28:37.6177104\u002B00:00",
-          "modifiedOn": "2023-03-08T03:28:46.0336472\u002B00:00",
-=======
           "createdOn": "2023-02-18T09:22:48.8321811\u002B00:00",
           "modifiedOn": "2023-02-20T22:34:01.0617008\u002B00:00",
->>>>>>> d49b4ced
           "disableLocalAuth": false,
           "description": null,
           "resourceId": null,
@@ -84,17 +57,6 @@
             "scaleSettings": {
               "maxNodeCount": 4,
               "minNodeCount": 0,
-<<<<<<< HEAD
-              "nodeIdleTimeBeforeScaleDown": "PT2M"
-            },
-            "subnet": null,
-            "currentNodeCount": 0,
-            "targetNodeCount": 0,
-            "nodeStateCounts": {
-              "preparingNodeCount": 0,
-              "runningNodeCount": 0,
-              "idleNodeCount": 0,
-=======
               "nodeIdleTimeBeforeScaleDown": "PT20M"
             },
             "subnet": null,
@@ -104,18 +66,12 @@
               "preparingNodeCount": 0,
               "runningNodeCount": 1,
               "idleNodeCount": 1,
->>>>>>> d49b4ced
               "unusableNodeCount": 0,
               "leavingNodeCount": 0,
               "preemptedNodeCount": 0
             },
-<<<<<<< HEAD
-            "allocationState": "Steady",
-            "allocationStateTransitionTime": "2023-03-08T15:56:15.612\u002B00:00",
-=======
             "allocationState": "Resizing",
             "allocationStateTransitionTime": "2023-03-09T00:51:48.951\u002B00:00",
->>>>>>> d49b4ced
             "errors": null,
             "remoteLoginPortPublicAccess": "Enabled",
             "osType": "Linux",
@@ -134,11 +90,7 @@
         "Accept": "application/json",
         "Accept-Encoding": "gzip, deflate",
         "Connection": "keep-alive",
-<<<<<<< HEAD
-        "User-Agent": "azure-ai-ml/1.5.0 azsdk-python-mgmt-machinelearningservices/0.1.0 Python/3.10.10 (Windows-10-10.0.22621-SP0)"
-=======
         "User-Agent": "azure-ai-ml/1.5.0 azsdk-python-mgmt-machinelearningservices/0.1.0 Python/3.10.6 (Linux-5.15.90.1-microsoft-standard-WSL2-x86_64-with-glibc2.35)"
->>>>>>> d49b4ced
       },
       "RequestBody": null,
       "StatusCode": 200,
@@ -146,34 +98,17 @@
         "Cache-Control": "no-cache",
         "Content-Encoding": "gzip",
         "Content-Type": "application/json; charset=utf-8",
-<<<<<<< HEAD
-        "Date": "Wed, 08 Mar 2023 16:05:51 GMT",
-        "Expires": "-1",
-        "Pragma": "no-cache",
-        "request-context": "appId=cid-v1:512cc15a-13b5-415b-bfd0-dce7accb6bb1",
-        "Server-Timing": "traceparent;desc=\u002200-d058a4225f71dc42791bc468d518b3a5-895caefe4872498d-01\u0022",
-=======
         "Date": "Thu, 09 Mar 2023 00:53:35 GMT",
         "Expires": "-1",
         "Pragma": "no-cache",
         "Request-Context": "appId=cid-v1:2d2e8e63-272e-4b3c-8598-4ee570a0e70d",
         "Server-Timing": "traceparent;desc=\u002200-20f1fbd52e4a5d319a31ce419d1d0fde-2fe54e9da92a6003-01\u0022",
->>>>>>> d49b4ced
         "Strict-Transport-Security": "max-age=31536000; includeSubDomains",
         "Transfer-Encoding": "chunked",
         "Vary": [
           "Accept-Encoding",
           "Accept-Encoding"
         ],
-<<<<<<< HEAD
-        "x-aml-cluster": "vienna-test-westus2-01",
-        "X-Content-Type-Options": "nosniff",
-        "x-ms-correlation-request-id": "53775b48-c181-436a-bd5c-c0744301e936",
-        "x-ms-ratelimit-remaining-subscription-reads": "11994",
-        "x-ms-response-type": "standard",
-        "x-ms-routing-request-id": "WESTUS2:20230308T160552Z:53775b48-c181-436a-bd5c-c0744301e936",
-        "x-request-time": "0.016"
-=======
         "x-aml-cluster": "vienna-eastus-01",
         "X-Content-Type-Options": "nosniff",
         "x-ms-correlation-request-id": "a2ea230a-6ad4-4147-87cc-e3dc55ab6f74",
@@ -181,7 +116,6 @@
         "x-ms-response-type": "standard",
         "x-ms-routing-request-id": "CANADACENTRAL:20230309T005336Z:a2ea230a-6ad4-4147-87cc-e3dc55ab6f74",
         "x-request-time": "0.158"
->>>>>>> d49b4ced
       },
       "ResponseBody": {
         "id": "/subscriptions/00000000-0000-0000-0000-000000000/resourceGroups/00000/providers/Microsoft.MachineLearningServices/workspaces/00000",
@@ -210,42 +144,6 @@
             "isPrivateLinkEnabled": false,
             "notebookPreparationError": null
           },
-<<<<<<< HEAD
-          "storageHnsEnabled": false,
-          "workspaceId": "df64664c-6e5e-4447-a0e4-b6d98f13443d",
-          "linkedModelInventoryArmId": null,
-          "privateLinkCount": 0,
-          "publicNetworkAccess": "Enabled",
-          "discoveryUrl": "https://master.api.azureml-test.ms/discovery",
-          "mlFlowTrackingUri": "azureml://master.api.azureml-test.ms/mlflow/v1.0/subscriptions/00000000-0000-0000-0000-000000000/resourceGroups/00000/providers/Microsoft.MachineLearningServices/workspaces/00000",
-          "sdkTelemetryAppInsightsKey": "0000000-0000-0000-0000-000000000000",
-          "sasGetterUri": "",
-          "enableDataIsolation": false
-        },
-        "identity": {
-          "type": "SystemAssigned",
-          "principalId": "0000000-0000-0000-0000-000000000000",
-          "tenantId": "0000000-0000-0000-0000-000000000000"
-        },
-        "kind": "Default",
-        "sku": {
-          "name": "Basic",
-          "tier": "Basic"
-        },
-        "systemData": {
-          "createdAt": "2023-03-08T03:28:02.490147Z",
-          "createdBy": "alias@contoso.com",
-          "createdByType": "User",
-          "lastModifiedAt": "2023-03-08T03:28:02.490147Z",
-          "lastModifiedBy": "alias@contoso.com",
-          "lastModifiedByType": "User"
-        }
-      }
-    },
-    {
-      "RequestUri": "https://master.api.azureml-test.ms/content/v2.0/subscriptions/00000000-0000-0000-0000-000000000/resourceGroups/00000/providers/Microsoft.MachineLearningServices/workspaces/00000/snapshots/getByHash?hash=3bbea9eabcdecfad6a337bb5aa60294dd094ff5ac7ca712e3e66a76be8b8490d\u0026hashVersion=202208",
-      "RequestMethod": "GET",
-=======
           "datastoreType": "AzureBlob",
           "accountName": "samcw32zcnpjldw",
           "containerName": "azureml-blobstore-3bd2018e-4b43-401e-ad49-85df181c9e0a",
@@ -343,76 +241,17 @@
     {
       "RequestUri": "https://samcw32zcnpjldw.blob.core.windows.net/azureml-blobstore-3bd2018e-4b43-401e-ad49-85df181c9e0a/az-ml-artifacts/00000000000000000000000000000000/script_parallel/digit_identification.py",
       "RequestMethod": "HEAD",
->>>>>>> d49b4ced
       "RequestHeaders": {
         "Accept": "*/*",
         "Accept-Encoding": "gzip, deflate",
         "Connection": "keep-alive",
-<<<<<<< HEAD
-        "Content-Type": "application/json; charset=UTF-8",
-        "User-Agent": "azure-ai-ml/1.5.0 azsdk-python-core/1.26.4 Python/3.10.10 (Windows-10-10.0.22621-SP0)"
-=======
         "User-Agent": "azsdk-python-storage-blob/12.14.1 Python/3.10.6 (Linux-5.15.90.1-microsoft-standard-WSL2-x86_64-with-glibc2.35)",
         "x-ms-date": "Thu, 09 Mar 2023 00:53:35 GMT",
         "x-ms-version": "2021-08-06"
->>>>>>> d49b4ced
       },
       "RequestBody": null,
       "StatusCode": 404,
       "ResponseHeaders": {
-<<<<<<< HEAD
-        "Connection": "keep-alive",
-        "Content-Encoding": "gzip",
-        "Content-Type": "application/json; charset=utf-8",
-        "Date": "Wed, 08 Mar 2023 16:05:55 GMT",
-        "request-context": "appId=cid-v1:512cc15a-13b5-415b-bfd0-dce7accb6bb1",
-        "Strict-Transport-Security": "max-age=15724800; includeSubDomains; preload",
-        "Transfer-Encoding": "chunked",
-        "Vary": "Accept-Encoding",
-        "x-aml-cluster": "vienna-test-westus2-01",
-        "X-Content-Type-Options": "nosniff",
-        "x-ms-response-type": "error",
-        "x-request-time": "0.030"
-      },
-      "ResponseBody": {
-        "error": {
-          "code": "UserError",
-          "severity": null,
-          "message": "Snapshot with hash 3bbea9eabcdecfad6a337bb5aa60294dd094ff5ac7ca712e3e66a76be8b8490d was not found",
-          "messageFormat": null,
-          "messageParameters": null,
-          "referenceCode": null,
-          "detailsUri": null,
-          "target": null,
-          "details": [],
-          "innerError": {
-            "code": "NotFoundError",
-            "innerError": null
-          },
-          "debugInfo": {
-            "type": "Common.WebApi.Exceptions.ResourceNotFoundException",
-            "message": "Snapshot with hash 3bbea9eabcdecfad6a337bb5aa60294dd094ff5ac7ca712e3e66a76be8b8490d was not found",
-            "stackTrace": "   at Microsoft.MachineLearning.ProjectContent.EntryPoints.Controllers.SnapshotControllerV2.GetSnapshotByHash(WorkspaceContext2 workspaceContext, String hash, String hashVersion) in /mnt/vss/_work/1/s/src/azureml-api/src/ProjectContent/EntryPoints/Controllers/SnapshotControllerV2.cs:line 617\n   at lambda_method1216(Closure , Object )\n   at Microsoft.AspNetCore.Mvc.Infrastructure.ActionMethodExecutor.AwaitableObjectResultExecutor.Execute(IActionResultTypeMapper mapper, ObjectMethodExecutor executor, Object controller, Object[] arguments)\n   at Microsoft.AspNetCore.Mvc.Infrastructure.ControllerActionInvoker.\u003CInvokeActionMethodAsync\u003Eg__Logged|12_1(ControllerActionInvoker invoker)\n   at Microsoft.AspNetCore.Mvc.Infrastructure.ControllerActionInvoker.\u003CInvokeNextActionFilterAsync\u003Eg__Awaited|10_0(ControllerActionInvoker invoker, Task lastTask, State next, Scope scope, Object state, Boolean isCompleted)\n   at Microsoft.AspNetCore.Mvc.Infrastructure.ControllerActionInvoker.Rethrow(ActionExecutedContextSealed context)\n   at Microsoft.AspNetCore.Mvc.Infrastructure.ControllerActionInvoker.Next(State\u0026 next, Scope\u0026 scope, Object\u0026 state, Boolean\u0026 isCompleted)\n   at Microsoft.AspNetCore.Mvc.Infrastructure.ControllerActionInvoker.\u003CInvokeInnerFilterAsync\u003Eg__Awaited|13_0(ControllerActionInvoker invoker, Task lastTask, State next, Scope scope, Object state, Boolean isCompleted)\n   at Microsoft.AspNetCore.Mvc.Infrastructure.ResourceInvoker.\u003CInvokeNextExceptionFilterAsync\u003Eg__Awaited|26_0(ResourceInvoker invoker, Task lastTask, State next, Scope scope, Object state, Boolean isCompleted)",
-            "innerException": null,
-            "data": {},
-            "errorResponse": null
-          },
-          "additionalInfo": null
-        },
-        "correlation": {
-          "operation": "60e87f376adae9c556b3e1e1f6381c43",
-          "request": "a65ee0f65faf1f14"
-        },
-        "environment": "master",
-        "location": "westus2",
-        "time": "2023-03-08T16:05:55.7730245\u002B00:00",
-        "componentName": "project"
-      }
-    },
-    {
-      "RequestUri": "https://master.api.azureml-test.ms/assetstore/v1.0/temporaryDataReference/createOrGet",
-      "RequestMethod": "POST",
-=======
         "Date": "Thu, 09 Mar 2023 00:53:36 GMT",
         "Server": [
           "Windows-Azure-Blob/1.0",
@@ -564,21 +403,10 @@
     {
       "RequestUri": "https://management.azure.com/subscriptions/00000000-0000-0000-0000-000000000/resourceGroups/00000/providers/Microsoft.MachineLearningServices/workspaces/00000/components/azureml_anonymous/versions/f9ac054b-5787-9055-acf5-bc74f222fbcf?api-version=2022-10-01",
       "RequestMethod": "PUT",
->>>>>>> d49b4ced
       "RequestHeaders": {
         "Accept": "*/*",
         "Accept-Encoding": "gzip, deflate",
         "Connection": "keep-alive",
-<<<<<<< HEAD
-        "Content-Length": "244",
-        "Content-Type": "application/json; charset=UTF-8",
-        "User-Agent": "azure-ai-ml/1.5.0 azsdk-python-core/1.26.4 Python/3.10.10 (Windows-10-10.0.22621-SP0)"
-      },
-      "RequestBody": {
-        "assetId": "azureml://locations/centraluseuap/workspaces/df64664c-6e5e-4447-a0e4-b6d98f13443d/codes/000000000000000000000/versions/1",
-        "temporaryDataReferenceId": "000000000000000000000",
-        "temporaryDataReferenceType": "TemporaryBlobReference"
-=======
         "Content-Length": "1211",
         "Content-Type": "application/json",
         "User-Agent": "azure-ai-ml/1.5.0 azsdk-python-mgmt-machinelearningservices/0.1.0 Python/3.10.6 (Linux-5.15.90.1-microsoft-standard-WSL2-x86_64-with-glibc2.35)"
@@ -629,24 +457,9 @@
             "_source": "YAML.JOB"
           }
         }
->>>>>>> d49b4ced
       },
       "StatusCode": 403,
       "ResponseHeaders": {
-<<<<<<< HEAD
-        "Connection": "keep-alive",
-        "Content-Encoding": "gzip",
-        "Content-Type": "application/json; charset=utf-8",
-        "Date": "Wed, 08 Mar 2023 16:05:59 GMT",
-        "request-context": "appId=cid-v1:512cc15a-13b5-415b-bfd0-dce7accb6bb1",
-        "Strict-Transport-Security": "max-age=15724800; includeSubDomains; preload",
-        "Transfer-Encoding": "chunked",
-        "Vary": "Accept-Encoding",
-        "x-aml-cluster": "vienna-test-westus2-01",
-        "X-Content-Type-Options": "nosniff",
-        "x-ms-response-type": "error",
-        "x-request-time": "0.014"
-=======
         "Cache-Control": "no-cache",
         "Content-Length": "1817",
         "Content-Type": "application/json; charset=utf-8",
@@ -758,7 +571,6 @@
         "x-ms-response-type": "standard",
         "x-ms-routing-request-id": "CANADACENTRAL:20230309T005342Z:65c42005-e4ec-4a93-bcb7-aa05101e78ae",
         "x-request-time": "0.140"
->>>>>>> d49b4ced
       },
       "ResponseBody": {
         "error": {
@@ -769,57 +581,6 @@
           "messageParameters": {
             "reason": "not having read access to specified resources for following asset types: codes"
           },
-<<<<<<< HEAD
-          "referenceCode": null,
-          "detailsUri": null,
-          "target": null,
-          "details": [],
-          "innerError": {
-            "code": "Auth",
-            "innerError": {
-              "code": "Authorization",
-              "innerError": null
-            }
-          },
-          "debugInfo": {
-            "type": "Microsoft.MachineLearning.Common.Assets.UnauthorizedResourceAccessException",
-            "message": "User is not authorized to access provided resources due to not having read access to specified resources for following asset types: codes.",
-            "stackTrace": "   at Microsoft.MachineLearning.Common.Assets.Authorization.AssetAuthorizationHandler.AuthorizeUserForAssets(AuthorizationContext authorizationContext, AssetsRoleBasedAuthorizationRequest authorizationRequest, Func\u00602 isPublicContainerCheck, Func\u00602 shouldSkipWorkspaceDueToKnownFailure, Func\u00602 shouldSkipRegistryDueToKnownFailure, Boolean privateLinkCheckAlreadyDone, Func\u00602 isUserAgentSafeToTrustForPrivateLink, List\u00601 actionsToCheck) in /mnt/vss/_work/1/s/src/azureml-api/src/Common/Assets/Authorization/AssetAuthorizationHandler.cs:line 189\n   at Microsoft.MachineLearning.Feed.Services.ResourceProvider.AssetAuthorizationProvider.AuthorizeAssetWriteOrDeleteRequestForWorkspace(AssetId assetId, Boolean isDeleteRequest, CancellationToken cancellationToken) in /mnt/vss/_work/1/s/src/azureml-api/src/Feed/Services/ResourceProvider/AssetAuthorizationProvider.cs:line 331\n   at Microsoft.MachineLearning.Feed.Services.ResourceProvider.AssetAuthorizationProvider.AuthorizeAssetWriteRequest(AssetId assetId, CancellationToken cancellationToken) in /mnt/vss/_work/1/s/src/azureml-api/src/Feed/Services/ResourceProvider/AssetAuthorizationProvider.cs:line 96\n   at Microsoft.MachineLearning.Feed.EntryPoints.Controllers.AssetStore.TemporaryDataReferenceController.CreateOrGetTemporaryDataReference(TemporaryDataReferenceRequestDto temporaryDataReferenceRequest) in /mnt/vss/_work/1/s/src/azureml-api/src/Feed/EntryPoints/Controllers/AssetStore/TemporaryDataReferenceController.cs:line 53\n   at lambda_method772(Closure , Object )\n   at Microsoft.AspNetCore.Mvc.Infrastructure.ActionMethodExecutor.AwaitableObjectResultExecutor.Execute(IActionResultTypeMapper mapper, ObjectMethodExecutor executor, Object controller, Object[] arguments)\n   at Microsoft.AspNetCore.Mvc.Infrastructure.ControllerActionInvoker.\u003CInvokeActionMethodAsync\u003Eg__Logged|12_1(ControllerActionInvoker invoker)\n   at Microsoft.AspNetCore.Mvc.Infrastructure.ControllerActionInvoker.\u003CInvokeNextActionFilterAsync\u003Eg__Awaited|10_0(ControllerActionInvoker invoker, Task lastTask, State next, Scope scope, Object state, Boolean isCompleted)\n   at Microsoft.AspNetCore.Mvc.Infrastructure.ControllerActionInvoker.Rethrow(ActionExecutedContextSealed context)\n   at Microsoft.AspNetCore.Mvc.Infrastructure.ControllerActionInvoker.Next(State\u0026 next, Scope\u0026 scope, Object\u0026 state, Boolean\u0026 isCompleted)\n   at Microsoft.AspNetCore.Mvc.Infrastructure.ControllerActionInvoker.\u003CInvokeInnerFilterAsync\u003Eg__Awaited|13_0(ControllerActionInvoker invoker, Task lastTask, State next, Scope scope, Object state, Boolean isCompleted)\n   at Microsoft.AspNetCore.Mvc.Infrastructure.ResourceInvoker.\u003CInvokeNextExceptionFilterAsync\u003Eg__Awaited|26_0(ResourceInvoker invoker, Task lastTask, State next, Scope scope, Object state, Boolean isCompleted)",
-            "innerException": null,
-            "data": {
-              "BaseError": {
-                "Definition": {
-                  "MessageFormat": "User is not authorized to access provided resources due to {reason}.",
-                  "DetailsUri": null,
-                  "IsTransient": null,
-                  "CodesHierarchy": [
-                    "UserError",
-                    "Auth",
-                    "Authorization"
-                  ],
-                  "Code": "Authorization"
-                },
-                "Message": "User is not authorized to access provided resources due to not having read access to specified resources for following asset types: codes.",
-                "MessageParameters": {
-                  "reason": "not having read access to specified resources for following asset types: codes"
-                },
-                "Target": null,
-                "RetryAfterSeconds": null
-              }
-            },
-            "errorResponse": null
-          },
-          "additionalInfo": null
-        },
-        "correlation": {
-          "operation": "80d28d3702bc07941469dd67b293ca7d",
-          "request": "0eaca48e5d431235"
-        },
-        "environment": "master",
-        "location": "westus2",
-        "time": "2023-03-08T16:05:59.0919474\u002B00:00",
-        "componentName": "assetstore"
-=======
           "datastoreType": "AzureBlob",
           "accountName": "samcw32zcnpjldw",
           "containerName": "azureml-blobstore-3bd2018e-4b43-401e-ad49-85df181c9e0a",
@@ -835,26 +596,12 @@
           "lastModifiedBy": "779301c0-18b2-4cdc-801b-a0a3368fee0a",
           "lastModifiedByType": "Application"
         }
->>>>>>> d49b4ced
       }
     },
     {
       "RequestUri": "https://master.api.azureml-test.ms/assetstore/v1.0/temporaryDataReference/createOrGet",
       "RequestMethod": "POST",
       "RequestHeaders": {
-<<<<<<< HEAD
-        "Accept": "*/*",
-        "Accept-Encoding": "gzip, deflate",
-        "Connection": "keep-alive",
-        "Content-Length": "244",
-        "Content-Type": "application/json; charset=UTF-8",
-        "User-Agent": "azure-ai-ml/1.5.0 azsdk-python-core/1.26.4 Python/3.10.10 (Windows-10-10.0.22621-SP0)"
-      },
-      "RequestBody": {
-        "assetId": "azureml://locations/centraluseuap/workspaces/df64664c-6e5e-4447-a0e4-b6d98f13443d/codes/000000000000000000000/versions/1",
-        "temporaryDataReferenceId": "000000000000000000000",
-        "temporaryDataReferenceType": "TemporaryBlobReference"
-=======
         "Accept": "application/json",
         "Accept-Encoding": "gzip, deflate",
         "Connection": "keep-alive",
@@ -938,24 +685,9 @@
         "User-Agent": "azsdk-python-storage-blob/12.14.1 Python/3.10.6 (Linux-5.15.90.1-microsoft-standard-WSL2-x86_64-with-glibc2.35)",
         "x-ms-date": "Thu, 09 Mar 2023 00:53:41 GMT",
         "x-ms-version": "2021-08-06"
->>>>>>> d49b4ced
       },
       "StatusCode": 403,
       "ResponseHeaders": {
-<<<<<<< HEAD
-        "Connection": "keep-alive",
-        "Content-Encoding": "gzip",
-        "Content-Type": "application/json; charset=utf-8",
-        "Date": "Wed, 08 Mar 2023 16:06:00 GMT",
-        "request-context": "appId=cid-v1:512cc15a-13b5-415b-bfd0-dce7accb6bb1",
-        "Strict-Transport-Security": "max-age=15724800; includeSubDomains; preload",
-        "Transfer-Encoding": "chunked",
-        "Vary": "Accept-Encoding",
-        "x-aml-cluster": "vienna-test-westus2-01",
-        "X-Content-Type-Options": "nosniff",
-        "x-ms-response-type": "error",
-        "x-request-time": "0.012"
-=======
         "Date": "Thu, 09 Mar 2023 00:53:42 GMT",
         "Server": [
           "Windows-Azure-Blob/1.0",
@@ -1001,7 +733,6 @@
         "x-ms-response-type": "standard",
         "x-ms-routing-request-id": "CANADACENTRAL:20230309T005343Z:f31a3ee6-e7ab-45c5-bb57-953948af5ffb",
         "x-request-time": "0.144"
->>>>>>> d49b4ced
       },
       "ResponseBody": {
         "error": {
@@ -1051,18 +782,6 @@
             },
             "errorResponse": null
           },
-<<<<<<< HEAD
-          "additionalInfo": null
-        },
-        "correlation": {
-          "operation": "8d255c6d10dfe575b07e7e94eab618d8",
-          "request": "bf309e7c6494d353"
-        },
-        "environment": "master",
-        "location": "westus2",
-        "time": "2023-03-08T16:06:00.5982709\u002B00:00",
-        "componentName": "assetstore"
-=======
           "datastoreType": "AzureBlob",
           "accountName": "samcw32zcnpjldw",
           "containerName": "azureml-blobstore-3bd2018e-4b43-401e-ad49-85df181c9e0a",
@@ -1078,7 +797,6 @@
           "lastModifiedBy": "779301c0-18b2-4cdc-801b-a0a3368fee0a",
           "lastModifiedByType": "Application"
         }
->>>>>>> d49b4ced
       }
     },
     {
@@ -1088,14 +806,8 @@
         "Accept": "*/*",
         "Accept-Encoding": "gzip, deflate",
         "Connection": "keep-alive",
-<<<<<<< HEAD
-        "Content-Length": "244",
-        "Content-Type": "application/json; charset=UTF-8",
-        "User-Agent": "azure-ai-ml/1.5.0 azsdk-python-core/1.26.4 Python/3.10.10 (Windows-10-10.0.22621-SP0)"
-=======
         "Content-Length": "0",
         "User-Agent": "azure-ai-ml/1.5.0 azsdk-python-mgmt-machinelearningservices/0.1.0 Python/3.10.6 (Linux-5.15.90.1-microsoft-standard-WSL2-x86_64-with-glibc2.35)"
->>>>>>> d49b4ced
       },
       "RequestBody": {
         "assetId": "azureml://locations/centraluseuap/workspaces/df64664c-6e5e-4447-a0e4-b6d98f13443d/codes/000000000000000000000/versions/1",
@@ -1107,63 +819,6 @@
         "Connection": "keep-alive",
         "Content-Encoding": "gzip",
         "Content-Type": "application/json; charset=utf-8",
-<<<<<<< HEAD
-        "Date": "Wed, 08 Mar 2023 16:06:02 GMT",
-        "request-context": "appId=cid-v1:512cc15a-13b5-415b-bfd0-dce7accb6bb1",
-        "Strict-Transport-Security": "max-age=15724800; includeSubDomains; preload",
-        "Transfer-Encoding": "chunked",
-        "Vary": "Accept-Encoding",
-        "x-aml-cluster": "vienna-test-westus2-01",
-        "X-Content-Type-Options": "nosniff",
-        "x-ms-response-type": "error",
-        "x-request-time": "0.015"
-      },
-      "ResponseBody": {
-        "error": {
-          "code": "UserError",
-          "severity": null,
-          "message": "User is not authorized to access provided resources due to not having read access to specified resources for following asset types: codes.",
-          "messageFormat": "User is not authorized to access provided resources due to {reason}.",
-          "messageParameters": {
-            "reason": "not having read access to specified resources for following asset types: codes"
-          },
-          "referenceCode": null,
-          "detailsUri": null,
-          "target": null,
-          "details": [],
-          "innerError": {
-            "code": "Auth",
-            "innerError": {
-              "code": "Authorization",
-              "innerError": null
-            }
-          },
-          "debugInfo": {
-            "type": "Microsoft.MachineLearning.Common.Assets.UnauthorizedResourceAccessException",
-            "message": "User is not authorized to access provided resources due to not having read access to specified resources for following asset types: codes.",
-            "stackTrace": "   at Microsoft.MachineLearning.Common.Assets.Authorization.AssetAuthorizationHandler.AuthorizeUserForAssets(AuthorizationContext authorizationContext, AssetsRoleBasedAuthorizationRequest authorizationRequest, Func\u00602 isPublicContainerCheck, Func\u00602 shouldSkipWorkspaceDueToKnownFailure, Func\u00602 shouldSkipRegistryDueToKnownFailure, Boolean privateLinkCheckAlreadyDone, Func\u00602 isUserAgentSafeToTrustForPrivateLink, List\u00601 actionsToCheck) in /mnt/vss/_work/1/s/src/azureml-api/src/Common/Assets/Authorization/AssetAuthorizationHandler.cs:line 189\n   at Microsoft.MachineLearning.Feed.Services.ResourceProvider.AssetAuthorizationProvider.AuthorizeAssetWriteOrDeleteRequestForWorkspace(AssetId assetId, Boolean isDeleteRequest, CancellationToken cancellationToken) in /mnt/vss/_work/1/s/src/azureml-api/src/Feed/Services/ResourceProvider/AssetAuthorizationProvider.cs:line 331\n   at Microsoft.MachineLearning.Feed.Services.ResourceProvider.AssetAuthorizationProvider.AuthorizeAssetWriteRequest(AssetId assetId, CancellationToken cancellationToken) in /mnt/vss/_work/1/s/src/azureml-api/src/Feed/Services/ResourceProvider/AssetAuthorizationProvider.cs:line 96\n   at Microsoft.MachineLearning.Feed.EntryPoints.Controllers.AssetStore.TemporaryDataReferenceController.CreateOrGetTemporaryDataReference(TemporaryDataReferenceRequestDto temporaryDataReferenceRequest) in /mnt/vss/_work/1/s/src/azureml-api/src/Feed/EntryPoints/Controllers/AssetStore/TemporaryDataReferenceController.cs:line 53\n   at lambda_method654(Closure , Object )\n   at Microsoft.AspNetCore.Mvc.Infrastructure.ActionMethodExecutor.AwaitableObjectResultExecutor.Execute(IActionResultTypeMapper mapper, ObjectMethodExecutor executor, Object controller, Object[] arguments)\n   at Microsoft.AspNetCore.Mvc.Infrastructure.ControllerActionInvoker.\u003CInvokeActionMethodAsync\u003Eg__Logged|12_1(ControllerActionInvoker invoker)\n   at Microsoft.AspNetCore.Mvc.Infrastructure.ControllerActionInvoker.\u003CInvokeNextActionFilterAsync\u003Eg__Awaited|10_0(ControllerActionInvoker invoker, Task lastTask, State next, Scope scope, Object state, Boolean isCompleted)\n   at Microsoft.AspNetCore.Mvc.Infrastructure.ControllerActionInvoker.Rethrow(ActionExecutedContextSealed context)\n   at Microsoft.AspNetCore.Mvc.Infrastructure.ControllerActionInvoker.Next(State\u0026 next, Scope\u0026 scope, Object\u0026 state, Boolean\u0026 isCompleted)\n   at Microsoft.AspNetCore.Mvc.Infrastructure.ControllerActionInvoker.\u003CInvokeInnerFilterAsync\u003Eg__Awaited|13_0(ControllerActionInvoker invoker, Task lastTask, State next, Scope scope, Object state, Boolean isCompleted)\n   at Microsoft.AspNetCore.Mvc.Infrastructure.ResourceInvoker.\u003CInvokeNextExceptionFilterAsync\u003Eg__Awaited|26_0(ResourceInvoker invoker, Task lastTask, State next, Scope scope, Object state, Boolean isCompleted)",
-            "innerException": null,
-            "data": {
-              "BaseError": {
-                "Definition": {
-                  "MessageFormat": "User is not authorized to access provided resources due to {reason}.",
-                  "DetailsUri": null,
-                  "IsTransient": null,
-                  "CodesHierarchy": [
-                    "UserError",
-                    "Auth",
-                    "Authorization"
-                  ],
-                  "Code": "Authorization"
-                },
-                "Message": "User is not authorized to access provided resources due to not having read access to specified resources for following asset types: codes.",
-                "MessageParameters": {
-                  "reason": "not having read access to specified resources for following asset types: codes"
-                },
-                "Target": null,
-                "RetryAfterSeconds": null
-              }
-=======
         "Date": "Thu, 09 Mar 2023 00:53:42 GMT",
         "Expires": "-1",
         "Pragma": "no-cache",
@@ -1458,22 +1113,9 @@
               "uri": "azureml://datastores/workspaceblobstore/paths/LocalUpload/00000000000000000000000000000000/neural-iris-mltable",
               "mode": "Direct",
               "jobInputType": "mltable"
->>>>>>> d49b4ced
             },
             "errorResponse": null
           },
-<<<<<<< HEAD
-          "additionalInfo": null
-        },
-        "correlation": {
-          "operation": "7ad07b8ed348d1fb3ded732d872949e7",
-          "request": "37d5441c6274d789"
-        },
-        "environment": "master",
-        "location": "westus2",
-        "time": "2023-03-08T16:06:02.3823315\u002B00:00",
-        "componentName": "assetstore"
-=======
           "outputs": {
             "job_out_file": {
               "description": null,
@@ -1491,15 +1133,10 @@
           "createdBy": "Firstname Lastname",
           "createdByType": "User"
         }
->>>>>>> d49b4ced
       }
     }
   ],
   "Variables": {
-<<<<<<< HEAD
-    "name": "test_160697740400"
-=======
     "name": "test_245489815868"
->>>>>>> d49b4ced
   }
 }