--- conflicted
+++ resolved
@@ -15,19 +15,11 @@
         "Cache-Control": "no-cache",
         "Content-Encoding": "gzip",
         "Content-Type": "application/json; charset=utf-8",
-<<<<<<< HEAD
-        "Date": "Wed, 26 Oct 2022 03:45:39 GMT",
-        "Expires": "-1",
-        "Pragma": "no-cache",
-        "Request-Context": "appId=cid-v1:2d2e8e63-272e-4b3c-8598-4ee570a0e70d",
-        "Server-Timing": "traceparent;desc=\u002200-7437c86b41c41f6192b42ba9eabe5eab-8bb8cfb50bba8411-01\u0022",
-=======
         "Date": "Wed, 26 Oct 2022 06:14:57 GMT",
         "Expires": "-1",
         "Pragma": "no-cache",
         "Request-Context": "appId=cid-v1:2d2e8e63-272e-4b3c-8598-4ee570a0e70d",
         "Server-Timing": "traceparent;desc=\u002200-68549734f191fd55bcebdbe3fbdb6452-56d889cfc8f55a09-01\u0022",
->>>>>>> ed6656fa
         "Strict-Transport-Security": "max-age=31536000; includeSubDomains",
         "Transfer-Encoding": "chunked",
         "Vary": [
@@ -36,19 +28,11 @@
         ],
         "x-aml-cluster": "vienna-eastus2-01",
         "X-Content-Type-Options": "nosniff",
-<<<<<<< HEAD
-        "x-ms-correlation-request-id": "21e06ebb-d3d8-4401-a987-909861f093e3",
-        "x-ms-ratelimit-remaining-subscription-reads": "11991",
-        "x-ms-response-type": "standard",
-        "x-ms-routing-request-id": "JAPANEAST:20221026T034540Z:21e06ebb-d3d8-4401-a987-909861f093e3",
-        "x-request-time": "0.066"
-=======
         "x-ms-correlation-request-id": "d6a0c417-f25f-4329-a111-d625615acaf0",
         "x-ms-ratelimit-remaining-subscription-reads": "11985",
         "x-ms-response-type": "standard",
         "x-ms-routing-request-id": "JAPANEAST:20221026T061458Z:d6a0c417-f25f-4329-a111-d625615acaf0",
         "x-request-time": "0.039"
->>>>>>> ed6656fa
       },
       "ResponseBody": {
         "id": "/subscriptions/00000000-0000-0000-0000-000000000/resourceGroups/00000/providers/Microsoft.MachineLearningServices/workspaces/00000/computes/cpu-cluster",
@@ -113,19 +97,11 @@
         "Cache-Control": "no-cache",
         "Content-Encoding": "gzip",
         "Content-Type": "application/json; charset=utf-8",
-<<<<<<< HEAD
-        "Date": "Wed, 26 Oct 2022 03:45:43 GMT",
-        "Expires": "-1",
-        "Pragma": "no-cache",
-        "Request-Context": "appId=cid-v1:2d2e8e63-272e-4b3c-8598-4ee570a0e70d",
-        "Server-Timing": "traceparent;desc=\u002200-ccd61b033a1c5fca71e6369fb257bc35-8e41811b641f1c9f-01\u0022",
-=======
         "Date": "Wed, 26 Oct 2022 06:15:00 GMT",
         "Expires": "-1",
         "Pragma": "no-cache",
         "Request-Context": "appId=cid-v1:2d2e8e63-272e-4b3c-8598-4ee570a0e70d",
         "Server-Timing": "traceparent;desc=\u002200-c64063d2b23fa61e68f65ff7c25c857f-f2d40fc43e4f9c7f-01\u0022",
->>>>>>> ed6656fa
         "Strict-Transport-Security": "max-age=31536000; includeSubDomains",
         "Transfer-Encoding": "chunked",
         "Vary": [
@@ -134,19 +110,11 @@
         ],
         "x-aml-cluster": "vienna-eastus2-01",
         "X-Content-Type-Options": "nosniff",
-<<<<<<< HEAD
-        "x-ms-correlation-request-id": "0b0719f2-ca33-41f3-ae12-88e1fd45f49e",
-        "x-ms-ratelimit-remaining-subscription-reads": "11990",
-        "x-ms-response-type": "standard",
-        "x-ms-routing-request-id": "JAPANEAST:20221026T034543Z:0b0719f2-ca33-41f3-ae12-88e1fd45f49e",
-        "x-request-time": "0.161"
-=======
         "x-ms-correlation-request-id": "1a0177a9-3522-4772-8888-751f431fe3bb",
         "x-ms-ratelimit-remaining-subscription-reads": "11984",
         "x-ms-response-type": "standard",
         "x-ms-routing-request-id": "JAPANEAST:20221026T061501Z:1a0177a9-3522-4772-8888-751f431fe3bb",
         "x-request-time": "0.096"
->>>>>>> ed6656fa
       },
       "ResponseBody": {
         "id": "/subscriptions/00000000-0000-0000-0000-000000000/resourceGroups/00000/providers/Microsoft.MachineLearningServices/workspaces/00000/datastores/workspaceblobstore",
@@ -193,37 +161,21 @@
         "Cache-Control": "no-cache",
         "Content-Encoding": "gzip",
         "Content-Type": "application/json; charset=utf-8",
-<<<<<<< HEAD
-        "Date": "Wed, 26 Oct 2022 03:45:43 GMT",
-        "Expires": "-1",
-        "Pragma": "no-cache",
-        "Request-Context": "appId=cid-v1:2d2e8e63-272e-4b3c-8598-4ee570a0e70d",
-        "Server-Timing": "traceparent;desc=\u002200-0e5f9c310fa8113fdd609e4164730c10-f2f4ad9bcad688fb-01\u0022",
-=======
         "Date": "Wed, 26 Oct 2022 06:15:00 GMT",
         "Expires": "-1",
         "Pragma": "no-cache",
         "Request-Context": "appId=cid-v1:2d2e8e63-272e-4b3c-8598-4ee570a0e70d",
         "Server-Timing": "traceparent;desc=\u002200-e576f21afe2fade3bb1dd49693233f75-9ea0c419634a1188-01\u0022",
->>>>>>> ed6656fa
         "Strict-Transport-Security": "max-age=31536000; includeSubDomains",
         "Transfer-Encoding": "chunked",
         "Vary": "Accept-Encoding",
         "x-aml-cluster": "vienna-eastus2-01",
         "X-Content-Type-Options": "nosniff",
-<<<<<<< HEAD
-        "x-ms-correlation-request-id": "026121c0-d488-4af1-8705-a88a5d51ccdd",
-        "x-ms-ratelimit-remaining-subscription-writes": "1195",
-        "x-ms-response-type": "standard",
-        "x-ms-routing-request-id": "JAPANEAST:20221026T034543Z:026121c0-d488-4af1-8705-a88a5d51ccdd",
-        "x-request-time": "0.151"
-=======
         "x-ms-correlation-request-id": "7c2d9b06-1bf4-4143-99f8-6f1bc5687d74",
         "x-ms-ratelimit-remaining-subscription-writes": "1195",
         "x-ms-response-type": "standard",
         "x-ms-routing-request-id": "JAPANEAST:20221026T061501Z:7c2d9b06-1bf4-4143-99f8-6f1bc5687d74",
         "x-request-time": "0.123"
->>>>>>> ed6656fa
       },
       "ResponseBody": {
         "secretsType": "AccountKey",
@@ -237,13 +189,8 @@
         "Accept": "application/xml",
         "Accept-Encoding": "gzip, deflate",
         "Connection": "keep-alive",
-<<<<<<< HEAD
-        "User-Agent": "azsdk-python-storage-blob/12.14.0 Python/3.8.13 (Windows-10-10.0.19044-SP0)",
-        "x-ms-date": "Wed, 26 Oct 2022 03:45:43 GMT",
-=======
         "User-Agent": "azsdk-python-storage-blob/12.13.1 Python/3.10.8 (Windows-10-10.0.22621-SP0)",
         "x-ms-date": "Wed, 26 Oct 2022 06:15:01 GMT",
->>>>>>> ed6656fa
         "x-ms-version": "2021-08-06"
       },
       "RequestBody": null,
@@ -253,11 +200,7 @@
         "Content-Length": "1555",
         "Content-MD5": "4WzoZGSMp9zEx3G4j/SVnA==",
         "Content-Type": "application/octet-stream",
-<<<<<<< HEAD
-        "Date": "Wed, 26 Oct 2022 03:45:43 GMT",
-=======
         "Date": "Wed, 26 Oct 2022 06:15:01 GMT",
->>>>>>> ed6656fa
         "ETag": "\u00220x8DA9D77BDF33C17\u0022",
         "Last-Modified": "Fri, 23 Sep 2022 15:24:43 GMT",
         "Server": [
@@ -286,23 +229,14 @@
         "Accept": "application/xml",
         "Accept-Encoding": "gzip, deflate",
         "Connection": "keep-alive",
-<<<<<<< HEAD
-        "User-Agent": "azsdk-python-storage-blob/12.14.0 Python/3.8.13 (Windows-10-10.0.19044-SP0)",
-        "x-ms-date": "Wed, 26 Oct 2022 03:45:43 GMT",
-=======
         "User-Agent": "azsdk-python-storage-blob/12.13.1 Python/3.10.8 (Windows-10-10.0.22621-SP0)",
         "x-ms-date": "Wed, 26 Oct 2022 06:15:01 GMT",
->>>>>>> ed6656fa
         "x-ms-version": "2021-08-06"
       },
       "RequestBody": null,
       "StatusCode": 404,
       "ResponseHeaders": {
-<<<<<<< HEAD
-        "Date": "Wed, 26 Oct 2022 03:45:43 GMT",
-=======
         "Date": "Wed, 26 Oct 2022 06:15:02 GMT",
->>>>>>> ed6656fa
         "Server": [
           "Windows-Azure-Blob/1.0",
           "Microsoft-HTTPAPI/2.0"
@@ -341,19 +275,11 @@
         "Cache-Control": "no-cache",
         "Content-Encoding": "gzip",
         "Content-Type": "application/json; charset=utf-8",
-<<<<<<< HEAD
-        "Date": "Wed, 26 Oct 2022 03:45:44 GMT",
-        "Expires": "-1",
-        "Pragma": "no-cache",
-        "Request-Context": "appId=cid-v1:2d2e8e63-272e-4b3c-8598-4ee570a0e70d",
-        "Server-Timing": "traceparent;desc=\u002200-a12d627201920f0fe8d3eb8c94d21d5d-e74a018254f6be8d-01\u0022",
-=======
         "Date": "Wed, 26 Oct 2022 06:15:02 GMT",
         "Expires": "-1",
         "Pragma": "no-cache",
         "Request-Context": "appId=cid-v1:2d2e8e63-272e-4b3c-8598-4ee570a0e70d",
         "Server-Timing": "traceparent;desc=\u002200-819f2e0d5121179cded79798a169aa8f-f79cd451294e2e95-01\u0022",
->>>>>>> ed6656fa
         "Strict-Transport-Security": "max-age=31536000; includeSubDomains",
         "Transfer-Encoding": "chunked",
         "Vary": [
@@ -362,19 +288,11 @@
         ],
         "x-aml-cluster": "vienna-eastus2-01",
         "X-Content-Type-Options": "nosniff",
-<<<<<<< HEAD
-        "x-ms-correlation-request-id": "d0ae6f11-6170-4cb2-b65c-aab78abe7f42",
-        "x-ms-ratelimit-remaining-subscription-writes": "1192",
-        "x-ms-response-type": "standard",
-        "x-ms-routing-request-id": "JAPANEAST:20221026T034544Z:d0ae6f11-6170-4cb2-b65c-aab78abe7f42",
-        "x-request-time": "0.081"
-=======
         "x-ms-correlation-request-id": "6fe4c1b6-c6a6-43ad-a53d-3abb9aa176eb",
         "x-ms-ratelimit-remaining-subscription-writes": "1192",
         "x-ms-response-type": "standard",
         "x-ms-routing-request-id": "JAPANEAST:20221026T061503Z:6fe4c1b6-c6a6-43ad-a53d-3abb9aa176eb",
         "x-request-time": "0.251"
->>>>>>> ed6656fa
       },
       "ResponseBody": {
         "id": "/subscriptions/00000000-0000-0000-0000-000000000/resourceGroups/00000/providers/Microsoft.MachineLearningServices/workspaces/00000/codes/430c0a29-9981-4727-b4a5-8fa454b267c3/versions/1",
@@ -395,13 +313,8 @@
           "createdAt": "2022-09-23T15:24:44.8270903\u002B00:00",
           "createdBy": "Zhengfei Wang",
           "createdByType": "User",
-<<<<<<< HEAD
-          "lastModifiedAt": "2022-10-26T03:45:44.7497277\u002B00:00",
-          "lastModifiedBy": "Xiaole Wen",
-=======
           "lastModifiedAt": "2022-10-26T06:15:02.8993663\u002B00:00",
           "lastModifiedBy": "Clement Wang",
->>>>>>> ed6656fa
           "lastModifiedByType": "User"
         }
       }
@@ -427,34 +340,15 @@
       },
       "StatusCode": 201,
       "ResponseHeaders": {
-<<<<<<< HEAD
-        "Build-ID": "chu",
-        "Cache-Control": "no-cache",
-        "Content-Length": "1359",
-        "Content-Type": "application/json; charset=utf-8",
-        "Date": "Wed, 26 Oct 2022 03:45:45 GMT",
-=======
         "Build-ID": "chv",
         "Cache-Control": "no-cache",
         "Content-Length": "1359",
         "Content-Type": "application/json; charset=utf-8",
         "Date": "Wed, 26 Oct 2022 06:15:03 GMT",
->>>>>>> ed6656fa
         "Expires": "-1",
         "Location": "https://management.azure.com/subscriptions/00000000-0000-0000-0000-000000000/resourceGroups/00000/providers/Microsoft.MachineLearningServices/workspaces/00000/environments/CliV2AnonymousEnvironment/versions/6fe7be4cbb153a3107ff961211b4a9af?api-version=2022-05-01",
         "Pragma": "no-cache",
         "Request-Context": "appId=cid-v1:2d2e8e63-272e-4b3c-8598-4ee570a0e70d",
-<<<<<<< HEAD
-        "Server-Timing": "traceparent;desc=\u002200-3071a42da8bff5d4a67dedba711a8889-e900a4172a6dca30-01\u0022",
-        "Strict-Transport-Security": "max-age=31536000; includeSubDomains",
-        "x-aml-cluster": "vienna-eastus2-01",
-        "X-Content-Type-Options": "nosniff",
-        "x-ms-correlation-request-id": "90b3ff64-d831-442c-97d7-a10f0d48aa06",
-        "x-ms-ratelimit-remaining-subscription-writes": "1191",
-        "x-ms-response-type": "standard",
-        "x-ms-routing-request-id": "JAPANEAST:20221026T034545Z:90b3ff64-d831-442c-97d7-a10f0d48aa06",
-        "x-request-time": "0.295"
-=======
         "Server-Timing": "traceparent;desc=\u002200-2a9f71b1dd1adb64ab0a3fe570d78110-8da3616adfe083d7-01\u0022",
         "Strict-Transport-Security": "max-age=31536000; includeSubDomains",
         "x-aml-cluster": "vienna-eastus2-01",
@@ -464,7 +358,6 @@
         "x-ms-response-type": "standard",
         "x-ms-routing-request-id": "JAPANEAST:20221026T061504Z:a20d81c6-2dff-4545-be49-d52ab6d9ce70",
         "x-request-time": "0.366"
->>>>>>> ed6656fa
       },
       "ResponseBody": {
         "id": "/subscriptions/00000000-0000-0000-0000-000000000/resourceGroups/00000/providers/Microsoft.MachineLearningServices/workspaces/00000/environments/CliV2AnonymousEnvironment/versions/6fe7be4cbb153a3107ff961211b4a9af",
@@ -556,26 +449,11 @@
         "Cache-Control": "no-cache",
         "Content-Length": "2342",
         "Content-Type": "application/json; charset=utf-8",
-<<<<<<< HEAD
-        "Date": "Wed, 26 Oct 2022 03:45:46 GMT",
-=======
         "Date": "Wed, 26 Oct 2022 06:15:04 GMT",
->>>>>>> ed6656fa
         "Expires": "-1",
         "Location": "https://management.azure.com/subscriptions/00000000-0000-0000-0000-000000000/resourceGroups/00000/providers/Microsoft.MachineLearningServices/workspaces/00000/components/azureml_anonymous/versions/000000000000000000000?api-version=2022-05-01",
         "Pragma": "no-cache",
         "Request-Context": "appId=cid-v1:2d2e8e63-272e-4b3c-8598-4ee570a0e70d",
-<<<<<<< HEAD
-        "Server-Timing": "traceparent;desc=\u002200-5c436106f99a3db708ef400289757016-f5f0b9b1c278c7ea-01\u0022",
-        "Strict-Transport-Security": "max-age=31536000; includeSubDomains",
-        "x-aml-cluster": "vienna-eastus2-01",
-        "X-Content-Type-Options": "nosniff",
-        "x-ms-correlation-request-id": "3591a2f0-d036-489c-937a-33dad49cfe24",
-        "x-ms-ratelimit-remaining-subscription-writes": "1190",
-        "x-ms-response-type": "standard",
-        "x-ms-routing-request-id": "JAPANEAST:20221026T034546Z:3591a2f0-d036-489c-937a-33dad49cfe24",
-        "x-request-time": "0.318"
-=======
         "Server-Timing": "traceparent;desc=\u002200-5068e0f6997424ae58b1dc98ad2c32f0-a37ccdce578aa53b-01\u0022",
         "Strict-Transport-Security": "max-age=31536000; includeSubDomains",
         "x-aml-cluster": "vienna-eastus2-01",
@@ -585,7 +463,6 @@
         "x-ms-response-type": "standard",
         "x-ms-routing-request-id": "JAPANEAST:20221026T061505Z:f5df4152-a68e-48e3-a496-3c60b82ef080",
         "x-request-time": "0.323"
->>>>>>> ed6656fa
       },
       "ResponseBody": {
         "id": "/subscriptions/00000000-0000-0000-0000-000000000/resourceGroups/00000/providers/Microsoft.MachineLearningServices/workspaces/00000/components/azureml_anonymous/versions/c1b51460-9f13-4936-98bd-c2e990f4235a",
@@ -663,19 +540,11 @@
         "Cache-Control": "no-cache",
         "Content-Encoding": "gzip",
         "Content-Type": "application/json; charset=utf-8",
-<<<<<<< HEAD
-        "Date": "Wed, 26 Oct 2022 03:45:47 GMT",
-        "Expires": "-1",
-        "Pragma": "no-cache",
-        "Request-Context": "appId=cid-v1:2d2e8e63-272e-4b3c-8598-4ee570a0e70d",
-        "Server-Timing": "traceparent;desc=\u002200-2a63242825fb9a66e8cdfc037e5bccf2-20e657a870c3fce9-01\u0022",
-=======
         "Date": "Wed, 26 Oct 2022 06:15:05 GMT",
         "Expires": "-1",
         "Pragma": "no-cache",
         "Request-Context": "appId=cid-v1:2d2e8e63-272e-4b3c-8598-4ee570a0e70d",
         "Server-Timing": "traceparent;desc=\u002200-b81b6e64865c2d2652fbe1e2f26f91b8-238a5c8ca52d4d79-01\u0022",
->>>>>>> ed6656fa
         "Strict-Transport-Security": "max-age=31536000; includeSubDomains",
         "Transfer-Encoding": "chunked",
         "Vary": [
@@ -684,19 +553,11 @@
         ],
         "x-aml-cluster": "vienna-eastus2-01",
         "X-Content-Type-Options": "nosniff",
-<<<<<<< HEAD
-        "x-ms-correlation-request-id": "dae0e024-80cd-47c6-af6c-c7fd0b206f88",
-        "x-ms-ratelimit-remaining-subscription-reads": "11989",
-        "x-ms-response-type": "standard",
-        "x-ms-routing-request-id": "JAPANEAST:20221026T034547Z:dae0e024-80cd-47c6-af6c-c7fd0b206f88",
-        "x-request-time": "0.096"
-=======
         "x-ms-correlation-request-id": "3ef2e2c6-bf62-4ebd-8e8f-178e3f2cac39",
         "x-ms-ratelimit-remaining-subscription-reads": "11983",
         "x-ms-response-type": "standard",
         "x-ms-routing-request-id": "JAPANEAST:20221026T061506Z:3ef2e2c6-bf62-4ebd-8e8f-178e3f2cac39",
         "x-request-time": "0.230"
->>>>>>> ed6656fa
       },
       "ResponseBody": {
         "id": "/subscriptions/00000000-0000-0000-0000-000000000/resourceGroups/00000/providers/Microsoft.MachineLearningServices/workspaces/00000/datastores/workspaceblobstore",
@@ -743,37 +604,21 @@
         "Cache-Control": "no-cache",
         "Content-Encoding": "gzip",
         "Content-Type": "application/json; charset=utf-8",
-<<<<<<< HEAD
-        "Date": "Wed, 26 Oct 2022 03:45:47 GMT",
-        "Expires": "-1",
-        "Pragma": "no-cache",
-        "Request-Context": "appId=cid-v1:2d2e8e63-272e-4b3c-8598-4ee570a0e70d",
-        "Server-Timing": "traceparent;desc=\u002200-81da99a9ed55309f23b33d6c5bd8107a-7d7e5601b86678e7-01\u0022",
-=======
         "Date": "Wed, 26 Oct 2022 06:15:05 GMT",
         "Expires": "-1",
         "Pragma": "no-cache",
         "Request-Context": "appId=cid-v1:2d2e8e63-272e-4b3c-8598-4ee570a0e70d",
         "Server-Timing": "traceparent;desc=\u002200-4fa2e17eb7ae0b9b1ec2f7034a7cfc17-82559d00f998853a-01\u0022",
->>>>>>> ed6656fa
         "Strict-Transport-Security": "max-age=31536000; includeSubDomains",
         "Transfer-Encoding": "chunked",
         "Vary": "Accept-Encoding",
         "x-aml-cluster": "vienna-eastus2-01",
         "X-Content-Type-Options": "nosniff",
-<<<<<<< HEAD
-        "x-ms-correlation-request-id": "f39d5c97-81c6-4326-a6cb-00f438a3c346",
-        "x-ms-ratelimit-remaining-subscription-writes": "1194",
-        "x-ms-response-type": "standard",
-        "x-ms-routing-request-id": "JAPANEAST:20221026T034547Z:f39d5c97-81c6-4326-a6cb-00f438a3c346",
-        "x-request-time": "0.095"
-=======
         "x-ms-correlation-request-id": "053a2be6-b1ce-4c17-b62c-9ae1b23b51f8",
         "x-ms-ratelimit-remaining-subscription-writes": "1194",
         "x-ms-response-type": "standard",
         "x-ms-routing-request-id": "JAPANEAST:20221026T061506Z:053a2be6-b1ce-4c17-b62c-9ae1b23b51f8",
         "x-request-time": "0.107"
->>>>>>> ed6656fa
       },
       "ResponseBody": {
         "secretsType": "AccountKey",
@@ -787,13 +632,8 @@
         "Accept": "application/xml",
         "Accept-Encoding": "gzip, deflate",
         "Connection": "keep-alive",
-<<<<<<< HEAD
-        "User-Agent": "azsdk-python-storage-blob/12.14.0 Python/3.8.13 (Windows-10-10.0.19044-SP0)",
-        "x-ms-date": "Wed, 26 Oct 2022 03:45:47 GMT",
-=======
         "User-Agent": "azsdk-python-storage-blob/12.13.1 Python/3.10.8 (Windows-10-10.0.22621-SP0)",
         "x-ms-date": "Wed, 26 Oct 2022 06:15:06 GMT",
->>>>>>> ed6656fa
         "x-ms-version": "2021-08-06"
       },
       "RequestBody": null,
@@ -803,11 +643,7 @@
         "Content-Length": "152",
         "Content-MD5": "LPwZTVvE9cmq2xCV9B8RmQ==",
         "Content-Type": "application/octet-stream",
-<<<<<<< HEAD
-        "Date": "Wed, 26 Oct 2022 03:45:47 GMT",
-=======
         "Date": "Wed, 26 Oct 2022 06:15:06 GMT",
->>>>>>> ed6656fa
         "ETag": "\u00220x8DA9D77E4BE9973\u0022",
         "Last-Modified": "Fri, 23 Sep 2022 15:25:49 GMT",
         "Server": [
@@ -836,23 +672,14 @@
         "Accept": "application/xml",
         "Accept-Encoding": "gzip, deflate",
         "Connection": "keep-alive",
-<<<<<<< HEAD
-        "User-Agent": "azsdk-python-storage-blob/12.14.0 Python/3.8.13 (Windows-10-10.0.19044-SP0)",
-        "x-ms-date": "Wed, 26 Oct 2022 03:45:47 GMT",
-=======
         "User-Agent": "azsdk-python-storage-blob/12.13.1 Python/3.10.8 (Windows-10-10.0.22621-SP0)",
         "x-ms-date": "Wed, 26 Oct 2022 06:15:07 GMT",
->>>>>>> ed6656fa
         "x-ms-version": "2021-08-06"
       },
       "RequestBody": null,
       "StatusCode": 404,
       "ResponseHeaders": {
-<<<<<<< HEAD
-        "Date": "Wed, 26 Oct 2022 03:45:47 GMT",
-=======
         "Date": "Wed, 26 Oct 2022 06:15:07 GMT",
->>>>>>> ed6656fa
         "Server": [
           "Windows-Azure-Blob/1.0",
           "Microsoft-HTTPAPI/2.0"
@@ -879,19 +706,11 @@
         "Cache-Control": "no-cache",
         "Content-Encoding": "gzip",
         "Content-Type": "application/json; charset=utf-8",
-<<<<<<< HEAD
-        "Date": "Wed, 26 Oct 2022 03:45:48 GMT",
-        "Expires": "-1",
-        "Pragma": "no-cache",
-        "Request-Context": "appId=cid-v1:2d2e8e63-272e-4b3c-8598-4ee570a0e70d",
-        "Server-Timing": "traceparent;desc=\u002200-b4b30d814261085d322c52c0998d602e-b5b0f8c10b20d340-01\u0022",
-=======
         "Date": "Wed, 26 Oct 2022 06:15:07 GMT",
         "Expires": "-1",
         "Pragma": "no-cache",
         "Request-Context": "appId=cid-v1:2d2e8e63-272e-4b3c-8598-4ee570a0e70d",
         "Server-Timing": "traceparent;desc=\u002200-3c1e5beb69579241acf9e29147f0b183-0504da5de0584d8c-01\u0022",
->>>>>>> ed6656fa
         "Strict-Transport-Security": "max-age=31536000; includeSubDomains",
         "Transfer-Encoding": "chunked",
         "Vary": [
@@ -900,19 +719,11 @@
         ],
         "x-aml-cluster": "vienna-eastus2-01",
         "X-Content-Type-Options": "nosniff",
-<<<<<<< HEAD
-        "x-ms-correlation-request-id": "94b166dc-fd68-487a-b3e6-1123d4e069c7",
-        "x-ms-ratelimit-remaining-subscription-reads": "11988",
-        "x-ms-response-type": "standard",
-        "x-ms-routing-request-id": "JAPANEAST:20221026T034549Z:94b166dc-fd68-487a-b3e6-1123d4e069c7",
-        "x-request-time": "0.102"
-=======
         "x-ms-correlation-request-id": "a84e29aa-daf1-4a87-8110-edc45c02e756",
         "x-ms-ratelimit-remaining-subscription-reads": "11982",
         "x-ms-response-type": "standard",
         "x-ms-routing-request-id": "JAPANEAST:20221026T061507Z:a84e29aa-daf1-4a87-8110-edc45c02e756",
         "x-request-time": "0.116"
->>>>>>> ed6656fa
       },
       "ResponseBody": {
         "id": "/subscriptions/00000000-0000-0000-0000-000000000/resourceGroups/00000/providers/Microsoft.MachineLearningServices/workspaces/00000/datastores/workspaceblobstore",
@@ -959,37 +770,21 @@
         "Cache-Control": "no-cache",
         "Content-Encoding": "gzip",
         "Content-Type": "application/json; charset=utf-8",
-<<<<<<< HEAD
-        "Date": "Wed, 26 Oct 2022 03:45:49 GMT",
-        "Expires": "-1",
-        "Pragma": "no-cache",
-        "Request-Context": "appId=cid-v1:2d2e8e63-272e-4b3c-8598-4ee570a0e70d",
-        "Server-Timing": "traceparent;desc=\u002200-cfa042bc10fe8df1ff6f190a63a83b3d-1a55189e14091f86-01\u0022",
-=======
         "Date": "Wed, 26 Oct 2022 06:15:07 GMT",
         "Expires": "-1",
         "Pragma": "no-cache",
         "Request-Context": "appId=cid-v1:2d2e8e63-272e-4b3c-8598-4ee570a0e70d",
         "Server-Timing": "traceparent;desc=\u002200-5bbcd04946ebd9e40154dd622c2f1c56-f31804887a4d3a1d-01\u0022",
->>>>>>> ed6656fa
         "Strict-Transport-Security": "max-age=31536000; includeSubDomains",
         "Transfer-Encoding": "chunked",
         "Vary": "Accept-Encoding",
         "x-aml-cluster": "vienna-eastus2-01",
         "X-Content-Type-Options": "nosniff",
-<<<<<<< HEAD
-        "x-ms-correlation-request-id": "26423380-23e3-440b-b114-ac7aafe60cc7",
-        "x-ms-ratelimit-remaining-subscription-writes": "1193",
-        "x-ms-response-type": "standard",
-        "x-ms-routing-request-id": "JAPANEAST:20221026T034549Z:26423380-23e3-440b-b114-ac7aafe60cc7",
-        "x-request-time": "0.096"
-=======
         "x-ms-correlation-request-id": "515f65f0-8709-4739-b393-90ecd94cfb0b",
         "x-ms-ratelimit-remaining-subscription-writes": "1193",
         "x-ms-response-type": "standard",
         "x-ms-routing-request-id": "JAPANEAST:20221026T061508Z:515f65f0-8709-4739-b393-90ecd94cfb0b",
         "x-request-time": "0.147"
->>>>>>> ed6656fa
       },
       "ResponseBody": {
         "secretsType": "AccountKey",
@@ -1003,13 +798,8 @@
         "Accept": "application/xml",
         "Accept-Encoding": "gzip, deflate",
         "Connection": "keep-alive",
-<<<<<<< HEAD
-        "User-Agent": "azsdk-python-storage-blob/12.14.0 Python/3.8.13 (Windows-10-10.0.19044-SP0)",
-        "x-ms-date": "Wed, 26 Oct 2022 03:45:49 GMT",
-=======
         "User-Agent": "azsdk-python-storage-blob/12.13.1 Python/3.10.8 (Windows-10-10.0.22621-SP0)",
         "x-ms-date": "Wed, 26 Oct 2022 06:15:08 GMT",
->>>>>>> ed6656fa
         "x-ms-version": "2021-08-06"
       },
       "RequestBody": null,
@@ -1019,11 +809,7 @@
         "Content-Length": "298",
         "Content-MD5": "HaKpUL6X1WimkPVJF2lHiQ==",
         "Content-Type": "application/octet-stream",
-<<<<<<< HEAD
-        "Date": "Wed, 26 Oct 2022 03:45:49 GMT",
-=======
         "Date": "Wed, 26 Oct 2022 06:15:08 GMT",
->>>>>>> ed6656fa
         "ETag": "\u00220x8DAB5ADA06F1E17\u0022",
         "Last-Modified": "Mon, 24 Oct 2022 10:50:55 GMT",
         "Server": [
@@ -1052,23 +838,14 @@
         "Accept": "application/xml",
         "Accept-Encoding": "gzip, deflate",
         "Connection": "keep-alive",
-<<<<<<< HEAD
-        "User-Agent": "azsdk-python-storage-blob/12.14.0 Python/3.8.13 (Windows-10-10.0.19044-SP0)",
-        "x-ms-date": "Wed, 26 Oct 2022 03:45:49 GMT",
-=======
         "User-Agent": "azsdk-python-storage-blob/12.13.1 Python/3.10.8 (Windows-10-10.0.22621-SP0)",
         "x-ms-date": "Wed, 26 Oct 2022 06:15:08 GMT",
->>>>>>> ed6656fa
         "x-ms-version": "2021-08-06"
       },
       "RequestBody": null,
       "StatusCode": 404,
       "ResponseHeaders": {
-<<<<<<< HEAD
-        "Date": "Wed, 26 Oct 2022 03:45:49 GMT",
-=======
         "Date": "Wed, 26 Oct 2022 06:15:08 GMT",
->>>>>>> ed6656fa
         "Server": [
           "Windows-Azure-Blob/1.0",
           "Microsoft-HTTPAPI/2.0"
@@ -1081,11 +858,7 @@
       "ResponseBody": null
     },
     {
-<<<<<<< HEAD
-      "RequestUri": "https://management.azure.com/subscriptions/00000000-0000-0000-0000-000000000/resourceGroups/00000/providers/Microsoft.MachineLearningServices/workspaces/00000/jobs/test_564706528194?api-version=2022-10-01-preview",
-=======
       "RequestUri": "https://management.azure.com/subscriptions/00000000-0000-0000-0000-000000000/resourceGroups/00000/providers/Microsoft.MachineLearningServices/workspaces/00000/jobs/test_580492643284?api-version=2022-10-01-preview",
->>>>>>> ed6656fa
       "RequestMethod": "PUT",
       "RequestHeaders": {
         "Accept": "application/json",
@@ -1103,11 +876,7 @@
             "tag": "tagvalue",
             "owner": "sdkteam"
           },
-<<<<<<< HEAD
-          "displayName": "test_564706528194",
-=======
           "displayName": "test_580492643284",
->>>>>>> ed6656fa
           "experimentName": "azure-ai-ml",
           "isArchived": false,
           "jobType": "Pipeline",
@@ -1187,26 +956,6 @@
         "Cache-Control": "no-cache",
         "Content-Length": "4957",
         "Content-Type": "application/json; charset=utf-8",
-<<<<<<< HEAD
-        "Date": "Wed, 26 Oct 2022 03:45:58 GMT",
-        "Expires": "-1",
-        "Location": "https://management.azure.com/subscriptions/00000000-0000-0000-0000-000000000/resourceGroups/00000/providers/Microsoft.MachineLearningServices/workspaces/00000/jobs/test_564706528194?api-version=2022-10-01-preview",
-        "Pragma": "no-cache",
-        "Request-Context": "appId=cid-v1:2d2e8e63-272e-4b3c-8598-4ee570a0e70d",
-        "Server-Timing": "traceparent;desc=\u002200-297dc3fecafd1961d496419b1c0f4fd4-bb1b24cc2dea6c5f-01\u0022",
-        "Strict-Transport-Security": "max-age=31536000; includeSubDomains",
-        "x-aml-cluster": "vienna-eastus2-01",
-        "X-Content-Type-Options": "nosniff",
-        "x-ms-correlation-request-id": "c6460545-0cad-46af-bac6-6ecab26bfcd1",
-        "x-ms-ratelimit-remaining-subscription-writes": "1189",
-        "x-ms-response-type": "standard",
-        "x-ms-routing-request-id": "JAPANEAST:20221026T034558Z:c6460545-0cad-46af-bac6-6ecab26bfcd1",
-        "x-request-time": "3.210"
-      },
-      "ResponseBody": {
-        "id": "/subscriptions/00000000-0000-0000-0000-000000000/resourceGroups/00000/providers/Microsoft.MachineLearningServices/workspaces/00000/jobs/test_564706528194",
-        "name": "test_564706528194",
-=======
         "Date": "Wed, 26 Oct 2022 06:15:16 GMT",
         "Expires": "-1",
         "Location": "https://management.azure.com/subscriptions/00000000-0000-0000-0000-000000000/resourceGroups/00000/providers/Microsoft.MachineLearningServices/workspaces/00000/jobs/test_580492643284?api-version=2022-10-01-preview",
@@ -1225,7 +974,6 @@
       "ResponseBody": {
         "id": "/subscriptions/00000000-0000-0000-0000-000000000/resourceGroups/00000/providers/Microsoft.MachineLearningServices/workspaces/00000/jobs/test_580492643284",
         "name": "test_580492643284",
->>>>>>> ed6656fa
         "type": "Microsoft.MachineLearningServices/workspaces/jobs",
         "properties": {
           "description": "The hello world pipeline job with inline parallel job",
@@ -1244,11 +992,7 @@
             "azureml.defaultDataStoreName": "workspaceblobstore",
             "azureml.pipelineComponent": "pipelinerun"
           },
-<<<<<<< HEAD
-          "displayName": "test_564706528194",
-=======
           "displayName": "test_580492643284",
->>>>>>> ed6656fa
           "status": "Preparing",
           "experimentName": "azure-ai-ml",
           "services": {
@@ -1264,11 +1008,7 @@
             "Studio": {
               "jobServiceType": "Studio",
               "port": null,
-<<<<<<< HEAD
-              "endpoint": "https://ml.azure.com/runs/test_564706528194?wsid=/subscriptions/00000000-0000-0000-0000-000000000/resourcegroups/00000/workspaces/00000",
-=======
               "endpoint": "https://ml.azure.com/runs/test_580492643284?wsid=/subscriptions/00000000-0000-0000-0000-000000000/resourcegroups/00000/workspaces/00000",
->>>>>>> ed6656fa
               "status": null,
               "errorMessage": null,
               "properties": null,
@@ -1356,23 +1096,14 @@
           "sourceJobId": null
         },
         "systemData": {
-<<<<<<< HEAD
-          "createdAt": "2022-10-26T03:45:57.9773402\u002B00:00",
-          "createdBy": "Xiaole Wen",
-=======
           "createdAt": "2022-10-26T06:15:16.9324831\u002B00:00",
           "createdBy": "Clement Wang",
->>>>>>> ed6656fa
           "createdByType": "User"
         }
       }
     }
   ],
   "Variables": {
-<<<<<<< HEAD
-    "name": "test_564706528194"
-=======
     "name": "test_580492643284"
->>>>>>> ed6656fa
   }
 }