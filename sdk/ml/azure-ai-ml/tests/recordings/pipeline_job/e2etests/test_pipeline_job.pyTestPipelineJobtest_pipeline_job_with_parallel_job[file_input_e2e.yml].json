{
  "Entries": [
    {
      "RequestUri": "https://management.azure.com/subscriptions/00000000-0000-0000-0000-000000000/resourceGroups/00000/providers/Microsoft.MachineLearningServices/workspaces/00000/computes/cpu-cluster?api-version=2022-10-01-preview",
      "RequestMethod": "GET",
      "RequestHeaders": {
        "Accept": "application/json",
        "Accept-Encoding": "gzip, deflate",
        "Connection": "keep-alive",
<<<<<<< HEAD
        "User-Agent": "azure-ai-ml/1.5.0 azsdk-python-mgmt-machinelearningservices/0.1.0 Python/3.10.10 (Windows-10-10.0.22621-SP0)"
=======
        "User-Agent": "azure-ai-ml/1.5.0 azsdk-python-mgmt-machinelearningservices/0.1.0 Python/3.10.6 (Linux-5.15.90.1-microsoft-standard-WSL2-x86_64-with-glibc2.35)"
>>>>>>> d49b4ced
      },
      "RequestBody": null,
      "StatusCode": 200,
      "ResponseHeaders": {
        "Cache-Control": "no-cache",
        "Content-Encoding": "gzip",
        "Content-Type": "application/json; charset=utf-8",
<<<<<<< HEAD
        "Date": "Wed, 08 Mar 2023 16:05:26 GMT",
        "Expires": "-1",
        "Pragma": "no-cache",
        "Request-Context": "appId=cid-v1:512cc15a-13b5-415b-bfd0-dce7accb6bb1",
        "Server-Timing": "traceparent;desc=\u002200-4267d38523447b6336e14dfbb2f69640-d75ce1ee870df9b8-01\u0022",
=======
        "Date": "Thu, 09 Mar 2023 00:53:00 GMT",
        "Expires": "-1",
        "Pragma": "no-cache",
        "Request-Context": "appId=cid-v1:2d2e8e63-272e-4b3c-8598-4ee570a0e70d",
        "Server-Timing": "traceparent;desc=\u002200-5f50d9136528a40fdb08a635ffb4c49e-4f66a335bd4b1cd0-01\u0022",
>>>>>>> d49b4ced
        "Strict-Transport-Security": "max-age=31536000; includeSubDomains",
        "Transfer-Encoding": "chunked",
        "Vary": [
          "Accept-Encoding",
          "Accept-Encoding"
        ],
<<<<<<< HEAD
        "x-aml-cluster": "vienna-test-westus2-01",
        "X-Content-Type-Options": "nosniff",
        "x-ms-correlation-request-id": "ffbda244-7669-44b3-8f8e-9793855b0919",
        "x-ms-ratelimit-remaining-subscription-reads": "11997",
        "x-ms-response-type": "standard",
        "x-ms-routing-request-id": "WESTUS2:20230308T160527Z:ffbda244-7669-44b3-8f8e-9793855b0919",
        "x-request-time": "0.118"
=======
        "x-aml-cluster": "vienna-eastus-02",
        "X-Content-Type-Options": "nosniff",
        "x-ms-correlation-request-id": "c9b270d9-748c-48f0-b4b5-cfbed1e14f53",
        "x-ms-ratelimit-remaining-subscription-reads": "11997",
        "x-ms-response-type": "standard",
        "x-ms-routing-request-id": "CANADACENTRAL:20230309T005300Z:c9b270d9-748c-48f0-b4b5-cfbed1e14f53",
        "x-request-time": "0.045"
>>>>>>> d49b4ced
      },
      "ResponseBody": {
        "id": "/subscriptions/00000000-0000-0000-0000-000000000/resourceGroups/00000/providers/Microsoft.MachineLearningServices/workspaces/00000/computes/cpu-cluster",
        "name": "cpu-cluster",
        "type": "Microsoft.MachineLearningServices/workspaces/computes",
        "location": "eastus",
        "tags": {},
        "properties": {
<<<<<<< HEAD
          "createdOn": "2023-03-08T03:28:37.6177104\u002B00:00",
          "modifiedOn": "2023-03-08T03:28:46.0336472\u002B00:00",
=======
          "createdOn": "2023-02-18T09:22:48.8321811\u002B00:00",
          "modifiedOn": "2023-02-20T22:34:01.0617008\u002B00:00",
>>>>>>> d49b4ced
          "disableLocalAuth": false,
          "description": null,
          "resourceId": null,
          "computeType": "AmlCompute",
          "computeLocation": "eastus",
          "provisioningState": "Succeeded",
          "provisioningErrors": null,
          "isAttachedCompute": false,
          "properties": {
            "vmSize": "STANDARD_DS2_V2",
            "vmPriority": "Dedicated",
            "scaleSettings": {
              "maxNodeCount": 4,
              "minNodeCount": 0,
<<<<<<< HEAD
              "nodeIdleTimeBeforeScaleDown": "PT2M"
            },
            "subnet": null,
            "currentNodeCount": 0,
            "targetNodeCount": 0,
            "nodeStateCounts": {
              "preparingNodeCount": 0,
              "runningNodeCount": 0,
              "idleNodeCount": 0,
=======
              "nodeIdleTimeBeforeScaleDown": "PT20M"
            },
            "subnet": null,
            "currentNodeCount": 2,
            "targetNodeCount": 3,
            "nodeStateCounts": {
              "preparingNodeCount": 0,
              "runningNodeCount": 1,
              "idleNodeCount": 1,
>>>>>>> d49b4ced
              "unusableNodeCount": 0,
              "leavingNodeCount": 0,
              "preemptedNodeCount": 0
            },
<<<<<<< HEAD
            "allocationState": "Steady",
            "allocationStateTransitionTime": "2023-03-08T15:56:15.612\u002B00:00",
=======
            "allocationState": "Resizing",
            "allocationStateTransitionTime": "2023-03-09T00:51:48.951\u002B00:00",
>>>>>>> d49b4ced
            "errors": null,
            "remoteLoginPortPublicAccess": "Enabled",
            "osType": "Linux",
            "virtualMachineImage": null,
            "isolatedNetwork": false,
            "enableBatchPrivateLink": false,
            "propertyBag": {}
          }
        }
      }
    },
    {
      "RequestUri": "https://management.azure.com/subscriptions/00000000-0000-0000-0000-000000000/resourceGroups/00000/providers/Microsoft.MachineLearningServices/workspaces/00000?api-version=2022-10-01",
      "RequestMethod": "GET",
      "RequestHeaders": {
        "Accept": "application/json",
        "Accept-Encoding": "gzip, deflate",
        "Connection": "keep-alive",
<<<<<<< HEAD
        "User-Agent": "azure-ai-ml/1.5.0 azsdk-python-mgmt-machinelearningservices/0.1.0 Python/3.10.10 (Windows-10-10.0.22621-SP0)"
=======
        "User-Agent": "azure-ai-ml/1.5.0 azsdk-python-mgmt-machinelearningservices/0.1.0 Python/3.10.6 (Linux-5.15.90.1-microsoft-standard-WSL2-x86_64-with-glibc2.35)"
>>>>>>> d49b4ced
      },
      "RequestBody": null,
      "StatusCode": 200,
      "ResponseHeaders": {
        "Cache-Control": "no-cache",
        "Content-Encoding": "gzip",
        "Content-Type": "application/json; charset=utf-8",
<<<<<<< HEAD
        "Date": "Wed, 08 Mar 2023 16:05:31 GMT",
        "Expires": "-1",
        "Pragma": "no-cache",
        "request-context": "appId=cid-v1:512cc15a-13b5-415b-bfd0-dce7accb6bb1",
        "Server-Timing": "traceparent;desc=\u002200-1e596d15f43c209154fd43fd555c0871-e5fc148c3e898938-01\u0022",
=======
        "Date": "Thu, 09 Mar 2023 00:53:03 GMT",
        "Expires": "-1",
        "Pragma": "no-cache",
        "Request-Context": "appId=cid-v1:2d2e8e63-272e-4b3c-8598-4ee570a0e70d",
        "Server-Timing": "traceparent;desc=\u002200-dbb87548f87c744e64e206983fa0bac8-55a74523f97dc72b-01\u0022",
>>>>>>> d49b4ced
        "Strict-Transport-Security": "max-age=31536000; includeSubDomains",
        "Transfer-Encoding": "chunked",
        "Vary": [
          "Accept-Encoding",
          "Accept-Encoding"
        ],
<<<<<<< HEAD
        "x-aml-cluster": "vienna-test-westus2-01",
        "X-Content-Type-Options": "nosniff",
        "x-ms-correlation-request-id": "7862cf45-73da-4117-9e30-234088bd3558",
        "x-ms-ratelimit-remaining-subscription-reads": "11996",
        "x-ms-response-type": "standard",
        "x-ms-routing-request-id": "WESTUS2:20230308T160532Z:7862cf45-73da-4117-9e30-234088bd3558",
        "x-request-time": "0.013"
=======
        "x-aml-cluster": "vienna-eastus-01",
        "X-Content-Type-Options": "nosniff",
        "x-ms-correlation-request-id": "046efd7d-0914-4872-860b-f484c73c5a2d",
        "x-ms-ratelimit-remaining-subscription-reads": "11996",
        "x-ms-response-type": "standard",
        "x-ms-routing-request-id": "CANADACENTRAL:20230309T005303Z:046efd7d-0914-4872-860b-f484c73c5a2d",
        "x-request-time": "0.112"
>>>>>>> d49b4ced
      },
      "ResponseBody": {
        "id": "/subscriptions/00000000-0000-0000-0000-000000000/resourceGroups/00000/providers/Microsoft.MachineLearningServices/workspaces/00000",
        "name": "00000",
        "type": "Microsoft.MachineLearningServices/workspaces",
        "location": "centraluseuap",
        "tags": {},
        "etag": null,
        "properties": {
          "friendlyName": "00000",
          "description": "",
          "storageAccount": "/subscriptions/00000000-0000-0000-0000-000000000/resourceGroups/00000/providers/Microsoft.Storage/storageAccounts/sawz3ze3nechbsg",
          "keyVault": "/subscriptions/00000000-0000-0000-0000-000000000/resourceGroups/00000/providers/Microsoft.Keyvault/vaults/kvtestngco52wpeid7y",
          "applicationInsights": "/subscriptions/00000000-0000-0000-0000-000000000/resourceGroups/00000/providers/Microsoft.insights/components/aiwz3ze3nechbsg",
          "hbiWorkspace": false,
          "tenantId": "0000000-0000-0000-0000-000000000000",
          "imageBuildCompute": null,
          "provisioningState": "Succeeded",
          "v1LegacyMode": false,
          "softDeleteEnabled": false,
          "containerRegistry": "/subscriptions/00000000-0000-0000-0000-000000000/resourceGroups/00000/providers/Microsoft.ContainerRegistry/registries/crwz3ze3nechbsg",
          "creationTime": "2023-03-08T03:28:02.4901470Z",
          "notebookInfo": {
            "resourceId": "0000000-0000-0000-0000-000000000000",
            "fqdn": "ml-sdkvnextc-centraluseuap-df64664c-6e5e-4447-a0e4-b6d98f13443d.centraluseuap.notebooks.azure.net",
            "isPrivateLinkEnabled": false,
            "notebookPreparationError": null
          },
<<<<<<< HEAD
          "storageHnsEnabled": false,
          "workspaceId": "df64664c-6e5e-4447-a0e4-b6d98f13443d",
          "linkedModelInventoryArmId": null,
          "privateLinkCount": 0,
          "publicNetworkAccess": "Enabled",
          "discoveryUrl": "https://master.api.azureml-test.ms/discovery",
          "mlFlowTrackingUri": "azureml://master.api.azureml-test.ms/mlflow/v1.0/subscriptions/00000000-0000-0000-0000-000000000/resourceGroups/00000/providers/Microsoft.MachineLearningServices/workspaces/00000",
          "sdkTelemetryAppInsightsKey": "0000000-0000-0000-0000-000000000000",
          "sasGetterUri": "",
          "enableDataIsolation": false
        },
        "identity": {
          "type": "SystemAssigned",
          "principalId": "0000000-0000-0000-0000-000000000000",
          "tenantId": "0000000-0000-0000-0000-000000000000"
        },
        "kind": "Default",
        "sku": {
          "name": "Basic",
          "tier": "Basic"
        },
        "systemData": {
          "createdAt": "2023-03-08T03:28:02.490147Z",
          "createdBy": "alias@contoso.com",
          "createdByType": "User",
          "lastModifiedAt": "2023-03-08T03:28:02.490147Z",
          "lastModifiedBy": "alias@contoso.com",
          "lastModifiedByType": "User"
=======
          "datastoreType": "AzureBlob",
          "accountName": "samcw32zcnpjldw",
          "containerName": "azureml-blobstore-3bd2018e-4b43-401e-ad49-85df181c9e0a",
          "endpoint": "core.windows.net",
          "protocol": "https",
          "serviceDataAccessAuthIdentity": "WorkspaceSystemAssignedIdentity"
        },
        "systemData": {
          "createdAt": "2023-02-18T09:22:33.5645164\u002B00:00",
          "createdBy": "779301c0-18b2-4cdc-801b-a0a3368fee0a",
          "createdByType": "Application",
          "lastModifiedAt": "2023-02-18T09:22:34.1712214\u002B00:00",
          "lastModifiedBy": "779301c0-18b2-4cdc-801b-a0a3368fee0a",
          "lastModifiedByType": "Application"
>>>>>>> d49b4ced
        }
      }
    },
    {
      "RequestUri": "https://master.api.azureml-test.ms/content/v2.0/subscriptions/00000000-0000-0000-0000-000000000/resourceGroups/00000/providers/Microsoft.MachineLearningServices/workspaces/00000/snapshots/getByHash?hash=3bbea9eabcdecfad6a337bb5aa60294dd094ff5ac7ca712e3e66a76be8b8490d\u0026hashVersion=202208",
      "RequestMethod": "GET",
      "RequestHeaders": {
        "Accept": "*/*",
        "Accept-Encoding": "gzip, deflate",
        "Connection": "keep-alive",
<<<<<<< HEAD
        "Content-Type": "application/json; charset=UTF-8",
        "User-Agent": "azure-ai-ml/1.5.0 azsdk-python-core/1.26.4 Python/3.10.10 (Windows-10-10.0.22621-SP0)"
=======
        "Content-Length": "0",
        "User-Agent": "azure-ai-ml/1.5.0 azsdk-python-mgmt-machinelearningservices/0.1.0 Python/3.10.6 (Linux-5.15.90.1-microsoft-standard-WSL2-x86_64-with-glibc2.35)"
>>>>>>> d49b4ced
      },
      "RequestBody": null,
      "StatusCode": 404,
      "ResponseHeaders": {
        "Connection": "keep-alive",
        "Content-Encoding": "gzip",
        "Content-Type": "application/json; charset=utf-8",
<<<<<<< HEAD
        "Date": "Wed, 08 Mar 2023 16:05:38 GMT",
        "request-context": "appId=cid-v1:512cc15a-13b5-415b-bfd0-dce7accb6bb1",
        "Strict-Transport-Security": "max-age=15724800; includeSubDomains; preload",
        "Transfer-Encoding": "chunked",
        "Vary": "Accept-Encoding",
        "x-aml-cluster": "vienna-test-westus2-01",
        "X-Content-Type-Options": "nosniff",
        "x-ms-response-type": "error",
        "x-request-time": "0.025"
=======
        "Date": "Thu, 09 Mar 2023 00:53:03 GMT",
        "Expires": "-1",
        "Pragma": "no-cache",
        "Request-Context": "appId=cid-v1:2d2e8e63-272e-4b3c-8598-4ee570a0e70d",
        "Server-Timing": "traceparent;desc=\u002200-2e87e77bdb7dff57a119bda83adbf9e3-e223b07555b887fa-01\u0022",
        "Strict-Transport-Security": "max-age=31536000; includeSubDomains",
        "Transfer-Encoding": "chunked",
        "Vary": "Accept-Encoding",
        "x-aml-cluster": "vienna-eastus-01",
        "X-Content-Type-Options": "nosniff",
        "x-ms-correlation-request-id": "677d713e-bc0e-441e-b35c-3dab09509e46",
        "x-ms-ratelimit-remaining-subscription-writes": "1198",
        "x-ms-response-type": "standard",
        "x-ms-routing-request-id": "CANADACENTRAL:20230309T005303Z:677d713e-bc0e-441e-b35c-3dab09509e46",
        "x-request-time": "0.155"
>>>>>>> d49b4ced
      },
      "ResponseBody": {
        "error": {
          "code": "UserError",
          "severity": null,
          "message": "Snapshot with hash 3bbea9eabcdecfad6a337bb5aa60294dd094ff5ac7ca712e3e66a76be8b8490d was not found",
          "messageFormat": null,
          "messageParameters": null,
          "referenceCode": null,
          "detailsUri": null,
          "target": null,
          "details": [],
          "innerError": {
            "code": "NotFoundError",
            "innerError": null
          },
          "debugInfo": {
            "type": "Common.WebApi.Exceptions.ResourceNotFoundException",
            "message": "Snapshot with hash 3bbea9eabcdecfad6a337bb5aa60294dd094ff5ac7ca712e3e66a76be8b8490d was not found",
            "stackTrace": "   at Microsoft.MachineLearning.ProjectContent.EntryPoints.Controllers.SnapshotControllerV2.GetSnapshotByHash(WorkspaceContext2 workspaceContext, String hash, String hashVersion) in /mnt/vss/_work/1/s/src/azureml-api/src/ProjectContent/EntryPoints/Controllers/SnapshotControllerV2.cs:line 617\n   at lambda_method1275(Closure , Object )\n   at Microsoft.AspNetCore.Mvc.Infrastructure.ActionMethodExecutor.AwaitableObjectResultExecutor.Execute(IActionResultTypeMapper mapper, ObjectMethodExecutor executor, Object controller, Object[] arguments)\n   at Microsoft.AspNetCore.Mvc.Infrastructure.ControllerActionInvoker.\u003CInvokeActionMethodAsync\u003Eg__Logged|12_1(ControllerActionInvoker invoker)\n   at Microsoft.AspNetCore.Mvc.Infrastructure.ControllerActionInvoker.\u003CInvokeNextActionFilterAsync\u003Eg__Awaited|10_0(ControllerActionInvoker invoker, Task lastTask, State next, Scope scope, Object state, Boolean isCompleted)\n   at Microsoft.AspNetCore.Mvc.Infrastructure.ControllerActionInvoker.Rethrow(ActionExecutedContextSealed context)\n   at Microsoft.AspNetCore.Mvc.Infrastructure.ControllerActionInvoker.Next(State\u0026 next, Scope\u0026 scope, Object\u0026 state, Boolean\u0026 isCompleted)\n   at Microsoft.AspNetCore.Mvc.Infrastructure.ControllerActionInvoker.\u003CInvokeInnerFilterAsync\u003Eg__Awaited|13_0(ControllerActionInvoker invoker, Task lastTask, State next, Scope scope, Object state, Boolean isCompleted)\n   at Microsoft.AspNetCore.Mvc.Infrastructure.ResourceInvoker.\u003CInvokeNextExceptionFilterAsync\u003Eg__Awaited|26_0(ResourceInvoker invoker, Task lastTask, State next, Scope scope, Object state, Boolean isCompleted)",
            "innerException": null,
            "data": {},
            "errorResponse": null
          },
          "additionalInfo": null
        },
        "correlation": {
          "operation": "e645ffef5751ca6e01a727dbb6f0f880",
          "request": "10ced95c8967da63"
        },
        "environment": "master",
        "location": "westus2",
        "time": "2023-03-08T16:05:38.1486587\u002B00:00",
        "componentName": "project"
      }
    },
    {
<<<<<<< HEAD
      "RequestUri": "https://master.api.azureml-test.ms/assetstore/v1.0/temporaryDataReference/createOrGet",
      "RequestMethod": "POST",
=======
      "RequestUri": "https://samcw32zcnpjldw.blob.core.windows.net/azureml-blobstore-3bd2018e-4b43-401e-ad49-85df181c9e0a/LocalUpload/00000000000000000000000000000000/script_parallel/digit_identification.py",
      "RequestMethod": "HEAD",
      "RequestHeaders": {
        "Accept": "application/xml",
        "Accept-Encoding": "gzip, deflate",
        "Connection": "keep-alive",
        "User-Agent": "azsdk-python-storage-blob/12.14.1 Python/3.10.6 (Linux-5.15.90.1-microsoft-standard-WSL2-x86_64-with-glibc2.35)",
        "x-ms-date": "Thu, 09 Mar 2023 00:53:02 GMT",
        "x-ms-version": "2021-08-06"
      },
      "RequestBody": null,
      "StatusCode": 200,
      "ResponseHeaders": {
        "Accept-Ranges": "bytes",
        "Content-Length": "1509",
        "Content-MD5": "i5qF1WmDFyzP3R78E09tfA==",
        "Content-Type": "application/octet-stream",
        "Date": "Thu, 09 Mar 2023 00:53:03 GMT",
        "ETag": "\u00220x8DB1208C6FCE1A0\u0022",
        "Last-Modified": "Sat, 18 Feb 2023 23:35:11 GMT",
        "Server": [
          "Windows-Azure-Blob/1.0",
          "Microsoft-HTTPAPI/2.0"
        ],
        "Vary": "Origin",
        "x-ms-access-tier": "Hot",
        "x-ms-access-tier-inferred": "true",
        "x-ms-blob-type": "BlockBlob",
        "x-ms-creation-time": "Sat, 18 Feb 2023 23:35:09 GMT",
        "x-ms-lease-state": "available",
        "x-ms-lease-status": "unlocked",
        "x-ms-meta-name": "1b16619c-31e0-473e-94fa-bba1db31a254",
        "x-ms-meta-upload_status": "completed",
        "x-ms-meta-version": "1",
        "x-ms-server-encrypted": "true",
        "x-ms-version": "2021-08-06"
      },
      "ResponseBody": null
    },
    {
      "RequestUri": "https://samcw32zcnpjldw.blob.core.windows.net/azureml-blobstore-3bd2018e-4b43-401e-ad49-85df181c9e0a/az-ml-artifacts/00000000000000000000000000000000/script_parallel/digit_identification.py",
      "RequestMethod": "HEAD",
      "RequestHeaders": {
        "Accept": "application/xml",
        "Accept-Encoding": "gzip, deflate",
        "Connection": "keep-alive",
        "User-Agent": "azsdk-python-storage-blob/12.14.1 Python/3.10.6 (Linux-5.15.90.1-microsoft-standard-WSL2-x86_64-with-glibc2.35)",
        "x-ms-date": "Thu, 09 Mar 2023 00:53:02 GMT",
        "x-ms-version": "2021-08-06"
      },
      "RequestBody": null,
      "StatusCode": 404,
      "ResponseHeaders": {
        "Date": "Thu, 09 Mar 2023 00:53:04 GMT",
        "Server": [
          "Windows-Azure-Blob/1.0",
          "Microsoft-HTTPAPI/2.0"
        ],
        "Transfer-Encoding": "chunked",
        "Vary": "Origin",
        "x-ms-error-code": "BlobNotFound",
        "x-ms-version": "2021-08-06"
      },
      "ResponseBody": null
    },
    {
      "RequestUri": "https://management.azure.com/subscriptions/00000000-0000-0000-0000-000000000/resourceGroups/00000/providers/Microsoft.MachineLearningServices/workspaces/00000/codes/1b16619c-31e0-473e-94fa-bba1db31a254/versions/1?api-version=2022-05-01",
      "RequestMethod": "PUT",
>>>>>>> d49b4ced
      "RequestHeaders": {
        "Accept": "*/*",
        "Accept-Encoding": "gzip, deflate",
        "Connection": "keep-alive",
<<<<<<< HEAD
        "Content-Length": "244",
        "Content-Type": "application/json; charset=UTF-8",
        "User-Agent": "azure-ai-ml/1.5.0 azsdk-python-core/1.26.4 Python/3.10.10 (Windows-10-10.0.22621-SP0)"
      },
      "RequestBody": {
        "assetId": "azureml://locations/centraluseuap/workspaces/df64664c-6e5e-4447-a0e4-b6d98f13443d/codes/000000000000000000000/versions/1",
        "temporaryDataReferenceId": "000000000000000000000",
        "temporaryDataReferenceType": "TemporaryBlobReference"
=======
        "Content-Length": "304",
        "Content-Type": "application/json",
        "User-Agent": "azure-ai-ml/1.5.0 azsdk-python-mgmt-machinelearningservices/0.1.0 Python/3.10.6 (Linux-5.15.90.1-microsoft-standard-WSL2-x86_64-with-glibc2.35)"
      },
      "RequestBody": {
        "properties": {
          "properties": {
            "hash_sha256": "0000000000000",
            "hash_version": "0000000000000"
          },
          "isAnonymous": true,
          "isArchived": false,
          "codeUri": "https://samcw32zcnpjldw.blob.core.windows.net/azureml-blobstore-3bd2018e-4b43-401e-ad49-85df181c9e0a/LocalUpload/00000000000000000000000000000000/script_parallel"
        }
>>>>>>> d49b4ced
      },
      "StatusCode": 403,
      "ResponseHeaders": {
        "Connection": "keep-alive",
        "Content-Encoding": "gzip",
        "Content-Type": "application/json; charset=utf-8",
<<<<<<< HEAD
        "Date": "Wed, 08 Mar 2023 16:05:41 GMT",
        "request-context": "appId=cid-v1:512cc15a-13b5-415b-bfd0-dce7accb6bb1",
        "Strict-Transport-Security": "max-age=15724800; includeSubDomains; preload",
        "Transfer-Encoding": "chunked",
        "Vary": "Accept-Encoding",
        "x-aml-cluster": "vienna-test-westus2-01",
        "X-Content-Type-Options": "nosniff",
        "x-ms-response-type": "error",
        "x-request-time": "0.014"
      },
      "ResponseBody": {
        "error": {
          "code": "UserError",
          "severity": null,
          "message": "User is not authorized to access provided resources due to not having read access to specified resources for following asset types: codes.",
          "messageFormat": "User is not authorized to access provided resources due to {reason}.",
          "messageParameters": {
            "reason": "not having read access to specified resources for following asset types: codes"
          },
          "referenceCode": null,
          "detailsUri": null,
          "target": null,
          "details": [],
          "innerError": {
            "code": "Auth",
            "innerError": {
              "code": "Authorization",
              "innerError": null
            }
          },
          "debugInfo": {
            "type": "Microsoft.MachineLearning.Common.Assets.UnauthorizedResourceAccessException",
            "message": "User is not authorized to access provided resources due to not having read access to specified resources for following asset types: codes.",
            "stackTrace": "   at Microsoft.MachineLearning.Common.Assets.Authorization.AssetAuthorizationHandler.AuthorizeUserForAssets(AuthorizationContext authorizationContext, AssetsRoleBasedAuthorizationRequest authorizationRequest, Func\u00602 isPublicContainerCheck, Func\u00602 shouldSkipWorkspaceDueToKnownFailure, Func\u00602 shouldSkipRegistryDueToKnownFailure, Boolean privateLinkCheckAlreadyDone, Func\u00602 isUserAgentSafeToTrustForPrivateLink, List\u00601 actionsToCheck) in /mnt/vss/_work/1/s/src/azureml-api/src/Common/Assets/Authorization/AssetAuthorizationHandler.cs:line 189\n   at Microsoft.MachineLearning.Feed.Services.ResourceProvider.AssetAuthorizationProvider.AuthorizeAssetWriteOrDeleteRequestForWorkspace(AssetId assetId, Boolean isDeleteRequest, CancellationToken cancellationToken) in /mnt/vss/_work/1/s/src/azureml-api/src/Feed/Services/ResourceProvider/AssetAuthorizationProvider.cs:line 331\n   at Microsoft.MachineLearning.Feed.Services.ResourceProvider.AssetAuthorizationProvider.AuthorizeAssetWriteRequest(AssetId assetId, CancellationToken cancellationToken) in /mnt/vss/_work/1/s/src/azureml-api/src/Feed/Services/ResourceProvider/AssetAuthorizationProvider.cs:line 96\n   at Microsoft.MachineLearning.Feed.EntryPoints.Controllers.AssetStore.TemporaryDataReferenceController.CreateOrGetTemporaryDataReference(TemporaryDataReferenceRequestDto temporaryDataReferenceRequest) in /mnt/vss/_work/1/s/src/azureml-api/src/Feed/EntryPoints/Controllers/AssetStore/TemporaryDataReferenceController.cs:line 53\n   at lambda_method772(Closure , Object )\n   at Microsoft.AspNetCore.Mvc.Infrastructure.ActionMethodExecutor.AwaitableObjectResultExecutor.Execute(IActionResultTypeMapper mapper, ObjectMethodExecutor executor, Object controller, Object[] arguments)\n   at Microsoft.AspNetCore.Mvc.Infrastructure.ControllerActionInvoker.\u003CInvokeActionMethodAsync\u003Eg__Logged|12_1(ControllerActionInvoker invoker)\n   at Microsoft.AspNetCore.Mvc.Infrastructure.ControllerActionInvoker.\u003CInvokeNextActionFilterAsync\u003Eg__Awaited|10_0(ControllerActionInvoker invoker, Task lastTask, State next, Scope scope, Object state, Boolean isCompleted)\n   at Microsoft.AspNetCore.Mvc.Infrastructure.ControllerActionInvoker.Rethrow(ActionExecutedContextSealed context)\n   at Microsoft.AspNetCore.Mvc.Infrastructure.ControllerActionInvoker.Next(State\u0026 next, Scope\u0026 scope, Object\u0026 state, Boolean\u0026 isCompleted)\n   at Microsoft.AspNetCore.Mvc.Infrastructure.ControllerActionInvoker.\u003CInvokeInnerFilterAsync\u003Eg__Awaited|13_0(ControllerActionInvoker invoker, Task lastTask, State next, Scope scope, Object state, Boolean isCompleted)\n   at Microsoft.AspNetCore.Mvc.Infrastructure.ResourceInvoker.\u003CInvokeNextExceptionFilterAsync\u003Eg__Awaited|26_0(ResourceInvoker invoker, Task lastTask, State next, Scope scope, Object state, Boolean isCompleted)",
            "innerException": null,
            "data": {
              "BaseError": {
                "Definition": {
                  "MessageFormat": "User is not authorized to access provided resources due to {reason}.",
                  "DetailsUri": null,
                  "IsTransient": null,
                  "CodesHierarchy": [
                    "UserError",
                    "Auth",
                    "Authorization"
                  ],
                  "Code": "Authorization"
                },
                "Message": "User is not authorized to access provided resources due to not having read access to specified resources for following asset types: codes.",
                "MessageParameters": {
                  "reason": "not having read access to specified resources for following asset types: codes"
                },
                "Target": null,
                "RetryAfterSeconds": null
              }
            },
            "errorResponse": null
          },
          "additionalInfo": null
        },
        "correlation": {
          "operation": "95189ff4b6aeb585b7e17bac304b1db5",
          "request": "ab183df12f6025d6"
        },
        "environment": "master",
        "location": "westus2",
        "time": "2023-03-08T16:05:41.2330685\u002B00:00",
        "componentName": "assetstore"
      }
    },
    {
      "RequestUri": "https://master.api.azureml-test.ms/assetstore/v1.0/temporaryDataReference/createOrGet",
      "RequestMethod": "POST",
=======
        "Date": "Thu, 09 Mar 2023 00:53:06 GMT",
        "Expires": "-1",
        "Pragma": "no-cache",
        "Request-Context": "appId=cid-v1:2d2e8e63-272e-4b3c-8598-4ee570a0e70d",
        "Server-Timing": "traceparent;desc=\u002200-1d1564d939d03c847898fa06b73840c8-e2a3aef37bee03a0-01\u0022",
        "Strict-Transport-Security": "max-age=31536000; includeSubDomains",
        "Transfer-Encoding": "chunked",
        "Vary": [
          "Accept-Encoding",
          "Accept-Encoding"
        ],
        "x-aml-cluster": "vienna-eastus-01",
        "X-Content-Type-Options": "nosniff",
        "x-ms-correlation-request-id": "3c5d8ae7-ed02-409b-b911-9d1af2ebfa38",
        "x-ms-ratelimit-remaining-subscription-writes": "1195",
        "x-ms-response-type": "standard",
        "x-ms-routing-request-id": "CANADACENTRAL:20230309T005307Z:3c5d8ae7-ed02-409b-b911-9d1af2ebfa38",
        "x-request-time": "0.257"
      },
      "ResponseBody": {
        "id": "/subscriptions/00000000-0000-0000-0000-000000000/resourceGroups/00000/providers/Microsoft.MachineLearningServices/workspaces/00000/codes/1b16619c-31e0-473e-94fa-bba1db31a254/versions/1",
        "name": "1",
        "type": "Microsoft.MachineLearningServices/workspaces/codes/versions",
        "properties": {
          "description": null,
          "tags": {},
          "properties": {
            "hash_sha256": "0000000000000",
            "hash_version": "0000000000000"
          },
          "isArchived": false,
          "isAnonymous": false,
          "codeUri": "https://samcw32zcnpjldw.blob.core.windows.net/azureml-blobstore-3bd2018e-4b43-401e-ad49-85df181c9e0a/LocalUpload/00000000000000000000000000000000/script_parallel"
        },
        "systemData": {
          "createdAt": "2023-02-18T23:35:16.1170948\u002B00:00",
          "createdBy": "Firstname Lastname",
          "createdByType": "User",
          "lastModifiedAt": "2023-03-09T00:53:07.3038235\u002B00:00",
          "lastModifiedBy": "Firstname Lastname",
          "lastModifiedByType": "User"
        }
      }
    },
    {
      "RequestUri": "https://management.azure.com/subscriptions/00000000-0000-0000-0000-000000000/resourceGroups/00000/providers/Microsoft.MachineLearningServices/workspaces/00000/environments/CliV2AnonymousEnvironment/versions/749b0b89c72d185f6585c92cc6c1ea8b?api-version=2022-05-01",
      "RequestMethod": "PUT",
      "RequestHeaders": {
        "Accept": "application/json",
        "Accept-Encoding": "gzip, deflate",
        "Connection": "keep-alive",
        "Content-Length": "416",
        "Content-Type": "application/json",
        "User-Agent": "azure-ai-ml/1.5.0 azsdk-python-mgmt-machinelearningservices/0.1.0 Python/3.10.6 (Linux-5.15.90.1-microsoft-standard-WSL2-x86_64-with-glibc2.35)"
      },
      "RequestBody": {
        "properties": {
          "isAnonymous": true,
          "isArchived": false,
          "condaFile": "channels:\n- conda-forge\ndependencies:\n- python=3.8\n- pip\n- pip:\n  - mlflow\n  - azureml-dataset-runtime[pandas,fuse]\n  - azureml-telemetry\n  - pandas\n  - pillow\n  - azureml-core\n  - scikit-learn~=0.20.0\n  - cloudpickle==1.1.1\n  - tensorflow==1.15.2\nname: prs-env\n",
          "image": "mcr.microsoft.com/azureml/openmpi4.1.0-ubuntu22.04"
        }
      },
      "StatusCode": 201,
      "ResponseHeaders": {
        "Build-ID": "cat",
        "Cache-Control": "no-cache",
        "Content-Length": "1252",
        "Content-Type": "application/json; charset=utf-8",
        "Date": "Thu, 09 Mar 2023 00:53:17 GMT",
        "Expires": "-1",
        "Location": "https://management.azure.com/subscriptions/00000000-0000-0000-0000-000000000/resourceGroups/00000/providers/Microsoft.MachineLearningServices/workspaces/00000/environments/CliV2AnonymousEnvironment/versions/749b0b89c72d185f6585c92cc6c1ea8b?api-version=2022-05-01",
        "Pragma": "no-cache",
        "Request-Context": "appId=cid-v1:2d2e8e63-272e-4b3c-8598-4ee570a0e70d",
        "Server-Timing": "traceparent;desc=\u002200-1719d3eda7bfd5824c2cfdb2d4ee255f-bda76e35b04079f6-01\u0022",
        "Strict-Transport-Security": "max-age=31536000; includeSubDomains",
        "x-aml-cluster": "vienna-eastus-01",
        "X-Content-Type-Options": "nosniff",
        "x-ms-correlation-request-id": "b8b2b48d-b51f-4e34-bd36-0efd78011f35",
        "x-ms-ratelimit-remaining-subscription-writes": "1194",
        "x-ms-response-type": "standard",
        "x-ms-routing-request-id": "CANADACENTRAL:20230309T005318Z:b8b2b48d-b51f-4e34-bd36-0efd78011f35",
        "x-request-time": "10.997"
      },
      "ResponseBody": {
        "id": "/subscriptions/00000000-0000-0000-0000-000000000/resourceGroups/00000/providers/Microsoft.MachineLearningServices/workspaces/00000/environments/CliV2AnonymousEnvironment/versions/749b0b89c72d185f6585c92cc6c1ea8b",
        "name": "749b0b89c72d185f6585c92cc6c1ea8b",
        "type": "Microsoft.MachineLearningServices/workspaces/environments/versions",
        "properties": {
          "description": null,
          "tags": {},
          "properties": {},
          "isArchived": false,
          "isAnonymous": true,
          "environmentType": "UserCreated",
          "image": "mcr.microsoft.com/azureml/openmpi4.1.0-ubuntu22.04",
          "condaFile": "{\n  \u0022channels\u0022: [\n    \u0022conda-forge\u0022\n  ],\n  \u0022dependencies\u0022: [\n    \u0022python=3.8\u0022,\n    \u0022pip\u0022,\n    {\n      \u0022pip\u0022: [\n        \u0022mlflow\u0022,\n        \u0022azureml-dataset-runtime[pandas,fuse]\u0022,\n        \u0022azureml-telemetry\u0022,\n        \u0022pandas\u0022,\n        \u0022pillow\u0022,\n        \u0022azureml-core\u0022,\n        \u0022scikit-learn~=0.20.0\u0022,\n        \u0022cloudpickle==1.1.1\u0022,\n        \u0022tensorflow==1.15.2\u0022\n      ]\n    }\n  ],\n  \u0022name\u0022: \u0022prs-env\u0022\n}",
          "osType": "Linux"
        },
        "systemData": {
          "createdAt": "2023-03-07T10:23:15.3692979\u002B00:00",
          "createdBy": "Firstname Lastname",
          "createdByType": "User",
          "lastModifiedAt": "2023-03-07T10:23:15.3692979\u002B00:00",
          "lastModifiedBy": "Firstname Lastname",
          "lastModifiedByType": "User"
        }
      }
    },
    {
      "RequestUri": "https://management.azure.com/subscriptions/00000000-0000-0000-0000-000000000/resourceGroups/00000/providers/Microsoft.MachineLearningServices/workspaces/00000/components/azureml_anonymous/versions/d4f932fe-5a09-dd01-7d5e-1dd164672509?api-version=2022-10-01",
      "RequestMethod": "PUT",
>>>>>>> d49b4ced
      "RequestHeaders": {
        "Accept": "*/*",
        "Accept-Encoding": "gzip, deflate",
        "Connection": "keep-alive",
<<<<<<< HEAD
        "Content-Length": "244",
        "Content-Type": "application/json; charset=UTF-8",
        "User-Agent": "azure-ai-ml/1.5.0 azsdk-python-core/1.26.4 Python/3.10.10 (Windows-10-10.0.22621-SP0)"
      },
      "RequestBody": {
        "assetId": "azureml://locations/centraluseuap/workspaces/df64664c-6e5e-4447-a0e4-b6d98f13443d/codes/000000000000000000000/versions/1",
        "temporaryDataReferenceId": "000000000000000000000",
        "temporaryDataReferenceType": "TemporaryBlobReference"
=======
        "Content-Length": "1223",
        "Content-Type": "application/json",
        "User-Agent": "azure-ai-ml/1.5.0 azsdk-python-mgmt-machinelearningservices/0.1.0 Python/3.10.6 (Linux-5.15.90.1-microsoft-standard-WSL2-x86_64-with-glibc2.35)"
      },
      "RequestBody": {
        "properties": {
          "properties": {},
          "tags": {},
          "isAnonymous": true,
          "isArchived": false,
          "componentSpec": {
            "name": "azureml_anonymous",
            "version": "1",
            "is_deterministic": true,
            "inputs": {
              "job_data_path": {
                "type": "mltable",
                "mode": "eval_mount"
              }
            },
            "outputs": {
              "job_output_path": {
                "type": "uri_folder",
                "mode": "mount"
              }
            },
            "type": "parallel",
            "resources": {
              "instance_count": 3
            },
            "logging_level": "WARNING",
            "task": {
              "type": "run_function",
              "code": "azureml:/subscriptions/00000000-0000-0000-0000-000000000/resourceGroups/00000/providers/Microsoft.MachineLearningServices/workspaces/00000/codes/1b16619c-31e0-473e-94fa-bba1db31a254/versions/1",
              "entry_script": "pass_through.py",
              "program_arguments": "--job_output_path ${{outputs.job_output_path}}",
              "environment": "azureml:/subscriptions/00000000-0000-0000-0000-000000000/resourceGroups/00000/providers/Microsoft.MachineLearningServices/workspaces/00000/environments/CliV2AnonymousEnvironment/versions/749b0b89c72d185f6585c92cc6c1ea8b"
            },
            "mini_batch_size": "1",
            "input_data": "${{inputs.job_data_path}}",
            "retry_settings": {
              "timeout": 60,
              "max_retries": 2
            },
            "max_concurrency_per_instance": 1,
            "error_threshold": -1,
            "mini_batch_error_threshold": 1,
            "_source": "YAML.JOB"
          }
        }
>>>>>>> d49b4ced
      },
      "StatusCode": 403,
      "ResponseHeaders": {
<<<<<<< HEAD
        "Connection": "keep-alive",
        "Content-Encoding": "gzip",
        "Content-Type": "application/json; charset=utf-8",
        "Date": "Wed, 08 Mar 2023 16:05:42 GMT",
        "request-context": "appId=cid-v1:512cc15a-13b5-415b-bfd0-dce7accb6bb1",
        "Strict-Transport-Security": "max-age=15724800; includeSubDomains; preload",
        "Transfer-Encoding": "chunked",
        "Vary": "Accept-Encoding",
        "x-aml-cluster": "vienna-test-westus2-01",
        "X-Content-Type-Options": "nosniff",
        "x-ms-response-type": "error",
        "x-request-time": "0.010"
=======
        "Cache-Control": "no-cache",
        "Content-Length": "1771",
        "Content-Type": "application/json; charset=utf-8",
        "Date": "Thu, 09 Mar 2023 00:53:18 GMT",
        "Expires": "-1",
        "Location": "https://management.azure.com/subscriptions/00000000-0000-0000-0000-000000000/resourceGroups/00000/providers/Microsoft.MachineLearningServices/workspaces/00000/components/azureml_anonymous/versions/d4f932fe-5a09-dd01-7d5e-1dd164672509?api-version=2022-10-01",
        "Pragma": "no-cache",
        "Request-Context": "appId=cid-v1:2d2e8e63-272e-4b3c-8598-4ee570a0e70d",
        "Server-Timing": "traceparent;desc=\u002200-3f85d76110af555fa66f54d0cd28174a-e675ca1c0c1dbc41-01\u0022",
        "Strict-Transport-Security": "max-age=31536000; includeSubDomains",
        "x-aml-cluster": "vienna-eastus-01",
        "X-Content-Type-Options": "nosniff",
        "x-ms-correlation-request-id": "95fbaa42-91f7-4da5-9484-f4999fa9556d",
        "x-ms-ratelimit-remaining-subscription-writes": "1193",
        "x-ms-response-type": "standard",
        "x-ms-routing-request-id": "CANADACENTRAL:20230309T005319Z:95fbaa42-91f7-4da5-9484-f4999fa9556d",
        "x-request-time": "0.357"
      },
      "ResponseBody": {
        "id": "/subscriptions/00000000-0000-0000-0000-000000000/resourceGroups/00000/providers/Microsoft.MachineLearningServices/workspaces/00000/components/azureml_anonymous/versions/77e1aee9-8636-4381-9b3d-4eaa6776cca9",
        "name": "77e1aee9-8636-4381-9b3d-4eaa6776cca9",
        "type": "Microsoft.MachineLearningServices/workspaces/components/versions",
        "properties": {
          "description": null,
          "tags": {},
          "properties": {},
          "isArchived": false,
          "isAnonymous": true,
          "componentSpec": {
            "name": "azureml_anonymous",
            "version": "1",
            "is_deterministic": "True",
            "type": "parallel",
            "inputs": {
              "job_data_path": {
                "type": "mltable",
                "optional": "False"
              }
            },
            "outputs": {
              "job_output_path": {
                "type": "uri_folder"
              }
            },
            "task": {
              "code": "azureml:/subscriptions/00000000-0000-0000-0000-000000000/resourceGroups/00000/providers/Microsoft.MachineLearningServices/workspaces/00000/codes/1b16619c-31e0-473e-94fa-bba1db31a254/versions/1",
              "environment": "azureml:/subscriptions/00000000-0000-0000-0000-000000000/resourceGroups/00000/providers/Microsoft.MachineLearningServices/workspaces/00000/environments/CliV2AnonymousEnvironment/versions/749b0b89c72d185f6585c92cc6c1ea8b",
              "program_arguments": "--job_output_path ${{outputs.job_output_path}}",
              "entry_script": "pass_through.py",
              "type": "run_function"
            },
            "input_data": "${{inputs.job_data_path}}",
            "error_threshold": "-1",
            "logging_level": "WARNING",
            "max_concurrency_per_instance": "1",
            "mini_batch_error_threshold": "1",
            "mini_batch_size": "1",
            "retry_settings": {
              "max_retries": "2",
              "timeout": "60"
            },
            "$schema": "https://componentsdk.azureedge.net/jsonschema/CommandComponent.json"
          }
        },
        "systemData": {
          "createdAt": "2023-03-09T00:53:19.141627\u002B00:00",
          "createdBy": "Firstname Lastname",
          "createdByType": "User",
          "lastModifiedAt": "2023-03-09T00:53:19.141627\u002B00:00",
          "lastModifiedBy": "Firstname Lastname",
          "lastModifiedByType": "User"
        }
      }
    },
    {
      "RequestUri": "https://management.azure.com/subscriptions/00000000-0000-0000-0000-000000000/resourceGroups/00000/providers/Microsoft.MachineLearningServices/workspaces/00000/datastores/workspaceblobstore?api-version=2022-10-01",
      "RequestMethod": "GET",
      "RequestHeaders": {
        "Accept": "application/json",
        "Accept-Encoding": "gzip, deflate",
        "Connection": "keep-alive",
        "User-Agent": "azure-ai-ml/1.5.0 azsdk-python-mgmt-machinelearningservices/0.1.0 Python/3.10.6 (Linux-5.15.90.1-microsoft-standard-WSL2-x86_64-with-glibc2.35)"
      },
      "RequestBody": null,
      "StatusCode": 200,
      "ResponseHeaders": {
        "Cache-Control": "no-cache",
        "Content-Encoding": "gzip",
        "Content-Type": "application/json; charset=utf-8",
        "Date": "Thu, 09 Mar 2023 00:53:18 GMT",
        "Expires": "-1",
        "Pragma": "no-cache",
        "Request-Context": "appId=cid-v1:2d2e8e63-272e-4b3c-8598-4ee570a0e70d",
        "Server-Timing": "traceparent;desc=\u002200-db67c2ab76562b75192bc235b4911ba9-e8a6cdb39fd3184c-01\u0022",
        "Strict-Transport-Security": "max-age=31536000; includeSubDomains",
        "Transfer-Encoding": "chunked",
        "Vary": [
          "Accept-Encoding",
          "Accept-Encoding"
        ],
        "x-aml-cluster": "vienna-eastus-01",
        "X-Content-Type-Options": "nosniff",
        "x-ms-correlation-request-id": "ac5b2038-24e1-44fe-bc8f-56d0df164270",
        "x-ms-ratelimit-remaining-subscription-reads": "11995",
        "x-ms-response-type": "standard",
        "x-ms-routing-request-id": "CANADACENTRAL:20230309T005319Z:ac5b2038-24e1-44fe-bc8f-56d0df164270",
        "x-request-time": "0.123"
>>>>>>> d49b4ced
      },
      "ResponseBody": {
        "error": {
          "code": "UserError",
          "severity": null,
          "message": "User is not authorized to access provided resources due to not having read access to specified resources for following asset types: codes.",
          "messageFormat": "User is not authorized to access provided resources due to {reason}.",
          "messageParameters": {
            "reason": "not having read access to specified resources for following asset types: codes"
          },
<<<<<<< HEAD
          "referenceCode": null,
          "detailsUri": null,
          "target": null,
          "details": [],
          "innerError": {
            "code": "Auth",
            "innerError": {
              "code": "Authorization",
              "innerError": null
            }
          },
          "debugInfo": {
            "type": "Microsoft.MachineLearning.Common.Assets.UnauthorizedResourceAccessException",
            "message": "User is not authorized to access provided resources due to not having read access to specified resources for following asset types: codes.",
            "stackTrace": "   at Microsoft.MachineLearning.Common.Assets.Authorization.AssetAuthorizationHandler.AuthorizeUserForAssets(AuthorizationContext authorizationContext, AssetsRoleBasedAuthorizationRequest authorizationRequest, Func\u00602 isPublicContainerCheck, Func\u00602 shouldSkipWorkspaceDueToKnownFailure, Func\u00602 shouldSkipRegistryDueToKnownFailure, Boolean privateLinkCheckAlreadyDone, Func\u00602 isUserAgentSafeToTrustForPrivateLink, List\u00601 actionsToCheck) in /mnt/vss/_work/1/s/src/azureml-api/src/Common/Assets/Authorization/AssetAuthorizationHandler.cs:line 189\n   at Microsoft.MachineLearning.Feed.Services.ResourceProvider.AssetAuthorizationProvider.AuthorizeAssetWriteOrDeleteRequestForWorkspace(AssetId assetId, Boolean isDeleteRequest, CancellationToken cancellationToken) in /mnt/vss/_work/1/s/src/azureml-api/src/Feed/Services/ResourceProvider/AssetAuthorizationProvider.cs:line 331\n   at Microsoft.MachineLearning.Feed.Services.ResourceProvider.AssetAuthorizationProvider.AuthorizeAssetWriteRequest(AssetId assetId, CancellationToken cancellationToken) in /mnt/vss/_work/1/s/src/azureml-api/src/Feed/Services/ResourceProvider/AssetAuthorizationProvider.cs:line 96\n   at Microsoft.MachineLearning.Feed.EntryPoints.Controllers.AssetStore.TemporaryDataReferenceController.CreateOrGetTemporaryDataReference(TemporaryDataReferenceRequestDto temporaryDataReferenceRequest) in /mnt/vss/_work/1/s/src/azureml-api/src/Feed/EntryPoints/Controllers/AssetStore/TemporaryDataReferenceController.cs:line 53\n   at lambda_method728(Closure , Object )\n   at Microsoft.AspNetCore.Mvc.Infrastructure.ActionMethodExecutor.AwaitableObjectResultExecutor.Execute(IActionResultTypeMapper mapper, ObjectMethodExecutor executor, Object controller, Object[] arguments)\n   at Microsoft.AspNetCore.Mvc.Infrastructure.ControllerActionInvoker.\u003CInvokeActionMethodAsync\u003Eg__Logged|12_1(ControllerActionInvoker invoker)\n   at Microsoft.AspNetCore.Mvc.Infrastructure.ControllerActionInvoker.\u003CInvokeNextActionFilterAsync\u003Eg__Awaited|10_0(ControllerActionInvoker invoker, Task lastTask, State next, Scope scope, Object state, Boolean isCompleted)\n   at Microsoft.AspNetCore.Mvc.Infrastructure.ControllerActionInvoker.Rethrow(ActionExecutedContextSealed context)\n   at Microsoft.AspNetCore.Mvc.Infrastructure.ControllerActionInvoker.Next(State\u0026 next, Scope\u0026 scope, Object\u0026 state, Boolean\u0026 isCompleted)\n   at Microsoft.AspNetCore.Mvc.Infrastructure.ControllerActionInvoker.\u003CInvokeInnerFilterAsync\u003Eg__Awaited|13_0(ControllerActionInvoker invoker, Task lastTask, State next, Scope scope, Object state, Boolean isCompleted)\n   at Microsoft.AspNetCore.Mvc.Infrastructure.ResourceInvoker.\u003CInvokeNextExceptionFilterAsync\u003Eg__Awaited|26_0(ResourceInvoker invoker, Task lastTask, State next, Scope scope, Object state, Boolean isCompleted)",
            "innerException": null,
            "data": {
              "BaseError": {
                "Definition": {
                  "MessageFormat": "User is not authorized to access provided resources due to {reason}.",
                  "DetailsUri": null,
                  "IsTransient": null,
                  "CodesHierarchy": [
                    "UserError",
                    "Auth",
                    "Authorization"
                  ],
                  "Code": "Authorization"
                },
                "Message": "User is not authorized to access provided resources due to not having read access to specified resources for following asset types: codes.",
                "MessageParameters": {
                  "reason": "not having read access to specified resources for following asset types: codes"
                },
                "Target": null,
                "RetryAfterSeconds": null
              }
            },
            "errorResponse": null
          },
          "additionalInfo": null
        },
        "correlation": {
          "operation": "65b317007b748d6a615e9a3e2d6122bb",
          "request": "807660dc7459086b"
        },
        "environment": "master",
        "location": "westus2",
        "time": "2023-03-08T16:05:42.1458387\u002B00:00",
        "componentName": "assetstore"
=======
          "datastoreType": "AzureBlob",
          "accountName": "samcw32zcnpjldw",
          "containerName": "azureml-blobstore-3bd2018e-4b43-401e-ad49-85df181c9e0a",
          "endpoint": "core.windows.net",
          "protocol": "https",
          "serviceDataAccessAuthIdentity": "WorkspaceSystemAssignedIdentity"
        },
        "systemData": {
          "createdAt": "2023-02-18T09:22:33.5645164\u002B00:00",
          "createdBy": "779301c0-18b2-4cdc-801b-a0a3368fee0a",
          "createdByType": "Application",
          "lastModifiedAt": "2023-02-18T09:22:34.1712214\u002B00:00",
          "lastModifiedBy": "779301c0-18b2-4cdc-801b-a0a3368fee0a",
          "lastModifiedByType": "Application"
        }
>>>>>>> d49b4ced
      }
    },
    {
      "RequestUri": "https://master.api.azureml-test.ms/assetstore/v1.0/temporaryDataReference/createOrGet",
      "RequestMethod": "POST",
      "RequestHeaders": {
        "Accept": "*/*",
        "Accept-Encoding": "gzip, deflate",
        "Connection": "keep-alive",
<<<<<<< HEAD
        "Content-Length": "244",
        "Content-Type": "application/json; charset=UTF-8",
        "User-Agent": "azure-ai-ml/1.5.0 azsdk-python-core/1.26.4 Python/3.10.10 (Windows-10-10.0.22621-SP0)"
=======
        "Content-Length": "0",
        "User-Agent": "azure-ai-ml/1.5.0 azsdk-python-mgmt-machinelearningservices/0.1.0 Python/3.10.6 (Linux-5.15.90.1-microsoft-standard-WSL2-x86_64-with-glibc2.35)"
>>>>>>> d49b4ced
      },
      "RequestBody": {
        "assetId": "azureml://locations/centraluseuap/workspaces/df64664c-6e5e-4447-a0e4-b6d98f13443d/codes/000000000000000000000/versions/1",
        "temporaryDataReferenceId": "000000000000000000000",
        "temporaryDataReferenceType": "TemporaryBlobReference"
      },
      "StatusCode": 403,
      "ResponseHeaders": {
        "Connection": "keep-alive",
        "Content-Encoding": "gzip",
        "Content-Type": "application/json; charset=utf-8",
<<<<<<< HEAD
        "Date": "Wed, 08 Mar 2023 16:05:43 GMT",
        "request-context": "appId=cid-v1:512cc15a-13b5-415b-bfd0-dce7accb6bb1",
        "Strict-Transport-Security": "max-age=15724800; includeSubDomains; preload",
        "Transfer-Encoding": "chunked",
        "Vary": "Accept-Encoding",
        "x-aml-cluster": "vienna-test-westus2-01",
        "X-Content-Type-Options": "nosniff",
        "x-ms-response-type": "error",
        "x-request-time": "0.011"
      },
      "ResponseBody": {
        "error": {
          "code": "UserError",
          "severity": null,
          "message": "User is not authorized to access provided resources due to not having read access to specified resources for following asset types: codes.",
          "messageFormat": "User is not authorized to access provided resources due to {reason}.",
          "messageParameters": {
            "reason": "not having read access to specified resources for following asset types: codes"
          },
          "referenceCode": null,
          "detailsUri": null,
          "target": null,
          "details": [],
          "innerError": {
            "code": "Auth",
            "innerError": {
              "code": "Authorization",
              "innerError": null
            }
          },
          "debugInfo": {
            "type": "Microsoft.MachineLearning.Common.Assets.UnauthorizedResourceAccessException",
            "message": "User is not authorized to access provided resources due to not having read access to specified resources for following asset types: codes.",
            "stackTrace": "   at Microsoft.MachineLearning.Common.Assets.Authorization.AssetAuthorizationHandler.AuthorizeUserForAssets(AuthorizationContext authorizationContext, AssetsRoleBasedAuthorizationRequest authorizationRequest, Func\u00602 isPublicContainerCheck, Func\u00602 shouldSkipWorkspaceDueToKnownFailure, Func\u00602 shouldSkipRegistryDueToKnownFailure, Boolean privateLinkCheckAlreadyDone, Func\u00602 isUserAgentSafeToTrustForPrivateLink, List\u00601 actionsToCheck) in /mnt/vss/_work/1/s/src/azureml-api/src/Common/Assets/Authorization/AssetAuthorizationHandler.cs:line 189\n   at Microsoft.MachineLearning.Feed.Services.ResourceProvider.AssetAuthorizationProvider.AuthorizeAssetWriteOrDeleteRequestForWorkspace(AssetId assetId, Boolean isDeleteRequest, CancellationToken cancellationToken) in /mnt/vss/_work/1/s/src/azureml-api/src/Feed/Services/ResourceProvider/AssetAuthorizationProvider.cs:line 331\n   at Microsoft.MachineLearning.Feed.Services.ResourceProvider.AssetAuthorizationProvider.AuthorizeAssetWriteRequest(AssetId assetId, CancellationToken cancellationToken) in /mnt/vss/_work/1/s/src/azureml-api/src/Feed/Services/ResourceProvider/AssetAuthorizationProvider.cs:line 96\n   at Microsoft.MachineLearning.Feed.EntryPoints.Controllers.AssetStore.TemporaryDataReferenceController.CreateOrGetTemporaryDataReference(TemporaryDataReferenceRequestDto temporaryDataReferenceRequest) in /mnt/vss/_work/1/s/src/azureml-api/src/Feed/EntryPoints/Controllers/AssetStore/TemporaryDataReferenceController.cs:line 53\n   at lambda_method728(Closure , Object )\n   at Microsoft.AspNetCore.Mvc.Infrastructure.ActionMethodExecutor.AwaitableObjectResultExecutor.Execute(IActionResultTypeMapper mapper, ObjectMethodExecutor executor, Object controller, Object[] arguments)\n   at Microsoft.AspNetCore.Mvc.Infrastructure.ControllerActionInvoker.\u003CInvokeActionMethodAsync\u003Eg__Logged|12_1(ControllerActionInvoker invoker)\n   at Microsoft.AspNetCore.Mvc.Infrastructure.ControllerActionInvoker.\u003CInvokeNextActionFilterAsync\u003Eg__Awaited|10_0(ControllerActionInvoker invoker, Task lastTask, State next, Scope scope, Object state, Boolean isCompleted)\n   at Microsoft.AspNetCore.Mvc.Infrastructure.ControllerActionInvoker.Rethrow(ActionExecutedContextSealed context)\n   at Microsoft.AspNetCore.Mvc.Infrastructure.ControllerActionInvoker.Next(State\u0026 next, Scope\u0026 scope, Object\u0026 state, Boolean\u0026 isCompleted)\n   at Microsoft.AspNetCore.Mvc.Infrastructure.ControllerActionInvoker.\u003CInvokeInnerFilterAsync\u003Eg__Awaited|13_0(ControllerActionInvoker invoker, Task lastTask, State next, Scope scope, Object state, Boolean isCompleted)\n   at Microsoft.AspNetCore.Mvc.Infrastructure.ResourceInvoker.\u003CInvokeNextExceptionFilterAsync\u003Eg__Awaited|26_0(ResourceInvoker invoker, Task lastTask, State next, Scope scope, Object state, Boolean isCompleted)",
            "innerException": null,
            "data": {
              "BaseError": {
                "Definition": {
                  "MessageFormat": "User is not authorized to access provided resources due to {reason}.",
                  "DetailsUri": null,
                  "IsTransient": null,
                  "CodesHierarchy": [
                    "UserError",
                    "Auth",
                    "Authorization"
                  ],
                  "Code": "Authorization"
                },
                "Message": "User is not authorized to access provided resources due to not having read access to specified resources for following asset types: codes.",
                "MessageParameters": {
                  "reason": "not having read access to specified resources for following asset types: codes"
                },
                "Target": null,
                "RetryAfterSeconds": null
              }
            },
            "errorResponse": null
          },
          "additionalInfo": null
        },
        "correlation": {
          "operation": "569ae1961c2d0c6bb902f41bde625782",
          "request": "bde9d946c4a9f787"
        },
        "environment": "master",
        "location": "westus2",
        "time": "2023-03-08T16:05:43.6246345\u002B00:00",
        "componentName": "assetstore"
=======
        "Date": "Thu, 09 Mar 2023 00:53:19 GMT",
        "Expires": "-1",
        "Pragma": "no-cache",
        "Request-Context": "appId=cid-v1:2d2e8e63-272e-4b3c-8598-4ee570a0e70d",
        "Server-Timing": "traceparent;desc=\u002200-bd6fea473d147b91200bb6c57fd5f1d5-f6a20cc29960d9ab-01\u0022",
        "Strict-Transport-Security": "max-age=31536000; includeSubDomains",
        "Transfer-Encoding": "chunked",
        "Vary": "Accept-Encoding",
        "x-aml-cluster": "vienna-eastus-01",
        "X-Content-Type-Options": "nosniff",
        "x-ms-correlation-request-id": "2b61b541-13db-40ee-9293-acbbc1d7fcfb",
        "x-ms-ratelimit-remaining-subscription-writes": "1197",
        "x-ms-response-type": "standard",
        "x-ms-routing-request-id": "CANADACENTRAL:20230309T005319Z:2b61b541-13db-40ee-9293-acbbc1d7fcfb",
        "x-request-time": "0.248"
      },
      "ResponseBody": {
        "secretsType": "AccountKey",
        "key": "dGhpcyBpcyBmYWtlIGtleQ=="
      }
    },
    {
      "RequestUri": "https://samcw32zcnpjldw.blob.core.windows.net/azureml-blobstore-3bd2018e-4b43-401e-ad49-85df181c9e0a/LocalUpload/00000000000000000000000000000000/mnist-data/0.png",
      "RequestMethod": "HEAD",
      "RequestHeaders": {
        "Accept": "application/xml",
        "Accept-Encoding": "gzip, deflate",
        "Connection": "keep-alive",
        "User-Agent": "azsdk-python-storage-blob/12.14.1 Python/3.10.6 (Linux-5.15.90.1-microsoft-standard-WSL2-x86_64-with-glibc2.35)",
        "x-ms-date": "Thu, 09 Mar 2023 00:53:18 GMT",
        "x-ms-version": "2021-08-06"
      },
      "RequestBody": null,
      "StatusCode": 200,
      "ResponseHeaders": {
        "Accept-Ranges": "bytes",
        "Content-Length": "223",
        "Content-MD5": "yLW2CQQeldeN1S7hH1/5Nw==",
        "Content-Type": "application/octet-stream",
        "Date": "Thu, 09 Mar 2023 00:53:19 GMT",
        "ETag": "\u00220x8DB1207868AE631\u0022",
        "Last-Modified": "Sat, 18 Feb 2023 23:26:13 GMT",
        "Server": [
          "Windows-Azure-Blob/1.0",
          "Microsoft-HTTPAPI/2.0"
        ],
        "Vary": "Origin",
        "x-ms-access-tier": "Hot",
        "x-ms-access-tier-inferred": "true",
        "x-ms-blob-type": "BlockBlob",
        "x-ms-creation-time": "Sat, 18 Feb 2023 23:26:11 GMT",
        "x-ms-lease-state": "available",
        "x-ms-lease-status": "unlocked",
        "x-ms-meta-name": "fe621636-2cdd-4b31-8f92-ae99d1ab9264",
        "x-ms-meta-upload_status": "completed",
        "x-ms-meta-version": "fb4535b4-da68-4891-8c6a-ff6c1a8dc8c6",
        "x-ms-server-encrypted": "true",
        "x-ms-version": "2021-08-06"
      },
      "ResponseBody": null
    },
    {
      "RequestUri": "https://samcw32zcnpjldw.blob.core.windows.net/azureml-blobstore-3bd2018e-4b43-401e-ad49-85df181c9e0a/az-ml-artifacts/00000000000000000000000000000000/mnist-data/0.png",
      "RequestMethod": "HEAD",
      "RequestHeaders": {
        "Accept": "application/xml",
        "Accept-Encoding": "gzip, deflate",
        "Connection": "keep-alive",
        "User-Agent": "azsdk-python-storage-blob/12.14.1 Python/3.10.6 (Linux-5.15.90.1-microsoft-standard-WSL2-x86_64-with-glibc2.35)",
        "x-ms-date": "Thu, 09 Mar 2023 00:53:18 GMT",
        "x-ms-version": "2021-08-06"
      },
      "RequestBody": null,
      "StatusCode": 404,
      "ResponseHeaders": {
        "Date": "Thu, 09 Mar 2023 00:53:19 GMT",
        "Server": [
          "Windows-Azure-Blob/1.0",
          "Microsoft-HTTPAPI/2.0"
        ],
        "Transfer-Encoding": "chunked",
        "Vary": "Origin",
        "x-ms-error-code": "BlobNotFound",
        "x-ms-version": "2021-08-06"
      },
      "ResponseBody": null
    },
    {
      "RequestUri": "https://management.azure.com/subscriptions/00000000-0000-0000-0000-000000000/resourceGroups/00000/providers/Microsoft.MachineLearningServices/workspaces/00000/jobs/test_425636104619?api-version=2023-02-01-preview",
      "RequestMethod": "PUT",
      "RequestHeaders": {
        "Accept": "application/json",
        "Accept-Encoding": "gzip, deflate",
        "Connection": "keep-alive",
        "Content-Length": "2222",
        "Content-Type": "application/json",
        "User-Agent": "azure-ai-ml/1.5.0 azsdk-python-mgmt-machinelearningservices/0.1.0 Python/3.10.6 (Linux-5.15.90.1-microsoft-standard-WSL2-x86_64-with-glibc2.35)"
      },
      "RequestBody": {
        "properties": {
          "description": "The hello world pipeline job with inline parallel job",
          "properties": {},
          "tags": {
            "tag": "tagvalue",
            "owner": "sdkteam"
          },
          "displayName": "test_425636104619",
          "experimentName": "azure-ai-ml",
          "isArchived": false,
          "jobType": "Pipeline",
          "inputs": {
            "job_data_path": {
              "mode": "EvalMount",
              "uri": "azureml://datastores/workspaceblobstore/paths/LocalUpload/00000000000000000000000000000000/mnist-data",
              "jobInputType": "mltable"
            }
          },
          "jobs": {
            "hello_world_inline_parallel_file_job_1": {
              "type": "parallel",
              "resources": {
                "instance_count": 3
              },
              "error_threshold": -1,
              "mini_batch_error_threshold": 1,
              "environment_variables": {
                "FOO": "bar"
              },
              "max_concurrency_per_instance": 1,
              "task": {
                "type": "run_function",
                "code": "azureml:/subscriptions/00000000-0000-0000-0000-000000000/resourceGroups/00000/providers/Microsoft.MachineLearningServices/workspaces/00000/codes/1b16619c-31e0-473e-94fa-bba1db31a254/versions/1",
                "entry_script": "pass_through.py",
                "program_arguments": "--job_output_path ${{outputs.job_output_path}}",
                "environment": "azureml:/subscriptions/00000000-0000-0000-0000-000000000/resourceGroups/00000/providers/Microsoft.MachineLearningServices/workspaces/00000/environments/CliV2AnonymousEnvironment/versions/749b0b89c72d185f6585c92cc6c1ea8b"
              },
              "input_data": "${{inputs.job_data_path}}",
              "name": "hello_world_inline_parallel_file_job_1",
              "computeId": "/subscriptions/00000000-0000-0000-0000-000000000/resourceGroups/00000/providers/Microsoft.MachineLearningServices/workspaces/00000/computes/cpu-cluster",
              "inputs": {
                "job_data_path": {
                  "job_input_type": "literal",
                  "value": "${{parent.inputs.job_data_path}}"
                }
              },
              "outputs": {
                "job_output_path": {
                  "value": "${{parent.outputs.job_out_path}}",
                  "type": "literal"
                }
              },
              "_source": "YAML.JOB",
              "componentId": "/subscriptions/00000000-0000-0000-0000-000000000/resourceGroups/00000/providers/Microsoft.MachineLearningServices/workspaces/00000/components/azureml_anonymous/versions/77e1aee9-8636-4381-9b3d-4eaa6776cca9",
              "retry_settings": {
                "timeout": 60,
                "max_retries": 2
              },
              "logging_level": "WARNING",
              "mini_batch_size": 1
            }
          },
          "outputs": {
            "job_out_path": {
              "mode": "ReadWriteMount",
              "jobOutputType": "uri_folder"
            }
          },
          "settings": {
            "_source": "YAML.JOB"
          }
        }
      },
      "StatusCode": 201,
      "ResponseHeaders": {
        "Cache-Control": "no-cache",
        "Content-Length": "3599",
        "Content-Type": "application/json; charset=utf-8",
        "Date": "Thu, 09 Mar 2023 00:53:24 GMT",
        "Expires": "-1",
        "Location": "https://management.azure.com/subscriptions/00000000-0000-0000-0000-000000000/resourceGroups/00000/providers/Microsoft.MachineLearningServices/workspaces/00000/jobs/test_425636104619?api-version=2023-02-01-preview",
        "Pragma": "no-cache",
        "Request-Context": "appId=cid-v1:2d2e8e63-272e-4b3c-8598-4ee570a0e70d",
        "Server-Timing": "traceparent;desc=\u002200-38cdaa4ae20c2f2cb2bc23009eaab731-8e68963470e09d18-01\u0022",
        "Strict-Transport-Security": "max-age=31536000; includeSubDomains",
        "x-aml-cluster": "vienna-eastus-01",
        "X-Content-Type-Options": "nosniff",
        "x-ms-correlation-request-id": "9027c4f9-a671-4c7f-8bc9-a0574363ddf0",
        "x-ms-ratelimit-remaining-subscription-writes": "1192",
        "x-ms-response-type": "standard",
        "x-ms-routing-request-id": "CANADACENTRAL:20230309T005325Z:9027c4f9-a671-4c7f-8bc9-a0574363ddf0",
        "x-request-time": "1.730"
      },
      "ResponseBody": {
        "id": "/subscriptions/00000000-0000-0000-0000-000000000/resourceGroups/00000/providers/Microsoft.MachineLearningServices/workspaces/00000/jobs/test_425636104619",
        "name": "test_425636104619",
        "type": "Microsoft.MachineLearningServices/workspaces/jobs",
        "properties": {
          "description": "The hello world pipeline job with inline parallel job",
          "tags": {
            "tag": "tagvalue",
            "owner": "sdkteam"
          },
          "properties": {
            "azureml.DevPlatv2": "true",
            "azureml.runsource": "azureml.PipelineRun",
            "runSource": "MFE",
            "runType": "HTTP",
            "azureml.parameters": "{}",
            "azureml.continue_on_step_failure": "True",
            "azureml.continue_on_failed_optional_input": "True",
            "azureml.defaultDataStoreName": "workspaceblobstore",
            "azureml.pipelineComponent": "pipelinerun"
          },
          "displayName": "test_425636104619",
          "status": "Preparing",
          "experimentName": "azure-ai-ml",
          "services": {
            "Tracking": {
              "jobServiceType": "Tracking",
              "port": null,
              "endpoint": "azureml://eastus.api.azureml.ms/mlflow/v1.0/subscriptions/00000000-0000-0000-0000-000000000/resourceGroups/00000/providers/Microsoft.MachineLearningServices/workspaces/00000?",
              "status": null,
              "errorMessage": null,
              "properties": null,
              "nodes": null
            },
            "Studio": {
              "jobServiceType": "Studio",
              "port": null,
              "endpoint": "https://ml.azure.com/runs/test_425636104619?wsid=/subscriptions/00000000-0000-0000-0000-000000000/resourcegroups/00000/workspaces/00000",
              "status": null,
              "errorMessage": null,
              "properties": null,
              "nodes": null
            }
          },
          "computeId": null,
          "isArchived": false,
          "identity": null,
          "componentId": null,
          "notificationSetting": null,
          "jobType": "Pipeline",
          "settings": {
            "_source": "YAML.JOB"
          },
          "jobs": {
            "hello_world_inline_parallel_file_job_1": {
              "type": "parallel",
              "resources": {
                "instance_count": 3
              },
              "error_threshold": -1,
              "mini_batch_error_threshold": 1,
              "environment_variables": {
                "FOO": "bar"
              },
              "max_concurrency_per_instance": 1,
              "task": {
                "type": "run_function",
                "code": "azureml:/subscriptions/00000000-0000-0000-0000-000000000/resourceGroups/00000/providers/Microsoft.MachineLearningServices/workspaces/00000/codes/1b16619c-31e0-473e-94fa-bba1db31a254/versions/1",
                "entry_script": "pass_through.py",
                "program_arguments": "--job_output_path ${{outputs.job_output_path}}",
                "environment": "azureml:/subscriptions/00000000-0000-0000-0000-000000000/resourceGroups/00000/providers/Microsoft.MachineLearningServices/workspaces/00000/environments/CliV2AnonymousEnvironment/versions/749b0b89c72d185f6585c92cc6c1ea8b"
              },
              "input_data": "${{inputs.job_data_path}}",
              "name": "hello_world_inline_parallel_file_job_1",
              "computeId": "/subscriptions/00000000-0000-0000-0000-000000000/resourceGroups/00000/providers/Microsoft.MachineLearningServices/workspaces/00000/computes/cpu-cluster",
              "inputs": {
                "job_data_path": {
                  "job_input_type": "literal",
                  "value": "${{parent.inputs.job_data_path}}"
                }
              },
              "outputs": {
                "job_output_path": {
                  "value": "${{parent.outputs.job_out_path}}",
                  "type": "literal"
                }
              },
              "_source": "YAML.JOB",
              "componentId": "/subscriptions/00000000-0000-0000-0000-000000000/resourceGroups/00000/providers/Microsoft.MachineLearningServices/workspaces/00000/components/azureml_anonymous/versions/77e1aee9-8636-4381-9b3d-4eaa6776cca9",
              "retry_settings": {
                "timeout": 60,
                "max_retries": 2
              },
              "logging_level": "WARNING",
              "mini_batch_size": 1
            }
          },
          "inputs": {
            "job_data_path": {
              "description": null,
              "uri": "azureml://datastores/workspaceblobstore/paths/LocalUpload/00000000000000000000000000000000/mnist-data",
              "mode": "EvalMount",
              "jobInputType": "mltable"
            }
          },
          "outputs": {
            "job_out_path": {
              "description": null,
              "uri": null,
              "assetName": null,
              "assetVersion": null,
              "mode": "ReadWriteMount",
              "jobOutputType": "uri_folder"
            }
          },
          "sourceJobId": null
        },
        "systemData": {
          "createdAt": "2023-03-09T00:53:24.6148997\u002B00:00",
          "createdBy": "Firstname Lastname",
          "createdByType": "User"
        }
>>>>>>> d49b4ced
      }
    }
  ],
  "Variables": {
<<<<<<< HEAD
    "name": "test_762310468466"
=======
    "name": "test_425636104619"
>>>>>>> d49b4ced
  }
}<|MERGE_RESOLUTION|>--- conflicted
+++ resolved
@@ -7,11 +7,7 @@
         "Accept": "application/json",
         "Accept-Encoding": "gzip, deflate",
         "Connection": "keep-alive",
-<<<<<<< HEAD
-        "User-Agent": "azure-ai-ml/1.5.0 azsdk-python-mgmt-machinelearningservices/0.1.0 Python/3.10.10 (Windows-10-10.0.22621-SP0)"
-=======
         "User-Agent": "azure-ai-ml/1.5.0 azsdk-python-mgmt-machinelearningservices/0.1.0 Python/3.10.6 (Linux-5.15.90.1-microsoft-standard-WSL2-x86_64-with-glibc2.35)"
->>>>>>> d49b4ced
       },
       "RequestBody": null,
       "StatusCode": 200,
@@ -19,34 +15,17 @@
         "Cache-Control": "no-cache",
         "Content-Encoding": "gzip",
         "Content-Type": "application/json; charset=utf-8",
-<<<<<<< HEAD
-        "Date": "Wed, 08 Mar 2023 16:05:26 GMT",
-        "Expires": "-1",
-        "Pragma": "no-cache",
-        "Request-Context": "appId=cid-v1:512cc15a-13b5-415b-bfd0-dce7accb6bb1",
-        "Server-Timing": "traceparent;desc=\u002200-4267d38523447b6336e14dfbb2f69640-d75ce1ee870df9b8-01\u0022",
-=======
         "Date": "Thu, 09 Mar 2023 00:53:00 GMT",
         "Expires": "-1",
         "Pragma": "no-cache",
         "Request-Context": "appId=cid-v1:2d2e8e63-272e-4b3c-8598-4ee570a0e70d",
         "Server-Timing": "traceparent;desc=\u002200-5f50d9136528a40fdb08a635ffb4c49e-4f66a335bd4b1cd0-01\u0022",
->>>>>>> d49b4ced
         "Strict-Transport-Security": "max-age=31536000; includeSubDomains",
         "Transfer-Encoding": "chunked",
         "Vary": [
           "Accept-Encoding",
           "Accept-Encoding"
         ],
-<<<<<<< HEAD
-        "x-aml-cluster": "vienna-test-westus2-01",
-        "X-Content-Type-Options": "nosniff",
-        "x-ms-correlation-request-id": "ffbda244-7669-44b3-8f8e-9793855b0919",
-        "x-ms-ratelimit-remaining-subscription-reads": "11997",
-        "x-ms-response-type": "standard",
-        "x-ms-routing-request-id": "WESTUS2:20230308T160527Z:ffbda244-7669-44b3-8f8e-9793855b0919",
-        "x-request-time": "0.118"
-=======
         "x-aml-cluster": "vienna-eastus-02",
         "X-Content-Type-Options": "nosniff",
         "x-ms-correlation-request-id": "c9b270d9-748c-48f0-b4b5-cfbed1e14f53",
@@ -54,7 +33,6 @@
         "x-ms-response-type": "standard",
         "x-ms-routing-request-id": "CANADACENTRAL:20230309T005300Z:c9b270d9-748c-48f0-b4b5-cfbed1e14f53",
         "x-request-time": "0.045"
->>>>>>> d49b4ced
       },
       "ResponseBody": {
         "id": "/subscriptions/00000000-0000-0000-0000-000000000/resourceGroups/00000/providers/Microsoft.MachineLearningServices/workspaces/00000/computes/cpu-cluster",
@@ -63,13 +41,8 @@
         "location": "eastus",
         "tags": {},
         "properties": {
-<<<<<<< HEAD
-          "createdOn": "2023-03-08T03:28:37.6177104\u002B00:00",
-          "modifiedOn": "2023-03-08T03:28:46.0336472\u002B00:00",
-=======
           "createdOn": "2023-02-18T09:22:48.8321811\u002B00:00",
           "modifiedOn": "2023-02-20T22:34:01.0617008\u002B00:00",
->>>>>>> d49b4ced
           "disableLocalAuth": false,
           "description": null,
           "resourceId": null,
@@ -84,17 +57,6 @@
             "scaleSettings": {
               "maxNodeCount": 4,
               "minNodeCount": 0,
-<<<<<<< HEAD
-              "nodeIdleTimeBeforeScaleDown": "PT2M"
-            },
-            "subnet": null,
-            "currentNodeCount": 0,
-            "targetNodeCount": 0,
-            "nodeStateCounts": {
-              "preparingNodeCount": 0,
-              "runningNodeCount": 0,
-              "idleNodeCount": 0,
-=======
               "nodeIdleTimeBeforeScaleDown": "PT20M"
             },
             "subnet": null,
@@ -104,18 +66,12 @@
               "preparingNodeCount": 0,
               "runningNodeCount": 1,
               "idleNodeCount": 1,
->>>>>>> d49b4ced
               "unusableNodeCount": 0,
               "leavingNodeCount": 0,
               "preemptedNodeCount": 0
             },
-<<<<<<< HEAD
-            "allocationState": "Steady",
-            "allocationStateTransitionTime": "2023-03-08T15:56:15.612\u002B00:00",
-=======
             "allocationState": "Resizing",
             "allocationStateTransitionTime": "2023-03-09T00:51:48.951\u002B00:00",
->>>>>>> d49b4ced
             "errors": null,
             "remoteLoginPortPublicAccess": "Enabled",
             "osType": "Linux",
@@ -134,11 +90,7 @@
         "Accept": "application/json",
         "Accept-Encoding": "gzip, deflate",
         "Connection": "keep-alive",
-<<<<<<< HEAD
-        "User-Agent": "azure-ai-ml/1.5.0 azsdk-python-mgmt-machinelearningservices/0.1.0 Python/3.10.10 (Windows-10-10.0.22621-SP0)"
-=======
         "User-Agent": "azure-ai-ml/1.5.0 azsdk-python-mgmt-machinelearningservices/0.1.0 Python/3.10.6 (Linux-5.15.90.1-microsoft-standard-WSL2-x86_64-with-glibc2.35)"
->>>>>>> d49b4ced
       },
       "RequestBody": null,
       "StatusCode": 200,
@@ -146,34 +98,17 @@
         "Cache-Control": "no-cache",
         "Content-Encoding": "gzip",
         "Content-Type": "application/json; charset=utf-8",
-<<<<<<< HEAD
-        "Date": "Wed, 08 Mar 2023 16:05:31 GMT",
-        "Expires": "-1",
-        "Pragma": "no-cache",
-        "request-context": "appId=cid-v1:512cc15a-13b5-415b-bfd0-dce7accb6bb1",
-        "Server-Timing": "traceparent;desc=\u002200-1e596d15f43c209154fd43fd555c0871-e5fc148c3e898938-01\u0022",
-=======
         "Date": "Thu, 09 Mar 2023 00:53:03 GMT",
         "Expires": "-1",
         "Pragma": "no-cache",
         "Request-Context": "appId=cid-v1:2d2e8e63-272e-4b3c-8598-4ee570a0e70d",
         "Server-Timing": "traceparent;desc=\u002200-dbb87548f87c744e64e206983fa0bac8-55a74523f97dc72b-01\u0022",
->>>>>>> d49b4ced
         "Strict-Transport-Security": "max-age=31536000; includeSubDomains",
         "Transfer-Encoding": "chunked",
         "Vary": [
           "Accept-Encoding",
           "Accept-Encoding"
         ],
-<<<<<<< HEAD
-        "x-aml-cluster": "vienna-test-westus2-01",
-        "X-Content-Type-Options": "nosniff",
-        "x-ms-correlation-request-id": "7862cf45-73da-4117-9e30-234088bd3558",
-        "x-ms-ratelimit-remaining-subscription-reads": "11996",
-        "x-ms-response-type": "standard",
-        "x-ms-routing-request-id": "WESTUS2:20230308T160532Z:7862cf45-73da-4117-9e30-234088bd3558",
-        "x-request-time": "0.013"
-=======
         "x-aml-cluster": "vienna-eastus-01",
         "X-Content-Type-Options": "nosniff",
         "x-ms-correlation-request-id": "046efd7d-0914-4872-860b-f484c73c5a2d",
@@ -181,7 +116,6 @@
         "x-ms-response-type": "standard",
         "x-ms-routing-request-id": "CANADACENTRAL:20230309T005303Z:046efd7d-0914-4872-860b-f484c73c5a2d",
         "x-request-time": "0.112"
->>>>>>> d49b4ced
       },
       "ResponseBody": {
         "id": "/subscriptions/00000000-0000-0000-0000-000000000/resourceGroups/00000/providers/Microsoft.MachineLearningServices/workspaces/00000",
@@ -210,36 +144,6 @@
             "isPrivateLinkEnabled": false,
             "notebookPreparationError": null
           },
-<<<<<<< HEAD
-          "storageHnsEnabled": false,
-          "workspaceId": "df64664c-6e5e-4447-a0e4-b6d98f13443d",
-          "linkedModelInventoryArmId": null,
-          "privateLinkCount": 0,
-          "publicNetworkAccess": "Enabled",
-          "discoveryUrl": "https://master.api.azureml-test.ms/discovery",
-          "mlFlowTrackingUri": "azureml://master.api.azureml-test.ms/mlflow/v1.0/subscriptions/00000000-0000-0000-0000-000000000/resourceGroups/00000/providers/Microsoft.MachineLearningServices/workspaces/00000",
-          "sdkTelemetryAppInsightsKey": "0000000-0000-0000-0000-000000000000",
-          "sasGetterUri": "",
-          "enableDataIsolation": false
-        },
-        "identity": {
-          "type": "SystemAssigned",
-          "principalId": "0000000-0000-0000-0000-000000000000",
-          "tenantId": "0000000-0000-0000-0000-000000000000"
-        },
-        "kind": "Default",
-        "sku": {
-          "name": "Basic",
-          "tier": "Basic"
-        },
-        "systemData": {
-          "createdAt": "2023-03-08T03:28:02.490147Z",
-          "createdBy": "alias@contoso.com",
-          "createdByType": "User",
-          "lastModifiedAt": "2023-03-08T03:28:02.490147Z",
-          "lastModifiedBy": "alias@contoso.com",
-          "lastModifiedByType": "User"
-=======
           "datastoreType": "AzureBlob",
           "accountName": "samcw32zcnpjldw",
           "containerName": "azureml-blobstore-3bd2018e-4b43-401e-ad49-85df181c9e0a",
@@ -254,7 +158,6 @@
           "lastModifiedAt": "2023-02-18T09:22:34.1712214\u002B00:00",
           "lastModifiedBy": "779301c0-18b2-4cdc-801b-a0a3368fee0a",
           "lastModifiedByType": "Application"
->>>>>>> d49b4ced
         }
       }
     },
@@ -265,13 +168,8 @@
         "Accept": "*/*",
         "Accept-Encoding": "gzip, deflate",
         "Connection": "keep-alive",
-<<<<<<< HEAD
-        "Content-Type": "application/json; charset=UTF-8",
-        "User-Agent": "azure-ai-ml/1.5.0 azsdk-python-core/1.26.4 Python/3.10.10 (Windows-10-10.0.22621-SP0)"
-=======
         "Content-Length": "0",
         "User-Agent": "azure-ai-ml/1.5.0 azsdk-python-mgmt-machinelearningservices/0.1.0 Python/3.10.6 (Linux-5.15.90.1-microsoft-standard-WSL2-x86_64-with-glibc2.35)"
->>>>>>> d49b4ced
       },
       "RequestBody": null,
       "StatusCode": 404,
@@ -279,17 +177,6 @@
         "Connection": "keep-alive",
         "Content-Encoding": "gzip",
         "Content-Type": "application/json; charset=utf-8",
-<<<<<<< HEAD
-        "Date": "Wed, 08 Mar 2023 16:05:38 GMT",
-        "request-context": "appId=cid-v1:512cc15a-13b5-415b-bfd0-dce7accb6bb1",
-        "Strict-Transport-Security": "max-age=15724800; includeSubDomains; preload",
-        "Transfer-Encoding": "chunked",
-        "Vary": "Accept-Encoding",
-        "x-aml-cluster": "vienna-test-westus2-01",
-        "X-Content-Type-Options": "nosniff",
-        "x-ms-response-type": "error",
-        "x-request-time": "0.025"
-=======
         "Date": "Thu, 09 Mar 2023 00:53:03 GMT",
         "Expires": "-1",
         "Pragma": "no-cache",
@@ -305,7 +192,6 @@
         "x-ms-response-type": "standard",
         "x-ms-routing-request-id": "CANADACENTRAL:20230309T005303Z:677d713e-bc0e-441e-b35c-3dab09509e46",
         "x-request-time": "0.155"
->>>>>>> d49b4ced
       },
       "ResponseBody": {
         "error": {
@@ -343,10 +229,6 @@
       }
     },
     {
-<<<<<<< HEAD
-      "RequestUri": "https://master.api.azureml-test.ms/assetstore/v1.0/temporaryDataReference/createOrGet",
-      "RequestMethod": "POST",
-=======
       "RequestUri": "https://samcw32zcnpjldw.blob.core.windows.net/azureml-blobstore-3bd2018e-4b43-401e-ad49-85df181c9e0a/LocalUpload/00000000000000000000000000000000/script_parallel/digit_identification.py",
       "RequestMethod": "HEAD",
       "RequestHeaders": {
@@ -415,21 +297,10 @@
     {
       "RequestUri": "https://management.azure.com/subscriptions/00000000-0000-0000-0000-000000000/resourceGroups/00000/providers/Microsoft.MachineLearningServices/workspaces/00000/codes/1b16619c-31e0-473e-94fa-bba1db31a254/versions/1?api-version=2022-05-01",
       "RequestMethod": "PUT",
->>>>>>> d49b4ced
       "RequestHeaders": {
         "Accept": "*/*",
         "Accept-Encoding": "gzip, deflate",
         "Connection": "keep-alive",
-<<<<<<< HEAD
-        "Content-Length": "244",
-        "Content-Type": "application/json; charset=UTF-8",
-        "User-Agent": "azure-ai-ml/1.5.0 azsdk-python-core/1.26.4 Python/3.10.10 (Windows-10-10.0.22621-SP0)"
-      },
-      "RequestBody": {
-        "assetId": "azureml://locations/centraluseuap/workspaces/df64664c-6e5e-4447-a0e4-b6d98f13443d/codes/000000000000000000000/versions/1",
-        "temporaryDataReferenceId": "000000000000000000000",
-        "temporaryDataReferenceType": "TemporaryBlobReference"
-=======
         "Content-Length": "304",
         "Content-Type": "application/json",
         "User-Agent": "azure-ai-ml/1.5.0 azsdk-python-mgmt-machinelearningservices/0.1.0 Python/3.10.6 (Linux-5.15.90.1-microsoft-standard-WSL2-x86_64-with-glibc2.35)"
@@ -444,88 +315,12 @@
           "isArchived": false,
           "codeUri": "https://samcw32zcnpjldw.blob.core.windows.net/azureml-blobstore-3bd2018e-4b43-401e-ad49-85df181c9e0a/LocalUpload/00000000000000000000000000000000/script_parallel"
         }
->>>>>>> d49b4ced
       },
       "StatusCode": 403,
       "ResponseHeaders": {
         "Connection": "keep-alive",
         "Content-Encoding": "gzip",
         "Content-Type": "application/json; charset=utf-8",
-<<<<<<< HEAD
-        "Date": "Wed, 08 Mar 2023 16:05:41 GMT",
-        "request-context": "appId=cid-v1:512cc15a-13b5-415b-bfd0-dce7accb6bb1",
-        "Strict-Transport-Security": "max-age=15724800; includeSubDomains; preload",
-        "Transfer-Encoding": "chunked",
-        "Vary": "Accept-Encoding",
-        "x-aml-cluster": "vienna-test-westus2-01",
-        "X-Content-Type-Options": "nosniff",
-        "x-ms-response-type": "error",
-        "x-request-time": "0.014"
-      },
-      "ResponseBody": {
-        "error": {
-          "code": "UserError",
-          "severity": null,
-          "message": "User is not authorized to access provided resources due to not having read access to specified resources for following asset types: codes.",
-          "messageFormat": "User is not authorized to access provided resources due to {reason}.",
-          "messageParameters": {
-            "reason": "not having read access to specified resources for following asset types: codes"
-          },
-          "referenceCode": null,
-          "detailsUri": null,
-          "target": null,
-          "details": [],
-          "innerError": {
-            "code": "Auth",
-            "innerError": {
-              "code": "Authorization",
-              "innerError": null
-            }
-          },
-          "debugInfo": {
-            "type": "Microsoft.MachineLearning.Common.Assets.UnauthorizedResourceAccessException",
-            "message": "User is not authorized to access provided resources due to not having read access to specified resources for following asset types: codes.",
-            "stackTrace": "   at Microsoft.MachineLearning.Common.Assets.Authorization.AssetAuthorizationHandler.AuthorizeUserForAssets(AuthorizationContext authorizationContext, AssetsRoleBasedAuthorizationRequest authorizationRequest, Func\u00602 isPublicContainerCheck, Func\u00602 shouldSkipWorkspaceDueToKnownFailure, Func\u00602 shouldSkipRegistryDueToKnownFailure, Boolean privateLinkCheckAlreadyDone, Func\u00602 isUserAgentSafeToTrustForPrivateLink, List\u00601 actionsToCheck) in /mnt/vss/_work/1/s/src/azureml-api/src/Common/Assets/Authorization/AssetAuthorizationHandler.cs:line 189\n   at Microsoft.MachineLearning.Feed.Services.ResourceProvider.AssetAuthorizationProvider.AuthorizeAssetWriteOrDeleteRequestForWorkspace(AssetId assetId, Boolean isDeleteRequest, CancellationToken cancellationToken) in /mnt/vss/_work/1/s/src/azureml-api/src/Feed/Services/ResourceProvider/AssetAuthorizationProvider.cs:line 331\n   at Microsoft.MachineLearning.Feed.Services.ResourceProvider.AssetAuthorizationProvider.AuthorizeAssetWriteRequest(AssetId assetId, CancellationToken cancellationToken) in /mnt/vss/_work/1/s/src/azureml-api/src/Feed/Services/ResourceProvider/AssetAuthorizationProvider.cs:line 96\n   at Microsoft.MachineLearning.Feed.EntryPoints.Controllers.AssetStore.TemporaryDataReferenceController.CreateOrGetTemporaryDataReference(TemporaryDataReferenceRequestDto temporaryDataReferenceRequest) in /mnt/vss/_work/1/s/src/azureml-api/src/Feed/EntryPoints/Controllers/AssetStore/TemporaryDataReferenceController.cs:line 53\n   at lambda_method772(Closure , Object )\n   at Microsoft.AspNetCore.Mvc.Infrastructure.ActionMethodExecutor.AwaitableObjectResultExecutor.Execute(IActionResultTypeMapper mapper, ObjectMethodExecutor executor, Object controller, Object[] arguments)\n   at Microsoft.AspNetCore.Mvc.Infrastructure.ControllerActionInvoker.\u003CInvokeActionMethodAsync\u003Eg__Logged|12_1(ControllerActionInvoker invoker)\n   at Microsoft.AspNetCore.Mvc.Infrastructure.ControllerActionInvoker.\u003CInvokeNextActionFilterAsync\u003Eg__Awaited|10_0(ControllerActionInvoker invoker, Task lastTask, State next, Scope scope, Object state, Boolean isCompleted)\n   at Microsoft.AspNetCore.Mvc.Infrastructure.ControllerActionInvoker.Rethrow(ActionExecutedContextSealed context)\n   at Microsoft.AspNetCore.Mvc.Infrastructure.ControllerActionInvoker.Next(State\u0026 next, Scope\u0026 scope, Object\u0026 state, Boolean\u0026 isCompleted)\n   at Microsoft.AspNetCore.Mvc.Infrastructure.ControllerActionInvoker.\u003CInvokeInnerFilterAsync\u003Eg__Awaited|13_0(ControllerActionInvoker invoker, Task lastTask, State next, Scope scope, Object state, Boolean isCompleted)\n   at Microsoft.AspNetCore.Mvc.Infrastructure.ResourceInvoker.\u003CInvokeNextExceptionFilterAsync\u003Eg__Awaited|26_0(ResourceInvoker invoker, Task lastTask, State next, Scope scope, Object state, Boolean isCompleted)",
-            "innerException": null,
-            "data": {
-              "BaseError": {
-                "Definition": {
-                  "MessageFormat": "User is not authorized to access provided resources due to {reason}.",
-                  "DetailsUri": null,
-                  "IsTransient": null,
-                  "CodesHierarchy": [
-                    "UserError",
-                    "Auth",
-                    "Authorization"
-                  ],
-                  "Code": "Authorization"
-                },
-                "Message": "User is not authorized to access provided resources due to not having read access to specified resources for following asset types: codes.",
-                "MessageParameters": {
-                  "reason": "not having read access to specified resources for following asset types: codes"
-                },
-                "Target": null,
-                "RetryAfterSeconds": null
-              }
-            },
-            "errorResponse": null
-          },
-          "additionalInfo": null
-        },
-        "correlation": {
-          "operation": "95189ff4b6aeb585b7e17bac304b1db5",
-          "request": "ab183df12f6025d6"
-        },
-        "environment": "master",
-        "location": "westus2",
-        "time": "2023-03-08T16:05:41.2330685\u002B00:00",
-        "componentName": "assetstore"
-      }
-    },
-    {
-      "RequestUri": "https://master.api.azureml-test.ms/assetstore/v1.0/temporaryDataReference/createOrGet",
-      "RequestMethod": "POST",
-=======
         "Date": "Thu, 09 Mar 2023 00:53:06 GMT",
         "Expires": "-1",
         "Pragma": "no-cache",
@@ -638,21 +433,10 @@
     {
       "RequestUri": "https://management.azure.com/subscriptions/00000000-0000-0000-0000-000000000/resourceGroups/00000/providers/Microsoft.MachineLearningServices/workspaces/00000/components/azureml_anonymous/versions/d4f932fe-5a09-dd01-7d5e-1dd164672509?api-version=2022-10-01",
       "RequestMethod": "PUT",
->>>>>>> d49b4ced
       "RequestHeaders": {
         "Accept": "*/*",
         "Accept-Encoding": "gzip, deflate",
         "Connection": "keep-alive",
-<<<<<<< HEAD
-        "Content-Length": "244",
-        "Content-Type": "application/json; charset=UTF-8",
-        "User-Agent": "azure-ai-ml/1.5.0 azsdk-python-core/1.26.4 Python/3.10.10 (Windows-10-10.0.22621-SP0)"
-      },
-      "RequestBody": {
-        "assetId": "azureml://locations/centraluseuap/workspaces/df64664c-6e5e-4447-a0e4-b6d98f13443d/codes/000000000000000000000/versions/1",
-        "temporaryDataReferenceId": "000000000000000000000",
-        "temporaryDataReferenceType": "TemporaryBlobReference"
-=======
         "Content-Length": "1223",
         "Content-Type": "application/json",
         "User-Agent": "azure-ai-ml/1.5.0 azsdk-python-mgmt-machinelearningservices/0.1.0 Python/3.10.6 (Linux-5.15.90.1-microsoft-standard-WSL2-x86_64-with-glibc2.35)"
@@ -703,24 +487,9 @@
             "_source": "YAML.JOB"
           }
         }
->>>>>>> d49b4ced
       },
       "StatusCode": 403,
       "ResponseHeaders": {
-<<<<<<< HEAD
-        "Connection": "keep-alive",
-        "Content-Encoding": "gzip",
-        "Content-Type": "application/json; charset=utf-8",
-        "Date": "Wed, 08 Mar 2023 16:05:42 GMT",
-        "request-context": "appId=cid-v1:512cc15a-13b5-415b-bfd0-dce7accb6bb1",
-        "Strict-Transport-Security": "max-age=15724800; includeSubDomains; preload",
-        "Transfer-Encoding": "chunked",
-        "Vary": "Accept-Encoding",
-        "x-aml-cluster": "vienna-test-westus2-01",
-        "X-Content-Type-Options": "nosniff",
-        "x-ms-response-type": "error",
-        "x-request-time": "0.010"
-=======
         "Cache-Control": "no-cache",
         "Content-Length": "1771",
         "Content-Type": "application/json; charset=utf-8",
@@ -828,7 +597,6 @@
         "x-ms-response-type": "standard",
         "x-ms-routing-request-id": "CANADACENTRAL:20230309T005319Z:ac5b2038-24e1-44fe-bc8f-56d0df164270",
         "x-request-time": "0.123"
->>>>>>> d49b4ced
       },
       "ResponseBody": {
         "error": {
@@ -839,57 +607,6 @@
           "messageParameters": {
             "reason": "not having read access to specified resources for following asset types: codes"
           },
-<<<<<<< HEAD
-          "referenceCode": null,
-          "detailsUri": null,
-          "target": null,
-          "details": [],
-          "innerError": {
-            "code": "Auth",
-            "innerError": {
-              "code": "Authorization",
-              "innerError": null
-            }
-          },
-          "debugInfo": {
-            "type": "Microsoft.MachineLearning.Common.Assets.UnauthorizedResourceAccessException",
-            "message": "User is not authorized to access provided resources due to not having read access to specified resources for following asset types: codes.",
-            "stackTrace": "   at Microsoft.MachineLearning.Common.Assets.Authorization.AssetAuthorizationHandler.AuthorizeUserForAssets(AuthorizationContext authorizationContext, AssetsRoleBasedAuthorizationRequest authorizationRequest, Func\u00602 isPublicContainerCheck, Func\u00602 shouldSkipWorkspaceDueToKnownFailure, Func\u00602 shouldSkipRegistryDueToKnownFailure, Boolean privateLinkCheckAlreadyDone, Func\u00602 isUserAgentSafeToTrustForPrivateLink, List\u00601 actionsToCheck) in /mnt/vss/_work/1/s/src/azureml-api/src/Common/Assets/Authorization/AssetAuthorizationHandler.cs:line 189\n   at Microsoft.MachineLearning.Feed.Services.ResourceProvider.AssetAuthorizationProvider.AuthorizeAssetWriteOrDeleteRequestForWorkspace(AssetId assetId, Boolean isDeleteRequest, CancellationToken cancellationToken) in /mnt/vss/_work/1/s/src/azureml-api/src/Feed/Services/ResourceProvider/AssetAuthorizationProvider.cs:line 331\n   at Microsoft.MachineLearning.Feed.Services.ResourceProvider.AssetAuthorizationProvider.AuthorizeAssetWriteRequest(AssetId assetId, CancellationToken cancellationToken) in /mnt/vss/_work/1/s/src/azureml-api/src/Feed/Services/ResourceProvider/AssetAuthorizationProvider.cs:line 96\n   at Microsoft.MachineLearning.Feed.EntryPoints.Controllers.AssetStore.TemporaryDataReferenceController.CreateOrGetTemporaryDataReference(TemporaryDataReferenceRequestDto temporaryDataReferenceRequest) in /mnt/vss/_work/1/s/src/azureml-api/src/Feed/EntryPoints/Controllers/AssetStore/TemporaryDataReferenceController.cs:line 53\n   at lambda_method728(Closure , Object )\n   at Microsoft.AspNetCore.Mvc.Infrastructure.ActionMethodExecutor.AwaitableObjectResultExecutor.Execute(IActionResultTypeMapper mapper, ObjectMethodExecutor executor, Object controller, Object[] arguments)\n   at Microsoft.AspNetCore.Mvc.Infrastructure.ControllerActionInvoker.\u003CInvokeActionMethodAsync\u003Eg__Logged|12_1(ControllerActionInvoker invoker)\n   at Microsoft.AspNetCore.Mvc.Infrastructure.ControllerActionInvoker.\u003CInvokeNextActionFilterAsync\u003Eg__Awaited|10_0(ControllerActionInvoker invoker, Task lastTask, State next, Scope scope, Object state, Boolean isCompleted)\n   at Microsoft.AspNetCore.Mvc.Infrastructure.ControllerActionInvoker.Rethrow(ActionExecutedContextSealed context)\n   at Microsoft.AspNetCore.Mvc.Infrastructure.ControllerActionInvoker.Next(State\u0026 next, Scope\u0026 scope, Object\u0026 state, Boolean\u0026 isCompleted)\n   at Microsoft.AspNetCore.Mvc.Infrastructure.ControllerActionInvoker.\u003CInvokeInnerFilterAsync\u003Eg__Awaited|13_0(ControllerActionInvoker invoker, Task lastTask, State next, Scope scope, Object state, Boolean isCompleted)\n   at Microsoft.AspNetCore.Mvc.Infrastructure.ResourceInvoker.\u003CInvokeNextExceptionFilterAsync\u003Eg__Awaited|26_0(ResourceInvoker invoker, Task lastTask, State next, Scope scope, Object state, Boolean isCompleted)",
-            "innerException": null,
-            "data": {
-              "BaseError": {
-                "Definition": {
-                  "MessageFormat": "User is not authorized to access provided resources due to {reason}.",
-                  "DetailsUri": null,
-                  "IsTransient": null,
-                  "CodesHierarchy": [
-                    "UserError",
-                    "Auth",
-                    "Authorization"
-                  ],
-                  "Code": "Authorization"
-                },
-                "Message": "User is not authorized to access provided resources due to not having read access to specified resources for following asset types: codes.",
-                "MessageParameters": {
-                  "reason": "not having read access to specified resources for following asset types: codes"
-                },
-                "Target": null,
-                "RetryAfterSeconds": null
-              }
-            },
-            "errorResponse": null
-          },
-          "additionalInfo": null
-        },
-        "correlation": {
-          "operation": "65b317007b748d6a615e9a3e2d6122bb",
-          "request": "807660dc7459086b"
-        },
-        "environment": "master",
-        "location": "westus2",
-        "time": "2023-03-08T16:05:42.1458387\u002B00:00",
-        "componentName": "assetstore"
-=======
           "datastoreType": "AzureBlob",
           "accountName": "samcw32zcnpjldw",
           "containerName": "azureml-blobstore-3bd2018e-4b43-401e-ad49-85df181c9e0a",
@@ -905,7 +622,6 @@
           "lastModifiedBy": "779301c0-18b2-4cdc-801b-a0a3368fee0a",
           "lastModifiedByType": "Application"
         }
->>>>>>> d49b4ced
       }
     },
     {
@@ -915,14 +631,8 @@
         "Accept": "*/*",
         "Accept-Encoding": "gzip, deflate",
         "Connection": "keep-alive",
-<<<<<<< HEAD
-        "Content-Length": "244",
-        "Content-Type": "application/json; charset=UTF-8",
-        "User-Agent": "azure-ai-ml/1.5.0 azsdk-python-core/1.26.4 Python/3.10.10 (Windows-10-10.0.22621-SP0)"
-=======
         "Content-Length": "0",
         "User-Agent": "azure-ai-ml/1.5.0 azsdk-python-mgmt-machinelearningservices/0.1.0 Python/3.10.6 (Linux-5.15.90.1-microsoft-standard-WSL2-x86_64-with-glibc2.35)"
->>>>>>> d49b4ced
       },
       "RequestBody": {
         "assetId": "azureml://locations/centraluseuap/workspaces/df64664c-6e5e-4447-a0e4-b6d98f13443d/codes/000000000000000000000/versions/1",
@@ -934,76 +644,6 @@
         "Connection": "keep-alive",
         "Content-Encoding": "gzip",
         "Content-Type": "application/json; charset=utf-8",
-<<<<<<< HEAD
-        "Date": "Wed, 08 Mar 2023 16:05:43 GMT",
-        "request-context": "appId=cid-v1:512cc15a-13b5-415b-bfd0-dce7accb6bb1",
-        "Strict-Transport-Security": "max-age=15724800; includeSubDomains; preload",
-        "Transfer-Encoding": "chunked",
-        "Vary": "Accept-Encoding",
-        "x-aml-cluster": "vienna-test-westus2-01",
-        "X-Content-Type-Options": "nosniff",
-        "x-ms-response-type": "error",
-        "x-request-time": "0.011"
-      },
-      "ResponseBody": {
-        "error": {
-          "code": "UserError",
-          "severity": null,
-          "message": "User is not authorized to access provided resources due to not having read access to specified resources for following asset types: codes.",
-          "messageFormat": "User is not authorized to access provided resources due to {reason}.",
-          "messageParameters": {
-            "reason": "not having read access to specified resources for following asset types: codes"
-          },
-          "referenceCode": null,
-          "detailsUri": null,
-          "target": null,
-          "details": [],
-          "innerError": {
-            "code": "Auth",
-            "innerError": {
-              "code": "Authorization",
-              "innerError": null
-            }
-          },
-          "debugInfo": {
-            "type": "Microsoft.MachineLearning.Common.Assets.UnauthorizedResourceAccessException",
-            "message": "User is not authorized to access provided resources due to not having read access to specified resources for following asset types: codes.",
-            "stackTrace": "   at Microsoft.MachineLearning.Common.Assets.Authorization.AssetAuthorizationHandler.AuthorizeUserForAssets(AuthorizationContext authorizationContext, AssetsRoleBasedAuthorizationRequest authorizationRequest, Func\u00602 isPublicContainerCheck, Func\u00602 shouldSkipWorkspaceDueToKnownFailure, Func\u00602 shouldSkipRegistryDueToKnownFailure, Boolean privateLinkCheckAlreadyDone, Func\u00602 isUserAgentSafeToTrustForPrivateLink, List\u00601 actionsToCheck) in /mnt/vss/_work/1/s/src/azureml-api/src/Common/Assets/Authorization/AssetAuthorizationHandler.cs:line 189\n   at Microsoft.MachineLearning.Feed.Services.ResourceProvider.AssetAuthorizationProvider.AuthorizeAssetWriteOrDeleteRequestForWorkspace(AssetId assetId, Boolean isDeleteRequest, CancellationToken cancellationToken) in /mnt/vss/_work/1/s/src/azureml-api/src/Feed/Services/ResourceProvider/AssetAuthorizationProvider.cs:line 331\n   at Microsoft.MachineLearning.Feed.Services.ResourceProvider.AssetAuthorizationProvider.AuthorizeAssetWriteRequest(AssetId assetId, CancellationToken cancellationToken) in /mnt/vss/_work/1/s/src/azureml-api/src/Feed/Services/ResourceProvider/AssetAuthorizationProvider.cs:line 96\n   at Microsoft.MachineLearning.Feed.EntryPoints.Controllers.AssetStore.TemporaryDataReferenceController.CreateOrGetTemporaryDataReference(TemporaryDataReferenceRequestDto temporaryDataReferenceRequest) in /mnt/vss/_work/1/s/src/azureml-api/src/Feed/EntryPoints/Controllers/AssetStore/TemporaryDataReferenceController.cs:line 53\n   at lambda_method728(Closure , Object )\n   at Microsoft.AspNetCore.Mvc.Infrastructure.ActionMethodExecutor.AwaitableObjectResultExecutor.Execute(IActionResultTypeMapper mapper, ObjectMethodExecutor executor, Object controller, Object[] arguments)\n   at Microsoft.AspNetCore.Mvc.Infrastructure.ControllerActionInvoker.\u003CInvokeActionMethodAsync\u003Eg__Logged|12_1(ControllerActionInvoker invoker)\n   at Microsoft.AspNetCore.Mvc.Infrastructure.ControllerActionInvoker.\u003CInvokeNextActionFilterAsync\u003Eg__Awaited|10_0(ControllerActionInvoker invoker, Task lastTask, State next, Scope scope, Object state, Boolean isCompleted)\n   at Microsoft.AspNetCore.Mvc.Infrastructure.ControllerActionInvoker.Rethrow(ActionExecutedContextSealed context)\n   at Microsoft.AspNetCore.Mvc.Infrastructure.ControllerActionInvoker.Next(State\u0026 next, Scope\u0026 scope, Object\u0026 state, Boolean\u0026 isCompleted)\n   at Microsoft.AspNetCore.Mvc.Infrastructure.ControllerActionInvoker.\u003CInvokeInnerFilterAsync\u003Eg__Awaited|13_0(ControllerActionInvoker invoker, Task lastTask, State next, Scope scope, Object state, Boolean isCompleted)\n   at Microsoft.AspNetCore.Mvc.Infrastructure.ResourceInvoker.\u003CInvokeNextExceptionFilterAsync\u003Eg__Awaited|26_0(ResourceInvoker invoker, Task lastTask, State next, Scope scope, Object state, Boolean isCompleted)",
-            "innerException": null,
-            "data": {
-              "BaseError": {
-                "Definition": {
-                  "MessageFormat": "User is not authorized to access provided resources due to {reason}.",
-                  "DetailsUri": null,
-                  "IsTransient": null,
-                  "CodesHierarchy": [
-                    "UserError",
-                    "Auth",
-                    "Authorization"
-                  ],
-                  "Code": "Authorization"
-                },
-                "Message": "User is not authorized to access provided resources due to not having read access to specified resources for following asset types: codes.",
-                "MessageParameters": {
-                  "reason": "not having read access to specified resources for following asset types: codes"
-                },
-                "Target": null,
-                "RetryAfterSeconds": null
-              }
-            },
-            "errorResponse": null
-          },
-          "additionalInfo": null
-        },
-        "correlation": {
-          "operation": "569ae1961c2d0c6bb902f41bde625782",
-          "request": "bde9d946c4a9f787"
-        },
-        "environment": "master",
-        "location": "westus2",
-        "time": "2023-03-08T16:05:43.6246345\u002B00:00",
-        "componentName": "assetstore"
-=======
         "Date": "Thu, 09 Mar 2023 00:53:19 GMT",
         "Expires": "-1",
         "Pragma": "no-cache",
@@ -1318,15 +958,10 @@
           "createdBy": "Firstname Lastname",
           "createdByType": "User"
         }
->>>>>>> d49b4ced
       }
     }
   ],
   "Variables": {
-<<<<<<< HEAD
-    "name": "test_762310468466"
-=======
     "name": "test_425636104619"
->>>>>>> d49b4ced
   }
 }