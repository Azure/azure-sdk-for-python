--- conflicted
+++ resolved
@@ -7,11 +7,7 @@
         "Accept": "application/json",
         "Accept-Encoding": "gzip, deflate",
         "Connection": "keep-alive",
-<<<<<<< HEAD
         "User-Agent": "azure-ai-ml/1.5.0 azsdk-python-mgmt-machinelearningservices/0.1.0 Python/3.7.9 (Windows-10-10.0.22621-SP0)"
-=======
-        "User-Agent": "azure-ai-ml/1.5.0 azsdk-python-mgmt-machinelearningservices/0.1.0 Python/3.10.6 (Linux-5.15.79.1-microsoft-standard-WSL2-x86_64-with-glibc2.35)"
->>>>>>> ce9edaa6
       },
       "RequestBody": null,
       "StatusCode": 200,
@@ -19,42 +15,24 @@
         "Cache-Control": "no-cache",
         "Content-Encoding": "gzip",
         "Content-Type": "application/json; charset=utf-8",
-<<<<<<< HEAD
-        "Date": "Thu, 23 Feb 2023 06:04:50 GMT",
+        "Date": "Thu, 23 Feb 2023 19:19:20 GMT",
         "Expires": "-1",
         "Pragma": "no-cache",
         "Request-Context": "appId=cid-v1:2d2e8e63-272e-4b3c-8598-4ee570a0e70d",
-        "Server-Timing": "traceparent;desc=\u002200-809abdc5924af67828eb7d2f82fd03d7-fb7ba43b82b94e30-01\u0022",
-=======
-        "Date": "Tue, 21 Feb 2023 21:31:21 GMT",
-        "Expires": "-1",
-        "Pragma": "no-cache",
-        "Request-Context": "appId=cid-v1:2d2e8e63-272e-4b3c-8598-4ee570a0e70d",
-        "Server-Timing": "traceparent;desc=\u002200-fb58719ac02294a3b1a069bad8057b0d-c2fb7c7ee8c7daac-01\u0022",
->>>>>>> ce9edaa6
+        "Server-Timing": "traceparent;desc=\u002200-bffe4cf9038e3d6dbbab29ad778ec592-b5d919e58ddfa8e4-01\u0022",
         "Strict-Transport-Security": "max-age=31536000; includeSubDomains",
         "Transfer-Encoding": "chunked",
         "Vary": [
           "Accept-Encoding",
           "Accept-Encoding"
         ],
-<<<<<<< HEAD
         "x-aml-cluster": "vienna-eastus2-02",
         "X-Content-Type-Options": "nosniff",
-        "x-ms-correlation-request-id": "e4d2df07-f03e-4b02-b3fb-d1785125820c",
-        "x-ms-ratelimit-remaining-subscription-reads": "11976",
-        "x-ms-response-type": "standard",
-        "x-ms-routing-request-id": "WESTUS2:20230223T060450Z:e4d2df07-f03e-4b02-b3fb-d1785125820c",
-        "x-request-time": "0.022"
-=======
-        "x-aml-cluster": "vienna-eastus-01",
-        "X-Content-Type-Options": "nosniff",
-        "x-ms-correlation-request-id": "2202bf7a-b466-44c2-bf91-e015f936fcbd",
-        "x-ms-ratelimit-remaining-subscription-reads": "11984",
-        "x-ms-response-type": "standard",
-        "x-ms-routing-request-id": "CANADACENTRAL:20230221T213121Z:2202bf7a-b466-44c2-bf91-e015f936fcbd",
-        "x-request-time": "0.104"
->>>>>>> ce9edaa6
+        "x-ms-correlation-request-id": "ad52e94e-5696-45cb-b0dd-6eb42f5cb7c3",
+        "x-ms-ratelimit-remaining-subscription-reads": "11975",
+        "x-ms-response-type": "standard",
+        "x-ms-routing-request-id": "WESTUS2:20230223T191920Z:ad52e94e-5696-45cb-b0dd-6eb42f5cb7c3",
+        "x-request-time": "0.338"
       },
       "ResponseBody": {
         "id": "/subscriptions/00000000-0000-0000-0000-000000000/resourceGroups/00000/providers/Microsoft.MachineLearningServices/workspaces/00000",
@@ -82,7 +60,6 @@
             "isPrivateLinkEnabled": false,
             "notebookPreparationError": null
           },
-<<<<<<< HEAD
           "storageHnsEnabled": false,
           "workspaceId": "2d1e66ae-85e3-42c0-be91-34de66397f26",
           "linkedModelInventoryArmId": null,
@@ -111,22 +88,6 @@
           "lastModifiedAt": "2023-02-23T02:09:00.5159669Z",
           "lastModifiedBy": "dipeck@microsoft.com",
           "lastModifiedByType": "User"
-=======
-          "datastoreType": "AzureBlob",
-          "accountName": "samcw32zcnpjldw",
-          "containerName": "azureml-blobstore-3bd2018e-4b43-401e-ad49-85df181c9e0a",
-          "endpoint": "core.windows.net",
-          "protocol": "https",
-          "serviceDataAccessAuthIdentity": "WorkspaceSystemAssignedIdentity"
-        },
-        "systemData": {
-          "createdAt": "2023-02-18T09:22:33.5645164\u002B00:00",
-          "createdBy": "779301c0-18b2-4cdc-801b-a0a3368fee0a",
-          "createdByType": "Application",
-          "lastModifiedAt": "2023-02-18T09:22:34.1712214\u002B00:00",
-          "lastModifiedBy": "779301c0-18b2-4cdc-801b-a0a3368fee0a",
-          "lastModifiedByType": "Application"
->>>>>>> ce9edaa6
         }
       }
     },
@@ -137,13 +98,8 @@
         "Accept": "*/*",
         "Accept-Encoding": "gzip, deflate",
         "Connection": "keep-alive",
-<<<<<<< HEAD
         "Content-Type": "application/json; charset=UTF-8",
         "User-Agent": "azure-ai-ml/1.5.0 azsdk-python-core/1.26.3 Python/3.7.9 (Windows-10-10.0.22621-SP0)"
-=======
-        "Content-Length": "0",
-        "User-Agent": "azure-ai-ml/1.5.0 azsdk-python-mgmt-machinelearningservices/0.1.0 Python/3.10.6 (Linux-5.15.79.1-microsoft-standard-WSL2-x86_64-with-glibc2.35)"
->>>>>>> ce9edaa6
       },
       "RequestBody": null,
       "StatusCode": 200,
@@ -151,33 +107,15 @@
         "Connection": "keep-alive",
         "Content-Encoding": "gzip",
         "Content-Type": "application/json; charset=utf-8",
-<<<<<<< HEAD
-        "Date": "Thu, 23 Feb 2023 06:04:52 GMT",
+        "Date": "Thu, 23 Feb 2023 19:19:21 GMT",
         "Request-Context": "appId=cid-v1:2d2e8e63-272e-4b3c-8598-4ee570a0e70d",
         "Strict-Transport-Security": "max-age=15724800; includeSubDomains; preload",
         "Transfer-Encoding": "chunked",
         "Vary": "Accept-Encoding",
-        "x-aml-cluster": "vienna-eastus2-02",
-        "X-Content-Type-Options": "nosniff",
-        "x-ms-response-type": "standard",
-        "x-request-time": "0.119"
-=======
-        "Date": "Tue, 21 Feb 2023 21:31:22 GMT",
-        "Expires": "-1",
-        "Pragma": "no-cache",
-        "Request-Context": "appId=cid-v1:2d2e8e63-272e-4b3c-8598-4ee570a0e70d",
-        "Server-Timing": "traceparent;desc=\u002200-177a22838811a34a53cb252cda393a55-fb8dfcb94e7a623d-01\u0022",
-        "Strict-Transport-Security": "max-age=31536000; includeSubDomains",
-        "Transfer-Encoding": "chunked",
-        "Vary": "Accept-Encoding",
-        "x-aml-cluster": "vienna-eastus-01",
-        "X-Content-Type-Options": "nosniff",
-        "x-ms-correlation-request-id": "0701b9b1-e04f-4f45-bf70-5c6c836a8461",
-        "x-ms-ratelimit-remaining-subscription-writes": "1185",
-        "x-ms-response-type": "standard",
-        "x-ms-routing-request-id": "CANADACENTRAL:20230221T213122Z:0701b9b1-e04f-4f45-bf70-5c6c836a8461",
-        "x-request-time": "0.096"
->>>>>>> ce9edaa6
+        "x-aml-cluster": "vienna-eastus2-01",
+        "X-Content-Type-Options": "nosniff",
+        "x-ms-response-type": "standard",
+        "x-request-time": "0.123"
       },
       "ResponseBody": {
         "snapshotType": "LocalFiles",
@@ -244,101 +182,13 @@
       }
     },
     {
-<<<<<<< HEAD
       "RequestUri": "https://management.azure.com/subscriptions/00000000-0000-0000-0000-000000000/resourceGroups/00000/providers/Microsoft.MachineLearningServices/workspaces/00000/codes/e7a3f40e-eb47-4499-9b80-1e5d911878f8/versions/1?api-version=2022-05-01",
       "RequestMethod": "GET",
-=======
-      "RequestUri": "https://samcw32zcnpjldw.blob.core.windows.net/azureml-blobstore-3bd2018e-4b43-401e-ad49-85df181c9e0a/LocalUpload/00000000000000000000000000000000/COMPONENT_PLACEHOLDER",
-      "RequestMethod": "HEAD",
-      "RequestHeaders": {
-        "Accept": "application/xml",
-        "Accept-Encoding": "gzip, deflate",
-        "Connection": "keep-alive",
-        "User-Agent": "azsdk-python-storage-blob/12.14.1 Python/3.10.6 (Linux-5.15.79.1-microsoft-standard-WSL2-x86_64-with-glibc2.35)",
-        "x-ms-date": "Tue, 21 Feb 2023 21:31:22 GMT",
-        "x-ms-version": "2021-08-06"
-      },
-      "RequestBody": null,
-      "StatusCode": 200,
-      "ResponseHeaders": {
-        "Accept-Ranges": "bytes",
-        "Content-Length": "35",
-        "Content-MD5": "L/DnSpFIn\u002BjaQWc\u002BsUQdcw==",
-        "Content-Type": "application/octet-stream",
-        "Date": "Tue, 21 Feb 2023 21:31:22 GMT",
-        "ETag": "\u00220x8DB1192C06E1C79\u0022",
-        "Last-Modified": "Sat, 18 Feb 2023 09:30:19 GMT",
-        "Server": [
-          "Windows-Azure-Blob/1.0",
-          "Microsoft-HTTPAPI/2.0"
-        ],
-        "Vary": "Origin",
-        "x-ms-access-tier": "Hot",
-        "x-ms-access-tier-inferred": "true",
-        "x-ms-blob-type": "BlockBlob",
-        "x-ms-creation-time": "Sat, 18 Feb 2023 09:30:19 GMT",
-        "x-ms-lease-state": "available",
-        "x-ms-lease-status": "unlocked",
-        "x-ms-meta-name": "c4b5a984-a0c9-4622-a5cf-f22114f04941",
-        "x-ms-meta-upload_status": "completed",
-        "x-ms-meta-version": "1",
-        "x-ms-server-encrypted": "true",
-        "x-ms-version": "2021-08-06"
-      },
-      "ResponseBody": null
-    },
-    {
-      "RequestUri": "https://samcw32zcnpjldw.blob.core.windows.net/azureml-blobstore-3bd2018e-4b43-401e-ad49-85df181c9e0a/az-ml-artifacts/00000000000000000000000000000000/COMPONENT_PLACEHOLDER",
-      "RequestMethod": "HEAD",
-      "RequestHeaders": {
-        "Accept": "application/xml",
-        "Accept-Encoding": "gzip, deflate",
-        "Connection": "keep-alive",
-        "User-Agent": "azsdk-python-storage-blob/12.14.1 Python/3.10.6 (Linux-5.15.79.1-microsoft-standard-WSL2-x86_64-with-glibc2.35)",
-        "x-ms-date": "Tue, 21 Feb 2023 21:31:22 GMT",
-        "x-ms-version": "2021-08-06"
-      },
-      "RequestBody": null,
-      "StatusCode": 404,
-      "ResponseHeaders": {
-        "Date": "Tue, 21 Feb 2023 21:31:22 GMT",
-        "Server": [
-          "Windows-Azure-Blob/1.0",
-          "Microsoft-HTTPAPI/2.0"
-        ],
-        "Transfer-Encoding": "chunked",
-        "Vary": "Origin",
-        "x-ms-error-code": "BlobNotFound",
-        "x-ms-version": "2021-08-06"
-      },
-      "ResponseBody": null
-    },
-    {
-      "RequestUri": "https://management.azure.com/subscriptions/00000000-0000-0000-0000-000000000/resourceGroups/00000/providers/Microsoft.MachineLearningServices/workspaces/00000/codes/c4b5a984-a0c9-4622-a5cf-f22114f04941/versions/1?api-version=2022-05-01",
-      "RequestMethod": "PUT",
->>>>>>> ce9edaa6
       "RequestHeaders": {
         "Accept": "application/json",
         "Accept-Encoding": "gzip, deflate",
         "Connection": "keep-alive",
-<<<<<<< HEAD
         "User-Agent": "azure-ai-ml/1.5.0 azsdk-python-mgmt-machinelearningservices/0.1.0 Python/3.7.9 (Windows-10-10.0.22621-SP0)"
-=======
-        "Content-Length": "288",
-        "Content-Type": "application/json",
-        "User-Agent": "azure-ai-ml/1.5.0 azsdk-python-mgmt-machinelearningservices/0.1.0 Python/3.10.6 (Linux-5.15.79.1-microsoft-standard-WSL2-x86_64-with-glibc2.35)"
-      },
-      "RequestBody": {
-        "properties": {
-          "properties": {
-            "hash_sha256": "0000000000000",
-            "hash_version": "0000000000000"
-          },
-          "isAnonymous": true,
-          "isArchived": false,
-          "codeUri": "https://samcw32zcnpjldw.blob.core.windows.net/azureml-blobstore-3bd2018e-4b43-401e-ad49-85df181c9e0a/LocalUpload/00000000000000000000000000000000"
-        }
->>>>>>> ce9edaa6
       },
       "RequestBody": null,
       "StatusCode": 200,
@@ -346,48 +196,27 @@
         "Cache-Control": "no-cache",
         "Content-Encoding": "gzip",
         "Content-Type": "application/json; charset=utf-8",
-<<<<<<< HEAD
-        "Date": "Thu, 23 Feb 2023 06:04:53 GMT",
+        "Date": "Thu, 23 Feb 2023 19:19:23 GMT",
         "Expires": "-1",
         "Pragma": "no-cache",
         "Request-Context": "appId=cid-v1:2d2e8e63-272e-4b3c-8598-4ee570a0e70d",
-        "Server-Timing": "traceparent;desc=\u002200-ea6acde4d4a646c7672a65b4bbab124e-b8c0002566127d90-01\u0022",
-=======
-        "Date": "Tue, 21 Feb 2023 21:31:25 GMT",
-        "Expires": "-1",
-        "Pragma": "no-cache",
-        "Request-Context": "appId=cid-v1:2d2e8e63-272e-4b3c-8598-4ee570a0e70d",
-        "Server-Timing": "traceparent;desc=\u002200-735a973d72dc05a7f135ababf6e95d5b-b77018aee5d87298-01\u0022",
->>>>>>> ce9edaa6
+        "Server-Timing": "traceparent;desc=\u002200-82c5aee27b89d7862538df0adc4e2be0-5eddbc2aa184e0d2-01\u0022",
         "Strict-Transport-Security": "max-age=31536000; includeSubDomains",
         "Transfer-Encoding": "chunked",
         "Vary": [
           "Accept-Encoding",
           "Accept-Encoding"
         ],
-<<<<<<< HEAD
         "x-aml-cluster": "vienna-eastus2-02",
         "X-Content-Type-Options": "nosniff",
-        "x-ms-correlation-request-id": "7675d943-2a2d-4e74-afa1-25090bceeff1",
-        "x-ms-ratelimit-remaining-subscription-reads": "11975",
-        "x-ms-response-type": "standard",
-        "x-ms-routing-request-id": "WESTUS2:20230223T060453Z:7675d943-2a2d-4e74-afa1-25090bceeff1",
-        "x-request-time": "0.059"
+        "x-ms-correlation-request-id": "4bd5de41-72df-4a1d-9991-d5b9b7f24fa4",
+        "x-ms-ratelimit-remaining-subscription-reads": "11974",
+        "x-ms-response-type": "standard",
+        "x-ms-routing-request-id": "WESTUS2:20230223T191923Z:4bd5de41-72df-4a1d-9991-d5b9b7f24fa4",
+        "x-request-time": "0.639"
       },
       "ResponseBody": {
         "id": "/subscriptions/00000000-0000-0000-0000-000000000/resourceGroups/00000/providers/Microsoft.MachineLearningServices/workspaces/00000/codes/e7a3f40e-eb47-4499-9b80-1e5d911878f8/versions/1",
-=======
-        "x-aml-cluster": "vienna-eastus-01",
-        "X-Content-Type-Options": "nosniff",
-        "x-ms-correlation-request-id": "8d902bd2-280f-4af2-af49-bdf6b87913de",
-        "x-ms-ratelimit-remaining-subscription-writes": "1177",
-        "x-ms-response-type": "standard",
-        "x-ms-routing-request-id": "CANADACENTRAL:20230221T213126Z:8d902bd2-280f-4af2-af49-bdf6b87913de",
-        "x-request-time": "0.175"
-      },
-      "ResponseBody": {
-        "id": "/subscriptions/00000000-0000-0000-0000-000000000/resourceGroups/00000/providers/Microsoft.MachineLearningServices/workspaces/00000/codes/c4b5a984-a0c9-4622-a5cf-f22114f04941/versions/1",
->>>>>>> ce9edaa6
         "name": "1",
         "type": "Microsoft.MachineLearningServices/workspaces/codes/versions",
         "properties": {
@@ -399,7 +228,6 @@
           },
           "isArchived": false,
           "isAnonymous": false,
-<<<<<<< HEAD
           "codeUri": "https://saveorz2izv2bas.blob.core.windows.net:443/000000000000000000000000000000000000/"
         },
         "systemData": {
@@ -408,26 +236,12 @@
           "createdByType": "User",
           "lastModifiedAt": "2023-02-23T02:16:10.3151666\u002B00:00",
           "lastModifiedBy": "Diondra Peck",
-=======
-          "codeUri": "https://samcw32zcnpjldw.blob.core.windows.net/azureml-blobstore-3bd2018e-4b43-401e-ad49-85df181c9e0a/LocalUpload/00000000000000000000000000000000"
-        },
-        "systemData": {
-          "createdAt": "2023-02-18T09:30:23.7478116\u002B00:00",
-          "createdBy": "Firstname Lastname",
-          "createdByType": "User",
-          "lastModifiedAt": "2023-02-21T21:31:26.1479869\u002B00:00",
-          "lastModifiedBy": "Firstname Lastname",
->>>>>>> ce9edaa6
           "lastModifiedByType": "User"
         }
       }
     },
     {
-<<<<<<< HEAD
       "RequestUri": "https://management.azure.com/subscriptions/00000000-0000-0000-0000-000000000/resourceGroups/00000/providers/Microsoft.MachineLearningServices/workspaces/00000/components/azureml_anonymous/versions/000000000000000000000?api-version=2022-10-01",
-=======
-      "RequestUri": "https://management.azure.com/subscriptions/00000000-0000-0000-0000-000000000/resourceGroups/00000/providers/Microsoft.MachineLearningServices/workspaces/00000/components/azureml_anonymous/versions/c69b468f-5cf3-2edb-680e-f382769c983d?api-version=2022-10-01",
->>>>>>> ce9edaa6
       "RequestMethod": "PUT",
       "RequestHeaders": {
         "Accept": "application/json",
@@ -435,11 +249,7 @@
         "Connection": "keep-alive",
         "Content-Length": "1281",
         "Content-Type": "application/json",
-<<<<<<< HEAD
         "User-Agent": "azure-ai-ml/1.5.0 azsdk-python-mgmt-machinelearningservices/0.1.0 Python/3.7.9 (Windows-10-10.0.22621-SP0)"
-=======
-        "User-Agent": "azure-ai-ml/1.5.0 azsdk-python-mgmt-machinelearningservices/0.1.0 Python/3.10.6 (Linux-5.15.79.1-microsoft-standard-WSL2-x86_64-with-glibc2.35)"
->>>>>>> ce9edaa6
       },
       "RequestBody": {
         "properties": {
@@ -453,13 +263,8 @@
           "isArchived": false,
           "componentSpec": {
             "command": "echo Hello World \u0026 echo $[[${{inputs.component_in_number}}]] \u0026 echo ${{inputs.component_in_path}} \u0026 echo ${{outputs.component_out_path}} \u003E ${{outputs.component_out_path}}/component_in_number",
-<<<<<<< HEAD
             "code": "azureml:/subscriptions/00000000-0000-0000-0000-000000000/resourceGroups/00000/providers/Microsoft.MachineLearningServices/workspaces/00000/codes/e7a3f40e-eb47-4499-9b80-1e5d911878f8/versions/1",
-            "environment": "azureml:AzureML-sklearn-0.24-ubuntu18.04-py37-cpu:1",
-=======
-            "code": "azureml:/subscriptions/00000000-0000-0000-0000-000000000/resourceGroups/00000/providers/Microsoft.MachineLearningServices/workspaces/00000/codes/c4b5a984-a0c9-4622-a5cf-f22114f04941/versions/1",
             "environment": "azureml:AzureML-sklearn-1.0-ubuntu20.04-py38-cpu:33",
->>>>>>> ce9edaa6
             "name": "azureml_anonymous",
             "description": "This is the basic command component",
             "tags": {
@@ -495,47 +300,26 @@
       "StatusCode": 201,
       "ResponseHeaders": {
         "Cache-Control": "no-cache",
-        "Content-Length": "1833",
+        "Content-Length": "2269",
         "Content-Type": "application/json; charset=utf-8",
-<<<<<<< HEAD
-        "Date": "Thu, 23 Feb 2023 06:04:55 GMT",
+        "Date": "Thu, 23 Feb 2023 19:19:26 GMT",
         "Expires": "-1",
         "Location": "https://management.azure.com/subscriptions/00000000-0000-0000-0000-000000000/resourceGroups/00000/providers/Microsoft.MachineLearningServices/workspaces/00000/components/azureml_anonymous/versions/000000000000000000000?api-version=2022-10-01",
         "Pragma": "no-cache",
         "Request-Context": "appId=cid-v1:2d2e8e63-272e-4b3c-8598-4ee570a0e70d",
-        "Server-Timing": "traceparent;desc=\u002200-f7e08637493c374ae254f0b086a67169-73b27a62e65a7814-01\u0022",
+        "Server-Timing": "traceparent;desc=\u002200-f2ff5e9adfb6de79bd45440aa02ebd32-140604ab2c0d3380-01\u0022",
         "Strict-Transport-Security": "max-age=31536000; includeSubDomains",
         "x-aml-cluster": "vienna-eastus2-02",
         "X-Content-Type-Options": "nosniff",
-        "x-ms-correlation-request-id": "26522f2e-e86a-4075-a552-688eae998ed2",
-        "x-ms-ratelimit-remaining-subscription-writes": "1177",
-        "x-ms-response-type": "standard",
-        "x-ms-routing-request-id": "WESTUS2:20230223T060455Z:26522f2e-e86a-4075-a552-688eae998ed2",
-        "x-request-time": "0.657"
+        "x-ms-correlation-request-id": "8975756a-312d-4c28-9f5b-58cf568982bb",
+        "x-ms-ratelimit-remaining-subscription-writes": "1174",
+        "x-ms-response-type": "standard",
+        "x-ms-routing-request-id": "WESTUS2:20230223T191926Z:8975756a-312d-4c28-9f5b-58cf568982bb",
+        "x-request-time": "2.655"
       },
       "ResponseBody": {
-        "id": "/subscriptions/00000000-0000-0000-0000-000000000/resourceGroups/00000/providers/Microsoft.MachineLearningServices/workspaces/00000/components/azureml_anonymous/versions/ee8f0f4b-5240-4953-99e2-c5eba661690e",
-        "name": "ee8f0f4b-5240-4953-99e2-c5eba661690e",
-=======
-        "Date": "Tue, 21 Feb 2023 21:31:26 GMT",
-        "Expires": "-1",
-        "Location": "https://management.azure.com/subscriptions/00000000-0000-0000-0000-000000000/resourceGroups/00000/providers/Microsoft.MachineLearningServices/workspaces/00000/components/azureml_anonymous/versions/c69b468f-5cf3-2edb-680e-f382769c983d?api-version=2022-10-01",
-        "Pragma": "no-cache",
-        "Request-Context": "appId=cid-v1:2d2e8e63-272e-4b3c-8598-4ee570a0e70d",
-        "Server-Timing": "traceparent;desc=\u002200-6801688ce40e6a57b160ef6caece1788-3675e7897e49e3e4-01\u0022",
-        "Strict-Transport-Security": "max-age=31536000; includeSubDomains",
-        "x-aml-cluster": "vienna-eastus-01",
-        "X-Content-Type-Options": "nosniff",
-        "x-ms-correlation-request-id": "8d052081-9589-4203-82be-39023300b775",
-        "x-ms-ratelimit-remaining-subscription-writes": "1176",
-        "x-ms-response-type": "standard",
-        "x-ms-routing-request-id": "CANADACENTRAL:20230221T213127Z:8d052081-9589-4203-82be-39023300b775",
-        "x-request-time": "0.519"
-      },
-      "ResponseBody": {
-        "id": "/subscriptions/00000000-0000-0000-0000-000000000/resourceGroups/00000/providers/Microsoft.MachineLearningServices/workspaces/00000/components/azureml_anonymous/versions/fef4e467-f7ca-4a44-8cdc-81201f0b98b4",
-        "name": "fef4e467-f7ca-4a44-8cdc-81201f0b98b4",
->>>>>>> ce9edaa6
+        "id": "/subscriptions/00000000-0000-0000-0000-000000000/resourceGroups/00000/providers/Microsoft.MachineLearningServices/workspaces/00000/components/azureml_anonymous/versions/177f0372-d90a-48a6-9cd8-d5d4e17d0732",
+        "name": "177f0372-d90a-48a6-9cd8-d5d4e17d0732",
         "type": "Microsoft.MachineLearningServices/workspaces/components/versions",
         "properties": {
           "description": null,
@@ -575,13 +359,8 @@
                 "type": "uri_folder"
               }
             },
-<<<<<<< HEAD
             "code": "azureml:/subscriptions/00000000-0000-0000-0000-000000000/resourceGroups/00000/providers/Microsoft.MachineLearningServices/workspaces/00000/codes/e7a3f40e-eb47-4499-9b80-1e5d911878f8/versions/1",
-            "environment": "azureml://registries/azureml/environments/AzureML-sklearn-0.24-ubuntu18.04-py37-cpu/versions/1",
-=======
-            "code": "azureml:/subscriptions/00000000-0000-0000-0000-000000000/resourceGroups/00000/providers/Microsoft.MachineLearningServices/workspaces/00000/codes/c4b5a984-a0c9-4622-a5cf-f22114f04941/versions/1",
             "environment": "azureml://registries/azureml/environments/AzureML-sklearn-1.0-ubuntu20.04-py38-cpu/versions/33",
->>>>>>> ce9edaa6
             "resources": {
               "instance_count": "1"
             },
@@ -590,29 +369,17 @@
           }
         },
         "systemData": {
-<<<<<<< HEAD
-          "createdAt": "2023-02-23T02:16:11.5727129\u002B00:00",
+          "createdAt": "2023-02-23T19:09:20.1763358\u002B00:00",
           "createdBy": "Diondra Peck",
           "createdByType": "User",
-          "lastModifiedAt": "2023-02-23T02:16:11.6424059\u002B00:00",
+          "lastModifiedAt": "2023-02-23T19:09:20.2449177\u002B00:00",
           "lastModifiedBy": "Diondra Peck",
-=======
-          "createdAt": "2023-02-18T10:46:36.8425751\u002B00:00",
-          "createdBy": "Firstname Lastname",
-          "createdByType": "User",
-          "lastModifiedAt": "2023-02-18T10:46:36.9004549\u002B00:00",
-          "lastModifiedBy": "Firstname Lastname",
->>>>>>> ce9edaa6
           "lastModifiedByType": "User"
         }
       }
     },
     {
-<<<<<<< HEAD
-      "RequestUri": "https://management.azure.com/subscriptions/00000000-0000-0000-0000-000000000/resourceGroups/00000/providers/Microsoft.MachineLearningServices/workspaces/00000/jobs/test_881507111806?api-version=2022-12-01-preview",
-=======
-      "RequestUri": "https://management.azure.com/subscriptions/00000000-0000-0000-0000-000000000/resourceGroups/00000/providers/Microsoft.MachineLearningServices/workspaces/00000/jobs/test_382730606568?api-version=2022-12-01-preview",
->>>>>>> ce9edaa6
+      "RequestUri": "https://management.azure.com/subscriptions/00000000-0000-0000-0000-000000000/resourceGroups/00000/providers/Microsoft.MachineLearningServices/workspaces/00000/jobs/test_703235495241?api-version=2022-12-01-preview",
       "RequestMethod": "PUT",
       "RequestHeaders": {
         "Accept": "application/json",
@@ -620,11 +387,7 @@
         "Connection": "keep-alive",
         "Content-Length": "1486",
         "Content-Type": "application/json",
-<<<<<<< HEAD
         "User-Agent": "azure-ai-ml/1.5.0 azsdk-python-mgmt-machinelearningservices/0.1.0 Python/3.7.9 (Windows-10-10.0.22621-SP0)"
-=======
-        "User-Agent": "azure-ai-ml/1.5.0 azsdk-python-mgmt-machinelearningservices/0.1.0 Python/3.10.6 (Linux-5.15.79.1-microsoft-standard-WSL2-x86_64-with-glibc2.35)"
->>>>>>> ce9edaa6
       },
       "RequestBody": {
         "properties": {
@@ -646,11 +409,7 @@
                 }
               },
               "_source": "YAML.COMPONENT",
-<<<<<<< HEAD
-              "componentId": "/subscriptions/00000000-0000-0000-0000-000000000/resourceGroups/00000/providers/Microsoft.MachineLearningServices/workspaces/00000/components/azureml_anonymous/versions/ee8f0f4b-5240-4953-99e2-c5eba661690e"
-=======
-              "componentId": "/subscriptions/00000000-0000-0000-0000-000000000/resourceGroups/00000/providers/Microsoft.MachineLearningServices/workspaces/00000/components/azureml_anonymous/versions/fef4e467-f7ca-4a44-8cdc-81201f0b98b4"
->>>>>>> ce9edaa6
+              "componentId": "/subscriptions/00000000-0000-0000-0000-000000000/resourceGroups/00000/providers/Microsoft.MachineLearningServices/workspaces/00000/components/azureml_anonymous/versions/177f0372-d90a-48a6-9cd8-d5d4e17d0732"
             },
             "parallel_node": {
               "body": "${{parent.jobs.parallel_body}}",
@@ -668,11 +427,7 @@
                 }
               },
               "_source": "YAML.COMPONENT",
-<<<<<<< HEAD
-              "componentId": "/subscriptions/00000000-0000-0000-0000-000000000/resourceGroups/00000/providers/Microsoft.MachineLearningServices/workspaces/00000/components/azureml_anonymous/versions/ee8f0f4b-5240-4953-99e2-c5eba661690e"
-=======
-              "componentId": "/subscriptions/00000000-0000-0000-0000-000000000/resourceGroups/00000/providers/Microsoft.MachineLearningServices/workspaces/00000/components/azureml_anonymous/versions/fef4e467-f7ca-4a44-8cdc-81201f0b98b4"
->>>>>>> ce9edaa6
+              "componentId": "/subscriptions/00000000-0000-0000-0000-000000000/resourceGroups/00000/providers/Microsoft.MachineLearningServices/workspaces/00000/components/azureml_anonymous/versions/177f0372-d90a-48a6-9cd8-d5d4e17d0732"
             }
           },
           "outputs": {},
@@ -685,49 +440,26 @@
       "StatusCode": 201,
       "ResponseHeaders": {
         "Cache-Control": "no-cache",
-<<<<<<< HEAD
         "Content-Length": "3577",
         "Content-Type": "application/json; charset=utf-8",
-        "Date": "Thu, 23 Feb 2023 06:04:58 GMT",
+        "Date": "Thu, 23 Feb 2023 19:19:29 GMT",
         "Expires": "-1",
-        "Location": "https://management.azure.com/subscriptions/00000000-0000-0000-0000-000000000/resourceGroups/00000/providers/Microsoft.MachineLearningServices/workspaces/00000/jobs/test_881507111806?api-version=2022-12-01-preview",
+        "Location": "https://management.azure.com/subscriptions/00000000-0000-0000-0000-000000000/resourceGroups/00000/providers/Microsoft.MachineLearningServices/workspaces/00000/jobs/test_703235495241?api-version=2022-12-01-preview",
         "Pragma": "no-cache",
         "Request-Context": "appId=cid-v1:2d2e8e63-272e-4b3c-8598-4ee570a0e70d",
-        "Server-Timing": "traceparent;desc=\u002200-30888b4fe7b9385c8650ec7fdf6b8ab2-62237be144ff3e57-01\u0022",
+        "Server-Timing": "traceparent;desc=\u002200-b4eef723b247f8c848b6ddabecdd3183-3f722848a187a655-01\u0022",
         "Strict-Transport-Security": "max-age=31536000; includeSubDomains",
         "x-aml-cluster": "vienna-eastus2-02",
         "X-Content-Type-Options": "nosniff",
-        "x-ms-correlation-request-id": "5d63a5d6-1eb3-43ef-9ed0-cceba9833fd1",
-        "x-ms-ratelimit-remaining-subscription-writes": "1176",
-        "x-ms-response-type": "standard",
-        "x-ms-routing-request-id": "WESTUS2:20230223T060458Z:5d63a5d6-1eb3-43ef-9ed0-cceba9833fd1",
-        "x-request-time": "1.311"
+        "x-ms-correlation-request-id": "f7c6aa22-813d-4069-85b2-9721d913bace",
+        "x-ms-ratelimit-remaining-subscription-writes": "1173",
+        "x-ms-response-type": "standard",
+        "x-ms-routing-request-id": "WESTUS2:20230223T191930Z:f7c6aa22-813d-4069-85b2-9721d913bace",
+        "x-request-time": "2.154"
       },
       "ResponseBody": {
-        "id": "/subscriptions/00000000-0000-0000-0000-000000000/resourceGroups/00000/providers/Microsoft.MachineLearningServices/workspaces/00000/jobs/test_881507111806",
-        "name": "test_881507111806",
-=======
-        "Content-Length": "2842",
-        "Content-Type": "application/json; charset=utf-8",
-        "Date": "Tue, 21 Feb 2023 21:31:30 GMT",
-        "Expires": "-1",
-        "Location": "https://management.azure.com/subscriptions/00000000-0000-0000-0000-000000000/resourceGroups/00000/providers/Microsoft.MachineLearningServices/workspaces/00000/jobs/test_382730606568?api-version=2022-12-01-preview",
-        "Pragma": "no-cache",
-        "Request-Context": "appId=cid-v1:2d2e8e63-272e-4b3c-8598-4ee570a0e70d",
-        "Server-Timing": "traceparent;desc=\u002200-cb0f2ae6485a093078ddcf0361a362d3-0670c9a29c88e24a-01\u0022",
-        "Strict-Transport-Security": "max-age=31536000; includeSubDomains",
-        "x-aml-cluster": "vienna-eastus-01",
-        "X-Content-Type-Options": "nosniff",
-        "x-ms-correlation-request-id": "9d12ff5c-2948-4323-81af-ac455b5712ee",
-        "x-ms-ratelimit-remaining-subscription-writes": "1175",
-        "x-ms-response-type": "standard",
-        "x-ms-routing-request-id": "CANADACENTRAL:20230221T213131Z:9d12ff5c-2948-4323-81af-ac455b5712ee",
-        "x-request-time": "1.380"
-      },
-      "ResponseBody": {
-        "id": "/subscriptions/00000000-0000-0000-0000-000000000/resourceGroups/00000/providers/Microsoft.MachineLearningServices/workspaces/00000/jobs/test_382730606568",
-        "name": "test_382730606568",
->>>>>>> ce9edaa6
+        "id": "/subscriptions/00000000-0000-0000-0000-000000000/resourceGroups/00000/providers/Microsoft.MachineLearningServices/workspaces/00000/jobs/test_703235495241",
+        "name": "test_703235495241",
         "type": "Microsoft.MachineLearningServices/workspaces/jobs",
         "properties": {
           "description": null,
@@ -751,11 +483,7 @@
             "Tracking": {
               "jobServiceType": "Tracking",
               "port": null,
-<<<<<<< HEAD
               "endpoint": "azureml://eastus2.api.azureml.ms/mlflow/v1.0/subscriptions/00000000-0000-0000-0000-000000000/resourceGroups/00000/providers/Microsoft.MachineLearningServices/workspaces/00000?",
-=======
-              "endpoint": "azureml://eastus.api.azureml.ms/mlflow/v1.0/subscriptions/00000000-0000-0000-0000-000000000/resourceGroups/00000/providers/Microsoft.MachineLearningServices/workspaces/00000?",
->>>>>>> ce9edaa6
               "status": null,
               "errorMessage": null,
               "properties": null,
@@ -764,11 +492,7 @@
             "Studio": {
               "jobServiceType": "Studio",
               "port": null,
-<<<<<<< HEAD
-              "endpoint": "https://ml.azure.com/runs/test_881507111806?wsid=/subscriptions/00000000-0000-0000-0000-000000000/resourcegroups/00000/workspaces/00000",
-=======
-              "endpoint": "https://ml.azure.com/runs/test_382730606568?wsid=/subscriptions/00000000-0000-0000-0000-000000000/resourcegroups/00000/workspaces/00000",
->>>>>>> ce9edaa6
+              "endpoint": "https://ml.azure.com/runs/test_703235495241?wsid=/subscriptions/00000000-0000-0000-0000-000000000/resourcegroups/00000/workspaces/00000",
               "status": null,
               "errorMessage": null,
               "properties": null,
@@ -795,11 +519,7 @@
                 }
               },
               "_source": "YAML.COMPONENT",
-<<<<<<< HEAD
-              "componentId": "/subscriptions/00000000-0000-0000-0000-000000000/resourceGroups/00000/providers/Microsoft.MachineLearningServices/workspaces/00000/components/azureml_anonymous/versions/ee8f0f4b-5240-4953-99e2-c5eba661690e"
-=======
-              "componentId": "/subscriptions/00000000-0000-0000-0000-000000000/resourceGroups/00000/providers/Microsoft.MachineLearningServices/workspaces/00000/components/azureml_anonymous/versions/fef4e467-f7ca-4a44-8cdc-81201f0b98b4"
->>>>>>> ce9edaa6
+              "componentId": "/subscriptions/00000000-0000-0000-0000-000000000/resourceGroups/00000/providers/Microsoft.MachineLearningServices/workspaces/00000/components/azureml_anonymous/versions/177f0372-d90a-48a6-9cd8-d5d4e17d0732"
             },
             "parallel_node": {
               "body": "${{parent.jobs.parallel_body}}",
@@ -817,11 +537,7 @@
                 }
               },
               "_source": "YAML.COMPONENT",
-<<<<<<< HEAD
-              "componentId": "/subscriptions/00000000-0000-0000-0000-000000000/resourceGroups/00000/providers/Microsoft.MachineLearningServices/workspaces/00000/components/azureml_anonymous/versions/ee8f0f4b-5240-4953-99e2-c5eba661690e"
-=======
-              "componentId": "/subscriptions/00000000-0000-0000-0000-000000000/resourceGroups/00000/providers/Microsoft.MachineLearningServices/workspaces/00000/components/azureml_anonymous/versions/fef4e467-f7ca-4a44-8cdc-81201f0b98b4"
->>>>>>> ce9edaa6
+              "componentId": "/subscriptions/00000000-0000-0000-0000-000000000/resourceGroups/00000/providers/Microsoft.MachineLearningServices/workspaces/00000/components/azureml_anonymous/versions/177f0372-d90a-48a6-9cd8-d5d4e17d0732"
             }
           },
           "inputs": {},
@@ -829,34 +545,21 @@
           "sourceJobId": null
         },
         "systemData": {
-<<<<<<< HEAD
-          "createdAt": "2023-02-23T06:04:57.8788492\u002B00:00",
+          "createdAt": "2023-02-23T19:19:29.7498416\u002B00:00",
           "createdBy": "Diondra Peck",
-=======
-          "createdAt": "2023-02-21T21:31:31.09599\u002B00:00",
-          "createdBy": "Firstname Lastname",
->>>>>>> ce9edaa6
           "createdByType": "User"
         }
       }
     },
     {
-<<<<<<< HEAD
-      "RequestUri": "https://management.azure.com/subscriptions/00000000-0000-0000-0000-000000000/resourceGroups/00000/providers/Microsoft.MachineLearningServices/workspaces/00000/jobs/test_881507111806/cancel?api-version=2022-12-01-preview",
-=======
-      "RequestUri": "https://management.azure.com/subscriptions/00000000-0000-0000-0000-000000000/resourceGroups/00000/providers/Microsoft.MachineLearningServices/workspaces/00000/jobs/test_382730606568/cancel?api-version=2022-12-01-preview",
->>>>>>> ce9edaa6
+      "RequestUri": "https://management.azure.com/subscriptions/00000000-0000-0000-0000-000000000/resourceGroups/00000/providers/Microsoft.MachineLearningServices/workspaces/00000/jobs/test_703235495241/cancel?api-version=2022-12-01-preview",
       "RequestMethod": "POST",
       "RequestHeaders": {
         "Accept": "application/json",
         "Accept-Encoding": "gzip, deflate",
         "Connection": "keep-alive",
         "Content-Length": "0",
-<<<<<<< HEAD
         "User-Agent": "azure-ai-ml/1.5.0 azsdk-python-mgmt-machinelearningservices/0.1.0 Python/3.7.9 (Windows-10-10.0.22621-SP0)"
-=======
-        "User-Agent": "azure-ai-ml/1.5.0 azsdk-python-mgmt-machinelearningservices/0.1.0 Python/3.10.6 (Linux-5.15.79.1-microsoft-standard-WSL2-x86_64-with-glibc2.35)"
->>>>>>> ce9edaa6
       },
       "RequestBody": null,
       "StatusCode": 202,
@@ -864,43 +567,25 @@
         "Cache-Control": "no-cache",
         "Content-Length": "4",
         "Content-Type": "application/json; charset=utf-8",
-<<<<<<< HEAD
-        "Date": "Thu, 23 Feb 2023 06:05:01 GMT",
+        "Date": "Thu, 23 Feb 2023 19:19:32 GMT",
         "Expires": "-1",
-        "Location": "https://management.azure.com/subscriptions/00000000-0000-0000-0000-000000000/providers/Microsoft.MachineLearningServices/locations/eastus2/mfeOperationResults/jc:2d1e66ae-85e3-42c0-be91-34de66397f26:test_881507111806?api-version=2022-12-01-preview",
+        "Location": "https://management.azure.com/subscriptions/00000000-0000-0000-0000-000000000/providers/Microsoft.MachineLearningServices/locations/eastus2/mfeOperationResults/jc:2d1e66ae-85e3-42c0-be91-34de66397f26:test_703235495241?api-version=2022-12-01-preview",
         "Pragma": "no-cache",
         "Request-Context": "appId=cid-v1:2d2e8e63-272e-4b3c-8598-4ee570a0e70d",
         "Strict-Transport-Security": "max-age=31536000; includeSubDomains",
         "x-aml-cluster": "vienna-eastus2-02",
         "X-Content-Type-Options": "nosniff",
         "x-ms-async-operation-timeout": "PT1H",
-        "x-ms-correlation-request-id": "6bd0eba4-0392-4ebc-8e57-d28f69c939d4",
+        "x-ms-correlation-request-id": "47c6de13-2510-462c-b3bf-55c3909250b2",
         "x-ms-ratelimit-remaining-subscription-writes": "1192",
         "x-ms-response-type": "standard",
-        "x-ms-routing-request-id": "WESTUS2:20230223T060501Z:6bd0eba4-0392-4ebc-8e57-d28f69c939d4",
-        "x-request-time": "0.615"
-=======
-        "Date": "Tue, 21 Feb 2023 21:31:34 GMT",
-        "Expires": "-1",
-        "Location": "https://management.azure.com/subscriptions/00000000-0000-0000-0000-000000000/providers/Microsoft.MachineLearningServices/locations/eastus/mfeOperationResults/jc:3bd2018e-4b43-401e-ad49-85df181c9e0a:test_382730606568?api-version=2022-12-01-preview",
-        "Pragma": "no-cache",
-        "Request-Context": "appId=cid-v1:2d2e8e63-272e-4b3c-8598-4ee570a0e70d",
-        "Strict-Transport-Security": "max-age=31536000; includeSubDomains",
-        "x-aml-cluster": "vienna-eastus-01",
-        "X-Content-Type-Options": "nosniff",
-        "x-ms-async-operation-timeout": "PT1H",
-        "x-ms-correlation-request-id": "2985339c-353c-4f2d-8c9b-cb806ff2d672",
-        "x-ms-ratelimit-remaining-subscription-writes": "1184",
-        "x-ms-response-type": "standard",
-        "x-ms-routing-request-id": "CANADACENTRAL:20230221T213135Z:2985339c-353c-4f2d-8c9b-cb806ff2d672",
-        "x-request-time": "0.864"
->>>>>>> ce9edaa6
+        "x-ms-routing-request-id": "WESTUS2:20230223T191933Z:47c6de13-2510-462c-b3bf-55c3909250b2",
+        "x-request-time": "1.370"
       },
       "ResponseBody": "null"
     },
     {
-<<<<<<< HEAD
-      "RequestUri": "https://management.azure.com/subscriptions/00000000-0000-0000-0000-000000000/providers/Microsoft.MachineLearningServices/locations/eastus2/mfeOperationResults/jc:2d1e66ae-85e3-42c0-be91-34de66397f26:test_881507111806?api-version=2022-12-01-preview",
+      "RequestUri": "https://management.azure.com/subscriptions/00000000-0000-0000-0000-000000000/providers/Microsoft.MachineLearningServices/locations/eastus2/mfeOperationResults/jc:2d1e66ae-85e3-42c0-be91-34de66397f26:test_703235495241?api-version=2022-12-01-preview",
       "RequestMethod": "GET",
       "RequestHeaders": {
         "Accept": "*/*",
@@ -914,112 +599,54 @@
         "Cache-Control": "no-cache",
         "Content-Length": "2",
         "Content-Type": "application/json; charset=utf-8",
-        "Date": "Thu, 23 Feb 2023 06:05:02 GMT",
+        "Date": "Thu, 23 Feb 2023 19:19:33 GMT",
         "Expires": "-1",
-        "Location": "https://management.azure.com/subscriptions/00000000-0000-0000-0000-000000000/providers/Microsoft.MachineLearningServices/locations/eastus2/mfeOperationResults/jc:2d1e66ae-85e3-42c0-be91-34de66397f26:test_881507111806?api-version=2022-12-01-preview",
+        "Location": "https://management.azure.com/subscriptions/00000000-0000-0000-0000-000000000/providers/Microsoft.MachineLearningServices/locations/eastus2/mfeOperationResults/jc:2d1e66ae-85e3-42c0-be91-34de66397f26:test_703235495241?api-version=2022-12-01-preview",
         "Pragma": "no-cache",
         "Request-Context": "appId=cid-v1:2d2e8e63-272e-4b3c-8598-4ee570a0e70d",
         "Strict-Transport-Security": "max-age=31536000; includeSubDomains",
-        "x-aml-cluster": "vienna-eastus2-01",
-        "X-Content-Type-Options": "nosniff",
-        "x-ms-correlation-request-id": "c4c418e3-8005-4743-b82e-f60d4f0fd145",
-        "x-ms-ratelimit-remaining-subscription-reads": "11974",
-        "x-ms-response-type": "standard",
-        "x-ms-routing-request-id": "WESTUS2:20230223T060502Z:c4c418e3-8005-4743-b82e-f60d4f0fd145",
-        "x-request-time": "0.047"
+        "x-aml-cluster": "vienna-eastus2-02",
+        "X-Content-Type-Options": "nosniff",
+        "x-ms-correlation-request-id": "ca5927e3-72cb-4ace-a248-e58f5f91d59f",
+        "x-ms-ratelimit-remaining-subscription-reads": "11973",
+        "x-ms-response-type": "standard",
+        "x-ms-routing-request-id": "WESTUS2:20230223T191933Z:ca5927e3-72cb-4ace-a248-e58f5f91d59f",
+        "x-request-time": "0.328"
       },
       "ResponseBody": {}
     },
     {
-      "RequestUri": "https://management.azure.com/subscriptions/00000000-0000-0000-0000-000000000/providers/Microsoft.MachineLearningServices/locations/eastus2/mfeOperationResults/jc:2d1e66ae-85e3-42c0-be91-34de66397f26:test_881507111806?api-version=2022-12-01-preview",
-=======
-      "RequestUri": "https://management.azure.com/subscriptions/00000000-0000-0000-0000-000000000/providers/Microsoft.MachineLearningServices/locations/eastus/mfeOperationResults/jc:3bd2018e-4b43-401e-ad49-85df181c9e0a:test_382730606568?api-version=2022-12-01-preview",
->>>>>>> ce9edaa6
+      "RequestUri": "https://management.azure.com/subscriptions/00000000-0000-0000-0000-000000000/providers/Microsoft.MachineLearningServices/locations/eastus2/mfeOperationResults/jc:2d1e66ae-85e3-42c0-be91-34de66397f26:test_703235495241?api-version=2022-12-01-preview",
       "RequestMethod": "GET",
       "RequestHeaders": {
         "Accept": "*/*",
         "Accept-Encoding": "gzip, deflate",
         "Connection": "keep-alive",
-<<<<<<< HEAD
         "User-Agent": "azure-ai-ml/1.5.0 azsdk-python-mgmt-machinelearningservices/0.1.0 Python/3.7.9 (Windows-10-10.0.22621-SP0)"
-=======
-        "User-Agent": "azure-ai-ml/1.5.0 azsdk-python-mgmt-machinelearningservices/0.1.0 Python/3.10.6 (Linux-5.15.79.1-microsoft-standard-WSL2-x86_64-with-glibc2.35)"
-      },
-      "RequestBody": null,
-      "StatusCode": 202,
-      "ResponseHeaders": {
-        "Cache-Control": "no-cache",
-        "Content-Length": "2",
-        "Content-Type": "application/json; charset=utf-8",
-        "Date": "Tue, 21 Feb 2023 21:31:34 GMT",
-        "Expires": "-1",
-        "Location": "https://management.azure.com/subscriptions/00000000-0000-0000-0000-000000000/providers/Microsoft.MachineLearningServices/locations/eastus/mfeOperationResults/jc:3bd2018e-4b43-401e-ad49-85df181c9e0a:test_382730606568?api-version=2022-12-01-preview",
-        "Pragma": "no-cache",
-        "Request-Context": "appId=cid-v1:2d2e8e63-272e-4b3c-8598-4ee570a0e70d",
-        "Strict-Transport-Security": "max-age=31536000; includeSubDomains",
-        "x-aml-cluster": "vienna-eastus-01",
-        "X-Content-Type-Options": "nosniff",
-        "x-ms-correlation-request-id": "3c3924a8-fa05-468b-8d47-6f4520f46edd",
-        "x-ms-ratelimit-remaining-subscription-reads": "11983",
-        "x-ms-response-type": "standard",
-        "x-ms-routing-request-id": "CANADACENTRAL:20230221T213135Z:3c3924a8-fa05-468b-8d47-6f4520f46edd",
-        "x-request-time": "0.096"
-      },
-      "ResponseBody": {}
-    },
-    {
-      "RequestUri": "https://management.azure.com/subscriptions/00000000-0000-0000-0000-000000000/providers/Microsoft.MachineLearningServices/locations/eastus/mfeOperationResults/jc:3bd2018e-4b43-401e-ad49-85df181c9e0a:test_382730606568?api-version=2022-12-01-preview",
-      "RequestMethod": "GET",
-      "RequestHeaders": {
-        "Accept": "*/*",
-        "Accept-Encoding": "gzip, deflate",
-        "Connection": "keep-alive",
-        "User-Agent": "azure-ai-ml/1.5.0 azsdk-python-mgmt-machinelearningservices/0.1.0 Python/3.10.6 (Linux-5.15.79.1-microsoft-standard-WSL2-x86_64-with-glibc2.35)"
->>>>>>> ce9edaa6
       },
       "RequestBody": null,
       "StatusCode": 200,
       "ResponseHeaders": {
         "Cache-Control": "no-cache",
         "Content-Length": "0",
-<<<<<<< HEAD
-        "Date": "Thu, 23 Feb 2023 06:05:32 GMT",
+        "Date": "Thu, 23 Feb 2023 19:20:03 GMT",
         "Expires": "-1",
         "Pragma": "no-cache",
         "Request-Context": "appId=cid-v1:2d2e8e63-272e-4b3c-8598-4ee570a0e70d",
-        "Server-Timing": "traceparent;desc=\u002200-536303105a23f5fbb54cfdfa42e3e88e-3174a699b507d5f5-01\u0022",
+        "Server-Timing": "traceparent;desc=\u002200-8afceec9fc5a8766e51d4050bde7fca5-8e25c4c8abafd082-01\u0022",
         "Strict-Transport-Security": "max-age=31536000; includeSubDomains",
-        "x-aml-cluster": "vienna-eastus2-01",
-        "X-Content-Type-Options": "nosniff",
-        "x-ms-correlation-request-id": "57d89fc6-afd2-4e84-a42a-c918d05b755d",
-        "x-ms-ratelimit-remaining-subscription-reads": "11973",
-        "x-ms-response-type": "standard",
-        "x-ms-routing-request-id": "WESTUS2:20230223T060533Z:57d89fc6-afd2-4e84-a42a-c918d05b755d",
-        "x-request-time": "0.047"
-=======
-        "Date": "Tue, 21 Feb 2023 21:32:05 GMT",
-        "Expires": "-1",
-        "Pragma": "no-cache",
-        "Request-Context": "appId=cid-v1:2d2e8e63-272e-4b3c-8598-4ee570a0e70d",
-        "Server-Timing": "traceparent;desc=\u002200-c73ddc7fb13a43506948a32362da0386-71f04f206b6d409e-01\u0022",
-        "Strict-Transport-Security": "max-age=31536000; includeSubDomains",
-        "x-aml-cluster": "vienna-eastus-01",
-        "X-Content-Type-Options": "nosniff",
-        "x-ms-correlation-request-id": "af367078-2aa8-4430-9789-d3c6962f3f54",
-        "x-ms-ratelimit-remaining-subscription-reads": "11982",
-        "x-ms-response-type": "standard",
-        "x-ms-routing-request-id": "CANADACENTRAL:20230221T213205Z:af367078-2aa8-4430-9789-d3c6962f3f54",
-        "x-request-time": "0.167"
->>>>>>> ce9edaa6
+        "x-aml-cluster": "vienna-eastus2-02",
+        "X-Content-Type-Options": "nosniff",
+        "x-ms-correlation-request-id": "8b39e838-78cb-4750-a731-fb8f8506f3d8",
+        "x-ms-ratelimit-remaining-subscription-reads": "11972",
+        "x-ms-response-type": "standard",
+        "x-ms-routing-request-id": "WESTUS2:20230223T192004Z:8b39e838-78cb-4750-a731-fb8f8506f3d8",
+        "x-request-time": "0.228"
       },
       "ResponseBody": null
     }
   ],
   "Variables": {
-<<<<<<< HEAD
-    "job_name": "test_881507111806"
-=======
-    "job_name": "test_382730606568"
->>>>>>> ce9edaa6
+    "job_name": "test_703235495241"
   }
 }