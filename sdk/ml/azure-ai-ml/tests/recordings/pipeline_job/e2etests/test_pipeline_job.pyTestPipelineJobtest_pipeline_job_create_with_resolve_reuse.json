{
  "Entries": [
    {
      "RequestUri": "https://management.azure.com/subscriptions/00000000-0000-0000-0000-000000000/resourceGroups/00000/providers/Microsoft.MachineLearningServices/workspaces/00000/components/microsoftsamplescommandcomponentbasic_nopaths_test/versions/1?api-version=2022-10-01",
      "RequestMethod": "GET",
      "RequestHeaders": {
        "Accept": "application/json",
        "Accept-Encoding": "gzip, deflate",
        "Connection": "keep-alive",
        "User-Agent": "azure-ai-ml/1.3.0 azsdk-python-mgmt-machinelearningservices/0.1.0 Python/3.7.13 (Windows-10-10.0.22621-SP0)"
      },
      "RequestBody": null,
      "StatusCode": 200,
      "ResponseHeaders": {
        "Cache-Control": "no-cache",
        "Content-Encoding": "gzip",
        "Content-Type": "application/json; charset=utf-8",
<<<<<<< HEAD
        "Date": "Wed, 04 Jan 2023 04:37:42 GMT",
        "Expires": "-1",
        "Pragma": "no-cache",
        "Request-Context": "appId=cid-v1:512cc15a-13b5-415b-bfd0-dce7accb6bb1",
        "Server-Timing": "traceparent;desc=\u002200-dcbb77ed16d487faff4bb7a794c69204-1de308682118c362-00\u0022",
=======
        "Date": "Fri, 30 Dec 2022 02:53:51 GMT",
        "Expires": "-1",
        "Pragma": "no-cache",
        "Request-Context": "appId=cid-v1:512cc15a-13b5-415b-bfd0-dce7accb6bb1",
        "Server-Timing": "traceparent;desc=\u002200-31a6a03c43d7696ae2e5c36b78edfdd4-cb153c0ca9bdc466-00\u0022",
>>>>>>> 94376103
        "Strict-Transport-Security": "max-age=31536000; includeSubDomains",
        "Transfer-Encoding": "chunked",
        "Vary": [
          "Accept-Encoding",
          "Accept-Encoding"
        ],
        "x-aml-cluster": "vienna-test-westus2-02",
        "X-Content-Type-Options": "nosniff",
<<<<<<< HEAD
        "x-ms-correlation-request-id": "1d0dfd2e-2cda-4e69-beba-80f96671c121",
        "x-ms-ratelimit-remaining-subscription-reads": "11941",
        "x-ms-response-type": "standard",
        "x-ms-routing-request-id": "JAPANEAST:20230104T043742Z:1d0dfd2e-2cda-4e69-beba-80f96671c121",
        "x-request-time": "0.263"
=======
        "x-ms-correlation-request-id": "cb9d369f-7897-43b8-9690-7955799049a0",
        "x-ms-ratelimit-remaining-subscription-reads": "11977",
        "x-ms-response-type": "standard",
        "x-ms-routing-request-id": "JAPANEAST:20221230T025351Z:cb9d369f-7897-43b8-9690-7955799049a0",
        "x-request-time": "0.276"
>>>>>>> 94376103
      },
      "ResponseBody": {
        "id": "/subscriptions/00000000-0000-0000-0000-000000000/resourceGroups/00000/providers/Microsoft.MachineLearningServices/workspaces/00000/components/microsoftsamplescommandcomponentbasic_nopaths_test/versions/1",
        "name": "1",
        "type": "Microsoft.MachineLearningServices/workspaces/components/versions",
        "properties": {
          "description": null,
          "tags": {
            "tag": "tagvalue",
            "owner": "sdkteam"
          },
          "properties": {},
          "isArchived": false,
          "isAnonymous": false,
          "componentSpec": {
            "name": "microsoftsamplescommandcomponentbasic_nopaths_test",
            "version": "1",
            "display_name": "CommandComponentBasic",
            "is_deterministic": "True",
            "type": "command",
            "description": "This is the basic command component",
            "tags": {
              "tag": "tagvalue",
              "owner": "sdkteam"
            },
            "inputs": {
              "component_in_number": {
                "type": "number",
                "optional": "False",
                "default": "10.99",
                "description": "A number"
              }
            },
            "code": "azureml:/subscriptions/00000000-0000-0000-0000-000000000/resourceGroups/00000/providers/Microsoft.MachineLearningServices/workspaces/00000/codes/92e51c4c-40c7-4f95-ba55-e3a63d7d7c14/versions/1",
            "environment": "azureml:/subscriptions/00000000-0000-0000-0000-000000000/resourceGroups/00000/providers/Microsoft.MachineLearningServices/workspaces/00000/environments/CliV2AnonymousEnvironment/versions/65a57bb8969551bd51f7d3e2f734e76e",
            "resources": {
              "instance_count": "1"
            },
            "command": "echo Hello World \u0026 echo ${{inputs.component_in_number}}",
            "$schema": "https://azuremlschemas.azureedge.net/development/commandComponent.schema.json"
          }
        },
        "systemData": {
          "createdAt": "2022-09-23T09:44:36.2163623\u002B00:00",
          "createdBy": "Ying Chen",
          "createdByType": "User",
          "lastModifiedAt": "2022-09-23T09:44:37.0887573\u002B00:00",
          "lastModifiedBy": "Ying Chen",
          "lastModifiedByType": "User"
        }
      }
    },
    {
      "RequestUri": "https://management.azure.com/subscriptions/00000000-0000-0000-0000-000000000/resourceGroups/00000/providers/Microsoft.MachineLearningServices/workspaces/00000/computes/cpu-cluster?api-version=2022-10-01-preview",
      "RequestMethod": "GET",
      "RequestHeaders": {
        "Accept": "application/json",
        "Accept-Encoding": "gzip, deflate",
        "Connection": "keep-alive",
        "User-Agent": "azure-ai-ml/1.3.0 azsdk-python-mgmt-machinelearningservices/0.1.0 Python/3.7.13 (Windows-10-10.0.22621-SP0)"
      },
      "RequestBody": null,
      "StatusCode": 200,
      "ResponseHeaders": {
        "Cache-Control": "no-cache",
        "Content-Encoding": "gzip",
        "Content-Type": "application/json; charset=utf-8",
<<<<<<< HEAD
        "Date": "Wed, 04 Jan 2023 04:37:45 GMT",
        "Expires": "-1",
        "Pragma": "no-cache",
        "Request-Context": "appId=cid-v1:512cc15a-13b5-415b-bfd0-dce7accb6bb1",
        "Server-Timing": "traceparent;desc=\u002200-2176b110417364064ef434d0df6fdd43-e9d86a493ef47275-00\u0022",
=======
        "Date": "Fri, 30 Dec 2022 02:53:52 GMT",
        "Expires": "-1",
        "Pragma": "no-cache",
        "Request-Context": "appId=cid-v1:512cc15a-13b5-415b-bfd0-dce7accb6bb1",
        "Server-Timing": "traceparent;desc=\u002200-49d3324306d03bb85ed134d5c9ff5f7b-dfe0c84bc00f2862-00\u0022",
>>>>>>> 94376103
        "Strict-Transport-Security": "max-age=31536000; includeSubDomains",
        "Transfer-Encoding": "chunked",
        "Vary": [
          "Accept-Encoding",
          "Accept-Encoding"
        ],
        "x-aml-cluster": "vienna-test-westus2-01",
        "X-Content-Type-Options": "nosniff",
<<<<<<< HEAD
        "x-ms-correlation-request-id": "65779796-7162-422a-99b8-354dfd7fa189",
        "x-ms-ratelimit-remaining-subscription-reads": "11940",
        "x-ms-response-type": "standard",
        "x-ms-routing-request-id": "JAPANEAST:20230104T043746Z:65779796-7162-422a-99b8-354dfd7fa189",
        "x-request-time": "0.243"
=======
        "x-ms-correlation-request-id": "bfe3ab96-ab70-49c7-8b2d-3e60f45a7419",
        "x-ms-ratelimit-remaining-subscription-reads": "11976",
        "x-ms-response-type": "standard",
        "x-ms-routing-request-id": "JAPANEAST:20221230T025353Z:bfe3ab96-ab70-49c7-8b2d-3e60f45a7419",
        "x-request-time": "0.237"
>>>>>>> 94376103
      },
      "ResponseBody": {
        "id": "/subscriptions/00000000-0000-0000-0000-000000000/resourceGroups/00000/providers/Microsoft.MachineLearningServices/workspaces/00000/computes/cpu-cluster",
        "name": "cpu-cluster",
        "type": "Microsoft.MachineLearningServices/workspaces/computes",
        "location": "centraluseuap",
        "tags": {},
        "properties": {
          "createdOn": "2022-09-22T09:02:22.1899959\u002B00:00",
          "modifiedOn": "2022-11-21T09:48:12.4511558\u002B00:00",
          "disableLocalAuth": false,
          "description": null,
          "resourceId": null,
          "computeType": "AmlCompute",
          "computeLocation": "centraluseuap",
          "provisioningState": "Succeeded",
          "provisioningErrors": null,
          "isAttachedCompute": false,
          "properties": {
            "vmSize": "STANDARD_DS2_V2",
            "vmPriority": "Dedicated",
            "scaleSettings": {
              "maxNodeCount": 6,
              "minNodeCount": 1,
              "nodeIdleTimeBeforeScaleDown": "PT2M"
            },
            "subnet": null,
<<<<<<< HEAD
            "currentNodeCount": 6,
            "targetNodeCount": 6,
            "nodeStateCounts": {
              "preparingNodeCount": 0,
              "runningNodeCount": 1,
              "idleNodeCount": 5,
=======
            "currentNodeCount": 3,
            "targetNodeCount": 1,
            "nodeStateCounts": {
              "preparingNodeCount": 0,
              "runningNodeCount": 1,
              "idleNodeCount": 2,
>>>>>>> 94376103
              "unusableNodeCount": 0,
              "leavingNodeCount": 0,
              "preemptedNodeCount": 0
            },
<<<<<<< HEAD
            "allocationState": "Steady",
            "allocationStateTransitionTime": "2023-01-04T04:32:28.075\u002B00:00",
=======
            "allocationState": "Resizing",
            "allocationStateTransitionTime": "2022-12-30T02:51:20.967\u002B00:00",
>>>>>>> 94376103
            "errors": null,
            "remoteLoginPortPublicAccess": "Enabled",
            "osType": "Linux",
            "virtualMachineImage": null,
            "isolatedNetwork": false,
            "propertyBag": {}
          }
        }
      }
    },
    {
      "RequestUri": "https://management.azure.com/subscriptions/00000000-0000-0000-0000-000000000/resourceGroups/00000/providers/Microsoft.MachineLearningServices/workspaces/00000/computes/cpu-cluster?api-version=2022-10-01-preview",
      "RequestMethod": "GET",
      "RequestHeaders": {
        "Accept": "application/json",
        "Accept-Encoding": "gzip, deflate",
        "Connection": "keep-alive",
        "User-Agent": "azure-ai-ml/1.3.0 azsdk-python-mgmt-machinelearningservices/0.1.0 Python/3.7.13 (Windows-10-10.0.22621-SP0)"
      },
      "RequestBody": null,
      "StatusCode": 200,
      "ResponseHeaders": {
        "Cache-Control": "no-cache",
        "Content-Encoding": "gzip",
        "Content-Type": "application/json; charset=utf-8",
<<<<<<< HEAD
        "Date": "Wed, 04 Jan 2023 04:37:46 GMT",
        "Expires": "-1",
        "Pragma": "no-cache",
        "Request-Context": "appId=cid-v1:512cc15a-13b5-415b-bfd0-dce7accb6bb1",
        "Server-Timing": "traceparent;desc=\u002200-39d9814443d19e6ec202b429c61b6ab5-8b5dca77d2288e5b-00\u0022",
=======
        "Date": "Fri, 30 Dec 2022 02:53:53 GMT",
        "Expires": "-1",
        "Pragma": "no-cache",
        "Request-Context": "appId=cid-v1:512cc15a-13b5-415b-bfd0-dce7accb6bb1",
        "Server-Timing": "traceparent;desc=\u002200-fd574a46106d49175c99134cd76ddc52-71b3371dfefed943-00\u0022",
>>>>>>> 94376103
        "Strict-Transport-Security": "max-age=31536000; includeSubDomains",
        "Transfer-Encoding": "chunked",
        "Vary": [
          "Accept-Encoding",
          "Accept-Encoding"
        ],
        "x-aml-cluster": "vienna-test-westus2-01",
        "X-Content-Type-Options": "nosniff",
<<<<<<< HEAD
        "x-ms-correlation-request-id": "42c58ed1-c7c8-4a07-b9c7-861bb3d63465",
        "x-ms-ratelimit-remaining-subscription-reads": "11939",
        "x-ms-response-type": "standard",
        "x-ms-routing-request-id": "JAPANEAST:20230104T043747Z:42c58ed1-c7c8-4a07-b9c7-861bb3d63465",
        "x-request-time": "0.242"
=======
        "x-ms-correlation-request-id": "b381d580-d7aa-493a-96f8-193b468adf7b",
        "x-ms-ratelimit-remaining-subscription-reads": "11975",
        "x-ms-response-type": "standard",
        "x-ms-routing-request-id": "JAPANEAST:20221230T025353Z:b381d580-d7aa-493a-96f8-193b468adf7b",
        "x-request-time": "0.268"
>>>>>>> 94376103
      },
      "ResponseBody": {
        "id": "/subscriptions/00000000-0000-0000-0000-000000000/resourceGroups/00000/providers/Microsoft.MachineLearningServices/workspaces/00000/computes/cpu-cluster",
        "name": "cpu-cluster",
        "type": "Microsoft.MachineLearningServices/workspaces/computes",
        "location": "centraluseuap",
        "tags": {},
        "properties": {
          "createdOn": "2022-09-22T09:02:22.1899959\u002B00:00",
          "modifiedOn": "2022-11-21T09:48:12.4511558\u002B00:00",
          "disableLocalAuth": false,
          "description": null,
          "resourceId": null,
          "computeType": "AmlCompute",
          "computeLocation": "centraluseuap",
          "provisioningState": "Succeeded",
          "provisioningErrors": null,
          "isAttachedCompute": false,
          "properties": {
            "vmSize": "STANDARD_DS2_V2",
            "vmPriority": "Dedicated",
            "scaleSettings": {
              "maxNodeCount": 6,
              "minNodeCount": 1,
              "nodeIdleTimeBeforeScaleDown": "PT2M"
            },
            "subnet": null,
<<<<<<< HEAD
            "currentNodeCount": 6,
            "targetNodeCount": 6,
            "nodeStateCounts": {
              "preparingNodeCount": 0,
              "runningNodeCount": 1,
              "idleNodeCount": 5,
=======
            "currentNodeCount": 3,
            "targetNodeCount": 1,
            "nodeStateCounts": {
              "preparingNodeCount": 0,
              "runningNodeCount": 1,
              "idleNodeCount": 2,
>>>>>>> 94376103
              "unusableNodeCount": 0,
              "leavingNodeCount": 0,
              "preemptedNodeCount": 0
            },
<<<<<<< HEAD
            "allocationState": "Steady",
            "allocationStateTransitionTime": "2023-01-04T04:32:28.075\u002B00:00",
=======
            "allocationState": "Resizing",
            "allocationStateTransitionTime": "2022-12-30T02:51:20.967\u002B00:00",
>>>>>>> 94376103
            "errors": null,
            "remoteLoginPortPublicAccess": "Enabled",
            "osType": "Linux",
            "virtualMachineImage": null,
            "isolatedNetwork": false,
            "propertyBag": {}
          }
        }
      }
    },
    {
      "RequestUri": "https://management.azure.com/subscriptions/00000000-0000-0000-0000-000000000/resourceGroups/00000/providers/Microsoft.MachineLearningServices/workspaces/00000/computes/cpu-cluster?api-version=2022-10-01-preview",
      "RequestMethod": "GET",
      "RequestHeaders": {
        "Accept": "application/json",
        "Accept-Encoding": "gzip, deflate",
        "Connection": "keep-alive",
        "User-Agent": "azure-ai-ml/1.3.0 azsdk-python-mgmt-machinelearningservices/0.1.0 Python/3.7.13 (Windows-10-10.0.22621-SP0)"
      },
      "RequestBody": null,
      "StatusCode": 200,
      "ResponseHeaders": {
        "Cache-Control": "no-cache",
        "Content-Encoding": "gzip",
        "Content-Type": "application/json; charset=utf-8",
<<<<<<< HEAD
        "Date": "Wed, 04 Jan 2023 04:37:47 GMT",
        "Expires": "-1",
        "Pragma": "no-cache",
        "Request-Context": "appId=cid-v1:512cc15a-13b5-415b-bfd0-dce7accb6bb1",
        "Server-Timing": "traceparent;desc=\u002200-44bb3b05eee948021012a822ca68208c-52d1dc170a08afdf-01\u0022",
=======
        "Date": "Fri, 30 Dec 2022 02:53:54 GMT",
        "Expires": "-1",
        "Pragma": "no-cache",
        "Request-Context": "appId=cid-v1:512cc15a-13b5-415b-bfd0-dce7accb6bb1",
        "Server-Timing": "traceparent;desc=\u002200-085c5b3a727963d87b85eea6031a495f-973b6574875c9914-00\u0022",
>>>>>>> 94376103
        "Strict-Transport-Security": "max-age=31536000; includeSubDomains",
        "Transfer-Encoding": "chunked",
        "Vary": [
          "Accept-Encoding",
          "Accept-Encoding"
        ],
        "x-aml-cluster": "vienna-test-westus2-01",
        "X-Content-Type-Options": "nosniff",
<<<<<<< HEAD
        "x-ms-correlation-request-id": "1f196958-327b-4aff-a2f7-d736ce1f8442",
        "x-ms-ratelimit-remaining-subscription-reads": "11938",
        "x-ms-response-type": "standard",
        "x-ms-routing-request-id": "JAPANEAST:20230104T043747Z:1f196958-327b-4aff-a2f7-d736ce1f8442",
        "x-request-time": "0.266"
=======
        "x-ms-correlation-request-id": "1709dc1f-347a-4cce-851e-58c38bb1b551",
        "x-ms-ratelimit-remaining-subscription-reads": "11974",
        "x-ms-response-type": "standard",
        "x-ms-routing-request-id": "JAPANEAST:20221230T025354Z:1709dc1f-347a-4cce-851e-58c38bb1b551",
        "x-request-time": "0.249"
>>>>>>> 94376103
      },
      "ResponseBody": {
        "id": "/subscriptions/00000000-0000-0000-0000-000000000/resourceGroups/00000/providers/Microsoft.MachineLearningServices/workspaces/00000/computes/cpu-cluster",
        "name": "cpu-cluster",
        "type": "Microsoft.MachineLearningServices/workspaces/computes",
        "location": "centraluseuap",
        "tags": {},
        "properties": {
          "createdOn": "2022-09-22T09:02:22.1899959\u002B00:00",
          "modifiedOn": "2022-11-21T09:48:12.4511558\u002B00:00",
          "disableLocalAuth": false,
          "description": null,
          "resourceId": null,
          "computeType": "AmlCompute",
          "computeLocation": "centraluseuap",
          "provisioningState": "Succeeded",
          "provisioningErrors": null,
          "isAttachedCompute": false,
          "properties": {
            "vmSize": "STANDARD_DS2_V2",
            "vmPriority": "Dedicated",
            "scaleSettings": {
              "maxNodeCount": 6,
              "minNodeCount": 1,
              "nodeIdleTimeBeforeScaleDown": "PT2M"
            },
            "subnet": null,
<<<<<<< HEAD
            "currentNodeCount": 6,
            "targetNodeCount": 6,
            "nodeStateCounts": {
              "preparingNodeCount": 0,
              "runningNodeCount": 1,
              "idleNodeCount": 5,
=======
            "currentNodeCount": 3,
            "targetNodeCount": 1,
            "nodeStateCounts": {
              "preparingNodeCount": 0,
              "runningNodeCount": 1,
              "idleNodeCount": 2,
>>>>>>> 94376103
              "unusableNodeCount": 0,
              "leavingNodeCount": 0,
              "preemptedNodeCount": 0
            },
<<<<<<< HEAD
            "allocationState": "Steady",
            "allocationStateTransitionTime": "2023-01-04T04:32:28.075\u002B00:00",
=======
            "allocationState": "Resizing",
            "allocationStateTransitionTime": "2022-12-30T02:51:20.967\u002B00:00",
>>>>>>> 94376103
            "errors": null,
            "remoteLoginPortPublicAccess": "Enabled",
            "osType": "Linux",
            "virtualMachineImage": null,
            "isolatedNetwork": false,
            "propertyBag": {}
          }
        }
      }
    },
    {
      "RequestUri": "https://management.azure.com/subscriptions/00000000-0000-0000-0000-000000000/resourceGroups/00000/providers/Microsoft.MachineLearningServices/workspaces/00000/computes/cpu-cluster?api-version=2022-10-01-preview",
      "RequestMethod": "GET",
      "RequestHeaders": {
        "Accept": "application/json",
        "Accept-Encoding": "gzip, deflate",
        "Connection": "keep-alive",
        "User-Agent": "azure-ai-ml/1.3.0 azsdk-python-mgmt-machinelearningservices/0.1.0 Python/3.7.13 (Windows-10-10.0.22621-SP0)"
      },
      "RequestBody": null,
      "StatusCode": 200,
      "ResponseHeaders": {
        "Cache-Control": "no-cache",
        "Content-Encoding": "gzip",
        "Content-Type": "application/json; charset=utf-8",
<<<<<<< HEAD
        "Date": "Wed, 04 Jan 2023 04:37:47 GMT",
        "Expires": "-1",
        "Pragma": "no-cache",
        "Request-Context": "appId=cid-v1:512cc15a-13b5-415b-bfd0-dce7accb6bb1",
        "Server-Timing": "traceparent;desc=\u002200-d34539855e341b6b58c5c43341c61f0a-7e818a4b3140d90a-00\u0022",
=======
        "Date": "Fri, 30 Dec 2022 02:53:54 GMT",
        "Expires": "-1",
        "Pragma": "no-cache",
        "Request-Context": "appId=cid-v1:512cc15a-13b5-415b-bfd0-dce7accb6bb1",
        "Server-Timing": "traceparent;desc=\u002200-fad2b8e36a3a9cc06d71cc563da2ac22-5d0985b9a9eca097-00\u0022",
>>>>>>> 94376103
        "Strict-Transport-Security": "max-age=31536000; includeSubDomains",
        "Transfer-Encoding": "chunked",
        "Vary": [
          "Accept-Encoding",
          "Accept-Encoding"
        ],
        "x-aml-cluster": "vienna-test-westus2-01",
        "X-Content-Type-Options": "nosniff",
<<<<<<< HEAD
        "x-ms-correlation-request-id": "ef06dbfd-c936-4561-a5a6-6ee7d1658dd7",
        "x-ms-ratelimit-remaining-subscription-reads": "11937",
        "x-ms-response-type": "standard",
        "x-ms-routing-request-id": "JAPANEAST:20230104T043748Z:ef06dbfd-c936-4561-a5a6-6ee7d1658dd7",
        "x-request-time": "0.248"
=======
        "x-ms-correlation-request-id": "593b9b28-82d4-4a27-9409-a69d4b019f5e",
        "x-ms-ratelimit-remaining-subscription-reads": "11973",
        "x-ms-response-type": "standard",
        "x-ms-routing-request-id": "JAPANEAST:20221230T025354Z:593b9b28-82d4-4a27-9409-a69d4b019f5e",
        "x-request-time": "0.238"
>>>>>>> 94376103
      },
      "ResponseBody": {
        "id": "/subscriptions/00000000-0000-0000-0000-000000000/resourceGroups/00000/providers/Microsoft.MachineLearningServices/workspaces/00000/computes/cpu-cluster",
        "name": "cpu-cluster",
        "type": "Microsoft.MachineLearningServices/workspaces/computes",
        "location": "centraluseuap",
        "tags": {},
        "properties": {
          "createdOn": "2022-09-22T09:02:22.1899959\u002B00:00",
          "modifiedOn": "2022-11-21T09:48:12.4511558\u002B00:00",
          "disableLocalAuth": false,
          "description": null,
          "resourceId": null,
          "computeType": "AmlCompute",
          "computeLocation": "centraluseuap",
          "provisioningState": "Succeeded",
          "provisioningErrors": null,
          "isAttachedCompute": false,
          "properties": {
            "vmSize": "STANDARD_DS2_V2",
            "vmPriority": "Dedicated",
            "scaleSettings": {
              "maxNodeCount": 6,
              "minNodeCount": 1,
              "nodeIdleTimeBeforeScaleDown": "PT2M"
            },
            "subnet": null,
<<<<<<< HEAD
            "currentNodeCount": 6,
            "targetNodeCount": 3,
            "nodeStateCounts": {
              "preparingNodeCount": 0,
              "runningNodeCount": 1,
              "idleNodeCount": 5,
=======
            "currentNodeCount": 3,
            "targetNodeCount": 1,
            "nodeStateCounts": {
              "preparingNodeCount": 0,
              "runningNodeCount": 1,
              "idleNodeCount": 2,
>>>>>>> 94376103
              "unusableNodeCount": 0,
              "leavingNodeCount": 0,
              "preemptedNodeCount": 0
            },
            "allocationState": "Resizing",
<<<<<<< HEAD
            "allocationStateTransitionTime": "2023-01-04T04:37:47.636\u002B00:00",
=======
            "allocationStateTransitionTime": "2022-12-30T02:51:20.967\u002B00:00",
>>>>>>> 94376103
            "errors": null,
            "remoteLoginPortPublicAccess": "Enabled",
            "osType": "Linux",
            "virtualMachineImage": null,
            "isolatedNetwork": false,
            "propertyBag": {}
          }
        }
      }
    },
    {
      "RequestUri": "https://management.azure.com/subscriptions/00000000-0000-0000-0000-000000000/resourceGroups/00000/providers/Microsoft.MachineLearningServices/workspaces/00000/computes/cpu-cluster?api-version=2022-10-01-preview",
      "RequestMethod": "GET",
      "RequestHeaders": {
        "Accept": "application/json",
        "Accept-Encoding": "gzip, deflate",
        "Connection": "keep-alive",
        "User-Agent": "azure-ai-ml/1.3.0 azsdk-python-mgmt-machinelearningservices/0.1.0 Python/3.7.13 (Windows-10-10.0.22621-SP0)"
      },
      "RequestBody": null,
      "StatusCode": 200,
      "ResponseHeaders": {
        "Cache-Control": "no-cache",
        "Content-Encoding": "gzip",
        "Content-Type": "application/json; charset=utf-8",
<<<<<<< HEAD
        "Date": "Wed, 04 Jan 2023 04:37:48 GMT",
        "Expires": "-1",
        "Pragma": "no-cache",
        "Request-Context": "appId=cid-v1:512cc15a-13b5-415b-bfd0-dce7accb6bb1",
        "Server-Timing": "traceparent;desc=\u002200-b3c24d993ff1e04577aad4215a18a6ab-50579a076e681c5e-00\u0022",
=======
        "Date": "Fri, 30 Dec 2022 02:53:55 GMT",
        "Expires": "-1",
        "Pragma": "no-cache",
        "Request-Context": "appId=cid-v1:512cc15a-13b5-415b-bfd0-dce7accb6bb1",
        "Server-Timing": "traceparent;desc=\u002200-34867f67d0e791a84d02e23f679e6d8f-828be92faf6e4d4f-00\u0022",
>>>>>>> 94376103
        "Strict-Transport-Security": "max-age=31536000; includeSubDomains",
        "Transfer-Encoding": "chunked",
        "Vary": [
          "Accept-Encoding",
          "Accept-Encoding"
        ],
        "x-aml-cluster": "vienna-test-westus2-01",
        "X-Content-Type-Options": "nosniff",
<<<<<<< HEAD
        "x-ms-correlation-request-id": "f07836c1-1667-455e-ac90-b620dd263450",
        "x-ms-ratelimit-remaining-subscription-reads": "11936",
        "x-ms-response-type": "standard",
        "x-ms-routing-request-id": "JAPANEAST:20230104T043749Z:f07836c1-1667-455e-ac90-b620dd263450",
        "x-request-time": "0.242"
=======
        "x-ms-correlation-request-id": "b1a03b24-2303-4d12-800a-816b6eaf4a51",
        "x-ms-ratelimit-remaining-subscription-reads": "11972",
        "x-ms-response-type": "standard",
        "x-ms-routing-request-id": "JAPANEAST:20221230T025355Z:b1a03b24-2303-4d12-800a-816b6eaf4a51",
        "x-request-time": "0.236"
>>>>>>> 94376103
      },
      "ResponseBody": {
        "id": "/subscriptions/00000000-0000-0000-0000-000000000/resourceGroups/00000/providers/Microsoft.MachineLearningServices/workspaces/00000/computes/cpu-cluster",
        "name": "cpu-cluster",
        "type": "Microsoft.MachineLearningServices/workspaces/computes",
        "location": "centraluseuap",
        "tags": {},
        "properties": {
          "createdOn": "2022-09-22T09:02:22.1899959\u002B00:00",
          "modifiedOn": "2022-11-21T09:48:12.4511558\u002B00:00",
          "disableLocalAuth": false,
          "description": null,
          "resourceId": null,
          "computeType": "AmlCompute",
          "computeLocation": "centraluseuap",
          "provisioningState": "Succeeded",
          "provisioningErrors": null,
          "isAttachedCompute": false,
          "properties": {
            "vmSize": "STANDARD_DS2_V2",
            "vmPriority": "Dedicated",
            "scaleSettings": {
              "maxNodeCount": 6,
              "minNodeCount": 1,
              "nodeIdleTimeBeforeScaleDown": "PT2M"
            },
            "subnet": null,
<<<<<<< HEAD
            "currentNodeCount": 6,
            "targetNodeCount": 3,
            "nodeStateCounts": {
              "preparingNodeCount": 0,
              "runningNodeCount": 1,
              "idleNodeCount": 5,
=======
            "currentNodeCount": 3,
            "targetNodeCount": 1,
            "nodeStateCounts": {
              "preparingNodeCount": 0,
              "runningNodeCount": 1,
              "idleNodeCount": 2,
>>>>>>> 94376103
              "unusableNodeCount": 0,
              "leavingNodeCount": 0,
              "preemptedNodeCount": 0
            },
            "allocationState": "Resizing",
<<<<<<< HEAD
            "allocationStateTransitionTime": "2023-01-04T04:37:47.636\u002B00:00",
=======
            "allocationStateTransitionTime": "2022-12-30T02:51:20.967\u002B00:00",
>>>>>>> 94376103
            "errors": null,
            "remoteLoginPortPublicAccess": "Enabled",
            "osType": "Linux",
            "virtualMachineImage": null,
            "isolatedNetwork": false,
            "propertyBag": {}
          }
        }
      }
    },
    {
      "RequestUri": "https://management.azure.com/subscriptions/00000000-0000-0000-0000-000000000/resourceGroups/00000/providers/Microsoft.MachineLearningServices/workspaces/00000/datastores/workspaceblobstore?api-version=2022-05-01",
      "RequestMethod": "GET",
      "RequestHeaders": {
        "Accept": "application/json",
        "Accept-Encoding": "gzip, deflate",
        "Connection": "keep-alive",
        "User-Agent": "azure-ai-ml/1.3.0 azsdk-python-mgmt-machinelearningservices/0.1.0 Python/3.7.13 (Windows-10-10.0.22621-SP0)"
      },
      "RequestBody": null,
      "StatusCode": 200,
      "ResponseHeaders": {
        "Cache-Control": "no-cache",
        "Content-Encoding": "gzip",
        "Content-Type": "application/json; charset=utf-8",
<<<<<<< HEAD
        "Date": "Wed, 04 Jan 2023 04:37:51 GMT",
        "Expires": "-1",
        "Pragma": "no-cache",
        "Request-Context": "appId=cid-v1:512cc15a-13b5-415b-bfd0-dce7accb6bb1",
        "Server-Timing": "traceparent;desc=\u002200-e1c0773d1df31993865bb720c712e2a8-fb0aae98eb9ec6bd-00\u0022",
=======
        "Date": "Fri, 30 Dec 2022 02:53:56 GMT",
        "Expires": "-1",
        "Pragma": "no-cache",
        "Request-Context": "appId=cid-v1:512cc15a-13b5-415b-bfd0-dce7accb6bb1",
        "Server-Timing": "traceparent;desc=\u002200-656bd5c7881d7040ef646f755e8d30f8-35053ad45c438fbf-00\u0022",
>>>>>>> 94376103
        "Strict-Transport-Security": "max-age=31536000; includeSubDomains",
        "Transfer-Encoding": "chunked",
        "Vary": [
          "Accept-Encoding",
          "Accept-Encoding"
        ],
        "x-aml-cluster": "vienna-test-westus2-02",
        "X-Content-Type-Options": "nosniff",
<<<<<<< HEAD
        "x-ms-correlation-request-id": "3009708d-a8d9-4346-b6ef-eed0234a52be",
        "x-ms-ratelimit-remaining-subscription-reads": "11935",
        "x-ms-response-type": "standard",
        "x-ms-routing-request-id": "JAPANEAST:20230104T043752Z:3009708d-a8d9-4346-b6ef-eed0234a52be",
        "x-request-time": "0.152"
=======
        "x-ms-correlation-request-id": "76be62a2-08e4-454e-beeb-934493e0ad54",
        "x-ms-ratelimit-remaining-subscription-reads": "11971",
        "x-ms-response-type": "standard",
        "x-ms-routing-request-id": "JAPANEAST:20221230T025356Z:76be62a2-08e4-454e-beeb-934493e0ad54",
        "x-request-time": "0.120"
>>>>>>> 94376103
      },
      "ResponseBody": {
        "id": "/subscriptions/00000000-0000-0000-0000-000000000/resourceGroups/00000/providers/Microsoft.MachineLearningServices/workspaces/00000/datastores/workspaceblobstore",
        "name": "workspaceblobstore",
        "type": "Microsoft.MachineLearningServices/workspaces/datastores",
        "properties": {
          "description": null,
          "tags": null,
          "properties": null,
          "isDefault": true,
          "credentials": {
            "credentialsType": "AccountKey"
          },
          "datastoreType": "AzureBlob",
          "accountName": "sagvgsoim6nmhbq",
          "containerName": "azureml-blobstore-e61cd5e2-512f-475e-9842-5e2a973993b8",
          "endpoint": "core.windows.net",
          "protocol": "https",
          "serviceDataAccessAuthIdentity": "WorkspaceSystemAssignedIdentity"
        },
        "systemData": {
          "createdAt": "2022-09-22T09:02:03.2629568\u002B00:00",
          "createdBy": "779301c0-18b2-4cdc-801b-a0a3368fee0a",
          "createdByType": "Application",
          "lastModifiedAt": "2022-09-22T09:02:04.166989\u002B00:00",
          "lastModifiedBy": "779301c0-18b2-4cdc-801b-a0a3368fee0a",
          "lastModifiedByType": "Application"
        }
      }
    },
    {
      "RequestUri": "https://management.azure.com/subscriptions/00000000-0000-0000-0000-000000000/resourceGroups/00000/providers/Microsoft.MachineLearningServices/workspaces/00000/datastores/workspaceblobstore/listSecrets?api-version=2022-05-01",
      "RequestMethod": "POST",
      "RequestHeaders": {
        "Accept": "application/json",
        "Accept-Encoding": "gzip, deflate",
        "Connection": "keep-alive",
        "Content-Length": "0",
        "User-Agent": "azure-ai-ml/1.3.0 azsdk-python-mgmt-machinelearningservices/0.1.0 Python/3.7.13 (Windows-10-10.0.22621-SP0)"
      },
      "RequestBody": null,
      "StatusCode": 200,
      "ResponseHeaders": {
        "Cache-Control": "no-cache",
        "Content-Encoding": "gzip",
        "Content-Type": "application/json; charset=utf-8",
<<<<<<< HEAD
        "Date": "Wed, 04 Jan 2023 04:37:51 GMT",
        "Expires": "-1",
        "Pragma": "no-cache",
        "Request-Context": "appId=cid-v1:512cc15a-13b5-415b-bfd0-dce7accb6bb1",
        "Server-Timing": "traceparent;desc=\u002200-5f0461bae8047b4d672ece9f59c4e9fc-ba3e66576030b6fe-00\u0022",
=======
        "Date": "Fri, 30 Dec 2022 02:53:56 GMT",
        "Expires": "-1",
        "Pragma": "no-cache",
        "Request-Context": "appId=cid-v1:512cc15a-13b5-415b-bfd0-dce7accb6bb1",
        "Server-Timing": "traceparent;desc=\u002200-76f688f6ee71db32dac22b14673c7d78-836e6f73cb121183-00\u0022",
>>>>>>> 94376103
        "Strict-Transport-Security": "max-age=31536000; includeSubDomains",
        "Transfer-Encoding": "chunked",
        "Vary": "Accept-Encoding",
        "x-aml-cluster": "vienna-test-westus2-02",
        "X-Content-Type-Options": "nosniff",
<<<<<<< HEAD
        "x-ms-correlation-request-id": "119d06d6-1409-4087-b0dd-4cc5c3eeea10",
        "x-ms-ratelimit-remaining-subscription-writes": "1172",
        "x-ms-response-type": "standard",
        "x-ms-routing-request-id": "JAPANEAST:20230104T043752Z:119d06d6-1409-4087-b0dd-4cc5c3eeea10",
        "x-request-time": "0.099"
=======
        "x-ms-correlation-request-id": "d41a98ca-863c-4d57-8405-a03e63f27a4a",
        "x-ms-ratelimit-remaining-subscription-writes": "1193",
        "x-ms-response-type": "standard",
        "x-ms-routing-request-id": "JAPANEAST:20221230T025356Z:d41a98ca-863c-4d57-8405-a03e63f27a4a",
        "x-request-time": "0.124"
>>>>>>> 94376103
      },
      "ResponseBody": {
        "secretsType": "AccountKey",
        "key": "dGhpcyBpcyBmYWtlIGtleQ=="
      }
    },
    {
      "RequestUri": "https://sagvgsoim6nmhbq.blob.core.windows.net/azureml-blobstore-e61cd5e2-512f-475e-9842-5e2a973993b8/LocalUpload/00000000000000000000000000000000/COMPONENT_PLACEHOLDER",
      "RequestMethod": "HEAD",
      "RequestHeaders": {
        "Accept": "application/xml",
        "Accept-Encoding": "gzip, deflate",
        "Connection": "keep-alive",
<<<<<<< HEAD
        "User-Agent": "azsdk-python-storage-blob/12.9.0 Python/3.7.13 (Windows-10-10.0.22621-SP0)",
        "x-ms-date": "Wed, 04 Jan 2023 04:37:53 GMT",
        "x-ms-version": "2020-10-02"
=======
        "User-Agent": "azsdk-python-storage-blob/12.14.1 Python/3.9.13 (Windows-10-10.0.19045-SP0)",
        "x-ms-date": "Fri, 30 Dec 2022 02:53:56 GMT",
        "x-ms-version": "2021-08-06"
>>>>>>> 94376103
      },
      "RequestBody": null,
      "StatusCode": 200,
      "ResponseHeaders": {
        "Accept-Ranges": "bytes",
        "Content-Length": "35",
        "Content-MD5": "L/DnSpFIn\u002BjaQWc\u002BsUQdcw==",
        "Content-Type": "application/octet-stream",
<<<<<<< HEAD
        "Date": "Wed, 04 Jan 2023 04:37:52 GMT",
=======
        "Date": "Fri, 30 Dec 2022 02:53:55 GMT",
>>>>>>> 94376103
        "ETag": "\u00220x8DA9D48E17467D7\u0022",
        "Last-Modified": "Fri, 23 Sep 2022 09:49:17 GMT",
        "Server": [
          "Windows-Azure-Blob/1.0",
          "Microsoft-HTTPAPI/2.0"
        ],
        "Vary": "Origin",
        "x-ms-access-tier": "Hot",
        "x-ms-access-tier-inferred": "true",
        "x-ms-blob-type": "BlockBlob",
        "x-ms-creation-time": "Fri, 23 Sep 2022 09:49:16 GMT",
        "x-ms-lease-state": "available",
        "x-ms-lease-status": "unlocked",
        "x-ms-meta-name": "9c9cfba9-82bd-45db-ad06-07009d1d9672",
        "x-ms-meta-upload_status": "completed",
        "x-ms-meta-version": "1",
        "x-ms-server-encrypted": "true",
        "x-ms-version": "2020-10-02"
      },
      "ResponseBody": null
    },
    {
      "RequestUri": "https://sagvgsoim6nmhbq.blob.core.windows.net/azureml-blobstore-e61cd5e2-512f-475e-9842-5e2a973993b8/az-ml-artifacts/00000000000000000000000000000000/COMPONENT_PLACEHOLDER",
      "RequestMethod": "HEAD",
      "RequestHeaders": {
        "Accept": "application/xml",
        "Accept-Encoding": "gzip, deflate",
        "Connection": "keep-alive",
<<<<<<< HEAD
        "User-Agent": "azsdk-python-storage-blob/12.9.0 Python/3.7.13 (Windows-10-10.0.22621-SP0)",
        "x-ms-date": "Wed, 04 Jan 2023 04:37:53 GMT",
        "x-ms-version": "2020-10-02"
=======
        "User-Agent": "azsdk-python-storage-blob/12.14.1 Python/3.9.13 (Windows-10-10.0.19045-SP0)",
        "x-ms-date": "Fri, 30 Dec 2022 02:53:57 GMT",
        "x-ms-version": "2021-08-06"
>>>>>>> 94376103
      },
      "RequestBody": null,
      "StatusCode": 404,
      "ResponseHeaders": {
<<<<<<< HEAD
        "Date": "Wed, 04 Jan 2023 04:37:53 GMT",
=======
        "Date": "Fri, 30 Dec 2022 02:53:56 GMT",
>>>>>>> 94376103
        "Server": [
          "Windows-Azure-Blob/1.0",
          "Microsoft-HTTPAPI/2.0"
        ],
        "Transfer-Encoding": "chunked",
        "Vary": "Origin",
        "x-ms-error-code": "BlobNotFound",
        "x-ms-version": "2020-10-02"
      },
      "ResponseBody": null
    },
    {
      "RequestUri": "https://management.azure.com/subscriptions/00000000-0000-0000-0000-000000000/resourceGroups/00000/providers/Microsoft.MachineLearningServices/workspaces/00000/codes/9c9cfba9-82bd-45db-ad06-07009d1d9672/versions/1?api-version=2022-05-01",
      "RequestMethod": "PUT",
      "RequestHeaders": {
        "Accept": "application/json",
        "Accept-Encoding": "gzip, deflate",
        "Connection": "keep-alive",
        "Content-Length": "288",
        "Content-Type": "application/json",
        "User-Agent": "azure-ai-ml/1.3.0 azsdk-python-mgmt-machinelearningservices/0.1.0 Python/3.7.13 (Windows-10-10.0.22621-SP0)"
      },
      "RequestBody": {
        "properties": {
          "properties": {
            "hash_sha256": "0000000000000",
            "hash_version": "0000000000000"
          },
          "isAnonymous": true,
          "isArchived": false,
          "codeUri": "https://sagvgsoim6nmhbq.blob.core.windows.net/azureml-blobstore-e61cd5e2-512f-475e-9842-5e2a973993b8/LocalUpload/00000000000000000000000000000000"
        }
      },
      "StatusCode": 200,
      "ResponseHeaders": {
        "Cache-Control": "no-cache",
        "Content-Encoding": "gzip",
        "Content-Type": "application/json; charset=utf-8",
<<<<<<< HEAD
        "Date": "Wed, 04 Jan 2023 04:37:52 GMT",
        "Expires": "-1",
        "Pragma": "no-cache",
        "Request-Context": "appId=cid-v1:512cc15a-13b5-415b-bfd0-dce7accb6bb1",
        "Server-Timing": "traceparent;desc=\u002200-006ae6410d785764ae2e61aad97a2337-38a23d70ffdcf53b-00\u0022",
=======
        "Date": "Fri, 30 Dec 2022 02:53:57 GMT",
        "Expires": "-1",
        "Pragma": "no-cache",
        "Request-Context": "appId=cid-v1:512cc15a-13b5-415b-bfd0-dce7accb6bb1",
        "Server-Timing": "traceparent;desc=\u002200-efae6f70a93f1fe88fd2380347da07ca-f145c688f5abc7eb-00\u0022",
>>>>>>> 94376103
        "Strict-Transport-Security": "max-age=31536000; includeSubDomains",
        "Transfer-Encoding": "chunked",
        "Vary": [
          "Accept-Encoding",
          "Accept-Encoding"
        ],
        "x-aml-cluster": "vienna-test-westus2-02",
        "X-Content-Type-Options": "nosniff",
<<<<<<< HEAD
        "x-ms-correlation-request-id": "18db4e52-9be5-4e28-af02-8b6b31841fba",
        "x-ms-ratelimit-remaining-subscription-writes": "1149",
        "x-ms-response-type": "standard",
        "x-ms-routing-request-id": "JAPANEAST:20230104T043753Z:18db4e52-9be5-4e28-af02-8b6b31841fba",
        "x-request-time": "0.253"
=======
        "x-ms-correlation-request-id": "e03cab62-b39b-4f4a-923f-f511f6d0048f",
        "x-ms-ratelimit-remaining-subscription-writes": "1186",
        "x-ms-response-type": "standard",
        "x-ms-routing-request-id": "JAPANEAST:20221230T025357Z:e03cab62-b39b-4f4a-923f-f511f6d0048f",
        "x-request-time": "0.270"
>>>>>>> 94376103
      },
      "ResponseBody": {
        "id": "/subscriptions/00000000-0000-0000-0000-000000000/resourceGroups/00000/providers/Microsoft.MachineLearningServices/workspaces/00000/codes/9c9cfba9-82bd-45db-ad06-07009d1d9672/versions/1",
        "name": "1",
        "type": "Microsoft.MachineLearningServices/workspaces/codes/versions",
        "properties": {
          "description": null,
          "tags": {},
          "properties": {
            "hash_sha256": "0000000000000",
            "hash_version": "0000000000000"
          },
          "isArchived": false,
          "isAnonymous": false,
          "codeUri": "https://sagvgsoim6nmhbq.blob.core.windows.net/azureml-blobstore-e61cd5e2-512f-475e-9842-5e2a973993b8/LocalUpload/00000000000000000000000000000000"
        },
        "systemData": {
          "createdAt": "2022-09-23T09:49:20.984936\u002B00:00",
          "createdBy": "Ying Chen",
          "createdByType": "User",
<<<<<<< HEAD
          "lastModifiedAt": "2023-01-04T04:37:53.6278269\u002B00:00",
          "lastModifiedBy": "Doris Liao",
=======
          "lastModifiedAt": "2022-12-30T02:53:57.6192243\u002B00:00",
          "lastModifiedBy": "Xingzhi Zhang",
>>>>>>> 94376103
          "lastModifiedByType": "User"
        }
      }
    },
    {
      "RequestUri": "https://management.azure.com/subscriptions/00000000-0000-0000-0000-000000000/resourceGroups/00000/providers/Microsoft.MachineLearningServices/workspaces/00000/components/azureml_anonymous/versions/8c18b842-a49d-2a9d-d6e3-59bf9ed59701?api-version=2022-10-01",
      "RequestMethod": "PUT",
      "RequestHeaders": {
        "Accept": "application/json",
        "Accept-Encoding": "gzip, deflate",
        "Connection": "keep-alive",
        "Content-Length": "1275",
        "Content-Type": "application/json",
        "User-Agent": "azure-ai-ml/1.3.0 azsdk-python-mgmt-machinelearningservices/0.1.0 Python/3.7.13 (Windows-10-10.0.22621-SP0)"
      },
      "RequestBody": {
        "properties": {
          "description": "This is the basic command component",
          "properties": {},
          "tags": {
            "tag": "tagvalue",
            "owner": "sdkteam"
          },
          "isAnonymous": true,
          "isArchived": false,
          "componentSpec": {
            "command": "echo Hello World \u0026 echo $[[${{inputs.component_in_number}}]] \u0026 echo ${{inputs.component_in_path}} \u0026 echo ${{outputs.component_out_path}} \u003E ${{outputs.component_out_path}}/component_in_number",
            "code": "azureml:/subscriptions/00000000-0000-0000-0000-000000000/resourceGroups/00000/providers/Microsoft.MachineLearningServices/workspaces/00000/codes/9c9cfba9-82bd-45db-ad06-07009d1d9672/versions/1",
            "environment": "azureml:AzureML-sklearn-0.24-ubuntu18.04-py37-cpu:1",
            "name": "azureml_anonymous",
            "description": "This is the basic command component",
            "tags": {
              "tag": "tagvalue",
              "owner": "sdkteam"
            },
            "version": "1",
            "$schema": "https://azuremlschemas.azureedge.net/development/commandComponent.schema.json",
            "display_name": "CommandComponentBasic",
            "is_deterministic": true,
            "inputs": {
              "component_in_number": {
                "type": "number",
                "optional": true,
                "default": "10.99",
                "description": "A number"
              },
              "component_in_path": {
                "type": "uri_folder",
                "description": "A path"
              }
            },
            "outputs": {
              "component_out_path": {
                "type": "uri_folder"
              }
            },
            "type": "command",
            "_source": "YAML.JOB"
          }
        }
      },
      "StatusCode": 201,
      "ResponseHeaders": {
        "Cache-Control": "no-cache",
        "Content-Length": "2310",
        "Content-Type": "application/json; charset=utf-8",
<<<<<<< HEAD
        "Date": "Wed, 04 Jan 2023 04:37:54 GMT",
=======
        "Date": "Fri, 30 Dec 2022 02:53:59 GMT",
>>>>>>> 94376103
        "Expires": "-1",
        "Location": "https://management.azure.com/subscriptions/00000000-0000-0000-0000-000000000/resourceGroups/00000/providers/Microsoft.MachineLearningServices/workspaces/00000/components/azureml_anonymous/versions/8c18b842-a49d-2a9d-d6e3-59bf9ed59701?api-version=2022-10-01",
        "Pragma": "no-cache",
        "Request-Context": "appId=cid-v1:512cc15a-13b5-415b-bfd0-dce7accb6bb1",
<<<<<<< HEAD
        "Server-Timing": "traceparent;desc=\u002200-8bf9246a7ec7f51205bf4b90d291f18f-0706ef4f1b142f97-00\u0022",
        "Strict-Transport-Security": "max-age=31536000; includeSubDomains",
        "x-aml-cluster": "vienna-test-westus2-02",
        "X-Content-Type-Options": "nosniff",
        "x-ms-correlation-request-id": "bb6c6b89-ad08-46bc-a7e8-4c908c0e4c43",
        "x-ms-ratelimit-remaining-subscription-writes": "1148",
        "x-ms-response-type": "standard",
        "x-ms-routing-request-id": "JAPANEAST:20230104T043755Z:bb6c6b89-ad08-46bc-a7e8-4c908c0e4c43",
        "x-request-time": "0.998"
=======
        "Server-Timing": "traceparent;desc=\u002200-9962677da34a1104018fabfe00419769-33beac512a550371-00\u0022",
        "Strict-Transport-Security": "max-age=31536000; includeSubDomains",
        "x-aml-cluster": "vienna-test-westus2-02",
        "X-Content-Type-Options": "nosniff",
        "x-ms-correlation-request-id": "80b52dca-ad71-4e95-8a89-370f71a0a652",
        "x-ms-ratelimit-remaining-subscription-writes": "1185",
        "x-ms-response-type": "standard",
        "x-ms-routing-request-id": "JAPANEAST:20221230T025359Z:80b52dca-ad71-4e95-8a89-370f71a0a652",
        "x-request-time": "1.368"
>>>>>>> 94376103
      },
      "ResponseBody": {
        "id": "/subscriptions/00000000-0000-0000-0000-000000000/resourceGroups/00000/providers/Microsoft.MachineLearningServices/workspaces/00000/components/azureml_anonymous/versions/d1c32fa9-d3cf-4e5b-a2b3-51df8591b356",
        "name": "d1c32fa9-d3cf-4e5b-a2b3-51df8591b356",
        "type": "Microsoft.MachineLearningServices/workspaces/components/versions",
        "properties": {
          "description": null,
          "tags": {
            "tag": "tagvalue",
            "owner": "sdkteam"
          },
          "properties": {},
          "isArchived": false,
          "isAnonymous": true,
          "componentSpec": {
            "name": "azureml_anonymous",
            "version": "d1c32fa9-d3cf-4e5b-a2b3-51df8591b356",
            "display_name": "CommandComponentBasic",
            "is_deterministic": "True",
            "type": "command",
            "description": "This is the basic command component",
            "tags": {
              "tag": "tagvalue",
              "owner": "sdkteam"
            },
            "inputs": {
              "component_in_path": {
                "type": "uri_folder",
                "optional": "False",
                "description": "A path"
              },
              "component_in_number": {
                "type": "number",
                "optional": "True",
                "default": "10.99",
                "description": "A number"
              }
            },
            "outputs": {
              "component_out_path": {
                "type": "uri_folder"
              }
            },
            "code": "azureml:/subscriptions/00000000-0000-0000-0000-000000000/resourceGroups/00000/providers/Microsoft.MachineLearningServices/workspaces/00000/codes/9c9cfba9-82bd-45db-ad06-07009d1d9672/versions/1",
            "environment": "azureml://registries/azureml-dev/environments/AzureML-sklearn-0.24-ubuntu18.04-py37-cpu/versions/1",
            "resources": {
              "instance_count": "1"
            },
            "command": "echo Hello World \u0026 echo $[[${{inputs.component_in_number}}]] \u0026 echo ${{inputs.component_in_path}} \u0026 echo ${{outputs.component_out_path}} \u003E ${{outputs.component_out_path}}/component_in_number",
            "$schema": "https://azuremlschemas.azureedge.net/development/commandComponent.schema.json"
          }
        },
        "systemData": {
          "createdAt": "2022-12-30T02:53:18.2661082\u002B00:00",
          "createdBy": "Xingzhi Zhang",
          "createdByType": "User",
          "lastModifiedAt": "2022-12-30T02:53:18.6857809\u002B00:00",
          "lastModifiedBy": "Xingzhi Zhang",
          "lastModifiedByType": "User"
        }
      }
    },
    {
      "RequestUri": "https://management.azure.com/subscriptions/00000000-0000-0000-0000-000000000/resourceGroups/00000/providers/Microsoft.MachineLearningServices/workspaces/00000/datastores/workspaceblobstore?api-version=2022-05-01",
      "RequestMethod": "GET",
      "RequestHeaders": {
        "Accept": "application/json",
        "Accept-Encoding": "gzip, deflate",
        "Connection": "keep-alive",
        "User-Agent": "azure-ai-ml/1.3.0 azsdk-python-mgmt-machinelearningservices/0.1.0 Python/3.7.13 (Windows-10-10.0.22621-SP0)"
      },
      "RequestBody": null,
      "StatusCode": 200,
      "ResponseHeaders": {
        "Cache-Control": "no-cache",
        "Content-Encoding": "gzip",
        "Content-Type": "application/json; charset=utf-8",
<<<<<<< HEAD
        "Date": "Wed, 04 Jan 2023 04:37:54 GMT",
        "Expires": "-1",
        "Pragma": "no-cache",
        "Request-Context": "appId=cid-v1:512cc15a-13b5-415b-bfd0-dce7accb6bb1",
        "Server-Timing": "traceparent;desc=\u002200-c5bf551e1c59bd9630d5d63d97753b56-068a13ab8dad2af6-00\u0022",
=======
        "Date": "Fri, 30 Dec 2022 02:54:00 GMT",
        "Expires": "-1",
        "Pragma": "no-cache",
        "Request-Context": "appId=cid-v1:512cc15a-13b5-415b-bfd0-dce7accb6bb1",
        "Server-Timing": "traceparent;desc=\u002200-2f230fee3135d246c0d58c0ab1859d20-e835365d46de9022-00\u0022",
>>>>>>> 94376103
        "Strict-Transport-Security": "max-age=31536000; includeSubDomains",
        "Transfer-Encoding": "chunked",
        "Vary": [
          "Accept-Encoding",
          "Accept-Encoding"
        ],
        "x-aml-cluster": "vienna-test-westus2-02",
        "X-Content-Type-Options": "nosniff",
<<<<<<< HEAD
        "x-ms-correlation-request-id": "ddff4350-8b98-4545-8886-1085cb843353",
        "x-ms-ratelimit-remaining-subscription-reads": "11934",
        "x-ms-response-type": "standard",
        "x-ms-routing-request-id": "JAPANEAST:20230104T043755Z:ddff4350-8b98-4545-8886-1085cb843353",
        "x-request-time": "0.090"
=======
        "x-ms-correlation-request-id": "4dcc1ec5-b212-42b0-affa-83b9097455ad",
        "x-ms-ratelimit-remaining-subscription-reads": "11970",
        "x-ms-response-type": "standard",
        "x-ms-routing-request-id": "JAPANEAST:20221230T025400Z:4dcc1ec5-b212-42b0-affa-83b9097455ad",
        "x-request-time": "0.166"
>>>>>>> 94376103
      },
      "ResponseBody": {
        "id": "/subscriptions/00000000-0000-0000-0000-000000000/resourceGroups/00000/providers/Microsoft.MachineLearningServices/workspaces/00000/datastores/workspaceblobstore",
        "name": "workspaceblobstore",
        "type": "Microsoft.MachineLearningServices/workspaces/datastores",
        "properties": {
          "description": null,
          "tags": null,
          "properties": null,
          "isDefault": true,
          "credentials": {
            "credentialsType": "AccountKey"
          },
          "datastoreType": "AzureBlob",
          "accountName": "sagvgsoim6nmhbq",
          "containerName": "azureml-blobstore-e61cd5e2-512f-475e-9842-5e2a973993b8",
          "endpoint": "core.windows.net",
          "protocol": "https",
          "serviceDataAccessAuthIdentity": "WorkspaceSystemAssignedIdentity"
        },
        "systemData": {
          "createdAt": "2022-09-22T09:02:03.2629568\u002B00:00",
          "createdBy": "779301c0-18b2-4cdc-801b-a0a3368fee0a",
          "createdByType": "Application",
          "lastModifiedAt": "2022-09-22T09:02:04.166989\u002B00:00",
          "lastModifiedBy": "779301c0-18b2-4cdc-801b-a0a3368fee0a",
          "lastModifiedByType": "Application"
        }
      }
    },
    {
      "RequestUri": "https://management.azure.com/subscriptions/00000000-0000-0000-0000-000000000/resourceGroups/00000/providers/Microsoft.MachineLearningServices/workspaces/00000/datastores/workspaceblobstore/listSecrets?api-version=2022-05-01",
      "RequestMethod": "POST",
      "RequestHeaders": {
        "Accept": "application/json",
        "Accept-Encoding": "gzip, deflate",
        "Connection": "keep-alive",
        "Content-Length": "0",
        "User-Agent": "azure-ai-ml/1.3.0 azsdk-python-mgmt-machinelearningservices/0.1.0 Python/3.7.13 (Windows-10-10.0.22621-SP0)"
      },
      "RequestBody": null,
      "StatusCode": 200,
      "ResponseHeaders": {
        "Cache-Control": "no-cache",
        "Content-Encoding": "gzip",
        "Content-Type": "application/json; charset=utf-8",
<<<<<<< HEAD
        "Date": "Wed, 04 Jan 2023 04:37:55 GMT",
        "Expires": "-1",
        "Pragma": "no-cache",
        "Request-Context": "appId=cid-v1:512cc15a-13b5-415b-bfd0-dce7accb6bb1",
        "Server-Timing": "traceparent;desc=\u002200-34a22a197877ea1e3127ceeb5a6b864a-dd78727cb4f533ee-00\u0022",
=======
        "Date": "Fri, 30 Dec 2022 02:54:00 GMT",
        "Expires": "-1",
        "Pragma": "no-cache",
        "Request-Context": "appId=cid-v1:512cc15a-13b5-415b-bfd0-dce7accb6bb1",
        "Server-Timing": "traceparent;desc=\u002200-9fdba2db7e90c57ed4b1f3e3737c8bbc-bc6a66c4d27b2304-00\u0022",
>>>>>>> 94376103
        "Strict-Transport-Security": "max-age=31536000; includeSubDomains",
        "Transfer-Encoding": "chunked",
        "Vary": "Accept-Encoding",
        "x-aml-cluster": "vienna-test-westus2-02",
        "X-Content-Type-Options": "nosniff",
<<<<<<< HEAD
        "x-ms-correlation-request-id": "2aa37210-5601-40bf-bda4-4797869928ee",
        "x-ms-ratelimit-remaining-subscription-writes": "1171",
        "x-ms-response-type": "standard",
        "x-ms-routing-request-id": "JAPANEAST:20230104T043756Z:2aa37210-5601-40bf-bda4-4797869928ee",
        "x-request-time": "0.620"
=======
        "x-ms-correlation-request-id": "2a15e8ac-766b-4f56-934c-1a5618ffaa60",
        "x-ms-ratelimit-remaining-subscription-writes": "1192",
        "x-ms-response-type": "standard",
        "x-ms-routing-request-id": "JAPANEAST:20221230T025400Z:2a15e8ac-766b-4f56-934c-1a5618ffaa60",
        "x-request-time": "0.090"
>>>>>>> 94376103
      },
      "ResponseBody": {
        "secretsType": "AccountKey",
        "key": "dGhpcyBpcyBmYWtlIGtleQ=="
      }
    },
    {
      "RequestUri": "https://sagvgsoim6nmhbq.blob.core.windows.net/azureml-blobstore-e61cd5e2-512f-475e-9842-5e2a973993b8/LocalUpload/00000000000000000000000000000000/data/sample1.csv",
      "RequestMethod": "HEAD",
      "RequestHeaders": {
        "Accept": "application/xml",
        "Accept-Encoding": "gzip, deflate",
        "Connection": "keep-alive",
<<<<<<< HEAD
        "User-Agent": "azsdk-python-storage-blob/12.9.0 Python/3.7.13 (Windows-10-10.0.22621-SP0)",
        "x-ms-date": "Wed, 04 Jan 2023 04:37:57 GMT",
        "x-ms-version": "2020-10-02"
=======
        "User-Agent": "azsdk-python-storage-blob/12.14.1 Python/3.9.13 (Windows-10-10.0.19045-SP0)",
        "x-ms-date": "Fri, 30 Dec 2022 02:54:00 GMT",
        "x-ms-version": "2021-08-06"
>>>>>>> 94376103
      },
      "RequestBody": null,
      "StatusCode": 200,
      "ResponseHeaders": {
        "Accept-Ranges": "bytes",
        "Content-Length": "508",
        "Content-MD5": "dUQjYq1qrTeqLOaZ4N2AUQ==",
        "Content-Type": "application/octet-stream",
<<<<<<< HEAD
        "Date": "Wed, 04 Jan 2023 04:37:56 GMT",
=======
        "Date": "Fri, 30 Dec 2022 02:53:59 GMT",
>>>>>>> 94376103
        "ETag": "\u00220x8DA9D48AFBCE5A6\u0022",
        "Last-Modified": "Fri, 23 Sep 2022 09:47:53 GMT",
        "Server": [
          "Windows-Azure-Blob/1.0",
          "Microsoft-HTTPAPI/2.0"
        ],
        "Vary": "Origin",
        "x-ms-access-tier": "Hot",
        "x-ms-access-tier-inferred": "true",
        "x-ms-blob-type": "BlockBlob",
        "x-ms-creation-time": "Fri, 23 Sep 2022 09:47:53 GMT",
        "x-ms-lease-state": "available",
        "x-ms-lease-status": "unlocked",
        "x-ms-meta-name": "da405283-c0d4-42bf-9cd0-2d052c9da84b",
        "x-ms-meta-upload_status": "completed",
        "x-ms-meta-version": "bcdecfd5-08fc-40e1-af7f-364ca3525a76",
        "x-ms-server-encrypted": "true",
        "x-ms-version": "2020-10-02"
      },
      "ResponseBody": null
    },
    {
      "RequestUri": "https://sagvgsoim6nmhbq.blob.core.windows.net/azureml-blobstore-e61cd5e2-512f-475e-9842-5e2a973993b8/az-ml-artifacts/00000000000000000000000000000000/data/sample1.csv",
      "RequestMethod": "HEAD",
      "RequestHeaders": {
        "Accept": "application/xml",
        "Accept-Encoding": "gzip, deflate",
        "Connection": "keep-alive",
<<<<<<< HEAD
        "User-Agent": "azsdk-python-storage-blob/12.9.0 Python/3.7.13 (Windows-10-10.0.22621-SP0)",
        "x-ms-date": "Wed, 04 Jan 2023 04:37:58 GMT",
        "x-ms-version": "2020-10-02"
=======
        "User-Agent": "azsdk-python-storage-blob/12.14.1 Python/3.9.13 (Windows-10-10.0.19045-SP0)",
        "x-ms-date": "Fri, 30 Dec 2022 02:54:01 GMT",
        "x-ms-version": "2021-08-06"
>>>>>>> 94376103
      },
      "RequestBody": null,
      "StatusCode": 404,
      "ResponseHeaders": {
<<<<<<< HEAD
        "Date": "Wed, 04 Jan 2023 04:37:57 GMT",
=======
        "Date": "Fri, 30 Dec 2022 02:54:00 GMT",
>>>>>>> 94376103
        "Server": [
          "Windows-Azure-Blob/1.0",
          "Microsoft-HTTPAPI/2.0"
        ],
        "Transfer-Encoding": "chunked",
        "Vary": "Origin",
        "x-ms-error-code": "BlobNotFound",
        "x-ms-version": "2020-10-02"
      },
      "ResponseBody": null
    },
    {
<<<<<<< HEAD
      "RequestUri": "https://management.azure.com/subscriptions/00000000-0000-0000-0000-000000000/resourceGroups/00000/providers/Microsoft.MachineLearningServices/workspaces/00000/jobs/test_202812905773?api-version=2022-10-01-preview",
=======
      "RequestUri": "https://management.azure.com/subscriptions/00000000-0000-0000-0000-000000000/resourceGroups/00000/providers/Microsoft.MachineLearningServices/workspaces/00000/jobs/test_316317736248?api-version=2022-10-01-preview",
>>>>>>> 94376103
      "RequestMethod": "PUT",
      "RequestHeaders": {
        "Accept": "application/json",
        "Accept-Encoding": "gzip, deflate",
        "Connection": "keep-alive",
        "Content-Length": "3450",
        "Content-Type": "application/json",
        "User-Agent": "azure-ai-ml/1.3.0 azsdk-python-mgmt-machinelearningservices/0.1.0 Python/3.7.13 (Windows-10-10.0.22621-SP0)"
      },
      "RequestBody": {
        "properties": {
          "description": "The hello world pipeline job with resolve reuse",
          "properties": {},
          "tags": {
            "tag": "tagvalue",
            "owner": "sdkteam"
          },
          "computeId": "/subscriptions/00000000-0000-0000-0000-000000000/resourceGroups/00000/providers/Microsoft.MachineLearningServices/workspaces/00000/computes/cpu-cluster",
<<<<<<< HEAD
          "displayName": "test_202812905773",
=======
          "displayName": "test_316317736248",
>>>>>>> 94376103
          "experimentName": "azure-ai-ml",
          "isArchived": false,
          "jobType": "Pipeline",
          "inputs": {
            "job_in_number": {
              "jobInputType": "literal",
              "value": "10"
            },
            "job_in_path": {
              "mode": "ReadOnlyMount",
              "uri": "azureml://datastores/workspaceblobstore/paths/LocalUpload/00000000000000000000000000000000/data/",
              "jobInputType": "uri_folder"
            }
          },
          "jobs": {
            "hello_world_component_inline_file_1": {
              "name": "hello_world_component_inline_file_1",
              "type": "command",
              "computeId": "/subscriptions/00000000-0000-0000-0000-000000000/resourceGroups/00000/providers/Microsoft.MachineLearningServices/workspaces/00000/computes/cpu-cluster",
              "inputs": {
                "component_in_number": {
                  "job_input_type": "literal",
                  "value": "${{parent.inputs.job_in_number}}"
                },
                "component_in_path": {
                  "job_input_type": "literal",
                  "value": "${{parent.inputs.job_in_path}}"
                }
              },
              "_source": "YAML.JOB",
              "componentId": "/subscriptions/00000000-0000-0000-0000-000000000/resourceGroups/00000/providers/Microsoft.MachineLearningServices/workspaces/00000/components/azureml_anonymous/versions/d1c32fa9-d3cf-4e5b-a2b3-51df8591b356"
            },
            "hello_world_component_inline_file_2": {
              "name": "hello_world_component_inline_file_2",
              "type": "command",
              "computeId": "/subscriptions/00000000-0000-0000-0000-000000000/resourceGroups/00000/providers/Microsoft.MachineLearningServices/workspaces/00000/computes/cpu-cluster",
              "inputs": {
                "component_in_number": {
                  "job_input_type": "literal",
                  "value": "${{parent.inputs.job_in_number}}"
                },
                "component_in_path": {
                  "job_input_type": "literal",
                  "value": "${{parent.inputs.job_in_path}}"
                }
              },
              "_source": "YAML.JOB",
              "componentId": "/subscriptions/00000000-0000-0000-0000-000000000/resourceGroups/00000/providers/Microsoft.MachineLearningServices/workspaces/00000/components/azureml_anonymous/versions/d1c32fa9-d3cf-4e5b-a2b3-51df8591b356"
            },
            "hello_world_component_1": {
              "name": "hello_world_component_1",
              "type": "command",
              "computeId": "/subscriptions/00000000-0000-0000-0000-000000000/resourceGroups/00000/providers/Microsoft.MachineLearningServices/workspaces/00000/computes/cpu-cluster",
              "inputs": {
                "component_in_number": {
                  "job_input_type": "literal",
                  "value": "${{parent.inputs.job_in_number}}"
                }
              },
              "_source": "REMOTE.WORKSPACE.COMPONENT",
              "componentId": "/subscriptions/00000000-0000-0000-0000-000000000/resourceGroups/00000/providers/Microsoft.MachineLearningServices/workspaces/00000/components/microsoftsamplescommandcomponentbasic_nopaths_test/versions/1"
            },
            "hello_world_component_2": {
              "name": "hello_world_component_2",
              "type": "command",
              "computeId": "/subscriptions/00000000-0000-0000-0000-000000000/resourceGroups/00000/providers/Microsoft.MachineLearningServices/workspaces/00000/computes/cpu-cluster",
              "inputs": {
                "component_in_number": {
                  "job_input_type": "literal",
                  "value": "${{parent.inputs.job_in_number}}"
                }
              },
              "_source": "REMOTE.WORKSPACE.COMPONENT",
              "componentId": "/subscriptions/00000000-0000-0000-0000-000000000/resourceGroups/00000/providers/Microsoft.MachineLearningServices/workspaces/00000/components/microsoftsamplescommandcomponentbasic_nopaths_test/versions/1"
            }
          },
          "outputs": {},
          "settings": {
            "_source": "YAML.JOB"
          }
        }
      },
      "StatusCode": 201,
      "ResponseHeaders": {
        "Cache-Control": "no-cache",
        "Content-Length": "5969",
        "Content-Type": "application/json; charset=utf-8",
<<<<<<< HEAD
        "Date": "Wed, 04 Jan 2023 04:38:01 GMT",
        "Expires": "-1",
        "Location": "https://management.azure.com/subscriptions/00000000-0000-0000-0000-000000000/resourceGroups/00000/providers/Microsoft.MachineLearningServices/workspaces/00000/jobs/test_202812905773?api-version=2022-10-01-preview",
        "Pragma": "no-cache",
        "Request-Context": "appId=cid-v1:512cc15a-13b5-415b-bfd0-dce7accb6bb1",
        "Server-Timing": "traceparent;desc=\u002200-2a88ba91ea90f9daad8f803b9d8b067e-8885ddfed85b570c-00\u0022",
        "Strict-Transport-Security": "max-age=31536000; includeSubDomains",
        "x-aml-cluster": "vienna-test-westus2-02",
        "X-Content-Type-Options": "nosniff",
        "x-ms-correlation-request-id": "df80ca06-afca-434c-af25-975c53456491",
        "x-ms-ratelimit-remaining-subscription-writes": "1147",
        "x-ms-response-type": "standard",
        "x-ms-routing-request-id": "JAPANEAST:20230104T043801Z:df80ca06-afca-434c-af25-975c53456491",
        "x-request-time": "3.480"
      },
      "ResponseBody": {
        "id": "/subscriptions/00000000-0000-0000-0000-000000000/resourceGroups/00000/providers/Microsoft.MachineLearningServices/workspaces/00000/jobs/test_202812905773",
        "name": "test_202812905773",
=======
        "Date": "Fri, 30 Dec 2022 02:54:04 GMT",
        "Expires": "-1",
        "Location": "https://management.azure.com/subscriptions/00000000-0000-0000-0000-000000000/resourceGroups/00000/providers/Microsoft.MachineLearningServices/workspaces/00000/jobs/test_316317736248?api-version=2022-10-01-preview",
        "Pragma": "no-cache",
        "Request-Context": "appId=cid-v1:512cc15a-13b5-415b-bfd0-dce7accb6bb1",
        "Server-Timing": "traceparent;desc=\u002200-cf266ebd5b4ce92c1ecd7b10b0f20686-ba92bd2564e89dcc-00\u0022",
        "Strict-Transport-Security": "max-age=31536000; includeSubDomains",
        "x-aml-cluster": "vienna-test-westus2-02",
        "X-Content-Type-Options": "nosniff",
        "x-ms-correlation-request-id": "9ebb31b3-7b09-41c3-a868-8f4f03b7ef0b",
        "x-ms-ratelimit-remaining-subscription-writes": "1184",
        "x-ms-response-type": "standard",
        "x-ms-routing-request-id": "JAPANEAST:20221230T025405Z:9ebb31b3-7b09-41c3-a868-8f4f03b7ef0b",
        "x-request-time": "3.668"
      },
      "ResponseBody": {
        "id": "/subscriptions/00000000-0000-0000-0000-000000000/resourceGroups/00000/providers/Microsoft.MachineLearningServices/workspaces/00000/jobs/test_316317736248",
        "name": "test_316317736248",
>>>>>>> 94376103
        "type": "Microsoft.MachineLearningServices/workspaces/jobs",
        "properties": {
          "description": "The hello world pipeline job with resolve reuse",
          "tags": {
            "tag": "tagvalue",
            "owner": "sdkteam"
          },
          "properties": {
            "azureml.DevPlatv2": "true",
            "azureml.runsource": "azureml.PipelineRun",
            "runSource": "MFE",
            "runType": "HTTP",
            "azureml.parameters": "{\u0022job_in_number\u0022:\u002210\u0022}",
            "azureml.continue_on_step_failure": "False",
            "azureml.continue_on_failed_optional_input": "True",
            "azureml.defaultComputeName": "cpu-cluster",
            "azureml.defaultDataStoreName": "workspaceblobstore",
            "azureml.pipelineComponent": "pipelinerun"
          },
<<<<<<< HEAD
          "displayName": "test_202812905773",
=======
          "displayName": "test_316317736248",
>>>>>>> 94376103
          "status": "Preparing",
          "experimentName": "azure-ai-ml",
          "services": {
            "Tracking": {
              "jobServiceType": "Tracking",
              "port": null,
              "endpoint": "azureml://master.api.azureml-test.ms/mlflow/v1.0/subscriptions/00000000-0000-0000-0000-000000000/resourceGroups/00000/providers/Microsoft.MachineLearningServices/workspaces/00000?",
              "status": null,
              "errorMessage": null,
              "properties": null,
              "nodes": null
            },
            "Studio": {
              "jobServiceType": "Studio",
              "port": null,
<<<<<<< HEAD
              "endpoint": "https://ml.azure.com/runs/test_202812905773?wsid=/subscriptions/00000000-0000-0000-0000-000000000/resourcegroups/00000/workspaces/00000",
=======
              "endpoint": "https://ml.azure.com/runs/test_316317736248?wsid=/subscriptions/00000000-0000-0000-0000-000000000/resourcegroups/00000/workspaces/00000",
>>>>>>> 94376103
              "status": null,
              "errorMessage": null,
              "properties": null,
              "nodes": null
            }
          },
          "computeId": "/subscriptions/00000000-0000-0000-0000-000000000/resourceGroups/00000/providers/Microsoft.MachineLearningServices/workspaces/00000/computes/cpu-cluster",
          "isArchived": false,
          "identity": null,
          "componentId": null,
          "jobType": "Pipeline",
          "settings": {
            "_source": "YAML.JOB"
          },
          "jobs": {
            "hello_world_component_inline_file_1": {
              "name": "hello_world_component_inline_file_1",
              "type": "command",
              "computeId": "/subscriptions/00000000-0000-0000-0000-000000000/resourceGroups/00000/providers/Microsoft.MachineLearningServices/workspaces/00000/computes/cpu-cluster",
              "inputs": {
                "component_in_number": {
                  "job_input_type": "literal",
                  "value": "${{parent.inputs.job_in_number}}"
                },
                "component_in_path": {
                  "job_input_type": "literal",
                  "value": "${{parent.inputs.job_in_path}}"
                }
              },
              "_source": "YAML.JOB",
              "componentId": "/subscriptions/00000000-0000-0000-0000-000000000/resourceGroups/00000/providers/Microsoft.MachineLearningServices/workspaces/00000/components/azureml_anonymous/versions/d1c32fa9-d3cf-4e5b-a2b3-51df8591b356"
            },
            "hello_world_component_inline_file_2": {
              "name": "hello_world_component_inline_file_2",
              "type": "command",
              "computeId": "/subscriptions/00000000-0000-0000-0000-000000000/resourceGroups/00000/providers/Microsoft.MachineLearningServices/workspaces/00000/computes/cpu-cluster",
              "inputs": {
                "component_in_number": {
                  "job_input_type": "literal",
                  "value": "${{parent.inputs.job_in_number}}"
                },
                "component_in_path": {
                  "job_input_type": "literal",
                  "value": "${{parent.inputs.job_in_path}}"
                }
              },
              "_source": "YAML.JOB",
              "componentId": "/subscriptions/00000000-0000-0000-0000-000000000/resourceGroups/00000/providers/Microsoft.MachineLearningServices/workspaces/00000/components/azureml_anonymous/versions/d1c32fa9-d3cf-4e5b-a2b3-51df8591b356"
            },
            "hello_world_component_1": {
              "name": "hello_world_component_1",
              "type": "command",
              "computeId": "/subscriptions/00000000-0000-0000-0000-000000000/resourceGroups/00000/providers/Microsoft.MachineLearningServices/workspaces/00000/computes/cpu-cluster",
              "inputs": {
                "component_in_number": {
                  "job_input_type": "literal",
                  "value": "${{parent.inputs.job_in_number}}"
                }
              },
              "_source": "REMOTE.WORKSPACE.COMPONENT",
              "componentId": "/subscriptions/00000000-0000-0000-0000-000000000/resourceGroups/00000/providers/Microsoft.MachineLearningServices/workspaces/00000/components/microsoftsamplescommandcomponentbasic_nopaths_test/versions/1"
            },
            "hello_world_component_2": {
              "name": "hello_world_component_2",
              "type": "command",
              "computeId": "/subscriptions/00000000-0000-0000-0000-000000000/resourceGroups/00000/providers/Microsoft.MachineLearningServices/workspaces/00000/computes/cpu-cluster",
              "inputs": {
                "component_in_number": {
                  "job_input_type": "literal",
                  "value": "${{parent.inputs.job_in_number}}"
                }
              },
              "_source": "REMOTE.WORKSPACE.COMPONENT",
              "componentId": "/subscriptions/00000000-0000-0000-0000-000000000/resourceGroups/00000/providers/Microsoft.MachineLearningServices/workspaces/00000/components/microsoftsamplescommandcomponentbasic_nopaths_test/versions/1"
            }
          },
          "inputs": {
            "job_in_number": {
              "description": null,
              "jobInputType": "literal",
              "value": "10"
            },
            "job_in_path": {
              "description": null,
              "uri": "azureml://datastores/workspaceblobstore/paths/LocalUpload/00000000000000000000000000000000/data/",
              "mode": "ReadOnlyMount",
              "jobInputType": "uri_folder"
            }
          },
          "outputs": {},
          "sourceJobId": null
        },
        "systemData": {
<<<<<<< HEAD
          "createdAt": "2023-01-04T04:38:00.6399057\u002B00:00",
          "createdBy": "Doris Liao",
=======
          "createdAt": "2022-12-30T02:54:04.4725257\u002B00:00",
          "createdBy": "Xingzhi Zhang",
>>>>>>> 94376103
          "createdByType": "User"
        }
      }
    }
  ],
  "Variables": {
<<<<<<< HEAD
    "name": "test_202812905773"
=======
    "name": "test_316317736248"
>>>>>>> 94376103
  }
}<|MERGE_RESOLUTION|>--- conflicted
+++ resolved
@@ -15,19 +15,11 @@
         "Cache-Control": "no-cache",
         "Content-Encoding": "gzip",
         "Content-Type": "application/json; charset=utf-8",
-<<<<<<< HEAD
         "Date": "Wed, 04 Jan 2023 04:37:42 GMT",
         "Expires": "-1",
         "Pragma": "no-cache",
         "Request-Context": "appId=cid-v1:512cc15a-13b5-415b-bfd0-dce7accb6bb1",
         "Server-Timing": "traceparent;desc=\u002200-dcbb77ed16d487faff4bb7a794c69204-1de308682118c362-00\u0022",
-=======
-        "Date": "Fri, 30 Dec 2022 02:53:51 GMT",
-        "Expires": "-1",
-        "Pragma": "no-cache",
-        "Request-Context": "appId=cid-v1:512cc15a-13b5-415b-bfd0-dce7accb6bb1",
-        "Server-Timing": "traceparent;desc=\u002200-31a6a03c43d7696ae2e5c36b78edfdd4-cb153c0ca9bdc466-00\u0022",
->>>>>>> 94376103
         "Strict-Transport-Security": "max-age=31536000; includeSubDomains",
         "Transfer-Encoding": "chunked",
         "Vary": [
@@ -36,19 +28,11 @@
         ],
         "x-aml-cluster": "vienna-test-westus2-02",
         "X-Content-Type-Options": "nosniff",
-<<<<<<< HEAD
         "x-ms-correlation-request-id": "1d0dfd2e-2cda-4e69-beba-80f96671c121",
         "x-ms-ratelimit-remaining-subscription-reads": "11941",
         "x-ms-response-type": "standard",
         "x-ms-routing-request-id": "JAPANEAST:20230104T043742Z:1d0dfd2e-2cda-4e69-beba-80f96671c121",
         "x-request-time": "0.263"
-=======
-        "x-ms-correlation-request-id": "cb9d369f-7897-43b8-9690-7955799049a0",
-        "x-ms-ratelimit-remaining-subscription-reads": "11977",
-        "x-ms-response-type": "standard",
-        "x-ms-routing-request-id": "JAPANEAST:20221230T025351Z:cb9d369f-7897-43b8-9690-7955799049a0",
-        "x-request-time": "0.276"
->>>>>>> 94376103
       },
       "ResponseBody": {
         "id": "/subscriptions/00000000-0000-0000-0000-000000000/resourceGroups/00000/providers/Microsoft.MachineLearningServices/workspaces/00000/components/microsoftsamplescommandcomponentbasic_nopaths_test/versions/1",
@@ -116,19 +100,11 @@
         "Cache-Control": "no-cache",
         "Content-Encoding": "gzip",
         "Content-Type": "application/json; charset=utf-8",
-<<<<<<< HEAD
         "Date": "Wed, 04 Jan 2023 04:37:45 GMT",
         "Expires": "-1",
         "Pragma": "no-cache",
         "Request-Context": "appId=cid-v1:512cc15a-13b5-415b-bfd0-dce7accb6bb1",
         "Server-Timing": "traceparent;desc=\u002200-2176b110417364064ef434d0df6fdd43-e9d86a493ef47275-00\u0022",
-=======
-        "Date": "Fri, 30 Dec 2022 02:53:52 GMT",
-        "Expires": "-1",
-        "Pragma": "no-cache",
-        "Request-Context": "appId=cid-v1:512cc15a-13b5-415b-bfd0-dce7accb6bb1",
-        "Server-Timing": "traceparent;desc=\u002200-49d3324306d03bb85ed134d5c9ff5f7b-dfe0c84bc00f2862-00\u0022",
->>>>>>> 94376103
         "Strict-Transport-Security": "max-age=31536000; includeSubDomains",
         "Transfer-Encoding": "chunked",
         "Vary": [
@@ -137,19 +113,11 @@
         ],
         "x-aml-cluster": "vienna-test-westus2-01",
         "X-Content-Type-Options": "nosniff",
-<<<<<<< HEAD
         "x-ms-correlation-request-id": "65779796-7162-422a-99b8-354dfd7fa189",
         "x-ms-ratelimit-remaining-subscription-reads": "11940",
         "x-ms-response-type": "standard",
         "x-ms-routing-request-id": "JAPANEAST:20230104T043746Z:65779796-7162-422a-99b8-354dfd7fa189",
         "x-request-time": "0.243"
-=======
-        "x-ms-correlation-request-id": "bfe3ab96-ab70-49c7-8b2d-3e60f45a7419",
-        "x-ms-ratelimit-remaining-subscription-reads": "11976",
-        "x-ms-response-type": "standard",
-        "x-ms-routing-request-id": "JAPANEAST:20221230T025353Z:bfe3ab96-ab70-49c7-8b2d-3e60f45a7419",
-        "x-request-time": "0.237"
->>>>>>> 94376103
       },
       "ResponseBody": {
         "id": "/subscriptions/00000000-0000-0000-0000-000000000/resourceGroups/00000/providers/Microsoft.MachineLearningServices/workspaces/00000/computes/cpu-cluster",
@@ -177,32 +145,18 @@
               "nodeIdleTimeBeforeScaleDown": "PT2M"
             },
             "subnet": null,
-<<<<<<< HEAD
             "currentNodeCount": 6,
             "targetNodeCount": 6,
             "nodeStateCounts": {
               "preparingNodeCount": 0,
               "runningNodeCount": 1,
               "idleNodeCount": 5,
-=======
-            "currentNodeCount": 3,
-            "targetNodeCount": 1,
-            "nodeStateCounts": {
-              "preparingNodeCount": 0,
-              "runningNodeCount": 1,
-              "idleNodeCount": 2,
->>>>>>> 94376103
               "unusableNodeCount": 0,
               "leavingNodeCount": 0,
               "preemptedNodeCount": 0
             },
-<<<<<<< HEAD
             "allocationState": "Steady",
             "allocationStateTransitionTime": "2023-01-04T04:32:28.075\u002B00:00",
-=======
-            "allocationState": "Resizing",
-            "allocationStateTransitionTime": "2022-12-30T02:51:20.967\u002B00:00",
->>>>>>> 94376103
             "errors": null,
             "remoteLoginPortPublicAccess": "Enabled",
             "osType": "Linux",
@@ -228,19 +182,11 @@
         "Cache-Control": "no-cache",
         "Content-Encoding": "gzip",
         "Content-Type": "application/json; charset=utf-8",
-<<<<<<< HEAD
         "Date": "Wed, 04 Jan 2023 04:37:46 GMT",
         "Expires": "-1",
         "Pragma": "no-cache",
         "Request-Context": "appId=cid-v1:512cc15a-13b5-415b-bfd0-dce7accb6bb1",
         "Server-Timing": "traceparent;desc=\u002200-39d9814443d19e6ec202b429c61b6ab5-8b5dca77d2288e5b-00\u0022",
-=======
-        "Date": "Fri, 30 Dec 2022 02:53:53 GMT",
-        "Expires": "-1",
-        "Pragma": "no-cache",
-        "Request-Context": "appId=cid-v1:512cc15a-13b5-415b-bfd0-dce7accb6bb1",
-        "Server-Timing": "traceparent;desc=\u002200-fd574a46106d49175c99134cd76ddc52-71b3371dfefed943-00\u0022",
->>>>>>> 94376103
         "Strict-Transport-Security": "max-age=31536000; includeSubDomains",
         "Transfer-Encoding": "chunked",
         "Vary": [
@@ -249,19 +195,11 @@
         ],
         "x-aml-cluster": "vienna-test-westus2-01",
         "X-Content-Type-Options": "nosniff",
-<<<<<<< HEAD
         "x-ms-correlation-request-id": "42c58ed1-c7c8-4a07-b9c7-861bb3d63465",
         "x-ms-ratelimit-remaining-subscription-reads": "11939",
         "x-ms-response-type": "standard",
         "x-ms-routing-request-id": "JAPANEAST:20230104T043747Z:42c58ed1-c7c8-4a07-b9c7-861bb3d63465",
         "x-request-time": "0.242"
-=======
-        "x-ms-correlation-request-id": "b381d580-d7aa-493a-96f8-193b468adf7b",
-        "x-ms-ratelimit-remaining-subscription-reads": "11975",
-        "x-ms-response-type": "standard",
-        "x-ms-routing-request-id": "JAPANEAST:20221230T025353Z:b381d580-d7aa-493a-96f8-193b468adf7b",
-        "x-request-time": "0.268"
->>>>>>> 94376103
       },
       "ResponseBody": {
         "id": "/subscriptions/00000000-0000-0000-0000-000000000/resourceGroups/00000/providers/Microsoft.MachineLearningServices/workspaces/00000/computes/cpu-cluster",
@@ -289,32 +227,18 @@
               "nodeIdleTimeBeforeScaleDown": "PT2M"
             },
             "subnet": null,
-<<<<<<< HEAD
             "currentNodeCount": 6,
             "targetNodeCount": 6,
             "nodeStateCounts": {
               "preparingNodeCount": 0,
               "runningNodeCount": 1,
               "idleNodeCount": 5,
-=======
-            "currentNodeCount": 3,
-            "targetNodeCount": 1,
-            "nodeStateCounts": {
-              "preparingNodeCount": 0,
-              "runningNodeCount": 1,
-              "idleNodeCount": 2,
->>>>>>> 94376103
               "unusableNodeCount": 0,
               "leavingNodeCount": 0,
               "preemptedNodeCount": 0
             },
-<<<<<<< HEAD
             "allocationState": "Steady",
             "allocationStateTransitionTime": "2023-01-04T04:32:28.075\u002B00:00",
-=======
-            "allocationState": "Resizing",
-            "allocationStateTransitionTime": "2022-12-30T02:51:20.967\u002B00:00",
->>>>>>> 94376103
             "errors": null,
             "remoteLoginPortPublicAccess": "Enabled",
             "osType": "Linux",
@@ -340,19 +264,11 @@
         "Cache-Control": "no-cache",
         "Content-Encoding": "gzip",
         "Content-Type": "application/json; charset=utf-8",
-<<<<<<< HEAD
         "Date": "Wed, 04 Jan 2023 04:37:47 GMT",
         "Expires": "-1",
         "Pragma": "no-cache",
         "Request-Context": "appId=cid-v1:512cc15a-13b5-415b-bfd0-dce7accb6bb1",
         "Server-Timing": "traceparent;desc=\u002200-44bb3b05eee948021012a822ca68208c-52d1dc170a08afdf-01\u0022",
-=======
-        "Date": "Fri, 30 Dec 2022 02:53:54 GMT",
-        "Expires": "-1",
-        "Pragma": "no-cache",
-        "Request-Context": "appId=cid-v1:512cc15a-13b5-415b-bfd0-dce7accb6bb1",
-        "Server-Timing": "traceparent;desc=\u002200-085c5b3a727963d87b85eea6031a495f-973b6574875c9914-00\u0022",
->>>>>>> 94376103
         "Strict-Transport-Security": "max-age=31536000; includeSubDomains",
         "Transfer-Encoding": "chunked",
         "Vary": [
@@ -361,19 +277,11 @@
         ],
         "x-aml-cluster": "vienna-test-westus2-01",
         "X-Content-Type-Options": "nosniff",
-<<<<<<< HEAD
         "x-ms-correlation-request-id": "1f196958-327b-4aff-a2f7-d736ce1f8442",
         "x-ms-ratelimit-remaining-subscription-reads": "11938",
         "x-ms-response-type": "standard",
         "x-ms-routing-request-id": "JAPANEAST:20230104T043747Z:1f196958-327b-4aff-a2f7-d736ce1f8442",
         "x-request-time": "0.266"
-=======
-        "x-ms-correlation-request-id": "1709dc1f-347a-4cce-851e-58c38bb1b551",
-        "x-ms-ratelimit-remaining-subscription-reads": "11974",
-        "x-ms-response-type": "standard",
-        "x-ms-routing-request-id": "JAPANEAST:20221230T025354Z:1709dc1f-347a-4cce-851e-58c38bb1b551",
-        "x-request-time": "0.249"
->>>>>>> 94376103
       },
       "ResponseBody": {
         "id": "/subscriptions/00000000-0000-0000-0000-000000000/resourceGroups/00000/providers/Microsoft.MachineLearningServices/workspaces/00000/computes/cpu-cluster",
@@ -401,32 +309,18 @@
               "nodeIdleTimeBeforeScaleDown": "PT2M"
             },
             "subnet": null,
-<<<<<<< HEAD
             "currentNodeCount": 6,
             "targetNodeCount": 6,
             "nodeStateCounts": {
               "preparingNodeCount": 0,
               "runningNodeCount": 1,
               "idleNodeCount": 5,
-=======
-            "currentNodeCount": 3,
-            "targetNodeCount": 1,
-            "nodeStateCounts": {
-              "preparingNodeCount": 0,
-              "runningNodeCount": 1,
-              "idleNodeCount": 2,
->>>>>>> 94376103
               "unusableNodeCount": 0,
               "leavingNodeCount": 0,
               "preemptedNodeCount": 0
             },
-<<<<<<< HEAD
             "allocationState": "Steady",
             "allocationStateTransitionTime": "2023-01-04T04:32:28.075\u002B00:00",
-=======
-            "allocationState": "Resizing",
-            "allocationStateTransitionTime": "2022-12-30T02:51:20.967\u002B00:00",
->>>>>>> 94376103
             "errors": null,
             "remoteLoginPortPublicAccess": "Enabled",
             "osType": "Linux",
@@ -452,19 +346,11 @@
         "Cache-Control": "no-cache",
         "Content-Encoding": "gzip",
         "Content-Type": "application/json; charset=utf-8",
-<<<<<<< HEAD
         "Date": "Wed, 04 Jan 2023 04:37:47 GMT",
         "Expires": "-1",
         "Pragma": "no-cache",
         "Request-Context": "appId=cid-v1:512cc15a-13b5-415b-bfd0-dce7accb6bb1",
         "Server-Timing": "traceparent;desc=\u002200-d34539855e341b6b58c5c43341c61f0a-7e818a4b3140d90a-00\u0022",
-=======
-        "Date": "Fri, 30 Dec 2022 02:53:54 GMT",
-        "Expires": "-1",
-        "Pragma": "no-cache",
-        "Request-Context": "appId=cid-v1:512cc15a-13b5-415b-bfd0-dce7accb6bb1",
-        "Server-Timing": "traceparent;desc=\u002200-fad2b8e36a3a9cc06d71cc563da2ac22-5d0985b9a9eca097-00\u0022",
->>>>>>> 94376103
         "Strict-Transport-Security": "max-age=31536000; includeSubDomains",
         "Transfer-Encoding": "chunked",
         "Vary": [
@@ -473,19 +359,11 @@
         ],
         "x-aml-cluster": "vienna-test-westus2-01",
         "X-Content-Type-Options": "nosniff",
-<<<<<<< HEAD
         "x-ms-correlation-request-id": "ef06dbfd-c936-4561-a5a6-6ee7d1658dd7",
         "x-ms-ratelimit-remaining-subscription-reads": "11937",
         "x-ms-response-type": "standard",
         "x-ms-routing-request-id": "JAPANEAST:20230104T043748Z:ef06dbfd-c936-4561-a5a6-6ee7d1658dd7",
         "x-request-time": "0.248"
-=======
-        "x-ms-correlation-request-id": "593b9b28-82d4-4a27-9409-a69d4b019f5e",
-        "x-ms-ratelimit-remaining-subscription-reads": "11973",
-        "x-ms-response-type": "standard",
-        "x-ms-routing-request-id": "JAPANEAST:20221230T025354Z:593b9b28-82d4-4a27-9409-a69d4b019f5e",
-        "x-request-time": "0.238"
->>>>>>> 94376103
       },
       "ResponseBody": {
         "id": "/subscriptions/00000000-0000-0000-0000-000000000/resourceGroups/00000/providers/Microsoft.MachineLearningServices/workspaces/00000/computes/cpu-cluster",
@@ -513,31 +391,18 @@
               "nodeIdleTimeBeforeScaleDown": "PT2M"
             },
             "subnet": null,
-<<<<<<< HEAD
             "currentNodeCount": 6,
             "targetNodeCount": 3,
             "nodeStateCounts": {
               "preparingNodeCount": 0,
               "runningNodeCount": 1,
               "idleNodeCount": 5,
-=======
-            "currentNodeCount": 3,
-            "targetNodeCount": 1,
-            "nodeStateCounts": {
-              "preparingNodeCount": 0,
-              "runningNodeCount": 1,
-              "idleNodeCount": 2,
->>>>>>> 94376103
               "unusableNodeCount": 0,
               "leavingNodeCount": 0,
               "preemptedNodeCount": 0
             },
             "allocationState": "Resizing",
-<<<<<<< HEAD
             "allocationStateTransitionTime": "2023-01-04T04:37:47.636\u002B00:00",
-=======
-            "allocationStateTransitionTime": "2022-12-30T02:51:20.967\u002B00:00",
->>>>>>> 94376103
             "errors": null,
             "remoteLoginPortPublicAccess": "Enabled",
             "osType": "Linux",
@@ -563,19 +428,11 @@
         "Cache-Control": "no-cache",
         "Content-Encoding": "gzip",
         "Content-Type": "application/json; charset=utf-8",
-<<<<<<< HEAD
         "Date": "Wed, 04 Jan 2023 04:37:48 GMT",
         "Expires": "-1",
         "Pragma": "no-cache",
         "Request-Context": "appId=cid-v1:512cc15a-13b5-415b-bfd0-dce7accb6bb1",
         "Server-Timing": "traceparent;desc=\u002200-b3c24d993ff1e04577aad4215a18a6ab-50579a076e681c5e-00\u0022",
-=======
-        "Date": "Fri, 30 Dec 2022 02:53:55 GMT",
-        "Expires": "-1",
-        "Pragma": "no-cache",
-        "Request-Context": "appId=cid-v1:512cc15a-13b5-415b-bfd0-dce7accb6bb1",
-        "Server-Timing": "traceparent;desc=\u002200-34867f67d0e791a84d02e23f679e6d8f-828be92faf6e4d4f-00\u0022",
->>>>>>> 94376103
         "Strict-Transport-Security": "max-age=31536000; includeSubDomains",
         "Transfer-Encoding": "chunked",
         "Vary": [
@@ -584,19 +441,11 @@
         ],
         "x-aml-cluster": "vienna-test-westus2-01",
         "X-Content-Type-Options": "nosniff",
-<<<<<<< HEAD
         "x-ms-correlation-request-id": "f07836c1-1667-455e-ac90-b620dd263450",
         "x-ms-ratelimit-remaining-subscription-reads": "11936",
         "x-ms-response-type": "standard",
         "x-ms-routing-request-id": "JAPANEAST:20230104T043749Z:f07836c1-1667-455e-ac90-b620dd263450",
         "x-request-time": "0.242"
-=======
-        "x-ms-correlation-request-id": "b1a03b24-2303-4d12-800a-816b6eaf4a51",
-        "x-ms-ratelimit-remaining-subscription-reads": "11972",
-        "x-ms-response-type": "standard",
-        "x-ms-routing-request-id": "JAPANEAST:20221230T025355Z:b1a03b24-2303-4d12-800a-816b6eaf4a51",
-        "x-request-time": "0.236"
->>>>>>> 94376103
       },
       "ResponseBody": {
         "id": "/subscriptions/00000000-0000-0000-0000-000000000/resourceGroups/00000/providers/Microsoft.MachineLearningServices/workspaces/00000/computes/cpu-cluster",
@@ -624,31 +473,18 @@
               "nodeIdleTimeBeforeScaleDown": "PT2M"
             },
             "subnet": null,
-<<<<<<< HEAD
             "currentNodeCount": 6,
             "targetNodeCount": 3,
             "nodeStateCounts": {
               "preparingNodeCount": 0,
               "runningNodeCount": 1,
               "idleNodeCount": 5,
-=======
-            "currentNodeCount": 3,
-            "targetNodeCount": 1,
-            "nodeStateCounts": {
-              "preparingNodeCount": 0,
-              "runningNodeCount": 1,
-              "idleNodeCount": 2,
->>>>>>> 94376103
               "unusableNodeCount": 0,
               "leavingNodeCount": 0,
               "preemptedNodeCount": 0
             },
             "allocationState": "Resizing",
-<<<<<<< HEAD
             "allocationStateTransitionTime": "2023-01-04T04:37:47.636\u002B00:00",
-=======
-            "allocationStateTransitionTime": "2022-12-30T02:51:20.967\u002B00:00",
->>>>>>> 94376103
             "errors": null,
             "remoteLoginPortPublicAccess": "Enabled",
             "osType": "Linux",
@@ -674,19 +510,11 @@
         "Cache-Control": "no-cache",
         "Content-Encoding": "gzip",
         "Content-Type": "application/json; charset=utf-8",
-<<<<<<< HEAD
         "Date": "Wed, 04 Jan 2023 04:37:51 GMT",
         "Expires": "-1",
         "Pragma": "no-cache",
         "Request-Context": "appId=cid-v1:512cc15a-13b5-415b-bfd0-dce7accb6bb1",
         "Server-Timing": "traceparent;desc=\u002200-e1c0773d1df31993865bb720c712e2a8-fb0aae98eb9ec6bd-00\u0022",
-=======
-        "Date": "Fri, 30 Dec 2022 02:53:56 GMT",
-        "Expires": "-1",
-        "Pragma": "no-cache",
-        "Request-Context": "appId=cid-v1:512cc15a-13b5-415b-bfd0-dce7accb6bb1",
-        "Server-Timing": "traceparent;desc=\u002200-656bd5c7881d7040ef646f755e8d30f8-35053ad45c438fbf-00\u0022",
->>>>>>> 94376103
         "Strict-Transport-Security": "max-age=31536000; includeSubDomains",
         "Transfer-Encoding": "chunked",
         "Vary": [
@@ -695,19 +523,11 @@
         ],
         "x-aml-cluster": "vienna-test-westus2-02",
         "X-Content-Type-Options": "nosniff",
-<<<<<<< HEAD
         "x-ms-correlation-request-id": "3009708d-a8d9-4346-b6ef-eed0234a52be",
         "x-ms-ratelimit-remaining-subscription-reads": "11935",
         "x-ms-response-type": "standard",
         "x-ms-routing-request-id": "JAPANEAST:20230104T043752Z:3009708d-a8d9-4346-b6ef-eed0234a52be",
         "x-request-time": "0.152"
-=======
-        "x-ms-correlation-request-id": "76be62a2-08e4-454e-beeb-934493e0ad54",
-        "x-ms-ratelimit-remaining-subscription-reads": "11971",
-        "x-ms-response-type": "standard",
-        "x-ms-routing-request-id": "JAPANEAST:20221230T025356Z:76be62a2-08e4-454e-beeb-934493e0ad54",
-        "x-request-time": "0.120"
->>>>>>> 94376103
       },
       "ResponseBody": {
         "id": "/subscriptions/00000000-0000-0000-0000-000000000/resourceGroups/00000/providers/Microsoft.MachineLearningServices/workspaces/00000/datastores/workspaceblobstore",
@@ -754,37 +574,21 @@
         "Cache-Control": "no-cache",
         "Content-Encoding": "gzip",
         "Content-Type": "application/json; charset=utf-8",
-<<<<<<< HEAD
         "Date": "Wed, 04 Jan 2023 04:37:51 GMT",
         "Expires": "-1",
         "Pragma": "no-cache",
         "Request-Context": "appId=cid-v1:512cc15a-13b5-415b-bfd0-dce7accb6bb1",
         "Server-Timing": "traceparent;desc=\u002200-5f0461bae8047b4d672ece9f59c4e9fc-ba3e66576030b6fe-00\u0022",
-=======
-        "Date": "Fri, 30 Dec 2022 02:53:56 GMT",
-        "Expires": "-1",
-        "Pragma": "no-cache",
-        "Request-Context": "appId=cid-v1:512cc15a-13b5-415b-bfd0-dce7accb6bb1",
-        "Server-Timing": "traceparent;desc=\u002200-76f688f6ee71db32dac22b14673c7d78-836e6f73cb121183-00\u0022",
->>>>>>> 94376103
         "Strict-Transport-Security": "max-age=31536000; includeSubDomains",
         "Transfer-Encoding": "chunked",
         "Vary": "Accept-Encoding",
         "x-aml-cluster": "vienna-test-westus2-02",
         "X-Content-Type-Options": "nosniff",
-<<<<<<< HEAD
         "x-ms-correlation-request-id": "119d06d6-1409-4087-b0dd-4cc5c3eeea10",
         "x-ms-ratelimit-remaining-subscription-writes": "1172",
         "x-ms-response-type": "standard",
         "x-ms-routing-request-id": "JAPANEAST:20230104T043752Z:119d06d6-1409-4087-b0dd-4cc5c3eeea10",
         "x-request-time": "0.099"
-=======
-        "x-ms-correlation-request-id": "d41a98ca-863c-4d57-8405-a03e63f27a4a",
-        "x-ms-ratelimit-remaining-subscription-writes": "1193",
-        "x-ms-response-type": "standard",
-        "x-ms-routing-request-id": "JAPANEAST:20221230T025356Z:d41a98ca-863c-4d57-8405-a03e63f27a4a",
-        "x-request-time": "0.124"
->>>>>>> 94376103
       },
       "ResponseBody": {
         "secretsType": "AccountKey",
@@ -798,15 +602,9 @@
         "Accept": "application/xml",
         "Accept-Encoding": "gzip, deflate",
         "Connection": "keep-alive",
-<<<<<<< HEAD
         "User-Agent": "azsdk-python-storage-blob/12.9.0 Python/3.7.13 (Windows-10-10.0.22621-SP0)",
         "x-ms-date": "Wed, 04 Jan 2023 04:37:53 GMT",
         "x-ms-version": "2020-10-02"
-=======
-        "User-Agent": "azsdk-python-storage-blob/12.14.1 Python/3.9.13 (Windows-10-10.0.19045-SP0)",
-        "x-ms-date": "Fri, 30 Dec 2022 02:53:56 GMT",
-        "x-ms-version": "2021-08-06"
->>>>>>> 94376103
       },
       "RequestBody": null,
       "StatusCode": 200,
@@ -815,11 +613,7 @@
         "Content-Length": "35",
         "Content-MD5": "L/DnSpFIn\u002BjaQWc\u002BsUQdcw==",
         "Content-Type": "application/octet-stream",
-<<<<<<< HEAD
         "Date": "Wed, 04 Jan 2023 04:37:52 GMT",
-=======
-        "Date": "Fri, 30 Dec 2022 02:53:55 GMT",
->>>>>>> 94376103
         "ETag": "\u00220x8DA9D48E17467D7\u0022",
         "Last-Modified": "Fri, 23 Sep 2022 09:49:17 GMT",
         "Server": [
@@ -848,24 +642,14 @@
         "Accept": "application/xml",
         "Accept-Encoding": "gzip, deflate",
         "Connection": "keep-alive",
-<<<<<<< HEAD
         "User-Agent": "azsdk-python-storage-blob/12.9.0 Python/3.7.13 (Windows-10-10.0.22621-SP0)",
         "x-ms-date": "Wed, 04 Jan 2023 04:37:53 GMT",
         "x-ms-version": "2020-10-02"
-=======
-        "User-Agent": "azsdk-python-storage-blob/12.14.1 Python/3.9.13 (Windows-10-10.0.19045-SP0)",
-        "x-ms-date": "Fri, 30 Dec 2022 02:53:57 GMT",
-        "x-ms-version": "2021-08-06"
->>>>>>> 94376103
       },
       "RequestBody": null,
       "StatusCode": 404,
       "ResponseHeaders": {
-<<<<<<< HEAD
         "Date": "Wed, 04 Jan 2023 04:37:53 GMT",
-=======
-        "Date": "Fri, 30 Dec 2022 02:53:56 GMT",
->>>>>>> 94376103
         "Server": [
           "Windows-Azure-Blob/1.0",
           "Microsoft-HTTPAPI/2.0"
@@ -904,19 +688,11 @@
         "Cache-Control": "no-cache",
         "Content-Encoding": "gzip",
         "Content-Type": "application/json; charset=utf-8",
-<<<<<<< HEAD
         "Date": "Wed, 04 Jan 2023 04:37:52 GMT",
         "Expires": "-1",
         "Pragma": "no-cache",
         "Request-Context": "appId=cid-v1:512cc15a-13b5-415b-bfd0-dce7accb6bb1",
         "Server-Timing": "traceparent;desc=\u002200-006ae6410d785764ae2e61aad97a2337-38a23d70ffdcf53b-00\u0022",
-=======
-        "Date": "Fri, 30 Dec 2022 02:53:57 GMT",
-        "Expires": "-1",
-        "Pragma": "no-cache",
-        "Request-Context": "appId=cid-v1:512cc15a-13b5-415b-bfd0-dce7accb6bb1",
-        "Server-Timing": "traceparent;desc=\u002200-efae6f70a93f1fe88fd2380347da07ca-f145c688f5abc7eb-00\u0022",
->>>>>>> 94376103
         "Strict-Transport-Security": "max-age=31536000; includeSubDomains",
         "Transfer-Encoding": "chunked",
         "Vary": [
@@ -925,19 +701,11 @@
         ],
         "x-aml-cluster": "vienna-test-westus2-02",
         "X-Content-Type-Options": "nosniff",
-<<<<<<< HEAD
         "x-ms-correlation-request-id": "18db4e52-9be5-4e28-af02-8b6b31841fba",
         "x-ms-ratelimit-remaining-subscription-writes": "1149",
         "x-ms-response-type": "standard",
         "x-ms-routing-request-id": "JAPANEAST:20230104T043753Z:18db4e52-9be5-4e28-af02-8b6b31841fba",
         "x-request-time": "0.253"
-=======
-        "x-ms-correlation-request-id": "e03cab62-b39b-4f4a-923f-f511f6d0048f",
-        "x-ms-ratelimit-remaining-subscription-writes": "1186",
-        "x-ms-response-type": "standard",
-        "x-ms-routing-request-id": "JAPANEAST:20221230T025357Z:e03cab62-b39b-4f4a-923f-f511f6d0048f",
-        "x-request-time": "0.270"
->>>>>>> 94376103
       },
       "ResponseBody": {
         "id": "/subscriptions/00000000-0000-0000-0000-000000000/resourceGroups/00000/providers/Microsoft.MachineLearningServices/workspaces/00000/codes/9c9cfba9-82bd-45db-ad06-07009d1d9672/versions/1",
@@ -958,13 +726,8 @@
           "createdAt": "2022-09-23T09:49:20.984936\u002B00:00",
           "createdBy": "Ying Chen",
           "createdByType": "User",
-<<<<<<< HEAD
           "lastModifiedAt": "2023-01-04T04:37:53.6278269\u002B00:00",
           "lastModifiedBy": "Doris Liao",
-=======
-          "lastModifiedAt": "2022-12-30T02:53:57.6192243\u002B00:00",
-          "lastModifiedBy": "Xingzhi Zhang",
->>>>>>> 94376103
           "lastModifiedByType": "User"
         }
       }
@@ -1031,16 +794,11 @@
         "Cache-Control": "no-cache",
         "Content-Length": "2310",
         "Content-Type": "application/json; charset=utf-8",
-<<<<<<< HEAD
         "Date": "Wed, 04 Jan 2023 04:37:54 GMT",
-=======
-        "Date": "Fri, 30 Dec 2022 02:53:59 GMT",
->>>>>>> 94376103
         "Expires": "-1",
         "Location": "https://management.azure.com/subscriptions/00000000-0000-0000-0000-000000000/resourceGroups/00000/providers/Microsoft.MachineLearningServices/workspaces/00000/components/azureml_anonymous/versions/8c18b842-a49d-2a9d-d6e3-59bf9ed59701?api-version=2022-10-01",
         "Pragma": "no-cache",
         "Request-Context": "appId=cid-v1:512cc15a-13b5-415b-bfd0-dce7accb6bb1",
-<<<<<<< HEAD
         "Server-Timing": "traceparent;desc=\u002200-8bf9246a7ec7f51205bf4b90d291f18f-0706ef4f1b142f97-00\u0022",
         "Strict-Transport-Security": "max-age=31536000; includeSubDomains",
         "x-aml-cluster": "vienna-test-westus2-02",
@@ -1050,17 +808,6 @@
         "x-ms-response-type": "standard",
         "x-ms-routing-request-id": "JAPANEAST:20230104T043755Z:bb6c6b89-ad08-46bc-a7e8-4c908c0e4c43",
         "x-request-time": "0.998"
-=======
-        "Server-Timing": "traceparent;desc=\u002200-9962677da34a1104018fabfe00419769-33beac512a550371-00\u0022",
-        "Strict-Transport-Security": "max-age=31536000; includeSubDomains",
-        "x-aml-cluster": "vienna-test-westus2-02",
-        "X-Content-Type-Options": "nosniff",
-        "x-ms-correlation-request-id": "80b52dca-ad71-4e95-8a89-370f71a0a652",
-        "x-ms-ratelimit-remaining-subscription-writes": "1185",
-        "x-ms-response-type": "standard",
-        "x-ms-routing-request-id": "JAPANEAST:20221230T025359Z:80b52dca-ad71-4e95-8a89-370f71a0a652",
-        "x-request-time": "1.368"
->>>>>>> 94376103
       },
       "ResponseBody": {
         "id": "/subscriptions/00000000-0000-0000-0000-000000000/resourceGroups/00000/providers/Microsoft.MachineLearningServices/workspaces/00000/components/azureml_anonymous/versions/d1c32fa9-d3cf-4e5b-a2b3-51df8591b356",
@@ -1138,19 +885,11 @@
         "Cache-Control": "no-cache",
         "Content-Encoding": "gzip",
         "Content-Type": "application/json; charset=utf-8",
-<<<<<<< HEAD
         "Date": "Wed, 04 Jan 2023 04:37:54 GMT",
         "Expires": "-1",
         "Pragma": "no-cache",
         "Request-Context": "appId=cid-v1:512cc15a-13b5-415b-bfd0-dce7accb6bb1",
         "Server-Timing": "traceparent;desc=\u002200-c5bf551e1c59bd9630d5d63d97753b56-068a13ab8dad2af6-00\u0022",
-=======
-        "Date": "Fri, 30 Dec 2022 02:54:00 GMT",
-        "Expires": "-1",
-        "Pragma": "no-cache",
-        "Request-Context": "appId=cid-v1:512cc15a-13b5-415b-bfd0-dce7accb6bb1",
-        "Server-Timing": "traceparent;desc=\u002200-2f230fee3135d246c0d58c0ab1859d20-e835365d46de9022-00\u0022",
->>>>>>> 94376103
         "Strict-Transport-Security": "max-age=31536000; includeSubDomains",
         "Transfer-Encoding": "chunked",
         "Vary": [
@@ -1159,19 +898,11 @@
         ],
         "x-aml-cluster": "vienna-test-westus2-02",
         "X-Content-Type-Options": "nosniff",
-<<<<<<< HEAD
         "x-ms-correlation-request-id": "ddff4350-8b98-4545-8886-1085cb843353",
         "x-ms-ratelimit-remaining-subscription-reads": "11934",
         "x-ms-response-type": "standard",
         "x-ms-routing-request-id": "JAPANEAST:20230104T043755Z:ddff4350-8b98-4545-8886-1085cb843353",
         "x-request-time": "0.090"
-=======
-        "x-ms-correlation-request-id": "4dcc1ec5-b212-42b0-affa-83b9097455ad",
-        "x-ms-ratelimit-remaining-subscription-reads": "11970",
-        "x-ms-response-type": "standard",
-        "x-ms-routing-request-id": "JAPANEAST:20221230T025400Z:4dcc1ec5-b212-42b0-affa-83b9097455ad",
-        "x-request-time": "0.166"
->>>>>>> 94376103
       },
       "ResponseBody": {
         "id": "/subscriptions/00000000-0000-0000-0000-000000000/resourceGroups/00000/providers/Microsoft.MachineLearningServices/workspaces/00000/datastores/workspaceblobstore",
@@ -1218,37 +949,21 @@
         "Cache-Control": "no-cache",
         "Content-Encoding": "gzip",
         "Content-Type": "application/json; charset=utf-8",
-<<<<<<< HEAD
         "Date": "Wed, 04 Jan 2023 04:37:55 GMT",
         "Expires": "-1",
         "Pragma": "no-cache",
         "Request-Context": "appId=cid-v1:512cc15a-13b5-415b-bfd0-dce7accb6bb1",
         "Server-Timing": "traceparent;desc=\u002200-34a22a197877ea1e3127ceeb5a6b864a-dd78727cb4f533ee-00\u0022",
-=======
-        "Date": "Fri, 30 Dec 2022 02:54:00 GMT",
-        "Expires": "-1",
-        "Pragma": "no-cache",
-        "Request-Context": "appId=cid-v1:512cc15a-13b5-415b-bfd0-dce7accb6bb1",
-        "Server-Timing": "traceparent;desc=\u002200-9fdba2db7e90c57ed4b1f3e3737c8bbc-bc6a66c4d27b2304-00\u0022",
->>>>>>> 94376103
         "Strict-Transport-Security": "max-age=31536000; includeSubDomains",
         "Transfer-Encoding": "chunked",
         "Vary": "Accept-Encoding",
         "x-aml-cluster": "vienna-test-westus2-02",
         "X-Content-Type-Options": "nosniff",
-<<<<<<< HEAD
         "x-ms-correlation-request-id": "2aa37210-5601-40bf-bda4-4797869928ee",
         "x-ms-ratelimit-remaining-subscription-writes": "1171",
         "x-ms-response-type": "standard",
         "x-ms-routing-request-id": "JAPANEAST:20230104T043756Z:2aa37210-5601-40bf-bda4-4797869928ee",
         "x-request-time": "0.620"
-=======
-        "x-ms-correlation-request-id": "2a15e8ac-766b-4f56-934c-1a5618ffaa60",
-        "x-ms-ratelimit-remaining-subscription-writes": "1192",
-        "x-ms-response-type": "standard",
-        "x-ms-routing-request-id": "JAPANEAST:20221230T025400Z:2a15e8ac-766b-4f56-934c-1a5618ffaa60",
-        "x-request-time": "0.090"
->>>>>>> 94376103
       },
       "ResponseBody": {
         "secretsType": "AccountKey",
@@ -1262,15 +977,9 @@
         "Accept": "application/xml",
         "Accept-Encoding": "gzip, deflate",
         "Connection": "keep-alive",
-<<<<<<< HEAD
         "User-Agent": "azsdk-python-storage-blob/12.9.0 Python/3.7.13 (Windows-10-10.0.22621-SP0)",
         "x-ms-date": "Wed, 04 Jan 2023 04:37:57 GMT",
         "x-ms-version": "2020-10-02"
-=======
-        "User-Agent": "azsdk-python-storage-blob/12.14.1 Python/3.9.13 (Windows-10-10.0.19045-SP0)",
-        "x-ms-date": "Fri, 30 Dec 2022 02:54:00 GMT",
-        "x-ms-version": "2021-08-06"
->>>>>>> 94376103
       },
       "RequestBody": null,
       "StatusCode": 200,
@@ -1279,11 +988,7 @@
         "Content-Length": "508",
         "Content-MD5": "dUQjYq1qrTeqLOaZ4N2AUQ==",
         "Content-Type": "application/octet-stream",
-<<<<<<< HEAD
         "Date": "Wed, 04 Jan 2023 04:37:56 GMT",
-=======
-        "Date": "Fri, 30 Dec 2022 02:53:59 GMT",
->>>>>>> 94376103
         "ETag": "\u00220x8DA9D48AFBCE5A6\u0022",
         "Last-Modified": "Fri, 23 Sep 2022 09:47:53 GMT",
         "Server": [
@@ -1312,24 +1017,14 @@
         "Accept": "application/xml",
         "Accept-Encoding": "gzip, deflate",
         "Connection": "keep-alive",
-<<<<<<< HEAD
         "User-Agent": "azsdk-python-storage-blob/12.9.0 Python/3.7.13 (Windows-10-10.0.22621-SP0)",
         "x-ms-date": "Wed, 04 Jan 2023 04:37:58 GMT",
         "x-ms-version": "2020-10-02"
-=======
-        "User-Agent": "azsdk-python-storage-blob/12.14.1 Python/3.9.13 (Windows-10-10.0.19045-SP0)",
-        "x-ms-date": "Fri, 30 Dec 2022 02:54:01 GMT",
-        "x-ms-version": "2021-08-06"
->>>>>>> 94376103
       },
       "RequestBody": null,
       "StatusCode": 404,
       "ResponseHeaders": {
-<<<<<<< HEAD
         "Date": "Wed, 04 Jan 2023 04:37:57 GMT",
-=======
-        "Date": "Fri, 30 Dec 2022 02:54:00 GMT",
->>>>>>> 94376103
         "Server": [
           "Windows-Azure-Blob/1.0",
           "Microsoft-HTTPAPI/2.0"
@@ -1342,11 +1037,7 @@
       "ResponseBody": null
     },
     {
-<<<<<<< HEAD
       "RequestUri": "https://management.azure.com/subscriptions/00000000-0000-0000-0000-000000000/resourceGroups/00000/providers/Microsoft.MachineLearningServices/workspaces/00000/jobs/test_202812905773?api-version=2022-10-01-preview",
-=======
-      "RequestUri": "https://management.azure.com/subscriptions/00000000-0000-0000-0000-000000000/resourceGroups/00000/providers/Microsoft.MachineLearningServices/workspaces/00000/jobs/test_316317736248?api-version=2022-10-01-preview",
->>>>>>> 94376103
       "RequestMethod": "PUT",
       "RequestHeaders": {
         "Accept": "application/json",
@@ -1365,11 +1056,7 @@
             "owner": "sdkteam"
           },
           "computeId": "/subscriptions/00000000-0000-0000-0000-000000000/resourceGroups/00000/providers/Microsoft.MachineLearningServices/workspaces/00000/computes/cpu-cluster",
-<<<<<<< HEAD
           "displayName": "test_202812905773",
-=======
-          "displayName": "test_316317736248",
->>>>>>> 94376103
           "experimentName": "azure-ai-ml",
           "isArchived": false,
           "jobType": "Pipeline",
@@ -1457,7 +1144,6 @@
         "Cache-Control": "no-cache",
         "Content-Length": "5969",
         "Content-Type": "application/json; charset=utf-8",
-<<<<<<< HEAD
         "Date": "Wed, 04 Jan 2023 04:38:01 GMT",
         "Expires": "-1",
         "Location": "https://management.azure.com/subscriptions/00000000-0000-0000-0000-000000000/resourceGroups/00000/providers/Microsoft.MachineLearningServices/workspaces/00000/jobs/test_202812905773?api-version=2022-10-01-preview",
@@ -1476,26 +1162,6 @@
       "ResponseBody": {
         "id": "/subscriptions/00000000-0000-0000-0000-000000000/resourceGroups/00000/providers/Microsoft.MachineLearningServices/workspaces/00000/jobs/test_202812905773",
         "name": "test_202812905773",
-=======
-        "Date": "Fri, 30 Dec 2022 02:54:04 GMT",
-        "Expires": "-1",
-        "Location": "https://management.azure.com/subscriptions/00000000-0000-0000-0000-000000000/resourceGroups/00000/providers/Microsoft.MachineLearningServices/workspaces/00000/jobs/test_316317736248?api-version=2022-10-01-preview",
-        "Pragma": "no-cache",
-        "Request-Context": "appId=cid-v1:512cc15a-13b5-415b-bfd0-dce7accb6bb1",
-        "Server-Timing": "traceparent;desc=\u002200-cf266ebd5b4ce92c1ecd7b10b0f20686-ba92bd2564e89dcc-00\u0022",
-        "Strict-Transport-Security": "max-age=31536000; includeSubDomains",
-        "x-aml-cluster": "vienna-test-westus2-02",
-        "X-Content-Type-Options": "nosniff",
-        "x-ms-correlation-request-id": "9ebb31b3-7b09-41c3-a868-8f4f03b7ef0b",
-        "x-ms-ratelimit-remaining-subscription-writes": "1184",
-        "x-ms-response-type": "standard",
-        "x-ms-routing-request-id": "JAPANEAST:20221230T025405Z:9ebb31b3-7b09-41c3-a868-8f4f03b7ef0b",
-        "x-request-time": "3.668"
-      },
-      "ResponseBody": {
-        "id": "/subscriptions/00000000-0000-0000-0000-000000000/resourceGroups/00000/providers/Microsoft.MachineLearningServices/workspaces/00000/jobs/test_316317736248",
-        "name": "test_316317736248",
->>>>>>> 94376103
         "type": "Microsoft.MachineLearningServices/workspaces/jobs",
         "properties": {
           "description": "The hello world pipeline job with resolve reuse",
@@ -1515,11 +1181,7 @@
             "azureml.defaultDataStoreName": "workspaceblobstore",
             "azureml.pipelineComponent": "pipelinerun"
           },
-<<<<<<< HEAD
           "displayName": "test_202812905773",
-=======
-          "displayName": "test_316317736248",
->>>>>>> 94376103
           "status": "Preparing",
           "experimentName": "azure-ai-ml",
           "services": {
@@ -1535,11 +1197,7 @@
             "Studio": {
               "jobServiceType": "Studio",
               "port": null,
-<<<<<<< HEAD
               "endpoint": "https://ml.azure.com/runs/test_202812905773?wsid=/subscriptions/00000000-0000-0000-0000-000000000/resourcegroups/00000/workspaces/00000",
-=======
-              "endpoint": "https://ml.azure.com/runs/test_316317736248?wsid=/subscriptions/00000000-0000-0000-0000-000000000/resourcegroups/00000/workspaces/00000",
->>>>>>> 94376103
               "status": null,
               "errorMessage": null,
               "properties": null,
@@ -1633,23 +1291,14 @@
           "sourceJobId": null
         },
         "systemData": {
-<<<<<<< HEAD
           "createdAt": "2023-01-04T04:38:00.6399057\u002B00:00",
           "createdBy": "Doris Liao",
-=======
-          "createdAt": "2022-12-30T02:54:04.4725257\u002B00:00",
-          "createdBy": "Xingzhi Zhang",
->>>>>>> 94376103
           "createdByType": "User"
         }
       }
     }
   ],
   "Variables": {
-<<<<<<< HEAD
     "name": "test_202812905773"
-=======
-    "name": "test_316317736248"
->>>>>>> 94376103
   }
 }