--- conflicted
+++ resolved
@@ -7,11 +7,7 @@
         "Accept": "application/json",
         "Accept-Encoding": "gzip, deflate",
         "Connection": "keep-alive",
-<<<<<<< HEAD
         "User-Agent": "azure-ai-ml/1.5.0 azsdk-python-mgmt-machinelearningservices/0.1.0 Python/3.7.9 (Windows-10-10.0.22621-SP0)"
-=======
-        "User-Agent": "azure-ai-ml/1.5.0 azsdk-python-mgmt-machinelearningservices/0.1.0 Python/3.10.6 (Linux-5.15.79.1-microsoft-standard-WSL2-x86_64-with-glibc2.35)"
->>>>>>> ce9edaa6
       },
       "RequestBody": null,
       "StatusCode": 200,
@@ -19,69 +15,39 @@
         "Cache-Control": "no-cache",
         "Content-Encoding": "gzip",
         "Content-Type": "application/json; charset=utf-8",
-<<<<<<< HEAD
-        "Date": "Thu, 23 Feb 2023 03:31:38 GMT",
+        "Date": "Thu, 23 Feb 2023 21:09:02 GMT",
         "Expires": "-1",
         "Pragma": "no-cache",
         "Request-Context": "appId=cid-v1:2d2e8e63-272e-4b3c-8598-4ee570a0e70d",
-        "Server-Timing": "traceparent;desc=\u002200-76f6d43599dbf9eb496fb7f37d7bfdfa-5cba8f66aeadb3be-01\u0022",
-=======
-        "Date": "Tue, 21 Feb 2023 21:33:15 GMT",
-        "Expires": "-1",
-        "Pragma": "no-cache",
-        "Request-Context": "appId=cid-v1:2d2e8e63-272e-4b3c-8598-4ee570a0e70d",
-        "Server-Timing": "traceparent;desc=\u002200-13f1bdda181096b634d98f5c5d3c9ce1-b77a7d71c31b32a8-01\u0022",
->>>>>>> ce9edaa6
+        "Server-Timing": "traceparent;desc=\u002200-1e6e0fb53fcd63dc1463ea5cd3cbdc40-ea3ca3ca00b5d1de-01\u0022",
         "Strict-Transport-Security": "max-age=31536000; includeSubDomains",
         "Transfer-Encoding": "chunked",
         "Vary": [
           "Accept-Encoding",
           "Accept-Encoding"
         ],
-<<<<<<< HEAD
         "x-aml-cluster": "vienna-eastus2-02",
         "X-Content-Type-Options": "nosniff",
-        "x-ms-correlation-request-id": "027b78bb-91b5-48f3-abb0-dad1215bb98b",
-        "x-ms-ratelimit-remaining-subscription-reads": "11991",
+        "x-ms-correlation-request-id": "6a6b83e7-1d1f-4223-b738-4cfe07f936ff",
+        "x-ms-ratelimit-remaining-subscription-reads": "11988",
         "x-ms-response-type": "standard",
-        "x-ms-routing-request-id": "WESTUS2:20230223T033138Z:027b78bb-91b5-48f3-abb0-dad1215bb98b",
-        "x-request-time": "0.093"
-=======
-        "x-aml-cluster": "vienna-eastus-01",
-        "X-Content-Type-Options": "nosniff",
-        "x-ms-correlation-request-id": "5c0a71f9-f3ce-4b42-9926-d5173c1b3bcf",
-        "x-ms-ratelimit-remaining-subscription-reads": "11975",
-        "x-ms-response-type": "standard",
-        "x-ms-routing-request-id": "CANADACENTRAL:20230221T213315Z:5c0a71f9-f3ce-4b42-9926-d5173c1b3bcf",
-        "x-request-time": "0.229"
->>>>>>> ce9edaa6
+        "x-ms-routing-request-id": "WESTUS2:20230223T210902Z:6a6b83e7-1d1f-4223-b738-4cfe07f936ff",
+        "x-request-time": "0.109"
       },
       "ResponseBody": {
         "id": "/subscriptions/00000000-0000-0000-0000-000000000/resourceGroups/00000/providers/Microsoft.MachineLearningServices/workspaces/00000/computes/gpu-cluster",
         "name": "gpu-cluster",
         "type": "Microsoft.MachineLearningServices/workspaces/computes",
-<<<<<<< HEAD
         "location": "eastus2",
         "tags": {},
         "properties": {
           "createdOn": "2023-02-23T02:11:49.069627\u002B00:00",
           "modifiedOn": "2023-02-23T02:11:52.5434608\u002B00:00",
-=======
-        "location": "eastus",
-        "tags": {},
-        "properties": {
-          "createdOn": "2023-02-18T09:22:48.834214\u002B00:00",
-          "modifiedOn": "2023-02-18T09:22:55.3559485\u002B00:00",
->>>>>>> ce9edaa6
           "disableLocalAuth": false,
           "description": null,
           "resourceId": null,
           "computeType": "AmlCompute",
-<<<<<<< HEAD
           "computeLocation": "eastus2",
-=======
-          "computeLocation": "eastus",
->>>>>>> ce9edaa6
           "provisioningState": "Succeeded",
           "provisioningErrors": null,
           "isAttachedCompute": false,
@@ -105,15 +71,9 @@
               "preemptedNodeCount": 0
             },
             "allocationState": "Steady",
-<<<<<<< HEAD
-            "allocationStateTransitionTime": "2023-02-23T02:32:41.415\u002B00:00",
+            "allocationStateTransitionTime": "2023-02-23T20:37:13.839\u002B00:00",
             "errors": null,
             "remoteLoginPortPublicAccess": "Disabled",
-=======
-            "allocationStateTransitionTime": "2023-02-19T00:02:45.11\u002B00:00",
-            "errors": null,
-            "remoteLoginPortPublicAccess": "Enabled",
->>>>>>> ce9edaa6
             "osType": "Linux",
             "virtualMachineImage": null,
             "isolatedNetwork": false,
@@ -129,11 +89,7 @@
         "Accept": "application/json",
         "Accept-Encoding": "gzip, deflate",
         "Connection": "keep-alive",
-<<<<<<< HEAD
         "User-Agent": "azure-ai-ml/1.5.0 azsdk-python-mgmt-machinelearningservices/0.1.0 Python/3.7.9 (Windows-10-10.0.22621-SP0)"
-=======
-        "User-Agent": "azure-ai-ml/1.5.0 azsdk-python-mgmt-machinelearningservices/0.1.0 Python/3.10.6 (Linux-5.15.79.1-microsoft-standard-WSL2-x86_64-with-glibc2.35)"
->>>>>>> ce9edaa6
       },
       "RequestBody": null,
       "StatusCode": 200,
@@ -141,69 +97,39 @@
         "Cache-Control": "no-cache",
         "Content-Encoding": "gzip",
         "Content-Type": "application/json; charset=utf-8",
-<<<<<<< HEAD
-        "Date": "Thu, 23 Feb 2023 03:31:38 GMT",
+        "Date": "Thu, 23 Feb 2023 21:09:03 GMT",
         "Expires": "-1",
         "Pragma": "no-cache",
         "Request-Context": "appId=cid-v1:2d2e8e63-272e-4b3c-8598-4ee570a0e70d",
-        "Server-Timing": "traceparent;desc=\u002200-3db55fe9e5b9cb60ad57d814eb7b5e33-c66575ca5dd9d97c-01\u0022",
-=======
-        "Date": "Tue, 21 Feb 2023 21:33:15 GMT",
-        "Expires": "-1",
-        "Pragma": "no-cache",
-        "Request-Context": "appId=cid-v1:2d2e8e63-272e-4b3c-8598-4ee570a0e70d",
-        "Server-Timing": "traceparent;desc=\u002200-75a1fc693352db34cd9dd48adcc0e6ad-c7744852c92a2102-01\u0022",
->>>>>>> ce9edaa6
+        "Server-Timing": "traceparent;desc=\u002200-c186c26c1dcbe34c94bb0a3026e49237-0a99fa1310384003-01\u0022",
         "Strict-Transport-Security": "max-age=31536000; includeSubDomains",
         "Transfer-Encoding": "chunked",
         "Vary": [
           "Accept-Encoding",
           "Accept-Encoding"
         ],
-<<<<<<< HEAD
         "x-aml-cluster": "vienna-eastus2-02",
         "X-Content-Type-Options": "nosniff",
-        "x-ms-correlation-request-id": "98349186-d18b-458a-8ea3-1c76dedc935b",
-        "x-ms-ratelimit-remaining-subscription-reads": "11990",
+        "x-ms-correlation-request-id": "f3a2b87c-6010-48b3-ad8e-48c6ea514c85",
+        "x-ms-ratelimit-remaining-subscription-reads": "11987",
         "x-ms-response-type": "standard",
-        "x-ms-routing-request-id": "WESTUS2:20230223T033139Z:98349186-d18b-458a-8ea3-1c76dedc935b",
-        "x-request-time": "0.049"
-=======
-        "x-aml-cluster": "vienna-eastus-01",
-        "X-Content-Type-Options": "nosniff",
-        "x-ms-correlation-request-id": "df59689a-a344-4cf9-a2ab-7a91af5607d0",
-        "x-ms-ratelimit-remaining-subscription-reads": "11974",
-        "x-ms-response-type": "standard",
-        "x-ms-routing-request-id": "CANADACENTRAL:20230221T213316Z:df59689a-a344-4cf9-a2ab-7a91af5607d0",
-        "x-request-time": "0.179"
->>>>>>> ce9edaa6
+        "x-ms-routing-request-id": "WESTUS2:20230223T210903Z:f3a2b87c-6010-48b3-ad8e-48c6ea514c85",
+        "x-request-time": "0.046"
       },
       "ResponseBody": {
         "id": "/subscriptions/00000000-0000-0000-0000-000000000/resourceGroups/00000/providers/Microsoft.MachineLearningServices/workspaces/00000/computes/gpu-cluster",
         "name": "gpu-cluster",
         "type": "Microsoft.MachineLearningServices/workspaces/computes",
-<<<<<<< HEAD
         "location": "eastus2",
         "tags": {},
         "properties": {
           "createdOn": "2023-02-23T02:11:49.069627\u002B00:00",
           "modifiedOn": "2023-02-23T02:11:52.5434608\u002B00:00",
-=======
-        "location": "eastus",
-        "tags": {},
-        "properties": {
-          "createdOn": "2023-02-18T09:22:48.834214\u002B00:00",
-          "modifiedOn": "2023-02-18T09:22:55.3559485\u002B00:00",
->>>>>>> ce9edaa6
           "disableLocalAuth": false,
           "description": null,
           "resourceId": null,
           "computeType": "AmlCompute",
-<<<<<<< HEAD
           "computeLocation": "eastus2",
-=======
-          "computeLocation": "eastus",
->>>>>>> ce9edaa6
           "provisioningState": "Succeeded",
           "provisioningErrors": null,
           "isAttachedCompute": false,
@@ -227,15 +153,9 @@
               "preemptedNodeCount": 0
             },
             "allocationState": "Steady",
-<<<<<<< HEAD
-            "allocationStateTransitionTime": "2023-02-23T02:32:41.415\u002B00:00",
+            "allocationStateTransitionTime": "2023-02-23T20:37:13.839\u002B00:00",
             "errors": null,
             "remoteLoginPortPublicAccess": "Disabled",
-=======
-            "allocationStateTransitionTime": "2023-02-19T00:02:45.11\u002B00:00",
-            "errors": null,
-            "remoteLoginPortPublicAccess": "Enabled",
->>>>>>> ce9edaa6
             "osType": "Linux",
             "virtualMachineImage": null,
             "isolatedNetwork": false,
@@ -251,11 +171,7 @@
         "Accept": "application/json",
         "Accept-Encoding": "gzip, deflate",
         "Connection": "keep-alive",
-<<<<<<< HEAD
         "User-Agent": "azure-ai-ml/1.5.0 azsdk-python-mgmt-machinelearningservices/0.1.0 Python/3.7.9 (Windows-10-10.0.22621-SP0)"
-=======
-        "User-Agent": "azure-ai-ml/1.5.0 azsdk-python-mgmt-machinelearningservices/0.1.0 Python/3.10.6 (Linux-5.15.79.1-microsoft-standard-WSL2-x86_64-with-glibc2.35)"
->>>>>>> ce9edaa6
       },
       "RequestBody": null,
       "StatusCode": 200,
@@ -263,69 +179,39 @@
         "Cache-Control": "no-cache",
         "Content-Encoding": "gzip",
         "Content-Type": "application/json; charset=utf-8",
-<<<<<<< HEAD
-        "Date": "Thu, 23 Feb 2023 03:31:39 GMT",
+        "Date": "Thu, 23 Feb 2023 21:09:03 GMT",
         "Expires": "-1",
         "Pragma": "no-cache",
         "Request-Context": "appId=cid-v1:2d2e8e63-272e-4b3c-8598-4ee570a0e70d",
-        "Server-Timing": "traceparent;desc=\u002200-e86ee1d23cbaee5656bba45818ce0f37-f03a75edd17fb959-01\u0022",
-=======
-        "Date": "Tue, 21 Feb 2023 21:33:15 GMT",
-        "Expires": "-1",
-        "Pragma": "no-cache",
-        "Request-Context": "appId=cid-v1:2d2e8e63-272e-4b3c-8598-4ee570a0e70d",
-        "Server-Timing": "traceparent;desc=\u002200-7137d6f1aafa23da09b53c85cbf83cf4-c89e16ebdedc5b9b-01\u0022",
->>>>>>> ce9edaa6
+        "Server-Timing": "traceparent;desc=\u002200-e5f2c725450afeee67b9e78ad50643a2-40f0543ec8bc00e3-01\u0022",
         "Strict-Transport-Security": "max-age=31536000; includeSubDomains",
         "Transfer-Encoding": "chunked",
         "Vary": [
           "Accept-Encoding",
           "Accept-Encoding"
         ],
-<<<<<<< HEAD
         "x-aml-cluster": "vienna-eastus2-02",
         "X-Content-Type-Options": "nosniff",
-        "x-ms-correlation-request-id": "68019b7a-2131-45ba-b4bf-db6e2a7118ca",
-        "x-ms-ratelimit-remaining-subscription-reads": "11989",
+        "x-ms-correlation-request-id": "cf14f03d-02b9-4e39-9b31-e47c77997b91",
+        "x-ms-ratelimit-remaining-subscription-reads": "11986",
         "x-ms-response-type": "standard",
-        "x-ms-routing-request-id": "WESTUS2:20230223T033139Z:68019b7a-2131-45ba-b4bf-db6e2a7118ca",
-        "x-request-time": "0.103"
-=======
-        "x-aml-cluster": "vienna-eastus-01",
-        "X-Content-Type-Options": "nosniff",
-        "x-ms-correlation-request-id": "0c5227fa-25a0-4d82-aef4-b2b68a58c7be",
-        "x-ms-ratelimit-remaining-subscription-reads": "11973",
-        "x-ms-response-type": "standard",
-        "x-ms-routing-request-id": "CANADACENTRAL:20230221T213316Z:0c5227fa-25a0-4d82-aef4-b2b68a58c7be",
-        "x-request-time": "0.085"
->>>>>>> ce9edaa6
+        "x-ms-routing-request-id": "WESTUS2:20230223T210904Z:cf14f03d-02b9-4e39-9b31-e47c77997b91",
+        "x-request-time": "0.227"
       },
       "ResponseBody": {
         "id": "/subscriptions/00000000-0000-0000-0000-000000000/resourceGroups/00000/providers/Microsoft.MachineLearningServices/workspaces/00000/computes/gpu-cluster",
         "name": "gpu-cluster",
         "type": "Microsoft.MachineLearningServices/workspaces/computes",
-<<<<<<< HEAD
         "location": "eastus2",
         "tags": {},
         "properties": {
           "createdOn": "2023-02-23T02:11:49.069627\u002B00:00",
           "modifiedOn": "2023-02-23T02:11:52.5434608\u002B00:00",
-=======
-        "location": "eastus",
-        "tags": {},
-        "properties": {
-          "createdOn": "2023-02-18T09:22:48.834214\u002B00:00",
-          "modifiedOn": "2023-02-18T09:22:55.3559485\u002B00:00",
->>>>>>> ce9edaa6
           "disableLocalAuth": false,
           "description": null,
           "resourceId": null,
           "computeType": "AmlCompute",
-<<<<<<< HEAD
           "computeLocation": "eastus2",
-=======
-          "computeLocation": "eastus",
->>>>>>> ce9edaa6
           "provisioningState": "Succeeded",
           "provisioningErrors": null,
           "isAttachedCompute": false,
@@ -349,15 +235,9 @@
               "preemptedNodeCount": 0
             },
             "allocationState": "Steady",
-<<<<<<< HEAD
-            "allocationStateTransitionTime": "2023-02-23T02:32:41.415\u002B00:00",
+            "allocationStateTransitionTime": "2023-02-23T20:37:13.839\u002B00:00",
             "errors": null,
             "remoteLoginPortPublicAccess": "Disabled",
-=======
-            "allocationStateTransitionTime": "2023-02-19T00:02:45.11\u002B00:00",
-            "errors": null,
-            "remoteLoginPortPublicAccess": "Enabled",
->>>>>>> ce9edaa6
             "osType": "Linux",
             "virtualMachineImage": null,
             "isolatedNetwork": false,
@@ -373,11 +253,7 @@
         "Accept": "application/json",
         "Accept-Encoding": "gzip, deflate",
         "Connection": "keep-alive",
-<<<<<<< HEAD
         "User-Agent": "azure-ai-ml/1.5.0 azsdk-python-mgmt-machinelearningservices/0.1.0 Python/3.7.9 (Windows-10-10.0.22621-SP0)"
-=======
-        "User-Agent": "azure-ai-ml/1.5.0 azsdk-python-mgmt-machinelearningservices/0.1.0 Python/3.10.6 (Linux-5.15.79.1-microsoft-standard-WSL2-x86_64-with-glibc2.35)"
->>>>>>> ce9edaa6
       },
       "RequestBody": null,
       "StatusCode": 200,
@@ -385,69 +261,39 @@
         "Cache-Control": "no-cache",
         "Content-Encoding": "gzip",
         "Content-Type": "application/json; charset=utf-8",
-<<<<<<< HEAD
-        "Date": "Thu, 23 Feb 2023 03:31:39 GMT",
+        "Date": "Thu, 23 Feb 2023 21:09:04 GMT",
         "Expires": "-1",
         "Pragma": "no-cache",
         "Request-Context": "appId=cid-v1:2d2e8e63-272e-4b3c-8598-4ee570a0e70d",
-        "Server-Timing": "traceparent;desc=\u002200-90408c1f575750160d272f4099dd4bd5-4e5c0edafd415031-01\u0022",
-=======
-        "Date": "Tue, 21 Feb 2023 21:33:15 GMT",
-        "Expires": "-1",
-        "Pragma": "no-cache",
-        "Request-Context": "appId=cid-v1:2d2e8e63-272e-4b3c-8598-4ee570a0e70d",
-        "Server-Timing": "traceparent;desc=\u002200-f49f8ceab7fcf9312e49f5bf74ed8708-f103c235cafcbf09-01\u0022",
->>>>>>> ce9edaa6
+        "Server-Timing": "traceparent;desc=\u002200-d6dc3e14c9ed25967355d2b8c8afa9cb-b780b944b2b224a9-01\u0022",
         "Strict-Transport-Security": "max-age=31536000; includeSubDomains",
         "Transfer-Encoding": "chunked",
         "Vary": [
           "Accept-Encoding",
           "Accept-Encoding"
         ],
-<<<<<<< HEAD
         "x-aml-cluster": "vienna-eastus2-02",
         "X-Content-Type-Options": "nosniff",
-        "x-ms-correlation-request-id": "61301182-ae10-4591-acb5-1568895db29a",
-        "x-ms-ratelimit-remaining-subscription-reads": "11988",
+        "x-ms-correlation-request-id": "51157a7d-b00d-48b0-993b-ce7d2f9b08ac",
+        "x-ms-ratelimit-remaining-subscription-reads": "11985",
         "x-ms-response-type": "standard",
-        "x-ms-routing-request-id": "WESTUS2:20230223T033139Z:61301182-ae10-4591-acb5-1568895db29a",
-        "x-request-time": "0.036"
-=======
-        "x-aml-cluster": "vienna-eastus-01",
-        "X-Content-Type-Options": "nosniff",
-        "x-ms-correlation-request-id": "881798d2-57ff-4dae-8ed4-11c8ad2dd47f",
-        "x-ms-ratelimit-remaining-subscription-reads": "11972",
-        "x-ms-response-type": "standard",
-        "x-ms-routing-request-id": "CANADACENTRAL:20230221T213316Z:881798d2-57ff-4dae-8ed4-11c8ad2dd47f",
-        "x-request-time": "0.142"
->>>>>>> ce9edaa6
+        "x-ms-routing-request-id": "WESTUS2:20230223T210904Z:51157a7d-b00d-48b0-993b-ce7d2f9b08ac",
+        "x-request-time": "0.121"
       },
       "ResponseBody": {
         "id": "/subscriptions/00000000-0000-0000-0000-000000000/resourceGroups/00000/providers/Microsoft.MachineLearningServices/workspaces/00000/computes/gpu-cluster",
         "name": "gpu-cluster",
         "type": "Microsoft.MachineLearningServices/workspaces/computes",
-<<<<<<< HEAD
         "location": "eastus2",
         "tags": {},
         "properties": {
           "createdOn": "2023-02-23T02:11:49.069627\u002B00:00",
           "modifiedOn": "2023-02-23T02:11:52.5434608\u002B00:00",
-=======
-        "location": "eastus",
-        "tags": {},
-        "properties": {
-          "createdOn": "2023-02-18T09:22:48.834214\u002B00:00",
-          "modifiedOn": "2023-02-18T09:22:55.3559485\u002B00:00",
->>>>>>> ce9edaa6
           "disableLocalAuth": false,
           "description": null,
           "resourceId": null,
           "computeType": "AmlCompute",
-<<<<<<< HEAD
           "computeLocation": "eastus2",
-=======
-          "computeLocation": "eastus",
->>>>>>> ce9edaa6
           "provisioningState": "Succeeded",
           "provisioningErrors": null,
           "isAttachedCompute": false,
@@ -471,15 +317,9 @@
               "preemptedNodeCount": 0
             },
             "allocationState": "Steady",
-<<<<<<< HEAD
-            "allocationStateTransitionTime": "2023-02-23T02:32:41.415\u002B00:00",
+            "allocationStateTransitionTime": "2023-02-23T20:37:13.839\u002B00:00",
             "errors": null,
             "remoteLoginPortPublicAccess": "Disabled",
-=======
-            "allocationStateTransitionTime": "2023-02-19T00:02:45.11\u002B00:00",
-            "errors": null,
-            "remoteLoginPortPublicAccess": "Enabled",
->>>>>>> ce9edaa6
             "osType": "Linux",
             "virtualMachineImage": null,
             "isolatedNetwork": false,
@@ -489,21 +329,13 @@
       }
     },
     {
-<<<<<<< HEAD
       "RequestUri": "https://management.azure.com/subscriptions/00000000-0000-0000-0000-000000000/resourceGroups/00000/providers/Microsoft.MachineLearningServices/workspaces/00000?api-version=2022-10-01",
-=======
-      "RequestUri": "https://management.azure.com/subscriptions/00000000-0000-0000-0000-000000000/resourceGroups/00000/providers/Microsoft.MachineLearningServices/workspaces/00000/datastores/workspaceblobstore?api-version=2022-10-01",
->>>>>>> ce9edaa6
       "RequestMethod": "GET",
       "RequestHeaders": {
         "Accept": "application/json",
         "Accept-Encoding": "gzip, deflate",
         "Connection": "keep-alive",
-<<<<<<< HEAD
         "User-Agent": "azure-ai-ml/1.5.0 azsdk-python-mgmt-machinelearningservices/0.1.0 Python/3.7.9 (Windows-10-10.0.22621-SP0)"
-=======
-        "User-Agent": "azure-ai-ml/1.5.0 azsdk-python-mgmt-machinelearningservices/0.1.0 Python/3.10.6 (Linux-5.15.79.1-microsoft-standard-WSL2-x86_64-with-glibc2.35)"
->>>>>>> ce9edaa6
       },
       "RequestBody": null,
       "StatusCode": 200,
@@ -511,105 +343,24 @@
         "Cache-Control": "no-cache",
         "Content-Encoding": "gzip",
         "Content-Type": "application/json; charset=utf-8",
-<<<<<<< HEAD
-        "Date": "Thu, 23 Feb 2023 03:31:42 GMT",
+        "Date": "Thu, 23 Feb 2023 21:09:10 GMT",
         "Expires": "-1",
         "Pragma": "no-cache",
         "Request-Context": "appId=cid-v1:2d2e8e63-272e-4b3c-8598-4ee570a0e70d",
-        "Server-Timing": "traceparent;desc=\u002200-4a581f1014486146c7ce1006d0e2d577-7003215ab0212547-01\u0022",
-=======
-        "Date": "Tue, 21 Feb 2023 21:33:20 GMT",
-        "Expires": "-1",
-        "Pragma": "no-cache",
-        "Request-Context": "appId=cid-v1:2d2e8e63-272e-4b3c-8598-4ee570a0e70d",
-        "Server-Timing": "traceparent;desc=\u002200-d1c0b49233ddc8ccf555379f0bb39b20-52ee03080d148efb-01\u0022",
->>>>>>> ce9edaa6
+        "Server-Timing": "traceparent;desc=\u002200-279669ddc4151da9fb7fe6c151fefa20-c43d909783f64bb9-01\u0022",
         "Strict-Transport-Security": "max-age=31536000; includeSubDomains",
         "Transfer-Encoding": "chunked",
         "Vary": [
           "Accept-Encoding",
           "Accept-Encoding"
         ],
-<<<<<<< HEAD
-        "x-aml-cluster": "vienna-eastus2-02",
+        "x-aml-cluster": "vienna-eastus2-01",
         "X-Content-Type-Options": "nosniff",
-        "x-ms-correlation-request-id": "809aa4f1-e999-4880-af99-77abfaedad0e",
-        "x-ms-ratelimit-remaining-subscription-reads": "11987",
+        "x-ms-correlation-request-id": "a720337a-8ca5-44ff-ba35-5f90da07f6e2",
+        "x-ms-ratelimit-remaining-subscription-reads": "11984",
         "x-ms-response-type": "standard",
-        "x-ms-routing-request-id": "WESTUS2:20230223T033142Z:809aa4f1-e999-4880-af99-77abfaedad0e",
-        "x-request-time": "0.026"
-=======
-        "x-aml-cluster": "vienna-eastus-01",
-        "X-Content-Type-Options": "nosniff",
-        "x-ms-correlation-request-id": "3d87dcd3-6597-47a2-af7c-9a266486527e",
-        "x-ms-ratelimit-remaining-subscription-reads": "11971",
-        "x-ms-response-type": "standard",
-        "x-ms-routing-request-id": "CANADACENTRAL:20230221T213321Z:3d87dcd3-6597-47a2-af7c-9a266486527e",
-        "x-request-time": "0.105"
-      },
-      "ResponseBody": {
-        "id": "/subscriptions/00000000-0000-0000-0000-000000000/resourceGroups/00000/providers/Microsoft.MachineLearningServices/workspaces/00000/datastores/workspaceblobstore",
-        "name": "workspaceblobstore",
-        "type": "Microsoft.MachineLearningServices/workspaces/datastores",
-        "properties": {
-          "description": null,
-          "tags": null,
-          "properties": null,
-          "isDefault": true,
-          "credentials": {
-            "credentialsType": "AccountKey"
-          },
-          "datastoreType": "AzureBlob",
-          "accountName": "samcw32zcnpjldw",
-          "containerName": "azureml-blobstore-3bd2018e-4b43-401e-ad49-85df181c9e0a",
-          "endpoint": "core.windows.net",
-          "protocol": "https",
-          "serviceDataAccessAuthIdentity": "WorkspaceSystemAssignedIdentity"
-        },
-        "systemData": {
-          "createdAt": "2023-02-18T09:22:33.5645164\u002B00:00",
-          "createdBy": "779301c0-18b2-4cdc-801b-a0a3368fee0a",
-          "createdByType": "Application",
-          "lastModifiedAt": "2023-02-18T09:22:34.1712214\u002B00:00",
-          "lastModifiedBy": "779301c0-18b2-4cdc-801b-a0a3368fee0a",
-          "lastModifiedByType": "Application"
-        }
-      }
-    },
-    {
-      "RequestUri": "https://management.azure.com/subscriptions/00000000-0000-0000-0000-000000000/resourceGroups/00000/providers/Microsoft.MachineLearningServices/workspaces/00000/datastores/workspaceblobstore?api-version=2022-10-01",
-      "RequestMethod": "GET",
-      "RequestHeaders": {
-        "Accept": "application/json",
-        "Accept-Encoding": "gzip, deflate",
-        "Connection": "keep-alive",
-        "User-Agent": "azure-ai-ml/1.5.0 azsdk-python-mgmt-machinelearningservices/0.1.0 Python/3.10.6 (Linux-5.15.79.1-microsoft-standard-WSL2-x86_64-with-glibc2.35)"
-      },
-      "RequestBody": null,
-      "StatusCode": 200,
-      "ResponseHeaders": {
-        "Cache-Control": "no-cache",
-        "Content-Encoding": "gzip",
-        "Content-Type": "application/json; charset=utf-8",
-        "Date": "Tue, 21 Feb 2023 21:33:20 GMT",
-        "Expires": "-1",
-        "Pragma": "no-cache",
-        "Request-Context": "appId=cid-v1:2d2e8e63-272e-4b3c-8598-4ee570a0e70d",
-        "Server-Timing": "traceparent;desc=\u002200-abf67020a0e56f6ec2c2ee48825301df-8a68efa1277b29ba-01\u0022",
-        "Strict-Transport-Security": "max-age=31536000; includeSubDomains",
-        "Transfer-Encoding": "chunked",
-        "Vary": [
-          "Accept-Encoding",
-          "Accept-Encoding"
-        ],
-        "x-aml-cluster": "vienna-eastus-01",
-        "X-Content-Type-Options": "nosniff",
-        "x-ms-correlation-request-id": "37ec9a42-6d14-4e74-beb5-0d87a612c2cd",
-        "x-ms-ratelimit-remaining-subscription-reads": "11970",
-        "x-ms-response-type": "standard",
-        "x-ms-routing-request-id": "CANADACENTRAL:20230221T213321Z:37ec9a42-6d14-4e74-beb5-0d87a612c2cd",
-        "x-request-time": "0.097"
->>>>>>> ce9edaa6
+        "x-ms-routing-request-id": "WESTUS2:20230223T210911Z:a720337a-8ca5-44ff-ba35-5f90da07f6e2",
+        "x-request-time": "0.172"
       },
       "ResponseBody": {
         "id": "/subscriptions/00000000-0000-0000-0000-000000000/resourceGroups/00000/providers/Microsoft.MachineLearningServices/workspaces/00000",
@@ -637,7 +388,6 @@
             "isPrivateLinkEnabled": false,
             "notebookPreparationError": null
           },
-<<<<<<< HEAD
           "storageHnsEnabled": false,
           "workspaceId": "2d1e66ae-85e3-42c0-be91-34de66397f26",
           "linkedModelInventoryArmId": null,
@@ -672,32 +422,11 @@
     {
       "RequestUri": "https://management.azure.com/subscriptions/00000000-0000-0000-0000-000000000/resourceGroups/00000/providers/Microsoft.MachineLearningServices/workspaces/00000?api-version=2022-10-01",
       "RequestMethod": "GET",
-=======
-          "datastoreType": "AzureBlob",
-          "accountName": "samcw32zcnpjldw",
-          "containerName": "azureml-blobstore-3bd2018e-4b43-401e-ad49-85df181c9e0a",
-          "endpoint": "core.windows.net",
-          "protocol": "https",
-          "serviceDataAccessAuthIdentity": "WorkspaceSystemAssignedIdentity"
-        },
-        "systemData": {
-          "createdAt": "2023-02-18T09:22:33.5645164\u002B00:00",
-          "createdBy": "779301c0-18b2-4cdc-801b-a0a3368fee0a",
-          "createdByType": "Application",
-          "lastModifiedAt": "2023-02-18T09:22:34.1712214\u002B00:00",
-          "lastModifiedBy": "779301c0-18b2-4cdc-801b-a0a3368fee0a",
-          "lastModifiedByType": "Application"
-        }
-      }
-    },
-    {
-      "RequestUri": "https://management.azure.com/subscriptions/00000000-0000-0000-0000-000000000/resourceGroups/00000/providers/Microsoft.MachineLearningServices/workspaces/00000/datastores/workspaceblobstore?api-version=2022-10-01",
-      "RequestMethod": "GET",
       "RequestHeaders": {
         "Accept": "application/json",
         "Accept-Encoding": "gzip, deflate",
         "Connection": "keep-alive",
-        "User-Agent": "azure-ai-ml/1.5.0 azsdk-python-mgmt-machinelearningservices/0.1.0 Python/3.10.6 (Linux-5.15.79.1-microsoft-standard-WSL2-x86_64-with-glibc2.35)"
+        "User-Agent": "azure-ai-ml/1.5.0 azsdk-python-mgmt-machinelearningservices/0.1.0 Python/3.7.9 (Windows-10-10.0.22621-SP0)"
       },
       "RequestBody": null,
       "StatusCode": 200,
@@ -705,148 +434,24 @@
         "Cache-Control": "no-cache",
         "Content-Encoding": "gzip",
         "Content-Type": "application/json; charset=utf-8",
-        "Date": "Tue, 21 Feb 2023 21:33:20 GMT",
+        "Date": "Thu, 23 Feb 2023 21:09:10 GMT",
         "Expires": "-1",
         "Pragma": "no-cache",
         "Request-Context": "appId=cid-v1:2d2e8e63-272e-4b3c-8598-4ee570a0e70d",
-        "Server-Timing": "traceparent;desc=\u002200-911cf6a3c25244869eabbe7a0a2ed7fe-d0313fc33f4ef4ae-01\u0022",
+        "Server-Timing": "traceparent;desc=\u002200-7093ce8f65b0e270ea0edf01789ddc75-cbe546476f1da78f-01\u0022",
         "Strict-Transport-Security": "max-age=31536000; includeSubDomains",
         "Transfer-Encoding": "chunked",
         "Vary": [
           "Accept-Encoding",
           "Accept-Encoding"
         ],
-        "x-aml-cluster": "vienna-eastus-01",
+        "x-aml-cluster": "vienna-eastus2-01",
         "X-Content-Type-Options": "nosniff",
-        "x-ms-correlation-request-id": "c586364c-c94e-4beb-896a-cabd68e6f0f5",
-        "x-ms-ratelimit-remaining-subscription-reads": "11969",
+        "x-ms-correlation-request-id": "f77cbdf5-70b3-4dc9-890c-3e250a846cc9",
+        "x-ms-ratelimit-remaining-subscription-reads": "11983",
         "x-ms-response-type": "standard",
-        "x-ms-routing-request-id": "CANADACENTRAL:20230221T213321Z:c586364c-c94e-4beb-896a-cabd68e6f0f5",
-        "x-request-time": "0.108"
-      },
-      "ResponseBody": {
-        "id": "/subscriptions/00000000-0000-0000-0000-000000000/resourceGroups/00000/providers/Microsoft.MachineLearningServices/workspaces/00000/datastores/workspaceblobstore",
-        "name": "workspaceblobstore",
-        "type": "Microsoft.MachineLearningServices/workspaces/datastores",
-        "properties": {
-          "description": null,
-          "tags": null,
-          "properties": null,
-          "isDefault": true,
-          "credentials": {
-            "credentialsType": "AccountKey"
-          },
-          "datastoreType": "AzureBlob",
-          "accountName": "samcw32zcnpjldw",
-          "containerName": "azureml-blobstore-3bd2018e-4b43-401e-ad49-85df181c9e0a",
-          "endpoint": "core.windows.net",
-          "protocol": "https",
-          "serviceDataAccessAuthIdentity": "WorkspaceSystemAssignedIdentity"
-        },
-        "systemData": {
-          "createdAt": "2023-02-18T09:22:33.5645164\u002B00:00",
-          "createdBy": "779301c0-18b2-4cdc-801b-a0a3368fee0a",
-          "createdByType": "Application",
-          "lastModifiedAt": "2023-02-18T09:22:34.1712214\u002B00:00",
-          "lastModifiedBy": "779301c0-18b2-4cdc-801b-a0a3368fee0a",
-          "lastModifiedByType": "Application"
-        }
-      }
-    },
-    {
-      "RequestUri": "https://management.azure.com/subscriptions/00000000-0000-0000-0000-000000000/resourceGroups/00000/providers/Microsoft.MachineLearningServices/workspaces/00000/datastores/workspaceblobstore/listSecrets?api-version=2022-10-01",
-      "RequestMethod": "POST",
-      "RequestHeaders": {
-        "Accept": "application/json",
-        "Accept-Encoding": "gzip, deflate",
-        "Connection": "keep-alive",
-        "Content-Length": "0",
-        "User-Agent": "azure-ai-ml/1.5.0 azsdk-python-mgmt-machinelearningservices/0.1.0 Python/3.10.6 (Linux-5.15.79.1-microsoft-standard-WSL2-x86_64-with-glibc2.35)"
-      },
-      "RequestBody": null,
-      "StatusCode": 200,
-      "ResponseHeaders": {
-        "Cache-Control": "no-cache",
-        "Content-Encoding": "gzip",
-        "Content-Type": "application/json; charset=utf-8",
-        "Date": "Tue, 21 Feb 2023 21:33:21 GMT",
-        "Expires": "-1",
-        "Pragma": "no-cache",
-        "Request-Context": "appId=cid-v1:2d2e8e63-272e-4b3c-8598-4ee570a0e70d",
-        "Server-Timing": "traceparent;desc=\u002200-60d3613dea539468aec1ba687e72e676-ea2098460f1c3842-01\u0022",
-        "Strict-Transport-Security": "max-age=31536000; includeSubDomains",
-        "Transfer-Encoding": "chunked",
-        "Vary": "Accept-Encoding",
-        "x-aml-cluster": "vienna-eastus-01",
-        "X-Content-Type-Options": "nosniff",
-        "x-ms-correlation-request-id": "7797a8ba-38a5-43c1-aa7e-c98cea055832",
-        "x-ms-ratelimit-remaining-subscription-writes": "1180",
-        "x-ms-response-type": "standard",
-        "x-ms-routing-request-id": "CANADACENTRAL:20230221T213322Z:7797a8ba-38a5-43c1-aa7e-c98cea055832",
+        "x-ms-routing-request-id": "WESTUS2:20230223T210911Z:f77cbdf5-70b3-4dc9-890c-3e250a846cc9",
         "x-request-time": "0.135"
-      },
-      "ResponseBody": {
-        "secretsType": "AccountKey",
-        "key": "dGhpcyBpcyBmYWtlIGtleQ=="
-      }
-    },
-    {
-      "RequestUri": "https://management.azure.com/subscriptions/00000000-0000-0000-0000-000000000/resourceGroups/00000/providers/Microsoft.MachineLearningServices/workspaces/00000/datastores/workspaceblobstore/listSecrets?api-version=2022-10-01",
-      "RequestMethod": "POST",
->>>>>>> ce9edaa6
-      "RequestHeaders": {
-        "Accept": "application/json",
-        "Accept-Encoding": "gzip, deflate",
-        "Connection": "keep-alive",
-<<<<<<< HEAD
-        "User-Agent": "azure-ai-ml/1.5.0 azsdk-python-mgmt-machinelearningservices/0.1.0 Python/3.7.9 (Windows-10-10.0.22621-SP0)"
-=======
-        "Content-Length": "0",
-        "User-Agent": "azure-ai-ml/1.5.0 azsdk-python-mgmt-machinelearningservices/0.1.0 Python/3.10.6 (Linux-5.15.79.1-microsoft-standard-WSL2-x86_64-with-glibc2.35)"
->>>>>>> ce9edaa6
-      },
-      "RequestBody": null,
-      "StatusCode": 200,
-      "ResponseHeaders": {
-        "Cache-Control": "no-cache",
-        "Content-Encoding": "gzip",
-        "Content-Type": "application/json; charset=utf-8",
-<<<<<<< HEAD
-        "Date": "Thu, 23 Feb 2023 03:31:41 GMT",
-        "Expires": "-1",
-        "Pragma": "no-cache",
-        "Request-Context": "appId=cid-v1:2d2e8e63-272e-4b3c-8598-4ee570a0e70d",
-        "Server-Timing": "traceparent;desc=\u002200-be2763fe1cc42488e2039e27803adf37-315ac523c2b2e08a-01\u0022",
-        "Strict-Transport-Security": "max-age=31536000; includeSubDomains",
-        "Transfer-Encoding": "chunked",
-        "Vary": [
-          "Accept-Encoding",
-          "Accept-Encoding"
-        ],
-        "x-aml-cluster": "vienna-eastus2-02",
-        "X-Content-Type-Options": "nosniff",
-        "x-ms-correlation-request-id": "09b2b843-20d8-4438-b4fb-533ec4e1288a",
-        "x-ms-ratelimit-remaining-subscription-reads": "11912",
-        "x-ms-response-type": "standard",
-        "x-ms-routing-request-id": "WESTUS2:20230223T033142Z:09b2b843-20d8-4438-b4fb-533ec4e1288a",
-        "x-request-time": "0.035"
-=======
-        "Date": "Tue, 21 Feb 2023 21:33:21 GMT",
-        "Expires": "-1",
-        "Pragma": "no-cache",
-        "Request-Context": "appId=cid-v1:2d2e8e63-272e-4b3c-8598-4ee570a0e70d",
-        "Server-Timing": "traceparent;desc=\u002200-faa82c3703721291b59b7f27bb72fb13-acf6ad43d76c87a9-01\u0022",
-        "Strict-Transport-Security": "max-age=31536000; includeSubDomains",
-        "Transfer-Encoding": "chunked",
-        "Vary": "Accept-Encoding",
-        "x-aml-cluster": "vienna-eastus-01",
-        "X-Content-Type-Options": "nosniff",
-        "x-ms-correlation-request-id": "22af78cb-8c09-4bfe-9793-bae566c6c57b",
-        "x-ms-ratelimit-remaining-subscription-writes": "1179",
-        "x-ms-response-type": "standard",
-        "x-ms-routing-request-id": "CANADACENTRAL:20230221T213322Z:22af78cb-8c09-4bfe-9793-bae566c6c57b",
-        "x-request-time": "0.096"
->>>>>>> ce9edaa6
       },
       "ResponseBody": {
         "id": "/subscriptions/00000000-0000-0000-0000-000000000/resourceGroups/00000/providers/Microsoft.MachineLearningServices/workspaces/00000",
@@ -906,58 +511,13 @@
       }
     },
     {
-<<<<<<< HEAD
       "RequestUri": "https://management.azure.com/subscriptions/00000000-0000-0000-0000-000000000/resourceGroups/00000/providers/Microsoft.MachineLearningServices/workspaces/00000?api-version=2022-10-01",
       "RequestMethod": "GET",
-=======
-      "RequestUri": "https://samcw32zcnpjldw.blob.core.windows.net/azureml-blobstore-3bd2018e-4b43-401e-ad49-85df181c9e0a/LocalUpload/00000000000000000000000000000000/COMPONENT_PLACEHOLDER",
-      "RequestMethod": "HEAD",
-      "RequestHeaders": {
-        "Accept": "application/xml",
-        "Accept-Encoding": "gzip, deflate",
-        "Connection": "keep-alive",
-        "User-Agent": "azsdk-python-storage-blob/12.14.1 Python/3.10.6 (Linux-5.15.79.1-microsoft-standard-WSL2-x86_64-with-glibc2.35)",
-        "x-ms-date": "Tue, 21 Feb 2023 21:33:22 GMT",
-        "x-ms-version": "2021-08-06"
-      },
-      "RequestBody": null,
-      "StatusCode": 200,
-      "ResponseHeaders": {
-        "Accept-Ranges": "bytes",
-        "Content-Length": "35",
-        "Content-MD5": "L/DnSpFIn\u002BjaQWc\u002BsUQdcw==",
-        "Content-Type": "application/octet-stream",
-        "Date": "Tue, 21 Feb 2023 21:33:22 GMT",
-        "ETag": "\u00220x8DB1192C06E1C79\u0022",
-        "Last-Modified": "Sat, 18 Feb 2023 09:30:19 GMT",
-        "Server": [
-          "Windows-Azure-Blob/1.0",
-          "Microsoft-HTTPAPI/2.0"
-        ],
-        "Vary": "Origin",
-        "x-ms-access-tier": "Hot",
-        "x-ms-access-tier-inferred": "true",
-        "x-ms-blob-type": "BlockBlob",
-        "x-ms-creation-time": "Sat, 18 Feb 2023 09:30:19 GMT",
-        "x-ms-lease-state": "available",
-        "x-ms-lease-status": "unlocked",
-        "x-ms-meta-name": "c4b5a984-a0c9-4622-a5cf-f22114f04941",
-        "x-ms-meta-upload_status": "completed",
-        "x-ms-meta-version": "1",
-        "x-ms-server-encrypted": "true",
-        "x-ms-version": "2021-08-06"
-      },
-      "ResponseBody": null
-    },
-    {
-      "RequestUri": "https://management.azure.com/subscriptions/00000000-0000-0000-0000-000000000/resourceGroups/00000/providers/Microsoft.MachineLearningServices/workspaces/00000/datastores/workspaceblobstore/listSecrets?api-version=2022-10-01",
-      "RequestMethod": "POST",
       "RequestHeaders": {
         "Accept": "application/json",
         "Accept-Encoding": "gzip, deflate",
         "Connection": "keep-alive",
-        "Content-Length": "0",
-        "User-Agent": "azure-ai-ml/1.5.0 azsdk-python-mgmt-machinelearningservices/0.1.0 Python/3.10.6 (Linux-5.15.79.1-microsoft-standard-WSL2-x86_64-with-glibc2.35)"
+        "User-Agent": "azure-ai-ml/1.5.0 azsdk-python-mgmt-machinelearningservices/0.1.0 Python/3.7.9 (Windows-10-10.0.22621-SP0)"
       },
       "RequestBody": null,
       "StatusCode": 200,
@@ -965,185 +525,24 @@
         "Cache-Control": "no-cache",
         "Content-Encoding": "gzip",
         "Content-Type": "application/json; charset=utf-8",
-        "Date": "Tue, 21 Feb 2023 21:33:21 GMT",
+        "Date": "Thu, 23 Feb 2023 21:09:11 GMT",
         "Expires": "-1",
         "Pragma": "no-cache",
         "Request-Context": "appId=cid-v1:2d2e8e63-272e-4b3c-8598-4ee570a0e70d",
-        "Server-Timing": "traceparent;desc=\u002200-22898f1609e229dffa7bd1da391bec07-071881d282db9b84-01\u0022",
-        "Strict-Transport-Security": "max-age=31536000; includeSubDomains",
-        "Transfer-Encoding": "chunked",
-        "Vary": "Accept-Encoding",
-        "x-aml-cluster": "vienna-eastus-01",
-        "X-Content-Type-Options": "nosniff",
-        "x-ms-correlation-request-id": "bb6625dc-3015-46c9-bcba-f624a9e84f9c",
-        "x-ms-ratelimit-remaining-subscription-writes": "1199",
-        "x-ms-response-type": "standard",
-        "x-ms-routing-request-id": "CANADACENTRAL:20230221T213322Z:bb6625dc-3015-46c9-bcba-f624a9e84f9c",
-        "x-request-time": "0.121"
-      },
-      "ResponseBody": {
-        "secretsType": "AccountKey",
-        "key": "dGhpcyBpcyBmYWtlIGtleQ=="
-      }
-    },
-    {
-      "RequestUri": "https://samcw32zcnpjldw.blob.core.windows.net/azureml-blobstore-3bd2018e-4b43-401e-ad49-85df181c9e0a/az-ml-artifacts/00000000000000000000000000000000/COMPONENT_PLACEHOLDER",
-      "RequestMethod": "HEAD",
-      "RequestHeaders": {
-        "Accept": "application/xml",
-        "Accept-Encoding": "gzip, deflate",
-        "Connection": "keep-alive",
-        "User-Agent": "azsdk-python-storage-blob/12.14.1 Python/3.10.6 (Linux-5.15.79.1-microsoft-standard-WSL2-x86_64-with-glibc2.35)",
-        "x-ms-date": "Tue, 21 Feb 2023 21:33:22 GMT",
-        "x-ms-version": "2021-08-06"
-      },
-      "RequestBody": null,
-      "StatusCode": 404,
-      "ResponseHeaders": {
-        "Date": "Tue, 21 Feb 2023 21:33:22 GMT",
-        "Server": [
-          "Windows-Azure-Blob/1.0",
-          "Microsoft-HTTPAPI/2.0"
-        ],
-        "Transfer-Encoding": "chunked",
-        "Vary": "Origin",
-        "x-ms-error-code": "BlobNotFound",
-        "x-ms-version": "2021-08-06"
-      },
-      "ResponseBody": null
-    },
-    {
-      "RequestUri": "https://samcw32zcnpjldw.blob.core.windows.net/azureml-blobstore-3bd2018e-4b43-401e-ad49-85df181c9e0a/LocalUpload/00000000000000000000000000000000/COMPONENT_PLACEHOLDER",
-      "RequestMethod": "HEAD",
-      "RequestHeaders": {
-        "Accept": "application/xml",
-        "Accept-Encoding": "gzip, deflate",
-        "Connection": "keep-alive",
-        "User-Agent": "azsdk-python-storage-blob/12.14.1 Python/3.10.6 (Linux-5.15.79.1-microsoft-standard-WSL2-x86_64-with-glibc2.35)",
-        "x-ms-date": "Tue, 21 Feb 2023 21:33:22 GMT",
-        "x-ms-version": "2021-08-06"
-      },
-      "RequestBody": null,
-      "StatusCode": 200,
-      "ResponseHeaders": {
-        "Accept-Ranges": "bytes",
-        "Content-Length": "35",
-        "Content-MD5": "L/DnSpFIn\u002BjaQWc\u002BsUQdcw==",
-        "Content-Type": "application/octet-stream",
-        "Date": "Tue, 21 Feb 2023 21:33:23 GMT",
-        "ETag": "\u00220x8DB1192C06E1C79\u0022",
-        "Last-Modified": "Sat, 18 Feb 2023 09:30:19 GMT",
-        "Server": [
-          "Windows-Azure-Blob/1.0",
-          "Microsoft-HTTPAPI/2.0"
-        ],
-        "Vary": "Origin",
-        "x-ms-access-tier": "Hot",
-        "x-ms-access-tier-inferred": "true",
-        "x-ms-blob-type": "BlockBlob",
-        "x-ms-creation-time": "Sat, 18 Feb 2023 09:30:19 GMT",
-        "x-ms-lease-state": "available",
-        "x-ms-lease-status": "unlocked",
-        "x-ms-meta-name": "c4b5a984-a0c9-4622-a5cf-f22114f04941",
-        "x-ms-meta-upload_status": "completed",
-        "x-ms-meta-version": "1",
-        "x-ms-server-encrypted": "true",
-        "x-ms-version": "2021-08-06"
-      },
-      "ResponseBody": null
-    },
-    {
-      "RequestUri": "https://samcw32zcnpjldw.blob.core.windows.net/azureml-blobstore-3bd2018e-4b43-401e-ad49-85df181c9e0a/LocalUpload/00000000000000000000000000000000/COMPONENT_PLACEHOLDER",
-      "RequestMethod": "HEAD",
->>>>>>> ce9edaa6
-      "RequestHeaders": {
-        "Accept": "application/json",
-        "Accept-Encoding": "gzip, deflate",
-        "Connection": "keep-alive",
-<<<<<<< HEAD
-        "User-Agent": "azure-ai-ml/1.5.0 azsdk-python-mgmt-machinelearningservices/0.1.0 Python/3.7.9 (Windows-10-10.0.22621-SP0)"
-=======
-        "User-Agent": "azsdk-python-storage-blob/12.14.1 Python/3.10.6 (Linux-5.15.79.1-microsoft-standard-WSL2-x86_64-with-glibc2.35)",
-        "x-ms-date": "Tue, 21 Feb 2023 21:33:22 GMT",
-        "x-ms-version": "2021-08-06"
->>>>>>> ce9edaa6
-      },
-      "RequestBody": null,
-      "StatusCode": 200,
-      "ResponseHeaders": {
-<<<<<<< HEAD
-        "Cache-Control": "no-cache",
-        "Content-Encoding": "gzip",
-        "Content-Type": "application/json; charset=utf-8",
-        "Date": "Thu, 23 Feb 2023 03:31:42 GMT",
-        "Expires": "-1",
-        "Pragma": "no-cache",
-        "Request-Context": "appId=cid-v1:2d2e8e63-272e-4b3c-8598-4ee570a0e70d",
-        "Server-Timing": "traceparent;desc=\u002200-141408617bc5675719056d64957c41e4-67fec93514ee4ea5-01\u0022",
+        "Server-Timing": "traceparent;desc=\u002200-d9f1508144fd663782fa60baeff5e255-66fb5c189c2b019d-01\u0022",
         "Strict-Transport-Security": "max-age=31536000; includeSubDomains",
         "Transfer-Encoding": "chunked",
         "Vary": [
           "Accept-Encoding",
           "Accept-Encoding"
         ],
-        "x-aml-cluster": "vienna-eastus2-02",
+        "x-aml-cluster": "vienna-eastus2-01",
         "X-Content-Type-Options": "nosniff",
-        "x-ms-correlation-request-id": "d6c1c8e4-e2c7-4999-ab35-176b57c9fdc6",
-        "x-ms-ratelimit-remaining-subscription-reads": "11911",
+        "x-ms-correlation-request-id": "6cab5f41-503b-46ce-9d82-0ec800804554",
+        "x-ms-ratelimit-remaining-subscription-reads": "11982",
         "x-ms-response-type": "standard",
-        "x-ms-routing-request-id": "WESTUS2:20230223T033142Z:d6c1c8e4-e2c7-4999-ab35-176b57c9fdc6",
-        "x-request-time": "0.022"
-=======
-        "Accept-Ranges": "bytes",
-        "Content-Length": "35",
-        "Content-MD5": "L/DnSpFIn\u002BjaQWc\u002BsUQdcw==",
-        "Content-Type": "application/octet-stream",
-        "Date": "Tue, 21 Feb 2023 21:33:23 GMT",
-        "ETag": "\u00220x8DB1192C06E1C79\u0022",
-        "Last-Modified": "Sat, 18 Feb 2023 09:30:19 GMT",
-        "Server": [
-          "Windows-Azure-Blob/1.0",
-          "Microsoft-HTTPAPI/2.0"
-        ],
-        "Vary": "Origin",
-        "x-ms-access-tier": "Hot",
-        "x-ms-access-tier-inferred": "true",
-        "x-ms-blob-type": "BlockBlob",
-        "x-ms-creation-time": "Sat, 18 Feb 2023 09:30:19 GMT",
-        "x-ms-lease-state": "available",
-        "x-ms-lease-status": "unlocked",
-        "x-ms-meta-name": "c4b5a984-a0c9-4622-a5cf-f22114f04941",
-        "x-ms-meta-upload_status": "completed",
-        "x-ms-meta-version": "1",
-        "x-ms-server-encrypted": "true",
-        "x-ms-version": "2021-08-06"
-      },
-      "ResponseBody": null
-    },
-    {
-      "RequestUri": "https://samcw32zcnpjldw.blob.core.windows.net/azureml-blobstore-3bd2018e-4b43-401e-ad49-85df181c9e0a/az-ml-artifacts/00000000000000000000000000000000/COMPONENT_PLACEHOLDER",
-      "RequestMethod": "HEAD",
-      "RequestHeaders": {
-        "Accept": "application/xml",
-        "Accept-Encoding": "gzip, deflate",
-        "Connection": "keep-alive",
-        "User-Agent": "azsdk-python-storage-blob/12.14.1 Python/3.10.6 (Linux-5.15.79.1-microsoft-standard-WSL2-x86_64-with-glibc2.35)",
-        "x-ms-date": "Tue, 21 Feb 2023 21:33:23 GMT",
-        "x-ms-version": "2021-08-06"
-      },
-      "RequestBody": null,
-      "StatusCode": 404,
-      "ResponseHeaders": {
-        "Date": "Tue, 21 Feb 2023 21:33:23 GMT",
-        "Server": [
-          "Windows-Azure-Blob/1.0",
-          "Microsoft-HTTPAPI/2.0"
-        ],
-        "Transfer-Encoding": "chunked",
-        "Vary": "Origin",
-        "x-ms-error-code": "BlobNotFound",
-        "x-ms-version": "2021-08-06"
->>>>>>> ce9edaa6
+        "x-ms-routing-request-id": "WESTUS2:20230223T210911Z:6cab5f41-503b-46ce-9d82-0ec800804554",
+        "x-request-time": "0.246"
       },
       "ResponseBody": {
         "id": "/subscriptions/00000000-0000-0000-0000-000000000/resourceGroups/00000/providers/Microsoft.MachineLearningServices/workspaces/00000",
@@ -1203,53 +602,30 @@
       }
     },
     {
-<<<<<<< HEAD
       "RequestUri": "https://eastus2.api.azureml.ms/content/v2.0/subscriptions/00000000-0000-0000-0000-000000000/resourceGroups/00000/providers/Microsoft.MachineLearningServices/workspaces/00000/snapshots/getByHash?hash=d3c05b496c685e7e5a204e3cebc689086bd0f622c2975d8090c18968739a464a\u0026hashVersion=202208",
       "RequestMethod": "GET",
-=======
-      "RequestUri": "https://samcw32zcnpjldw.blob.core.windows.net/azureml-blobstore-3bd2018e-4b43-401e-ad49-85df181c9e0a/az-ml-artifacts/00000000000000000000000000000000/COMPONENT_PLACEHOLDER",
-      "RequestMethod": "HEAD",
->>>>>>> ce9edaa6
       "RequestHeaders": {
         "Accept": "*/*",
         "Accept-Encoding": "gzip, deflate",
         "Connection": "keep-alive",
-<<<<<<< HEAD
         "Content-Type": "application/json; charset=UTF-8",
         "User-Agent": "azure-ai-ml/1.5.0 azsdk-python-core/1.26.3 Python/3.7.9 (Windows-10-10.0.22621-SP0)"
-=======
-        "User-Agent": "azsdk-python-storage-blob/12.14.1 Python/3.10.6 (Linux-5.15.79.1-microsoft-standard-WSL2-x86_64-with-glibc2.35)",
-        "x-ms-date": "Tue, 21 Feb 2023 21:33:23 GMT",
-        "x-ms-version": "2021-08-06"
->>>>>>> ce9edaa6
       },
       "RequestBody": null,
       "StatusCode": 200,
       "ResponseHeaders": {
-<<<<<<< HEAD
         "Connection": "keep-alive",
         "Content-Encoding": "gzip",
         "Content-Type": "application/json; charset=utf-8",
-        "Date": "Thu, 23 Feb 2023 03:31:45 GMT",
+        "Date": "Thu, 23 Feb 2023 21:09:18 GMT",
         "Request-Context": "appId=cid-v1:2d2e8e63-272e-4b3c-8598-4ee570a0e70d",
         "Strict-Transport-Security": "max-age=15724800; includeSubDomains; preload",
         "Transfer-Encoding": "chunked",
         "Vary": "Accept-Encoding",
-        "x-aml-cluster": "vienna-eastus2-02",
+        "x-aml-cluster": "vienna-eastus2-01",
         "X-Content-Type-Options": "nosniff",
         "x-ms-response-type": "standard",
-        "x-request-time": "0.047"
-=======
-        "Date": "Tue, 21 Feb 2023 21:33:23 GMT",
-        "Server": [
-          "Windows-Azure-Blob/1.0",
-          "Microsoft-HTTPAPI/2.0"
-        ],
-        "Transfer-Encoding": "chunked",
-        "Vary": "Origin",
-        "x-ms-error-code": "BlobNotFound",
-        "x-ms-version": "2021-08-06"
->>>>>>> ce9edaa6
+        "x-request-time": "0.707"
       },
       "ResponseBody": {
         "snapshotType": "LocalFiles",
@@ -1316,36 +692,14 @@
       }
     },
     {
-<<<<<<< HEAD
       "RequestUri": "https://eastus2.api.azureml.ms/content/v2.0/subscriptions/00000000-0000-0000-0000-000000000/resourceGroups/00000/providers/Microsoft.MachineLearningServices/workspaces/00000/snapshots/getByHash?hash=d3c05b496c685e7e5a204e3cebc689086bd0f622c2975d8090c18968739a464a\u0026hashVersion=202208",
       "RequestMethod": "GET",
-=======
-      "RequestUri": "https://management.azure.com/subscriptions/00000000-0000-0000-0000-000000000/resourceGroups/00000/providers/Microsoft.MachineLearningServices/workspaces/00000/codes/c4b5a984-a0c9-4622-a5cf-f22114f04941/versions/1?api-version=2022-05-01",
-      "RequestMethod": "PUT",
->>>>>>> ce9edaa6
       "RequestHeaders": {
         "Accept": "*/*",
         "Accept-Encoding": "gzip, deflate",
         "Connection": "keep-alive",
-<<<<<<< HEAD
         "Content-Type": "application/json; charset=UTF-8",
         "User-Agent": "azure-ai-ml/1.5.0 azsdk-python-core/1.26.3 Python/3.7.9 (Windows-10-10.0.22621-SP0)"
-=======
-        "Content-Length": "288",
-        "Content-Type": "application/json",
-        "User-Agent": "azure-ai-ml/1.5.0 azsdk-python-mgmt-machinelearningservices/0.1.0 Python/3.10.6 (Linux-5.15.79.1-microsoft-standard-WSL2-x86_64-with-glibc2.35)"
-      },
-      "RequestBody": {
-        "properties": {
-          "properties": {
-            "hash_sha256": "0000000000000",
-            "hash_version": "0000000000000"
-          },
-          "isAnonymous": true,
-          "isArchived": false,
-          "codeUri": "https://samcw32zcnpjldw.blob.core.windows.net/azureml-blobstore-3bd2018e-4b43-401e-ad49-85df181c9e0a/LocalUpload/00000000000000000000000000000000"
-        }
->>>>>>> ce9edaa6
       },
       "RequestBody": null,
       "StatusCode": 200,
@@ -1353,16 +707,15 @@
         "Connection": "keep-alive",
         "Content-Encoding": "gzip",
         "Content-Type": "application/json; charset=utf-8",
-<<<<<<< HEAD
-        "Date": "Thu, 23 Feb 2023 03:31:45 GMT",
+        "Date": "Thu, 23 Feb 2023 21:09:19 GMT",
         "Request-Context": "appId=cid-v1:2d2e8e63-272e-4b3c-8598-4ee570a0e70d",
         "Strict-Transport-Security": "max-age=15724800; includeSubDomains; preload",
         "Transfer-Encoding": "chunked",
         "Vary": "Accept-Encoding",
-        "x-aml-cluster": "vienna-eastus2-02",
+        "x-aml-cluster": "vienna-eastus2-01",
         "X-Content-Type-Options": "nosniff",
         "x-ms-response-type": "standard",
-        "x-request-time": "0.053"
+        "x-request-time": "0.813"
       },
       "ResponseBody": {
         "snapshotType": "LocalFiles",
@@ -1431,137 +784,28 @@
     {
       "RequestUri": "https://eastus2.api.azureml.ms/content/v2.0/subscriptions/00000000-0000-0000-0000-000000000/resourceGroups/00000/providers/Microsoft.MachineLearningServices/workspaces/00000/snapshots/getByHash?hash=d3c05b496c685e7e5a204e3cebc689086bd0f622c2975d8090c18968739a464a\u0026hashVersion=202208",
       "RequestMethod": "GET",
-=======
-        "Date": "Tue, 21 Feb 2023 21:33:26 GMT",
-        "Expires": "-1",
-        "Pragma": "no-cache",
-        "Request-Context": "appId=cid-v1:2d2e8e63-272e-4b3c-8598-4ee570a0e70d",
-        "Server-Timing": "traceparent;desc=\u002200-8982e9080d6a3c64b07ace45b0b82a4f-0e51360ad96ec209-01\u0022",
-        "Strict-Transport-Security": "max-age=31536000; includeSubDomains",
-        "Transfer-Encoding": "chunked",
-        "Vary": [
-          "Accept-Encoding",
-          "Accept-Encoding"
-        ],
-        "x-aml-cluster": "vienna-eastus-01",
-        "X-Content-Type-Options": "nosniff",
-        "x-ms-correlation-request-id": "03af18e2-c975-48f3-9d32-fb6e93c245ad",
-        "x-ms-ratelimit-remaining-subscription-writes": "1199",
-        "x-ms-response-type": "standard",
-        "x-ms-routing-request-id": "CANADACENTRAL:20230221T213326Z:03af18e2-c975-48f3-9d32-fb6e93c245ad",
-        "x-request-time": "0.152"
-      },
-      "ResponseBody": {
-        "id": "/subscriptions/00000000-0000-0000-0000-000000000/resourceGroups/00000/providers/Microsoft.MachineLearningServices/workspaces/00000/codes/c4b5a984-a0c9-4622-a5cf-f22114f04941/versions/1",
-        "name": "1",
-        "type": "Microsoft.MachineLearningServices/workspaces/codes/versions",
-        "properties": {
-          "description": null,
-          "tags": {},
-          "properties": {
-            "hash_sha256": "0000000000000",
-            "hash_version": "0000000000000"
-          },
-          "isArchived": false,
-          "isAnonymous": false,
-          "codeUri": "https://samcw32zcnpjldw.blob.core.windows.net/azureml-blobstore-3bd2018e-4b43-401e-ad49-85df181c9e0a/LocalUpload/00000000000000000000000000000000"
-        },
-        "systemData": {
-          "createdAt": "2023-02-18T09:30:23.7478116\u002B00:00",
-          "createdBy": "Firstname Lastname",
-          "createdByType": "User",
-          "lastModifiedAt": "2023-02-21T21:33:26.7505283\u002B00:00",
-          "lastModifiedBy": "Firstname Lastname",
-          "lastModifiedByType": "User"
-        }
-      }
-    },
-    {
-      "RequestUri": "https://management.azure.com/subscriptions/00000000-0000-0000-0000-000000000/resourceGroups/00000/providers/Microsoft.MachineLearningServices/workspaces/00000/components/azureml_anonymous/versions/fb81b85d-bd34-6b97-178e-bbc66f6edc8a?api-version=2022-10-01",
-      "RequestMethod": "PUT",
->>>>>>> ce9edaa6
       "RequestHeaders": {
         "Accept": "*/*",
         "Accept-Encoding": "gzip, deflate",
         "Connection": "keep-alive",
-<<<<<<< HEAD
         "Content-Type": "application/json; charset=UTF-8",
         "User-Agent": "azure-ai-ml/1.5.0 azsdk-python-core/1.26.3 Python/3.7.9 (Windows-10-10.0.22621-SP0)"
-=======
-        "Content-Length": "1343",
-        "Content-Type": "application/json",
-        "User-Agent": "azure-ai-ml/1.5.0 azsdk-python-mgmt-machinelearningservices/0.1.0 Python/3.10.6 (Linux-5.15.79.1-microsoft-standard-WSL2-x86_64-with-glibc2.35)"
-      },
-      "RequestBody": {
-        "properties": {
-          "description": "This is the TensorFlow command component",
-          "properties": {},
-          "tags": {
-            "tag": "tagvalue",
-            "owner": "sdkteam"
-          },
-          "isAnonymous": true,
-          "isArchived": false,
-          "componentSpec": {
-            "command": "echo Hello World \u0026 echo ${{inputs.component_in_number}} \u0026 echo ${{inputs.component_in_path}} \u0026 echo ${{outputs.component_out_path}}",
-            "code": "azureml:/subscriptions/00000000-0000-0000-0000-000000000/resourceGroups/00000/providers/Microsoft.MachineLearningServices/workspaces/00000/codes/c4b5a984-a0c9-4622-a5cf-f22114f04941/versions/1",
-            "environment": "azureml:AzureML-sklearn-1.0-ubuntu20.04-py38-cpu:33",
-            "resources": {
-              "instance_count": 2
-            },
-            "distribution": {
-              "type": "tensorflow",
-              "parameter_server_count": 1,
-              "worker_count": 2
-            },
-            "name": "azureml_anonymous",
-            "description": "This is the TensorFlow command component",
-            "tags": {
-              "tag": "tagvalue",
-              "owner": "sdkteam"
-            },
-            "version": "1",
-            "$schema": "https://azuremlschemas.azureedge.net/development/commandComponent.schema.json",
-            "display_name": "CommandComponentTensorFlow",
-            "is_deterministic": true,
-            "inputs": {
-              "component_in_number": {
-                "type": "number",
-                "default": "10.99",
-                "description": "A number"
-              },
-              "component_in_path": {
-                "type": "uri_folder",
-                "description": "A path"
-              }
-            },
-            "outputs": {
-              "component_out_path": {
-                "type": "uri_folder"
-              }
-            },
-            "type": "command",
-            "_source": "YAML.COMPONENT"
-          }
-        }
->>>>>>> ce9edaa6
       },
       "RequestBody": null,
       "StatusCode": 200,
       "ResponseHeaders": {
-<<<<<<< HEAD
         "Connection": "keep-alive",
         "Content-Encoding": "gzip",
         "Content-Type": "application/json; charset=utf-8",
-        "Date": "Thu, 23 Feb 2023 03:31:45 GMT",
+        "Date": "Thu, 23 Feb 2023 21:09:19 GMT",
         "Request-Context": "appId=cid-v1:2d2e8e63-272e-4b3c-8598-4ee570a0e70d",
         "Strict-Transport-Security": "max-age=15724800; includeSubDomains; preload",
         "Transfer-Encoding": "chunked",
         "Vary": "Accept-Encoding",
-        "x-aml-cluster": "vienna-eastus2-02",
+        "x-aml-cluster": "vienna-eastus2-01",
         "X-Content-Type-Options": "nosniff",
         "x-ms-response-type": "standard",
-        "x-request-time": "0.054"
+        "x-request-time": "0.936"
       },
       "ResponseBody": {
         "snapshotType": "LocalFiles",
@@ -1642,24 +886,24 @@
         "Cache-Control": "no-cache",
         "Content-Encoding": "gzip",
         "Content-Type": "application/json; charset=utf-8",
-        "Date": "Thu, 23 Feb 2023 03:31:47 GMT",
+        "Date": "Thu, 23 Feb 2023 21:09:23 GMT",
         "Expires": "-1",
         "Pragma": "no-cache",
         "Request-Context": "appId=cid-v1:2d2e8e63-272e-4b3c-8598-4ee570a0e70d",
-        "Server-Timing": "traceparent;desc=\u002200-27d1df90aa1f6f2f98a3223376f26f82-816fb793cd899717-01\u0022",
+        "Server-Timing": "traceparent;desc=\u002200-9d436a28e724fa33beabd22541965e3a-8cae044e8367a04c-01\u0022",
         "Strict-Transport-Security": "max-age=31536000; includeSubDomains",
         "Transfer-Encoding": "chunked",
         "Vary": [
           "Accept-Encoding",
           "Accept-Encoding"
         ],
-        "x-aml-cluster": "vienna-eastus2-02",
+        "x-aml-cluster": "vienna-eastus2-01",
         "X-Content-Type-Options": "nosniff",
-        "x-ms-correlation-request-id": "57c4762a-e827-473b-a11d-8945b344e61f",
-        "x-ms-ratelimit-remaining-subscription-reads": "11910",
+        "x-ms-correlation-request-id": "0b2caf0d-a20a-46a5-86a8-630b55a329a3",
+        "x-ms-ratelimit-remaining-subscription-reads": "11999",
         "x-ms-response-type": "standard",
-        "x-ms-routing-request-id": "WESTUS2:20230223T033148Z:57c4762a-e827-473b-a11d-8945b344e61f",
-        "x-request-time": "0.051"
+        "x-ms-routing-request-id": "WESTUS2:20230223T210923Z:0b2caf0d-a20a-46a5-86a8-630b55a329a3",
+        "x-request-time": "0.631"
       },
       "ResponseBody": {
         "id": "/subscriptions/00000000-0000-0000-0000-000000000/resourceGroups/00000/providers/Microsoft.MachineLearningServices/workspaces/00000/codes/e7a3f40e-eb47-4499-9b80-1e5d911878f8/versions/1",
@@ -1689,28 +933,356 @@
     {
       "RequestUri": "https://management.azure.com/subscriptions/00000000-0000-0000-0000-000000000/resourceGroups/00000/providers/Microsoft.MachineLearningServices/workspaces/00000/codes/e7a3f40e-eb47-4499-9b80-1e5d911878f8/versions/1?api-version=2022-05-01",
       "RequestMethod": "GET",
-=======
+      "RequestHeaders": {
+        "Accept": "application/json",
+        "Accept-Encoding": "gzip, deflate",
+        "Connection": "keep-alive",
+        "User-Agent": "azure-ai-ml/1.5.0 azsdk-python-mgmt-machinelearningservices/0.1.0 Python/3.7.9 (Windows-10-10.0.22621-SP0)"
+      },
+      "RequestBody": null,
+      "StatusCode": 200,
+      "ResponseHeaders": {
         "Cache-Control": "no-cache",
-        "Content-Length": "1869",
+        "Content-Encoding": "gzip",
         "Content-Type": "application/json; charset=utf-8",
-        "Date": "Tue, 21 Feb 2023 21:33:27 GMT",
+        "Date": "Thu, 23 Feb 2023 21:09:24 GMT",
         "Expires": "-1",
-        "Location": "https://management.azure.com/subscriptions/00000000-0000-0000-0000-000000000/resourceGroups/00000/providers/Microsoft.MachineLearningServices/workspaces/00000/components/azureml_anonymous/versions/fb81b85d-bd34-6b97-178e-bbc66f6edc8a?api-version=2022-10-01",
         "Pragma": "no-cache",
         "Request-Context": "appId=cid-v1:2d2e8e63-272e-4b3c-8598-4ee570a0e70d",
-        "Server-Timing": "traceparent;desc=\u002200-b944a17c48df3af9acfb8638b4e14b27-dddf5184ef3f4a95-01\u0022",
+        "Server-Timing": "traceparent;desc=\u002200-8a792d14135fde39deac669a05d9faaf-8efec9b37342237e-01\u0022",
         "Strict-Transport-Security": "max-age=31536000; includeSubDomains",
-        "x-aml-cluster": "vienna-eastus-01",
+        "Transfer-Encoding": "chunked",
+        "Vary": [
+          "Accept-Encoding",
+          "Accept-Encoding"
+        ],
+        "x-aml-cluster": "vienna-eastus2-02",
         "X-Content-Type-Options": "nosniff",
-        "x-ms-correlation-request-id": "ed3a7eff-d2a9-400c-ace9-a2b7253fb53c",
-        "x-ms-ratelimit-remaining-subscription-writes": "1198",
+        "x-ms-correlation-request-id": "b1b7f455-480a-4e1f-a767-4b39c41e3ffa",
+        "x-ms-ratelimit-remaining-subscription-reads": "11999",
         "x-ms-response-type": "standard",
-        "x-ms-routing-request-id": "CANADACENTRAL:20230221T213327Z:ed3a7eff-d2a9-400c-ace9-a2b7253fb53c",
-        "x-request-time": "0.535"
+        "x-ms-routing-request-id": "WESTUS2:20230223T210924Z:b1b7f455-480a-4e1f-a767-4b39c41e3ffa",
+        "x-request-time": "0.239"
       },
       "ResponseBody": {
-        "id": "/subscriptions/00000000-0000-0000-0000-000000000/resourceGroups/00000/providers/Microsoft.MachineLearningServices/workspaces/00000/components/azureml_anonymous/versions/55ccc504-0df0-43d9-8870-54bd9636937b",
-        "name": "55ccc504-0df0-43d9-8870-54bd9636937b",
+        "id": "/subscriptions/00000000-0000-0000-0000-000000000/resourceGroups/00000/providers/Microsoft.MachineLearningServices/workspaces/00000/codes/e7a3f40e-eb47-4499-9b80-1e5d911878f8/versions/1",
+        "name": "1",
+        "type": "Microsoft.MachineLearningServices/workspaces/codes/versions",
+        "properties": {
+          "description": null,
+          "tags": {},
+          "properties": {
+            "hash_sha256": "0000000000000",
+            "hash_version": "0000000000000"
+          },
+          "isArchived": false,
+          "isAnonymous": false,
+          "codeUri": "https://saveorz2izv2bas.blob.core.windows.net:443/000000000000000000000000000000000000/"
+        },
+        "systemData": {
+          "createdAt": "2023-02-23T02:16:10.3151666\u002B00:00",
+          "createdBy": "Diondra Peck",
+          "createdByType": "User",
+          "lastModifiedAt": "2023-02-23T02:16:10.3151666\u002B00:00",
+          "lastModifiedBy": "Diondra Peck",
+          "lastModifiedByType": "User"
+        }
+      }
+    },
+    {
+      "RequestUri": "https://management.azure.com/subscriptions/00000000-0000-0000-0000-000000000/resourceGroups/00000/providers/Microsoft.MachineLearningServices/workspaces/00000/codes/e7a3f40e-eb47-4499-9b80-1e5d911878f8/versions/1?api-version=2022-05-01",
+      "RequestMethod": "GET",
+      "RequestHeaders": {
+        "Accept": "application/json",
+        "Accept-Encoding": "gzip, deflate",
+        "Connection": "keep-alive",
+        "User-Agent": "azure-ai-ml/1.5.0 azsdk-python-mgmt-machinelearningservices/0.1.0 Python/3.7.9 (Windows-10-10.0.22621-SP0)"
+      },
+      "RequestBody": null,
+      "StatusCode": 200,
+      "ResponseHeaders": {
+        "Cache-Control": "no-cache",
+        "Content-Encoding": "gzip",
+        "Content-Type": "application/json; charset=utf-8",
+        "Date": "Thu, 23 Feb 2023 21:09:24 GMT",
+        "Expires": "-1",
+        "Pragma": "no-cache",
+        "Request-Context": "appId=cid-v1:2d2e8e63-272e-4b3c-8598-4ee570a0e70d",
+        "Server-Timing": "traceparent;desc=\u002200-fe1f246c2d23e796def6b1bbf6f241d6-cb8458dbe6778696-01\u0022",
+        "Strict-Transport-Security": "max-age=31536000; includeSubDomains",
+        "Transfer-Encoding": "chunked",
+        "Vary": [
+          "Accept-Encoding",
+          "Accept-Encoding"
+        ],
+        "x-aml-cluster": "vienna-eastus2-01",
+        "X-Content-Type-Options": "nosniff",
+        "x-ms-correlation-request-id": "60a4ed3b-b04c-42af-b7f2-45ba3a26bca5",
+        "x-ms-ratelimit-remaining-subscription-reads": "11981",
+        "x-ms-response-type": "standard",
+        "x-ms-routing-request-id": "WESTUS2:20230223T210925Z:60a4ed3b-b04c-42af-b7f2-45ba3a26bca5",
+        "x-request-time": "0.341"
+      },
+      "ResponseBody": {
+        "id": "/subscriptions/00000000-0000-0000-0000-000000000/resourceGroups/00000/providers/Microsoft.MachineLearningServices/workspaces/00000/codes/e7a3f40e-eb47-4499-9b80-1e5d911878f8/versions/1",
+        "name": "1",
+        "type": "Microsoft.MachineLearningServices/workspaces/codes/versions",
+        "properties": {
+          "description": null,
+          "tags": {},
+          "properties": {
+            "hash_sha256": "0000000000000",
+            "hash_version": "0000000000000"
+          },
+          "isArchived": false,
+          "isAnonymous": false,
+          "codeUri": "https://saveorz2izv2bas.blob.core.windows.net:443/000000000000000000000000000000000000/"
+        },
+        "systemData": {
+          "createdAt": "2023-02-23T02:16:10.3151666\u002B00:00",
+          "createdBy": "Diondra Peck",
+          "createdByType": "User",
+          "lastModifiedAt": "2023-02-23T02:16:10.3151666\u002B00:00",
+          "lastModifiedBy": "Diondra Peck",
+          "lastModifiedByType": "User"
+        }
+      }
+    },
+    {
+      "RequestUri": "https://management.azure.com/subscriptions/00000000-0000-0000-0000-000000000/resourceGroups/00000/providers/Microsoft.MachineLearningServices/workspaces/00000/components/azureml_anonymous/versions/000000000000000000000?api-version=2022-10-01",
+      "RequestMethod": "PUT",
+      "RequestHeaders": {
+        "Accept": "application/json",
+        "Accept-Encoding": "gzip, deflate",
+        "Connection": "keep-alive",
+        "Content-Length": "1316",
+        "Content-Type": "application/json",
+        "User-Agent": "azure-ai-ml/1.5.0 azsdk-python-mgmt-machinelearningservices/0.1.0 Python/3.7.9 (Windows-10-10.0.22621-SP0)"
+      },
+      "RequestBody": {
+        "properties": {
+          "description": "This is the pytorch command component",
+          "properties": {},
+          "tags": {
+            "tag": "tagvalue",
+            "owner": "sdkteam"
+          },
+          "isAnonymous": true,
+          "isArchived": false,
+          "componentSpec": {
+            "command": "echo Hello World \u0026 echo ${{inputs.component_in_number}} \u0026 echo ${{inputs.component_in_path}} \u0026 echo ${{outputs.component_out_path}}",
+            "code": "azureml:/subscriptions/00000000-0000-0000-0000-000000000/resourceGroups/00000/providers/Microsoft.MachineLearningServices/workspaces/00000/codes/e7a3f40e-eb47-4499-9b80-1e5d911878f8/versions/1",
+            "environment": "azureml:AzureML-sklearn-1.0-ubuntu20.04-py38-cpu:33",
+            "resources": {
+              "instance_count": 2
+            },
+            "distribution": {
+              "type": "pytorch",
+              "process_count_per_instance": 4
+            },
+            "name": "azureml_anonymous",
+            "description": "This is the pytorch command component",
+            "tags": {
+              "tag": "tagvalue",
+              "owner": "sdkteam"
+            },
+            "version": "1",
+            "$schema": "https://azuremlschemas.azureedge.net/development/commandComponent.schema.json",
+            "display_name": "CommandComponentPytorch",
+            "is_deterministic": true,
+            "inputs": {
+              "component_in_number": {
+                "type": "number",
+                "default": "10.99",
+                "description": "A number"
+              },
+              "component_in_path": {
+                "type": "uri_folder",
+                "description": "A path"
+              }
+            },
+            "outputs": {
+              "component_out_path": {
+                "type": "uri_folder"
+              }
+            },
+            "type": "command",
+            "_source": "YAML.COMPONENT"
+          }
+        }
+      },
+      "StatusCode": 201,
+      "ResponseHeaders": {
+        "Cache-Control": "no-cache",
+        "Content-Length": "2317",
+        "Content-Type": "application/json; charset=utf-8",
+        "Date": "Thu, 23 Feb 2023 21:09:26 GMT",
+        "Expires": "-1",
+        "Location": "https://management.azure.com/subscriptions/00000000-0000-0000-0000-000000000/resourceGroups/00000/providers/Microsoft.MachineLearningServices/workspaces/00000/components/azureml_anonymous/versions/000000000000000000000?api-version=2022-10-01",
+        "Pragma": "no-cache",
+        "Request-Context": "appId=cid-v1:2d2e8e63-272e-4b3c-8598-4ee570a0e70d",
+        "Server-Timing": "traceparent;desc=\u002200-585d0213c0e753fa231e3e1b7a9a7fc9-e6328f3761ef5ea0-01\u0022",
+        "Strict-Transport-Security": "max-age=31536000; includeSubDomains",
+        "x-aml-cluster": "vienna-eastus2-02",
+        "X-Content-Type-Options": "nosniff",
+        "x-ms-correlation-request-id": "2eea1915-f924-4aed-aaa2-8a5385382f67",
+        "x-ms-ratelimit-remaining-subscription-writes": "1199",
+        "x-ms-response-type": "standard",
+        "x-ms-routing-request-id": "WESTUS2:20230223T210927Z:2eea1915-f924-4aed-aaa2-8a5385382f67",
+        "x-request-time": "1.981"
+      },
+      "ResponseBody": {
+        "id": "/subscriptions/00000000-0000-0000-0000-000000000/resourceGroups/00000/providers/Microsoft.MachineLearningServices/workspaces/00000/components/azureml_anonymous/versions/3815c772-fd21-4825-b208-3d542e2005c9",
+        "name": "3815c772-fd21-4825-b208-3d542e2005c9",
+        "type": "Microsoft.MachineLearningServices/workspaces/components/versions",
+        "properties": {
+          "description": null,
+          "tags": {
+            "tag": "tagvalue",
+            "owner": "sdkteam"
+          },
+          "properties": {},
+          "isArchived": false,
+          "isAnonymous": true,
+          "componentSpec": {
+            "name": "azureml_anonymous",
+            "version": "1",
+            "display_name": "CommandComponentPytorch",
+            "is_deterministic": "True",
+            "type": "command",
+            "description": "This is the pytorch command component",
+            "tags": {
+              "tag": "tagvalue",
+              "owner": "sdkteam"
+            },
+            "inputs": {
+              "component_in_path": {
+                "type": "uri_folder",
+                "optional": "False",
+                "description": "A path"
+              },
+              "component_in_number": {
+                "type": "number",
+                "optional": "False",
+                "default": "10.99",
+                "description": "A number"
+              }
+            },
+            "outputs": {
+              "component_out_path": {
+                "type": "uri_folder"
+              }
+            },
+            "code": "azureml:/subscriptions/00000000-0000-0000-0000-000000000/resourceGroups/00000/providers/Microsoft.MachineLearningServices/workspaces/00000/codes/e7a3f40e-eb47-4499-9b80-1e5d911878f8/versions/1",
+            "environment": "azureml://registries/azureml/environments/AzureML-sklearn-1.0-ubuntu20.04-py38-cpu/versions/33",
+            "resources": {
+              "instance_count": "2"
+            },
+            "distribution": {
+              "process_count_per_instance": "4",
+              "type": "Pytorch"
+            },
+            "command": "echo Hello World \u0026 echo ${{inputs.component_in_number}} \u0026 echo ${{inputs.component_in_path}} \u0026 echo ${{outputs.component_out_path}}",
+            "$schema": "https://azuremlschemas.azureedge.net/development/commandComponent.schema.json"
+          }
+        },
+        "systemData": {
+          "createdAt": "2023-02-23T21:09:27.1665973\u002B00:00",
+          "createdBy": "Diondra Peck",
+          "createdByType": "User",
+          "lastModifiedAt": "2023-02-23T21:09:27.1665973\u002B00:00",
+          "lastModifiedBy": "Diondra Peck",
+          "lastModifiedByType": "User"
+        }
+      }
+    },
+    {
+      "RequestUri": "https://management.azure.com/subscriptions/00000000-0000-0000-0000-000000000/resourceGroups/00000/providers/Microsoft.MachineLearningServices/workspaces/00000/components/azureml_anonymous/versions/000000000000000000000?api-version=2022-10-01",
+      "RequestMethod": "PUT",
+      "RequestHeaders": {
+        "Accept": "application/json",
+        "Accept-Encoding": "gzip, deflate",
+        "Connection": "keep-alive",
+        "Content-Length": "1343",
+        "Content-Type": "application/json",
+        "User-Agent": "azure-ai-ml/1.5.0 azsdk-python-mgmt-machinelearningservices/0.1.0 Python/3.7.9 (Windows-10-10.0.22621-SP0)"
+      },
+      "RequestBody": {
+        "properties": {
+          "description": "This is the TensorFlow command component",
+          "properties": {},
+          "tags": {
+            "tag": "tagvalue",
+            "owner": "sdkteam"
+          },
+          "isAnonymous": true,
+          "isArchived": false,
+          "componentSpec": {
+            "command": "echo Hello World \u0026 echo ${{inputs.component_in_number}} \u0026 echo ${{inputs.component_in_path}} \u0026 echo ${{outputs.component_out_path}}",
+            "code": "azureml:/subscriptions/00000000-0000-0000-0000-000000000/resourceGroups/00000/providers/Microsoft.MachineLearningServices/workspaces/00000/codes/e7a3f40e-eb47-4499-9b80-1e5d911878f8/versions/1",
+            "environment": "azureml:AzureML-sklearn-1.0-ubuntu20.04-py38-cpu:33",
+            "resources": {
+              "instance_count": 2
+            },
+            "distribution": {
+              "type": "tensorflow",
+              "parameter_server_count": 1,
+              "worker_count": 2
+            },
+            "name": "azureml_anonymous",
+            "description": "This is the TensorFlow command component",
+            "tags": {
+              "tag": "tagvalue",
+              "owner": "sdkteam"
+            },
+            "version": "1",
+            "$schema": "https://azuremlschemas.azureedge.net/development/commandComponent.schema.json",
+            "display_name": "CommandComponentTensorFlow",
+            "is_deterministic": true,
+            "inputs": {
+              "component_in_number": {
+                "type": "number",
+                "default": "10.99",
+                "description": "A number"
+              },
+              "component_in_path": {
+                "type": "uri_folder",
+                "description": "A path"
+              }
+            },
+            "outputs": {
+              "component_out_path": {
+                "type": "uri_folder"
+              }
+            },
+            "type": "command",
+            "_source": "YAML.COMPONENT"
+          }
+        }
+      },
+      "StatusCode": 201,
+      "ResponseHeaders": {
+        "Cache-Control": "no-cache",
+        "Content-Length": "2347",
+        "Content-Type": "application/json; charset=utf-8",
+        "Date": "Thu, 23 Feb 2023 21:09:27 GMT",
+        "Expires": "-1",
+        "Location": "https://management.azure.com/subscriptions/00000000-0000-0000-0000-000000000/resourceGroups/00000/providers/Microsoft.MachineLearningServices/workspaces/00000/components/azureml_anonymous/versions/000000000000000000000?api-version=2022-10-01",
+        "Pragma": "no-cache",
+        "Request-Context": "appId=cid-v1:2d2e8e63-272e-4b3c-8598-4ee570a0e70d",
+        "Server-Timing": "traceparent;desc=\u002200-9509e2580c5fc0050a2954a019c86c3d-adf8649a5a8115a2-01\u0022",
+        "Strict-Transport-Security": "max-age=31536000; includeSubDomains",
+        "x-aml-cluster": "vienna-eastus2-01",
+        "X-Content-Type-Options": "nosniff",
+        "x-ms-correlation-request-id": "a3d72618-8064-4d80-8211-1703ca8c463e",
+        "x-ms-ratelimit-remaining-subscription-writes": "1193",
+        "x-ms-response-type": "standard",
+        "x-ms-routing-request-id": "WESTUS2:20230223T210928Z:a3d72618-8064-4d80-8211-1703ca8c463e",
+        "x-request-time": "2.887"
+      },
+      "ResponseBody": {
+        "id": "/subscriptions/00000000-0000-0000-0000-000000000/resourceGroups/00000/providers/Microsoft.MachineLearningServices/workspaces/00000/components/azureml_anonymous/versions/716246da-883d-4091-85de-f9532046feb3",
+        "name": "716246da-883d-4091-85de-f9532046feb3",
         "type": "Microsoft.MachineLearningServices/workspaces/components/versions",
         "properties": {
           "description": null,
@@ -1750,7 +1322,7 @@
                 "type": "uri_folder"
               }
             },
-            "code": "azureml:/subscriptions/00000000-0000-0000-0000-000000000/resourceGroups/00000/providers/Microsoft.MachineLearningServices/workspaces/00000/codes/c4b5a984-a0c9-4622-a5cf-f22114f04941/versions/1",
+            "code": "azureml:/subscriptions/00000000-0000-0000-0000-000000000/resourceGroups/00000/providers/Microsoft.MachineLearningServices/workspaces/00000/codes/e7a3f40e-eb47-4499-9b80-1e5d911878f8/versions/1",
             "environment": "azureml://registries/azureml/environments/AzureML-sklearn-1.0-ubuntu20.04-py38-cpu/versions/33",
             "resources": {
               "instance_count": "2"
@@ -1765,250 +1337,17 @@
           }
         },
         "systemData": {
-          "createdAt": "2023-02-18T09:33:14.255655\u002B00:00",
-          "createdBy": "Firstname Lastname",
+          "createdAt": "2023-02-23T21:09:28.51394\u002B00:00",
+          "createdBy": "Diondra Peck",
           "createdByType": "User",
-          "lastModifiedAt": "2023-02-18T09:33:14.3395388\u002B00:00",
-          "lastModifiedBy": "Firstname Lastname",
+          "lastModifiedAt": "2023-02-23T21:09:28.51394\u002B00:00",
+          "lastModifiedBy": "Diondra Peck",
           "lastModifiedByType": "User"
         }
       }
     },
     {
-      "RequestUri": "https://management.azure.com/subscriptions/00000000-0000-0000-0000-000000000/resourceGroups/00000/providers/Microsoft.MachineLearningServices/workspaces/00000/codes/c4b5a984-a0c9-4622-a5cf-f22114f04941/versions/1?api-version=2022-05-01",
-      "RequestMethod": "PUT",
->>>>>>> ce9edaa6
-      "RequestHeaders": {
-        "Accept": "application/json",
-        "Accept-Encoding": "gzip, deflate",
-        "Connection": "keep-alive",
-<<<<<<< HEAD
-        "User-Agent": "azure-ai-ml/1.5.0 azsdk-python-mgmt-machinelearningservices/0.1.0 Python/3.7.9 (Windows-10-10.0.22621-SP0)"
-      },
-      "RequestBody": null,
-=======
-        "Content-Length": "288",
-        "Content-Type": "application/json",
-        "User-Agent": "azure-ai-ml/1.5.0 azsdk-python-mgmt-machinelearningservices/0.1.0 Python/3.10.6 (Linux-5.15.79.1-microsoft-standard-WSL2-x86_64-with-glibc2.35)"
-      },
-      "RequestBody": {
-        "properties": {
-          "properties": {
-            "hash_sha256": "0000000000000",
-            "hash_version": "0000000000000"
-          },
-          "isAnonymous": true,
-          "isArchived": false,
-          "codeUri": "https://samcw32zcnpjldw.blob.core.windows.net/azureml-blobstore-3bd2018e-4b43-401e-ad49-85df181c9e0a/LocalUpload/00000000000000000000000000000000"
-        }
-      },
->>>>>>> ce9edaa6
-      "StatusCode": 200,
-      "ResponseHeaders": {
-        "Cache-Control": "no-cache",
-        "Content-Encoding": "gzip",
-        "Content-Type": "application/json; charset=utf-8",
-<<<<<<< HEAD
-        "Date": "Thu, 23 Feb 2023 03:31:48 GMT",
-        "Expires": "-1",
-        "Pragma": "no-cache",
-        "Request-Context": "appId=cid-v1:2d2e8e63-272e-4b3c-8598-4ee570a0e70d",
-        "Server-Timing": "traceparent;desc=\u002200-82cb4f7ac22db2b576f4d5bc7f9a7935-674749c00885492d-01\u0022",
-=======
-        "Date": "Tue, 21 Feb 2023 21:33:28 GMT",
-        "Expires": "-1",
-        "Pragma": "no-cache",
-        "Request-Context": "appId=cid-v1:2d2e8e63-272e-4b3c-8598-4ee570a0e70d",
-        "Server-Timing": "traceparent;desc=\u002200-e1049c51497d2bf4057d5be2a6e31608-4ca94a0f0bd96604-01\u0022",
->>>>>>> ce9edaa6
-        "Strict-Transport-Security": "max-age=31536000; includeSubDomains",
-        "Transfer-Encoding": "chunked",
-        "Vary": [
-          "Accept-Encoding",
-          "Accept-Encoding"
-        ],
-<<<<<<< HEAD
-        "x-aml-cluster": "vienna-eastus2-02",
-        "X-Content-Type-Options": "nosniff",
-        "x-ms-correlation-request-id": "7c9a690e-7f28-4690-85fb-db06113c07e1",
-        "x-ms-ratelimit-remaining-subscription-reads": "11999",
-        "x-ms-response-type": "standard",
-        "x-ms-routing-request-id": "WESTUS2:20230223T033148Z:7c9a690e-7f28-4690-85fb-db06113c07e1",
-        "x-request-time": "0.076"
-      },
-      "ResponseBody": {
-        "id": "/subscriptions/00000000-0000-0000-0000-000000000/resourceGroups/00000/providers/Microsoft.MachineLearningServices/workspaces/00000/codes/e7a3f40e-eb47-4499-9b80-1e5d911878f8/versions/1",
-        "name": "1",
-        "type": "Microsoft.MachineLearningServices/workspaces/codes/versions",
-=======
-        "x-aml-cluster": "vienna-eastus-01",
-        "X-Content-Type-Options": "nosniff",
-        "x-ms-correlation-request-id": "baae4195-719f-486e-a05d-97c1e48b239d",
-        "x-ms-ratelimit-remaining-subscription-writes": "1197",
-        "x-ms-response-type": "standard",
-        "x-ms-routing-request-id": "CANADACENTRAL:20230221T213328Z:baae4195-719f-486e-a05d-97c1e48b239d",
-        "x-request-time": "0.154"
-      },
-      "ResponseBody": {
-        "id": "/subscriptions/00000000-0000-0000-0000-000000000/resourceGroups/00000/providers/Microsoft.MachineLearningServices/workspaces/00000/codes/c4b5a984-a0c9-4622-a5cf-f22114f04941/versions/1",
-        "name": "1",
-        "type": "Microsoft.MachineLearningServices/workspaces/codes/versions",
-        "properties": {
-          "description": null,
-          "tags": {},
-          "properties": {
-            "hash_sha256": "0000000000000",
-            "hash_version": "0000000000000"
-          },
-          "isArchived": false,
-          "isAnonymous": false,
-          "codeUri": "https://samcw32zcnpjldw.blob.core.windows.net/azureml-blobstore-3bd2018e-4b43-401e-ad49-85df181c9e0a/LocalUpload/00000000000000000000000000000000"
-        },
-        "systemData": {
-          "createdAt": "2023-02-18T09:30:23.7478116\u002B00:00",
-          "createdBy": "Firstname Lastname",
-          "createdByType": "User",
-          "lastModifiedAt": "2023-02-21T21:33:27.9818129\u002B00:00",
-          "lastModifiedBy": "Firstname Lastname",
-          "lastModifiedByType": "User"
-        }
-      }
-    },
-    {
-      "RequestUri": "https://management.azure.com/subscriptions/00000000-0000-0000-0000-000000000/resourceGroups/00000/providers/Microsoft.MachineLearningServices/workspaces/00000/codes/c4b5a984-a0c9-4622-a5cf-f22114f04941/versions/1?api-version=2022-05-01",
-      "RequestMethod": "PUT",
-      "RequestHeaders": {
-        "Accept": "application/json",
-        "Accept-Encoding": "gzip, deflate",
-        "Connection": "keep-alive",
-        "Content-Length": "288",
-        "Content-Type": "application/json",
-        "User-Agent": "azure-ai-ml/1.5.0 azsdk-python-mgmt-machinelearningservices/0.1.0 Python/3.10.6 (Linux-5.15.79.1-microsoft-standard-WSL2-x86_64-with-glibc2.35)"
-      },
-      "RequestBody": {
->>>>>>> ce9edaa6
-        "properties": {
-          "description": null,
-          "tags": {},
-          "properties": {
-            "hash_sha256": "0000000000000",
-            "hash_version": "0000000000000"
-          },
-          "isArchived": false,
-<<<<<<< HEAD
-          "isAnonymous": false,
-          "codeUri": "https://saveorz2izv2bas.blob.core.windows.net:443/000000000000000000000000000000000000/"
-        },
-        "systemData": {
-          "createdAt": "2023-02-23T02:16:10.3151666\u002B00:00",
-          "createdBy": "Diondra Peck",
-          "createdByType": "User",
-          "lastModifiedAt": "2023-02-23T02:16:10.3151666\u002B00:00",
-          "lastModifiedBy": "Diondra Peck",
-          "lastModifiedByType": "User"
-=======
-          "codeUri": "https://samcw32zcnpjldw.blob.core.windows.net/azureml-blobstore-3bd2018e-4b43-401e-ad49-85df181c9e0a/LocalUpload/00000000000000000000000000000000"
->>>>>>> ce9edaa6
-        }
-      }
-    },
-    {
-      "RequestUri": "https://management.azure.com/subscriptions/00000000-0000-0000-0000-000000000/resourceGroups/00000/providers/Microsoft.MachineLearningServices/workspaces/00000/codes/e7a3f40e-eb47-4499-9b80-1e5d911878f8/versions/1?api-version=2022-05-01",
-      "RequestMethod": "GET",
-      "RequestHeaders": {
-        "Accept": "application/json",
-        "Accept-Encoding": "gzip, deflate",
-        "Connection": "keep-alive",
-        "User-Agent": "azure-ai-ml/1.5.0 azsdk-python-mgmt-machinelearningservices/0.1.0 Python/3.7.9 (Windows-10-10.0.22621-SP0)"
-      },
-      "RequestBody": null,
-      "StatusCode": 200,
-      "ResponseHeaders": {
-        "Cache-Control": "no-cache",
-        "Content-Encoding": "gzip",
-        "Content-Type": "application/json; charset=utf-8",
-<<<<<<< HEAD
-        "Date": "Thu, 23 Feb 2023 03:31:48 GMT",
-        "Expires": "-1",
-        "Pragma": "no-cache",
-        "Request-Context": "appId=cid-v1:2d2e8e63-272e-4b3c-8598-4ee570a0e70d",
-        "Server-Timing": "traceparent;desc=\u002200-e53dba5fa26a914f51958507a23af069-723e213025f1abe9-01\u0022",
-=======
-        "Date": "Tue, 21 Feb 2023 21:33:28 GMT",
-        "Expires": "-1",
-        "Pragma": "no-cache",
-        "Request-Context": "appId=cid-v1:2d2e8e63-272e-4b3c-8598-4ee570a0e70d",
-        "Server-Timing": "traceparent;desc=\u002200-681b72755a2a6ca892644f3161f22f0f-064a72b4887067c9-01\u0022",
->>>>>>> ce9edaa6
-        "Strict-Transport-Security": "max-age=31536000; includeSubDomains",
-        "Transfer-Encoding": "chunked",
-        "Vary": [
-          "Accept-Encoding",
-          "Accept-Encoding"
-        ],
-<<<<<<< HEAD
-        "x-aml-cluster": "vienna-eastus2-02",
-        "X-Content-Type-Options": "nosniff",
-        "x-ms-correlation-request-id": "817e4036-94a8-467a-96f3-32a34bcc1f4a",
-        "x-ms-ratelimit-remaining-subscription-reads": "11986",
-        "x-ms-response-type": "standard",
-        "x-ms-routing-request-id": "WESTUS2:20230223T033148Z:817e4036-94a8-467a-96f3-32a34bcc1f4a",
-        "x-request-time": "0.049"
-      },
-      "ResponseBody": {
-        "id": "/subscriptions/00000000-0000-0000-0000-000000000/resourceGroups/00000/providers/Microsoft.MachineLearningServices/workspaces/00000/codes/e7a3f40e-eb47-4499-9b80-1e5d911878f8/versions/1",
-=======
-        "x-aml-cluster": "vienna-eastus-01",
-        "X-Content-Type-Options": "nosniff",
-        "x-ms-correlation-request-id": "7fcc20b3-e624-4b8d-8cd2-0f5a1ee42cb0",
-        "x-ms-ratelimit-remaining-subscription-writes": "1199",
-        "x-ms-response-type": "standard",
-        "x-ms-routing-request-id": "CANADACENTRAL:20230221T213328Z:7fcc20b3-e624-4b8d-8cd2-0f5a1ee42cb0",
-        "x-request-time": "0.173"
-      },
-      "ResponseBody": {
-        "id": "/subscriptions/00000000-0000-0000-0000-000000000/resourceGroups/00000/providers/Microsoft.MachineLearningServices/workspaces/00000/codes/c4b5a984-a0c9-4622-a5cf-f22114f04941/versions/1",
->>>>>>> ce9edaa6
-        "name": "1",
-        "type": "Microsoft.MachineLearningServices/workspaces/codes/versions",
-        "properties": {
-          "description": null,
-          "tags": {},
-          "properties": {
-            "hash_sha256": "0000000000000",
-            "hash_version": "0000000000000"
-          },
-          "isArchived": false,
-          "isAnonymous": false,
-<<<<<<< HEAD
-          "codeUri": "https://saveorz2izv2bas.blob.core.windows.net:443/000000000000000000000000000000000000/"
-        },
-        "systemData": {
-          "createdAt": "2023-02-23T02:16:10.3151666\u002B00:00",
-          "createdBy": "Diondra Peck",
-          "createdByType": "User",
-          "lastModifiedAt": "2023-02-23T02:16:10.3151666\u002B00:00",
-          "lastModifiedBy": "Diondra Peck",
-=======
-          "codeUri": "https://samcw32zcnpjldw.blob.core.windows.net/azureml-blobstore-3bd2018e-4b43-401e-ad49-85df181c9e0a/LocalUpload/00000000000000000000000000000000"
-        },
-        "systemData": {
-          "createdAt": "2023-02-18T09:30:23.7478116\u002B00:00",
-          "createdBy": "Firstname Lastname",
-          "createdByType": "User",
-          "lastModifiedAt": "2023-02-21T21:33:28.6654334\u002B00:00",
-          "lastModifiedBy": "Firstname Lastname",
->>>>>>> ce9edaa6
-          "lastModifiedByType": "User"
-        }
-      }
-    },
-    {
-<<<<<<< HEAD
       "RequestUri": "https://management.azure.com/subscriptions/00000000-0000-0000-0000-000000000/resourceGroups/00000/providers/Microsoft.MachineLearningServices/workspaces/00000/components/azureml_anonymous/versions/000000000000000000000?api-version=2022-10-01",
-=======
-      "RequestUri": "https://management.azure.com/subscriptions/00000000-0000-0000-0000-000000000/resourceGroups/00000/providers/Microsoft.MachineLearningServices/workspaces/00000/components/azureml_anonymous/versions/0a544bc8-7cd4-72dd-364b-8162f458ca5f?api-version=2022-10-01",
->>>>>>> ce9edaa6
       "RequestMethod": "PUT",
       "RequestHeaders": {
         "Accept": "application/json",
@@ -2016,11 +1355,7 @@
         "Connection": "keep-alive",
         "Content-Length": "1300",
         "Content-Type": "application/json",
-<<<<<<< HEAD
         "User-Agent": "azure-ai-ml/1.5.0 azsdk-python-mgmt-machinelearningservices/0.1.0 Python/3.7.9 (Windows-10-10.0.22621-SP0)"
-=======
-        "User-Agent": "azure-ai-ml/1.5.0 azsdk-python-mgmt-machinelearningservices/0.1.0 Python/3.10.6 (Linux-5.15.79.1-microsoft-standard-WSL2-x86_64-with-glibc2.35)"
->>>>>>> ce9edaa6
       },
       "RequestBody": {
         "properties": {
@@ -2034,13 +1369,8 @@
           "isArchived": false,
           "componentSpec": {
             "command": "echo Hello World \u0026 echo ${{inputs.component_in_number}} \u0026 echo ${{inputs.component_in_path}} \u0026 echo ${{outputs.component_out_path}}",
-<<<<<<< HEAD
             "code": "azureml:/subscriptions/00000000-0000-0000-0000-000000000/resourceGroups/00000/providers/Microsoft.MachineLearningServices/workspaces/00000/codes/e7a3f40e-eb47-4499-9b80-1e5d911878f8/versions/1",
-            "environment": "azureml:AzureML-sklearn-0.24-ubuntu18.04-py37-cpu:1",
-=======
-            "code": "azureml:/subscriptions/00000000-0000-0000-0000-000000000/resourceGroups/00000/providers/Microsoft.MachineLearningServices/workspaces/00000/codes/c4b5a984-a0c9-4622-a5cf-f22114f04941/versions/1",
             "environment": "azureml:AzureML-sklearn-1.0-ubuntu20.04-py38-cpu:33",
->>>>>>> ce9edaa6
             "resources": {
               "instance_count": 2
             },
@@ -2082,1166 +1412,26 @@
       "StatusCode": 201,
       "ResponseHeaders": {
         "Cache-Control": "no-cache",
-<<<<<<< HEAD
         "Content-Length": "2305",
         "Content-Type": "application/json; charset=utf-8",
-        "Date": "Thu, 23 Feb 2023 03:31:49 GMT",
+        "Date": "Thu, 23 Feb 2023 21:09:29 GMT",
         "Expires": "-1",
         "Location": "https://management.azure.com/subscriptions/00000000-0000-0000-0000-000000000/resourceGroups/00000/providers/Microsoft.MachineLearningServices/workspaces/00000/components/azureml_anonymous/versions/000000000000000000000?api-version=2022-10-01",
         "Pragma": "no-cache",
         "Request-Context": "appId=cid-v1:2d2e8e63-272e-4b3c-8598-4ee570a0e70d",
-        "Server-Timing": "traceparent;desc=\u002200-4471c4d300dab0c78e61d3e34eb33dbd-2d8fe8ce473f4726-01\u0022",
+        "Server-Timing": "traceparent;desc=\u002200-5507a71c3b71f2f35215b357a2cae272-6fa2f9771621a236-01\u0022",
         "Strict-Transport-Security": "max-age=31536000; includeSubDomains",
-        "x-aml-cluster": "vienna-eastus2-02",
+        "x-aml-cluster": "vienna-eastus2-01",
         "X-Content-Type-Options": "nosniff",
-        "x-ms-correlation-request-id": "ad07d74b-e730-4f87-a9d3-245213968bce",
-        "x-ms-ratelimit-remaining-subscription-writes": "1195",
-        "x-ms-response-type": "standard",
-        "x-ms-routing-request-id": "WESTUS2:20230223T033149Z:ad07d74b-e730-4f87-a9d3-245213968bce",
-        "x-request-time": "0.574"
-      },
-      "ResponseBody": {
-        "id": "/subscriptions/00000000-0000-0000-0000-000000000/resourceGroups/00000/providers/Microsoft.MachineLearningServices/workspaces/00000/components/azureml_anonymous/versions/b07756ca-2631-4e5d-9d93-aff7915abe90",
-        "name": "b07756ca-2631-4e5d-9d93-aff7915abe90",
-=======
-        "Content-Length": "1846",
-        "Content-Type": "application/json; charset=utf-8",
-        "Date": "Tue, 21 Feb 2023 21:33:28 GMT",
-        "Expires": "-1",
-        "Location": "https://management.azure.com/subscriptions/00000000-0000-0000-0000-000000000/resourceGroups/00000/providers/Microsoft.MachineLearningServices/workspaces/00000/components/azureml_anonymous/versions/0a544bc8-7cd4-72dd-364b-8162f458ca5f?api-version=2022-10-01",
-        "Pragma": "no-cache",
-        "Request-Context": "appId=cid-v1:2d2e8e63-272e-4b3c-8598-4ee570a0e70d",
-        "Server-Timing": "traceparent;desc=\u002200-8f119cc0963e3e2e00c4fbacf66c8369-598c3deb3ca3ece7-01\u0022",
-        "Strict-Transport-Security": "max-age=31536000; includeSubDomains",
-        "x-aml-cluster": "vienna-eastus-01",
-        "X-Content-Type-Options": "nosniff",
-        "x-ms-correlation-request-id": "45627e5e-ed5a-4b11-a377-057cb1a12792",
-        "x-ms-ratelimit-remaining-subscription-writes": "1196",
-        "x-ms-response-type": "standard",
-        "x-ms-routing-request-id": "CANADACENTRAL:20230221T213328Z:45627e5e-ed5a-4b11-a377-057cb1a12792",
-        "x-request-time": "0.606"
-      },
-      "ResponseBody": {
-        "id": "/subscriptions/00000000-0000-0000-0000-000000000/resourceGroups/00000/providers/Microsoft.MachineLearningServices/workspaces/00000/components/azureml_anonymous/versions/aac125d6-fce5-4e4f-a6be-f0ba96ea9ee1",
-        "name": "aac125d6-fce5-4e4f-a6be-f0ba96ea9ee1",
->>>>>>> ce9edaa6
-        "type": "Microsoft.MachineLearningServices/workspaces/components/versions",
-        "properties": {
-          "description": null,
-          "tags": {
-            "tag": "tagvalue",
-            "owner": "sdkteam"
-          },
-          "properties": {},
-          "isArchived": false,
-          "isAnonymous": true,
-          "componentSpec": {
-            "name": "azureml_anonymous",
-            "version": "1",
-<<<<<<< HEAD
-            "display_name": "CommandComponentMpi",
-=======
-            "display_name": "CommandComponentPytorch",
->>>>>>> ce9edaa6
-            "is_deterministic": "True",
-            "type": "command",
-            "description": "This is the mpi command component",
-            "tags": {
-              "tag": "tagvalue",
-              "owner": "sdkteam"
-            },
-            "inputs": {
-              "component_in_path": {
-                "type": "uri_folder",
-                "optional": "False",
-                "description": "A path"
-              },
-              "component_in_number": {
-                "type": "number",
-                "optional": "False",
-                "default": "10.99",
-                "description": "A number"
-              }
-            },
-            "outputs": {
-              "component_out_path": {
-                "type": "uri_folder"
-              }
-            },
-<<<<<<< HEAD
-            "code": "azureml:/subscriptions/00000000-0000-0000-0000-000000000/resourceGroups/00000/providers/Microsoft.MachineLearningServices/workspaces/00000/codes/e7a3f40e-eb47-4499-9b80-1e5d911878f8/versions/1",
-            "environment": "azureml://registries/azureml/environments/AzureML-sklearn-0.24-ubuntu18.04-py37-cpu/versions/1",
-=======
-            "code": "azureml:/subscriptions/00000000-0000-0000-0000-000000000/resourceGroups/00000/providers/Microsoft.MachineLearningServices/workspaces/00000/codes/c4b5a984-a0c9-4622-a5cf-f22114f04941/versions/1",
-            "environment": "azureml://registries/azureml/environments/AzureML-sklearn-1.0-ubuntu20.04-py38-cpu/versions/33",
->>>>>>> ce9edaa6
-            "resources": {
-              "instance_count": "2"
-            },
-            "distribution": {
-              "process_count_per_instance": "1",
-              "type": "Mpi"
-            },
-            "command": "echo Hello World \u0026 echo ${{inputs.component_in_number}} \u0026 echo ${{inputs.component_in_path}} \u0026 echo ${{outputs.component_out_path}}",
-            "$schema": "https://azuremlschemas.azureedge.net/development/commandComponent.schema.json"
-          }
-        },
-        "systemData": {
-<<<<<<< HEAD
-          "createdAt": "2023-02-23T02:21:30.0463244\u002B00:00",
-          "createdBy": "Diondra Peck",
-          "createdByType": "User",
-          "lastModifiedAt": "2023-02-23T02:21:30.1342874\u002B00:00",
-          "lastModifiedBy": "Diondra Peck",
-          "lastModifiedByType": "User"
-        }
-      }
-    },
-    {
-      "RequestUri": "https://management.azure.com/subscriptions/00000000-0000-0000-0000-000000000/resourceGroups/00000/providers/Microsoft.MachineLearningServices/workspaces/00000/components/azureml_anonymous/versions/000000000000000000000?api-version=2022-10-01",
-      "RequestMethod": "PUT",
-      "RequestHeaders": {
-        "Accept": "application/json",
-        "Accept-Encoding": "gzip, deflate",
-        "Connection": "keep-alive",
-        "Content-Length": "1316",
-        "Content-Type": "application/json",
-        "User-Agent": "azure-ai-ml/1.5.0 azsdk-python-mgmt-machinelearningservices/0.1.0 Python/3.7.9 (Windows-10-10.0.22621-SP0)"
-      },
-      "RequestBody": {
-        "properties": {
-          "description": "This is the pytorch command component",
-          "properties": {},
-          "tags": {
-            "tag": "tagvalue",
-            "owner": "sdkteam"
-          },
-          "isAnonymous": true,
-          "isArchived": false,
-          "componentSpec": {
-            "command": "echo Hello World \u0026 echo ${{inputs.component_in_number}} \u0026 echo ${{inputs.component_in_path}} \u0026 echo ${{outputs.component_out_path}}",
-            "code": "azureml:/subscriptions/00000000-0000-0000-0000-000000000/resourceGroups/00000/providers/Microsoft.MachineLearningServices/workspaces/00000/codes/e7a3f40e-eb47-4499-9b80-1e5d911878f8/versions/1",
-            "environment": "azureml:AzureML-sklearn-0.24-ubuntu18.04-py37-cpu:1",
-            "resources": {
-              "instance_count": 2
-            },
-            "distribution": {
-              "type": "pytorch",
-              "process_count_per_instance": 4
-            },
-            "name": "azureml_anonymous",
-            "description": "This is the pytorch command component",
-            "tags": {
-              "tag": "tagvalue",
-              "owner": "sdkteam"
-            },
-            "version": "1",
-            "$schema": "https://azuremlschemas.azureedge.net/development/commandComponent.schema.json",
-            "display_name": "CommandComponentPytorch",
-            "is_deterministic": true,
-            "inputs": {
-              "component_in_number": {
-                "type": "number",
-                "default": "10.99",
-                "description": "A number"
-              },
-              "component_in_path": {
-                "type": "uri_folder",
-                "description": "A path"
-              }
-            },
-            "outputs": {
-              "component_out_path": {
-                "type": "uri_folder"
-              }
-            },
-            "type": "command",
-            "_source": "YAML.COMPONENT"
-          }
-        }
-      },
-      "StatusCode": 201,
-      "ResponseHeaders": {
-        "Cache-Control": "no-cache",
-        "Content-Length": "2317",
-        "Content-Type": "application/json; charset=utf-8",
-        "Date": "Thu, 23 Feb 2023 03:31:49 GMT",
-        "Expires": "-1",
-        "Location": "https://management.azure.com/subscriptions/00000000-0000-0000-0000-000000000/resourceGroups/00000/providers/Microsoft.MachineLearningServices/workspaces/00000/components/azureml_anonymous/versions/000000000000000000000?api-version=2022-10-01",
-        "Pragma": "no-cache",
-        "Request-Context": "appId=cid-v1:2d2e8e63-272e-4b3c-8598-4ee570a0e70d",
-        "Server-Timing": "traceparent;desc=\u002200-17975920ccb61d0f22397629133c1594-4accaeb40268e51a-01\u0022",
-        "Strict-Transport-Security": "max-age=31536000; includeSubDomains",
-        "x-aml-cluster": "vienna-eastus2-02",
-        "X-Content-Type-Options": "nosniff",
-        "x-ms-correlation-request-id": "a4e8493b-f551-4c3f-be00-b38d2dcc868c",
+        "x-ms-correlation-request-id": "9b13db35-99a8-42bf-b076-4939a5007022",
         "x-ms-ratelimit-remaining-subscription-writes": "1199",
         "x-ms-response-type": "standard",
-        "x-ms-routing-request-id": "WESTUS2:20230223T033149Z:a4e8493b-f551-4c3f-be00-b38d2dcc868c",
-        "x-request-time": "0.469"
+        "x-ms-routing-request-id": "WESTUS2:20230223T210930Z:9b13db35-99a8-42bf-b076-4939a5007022",
+        "x-request-time": "6.053"
       },
       "ResponseBody": {
-        "id": "/subscriptions/00000000-0000-0000-0000-000000000/resourceGroups/00000/providers/Microsoft.MachineLearningServices/workspaces/00000/components/azureml_anonymous/versions/e664d2e3-819c-49b5-8816-093adff4de37",
-        "name": "e664d2e3-819c-49b5-8816-093adff4de37",
-        "type": "Microsoft.MachineLearningServices/workspaces/components/versions",
-        "properties": {
-          "description": null,
-          "tags": {
-            "tag": "tagvalue",
-            "owner": "sdkteam"
-          },
-          "properties": {},
-          "isArchived": false,
-          "isAnonymous": true,
-          "componentSpec": {
-            "name": "azureml_anonymous",
-            "version": "1",
-            "display_name": "CommandComponentPytorch",
-            "is_deterministic": "True",
-            "type": "command",
-            "description": "This is the pytorch command component",
-            "tags": {
-              "tag": "tagvalue",
-              "owner": "sdkteam"
-            },
-            "inputs": {
-              "component_in_path": {
-                "type": "uri_folder",
-                "optional": "False",
-                "description": "A path"
-              },
-              "component_in_number": {
-                "type": "number",
-                "optional": "False",
-                "default": "10.99",
-                "description": "A number"
-              }
-            },
-            "outputs": {
-              "component_out_path": {
-                "type": "uri_folder"
-              }
-            },
-            "code": "azureml:/subscriptions/00000000-0000-0000-0000-000000000/resourceGroups/00000/providers/Microsoft.MachineLearningServices/workspaces/00000/codes/e7a3f40e-eb47-4499-9b80-1e5d911878f8/versions/1",
-            "environment": "azureml://registries/azureml/environments/AzureML-sklearn-0.24-ubuntu18.04-py37-cpu/versions/1",
-            "resources": {
-              "instance_count": "2"
-            },
-            "distribution": {
-              "process_count_per_instance": "4",
-              "type": "Pytorch"
-            },
-            "command": "echo Hello World \u0026 echo ${{inputs.component_in_number}} \u0026 echo ${{inputs.component_in_path}} \u0026 echo ${{outputs.component_out_path}}",
-            "$schema": "https://azuremlschemas.azureedge.net/development/commandComponent.schema.json"
-          }
-        },
-        "systemData": {
-          "createdAt": "2023-02-23T02:21:30.3297332\u002B00:00",
-          "createdBy": "Diondra Peck",
-          "createdByType": "User",
-          "lastModifiedAt": "2023-02-23T02:21:30.3965394\u002B00:00",
-          "lastModifiedBy": "Diondra Peck",
-=======
-          "createdAt": "2023-02-18T09:33:14.4206071\u002B00:00",
-          "createdBy": "Firstname Lastname",
-          "createdByType": "User",
-          "lastModifiedAt": "2023-02-18T09:33:14.4782441\u002B00:00",
-          "lastModifiedBy": "Firstname Lastname",
->>>>>>> ce9edaa6
-          "lastModifiedByType": "User"
-        }
-      }
-    },
-    {
-<<<<<<< HEAD
-      "RequestUri": "https://management.azure.com/subscriptions/00000000-0000-0000-0000-000000000/resourceGroups/00000/providers/Microsoft.MachineLearningServices/workspaces/00000/components/azureml_anonymous/versions/000000000000000000000?api-version=2022-10-01",
-=======
-      "RequestUri": "https://management.azure.com/subscriptions/00000000-0000-0000-0000-000000000/resourceGroups/00000/providers/Microsoft.MachineLearningServices/workspaces/00000/components/azureml_anonymous/versions/65ef1f16-20c6-7d65-04e8-d6ce35e3cd21?api-version=2022-10-01",
->>>>>>> ce9edaa6
-      "RequestMethod": "PUT",
-      "RequestHeaders": {
-        "Accept": "application/json",
-        "Accept-Encoding": "gzip, deflate",
-        "Connection": "keep-alive",
-        "Content-Length": "1300",
-        "Content-Type": "application/json",
-<<<<<<< HEAD
-        "User-Agent": "azure-ai-ml/1.5.0 azsdk-python-mgmt-machinelearningservices/0.1.0 Python/3.7.9 (Windows-10-10.0.22621-SP0)"
-=======
-        "User-Agent": "azure-ai-ml/1.5.0 azsdk-python-mgmt-machinelearningservices/0.1.0 Python/3.10.6 (Linux-5.15.79.1-microsoft-standard-WSL2-x86_64-with-glibc2.35)"
->>>>>>> ce9edaa6
-      },
-      "RequestBody": {
-        "properties": {
-          "description": "This is the mpi command component",
-          "properties": {},
-          "tags": {
-            "tag": "tagvalue",
-            "owner": "sdkteam"
-          },
-          "isAnonymous": true,
-          "isArchived": false,
-          "componentSpec": {
-            "command": "echo Hello World \u0026 echo ${{inputs.component_in_number}} \u0026 echo ${{inputs.component_in_path}} \u0026 echo ${{outputs.component_out_path}}",
-<<<<<<< HEAD
-            "code": "azureml:/subscriptions/00000000-0000-0000-0000-000000000/resourceGroups/00000/providers/Microsoft.MachineLearningServices/workspaces/00000/codes/e7a3f40e-eb47-4499-9b80-1e5d911878f8/versions/1",
-            "environment": "azureml:AzureML-sklearn-0.24-ubuntu18.04-py37-cpu:1",
-=======
-            "code": "azureml:/subscriptions/00000000-0000-0000-0000-000000000/resourceGroups/00000/providers/Microsoft.MachineLearningServices/workspaces/00000/codes/c4b5a984-a0c9-4622-a5cf-f22114f04941/versions/1",
-            "environment": "azureml:AzureML-sklearn-1.0-ubuntu20.04-py38-cpu:33",
->>>>>>> ce9edaa6
-            "resources": {
-              "instance_count": 2
-            },
-            "distribution": {
-              "type": "mpi",
-              "process_count_per_instance": 1
-            },
-            "name": "azureml_anonymous",
-            "description": "This is the mpi command component",
-            "tags": {
-              "tag": "tagvalue",
-              "owner": "sdkteam"
-            },
-            "version": "1",
-            "$schema": "https://azuremlschemas.azureedge.net/development/commandComponent.schema.json",
-            "display_name": "CommandComponentMpi",
-            "is_deterministic": true,
-            "inputs": {
-              "component_in_number": {
-                "type": "number",
-                "default": "10.99",
-                "description": "A number"
-              },
-              "component_in_path": {
-                "type": "uri_folder",
-                "description": "A path"
-              }
-            },
-            "outputs": {
-              "component_out_path": {
-                "type": "uri_folder"
-              }
-            },
-            "type": "command",
-            "_source": "YAML.COMPONENT"
-          }
-        }
-      },
-      "StatusCode": 201,
-      "ResponseHeaders": {
-        "Cache-Control": "no-cache",
-<<<<<<< HEAD
-        "Content-Length": "2351",
-        "Content-Type": "application/json; charset=utf-8",
-        "Date": "Thu, 23 Feb 2023 03:31:49 GMT",
-        "Expires": "-1",
-        "Location": "https://management.azure.com/subscriptions/00000000-0000-0000-0000-000000000/resourceGroups/00000/providers/Microsoft.MachineLearningServices/workspaces/00000/components/azureml_anonymous/versions/000000000000000000000?api-version=2022-10-01",
-        "Pragma": "no-cache",
-        "Request-Context": "appId=cid-v1:2d2e8e63-272e-4b3c-8598-4ee570a0e70d",
-        "Server-Timing": "traceparent;desc=\u002200-6d50b1dcff461b844e0cfa6354d3e9d3-385e37e4a0ff2061-01\u0022",
-        "Strict-Transport-Security": "max-age=31536000; includeSubDomains",
-        "x-aml-cluster": "vienna-eastus2-02",
-        "X-Content-Type-Options": "nosniff",
-        "x-ms-correlation-request-id": "480a63a5-5794-4d13-87f7-6cea462f328f",
-        "x-ms-ratelimit-remaining-subscription-writes": "1163",
-        "x-ms-response-type": "standard",
-        "x-ms-routing-request-id": "WESTUS2:20230223T033150Z:480a63a5-5794-4d13-87f7-6cea462f328f",
-        "x-request-time": "0.792"
-      },
-      "ResponseBody": {
-        "id": "/subscriptions/00000000-0000-0000-0000-000000000/resourceGroups/00000/providers/Microsoft.MachineLearningServices/workspaces/00000/components/azureml_anonymous/versions/8fcf5b84-ba45-4d6e-9c48-a6cbc09ec049",
-        "name": "8fcf5b84-ba45-4d6e-9c48-a6cbc09ec049",
-=======
-        "Content-Length": "1833",
-        "Content-Type": "application/json; charset=utf-8",
-        "Date": "Tue, 21 Feb 2023 21:33:30 GMT",
-        "Expires": "-1",
-        "Location": "https://management.azure.com/subscriptions/00000000-0000-0000-0000-000000000/resourceGroups/00000/providers/Microsoft.MachineLearningServices/workspaces/00000/components/azureml_anonymous/versions/65ef1f16-20c6-7d65-04e8-d6ce35e3cd21?api-version=2022-10-01",
-        "Pragma": "no-cache",
-        "Request-Context": "appId=cid-v1:2d2e8e63-272e-4b3c-8598-4ee570a0e70d",
-        "Server-Timing": "traceparent;desc=\u002200-74ae23d967c9ac22bfcdb1310ced3bd1-d9235591de8100cb-01\u0022",
-        "Strict-Transport-Security": "max-age=31536000; includeSubDomains",
-        "x-aml-cluster": "vienna-eastus-01",
-        "X-Content-Type-Options": "nosniff",
-        "x-ms-correlation-request-id": "c9501cca-d991-4cfd-8b5f-8e78c60250d9",
-        "x-ms-ratelimit-remaining-subscription-writes": "1198",
-        "x-ms-response-type": "standard",
-        "x-ms-routing-request-id": "CANADACENTRAL:20230221T213330Z:c9501cca-d991-4cfd-8b5f-8e78c60250d9",
-        "x-request-time": "0.641"
-      },
-      "ResponseBody": {
-        "id": "/subscriptions/00000000-0000-0000-0000-000000000/resourceGroups/00000/providers/Microsoft.MachineLearningServices/workspaces/00000/components/azureml_anonymous/versions/d28de68e-26d4-40a3-81b9-4b6187fbeecf",
-        "name": "d28de68e-26d4-40a3-81b9-4b6187fbeecf",
->>>>>>> ce9edaa6
-        "type": "Microsoft.MachineLearningServices/workspaces/components/versions",
-        "properties": {
-          "description": null,
-          "tags": {
-            "tag": "tagvalue",
-            "owner": "sdkteam"
-          },
-          "properties": {},
-          "isArchived": false,
-          "isAnonymous": true,
-          "componentSpec": {
-            "name": "azureml_anonymous",
-            "version": "1",
-<<<<<<< HEAD
-            "display_name": "CommandComponentTensorFlow",
-=======
-            "display_name": "CommandComponentMpi",
->>>>>>> ce9edaa6
-            "is_deterministic": "True",
-            "type": "command",
-            "description": "This is the mpi command component",
-            "tags": {
-              "tag": "tagvalue",
-              "owner": "sdkteam"
-            },
-            "inputs": {
-              "component_in_path": {
-                "type": "uri_folder",
-                "optional": "False",
-                "description": "A path"
-              },
-              "component_in_number": {
-                "type": "number",
-                "optional": "False",
-                "default": "10.99",
-                "description": "A number"
-              }
-            },
-            "outputs": {
-              "component_out_path": {
-                "type": "uri_folder"
-              }
-            },
-<<<<<<< HEAD
-            "code": "azureml:/subscriptions/00000000-0000-0000-0000-000000000/resourceGroups/00000/providers/Microsoft.MachineLearningServices/workspaces/00000/codes/e7a3f40e-eb47-4499-9b80-1e5d911878f8/versions/1",
-            "environment": "azureml://registries/azureml/environments/AzureML-sklearn-0.24-ubuntu18.04-py37-cpu/versions/1",
-=======
-            "code": "azureml:/subscriptions/00000000-0000-0000-0000-000000000/resourceGroups/00000/providers/Microsoft.MachineLearningServices/workspaces/00000/codes/c4b5a984-a0c9-4622-a5cf-f22114f04941/versions/1",
-            "environment": "azureml://registries/azureml/environments/AzureML-sklearn-1.0-ubuntu20.04-py38-cpu/versions/33",
->>>>>>> ce9edaa6
-            "resources": {
-              "instance_count": "2"
-            },
-            "distribution": {
-              "process_count_per_instance": "1",
-              "type": "Mpi"
-            },
-            "command": "echo Hello World \u0026 echo ${{inputs.component_in_number}} \u0026 echo ${{inputs.component_in_path}} \u0026 echo ${{outputs.component_out_path}}",
-            "$schema": "https://azuremlschemas.azureedge.net/development/commandComponent.schema.json"
-          }
-        },
-        "systemData": {
-<<<<<<< HEAD
-          "createdAt": "2023-02-23T02:21:30.0732023\u002B00:00",
-          "createdBy": "Diondra Peck",
-          "createdByType": "User",
-          "lastModifiedAt": "2023-02-23T02:21:30.1444741\u002B00:00",
-          "lastModifiedBy": "Diondra Peck",
-=======
-          "createdAt": "2023-02-18T09:33:12.609859\u002B00:00",
-          "createdBy": "Firstname Lastname",
-          "createdByType": "User",
-          "lastModifiedAt": "2023-02-18T09:33:12.6608713\u002B00:00",
-          "lastModifiedBy": "Firstname Lastname",
->>>>>>> ce9edaa6
-          "lastModifiedByType": "User"
-        }
-      }
-    },
-    {
-      "RequestUri": "https://management.azure.com/subscriptions/00000000-0000-0000-0000-000000000/resourceGroups/00000/providers/Microsoft.MachineLearningServices/workspaces/00000/datastores/workspaceblobstore?api-version=2022-10-01",
-      "RequestMethod": "GET",
-      "RequestHeaders": {
-        "Accept": "application/json",
-        "Accept-Encoding": "gzip, deflate",
-        "Connection": "keep-alive",
-<<<<<<< HEAD
-        "User-Agent": "azure-ai-ml/1.5.0 azsdk-python-mgmt-machinelearningservices/0.1.0 Python/3.7.9 (Windows-10-10.0.22621-SP0)"
-=======
-        "User-Agent": "azure-ai-ml/1.5.0 azsdk-python-mgmt-machinelearningservices/0.1.0 Python/3.10.6 (Linux-5.15.79.1-microsoft-standard-WSL2-x86_64-with-glibc2.35)"
->>>>>>> ce9edaa6
-      },
-      "RequestBody": null,
-      "StatusCode": 200,
-      "ResponseHeaders": {
-        "Cache-Control": "no-cache",
-        "Content-Encoding": "gzip",
-        "Content-Type": "application/json; charset=utf-8",
-<<<<<<< HEAD
-        "Date": "Thu, 23 Feb 2023 03:31:49 GMT",
-        "Expires": "-1",
-        "Pragma": "no-cache",
-        "Request-Context": "appId=cid-v1:2d2e8e63-272e-4b3c-8598-4ee570a0e70d",
-        "Server-Timing": "traceparent;desc=\u002200-a97a3f833620c594d789abe868e5d8c8-b9dd8514fd0d36c8-01\u0022",
-=======
-        "Date": "Tue, 21 Feb 2023 21:33:30 GMT",
-        "Expires": "-1",
-        "Pragma": "no-cache",
-        "Request-Context": "appId=cid-v1:2d2e8e63-272e-4b3c-8598-4ee570a0e70d",
-        "Server-Timing": "traceparent;desc=\u002200-21d17785e3fb2f242f180a7521075355-e54a1000a1e541b9-01\u0022",
->>>>>>> ce9edaa6
-        "Strict-Transport-Security": "max-age=31536000; includeSubDomains",
-        "Transfer-Encoding": "chunked",
-        "Vary": [
-          "Accept-Encoding",
-          "Accept-Encoding"
-        ],
-<<<<<<< HEAD
-        "x-aml-cluster": "vienna-eastus2-02",
-        "X-Content-Type-Options": "nosniff",
-        "x-ms-correlation-request-id": "b22b50dc-bd57-4264-8ebe-0f1c88736ffb",
-        "x-ms-ratelimit-remaining-subscription-reads": "11909",
-        "x-ms-response-type": "standard",
-        "x-ms-routing-request-id": "WESTUS2:20230223T033150Z:b22b50dc-bd57-4264-8ebe-0f1c88736ffb",
-        "x-request-time": "0.168"
-=======
-        "x-aml-cluster": "vienna-eastus-01",
-        "X-Content-Type-Options": "nosniff",
-        "x-ms-correlation-request-id": "1ef8df65-492b-4250-a168-c3a5ed004f5a",
-        "x-ms-ratelimit-remaining-subscription-reads": "11999",
-        "x-ms-response-type": "standard",
-        "x-ms-routing-request-id": "CANADACENTRAL:20230221T213330Z:1ef8df65-492b-4250-a168-c3a5ed004f5a",
-        "x-request-time": "0.116"
->>>>>>> ce9edaa6
-      },
-      "ResponseBody": {
-        "id": "/subscriptions/00000000-0000-0000-0000-000000000/resourceGroups/00000/providers/Microsoft.MachineLearningServices/workspaces/00000/datastores/workspaceblobstore",
-        "name": "workspaceblobstore",
-        "type": "Microsoft.MachineLearningServices/workspaces/datastores",
-        "properties": {
-          "description": null,
-          "tags": null,
-          "properties": null,
-          "isDefault": true,
-          "credentials": {
-            "credentialsType": "AccountKey"
-          },
-          "datastoreType": "AzureBlob",
-<<<<<<< HEAD
-          "accountName": "saveorz2izv2bas",
-          "containerName": "azureml-blobstore-2d1e66ae-85e3-42c0-be91-34de66397f26",
-=======
-          "accountName": "samcw32zcnpjldw",
-          "containerName": "azureml-blobstore-3bd2018e-4b43-401e-ad49-85df181c9e0a",
->>>>>>> ce9edaa6
-          "endpoint": "core.windows.net",
-          "protocol": "https",
-          "serviceDataAccessAuthIdentity": "WorkspaceSystemAssignedIdentity"
-        },
-        "systemData": {
-<<<<<<< HEAD
-          "createdAt": "2023-02-23T02:09:20.7946807\u002B00:00",
-          "createdBy": "779301c0-18b2-4cdc-801b-a0a3368fee0a",
-          "createdByType": "Application",
-          "lastModifiedAt": "2023-02-23T02:09:21.4547132\u002B00:00",
-=======
-          "createdAt": "2023-02-18T09:22:33.5645164\u002B00:00",
-          "createdBy": "779301c0-18b2-4cdc-801b-a0a3368fee0a",
-          "createdByType": "Application",
-          "lastModifiedAt": "2023-02-18T09:22:34.1712214\u002B00:00",
->>>>>>> ce9edaa6
-          "lastModifiedBy": "779301c0-18b2-4cdc-801b-a0a3368fee0a",
-          "lastModifiedByType": "Application"
-        }
-      }
-    },
-    {
-      "RequestUri": "https://management.azure.com/subscriptions/00000000-0000-0000-0000-000000000/resourceGroups/00000/providers/Microsoft.MachineLearningServices/workspaces/00000/datastores/workspaceblobstore/listSecrets?api-version=2022-10-01",
-      "RequestMethod": "POST",
-      "RequestHeaders": {
-        "Accept": "application/json",
-        "Accept-Encoding": "gzip, deflate",
-        "Connection": "keep-alive",
-        "Content-Length": "0",
-<<<<<<< HEAD
-        "User-Agent": "azure-ai-ml/1.5.0 azsdk-python-mgmt-machinelearningservices/0.1.0 Python/3.7.9 (Windows-10-10.0.22621-SP0)"
-=======
-        "User-Agent": "azure-ai-ml/1.5.0 azsdk-python-mgmt-machinelearningservices/0.1.0 Python/3.10.6 (Linux-5.15.79.1-microsoft-standard-WSL2-x86_64-with-glibc2.35)"
->>>>>>> ce9edaa6
-      },
-      "RequestBody": null,
-      "StatusCode": 200,
-      "ResponseHeaders": {
-        "Cache-Control": "no-cache",
-        "Content-Encoding": "gzip",
-        "Content-Type": "application/json; charset=utf-8",
-<<<<<<< HEAD
-        "Date": "Thu, 23 Feb 2023 03:31:50 GMT",
-        "Expires": "-1",
-        "Pragma": "no-cache",
-        "Request-Context": "appId=cid-v1:2d2e8e63-272e-4b3c-8598-4ee570a0e70d",
-        "Server-Timing": "traceparent;desc=\u002200-14579ff0491fed8447c2b2ddecd31c1f-19a7be7ac90d5aa3-01\u0022",
-        "Strict-Transport-Security": "max-age=31536000; includeSubDomains",
-        "Transfer-Encoding": "chunked",
-        "Vary": "Accept-Encoding",
-        "x-aml-cluster": "vienna-eastus2-02",
-        "X-Content-Type-Options": "nosniff",
-        "x-ms-correlation-request-id": "d4d1e322-8927-4f5b-8283-d109024b8c65",
-        "x-ms-ratelimit-remaining-subscription-writes": "1183",
-        "x-ms-response-type": "standard",
-        "x-ms-routing-request-id": "WESTUS2:20230223T033151Z:d4d1e322-8927-4f5b-8283-d109024b8c65",
-        "x-request-time": "0.247"
-=======
-        "Date": "Tue, 21 Feb 2023 21:33:30 GMT",
-        "Expires": "-1",
-        "Pragma": "no-cache",
-        "Request-Context": "appId=cid-v1:2d2e8e63-272e-4b3c-8598-4ee570a0e70d",
-        "Server-Timing": "traceparent;desc=\u002200-8784fe94bb8785d8614d924a3dfea5c4-f8f151879cca47f2-01\u0022",
-        "Strict-Transport-Security": "max-age=31536000; includeSubDomains",
-        "Transfer-Encoding": "chunked",
-        "Vary": "Accept-Encoding",
-        "x-aml-cluster": "vienna-eastus-01",
-        "X-Content-Type-Options": "nosniff",
-        "x-ms-correlation-request-id": "30790fd7-8e5d-4ecc-be2a-23e7f977e30e",
-        "x-ms-ratelimit-remaining-subscription-writes": "1198",
-        "x-ms-response-type": "standard",
-        "x-ms-routing-request-id": "CANADACENTRAL:20230221T213330Z:30790fd7-8e5d-4ecc-be2a-23e7f977e30e",
-        "x-request-time": "0.117"
->>>>>>> ce9edaa6
-      },
-      "ResponseBody": {
-        "secretsType": "AccountKey",
-        "key": "dGhpcyBpcyBmYWtlIGtleQ=="
-      }
-    },
-    {
-<<<<<<< HEAD
-      "RequestUri": "https://saveorz2izv2bas.blob.core.windows.net/0000000000000000000000000000000000006397f26/LocalUpload/00000000000000000000000000000000/data/sample1.csv",
-=======
-      "RequestUri": "https://samcw32zcnpjldw.blob.core.windows.net/azureml-blobstore-3bd2018e-4b43-401e-ad49-85df181c9e0a/LocalUpload/00000000000000000000000000000000/data/sample1.csv",
->>>>>>> ce9edaa6
-      "RequestMethod": "HEAD",
-      "RequestHeaders": {
-        "Accept": "application/xml",
-        "Accept-Encoding": "gzip, deflate",
-        "Connection": "keep-alive",
-<<<<<<< HEAD
-        "User-Agent": "azsdk-python-storage-blob/12.14.1 Python/3.7.9 (Windows-10-10.0.22621-SP0)",
-        "x-ms-date": "Thu, 23 Feb 2023 03:31:51 GMT",
-=======
-        "User-Agent": "azsdk-python-storage-blob/12.14.1 Python/3.10.6 (Linux-5.15.79.1-microsoft-standard-WSL2-x86_64-with-glibc2.35)",
-        "x-ms-date": "Tue, 21 Feb 2023 21:33:30 GMT",
->>>>>>> ce9edaa6
-        "x-ms-version": "2021-08-06"
-      },
-      "RequestBody": null,
-      "StatusCode": 200,
-      "ResponseHeaders": {
-        "Accept-Ranges": "bytes",
-        "Content-Length": "499",
-        "Content-MD5": "kD7N5\u002BygjTfbYTFhyEo7RA==",
-        "Content-Type": "application/octet-stream",
-<<<<<<< HEAD
-        "Date": "Thu, 23 Feb 2023 03:31:50 GMT",
-        "ETag": "\u00220x8DB1543D6FD0292\u0022",
-        "Last-Modified": "Thu, 23 Feb 2023 02:15:31 GMT",
-=======
-        "Date": "Tue, 21 Feb 2023 21:33:30 GMT",
-        "ETag": "\u00220x8DB1193117B1888\u0022",
-        "Last-Modified": "Sat, 18 Feb 2023 09:32:35 GMT",
->>>>>>> ce9edaa6
-        "Server": [
-          "Windows-Azure-Blob/1.0",
-          "Microsoft-HTTPAPI/2.0"
-        ],
-        "Vary": "Origin",
-        "x-ms-access-tier": "Hot",
-        "x-ms-access-tier-inferred": "true",
-        "x-ms-blob-type": "BlockBlob",
-<<<<<<< HEAD
-        "x-ms-creation-time": "Thu, 23 Feb 2023 02:15:31 GMT",
-        "x-ms-lease-state": "available",
-        "x-ms-lease-status": "unlocked",
-        "x-ms-meta-name": "043b93f0-0d59-45e1-9422-f97e5ce8c926",
-        "x-ms-meta-upload_status": "completed",
-        "x-ms-meta-version": "daaf0d95-3ffc-4384-a6c2-6a608f7ee704",
-=======
-        "x-ms-creation-time": "Sat, 18 Feb 2023 09:32:35 GMT",
-        "x-ms-lease-state": "available",
-        "x-ms-lease-status": "unlocked",
-        "x-ms-meta-name": "d7054f82-1901-4d02-a1db-9705dc75a231",
-        "x-ms-meta-upload_status": "completed",
-        "x-ms-meta-version": "1b5ecf13-7ad8-4217-a535-a2f4e8977ef2",
->>>>>>> ce9edaa6
-        "x-ms-server-encrypted": "true",
-        "x-ms-version": "2021-08-06"
-      },
-      "ResponseBody": null
-    },
-    {
-<<<<<<< HEAD
-      "RequestUri": "https://saveorz2izv2bas.blob.core.windows.net/0000000000000000000000000000000000006397f26/az-ml-artifacts/00000000000000000000000000000000/data/sample1.csv",
-=======
-      "RequestUri": "https://samcw32zcnpjldw.blob.core.windows.net/azureml-blobstore-3bd2018e-4b43-401e-ad49-85df181c9e0a/az-ml-artifacts/00000000000000000000000000000000/data/sample1.csv",
->>>>>>> ce9edaa6
-      "RequestMethod": "HEAD",
-      "RequestHeaders": {
-        "Accept": "application/xml",
-        "Accept-Encoding": "gzip, deflate",
-        "Connection": "keep-alive",
-<<<<<<< HEAD
-        "User-Agent": "azsdk-python-storage-blob/12.14.1 Python/3.7.9 (Windows-10-10.0.22621-SP0)",
-        "x-ms-date": "Thu, 23 Feb 2023 03:31:51 GMT",
-=======
-        "User-Agent": "azsdk-python-storage-blob/12.14.1 Python/3.10.6 (Linux-5.15.79.1-microsoft-standard-WSL2-x86_64-with-glibc2.35)",
-        "x-ms-date": "Tue, 21 Feb 2023 21:33:30 GMT",
->>>>>>> ce9edaa6
-        "x-ms-version": "2021-08-06"
-      },
-      "RequestBody": null,
-      "StatusCode": 404,
-      "ResponseHeaders": {
-<<<<<<< HEAD
-        "Date": "Thu, 23 Feb 2023 03:31:50 GMT",
-=======
-        "Date": "Tue, 21 Feb 2023 21:33:30 GMT",
->>>>>>> ce9edaa6
-        "Server": [
-          "Windows-Azure-Blob/1.0",
-          "Microsoft-HTTPAPI/2.0"
-        ],
-        "Transfer-Encoding": "chunked",
-        "Vary": "Origin",
-        "x-ms-error-code": "BlobNotFound",
-        "x-ms-version": "2021-08-06"
-      },
-      "ResponseBody": null
-    },
-    {
-<<<<<<< HEAD
-      "RequestUri": "https://management.azure.com/subscriptions/00000000-0000-0000-0000-000000000/resourceGroups/00000/providers/Microsoft.MachineLearningServices/workspaces/00000/jobs/test_861237907161?api-version=2022-12-01-preview",
-=======
-      "RequestUri": "https://management.azure.com/subscriptions/00000000-0000-0000-0000-000000000/resourceGroups/00000/providers/Microsoft.MachineLearningServices/workspaces/00000/jobs/test_67522546847?api-version=2022-12-01-preview",
->>>>>>> ce9edaa6
-      "RequestMethod": "PUT",
-      "RequestHeaders": {
-        "Accept": "application/json",
-        "Accept-Encoding": "gzip, deflate",
-        "Connection": "keep-alive",
-        "Content-Length": "3288",
-        "Content-Type": "application/json",
-<<<<<<< HEAD
-        "User-Agent": "azure-ai-ml/1.5.0 azsdk-python-mgmt-machinelearningservices/0.1.0 Python/3.7.9 (Windows-10-10.0.22621-SP0)"
-=======
-        "User-Agent": "azure-ai-ml/1.5.0 azsdk-python-mgmt-machinelearningservices/0.1.0 Python/3.10.6 (Linux-5.15.79.1-microsoft-standard-WSL2-x86_64-with-glibc2.35)"
->>>>>>> ce9edaa6
-      },
-      "RequestBody": {
-        "properties": {
-          "description": "The hello world pipeline job with distribution components",
-          "properties": {},
-          "tags": {
-            "tag": "tagvalue",
-            "owner": "sdkteam"
-          },
-          "computeId": "/subscriptions/00000000-0000-0000-0000-000000000/resourceGroups/00000/providers/Microsoft.MachineLearningServices/workspaces/00000/computes/gpu-cluster",
-<<<<<<< HEAD
-          "displayName": "test_861237907161",
-=======
-          "displayName": "test_67522546847",
->>>>>>> ce9edaa6
-          "experimentName": "azure-ai-ml",
-          "isArchived": false,
-          "jobType": "Pipeline",
-          "inputs": {
-            "job_in_number": {
-              "jobInputType": "literal",
-              "value": "10"
-            },
-            "job_in_path": {
-              "mode": "ReadOnlyMount",
-              "uri": "azureml://datastores/workspaceblobstore/paths/LocalUpload/00000000000000000000000000000000/data/",
-              "jobInputType": "uri_folder"
-            }
-          },
-          "jobs": {
-            "hello_world_component_mpi": {
-              "resources": {
-                "instance_count": 3
-              },
-              "distribution": {
-                "distribution_type": "Mpi",
-                "process_count_per_instance": 3
-              },
-              "name": "hello_world_component_mpi",
-              "type": "command",
-              "computeId": "/subscriptions/00000000-0000-0000-0000-000000000/resourceGroups/00000/providers/Microsoft.MachineLearningServices/workspaces/00000/computes/gpu-cluster",
-              "inputs": {
-                "component_in_number": {
-                  "job_input_type": "literal",
-                  "value": "${{parent.inputs.job_in_number}}"
-                },
-                "component_in_path": {
-                  "job_input_type": "literal",
-                  "value": "${{parent.inputs.job_in_path}}"
-                }
-              },
-              "_source": "YAML.COMPONENT",
-<<<<<<< HEAD
-              "componentId": "/subscriptions/00000000-0000-0000-0000-000000000/resourceGroups/00000/providers/Microsoft.MachineLearningServices/workspaces/00000/components/azureml_anonymous/versions/b07756ca-2631-4e5d-9d93-aff7915abe90"
-=======
-              "componentId": "/subscriptions/00000000-0000-0000-0000-000000000/resourceGroups/00000/providers/Microsoft.MachineLearningServices/workspaces/00000/components/azureml_anonymous/versions/d28de68e-26d4-40a3-81b9-4b6187fbeecf"
->>>>>>> ce9edaa6
-            },
-            "hello_world_component_pytorch": {
-              "resources": {
-                "instance_count": 4
-              },
-              "distribution": {
-                "distribution_type": "PyTorch",
-                "process_count_per_instance": 4
-              },
-              "name": "hello_world_component_pytorch",
-              "type": "command",
-              "computeId": "/subscriptions/00000000-0000-0000-0000-000000000/resourceGroups/00000/providers/Microsoft.MachineLearningServices/workspaces/00000/computes/gpu-cluster",
-              "inputs": {
-                "component_in_number": {
-                  "job_input_type": "literal",
-                  "value": "${{parent.inputs.job_in_number}}"
-                },
-                "component_in_path": {
-                  "job_input_type": "literal",
-                  "value": "${{parent.inputs.job_in_path}}"
-                }
-              },
-              "_source": "YAML.COMPONENT",
-<<<<<<< HEAD
-              "componentId": "/subscriptions/00000000-0000-0000-0000-000000000/resourceGroups/00000/providers/Microsoft.MachineLearningServices/workspaces/00000/components/azureml_anonymous/versions/e664d2e3-819c-49b5-8816-093adff4de37"
-=======
-              "componentId": "/subscriptions/00000000-0000-0000-0000-000000000/resourceGroups/00000/providers/Microsoft.MachineLearningServices/workspaces/00000/components/azureml_anonymous/versions/aac125d6-fce5-4e4f-a6be-f0ba96ea9ee1"
->>>>>>> ce9edaa6
-            },
-            "hello_world_component_tensorflow": {
-              "resources": {
-                "instance_count": 5
-              },
-              "distribution": {
-                "distribution_type": "TensorFlow",
-                "parameter_server_count": 0,
-                "worker_count": 5
-              },
-              "name": "hello_world_component_tensorflow",
-              "type": "command",
-              "computeId": "/subscriptions/00000000-0000-0000-0000-000000000/resourceGroups/00000/providers/Microsoft.MachineLearningServices/workspaces/00000/computes/gpu-cluster",
-              "inputs": {
-                "component_in_number": {
-                  "job_input_type": "literal",
-                  "value": "${{parent.inputs.job_in_number}}"
-                },
-                "component_in_path": {
-                  "job_input_type": "literal",
-                  "value": "${{parent.inputs.job_in_path}}"
-                }
-              },
-              "_source": "YAML.COMPONENT",
-<<<<<<< HEAD
-              "componentId": "/subscriptions/00000000-0000-0000-0000-000000000/resourceGroups/00000/providers/Microsoft.MachineLearningServices/workspaces/00000/components/azureml_anonymous/versions/8fcf5b84-ba45-4d6e-9c48-a6cbc09ec049"
-=======
-              "componentId": "/subscriptions/00000000-0000-0000-0000-000000000/resourceGroups/00000/providers/Microsoft.MachineLearningServices/workspaces/00000/components/azureml_anonymous/versions/55ccc504-0df0-43d9-8870-54bd9636937b"
->>>>>>> ce9edaa6
-            }
-          },
-          "outputs": {},
-          "settings": {
-            "_source": "YAML.JOB"
-          }
-        }
-      },
-      "StatusCode": 201,
-      "ResponseHeaders": {
-        "Cache-Control": "no-cache",
-<<<<<<< HEAD
-        "Content-Length": "5942",
-        "Content-Type": "application/json; charset=utf-8",
-        "Date": "Thu, 23 Feb 2023 03:31:54 GMT",
-        "Expires": "-1",
-        "Location": "https://management.azure.com/subscriptions/00000000-0000-0000-0000-000000000/resourceGroups/00000/providers/Microsoft.MachineLearningServices/workspaces/00000/jobs/test_861237907161?api-version=2022-12-01-preview",
-        "Pragma": "no-cache",
-        "Request-Context": "appId=cid-v1:2d2e8e63-272e-4b3c-8598-4ee570a0e70d",
-        "Server-Timing": "traceparent;desc=\u002200-b1ee5b6b45697b8a7946150e90d90a49-443c98275e88c088-01\u0022",
-        "Strict-Transport-Security": "max-age=31536000; includeSubDomains",
-        "x-aml-cluster": "vienna-eastus2-02",
-        "X-Content-Type-Options": "nosniff",
-        "x-ms-correlation-request-id": "d45a494a-405f-4d19-8375-9aba853998e7",
-        "x-ms-ratelimit-remaining-subscription-writes": "1162",
-        "x-ms-response-type": "standard",
-        "x-ms-routing-request-id": "WESTUS2:20230223T033155Z:d45a494a-405f-4d19-8375-9aba853998e7",
-        "x-request-time": "1.604"
-      },
-      "ResponseBody": {
-        "id": "/subscriptions/00000000-0000-0000-0000-000000000/resourceGroups/00000/providers/Microsoft.MachineLearningServices/workspaces/00000/jobs/test_861237907161",
-        "name": "test_861237907161",
-=======
-        "Content-Length": "4600",
-        "Content-Type": "application/json; charset=utf-8",
-        "Date": "Tue, 21 Feb 2023 21:33:35 GMT",
-        "Expires": "-1",
-        "Location": "https://management.azure.com/subscriptions/00000000-0000-0000-0000-000000000/resourceGroups/00000/providers/Microsoft.MachineLearningServices/workspaces/00000/jobs/test_67522546847?api-version=2022-12-01-preview",
-        "Pragma": "no-cache",
-        "Request-Context": "appId=cid-v1:2d2e8e63-272e-4b3c-8598-4ee570a0e70d",
-        "Server-Timing": "traceparent;desc=\u002200-e70f9615ea48839756fa87baa370f7e8-f7d0736730712ff8-01\u0022",
-        "Strict-Transport-Security": "max-age=31536000; includeSubDomains",
-        "x-aml-cluster": "vienna-eastus-01",
-        "X-Content-Type-Options": "nosniff",
-        "x-ms-correlation-request-id": "69ee30a9-8442-41b3-869f-25b13a1539ce",
-        "x-ms-ratelimit-remaining-subscription-writes": "1197",
-        "x-ms-response-type": "standard",
-        "x-ms-routing-request-id": "CANADACENTRAL:20230221T213336Z:69ee30a9-8442-41b3-869f-25b13a1539ce",
-        "x-request-time": "1.966"
-      },
-      "ResponseBody": {
-        "id": "/subscriptions/00000000-0000-0000-0000-000000000/resourceGroups/00000/providers/Microsoft.MachineLearningServices/workspaces/00000/jobs/test_67522546847",
-        "name": "test_67522546847",
->>>>>>> ce9edaa6
-        "type": "Microsoft.MachineLearningServices/workspaces/jobs",
-        "properties": {
-          "description": "The hello world pipeline job with distribution components",
-          "tags": {
-            "tag": "tagvalue",
-            "owner": "sdkteam"
-          },
-          "properties": {
-            "azureml.DevPlatv2": "true",
-            "azureml.runsource": "azureml.PipelineRun",
-            "runSource": "MFE",
-            "runType": "HTTP",
-            "azureml.parameters": "{\u0022job_in_number\u0022:\u002210\u0022}",
-            "azureml.continue_on_step_failure": "False",
-            "azureml.continue_on_failed_optional_input": "True",
-            "azureml.defaultComputeName": "gpu-cluster",
-            "azureml.defaultDataStoreName": "workspaceblobstore",
-            "azureml.pipelineComponent": "pipelinerun"
-          },
-<<<<<<< HEAD
-          "displayName": "test_861237907161",
-=======
-          "displayName": "test_67522546847",
->>>>>>> ce9edaa6
-          "status": "Preparing",
-          "experimentName": "azure-ai-ml",
-          "services": {
-            "Tracking": {
-              "jobServiceType": "Tracking",
-              "port": null,
-<<<<<<< HEAD
-              "endpoint": "azureml://eastus2.api.azureml.ms/mlflow/v1.0/subscriptions/00000000-0000-0000-0000-000000000/resourceGroups/00000/providers/Microsoft.MachineLearningServices/workspaces/00000?",
-=======
-              "endpoint": "azureml://eastus.api.azureml.ms/mlflow/v1.0/subscriptions/00000000-0000-0000-0000-000000000/resourceGroups/00000/providers/Microsoft.MachineLearningServices/workspaces/00000?",
->>>>>>> ce9edaa6
-              "status": null,
-              "errorMessage": null,
-              "properties": null,
-              "nodes": null
-            },
-            "Studio": {
-              "jobServiceType": "Studio",
-              "port": null,
-<<<<<<< HEAD
-              "endpoint": "https://ml.azure.com/runs/test_861237907161?wsid=/subscriptions/00000000-0000-0000-0000-000000000/resourcegroups/00000/workspaces/00000",
-=======
-              "endpoint": "https://ml.azure.com/runs/test_67522546847?wsid=/subscriptions/00000000-0000-0000-0000-000000000/resourcegroups/00000/workspaces/00000",
->>>>>>> ce9edaa6
-              "status": null,
-              "errorMessage": null,
-              "properties": null,
-              "nodes": null
-            }
-          },
-          "computeId": "/subscriptions/00000000-0000-0000-0000-000000000/resourceGroups/00000/providers/Microsoft.MachineLearningServices/workspaces/00000/computes/gpu-cluster",
-          "isArchived": false,
-          "identity": null,
-          "componentId": null,
-          "jobType": "Pipeline",
-          "settings": {
-            "_source": "YAML.JOB"
-          },
-          "jobs": {
-            "hello_world_component_mpi": {
-              "resources": {
-                "instance_count": 3
-              },
-              "distribution": {
-                "distribution_type": "Mpi",
-                "process_count_per_instance": 3
-              },
-              "name": "hello_world_component_mpi",
-              "type": "command",
-              "computeId": "/subscriptions/00000000-0000-0000-0000-000000000/resourceGroups/00000/providers/Microsoft.MachineLearningServices/workspaces/00000/computes/gpu-cluster",
-              "inputs": {
-                "component_in_number": {
-                  "job_input_type": "literal",
-                  "value": "${{parent.inputs.job_in_number}}"
-                },
-                "component_in_path": {
-                  "job_input_type": "literal",
-                  "value": "${{parent.inputs.job_in_path}}"
-                }
-              },
-              "_source": "YAML.COMPONENT",
-<<<<<<< HEAD
-              "componentId": "/subscriptions/00000000-0000-0000-0000-000000000/resourceGroups/00000/providers/Microsoft.MachineLearningServices/workspaces/00000/components/azureml_anonymous/versions/b07756ca-2631-4e5d-9d93-aff7915abe90"
-=======
-              "componentId": "/subscriptions/00000000-0000-0000-0000-000000000/resourceGroups/00000/providers/Microsoft.MachineLearningServices/workspaces/00000/components/azureml_anonymous/versions/d28de68e-26d4-40a3-81b9-4b6187fbeecf"
->>>>>>> ce9edaa6
-            },
-            "hello_world_component_pytorch": {
-              "resources": {
-                "instance_count": 4
-              },
-              "distribution": {
-                "distribution_type": "PyTorch",
-                "process_count_per_instance": 4
-              },
-              "name": "hello_world_component_pytorch",
-              "type": "command",
-              "computeId": "/subscriptions/00000000-0000-0000-0000-000000000/resourceGroups/00000/providers/Microsoft.MachineLearningServices/workspaces/00000/computes/gpu-cluster",
-              "inputs": {
-                "component_in_number": {
-                  "job_input_type": "literal",
-                  "value": "${{parent.inputs.job_in_number}}"
-                },
-                "component_in_path": {
-                  "job_input_type": "literal",
-                  "value": "${{parent.inputs.job_in_path}}"
-                }
-              },
-              "_source": "YAML.COMPONENT",
-<<<<<<< HEAD
-              "componentId": "/subscriptions/00000000-0000-0000-0000-000000000/resourceGroups/00000/providers/Microsoft.MachineLearningServices/workspaces/00000/components/azureml_anonymous/versions/e664d2e3-819c-49b5-8816-093adff4de37"
-=======
-              "componentId": "/subscriptions/00000000-0000-0000-0000-000000000/resourceGroups/00000/providers/Microsoft.MachineLearningServices/workspaces/00000/components/azureml_anonymous/versions/aac125d6-fce5-4e4f-a6be-f0ba96ea9ee1"
->>>>>>> ce9edaa6
-            },
-            "hello_world_component_tensorflow": {
-              "resources": {
-                "instance_count": 5
-              },
-              "distribution": {
-                "distribution_type": "TensorFlow",
-                "parameter_server_count": 0,
-                "worker_count": 5
-              },
-              "name": "hello_world_component_tensorflow",
-              "type": "command",
-              "computeId": "/subscriptions/00000000-0000-0000-0000-000000000/resourceGroups/00000/providers/Microsoft.MachineLearningServices/workspaces/00000/computes/gpu-cluster",
-              "inputs": {
-                "component_in_number": {
-                  "job_input_type": "literal",
-                  "value": "${{parent.inputs.job_in_number}}"
-                },
-                "component_in_path": {
-                  "job_input_type": "literal",
-                  "value": "${{parent.inputs.job_in_path}}"
-                }
-              },
-              "_source": "YAML.COMPONENT",
-<<<<<<< HEAD
-              "componentId": "/subscriptions/00000000-0000-0000-0000-000000000/resourceGroups/00000/providers/Microsoft.MachineLearningServices/workspaces/00000/components/azureml_anonymous/versions/8fcf5b84-ba45-4d6e-9c48-a6cbc09ec049"
-=======
-              "componentId": "/subscriptions/00000000-0000-0000-0000-000000000/resourceGroups/00000/providers/Microsoft.MachineLearningServices/workspaces/00000/components/azureml_anonymous/versions/55ccc504-0df0-43d9-8870-54bd9636937b"
->>>>>>> ce9edaa6
-            }
-          },
-          "inputs": {
-            "job_in_number": {
-              "description": null,
-              "jobInputType": "literal",
-              "value": "10"
-            },
-            "job_in_path": {
-              "description": null,
-              "uri": "azureml://datastores/workspaceblobstore/paths/LocalUpload/00000000000000000000000000000000/data/",
-              "mode": "ReadOnlyMount",
-              "jobInputType": "uri_folder"
-            }
-          },
-          "outputs": {},
-          "sourceJobId": null
-        },
-        "systemData": {
-<<<<<<< HEAD
-          "createdAt": "2023-02-23T03:31:54.7969561\u002B00:00",
-          "createdBy": "Diondra Peck",
-=======
-          "createdAt": "2023-02-21T21:33:35.7154847\u002B00:00",
-          "createdBy": "Firstname Lastname",
->>>>>>> ce9edaa6
-          "createdByType": "User"
-        }
-      }
-    },
-    {
-<<<<<<< HEAD
-      "RequestUri": "https://management.azure.com/subscriptions/00000000-0000-0000-0000-000000000/resourceGroups/00000/providers/Microsoft.MachineLearningServices/workspaces/00000/components/azureml_anonymous/versions/b07756ca-2631-4e5d-9d93-aff7915abe90?api-version=2022-10-01",
-=======
-      "RequestUri": "https://management.azure.com/subscriptions/00000000-0000-0000-0000-000000000/resourceGroups/00000/providers/Microsoft.MachineLearningServices/workspaces/00000/components/azureml_anonymous/versions/d28de68e-26d4-40a3-81b9-4b6187fbeecf?api-version=2022-10-01",
->>>>>>> ce9edaa6
-      "RequestMethod": "GET",
-      "RequestHeaders": {
-        "Accept": "application/json",
-        "Accept-Encoding": "gzip, deflate",
-        "Connection": "keep-alive",
-<<<<<<< HEAD
-        "User-Agent": "azure-ai-ml/1.5.0 azsdk-python-mgmt-machinelearningservices/0.1.0 Python/3.7.9 (Windows-10-10.0.22621-SP0)"
-=======
-        "User-Agent": "azure-ai-ml/1.5.0 azsdk-python-mgmt-machinelearningservices/0.1.0 Python/3.10.6 (Linux-5.15.79.1-microsoft-standard-WSL2-x86_64-with-glibc2.35)"
->>>>>>> ce9edaa6
-      },
-      "RequestBody": null,
-      "StatusCode": 200,
-      "ResponseHeaders": {
-        "Cache-Control": "no-cache",
-        "Content-Encoding": "gzip",
-        "Content-Type": "application/json; charset=utf-8",
-<<<<<<< HEAD
-        "Date": "Thu, 23 Feb 2023 03:31:55 GMT",
-        "Expires": "-1",
-        "Pragma": "no-cache",
-        "Request-Context": "appId=cid-v1:2d2e8e63-272e-4b3c-8598-4ee570a0e70d",
-        "Server-Timing": "traceparent;desc=\u002200-b6630b56842f605bd09c48ada63447a8-dd354db2492104eb-01\u0022",
-=======
-        "Date": "Tue, 21 Feb 2023 21:33:38 GMT",
-        "Expires": "-1",
-        "Pragma": "no-cache",
-        "Request-Context": "appId=cid-v1:2d2e8e63-272e-4b3c-8598-4ee570a0e70d",
-        "Server-Timing": "traceparent;desc=\u002200-73b7be2c09fcce5a85fe408970aa6314-0fd94f802b58c92f-01\u0022",
->>>>>>> ce9edaa6
-        "Strict-Transport-Security": "max-age=31536000; includeSubDomains",
-        "Transfer-Encoding": "chunked",
-        "Vary": [
-          "Accept-Encoding",
-          "Accept-Encoding"
-        ],
-<<<<<<< HEAD
-        "x-aml-cluster": "vienna-eastus2-02",
-        "X-Content-Type-Options": "nosniff",
-        "x-ms-correlation-request-id": "8277bda4-a62b-455d-8e15-21e0fcce5a49",
-        "x-ms-ratelimit-remaining-subscription-reads": "11908",
-        "x-ms-response-type": "standard",
-        "x-ms-routing-request-id": "WESTUS2:20230223T033156Z:8277bda4-a62b-455d-8e15-21e0fcce5a49",
-        "x-request-time": "0.071"
-      },
-      "ResponseBody": {
-        "id": "/subscriptions/00000000-0000-0000-0000-000000000/resourceGroups/00000/providers/Microsoft.MachineLearningServices/workspaces/00000/components/azureml_anonymous/versions/b07756ca-2631-4e5d-9d93-aff7915abe90",
-        "name": "b07756ca-2631-4e5d-9d93-aff7915abe90",
-=======
-        "x-aml-cluster": "vienna-eastus-01",
-        "X-Content-Type-Options": "nosniff",
-        "x-ms-correlation-request-id": "8eba8014-a6ef-4624-b283-ac66f4b93b43",
-        "x-ms-ratelimit-remaining-subscription-reads": "11998",
-        "x-ms-response-type": "standard",
-        "x-ms-routing-request-id": "CANADACENTRAL:20230221T213339Z:8eba8014-a6ef-4624-b283-ac66f4b93b43",
-        "x-request-time": "0.066"
-      },
-      "ResponseBody": {
-        "id": "/subscriptions/00000000-0000-0000-0000-000000000/resourceGroups/00000/providers/Microsoft.MachineLearningServices/workspaces/00000/components/azureml_anonymous/versions/d28de68e-26d4-40a3-81b9-4b6187fbeecf",
-        "name": "d28de68e-26d4-40a3-81b9-4b6187fbeecf",
->>>>>>> ce9edaa6
+        "id": "/subscriptions/00000000-0000-0000-0000-000000000/resourceGroups/00000/providers/Microsoft.MachineLearningServices/workspaces/00000/components/azureml_anonymous/versions/fca3eaea-0199-4700-8317-d69c32641c5b",
+        "name": "fca3eaea-0199-4700-8317-d69c32641c5b",
         "type": "Microsoft.MachineLearningServices/workspaces/components/versions",
         "properties": {
           "description": null,
@@ -3281,13 +1471,8 @@
                 "type": "uri_folder"
               }
             },
-<<<<<<< HEAD
             "code": "azureml:/subscriptions/00000000-0000-0000-0000-000000000/resourceGroups/00000/providers/Microsoft.MachineLearningServices/workspaces/00000/codes/e7a3f40e-eb47-4499-9b80-1e5d911878f8/versions/1",
-            "environment": "azureml://registries/azureml/environments/AzureML-sklearn-0.24-ubuntu18.04-py37-cpu/versions/1",
-=======
-            "code": "azureml:/subscriptions/00000000-0000-0000-0000-000000000/resourceGroups/00000/providers/Microsoft.MachineLearningServices/workspaces/00000/codes/c4b5a984-a0c9-4622-a5cf-f22114f04941/versions/1",
             "environment": "azureml://registries/azureml/environments/AzureML-sklearn-1.0-ubuntu20.04-py38-cpu/versions/33",
->>>>>>> ce9edaa6
             "resources": {
               "instance_count": "2"
             },
@@ -3300,29 +1485,569 @@
           }
         },
         "systemData": {
-<<<<<<< HEAD
-          "createdAt": "2023-02-23T02:21:30.0463244\u002B00:00",
+          "createdAt": "2023-02-23T21:09:30.0310661\u002B00:00",
           "createdBy": "Diondra Peck",
           "createdByType": "User",
-          "lastModifiedAt": "2023-02-23T02:21:30.1342874\u002B00:00",
+          "lastModifiedAt": "2023-02-23T21:09:30.0310661\u002B00:00",
           "lastModifiedBy": "Diondra Peck",
-=======
-          "createdAt": "2023-02-18T09:33:12.609859\u002B00:00",
-          "createdBy": "Firstname Lastname",
+          "lastModifiedByType": "User"
+        }
+      }
+    },
+    {
+      "RequestUri": "https://management.azure.com/subscriptions/00000000-0000-0000-0000-000000000/resourceGroups/00000/providers/Microsoft.MachineLearningServices/workspaces/00000/datastores/workspaceblobstore?api-version=2022-10-01",
+      "RequestMethod": "GET",
+      "RequestHeaders": {
+        "Accept": "application/json",
+        "Accept-Encoding": "gzip, deflate",
+        "Connection": "keep-alive",
+        "User-Agent": "azure-ai-ml/1.5.0 azsdk-python-mgmt-machinelearningservices/0.1.0 Python/3.7.9 (Windows-10-10.0.22621-SP0)"
+      },
+      "RequestBody": null,
+      "StatusCode": 200,
+      "ResponseHeaders": {
+        "Cache-Control": "no-cache",
+        "Content-Encoding": "gzip",
+        "Content-Type": "application/json; charset=utf-8",
+        "Date": "Thu, 23 Feb 2023 21:09:30 GMT",
+        "Expires": "-1",
+        "Pragma": "no-cache",
+        "Request-Context": "appId=cid-v1:2d2e8e63-272e-4b3c-8598-4ee570a0e70d",
+        "Server-Timing": "traceparent;desc=\u002200-5d6f457cb1905ede0ca0acf584dac14e-45f0d199b6ecf31a-01\u0022",
+        "Strict-Transport-Security": "max-age=31536000; includeSubDomains",
+        "Transfer-Encoding": "chunked",
+        "Vary": [
+          "Accept-Encoding",
+          "Accept-Encoding"
+        ],
+        "x-aml-cluster": "vienna-eastus2-01",
+        "X-Content-Type-Options": "nosniff",
+        "x-ms-correlation-request-id": "f06fe7fc-bc07-4c24-9f57-52ebd466a42e",
+        "x-ms-ratelimit-remaining-subscription-reads": "11998",
+        "x-ms-response-type": "standard",
+        "x-ms-routing-request-id": "WESTUS2:20230223T210931Z:f06fe7fc-bc07-4c24-9f57-52ebd466a42e",
+        "x-request-time": "0.679"
+      },
+      "ResponseBody": {
+        "id": "/subscriptions/00000000-0000-0000-0000-000000000/resourceGroups/00000/providers/Microsoft.MachineLearningServices/workspaces/00000/datastores/workspaceblobstore",
+        "name": "workspaceblobstore",
+        "type": "Microsoft.MachineLearningServices/workspaces/datastores",
+        "properties": {
+          "description": null,
+          "tags": null,
+          "properties": null,
+          "isDefault": true,
+          "credentials": {
+            "credentialsType": "AccountKey"
+          },
+          "datastoreType": "AzureBlob",
+          "accountName": "saveorz2izv2bas",
+          "containerName": "azureml-blobstore-2d1e66ae-85e3-42c0-be91-34de66397f26",
+          "endpoint": "core.windows.net",
+          "protocol": "https",
+          "serviceDataAccessAuthIdentity": "WorkspaceSystemAssignedIdentity"
+        },
+        "systemData": {
+          "createdAt": "2023-02-23T02:09:20.7946807\u002B00:00",
+          "createdBy": "779301c0-18b2-4cdc-801b-a0a3368fee0a",
+          "createdByType": "Application",
+          "lastModifiedAt": "2023-02-23T02:09:21.4547132\u002B00:00",
+          "lastModifiedBy": "779301c0-18b2-4cdc-801b-a0a3368fee0a",
+          "lastModifiedByType": "Application"
+        }
+      }
+    },
+    {
+      "RequestUri": "https://management.azure.com/subscriptions/00000000-0000-0000-0000-000000000/resourceGroups/00000/providers/Microsoft.MachineLearningServices/workspaces/00000/datastores/workspaceblobstore/listSecrets?api-version=2022-10-01",
+      "RequestMethod": "POST",
+      "RequestHeaders": {
+        "Accept": "application/json",
+        "Accept-Encoding": "gzip, deflate",
+        "Connection": "keep-alive",
+        "Content-Length": "0",
+        "User-Agent": "azure-ai-ml/1.5.0 azsdk-python-mgmt-machinelearningservices/0.1.0 Python/3.7.9 (Windows-10-10.0.22621-SP0)"
+      },
+      "RequestBody": null,
+      "StatusCode": 200,
+      "ResponseHeaders": {
+        "Cache-Control": "no-cache",
+        "Content-Encoding": "gzip",
+        "Content-Type": "application/json; charset=utf-8",
+        "Date": "Thu, 23 Feb 2023 21:09:32 GMT",
+        "Expires": "-1",
+        "Pragma": "no-cache",
+        "Request-Context": "appId=cid-v1:2d2e8e63-272e-4b3c-8598-4ee570a0e70d",
+        "Server-Timing": "traceparent;desc=\u002200-683c3ffd609d4b904741c93dbcd1cc32-7d08e70e5d15f8df-01\u0022",
+        "Strict-Transport-Security": "max-age=31536000; includeSubDomains",
+        "Transfer-Encoding": "chunked",
+        "Vary": "Accept-Encoding",
+        "x-aml-cluster": "vienna-eastus2-01",
+        "X-Content-Type-Options": "nosniff",
+        "x-ms-correlation-request-id": "134eb192-bab2-4e4d-8a10-8ad6a8d33517",
+        "x-ms-ratelimit-remaining-subscription-writes": "1199",
+        "x-ms-response-type": "standard",
+        "x-ms-routing-request-id": "WESTUS2:20230223T210932Z:134eb192-bab2-4e4d-8a10-8ad6a8d33517",
+        "x-request-time": "0.871"
+      },
+      "ResponseBody": {
+        "secretsType": "AccountKey",
+        "key": "dGhpcyBpcyBmYWtlIGtleQ=="
+      }
+    },
+    {
+      "RequestUri": "https://saveorz2izv2bas.blob.core.windows.net/000000000000000000000000000000000000/LocalUpload/00000000000000000000000000000000/data/sample1.csv",
+      "RequestMethod": "HEAD",
+      "RequestHeaders": {
+        "Accept": "application/xml",
+        "Accept-Encoding": "gzip, deflate",
+        "Connection": "keep-alive",
+        "User-Agent": "azsdk-python-storage-blob/12.14.1 Python/3.7.9 (Windows-10-10.0.22621-SP0)",
+        "x-ms-date": "Thu, 23 Feb 2023 21:09:32 GMT",
+        "x-ms-version": "2021-08-06"
+      },
+      "RequestBody": null,
+      "StatusCode": 200,
+      "ResponseHeaders": {
+        "Accept-Ranges": "bytes",
+        "Content-Length": "499",
+        "Content-MD5": "kD7N5\u002BygjTfbYTFhyEo7RA==",
+        "Content-Type": "application/octet-stream",
+        "Date": "Thu, 23 Feb 2023 21:09:33 GMT",
+        "ETag": "\u00220x8DB1543D6FD0292\u0022",
+        "Last-Modified": "Thu, 23 Feb 2023 02:15:31 GMT",
+        "Server": [
+          "Windows-Azure-Blob/1.0",
+          "Microsoft-HTTPAPI/2.0"
+        ],
+        "Vary": "Origin",
+        "x-ms-access-tier": "Hot",
+        "x-ms-access-tier-inferred": "true",
+        "x-ms-blob-type": "BlockBlob",
+        "x-ms-creation-time": "Thu, 23 Feb 2023 02:15:31 GMT",
+        "x-ms-lease-state": "available",
+        "x-ms-lease-status": "unlocked",
+        "x-ms-meta-name": "043b93f0-0d59-45e1-9422-f97e5ce8c926",
+        "x-ms-meta-upload_status": "completed",
+        "x-ms-meta-version": "daaf0d95-3ffc-4384-a6c2-6a608f7ee704",
+        "x-ms-server-encrypted": "true",
+        "x-ms-version": "2021-08-06"
+      },
+      "ResponseBody": null
+    },
+    {
+      "RequestUri": "https://saveorz2izv2bas.blob.core.windows.net/000000000000000000000000000000000000/az-ml-artifacts/00000000000000000000000000000000/data/sample1.csv",
+      "RequestMethod": "HEAD",
+      "RequestHeaders": {
+        "Accept": "application/xml",
+        "Accept-Encoding": "gzip, deflate",
+        "Connection": "keep-alive",
+        "User-Agent": "azsdk-python-storage-blob/12.14.1 Python/3.7.9 (Windows-10-10.0.22621-SP0)",
+        "x-ms-date": "Thu, 23 Feb 2023 21:09:34 GMT",
+        "x-ms-version": "2021-08-06"
+      },
+      "RequestBody": null,
+      "StatusCode": 404,
+      "ResponseHeaders": {
+        "Date": "Thu, 23 Feb 2023 21:09:33 GMT",
+        "Server": [
+          "Windows-Azure-Blob/1.0",
+          "Microsoft-HTTPAPI/2.0"
+        ],
+        "Transfer-Encoding": "chunked",
+        "Vary": "Origin",
+        "x-ms-error-code": "BlobNotFound",
+        "x-ms-version": "2021-08-06"
+      },
+      "ResponseBody": null
+    },
+    {
+      "RequestUri": "https://management.azure.com/subscriptions/00000000-0000-0000-0000-000000000/resourceGroups/00000/providers/Microsoft.MachineLearningServices/workspaces/00000/jobs/test_302902575120?api-version=2022-12-01-preview",
+      "RequestMethod": "PUT",
+      "RequestHeaders": {
+        "Accept": "application/json",
+        "Accept-Encoding": "gzip, deflate",
+        "Connection": "keep-alive",
+        "Content-Length": "3289",
+        "Content-Type": "application/json",
+        "User-Agent": "azure-ai-ml/1.5.0 azsdk-python-mgmt-machinelearningservices/0.1.0 Python/3.7.9 (Windows-10-10.0.22621-SP0)"
+      },
+      "RequestBody": {
+        "properties": {
+          "description": "The hello world pipeline job with distribution components",
+          "properties": {},
+          "tags": {
+            "tag": "tagvalue",
+            "owner": "sdkteam"
+          },
+          "computeId": "/subscriptions/00000000-0000-0000-0000-000000000/resourceGroups/00000/providers/Microsoft.MachineLearningServices/workspaces/00000/computes/gpu-cluster",
+          "displayName": "test_302902575120",
+          "experimentName": "azure-ai-ml",
+          "isArchived": false,
+          "jobType": "Pipeline",
+          "inputs": {
+            "job_in_number": {
+              "jobInputType": "literal",
+              "value": "10"
+            },
+            "job_in_path": {
+              "mode": "ReadOnlyMount",
+              "uri": "azureml://datastores/workspaceblobstore/paths/LocalUpload/00000000000000000000000000000000/data/",
+              "jobInputType": "uri_folder"
+            }
+          },
+          "jobs": {
+            "hello_world_component_mpi": {
+              "resources": {
+                "instance_count": 3
+              },
+              "distribution": {
+                "distribution_type": "Mpi",
+                "process_count_per_instance": 3
+              },
+              "name": "hello_world_component_mpi",
+              "type": "command",
+              "computeId": "/subscriptions/00000000-0000-0000-0000-000000000/resourceGroups/00000/providers/Microsoft.MachineLearningServices/workspaces/00000/computes/gpu-cluster",
+              "inputs": {
+                "component_in_number": {
+                  "job_input_type": "literal",
+                  "value": "${{parent.inputs.job_in_number}}"
+                },
+                "component_in_path": {
+                  "job_input_type": "literal",
+                  "value": "${{parent.inputs.job_in_path}}"
+                }
+              },
+              "_source": "YAML.COMPONENT",
+              "componentId": "/subscriptions/00000000-0000-0000-0000-000000000/resourceGroups/00000/providers/Microsoft.MachineLearningServices/workspaces/00000/components/azureml_anonymous/versions/fca3eaea-0199-4700-8317-d69c32641c5b"
+            },
+            "hello_world_component_pytorch": {
+              "resources": {
+                "instance_count": 4
+              },
+              "distribution": {
+                "distribution_type": "PyTorch",
+                "process_count_per_instance": 4
+              },
+              "name": "hello_world_component_pytorch",
+              "type": "command",
+              "computeId": "/subscriptions/00000000-0000-0000-0000-000000000/resourceGroups/00000/providers/Microsoft.MachineLearningServices/workspaces/00000/computes/gpu-cluster",
+              "inputs": {
+                "component_in_number": {
+                  "job_input_type": "literal",
+                  "value": "${{parent.inputs.job_in_number}}"
+                },
+                "component_in_path": {
+                  "job_input_type": "literal",
+                  "value": "${{parent.inputs.job_in_path}}"
+                }
+              },
+              "_source": "YAML.COMPONENT",
+              "componentId": "/subscriptions/00000000-0000-0000-0000-000000000/resourceGroups/00000/providers/Microsoft.MachineLearningServices/workspaces/00000/components/azureml_anonymous/versions/3815c772-fd21-4825-b208-3d542e2005c9"
+            },
+            "hello_world_component_tensorflow": {
+              "resources": {
+                "instance_count": 5
+              },
+              "distribution": {
+                "distribution_type": "TensorFlow",
+                "parameter_server_count": 0,
+                "worker_count": 5
+              },
+              "name": "hello_world_component_tensorflow",
+              "type": "command",
+              "computeId": "/subscriptions/00000000-0000-0000-0000-000000000/resourceGroups/00000/providers/Microsoft.MachineLearningServices/workspaces/00000/computes/gpu-cluster",
+              "inputs": {
+                "component_in_number": {
+                  "job_input_type": "literal",
+                  "value": "${{parent.inputs.job_in_number}}"
+                },
+                "component_in_path": {
+                  "job_input_type": "literal",
+                  "value": "${{parent.inputs.job_in_path}}"
+                }
+              },
+              "_source": "YAML.COMPONENT",
+              "componentId": "/subscriptions/00000000-0000-0000-0000-000000000/resourceGroups/00000/providers/Microsoft.MachineLearningServices/workspaces/00000/components/azureml_anonymous/versions/716246da-883d-4091-85de-f9532046feb3"
+            }
+          },
+          "outputs": {},
+          "settings": {
+            "_source": "YAML.JOB"
+          }
+        }
+      },
+      "StatusCode": 201,
+      "ResponseHeaders": {
+        "Cache-Control": "no-cache",
+        "Content-Length": "5942",
+        "Content-Type": "application/json; charset=utf-8",
+        "Date": "Thu, 23 Feb 2023 21:09:41 GMT",
+        "Expires": "-1",
+        "Location": "https://management.azure.com/subscriptions/00000000-0000-0000-0000-000000000/resourceGroups/00000/providers/Microsoft.MachineLearningServices/workspaces/00000/jobs/test_302902575120?api-version=2022-12-01-preview",
+        "Pragma": "no-cache",
+        "Request-Context": "appId=cid-v1:2d2e8e63-272e-4b3c-8598-4ee570a0e70d",
+        "Server-Timing": "traceparent;desc=\u002200-2fc860eed1bea882ba6b1cc00a12bcf7-d36478ef03245687-01\u0022",
+        "Strict-Transport-Security": "max-age=31536000; includeSubDomains",
+        "x-aml-cluster": "vienna-eastus2-01",
+        "X-Content-Type-Options": "nosniff",
+        "x-ms-correlation-request-id": "f54361cf-43a9-4ad3-a0ad-8b12b5b5d274",
+        "x-ms-ratelimit-remaining-subscription-writes": "1198",
+        "x-ms-response-type": "standard",
+        "x-ms-routing-request-id": "WESTUS2:20230223T210942Z:f54361cf-43a9-4ad3-a0ad-8b12b5b5d274",
+        "x-request-time": "5.103"
+      },
+      "ResponseBody": {
+        "id": "/subscriptions/00000000-0000-0000-0000-000000000/resourceGroups/00000/providers/Microsoft.MachineLearningServices/workspaces/00000/jobs/test_302902575120",
+        "name": "test_302902575120",
+        "type": "Microsoft.MachineLearningServices/workspaces/jobs",
+        "properties": {
+          "description": "The hello world pipeline job with distribution components",
+          "tags": {
+            "tag": "tagvalue",
+            "owner": "sdkteam"
+          },
+          "properties": {
+            "azureml.DevPlatv2": "true",
+            "azureml.runsource": "azureml.PipelineRun",
+            "runSource": "MFE",
+            "runType": "HTTP",
+            "azureml.parameters": "{\u0022job_in_number\u0022:\u002210\u0022}",
+            "azureml.continue_on_step_failure": "False",
+            "azureml.continue_on_failed_optional_input": "True",
+            "azureml.defaultComputeName": "gpu-cluster",
+            "azureml.defaultDataStoreName": "workspaceblobstore",
+            "azureml.pipelineComponent": "pipelinerun"
+          },
+          "displayName": "test_302902575120",
+          "status": "Preparing",
+          "experimentName": "azure-ai-ml",
+          "services": {
+            "Tracking": {
+              "jobServiceType": "Tracking",
+              "port": null,
+              "endpoint": "azureml://eastus2.api.azureml.ms/mlflow/v1.0/subscriptions/00000000-0000-0000-0000-000000000/resourceGroups/00000/providers/Microsoft.MachineLearningServices/workspaces/00000?",
+              "status": null,
+              "errorMessage": null,
+              "properties": null,
+              "nodes": null
+            },
+            "Studio": {
+              "jobServiceType": "Studio",
+              "port": null,
+              "endpoint": "https://ml.azure.com/runs/test_302902575120?wsid=/subscriptions/00000000-0000-0000-0000-000000000/resourcegroups/00000/workspaces/00000",
+              "status": null,
+              "errorMessage": null,
+              "properties": null,
+              "nodes": null
+            }
+          },
+          "computeId": "/subscriptions/00000000-0000-0000-0000-000000000/resourceGroups/00000/providers/Microsoft.MachineLearningServices/workspaces/00000/computes/gpu-cluster",
+          "isArchived": false,
+          "identity": null,
+          "componentId": null,
+          "jobType": "Pipeline",
+          "settings": {
+            "_source": "YAML.JOB"
+          },
+          "jobs": {
+            "hello_world_component_mpi": {
+              "resources": {
+                "instance_count": 3
+              },
+              "distribution": {
+                "distribution_type": "Mpi",
+                "process_count_per_instance": 3
+              },
+              "name": "hello_world_component_mpi",
+              "type": "command",
+              "computeId": "/subscriptions/00000000-0000-0000-0000-000000000/resourceGroups/00000/providers/Microsoft.MachineLearningServices/workspaces/00000/computes/gpu-cluster",
+              "inputs": {
+                "component_in_number": {
+                  "job_input_type": "literal",
+                  "value": "${{parent.inputs.job_in_number}}"
+                },
+                "component_in_path": {
+                  "job_input_type": "literal",
+                  "value": "${{parent.inputs.job_in_path}}"
+                }
+              },
+              "_source": "YAML.COMPONENT",
+              "componentId": "/subscriptions/00000000-0000-0000-0000-000000000/resourceGroups/00000/providers/Microsoft.MachineLearningServices/workspaces/00000/components/azureml_anonymous/versions/fca3eaea-0199-4700-8317-d69c32641c5b"
+            },
+            "hello_world_component_pytorch": {
+              "resources": {
+                "instance_count": 4
+              },
+              "distribution": {
+                "distribution_type": "PyTorch",
+                "process_count_per_instance": 4
+              },
+              "name": "hello_world_component_pytorch",
+              "type": "command",
+              "computeId": "/subscriptions/00000000-0000-0000-0000-000000000/resourceGroups/00000/providers/Microsoft.MachineLearningServices/workspaces/00000/computes/gpu-cluster",
+              "inputs": {
+                "component_in_number": {
+                  "job_input_type": "literal",
+                  "value": "${{parent.inputs.job_in_number}}"
+                },
+                "component_in_path": {
+                  "job_input_type": "literal",
+                  "value": "${{parent.inputs.job_in_path}}"
+                }
+              },
+              "_source": "YAML.COMPONENT",
+              "componentId": "/subscriptions/00000000-0000-0000-0000-000000000/resourceGroups/00000/providers/Microsoft.MachineLearningServices/workspaces/00000/components/azureml_anonymous/versions/3815c772-fd21-4825-b208-3d542e2005c9"
+            },
+            "hello_world_component_tensorflow": {
+              "resources": {
+                "instance_count": 5
+              },
+              "distribution": {
+                "distribution_type": "TensorFlow",
+                "parameter_server_count": 0,
+                "worker_count": 5
+              },
+              "name": "hello_world_component_tensorflow",
+              "type": "command",
+              "computeId": "/subscriptions/00000000-0000-0000-0000-000000000/resourceGroups/00000/providers/Microsoft.MachineLearningServices/workspaces/00000/computes/gpu-cluster",
+              "inputs": {
+                "component_in_number": {
+                  "job_input_type": "literal",
+                  "value": "${{parent.inputs.job_in_number}}"
+                },
+                "component_in_path": {
+                  "job_input_type": "literal",
+                  "value": "${{parent.inputs.job_in_path}}"
+                }
+              },
+              "_source": "YAML.COMPONENT",
+              "componentId": "/subscriptions/00000000-0000-0000-0000-000000000/resourceGroups/00000/providers/Microsoft.MachineLearningServices/workspaces/00000/components/azureml_anonymous/versions/716246da-883d-4091-85de-f9532046feb3"
+            }
+          },
+          "inputs": {
+            "job_in_number": {
+              "description": null,
+              "jobInputType": "literal",
+              "value": "10"
+            },
+            "job_in_path": {
+              "description": null,
+              "uri": "azureml://datastores/workspaceblobstore/paths/LocalUpload/00000000000000000000000000000000/data/",
+              "mode": "ReadOnlyMount",
+              "jobInputType": "uri_folder"
+            }
+          },
+          "outputs": {},
+          "sourceJobId": null
+        },
+        "systemData": {
+          "createdAt": "2023-02-23T21:09:41.4854729\u002B00:00",
+          "createdBy": "Diondra Peck",
+          "createdByType": "User"
+        }
+      }
+    },
+    {
+      "RequestUri": "https://management.azure.com/subscriptions/00000000-0000-0000-0000-000000000/resourceGroups/00000/providers/Microsoft.MachineLearningServices/workspaces/00000/components/azureml_anonymous/versions/fca3eaea-0199-4700-8317-d69c32641c5b?api-version=2022-10-01",
+      "RequestMethod": "GET",
+      "RequestHeaders": {
+        "Accept": "application/json",
+        "Accept-Encoding": "gzip, deflate",
+        "Connection": "keep-alive",
+        "User-Agent": "azure-ai-ml/1.5.0 azsdk-python-mgmt-machinelearningservices/0.1.0 Python/3.7.9 (Windows-10-10.0.22621-SP0)"
+      },
+      "RequestBody": null,
+      "StatusCode": 200,
+      "ResponseHeaders": {
+        "Cache-Control": "no-cache",
+        "Content-Encoding": "gzip",
+        "Content-Type": "application/json; charset=utf-8",
+        "Date": "Thu, 23 Feb 2023 21:09:49 GMT",
+        "Expires": "-1",
+        "Pragma": "no-cache",
+        "Request-Context": "appId=cid-v1:2d2e8e63-272e-4b3c-8598-4ee570a0e70d",
+        "Server-Timing": "traceparent;desc=\u002200-8b62df0525acd5d50f3e871d41bd1291-e80805bfefd35488-01\u0022",
+        "Strict-Transport-Security": "max-age=31536000; includeSubDomains",
+        "Transfer-Encoding": "chunked",
+        "Vary": [
+          "Accept-Encoding",
+          "Accept-Encoding"
+        ],
+        "x-aml-cluster": "vienna-eastus2-01",
+        "X-Content-Type-Options": "nosniff",
+        "x-ms-correlation-request-id": "16987bff-0461-4bb0-afe5-44f7a4284ec8",
+        "x-ms-ratelimit-remaining-subscription-reads": "11997",
+        "x-ms-response-type": "standard",
+        "x-ms-routing-request-id": "WESTUS2:20230223T210950Z:16987bff-0461-4bb0-afe5-44f7a4284ec8",
+        "x-request-time": "1.149"
+      },
+      "ResponseBody": {
+        "id": "/subscriptions/00000000-0000-0000-0000-000000000/resourceGroups/00000/providers/Microsoft.MachineLearningServices/workspaces/00000/components/azureml_anonymous/versions/fca3eaea-0199-4700-8317-d69c32641c5b",
+        "name": "fca3eaea-0199-4700-8317-d69c32641c5b",
+        "type": "Microsoft.MachineLearningServices/workspaces/components/versions",
+        "properties": {
+          "description": null,
+          "tags": {
+            "tag": "tagvalue",
+            "owner": "sdkteam"
+          },
+          "properties": {},
+          "isArchived": false,
+          "isAnonymous": true,
+          "componentSpec": {
+            "name": "azureml_anonymous",
+            "version": "1",
+            "display_name": "CommandComponentMpi",
+            "is_deterministic": "True",
+            "type": "command",
+            "description": "This is the mpi command component",
+            "tags": {
+              "tag": "tagvalue",
+              "owner": "sdkteam"
+            },
+            "inputs": {
+              "component_in_path": {
+                "type": "uri_folder",
+                "optional": "False",
+                "description": "A path"
+              },
+              "component_in_number": {
+                "type": "number",
+                "optional": "False",
+                "default": "10.99",
+                "description": "A number"
+              }
+            },
+            "outputs": {
+              "component_out_path": {
+                "type": "uri_folder"
+              }
+            },
+            "code": "azureml:/subscriptions/00000000-0000-0000-0000-000000000/resourceGroups/00000/providers/Microsoft.MachineLearningServices/workspaces/00000/codes/e7a3f40e-eb47-4499-9b80-1e5d911878f8/versions/1",
+            "environment": "azureml://registries/azureml/environments/AzureML-sklearn-1.0-ubuntu20.04-py38-cpu/versions/33",
+            "resources": {
+              "instance_count": "2"
+            },
+            "distribution": {
+              "process_count_per_instance": "1",
+              "type": "Mpi"
+            },
+            "command": "echo Hello World \u0026 echo ${{inputs.component_in_number}} \u0026 echo ${{inputs.component_in_path}} \u0026 echo ${{outputs.component_out_path}}",
+            "$schema": "https://azuremlschemas.azureedge.net/development/commandComponent.schema.json"
+          }
+        },
+        "systemData": {
+          "createdAt": "2023-02-23T21:09:30.0310661\u002B00:00",
+          "createdBy": "Diondra Peck",
           "createdByType": "User",
-          "lastModifiedAt": "2023-02-18T09:33:12.6608713\u002B00:00",
-          "lastModifiedBy": "Firstname Lastname",
->>>>>>> ce9edaa6
+          "lastModifiedAt": "2023-02-23T21:09:30.0996821\u002B00:00",
+          "lastModifiedBy": "Diondra Peck",
           "lastModifiedByType": "User"
         }
       }
     }
   ],
   "Variables": {
-<<<<<<< HEAD
-    "name": "test_861237907161"
-=======
-    "name": "test_67522546847"
->>>>>>> ce9edaa6
+    "name": "test_302902575120"
   }
 }