{
  "Entries": [
    {
<<<<<<< HEAD
      "RequestUri": "https://management.azure.com/subscriptions/00000000-0000-0000-0000-000000000/resourceGroups/00000/providers/Microsoft.MachineLearningServices/workspaces/00000?api-version=2022-10-01",
=======
      "RequestUri": "https://management.azure.com/subscriptions/00000000-0000-0000-0000-000000000/resourceGroups/00000/providers/Microsoft.MachineLearningServices/workspaces/00000/datastores/workspaceblobstore?api-version=2022-10-01",
>>>>>>> ce9edaa6
      "RequestMethod": "GET",
      "RequestHeaders": {
        "Accept": "application/json",
        "Accept-Encoding": "gzip, deflate",
        "Connection": "keep-alive",
<<<<<<< HEAD
        "User-Agent": "azure-ai-ml/1.5.0 azsdk-python-mgmt-machinelearningservices/0.1.0 Python/3.7.9 (Windows-10-10.0.22621-SP0)"
=======
        "User-Agent": "azure-ai-ml/1.5.0 azsdk-python-mgmt-machinelearningservices/0.1.0 Python/3.10.6 (Linux-5.15.79.1-microsoft-standard-WSL2-x86_64-with-glibc2.35)"
>>>>>>> ce9edaa6
      },
      "RequestBody": null,
      "StatusCode": 200,
      "ResponseHeaders": {
        "Cache-Control": "no-cache",
        "Content-Encoding": "gzip",
        "Content-Type": "application/json; charset=utf-8",
<<<<<<< HEAD
        "Date": "Wed, 22 Feb 2023 22:48:34 GMT",
        "Expires": "-1",
        "Pragma": "no-cache",
        "Request-Context": "appId=cid-v1:2d2e8e63-272e-4b3c-8598-4ee570a0e70d",
        "Server-Timing": "traceparent;desc=\u002200-5ad66fd4611639e9a85009ae6e4b973a-e5a941bb54f19b2a-01\u0022",
=======
        "Date": "Wed, 22 Feb 2023 19:37:12 GMT",
        "Expires": "-1",
        "Pragma": "no-cache",
        "Request-Context": "appId=cid-v1:2d2e8e63-272e-4b3c-8598-4ee570a0e70d",
        "Server-Timing": "traceparent;desc=\u002200-fe7ffbdd803002966e4d799bf05c4a69-847eb43472ac05f0-01\u0022",
>>>>>>> ce9edaa6
        "Strict-Transport-Security": "max-age=31536000; includeSubDomains",
        "Transfer-Encoding": "chunked",
        "Vary": [
          "Accept-Encoding",
          "Accept-Encoding"
        ],
<<<<<<< HEAD
        "x-aml-cluster": "vienna-eastus2-01",
        "X-Content-Type-Options": "nosniff",
        "x-ms-correlation-request-id": "6f54a56b-5881-4fd5-9962-6ad48d41cb62",
        "x-ms-ratelimit-remaining-subscription-reads": "11999",
        "x-ms-response-type": "standard",
        "x-ms-routing-request-id": "WESTUS2:20230222T224834Z:6f54a56b-5881-4fd5-9962-6ad48d41cb62",
        "x-request-time": "0.022"
=======
        "x-aml-cluster": "vienna-eastus-02",
        "X-Content-Type-Options": "nosniff",
        "x-ms-correlation-request-id": "a4caab7c-59ef-4e71-8c8a-d9706501272c",
        "x-ms-ratelimit-remaining-subscription-reads": "11944",
        "x-ms-response-type": "standard",
        "x-ms-routing-request-id": "CANADACENTRAL:20230222T193712Z:a4caab7c-59ef-4e71-8c8a-d9706501272c",
        "x-request-time": "0.130"
>>>>>>> ce9edaa6
      },
      "ResponseBody": {
        "id": "/subscriptions/00000000-0000-0000-0000-000000000/resourceGroups/00000/providers/Microsoft.MachineLearningServices/workspaces/00000",
        "name": "00000",
        "type": "Microsoft.MachineLearningServices/workspaces",
        "location": "eastus2",
        "tags": {},
        "etag": null,
        "properties": {
          "friendlyName": "00000",
          "description": "",
          "storageAccount": "/subscriptions/00000000-0000-0000-0000-000000000/resourceGroups/00000/providers/Microsoft.Storage/storageAccounts/saewdd2vjxiyc5a",
          "keyVault": "/subscriptions/00000000-0000-0000-0000-000000000/resourceGroups/00000/providers/Microsoft.Keyvault/vaults/kvtestzv7yhmvidwex6",
          "applicationInsights": "/subscriptions/00000000-0000-0000-0000-000000000/resourceGroups/00000/providers/Microsoft.insights/components/aiewdd2vjxiyc5a",
          "hbiWorkspace": false,
          "tenantId": "72f988bf-86f1-41af-91ab-2d7cd011db47",
          "imageBuildCompute": null,
          "provisioningState": "Succeeded",
          "v1LegacyMode": false,
          "softDeleteEnabled": false,
          "containerRegistry": "/subscriptions/00000000-0000-0000-0000-000000000/resourceGroups/00000/providers/Microsoft.ContainerRegistry/registries/crewdd2vjxiyc5a",
          "notebookInfo": {
            "resourceId": "0000000-0000-0000-0000-000000000000",
            "fqdn": "ml-sdkvnextcli-eastus2-74fb7293-405d-4c03-912d-33e739ee11c8.eastus2.notebooks.azure.net",
            "isPrivateLinkEnabled": false,
            "notebookPreparationError": null
          },
<<<<<<< HEAD
          "storageHnsEnabled": false,
          "workspaceId": "74fb7293-405d-4c03-912d-33e739ee11c8",
          "linkedModelInventoryArmId": null,
          "privateLinkCount": 0,
          "publicNetworkAccess": "Enabled",
          "discoveryUrl": "https://eastus2.api.azureml.ms/discovery",
          "mlFlowTrackingUri": "azureml://eastus2.api.azureml.ms/mlflow/v1.0/subscriptions/00000000-0000-0000-0000-000000000/resourceGroups/00000/providers/Microsoft.MachineLearningServices/workspaces/00000",
          "sdkTelemetryAppInsightsKey": "0000000-0000-0000-0000-000000000000",
          "sasGetterUri": "",
          "enableDataIsolation": false
        },
        "identity": {
          "type": "SystemAssigned",
          "principalId": "0000000-0000-0000-0000-000000000000",
          "tenantId": "72f988bf-86f1-41af-91ab-2d7cd011db47"
        },
        "kind": "Default",
        "sku": {
          "name": "Basic",
          "tier": "Basic"
        },
        "systemData": {
          "createdAt": "2023-02-22T17:11:18.4346596Z",
          "createdBy": "dipeck@microsoft.com",
          "createdByType": "User",
          "lastModifiedAt": "2023-02-22T17:11:18.4346596Z",
          "lastModifiedBy": "dipeck@microsoft.com",
          "lastModifiedByType": "User"
        }
      }
    },
    {
      "RequestUri": "https://eastus2.api.azureml.ms/content/v2.0/subscriptions/00000000-0000-0000-0000-000000000/resourceGroups/00000/providers/Microsoft.MachineLearningServices/workspaces/00000/snapshots/getByHash?hash=a4e91c079c2a271d699ffac5ca5441abc8034151356913e57bff8f483c3d3a3b\u0026hashVersion=202208",
      "RequestMethod": "GET",
=======
          "datastoreType": "AzureBlob",
          "accountName": "samcw32zcnpjldw",
          "containerName": "azureml-blobstore-3bd2018e-4b43-401e-ad49-85df181c9e0a",
          "endpoint": "core.windows.net",
          "protocol": "https",
          "serviceDataAccessAuthIdentity": "WorkspaceSystemAssignedIdentity"
        },
        "systemData": {
          "createdAt": "2023-02-18T09:22:33.5645164\u002B00:00",
          "createdBy": "779301c0-18b2-4cdc-801b-a0a3368fee0a",
          "createdByType": "Application",
          "lastModifiedAt": "2023-02-18T09:22:34.1712214\u002B00:00",
          "lastModifiedBy": "779301c0-18b2-4cdc-801b-a0a3368fee0a",
          "lastModifiedByType": "Application"
        }
      }
    },
    {
      "RequestUri": "https://management.azure.com/subscriptions/00000000-0000-0000-0000-000000000/resourceGroups/00000/providers/Microsoft.MachineLearningServices/workspaces/00000/datastores/workspaceblobstore/listSecrets?api-version=2022-10-01",
      "RequestMethod": "POST",
>>>>>>> ce9edaa6
      "RequestHeaders": {
        "Accept": "*/*",
        "Accept-Encoding": "gzip, deflate",
        "Connection": "keep-alive",
<<<<<<< HEAD
        "Content-Type": "application/json; charset=UTF-8",
        "User-Agent": "azure-ai-ml/1.5.0 azsdk-python-core/1.26.3 Python/3.7.9 (Windows-10-10.0.22621-SP0)"
=======
        "Content-Length": "0",
        "User-Agent": "azure-ai-ml/1.5.0 azsdk-python-mgmt-machinelearningservices/0.1.0 Python/3.10.6 (Linux-5.15.79.1-microsoft-standard-WSL2-x86_64-with-glibc2.35)"
>>>>>>> ce9edaa6
      },
      "RequestBody": null,
      "StatusCode": 200,
      "ResponseHeaders": {
        "Connection": "keep-alive",
        "Content-Encoding": "gzip",
        "Content-Type": "application/json; charset=utf-8",
<<<<<<< HEAD
        "Date": "Wed, 22 Feb 2023 22:48:38 GMT",
        "Request-Context": "appId=cid-v1:2d2e8e63-272e-4b3c-8598-4ee570a0e70d",
        "Strict-Transport-Security": "max-age=15724800; includeSubDomains; preload",
        "Transfer-Encoding": "chunked",
        "Vary": "Accept-Encoding",
        "x-aml-cluster": "vienna-eastus2-02",
        "X-Content-Type-Options": "nosniff",
        "x-ms-response-type": "standard",
        "x-request-time": "0.711"
=======
        "Date": "Wed, 22 Feb 2023 19:37:12 GMT",
        "Expires": "-1",
        "Pragma": "no-cache",
        "Request-Context": "appId=cid-v1:2d2e8e63-272e-4b3c-8598-4ee570a0e70d",
        "Server-Timing": "traceparent;desc=\u002200-fb0acb82c451cddcaee391f79a20fcb0-d5fae054e97a2f10-01\u0022",
        "Strict-Transport-Security": "max-age=31536000; includeSubDomains",
        "Transfer-Encoding": "chunked",
        "Vary": "Accept-Encoding",
        "x-aml-cluster": "vienna-eastus-02",
        "X-Content-Type-Options": "nosniff",
        "x-ms-correlation-request-id": "5631dce8-41db-4d30-a07e-f0b3ac82e570",
        "x-ms-ratelimit-remaining-subscription-writes": "1176",
        "x-ms-response-type": "standard",
        "x-ms-routing-request-id": "CANADACENTRAL:20230222T193713Z:5631dce8-41db-4d30-a07e-f0b3ac82e570",
        "x-request-time": "0.133"
>>>>>>> ce9edaa6
      },
      "ResponseBody": {
        "snapshotType": "LocalFiles",
        "id": "95f14c76-b1d9-44fc-844c-cfa5eff25a93",
        "root": {
          "name": "",
          "hash": null,
          "type": "Directory",
          "timestamp": "0001-01-01T00:00:00\u002B00:00",
          "sasUrl": null,
          "absoluteUrl": null,
          "sizeBytes": 0,
          "sizeSet": false,
          "children": {
            "sample1.csv": {
              "name": "sample1.csv",
              "hash": "903ECDE7ECA08D37DB613161C84A3B44",
              "type": "File",
              "timestamp": "0001-01-01T00:00:00\u002B00:00",
              "sasUrl": null,
              "absoluteUrl": null,
              "sizeBytes": 499,
              "sizeSet": true,
              "children": {}
            },
            "simple_train.py": {
              "name": "simple_train.py",
              "hash": "089E6E7C3139494A4CA699CA074DE23A",
              "type": "File",
              "timestamp": "0001-01-01T00:00:00\u002B00:00",
              "sasUrl": null,
              "absoluteUrl": null,
              "sizeBytes": 1010,
              "sizeSet": true,
              "children": {}
            },
            "sweep_script_search.py": {
              "name": "sweep_script_search.py",
              "hash": "D6CD553E776D3CA9799A5E09213CB8C2",
              "type": "File",
              "timestamp": "0001-01-01T00:00:00\u002B00:00",
              "sasUrl": null,
              "absoluteUrl": null,
              "sizeBytes": 2797,
              "sizeSet": true,
              "children": {}
            },
            "sweep_script.py": {
              "name": "sweep_script.py",
              "hash": "3020E5228A8D7D442D4D801A862C3EA5",
              "type": "File",
              "timestamp": "0001-01-01T00:00:00\u002B00:00",
              "sasUrl": null,
              "absoluteUrl": null,
              "sizeBytes": 515,
              "sizeSet": true,
              "children": {}
            },
            "train.py": {
              "name": "train.py",
              "hash": "F4F3547C4D5D54BC0A494EB945137546",
              "type": "File",
              "timestamp": "0001-01-01T00:00:00\u002B00:00",
              "sasUrl": null,
              "absoluteUrl": null,
              "sizeBytes": 1036,
              "sizeSet": true,
              "children": {}
            }
          }
        },
        "tags": {},
        "properties": {
          "hash_sha256": "a4e91c079c2a271d699ffac5ca5441abc8034151356913e57bff8f483c3d3a3b",
          "hash_version": "202208",
          "azureml.codeUri": "https://saewdd2vjxiyc5a.blob.core.windows.net/0000000000000000000000000000000000009ee11c8/LocalUpload/00000000000000000000000000000000/python"
        },
        "description": null,
        "name": "84748ec2-7569-4488-8de9-9eaa21dbf750",
        "version": "1",
        "createdBy": {
          "userObjectId": "b3a957de-450c-4ca7-b2aa-88dd98c87fef",
          "userPuId": "10037FFEAD05DD5D",
          "userIdp": null,
          "userAltSecId": null,
          "userIss": "https://sts.windows.net/72f988bf-86f1-41af-91ab-2d7cd011db47/",
          "userTenantId": "72f988bf-86f1-41af-91ab-2d7cd011db47",
          "userName": "Diondra Peck",
          "upn": null
        },
        "createdTime": "2023-02-22T21:58:58.4600463\u002B00:00",
        "modifiedBy": {
          "userObjectId": "b3a957de-450c-4ca7-b2aa-88dd98c87fef",
          "userPuId": "10037FFEAD05DD5D",
          "userIdp": null,
          "userAltSecId": null,
          "userIss": "https://sts.windows.net/72f988bf-86f1-41af-91ab-2d7cd011db47/",
          "userTenantId": "72f988bf-86f1-41af-91ab-2d7cd011db47",
          "userName": "Diondra Peck",
          "upn": null
        },
        "modifiedTime": "2023-02-22T21:58:58.4600463\u002B00:00",
        "gitRepositoryCommit": null,
        "uri": "https://saewdd2vjxiyc5a.blob.core.windows.net/0000000000000000000000000000000000009ee11c8/LocalUpload/00000000000000000000000000000000/python",
        "contentHash": "a4e91c079c2a271d699ffac5ca5441abc8034151356913e57bff8f483c3d3a3b",
        "hashVersion": "202208",
        "provisioningState": "Succeeded"
      }
    },
    {
<<<<<<< HEAD
      "RequestUri": "https://management.azure.com/subscriptions/00000000-0000-0000-0000-000000000/resourceGroups/00000/providers/Microsoft.MachineLearningServices/workspaces/00000/codes/84748ec2-7569-4488-8de9-9eaa21dbf750/versions/1?api-version=2022-05-01",
      "RequestMethod": "GET",
=======
      "RequestUri": "https://samcw32zcnpjldw.blob.core.windows.net/azureml-blobstore-3bd2018e-4b43-401e-ad49-85df181c9e0a/LocalUpload/00000000000000000000000000000000/python/sample1.csv",
      "RequestMethod": "HEAD",
      "RequestHeaders": {
        "Accept": "application/xml",
        "Accept-Encoding": "gzip, deflate",
        "Connection": "keep-alive",
        "User-Agent": "azsdk-python-storage-blob/12.14.1 Python/3.10.6 (Linux-5.15.79.1-microsoft-standard-WSL2-x86_64-with-glibc2.35)",
        "x-ms-date": "Wed, 22 Feb 2023 19:37:11 GMT",
        "x-ms-version": "2021-08-06"
      },
      "RequestBody": null,
      "StatusCode": 200,
      "ResponseHeaders": {
        "Accept-Ranges": "bytes",
        "Content-Length": "499",
        "Content-MD5": "kD7N5\u002BygjTfbYTFhyEo7RA==",
        "Content-Type": "application/octet-stream",
        "Date": "Wed, 22 Feb 2023 19:37:12 GMT",
        "ETag": "\u00220x8DB1193343DFA7C\u0022",
        "Last-Modified": "Sat, 18 Feb 2023 09:33:33 GMT",
        "Server": [
          "Windows-Azure-Blob/1.0",
          "Microsoft-HTTPAPI/2.0"
        ],
        "Vary": "Origin",
        "x-ms-access-tier": "Hot",
        "x-ms-access-tier-inferred": "true",
        "x-ms-blob-type": "BlockBlob",
        "x-ms-creation-time": "Sat, 18 Feb 2023 09:33:31 GMT",
        "x-ms-lease-state": "available",
        "x-ms-lease-status": "unlocked",
        "x-ms-meta-name": "012982b7-8c20-41db-8cd8-cdebb0a77080",
        "x-ms-meta-upload_status": "completed",
        "x-ms-meta-version": "1",
        "x-ms-server-encrypted": "true",
        "x-ms-version": "2021-08-06"
      },
      "ResponseBody": null
    },
    {
      "RequestUri": "https://samcw32zcnpjldw.blob.core.windows.net/azureml-blobstore-3bd2018e-4b43-401e-ad49-85df181c9e0a/az-ml-artifacts/00000000000000000000000000000000/python/sample1.csv",
      "RequestMethod": "HEAD",
      "RequestHeaders": {
        "Accept": "application/xml",
        "Accept-Encoding": "gzip, deflate",
        "Connection": "keep-alive",
        "User-Agent": "azsdk-python-storage-blob/12.14.1 Python/3.10.6 (Linux-5.15.79.1-microsoft-standard-WSL2-x86_64-with-glibc2.35)",
        "x-ms-date": "Wed, 22 Feb 2023 19:37:12 GMT",
        "x-ms-version": "2021-08-06"
      },
      "RequestBody": null,
      "StatusCode": 404,
      "ResponseHeaders": {
        "Date": "Wed, 22 Feb 2023 19:37:12 GMT",
        "Server": [
          "Windows-Azure-Blob/1.0",
          "Microsoft-HTTPAPI/2.0"
        ],
        "Transfer-Encoding": "chunked",
        "Vary": "Origin",
        "x-ms-error-code": "BlobNotFound",
        "x-ms-version": "2021-08-06"
      },
      "ResponseBody": null
    },
    {
      "RequestUri": "https://management.azure.com/subscriptions/00000000-0000-0000-0000-000000000/resourceGroups/00000/providers/Microsoft.MachineLearningServices/workspaces/00000/codes/012982b7-8c20-41db-8cd8-cdebb0a77080/versions/1?api-version=2022-05-01",
      "RequestMethod": "PUT",
>>>>>>> ce9edaa6
      "RequestHeaders": {
        "Accept": "application/json",
        "Accept-Encoding": "gzip, deflate",
        "Connection": "keep-alive",
<<<<<<< HEAD
        "User-Agent": "azure-ai-ml/1.5.0 azsdk-python-mgmt-machinelearningservices/0.1.0 Python/3.7.9 (Windows-10-10.0.22621-SP0)"
=======
        "Content-Length": "295",
        "Content-Type": "application/json",
        "User-Agent": "azure-ai-ml/1.5.0 azsdk-python-mgmt-machinelearningservices/0.1.0 Python/3.10.6 (Linux-5.15.79.1-microsoft-standard-WSL2-x86_64-with-glibc2.35)"
      },
      "RequestBody": {
        "properties": {
          "properties": {
            "hash_sha256": "0000000000000",
            "hash_version": "0000000000000"
          },
          "isAnonymous": true,
          "isArchived": false,
          "codeUri": "https://samcw32zcnpjldw.blob.core.windows.net/azureml-blobstore-3bd2018e-4b43-401e-ad49-85df181c9e0a/LocalUpload/00000000000000000000000000000000/python"
        }
>>>>>>> ce9edaa6
      },
      "RequestBody": null,
      "StatusCode": 200,
      "ResponseHeaders": {
        "Cache-Control": "no-cache",
        "Content-Encoding": "gzip",
        "Content-Type": "application/json; charset=utf-8",
<<<<<<< HEAD
        "Date": "Wed, 22 Feb 2023 22:48:39 GMT",
        "Expires": "-1",
        "Pragma": "no-cache",
        "Request-Context": "appId=cid-v1:2d2e8e63-272e-4b3c-8598-4ee570a0e70d",
        "Server-Timing": "traceparent;desc=\u002200-5ed5cac1cd55c9954ca227482e2ef3fd-6c0abc1671038d3c-01\u0022",
=======
        "Date": "Wed, 22 Feb 2023 19:37:17 GMT",
        "Expires": "-1",
        "Pragma": "no-cache",
        "Request-Context": "appId=cid-v1:2d2e8e63-272e-4b3c-8598-4ee570a0e70d",
        "Server-Timing": "traceparent;desc=\u002200-d46d4eb053d23dbdce9db96656350e8f-686e157be113e4b4-01\u0022",
>>>>>>> ce9edaa6
        "Strict-Transport-Security": "max-age=31536000; includeSubDomains",
        "Transfer-Encoding": "chunked",
        "Vary": [
          "Accept-Encoding",
          "Accept-Encoding"
        ],
<<<<<<< HEAD
        "x-aml-cluster": "vienna-eastus2-01",
        "X-Content-Type-Options": "nosniff",
        "x-ms-correlation-request-id": "43627533-dbe4-4d11-b0e7-1a46d0bd6ee3",
        "x-ms-ratelimit-remaining-subscription-reads": "11998",
        "x-ms-response-type": "standard",
        "x-ms-routing-request-id": "WESTUS2:20230222T224840Z:43627533-dbe4-4d11-b0e7-1a46d0bd6ee3",
        "x-request-time": "0.149"
      },
      "ResponseBody": {
        "id": "/subscriptions/00000000-0000-0000-0000-000000000/resourceGroups/00000/providers/Microsoft.MachineLearningServices/workspaces/00000/codes/84748ec2-7569-4488-8de9-9eaa21dbf750/versions/1",
=======
        "x-aml-cluster": "vienna-eastus-02",
        "X-Content-Type-Options": "nosniff",
        "x-ms-correlation-request-id": "21a09611-5634-4fb8-a87a-7cfcaf8da63d",
        "x-ms-ratelimit-remaining-subscription-writes": "1154",
        "x-ms-response-type": "standard",
        "x-ms-routing-request-id": "CANADACENTRAL:20230222T193717Z:21a09611-5634-4fb8-a87a-7cfcaf8da63d",
        "x-request-time": "0.139"
      },
      "ResponseBody": {
        "id": "/subscriptions/00000000-0000-0000-0000-000000000/resourceGroups/00000/providers/Microsoft.MachineLearningServices/workspaces/00000/codes/012982b7-8c20-41db-8cd8-cdebb0a77080/versions/1",
>>>>>>> ce9edaa6
        "name": "1",
        "type": "Microsoft.MachineLearningServices/workspaces/codes/versions",
        "properties": {
          "description": null,
          "tags": {},
          "properties": {
            "hash_sha256": "0000000000000",
            "hash_version": "0000000000000"
          },
          "isArchived": false,
          "isAnonymous": false,
<<<<<<< HEAD
          "codeUri": "https://saewdd2vjxiyc5a.blob.core.windows.net/0000000000000000000000000000000000009ee11c8/LocalUpload/00000000000000000000000000000000/python"
        },
        "systemData": {
          "createdAt": "2023-02-22T21:58:58.4600463\u002B00:00",
          "createdBy": "Diondra Peck",
          "createdByType": "User",
          "lastModifiedAt": "2023-02-22T21:58:58.4600463\u002B00:00",
          "lastModifiedBy": "Diondra Peck",
=======
          "codeUri": "https://samcw32zcnpjldw.blob.core.windows.net/azureml-blobstore-3bd2018e-4b43-401e-ad49-85df181c9e0a/LocalUpload/00000000000000000000000000000000/python"
        },
        "systemData": {
          "createdAt": "2023-02-18T09:33:36.2076076\u002B00:00",
          "createdBy": "Firstname Lastname",
          "createdByType": "User",
          "lastModifiedAt": "2023-02-22T19:37:17.472236\u002B00:00",
          "lastModifiedBy": "Firstname Lastname",
>>>>>>> ce9edaa6
          "lastModifiedByType": "User"
        }
      }
    },
    {
<<<<<<< HEAD
      "RequestUri": "https://management.azure.com/subscriptions/00000000-0000-0000-0000-000000000/resourceGroups/00000/providers/Microsoft.MachineLearningServices/workspaces/00000/jobs/test_693811625081?api-version=2022-12-01-preview",
=======
      "RequestUri": "https://management.azure.com/subscriptions/00000000-0000-0000-0000-000000000/resourceGroups/00000/providers/Microsoft.MachineLearningServices/workspaces/00000/jobs/test_151550191251?api-version=2022-12-01-preview",
>>>>>>> ce9edaa6
      "RequestMethod": "PUT",
      "RequestHeaders": {
        "Accept": "application/json",
        "Accept-Encoding": "gzip, deflate",
        "Connection": "keep-alive",
        "Content-Length": "1169",
        "Content-Type": "application/json",
<<<<<<< HEAD
        "User-Agent": "azure-ai-ml/1.5.0 azsdk-python-mgmt-machinelearningservices/0.1.0 Python/3.7.9 (Windows-10-10.0.22621-SP0)"
=======
        "User-Agent": "azure-ai-ml/1.5.0 azsdk-python-mgmt-machinelearningservices/0.1.0 Python/3.10.6 (Linux-5.15.79.1-microsoft-standard-WSL2-x86_64-with-glibc2.35)"
>>>>>>> ce9edaa6
      },
      "RequestBody": {
        "properties": {
          "properties": {},
          "tags": {},
          "computeId": "/subscriptions/00000000-0000-0000-0000-000000000/resourceGroups/00000/providers/Microsoft.MachineLearningServices/workspaces/00000/computes/testCompute",
<<<<<<< HEAD
          "displayName": "test_693811625081",
=======
          "displayName": "test_151550191251",
>>>>>>> ce9edaa6
          "experimentName": "azure-ai-ml",
          "isArchived": false,
          "jobType": "Sweep",
          "inputs": {},
          "limits": {
            "jobLimitsType": "Sweep",
            "timeout": "PT5M",
            "maxConcurrentTrials": 10,
            "maxTotalTrials": 2
          },
          "objective": {
            "goal": "maximize",
            "primaryMetric": "accuracy"
          },
          "outputs": {},
          "samplingAlgorithm": {
            "samplingAlgorithmType": "Random"
          },
          "searchSpace": {
            "lr": [
              "uniform",
              [
                0.001,
                0.1
              ]
            ],
            "conv_size": [
              "choice",
              [
                [
                  2,
                  5,
                  7
                ]
              ]
            ],
            "dropout_rate": [
              "uniform",
              [
                0.1,
                0.5
              ]
            ]
          },
          "trial": {
<<<<<<< HEAD
            "codeId": "/subscriptions/00000000-0000-0000-0000-000000000/resourceGroups/00000/providers/Microsoft.MachineLearningServices/workspaces/00000/codes/84748ec2-7569-4488-8de9-9eaa21dbf750/versions/1",
=======
            "codeId": "/subscriptions/00000000-0000-0000-0000-000000000/resourceGroups/00000/providers/Microsoft.MachineLearningServices/workspaces/00000/codes/012982b7-8c20-41db-8cd8-cdebb0a77080/versions/1",
>>>>>>> ce9edaa6
            "command": "python ./sweep_script.py --lr ${{search_space.lr}} --conv_size ${{search_space.conv_size}} --dropout_rate ${{search_space.dropout_rate}}",
            "environmentId": "azureml:AzureML-sklearn-1.0-ubuntu20.04-py38-cpu:33",
            "environmentVariables": {}
          }
        }
      },
      "StatusCode": 201,
      "ResponseHeaders": {
        "Cache-Control": "no-cache",
<<<<<<< HEAD
        "Content-Length": "8737",
        "Content-Type": "application/json; charset=utf-8",
        "Date": "Wed, 22 Feb 2023 22:48:43 GMT",
        "Expires": "-1",
        "Location": "https://management.azure.com/subscriptions/00000000-0000-0000-0000-000000000/resourceGroups/00000/providers/Microsoft.MachineLearningServices/workspaces/00000/jobs/test_693811625081?api-version=2022-12-01-preview",
        "Pragma": "no-cache",
        "Request-Context": "appId=cid-v1:2d2e8e63-272e-4b3c-8598-4ee570a0e70d",
        "Server-Timing": "traceparent;desc=\u002200-57d72fc42808e4695499b6da92c0c3a3-3c4023f625484226-01\u0022",
        "Strict-Transport-Security": "max-age=31536000; includeSubDomains",
        "x-aml-cluster": "vienna-eastus2-01",
        "X-Content-Type-Options": "nosniff",
        "x-ms-correlation-request-id": "469faa15-b827-4d7c-83b6-932600176334",
        "x-ms-ratelimit-remaining-subscription-writes": "1199",
        "x-ms-response-type": "standard",
        "x-ms-routing-request-id": "WESTUS2:20230222T224843Z:469faa15-b827-4d7c-83b6-932600176334",
        "x-request-time": "1.145"
      },
      "ResponseBody": {
        "id": "/subscriptions/00000000-0000-0000-0000-000000000/resourceGroups/00000/providers/Microsoft.MachineLearningServices/workspaces/00000/jobs/test_693811625081",
        "name": "test_693811625081",
=======
        "Content-Length": "7759",
        "Content-Type": "application/json; charset=utf-8",
        "Date": "Wed, 22 Feb 2023 19:37:22 GMT",
        "Expires": "-1",
        "Location": "https://management.azure.com/subscriptions/00000000-0000-0000-0000-000000000/resourceGroups/00000/providers/Microsoft.MachineLearningServices/workspaces/00000/jobs/test_151550191251?api-version=2022-12-01-preview",
        "Pragma": "no-cache",
        "Request-Context": "appId=cid-v1:2d2e8e63-272e-4b3c-8598-4ee570a0e70d",
        "Server-Timing": "traceparent;desc=\u002200-ce6cf9b68243eabc211bf2dce44c76b2-b556d4849b52271c-01\u0022",
        "Strict-Transport-Security": "max-age=31536000; includeSubDomains",
        "x-aml-cluster": "vienna-eastus-02",
        "X-Content-Type-Options": "nosniff",
        "x-ms-correlation-request-id": "a10cb271-4928-48fd-819a-f8641d8daf31",
        "x-ms-ratelimit-remaining-subscription-writes": "1153",
        "x-ms-response-type": "standard",
        "x-ms-routing-request-id": "CANADACENTRAL:20230222T193723Z:a10cb271-4928-48fd-819a-f8641d8daf31",
        "x-request-time": "1.855"
      },
      "ResponseBody": {
        "id": "/subscriptions/00000000-0000-0000-0000-000000000/resourceGroups/00000/providers/Microsoft.MachineLearningServices/workspaces/00000/jobs/test_151550191251",
        "name": "test_151550191251",
>>>>>>> ce9edaa6
        "type": "Microsoft.MachineLearningServices/workspaces/jobs",
        "properties": {
          "description": null,
          "tags": {
            "_aml_system_max_concurrent_jobs": "10",
            "_aml_system_max_total_jobs": "2",
            "_aml_system_max_duration_minutes": "5",
            "_aml_system_policy_config": "{\u0022name\u0022:\u0022Default\u0022,\u0022properties\u0022:{}}",
            "_aml_system_generator_config": "{\u0022name\u0022:\u0022RANDOM\u0022,\u0022parameter_space\u0022:{\u0022lr\u0022:[\u0022uniform\u0022,[0.001,0.1]],\u0022conv_size\u0022:[\u0022choice\u0022,[[2,5,7]]],\u0022dropout_rate\u0022:[\u0022uniform\u0022,[0.1,0.5]]},\u0022properties\u0022:{\u0022rule\u0022:\u0022Random\u0022,\u0022logbase\u0022:null,\u0022seed\u0022:null}}",
            "_aml_system_primary_metric_config": "{\u0022name\u0022:\u0022accuracy\u0022,\u0022goal\u0022:\u0022maximize\u0022}",
<<<<<<< HEAD
            "_aml_system_platform_config": "{\u0022ServiceAddress\u0022:\u0022https://eastus2.api.azureml.ms\u0022,\u0022SubscriptionId\u0022:\u002200000000-0000-0000-0000-000000000\u0022,\u0022ResourceGroupName\u0022:\u002200000\u0022,\u0022WorkspaceName\u0022:\u002200000\u0022,\u0022ExperimentName\u0022:\u0022azure-ai-ml\u0022,\u0022Definition\u0022:{\u0022Configuration\u0022:null,\u0022Attribution\u0022:null,\u0022TelemetryValues\u0022:null,\u0022Overrides\u0022:{\u0022Script\u0022:null,\u0022Command\u0022:\u0022python ./sweep_script.py --lr ${{search_space.lr}} --conv_size ${{search_space.conv_size}} --dropout_rate ${{search_space.dropout_rate}}\u0022,\u0022UseAbsolutePath\u0022:true,\u0022Arguments\u0022:[],\u0022SourceDirectoryDataStore\u0022:null,\u0022Framework\u0022:0,\u0022Target\u0022:\u0022testCompute\u0022,\u0022DataReferences\u0022:{},\u0022Data\u0022:{},\u0022OutputData\u0022:{},\u0022Datacaches\u0022:[],\u0022JobName\u0022:null,\u0022MaxRunDurationSeconds\u0022:null,\u0022NodeCount\u0022:1,\u0022InstanceTypes\u0022:[],\u0022Priority\u0022:null,\u0022CredentialPassthrough\u0022:false,\u0022Identity\u0022:null,\u0022Environment\u0022:{\u0022Name\u0022:\u0022AzureML-sklearn-0.24-ubuntu18.04-py37-cpu\u0022,\u0022Version\u0022:\u00221\u0022,\u0022AssetId\u0022:\u0022azureml://registries/azureml/environments/AzureML-sklearn-0.24-ubuntu18.04-py37-cpu/versions/1\u0022,\u0022AutoRebuild\u0022:true,\u0022Python\u0022:{\u0022InterpreterPath\u0022:\u0022python\u0022,\u0022UserManagedDependencies\u0022:true,\u0022CondaDependencies\u0022:{\u0022name\u0022:\u0022project_environment\u0022,\u0022dependencies\u0022:[\u0022python=3.6.2\u0022,{\u0022pip\u0022:[\u0022azureml-defaults\u0022]}],\u0022channels\u0022:[\u0022anaconda\u0022,\u0022conda-forge\u0022]},\u0022BaseCondaEnvironment\u0022:null},\u0022EnvironmentVariables\u0022:{\u0022EXAMPLE_ENV_VAR\u0022:\u0022EXAMPLE_VALUE\u0022},\u0022Docker\u0022:{\u0022BaseImage\u0022:null,\u0022Platform\u0022:{\u0022Os\u0022:\u0022Linux\u0022,\u0022Architecture\u0022:\u0022amd64\u0022},\u0022BaseDockerfile\u0022:\u0022FROM mcr.microsoft.com/azureml/openmpi3.1.2-ubuntu18.04:20210701.v1\\n\\nENV AZUREML_CONDA_ENVIRONMENT_PATH /azureml-envs/sklearn-0.24.1\\n\\n# Create conda environment\\nRUN conda create -p $AZUREML_CONDA_ENVIRONMENT_PATH \\\\\\n    python=3.7 pip=20.2.4\\n\\n# Prepend path to AzureML conda environment\\nENV PATH $AZUREML_CONDA_ENVIRONMENT_PATH/bin:$PATH\\n\\n# Install pip dependencies\\nRUN pip install \u0027matplotlib\u003E=3.3,\u003C3.4\u0027 \\\\\\n                \u0027psutil\u003E=5.8,\u003C5.9\u0027 \\\\\\n                \u0027tqdm\u003E=4.59,\u003C4.60\u0027 \\\\\\n                \u0027pandas\u003E=1.1,\u003C1.2\u0027 \\\\\\n                \u0027scipy\u003E=1.5,\u003C1.6\u0027 \\\\\\n                \u0027numpy\u003E=1.10,\u003C1.20\u0027 \\\\\\n                \u0027azureml-core==1.32.0\u0027 \\\\\\n                \u0027azureml-defaults==1.32.0\u0027 \\\\\\n                \u0027azureml-mlflow==1.32.0\u0027 \\\\\\n                \u0027azureml-telemetry==1.32.0\u0027 \\\\\\n                \u0027scikit-learn==0.24.1\u0027\\n\\n# This is needed for mpi to locate libpython\\nENV LD_LIBRARY_PATH $AZUREML_CONDA_ENVIRONMENT_PATH/lib:$LD_LIBRARY_PATH\\n\u0022,\u0022BaseImageRegistry\u0022:{\u0022Address\u0022:null,\u0022Username\u0022:null,\u0022Password\u0022:null},\u0022Enabled\u0022:false,\u0022Arguments\u0022:[]},\u0022Spark\u0022:{\u0022Repositories\u0022:[],\u0022Packages\u0022:[],\u0022PrecachePackages\u0022:true},\u0022InferencingStackVersion\u0022:null},\u0022History\u0022:{\u0022OutputCollection\u0022:true,\u0022DirectoriesToWatch\u0022:[\u0022logs\u0022],\u0022EnableMLflowTracking\u0022:true},\u0022Spark\u0022:{\u0022Configuration\u0022:{}},\u0022ParallelTask\u0022:{\u0022MaxRetriesPerWorker\u0022:0,\u0022WorkerCountPerNode\u0022:1,\u0022TerminalExitCodes\u0022:null,\u0022Configuration\u0022:{}},\u0022BatchAi\u0022:{\u0022NodeCount\u0022:0},\u0022AmlCompute\u0022:{\u0022Name\u0022:null,\u0022VmSize\u0022:null,\u0022RetainCluster\u0022:false,\u0022ClusterMaxNodeCount\u0022:null},\u0022AISuperComputer\u0022:{\u0022InstanceType\u0022:\u0022D2\u0022,\u0022FrameworkImage\u0022:null,\u0022ImageVersion\u0022:\u0022pytorch-1.7.0\u0022,\u0022Location\u0022:null,\u0022AISuperComputerStorageData\u0022:null,\u0022Interactive\u0022:false,\u0022ScalePolicy\u0022:null,\u0022VirtualClusterArmId\u0022:null,\u0022TensorboardLogDirectory\u0022:null,\u0022SSHPublicKey\u0022:null,\u0022SSHPublicKeys\u0022:null,\u0022EnableAzmlInt\u0022:true,\u0022Priority\u0022:\u0022Medium\u0022,\u0022SLATier\u0022:\u0022Standard\u0022,\u0022UserAlias\u0022:null},\u0022KubernetesCompute\u0022:{\u0022InstanceType\u0022:null},\u0022Tensorflow\u0022:{\u0022WorkerCount\u0022:0,\u0022ParameterServerCount\u0022:0},\u0022Mpi\u0022:{\u0022ProcessCountPerNode\u0022:0},\u0022PyTorch\u0022:{\u0022CommunicationBackend\u0022:null,\u0022ProcessCount\u0022:null},\u0022Hdi\u0022:{\u0022YarnDeployMode\u0022:0},\u0022ContainerInstance\u0022:{\u0022Region\u0022:null,\u0022CpuCores\u0022:2.0,\u0022MemoryGb\u0022:3.5},\u0022ExposedPorts\u0022:null,\u0022Docker\u0022:{\u0022UseDocker\u0022:true,\u0022SharedVolumes\u0022:null,\u0022ShmSize\u0022:null,\u0022Arguments\u0022:null},\u0022Cmk8sCompute\u0022:{\u0022Configuration\u0022:{}},\u0022CommandReturnCodeConfig\u0022:{\u0022ReturnCode\u0022:0,\u0022SuccessfulReturnCodes\u0022:[]},\u0022EnvironmentVariables\u0022:{},\u0022ApplicationEndpoints\u0022:{},\u0022Parameters\u0022:[]},\u0022SnapshotId\u0022:\u002295f14c76-b1d9-44fc-844c-cfa5eff25a93\u0022,\u0022Snapshots\u0022:[],\u0022SourceCodeDataReference\u0022:null,\u0022ParentRunId\u0022:null,\u0022DataContainerId\u0022:null,\u0022RunType\u0022:null,\u0022DisplayName\u0022:\u0022test_693811625081\u0022,\u0022EnvironmentAssetId\u0022:null,\u0022Properties\u0022:{},\u0022Tags\u0022:{},\u0022AggregatedArtifactPath\u0022:null},\u0022ParentRunId\u0022:\u0022test_693811625081\u0022}",
=======
            "_aml_system_platform_config": "{\u0022ServiceAddress\u0022:\u0022https://eastus.api.azureml.ms\u0022,\u0022SubscriptionId\u0022:\u002200000000-0000-0000-0000-000000000\u0022,\u0022ResourceGroupName\u0022:\u002200000\u0022,\u0022WorkspaceName\u0022:\u002200000\u0022,\u0022ExperimentName\u0022:\u0022azure-ai-ml\u0022,\u0022Definition\u0022:{\u0022Configuration\u0022:null,\u0022Attribution\u0022:null,\u0022TelemetryValues\u0022:null,\u0022Overrides\u0022:{\u0022Script\u0022:null,\u0022Command\u0022:\u0022python ./sweep_script.py --lr ${{search_space.lr}} --conv_size ${{search_space.conv_size}} --dropout_rate ${{search_space.dropout_rate}}\u0022,\u0022UseAbsolutePath\u0022:true,\u0022Arguments\u0022:[],\u0022SourceDirectoryDataStore\u0022:null,\u0022Framework\u0022:0,\u0022Target\u0022:\u0022testCompute\u0022,\u0022DataReferences\u0022:{},\u0022Data\u0022:{},\u0022OutputData\u0022:{},\u0022Datacaches\u0022:[],\u0022JobName\u0022:null,\u0022MaxRunDurationSeconds\u0022:null,\u0022NodeCount\u0022:1,\u0022InstanceTypes\u0022:[],\u0022Priority\u0022:null,\u0022CredentialPassthrough\u0022:false,\u0022Identity\u0022:null,\u0022Environment\u0022:{\u0022Name\u0022:\u0022AzureML-sklearn-1.0-ubuntu20.04-py38-cpu\u0022,\u0022Version\u0022:\u002233\u0022,\u0022AssetId\u0022:\u0022azureml://registries/azureml/environments/AzureML-sklearn-1.0-ubuntu20.04-py38-cpu/versions/33\u0022,\u0022AutoRebuild\u0022:true,\u0022Python\u0022:{\u0022InterpreterPath\u0022:\u0022python\u0022,\u0022UserManagedDependencies\u0022:true,\u0022CondaDependencies\u0022:null,\u0022BaseCondaEnvironment\u0022:null},\u0022EnvironmentVariables\u0022:{\u0022EXAMPLE_ENV_VAR\u0022:\u0022EXAMPLE_VALUE\u0022},\u0022Docker\u0022:{\u0022BaseImage\u0022:null,\u0022Platform\u0022:{\u0022Os\u0022:\u0022Linux\u0022,\u0022Architecture\u0022:\u0022amd64\u0022},\u0022BaseDockerfile\u0022:\u0022FROM mcr.microsoft.com/azureml/openmpi4.1.0-ubuntu20.04:20230103.v1\\n\\nENV AZUREML_CONDA_ENVIRONMENT_PATH /azureml-envs/sklearn-1.0\\n# Create conda environment\\nRUN conda create -p $AZUREML_CONDA_ENVIRONMENT_PATH \\\\\\n    python=3.8 pip=21.3.1 -c anaconda -c conda-forge\\n\\n# Prepend path to AzureML conda environment\\nENV PATH $AZUREML_CONDA_ENVIRONMENT_PATH/bin:$PATH\\n\\n# Install pip dependencies\\nRUN pip install \u0027matplotlib~=3.5.0\u0027 \\\\\\n                \u0027psutil~=5.8.0\u0027 \\\\\\n                \u0027tqdm~=4.62.0\u0027 \\\\\\n                \u0027pandas~=1.3.0\u0027 \\\\\\n                \u0027scipy~=1.7.0\u0027 \\\\\\n                \u0027numpy~=1.21.0\u0027 \\\\\\n                \u0027ipykernel~=6.0\u0027 \\\\\\n                \u0027azureml-core==1.48.0\u0027 \\\\\\n                \u0027azureml-defaults==1.48.0\u0027 \\\\\\n                \u0027azureml-mlflow==1.48.0\u0027 \\\\\\n                \u0027azureml-telemetry==1.48.0\u0027 \\\\\\n                \u0027scikit-learn~=1.0.0\u0027 \\\\\\n                \u0027debugpy~=1.6.3\u0027\\n\\n# This is needed for mpi to locate libpython\\nENV LD_LIBRARY_PATH $AZUREML_CONDA_ENVIRONMENT_PATH/lib:$LD_LIBRARY_PATH\\n\u0022,\u0022BaseImageRegistry\u0022:{\u0022Address\u0022:null,\u0022Username\u0022:null,\u0022Password\u0022:null},\u0022Enabled\u0022:false,\u0022Arguments\u0022:[]},\u0022Spark\u0022:{\u0022Repositories\u0022:[],\u0022Packages\u0022:[],\u0022PrecachePackages\u0022:true},\u0022InferencingStackVersion\u0022:null},\u0022History\u0022:{\u0022OutputCollection\u0022:true,\u0022DirectoriesToWatch\u0022:[\u0022logs\u0022],\u0022EnableMLflowTracking\u0022:true},\u0022Spark\u0022:{\u0022Configuration\u0022:{}},\u0022ParallelTask\u0022:{\u0022MaxRetriesPerWorker\u0022:0,\u0022WorkerCountPerNode\u0022:1,\u0022TerminalExitCodes\u0022:null,\u0022Configuration\u0022:{}},\u0022BatchAi\u0022:{\u0022NodeCount\u0022:0},\u0022AmlCompute\u0022:{\u0022Name\u0022:null,\u0022VmSize\u0022:null,\u0022RetainCluster\u0022:false,\u0022ClusterMaxNodeCount\u0022:null},\u0022AISuperComputer\u0022:{\u0022InstanceType\u0022:\u0022D2\u0022,\u0022FrameworkImage\u0022:null,\u0022ImageVersion\u0022:\u0022pytorch-1.7.0\u0022,\u0022Location\u0022:null,\u0022AISuperComputerStorageData\u0022:null,\u0022Interactive\u0022:false,\u0022ScalePolicy\u0022:null,\u0022VirtualClusterArmId\u0022:null,\u0022TensorboardLogDirectory\u0022:null,\u0022SSHPublicKey\u0022:null,\u0022SSHPublicKeys\u0022:null,\u0022EnableAzmlInt\u0022:true,\u0022Priority\u0022:\u0022Medium\u0022,\u0022SLATier\u0022:\u0022Standard\u0022,\u0022UserAlias\u0022:null},\u0022KubernetesCompute\u0022:{\u0022InstanceType\u0022:null},\u0022Tensorflow\u0022:{\u0022WorkerCount\u0022:0,\u0022ParameterServerCount\u0022:0},\u0022Mpi\u0022:{\u0022ProcessCountPerNode\u0022:0},\u0022PyTorch\u0022:{\u0022CommunicationBackend\u0022:null,\u0022ProcessCount\u0022:null},\u0022Hdi\u0022:{\u0022YarnDeployMode\u0022:0},\u0022ContainerInstance\u0022:{\u0022Region\u0022:null,\u0022CpuCores\u0022:2.0,\u0022MemoryGb\u0022:3.5},\u0022ExposedPorts\u0022:null,\u0022Docker\u0022:{\u0022UseDocker\u0022:true,\u0022SharedVolumes\u0022:null,\u0022ShmSize\u0022:null,\u0022Arguments\u0022:null},\u0022Cmk8sCompute\u0022:{\u0022Configuration\u0022:{}},\u0022CommandReturnCodeConfig\u0022:{\u0022ReturnCode\u0022:0,\u0022SuccessfulReturnCodes\u0022:[]},\u0022EnvironmentVariables\u0022:{},\u0022ApplicationEndpoints\u0022:{},\u0022Parameters\u0022:[]},\u0022SnapshotId\u0022:\u0022f197f652-c621-40d9-bb69-2c643f694a9c\u0022,\u0022Snapshots\u0022:[],\u0022SourceCodeDataReference\u0022:null,\u0022ParentRunId\u0022:null,\u0022DataContainerId\u0022:null,\u0022RunType\u0022:null,\u0022DisplayName\u0022:\u0022test_151550191251\u0022,\u0022EnvironmentAssetId\u0022:null,\u0022Properties\u0022:{},\u0022Tags\u0022:{},\u0022AggregatedArtifactPath\u0022:null},\u0022ParentRunId\u0022:\u0022test_151550191251\u0022}",
>>>>>>> ce9edaa6
            "_aml_system_resume_child_runs": "null",
            "_aml_system_all_jobs_generated": "false",
            "_aml_system_cancellation_requested": "false"
          },
          "properties": {
            "primary_metric_config": "{\u0022name\u0022:\u0022accuracy\u0022,\u0022goal\u0022:\u0022maximize\u0022}",
            "resume_from": "null",
            "runTemplate": "HyperDrive",
            "azureml.runsource": "hyperdrive",
            "platform": "AML",
<<<<<<< HEAD
            "ContentSnapshotId": "95f14c76-b1d9-44fc-844c-cfa5eff25a93",
            "user_agent": "managementfrontend/f303596d22384a1941518f0d9a3ec22c9c9ae359"
          },
          "displayName": "test_693811625081",
=======
            "ContentSnapshotId": "f197f652-c621-40d9-bb69-2c643f694a9c",
            "user_agent": "managementfrontend/f303596d22384a1941518f0d9a3ec22c9c9ae359"
          },
          "displayName": "test_151550191251",
>>>>>>> ce9edaa6
          "status": "Running",
          "experimentName": "azure-ai-ml",
          "services": {
            "Studio": {
              "jobServiceType": "Studio",
              "port": null,
<<<<<<< HEAD
              "endpoint": "https://ml.azure.com/runs/test_693811625081?wsid=/subscriptions/00000000-0000-0000-0000-000000000/resourcegroups/00000/workspaces/00000",
=======
              "endpoint": "https://ml.azure.com/runs/test_151550191251?wsid=/subscriptions/00000000-0000-0000-0000-000000000/resourcegroups/00000/workspaces/00000",
>>>>>>> ce9edaa6
              "status": null,
              "errorMessage": null,
              "properties": null,
              "nodes": null
            }
          },
          "computeId": "/subscriptions/00000000-0000-0000-0000-000000000/resourceGroups/00000/providers/Microsoft.MachineLearningServices/workspaces/00000/computes/testCompute",
          "isArchived": false,
          "identity": null,
          "componentId": null,
          "jobType": "Sweep",
          "searchSpace": {
            "lr": [
              "uniform",
              [
                0.001,
                0.1
              ]
            ],
            "conv_size": [
              "choice",
              [
                [
                  2,
                  5,
                  7
                ]
              ]
            ],
            "dropout_rate": [
              "uniform",
              [
                0.1,
                0.5
              ]
            ]
          },
          "samplingAlgorithm": {
            "samplingAlgorithmType": "Random",
            "seed": null,
            "logbase": null,
            "rule": "Random"
          },
          "limits": {
            "timeout": "PT5M",
            "jobLimitsType": "Sweep",
            "maxTotalTrials": 2,
            "maxConcurrentTrials": 10,
            "trialTimeout": null
          },
          "earlyTermination": null,
          "objective": {
            "primaryMetric": "accuracy",
            "goal": "Maximize"
          },
          "trial": {
<<<<<<< HEAD
            "codeId": "/subscriptions/00000000-0000-0000-0000-000000000/resourceGroups/00000/providers/Microsoft.MachineLearningServices/workspaces/00000/codes/84748ec2-7569-4488-8de9-9eaa21dbf750/versions/1",
=======
            "codeId": "/subscriptions/00000000-0000-0000-0000-000000000/resourceGroups/00000/providers/Microsoft.MachineLearningServices/workspaces/00000/codes/012982b7-8c20-41db-8cd8-cdebb0a77080/versions/1",
>>>>>>> ce9edaa6
            "command": "python ./sweep_script.py --lr ${{search_space.lr}} --conv_size ${{search_space.conv_size}} --dropout_rate ${{search_space.dropout_rate}}",
            "environmentId": "/subscriptions/00000000-0000-0000-0000-000000000/resourceGroups/00000/providers/Microsoft.MachineLearningServices/workspaces/00000/environments/AzureML-sklearn-1.0-ubuntu20.04-py38-cpu/versions/33",
            "environmentVariables": {},
            "distribution": null,
            "resources": {
              "instanceCount": 1,
              "instanceType": null,
              "properties": null,
              "dockerArgs": null
            }
          },
          "inputs": {},
          "outputs": {
            "default": {
              "description": null,
<<<<<<< HEAD
              "uri": "azureml://datastores/workspaceartifactstore/ExperimentRun/dcid.test_693811625081",
=======
              "uri": "azureml://datastores/workspaceartifactstore/ExperimentRun/dcid.test_151550191251",
>>>>>>> ce9edaa6
              "assetName": null,
              "assetVersion": null,
              "mode": "ReadWriteMount",
              "jobOutputType": "uri_folder"
            }
          }
        },
        "systemData": {
<<<<<<< HEAD
          "createdAt": "2023-02-22T22:48:43.5642371\u002B00:00",
          "createdBy": "Diondra Peck",
=======
          "createdAt": "2023-02-22T19:37:22.9184193\u002B00:00",
          "createdBy": "Firstname Lastname",
>>>>>>> ce9edaa6
          "createdByType": "User"
        }
      }
    },
    {
<<<<<<< HEAD
      "RequestUri": "https://management.azure.com/subscriptions/00000000-0000-0000-0000-000000000/resourceGroups/00000/providers/Microsoft.MachineLearningServices/workspaces/00000/jobs/test_693811625081?api-version=2022-12-01-preview",
=======
      "RequestUri": "https://management.azure.com/subscriptions/00000000-0000-0000-0000-000000000/resourceGroups/00000/providers/Microsoft.MachineLearningServices/workspaces/00000/jobs/test_151550191251?api-version=2022-12-01-preview",
>>>>>>> ce9edaa6
      "RequestMethod": "GET",
      "RequestHeaders": {
        "Accept": "application/json",
        "Accept-Encoding": "gzip, deflate",
        "Connection": "keep-alive",
<<<<<<< HEAD
        "User-Agent": "azure-ai-ml/1.5.0 azsdk-python-mgmt-machinelearningservices/0.1.0 Python/3.7.9 (Windows-10-10.0.22621-SP0)"
=======
        "User-Agent": "azure-ai-ml/1.5.0 azsdk-python-mgmt-machinelearningservices/0.1.0 Python/3.10.6 (Linux-5.15.79.1-microsoft-standard-WSL2-x86_64-with-glibc2.35)"
>>>>>>> ce9edaa6
      },
      "RequestBody": null,
      "StatusCode": 200,
      "ResponseHeaders": {
        "Cache-Control": "no-cache",
        "Content-Encoding": "gzip",
        "Content-Type": "application/json; charset=utf-8",
<<<<<<< HEAD
        "Date": "Wed, 22 Feb 2023 22:48:45 GMT",
        "Expires": "-1",
        "Pragma": "no-cache",
        "Request-Context": "appId=cid-v1:2d2e8e63-272e-4b3c-8598-4ee570a0e70d",
        "Server-Timing": "traceparent;desc=\u002200-ff0188ed6fe8dd73077435df8daf6455-2750225a0cada5c3-01\u0022",
=======
        "Date": "Wed, 22 Feb 2023 19:37:25 GMT",
        "Expires": "-1",
        "Pragma": "no-cache",
        "Request-Context": "appId=cid-v1:2d2e8e63-272e-4b3c-8598-4ee570a0e70d",
        "Server-Timing": "traceparent;desc=\u002200-c83be4432f4c1e5c5f02fa44a9609711-6019bcacff069e03-01\u0022",
>>>>>>> ce9edaa6
        "Strict-Transport-Security": "max-age=31536000; includeSubDomains",
        "Transfer-Encoding": "chunked",
        "Vary": [
          "Accept-Encoding",
          "Accept-Encoding"
        ],
<<<<<<< HEAD
        "x-aml-cluster": "vienna-eastus2-01",
        "X-Content-Type-Options": "nosniff",
        "x-ms-correlation-request-id": "d61b4ff7-aa86-48a7-b346-1774e45b74b0",
        "x-ms-ratelimit-remaining-subscription-reads": "11997",
        "x-ms-response-type": "standard",
        "x-ms-routing-request-id": "WESTUS2:20230222T224845Z:d61b4ff7-aa86-48a7-b346-1774e45b74b0",
        "x-request-time": "0.132"
      },
      "ResponseBody": {
        "id": "/subscriptions/00000000-0000-0000-0000-000000000/resourceGroups/00000/providers/Microsoft.MachineLearningServices/workspaces/00000/jobs/test_693811625081",
        "name": "test_693811625081",
=======
        "x-aml-cluster": "vienna-eastus-02",
        "X-Content-Type-Options": "nosniff",
        "x-ms-correlation-request-id": "93e2f930-ec15-450c-8809-7dd01f3aabdb",
        "x-ms-ratelimit-remaining-subscription-reads": "11943",
        "x-ms-response-type": "standard",
        "x-ms-routing-request-id": "CANADACENTRAL:20230222T193726Z:93e2f930-ec15-450c-8809-7dd01f3aabdb",
        "x-request-time": "0.189"
      },
      "ResponseBody": {
        "id": "/subscriptions/00000000-0000-0000-0000-000000000/resourceGroups/00000/providers/Microsoft.MachineLearningServices/workspaces/00000/jobs/test_151550191251",
        "name": "test_151550191251",
>>>>>>> ce9edaa6
        "type": "Microsoft.MachineLearningServices/workspaces/jobs",
        "properties": {
          "description": null,
          "tags": {
            "_aml_system_max_concurrent_jobs": "10",
            "_aml_system_max_total_jobs": "2",
            "_aml_system_max_duration_minutes": "5",
            "_aml_system_policy_config": "{\u0022name\u0022:\u0022Default\u0022,\u0022properties\u0022:{}}",
            "_aml_system_generator_config": "{\u0022name\u0022:\u0022RANDOM\u0022,\u0022parameter_space\u0022:{\u0022lr\u0022:[\u0022uniform\u0022,[0.001,0.1]],\u0022conv_size\u0022:[\u0022choice\u0022,[[2,5,7]]],\u0022dropout_rate\u0022:[\u0022uniform\u0022,[0.1,0.5]]},\u0022properties\u0022:{\u0022rule\u0022:\u0022Random\u0022,\u0022logbase\u0022:null,\u0022seed\u0022:null}}",
            "_aml_system_primary_metric_config": "{\u0022name\u0022:\u0022accuracy\u0022,\u0022goal\u0022:\u0022maximize\u0022}",
<<<<<<< HEAD
            "_aml_system_platform_config": "{\u0022ServiceAddress\u0022:\u0022https://eastus2.api.azureml.ms\u0022,\u0022SubscriptionId\u0022:\u002200000000-0000-0000-0000-000000000\u0022,\u0022ResourceGroupName\u0022:\u002200000\u0022,\u0022WorkspaceName\u0022:\u002200000\u0022,\u0022ExperimentName\u0022:\u0022azure-ai-ml\u0022,\u0022Definition\u0022:{\u0022Configuration\u0022:null,\u0022Attribution\u0022:null,\u0022TelemetryValues\u0022:null,\u0022Overrides\u0022:{\u0022Script\u0022:null,\u0022Command\u0022:\u0022python ./sweep_script.py --lr ${{search_space.lr}} --conv_size ${{search_space.conv_size}} --dropout_rate ${{search_space.dropout_rate}}\u0022,\u0022UseAbsolutePath\u0022:true,\u0022Arguments\u0022:[],\u0022SourceDirectoryDataStore\u0022:null,\u0022Framework\u0022:0,\u0022Target\u0022:\u0022testCompute\u0022,\u0022DataReferences\u0022:{},\u0022Data\u0022:{},\u0022OutputData\u0022:{},\u0022Datacaches\u0022:[],\u0022JobName\u0022:null,\u0022MaxRunDurationSeconds\u0022:null,\u0022NodeCount\u0022:1,\u0022InstanceTypes\u0022:[],\u0022Priority\u0022:null,\u0022CredentialPassthrough\u0022:false,\u0022Identity\u0022:null,\u0022Environment\u0022:{\u0022Name\u0022:\u0022AzureML-sklearn-0.24-ubuntu18.04-py37-cpu\u0022,\u0022Version\u0022:\u00221\u0022,\u0022AssetId\u0022:\u0022azureml://registries/azureml/environments/AzureML-sklearn-0.24-ubuntu18.04-py37-cpu/versions/1\u0022,\u0022AutoRebuild\u0022:true,\u0022Python\u0022:{\u0022InterpreterPath\u0022:\u0022python\u0022,\u0022UserManagedDependencies\u0022:true,\u0022CondaDependencies\u0022:{\u0022name\u0022:\u0022project_environment\u0022,\u0022dependencies\u0022:[\u0022python=3.6.2\u0022,{\u0022pip\u0022:[\u0022azureml-defaults\u0022]}],\u0022channels\u0022:[\u0022anaconda\u0022,\u0022conda-forge\u0022]},\u0022BaseCondaEnvironment\u0022:null},\u0022EnvironmentVariables\u0022:{\u0022EXAMPLE_ENV_VAR\u0022:\u0022EXAMPLE_VALUE\u0022},\u0022Docker\u0022:{\u0022BaseImage\u0022:null,\u0022Platform\u0022:{\u0022Os\u0022:\u0022Linux\u0022,\u0022Architecture\u0022:\u0022amd64\u0022},\u0022BaseDockerfile\u0022:\u0022FROM mcr.microsoft.com/azureml/openmpi3.1.2-ubuntu18.04:20210701.v1\\n\\nENV AZUREML_CONDA_ENVIRONMENT_PATH /azureml-envs/sklearn-0.24.1\\n\\n# Create conda environment\\nRUN conda create -p $AZUREML_CONDA_ENVIRONMENT_PATH \\\\\\n    python=3.7 pip=20.2.4\\n\\n# Prepend path to AzureML conda environment\\nENV PATH $AZUREML_CONDA_ENVIRONMENT_PATH/bin:$PATH\\n\\n# Install pip dependencies\\nRUN pip install \u0027matplotlib\u003E=3.3,\u003C3.4\u0027 \\\\\\n                \u0027psutil\u003E=5.8,\u003C5.9\u0027 \\\\\\n                \u0027tqdm\u003E=4.59,\u003C4.60\u0027 \\\\\\n                \u0027pandas\u003E=1.1,\u003C1.2\u0027 \\\\\\n                \u0027scipy\u003E=1.5,\u003C1.6\u0027 \\\\\\n                \u0027numpy\u003E=1.10,\u003C1.20\u0027 \\\\\\n                \u0027azureml-core==1.32.0\u0027 \\\\\\n                \u0027azureml-defaults==1.32.0\u0027 \\\\\\n                \u0027azureml-mlflow==1.32.0\u0027 \\\\\\n                \u0027azureml-telemetry==1.32.0\u0027 \\\\\\n                \u0027scikit-learn==0.24.1\u0027\\n\\n# This is needed for mpi to locate libpython\\nENV LD_LIBRARY_PATH $AZUREML_CONDA_ENVIRONMENT_PATH/lib:$LD_LIBRARY_PATH\\n\u0022,\u0022BaseImageRegistry\u0022:{\u0022Address\u0022:null,\u0022Username\u0022:null,\u0022Password\u0022:null},\u0022Enabled\u0022:false,\u0022Arguments\u0022:[]},\u0022Spark\u0022:{\u0022Repositories\u0022:[],\u0022Packages\u0022:[],\u0022PrecachePackages\u0022:true},\u0022InferencingStackVersion\u0022:null},\u0022History\u0022:{\u0022OutputCollection\u0022:true,\u0022DirectoriesToWatch\u0022:[\u0022logs\u0022],\u0022EnableMLflowTracking\u0022:true},\u0022Spark\u0022:{\u0022Configuration\u0022:{}},\u0022ParallelTask\u0022:{\u0022MaxRetriesPerWorker\u0022:0,\u0022WorkerCountPerNode\u0022:1,\u0022TerminalExitCodes\u0022:null,\u0022Configuration\u0022:{}},\u0022BatchAi\u0022:{\u0022NodeCount\u0022:0},\u0022AmlCompute\u0022:{\u0022Name\u0022:null,\u0022VmSize\u0022:null,\u0022RetainCluster\u0022:false,\u0022ClusterMaxNodeCount\u0022:null},\u0022AISuperComputer\u0022:{\u0022InstanceType\u0022:\u0022D2\u0022,\u0022FrameworkImage\u0022:null,\u0022ImageVersion\u0022:\u0022pytorch-1.7.0\u0022,\u0022Location\u0022:null,\u0022AISuperComputerStorageData\u0022:null,\u0022Interactive\u0022:false,\u0022ScalePolicy\u0022:null,\u0022VirtualClusterArmId\u0022:null,\u0022TensorboardLogDirectory\u0022:null,\u0022SSHPublicKey\u0022:null,\u0022SSHPublicKeys\u0022:null,\u0022EnableAzmlInt\u0022:true,\u0022Priority\u0022:\u0022Medium\u0022,\u0022SLATier\u0022:\u0022Standard\u0022,\u0022UserAlias\u0022:null},\u0022KubernetesCompute\u0022:{\u0022InstanceType\u0022:null},\u0022Tensorflow\u0022:{\u0022WorkerCount\u0022:0,\u0022ParameterServerCount\u0022:0},\u0022Mpi\u0022:{\u0022ProcessCountPerNode\u0022:0},\u0022PyTorch\u0022:{\u0022CommunicationBackend\u0022:null,\u0022ProcessCount\u0022:null},\u0022Hdi\u0022:{\u0022YarnDeployMode\u0022:0},\u0022ContainerInstance\u0022:{\u0022Region\u0022:null,\u0022CpuCores\u0022:2.0,\u0022MemoryGb\u0022:3.5},\u0022ExposedPorts\u0022:null,\u0022Docker\u0022:{\u0022UseDocker\u0022:true,\u0022SharedVolumes\u0022:null,\u0022ShmSize\u0022:null,\u0022Arguments\u0022:null},\u0022Cmk8sCompute\u0022:{\u0022Configuration\u0022:{}},\u0022CommandReturnCodeConfig\u0022:{\u0022ReturnCode\u0022:0,\u0022SuccessfulReturnCodes\u0022:[]},\u0022EnvironmentVariables\u0022:{},\u0022ApplicationEndpoints\u0022:{},\u0022Parameters\u0022:[]},\u0022SnapshotId\u0022:\u002295f14c76-b1d9-44fc-844c-cfa5eff25a93\u0022,\u0022Snapshots\u0022:[],\u0022SourceCodeDataReference\u0022:null,\u0022ParentRunId\u0022:null,\u0022DataContainerId\u0022:null,\u0022RunType\u0022:null,\u0022DisplayName\u0022:\u0022test_693811625081\u0022,\u0022EnvironmentAssetId\u0022:null,\u0022Properties\u0022:{},\u0022Tags\u0022:{},\u0022AggregatedArtifactPath\u0022:null},\u0022ParentRunId\u0022:\u0022test_693811625081\u0022}",
            "_aml_system_resume_child_runs": "null",
            "_aml_system_all_jobs_generated": "false",
            "_aml_system_cancellation_requested": "false",
            "_aml_system_progress_metadata_evaluation_timestamp": "\u00222023-02-22T22:48:44.301443\u0022",
            "_aml_system_progress_metadata_digest": "\u00222bce96dad2fd36e2544f05fb0c397b16e7d0f570de8ffc002c7517c0c86bf0f9\u0022",
            "_aml_system_progress_metadata_active_timestamp": "\u00222023-02-22T22:48:44.301443\u0022",
            "_aml_system_optimizer_state_artifact": "null",
            "_aml_system_outdated_optimizer_state_artifacts": "\u0022[]\u0022",
            "_aml_system_test_693811625081_0": "{\u0022conv_size\u0022: 7, \u0022dropout_rate\u0022: 0.22123342657766096, \u0022lr\u0022: 0.09190965480305657}",
            "_aml_system_test_693811625081_1": "{\u0022conv_size\u0022: 7, \u0022dropout_rate\u0022: 0.10151333159512595, \u0022lr\u0022: 0.03905772637056535}"
=======
            "_aml_system_platform_config": "{\u0022ServiceAddress\u0022:\u0022https://eastus.api.azureml.ms\u0022,\u0022SubscriptionId\u0022:\u002200000000-0000-0000-0000-000000000\u0022,\u0022ResourceGroupName\u0022:\u002200000\u0022,\u0022WorkspaceName\u0022:\u002200000\u0022,\u0022ExperimentName\u0022:\u0022azure-ai-ml\u0022,\u0022Definition\u0022:{\u0022Configuration\u0022:null,\u0022Attribution\u0022:null,\u0022TelemetryValues\u0022:null,\u0022Overrides\u0022:{\u0022Script\u0022:null,\u0022Command\u0022:\u0022python ./sweep_script.py --lr ${{search_space.lr}} --conv_size ${{search_space.conv_size}} --dropout_rate ${{search_space.dropout_rate}}\u0022,\u0022UseAbsolutePath\u0022:true,\u0022Arguments\u0022:[],\u0022SourceDirectoryDataStore\u0022:null,\u0022Framework\u0022:0,\u0022Target\u0022:\u0022testCompute\u0022,\u0022DataReferences\u0022:{},\u0022Data\u0022:{},\u0022OutputData\u0022:{},\u0022Datacaches\u0022:[],\u0022JobName\u0022:null,\u0022MaxRunDurationSeconds\u0022:null,\u0022NodeCount\u0022:1,\u0022InstanceTypes\u0022:[],\u0022Priority\u0022:null,\u0022CredentialPassthrough\u0022:false,\u0022Identity\u0022:null,\u0022Environment\u0022:{\u0022Name\u0022:\u0022AzureML-sklearn-1.0-ubuntu20.04-py38-cpu\u0022,\u0022Version\u0022:\u002233\u0022,\u0022AssetId\u0022:\u0022azureml://registries/azureml/environments/AzureML-sklearn-1.0-ubuntu20.04-py38-cpu/versions/33\u0022,\u0022AutoRebuild\u0022:true,\u0022Python\u0022:{\u0022InterpreterPath\u0022:\u0022python\u0022,\u0022UserManagedDependencies\u0022:true,\u0022CondaDependencies\u0022:null,\u0022BaseCondaEnvironment\u0022:null},\u0022EnvironmentVariables\u0022:{\u0022EXAMPLE_ENV_VAR\u0022:\u0022EXAMPLE_VALUE\u0022},\u0022Docker\u0022:{\u0022BaseImage\u0022:null,\u0022Platform\u0022:{\u0022Os\u0022:\u0022Linux\u0022,\u0022Architecture\u0022:\u0022amd64\u0022},\u0022BaseDockerfile\u0022:\u0022FROM mcr.microsoft.com/azureml/openmpi4.1.0-ubuntu20.04:20230103.v1\\n\\nENV AZUREML_CONDA_ENVIRONMENT_PATH /azureml-envs/sklearn-1.0\\n# Create conda environment\\nRUN conda create -p $AZUREML_CONDA_ENVIRONMENT_PATH \\\\\\n    python=3.8 pip=21.3.1 -c anaconda -c conda-forge\\n\\n# Prepend path to AzureML conda environment\\nENV PATH $AZUREML_CONDA_ENVIRONMENT_PATH/bin:$PATH\\n\\n# Install pip dependencies\\nRUN pip install \u0027matplotlib~=3.5.0\u0027 \\\\\\n                \u0027psutil~=5.8.0\u0027 \\\\\\n                \u0027tqdm~=4.62.0\u0027 \\\\\\n                \u0027pandas~=1.3.0\u0027 \\\\\\n                \u0027scipy~=1.7.0\u0027 \\\\\\n                \u0027numpy~=1.21.0\u0027 \\\\\\n                \u0027ipykernel~=6.0\u0027 \\\\\\n                \u0027azureml-core==1.48.0\u0027 \\\\\\n                \u0027azureml-defaults==1.48.0\u0027 \\\\\\n                \u0027azureml-mlflow==1.48.0\u0027 \\\\\\n                \u0027azureml-telemetry==1.48.0\u0027 \\\\\\n                \u0027scikit-learn~=1.0.0\u0027 \\\\\\n                \u0027debugpy~=1.6.3\u0027\\n\\n# This is needed for mpi to locate libpython\\nENV LD_LIBRARY_PATH $AZUREML_CONDA_ENVIRONMENT_PATH/lib:$LD_LIBRARY_PATH\\n\u0022,\u0022BaseImageRegistry\u0022:{\u0022Address\u0022:null,\u0022Username\u0022:null,\u0022Password\u0022:null},\u0022Enabled\u0022:false,\u0022Arguments\u0022:[]},\u0022Spark\u0022:{\u0022Repositories\u0022:[],\u0022Packages\u0022:[],\u0022PrecachePackages\u0022:true},\u0022InferencingStackVersion\u0022:null},\u0022History\u0022:{\u0022OutputCollection\u0022:true,\u0022DirectoriesToWatch\u0022:[\u0022logs\u0022],\u0022EnableMLflowTracking\u0022:true},\u0022Spark\u0022:{\u0022Configuration\u0022:{}},\u0022ParallelTask\u0022:{\u0022MaxRetriesPerWorker\u0022:0,\u0022WorkerCountPerNode\u0022:1,\u0022TerminalExitCodes\u0022:null,\u0022Configuration\u0022:{}},\u0022BatchAi\u0022:{\u0022NodeCount\u0022:0},\u0022AmlCompute\u0022:{\u0022Name\u0022:null,\u0022VmSize\u0022:null,\u0022RetainCluster\u0022:false,\u0022ClusterMaxNodeCount\u0022:null},\u0022AISuperComputer\u0022:{\u0022InstanceType\u0022:\u0022D2\u0022,\u0022FrameworkImage\u0022:null,\u0022ImageVersion\u0022:\u0022pytorch-1.7.0\u0022,\u0022Location\u0022:null,\u0022AISuperComputerStorageData\u0022:null,\u0022Interactive\u0022:false,\u0022ScalePolicy\u0022:null,\u0022VirtualClusterArmId\u0022:null,\u0022TensorboardLogDirectory\u0022:null,\u0022SSHPublicKey\u0022:null,\u0022SSHPublicKeys\u0022:null,\u0022EnableAzmlInt\u0022:true,\u0022Priority\u0022:\u0022Medium\u0022,\u0022SLATier\u0022:\u0022Standard\u0022,\u0022UserAlias\u0022:null},\u0022KubernetesCompute\u0022:{\u0022InstanceType\u0022:null},\u0022Tensorflow\u0022:{\u0022WorkerCount\u0022:0,\u0022ParameterServerCount\u0022:0},\u0022Mpi\u0022:{\u0022ProcessCountPerNode\u0022:0},\u0022PyTorch\u0022:{\u0022CommunicationBackend\u0022:null,\u0022ProcessCount\u0022:null},\u0022Hdi\u0022:{\u0022YarnDeployMode\u0022:0},\u0022ContainerInstance\u0022:{\u0022Region\u0022:null,\u0022CpuCores\u0022:2.0,\u0022MemoryGb\u0022:3.5},\u0022ExposedPorts\u0022:null,\u0022Docker\u0022:{\u0022UseDocker\u0022:true,\u0022SharedVolumes\u0022:null,\u0022ShmSize\u0022:null,\u0022Arguments\u0022:null},\u0022Cmk8sCompute\u0022:{\u0022Configuration\u0022:{}},\u0022CommandReturnCodeConfig\u0022:{\u0022ReturnCode\u0022:0,\u0022SuccessfulReturnCodes\u0022:[]},\u0022EnvironmentVariables\u0022:{},\u0022ApplicationEndpoints\u0022:{},\u0022Parameters\u0022:[]},\u0022SnapshotId\u0022:\u0022f197f652-c621-40d9-bb69-2c643f694a9c\u0022,\u0022Snapshots\u0022:[],\u0022SourceCodeDataReference\u0022:null,\u0022ParentRunId\u0022:null,\u0022DataContainerId\u0022:null,\u0022RunType\u0022:null,\u0022DisplayName\u0022:\u0022test_151550191251\u0022,\u0022EnvironmentAssetId\u0022:null,\u0022Properties\u0022:{},\u0022Tags\u0022:{},\u0022AggregatedArtifactPath\u0022:null},\u0022ParentRunId\u0022:\u0022test_151550191251\u0022}",
            "_aml_system_resume_child_runs": "null",
            "_aml_system_all_jobs_generated": "false",
            "_aml_system_cancellation_requested": "false",
            "_aml_system_progress_metadata_evaluation_timestamp": "\u00222023-02-22T19:37:24.888291\u0022",
            "_aml_system_progress_metadata_digest": "\u00220c98f6818d7a6abf8a3b7428f8a66510c5b79ec7f7daef1cdec9e77f204db0f0\u0022",
            "_aml_system_progress_metadata_active_timestamp": "\u00222023-02-22T19:37:24.888291\u0022",
            "_aml_system_optimizer_state_artifact": "null",
            "_aml_system_outdated_optimizer_state_artifacts": "\u0022[]\u0022",
            "_aml_system_test_151550191251_0": "{\u0022conv_size\u0022: 2, \u0022dropout_rate\u0022: 0.309243125721567, \u0022lr\u0022: 0.00628414676199921}",
            "_aml_system_test_151550191251_1": "{\u0022conv_size\u0022: 2, \u0022dropout_rate\u0022: 0.1040122312813622, \u0022lr\u0022: 0.021798102353585758}"
>>>>>>> ce9edaa6
          },
          "properties": {
            "primary_metric_config": "{\u0022name\u0022:\u0022accuracy\u0022,\u0022goal\u0022:\u0022maximize\u0022}",
            "resume_from": "null",
            "runTemplate": "HyperDrive",
            "azureml.runsource": "hyperdrive",
            "platform": "AML",
<<<<<<< HEAD
            "ContentSnapshotId": "95f14c76-b1d9-44fc-844c-cfa5eff25a93",
            "user_agent": "managementfrontend/f303596d22384a1941518f0d9a3ec22c9c9ae359",
            "space_size": "infinite_space_size"
          },
          "displayName": "test_693811625081",
=======
            "ContentSnapshotId": "f197f652-c621-40d9-bb69-2c643f694a9c",
            "user_agent": "managementfrontend/f303596d22384a1941518f0d9a3ec22c9c9ae359",
            "space_size": "infinite_space_size"
          },
          "displayName": "test_151550191251",
>>>>>>> ce9edaa6
          "status": "Running",
          "experimentName": "azure-ai-ml",
          "services": {
            "Studio": {
              "jobServiceType": "Studio",
              "port": null,
<<<<<<< HEAD
              "endpoint": "https://ml.azure.com/runs/test_693811625081?wsid=/subscriptions/00000000-0000-0000-0000-000000000/resourcegroups/00000/workspaces/00000",
=======
              "endpoint": "https://ml.azure.com/runs/test_151550191251?wsid=/subscriptions/00000000-0000-0000-0000-000000000/resourcegroups/00000/workspaces/00000",
>>>>>>> ce9edaa6
              "status": null,
              "errorMessage": null,
              "properties": null,
              "nodes": null
            }
          },
          "computeId": "/subscriptions/00000000-0000-0000-0000-000000000/resourceGroups/00000/providers/Microsoft.MachineLearningServices/workspaces/00000/computes/testCompute",
          "isArchived": false,
          "identity": null,
          "componentId": null,
          "jobType": "Sweep",
          "searchSpace": {
            "lr": [
              "uniform",
              [
                0.001,
                0.1
              ]
            ],
            "conv_size": [
              "choice",
              [
                [
                  2,
                  5,
                  7
                ]
              ]
            ],
            "dropout_rate": [
              "uniform",
              [
                0.1,
                0.5
              ]
            ]
          },
          "samplingAlgorithm": {
            "samplingAlgorithmType": "Random",
            "seed": null,
            "logbase": null,
            "rule": "Random"
          },
          "limits": {
            "timeout": "PT5M",
            "jobLimitsType": "Sweep",
            "maxTotalTrials": 2,
            "maxConcurrentTrials": 10,
            "trialTimeout": null
          },
          "earlyTermination": null,
          "objective": {
            "primaryMetric": "accuracy",
            "goal": "Maximize"
          },
          "trial": {
<<<<<<< HEAD
            "codeId": "/subscriptions/00000000-0000-0000-0000-000000000/resourceGroups/00000/providers/Microsoft.MachineLearningServices/workspaces/00000/codes/84748ec2-7569-4488-8de9-9eaa21dbf750/versions/1",
=======
            "codeId": "/subscriptions/00000000-0000-0000-0000-000000000/resourceGroups/00000/providers/Microsoft.MachineLearningServices/workspaces/00000/codes/012982b7-8c20-41db-8cd8-cdebb0a77080/versions/1",
>>>>>>> ce9edaa6
            "command": "python ./sweep_script.py --lr ${{search_space.lr}} --conv_size ${{search_space.conv_size}} --dropout_rate ${{search_space.dropout_rate}}",
            "environmentId": "/subscriptions/00000000-0000-0000-0000-000000000/resourceGroups/00000/providers/Microsoft.MachineLearningServices/workspaces/00000/environments/AzureML-sklearn-1.0-ubuntu20.04-py38-cpu/versions/33",
            "environmentVariables": {},
            "distribution": null,
            "resources": {
              "instanceCount": 1,
              "instanceType": null,
              "properties": null,
              "dockerArgs": null
            }
          },
          "inputs": {},
          "outputs": {
            "default": {
              "description": null,
<<<<<<< HEAD
              "uri": "azureml://datastores/workspaceartifactstore/ExperimentRun/dcid.test_693811625081",
=======
              "uri": "azureml://datastores/workspaceartifactstore/ExperimentRun/dcid.test_151550191251",
>>>>>>> ce9edaa6
              "assetName": null,
              "assetVersion": null,
              "mode": "ReadWriteMount",
              "jobOutputType": "uri_folder"
            }
          }
        },
        "systemData": {
<<<<<<< HEAD
          "createdAt": "2023-02-22T22:48:43.5642371\u002B00:00",
          "createdBy": "Diondra Peck",
=======
          "createdAt": "2023-02-22T19:37:22.9184193\u002B00:00",
          "createdBy": "Firstname Lastname",
>>>>>>> ce9edaa6
          "createdByType": "User"
        }
      }
    }
  ],
  "Variables": {
<<<<<<< HEAD
    "job_name": "test_693811625081"
=======
    "job_name": "test_151550191251"
>>>>>>> ce9edaa6
  }
}<|MERGE_RESOLUTION|>--- conflicted
+++ resolved
@@ -1,21 +1,13 @@
 {
   "Entries": [
     {
-<<<<<<< HEAD
       "RequestUri": "https://management.azure.com/subscriptions/00000000-0000-0000-0000-000000000/resourceGroups/00000/providers/Microsoft.MachineLearningServices/workspaces/00000?api-version=2022-10-01",
-=======
-      "RequestUri": "https://management.azure.com/subscriptions/00000000-0000-0000-0000-000000000/resourceGroups/00000/providers/Microsoft.MachineLearningServices/workspaces/00000/datastores/workspaceblobstore?api-version=2022-10-01",
->>>>>>> ce9edaa6
       "RequestMethod": "GET",
       "RequestHeaders": {
         "Accept": "application/json",
         "Accept-Encoding": "gzip, deflate",
         "Connection": "keep-alive",
-<<<<<<< HEAD
         "User-Agent": "azure-ai-ml/1.5.0 azsdk-python-mgmt-machinelearningservices/0.1.0 Python/3.7.9 (Windows-10-10.0.22621-SP0)"
-=======
-        "User-Agent": "azure-ai-ml/1.5.0 azsdk-python-mgmt-machinelearningservices/0.1.0 Python/3.10.6 (Linux-5.15.79.1-microsoft-standard-WSL2-x86_64-with-glibc2.35)"
->>>>>>> ce9edaa6
       },
       "RequestBody": null,
       "StatusCode": 200,
@@ -23,42 +15,24 @@
         "Cache-Control": "no-cache",
         "Content-Encoding": "gzip",
         "Content-Type": "application/json; charset=utf-8",
-<<<<<<< HEAD
-        "Date": "Wed, 22 Feb 2023 22:48:34 GMT",
+        "Date": "Thu, 23 Feb 2023 20:44:55 GMT",
         "Expires": "-1",
         "Pragma": "no-cache",
         "Request-Context": "appId=cid-v1:2d2e8e63-272e-4b3c-8598-4ee570a0e70d",
-        "Server-Timing": "traceparent;desc=\u002200-5ad66fd4611639e9a85009ae6e4b973a-e5a941bb54f19b2a-01\u0022",
-=======
-        "Date": "Wed, 22 Feb 2023 19:37:12 GMT",
-        "Expires": "-1",
-        "Pragma": "no-cache",
-        "Request-Context": "appId=cid-v1:2d2e8e63-272e-4b3c-8598-4ee570a0e70d",
-        "Server-Timing": "traceparent;desc=\u002200-fe7ffbdd803002966e4d799bf05c4a69-847eb43472ac05f0-01\u0022",
->>>>>>> ce9edaa6
+        "Server-Timing": "traceparent;desc=\u002200-43f2f097a5b2a442871f5f8fb153c61c-fb4270b36b84e0cf-01\u0022",
         "Strict-Transport-Security": "max-age=31536000; includeSubDomains",
         "Transfer-Encoding": "chunked",
         "Vary": [
           "Accept-Encoding",
           "Accept-Encoding"
         ],
-<<<<<<< HEAD
         "x-aml-cluster": "vienna-eastus2-01",
         "X-Content-Type-Options": "nosniff",
-        "x-ms-correlation-request-id": "6f54a56b-5881-4fd5-9962-6ad48d41cb62",
-        "x-ms-ratelimit-remaining-subscription-reads": "11999",
+        "x-ms-correlation-request-id": "2c1311e2-add8-4535-bd9f-dfc7297e8b0e",
+        "x-ms-ratelimit-remaining-subscription-reads": "11993",
         "x-ms-response-type": "standard",
-        "x-ms-routing-request-id": "WESTUS2:20230222T224834Z:6f54a56b-5881-4fd5-9962-6ad48d41cb62",
-        "x-request-time": "0.022"
-=======
-        "x-aml-cluster": "vienna-eastus-02",
-        "X-Content-Type-Options": "nosniff",
-        "x-ms-correlation-request-id": "a4caab7c-59ef-4e71-8c8a-d9706501272c",
-        "x-ms-ratelimit-remaining-subscription-reads": "11944",
-        "x-ms-response-type": "standard",
-        "x-ms-routing-request-id": "CANADACENTRAL:20230222T193712Z:a4caab7c-59ef-4e71-8c8a-d9706501272c",
-        "x-request-time": "0.130"
->>>>>>> ce9edaa6
+        "x-ms-routing-request-id": "WESTUS2:20230223T204456Z:2c1311e2-add8-4535-bd9f-dfc7297e8b0e",
+        "x-request-time": "0.163"
       },
       "ResponseBody": {
         "id": "/subscriptions/00000000-0000-0000-0000-000000000/resourceGroups/00000/providers/Microsoft.MachineLearningServices/workspaces/00000",
@@ -70,25 +44,24 @@
         "properties": {
           "friendlyName": "00000",
           "description": "",
-          "storageAccount": "/subscriptions/00000000-0000-0000-0000-000000000/resourceGroups/00000/providers/Microsoft.Storage/storageAccounts/saewdd2vjxiyc5a",
-          "keyVault": "/subscriptions/00000000-0000-0000-0000-000000000/resourceGroups/00000/providers/Microsoft.Keyvault/vaults/kvtestzv7yhmvidwex6",
-          "applicationInsights": "/subscriptions/00000000-0000-0000-0000-000000000/resourceGroups/00000/providers/Microsoft.insights/components/aiewdd2vjxiyc5a",
+          "storageAccount": "/subscriptions/00000000-0000-0000-0000-000000000/resourceGroups/00000/providers/Microsoft.Storage/storageAccounts/saveorz2izv2bas",
+          "keyVault": "/subscriptions/00000000-0000-0000-0000-000000000/resourceGroups/00000/providers/Microsoft.Keyvault/vaults/kvtest4k4d3fds6sjxs",
+          "applicationInsights": "/subscriptions/00000000-0000-0000-0000-000000000/resourceGroups/00000/providers/Microsoft.insights/components/aiveorz2izv2bas",
           "hbiWorkspace": false,
           "tenantId": "72f988bf-86f1-41af-91ab-2d7cd011db47",
           "imageBuildCompute": null,
           "provisioningState": "Succeeded",
           "v1LegacyMode": false,
           "softDeleteEnabled": false,
-          "containerRegistry": "/subscriptions/00000000-0000-0000-0000-000000000/resourceGroups/00000/providers/Microsoft.ContainerRegistry/registries/crewdd2vjxiyc5a",
+          "containerRegistry": "/subscriptions/00000000-0000-0000-0000-000000000/resourceGroups/00000/providers/Microsoft.ContainerRegistry/registries/crveorz2izv2bas",
           "notebookInfo": {
             "resourceId": "0000000-0000-0000-0000-000000000000",
-            "fqdn": "ml-sdkvnextcli-eastus2-74fb7293-405d-4c03-912d-33e739ee11c8.eastus2.notebooks.azure.net",
+            "fqdn": "ml-sdkvnextcli-eastus2-2d1e66ae-85e3-42c0-be91-34de66397f26.eastus2.notebooks.azure.net",
             "isPrivateLinkEnabled": false,
             "notebookPreparationError": null
           },
-<<<<<<< HEAD
           "storageHnsEnabled": false,
-          "workspaceId": "74fb7293-405d-4c03-912d-33e739ee11c8",
+          "workspaceId": "2d1e66ae-85e3-42c0-be91-34de66397f26",
           "linkedModelInventoryArmId": null,
           "privateLinkCount": 0,
           "publicNetworkAccess": "Enabled",
@@ -109,10 +82,10 @@
           "tier": "Basic"
         },
         "systemData": {
-          "createdAt": "2023-02-22T17:11:18.4346596Z",
+          "createdAt": "2023-02-23T02:09:00.5159669Z",
           "createdBy": "dipeck@microsoft.com",
           "createdByType": "User",
-          "lastModifiedAt": "2023-02-22T17:11:18.4346596Z",
+          "lastModifiedAt": "2023-02-23T02:09:00.5159669Z",
           "lastModifiedBy": "dipeck@microsoft.com",
           "lastModifiedByType": "User"
         }
@@ -121,39 +94,12 @@
     {
       "RequestUri": "https://eastus2.api.azureml.ms/content/v2.0/subscriptions/00000000-0000-0000-0000-000000000/resourceGroups/00000/providers/Microsoft.MachineLearningServices/workspaces/00000/snapshots/getByHash?hash=a4e91c079c2a271d699ffac5ca5441abc8034151356913e57bff8f483c3d3a3b\u0026hashVersion=202208",
       "RequestMethod": "GET",
-=======
-          "datastoreType": "AzureBlob",
-          "accountName": "samcw32zcnpjldw",
-          "containerName": "azureml-blobstore-3bd2018e-4b43-401e-ad49-85df181c9e0a",
-          "endpoint": "core.windows.net",
-          "protocol": "https",
-          "serviceDataAccessAuthIdentity": "WorkspaceSystemAssignedIdentity"
-        },
-        "systemData": {
-          "createdAt": "2023-02-18T09:22:33.5645164\u002B00:00",
-          "createdBy": "779301c0-18b2-4cdc-801b-a0a3368fee0a",
-          "createdByType": "Application",
-          "lastModifiedAt": "2023-02-18T09:22:34.1712214\u002B00:00",
-          "lastModifiedBy": "779301c0-18b2-4cdc-801b-a0a3368fee0a",
-          "lastModifiedByType": "Application"
-        }
-      }
-    },
-    {
-      "RequestUri": "https://management.azure.com/subscriptions/00000000-0000-0000-0000-000000000/resourceGroups/00000/providers/Microsoft.MachineLearningServices/workspaces/00000/datastores/workspaceblobstore/listSecrets?api-version=2022-10-01",
-      "RequestMethod": "POST",
->>>>>>> ce9edaa6
       "RequestHeaders": {
         "Accept": "*/*",
         "Accept-Encoding": "gzip, deflate",
         "Connection": "keep-alive",
-<<<<<<< HEAD
         "Content-Type": "application/json; charset=UTF-8",
         "User-Agent": "azure-ai-ml/1.5.0 azsdk-python-core/1.26.3 Python/3.7.9 (Windows-10-10.0.22621-SP0)"
-=======
-        "Content-Length": "0",
-        "User-Agent": "azure-ai-ml/1.5.0 azsdk-python-mgmt-machinelearningservices/0.1.0 Python/3.10.6 (Linux-5.15.79.1-microsoft-standard-WSL2-x86_64-with-glibc2.35)"
->>>>>>> ce9edaa6
       },
       "RequestBody": null,
       "StatusCode": 200,
@@ -161,37 +107,19 @@
         "Connection": "keep-alive",
         "Content-Encoding": "gzip",
         "Content-Type": "application/json; charset=utf-8",
-<<<<<<< HEAD
-        "Date": "Wed, 22 Feb 2023 22:48:38 GMT",
+        "Date": "Thu, 23 Feb 2023 20:44:58 GMT",
         "Request-Context": "appId=cid-v1:2d2e8e63-272e-4b3c-8598-4ee570a0e70d",
         "Strict-Transport-Security": "max-age=15724800; includeSubDomains; preload",
         "Transfer-Encoding": "chunked",
         "Vary": "Accept-Encoding",
-        "x-aml-cluster": "vienna-eastus2-02",
+        "x-aml-cluster": "vienna-eastus2-01",
         "X-Content-Type-Options": "nosniff",
         "x-ms-response-type": "standard",
-        "x-request-time": "0.711"
-=======
-        "Date": "Wed, 22 Feb 2023 19:37:12 GMT",
-        "Expires": "-1",
-        "Pragma": "no-cache",
-        "Request-Context": "appId=cid-v1:2d2e8e63-272e-4b3c-8598-4ee570a0e70d",
-        "Server-Timing": "traceparent;desc=\u002200-fb0acb82c451cddcaee391f79a20fcb0-d5fae054e97a2f10-01\u0022",
-        "Strict-Transport-Security": "max-age=31536000; includeSubDomains",
-        "Transfer-Encoding": "chunked",
-        "Vary": "Accept-Encoding",
-        "x-aml-cluster": "vienna-eastus-02",
-        "X-Content-Type-Options": "nosniff",
-        "x-ms-correlation-request-id": "5631dce8-41db-4d30-a07e-f0b3ac82e570",
-        "x-ms-ratelimit-remaining-subscription-writes": "1176",
-        "x-ms-response-type": "standard",
-        "x-ms-routing-request-id": "CANADACENTRAL:20230222T193713Z:5631dce8-41db-4d30-a07e-f0b3ac82e570",
-        "x-request-time": "0.133"
->>>>>>> ce9edaa6
+        "x-request-time": "0.709"
       },
       "ResponseBody": {
         "snapshotType": "LocalFiles",
-        "id": "95f14c76-b1d9-44fc-844c-cfa5eff25a93",
+        "id": "99542f3d-f069-49d3-9cc9-b427c1c8ed70",
         "root": {
           "name": "",
           "hash": null,
@@ -263,10 +191,10 @@
         "properties": {
           "hash_sha256": "a4e91c079c2a271d699ffac5ca5441abc8034151356913e57bff8f483c3d3a3b",
           "hash_version": "202208",
-          "azureml.codeUri": "https://saewdd2vjxiyc5a.blob.core.windows.net/0000000000000000000000000000000000009ee11c8/LocalUpload/00000000000000000000000000000000/python"
+          "azureml.codeUri": "https://saveorz2izv2bas.blob.core.windows.net:443/000000000000000000000000000000000000/python"
         },
         "description": null,
-        "name": "84748ec2-7569-4488-8de9-9eaa21dbf750",
+        "name": "51872d28-bb1a-461a-9ed1-6e46d16c62c4",
         "version": "1",
         "createdBy": {
           "userObjectId": "b3a957de-450c-4ca7-b2aa-88dd98c87fef",
@@ -278,7 +206,7 @@
           "userName": "Diondra Peck",
           "upn": null
         },
-        "createdTime": "2023-02-22T21:58:58.4600463\u002B00:00",
+        "createdTime": "2023-02-23T02:13:08.3319505\u002B00:00",
         "modifiedBy": {
           "userObjectId": "b3a957de-450c-4ca7-b2aa-88dd98c87fef",
           "userPuId": "10037FFEAD05DD5D",
@@ -289,110 +217,22 @@
           "userName": "Diondra Peck",
           "upn": null
         },
-        "modifiedTime": "2023-02-22T21:58:58.4600463\u002B00:00",
+        "modifiedTime": "2023-02-23T02:13:08.3319505\u002B00:00",
         "gitRepositoryCommit": null,
-        "uri": "https://saewdd2vjxiyc5a.blob.core.windows.net/0000000000000000000000000000000000009ee11c8/LocalUpload/00000000000000000000000000000000/python",
+        "uri": "https://saveorz2izv2bas.blob.core.windows.net:443/000000000000000000000000000000000000/python",
         "contentHash": "a4e91c079c2a271d699ffac5ca5441abc8034151356913e57bff8f483c3d3a3b",
         "hashVersion": "202208",
         "provisioningState": "Succeeded"
       }
     },
     {
-<<<<<<< HEAD
-      "RequestUri": "https://management.azure.com/subscriptions/00000000-0000-0000-0000-000000000/resourceGroups/00000/providers/Microsoft.MachineLearningServices/workspaces/00000/codes/84748ec2-7569-4488-8de9-9eaa21dbf750/versions/1?api-version=2022-05-01",
+      "RequestUri": "https://management.azure.com/subscriptions/00000000-0000-0000-0000-000000000/resourceGroups/00000/providers/Microsoft.MachineLearningServices/workspaces/00000/codes/51872d28-bb1a-461a-9ed1-6e46d16c62c4/versions/1?api-version=2022-05-01",
       "RequestMethod": "GET",
-=======
-      "RequestUri": "https://samcw32zcnpjldw.blob.core.windows.net/azureml-blobstore-3bd2018e-4b43-401e-ad49-85df181c9e0a/LocalUpload/00000000000000000000000000000000/python/sample1.csv",
-      "RequestMethod": "HEAD",
-      "RequestHeaders": {
-        "Accept": "application/xml",
-        "Accept-Encoding": "gzip, deflate",
-        "Connection": "keep-alive",
-        "User-Agent": "azsdk-python-storage-blob/12.14.1 Python/3.10.6 (Linux-5.15.79.1-microsoft-standard-WSL2-x86_64-with-glibc2.35)",
-        "x-ms-date": "Wed, 22 Feb 2023 19:37:11 GMT",
-        "x-ms-version": "2021-08-06"
-      },
-      "RequestBody": null,
-      "StatusCode": 200,
-      "ResponseHeaders": {
-        "Accept-Ranges": "bytes",
-        "Content-Length": "499",
-        "Content-MD5": "kD7N5\u002BygjTfbYTFhyEo7RA==",
-        "Content-Type": "application/octet-stream",
-        "Date": "Wed, 22 Feb 2023 19:37:12 GMT",
-        "ETag": "\u00220x8DB1193343DFA7C\u0022",
-        "Last-Modified": "Sat, 18 Feb 2023 09:33:33 GMT",
-        "Server": [
-          "Windows-Azure-Blob/1.0",
-          "Microsoft-HTTPAPI/2.0"
-        ],
-        "Vary": "Origin",
-        "x-ms-access-tier": "Hot",
-        "x-ms-access-tier-inferred": "true",
-        "x-ms-blob-type": "BlockBlob",
-        "x-ms-creation-time": "Sat, 18 Feb 2023 09:33:31 GMT",
-        "x-ms-lease-state": "available",
-        "x-ms-lease-status": "unlocked",
-        "x-ms-meta-name": "012982b7-8c20-41db-8cd8-cdebb0a77080",
-        "x-ms-meta-upload_status": "completed",
-        "x-ms-meta-version": "1",
-        "x-ms-server-encrypted": "true",
-        "x-ms-version": "2021-08-06"
-      },
-      "ResponseBody": null
-    },
-    {
-      "RequestUri": "https://samcw32zcnpjldw.blob.core.windows.net/azureml-blobstore-3bd2018e-4b43-401e-ad49-85df181c9e0a/az-ml-artifacts/00000000000000000000000000000000/python/sample1.csv",
-      "RequestMethod": "HEAD",
-      "RequestHeaders": {
-        "Accept": "application/xml",
-        "Accept-Encoding": "gzip, deflate",
-        "Connection": "keep-alive",
-        "User-Agent": "azsdk-python-storage-blob/12.14.1 Python/3.10.6 (Linux-5.15.79.1-microsoft-standard-WSL2-x86_64-with-glibc2.35)",
-        "x-ms-date": "Wed, 22 Feb 2023 19:37:12 GMT",
-        "x-ms-version": "2021-08-06"
-      },
-      "RequestBody": null,
-      "StatusCode": 404,
-      "ResponseHeaders": {
-        "Date": "Wed, 22 Feb 2023 19:37:12 GMT",
-        "Server": [
-          "Windows-Azure-Blob/1.0",
-          "Microsoft-HTTPAPI/2.0"
-        ],
-        "Transfer-Encoding": "chunked",
-        "Vary": "Origin",
-        "x-ms-error-code": "BlobNotFound",
-        "x-ms-version": "2021-08-06"
-      },
-      "ResponseBody": null
-    },
-    {
-      "RequestUri": "https://management.azure.com/subscriptions/00000000-0000-0000-0000-000000000/resourceGroups/00000/providers/Microsoft.MachineLearningServices/workspaces/00000/codes/012982b7-8c20-41db-8cd8-cdebb0a77080/versions/1?api-version=2022-05-01",
-      "RequestMethod": "PUT",
->>>>>>> ce9edaa6
       "RequestHeaders": {
         "Accept": "application/json",
         "Accept-Encoding": "gzip, deflate",
         "Connection": "keep-alive",
-<<<<<<< HEAD
         "User-Agent": "azure-ai-ml/1.5.0 azsdk-python-mgmt-machinelearningservices/0.1.0 Python/3.7.9 (Windows-10-10.0.22621-SP0)"
-=======
-        "Content-Length": "295",
-        "Content-Type": "application/json",
-        "User-Agent": "azure-ai-ml/1.5.0 azsdk-python-mgmt-machinelearningservices/0.1.0 Python/3.10.6 (Linux-5.15.79.1-microsoft-standard-WSL2-x86_64-with-glibc2.35)"
-      },
-      "RequestBody": {
-        "properties": {
-          "properties": {
-            "hash_sha256": "0000000000000",
-            "hash_version": "0000000000000"
-          },
-          "isAnonymous": true,
-          "isArchived": false,
-          "codeUri": "https://samcw32zcnpjldw.blob.core.windows.net/azureml-blobstore-3bd2018e-4b43-401e-ad49-85df181c9e0a/LocalUpload/00000000000000000000000000000000/python"
-        }
->>>>>>> ce9edaa6
       },
       "RequestBody": null,
       "StatusCode": 200,
@@ -400,48 +240,27 @@
         "Cache-Control": "no-cache",
         "Content-Encoding": "gzip",
         "Content-Type": "application/json; charset=utf-8",
-<<<<<<< HEAD
-        "Date": "Wed, 22 Feb 2023 22:48:39 GMT",
+        "Date": "Thu, 23 Feb 2023 20:45:00 GMT",
         "Expires": "-1",
         "Pragma": "no-cache",
         "Request-Context": "appId=cid-v1:2d2e8e63-272e-4b3c-8598-4ee570a0e70d",
-        "Server-Timing": "traceparent;desc=\u002200-5ed5cac1cd55c9954ca227482e2ef3fd-6c0abc1671038d3c-01\u0022",
-=======
-        "Date": "Wed, 22 Feb 2023 19:37:17 GMT",
-        "Expires": "-1",
-        "Pragma": "no-cache",
-        "Request-Context": "appId=cid-v1:2d2e8e63-272e-4b3c-8598-4ee570a0e70d",
-        "Server-Timing": "traceparent;desc=\u002200-d46d4eb053d23dbdce9db96656350e8f-686e157be113e4b4-01\u0022",
->>>>>>> ce9edaa6
+        "Server-Timing": "traceparent;desc=\u002200-eead36dd3078d1e57db304e6459a72bd-20df75b027addec0-01\u0022",
         "Strict-Transport-Security": "max-age=31536000; includeSubDomains",
         "Transfer-Encoding": "chunked",
         "Vary": [
           "Accept-Encoding",
           "Accept-Encoding"
         ],
-<<<<<<< HEAD
         "x-aml-cluster": "vienna-eastus2-01",
         "X-Content-Type-Options": "nosniff",
-        "x-ms-correlation-request-id": "43627533-dbe4-4d11-b0e7-1a46d0bd6ee3",
-        "x-ms-ratelimit-remaining-subscription-reads": "11998",
+        "x-ms-correlation-request-id": "a8882604-5ddc-4bf0-a256-43bb16bf7fd2",
+        "x-ms-ratelimit-remaining-subscription-reads": "11992",
         "x-ms-response-type": "standard",
-        "x-ms-routing-request-id": "WESTUS2:20230222T224840Z:43627533-dbe4-4d11-b0e7-1a46d0bd6ee3",
-        "x-request-time": "0.149"
+        "x-ms-routing-request-id": "WESTUS2:20230223T204500Z:a8882604-5ddc-4bf0-a256-43bb16bf7fd2",
+        "x-request-time": "0.564"
       },
       "ResponseBody": {
-        "id": "/subscriptions/00000000-0000-0000-0000-000000000/resourceGroups/00000/providers/Microsoft.MachineLearningServices/workspaces/00000/codes/84748ec2-7569-4488-8de9-9eaa21dbf750/versions/1",
-=======
-        "x-aml-cluster": "vienna-eastus-02",
-        "X-Content-Type-Options": "nosniff",
-        "x-ms-correlation-request-id": "21a09611-5634-4fb8-a87a-7cfcaf8da63d",
-        "x-ms-ratelimit-remaining-subscription-writes": "1154",
-        "x-ms-response-type": "standard",
-        "x-ms-routing-request-id": "CANADACENTRAL:20230222T193717Z:21a09611-5634-4fb8-a87a-7cfcaf8da63d",
-        "x-request-time": "0.139"
-      },
-      "ResponseBody": {
-        "id": "/subscriptions/00000000-0000-0000-0000-000000000/resourceGroups/00000/providers/Microsoft.MachineLearningServices/workspaces/00000/codes/012982b7-8c20-41db-8cd8-cdebb0a77080/versions/1",
->>>>>>> ce9edaa6
+        "id": "/subscriptions/00000000-0000-0000-0000-000000000/resourceGroups/00000/providers/Microsoft.MachineLearningServices/workspaces/00000/codes/51872d28-bb1a-461a-9ed1-6e46d16c62c4/versions/1",
         "name": "1",
         "type": "Microsoft.MachineLearningServices/workspaces/codes/versions",
         "properties": {
@@ -453,35 +272,20 @@
           },
           "isArchived": false,
           "isAnonymous": false,
-<<<<<<< HEAD
-          "codeUri": "https://saewdd2vjxiyc5a.blob.core.windows.net/0000000000000000000000000000000000009ee11c8/LocalUpload/00000000000000000000000000000000/python"
+          "codeUri": "https://saveorz2izv2bas.blob.core.windows.net:443/000000000000000000000000000000000000/python"
         },
         "systemData": {
-          "createdAt": "2023-02-22T21:58:58.4600463\u002B00:00",
+          "createdAt": "2023-02-23T02:13:08.3319505\u002B00:00",
           "createdBy": "Diondra Peck",
           "createdByType": "User",
-          "lastModifiedAt": "2023-02-22T21:58:58.4600463\u002B00:00",
+          "lastModifiedAt": "2023-02-23T02:13:08.3319505\u002B00:00",
           "lastModifiedBy": "Diondra Peck",
-=======
-          "codeUri": "https://samcw32zcnpjldw.blob.core.windows.net/azureml-blobstore-3bd2018e-4b43-401e-ad49-85df181c9e0a/LocalUpload/00000000000000000000000000000000/python"
-        },
-        "systemData": {
-          "createdAt": "2023-02-18T09:33:36.2076076\u002B00:00",
-          "createdBy": "Firstname Lastname",
-          "createdByType": "User",
-          "lastModifiedAt": "2023-02-22T19:37:17.472236\u002B00:00",
-          "lastModifiedBy": "Firstname Lastname",
->>>>>>> ce9edaa6
           "lastModifiedByType": "User"
         }
       }
     },
     {
-<<<<<<< HEAD
-      "RequestUri": "https://management.azure.com/subscriptions/00000000-0000-0000-0000-000000000/resourceGroups/00000/providers/Microsoft.MachineLearningServices/workspaces/00000/jobs/test_693811625081?api-version=2022-12-01-preview",
-=======
-      "RequestUri": "https://management.azure.com/subscriptions/00000000-0000-0000-0000-000000000/resourceGroups/00000/providers/Microsoft.MachineLearningServices/workspaces/00000/jobs/test_151550191251?api-version=2022-12-01-preview",
->>>>>>> ce9edaa6
+      "RequestUri": "https://management.azure.com/subscriptions/00000000-0000-0000-0000-000000000/resourceGroups/00000/providers/Microsoft.MachineLearningServices/workspaces/00000/jobs/test_707333469126?api-version=2022-12-01-preview",
       "RequestMethod": "PUT",
       "RequestHeaders": {
         "Accept": "application/json",
@@ -489,22 +293,14 @@
         "Connection": "keep-alive",
         "Content-Length": "1169",
         "Content-Type": "application/json",
-<<<<<<< HEAD
         "User-Agent": "azure-ai-ml/1.5.0 azsdk-python-mgmt-machinelearningservices/0.1.0 Python/3.7.9 (Windows-10-10.0.22621-SP0)"
-=======
-        "User-Agent": "azure-ai-ml/1.5.0 azsdk-python-mgmt-machinelearningservices/0.1.0 Python/3.10.6 (Linux-5.15.79.1-microsoft-standard-WSL2-x86_64-with-glibc2.35)"
->>>>>>> ce9edaa6
       },
       "RequestBody": {
         "properties": {
           "properties": {},
           "tags": {},
           "computeId": "/subscriptions/00000000-0000-0000-0000-000000000/resourceGroups/00000/providers/Microsoft.MachineLearningServices/workspaces/00000/computes/testCompute",
-<<<<<<< HEAD
-          "displayName": "test_693811625081",
-=======
-          "displayName": "test_151550191251",
->>>>>>> ce9edaa6
+          "displayName": "test_707333469126",
           "experimentName": "azure-ai-ml",
           "isArchived": false,
           "jobType": "Sweep",
@@ -550,11 +346,7 @@
             ]
           },
           "trial": {
-<<<<<<< HEAD
-            "codeId": "/subscriptions/00000000-0000-0000-0000-000000000/resourceGroups/00000/providers/Microsoft.MachineLearningServices/workspaces/00000/codes/84748ec2-7569-4488-8de9-9eaa21dbf750/versions/1",
-=======
-            "codeId": "/subscriptions/00000000-0000-0000-0000-000000000/resourceGroups/00000/providers/Microsoft.MachineLearningServices/workspaces/00000/codes/012982b7-8c20-41db-8cd8-cdebb0a77080/versions/1",
->>>>>>> ce9edaa6
+            "codeId": "/subscriptions/00000000-0000-0000-0000-000000000/resourceGroups/00000/providers/Microsoft.MachineLearningServices/workspaces/00000/codes/51872d28-bb1a-461a-9ed1-6e46d16c62c4/versions/1",
             "command": "python ./sweep_script.py --lr ${{search_space.lr}} --conv_size ${{search_space.conv_size}} --dropout_rate ${{search_space.dropout_rate}}",
             "environmentId": "azureml:AzureML-sklearn-1.0-ubuntu20.04-py38-cpu:33",
             "environmentVariables": {}
@@ -564,49 +356,26 @@
       "StatusCode": 201,
       "ResponseHeaders": {
         "Cache-Control": "no-cache",
-<<<<<<< HEAD
-        "Content-Length": "8737",
+        "Content-Length": "8674",
         "Content-Type": "application/json; charset=utf-8",
-        "Date": "Wed, 22 Feb 2023 22:48:43 GMT",
+        "Date": "Thu, 23 Feb 2023 20:45:05 GMT",
         "Expires": "-1",
-        "Location": "https://management.azure.com/subscriptions/00000000-0000-0000-0000-000000000/resourceGroups/00000/providers/Microsoft.MachineLearningServices/workspaces/00000/jobs/test_693811625081?api-version=2022-12-01-preview",
+        "Location": "https://management.azure.com/subscriptions/00000000-0000-0000-0000-000000000/resourceGroups/00000/providers/Microsoft.MachineLearningServices/workspaces/00000/jobs/test_707333469126?api-version=2022-12-01-preview",
         "Pragma": "no-cache",
         "Request-Context": "appId=cid-v1:2d2e8e63-272e-4b3c-8598-4ee570a0e70d",
-        "Server-Timing": "traceparent;desc=\u002200-57d72fc42808e4695499b6da92c0c3a3-3c4023f625484226-01\u0022",
+        "Server-Timing": "traceparent;desc=\u002200-6aa938c877d5b3f4cc105a9d70bb6fb1-86b89a5d09cae262-01\u0022",
         "Strict-Transport-Security": "max-age=31536000; includeSubDomains",
         "x-aml-cluster": "vienna-eastus2-01",
         "X-Content-Type-Options": "nosniff",
-        "x-ms-correlation-request-id": "469faa15-b827-4d7c-83b6-932600176334",
-        "x-ms-ratelimit-remaining-subscription-writes": "1199",
+        "x-ms-correlation-request-id": "c5fbf262-3976-4f8a-acf4-030d4935f3a7",
+        "x-ms-ratelimit-remaining-subscription-writes": "1197",
         "x-ms-response-type": "standard",
-        "x-ms-routing-request-id": "WESTUS2:20230222T224843Z:469faa15-b827-4d7c-83b6-932600176334",
-        "x-request-time": "1.145"
+        "x-ms-routing-request-id": "WESTUS2:20230223T204506Z:c5fbf262-3976-4f8a-acf4-030d4935f3a7",
+        "x-request-time": "3.869"
       },
       "ResponseBody": {
-        "id": "/subscriptions/00000000-0000-0000-0000-000000000/resourceGroups/00000/providers/Microsoft.MachineLearningServices/workspaces/00000/jobs/test_693811625081",
-        "name": "test_693811625081",
-=======
-        "Content-Length": "7759",
-        "Content-Type": "application/json; charset=utf-8",
-        "Date": "Wed, 22 Feb 2023 19:37:22 GMT",
-        "Expires": "-1",
-        "Location": "https://management.azure.com/subscriptions/00000000-0000-0000-0000-000000000/resourceGroups/00000/providers/Microsoft.MachineLearningServices/workspaces/00000/jobs/test_151550191251?api-version=2022-12-01-preview",
-        "Pragma": "no-cache",
-        "Request-Context": "appId=cid-v1:2d2e8e63-272e-4b3c-8598-4ee570a0e70d",
-        "Server-Timing": "traceparent;desc=\u002200-ce6cf9b68243eabc211bf2dce44c76b2-b556d4849b52271c-01\u0022",
-        "Strict-Transport-Security": "max-age=31536000; includeSubDomains",
-        "x-aml-cluster": "vienna-eastus-02",
-        "X-Content-Type-Options": "nosniff",
-        "x-ms-correlation-request-id": "a10cb271-4928-48fd-819a-f8641d8daf31",
-        "x-ms-ratelimit-remaining-subscription-writes": "1153",
-        "x-ms-response-type": "standard",
-        "x-ms-routing-request-id": "CANADACENTRAL:20230222T193723Z:a10cb271-4928-48fd-819a-f8641d8daf31",
-        "x-request-time": "1.855"
-      },
-      "ResponseBody": {
-        "id": "/subscriptions/00000000-0000-0000-0000-000000000/resourceGroups/00000/providers/Microsoft.MachineLearningServices/workspaces/00000/jobs/test_151550191251",
-        "name": "test_151550191251",
->>>>>>> ce9edaa6
+        "id": "/subscriptions/00000000-0000-0000-0000-000000000/resourceGroups/00000/providers/Microsoft.MachineLearningServices/workspaces/00000/jobs/test_707333469126",
+        "name": "test_707333469126",
         "type": "Microsoft.MachineLearningServices/workspaces/jobs",
         "properties": {
           "description": null,
@@ -617,11 +386,7 @@
             "_aml_system_policy_config": "{\u0022name\u0022:\u0022Default\u0022,\u0022properties\u0022:{}}",
             "_aml_system_generator_config": "{\u0022name\u0022:\u0022RANDOM\u0022,\u0022parameter_space\u0022:{\u0022lr\u0022:[\u0022uniform\u0022,[0.001,0.1]],\u0022conv_size\u0022:[\u0022choice\u0022,[[2,5,7]]],\u0022dropout_rate\u0022:[\u0022uniform\u0022,[0.1,0.5]]},\u0022properties\u0022:{\u0022rule\u0022:\u0022Random\u0022,\u0022logbase\u0022:null,\u0022seed\u0022:null}}",
             "_aml_system_primary_metric_config": "{\u0022name\u0022:\u0022accuracy\u0022,\u0022goal\u0022:\u0022maximize\u0022}",
-<<<<<<< HEAD
-            "_aml_system_platform_config": "{\u0022ServiceAddress\u0022:\u0022https://eastus2.api.azureml.ms\u0022,\u0022SubscriptionId\u0022:\u002200000000-0000-0000-0000-000000000\u0022,\u0022ResourceGroupName\u0022:\u002200000\u0022,\u0022WorkspaceName\u0022:\u002200000\u0022,\u0022ExperimentName\u0022:\u0022azure-ai-ml\u0022,\u0022Definition\u0022:{\u0022Configuration\u0022:null,\u0022Attribution\u0022:null,\u0022TelemetryValues\u0022:null,\u0022Overrides\u0022:{\u0022Script\u0022:null,\u0022Command\u0022:\u0022python ./sweep_script.py --lr ${{search_space.lr}} --conv_size ${{search_space.conv_size}} --dropout_rate ${{search_space.dropout_rate}}\u0022,\u0022UseAbsolutePath\u0022:true,\u0022Arguments\u0022:[],\u0022SourceDirectoryDataStore\u0022:null,\u0022Framework\u0022:0,\u0022Target\u0022:\u0022testCompute\u0022,\u0022DataReferences\u0022:{},\u0022Data\u0022:{},\u0022OutputData\u0022:{},\u0022Datacaches\u0022:[],\u0022JobName\u0022:null,\u0022MaxRunDurationSeconds\u0022:null,\u0022NodeCount\u0022:1,\u0022InstanceTypes\u0022:[],\u0022Priority\u0022:null,\u0022CredentialPassthrough\u0022:false,\u0022Identity\u0022:null,\u0022Environment\u0022:{\u0022Name\u0022:\u0022AzureML-sklearn-0.24-ubuntu18.04-py37-cpu\u0022,\u0022Version\u0022:\u00221\u0022,\u0022AssetId\u0022:\u0022azureml://registries/azureml/environments/AzureML-sklearn-0.24-ubuntu18.04-py37-cpu/versions/1\u0022,\u0022AutoRebuild\u0022:true,\u0022Python\u0022:{\u0022InterpreterPath\u0022:\u0022python\u0022,\u0022UserManagedDependencies\u0022:true,\u0022CondaDependencies\u0022:{\u0022name\u0022:\u0022project_environment\u0022,\u0022dependencies\u0022:[\u0022python=3.6.2\u0022,{\u0022pip\u0022:[\u0022azureml-defaults\u0022]}],\u0022channels\u0022:[\u0022anaconda\u0022,\u0022conda-forge\u0022]},\u0022BaseCondaEnvironment\u0022:null},\u0022EnvironmentVariables\u0022:{\u0022EXAMPLE_ENV_VAR\u0022:\u0022EXAMPLE_VALUE\u0022},\u0022Docker\u0022:{\u0022BaseImage\u0022:null,\u0022Platform\u0022:{\u0022Os\u0022:\u0022Linux\u0022,\u0022Architecture\u0022:\u0022amd64\u0022},\u0022BaseDockerfile\u0022:\u0022FROM mcr.microsoft.com/azureml/openmpi3.1.2-ubuntu18.04:20210701.v1\\n\\nENV AZUREML_CONDA_ENVIRONMENT_PATH /azureml-envs/sklearn-0.24.1\\n\\n# Create conda environment\\nRUN conda create -p $AZUREML_CONDA_ENVIRONMENT_PATH \\\\\\n    python=3.7 pip=20.2.4\\n\\n# Prepend path to AzureML conda environment\\nENV PATH $AZUREML_CONDA_ENVIRONMENT_PATH/bin:$PATH\\n\\n# Install pip dependencies\\nRUN pip install \u0027matplotlib\u003E=3.3,\u003C3.4\u0027 \\\\\\n                \u0027psutil\u003E=5.8,\u003C5.9\u0027 \\\\\\n                \u0027tqdm\u003E=4.59,\u003C4.60\u0027 \\\\\\n                \u0027pandas\u003E=1.1,\u003C1.2\u0027 \\\\\\n                \u0027scipy\u003E=1.5,\u003C1.6\u0027 \\\\\\n                \u0027numpy\u003E=1.10,\u003C1.20\u0027 \\\\\\n                \u0027azureml-core==1.32.0\u0027 \\\\\\n                \u0027azureml-defaults==1.32.0\u0027 \\\\\\n                \u0027azureml-mlflow==1.32.0\u0027 \\\\\\n                \u0027azureml-telemetry==1.32.0\u0027 \\\\\\n                \u0027scikit-learn==0.24.1\u0027\\n\\n# This is needed for mpi to locate libpython\\nENV LD_LIBRARY_PATH $AZUREML_CONDA_ENVIRONMENT_PATH/lib:$LD_LIBRARY_PATH\\n\u0022,\u0022BaseImageRegistry\u0022:{\u0022Address\u0022:null,\u0022Username\u0022:null,\u0022Password\u0022:null},\u0022Enabled\u0022:false,\u0022Arguments\u0022:[]},\u0022Spark\u0022:{\u0022Repositories\u0022:[],\u0022Packages\u0022:[],\u0022PrecachePackages\u0022:true},\u0022InferencingStackVersion\u0022:null},\u0022History\u0022:{\u0022OutputCollection\u0022:true,\u0022DirectoriesToWatch\u0022:[\u0022logs\u0022],\u0022EnableMLflowTracking\u0022:true},\u0022Spark\u0022:{\u0022Configuration\u0022:{}},\u0022ParallelTask\u0022:{\u0022MaxRetriesPerWorker\u0022:0,\u0022WorkerCountPerNode\u0022:1,\u0022TerminalExitCodes\u0022:null,\u0022Configuration\u0022:{}},\u0022BatchAi\u0022:{\u0022NodeCount\u0022:0},\u0022AmlCompute\u0022:{\u0022Name\u0022:null,\u0022VmSize\u0022:null,\u0022RetainCluster\u0022:false,\u0022ClusterMaxNodeCount\u0022:null},\u0022AISuperComputer\u0022:{\u0022InstanceType\u0022:\u0022D2\u0022,\u0022FrameworkImage\u0022:null,\u0022ImageVersion\u0022:\u0022pytorch-1.7.0\u0022,\u0022Location\u0022:null,\u0022AISuperComputerStorageData\u0022:null,\u0022Interactive\u0022:false,\u0022ScalePolicy\u0022:null,\u0022VirtualClusterArmId\u0022:null,\u0022TensorboardLogDirectory\u0022:null,\u0022SSHPublicKey\u0022:null,\u0022SSHPublicKeys\u0022:null,\u0022EnableAzmlInt\u0022:true,\u0022Priority\u0022:\u0022Medium\u0022,\u0022SLATier\u0022:\u0022Standard\u0022,\u0022UserAlias\u0022:null},\u0022KubernetesCompute\u0022:{\u0022InstanceType\u0022:null},\u0022Tensorflow\u0022:{\u0022WorkerCount\u0022:0,\u0022ParameterServerCount\u0022:0},\u0022Mpi\u0022:{\u0022ProcessCountPerNode\u0022:0},\u0022PyTorch\u0022:{\u0022CommunicationBackend\u0022:null,\u0022ProcessCount\u0022:null},\u0022Hdi\u0022:{\u0022YarnDeployMode\u0022:0},\u0022ContainerInstance\u0022:{\u0022Region\u0022:null,\u0022CpuCores\u0022:2.0,\u0022MemoryGb\u0022:3.5},\u0022ExposedPorts\u0022:null,\u0022Docker\u0022:{\u0022UseDocker\u0022:true,\u0022SharedVolumes\u0022:null,\u0022ShmSize\u0022:null,\u0022Arguments\u0022:null},\u0022Cmk8sCompute\u0022:{\u0022Configuration\u0022:{}},\u0022CommandReturnCodeConfig\u0022:{\u0022ReturnCode\u0022:0,\u0022SuccessfulReturnCodes\u0022:[]},\u0022EnvironmentVariables\u0022:{},\u0022ApplicationEndpoints\u0022:{},\u0022Parameters\u0022:[]},\u0022SnapshotId\u0022:\u002295f14c76-b1d9-44fc-844c-cfa5eff25a93\u0022,\u0022Snapshots\u0022:[],\u0022SourceCodeDataReference\u0022:null,\u0022ParentRunId\u0022:null,\u0022DataContainerId\u0022:null,\u0022RunType\u0022:null,\u0022DisplayName\u0022:\u0022test_693811625081\u0022,\u0022EnvironmentAssetId\u0022:null,\u0022Properties\u0022:{},\u0022Tags\u0022:{},\u0022AggregatedArtifactPath\u0022:null},\u0022ParentRunId\u0022:\u0022test_693811625081\u0022}",
-=======
-            "_aml_system_platform_config": "{\u0022ServiceAddress\u0022:\u0022https://eastus.api.azureml.ms\u0022,\u0022SubscriptionId\u0022:\u002200000000-0000-0000-0000-000000000\u0022,\u0022ResourceGroupName\u0022:\u002200000\u0022,\u0022WorkspaceName\u0022:\u002200000\u0022,\u0022ExperimentName\u0022:\u0022azure-ai-ml\u0022,\u0022Definition\u0022:{\u0022Configuration\u0022:null,\u0022Attribution\u0022:null,\u0022TelemetryValues\u0022:null,\u0022Overrides\u0022:{\u0022Script\u0022:null,\u0022Command\u0022:\u0022python ./sweep_script.py --lr ${{search_space.lr}} --conv_size ${{search_space.conv_size}} --dropout_rate ${{search_space.dropout_rate}}\u0022,\u0022UseAbsolutePath\u0022:true,\u0022Arguments\u0022:[],\u0022SourceDirectoryDataStore\u0022:null,\u0022Framework\u0022:0,\u0022Target\u0022:\u0022testCompute\u0022,\u0022DataReferences\u0022:{},\u0022Data\u0022:{},\u0022OutputData\u0022:{},\u0022Datacaches\u0022:[],\u0022JobName\u0022:null,\u0022MaxRunDurationSeconds\u0022:null,\u0022NodeCount\u0022:1,\u0022InstanceTypes\u0022:[],\u0022Priority\u0022:null,\u0022CredentialPassthrough\u0022:false,\u0022Identity\u0022:null,\u0022Environment\u0022:{\u0022Name\u0022:\u0022AzureML-sklearn-1.0-ubuntu20.04-py38-cpu\u0022,\u0022Version\u0022:\u002233\u0022,\u0022AssetId\u0022:\u0022azureml://registries/azureml/environments/AzureML-sklearn-1.0-ubuntu20.04-py38-cpu/versions/33\u0022,\u0022AutoRebuild\u0022:true,\u0022Python\u0022:{\u0022InterpreterPath\u0022:\u0022python\u0022,\u0022UserManagedDependencies\u0022:true,\u0022CondaDependencies\u0022:null,\u0022BaseCondaEnvironment\u0022:null},\u0022EnvironmentVariables\u0022:{\u0022EXAMPLE_ENV_VAR\u0022:\u0022EXAMPLE_VALUE\u0022},\u0022Docker\u0022:{\u0022BaseImage\u0022:null,\u0022Platform\u0022:{\u0022Os\u0022:\u0022Linux\u0022,\u0022Architecture\u0022:\u0022amd64\u0022},\u0022BaseDockerfile\u0022:\u0022FROM mcr.microsoft.com/azureml/openmpi4.1.0-ubuntu20.04:20230103.v1\\n\\nENV AZUREML_CONDA_ENVIRONMENT_PATH /azureml-envs/sklearn-1.0\\n# Create conda environment\\nRUN conda create -p $AZUREML_CONDA_ENVIRONMENT_PATH \\\\\\n    python=3.8 pip=21.3.1 -c anaconda -c conda-forge\\n\\n# Prepend path to AzureML conda environment\\nENV PATH $AZUREML_CONDA_ENVIRONMENT_PATH/bin:$PATH\\n\\n# Install pip dependencies\\nRUN pip install \u0027matplotlib~=3.5.0\u0027 \\\\\\n                \u0027psutil~=5.8.0\u0027 \\\\\\n                \u0027tqdm~=4.62.0\u0027 \\\\\\n                \u0027pandas~=1.3.0\u0027 \\\\\\n                \u0027scipy~=1.7.0\u0027 \\\\\\n                \u0027numpy~=1.21.0\u0027 \\\\\\n                \u0027ipykernel~=6.0\u0027 \\\\\\n                \u0027azureml-core==1.48.0\u0027 \\\\\\n                \u0027azureml-defaults==1.48.0\u0027 \\\\\\n                \u0027azureml-mlflow==1.48.0\u0027 \\\\\\n                \u0027azureml-telemetry==1.48.0\u0027 \\\\\\n                \u0027scikit-learn~=1.0.0\u0027 \\\\\\n                \u0027debugpy~=1.6.3\u0027\\n\\n# This is needed for mpi to locate libpython\\nENV LD_LIBRARY_PATH $AZUREML_CONDA_ENVIRONMENT_PATH/lib:$LD_LIBRARY_PATH\\n\u0022,\u0022BaseImageRegistry\u0022:{\u0022Address\u0022:null,\u0022Username\u0022:null,\u0022Password\u0022:null},\u0022Enabled\u0022:false,\u0022Arguments\u0022:[]},\u0022Spark\u0022:{\u0022Repositories\u0022:[],\u0022Packages\u0022:[],\u0022PrecachePackages\u0022:true},\u0022InferencingStackVersion\u0022:null},\u0022History\u0022:{\u0022OutputCollection\u0022:true,\u0022DirectoriesToWatch\u0022:[\u0022logs\u0022],\u0022EnableMLflowTracking\u0022:true},\u0022Spark\u0022:{\u0022Configuration\u0022:{}},\u0022ParallelTask\u0022:{\u0022MaxRetriesPerWorker\u0022:0,\u0022WorkerCountPerNode\u0022:1,\u0022TerminalExitCodes\u0022:null,\u0022Configuration\u0022:{}},\u0022BatchAi\u0022:{\u0022NodeCount\u0022:0},\u0022AmlCompute\u0022:{\u0022Name\u0022:null,\u0022VmSize\u0022:null,\u0022RetainCluster\u0022:false,\u0022ClusterMaxNodeCount\u0022:null},\u0022AISuperComputer\u0022:{\u0022InstanceType\u0022:\u0022D2\u0022,\u0022FrameworkImage\u0022:null,\u0022ImageVersion\u0022:\u0022pytorch-1.7.0\u0022,\u0022Location\u0022:null,\u0022AISuperComputerStorageData\u0022:null,\u0022Interactive\u0022:false,\u0022ScalePolicy\u0022:null,\u0022VirtualClusterArmId\u0022:null,\u0022TensorboardLogDirectory\u0022:null,\u0022SSHPublicKey\u0022:null,\u0022SSHPublicKeys\u0022:null,\u0022EnableAzmlInt\u0022:true,\u0022Priority\u0022:\u0022Medium\u0022,\u0022SLATier\u0022:\u0022Standard\u0022,\u0022UserAlias\u0022:null},\u0022KubernetesCompute\u0022:{\u0022InstanceType\u0022:null},\u0022Tensorflow\u0022:{\u0022WorkerCount\u0022:0,\u0022ParameterServerCount\u0022:0},\u0022Mpi\u0022:{\u0022ProcessCountPerNode\u0022:0},\u0022PyTorch\u0022:{\u0022CommunicationBackend\u0022:null,\u0022ProcessCount\u0022:null},\u0022Hdi\u0022:{\u0022YarnDeployMode\u0022:0},\u0022ContainerInstance\u0022:{\u0022Region\u0022:null,\u0022CpuCores\u0022:2.0,\u0022MemoryGb\u0022:3.5},\u0022ExposedPorts\u0022:null,\u0022Docker\u0022:{\u0022UseDocker\u0022:true,\u0022SharedVolumes\u0022:null,\u0022ShmSize\u0022:null,\u0022Arguments\u0022:null},\u0022Cmk8sCompute\u0022:{\u0022Configuration\u0022:{}},\u0022CommandReturnCodeConfig\u0022:{\u0022ReturnCode\u0022:0,\u0022SuccessfulReturnCodes\u0022:[]},\u0022EnvironmentVariables\u0022:{},\u0022ApplicationEndpoints\u0022:{},\u0022Parameters\u0022:[]},\u0022SnapshotId\u0022:\u0022f197f652-c621-40d9-bb69-2c643f694a9c\u0022,\u0022Snapshots\u0022:[],\u0022SourceCodeDataReference\u0022:null,\u0022ParentRunId\u0022:null,\u0022DataContainerId\u0022:null,\u0022RunType\u0022:null,\u0022DisplayName\u0022:\u0022test_151550191251\u0022,\u0022EnvironmentAssetId\u0022:null,\u0022Properties\u0022:{},\u0022Tags\u0022:{},\u0022AggregatedArtifactPath\u0022:null},\u0022ParentRunId\u0022:\u0022test_151550191251\u0022}",
->>>>>>> ce9edaa6
+            "_aml_system_platform_config": "{\u0022ServiceAddress\u0022:\u0022https://eastus2.api.azureml.ms\u0022,\u0022SubscriptionId\u0022:\u002200000000-0000-0000-0000-000000000\u0022,\u0022ResourceGroupName\u0022:\u002200000\u0022,\u0022WorkspaceName\u0022:\u002200000\u0022,\u0022ExperimentName\u0022:\u0022azure-ai-ml\u0022,\u0022Definition\u0022:{\u0022Configuration\u0022:null,\u0022Attribution\u0022:null,\u0022TelemetryValues\u0022:null,\u0022Overrides\u0022:{\u0022Script\u0022:null,\u0022Command\u0022:\u0022python ./sweep_script.py --lr ${{search_space.lr}} --conv_size ${{search_space.conv_size}} --dropout_rate ${{search_space.dropout_rate}}\u0022,\u0022UseAbsolutePath\u0022:true,\u0022Arguments\u0022:[],\u0022SourceDirectoryDataStore\u0022:null,\u0022Framework\u0022:0,\u0022Target\u0022:\u0022testCompute\u0022,\u0022DataReferences\u0022:{},\u0022Data\u0022:{},\u0022OutputData\u0022:{},\u0022Datacaches\u0022:[],\u0022JobName\u0022:null,\u0022MaxRunDurationSeconds\u0022:null,\u0022NodeCount\u0022:1,\u0022InstanceTypes\u0022:[],\u0022Priority\u0022:null,\u0022CredentialPassthrough\u0022:false,\u0022Identity\u0022:null,\u0022Environment\u0022:{\u0022Name\u0022:\u0022AzureML-sklearn-1.0-ubuntu20.04-py38-cpu\u0022,\u0022Version\u0022:\u002233\u0022,\u0022AssetId\u0022:\u0022azureml://registries/azureml/environments/AzureML-sklearn-1.0-ubuntu20.04-py38-cpu/versions/33\u0022,\u0022AutoRebuild\u0022:true,\u0022Python\u0022:{\u0022InterpreterPath\u0022:\u0022python\u0022,\u0022UserManagedDependencies\u0022:true,\u0022CondaDependencies\u0022:null,\u0022BaseCondaEnvironment\u0022:null},\u0022EnvironmentVariables\u0022:{\u0022EXAMPLE_ENV_VAR\u0022:\u0022EXAMPLE_VALUE\u0022},\u0022Docker\u0022:{\u0022BaseImage\u0022:null,\u0022Platform\u0022:{\u0022Os\u0022:\u0022Linux\u0022,\u0022Architecture\u0022:\u0022amd64\u0022},\u0022BaseDockerfile\u0022:\u0022FROM mcr.microsoft.com/azureml/openmpi4.1.0-ubuntu20.04:20230103.v1\\n\\nENV AZUREML_CONDA_ENVIRONMENT_PATH /azureml-envs/sklearn-1.0\\n# Create conda environment\\nRUN conda create -p $AZUREML_CONDA_ENVIRONMENT_PATH \\\\\\n    python=3.8 pip=21.3.1 -c anaconda -c conda-forge\\n\\n# Prepend path to AzureML conda environment\\nENV PATH $AZUREML_CONDA_ENVIRONMENT_PATH/bin:$PATH\\n\\n# Install pip dependencies\\nRUN pip install \u0027matplotlib~=3.5.0\u0027 \\\\\\n                \u0027psutil~=5.8.0\u0027 \\\\\\n                \u0027tqdm~=4.62.0\u0027 \\\\\\n                \u0027pandas~=1.3.0\u0027 \\\\\\n                \u0027scipy~=1.7.0\u0027 \\\\\\n                \u0027numpy~=1.21.0\u0027 \\\\\\n                \u0027ipykernel~=6.0\u0027 \\\\\\n                \u0027azureml-core==1.48.0\u0027 \\\\\\n                \u0027azureml-defaults==1.48.0\u0027 \\\\\\n                \u0027azureml-mlflow==1.48.0\u0027 \\\\\\n                \u0027azureml-telemetry==1.48.0\u0027 \\\\\\n                \u0027scikit-learn~=1.0.0\u0027 \\\\\\n                \u0027debugpy~=1.6.3\u0027\\n\\n# This is needed for mpi to locate libpython\\nENV LD_LIBRARY_PATH $AZUREML_CONDA_ENVIRONMENT_PATH/lib:$LD_LIBRARY_PATH\\n\u0022,\u0022BaseImageRegistry\u0022:{\u0022Address\u0022:null,\u0022Username\u0022:null,\u0022Password\u0022:null},\u0022Enabled\u0022:false,\u0022Arguments\u0022:[]},\u0022Spark\u0022:{\u0022Repositories\u0022:[],\u0022Packages\u0022:[],\u0022PrecachePackages\u0022:true},\u0022InferencingStackVersion\u0022:null},\u0022History\u0022:{\u0022OutputCollection\u0022:true,\u0022DirectoriesToWatch\u0022:[\u0022logs\u0022],\u0022EnableMLflowTracking\u0022:true},\u0022Spark\u0022:{\u0022Configuration\u0022:{}},\u0022ParallelTask\u0022:{\u0022MaxRetriesPerWorker\u0022:0,\u0022WorkerCountPerNode\u0022:1,\u0022TerminalExitCodes\u0022:null,\u0022Configuration\u0022:{}},\u0022BatchAi\u0022:{\u0022NodeCount\u0022:0},\u0022AmlCompute\u0022:{\u0022Name\u0022:null,\u0022VmSize\u0022:null,\u0022RetainCluster\u0022:false,\u0022ClusterMaxNodeCount\u0022:null},\u0022AISuperComputer\u0022:{\u0022InstanceType\u0022:\u0022D2\u0022,\u0022FrameworkImage\u0022:null,\u0022ImageVersion\u0022:\u0022pytorch-1.7.0\u0022,\u0022Location\u0022:null,\u0022AISuperComputerStorageData\u0022:null,\u0022Interactive\u0022:false,\u0022ScalePolicy\u0022:null,\u0022VirtualClusterArmId\u0022:null,\u0022TensorboardLogDirectory\u0022:null,\u0022SSHPublicKey\u0022:null,\u0022SSHPublicKeys\u0022:null,\u0022EnableAzmlInt\u0022:true,\u0022Priority\u0022:\u0022Medium\u0022,\u0022SLATier\u0022:\u0022Standard\u0022,\u0022UserAlias\u0022:null},\u0022KubernetesCompute\u0022:{\u0022InstanceType\u0022:null},\u0022Tensorflow\u0022:{\u0022WorkerCount\u0022:0,\u0022ParameterServerCount\u0022:0},\u0022Mpi\u0022:{\u0022ProcessCountPerNode\u0022:0},\u0022PyTorch\u0022:{\u0022CommunicationBackend\u0022:null,\u0022ProcessCount\u0022:null},\u0022Hdi\u0022:{\u0022YarnDeployMode\u0022:0},\u0022ContainerInstance\u0022:{\u0022Region\u0022:null,\u0022CpuCores\u0022:2.0,\u0022MemoryGb\u0022:3.5},\u0022ExposedPorts\u0022:null,\u0022Docker\u0022:{\u0022UseDocker\u0022:true,\u0022SharedVolumes\u0022:null,\u0022ShmSize\u0022:null,\u0022Arguments\u0022:null},\u0022Cmk8sCompute\u0022:{\u0022Configuration\u0022:{}},\u0022CommandReturnCodeConfig\u0022:{\u0022ReturnCode\u0022:0,\u0022SuccessfulReturnCodes\u0022:[]},\u0022EnvironmentVariables\u0022:{},\u0022ApplicationEndpoints\u0022:{},\u0022Parameters\u0022:[]},\u0022SnapshotId\u0022:\u002299542f3d-f069-49d3-9cc9-b427c1c8ed70\u0022,\u0022Snapshots\u0022:[],\u0022SourceCodeDataReference\u0022:null,\u0022ParentRunId\u0022:null,\u0022DataContainerId\u0022:null,\u0022RunType\u0022:null,\u0022DisplayName\u0022:\u0022test_707333469126\u0022,\u0022EnvironmentAssetId\u0022:null,\u0022Properties\u0022:{},\u0022Tags\u0022:{},\u0022AggregatedArtifactPath\u0022:null},\u0022ParentRunId\u0022:\u0022test_707333469126\u0022}",
             "_aml_system_resume_child_runs": "null",
             "_aml_system_all_jobs_generated": "false",
             "_aml_system_cancellation_requested": "false"
@@ -632,28 +397,17 @@
             "runTemplate": "HyperDrive",
             "azureml.runsource": "hyperdrive",
             "platform": "AML",
-<<<<<<< HEAD
-            "ContentSnapshotId": "95f14c76-b1d9-44fc-844c-cfa5eff25a93",
+            "ContentSnapshotId": "99542f3d-f069-49d3-9cc9-b427c1c8ed70",
             "user_agent": "managementfrontend/f303596d22384a1941518f0d9a3ec22c9c9ae359"
           },
-          "displayName": "test_693811625081",
-=======
-            "ContentSnapshotId": "f197f652-c621-40d9-bb69-2c643f694a9c",
-            "user_agent": "managementfrontend/f303596d22384a1941518f0d9a3ec22c9c9ae359"
-          },
-          "displayName": "test_151550191251",
->>>>>>> ce9edaa6
+          "displayName": "test_707333469126",
           "status": "Running",
           "experimentName": "azure-ai-ml",
           "services": {
             "Studio": {
               "jobServiceType": "Studio",
               "port": null,
-<<<<<<< HEAD
-              "endpoint": "https://ml.azure.com/runs/test_693811625081?wsid=/subscriptions/00000000-0000-0000-0000-000000000/resourcegroups/00000/workspaces/00000",
-=======
-              "endpoint": "https://ml.azure.com/runs/test_151550191251?wsid=/subscriptions/00000000-0000-0000-0000-000000000/resourcegroups/00000/workspaces/00000",
->>>>>>> ce9edaa6
+              "endpoint": "https://ml.azure.com/runs/test_707333469126?wsid=/subscriptions/00000000-0000-0000-0000-000000000/resourcegroups/00000/workspaces/00000",
               "status": null,
               "errorMessage": null,
               "properties": null,
@@ -710,11 +464,7 @@
             "goal": "Maximize"
           },
           "trial": {
-<<<<<<< HEAD
-            "codeId": "/subscriptions/00000000-0000-0000-0000-000000000/resourceGroups/00000/providers/Microsoft.MachineLearningServices/workspaces/00000/codes/84748ec2-7569-4488-8de9-9eaa21dbf750/versions/1",
-=======
-            "codeId": "/subscriptions/00000000-0000-0000-0000-000000000/resourceGroups/00000/providers/Microsoft.MachineLearningServices/workspaces/00000/codes/012982b7-8c20-41db-8cd8-cdebb0a77080/versions/1",
->>>>>>> ce9edaa6
+            "codeId": "/subscriptions/00000000-0000-0000-0000-000000000/resourceGroups/00000/providers/Microsoft.MachineLearningServices/workspaces/00000/codes/51872d28-bb1a-461a-9ed1-6e46d16c62c4/versions/1",
             "command": "python ./sweep_script.py --lr ${{search_space.lr}} --conv_size ${{search_space.conv_size}} --dropout_rate ${{search_space.dropout_rate}}",
             "environmentId": "/subscriptions/00000000-0000-0000-0000-000000000/resourceGroups/00000/providers/Microsoft.MachineLearningServices/workspaces/00000/environments/AzureML-sklearn-1.0-ubuntu20.04-py38-cpu/versions/33",
             "environmentVariables": {},
@@ -730,11 +480,7 @@
           "outputs": {
             "default": {
               "description": null,
-<<<<<<< HEAD
-              "uri": "azureml://datastores/workspaceartifactstore/ExperimentRun/dcid.test_693811625081",
-=======
-              "uri": "azureml://datastores/workspaceartifactstore/ExperimentRun/dcid.test_151550191251",
->>>>>>> ce9edaa6
+              "uri": "azureml://datastores/workspaceartifactstore/ExperimentRun/dcid.test_707333469126",
               "assetName": null,
               "assetVersion": null,
               "mode": "ReadWriteMount",
@@ -743,33 +489,20 @@
           }
         },
         "systemData": {
-<<<<<<< HEAD
-          "createdAt": "2023-02-22T22:48:43.5642371\u002B00:00",
+          "createdAt": "2023-02-23T20:45:05.4016498\u002B00:00",
           "createdBy": "Diondra Peck",
-=======
-          "createdAt": "2023-02-22T19:37:22.9184193\u002B00:00",
-          "createdBy": "Firstname Lastname",
->>>>>>> ce9edaa6
           "createdByType": "User"
         }
       }
     },
     {
-<<<<<<< HEAD
-      "RequestUri": "https://management.azure.com/subscriptions/00000000-0000-0000-0000-000000000/resourceGroups/00000/providers/Microsoft.MachineLearningServices/workspaces/00000/jobs/test_693811625081?api-version=2022-12-01-preview",
-=======
-      "RequestUri": "https://management.azure.com/subscriptions/00000000-0000-0000-0000-000000000/resourceGroups/00000/providers/Microsoft.MachineLearningServices/workspaces/00000/jobs/test_151550191251?api-version=2022-12-01-preview",
->>>>>>> ce9edaa6
+      "RequestUri": "https://management.azure.com/subscriptions/00000000-0000-0000-0000-000000000/resourceGroups/00000/providers/Microsoft.MachineLearningServices/workspaces/00000/jobs/test_707333469126?api-version=2022-12-01-preview",
       "RequestMethod": "GET",
       "RequestHeaders": {
         "Accept": "application/json",
         "Accept-Encoding": "gzip, deflate",
         "Connection": "keep-alive",
-<<<<<<< HEAD
         "User-Agent": "azure-ai-ml/1.5.0 azsdk-python-mgmt-machinelearningservices/0.1.0 Python/3.7.9 (Windows-10-10.0.22621-SP0)"
-=======
-        "User-Agent": "azure-ai-ml/1.5.0 azsdk-python-mgmt-machinelearningservices/0.1.0 Python/3.10.6 (Linux-5.15.79.1-microsoft-standard-WSL2-x86_64-with-glibc2.35)"
->>>>>>> ce9edaa6
       },
       "RequestBody": null,
       "StatusCode": 200,
@@ -777,50 +510,28 @@
         "Cache-Control": "no-cache",
         "Content-Encoding": "gzip",
         "Content-Type": "application/json; charset=utf-8",
-<<<<<<< HEAD
-        "Date": "Wed, 22 Feb 2023 22:48:45 GMT",
+        "Date": "Thu, 23 Feb 2023 20:45:07 GMT",
         "Expires": "-1",
         "Pragma": "no-cache",
         "Request-Context": "appId=cid-v1:2d2e8e63-272e-4b3c-8598-4ee570a0e70d",
-        "Server-Timing": "traceparent;desc=\u002200-ff0188ed6fe8dd73077435df8daf6455-2750225a0cada5c3-01\u0022",
-=======
-        "Date": "Wed, 22 Feb 2023 19:37:25 GMT",
-        "Expires": "-1",
-        "Pragma": "no-cache",
-        "Request-Context": "appId=cid-v1:2d2e8e63-272e-4b3c-8598-4ee570a0e70d",
-        "Server-Timing": "traceparent;desc=\u002200-c83be4432f4c1e5c5f02fa44a9609711-6019bcacff069e03-01\u0022",
->>>>>>> ce9edaa6
+        "Server-Timing": "traceparent;desc=\u002200-d18aa113a9f1332f9c6ee4e39d3d1fb7-d25de27bb124184f-01\u0022",
         "Strict-Transport-Security": "max-age=31536000; includeSubDomains",
         "Transfer-Encoding": "chunked",
         "Vary": [
           "Accept-Encoding",
           "Accept-Encoding"
         ],
-<<<<<<< HEAD
         "x-aml-cluster": "vienna-eastus2-01",
         "X-Content-Type-Options": "nosniff",
-        "x-ms-correlation-request-id": "d61b4ff7-aa86-48a7-b346-1774e45b74b0",
-        "x-ms-ratelimit-remaining-subscription-reads": "11997",
+        "x-ms-correlation-request-id": "f5b77741-d917-4b41-a632-b30d12d7421d",
+        "x-ms-ratelimit-remaining-subscription-reads": "11991",
         "x-ms-response-type": "standard",
-        "x-ms-routing-request-id": "WESTUS2:20230222T224845Z:d61b4ff7-aa86-48a7-b346-1774e45b74b0",
-        "x-request-time": "0.132"
+        "x-ms-routing-request-id": "WESTUS2:20230223T204508Z:f5b77741-d917-4b41-a632-b30d12d7421d",
+        "x-request-time": "1.092"
       },
       "ResponseBody": {
-        "id": "/subscriptions/00000000-0000-0000-0000-000000000/resourceGroups/00000/providers/Microsoft.MachineLearningServices/workspaces/00000/jobs/test_693811625081",
-        "name": "test_693811625081",
-=======
-        "x-aml-cluster": "vienna-eastus-02",
-        "X-Content-Type-Options": "nosniff",
-        "x-ms-correlation-request-id": "93e2f930-ec15-450c-8809-7dd01f3aabdb",
-        "x-ms-ratelimit-remaining-subscription-reads": "11943",
-        "x-ms-response-type": "standard",
-        "x-ms-routing-request-id": "CANADACENTRAL:20230222T193726Z:93e2f930-ec15-450c-8809-7dd01f3aabdb",
-        "x-request-time": "0.189"
-      },
-      "ResponseBody": {
-        "id": "/subscriptions/00000000-0000-0000-0000-000000000/resourceGroups/00000/providers/Microsoft.MachineLearningServices/workspaces/00000/jobs/test_151550191251",
-        "name": "test_151550191251",
->>>>>>> ce9edaa6
+        "id": "/subscriptions/00000000-0000-0000-0000-000000000/resourceGroups/00000/providers/Microsoft.MachineLearningServices/workspaces/00000/jobs/test_707333469126",
+        "name": "test_707333469126",
         "type": "Microsoft.MachineLearningServices/workspaces/jobs",
         "properties": {
           "description": null,
@@ -831,31 +542,13 @@
             "_aml_system_policy_config": "{\u0022name\u0022:\u0022Default\u0022,\u0022properties\u0022:{}}",
             "_aml_system_generator_config": "{\u0022name\u0022:\u0022RANDOM\u0022,\u0022parameter_space\u0022:{\u0022lr\u0022:[\u0022uniform\u0022,[0.001,0.1]],\u0022conv_size\u0022:[\u0022choice\u0022,[[2,5,7]]],\u0022dropout_rate\u0022:[\u0022uniform\u0022,[0.1,0.5]]},\u0022properties\u0022:{\u0022rule\u0022:\u0022Random\u0022,\u0022logbase\u0022:null,\u0022seed\u0022:null}}",
             "_aml_system_primary_metric_config": "{\u0022name\u0022:\u0022accuracy\u0022,\u0022goal\u0022:\u0022maximize\u0022}",
-<<<<<<< HEAD
-            "_aml_system_platform_config": "{\u0022ServiceAddress\u0022:\u0022https://eastus2.api.azureml.ms\u0022,\u0022SubscriptionId\u0022:\u002200000000-0000-0000-0000-000000000\u0022,\u0022ResourceGroupName\u0022:\u002200000\u0022,\u0022WorkspaceName\u0022:\u002200000\u0022,\u0022ExperimentName\u0022:\u0022azure-ai-ml\u0022,\u0022Definition\u0022:{\u0022Configuration\u0022:null,\u0022Attribution\u0022:null,\u0022TelemetryValues\u0022:null,\u0022Overrides\u0022:{\u0022Script\u0022:null,\u0022Command\u0022:\u0022python ./sweep_script.py --lr ${{search_space.lr}} --conv_size ${{search_space.conv_size}} --dropout_rate ${{search_space.dropout_rate}}\u0022,\u0022UseAbsolutePath\u0022:true,\u0022Arguments\u0022:[],\u0022SourceDirectoryDataStore\u0022:null,\u0022Framework\u0022:0,\u0022Target\u0022:\u0022testCompute\u0022,\u0022DataReferences\u0022:{},\u0022Data\u0022:{},\u0022OutputData\u0022:{},\u0022Datacaches\u0022:[],\u0022JobName\u0022:null,\u0022MaxRunDurationSeconds\u0022:null,\u0022NodeCount\u0022:1,\u0022InstanceTypes\u0022:[],\u0022Priority\u0022:null,\u0022CredentialPassthrough\u0022:false,\u0022Identity\u0022:null,\u0022Environment\u0022:{\u0022Name\u0022:\u0022AzureML-sklearn-0.24-ubuntu18.04-py37-cpu\u0022,\u0022Version\u0022:\u00221\u0022,\u0022AssetId\u0022:\u0022azureml://registries/azureml/environments/AzureML-sklearn-0.24-ubuntu18.04-py37-cpu/versions/1\u0022,\u0022AutoRebuild\u0022:true,\u0022Python\u0022:{\u0022InterpreterPath\u0022:\u0022python\u0022,\u0022UserManagedDependencies\u0022:true,\u0022CondaDependencies\u0022:{\u0022name\u0022:\u0022project_environment\u0022,\u0022dependencies\u0022:[\u0022python=3.6.2\u0022,{\u0022pip\u0022:[\u0022azureml-defaults\u0022]}],\u0022channels\u0022:[\u0022anaconda\u0022,\u0022conda-forge\u0022]},\u0022BaseCondaEnvironment\u0022:null},\u0022EnvironmentVariables\u0022:{\u0022EXAMPLE_ENV_VAR\u0022:\u0022EXAMPLE_VALUE\u0022},\u0022Docker\u0022:{\u0022BaseImage\u0022:null,\u0022Platform\u0022:{\u0022Os\u0022:\u0022Linux\u0022,\u0022Architecture\u0022:\u0022amd64\u0022},\u0022BaseDockerfile\u0022:\u0022FROM mcr.microsoft.com/azureml/openmpi3.1.2-ubuntu18.04:20210701.v1\\n\\nENV AZUREML_CONDA_ENVIRONMENT_PATH /azureml-envs/sklearn-0.24.1\\n\\n# Create conda environment\\nRUN conda create -p $AZUREML_CONDA_ENVIRONMENT_PATH \\\\\\n    python=3.7 pip=20.2.4\\n\\n# Prepend path to AzureML conda environment\\nENV PATH $AZUREML_CONDA_ENVIRONMENT_PATH/bin:$PATH\\n\\n# Install pip dependencies\\nRUN pip install \u0027matplotlib\u003E=3.3,\u003C3.4\u0027 \\\\\\n                \u0027psutil\u003E=5.8,\u003C5.9\u0027 \\\\\\n                \u0027tqdm\u003E=4.59,\u003C4.60\u0027 \\\\\\n                \u0027pandas\u003E=1.1,\u003C1.2\u0027 \\\\\\n                \u0027scipy\u003E=1.5,\u003C1.6\u0027 \\\\\\n                \u0027numpy\u003E=1.10,\u003C1.20\u0027 \\\\\\n                \u0027azureml-core==1.32.0\u0027 \\\\\\n                \u0027azureml-defaults==1.32.0\u0027 \\\\\\n                \u0027azureml-mlflow==1.32.0\u0027 \\\\\\n                \u0027azureml-telemetry==1.32.0\u0027 \\\\\\n                \u0027scikit-learn==0.24.1\u0027\\n\\n# This is needed for mpi to locate libpython\\nENV LD_LIBRARY_PATH $AZUREML_CONDA_ENVIRONMENT_PATH/lib:$LD_LIBRARY_PATH\\n\u0022,\u0022BaseImageRegistry\u0022:{\u0022Address\u0022:null,\u0022Username\u0022:null,\u0022Password\u0022:null},\u0022Enabled\u0022:false,\u0022Arguments\u0022:[]},\u0022Spark\u0022:{\u0022Repositories\u0022:[],\u0022Packages\u0022:[],\u0022PrecachePackages\u0022:true},\u0022InferencingStackVersion\u0022:null},\u0022History\u0022:{\u0022OutputCollection\u0022:true,\u0022DirectoriesToWatch\u0022:[\u0022logs\u0022],\u0022EnableMLflowTracking\u0022:true},\u0022Spark\u0022:{\u0022Configuration\u0022:{}},\u0022ParallelTask\u0022:{\u0022MaxRetriesPerWorker\u0022:0,\u0022WorkerCountPerNode\u0022:1,\u0022TerminalExitCodes\u0022:null,\u0022Configuration\u0022:{}},\u0022BatchAi\u0022:{\u0022NodeCount\u0022:0},\u0022AmlCompute\u0022:{\u0022Name\u0022:null,\u0022VmSize\u0022:null,\u0022RetainCluster\u0022:false,\u0022ClusterMaxNodeCount\u0022:null},\u0022AISuperComputer\u0022:{\u0022InstanceType\u0022:\u0022D2\u0022,\u0022FrameworkImage\u0022:null,\u0022ImageVersion\u0022:\u0022pytorch-1.7.0\u0022,\u0022Location\u0022:null,\u0022AISuperComputerStorageData\u0022:null,\u0022Interactive\u0022:false,\u0022ScalePolicy\u0022:null,\u0022VirtualClusterArmId\u0022:null,\u0022TensorboardLogDirectory\u0022:null,\u0022SSHPublicKey\u0022:null,\u0022SSHPublicKeys\u0022:null,\u0022EnableAzmlInt\u0022:true,\u0022Priority\u0022:\u0022Medium\u0022,\u0022SLATier\u0022:\u0022Standard\u0022,\u0022UserAlias\u0022:null},\u0022KubernetesCompute\u0022:{\u0022InstanceType\u0022:null},\u0022Tensorflow\u0022:{\u0022WorkerCount\u0022:0,\u0022ParameterServerCount\u0022:0},\u0022Mpi\u0022:{\u0022ProcessCountPerNode\u0022:0},\u0022PyTorch\u0022:{\u0022CommunicationBackend\u0022:null,\u0022ProcessCount\u0022:null},\u0022Hdi\u0022:{\u0022YarnDeployMode\u0022:0},\u0022ContainerInstance\u0022:{\u0022Region\u0022:null,\u0022CpuCores\u0022:2.0,\u0022MemoryGb\u0022:3.5},\u0022ExposedPorts\u0022:null,\u0022Docker\u0022:{\u0022UseDocker\u0022:true,\u0022SharedVolumes\u0022:null,\u0022ShmSize\u0022:null,\u0022Arguments\u0022:null},\u0022Cmk8sCompute\u0022:{\u0022Configuration\u0022:{}},\u0022CommandReturnCodeConfig\u0022:{\u0022ReturnCode\u0022:0,\u0022SuccessfulReturnCodes\u0022:[]},\u0022EnvironmentVariables\u0022:{},\u0022ApplicationEndpoints\u0022:{},\u0022Parameters\u0022:[]},\u0022SnapshotId\u0022:\u002295f14c76-b1d9-44fc-844c-cfa5eff25a93\u0022,\u0022Snapshots\u0022:[],\u0022SourceCodeDataReference\u0022:null,\u0022ParentRunId\u0022:null,\u0022DataContainerId\u0022:null,\u0022RunType\u0022:null,\u0022DisplayName\u0022:\u0022test_693811625081\u0022,\u0022EnvironmentAssetId\u0022:null,\u0022Properties\u0022:{},\u0022Tags\u0022:{},\u0022AggregatedArtifactPath\u0022:null},\u0022ParentRunId\u0022:\u0022test_693811625081\u0022}",
+            "_aml_system_platform_config": "{\u0022ServiceAddress\u0022:\u0022https://eastus2.api.azureml.ms\u0022,\u0022SubscriptionId\u0022:\u002200000000-0000-0000-0000-000000000\u0022,\u0022ResourceGroupName\u0022:\u002200000\u0022,\u0022WorkspaceName\u0022:\u002200000\u0022,\u0022ExperimentName\u0022:\u0022azure-ai-ml\u0022,\u0022Definition\u0022:{\u0022Configuration\u0022:null,\u0022Attribution\u0022:null,\u0022TelemetryValues\u0022:null,\u0022Overrides\u0022:{\u0022Script\u0022:null,\u0022Command\u0022:\u0022python ./sweep_script.py --lr ${{search_space.lr}} --conv_size ${{search_space.conv_size}} --dropout_rate ${{search_space.dropout_rate}}\u0022,\u0022UseAbsolutePath\u0022:true,\u0022Arguments\u0022:[],\u0022SourceDirectoryDataStore\u0022:null,\u0022Framework\u0022:0,\u0022Target\u0022:\u0022testCompute\u0022,\u0022DataReferences\u0022:{},\u0022Data\u0022:{},\u0022OutputData\u0022:{},\u0022Datacaches\u0022:[],\u0022JobName\u0022:null,\u0022MaxRunDurationSeconds\u0022:null,\u0022NodeCount\u0022:1,\u0022InstanceTypes\u0022:[],\u0022Priority\u0022:null,\u0022CredentialPassthrough\u0022:false,\u0022Identity\u0022:null,\u0022Environment\u0022:{\u0022Name\u0022:\u0022AzureML-sklearn-1.0-ubuntu20.04-py38-cpu\u0022,\u0022Version\u0022:\u002233\u0022,\u0022AssetId\u0022:\u0022azureml://registries/azureml/environments/AzureML-sklearn-1.0-ubuntu20.04-py38-cpu/versions/33\u0022,\u0022AutoRebuild\u0022:true,\u0022Python\u0022:{\u0022InterpreterPath\u0022:\u0022python\u0022,\u0022UserManagedDependencies\u0022:true,\u0022CondaDependencies\u0022:null,\u0022BaseCondaEnvironment\u0022:null},\u0022EnvironmentVariables\u0022:{\u0022EXAMPLE_ENV_VAR\u0022:\u0022EXAMPLE_VALUE\u0022},\u0022Docker\u0022:{\u0022BaseImage\u0022:null,\u0022Platform\u0022:{\u0022Os\u0022:\u0022Linux\u0022,\u0022Architecture\u0022:\u0022amd64\u0022},\u0022BaseDockerfile\u0022:\u0022FROM mcr.microsoft.com/azureml/openmpi4.1.0-ubuntu20.04:20230103.v1\\n\\nENV AZUREML_CONDA_ENVIRONMENT_PATH /azureml-envs/sklearn-1.0\\n# Create conda environment\\nRUN conda create -p $AZUREML_CONDA_ENVIRONMENT_PATH \\\\\\n    python=3.8 pip=21.3.1 -c anaconda -c conda-forge\\n\\n# Prepend path to AzureML conda environment\\nENV PATH $AZUREML_CONDA_ENVIRONMENT_PATH/bin:$PATH\\n\\n# Install pip dependencies\\nRUN pip install \u0027matplotlib~=3.5.0\u0027 \\\\\\n                \u0027psutil~=5.8.0\u0027 \\\\\\n                \u0027tqdm~=4.62.0\u0027 \\\\\\n                \u0027pandas~=1.3.0\u0027 \\\\\\n                \u0027scipy~=1.7.0\u0027 \\\\\\n                \u0027numpy~=1.21.0\u0027 \\\\\\n                \u0027ipykernel~=6.0\u0027 \\\\\\n                \u0027azureml-core==1.48.0\u0027 \\\\\\n                \u0027azureml-defaults==1.48.0\u0027 \\\\\\n                \u0027azureml-mlflow==1.48.0\u0027 \\\\\\n                \u0027azureml-telemetry==1.48.0\u0027 \\\\\\n                \u0027scikit-learn~=1.0.0\u0027 \\\\\\n                \u0027debugpy~=1.6.3\u0027\\n\\n# This is needed for mpi to locate libpython\\nENV LD_LIBRARY_PATH $AZUREML_CONDA_ENVIRONMENT_PATH/lib:$LD_LIBRARY_PATH\\n\u0022,\u0022BaseImageRegistry\u0022:{\u0022Address\u0022:null,\u0022Username\u0022:null,\u0022Password\u0022:null},\u0022Enabled\u0022:false,\u0022Arguments\u0022:[]},\u0022Spark\u0022:{\u0022Repositories\u0022:[],\u0022Packages\u0022:[],\u0022PrecachePackages\u0022:true},\u0022InferencingStackVersion\u0022:null},\u0022History\u0022:{\u0022OutputCollection\u0022:true,\u0022DirectoriesToWatch\u0022:[\u0022logs\u0022],\u0022EnableMLflowTracking\u0022:true},\u0022Spark\u0022:{\u0022Configuration\u0022:{}},\u0022ParallelTask\u0022:{\u0022MaxRetriesPerWorker\u0022:0,\u0022WorkerCountPerNode\u0022:1,\u0022TerminalExitCodes\u0022:null,\u0022Configuration\u0022:{}},\u0022BatchAi\u0022:{\u0022NodeCount\u0022:0},\u0022AmlCompute\u0022:{\u0022Name\u0022:null,\u0022VmSize\u0022:null,\u0022RetainCluster\u0022:false,\u0022ClusterMaxNodeCount\u0022:null},\u0022AISuperComputer\u0022:{\u0022InstanceType\u0022:\u0022D2\u0022,\u0022FrameworkImage\u0022:null,\u0022ImageVersion\u0022:\u0022pytorch-1.7.0\u0022,\u0022Location\u0022:null,\u0022AISuperComputerStorageData\u0022:null,\u0022Interactive\u0022:false,\u0022ScalePolicy\u0022:null,\u0022VirtualClusterArmId\u0022:null,\u0022TensorboardLogDirectory\u0022:null,\u0022SSHPublicKey\u0022:null,\u0022SSHPublicKeys\u0022:null,\u0022EnableAzmlInt\u0022:true,\u0022Priority\u0022:\u0022Medium\u0022,\u0022SLATier\u0022:\u0022Standard\u0022,\u0022UserAlias\u0022:null},\u0022KubernetesCompute\u0022:{\u0022InstanceType\u0022:null},\u0022Tensorflow\u0022:{\u0022WorkerCount\u0022:0,\u0022ParameterServerCount\u0022:0},\u0022Mpi\u0022:{\u0022ProcessCountPerNode\u0022:0},\u0022PyTorch\u0022:{\u0022CommunicationBackend\u0022:null,\u0022ProcessCount\u0022:null},\u0022Hdi\u0022:{\u0022YarnDeployMode\u0022:0},\u0022ContainerInstance\u0022:{\u0022Region\u0022:null,\u0022CpuCores\u0022:2.0,\u0022MemoryGb\u0022:3.5},\u0022ExposedPorts\u0022:null,\u0022Docker\u0022:{\u0022UseDocker\u0022:true,\u0022SharedVolumes\u0022:null,\u0022ShmSize\u0022:null,\u0022Arguments\u0022:null},\u0022Cmk8sCompute\u0022:{\u0022Configuration\u0022:{}},\u0022CommandReturnCodeConfig\u0022:{\u0022ReturnCode\u0022:0,\u0022SuccessfulReturnCodes\u0022:[]},\u0022EnvironmentVariables\u0022:{},\u0022ApplicationEndpoints\u0022:{},\u0022Parameters\u0022:[]},\u0022SnapshotId\u0022:\u002299542f3d-f069-49d3-9cc9-b427c1c8ed70\u0022,\u0022Snapshots\u0022:[],\u0022SourceCodeDataReference\u0022:null,\u0022ParentRunId\u0022:null,\u0022DataContainerId\u0022:null,\u0022RunType\u0022:null,\u0022DisplayName\u0022:\u0022test_707333469126\u0022,\u0022EnvironmentAssetId\u0022:null,\u0022Properties\u0022:{},\u0022Tags\u0022:{},\u0022AggregatedArtifactPath\u0022:null},\u0022ParentRunId\u0022:\u0022test_707333469126\u0022}",
             "_aml_system_resume_child_runs": "null",
             "_aml_system_all_jobs_generated": "false",
             "_aml_system_cancellation_requested": "false",
-            "_aml_system_progress_metadata_evaluation_timestamp": "\u00222023-02-22T22:48:44.301443\u0022",
-            "_aml_system_progress_metadata_digest": "\u00222bce96dad2fd36e2544f05fb0c397b16e7d0f570de8ffc002c7517c0c86bf0f9\u0022",
-            "_aml_system_progress_metadata_active_timestamp": "\u00222023-02-22T22:48:44.301443\u0022",
-            "_aml_system_optimizer_state_artifact": "null",
-            "_aml_system_outdated_optimizer_state_artifacts": "\u0022[]\u0022",
-            "_aml_system_test_693811625081_0": "{\u0022conv_size\u0022: 7, \u0022dropout_rate\u0022: 0.22123342657766096, \u0022lr\u0022: 0.09190965480305657}",
-            "_aml_system_test_693811625081_1": "{\u0022conv_size\u0022: 7, \u0022dropout_rate\u0022: 0.10151333159512595, \u0022lr\u0022: 0.03905772637056535}"
-=======
-            "_aml_system_platform_config": "{\u0022ServiceAddress\u0022:\u0022https://eastus.api.azureml.ms\u0022,\u0022SubscriptionId\u0022:\u002200000000-0000-0000-0000-000000000\u0022,\u0022ResourceGroupName\u0022:\u002200000\u0022,\u0022WorkspaceName\u0022:\u002200000\u0022,\u0022ExperimentName\u0022:\u0022azure-ai-ml\u0022,\u0022Definition\u0022:{\u0022Configuration\u0022:null,\u0022Attribution\u0022:null,\u0022TelemetryValues\u0022:null,\u0022Overrides\u0022:{\u0022Script\u0022:null,\u0022Command\u0022:\u0022python ./sweep_script.py --lr ${{search_space.lr}} --conv_size ${{search_space.conv_size}} --dropout_rate ${{search_space.dropout_rate}}\u0022,\u0022UseAbsolutePath\u0022:true,\u0022Arguments\u0022:[],\u0022SourceDirectoryDataStore\u0022:null,\u0022Framework\u0022:0,\u0022Target\u0022:\u0022testCompute\u0022,\u0022DataReferences\u0022:{},\u0022Data\u0022:{},\u0022OutputData\u0022:{},\u0022Datacaches\u0022:[],\u0022JobName\u0022:null,\u0022MaxRunDurationSeconds\u0022:null,\u0022NodeCount\u0022:1,\u0022InstanceTypes\u0022:[],\u0022Priority\u0022:null,\u0022CredentialPassthrough\u0022:false,\u0022Identity\u0022:null,\u0022Environment\u0022:{\u0022Name\u0022:\u0022AzureML-sklearn-1.0-ubuntu20.04-py38-cpu\u0022,\u0022Version\u0022:\u002233\u0022,\u0022AssetId\u0022:\u0022azureml://registries/azureml/environments/AzureML-sklearn-1.0-ubuntu20.04-py38-cpu/versions/33\u0022,\u0022AutoRebuild\u0022:true,\u0022Python\u0022:{\u0022InterpreterPath\u0022:\u0022python\u0022,\u0022UserManagedDependencies\u0022:true,\u0022CondaDependencies\u0022:null,\u0022BaseCondaEnvironment\u0022:null},\u0022EnvironmentVariables\u0022:{\u0022EXAMPLE_ENV_VAR\u0022:\u0022EXAMPLE_VALUE\u0022},\u0022Docker\u0022:{\u0022BaseImage\u0022:null,\u0022Platform\u0022:{\u0022Os\u0022:\u0022Linux\u0022,\u0022Architecture\u0022:\u0022amd64\u0022},\u0022BaseDockerfile\u0022:\u0022FROM mcr.microsoft.com/azureml/openmpi4.1.0-ubuntu20.04:20230103.v1\\n\\nENV AZUREML_CONDA_ENVIRONMENT_PATH /azureml-envs/sklearn-1.0\\n# Create conda environment\\nRUN conda create -p $AZUREML_CONDA_ENVIRONMENT_PATH \\\\\\n    python=3.8 pip=21.3.1 -c anaconda -c conda-forge\\n\\n# Prepend path to AzureML conda environment\\nENV PATH $AZUREML_CONDA_ENVIRONMENT_PATH/bin:$PATH\\n\\n# Install pip dependencies\\nRUN pip install \u0027matplotlib~=3.5.0\u0027 \\\\\\n                \u0027psutil~=5.8.0\u0027 \\\\\\n                \u0027tqdm~=4.62.0\u0027 \\\\\\n                \u0027pandas~=1.3.0\u0027 \\\\\\n                \u0027scipy~=1.7.0\u0027 \\\\\\n                \u0027numpy~=1.21.0\u0027 \\\\\\n                \u0027ipykernel~=6.0\u0027 \\\\\\n                \u0027azureml-core==1.48.0\u0027 \\\\\\n                \u0027azureml-defaults==1.48.0\u0027 \\\\\\n                \u0027azureml-mlflow==1.48.0\u0027 \\\\\\n                \u0027azureml-telemetry==1.48.0\u0027 \\\\\\n                \u0027scikit-learn~=1.0.0\u0027 \\\\\\n                \u0027debugpy~=1.6.3\u0027\\n\\n# This is needed for mpi to locate libpython\\nENV LD_LIBRARY_PATH $AZUREML_CONDA_ENVIRONMENT_PATH/lib:$LD_LIBRARY_PATH\\n\u0022,\u0022BaseImageRegistry\u0022:{\u0022Address\u0022:null,\u0022Username\u0022:null,\u0022Password\u0022:null},\u0022Enabled\u0022:false,\u0022Arguments\u0022:[]},\u0022Spark\u0022:{\u0022Repositories\u0022:[],\u0022Packages\u0022:[],\u0022PrecachePackages\u0022:true},\u0022InferencingStackVersion\u0022:null},\u0022History\u0022:{\u0022OutputCollection\u0022:true,\u0022DirectoriesToWatch\u0022:[\u0022logs\u0022],\u0022EnableMLflowTracking\u0022:true},\u0022Spark\u0022:{\u0022Configuration\u0022:{}},\u0022ParallelTask\u0022:{\u0022MaxRetriesPerWorker\u0022:0,\u0022WorkerCountPerNode\u0022:1,\u0022TerminalExitCodes\u0022:null,\u0022Configuration\u0022:{}},\u0022BatchAi\u0022:{\u0022NodeCount\u0022:0},\u0022AmlCompute\u0022:{\u0022Name\u0022:null,\u0022VmSize\u0022:null,\u0022RetainCluster\u0022:false,\u0022ClusterMaxNodeCount\u0022:null},\u0022AISuperComputer\u0022:{\u0022InstanceType\u0022:\u0022D2\u0022,\u0022FrameworkImage\u0022:null,\u0022ImageVersion\u0022:\u0022pytorch-1.7.0\u0022,\u0022Location\u0022:null,\u0022AISuperComputerStorageData\u0022:null,\u0022Interactive\u0022:false,\u0022ScalePolicy\u0022:null,\u0022VirtualClusterArmId\u0022:null,\u0022TensorboardLogDirectory\u0022:null,\u0022SSHPublicKey\u0022:null,\u0022SSHPublicKeys\u0022:null,\u0022EnableAzmlInt\u0022:true,\u0022Priority\u0022:\u0022Medium\u0022,\u0022SLATier\u0022:\u0022Standard\u0022,\u0022UserAlias\u0022:null},\u0022KubernetesCompute\u0022:{\u0022InstanceType\u0022:null},\u0022Tensorflow\u0022:{\u0022WorkerCount\u0022:0,\u0022ParameterServerCount\u0022:0},\u0022Mpi\u0022:{\u0022ProcessCountPerNode\u0022:0},\u0022PyTorch\u0022:{\u0022CommunicationBackend\u0022:null,\u0022ProcessCount\u0022:null},\u0022Hdi\u0022:{\u0022YarnDeployMode\u0022:0},\u0022ContainerInstance\u0022:{\u0022Region\u0022:null,\u0022CpuCores\u0022:2.0,\u0022MemoryGb\u0022:3.5},\u0022ExposedPorts\u0022:null,\u0022Docker\u0022:{\u0022UseDocker\u0022:true,\u0022SharedVolumes\u0022:null,\u0022ShmSize\u0022:null,\u0022Arguments\u0022:null},\u0022Cmk8sCompute\u0022:{\u0022Configuration\u0022:{}},\u0022CommandReturnCodeConfig\u0022:{\u0022ReturnCode\u0022:0,\u0022SuccessfulReturnCodes\u0022:[]},\u0022EnvironmentVariables\u0022:{},\u0022ApplicationEndpoints\u0022:{},\u0022Parameters\u0022:[]},\u0022SnapshotId\u0022:\u0022f197f652-c621-40d9-bb69-2c643f694a9c\u0022,\u0022Snapshots\u0022:[],\u0022SourceCodeDataReference\u0022:null,\u0022ParentRunId\u0022:null,\u0022DataContainerId\u0022:null,\u0022RunType\u0022:null,\u0022DisplayName\u0022:\u0022test_151550191251\u0022,\u0022EnvironmentAssetId\u0022:null,\u0022Properties\u0022:{},\u0022Tags\u0022:{},\u0022AggregatedArtifactPath\u0022:null},\u0022ParentRunId\u0022:\u0022test_151550191251\u0022}",
-            "_aml_system_resume_child_runs": "null",
-            "_aml_system_all_jobs_generated": "false",
-            "_aml_system_cancellation_requested": "false",
-            "_aml_system_progress_metadata_evaluation_timestamp": "\u00222023-02-22T19:37:24.888291\u0022",
-            "_aml_system_progress_metadata_digest": "\u00220c98f6818d7a6abf8a3b7428f8a66510c5b79ec7f7daef1cdec9e77f204db0f0\u0022",
-            "_aml_system_progress_metadata_active_timestamp": "\u00222023-02-22T19:37:24.888291\u0022",
-            "_aml_system_optimizer_state_artifact": "null",
-            "_aml_system_outdated_optimizer_state_artifacts": "\u0022[]\u0022",
-            "_aml_system_test_151550191251_0": "{\u0022conv_size\u0022: 2, \u0022dropout_rate\u0022: 0.309243125721567, \u0022lr\u0022: 0.00628414676199921}",
-            "_aml_system_test_151550191251_1": "{\u0022conv_size\u0022: 2, \u0022dropout_rate\u0022: 0.1040122312813622, \u0022lr\u0022: 0.021798102353585758}"
->>>>>>> ce9edaa6
+            "_aml_system_progress_metadata_evaluation_timestamp": "\u00222023-02-23T20:45:06.266421\u0022",
+            "_aml_system_progress_metadata_digest": "\u00224b0bc5942c153ce77ef44e2b13397c7c30dce283718d5cf35f01f8a3609f6ea4\u0022",
+            "_aml_system_progress_metadata_active_timestamp": "\u00222023-02-23T20:45:06.266421\u0022"
           },
           "properties": {
             "primary_metric_config": "{\u0022name\u0022:\u0022accuracy\u0022,\u0022goal\u0022:\u0022maximize\u0022}",
@@ -863,30 +556,17 @@
             "runTemplate": "HyperDrive",
             "azureml.runsource": "hyperdrive",
             "platform": "AML",
-<<<<<<< HEAD
-            "ContentSnapshotId": "95f14c76-b1d9-44fc-844c-cfa5eff25a93",
-            "user_agent": "managementfrontend/f303596d22384a1941518f0d9a3ec22c9c9ae359",
-            "space_size": "infinite_space_size"
-          },
-          "displayName": "test_693811625081",
-=======
-            "ContentSnapshotId": "f197f652-c621-40d9-bb69-2c643f694a9c",
-            "user_agent": "managementfrontend/f303596d22384a1941518f0d9a3ec22c9c9ae359",
-            "space_size": "infinite_space_size"
-          },
-          "displayName": "test_151550191251",
->>>>>>> ce9edaa6
+            "ContentSnapshotId": "99542f3d-f069-49d3-9cc9-b427c1c8ed70",
+            "user_agent": "managementfrontend/f303596d22384a1941518f0d9a3ec22c9c9ae359"
+          },
+          "displayName": "test_707333469126",
           "status": "Running",
           "experimentName": "azure-ai-ml",
           "services": {
             "Studio": {
               "jobServiceType": "Studio",
               "port": null,
-<<<<<<< HEAD
-              "endpoint": "https://ml.azure.com/runs/test_693811625081?wsid=/subscriptions/00000000-0000-0000-0000-000000000/resourcegroups/00000/workspaces/00000",
-=======
-              "endpoint": "https://ml.azure.com/runs/test_151550191251?wsid=/subscriptions/00000000-0000-0000-0000-000000000/resourcegroups/00000/workspaces/00000",
->>>>>>> ce9edaa6
+              "endpoint": "https://ml.azure.com/runs/test_707333469126?wsid=/subscriptions/00000000-0000-0000-0000-000000000/resourcegroups/00000/workspaces/00000",
               "status": null,
               "errorMessage": null,
               "properties": null,
@@ -943,11 +623,7 @@
             "goal": "Maximize"
           },
           "trial": {
-<<<<<<< HEAD
-            "codeId": "/subscriptions/00000000-0000-0000-0000-000000000/resourceGroups/00000/providers/Microsoft.MachineLearningServices/workspaces/00000/codes/84748ec2-7569-4488-8de9-9eaa21dbf750/versions/1",
-=======
-            "codeId": "/subscriptions/00000000-0000-0000-0000-000000000/resourceGroups/00000/providers/Microsoft.MachineLearningServices/workspaces/00000/codes/012982b7-8c20-41db-8cd8-cdebb0a77080/versions/1",
->>>>>>> ce9edaa6
+            "codeId": "/subscriptions/00000000-0000-0000-0000-000000000/resourceGroups/00000/providers/Microsoft.MachineLearningServices/workspaces/00000/codes/51872d28-bb1a-461a-9ed1-6e46d16c62c4/versions/1",
             "command": "python ./sweep_script.py --lr ${{search_space.lr}} --conv_size ${{search_space.conv_size}} --dropout_rate ${{search_space.dropout_rate}}",
             "environmentId": "/subscriptions/00000000-0000-0000-0000-000000000/resourceGroups/00000/providers/Microsoft.MachineLearningServices/workspaces/00000/environments/AzureML-sklearn-1.0-ubuntu20.04-py38-cpu/versions/33",
             "environmentVariables": {},
@@ -963,11 +639,7 @@
           "outputs": {
             "default": {
               "description": null,
-<<<<<<< HEAD
-              "uri": "azureml://datastores/workspaceartifactstore/ExperimentRun/dcid.test_693811625081",
-=======
-              "uri": "azureml://datastores/workspaceartifactstore/ExperimentRun/dcid.test_151550191251",
->>>>>>> ce9edaa6
+              "uri": "azureml://datastores/workspaceartifactstore/ExperimentRun/dcid.test_707333469126",
               "assetName": null,
               "assetVersion": null,
               "mode": "ReadWriteMount",
@@ -976,23 +648,14 @@
           }
         },
         "systemData": {
-<<<<<<< HEAD
-          "createdAt": "2023-02-22T22:48:43.5642371\u002B00:00",
+          "createdAt": "2023-02-23T20:45:05.4016498\u002B00:00",
           "createdBy": "Diondra Peck",
-=======
-          "createdAt": "2023-02-22T19:37:22.9184193\u002B00:00",
-          "createdBy": "Firstname Lastname",
->>>>>>> ce9edaa6
           "createdByType": "User"
         }
       }
     }
   ],
   "Variables": {
-<<<<<<< HEAD
-    "job_name": "test_693811625081"
-=======
-    "job_name": "test_151550191251"
->>>>>>> ce9edaa6
+    "job_name": "test_707333469126"
   }
 }