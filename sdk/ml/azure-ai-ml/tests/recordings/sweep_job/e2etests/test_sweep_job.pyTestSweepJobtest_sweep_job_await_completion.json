--- conflicted
+++ resolved
@@ -1,21 +1,13 @@
 {
   "Entries": [
     {
-<<<<<<< HEAD
       "RequestUri": "https://management.azure.com/subscriptions/00000000-0000-0000-0000-000000000/resourceGroups/00000/providers/Microsoft.MachineLearningServices/workspaces/00000?api-version=2022-10-01",
-=======
-      "RequestUri": "https://management.azure.com/subscriptions/00000000-0000-0000-0000-000000000/resourceGroups/00000/providers/Microsoft.MachineLearningServices/workspaces/00000/datastores/workspaceblobstore?api-version=2022-10-01",
->>>>>>> ce9edaa6
       "RequestMethod": "GET",
       "RequestHeaders": {
         "Accept": "application/json",
         "Accept-Encoding": "gzip, deflate",
         "Connection": "keep-alive",
-<<<<<<< HEAD
         "User-Agent": "azure-ai-ml/1.5.0 azsdk-python-mgmt-machinelearningservices/0.1.0 Python/3.7.9 (Windows-10-10.0.22621-SP0)"
-=======
-        "User-Agent": "azure-ai-ml/1.5.0 azsdk-python-mgmt-machinelearningservices/0.1.0 Python/3.10.6 (Linux-5.15.79.1-microsoft-standard-WSL2-x86_64-with-glibc2.35)"
->>>>>>> ce9edaa6
       },
       "RequestBody": null,
       "StatusCode": 200,
@@ -23,42 +15,24 @@
         "Cache-Control": "no-cache",
         "Content-Encoding": "gzip",
         "Content-Type": "application/json; charset=utf-8",
-<<<<<<< HEAD
-        "Date": "Wed, 22 Feb 2023 22:42:40 GMT",
+        "Date": "Thu, 23 Feb 2023 20:45:11 GMT",
         "Expires": "-1",
         "Pragma": "no-cache",
         "Request-Context": "appId=cid-v1:2d2e8e63-272e-4b3c-8598-4ee570a0e70d",
-        "Server-Timing": "traceparent;desc=\u002200-bfd413a9e2ce0fef32587f18c40a4cf2-65f3e3eaf62bdef0-01\u0022",
-=======
-        "Date": "Wed, 22 Feb 2023 19:37:50 GMT",
-        "Expires": "-1",
-        "Pragma": "no-cache",
-        "Request-Context": "appId=cid-v1:2d2e8e63-272e-4b3c-8598-4ee570a0e70d",
-        "Server-Timing": "traceparent;desc=\u002200-e3f8240909f409e008f4f298e0b09f7c-f43dda1a94142f3d-01\u0022",
->>>>>>> ce9edaa6
+        "Server-Timing": "traceparent;desc=\u002200-f93a00daab14dd8291ded5c30e7a50d0-57b8bc0e99d5ea30-01\u0022",
         "Strict-Transport-Security": "max-age=31536000; includeSubDomains",
         "Transfer-Encoding": "chunked",
         "Vary": [
           "Accept-Encoding",
           "Accept-Encoding"
         ],
-<<<<<<< HEAD
-        "x-aml-cluster": "vienna-eastus2-02",
+        "x-aml-cluster": "vienna-eastus2-01",
         "X-Content-Type-Options": "nosniff",
-        "x-ms-correlation-request-id": "87dec7bf-0d50-422c-82ba-f53548685f6e",
-        "x-ms-ratelimit-remaining-subscription-reads": "11999",
+        "x-ms-correlation-request-id": "569585b5-1d76-40e0-ba3a-c58cf16d3fef",
+        "x-ms-ratelimit-remaining-subscription-reads": "11990",
         "x-ms-response-type": "standard",
-        "x-ms-routing-request-id": "WESTUS2:20230222T224240Z:87dec7bf-0d50-422c-82ba-f53548685f6e",
-        "x-request-time": "0.032"
-=======
-        "x-aml-cluster": "vienna-eastus-02",
-        "X-Content-Type-Options": "nosniff",
-        "x-ms-correlation-request-id": "970e7415-613f-4c82-9a4d-266b420f9b74",
-        "x-ms-ratelimit-remaining-subscription-reads": "11940",
-        "x-ms-response-type": "standard",
-        "x-ms-routing-request-id": "CANADACENTRAL:20230222T193750Z:970e7415-613f-4c82-9a4d-266b420f9b74",
-        "x-request-time": "0.095"
->>>>>>> ce9edaa6
+        "x-ms-routing-request-id": "WESTUS2:20230223T204511Z:569585b5-1d76-40e0-ba3a-c58cf16d3fef",
+        "x-request-time": "0.330"
       },
       "ResponseBody": {
         "id": "/subscriptions/00000000-0000-0000-0000-000000000/resourceGroups/00000/providers/Microsoft.MachineLearningServices/workspaces/00000",
@@ -70,25 +44,24 @@
         "properties": {
           "friendlyName": "00000",
           "description": "",
-          "storageAccount": "/subscriptions/00000000-0000-0000-0000-000000000/resourceGroups/00000/providers/Microsoft.Storage/storageAccounts/saewdd2vjxiyc5a",
-          "keyVault": "/subscriptions/00000000-0000-0000-0000-000000000/resourceGroups/00000/providers/Microsoft.Keyvault/vaults/kvtestzv7yhmvidwex6",
-          "applicationInsights": "/subscriptions/00000000-0000-0000-0000-000000000/resourceGroups/00000/providers/Microsoft.insights/components/aiewdd2vjxiyc5a",
+          "storageAccount": "/subscriptions/00000000-0000-0000-0000-000000000/resourceGroups/00000/providers/Microsoft.Storage/storageAccounts/saveorz2izv2bas",
+          "keyVault": "/subscriptions/00000000-0000-0000-0000-000000000/resourceGroups/00000/providers/Microsoft.Keyvault/vaults/kvtest4k4d3fds6sjxs",
+          "applicationInsights": "/subscriptions/00000000-0000-0000-0000-000000000/resourceGroups/00000/providers/Microsoft.insights/components/aiveorz2izv2bas",
           "hbiWorkspace": false,
           "tenantId": "72f988bf-86f1-41af-91ab-2d7cd011db47",
           "imageBuildCompute": null,
           "provisioningState": "Succeeded",
           "v1LegacyMode": false,
           "softDeleteEnabled": false,
-          "containerRegistry": "/subscriptions/00000000-0000-0000-0000-000000000/resourceGroups/00000/providers/Microsoft.ContainerRegistry/registries/crewdd2vjxiyc5a",
+          "containerRegistry": "/subscriptions/00000000-0000-0000-0000-000000000/resourceGroups/00000/providers/Microsoft.ContainerRegistry/registries/crveorz2izv2bas",
           "notebookInfo": {
             "resourceId": "0000000-0000-0000-0000-000000000000",
-            "fqdn": "ml-sdkvnextcli-eastus2-74fb7293-405d-4c03-912d-33e739ee11c8.eastus2.notebooks.azure.net",
+            "fqdn": "ml-sdkvnextcli-eastus2-2d1e66ae-85e3-42c0-be91-34de66397f26.eastus2.notebooks.azure.net",
             "isPrivateLinkEnabled": false,
             "notebookPreparationError": null
           },
-<<<<<<< HEAD
           "storageHnsEnabled": false,
-          "workspaceId": "74fb7293-405d-4c03-912d-33e739ee11c8",
+          "workspaceId": "2d1e66ae-85e3-42c0-be91-34de66397f26",
           "linkedModelInventoryArmId": null,
           "privateLinkCount": 0,
           "publicNetworkAccess": "Enabled",
@@ -109,10 +82,10 @@
           "tier": "Basic"
         },
         "systemData": {
-          "createdAt": "2023-02-22T17:11:18.4346596Z",
+          "createdAt": "2023-02-23T02:09:00.5159669Z",
           "createdBy": "dipeck@microsoft.com",
           "createdByType": "User",
-          "lastModifiedAt": "2023-02-22T17:11:18.4346596Z",
+          "lastModifiedAt": "2023-02-23T02:09:00.5159669Z",
           "lastModifiedBy": "dipeck@microsoft.com",
           "lastModifiedByType": "User"
         }
@@ -121,39 +94,12 @@
     {
       "RequestUri": "https://eastus2.api.azureml.ms/content/v2.0/subscriptions/00000000-0000-0000-0000-000000000/resourceGroups/00000/providers/Microsoft.MachineLearningServices/workspaces/00000/snapshots/getByHash?hash=a4e91c079c2a271d699ffac5ca5441abc8034151356913e57bff8f483c3d3a3b\u0026hashVersion=202208",
       "RequestMethod": "GET",
-=======
-          "datastoreType": "AzureBlob",
-          "accountName": "samcw32zcnpjldw",
-          "containerName": "azureml-blobstore-3bd2018e-4b43-401e-ad49-85df181c9e0a",
-          "endpoint": "core.windows.net",
-          "protocol": "https",
-          "serviceDataAccessAuthIdentity": "WorkspaceSystemAssignedIdentity"
-        },
-        "systemData": {
-          "createdAt": "2023-02-18T09:22:33.5645164\u002B00:00",
-          "createdBy": "779301c0-18b2-4cdc-801b-a0a3368fee0a",
-          "createdByType": "Application",
-          "lastModifiedAt": "2023-02-18T09:22:34.1712214\u002B00:00",
-          "lastModifiedBy": "779301c0-18b2-4cdc-801b-a0a3368fee0a",
-          "lastModifiedByType": "Application"
-        }
-      }
-    },
-    {
-      "RequestUri": "https://management.azure.com/subscriptions/00000000-0000-0000-0000-000000000/resourceGroups/00000/providers/Microsoft.MachineLearningServices/workspaces/00000/datastores/workspaceblobstore/listSecrets?api-version=2022-10-01",
-      "RequestMethod": "POST",
->>>>>>> ce9edaa6
       "RequestHeaders": {
         "Accept": "*/*",
         "Accept-Encoding": "gzip, deflate",
         "Connection": "keep-alive",
-<<<<<<< HEAD
         "Content-Type": "application/json; charset=UTF-8",
         "User-Agent": "azure-ai-ml/1.5.0 azsdk-python-core/1.26.3 Python/3.7.9 (Windows-10-10.0.22621-SP0)"
-=======
-        "Content-Length": "0",
-        "User-Agent": "azure-ai-ml/1.5.0 azsdk-python-mgmt-machinelearningservices/0.1.0 Python/3.10.6 (Linux-5.15.79.1-microsoft-standard-WSL2-x86_64-with-glibc2.35)"
->>>>>>> ce9edaa6
       },
       "RequestBody": null,
       "StatusCode": 200,
@@ -161,37 +107,19 @@
         "Connection": "keep-alive",
         "Content-Encoding": "gzip",
         "Content-Type": "application/json; charset=utf-8",
-<<<<<<< HEAD
-        "Date": "Wed, 22 Feb 2023 22:42:52 GMT",
+        "Date": "Thu, 23 Feb 2023 20:45:14 GMT",
         "Request-Context": "appId=cid-v1:2d2e8e63-272e-4b3c-8598-4ee570a0e70d",
         "Strict-Transport-Security": "max-age=15724800; includeSubDomains; preload",
         "Transfer-Encoding": "chunked",
         "Vary": "Accept-Encoding",
-        "x-aml-cluster": "vienna-eastus2-02",
+        "x-aml-cluster": "vienna-eastus2-01",
         "X-Content-Type-Options": "nosniff",
         "x-ms-response-type": "standard",
-        "x-request-time": "0.444"
-=======
-        "Date": "Wed, 22 Feb 2023 19:37:50 GMT",
-        "Expires": "-1",
-        "Pragma": "no-cache",
-        "Request-Context": "appId=cid-v1:2d2e8e63-272e-4b3c-8598-4ee570a0e70d",
-        "Server-Timing": "traceparent;desc=\u002200-abaab3f593c58287c869ffcb197cf5e2-345183539f9c3a82-01\u0022",
-        "Strict-Transport-Security": "max-age=31536000; includeSubDomains",
-        "Transfer-Encoding": "chunked",
-        "Vary": "Accept-Encoding",
-        "x-aml-cluster": "vienna-eastus-02",
-        "X-Content-Type-Options": "nosniff",
-        "x-ms-correlation-request-id": "2d3d4cff-3815-40b6-9385-fca4941c8c8c",
-        "x-ms-ratelimit-remaining-subscription-writes": "1174",
-        "x-ms-response-type": "standard",
-        "x-ms-routing-request-id": "CANADACENTRAL:20230222T193751Z:2d3d4cff-3815-40b6-9385-fca4941c8c8c",
-        "x-request-time": "0.128"
->>>>>>> ce9edaa6
+        "x-request-time": "0.838"
       },
       "ResponseBody": {
         "snapshotType": "LocalFiles",
-        "id": "95f14c76-b1d9-44fc-844c-cfa5eff25a93",
+        "id": "99542f3d-f069-49d3-9cc9-b427c1c8ed70",
         "root": {
           "name": "",
           "hash": null,
@@ -263,10 +191,10 @@
         "properties": {
           "hash_sha256": "a4e91c079c2a271d699ffac5ca5441abc8034151356913e57bff8f483c3d3a3b",
           "hash_version": "202208",
-          "azureml.codeUri": "https://saewdd2vjxiyc5a.blob.core.windows.net/0000000000000000000000000000000000009ee11c8/LocalUpload/00000000000000000000000000000000/python"
+          "azureml.codeUri": "https://saveorz2izv2bas.blob.core.windows.net:443/000000000000000000000000000000000000/python"
         },
         "description": null,
-        "name": "84748ec2-7569-4488-8de9-9eaa21dbf750",
+        "name": "51872d28-bb1a-461a-9ed1-6e46d16c62c4",
         "version": "1",
         "createdBy": {
           "userObjectId": "b3a957de-450c-4ca7-b2aa-88dd98c87fef",
@@ -278,7 +206,7 @@
           "userName": "Diondra Peck",
           "upn": null
         },
-        "createdTime": "2023-02-22T21:58:58.4600463\u002B00:00",
+        "createdTime": "2023-02-23T02:13:08.3319505\u002B00:00",
         "modifiedBy": {
           "userObjectId": "b3a957de-450c-4ca7-b2aa-88dd98c87fef",
           "userPuId": "10037FFEAD05DD5D",
@@ -289,110 +217,22 @@
           "userName": "Diondra Peck",
           "upn": null
         },
-        "modifiedTime": "2023-02-22T21:58:58.4600463\u002B00:00",
+        "modifiedTime": "2023-02-23T02:13:08.3319505\u002B00:00",
         "gitRepositoryCommit": null,
-        "uri": "https://saewdd2vjxiyc5a.blob.core.windows.net/0000000000000000000000000000000000009ee11c8/LocalUpload/00000000000000000000000000000000/python",
+        "uri": "https://saveorz2izv2bas.blob.core.windows.net:443/000000000000000000000000000000000000/python",
         "contentHash": "a4e91c079c2a271d699ffac5ca5441abc8034151356913e57bff8f483c3d3a3b",
         "hashVersion": "202208",
         "provisioningState": "Succeeded"
       }
     },
     {
-<<<<<<< HEAD
-      "RequestUri": "https://management.azure.com/subscriptions/00000000-0000-0000-0000-000000000/resourceGroups/00000/providers/Microsoft.MachineLearningServices/workspaces/00000/codes/84748ec2-7569-4488-8de9-9eaa21dbf750/versions/1?api-version=2022-05-01",
+      "RequestUri": "https://management.azure.com/subscriptions/00000000-0000-0000-0000-000000000/resourceGroups/00000/providers/Microsoft.MachineLearningServices/workspaces/00000/codes/51872d28-bb1a-461a-9ed1-6e46d16c62c4/versions/1?api-version=2022-05-01",
       "RequestMethod": "GET",
-=======
-      "RequestUri": "https://samcw32zcnpjldw.blob.core.windows.net/azureml-blobstore-3bd2018e-4b43-401e-ad49-85df181c9e0a/LocalUpload/00000000000000000000000000000000/python/sample1.csv",
-      "RequestMethod": "HEAD",
-      "RequestHeaders": {
-        "Accept": "application/xml",
-        "Accept-Encoding": "gzip, deflate",
-        "Connection": "keep-alive",
-        "User-Agent": "azsdk-python-storage-blob/12.14.1 Python/3.10.6 (Linux-5.15.79.1-microsoft-standard-WSL2-x86_64-with-glibc2.35)",
-        "x-ms-date": "Wed, 22 Feb 2023 19:37:50 GMT",
-        "x-ms-version": "2021-08-06"
-      },
-      "RequestBody": null,
-      "StatusCode": 200,
-      "ResponseHeaders": {
-        "Accept-Ranges": "bytes",
-        "Content-Length": "499",
-        "Content-MD5": "kD7N5\u002BygjTfbYTFhyEo7RA==",
-        "Content-Type": "application/octet-stream",
-        "Date": "Wed, 22 Feb 2023 19:37:51 GMT",
-        "ETag": "\u00220x8DB1193343DFA7C\u0022",
-        "Last-Modified": "Sat, 18 Feb 2023 09:33:33 GMT",
-        "Server": [
-          "Windows-Azure-Blob/1.0",
-          "Microsoft-HTTPAPI/2.0"
-        ],
-        "Vary": "Origin",
-        "x-ms-access-tier": "Hot",
-        "x-ms-access-tier-inferred": "true",
-        "x-ms-blob-type": "BlockBlob",
-        "x-ms-creation-time": "Sat, 18 Feb 2023 09:33:31 GMT",
-        "x-ms-lease-state": "available",
-        "x-ms-lease-status": "unlocked",
-        "x-ms-meta-name": "012982b7-8c20-41db-8cd8-cdebb0a77080",
-        "x-ms-meta-upload_status": "completed",
-        "x-ms-meta-version": "1",
-        "x-ms-server-encrypted": "true",
-        "x-ms-version": "2021-08-06"
-      },
-      "ResponseBody": null
-    },
-    {
-      "RequestUri": "https://samcw32zcnpjldw.blob.core.windows.net/azureml-blobstore-3bd2018e-4b43-401e-ad49-85df181c9e0a/az-ml-artifacts/00000000000000000000000000000000/python/sample1.csv",
-      "RequestMethod": "HEAD",
-      "RequestHeaders": {
-        "Accept": "application/xml",
-        "Accept-Encoding": "gzip, deflate",
-        "Connection": "keep-alive",
-        "User-Agent": "azsdk-python-storage-blob/12.14.1 Python/3.10.6 (Linux-5.15.79.1-microsoft-standard-WSL2-x86_64-with-glibc2.35)",
-        "x-ms-date": "Wed, 22 Feb 2023 19:37:50 GMT",
-        "x-ms-version": "2021-08-06"
-      },
-      "RequestBody": null,
-      "StatusCode": 404,
-      "ResponseHeaders": {
-        "Date": "Wed, 22 Feb 2023 19:37:51 GMT",
-        "Server": [
-          "Windows-Azure-Blob/1.0",
-          "Microsoft-HTTPAPI/2.0"
-        ],
-        "Transfer-Encoding": "chunked",
-        "Vary": "Origin",
-        "x-ms-error-code": "BlobNotFound",
-        "x-ms-version": "2021-08-06"
-      },
-      "ResponseBody": null
-    },
-    {
-      "RequestUri": "https://management.azure.com/subscriptions/00000000-0000-0000-0000-000000000/resourceGroups/00000/providers/Microsoft.MachineLearningServices/workspaces/00000/codes/012982b7-8c20-41db-8cd8-cdebb0a77080/versions/1?api-version=2022-05-01",
-      "RequestMethod": "PUT",
->>>>>>> ce9edaa6
       "RequestHeaders": {
         "Accept": "application/json",
         "Accept-Encoding": "gzip, deflate",
         "Connection": "keep-alive",
-<<<<<<< HEAD
         "User-Agent": "azure-ai-ml/1.5.0 azsdk-python-mgmt-machinelearningservices/0.1.0 Python/3.7.9 (Windows-10-10.0.22621-SP0)"
-=======
-        "Content-Length": "295",
-        "Content-Type": "application/json",
-        "User-Agent": "azure-ai-ml/1.5.0 azsdk-python-mgmt-machinelearningservices/0.1.0 Python/3.10.6 (Linux-5.15.79.1-microsoft-standard-WSL2-x86_64-with-glibc2.35)"
-      },
-      "RequestBody": {
-        "properties": {
-          "properties": {
-            "hash_sha256": "0000000000000",
-            "hash_version": "0000000000000"
-          },
-          "isAnonymous": true,
-          "isArchived": false,
-          "codeUri": "https://samcw32zcnpjldw.blob.core.windows.net/azureml-blobstore-3bd2018e-4b43-401e-ad49-85df181c9e0a/LocalUpload/00000000000000000000000000000000/python"
-        }
->>>>>>> ce9edaa6
       },
       "RequestBody": null,
       "StatusCode": 200,
@@ -400,48 +240,27 @@
         "Cache-Control": "no-cache",
         "Content-Encoding": "gzip",
         "Content-Type": "application/json; charset=utf-8",
-<<<<<<< HEAD
-        "Date": "Wed, 22 Feb 2023 22:42:59 GMT",
+        "Date": "Thu, 23 Feb 2023 20:45:16 GMT",
         "Expires": "-1",
         "Pragma": "no-cache",
         "Request-Context": "appId=cid-v1:2d2e8e63-272e-4b3c-8598-4ee570a0e70d",
-        "Server-Timing": "traceparent;desc=\u002200-40fbb02e336923b0c95f21b5752a1e35-76ee29aca6477d9a-01\u0022",
-=======
-        "Date": "Wed, 22 Feb 2023 19:37:55 GMT",
-        "Expires": "-1",
-        "Pragma": "no-cache",
-        "Request-Context": "appId=cid-v1:2d2e8e63-272e-4b3c-8598-4ee570a0e70d",
-        "Server-Timing": "traceparent;desc=\u002200-512afb6e72ffc7303b99ea0f0f2d0fba-de4b7771d48e8297-01\u0022",
->>>>>>> ce9edaa6
+        "Server-Timing": "traceparent;desc=\u002200-86c48a06d2f4c1bea7b9237f18a4b4f4-fb76a5d588cf2ade-01\u0022",
         "Strict-Transport-Security": "max-age=31536000; includeSubDomains",
         "Transfer-Encoding": "chunked",
         "Vary": [
           "Accept-Encoding",
           "Accept-Encoding"
         ],
-<<<<<<< HEAD
-        "x-aml-cluster": "vienna-eastus2-02",
+        "x-aml-cluster": "vienna-eastus2-01",
         "X-Content-Type-Options": "nosniff",
-        "x-ms-correlation-request-id": "12c025ee-4ecd-4787-81f8-961486026445",
-        "x-ms-ratelimit-remaining-subscription-reads": "11998",
+        "x-ms-correlation-request-id": "9d672ae3-9a92-462d-aa90-74028a9271eb",
+        "x-ms-ratelimit-remaining-subscription-reads": "11989",
         "x-ms-response-type": "standard",
-        "x-ms-routing-request-id": "WESTUS2:20230222T224259Z:12c025ee-4ecd-4787-81f8-961486026445",
-        "x-request-time": "0.060"
+        "x-ms-routing-request-id": "WESTUS2:20230223T204517Z:9d672ae3-9a92-462d-aa90-74028a9271eb",
+        "x-request-time": "0.580"
       },
       "ResponseBody": {
-        "id": "/subscriptions/00000000-0000-0000-0000-000000000/resourceGroups/00000/providers/Microsoft.MachineLearningServices/workspaces/00000/codes/84748ec2-7569-4488-8de9-9eaa21dbf750/versions/1",
-=======
-        "x-aml-cluster": "vienna-eastus-02",
-        "X-Content-Type-Options": "nosniff",
-        "x-ms-correlation-request-id": "40e5d49b-a5ec-4071-8a77-094dcec5d33f",
-        "x-ms-ratelimit-remaining-subscription-writes": "1150",
-        "x-ms-response-type": "standard",
-        "x-ms-routing-request-id": "CANADACENTRAL:20230222T193755Z:40e5d49b-a5ec-4071-8a77-094dcec5d33f",
-        "x-request-time": "0.127"
-      },
-      "ResponseBody": {
-        "id": "/subscriptions/00000000-0000-0000-0000-000000000/resourceGroups/00000/providers/Microsoft.MachineLearningServices/workspaces/00000/codes/012982b7-8c20-41db-8cd8-cdebb0a77080/versions/1",
->>>>>>> ce9edaa6
+        "id": "/subscriptions/00000000-0000-0000-0000-000000000/resourceGroups/00000/providers/Microsoft.MachineLearningServices/workspaces/00000/codes/51872d28-bb1a-461a-9ed1-6e46d16c62c4/versions/1",
         "name": "1",
         "type": "Microsoft.MachineLearningServices/workspaces/codes/versions",
         "properties": {
@@ -453,35 +272,20 @@
           },
           "isArchived": false,
           "isAnonymous": false,
-<<<<<<< HEAD
-          "codeUri": "https://saewdd2vjxiyc5a.blob.core.windows.net/0000000000000000000000000000000000009ee11c8/LocalUpload/00000000000000000000000000000000/python"
+          "codeUri": "https://saveorz2izv2bas.blob.core.windows.net:443/000000000000000000000000000000000000/python"
         },
         "systemData": {
-          "createdAt": "2023-02-22T21:58:58.4600463\u002B00:00",
+          "createdAt": "2023-02-23T02:13:08.3319505\u002B00:00",
           "createdBy": "Diondra Peck",
           "createdByType": "User",
-          "lastModifiedAt": "2023-02-22T21:58:58.4600463\u002B00:00",
+          "lastModifiedAt": "2023-02-23T02:13:08.3319505\u002B00:00",
           "lastModifiedBy": "Diondra Peck",
-=======
-          "codeUri": "https://samcw32zcnpjldw.blob.core.windows.net/azureml-blobstore-3bd2018e-4b43-401e-ad49-85df181c9e0a/LocalUpload/00000000000000000000000000000000/python"
-        },
-        "systemData": {
-          "createdAt": "2023-02-18T09:33:36.2076076\u002B00:00",
-          "createdBy": "Firstname Lastname",
-          "createdByType": "User",
-          "lastModifiedAt": "2023-02-22T19:37:55.8521119\u002B00:00",
-          "lastModifiedBy": "Firstname Lastname",
->>>>>>> ce9edaa6
           "lastModifiedByType": "User"
         }
       }
     },
     {
-<<<<<<< HEAD
-      "RequestUri": "https://management.azure.com/subscriptions/00000000-0000-0000-0000-000000000/resourceGroups/00000/providers/Microsoft.MachineLearningServices/workspaces/00000/jobs/test_377869420912?api-version=2022-12-01-preview",
-=======
-      "RequestUri": "https://management.azure.com/subscriptions/00000000-0000-0000-0000-000000000/resourceGroups/00000/providers/Microsoft.MachineLearningServices/workspaces/00000/jobs/test_920679704935?api-version=2022-12-01-preview",
->>>>>>> ce9edaa6
+      "RequestUri": "https://management.azure.com/subscriptions/00000000-0000-0000-0000-000000000/resourceGroups/00000/providers/Microsoft.MachineLearningServices/workspaces/00000/jobs/test_976917910902?api-version=2022-12-01-preview",
       "RequestMethod": "PUT",
       "RequestHeaders": {
         "Accept": "application/json",
@@ -489,22 +293,14 @@
         "Connection": "keep-alive",
         "Content-Length": "1169",
         "Content-Type": "application/json",
-<<<<<<< HEAD
         "User-Agent": "azure-ai-ml/1.5.0 azsdk-python-mgmt-machinelearningservices/0.1.0 Python/3.7.9 (Windows-10-10.0.22621-SP0)"
-=======
-        "User-Agent": "azure-ai-ml/1.5.0 azsdk-python-mgmt-machinelearningservices/0.1.0 Python/3.10.6 (Linux-5.15.79.1-microsoft-standard-WSL2-x86_64-with-glibc2.35)"
->>>>>>> ce9edaa6
       },
       "RequestBody": {
         "properties": {
           "properties": {},
           "tags": {},
           "computeId": "/subscriptions/00000000-0000-0000-0000-000000000/resourceGroups/00000/providers/Microsoft.MachineLearningServices/workspaces/00000/computes/testCompute",
-<<<<<<< HEAD
-          "displayName": "test_377869420912",
-=======
-          "displayName": "test_920679704935",
->>>>>>> ce9edaa6
+          "displayName": "test_976917910902",
           "experimentName": "azure-ai-ml",
           "isArchived": false,
           "jobType": "Sweep",
@@ -550,11 +346,7 @@
             ]
           },
           "trial": {
-<<<<<<< HEAD
-            "codeId": "/subscriptions/00000000-0000-0000-0000-000000000/resourceGroups/00000/providers/Microsoft.MachineLearningServices/workspaces/00000/codes/84748ec2-7569-4488-8de9-9eaa21dbf750/versions/1",
-=======
-            "codeId": "/subscriptions/00000000-0000-0000-0000-000000000/resourceGroups/00000/providers/Microsoft.MachineLearningServices/workspaces/00000/codes/012982b7-8c20-41db-8cd8-cdebb0a77080/versions/1",
->>>>>>> ce9edaa6
+            "codeId": "/subscriptions/00000000-0000-0000-0000-000000000/resourceGroups/00000/providers/Microsoft.MachineLearningServices/workspaces/00000/codes/51872d28-bb1a-461a-9ed1-6e46d16c62c4/versions/1",
             "command": "python ./sweep_script.py --lr ${{search_space.lr}} --conv_size ${{search_space.conv_size}} --dropout_rate ${{search_space.dropout_rate}}",
             "environmentId": "azureml:AzureML-sklearn-1.0-ubuntu20.04-py38-cpu:33",
             "environmentVariables": {}
@@ -564,49 +356,26 @@
       "StatusCode": 201,
       "ResponseHeaders": {
         "Cache-Control": "no-cache",
-<<<<<<< HEAD
-        "Content-Length": "8737",
+        "Content-Length": "8674",
         "Content-Type": "application/json; charset=utf-8",
-        "Date": "Wed, 22 Feb 2023 22:43:04 GMT",
+        "Date": "Thu, 23 Feb 2023 20:45:21 GMT",
         "Expires": "-1",
-        "Location": "https://management.azure.com/subscriptions/00000000-0000-0000-0000-000000000/resourceGroups/00000/providers/Microsoft.MachineLearningServices/workspaces/00000/jobs/test_377869420912?api-version=2022-12-01-preview",
+        "Location": "https://management.azure.com/subscriptions/00000000-0000-0000-0000-000000000/resourceGroups/00000/providers/Microsoft.MachineLearningServices/workspaces/00000/jobs/test_976917910902?api-version=2022-12-01-preview",
         "Pragma": "no-cache",
         "Request-Context": "appId=cid-v1:2d2e8e63-272e-4b3c-8598-4ee570a0e70d",
-        "Server-Timing": "traceparent;desc=\u002200-cd2c06aaf648df18c2394166f1818c6e-7b5a30c44368dc08-01\u0022",
+        "Server-Timing": "traceparent;desc=\u002200-6ce1ac9551f37ed7b8168a0310250dc0-28a38f23af89d428-01\u0022",
         "Strict-Transport-Security": "max-age=31536000; includeSubDomains",
-        "x-aml-cluster": "vienna-eastus2-02",
+        "x-aml-cluster": "vienna-eastus2-01",
         "X-Content-Type-Options": "nosniff",
-        "x-ms-correlation-request-id": "303426c1-c224-4151-a720-1cca73ef552a",
-        "x-ms-ratelimit-remaining-subscription-writes": "1199",
+        "x-ms-correlation-request-id": "432a447d-cffe-4906-9e9f-fe9d5a6347be",
+        "x-ms-ratelimit-remaining-subscription-writes": "1196",
         "x-ms-response-type": "standard",
-        "x-ms-routing-request-id": "WESTUS2:20230222T224304Z:303426c1-c224-4151-a720-1cca73ef552a",
-        "x-request-time": "1.348"
+        "x-ms-routing-request-id": "WESTUS2:20230223T204522Z:432a447d-cffe-4906-9e9f-fe9d5a6347be",
+        "x-request-time": "3.422"
       },
       "ResponseBody": {
-        "id": "/subscriptions/00000000-0000-0000-0000-000000000/resourceGroups/00000/providers/Microsoft.MachineLearningServices/workspaces/00000/jobs/test_377869420912",
-        "name": "test_377869420912",
-=======
-        "Content-Length": "7758",
-        "Content-Type": "application/json; charset=utf-8",
-        "Date": "Wed, 22 Feb 2023 19:37:59 GMT",
-        "Expires": "-1",
-        "Location": "https://management.azure.com/subscriptions/00000000-0000-0000-0000-000000000/resourceGroups/00000/providers/Microsoft.MachineLearningServices/workspaces/00000/jobs/test_920679704935?api-version=2022-12-01-preview",
-        "Pragma": "no-cache",
-        "Request-Context": "appId=cid-v1:2d2e8e63-272e-4b3c-8598-4ee570a0e70d",
-        "Server-Timing": "traceparent;desc=\u002200-9fe007efeb781f991520a0a08438422e-32e37a779575f76c-01\u0022",
-        "Strict-Transport-Security": "max-age=31536000; includeSubDomains",
-        "x-aml-cluster": "vienna-eastus-02",
-        "X-Content-Type-Options": "nosniff",
-        "x-ms-correlation-request-id": "49341a4d-198d-4d2a-9e41-c130a27eb2db",
-        "x-ms-ratelimit-remaining-subscription-writes": "1149",
-        "x-ms-response-type": "standard",
-        "x-ms-routing-request-id": "CANADACENTRAL:20230222T193800Z:49341a4d-198d-4d2a-9e41-c130a27eb2db",
-        "x-request-time": "1.415"
-      },
-      "ResponseBody": {
-        "id": "/subscriptions/00000000-0000-0000-0000-000000000/resourceGroups/00000/providers/Microsoft.MachineLearningServices/workspaces/00000/jobs/test_920679704935",
-        "name": "test_920679704935",
->>>>>>> ce9edaa6
+        "id": "/subscriptions/00000000-0000-0000-0000-000000000/resourceGroups/00000/providers/Microsoft.MachineLearningServices/workspaces/00000/jobs/test_976917910902",
+        "name": "test_976917910902",
         "type": "Microsoft.MachineLearningServices/workspaces/jobs",
         "properties": {
           "description": null,
@@ -617,11 +386,7 @@
             "_aml_system_policy_config": "{\u0022name\u0022:\u0022Default\u0022,\u0022properties\u0022:{}}",
             "_aml_system_generator_config": "{\u0022name\u0022:\u0022RANDOM\u0022,\u0022parameter_space\u0022:{\u0022lr\u0022:[\u0022uniform\u0022,[0.001,0.1]],\u0022conv_size\u0022:[\u0022choice\u0022,[[2,5,7]]],\u0022dropout_rate\u0022:[\u0022uniform\u0022,[0.1,0.5]]},\u0022properties\u0022:{\u0022rule\u0022:\u0022Random\u0022,\u0022logbase\u0022:null,\u0022seed\u0022:null}}",
             "_aml_system_primary_metric_config": "{\u0022name\u0022:\u0022accuracy\u0022,\u0022goal\u0022:\u0022maximize\u0022}",
-<<<<<<< HEAD
-            "_aml_system_platform_config": "{\u0022ServiceAddress\u0022:\u0022https://eastus2.api.azureml.ms\u0022,\u0022SubscriptionId\u0022:\u002200000000-0000-0000-0000-000000000\u0022,\u0022ResourceGroupName\u0022:\u002200000\u0022,\u0022WorkspaceName\u0022:\u002200000\u0022,\u0022ExperimentName\u0022:\u0022azure-ai-ml\u0022,\u0022Definition\u0022:{\u0022Configuration\u0022:null,\u0022Attribution\u0022:null,\u0022TelemetryValues\u0022:null,\u0022Overrides\u0022:{\u0022Script\u0022:null,\u0022Command\u0022:\u0022python ./sweep_script.py --lr ${{search_space.lr}} --conv_size ${{search_space.conv_size}} --dropout_rate ${{search_space.dropout_rate}}\u0022,\u0022UseAbsolutePath\u0022:true,\u0022Arguments\u0022:[],\u0022SourceDirectoryDataStore\u0022:null,\u0022Framework\u0022:0,\u0022Target\u0022:\u0022testCompute\u0022,\u0022DataReferences\u0022:{},\u0022Data\u0022:{},\u0022OutputData\u0022:{},\u0022Datacaches\u0022:[],\u0022JobName\u0022:null,\u0022MaxRunDurationSeconds\u0022:null,\u0022NodeCount\u0022:1,\u0022InstanceTypes\u0022:[],\u0022Priority\u0022:null,\u0022CredentialPassthrough\u0022:false,\u0022Identity\u0022:null,\u0022Environment\u0022:{\u0022Name\u0022:\u0022AzureML-sklearn-0.24-ubuntu18.04-py37-cpu\u0022,\u0022Version\u0022:\u00221\u0022,\u0022AssetId\u0022:\u0022azureml://registries/azureml/environments/AzureML-sklearn-0.24-ubuntu18.04-py37-cpu/versions/1\u0022,\u0022AutoRebuild\u0022:true,\u0022Python\u0022:{\u0022InterpreterPath\u0022:\u0022python\u0022,\u0022UserManagedDependencies\u0022:true,\u0022CondaDependencies\u0022:{\u0022name\u0022:\u0022project_environment\u0022,\u0022dependencies\u0022:[\u0022python=3.6.2\u0022,{\u0022pip\u0022:[\u0022azureml-defaults\u0022]}],\u0022channels\u0022:[\u0022anaconda\u0022,\u0022conda-forge\u0022]},\u0022BaseCondaEnvironment\u0022:null},\u0022EnvironmentVariables\u0022:{\u0022EXAMPLE_ENV_VAR\u0022:\u0022EXAMPLE_VALUE\u0022},\u0022Docker\u0022:{\u0022BaseImage\u0022:null,\u0022Platform\u0022:{\u0022Os\u0022:\u0022Linux\u0022,\u0022Architecture\u0022:\u0022amd64\u0022},\u0022BaseDockerfile\u0022:\u0022FROM mcr.microsoft.com/azureml/openmpi3.1.2-ubuntu18.04:20210701.v1\\n\\nENV AZUREML_CONDA_ENVIRONMENT_PATH /azureml-envs/sklearn-0.24.1\\n\\n# Create conda environment\\nRUN conda create -p $AZUREML_CONDA_ENVIRONMENT_PATH \\\\\\n    python=3.7 pip=20.2.4\\n\\n# Prepend path to AzureML conda environment\\nENV PATH $AZUREML_CONDA_ENVIRONMENT_PATH/bin:$PATH\\n\\n# Install pip dependencies\\nRUN pip install \u0027matplotlib\u003E=3.3,\u003C3.4\u0027 \\\\\\n                \u0027psutil\u003E=5.8,\u003C5.9\u0027 \\\\\\n                \u0027tqdm\u003E=4.59,\u003C4.60\u0027 \\\\\\n                \u0027pandas\u003E=1.1,\u003C1.2\u0027 \\\\\\n                \u0027scipy\u003E=1.5,\u003C1.6\u0027 \\\\\\n                \u0027numpy\u003E=1.10,\u003C1.20\u0027 \\\\\\n                \u0027azureml-core==1.32.0\u0027 \\\\\\n                \u0027azureml-defaults==1.32.0\u0027 \\\\\\n                \u0027azureml-mlflow==1.32.0\u0027 \\\\\\n                \u0027azureml-telemetry==1.32.0\u0027 \\\\\\n                \u0027scikit-learn==0.24.1\u0027\\n\\n# This is needed for mpi to locate libpython\\nENV LD_LIBRARY_PATH $AZUREML_CONDA_ENVIRONMENT_PATH/lib:$LD_LIBRARY_PATH\\n\u0022,\u0022BaseImageRegistry\u0022:{\u0022Address\u0022:null,\u0022Username\u0022:null,\u0022Password\u0022:null},\u0022Enabled\u0022:false,\u0022Arguments\u0022:[]},\u0022Spark\u0022:{\u0022Repositories\u0022:[],\u0022Packages\u0022:[],\u0022PrecachePackages\u0022:true},\u0022InferencingStackVersion\u0022:null},\u0022History\u0022:{\u0022OutputCollection\u0022:true,\u0022DirectoriesToWatch\u0022:[\u0022logs\u0022],\u0022EnableMLflowTracking\u0022:true},\u0022Spark\u0022:{\u0022Configuration\u0022:{}},\u0022ParallelTask\u0022:{\u0022MaxRetriesPerWorker\u0022:0,\u0022WorkerCountPerNode\u0022:1,\u0022TerminalExitCodes\u0022:null,\u0022Configuration\u0022:{}},\u0022BatchAi\u0022:{\u0022NodeCount\u0022:0},\u0022AmlCompute\u0022:{\u0022Name\u0022:null,\u0022VmSize\u0022:null,\u0022RetainCluster\u0022:false,\u0022ClusterMaxNodeCount\u0022:null},\u0022AISuperComputer\u0022:{\u0022InstanceType\u0022:\u0022D2\u0022,\u0022FrameworkImage\u0022:null,\u0022ImageVersion\u0022:\u0022pytorch-1.7.0\u0022,\u0022Location\u0022:null,\u0022AISuperComputerStorageData\u0022:null,\u0022Interactive\u0022:false,\u0022ScalePolicy\u0022:null,\u0022VirtualClusterArmId\u0022:null,\u0022TensorboardLogDirectory\u0022:null,\u0022SSHPublicKey\u0022:null,\u0022SSHPublicKeys\u0022:null,\u0022EnableAzmlInt\u0022:true,\u0022Priority\u0022:\u0022Medium\u0022,\u0022SLATier\u0022:\u0022Standard\u0022,\u0022UserAlias\u0022:null},\u0022KubernetesCompute\u0022:{\u0022InstanceType\u0022:null},\u0022Tensorflow\u0022:{\u0022WorkerCount\u0022:0,\u0022ParameterServerCount\u0022:0},\u0022Mpi\u0022:{\u0022ProcessCountPerNode\u0022:0},\u0022PyTorch\u0022:{\u0022CommunicationBackend\u0022:null,\u0022ProcessCount\u0022:null},\u0022Hdi\u0022:{\u0022YarnDeployMode\u0022:0},\u0022ContainerInstance\u0022:{\u0022Region\u0022:null,\u0022CpuCores\u0022:2.0,\u0022MemoryGb\u0022:3.5},\u0022ExposedPorts\u0022:null,\u0022Docker\u0022:{\u0022UseDocker\u0022:true,\u0022SharedVolumes\u0022:null,\u0022ShmSize\u0022:null,\u0022Arguments\u0022:null},\u0022Cmk8sCompute\u0022:{\u0022Configuration\u0022:{}},\u0022CommandReturnCodeConfig\u0022:{\u0022ReturnCode\u0022:0,\u0022SuccessfulReturnCodes\u0022:[]},\u0022EnvironmentVariables\u0022:{},\u0022ApplicationEndpoints\u0022:{},\u0022Parameters\u0022:[]},\u0022SnapshotId\u0022:\u002295f14c76-b1d9-44fc-844c-cfa5eff25a93\u0022,\u0022Snapshots\u0022:[],\u0022SourceCodeDataReference\u0022:null,\u0022ParentRunId\u0022:null,\u0022DataContainerId\u0022:null,\u0022RunType\u0022:null,\u0022DisplayName\u0022:\u0022test_377869420912\u0022,\u0022EnvironmentAssetId\u0022:null,\u0022Properties\u0022:{},\u0022Tags\u0022:{},\u0022AggregatedArtifactPath\u0022:null},\u0022ParentRunId\u0022:\u0022test_377869420912\u0022}",
-=======
-            "_aml_system_platform_config": "{\u0022ServiceAddress\u0022:\u0022https://eastus.api.azureml.ms\u0022,\u0022SubscriptionId\u0022:\u002200000000-0000-0000-0000-000000000\u0022,\u0022ResourceGroupName\u0022:\u002200000\u0022,\u0022WorkspaceName\u0022:\u002200000\u0022,\u0022ExperimentName\u0022:\u0022azure-ai-ml\u0022,\u0022Definition\u0022:{\u0022Configuration\u0022:null,\u0022Attribution\u0022:null,\u0022TelemetryValues\u0022:null,\u0022Overrides\u0022:{\u0022Script\u0022:null,\u0022Command\u0022:\u0022python ./sweep_script.py --lr ${{search_space.lr}} --conv_size ${{search_space.conv_size}} --dropout_rate ${{search_space.dropout_rate}}\u0022,\u0022UseAbsolutePath\u0022:true,\u0022Arguments\u0022:[],\u0022SourceDirectoryDataStore\u0022:null,\u0022Framework\u0022:0,\u0022Target\u0022:\u0022testCompute\u0022,\u0022DataReferences\u0022:{},\u0022Data\u0022:{},\u0022OutputData\u0022:{},\u0022Datacaches\u0022:[],\u0022JobName\u0022:null,\u0022MaxRunDurationSeconds\u0022:null,\u0022NodeCount\u0022:1,\u0022InstanceTypes\u0022:[],\u0022Priority\u0022:null,\u0022CredentialPassthrough\u0022:false,\u0022Identity\u0022:null,\u0022Environment\u0022:{\u0022Name\u0022:\u0022AzureML-sklearn-1.0-ubuntu20.04-py38-cpu\u0022,\u0022Version\u0022:\u002233\u0022,\u0022AssetId\u0022:\u0022azureml://registries/azureml/environments/AzureML-sklearn-1.0-ubuntu20.04-py38-cpu/versions/33\u0022,\u0022AutoRebuild\u0022:true,\u0022Python\u0022:{\u0022InterpreterPath\u0022:\u0022python\u0022,\u0022UserManagedDependencies\u0022:true,\u0022CondaDependencies\u0022:null,\u0022BaseCondaEnvironment\u0022:null},\u0022EnvironmentVariables\u0022:{\u0022EXAMPLE_ENV_VAR\u0022:\u0022EXAMPLE_VALUE\u0022},\u0022Docker\u0022:{\u0022BaseImage\u0022:null,\u0022Platform\u0022:{\u0022Os\u0022:\u0022Linux\u0022,\u0022Architecture\u0022:\u0022amd64\u0022},\u0022BaseDockerfile\u0022:\u0022FROM mcr.microsoft.com/azureml/openmpi4.1.0-ubuntu20.04:20230103.v1\\n\\nENV AZUREML_CONDA_ENVIRONMENT_PATH /azureml-envs/sklearn-1.0\\n# Create conda environment\\nRUN conda create -p $AZUREML_CONDA_ENVIRONMENT_PATH \\\\\\n    python=3.8 pip=21.3.1 -c anaconda -c conda-forge\\n\\n# Prepend path to AzureML conda environment\\nENV PATH $AZUREML_CONDA_ENVIRONMENT_PATH/bin:$PATH\\n\\n# Install pip dependencies\\nRUN pip install \u0027matplotlib~=3.5.0\u0027 \\\\\\n                \u0027psutil~=5.8.0\u0027 \\\\\\n                \u0027tqdm~=4.62.0\u0027 \\\\\\n                \u0027pandas~=1.3.0\u0027 \\\\\\n                \u0027scipy~=1.7.0\u0027 \\\\\\n                \u0027numpy~=1.21.0\u0027 \\\\\\n                \u0027ipykernel~=6.0\u0027 \\\\\\n                \u0027azureml-core==1.48.0\u0027 \\\\\\n                \u0027azureml-defaults==1.48.0\u0027 \\\\\\n                \u0027azureml-mlflow==1.48.0\u0027 \\\\\\n                \u0027azureml-telemetry==1.48.0\u0027 \\\\\\n                \u0027scikit-learn~=1.0.0\u0027 \\\\\\n                \u0027debugpy~=1.6.3\u0027\\n\\n# This is needed for mpi to locate libpython\\nENV LD_LIBRARY_PATH $AZUREML_CONDA_ENVIRONMENT_PATH/lib:$LD_LIBRARY_PATH\\n\u0022,\u0022BaseImageRegistry\u0022:{\u0022Address\u0022:null,\u0022Username\u0022:null,\u0022Password\u0022:null},\u0022Enabled\u0022:false,\u0022Arguments\u0022:[]},\u0022Spark\u0022:{\u0022Repositories\u0022:[],\u0022Packages\u0022:[],\u0022PrecachePackages\u0022:true},\u0022InferencingStackVersion\u0022:null},\u0022History\u0022:{\u0022OutputCollection\u0022:true,\u0022DirectoriesToWatch\u0022:[\u0022logs\u0022],\u0022EnableMLflowTracking\u0022:true},\u0022Spark\u0022:{\u0022Configuration\u0022:{}},\u0022ParallelTask\u0022:{\u0022MaxRetriesPerWorker\u0022:0,\u0022WorkerCountPerNode\u0022:1,\u0022TerminalExitCodes\u0022:null,\u0022Configuration\u0022:{}},\u0022BatchAi\u0022:{\u0022NodeCount\u0022:0},\u0022AmlCompute\u0022:{\u0022Name\u0022:null,\u0022VmSize\u0022:null,\u0022RetainCluster\u0022:false,\u0022ClusterMaxNodeCount\u0022:null},\u0022AISuperComputer\u0022:{\u0022InstanceType\u0022:\u0022D2\u0022,\u0022FrameworkImage\u0022:null,\u0022ImageVersion\u0022:\u0022pytorch-1.7.0\u0022,\u0022Location\u0022:null,\u0022AISuperComputerStorageData\u0022:null,\u0022Interactive\u0022:false,\u0022ScalePolicy\u0022:null,\u0022VirtualClusterArmId\u0022:null,\u0022TensorboardLogDirectory\u0022:null,\u0022SSHPublicKey\u0022:null,\u0022SSHPublicKeys\u0022:null,\u0022EnableAzmlInt\u0022:true,\u0022Priority\u0022:\u0022Medium\u0022,\u0022SLATier\u0022:\u0022Standard\u0022,\u0022UserAlias\u0022:null},\u0022KubernetesCompute\u0022:{\u0022InstanceType\u0022:null},\u0022Tensorflow\u0022:{\u0022WorkerCount\u0022:0,\u0022ParameterServerCount\u0022:0},\u0022Mpi\u0022:{\u0022ProcessCountPerNode\u0022:0},\u0022PyTorch\u0022:{\u0022CommunicationBackend\u0022:null,\u0022ProcessCount\u0022:null},\u0022Hdi\u0022:{\u0022YarnDeployMode\u0022:0},\u0022ContainerInstance\u0022:{\u0022Region\u0022:null,\u0022CpuCores\u0022:2.0,\u0022MemoryGb\u0022:3.5},\u0022ExposedPorts\u0022:null,\u0022Docker\u0022:{\u0022UseDocker\u0022:true,\u0022SharedVolumes\u0022:null,\u0022ShmSize\u0022:null,\u0022Arguments\u0022:null},\u0022Cmk8sCompute\u0022:{\u0022Configuration\u0022:{}},\u0022CommandReturnCodeConfig\u0022:{\u0022ReturnCode\u0022:0,\u0022SuccessfulReturnCodes\u0022:[]},\u0022EnvironmentVariables\u0022:{},\u0022ApplicationEndpoints\u0022:{},\u0022Parameters\u0022:[]},\u0022SnapshotId\u0022:\u0022f197f652-c621-40d9-bb69-2c643f694a9c\u0022,\u0022Snapshots\u0022:[],\u0022SourceCodeDataReference\u0022:null,\u0022ParentRunId\u0022:null,\u0022DataContainerId\u0022:null,\u0022RunType\u0022:null,\u0022DisplayName\u0022:\u0022test_920679704935\u0022,\u0022EnvironmentAssetId\u0022:null,\u0022Properties\u0022:{},\u0022Tags\u0022:{},\u0022AggregatedArtifactPath\u0022:null},\u0022ParentRunId\u0022:\u0022test_920679704935\u0022}",
->>>>>>> ce9edaa6
+            "_aml_system_platform_config": "{\u0022ServiceAddress\u0022:\u0022https://eastus2.api.azureml.ms\u0022,\u0022SubscriptionId\u0022:\u002200000000-0000-0000-0000-000000000\u0022,\u0022ResourceGroupName\u0022:\u002200000\u0022,\u0022WorkspaceName\u0022:\u002200000\u0022,\u0022ExperimentName\u0022:\u0022azure-ai-ml\u0022,\u0022Definition\u0022:{\u0022Configuration\u0022:null,\u0022Attribution\u0022:null,\u0022TelemetryValues\u0022:null,\u0022Overrides\u0022:{\u0022Script\u0022:null,\u0022Command\u0022:\u0022python ./sweep_script.py --lr ${{search_space.lr}} --conv_size ${{search_space.conv_size}} --dropout_rate ${{search_space.dropout_rate}}\u0022,\u0022UseAbsolutePath\u0022:true,\u0022Arguments\u0022:[],\u0022SourceDirectoryDataStore\u0022:null,\u0022Framework\u0022:0,\u0022Target\u0022:\u0022testCompute\u0022,\u0022DataReferences\u0022:{},\u0022Data\u0022:{},\u0022OutputData\u0022:{},\u0022Datacaches\u0022:[],\u0022JobName\u0022:null,\u0022MaxRunDurationSeconds\u0022:null,\u0022NodeCount\u0022:1,\u0022InstanceTypes\u0022:[],\u0022Priority\u0022:null,\u0022CredentialPassthrough\u0022:false,\u0022Identity\u0022:null,\u0022Environment\u0022:{\u0022Name\u0022:\u0022AzureML-sklearn-1.0-ubuntu20.04-py38-cpu\u0022,\u0022Version\u0022:\u002233\u0022,\u0022AssetId\u0022:\u0022azureml://registries/azureml/environments/AzureML-sklearn-1.0-ubuntu20.04-py38-cpu/versions/33\u0022,\u0022AutoRebuild\u0022:true,\u0022Python\u0022:{\u0022InterpreterPath\u0022:\u0022python\u0022,\u0022UserManagedDependencies\u0022:true,\u0022CondaDependencies\u0022:null,\u0022BaseCondaEnvironment\u0022:null},\u0022EnvironmentVariables\u0022:{\u0022EXAMPLE_ENV_VAR\u0022:\u0022EXAMPLE_VALUE\u0022},\u0022Docker\u0022:{\u0022BaseImage\u0022:null,\u0022Platform\u0022:{\u0022Os\u0022:\u0022Linux\u0022,\u0022Architecture\u0022:\u0022amd64\u0022},\u0022BaseDockerfile\u0022:\u0022FROM mcr.microsoft.com/azureml/openmpi4.1.0-ubuntu20.04:20230103.v1\\n\\nENV AZUREML_CONDA_ENVIRONMENT_PATH /azureml-envs/sklearn-1.0\\n# Create conda environment\\nRUN conda create -p $AZUREML_CONDA_ENVIRONMENT_PATH \\\\\\n    python=3.8 pip=21.3.1 -c anaconda -c conda-forge\\n\\n# Prepend path to AzureML conda environment\\nENV PATH $AZUREML_CONDA_ENVIRONMENT_PATH/bin:$PATH\\n\\n# Install pip dependencies\\nRUN pip install \u0027matplotlib~=3.5.0\u0027 \\\\\\n                \u0027psutil~=5.8.0\u0027 \\\\\\n                \u0027tqdm~=4.62.0\u0027 \\\\\\n                \u0027pandas~=1.3.0\u0027 \\\\\\n                \u0027scipy~=1.7.0\u0027 \\\\\\n                \u0027numpy~=1.21.0\u0027 \\\\\\n                \u0027ipykernel~=6.0\u0027 \\\\\\n                \u0027azureml-core==1.48.0\u0027 \\\\\\n                \u0027azureml-defaults==1.48.0\u0027 \\\\\\n                \u0027azureml-mlflow==1.48.0\u0027 \\\\\\n                \u0027azureml-telemetry==1.48.0\u0027 \\\\\\n                \u0027scikit-learn~=1.0.0\u0027 \\\\\\n                \u0027debugpy~=1.6.3\u0027\\n\\n# This is needed for mpi to locate libpython\\nENV LD_LIBRARY_PATH $AZUREML_CONDA_ENVIRONMENT_PATH/lib:$LD_LIBRARY_PATH\\n\u0022,\u0022BaseImageRegistry\u0022:{\u0022Address\u0022:null,\u0022Username\u0022:null,\u0022Password\u0022:null},\u0022Enabled\u0022:false,\u0022Arguments\u0022:[]},\u0022Spark\u0022:{\u0022Repositories\u0022:[],\u0022Packages\u0022:[],\u0022PrecachePackages\u0022:true},\u0022InferencingStackVersion\u0022:null},\u0022History\u0022:{\u0022OutputCollection\u0022:true,\u0022DirectoriesToWatch\u0022:[\u0022logs\u0022],\u0022EnableMLflowTracking\u0022:true},\u0022Spark\u0022:{\u0022Configuration\u0022:{}},\u0022ParallelTask\u0022:{\u0022MaxRetriesPerWorker\u0022:0,\u0022WorkerCountPerNode\u0022:1,\u0022TerminalExitCodes\u0022:null,\u0022Configuration\u0022:{}},\u0022BatchAi\u0022:{\u0022NodeCount\u0022:0},\u0022AmlCompute\u0022:{\u0022Name\u0022:null,\u0022VmSize\u0022:null,\u0022RetainCluster\u0022:false,\u0022ClusterMaxNodeCount\u0022:null},\u0022AISuperComputer\u0022:{\u0022InstanceType\u0022:\u0022D2\u0022,\u0022FrameworkImage\u0022:null,\u0022ImageVersion\u0022:\u0022pytorch-1.7.0\u0022,\u0022Location\u0022:null,\u0022AISuperComputerStorageData\u0022:null,\u0022Interactive\u0022:false,\u0022ScalePolicy\u0022:null,\u0022VirtualClusterArmId\u0022:null,\u0022TensorboardLogDirectory\u0022:null,\u0022SSHPublicKey\u0022:null,\u0022SSHPublicKeys\u0022:null,\u0022EnableAzmlInt\u0022:true,\u0022Priority\u0022:\u0022Medium\u0022,\u0022SLATier\u0022:\u0022Standard\u0022,\u0022UserAlias\u0022:null},\u0022KubernetesCompute\u0022:{\u0022InstanceType\u0022:null},\u0022Tensorflow\u0022:{\u0022WorkerCount\u0022:0,\u0022ParameterServerCount\u0022:0},\u0022Mpi\u0022:{\u0022ProcessCountPerNode\u0022:0},\u0022PyTorch\u0022:{\u0022CommunicationBackend\u0022:null,\u0022ProcessCount\u0022:null},\u0022Hdi\u0022:{\u0022YarnDeployMode\u0022:0},\u0022ContainerInstance\u0022:{\u0022Region\u0022:null,\u0022CpuCores\u0022:2.0,\u0022MemoryGb\u0022:3.5},\u0022ExposedPorts\u0022:null,\u0022Docker\u0022:{\u0022UseDocker\u0022:true,\u0022SharedVolumes\u0022:null,\u0022ShmSize\u0022:null,\u0022Arguments\u0022:null},\u0022Cmk8sCompute\u0022:{\u0022Configuration\u0022:{}},\u0022CommandReturnCodeConfig\u0022:{\u0022ReturnCode\u0022:0,\u0022SuccessfulReturnCodes\u0022:[]},\u0022EnvironmentVariables\u0022:{},\u0022ApplicationEndpoints\u0022:{},\u0022Parameters\u0022:[]},\u0022SnapshotId\u0022:\u002299542f3d-f069-49d3-9cc9-b427c1c8ed70\u0022,\u0022Snapshots\u0022:[],\u0022SourceCodeDataReference\u0022:null,\u0022ParentRunId\u0022:null,\u0022DataContainerId\u0022:null,\u0022RunType\u0022:null,\u0022DisplayName\u0022:\u0022test_976917910902\u0022,\u0022EnvironmentAssetId\u0022:null,\u0022Properties\u0022:{},\u0022Tags\u0022:{},\u0022AggregatedArtifactPath\u0022:null},\u0022ParentRunId\u0022:\u0022test_976917910902\u0022}",
             "_aml_system_resume_child_runs": "null",
             "_aml_system_all_jobs_generated": "false",
             "_aml_system_cancellation_requested": "false"
@@ -632,28 +397,17 @@
             "runTemplate": "HyperDrive",
             "azureml.runsource": "hyperdrive",
             "platform": "AML",
-<<<<<<< HEAD
-            "ContentSnapshotId": "95f14c76-b1d9-44fc-844c-cfa5eff25a93",
+            "ContentSnapshotId": "99542f3d-f069-49d3-9cc9-b427c1c8ed70",
             "user_agent": "managementfrontend/f303596d22384a1941518f0d9a3ec22c9c9ae359"
           },
-          "displayName": "test_377869420912",
-=======
-            "ContentSnapshotId": "f197f652-c621-40d9-bb69-2c643f694a9c",
-            "user_agent": "managementfrontend/f303596d22384a1941518f0d9a3ec22c9c9ae359"
-          },
-          "displayName": "test_920679704935",
->>>>>>> ce9edaa6
+          "displayName": "test_976917910902",
           "status": "Running",
           "experimentName": "azure-ai-ml",
           "services": {
             "Studio": {
               "jobServiceType": "Studio",
               "port": null,
-<<<<<<< HEAD
-              "endpoint": "https://ml.azure.com/runs/test_377869420912?wsid=/subscriptions/00000000-0000-0000-0000-000000000/resourcegroups/00000/workspaces/00000",
-=======
-              "endpoint": "https://ml.azure.com/runs/test_920679704935?wsid=/subscriptions/00000000-0000-0000-0000-000000000/resourcegroups/00000/workspaces/00000",
->>>>>>> ce9edaa6
+              "endpoint": "https://ml.azure.com/runs/test_976917910902?wsid=/subscriptions/00000000-0000-0000-0000-000000000/resourcegroups/00000/workspaces/00000",
               "status": null,
               "errorMessage": null,
               "properties": null,
@@ -710,11 +464,7 @@
             "goal": "Maximize"
           },
           "trial": {
-<<<<<<< HEAD
-            "codeId": "/subscriptions/00000000-0000-0000-0000-000000000/resourceGroups/00000/providers/Microsoft.MachineLearningServices/workspaces/00000/codes/84748ec2-7569-4488-8de9-9eaa21dbf750/versions/1",
-=======
-            "codeId": "/subscriptions/00000000-0000-0000-0000-000000000/resourceGroups/00000/providers/Microsoft.MachineLearningServices/workspaces/00000/codes/012982b7-8c20-41db-8cd8-cdebb0a77080/versions/1",
->>>>>>> ce9edaa6
+            "codeId": "/subscriptions/00000000-0000-0000-0000-000000000/resourceGroups/00000/providers/Microsoft.MachineLearningServices/workspaces/00000/codes/51872d28-bb1a-461a-9ed1-6e46d16c62c4/versions/1",
             "command": "python ./sweep_script.py --lr ${{search_space.lr}} --conv_size ${{search_space.conv_size}} --dropout_rate ${{search_space.dropout_rate}}",
             "environmentId": "/subscriptions/00000000-0000-0000-0000-000000000/resourceGroups/00000/providers/Microsoft.MachineLearningServices/workspaces/00000/environments/AzureML-sklearn-1.0-ubuntu20.04-py38-cpu/versions/33",
             "environmentVariables": {},
@@ -730,11 +480,7 @@
           "outputs": {
             "default": {
               "description": null,
-<<<<<<< HEAD
-              "uri": "azureml://datastores/workspaceartifactstore/ExperimentRun/dcid.test_377869420912",
-=======
-              "uri": "azureml://datastores/workspaceartifactstore/ExperimentRun/dcid.test_920679704935",
->>>>>>> ce9edaa6
+              "uri": "azureml://datastores/workspaceartifactstore/ExperimentRun/dcid.test_976917910902",
               "assetName": null,
               "assetVersion": null,
               "mode": "ReadWriteMount",
@@ -743,33 +489,20 @@
           }
         },
         "systemData": {
-<<<<<<< HEAD
-          "createdAt": "2023-02-22T22:43:04.5538017\u002B00:00",
+          "createdAt": "2023-02-23T20:45:21.7344331\u002B00:00",
           "createdBy": "Diondra Peck",
-=======
-          "createdAt": "2023-02-22T19:38:00.303808\u002B00:00",
-          "createdBy": "Firstname Lastname",
->>>>>>> ce9edaa6
           "createdByType": "User"
         }
       }
     },
     {
-<<<<<<< HEAD
-      "RequestUri": "https://management.azure.com/subscriptions/00000000-0000-0000-0000-000000000/resourceGroups/00000/providers/Microsoft.MachineLearningServices/workspaces/00000/jobs/test_377869420912?api-version=2022-12-01-preview",
-=======
-      "RequestUri": "https://management.azure.com/subscriptions/00000000-0000-0000-0000-000000000/resourceGroups/00000/providers/Microsoft.MachineLearningServices/workspaces/00000/jobs/test_920679704935?api-version=2022-12-01-preview",
->>>>>>> ce9edaa6
+      "RequestUri": "https://management.azure.com/subscriptions/00000000-0000-0000-0000-000000000/resourceGroups/00000/providers/Microsoft.MachineLearningServices/workspaces/00000/jobs/test_976917910902?api-version=2022-12-01-preview",
       "RequestMethod": "GET",
       "RequestHeaders": {
         "Accept": "application/json",
         "Accept-Encoding": "gzip, deflate",
         "Connection": "keep-alive",
-<<<<<<< HEAD
         "User-Agent": "azure-ai-ml/1.5.0 azsdk-python-mgmt-machinelearningservices/0.1.0 Python/3.7.9 (Windows-10-10.0.22621-SP0)"
-=======
-        "User-Agent": "azure-ai-ml/1.5.0 azsdk-python-mgmt-machinelearningservices/0.1.0 Python/3.10.6 (Linux-5.15.79.1-microsoft-standard-WSL2-x86_64-with-glibc2.35)"
->>>>>>> ce9edaa6
       },
       "RequestBody": null,
       "StatusCode": 200,
@@ -777,50 +510,28 @@
         "Cache-Control": "no-cache",
         "Content-Encoding": "gzip",
         "Content-Type": "application/json; charset=utf-8",
-<<<<<<< HEAD
-        "Date": "Wed, 22 Feb 2023 22:46:08 GMT",
+        "Date": "Thu, 23 Feb 2023 20:48:29 GMT",
         "Expires": "-1",
         "Pragma": "no-cache",
         "Request-Context": "appId=cid-v1:2d2e8e63-272e-4b3c-8598-4ee570a0e70d",
-        "Server-Timing": "traceparent;desc=\u002200-86c4c582dcafd7633d2d04b84bbe88d2-c06b2e8a7e204533-01\u0022",
-=======
-        "Date": "Wed, 22 Feb 2023 19:41:04 GMT",
-        "Expires": "-1",
-        "Pragma": "no-cache",
-        "Request-Context": "appId=cid-v1:2d2e8e63-272e-4b3c-8598-4ee570a0e70d",
-        "Server-Timing": "traceparent;desc=\u002200-88cb07d452eb992b472dc5fbe37237f7-cd97c216bb132d4f-01\u0022",
->>>>>>> ce9edaa6
+        "Server-Timing": "traceparent;desc=\u002200-55f84df0cd2553628f2ed6c00bf83c89-e229ced9b6a7a807-01\u0022",
         "Strict-Transport-Security": "max-age=31536000; includeSubDomains",
         "Transfer-Encoding": "chunked",
         "Vary": [
           "Accept-Encoding",
           "Accept-Encoding"
         ],
-<<<<<<< HEAD
-        "x-aml-cluster": "vienna-eastus2-02",
+        "x-aml-cluster": "vienna-eastus2-01",
         "X-Content-Type-Options": "nosniff",
-        "x-ms-correlation-request-id": "3b07f998-e449-432a-b754-213f2a401512",
+        "x-ms-correlation-request-id": "beeb63c6-75f2-47b9-9830-1380142eb1ee",
         "x-ms-ratelimit-remaining-subscription-reads": "11999",
         "x-ms-response-type": "standard",
-        "x-ms-routing-request-id": "WESTUS2:20230222T224608Z:3b07f998-e449-432a-b754-213f2a401512",
-        "x-request-time": "0.114"
+        "x-ms-routing-request-id": "WESTUS2:20230223T204830Z:beeb63c6-75f2-47b9-9830-1380142eb1ee",
+        "x-request-time": "1.384"
       },
       "ResponseBody": {
-        "id": "/subscriptions/00000000-0000-0000-0000-000000000/resourceGroups/00000/providers/Microsoft.MachineLearningServices/workspaces/00000/jobs/test_377869420912",
-        "name": "test_377869420912",
-=======
-        "x-aml-cluster": "vienna-eastus-02",
-        "X-Content-Type-Options": "nosniff",
-        "x-ms-correlation-request-id": "b6064ce4-f613-44ea-8f79-a8ec795f5d5f",
-        "x-ms-ratelimit-remaining-subscription-reads": "11999",
-        "x-ms-response-type": "standard",
-        "x-ms-routing-request-id": "CANADACENTRAL:20230222T194104Z:b6064ce4-f613-44ea-8f79-a8ec795f5d5f",
-        "x-request-time": "0.214"
-      },
-      "ResponseBody": {
-        "id": "/subscriptions/00000000-0000-0000-0000-000000000/resourceGroups/00000/providers/Microsoft.MachineLearningServices/workspaces/00000/jobs/test_920679704935",
-        "name": "test_920679704935",
->>>>>>> ce9edaa6
+        "id": "/subscriptions/00000000-0000-0000-0000-000000000/resourceGroups/00000/providers/Microsoft.MachineLearningServices/workspaces/00000/jobs/test_976917910902",
+        "name": "test_976917910902",
         "type": "Microsoft.MachineLearningServices/workspaces/jobs",
         "properties": {
           "description": null,
@@ -831,31 +542,17 @@
             "_aml_system_policy_config": "{\u0022name\u0022:\u0022Default\u0022,\u0022properties\u0022:{}}",
             "_aml_system_generator_config": "{\u0022name\u0022:\u0022RANDOM\u0022,\u0022parameter_space\u0022:{\u0022lr\u0022:[\u0022uniform\u0022,[0.001,0.1]],\u0022conv_size\u0022:[\u0022choice\u0022,[[2,5,7]]],\u0022dropout_rate\u0022:[\u0022uniform\u0022,[0.1,0.5]]},\u0022properties\u0022:{\u0022rule\u0022:\u0022Random\u0022,\u0022logbase\u0022:null,\u0022seed\u0022:null}}",
             "_aml_system_primary_metric_config": "{\u0022name\u0022:\u0022accuracy\u0022,\u0022goal\u0022:\u0022maximize\u0022}",
-<<<<<<< HEAD
-            "_aml_system_platform_config": "{\u0022ServiceAddress\u0022:\u0022https://eastus2.api.azureml.ms\u0022,\u0022SubscriptionId\u0022:\u002200000000-0000-0000-0000-000000000\u0022,\u0022ResourceGroupName\u0022:\u002200000\u0022,\u0022WorkspaceName\u0022:\u002200000\u0022,\u0022ExperimentName\u0022:\u0022azure-ai-ml\u0022,\u0022Definition\u0022:{\u0022Configuration\u0022:null,\u0022Attribution\u0022:null,\u0022TelemetryValues\u0022:null,\u0022Overrides\u0022:{\u0022Script\u0022:null,\u0022Command\u0022:\u0022python ./sweep_script.py --lr ${{search_space.lr}} --conv_size ${{search_space.conv_size}} --dropout_rate ${{search_space.dropout_rate}}\u0022,\u0022UseAbsolutePath\u0022:true,\u0022Arguments\u0022:[],\u0022SourceDirectoryDataStore\u0022:null,\u0022Framework\u0022:0,\u0022Target\u0022:\u0022testCompute\u0022,\u0022DataReferences\u0022:{},\u0022Data\u0022:{},\u0022OutputData\u0022:{},\u0022Datacaches\u0022:[],\u0022JobName\u0022:null,\u0022MaxRunDurationSeconds\u0022:null,\u0022NodeCount\u0022:1,\u0022InstanceTypes\u0022:[],\u0022Priority\u0022:null,\u0022CredentialPassthrough\u0022:false,\u0022Identity\u0022:null,\u0022Environment\u0022:{\u0022Name\u0022:\u0022AzureML-sklearn-0.24-ubuntu18.04-py37-cpu\u0022,\u0022Version\u0022:\u00221\u0022,\u0022AssetId\u0022:\u0022azureml://registries/azureml/environments/AzureML-sklearn-0.24-ubuntu18.04-py37-cpu/versions/1\u0022,\u0022AutoRebuild\u0022:true,\u0022Python\u0022:{\u0022InterpreterPath\u0022:\u0022python\u0022,\u0022UserManagedDependencies\u0022:true,\u0022CondaDependencies\u0022:{\u0022name\u0022:\u0022project_environment\u0022,\u0022dependencies\u0022:[\u0022python=3.6.2\u0022,{\u0022pip\u0022:[\u0022azureml-defaults\u0022]}],\u0022channels\u0022:[\u0022anaconda\u0022,\u0022conda-forge\u0022]},\u0022BaseCondaEnvironment\u0022:null},\u0022EnvironmentVariables\u0022:{\u0022EXAMPLE_ENV_VAR\u0022:\u0022EXAMPLE_VALUE\u0022},\u0022Docker\u0022:{\u0022BaseImage\u0022:null,\u0022Platform\u0022:{\u0022Os\u0022:\u0022Linux\u0022,\u0022Architecture\u0022:\u0022amd64\u0022},\u0022BaseDockerfile\u0022:\u0022FROM mcr.microsoft.com/azureml/openmpi3.1.2-ubuntu18.04:20210701.v1\\n\\nENV AZUREML_CONDA_ENVIRONMENT_PATH /azureml-envs/sklearn-0.24.1\\n\\n# Create conda environment\\nRUN conda create -p $AZUREML_CONDA_ENVIRONMENT_PATH \\\\\\n    python=3.7 pip=20.2.4\\n\\n# Prepend path to AzureML conda environment\\nENV PATH $AZUREML_CONDA_ENVIRONMENT_PATH/bin:$PATH\\n\\n# Install pip dependencies\\nRUN pip install \u0027matplotlib\u003E=3.3,\u003C3.4\u0027 \\\\\\n                \u0027psutil\u003E=5.8,\u003C5.9\u0027 \\\\\\n                \u0027tqdm\u003E=4.59,\u003C4.60\u0027 \\\\\\n                \u0027pandas\u003E=1.1,\u003C1.2\u0027 \\\\\\n                \u0027scipy\u003E=1.5,\u003C1.6\u0027 \\\\\\n                \u0027numpy\u003E=1.10,\u003C1.20\u0027 \\\\\\n                \u0027azureml-core==1.32.0\u0027 \\\\\\n                \u0027azureml-defaults==1.32.0\u0027 \\\\\\n                \u0027azureml-mlflow==1.32.0\u0027 \\\\\\n                \u0027azureml-telemetry==1.32.0\u0027 \\\\\\n                \u0027scikit-learn==0.24.1\u0027\\n\\n# This is needed for mpi to locate libpython\\nENV LD_LIBRARY_PATH $AZUREML_CONDA_ENVIRONMENT_PATH/lib:$LD_LIBRARY_PATH\\n\u0022,\u0022BaseImageRegistry\u0022:{\u0022Address\u0022:null,\u0022Username\u0022:null,\u0022Password\u0022:null},\u0022Enabled\u0022:false,\u0022Arguments\u0022:[]},\u0022Spark\u0022:{\u0022Repositories\u0022:[],\u0022Packages\u0022:[],\u0022PrecachePackages\u0022:true},\u0022InferencingStackVersion\u0022:null},\u0022History\u0022:{\u0022OutputCollection\u0022:true,\u0022DirectoriesToWatch\u0022:[\u0022logs\u0022],\u0022EnableMLflowTracking\u0022:true},\u0022Spark\u0022:{\u0022Configuration\u0022:{}},\u0022ParallelTask\u0022:{\u0022MaxRetriesPerWorker\u0022:0,\u0022WorkerCountPerNode\u0022:1,\u0022TerminalExitCodes\u0022:null,\u0022Configuration\u0022:{}},\u0022BatchAi\u0022:{\u0022NodeCount\u0022:0},\u0022AmlCompute\u0022:{\u0022Name\u0022:null,\u0022VmSize\u0022:null,\u0022RetainCluster\u0022:false,\u0022ClusterMaxNodeCount\u0022:null},\u0022AISuperComputer\u0022:{\u0022InstanceType\u0022:\u0022D2\u0022,\u0022FrameworkImage\u0022:null,\u0022ImageVersion\u0022:\u0022pytorch-1.7.0\u0022,\u0022Location\u0022:null,\u0022AISuperComputerStorageData\u0022:null,\u0022Interactive\u0022:false,\u0022ScalePolicy\u0022:null,\u0022VirtualClusterArmId\u0022:null,\u0022TensorboardLogDirectory\u0022:null,\u0022SSHPublicKey\u0022:null,\u0022SSHPublicKeys\u0022:null,\u0022EnableAzmlInt\u0022:true,\u0022Priority\u0022:\u0022Medium\u0022,\u0022SLATier\u0022:\u0022Standard\u0022,\u0022UserAlias\u0022:null},\u0022KubernetesCompute\u0022:{\u0022InstanceType\u0022:null},\u0022Tensorflow\u0022:{\u0022WorkerCount\u0022:0,\u0022ParameterServerCount\u0022:0},\u0022Mpi\u0022:{\u0022ProcessCountPerNode\u0022:0},\u0022PyTorch\u0022:{\u0022CommunicationBackend\u0022:null,\u0022ProcessCount\u0022:null},\u0022Hdi\u0022:{\u0022YarnDeployMode\u0022:0},\u0022ContainerInstance\u0022:{\u0022Region\u0022:null,\u0022CpuCores\u0022:2.0,\u0022MemoryGb\u0022:3.5},\u0022ExposedPorts\u0022:null,\u0022Docker\u0022:{\u0022UseDocker\u0022:true,\u0022SharedVolumes\u0022:null,\u0022ShmSize\u0022:null,\u0022Arguments\u0022:null},\u0022Cmk8sCompute\u0022:{\u0022Configuration\u0022:{}},\u0022CommandReturnCodeConfig\u0022:{\u0022ReturnCode\u0022:0,\u0022SuccessfulReturnCodes\u0022:[]},\u0022EnvironmentVariables\u0022:{},\u0022ApplicationEndpoints\u0022:{},\u0022Parameters\u0022:[]},\u0022SnapshotId\u0022:\u002295f14c76-b1d9-44fc-844c-cfa5eff25a93\u0022,\u0022Snapshots\u0022:[],\u0022SourceCodeDataReference\u0022:null,\u0022ParentRunId\u0022:null,\u0022DataContainerId\u0022:null,\u0022RunType\u0022:null,\u0022DisplayName\u0022:\u0022test_377869420912\u0022,\u0022EnvironmentAssetId\u0022:null,\u0022Properties\u0022:{},\u0022Tags\u0022:{},\u0022AggregatedArtifactPath\u0022:null},\u0022ParentRunId\u0022:\u0022test_377869420912\u0022}",
+            "_aml_system_platform_config": "{\u0022ServiceAddress\u0022:\u0022https://eastus2.api.azureml.ms\u0022,\u0022SubscriptionId\u0022:\u002200000000-0000-0000-0000-000000000\u0022,\u0022ResourceGroupName\u0022:\u002200000\u0022,\u0022WorkspaceName\u0022:\u002200000\u0022,\u0022ExperimentName\u0022:\u0022azure-ai-ml\u0022,\u0022Definition\u0022:{\u0022Configuration\u0022:null,\u0022Attribution\u0022:null,\u0022TelemetryValues\u0022:null,\u0022Overrides\u0022:{\u0022Script\u0022:null,\u0022Command\u0022:\u0022python ./sweep_script.py --lr ${{search_space.lr}} --conv_size ${{search_space.conv_size}} --dropout_rate ${{search_space.dropout_rate}}\u0022,\u0022UseAbsolutePath\u0022:true,\u0022Arguments\u0022:[],\u0022SourceDirectoryDataStore\u0022:null,\u0022Framework\u0022:0,\u0022Target\u0022:\u0022testCompute\u0022,\u0022DataReferences\u0022:{},\u0022Data\u0022:{},\u0022OutputData\u0022:{},\u0022Datacaches\u0022:[],\u0022JobName\u0022:null,\u0022MaxRunDurationSeconds\u0022:null,\u0022NodeCount\u0022:1,\u0022InstanceTypes\u0022:[],\u0022Priority\u0022:null,\u0022CredentialPassthrough\u0022:false,\u0022Identity\u0022:null,\u0022Environment\u0022:{\u0022Name\u0022:\u0022AzureML-sklearn-1.0-ubuntu20.04-py38-cpu\u0022,\u0022Version\u0022:\u002233\u0022,\u0022AssetId\u0022:\u0022azureml://registries/azureml/environments/AzureML-sklearn-1.0-ubuntu20.04-py38-cpu/versions/33\u0022,\u0022AutoRebuild\u0022:true,\u0022Python\u0022:{\u0022InterpreterPath\u0022:\u0022python\u0022,\u0022UserManagedDependencies\u0022:true,\u0022CondaDependencies\u0022:null,\u0022BaseCondaEnvironment\u0022:null},\u0022EnvironmentVariables\u0022:{\u0022EXAMPLE_ENV_VAR\u0022:\u0022EXAMPLE_VALUE\u0022},\u0022Docker\u0022:{\u0022BaseImage\u0022:null,\u0022Platform\u0022:{\u0022Os\u0022:\u0022Linux\u0022,\u0022Architecture\u0022:\u0022amd64\u0022},\u0022BaseDockerfile\u0022:\u0022FROM mcr.microsoft.com/azureml/openmpi4.1.0-ubuntu20.04:20230103.v1\\n\\nENV AZUREML_CONDA_ENVIRONMENT_PATH /azureml-envs/sklearn-1.0\\n# Create conda environment\\nRUN conda create -p $AZUREML_CONDA_ENVIRONMENT_PATH \\\\\\n    python=3.8 pip=21.3.1 -c anaconda -c conda-forge\\n\\n# Prepend path to AzureML conda environment\\nENV PATH $AZUREML_CONDA_ENVIRONMENT_PATH/bin:$PATH\\n\\n# Install pip dependencies\\nRUN pip install \u0027matplotlib~=3.5.0\u0027 \\\\\\n                \u0027psutil~=5.8.0\u0027 \\\\\\n                \u0027tqdm~=4.62.0\u0027 \\\\\\n                \u0027pandas~=1.3.0\u0027 \\\\\\n                \u0027scipy~=1.7.0\u0027 \\\\\\n                \u0027numpy~=1.21.0\u0027 \\\\\\n                \u0027ipykernel~=6.0\u0027 \\\\\\n                \u0027azureml-core==1.48.0\u0027 \\\\\\n                \u0027azureml-defaults==1.48.0\u0027 \\\\\\n                \u0027azureml-mlflow==1.48.0\u0027 \\\\\\n                \u0027azureml-telemetry==1.48.0\u0027 \\\\\\n                \u0027scikit-learn~=1.0.0\u0027 \\\\\\n                \u0027debugpy~=1.6.3\u0027\\n\\n# This is needed for mpi to locate libpython\\nENV LD_LIBRARY_PATH $AZUREML_CONDA_ENVIRONMENT_PATH/lib:$LD_LIBRARY_PATH\\n\u0022,\u0022BaseImageRegistry\u0022:{\u0022Address\u0022:null,\u0022Username\u0022:null,\u0022Password\u0022:null},\u0022Enabled\u0022:false,\u0022Arguments\u0022:[]},\u0022Spark\u0022:{\u0022Repositories\u0022:[],\u0022Packages\u0022:[],\u0022PrecachePackages\u0022:true},\u0022InferencingStackVersion\u0022:null},\u0022History\u0022:{\u0022OutputCollection\u0022:true,\u0022DirectoriesToWatch\u0022:[\u0022logs\u0022],\u0022EnableMLflowTracking\u0022:true},\u0022Spark\u0022:{\u0022Configuration\u0022:{}},\u0022ParallelTask\u0022:{\u0022MaxRetriesPerWorker\u0022:0,\u0022WorkerCountPerNode\u0022:1,\u0022TerminalExitCodes\u0022:null,\u0022Configuration\u0022:{}},\u0022BatchAi\u0022:{\u0022NodeCount\u0022:0},\u0022AmlCompute\u0022:{\u0022Name\u0022:null,\u0022VmSize\u0022:null,\u0022RetainCluster\u0022:false,\u0022ClusterMaxNodeCount\u0022:null},\u0022AISuperComputer\u0022:{\u0022InstanceType\u0022:\u0022D2\u0022,\u0022FrameworkImage\u0022:null,\u0022ImageVersion\u0022:\u0022pytorch-1.7.0\u0022,\u0022Location\u0022:null,\u0022AISuperComputerStorageData\u0022:null,\u0022Interactive\u0022:false,\u0022ScalePolicy\u0022:null,\u0022VirtualClusterArmId\u0022:null,\u0022TensorboardLogDirectory\u0022:null,\u0022SSHPublicKey\u0022:null,\u0022SSHPublicKeys\u0022:null,\u0022EnableAzmlInt\u0022:true,\u0022Priority\u0022:\u0022Medium\u0022,\u0022SLATier\u0022:\u0022Standard\u0022,\u0022UserAlias\u0022:null},\u0022KubernetesCompute\u0022:{\u0022InstanceType\u0022:null},\u0022Tensorflow\u0022:{\u0022WorkerCount\u0022:0,\u0022ParameterServerCount\u0022:0},\u0022Mpi\u0022:{\u0022ProcessCountPerNode\u0022:0},\u0022PyTorch\u0022:{\u0022CommunicationBackend\u0022:null,\u0022ProcessCount\u0022:null},\u0022Hdi\u0022:{\u0022YarnDeployMode\u0022:0},\u0022ContainerInstance\u0022:{\u0022Region\u0022:null,\u0022CpuCores\u0022:2.0,\u0022MemoryGb\u0022:3.5},\u0022ExposedPorts\u0022:null,\u0022Docker\u0022:{\u0022UseDocker\u0022:true,\u0022SharedVolumes\u0022:null,\u0022ShmSize\u0022:null,\u0022Arguments\u0022:null},\u0022Cmk8sCompute\u0022:{\u0022Configuration\u0022:{}},\u0022CommandReturnCodeConfig\u0022:{\u0022ReturnCode\u0022:0,\u0022SuccessfulReturnCodes\u0022:[]},\u0022EnvironmentVariables\u0022:{},\u0022ApplicationEndpoints\u0022:{},\u0022Parameters\u0022:[]},\u0022SnapshotId\u0022:\u002299542f3d-f069-49d3-9cc9-b427c1c8ed70\u0022,\u0022Snapshots\u0022:[],\u0022SourceCodeDataReference\u0022:null,\u0022ParentRunId\u0022:null,\u0022DataContainerId\u0022:null,\u0022RunType\u0022:null,\u0022DisplayName\u0022:\u0022test_976917910902\u0022,\u0022EnvironmentAssetId\u0022:null,\u0022Properties\u0022:{},\u0022Tags\u0022:{},\u0022AggregatedArtifactPath\u0022:null},\u0022ParentRunId\u0022:\u0022test_976917910902\u0022}",
             "_aml_system_resume_child_runs": "null",
             "_aml_system_all_jobs_generated": "true",
             "_aml_system_cancellation_requested": "false",
-            "_aml_system_progress_metadata_evaluation_timestamp": "\u00222023-02-22T22:43:05.316094\u0022",
-            "_aml_system_progress_metadata_digest": "\u002294923846d4223b63f1d7c2e6a143a86b59b7dc12b5b05aa703e13768f8bf06da\u0022",
-            "_aml_system_progress_metadata_active_timestamp": "\u00222023-02-22T22:43:05.316094\u0022",
+            "_aml_system_progress_metadata_evaluation_timestamp": "\u00222023-02-23T20:45:23.431783\u0022",
+            "_aml_system_progress_metadata_digest": "\u00225293bf3ec43b3d18faa53575294b0db9a5e0e73b707c8e88367b4b3cbd221e73\u0022",
+            "_aml_system_progress_metadata_active_timestamp": "\u00222023-02-23T20:45:23.431783\u0022",
             "_aml_system_optimizer_state_artifact": "null",
             "_aml_system_outdated_optimizer_state_artifacts": "\u0022[]\u0022",
-            "_aml_system_test_377869420912_0": "{\u0022conv_size\u0022: 7, \u0022dropout_rate\u0022: 0.2640625560606097, \u0022lr\u0022: 0.03248644267218736}",
-            "_aml_system_test_377869420912_1": "{\u0022conv_size\u0022: 7, \u0022dropout_rate\u0022: 0.2894213511110196, \u0022lr\u0022: 0.058603899248371207}"
-=======
-            "_aml_system_platform_config": "{\u0022ServiceAddress\u0022:\u0022https://eastus.api.azureml.ms\u0022,\u0022SubscriptionId\u0022:\u002200000000-0000-0000-0000-000000000\u0022,\u0022ResourceGroupName\u0022:\u002200000\u0022,\u0022WorkspaceName\u0022:\u002200000\u0022,\u0022ExperimentName\u0022:\u0022azure-ai-ml\u0022,\u0022Definition\u0022:{\u0022Configuration\u0022:null,\u0022Attribution\u0022:null,\u0022TelemetryValues\u0022:null,\u0022Overrides\u0022:{\u0022Script\u0022:null,\u0022Command\u0022:\u0022python ./sweep_script.py --lr ${{search_space.lr}} --conv_size ${{search_space.conv_size}} --dropout_rate ${{search_space.dropout_rate}}\u0022,\u0022UseAbsolutePath\u0022:true,\u0022Arguments\u0022:[],\u0022SourceDirectoryDataStore\u0022:null,\u0022Framework\u0022:0,\u0022Target\u0022:\u0022testCompute\u0022,\u0022DataReferences\u0022:{},\u0022Data\u0022:{},\u0022OutputData\u0022:{},\u0022Datacaches\u0022:[],\u0022JobName\u0022:null,\u0022MaxRunDurationSeconds\u0022:null,\u0022NodeCount\u0022:1,\u0022InstanceTypes\u0022:[],\u0022Priority\u0022:null,\u0022CredentialPassthrough\u0022:false,\u0022Identity\u0022:null,\u0022Environment\u0022:{\u0022Name\u0022:\u0022AzureML-sklearn-1.0-ubuntu20.04-py38-cpu\u0022,\u0022Version\u0022:\u002233\u0022,\u0022AssetId\u0022:\u0022azureml://registries/azureml/environments/AzureML-sklearn-1.0-ubuntu20.04-py38-cpu/versions/33\u0022,\u0022AutoRebuild\u0022:true,\u0022Python\u0022:{\u0022InterpreterPath\u0022:\u0022python\u0022,\u0022UserManagedDependencies\u0022:true,\u0022CondaDependencies\u0022:null,\u0022BaseCondaEnvironment\u0022:null},\u0022EnvironmentVariables\u0022:{\u0022EXAMPLE_ENV_VAR\u0022:\u0022EXAMPLE_VALUE\u0022},\u0022Docker\u0022:{\u0022BaseImage\u0022:null,\u0022Platform\u0022:{\u0022Os\u0022:\u0022Linux\u0022,\u0022Architecture\u0022:\u0022amd64\u0022},\u0022BaseDockerfile\u0022:\u0022FROM mcr.microsoft.com/azureml/openmpi4.1.0-ubuntu20.04:20230103.v1\\n\\nENV AZUREML_CONDA_ENVIRONMENT_PATH /azureml-envs/sklearn-1.0\\n# Create conda environment\\nRUN conda create -p $AZUREML_CONDA_ENVIRONMENT_PATH \\\\\\n    python=3.8 pip=21.3.1 -c anaconda -c conda-forge\\n\\n# Prepend path to AzureML conda environment\\nENV PATH $AZUREML_CONDA_ENVIRONMENT_PATH/bin:$PATH\\n\\n# Install pip dependencies\\nRUN pip install \u0027matplotlib~=3.5.0\u0027 \\\\\\n                \u0027psutil~=5.8.0\u0027 \\\\\\n                \u0027tqdm~=4.62.0\u0027 \\\\\\n                \u0027pandas~=1.3.0\u0027 \\\\\\n                \u0027scipy~=1.7.0\u0027 \\\\\\n                \u0027numpy~=1.21.0\u0027 \\\\\\n                \u0027ipykernel~=6.0\u0027 \\\\\\n                \u0027azureml-core==1.48.0\u0027 \\\\\\n                \u0027azureml-defaults==1.48.0\u0027 \\\\\\n                \u0027azureml-mlflow==1.48.0\u0027 \\\\\\n                \u0027azureml-telemetry==1.48.0\u0027 \\\\\\n                \u0027scikit-learn~=1.0.0\u0027 \\\\\\n                \u0027debugpy~=1.6.3\u0027\\n\\n# This is needed for mpi to locate libpython\\nENV LD_LIBRARY_PATH $AZUREML_CONDA_ENVIRONMENT_PATH/lib:$LD_LIBRARY_PATH\\n\u0022,\u0022BaseImageRegistry\u0022:{\u0022Address\u0022:null,\u0022Username\u0022:null,\u0022Password\u0022:null},\u0022Enabled\u0022:false,\u0022Arguments\u0022:[]},\u0022Spark\u0022:{\u0022Repositories\u0022:[],\u0022Packages\u0022:[],\u0022PrecachePackages\u0022:true},\u0022InferencingStackVersion\u0022:null},\u0022History\u0022:{\u0022OutputCollection\u0022:true,\u0022DirectoriesToWatch\u0022:[\u0022logs\u0022],\u0022EnableMLflowTracking\u0022:true},\u0022Spark\u0022:{\u0022Configuration\u0022:{}},\u0022ParallelTask\u0022:{\u0022MaxRetriesPerWorker\u0022:0,\u0022WorkerCountPerNode\u0022:1,\u0022TerminalExitCodes\u0022:null,\u0022Configuration\u0022:{}},\u0022BatchAi\u0022:{\u0022NodeCount\u0022:0},\u0022AmlCompute\u0022:{\u0022Name\u0022:null,\u0022VmSize\u0022:null,\u0022RetainCluster\u0022:false,\u0022ClusterMaxNodeCount\u0022:null},\u0022AISuperComputer\u0022:{\u0022InstanceType\u0022:\u0022D2\u0022,\u0022FrameworkImage\u0022:null,\u0022ImageVersion\u0022:\u0022pytorch-1.7.0\u0022,\u0022Location\u0022:null,\u0022AISuperComputerStorageData\u0022:null,\u0022Interactive\u0022:false,\u0022ScalePolicy\u0022:null,\u0022VirtualClusterArmId\u0022:null,\u0022TensorboardLogDirectory\u0022:null,\u0022SSHPublicKey\u0022:null,\u0022SSHPublicKeys\u0022:null,\u0022EnableAzmlInt\u0022:true,\u0022Priority\u0022:\u0022Medium\u0022,\u0022SLATier\u0022:\u0022Standard\u0022,\u0022UserAlias\u0022:null},\u0022KubernetesCompute\u0022:{\u0022InstanceType\u0022:null},\u0022Tensorflow\u0022:{\u0022WorkerCount\u0022:0,\u0022ParameterServerCount\u0022:0},\u0022Mpi\u0022:{\u0022ProcessCountPerNode\u0022:0},\u0022PyTorch\u0022:{\u0022CommunicationBackend\u0022:null,\u0022ProcessCount\u0022:null},\u0022Hdi\u0022:{\u0022YarnDeployMode\u0022:0},\u0022ContainerInstance\u0022:{\u0022Region\u0022:null,\u0022CpuCores\u0022:2.0,\u0022MemoryGb\u0022:3.5},\u0022ExposedPorts\u0022:null,\u0022Docker\u0022:{\u0022UseDocker\u0022:true,\u0022SharedVolumes\u0022:null,\u0022ShmSize\u0022:null,\u0022Arguments\u0022:null},\u0022Cmk8sCompute\u0022:{\u0022Configuration\u0022:{}},\u0022CommandReturnCodeConfig\u0022:{\u0022ReturnCode\u0022:0,\u0022SuccessfulReturnCodes\u0022:[]},\u0022EnvironmentVariables\u0022:{},\u0022ApplicationEndpoints\u0022:{},\u0022Parameters\u0022:[]},\u0022SnapshotId\u0022:\u0022f197f652-c621-40d9-bb69-2c643f694a9c\u0022,\u0022Snapshots\u0022:[],\u0022SourceCodeDataReference\u0022:null,\u0022ParentRunId\u0022:null,\u0022DataContainerId\u0022:null,\u0022RunType\u0022:null,\u0022DisplayName\u0022:\u0022test_920679704935\u0022,\u0022EnvironmentAssetId\u0022:null,\u0022Properties\u0022:{},\u0022Tags\u0022:{},\u0022AggregatedArtifactPath\u0022:null},\u0022ParentRunId\u0022:\u0022test_920679704935\u0022}",
-            "_aml_system_resume_child_runs": "null",
-            "_aml_system_all_jobs_generated": "true",
-            "_aml_system_cancellation_requested": "false",
-            "_aml_system_progress_metadata_evaluation_timestamp": "\u00222023-02-22T19:38:00.933989\u0022",
-            "_aml_system_progress_metadata_digest": "\u002255d68bb89afd4035d02eb270dc6e3f14b428628e22b098da58a6fd2e70719784\u0022",
-            "_aml_system_progress_metadata_active_timestamp": "\u00222023-02-22T19:38:00.933989\u0022",
-            "_aml_system_optimizer_state_artifact": "null",
-            "_aml_system_outdated_optimizer_state_artifacts": "\u0022[]\u0022",
-            "_aml_system_test_920679704935_0": "{\u0022conv_size\u0022: 7, \u0022dropout_rate\u0022: 0.29304496450222406, \u0022lr\u0022: 0.08198484362528238}",
-            "_aml_system_test_920679704935_1": "{\u0022conv_size\u0022: 2, \u0022dropout_rate\u0022: 0.18776206058139477, \u0022lr\u0022: 0.07398330325001688}"
->>>>>>> ce9edaa6
+            "_aml_system_test_976917910902_0": "{\u0022conv_size\u0022: 7, \u0022dropout_rate\u0022: 0.30555319680790893, \u0022lr\u0022: 0.020553521746522432}",
+            "_aml_system_test_976917910902_1": "{\u0022conv_size\u0022: 2, \u0022dropout_rate\u0022: 0.4514863445696121, \u0022lr\u0022: 0.09557168100226995}"
           },
           "properties": {
             "primary_metric_config": "{\u0022name\u0022:\u0022accuracy\u0022,\u0022goal\u0022:\u0022maximize\u0022}",
@@ -863,30 +560,18 @@
             "runTemplate": "HyperDrive",
             "azureml.runsource": "hyperdrive",
             "platform": "AML",
-<<<<<<< HEAD
-            "ContentSnapshotId": "95f14c76-b1d9-44fc-844c-cfa5eff25a93",
+            "ContentSnapshotId": "99542f3d-f069-49d3-9cc9-b427c1c8ed70",
             "user_agent": "managementfrontend/f303596d22384a1941518f0d9a3ec22c9c9ae359",
             "space_size": "infinite_space_size"
           },
-          "displayName": "test_377869420912",
-=======
-            "ContentSnapshotId": "f197f652-c621-40d9-bb69-2c643f694a9c",
-            "user_agent": "managementfrontend/f303596d22384a1941518f0d9a3ec22c9c9ae359",
-            "space_size": "infinite_space_size"
-          },
-          "displayName": "test_920679704935",
->>>>>>> ce9edaa6
+          "displayName": "test_976917910902",
           "status": "Running",
           "experimentName": "azure-ai-ml",
           "services": {
             "Studio": {
               "jobServiceType": "Studio",
               "port": null,
-<<<<<<< HEAD
-              "endpoint": "https://ml.azure.com/runs/test_377869420912?wsid=/subscriptions/00000000-0000-0000-0000-000000000/resourcegroups/00000/workspaces/00000",
-=======
-              "endpoint": "https://ml.azure.com/runs/test_920679704935?wsid=/subscriptions/00000000-0000-0000-0000-000000000/resourcegroups/00000/workspaces/00000",
->>>>>>> ce9edaa6
+              "endpoint": "https://ml.azure.com/runs/test_976917910902?wsid=/subscriptions/00000000-0000-0000-0000-000000000/resourcegroups/00000/workspaces/00000",
               "status": null,
               "errorMessage": null,
               "properties": null,
@@ -943,11 +628,7 @@
             "goal": "Maximize"
           },
           "trial": {
-<<<<<<< HEAD
-            "codeId": "/subscriptions/00000000-0000-0000-0000-000000000/resourceGroups/00000/providers/Microsoft.MachineLearningServices/workspaces/00000/codes/84748ec2-7569-4488-8de9-9eaa21dbf750/versions/1",
-=======
-            "codeId": "/subscriptions/00000000-0000-0000-0000-000000000/resourceGroups/00000/providers/Microsoft.MachineLearningServices/workspaces/00000/codes/012982b7-8c20-41db-8cd8-cdebb0a77080/versions/1",
->>>>>>> ce9edaa6
+            "codeId": "/subscriptions/00000000-0000-0000-0000-000000000/resourceGroups/00000/providers/Microsoft.MachineLearningServices/workspaces/00000/codes/51872d28-bb1a-461a-9ed1-6e46d16c62c4/versions/1",
             "command": "python ./sweep_script.py --lr ${{search_space.lr}} --conv_size ${{search_space.conv_size}} --dropout_rate ${{search_space.dropout_rate}}",
             "environmentId": "/subscriptions/00000000-0000-0000-0000-000000000/resourceGroups/00000/providers/Microsoft.MachineLearningServices/workspaces/00000/environments/AzureML-sklearn-1.0-ubuntu20.04-py38-cpu/versions/33",
             "environmentVariables": {},
@@ -963,11 +644,7 @@
           "outputs": {
             "default": {
               "description": null,
-<<<<<<< HEAD
-              "uri": "azureml://datastores/workspaceartifactstore/ExperimentRun/dcid.test_377869420912",
-=======
-              "uri": "azureml://datastores/workspaceartifactstore/ExperimentRun/dcid.test_920679704935",
->>>>>>> ce9edaa6
+              "uri": "azureml://datastores/workspaceartifactstore/ExperimentRun/dcid.test_976917910902",
               "assetName": null,
               "assetVersion": null,
               "mode": "ReadWriteMount",
@@ -976,23 +653,14 @@
           }
         },
         "systemData": {
-<<<<<<< HEAD
-          "createdAt": "2023-02-22T22:43:04.5538017\u002B00:00",
+          "createdAt": "2023-02-23T20:45:21.7344331\u002B00:00",
           "createdBy": "Diondra Peck",
-=======
-          "createdAt": "2023-02-22T19:38:00.303808\u002B00:00",
-          "createdBy": "Firstname Lastname",
->>>>>>> ce9edaa6
           "createdByType": "User"
         }
       }
     }
   ],
   "Variables": {
-<<<<<<< HEAD
-    "job_name": "test_377869420912"
-=======
-    "job_name": "test_920679704935"
->>>>>>> ce9edaa6
+    "job_name": "test_976917910902"
   }
 }