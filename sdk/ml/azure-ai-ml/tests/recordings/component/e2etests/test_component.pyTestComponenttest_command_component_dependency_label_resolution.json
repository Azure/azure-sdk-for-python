{
  "Entries": [
    {
<<<<<<< HEAD
      "RequestUri": "https://management.azure.com/subscriptions/00000000-0000-0000-0000-000000000/resourceGroups/00000/providers/Microsoft.MachineLearningServices/workspaces/00000/environments/test_860569674631/versions/foo?api-version=2022-05-01",
=======
      "RequestUri": "https://management.azure.com/subscriptions/00000000-0000-0000-0000-000000000/resourceGroups/00000/providers/Microsoft.MachineLearningServices/workspaces/00000/environments/test_329232106523/versions/foo?api-version=2022-05-01",
>>>>>>> d49b4ced
      "RequestMethod": "PUT",
      "RequestHeaders": {
        "Accept": "application/json",
        "Accept-Encoding": "gzip, deflate",
        "Connection": "keep-alive",
        "Content-Length": "372",
        "Content-Type": "application/json",
<<<<<<< HEAD
        "User-Agent": "azure-ai-ml/1.5.0 azsdk-python-mgmt-machinelearningservices/0.1.0 Python/3.7.9 (Windows-10-10.0.22621-SP0)"
=======
        "User-Agent": "azure-ai-ml/1.5.0 azsdk-python-mgmt-machinelearningservices/0.1.0 Python/3.10.6 (Linux-5.15.90.1-microsoft-standard-WSL2-x86_64-with-glibc2.35)"
>>>>>>> d49b4ced
      },
      "RequestBody": {
        "properties": {
          "description": "Environment with inline conda definition",
          "isAnonymous": false,
          "isArchived": false,
          "condaFile": "channels:\n- conda-forge\ndependencies:\n- python=3.8\n- pip\n- pip:\n  - nbgitpuller\n  - sphinx-gallery\n  - pandas\n  - matplotlib\n  - mlflow\nname: example-environment\n",
          "image": "mcr.microsoft.com/azureml/openmpi4.1.0-ubuntu22.04"
        }
      },
      "StatusCode": 201,
      "ResponseHeaders": {
        "Cache-Control": "no-cache",
<<<<<<< HEAD
        "Content-Length": "1190",
        "Content-Type": "application/json; charset=utf-8",
        "Date": "Thu, 23 Feb 2023 19:03:33 GMT",
        "Expires": "-1",
        "Location": "https://management.azure.com/subscriptions/00000000-0000-0000-0000-000000000/resourceGroups/00000/providers/Microsoft.MachineLearningServices/workspaces/00000/environments/test_860569674631/versions/foo?api-version=2022-05-01",
        "Pragma": "no-cache",
        "Request-Context": "appId=cid-v1:2d2e8e63-272e-4b3c-8598-4ee570a0e70d",
        "Server-Timing": "traceparent;desc=\u002200-9ce2e2e565e8f220f769a3a4fc48685b-bff08c52caca824c-01\u0022",
        "Strict-Transport-Security": "max-age=31536000; includeSubDomains",
        "x-aml-cluster": "vienna-eastus2-01",
        "X-Content-Type-Options": "nosniff",
        "x-ms-correlation-request-id": "0ed692f9-3101-4d32-b6da-da7f01f87a00",
        "x-ms-ratelimit-remaining-subscription-writes": "1152",
        "x-ms-response-type": "standard",
        "x-ms-routing-request-id": "WESTUS2:20230223T190333Z:0ed692f9-3101-4d32-b6da-da7f01f87a00",
        "x-request-time": "0.602"
      },
      "ResponseBody": {
        "id": "/subscriptions/00000000-0000-0000-0000-000000000/resourceGroups/00000/providers/Microsoft.MachineLearningServices/workspaces/00000/environments/test_860569674631/versions/foo",
=======
        "Content-Length": "1085",
        "Content-Type": "application/json; charset=utf-8",
        "Date": "Thu, 09 Mar 2023 00:27:49 GMT",
        "Expires": "-1",
        "Location": "https://management.azure.com/subscriptions/00000000-0000-0000-0000-000000000/resourceGroups/00000/providers/Microsoft.MachineLearningServices/workspaces/00000/environments/test_329232106523/versions/foo?api-version=2022-05-01",
        "Pragma": "no-cache",
        "Request-Context": "appId=cid-v1:2d2e8e63-272e-4b3c-8598-4ee570a0e70d",
        "Server-Timing": "traceparent;desc=\u002200-3c87005530394b2bcb60de4ddf8ac9f1-f9fef716fe7ff2e4-01\u0022",
        "Strict-Transport-Security": "max-age=31536000; includeSubDomains",
        "x-aml-cluster": "vienna-eastus-02",
        "X-Content-Type-Options": "nosniff",
        "x-ms-correlation-request-id": "278c34f2-fee8-4548-960d-218613bbf45e",
        "x-ms-ratelimit-remaining-subscription-writes": "1186",
        "x-ms-response-type": "standard",
        "x-ms-routing-request-id": "CANADACENTRAL:20230309T002750Z:278c34f2-fee8-4548-960d-218613bbf45e",
        "x-request-time": "0.358"
      },
      "ResponseBody": {
        "id": "/subscriptions/00000000-0000-0000-0000-000000000/resourceGroups/00000/providers/Microsoft.MachineLearningServices/workspaces/00000/environments/test_329232106523/versions/foo",
>>>>>>> d49b4ced
        "name": "foo",
        "type": "Microsoft.MachineLearningServices/workspaces/environments/versions",
        "properties": {
          "description": "Environment with inline conda definition",
          "tags": {},
          "properties": {},
          "isArchived": false,
          "isAnonymous": false,
          "environmentType": "UserCreated",
          "image": "mcr.microsoft.com/azureml/openmpi4.1.0-ubuntu22.04",
          "condaFile": "{\n  \u0022channels\u0022: [\n    \u0022conda-forge\u0022\n  ],\n  \u0022dependencies\u0022: [\n    \u0022python=3.8\u0022,\n    \u0022pip\u0022,\n    {\n      \u0022pip\u0022: [\n        \u0022nbgitpuller\u0022,\n        \u0022sphinx-gallery\u0022,\n        \u0022pandas\u0022,\n        \u0022matplotlib\u0022,\n        \u0022mlflow\u0022\n      ]\n    }\n  ],\n  \u0022name\u0022: \u0022example-environment\u0022\n}",
          "osType": "Linux"
        },
        "systemData": {
<<<<<<< HEAD
          "createdAt": "2023-02-23T19:03:33.0053224\u002B00:00",
          "createdBy": "Diondra Peck",
          "createdByType": "User",
          "lastModifiedAt": "2023-02-23T19:03:33.0053224\u002B00:00",
          "lastModifiedBy": "Diondra Peck",
=======
          "createdAt": "2023-03-09T00:27:49.9079202\u002B00:00",
          "createdBy": "Firstname Lastname",
          "createdByType": "User",
          "lastModifiedAt": "2023-03-09T00:27:49.9079202\u002B00:00",
          "lastModifiedBy": "Firstname Lastname",
>>>>>>> d49b4ced
          "lastModifiedByType": "User"
        }
      }
    },
    {
<<<<<<< HEAD
      "RequestUri": "https://management.azure.com/subscriptions/00000000-0000-0000-0000-000000000/resourceGroups/00000/providers/Microsoft.MachineLearningServices/workspaces/00000/environments/test_860569674631/versions/bar?api-version=2022-05-01",
=======
      "RequestUri": "https://management.azure.com/subscriptions/00000000-0000-0000-0000-000000000/resourceGroups/00000/providers/Microsoft.MachineLearningServices/workspaces/00000/environments/test_329232106523/versions/bar?api-version=2022-05-01",
>>>>>>> d49b4ced
      "RequestMethod": "PUT",
      "RequestHeaders": {
        "Accept": "application/json",
        "Accept-Encoding": "gzip, deflate",
        "Connection": "keep-alive",
        "Content-Length": "372",
        "Content-Type": "application/json",
<<<<<<< HEAD
        "User-Agent": "azure-ai-ml/1.5.0 azsdk-python-mgmt-machinelearningservices/0.1.0 Python/3.7.9 (Windows-10-10.0.22621-SP0)"
=======
        "User-Agent": "azure-ai-ml/1.5.0 azsdk-python-mgmt-machinelearningservices/0.1.0 Python/3.10.6 (Linux-5.15.90.1-microsoft-standard-WSL2-x86_64-with-glibc2.35)"
>>>>>>> d49b4ced
      },
      "RequestBody": {
        "properties": {
          "description": "Environment with inline conda definition",
          "isAnonymous": false,
          "isArchived": false,
          "condaFile": "channels:\n- conda-forge\ndependencies:\n- python=3.8\n- pip\n- pip:\n  - nbgitpuller\n  - sphinx-gallery\n  - pandas\n  - matplotlib\n  - mlflow\nname: example-environment\n",
          "image": "mcr.microsoft.com/azureml/openmpi4.1.0-ubuntu22.04"
        }
      },
      "StatusCode": 201,
      "ResponseHeaders": {
        "Cache-Control": "no-cache",
<<<<<<< HEAD
        "Content-Length": "1190",
        "Content-Type": "application/json; charset=utf-8",
        "Date": "Thu, 23 Feb 2023 19:03:33 GMT",
        "Expires": "-1",
        "Location": "https://management.azure.com/subscriptions/00000000-0000-0000-0000-000000000/resourceGroups/00000/providers/Microsoft.MachineLearningServices/workspaces/00000/environments/test_860569674631/versions/bar?api-version=2022-05-01",
        "Pragma": "no-cache",
        "Request-Context": "appId=cid-v1:2d2e8e63-272e-4b3c-8598-4ee570a0e70d",
        "Server-Timing": "traceparent;desc=\u002200-fc28b27531fb6f4582d6028bc0b4342a-6050c0891092fb47-01\u0022",
        "Strict-Transport-Security": "max-age=31536000; includeSubDomains",
        "x-aml-cluster": "vienna-eastus2-01",
        "X-Content-Type-Options": "nosniff",
        "x-ms-correlation-request-id": "d18db54a-36ec-4d77-8063-caa48c0c3db3",
        "x-ms-ratelimit-remaining-subscription-writes": "1151",
        "x-ms-response-type": "standard",
        "x-ms-routing-request-id": "WESTUS2:20230223T190334Z:d18db54a-36ec-4d77-8063-caa48c0c3db3",
        "x-request-time": "0.410"
      },
      "ResponseBody": {
        "id": "/subscriptions/00000000-0000-0000-0000-000000000/resourceGroups/00000/providers/Microsoft.MachineLearningServices/workspaces/00000/environments/test_860569674631/versions/bar",
=======
        "Content-Length": "1085",
        "Content-Type": "application/json; charset=utf-8",
        "Date": "Thu, 09 Mar 2023 00:27:50 GMT",
        "Expires": "-1",
        "Location": "https://management.azure.com/subscriptions/00000000-0000-0000-0000-000000000/resourceGroups/00000/providers/Microsoft.MachineLearningServices/workspaces/00000/environments/test_329232106523/versions/bar?api-version=2022-05-01",
        "Pragma": "no-cache",
        "Request-Context": "appId=cid-v1:2d2e8e63-272e-4b3c-8598-4ee570a0e70d",
        "Server-Timing": "traceparent;desc=\u002200-e3f921cc2e2332d5b4e888f88712f5ea-b7483e0bb4616618-01\u0022",
        "Strict-Transport-Security": "max-age=31536000; includeSubDomains",
        "x-aml-cluster": "vienna-eastus-02",
        "X-Content-Type-Options": "nosniff",
        "x-ms-correlation-request-id": "01b9b530-b00e-406d-a59b-12e2969fb397",
        "x-ms-ratelimit-remaining-subscription-writes": "1185",
        "x-ms-response-type": "standard",
        "x-ms-routing-request-id": "CANADACENTRAL:20230309T002750Z:01b9b530-b00e-406d-a59b-12e2969fb397",
        "x-request-time": "0.323"
      },
      "ResponseBody": {
        "id": "/subscriptions/00000000-0000-0000-0000-000000000/resourceGroups/00000/providers/Microsoft.MachineLearningServices/workspaces/00000/environments/test_329232106523/versions/bar",
>>>>>>> d49b4ced
        "name": "bar",
        "type": "Microsoft.MachineLearningServices/workspaces/environments/versions",
        "properties": {
          "description": "Environment with inline conda definition",
          "tags": {},
          "properties": {},
          "isArchived": false,
          "isAnonymous": false,
          "environmentType": "UserCreated",
          "image": "mcr.microsoft.com/azureml/openmpi4.1.0-ubuntu22.04",
          "condaFile": "{\n  \u0022channels\u0022: [\n    \u0022conda-forge\u0022\n  ],\n  \u0022dependencies\u0022: [\n    \u0022python=3.8\u0022,\n    \u0022pip\u0022,\n    {\n      \u0022pip\u0022: [\n        \u0022nbgitpuller\u0022,\n        \u0022sphinx-gallery\u0022,\n        \u0022pandas\u0022,\n        \u0022matplotlib\u0022,\n        \u0022mlflow\u0022\n      ]\n    }\n  ],\n  \u0022name\u0022: \u0022example-environment\u0022\n}",
          "osType": "Linux"
        },
        "systemData": {
<<<<<<< HEAD
          "createdAt": "2023-02-23T19:03:34.0040986\u002B00:00",
          "createdBy": "Diondra Peck",
          "createdByType": "User",
          "lastModifiedAt": "2023-02-23T19:03:34.0040986\u002B00:00",
          "lastModifiedBy": "Diondra Peck",
=======
          "createdAt": "2023-03-09T00:27:50.4539003\u002B00:00",
          "createdBy": "Firstname Lastname",
          "createdByType": "User",
          "lastModifiedAt": "2023-03-09T00:27:50.4539003\u002B00:00",
          "lastModifiedBy": "Firstname Lastname",
>>>>>>> d49b4ced
          "lastModifiedByType": "User"
        }
      }
    },
    {
<<<<<<< HEAD
      "RequestUri": "https://management.azure.com/subscriptions/00000000-0000-0000-0000-000000000/resourceGroups/00000/providers/Microsoft.MachineLearningServices/workspaces/00000?api-version=2022-10-01",
=======
      "RequestUri": "https://management.azure.com/subscriptions/00000000-0000-0000-0000-000000000/resourceGroups/00000/providers/Microsoft.MachineLearningServices/workspaces/00000/datastores/workspaceblobstore?api-version=2022-10-01",
>>>>>>> d49b4ced
      "RequestMethod": "GET",
      "RequestHeaders": {
        "Accept": "application/json",
        "Accept-Encoding": "gzip, deflate",
        "Connection": "keep-alive",
<<<<<<< HEAD
        "User-Agent": "azure-ai-ml/1.5.0 azsdk-python-mgmt-machinelearningservices/0.1.0 Python/3.7.9 (Windows-10-10.0.22621-SP0)"
=======
        "User-Agent": "azure-ai-ml/1.5.0 azsdk-python-mgmt-machinelearningservices/0.1.0 Python/3.10.6 (Linux-5.15.90.1-microsoft-standard-WSL2-x86_64-with-glibc2.35)"
>>>>>>> d49b4ced
      },
      "RequestBody": null,
      "StatusCode": 200,
      "ResponseHeaders": {
        "Cache-Control": "no-cache",
        "Content-Encoding": "gzip",
        "Content-Type": "application/json; charset=utf-8",
<<<<<<< HEAD
        "Date": "Thu, 23 Feb 2023 19:03:45 GMT",
        "Expires": "-1",
        "Pragma": "no-cache",
        "Request-Context": "appId=cid-v1:2d2e8e63-272e-4b3c-8598-4ee570a0e70d",
        "Server-Timing": "traceparent;desc=\u002200-0af52186602a89ec2586388b285fd215-939baef213cd1494-01\u0022",
=======
        "Date": "Thu, 09 Mar 2023 00:28:03 GMT",
        "Expires": "-1",
        "Pragma": "no-cache",
        "Request-Context": "appId=cid-v1:2d2e8e63-272e-4b3c-8598-4ee570a0e70d",
        "Server-Timing": "traceparent;desc=\u002200-f1b0bc7073f724f3a9f41fd3c69163a8-695b2163b2a27ac9-01\u0022",
>>>>>>> d49b4ced
        "Strict-Transport-Security": "max-age=31536000; includeSubDomains",
        "Transfer-Encoding": "chunked",
        "Vary": [
          "Accept-Encoding",
          "Accept-Encoding"
        ],
<<<<<<< HEAD
        "x-aml-cluster": "vienna-eastus2-01",
        "X-Content-Type-Options": "nosniff",
        "x-ms-correlation-request-id": "4d01230a-726a-4338-8dcb-9ff8bbda396a",
        "x-ms-ratelimit-remaining-subscription-reads": "11915",
        "x-ms-response-type": "standard",
        "x-ms-routing-request-id": "WESTUS2:20230223T190346Z:4d01230a-726a-4338-8dcb-9ff8bbda396a",
        "x-request-time": "0.290"
=======
        "x-aml-cluster": "vienna-eastus-02",
        "X-Content-Type-Options": "nosniff",
        "x-ms-correlation-request-id": "8900b126-d0dd-4fcc-83a5-77089f2187f5",
        "x-ms-ratelimit-remaining-subscription-reads": "11948",
        "x-ms-response-type": "standard",
        "x-ms-routing-request-id": "CANADACENTRAL:20230309T002804Z:8900b126-d0dd-4fcc-83a5-77089f2187f5",
        "x-request-time": "0.112"
>>>>>>> d49b4ced
      },
      "ResponseBody": {
        "id": "/subscriptions/00000000-0000-0000-0000-000000000/resourceGroups/00000/providers/Microsoft.MachineLearningServices/workspaces/00000",
        "name": "00000",
        "type": "Microsoft.MachineLearningServices/workspaces",
        "location": "eastus2",
        "tags": {},
        "etag": null,
        "properties": {
          "friendlyName": "00000",
          "description": "",
          "storageAccount": "/subscriptions/00000000-0000-0000-0000-000000000/resourceGroups/00000/providers/Microsoft.Storage/storageAccounts/saveorz2izv2bas",
          "keyVault": "/subscriptions/00000000-0000-0000-0000-000000000/resourceGroups/00000/providers/Microsoft.Keyvault/vaults/kvtest4k4d3fds6sjxs",
          "applicationInsights": "/subscriptions/00000000-0000-0000-0000-000000000/resourceGroups/00000/providers/Microsoft.insights/components/aiveorz2izv2bas",
          "hbiWorkspace": false,
          "tenantId": "72f988bf-86f1-41af-91ab-2d7cd011db47",
          "imageBuildCompute": null,
          "provisioningState": "Succeeded",
          "v1LegacyMode": false,
          "softDeleteEnabled": false,
          "containerRegistry": "/subscriptions/00000000-0000-0000-0000-000000000/resourceGroups/00000/providers/Microsoft.ContainerRegistry/registries/crveorz2izv2bas",
          "notebookInfo": {
            "resourceId": "0000000-0000-0000-0000-000000000000",
            "fqdn": "ml-sdkvnextcli-eastus2-2d1e66ae-85e3-42c0-be91-34de66397f26.eastus2.notebooks.azure.net",
            "isPrivateLinkEnabled": false,
            "notebookPreparationError": null
          },
<<<<<<< HEAD
          "storageHnsEnabled": false,
          "workspaceId": "2d1e66ae-85e3-42c0-be91-34de66397f26",
          "linkedModelInventoryArmId": null,
          "privateLinkCount": 0,
          "publicNetworkAccess": "Enabled",
          "discoveryUrl": "https://eastus2.api.azureml.ms/discovery",
          "mlFlowTrackingUri": "azureml://eastus2.api.azureml.ms/mlflow/v1.0/subscriptions/00000000-0000-0000-0000-000000000/resourceGroups/00000/providers/Microsoft.MachineLearningServices/workspaces/00000",
          "sdkTelemetryAppInsightsKey": "0000000-0000-0000-0000-000000000000",
          "sasGetterUri": "",
          "enableDataIsolation": false
        },
        "identity": {
          "type": "SystemAssigned",
          "principalId": "0000000-0000-0000-0000-000000000000",
          "tenantId": "72f988bf-86f1-41af-91ab-2d7cd011db47"
        },
        "kind": "Default",
        "sku": {
          "name": "Basic",
          "tier": "Basic"
        },
        "systemData": {
          "createdAt": "2023-02-23T02:09:00.5159669Z",
          "createdBy": "dipeck@microsoft.com",
          "createdByType": "User",
          "lastModifiedAt": "2023-02-23T02:09:00.5159669Z",
          "lastModifiedBy": "dipeck@microsoft.com",
          "lastModifiedByType": "User"
        }
      }
    },
    {
      "RequestUri": "https://eastus2.api.azureml.ms/content/v2.0/subscriptions/00000000-0000-0000-0000-000000000/resourceGroups/00000/providers/Microsoft.MachineLearningServices/workspaces/00000/snapshots/getByHash?hash=d3c05b496c685e7e5a204e3cebc689086bd0f622c2975d8090c18968739a464a\u0026hashVersion=202208",
      "RequestMethod": "GET",
=======
          "datastoreType": "AzureBlob",
          "accountName": "samcw32zcnpjldw",
          "containerName": "azureml-blobstore-3bd2018e-4b43-401e-ad49-85df181c9e0a",
          "endpoint": "core.windows.net",
          "protocol": "https",
          "serviceDataAccessAuthIdentity": "WorkspaceSystemAssignedIdentity"
        },
        "systemData": {
          "createdAt": "2023-02-18T09:22:33.5645164\u002B00:00",
          "createdBy": "779301c0-18b2-4cdc-801b-a0a3368fee0a",
          "createdByType": "Application",
          "lastModifiedAt": "2023-02-18T09:22:34.1712214\u002B00:00",
          "lastModifiedBy": "779301c0-18b2-4cdc-801b-a0a3368fee0a",
          "lastModifiedByType": "Application"
        }
      }
    },
    {
      "RequestUri": "https://management.azure.com/subscriptions/00000000-0000-0000-0000-000000000/resourceGroups/00000/providers/Microsoft.MachineLearningServices/workspaces/00000/datastores/workspaceblobstore/listSecrets?api-version=2022-10-01",
      "RequestMethod": "POST",
>>>>>>> d49b4ced
      "RequestHeaders": {
        "Accept": "*/*",
        "Accept-Encoding": "gzip, deflate",
        "Connection": "keep-alive",
<<<<<<< HEAD
        "Content-Type": "application/json; charset=UTF-8",
        "User-Agent": "azure-ai-ml/1.5.0 azsdk-python-core/1.26.3 Python/3.7.9 (Windows-10-10.0.22621-SP0)"
=======
        "Content-Length": "0",
        "User-Agent": "azure-ai-ml/1.5.0 azsdk-python-mgmt-machinelearningservices/0.1.0 Python/3.10.6 (Linux-5.15.90.1-microsoft-standard-WSL2-x86_64-with-glibc2.35)"
>>>>>>> d49b4ced
      },
      "RequestBody": null,
      "StatusCode": 200,
      "ResponseHeaders": {
        "Connection": "keep-alive",
        "Content-Encoding": "gzip",
        "Content-Type": "application/json; charset=utf-8",
<<<<<<< HEAD
        "Date": "Thu, 23 Feb 2023 19:03:47 GMT",
        "Request-Context": "appId=cid-v1:2d2e8e63-272e-4b3c-8598-4ee570a0e70d",
        "Strict-Transport-Security": "max-age=15724800; includeSubDomains; preload",
        "Transfer-Encoding": "chunked",
        "Vary": "Accept-Encoding",
        "x-aml-cluster": "vienna-eastus2-01",
        "X-Content-Type-Options": "nosniff",
        "x-ms-response-type": "standard",
        "x-request-time": "0.357"
=======
        "Date": "Thu, 09 Mar 2023 00:28:04 GMT",
        "Expires": "-1",
        "Pragma": "no-cache",
        "Request-Context": "appId=cid-v1:2d2e8e63-272e-4b3c-8598-4ee570a0e70d",
        "Server-Timing": "traceparent;desc=\u002200-c0823b494a02ccc6b3318df080c9bcda-3aae67685ba007d7-01\u0022",
        "Strict-Transport-Security": "max-age=31536000; includeSubDomains",
        "Transfer-Encoding": "chunked",
        "Vary": "Accept-Encoding",
        "x-aml-cluster": "vienna-eastus-02",
        "X-Content-Type-Options": "nosniff",
        "x-ms-correlation-request-id": "3c7b416e-d993-4653-8a88-5240672ca7f7",
        "x-ms-ratelimit-remaining-subscription-writes": "1191",
        "x-ms-response-type": "standard",
        "x-ms-routing-request-id": "CANADACENTRAL:20230309T002804Z:3c7b416e-d993-4653-8a88-5240672ca7f7",
        "x-request-time": "0.104"
>>>>>>> d49b4ced
      },
      "ResponseBody": {
        "snapshotType": "LocalFiles",
        "id": "9b43efc6-3388-4585-99dc-71aea82a739c",
        "root": {
          "name": "",
          "hash": null,
          "type": "Directory",
          "timestamp": "0001-01-01T00:00:00\u002B00:00",
          "sasUrl": null,
          "absoluteUrl": null,
          "sizeBytes": 0,
          "sizeSet": false,
          "children": {
            "COMPONENT_PLACEHOLDER": {
              "name": "COMPONENT_PLACEHOLDER",
              "hash": "2FF0E74A91489FE8DA41673EB1441D73",
              "type": "File",
              "timestamp": "0001-01-01T00:00:00\u002B00:00",
              "sasUrl": null,
              "absoluteUrl": null,
              "sizeBytes": 35,
              "sizeSet": true,
              "children": {}
            }
          }
        },
        "tags": {},
        "properties": {
          "hash_sha256": "d3c05b496c685e7e5a204e3cebc689086bd0f622c2975d8090c18968739a464a",
          "hash_version": "202208",
          "azureml.codeUri": "https://saveorz2izv2bas.blob.core.windows.net:443/2d1e66ae-8-4d828c93-7c8f-558b-b99d-d21850cf37d9/"
        },
        "description": null,
        "name": "e7a3f40e-eb47-4499-9b80-1e5d911878f8",
        "version": "1",
        "createdBy": {
          "userObjectId": "b3a957de-450c-4ca7-b2aa-88dd98c87fef",
          "userPuId": "10037FFEAD05DD5D",
          "userIdp": null,
          "userAltSecId": null,
          "userIss": "https://sts.windows.net/72f988bf-86f1-41af-91ab-2d7cd011db47/",
          "userTenantId": "72f988bf-86f1-41af-91ab-2d7cd011db47",
          "userName": "Diondra Peck",
          "upn": null
        },
        "createdTime": "2023-02-23T02:16:10.3151666\u002B00:00",
        "modifiedBy": {
          "userObjectId": "b3a957de-450c-4ca7-b2aa-88dd98c87fef",
          "userPuId": "10037FFEAD05DD5D",
          "userIdp": null,
          "userAltSecId": null,
          "userIss": "https://sts.windows.net/72f988bf-86f1-41af-91ab-2d7cd011db47/",
          "userTenantId": "72f988bf-86f1-41af-91ab-2d7cd011db47",
          "userName": "Diondra Peck",
          "upn": null
        },
        "modifiedTime": "2023-02-23T02:16:10.3151666\u002B00:00",
        "gitRepositoryCommit": null,
        "uri": "https://saveorz2izv2bas.blob.core.windows.net:443/2d1e66ae-8-4d828c93-7c8f-558b-b99d-d21850cf37d9/",
        "contentHash": "d3c05b496c685e7e5a204e3cebc689086bd0f622c2975d8090c18968739a464a",
        "hashVersion": "202208",
        "provisioningState": "Succeeded"
      }
    },
    {
<<<<<<< HEAD
      "RequestUri": "https://management.azure.com/subscriptions/00000000-0000-0000-0000-000000000/resourceGroups/00000/providers/Microsoft.MachineLearningServices/workspaces/00000/codes/e7a3f40e-eb47-4499-9b80-1e5d911878f8/versions/1?api-version=2022-05-01",
      "RequestMethod": "GET",
=======
      "RequestUri": "https://samcw32zcnpjldw.blob.core.windows.net/azureml-blobstore-3bd2018e-4b43-401e-ad49-85df181c9e0a/LocalUpload/00000000000000000000000000000000/COMPONENT_PLACEHOLDER",
      "RequestMethod": "HEAD",
      "RequestHeaders": {
        "Accept": "application/xml",
        "Accept-Encoding": "gzip, deflate",
        "Connection": "keep-alive",
        "User-Agent": "azsdk-python-storage-blob/12.14.1 Python/3.10.6 (Linux-5.15.90.1-microsoft-standard-WSL2-x86_64-with-glibc2.35)",
        "x-ms-date": "Thu, 09 Mar 2023 00:28:03 GMT",
        "x-ms-version": "2021-08-06"
      },
      "RequestBody": null,
      "StatusCode": 200,
      "ResponseHeaders": {
        "Accept-Ranges": "bytes",
        "Content-Length": "35",
        "Content-MD5": "L/DnSpFIn\u002BjaQWc\u002BsUQdcw==",
        "Content-Type": "application/octet-stream",
        "Date": "Thu, 09 Mar 2023 00:28:04 GMT",
        "ETag": "\u00220x8DB1192C06E1C79\u0022",
        "Last-Modified": "Sat, 18 Feb 2023 09:30:19 GMT",
        "Server": [
          "Windows-Azure-Blob/1.0",
          "Microsoft-HTTPAPI/2.0"
        ],
        "Vary": "Origin",
        "x-ms-access-tier": "Hot",
        "x-ms-access-tier-inferred": "true",
        "x-ms-blob-type": "BlockBlob",
        "x-ms-creation-time": "Sat, 18 Feb 2023 09:30:19 GMT",
        "x-ms-lease-state": "available",
        "x-ms-lease-status": "unlocked",
        "x-ms-meta-name": "c4b5a984-a0c9-4622-a5cf-f22114f04941",
        "x-ms-meta-upload_status": "completed",
        "x-ms-meta-version": "1",
        "x-ms-server-encrypted": "true",
        "x-ms-version": "2021-08-06"
      },
      "ResponseBody": null
    },
    {
      "RequestUri": "https://samcw32zcnpjldw.blob.core.windows.net/azureml-blobstore-3bd2018e-4b43-401e-ad49-85df181c9e0a/az-ml-artifacts/00000000000000000000000000000000/COMPONENT_PLACEHOLDER",
      "RequestMethod": "HEAD",
      "RequestHeaders": {
        "Accept": "application/xml",
        "Accept-Encoding": "gzip, deflate",
        "Connection": "keep-alive",
        "User-Agent": "azsdk-python-storage-blob/12.14.1 Python/3.10.6 (Linux-5.15.90.1-microsoft-standard-WSL2-x86_64-with-glibc2.35)",
        "x-ms-date": "Thu, 09 Mar 2023 00:28:03 GMT",
        "x-ms-version": "2021-08-06"
      },
      "RequestBody": null,
      "StatusCode": 404,
      "ResponseHeaders": {
        "Date": "Thu, 09 Mar 2023 00:28:05 GMT",
        "Server": [
          "Windows-Azure-Blob/1.0",
          "Microsoft-HTTPAPI/2.0"
        ],
        "Transfer-Encoding": "chunked",
        "Vary": "Origin",
        "x-ms-error-code": "BlobNotFound",
        "x-ms-version": "2021-08-06"
      },
      "ResponseBody": null
    },
    {
      "RequestUri": "https://management.azure.com/subscriptions/00000000-0000-0000-0000-000000000/resourceGroups/00000/providers/Microsoft.MachineLearningServices/workspaces/00000/codes/c4b5a984-a0c9-4622-a5cf-f22114f04941/versions/1?api-version=2022-05-01",
      "RequestMethod": "PUT",
>>>>>>> d49b4ced
      "RequestHeaders": {
        "Accept": "application/json",
        "Accept-Encoding": "gzip, deflate",
        "Connection": "keep-alive",
<<<<<<< HEAD
        "User-Agent": "azure-ai-ml/1.5.0 azsdk-python-mgmt-machinelearningservices/0.1.0 Python/3.7.9 (Windows-10-10.0.22621-SP0)"
=======
        "Content-Length": "288",
        "Content-Type": "application/json",
        "User-Agent": "azure-ai-ml/1.5.0 azsdk-python-mgmt-machinelearningservices/0.1.0 Python/3.10.6 (Linux-5.15.90.1-microsoft-standard-WSL2-x86_64-with-glibc2.35)"
      },
      "RequestBody": {
        "properties": {
          "properties": {
            "hash_sha256": "0000000000000",
            "hash_version": "0000000000000"
          },
          "isAnonymous": true,
          "isArchived": false,
          "codeUri": "https://samcw32zcnpjldw.blob.core.windows.net/azureml-blobstore-3bd2018e-4b43-401e-ad49-85df181c9e0a/LocalUpload/00000000000000000000000000000000"
        }
>>>>>>> d49b4ced
      },
      "RequestBody": null,
      "StatusCode": 200,
      "ResponseHeaders": {
        "Cache-Control": "no-cache",
        "Content-Encoding": "gzip",
        "Content-Type": "application/json; charset=utf-8",
<<<<<<< HEAD
        "Date": "Thu, 23 Feb 2023 19:03:47 GMT",
        "Expires": "-1",
        "Pragma": "no-cache",
        "Request-Context": "appId=cid-v1:2d2e8e63-272e-4b3c-8598-4ee570a0e70d",
        "Server-Timing": "traceparent;desc=\u002200-cab79be06b5b0ac64f3b5a857fdffe23-8b91e2a26300499c-01\u0022",
=======
        "Date": "Thu, 09 Mar 2023 00:28:04 GMT",
        "Expires": "-1",
        "Pragma": "no-cache",
        "Request-Context": "appId=cid-v1:2d2e8e63-272e-4b3c-8598-4ee570a0e70d",
        "Server-Timing": "traceparent;desc=\u002200-9830c0e0943b3e029df71f1390c4ad49-63c0e43e994bbdbe-01\u0022",
>>>>>>> d49b4ced
        "Strict-Transport-Security": "max-age=31536000; includeSubDomains",
        "Transfer-Encoding": "chunked",
        "Vary": [
          "Accept-Encoding",
          "Accept-Encoding"
        ],
<<<<<<< HEAD
        "x-aml-cluster": "vienna-eastus2-01",
        "X-Content-Type-Options": "nosniff",
        "x-ms-correlation-request-id": "31261068-82e8-488c-adea-8ca4bf28165a",
        "x-ms-ratelimit-remaining-subscription-reads": "11914",
        "x-ms-response-type": "standard",
        "x-ms-routing-request-id": "WESTUS2:20230223T190348Z:31261068-82e8-488c-adea-8ca4bf28165a",
        "x-request-time": "0.094"
      },
      "ResponseBody": {
        "id": "/subscriptions/00000000-0000-0000-0000-000000000/resourceGroups/00000/providers/Microsoft.MachineLearningServices/workspaces/00000/codes/e7a3f40e-eb47-4499-9b80-1e5d911878f8/versions/1",
=======
        "x-aml-cluster": "vienna-eastus-02",
        "X-Content-Type-Options": "nosniff",
        "x-ms-correlation-request-id": "3e8eb6f6-6c57-4b9a-ac4f-5fd378aafdc0",
        "x-ms-ratelimit-remaining-subscription-writes": "1184",
        "x-ms-response-type": "standard",
        "x-ms-routing-request-id": "CANADACENTRAL:20230309T002805Z:3e8eb6f6-6c57-4b9a-ac4f-5fd378aafdc0",
        "x-request-time": "0.109"
      },
      "ResponseBody": {
        "id": "/subscriptions/00000000-0000-0000-0000-000000000/resourceGroups/00000/providers/Microsoft.MachineLearningServices/workspaces/00000/codes/c4b5a984-a0c9-4622-a5cf-f22114f04941/versions/1",
>>>>>>> d49b4ced
        "name": "1",
        "type": "Microsoft.MachineLearningServices/workspaces/codes/versions",
        "properties": {
          "description": null,
          "tags": {},
          "properties": {
            "hash_sha256": "0000000000000",
            "hash_version": "0000000000000"
          },
          "isArchived": false,
          "isAnonymous": false,
<<<<<<< HEAD
          "codeUri": "https://saveorz2izv2bas.blob.core.windows.net:443/2d1e66ae-8-4d828c93-7c8f-558b-b99d-d21850cf37d9/"
        },
        "systemData": {
          "createdAt": "2023-02-23T02:16:10.3151666\u002B00:00",
          "createdBy": "Diondra Peck",
          "createdByType": "User",
          "lastModifiedAt": "2023-02-23T02:16:10.3151666\u002B00:00",
          "lastModifiedBy": "Diondra Peck",
=======
          "codeUri": "https://samcw32zcnpjldw.blob.core.windows.net/azureml-blobstore-3bd2018e-4b43-401e-ad49-85df181c9e0a/LocalUpload/00000000000000000000000000000000"
        },
        "systemData": {
          "createdAt": "2023-02-18T09:30:23.7478116\u002B00:00",
          "createdBy": "Firstname Lastname",
          "createdByType": "User",
          "lastModifiedAt": "2023-03-09T00:28:05.2634121\u002B00:00",
          "lastModifiedBy": "Firstname Lastname",
>>>>>>> d49b4ced
          "lastModifiedByType": "User"
        }
      }
    },
    {
<<<<<<< HEAD
      "RequestUri": "https://management.azure.com/subscriptions/00000000-0000-0000-0000-000000000/resourceGroups/00000/providers/Microsoft.MachineLearningServices/workspaces/00000/environments/test_860569674631/versions?api-version=2022-05-01\u0026$orderBy=createdtime%20desc\u0026$top=1",
=======
      "RequestUri": "https://management.azure.com/subscriptions/00000000-0000-0000-0000-000000000/resourceGroups/00000/providers/Microsoft.MachineLearningServices/workspaces/00000/environments/test_329232106523/versions?api-version=2022-05-01\u0026$orderBy=createdtime%20desc\u0026$top=1",
>>>>>>> d49b4ced
      "RequestMethod": "GET",
      "RequestHeaders": {
        "Accept": "application/json",
        "Accept-Encoding": "gzip, deflate",
        "Connection": "keep-alive",
<<<<<<< HEAD
        "User-Agent": "azure-ai-ml/1.5.0 azsdk-python-mgmt-machinelearningservices/0.1.0 Python/3.7.9 (Windows-10-10.0.22621-SP0)"
=======
        "User-Agent": "azure-ai-ml/1.5.0 azsdk-python-mgmt-machinelearningservices/0.1.0 Python/3.10.6 (Linux-5.15.90.1-microsoft-standard-WSL2-x86_64-with-glibc2.35)"
>>>>>>> d49b4ced
      },
      "RequestBody": null,
      "StatusCode": 200,
      "ResponseHeaders": {
        "Cache-Control": "no-cache",
        "Content-Encoding": "gzip",
        "Content-Type": "application/json; charset=utf-8",
<<<<<<< HEAD
        "Date": "Thu, 23 Feb 2023 19:03:48 GMT",
        "Expires": "-1",
        "Pragma": "no-cache",
        "Request-Context": "appId=cid-v1:2d2e8e63-272e-4b3c-8598-4ee570a0e70d",
        "Server-Timing": "traceparent;desc=\u002200-500b6c036386c7ab720d1fe4b14a6c9f-40ac367da3ac2b7e-01\u0022",
=======
        "Date": "Thu, 09 Mar 2023 00:28:05 GMT",
        "Expires": "-1",
        "Pragma": "no-cache",
        "Request-Context": "appId=cid-v1:2d2e8e63-272e-4b3c-8598-4ee570a0e70d",
        "Server-Timing": "traceparent;desc=\u002200-13a658da491fea80cc47b3c4f40c9593-92839373c138a2ef-01\u0022",
>>>>>>> d49b4ced
        "Strict-Transport-Security": "max-age=31536000; includeSubDomains",
        "Transfer-Encoding": "chunked",
        "Vary": [
          "Accept-Encoding",
          "Accept-Encoding"
        ],
<<<<<<< HEAD
        "x-aml-cluster": "vienna-eastus2-01",
        "X-Content-Type-Options": "nosniff",
        "x-ms-correlation-request-id": "10103b6a-e4d9-43d2-a21e-15ff7b7b31a4",
        "x-ms-ratelimit-remaining-subscription-reads": "11913",
        "x-ms-response-type": "standard",
        "x-ms-routing-request-id": "WESTUS2:20230223T190348Z:10103b6a-e4d9-43d2-a21e-15ff7b7b31a4",
        "x-request-time": "0.199"
=======
        "x-aml-cluster": "vienna-eastus-02",
        "X-Content-Type-Options": "nosniff",
        "x-ms-correlation-request-id": "d82344bb-3bd8-4342-81bf-c24c732928af",
        "x-ms-ratelimit-remaining-subscription-reads": "11947",
        "x-ms-response-type": "standard",
        "x-ms-routing-request-id": "CANADACENTRAL:20230309T002805Z:d82344bb-3bd8-4342-81bf-c24c732928af",
        "x-request-time": "0.226"
>>>>>>> d49b4ced
      },
      "ResponseBody": {
        "value": [
          {
<<<<<<< HEAD
            "id": "/subscriptions/00000000-0000-0000-0000-000000000/resourceGroups/00000/providers/Microsoft.MachineLearningServices/workspaces/00000/environments/test_860569674631/versions/bar",
=======
            "id": "/subscriptions/00000000-0000-0000-0000-000000000/resourceGroups/00000/providers/Microsoft.MachineLearningServices/workspaces/00000/environments/test_329232106523/versions/bar",
>>>>>>> d49b4ced
            "name": "bar",
            "type": "Microsoft.MachineLearningServices/workspaces/environments/versions",
            "properties": {
              "description": "Environment with inline conda definition",
              "tags": {},
              "properties": {},
              "isArchived": false,
              "isAnonymous": false,
              "environmentType": "UserCreated",
              "image": "mcr.microsoft.com/azureml/openmpi4.1.0-ubuntu22.04",
              "condaFile": "{\n  \u0022channels\u0022: [\n    \u0022conda-forge\u0022\n  ],\n  \u0022dependencies\u0022: [\n    \u0022python=3.8\u0022,\n    \u0022pip\u0022,\n    {\n      \u0022pip\u0022: [\n        \u0022nbgitpuller\u0022,\n        \u0022sphinx-gallery\u0022,\n        \u0022pandas\u0022,\n        \u0022matplotlib\u0022,\n        \u0022mlflow\u0022\n      ]\n    }\n  ],\n  \u0022name\u0022: \u0022example-environment\u0022\n}",
              "osType": "Linux"
            },
            "systemData": {
<<<<<<< HEAD
              "createdAt": "2023-02-23T19:03:34.0040986\u002B00:00",
              "createdBy": "Diondra Peck",
              "createdByType": "User",
              "lastModifiedAt": "2023-02-23T19:03:34.0040986\u002B00:00",
              "lastModifiedBy": "Diondra Peck",
=======
              "createdAt": "2023-03-09T00:27:50.4539003\u002B00:00",
              "createdBy": "Firstname Lastname",
              "createdByType": "User",
              "lastModifiedAt": "2023-03-09T00:27:50.4539003\u002B00:00",
              "lastModifiedBy": "Firstname Lastname",
>>>>>>> d49b4ced
              "lastModifiedByType": "User"
            }
          }
        ]
      }
    },
    {
<<<<<<< HEAD
      "RequestUri": "https://management.azure.com/subscriptions/00000000-0000-0000-0000-000000000/resourceGroups/00000/providers/Microsoft.MachineLearningServices/workspaces/00000/components/test_648407347513/versions/0.0.1?api-version=2022-10-01",
=======
      "RequestUri": "https://management.azure.com/subscriptions/00000000-0000-0000-0000-000000000/resourceGroups/00000/providers/Microsoft.MachineLearningServices/workspaces/00000/components/test_805329512833/versions/0.0.1?api-version=2022-10-01",
>>>>>>> d49b4ced
      "RequestMethod": "PUT",
      "RequestHeaders": {
        "Accept": "application/json",
        "Accept-Encoding": "gzip, deflate",
        "Connection": "keep-alive",
        "Content-Length": "1417",
        "Content-Type": "application/json",
<<<<<<< HEAD
        "User-Agent": "azure-ai-ml/1.5.0 azsdk-python-mgmt-machinelearningservices/0.1.0 Python/3.7.9 (Windows-10-10.0.22621-SP0)"
=======
        "User-Agent": "azure-ai-ml/1.5.0 azsdk-python-mgmt-machinelearningservices/0.1.0 Python/3.10.6 (Linux-5.15.90.1-microsoft-standard-WSL2-x86_64-with-glibc2.35)"
>>>>>>> d49b4ced
      },
      "RequestBody": {
        "properties": {
          "description": "This is the basic command component",
          "properties": {},
          "tags": {
            "tag": "tagvalue",
            "owner": "sdkteam"
          },
          "isAnonymous": false,
          "isArchived": false,
          "componentSpec": {
            "command": "echo Hello World \u0026 echo $[[${{inputs.component_in_number}}]] \u0026 echo ${{inputs.component_in_path}} \u0026 echo ${{outputs.component_out_path}} \u003E ${{outputs.component_out_path}}/component_in_number",
<<<<<<< HEAD
            "code": "azureml:/subscriptions/00000000-0000-0000-0000-000000000/resourceGroups/00000/providers/Microsoft.MachineLearningServices/workspaces/00000/codes/e7a3f40e-eb47-4499-9b80-1e5d911878f8/versions/1",
            "environment": "azureml:/subscriptions/00000000-0000-0000-0000-000000000/resourceGroups/00000/providers/Microsoft.MachineLearningServices/workspaces/00000/environments/test_860569674631/versions/bar",
            "name": "test_648407347513",
=======
            "code": "azureml:/subscriptions/00000000-0000-0000-0000-000000000/resourceGroups/00000/providers/Microsoft.MachineLearningServices/workspaces/00000/codes/c4b5a984-a0c9-4622-a5cf-f22114f04941/versions/1",
            "environment": "azureml:/subscriptions/00000000-0000-0000-0000-000000000/resourceGroups/00000/providers/Microsoft.MachineLearningServices/workspaces/00000/environments/test_329232106523/versions/bar",
            "name": "test_805329512833",
>>>>>>> d49b4ced
            "description": "This is the basic command component",
            "tags": {
              "tag": "tagvalue",
              "owner": "sdkteam"
            },
            "version": "0.0.1",
            "$schema": "https://azuremlschemas.azureedge.net/development/commandComponent.schema.json",
            "display_name": "CommandComponentBasic",
            "is_deterministic": true,
            "inputs": {
              "component_in_number": {
                "type": "number",
                "optional": true,
                "default": "10.99",
                "description": "A number"
              },
              "component_in_path": {
                "type": "uri_folder",
                "description": "A path"
              }
            },
            "outputs": {
              "component_out_path": {
                "type": "uri_folder"
              }
            },
            "type": "command",
            "_source": "YAML.COMPONENT"
          }
        }
      },
      "StatusCode": 201,
      "ResponseHeaders": {
        "Cache-Control": "no-cache",
<<<<<<< HEAD
        "Content-Length": "2300",
        "Content-Type": "application/json; charset=utf-8",
        "Date": "Thu, 23 Feb 2023 19:03:49 GMT",
        "Expires": "-1",
        "Location": "https://management.azure.com/subscriptions/00000000-0000-0000-0000-000000000/resourceGroups/00000/providers/Microsoft.MachineLearningServices/workspaces/00000/components/test_648407347513/versions/0.0.1?api-version=2022-10-01",
        "Pragma": "no-cache",
        "Request-Context": "appId=cid-v1:2d2e8e63-272e-4b3c-8598-4ee570a0e70d",
        "Server-Timing": "traceparent;desc=\u002200-1476599159a238e5e299f9b4b8de406e-748a6318aed7a689-01\u0022",
        "Strict-Transport-Security": "max-age=31536000; includeSubDomains",
        "x-aml-cluster": "vienna-eastus2-01",
        "X-Content-Type-Options": "nosniff",
        "x-ms-correlation-request-id": "c94bdbcf-5095-4d15-ad3b-508fef0bdacc",
        "x-ms-ratelimit-remaining-subscription-writes": "1150",
        "x-ms-response-type": "standard",
        "x-ms-routing-request-id": "WESTUS2:20230223T190350Z:c94bdbcf-5095-4d15-ad3b-508fef0bdacc",
        "x-request-time": "0.876"
      },
      "ResponseBody": {
        "id": "/subscriptions/00000000-0000-0000-0000-000000000/resourceGroups/00000/providers/Microsoft.MachineLearningServices/workspaces/00000/components/test_648407347513/versions/0.0.1",
=======
        "Content-Length": "1864",
        "Content-Type": "application/json; charset=utf-8",
        "Date": "Thu, 09 Mar 2023 00:28:05 GMT",
        "Expires": "-1",
        "Location": "https://management.azure.com/subscriptions/00000000-0000-0000-0000-000000000/resourceGroups/00000/providers/Microsoft.MachineLearningServices/workspaces/00000/components/test_805329512833/versions/0.0.1?api-version=2022-10-01",
        "Pragma": "no-cache",
        "Request-Context": "appId=cid-v1:2d2e8e63-272e-4b3c-8598-4ee570a0e70d",
        "Server-Timing": "traceparent;desc=\u002200-68f374681e006fa98a3797ba101ecb52-410d8cb55342e4e4-01\u0022",
        "Strict-Transport-Security": "max-age=31536000; includeSubDomains",
        "x-aml-cluster": "vienna-eastus-02",
        "X-Content-Type-Options": "nosniff",
        "x-ms-correlation-request-id": "5a90c036-c965-464c-832d-881afbd33320",
        "x-ms-ratelimit-remaining-subscription-writes": "1183",
        "x-ms-response-type": "standard",
        "x-ms-routing-request-id": "CANADACENTRAL:20230309T002806Z:5a90c036-c965-464c-832d-881afbd33320",
        "x-request-time": "0.596"
      },
      "ResponseBody": {
        "id": "/subscriptions/00000000-0000-0000-0000-000000000/resourceGroups/00000/providers/Microsoft.MachineLearningServices/workspaces/00000/components/test_805329512833/versions/0.0.1",
>>>>>>> d49b4ced
        "name": "0.0.1",
        "type": "Microsoft.MachineLearningServices/workspaces/components/versions",
        "properties": {
          "description": null,
          "tags": {
            "tag": "tagvalue",
            "owner": "sdkteam"
          },
          "properties": {},
          "isArchived": false,
          "isAnonymous": false,
          "componentSpec": {
<<<<<<< HEAD
            "name": "test_648407347513",
=======
            "name": "test_805329512833",
>>>>>>> d49b4ced
            "version": "0.0.1",
            "display_name": "CommandComponentBasic",
            "is_deterministic": "True",
            "type": "command",
            "description": "This is the basic command component",
            "tags": {
              "tag": "tagvalue",
              "owner": "sdkteam"
            },
            "inputs": {
              "component_in_path": {
                "type": "uri_folder",
                "optional": "False",
                "description": "A path"
              },
              "component_in_number": {
                "type": "number",
                "optional": "True",
                "default": "10.99",
                "description": "A number"
              }
            },
            "outputs": {
              "component_out_path": {
                "type": "uri_folder"
              }
            },
<<<<<<< HEAD
            "code": "azureml:/subscriptions/00000000-0000-0000-0000-000000000/resourceGroups/00000/providers/Microsoft.MachineLearningServices/workspaces/00000/codes/e7a3f40e-eb47-4499-9b80-1e5d911878f8/versions/1",
            "environment": "azureml:/subscriptions/00000000-0000-0000-0000-000000000/resourceGroups/00000/providers/Microsoft.MachineLearningServices/workspaces/00000/environments/test_860569674631/versions/bar",
=======
            "code": "azureml:/subscriptions/00000000-0000-0000-0000-000000000/resourceGroups/00000/providers/Microsoft.MachineLearningServices/workspaces/00000/codes/c4b5a984-a0c9-4622-a5cf-f22114f04941/versions/1",
            "environment": "azureml:/subscriptions/00000000-0000-0000-0000-000000000/resourceGroups/00000/providers/Microsoft.MachineLearningServices/workspaces/00000/environments/test_329232106523/versions/bar",
>>>>>>> d49b4ced
            "resources": {
              "instance_count": "1"
            },
            "command": "echo Hello World \u0026 echo $[[${{inputs.component_in_number}}]] \u0026 echo ${{inputs.component_in_path}} \u0026 echo ${{outputs.component_out_path}} \u003E ${{outputs.component_out_path}}/component_in_number",
            "$schema": "https://azuremlschemas.azureedge.net/development/commandComponent.schema.json"
          }
        },
        "systemData": {
<<<<<<< HEAD
          "createdAt": "2023-02-23T19:03:50.3658301\u002B00:00",
          "createdBy": "Diondra Peck",
          "createdByType": "User",
          "lastModifiedAt": "2023-02-23T19:03:50.4275775\u002B00:00",
          "lastModifiedBy": "Diondra Peck",
=======
          "createdAt": "2023-03-09T00:28:06.3516872\u002B00:00",
          "createdBy": "Firstname Lastname",
          "createdByType": "User",
          "lastModifiedAt": "2023-03-09T00:28:06.4198062\u002B00:00",
          "lastModifiedBy": "Firstname Lastname",
>>>>>>> d49b4ced
          "lastModifiedByType": "User"
        }
      }
    }
  ],
  "Variables": {
<<<<<<< HEAD
    "component_name": "test_648407347513",
    "environment_name": "test_860569674631"
=======
    "component_name": "test_805329512833",
    "environment_name": "test_329232106523"
>>>>>>> d49b4ced
  }
}<|MERGE_RESOLUTION|>--- conflicted
+++ resolved
@@ -1,11 +1,7 @@
 {
   "Entries": [
     {
-<<<<<<< HEAD
-      "RequestUri": "https://management.azure.com/subscriptions/00000000-0000-0000-0000-000000000/resourceGroups/00000/providers/Microsoft.MachineLearningServices/workspaces/00000/environments/test_860569674631/versions/foo?api-version=2022-05-01",
-=======
       "RequestUri": "https://management.azure.com/subscriptions/00000000-0000-0000-0000-000000000/resourceGroups/00000/providers/Microsoft.MachineLearningServices/workspaces/00000/environments/test_329232106523/versions/foo?api-version=2022-05-01",
->>>>>>> d49b4ced
       "RequestMethod": "PUT",
       "RequestHeaders": {
         "Accept": "application/json",
@@ -13,11 +9,7 @@
         "Connection": "keep-alive",
         "Content-Length": "372",
         "Content-Type": "application/json",
-<<<<<<< HEAD
-        "User-Agent": "azure-ai-ml/1.5.0 azsdk-python-mgmt-machinelearningservices/0.1.0 Python/3.7.9 (Windows-10-10.0.22621-SP0)"
-=======
         "User-Agent": "azure-ai-ml/1.5.0 azsdk-python-mgmt-machinelearningservices/0.1.0 Python/3.10.6 (Linux-5.15.90.1-microsoft-standard-WSL2-x86_64-with-glibc2.35)"
->>>>>>> d49b4ced
       },
       "RequestBody": {
         "properties": {
@@ -31,27 +23,6 @@
       "StatusCode": 201,
       "ResponseHeaders": {
         "Cache-Control": "no-cache",
-<<<<<<< HEAD
-        "Content-Length": "1190",
-        "Content-Type": "application/json; charset=utf-8",
-        "Date": "Thu, 23 Feb 2023 19:03:33 GMT",
-        "Expires": "-1",
-        "Location": "https://management.azure.com/subscriptions/00000000-0000-0000-0000-000000000/resourceGroups/00000/providers/Microsoft.MachineLearningServices/workspaces/00000/environments/test_860569674631/versions/foo?api-version=2022-05-01",
-        "Pragma": "no-cache",
-        "Request-Context": "appId=cid-v1:2d2e8e63-272e-4b3c-8598-4ee570a0e70d",
-        "Server-Timing": "traceparent;desc=\u002200-9ce2e2e565e8f220f769a3a4fc48685b-bff08c52caca824c-01\u0022",
-        "Strict-Transport-Security": "max-age=31536000; includeSubDomains",
-        "x-aml-cluster": "vienna-eastus2-01",
-        "X-Content-Type-Options": "nosniff",
-        "x-ms-correlation-request-id": "0ed692f9-3101-4d32-b6da-da7f01f87a00",
-        "x-ms-ratelimit-remaining-subscription-writes": "1152",
-        "x-ms-response-type": "standard",
-        "x-ms-routing-request-id": "WESTUS2:20230223T190333Z:0ed692f9-3101-4d32-b6da-da7f01f87a00",
-        "x-request-time": "0.602"
-      },
-      "ResponseBody": {
-        "id": "/subscriptions/00000000-0000-0000-0000-000000000/resourceGroups/00000/providers/Microsoft.MachineLearningServices/workspaces/00000/environments/test_860569674631/versions/foo",
-=======
         "Content-Length": "1085",
         "Content-Type": "application/json; charset=utf-8",
         "Date": "Thu, 09 Mar 2023 00:27:49 GMT",
@@ -71,7 +42,6 @@
       },
       "ResponseBody": {
         "id": "/subscriptions/00000000-0000-0000-0000-000000000/resourceGroups/00000/providers/Microsoft.MachineLearningServices/workspaces/00000/environments/test_329232106523/versions/foo",
->>>>>>> d49b4ced
         "name": "foo",
         "type": "Microsoft.MachineLearningServices/workspaces/environments/versions",
         "properties": {
@@ -86,29 +56,17 @@
           "osType": "Linux"
         },
         "systemData": {
-<<<<<<< HEAD
-          "createdAt": "2023-02-23T19:03:33.0053224\u002B00:00",
-          "createdBy": "Diondra Peck",
-          "createdByType": "User",
-          "lastModifiedAt": "2023-02-23T19:03:33.0053224\u002B00:00",
-          "lastModifiedBy": "Diondra Peck",
-=======
           "createdAt": "2023-03-09T00:27:49.9079202\u002B00:00",
           "createdBy": "Firstname Lastname",
           "createdByType": "User",
           "lastModifiedAt": "2023-03-09T00:27:49.9079202\u002B00:00",
           "lastModifiedBy": "Firstname Lastname",
->>>>>>> d49b4ced
           "lastModifiedByType": "User"
         }
       }
     },
     {
-<<<<<<< HEAD
-      "RequestUri": "https://management.azure.com/subscriptions/00000000-0000-0000-0000-000000000/resourceGroups/00000/providers/Microsoft.MachineLearningServices/workspaces/00000/environments/test_860569674631/versions/bar?api-version=2022-05-01",
-=======
       "RequestUri": "https://management.azure.com/subscriptions/00000000-0000-0000-0000-000000000/resourceGroups/00000/providers/Microsoft.MachineLearningServices/workspaces/00000/environments/test_329232106523/versions/bar?api-version=2022-05-01",
->>>>>>> d49b4ced
       "RequestMethod": "PUT",
       "RequestHeaders": {
         "Accept": "application/json",
@@ -116,11 +74,7 @@
         "Connection": "keep-alive",
         "Content-Length": "372",
         "Content-Type": "application/json",
-<<<<<<< HEAD
-        "User-Agent": "azure-ai-ml/1.5.0 azsdk-python-mgmt-machinelearningservices/0.1.0 Python/3.7.9 (Windows-10-10.0.22621-SP0)"
-=======
         "User-Agent": "azure-ai-ml/1.5.0 azsdk-python-mgmt-machinelearningservices/0.1.0 Python/3.10.6 (Linux-5.15.90.1-microsoft-standard-WSL2-x86_64-with-glibc2.35)"
->>>>>>> d49b4ced
       },
       "RequestBody": {
         "properties": {
@@ -134,27 +88,6 @@
       "StatusCode": 201,
       "ResponseHeaders": {
         "Cache-Control": "no-cache",
-<<<<<<< HEAD
-        "Content-Length": "1190",
-        "Content-Type": "application/json; charset=utf-8",
-        "Date": "Thu, 23 Feb 2023 19:03:33 GMT",
-        "Expires": "-1",
-        "Location": "https://management.azure.com/subscriptions/00000000-0000-0000-0000-000000000/resourceGroups/00000/providers/Microsoft.MachineLearningServices/workspaces/00000/environments/test_860569674631/versions/bar?api-version=2022-05-01",
-        "Pragma": "no-cache",
-        "Request-Context": "appId=cid-v1:2d2e8e63-272e-4b3c-8598-4ee570a0e70d",
-        "Server-Timing": "traceparent;desc=\u002200-fc28b27531fb6f4582d6028bc0b4342a-6050c0891092fb47-01\u0022",
-        "Strict-Transport-Security": "max-age=31536000; includeSubDomains",
-        "x-aml-cluster": "vienna-eastus2-01",
-        "X-Content-Type-Options": "nosniff",
-        "x-ms-correlation-request-id": "d18db54a-36ec-4d77-8063-caa48c0c3db3",
-        "x-ms-ratelimit-remaining-subscription-writes": "1151",
-        "x-ms-response-type": "standard",
-        "x-ms-routing-request-id": "WESTUS2:20230223T190334Z:d18db54a-36ec-4d77-8063-caa48c0c3db3",
-        "x-request-time": "0.410"
-      },
-      "ResponseBody": {
-        "id": "/subscriptions/00000000-0000-0000-0000-000000000/resourceGroups/00000/providers/Microsoft.MachineLearningServices/workspaces/00000/environments/test_860569674631/versions/bar",
-=======
         "Content-Length": "1085",
         "Content-Type": "application/json; charset=utf-8",
         "Date": "Thu, 09 Mar 2023 00:27:50 GMT",
@@ -174,7 +107,6 @@
       },
       "ResponseBody": {
         "id": "/subscriptions/00000000-0000-0000-0000-000000000/resourceGroups/00000/providers/Microsoft.MachineLearningServices/workspaces/00000/environments/test_329232106523/versions/bar",
->>>>>>> d49b4ced
         "name": "bar",
         "type": "Microsoft.MachineLearningServices/workspaces/environments/versions",
         "properties": {
@@ -189,39 +121,23 @@
           "osType": "Linux"
         },
         "systemData": {
-<<<<<<< HEAD
-          "createdAt": "2023-02-23T19:03:34.0040986\u002B00:00",
-          "createdBy": "Diondra Peck",
-          "createdByType": "User",
-          "lastModifiedAt": "2023-02-23T19:03:34.0040986\u002B00:00",
-          "lastModifiedBy": "Diondra Peck",
-=======
           "createdAt": "2023-03-09T00:27:50.4539003\u002B00:00",
           "createdBy": "Firstname Lastname",
           "createdByType": "User",
           "lastModifiedAt": "2023-03-09T00:27:50.4539003\u002B00:00",
           "lastModifiedBy": "Firstname Lastname",
->>>>>>> d49b4ced
           "lastModifiedByType": "User"
         }
       }
     },
     {
-<<<<<<< HEAD
-      "RequestUri": "https://management.azure.com/subscriptions/00000000-0000-0000-0000-000000000/resourceGroups/00000/providers/Microsoft.MachineLearningServices/workspaces/00000?api-version=2022-10-01",
-=======
       "RequestUri": "https://management.azure.com/subscriptions/00000000-0000-0000-0000-000000000/resourceGroups/00000/providers/Microsoft.MachineLearningServices/workspaces/00000/datastores/workspaceblobstore?api-version=2022-10-01",
->>>>>>> d49b4ced
       "RequestMethod": "GET",
       "RequestHeaders": {
         "Accept": "application/json",
         "Accept-Encoding": "gzip, deflate",
         "Connection": "keep-alive",
-<<<<<<< HEAD
-        "User-Agent": "azure-ai-ml/1.5.0 azsdk-python-mgmt-machinelearningservices/0.1.0 Python/3.7.9 (Windows-10-10.0.22621-SP0)"
-=======
         "User-Agent": "azure-ai-ml/1.5.0 azsdk-python-mgmt-machinelearningservices/0.1.0 Python/3.10.6 (Linux-5.15.90.1-microsoft-standard-WSL2-x86_64-with-glibc2.35)"
->>>>>>> d49b4ced
       },
       "RequestBody": null,
       "StatusCode": 200,
@@ -229,34 +145,17 @@
         "Cache-Control": "no-cache",
         "Content-Encoding": "gzip",
         "Content-Type": "application/json; charset=utf-8",
-<<<<<<< HEAD
-        "Date": "Thu, 23 Feb 2023 19:03:45 GMT",
-        "Expires": "-1",
-        "Pragma": "no-cache",
-        "Request-Context": "appId=cid-v1:2d2e8e63-272e-4b3c-8598-4ee570a0e70d",
-        "Server-Timing": "traceparent;desc=\u002200-0af52186602a89ec2586388b285fd215-939baef213cd1494-01\u0022",
-=======
         "Date": "Thu, 09 Mar 2023 00:28:03 GMT",
         "Expires": "-1",
         "Pragma": "no-cache",
         "Request-Context": "appId=cid-v1:2d2e8e63-272e-4b3c-8598-4ee570a0e70d",
         "Server-Timing": "traceparent;desc=\u002200-f1b0bc7073f724f3a9f41fd3c69163a8-695b2163b2a27ac9-01\u0022",
->>>>>>> d49b4ced
         "Strict-Transport-Security": "max-age=31536000; includeSubDomains",
         "Transfer-Encoding": "chunked",
         "Vary": [
           "Accept-Encoding",
           "Accept-Encoding"
         ],
-<<<<<<< HEAD
-        "x-aml-cluster": "vienna-eastus2-01",
-        "X-Content-Type-Options": "nosniff",
-        "x-ms-correlation-request-id": "4d01230a-726a-4338-8dcb-9ff8bbda396a",
-        "x-ms-ratelimit-remaining-subscription-reads": "11915",
-        "x-ms-response-type": "standard",
-        "x-ms-routing-request-id": "WESTUS2:20230223T190346Z:4d01230a-726a-4338-8dcb-9ff8bbda396a",
-        "x-request-time": "0.290"
-=======
         "x-aml-cluster": "vienna-eastus-02",
         "X-Content-Type-Options": "nosniff",
         "x-ms-correlation-request-id": "8900b126-d0dd-4fcc-83a5-77089f2187f5",
@@ -264,7 +163,6 @@
         "x-ms-response-type": "standard",
         "x-ms-routing-request-id": "CANADACENTRAL:20230309T002804Z:8900b126-d0dd-4fcc-83a5-77089f2187f5",
         "x-request-time": "0.112"
->>>>>>> d49b4ced
       },
       "ResponseBody": {
         "id": "/subscriptions/00000000-0000-0000-0000-000000000/resourceGroups/00000/providers/Microsoft.MachineLearningServices/workspaces/00000",
@@ -292,42 +190,6 @@
             "isPrivateLinkEnabled": false,
             "notebookPreparationError": null
           },
-<<<<<<< HEAD
-          "storageHnsEnabled": false,
-          "workspaceId": "2d1e66ae-85e3-42c0-be91-34de66397f26",
-          "linkedModelInventoryArmId": null,
-          "privateLinkCount": 0,
-          "publicNetworkAccess": "Enabled",
-          "discoveryUrl": "https://eastus2.api.azureml.ms/discovery",
-          "mlFlowTrackingUri": "azureml://eastus2.api.azureml.ms/mlflow/v1.0/subscriptions/00000000-0000-0000-0000-000000000/resourceGroups/00000/providers/Microsoft.MachineLearningServices/workspaces/00000",
-          "sdkTelemetryAppInsightsKey": "0000000-0000-0000-0000-000000000000",
-          "sasGetterUri": "",
-          "enableDataIsolation": false
-        },
-        "identity": {
-          "type": "SystemAssigned",
-          "principalId": "0000000-0000-0000-0000-000000000000",
-          "tenantId": "72f988bf-86f1-41af-91ab-2d7cd011db47"
-        },
-        "kind": "Default",
-        "sku": {
-          "name": "Basic",
-          "tier": "Basic"
-        },
-        "systemData": {
-          "createdAt": "2023-02-23T02:09:00.5159669Z",
-          "createdBy": "dipeck@microsoft.com",
-          "createdByType": "User",
-          "lastModifiedAt": "2023-02-23T02:09:00.5159669Z",
-          "lastModifiedBy": "dipeck@microsoft.com",
-          "lastModifiedByType": "User"
-        }
-      }
-    },
-    {
-      "RequestUri": "https://eastus2.api.azureml.ms/content/v2.0/subscriptions/00000000-0000-0000-0000-000000000/resourceGroups/00000/providers/Microsoft.MachineLearningServices/workspaces/00000/snapshots/getByHash?hash=d3c05b496c685e7e5a204e3cebc689086bd0f622c2975d8090c18968739a464a\u0026hashVersion=202208",
-      "RequestMethod": "GET",
-=======
           "datastoreType": "AzureBlob",
           "accountName": "samcw32zcnpjldw",
           "containerName": "azureml-blobstore-3bd2018e-4b43-401e-ad49-85df181c9e0a",
@@ -348,18 +210,12 @@
     {
       "RequestUri": "https://management.azure.com/subscriptions/00000000-0000-0000-0000-000000000/resourceGroups/00000/providers/Microsoft.MachineLearningServices/workspaces/00000/datastores/workspaceblobstore/listSecrets?api-version=2022-10-01",
       "RequestMethod": "POST",
->>>>>>> d49b4ced
       "RequestHeaders": {
         "Accept": "*/*",
         "Accept-Encoding": "gzip, deflate",
         "Connection": "keep-alive",
-<<<<<<< HEAD
-        "Content-Type": "application/json; charset=UTF-8",
-        "User-Agent": "azure-ai-ml/1.5.0 azsdk-python-core/1.26.3 Python/3.7.9 (Windows-10-10.0.22621-SP0)"
-=======
         "Content-Length": "0",
         "User-Agent": "azure-ai-ml/1.5.0 azsdk-python-mgmt-machinelearningservices/0.1.0 Python/3.10.6 (Linux-5.15.90.1-microsoft-standard-WSL2-x86_64-with-glibc2.35)"
->>>>>>> d49b4ced
       },
       "RequestBody": null,
       "StatusCode": 200,
@@ -367,17 +223,6 @@
         "Connection": "keep-alive",
         "Content-Encoding": "gzip",
         "Content-Type": "application/json; charset=utf-8",
-<<<<<<< HEAD
-        "Date": "Thu, 23 Feb 2023 19:03:47 GMT",
-        "Request-Context": "appId=cid-v1:2d2e8e63-272e-4b3c-8598-4ee570a0e70d",
-        "Strict-Transport-Security": "max-age=15724800; includeSubDomains; preload",
-        "Transfer-Encoding": "chunked",
-        "Vary": "Accept-Encoding",
-        "x-aml-cluster": "vienna-eastus2-01",
-        "X-Content-Type-Options": "nosniff",
-        "x-ms-response-type": "standard",
-        "x-request-time": "0.357"
-=======
         "Date": "Thu, 09 Mar 2023 00:28:04 GMT",
         "Expires": "-1",
         "Pragma": "no-cache",
@@ -393,7 +238,6 @@
         "x-ms-response-type": "standard",
         "x-ms-routing-request-id": "CANADACENTRAL:20230309T002804Z:3c7b416e-d993-4653-8a88-5240672ca7f7",
         "x-request-time": "0.104"
->>>>>>> d49b4ced
       },
       "ResponseBody": {
         "snapshotType": "LocalFiles",
@@ -460,10 +304,6 @@
       }
     },
     {
-<<<<<<< HEAD
-      "RequestUri": "https://management.azure.com/subscriptions/00000000-0000-0000-0000-000000000/resourceGroups/00000/providers/Microsoft.MachineLearningServices/workspaces/00000/codes/e7a3f40e-eb47-4499-9b80-1e5d911878f8/versions/1?api-version=2022-05-01",
-      "RequestMethod": "GET",
-=======
       "RequestUri": "https://samcw32zcnpjldw.blob.core.windows.net/azureml-blobstore-3bd2018e-4b43-401e-ad49-85df181c9e0a/LocalUpload/00000000000000000000000000000000/COMPONENT_PLACEHOLDER",
       "RequestMethod": "HEAD",
       "RequestHeaders": {
@@ -532,14 +372,10 @@
     {
       "RequestUri": "https://management.azure.com/subscriptions/00000000-0000-0000-0000-000000000/resourceGroups/00000/providers/Microsoft.MachineLearningServices/workspaces/00000/codes/c4b5a984-a0c9-4622-a5cf-f22114f04941/versions/1?api-version=2022-05-01",
       "RequestMethod": "PUT",
->>>>>>> d49b4ced
       "RequestHeaders": {
         "Accept": "application/json",
         "Accept-Encoding": "gzip, deflate",
         "Connection": "keep-alive",
-<<<<<<< HEAD
-        "User-Agent": "azure-ai-ml/1.5.0 azsdk-python-mgmt-machinelearningservices/0.1.0 Python/3.7.9 (Windows-10-10.0.22621-SP0)"
-=======
         "Content-Length": "288",
         "Content-Type": "application/json",
         "User-Agent": "azure-ai-ml/1.5.0 azsdk-python-mgmt-machinelearningservices/0.1.0 Python/3.10.6 (Linux-5.15.90.1-microsoft-standard-WSL2-x86_64-with-glibc2.35)"
@@ -554,7 +390,6 @@
           "isArchived": false,
           "codeUri": "https://samcw32zcnpjldw.blob.core.windows.net/azureml-blobstore-3bd2018e-4b43-401e-ad49-85df181c9e0a/LocalUpload/00000000000000000000000000000000"
         }
->>>>>>> d49b4ced
       },
       "RequestBody": null,
       "StatusCode": 200,
@@ -562,37 +397,17 @@
         "Cache-Control": "no-cache",
         "Content-Encoding": "gzip",
         "Content-Type": "application/json; charset=utf-8",
-<<<<<<< HEAD
-        "Date": "Thu, 23 Feb 2023 19:03:47 GMT",
-        "Expires": "-1",
-        "Pragma": "no-cache",
-        "Request-Context": "appId=cid-v1:2d2e8e63-272e-4b3c-8598-4ee570a0e70d",
-        "Server-Timing": "traceparent;desc=\u002200-cab79be06b5b0ac64f3b5a857fdffe23-8b91e2a26300499c-01\u0022",
-=======
         "Date": "Thu, 09 Mar 2023 00:28:04 GMT",
         "Expires": "-1",
         "Pragma": "no-cache",
         "Request-Context": "appId=cid-v1:2d2e8e63-272e-4b3c-8598-4ee570a0e70d",
         "Server-Timing": "traceparent;desc=\u002200-9830c0e0943b3e029df71f1390c4ad49-63c0e43e994bbdbe-01\u0022",
->>>>>>> d49b4ced
         "Strict-Transport-Security": "max-age=31536000; includeSubDomains",
         "Transfer-Encoding": "chunked",
         "Vary": [
           "Accept-Encoding",
           "Accept-Encoding"
         ],
-<<<<<<< HEAD
-        "x-aml-cluster": "vienna-eastus2-01",
-        "X-Content-Type-Options": "nosniff",
-        "x-ms-correlation-request-id": "31261068-82e8-488c-adea-8ca4bf28165a",
-        "x-ms-ratelimit-remaining-subscription-reads": "11914",
-        "x-ms-response-type": "standard",
-        "x-ms-routing-request-id": "WESTUS2:20230223T190348Z:31261068-82e8-488c-adea-8ca4bf28165a",
-        "x-request-time": "0.094"
-      },
-      "ResponseBody": {
-        "id": "/subscriptions/00000000-0000-0000-0000-000000000/resourceGroups/00000/providers/Microsoft.MachineLearningServices/workspaces/00000/codes/e7a3f40e-eb47-4499-9b80-1e5d911878f8/versions/1",
-=======
         "x-aml-cluster": "vienna-eastus-02",
         "X-Content-Type-Options": "nosniff",
         "x-ms-correlation-request-id": "3e8eb6f6-6c57-4b9a-ac4f-5fd378aafdc0",
@@ -603,7 +418,6 @@
       },
       "ResponseBody": {
         "id": "/subscriptions/00000000-0000-0000-0000-000000000/resourceGroups/00000/providers/Microsoft.MachineLearningServices/workspaces/00000/codes/c4b5a984-a0c9-4622-a5cf-f22114f04941/versions/1",
->>>>>>> d49b4ced
         "name": "1",
         "type": "Microsoft.MachineLearningServices/workspaces/codes/versions",
         "properties": {
@@ -615,16 +429,6 @@
           },
           "isArchived": false,
           "isAnonymous": false,
-<<<<<<< HEAD
-          "codeUri": "https://saveorz2izv2bas.blob.core.windows.net:443/2d1e66ae-8-4d828c93-7c8f-558b-b99d-d21850cf37d9/"
-        },
-        "systemData": {
-          "createdAt": "2023-02-23T02:16:10.3151666\u002B00:00",
-          "createdBy": "Diondra Peck",
-          "createdByType": "User",
-          "lastModifiedAt": "2023-02-23T02:16:10.3151666\u002B00:00",
-          "lastModifiedBy": "Diondra Peck",
-=======
           "codeUri": "https://samcw32zcnpjldw.blob.core.windows.net/azureml-blobstore-3bd2018e-4b43-401e-ad49-85df181c9e0a/LocalUpload/00000000000000000000000000000000"
         },
         "systemData": {
@@ -633,27 +437,18 @@
           "createdByType": "User",
           "lastModifiedAt": "2023-03-09T00:28:05.2634121\u002B00:00",
           "lastModifiedBy": "Firstname Lastname",
->>>>>>> d49b4ced
           "lastModifiedByType": "User"
         }
       }
     },
     {
-<<<<<<< HEAD
-      "RequestUri": "https://management.azure.com/subscriptions/00000000-0000-0000-0000-000000000/resourceGroups/00000/providers/Microsoft.MachineLearningServices/workspaces/00000/environments/test_860569674631/versions?api-version=2022-05-01\u0026$orderBy=createdtime%20desc\u0026$top=1",
-=======
       "RequestUri": "https://management.azure.com/subscriptions/00000000-0000-0000-0000-000000000/resourceGroups/00000/providers/Microsoft.MachineLearningServices/workspaces/00000/environments/test_329232106523/versions?api-version=2022-05-01\u0026$orderBy=createdtime%20desc\u0026$top=1",
->>>>>>> d49b4ced
       "RequestMethod": "GET",
       "RequestHeaders": {
         "Accept": "application/json",
         "Accept-Encoding": "gzip, deflate",
         "Connection": "keep-alive",
-<<<<<<< HEAD
-        "User-Agent": "azure-ai-ml/1.5.0 azsdk-python-mgmt-machinelearningservices/0.1.0 Python/3.7.9 (Windows-10-10.0.22621-SP0)"
-=======
         "User-Agent": "azure-ai-ml/1.5.0 azsdk-python-mgmt-machinelearningservices/0.1.0 Python/3.10.6 (Linux-5.15.90.1-microsoft-standard-WSL2-x86_64-with-glibc2.35)"
->>>>>>> d49b4ced
       },
       "RequestBody": null,
       "StatusCode": 200,
@@ -661,34 +456,17 @@
         "Cache-Control": "no-cache",
         "Content-Encoding": "gzip",
         "Content-Type": "application/json; charset=utf-8",
-<<<<<<< HEAD
-        "Date": "Thu, 23 Feb 2023 19:03:48 GMT",
-        "Expires": "-1",
-        "Pragma": "no-cache",
-        "Request-Context": "appId=cid-v1:2d2e8e63-272e-4b3c-8598-4ee570a0e70d",
-        "Server-Timing": "traceparent;desc=\u002200-500b6c036386c7ab720d1fe4b14a6c9f-40ac367da3ac2b7e-01\u0022",
-=======
         "Date": "Thu, 09 Mar 2023 00:28:05 GMT",
         "Expires": "-1",
         "Pragma": "no-cache",
         "Request-Context": "appId=cid-v1:2d2e8e63-272e-4b3c-8598-4ee570a0e70d",
         "Server-Timing": "traceparent;desc=\u002200-13a658da491fea80cc47b3c4f40c9593-92839373c138a2ef-01\u0022",
->>>>>>> d49b4ced
         "Strict-Transport-Security": "max-age=31536000; includeSubDomains",
         "Transfer-Encoding": "chunked",
         "Vary": [
           "Accept-Encoding",
           "Accept-Encoding"
         ],
-<<<<<<< HEAD
-        "x-aml-cluster": "vienna-eastus2-01",
-        "X-Content-Type-Options": "nosniff",
-        "x-ms-correlation-request-id": "10103b6a-e4d9-43d2-a21e-15ff7b7b31a4",
-        "x-ms-ratelimit-remaining-subscription-reads": "11913",
-        "x-ms-response-type": "standard",
-        "x-ms-routing-request-id": "WESTUS2:20230223T190348Z:10103b6a-e4d9-43d2-a21e-15ff7b7b31a4",
-        "x-request-time": "0.199"
-=======
         "x-aml-cluster": "vienna-eastus-02",
         "X-Content-Type-Options": "nosniff",
         "x-ms-correlation-request-id": "d82344bb-3bd8-4342-81bf-c24c732928af",
@@ -696,16 +474,11 @@
         "x-ms-response-type": "standard",
         "x-ms-routing-request-id": "CANADACENTRAL:20230309T002805Z:d82344bb-3bd8-4342-81bf-c24c732928af",
         "x-request-time": "0.226"
->>>>>>> d49b4ced
       },
       "ResponseBody": {
         "value": [
           {
-<<<<<<< HEAD
-            "id": "/subscriptions/00000000-0000-0000-0000-000000000/resourceGroups/00000/providers/Microsoft.MachineLearningServices/workspaces/00000/environments/test_860569674631/versions/bar",
-=======
             "id": "/subscriptions/00000000-0000-0000-0000-000000000/resourceGroups/00000/providers/Microsoft.MachineLearningServices/workspaces/00000/environments/test_329232106523/versions/bar",
->>>>>>> d49b4ced
             "name": "bar",
             "type": "Microsoft.MachineLearningServices/workspaces/environments/versions",
             "properties": {
@@ -720,19 +493,11 @@
               "osType": "Linux"
             },
             "systemData": {
-<<<<<<< HEAD
-              "createdAt": "2023-02-23T19:03:34.0040986\u002B00:00",
-              "createdBy": "Diondra Peck",
-              "createdByType": "User",
-              "lastModifiedAt": "2023-02-23T19:03:34.0040986\u002B00:00",
-              "lastModifiedBy": "Diondra Peck",
-=======
               "createdAt": "2023-03-09T00:27:50.4539003\u002B00:00",
               "createdBy": "Firstname Lastname",
               "createdByType": "User",
               "lastModifiedAt": "2023-03-09T00:27:50.4539003\u002B00:00",
               "lastModifiedBy": "Firstname Lastname",
->>>>>>> d49b4ced
               "lastModifiedByType": "User"
             }
           }
@@ -740,11 +505,7 @@
       }
     },
     {
-<<<<<<< HEAD
-      "RequestUri": "https://management.azure.com/subscriptions/00000000-0000-0000-0000-000000000/resourceGroups/00000/providers/Microsoft.MachineLearningServices/workspaces/00000/components/test_648407347513/versions/0.0.1?api-version=2022-10-01",
-=======
       "RequestUri": "https://management.azure.com/subscriptions/00000000-0000-0000-0000-000000000/resourceGroups/00000/providers/Microsoft.MachineLearningServices/workspaces/00000/components/test_805329512833/versions/0.0.1?api-version=2022-10-01",
->>>>>>> d49b4ced
       "RequestMethod": "PUT",
       "RequestHeaders": {
         "Accept": "application/json",
@@ -752,11 +513,7 @@
         "Connection": "keep-alive",
         "Content-Length": "1417",
         "Content-Type": "application/json",
-<<<<<<< HEAD
-        "User-Agent": "azure-ai-ml/1.5.0 azsdk-python-mgmt-machinelearningservices/0.1.0 Python/3.7.9 (Windows-10-10.0.22621-SP0)"
-=======
         "User-Agent": "azure-ai-ml/1.5.0 azsdk-python-mgmt-machinelearningservices/0.1.0 Python/3.10.6 (Linux-5.15.90.1-microsoft-standard-WSL2-x86_64-with-glibc2.35)"
->>>>>>> d49b4ced
       },
       "RequestBody": {
         "properties": {
@@ -770,15 +527,9 @@
           "isArchived": false,
           "componentSpec": {
             "command": "echo Hello World \u0026 echo $[[${{inputs.component_in_number}}]] \u0026 echo ${{inputs.component_in_path}} \u0026 echo ${{outputs.component_out_path}} \u003E ${{outputs.component_out_path}}/component_in_number",
-<<<<<<< HEAD
-            "code": "azureml:/subscriptions/00000000-0000-0000-0000-000000000/resourceGroups/00000/providers/Microsoft.MachineLearningServices/workspaces/00000/codes/e7a3f40e-eb47-4499-9b80-1e5d911878f8/versions/1",
-            "environment": "azureml:/subscriptions/00000000-0000-0000-0000-000000000/resourceGroups/00000/providers/Microsoft.MachineLearningServices/workspaces/00000/environments/test_860569674631/versions/bar",
-            "name": "test_648407347513",
-=======
             "code": "azureml:/subscriptions/00000000-0000-0000-0000-000000000/resourceGroups/00000/providers/Microsoft.MachineLearningServices/workspaces/00000/codes/c4b5a984-a0c9-4622-a5cf-f22114f04941/versions/1",
             "environment": "azureml:/subscriptions/00000000-0000-0000-0000-000000000/resourceGroups/00000/providers/Microsoft.MachineLearningServices/workspaces/00000/environments/test_329232106523/versions/bar",
             "name": "test_805329512833",
->>>>>>> d49b4ced
             "description": "This is the basic command component",
             "tags": {
               "tag": "tagvalue",
@@ -813,27 +564,6 @@
       "StatusCode": 201,
       "ResponseHeaders": {
         "Cache-Control": "no-cache",
-<<<<<<< HEAD
-        "Content-Length": "2300",
-        "Content-Type": "application/json; charset=utf-8",
-        "Date": "Thu, 23 Feb 2023 19:03:49 GMT",
-        "Expires": "-1",
-        "Location": "https://management.azure.com/subscriptions/00000000-0000-0000-0000-000000000/resourceGroups/00000/providers/Microsoft.MachineLearningServices/workspaces/00000/components/test_648407347513/versions/0.0.1?api-version=2022-10-01",
-        "Pragma": "no-cache",
-        "Request-Context": "appId=cid-v1:2d2e8e63-272e-4b3c-8598-4ee570a0e70d",
-        "Server-Timing": "traceparent;desc=\u002200-1476599159a238e5e299f9b4b8de406e-748a6318aed7a689-01\u0022",
-        "Strict-Transport-Security": "max-age=31536000; includeSubDomains",
-        "x-aml-cluster": "vienna-eastus2-01",
-        "X-Content-Type-Options": "nosniff",
-        "x-ms-correlation-request-id": "c94bdbcf-5095-4d15-ad3b-508fef0bdacc",
-        "x-ms-ratelimit-remaining-subscription-writes": "1150",
-        "x-ms-response-type": "standard",
-        "x-ms-routing-request-id": "WESTUS2:20230223T190350Z:c94bdbcf-5095-4d15-ad3b-508fef0bdacc",
-        "x-request-time": "0.876"
-      },
-      "ResponseBody": {
-        "id": "/subscriptions/00000000-0000-0000-0000-000000000/resourceGroups/00000/providers/Microsoft.MachineLearningServices/workspaces/00000/components/test_648407347513/versions/0.0.1",
-=======
         "Content-Length": "1864",
         "Content-Type": "application/json; charset=utf-8",
         "Date": "Thu, 09 Mar 2023 00:28:05 GMT",
@@ -853,7 +583,6 @@
       },
       "ResponseBody": {
         "id": "/subscriptions/00000000-0000-0000-0000-000000000/resourceGroups/00000/providers/Microsoft.MachineLearningServices/workspaces/00000/components/test_805329512833/versions/0.0.1",
->>>>>>> d49b4ced
         "name": "0.0.1",
         "type": "Microsoft.MachineLearningServices/workspaces/components/versions",
         "properties": {
@@ -866,11 +595,7 @@
           "isArchived": false,
           "isAnonymous": false,
           "componentSpec": {
-<<<<<<< HEAD
-            "name": "test_648407347513",
-=======
             "name": "test_805329512833",
->>>>>>> d49b4ced
             "version": "0.0.1",
             "display_name": "CommandComponentBasic",
             "is_deterministic": "True",
@@ -898,13 +623,8 @@
                 "type": "uri_folder"
               }
             },
-<<<<<<< HEAD
-            "code": "azureml:/subscriptions/00000000-0000-0000-0000-000000000/resourceGroups/00000/providers/Microsoft.MachineLearningServices/workspaces/00000/codes/e7a3f40e-eb47-4499-9b80-1e5d911878f8/versions/1",
-            "environment": "azureml:/subscriptions/00000000-0000-0000-0000-000000000/resourceGroups/00000/providers/Microsoft.MachineLearningServices/workspaces/00000/environments/test_860569674631/versions/bar",
-=======
             "code": "azureml:/subscriptions/00000000-0000-0000-0000-000000000/resourceGroups/00000/providers/Microsoft.MachineLearningServices/workspaces/00000/codes/c4b5a984-a0c9-4622-a5cf-f22114f04941/versions/1",
             "environment": "azureml:/subscriptions/00000000-0000-0000-0000-000000000/resourceGroups/00000/providers/Microsoft.MachineLearningServices/workspaces/00000/environments/test_329232106523/versions/bar",
->>>>>>> d49b4ced
             "resources": {
               "instance_count": "1"
             },
@@ -913,31 +633,18 @@
           }
         },
         "systemData": {
-<<<<<<< HEAD
-          "createdAt": "2023-02-23T19:03:50.3658301\u002B00:00",
-          "createdBy": "Diondra Peck",
-          "createdByType": "User",
-          "lastModifiedAt": "2023-02-23T19:03:50.4275775\u002B00:00",
-          "lastModifiedBy": "Diondra Peck",
-=======
           "createdAt": "2023-03-09T00:28:06.3516872\u002B00:00",
           "createdBy": "Firstname Lastname",
           "createdByType": "User",
           "lastModifiedAt": "2023-03-09T00:28:06.4198062\u002B00:00",
           "lastModifiedBy": "Firstname Lastname",
->>>>>>> d49b4ced
           "lastModifiedByType": "User"
         }
       }
     }
   ],
   "Variables": {
-<<<<<<< HEAD
-    "component_name": "test_648407347513",
-    "environment_name": "test_860569674631"
-=======
     "component_name": "test_805329512833",
     "environment_name": "test_329232106523"
->>>>>>> d49b4ced
   }
 }