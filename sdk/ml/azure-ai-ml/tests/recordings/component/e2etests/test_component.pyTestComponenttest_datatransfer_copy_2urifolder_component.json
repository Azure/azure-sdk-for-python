--- conflicted
+++ resolved
@@ -1,11 +1,7 @@
 {
   "Entries": [
     {
-<<<<<<< HEAD
       "RequestUri": "https://management.azure.com/subscriptions/00000000-0000-0000-0000-000000000/resourceGroups/00000/providers/Microsoft.MachineLearningServices/workspaces/00000/components/test_430896172276?api-version=2022-10-01",
-=======
-      "RequestUri": "https://management.azure.com/subscriptions/00000000-0000-0000-0000-000000000/resourceGroups/00000/providers/Microsoft.MachineLearningServices/workspaces/00000/components/test_967581265317?api-version=2022-10-01",
->>>>>>> d33f0205
       "RequestMethod": "GET",
       "RequestHeaders": {
         "Accept": "application/json",
@@ -19,17 +15,12 @@
         "Cache-Control": "no-cache",
         "Content-Length": "1069",
         "Content-Type": "application/json; charset=utf-8",
-<<<<<<< HEAD
         "Date": "Thu, 23 Feb 2023 18:59:34 GMT",
-=======
-        "Date": "Wed, 01 Mar 2023 19:24:19 GMT",
->>>>>>> d33f0205
         "Expires": "-1",
         "Pragma": "no-cache",
         "Request-Context": "appId=cid-v1:2d2e8e63-272e-4b3c-8598-4ee570a0e70d",
         "Strict-Transport-Security": "max-age=31536000; includeSubDomains",
         "Vary": "Accept-Encoding",
-<<<<<<< HEAD
         "x-aml-cluster": "vienna-eastus2-01",
         "X-Content-Type-Options": "nosniff",
         "x-ms-correlation-request-id": "57723bc8-9e56-4610-9a60-874749216ae2",
@@ -37,24 +28,11 @@
         "x-ms-response-type": "error",
         "x-ms-routing-request-id": "WESTUS2:20230223T185935Z:57723bc8-9e56-4610-9a60-874749216ae2",
         "x-request-time": "0.143"
-=======
-        "x-aml-cluster": "vienna-eastus2-02",
-        "X-Content-Type-Options": "nosniff",
-        "x-ms-correlation-request-id": "20edf4f4-a17c-45e9-9b9e-e8668ee83b0a",
-        "x-ms-ratelimit-remaining-subscription-reads": "11998",
-        "x-ms-response-type": "error",
-        "x-ms-routing-request-id": "WESTUS2:20230301T192419Z:20edf4f4-a17c-45e9-9b9e-e8668ee83b0a",
-        "x-request-time": "0.069"
->>>>>>> d33f0205
       },
       "ResponseBody": {
         "error": {
           "code": "UserError",
-<<<<<<< HEAD
           "message": "Not found component test_430896172276.",
-=======
-          "message": "Not found component test_967581265317.",
->>>>>>> d33f0205
           "details": [],
           "additionalInfo": [
             {
@@ -67,13 +45,8 @@
               "type": "Correlation",
               "info": {
                 "value": {
-<<<<<<< HEAD
                   "operation": "cc080f2a1e1acd75cb8f787e9795a257",
                   "request": "20381cb2c4cfac74"
-=======
-                  "operation": "8062f14c3a205b29f01c106f9121d227",
-                  "request": "401d6ba4de2a6dbf"
->>>>>>> d33f0205
                 }
               }
             },
@@ -92,11 +65,7 @@
             {
               "type": "Time",
               "info": {
-<<<<<<< HEAD
                 "value": "2023-02-23T18:59:35.0833297\u002B00:00"
-=======
-                "value": "2023-03-01T19:24:19.3301717\u002B00:00"
->>>>>>> d33f0205
               }
             },
             {
@@ -116,11 +85,7 @@
       }
     },
     {
-<<<<<<< HEAD
       "RequestUri": "https://management.azure.com/subscriptions/00000000-0000-0000-0000-000000000/resourceGroups/00000/providers/Microsoft.MachineLearningServices/workspaces/00000/components/test_430896172276/versions/1?api-version=2022-10-01",
-=======
-      "RequestUri": "https://management.azure.com/subscriptions/00000000-0000-0000-0000-000000000/resourceGroups/00000/providers/Microsoft.MachineLearningServices/workspaces/00000/components/test_967581265317/versions/1?api-version=2022-10-01",
->>>>>>> d33f0205
       "RequestMethod": "PUT",
       "RequestHeaders": {
         "Accept": "application/json",
@@ -137,11 +102,7 @@
           "isAnonymous": false,
           "isArchived": false,
           "componentSpec": {
-<<<<<<< HEAD
-            "name": "test_430896172276",
-=======
-            "name": "test_967581265317",
->>>>>>> d33f0205
+            "name": "test_430896172276",
             "$schema": "http://azureml/sdk-2-0/DataTransferComponent.json",
             "display_name": "Data Transfer Component merge-files",
             "is_deterministic": true,
@@ -168,7 +129,6 @@
       "StatusCode": 201,
       "ResponseHeaders": {
         "Cache-Control": "no-cache",
-<<<<<<< HEAD
         "Content-Length": "1301",
         "Content-Type": "application/json; charset=utf-8",
         "Date": "Thu, 23 Feb 2023 18:59:35 GMT",
@@ -188,27 +148,6 @@
       },
       "ResponseBody": {
         "id": "/subscriptions/00000000-0000-0000-0000-000000000/resourceGroups/00000/providers/Microsoft.MachineLearningServices/workspaces/00000/components/test_430896172276/versions/1",
-=======
-        "Content-Length": "1046",
-        "Content-Type": "application/json; charset=utf-8",
-        "Date": "Wed, 01 Mar 2023 19:24:20 GMT",
-        "Expires": "-1",
-        "Location": "https://management.azure.com/subscriptions/00000000-0000-0000-0000-000000000/resourceGroups/00000/providers/Microsoft.MachineLearningServices/workspaces/00000/components/test_967581265317/versions/1?api-version=2022-10-01",
-        "Pragma": "no-cache",
-        "Request-Context": "appId=cid-v1:2d2e8e63-272e-4b3c-8598-4ee570a0e70d",
-        "Server-Timing": "traceparent;desc=\u002200-fb1f570199f65ece5a54cc819638c6f4-f63e08d588dd40ec-01\u0022",
-        "Strict-Transport-Security": "max-age=31536000; includeSubDomains",
-        "x-aml-cluster": "vienna-eastus2-02",
-        "X-Content-Type-Options": "nosniff",
-        "x-ms-correlation-request-id": "a0875bff-eaf5-4ec3-b61c-c91637a579ec",
-        "x-ms-ratelimit-remaining-subscription-writes": "1199",
-        "x-ms-response-type": "standard",
-        "x-ms-routing-request-id": "WESTUS2:20230301T192420Z:a0875bff-eaf5-4ec3-b61c-c91637a579ec",
-        "x-request-time": "0.312"
-      },
-      "ResponseBody": {
-        "id": "/subscriptions/00000000-0000-0000-0000-000000000/resourceGroups/00000/providers/Microsoft.MachineLearningServices/workspaces/00000/components/test_967581265317/versions/1",
->>>>>>> d33f0205
         "name": "1",
         "type": "Microsoft.MachineLearningServices/workspaces/components/versions",
         "properties": {
@@ -218,11 +157,7 @@
           "isArchived": false,
           "isAnonymous": false,
           "componentSpec": {
-<<<<<<< HEAD
-            "name": "test_430896172276",
-=======
-            "name": "test_967581265317",
->>>>>>> d33f0205
+            "name": "test_430896172276",
             "version": "1",
             "display_name": "Data Transfer Component merge-files",
             "is_deterministic": "True",
@@ -248,29 +183,17 @@
           }
         },
         "systemData": {
-<<<<<<< HEAD
           "createdAt": "2023-02-23T18:59:35.8509838\u002B00:00",
           "createdBy": "Diondra Peck",
           "createdByType": "User",
           "lastModifiedAt": "2023-02-23T18:59:35.9113951\u002B00:00",
           "lastModifiedBy": "Diondra Peck",
-=======
-          "createdAt": "2023-03-01T19:24:20.4059313\u002B00:00",
-          "createdBy": "Firstname Lastname",
-          "createdByType": "User",
-          "lastModifiedAt": "2023-03-01T19:24:20.4849411\u002B00:00",
-          "lastModifiedBy": "Firstname Lastname",
->>>>>>> d33f0205
           "lastModifiedByType": "User"
         }
       }
     },
     {
-<<<<<<< HEAD
       "RequestUri": "https://management.azure.com/subscriptions/00000000-0000-0000-0000-000000000/resourceGroups/00000/providers/Microsoft.MachineLearningServices/workspaces/00000/components/test_430896172276/versions/1?api-version=2022-10-01",
-=======
-      "RequestUri": "https://management.azure.com/subscriptions/00000000-0000-0000-0000-000000000/resourceGroups/00000/providers/Microsoft.MachineLearningServices/workspaces/00000/components/test_967581265317/versions/1?api-version=2022-10-01",
->>>>>>> d33f0205
       "RequestMethod": "GET",
       "RequestHeaders": {
         "Accept": "application/json",
@@ -284,26 +207,17 @@
         "Cache-Control": "no-cache",
         "Content-Encoding": "gzip",
         "Content-Type": "application/json; charset=utf-8",
-<<<<<<< HEAD
         "Date": "Thu, 23 Feb 2023 18:59:36 GMT",
         "Expires": "-1",
         "Pragma": "no-cache",
         "Request-Context": "appId=cid-v1:2d2e8e63-272e-4b3c-8598-4ee570a0e70d",
         "Server-Timing": "traceparent;desc=\u002200-3a7031f36526bcc6b205df3b1bda354b-6fa8ff702498ab02-01\u0022",
-=======
-        "Date": "Wed, 01 Mar 2023 19:24:21 GMT",
-        "Expires": "-1",
-        "Pragma": "no-cache",
-        "Request-Context": "appId=cid-v1:2d2e8e63-272e-4b3c-8598-4ee570a0e70d",
-        "Server-Timing": "traceparent;desc=\u002200-156c5472f6119be15288f414db08b5fa-1b96b9ad877deb37-01\u0022",
->>>>>>> d33f0205
         "Strict-Transport-Security": "max-age=31536000; includeSubDomains",
         "Transfer-Encoding": "chunked",
         "Vary": [
           "Accept-Encoding",
           "Accept-Encoding"
         ],
-<<<<<<< HEAD
         "x-aml-cluster": "vienna-eastus2-01",
         "X-Content-Type-Options": "nosniff",
         "x-ms-correlation-request-id": "fe0a2954-1cb3-4c38-988c-30ff8ddf16d9",
@@ -314,18 +228,6 @@
       },
       "ResponseBody": {
         "id": "/subscriptions/00000000-0000-0000-0000-000000000/resourceGroups/00000/providers/Microsoft.MachineLearningServices/workspaces/00000/components/test_430896172276/versions/1",
-=======
-        "x-aml-cluster": "vienna-eastus2-02",
-        "X-Content-Type-Options": "nosniff",
-        "x-ms-correlation-request-id": "50112205-39c5-4f4b-84d1-44650cf2996f",
-        "x-ms-ratelimit-remaining-subscription-reads": "11997",
-        "x-ms-response-type": "standard",
-        "x-ms-routing-request-id": "WESTUS2:20230301T192421Z:50112205-39c5-4f4b-84d1-44650cf2996f",
-        "x-request-time": "0.076"
-      },
-      "ResponseBody": {
-        "id": "/subscriptions/00000000-0000-0000-0000-000000000/resourceGroups/00000/providers/Microsoft.MachineLearningServices/workspaces/00000/components/test_967581265317/versions/1",
->>>>>>> d33f0205
         "name": "1",
         "type": "Microsoft.MachineLearningServices/workspaces/components/versions",
         "properties": {
@@ -335,11 +237,7 @@
           "isArchived": false,
           "isAnonymous": false,
           "componentSpec": {
-<<<<<<< HEAD
-            "name": "test_430896172276",
-=======
-            "name": "test_967581265317",
->>>>>>> d33f0205
+            "name": "test_430896172276",
             "version": "1",
             "display_name": "Data Transfer Component merge-files",
             "is_deterministic": "True",
@@ -365,29 +263,17 @@
           }
         },
         "systemData": {
-<<<<<<< HEAD
           "createdAt": "2023-02-23T18:59:35.8509838\u002B00:00",
           "createdBy": "Diondra Peck",
           "createdByType": "User",
           "lastModifiedAt": "2023-02-23T18:59:35.9113951\u002B00:00",
           "lastModifiedBy": "Diondra Peck",
-=======
-          "createdAt": "2023-03-01T19:24:20.4059313\u002B00:00",
-          "createdBy": "Firstname Lastname",
-          "createdByType": "User",
-          "lastModifiedAt": "2023-03-01T19:24:20.4849411\u002B00:00",
-          "lastModifiedBy": "Firstname Lastname",
->>>>>>> d33f0205
           "lastModifiedByType": "User"
         }
       }
     },
     {
-<<<<<<< HEAD
       "RequestUri": "https://management.azure.com/subscriptions/00000000-0000-0000-0000-000000000/resourceGroups/00000/providers/Microsoft.MachineLearningServices/workspaces/00000/components/test_430896172276/versions/2?api-version=2022-10-01",
-=======
-      "RequestUri": "https://management.azure.com/subscriptions/00000000-0000-0000-0000-000000000/resourceGroups/00000/providers/Microsoft.MachineLearningServices/workspaces/00000/components/test_967581265317/versions/2?api-version=2022-10-01",
->>>>>>> d33f0205
       "RequestMethod": "PUT",
       "RequestHeaders": {
         "Accept": "application/json",
@@ -404,11 +290,7 @@
           "isAnonymous": false,
           "isArchived": false,
           "componentSpec": {
-<<<<<<< HEAD
-            "name": "test_430896172276",
-=======
-            "name": "test_967581265317",
->>>>>>> d33f0205
+            "name": "test_430896172276",
             "version": "2",
             "$schema": "http://azureml/sdk-2-0/DataTransferComponent.json",
             "display_name": "Data Transfer Component merge-files",
@@ -436,7 +318,6 @@
       "StatusCode": 201,
       "ResponseHeaders": {
         "Cache-Control": "no-cache",
-<<<<<<< HEAD
         "Content-Length": "1301",
         "Content-Type": "application/json; charset=utf-8",
         "Date": "Thu, 23 Feb 2023 18:59:37 GMT",
@@ -456,27 +337,6 @@
       },
       "ResponseBody": {
         "id": "/subscriptions/00000000-0000-0000-0000-000000000/resourceGroups/00000/providers/Microsoft.MachineLearningServices/workspaces/00000/components/test_430896172276/versions/2",
-=======
-        "Content-Length": "1046",
-        "Content-Type": "application/json; charset=utf-8",
-        "Date": "Wed, 01 Mar 2023 19:24:21 GMT",
-        "Expires": "-1",
-        "Location": "https://management.azure.com/subscriptions/00000000-0000-0000-0000-000000000/resourceGroups/00000/providers/Microsoft.MachineLearningServices/workspaces/00000/components/test_967581265317/versions/2?api-version=2022-10-01",
-        "Pragma": "no-cache",
-        "Request-Context": "appId=cid-v1:2d2e8e63-272e-4b3c-8598-4ee570a0e70d",
-        "Server-Timing": "traceparent;desc=\u002200-4aa2f3a90d9b9f801cd10a671244c9d3-b6c87ed04401f19b-01\u0022",
-        "Strict-Transport-Security": "max-age=31536000; includeSubDomains",
-        "x-aml-cluster": "vienna-eastus2-02",
-        "X-Content-Type-Options": "nosniff",
-        "x-ms-correlation-request-id": "bec55854-2ee5-4f4e-a364-e2fed17c8574",
-        "x-ms-ratelimit-remaining-subscription-writes": "1198",
-        "x-ms-response-type": "standard",
-        "x-ms-routing-request-id": "WESTUS2:20230301T192422Z:bec55854-2ee5-4f4e-a364-e2fed17c8574",
-        "x-request-time": "0.236"
-      },
-      "ResponseBody": {
-        "id": "/subscriptions/00000000-0000-0000-0000-000000000/resourceGroups/00000/providers/Microsoft.MachineLearningServices/workspaces/00000/components/test_967581265317/versions/2",
->>>>>>> d33f0205
         "name": "2",
         "type": "Microsoft.MachineLearningServices/workspaces/components/versions",
         "properties": {
@@ -486,11 +346,7 @@
           "isArchived": false,
           "isAnonymous": false,
           "componentSpec": {
-<<<<<<< HEAD
-            "name": "test_430896172276",
-=======
-            "name": "test_967581265317",
->>>>>>> d33f0205
+            "name": "test_430896172276",
             "version": "2",
             "display_name": "Data Transfer Component merge-files",
             "is_deterministic": "True",
@@ -516,29 +372,17 @@
           }
         },
         "systemData": {
-<<<<<<< HEAD
           "createdAt": "2023-02-23T18:59:37.3531933\u002B00:00",
           "createdBy": "Diondra Peck",
           "createdByType": "User",
           "lastModifiedAt": "2023-02-23T18:59:37.4179639\u002B00:00",
           "lastModifiedBy": "Diondra Peck",
-=======
-          "createdAt": "2023-03-01T19:24:21.9752278\u002B00:00",
-          "createdBy": "Firstname Lastname",
-          "createdByType": "User",
-          "lastModifiedAt": "2023-03-01T19:24:22.0589422\u002B00:00",
-          "lastModifiedBy": "Firstname Lastname",
->>>>>>> d33f0205
           "lastModifiedByType": "User"
         }
       }
     }
   ],
   "Variables": {
-<<<<<<< HEAD
     "datatransfer_copy_2urifolder": "test_430896172276"
-=======
-    "datatransfer_copy_2urifolder": "test_967581265317"
->>>>>>> d33f0205
   }
 }