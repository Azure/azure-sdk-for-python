{
  "Entries": [
    {
      "RequestUri": "https://eastus.api.azureml.ms/registrymanagement/v1.0/registries/testFeed/discovery",
      "RequestMethod": "GET",
      "RequestHeaders": {
        "Accept": "application/json, text/json",
        "Accept-Encoding": "gzip, deflate",
        "Connection": "keep-alive",
        "User-Agent": "azsdk-python-mgmt-machinelearningservices/0.1.0 Python/3.9.13 (Windows-10-10.0.19045-SP0)"
      },
      "RequestBody": null,
      "StatusCode": 200,
      "ResponseHeaders": {
        "Connection": "keep-alive",
        "Content-Encoding": "gzip",
        "Content-Type": "application/json; charset=utf-8",
        "Date": "Fri, 30 Dec 2022 04:11:58 GMT",
        "Request-Context": "appId=cid-v1:2d2e8e63-272e-4b3c-8598-4ee570a0e70d",
        "Strict-Transport-Security": "max-age=15724800; includeSubDomains; preload",
        "Transfer-Encoding": "chunked",
        "Vary": "Accept-Encoding",
        "x-aml-cluster": "vienna-eastus-01",
        "X-Content-Type-Options": "nosniff",
        "x-ms-response-type": "standard",
        "x-request-time": "0.182"
      },
      "ResponseBody": {
        "registryId": "3b513a6b-f110-4e7f-9ce3-472b5aa28170",
        "registryName": "testFeed",
        "tenantId": "72f988bf-86f1-41af-91ab-2d7cd011db47",
        "primaryRegion": "centraluseuap",
        "regions": [
          "centraluseuap"
        ],
        "subscriptionId": "4f26493f-21d2-4726-92ea-1ddd550b1d27",
        "resourceGroup": "test-registries",
        "workspaceName": null,
        "primaryRegionResourceProviderUri": "https://cert-master.experiments.azureml-test.net/",
        "registryFqdns": {
          "centraluseuap": {
            "uri": "https://3b513a6b-f110-4e7f-9ce3-472b5aa28170.registry.master.privatelink.api.azureml-test.ms"
          }
        }
      }
    },
    {
      "RequestUri": "https://management.azure.com/subscriptions/00000000-0000-0000-0000-000000000/resourceGroups/00000/providers/Microsoft.MachineLearningServices/workspaces/00000/datastores/workspaceblobstore?api-version=2022-05-01",
      "RequestMethod": "GET",
      "RequestHeaders": {
        "Accept": "application/json",
        "Accept-Encoding": "gzip, deflate",
        "Connection": "keep-alive",
        "User-Agent": "azure-ai-ml/1.3.0 azsdk-python-mgmt-machinelearningservices/0.1.0 Python/3.7.13 (Windows-10-10.0.22621-SP0)"
      },
      "RequestBody": null,
      "StatusCode": 200,
      "ResponseHeaders": {
        "Cache-Control": "no-cache",
        "Content-Encoding": "gzip",
        "Content-Type": "application/json; charset=utf-8",
<<<<<<< HEAD
        "Date": "Wed, 04 Jan 2023 04:03:13 GMT",
        "Expires": "-1",
        "Pragma": "no-cache",
        "Request-Context": "appId=cid-v1:512cc15a-13b5-415b-bfd0-dce7accb6bb1",
        "Server-Timing": "traceparent;desc=\u002200-30b496edb9bea9b6404ad6a04fc65a72-f5a508c0ca6dc6e7-00\u0022",
=======
        "Date": "Fri, 30 Dec 2022 04:12:00 GMT",
        "Expires": "-1",
        "Pragma": "no-cache",
        "Request-Context": "appId=cid-v1:512cc15a-13b5-415b-bfd0-dce7accb6bb1",
        "Server-Timing": "traceparent;desc=\u002200-202bb8e6c2a1fc39195a99003dffbf51-5a8cc050cbed6c7a-00\u0022",
>>>>>>> 94376103
        "Strict-Transport-Security": "max-age=31536000; includeSubDomains",
        "Transfer-Encoding": "chunked",
        "Vary": [
          "Accept-Encoding",
          "Accept-Encoding"
        ],
        "x-aml-cluster": "vienna-test-westus2-01",
        "X-Content-Type-Options": "nosniff",
<<<<<<< HEAD
        "x-ms-correlation-request-id": "bf21f3f9-e27f-4a2a-a217-4bc1d88032cf",
        "x-ms-ratelimit-remaining-subscription-reads": "11876",
        "x-ms-response-type": "standard",
        "x-ms-routing-request-id": "JAPANEAST:20230104T040313Z:bf21f3f9-e27f-4a2a-a217-4bc1d88032cf",
        "x-request-time": "0.099"
=======
        "x-ms-correlation-request-id": "d6e732f9-02bd-4e65-867e-56eebca8acf3",
        "x-ms-ratelimit-remaining-subscription-reads": "11999",
        "x-ms-response-type": "standard",
        "x-ms-routing-request-id": "JAPANEAST:20221230T041200Z:d6e732f9-02bd-4e65-867e-56eebca8acf3",
        "x-request-time": "0.085"
>>>>>>> 94376103
      },
      "ResponseBody": {
        "id": "/subscriptions/00000000-0000-0000-0000-000000000/resourceGroups/00000/providers/Microsoft.MachineLearningServices/workspaces/00000/datastores/workspaceblobstore",
        "name": "workspaceblobstore",
        "type": "Microsoft.MachineLearningServices/workspaces/datastores",
        "properties": {
          "description": null,
          "tags": null,
          "properties": null,
          "isDefault": true,
          "credentials": {
            "credentialsType": "AccountKey"
          },
          "datastoreType": "AzureBlob",
          "accountName": "sagvgsoim6nmhbq",
          "containerName": "azureml-blobstore-e61cd5e2-512f-475e-9842-5e2a973993b8",
          "endpoint": "core.windows.net",
          "protocol": "https",
          "serviceDataAccessAuthIdentity": "WorkspaceSystemAssignedIdentity"
        },
        "systemData": {
          "createdAt": "2022-09-22T09:02:03.2629568\u002B00:00",
          "createdBy": "779301c0-18b2-4cdc-801b-a0a3368fee0a",
          "createdByType": "Application",
          "lastModifiedAt": "2022-09-22T09:02:04.166989\u002B00:00",
          "lastModifiedBy": "779301c0-18b2-4cdc-801b-a0a3368fee0a",
          "lastModifiedByType": "Application"
        }
      }
    },
    {
      "RequestUri": "https://management.azure.com/subscriptions/00000000-0000-0000-0000-000000000/resourceGroups/00000/providers/Microsoft.MachineLearningServices/workspaces/00000/datastores/workspaceblobstore/listSecrets?api-version=2022-05-01",
      "RequestMethod": "POST",
      "RequestHeaders": {
        "Accept": "application/json",
        "Accept-Encoding": "gzip, deflate",
        "Connection": "keep-alive",
        "Content-Length": "0",
        "User-Agent": "azure-ai-ml/1.3.0 azsdk-python-mgmt-machinelearningservices/0.1.0 Python/3.7.13 (Windows-10-10.0.22621-SP0)"
      },
      "RequestBody": null,
      "StatusCode": 200,
      "ResponseHeaders": {
        "Cache-Control": "no-cache",
        "Content-Encoding": "gzip",
        "Content-Type": "application/json; charset=utf-8",
<<<<<<< HEAD
        "Date": "Wed, 04 Jan 2023 04:03:13 GMT",
        "Expires": "-1",
        "Pragma": "no-cache",
        "Request-Context": "appId=cid-v1:512cc15a-13b5-415b-bfd0-dce7accb6bb1",
        "Server-Timing": "traceparent;desc=\u002200-0edc39dcfb7716ad7292f3e005446e4f-ef3833805aa521f6-00\u0022",
=======
        "Date": "Fri, 30 Dec 2022 04:12:01 GMT",
        "Expires": "-1",
        "Pragma": "no-cache",
        "Request-Context": "appId=cid-v1:512cc15a-13b5-415b-bfd0-dce7accb6bb1",
        "Server-Timing": "traceparent;desc=\u002200-c75e6aadbf21e6409243f09962ae283c-f0b74c621a1a1834-00\u0022",
>>>>>>> 94376103
        "Strict-Transport-Security": "max-age=31536000; includeSubDomains",
        "Transfer-Encoding": "chunked",
        "Vary": "Accept-Encoding",
        "x-aml-cluster": "vienna-test-westus2-01",
        "X-Content-Type-Options": "nosniff",
<<<<<<< HEAD
        "x-ms-correlation-request-id": "663b52cf-b198-4c04-b33e-b6e66e01fdf1",
        "x-ms-ratelimit-remaining-subscription-writes": "1157",
        "x-ms-response-type": "standard",
        "x-ms-routing-request-id": "JAPANEAST:20230104T040314Z:663b52cf-b198-4c04-b33e-b6e66e01fdf1",
        "x-request-time": "0.103"
=======
        "x-ms-correlation-request-id": "e7006e33-9098-4b5c-a800-41787f68fd28",
        "x-ms-ratelimit-remaining-subscription-writes": "1199",
        "x-ms-response-type": "standard",
        "x-ms-routing-request-id": "JAPANEAST:20221230T041201Z:e7006e33-9098-4b5c-a800-41787f68fd28",
        "x-request-time": "0.101"
>>>>>>> 94376103
      },
      "ResponseBody": {
        "secretsType": "AccountKey",
        "key": "dGhpcyBpcyBmYWtlIGtleQ=="
      }
    },
    {
      "RequestUri": "https://sagvgsoim6nmhbq.blob.core.windows.net/azureml-blobstore-e61cd5e2-512f-475e-9842-5e2a973993b8/LocalUpload/00000000000000000000000000000000/COMPONENT_PLACEHOLDER",
      "RequestMethod": "HEAD",
      "RequestHeaders": {
        "Accept": "application/xml",
        "Accept-Encoding": "gzip, deflate",
        "Connection": "keep-alive",
<<<<<<< HEAD
        "User-Agent": "azsdk-python-storage-blob/12.9.0 Python/3.7.13 (Windows-10-10.0.22621-SP0)",
        "x-ms-date": "Wed, 04 Jan 2023 04:03:15 GMT",
        "x-ms-version": "2020-10-02"
=======
        "User-Agent": "azsdk-python-storage-blob/12.14.1 Python/3.9.13 (Windows-10-10.0.19045-SP0)",
        "x-ms-date": "Fri, 30 Dec 2022 04:12:01 GMT",
        "x-ms-version": "2021-08-06"
>>>>>>> 94376103
      },
      "RequestBody": null,
      "StatusCode": 200,
      "ResponseHeaders": {
        "Accept-Ranges": "bytes",
        "Content-Length": "35",
        "Content-MD5": "L/DnSpFIn\u002BjaQWc\u002BsUQdcw==",
        "Content-Type": "application/octet-stream",
<<<<<<< HEAD
        "Date": "Wed, 04 Jan 2023 04:03:13 GMT",
=======
        "Date": "Fri, 30 Dec 2022 04:12:02 GMT",
>>>>>>> 94376103
        "ETag": "\u00220x8DA9D48E17467D7\u0022",
        "Last-Modified": "Fri, 23 Sep 2022 09:49:17 GMT",
        "Server": [
          "Windows-Azure-Blob/1.0",
          "Microsoft-HTTPAPI/2.0"
        ],
        "Vary": "Origin",
        "x-ms-access-tier": "Hot",
        "x-ms-access-tier-inferred": "true",
        "x-ms-blob-type": "BlockBlob",
        "x-ms-creation-time": "Fri, 23 Sep 2022 09:49:16 GMT",
        "x-ms-lease-state": "available",
        "x-ms-lease-status": "unlocked",
        "x-ms-meta-name": "9c9cfba9-82bd-45db-ad06-07009d1d9672",
        "x-ms-meta-upload_status": "completed",
        "x-ms-meta-version": "1",
        "x-ms-server-encrypted": "true",
        "x-ms-version": "2020-10-02"
      },
      "ResponseBody": null
    },
    {
      "RequestUri": "https://sagvgsoim6nmhbq.blob.core.windows.net/azureml-blobstore-e61cd5e2-512f-475e-9842-5e2a973993b8/az-ml-artifacts/00000000000000000000000000000000/COMPONENT_PLACEHOLDER",
      "RequestMethod": "HEAD",
      "RequestHeaders": {
        "Accept": "application/xml",
        "Accept-Encoding": "gzip, deflate",
        "Connection": "keep-alive",
<<<<<<< HEAD
        "User-Agent": "azsdk-python-storage-blob/12.9.0 Python/3.7.13 (Windows-10-10.0.22621-SP0)",
        "x-ms-date": "Wed, 04 Jan 2023 04:03:15 GMT",
        "x-ms-version": "2020-10-02"
=======
        "User-Agent": "azsdk-python-storage-blob/12.14.1 Python/3.9.13 (Windows-10-10.0.19045-SP0)",
        "x-ms-date": "Fri, 30 Dec 2022 04:12:02 GMT",
        "x-ms-version": "2021-08-06"
>>>>>>> 94376103
      },
      "RequestBody": null,
      "StatusCode": 404,
      "ResponseHeaders": {
<<<<<<< HEAD
        "Date": "Wed, 04 Jan 2023 04:03:13 GMT",
=======
        "Date": "Fri, 30 Dec 2022 04:12:02 GMT",
>>>>>>> 94376103
        "Server": [
          "Windows-Azure-Blob/1.0",
          "Microsoft-HTTPAPI/2.0"
        ],
        "Transfer-Encoding": "chunked",
        "Vary": "Origin",
        "x-ms-error-code": "BlobNotFound",
        "x-ms-version": "2020-10-02"
      },
      "ResponseBody": null
    },
    {
      "RequestUri": "https://management.azure.com/subscriptions/00000000-0000-0000-0000-000000000/resourceGroups/00000/providers/Microsoft.MachineLearningServices/workspaces/00000/codes/9c9cfba9-82bd-45db-ad06-07009d1d9672/versions/1?api-version=2022-05-01",
      "RequestMethod": "PUT",
      "RequestHeaders": {
        "Accept": "application/json",
        "Accept-Encoding": "gzip, deflate",
        "Connection": "keep-alive",
        "Content-Length": "288",
        "Content-Type": "application/json",
        "User-Agent": "azure-ai-ml/1.3.0 azsdk-python-mgmt-machinelearningservices/0.1.0 Python/3.7.13 (Windows-10-10.0.22621-SP0)"
      },
      "RequestBody": {
        "properties": {
          "properties": {
            "hash_sha256": "0000000000000",
            "hash_version": "0000000000000"
          },
          "isAnonymous": true,
          "isArchived": false,
          "codeUri": "https://sagvgsoim6nmhbq.blob.core.windows.net/azureml-blobstore-e61cd5e2-512f-475e-9842-5e2a973993b8/LocalUpload/00000000000000000000000000000000"
        }
      },
      "StatusCode": 200,
      "ResponseHeaders": {
        "Cache-Control": "no-cache",
        "Content-Encoding": "gzip",
        "Content-Type": "application/json; charset=utf-8",
<<<<<<< HEAD
        "Date": "Wed, 04 Jan 2023 04:03:14 GMT",
        "Expires": "-1",
        "Pragma": "no-cache",
        "Request-Context": "appId=cid-v1:512cc15a-13b5-415b-bfd0-dce7accb6bb1",
        "Server-Timing": "traceparent;desc=\u002200-10a07bec71cc0f93b9480b4f6d22309b-232bb60388af1775-00\u0022",
=======
        "Date": "Fri, 30 Dec 2022 04:12:03 GMT",
        "Expires": "-1",
        "Pragma": "no-cache",
        "Request-Context": "appId=cid-v1:512cc15a-13b5-415b-bfd0-dce7accb6bb1",
        "Server-Timing": "traceparent;desc=\u002200-507cfb4307bb3287a215d74940825e64-2b6b25c398aac79a-00\u0022",
>>>>>>> 94376103
        "Strict-Transport-Security": "max-age=31536000; includeSubDomains",
        "Transfer-Encoding": "chunked",
        "Vary": [
          "Accept-Encoding",
          "Accept-Encoding"
        ],
        "x-aml-cluster": "vienna-test-westus2-01",
        "X-Content-Type-Options": "nosniff",
<<<<<<< HEAD
        "x-ms-correlation-request-id": "1d35e69b-997d-43a1-85d2-6fa66712207f",
        "x-ms-ratelimit-remaining-subscription-writes": "1101",
        "x-ms-response-type": "standard",
        "x-ms-routing-request-id": "JAPANEAST:20230104T040315Z:1d35e69b-997d-43a1-85d2-6fa66712207f",
        "x-request-time": "0.248"
=======
        "x-ms-correlation-request-id": "a09d8a43-8e7a-4644-ba23-82683bcf61a3",
        "x-ms-ratelimit-remaining-subscription-writes": "1199",
        "x-ms-response-type": "standard",
        "x-ms-routing-request-id": "JAPANEAST:20221230T041204Z:a09d8a43-8e7a-4644-ba23-82683bcf61a3",
        "x-request-time": "0.452"
>>>>>>> 94376103
      },
      "ResponseBody": {
        "id": "/subscriptions/00000000-0000-0000-0000-000000000/resourceGroups/00000/providers/Microsoft.MachineLearningServices/workspaces/00000/codes/9c9cfba9-82bd-45db-ad06-07009d1d9672/versions/1",
        "name": "1",
        "type": "Microsoft.MachineLearningServices/workspaces/codes/versions",
        "properties": {
          "description": null,
          "tags": {},
          "properties": {
            "hash_sha256": "0000000000000",
            "hash_version": "0000000000000"
          },
          "isArchived": false,
          "isAnonymous": false,
          "codeUri": "https://sagvgsoim6nmhbq.blob.core.windows.net/azureml-blobstore-e61cd5e2-512f-475e-9842-5e2a973993b8/LocalUpload/00000000000000000000000000000000"
        },
        "systemData": {
          "createdAt": "2022-09-23T09:49:20.984936\u002B00:00",
          "createdBy": "Ying Chen",
          "createdByType": "User",
<<<<<<< HEAD
          "lastModifiedAt": "2023-01-04T04:03:15.3739945\u002B00:00",
          "lastModifiedBy": "Doris Liao",
=======
          "lastModifiedAt": "2022-12-30T04:12:03.7150298\u002B00:00",
          "lastModifiedBy": "Xingzhi Zhang",
>>>>>>> 94376103
          "lastModifiedByType": "User"
        }
      }
    },
    {
      "RequestUri": "https://management.azure.com/subscriptions/00000000-0000-0000-0000-000000000/resourceGroups/00000/providers/Microsoft.MachineLearningServices/workspaces/00000/components/azureml_anonymous/versions/de4d3a3a-08b9-dce1-6a71-d0d6490fcdfd?api-version=2022-10-01",
      "RequestMethod": "PUT",
      "RequestHeaders": {
        "Accept": "application/json",
        "Accept-Encoding": "gzip, deflate",
        "Connection": "keep-alive",
        "Content-Length": "1396",
        "Content-Type": "application/json",
        "User-Agent": "azure-ai-ml/1.3.0 azsdk-python-mgmt-machinelearningservices/0.1.0 Python/3.7.13 (Windows-10-10.0.22621-SP0)"
      },
      "RequestBody": {
        "properties": {
          "description": "This is the basic command component",
          "properties": {
            "azureml.pipelines.dynamic": "true"
          },
          "tags": {
            "tag": "tagvalue",
            "owner": "sdkteam"
          },
          "isAnonymous": true,
          "isArchived": false,
          "componentSpec": {
            "command": "echo Hello World \u0026 echo $[[${{inputs.component_in_number}}]] \u0026 echo ${{inputs.component_in_path}} \u0026 echo ${{outputs.component_out_path}} \u003E ${{outputs.component_out_path}}/component_in_number",
            "code": "azureml:/subscriptions/00000000-0000-0000-0000-000000000/resourceGroups/00000/providers/Microsoft.MachineLearningServices/workspaces/00000/codes/9c9cfba9-82bd-45db-ad06-07009d1d9672/versions/1",
            "environment": "azureml:AzureML-sklearn-0.24-ubuntu18.04-py37-cpu:1",
            "name": "microsoftsamples_command_component_basic",
            "description": "This is the basic command component",
            "tags": {
              "tag": "tagvalue",
              "owner": "sdkteam"
            },
            "version": "0.0.1",
            "$schema": "https://azuremlschemas.azureedge.net/development/commandComponent.schema.json",
            "display_name": "CommandComponentBasic",
            "is_deterministic": true,
            "inputs": {
              "component_in_number": {
                "type": "number",
                "optional": true,
                "default": "10.99",
                "description": "A number"
              },
              "component_in_path": {
                "type": "uri_folder",
                "description": "A path"
              }
            },
            "outputs": {
              "component_out_path": {
                "type": "uri_folder"
              }
            },
            "type": "command",
            "properties": {
              "azureml.pipelines.dynamic": "true"
            },
            "_source": "YAML.COMPONENT"
          }
        }
      },
      "StatusCode": 201,
      "ResponseHeaders": {
        "Cache-Control": "no-cache",
        "Content-Length": "2357",
        "Content-Type": "application/json; charset=utf-8",
<<<<<<< HEAD
        "Date": "Wed, 04 Jan 2023 04:03:19 GMT",
=======
        "Date": "Fri, 30 Dec 2022 04:12:05 GMT",
>>>>>>> 94376103
        "Expires": "-1",
        "Location": "https://management.azure.com/subscriptions/00000000-0000-0000-0000-000000000/resourceGroups/00000/providers/Microsoft.MachineLearningServices/workspaces/00000/components/azureml_anonymous/versions/de4d3a3a-08b9-dce1-6a71-d0d6490fcdfd?api-version=2022-10-01",
        "Pragma": "no-cache",
        "Request-Context": "appId=cid-v1:512cc15a-13b5-415b-bfd0-dce7accb6bb1",
<<<<<<< HEAD
        "Server-Timing": "traceparent;desc=\u002200-3d4aae8641b4c0416967afb525b1642a-85d9a93c3aec5197-00\u0022",
=======
        "Server-Timing": "traceparent;desc=\u002200-8d2e5c38fa061981a52a9d2326b51913-d926b5fdbdef09ea-00\u0022",
>>>>>>> 94376103
        "Strict-Transport-Security": "max-age=31536000; includeSubDomains",
        "x-aml-cluster": "vienna-test-westus2-01",
        "X-Content-Type-Options": "nosniff",
<<<<<<< HEAD
        "x-ms-correlation-request-id": "915efb10-6824-447d-8a6f-486fa68cd906",
        "x-ms-ratelimit-remaining-subscription-writes": "1100",
        "x-ms-response-type": "standard",
        "x-ms-routing-request-id": "JAPANEAST:20230104T040319Z:915efb10-6824-447d-8a6f-486fa68cd906",
        "x-request-time": "1.028"
=======
        "x-ms-correlation-request-id": "73900e3a-b894-45b2-9007-392a386c0baa",
        "x-ms-ratelimit-remaining-subscription-writes": "1198",
        "x-ms-response-type": "standard",
        "x-ms-routing-request-id": "JAPANEAST:20221230T041206Z:73900e3a-b894-45b2-9007-392a386c0baa",
        "x-request-time": "1.608"
>>>>>>> 94376103
      },
      "ResponseBody": {
        "id": "/subscriptions/00000000-0000-0000-0000-000000000/resourceGroups/00000/providers/Microsoft.MachineLearningServices/workspaces/00000/components/azureml_anonymous/versions/4284b70d-362d-4df1-9935-295d2d78d5ff",
        "name": "4284b70d-362d-4df1-9935-295d2d78d5ff",
        "type": "Microsoft.MachineLearningServices/workspaces/components/versions",
        "properties": {
          "description": null,
          "tags": {
            "tag": "tagvalue",
            "owner": "sdkteam"
          },
          "properties": {
            "azureml.pipelines.dynamic": "true"
          },
          "isArchived": false,
          "isAnonymous": true,
          "componentSpec": {
            "name": "azureml_anonymous",
            "version": "4284b70d-362d-4df1-9935-295d2d78d5ff",
            "display_name": "CommandComponentBasic",
            "is_deterministic": "True",
            "type": "command",
            "description": "This is the basic command component",
            "tags": {
              "tag": "tagvalue",
              "owner": "sdkteam"
            },
            "inputs": {
              "component_in_path": {
                "type": "uri_folder",
                "optional": "False",
                "description": "A path"
              },
              "component_in_number": {
                "type": "number",
                "optional": "True",
                "default": "10.99",
                "description": "A number"
              }
            },
            "outputs": {
              "component_out_path": {
                "type": "uri_folder"
              }
            },
            "code": "azureml:/subscriptions/00000000-0000-0000-0000-000000000/resourceGroups/00000/providers/Microsoft.MachineLearningServices/workspaces/00000/codes/9c9cfba9-82bd-45db-ad06-07009d1d9672/versions/1",
            "environment": "azureml://registries/azureml-dev/environments/AzureML-sklearn-0.24-ubuntu18.04-py37-cpu/versions/1",
            "resources": {
              "instance_count": "1"
            },
            "command": "echo Hello World \u0026 echo $[[${{inputs.component_in_number}}]] \u0026 echo ${{inputs.component_in_path}} \u0026 echo ${{outputs.component_out_path}} \u003E ${{outputs.component_out_path}}/component_in_number",
            "$schema": "https://azuremlschemas.azureedge.net/development/commandComponent.schema.json"
          }
        },
        "systemData": {
          "createdAt": "2022-12-30T04:12:05.5299543\u002B00:00",
          "createdBy": "Xingzhi Zhang",
          "createdByType": "User",
          "lastModifiedAt": "2022-12-30T04:12:05.5299543\u002B00:00",
          "lastModifiedBy": "Xingzhi Zhang",
          "lastModifiedByType": "User"
        }
      }
    }
  ],
  "Variables": {}
}<|MERGE_RESOLUTION|>--- conflicted
+++ resolved
@@ -59,19 +59,11 @@
         "Cache-Control": "no-cache",
         "Content-Encoding": "gzip",
         "Content-Type": "application/json; charset=utf-8",
-<<<<<<< HEAD
         "Date": "Wed, 04 Jan 2023 04:03:13 GMT",
         "Expires": "-1",
         "Pragma": "no-cache",
         "Request-Context": "appId=cid-v1:512cc15a-13b5-415b-bfd0-dce7accb6bb1",
         "Server-Timing": "traceparent;desc=\u002200-30b496edb9bea9b6404ad6a04fc65a72-f5a508c0ca6dc6e7-00\u0022",
-=======
-        "Date": "Fri, 30 Dec 2022 04:12:00 GMT",
-        "Expires": "-1",
-        "Pragma": "no-cache",
-        "Request-Context": "appId=cid-v1:512cc15a-13b5-415b-bfd0-dce7accb6bb1",
-        "Server-Timing": "traceparent;desc=\u002200-202bb8e6c2a1fc39195a99003dffbf51-5a8cc050cbed6c7a-00\u0022",
->>>>>>> 94376103
         "Strict-Transport-Security": "max-age=31536000; includeSubDomains",
         "Transfer-Encoding": "chunked",
         "Vary": [
@@ -80,19 +72,11 @@
         ],
         "x-aml-cluster": "vienna-test-westus2-01",
         "X-Content-Type-Options": "nosniff",
-<<<<<<< HEAD
         "x-ms-correlation-request-id": "bf21f3f9-e27f-4a2a-a217-4bc1d88032cf",
         "x-ms-ratelimit-remaining-subscription-reads": "11876",
         "x-ms-response-type": "standard",
         "x-ms-routing-request-id": "JAPANEAST:20230104T040313Z:bf21f3f9-e27f-4a2a-a217-4bc1d88032cf",
         "x-request-time": "0.099"
-=======
-        "x-ms-correlation-request-id": "d6e732f9-02bd-4e65-867e-56eebca8acf3",
-        "x-ms-ratelimit-remaining-subscription-reads": "11999",
-        "x-ms-response-type": "standard",
-        "x-ms-routing-request-id": "JAPANEAST:20221230T041200Z:d6e732f9-02bd-4e65-867e-56eebca8acf3",
-        "x-request-time": "0.085"
->>>>>>> 94376103
       },
       "ResponseBody": {
         "id": "/subscriptions/00000000-0000-0000-0000-000000000/resourceGroups/00000/providers/Microsoft.MachineLearningServices/workspaces/00000/datastores/workspaceblobstore",
@@ -139,37 +123,21 @@
         "Cache-Control": "no-cache",
         "Content-Encoding": "gzip",
         "Content-Type": "application/json; charset=utf-8",
-<<<<<<< HEAD
         "Date": "Wed, 04 Jan 2023 04:03:13 GMT",
         "Expires": "-1",
         "Pragma": "no-cache",
         "Request-Context": "appId=cid-v1:512cc15a-13b5-415b-bfd0-dce7accb6bb1",
         "Server-Timing": "traceparent;desc=\u002200-0edc39dcfb7716ad7292f3e005446e4f-ef3833805aa521f6-00\u0022",
-=======
-        "Date": "Fri, 30 Dec 2022 04:12:01 GMT",
-        "Expires": "-1",
-        "Pragma": "no-cache",
-        "Request-Context": "appId=cid-v1:512cc15a-13b5-415b-bfd0-dce7accb6bb1",
-        "Server-Timing": "traceparent;desc=\u002200-c75e6aadbf21e6409243f09962ae283c-f0b74c621a1a1834-00\u0022",
->>>>>>> 94376103
         "Strict-Transport-Security": "max-age=31536000; includeSubDomains",
         "Transfer-Encoding": "chunked",
         "Vary": "Accept-Encoding",
         "x-aml-cluster": "vienna-test-westus2-01",
         "X-Content-Type-Options": "nosniff",
-<<<<<<< HEAD
         "x-ms-correlation-request-id": "663b52cf-b198-4c04-b33e-b6e66e01fdf1",
         "x-ms-ratelimit-remaining-subscription-writes": "1157",
         "x-ms-response-type": "standard",
         "x-ms-routing-request-id": "JAPANEAST:20230104T040314Z:663b52cf-b198-4c04-b33e-b6e66e01fdf1",
         "x-request-time": "0.103"
-=======
-        "x-ms-correlation-request-id": "e7006e33-9098-4b5c-a800-41787f68fd28",
-        "x-ms-ratelimit-remaining-subscription-writes": "1199",
-        "x-ms-response-type": "standard",
-        "x-ms-routing-request-id": "JAPANEAST:20221230T041201Z:e7006e33-9098-4b5c-a800-41787f68fd28",
-        "x-request-time": "0.101"
->>>>>>> 94376103
       },
       "ResponseBody": {
         "secretsType": "AccountKey",
@@ -183,15 +151,9 @@
         "Accept": "application/xml",
         "Accept-Encoding": "gzip, deflate",
         "Connection": "keep-alive",
-<<<<<<< HEAD
         "User-Agent": "azsdk-python-storage-blob/12.9.0 Python/3.7.13 (Windows-10-10.0.22621-SP0)",
         "x-ms-date": "Wed, 04 Jan 2023 04:03:15 GMT",
         "x-ms-version": "2020-10-02"
-=======
-        "User-Agent": "azsdk-python-storage-blob/12.14.1 Python/3.9.13 (Windows-10-10.0.19045-SP0)",
-        "x-ms-date": "Fri, 30 Dec 2022 04:12:01 GMT",
-        "x-ms-version": "2021-08-06"
->>>>>>> 94376103
       },
       "RequestBody": null,
       "StatusCode": 200,
@@ -200,11 +162,7 @@
         "Content-Length": "35",
         "Content-MD5": "L/DnSpFIn\u002BjaQWc\u002BsUQdcw==",
         "Content-Type": "application/octet-stream",
-<<<<<<< HEAD
         "Date": "Wed, 04 Jan 2023 04:03:13 GMT",
-=======
-        "Date": "Fri, 30 Dec 2022 04:12:02 GMT",
->>>>>>> 94376103
         "ETag": "\u00220x8DA9D48E17467D7\u0022",
         "Last-Modified": "Fri, 23 Sep 2022 09:49:17 GMT",
         "Server": [
@@ -233,24 +191,14 @@
         "Accept": "application/xml",
         "Accept-Encoding": "gzip, deflate",
         "Connection": "keep-alive",
-<<<<<<< HEAD
         "User-Agent": "azsdk-python-storage-blob/12.9.0 Python/3.7.13 (Windows-10-10.0.22621-SP0)",
         "x-ms-date": "Wed, 04 Jan 2023 04:03:15 GMT",
         "x-ms-version": "2020-10-02"
-=======
-        "User-Agent": "azsdk-python-storage-blob/12.14.1 Python/3.9.13 (Windows-10-10.0.19045-SP0)",
-        "x-ms-date": "Fri, 30 Dec 2022 04:12:02 GMT",
-        "x-ms-version": "2021-08-06"
->>>>>>> 94376103
       },
       "RequestBody": null,
       "StatusCode": 404,
       "ResponseHeaders": {
-<<<<<<< HEAD
         "Date": "Wed, 04 Jan 2023 04:03:13 GMT",
-=======
-        "Date": "Fri, 30 Dec 2022 04:12:02 GMT",
->>>>>>> 94376103
         "Server": [
           "Windows-Azure-Blob/1.0",
           "Microsoft-HTTPAPI/2.0"
@@ -289,19 +237,11 @@
         "Cache-Control": "no-cache",
         "Content-Encoding": "gzip",
         "Content-Type": "application/json; charset=utf-8",
-<<<<<<< HEAD
         "Date": "Wed, 04 Jan 2023 04:03:14 GMT",
         "Expires": "-1",
         "Pragma": "no-cache",
         "Request-Context": "appId=cid-v1:512cc15a-13b5-415b-bfd0-dce7accb6bb1",
         "Server-Timing": "traceparent;desc=\u002200-10a07bec71cc0f93b9480b4f6d22309b-232bb60388af1775-00\u0022",
-=======
-        "Date": "Fri, 30 Dec 2022 04:12:03 GMT",
-        "Expires": "-1",
-        "Pragma": "no-cache",
-        "Request-Context": "appId=cid-v1:512cc15a-13b5-415b-bfd0-dce7accb6bb1",
-        "Server-Timing": "traceparent;desc=\u002200-507cfb4307bb3287a215d74940825e64-2b6b25c398aac79a-00\u0022",
->>>>>>> 94376103
         "Strict-Transport-Security": "max-age=31536000; includeSubDomains",
         "Transfer-Encoding": "chunked",
         "Vary": [
@@ -310,19 +250,11 @@
         ],
         "x-aml-cluster": "vienna-test-westus2-01",
         "X-Content-Type-Options": "nosniff",
-<<<<<<< HEAD
         "x-ms-correlation-request-id": "1d35e69b-997d-43a1-85d2-6fa66712207f",
         "x-ms-ratelimit-remaining-subscription-writes": "1101",
         "x-ms-response-type": "standard",
         "x-ms-routing-request-id": "JAPANEAST:20230104T040315Z:1d35e69b-997d-43a1-85d2-6fa66712207f",
         "x-request-time": "0.248"
-=======
-        "x-ms-correlation-request-id": "a09d8a43-8e7a-4644-ba23-82683bcf61a3",
-        "x-ms-ratelimit-remaining-subscription-writes": "1199",
-        "x-ms-response-type": "standard",
-        "x-ms-routing-request-id": "JAPANEAST:20221230T041204Z:a09d8a43-8e7a-4644-ba23-82683bcf61a3",
-        "x-request-time": "0.452"
->>>>>>> 94376103
       },
       "ResponseBody": {
         "id": "/subscriptions/00000000-0000-0000-0000-000000000/resourceGroups/00000/providers/Microsoft.MachineLearningServices/workspaces/00000/codes/9c9cfba9-82bd-45db-ad06-07009d1d9672/versions/1",
@@ -343,13 +275,8 @@
           "createdAt": "2022-09-23T09:49:20.984936\u002B00:00",
           "createdBy": "Ying Chen",
           "createdByType": "User",
-<<<<<<< HEAD
           "lastModifiedAt": "2023-01-04T04:03:15.3739945\u002B00:00",
           "lastModifiedBy": "Doris Liao",
-=======
-          "lastModifiedAt": "2022-12-30T04:12:03.7150298\u002B00:00",
-          "lastModifiedBy": "Xingzhi Zhang",
->>>>>>> 94376103
           "lastModifiedByType": "User"
         }
       }
@@ -421,36 +348,20 @@
         "Cache-Control": "no-cache",
         "Content-Length": "2357",
         "Content-Type": "application/json; charset=utf-8",
-<<<<<<< HEAD
         "Date": "Wed, 04 Jan 2023 04:03:19 GMT",
-=======
-        "Date": "Fri, 30 Dec 2022 04:12:05 GMT",
->>>>>>> 94376103
         "Expires": "-1",
         "Location": "https://management.azure.com/subscriptions/00000000-0000-0000-0000-000000000/resourceGroups/00000/providers/Microsoft.MachineLearningServices/workspaces/00000/components/azureml_anonymous/versions/de4d3a3a-08b9-dce1-6a71-d0d6490fcdfd?api-version=2022-10-01",
         "Pragma": "no-cache",
         "Request-Context": "appId=cid-v1:512cc15a-13b5-415b-bfd0-dce7accb6bb1",
-<<<<<<< HEAD
         "Server-Timing": "traceparent;desc=\u002200-3d4aae8641b4c0416967afb525b1642a-85d9a93c3aec5197-00\u0022",
-=======
-        "Server-Timing": "traceparent;desc=\u002200-8d2e5c38fa061981a52a9d2326b51913-d926b5fdbdef09ea-00\u0022",
->>>>>>> 94376103
         "Strict-Transport-Security": "max-age=31536000; includeSubDomains",
         "x-aml-cluster": "vienna-test-westus2-01",
         "X-Content-Type-Options": "nosniff",
-<<<<<<< HEAD
         "x-ms-correlation-request-id": "915efb10-6824-447d-8a6f-486fa68cd906",
         "x-ms-ratelimit-remaining-subscription-writes": "1100",
         "x-ms-response-type": "standard",
         "x-ms-routing-request-id": "JAPANEAST:20230104T040319Z:915efb10-6824-447d-8a6f-486fa68cd906",
         "x-request-time": "1.028"
-=======
-        "x-ms-correlation-request-id": "73900e3a-b894-45b2-9007-392a386c0baa",
-        "x-ms-ratelimit-remaining-subscription-writes": "1198",
-        "x-ms-response-type": "standard",
-        "x-ms-routing-request-id": "JAPANEAST:20221230T041206Z:73900e3a-b894-45b2-9007-392a386c0baa",
-        "x-request-time": "1.608"
->>>>>>> 94376103
       },
       "ResponseBody": {
         "id": "/subscriptions/00000000-0000-0000-0000-000000000/resourceGroups/00000/providers/Microsoft.MachineLearningServices/workspaces/00000/components/azureml_anonymous/versions/4284b70d-362d-4df1-9935-295d2d78d5ff",
