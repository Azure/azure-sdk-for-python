{
  "Entries": [
    {
<<<<<<< HEAD
      "RequestUri": "https://management.azure.com/subscriptions/00000000-0000-0000-0000-000000000/resourceGroups/00000/providers/Microsoft.MachineLearningServices/workspaces/00000?api-version=2022-10-01",
=======
      "RequestUri": "https://management.azure.com/subscriptions/00000000-0000-0000-0000-000000000/resourceGroups/00000/providers/Microsoft.MachineLearningServices/workspaces/00000/datastores/workspaceblobstore?api-version=2022-10-01",
>>>>>>> ce9edaa6
      "RequestMethod": "GET",
      "RequestHeaders": {
        "Accept": "application/json",
        "Accept-Encoding": "gzip, deflate",
        "Connection": "keep-alive",
<<<<<<< HEAD
        "User-Agent": "azure-ai-ml/1.5.0 azsdk-python-mgmt-machinelearningservices/0.1.0 Python/3.7.9 (Windows-10-10.0.22621-SP0)"
=======
        "User-Agent": "azure-ai-ml/1.5.0 azsdk-python-mgmt-machinelearningservices/0.1.0 Python/3.10.6 (Linux-5.15.79.1-microsoft-standard-WSL2-x86_64-with-glibc2.35)"
>>>>>>> ce9edaa6
      },
      "RequestBody": null,
      "StatusCode": 200,
      "ResponseHeaders": {
        "Cache-Control": "no-cache",
        "Content-Encoding": "gzip",
        "Content-Type": "application/json; charset=utf-8",
<<<<<<< HEAD
        "Date": "Thu, 23 Feb 2023 05:34:12 GMT",
        "Expires": "-1",
        "Pragma": "no-cache",
        "Request-Context": "appId=cid-v1:2d2e8e63-272e-4b3c-8598-4ee570a0e70d",
        "Server-Timing": "traceparent;desc=\u002200-5d65500415814ef0783c17dfc3b3c371-a33f5a8c4b6d07ec-01\u0022",
=======
        "Date": "Tue, 21 Feb 2023 20:35:46 GMT",
        "Expires": "-1",
        "Pragma": "no-cache",
        "Request-Context": "appId=cid-v1:2d2e8e63-272e-4b3c-8598-4ee570a0e70d",
        "Server-Timing": "traceparent;desc=\u002200-6a0d46885b31fcc398b68b8dc64028a0-b933724e6a58d4fb-01\u0022",
>>>>>>> ce9edaa6
        "Strict-Transport-Security": "max-age=31536000; includeSubDomains",
        "Transfer-Encoding": "chunked",
        "Vary": [
          "Accept-Encoding",
          "Accept-Encoding"
        ],
<<<<<<< HEAD
        "x-aml-cluster": "vienna-eastus2-02",
        "X-Content-Type-Options": "nosniff",
        "x-ms-correlation-request-id": "09b81912-5ea0-49b9-b87f-d042e9754bf4",
        "x-ms-ratelimit-remaining-subscription-reads": "11869",
        "x-ms-response-type": "standard",
        "x-ms-routing-request-id": "WESTUS2:20230223T053413Z:09b81912-5ea0-49b9-b87f-d042e9754bf4",
        "x-request-time": "0.022"
=======
        "x-aml-cluster": "vienna-eastus-02",
        "X-Content-Type-Options": "nosniff",
        "x-ms-correlation-request-id": "7315bbd2-d4b4-42c2-a4fa-968879935a17",
        "x-ms-ratelimit-remaining-subscription-reads": "11963",
        "x-ms-response-type": "standard",
        "x-ms-routing-request-id": "CANADACENTRAL:20230221T203546Z:7315bbd2-d4b4-42c2-a4fa-968879935a17",
        "x-request-time": "0.098"
>>>>>>> ce9edaa6
      },
      "ResponseBody": {
        "id": "/subscriptions/00000000-0000-0000-0000-000000000/resourceGroups/00000/providers/Microsoft.MachineLearningServices/workspaces/00000",
        "name": "00000",
        "type": "Microsoft.MachineLearningServices/workspaces",
        "location": "eastus2",
        "tags": {},
        "etag": null,
        "properties": {
          "friendlyName": "00000",
          "description": "",
          "storageAccount": "/subscriptions/00000000-0000-0000-0000-000000000/resourceGroups/00000/providers/Microsoft.Storage/storageAccounts/saveorz2izv2bas",
          "keyVault": "/subscriptions/00000000-0000-0000-0000-000000000/resourceGroups/00000/providers/Microsoft.Keyvault/vaults/kvtest4k4d3fds6sjxs",
          "applicationInsights": "/subscriptions/00000000-0000-0000-0000-000000000/resourceGroups/00000/providers/Microsoft.insights/components/aiveorz2izv2bas",
          "hbiWorkspace": false,
          "tenantId": "72f988bf-86f1-41af-91ab-2d7cd011db47",
          "imageBuildCompute": null,
          "provisioningState": "Succeeded",
          "v1LegacyMode": false,
          "softDeleteEnabled": false,
          "containerRegistry": "/subscriptions/00000000-0000-0000-0000-000000000/resourceGroups/00000/providers/Microsoft.ContainerRegistry/registries/crveorz2izv2bas",
          "notebookInfo": {
            "resourceId": "0000000-0000-0000-0000-000000000000",
            "fqdn": "ml-sdkvnextcli-eastus2-2d1e66ae-85e3-42c0-be91-34de66397f26.eastus2.notebooks.azure.net",
            "isPrivateLinkEnabled": false,
            "notebookPreparationError": null
          },
<<<<<<< HEAD
          "storageHnsEnabled": false,
          "workspaceId": "2d1e66ae-85e3-42c0-be91-34de66397f26",
          "linkedModelInventoryArmId": null,
          "privateLinkCount": 0,
          "publicNetworkAccess": "Enabled",
          "discoveryUrl": "https://eastus2.api.azureml.ms/discovery",
          "mlFlowTrackingUri": "azureml://eastus2.api.azureml.ms/mlflow/v1.0/subscriptions/00000000-0000-0000-0000-000000000/resourceGroups/00000/providers/Microsoft.MachineLearningServices/workspaces/00000",
          "sdkTelemetryAppInsightsKey": "0000000-0000-0000-0000-000000000000",
          "sasGetterUri": "",
          "enableDataIsolation": false
        },
        "identity": {
          "type": "SystemAssigned",
          "principalId": "0000000-0000-0000-0000-000000000000",
          "tenantId": "72f988bf-86f1-41af-91ab-2d7cd011db47"
        },
        "kind": "Default",
        "sku": {
          "name": "Basic",
          "tier": "Basic"
        },
        "systemData": {
          "createdAt": "2023-02-23T02:09:00.5159669Z",
          "createdBy": "dipeck@microsoft.com",
          "createdByType": "User",
          "lastModifiedAt": "2023-02-23T02:09:00.5159669Z",
          "lastModifiedBy": "dipeck@microsoft.com",
          "lastModifiedByType": "User"
        }
      }
    },
    {
      "RequestUri": "https://eastus2.api.azureml.ms/content/v2.0/subscriptions/00000000-0000-0000-0000-000000000/resourceGroups/00000/providers/Microsoft.MachineLearningServices/workspaces/00000/snapshots/getByHash?hash=d3c05b496c685e7e5a204e3cebc689086bd0f622c2975d8090c18968739a464a\u0026hashVersion=202208",
      "RequestMethod": "GET",
=======
          "datastoreType": "AzureBlob",
          "accountName": "samcw32zcnpjldw",
          "containerName": "azureml-blobstore-3bd2018e-4b43-401e-ad49-85df181c9e0a",
          "endpoint": "core.windows.net",
          "protocol": "https",
          "serviceDataAccessAuthIdentity": "WorkspaceSystemAssignedIdentity"
        },
        "systemData": {
          "createdAt": "2023-02-18T09:22:33.5645164\u002B00:00",
          "createdBy": "779301c0-18b2-4cdc-801b-a0a3368fee0a",
          "createdByType": "Application",
          "lastModifiedAt": "2023-02-18T09:22:34.1712214\u002B00:00",
          "lastModifiedBy": "779301c0-18b2-4cdc-801b-a0a3368fee0a",
          "lastModifiedByType": "Application"
        }
      }
    },
    {
      "RequestUri": "https://management.azure.com/subscriptions/00000000-0000-0000-0000-000000000/resourceGroups/00000/providers/Microsoft.MachineLearningServices/workspaces/00000/datastores/workspaceblobstore/listSecrets?api-version=2022-10-01",
      "RequestMethod": "POST",
>>>>>>> ce9edaa6
      "RequestHeaders": {
        "Accept": "*/*",
        "Accept-Encoding": "gzip, deflate",
        "Connection": "keep-alive",
<<<<<<< HEAD
        "Content-Type": "application/json; charset=UTF-8",
        "User-Agent": "azure-ai-ml/1.5.0 azsdk-python-core/1.26.3 Python/3.7.9 (Windows-10-10.0.22621-SP0)"
=======
        "Content-Length": "0",
        "User-Agent": "azure-ai-ml/1.5.0 azsdk-python-mgmt-machinelearningservices/0.1.0 Python/3.10.6 (Linux-5.15.79.1-microsoft-standard-WSL2-x86_64-with-glibc2.35)"
>>>>>>> ce9edaa6
      },
      "RequestBody": null,
      "StatusCode": 200,
      "ResponseHeaders": {
        "Connection": "keep-alive",
        "Content-Encoding": "gzip",
        "Content-Type": "application/json; charset=utf-8",
<<<<<<< HEAD
        "Date": "Thu, 23 Feb 2023 05:34:15 GMT",
        "Request-Context": "appId=cid-v1:2d2e8e63-272e-4b3c-8598-4ee570a0e70d",
        "Strict-Transport-Security": "max-age=15724800; includeSubDomains; preload",
        "Transfer-Encoding": "chunked",
        "Vary": "Accept-Encoding",
        "x-aml-cluster": "vienna-eastus2-02",
        "X-Content-Type-Options": "nosniff",
        "x-ms-response-type": "standard",
        "x-request-time": "0.088"
=======
        "Date": "Tue, 21 Feb 2023 20:35:47 GMT",
        "Expires": "-1",
        "Pragma": "no-cache",
        "Request-Context": "appId=cid-v1:2d2e8e63-272e-4b3c-8598-4ee570a0e70d",
        "Server-Timing": "traceparent;desc=\u002200-600971b4686a0270e01b48f9822877ec-8ffc5b419bddeb18-01\u0022",
        "Strict-Transport-Security": "max-age=31536000; includeSubDomains",
        "Transfer-Encoding": "chunked",
        "Vary": "Accept-Encoding",
        "x-aml-cluster": "vienna-eastus-02",
        "X-Content-Type-Options": "nosniff",
        "x-ms-correlation-request-id": "ca06b00f-b87d-4bc8-95d7-97426627cb8a",
        "x-ms-ratelimit-remaining-subscription-writes": "1182",
        "x-ms-response-type": "standard",
        "x-ms-routing-request-id": "CANADACENTRAL:20230221T203547Z:ca06b00f-b87d-4bc8-95d7-97426627cb8a",
        "x-request-time": "0.139"
>>>>>>> ce9edaa6
      },
      "ResponseBody": {
        "snapshotType": "LocalFiles",
        "id": "9b43efc6-3388-4585-99dc-71aea82a739c",
        "root": {
          "name": "",
          "hash": null,
          "type": "Directory",
          "timestamp": "0001-01-01T00:00:00\u002B00:00",
          "sasUrl": null,
          "absoluteUrl": null,
          "sizeBytes": 0,
          "sizeSet": false,
          "children": {
            "COMPONENT_PLACEHOLDER": {
              "name": "COMPONENT_PLACEHOLDER",
              "hash": "2FF0E74A91489FE8DA41673EB1441D73",
              "type": "File",
              "timestamp": "0001-01-01T00:00:00\u002B00:00",
              "sasUrl": null,
              "absoluteUrl": null,
              "sizeBytes": 35,
              "sizeSet": true,
              "children": {}
            }
          }
        },
        "tags": {},
        "properties": {
          "hash_sha256": "d3c05b496c685e7e5a204e3cebc689086bd0f622c2975d8090c18968739a464a",
          "hash_version": "202208",
          "azureml.codeUri": "https://saveorz2izv2bas.blob.core.windows.net:443/2d1e66ae-8-4d828c93-7c8f-558b-b99d-d21850cf37d9/"
        },
        "description": null,
        "name": "e7a3f40e-eb47-4499-9b80-1e5d911878f8",
        "version": "1",
        "createdBy": {
          "userObjectId": "b3a957de-450c-4ca7-b2aa-88dd98c87fef",
          "userPuId": "10037FFEAD05DD5D",
          "userIdp": null,
          "userAltSecId": null,
          "userIss": "https://sts.windows.net/72f988bf-86f1-41af-91ab-2d7cd011db47/",
          "userTenantId": "72f988bf-86f1-41af-91ab-2d7cd011db47",
          "userName": "Diondra Peck",
          "upn": null
        },
        "createdTime": "2023-02-23T02:16:10.3151666\u002B00:00",
        "modifiedBy": {
          "userObjectId": "b3a957de-450c-4ca7-b2aa-88dd98c87fef",
          "userPuId": "10037FFEAD05DD5D",
          "userIdp": null,
          "userAltSecId": null,
          "userIss": "https://sts.windows.net/72f988bf-86f1-41af-91ab-2d7cd011db47/",
          "userTenantId": "72f988bf-86f1-41af-91ab-2d7cd011db47",
          "userName": "Diondra Peck",
          "upn": null
        },
        "modifiedTime": "2023-02-23T02:16:10.3151666\u002B00:00",
        "gitRepositoryCommit": null,
        "uri": "https://saveorz2izv2bas.blob.core.windows.net:443/2d1e66ae-8-4d828c93-7c8f-558b-b99d-d21850cf37d9/",
        "contentHash": "d3c05b496c685e7e5a204e3cebc689086bd0f622c2975d8090c18968739a464a",
        "hashVersion": "202208",
        "provisioningState": "Succeeded"
      }
    },
    {
<<<<<<< HEAD
      "RequestUri": "https://management.azure.com/subscriptions/00000000-0000-0000-0000-000000000/resourceGroups/00000/providers/Microsoft.MachineLearningServices/workspaces/00000/codes/e7a3f40e-eb47-4499-9b80-1e5d911878f8/versions/1?api-version=2022-05-01",
      "RequestMethod": "GET",
=======
      "RequestUri": "https://samcw32zcnpjldw.blob.core.windows.net/azureml-blobstore-3bd2018e-4b43-401e-ad49-85df181c9e0a/LocalUpload/00000000000000000000000000000000/COMPONENT_PLACEHOLDER",
      "RequestMethod": "HEAD",
      "RequestHeaders": {
        "Accept": "application/xml",
        "Accept-Encoding": "gzip, deflate",
        "Connection": "keep-alive",
        "User-Agent": "azsdk-python-storage-blob/12.14.1 Python/3.10.6 (Linux-5.15.79.1-microsoft-standard-WSL2-x86_64-with-glibc2.35)",
        "x-ms-date": "Tue, 21 Feb 2023 20:35:47 GMT",
        "x-ms-version": "2021-08-06"
      },
      "RequestBody": null,
      "StatusCode": 200,
      "ResponseHeaders": {
        "Accept-Ranges": "bytes",
        "Content-Length": "35",
        "Content-MD5": "L/DnSpFIn\u002BjaQWc\u002BsUQdcw==",
        "Content-Type": "application/octet-stream",
        "Date": "Tue, 21 Feb 2023 20:35:47 GMT",
        "ETag": "\u00220x8DB1192C06E1C79\u0022",
        "Last-Modified": "Sat, 18 Feb 2023 09:30:19 GMT",
        "Server": [
          "Windows-Azure-Blob/1.0",
          "Microsoft-HTTPAPI/2.0"
        ],
        "Vary": "Origin",
        "x-ms-access-tier": "Hot",
        "x-ms-access-tier-inferred": "true",
        "x-ms-blob-type": "BlockBlob",
        "x-ms-creation-time": "Sat, 18 Feb 2023 09:30:19 GMT",
        "x-ms-lease-state": "available",
        "x-ms-lease-status": "unlocked",
        "x-ms-meta-name": "c4b5a984-a0c9-4622-a5cf-f22114f04941",
        "x-ms-meta-upload_status": "completed",
        "x-ms-meta-version": "1",
        "x-ms-server-encrypted": "true",
        "x-ms-version": "2021-08-06"
      },
      "ResponseBody": null
    },
    {
      "RequestUri": "https://samcw32zcnpjldw.blob.core.windows.net/azureml-blobstore-3bd2018e-4b43-401e-ad49-85df181c9e0a/az-ml-artifacts/00000000000000000000000000000000/COMPONENT_PLACEHOLDER",
      "RequestMethod": "HEAD",
      "RequestHeaders": {
        "Accept": "application/xml",
        "Accept-Encoding": "gzip, deflate",
        "Connection": "keep-alive",
        "User-Agent": "azsdk-python-storage-blob/12.14.1 Python/3.10.6 (Linux-5.15.79.1-microsoft-standard-WSL2-x86_64-with-glibc2.35)",
        "x-ms-date": "Tue, 21 Feb 2023 20:35:47 GMT",
        "x-ms-version": "2021-08-06"
      },
      "RequestBody": null,
      "StatusCode": 404,
      "ResponseHeaders": {
        "Date": "Tue, 21 Feb 2023 20:35:47 GMT",
        "Server": [
          "Windows-Azure-Blob/1.0",
          "Microsoft-HTTPAPI/2.0"
        ],
        "Transfer-Encoding": "chunked",
        "Vary": "Origin",
        "x-ms-error-code": "BlobNotFound",
        "x-ms-version": "2021-08-06"
      },
      "ResponseBody": null
    },
    {
      "RequestUri": "https://management.azure.com/subscriptions/00000000-0000-0000-0000-000000000/resourceGroups/00000/providers/Microsoft.MachineLearningServices/workspaces/00000/codes/c4b5a984-a0c9-4622-a5cf-f22114f04941/versions/1?api-version=2022-05-01",
      "RequestMethod": "PUT",
>>>>>>> ce9edaa6
      "RequestHeaders": {
        "Accept": "application/json",
        "Accept-Encoding": "gzip, deflate",
        "Connection": "keep-alive",
<<<<<<< HEAD
        "User-Agent": "azure-ai-ml/1.5.0 azsdk-python-mgmt-machinelearningservices/0.1.0 Python/3.7.9 (Windows-10-10.0.22621-SP0)"
=======
        "Content-Length": "288",
        "Content-Type": "application/json",
        "User-Agent": "azure-ai-ml/1.5.0 azsdk-python-mgmt-machinelearningservices/0.1.0 Python/3.10.6 (Linux-5.15.79.1-microsoft-standard-WSL2-x86_64-with-glibc2.35)"
      },
      "RequestBody": {
        "properties": {
          "properties": {
            "hash_sha256": "0000000000000",
            "hash_version": "0000000000000"
          },
          "isAnonymous": true,
          "isArchived": false,
          "codeUri": "https://samcw32zcnpjldw.blob.core.windows.net/azureml-blobstore-3bd2018e-4b43-401e-ad49-85df181c9e0a/LocalUpload/00000000000000000000000000000000"
        }
>>>>>>> ce9edaa6
      },
      "RequestBody": null,
      "StatusCode": 200,
      "ResponseHeaders": {
        "Cache-Control": "no-cache",
        "Content-Encoding": "gzip",
        "Content-Type": "application/json; charset=utf-8",
<<<<<<< HEAD
        "Date": "Thu, 23 Feb 2023 05:34:16 GMT",
        "Expires": "-1",
        "Pragma": "no-cache",
        "Request-Context": "appId=cid-v1:2d2e8e63-272e-4b3c-8598-4ee570a0e70d",
        "Server-Timing": "traceparent;desc=\u002200-e16f986ad0e419054ac97c94772c5b1d-9275d21bfd20a352-01\u0022",
=======
        "Date": "Tue, 21 Feb 2023 20:35:51 GMT",
        "Expires": "-1",
        "Pragma": "no-cache",
        "Request-Context": "appId=cid-v1:2d2e8e63-272e-4b3c-8598-4ee570a0e70d",
        "Server-Timing": "traceparent;desc=\u002200-dce62cf47d42d6d1c39f30c41cd502b2-3956928017ff1943-01\u0022",
>>>>>>> ce9edaa6
        "Strict-Transport-Security": "max-age=31536000; includeSubDomains",
        "Transfer-Encoding": "chunked",
        "Vary": [
          "Accept-Encoding",
          "Accept-Encoding"
        ],
<<<<<<< HEAD
        "x-aml-cluster": "vienna-eastus2-02",
        "X-Content-Type-Options": "nosniff",
        "x-ms-correlation-request-id": "6ccedcc5-9b6a-4a99-9002-9c638bcaa2c1",
        "x-ms-ratelimit-remaining-subscription-reads": "11868",
        "x-ms-response-type": "standard",
        "x-ms-routing-request-id": "WESTUS2:20230223T053417Z:6ccedcc5-9b6a-4a99-9002-9c638bcaa2c1",
        "x-request-time": "0.090"
      },
      "ResponseBody": {
        "id": "/subscriptions/00000000-0000-0000-0000-000000000/resourceGroups/00000/providers/Microsoft.MachineLearningServices/workspaces/00000/codes/e7a3f40e-eb47-4499-9b80-1e5d911878f8/versions/1",
=======
        "x-aml-cluster": "vienna-eastus-02",
        "X-Content-Type-Options": "nosniff",
        "x-ms-correlation-request-id": "ad1e996e-3287-480b-bcc3-25aa868631ee",
        "x-ms-ratelimit-remaining-subscription-writes": "1166",
        "x-ms-response-type": "standard",
        "x-ms-routing-request-id": "CANADACENTRAL:20230221T203551Z:ad1e996e-3287-480b-bcc3-25aa868631ee",
        "x-request-time": "0.120"
      },
      "ResponseBody": {
        "id": "/subscriptions/00000000-0000-0000-0000-000000000/resourceGroups/00000/providers/Microsoft.MachineLearningServices/workspaces/00000/codes/c4b5a984-a0c9-4622-a5cf-f22114f04941/versions/1",
>>>>>>> ce9edaa6
        "name": "1",
        "type": "Microsoft.MachineLearningServices/workspaces/codes/versions",
        "properties": {
          "description": null,
          "tags": {},
          "properties": {
            "hash_sha256": "0000000000000",
            "hash_version": "0000000000000"
          },
          "isArchived": false,
          "isAnonymous": false,
<<<<<<< HEAD
          "codeUri": "https://saveorz2izv2bas.blob.core.windows.net:443/2d1e66ae-8-4d828c93-7c8f-558b-b99d-d21850cf37d9/"
        },
        "systemData": {
          "createdAt": "2023-02-23T02:16:10.3151666\u002B00:00",
          "createdBy": "Diondra Peck",
          "createdByType": "User",
          "lastModifiedAt": "2023-02-23T02:16:10.3151666\u002B00:00",
          "lastModifiedBy": "Diondra Peck",
=======
          "codeUri": "https://samcw32zcnpjldw.blob.core.windows.net/azureml-blobstore-3bd2018e-4b43-401e-ad49-85df181c9e0a/LocalUpload/00000000000000000000000000000000"
        },
        "systemData": {
          "createdAt": "2023-02-18T09:30:23.7478116\u002B00:00",
          "createdBy": "Firstname Lastname",
          "createdByType": "User",
          "lastModifiedAt": "2023-02-21T20:35:51.4827104\u002B00:00",
          "lastModifiedBy": "Firstname Lastname",
>>>>>>> ce9edaa6
          "lastModifiedByType": "User"
        }
      }
    },
    {
<<<<<<< HEAD
      "RequestUri": "https://management.azure.com/subscriptions/00000000-0000-0000-0000-000000000/resourceGroups/00000/providers/Microsoft.MachineLearningServices/workspaces/00000/components/azureml_anonymous/versions/000000000000000000000?api-version=2022-10-01",
=======
      "RequestUri": "https://management.azure.com/subscriptions/00000000-0000-0000-0000-000000000/resourceGroups/00000/providers/Microsoft.MachineLearningServices/workspaces/00000/components/azureml_anonymous/versions/463921d7-1994-546f-e51d-e01005df46f6?api-version=2022-10-01",
>>>>>>> ce9edaa6
      "RequestMethod": "PUT",
      "RequestHeaders": {
        "Accept": "application/json",
        "Accept-Encoding": "gzip, deflate",
        "Connection": "keep-alive",
        "Content-Length": "1396",
        "Content-Type": "application/json",
<<<<<<< HEAD
        "User-Agent": "azure-ai-ml/1.5.0 azsdk-python-mgmt-machinelearningservices/0.1.0 Python/3.7.9 (Windows-10-10.0.22621-SP0)"
=======
        "User-Agent": "azure-ai-ml/1.5.0 azsdk-python-mgmt-machinelearningservices/0.1.0 Python/3.10.6 (Linux-5.15.79.1-microsoft-standard-WSL2-x86_64-with-glibc2.35)"
>>>>>>> ce9edaa6
      },
      "RequestBody": {
        "properties": {
          "description": "This is the basic command component",
          "properties": {
            "azureml.pipelines.dynamic": "true"
          },
          "tags": {
            "tag": "tagvalue",
            "owner": "sdkteam"
          },
          "isAnonymous": true,
          "isArchived": false,
          "componentSpec": {
            "command": "echo Hello World \u0026 echo $[[${{inputs.component_in_number}}]] \u0026 echo ${{inputs.component_in_path}} \u0026 echo ${{outputs.component_out_path}} \u003E ${{outputs.component_out_path}}/component_in_number",
<<<<<<< HEAD
            "code": "azureml:/subscriptions/00000000-0000-0000-0000-000000000/resourceGroups/00000/providers/Microsoft.MachineLearningServices/workspaces/00000/codes/e7a3f40e-eb47-4499-9b80-1e5d911878f8/versions/1",
            "environment": "azureml:AzureML-sklearn-0.24-ubuntu18.04-py37-cpu:1",
=======
            "code": "azureml:/subscriptions/00000000-0000-0000-0000-000000000/resourceGroups/00000/providers/Microsoft.MachineLearningServices/workspaces/00000/codes/c4b5a984-a0c9-4622-a5cf-f22114f04941/versions/1",
            "environment": "azureml:AzureML-sklearn-1.0-ubuntu20.04-py38-cpu:33",
>>>>>>> ce9edaa6
            "name": "microsoftsamples_command_component_basic",
            "description": "This is the basic command component",
            "tags": {
              "tag": "tagvalue",
              "owner": "sdkteam"
            },
            "version": "0.0.1",
            "$schema": "https://azuremlschemas.azureedge.net/development/commandComponent.schema.json",
            "display_name": "CommandComponentBasic",
            "is_deterministic": true,
            "inputs": {
              "component_in_number": {
                "type": "number",
                "optional": true,
                "default": "10.99",
                "description": "A number"
              },
              "component_in_path": {
                "type": "uri_folder",
                "description": "A path"
              }
            },
            "outputs": {
              "component_out_path": {
                "type": "uri_folder"
              }
            },
            "type": "command",
            "properties": {
              "azureml.pipelines.dynamic": "true"
            },
            "_source": "YAML.COMPONENT"
          }
        }
      },
      "StatusCode": 201,
      "ResponseHeaders": {
        "Cache-Control": "no-cache",
<<<<<<< HEAD
        "Content-Length": "2343",
        "Content-Type": "application/json; charset=utf-8",
        "Date": "Thu, 23 Feb 2023 05:34:18 GMT",
        "Expires": "-1",
        "Location": "https://management.azure.com/subscriptions/00000000-0000-0000-0000-000000000/resourceGroups/00000/providers/Microsoft.MachineLearningServices/workspaces/00000/components/azureml_anonymous/versions/000000000000000000000?api-version=2022-10-01",
        "Pragma": "no-cache",
        "Request-Context": "appId=cid-v1:2d2e8e63-272e-4b3c-8598-4ee570a0e70d",
        "Server-Timing": "traceparent;desc=\u002200-69a607d6271789b300ddfbc1f8ab26d1-9087695ecb3d6e13-01\u0022",
        "Strict-Transport-Security": "max-age=31536000; includeSubDomains",
        "x-aml-cluster": "vienna-eastus2-02",
        "X-Content-Type-Options": "nosniff",
        "x-ms-correlation-request-id": "b69f6dcb-3ab7-4906-a2e9-26b59aac333f",
        "x-ms-ratelimit-remaining-subscription-writes": "1132",
        "x-ms-response-type": "standard",
        "x-ms-routing-request-id": "WESTUS2:20230223T053418Z:b69f6dcb-3ab7-4906-a2e9-26b59aac333f",
        "x-request-time": "0.622"
      },
      "ResponseBody": {
        "id": "/subscriptions/00000000-0000-0000-0000-000000000/resourceGroups/00000/providers/Microsoft.MachineLearningServices/workspaces/00000/components/azureml_anonymous/versions/a0b2d197-61fa-484c-a743-37b0eeebeeab",
        "name": "a0b2d197-61fa-484c-a743-37b0eeebeeab",
=======
        "Content-Length": "1894",
        "Content-Type": "application/json; charset=utf-8",
        "Date": "Tue, 21 Feb 2023 20:35:53 GMT",
        "Expires": "-1",
        "Location": "https://management.azure.com/subscriptions/00000000-0000-0000-0000-000000000/resourceGroups/00000/providers/Microsoft.MachineLearningServices/workspaces/00000/components/azureml_anonymous/versions/463921d7-1994-546f-e51d-e01005df46f6?api-version=2022-10-01",
        "Pragma": "no-cache",
        "Request-Context": "appId=cid-v1:2d2e8e63-272e-4b3c-8598-4ee570a0e70d",
        "Server-Timing": "traceparent;desc=\u002200-644ef9b9045ace6d7c4e612e9e485543-5865c4c2d0701267-01\u0022",
        "Strict-Transport-Security": "max-age=31536000; includeSubDomains",
        "x-aml-cluster": "vienna-eastus-02",
        "X-Content-Type-Options": "nosniff",
        "x-ms-correlation-request-id": "51974386-43c2-4210-a070-2077dd68a7ad",
        "x-ms-ratelimit-remaining-subscription-writes": "1165",
        "x-ms-response-type": "standard",
        "x-ms-routing-request-id": "CANADACENTRAL:20230221T203553Z:51974386-43c2-4210-a070-2077dd68a7ad",
        "x-request-time": "0.724"
      },
      "ResponseBody": {
        "id": "/subscriptions/00000000-0000-0000-0000-000000000/resourceGroups/00000/providers/Microsoft.MachineLearningServices/workspaces/00000/components/azureml_anonymous/versions/717d95f9-5236-40ca-afcb-f8e49b8049a6",
        "name": "717d95f9-5236-40ca-afcb-f8e49b8049a6",
>>>>>>> ce9edaa6
        "type": "Microsoft.MachineLearningServices/workspaces/components/versions",
        "properties": {
          "description": null,
          "tags": {
            "tag": "tagvalue",
            "owner": "sdkteam"
          },
          "properties": {
            "azureml.pipelines.dynamic": "true"
          },
          "isArchived": false,
          "isAnonymous": true,
          "componentSpec": {
            "name": "microsoftsamples_command_component_basic",
            "version": "0.0.1",
            "display_name": "CommandComponentBasic",
            "is_deterministic": "True",
            "type": "command",
            "description": "This is the basic command component",
            "tags": {
              "tag": "tagvalue",
              "owner": "sdkteam"
            },
            "inputs": {
              "component_in_path": {
                "type": "uri_folder",
                "optional": "False",
                "description": "A path"
              },
              "component_in_number": {
                "type": "number",
                "optional": "True",
                "default": "10.99",
                "description": "A number"
              }
            },
            "outputs": {
              "component_out_path": {
                "type": "uri_folder"
              }
            },
<<<<<<< HEAD
            "code": "azureml:/subscriptions/00000000-0000-0000-0000-000000000/resourceGroups/00000/providers/Microsoft.MachineLearningServices/workspaces/00000/codes/e7a3f40e-eb47-4499-9b80-1e5d911878f8/versions/1",
            "environment": "azureml://registries/azureml/environments/AzureML-sklearn-0.24-ubuntu18.04-py37-cpu/versions/1",
=======
            "code": "azureml:/subscriptions/00000000-0000-0000-0000-000000000/resourceGroups/00000/providers/Microsoft.MachineLearningServices/workspaces/00000/codes/c4b5a984-a0c9-4622-a5cf-f22114f04941/versions/1",
            "environment": "azureml://registries/azureml/environments/AzureML-sklearn-1.0-ubuntu20.04-py38-cpu/versions/33",
>>>>>>> ce9edaa6
            "resources": {
              "instance_count": "1"
            },
            "command": "echo Hello World \u0026 echo $[[${{inputs.component_in_number}}]] \u0026 echo ${{inputs.component_in_path}} \u0026 echo ${{outputs.component_out_path}} \u003E ${{outputs.component_out_path}}/component_in_number",
            "$schema": "https://azuremlschemas.azureedge.net/development/commandComponent.schema.json"
          }
        },
        "systemData": {
<<<<<<< HEAD
          "createdAt": "2023-02-23T05:34:18.7895419\u002B00:00",
          "createdBy": "Diondra Peck",
          "createdByType": "User",
          "lastModifiedAt": "2023-02-23T05:34:18.7895419\u002B00:00",
          "lastModifiedBy": "Diondra Peck",
=======
          "createdAt": "2023-02-18T10:47:52.0611301\u002B00:00",
          "createdBy": "Firstname Lastname",
          "createdByType": "User",
          "lastModifiedAt": "2023-02-18T10:47:52.1198259\u002B00:00",
          "lastModifiedBy": "Firstname Lastname",
>>>>>>> ce9edaa6
          "lastModifiedByType": "User"
        }
      }
    }
  ],
  "Variables": {}
}<|MERGE_RESOLUTION|>--- conflicted
+++ resolved
@@ -1,21 +1,13 @@
 {
   "Entries": [
     {
-<<<<<<< HEAD
       "RequestUri": "https://management.azure.com/subscriptions/00000000-0000-0000-0000-000000000/resourceGroups/00000/providers/Microsoft.MachineLearningServices/workspaces/00000?api-version=2022-10-01",
-=======
-      "RequestUri": "https://management.azure.com/subscriptions/00000000-0000-0000-0000-000000000/resourceGroups/00000/providers/Microsoft.MachineLearningServices/workspaces/00000/datastores/workspaceblobstore?api-version=2022-10-01",
->>>>>>> ce9edaa6
       "RequestMethod": "GET",
       "RequestHeaders": {
         "Accept": "application/json",
         "Accept-Encoding": "gzip, deflate",
         "Connection": "keep-alive",
-<<<<<<< HEAD
         "User-Agent": "azure-ai-ml/1.5.0 azsdk-python-mgmt-machinelearningservices/0.1.0 Python/3.7.9 (Windows-10-10.0.22621-SP0)"
-=======
-        "User-Agent": "azure-ai-ml/1.5.0 azsdk-python-mgmt-machinelearningservices/0.1.0 Python/3.10.6 (Linux-5.15.79.1-microsoft-standard-WSL2-x86_64-with-glibc2.35)"
->>>>>>> ce9edaa6
       },
       "RequestBody": null,
       "StatusCode": 200,
@@ -23,42 +15,24 @@
         "Cache-Control": "no-cache",
         "Content-Encoding": "gzip",
         "Content-Type": "application/json; charset=utf-8",
-<<<<<<< HEAD
-        "Date": "Thu, 23 Feb 2023 05:34:12 GMT",
+        "Date": "Thu, 23 Feb 2023 19:10:41 GMT",
         "Expires": "-1",
         "Pragma": "no-cache",
         "Request-Context": "appId=cid-v1:2d2e8e63-272e-4b3c-8598-4ee570a0e70d",
-        "Server-Timing": "traceparent;desc=\u002200-5d65500415814ef0783c17dfc3b3c371-a33f5a8c4b6d07ec-01\u0022",
-=======
-        "Date": "Tue, 21 Feb 2023 20:35:46 GMT",
-        "Expires": "-1",
-        "Pragma": "no-cache",
-        "Request-Context": "appId=cid-v1:2d2e8e63-272e-4b3c-8598-4ee570a0e70d",
-        "Server-Timing": "traceparent;desc=\u002200-6a0d46885b31fcc398b68b8dc64028a0-b933724e6a58d4fb-01\u0022",
->>>>>>> ce9edaa6
+        "Server-Timing": "traceparent;desc=\u002200-689f79d0f0ad16ef18ce1ff58d3c10df-bfdf32e747e3a0eb-01\u0022",
         "Strict-Transport-Security": "max-age=31536000; includeSubDomains",
         "Transfer-Encoding": "chunked",
         "Vary": [
           "Accept-Encoding",
           "Accept-Encoding"
         ],
-<<<<<<< HEAD
-        "x-aml-cluster": "vienna-eastus2-02",
+        "x-aml-cluster": "vienna-eastus2-01",
         "X-Content-Type-Options": "nosniff",
-        "x-ms-correlation-request-id": "09b81912-5ea0-49b9-b87f-d042e9754bf4",
-        "x-ms-ratelimit-remaining-subscription-reads": "11869",
+        "x-ms-correlation-request-id": "4a26da39-4cfd-44b6-8450-9202f3810f7e",
+        "x-ms-ratelimit-remaining-subscription-reads": "11852",
         "x-ms-response-type": "standard",
-        "x-ms-routing-request-id": "WESTUS2:20230223T053413Z:09b81912-5ea0-49b9-b87f-d042e9754bf4",
-        "x-request-time": "0.022"
-=======
-        "x-aml-cluster": "vienna-eastus-02",
-        "X-Content-Type-Options": "nosniff",
-        "x-ms-correlation-request-id": "7315bbd2-d4b4-42c2-a4fa-968879935a17",
-        "x-ms-ratelimit-remaining-subscription-reads": "11963",
-        "x-ms-response-type": "standard",
-        "x-ms-routing-request-id": "CANADACENTRAL:20230221T203546Z:7315bbd2-d4b4-42c2-a4fa-968879935a17",
+        "x-ms-routing-request-id": "WESTUS2:20230223T191042Z:4a26da39-4cfd-44b6-8450-9202f3810f7e",
         "x-request-time": "0.098"
->>>>>>> ce9edaa6
       },
       "ResponseBody": {
         "id": "/subscriptions/00000000-0000-0000-0000-000000000/resourceGroups/00000/providers/Microsoft.MachineLearningServices/workspaces/00000",
@@ -86,7 +60,6 @@
             "isPrivateLinkEnabled": false,
             "notebookPreparationError": null
           },
-<<<<<<< HEAD
           "storageHnsEnabled": false,
           "workspaceId": "2d1e66ae-85e3-42c0-be91-34de66397f26",
           "linkedModelInventoryArmId": null,
@@ -121,39 +94,12 @@
     {
       "RequestUri": "https://eastus2.api.azureml.ms/content/v2.0/subscriptions/00000000-0000-0000-0000-000000000/resourceGroups/00000/providers/Microsoft.MachineLearningServices/workspaces/00000/snapshots/getByHash?hash=d3c05b496c685e7e5a204e3cebc689086bd0f622c2975d8090c18968739a464a\u0026hashVersion=202208",
       "RequestMethod": "GET",
-=======
-          "datastoreType": "AzureBlob",
-          "accountName": "samcw32zcnpjldw",
-          "containerName": "azureml-blobstore-3bd2018e-4b43-401e-ad49-85df181c9e0a",
-          "endpoint": "core.windows.net",
-          "protocol": "https",
-          "serviceDataAccessAuthIdentity": "WorkspaceSystemAssignedIdentity"
-        },
-        "systemData": {
-          "createdAt": "2023-02-18T09:22:33.5645164\u002B00:00",
-          "createdBy": "779301c0-18b2-4cdc-801b-a0a3368fee0a",
-          "createdByType": "Application",
-          "lastModifiedAt": "2023-02-18T09:22:34.1712214\u002B00:00",
-          "lastModifiedBy": "779301c0-18b2-4cdc-801b-a0a3368fee0a",
-          "lastModifiedByType": "Application"
-        }
-      }
-    },
-    {
-      "RequestUri": "https://management.azure.com/subscriptions/00000000-0000-0000-0000-000000000/resourceGroups/00000/providers/Microsoft.MachineLearningServices/workspaces/00000/datastores/workspaceblobstore/listSecrets?api-version=2022-10-01",
-      "RequestMethod": "POST",
->>>>>>> ce9edaa6
       "RequestHeaders": {
         "Accept": "*/*",
         "Accept-Encoding": "gzip, deflate",
         "Connection": "keep-alive",
-<<<<<<< HEAD
         "Content-Type": "application/json; charset=UTF-8",
         "User-Agent": "azure-ai-ml/1.5.0 azsdk-python-core/1.26.3 Python/3.7.9 (Windows-10-10.0.22621-SP0)"
-=======
-        "Content-Length": "0",
-        "User-Agent": "azure-ai-ml/1.5.0 azsdk-python-mgmt-machinelearningservices/0.1.0 Python/3.10.6 (Linux-5.15.79.1-microsoft-standard-WSL2-x86_64-with-glibc2.35)"
->>>>>>> ce9edaa6
       },
       "RequestBody": null,
       "StatusCode": 200,
@@ -161,8 +107,7 @@
         "Connection": "keep-alive",
         "Content-Encoding": "gzip",
         "Content-Type": "application/json; charset=utf-8",
-<<<<<<< HEAD
-        "Date": "Thu, 23 Feb 2023 05:34:15 GMT",
+        "Date": "Thu, 23 Feb 2023 19:10:45 GMT",
         "Request-Context": "appId=cid-v1:2d2e8e63-272e-4b3c-8598-4ee570a0e70d",
         "Strict-Transport-Security": "max-age=15724800; includeSubDomains; preload",
         "Transfer-Encoding": "chunked",
@@ -170,24 +115,7 @@
         "x-aml-cluster": "vienna-eastus2-02",
         "X-Content-Type-Options": "nosniff",
         "x-ms-response-type": "standard",
-        "x-request-time": "0.088"
-=======
-        "Date": "Tue, 21 Feb 2023 20:35:47 GMT",
-        "Expires": "-1",
-        "Pragma": "no-cache",
-        "Request-Context": "appId=cid-v1:2d2e8e63-272e-4b3c-8598-4ee570a0e70d",
-        "Server-Timing": "traceparent;desc=\u002200-600971b4686a0270e01b48f9822877ec-8ffc5b419bddeb18-01\u0022",
-        "Strict-Transport-Security": "max-age=31536000; includeSubDomains",
-        "Transfer-Encoding": "chunked",
-        "Vary": "Accept-Encoding",
-        "x-aml-cluster": "vienna-eastus-02",
-        "X-Content-Type-Options": "nosniff",
-        "x-ms-correlation-request-id": "ca06b00f-b87d-4bc8-95d7-97426627cb8a",
-        "x-ms-ratelimit-remaining-subscription-writes": "1182",
-        "x-ms-response-type": "standard",
-        "x-ms-routing-request-id": "CANADACENTRAL:20230221T203547Z:ca06b00f-b87d-4bc8-95d7-97426627cb8a",
-        "x-request-time": "0.139"
->>>>>>> ce9edaa6
+        "x-request-time": "0.275"
       },
       "ResponseBody": {
         "snapshotType": "LocalFiles",
@@ -254,101 +182,13 @@
       }
     },
     {
-<<<<<<< HEAD
       "RequestUri": "https://management.azure.com/subscriptions/00000000-0000-0000-0000-000000000/resourceGroups/00000/providers/Microsoft.MachineLearningServices/workspaces/00000/codes/e7a3f40e-eb47-4499-9b80-1e5d911878f8/versions/1?api-version=2022-05-01",
       "RequestMethod": "GET",
-=======
-      "RequestUri": "https://samcw32zcnpjldw.blob.core.windows.net/azureml-blobstore-3bd2018e-4b43-401e-ad49-85df181c9e0a/LocalUpload/00000000000000000000000000000000/COMPONENT_PLACEHOLDER",
-      "RequestMethod": "HEAD",
-      "RequestHeaders": {
-        "Accept": "application/xml",
-        "Accept-Encoding": "gzip, deflate",
-        "Connection": "keep-alive",
-        "User-Agent": "azsdk-python-storage-blob/12.14.1 Python/3.10.6 (Linux-5.15.79.1-microsoft-standard-WSL2-x86_64-with-glibc2.35)",
-        "x-ms-date": "Tue, 21 Feb 2023 20:35:47 GMT",
-        "x-ms-version": "2021-08-06"
-      },
-      "RequestBody": null,
-      "StatusCode": 200,
-      "ResponseHeaders": {
-        "Accept-Ranges": "bytes",
-        "Content-Length": "35",
-        "Content-MD5": "L/DnSpFIn\u002BjaQWc\u002BsUQdcw==",
-        "Content-Type": "application/octet-stream",
-        "Date": "Tue, 21 Feb 2023 20:35:47 GMT",
-        "ETag": "\u00220x8DB1192C06E1C79\u0022",
-        "Last-Modified": "Sat, 18 Feb 2023 09:30:19 GMT",
-        "Server": [
-          "Windows-Azure-Blob/1.0",
-          "Microsoft-HTTPAPI/2.0"
-        ],
-        "Vary": "Origin",
-        "x-ms-access-tier": "Hot",
-        "x-ms-access-tier-inferred": "true",
-        "x-ms-blob-type": "BlockBlob",
-        "x-ms-creation-time": "Sat, 18 Feb 2023 09:30:19 GMT",
-        "x-ms-lease-state": "available",
-        "x-ms-lease-status": "unlocked",
-        "x-ms-meta-name": "c4b5a984-a0c9-4622-a5cf-f22114f04941",
-        "x-ms-meta-upload_status": "completed",
-        "x-ms-meta-version": "1",
-        "x-ms-server-encrypted": "true",
-        "x-ms-version": "2021-08-06"
-      },
-      "ResponseBody": null
-    },
-    {
-      "RequestUri": "https://samcw32zcnpjldw.blob.core.windows.net/azureml-blobstore-3bd2018e-4b43-401e-ad49-85df181c9e0a/az-ml-artifacts/00000000000000000000000000000000/COMPONENT_PLACEHOLDER",
-      "RequestMethod": "HEAD",
-      "RequestHeaders": {
-        "Accept": "application/xml",
-        "Accept-Encoding": "gzip, deflate",
-        "Connection": "keep-alive",
-        "User-Agent": "azsdk-python-storage-blob/12.14.1 Python/3.10.6 (Linux-5.15.79.1-microsoft-standard-WSL2-x86_64-with-glibc2.35)",
-        "x-ms-date": "Tue, 21 Feb 2023 20:35:47 GMT",
-        "x-ms-version": "2021-08-06"
-      },
-      "RequestBody": null,
-      "StatusCode": 404,
-      "ResponseHeaders": {
-        "Date": "Tue, 21 Feb 2023 20:35:47 GMT",
-        "Server": [
-          "Windows-Azure-Blob/1.0",
-          "Microsoft-HTTPAPI/2.0"
-        ],
-        "Transfer-Encoding": "chunked",
-        "Vary": "Origin",
-        "x-ms-error-code": "BlobNotFound",
-        "x-ms-version": "2021-08-06"
-      },
-      "ResponseBody": null
-    },
-    {
-      "RequestUri": "https://management.azure.com/subscriptions/00000000-0000-0000-0000-000000000/resourceGroups/00000/providers/Microsoft.MachineLearningServices/workspaces/00000/codes/c4b5a984-a0c9-4622-a5cf-f22114f04941/versions/1?api-version=2022-05-01",
-      "RequestMethod": "PUT",
->>>>>>> ce9edaa6
       "RequestHeaders": {
         "Accept": "application/json",
         "Accept-Encoding": "gzip, deflate",
         "Connection": "keep-alive",
-<<<<<<< HEAD
         "User-Agent": "azure-ai-ml/1.5.0 azsdk-python-mgmt-machinelearningservices/0.1.0 Python/3.7.9 (Windows-10-10.0.22621-SP0)"
-=======
-        "Content-Length": "288",
-        "Content-Type": "application/json",
-        "User-Agent": "azure-ai-ml/1.5.0 azsdk-python-mgmt-machinelearningservices/0.1.0 Python/3.10.6 (Linux-5.15.79.1-microsoft-standard-WSL2-x86_64-with-glibc2.35)"
-      },
-      "RequestBody": {
-        "properties": {
-          "properties": {
-            "hash_sha256": "0000000000000",
-            "hash_version": "0000000000000"
-          },
-          "isAnonymous": true,
-          "isArchived": false,
-          "codeUri": "https://samcw32zcnpjldw.blob.core.windows.net/azureml-blobstore-3bd2018e-4b43-401e-ad49-85df181c9e0a/LocalUpload/00000000000000000000000000000000"
-        }
->>>>>>> ce9edaa6
       },
       "RequestBody": null,
       "StatusCode": 200,
@@ -356,48 +196,27 @@
         "Cache-Control": "no-cache",
         "Content-Encoding": "gzip",
         "Content-Type": "application/json; charset=utf-8",
-<<<<<<< HEAD
-        "Date": "Thu, 23 Feb 2023 05:34:16 GMT",
+        "Date": "Thu, 23 Feb 2023 19:10:49 GMT",
         "Expires": "-1",
         "Pragma": "no-cache",
         "Request-Context": "appId=cid-v1:2d2e8e63-272e-4b3c-8598-4ee570a0e70d",
-        "Server-Timing": "traceparent;desc=\u002200-e16f986ad0e419054ac97c94772c5b1d-9275d21bfd20a352-01\u0022",
-=======
-        "Date": "Tue, 21 Feb 2023 20:35:51 GMT",
-        "Expires": "-1",
-        "Pragma": "no-cache",
-        "Request-Context": "appId=cid-v1:2d2e8e63-272e-4b3c-8598-4ee570a0e70d",
-        "Server-Timing": "traceparent;desc=\u002200-dce62cf47d42d6d1c39f30c41cd502b2-3956928017ff1943-01\u0022",
->>>>>>> ce9edaa6
+        "Server-Timing": "traceparent;desc=\u002200-0f8b3c2c79cf21fc55b898c0587e8a4d-0bf2bf90b830bb64-01\u0022",
         "Strict-Transport-Security": "max-age=31536000; includeSubDomains",
         "Transfer-Encoding": "chunked",
         "Vary": [
           "Accept-Encoding",
           "Accept-Encoding"
         ],
-<<<<<<< HEAD
-        "x-aml-cluster": "vienna-eastus2-02",
+        "x-aml-cluster": "vienna-eastus2-01",
         "X-Content-Type-Options": "nosniff",
-        "x-ms-correlation-request-id": "6ccedcc5-9b6a-4a99-9002-9c638bcaa2c1",
-        "x-ms-ratelimit-remaining-subscription-reads": "11868",
+        "x-ms-correlation-request-id": "d9e78ea6-c0e8-4af9-a426-0fa01a5259a9",
+        "x-ms-ratelimit-remaining-subscription-reads": "11851",
         "x-ms-response-type": "standard",
-        "x-ms-routing-request-id": "WESTUS2:20230223T053417Z:6ccedcc5-9b6a-4a99-9002-9c638bcaa2c1",
-        "x-request-time": "0.090"
+        "x-ms-routing-request-id": "WESTUS2:20230223T191049Z:d9e78ea6-c0e8-4af9-a426-0fa01a5259a9",
+        "x-request-time": "0.149"
       },
       "ResponseBody": {
         "id": "/subscriptions/00000000-0000-0000-0000-000000000/resourceGroups/00000/providers/Microsoft.MachineLearningServices/workspaces/00000/codes/e7a3f40e-eb47-4499-9b80-1e5d911878f8/versions/1",
-=======
-        "x-aml-cluster": "vienna-eastus-02",
-        "X-Content-Type-Options": "nosniff",
-        "x-ms-correlation-request-id": "ad1e996e-3287-480b-bcc3-25aa868631ee",
-        "x-ms-ratelimit-remaining-subscription-writes": "1166",
-        "x-ms-response-type": "standard",
-        "x-ms-routing-request-id": "CANADACENTRAL:20230221T203551Z:ad1e996e-3287-480b-bcc3-25aa868631ee",
-        "x-request-time": "0.120"
-      },
-      "ResponseBody": {
-        "id": "/subscriptions/00000000-0000-0000-0000-000000000/resourceGroups/00000/providers/Microsoft.MachineLearningServices/workspaces/00000/codes/c4b5a984-a0c9-4622-a5cf-f22114f04941/versions/1",
->>>>>>> ce9edaa6
         "name": "1",
         "type": "Microsoft.MachineLearningServices/workspaces/codes/versions",
         "properties": {
@@ -409,7 +228,6 @@
           },
           "isArchived": false,
           "isAnonymous": false,
-<<<<<<< HEAD
           "codeUri": "https://saveorz2izv2bas.blob.core.windows.net:443/2d1e66ae-8-4d828c93-7c8f-558b-b99d-d21850cf37d9/"
         },
         "systemData": {
@@ -418,26 +236,12 @@
           "createdByType": "User",
           "lastModifiedAt": "2023-02-23T02:16:10.3151666\u002B00:00",
           "lastModifiedBy": "Diondra Peck",
-=======
-          "codeUri": "https://samcw32zcnpjldw.blob.core.windows.net/azureml-blobstore-3bd2018e-4b43-401e-ad49-85df181c9e0a/LocalUpload/00000000000000000000000000000000"
-        },
-        "systemData": {
-          "createdAt": "2023-02-18T09:30:23.7478116\u002B00:00",
-          "createdBy": "Firstname Lastname",
-          "createdByType": "User",
-          "lastModifiedAt": "2023-02-21T20:35:51.4827104\u002B00:00",
-          "lastModifiedBy": "Firstname Lastname",
->>>>>>> ce9edaa6
           "lastModifiedByType": "User"
         }
       }
     },
     {
-<<<<<<< HEAD
       "RequestUri": "https://management.azure.com/subscriptions/00000000-0000-0000-0000-000000000/resourceGroups/00000/providers/Microsoft.MachineLearningServices/workspaces/00000/components/azureml_anonymous/versions/000000000000000000000?api-version=2022-10-01",
-=======
-      "RequestUri": "https://management.azure.com/subscriptions/00000000-0000-0000-0000-000000000/resourceGroups/00000/providers/Microsoft.MachineLearningServices/workspaces/00000/components/azureml_anonymous/versions/463921d7-1994-546f-e51d-e01005df46f6?api-version=2022-10-01",
->>>>>>> ce9edaa6
       "RequestMethod": "PUT",
       "RequestHeaders": {
         "Accept": "application/json",
@@ -445,11 +249,7 @@
         "Connection": "keep-alive",
         "Content-Length": "1396",
         "Content-Type": "application/json",
-<<<<<<< HEAD
         "User-Agent": "azure-ai-ml/1.5.0 azsdk-python-mgmt-machinelearningservices/0.1.0 Python/3.7.9 (Windows-10-10.0.22621-SP0)"
-=======
-        "User-Agent": "azure-ai-ml/1.5.0 azsdk-python-mgmt-machinelearningservices/0.1.0 Python/3.10.6 (Linux-5.15.79.1-microsoft-standard-WSL2-x86_64-with-glibc2.35)"
->>>>>>> ce9edaa6
       },
       "RequestBody": {
         "properties": {
@@ -465,13 +265,8 @@
           "isArchived": false,
           "componentSpec": {
             "command": "echo Hello World \u0026 echo $[[${{inputs.component_in_number}}]] \u0026 echo ${{inputs.component_in_path}} \u0026 echo ${{outputs.component_out_path}} \u003E ${{outputs.component_out_path}}/component_in_number",
-<<<<<<< HEAD
             "code": "azureml:/subscriptions/00000000-0000-0000-0000-000000000/resourceGroups/00000/providers/Microsoft.MachineLearningServices/workspaces/00000/codes/e7a3f40e-eb47-4499-9b80-1e5d911878f8/versions/1",
-            "environment": "azureml:AzureML-sklearn-0.24-ubuntu18.04-py37-cpu:1",
-=======
-            "code": "azureml:/subscriptions/00000000-0000-0000-0000-000000000/resourceGroups/00000/providers/Microsoft.MachineLearningServices/workspaces/00000/codes/c4b5a984-a0c9-4622-a5cf-f22114f04941/versions/1",
             "environment": "azureml:AzureML-sklearn-1.0-ubuntu20.04-py38-cpu:33",
->>>>>>> ce9edaa6
             "name": "microsoftsamples_command_component_basic",
             "description": "This is the basic command component",
             "tags": {
@@ -510,49 +305,26 @@
       "StatusCode": 201,
       "ResponseHeaders": {
         "Cache-Control": "no-cache",
-<<<<<<< HEAD
-        "Content-Length": "2343",
+        "Content-Length": "2341",
         "Content-Type": "application/json; charset=utf-8",
-        "Date": "Thu, 23 Feb 2023 05:34:18 GMT",
+        "Date": "Thu, 23 Feb 2023 19:10:50 GMT",
         "Expires": "-1",
         "Location": "https://management.azure.com/subscriptions/00000000-0000-0000-0000-000000000/resourceGroups/00000/providers/Microsoft.MachineLearningServices/workspaces/00000/components/azureml_anonymous/versions/000000000000000000000?api-version=2022-10-01",
         "Pragma": "no-cache",
         "Request-Context": "appId=cid-v1:2d2e8e63-272e-4b3c-8598-4ee570a0e70d",
-        "Server-Timing": "traceparent;desc=\u002200-69a607d6271789b300ddfbc1f8ab26d1-9087695ecb3d6e13-01\u0022",
+        "Server-Timing": "traceparent;desc=\u002200-4d203046505f861afc2150d40b7af194-759ee4d2fa9ad94f-01\u0022",
         "Strict-Transport-Security": "max-age=31536000; includeSubDomains",
-        "x-aml-cluster": "vienna-eastus2-02",
+        "x-aml-cluster": "vienna-eastus2-01",
         "X-Content-Type-Options": "nosniff",
-        "x-ms-correlation-request-id": "b69f6dcb-3ab7-4906-a2e9-26b59aac333f",
-        "x-ms-ratelimit-remaining-subscription-writes": "1132",
+        "x-ms-correlation-request-id": "19208810-5321-4da4-ae12-3c517d445f1a",
+        "x-ms-ratelimit-remaining-subscription-writes": "1122",
         "x-ms-response-type": "standard",
-        "x-ms-routing-request-id": "WESTUS2:20230223T053418Z:b69f6dcb-3ab7-4906-a2e9-26b59aac333f",
-        "x-request-time": "0.622"
+        "x-ms-routing-request-id": "WESTUS2:20230223T191051Z:19208810-5321-4da4-ae12-3c517d445f1a",
+        "x-request-time": "1.027"
       },
       "ResponseBody": {
-        "id": "/subscriptions/00000000-0000-0000-0000-000000000/resourceGroups/00000/providers/Microsoft.MachineLearningServices/workspaces/00000/components/azureml_anonymous/versions/a0b2d197-61fa-484c-a743-37b0eeebeeab",
-        "name": "a0b2d197-61fa-484c-a743-37b0eeebeeab",
-=======
-        "Content-Length": "1894",
-        "Content-Type": "application/json; charset=utf-8",
-        "Date": "Tue, 21 Feb 2023 20:35:53 GMT",
-        "Expires": "-1",
-        "Location": "https://management.azure.com/subscriptions/00000000-0000-0000-0000-000000000/resourceGroups/00000/providers/Microsoft.MachineLearningServices/workspaces/00000/components/azureml_anonymous/versions/463921d7-1994-546f-e51d-e01005df46f6?api-version=2022-10-01",
-        "Pragma": "no-cache",
-        "Request-Context": "appId=cid-v1:2d2e8e63-272e-4b3c-8598-4ee570a0e70d",
-        "Server-Timing": "traceparent;desc=\u002200-644ef9b9045ace6d7c4e612e9e485543-5865c4c2d0701267-01\u0022",
-        "Strict-Transport-Security": "max-age=31536000; includeSubDomains",
-        "x-aml-cluster": "vienna-eastus-02",
-        "X-Content-Type-Options": "nosniff",
-        "x-ms-correlation-request-id": "51974386-43c2-4210-a070-2077dd68a7ad",
-        "x-ms-ratelimit-remaining-subscription-writes": "1165",
-        "x-ms-response-type": "standard",
-        "x-ms-routing-request-id": "CANADACENTRAL:20230221T203553Z:51974386-43c2-4210-a070-2077dd68a7ad",
-        "x-request-time": "0.724"
-      },
-      "ResponseBody": {
-        "id": "/subscriptions/00000000-0000-0000-0000-000000000/resourceGroups/00000/providers/Microsoft.MachineLearningServices/workspaces/00000/components/azureml_anonymous/versions/717d95f9-5236-40ca-afcb-f8e49b8049a6",
-        "name": "717d95f9-5236-40ca-afcb-f8e49b8049a6",
->>>>>>> ce9edaa6
+        "id": "/subscriptions/00000000-0000-0000-0000-000000000/resourceGroups/00000/providers/Microsoft.MachineLearningServices/workspaces/00000/components/azureml_anonymous/versions/b1eb427c-4bbb-4385-86b1-b8f76827510a",
+        "name": "b1eb427c-4bbb-4385-86b1-b8f76827510a",
         "type": "Microsoft.MachineLearningServices/workspaces/components/versions",
         "properties": {
           "description": null,
@@ -594,13 +366,8 @@
                 "type": "uri_folder"
               }
             },
-<<<<<<< HEAD
             "code": "azureml:/subscriptions/00000000-0000-0000-0000-000000000/resourceGroups/00000/providers/Microsoft.MachineLearningServices/workspaces/00000/codes/e7a3f40e-eb47-4499-9b80-1e5d911878f8/versions/1",
-            "environment": "azureml://registries/azureml/environments/AzureML-sklearn-0.24-ubuntu18.04-py37-cpu/versions/1",
-=======
-            "code": "azureml:/subscriptions/00000000-0000-0000-0000-000000000/resourceGroups/00000/providers/Microsoft.MachineLearningServices/workspaces/00000/codes/c4b5a984-a0c9-4622-a5cf-f22114f04941/versions/1",
             "environment": "azureml://registries/azureml/environments/AzureML-sklearn-1.0-ubuntu20.04-py38-cpu/versions/33",
->>>>>>> ce9edaa6
             "resources": {
               "instance_count": "1"
             },
@@ -609,19 +376,11 @@
           }
         },
         "systemData": {
-<<<<<<< HEAD
-          "createdAt": "2023-02-23T05:34:18.7895419\u002B00:00",
+          "createdAt": "2023-02-23T19:10:51.573801\u002B00:00",
           "createdBy": "Diondra Peck",
           "createdByType": "User",
-          "lastModifiedAt": "2023-02-23T05:34:18.7895419\u002B00:00",
+          "lastModifiedAt": "2023-02-23T19:10:51.573801\u002B00:00",
           "lastModifiedBy": "Diondra Peck",
-=======
-          "createdAt": "2023-02-18T10:47:52.0611301\u002B00:00",
-          "createdBy": "Firstname Lastname",
-          "createdByType": "User",
-          "lastModifiedAt": "2023-02-18T10:47:52.1198259\u002B00:00",
-          "lastModifiedBy": "Firstname Lastname",
->>>>>>> ce9edaa6
           "lastModifiedByType": "User"
         }
       }
