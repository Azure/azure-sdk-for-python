{
  "Entries": [
    {
<<<<<<< HEAD
      "RequestUri": "https://management.azure.com/subscriptions/00000000-0000-0000-0000-000000000/resourceGroups/00000/providers/Microsoft.MachineLearningServices/workspaces/00000/components/test_193564585084?api-version=2022-10-01",
=======
      "RequestUri": "https://management.azure.com/subscriptions/00000000-0000-0000-0000-000000000/resourceGroups/00000/providers/Microsoft.MachineLearningServices/workspaces/00000/components/test_650005088270?api-version=2022-10-01",
>>>>>>> d33f0205
      "RequestMethod": "GET",
      "RequestHeaders": {
        "Accept": "application/json",
        "Accept-Encoding": "gzip, deflate",
        "Connection": "keep-alive",
        "User-Agent": "azure-ai-ml/1.5.0 azsdk-python-mgmt-machinelearningservices/0.1.0 Python/3.7.9 (Windows-10-10.0.22621-SP0)"
      },
      "RequestBody": null,
      "StatusCode": 404,
      "ResponseHeaders": {
        "Cache-Control": "no-cache",
        "Content-Length": "1069",
        "Content-Type": "application/json; charset=utf-8",
<<<<<<< HEAD
        "Date": "Thu, 23 Feb 2023 18:59:39 GMT",
=======
        "Date": "Wed, 01 Mar 2023 19:23:46 GMT",
>>>>>>> d33f0205
        "Expires": "-1",
        "Pragma": "no-cache",
        "Request-Context": "appId=cid-v1:2d2e8e63-272e-4b3c-8598-4ee570a0e70d",
        "Strict-Transport-Security": "max-age=31536000; includeSubDomains",
        "Vary": "Accept-Encoding",
        "x-aml-cluster": "vienna-eastus2-01",
        "X-Content-Type-Options": "nosniff",
<<<<<<< HEAD
        "x-ms-correlation-request-id": "787317bc-3f94-4185-add8-b272c1d20caf",
        "x-ms-ratelimit-remaining-subscription-reads": "11969",
        "x-ms-response-type": "error",
        "x-ms-routing-request-id": "WESTUS2:20230223T185939Z:787317bc-3f94-4185-add8-b272c1d20caf",
        "x-request-time": "0.166"
=======
        "x-ms-correlation-request-id": "8fe9fd43-5237-4030-9d6c-888c4bb49d10",
        "x-ms-ratelimit-remaining-subscription-reads": "11999",
        "x-ms-response-type": "error",
        "x-ms-routing-request-id": "WESTUS2:20230301T192346Z:8fe9fd43-5237-4030-9d6c-888c4bb49d10",
        "x-request-time": "0.063"
>>>>>>> d33f0205
      },
      "ResponseBody": {
        "error": {
          "code": "UserError",
<<<<<<< HEAD
          "message": "Not found component test_193564585084.",
=======
          "message": "Not found component test_650005088270.",
>>>>>>> d33f0205
          "details": [],
          "additionalInfo": [
            {
              "type": "ComponentName",
              "info": {
                "value": "managementfrontend"
              }
            },
            {
              "type": "Correlation",
              "info": {
                "value": {
<<<<<<< HEAD
                  "operation": "616a2a5e3eb9952682ebf7497c2da2fc",
                  "request": "d4ade58bf6c0a2b3"
=======
                  "operation": "d8406240d8ad341c261dab7959697bfd",
                  "request": "8d7ee2a008502a52"
>>>>>>> d33f0205
                }
              }
            },
            {
              "type": "Environment",
              "info": {
                "value": "eastus2"
              }
            },
            {
              "type": "Location",
              "info": {
                "value": "eastus2"
              }
            },
            {
              "type": "Time",
              "info": {
<<<<<<< HEAD
                "value": "2023-02-23T18:59:39.4781532\u002B00:00"
=======
                "value": "2023-03-01T19:23:46.8893447\u002B00:00"
>>>>>>> d33f0205
              }
            },
            {
              "type": "InnerError",
              "info": {
                "value": {
                  "code": "NotFound",
                  "innerError": {
                    "code": "ComponentNotFound",
                    "innerError": null
                  }
                }
              }
            }
          ]
        }
      }
    },
    {
<<<<<<< HEAD
      "RequestUri": "https://management.azure.com/subscriptions/00000000-0000-0000-0000-000000000/resourceGroups/00000/providers/Microsoft.MachineLearningServices/workspaces/00000/components/test_193564585084/versions/1?api-version=2022-10-01",
=======
      "RequestUri": "https://management.azure.com/subscriptions/00000000-0000-0000-0000-000000000/resourceGroups/00000/providers/Microsoft.MachineLearningServices/workspaces/00000/components/test_650005088270/versions/1?api-version=2022-10-01",
>>>>>>> d33f0205
      "RequestMethod": "PUT",
      "RequestHeaders": {
        "Accept": "application/json",
        "Accept-Encoding": "gzip, deflate",
        "Connection": "keep-alive",
        "Content-Length": "569",
        "Content-Type": "application/json",
        "User-Agent": "azure-ai-ml/1.5.0 azsdk-python-mgmt-machinelearningservices/0.1.0 Python/3.7.9 (Windows-10-10.0.22621-SP0)"
      },
      "RequestBody": {
        "properties": {
          "properties": {},
          "tags": {},
          "isAnonymous": false,
          "isArchived": false,
          "componentSpec": {
<<<<<<< HEAD
            "name": "test_193564585084",
=======
            "name": "test_650005088270",
>>>>>>> d33f0205
            "$schema": "http://azureml/sdk-2-0/DataTransferComponent.json",
            "display_name": "Data Transfer Component merge mix type files",
            "is_deterministic": true,
            "inputs": {
              "input1": {
                "type": "uri_file"
              },
              "input2": {
                "type": "uri_file"
              },
              "input3": {
                "type": "mltable"
              }
            },
            "outputs": {
              "output_folder": {
                "type": "uri_folder"
              }
            },
            "type": "data_transfer",
            "task": "copy_data",
            "data_copy_mode": "merge_with_overwrite",
            "_source": "YAML.COMPONENT"
          }
        }
      },
      "StatusCode": 201,
      "ResponseHeaders": {
        "Cache-Control": "no-cache",
<<<<<<< HEAD
        "Content-Length": "1393",
        "Content-Type": "application/json; charset=utf-8",
        "Date": "Thu, 23 Feb 2023 18:59:39 GMT",
        "Expires": "-1",
        "Location": "https://management.azure.com/subscriptions/00000000-0000-0000-0000-000000000/resourceGroups/00000/providers/Microsoft.MachineLearningServices/workspaces/00000/components/test_193564585084/versions/1?api-version=2022-10-01",
        "Pragma": "no-cache",
        "Request-Context": "appId=cid-v1:2d2e8e63-272e-4b3c-8598-4ee570a0e70d",
        "Server-Timing": "traceparent;desc=\u002200-8281a2576a4734ecbda3351c74f88e48-826139e5fb896448-01\u0022",
        "Strict-Transport-Security": "max-age=31536000; includeSubDomains",
        "x-aml-cluster": "vienna-eastus2-01",
        "X-Content-Type-Options": "nosniff",
        "x-ms-correlation-request-id": "213c9177-60c8-4c75-89ee-bbc2975acb42",
        "x-ms-ratelimit-remaining-subscription-writes": "1183",
        "x-ms-response-type": "standard",
        "x-ms-routing-request-id": "WESTUS2:20230223T185940Z:213c9177-60c8-4c75-89ee-bbc2975acb42",
        "x-request-time": "0.224"
      },
      "ResponseBody": {
        "id": "/subscriptions/00000000-0000-0000-0000-000000000/resourceGroups/00000/providers/Microsoft.MachineLearningServices/workspaces/00000/components/test_193564585084/versions/1",
=======
        "Content-Length": "1095",
        "Content-Type": "application/json; charset=utf-8",
        "Date": "Wed, 01 Mar 2023 19:23:47 GMT",
        "Expires": "-1",
        "Location": "https://management.azure.com/subscriptions/00000000-0000-0000-0000-000000000/resourceGroups/00000/providers/Microsoft.MachineLearningServices/workspaces/00000/components/test_650005088270/versions/1?api-version=2022-10-01",
        "Pragma": "no-cache",
        "Request-Context": "appId=cid-v1:2d2e8e63-272e-4b3c-8598-4ee570a0e70d",
        "Server-Timing": "traceparent;desc=\u002200-2b7b2c7940777c6df8dff6d9b8d67e54-261cdfc04fb29bdf-01\u0022",
        "Strict-Transport-Security": "max-age=31536000; includeSubDomains",
        "x-aml-cluster": "vienna-eastus2-01",
        "X-Content-Type-Options": "nosniff",
        "x-ms-correlation-request-id": "8ebfa0b6-a0c6-45da-be45-2359f606f12c",
        "x-ms-ratelimit-remaining-subscription-writes": "1199",
        "x-ms-response-type": "standard",
        "x-ms-routing-request-id": "WESTUS2:20230301T192348Z:8ebfa0b6-a0c6-45da-be45-2359f606f12c",
        "x-request-time": "0.343"
      },
      "ResponseBody": {
        "id": "/subscriptions/00000000-0000-0000-0000-000000000/resourceGroups/00000/providers/Microsoft.MachineLearningServices/workspaces/00000/components/test_650005088270/versions/1",
>>>>>>> d33f0205
        "name": "1",
        "type": "Microsoft.MachineLearningServices/workspaces/components/versions",
        "properties": {
          "description": null,
          "tags": {},
          "properties": {},
          "isArchived": false,
          "isAnonymous": false,
          "componentSpec": {
<<<<<<< HEAD
            "name": "test_193564585084",
=======
            "name": "test_650005088270",
>>>>>>> d33f0205
            "version": "1",
            "display_name": "Data Transfer Component merge mix type files",
            "is_deterministic": "True",
            "type": "data_transfer",
            "inputs": {
              "input1": {
                "type": "uri_file",
                "optional": "False"
              },
              "input2": {
                "type": "uri_file",
                "optional": "False"
              },
              "input3": {
                "type": "mltable",
                "optional": "False"
              }
            },
            "outputs": {
              "output_folder": {
                "type": "uri_folder"
              }
            },
            "task": "copy_data",
            "data_copy_mode": "merge_with_overwrite",
            "$schema": "http://azureml/sdk-2-0/DataTransferComponent.json"
          }
        },
        "systemData": {
<<<<<<< HEAD
          "createdAt": "2023-02-23T18:59:40.080439\u002B00:00",
          "createdBy": "Diondra Peck",
          "createdByType": "User",
          "lastModifiedAt": "2023-02-23T18:59:40.1359135\u002B00:00",
          "lastModifiedBy": "Diondra Peck",
=======
          "createdAt": "2023-03-01T19:23:47.8364656\u002B00:00",
          "createdBy": "Firstname Lastname",
          "createdByType": "User",
          "lastModifiedAt": "2023-03-01T19:23:47.923628\u002B00:00",
          "lastModifiedBy": "Firstname Lastname",
>>>>>>> d33f0205
          "lastModifiedByType": "User"
        }
      }
    },
    {
<<<<<<< HEAD
      "RequestUri": "https://management.azure.com/subscriptions/00000000-0000-0000-0000-000000000/resourceGroups/00000/providers/Microsoft.MachineLearningServices/workspaces/00000/components/test_193564585084/versions/1?api-version=2022-10-01",
=======
      "RequestUri": "https://management.azure.com/subscriptions/00000000-0000-0000-0000-000000000/resourceGroups/00000/providers/Microsoft.MachineLearningServices/workspaces/00000/components/test_650005088270/versions/1?api-version=2022-10-01",
>>>>>>> d33f0205
      "RequestMethod": "GET",
      "RequestHeaders": {
        "Accept": "application/json",
        "Accept-Encoding": "gzip, deflate",
        "Connection": "keep-alive",
        "User-Agent": "azure-ai-ml/1.5.0 azsdk-python-mgmt-machinelearningservices/0.1.0 Python/3.7.9 (Windows-10-10.0.22621-SP0)"
      },
      "RequestBody": null,
      "StatusCode": 200,
      "ResponseHeaders": {
        "Cache-Control": "no-cache",
        "Content-Encoding": "gzip",
        "Content-Type": "application/json; charset=utf-8",
<<<<<<< HEAD
        "Date": "Thu, 23 Feb 2023 18:59:40 GMT",
        "Expires": "-1",
        "Pragma": "no-cache",
        "Request-Context": "appId=cid-v1:2d2e8e63-272e-4b3c-8598-4ee570a0e70d",
        "Server-Timing": "traceparent;desc=\u002200-92778ef3e5c078876badadbc3110f071-9e6ec7853e28bbf9-01\u0022",
=======
        "Date": "Wed, 01 Mar 2023 19:23:47 GMT",
        "Expires": "-1",
        "Pragma": "no-cache",
        "Request-Context": "appId=cid-v1:2d2e8e63-272e-4b3c-8598-4ee570a0e70d",
        "Server-Timing": "traceparent;desc=\u002200-9173c4d75e23af97786d11d8852c9f7e-fad5e73c635b7060-01\u0022",
>>>>>>> d33f0205
        "Strict-Transport-Security": "max-age=31536000; includeSubDomains",
        "Transfer-Encoding": "chunked",
        "Vary": [
          "Accept-Encoding",
          "Accept-Encoding"
        ],
        "x-aml-cluster": "vienna-eastus2-01",
        "X-Content-Type-Options": "nosniff",
<<<<<<< HEAD
        "x-ms-correlation-request-id": "6714227d-4a5a-4128-bbef-7f108b471762",
        "x-ms-ratelimit-remaining-subscription-reads": "11968",
        "x-ms-response-type": "standard",
        "x-ms-routing-request-id": "WESTUS2:20230223T185940Z:6714227d-4a5a-4128-bbef-7f108b471762",
        "x-request-time": "0.061"
      },
      "ResponseBody": {
        "id": "/subscriptions/00000000-0000-0000-0000-000000000/resourceGroups/00000/providers/Microsoft.MachineLearningServices/workspaces/00000/components/test_193564585084/versions/1",
=======
        "x-ms-correlation-request-id": "fa696997-136e-4098-aff3-7c939f647927",
        "x-ms-ratelimit-remaining-subscription-reads": "11998",
        "x-ms-response-type": "standard",
        "x-ms-routing-request-id": "WESTUS2:20230301T192348Z:fa696997-136e-4098-aff3-7c939f647927",
        "x-request-time": "0.069"
      },
      "ResponseBody": {
        "id": "/subscriptions/00000000-0000-0000-0000-000000000/resourceGroups/00000/providers/Microsoft.MachineLearningServices/workspaces/00000/components/test_650005088270/versions/1",
>>>>>>> d33f0205
        "name": "1",
        "type": "Microsoft.MachineLearningServices/workspaces/components/versions",
        "properties": {
          "description": null,
          "tags": {},
          "properties": {},
          "isArchived": false,
          "isAnonymous": false,
          "componentSpec": {
<<<<<<< HEAD
            "name": "test_193564585084",
=======
            "name": "test_650005088270",
>>>>>>> d33f0205
            "version": "1",
            "display_name": "Data Transfer Component merge mix type files",
            "is_deterministic": "True",
            "type": "data_transfer",
            "inputs": {
              "input1": {
                "type": "uri_file",
                "optional": "False"
              },
              "input2": {
                "type": "uri_file",
                "optional": "False"
              },
              "input3": {
                "type": "mltable",
                "optional": "False"
              }
            },
            "outputs": {
              "output_folder": {
                "type": "uri_folder"
              }
            },
            "task": "copy_data",
            "data_copy_mode": "merge_with_overwrite",
            "$schema": "http://azureml/sdk-2-0/DataTransferComponent.json"
          }
        },
        "systemData": {
<<<<<<< HEAD
          "createdAt": "2023-02-23T18:59:40.080439\u002B00:00",
          "createdBy": "Diondra Peck",
          "createdByType": "User",
          "lastModifiedAt": "2023-02-23T18:59:40.1359135\u002B00:00",
          "lastModifiedBy": "Diondra Peck",
=======
          "createdAt": "2023-03-01T19:23:47.8364656\u002B00:00",
          "createdBy": "Firstname Lastname",
          "createdByType": "User",
          "lastModifiedAt": "2023-03-01T19:23:47.923628\u002B00:00",
          "lastModifiedBy": "Firstname Lastname",
>>>>>>> d33f0205
          "lastModifiedByType": "User"
        }
      }
    },
    {
<<<<<<< HEAD
      "RequestUri": "https://management.azure.com/subscriptions/00000000-0000-0000-0000-000000000/resourceGroups/00000/providers/Microsoft.MachineLearningServices/workspaces/00000/components/test_193564585084/versions/2?api-version=2022-10-01",
=======
      "RequestUri": "https://management.azure.com/subscriptions/00000000-0000-0000-0000-000000000/resourceGroups/00000/providers/Microsoft.MachineLearningServices/workspaces/00000/components/test_650005088270/versions/2?api-version=2022-10-01",
>>>>>>> d33f0205
      "RequestMethod": "PUT",
      "RequestHeaders": {
        "Accept": "application/json",
        "Accept-Encoding": "gzip, deflate",
        "Connection": "keep-alive",
        "Content-Length": "585",
        "Content-Type": "application/json",
        "User-Agent": "azure-ai-ml/1.5.0 azsdk-python-mgmt-machinelearningservices/0.1.0 Python/3.7.9 (Windows-10-10.0.22621-SP0)"
      },
      "RequestBody": {
        "properties": {
          "properties": {},
          "tags": {},
          "isAnonymous": false,
          "isArchived": false,
          "componentSpec": {
<<<<<<< HEAD
            "name": "test_193564585084",
=======
            "name": "test_650005088270",
>>>>>>> d33f0205
            "version": "2",
            "$schema": "http://azureml/sdk-2-0/DataTransferComponent.json",
            "display_name": "Data Transfer Component merge mix type files",
            "is_deterministic": true,
            "inputs": {
              "input1": {
                "type": "uri_file"
              },
              "input2": {
                "type": "uri_file"
              },
              "input3": {
                "type": "mltable"
              }
            },
            "outputs": {
              "output_folder": {
                "type": "uri_folder"
              }
            },
            "type": "data_transfer",
            "task": "copy_data",
            "data_copy_mode": "merge_with_overwrite",
            "_source": "YAML.COMPONENT"
          }
        }
      },
      "StatusCode": 201,
      "ResponseHeaders": {
        "Cache-Control": "no-cache",
<<<<<<< HEAD
        "Content-Length": "1393",
        "Content-Type": "application/json; charset=utf-8",
        "Date": "Thu, 23 Feb 2023 18:59:41 GMT",
        "Expires": "-1",
        "Location": "https://management.azure.com/subscriptions/00000000-0000-0000-0000-000000000/resourceGroups/00000/providers/Microsoft.MachineLearningServices/workspaces/00000/components/test_193564585084/versions/2?api-version=2022-10-01",
        "Pragma": "no-cache",
        "Request-Context": "appId=cid-v1:2d2e8e63-272e-4b3c-8598-4ee570a0e70d",
        "Server-Timing": "traceparent;desc=\u002200-4d565b1cf7636e692bfe068d8c784464-9d49d9795752350b-01\u0022",
        "Strict-Transport-Security": "max-age=31536000; includeSubDomains",
        "x-aml-cluster": "vienna-eastus2-01",
        "X-Content-Type-Options": "nosniff",
        "x-ms-correlation-request-id": "1489ea58-1538-4b62-b1af-74ca52fb8871",
        "x-ms-ratelimit-remaining-subscription-writes": "1182",
        "x-ms-response-type": "standard",
        "x-ms-routing-request-id": "WESTUS2:20230223T185941Z:1489ea58-1538-4b62-b1af-74ca52fb8871",
        "x-request-time": "0.261"
      },
      "ResponseBody": {
        "id": "/subscriptions/00000000-0000-0000-0000-000000000/resourceGroups/00000/providers/Microsoft.MachineLearningServices/workspaces/00000/components/test_193564585084/versions/2",
=======
        "Content-Length": "1096",
        "Content-Type": "application/json; charset=utf-8",
        "Date": "Wed, 01 Mar 2023 19:23:48 GMT",
        "Expires": "-1",
        "Location": "https://management.azure.com/subscriptions/00000000-0000-0000-0000-000000000/resourceGroups/00000/providers/Microsoft.MachineLearningServices/workspaces/00000/components/test_650005088270/versions/2?api-version=2022-10-01",
        "Pragma": "no-cache",
        "Request-Context": "appId=cid-v1:2d2e8e63-272e-4b3c-8598-4ee570a0e70d",
        "Server-Timing": "traceparent;desc=\u002200-2308f8ddeb9df6b05bf1e61003245231-1f2b92648be33e58-01\u0022",
        "Strict-Transport-Security": "max-age=31536000; includeSubDomains",
        "x-aml-cluster": "vienna-eastus2-01",
        "X-Content-Type-Options": "nosniff",
        "x-ms-correlation-request-id": "d31eb170-e5df-4524-9339-7154c69ca197",
        "x-ms-ratelimit-remaining-subscription-writes": "1198",
        "x-ms-response-type": "standard",
        "x-ms-routing-request-id": "WESTUS2:20230301T192349Z:d31eb170-e5df-4524-9339-7154c69ca197",
        "x-request-time": "0.291"
      },
      "ResponseBody": {
        "id": "/subscriptions/00000000-0000-0000-0000-000000000/resourceGroups/00000/providers/Microsoft.MachineLearningServices/workspaces/00000/components/test_650005088270/versions/2",
>>>>>>> d33f0205
        "name": "2",
        "type": "Microsoft.MachineLearningServices/workspaces/components/versions",
        "properties": {
          "description": null,
          "tags": {},
          "properties": {},
          "isArchived": false,
          "isAnonymous": false,
          "componentSpec": {
<<<<<<< HEAD
            "name": "test_193564585084",
=======
            "name": "test_650005088270",
>>>>>>> d33f0205
            "version": "2",
            "display_name": "Data Transfer Component merge mix type files",
            "is_deterministic": "True",
            "type": "data_transfer",
            "inputs": {
              "input1": {
                "type": "uri_file",
                "optional": "False"
              },
              "input2": {
                "type": "uri_file",
                "optional": "False"
              },
              "input3": {
                "type": "mltable",
                "optional": "False"
              }
            },
            "outputs": {
              "output_folder": {
                "type": "uri_folder"
              }
            },
            "task": "copy_data",
            "data_copy_mode": "merge_with_overwrite",
            "$schema": "http://azureml/sdk-2-0/DataTransferComponent.json"
          }
        },
        "systemData": {
<<<<<<< HEAD
          "createdAt": "2023-02-23T18:59:41.079975\u002B00:00",
          "createdBy": "Diondra Peck",
          "createdByType": "User",
          "lastModifiedAt": "2023-02-23T18:59:41.1438841\u002B00:00",
          "lastModifiedBy": "Diondra Peck",
=======
          "createdAt": "2023-03-01T19:23:48.9734419\u002B00:00",
          "createdBy": "Firstname Lastname",
          "createdByType": "User",
          "lastModifiedAt": "2023-03-01T19:23:49.0469224\u002B00:00",
          "lastModifiedBy": "Firstname Lastname",
>>>>>>> d33f0205
          "lastModifiedByType": "User"
        }
      }
    }
  ],
  "Variables": {
<<<<<<< HEAD
    "datatransfer_copy_mixtype": "test_193564585084"
=======
    "datatransfer_copy_mixtype": "test_650005088270"
>>>>>>> d33f0205
  }
}<|MERGE_RESOLUTION|>--- conflicted
+++ resolved
@@ -1,11 +1,7 @@
 {
   "Entries": [
     {
-<<<<<<< HEAD
       "RequestUri": "https://management.azure.com/subscriptions/00000000-0000-0000-0000-000000000/resourceGroups/00000/providers/Microsoft.MachineLearningServices/workspaces/00000/components/test_193564585084?api-version=2022-10-01",
-=======
-      "RequestUri": "https://management.azure.com/subscriptions/00000000-0000-0000-0000-000000000/resourceGroups/00000/providers/Microsoft.MachineLearningServices/workspaces/00000/components/test_650005088270?api-version=2022-10-01",
->>>>>>> d33f0205
       "RequestMethod": "GET",
       "RequestHeaders": {
         "Accept": "application/json",
@@ -19,11 +15,7 @@
         "Cache-Control": "no-cache",
         "Content-Length": "1069",
         "Content-Type": "application/json; charset=utf-8",
-<<<<<<< HEAD
         "Date": "Thu, 23 Feb 2023 18:59:39 GMT",
-=======
-        "Date": "Wed, 01 Mar 2023 19:23:46 GMT",
->>>>>>> d33f0205
         "Expires": "-1",
         "Pragma": "no-cache",
         "Request-Context": "appId=cid-v1:2d2e8e63-272e-4b3c-8598-4ee570a0e70d",
@@ -31,28 +23,16 @@
         "Vary": "Accept-Encoding",
         "x-aml-cluster": "vienna-eastus2-01",
         "X-Content-Type-Options": "nosniff",
-<<<<<<< HEAD
         "x-ms-correlation-request-id": "787317bc-3f94-4185-add8-b272c1d20caf",
         "x-ms-ratelimit-remaining-subscription-reads": "11969",
         "x-ms-response-type": "error",
         "x-ms-routing-request-id": "WESTUS2:20230223T185939Z:787317bc-3f94-4185-add8-b272c1d20caf",
         "x-request-time": "0.166"
-=======
-        "x-ms-correlation-request-id": "8fe9fd43-5237-4030-9d6c-888c4bb49d10",
-        "x-ms-ratelimit-remaining-subscription-reads": "11999",
-        "x-ms-response-type": "error",
-        "x-ms-routing-request-id": "WESTUS2:20230301T192346Z:8fe9fd43-5237-4030-9d6c-888c4bb49d10",
-        "x-request-time": "0.063"
->>>>>>> d33f0205
       },
       "ResponseBody": {
         "error": {
           "code": "UserError",
-<<<<<<< HEAD
           "message": "Not found component test_193564585084.",
-=======
-          "message": "Not found component test_650005088270.",
->>>>>>> d33f0205
           "details": [],
           "additionalInfo": [
             {
@@ -65,13 +45,8 @@
               "type": "Correlation",
               "info": {
                 "value": {
-<<<<<<< HEAD
                   "operation": "616a2a5e3eb9952682ebf7497c2da2fc",
                   "request": "d4ade58bf6c0a2b3"
-=======
-                  "operation": "d8406240d8ad341c261dab7959697bfd",
-                  "request": "8d7ee2a008502a52"
->>>>>>> d33f0205
                 }
               }
             },
@@ -90,11 +65,7 @@
             {
               "type": "Time",
               "info": {
-<<<<<<< HEAD
                 "value": "2023-02-23T18:59:39.4781532\u002B00:00"
-=======
-                "value": "2023-03-01T19:23:46.8893447\u002B00:00"
->>>>>>> d33f0205
               }
             },
             {
@@ -114,11 +85,7 @@
       }
     },
     {
-<<<<<<< HEAD
       "RequestUri": "https://management.azure.com/subscriptions/00000000-0000-0000-0000-000000000/resourceGroups/00000/providers/Microsoft.MachineLearningServices/workspaces/00000/components/test_193564585084/versions/1?api-version=2022-10-01",
-=======
-      "RequestUri": "https://management.azure.com/subscriptions/00000000-0000-0000-0000-000000000/resourceGroups/00000/providers/Microsoft.MachineLearningServices/workspaces/00000/components/test_650005088270/versions/1?api-version=2022-10-01",
->>>>>>> d33f0205
       "RequestMethod": "PUT",
       "RequestHeaders": {
         "Accept": "application/json",
@@ -135,11 +102,7 @@
           "isAnonymous": false,
           "isArchived": false,
           "componentSpec": {
-<<<<<<< HEAD
             "name": "test_193564585084",
-=======
-            "name": "test_650005088270",
->>>>>>> d33f0205
             "$schema": "http://azureml/sdk-2-0/DataTransferComponent.json",
             "display_name": "Data Transfer Component merge mix type files",
             "is_deterministic": true,
@@ -169,7 +132,6 @@
       "StatusCode": 201,
       "ResponseHeaders": {
         "Cache-Control": "no-cache",
-<<<<<<< HEAD
         "Content-Length": "1393",
         "Content-Type": "application/json; charset=utf-8",
         "Date": "Thu, 23 Feb 2023 18:59:39 GMT",
@@ -189,27 +151,6 @@
       },
       "ResponseBody": {
         "id": "/subscriptions/00000000-0000-0000-0000-000000000/resourceGroups/00000/providers/Microsoft.MachineLearningServices/workspaces/00000/components/test_193564585084/versions/1",
-=======
-        "Content-Length": "1095",
-        "Content-Type": "application/json; charset=utf-8",
-        "Date": "Wed, 01 Mar 2023 19:23:47 GMT",
-        "Expires": "-1",
-        "Location": "https://management.azure.com/subscriptions/00000000-0000-0000-0000-000000000/resourceGroups/00000/providers/Microsoft.MachineLearningServices/workspaces/00000/components/test_650005088270/versions/1?api-version=2022-10-01",
-        "Pragma": "no-cache",
-        "Request-Context": "appId=cid-v1:2d2e8e63-272e-4b3c-8598-4ee570a0e70d",
-        "Server-Timing": "traceparent;desc=\u002200-2b7b2c7940777c6df8dff6d9b8d67e54-261cdfc04fb29bdf-01\u0022",
-        "Strict-Transport-Security": "max-age=31536000; includeSubDomains",
-        "x-aml-cluster": "vienna-eastus2-01",
-        "X-Content-Type-Options": "nosniff",
-        "x-ms-correlation-request-id": "8ebfa0b6-a0c6-45da-be45-2359f606f12c",
-        "x-ms-ratelimit-remaining-subscription-writes": "1199",
-        "x-ms-response-type": "standard",
-        "x-ms-routing-request-id": "WESTUS2:20230301T192348Z:8ebfa0b6-a0c6-45da-be45-2359f606f12c",
-        "x-request-time": "0.343"
-      },
-      "ResponseBody": {
-        "id": "/subscriptions/00000000-0000-0000-0000-000000000/resourceGroups/00000/providers/Microsoft.MachineLearningServices/workspaces/00000/components/test_650005088270/versions/1",
->>>>>>> d33f0205
         "name": "1",
         "type": "Microsoft.MachineLearningServices/workspaces/components/versions",
         "properties": {
@@ -219,11 +160,7 @@
           "isArchived": false,
           "isAnonymous": false,
           "componentSpec": {
-<<<<<<< HEAD
             "name": "test_193564585084",
-=======
-            "name": "test_650005088270",
->>>>>>> d33f0205
             "version": "1",
             "display_name": "Data Transfer Component merge mix type files",
             "is_deterministic": "True",
@@ -253,29 +190,17 @@
           }
         },
         "systemData": {
-<<<<<<< HEAD
           "createdAt": "2023-02-23T18:59:40.080439\u002B00:00",
           "createdBy": "Diondra Peck",
           "createdByType": "User",
           "lastModifiedAt": "2023-02-23T18:59:40.1359135\u002B00:00",
           "lastModifiedBy": "Diondra Peck",
-=======
-          "createdAt": "2023-03-01T19:23:47.8364656\u002B00:00",
-          "createdBy": "Firstname Lastname",
-          "createdByType": "User",
-          "lastModifiedAt": "2023-03-01T19:23:47.923628\u002B00:00",
-          "lastModifiedBy": "Firstname Lastname",
->>>>>>> d33f0205
           "lastModifiedByType": "User"
         }
       }
     },
     {
-<<<<<<< HEAD
       "RequestUri": "https://management.azure.com/subscriptions/00000000-0000-0000-0000-000000000/resourceGroups/00000/providers/Microsoft.MachineLearningServices/workspaces/00000/components/test_193564585084/versions/1?api-version=2022-10-01",
-=======
-      "RequestUri": "https://management.azure.com/subscriptions/00000000-0000-0000-0000-000000000/resourceGroups/00000/providers/Microsoft.MachineLearningServices/workspaces/00000/components/test_650005088270/versions/1?api-version=2022-10-01",
->>>>>>> d33f0205
       "RequestMethod": "GET",
       "RequestHeaders": {
         "Accept": "application/json",
@@ -289,19 +214,11 @@
         "Cache-Control": "no-cache",
         "Content-Encoding": "gzip",
         "Content-Type": "application/json; charset=utf-8",
-<<<<<<< HEAD
         "Date": "Thu, 23 Feb 2023 18:59:40 GMT",
         "Expires": "-1",
         "Pragma": "no-cache",
         "Request-Context": "appId=cid-v1:2d2e8e63-272e-4b3c-8598-4ee570a0e70d",
         "Server-Timing": "traceparent;desc=\u002200-92778ef3e5c078876badadbc3110f071-9e6ec7853e28bbf9-01\u0022",
-=======
-        "Date": "Wed, 01 Mar 2023 19:23:47 GMT",
-        "Expires": "-1",
-        "Pragma": "no-cache",
-        "Request-Context": "appId=cid-v1:2d2e8e63-272e-4b3c-8598-4ee570a0e70d",
-        "Server-Timing": "traceparent;desc=\u002200-9173c4d75e23af97786d11d8852c9f7e-fad5e73c635b7060-01\u0022",
->>>>>>> d33f0205
         "Strict-Transport-Security": "max-age=31536000; includeSubDomains",
         "Transfer-Encoding": "chunked",
         "Vary": [
@@ -310,7 +227,6 @@
         ],
         "x-aml-cluster": "vienna-eastus2-01",
         "X-Content-Type-Options": "nosniff",
-<<<<<<< HEAD
         "x-ms-correlation-request-id": "6714227d-4a5a-4128-bbef-7f108b471762",
         "x-ms-ratelimit-remaining-subscription-reads": "11968",
         "x-ms-response-type": "standard",
@@ -319,16 +235,6 @@
       },
       "ResponseBody": {
         "id": "/subscriptions/00000000-0000-0000-0000-000000000/resourceGroups/00000/providers/Microsoft.MachineLearningServices/workspaces/00000/components/test_193564585084/versions/1",
-=======
-        "x-ms-correlation-request-id": "fa696997-136e-4098-aff3-7c939f647927",
-        "x-ms-ratelimit-remaining-subscription-reads": "11998",
-        "x-ms-response-type": "standard",
-        "x-ms-routing-request-id": "WESTUS2:20230301T192348Z:fa696997-136e-4098-aff3-7c939f647927",
-        "x-request-time": "0.069"
-      },
-      "ResponseBody": {
-        "id": "/subscriptions/00000000-0000-0000-0000-000000000/resourceGroups/00000/providers/Microsoft.MachineLearningServices/workspaces/00000/components/test_650005088270/versions/1",
->>>>>>> d33f0205
         "name": "1",
         "type": "Microsoft.MachineLearningServices/workspaces/components/versions",
         "properties": {
@@ -338,11 +244,7 @@
           "isArchived": false,
           "isAnonymous": false,
           "componentSpec": {
-<<<<<<< HEAD
             "name": "test_193564585084",
-=======
-            "name": "test_650005088270",
->>>>>>> d33f0205
             "version": "1",
             "display_name": "Data Transfer Component merge mix type files",
             "is_deterministic": "True",
@@ -372,29 +274,17 @@
           }
         },
         "systemData": {
-<<<<<<< HEAD
           "createdAt": "2023-02-23T18:59:40.080439\u002B00:00",
           "createdBy": "Diondra Peck",
           "createdByType": "User",
           "lastModifiedAt": "2023-02-23T18:59:40.1359135\u002B00:00",
           "lastModifiedBy": "Diondra Peck",
-=======
-          "createdAt": "2023-03-01T19:23:47.8364656\u002B00:00",
-          "createdBy": "Firstname Lastname",
-          "createdByType": "User",
-          "lastModifiedAt": "2023-03-01T19:23:47.923628\u002B00:00",
-          "lastModifiedBy": "Firstname Lastname",
->>>>>>> d33f0205
           "lastModifiedByType": "User"
         }
       }
     },
     {
-<<<<<<< HEAD
       "RequestUri": "https://management.azure.com/subscriptions/00000000-0000-0000-0000-000000000/resourceGroups/00000/providers/Microsoft.MachineLearningServices/workspaces/00000/components/test_193564585084/versions/2?api-version=2022-10-01",
-=======
-      "RequestUri": "https://management.azure.com/subscriptions/00000000-0000-0000-0000-000000000/resourceGroups/00000/providers/Microsoft.MachineLearningServices/workspaces/00000/components/test_650005088270/versions/2?api-version=2022-10-01",
->>>>>>> d33f0205
       "RequestMethod": "PUT",
       "RequestHeaders": {
         "Accept": "application/json",
@@ -411,11 +301,7 @@
           "isAnonymous": false,
           "isArchived": false,
           "componentSpec": {
-<<<<<<< HEAD
             "name": "test_193564585084",
-=======
-            "name": "test_650005088270",
->>>>>>> d33f0205
             "version": "2",
             "$schema": "http://azureml/sdk-2-0/DataTransferComponent.json",
             "display_name": "Data Transfer Component merge mix type files",
@@ -446,7 +332,6 @@
       "StatusCode": 201,
       "ResponseHeaders": {
         "Cache-Control": "no-cache",
-<<<<<<< HEAD
         "Content-Length": "1393",
         "Content-Type": "application/json; charset=utf-8",
         "Date": "Thu, 23 Feb 2023 18:59:41 GMT",
@@ -466,27 +351,6 @@
       },
       "ResponseBody": {
         "id": "/subscriptions/00000000-0000-0000-0000-000000000/resourceGroups/00000/providers/Microsoft.MachineLearningServices/workspaces/00000/components/test_193564585084/versions/2",
-=======
-        "Content-Length": "1096",
-        "Content-Type": "application/json; charset=utf-8",
-        "Date": "Wed, 01 Mar 2023 19:23:48 GMT",
-        "Expires": "-1",
-        "Location": "https://management.azure.com/subscriptions/00000000-0000-0000-0000-000000000/resourceGroups/00000/providers/Microsoft.MachineLearningServices/workspaces/00000/components/test_650005088270/versions/2?api-version=2022-10-01",
-        "Pragma": "no-cache",
-        "Request-Context": "appId=cid-v1:2d2e8e63-272e-4b3c-8598-4ee570a0e70d",
-        "Server-Timing": "traceparent;desc=\u002200-2308f8ddeb9df6b05bf1e61003245231-1f2b92648be33e58-01\u0022",
-        "Strict-Transport-Security": "max-age=31536000; includeSubDomains",
-        "x-aml-cluster": "vienna-eastus2-01",
-        "X-Content-Type-Options": "nosniff",
-        "x-ms-correlation-request-id": "d31eb170-e5df-4524-9339-7154c69ca197",
-        "x-ms-ratelimit-remaining-subscription-writes": "1198",
-        "x-ms-response-type": "standard",
-        "x-ms-routing-request-id": "WESTUS2:20230301T192349Z:d31eb170-e5df-4524-9339-7154c69ca197",
-        "x-request-time": "0.291"
-      },
-      "ResponseBody": {
-        "id": "/subscriptions/00000000-0000-0000-0000-000000000/resourceGroups/00000/providers/Microsoft.MachineLearningServices/workspaces/00000/components/test_650005088270/versions/2",
->>>>>>> d33f0205
         "name": "2",
         "type": "Microsoft.MachineLearningServices/workspaces/components/versions",
         "properties": {
@@ -496,11 +360,7 @@
           "isArchived": false,
           "isAnonymous": false,
           "componentSpec": {
-<<<<<<< HEAD
             "name": "test_193564585084",
-=======
-            "name": "test_650005088270",
->>>>>>> d33f0205
             "version": "2",
             "display_name": "Data Transfer Component merge mix type files",
             "is_deterministic": "True",
@@ -530,29 +390,17 @@
           }
         },
         "systemData": {
-<<<<<<< HEAD
           "createdAt": "2023-02-23T18:59:41.079975\u002B00:00",
           "createdBy": "Diondra Peck",
           "createdByType": "User",
           "lastModifiedAt": "2023-02-23T18:59:41.1438841\u002B00:00",
           "lastModifiedBy": "Diondra Peck",
-=======
-          "createdAt": "2023-03-01T19:23:48.9734419\u002B00:00",
-          "createdBy": "Firstname Lastname",
-          "createdByType": "User",
-          "lastModifiedAt": "2023-03-01T19:23:49.0469224\u002B00:00",
-          "lastModifiedBy": "Firstname Lastname",
->>>>>>> d33f0205
           "lastModifiedByType": "User"
         }
       }
     }
   ],
   "Variables": {
-<<<<<<< HEAD
     "datatransfer_copy_mixtype": "test_193564585084"
-=======
-    "datatransfer_copy_mixtype": "test_650005088270"
->>>>>>> d33f0205
   }
 }