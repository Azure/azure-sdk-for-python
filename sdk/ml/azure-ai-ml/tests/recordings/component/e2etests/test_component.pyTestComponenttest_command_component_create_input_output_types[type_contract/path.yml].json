{
  "Entries": [
    {
<<<<<<< HEAD
      "RequestUri": "https://management.azure.com/subscriptions/00000000-0000-0000-0000-000000000/resourceGroups/00000/providers/Microsoft.MachineLearningServices/workspaces/00000?api-version=2022-10-01",
=======
      "RequestUri": "https://management.azure.com/subscriptions/00000000-0000-0000-0000-000000000/resourceGroups/00000/providers/Microsoft.MachineLearningServices/workspaces/00000/datastores/workspaceblobstore?api-version=2022-10-01",
>>>>>>> ce9edaa6
      "RequestMethod": "GET",
      "RequestHeaders": {
        "Accept": "application/json",
        "Accept-Encoding": "gzip, deflate",
        "Connection": "keep-alive",
<<<<<<< HEAD
        "User-Agent": "azure-ai-ml/1.5.0 azsdk-python-mgmt-machinelearningservices/0.1.0 Python/3.7.9 (Windows-10-10.0.22621-SP0)"
=======
        "User-Agent": "azure-ai-ml/1.5.0 azsdk-python-mgmt-machinelearningservices/0.1.0 Python/3.10.6 (Linux-5.15.79.1-microsoft-standard-WSL2-x86_64-with-glibc2.35)"
>>>>>>> ce9edaa6
      },
      "RequestBody": null,
      "StatusCode": 200,
      "ResponseHeaders": {
        "Cache-Control": "no-cache",
        "Content-Encoding": "gzip",
        "Content-Type": "application/json; charset=utf-8",
<<<<<<< HEAD
        "Date": "Thu, 23 Feb 2023 05:25:56 GMT",
        "Expires": "-1",
        "Pragma": "no-cache",
        "Request-Context": "appId=cid-v1:2d2e8e63-272e-4b3c-8598-4ee570a0e70d",
        "Server-Timing": "traceparent;desc=\u002200-18306c0f0316c0399c1d9e81dfc953cb-8d81c666aec0f952-01\u0022",
=======
        "Date": "Tue, 21 Feb 2023 20:34:48 GMT",
        "Expires": "-1",
        "Pragma": "no-cache",
        "Request-Context": "appId=cid-v1:2d2e8e63-272e-4b3c-8598-4ee570a0e70d",
        "Server-Timing": "traceparent;desc=\u002200-a00f2a4debb8f45571fd65ff0bbc8016-e167766bd4a9d7f5-01\u0022",
>>>>>>> ce9edaa6
        "Strict-Transport-Security": "max-age=31536000; includeSubDomains",
        "Transfer-Encoding": "chunked",
        "Vary": [
          "Accept-Encoding",
          "Accept-Encoding"
        ],
<<<<<<< HEAD
        "x-aml-cluster": "vienna-eastus2-01",
        "X-Content-Type-Options": "nosniff",
        "x-ms-correlation-request-id": "e9ef42c6-0534-49e7-8a3c-52c80ab0a998",
        "x-ms-ratelimit-remaining-subscription-reads": "11969",
        "x-ms-response-type": "standard",
        "x-ms-routing-request-id": "WESTUS2:20230223T052556Z:e9ef42c6-0534-49e7-8a3c-52c80ab0a998",
        "x-request-time": "0.025"
=======
        "x-aml-cluster": "vienna-eastus-02",
        "X-Content-Type-Options": "nosniff",
        "x-ms-correlation-request-id": "1d703ba0-7821-4ee5-b9c2-3f0a8239551d",
        "x-ms-ratelimit-remaining-subscription-reads": "11973",
        "x-ms-response-type": "standard",
        "x-ms-routing-request-id": "CANADACENTRAL:20230221T203448Z:1d703ba0-7821-4ee5-b9c2-3f0a8239551d",
        "x-request-time": "0.099"
>>>>>>> ce9edaa6
      },
      "ResponseBody": {
        "id": "/subscriptions/00000000-0000-0000-0000-000000000/resourceGroups/00000/providers/Microsoft.MachineLearningServices/workspaces/00000",
        "name": "00000",
        "type": "Microsoft.MachineLearningServices/workspaces",
        "location": "eastus2",
        "tags": {},
        "etag": null,
        "properties": {
          "friendlyName": "00000",
          "description": "",
          "storageAccount": "/subscriptions/00000000-0000-0000-0000-000000000/resourceGroups/00000/providers/Microsoft.Storage/storageAccounts/saveorz2izv2bas",
          "keyVault": "/subscriptions/00000000-0000-0000-0000-000000000/resourceGroups/00000/providers/Microsoft.Keyvault/vaults/kvtest4k4d3fds6sjxs",
          "applicationInsights": "/subscriptions/00000000-0000-0000-0000-000000000/resourceGroups/00000/providers/Microsoft.insights/components/aiveorz2izv2bas",
          "hbiWorkspace": false,
          "tenantId": "72f988bf-86f1-41af-91ab-2d7cd011db47",
          "imageBuildCompute": null,
          "provisioningState": "Succeeded",
          "v1LegacyMode": false,
          "softDeleteEnabled": false,
          "containerRegistry": "/subscriptions/00000000-0000-0000-0000-000000000/resourceGroups/00000/providers/Microsoft.ContainerRegistry/registries/crveorz2izv2bas",
          "notebookInfo": {
            "resourceId": "0000000-0000-0000-0000-000000000000",
            "fqdn": "ml-sdkvnextcli-eastus2-2d1e66ae-85e3-42c0-be91-34de66397f26.eastus2.notebooks.azure.net",
            "isPrivateLinkEnabled": false,
            "notebookPreparationError": null
          },
<<<<<<< HEAD
          "storageHnsEnabled": false,
          "workspaceId": "2d1e66ae-85e3-42c0-be91-34de66397f26",
          "linkedModelInventoryArmId": null,
          "privateLinkCount": 0,
          "publicNetworkAccess": "Enabled",
          "discoveryUrl": "https://eastus2.api.azureml.ms/discovery",
          "mlFlowTrackingUri": "azureml://eastus2.api.azureml.ms/mlflow/v1.0/subscriptions/00000000-0000-0000-0000-000000000/resourceGroups/00000/providers/Microsoft.MachineLearningServices/workspaces/00000",
          "sdkTelemetryAppInsightsKey": "0000000-0000-0000-0000-000000000000",
          "sasGetterUri": "",
          "enableDataIsolation": false
        },
        "identity": {
          "type": "SystemAssigned",
          "principalId": "0000000-0000-0000-0000-000000000000",
          "tenantId": "72f988bf-86f1-41af-91ab-2d7cd011db47"
        },
        "kind": "Default",
        "sku": {
          "name": "Basic",
          "tier": "Basic"
        },
        "systemData": {
          "createdAt": "2023-02-23T02:09:00.5159669Z",
          "createdBy": "dipeck@microsoft.com",
          "createdByType": "User",
          "lastModifiedAt": "2023-02-23T02:09:00.5159669Z",
          "lastModifiedBy": "dipeck@microsoft.com",
          "lastModifiedByType": "User"
        }
      }
    },
    {
      "RequestUri": "https://eastus2.api.azureml.ms/content/v2.0/subscriptions/00000000-0000-0000-0000-000000000/resourceGroups/00000/providers/Microsoft.MachineLearningServices/workspaces/00000/snapshots/getByHash?hash=d3c05b496c685e7e5a204e3cebc689086bd0f622c2975d8090c18968739a464a\u0026hashVersion=202208",
      "RequestMethod": "GET",
=======
          "datastoreType": "AzureBlob",
          "accountName": "samcw32zcnpjldw",
          "containerName": "azureml-blobstore-3bd2018e-4b43-401e-ad49-85df181c9e0a",
          "endpoint": "core.windows.net",
          "protocol": "https",
          "serviceDataAccessAuthIdentity": "WorkspaceSystemAssignedIdentity"
        },
        "systemData": {
          "createdAt": "2023-02-18T09:22:33.5645164\u002B00:00",
          "createdBy": "779301c0-18b2-4cdc-801b-a0a3368fee0a",
          "createdByType": "Application",
          "lastModifiedAt": "2023-02-18T09:22:34.1712214\u002B00:00",
          "lastModifiedBy": "779301c0-18b2-4cdc-801b-a0a3368fee0a",
          "lastModifiedByType": "Application"
        }
      }
    },
    {
      "RequestUri": "https://management.azure.com/subscriptions/00000000-0000-0000-0000-000000000/resourceGroups/00000/providers/Microsoft.MachineLearningServices/workspaces/00000/datastores/workspaceblobstore/listSecrets?api-version=2022-10-01",
      "RequestMethod": "POST",
>>>>>>> ce9edaa6
      "RequestHeaders": {
        "Accept": "*/*",
        "Accept-Encoding": "gzip, deflate",
        "Connection": "keep-alive",
<<<<<<< HEAD
        "Content-Type": "application/json; charset=UTF-8",
        "User-Agent": "azure-ai-ml/1.5.0 azsdk-python-core/1.26.3 Python/3.7.9 (Windows-10-10.0.22621-SP0)"
=======
        "Content-Length": "0",
        "User-Agent": "azure-ai-ml/1.5.0 azsdk-python-mgmt-machinelearningservices/0.1.0 Python/3.10.6 (Linux-5.15.79.1-microsoft-standard-WSL2-x86_64-with-glibc2.35)"
>>>>>>> ce9edaa6
      },
      "RequestBody": null,
      "StatusCode": 200,
      "ResponseHeaders": {
        "Connection": "keep-alive",
        "Content-Encoding": "gzip",
        "Content-Type": "application/json; charset=utf-8",
<<<<<<< HEAD
        "Date": "Thu, 23 Feb 2023 05:25:58 GMT",
        "Request-Context": "appId=cid-v1:2d2e8e63-272e-4b3c-8598-4ee570a0e70d",
        "Strict-Transport-Security": "max-age=15724800; includeSubDomains; preload",
        "Transfer-Encoding": "chunked",
        "Vary": "Accept-Encoding",
        "x-aml-cluster": "vienna-eastus2-02",
        "X-Content-Type-Options": "nosniff",
        "x-ms-response-type": "standard",
        "x-request-time": "0.078"
=======
        "Date": "Tue, 21 Feb 2023 20:34:49 GMT",
        "Expires": "-1",
        "Pragma": "no-cache",
        "Request-Context": "appId=cid-v1:2d2e8e63-272e-4b3c-8598-4ee570a0e70d",
        "Server-Timing": "traceparent;desc=\u002200-64e01ec64bb8b52e850539896c3c7306-acc92956106508ed-01\u0022",
        "Strict-Transport-Security": "max-age=31536000; includeSubDomains",
        "Transfer-Encoding": "chunked",
        "Vary": "Accept-Encoding",
        "x-aml-cluster": "vienna-eastus-02",
        "X-Content-Type-Options": "nosniff",
        "x-ms-correlation-request-id": "380abb08-6cfe-416d-be31-309abad1d09e",
        "x-ms-ratelimit-remaining-subscription-writes": "1188",
        "x-ms-response-type": "standard",
        "x-ms-routing-request-id": "CANADACENTRAL:20230221T203449Z:380abb08-6cfe-416d-be31-309abad1d09e",
        "x-request-time": "0.104"
>>>>>>> ce9edaa6
      },
      "ResponseBody": {
        "snapshotType": "LocalFiles",
        "id": "9b43efc6-3388-4585-99dc-71aea82a739c",
        "root": {
          "name": "",
          "hash": null,
          "type": "Directory",
          "timestamp": "0001-01-01T00:00:00\u002B00:00",
          "sasUrl": null,
          "absoluteUrl": null,
          "sizeBytes": 0,
          "sizeSet": false,
          "children": {
            "COMPONENT_PLACEHOLDER": {
              "name": "COMPONENT_PLACEHOLDER",
              "hash": "2FF0E74A91489FE8DA41673EB1441D73",
              "type": "File",
              "timestamp": "0001-01-01T00:00:00\u002B00:00",
              "sasUrl": null,
              "absoluteUrl": null,
              "sizeBytes": 35,
              "sizeSet": true,
              "children": {}
            }
          }
        },
        "tags": {},
        "properties": {
          "hash_sha256": "d3c05b496c685e7e5a204e3cebc689086bd0f622c2975d8090c18968739a464a",
          "hash_version": "202208",
          "azureml.codeUri": "https://saveorz2izv2bas.blob.core.windows.net:443/2d1e66ae-8-4d828c93-7c8f-558b-b99d-d21850cf37d9/"
        },
        "description": null,
        "name": "e7a3f40e-eb47-4499-9b80-1e5d911878f8",
        "version": "1",
        "createdBy": {
          "userObjectId": "b3a957de-450c-4ca7-b2aa-88dd98c87fef",
          "userPuId": "10037FFEAD05DD5D",
          "userIdp": null,
          "userAltSecId": null,
          "userIss": "https://sts.windows.net/72f988bf-86f1-41af-91ab-2d7cd011db47/",
          "userTenantId": "72f988bf-86f1-41af-91ab-2d7cd011db47",
          "userName": "Diondra Peck",
          "upn": null
        },
        "createdTime": "2023-02-23T02:16:10.3151666\u002B00:00",
        "modifiedBy": {
          "userObjectId": "b3a957de-450c-4ca7-b2aa-88dd98c87fef",
          "userPuId": "10037FFEAD05DD5D",
          "userIdp": null,
          "userAltSecId": null,
          "userIss": "https://sts.windows.net/72f988bf-86f1-41af-91ab-2d7cd011db47/",
          "userTenantId": "72f988bf-86f1-41af-91ab-2d7cd011db47",
          "userName": "Diondra Peck",
          "upn": null
        },
        "modifiedTime": "2023-02-23T02:16:10.3151666\u002B00:00",
        "gitRepositoryCommit": null,
        "uri": "https://saveorz2izv2bas.blob.core.windows.net:443/2d1e66ae-8-4d828c93-7c8f-558b-b99d-d21850cf37d9/",
        "contentHash": "d3c05b496c685e7e5a204e3cebc689086bd0f622c2975d8090c18968739a464a",
        "hashVersion": "202208",
        "provisioningState": "Succeeded"
      }
    },
    {
<<<<<<< HEAD
      "RequestUri": "https://management.azure.com/subscriptions/00000000-0000-0000-0000-000000000/resourceGroups/00000/providers/Microsoft.MachineLearningServices/workspaces/00000/codes/e7a3f40e-eb47-4499-9b80-1e5d911878f8/versions/1?api-version=2022-05-01",
      "RequestMethod": "GET",
=======
      "RequestUri": "https://samcw32zcnpjldw.blob.core.windows.net/azureml-blobstore-3bd2018e-4b43-401e-ad49-85df181c9e0a/LocalUpload/00000000000000000000000000000000/COMPONENT_PLACEHOLDER",
      "RequestMethod": "HEAD",
      "RequestHeaders": {
        "Accept": "application/xml",
        "Accept-Encoding": "gzip, deflate",
        "Connection": "keep-alive",
        "User-Agent": "azsdk-python-storage-blob/12.14.1 Python/3.10.6 (Linux-5.15.79.1-microsoft-standard-WSL2-x86_64-with-glibc2.35)",
        "x-ms-date": "Tue, 21 Feb 2023 20:34:49 GMT",
        "x-ms-version": "2021-08-06"
      },
      "RequestBody": null,
      "StatusCode": 200,
      "ResponseHeaders": {
        "Accept-Ranges": "bytes",
        "Content-Length": "35",
        "Content-MD5": "L/DnSpFIn\u002BjaQWc\u002BsUQdcw==",
        "Content-Type": "application/octet-stream",
        "Date": "Tue, 21 Feb 2023 20:34:49 GMT",
        "ETag": "\u00220x8DB1192C06E1C79\u0022",
        "Last-Modified": "Sat, 18 Feb 2023 09:30:19 GMT",
        "Server": [
          "Windows-Azure-Blob/1.0",
          "Microsoft-HTTPAPI/2.0"
        ],
        "Vary": "Origin",
        "x-ms-access-tier": "Hot",
        "x-ms-access-tier-inferred": "true",
        "x-ms-blob-type": "BlockBlob",
        "x-ms-creation-time": "Sat, 18 Feb 2023 09:30:19 GMT",
        "x-ms-lease-state": "available",
        "x-ms-lease-status": "unlocked",
        "x-ms-meta-name": "c4b5a984-a0c9-4622-a5cf-f22114f04941",
        "x-ms-meta-upload_status": "completed",
        "x-ms-meta-version": "1",
        "x-ms-server-encrypted": "true",
        "x-ms-version": "2021-08-06"
      },
      "ResponseBody": null
    },
    {
      "RequestUri": "https://samcw32zcnpjldw.blob.core.windows.net/azureml-blobstore-3bd2018e-4b43-401e-ad49-85df181c9e0a/az-ml-artifacts/00000000000000000000000000000000/COMPONENT_PLACEHOLDER",
      "RequestMethod": "HEAD",
      "RequestHeaders": {
        "Accept": "application/xml",
        "Accept-Encoding": "gzip, deflate",
        "Connection": "keep-alive",
        "User-Agent": "azsdk-python-storage-blob/12.14.1 Python/3.10.6 (Linux-5.15.79.1-microsoft-standard-WSL2-x86_64-with-glibc2.35)",
        "x-ms-date": "Tue, 21 Feb 2023 20:34:49 GMT",
        "x-ms-version": "2021-08-06"
      },
      "RequestBody": null,
      "StatusCode": 404,
      "ResponseHeaders": {
        "Date": "Tue, 21 Feb 2023 20:34:49 GMT",
        "Server": [
          "Windows-Azure-Blob/1.0",
          "Microsoft-HTTPAPI/2.0"
        ],
        "Transfer-Encoding": "chunked",
        "Vary": "Origin",
        "x-ms-error-code": "BlobNotFound",
        "x-ms-version": "2021-08-06"
      },
      "ResponseBody": null
    },
    {
      "RequestUri": "https://management.azure.com/subscriptions/00000000-0000-0000-0000-000000000/resourceGroups/00000/providers/Microsoft.MachineLearningServices/workspaces/00000/codes/c4b5a984-a0c9-4622-a5cf-f22114f04941/versions/1?api-version=2022-05-01",
      "RequestMethod": "PUT",
>>>>>>> ce9edaa6
      "RequestHeaders": {
        "Accept": "application/json",
        "Accept-Encoding": "gzip, deflate",
        "Connection": "keep-alive",
<<<<<<< HEAD
        "User-Agent": "azure-ai-ml/1.5.0 azsdk-python-mgmt-machinelearningservices/0.1.0 Python/3.7.9 (Windows-10-10.0.22621-SP0)"
=======
        "Content-Length": "288",
        "Content-Type": "application/json",
        "User-Agent": "azure-ai-ml/1.5.0 azsdk-python-mgmt-machinelearningservices/0.1.0 Python/3.10.6 (Linux-5.15.79.1-microsoft-standard-WSL2-x86_64-with-glibc2.35)"
      },
      "RequestBody": {
        "properties": {
          "properties": {
            "hash_sha256": "0000000000000",
            "hash_version": "0000000000000"
          },
          "isAnonymous": true,
          "isArchived": false,
          "codeUri": "https://samcw32zcnpjldw.blob.core.windows.net/azureml-blobstore-3bd2018e-4b43-401e-ad49-85df181c9e0a/LocalUpload/00000000000000000000000000000000"
        }
>>>>>>> ce9edaa6
      },
      "RequestBody": null,
      "StatusCode": 200,
      "ResponseHeaders": {
        "Cache-Control": "no-cache",
        "Content-Encoding": "gzip",
        "Content-Type": "application/json; charset=utf-8",
<<<<<<< HEAD
        "Date": "Thu, 23 Feb 2023 05:25:59 GMT",
        "Expires": "-1",
        "Pragma": "no-cache",
        "Request-Context": "appId=cid-v1:2d2e8e63-272e-4b3c-8598-4ee570a0e70d",
        "Server-Timing": "traceparent;desc=\u002200-491ff5b1b6461b59f42d21652f8f08c9-9d486b8fd8fd1e9b-01\u0022",
=======
        "Date": "Tue, 21 Feb 2023 20:34:52 GMT",
        "Expires": "-1",
        "Pragma": "no-cache",
        "Request-Context": "appId=cid-v1:2d2e8e63-272e-4b3c-8598-4ee570a0e70d",
        "Server-Timing": "traceparent;desc=\u002200-7b934644f5a1392b1d2eaf8318396553-936b976f75c9a4fa-01\u0022",
>>>>>>> ce9edaa6
        "Strict-Transport-Security": "max-age=31536000; includeSubDomains",
        "Transfer-Encoding": "chunked",
        "Vary": [
          "Accept-Encoding",
          "Accept-Encoding"
        ],
<<<<<<< HEAD
        "x-aml-cluster": "vienna-eastus2-01",
        "X-Content-Type-Options": "nosniff",
        "x-ms-correlation-request-id": "68ed2c44-e35b-47b5-83a7-ad63f584f4d0",
        "x-ms-ratelimit-remaining-subscription-reads": "11968",
        "x-ms-response-type": "standard",
        "x-ms-routing-request-id": "WESTUS2:20230223T052600Z:68ed2c44-e35b-47b5-83a7-ad63f584f4d0",
        "x-request-time": "0.043"
      },
      "ResponseBody": {
        "id": "/subscriptions/00000000-0000-0000-0000-000000000/resourceGroups/00000/providers/Microsoft.MachineLearningServices/workspaces/00000/codes/e7a3f40e-eb47-4499-9b80-1e5d911878f8/versions/1",
=======
        "x-aml-cluster": "vienna-eastus-02",
        "X-Content-Type-Options": "nosniff",
        "x-ms-correlation-request-id": "426c3283-7cf7-4642-8cc1-66ac0d653315",
        "x-ms-ratelimit-remaining-subscription-writes": "1178",
        "x-ms-response-type": "standard",
        "x-ms-routing-request-id": "CANADACENTRAL:20230221T203453Z:426c3283-7cf7-4642-8cc1-66ac0d653315",
        "x-request-time": "0.114"
      },
      "ResponseBody": {
        "id": "/subscriptions/00000000-0000-0000-0000-000000000/resourceGroups/00000/providers/Microsoft.MachineLearningServices/workspaces/00000/codes/c4b5a984-a0c9-4622-a5cf-f22114f04941/versions/1",
>>>>>>> ce9edaa6
        "name": "1",
        "type": "Microsoft.MachineLearningServices/workspaces/codes/versions",
        "properties": {
          "description": null,
          "tags": {},
          "properties": {
            "hash_sha256": "0000000000000",
            "hash_version": "0000000000000"
          },
          "isArchived": false,
          "isAnonymous": false,
<<<<<<< HEAD
          "codeUri": "https://saveorz2izv2bas.blob.core.windows.net:443/2d1e66ae-8-4d828c93-7c8f-558b-b99d-d21850cf37d9/"
        },
        "systemData": {
          "createdAt": "2023-02-23T02:16:10.3151666\u002B00:00",
          "createdBy": "Diondra Peck",
          "createdByType": "User",
          "lastModifiedAt": "2023-02-23T02:16:10.3151666\u002B00:00",
          "lastModifiedBy": "Diondra Peck",
=======
          "codeUri": "https://samcw32zcnpjldw.blob.core.windows.net/azureml-blobstore-3bd2018e-4b43-401e-ad49-85df181c9e0a/LocalUpload/00000000000000000000000000000000"
        },
        "systemData": {
          "createdAt": "2023-02-18T09:30:23.7478116\u002B00:00",
          "createdBy": "Firstname Lastname",
          "createdByType": "User",
          "lastModifiedAt": "2023-02-21T20:34:53.2192404\u002B00:00",
          "lastModifiedBy": "Firstname Lastname",
>>>>>>> ce9edaa6
          "lastModifiedByType": "User"
        }
      }
    },
    {
<<<<<<< HEAD
      "RequestUri": "https://management.azure.com/subscriptions/00000000-0000-0000-0000-000000000/resourceGroups/00000/providers/Microsoft.MachineLearningServices/workspaces/00000/components/test_298907208548/versions/1?api-version=2022-10-01",
=======
      "RequestUri": "https://management.azure.com/subscriptions/00000000-0000-0000-0000-000000000/resourceGroups/00000/providers/Microsoft.MachineLearningServices/workspaces/00000/components/test_151312101972/versions/1?api-version=2022-10-01",
>>>>>>> ce9edaa6
      "RequestMethod": "PUT",
      "RequestHeaders": {
        "Accept": "application/json",
        "Accept-Encoding": "gzip, deflate",
        "Connection": "keep-alive",
        "Content-Length": "1341",
        "Content-Type": "application/json",
<<<<<<< HEAD
        "User-Agent": "azure-ai-ml/1.5.0 azsdk-python-mgmt-machinelearningservices/0.1.0 Python/3.7.9 (Windows-10-10.0.22621-SP0)"
=======
        "User-Agent": "azure-ai-ml/1.5.0 azsdk-python-mgmt-machinelearningservices/0.1.0 Python/3.10.6 (Linux-5.15.79.1-microsoft-standard-WSL2-x86_64-with-glibc2.35)"
>>>>>>> ce9edaa6
      },
      "RequestBody": {
        "properties": {
          "description": "This is the command component with input/output types of path",
          "properties": {},
          "tags": {
            "tag": "tagvalue",
            "owner": "sdkteam"
          },
          "isAnonymous": false,
          "isArchived": false,
          "componentSpec": {
            "command": "cp ${{inputs.component_in_file}} ${{outputs.component_out_file}}\ncp -r ${{inputs.component_in_folder}} ${{outputs.component_out_folder}}\necho \u0022${{inputs.component_in_path}} is a path\u0022\n",
<<<<<<< HEAD
            "code": "azureml:/subscriptions/00000000-0000-0000-0000-000000000/resourceGroups/00000/providers/Microsoft.MachineLearningServices/workspaces/00000/codes/e7a3f40e-eb47-4499-9b80-1e5d911878f8/versions/1",
            "environment": "azureml:AzureML-sklearn-0.24-ubuntu18.04-py37-cpu:1",
            "name": "test_298907208548",
=======
            "code": "azureml:/subscriptions/00000000-0000-0000-0000-000000000/resourceGroups/00000/providers/Microsoft.MachineLearningServices/workspaces/00000/codes/c4b5a984-a0c9-4622-a5cf-f22114f04941/versions/1",
            "environment": "azureml:AzureML-sklearn-1.0-ubuntu20.04-py38-cpu:33",
            "name": "test_151312101972",
>>>>>>> ce9edaa6
            "description": "This is the command component with input/output types of path",
            "tags": {
              "tag": "tagvalue",
              "owner": "sdkteam"
            },
            "version": "1",
            "$schema": "https://azuremlschemas.azureedge.net/development/commandComponent.schema.json",
            "display_name": "CommandComponentPathInputOutputs",
            "is_deterministic": true,
            "inputs": {
              "component_in_file": {
                "type": "uri_file"
              },
              "component_in_folder": {
                "type": "uri_folder"
              },
              "component_in_path": {
                "type": "path"
              }
            },
            "outputs": {
              "component_out_file": {
                "type": "uri_file"
              },
              "component_out_folder": {
                "type": "uri_folder"
              }
            },
            "type": "command",
            "_source": "YAML.COMPONENT"
          }
        }
      },
      "StatusCode": 201,
      "ResponseHeaders": {
        "Cache-Control": "no-cache",
<<<<<<< HEAD
        "Content-Length": "2309",
        "Content-Type": "application/json; charset=utf-8",
        "Date": "Thu, 23 Feb 2023 05:26:00 GMT",
        "Expires": "-1",
        "Location": "https://management.azure.com/subscriptions/00000000-0000-0000-0000-000000000/resourceGroups/00000/providers/Microsoft.MachineLearningServices/workspaces/00000/components/test_298907208548/versions/1?api-version=2022-10-01",
        "Pragma": "no-cache",
        "Request-Context": "appId=cid-v1:2d2e8e63-272e-4b3c-8598-4ee570a0e70d",
        "Server-Timing": "traceparent;desc=\u002200-419ce31110dd4ba671ce18fd6e45b45e-a9a8fb2289ed1372-01\u0022",
        "Strict-Transport-Security": "max-age=31536000; includeSubDomains",
        "x-aml-cluster": "vienna-eastus2-01",
        "X-Content-Type-Options": "nosniff",
        "x-ms-correlation-request-id": "08b0e3b8-6adb-4607-877b-abdded826408",
        "x-ms-ratelimit-remaining-subscription-writes": "1180",
        "x-ms-response-type": "standard",
        "x-ms-routing-request-id": "WESTUS2:20230223T052601Z:08b0e3b8-6adb-4607-877b-abdded826408",
        "x-request-time": "0.615"
      },
      "ResponseBody": {
        "id": "/subscriptions/00000000-0000-0000-0000-000000000/resourceGroups/00000/providers/Microsoft.MachineLearningServices/workspaces/00000/components/test_298907208548/versions/1",
=======
        "Content-Length": "1835",
        "Content-Type": "application/json; charset=utf-8",
        "Date": "Tue, 21 Feb 2023 20:34:53 GMT",
        "Expires": "-1",
        "Location": "https://management.azure.com/subscriptions/00000000-0000-0000-0000-000000000/resourceGroups/00000/providers/Microsoft.MachineLearningServices/workspaces/00000/components/test_151312101972/versions/1?api-version=2022-10-01",
        "Pragma": "no-cache",
        "Request-Context": "appId=cid-v1:2d2e8e63-272e-4b3c-8598-4ee570a0e70d",
        "Server-Timing": "traceparent;desc=\u002200-7625d0de20a796982f90d7bc6c6e1fea-cc211306a7ed3141-01\u0022",
        "Strict-Transport-Security": "max-age=31536000; includeSubDomains",
        "x-aml-cluster": "vienna-eastus-02",
        "X-Content-Type-Options": "nosniff",
        "x-ms-correlation-request-id": "4a434bdf-b98e-4492-92cf-5275bc81086a",
        "x-ms-ratelimit-remaining-subscription-writes": "1177",
        "x-ms-response-type": "standard",
        "x-ms-routing-request-id": "CANADACENTRAL:20230221T203454Z:4a434bdf-b98e-4492-92cf-5275bc81086a",
        "x-request-time": "0.874"
      },
      "ResponseBody": {
        "id": "/subscriptions/00000000-0000-0000-0000-000000000/resourceGroups/00000/providers/Microsoft.MachineLearningServices/workspaces/00000/components/test_151312101972/versions/1",
>>>>>>> ce9edaa6
        "name": "1",
        "type": "Microsoft.MachineLearningServices/workspaces/components/versions",
        "properties": {
          "description": null,
          "tags": {
            "tag": "tagvalue",
            "owner": "sdkteam"
          },
          "properties": {},
          "isArchived": false,
          "isAnonymous": false,
          "componentSpec": {
<<<<<<< HEAD
            "name": "test_298907208548",
=======
            "name": "test_151312101972",
>>>>>>> ce9edaa6
            "version": "1",
            "display_name": "CommandComponentPathInputOutputs",
            "is_deterministic": "True",
            "type": "command",
            "description": "This is the command component with input/output types of path",
            "tags": {
              "tag": "tagvalue",
              "owner": "sdkteam"
            },
            "inputs": {
              "component_in_file": {
                "type": "uri_file",
                "optional": "False"
              },
              "component_in_folder": {
                "type": "uri_folder",
                "optional": "False"
              },
              "component_in_path": {
                "type": "path",
                "optional": "False"
              }
            },
            "outputs": {
              "component_out_file": {
                "type": "uri_file"
              },
              "component_out_folder": {
                "type": "uri_folder"
              }
            },
<<<<<<< HEAD
            "code": "azureml:/subscriptions/00000000-0000-0000-0000-000000000/resourceGroups/00000/providers/Microsoft.MachineLearningServices/workspaces/00000/codes/e7a3f40e-eb47-4499-9b80-1e5d911878f8/versions/1",
            "environment": "azureml://registries/azureml/environments/AzureML-sklearn-0.24-ubuntu18.04-py37-cpu/versions/1",
=======
            "code": "azureml:/subscriptions/00000000-0000-0000-0000-000000000/resourceGroups/00000/providers/Microsoft.MachineLearningServices/workspaces/00000/codes/c4b5a984-a0c9-4622-a5cf-f22114f04941/versions/1",
            "environment": "azureml://registries/azureml/environments/AzureML-sklearn-1.0-ubuntu20.04-py38-cpu/versions/33",
>>>>>>> ce9edaa6
            "resources": {
              "instance_count": "1"
            },
            "command": "cp ${{inputs.component_in_file}} ${{outputs.component_out_file}}\ncp -r ${{inputs.component_in_folder}} ${{outputs.component_out_folder}}\necho \u0022${{inputs.component_in_path}} is a path\u0022\n",
            "$schema": "https://azuremlschemas.azureedge.net/development/commandComponent.schema.json"
          }
        },
        "systemData": {
<<<<<<< HEAD
          "createdAt": "2023-02-23T05:26:00.7579068\u002B00:00",
          "createdBy": "Diondra Peck",
          "createdByType": "User",
          "lastModifiedAt": "2023-02-23T05:26:00.8335479\u002B00:00",
          "lastModifiedBy": "Diondra Peck",
=======
          "createdAt": "2023-02-21T20:34:54.4434727\u002B00:00",
          "createdBy": "Firstname Lastname",
          "createdByType": "User",
          "lastModifiedAt": "2023-02-21T20:34:54.5301422\u002B00:00",
          "lastModifiedBy": "Firstname Lastname",
>>>>>>> ce9edaa6
          "lastModifiedByType": "User"
        }
      }
    }
  ],
  "Variables": {
<<<<<<< HEAD
    "component_name": "test_298907208548"
=======
    "component_name": "test_151312101972"
>>>>>>> ce9edaa6
  }
}<|MERGE_RESOLUTION|>--- conflicted
+++ resolved
@@ -1,21 +1,13 @@
 {
   "Entries": [
     {
-<<<<<<< HEAD
       "RequestUri": "https://management.azure.com/subscriptions/00000000-0000-0000-0000-000000000/resourceGroups/00000/providers/Microsoft.MachineLearningServices/workspaces/00000?api-version=2022-10-01",
-=======
-      "RequestUri": "https://management.azure.com/subscriptions/00000000-0000-0000-0000-000000000/resourceGroups/00000/providers/Microsoft.MachineLearningServices/workspaces/00000/datastores/workspaceblobstore?api-version=2022-10-01",
->>>>>>> ce9edaa6
       "RequestMethod": "GET",
       "RequestHeaders": {
         "Accept": "application/json",
         "Accept-Encoding": "gzip, deflate",
         "Connection": "keep-alive",
-<<<<<<< HEAD
         "User-Agent": "azure-ai-ml/1.5.0 azsdk-python-mgmt-machinelearningservices/0.1.0 Python/3.7.9 (Windows-10-10.0.22621-SP0)"
-=======
-        "User-Agent": "azure-ai-ml/1.5.0 azsdk-python-mgmt-machinelearningservices/0.1.0 Python/3.10.6 (Linux-5.15.79.1-microsoft-standard-WSL2-x86_64-with-glibc2.35)"
->>>>>>> ce9edaa6
       },
       "RequestBody": null,
       "StatusCode": 200,
@@ -23,42 +15,24 @@
         "Cache-Control": "no-cache",
         "Content-Encoding": "gzip",
         "Content-Type": "application/json; charset=utf-8",
-<<<<<<< HEAD
-        "Date": "Thu, 23 Feb 2023 05:25:56 GMT",
+        "Date": "Thu, 23 Feb 2023 19:00:09 GMT",
         "Expires": "-1",
         "Pragma": "no-cache",
         "Request-Context": "appId=cid-v1:2d2e8e63-272e-4b3c-8598-4ee570a0e70d",
-        "Server-Timing": "traceparent;desc=\u002200-18306c0f0316c0399c1d9e81dfc953cb-8d81c666aec0f952-01\u0022",
-=======
-        "Date": "Tue, 21 Feb 2023 20:34:48 GMT",
-        "Expires": "-1",
-        "Pragma": "no-cache",
-        "Request-Context": "appId=cid-v1:2d2e8e63-272e-4b3c-8598-4ee570a0e70d",
-        "Server-Timing": "traceparent;desc=\u002200-a00f2a4debb8f45571fd65ff0bbc8016-e167766bd4a9d7f5-01\u0022",
->>>>>>> ce9edaa6
+        "Server-Timing": "traceparent;desc=\u002200-27aa462fcad6b7245147ff609cf6f1ce-9171b58bb8a20787-01\u0022",
         "Strict-Transport-Security": "max-age=31536000; includeSubDomains",
         "Transfer-Encoding": "chunked",
         "Vary": [
           "Accept-Encoding",
           "Accept-Encoding"
         ],
-<<<<<<< HEAD
         "x-aml-cluster": "vienna-eastus2-01",
         "X-Content-Type-Options": "nosniff",
-        "x-ms-correlation-request-id": "e9ef42c6-0534-49e7-8a3c-52c80ab0a998",
-        "x-ms-ratelimit-remaining-subscription-reads": "11969",
+        "x-ms-correlation-request-id": "92854e8d-5a25-453a-91de-f3a78b6c08e9",
+        "x-ms-ratelimit-remaining-subscription-reads": "11961",
         "x-ms-response-type": "standard",
-        "x-ms-routing-request-id": "WESTUS2:20230223T052556Z:e9ef42c6-0534-49e7-8a3c-52c80ab0a998",
-        "x-request-time": "0.025"
-=======
-        "x-aml-cluster": "vienna-eastus-02",
-        "X-Content-Type-Options": "nosniff",
-        "x-ms-correlation-request-id": "1d703ba0-7821-4ee5-b9c2-3f0a8239551d",
-        "x-ms-ratelimit-remaining-subscription-reads": "11973",
-        "x-ms-response-type": "standard",
-        "x-ms-routing-request-id": "CANADACENTRAL:20230221T203448Z:1d703ba0-7821-4ee5-b9c2-3f0a8239551d",
-        "x-request-time": "0.099"
->>>>>>> ce9edaa6
+        "x-ms-routing-request-id": "WESTUS2:20230223T190009Z:92854e8d-5a25-453a-91de-f3a78b6c08e9",
+        "x-request-time": "0.160"
       },
       "ResponseBody": {
         "id": "/subscriptions/00000000-0000-0000-0000-000000000/resourceGroups/00000/providers/Microsoft.MachineLearningServices/workspaces/00000",
@@ -86,7 +60,6 @@
             "isPrivateLinkEnabled": false,
             "notebookPreparationError": null
           },
-<<<<<<< HEAD
           "storageHnsEnabled": false,
           "workspaceId": "2d1e66ae-85e3-42c0-be91-34de66397f26",
           "linkedModelInventoryArmId": null,
@@ -121,39 +94,12 @@
     {
       "RequestUri": "https://eastus2.api.azureml.ms/content/v2.0/subscriptions/00000000-0000-0000-0000-000000000/resourceGroups/00000/providers/Microsoft.MachineLearningServices/workspaces/00000/snapshots/getByHash?hash=d3c05b496c685e7e5a204e3cebc689086bd0f622c2975d8090c18968739a464a\u0026hashVersion=202208",
       "RequestMethod": "GET",
-=======
-          "datastoreType": "AzureBlob",
-          "accountName": "samcw32zcnpjldw",
-          "containerName": "azureml-blobstore-3bd2018e-4b43-401e-ad49-85df181c9e0a",
-          "endpoint": "core.windows.net",
-          "protocol": "https",
-          "serviceDataAccessAuthIdentity": "WorkspaceSystemAssignedIdentity"
-        },
-        "systemData": {
-          "createdAt": "2023-02-18T09:22:33.5645164\u002B00:00",
-          "createdBy": "779301c0-18b2-4cdc-801b-a0a3368fee0a",
-          "createdByType": "Application",
-          "lastModifiedAt": "2023-02-18T09:22:34.1712214\u002B00:00",
-          "lastModifiedBy": "779301c0-18b2-4cdc-801b-a0a3368fee0a",
-          "lastModifiedByType": "Application"
-        }
-      }
-    },
-    {
-      "RequestUri": "https://management.azure.com/subscriptions/00000000-0000-0000-0000-000000000/resourceGroups/00000/providers/Microsoft.MachineLearningServices/workspaces/00000/datastores/workspaceblobstore/listSecrets?api-version=2022-10-01",
-      "RequestMethod": "POST",
->>>>>>> ce9edaa6
       "RequestHeaders": {
         "Accept": "*/*",
         "Accept-Encoding": "gzip, deflate",
         "Connection": "keep-alive",
-<<<<<<< HEAD
         "Content-Type": "application/json; charset=UTF-8",
         "User-Agent": "azure-ai-ml/1.5.0 azsdk-python-core/1.26.3 Python/3.7.9 (Windows-10-10.0.22621-SP0)"
-=======
-        "Content-Length": "0",
-        "User-Agent": "azure-ai-ml/1.5.0 azsdk-python-mgmt-machinelearningservices/0.1.0 Python/3.10.6 (Linux-5.15.79.1-microsoft-standard-WSL2-x86_64-with-glibc2.35)"
->>>>>>> ce9edaa6
       },
       "RequestBody": null,
       "StatusCode": 200,
@@ -161,33 +107,15 @@
         "Connection": "keep-alive",
         "Content-Encoding": "gzip",
         "Content-Type": "application/json; charset=utf-8",
-<<<<<<< HEAD
-        "Date": "Thu, 23 Feb 2023 05:25:58 GMT",
+        "Date": "Thu, 23 Feb 2023 19:00:11 GMT",
         "Request-Context": "appId=cid-v1:2d2e8e63-272e-4b3c-8598-4ee570a0e70d",
         "Strict-Transport-Security": "max-age=15724800; includeSubDomains; preload",
         "Transfer-Encoding": "chunked",
         "Vary": "Accept-Encoding",
-        "x-aml-cluster": "vienna-eastus2-02",
+        "x-aml-cluster": "vienna-eastus2-01",
         "X-Content-Type-Options": "nosniff",
         "x-ms-response-type": "standard",
-        "x-request-time": "0.078"
-=======
-        "Date": "Tue, 21 Feb 2023 20:34:49 GMT",
-        "Expires": "-1",
-        "Pragma": "no-cache",
-        "Request-Context": "appId=cid-v1:2d2e8e63-272e-4b3c-8598-4ee570a0e70d",
-        "Server-Timing": "traceparent;desc=\u002200-64e01ec64bb8b52e850539896c3c7306-acc92956106508ed-01\u0022",
-        "Strict-Transport-Security": "max-age=31536000; includeSubDomains",
-        "Transfer-Encoding": "chunked",
-        "Vary": "Accept-Encoding",
-        "x-aml-cluster": "vienna-eastus-02",
-        "X-Content-Type-Options": "nosniff",
-        "x-ms-correlation-request-id": "380abb08-6cfe-416d-be31-309abad1d09e",
-        "x-ms-ratelimit-remaining-subscription-writes": "1188",
-        "x-ms-response-type": "standard",
-        "x-ms-routing-request-id": "CANADACENTRAL:20230221T203449Z:380abb08-6cfe-416d-be31-309abad1d09e",
-        "x-request-time": "0.104"
->>>>>>> ce9edaa6
+        "x-request-time": "0.357"
       },
       "ResponseBody": {
         "snapshotType": "LocalFiles",
@@ -254,101 +182,13 @@
       }
     },
     {
-<<<<<<< HEAD
       "RequestUri": "https://management.azure.com/subscriptions/00000000-0000-0000-0000-000000000/resourceGroups/00000/providers/Microsoft.MachineLearningServices/workspaces/00000/codes/e7a3f40e-eb47-4499-9b80-1e5d911878f8/versions/1?api-version=2022-05-01",
       "RequestMethod": "GET",
-=======
-      "RequestUri": "https://samcw32zcnpjldw.blob.core.windows.net/azureml-blobstore-3bd2018e-4b43-401e-ad49-85df181c9e0a/LocalUpload/00000000000000000000000000000000/COMPONENT_PLACEHOLDER",
-      "RequestMethod": "HEAD",
-      "RequestHeaders": {
-        "Accept": "application/xml",
-        "Accept-Encoding": "gzip, deflate",
-        "Connection": "keep-alive",
-        "User-Agent": "azsdk-python-storage-blob/12.14.1 Python/3.10.6 (Linux-5.15.79.1-microsoft-standard-WSL2-x86_64-with-glibc2.35)",
-        "x-ms-date": "Tue, 21 Feb 2023 20:34:49 GMT",
-        "x-ms-version": "2021-08-06"
-      },
-      "RequestBody": null,
-      "StatusCode": 200,
-      "ResponseHeaders": {
-        "Accept-Ranges": "bytes",
-        "Content-Length": "35",
-        "Content-MD5": "L/DnSpFIn\u002BjaQWc\u002BsUQdcw==",
-        "Content-Type": "application/octet-stream",
-        "Date": "Tue, 21 Feb 2023 20:34:49 GMT",
-        "ETag": "\u00220x8DB1192C06E1C79\u0022",
-        "Last-Modified": "Sat, 18 Feb 2023 09:30:19 GMT",
-        "Server": [
-          "Windows-Azure-Blob/1.0",
-          "Microsoft-HTTPAPI/2.0"
-        ],
-        "Vary": "Origin",
-        "x-ms-access-tier": "Hot",
-        "x-ms-access-tier-inferred": "true",
-        "x-ms-blob-type": "BlockBlob",
-        "x-ms-creation-time": "Sat, 18 Feb 2023 09:30:19 GMT",
-        "x-ms-lease-state": "available",
-        "x-ms-lease-status": "unlocked",
-        "x-ms-meta-name": "c4b5a984-a0c9-4622-a5cf-f22114f04941",
-        "x-ms-meta-upload_status": "completed",
-        "x-ms-meta-version": "1",
-        "x-ms-server-encrypted": "true",
-        "x-ms-version": "2021-08-06"
-      },
-      "ResponseBody": null
-    },
-    {
-      "RequestUri": "https://samcw32zcnpjldw.blob.core.windows.net/azureml-blobstore-3bd2018e-4b43-401e-ad49-85df181c9e0a/az-ml-artifacts/00000000000000000000000000000000/COMPONENT_PLACEHOLDER",
-      "RequestMethod": "HEAD",
-      "RequestHeaders": {
-        "Accept": "application/xml",
-        "Accept-Encoding": "gzip, deflate",
-        "Connection": "keep-alive",
-        "User-Agent": "azsdk-python-storage-blob/12.14.1 Python/3.10.6 (Linux-5.15.79.1-microsoft-standard-WSL2-x86_64-with-glibc2.35)",
-        "x-ms-date": "Tue, 21 Feb 2023 20:34:49 GMT",
-        "x-ms-version": "2021-08-06"
-      },
-      "RequestBody": null,
-      "StatusCode": 404,
-      "ResponseHeaders": {
-        "Date": "Tue, 21 Feb 2023 20:34:49 GMT",
-        "Server": [
-          "Windows-Azure-Blob/1.0",
-          "Microsoft-HTTPAPI/2.0"
-        ],
-        "Transfer-Encoding": "chunked",
-        "Vary": "Origin",
-        "x-ms-error-code": "BlobNotFound",
-        "x-ms-version": "2021-08-06"
-      },
-      "ResponseBody": null
-    },
-    {
-      "RequestUri": "https://management.azure.com/subscriptions/00000000-0000-0000-0000-000000000/resourceGroups/00000/providers/Microsoft.MachineLearningServices/workspaces/00000/codes/c4b5a984-a0c9-4622-a5cf-f22114f04941/versions/1?api-version=2022-05-01",
-      "RequestMethod": "PUT",
->>>>>>> ce9edaa6
       "RequestHeaders": {
         "Accept": "application/json",
         "Accept-Encoding": "gzip, deflate",
         "Connection": "keep-alive",
-<<<<<<< HEAD
         "User-Agent": "azure-ai-ml/1.5.0 azsdk-python-mgmt-machinelearningservices/0.1.0 Python/3.7.9 (Windows-10-10.0.22621-SP0)"
-=======
-        "Content-Length": "288",
-        "Content-Type": "application/json",
-        "User-Agent": "azure-ai-ml/1.5.0 azsdk-python-mgmt-machinelearningservices/0.1.0 Python/3.10.6 (Linux-5.15.79.1-microsoft-standard-WSL2-x86_64-with-glibc2.35)"
-      },
-      "RequestBody": {
-        "properties": {
-          "properties": {
-            "hash_sha256": "0000000000000",
-            "hash_version": "0000000000000"
-          },
-          "isAnonymous": true,
-          "isArchived": false,
-          "codeUri": "https://samcw32zcnpjldw.blob.core.windows.net/azureml-blobstore-3bd2018e-4b43-401e-ad49-85df181c9e0a/LocalUpload/00000000000000000000000000000000"
-        }
->>>>>>> ce9edaa6
       },
       "RequestBody": null,
       "StatusCode": 200,
@@ -356,48 +196,27 @@
         "Cache-Control": "no-cache",
         "Content-Encoding": "gzip",
         "Content-Type": "application/json; charset=utf-8",
-<<<<<<< HEAD
-        "Date": "Thu, 23 Feb 2023 05:25:59 GMT",
+        "Date": "Thu, 23 Feb 2023 19:00:12 GMT",
         "Expires": "-1",
         "Pragma": "no-cache",
         "Request-Context": "appId=cid-v1:2d2e8e63-272e-4b3c-8598-4ee570a0e70d",
-        "Server-Timing": "traceparent;desc=\u002200-491ff5b1b6461b59f42d21652f8f08c9-9d486b8fd8fd1e9b-01\u0022",
-=======
-        "Date": "Tue, 21 Feb 2023 20:34:52 GMT",
-        "Expires": "-1",
-        "Pragma": "no-cache",
-        "Request-Context": "appId=cid-v1:2d2e8e63-272e-4b3c-8598-4ee570a0e70d",
-        "Server-Timing": "traceparent;desc=\u002200-7b934644f5a1392b1d2eaf8318396553-936b976f75c9a4fa-01\u0022",
->>>>>>> ce9edaa6
+        "Server-Timing": "traceparent;desc=\u002200-cc01ce3644b25a7f0eee5f0fea94e211-45c2cbf87008a1ae-01\u0022",
         "Strict-Transport-Security": "max-age=31536000; includeSubDomains",
         "Transfer-Encoding": "chunked",
         "Vary": [
           "Accept-Encoding",
           "Accept-Encoding"
         ],
-<<<<<<< HEAD
         "x-aml-cluster": "vienna-eastus2-01",
         "X-Content-Type-Options": "nosniff",
-        "x-ms-correlation-request-id": "68ed2c44-e35b-47b5-83a7-ad63f584f4d0",
-        "x-ms-ratelimit-remaining-subscription-reads": "11968",
+        "x-ms-correlation-request-id": "122061c1-1b28-4f2c-b096-636c792c3e26",
+        "x-ms-ratelimit-remaining-subscription-reads": "11960",
         "x-ms-response-type": "standard",
-        "x-ms-routing-request-id": "WESTUS2:20230223T052600Z:68ed2c44-e35b-47b5-83a7-ad63f584f4d0",
-        "x-request-time": "0.043"
+        "x-ms-routing-request-id": "WESTUS2:20230223T190013Z:122061c1-1b28-4f2c-b096-636c792c3e26",
+        "x-request-time": "0.176"
       },
       "ResponseBody": {
         "id": "/subscriptions/00000000-0000-0000-0000-000000000/resourceGroups/00000/providers/Microsoft.MachineLearningServices/workspaces/00000/codes/e7a3f40e-eb47-4499-9b80-1e5d911878f8/versions/1",
-=======
-        "x-aml-cluster": "vienna-eastus-02",
-        "X-Content-Type-Options": "nosniff",
-        "x-ms-correlation-request-id": "426c3283-7cf7-4642-8cc1-66ac0d653315",
-        "x-ms-ratelimit-remaining-subscription-writes": "1178",
-        "x-ms-response-type": "standard",
-        "x-ms-routing-request-id": "CANADACENTRAL:20230221T203453Z:426c3283-7cf7-4642-8cc1-66ac0d653315",
-        "x-request-time": "0.114"
-      },
-      "ResponseBody": {
-        "id": "/subscriptions/00000000-0000-0000-0000-000000000/resourceGroups/00000/providers/Microsoft.MachineLearningServices/workspaces/00000/codes/c4b5a984-a0c9-4622-a5cf-f22114f04941/versions/1",
->>>>>>> ce9edaa6
         "name": "1",
         "type": "Microsoft.MachineLearningServices/workspaces/codes/versions",
         "properties": {
@@ -409,7 +228,6 @@
           },
           "isArchived": false,
           "isAnonymous": false,
-<<<<<<< HEAD
           "codeUri": "https://saveorz2izv2bas.blob.core.windows.net:443/2d1e66ae-8-4d828c93-7c8f-558b-b99d-d21850cf37d9/"
         },
         "systemData": {
@@ -418,26 +236,12 @@
           "createdByType": "User",
           "lastModifiedAt": "2023-02-23T02:16:10.3151666\u002B00:00",
           "lastModifiedBy": "Diondra Peck",
-=======
-          "codeUri": "https://samcw32zcnpjldw.blob.core.windows.net/azureml-blobstore-3bd2018e-4b43-401e-ad49-85df181c9e0a/LocalUpload/00000000000000000000000000000000"
-        },
-        "systemData": {
-          "createdAt": "2023-02-18T09:30:23.7478116\u002B00:00",
-          "createdBy": "Firstname Lastname",
-          "createdByType": "User",
-          "lastModifiedAt": "2023-02-21T20:34:53.2192404\u002B00:00",
-          "lastModifiedBy": "Firstname Lastname",
->>>>>>> ce9edaa6
           "lastModifiedByType": "User"
         }
       }
     },
     {
-<<<<<<< HEAD
-      "RequestUri": "https://management.azure.com/subscriptions/00000000-0000-0000-0000-000000000/resourceGroups/00000/providers/Microsoft.MachineLearningServices/workspaces/00000/components/test_298907208548/versions/1?api-version=2022-10-01",
-=======
-      "RequestUri": "https://management.azure.com/subscriptions/00000000-0000-0000-0000-000000000/resourceGroups/00000/providers/Microsoft.MachineLearningServices/workspaces/00000/components/test_151312101972/versions/1?api-version=2022-10-01",
->>>>>>> ce9edaa6
+      "RequestUri": "https://management.azure.com/subscriptions/00000000-0000-0000-0000-000000000/resourceGroups/00000/providers/Microsoft.MachineLearningServices/workspaces/00000/components/test_326801949558/versions/1?api-version=2022-10-01",
       "RequestMethod": "PUT",
       "RequestHeaders": {
         "Accept": "application/json",
@@ -445,11 +249,7 @@
         "Connection": "keep-alive",
         "Content-Length": "1341",
         "Content-Type": "application/json",
-<<<<<<< HEAD
         "User-Agent": "azure-ai-ml/1.5.0 azsdk-python-mgmt-machinelearningservices/0.1.0 Python/3.7.9 (Windows-10-10.0.22621-SP0)"
-=======
-        "User-Agent": "azure-ai-ml/1.5.0 azsdk-python-mgmt-machinelearningservices/0.1.0 Python/3.10.6 (Linux-5.15.79.1-microsoft-standard-WSL2-x86_64-with-glibc2.35)"
->>>>>>> ce9edaa6
       },
       "RequestBody": {
         "properties": {
@@ -463,15 +263,9 @@
           "isArchived": false,
           "componentSpec": {
             "command": "cp ${{inputs.component_in_file}} ${{outputs.component_out_file}}\ncp -r ${{inputs.component_in_folder}} ${{outputs.component_out_folder}}\necho \u0022${{inputs.component_in_path}} is a path\u0022\n",
-<<<<<<< HEAD
             "code": "azureml:/subscriptions/00000000-0000-0000-0000-000000000/resourceGroups/00000/providers/Microsoft.MachineLearningServices/workspaces/00000/codes/e7a3f40e-eb47-4499-9b80-1e5d911878f8/versions/1",
-            "environment": "azureml:AzureML-sklearn-0.24-ubuntu18.04-py37-cpu:1",
-            "name": "test_298907208548",
-=======
-            "code": "azureml:/subscriptions/00000000-0000-0000-0000-000000000/resourceGroups/00000/providers/Microsoft.MachineLearningServices/workspaces/00000/codes/c4b5a984-a0c9-4622-a5cf-f22114f04941/versions/1",
             "environment": "azureml:AzureML-sklearn-1.0-ubuntu20.04-py38-cpu:33",
-            "name": "test_151312101972",
->>>>>>> ce9edaa6
+            "name": "test_326801949558",
             "description": "This is the command component with input/output types of path",
             "tags": {
               "tag": "tagvalue",
@@ -508,47 +302,25 @@
       "StatusCode": 201,
       "ResponseHeaders": {
         "Cache-Control": "no-cache",
-<<<<<<< HEAD
         "Content-Length": "2309",
         "Content-Type": "application/json; charset=utf-8",
-        "Date": "Thu, 23 Feb 2023 05:26:00 GMT",
+        "Date": "Thu, 23 Feb 2023 19:00:14 GMT",
         "Expires": "-1",
-        "Location": "https://management.azure.com/subscriptions/00000000-0000-0000-0000-000000000/resourceGroups/00000/providers/Microsoft.MachineLearningServices/workspaces/00000/components/test_298907208548/versions/1?api-version=2022-10-01",
+        "Location": "https://management.azure.com/subscriptions/00000000-0000-0000-0000-000000000/resourceGroups/00000/providers/Microsoft.MachineLearningServices/workspaces/00000/components/test_326801949558/versions/1?api-version=2022-10-01",
         "Pragma": "no-cache",
         "Request-Context": "appId=cid-v1:2d2e8e63-272e-4b3c-8598-4ee570a0e70d",
-        "Server-Timing": "traceparent;desc=\u002200-419ce31110dd4ba671ce18fd6e45b45e-a9a8fb2289ed1372-01\u0022",
+        "Server-Timing": "traceparent;desc=\u002200-0b3bc8afe92bcc2861b87c165cc84626-a6a91b930e63e3da-01\u0022",
         "Strict-Transport-Security": "max-age=31536000; includeSubDomains",
         "x-aml-cluster": "vienna-eastus2-01",
         "X-Content-Type-Options": "nosniff",
-        "x-ms-correlation-request-id": "08b0e3b8-6adb-4607-877b-abdded826408",
-        "x-ms-ratelimit-remaining-subscription-writes": "1180",
+        "x-ms-correlation-request-id": "843deea8-6431-4aa3-8a55-544fa0d037e3",
+        "x-ms-ratelimit-remaining-subscription-writes": "1178",
         "x-ms-response-type": "standard",
-        "x-ms-routing-request-id": "WESTUS2:20230223T052601Z:08b0e3b8-6adb-4607-877b-abdded826408",
-        "x-request-time": "0.615"
+        "x-ms-routing-request-id": "WESTUS2:20230223T190015Z:843deea8-6431-4aa3-8a55-544fa0d037e3",
+        "x-request-time": "1.477"
       },
       "ResponseBody": {
-        "id": "/subscriptions/00000000-0000-0000-0000-000000000/resourceGroups/00000/providers/Microsoft.MachineLearningServices/workspaces/00000/components/test_298907208548/versions/1",
-=======
-        "Content-Length": "1835",
-        "Content-Type": "application/json; charset=utf-8",
-        "Date": "Tue, 21 Feb 2023 20:34:53 GMT",
-        "Expires": "-1",
-        "Location": "https://management.azure.com/subscriptions/00000000-0000-0000-0000-000000000/resourceGroups/00000/providers/Microsoft.MachineLearningServices/workspaces/00000/components/test_151312101972/versions/1?api-version=2022-10-01",
-        "Pragma": "no-cache",
-        "Request-Context": "appId=cid-v1:2d2e8e63-272e-4b3c-8598-4ee570a0e70d",
-        "Server-Timing": "traceparent;desc=\u002200-7625d0de20a796982f90d7bc6c6e1fea-cc211306a7ed3141-01\u0022",
-        "Strict-Transport-Security": "max-age=31536000; includeSubDomains",
-        "x-aml-cluster": "vienna-eastus-02",
-        "X-Content-Type-Options": "nosniff",
-        "x-ms-correlation-request-id": "4a434bdf-b98e-4492-92cf-5275bc81086a",
-        "x-ms-ratelimit-remaining-subscription-writes": "1177",
-        "x-ms-response-type": "standard",
-        "x-ms-routing-request-id": "CANADACENTRAL:20230221T203454Z:4a434bdf-b98e-4492-92cf-5275bc81086a",
-        "x-request-time": "0.874"
-      },
-      "ResponseBody": {
-        "id": "/subscriptions/00000000-0000-0000-0000-000000000/resourceGroups/00000/providers/Microsoft.MachineLearningServices/workspaces/00000/components/test_151312101972/versions/1",
->>>>>>> ce9edaa6
+        "id": "/subscriptions/00000000-0000-0000-0000-000000000/resourceGroups/00000/providers/Microsoft.MachineLearningServices/workspaces/00000/components/test_326801949558/versions/1",
         "name": "1",
         "type": "Microsoft.MachineLearningServices/workspaces/components/versions",
         "properties": {
@@ -561,11 +333,7 @@
           "isArchived": false,
           "isAnonymous": false,
           "componentSpec": {
-<<<<<<< HEAD
-            "name": "test_298907208548",
-=======
-            "name": "test_151312101972",
->>>>>>> ce9edaa6
+            "name": "test_326801949558",
             "version": "1",
             "display_name": "CommandComponentPathInputOutputs",
             "is_deterministic": "True",
@@ -597,13 +365,8 @@
                 "type": "uri_folder"
               }
             },
-<<<<<<< HEAD
             "code": "azureml:/subscriptions/00000000-0000-0000-0000-000000000/resourceGroups/00000/providers/Microsoft.MachineLearningServices/workspaces/00000/codes/e7a3f40e-eb47-4499-9b80-1e5d911878f8/versions/1",
-            "environment": "azureml://registries/azureml/environments/AzureML-sklearn-0.24-ubuntu18.04-py37-cpu/versions/1",
-=======
-            "code": "azureml:/subscriptions/00000000-0000-0000-0000-000000000/resourceGroups/00000/providers/Microsoft.MachineLearningServices/workspaces/00000/codes/c4b5a984-a0c9-4622-a5cf-f22114f04941/versions/1",
             "environment": "azureml://registries/azureml/environments/AzureML-sklearn-1.0-ubuntu20.04-py38-cpu/versions/33",
->>>>>>> ce9edaa6
             "resources": {
               "instance_count": "1"
             },
@@ -612,29 +375,17 @@
           }
         },
         "systemData": {
-<<<<<<< HEAD
-          "createdAt": "2023-02-23T05:26:00.7579068\u002B00:00",
+          "createdAt": "2023-02-23T19:00:15.0095758\u002B00:00",
           "createdBy": "Diondra Peck",
           "createdByType": "User",
-          "lastModifiedAt": "2023-02-23T05:26:00.8335479\u002B00:00",
+          "lastModifiedAt": "2023-02-23T19:00:15.0771981\u002B00:00",
           "lastModifiedBy": "Diondra Peck",
-=======
-          "createdAt": "2023-02-21T20:34:54.4434727\u002B00:00",
-          "createdBy": "Firstname Lastname",
-          "createdByType": "User",
-          "lastModifiedAt": "2023-02-21T20:34:54.5301422\u002B00:00",
-          "lastModifiedBy": "Firstname Lastname",
->>>>>>> ce9edaa6
           "lastModifiedByType": "User"
         }
       }
     }
   ],
   "Variables": {
-<<<<<<< HEAD
-    "component_name": "test_298907208548"
-=======
-    "component_name": "test_151312101972"
->>>>>>> ce9edaa6
+    "component_name": "test_326801949558"
   }
 }