--- conflicted
+++ resolved
@@ -1,21 +1,13 @@
 {
   "Entries": [
     {
-<<<<<<< HEAD
       "RequestUri": "https://management.azure.com/subscriptions/00000000-0000-0000-0000-000000000/resourceGroups/00000/providers/Microsoft.MachineLearningServices/workspaces/00000?api-version=2022-10-01",
-=======
-      "RequestUri": "https://management.azure.com/subscriptions/00000000-0000-0000-0000-000000000/resourceGroups/00000/providers/Microsoft.MachineLearningServices/workspaces/00000/datastores/workspaceblobstore?api-version=2022-10-01",
->>>>>>> ce9edaa6
       "RequestMethod": "GET",
       "RequestHeaders": {
         "Accept": "application/json",
         "Accept-Encoding": "gzip, deflate",
         "Connection": "keep-alive",
-<<<<<<< HEAD
         "User-Agent": "azure-ai-ml/1.5.0 azsdk-python-mgmt-machinelearningservices/0.1.0 Python/3.7.9 (Windows-10-10.0.22621-SP0)"
-=======
-        "User-Agent": "azure-ai-ml/1.5.0 azsdk-python-mgmt-machinelearningservices/0.1.0 Python/3.10.6 (Linux-5.15.79.1-microsoft-standard-WSL2-x86_64-with-glibc2.35)"
->>>>>>> ce9edaa6
       },
       "RequestBody": null,
       "StatusCode": 200,
@@ -23,42 +15,24 @@
         "Cache-Control": "no-cache",
         "Content-Encoding": "gzip",
         "Content-Type": "application/json; charset=utf-8",
-<<<<<<< HEAD
-        "Date": "Thu, 23 Feb 2023 05:26:18 GMT",
+        "Date": "Thu, 23 Feb 2023 19:00:36 GMT",
         "Expires": "-1",
         "Pragma": "no-cache",
         "Request-Context": "appId=cid-v1:2d2e8e63-272e-4b3c-8598-4ee570a0e70d",
-        "Server-Timing": "traceparent;desc=\u002200-04846dbeba0b1643bf1f4c46df436ed8-6a89b47367629004-01\u0022",
-=======
-        "Date": "Wed, 22 Feb 2023 20:25:15 GMT",
-        "Expires": "-1",
-        "Pragma": "no-cache",
-        "Request-Context": "appId=cid-v1:2d2e8e63-272e-4b3c-8598-4ee570a0e70d",
-        "Server-Timing": "traceparent;desc=\u002200-03ff2ee89fd02a9f828a7cb80683858f-da70db1e4d91b659-01\u0022",
->>>>>>> ce9edaa6
+        "Server-Timing": "traceparent;desc=\u002200-fc757000d97b76c90825257270180516-fcb6e1dc00b1609f-01\u0022",
         "Strict-Transport-Security": "max-age=31536000; includeSubDomains",
         "Transfer-Encoding": "chunked",
         "Vary": [
           "Accept-Encoding",
           "Accept-Encoding"
         ],
-<<<<<<< HEAD
         "x-aml-cluster": "vienna-eastus2-01",
         "X-Content-Type-Options": "nosniff",
-        "x-ms-correlation-request-id": "28dc7162-4594-4fda-af53-d5d9c94d6893",
-        "x-ms-ratelimit-remaining-subscription-reads": "11964",
+        "x-ms-correlation-request-id": "67989012-9f4a-4e0b-b94b-c7aa90abdd3a",
+        "x-ms-ratelimit-remaining-subscription-reads": "11955",
         "x-ms-response-type": "standard",
-        "x-ms-routing-request-id": "WESTUS2:20230223T052619Z:28dc7162-4594-4fda-af53-d5d9c94d6893",
-        "x-request-time": "0.019"
-=======
-        "x-aml-cluster": "vienna-eastus-01",
-        "X-Content-Type-Options": "nosniff",
-        "x-ms-correlation-request-id": "854f007f-abcf-4bb4-a098-ef5129bc1470",
-        "x-ms-ratelimit-remaining-subscription-reads": "11979",
-        "x-ms-response-type": "standard",
-        "x-ms-routing-request-id": "CANADACENTRAL:20230222T202516Z:854f007f-abcf-4bb4-a098-ef5129bc1470",
-        "x-request-time": "0.101"
->>>>>>> ce9edaa6
+        "x-ms-routing-request-id": "WESTUS2:20230223T190037Z:67989012-9f4a-4e0b-b94b-c7aa90abdd3a",
+        "x-request-time": "0.119"
       },
       "ResponseBody": {
         "id": "/subscriptions/00000000-0000-0000-0000-000000000/resourceGroups/00000/providers/Microsoft.MachineLearningServices/workspaces/00000",
@@ -68,7 +42,6 @@
         "tags": {},
         "etag": null,
         "properties": {
-<<<<<<< HEAD
           "friendlyName": "00000",
           "description": "",
           "storageAccount": "/subscriptions/00000000-0000-0000-0000-000000000/resourceGroups/00000/providers/Microsoft.Storage/storageAccounts/saveorz2izv2bas",
@@ -121,46 +94,12 @@
     {
       "RequestUri": "https://eastus2.api.azureml.ms/content/v2.0/subscriptions/00000000-0000-0000-0000-000000000/resourceGroups/00000/providers/Microsoft.MachineLearningServices/workspaces/00000/snapshots/getByHash?hash=d3c05b496c685e7e5a204e3cebc689086bd0f622c2975d8090c18968739a464a\u0026hashVersion=202208",
       "RequestMethod": "GET",
-=======
-          "description": null,
-          "tags": null,
-          "properties": null,
-          "isDefault": true,
-          "credentials": {
-            "credentialsType": "AccountKey"
-          },
-          "datastoreType": "AzureBlob",
-          "accountName": "samcw32zcnpjldw",
-          "containerName": "azureml-blobstore-3bd2018e-4b43-401e-ad49-85df181c9e0a",
-          "endpoint": "core.windows.net",
-          "protocol": "https",
-          "serviceDataAccessAuthIdentity": "WorkspaceSystemAssignedIdentity"
-        },
-        "systemData": {
-          "createdAt": "2023-02-18T09:22:33.5645164\u002B00:00",
-          "createdBy": "779301c0-18b2-4cdc-801b-a0a3368fee0a",
-          "createdByType": "Application",
-          "lastModifiedAt": "2023-02-18T09:22:34.1712214\u002B00:00",
-          "lastModifiedBy": "779301c0-18b2-4cdc-801b-a0a3368fee0a",
-          "lastModifiedByType": "Application"
-        }
-      }
-    },
-    {
-      "RequestUri": "https://management.azure.com/subscriptions/00000000-0000-0000-0000-000000000/resourceGroups/00000/providers/Microsoft.MachineLearningServices/workspaces/00000/datastores/workspaceblobstore/listSecrets?api-version=2022-10-01",
-      "RequestMethod": "POST",
->>>>>>> ce9edaa6
       "RequestHeaders": {
         "Accept": "*/*",
         "Accept-Encoding": "gzip, deflate",
         "Connection": "keep-alive",
-<<<<<<< HEAD
         "Content-Type": "application/json; charset=UTF-8",
         "User-Agent": "azure-ai-ml/1.5.0 azsdk-python-core/1.26.3 Python/3.7.9 (Windows-10-10.0.22621-SP0)"
-=======
-        "Content-Length": "0",
-        "User-Agent": "azure-ai-ml/1.5.0 azsdk-python-mgmt-machinelearningservices/0.1.0 Python/3.10.6 (Linux-5.15.79.1-microsoft-standard-WSL2-x86_64-with-glibc2.35)"
->>>>>>> ce9edaa6
       },
       "RequestBody": null,
       "StatusCode": 200,
@@ -168,33 +107,15 @@
         "Connection": "keep-alive",
         "Content-Encoding": "gzip",
         "Content-Type": "application/json; charset=utf-8",
-<<<<<<< HEAD
-        "Date": "Thu, 23 Feb 2023 05:26:21 GMT",
+        "Date": "Thu, 23 Feb 2023 19:00:39 GMT",
         "Request-Context": "appId=cid-v1:2d2e8e63-272e-4b3c-8598-4ee570a0e70d",
         "Strict-Transport-Security": "max-age=15724800; includeSubDomains; preload",
         "Transfer-Encoding": "chunked",
         "Vary": "Accept-Encoding",
-        "x-aml-cluster": "vienna-eastus2-02",
+        "x-aml-cluster": "vienna-eastus2-01",
         "X-Content-Type-Options": "nosniff",
         "x-ms-response-type": "standard",
-        "x-request-time": "0.260"
-=======
-        "Date": "Wed, 22 Feb 2023 20:25:15 GMT",
-        "Expires": "-1",
-        "Pragma": "no-cache",
-        "Request-Context": "appId=cid-v1:2d2e8e63-272e-4b3c-8598-4ee570a0e70d",
-        "Server-Timing": "traceparent;desc=\u002200-6685c199fd9b778fce577681d644d5e4-22f92f929458b400-01\u0022",
-        "Strict-Transport-Security": "max-age=31536000; includeSubDomains",
-        "Transfer-Encoding": "chunked",
-        "Vary": "Accept-Encoding",
-        "x-aml-cluster": "vienna-eastus-01",
-        "X-Content-Type-Options": "nosniff",
-        "x-ms-correlation-request-id": "8c50af08-c5ca-490f-9c54-c7af6696960c",
-        "x-ms-ratelimit-remaining-subscription-writes": "1192",
-        "x-ms-response-type": "standard",
-        "x-ms-routing-request-id": "CANADACENTRAL:20230222T202516Z:8c50af08-c5ca-490f-9c54-c7af6696960c",
-        "x-request-time": "0.104"
->>>>>>> ce9edaa6
+        "x-request-time": "0.783"
       },
       "ResponseBody": {
         "snapshotType": "LocalFiles",
@@ -261,101 +182,13 @@
       }
     },
     {
-<<<<<<< HEAD
       "RequestUri": "https://management.azure.com/subscriptions/00000000-0000-0000-0000-000000000/resourceGroups/00000/providers/Microsoft.MachineLearningServices/workspaces/00000/codes/e7a3f40e-eb47-4499-9b80-1e5d911878f8/versions/1?api-version=2022-05-01",
       "RequestMethod": "GET",
-=======
-      "RequestUri": "https://samcw32zcnpjldw.blob.core.windows.net/azureml-blobstore-3bd2018e-4b43-401e-ad49-85df181c9e0a/LocalUpload/00000000000000000000000000000000/COMPONENT_PLACEHOLDER",
-      "RequestMethod": "HEAD",
-      "RequestHeaders": {
-        "Accept": "application/xml",
-        "Accept-Encoding": "gzip, deflate",
-        "Connection": "keep-alive",
-        "User-Agent": "azsdk-python-storage-blob/12.14.1 Python/3.10.6 (Linux-5.15.79.1-microsoft-standard-WSL2-x86_64-with-glibc2.35)",
-        "x-ms-date": "Wed, 22 Feb 2023 20:25:15 GMT",
-        "x-ms-version": "2021-08-06"
-      },
-      "RequestBody": null,
-      "StatusCode": 200,
-      "ResponseHeaders": {
-        "Accept-Ranges": "bytes",
-        "Content-Length": "35",
-        "Content-MD5": "L/DnSpFIn\u002BjaQWc\u002BsUQdcw==",
-        "Content-Type": "application/octet-stream",
-        "Date": "Wed, 22 Feb 2023 20:25:16 GMT",
-        "ETag": "\u00220x8DB1192C06E1C79\u0022",
-        "Last-Modified": "Sat, 18 Feb 2023 09:30:19 GMT",
-        "Server": [
-          "Windows-Azure-Blob/1.0",
-          "Microsoft-HTTPAPI/2.0"
-        ],
-        "Vary": "Origin",
-        "x-ms-access-tier": "Hot",
-        "x-ms-access-tier-inferred": "true",
-        "x-ms-blob-type": "BlockBlob",
-        "x-ms-creation-time": "Sat, 18 Feb 2023 09:30:19 GMT",
-        "x-ms-lease-state": "available",
-        "x-ms-lease-status": "unlocked",
-        "x-ms-meta-name": "c4b5a984-a0c9-4622-a5cf-f22114f04941",
-        "x-ms-meta-upload_status": "completed",
-        "x-ms-meta-version": "1",
-        "x-ms-server-encrypted": "true",
-        "x-ms-version": "2021-08-06"
-      },
-      "ResponseBody": null
-    },
-    {
-      "RequestUri": "https://samcw32zcnpjldw.blob.core.windows.net/azureml-blobstore-3bd2018e-4b43-401e-ad49-85df181c9e0a/az-ml-artifacts/00000000000000000000000000000000/COMPONENT_PLACEHOLDER",
-      "RequestMethod": "HEAD",
-      "RequestHeaders": {
-        "Accept": "application/xml",
-        "Accept-Encoding": "gzip, deflate",
-        "Connection": "keep-alive",
-        "User-Agent": "azsdk-python-storage-blob/12.14.1 Python/3.10.6 (Linux-5.15.79.1-microsoft-standard-WSL2-x86_64-with-glibc2.35)",
-        "x-ms-date": "Wed, 22 Feb 2023 20:25:15 GMT",
-        "x-ms-version": "2021-08-06"
-      },
-      "RequestBody": null,
-      "StatusCode": 404,
-      "ResponseHeaders": {
-        "Date": "Wed, 22 Feb 2023 20:25:16 GMT",
-        "Server": [
-          "Windows-Azure-Blob/1.0",
-          "Microsoft-HTTPAPI/2.0"
-        ],
-        "Transfer-Encoding": "chunked",
-        "Vary": "Origin",
-        "x-ms-error-code": "BlobNotFound",
-        "x-ms-version": "2021-08-06"
-      },
-      "ResponseBody": null
-    },
-    {
-      "RequestUri": "https://management.azure.com/subscriptions/00000000-0000-0000-0000-000000000/resourceGroups/00000/providers/Microsoft.MachineLearningServices/workspaces/00000/codes/c4b5a984-a0c9-4622-a5cf-f22114f04941/versions/1?api-version=2022-05-01",
-      "RequestMethod": "PUT",
->>>>>>> ce9edaa6
       "RequestHeaders": {
         "Accept": "application/json",
         "Accept-Encoding": "gzip, deflate",
         "Connection": "keep-alive",
-<<<<<<< HEAD
         "User-Agent": "azure-ai-ml/1.5.0 azsdk-python-mgmt-machinelearningservices/0.1.0 Python/3.7.9 (Windows-10-10.0.22621-SP0)"
-=======
-        "Content-Length": "288",
-        "Content-Type": "application/json",
-        "User-Agent": "azure-ai-ml/1.5.0 azsdk-python-mgmt-machinelearningservices/0.1.0 Python/3.10.6 (Linux-5.15.79.1-microsoft-standard-WSL2-x86_64-with-glibc2.35)"
-      },
-      "RequestBody": {
-        "properties": {
-          "properties": {
-            "hash_sha256": "0000000000000",
-            "hash_version": "0000000000000"
-          },
-          "isAnonymous": true,
-          "isArchived": false,
-          "codeUri": "https://samcw32zcnpjldw.blob.core.windows.net/azureml-blobstore-3bd2018e-4b43-401e-ad49-85df181c9e0a/LocalUpload/00000000000000000000000000000000"
-        }
->>>>>>> ce9edaa6
       },
       "RequestBody": null,
       "StatusCode": 200,
@@ -363,48 +196,27 @@
         "Cache-Control": "no-cache",
         "Content-Encoding": "gzip",
         "Content-Type": "application/json; charset=utf-8",
-<<<<<<< HEAD
-        "Date": "Thu, 23 Feb 2023 05:26:22 GMT",
+        "Date": "Thu, 23 Feb 2023 19:00:40 GMT",
         "Expires": "-1",
         "Pragma": "no-cache",
         "Request-Context": "appId=cid-v1:2d2e8e63-272e-4b3c-8598-4ee570a0e70d",
-        "Server-Timing": "traceparent;desc=\u002200-6555f890c55a2333e86a820de5645bbc-9c3d0f1b583ff454-01\u0022",
-=======
-        "Date": "Wed, 22 Feb 2023 20:25:18 GMT",
-        "Expires": "-1",
-        "Pragma": "no-cache",
-        "Request-Context": "appId=cid-v1:2d2e8e63-272e-4b3c-8598-4ee570a0e70d",
-        "Server-Timing": "traceparent;desc=\u002200-23cb0c946072a25a72a3fc8ee70964df-d9f44f83c7086054-01\u0022",
->>>>>>> ce9edaa6
+        "Server-Timing": "traceparent;desc=\u002200-96a8e53837951953feafc386a9d2785d-165872428c7a41c2-01\u0022",
         "Strict-Transport-Security": "max-age=31536000; includeSubDomains",
         "Transfer-Encoding": "chunked",
         "Vary": [
           "Accept-Encoding",
           "Accept-Encoding"
         ],
-<<<<<<< HEAD
         "x-aml-cluster": "vienna-eastus2-01",
         "X-Content-Type-Options": "nosniff",
-        "x-ms-correlation-request-id": "3965f1d3-4c5d-484a-a7e0-7b0bbcf52b28",
-        "x-ms-ratelimit-remaining-subscription-reads": "11963",
+        "x-ms-correlation-request-id": "898c53c6-28bc-4aab-a37a-0e1f63bc6c0a",
+        "x-ms-ratelimit-remaining-subscription-reads": "11954",
         "x-ms-response-type": "standard",
-        "x-ms-routing-request-id": "WESTUS2:20230223T052623Z:3965f1d3-4c5d-484a-a7e0-7b0bbcf52b28",
-        "x-request-time": "0.048"
+        "x-ms-routing-request-id": "WESTUS2:20230223T190041Z:898c53c6-28bc-4aab-a37a-0e1f63bc6c0a",
+        "x-request-time": "0.128"
       },
       "ResponseBody": {
         "id": "/subscriptions/00000000-0000-0000-0000-000000000/resourceGroups/00000/providers/Microsoft.MachineLearningServices/workspaces/00000/codes/e7a3f40e-eb47-4499-9b80-1e5d911878f8/versions/1",
-=======
-        "x-aml-cluster": "vienna-eastus-01",
-        "X-Content-Type-Options": "nosniff",
-        "x-ms-correlation-request-id": "e0a82301-fccd-4078-b681-f31f1d6d38e0",
-        "x-ms-ratelimit-remaining-subscription-writes": "1182",
-        "x-ms-response-type": "standard",
-        "x-ms-routing-request-id": "CANADACENTRAL:20230222T202519Z:e0a82301-fccd-4078-b681-f31f1d6d38e0",
-        "x-request-time": "0.131"
-      },
-      "ResponseBody": {
-        "id": "/subscriptions/00000000-0000-0000-0000-000000000/resourceGroups/00000/providers/Microsoft.MachineLearningServices/workspaces/00000/codes/c4b5a984-a0c9-4622-a5cf-f22114f04941/versions/1",
->>>>>>> ce9edaa6
         "name": "1",
         "type": "Microsoft.MachineLearningServices/workspaces/codes/versions",
         "properties": {
@@ -416,7 +228,6 @@
           },
           "isArchived": false,
           "isAnonymous": false,
-<<<<<<< HEAD
           "codeUri": "https://saveorz2izv2bas.blob.core.windows.net:443/2d1e66ae-8-4d828c93-7c8f-558b-b99d-d21850cf37d9/"
         },
         "systemData": {
@@ -425,26 +236,12 @@
           "createdByType": "User",
           "lastModifiedAt": "2023-02-23T02:16:10.3151666\u002B00:00",
           "lastModifiedBy": "Diondra Peck",
-=======
-          "codeUri": "https://samcw32zcnpjldw.blob.core.windows.net/azureml-blobstore-3bd2018e-4b43-401e-ad49-85df181c9e0a/LocalUpload/00000000000000000000000000000000"
-        },
-        "systemData": {
-          "createdAt": "2023-02-18T09:30:23.7478116\u002B00:00",
-          "createdBy": "Firstname Lastname",
-          "createdByType": "User",
-          "lastModifiedAt": "2023-02-22T20:25:19.5784559\u002B00:00",
-          "lastModifiedBy": "Firstname Lastname",
->>>>>>> ce9edaa6
           "lastModifiedByType": "User"
         }
       }
     },
     {
-<<<<<<< HEAD
-      "RequestUri": "https://management.azure.com/subscriptions/00000000-0000-0000-0000-000000000/resourceGroups/00000/providers/Microsoft.MachineLearningServices/workspaces/00000/components/test_785784648975/versions/0.0.1?api-version=2022-10-01",
-=======
-      "RequestUri": "https://management.azure.com/subscriptions/00000000-0000-0000-0000-000000000/resourceGroups/00000/providers/Microsoft.MachineLearningServices/workspaces/00000/components/test_970789117212/versions/0.0.1?api-version=2022-10-01",
->>>>>>> ce9edaa6
+      "RequestUri": "https://management.azure.com/subscriptions/00000000-0000-0000-0000-000000000/resourceGroups/00000/providers/Microsoft.MachineLearningServices/workspaces/00000/components/test_554058683017/versions/0.0.1?api-version=2022-10-01",
       "RequestMethod": "PUT",
       "RequestHeaders": {
         "Accept": "application/json",
@@ -452,11 +249,7 @@
         "Connection": "keep-alive",
         "Content-Length": "1286",
         "Content-Type": "application/json",
-<<<<<<< HEAD
         "User-Agent": "azure-ai-ml/1.5.0 azsdk-python-mgmt-machinelearningservices/0.1.0 Python/3.7.9 (Windows-10-10.0.22621-SP0)"
-=======
-        "User-Agent": "azure-ai-ml/1.5.0 azsdk-python-mgmt-machinelearningservices/0.1.0 Python/3.10.6 (Linux-5.15.79.1-microsoft-standard-WSL2-x86_64-with-glibc2.35)"
->>>>>>> ce9edaa6
       },
       "RequestBody": {
         "properties": {
@@ -470,15 +263,9 @@
           "isArchived": false,
           "componentSpec": {
             "command": "echo Hello World \u0026 echo $[[${{inputs.component_in_number}}]] \u0026 echo ${{inputs.component_in_path}} \u0026 echo ${{outputs.component_out_path}} \u003E ${{outputs.component_out_path}}/component_in_number",
-<<<<<<< HEAD
             "code": "azureml:/subscriptions/00000000-0000-0000-0000-000000000/resourceGroups/00000/providers/Microsoft.MachineLearningServices/workspaces/00000/codes/e7a3f40e-eb47-4499-9b80-1e5d911878f8/versions/1",
-            "environment": "azureml:AzureML-sklearn-0.24-ubuntu18.04-py37-cpu:1",
-            "name": "test_785784648975",
-=======
-            "code": "azureml:/subscriptions/00000000-0000-0000-0000-000000000/resourceGroups/00000/providers/Microsoft.MachineLearningServices/workspaces/00000/codes/c4b5a984-a0c9-4622-a5cf-f22114f04941/versions/1",
             "environment": "azureml:AzureML-sklearn-1.0-ubuntu20.04-py38-cpu:33",
-            "name": "test_970789117212",
->>>>>>> ce9edaa6
+            "name": "test_554058683017",
             "description": "This is the basic command component",
             "tags": {
               "tag": "tagvalue",
@@ -513,47 +300,25 @@
       "StatusCode": 201,
       "ResponseHeaders": {
         "Cache-Control": "no-cache",
-<<<<<<< HEAD
         "Content-Length": "2212",
         "Content-Type": "application/json; charset=utf-8",
-        "Date": "Thu, 23 Feb 2023 05:26:23 GMT",
+        "Date": "Thu, 23 Feb 2023 19:00:42 GMT",
         "Expires": "-1",
-        "Location": "https://management.azure.com/subscriptions/00000000-0000-0000-0000-000000000/resourceGroups/00000/providers/Microsoft.MachineLearningServices/workspaces/00000/components/test_785784648975/versions/0.0.1?api-version=2022-10-01",
+        "Location": "https://management.azure.com/subscriptions/00000000-0000-0000-0000-000000000/resourceGroups/00000/providers/Microsoft.MachineLearningServices/workspaces/00000/components/test_554058683017/versions/0.0.1?api-version=2022-10-01",
         "Pragma": "no-cache",
         "Request-Context": "appId=cid-v1:2d2e8e63-272e-4b3c-8598-4ee570a0e70d",
-        "Server-Timing": "traceparent;desc=\u002200-622a74ea97fbff82f2c37672f8ed67c7-e6c4d086b6579a59-01\u0022",
+        "Server-Timing": "traceparent;desc=\u002200-7d1e209fb7cb544e92d1492f58cd2796-4c4959956b946399-01\u0022",
         "Strict-Transport-Security": "max-age=31536000; includeSubDomains",
         "x-aml-cluster": "vienna-eastus2-01",
         "X-Content-Type-Options": "nosniff",
-        "x-ms-correlation-request-id": "97d7dcec-ea73-4311-aed1-2fbd1c18c71e",
-        "x-ms-ratelimit-remaining-subscription-writes": "1178",
+        "x-ms-correlation-request-id": "a6c3435d-bfeb-4203-a0de-7fc902e38019",
+        "x-ms-ratelimit-remaining-subscription-writes": "1175",
         "x-ms-response-type": "standard",
-        "x-ms-routing-request-id": "WESTUS2:20230223T052624Z:97d7dcec-ea73-4311-aed1-2fbd1c18c71e",
-        "x-request-time": "0.681"
+        "x-ms-routing-request-id": "WESTUS2:20230223T190043Z:a6c3435d-bfeb-4203-a0de-7fc902e38019",
+        "x-request-time": "1.513"
       },
       "ResponseBody": {
-        "id": "/subscriptions/00000000-0000-0000-0000-000000000/resourceGroups/00000/providers/Microsoft.MachineLearningServices/workspaces/00000/components/test_785784648975/versions/0.0.1",
-=======
-        "Content-Length": "1776",
-        "Content-Type": "application/json; charset=utf-8",
-        "Date": "Wed, 22 Feb 2023 20:25:20 GMT",
-        "Expires": "-1",
-        "Location": "https://management.azure.com/subscriptions/00000000-0000-0000-0000-000000000/resourceGroups/00000/providers/Microsoft.MachineLearningServices/workspaces/00000/components/test_970789117212/versions/0.0.1?api-version=2022-10-01",
-        "Pragma": "no-cache",
-        "Request-Context": "appId=cid-v1:2d2e8e63-272e-4b3c-8598-4ee570a0e70d",
-        "Server-Timing": "traceparent;desc=\u002200-35d9514914da7a86e8477b8824da0bcf-d3f12d7a1f703f16-01\u0022",
-        "Strict-Transport-Security": "max-age=31536000; includeSubDomains",
-        "x-aml-cluster": "vienna-eastus-01",
-        "X-Content-Type-Options": "nosniff",
-        "x-ms-correlation-request-id": "4f136816-db18-4f47-9aab-fa7df258eb08",
-        "x-ms-ratelimit-remaining-subscription-writes": "1181",
-        "x-ms-response-type": "standard",
-        "x-ms-routing-request-id": "CANADACENTRAL:20230222T202521Z:4f136816-db18-4f47-9aab-fa7df258eb08",
-        "x-request-time": "0.882"
-      },
-      "ResponseBody": {
-        "id": "/subscriptions/00000000-0000-0000-0000-000000000/resourceGroups/00000/providers/Microsoft.MachineLearningServices/workspaces/00000/components/test_970789117212/versions/0.0.1",
->>>>>>> ce9edaa6
+        "id": "/subscriptions/00000000-0000-0000-0000-000000000/resourceGroups/00000/providers/Microsoft.MachineLearningServices/workspaces/00000/components/test_554058683017/versions/0.0.1",
         "name": "0.0.1",
         "type": "Microsoft.MachineLearningServices/workspaces/components/versions",
         "properties": {
@@ -566,11 +331,7 @@
           "isArchived": false,
           "isAnonymous": false,
           "componentSpec": {
-<<<<<<< HEAD
-            "name": "test_785784648975",
-=======
-            "name": "test_970789117212",
->>>>>>> ce9edaa6
+            "name": "test_554058683017",
             "version": "0.0.1",
             "display_name": "CommandComponentBasic",
             "is_deterministic": "True",
@@ -598,13 +359,8 @@
                 "type": "uri_folder"
               }
             },
-<<<<<<< HEAD
             "code": "azureml:/subscriptions/00000000-0000-0000-0000-000000000/resourceGroups/00000/providers/Microsoft.MachineLearningServices/workspaces/00000/codes/e7a3f40e-eb47-4499-9b80-1e5d911878f8/versions/1",
-            "environment": "azureml://registries/azureml/environments/AzureML-sklearn-0.24-ubuntu18.04-py37-cpu/versions/1",
-=======
-            "code": "azureml:/subscriptions/00000000-0000-0000-0000-000000000/resourceGroups/00000/providers/Microsoft.MachineLearningServices/workspaces/00000/codes/c4b5a984-a0c9-4622-a5cf-f22114f04941/versions/1",
             "environment": "azureml://registries/azureml/environments/AzureML-sklearn-1.0-ubuntu20.04-py38-cpu/versions/33",
->>>>>>> ce9edaa6
             "resources": {
               "instance_count": "1"
             },
@@ -613,19 +369,11 @@
           }
         },
         "systemData": {
-<<<<<<< HEAD
-          "createdAt": "2023-02-23T05:26:24.1419309\u002B00:00",
+          "createdAt": "2023-02-23T19:00:42.9981188\u002B00:00",
           "createdBy": "Diondra Peck",
           "createdByType": "User",
-          "lastModifiedAt": "2023-02-23T05:26:24.2043709\u002B00:00",
+          "lastModifiedAt": "2023-02-23T19:00:43.0620025\u002B00:00",
           "lastModifiedBy": "Diondra Peck",
-=======
-          "createdAt": "2023-02-22T20:25:21.2002316\u002B00:00",
-          "createdBy": "Firstname Lastname",
-          "createdByType": "User",
-          "lastModifiedAt": "2023-02-22T20:25:21.2727078\u002B00:00",
-          "lastModifiedBy": "Firstname Lastname",
->>>>>>> ce9edaa6
           "lastModifiedByType": "User"
         }
       }
@@ -637,11 +385,7 @@
         "Accept": "application/json",
         "Accept-Encoding": "gzip, deflate",
         "Connection": "keep-alive",
-<<<<<<< HEAD
         "User-Agent": "azure-ai-ml/1.5.0 azsdk-python-mgmt-machinelearningservices/0.1.0 Python/3.7.9 (Windows-10-10.0.22621-SP0)"
-=======
-        "User-Agent": "azure-ai-ml/1.5.0 azsdk-python-mgmt-machinelearningservices/0.1.0 Python/3.10.6 (Linux-5.15.79.1-microsoft-standard-WSL2-x86_64-with-glibc2.35)"
->>>>>>> ce9edaa6
       },
       "RequestBody": null,
       "StatusCode": 200,
@@ -649,1086 +393,900 @@
         "Cache-Control": "no-cache",
         "Content-Encoding": "gzip",
         "Content-Type": "application/json; charset=utf-8",
-<<<<<<< HEAD
-        "Date": "Thu, 23 Feb 2023 05:26:24 GMT",
+        "Date": "Thu, 23 Feb 2023 19:00:44 GMT",
         "Expires": "-1",
         "Pragma": "no-cache",
         "Request-Context": "appId=cid-v1:2d2e8e63-272e-4b3c-8598-4ee570a0e70d",
-        "Server-Timing": "traceparent;desc=\u002200-eaa08b9a878af96dd68621c6a9fd3535-534be92fae37e92c-01\u0022",
-=======
-        "Date": "Wed, 22 Feb 2023 20:25:21 GMT",
-        "Expires": "-1",
-        "Pragma": "no-cache",
-        "Request-Context": "appId=cid-v1:2d2e8e63-272e-4b3c-8598-4ee570a0e70d",
-        "Server-Timing": "traceparent;desc=\u002200-81e1662bd4d911e37d29246e923d3c9c-c4a0b5bf1cc5a8ec-01\u0022",
->>>>>>> ce9edaa6
+        "Server-Timing": "traceparent;desc=\u002200-a2b987111f5992d5fced3de7bc14870d-bced9ba1ceb2e62b-01\u0022",
         "Strict-Transport-Security": "max-age=31536000; includeSubDomains",
         "Transfer-Encoding": "chunked",
         "Vary": [
           "Accept-Encoding",
           "Accept-Encoding"
         ],
-<<<<<<< HEAD
         "x-aml-cluster": "vienna-eastus2-01",
         "X-Content-Type-Options": "nosniff",
-        "x-ms-correlation-request-id": "16546422-6f36-4f1e-956f-f3f3954a4ca9",
-        "x-ms-ratelimit-remaining-subscription-reads": "11962",
+        "x-ms-correlation-request-id": "ae818e9f-50da-44c1-aac1-fff036b2358b",
+        "x-ms-ratelimit-remaining-subscription-reads": "11953",
         "x-ms-response-type": "standard",
-        "x-ms-routing-request-id": "WESTUS2:20230223T052625Z:16546422-6f36-4f1e-956f-f3f3954a4ca9",
-        "x-request-time": "0.655"
-=======
-        "x-aml-cluster": "vienna-eastus-01",
-        "X-Content-Type-Options": "nosniff",
-        "x-ms-correlation-request-id": "1207c102-4491-4291-aec3-41d329e7cdb5",
-        "x-ms-ratelimit-remaining-subscription-reads": "11978",
-        "x-ms-response-type": "standard",
-        "x-ms-routing-request-id": "CANADACENTRAL:20230222T202522Z:1207c102-4491-4291-aec3-41d329e7cdb5",
-        "x-request-time": "1.135"
->>>>>>> ce9edaa6
+        "x-ms-routing-request-id": "WESTUS2:20230223T190045Z:ae818e9f-50da-44c1-aac1-fff036b2358b",
+        "x-request-time": "1.570"
       },
       "ResponseBody": {
         "value": [
           {
-<<<<<<< HEAD
-            "id": "/subscriptions/00000000-0000-0000-0000-000000000/resourceGroups/00000/providers/Microsoft.MachineLearningServices/workspaces/00000/components/test_391114751008",
-            "name": "test_391114751008",
-=======
-            "id": "/subscriptions/00000000-0000-0000-0000-000000000/resourceGroups/00000/providers/Microsoft.MachineLearningServices/workspaces/00000/components/test_259291757212",
-            "name": "test_259291757212",
->>>>>>> ce9edaa6
-            "type": "Microsoft.MachineLearningServices/workspaces/components",
-            "properties": {
-              "description": "",
-              "tags": {},
-              "properties": {},
-              "isArchived": false,
-              "latestVersion": null,
-<<<<<<< HEAD
-              "nextVersion": "2023-02-23-05-26-25-2038437"
-            },
-            "systemData": {
-              "createdAt": "2023-02-23T05:26:07.2212222\u002B00:00",
-              "createdBy": "Diondra Peck",
-              "createdByType": "User",
-              "lastModifiedAt": "2023-02-23T05:26:07.2832563\u002B00:00",
-              "lastModifiedBy": "Diondra Peck",
-=======
-              "nextVersion": "2023-02-22-20-25-22-6024358"
-            },
-            "systemData": {
-              "createdAt": "2023-02-22T20:24:52.0709996\u002B00:00",
-              "createdBy": "Firstname Lastname",
-              "createdByType": "User",
-              "lastModifiedAt": "2023-02-22T20:24:52.184285\u002B00:00",
-              "lastModifiedBy": "Firstname Lastname",
->>>>>>> ce9edaa6
-              "lastModifiedByType": "User"
-            }
-          },
-          {
-<<<<<<< HEAD
-            "id": "/subscriptions/00000000-0000-0000-0000-000000000/resourceGroups/00000/providers/Microsoft.MachineLearningServices/workspaces/00000/components/test_298907208548",
-            "name": "test_298907208548",
-=======
-            "id": "/subscriptions/00000000-0000-0000-0000-000000000/resourceGroups/00000/providers/Microsoft.MachineLearningServices/workspaces/00000/components/test_59061373297",
-            "name": "test_59061373297",
->>>>>>> ce9edaa6
-            "type": "Microsoft.MachineLearningServices/workspaces/components",
-            "properties": {
-              "description": "",
-              "tags": {},
-              "properties": {},
-              "isArchived": false,
-              "latestVersion": null,
-<<<<<<< HEAD
-              "nextVersion": "2023-02-23-05-26-25-2039062"
-            },
-            "systemData": {
-              "createdAt": "2023-02-23T05:26:00.7579068\u002B00:00",
-              "createdBy": "Diondra Peck",
-              "createdByType": "User",
-              "lastModifiedAt": "2023-02-23T05:26:00.8335479\u002B00:00",
-              "lastModifiedBy": "Diondra Peck",
-=======
-              "nextVersion": "2023-02-22-20-25-22-6024810"
-            },
-            "systemData": {
-              "createdAt": "2023-02-22T20:22:59.1696857\u002B00:00",
-              "createdBy": "Firstname Lastname",
-              "createdByType": "User",
-              "lastModifiedAt": "2023-02-22T20:22:59.2683718\u002B00:00",
-              "lastModifiedBy": "Firstname Lastname",
->>>>>>> ce9edaa6
-              "lastModifiedByType": "User"
-            }
-          },
-          {
-<<<<<<< HEAD
-            "id": "/subscriptions/00000000-0000-0000-0000-000000000/resourceGroups/00000/providers/Microsoft.MachineLearningServices/workspaces/00000/components/test_354383310816",
-            "name": "test_354383310816",
-=======
-            "id": "/subscriptions/00000000-0000-0000-0000-000000000/resourceGroups/00000/providers/Microsoft.MachineLearningServices/workspaces/00000/components/test_187426387608",
-            "name": "test_187426387608",
->>>>>>> ce9edaa6
-            "type": "Microsoft.MachineLearningServices/workspaces/components",
-            "properties": {
-              "description": "",
-              "tags": {},
-              "properties": {},
-              "isArchived": false,
-              "latestVersion": null,
-<<<<<<< HEAD
-              "nextVersion": "2023-02-23-05-26-25-2039299"
-            },
-            "systemData": {
-              "createdAt": "2023-02-23T05:25:54.5857624\u002B00:00",
-              "createdBy": "Diondra Peck",
-              "createdByType": "User",
-              "lastModifiedAt": "2023-02-23T05:25:54.6847755\u002B00:00",
-              "lastModifiedBy": "Diondra Peck",
-=======
-              "nextVersion": "2023-02-22-20-25-22-6024976"
-            },
-            "systemData": {
-              "createdAt": "2023-02-22T20:11:58.9872941\u002B00:00",
-              "createdBy": "Firstname Lastname",
-              "createdByType": "User",
-              "lastModifiedAt": "2023-02-22T20:11:59.0681327\u002B00:00",
-              "lastModifiedBy": "Firstname Lastname",
->>>>>>> ce9edaa6
-              "lastModifiedByType": "User"
-            }
-          },
-          {
-<<<<<<< HEAD
-            "id": "/subscriptions/00000000-0000-0000-0000-000000000/resourceGroups/00000/providers/Microsoft.MachineLearningServices/workspaces/00000/components/test_77209375932",
-            "name": "test_77209375932",
-=======
-            "id": "/subscriptions/00000000-0000-0000-0000-000000000/resourceGroups/00000/providers/Microsoft.MachineLearningServices/workspaces/00000/components/test_427710927026",
-            "name": "test_427710927026",
->>>>>>> ce9edaa6
-            "type": "Microsoft.MachineLearningServices/workspaces/components",
-            "properties": {
-              "description": "",
-              "tags": {},
-              "properties": {},
-              "isArchived": false,
-              "latestVersion": null,
-<<<<<<< HEAD
-              "nextVersion": "2023-02-23-05-26-25-2039531"
-            },
-            "systemData": {
-              "createdAt": "2023-02-23T05:25:47.7340878\u002B00:00",
-              "createdBy": "Diondra Peck",
-              "createdByType": "User",
-              "lastModifiedAt": "2023-02-23T05:25:47.8177079\u002B00:00",
-              "lastModifiedBy": "Diondra Peck",
-=======
-              "nextVersion": "2023-02-22-20-25-22-6025134"
-            },
-            "systemData": {
-              "createdAt": "2023-02-22T20:09:32.2098668\u002B00:00",
-              "createdBy": "Firstname Lastname",
-              "createdByType": "User",
-              "lastModifiedAt": "2023-02-22T20:09:32.2858411\u002B00:00",
-              "lastModifiedBy": "Firstname Lastname",
->>>>>>> ce9edaa6
-              "lastModifiedByType": "User"
-            }
-          },
-          {
-<<<<<<< HEAD
-            "id": "/subscriptions/00000000-0000-0000-0000-000000000/resourceGroups/00000/providers/Microsoft.MachineLearningServices/workspaces/00000/components/test_86198624506",
-            "name": "test_86198624506",
-=======
-            "id": "/subscriptions/00000000-0000-0000-0000-000000000/resourceGroups/00000/providers/Microsoft.MachineLearningServices/workspaces/00000/components/test_78365164701",
-            "name": "test_78365164701",
->>>>>>> ce9edaa6
-            "type": "Microsoft.MachineLearningServices/workspaces/components",
-            "properties": {
-              "description": "",
-              "tags": {},
-              "properties": {},
-              "isArchived": false,
-              "latestVersion": null,
-<<<<<<< HEAD
-              "nextVersion": "2023-02-23-05-26-25-2039758"
-            },
-            "systemData": {
-              "createdAt": "2023-02-23T05:25:40.7635988\u002B00:00",
-              "createdBy": "Diondra Peck",
-              "createdByType": "User",
-              "lastModifiedAt": "2023-02-23T05:25:40.8251072\u002B00:00",
-              "lastModifiedBy": "Diondra Peck",
-=======
-              "nextVersion": "2023-02-22-20-25-22-6025386"
-            },
-            "systemData": {
-              "createdAt": "2023-02-22T19:50:01.8185497\u002B00:00",
-              "createdBy": "Firstname Lastname",
-              "createdByType": "User",
-              "lastModifiedAt": "2023-02-22T19:50:01.895908\u002B00:00",
-              "lastModifiedBy": "Firstname Lastname",
->>>>>>> ce9edaa6
-              "lastModifiedByType": "User"
-            }
-          },
-          {
-<<<<<<< HEAD
-            "id": "/subscriptions/00000000-0000-0000-0000-000000000/resourceGroups/00000/providers/Microsoft.MachineLearningServices/workspaces/00000/components/test_181522177403",
-            "name": "test_181522177403",
-=======
-            "id": "/subscriptions/00000000-0000-0000-0000-000000000/resourceGroups/00000/providers/Microsoft.MachineLearningServices/workspaces/00000/components/test_677799378887",
-            "name": "test_677799378887",
->>>>>>> ce9edaa6
-            "type": "Microsoft.MachineLearningServices/workspaces/components",
-            "properties": {
-              "description": "",
-              "tags": {},
-              "properties": {},
-              "isArchived": false,
-              "latestVersion": null,
-<<<<<<< HEAD
-              "nextVersion": "2023-02-23-05-26-25-2039950"
-            },
-            "systemData": {
-              "createdAt": "2023-02-23T05:25:33.4439641\u002B00:00",
-              "createdBy": "Diondra Peck",
-              "createdByType": "User",
-              "lastModifiedAt": "2023-02-23T05:25:33.5224295\u002B00:00",
-              "lastModifiedBy": "Diondra Peck",
-=======
-              "nextVersion": "2023-02-22-20-25-22-6025615"
-            },
-            "systemData": {
-              "createdAt": "2023-02-22T19:49:08.9021482\u002B00:00",
-              "createdBy": "Firstname Lastname",
-              "createdByType": "User",
-              "lastModifiedAt": "2023-02-22T19:49:09.0015434\u002B00:00",
-              "lastModifiedBy": "Firstname Lastname",
->>>>>>> ce9edaa6
-              "lastModifiedByType": "User"
-            }
-          },
-          {
-<<<<<<< HEAD
-            "id": "/subscriptions/00000000-0000-0000-0000-000000000/resourceGroups/00000/providers/Microsoft.MachineLearningServices/workspaces/00000/components/test_394841728238",
-            "name": "test_394841728238",
-=======
-            "id": "/subscriptions/00000000-0000-0000-0000-000000000/resourceGroups/00000/providers/Microsoft.MachineLearningServices/workspaces/00000/components/test_740081642584",
-            "name": "test_740081642584",
->>>>>>> ce9edaa6
-            "type": "Microsoft.MachineLearningServices/workspaces/components",
-            "properties": {
-              "description": "",
-              "tags": {},
-              "properties": {},
-              "isArchived": false,
-              "latestVersion": null,
-<<<<<<< HEAD
-              "nextVersion": "2023-02-23-05-26-25-2040124"
-            },
-            "systemData": {
-              "createdAt": "2023-02-23T05:25:29.4374799\u002B00:00",
-              "createdBy": "Diondra Peck",
-              "createdByType": "User",
-              "lastModifiedAt": "2023-02-23T05:25:29.5050182\u002B00:00",
-              "lastModifiedBy": "Diondra Peck",
-=======
-              "nextVersion": "2023-02-22-20-25-22-6025853"
-            },
-            "systemData": {
-              "createdAt": "2023-02-22T19:35:25.4549081\u002B00:00",
-              "createdBy": "Firstname Lastname",
-              "createdByType": "User",
-              "lastModifiedAt": "2023-02-22T19:35:25.5297038\u002B00:00",
-              "lastModifiedBy": "Firstname Lastname",
->>>>>>> ce9edaa6
-              "lastModifiedByType": "User"
-            }
-          },
-          {
-<<<<<<< HEAD
-            "id": "/subscriptions/00000000-0000-0000-0000-000000000/resourceGroups/00000/providers/Microsoft.MachineLearningServices/workspaces/00000/components/test_618894753806",
-            "name": "test_618894753806",
-=======
-            "id": "/subscriptions/00000000-0000-0000-0000-000000000/resourceGroups/00000/providers/Microsoft.MachineLearningServices/workspaces/00000/components/test_225734522059",
-            "name": "test_225734522059",
->>>>>>> ce9edaa6
-            "type": "Microsoft.MachineLearningServices/workspaces/components",
-            "properties": {
-              "description": "",
-              "tags": {},
-              "properties": {},
-              "isArchived": false,
-              "latestVersion": null,
-<<<<<<< HEAD
-              "nextVersion": "2023-02-23-05-26-25-2040281"
-            },
-            "systemData": {
-              "createdAt": "2023-02-23T05:25:25.049421\u002B00:00",
-              "createdBy": "Diondra Peck",
-              "createdByType": "User",
-              "lastModifiedAt": "2023-02-23T05:25:25.1189142\u002B00:00",
-              "lastModifiedBy": "Diondra Peck",
-=======
-              "nextVersion": "2023-02-22-20-25-22-6026073"
-            },
-            "systemData": {
-              "createdAt": "2023-02-22T19:32:47.2734159\u002B00:00",
-              "createdBy": "Firstname Lastname",
-              "createdByType": "User",
-              "lastModifiedAt": "2023-02-22T19:32:47.3432025\u002B00:00",
-              "lastModifiedBy": "Firstname Lastname",
->>>>>>> ce9edaa6
-              "lastModifiedByType": "User"
-            }
-          },
-          {
-<<<<<<< HEAD
-            "id": "/subscriptions/00000000-0000-0000-0000-000000000/resourceGroups/00000/providers/Microsoft.MachineLearningServices/workspaces/00000/components/test_7598215794",
-            "name": "test_7598215794",
-=======
+            "id": "/subscriptions/00000000-0000-0000-0000-000000000/resourceGroups/00000/providers/Microsoft.MachineLearningServices/workspaces/00000/components/test_640970246039",
+            "name": "test_640970246039",
+            "type": "Microsoft.MachineLearningServices/workspaces/components",
+            "properties": {
+              "description": "",
+              "tags": {},
+              "properties": {},
+              "isArchived": false,
+              "latestVersion": null,
+              "nextVersion": "2023-02-23-19-00-44-9765496"
+            },
+            "systemData": {
+              "createdAt": "2023-02-23T19:00:34.9128145\u002B00:00",
+              "createdBy": "Diondra Peck",
+              "createdByType": "User",
+              "lastModifiedAt": "2023-02-23T19:00:34.9717122\u002B00:00",
+              "lastModifiedBy": "Diondra Peck",
+              "lastModifiedByType": "User"
+            }
+          },
+          {
+            "id": "/subscriptions/00000000-0000-0000-0000-000000000/resourceGroups/00000/providers/Microsoft.MachineLearningServices/workspaces/00000/components/test_583190062197",
+            "name": "test_583190062197",
+            "type": "Microsoft.MachineLearningServices/workspaces/components",
+            "properties": {
+              "description": "",
+              "tags": {},
+              "properties": {},
+              "isArchived": false,
+              "latestVersion": null,
+              "nextVersion": "2023-02-23-19-00-44-9766091"
+            },
+            "systemData": {
+              "createdAt": "2023-02-23T19:00:24.9575172\u002B00:00",
+              "createdBy": "Diondra Peck",
+              "createdByType": "User",
+              "lastModifiedAt": "2023-02-23T19:00:25.0219431\u002B00:00",
+              "lastModifiedBy": "Diondra Peck",
+              "lastModifiedByType": "User"
+            }
+          },
+          {
+            "id": "/subscriptions/00000000-0000-0000-0000-000000000/resourceGroups/00000/providers/Microsoft.MachineLearningServices/workspaces/00000/components/test_326801949558",
+            "name": "test_326801949558",
+            "type": "Microsoft.MachineLearningServices/workspaces/components",
+            "properties": {
+              "description": "",
+              "tags": {},
+              "properties": {},
+              "isArchived": false,
+              "latestVersion": null,
+              "nextVersion": "2023-02-23-19-00-44-9766336"
+            },
+            "systemData": {
+              "createdAt": "2023-02-23T19:00:15.0095758\u002B00:00",
+              "createdBy": "Diondra Peck",
+              "createdByType": "User",
+              "lastModifiedAt": "2023-02-23T19:00:15.0771981\u002B00:00",
+              "lastModifiedBy": "Diondra Peck",
+              "lastModifiedByType": "User"
+            }
+          },
+          {
+            "id": "/subscriptions/00000000-0000-0000-0000-000000000/resourceGroups/00000/providers/Microsoft.MachineLearningServices/workspaces/00000/components/test_462151453740",
+            "name": "test_462151453740",
+            "type": "Microsoft.MachineLearningServices/workspaces/components",
+            "properties": {
+              "description": "",
+              "tags": {},
+              "properties": {},
+              "isArchived": false,
+              "latestVersion": null,
+              "nextVersion": "2023-02-23-19-00-44-9766560"
+            },
+            "systemData": {
+              "createdAt": "2023-02-23T19:00:07.217353\u002B00:00",
+              "createdBy": "Diondra Peck",
+              "createdByType": "User",
+              "lastModifiedAt": "2023-02-23T19:00:07.2778527\u002B00:00",
+              "lastModifiedBy": "Diondra Peck",
+              "lastModifiedByType": "User"
+            }
+          },
+          {
+            "id": "/subscriptions/00000000-0000-0000-0000-000000000/resourceGroups/00000/providers/Microsoft.MachineLearningServices/workspaces/00000/components/test_336145136062",
+            "name": "test_336145136062",
+            "type": "Microsoft.MachineLearningServices/workspaces/components",
+            "properties": {
+              "description": "",
+              "tags": {},
+              "properties": {},
+              "isArchived": false,
+              "latestVersion": null,
+              "nextVersion": "2023-02-23-19-00-44-9766797"
+            },
+            "systemData": {
+              "createdAt": "2023-02-23T18:59:58.1503627\u002B00:00",
+              "createdBy": "Diondra Peck",
+              "createdByType": "User",
+              "lastModifiedAt": "2023-02-23T18:59:58.209478\u002B00:00",
+              "lastModifiedBy": "Diondra Peck",
+              "lastModifiedByType": "User"
+            }
+          },
+          {
+            "id": "/subscriptions/00000000-0000-0000-0000-000000000/resourceGroups/00000/providers/Microsoft.MachineLearningServices/workspaces/00000/components/test_383710058836",
+            "name": "test_383710058836",
+            "type": "Microsoft.MachineLearningServices/workspaces/components",
+            "properties": {
+              "description": "",
+              "tags": {},
+              "properties": {},
+              "isArchived": false,
+              "latestVersion": null,
+              "nextVersion": "2023-02-23-19-00-44-9767020"
+            },
+            "systemData": {
+              "createdAt": "2023-02-23T18:59:49.0901016\u002B00:00",
+              "createdBy": "Diondra Peck",
+              "createdByType": "User",
+              "lastModifiedAt": "2023-02-23T18:59:49.1529774\u002B00:00",
+              "lastModifiedBy": "Diondra Peck",
+              "lastModifiedByType": "User"
+            }
+          },
+          {
+            "id": "/subscriptions/00000000-0000-0000-0000-000000000/resourceGroups/00000/providers/Microsoft.MachineLearningServices/workspaces/00000/components/test_230626122742",
+            "name": "test_230626122742",
+            "type": "Microsoft.MachineLearningServices/workspaces/components",
+            "properties": {
+              "description": "",
+              "tags": {},
+              "properties": {},
+              "isArchived": false,
+              "latestVersion": null,
+              "nextVersion": "2023-02-23-19-00-44-9767234"
+            },
+            "systemData": {
+              "createdAt": "2023-02-23T18:26:57.0679061\u002B00:00",
+              "createdBy": "Diondra Peck",
+              "createdByType": "User",
+              "lastModifiedAt": "2023-02-23T18:26:57.1439184\u002B00:00",
+              "lastModifiedBy": "Diondra Peck",
+              "lastModifiedByType": "User"
+            }
+          },
+          {
+            "id": "/subscriptions/00000000-0000-0000-0000-000000000/resourceGroups/00000/providers/Microsoft.MachineLearningServices/workspaces/00000/components/test_167692938781",
+            "name": "test_167692938781",
+            "type": "Microsoft.MachineLearningServices/workspaces/components",
+            "properties": {
+              "description": "",
+              "tags": {},
+              "properties": {},
+              "isArchived": false,
+              "latestVersion": null,
+              "nextVersion": "2023-02-23-19-00-44-9767453"
+            },
+            "systemData": {
+              "createdAt": "2023-02-23T18:26:29.2480656\u002B00:00",
+              "createdBy": "Diondra Peck",
+              "createdByType": "User",
+              "lastModifiedAt": "2023-02-23T18:26:29.3405005\u002B00:00",
+              "lastModifiedBy": "Diondra Peck",
+              "lastModifiedByType": "User"
+            }
+          },
+          {
+            "id": "/subscriptions/00000000-0000-0000-0000-000000000/resourceGroups/00000/providers/Microsoft.MachineLearningServices/workspaces/00000/components/test_739063186402",
+            "name": "test_739063186402",
+            "type": "Microsoft.MachineLearningServices/workspaces/components",
+            "properties": {
+              "description": "",
+              "tags": {},
+              "properties": {},
+              "isArchived": false,
+              "latestVersion": null,
+              "nextVersion": "2023-02-23-19-00-44-9767669"
+            },
+            "systemData": {
+              "createdAt": "2023-02-23T08:04:35.3141246\u002B00:00",
+              "createdBy": "Diondra Peck",
+              "createdByType": "User",
+              "lastModifiedAt": "2023-02-23T08:04:35.405043\u002B00:00",
+              "lastModifiedBy": "Diondra Peck",
+              "lastModifiedByType": "User"
+            }
+          },
+          {
+            "id": "/subscriptions/00000000-0000-0000-0000-000000000/resourceGroups/00000/providers/Microsoft.MachineLearningServices/workspaces/00000/components/test_265214579674",
+            "name": "test_265214579674",
+            "type": "Microsoft.MachineLearningServices/workspaces/components",
+            "properties": {
+              "description": "",
+              "tags": {},
+              "properties": {},
+              "isArchived": false,
+              "latestVersion": null,
+              "nextVersion": "2023-02-23-19-00-44-9767885"
+            },
+            "systemData": {
+              "createdAt": "2023-02-23T08:04:14.5992659\u002B00:00",
+              "createdBy": "Diondra Peck",
+              "createdByType": "User",
+              "lastModifiedAt": "2023-02-23T08:04:14.6680855\u002B00:00",
+              "lastModifiedBy": "Diondra Peck",
+              "lastModifiedByType": "User"
+            }
+          },
+          {
+            "id": "/subscriptions/00000000-0000-0000-0000-000000000/resourceGroups/00000/providers/Microsoft.MachineLearningServices/workspaces/00000/components/test_969427308486",
+            "name": "test_969427308486",
+            "type": "Microsoft.MachineLearningServices/workspaces/components",
+            "properties": {
+              "description": "",
+              "tags": {},
+              "properties": {},
+              "isArchived": false,
+              "latestVersion": null,
+              "nextVersion": "2023-02-23-19-00-44-9768095"
+            },
+            "systemData": {
+              "createdAt": "2023-02-23T08:03:14.0134771\u002B00:00",
+              "createdBy": "Diondra Peck",
+              "createdByType": "User",
+              "lastModifiedAt": "2023-02-23T08:03:14.0663394\u002B00:00",
+              "lastModifiedBy": "Diondra Peck",
+              "lastModifiedByType": "User"
+            }
+          },
+          {
+            "id": "/subscriptions/00000000-0000-0000-0000-000000000/resourceGroups/00000/providers/Microsoft.MachineLearningServices/workspaces/00000/components/test_888378645663",
+            "name": "test_888378645663",
+            "type": "Microsoft.MachineLearningServices/workspaces/components",
+            "properties": {
+              "description": "",
+              "tags": {},
+              "properties": {},
+              "isArchived": false,
+              "latestVersion": null,
+              "nextVersion": "2023-02-23-19-00-44-9768307"
+            },
+            "systemData": {
+              "createdAt": "2023-02-23T08:02:55.7671021\u002B00:00",
+              "createdBy": "Diondra Peck",
+              "createdByType": "User",
+              "lastModifiedAt": "2023-02-23T08:02:55.833872\u002B00:00",
+              "lastModifiedBy": "Diondra Peck",
+              "lastModifiedByType": "User"
+            }
+          },
+          {
+            "id": "/subscriptions/00000000-0000-0000-0000-000000000/resourceGroups/00000/providers/Microsoft.MachineLearningServices/workspaces/00000/components/test_839647576447",
+            "name": "test_839647576447",
+            "type": "Microsoft.MachineLearningServices/workspaces/components",
+            "properties": {
+              "description": "",
+              "tags": {},
+              "properties": {},
+              "isArchived": false,
+              "latestVersion": null,
+              "nextVersion": "2023-02-23-19-00-44-9768511"
+            },
+            "systemData": {
+              "createdAt": "2023-02-23T08:02:36.263581\u002B00:00",
+              "createdBy": "Diondra Peck",
+              "createdByType": "User",
+              "lastModifiedAt": "2023-02-23T08:02:36.3214082\u002B00:00",
+              "lastModifiedBy": "Diondra Peck",
+              "lastModifiedByType": "User"
+            }
+          },
+          {
+            "id": "/subscriptions/00000000-0000-0000-0000-000000000/resourceGroups/00000/providers/Microsoft.MachineLearningServices/workspaces/00000/components/test_221157779605",
+            "name": "test_221157779605",
+            "type": "Microsoft.MachineLearningServices/workspaces/components",
+            "properties": {
+              "description": "",
+              "tags": {},
+              "properties": {},
+              "isArchived": false,
+              "latestVersion": null,
+              "nextVersion": "2023-02-23-19-00-44-9768743"
+            },
+            "systemData": {
+              "createdAt": "2023-02-23T08:01:46.0857888\u002B00:00",
+              "createdBy": "Diondra Peck",
+              "createdByType": "User",
+              "lastModifiedAt": "2023-02-23T08:01:46.1490826\u002B00:00",
+              "lastModifiedBy": "Diondra Peck",
+              "lastModifiedByType": "User"
+            }
+          },
+          {
+            "id": "/subscriptions/00000000-0000-0000-0000-000000000/resourceGroups/00000/providers/Microsoft.MachineLearningServices/workspaces/00000/components/test_363084956831",
+            "name": "test_363084956831",
+            "type": "Microsoft.MachineLearningServices/workspaces/components",
+            "properties": {
+              "description": "",
+              "tags": {},
+              "properties": {},
+              "isArchived": false,
+              "latestVersion": null,
+              "nextVersion": "2023-02-23-19-00-44-9768952"
+            },
+            "systemData": {
+              "createdAt": "2023-02-23T08:00:57.0953284\u002B00:00",
+              "createdBy": "Diondra Peck",
+              "createdByType": "User",
+              "lastModifiedAt": "2023-02-23T08:00:57.165537\u002B00:00",
+              "lastModifiedBy": "Diondra Peck",
+              "lastModifiedByType": "User"
+            }
+          },
+          {
+            "id": "/subscriptions/00000000-0000-0000-0000-000000000/resourceGroups/00000/providers/Microsoft.MachineLearningServices/workspaces/00000/components/test_933013084535",
+            "name": "test_933013084535",
+            "type": "Microsoft.MachineLearningServices/workspaces/components",
+            "properties": {
+              "description": "",
+              "tags": {},
+              "properties": {},
+              "isArchived": false,
+              "latestVersion": null,
+              "nextVersion": "2023-02-23-19-00-44-9769180"
+            },
+            "systemData": {
+              "createdAt": "2023-02-23T08:00:06.7649859\u002B00:00",
+              "createdBy": "Diondra Peck",
+              "createdByType": "User",
+              "lastModifiedAt": "2023-02-23T08:00:06.8274079\u002B00:00",
+              "lastModifiedBy": "Diondra Peck",
+              "lastModifiedByType": "User"
+            }
+          },
+          {
+            "id": "/subscriptions/00000000-0000-0000-0000-000000000/resourceGroups/00000/providers/Microsoft.MachineLearningServices/workspaces/00000/components/test_324126729371",
+            "name": "test_324126729371",
+            "type": "Microsoft.MachineLearningServices/workspaces/components",
+            "properties": {
+              "description": "",
+              "tags": {},
+              "properties": {},
+              "isArchived": false,
+              "latestVersion": null,
+              "nextVersion": "2023-02-23-19-00-44-9769403"
+            },
+            "systemData": {
+              "createdAt": "2023-02-23T07:59:15.3102064\u002B00:00",
+              "createdBy": "Diondra Peck",
+              "createdByType": "User",
+              "lastModifiedAt": "2023-02-23T07:59:15.3685481\u002B00:00",
+              "lastModifiedBy": "Diondra Peck",
+              "lastModifiedByType": "User"
+            }
+          },
+          {
+            "id": "/subscriptions/00000000-0000-0000-0000-000000000/resourceGroups/00000/providers/Microsoft.MachineLearningServices/workspaces/00000/components/test_357143163435",
+            "name": "test_357143163435",
+            "type": "Microsoft.MachineLearningServices/workspaces/components",
+            "properties": {
+              "description": "",
+              "tags": {},
+              "properties": {},
+              "isArchived": false,
+              "latestVersion": null,
+              "nextVersion": "2023-02-23-19-00-44-9769622"
+            },
+            "systemData": {
+              "createdAt": "2023-02-23T07:48:38.3913629\u002B00:00",
+              "createdBy": "Diondra Peck",
+              "createdByType": "User",
+              "lastModifiedAt": "2023-02-23T07:48:38.4607632\u002B00:00",
+              "lastModifiedBy": "Diondra Peck",
+              "lastModifiedByType": "User"
+            }
+          },
+          {
+            "id": "/subscriptions/00000000-0000-0000-0000-000000000/resourceGroups/00000/providers/Microsoft.MachineLearningServices/workspaces/00000/components/test_42259734183",
+            "name": "test_42259734183",
+            "type": "Microsoft.MachineLearningServices/workspaces/components",
+            "properties": {
+              "description": "",
+              "tags": {},
+              "properties": {},
+              "isArchived": false,
+              "latestVersion": null,
+              "nextVersion": "2023-02-23-19-00-44-9769848"
+            },
+            "systemData": {
+              "createdAt": "2023-02-23T07:48:34.8017887\u002B00:00",
+              "createdBy": "Diondra Peck",
+              "createdByType": "User",
+              "lastModifiedAt": "2023-02-23T07:48:34.8608165\u002B00:00",
+              "lastModifiedBy": "Diondra Peck",
+              "lastModifiedByType": "User"
+            }
+          },
+          {
+            "id": "/subscriptions/00000000-0000-0000-0000-000000000/resourceGroups/00000/providers/Microsoft.MachineLearningServices/workspaces/00000/components/test_258742006075",
+            "name": "test_258742006075",
+            "type": "Microsoft.MachineLearningServices/workspaces/components",
+            "properties": {
+              "description": "",
+              "tags": {},
+              "properties": {},
+              "isArchived": false,
+              "latestVersion": null,
+              "nextVersion": "2023-02-23-19-00-44-9770085"
+            },
+            "systemData": {
+              "createdAt": "2023-02-23T07:48:23.0162294\u002B00:00",
+              "createdBy": "Diondra Peck",
+              "createdByType": "User",
+              "lastModifiedAt": "2023-02-23T07:48:23.0862649\u002B00:00",
+              "lastModifiedBy": "Diondra Peck",
+              "lastModifiedByType": "User"
+            }
+          },
+          {
+            "id": "/subscriptions/00000000-0000-0000-0000-000000000/resourceGroups/00000/providers/Microsoft.MachineLearningServices/workspaces/00000/components/test_381183396081",
+            "name": "test_381183396081",
+            "type": "Microsoft.MachineLearningServices/workspaces/components",
+            "properties": {
+              "description": "",
+              "tags": {},
+              "properties": {},
+              "isArchived": false,
+              "latestVersion": null,
+              "nextVersion": "2023-02-23-19-00-44-9770280"
+            },
+            "systemData": {
+              "createdAt": "2023-02-23T07:48:12.615961\u002B00:00",
+              "createdBy": "Diondra Peck",
+              "createdByType": "User",
+              "lastModifiedAt": "2023-02-23T07:48:12.6900577\u002B00:00",
+              "lastModifiedBy": "Diondra Peck",
+              "lastModifiedByType": "User"
+            }
+          },
+          {
+            "id": "/subscriptions/00000000-0000-0000-0000-000000000/resourceGroups/00000/providers/Microsoft.MachineLearningServices/workspaces/00000/components/test_635510183109",
+            "name": "test_635510183109",
+            "type": "Microsoft.MachineLearningServices/workspaces/components",
+            "properties": {
+              "description": "",
+              "tags": {},
+              "properties": {},
+              "isArchived": false,
+              "latestVersion": null,
+              "nextVersion": "2023-02-23-19-00-44-9770437"
+            },
+            "systemData": {
+              "createdAt": "2023-02-23T07:48:01.9023063\u002B00:00",
+              "createdBy": "Diondra Peck",
+              "createdByType": "User",
+              "lastModifiedAt": "2023-02-23T07:48:01.9947076\u002B00:00",
+              "lastModifiedBy": "Diondra Peck",
+              "lastModifiedByType": "User"
+            }
+          },
+          {
+            "id": "/subscriptions/00000000-0000-0000-0000-000000000/resourceGroups/00000/providers/Microsoft.MachineLearningServices/workspaces/00000/components/test_647233506638",
+            "name": "test_647233506638",
+            "type": "Microsoft.MachineLearningServices/workspaces/components",
+            "properties": {
+              "description": "",
+              "tags": {},
+              "properties": {},
+              "isArchived": false,
+              "latestVersion": null,
+              "nextVersion": "2023-02-23-19-00-44-9770607"
+            },
+            "systemData": {
+              "createdAt": "2023-02-23T07:47:51.9125685\u002B00:00",
+              "createdBy": "Diondra Peck",
+              "createdByType": "User",
+              "lastModifiedAt": "2023-02-23T07:47:51.9688439\u002B00:00",
+              "lastModifiedBy": "Diondra Peck",
+              "lastModifiedByType": "User"
+            }
+          },
+          {
+            "id": "/subscriptions/00000000-0000-0000-0000-000000000/resourceGroups/00000/providers/Microsoft.MachineLearningServices/workspaces/00000/components/test_60512506098",
+            "name": "test_60512506098",
+            "type": "Microsoft.MachineLearningServices/workspaces/components",
+            "properties": {
+              "description": "",
+              "tags": {},
+              "properties": {},
+              "isArchived": false,
+              "latestVersion": null,
+              "nextVersion": "2023-02-23-19-00-44-9770763"
+            },
+            "systemData": {
+              "createdAt": "2023-02-23T07:47:43.5443236\u002B00:00",
+              "createdBy": "Diondra Peck",
+              "createdByType": "User",
+              "lastModifiedAt": "2023-02-23T07:47:43.610221\u002B00:00",
+              "lastModifiedBy": "Diondra Peck",
+              "lastModifiedByType": "User"
+            }
+          },
+          {
+            "id": "/subscriptions/00000000-0000-0000-0000-000000000/resourceGroups/00000/providers/Microsoft.MachineLearningServices/workspaces/00000/components/test_596893380234",
+            "name": "test_596893380234",
+            "type": "Microsoft.MachineLearningServices/workspaces/components",
+            "properties": {
+              "description": "",
+              "tags": {},
+              "properties": {},
+              "isArchived": false,
+              "latestVersion": null,
+              "nextVersion": "2023-02-23-19-00-44-9770918"
+            },
+            "systemData": {
+              "createdAt": "2023-02-23T07:47:34.4692854\u002B00:00",
+              "createdBy": "Diondra Peck",
+              "createdByType": "User",
+              "lastModifiedAt": "2023-02-23T07:47:34.533084\u002B00:00",
+              "lastModifiedBy": "Diondra Peck",
+              "lastModifiedByType": "User"
+            }
+          },
+          {
+            "id": "/subscriptions/00000000-0000-0000-0000-000000000/resourceGroups/00000/providers/Microsoft.MachineLearningServices/workspaces/00000/components/test_511243431765",
+            "name": "test_511243431765",
+            "type": "Microsoft.MachineLearningServices/workspaces/components",
+            "properties": {
+              "description": "",
+              "tags": {},
+              "properties": {},
+              "isArchived": false,
+              "latestVersion": null,
+              "nextVersion": "2023-02-23-19-00-44-9771151"
+            },
+            "systemData": {
+              "createdAt": "2023-02-23T07:47:24.4703271\u002B00:00",
+              "createdBy": "Diondra Peck",
+              "createdByType": "User",
+              "lastModifiedAt": "2023-02-23T07:47:24.5256816\u002B00:00",
+              "lastModifiedBy": "Diondra Peck",
+              "lastModifiedByType": "User"
+            }
+          },
+          {
+            "id": "/subscriptions/00000000-0000-0000-0000-000000000/resourceGroups/00000/providers/Microsoft.MachineLearningServices/workspaces/00000/components/test_693026272593",
+            "name": "test_693026272593",
+            "type": "Microsoft.MachineLearningServices/workspaces/components",
+            "properties": {
+              "description": "",
+              "tags": {},
+              "properties": {},
+              "isArchived": false,
+              "latestVersion": null,
+              "nextVersion": "2023-02-23-19-00-44-9771305"
+            },
+            "systemData": {
+              "createdAt": "2023-02-23T07:47:12.733469\u002B00:00",
+              "createdBy": "Diondra Peck",
+              "createdByType": "User",
+              "lastModifiedAt": "2023-02-23T07:47:12.7972703\u002B00:00",
+              "lastModifiedBy": "Diondra Peck",
+              "lastModifiedByType": "User"
+            }
+          },
+          {
+            "id": "/subscriptions/00000000-0000-0000-0000-000000000/resourceGroups/00000/providers/Microsoft.MachineLearningServices/workspaces/00000/components/test_173764796664",
+            "name": "test_173764796664",
+            "type": "Microsoft.MachineLearningServices/workspaces/components",
+            "properties": {
+              "description": "",
+              "tags": {},
+              "properties": {},
+              "isArchived": false,
+              "latestVersion": null,
+              "nextVersion": "2023-02-23-19-00-44-9771459"
+            },
+            "systemData": {
+              "createdAt": "2023-02-23T07:47:01.4650687\u002B00:00",
+              "createdBy": "Diondra Peck",
+              "createdByType": "User",
+              "lastModifiedAt": "2023-02-23T07:47:01.5529726\u002B00:00",
+              "lastModifiedBy": "Diondra Peck",
+              "lastModifiedByType": "User"
+            }
+          },
+          {
+            "id": "/subscriptions/00000000-0000-0000-0000-000000000/resourceGroups/00000/providers/Microsoft.MachineLearningServices/workspaces/00000/components/test_3719601143",
+            "name": "test_3719601143",
+            "type": "Microsoft.MachineLearningServices/workspaces/components",
+            "properties": {
+              "description": "",
+              "tags": {},
+              "properties": {},
+              "isArchived": false,
+              "latestVersion": null,
+              "nextVersion": "2023-02-23-19-00-44-9771614"
+            },
+            "systemData": {
+              "createdAt": "2023-02-23T07:41:41.9127882\u002B00:00",
+              "createdBy": "Diondra Peck",
+              "createdByType": "User",
+              "lastModifiedAt": "2023-02-23T07:41:41.9671313\u002B00:00",
+              "lastModifiedBy": "Diondra Peck",
+              "lastModifiedByType": "User"
+            }
+          },
+          {
+            "id": "/subscriptions/00000000-0000-0000-0000-000000000/resourceGroups/00000/providers/Microsoft.MachineLearningServices/workspaces/00000/components/eval",
+            "name": "eval",
+            "type": "Microsoft.MachineLearningServices/workspaces/components",
+            "properties": {
+              "description": "",
+              "tags": {},
+              "properties": {},
+              "isArchived": false,
+              "latestVersion": null,
+              "nextVersion": "2023-02-23-19-00-44-9771769"
+            },
+            "systemData": {
+              "createdAt": "2023-02-23T07:10:35.8875231\u002B00:00",
+              "createdBy": "Diondra Peck",
+              "createdByType": "User",
+              "lastModifiedAt": "2023-02-23T07:10:35.9492503\u002B00:00",
+              "lastModifiedBy": "Diondra Peck",
+              "lastModifiedByType": "User"
+            }
+          },
+          {
+            "id": "/subscriptions/00000000-0000-0000-0000-000000000/resourceGroups/00000/providers/Microsoft.MachineLearningServices/workspaces/00000/components/score",
+            "name": "score",
+            "type": "Microsoft.MachineLearningServices/workspaces/components",
+            "properties": {
+              "description": "",
+              "tags": {},
+              "properties": {},
+              "isArchived": false,
+              "latestVersion": null,
+              "nextVersion": "2023-02-23-19-00-44-9771923"
+            },
+            "systemData": {
+              "createdAt": "2023-02-23T07:10:31.8241567\u002B00:00",
+              "createdBy": "Diondra Peck",
+              "createdByType": "User",
+              "lastModifiedAt": "2023-02-23T07:10:31.887336\u002B00:00",
+              "lastModifiedBy": "Diondra Peck",
+              "lastModifiedByType": "User"
+            }
+          },
+          {
+            "id": "/subscriptions/00000000-0000-0000-0000-000000000/resourceGroups/00000/providers/Microsoft.MachineLearningServices/workspaces/00000/components/train",
+            "name": "train",
+            "type": "Microsoft.MachineLearningServices/workspaces/components",
+            "properties": {
+              "description": "",
+              "tags": {},
+              "properties": {},
+              "isArchived": false,
+              "latestVersion": null,
+              "nextVersion": "2023-02-23-19-00-44-9772091"
+            },
+            "systemData": {
+              "createdAt": "2023-02-23T07:10:25.6227358\u002B00:00",
+              "createdBy": "Diondra Peck",
+              "createdByType": "User",
+              "lastModifiedAt": "2023-02-23T07:10:25.7074995\u002B00:00",
+              "lastModifiedBy": "Diondra Peck",
+              "lastModifiedByType": "User"
+            }
+          },
+          {
             "id": "/subscriptions/00000000-0000-0000-0000-000000000/resourceGroups/00000/providers/Microsoft.MachineLearningServices/workspaces/00000/components/test_pipeline_component_control_output",
             "name": "test_pipeline_component_control_output",
->>>>>>> ce9edaa6
-            "type": "Microsoft.MachineLearningServices/workspaces/components",
-            "properties": {
-              "description": "",
-              "tags": {},
-              "properties": {},
-              "isArchived": false,
-              "latestVersion": null,
-<<<<<<< HEAD
-              "nextVersion": "2023-02-23-05-26-25-2040442"
-            },
-            "systemData": {
-              "createdAt": "2023-02-23T04:43:29.6336485\u002B00:00",
-              "createdBy": "Diondra Peck",
-              "createdByType": "User",
-              "lastModifiedAt": "2023-02-23T04:43:29.6933746\u002B00:00",
-              "lastModifiedBy": "Diondra Peck",
-=======
-              "nextVersion": "2023-02-22-20-25-22-6026294"
-            },
-            "systemData": {
-              "createdAt": "2023-02-22T07:18:52.7144684\u002B00:00",
-              "createdBy": "Firstname Lastname",
-              "createdByType": "User",
-              "lastModifiedAt": "2023-02-22T07:18:52.7822819\u002B00:00",
-              "lastModifiedBy": "Firstname Lastname",
->>>>>>> ce9edaa6
-              "lastModifiedByType": "User"
-            }
-          },
-          {
-<<<<<<< HEAD
-            "id": "/subscriptions/00000000-0000-0000-0000-000000000/resourceGroups/00000/providers/Microsoft.MachineLearningServices/workspaces/00000/components/pipeline_with_group",
-            "name": "pipeline_with_group",
-=======
+            "type": "Microsoft.MachineLearningServices/workspaces/components",
+            "properties": {
+              "description": "",
+              "tags": {},
+              "properties": {},
+              "isArchived": false,
+              "latestVersion": null,
+              "nextVersion": "2023-02-23-19-00-44-9772247"
+            },
+            "systemData": {
+              "createdAt": "2023-02-23T07:00:03.5728987\u002B00:00",
+              "createdBy": "Diondra Peck",
+              "createdByType": "User",
+              "lastModifiedAt": "2023-02-23T07:00:03.6307507\u002B00:00",
+              "lastModifiedBy": "Diondra Peck",
+              "lastModifiedByType": "User"
+            }
+          },
+          {
             "id": "/subscriptions/00000000-0000-0000-0000-000000000/resourceGroups/00000/providers/Microsoft.MachineLearningServices/workspaces/00000/components/primitive_component_with_normal_input_output_v2",
             "name": "primitive_component_with_normal_input_output_v2",
->>>>>>> ce9edaa6
-            "type": "Microsoft.MachineLearningServices/workspaces/components",
-            "properties": {
-              "description": "",
-              "tags": {},
-              "properties": {},
-              "isArchived": false,
-              "latestVersion": null,
-<<<<<<< HEAD
-              "nextVersion": "2023-02-23-05-26-25-2040601"
-            },
-            "systemData": {
-              "createdAt": "2023-02-23T04:43:14.2140116\u002B00:00",
-              "createdBy": "Diondra Peck",
-              "createdByType": "User",
-              "lastModifiedAt": "2023-02-23T04:43:14.2720767\u002B00:00",
-              "lastModifiedBy": "Diondra Peck",
-=======
-              "nextVersion": "2023-02-22-20-25-22-6026514"
-            },
-            "systemData": {
-              "createdAt": "2023-02-22T07:18:50.216844\u002B00:00",
-              "createdBy": "Firstname Lastname",
-              "createdByType": "User",
-              "lastModifiedAt": "2023-02-22T07:18:50.3060809\u002B00:00",
-              "lastModifiedBy": "Firstname Lastname",
->>>>>>> ce9edaa6
-              "lastModifiedByType": "User"
-            }
-          },
-          {
-<<<<<<< HEAD
-            "id": "/subscriptions/00000000-0000-0000-0000-000000000/resourceGroups/00000/providers/Microsoft.MachineLearningServices/workspaces/00000/components/valid_pipeline_func",
-            "name": "valid_pipeline_func",
-=======
-            "id": "/subscriptions/00000000-0000-0000-0000-000000000/resourceGroups/00000/providers/Microsoft.MachineLearningServices/workspaces/00000/components/test_500597116498",
-            "name": "test_500597116498",
->>>>>>> ce9edaa6
-            "type": "Microsoft.MachineLearningServices/workspaces/components",
-            "properties": {
-              "description": "",
-              "tags": {},
-              "properties": {},
-              "isArchived": false,
-              "latestVersion": null,
-<<<<<<< HEAD
-              "nextVersion": "2023-02-23-05-26-25-2040759"
-            },
-            "systemData": {
-              "createdAt": "2023-02-23T04:34:11.2876706\u002B00:00",
-              "createdBy": "Diondra Peck",
-              "createdByType": "User",
-              "lastModifiedAt": "2023-02-23T04:34:11.3573811\u002B00:00",
-              "lastModifiedBy": "Diondra Peck",
-=======
-              "nextVersion": "2023-02-22-20-25-22-6026732"
-            },
-            "systemData": {
-              "createdAt": "2023-02-21T22:05:04.3114293\u002B00:00",
-              "createdBy": "Firstname Lastname",
-              "createdByType": "User",
-              "lastModifiedAt": "2023-02-21T22:05:04.3863526\u002B00:00",
-              "lastModifiedBy": "Firstname Lastname",
->>>>>>> ce9edaa6
-              "lastModifiedByType": "User"
-            }
-          },
-          {
-<<<<<<< HEAD
-            "id": "/subscriptions/00000000-0000-0000-0000-000000000/resourceGroups/00000/providers/Microsoft.MachineLearningServices/workspaces/00000/components/test_optional_input_component_test_510895681130",
-            "name": "test_optional_input_component_test_510895681130",
-=======
-            "id": "/subscriptions/00000000-0000-0000-0000-000000000/resourceGroups/00000/providers/Microsoft.MachineLearningServices/workspaces/00000/components/test_326196344048",
-            "name": "test_326196344048",
->>>>>>> ce9edaa6
-            "type": "Microsoft.MachineLearningServices/workspaces/components",
-            "properties": {
-              "description": "",
-              "tags": {},
-              "properties": {},
-              "isArchived": false,
-              "latestVersion": null,
-<<<<<<< HEAD
-              "nextVersion": "2023-02-23-05-26-25-2040918"
-            },
-            "systemData": {
-              "createdAt": "2023-02-23T04:32:19.1272662\u002B00:00",
-              "createdBy": "Diondra Peck",
-              "createdByType": "User",
-              "lastModifiedAt": "2023-02-23T04:32:19.2027209\u002B00:00",
-              "lastModifiedBy": "Diondra Peck",
-=======
-              "nextVersion": "2023-02-22-20-25-22-6026956"
-            },
-            "systemData": {
-              "createdAt": "2023-02-21T20:52:15.5777768\u002B00:00",
-              "createdBy": "Firstname Lastname",
-              "createdByType": "User",
-              "lastModifiedAt": "2023-02-21T20:52:15.7019953\u002B00:00",
-              "lastModifiedBy": "Firstname Lastname",
->>>>>>> ce9edaa6
-              "lastModifiedByType": "User"
-            }
-          },
-          {
-<<<<<<< HEAD
-            "id": "/subscriptions/00000000-0000-0000-0000-000000000/resourceGroups/00000/providers/Microsoft.MachineLearningServices/workspaces/00000/components/microsoftsamples_command_component_basic_with_paths_test",
-            "name": "microsoftsamples_command_component_basic_with_paths_test",
-=======
-            "id": "/subscriptions/00000000-0000-0000-0000-000000000/resourceGroups/00000/providers/Microsoft.MachineLearningServices/workspaces/00000/components/test_optional_input_component_test_194766162021",
-            "name": "test_optional_input_component_test_194766162021",
->>>>>>> ce9edaa6
-            "type": "Microsoft.MachineLearningServices/workspaces/components",
-            "properties": {
-              "description": "",
-              "tags": {},
-              "properties": {},
-              "isArchived": false,
-              "latestVersion": null,
-<<<<<<< HEAD
-              "nextVersion": "2023-02-23-05-26-25-2041078"
-            },
-            "systemData": {
-              "createdAt": "2023-02-23T02:18:02.4423\u002B00:00",
-              "createdBy": "Diondra Peck",
-              "createdByType": "User",
-              "lastModifiedAt": "2023-02-23T02:18:02.5023082\u002B00:00",
-              "lastModifiedBy": "Diondra Peck",
-=======
-              "nextVersion": "2023-02-22-20-25-22-6027121"
-            },
-            "systemData": {
-              "createdAt": "2023-02-21T20:49:08.4839189\u002B00:00",
-              "createdBy": "Firstname Lastname",
-              "createdByType": "User",
-              "lastModifiedAt": "2023-02-21T20:49:08.5878018\u002B00:00",
-              "lastModifiedBy": "Firstname Lastname",
->>>>>>> ce9edaa6
-              "lastModifiedByType": "User"
-            }
-          },
-          {
-<<<<<<< HEAD
-            "id": "/subscriptions/00000000-0000-0000-0000-000000000/resourceGroups/00000/providers/Microsoft.MachineLearningServices/workspaces/00000/components/microsoftsamples_command_component_basic",
-            "name": "microsoftsamples_command_component_basic",
-=======
-            "id": "/subscriptions/00000000-0000-0000-0000-000000000/resourceGroups/00000/providers/Microsoft.MachineLearningServices/workspaces/00000/components/test_822254797236",
-            "name": "test_822254797236",
->>>>>>> ce9edaa6
-            "type": "Microsoft.MachineLearningServices/workspaces/components",
-            "properties": {
-              "description": "",
-              "tags": {},
-              "properties": {},
-              "isArchived": false,
-              "latestVersion": null,
-<<<<<<< HEAD
-              "nextVersion": "2023-02-23-05-26-25-2041239"
-            },
-            "systemData": {
-              "createdAt": "2023-02-23T02:16:48.1720909\u002B00:00",
-              "createdBy": "Diondra Peck",
-              "createdByType": "User",
-              "lastModifiedAt": "2023-02-23T02:16:48.2342911\u002B00:00",
-              "lastModifiedBy": "Diondra Peck",
-=======
-              "nextVersion": "2023-02-22-20-25-22-6027289"
-            },
-            "systemData": {
-              "createdAt": "2023-02-21T20:40:02.1489487\u002B00:00",
-              "createdBy": "Firstname Lastname",
-              "createdByType": "User",
-              "lastModifiedAt": "2023-02-21T20:40:02.2260246\u002B00:00",
-              "lastModifiedBy": "Firstname Lastname",
->>>>>>> ce9edaa6
-              "lastModifiedByType": "User"
-            }
-          },
-          {
-<<<<<<< HEAD
-            "id": "/subscriptions/00000000-0000-0000-0000-000000000/resourceGroups/00000/providers/Microsoft.MachineLearningServices/workspaces/00000/components/microsoftsamplescommandcomponentbasic_nopaths_test",
-            "name": "microsoftsamplescommandcomponentbasic_nopaths_test",
-=======
-            "id": "/subscriptions/00000000-0000-0000-0000-000000000/resourceGroups/00000/providers/Microsoft.MachineLearningServices/workspaces/00000/components/test_620550550999",
-            "name": "test_620550550999",
->>>>>>> ce9edaa6
-            "type": "Microsoft.MachineLearningServices/workspaces/components",
-            "properties": {
-              "description": "",
-              "tags": {},
-              "properties": {},
-              "isArchived": false,
-              "latestVersion": null,
-<<<<<<< HEAD
-              "nextVersion": "2023-02-23-05-26-25-2041398"
-            },
-            "systemData": {
-              "createdAt": "2023-02-23T02:13:21.7798392\u002B00:00",
-              "createdBy": "Diondra Peck",
-              "createdByType": "User",
-              "lastModifiedAt": "2023-02-23T02:13:21.8831299\u002B00:00",
+            "type": "Microsoft.MachineLearningServices/workspaces/components",
+            "properties": {
+              "description": "",
+              "tags": {},
+              "properties": {},
+              "isArchived": false,
+              "latestVersion": null,
+              "nextVersion": "2023-02-23-19-00-44-9772405"
+            },
+            "systemData": {
+              "createdAt": "2023-02-23T06:59:59.5912133\u002B00:00",
+              "createdBy": "Diondra Peck",
+              "createdByType": "User",
+              "lastModifiedAt": "2023-02-23T06:59:59.6579211\u002B00:00",
+              "lastModifiedBy": "Diondra Peck",
+              "lastModifiedByType": "User"
+            }
+          },
+          {
+            "id": "/subscriptions/00000000-0000-0000-0000-000000000/resourceGroups/00000/providers/Microsoft.MachineLearningServices/workspaces/00000/components/test_606458202429",
+            "name": "test_606458202429",
+            "type": "Microsoft.MachineLearningServices/workspaces/components",
+            "properties": {
+              "description": "",
+              "tags": {},
+              "properties": {},
+              "isArchived": false,
+              "latestVersion": null,
+              "nextVersion": "2023-02-23-19-00-44-9772560"
+            },
+            "systemData": {
+              "createdAt": "2023-02-23T05:34:03.0682937\u002B00:00",
+              "createdBy": "Diondra Peck",
+              "createdByType": "User",
+              "lastModifiedAt": "2023-02-23T05:34:03.1420028\u002B00:00",
+              "lastModifiedBy": "Diondra Peck",
+              "lastModifiedByType": "User"
+            }
+          },
+          {
+            "id": "/subscriptions/00000000-0000-0000-0000-000000000/resourceGroups/00000/providers/Microsoft.MachineLearningServices/workspaces/00000/components/test_872406761950",
+            "name": "test_872406761950",
+            "type": "Microsoft.MachineLearningServices/workspaces/components",
+            "properties": {
+              "description": "",
+              "tags": {},
+              "properties": {},
+              "isArchived": false,
+              "latestVersion": null,
+              "nextVersion": "2023-02-23-19-00-44-9772714"
+            },
+            "systemData": {
+              "createdAt": "2023-02-23T05:33:53.8526572\u002B00:00",
+              "createdBy": "Diondra Peck",
+              "createdByType": "User",
+              "lastModifiedAt": "2023-02-23T05:33:53.9536723\u002B00:00",
+              "lastModifiedBy": "Diondra Peck",
+              "lastModifiedByType": "User"
+            }
+          },
+          {
+            "id": "/subscriptions/00000000-0000-0000-0000-000000000/resourceGroups/00000/providers/Microsoft.MachineLearningServices/workspaces/00000/components/test_817443059135",
+            "name": "test_817443059135",
+            "type": "Microsoft.MachineLearningServices/workspaces/components",
+            "properties": {
+              "description": "",
+              "tags": {},
+              "properties": {},
+              "isArchived": false,
+              "latestVersion": null,
+              "nextVersion": "2023-02-23-19-00-44-9772869"
+            },
+            "systemData": {
+              "createdAt": "2023-02-23T05:33:15.3043678\u002B00:00",
+              "createdBy": "Diondra Peck",
+              "createdByType": "User",
+              "lastModifiedAt": "2023-02-23T05:33:15.3880133\u002B00:00",
+              "lastModifiedBy": "Diondra Peck",
+              "lastModifiedByType": "User"
+            }
+          },
+          {
+            "id": "/subscriptions/00000000-0000-0000-0000-000000000/resourceGroups/00000/providers/Microsoft.MachineLearningServices/workspaces/00000/components/test_476352388336",
+            "name": "test_476352388336",
+            "type": "Microsoft.MachineLearningServices/workspaces/components",
+            "properties": {
+              "description": "",
+              "tags": {},
+              "properties": {},
+              "isArchived": false,
+              "latestVersion": null,
+              "nextVersion": "2023-02-23-19-00-44-9773023"
+            },
+            "systemData": {
+              "createdAt": "2023-02-23T05:33:05.1366578\u002B00:00",
+              "createdBy": "Diondra Peck",
+              "createdByType": "User",
+              "lastModifiedAt": "2023-02-23T05:33:05.2251524\u002B00:00",
+              "lastModifiedBy": "Diondra Peck",
+              "lastModifiedByType": "User"
+            }
+          },
+          {
+            "id": "/subscriptions/00000000-0000-0000-0000-000000000/resourceGroups/00000/providers/Microsoft.MachineLearningServices/workspaces/00000/components/test_759494090422",
+            "name": "test_759494090422",
+            "type": "Microsoft.MachineLearningServices/workspaces/components",
+            "properties": {
+              "description": "",
+              "tags": {},
+              "properties": {},
+              "isArchived": false,
+              "latestVersion": null,
+              "nextVersion": "2023-02-23-19-00-44-9773177"
+            },
+            "systemData": {
+              "createdAt": "2023-02-23T05:31:03.2601836\u002B00:00",
+              "createdBy": "Diondra Peck",
+              "createdByType": "User",
+              "lastModifiedAt": "2023-02-23T05:31:03.3471288\u002B00:00",
+              "lastModifiedBy": "Diondra Peck",
+              "lastModifiedByType": "User"
+            }
+          },
+          {
+            "id": "/subscriptions/00000000-0000-0000-0000-000000000/resourceGroups/00000/providers/Microsoft.MachineLearningServices/workspaces/00000/components/test_559959268681",
+            "name": "test_559959268681",
+            "type": "Microsoft.MachineLearningServices/workspaces/components",
+            "properties": {
+              "description": "",
+              "tags": {},
+              "properties": {},
+              "isArchived": false,
+              "latestVersion": null,
+              "nextVersion": "2023-02-23-19-00-44-9773331"
+            },
+            "systemData": {
+              "createdAt": "2023-02-23T05:29:16.8961233\u002B00:00",
+              "createdBy": "Diondra Peck",
+              "createdByType": "User",
+              "lastModifiedAt": "2023-02-23T05:29:16.9544398\u002B00:00",
+              "lastModifiedBy": "Diondra Peck",
+              "lastModifiedByType": "User"
+            }
+          },
+          {
+            "id": "/subscriptions/00000000-0000-0000-0000-000000000/resourceGroups/00000/providers/Microsoft.MachineLearningServices/workspaces/00000/components/test_235919656094",
+            "name": "test_235919656094",
+            "type": "Microsoft.MachineLearningServices/workspaces/components",
+            "properties": {
+              "description": "",
+              "tags": {},
+              "properties": {},
+              "isArchived": false,
+              "latestVersion": null,
+              "nextVersion": "2023-02-23-19-00-44-9773494"
+            },
+            "systemData": {
+              "createdAt": "2023-02-23T05:28:17.6130789\u002B00:00",
+              "createdBy": "Diondra Peck",
+              "createdByType": "User",
+              "lastModifiedAt": "2023-02-23T05:28:17.6871125\u002B00:00",
               "lastModifiedBy": "Diondra Peck",
               "lastModifiedByType": "User"
             }
           }
-        ]
+        ],
+        "nextLink": "https://management.azure.com/subscriptions/00000000-0000-0000-0000-000000000/resourceGroups/00000/providers/Microsoft.MachineLearningServices/workspaces/00000/components?api-version=2022-10-01\u0026listViewType=ActiveOnly\u0026$skipToken=H4sIAAAAAAAAAz2MMQqAMAxF75LZQRBBuiqCgy72AgEjBksimoIgvbvYwenxH_z3wLzhuXjNaFWMJaKxitedBNwDYwzGRoJi35zotnnnA1xdFjBc-dipELgVw0UFdLxk2SOHX3o1DK3GL9JUKaUX8oyVZ3oAAAA"
       }
     },
     {
-      "RequestUri": "https://management.azure.com/subscriptions/00000000-0000-0000-0000-000000000/resourceGroups/00000/providers/Microsoft.MachineLearningServices/workspaces/00000/components/test_785784648975/versions?api-version=2022-10-01\u0026listViewType=ActiveOnly",
-=======
-              "nextVersion": "2023-02-22-20-25-22-6027448"
-            },
-            "systemData": {
-              "createdAt": "2023-02-21T20:39:53.4646291\u002B00:00",
-              "createdBy": "Firstname Lastname",
-              "createdByType": "User",
-              "lastModifiedAt": "2023-02-21T20:39:53.5468084\u002B00:00",
-              "lastModifiedBy": "Firstname Lastname",
-              "lastModifiedByType": "User"
-            }
-          },
-          {
-            "id": "/subscriptions/00000000-0000-0000-0000-000000000/resourceGroups/00000/providers/Microsoft.MachineLearningServices/workspaces/00000/components/test_994273259304",
-            "name": "test_994273259304",
-            "type": "Microsoft.MachineLearningServices/workspaces/components",
-            "properties": {
-              "description": "",
-              "tags": {},
-              "properties": {},
-              "isArchived": false,
-              "latestVersion": null,
-              "nextVersion": "2023-02-22-20-25-22-6027602"
-            },
-            "systemData": {
-              "createdAt": "2023-02-21T20:39:44.894576\u002B00:00",
-              "createdBy": "Firstname Lastname",
-              "createdByType": "User",
-              "lastModifiedAt": "2023-02-21T20:39:44.9748754\u002B00:00",
-              "lastModifiedBy": "Firstname Lastname",
-              "lastModifiedByType": "User"
-            }
-          },
-          {
-            "id": "/subscriptions/00000000-0000-0000-0000-000000000/resourceGroups/00000/providers/Microsoft.MachineLearningServices/workspaces/00000/components/test_17266751812",
-            "name": "test_17266751812",
-            "type": "Microsoft.MachineLearningServices/workspaces/components",
-            "properties": {
-              "description": "",
-              "tags": {},
-              "properties": {},
-              "isArchived": false,
-              "latestVersion": null,
-              "nextVersion": "2023-02-22-20-25-22-6027957"
-            },
-            "systemData": {
-              "createdAt": "2023-02-21T20:39:42.1923651\u002B00:00",
-              "createdBy": "Firstname Lastname",
-              "createdByType": "User",
-              "lastModifiedAt": "2023-02-21T20:39:42.2697294\u002B00:00",
-              "lastModifiedBy": "Firstname Lastname",
-              "lastModifiedByType": "User"
-            }
-          },
-          {
-            "id": "/subscriptions/00000000-0000-0000-0000-000000000/resourceGroups/00000/providers/Microsoft.MachineLearningServices/workspaces/00000/components/test_862491607266",
-            "name": "test_862491607266",
-            "type": "Microsoft.MachineLearningServices/workspaces/components",
-            "properties": {
-              "description": "",
-              "tags": {},
-              "properties": {},
-              "isArchived": false,
-              "latestVersion": null,
-              "nextVersion": "2023-02-22-20-25-22-6028112"
-            },
-            "systemData": {
-              "createdAt": "2023-02-21T20:39:33.5136404\u002B00:00",
-              "createdBy": "Firstname Lastname",
-              "createdByType": "User",
-              "lastModifiedAt": "2023-02-21T20:39:33.5892009\u002B00:00",
-              "lastModifiedBy": "Firstname Lastname",
-              "lastModifiedByType": "User"
-            }
-          },
-          {
-            "id": "/subscriptions/00000000-0000-0000-0000-000000000/resourceGroups/00000/providers/Microsoft.MachineLearningServices/workspaces/00000/components/test_471389259657",
-            "name": "test_471389259657",
-            "type": "Microsoft.MachineLearningServices/workspaces/components",
-            "properties": {
-              "description": "",
-              "tags": {},
-              "properties": {},
-              "isArchived": false,
-              "latestVersion": null,
-              "nextVersion": "2023-02-22-20-25-22-6028266"
-            },
-            "systemData": {
-              "createdAt": "2023-02-21T20:39:21.8942842\u002B00:00",
-              "createdBy": "Firstname Lastname",
-              "createdByType": "User",
-              "lastModifiedAt": "2023-02-21T20:39:21.9810357\u002B00:00",
-              "lastModifiedBy": "Firstname Lastname",
-              "lastModifiedByType": "User"
-            }
-          },
-          {
-            "id": "/subscriptions/00000000-0000-0000-0000-000000000/resourceGroups/00000/providers/Microsoft.MachineLearningServices/workspaces/00000/components/test_681949402929",
-            "name": "test_681949402929",
-            "type": "Microsoft.MachineLearningServices/workspaces/components",
-            "properties": {
-              "description": "",
-              "tags": {},
-              "properties": {},
-              "isArchived": false,
-              "latestVersion": null,
-              "nextVersion": "2023-02-22-20-25-22-6028422"
-            },
-            "systemData": {
-              "createdAt": "2023-02-21T20:39:11.4176288\u002B00:00",
-              "createdBy": "Firstname Lastname",
-              "createdByType": "User",
-              "lastModifiedAt": "2023-02-21T20:39:11.4902969\u002B00:00",
-              "lastModifiedBy": "Firstname Lastname",
-              "lastModifiedByType": "User"
-            }
-          },
-          {
-            "id": "/subscriptions/00000000-0000-0000-0000-000000000/resourceGroups/00000/providers/Microsoft.MachineLearningServices/workspaces/00000/components/test_896468496036",
-            "name": "test_896468496036",
-            "type": "Microsoft.MachineLearningServices/workspaces/components",
-            "properties": {
-              "description": "",
-              "tags": {},
-              "properties": {},
-              "isArchived": false,
-              "latestVersion": null,
-              "nextVersion": "2023-02-22-20-25-22-6028576"
-            },
-            "systemData": {
-              "createdAt": "2023-02-21T20:38:06.5794987\u002B00:00",
-              "createdBy": "Firstname Lastname",
-              "createdByType": "User",
-              "lastModifiedAt": "2023-02-21T20:38:08.2747538\u002B00:00",
-              "lastModifiedBy": "Firstname Lastname",
-              "lastModifiedByType": "User"
-            }
-          },
-          {
-            "id": "/subscriptions/00000000-0000-0000-0000-000000000/resourceGroups/00000/providers/Microsoft.MachineLearningServices/workspaces/00000/components/test_242731234462",
-            "name": "test_242731234462",
-            "type": "Microsoft.MachineLearningServices/workspaces/components",
-            "properties": {
-              "description": "",
-              "tags": {},
-              "properties": {},
-              "isArchived": false,
-              "latestVersion": null,
-              "nextVersion": "2023-02-22-20-25-22-6028756"
-            },
-            "systemData": {
-              "createdAt": "2023-02-21T20:37:50.5236189\u002B00:00",
-              "createdBy": "Firstname Lastname",
-              "createdByType": "User",
-              "lastModifiedAt": "2023-02-21T20:37:50.5946912\u002B00:00",
-              "lastModifiedBy": "Firstname Lastname",
-              "lastModifiedByType": "User"
-            }
-          },
-          {
-            "id": "/subscriptions/00000000-0000-0000-0000-000000000/resourceGroups/00000/providers/Microsoft.MachineLearningServices/workspaces/00000/components/test_517392044507",
-            "name": "test_517392044507",
-            "type": "Microsoft.MachineLearningServices/workspaces/components",
-            "properties": {
-              "description": "",
-              "tags": {},
-              "properties": {},
-              "isArchived": false,
-              "latestVersion": null,
-              "nextVersion": "2023-02-22-20-25-22-6028945"
-            },
-            "systemData": {
-              "createdAt": "2023-02-21T20:36:04.5026278\u002B00:00",
-              "createdBy": "Firstname Lastname",
-              "createdByType": "User",
-              "lastModifiedAt": "2023-02-21T20:36:04.6047505\u002B00:00",
-              "lastModifiedBy": "Firstname Lastname",
-              "lastModifiedByType": "User"
-            }
-          },
-          {
-            "id": "/subscriptions/00000000-0000-0000-0000-000000000/resourceGroups/00000/providers/Microsoft.MachineLearningServices/workspaces/00000/components/test_939660939664",
-            "name": "test_939660939664",
-            "type": "Microsoft.MachineLearningServices/workspaces/components",
-            "properties": {
-              "description": "",
-              "tags": {},
-              "properties": {},
-              "isArchived": false,
-              "latestVersion": null,
-              "nextVersion": "2023-02-22-20-25-22-6029100"
-            },
-            "systemData": {
-              "createdAt": "2023-02-21T20:35:43.5911517\u002B00:00",
-              "createdBy": "Firstname Lastname",
-              "createdByType": "User",
-              "lastModifiedAt": "2023-02-21T20:35:43.6618066\u002B00:00",
-              "lastModifiedBy": "Firstname Lastname",
-              "lastModifiedByType": "User"
-            }
-          },
-          {
-            "id": "/subscriptions/00000000-0000-0000-0000-000000000/resourceGroups/00000/providers/Microsoft.MachineLearningServices/workspaces/00000/components/test_151312101972",
-            "name": "test_151312101972",
-            "type": "Microsoft.MachineLearningServices/workspaces/components",
-            "properties": {
-              "description": "",
-              "tags": {},
-              "properties": {},
-              "isArchived": false,
-              "latestVersion": null,
-              "nextVersion": "2023-02-22-20-25-22-6029256"
-            },
-            "systemData": {
-              "createdAt": "2023-02-21T20:34:54.4434727\u002B00:00",
-              "createdBy": "Firstname Lastname",
-              "createdByType": "User",
-              "lastModifiedAt": "2023-02-21T20:34:54.5301422\u002B00:00",
-              "lastModifiedBy": "Firstname Lastname",
-              "lastModifiedByType": "User"
-            }
-          },
-          {
-            "id": "/subscriptions/00000000-0000-0000-0000-000000000/resourceGroups/00000/providers/Microsoft.MachineLearningServices/workspaces/00000/components/test_795730615273",
-            "name": "test_795730615273",
-            "type": "Microsoft.MachineLearningServices/workspaces/components",
-            "properties": {
-              "description": "",
-              "tags": {},
-              "properties": {},
-              "isArchived": false,
-              "latestVersion": null,
-              "nextVersion": "2023-02-22-20-25-22-6029501"
-            },
-            "systemData": {
-              "createdAt": "2023-02-21T20:34:45.7517723\u002B00:00",
-              "createdBy": "Firstname Lastname",
-              "createdByType": "User",
-              "lastModifiedAt": "2023-02-21T20:34:45.8220251\u002B00:00",
-              "lastModifiedBy": "Firstname Lastname",
-              "lastModifiedByType": "User"
-            }
-          },
-          {
-            "id": "/subscriptions/00000000-0000-0000-0000-000000000/resourceGroups/00000/providers/Microsoft.MachineLearningServices/workspaces/00000/components/test_787234924858",
-            "name": "test_787234924858",
-            "type": "Microsoft.MachineLearningServices/workspaces/components",
-            "properties": {
-              "description": "",
-              "tags": {},
-              "properties": {},
-              "isArchived": false,
-              "latestVersion": null,
-              "nextVersion": "2023-02-22-20-25-22-6029654"
-            },
-            "systemData": {
-              "createdAt": "2023-02-21T20:34:38.2421772\u002B00:00",
-              "createdBy": "Firstname Lastname",
-              "createdByType": "User",
-              "lastModifiedAt": "2023-02-21T20:34:38.3735785\u002B00:00",
-              "lastModifiedBy": "Firstname Lastname",
-              "lastModifiedByType": "User"
-            }
-          },
-          {
-            "id": "/subscriptions/00000000-0000-0000-0000-000000000/resourceGroups/00000/providers/Microsoft.MachineLearningServices/workspaces/00000/components/test_620407741266",
-            "name": "test_620407741266",
-            "type": "Microsoft.MachineLearningServices/workspaces/components",
-            "properties": {
-              "description": "",
-              "tags": {},
-              "properties": {},
-              "isArchived": false,
-              "latestVersion": null,
-              "nextVersion": "2023-02-22-20-25-22-6029809"
-            },
-            "systemData": {
-              "createdAt": "2023-02-21T20:34:30.0132009\u002B00:00",
-              "createdBy": "Firstname Lastname",
-              "createdByType": "User",
-              "lastModifiedAt": "2023-02-21T20:34:30.0897322\u002B00:00",
-              "lastModifiedBy": "Firstname Lastname",
-              "lastModifiedByType": "User"
-            }
-          },
-          {
-            "id": "/subscriptions/00000000-0000-0000-0000-000000000/resourceGroups/00000/providers/Microsoft.MachineLearningServices/workspaces/00000/components/test_629427625116",
-            "name": "test_629427625116",
-            "type": "Microsoft.MachineLearningServices/workspaces/components",
-            "properties": {
-              "description": "",
-              "tags": {},
-              "properties": {},
-              "isArchived": false,
-              "latestVersion": null,
-              "nextVersion": "2023-02-22-20-25-22-6029998"
-            },
-            "systemData": {
-              "createdAt": "2023-02-21T20:34:22.4806699\u002B00:00",
-              "createdBy": "Firstname Lastname",
-              "createdByType": "User",
-              "lastModifiedAt": "2023-02-21T20:34:22.5534837\u002B00:00",
-              "lastModifiedBy": "Firstname Lastname",
-              "lastModifiedByType": "User"
-            }
-          },
-          {
-            "id": "/subscriptions/00000000-0000-0000-0000-000000000/resourceGroups/00000/providers/Microsoft.MachineLearningServices/workspaces/00000/components/train",
-            "name": "train",
-            "type": "Microsoft.MachineLearningServices/workspaces/components",
-            "properties": {
-              "description": "",
-              "tags": {},
-              "properties": {},
-              "isArchived": false,
-              "latestVersion": null,
-              "nextVersion": "2023-02-22-20-25-22-6030155"
-            },
-            "systemData": {
-              "createdAt": "2023-02-20T05:46:59.9666866\u002B00:00",
-              "createdBy": "Firstname Lastname",
-              "createdByType": "User",
-              "lastModifiedAt": "2023-02-20T05:47:00.0457045\u002B00:00",
-              "lastModifiedBy": "Firstname Lastname",
-              "lastModifiedByType": "User"
-            }
-          },
-          {
-            "id": "/subscriptions/00000000-0000-0000-0000-000000000/resourceGroups/00000/providers/Microsoft.MachineLearningServices/workspaces/00000/components/test_902518690721",
-            "name": "test_902518690721",
-            "type": "Microsoft.MachineLearningServices/workspaces/components",
-            "properties": {
-              "description": "",
-              "tags": {},
-              "properties": {},
-              "isArchived": false,
-              "latestVersion": null,
-              "nextVersion": "2023-02-22-20-25-22-6030309"
-            },
-            "systemData": {
-              "createdAt": "2023-02-19T00:26:59.9504731\u002B00:00",
-              "createdBy": "Firstname Lastname",
-              "createdByType": "User",
-              "lastModifiedAt": "2023-02-19T00:27:00.0411376\u002B00:00",
-              "lastModifiedBy": "Firstname Lastname",
-              "lastModifiedByType": "User"
-            }
-          },
-          {
-            "id": "/subscriptions/00000000-0000-0000-0000-000000000/resourceGroups/00000/providers/Microsoft.MachineLearningServices/workspaces/00000/components/test_417942478289",
-            "name": "test_417942478289",
-            "type": "Microsoft.MachineLearningServices/workspaces/components",
-            "properties": {
-              "description": "",
-              "tags": {},
-              "properties": {},
-              "isArchived": false,
-              "latestVersion": null,
-              "nextVersion": "2023-02-22-20-25-22-6030473"
-            },
-            "systemData": {
-              "createdAt": "2023-02-18T23:31:34.9986953\u002B00:00",
-              "createdBy": "Firstname Lastname",
-              "createdByType": "User",
-              "lastModifiedAt": "2023-02-18T23:31:35.0962716\u002B00:00",
-              "lastModifiedBy": "Firstname Lastname",
-              "lastModifiedByType": "User"
-            }
-          },
-          {
-            "id": "/subscriptions/00000000-0000-0000-0000-000000000/resourceGroups/00000/providers/Microsoft.MachineLearningServices/workspaces/00000/components/pipeline_with_group",
-            "name": "pipeline_with_group",
-            "type": "Microsoft.MachineLearningServices/workspaces/components",
-            "properties": {
-              "description": "",
-              "tags": {},
-              "properties": {},
-              "isArchived": false,
-              "latestVersion": null,
-              "nextVersion": "2023-02-22-20-25-22-6030627"
-            },
-            "systemData": {
-              "createdAt": "2023-02-21T21:06:30.6085756\u002B00:00",
-              "createdBy": "Firstname Lastname",
-              "createdByType": "User",
-              "lastModifiedAt": "2023-02-21T21:06:30.6948385\u002B00:00",
-              "lastModifiedBy": "Firstname Lastname",
-              "lastModifiedByType": "User"
-            }
-          },
-          {
-            "id": "/subscriptions/00000000-0000-0000-0000-000000000/resourceGroups/00000/providers/Microsoft.MachineLearningServices/workspaces/00000/components/valid_pipeline_func",
-            "name": "valid_pipeline_func",
-            "type": "Microsoft.MachineLearningServices/workspaces/components",
-            "properties": {
-              "description": "",
-              "tags": {},
-              "properties": {},
-              "isArchived": false,
-              "latestVersion": null,
-              "nextVersion": "2023-02-22-20-25-22-6030781"
-            },
-            "systemData": {
-              "createdAt": "2023-02-21T20:50:11.8812775\u002B00:00",
-              "createdBy": "Firstname Lastname",
-              "createdByType": "User",
-              "lastModifiedAt": "2023-02-21T20:50:11.9596595\u002B00:00",
-              "lastModifiedBy": "Firstname Lastname",
-              "lastModifiedByType": "User"
-            }
-          },
-          {
-            "id": "/subscriptions/00000000-0000-0000-0000-000000000/resourceGroups/00000/providers/Microsoft.MachineLearningServices/workspaces/00000/components/test_optional_input_component_test_614553220255",
-            "name": "test_optional_input_component_test_614553220255",
-            "type": "Microsoft.MachineLearningServices/workspaces/components",
-            "properties": {
-              "description": "",
-              "tags": {},
-              "properties": {},
-              "isArchived": false,
-              "latestVersion": null,
-              "nextVersion": "2023-02-22-20-25-22-6030935"
-            },
-            "systemData": {
-              "createdAt": "2023-02-18T23:20:28.141577\u002B00:00",
-              "createdBy": "Firstname Lastname",
-              "createdByType": "User",
-              "lastModifiedAt": "2023-02-18T23:20:28.2304886\u002B00:00",
-              "lastModifiedBy": "Firstname Lastname",
-              "lastModifiedByType": "User"
-            }
-          },
-          {
-            "id": "/subscriptions/00000000-0000-0000-0000-000000000/resourceGroups/00000/providers/Microsoft.MachineLearningServices/workspaces/00000/components/test_919841100956",
-            "name": "test_919841100956",
-            "type": "Microsoft.MachineLearningServices/workspaces/components",
-            "properties": {
-              "description": "",
-              "tags": {},
-              "properties": {},
-              "isArchived": false,
-              "latestVersion": null,
-              "nextVersion": "2023-02-22-20-25-22-6031089"
-            },
-            "systemData": {
-              "createdAt": "2023-02-18T23:09:36.0149716\u002B00:00",
-              "createdBy": "Firstname Lastname",
-              "createdByType": "User",
-              "lastModifiedAt": "2023-02-18T23:09:36.0805592\u002B00:00",
-              "lastModifiedBy": "Firstname Lastname",
-              "lastModifiedByType": "User"
-            }
-          },
-          {
-            "id": "/subscriptions/00000000-0000-0000-0000-000000000/resourceGroups/00000/providers/Microsoft.MachineLearningServices/workspaces/00000/components/test_635980077308",
-            "name": "test_635980077308",
-            "type": "Microsoft.MachineLearningServices/workspaces/components",
-            "properties": {
-              "description": "",
-              "tags": {},
-              "properties": {},
-              "isArchived": false,
-              "latestVersion": null,
-              "nextVersion": "2023-02-22-20-25-22-6031243"
-            },
-            "systemData": {
-              "createdAt": "2023-02-18T23:09:21.333616\u002B00:00",
-              "createdBy": "Firstname Lastname",
-              "createdByType": "User",
-              "lastModifiedAt": "2023-02-18T23:09:21.4081697\u002B00:00",
-              "lastModifiedBy": "Firstname Lastname",
-              "lastModifiedByType": "User"
-            }
-          }
-        ],
-        "nextLink": "https://management.azure.com/subscriptions/00000000-0000-0000-0000-000000000/resourceGroups/00000/providers/Microsoft.MachineLearningServices/workspaces/00000/components?api-version=2022-10-01\u0026listViewType=ActiveOnly\u0026$skipToken=H4sIAAAAAAAAAz2MMQqAMAxF75LZoQ4uXRXBQRd7gYARgyURTUGQ3l3s4PT4D_57YN7wXIIWtCrGktBYJehOAv6BMUVjI0Gxb05027zzAb5xFQxXOXYqBH7FeFEFHS9F9sjxl0ENY6vpi9TO5ZxfSE-zpnsAAAA"
-      }
-    },
-    {
-      "RequestUri": "https://management.azure.com/subscriptions/00000000-0000-0000-0000-000000000/resourceGroups/00000/providers/Microsoft.MachineLearningServices/workspaces/00000/components/test_970789117212/versions?api-version=2022-10-01\u0026listViewType=ActiveOnly",
->>>>>>> ce9edaa6
+      "RequestUri": "https://management.azure.com/subscriptions/00000000-0000-0000-0000-000000000/resourceGroups/00000/providers/Microsoft.MachineLearningServices/workspaces/00000/components/test_554058683017/versions?api-version=2022-10-01\u0026listViewType=ActiveOnly",
       "RequestMethod": "GET",
       "RequestHeaders": {
         "Accept": "application/json",
         "Accept-Encoding": "gzip, deflate",
         "Connection": "keep-alive",
-<<<<<<< HEAD
         "User-Agent": "azure-ai-ml/1.5.0 azsdk-python-mgmt-machinelearningservices/0.1.0 Python/3.7.9 (Windows-10-10.0.22621-SP0)"
-=======
-        "User-Agent": "azure-ai-ml/1.5.0 azsdk-python-mgmt-machinelearningservices/0.1.0 Python/3.10.6 (Linux-5.15.79.1-microsoft-standard-WSL2-x86_64-with-glibc2.35)"
->>>>>>> ce9edaa6
       },
       "RequestBody": null,
       "StatusCode": 200,
@@ -1736,51 +1294,29 @@
         "Cache-Control": "no-cache",
         "Content-Encoding": "gzip",
         "Content-Type": "application/json; charset=utf-8",
-<<<<<<< HEAD
-        "Date": "Thu, 23 Feb 2023 05:26:30 GMT",
+        "Date": "Thu, 23 Feb 2023 19:00:50 GMT",
         "Expires": "-1",
         "Pragma": "no-cache",
         "Request-Context": "appId=cid-v1:2d2e8e63-272e-4b3c-8598-4ee570a0e70d",
-        "Server-Timing": "traceparent;desc=\u002200-76dabf4352f6d1ad2825be4e858cb772-841a11411a1469e6-01\u0022",
-=======
-        "Date": "Wed, 22 Feb 2023 20:25:27 GMT",
-        "Expires": "-1",
-        "Pragma": "no-cache",
-        "Request-Context": "appId=cid-v1:2d2e8e63-272e-4b3c-8598-4ee570a0e70d",
-        "Server-Timing": "traceparent;desc=\u002200-64653068d67f47b11dc3bc3a892ac68e-a4f639a2025638d0-01\u0022",
->>>>>>> ce9edaa6
+        "Server-Timing": "traceparent;desc=\u002200-cd2d6d1b05e39e068e2c7acf2ee460ee-8ac1fba9c1cc3629-01\u0022",
         "Strict-Transport-Security": "max-age=31536000; includeSubDomains",
         "Transfer-Encoding": "chunked",
         "Vary": [
           "Accept-Encoding",
           "Accept-Encoding"
         ],
-<<<<<<< HEAD
         "x-aml-cluster": "vienna-eastus2-01",
         "X-Content-Type-Options": "nosniff",
-        "x-ms-correlation-request-id": "4ebe43a7-fccc-4c3b-ac62-aef5c1033f24",
-        "x-ms-ratelimit-remaining-subscription-reads": "11961",
+        "x-ms-correlation-request-id": "b5043666-80f6-48e7-96f2-c31a20415e99",
+        "x-ms-ratelimit-remaining-subscription-reads": "11952",
         "x-ms-response-type": "standard",
-        "x-ms-routing-request-id": "WESTUS2:20230223T052630Z:4ebe43a7-fccc-4c3b-ac62-aef5c1033f24",
-        "x-request-time": "0.183"
-=======
-        "x-aml-cluster": "vienna-eastus-01",
-        "X-Content-Type-Options": "nosniff",
-        "x-ms-correlation-request-id": "f7f67f27-d3ef-4c54-98a3-357f9f2823a9",
-        "x-ms-ratelimit-remaining-subscription-reads": "11977",
-        "x-ms-response-type": "standard",
-        "x-ms-routing-request-id": "CANADACENTRAL:20230222T202528Z:f7f67f27-d3ef-4c54-98a3-357f9f2823a9",
-        "x-request-time": "0.245"
->>>>>>> ce9edaa6
+        "x-ms-routing-request-id": "WESTUS2:20230223T190050Z:b5043666-80f6-48e7-96f2-c31a20415e99",
+        "x-request-time": "0.407"
       },
       "ResponseBody": {
         "value": [
           {
-<<<<<<< HEAD
-            "id": "/subscriptions/00000000-0000-0000-0000-000000000/resourceGroups/00000/providers/Microsoft.MachineLearningServices/workspaces/00000/components/test_785784648975/versions/0.0.1",
-=======
-            "id": "/subscriptions/00000000-0000-0000-0000-000000000/resourceGroups/00000/providers/Microsoft.MachineLearningServices/workspaces/00000/components/test_970789117212/versions/0.0.1",
->>>>>>> ce9edaa6
+            "id": "/subscriptions/00000000-0000-0000-0000-000000000/resourceGroups/00000/providers/Microsoft.MachineLearningServices/workspaces/00000/components/test_554058683017/versions/0.0.1",
             "name": "0.0.1",
             "type": "Microsoft.MachineLearningServices/workspaces/components/versions",
             "properties": {
@@ -1793,11 +1329,7 @@
               "isArchived": false,
               "isAnonymous": false,
               "componentSpec": {
-<<<<<<< HEAD
-                "name": "test_785784648975",
-=======
-                "name": "test_970789117212",
->>>>>>> ce9edaa6
+                "name": "test_554058683017",
                 "version": "0.0.1",
                 "display_name": "CommandComponentBasic",
                 "is_deterministic": "True",
@@ -1825,13 +1357,8 @@
                     "type": "uri_folder"
                   }
                 },
-<<<<<<< HEAD
                 "code": "azureml:/subscriptions/00000000-0000-0000-0000-000000000/resourceGroups/00000/providers/Microsoft.MachineLearningServices/workspaces/00000/codes/e7a3f40e-eb47-4499-9b80-1e5d911878f8/versions/1",
-                "environment": "azureml://registries/azureml/environments/AzureML-sklearn-0.24-ubuntu18.04-py37-cpu/versions/1",
-=======
-                "code": "azureml:/subscriptions/00000000-0000-0000-0000-000000000/resourceGroups/00000/providers/Microsoft.MachineLearningServices/workspaces/00000/codes/c4b5a984-a0c9-4622-a5cf-f22114f04941/versions/1",
                 "environment": "azureml://registries/azureml/environments/AzureML-sklearn-1.0-ubuntu20.04-py38-cpu/versions/33",
->>>>>>> ce9edaa6
                 "resources": {
                   "instance_count": "1"
                 },
@@ -1840,19 +1367,11 @@
               }
             },
             "systemData": {
-<<<<<<< HEAD
-              "createdAt": "2023-02-23T05:26:24.1419309\u002B00:00",
-              "createdBy": "Diondra Peck",
-              "createdByType": "User",
-              "lastModifiedAt": "2023-02-23T05:26:24.2043709\u002B00:00",
-              "lastModifiedBy": "Diondra Peck",
-=======
-              "createdAt": "2023-02-22T20:25:21.2002316\u002B00:00",
-              "createdBy": "Firstname Lastname",
-              "createdByType": "User",
-              "lastModifiedAt": "2023-02-22T20:25:21.2727078\u002B00:00",
-              "lastModifiedBy": "Firstname Lastname",
->>>>>>> ce9edaa6
+              "createdAt": "2023-02-23T19:00:42.9981188\u002B00:00",
+              "createdBy": "Diondra Peck",
+              "createdByType": "User",
+              "lastModifiedAt": "2023-02-23T19:00:43.0620025\u002B00:00",
+              "lastModifiedBy": "Diondra Peck",
               "lastModifiedByType": "User"
             }
           }
@@ -1861,10 +1380,6 @@
     }
   ],
   "Variables": {
-<<<<<<< HEAD
-    "component name": "test_785784648975"
-=======
-    "component name": "test_970789117212"
->>>>>>> ce9edaa6
+    "component name": "test_554058683017"
   }
 }