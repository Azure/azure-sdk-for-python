--- conflicted
+++ resolved
@@ -7,11 +7,7 @@
         "Accept": "application/json",
         "Accept-Encoding": "gzip, deflate",
         "Connection": "keep-alive",
-<<<<<<< HEAD
         "User-Agent": "azure-ai-ml/1.5.0 azsdk-python-mgmt-machinelearningservices/0.1.0 Python/3.7.9 (Windows-10-10.0.22621-SP0)"
-=======
-        "User-Agent": "azure-ai-ml/1.5.0 azsdk-python-mgmt-machinelearningservices/0.1.0 Python/3.10.6 (Linux-5.15.79.1-microsoft-standard-WSL2-x86_64-with-glibc2.35)"
->>>>>>> ce9edaa6
       },
       "RequestBody": null,
       "StatusCode": 200,
@@ -19,42 +15,24 @@
         "Cache-Control": "no-cache",
         "Content-Encoding": "gzip",
         "Content-Type": "application/json; charset=utf-8",
-<<<<<<< HEAD
-        "Date": "Thu, 23 Feb 2023 05:27:18 GMT",
+        "Date": "Thu, 23 Feb 2023 19:02:38 GMT",
         "Expires": "-1",
         "Pragma": "no-cache",
         "Request-Context": "appId=cid-v1:2d2e8e63-272e-4b3c-8598-4ee570a0e70d",
-        "Server-Timing": "traceparent;desc=\u002200-86ccf72c7394016a6cdf5e93f3a234c5-98b935e7d535fc87-01\u0022",
-=======
-        "Date": "Tue, 21 Feb 2023 20:39:48 GMT",
-        "Expires": "-1",
-        "Pragma": "no-cache",
-        "Request-Context": "appId=cid-v1:2d2e8e63-272e-4b3c-8598-4ee570a0e70d",
-        "Server-Timing": "traceparent;desc=\u002200-b232299e4ffea8a1cf485524329278f6-f9f1fd5b81f5d8de-01\u0022",
->>>>>>> ce9edaa6
+        "Server-Timing": "traceparent;desc=\u002200-7cf54be42d6e8b0509088e29679edb74-cc326238e49b509f-01\u0022",
         "Strict-Transport-Security": "max-age=31536000; includeSubDomains",
         "Transfer-Encoding": "chunked",
         "Vary": [
           "Accept-Encoding",
           "Accept-Encoding"
         ],
-<<<<<<< HEAD
         "x-aml-cluster": "vienna-eastus2-01",
         "X-Content-Type-Options": "nosniff",
-        "x-ms-correlation-request-id": "00482425-9546-4881-85fd-aa4ecab63933",
-        "x-ms-ratelimit-remaining-subscription-reads": "11946",
+        "x-ms-correlation-request-id": "86623591-b059-4e8d-921b-24f6a2b1aaa4",
+        "x-ms-ratelimit-remaining-subscription-reads": "11933",
         "x-ms-response-type": "standard",
-        "x-ms-routing-request-id": "WESTUS2:20230223T052718Z:00482425-9546-4881-85fd-aa4ecab63933",
-        "x-request-time": "0.020"
-=======
-        "x-aml-cluster": "vienna-eastus-01",
-        "X-Content-Type-Options": "nosniff",
-        "x-ms-correlation-request-id": "3cb972d7-eb49-457a-bb4b-c802d9e0e950",
-        "x-ms-ratelimit-remaining-subscription-reads": "11937",
-        "x-ms-response-type": "standard",
-        "x-ms-routing-request-id": "CANADACENTRAL:20230221T203949Z:3cb972d7-eb49-457a-bb4b-c802d9e0e950",
-        "x-request-time": "0.153"
->>>>>>> ce9edaa6
+        "x-ms-routing-request-id": "WESTUS2:20230223T190239Z:86623591-b059-4e8d-921b-24f6a2b1aaa4",
+        "x-request-time": "0.246"
       },
       "ResponseBody": {
         "id": "/subscriptions/00000000-0000-0000-0000-000000000/resourceGroups/00000/providers/Microsoft.MachineLearningServices/workspaces/00000",
@@ -82,7 +60,6 @@
             "isPrivateLinkEnabled": false,
             "notebookPreparationError": null
           },
-<<<<<<< HEAD
           "storageHnsEnabled": false,
           "workspaceId": "2d1e66ae-85e3-42c0-be91-34de66397f26",
           "linkedModelInventoryArmId": null,
@@ -111,22 +88,6 @@
           "lastModifiedAt": "2023-02-23T02:09:00.5159669Z",
           "lastModifiedBy": "dipeck@microsoft.com",
           "lastModifiedByType": "User"
-=======
-          "datastoreType": "AzureBlob",
-          "accountName": "samcw32zcnpjldw",
-          "containerName": "azureml-blobstore-3bd2018e-4b43-401e-ad49-85df181c9e0a",
-          "endpoint": "core.windows.net",
-          "protocol": "https",
-          "serviceDataAccessAuthIdentity": "WorkspaceSystemAssignedIdentity"
-        },
-        "systemData": {
-          "createdAt": "2023-02-18T09:22:33.5645164\u002B00:00",
-          "createdBy": "779301c0-18b2-4cdc-801b-a0a3368fee0a",
-          "createdByType": "Application",
-          "lastModifiedAt": "2023-02-18T09:22:34.1712214\u002B00:00",
-          "lastModifiedBy": "779301c0-18b2-4cdc-801b-a0a3368fee0a",
-          "lastModifiedByType": "Application"
->>>>>>> ce9edaa6
         }
       }
     },
@@ -137,13 +98,8 @@
         "Accept": "*/*",
         "Accept-Encoding": "gzip, deflate",
         "Connection": "keep-alive",
-<<<<<<< HEAD
         "Content-Type": "application/json; charset=UTF-8",
         "User-Agent": "azure-ai-ml/1.5.0 azsdk-python-core/1.26.3 Python/3.7.9 (Windows-10-10.0.22621-SP0)"
-=======
-        "Content-Length": "0",
-        "User-Agent": "azure-ai-ml/1.5.0 azsdk-python-mgmt-machinelearningservices/0.1.0 Python/3.10.6 (Linux-5.15.79.1-microsoft-standard-WSL2-x86_64-with-glibc2.35)"
->>>>>>> ce9edaa6
       },
       "RequestBody": null,
       "StatusCode": 200,
@@ -151,33 +107,15 @@
         "Connection": "keep-alive",
         "Content-Encoding": "gzip",
         "Content-Type": "application/json; charset=utf-8",
-<<<<<<< HEAD
-        "Date": "Thu, 23 Feb 2023 05:27:20 GMT",
+        "Date": "Thu, 23 Feb 2023 19:02:41 GMT",
         "Request-Context": "appId=cid-v1:2d2e8e63-272e-4b3c-8598-4ee570a0e70d",
         "Strict-Transport-Security": "max-age=15724800; includeSubDomains; preload",
         "Transfer-Encoding": "chunked",
         "Vary": "Accept-Encoding",
-        "x-aml-cluster": "vienna-eastus2-02",
+        "x-aml-cluster": "vienna-eastus2-01",
         "X-Content-Type-Options": "nosniff",
         "x-ms-response-type": "standard",
-        "x-request-time": "0.118"
-=======
-        "Date": "Tue, 21 Feb 2023 20:39:48 GMT",
-        "Expires": "-1",
-        "Pragma": "no-cache",
-        "Request-Context": "appId=cid-v1:2d2e8e63-272e-4b3c-8598-4ee570a0e70d",
-        "Server-Timing": "traceparent;desc=\u002200-0c1dd9a4b8f6c6eeab91c497be21ba06-9cbedc62c4775f8c-01\u0022",
-        "Strict-Transport-Security": "max-age=31536000; includeSubDomains",
-        "Transfer-Encoding": "chunked",
-        "Vary": "Accept-Encoding",
-        "x-aml-cluster": "vienna-eastus-01",
-        "X-Content-Type-Options": "nosniff",
-        "x-ms-correlation-request-id": "b128e73a-acd3-4960-b21e-ef7d788fa306",
-        "x-ms-ratelimit-remaining-subscription-writes": "1168",
-        "x-ms-response-type": "standard",
-        "x-ms-routing-request-id": "CANADACENTRAL:20230221T203949Z:b128e73a-acd3-4960-b21e-ef7d788fa306",
-        "x-request-time": "0.203"
->>>>>>> ce9edaa6
+        "x-request-time": "0.988"
       },
       "ResponseBody": {
         "snapshotType": "LocalFiles",
@@ -244,101 +182,13 @@
       }
     },
     {
-<<<<<<< HEAD
       "RequestUri": "https://management.azure.com/subscriptions/00000000-0000-0000-0000-000000000/resourceGroups/00000/providers/Microsoft.MachineLearningServices/workspaces/00000/codes/e7a3f40e-eb47-4499-9b80-1e5d911878f8/versions/1?api-version=2022-05-01",
       "RequestMethod": "GET",
-=======
-      "RequestUri": "https://samcw32zcnpjldw.blob.core.windows.net/azureml-blobstore-3bd2018e-4b43-401e-ad49-85df181c9e0a/LocalUpload/00000000000000000000000000000000/COMPONENT_PLACEHOLDER",
-      "RequestMethod": "HEAD",
-      "RequestHeaders": {
-        "Accept": "application/xml",
-        "Accept-Encoding": "gzip, deflate",
-        "Connection": "keep-alive",
-        "User-Agent": "azsdk-python-storage-blob/12.14.1 Python/3.10.6 (Linux-5.15.79.1-microsoft-standard-WSL2-x86_64-with-glibc2.35)",
-        "x-ms-date": "Tue, 21 Feb 2023 20:39:49 GMT",
-        "x-ms-version": "2021-08-06"
-      },
-      "RequestBody": null,
-      "StatusCode": 200,
-      "ResponseHeaders": {
-        "Accept-Ranges": "bytes",
-        "Content-Length": "35",
-        "Content-MD5": "L/DnSpFIn\u002BjaQWc\u002BsUQdcw==",
-        "Content-Type": "application/octet-stream",
-        "Date": "Tue, 21 Feb 2023 20:39:49 GMT",
-        "ETag": "\u00220x8DB1192C06E1C79\u0022",
-        "Last-Modified": "Sat, 18 Feb 2023 09:30:19 GMT",
-        "Server": [
-          "Windows-Azure-Blob/1.0",
-          "Microsoft-HTTPAPI/2.0"
-        ],
-        "Vary": "Origin",
-        "x-ms-access-tier": "Hot",
-        "x-ms-access-tier-inferred": "true",
-        "x-ms-blob-type": "BlockBlob",
-        "x-ms-creation-time": "Sat, 18 Feb 2023 09:30:19 GMT",
-        "x-ms-lease-state": "available",
-        "x-ms-lease-status": "unlocked",
-        "x-ms-meta-name": "c4b5a984-a0c9-4622-a5cf-f22114f04941",
-        "x-ms-meta-upload_status": "completed",
-        "x-ms-meta-version": "1",
-        "x-ms-server-encrypted": "true",
-        "x-ms-version": "2021-08-06"
-      },
-      "ResponseBody": null
-    },
-    {
-      "RequestUri": "https://samcw32zcnpjldw.blob.core.windows.net/azureml-blobstore-3bd2018e-4b43-401e-ad49-85df181c9e0a/az-ml-artifacts/00000000000000000000000000000000/COMPONENT_PLACEHOLDER",
-      "RequestMethod": "HEAD",
-      "RequestHeaders": {
-        "Accept": "application/xml",
-        "Accept-Encoding": "gzip, deflate",
-        "Connection": "keep-alive",
-        "User-Agent": "azsdk-python-storage-blob/12.14.1 Python/3.10.6 (Linux-5.15.79.1-microsoft-standard-WSL2-x86_64-with-glibc2.35)",
-        "x-ms-date": "Tue, 21 Feb 2023 20:39:49 GMT",
-        "x-ms-version": "2021-08-06"
-      },
-      "RequestBody": null,
-      "StatusCode": 404,
-      "ResponseHeaders": {
-        "Date": "Tue, 21 Feb 2023 20:39:49 GMT",
-        "Server": [
-          "Windows-Azure-Blob/1.0",
-          "Microsoft-HTTPAPI/2.0"
-        ],
-        "Transfer-Encoding": "chunked",
-        "Vary": "Origin",
-        "x-ms-error-code": "BlobNotFound",
-        "x-ms-version": "2021-08-06"
-      },
-      "ResponseBody": null
-    },
-    {
-      "RequestUri": "https://management.azure.com/subscriptions/00000000-0000-0000-0000-000000000/resourceGroups/00000/providers/Microsoft.MachineLearningServices/workspaces/00000/codes/c4b5a984-a0c9-4622-a5cf-f22114f04941/versions/1?api-version=2022-05-01",
-      "RequestMethod": "PUT",
->>>>>>> ce9edaa6
       "RequestHeaders": {
         "Accept": "application/json",
         "Accept-Encoding": "gzip, deflate",
         "Connection": "keep-alive",
-<<<<<<< HEAD
         "User-Agent": "azure-ai-ml/1.5.0 azsdk-python-mgmt-machinelearningservices/0.1.0 Python/3.7.9 (Windows-10-10.0.22621-SP0)"
-=======
-        "Content-Length": "288",
-        "Content-Type": "application/json",
-        "User-Agent": "azure-ai-ml/1.5.0 azsdk-python-mgmt-machinelearningservices/0.1.0 Python/3.10.6 (Linux-5.15.79.1-microsoft-standard-WSL2-x86_64-with-glibc2.35)"
-      },
-      "RequestBody": {
-        "properties": {
-          "properties": {
-            "hash_sha256": "0000000000000",
-            "hash_version": "0000000000000"
-          },
-          "isAnonymous": true,
-          "isArchived": false,
-          "codeUri": "https://samcw32zcnpjldw.blob.core.windows.net/azureml-blobstore-3bd2018e-4b43-401e-ad49-85df181c9e0a/LocalUpload/00000000000000000000000000000000"
-        }
->>>>>>> ce9edaa6
       },
       "RequestBody": null,
       "StatusCode": 200,
@@ -346,48 +196,27 @@
         "Cache-Control": "no-cache",
         "Content-Encoding": "gzip",
         "Content-Type": "application/json; charset=utf-8",
-<<<<<<< HEAD
-        "Date": "Thu, 23 Feb 2023 05:27:21 GMT",
+        "Date": "Thu, 23 Feb 2023 19:02:42 GMT",
         "Expires": "-1",
         "Pragma": "no-cache",
         "Request-Context": "appId=cid-v1:2d2e8e63-272e-4b3c-8598-4ee570a0e70d",
-        "Server-Timing": "traceparent;desc=\u002200-d3b24cafed7b7b791382c7bac27e658d-2b2a2b15a0e8b7dc-01\u0022",
-=======
-        "Date": "Tue, 21 Feb 2023 20:39:51 GMT",
-        "Expires": "-1",
-        "Pragma": "no-cache",
-        "Request-Context": "appId=cid-v1:2d2e8e63-272e-4b3c-8598-4ee570a0e70d",
-        "Server-Timing": "traceparent;desc=\u002200-3339ae68b3b288ae4574502088fc4f07-8e410533b2aea0c6-01\u0022",
->>>>>>> ce9edaa6
+        "Server-Timing": "traceparent;desc=\u002200-8202ccd2f346a48baa64a70e9a444bd0-744d3bdc070578f1-01\u0022",
         "Strict-Transport-Security": "max-age=31536000; includeSubDomains",
         "Transfer-Encoding": "chunked",
         "Vary": [
           "Accept-Encoding",
           "Accept-Encoding"
         ],
-<<<<<<< HEAD
         "x-aml-cluster": "vienna-eastus2-01",
         "X-Content-Type-Options": "nosniff",
-        "x-ms-correlation-request-id": "5d916ca8-6008-4d0c-9481-f646af868836",
-        "x-ms-ratelimit-remaining-subscription-reads": "11945",
+        "x-ms-correlation-request-id": "20bd1dbd-bb3e-4ff9-a61d-83fdd011e4f4",
+        "x-ms-ratelimit-remaining-subscription-reads": "11932",
         "x-ms-response-type": "standard",
-        "x-ms-routing-request-id": "WESTUS2:20230223T052722Z:5d916ca8-6008-4d0c-9481-f646af868836",
-        "x-request-time": "0.041"
+        "x-ms-routing-request-id": "WESTUS2:20230223T190243Z:20bd1dbd-bb3e-4ff9-a61d-83fdd011e4f4",
+        "x-request-time": "0.250"
       },
       "ResponseBody": {
         "id": "/subscriptions/00000000-0000-0000-0000-000000000/resourceGroups/00000/providers/Microsoft.MachineLearningServices/workspaces/00000/codes/e7a3f40e-eb47-4499-9b80-1e5d911878f8/versions/1",
-=======
-        "x-aml-cluster": "vienna-eastus-01",
-        "X-Content-Type-Options": "nosniff",
-        "x-ms-correlation-request-id": "fb9f1174-7cf8-43c5-b2e3-af43a2daf9c5",
-        "x-ms-ratelimit-remaining-subscription-writes": "1135",
-        "x-ms-response-type": "standard",
-        "x-ms-routing-request-id": "CANADACENTRAL:20230221T203952Z:fb9f1174-7cf8-43c5-b2e3-af43a2daf9c5",
-        "x-request-time": "0.126"
-      },
-      "ResponseBody": {
-        "id": "/subscriptions/00000000-0000-0000-0000-000000000/resourceGroups/00000/providers/Microsoft.MachineLearningServices/workspaces/00000/codes/c4b5a984-a0c9-4622-a5cf-f22114f04941/versions/1",
->>>>>>> ce9edaa6
         "name": "1",
         "type": "Microsoft.MachineLearningServices/workspaces/codes/versions",
         "properties": {
@@ -399,7 +228,6 @@
           },
           "isArchived": false,
           "isAnonymous": false,
-<<<<<<< HEAD
           "codeUri": "https://saveorz2izv2bas.blob.core.windows.net:443/2d1e66ae-8-4d828c93-7c8f-558b-b99d-d21850cf37d9/"
         },
         "systemData": {
@@ -408,79 +236,43 @@
           "createdByType": "User",
           "lastModifiedAt": "2023-02-23T02:16:10.3151666\u002B00:00",
           "lastModifiedBy": "Diondra Peck",
-=======
-          "codeUri": "https://samcw32zcnpjldw.blob.core.windows.net/azureml-blobstore-3bd2018e-4b43-401e-ad49-85df181c9e0a/LocalUpload/00000000000000000000000000000000"
-        },
-        "systemData": {
-          "createdAt": "2023-02-18T09:30:23.7478116\u002B00:00",
-          "createdBy": "Firstname Lastname",
-          "createdByType": "User",
-          "lastModifiedAt": "2023-02-21T20:39:52.2650588\u002B00:00",
-          "lastModifiedBy": "Firstname Lastname",
->>>>>>> ce9edaa6
           "lastModifiedByType": "User"
         }
       }
     },
     {
-<<<<<<< HEAD
-      "RequestUri": "https://management.azure.com/subscriptions/00000000-0000-0000-0000-000000000/resourceGroups/00000/providers/Microsoft.MachineLearningServices/workspaces/00000/components/test_66719532372?api-version=2022-10-01",
-=======
-      "RequestUri": "https://management.azure.com/subscriptions/00000000-0000-0000-0000-000000000/resourceGroups/00000/providers/Microsoft.MachineLearningServices/workspaces/00000/components/test_620550550999?api-version=2022-10-01",
->>>>>>> ce9edaa6
+      "RequestUri": "https://management.azure.com/subscriptions/00000000-0000-0000-0000-000000000/resourceGroups/00000/providers/Microsoft.MachineLearningServices/workspaces/00000/components/test_86281983337?api-version=2022-10-01",
       "RequestMethod": "GET",
       "RequestHeaders": {
         "Accept": "application/json",
         "Accept-Encoding": "gzip, deflate",
         "Connection": "keep-alive",
-<<<<<<< HEAD
         "User-Agent": "azure-ai-ml/1.5.0 azsdk-python-mgmt-machinelearningservices/0.1.0 Python/3.7.9 (Windows-10-10.0.22621-SP0)"
-=======
-        "User-Agent": "azure-ai-ml/1.5.0 azsdk-python-mgmt-machinelearningservices/0.1.0 Python/3.10.6 (Linux-5.15.79.1-microsoft-standard-WSL2-x86_64-with-glibc2.35)"
->>>>>>> ce9edaa6
       },
       "RequestBody": null,
       "StatusCode": 404,
       "ResponseHeaders": {
         "Cache-Control": "no-cache",
-        "Content-Length": "1066",
+        "Content-Length": "1068",
         "Content-Type": "application/json; charset=utf-8",
-<<<<<<< HEAD
-        "Date": "Thu, 23 Feb 2023 05:27:22 GMT",
-=======
-        "Date": "Tue, 21 Feb 2023 20:39:51 GMT",
->>>>>>> ce9edaa6
+        "Date": "Thu, 23 Feb 2023 19:02:43 GMT",
         "Expires": "-1",
         "Pragma": "no-cache",
         "Request-Context": "appId=cid-v1:2d2e8e63-272e-4b3c-8598-4ee570a0e70d",
         "Strict-Transport-Security": "max-age=31536000; includeSubDomains",
         "Vary": "Accept-Encoding",
-<<<<<<< HEAD
         "x-aml-cluster": "vienna-eastus2-01",
         "X-Content-Type-Options": "nosniff",
-        "x-ms-correlation-request-id": "4a67da9a-55ec-49a7-ade8-bcc5cb9a0ffe",
-        "x-ms-ratelimit-remaining-subscription-reads": "11944",
+        "x-ms-correlation-request-id": "620ab339-5184-45cb-809e-51dd6068300c",
+        "x-ms-ratelimit-remaining-subscription-reads": "11931",
         "x-ms-response-type": "error",
-        "x-ms-routing-request-id": "WESTUS2:20230223T052722Z:4a67da9a-55ec-49a7-ade8-bcc5cb9a0ffe",
-        "x-request-time": "0.044"
-=======
-        "x-aml-cluster": "vienna-eastus-01",
-        "X-Content-Type-Options": "nosniff",
-        "x-ms-correlation-request-id": "0cb34005-0abc-4d55-b0e1-b3f91b1091e2",
-        "x-ms-ratelimit-remaining-subscription-reads": "11936",
-        "x-ms-response-type": "error",
-        "x-ms-routing-request-id": "CANADACENTRAL:20230221T203952Z:0cb34005-0abc-4d55-b0e1-b3f91b1091e2",
-        "x-request-time": "0.248"
->>>>>>> ce9edaa6
+        "x-ms-routing-request-id": "WESTUS2:20230223T190244Z:620ab339-5184-45cb-809e-51dd6068300c",
+        "x-request-time": "0.245"
       },
       "ResponseBody": {
         "error": {
           "code": "UserError",
-<<<<<<< HEAD
-          "message": "Not found component test_66719532372.",
-=======
-          "message": "Not found component test_620550550999.",
->>>>>>> ce9edaa6
+          "message": "Not found component test_86281983337.",
           "details": [],
           "additionalInfo": [
             {
@@ -493,44 +285,27 @@
               "type": "Correlation",
               "info": {
                 "value": {
-<<<<<<< HEAD
-                  "operation": "d9338d6d7f2694ffa4d961ee710ba807",
-                  "request": "b1d8fb1a8142c093"
-=======
-                  "operation": "e72abc0e488e3db37e332fce3568367b",
-                  "request": "aee61cd8c4eb7edd"
->>>>>>> ce9edaa6
+                  "operation": "f74edaacbf8e95e7edf73ba6bcb7ceb8",
+                  "request": "5dd380356181d845"
                 }
               }
             },
             {
               "type": "Environment",
               "info": {
-<<<<<<< HEAD
                 "value": "eastus2"
-=======
-                "value": "eastus"
->>>>>>> ce9edaa6
               }
             },
             {
               "type": "Location",
               "info": {
-<<<<<<< HEAD
                 "value": "eastus2"
-=======
-                "value": "eastus"
->>>>>>> ce9edaa6
               }
             },
             {
               "type": "Time",
               "info": {
-<<<<<<< HEAD
-                "value": "2023-02-23T05:27:22.7498781\u002B00:00"
-=======
-                "value": "2023-02-21T20:39:52.701206\u002B00:00"
->>>>>>> ce9edaa6
+                "value": "2023-02-23T19:02:44.0743339\u002B00:00"
               }
             },
             {
@@ -550,11 +325,7 @@
       }
     },
     {
-<<<<<<< HEAD
-      "RequestUri": "https://management.azure.com/subscriptions/00000000-0000-0000-0000-000000000/resourceGroups/00000/providers/Microsoft.MachineLearningServices/workspaces/00000/components/test_66719532372/versions/1?api-version=2022-10-01",
-=======
-      "RequestUri": "https://management.azure.com/subscriptions/00000000-0000-0000-0000-000000000/resourceGroups/00000/providers/Microsoft.MachineLearningServices/workspaces/00000/components/test_620550550999/versions/1?api-version=2022-10-01",
->>>>>>> ce9edaa6
+      "RequestUri": "https://management.azure.com/subscriptions/00000000-0000-0000-0000-000000000/resourceGroups/00000/providers/Microsoft.MachineLearningServices/workspaces/00000/components/test_86281983337/versions/1?api-version=2022-10-01",
       "RequestMethod": "PUT",
       "RequestHeaders": {
         "Accept": "application/json",
@@ -562,11 +333,7 @@
         "Connection": "keep-alive",
         "Content-Length": "1300",
         "Content-Type": "application/json",
-<<<<<<< HEAD
         "User-Agent": "azure-ai-ml/1.5.0 azsdk-python-mgmt-machinelearningservices/0.1.0 Python/3.7.9 (Windows-10-10.0.22621-SP0)"
-=======
-        "User-Agent": "azure-ai-ml/1.5.0 azsdk-python-mgmt-machinelearningservices/0.1.0 Python/3.10.6 (Linux-5.15.79.1-microsoft-standard-WSL2-x86_64-with-glibc2.35)"
->>>>>>> ce9edaa6
       },
       "RequestBody": {
         "properties": {
@@ -580,13 +347,8 @@
           "isArchived": false,
           "componentSpec": {
             "command": "echo Hello World \u0026 echo ${{inputs.component_in_number}} \u0026 echo ${{inputs.component_in_path}} \u0026 echo ${{outputs.component_out_path}}",
-<<<<<<< HEAD
             "code": "azureml:/subscriptions/00000000-0000-0000-0000-000000000/resourceGroups/00000/providers/Microsoft.MachineLearningServices/workspaces/00000/codes/e7a3f40e-eb47-4499-9b80-1e5d911878f8/versions/1",
-            "environment": "azureml:AzureML-sklearn-0.24-ubuntu18.04-py37-cpu:1",
-=======
-            "code": "azureml:/subscriptions/00000000-0000-0000-0000-000000000/resourceGroups/00000/providers/Microsoft.MachineLearningServices/workspaces/00000/codes/c4b5a984-a0c9-4622-a5cf-f22114f04941/versions/1",
             "environment": "azureml:AzureML-sklearn-1.0-ubuntu20.04-py38-cpu:33",
->>>>>>> ce9edaa6
             "resources": {
               "instance_count": 2
             },
@@ -594,11 +356,7 @@
               "type": "pytorch",
               "process_count_per_instance": 4
             },
-<<<<<<< HEAD
-            "name": "test_66719532372",
-=======
-            "name": "test_620550550999",
->>>>>>> ce9edaa6
+            "name": "test_86281983337",
             "description": "This is the pytorch command component",
             "tags": {
               "tag": "tagvalue",
@@ -631,47 +389,25 @@
       "StatusCode": 201,
       "ResponseHeaders": {
         "Cache-Control": "no-cache",
-<<<<<<< HEAD
         "Content-Length": "2246",
         "Content-Type": "application/json; charset=utf-8",
-        "Date": "Thu, 23 Feb 2023 05:27:23 GMT",
+        "Date": "Thu, 23 Feb 2023 19:02:45 GMT",
         "Expires": "-1",
-        "Location": "https://management.azure.com/subscriptions/00000000-0000-0000-0000-000000000/resourceGroups/00000/providers/Microsoft.MachineLearningServices/workspaces/00000/components/test_66719532372/versions/1?api-version=2022-10-01",
+        "Location": "https://management.azure.com/subscriptions/00000000-0000-0000-0000-000000000/resourceGroups/00000/providers/Microsoft.MachineLearningServices/workspaces/00000/components/test_86281983337/versions/1?api-version=2022-10-01",
         "Pragma": "no-cache",
         "Request-Context": "appId=cid-v1:2d2e8e63-272e-4b3c-8598-4ee570a0e70d",
-        "Server-Timing": "traceparent;desc=\u002200-0d56697df1d922366fd189356ceb78e2-942fb3244b993561-01\u0022",
+        "Server-Timing": "traceparent;desc=\u002200-7735fee0b157571bd542f8a9eb437544-3b8bedfe2a976b51-01\u0022",
         "Strict-Transport-Security": "max-age=31536000; includeSubDomains",
         "x-aml-cluster": "vienna-eastus2-01",
         "X-Content-Type-Options": "nosniff",
-        "x-ms-correlation-request-id": "6a7ea28f-01a4-451f-8bf4-0a98f6ab48c5",
-        "x-ms-ratelimit-remaining-subscription-writes": "1171",
+        "x-ms-correlation-request-id": "63d22c2d-81f7-40d6-887b-b96869038332",
+        "x-ms-ratelimit-remaining-subscription-writes": "1162",
         "x-ms-response-type": "standard",
-        "x-ms-routing-request-id": "WESTUS2:20230223T052723Z:6a7ea28f-01a4-451f-8bf4-0a98f6ab48c5",
-        "x-request-time": "0.576"
+        "x-ms-routing-request-id": "WESTUS2:20230223T190246Z:63d22c2d-81f7-40d6-887b-b96869038332",
+        "x-request-time": "1.688"
       },
       "ResponseBody": {
-        "id": "/subscriptions/00000000-0000-0000-0000-000000000/resourceGroups/00000/providers/Microsoft.MachineLearningServices/workspaces/00000/components/test_66719532372/versions/1",
-=======
-        "Content-Length": "1777",
-        "Content-Type": "application/json; charset=utf-8",
-        "Date": "Tue, 21 Feb 2023 20:39:52 GMT",
-        "Expires": "-1",
-        "Location": "https://management.azure.com/subscriptions/00000000-0000-0000-0000-000000000/resourceGroups/00000/providers/Microsoft.MachineLearningServices/workspaces/00000/components/test_620550550999/versions/1?api-version=2022-10-01",
-        "Pragma": "no-cache",
-        "Request-Context": "appId=cid-v1:2d2e8e63-272e-4b3c-8598-4ee570a0e70d",
-        "Server-Timing": "traceparent;desc=\u002200-3903634e507a3ed0866c8a72bfa704b1-49ad69b9668b7858-01\u0022",
-        "Strict-Transport-Security": "max-age=31536000; includeSubDomains",
-        "x-aml-cluster": "vienna-eastus-01",
-        "X-Content-Type-Options": "nosniff",
-        "x-ms-correlation-request-id": "9f630976-b5e6-41f0-976f-b71eec1f9b5d",
-        "x-ms-ratelimit-remaining-subscription-writes": "1134",
-        "x-ms-response-type": "standard",
-        "x-ms-routing-request-id": "CANADACENTRAL:20230221T203953Z:9f630976-b5e6-41f0-976f-b71eec1f9b5d",
-        "x-request-time": "0.757"
-      },
-      "ResponseBody": {
-        "id": "/subscriptions/00000000-0000-0000-0000-000000000/resourceGroups/00000/providers/Microsoft.MachineLearningServices/workspaces/00000/components/test_620550550999/versions/1",
->>>>>>> ce9edaa6
+        "id": "/subscriptions/00000000-0000-0000-0000-000000000/resourceGroups/00000/providers/Microsoft.MachineLearningServices/workspaces/00000/components/test_86281983337/versions/1",
         "name": "1",
         "type": "Microsoft.MachineLearningServices/workspaces/components/versions",
         "properties": {
@@ -684,11 +420,7 @@
           "isArchived": false,
           "isAnonymous": false,
           "componentSpec": {
-<<<<<<< HEAD
-            "name": "test_66719532372",
-=======
-            "name": "test_620550550999",
->>>>>>> ce9edaa6
+            "name": "test_86281983337",
             "version": "1",
             "display_name": "CommandComponentPytorch",
             "is_deterministic": "True",
@@ -716,13 +448,8 @@
                 "type": "uri_folder"
               }
             },
-<<<<<<< HEAD
             "code": "azureml:/subscriptions/00000000-0000-0000-0000-000000000/resourceGroups/00000/providers/Microsoft.MachineLearningServices/workspaces/00000/codes/e7a3f40e-eb47-4499-9b80-1e5d911878f8/versions/1",
-            "environment": "azureml://registries/azureml/environments/AzureML-sklearn-0.24-ubuntu18.04-py37-cpu/versions/1",
-=======
-            "code": "azureml:/subscriptions/00000000-0000-0000-0000-000000000/resourceGroups/00000/providers/Microsoft.MachineLearningServices/workspaces/00000/codes/c4b5a984-a0c9-4622-a5cf-f22114f04941/versions/1",
             "environment": "azureml://registries/azureml/environments/AzureML-sklearn-1.0-ubuntu20.04-py38-cpu/versions/33",
->>>>>>> ce9edaa6
             "resources": {
               "instance_count": "2"
             },
@@ -735,29 +462,17 @@
           }
         },
         "systemData": {
-<<<<<<< HEAD
-          "createdAt": "2023-02-23T05:27:23.5808956\u002B00:00",
+          "createdAt": "2023-02-23T19:02:46.3080306\u002B00:00",
           "createdBy": "Diondra Peck",
           "createdByType": "User",
-          "lastModifiedAt": "2023-02-23T05:27:23.6598154\u002B00:00",
+          "lastModifiedAt": "2023-02-23T19:02:46.3738405\u002B00:00",
           "lastModifiedBy": "Diondra Peck",
-=======
-          "createdAt": "2023-02-21T20:39:53.4646291\u002B00:00",
-          "createdBy": "Firstname Lastname",
-          "createdByType": "User",
-          "lastModifiedAt": "2023-02-21T20:39:53.5468084\u002B00:00",
-          "lastModifiedBy": "Firstname Lastname",
->>>>>>> ce9edaa6
           "lastModifiedByType": "User"
         }
       }
     }
   ],
   "Variables": {
-<<<<<<< HEAD
-    "component_name": "test_66719532372"
-=======
-    "component_name": "test_620550550999"
->>>>>>> ce9edaa6
+    "component_name": "test_86281983337"
   }
 }