{
  "Entries": [
    {
<<<<<<< HEAD
      "RequestUri": "https://management.azure.com/subscriptions/00000000-0000-0000-0000-000000000/resourceGroups/00000/providers/Microsoft.MachineLearningServices/workspaces/00000?api-version=2022-10-01",
=======
      "RequestUri": "https://management.azure.com/subscriptions/00000000-0000-0000-0000-000000000/resourceGroups/00000/providers/Microsoft.MachineLearningServices/workspaces/00000/datastores/workspaceblobstore?api-version=2022-10-01",
>>>>>>> ce9edaa6
      "RequestMethod": "GET",
      "RequestHeaders": {
        "Accept": "application/json",
        "Accept-Encoding": "gzip, deflate",
        "Connection": "keep-alive",
<<<<<<< HEAD
        "User-Agent": "azure-ai-ml/1.5.0 azsdk-python-mgmt-machinelearningservices/0.1.0 Python/3.7.9 (Windows-10-10.0.22621-SP0)"
=======
        "User-Agent": "azure-ai-ml/1.5.0 azsdk-python-mgmt-machinelearningservices/0.1.0 Python/3.10.6 (Linux-5.15.79.1-microsoft-standard-WSL2-x86_64-with-glibc2.35)"
>>>>>>> ce9edaa6
      },
      "RequestBody": null,
      "StatusCode": 200,
      "ResponseHeaders": {
        "Cache-Control": "no-cache",
        "Content-Encoding": "gzip",
        "Content-Type": "application/json; charset=utf-8",
<<<<<<< HEAD
        "Date": "Thu, 23 Feb 2023 18:25:41 GMT",
        "Expires": "-1",
        "Pragma": "no-cache",
        "Request-Context": "appId=cid-v1:2d2e8e63-272e-4b3c-8598-4ee570a0e70d",
        "Server-Timing": "traceparent;desc=\u002200-cedb9b04ebfbc93bc0ff2b7e648cf8ff-e29e0ecb60db6eab-01\u0022",
=======
        "Date": "Tue, 21 Feb 2023 20:39:15 GMT",
        "Expires": "-1",
        "Pragma": "no-cache",
        "Request-Context": "appId=cid-v1:2d2e8e63-272e-4b3c-8598-4ee570a0e70d",
        "Server-Timing": "traceparent;desc=\u002200-90227676af9833e2d8ea25838b61e18a-600a024911337a56-01\u0022",
>>>>>>> ce9edaa6
        "Strict-Transport-Security": "max-age=31536000; includeSubDomains",
        "Transfer-Encoding": "chunked",
        "Vary": [
          "Accept-Encoding",
          "Accept-Encoding"
        ],
<<<<<<< HEAD
        "x-aml-cluster": "vienna-eastus2-02",
        "X-Content-Type-Options": "nosniff",
        "x-ms-correlation-request-id": "840e7a3c-d403-477d-ad0e-9c5224776844",
        "x-ms-ratelimit-remaining-subscription-reads": "11999",
        "x-ms-response-type": "standard",
        "x-ms-routing-request-id": "WESTUS2:20230223T182541Z:840e7a3c-d403-477d-ad0e-9c5224776844",
        "x-request-time": "0.020"
=======
        "x-aml-cluster": "vienna-eastus-01",
        "X-Content-Type-Options": "nosniff",
        "x-ms-correlation-request-id": "3fa813de-d53e-447a-80ee-a3db4b9f5990",
        "x-ms-ratelimit-remaining-subscription-reads": "11943",
        "x-ms-response-type": "standard",
        "x-ms-routing-request-id": "CANADACENTRAL:20230221T203916Z:3fa813de-d53e-447a-80ee-a3db4b9f5990",
        "x-request-time": "0.103"
>>>>>>> ce9edaa6
      },
      "ResponseBody": {
        "id": "/subscriptions/00000000-0000-0000-0000-000000000/resourceGroups/00000/providers/Microsoft.MachineLearningServices/workspaces/00000",
        "name": "00000",
        "type": "Microsoft.MachineLearningServices/workspaces",
        "location": "eastus2",
        "tags": {},
        "etag": null,
        "properties": {
          "friendlyName": "00000",
          "description": "",
          "storageAccount": "/subscriptions/00000000-0000-0000-0000-000000000/resourceGroups/00000/providers/Microsoft.Storage/storageAccounts/saveorz2izv2bas",
          "keyVault": "/subscriptions/00000000-0000-0000-0000-000000000/resourceGroups/00000/providers/Microsoft.Keyvault/vaults/kvtest4k4d3fds6sjxs",
          "applicationInsights": "/subscriptions/00000000-0000-0000-0000-000000000/resourceGroups/00000/providers/Microsoft.insights/components/aiveorz2izv2bas",
          "hbiWorkspace": false,
          "tenantId": "72f988bf-86f1-41af-91ab-2d7cd011db47",
          "imageBuildCompute": null,
          "provisioningState": "Succeeded",
          "v1LegacyMode": false,
          "softDeleteEnabled": false,
          "containerRegistry": "/subscriptions/00000000-0000-0000-0000-000000000/resourceGroups/00000/providers/Microsoft.ContainerRegistry/registries/crveorz2izv2bas",
          "notebookInfo": {
            "resourceId": "0000000-0000-0000-0000-000000000000",
            "fqdn": "ml-sdkvnextcli-eastus2-2d1e66ae-85e3-42c0-be91-34de66397f26.eastus2.notebooks.azure.net",
            "isPrivateLinkEnabled": false,
            "notebookPreparationError": null
          },
<<<<<<< HEAD
          "storageHnsEnabled": false,
          "workspaceId": "2d1e66ae-85e3-42c0-be91-34de66397f26",
          "linkedModelInventoryArmId": null,
          "privateLinkCount": 0,
          "publicNetworkAccess": "Enabled",
          "discoveryUrl": "https://eastus2.api.azureml.ms/discovery",
          "mlFlowTrackingUri": "azureml://eastus2.api.azureml.ms/mlflow/v1.0/subscriptions/00000000-0000-0000-0000-000000000/resourceGroups/00000/providers/Microsoft.MachineLearningServices/workspaces/00000",
          "sdkTelemetryAppInsightsKey": "0000000-0000-0000-0000-000000000000",
          "sasGetterUri": "",
          "enableDataIsolation": false
        },
        "identity": {
          "type": "SystemAssigned",
          "principalId": "0000000-0000-0000-0000-000000000000",
          "tenantId": "72f988bf-86f1-41af-91ab-2d7cd011db47"
        },
        "kind": "Default",
        "sku": {
          "name": "Basic",
          "tier": "Basic"
        },
        "systemData": {
          "createdAt": "2023-02-23T02:09:00.5159669Z",
          "createdBy": "dipeck@microsoft.com",
          "createdByType": "User",
          "lastModifiedAt": "2023-02-23T02:09:00.5159669Z",
          "lastModifiedBy": "dipeck@microsoft.com",
          "lastModifiedByType": "User"
        }
      }
    },
    {
      "RequestUri": "https://eastus2.api.azureml.ms/content/v2.0/subscriptions/00000000-0000-0000-0000-000000000/resourceGroups/00000/providers/Microsoft.MachineLearningServices/workspaces/00000/snapshots/getByHash?hash=27aae78baa6ead793408d833679e4f934a0f749ad447bcc3b733f5e44d67d33f\u0026hashVersion=202208",
      "RequestMethod": "GET",
=======
          "datastoreType": "AzureBlob",
          "accountName": "samcw32zcnpjldw",
          "containerName": "azureml-blobstore-3bd2018e-4b43-401e-ad49-85df181c9e0a",
          "endpoint": "core.windows.net",
          "protocol": "https",
          "serviceDataAccessAuthIdentity": "WorkspaceSystemAssignedIdentity"
        },
        "systemData": {
          "createdAt": "2023-02-18T09:22:33.5645164\u002B00:00",
          "createdBy": "779301c0-18b2-4cdc-801b-a0a3368fee0a",
          "createdByType": "Application",
          "lastModifiedAt": "2023-02-18T09:22:34.1712214\u002B00:00",
          "lastModifiedBy": "779301c0-18b2-4cdc-801b-a0a3368fee0a",
          "lastModifiedByType": "Application"
        }
      }
    },
    {
      "RequestUri": "https://management.azure.com/subscriptions/00000000-0000-0000-0000-000000000/resourceGroups/00000/providers/Microsoft.MachineLearningServices/workspaces/00000/datastores/workspaceblobstore/listSecrets?api-version=2022-10-01",
      "RequestMethod": "POST",
>>>>>>> ce9edaa6
      "RequestHeaders": {
        "Accept": "*/*",
        "Accept-Encoding": "gzip, deflate",
        "Connection": "keep-alive",
<<<<<<< HEAD
        "Content-Type": "application/json; charset=UTF-8",
        "User-Agent": "azure-ai-ml/1.5.0 azsdk-python-core/1.26.3 Python/3.7.9 (Windows-10-10.0.22621-SP0)"
=======
        "Content-Length": "0",
        "User-Agent": "azure-ai-ml/1.5.0 azsdk-python-mgmt-machinelearningservices/0.1.0 Python/3.10.6 (Linux-5.15.79.1-microsoft-standard-WSL2-x86_64-with-glibc2.35)"
>>>>>>> ce9edaa6
      },
      "RequestBody": null,
      "StatusCode": 404,
      "ResponseHeaders": {
        "Connection": "keep-alive",
        "Content-Encoding": "gzip",
        "Content-Type": "application/json; charset=utf-8",
<<<<<<< HEAD
        "Date": "Thu, 23 Feb 2023 18:25:45 GMT",
        "Request-Context": "appId=cid-v1:2d2e8e63-272e-4b3c-8598-4ee570a0e70d",
        "Strict-Transport-Security": "max-age=15724800; includeSubDomains; preload",
        "Transfer-Encoding": "chunked",
        "Vary": "Accept-Encoding",
        "x-aml-cluster": "vienna-eastus2-02",
        "X-Content-Type-Options": "nosniff",
        "x-ms-response-type": "error",
        "x-request-time": "0.136"
=======
        "Date": "Tue, 21 Feb 2023 20:39:16 GMT",
        "Expires": "-1",
        "Pragma": "no-cache",
        "Request-Context": "appId=cid-v1:2d2e8e63-272e-4b3c-8598-4ee570a0e70d",
        "Server-Timing": "traceparent;desc=\u002200-abb4f7c2ddfa33480e56212a0998914a-528e3d8a22b9251e-01\u0022",
        "Strict-Transport-Security": "max-age=31536000; includeSubDomains",
        "Transfer-Encoding": "chunked",
        "Vary": "Accept-Encoding",
        "x-aml-cluster": "vienna-eastus-01",
        "X-Content-Type-Options": "nosniff",
        "x-ms-correlation-request-id": "9d1cc036-8b05-4b5a-bc46-195bac6de044",
        "x-ms-ratelimit-remaining-subscription-writes": "1172",
        "x-ms-response-type": "standard",
        "x-ms-routing-request-id": "CANADACENTRAL:20230221T203917Z:9d1cc036-8b05-4b5a-bc46-195bac6de044",
        "x-request-time": "0.125"
>>>>>>> ce9edaa6
      },
      "ResponseBody": {
        "error": {
          "code": "UserError",
          "severity": null,
          "message": "Snapshot with hash 27aae78baa6ead793408d833679e4f934a0f749ad447bcc3b733f5e44d67d33f was not found",
          "messageFormat": null,
          "messageParameters": null,
          "referenceCode": null,
          "detailsUri": null,
          "target": null,
          "details": [],
          "innerError": {
            "code": "NotFoundError",
            "innerError": null
          },
          "debugInfo": null,
          "additionalInfo": null
        },
        "correlation": {
          "operation": "d3ec6871f1639809963c3273ddd2d682",
          "request": "a8dd241af644101b"
        },
        "environment": "eastus2",
        "location": "eastus2",
        "time": "2023-02-23T18:25:45.611088\u002B00:00",
        "componentName": "project"
      }
    },
    {
<<<<<<< HEAD
      "RequestUri": "https://eastus2.api.azureml.ms/assetstore/v1.0/temporaryDataReference/createOrGet",
      "RequestMethod": "POST",
=======
      "RequestUri": "https://samcw32zcnpjldw.blob.core.windows.net/azureml-blobstore-3bd2018e-4b43-401e-ad49-85df181c9e0a/LocalUpload/00000000000000000000000000000000/helloworld_components_with_env/.gitattributes",
      "RequestMethod": "HEAD",
>>>>>>> ce9edaa6
      "RequestHeaders": {
        "Accept": "*/*",
        "Accept-Encoding": "gzip, deflate",
        "Connection": "keep-alive",
<<<<<<< HEAD
        "Content-Length": "238",
        "Content-Type": "application/json; charset=UTF-8",
        "User-Agent": "azure-ai-ml/1.5.0 azsdk-python-core/1.26.3 Python/3.7.9 (Windows-10-10.0.22621-SP0)"
      },
      "RequestBody": {
        "assetId": "azureml://locations/eastus2/workspaces/2d1e66ae-85e3-42c0-be91-34de66397f26/codes/000000000000000000000/versions/1",
        "temporaryDataReferenceId": "000000000000000000000",
        "temporaryDataReferenceType": "TemporaryBlobReference"
=======
        "User-Agent": "azsdk-python-storage-blob/12.14.1 Python/3.10.6 (Linux-5.15.79.1-microsoft-standard-WSL2-x86_64-with-glibc2.35)",
        "x-ms-date": "Tue, 21 Feb 2023 20:39:16 GMT",
        "x-ms-version": "2021-08-06"
      },
      "RequestBody": null,
      "StatusCode": 200,
      "ResponseHeaders": {
        "Accept-Ranges": "bytes",
        "Content-Length": "19",
        "Content-MD5": "GTc0QMDRF8A1AiQ\u002BQg5suw==",
        "Content-Type": "application/octet-stream",
        "Date": "Tue, 21 Feb 2023 20:39:17 GMT",
        "ETag": "\u00220x8DB119C8E97DB4F\u0022",
        "Last-Modified": "Sat, 18 Feb 2023 10:40:30 GMT",
        "Server": [
          "Windows-Azure-Blob/1.0",
          "Microsoft-HTTPAPI/2.0"
        ],
        "Vary": "Origin",
        "x-ms-access-tier": "Hot",
        "x-ms-access-tier-inferred": "true",
        "x-ms-blob-type": "BlockBlob",
        "x-ms-creation-time": "Sat, 18 Feb 2023 10:40:27 GMT",
        "x-ms-lease-state": "available",
        "x-ms-lease-status": "unlocked",
        "x-ms-meta-name": "f51646da-9de4-49be-894e-115e17613c4c",
        "x-ms-meta-upload_status": "completed",
        "x-ms-meta-version": "1",
        "x-ms-server-encrypted": "true",
        "x-ms-version": "2021-08-06"
      },
      "ResponseBody": null
    },
    {
      "RequestUri": "https://samcw32zcnpjldw.blob.core.windows.net/azureml-blobstore-3bd2018e-4b43-401e-ad49-85df181c9e0a/az-ml-artifacts/00000000000000000000000000000000/helloworld_components_with_env/.gitattributes",
      "RequestMethod": "HEAD",
      "RequestHeaders": {
        "Accept": "application/xml",
        "Accept-Encoding": "gzip, deflate",
        "Connection": "keep-alive",
        "User-Agent": "azsdk-python-storage-blob/12.14.1 Python/3.10.6 (Linux-5.15.79.1-microsoft-standard-WSL2-x86_64-with-glibc2.35)",
        "x-ms-date": "Tue, 21 Feb 2023 20:39:17 GMT",
        "x-ms-version": "2021-08-06"
>>>>>>> ce9edaa6
      },
      "StatusCode": 403,
      "ResponseHeaders": {
<<<<<<< HEAD
        "Connection": "keep-alive",
        "Content-Encoding": "gzip",
        "Content-Type": "application/json; charset=utf-8",
        "Date": "Thu, 23 Feb 2023 18:25:47 GMT",
        "Request-Context": "appId=cid-v1:2d2e8e63-272e-4b3c-8598-4ee570a0e70d",
        "Strict-Transport-Security": "max-age=15724800; includeSubDomains; preload",
        "Transfer-Encoding": "chunked",
        "Vary": "Accept-Encoding",
        "x-aml-cluster": "vienna-eastus2-02",
        "X-Content-Type-Options": "nosniff",
        "x-ms-response-type": "error",
        "x-request-time": "0.027"
=======
        "Date": "Tue, 21 Feb 2023 20:39:17 GMT",
        "Server": [
          "Windows-Azure-Blob/1.0",
          "Microsoft-HTTPAPI/2.0"
        ],
        "Transfer-Encoding": "chunked",
        "Vary": "Origin",
        "x-ms-error-code": "BlobNotFound",
        "x-ms-version": "2021-08-06"
>>>>>>> ce9edaa6
      },
      "ResponseBody": {
        "error": {
          "code": "UserError",
          "severity": null,
          "message": "User is not authorized to access provided resources due to not having read access to specified resources for following asset types: codes.",
          "messageFormat": "User is not authorized to access provided resources due to {reason}.",
          "messageParameters": {
            "reason": "not having read access to specified resources for following asset types: codes"
          },
          "referenceCode": null,
          "detailsUri": null,
          "target": null,
          "details": [],
          "innerError": {
            "code": "Auth",
            "innerError": {
              "code": "Authorization",
              "innerError": null
            }
          },
          "debugInfo": null,
          "additionalInfo": null
        },
        "correlation": {
          "operation": "99fa9dece306ec15d17ae52d268b8bdf",
          "request": "493b25487fc03458"
        },
        "environment": "eastus2",
        "location": "eastus2",
        "time": "2023-02-23T18:25:47.0909981\u002B00:00",
        "componentName": "assetstore"
      }
    },
    {
<<<<<<< HEAD
      "RequestUri": "https://eastus2.api.azureml.ms/assetstore/v1.0/temporaryDataReference/createOrGet",
      "RequestMethod": "POST",
=======
      "RequestUri": "https://management.azure.com/subscriptions/00000000-0000-0000-0000-000000000/resourceGroups/00000/providers/Microsoft.MachineLearningServices/workspaces/00000/codes/f51646da-9de4-49be-894e-115e17613c4c/versions/1?api-version=2022-05-01",
      "RequestMethod": "PUT",
>>>>>>> ce9edaa6
      "RequestHeaders": {
        "Accept": "*/*",
        "Accept-Encoding": "gzip, deflate",
        "Connection": "keep-alive",
<<<<<<< HEAD
        "Content-Length": "238",
        "Content-Type": "application/json; charset=UTF-8",
        "User-Agent": "azure-ai-ml/1.5.0 azsdk-python-core/1.26.3 Python/3.7.9 (Windows-10-10.0.22621-SP0)"
      },
      "RequestBody": {
        "assetId": "azureml://locations/eastus2/workspaces/2d1e66ae-85e3-42c0-be91-34de66397f26/codes/000000000000000000000/versions/1",
        "temporaryDataReferenceId": "000000000000000000000",
        "temporaryDataReferenceType": "TemporaryBlobReference"
=======
        "Content-Length": "319",
        "Content-Type": "application/json",
        "User-Agent": "azure-ai-ml/1.5.0 azsdk-python-mgmt-machinelearningservices/0.1.0 Python/3.10.6 (Linux-5.15.79.1-microsoft-standard-WSL2-x86_64-with-glibc2.35)"
      },
      "RequestBody": {
        "properties": {
          "properties": {
            "hash_sha256": "0000000000000",
            "hash_version": "0000000000000"
          },
          "isAnonymous": true,
          "isArchived": false,
          "codeUri": "https://samcw32zcnpjldw.blob.core.windows.net/azureml-blobstore-3bd2018e-4b43-401e-ad49-85df181c9e0a/LocalUpload/00000000000000000000000000000000/helloworld_components_with_env"
        }
>>>>>>> ce9edaa6
      },
      "StatusCode": 403,
      "ResponseHeaders": {
        "Connection": "keep-alive",
        "Content-Encoding": "gzip",
        "Content-Type": "application/json; charset=utf-8",
<<<<<<< HEAD
        "Date": "Thu, 23 Feb 2023 18:25:48 GMT",
        "Request-Context": "appId=cid-v1:2d2e8e63-272e-4b3c-8598-4ee570a0e70d",
        "Strict-Transport-Security": "max-age=15724800; includeSubDomains; preload",
        "Transfer-Encoding": "chunked",
        "Vary": "Accept-Encoding",
        "x-aml-cluster": "vienna-eastus2-02",
        "X-Content-Type-Options": "nosniff",
        "x-ms-response-type": "error",
        "x-request-time": "0.024"
      },
      "ResponseBody": {
        "error": {
          "code": "UserError",
          "severity": null,
          "message": "User is not authorized to access provided resources due to not having read access to specified resources for following asset types: codes.",
          "messageFormat": "User is not authorized to access provided resources due to {reason}.",
          "messageParameters": {
            "reason": "not having read access to specified resources for following asset types: codes"
          },
          "referenceCode": null,
          "detailsUri": null,
          "target": null,
          "details": [],
          "innerError": {
            "code": "Auth",
            "innerError": {
              "code": "Authorization",
              "innerError": null
            }
          },
          "debugInfo": null,
          "additionalInfo": null
        },
        "correlation": {
          "operation": "372c4bb004d2ce3a42b27f731245a5c8",
          "request": "2621deb0b729238f"
        },
        "environment": "eastus2",
        "location": "eastus2",
        "time": "2023-02-23T18:25:48.290615\u002B00:00",
        "componentName": "assetstore"
      }
    },
    {
      "RequestUri": "https://eastus2.api.azureml.ms/assetstore/v1.0/temporaryDataReference/createOrGet",
      "RequestMethod": "POST",
=======
        "Date": "Tue, 21 Feb 2023 20:39:20 GMT",
        "Expires": "-1",
        "Pragma": "no-cache",
        "Request-Context": "appId=cid-v1:2d2e8e63-272e-4b3c-8598-4ee570a0e70d",
        "Server-Timing": "traceparent;desc=\u002200-675cf1ee2941fa1b31e44b828fa335d2-ba1a215fc37f878c-01\u0022",
        "Strict-Transport-Security": "max-age=31536000; includeSubDomains",
        "Transfer-Encoding": "chunked",
        "Vary": [
          "Accept-Encoding",
          "Accept-Encoding"
        ],
        "x-aml-cluster": "vienna-eastus-01",
        "X-Content-Type-Options": "nosniff",
        "x-ms-correlation-request-id": "a9ef32b9-78b0-4ec7-b44a-b0be852cb05c",
        "x-ms-ratelimit-remaining-subscription-writes": "1145",
        "x-ms-response-type": "standard",
        "x-ms-routing-request-id": "CANADACENTRAL:20230221T203920Z:a9ef32b9-78b0-4ec7-b44a-b0be852cb05c",
        "x-request-time": "0.144"
      },
      "ResponseBody": {
        "id": "/subscriptions/00000000-0000-0000-0000-000000000/resourceGroups/00000/providers/Microsoft.MachineLearningServices/workspaces/00000/codes/f51646da-9de4-49be-894e-115e17613c4c/versions/1",
        "name": "1",
        "type": "Microsoft.MachineLearningServices/workspaces/codes/versions",
        "properties": {
          "description": null,
          "tags": {},
          "properties": {
            "hash_sha256": "0000000000000",
            "hash_version": "0000000000000"
          },
          "isArchived": false,
          "isAnonymous": false,
          "codeUri": "https://samcw32zcnpjldw.blob.core.windows.net/azureml-blobstore-3bd2018e-4b43-401e-ad49-85df181c9e0a/LocalUpload/00000000000000000000000000000000/helloworld_components_with_env"
        },
        "systemData": {
          "createdAt": "2023-02-18T10:40:33.5364736\u002B00:00",
          "createdBy": "Firstname Lastname",
          "createdByType": "User",
          "lastModifiedAt": "2023-02-21T20:39:20.8196611\u002B00:00",
          "lastModifiedBy": "Firstname Lastname",
          "lastModifiedByType": "User"
        }
      }
    },
    {
      "RequestUri": "https://management.azure.com/subscriptions/00000000-0000-0000-0000-000000000/resourceGroups/00000/providers/Microsoft.MachineLearningServices/workspaces/00000/components/test_471389259657/versions/3?api-version=2022-10-01",
      "RequestMethod": "PUT",
>>>>>>> ce9edaa6
      "RequestHeaders": {
        "Accept": "*/*",
        "Accept-Encoding": "gzip, deflate",
        "Connection": "keep-alive",
<<<<<<< HEAD
        "Content-Length": "238",
        "Content-Type": "application/json; charset=UTF-8",
        "User-Agent": "azure-ai-ml/1.5.0 azsdk-python-core/1.26.3 Python/3.7.9 (Windows-10-10.0.22621-SP0)"
      },
      "RequestBody": {
        "assetId": "azureml://locations/eastus2/workspaces/2d1e66ae-85e3-42c0-be91-34de66397f26/codes/000000000000000000000/versions/1",
        "temporaryDataReferenceId": "000000000000000000000",
        "temporaryDataReferenceType": "TemporaryBlobReference"
=======
        "Content-Length": "811",
        "Content-Type": "application/json",
        "User-Agent": "azure-ai-ml/1.5.0 azsdk-python-mgmt-machinelearningservices/0.1.0 Python/3.10.6 (Linux-5.15.79.1-microsoft-standard-WSL2-x86_64-with-glibc2.35)"
      },
      "RequestBody": {
        "properties": {
          "description": "This is the basic command component",
          "properties": {},
          "tags": {
            "tag": "tagvalue",
            "owner": "sdkteam"
          },
          "isAnonymous": false,
          "isArchived": false,
          "componentSpec": {
            "command": "echo Hello World",
            "code": "azureml:/subscriptions/00000000-0000-0000-0000-000000000/resourceGroups/00000/providers/Microsoft.MachineLearningServices/workspaces/00000/codes/f51646da-9de4-49be-894e-115e17613c4c/versions/1",
            "environment": "azureml:AzureML-sklearn-1.0-ubuntu20.04-py38-cpu:33",
            "name": "test_471389259657",
            "description": "This is the basic command component",
            "tags": {
              "tag": "tagvalue",
              "owner": "sdkteam"
            },
            "version": "3",
            "display_name": "CommandComponentBasic",
            "is_deterministic": true,
            "outputs": {
              "component_out_path": {
                "type": "path"
              }
            },
            "type": "command",
            "_source": "CLASS"
          }
        }
>>>>>>> ce9edaa6
      },
      "StatusCode": 403,
      "ResponseHeaders": {
<<<<<<< HEAD
        "Connection": "keep-alive",
        "Content-Encoding": "gzip",
        "Content-Type": "application/json; charset=utf-8",
        "Date": "Thu, 23 Feb 2023 18:25:50 GMT",
        "Request-Context": "appId=cid-v1:2d2e8e63-272e-4b3c-8598-4ee570a0e70d",
        "Strict-Transport-Security": "max-age=15724800; includeSubDomains; preload",
        "Transfer-Encoding": "chunked",
        "Vary": "Accept-Encoding",
        "x-aml-cluster": "vienna-eastus2-02",
        "X-Content-Type-Options": "nosniff",
        "x-ms-response-type": "error",
        "x-request-time": "0.026"
      },
      "ResponseBody": {
        "error": {
          "code": "UserError",
          "severity": null,
          "message": "User is not authorized to access provided resources due to not having read access to specified resources for following asset types: codes.",
          "messageFormat": "User is not authorized to access provided resources due to {reason}.",
          "messageParameters": {
            "reason": "not having read access to specified resources for following asset types: codes"
          },
          "referenceCode": null,
          "detailsUri": null,
          "target": null,
          "details": [],
          "innerError": {
            "code": "Auth",
            "innerError": {
              "code": "Authorization",
              "innerError": null
            }
          },
          "debugInfo": null,
          "additionalInfo": null
        },
        "correlation": {
          "operation": "ca8f8bb153492ce795dad493ad747404",
          "request": "87de0918da2af56a"
        },
        "environment": "eastus2",
        "location": "eastus2",
        "time": "2023-02-23T18:25:50.3537412\u002B00:00",
        "componentName": "assetstore"
=======
        "Cache-Control": "no-cache",
        "Content-Length": "1378",
        "Content-Type": "application/json; charset=utf-8",
        "Date": "Tue, 21 Feb 2023 20:39:21 GMT",
        "Expires": "-1",
        "Location": "https://management.azure.com/subscriptions/00000000-0000-0000-0000-000000000/resourceGroups/00000/providers/Microsoft.MachineLearningServices/workspaces/00000/components/test_471389259657/versions/3?api-version=2022-10-01",
        "Pragma": "no-cache",
        "Request-Context": "appId=cid-v1:2d2e8e63-272e-4b3c-8598-4ee570a0e70d",
        "Server-Timing": "traceparent;desc=\u002200-2ef9ac891477b5e4fb2a0ef4f0df31ee-7bef810a4ad1ba2c-01\u0022",
        "Strict-Transport-Security": "max-age=31536000; includeSubDomains",
        "x-aml-cluster": "vienna-eastus-01",
        "X-Content-Type-Options": "nosniff",
        "x-ms-correlation-request-id": "730b22fa-923a-481a-8213-365229f07615",
        "x-ms-ratelimit-remaining-subscription-writes": "1144",
        "x-ms-response-type": "standard",
        "x-ms-routing-request-id": "CANADACENTRAL:20230221T203922Z:730b22fa-923a-481a-8213-365229f07615",
        "x-request-time": "0.849"
      },
      "ResponseBody": {
        "id": "/subscriptions/00000000-0000-0000-0000-000000000/resourceGroups/00000/providers/Microsoft.MachineLearningServices/workspaces/00000/components/test_471389259657/versions/3",
        "name": "3",
        "type": "Microsoft.MachineLearningServices/workspaces/components/versions",
        "properties": {
          "description": null,
          "tags": {
            "tag": "tagvalue",
            "owner": "sdkteam"
          },
          "properties": {},
          "isArchived": false,
          "isAnonymous": false,
          "componentSpec": {
            "name": "test_471389259657",
            "version": "3",
            "display_name": "CommandComponentBasic",
            "is_deterministic": "True",
            "type": "command",
            "description": "This is the basic command component",
            "tags": {
              "tag": "tagvalue",
              "owner": "sdkteam"
            },
            "outputs": {
              "component_out_path": {
                "type": "path"
              }
            },
            "code": "azureml:/subscriptions/00000000-0000-0000-0000-000000000/resourceGroups/00000/providers/Microsoft.MachineLearningServices/workspaces/00000/codes/f51646da-9de4-49be-894e-115e17613c4c/versions/1",
            "environment": "azureml://registries/azureml/environments/AzureML-sklearn-1.0-ubuntu20.04-py38-cpu/versions/33",
            "resources": {
              "instance_count": "1"
            },
            "command": "echo Hello World",
            "$schema": "https://componentsdk.azureedge.net/jsonschema/CommandComponent.json"
          }
        },
        "systemData": {
          "createdAt": "2023-02-21T20:39:21.8942842\u002B00:00",
          "createdBy": "Firstname Lastname",
          "createdByType": "User",
          "lastModifiedAt": "2023-02-21T20:39:21.9810357\u002B00:00",
          "lastModifiedBy": "Firstname Lastname",
          "lastModifiedByType": "User"
        }
>>>>>>> ce9edaa6
      }
    }
  ],
  "Variables": {
<<<<<<< HEAD
    "component_name": "test_871921396042"
=======
    "component_name": "test_471389259657"
>>>>>>> ce9edaa6
  }
}<|MERGE_RESOLUTION|>--- conflicted
+++ resolved
@@ -1,21 +1,13 @@
 {
   "Entries": [
     {
-<<<<<<< HEAD
       "RequestUri": "https://management.azure.com/subscriptions/00000000-0000-0000-0000-000000000/resourceGroups/00000/providers/Microsoft.MachineLearningServices/workspaces/00000?api-version=2022-10-01",
-=======
-      "RequestUri": "https://management.azure.com/subscriptions/00000000-0000-0000-0000-000000000/resourceGroups/00000/providers/Microsoft.MachineLearningServices/workspaces/00000/datastores/workspaceblobstore?api-version=2022-10-01",
->>>>>>> ce9edaa6
       "RequestMethod": "GET",
       "RequestHeaders": {
         "Accept": "application/json",
         "Accept-Encoding": "gzip, deflate",
         "Connection": "keep-alive",
-<<<<<<< HEAD
         "User-Agent": "azure-ai-ml/1.5.0 azsdk-python-mgmt-machinelearningservices/0.1.0 Python/3.7.9 (Windows-10-10.0.22621-SP0)"
-=======
-        "User-Agent": "azure-ai-ml/1.5.0 azsdk-python-mgmt-machinelearningservices/0.1.0 Python/3.10.6 (Linux-5.15.79.1-microsoft-standard-WSL2-x86_64-with-glibc2.35)"
->>>>>>> ce9edaa6
       },
       "RequestBody": null,
       "StatusCode": 200,
@@ -23,42 +15,24 @@
         "Cache-Control": "no-cache",
         "Content-Encoding": "gzip",
         "Content-Type": "application/json; charset=utf-8",
-<<<<<<< HEAD
-        "Date": "Thu, 23 Feb 2023 18:25:41 GMT",
+        "Date": "Thu, 23 Feb 2023 19:08:33 GMT",
         "Expires": "-1",
         "Pragma": "no-cache",
         "Request-Context": "appId=cid-v1:2d2e8e63-272e-4b3c-8598-4ee570a0e70d",
-        "Server-Timing": "traceparent;desc=\u002200-cedb9b04ebfbc93bc0ff2b7e648cf8ff-e29e0ecb60db6eab-01\u0022",
-=======
-        "Date": "Tue, 21 Feb 2023 20:39:15 GMT",
-        "Expires": "-1",
-        "Pragma": "no-cache",
-        "Request-Context": "appId=cid-v1:2d2e8e63-272e-4b3c-8598-4ee570a0e70d",
-        "Server-Timing": "traceparent;desc=\u002200-90227676af9833e2d8ea25838b61e18a-600a024911337a56-01\u0022",
->>>>>>> ce9edaa6
+        "Server-Timing": "traceparent;desc=\u002200-94b6765efb9a91ee7182a8cbb4f042ab-323db0d5c2e19292-01\u0022",
         "Strict-Transport-Security": "max-age=31536000; includeSubDomains",
         "Transfer-Encoding": "chunked",
         "Vary": [
           "Accept-Encoding",
           "Accept-Encoding"
         ],
-<<<<<<< HEAD
-        "x-aml-cluster": "vienna-eastus2-02",
+        "x-aml-cluster": "vienna-eastus2-01",
         "X-Content-Type-Options": "nosniff",
-        "x-ms-correlation-request-id": "840e7a3c-d403-477d-ad0e-9c5224776844",
-        "x-ms-ratelimit-remaining-subscription-reads": "11999",
+        "x-ms-correlation-request-id": "1fa8b65b-d3d1-4f4b-a913-58b826fc30f7",
+        "x-ms-ratelimit-remaining-subscription-reads": "11878",
         "x-ms-response-type": "standard",
-        "x-ms-routing-request-id": "WESTUS2:20230223T182541Z:840e7a3c-d403-477d-ad0e-9c5224776844",
-        "x-request-time": "0.020"
-=======
-        "x-aml-cluster": "vienna-eastus-01",
-        "X-Content-Type-Options": "nosniff",
-        "x-ms-correlation-request-id": "3fa813de-d53e-447a-80ee-a3db4b9f5990",
-        "x-ms-ratelimit-remaining-subscription-reads": "11943",
-        "x-ms-response-type": "standard",
-        "x-ms-routing-request-id": "CANADACENTRAL:20230221T203916Z:3fa813de-d53e-447a-80ee-a3db4b9f5990",
-        "x-request-time": "0.103"
->>>>>>> ce9edaa6
+        "x-ms-routing-request-id": "WESTUS2:20230223T190834Z:1fa8b65b-d3d1-4f4b-a913-58b826fc30f7",
+        "x-request-time": "0.019"
       },
       "ResponseBody": {
         "id": "/subscriptions/00000000-0000-0000-0000-000000000/resourceGroups/00000/providers/Microsoft.MachineLearningServices/workspaces/00000",
@@ -86,7 +60,6 @@
             "isPrivateLinkEnabled": false,
             "notebookPreparationError": null
           },
-<<<<<<< HEAD
           "storageHnsEnabled": false,
           "workspaceId": "2d1e66ae-85e3-42c0-be91-34de66397f26",
           "linkedModelInventoryArmId": null,
@@ -121,341 +94,196 @@
     {
       "RequestUri": "https://eastus2.api.azureml.ms/content/v2.0/subscriptions/00000000-0000-0000-0000-000000000/resourceGroups/00000/providers/Microsoft.MachineLearningServices/workspaces/00000/snapshots/getByHash?hash=27aae78baa6ead793408d833679e4f934a0f749ad447bcc3b733f5e44d67d33f\u0026hashVersion=202208",
       "RequestMethod": "GET",
-=======
-          "datastoreType": "AzureBlob",
-          "accountName": "samcw32zcnpjldw",
-          "containerName": "azureml-blobstore-3bd2018e-4b43-401e-ad49-85df181c9e0a",
-          "endpoint": "core.windows.net",
-          "protocol": "https",
-          "serviceDataAccessAuthIdentity": "WorkspaceSystemAssignedIdentity"
-        },
-        "systemData": {
-          "createdAt": "2023-02-18T09:22:33.5645164\u002B00:00",
-          "createdBy": "779301c0-18b2-4cdc-801b-a0a3368fee0a",
-          "createdByType": "Application",
-          "lastModifiedAt": "2023-02-18T09:22:34.1712214\u002B00:00",
-          "lastModifiedBy": "779301c0-18b2-4cdc-801b-a0a3368fee0a",
-          "lastModifiedByType": "Application"
-        }
-      }
-    },
-    {
-      "RequestUri": "https://management.azure.com/subscriptions/00000000-0000-0000-0000-000000000/resourceGroups/00000/providers/Microsoft.MachineLearningServices/workspaces/00000/datastores/workspaceblobstore/listSecrets?api-version=2022-10-01",
-      "RequestMethod": "POST",
->>>>>>> ce9edaa6
       "RequestHeaders": {
         "Accept": "*/*",
         "Accept-Encoding": "gzip, deflate",
         "Connection": "keep-alive",
-<<<<<<< HEAD
         "Content-Type": "application/json; charset=UTF-8",
         "User-Agent": "azure-ai-ml/1.5.0 azsdk-python-core/1.26.3 Python/3.7.9 (Windows-10-10.0.22621-SP0)"
-=======
-        "Content-Length": "0",
-        "User-Agent": "azure-ai-ml/1.5.0 azsdk-python-mgmt-machinelearningservices/0.1.0 Python/3.10.6 (Linux-5.15.79.1-microsoft-standard-WSL2-x86_64-with-glibc2.35)"
->>>>>>> ce9edaa6
       },
       "RequestBody": null,
-      "StatusCode": 404,
+      "StatusCode": 200,
       "ResponseHeaders": {
         "Connection": "keep-alive",
         "Content-Encoding": "gzip",
         "Content-Type": "application/json; charset=utf-8",
-<<<<<<< HEAD
-        "Date": "Thu, 23 Feb 2023 18:25:45 GMT",
+        "Date": "Thu, 23 Feb 2023 19:08:38 GMT",
         "Request-Context": "appId=cid-v1:2d2e8e63-272e-4b3c-8598-4ee570a0e70d",
         "Strict-Transport-Security": "max-age=15724800; includeSubDomains; preload",
         "Transfer-Encoding": "chunked",
         "Vary": "Accept-Encoding",
         "x-aml-cluster": "vienna-eastus2-02",
         "X-Content-Type-Options": "nosniff",
-        "x-ms-response-type": "error",
-        "x-request-time": "0.136"
-=======
-        "Date": "Tue, 21 Feb 2023 20:39:16 GMT",
+        "x-ms-response-type": "standard",
+        "x-request-time": "0.447"
+      },
+      "ResponseBody": {
+        "snapshotType": "LocalFiles",
+        "id": "1dd3278e-0ab3-4cf7-a164-2b10f01e3901",
+        "root": {
+          "name": "",
+          "hash": null,
+          "type": "Directory",
+          "timestamp": "0001-01-01T00:00:00\u002B00:00",
+          "sasUrl": null,
+          "absoluteUrl": null,
+          "sizeBytes": 0,
+          "sizeSet": false,
+          "children": {
+            ".gitattributes": {
+              "name": ".gitattributes",
+              "hash": "19373440C0D117C03502243E420E6CBB",
+              "type": "File",
+              "timestamp": "0001-01-01T00:00:00\u002B00:00",
+              "sasUrl": null,
+              "absoluteUrl": null,
+              "sizeBytes": 19,
+              "sizeSet": true,
+              "children": {}
+            },
+            "conda.yml": {
+              "name": "conda.yml",
+              "hash": "3E7B2BD34A77C795D0A1C92BB2CC11CA",
+              "type": "File",
+              "timestamp": "0001-01-01T00:00:00\u002B00:00",
+              "sasUrl": null,
+              "absoluteUrl": null,
+              "sizeBytes": 169,
+              "sizeSet": true,
+              "children": {}
+            },
+            "env": {
+              "name": "env",
+              "hash": null,
+              "type": "Directory",
+              "timestamp": "0001-01-01T00:00:00\u002B00:00",
+              "sasUrl": null,
+              "absoluteUrl": null,
+              "sizeBytes": 0,
+              "sizeSet": false,
+              "children": {
+                "conda.yml": {
+                  "name": "conda.yml",
+                  "hash": "3E7B2BD34A77C795D0A1C92BB2CC11CA",
+                  "type": "File",
+                  "timestamp": "0001-01-01T00:00:00\u002B00:00",
+                  "sasUrl": null,
+                  "absoluteUrl": null,
+                  "sizeBytes": 169,
+                  "sizeSet": true,
+                  "children": {}
+                }
+              }
+            },
+            "helloworld_component_env_inline.yml": {
+              "name": "helloworld_component_env_inline.yml",
+              "hash": "3C656D13AE5CC3DC75106C6175B7E9BD",
+              "type": "File",
+              "timestamp": "0001-01-01T00:00:00\u002B00:00",
+              "sasUrl": null,
+              "absoluteUrl": null,
+              "sizeBytes": 1133,
+              "sizeSet": true,
+              "children": {}
+            },
+            "helloworld_component_env_path_0.yml": {
+              "name": "helloworld_component_env_path_0.yml",
+              "hash": "45104F5B2DE3D0A0F700F706CC6DCA7B",
+              "type": "File",
+              "timestamp": "0001-01-01T00:00:00\u002B00:00",
+              "sasUrl": null,
+              "absoluteUrl": null,
+              "sizeBytes": 924,
+              "sizeSet": true,
+              "children": {}
+            },
+            "helloworld_component_env_path_1.yml": {
+              "name": "helloworld_component_env_path_1.yml",
+              "hash": "E93C46313D1901B930AD1438B001A62D",
+              "type": "File",
+              "timestamp": "0001-01-01T00:00:00\u002B00:00",
+              "sasUrl": null,
+              "absoluteUrl": null,
+              "sizeBytes": 928,
+              "sizeSet": true,
+              "children": {}
+            }
+          }
+        },
+        "tags": {},
+        "properties": {
+          "hash_sha256": "27aae78baa6ead793408d833679e4f934a0f749ad447bcc3b733f5e44d67d33f",
+          "hash_version": "202208",
+          "azureml.codeUri": "https://saveorz2izv2bas.blob.core.windows.net:443/2d1e66ae-8-cbaa7a37-2624-5a04-9fe2-7d930659ef96/helloworld_components_with_env"
+        },
+        "description": null,
+        "name": "e61c75c6-cd33-4237-b019-4fa70ccfe068",
+        "version": "1",
+        "createdBy": {
+          "userObjectId": "b3a957de-450c-4ca7-b2aa-88dd98c87fef",
+          "userPuId": "10037FFEAD05DD5D",
+          "userIdp": null,
+          "userAltSecId": null,
+          "userIss": "https://sts.windows.net/72f988bf-86f1-41af-91ab-2d7cd011db47/",
+          "userTenantId": "72f988bf-86f1-41af-91ab-2d7cd011db47",
+          "userName": "Diondra Peck",
+          "upn": null
+        },
+        "createdTime": "2023-02-23T18:26:27.9169905\u002B00:00",
+        "modifiedBy": {
+          "userObjectId": "b3a957de-450c-4ca7-b2aa-88dd98c87fef",
+          "userPuId": "10037FFEAD05DD5D",
+          "userIdp": null,
+          "userAltSecId": null,
+          "userIss": "https://sts.windows.net/72f988bf-86f1-41af-91ab-2d7cd011db47/",
+          "userTenantId": "72f988bf-86f1-41af-91ab-2d7cd011db47",
+          "userName": "Diondra Peck",
+          "upn": null
+        },
+        "modifiedTime": "2023-02-23T18:26:27.9169905\u002B00:00",
+        "gitRepositoryCommit": null,
+        "uri": "https://saveorz2izv2bas.blob.core.windows.net:443/2d1e66ae-8-cbaa7a37-2624-5a04-9fe2-7d930659ef96/helloworld_components_with_env",
+        "contentHash": "27aae78baa6ead793408d833679e4f934a0f749ad447bcc3b733f5e44d67d33f",
+        "hashVersion": "202208",
+        "provisioningState": "Succeeded"
+      }
+    },
+    {
+      "RequestUri": "https://management.azure.com/subscriptions/00000000-0000-0000-0000-000000000/resourceGroups/00000/providers/Microsoft.MachineLearningServices/workspaces/00000/codes/e61c75c6-cd33-4237-b019-4fa70ccfe068/versions/1?api-version=2022-05-01",
+      "RequestMethod": "GET",
+      "RequestHeaders": {
+        "Accept": "application/json",
+        "Accept-Encoding": "gzip, deflate",
+        "Connection": "keep-alive",
+        "User-Agent": "azure-ai-ml/1.5.0 azsdk-python-mgmt-machinelearningservices/0.1.0 Python/3.7.9 (Windows-10-10.0.22621-SP0)"
+      },
+      "RequestBody": null,
+      "StatusCode": 200,
+      "ResponseHeaders": {
+        "Cache-Control": "no-cache",
+        "Content-Encoding": "gzip",
+        "Content-Type": "application/json; charset=utf-8",
+        "Date": "Thu, 23 Feb 2023 19:08:40 GMT",
         "Expires": "-1",
         "Pragma": "no-cache",
         "Request-Context": "appId=cid-v1:2d2e8e63-272e-4b3c-8598-4ee570a0e70d",
-        "Server-Timing": "traceparent;desc=\u002200-abb4f7c2ddfa33480e56212a0998914a-528e3d8a22b9251e-01\u0022",
-        "Strict-Transport-Security": "max-age=31536000; includeSubDomains",
-        "Transfer-Encoding": "chunked",
-        "Vary": "Accept-Encoding",
-        "x-aml-cluster": "vienna-eastus-01",
-        "X-Content-Type-Options": "nosniff",
-        "x-ms-correlation-request-id": "9d1cc036-8b05-4b5a-bc46-195bac6de044",
-        "x-ms-ratelimit-remaining-subscription-writes": "1172",
-        "x-ms-response-type": "standard",
-        "x-ms-routing-request-id": "CANADACENTRAL:20230221T203917Z:9d1cc036-8b05-4b5a-bc46-195bac6de044",
-        "x-request-time": "0.125"
->>>>>>> ce9edaa6
-      },
-      "ResponseBody": {
-        "error": {
-          "code": "UserError",
-          "severity": null,
-          "message": "Snapshot with hash 27aae78baa6ead793408d833679e4f934a0f749ad447bcc3b733f5e44d67d33f was not found",
-          "messageFormat": null,
-          "messageParameters": null,
-          "referenceCode": null,
-          "detailsUri": null,
-          "target": null,
-          "details": [],
-          "innerError": {
-            "code": "NotFoundError",
-            "innerError": null
-          },
-          "debugInfo": null,
-          "additionalInfo": null
-        },
-        "correlation": {
-          "operation": "d3ec6871f1639809963c3273ddd2d682",
-          "request": "a8dd241af644101b"
-        },
-        "environment": "eastus2",
-        "location": "eastus2",
-        "time": "2023-02-23T18:25:45.611088\u002B00:00",
-        "componentName": "project"
-      }
-    },
-    {
-<<<<<<< HEAD
-      "RequestUri": "https://eastus2.api.azureml.ms/assetstore/v1.0/temporaryDataReference/createOrGet",
-      "RequestMethod": "POST",
-=======
-      "RequestUri": "https://samcw32zcnpjldw.blob.core.windows.net/azureml-blobstore-3bd2018e-4b43-401e-ad49-85df181c9e0a/LocalUpload/00000000000000000000000000000000/helloworld_components_with_env/.gitattributes",
-      "RequestMethod": "HEAD",
->>>>>>> ce9edaa6
-      "RequestHeaders": {
-        "Accept": "*/*",
-        "Accept-Encoding": "gzip, deflate",
-        "Connection": "keep-alive",
-<<<<<<< HEAD
-        "Content-Length": "238",
-        "Content-Type": "application/json; charset=UTF-8",
-        "User-Agent": "azure-ai-ml/1.5.0 azsdk-python-core/1.26.3 Python/3.7.9 (Windows-10-10.0.22621-SP0)"
-      },
-      "RequestBody": {
-        "assetId": "azureml://locations/eastus2/workspaces/2d1e66ae-85e3-42c0-be91-34de66397f26/codes/000000000000000000000/versions/1",
-        "temporaryDataReferenceId": "000000000000000000000",
-        "temporaryDataReferenceType": "TemporaryBlobReference"
-=======
-        "User-Agent": "azsdk-python-storage-blob/12.14.1 Python/3.10.6 (Linux-5.15.79.1-microsoft-standard-WSL2-x86_64-with-glibc2.35)",
-        "x-ms-date": "Tue, 21 Feb 2023 20:39:16 GMT",
-        "x-ms-version": "2021-08-06"
-      },
-      "RequestBody": null,
-      "StatusCode": 200,
-      "ResponseHeaders": {
-        "Accept-Ranges": "bytes",
-        "Content-Length": "19",
-        "Content-MD5": "GTc0QMDRF8A1AiQ\u002BQg5suw==",
-        "Content-Type": "application/octet-stream",
-        "Date": "Tue, 21 Feb 2023 20:39:17 GMT",
-        "ETag": "\u00220x8DB119C8E97DB4F\u0022",
-        "Last-Modified": "Sat, 18 Feb 2023 10:40:30 GMT",
-        "Server": [
-          "Windows-Azure-Blob/1.0",
-          "Microsoft-HTTPAPI/2.0"
-        ],
-        "Vary": "Origin",
-        "x-ms-access-tier": "Hot",
-        "x-ms-access-tier-inferred": "true",
-        "x-ms-blob-type": "BlockBlob",
-        "x-ms-creation-time": "Sat, 18 Feb 2023 10:40:27 GMT",
-        "x-ms-lease-state": "available",
-        "x-ms-lease-status": "unlocked",
-        "x-ms-meta-name": "f51646da-9de4-49be-894e-115e17613c4c",
-        "x-ms-meta-upload_status": "completed",
-        "x-ms-meta-version": "1",
-        "x-ms-server-encrypted": "true",
-        "x-ms-version": "2021-08-06"
-      },
-      "ResponseBody": null
-    },
-    {
-      "RequestUri": "https://samcw32zcnpjldw.blob.core.windows.net/azureml-blobstore-3bd2018e-4b43-401e-ad49-85df181c9e0a/az-ml-artifacts/00000000000000000000000000000000/helloworld_components_with_env/.gitattributes",
-      "RequestMethod": "HEAD",
-      "RequestHeaders": {
-        "Accept": "application/xml",
-        "Accept-Encoding": "gzip, deflate",
-        "Connection": "keep-alive",
-        "User-Agent": "azsdk-python-storage-blob/12.14.1 Python/3.10.6 (Linux-5.15.79.1-microsoft-standard-WSL2-x86_64-with-glibc2.35)",
-        "x-ms-date": "Tue, 21 Feb 2023 20:39:17 GMT",
-        "x-ms-version": "2021-08-06"
->>>>>>> ce9edaa6
-      },
-      "StatusCode": 403,
-      "ResponseHeaders": {
-<<<<<<< HEAD
-        "Connection": "keep-alive",
-        "Content-Encoding": "gzip",
-        "Content-Type": "application/json; charset=utf-8",
-        "Date": "Thu, 23 Feb 2023 18:25:47 GMT",
-        "Request-Context": "appId=cid-v1:2d2e8e63-272e-4b3c-8598-4ee570a0e70d",
-        "Strict-Transport-Security": "max-age=15724800; includeSubDomains; preload",
-        "Transfer-Encoding": "chunked",
-        "Vary": "Accept-Encoding",
-        "x-aml-cluster": "vienna-eastus2-02",
-        "X-Content-Type-Options": "nosniff",
-        "x-ms-response-type": "error",
-        "x-request-time": "0.027"
-=======
-        "Date": "Tue, 21 Feb 2023 20:39:17 GMT",
-        "Server": [
-          "Windows-Azure-Blob/1.0",
-          "Microsoft-HTTPAPI/2.0"
-        ],
-        "Transfer-Encoding": "chunked",
-        "Vary": "Origin",
-        "x-ms-error-code": "BlobNotFound",
-        "x-ms-version": "2021-08-06"
->>>>>>> ce9edaa6
-      },
-      "ResponseBody": {
-        "error": {
-          "code": "UserError",
-          "severity": null,
-          "message": "User is not authorized to access provided resources due to not having read access to specified resources for following asset types: codes.",
-          "messageFormat": "User is not authorized to access provided resources due to {reason}.",
-          "messageParameters": {
-            "reason": "not having read access to specified resources for following asset types: codes"
-          },
-          "referenceCode": null,
-          "detailsUri": null,
-          "target": null,
-          "details": [],
-          "innerError": {
-            "code": "Auth",
-            "innerError": {
-              "code": "Authorization",
-              "innerError": null
-            }
-          },
-          "debugInfo": null,
-          "additionalInfo": null
-        },
-        "correlation": {
-          "operation": "99fa9dece306ec15d17ae52d268b8bdf",
-          "request": "493b25487fc03458"
-        },
-        "environment": "eastus2",
-        "location": "eastus2",
-        "time": "2023-02-23T18:25:47.0909981\u002B00:00",
-        "componentName": "assetstore"
-      }
-    },
-    {
-<<<<<<< HEAD
-      "RequestUri": "https://eastus2.api.azureml.ms/assetstore/v1.0/temporaryDataReference/createOrGet",
-      "RequestMethod": "POST",
-=======
-      "RequestUri": "https://management.azure.com/subscriptions/00000000-0000-0000-0000-000000000/resourceGroups/00000/providers/Microsoft.MachineLearningServices/workspaces/00000/codes/f51646da-9de4-49be-894e-115e17613c4c/versions/1?api-version=2022-05-01",
-      "RequestMethod": "PUT",
->>>>>>> ce9edaa6
-      "RequestHeaders": {
-        "Accept": "*/*",
-        "Accept-Encoding": "gzip, deflate",
-        "Connection": "keep-alive",
-<<<<<<< HEAD
-        "Content-Length": "238",
-        "Content-Type": "application/json; charset=UTF-8",
-        "User-Agent": "azure-ai-ml/1.5.0 azsdk-python-core/1.26.3 Python/3.7.9 (Windows-10-10.0.22621-SP0)"
-      },
-      "RequestBody": {
-        "assetId": "azureml://locations/eastus2/workspaces/2d1e66ae-85e3-42c0-be91-34de66397f26/codes/000000000000000000000/versions/1",
-        "temporaryDataReferenceId": "000000000000000000000",
-        "temporaryDataReferenceType": "TemporaryBlobReference"
-=======
-        "Content-Length": "319",
-        "Content-Type": "application/json",
-        "User-Agent": "azure-ai-ml/1.5.0 azsdk-python-mgmt-machinelearningservices/0.1.0 Python/3.10.6 (Linux-5.15.79.1-microsoft-standard-WSL2-x86_64-with-glibc2.35)"
-      },
-      "RequestBody": {
-        "properties": {
-          "properties": {
-            "hash_sha256": "0000000000000",
-            "hash_version": "0000000000000"
-          },
-          "isAnonymous": true,
-          "isArchived": false,
-          "codeUri": "https://samcw32zcnpjldw.blob.core.windows.net/azureml-blobstore-3bd2018e-4b43-401e-ad49-85df181c9e0a/LocalUpload/00000000000000000000000000000000/helloworld_components_with_env"
-        }
->>>>>>> ce9edaa6
-      },
-      "StatusCode": 403,
-      "ResponseHeaders": {
-        "Connection": "keep-alive",
-        "Content-Encoding": "gzip",
-        "Content-Type": "application/json; charset=utf-8",
-<<<<<<< HEAD
-        "Date": "Thu, 23 Feb 2023 18:25:48 GMT",
-        "Request-Context": "appId=cid-v1:2d2e8e63-272e-4b3c-8598-4ee570a0e70d",
-        "Strict-Transport-Security": "max-age=15724800; includeSubDomains; preload",
-        "Transfer-Encoding": "chunked",
-        "Vary": "Accept-Encoding",
-        "x-aml-cluster": "vienna-eastus2-02",
-        "X-Content-Type-Options": "nosniff",
-        "x-ms-response-type": "error",
-        "x-request-time": "0.024"
-      },
-      "ResponseBody": {
-        "error": {
-          "code": "UserError",
-          "severity": null,
-          "message": "User is not authorized to access provided resources due to not having read access to specified resources for following asset types: codes.",
-          "messageFormat": "User is not authorized to access provided resources due to {reason}.",
-          "messageParameters": {
-            "reason": "not having read access to specified resources for following asset types: codes"
-          },
-          "referenceCode": null,
-          "detailsUri": null,
-          "target": null,
-          "details": [],
-          "innerError": {
-            "code": "Auth",
-            "innerError": {
-              "code": "Authorization",
-              "innerError": null
-            }
-          },
-          "debugInfo": null,
-          "additionalInfo": null
-        },
-        "correlation": {
-          "operation": "372c4bb004d2ce3a42b27f731245a5c8",
-          "request": "2621deb0b729238f"
-        },
-        "environment": "eastus2",
-        "location": "eastus2",
-        "time": "2023-02-23T18:25:48.290615\u002B00:00",
-        "componentName": "assetstore"
-      }
-    },
-    {
-      "RequestUri": "https://eastus2.api.azureml.ms/assetstore/v1.0/temporaryDataReference/createOrGet",
-      "RequestMethod": "POST",
-=======
-        "Date": "Tue, 21 Feb 2023 20:39:20 GMT",
-        "Expires": "-1",
-        "Pragma": "no-cache",
-        "Request-Context": "appId=cid-v1:2d2e8e63-272e-4b3c-8598-4ee570a0e70d",
-        "Server-Timing": "traceparent;desc=\u002200-675cf1ee2941fa1b31e44b828fa335d2-ba1a215fc37f878c-01\u0022",
+        "Server-Timing": "traceparent;desc=\u002200-42bca15151f73291f3881a498543431b-fa92e1805a722286-01\u0022",
         "Strict-Transport-Security": "max-age=31536000; includeSubDomains",
         "Transfer-Encoding": "chunked",
         "Vary": [
           "Accept-Encoding",
           "Accept-Encoding"
         ],
-        "x-aml-cluster": "vienna-eastus-01",
+        "x-aml-cluster": "vienna-eastus2-01",
         "X-Content-Type-Options": "nosniff",
-        "x-ms-correlation-request-id": "a9ef32b9-78b0-4ec7-b44a-b0be852cb05c",
-        "x-ms-ratelimit-remaining-subscription-writes": "1145",
+        "x-ms-correlation-request-id": "851146ea-6f9e-4060-9af5-67b2443e7c89",
+        "x-ms-ratelimit-remaining-subscription-reads": "11877",
         "x-ms-response-type": "standard",
-        "x-ms-routing-request-id": "CANADACENTRAL:20230221T203920Z:a9ef32b9-78b0-4ec7-b44a-b0be852cb05c",
-        "x-request-time": "0.144"
+        "x-ms-routing-request-id": "WESTUS2:20230223T190841Z:851146ea-6f9e-4060-9af5-67b2443e7c89",
+        "x-request-time": "0.274"
       },
       "ResponseBody": {
-        "id": "/subscriptions/00000000-0000-0000-0000-000000000/resourceGroups/00000/providers/Microsoft.MachineLearningServices/workspaces/00000/codes/f51646da-9de4-49be-894e-115e17613c4c/versions/1",
+        "id": "/subscriptions/00000000-0000-0000-0000-000000000/resourceGroups/00000/providers/Microsoft.MachineLearningServices/workspaces/00000/codes/e61c75c6-cd33-4237-b019-4fa70ccfe068/versions/1",
         "name": "1",
         "type": "Microsoft.MachineLearningServices/workspaces/codes/versions",
         "properties": {
@@ -467,39 +295,28 @@
           },
           "isArchived": false,
           "isAnonymous": false,
-          "codeUri": "https://samcw32zcnpjldw.blob.core.windows.net/azureml-blobstore-3bd2018e-4b43-401e-ad49-85df181c9e0a/LocalUpload/00000000000000000000000000000000/helloworld_components_with_env"
+          "codeUri": "https://saveorz2izv2bas.blob.core.windows.net:443/2d1e66ae-8-cbaa7a37-2624-5a04-9fe2-7d930659ef96/helloworld_components_with_env"
         },
         "systemData": {
-          "createdAt": "2023-02-18T10:40:33.5364736\u002B00:00",
-          "createdBy": "Firstname Lastname",
+          "createdAt": "2023-02-23T18:26:27.9169905\u002B00:00",
+          "createdBy": "Diondra Peck",
           "createdByType": "User",
-          "lastModifiedAt": "2023-02-21T20:39:20.8196611\u002B00:00",
-          "lastModifiedBy": "Firstname Lastname",
+          "lastModifiedAt": "2023-02-23T18:26:27.9169905\u002B00:00",
+          "lastModifiedBy": "Diondra Peck",
           "lastModifiedByType": "User"
         }
       }
     },
     {
-      "RequestUri": "https://management.azure.com/subscriptions/00000000-0000-0000-0000-000000000/resourceGroups/00000/providers/Microsoft.MachineLearningServices/workspaces/00000/components/test_471389259657/versions/3?api-version=2022-10-01",
+      "RequestUri": "https://management.azure.com/subscriptions/00000000-0000-0000-0000-000000000/resourceGroups/00000/providers/Microsoft.MachineLearningServices/workspaces/00000/components/test_907769007523/versions/3?api-version=2022-10-01",
       "RequestMethod": "PUT",
->>>>>>> ce9edaa6
       "RequestHeaders": {
-        "Accept": "*/*",
+        "Accept": "application/json",
         "Accept-Encoding": "gzip, deflate",
         "Connection": "keep-alive",
-<<<<<<< HEAD
-        "Content-Length": "238",
-        "Content-Type": "application/json; charset=UTF-8",
-        "User-Agent": "azure-ai-ml/1.5.0 azsdk-python-core/1.26.3 Python/3.7.9 (Windows-10-10.0.22621-SP0)"
-      },
-      "RequestBody": {
-        "assetId": "azureml://locations/eastus2/workspaces/2d1e66ae-85e3-42c0-be91-34de66397f26/codes/000000000000000000000/versions/1",
-        "temporaryDataReferenceId": "000000000000000000000",
-        "temporaryDataReferenceType": "TemporaryBlobReference"
-=======
         "Content-Length": "811",
         "Content-Type": "application/json",
-        "User-Agent": "azure-ai-ml/1.5.0 azsdk-python-mgmt-machinelearningservices/0.1.0 Python/3.10.6 (Linux-5.15.79.1-microsoft-standard-WSL2-x86_64-with-glibc2.35)"
+        "User-Agent": "azure-ai-ml/1.5.0 azsdk-python-mgmt-machinelearningservices/0.1.0 Python/3.7.9 (Windows-10-10.0.22621-SP0)"
       },
       "RequestBody": {
         "properties": {
@@ -513,9 +330,9 @@
           "isArchived": false,
           "componentSpec": {
             "command": "echo Hello World",
-            "code": "azureml:/subscriptions/00000000-0000-0000-0000-000000000/resourceGroups/00000/providers/Microsoft.MachineLearningServices/workspaces/00000/codes/f51646da-9de4-49be-894e-115e17613c4c/versions/1",
+            "code": "azureml:/subscriptions/00000000-0000-0000-0000-000000000/resourceGroups/00000/providers/Microsoft.MachineLearningServices/workspaces/00000/codes/e61c75c6-cd33-4237-b019-4fa70ccfe068/versions/1",
             "environment": "azureml:AzureML-sklearn-1.0-ubuntu20.04-py38-cpu:33",
-            "name": "test_471389259657",
+            "name": "test_907769007523",
             "description": "This is the basic command component",
             "tags": {
               "tag": "tagvalue",
@@ -533,76 +350,29 @@
             "_source": "CLASS"
           }
         }
->>>>>>> ce9edaa6
-      },
-      "StatusCode": 403,
+      },
+      "StatusCode": 201,
       "ResponseHeaders": {
-<<<<<<< HEAD
-        "Connection": "keep-alive",
-        "Content-Encoding": "gzip",
+        "Cache-Control": "no-cache",
+        "Content-Length": "1677",
         "Content-Type": "application/json; charset=utf-8",
-        "Date": "Thu, 23 Feb 2023 18:25:50 GMT",
-        "Request-Context": "appId=cid-v1:2d2e8e63-272e-4b3c-8598-4ee570a0e70d",
-        "Strict-Transport-Security": "max-age=15724800; includeSubDomains; preload",
-        "Transfer-Encoding": "chunked",
-        "Vary": "Accept-Encoding",
-        "x-aml-cluster": "vienna-eastus2-02",
-        "X-Content-Type-Options": "nosniff",
-        "x-ms-response-type": "error",
-        "x-request-time": "0.026"
-      },
-      "ResponseBody": {
-        "error": {
-          "code": "UserError",
-          "severity": null,
-          "message": "User is not authorized to access provided resources due to not having read access to specified resources for following asset types: codes.",
-          "messageFormat": "User is not authorized to access provided resources due to {reason}.",
-          "messageParameters": {
-            "reason": "not having read access to specified resources for following asset types: codes"
-          },
-          "referenceCode": null,
-          "detailsUri": null,
-          "target": null,
-          "details": [],
-          "innerError": {
-            "code": "Auth",
-            "innerError": {
-              "code": "Authorization",
-              "innerError": null
-            }
-          },
-          "debugInfo": null,
-          "additionalInfo": null
-        },
-        "correlation": {
-          "operation": "ca8f8bb153492ce795dad493ad747404",
-          "request": "87de0918da2af56a"
-        },
-        "environment": "eastus2",
-        "location": "eastus2",
-        "time": "2023-02-23T18:25:50.3537412\u002B00:00",
-        "componentName": "assetstore"
-=======
-        "Cache-Control": "no-cache",
-        "Content-Length": "1378",
-        "Content-Type": "application/json; charset=utf-8",
-        "Date": "Tue, 21 Feb 2023 20:39:21 GMT",
+        "Date": "Thu, 23 Feb 2023 19:08:42 GMT",
         "Expires": "-1",
-        "Location": "https://management.azure.com/subscriptions/00000000-0000-0000-0000-000000000/resourceGroups/00000/providers/Microsoft.MachineLearningServices/workspaces/00000/components/test_471389259657/versions/3?api-version=2022-10-01",
+        "Location": "https://management.azure.com/subscriptions/00000000-0000-0000-0000-000000000/resourceGroups/00000/providers/Microsoft.MachineLearningServices/workspaces/00000/components/test_907769007523/versions/3?api-version=2022-10-01",
         "Pragma": "no-cache",
         "Request-Context": "appId=cid-v1:2d2e8e63-272e-4b3c-8598-4ee570a0e70d",
-        "Server-Timing": "traceparent;desc=\u002200-2ef9ac891477b5e4fb2a0ef4f0df31ee-7bef810a4ad1ba2c-01\u0022",
+        "Server-Timing": "traceparent;desc=\u002200-a440ef9d0764b04c2d4f28370e411b42-8fa311ed6cc33fb9-01\u0022",
         "Strict-Transport-Security": "max-age=31536000; includeSubDomains",
-        "x-aml-cluster": "vienna-eastus-01",
+        "x-aml-cluster": "vienna-eastus2-01",
         "X-Content-Type-Options": "nosniff",
-        "x-ms-correlation-request-id": "730b22fa-923a-481a-8213-365229f07615",
-        "x-ms-ratelimit-remaining-subscription-writes": "1144",
+        "x-ms-correlation-request-id": "8b308762-e433-4cc4-98df-6bf41c91a967",
+        "x-ms-ratelimit-remaining-subscription-writes": "1137",
         "x-ms-response-type": "standard",
-        "x-ms-routing-request-id": "CANADACENTRAL:20230221T203922Z:730b22fa-923a-481a-8213-365229f07615",
-        "x-request-time": "0.849"
+        "x-ms-routing-request-id": "WESTUS2:20230223T190843Z:8b308762-e433-4cc4-98df-6bf41c91a967",
+        "x-request-time": "1.263"
       },
       "ResponseBody": {
-        "id": "/subscriptions/00000000-0000-0000-0000-000000000/resourceGroups/00000/providers/Microsoft.MachineLearningServices/workspaces/00000/components/test_471389259657/versions/3",
+        "id": "/subscriptions/00000000-0000-0000-0000-000000000/resourceGroups/00000/providers/Microsoft.MachineLearningServices/workspaces/00000/components/test_907769007523/versions/3",
         "name": "3",
         "type": "Microsoft.MachineLearningServices/workspaces/components/versions",
         "properties": {
@@ -615,7 +385,7 @@
           "isArchived": false,
           "isAnonymous": false,
           "componentSpec": {
-            "name": "test_471389259657",
+            "name": "test_907769007523",
             "version": "3",
             "display_name": "CommandComponentBasic",
             "is_deterministic": "True",
@@ -630,7 +400,7 @@
                 "type": "path"
               }
             },
-            "code": "azureml:/subscriptions/00000000-0000-0000-0000-000000000/resourceGroups/00000/providers/Microsoft.MachineLearningServices/workspaces/00000/codes/f51646da-9de4-49be-894e-115e17613c4c/versions/1",
+            "code": "azureml:/subscriptions/00000000-0000-0000-0000-000000000/resourceGroups/00000/providers/Microsoft.MachineLearningServices/workspaces/00000/codes/e61c75c6-cd33-4237-b019-4fa70ccfe068/versions/1",
             "environment": "azureml://registries/azureml/environments/AzureML-sklearn-1.0-ubuntu20.04-py38-cpu/versions/33",
             "resources": {
               "instance_count": "1"
@@ -640,22 +410,17 @@
           }
         },
         "systemData": {
-          "createdAt": "2023-02-21T20:39:21.8942842\u002B00:00",
-          "createdBy": "Firstname Lastname",
+          "createdAt": "2023-02-23T19:08:42.8518661\u002B00:00",
+          "createdBy": "Diondra Peck",
           "createdByType": "User",
-          "lastModifiedAt": "2023-02-21T20:39:21.9810357\u002B00:00",
-          "lastModifiedBy": "Firstname Lastname",
+          "lastModifiedAt": "2023-02-23T19:08:42.9192989\u002B00:00",
+          "lastModifiedBy": "Diondra Peck",
           "lastModifiedByType": "User"
         }
->>>>>>> ce9edaa6
       }
     }
   ],
   "Variables": {
-<<<<<<< HEAD
-    "component_name": "test_871921396042"
-=======
-    "component_name": "test_471389259657"
->>>>>>> ce9edaa6
+    "component_name": "test_907769007523"
   }
 }