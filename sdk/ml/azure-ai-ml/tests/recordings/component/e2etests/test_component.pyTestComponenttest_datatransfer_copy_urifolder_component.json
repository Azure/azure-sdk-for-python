--- conflicted
+++ resolved
@@ -1,11 +1,7 @@
 {
   "Entries": [
     {
-<<<<<<< HEAD
-      "RequestUri": "https://management.azure.com/subscriptions/00000000-0000-0000-0000-000000000/resourceGroups/00000/providers/Microsoft.MachineLearningServices/workspaces/00000/components/test_596989011868?api-version=2022-10-01",
-=======
       "RequestUri": "https://management.azure.com/subscriptions/00000000-0000-0000-0000-000000000/resourceGroups/00000/providers/Microsoft.MachineLearningServices/workspaces/00000/components/test_866250938532?api-version=2022-10-01",
->>>>>>> 1996dd43
       "RequestMethod": "GET",
       "RequestHeaders": {
         "Accept": "application/json",
@@ -19,11 +15,7 @@
         "Cache-Control": "no-cache",
         "Content-Length": "1069",
         "Content-Type": "application/json; charset=utf-8",
-<<<<<<< HEAD
-        "Date": "Thu, 23 Feb 2023 18:59:27 GMT",
-=======
         "Date": "Wed, 01 Mar 2023 19:23:12 GMT",
->>>>>>> 1996dd43
         "Expires": "-1",
         "Pragma": "no-cache",
         "Request-Context": "appId=cid-v1:2d2e8e63-272e-4b3c-8598-4ee570a0e70d",
@@ -31,28 +23,16 @@
         "Vary": "Accept-Encoding",
         "x-aml-cluster": "vienna-eastus2-01",
         "X-Content-Type-Options": "nosniff",
-<<<<<<< HEAD
-        "x-ms-correlation-request-id": "f71b5aab-3402-45ee-993d-4aa78a37a975",
-        "x-ms-ratelimit-remaining-subscription-reads": "11975",
-        "x-ms-response-type": "error",
-        "x-ms-routing-request-id": "WESTUS2:20230223T185927Z:f71b5aab-3402-45ee-993d-4aa78a37a975",
-        "x-request-time": "0.108"
-=======
         "x-ms-correlation-request-id": "cc8ce532-21f7-4ecd-8346-c4aec4390d8c",
         "x-ms-ratelimit-remaining-subscription-reads": "11999",
         "x-ms-response-type": "error",
         "x-ms-routing-request-id": "WESTUS2:20230301T192312Z:cc8ce532-21f7-4ecd-8346-c4aec4390d8c",
         "x-request-time": "0.071"
->>>>>>> 1996dd43
       },
       "ResponseBody": {
         "error": {
           "code": "UserError",
-<<<<<<< HEAD
-          "message": "Not found component test_596989011868.",
-=======
           "message": "Not found component test_866250938532.",
->>>>>>> 1996dd43
           "details": [],
           "additionalInfo": [
             {
@@ -65,13 +45,8 @@
               "type": "Correlation",
               "info": {
                 "value": {
-<<<<<<< HEAD
-                  "operation": "a09f6152f1f10b2085d932caf9187e64",
-                  "request": "c982eb6d4d48870c"
-=======
                   "operation": "9012539dbf00a7abf71f95b4cb850b5b",
                   "request": "533036d4f31a05d5"
->>>>>>> 1996dd43
                 }
               }
             },
@@ -90,11 +65,7 @@
             {
               "type": "Time",
               "info": {
-<<<<<<< HEAD
-                "value": "2023-02-23T18:59:27.2128566\u002B00:00"
-=======
                 "value": "2023-03-01T19:23:12.3144637\u002B00:00"
->>>>>>> 1996dd43
               }
             },
             {
@@ -114,11 +85,7 @@
       }
     },
     {
-<<<<<<< HEAD
-      "RequestUri": "https://management.azure.com/subscriptions/00000000-0000-0000-0000-000000000/resourceGroups/00000/providers/Microsoft.MachineLearningServices/workspaces/00000/components/test_596989011868/versions/1?api-version=2022-10-01",
-=======
       "RequestUri": "https://management.azure.com/subscriptions/00000000-0000-0000-0000-000000000/resourceGroups/00000/providers/Microsoft.MachineLearningServices/workspaces/00000/components/test_866250938532/versions/1?api-version=2022-10-01",
->>>>>>> 1996dd43
       "RequestMethod": "PUT",
       "RequestHeaders": {
         "Accept": "application/json",
@@ -135,11 +102,7 @@
           "isAnonymous": false,
           "isArchived": false,
           "componentSpec": {
-<<<<<<< HEAD
-            "name": "test_596989011868",
-=======
-            "name": "test_866250938532",
->>>>>>> 1996dd43
+            "name": "test_866250938532",
             "$schema": "http://azureml/sdk-2-0/DataTransferComponent.json",
             "display_name": "Data Transfer Component copy-files",
             "is_deterministic": true,
@@ -163,27 +126,6 @@
       "StatusCode": 201,
       "ResponseHeaders": {
         "Cache-Control": "no-cache",
-<<<<<<< HEAD
-        "Content-Length": "1206",
-        "Content-Type": "application/json; charset=utf-8",
-        "Date": "Thu, 23 Feb 2023 18:59:28 GMT",
-        "Expires": "-1",
-        "Location": "https://management.azure.com/subscriptions/00000000-0000-0000-0000-000000000/resourceGroups/00000/providers/Microsoft.MachineLearningServices/workspaces/00000/components/test_596989011868/versions/1?api-version=2022-10-01",
-        "Pragma": "no-cache",
-        "Request-Context": "appId=cid-v1:2d2e8e63-272e-4b3c-8598-4ee570a0e70d",
-        "Server-Timing": "traceparent;desc=\u002200-4163ec6dbf673500c15441af580c3d65-e07b14f5d5ac23c5-01\u0022",
-        "Strict-Transport-Security": "max-age=31536000; includeSubDomains",
-        "x-aml-cluster": "vienna-eastus2-01",
-        "X-Content-Type-Options": "nosniff",
-        "x-ms-correlation-request-id": "823e8f0e-0661-4a3a-bf02-121987f4d86d",
-        "x-ms-ratelimit-remaining-subscription-writes": "1189",
-        "x-ms-response-type": "standard",
-        "x-ms-routing-request-id": "WESTUS2:20230223T185928Z:823e8f0e-0661-4a3a-bf02-121987f4d86d",
-        "x-request-time": "0.259"
-      },
-      "ResponseBody": {
-        "id": "/subscriptions/00000000-0000-0000-0000-000000000/resourceGroups/00000/providers/Microsoft.MachineLearningServices/workspaces/00000/components/test_596989011868/versions/1",
-=======
         "Content-Length": "993",
         "Content-Type": "application/json; charset=utf-8",
         "Date": "Wed, 01 Mar 2023 19:23:12 GMT",
@@ -203,7 +145,6 @@
       },
       "ResponseBody": {
         "id": "/subscriptions/00000000-0000-0000-0000-000000000/resourceGroups/00000/providers/Microsoft.MachineLearningServices/workspaces/00000/components/test_866250938532/versions/1",
->>>>>>> 1996dd43
         "name": "1",
         "type": "Microsoft.MachineLearningServices/workspaces/components/versions",
         "properties": {
@@ -213,11 +154,7 @@
           "isArchived": false,
           "isAnonymous": false,
           "componentSpec": {
-<<<<<<< HEAD
-            "name": "test_596989011868",
-=======
-            "name": "test_866250938532",
->>>>>>> 1996dd43
+            "name": "test_866250938532",
             "version": "1",
             "display_name": "Data Transfer Component copy-files",
             "is_deterministic": "True",
@@ -239,29 +176,17 @@
           }
         },
         "systemData": {
-<<<<<<< HEAD
-          "createdAt": "2023-02-23T18:59:28.0364968\u002B00:00",
-          "createdBy": "Diondra Peck",
-          "createdByType": "User",
-          "lastModifiedAt": "2023-02-23T18:59:28.1081819\u002B00:00",
-          "lastModifiedBy": "Diondra Peck",
-=======
           "createdAt": "2023-03-01T19:23:12.962651\u002B00:00",
           "createdBy": "Firstname Lastname",
           "createdByType": "User",
           "lastModifiedAt": "2023-03-01T19:23:13.0251715\u002B00:00",
           "lastModifiedBy": "Firstname Lastname",
->>>>>>> 1996dd43
           "lastModifiedByType": "User"
         }
       }
     },
     {
-<<<<<<< HEAD
-      "RequestUri": "https://management.azure.com/subscriptions/00000000-0000-0000-0000-000000000/resourceGroups/00000/providers/Microsoft.MachineLearningServices/workspaces/00000/components/test_596989011868/versions/1?api-version=2022-10-01",
-=======
       "RequestUri": "https://management.azure.com/subscriptions/00000000-0000-0000-0000-000000000/resourceGroups/00000/providers/Microsoft.MachineLearningServices/workspaces/00000/components/test_866250938532/versions/1?api-version=2022-10-01",
->>>>>>> 1996dd43
       "RequestMethod": "GET",
       "RequestHeaders": {
         "Accept": "application/json",
@@ -275,19 +200,11 @@
         "Cache-Control": "no-cache",
         "Content-Encoding": "gzip",
         "Content-Type": "application/json; charset=utf-8",
-<<<<<<< HEAD
-        "Date": "Thu, 23 Feb 2023 18:59:28 GMT",
-        "Expires": "-1",
-        "Pragma": "no-cache",
-        "Request-Context": "appId=cid-v1:2d2e8e63-272e-4b3c-8598-4ee570a0e70d",
-        "Server-Timing": "traceparent;desc=\u002200-f6f003e8c777978fe3c5d078f759336c-f7933fc98052600d-01\u0022",
-=======
         "Date": "Wed, 01 Mar 2023 19:23:13 GMT",
         "Expires": "-1",
         "Pragma": "no-cache",
         "Request-Context": "appId=cid-v1:2d2e8e63-272e-4b3c-8598-4ee570a0e70d",
         "Server-Timing": "traceparent;desc=\u002200-90b276b16eae950ce35703d45d71767e-3cefd59b92dbe7d7-01\u0022",
->>>>>>> 1996dd43
         "Strict-Transport-Security": "max-age=31536000; includeSubDomains",
         "Transfer-Encoding": "chunked",
         "Vary": [
@@ -296,16 +213,6 @@
         ],
         "x-aml-cluster": "vienna-eastus2-01",
         "X-Content-Type-Options": "nosniff",
-<<<<<<< HEAD
-        "x-ms-correlation-request-id": "3deda084-8950-4afa-b8ae-34d899be88b8",
-        "x-ms-ratelimit-remaining-subscription-reads": "11974",
-        "x-ms-response-type": "standard",
-        "x-ms-routing-request-id": "WESTUS2:20230223T185928Z:3deda084-8950-4afa-b8ae-34d899be88b8",
-        "x-request-time": "0.161"
-      },
-      "ResponseBody": {
-        "id": "/subscriptions/00000000-0000-0000-0000-000000000/resourceGroups/00000/providers/Microsoft.MachineLearningServices/workspaces/00000/components/test_596989011868/versions/1",
-=======
         "x-ms-correlation-request-id": "bca3f76e-bd51-4d39-98c9-50656a365949",
         "x-ms-ratelimit-remaining-subscription-reads": "11998",
         "x-ms-response-type": "standard",
@@ -314,7 +221,6 @@
       },
       "ResponseBody": {
         "id": "/subscriptions/00000000-0000-0000-0000-000000000/resourceGroups/00000/providers/Microsoft.MachineLearningServices/workspaces/00000/components/test_866250938532/versions/1",
->>>>>>> 1996dd43
         "name": "1",
         "type": "Microsoft.MachineLearningServices/workspaces/components/versions",
         "properties": {
@@ -324,11 +230,7 @@
           "isArchived": false,
           "isAnonymous": false,
           "componentSpec": {
-<<<<<<< HEAD
-            "name": "test_596989011868",
-=======
-            "name": "test_866250938532",
->>>>>>> 1996dd43
+            "name": "test_866250938532",
             "version": "1",
             "display_name": "Data Transfer Component copy-files",
             "is_deterministic": "True",
@@ -350,29 +252,17 @@
           }
         },
         "systemData": {
-<<<<<<< HEAD
-          "createdAt": "2023-02-23T18:59:28.0364968\u002B00:00",
-          "createdBy": "Diondra Peck",
-          "createdByType": "User",
-          "lastModifiedAt": "2023-02-23T18:59:28.1081819\u002B00:00",
-          "lastModifiedBy": "Diondra Peck",
-=======
           "createdAt": "2023-03-01T19:23:12.962651\u002B00:00",
           "createdBy": "Firstname Lastname",
           "createdByType": "User",
           "lastModifiedAt": "2023-03-01T19:23:13.0251715\u002B00:00",
           "lastModifiedBy": "Firstname Lastname",
->>>>>>> 1996dd43
           "lastModifiedByType": "User"
         }
       }
     },
     {
-<<<<<<< HEAD
-      "RequestUri": "https://management.azure.com/subscriptions/00000000-0000-0000-0000-000000000/resourceGroups/00000/providers/Microsoft.MachineLearningServices/workspaces/00000/components/test_596989011868/versions/2?api-version=2022-10-01",
-=======
       "RequestUri": "https://management.azure.com/subscriptions/00000000-0000-0000-0000-000000000/resourceGroups/00000/providers/Microsoft.MachineLearningServices/workspaces/00000/components/test_866250938532/versions/2?api-version=2022-10-01",
->>>>>>> 1996dd43
       "RequestMethod": "PUT",
       "RequestHeaders": {
         "Accept": "application/json",
@@ -389,11 +279,7 @@
           "isAnonymous": false,
           "isArchived": false,
           "componentSpec": {
-<<<<<<< HEAD
-            "name": "test_596989011868",
-=======
-            "name": "test_866250938532",
->>>>>>> 1996dd43
+            "name": "test_866250938532",
             "version": "2",
             "$schema": "http://azureml/sdk-2-0/DataTransferComponent.json",
             "display_name": "Data Transfer Component copy-files",
@@ -418,27 +304,6 @@
       "StatusCode": 201,
       "ResponseHeaders": {
         "Cache-Control": "no-cache",
-<<<<<<< HEAD
-        "Content-Length": "1205",
-        "Content-Type": "application/json; charset=utf-8",
-        "Date": "Thu, 23 Feb 2023 18:59:29 GMT",
-        "Expires": "-1",
-        "Location": "https://management.azure.com/subscriptions/00000000-0000-0000-0000-000000000/resourceGroups/00000/providers/Microsoft.MachineLearningServices/workspaces/00000/components/test_596989011868/versions/2?api-version=2022-10-01",
-        "Pragma": "no-cache",
-        "Request-Context": "appId=cid-v1:2d2e8e63-272e-4b3c-8598-4ee570a0e70d",
-        "Server-Timing": "traceparent;desc=\u002200-706cbf1a392db7b5aef94953be197657-47f6e6cc0f15275f-01\u0022",
-        "Strict-Transport-Security": "max-age=31536000; includeSubDomains",
-        "x-aml-cluster": "vienna-eastus2-01",
-        "X-Content-Type-Options": "nosniff",
-        "x-ms-correlation-request-id": "c7591391-00fe-4a4e-8f32-df1470764d4e",
-        "x-ms-ratelimit-remaining-subscription-writes": "1188",
-        "x-ms-response-type": "standard",
-        "x-ms-routing-request-id": "WESTUS2:20230223T185929Z:c7591391-00fe-4a4e-8f32-df1470764d4e",
-        "x-request-time": "0.316"
-      },
-      "ResponseBody": {
-        "id": "/subscriptions/00000000-0000-0000-0000-000000000/resourceGroups/00000/providers/Microsoft.MachineLearningServices/workspaces/00000/components/test_596989011868/versions/2",
-=======
         "Content-Length": "994",
         "Content-Type": "application/json; charset=utf-8",
         "Date": "Wed, 01 Mar 2023 19:23:13 GMT",
@@ -458,7 +323,6 @@
       },
       "ResponseBody": {
         "id": "/subscriptions/00000000-0000-0000-0000-000000000/resourceGroups/00000/providers/Microsoft.MachineLearningServices/workspaces/00000/components/test_866250938532/versions/2",
->>>>>>> 1996dd43
         "name": "2",
         "type": "Microsoft.MachineLearningServices/workspaces/components/versions",
         "properties": {
@@ -468,11 +332,7 @@
           "isArchived": false,
           "isAnonymous": false,
           "componentSpec": {
-<<<<<<< HEAD
-            "name": "test_596989011868",
-=======
-            "name": "test_866250938532",
->>>>>>> 1996dd43
+            "name": "test_866250938532",
             "version": "2",
             "display_name": "Data Transfer Component copy-files",
             "is_deterministic": "True",
@@ -494,29 +354,17 @@
           }
         },
         "systemData": {
-<<<<<<< HEAD
-          "createdAt": "2023-02-23T18:59:29.256672\u002B00:00",
-          "createdBy": "Diondra Peck",
-          "createdByType": "User",
-          "lastModifiedAt": "2023-02-23T18:59:29.3218821\u002B00:00",
-          "lastModifiedBy": "Diondra Peck",
-=======
           "createdAt": "2023-03-01T19:23:13.9233199\u002B00:00",
           "createdBy": "Firstname Lastname",
           "createdByType": "User",
           "lastModifiedAt": "2023-03-01T19:23:13.9788917\u002B00:00",
           "lastModifiedBy": "Firstname Lastname",
->>>>>>> 1996dd43
           "lastModifiedByType": "User"
         }
       }
     }
   ],
   "Variables": {
-<<<<<<< HEAD
-    "datatransfer_copy_urifolder": "test_596989011868"
-=======
     "datatransfer_copy_urifolder": "test_866250938532"
->>>>>>> 1996dd43
   }
 }