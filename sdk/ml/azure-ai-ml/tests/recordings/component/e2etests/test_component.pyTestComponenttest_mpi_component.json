{
  "Entries": [
    {
      "RequestUri": "https://management.azure.com/subscriptions/00000000-0000-0000-0000-000000000/resourceGroups/00000/providers/Microsoft.MachineLearningServices/workspaces/00000?api-version=2022-10-01",
      "RequestMethod": "GET",
      "RequestHeaders": {
        "Accept": "application/json",
        "Accept-Encoding": "gzip, deflate",
        "Connection": "keep-alive",
<<<<<<< HEAD
        "User-Agent": "azure-ai-ml/1.5.0 azsdk-python-mgmt-machinelearningservices/0.1.0 Python/3.7.9 (Windows-10-10.0.22621-SP0)"
=======
        "User-Agent": "azure-ai-ml/1.5.0 azsdk-python-mgmt-machinelearningservices/0.1.0 Python/3.10.6 (Linux-5.15.79.1-microsoft-standard-WSL2-x86_64-with-glibc2.35)"
>>>>>>> ce9edaa6
      },
      "RequestBody": null,
      "StatusCode": 200,
      "ResponseHeaders": {
        "Cache-Control": "no-cache",
        "Content-Encoding": "gzip",
        "Content-Type": "application/json; charset=utf-8",
<<<<<<< HEAD
        "Date": "Thu, 23 Feb 2023 05:27:07 GMT",
        "Expires": "-1",
        "Pragma": "no-cache",
        "Request-Context": "appId=cid-v1:2d2e8e63-272e-4b3c-8598-4ee570a0e70d",
        "Server-Timing": "traceparent;desc=\u002200-40ed07978aca5e4eb855423dd53b7154-ebfb4278e24638d8-01\u0022",
=======
        "Date": "Tue, 21 Feb 2023 20:39:36 GMT",
        "Expires": "-1",
        "Pragma": "no-cache",
        "Request-Context": "appId=cid-v1:2d2e8e63-272e-4b3c-8598-4ee570a0e70d",
        "Server-Timing": "traceparent;desc=\u002200-4f5ca2a7c2e70b8ef2b35a649bd6ec49-84c3f7032d29f269-01\u0022",
>>>>>>> ce9edaa6
        "Strict-Transport-Security": "max-age=31536000; includeSubDomains",
        "Transfer-Encoding": "chunked",
        "Vary": [
          "Accept-Encoding",
          "Accept-Encoding"
        ],
<<<<<<< HEAD
        "x-aml-cluster": "vienna-eastus2-01",
        "X-Content-Type-Options": "nosniff",
        "x-ms-correlation-request-id": "8d139b4f-a8ac-4a94-be8b-53c3046b77bc",
        "x-ms-ratelimit-remaining-subscription-reads": "11952",
        "x-ms-response-type": "standard",
        "x-ms-routing-request-id": "WESTUS2:20230223T052707Z:8d139b4f-a8ac-4a94-be8b-53c3046b77bc",
        "x-request-time": "0.022"
=======
        "x-aml-cluster": "vienna-eastus-01",
        "X-Content-Type-Options": "nosniff",
        "x-ms-correlation-request-id": "a4bb5fd6-deba-4e17-a892-1ad74ed303fe",
        "x-ms-ratelimit-remaining-subscription-reads": "11941",
        "x-ms-response-type": "standard",
        "x-ms-routing-request-id": "CANADACENTRAL:20230221T203937Z:a4bb5fd6-deba-4e17-a892-1ad74ed303fe",
        "x-request-time": "0.108"
>>>>>>> ce9edaa6
      },
      "ResponseBody": {
        "id": "/subscriptions/00000000-0000-0000-0000-000000000/resourceGroups/00000/providers/Microsoft.MachineLearningServices/workspaces/00000",
        "name": "00000",
        "type": "Microsoft.MachineLearningServices/workspaces",
        "location": "eastus2",
        "tags": {},
        "etag": null,
        "properties": {
          "friendlyName": "00000",
          "description": "",
          "storageAccount": "/subscriptions/00000000-0000-0000-0000-000000000/resourceGroups/00000/providers/Microsoft.Storage/storageAccounts/saveorz2izv2bas",
          "keyVault": "/subscriptions/00000000-0000-0000-0000-000000000/resourceGroups/00000/providers/Microsoft.Keyvault/vaults/kvtest4k4d3fds6sjxs",
          "applicationInsights": "/subscriptions/00000000-0000-0000-0000-000000000/resourceGroups/00000/providers/Microsoft.insights/components/aiveorz2izv2bas",
          "hbiWorkspace": false,
          "tenantId": "72f988bf-86f1-41af-91ab-2d7cd011db47",
          "imageBuildCompute": null,
          "provisioningState": "Succeeded",
          "v1LegacyMode": false,
          "softDeleteEnabled": false,
          "containerRegistry": "/subscriptions/00000000-0000-0000-0000-000000000/resourceGroups/00000/providers/Microsoft.ContainerRegistry/registries/crveorz2izv2bas",
          "notebookInfo": {
            "resourceId": "0000000-0000-0000-0000-000000000000",
            "fqdn": "ml-sdkvnextcli-eastus2-2d1e66ae-85e3-42c0-be91-34de66397f26.eastus2.notebooks.azure.net",
            "isPrivateLinkEnabled": false,
            "notebookPreparationError": null
          },
<<<<<<< HEAD
          "storageHnsEnabled": false,
          "workspaceId": "2d1e66ae-85e3-42c0-be91-34de66397f26",
          "linkedModelInventoryArmId": null,
          "privateLinkCount": 0,
          "publicNetworkAccess": "Enabled",
          "discoveryUrl": "https://eastus2.api.azureml.ms/discovery",
          "mlFlowTrackingUri": "azureml://eastus2.api.azureml.ms/mlflow/v1.0/subscriptions/00000000-0000-0000-0000-000000000/resourceGroups/00000/providers/Microsoft.MachineLearningServices/workspaces/00000",
          "sdkTelemetryAppInsightsKey": "0000000-0000-0000-0000-000000000000",
          "sasGetterUri": "",
          "enableDataIsolation": false
        },
        "identity": {
          "type": "SystemAssigned",
          "principalId": "0000000-0000-0000-0000-000000000000",
          "tenantId": "72f988bf-86f1-41af-91ab-2d7cd011db47"
        },
        "kind": "Default",
        "sku": {
          "name": "Basic",
          "tier": "Basic"
        },
        "systemData": {
          "createdAt": "2023-02-23T02:09:00.5159669Z",
          "createdBy": "dipeck@microsoft.com",
          "createdByType": "User",
          "lastModifiedAt": "2023-02-23T02:09:00.5159669Z",
          "lastModifiedBy": "dipeck@microsoft.com",
          "lastModifiedByType": "User"
=======
          "datastoreType": "AzureBlob",
          "accountName": "samcw32zcnpjldw",
          "containerName": "azureml-blobstore-3bd2018e-4b43-401e-ad49-85df181c9e0a",
          "endpoint": "core.windows.net",
          "protocol": "https",
          "serviceDataAccessAuthIdentity": "WorkspaceSystemAssignedIdentity"
        },
        "systemData": {
          "createdAt": "2023-02-18T09:22:33.5645164\u002B00:00",
          "createdBy": "779301c0-18b2-4cdc-801b-a0a3368fee0a",
          "createdByType": "Application",
          "lastModifiedAt": "2023-02-18T09:22:34.1712214\u002B00:00",
          "lastModifiedBy": "779301c0-18b2-4cdc-801b-a0a3368fee0a",
          "lastModifiedByType": "Application"
>>>>>>> ce9edaa6
        }
      }
    },
    {
      "RequestUri": "https://eastus2.api.azureml.ms/content/v2.0/subscriptions/00000000-0000-0000-0000-000000000/resourceGroups/00000/providers/Microsoft.MachineLearningServices/workspaces/00000/snapshots/getByHash?hash=d3c05b496c685e7e5a204e3cebc689086bd0f622c2975d8090c18968739a464a\u0026hashVersion=202208",
      "RequestMethod": "GET",
      "RequestHeaders": {
        "Accept": "*/*",
        "Accept-Encoding": "gzip, deflate",
        "Connection": "keep-alive",
<<<<<<< HEAD
        "Content-Type": "application/json; charset=UTF-8",
        "User-Agent": "azure-ai-ml/1.5.0 azsdk-python-core/1.26.3 Python/3.7.9 (Windows-10-10.0.22621-SP0)"
=======
        "Content-Length": "0",
        "User-Agent": "azure-ai-ml/1.5.0 azsdk-python-mgmt-machinelearningservices/0.1.0 Python/3.10.6 (Linux-5.15.79.1-microsoft-standard-WSL2-x86_64-with-glibc2.35)"
>>>>>>> ce9edaa6
      },
      "RequestBody": null,
      "StatusCode": 200,
      "ResponseHeaders": {
        "Connection": "keep-alive",
        "Content-Encoding": "gzip",
        "Content-Type": "application/json; charset=utf-8",
<<<<<<< HEAD
        "Date": "Thu, 23 Feb 2023 05:27:09 GMT",
        "Request-Context": "appId=cid-v1:2d2e8e63-272e-4b3c-8598-4ee570a0e70d",
        "Strict-Transport-Security": "max-age=15724800; includeSubDomains; preload",
        "Transfer-Encoding": "chunked",
        "Vary": "Accept-Encoding",
        "x-aml-cluster": "vienna-eastus2-02",
        "X-Content-Type-Options": "nosniff",
        "x-ms-response-type": "standard",
        "x-request-time": "0.195"
=======
        "Date": "Tue, 21 Feb 2023 20:39:36 GMT",
        "Expires": "-1",
        "Pragma": "no-cache",
        "Request-Context": "appId=cid-v1:2d2e8e63-272e-4b3c-8598-4ee570a0e70d",
        "Server-Timing": "traceparent;desc=\u002200-be993b66ccae2f6f57961e6fb6c05239-65c2a4083bbdea2f-01\u0022",
        "Strict-Transport-Security": "max-age=31536000; includeSubDomains",
        "Transfer-Encoding": "chunked",
        "Vary": "Accept-Encoding",
        "x-aml-cluster": "vienna-eastus-01",
        "X-Content-Type-Options": "nosniff",
        "x-ms-correlation-request-id": "d85d5d6d-a052-4d26-95aa-9572869e9ddb",
        "x-ms-ratelimit-remaining-subscription-writes": "1170",
        "x-ms-response-type": "standard",
        "x-ms-routing-request-id": "CANADACENTRAL:20230221T203937Z:d85d5d6d-a052-4d26-95aa-9572869e9ddb",
        "x-request-time": "0.153"
>>>>>>> ce9edaa6
      },
      "ResponseBody": {
        "snapshotType": "LocalFiles",
        "id": "9b43efc6-3388-4585-99dc-71aea82a739c",
        "root": {
          "name": "",
          "hash": null,
          "type": "Directory",
          "timestamp": "0001-01-01T00:00:00\u002B00:00",
          "sasUrl": null,
          "absoluteUrl": null,
          "sizeBytes": 0,
          "sizeSet": false,
          "children": {
            "COMPONENT_PLACEHOLDER": {
              "name": "COMPONENT_PLACEHOLDER",
              "hash": "2FF0E74A91489FE8DA41673EB1441D73",
              "type": "File",
              "timestamp": "0001-01-01T00:00:00\u002B00:00",
              "sasUrl": null,
              "absoluteUrl": null,
              "sizeBytes": 35,
              "sizeSet": true,
              "children": {}
            }
          }
        },
        "tags": {},
        "properties": {
          "hash_sha256": "d3c05b496c685e7e5a204e3cebc689086bd0f622c2975d8090c18968739a464a",
          "hash_version": "202208",
          "azureml.codeUri": "https://saveorz2izv2bas.blob.core.windows.net:443/2d1e66ae-8-4d828c93-7c8f-558b-b99d-d21850cf37d9/"
        },
        "description": null,
        "name": "e7a3f40e-eb47-4499-9b80-1e5d911878f8",
        "version": "1",
        "createdBy": {
          "userObjectId": "b3a957de-450c-4ca7-b2aa-88dd98c87fef",
          "userPuId": "10037FFEAD05DD5D",
          "userIdp": null,
          "userAltSecId": null,
          "userIss": "https://sts.windows.net/72f988bf-86f1-41af-91ab-2d7cd011db47/",
          "userTenantId": "72f988bf-86f1-41af-91ab-2d7cd011db47",
          "userName": "Diondra Peck",
          "upn": null
        },
        "createdTime": "2023-02-23T02:16:10.3151666\u002B00:00",
        "modifiedBy": {
          "userObjectId": "b3a957de-450c-4ca7-b2aa-88dd98c87fef",
          "userPuId": "10037FFEAD05DD5D",
          "userIdp": null,
          "userAltSecId": null,
          "userIss": "https://sts.windows.net/72f988bf-86f1-41af-91ab-2d7cd011db47/",
          "userTenantId": "72f988bf-86f1-41af-91ab-2d7cd011db47",
          "userName": "Diondra Peck",
          "upn": null
        },
        "modifiedTime": "2023-02-23T02:16:10.3151666\u002B00:00",
        "gitRepositoryCommit": null,
        "uri": "https://saveorz2izv2bas.blob.core.windows.net:443/2d1e66ae-8-4d828c93-7c8f-558b-b99d-d21850cf37d9/",
        "contentHash": "d3c05b496c685e7e5a204e3cebc689086bd0f622c2975d8090c18968739a464a",
        "hashVersion": "202208",
        "provisioningState": "Succeeded"
      }
    },
    {
<<<<<<< HEAD
      "RequestUri": "https://management.azure.com/subscriptions/00000000-0000-0000-0000-000000000/resourceGroups/00000/providers/Microsoft.MachineLearningServices/workspaces/00000/codes/e7a3f40e-eb47-4499-9b80-1e5d911878f8/versions/1?api-version=2022-05-01",
      "RequestMethod": "GET",
=======
      "RequestUri": "https://samcw32zcnpjldw.blob.core.windows.net/azureml-blobstore-3bd2018e-4b43-401e-ad49-85df181c9e0a/LocalUpload/00000000000000000000000000000000/COMPONENT_PLACEHOLDER",
      "RequestMethod": "HEAD",
      "RequestHeaders": {
        "Accept": "application/xml",
        "Accept-Encoding": "gzip, deflate",
        "Connection": "keep-alive",
        "User-Agent": "azsdk-python-storage-blob/12.14.1 Python/3.10.6 (Linux-5.15.79.1-microsoft-standard-WSL2-x86_64-with-glibc2.35)",
        "x-ms-date": "Tue, 21 Feb 2023 20:39:37 GMT",
        "x-ms-version": "2021-08-06"
      },
      "RequestBody": null,
      "StatusCode": 200,
      "ResponseHeaders": {
        "Accept-Ranges": "bytes",
        "Content-Length": "35",
        "Content-MD5": "L/DnSpFIn\u002BjaQWc\u002BsUQdcw==",
        "Content-Type": "application/octet-stream",
        "Date": "Tue, 21 Feb 2023 20:39:37 GMT",
        "ETag": "\u00220x8DB1192C06E1C79\u0022",
        "Last-Modified": "Sat, 18 Feb 2023 09:30:19 GMT",
        "Server": [
          "Windows-Azure-Blob/1.0",
          "Microsoft-HTTPAPI/2.0"
        ],
        "Vary": "Origin",
        "x-ms-access-tier": "Hot",
        "x-ms-access-tier-inferred": "true",
        "x-ms-blob-type": "BlockBlob",
        "x-ms-creation-time": "Sat, 18 Feb 2023 09:30:19 GMT",
        "x-ms-lease-state": "available",
        "x-ms-lease-status": "unlocked",
        "x-ms-meta-name": "c4b5a984-a0c9-4622-a5cf-f22114f04941",
        "x-ms-meta-upload_status": "completed",
        "x-ms-meta-version": "1",
        "x-ms-server-encrypted": "true",
        "x-ms-version": "2021-08-06"
      },
      "ResponseBody": null
    },
    {
      "RequestUri": "https://samcw32zcnpjldw.blob.core.windows.net/azureml-blobstore-3bd2018e-4b43-401e-ad49-85df181c9e0a/az-ml-artifacts/00000000000000000000000000000000/COMPONENT_PLACEHOLDER",
      "RequestMethod": "HEAD",
      "RequestHeaders": {
        "Accept": "application/xml",
        "Accept-Encoding": "gzip, deflate",
        "Connection": "keep-alive",
        "User-Agent": "azsdk-python-storage-blob/12.14.1 Python/3.10.6 (Linux-5.15.79.1-microsoft-standard-WSL2-x86_64-with-glibc2.35)",
        "x-ms-date": "Tue, 21 Feb 2023 20:39:37 GMT",
        "x-ms-version": "2021-08-06"
      },
      "RequestBody": null,
      "StatusCode": 404,
      "ResponseHeaders": {
        "Date": "Tue, 21 Feb 2023 20:39:37 GMT",
        "Server": [
          "Windows-Azure-Blob/1.0",
          "Microsoft-HTTPAPI/2.0"
        ],
        "Transfer-Encoding": "chunked",
        "Vary": "Origin",
        "x-ms-error-code": "BlobNotFound",
        "x-ms-version": "2021-08-06"
      },
      "ResponseBody": null
    },
    {
      "RequestUri": "https://management.azure.com/subscriptions/00000000-0000-0000-0000-000000000/resourceGroups/00000/providers/Microsoft.MachineLearningServices/workspaces/00000/codes/c4b5a984-a0c9-4622-a5cf-f22114f04941/versions/1?api-version=2022-05-01",
      "RequestMethod": "PUT",
>>>>>>> ce9edaa6
      "RequestHeaders": {
        "Accept": "application/json",
        "Accept-Encoding": "gzip, deflate",
        "Connection": "keep-alive",
<<<<<<< HEAD
        "User-Agent": "azure-ai-ml/1.5.0 azsdk-python-mgmt-machinelearningservices/0.1.0 Python/3.7.9 (Windows-10-10.0.22621-SP0)"
=======
        "Content-Length": "288",
        "Content-Type": "application/json",
        "User-Agent": "azure-ai-ml/1.5.0 azsdk-python-mgmt-machinelearningservices/0.1.0 Python/3.10.6 (Linux-5.15.79.1-microsoft-standard-WSL2-x86_64-with-glibc2.35)"
      },
      "RequestBody": {
        "properties": {
          "properties": {
            "hash_sha256": "0000000000000",
            "hash_version": "0000000000000"
          },
          "isAnonymous": true,
          "isArchived": false,
          "codeUri": "https://samcw32zcnpjldw.blob.core.windows.net/azureml-blobstore-3bd2018e-4b43-401e-ad49-85df181c9e0a/LocalUpload/00000000000000000000000000000000"
        }
>>>>>>> ce9edaa6
      },
      "RequestBody": null,
      "StatusCode": 200,
      "ResponseHeaders": {
        "Cache-Control": "no-cache",
        "Content-Encoding": "gzip",
        "Content-Type": "application/json; charset=utf-8",
<<<<<<< HEAD
        "Date": "Thu, 23 Feb 2023 05:27:11 GMT",
        "Expires": "-1",
        "Pragma": "no-cache",
        "Request-Context": "appId=cid-v1:2d2e8e63-272e-4b3c-8598-4ee570a0e70d",
        "Server-Timing": "traceparent;desc=\u002200-2c4757353fbd283bb203748106e1cb23-629866b69b17e90b-01\u0022",
=======
        "Date": "Tue, 21 Feb 2023 20:39:40 GMT",
        "Expires": "-1",
        "Pragma": "no-cache",
        "Request-Context": "appId=cid-v1:2d2e8e63-272e-4b3c-8598-4ee570a0e70d",
        "Server-Timing": "traceparent;desc=\u002200-21051d9a8d09cab1da75df090f4ba183-75ab5f1b256d3f4d-01\u0022",
>>>>>>> ce9edaa6
        "Strict-Transport-Security": "max-age=31536000; includeSubDomains",
        "Transfer-Encoding": "chunked",
        "Vary": [
          "Accept-Encoding",
          "Accept-Encoding"
        ],
<<<<<<< HEAD
        "x-aml-cluster": "vienna-eastus2-01",
        "X-Content-Type-Options": "nosniff",
        "x-ms-correlation-request-id": "ead34920-87c7-4fe5-adf8-d5b6aded184a",
        "x-ms-ratelimit-remaining-subscription-reads": "11951",
        "x-ms-response-type": "standard",
        "x-ms-routing-request-id": "WESTUS2:20230223T052711Z:ead34920-87c7-4fe5-adf8-d5b6aded184a",
        "x-request-time": "0.040"
      },
      "ResponseBody": {
        "id": "/subscriptions/00000000-0000-0000-0000-000000000/resourceGroups/00000/providers/Microsoft.MachineLearningServices/workspaces/00000/codes/e7a3f40e-eb47-4499-9b80-1e5d911878f8/versions/1",
=======
        "x-aml-cluster": "vienna-eastus-01",
        "X-Content-Type-Options": "nosniff",
        "x-ms-correlation-request-id": "86689c8a-dec7-4244-a282-d152d7cb6d5d",
        "x-ms-ratelimit-remaining-subscription-writes": "1139",
        "x-ms-response-type": "standard",
        "x-ms-routing-request-id": "CANADACENTRAL:20230221T203941Z:86689c8a-dec7-4244-a282-d152d7cb6d5d",
        "x-request-time": "0.125"
      },
      "ResponseBody": {
        "id": "/subscriptions/00000000-0000-0000-0000-000000000/resourceGroups/00000/providers/Microsoft.MachineLearningServices/workspaces/00000/codes/c4b5a984-a0c9-4622-a5cf-f22114f04941/versions/1",
>>>>>>> ce9edaa6
        "name": "1",
        "type": "Microsoft.MachineLearningServices/workspaces/codes/versions",
        "properties": {
          "description": null,
          "tags": {},
          "properties": {
            "hash_sha256": "0000000000000",
            "hash_version": "0000000000000"
          },
          "isArchived": false,
          "isAnonymous": false,
<<<<<<< HEAD
          "codeUri": "https://saveorz2izv2bas.blob.core.windows.net:443/2d1e66ae-8-4d828c93-7c8f-558b-b99d-d21850cf37d9/"
        },
        "systemData": {
          "createdAt": "2023-02-23T02:16:10.3151666\u002B00:00",
          "createdBy": "Diondra Peck",
          "createdByType": "User",
          "lastModifiedAt": "2023-02-23T02:16:10.3151666\u002B00:00",
          "lastModifiedBy": "Diondra Peck",
=======
          "codeUri": "https://samcw32zcnpjldw.blob.core.windows.net/azureml-blobstore-3bd2018e-4b43-401e-ad49-85df181c9e0a/LocalUpload/00000000000000000000000000000000"
        },
        "systemData": {
          "createdAt": "2023-02-18T09:30:23.7478116\u002B00:00",
          "createdBy": "Firstname Lastname",
          "createdByType": "User",
          "lastModifiedAt": "2023-02-21T20:39:40.9733865\u002B00:00",
          "lastModifiedBy": "Firstname Lastname",
>>>>>>> ce9edaa6
          "lastModifiedByType": "User"
        }
      }
    },
    {
<<<<<<< HEAD
      "RequestUri": "https://management.azure.com/subscriptions/00000000-0000-0000-0000-000000000/resourceGroups/00000/providers/Microsoft.MachineLearningServices/workspaces/00000/components/test_34391175710?api-version=2022-10-01",
=======
      "RequestUri": "https://management.azure.com/subscriptions/00000000-0000-0000-0000-000000000/resourceGroups/00000/providers/Microsoft.MachineLearningServices/workspaces/00000/components/test_17266751812?api-version=2022-10-01",
>>>>>>> ce9edaa6
      "RequestMethod": "GET",
      "RequestHeaders": {
        "Accept": "application/json",
        "Accept-Encoding": "gzip, deflate",
        "Connection": "keep-alive",
<<<<<<< HEAD
        "User-Agent": "azure-ai-ml/1.5.0 azsdk-python-mgmt-machinelearningservices/0.1.0 Python/3.7.9 (Windows-10-10.0.22621-SP0)"
=======
        "User-Agent": "azure-ai-ml/1.5.0 azsdk-python-mgmt-machinelearningservices/0.1.0 Python/3.10.6 (Linux-5.15.79.1-microsoft-standard-WSL2-x86_64-with-glibc2.35)"
>>>>>>> ce9edaa6
      },
      "RequestBody": null,
      "StatusCode": 404,
      "ResponseHeaders": {
        "Cache-Control": "no-cache",
<<<<<<< HEAD
        "Content-Length": "1068",
        "Content-Type": "application/json; charset=utf-8",
        "Date": "Thu, 23 Feb 2023 05:27:11 GMT",
=======
        "Content-Length": "1066",
        "Content-Type": "application/json; charset=utf-8",
        "Date": "Tue, 21 Feb 2023 20:39:40 GMT",
>>>>>>> ce9edaa6
        "Expires": "-1",
        "Pragma": "no-cache",
        "Request-Context": "appId=cid-v1:2d2e8e63-272e-4b3c-8598-4ee570a0e70d",
        "Strict-Transport-Security": "max-age=31536000; includeSubDomains",
        "Vary": "Accept-Encoding",
<<<<<<< HEAD
        "x-aml-cluster": "vienna-eastus2-01",
        "X-Content-Type-Options": "nosniff",
        "x-ms-correlation-request-id": "bc9da7d4-9e5b-42bc-b449-34905a4e1804",
        "x-ms-ratelimit-remaining-subscription-reads": "11950",
        "x-ms-response-type": "error",
        "x-ms-routing-request-id": "WESTUS2:20230223T052712Z:bc9da7d4-9e5b-42bc-b449-34905a4e1804",
        "x-request-time": "0.086"
=======
        "x-aml-cluster": "vienna-eastus-01",
        "X-Content-Type-Options": "nosniff",
        "x-ms-correlation-request-id": "524557dc-3c59-41a8-bd47-c719d447810a",
        "x-ms-ratelimit-remaining-subscription-reads": "11940",
        "x-ms-response-type": "error",
        "x-ms-routing-request-id": "CANADACENTRAL:20230221T203941Z:524557dc-3c59-41a8-bd47-c719d447810a",
        "x-request-time": "0.075"
>>>>>>> ce9edaa6
      },
      "ResponseBody": {
        "error": {
          "code": "UserError",
<<<<<<< HEAD
          "message": "Not found component test_34391175710.",
=======
          "message": "Not found component test_17266751812.",
>>>>>>> ce9edaa6
          "details": [],
          "additionalInfo": [
            {
              "type": "ComponentName",
              "info": {
                "value": "managementfrontend"
              }
            },
            {
              "type": "Correlation",
              "info": {
                "value": {
<<<<<<< HEAD
                  "operation": "84b72013e445d8f01bb0631d568a6592",
                  "request": "4e390bc8715ed969"
=======
                  "operation": "b974904f32f3d5aad39c18f3e94e0664",
                  "request": "ce85a0c7843a5ac8"
>>>>>>> ce9edaa6
                }
              }
            },
            {
              "type": "Environment",
              "info": {
<<<<<<< HEAD
                "value": "eastus2"
=======
                "value": "eastus"
>>>>>>> ce9edaa6
              }
            },
            {
              "type": "Location",
              "info": {
<<<<<<< HEAD
                "value": "eastus2"
=======
                "value": "eastus"
>>>>>>> ce9edaa6
              }
            },
            {
              "type": "Time",
              "info": {
<<<<<<< HEAD
                "value": "2023-02-23T05:27:11.9406352\u002B00:00"
=======
                "value": "2023-02-21T20:39:41.2539068\u002B00:00"
>>>>>>> ce9edaa6
              }
            },
            {
              "type": "InnerError",
              "info": {
                "value": {
                  "code": "NotFound",
                  "innerError": {
                    "code": "ComponentNotFound",
                    "innerError": null
                  }
                }
              }
            }
          ]
        }
      }
    },
    {
<<<<<<< HEAD
      "RequestUri": "https://management.azure.com/subscriptions/00000000-0000-0000-0000-000000000/resourceGroups/00000/providers/Microsoft.MachineLearningServices/workspaces/00000/components/test_34391175710/versions/1?api-version=2022-10-01",
=======
      "RequestUri": "https://management.azure.com/subscriptions/00000000-0000-0000-0000-000000000/resourceGroups/00000/providers/Microsoft.MachineLearningServices/workspaces/00000/components/test_17266751812/versions/1?api-version=2022-10-01",
>>>>>>> ce9edaa6
      "RequestMethod": "PUT",
      "RequestHeaders": {
        "Accept": "application/json",
        "Accept-Encoding": "gzip, deflate",
        "Connection": "keep-alive",
        "Content-Length": "1284",
        "Content-Type": "application/json",
<<<<<<< HEAD
        "User-Agent": "azure-ai-ml/1.5.0 azsdk-python-mgmt-machinelearningservices/0.1.0 Python/3.7.9 (Windows-10-10.0.22621-SP0)"
=======
        "User-Agent": "azure-ai-ml/1.5.0 azsdk-python-mgmt-machinelearningservices/0.1.0 Python/3.10.6 (Linux-5.15.79.1-microsoft-standard-WSL2-x86_64-with-glibc2.35)"
>>>>>>> ce9edaa6
      },
      "RequestBody": {
        "properties": {
          "description": "This is the mpi command component",
          "properties": {},
          "tags": {
            "tag": "tagvalue",
            "owner": "sdkteam"
          },
          "isAnonymous": false,
          "isArchived": false,
          "componentSpec": {
            "command": "echo Hello World \u0026 echo ${{inputs.component_in_number}} \u0026 echo ${{inputs.component_in_path}} \u0026 echo ${{outputs.component_out_path}}",
<<<<<<< HEAD
            "code": "azureml:/subscriptions/00000000-0000-0000-0000-000000000/resourceGroups/00000/providers/Microsoft.MachineLearningServices/workspaces/00000/codes/e7a3f40e-eb47-4499-9b80-1e5d911878f8/versions/1",
            "environment": "azureml:AzureML-sklearn-0.24-ubuntu18.04-py37-cpu:1",
=======
            "code": "azureml:/subscriptions/00000000-0000-0000-0000-000000000/resourceGroups/00000/providers/Microsoft.MachineLearningServices/workspaces/00000/codes/c4b5a984-a0c9-4622-a5cf-f22114f04941/versions/1",
            "environment": "azureml:AzureML-sklearn-1.0-ubuntu20.04-py38-cpu:33",
>>>>>>> ce9edaa6
            "resources": {
              "instance_count": 2
            },
            "distribution": {
              "type": "mpi",
              "process_count_per_instance": 1
            },
<<<<<<< HEAD
            "name": "test_34391175710",
=======
            "name": "test_17266751812",
>>>>>>> ce9edaa6
            "description": "This is the mpi command component",
            "tags": {
              "tag": "tagvalue",
              "owner": "sdkteam"
            },
            "$schema": "https://azuremlschemas.azureedge.net/development/commandComponent.schema.json",
            "display_name": "CommandComponentMpi",
            "is_deterministic": true,
            "inputs": {
              "component_in_number": {
                "type": "number",
                "default": "10.99",
                "description": "A number"
              },
              "component_in_path": {
                "type": "uri_folder",
                "description": "A path"
              }
            },
            "outputs": {
              "component_out_path": {
                "type": "uri_folder"
              }
            },
            "type": "command",
            "_source": "YAML.COMPONENT"
          }
        }
      },
      "StatusCode": 201,
      "ResponseHeaders": {
        "Cache-Control": "no-cache",
<<<<<<< HEAD
        "Content-Length": "2233",
        "Content-Type": "application/json; charset=utf-8",
        "Date": "Thu, 23 Feb 2023 05:27:12 GMT",
        "Expires": "-1",
        "Location": "https://management.azure.com/subscriptions/00000000-0000-0000-0000-000000000/resourceGroups/00000/providers/Microsoft.MachineLearningServices/workspaces/00000/components/test_34391175710/versions/1?api-version=2022-10-01",
        "Pragma": "no-cache",
        "Request-Context": "appId=cid-v1:2d2e8e63-272e-4b3c-8598-4ee570a0e70d",
        "Server-Timing": "traceparent;desc=\u002200-873a07b9ca9b2e89bce28e01340a92cc-a9ecb7524b1a4655-01\u0022",
        "Strict-Transport-Security": "max-age=31536000; includeSubDomains",
        "x-aml-cluster": "vienna-eastus2-01",
        "X-Content-Type-Options": "nosniff",
        "x-ms-correlation-request-id": "c0a6ba71-60d6-4554-a1cd-1a9b0136ecb3",
        "x-ms-ratelimit-remaining-subscription-writes": "1173",
        "x-ms-response-type": "standard",
        "x-ms-routing-request-id": "WESTUS2:20230223T052712Z:c0a6ba71-60d6-4554-a1cd-1a9b0136ecb3",
        "x-request-time": "0.526"
      },
      "ResponseBody": {
        "id": "/subscriptions/00000000-0000-0000-0000-000000000/resourceGroups/00000/providers/Microsoft.MachineLearningServices/workspaces/00000/components/test_34391175710/versions/1",
=======
        "Content-Length": "1763",
        "Content-Type": "application/json; charset=utf-8",
        "Date": "Tue, 21 Feb 2023 20:39:41 GMT",
        "Expires": "-1",
        "Location": "https://management.azure.com/subscriptions/00000000-0000-0000-0000-000000000/resourceGroups/00000/providers/Microsoft.MachineLearningServices/workspaces/00000/components/test_17266751812/versions/1?api-version=2022-10-01",
        "Pragma": "no-cache",
        "Request-Context": "appId=cid-v1:2d2e8e63-272e-4b3c-8598-4ee570a0e70d",
        "Server-Timing": "traceparent;desc=\u002200-2992fbe78dc92ea2d97737b132d38dc6-6b94128e7f5a7304-01\u0022",
        "Strict-Transport-Security": "max-age=31536000; includeSubDomains",
        "x-aml-cluster": "vienna-eastus-01",
        "X-Content-Type-Options": "nosniff",
        "x-ms-correlation-request-id": "a5fbd554-6902-4929-9c76-70acfbc2b638",
        "x-ms-ratelimit-remaining-subscription-writes": "1138",
        "x-ms-response-type": "standard",
        "x-ms-routing-request-id": "CANADACENTRAL:20230221T203942Z:a5fbd554-6902-4929-9c76-70acfbc2b638",
        "x-request-time": "0.916"
      },
      "ResponseBody": {
        "id": "/subscriptions/00000000-0000-0000-0000-000000000/resourceGroups/00000/providers/Microsoft.MachineLearningServices/workspaces/00000/components/test_17266751812/versions/1",
>>>>>>> ce9edaa6
        "name": "1",
        "type": "Microsoft.MachineLearningServices/workspaces/components/versions",
        "properties": {
          "description": null,
          "tags": {
            "tag": "tagvalue",
            "owner": "sdkteam"
          },
          "properties": {},
          "isArchived": false,
          "isAnonymous": false,
          "componentSpec": {
<<<<<<< HEAD
            "name": "test_34391175710",
=======
            "name": "test_17266751812",
>>>>>>> ce9edaa6
            "version": "1",
            "display_name": "CommandComponentMpi",
            "is_deterministic": "True",
            "type": "command",
            "description": "This is the mpi command component",
            "tags": {
              "tag": "tagvalue",
              "owner": "sdkteam"
            },
            "inputs": {
              "component_in_path": {
                "type": "uri_folder",
                "optional": "False",
                "description": "A path"
              },
              "component_in_number": {
                "type": "number",
                "optional": "False",
                "default": "10.99",
                "description": "A number"
              }
            },
            "outputs": {
              "component_out_path": {
                "type": "uri_folder"
              }
            },
<<<<<<< HEAD
            "code": "azureml:/subscriptions/00000000-0000-0000-0000-000000000/resourceGroups/00000/providers/Microsoft.MachineLearningServices/workspaces/00000/codes/e7a3f40e-eb47-4499-9b80-1e5d911878f8/versions/1",
            "environment": "azureml://registries/azureml/environments/AzureML-sklearn-0.24-ubuntu18.04-py37-cpu/versions/1",
=======
            "code": "azureml:/subscriptions/00000000-0000-0000-0000-000000000/resourceGroups/00000/providers/Microsoft.MachineLearningServices/workspaces/00000/codes/c4b5a984-a0c9-4622-a5cf-f22114f04941/versions/1",
            "environment": "azureml://registries/azureml/environments/AzureML-sklearn-1.0-ubuntu20.04-py38-cpu/versions/33",
>>>>>>> ce9edaa6
            "resources": {
              "instance_count": "2"
            },
            "distribution": {
              "process_count_per_instance": "1",
              "type": "Mpi"
            },
            "command": "echo Hello World \u0026 echo ${{inputs.component_in_number}} \u0026 echo ${{inputs.component_in_path}} \u0026 echo ${{outputs.component_out_path}}",
            "$schema": "https://azuremlschemas.azureedge.net/development/commandComponent.schema.json"
          }
        },
        "systemData": {
<<<<<<< HEAD
          "createdAt": "2023-02-23T05:27:12.773671\u002B00:00",
          "createdBy": "Diondra Peck",
          "createdByType": "User",
          "lastModifiedAt": "2023-02-23T05:27:12.8321662\u002B00:00",
          "lastModifiedBy": "Diondra Peck",
=======
          "createdAt": "2023-02-21T20:39:42.1923651\u002B00:00",
          "createdBy": "Firstname Lastname",
          "createdByType": "User",
          "lastModifiedAt": "2023-02-21T20:39:42.2697294\u002B00:00",
          "lastModifiedBy": "Firstname Lastname",
>>>>>>> ce9edaa6
          "lastModifiedByType": "User"
        }
      }
    },
    {
      "RequestUri": "https://management.azure.com/subscriptions/00000000-0000-0000-0000-000000000/resourceGroups/00000/providers/Microsoft.MachineLearningServices/workspaces/00000?api-version=2022-10-01",
      "RequestMethod": "GET",
      "RequestHeaders": {
        "Accept": "application/json",
        "Accept-Encoding": "gzip, deflate",
        "Connection": "keep-alive",
<<<<<<< HEAD
        "User-Agent": "azure-ai-ml/1.5.0 azsdk-python-mgmt-machinelearningservices/0.1.0 Python/3.7.9 (Windows-10-10.0.22621-SP0)"
=======
        "User-Agent": "azure-ai-ml/1.5.0 azsdk-python-mgmt-machinelearningservices/0.1.0 Python/3.10.6 (Linux-5.15.79.1-microsoft-standard-WSL2-x86_64-with-glibc2.35)"
>>>>>>> ce9edaa6
      },
      "RequestBody": null,
      "StatusCode": 200,
      "ResponseHeaders": {
        "Cache-Control": "no-cache",
        "Content-Encoding": "gzip",
        "Content-Type": "application/json; charset=utf-8",
<<<<<<< HEAD
        "Date": "Thu, 23 Feb 2023 05:27:12 GMT",
        "Expires": "-1",
        "Pragma": "no-cache",
        "Request-Context": "appId=cid-v1:2d2e8e63-272e-4b3c-8598-4ee570a0e70d",
        "Server-Timing": "traceparent;desc=\u002200-f38800668dd4319c90a7a60c375cc4b5-c0d3a1026f16d2ed-01\u0022",
=======
        "Date": "Tue, 21 Feb 2023 20:39:41 GMT",
        "Expires": "-1",
        "Pragma": "no-cache",
        "Request-Context": "appId=cid-v1:2d2e8e63-272e-4b3c-8598-4ee570a0e70d",
        "Server-Timing": "traceparent;desc=\u002200-ddf37e2414269eda48b6c5f768c30193-37c498b32497e785-01\u0022",
>>>>>>> ce9edaa6
        "Strict-Transport-Security": "max-age=31536000; includeSubDomains",
        "Transfer-Encoding": "chunked",
        "Vary": [
          "Accept-Encoding",
          "Accept-Encoding"
        ],
<<<<<<< HEAD
        "x-aml-cluster": "vienna-eastus2-01",
        "X-Content-Type-Options": "nosniff",
        "x-ms-correlation-request-id": "5f8622f3-7b13-4ef4-9064-d046a732f6c3",
        "x-ms-ratelimit-remaining-subscription-reads": "11949",
        "x-ms-response-type": "standard",
        "x-ms-routing-request-id": "WESTUS2:20230223T052713Z:5f8622f3-7b13-4ef4-9064-d046a732f6c3",
        "x-request-time": "0.025"
=======
        "x-aml-cluster": "vienna-eastus-01",
        "X-Content-Type-Options": "nosniff",
        "x-ms-correlation-request-id": "7640f810-b925-4bf1-9474-e116e068a497",
        "x-ms-ratelimit-remaining-subscription-reads": "11939",
        "x-ms-response-type": "standard",
        "x-ms-routing-request-id": "CANADACENTRAL:20230221T203942Z:7640f810-b925-4bf1-9474-e116e068a497",
        "x-request-time": "0.136"
>>>>>>> ce9edaa6
      },
      "ResponseBody": {
        "id": "/subscriptions/00000000-0000-0000-0000-000000000/resourceGroups/00000/providers/Microsoft.MachineLearningServices/workspaces/00000",
        "name": "00000",
        "type": "Microsoft.MachineLearningServices/workspaces",
        "location": "eastus2",
        "tags": {},
        "etag": null,
        "properties": {
          "friendlyName": "00000",
          "description": "",
          "storageAccount": "/subscriptions/00000000-0000-0000-0000-000000000/resourceGroups/00000/providers/Microsoft.Storage/storageAccounts/saveorz2izv2bas",
          "keyVault": "/subscriptions/00000000-0000-0000-0000-000000000/resourceGroups/00000/providers/Microsoft.Keyvault/vaults/kvtest4k4d3fds6sjxs",
          "applicationInsights": "/subscriptions/00000000-0000-0000-0000-000000000/resourceGroups/00000/providers/Microsoft.insights/components/aiveorz2izv2bas",
          "hbiWorkspace": false,
          "tenantId": "72f988bf-86f1-41af-91ab-2d7cd011db47",
          "imageBuildCompute": null,
          "provisioningState": "Succeeded",
          "v1LegacyMode": false,
          "softDeleteEnabled": false,
          "containerRegistry": "/subscriptions/00000000-0000-0000-0000-000000000/resourceGroups/00000/providers/Microsoft.ContainerRegistry/registries/crveorz2izv2bas",
          "notebookInfo": {
            "resourceId": "0000000-0000-0000-0000-000000000000",
            "fqdn": "ml-sdkvnextcli-eastus2-2d1e66ae-85e3-42c0-be91-34de66397f26.eastus2.notebooks.azure.net",
            "isPrivateLinkEnabled": false,
            "notebookPreparationError": null
          },
<<<<<<< HEAD
          "storageHnsEnabled": false,
          "workspaceId": "2d1e66ae-85e3-42c0-be91-34de66397f26",
          "linkedModelInventoryArmId": null,
          "privateLinkCount": 0,
          "publicNetworkAccess": "Enabled",
          "discoveryUrl": "https://eastus2.api.azureml.ms/discovery",
          "mlFlowTrackingUri": "azureml://eastus2.api.azureml.ms/mlflow/v1.0/subscriptions/00000000-0000-0000-0000-000000000/resourceGroups/00000/providers/Microsoft.MachineLearningServices/workspaces/00000",
          "sdkTelemetryAppInsightsKey": "0000000-0000-0000-0000-000000000000",
          "sasGetterUri": "",
          "enableDataIsolation": false
        },
        "identity": {
          "type": "SystemAssigned",
          "principalId": "0000000-0000-0000-0000-000000000000",
          "tenantId": "72f988bf-86f1-41af-91ab-2d7cd011db47"
        },
        "kind": "Default",
        "sku": {
          "name": "Basic",
          "tier": "Basic"
        },
        "systemData": {
          "createdAt": "2023-02-23T02:09:00.5159669Z",
          "createdBy": "dipeck@microsoft.com",
          "createdByType": "User",
          "lastModifiedAt": "2023-02-23T02:09:00.5159669Z",
          "lastModifiedBy": "dipeck@microsoft.com",
          "lastModifiedByType": "User"
=======
          "datastoreType": "AzureBlob",
          "accountName": "samcw32zcnpjldw",
          "containerName": "azureml-blobstore-3bd2018e-4b43-401e-ad49-85df181c9e0a",
          "endpoint": "core.windows.net",
          "protocol": "https",
          "serviceDataAccessAuthIdentity": "WorkspaceSystemAssignedIdentity"
        },
        "systemData": {
          "createdAt": "2023-02-18T09:22:33.5645164\u002B00:00",
          "createdBy": "779301c0-18b2-4cdc-801b-a0a3368fee0a",
          "createdByType": "Application",
          "lastModifiedAt": "2023-02-18T09:22:34.1712214\u002B00:00",
          "lastModifiedBy": "779301c0-18b2-4cdc-801b-a0a3368fee0a",
          "lastModifiedByType": "Application"
>>>>>>> ce9edaa6
        }
      }
    },
    {
      "RequestUri": "https://eastus2.api.azureml.ms/content/v2.0/subscriptions/00000000-0000-0000-0000-000000000/resourceGroups/00000/providers/Microsoft.MachineLearningServices/workspaces/00000/snapshots/getByHash?hash=d3c05b496c685e7e5a204e3cebc689086bd0f622c2975d8090c18968739a464a\u0026hashVersion=202208",
      "RequestMethod": "GET",
      "RequestHeaders": {
        "Accept": "*/*",
        "Accept-Encoding": "gzip, deflate",
        "Connection": "keep-alive",
<<<<<<< HEAD
        "Content-Type": "application/json; charset=UTF-8",
        "User-Agent": "azure-ai-ml/1.5.0 azsdk-python-core/1.26.3 Python/3.7.9 (Windows-10-10.0.22621-SP0)"
=======
        "Content-Length": "0",
        "User-Agent": "azure-ai-ml/1.5.0 azsdk-python-mgmt-machinelearningservices/0.1.0 Python/3.10.6 (Linux-5.15.79.1-microsoft-standard-WSL2-x86_64-with-glibc2.35)"
>>>>>>> ce9edaa6
      },
      "RequestBody": null,
      "StatusCode": 200,
      "ResponseHeaders": {
        "Connection": "keep-alive",
        "Content-Encoding": "gzip",
        "Content-Type": "application/json; charset=utf-8",
<<<<<<< HEAD
        "Date": "Thu, 23 Feb 2023 05:27:14 GMT",
        "Request-Context": "appId=cid-v1:2d2e8e63-272e-4b3c-8598-4ee570a0e70d",
        "Strict-Transport-Security": "max-age=15724800; includeSubDomains; preload",
        "Transfer-Encoding": "chunked",
        "Vary": "Accept-Encoding",
        "x-aml-cluster": "vienna-eastus2-02",
        "X-Content-Type-Options": "nosniff",
        "x-ms-response-type": "standard",
        "x-request-time": "0.295"
=======
        "Date": "Tue, 21 Feb 2023 20:39:42 GMT",
        "Expires": "-1",
        "Pragma": "no-cache",
        "Request-Context": "appId=cid-v1:2d2e8e63-272e-4b3c-8598-4ee570a0e70d",
        "Server-Timing": "traceparent;desc=\u002200-2811615a083cef6105388a3887bb6c2e-40c7cd257359321a-01\u0022",
        "Strict-Transport-Security": "max-age=31536000; includeSubDomains",
        "Transfer-Encoding": "chunked",
        "Vary": "Accept-Encoding",
        "x-aml-cluster": "vienna-eastus-01",
        "X-Content-Type-Options": "nosniff",
        "x-ms-correlation-request-id": "b3df5855-92c6-43f1-b903-76bb5daef6be",
        "x-ms-ratelimit-remaining-subscription-writes": "1169",
        "x-ms-response-type": "standard",
        "x-ms-routing-request-id": "CANADACENTRAL:20230221T203942Z:b3df5855-92c6-43f1-b903-76bb5daef6be",
        "x-request-time": "0.101"
>>>>>>> ce9edaa6
      },
      "ResponseBody": {
        "snapshotType": "LocalFiles",
        "id": "9b43efc6-3388-4585-99dc-71aea82a739c",
        "root": {
          "name": "",
          "hash": null,
          "type": "Directory",
          "timestamp": "0001-01-01T00:00:00\u002B00:00",
          "sasUrl": null,
          "absoluteUrl": null,
          "sizeBytes": 0,
          "sizeSet": false,
          "children": {
            "COMPONENT_PLACEHOLDER": {
              "name": "COMPONENT_PLACEHOLDER",
              "hash": "2FF0E74A91489FE8DA41673EB1441D73",
              "type": "File",
              "timestamp": "0001-01-01T00:00:00\u002B00:00",
              "sasUrl": null,
              "absoluteUrl": null,
              "sizeBytes": 35,
              "sizeSet": true,
              "children": {}
            }
          }
        },
        "tags": {},
        "properties": {
          "hash_sha256": "d3c05b496c685e7e5a204e3cebc689086bd0f622c2975d8090c18968739a464a",
          "hash_version": "202208",
          "azureml.codeUri": "https://saveorz2izv2bas.blob.core.windows.net:443/2d1e66ae-8-4d828c93-7c8f-558b-b99d-d21850cf37d9/"
        },
        "description": null,
        "name": "e7a3f40e-eb47-4499-9b80-1e5d911878f8",
        "version": "1",
        "createdBy": {
          "userObjectId": "b3a957de-450c-4ca7-b2aa-88dd98c87fef",
          "userPuId": "10037FFEAD05DD5D",
          "userIdp": null,
          "userAltSecId": null,
          "userIss": "https://sts.windows.net/72f988bf-86f1-41af-91ab-2d7cd011db47/",
          "userTenantId": "72f988bf-86f1-41af-91ab-2d7cd011db47",
          "userName": "Diondra Peck",
          "upn": null
        },
        "createdTime": "2023-02-23T02:16:10.3151666\u002B00:00",
        "modifiedBy": {
          "userObjectId": "b3a957de-450c-4ca7-b2aa-88dd98c87fef",
          "userPuId": "10037FFEAD05DD5D",
          "userIdp": null,
          "userAltSecId": null,
          "userIss": "https://sts.windows.net/72f988bf-86f1-41af-91ab-2d7cd011db47/",
          "userTenantId": "72f988bf-86f1-41af-91ab-2d7cd011db47",
          "userName": "Diondra Peck",
          "upn": null
        },
        "modifiedTime": "2023-02-23T02:16:10.3151666\u002B00:00",
        "gitRepositoryCommit": null,
        "uri": "https://saveorz2izv2bas.blob.core.windows.net:443/2d1e66ae-8-4d828c93-7c8f-558b-b99d-d21850cf37d9/",
        "contentHash": "d3c05b496c685e7e5a204e3cebc689086bd0f622c2975d8090c18968739a464a",
        "hashVersion": "202208",
        "provisioningState": "Succeeded"
      }
    },
    {
<<<<<<< HEAD
      "RequestUri": "https://management.azure.com/subscriptions/00000000-0000-0000-0000-000000000/resourceGroups/00000/providers/Microsoft.MachineLearningServices/workspaces/00000/codes/e7a3f40e-eb47-4499-9b80-1e5d911878f8/versions/1?api-version=2022-05-01",
      "RequestMethod": "GET",
=======
      "RequestUri": "https://samcw32zcnpjldw.blob.core.windows.net/azureml-blobstore-3bd2018e-4b43-401e-ad49-85df181c9e0a/LocalUpload/00000000000000000000000000000000/COMPONENT_PLACEHOLDER",
      "RequestMethod": "HEAD",
      "RequestHeaders": {
        "Accept": "application/xml",
        "Accept-Encoding": "gzip, deflate",
        "Connection": "keep-alive",
        "User-Agent": "azsdk-python-storage-blob/12.14.1 Python/3.10.6 (Linux-5.15.79.1-microsoft-standard-WSL2-x86_64-with-glibc2.35)",
        "x-ms-date": "Tue, 21 Feb 2023 20:39:42 GMT",
        "x-ms-version": "2021-08-06"
      },
      "RequestBody": null,
      "StatusCode": 200,
      "ResponseHeaders": {
        "Accept-Ranges": "bytes",
        "Content-Length": "35",
        "Content-MD5": "L/DnSpFIn\u002BjaQWc\u002BsUQdcw==",
        "Content-Type": "application/octet-stream",
        "Date": "Tue, 21 Feb 2023 20:39:42 GMT",
        "ETag": "\u00220x8DB1192C06E1C79\u0022",
        "Last-Modified": "Sat, 18 Feb 2023 09:30:19 GMT",
        "Server": [
          "Windows-Azure-Blob/1.0",
          "Microsoft-HTTPAPI/2.0"
        ],
        "Vary": "Origin",
        "x-ms-access-tier": "Hot",
        "x-ms-access-tier-inferred": "true",
        "x-ms-blob-type": "BlockBlob",
        "x-ms-creation-time": "Sat, 18 Feb 2023 09:30:19 GMT",
        "x-ms-lease-state": "available",
        "x-ms-lease-status": "unlocked",
        "x-ms-meta-name": "c4b5a984-a0c9-4622-a5cf-f22114f04941",
        "x-ms-meta-upload_status": "completed",
        "x-ms-meta-version": "1",
        "x-ms-server-encrypted": "true",
        "x-ms-version": "2021-08-06"
      },
      "ResponseBody": null
    },
    {
      "RequestUri": "https://samcw32zcnpjldw.blob.core.windows.net/azureml-blobstore-3bd2018e-4b43-401e-ad49-85df181c9e0a/az-ml-artifacts/00000000000000000000000000000000/COMPONENT_PLACEHOLDER",
      "RequestMethod": "HEAD",
      "RequestHeaders": {
        "Accept": "application/xml",
        "Accept-Encoding": "gzip, deflate",
        "Connection": "keep-alive",
        "User-Agent": "azsdk-python-storage-blob/12.14.1 Python/3.10.6 (Linux-5.15.79.1-microsoft-standard-WSL2-x86_64-with-glibc2.35)",
        "x-ms-date": "Tue, 21 Feb 2023 20:39:42 GMT",
        "x-ms-version": "2021-08-06"
      },
      "RequestBody": null,
      "StatusCode": 404,
      "ResponseHeaders": {
        "Date": "Tue, 21 Feb 2023 20:39:42 GMT",
        "Server": [
          "Windows-Azure-Blob/1.0",
          "Microsoft-HTTPAPI/2.0"
        ],
        "Transfer-Encoding": "chunked",
        "Vary": "Origin",
        "x-ms-error-code": "BlobNotFound",
        "x-ms-version": "2021-08-06"
      },
      "ResponseBody": null
    },
    {
      "RequestUri": "https://management.azure.com/subscriptions/00000000-0000-0000-0000-000000000/resourceGroups/00000/providers/Microsoft.MachineLearningServices/workspaces/00000/codes/c4b5a984-a0c9-4622-a5cf-f22114f04941/versions/1?api-version=2022-05-01",
      "RequestMethod": "PUT",
>>>>>>> ce9edaa6
      "RequestHeaders": {
        "Accept": "application/json",
        "Accept-Encoding": "gzip, deflate",
        "Connection": "keep-alive",
<<<<<<< HEAD
        "User-Agent": "azure-ai-ml/1.5.0 azsdk-python-mgmt-machinelearningservices/0.1.0 Python/3.7.9 (Windows-10-10.0.22621-SP0)"
=======
        "Content-Length": "288",
        "Content-Type": "application/json",
        "User-Agent": "azure-ai-ml/1.5.0 azsdk-python-mgmt-machinelearningservices/0.1.0 Python/3.10.6 (Linux-5.15.79.1-microsoft-standard-WSL2-x86_64-with-glibc2.35)"
      },
      "RequestBody": {
        "properties": {
          "properties": {
            "hash_sha256": "0000000000000",
            "hash_version": "0000000000000"
          },
          "isAnonymous": true,
          "isArchived": false,
          "codeUri": "https://samcw32zcnpjldw.blob.core.windows.net/azureml-blobstore-3bd2018e-4b43-401e-ad49-85df181c9e0a/LocalUpload/00000000000000000000000000000000"
        }
>>>>>>> ce9edaa6
      },
      "RequestBody": null,
      "StatusCode": 200,
      "ResponseHeaders": {
        "Cache-Control": "no-cache",
        "Content-Encoding": "gzip",
        "Content-Type": "application/json; charset=utf-8",
<<<<<<< HEAD
        "Date": "Thu, 23 Feb 2023 05:27:14 GMT",
        "Expires": "-1",
        "Pragma": "no-cache",
        "Request-Context": "appId=cid-v1:2d2e8e63-272e-4b3c-8598-4ee570a0e70d",
        "Server-Timing": "traceparent;desc=\u002200-f60dd964f972c7bf9779eb84fe3a7cfd-54e781f89ef3d6ad-01\u0022",
=======
        "Date": "Tue, 21 Feb 2023 20:39:42 GMT",
        "Expires": "-1",
        "Pragma": "no-cache",
        "Request-Context": "appId=cid-v1:2d2e8e63-272e-4b3c-8598-4ee570a0e70d",
        "Server-Timing": "traceparent;desc=\u002200-8b9738b59c76d44b779659d181e2676e-c56cd5d61f5368e3-01\u0022",
>>>>>>> ce9edaa6
        "Strict-Transport-Security": "max-age=31536000; includeSubDomains",
        "Transfer-Encoding": "chunked",
        "Vary": [
          "Accept-Encoding",
          "Accept-Encoding"
        ],
<<<<<<< HEAD
        "x-aml-cluster": "vienna-eastus2-01",
        "X-Content-Type-Options": "nosniff",
        "x-ms-correlation-request-id": "6993e6e1-f7fa-4703-b7a3-ba6ea5a60662",
        "x-ms-ratelimit-remaining-subscription-reads": "11948",
        "x-ms-response-type": "standard",
        "x-ms-routing-request-id": "WESTUS2:20230223T052715Z:6993e6e1-f7fa-4703-b7a3-ba6ea5a60662",
        "x-request-time": "0.042"
      },
      "ResponseBody": {
        "id": "/subscriptions/00000000-0000-0000-0000-000000000/resourceGroups/00000/providers/Microsoft.MachineLearningServices/workspaces/00000/codes/e7a3f40e-eb47-4499-9b80-1e5d911878f8/versions/1",
=======
        "x-aml-cluster": "vienna-eastus-01",
        "X-Content-Type-Options": "nosniff",
        "x-ms-correlation-request-id": "e545d3b9-bd11-45e4-872e-a768f09c803d",
        "x-ms-ratelimit-remaining-subscription-writes": "1137",
        "x-ms-response-type": "standard",
        "x-ms-routing-request-id": "CANADACENTRAL:20230221T203943Z:e545d3b9-bd11-45e4-872e-a768f09c803d",
        "x-request-time": "0.135"
      },
      "ResponseBody": {
        "id": "/subscriptions/00000000-0000-0000-0000-000000000/resourceGroups/00000/providers/Microsoft.MachineLearningServices/workspaces/00000/codes/c4b5a984-a0c9-4622-a5cf-f22114f04941/versions/1",
>>>>>>> ce9edaa6
        "name": "1",
        "type": "Microsoft.MachineLearningServices/workspaces/codes/versions",
        "properties": {
          "description": null,
          "tags": {},
          "properties": {
            "hash_sha256": "0000000000000",
            "hash_version": "0000000000000"
          },
          "isArchived": false,
          "isAnonymous": false,
<<<<<<< HEAD
          "codeUri": "https://saveorz2izv2bas.blob.core.windows.net:443/2d1e66ae-8-4d828c93-7c8f-558b-b99d-d21850cf37d9/"
        },
        "systemData": {
          "createdAt": "2023-02-23T02:16:10.3151666\u002B00:00",
          "createdBy": "Diondra Peck",
          "createdByType": "User",
          "lastModifiedAt": "2023-02-23T02:16:10.3151666\u002B00:00",
          "lastModifiedBy": "Diondra Peck",
=======
          "codeUri": "https://samcw32zcnpjldw.blob.core.windows.net/azureml-blobstore-3bd2018e-4b43-401e-ad49-85df181c9e0a/LocalUpload/00000000000000000000000000000000"
        },
        "systemData": {
          "createdAt": "2023-02-18T09:30:23.7478116\u002B00:00",
          "createdBy": "Firstname Lastname",
          "createdByType": "User",
          "lastModifiedAt": "2023-02-21T20:39:43.3888798\u002B00:00",
          "lastModifiedBy": "Firstname Lastname",
>>>>>>> ce9edaa6
          "lastModifiedByType": "User"
        }
      }
    },
    {
<<<<<<< HEAD
      "RequestUri": "https://management.azure.com/subscriptions/00000000-0000-0000-0000-000000000/resourceGroups/00000/providers/Microsoft.MachineLearningServices/workspaces/00000/components/test_159029274157?api-version=2022-10-01",
=======
      "RequestUri": "https://management.azure.com/subscriptions/00000000-0000-0000-0000-000000000/resourceGroups/00000/providers/Microsoft.MachineLearningServices/workspaces/00000/components/test_994273259304?api-version=2022-10-01",
>>>>>>> ce9edaa6
      "RequestMethod": "GET",
      "RequestHeaders": {
        "Accept": "application/json",
        "Accept-Encoding": "gzip, deflate",
        "Connection": "keep-alive",
<<<<<<< HEAD
        "User-Agent": "azure-ai-ml/1.5.0 azsdk-python-mgmt-machinelearningservices/0.1.0 Python/3.7.9 (Windows-10-10.0.22621-SP0)"
=======
        "User-Agent": "azure-ai-ml/1.5.0 azsdk-python-mgmt-machinelearningservices/0.1.0 Python/3.10.6 (Linux-5.15.79.1-microsoft-standard-WSL2-x86_64-with-glibc2.35)"
>>>>>>> ce9edaa6
      },
      "RequestBody": null,
      "StatusCode": 404,
      "ResponseHeaders": {
        "Cache-Control": "no-cache",
        "Content-Length": "1069",
        "Content-Type": "application/json; charset=utf-8",
<<<<<<< HEAD
        "Date": "Thu, 23 Feb 2023 05:27:15 GMT",
=======
        "Date": "Tue, 21 Feb 2023 20:39:43 GMT",
>>>>>>> ce9edaa6
        "Expires": "-1",
        "Pragma": "no-cache",
        "Request-Context": "appId=cid-v1:2d2e8e63-272e-4b3c-8598-4ee570a0e70d",
        "Strict-Transport-Security": "max-age=31536000; includeSubDomains",
        "Vary": "Accept-Encoding",
<<<<<<< HEAD
        "x-aml-cluster": "vienna-eastus2-01",
        "X-Content-Type-Options": "nosniff",
        "x-ms-correlation-request-id": "5ab6def9-e380-4a48-b409-82866a1bc242",
        "x-ms-ratelimit-remaining-subscription-reads": "11947",
        "x-ms-response-type": "error",
        "x-ms-routing-request-id": "WESTUS2:20230223T052715Z:5ab6def9-e380-4a48-b409-82866a1bc242",
        "x-request-time": "0.054"
=======
        "x-aml-cluster": "vienna-eastus-01",
        "X-Content-Type-Options": "nosniff",
        "x-ms-correlation-request-id": "6654ffbb-403a-4d0a-b83c-79663f35c3ab",
        "x-ms-ratelimit-remaining-subscription-reads": "11938",
        "x-ms-response-type": "error",
        "x-ms-routing-request-id": "CANADACENTRAL:20230221T203943Z:6654ffbb-403a-4d0a-b83c-79663f35c3ab",
        "x-request-time": "0.066"
>>>>>>> ce9edaa6
      },
      "ResponseBody": {
        "error": {
          "code": "UserError",
<<<<<<< HEAD
          "message": "Not found component test_159029274157.",
=======
          "message": "Not found component test_994273259304.",
>>>>>>> ce9edaa6
          "details": [],
          "additionalInfo": [
            {
              "type": "ComponentName",
              "info": {
                "value": "managementfrontend"
              }
            },
            {
              "type": "Correlation",
              "info": {
                "value": {
<<<<<<< HEAD
                  "operation": "b627f05ea1f29f41f08c5ef95469e07a",
                  "request": "cc1bbe3dc24a8d19"
=======
                  "operation": "dbdce34ea1357478219a14e060a187fa",
                  "request": "281aead6a3aec818"
>>>>>>> ce9edaa6
                }
              }
            },
            {
              "type": "Environment",
              "info": {
<<<<<<< HEAD
                "value": "eastus2"
=======
                "value": "eastus"
>>>>>>> ce9edaa6
              }
            },
            {
              "type": "Location",
              "info": {
<<<<<<< HEAD
                "value": "eastus2"
=======
                "value": "eastus"
>>>>>>> ce9edaa6
              }
            },
            {
              "type": "Time",
              "info": {
<<<<<<< HEAD
                "value": "2023-02-23T05:27:15.5188709\u002B00:00"
=======
                "value": "2023-02-21T20:39:43.6396474\u002B00:00"
>>>>>>> ce9edaa6
              }
            },
            {
              "type": "InnerError",
              "info": {
                "value": {
                  "code": "NotFound",
                  "innerError": {
                    "code": "ComponentNotFound",
                    "innerError": null
                  }
                }
              }
            }
          ]
        }
      }
    },
    {
<<<<<<< HEAD
      "RequestUri": "https://management.azure.com/subscriptions/00000000-0000-0000-0000-000000000/resourceGroups/00000/providers/Microsoft.MachineLearningServices/workspaces/00000/components/test_159029274157/versions/1?api-version=2022-10-01",
=======
      "RequestUri": "https://management.azure.com/subscriptions/00000000-0000-0000-0000-000000000/resourceGroups/00000/providers/Microsoft.MachineLearningServices/workspaces/00000/components/test_994273259304/versions/1?api-version=2022-10-01",
>>>>>>> ce9edaa6
      "RequestMethod": "PUT",
      "RequestHeaders": {
        "Accept": "application/json",
        "Accept-Encoding": "gzip, deflate",
        "Connection": "keep-alive",
        "Content-Length": "1184",
        "Content-Type": "application/json",
<<<<<<< HEAD
        "User-Agent": "azure-ai-ml/1.5.0 azsdk-python-mgmt-machinelearningservices/0.1.0 Python/3.7.9 (Windows-10-10.0.22621-SP0)"
=======
        "User-Agent": "azure-ai-ml/1.5.0 azsdk-python-mgmt-machinelearningservices/0.1.0 Python/3.10.6 (Linux-5.15.79.1-microsoft-standard-WSL2-x86_64-with-glibc2.35)"
>>>>>>> ce9edaa6
      },
      "RequestBody": {
        "properties": {
          "description": "This is the mpi command component",
          "properties": {},
          "tags": {
            "tag": "tagvalue",
            "owner": "sdkteam"
          },
          "isAnonymous": false,
          "isArchived": false,
          "componentSpec": {
            "command": "echo Hello World \u0026 echo ${{inputs.component_in_number}} \u0026 echo ${{inputs.component_in_path}} \u0026 echo ${{outputs.component_out_path}}",
<<<<<<< HEAD
            "code": "azureml:/subscriptions/00000000-0000-0000-0000-000000000/resourceGroups/00000/providers/Microsoft.MachineLearningServices/workspaces/00000/codes/e7a3f40e-eb47-4499-9b80-1e5d911878f8/versions/1",
            "environment": "azureml:AzureML-sklearn-0.24-ubuntu18.04-py37-cpu:1",
=======
            "code": "azureml:/subscriptions/00000000-0000-0000-0000-000000000/resourceGroups/00000/providers/Microsoft.MachineLearningServices/workspaces/00000/codes/c4b5a984-a0c9-4622-a5cf-f22114f04941/versions/1",
            "environment": "azureml:AzureML-sklearn-1.0-ubuntu20.04-py38-cpu:33",
>>>>>>> ce9edaa6
            "resources": {
              "instance_count": 2
            },
            "distribution": {
              "type": "mpi",
              "process_count_per_instance": 1
            },
<<<<<<< HEAD
            "name": "test_159029274157",
=======
            "name": "test_994273259304",
>>>>>>> ce9edaa6
            "description": "This is the mpi command component",
            "tags": {
              "tag": "tagvalue",
              "owner": "sdkteam"
            },
            "display_name": "CommandComponentMpi",
            "is_deterministic": true,
            "inputs": {
              "component_in_number": {
                "type": "number",
                "default": "10.99",
                "description": "A number"
              },
              "component_in_path": {
                "type": "uri_folder",
                "description": "A path"
              }
            },
            "outputs": {
              "component_out_path": {
                "type": "uri_folder"
              }
            },
            "type": "command",
            "_source": "CLASS"
          }
        }
      },
      "StatusCode": 201,
      "ResponseHeaders": {
        "Cache-Control": "no-cache",
<<<<<<< HEAD
        "Content-Length": "2226",
        "Content-Type": "application/json; charset=utf-8",
        "Date": "Thu, 23 Feb 2023 05:27:16 GMT",
        "Expires": "-1",
        "Location": "https://management.azure.com/subscriptions/00000000-0000-0000-0000-000000000/resourceGroups/00000/providers/Microsoft.MachineLearningServices/workspaces/00000/components/test_159029274157/versions/1?api-version=2022-10-01",
        "Pragma": "no-cache",
        "Request-Context": "appId=cid-v1:2d2e8e63-272e-4b3c-8598-4ee570a0e70d",
        "Server-Timing": "traceparent;desc=\u002200-82cf9c985a832253941ab46752ce4de7-af08325f03dc03db-01\u0022",
        "Strict-Transport-Security": "max-age=31536000; includeSubDomains",
        "x-aml-cluster": "vienna-eastus2-01",
        "X-Content-Type-Options": "nosniff",
        "x-ms-correlation-request-id": "73486007-fc9b-4430-b2c1-ef6262ce14fe",
        "x-ms-ratelimit-remaining-subscription-writes": "1172",
        "x-ms-response-type": "standard",
        "x-ms-routing-request-id": "WESTUS2:20230223T052716Z:73486007-fc9b-4430-b2c1-ef6262ce14fe",
        "x-request-time": "0.635"
      },
      "ResponseBody": {
        "id": "/subscriptions/00000000-0000-0000-0000-000000000/resourceGroups/00000/providers/Microsoft.MachineLearningServices/workspaces/00000/components/test_159029274157/versions/1",
=======
        "Content-Length": "1754",
        "Content-Type": "application/json; charset=utf-8",
        "Date": "Tue, 21 Feb 2023 20:39:44 GMT",
        "Expires": "-1",
        "Location": "https://management.azure.com/subscriptions/00000000-0000-0000-0000-000000000/resourceGroups/00000/providers/Microsoft.MachineLearningServices/workspaces/00000/components/test_994273259304/versions/1?api-version=2022-10-01",
        "Pragma": "no-cache",
        "Request-Context": "appId=cid-v1:2d2e8e63-272e-4b3c-8598-4ee570a0e70d",
        "Server-Timing": "traceparent;desc=\u002200-07dd3f5cf54212ae9b08e87f763e43f8-0e183861095e3c2a-01\u0022",
        "Strict-Transport-Security": "max-age=31536000; includeSubDomains",
        "x-aml-cluster": "vienna-eastus-01",
        "X-Content-Type-Options": "nosniff",
        "x-ms-correlation-request-id": "cddfe1ed-54e2-4094-bda8-5192b9c92a31",
        "x-ms-ratelimit-remaining-subscription-writes": "1136",
        "x-ms-response-type": "standard",
        "x-ms-routing-request-id": "CANADACENTRAL:20230221T203945Z:cddfe1ed-54e2-4094-bda8-5192b9c92a31",
        "x-request-time": "0.796"
      },
      "ResponseBody": {
        "id": "/subscriptions/00000000-0000-0000-0000-000000000/resourceGroups/00000/providers/Microsoft.MachineLearningServices/workspaces/00000/components/test_994273259304/versions/1",
>>>>>>> ce9edaa6
        "name": "1",
        "type": "Microsoft.MachineLearningServices/workspaces/components/versions",
        "properties": {
          "description": null,
          "tags": {
            "tag": "tagvalue",
            "owner": "sdkteam"
          },
          "properties": {},
          "isArchived": false,
          "isAnonymous": false,
          "componentSpec": {
<<<<<<< HEAD
            "name": "test_159029274157",
=======
            "name": "test_994273259304",
>>>>>>> ce9edaa6
            "version": "1",
            "display_name": "CommandComponentMpi",
            "is_deterministic": "True",
            "type": "command",
            "description": "This is the mpi command component",
            "tags": {
              "tag": "tagvalue",
              "owner": "sdkteam"
            },
            "inputs": {
              "component_in_path": {
                "type": "uri_folder",
                "optional": "False",
                "description": "A path"
              },
              "component_in_number": {
                "type": "number",
                "optional": "False",
                "default": "10.99",
                "description": "A number"
              }
            },
            "outputs": {
              "component_out_path": {
                "type": "uri_folder"
              }
            },
<<<<<<< HEAD
            "code": "azureml:/subscriptions/00000000-0000-0000-0000-000000000/resourceGroups/00000/providers/Microsoft.MachineLearningServices/workspaces/00000/codes/e7a3f40e-eb47-4499-9b80-1e5d911878f8/versions/1",
            "environment": "azureml://registries/azureml/environments/AzureML-sklearn-0.24-ubuntu18.04-py37-cpu/versions/1",
=======
            "code": "azureml:/subscriptions/00000000-0000-0000-0000-000000000/resourceGroups/00000/providers/Microsoft.MachineLearningServices/workspaces/00000/codes/c4b5a984-a0c9-4622-a5cf-f22114f04941/versions/1",
            "environment": "azureml://registries/azureml/environments/AzureML-sklearn-1.0-ubuntu20.04-py38-cpu/versions/33",
>>>>>>> ce9edaa6
            "resources": {
              "instance_count": "2"
            },
            "distribution": {
              "process_count_per_instance": "1",
              "type": "Mpi"
            },
            "command": "echo Hello World \u0026 echo ${{inputs.component_in_number}} \u0026 echo ${{inputs.component_in_path}} \u0026 echo ${{outputs.component_out_path}}",
            "$schema": "https://componentsdk.azureedge.net/jsonschema/CommandComponent.json"
          }
        },
        "systemData": {
<<<<<<< HEAD
          "createdAt": "2023-02-23T05:27:16.3350368\u002B00:00",
          "createdBy": "Diondra Peck",
          "createdByType": "User",
          "lastModifiedAt": "2023-02-23T05:27:16.4008605\u002B00:00",
          "lastModifiedBy": "Diondra Peck",
=======
          "createdAt": "2023-02-21T20:39:44.894576\u002B00:00",
          "createdBy": "Firstname Lastname",
          "createdByType": "User",
          "lastModifiedAt": "2023-02-21T20:39:44.9748754\u002B00:00",
          "lastModifiedBy": "Firstname Lastname",
>>>>>>> ce9edaa6
          "lastModifiedByType": "User"
        }
      }
    }
  ],
  "Variables": {
<<<<<<< HEAD
    "component_name": "test_34391175710",
    "new_name": "test_159029274157"
=======
    "component_name": "test_17266751812",
    "new_name": "test_994273259304"
>>>>>>> ce9edaa6
  }
}<|MERGE_RESOLUTION|>--- conflicted
+++ resolved
@@ -7,11 +7,7 @@
         "Accept": "application/json",
         "Accept-Encoding": "gzip, deflate",
         "Connection": "keep-alive",
-<<<<<<< HEAD
         "User-Agent": "azure-ai-ml/1.5.0 azsdk-python-mgmt-machinelearningservices/0.1.0 Python/3.7.9 (Windows-10-10.0.22621-SP0)"
-=======
-        "User-Agent": "azure-ai-ml/1.5.0 azsdk-python-mgmt-machinelearningservices/0.1.0 Python/3.10.6 (Linux-5.15.79.1-microsoft-standard-WSL2-x86_64-with-glibc2.35)"
->>>>>>> ce9edaa6
       },
       "RequestBody": null,
       "StatusCode": 200,
@@ -19,42 +15,24 @@
         "Cache-Control": "no-cache",
         "Content-Encoding": "gzip",
         "Content-Type": "application/json; charset=utf-8",
-<<<<<<< HEAD
-        "Date": "Thu, 23 Feb 2023 05:27:07 GMT",
+        "Date": "Thu, 23 Feb 2023 19:02:22 GMT",
         "Expires": "-1",
         "Pragma": "no-cache",
         "Request-Context": "appId=cid-v1:2d2e8e63-272e-4b3c-8598-4ee570a0e70d",
-        "Server-Timing": "traceparent;desc=\u002200-40ed07978aca5e4eb855423dd53b7154-ebfb4278e24638d8-01\u0022",
-=======
-        "Date": "Tue, 21 Feb 2023 20:39:36 GMT",
-        "Expires": "-1",
-        "Pragma": "no-cache",
-        "Request-Context": "appId=cid-v1:2d2e8e63-272e-4b3c-8598-4ee570a0e70d",
-        "Server-Timing": "traceparent;desc=\u002200-4f5ca2a7c2e70b8ef2b35a649bd6ec49-84c3f7032d29f269-01\u0022",
->>>>>>> ce9edaa6
+        "Server-Timing": "traceparent;desc=\u002200-be83b6256c9c3bfda04d42e24b75bd60-73075ee700760f4f-01\u0022",
         "Strict-Transport-Security": "max-age=31536000; includeSubDomains",
         "Transfer-Encoding": "chunked",
         "Vary": [
           "Accept-Encoding",
           "Accept-Encoding"
         ],
-<<<<<<< HEAD
         "x-aml-cluster": "vienna-eastus2-01",
         "X-Content-Type-Options": "nosniff",
-        "x-ms-correlation-request-id": "8d139b4f-a8ac-4a94-be8b-53c3046b77bc",
-        "x-ms-ratelimit-remaining-subscription-reads": "11952",
+        "x-ms-correlation-request-id": "ac2b048b-7290-41e8-935a-42eea739b988",
+        "x-ms-ratelimit-remaining-subscription-reads": "11939",
         "x-ms-response-type": "standard",
-        "x-ms-routing-request-id": "WESTUS2:20230223T052707Z:8d139b4f-a8ac-4a94-be8b-53c3046b77bc",
-        "x-request-time": "0.022"
-=======
-        "x-aml-cluster": "vienna-eastus-01",
-        "X-Content-Type-Options": "nosniff",
-        "x-ms-correlation-request-id": "a4bb5fd6-deba-4e17-a892-1ad74ed303fe",
-        "x-ms-ratelimit-remaining-subscription-reads": "11941",
-        "x-ms-response-type": "standard",
-        "x-ms-routing-request-id": "CANADACENTRAL:20230221T203937Z:a4bb5fd6-deba-4e17-a892-1ad74ed303fe",
-        "x-request-time": "0.108"
->>>>>>> ce9edaa6
+        "x-ms-routing-request-id": "WESTUS2:20230223T190223Z:ac2b048b-7290-41e8-935a-42eea739b988",
+        "x-request-time": "0.023"
       },
       "ResponseBody": {
         "id": "/subscriptions/00000000-0000-0000-0000-000000000/resourceGroups/00000/providers/Microsoft.MachineLearningServices/workspaces/00000",
@@ -82,7 +60,6 @@
             "isPrivateLinkEnabled": false,
             "notebookPreparationError": null
           },
-<<<<<<< HEAD
           "storageHnsEnabled": false,
           "workspaceId": "2d1e66ae-85e3-42c0-be91-34de66397f26",
           "linkedModelInventoryArmId": null,
@@ -111,22 +88,6 @@
           "lastModifiedAt": "2023-02-23T02:09:00.5159669Z",
           "lastModifiedBy": "dipeck@microsoft.com",
           "lastModifiedByType": "User"
-=======
-          "datastoreType": "AzureBlob",
-          "accountName": "samcw32zcnpjldw",
-          "containerName": "azureml-blobstore-3bd2018e-4b43-401e-ad49-85df181c9e0a",
-          "endpoint": "core.windows.net",
-          "protocol": "https",
-          "serviceDataAccessAuthIdentity": "WorkspaceSystemAssignedIdentity"
-        },
-        "systemData": {
-          "createdAt": "2023-02-18T09:22:33.5645164\u002B00:00",
-          "createdBy": "779301c0-18b2-4cdc-801b-a0a3368fee0a",
-          "createdByType": "Application",
-          "lastModifiedAt": "2023-02-18T09:22:34.1712214\u002B00:00",
-          "lastModifiedBy": "779301c0-18b2-4cdc-801b-a0a3368fee0a",
-          "lastModifiedByType": "Application"
->>>>>>> ce9edaa6
         }
       }
     },
@@ -137,13 +98,8 @@
         "Accept": "*/*",
         "Accept-Encoding": "gzip, deflate",
         "Connection": "keep-alive",
-<<<<<<< HEAD
         "Content-Type": "application/json; charset=UTF-8",
         "User-Agent": "azure-ai-ml/1.5.0 azsdk-python-core/1.26.3 Python/3.7.9 (Windows-10-10.0.22621-SP0)"
-=======
-        "Content-Length": "0",
-        "User-Agent": "azure-ai-ml/1.5.0 azsdk-python-mgmt-machinelearningservices/0.1.0 Python/3.10.6 (Linux-5.15.79.1-microsoft-standard-WSL2-x86_64-with-glibc2.35)"
->>>>>>> ce9edaa6
       },
       "RequestBody": null,
       "StatusCode": 200,
@@ -151,33 +107,15 @@
         "Connection": "keep-alive",
         "Content-Encoding": "gzip",
         "Content-Type": "application/json; charset=utf-8",
-<<<<<<< HEAD
-        "Date": "Thu, 23 Feb 2023 05:27:09 GMT",
+        "Date": "Thu, 23 Feb 2023 19:02:25 GMT",
         "Request-Context": "appId=cid-v1:2d2e8e63-272e-4b3c-8598-4ee570a0e70d",
         "Strict-Transport-Security": "max-age=15724800; includeSubDomains; preload",
         "Transfer-Encoding": "chunked",
         "Vary": "Accept-Encoding",
-        "x-aml-cluster": "vienna-eastus2-02",
+        "x-aml-cluster": "vienna-eastus2-01",
         "X-Content-Type-Options": "nosniff",
         "x-ms-response-type": "standard",
-        "x-request-time": "0.195"
-=======
-        "Date": "Tue, 21 Feb 2023 20:39:36 GMT",
-        "Expires": "-1",
-        "Pragma": "no-cache",
-        "Request-Context": "appId=cid-v1:2d2e8e63-272e-4b3c-8598-4ee570a0e70d",
-        "Server-Timing": "traceparent;desc=\u002200-be993b66ccae2f6f57961e6fb6c05239-65c2a4083bbdea2f-01\u0022",
-        "Strict-Transport-Security": "max-age=31536000; includeSubDomains",
-        "Transfer-Encoding": "chunked",
-        "Vary": "Accept-Encoding",
-        "x-aml-cluster": "vienna-eastus-01",
-        "X-Content-Type-Options": "nosniff",
-        "x-ms-correlation-request-id": "d85d5d6d-a052-4d26-95aa-9572869e9ddb",
-        "x-ms-ratelimit-remaining-subscription-writes": "1170",
-        "x-ms-response-type": "standard",
-        "x-ms-routing-request-id": "CANADACENTRAL:20230221T203937Z:d85d5d6d-a052-4d26-95aa-9572869e9ddb",
-        "x-request-time": "0.153"
->>>>>>> ce9edaa6
+        "x-request-time": "0.121"
       },
       "ResponseBody": {
         "snapshotType": "LocalFiles",
@@ -244,101 +182,13 @@
       }
     },
     {
-<<<<<<< HEAD
       "RequestUri": "https://management.azure.com/subscriptions/00000000-0000-0000-0000-000000000/resourceGroups/00000/providers/Microsoft.MachineLearningServices/workspaces/00000/codes/e7a3f40e-eb47-4499-9b80-1e5d911878f8/versions/1?api-version=2022-05-01",
       "RequestMethod": "GET",
-=======
-      "RequestUri": "https://samcw32zcnpjldw.blob.core.windows.net/azureml-blobstore-3bd2018e-4b43-401e-ad49-85df181c9e0a/LocalUpload/00000000000000000000000000000000/COMPONENT_PLACEHOLDER",
-      "RequestMethod": "HEAD",
-      "RequestHeaders": {
-        "Accept": "application/xml",
-        "Accept-Encoding": "gzip, deflate",
-        "Connection": "keep-alive",
-        "User-Agent": "azsdk-python-storage-blob/12.14.1 Python/3.10.6 (Linux-5.15.79.1-microsoft-standard-WSL2-x86_64-with-glibc2.35)",
-        "x-ms-date": "Tue, 21 Feb 2023 20:39:37 GMT",
-        "x-ms-version": "2021-08-06"
-      },
-      "RequestBody": null,
-      "StatusCode": 200,
-      "ResponseHeaders": {
-        "Accept-Ranges": "bytes",
-        "Content-Length": "35",
-        "Content-MD5": "L/DnSpFIn\u002BjaQWc\u002BsUQdcw==",
-        "Content-Type": "application/octet-stream",
-        "Date": "Tue, 21 Feb 2023 20:39:37 GMT",
-        "ETag": "\u00220x8DB1192C06E1C79\u0022",
-        "Last-Modified": "Sat, 18 Feb 2023 09:30:19 GMT",
-        "Server": [
-          "Windows-Azure-Blob/1.0",
-          "Microsoft-HTTPAPI/2.0"
-        ],
-        "Vary": "Origin",
-        "x-ms-access-tier": "Hot",
-        "x-ms-access-tier-inferred": "true",
-        "x-ms-blob-type": "BlockBlob",
-        "x-ms-creation-time": "Sat, 18 Feb 2023 09:30:19 GMT",
-        "x-ms-lease-state": "available",
-        "x-ms-lease-status": "unlocked",
-        "x-ms-meta-name": "c4b5a984-a0c9-4622-a5cf-f22114f04941",
-        "x-ms-meta-upload_status": "completed",
-        "x-ms-meta-version": "1",
-        "x-ms-server-encrypted": "true",
-        "x-ms-version": "2021-08-06"
-      },
-      "ResponseBody": null
-    },
-    {
-      "RequestUri": "https://samcw32zcnpjldw.blob.core.windows.net/azureml-blobstore-3bd2018e-4b43-401e-ad49-85df181c9e0a/az-ml-artifacts/00000000000000000000000000000000/COMPONENT_PLACEHOLDER",
-      "RequestMethod": "HEAD",
-      "RequestHeaders": {
-        "Accept": "application/xml",
-        "Accept-Encoding": "gzip, deflate",
-        "Connection": "keep-alive",
-        "User-Agent": "azsdk-python-storage-blob/12.14.1 Python/3.10.6 (Linux-5.15.79.1-microsoft-standard-WSL2-x86_64-with-glibc2.35)",
-        "x-ms-date": "Tue, 21 Feb 2023 20:39:37 GMT",
-        "x-ms-version": "2021-08-06"
-      },
-      "RequestBody": null,
-      "StatusCode": 404,
-      "ResponseHeaders": {
-        "Date": "Tue, 21 Feb 2023 20:39:37 GMT",
-        "Server": [
-          "Windows-Azure-Blob/1.0",
-          "Microsoft-HTTPAPI/2.0"
-        ],
-        "Transfer-Encoding": "chunked",
-        "Vary": "Origin",
-        "x-ms-error-code": "BlobNotFound",
-        "x-ms-version": "2021-08-06"
-      },
-      "ResponseBody": null
-    },
-    {
-      "RequestUri": "https://management.azure.com/subscriptions/00000000-0000-0000-0000-000000000/resourceGroups/00000/providers/Microsoft.MachineLearningServices/workspaces/00000/codes/c4b5a984-a0c9-4622-a5cf-f22114f04941/versions/1?api-version=2022-05-01",
-      "RequestMethod": "PUT",
->>>>>>> ce9edaa6
       "RequestHeaders": {
         "Accept": "application/json",
         "Accept-Encoding": "gzip, deflate",
         "Connection": "keep-alive",
-<<<<<<< HEAD
         "User-Agent": "azure-ai-ml/1.5.0 azsdk-python-mgmt-machinelearningservices/0.1.0 Python/3.7.9 (Windows-10-10.0.22621-SP0)"
-=======
-        "Content-Length": "288",
-        "Content-Type": "application/json",
-        "User-Agent": "azure-ai-ml/1.5.0 azsdk-python-mgmt-machinelearningservices/0.1.0 Python/3.10.6 (Linux-5.15.79.1-microsoft-standard-WSL2-x86_64-with-glibc2.35)"
-      },
-      "RequestBody": {
-        "properties": {
-          "properties": {
-            "hash_sha256": "0000000000000",
-            "hash_version": "0000000000000"
-          },
-          "isAnonymous": true,
-          "isArchived": false,
-          "codeUri": "https://samcw32zcnpjldw.blob.core.windows.net/azureml-blobstore-3bd2018e-4b43-401e-ad49-85df181c9e0a/LocalUpload/00000000000000000000000000000000"
-        }
->>>>>>> ce9edaa6
       },
       "RequestBody": null,
       "StatusCode": 200,
@@ -346,48 +196,27 @@
         "Cache-Control": "no-cache",
         "Content-Encoding": "gzip",
         "Content-Type": "application/json; charset=utf-8",
-<<<<<<< HEAD
-        "Date": "Thu, 23 Feb 2023 05:27:11 GMT",
+        "Date": "Thu, 23 Feb 2023 19:02:27 GMT",
         "Expires": "-1",
         "Pragma": "no-cache",
         "Request-Context": "appId=cid-v1:2d2e8e63-272e-4b3c-8598-4ee570a0e70d",
-        "Server-Timing": "traceparent;desc=\u002200-2c4757353fbd283bb203748106e1cb23-629866b69b17e90b-01\u0022",
-=======
-        "Date": "Tue, 21 Feb 2023 20:39:40 GMT",
-        "Expires": "-1",
-        "Pragma": "no-cache",
-        "Request-Context": "appId=cid-v1:2d2e8e63-272e-4b3c-8598-4ee570a0e70d",
-        "Server-Timing": "traceparent;desc=\u002200-21051d9a8d09cab1da75df090f4ba183-75ab5f1b256d3f4d-01\u0022",
->>>>>>> ce9edaa6
+        "Server-Timing": "traceparent;desc=\u002200-e2665d7cadd280e460d7762e7e62b1bc-fed0bbbd81c7c267-01\u0022",
         "Strict-Transport-Security": "max-age=31536000; includeSubDomains",
         "Transfer-Encoding": "chunked",
         "Vary": [
           "Accept-Encoding",
           "Accept-Encoding"
         ],
-<<<<<<< HEAD
         "x-aml-cluster": "vienna-eastus2-01",
         "X-Content-Type-Options": "nosniff",
-        "x-ms-correlation-request-id": "ead34920-87c7-4fe5-adf8-d5b6aded184a",
-        "x-ms-ratelimit-remaining-subscription-reads": "11951",
+        "x-ms-correlation-request-id": "f83d6893-24e8-4993-a812-27ea8c71408d",
+        "x-ms-ratelimit-remaining-subscription-reads": "11938",
         "x-ms-response-type": "standard",
-        "x-ms-routing-request-id": "WESTUS2:20230223T052711Z:ead34920-87c7-4fe5-adf8-d5b6aded184a",
-        "x-request-time": "0.040"
+        "x-ms-routing-request-id": "WESTUS2:20230223T190227Z:f83d6893-24e8-4993-a812-27ea8c71408d",
+        "x-request-time": "0.125"
       },
       "ResponseBody": {
         "id": "/subscriptions/00000000-0000-0000-0000-000000000/resourceGroups/00000/providers/Microsoft.MachineLearningServices/workspaces/00000/codes/e7a3f40e-eb47-4499-9b80-1e5d911878f8/versions/1",
-=======
-        "x-aml-cluster": "vienna-eastus-01",
-        "X-Content-Type-Options": "nosniff",
-        "x-ms-correlation-request-id": "86689c8a-dec7-4244-a282-d152d7cb6d5d",
-        "x-ms-ratelimit-remaining-subscription-writes": "1139",
-        "x-ms-response-type": "standard",
-        "x-ms-routing-request-id": "CANADACENTRAL:20230221T203941Z:86689c8a-dec7-4244-a282-d152d7cb6d5d",
-        "x-request-time": "0.125"
-      },
-      "ResponseBody": {
-        "id": "/subscriptions/00000000-0000-0000-0000-000000000/resourceGroups/00000/providers/Microsoft.MachineLearningServices/workspaces/00000/codes/c4b5a984-a0c9-4622-a5cf-f22114f04941/versions/1",
->>>>>>> ce9edaa6
         "name": "1",
         "type": "Microsoft.MachineLearningServices/workspaces/codes/versions",
         "properties": {
@@ -399,7 +228,6 @@
           },
           "isArchived": false,
           "isAnonymous": false,
-<<<<<<< HEAD
           "codeUri": "https://saveorz2izv2bas.blob.core.windows.net:443/2d1e66ae-8-4d828c93-7c8f-558b-b99d-d21850cf37d9/"
         },
         "systemData": {
@@ -408,81 +236,43 @@
           "createdByType": "User",
           "lastModifiedAt": "2023-02-23T02:16:10.3151666\u002B00:00",
           "lastModifiedBy": "Diondra Peck",
-=======
-          "codeUri": "https://samcw32zcnpjldw.blob.core.windows.net/azureml-blobstore-3bd2018e-4b43-401e-ad49-85df181c9e0a/LocalUpload/00000000000000000000000000000000"
-        },
-        "systemData": {
-          "createdAt": "2023-02-18T09:30:23.7478116\u002B00:00",
-          "createdBy": "Firstname Lastname",
-          "createdByType": "User",
-          "lastModifiedAt": "2023-02-21T20:39:40.9733865\u002B00:00",
-          "lastModifiedBy": "Firstname Lastname",
->>>>>>> ce9edaa6
           "lastModifiedByType": "User"
         }
       }
     },
     {
-<<<<<<< HEAD
-      "RequestUri": "https://management.azure.com/subscriptions/00000000-0000-0000-0000-000000000/resourceGroups/00000/providers/Microsoft.MachineLearningServices/workspaces/00000/components/test_34391175710?api-version=2022-10-01",
-=======
-      "RequestUri": "https://management.azure.com/subscriptions/00000000-0000-0000-0000-000000000/resourceGroups/00000/providers/Microsoft.MachineLearningServices/workspaces/00000/components/test_17266751812?api-version=2022-10-01",
->>>>>>> ce9edaa6
+      "RequestUri": "https://management.azure.com/subscriptions/00000000-0000-0000-0000-000000000/resourceGroups/00000/providers/Microsoft.MachineLearningServices/workspaces/00000/components/test_427731489501?api-version=2022-10-01",
       "RequestMethod": "GET",
       "RequestHeaders": {
         "Accept": "application/json",
         "Accept-Encoding": "gzip, deflate",
         "Connection": "keep-alive",
-<<<<<<< HEAD
         "User-Agent": "azure-ai-ml/1.5.0 azsdk-python-mgmt-machinelearningservices/0.1.0 Python/3.7.9 (Windows-10-10.0.22621-SP0)"
-=======
-        "User-Agent": "azure-ai-ml/1.5.0 azsdk-python-mgmt-machinelearningservices/0.1.0 Python/3.10.6 (Linux-5.15.79.1-microsoft-standard-WSL2-x86_64-with-glibc2.35)"
->>>>>>> ce9edaa6
       },
       "RequestBody": null,
       "StatusCode": 404,
       "ResponseHeaders": {
         "Cache-Control": "no-cache",
-<<<<<<< HEAD
-        "Content-Length": "1068",
+        "Content-Length": "1069",
         "Content-Type": "application/json; charset=utf-8",
-        "Date": "Thu, 23 Feb 2023 05:27:11 GMT",
-=======
-        "Content-Length": "1066",
-        "Content-Type": "application/json; charset=utf-8",
-        "Date": "Tue, 21 Feb 2023 20:39:40 GMT",
->>>>>>> ce9edaa6
+        "Date": "Thu, 23 Feb 2023 19:02:27 GMT",
         "Expires": "-1",
         "Pragma": "no-cache",
         "Request-Context": "appId=cid-v1:2d2e8e63-272e-4b3c-8598-4ee570a0e70d",
         "Strict-Transport-Security": "max-age=31536000; includeSubDomains",
         "Vary": "Accept-Encoding",
-<<<<<<< HEAD
         "x-aml-cluster": "vienna-eastus2-01",
         "X-Content-Type-Options": "nosniff",
-        "x-ms-correlation-request-id": "bc9da7d4-9e5b-42bc-b449-34905a4e1804",
-        "x-ms-ratelimit-remaining-subscription-reads": "11950",
+        "x-ms-correlation-request-id": "921dd370-6fea-441d-9e43-dceb51c3f44e",
+        "x-ms-ratelimit-remaining-subscription-reads": "11937",
         "x-ms-response-type": "error",
-        "x-ms-routing-request-id": "WESTUS2:20230223T052712Z:bc9da7d4-9e5b-42bc-b449-34905a4e1804",
-        "x-request-time": "0.086"
-=======
-        "x-aml-cluster": "vienna-eastus-01",
-        "X-Content-Type-Options": "nosniff",
-        "x-ms-correlation-request-id": "524557dc-3c59-41a8-bd47-c719d447810a",
-        "x-ms-ratelimit-remaining-subscription-reads": "11940",
-        "x-ms-response-type": "error",
-        "x-ms-routing-request-id": "CANADACENTRAL:20230221T203941Z:524557dc-3c59-41a8-bd47-c719d447810a",
-        "x-request-time": "0.075"
->>>>>>> ce9edaa6
+        "x-ms-routing-request-id": "WESTUS2:20230223T190228Z:921dd370-6fea-441d-9e43-dceb51c3f44e",
+        "x-request-time": "0.155"
       },
       "ResponseBody": {
         "error": {
           "code": "UserError",
-<<<<<<< HEAD
-          "message": "Not found component test_34391175710.",
-=======
-          "message": "Not found component test_17266751812.",
->>>>>>> ce9edaa6
+          "message": "Not found component test_427731489501.",
           "details": [],
           "additionalInfo": [
             {
@@ -495,44 +285,27 @@
               "type": "Correlation",
               "info": {
                 "value": {
-<<<<<<< HEAD
-                  "operation": "84b72013e445d8f01bb0631d568a6592",
-                  "request": "4e390bc8715ed969"
-=======
-                  "operation": "b974904f32f3d5aad39c18f3e94e0664",
-                  "request": "ce85a0c7843a5ac8"
->>>>>>> ce9edaa6
+                  "operation": "1928de6ec1c99b2d1d9512611bddc222",
+                  "request": "8f777f8995130258"
                 }
               }
             },
             {
               "type": "Environment",
               "info": {
-<<<<<<< HEAD
                 "value": "eastus2"
-=======
-                "value": "eastus"
->>>>>>> ce9edaa6
               }
             },
             {
               "type": "Location",
               "info": {
-<<<<<<< HEAD
                 "value": "eastus2"
-=======
-                "value": "eastus"
->>>>>>> ce9edaa6
               }
             },
             {
               "type": "Time",
               "info": {
-<<<<<<< HEAD
-                "value": "2023-02-23T05:27:11.9406352\u002B00:00"
-=======
-                "value": "2023-02-21T20:39:41.2539068\u002B00:00"
->>>>>>> ce9edaa6
+                "value": "2023-02-23T19:02:28.3158599\u002B00:00"
               }
             },
             {
@@ -552,23 +325,15 @@
       }
     },
     {
-<<<<<<< HEAD
-      "RequestUri": "https://management.azure.com/subscriptions/00000000-0000-0000-0000-000000000/resourceGroups/00000/providers/Microsoft.MachineLearningServices/workspaces/00000/components/test_34391175710/versions/1?api-version=2022-10-01",
-=======
-      "RequestUri": "https://management.azure.com/subscriptions/00000000-0000-0000-0000-000000000/resourceGroups/00000/providers/Microsoft.MachineLearningServices/workspaces/00000/components/test_17266751812/versions/1?api-version=2022-10-01",
->>>>>>> ce9edaa6
+      "RequestUri": "https://management.azure.com/subscriptions/00000000-0000-0000-0000-000000000/resourceGroups/00000/providers/Microsoft.MachineLearningServices/workspaces/00000/components/test_427731489501/versions/1?api-version=2022-10-01",
       "RequestMethod": "PUT",
       "RequestHeaders": {
         "Accept": "application/json",
         "Accept-Encoding": "gzip, deflate",
         "Connection": "keep-alive",
-        "Content-Length": "1284",
+        "Content-Length": "1285",
         "Content-Type": "application/json",
-<<<<<<< HEAD
         "User-Agent": "azure-ai-ml/1.5.0 azsdk-python-mgmt-machinelearningservices/0.1.0 Python/3.7.9 (Windows-10-10.0.22621-SP0)"
-=======
-        "User-Agent": "azure-ai-ml/1.5.0 azsdk-python-mgmt-machinelearningservices/0.1.0 Python/3.10.6 (Linux-5.15.79.1-microsoft-standard-WSL2-x86_64-with-glibc2.35)"
->>>>>>> ce9edaa6
       },
       "RequestBody": {
         "properties": {
@@ -582,13 +347,8 @@
           "isArchived": false,
           "componentSpec": {
             "command": "echo Hello World \u0026 echo ${{inputs.component_in_number}} \u0026 echo ${{inputs.component_in_path}} \u0026 echo ${{outputs.component_out_path}}",
-<<<<<<< HEAD
             "code": "azureml:/subscriptions/00000000-0000-0000-0000-000000000/resourceGroups/00000/providers/Microsoft.MachineLearningServices/workspaces/00000/codes/e7a3f40e-eb47-4499-9b80-1e5d911878f8/versions/1",
-            "environment": "azureml:AzureML-sklearn-0.24-ubuntu18.04-py37-cpu:1",
-=======
-            "code": "azureml:/subscriptions/00000000-0000-0000-0000-000000000/resourceGroups/00000/providers/Microsoft.MachineLearningServices/workspaces/00000/codes/c4b5a984-a0c9-4622-a5cf-f22114f04941/versions/1",
             "environment": "azureml:AzureML-sklearn-1.0-ubuntu20.04-py38-cpu:33",
->>>>>>> ce9edaa6
             "resources": {
               "instance_count": 2
             },
@@ -596,11 +356,7 @@
               "type": "mpi",
               "process_count_per_instance": 1
             },
-<<<<<<< HEAD
-            "name": "test_34391175710",
-=======
-            "name": "test_17266751812",
->>>>>>> ce9edaa6
+            "name": "test_427731489501",
             "description": "This is the mpi command component",
             "tags": {
               "tag": "tagvalue",
@@ -633,47 +389,25 @@
       "StatusCode": 201,
       "ResponseHeaders": {
         "Cache-Control": "no-cache",
-<<<<<<< HEAD
-        "Content-Length": "2233",
+        "Content-Length": "2234",
         "Content-Type": "application/json; charset=utf-8",
-        "Date": "Thu, 23 Feb 2023 05:27:12 GMT",
+        "Date": "Thu, 23 Feb 2023 19:02:30 GMT",
         "Expires": "-1",
-        "Location": "https://management.azure.com/subscriptions/00000000-0000-0000-0000-000000000/resourceGroups/00000/providers/Microsoft.MachineLearningServices/workspaces/00000/components/test_34391175710/versions/1?api-version=2022-10-01",
+        "Location": "https://management.azure.com/subscriptions/00000000-0000-0000-0000-000000000/resourceGroups/00000/providers/Microsoft.MachineLearningServices/workspaces/00000/components/test_427731489501/versions/1?api-version=2022-10-01",
         "Pragma": "no-cache",
         "Request-Context": "appId=cid-v1:2d2e8e63-272e-4b3c-8598-4ee570a0e70d",
-        "Server-Timing": "traceparent;desc=\u002200-873a07b9ca9b2e89bce28e01340a92cc-a9ecb7524b1a4655-01\u0022",
+        "Server-Timing": "traceparent;desc=\u002200-223574dae54216be5d1acd4fbd951b4a-3fd8d74fa182e8bd-01\u0022",
         "Strict-Transport-Security": "max-age=31536000; includeSubDomains",
         "x-aml-cluster": "vienna-eastus2-01",
         "X-Content-Type-Options": "nosniff",
-        "x-ms-correlation-request-id": "c0a6ba71-60d6-4554-a1cd-1a9b0136ecb3",
-        "x-ms-ratelimit-remaining-subscription-writes": "1173",
+        "x-ms-correlation-request-id": "4730474d-d792-4caf-b9eb-6d0880608b84",
+        "x-ms-ratelimit-remaining-subscription-writes": "1164",
         "x-ms-response-type": "standard",
-        "x-ms-routing-request-id": "WESTUS2:20230223T052712Z:c0a6ba71-60d6-4554-a1cd-1a9b0136ecb3",
-        "x-request-time": "0.526"
+        "x-ms-routing-request-id": "WESTUS2:20230223T190230Z:4730474d-d792-4caf-b9eb-6d0880608b84",
+        "x-request-time": "1.830"
       },
       "ResponseBody": {
-        "id": "/subscriptions/00000000-0000-0000-0000-000000000/resourceGroups/00000/providers/Microsoft.MachineLearningServices/workspaces/00000/components/test_34391175710/versions/1",
-=======
-        "Content-Length": "1763",
-        "Content-Type": "application/json; charset=utf-8",
-        "Date": "Tue, 21 Feb 2023 20:39:41 GMT",
-        "Expires": "-1",
-        "Location": "https://management.azure.com/subscriptions/00000000-0000-0000-0000-000000000/resourceGroups/00000/providers/Microsoft.MachineLearningServices/workspaces/00000/components/test_17266751812/versions/1?api-version=2022-10-01",
-        "Pragma": "no-cache",
-        "Request-Context": "appId=cid-v1:2d2e8e63-272e-4b3c-8598-4ee570a0e70d",
-        "Server-Timing": "traceparent;desc=\u002200-2992fbe78dc92ea2d97737b132d38dc6-6b94128e7f5a7304-01\u0022",
-        "Strict-Transport-Security": "max-age=31536000; includeSubDomains",
-        "x-aml-cluster": "vienna-eastus-01",
-        "X-Content-Type-Options": "nosniff",
-        "x-ms-correlation-request-id": "a5fbd554-6902-4929-9c76-70acfbc2b638",
-        "x-ms-ratelimit-remaining-subscription-writes": "1138",
-        "x-ms-response-type": "standard",
-        "x-ms-routing-request-id": "CANADACENTRAL:20230221T203942Z:a5fbd554-6902-4929-9c76-70acfbc2b638",
-        "x-request-time": "0.916"
-      },
-      "ResponseBody": {
-        "id": "/subscriptions/00000000-0000-0000-0000-000000000/resourceGroups/00000/providers/Microsoft.MachineLearningServices/workspaces/00000/components/test_17266751812/versions/1",
->>>>>>> ce9edaa6
+        "id": "/subscriptions/00000000-0000-0000-0000-000000000/resourceGroups/00000/providers/Microsoft.MachineLearningServices/workspaces/00000/components/test_427731489501/versions/1",
         "name": "1",
         "type": "Microsoft.MachineLearningServices/workspaces/components/versions",
         "properties": {
@@ -686,11 +420,7 @@
           "isArchived": false,
           "isAnonymous": false,
           "componentSpec": {
-<<<<<<< HEAD
-            "name": "test_34391175710",
-=======
-            "name": "test_17266751812",
->>>>>>> ce9edaa6
+            "name": "test_427731489501",
             "version": "1",
             "display_name": "CommandComponentMpi",
             "is_deterministic": "True",
@@ -718,13 +448,8 @@
                 "type": "uri_folder"
               }
             },
-<<<<<<< HEAD
             "code": "azureml:/subscriptions/00000000-0000-0000-0000-000000000/resourceGroups/00000/providers/Microsoft.MachineLearningServices/workspaces/00000/codes/e7a3f40e-eb47-4499-9b80-1e5d911878f8/versions/1",
-            "environment": "azureml://registries/azureml/environments/AzureML-sklearn-0.24-ubuntu18.04-py37-cpu/versions/1",
-=======
-            "code": "azureml:/subscriptions/00000000-0000-0000-0000-000000000/resourceGroups/00000/providers/Microsoft.MachineLearningServices/workspaces/00000/codes/c4b5a984-a0c9-4622-a5cf-f22114f04941/versions/1",
             "environment": "azureml://registries/azureml/environments/AzureML-sklearn-1.0-ubuntu20.04-py38-cpu/versions/33",
->>>>>>> ce9edaa6
             "resources": {
               "instance_count": "2"
             },
@@ -737,19 +462,11 @@
           }
         },
         "systemData": {
-<<<<<<< HEAD
-          "createdAt": "2023-02-23T05:27:12.773671\u002B00:00",
+          "createdAt": "2023-02-23T19:02:30.583774\u002B00:00",
           "createdBy": "Diondra Peck",
           "createdByType": "User",
-          "lastModifiedAt": "2023-02-23T05:27:12.8321662\u002B00:00",
+          "lastModifiedAt": "2023-02-23T19:02:30.688071\u002B00:00",
           "lastModifiedBy": "Diondra Peck",
-=======
-          "createdAt": "2023-02-21T20:39:42.1923651\u002B00:00",
-          "createdBy": "Firstname Lastname",
-          "createdByType": "User",
-          "lastModifiedAt": "2023-02-21T20:39:42.2697294\u002B00:00",
-          "lastModifiedBy": "Firstname Lastname",
->>>>>>> ce9edaa6
           "lastModifiedByType": "User"
         }
       }
@@ -761,11 +478,7 @@
         "Accept": "application/json",
         "Accept-Encoding": "gzip, deflate",
         "Connection": "keep-alive",
-<<<<<<< HEAD
         "User-Agent": "azure-ai-ml/1.5.0 azsdk-python-mgmt-machinelearningservices/0.1.0 Python/3.7.9 (Windows-10-10.0.22621-SP0)"
-=======
-        "User-Agent": "azure-ai-ml/1.5.0 azsdk-python-mgmt-machinelearningservices/0.1.0 Python/3.10.6 (Linux-5.15.79.1-microsoft-standard-WSL2-x86_64-with-glibc2.35)"
->>>>>>> ce9edaa6
       },
       "RequestBody": null,
       "StatusCode": 200,
@@ -773,42 +486,24 @@
         "Cache-Control": "no-cache",
         "Content-Encoding": "gzip",
         "Content-Type": "application/json; charset=utf-8",
-<<<<<<< HEAD
-        "Date": "Thu, 23 Feb 2023 05:27:12 GMT",
+        "Date": "Thu, 23 Feb 2023 19:02:30 GMT",
         "Expires": "-1",
         "Pragma": "no-cache",
         "Request-Context": "appId=cid-v1:2d2e8e63-272e-4b3c-8598-4ee570a0e70d",
-        "Server-Timing": "traceparent;desc=\u002200-f38800668dd4319c90a7a60c375cc4b5-c0d3a1026f16d2ed-01\u0022",
-=======
-        "Date": "Tue, 21 Feb 2023 20:39:41 GMT",
-        "Expires": "-1",
-        "Pragma": "no-cache",
-        "Request-Context": "appId=cid-v1:2d2e8e63-272e-4b3c-8598-4ee570a0e70d",
-        "Server-Timing": "traceparent;desc=\u002200-ddf37e2414269eda48b6c5f768c30193-37c498b32497e785-01\u0022",
->>>>>>> ce9edaa6
+        "Server-Timing": "traceparent;desc=\u002200-9e69ef06730e96550ec3f64d7d2923a8-2034003d2418da48-01\u0022",
         "Strict-Transport-Security": "max-age=31536000; includeSubDomains",
         "Transfer-Encoding": "chunked",
         "Vary": [
           "Accept-Encoding",
           "Accept-Encoding"
         ],
-<<<<<<< HEAD
         "x-aml-cluster": "vienna-eastus2-01",
         "X-Content-Type-Options": "nosniff",
-        "x-ms-correlation-request-id": "5f8622f3-7b13-4ef4-9064-d046a732f6c3",
-        "x-ms-ratelimit-remaining-subscription-reads": "11949",
+        "x-ms-correlation-request-id": "5f0a9243-c3b1-4091-b9f0-69869700882a",
+        "x-ms-ratelimit-remaining-subscription-reads": "11936",
         "x-ms-response-type": "standard",
-        "x-ms-routing-request-id": "WESTUS2:20230223T052713Z:5f8622f3-7b13-4ef4-9064-d046a732f6c3",
-        "x-request-time": "0.025"
-=======
-        "x-aml-cluster": "vienna-eastus-01",
-        "X-Content-Type-Options": "nosniff",
-        "x-ms-correlation-request-id": "7640f810-b925-4bf1-9474-e116e068a497",
-        "x-ms-ratelimit-remaining-subscription-reads": "11939",
-        "x-ms-response-type": "standard",
-        "x-ms-routing-request-id": "CANADACENTRAL:20230221T203942Z:7640f810-b925-4bf1-9474-e116e068a497",
-        "x-request-time": "0.136"
->>>>>>> ce9edaa6
+        "x-ms-routing-request-id": "WESTUS2:20230223T190231Z:5f0a9243-c3b1-4091-b9f0-69869700882a",
+        "x-request-time": "0.062"
       },
       "ResponseBody": {
         "id": "/subscriptions/00000000-0000-0000-0000-000000000/resourceGroups/00000/providers/Microsoft.MachineLearningServices/workspaces/00000",
@@ -836,7 +531,6 @@
             "isPrivateLinkEnabled": false,
             "notebookPreparationError": null
           },
-<<<<<<< HEAD
           "storageHnsEnabled": false,
           "workspaceId": "2d1e66ae-85e3-42c0-be91-34de66397f26",
           "linkedModelInventoryArmId": null,
@@ -865,22 +559,6 @@
           "lastModifiedAt": "2023-02-23T02:09:00.5159669Z",
           "lastModifiedBy": "dipeck@microsoft.com",
           "lastModifiedByType": "User"
-=======
-          "datastoreType": "AzureBlob",
-          "accountName": "samcw32zcnpjldw",
-          "containerName": "azureml-blobstore-3bd2018e-4b43-401e-ad49-85df181c9e0a",
-          "endpoint": "core.windows.net",
-          "protocol": "https",
-          "serviceDataAccessAuthIdentity": "WorkspaceSystemAssignedIdentity"
-        },
-        "systemData": {
-          "createdAt": "2023-02-18T09:22:33.5645164\u002B00:00",
-          "createdBy": "779301c0-18b2-4cdc-801b-a0a3368fee0a",
-          "createdByType": "Application",
-          "lastModifiedAt": "2023-02-18T09:22:34.1712214\u002B00:00",
-          "lastModifiedBy": "779301c0-18b2-4cdc-801b-a0a3368fee0a",
-          "lastModifiedByType": "Application"
->>>>>>> ce9edaa6
         }
       }
     },
@@ -891,13 +569,8 @@
         "Accept": "*/*",
         "Accept-Encoding": "gzip, deflate",
         "Connection": "keep-alive",
-<<<<<<< HEAD
         "Content-Type": "application/json; charset=UTF-8",
         "User-Agent": "azure-ai-ml/1.5.0 azsdk-python-core/1.26.3 Python/3.7.9 (Windows-10-10.0.22621-SP0)"
-=======
-        "Content-Length": "0",
-        "User-Agent": "azure-ai-ml/1.5.0 azsdk-python-mgmt-machinelearningservices/0.1.0 Python/3.10.6 (Linux-5.15.79.1-microsoft-standard-WSL2-x86_64-with-glibc2.35)"
->>>>>>> ce9edaa6
       },
       "RequestBody": null,
       "StatusCode": 200,
@@ -905,33 +578,15 @@
         "Connection": "keep-alive",
         "Content-Encoding": "gzip",
         "Content-Type": "application/json; charset=utf-8",
-<<<<<<< HEAD
-        "Date": "Thu, 23 Feb 2023 05:27:14 GMT",
+        "Date": "Thu, 23 Feb 2023 19:02:33 GMT",
         "Request-Context": "appId=cid-v1:2d2e8e63-272e-4b3c-8598-4ee570a0e70d",
         "Strict-Transport-Security": "max-age=15724800; includeSubDomains; preload",
         "Transfer-Encoding": "chunked",
         "Vary": "Accept-Encoding",
-        "x-aml-cluster": "vienna-eastus2-02",
+        "x-aml-cluster": "vienna-eastus2-01",
         "X-Content-Type-Options": "nosniff",
         "x-ms-response-type": "standard",
-        "x-request-time": "0.295"
-=======
-        "Date": "Tue, 21 Feb 2023 20:39:42 GMT",
-        "Expires": "-1",
-        "Pragma": "no-cache",
-        "Request-Context": "appId=cid-v1:2d2e8e63-272e-4b3c-8598-4ee570a0e70d",
-        "Server-Timing": "traceparent;desc=\u002200-2811615a083cef6105388a3887bb6c2e-40c7cd257359321a-01\u0022",
-        "Strict-Transport-Security": "max-age=31536000; includeSubDomains",
-        "Transfer-Encoding": "chunked",
-        "Vary": "Accept-Encoding",
-        "x-aml-cluster": "vienna-eastus-01",
-        "X-Content-Type-Options": "nosniff",
-        "x-ms-correlation-request-id": "b3df5855-92c6-43f1-b903-76bb5daef6be",
-        "x-ms-ratelimit-remaining-subscription-writes": "1169",
-        "x-ms-response-type": "standard",
-        "x-ms-routing-request-id": "CANADACENTRAL:20230221T203942Z:b3df5855-92c6-43f1-b903-76bb5daef6be",
-        "x-request-time": "0.101"
->>>>>>> ce9edaa6
+        "x-request-time": "0.730"
       },
       "ResponseBody": {
         "snapshotType": "LocalFiles",
@@ -998,101 +653,13 @@
       }
     },
     {
-<<<<<<< HEAD
       "RequestUri": "https://management.azure.com/subscriptions/00000000-0000-0000-0000-000000000/resourceGroups/00000/providers/Microsoft.MachineLearningServices/workspaces/00000/codes/e7a3f40e-eb47-4499-9b80-1e5d911878f8/versions/1?api-version=2022-05-01",
       "RequestMethod": "GET",
-=======
-      "RequestUri": "https://samcw32zcnpjldw.blob.core.windows.net/azureml-blobstore-3bd2018e-4b43-401e-ad49-85df181c9e0a/LocalUpload/00000000000000000000000000000000/COMPONENT_PLACEHOLDER",
-      "RequestMethod": "HEAD",
-      "RequestHeaders": {
-        "Accept": "application/xml",
-        "Accept-Encoding": "gzip, deflate",
-        "Connection": "keep-alive",
-        "User-Agent": "azsdk-python-storage-blob/12.14.1 Python/3.10.6 (Linux-5.15.79.1-microsoft-standard-WSL2-x86_64-with-glibc2.35)",
-        "x-ms-date": "Tue, 21 Feb 2023 20:39:42 GMT",
-        "x-ms-version": "2021-08-06"
-      },
-      "RequestBody": null,
-      "StatusCode": 200,
-      "ResponseHeaders": {
-        "Accept-Ranges": "bytes",
-        "Content-Length": "35",
-        "Content-MD5": "L/DnSpFIn\u002BjaQWc\u002BsUQdcw==",
-        "Content-Type": "application/octet-stream",
-        "Date": "Tue, 21 Feb 2023 20:39:42 GMT",
-        "ETag": "\u00220x8DB1192C06E1C79\u0022",
-        "Last-Modified": "Sat, 18 Feb 2023 09:30:19 GMT",
-        "Server": [
-          "Windows-Azure-Blob/1.0",
-          "Microsoft-HTTPAPI/2.0"
-        ],
-        "Vary": "Origin",
-        "x-ms-access-tier": "Hot",
-        "x-ms-access-tier-inferred": "true",
-        "x-ms-blob-type": "BlockBlob",
-        "x-ms-creation-time": "Sat, 18 Feb 2023 09:30:19 GMT",
-        "x-ms-lease-state": "available",
-        "x-ms-lease-status": "unlocked",
-        "x-ms-meta-name": "c4b5a984-a0c9-4622-a5cf-f22114f04941",
-        "x-ms-meta-upload_status": "completed",
-        "x-ms-meta-version": "1",
-        "x-ms-server-encrypted": "true",
-        "x-ms-version": "2021-08-06"
-      },
-      "ResponseBody": null
-    },
-    {
-      "RequestUri": "https://samcw32zcnpjldw.blob.core.windows.net/azureml-blobstore-3bd2018e-4b43-401e-ad49-85df181c9e0a/az-ml-artifacts/00000000000000000000000000000000/COMPONENT_PLACEHOLDER",
-      "RequestMethod": "HEAD",
-      "RequestHeaders": {
-        "Accept": "application/xml",
-        "Accept-Encoding": "gzip, deflate",
-        "Connection": "keep-alive",
-        "User-Agent": "azsdk-python-storage-blob/12.14.1 Python/3.10.6 (Linux-5.15.79.1-microsoft-standard-WSL2-x86_64-with-glibc2.35)",
-        "x-ms-date": "Tue, 21 Feb 2023 20:39:42 GMT",
-        "x-ms-version": "2021-08-06"
-      },
-      "RequestBody": null,
-      "StatusCode": 404,
-      "ResponseHeaders": {
-        "Date": "Tue, 21 Feb 2023 20:39:42 GMT",
-        "Server": [
-          "Windows-Azure-Blob/1.0",
-          "Microsoft-HTTPAPI/2.0"
-        ],
-        "Transfer-Encoding": "chunked",
-        "Vary": "Origin",
-        "x-ms-error-code": "BlobNotFound",
-        "x-ms-version": "2021-08-06"
-      },
-      "ResponseBody": null
-    },
-    {
-      "RequestUri": "https://management.azure.com/subscriptions/00000000-0000-0000-0000-000000000/resourceGroups/00000/providers/Microsoft.MachineLearningServices/workspaces/00000/codes/c4b5a984-a0c9-4622-a5cf-f22114f04941/versions/1?api-version=2022-05-01",
-      "RequestMethod": "PUT",
->>>>>>> ce9edaa6
       "RequestHeaders": {
         "Accept": "application/json",
         "Accept-Encoding": "gzip, deflate",
         "Connection": "keep-alive",
-<<<<<<< HEAD
         "User-Agent": "azure-ai-ml/1.5.0 azsdk-python-mgmt-machinelearningservices/0.1.0 Python/3.7.9 (Windows-10-10.0.22621-SP0)"
-=======
-        "Content-Length": "288",
-        "Content-Type": "application/json",
-        "User-Agent": "azure-ai-ml/1.5.0 azsdk-python-mgmt-machinelearningservices/0.1.0 Python/3.10.6 (Linux-5.15.79.1-microsoft-standard-WSL2-x86_64-with-glibc2.35)"
-      },
-      "RequestBody": {
-        "properties": {
-          "properties": {
-            "hash_sha256": "0000000000000",
-            "hash_version": "0000000000000"
-          },
-          "isAnonymous": true,
-          "isArchived": false,
-          "codeUri": "https://samcw32zcnpjldw.blob.core.windows.net/azureml-blobstore-3bd2018e-4b43-401e-ad49-85df181c9e0a/LocalUpload/00000000000000000000000000000000"
-        }
->>>>>>> ce9edaa6
       },
       "RequestBody": null,
       "StatusCode": 200,
@@ -1100,48 +667,27 @@
         "Cache-Control": "no-cache",
         "Content-Encoding": "gzip",
         "Content-Type": "application/json; charset=utf-8",
-<<<<<<< HEAD
-        "Date": "Thu, 23 Feb 2023 05:27:14 GMT",
+        "Date": "Thu, 23 Feb 2023 19:02:33 GMT",
         "Expires": "-1",
         "Pragma": "no-cache",
         "Request-Context": "appId=cid-v1:2d2e8e63-272e-4b3c-8598-4ee570a0e70d",
-        "Server-Timing": "traceparent;desc=\u002200-f60dd964f972c7bf9779eb84fe3a7cfd-54e781f89ef3d6ad-01\u0022",
-=======
-        "Date": "Tue, 21 Feb 2023 20:39:42 GMT",
-        "Expires": "-1",
-        "Pragma": "no-cache",
-        "Request-Context": "appId=cid-v1:2d2e8e63-272e-4b3c-8598-4ee570a0e70d",
-        "Server-Timing": "traceparent;desc=\u002200-8b9738b59c76d44b779659d181e2676e-c56cd5d61f5368e3-01\u0022",
->>>>>>> ce9edaa6
+        "Server-Timing": "traceparent;desc=\u002200-2d98a9309cab1acd07e560a09027d3f3-b2978795d758216a-01\u0022",
         "Strict-Transport-Security": "max-age=31536000; includeSubDomains",
         "Transfer-Encoding": "chunked",
         "Vary": [
           "Accept-Encoding",
           "Accept-Encoding"
         ],
-<<<<<<< HEAD
         "x-aml-cluster": "vienna-eastus2-01",
         "X-Content-Type-Options": "nosniff",
-        "x-ms-correlation-request-id": "6993e6e1-f7fa-4703-b7a3-ba6ea5a60662",
-        "x-ms-ratelimit-remaining-subscription-reads": "11948",
+        "x-ms-correlation-request-id": "0717dbe4-3c47-490f-947f-2a89618525f7",
+        "x-ms-ratelimit-remaining-subscription-reads": "11935",
         "x-ms-response-type": "standard",
-        "x-ms-routing-request-id": "WESTUS2:20230223T052715Z:6993e6e1-f7fa-4703-b7a3-ba6ea5a60662",
-        "x-request-time": "0.042"
+        "x-ms-routing-request-id": "WESTUS2:20230223T190234Z:0717dbe4-3c47-490f-947f-2a89618525f7",
+        "x-request-time": "0.313"
       },
       "ResponseBody": {
         "id": "/subscriptions/00000000-0000-0000-0000-000000000/resourceGroups/00000/providers/Microsoft.MachineLearningServices/workspaces/00000/codes/e7a3f40e-eb47-4499-9b80-1e5d911878f8/versions/1",
-=======
-        "x-aml-cluster": "vienna-eastus-01",
-        "X-Content-Type-Options": "nosniff",
-        "x-ms-correlation-request-id": "e545d3b9-bd11-45e4-872e-a768f09c803d",
-        "x-ms-ratelimit-remaining-subscription-writes": "1137",
-        "x-ms-response-type": "standard",
-        "x-ms-routing-request-id": "CANADACENTRAL:20230221T203943Z:e545d3b9-bd11-45e4-872e-a768f09c803d",
-        "x-request-time": "0.135"
-      },
-      "ResponseBody": {
-        "id": "/subscriptions/00000000-0000-0000-0000-000000000/resourceGroups/00000/providers/Microsoft.MachineLearningServices/workspaces/00000/codes/c4b5a984-a0c9-4622-a5cf-f22114f04941/versions/1",
->>>>>>> ce9edaa6
         "name": "1",
         "type": "Microsoft.MachineLearningServices/workspaces/codes/versions",
         "properties": {
@@ -1153,7 +699,6 @@
           },
           "isArchived": false,
           "isAnonymous": false,
-<<<<<<< HEAD
           "codeUri": "https://saveorz2izv2bas.blob.core.windows.net:443/2d1e66ae-8-4d828c93-7c8f-558b-b99d-d21850cf37d9/"
         },
         "systemData": {
@@ -1162,79 +707,43 @@
           "createdByType": "User",
           "lastModifiedAt": "2023-02-23T02:16:10.3151666\u002B00:00",
           "lastModifiedBy": "Diondra Peck",
-=======
-          "codeUri": "https://samcw32zcnpjldw.blob.core.windows.net/azureml-blobstore-3bd2018e-4b43-401e-ad49-85df181c9e0a/LocalUpload/00000000000000000000000000000000"
-        },
-        "systemData": {
-          "createdAt": "2023-02-18T09:30:23.7478116\u002B00:00",
-          "createdBy": "Firstname Lastname",
-          "createdByType": "User",
-          "lastModifiedAt": "2023-02-21T20:39:43.3888798\u002B00:00",
-          "lastModifiedBy": "Firstname Lastname",
->>>>>>> ce9edaa6
           "lastModifiedByType": "User"
         }
       }
     },
     {
-<<<<<<< HEAD
-      "RequestUri": "https://management.azure.com/subscriptions/00000000-0000-0000-0000-000000000/resourceGroups/00000/providers/Microsoft.MachineLearningServices/workspaces/00000/components/test_159029274157?api-version=2022-10-01",
-=======
-      "RequestUri": "https://management.azure.com/subscriptions/00000000-0000-0000-0000-000000000/resourceGroups/00000/providers/Microsoft.MachineLearningServices/workspaces/00000/components/test_994273259304?api-version=2022-10-01",
->>>>>>> ce9edaa6
+      "RequestUri": "https://management.azure.com/subscriptions/00000000-0000-0000-0000-000000000/resourceGroups/00000/providers/Microsoft.MachineLearningServices/workspaces/00000/components/test_626046485905?api-version=2022-10-01",
       "RequestMethod": "GET",
       "RequestHeaders": {
         "Accept": "application/json",
         "Accept-Encoding": "gzip, deflate",
         "Connection": "keep-alive",
-<<<<<<< HEAD
         "User-Agent": "azure-ai-ml/1.5.0 azsdk-python-mgmt-machinelearningservices/0.1.0 Python/3.7.9 (Windows-10-10.0.22621-SP0)"
-=======
-        "User-Agent": "azure-ai-ml/1.5.0 azsdk-python-mgmt-machinelearningservices/0.1.0 Python/3.10.6 (Linux-5.15.79.1-microsoft-standard-WSL2-x86_64-with-glibc2.35)"
->>>>>>> ce9edaa6
       },
       "RequestBody": null,
       "StatusCode": 404,
       "ResponseHeaders": {
         "Cache-Control": "no-cache",
-        "Content-Length": "1069",
+        "Content-Length": "1068",
         "Content-Type": "application/json; charset=utf-8",
-<<<<<<< HEAD
-        "Date": "Thu, 23 Feb 2023 05:27:15 GMT",
-=======
-        "Date": "Tue, 21 Feb 2023 20:39:43 GMT",
->>>>>>> ce9edaa6
+        "Date": "Thu, 23 Feb 2023 19:02:33 GMT",
         "Expires": "-1",
         "Pragma": "no-cache",
         "Request-Context": "appId=cid-v1:2d2e8e63-272e-4b3c-8598-4ee570a0e70d",
         "Strict-Transport-Security": "max-age=31536000; includeSubDomains",
         "Vary": "Accept-Encoding",
-<<<<<<< HEAD
         "x-aml-cluster": "vienna-eastus2-01",
         "X-Content-Type-Options": "nosniff",
-        "x-ms-correlation-request-id": "5ab6def9-e380-4a48-b409-82866a1bc242",
-        "x-ms-ratelimit-remaining-subscription-reads": "11947",
+        "x-ms-correlation-request-id": "3f2f300e-2de1-426e-98fc-ec7f617a74c0",
+        "x-ms-ratelimit-remaining-subscription-reads": "11934",
         "x-ms-response-type": "error",
-        "x-ms-routing-request-id": "WESTUS2:20230223T052715Z:5ab6def9-e380-4a48-b409-82866a1bc242",
-        "x-request-time": "0.054"
-=======
-        "x-aml-cluster": "vienna-eastus-01",
-        "X-Content-Type-Options": "nosniff",
-        "x-ms-correlation-request-id": "6654ffbb-403a-4d0a-b83c-79663f35c3ab",
-        "x-ms-ratelimit-remaining-subscription-reads": "11938",
-        "x-ms-response-type": "error",
-        "x-ms-routing-request-id": "CANADACENTRAL:20230221T203943Z:6654ffbb-403a-4d0a-b83c-79663f35c3ab",
-        "x-request-time": "0.066"
->>>>>>> ce9edaa6
+        "x-ms-routing-request-id": "WESTUS2:20230223T190234Z:3f2f300e-2de1-426e-98fc-ec7f617a74c0",
+        "x-request-time": "0.155"
       },
       "ResponseBody": {
         "error": {
           "code": "UserError",
-<<<<<<< HEAD
-          "message": "Not found component test_159029274157.",
-=======
-          "message": "Not found component test_994273259304.",
->>>>>>> ce9edaa6
+          "message": "Not found component test_626046485905.",
           "details": [],
           "additionalInfo": [
             {
@@ -1247,44 +756,27 @@
               "type": "Correlation",
               "info": {
                 "value": {
-<<<<<<< HEAD
-                  "operation": "b627f05ea1f29f41f08c5ef95469e07a",
-                  "request": "cc1bbe3dc24a8d19"
-=======
-                  "operation": "dbdce34ea1357478219a14e060a187fa",
-                  "request": "281aead6a3aec818"
->>>>>>> ce9edaa6
+                  "operation": "d5532dc3fc189b0ff03656bcb8e62ad4",
+                  "request": "0a1849473325da91"
                 }
               }
             },
             {
               "type": "Environment",
               "info": {
-<<<<<<< HEAD
                 "value": "eastus2"
-=======
-                "value": "eastus"
->>>>>>> ce9edaa6
               }
             },
             {
               "type": "Location",
               "info": {
-<<<<<<< HEAD
                 "value": "eastus2"
-=======
-                "value": "eastus"
->>>>>>> ce9edaa6
               }
             },
             {
               "type": "Time",
               "info": {
-<<<<<<< HEAD
-                "value": "2023-02-23T05:27:15.5188709\u002B00:00"
-=======
-                "value": "2023-02-21T20:39:43.6396474\u002B00:00"
->>>>>>> ce9edaa6
+                "value": "2023-02-23T19:02:34.385739\u002B00:00"
               }
             },
             {
@@ -1304,11 +796,7 @@
       }
     },
     {
-<<<<<<< HEAD
-      "RequestUri": "https://management.azure.com/subscriptions/00000000-0000-0000-0000-000000000/resourceGroups/00000/providers/Microsoft.MachineLearningServices/workspaces/00000/components/test_159029274157/versions/1?api-version=2022-10-01",
-=======
-      "RequestUri": "https://management.azure.com/subscriptions/00000000-0000-0000-0000-000000000/resourceGroups/00000/providers/Microsoft.MachineLearningServices/workspaces/00000/components/test_994273259304/versions/1?api-version=2022-10-01",
->>>>>>> ce9edaa6
+      "RequestUri": "https://management.azure.com/subscriptions/00000000-0000-0000-0000-000000000/resourceGroups/00000/providers/Microsoft.MachineLearningServices/workspaces/00000/components/test_626046485905/versions/1?api-version=2022-10-01",
       "RequestMethod": "PUT",
       "RequestHeaders": {
         "Accept": "application/json",
@@ -1316,11 +804,7 @@
         "Connection": "keep-alive",
         "Content-Length": "1184",
         "Content-Type": "application/json",
-<<<<<<< HEAD
         "User-Agent": "azure-ai-ml/1.5.0 azsdk-python-mgmt-machinelearningservices/0.1.0 Python/3.7.9 (Windows-10-10.0.22621-SP0)"
-=======
-        "User-Agent": "azure-ai-ml/1.5.0 azsdk-python-mgmt-machinelearningservices/0.1.0 Python/3.10.6 (Linux-5.15.79.1-microsoft-standard-WSL2-x86_64-with-glibc2.35)"
->>>>>>> ce9edaa6
       },
       "RequestBody": {
         "properties": {
@@ -1334,13 +818,8 @@
           "isArchived": false,
           "componentSpec": {
             "command": "echo Hello World \u0026 echo ${{inputs.component_in_number}} \u0026 echo ${{inputs.component_in_path}} \u0026 echo ${{outputs.component_out_path}}",
-<<<<<<< HEAD
             "code": "azureml:/subscriptions/00000000-0000-0000-0000-000000000/resourceGroups/00000/providers/Microsoft.MachineLearningServices/workspaces/00000/codes/e7a3f40e-eb47-4499-9b80-1e5d911878f8/versions/1",
-            "environment": "azureml:AzureML-sklearn-0.24-ubuntu18.04-py37-cpu:1",
-=======
-            "code": "azureml:/subscriptions/00000000-0000-0000-0000-000000000/resourceGroups/00000/providers/Microsoft.MachineLearningServices/workspaces/00000/codes/c4b5a984-a0c9-4622-a5cf-f22114f04941/versions/1",
             "environment": "azureml:AzureML-sklearn-1.0-ubuntu20.04-py38-cpu:33",
->>>>>>> ce9edaa6
             "resources": {
               "instance_count": 2
             },
@@ -1348,11 +827,7 @@
               "type": "mpi",
               "process_count_per_instance": 1
             },
-<<<<<<< HEAD
-            "name": "test_159029274157",
-=======
-            "name": "test_994273259304",
->>>>>>> ce9edaa6
+            "name": "test_626046485905",
             "description": "This is the mpi command component",
             "tags": {
               "tag": "tagvalue",
@@ -1384,47 +859,25 @@
       "StatusCode": 201,
       "ResponseHeaders": {
         "Cache-Control": "no-cache",
-<<<<<<< HEAD
         "Content-Length": "2226",
         "Content-Type": "application/json; charset=utf-8",
-        "Date": "Thu, 23 Feb 2023 05:27:16 GMT",
+        "Date": "Thu, 23 Feb 2023 19:02:35 GMT",
         "Expires": "-1",
-        "Location": "https://management.azure.com/subscriptions/00000000-0000-0000-0000-000000000/resourceGroups/00000/providers/Microsoft.MachineLearningServices/workspaces/00000/components/test_159029274157/versions/1?api-version=2022-10-01",
+        "Location": "https://management.azure.com/subscriptions/00000000-0000-0000-0000-000000000/resourceGroups/00000/providers/Microsoft.MachineLearningServices/workspaces/00000/components/test_626046485905/versions/1?api-version=2022-10-01",
         "Pragma": "no-cache",
         "Request-Context": "appId=cid-v1:2d2e8e63-272e-4b3c-8598-4ee570a0e70d",
-        "Server-Timing": "traceparent;desc=\u002200-82cf9c985a832253941ab46752ce4de7-af08325f03dc03db-01\u0022",
+        "Server-Timing": "traceparent;desc=\u002200-2e60ae28e1ab826af0d32bf4a0e6344f-e26bb1268099f8af-01\u0022",
         "Strict-Transport-Security": "max-age=31536000; includeSubDomains",
         "x-aml-cluster": "vienna-eastus2-01",
         "X-Content-Type-Options": "nosniff",
-        "x-ms-correlation-request-id": "73486007-fc9b-4430-b2c1-ef6262ce14fe",
-        "x-ms-ratelimit-remaining-subscription-writes": "1172",
+        "x-ms-correlation-request-id": "e73cc644-b117-4a00-8a66-7780fb747440",
+        "x-ms-ratelimit-remaining-subscription-writes": "1163",
         "x-ms-response-type": "standard",
-        "x-ms-routing-request-id": "WESTUS2:20230223T052716Z:73486007-fc9b-4430-b2c1-ef6262ce14fe",
-        "x-request-time": "0.635"
+        "x-ms-routing-request-id": "WESTUS2:20230223T190236Z:e73cc644-b117-4a00-8a66-7780fb747440",
+        "x-request-time": "1.618"
       },
       "ResponseBody": {
-        "id": "/subscriptions/00000000-0000-0000-0000-000000000/resourceGroups/00000/providers/Microsoft.MachineLearningServices/workspaces/00000/components/test_159029274157/versions/1",
-=======
-        "Content-Length": "1754",
-        "Content-Type": "application/json; charset=utf-8",
-        "Date": "Tue, 21 Feb 2023 20:39:44 GMT",
-        "Expires": "-1",
-        "Location": "https://management.azure.com/subscriptions/00000000-0000-0000-0000-000000000/resourceGroups/00000/providers/Microsoft.MachineLearningServices/workspaces/00000/components/test_994273259304/versions/1?api-version=2022-10-01",
-        "Pragma": "no-cache",
-        "Request-Context": "appId=cid-v1:2d2e8e63-272e-4b3c-8598-4ee570a0e70d",
-        "Server-Timing": "traceparent;desc=\u002200-07dd3f5cf54212ae9b08e87f763e43f8-0e183861095e3c2a-01\u0022",
-        "Strict-Transport-Security": "max-age=31536000; includeSubDomains",
-        "x-aml-cluster": "vienna-eastus-01",
-        "X-Content-Type-Options": "nosniff",
-        "x-ms-correlation-request-id": "cddfe1ed-54e2-4094-bda8-5192b9c92a31",
-        "x-ms-ratelimit-remaining-subscription-writes": "1136",
-        "x-ms-response-type": "standard",
-        "x-ms-routing-request-id": "CANADACENTRAL:20230221T203945Z:cddfe1ed-54e2-4094-bda8-5192b9c92a31",
-        "x-request-time": "0.796"
-      },
-      "ResponseBody": {
-        "id": "/subscriptions/00000000-0000-0000-0000-000000000/resourceGroups/00000/providers/Microsoft.MachineLearningServices/workspaces/00000/components/test_994273259304/versions/1",
->>>>>>> ce9edaa6
+        "id": "/subscriptions/00000000-0000-0000-0000-000000000/resourceGroups/00000/providers/Microsoft.MachineLearningServices/workspaces/00000/components/test_626046485905/versions/1",
         "name": "1",
         "type": "Microsoft.MachineLearningServices/workspaces/components/versions",
         "properties": {
@@ -1437,11 +890,7 @@
           "isArchived": false,
           "isAnonymous": false,
           "componentSpec": {
-<<<<<<< HEAD
-            "name": "test_159029274157",
-=======
-            "name": "test_994273259304",
->>>>>>> ce9edaa6
+            "name": "test_626046485905",
             "version": "1",
             "display_name": "CommandComponentMpi",
             "is_deterministic": "True",
@@ -1469,13 +918,8 @@
                 "type": "uri_folder"
               }
             },
-<<<<<<< HEAD
             "code": "azureml:/subscriptions/00000000-0000-0000-0000-000000000/resourceGroups/00000/providers/Microsoft.MachineLearningServices/workspaces/00000/codes/e7a3f40e-eb47-4499-9b80-1e5d911878f8/versions/1",
-            "environment": "azureml://registries/azureml/environments/AzureML-sklearn-0.24-ubuntu18.04-py37-cpu/versions/1",
-=======
-            "code": "azureml:/subscriptions/00000000-0000-0000-0000-000000000/resourceGroups/00000/providers/Microsoft.MachineLearningServices/workspaces/00000/codes/c4b5a984-a0c9-4622-a5cf-f22114f04941/versions/1",
             "environment": "azureml://registries/azureml/environments/AzureML-sklearn-1.0-ubuntu20.04-py38-cpu/versions/33",
->>>>>>> ce9edaa6
             "resources": {
               "instance_count": "2"
             },
@@ -1488,31 +932,18 @@
           }
         },
         "systemData": {
-<<<<<<< HEAD
-          "createdAt": "2023-02-23T05:27:16.3350368\u002B00:00",
+          "createdAt": "2023-02-23T19:02:36.2709607\u002B00:00",
           "createdBy": "Diondra Peck",
           "createdByType": "User",
-          "lastModifiedAt": "2023-02-23T05:27:16.4008605\u002B00:00",
+          "lastModifiedAt": "2023-02-23T19:02:36.3548726\u002B00:00",
           "lastModifiedBy": "Diondra Peck",
-=======
-          "createdAt": "2023-02-21T20:39:44.894576\u002B00:00",
-          "createdBy": "Firstname Lastname",
-          "createdByType": "User",
-          "lastModifiedAt": "2023-02-21T20:39:44.9748754\u002B00:00",
-          "lastModifiedBy": "Firstname Lastname",
->>>>>>> ce9edaa6
           "lastModifiedByType": "User"
         }
       }
     }
   ],
   "Variables": {
-<<<<<<< HEAD
-    "component_name": "test_34391175710",
-    "new_name": "test_159029274157"
-=======
-    "component_name": "test_17266751812",
-    "new_name": "test_994273259304"
->>>>>>> ce9edaa6
+    "component_name": "test_427731489501",
+    "new_name": "test_626046485905"
   }
 }