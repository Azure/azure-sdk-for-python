{
  "Entries": [
    {
      "RequestUri": "https://management.azure.com/subscriptions/00000000-0000-0000-0000-000000000/resourceGroups/00000/providers/Microsoft.MachineLearningServices/workspaces/00000?api-version=2022-10-01",
      "RequestMethod": "GET",
      "RequestHeaders": {
        "Accept": "application/json",
        "Accept-Encoding": "gzip, deflate",
        "Connection": "keep-alive",
<<<<<<< HEAD
        "User-Agent": "azure-ai-ml/1.5.0 azsdk-python-mgmt-machinelearningservices/0.1.0 Python/3.7.9 (Windows-10-10.0.22621-SP0)"
=======
        "User-Agent": "azure-ai-ml/1.5.0 azsdk-python-mgmt-machinelearningservices/0.1.0 Python/3.10.6 (Linux-5.15.79.1-microsoft-standard-WSL2-x86_64-with-glibc2.35)"
>>>>>>> ce9edaa6
      },
      "RequestBody": null,
      "StatusCode": 200,
      "ResponseHeaders": {
        "Cache-Control": "no-cache",
        "Content-Encoding": "gzip",
        "Content-Type": "application/json; charset=utf-8",
<<<<<<< HEAD
        "Date": "Thu, 23 Feb 2023 05:32:53 GMT",
        "Expires": "-1",
        "Pragma": "no-cache",
        "Request-Context": "appId=cid-v1:2d2e8e63-272e-4b3c-8598-4ee570a0e70d",
        "Server-Timing": "traceparent;desc=\u002200-abf8cfbec2b9ea2e7ed49e7ad478db8f-f4e08584b0b64ce2-01\u0022",
=======
        "Date": "Thu, 23 Feb 2023 08:44:42 GMT",
        "Expires": "-1",
        "Pragma": "no-cache",
        "Request-Context": "appId=cid-v1:2d2e8e63-272e-4b3c-8598-4ee570a0e70d",
        "Server-Timing": "traceparent;desc=\u002200-16665a8c7d70bdf11fef703400cdf243-a7524b766bc75476-01\u0022",
>>>>>>> ce9edaa6
        "Strict-Transport-Security": "max-age=31536000; includeSubDomains",
        "Transfer-Encoding": "chunked",
        "Vary": [
          "Accept-Encoding",
          "Accept-Encoding"
        ],
<<<<<<< HEAD
        "x-aml-cluster": "vienna-eastus2-02",
        "X-Content-Type-Options": "nosniff",
        "x-ms-correlation-request-id": "4b785da2-97d9-4910-9a37-02d6f0dea9d5",
        "x-ms-ratelimit-remaining-subscription-reads": "11893",
        "x-ms-response-type": "standard",
        "x-ms-routing-request-id": "WESTUS2:20230223T053253Z:4b785da2-97d9-4910-9a37-02d6f0dea9d5",
        "x-request-time": "0.030"
=======
        "x-aml-cluster": "vienna-eastus-01",
        "X-Content-Type-Options": "nosniff",
        "x-ms-correlation-request-id": "5a1c0505-558b-46bd-8c14-fb0f883b98d1",
        "x-ms-ratelimit-remaining-subscription-reads": "11999",
        "x-ms-response-type": "standard",
        "x-ms-routing-request-id": "CANADACENTRAL:20230223T084442Z:5a1c0505-558b-46bd-8c14-fb0f883b98d1",
        "x-request-time": "0.097"
>>>>>>> ce9edaa6
      },
      "ResponseBody": {
        "id": "/subscriptions/00000000-0000-0000-0000-000000000/resourceGroups/00000/providers/Microsoft.MachineLearningServices/workspaces/00000",
        "name": "00000",
        "type": "Microsoft.MachineLearningServices/workspaces",
        "location": "eastus2",
        "tags": {},
        "etag": null,
        "properties": {
          "friendlyName": "00000",
          "description": "",
          "storageAccount": "/subscriptions/00000000-0000-0000-0000-000000000/resourceGroups/00000/providers/Microsoft.Storage/storageAccounts/saveorz2izv2bas",
          "keyVault": "/subscriptions/00000000-0000-0000-0000-000000000/resourceGroups/00000/providers/Microsoft.Keyvault/vaults/kvtest4k4d3fds6sjxs",
          "applicationInsights": "/subscriptions/00000000-0000-0000-0000-000000000/resourceGroups/00000/providers/Microsoft.insights/components/aiveorz2izv2bas",
          "hbiWorkspace": false,
          "tenantId": "72f988bf-86f1-41af-91ab-2d7cd011db47",
          "imageBuildCompute": null,
          "provisioningState": "Succeeded",
          "v1LegacyMode": false,
          "softDeleteEnabled": false,
          "containerRegistry": "/subscriptions/00000000-0000-0000-0000-000000000/resourceGroups/00000/providers/Microsoft.ContainerRegistry/registries/crveorz2izv2bas",
          "notebookInfo": {
            "resourceId": "0000000-0000-0000-0000-000000000000",
            "fqdn": "ml-sdkvnextcli-eastus2-2d1e66ae-85e3-42c0-be91-34de66397f26.eastus2.notebooks.azure.net",
            "isPrivateLinkEnabled": false,
            "notebookPreparationError": null
          },
<<<<<<< HEAD
          "storageHnsEnabled": false,
          "workspaceId": "2d1e66ae-85e3-42c0-be91-34de66397f26",
          "linkedModelInventoryArmId": null,
          "privateLinkCount": 0,
          "publicNetworkAccess": "Enabled",
          "discoveryUrl": "https://eastus2.api.azureml.ms/discovery",
          "mlFlowTrackingUri": "azureml://eastus2.api.azureml.ms/mlflow/v1.0/subscriptions/00000000-0000-0000-0000-000000000/resourceGroups/00000/providers/Microsoft.MachineLearningServices/workspaces/00000",
          "sdkTelemetryAppInsightsKey": "0000000-0000-0000-0000-000000000000",
          "sasGetterUri": "",
          "enableDataIsolation": false
        },
        "identity": {
          "type": "SystemAssigned",
          "principalId": "0000000-0000-0000-0000-000000000000",
          "tenantId": "72f988bf-86f1-41af-91ab-2d7cd011db47"
        },
        "kind": "Default",
        "sku": {
          "name": "Basic",
          "tier": "Basic"
        },
        "systemData": {
          "createdAt": "2023-02-23T02:09:00.5159669Z",
          "createdBy": "dipeck@microsoft.com",
          "createdByType": "User",
          "lastModifiedAt": "2023-02-23T02:09:00.5159669Z",
          "lastModifiedBy": "dipeck@microsoft.com",
          "lastModifiedByType": "User"
=======
          "datastoreType": "AzureBlob",
          "accountName": "samcw32zcnpjldw",
          "containerName": "azureml-blobstore-3bd2018e-4b43-401e-ad49-85df181c9e0a",
          "endpoint": "core.windows.net",
          "protocol": "https",
          "serviceDataAccessAuthIdentity": "WorkspaceSystemAssignedIdentity"
        },
        "systemData": {
          "createdAt": "2023-02-18T09:22:33.5645164\u002B00:00",
          "createdBy": "779301c0-18b2-4cdc-801b-a0a3368fee0a",
          "createdByType": "Application",
          "lastModifiedAt": "2023-02-18T09:22:34.1712214\u002B00:00",
          "lastModifiedBy": "779301c0-18b2-4cdc-801b-a0a3368fee0a",
          "lastModifiedByType": "Application"
>>>>>>> ce9edaa6
        }
      }
    },
    {
      "RequestUri": "https://eastus2.api.azureml.ms/content/v2.0/subscriptions/00000000-0000-0000-0000-000000000/resourceGroups/00000/providers/Microsoft.MachineLearningServices/workspaces/00000/snapshots/getByHash?hash=d3c05b496c685e7e5a204e3cebc689086bd0f622c2975d8090c18968739a464a\u0026hashVersion=202208",
      "RequestMethod": "GET",
      "RequestHeaders": {
        "Accept": "*/*",
        "Accept-Encoding": "gzip, deflate",
        "Connection": "keep-alive",
<<<<<<< HEAD
        "Content-Type": "application/json; charset=UTF-8",
        "User-Agent": "azure-ai-ml/1.5.0 azsdk-python-core/1.26.3 Python/3.7.9 (Windows-10-10.0.22621-SP0)"
=======
        "Content-Length": "0",
        "User-Agent": "azure-ai-ml/1.5.0 azsdk-python-mgmt-machinelearningservices/0.1.0 Python/3.10.6 (Linux-5.15.79.1-microsoft-standard-WSL2-x86_64-with-glibc2.35)"
>>>>>>> ce9edaa6
      },
      "RequestBody": null,
      "StatusCode": 200,
      "ResponseHeaders": {
        "Connection": "keep-alive",
        "Content-Encoding": "gzip",
        "Content-Type": "application/json; charset=utf-8",
<<<<<<< HEAD
        "Date": "Thu, 23 Feb 2023 05:32:55 GMT",
        "Request-Context": "appId=cid-v1:2d2e8e63-272e-4b3c-8598-4ee570a0e70d",
        "Strict-Transport-Security": "max-age=15724800; includeSubDomains; preload",
        "Transfer-Encoding": "chunked",
        "Vary": "Accept-Encoding",
        "x-aml-cluster": "vienna-eastus2-02",
        "X-Content-Type-Options": "nosniff",
        "x-ms-response-type": "standard",
        "x-request-time": "0.084"
=======
        "Date": "Thu, 23 Feb 2023 08:44:43 GMT",
        "Expires": "-1",
        "Pragma": "no-cache",
        "Request-Context": "appId=cid-v1:2d2e8e63-272e-4b3c-8598-4ee570a0e70d",
        "Server-Timing": "traceparent;desc=\u002200-c962b2da3b33bd60e3a5817acbfaeac4-b76d46754c1f7a9c-01\u0022",
        "Strict-Transport-Security": "max-age=31536000; includeSubDomains",
        "Transfer-Encoding": "chunked",
        "Vary": "Accept-Encoding",
        "x-aml-cluster": "vienna-eastus-01",
        "X-Content-Type-Options": "nosniff",
        "x-ms-correlation-request-id": "be7cc4a9-8363-4597-8dd0-c14f9cd21915",
        "x-ms-ratelimit-remaining-subscription-writes": "1199",
        "x-ms-response-type": "standard",
        "x-ms-routing-request-id": "CANADACENTRAL:20230223T084443Z:be7cc4a9-8363-4597-8dd0-c14f9cd21915",
        "x-request-time": "0.219"
>>>>>>> ce9edaa6
      },
      "ResponseBody": {
        "snapshotType": "LocalFiles",
        "id": "9b43efc6-3388-4585-99dc-71aea82a739c",
        "root": {
          "name": "",
          "hash": null,
          "type": "Directory",
          "timestamp": "0001-01-01T00:00:00\u002B00:00",
          "sasUrl": null,
          "absoluteUrl": null,
          "sizeBytes": 0,
          "sizeSet": false,
          "children": {
            "COMPONENT_PLACEHOLDER": {
              "name": "COMPONENT_PLACEHOLDER",
              "hash": "2FF0E74A91489FE8DA41673EB1441D73",
              "type": "File",
              "timestamp": "0001-01-01T00:00:00\u002B00:00",
              "sasUrl": null,
              "absoluteUrl": null,
              "sizeBytes": 35,
              "sizeSet": true,
              "children": {}
            }
          }
        },
        "tags": {},
        "properties": {
          "hash_sha256": "d3c05b496c685e7e5a204e3cebc689086bd0f622c2975d8090c18968739a464a",
          "hash_version": "202208",
          "azureml.codeUri": "https://saveorz2izv2bas.blob.core.windows.net:443/2d1e66ae-8-4d828c93-7c8f-558b-b99d-d21850cf37d9/"
        },
        "description": null,
        "name": "e7a3f40e-eb47-4499-9b80-1e5d911878f8",
        "version": "1",
        "createdBy": {
          "userObjectId": "b3a957de-450c-4ca7-b2aa-88dd98c87fef",
          "userPuId": "10037FFEAD05DD5D",
          "userIdp": null,
          "userAltSecId": null,
          "userIss": "https://sts.windows.net/72f988bf-86f1-41af-91ab-2d7cd011db47/",
          "userTenantId": "72f988bf-86f1-41af-91ab-2d7cd011db47",
          "userName": "Diondra Peck",
          "upn": null
        },
        "createdTime": "2023-02-23T02:16:10.3151666\u002B00:00",
        "modifiedBy": {
          "userObjectId": "b3a957de-450c-4ca7-b2aa-88dd98c87fef",
          "userPuId": "10037FFEAD05DD5D",
          "userIdp": null,
          "userAltSecId": null,
          "userIss": "https://sts.windows.net/72f988bf-86f1-41af-91ab-2d7cd011db47/",
          "userTenantId": "72f988bf-86f1-41af-91ab-2d7cd011db47",
          "userName": "Diondra Peck",
          "upn": null
        },
        "modifiedTime": "2023-02-23T02:16:10.3151666\u002B00:00",
        "gitRepositoryCommit": null,
        "uri": "https://saveorz2izv2bas.blob.core.windows.net:443/2d1e66ae-8-4d828c93-7c8f-558b-b99d-d21850cf37d9/",
        "contentHash": "d3c05b496c685e7e5a204e3cebc689086bd0f622c2975d8090c18968739a464a",
        "hashVersion": "202208",
        "provisioningState": "Succeeded"
      }
    },
    {
<<<<<<< HEAD
      "RequestUri": "https://management.azure.com/subscriptions/00000000-0000-0000-0000-000000000/resourceGroups/00000/providers/Microsoft.MachineLearningServices/workspaces/00000/codes/e7a3f40e-eb47-4499-9b80-1e5d911878f8/versions/1?api-version=2022-05-01",
      "RequestMethod": "GET",
=======
      "RequestUri": "https://samcw32zcnpjldw.blob.core.windows.net/azureml-blobstore-3bd2018e-4b43-401e-ad49-85df181c9e0a/LocalUpload/00000000000000000000000000000000/COMPONENT_PLACEHOLDER",
      "RequestMethod": "HEAD",
      "RequestHeaders": {
        "Accept": "application/xml",
        "Accept-Encoding": "gzip, deflate",
        "Connection": "keep-alive",
        "User-Agent": "azsdk-python-storage-blob/12.14.1 Python/3.10.6 (Linux-5.15.79.1-microsoft-standard-WSL2-x86_64-with-glibc2.35)",
        "x-ms-date": "Thu, 23 Feb 2023 08:44:43 GMT",
        "x-ms-version": "2021-08-06"
      },
      "RequestBody": null,
      "StatusCode": 200,
      "ResponseHeaders": {
        "Accept-Ranges": "bytes",
        "Content-Length": "35",
        "Content-MD5": "L/DnSpFIn\u002BjaQWc\u002BsUQdcw==",
        "Content-Type": "application/octet-stream",
        "Date": "Thu, 23 Feb 2023 08:44:44 GMT",
        "ETag": "\u00220x8DB1192C06E1C79\u0022",
        "Last-Modified": "Sat, 18 Feb 2023 09:30:19 GMT",
        "Server": [
          "Windows-Azure-Blob/1.0",
          "Microsoft-HTTPAPI/2.0"
        ],
        "Vary": "Origin",
        "x-ms-access-tier": "Hot",
        "x-ms-access-tier-inferred": "true",
        "x-ms-blob-type": "BlockBlob",
        "x-ms-creation-time": "Sat, 18 Feb 2023 09:30:19 GMT",
        "x-ms-lease-state": "available",
        "x-ms-lease-status": "unlocked",
        "x-ms-meta-name": "c4b5a984-a0c9-4622-a5cf-f22114f04941",
        "x-ms-meta-upload_status": "completed",
        "x-ms-meta-version": "1",
        "x-ms-server-encrypted": "true",
        "x-ms-version": "2021-08-06"
      },
      "ResponseBody": null
    },
    {
      "RequestUri": "https://samcw32zcnpjldw.blob.core.windows.net/azureml-blobstore-3bd2018e-4b43-401e-ad49-85df181c9e0a/az-ml-artifacts/00000000000000000000000000000000/COMPONENT_PLACEHOLDER",
      "RequestMethod": "HEAD",
      "RequestHeaders": {
        "Accept": "application/xml",
        "Accept-Encoding": "gzip, deflate",
        "Connection": "keep-alive",
        "User-Agent": "azsdk-python-storage-blob/12.14.1 Python/3.10.6 (Linux-5.15.79.1-microsoft-standard-WSL2-x86_64-with-glibc2.35)",
        "x-ms-date": "Thu, 23 Feb 2023 08:44:44 GMT",
        "x-ms-version": "2021-08-06"
      },
      "RequestBody": null,
      "StatusCode": 404,
      "ResponseHeaders": {
        "Date": "Thu, 23 Feb 2023 08:44:44 GMT",
        "Server": [
          "Windows-Azure-Blob/1.0",
          "Microsoft-HTTPAPI/2.0"
        ],
        "Transfer-Encoding": "chunked",
        "Vary": "Origin",
        "x-ms-error-code": "BlobNotFound",
        "x-ms-version": "2021-08-06"
      },
      "ResponseBody": null
    },
    {
      "RequestUri": "https://management.azure.com/subscriptions/00000000-0000-0000-0000-000000000/resourceGroups/00000/providers/Microsoft.MachineLearningServices/workspaces/00000/codes/c4b5a984-a0c9-4622-a5cf-f22114f04941/versions/1?api-version=2022-05-01",
      "RequestMethod": "PUT",
>>>>>>> ce9edaa6
      "RequestHeaders": {
        "Accept": "application/json",
        "Accept-Encoding": "gzip, deflate",
        "Connection": "keep-alive",
<<<<<<< HEAD
        "User-Agent": "azure-ai-ml/1.5.0 azsdk-python-mgmt-machinelearningservices/0.1.0 Python/3.7.9 (Windows-10-10.0.22621-SP0)"
=======
        "Content-Length": "288",
        "Content-Type": "application/json",
        "User-Agent": "azure-ai-ml/1.5.0 azsdk-python-mgmt-machinelearningservices/0.1.0 Python/3.10.6 (Linux-5.15.79.1-microsoft-standard-WSL2-x86_64-with-glibc2.35)"
      },
      "RequestBody": {
        "properties": {
          "properties": {
            "hash_sha256": "0000000000000",
            "hash_version": "0000000000000"
          },
          "isAnonymous": true,
          "isArchived": false,
          "codeUri": "https://samcw32zcnpjldw.blob.core.windows.net/azureml-blobstore-3bd2018e-4b43-401e-ad49-85df181c9e0a/LocalUpload/00000000000000000000000000000000"
        }
>>>>>>> ce9edaa6
      },
      "RequestBody": null,
      "StatusCode": 200,
      "ResponseHeaders": {
        "Cache-Control": "no-cache",
        "Content-Encoding": "gzip",
        "Content-Type": "application/json; charset=utf-8",
<<<<<<< HEAD
        "Date": "Thu, 23 Feb 2023 05:32:57 GMT",
        "Expires": "-1",
        "Pragma": "no-cache",
        "Request-Context": "appId=cid-v1:2d2e8e63-272e-4b3c-8598-4ee570a0e70d",
        "Server-Timing": "traceparent;desc=\u002200-67f30472df8296ba41c690fb835f547e-c5fbfb049375e31a-01\u0022",
=======
        "Date": "Thu, 23 Feb 2023 08:44:48 GMT",
        "Expires": "-1",
        "Pragma": "no-cache",
        "Request-Context": "appId=cid-v1:2d2e8e63-272e-4b3c-8598-4ee570a0e70d",
        "Server-Timing": "traceparent;desc=\u002200-0c8dffbe6dd259d117836810fbcf4686-c7f5e24101d34be7-01\u0022",
>>>>>>> ce9edaa6
        "Strict-Transport-Security": "max-age=31536000; includeSubDomains",
        "Transfer-Encoding": "chunked",
        "Vary": [
          "Accept-Encoding",
          "Accept-Encoding"
        ],
<<<<<<< HEAD
        "x-aml-cluster": "vienna-eastus2-02",
        "X-Content-Type-Options": "nosniff",
        "x-ms-correlation-request-id": "8f7699b3-83e4-4a5d-b37a-b75b3657fd48",
        "x-ms-ratelimit-remaining-subscription-reads": "11892",
        "x-ms-response-type": "standard",
        "x-ms-routing-request-id": "WESTUS2:20230223T053257Z:8f7699b3-83e4-4a5d-b37a-b75b3657fd48",
        "x-request-time": "0.100"
      },
      "ResponseBody": {
        "id": "/subscriptions/00000000-0000-0000-0000-000000000/resourceGroups/00000/providers/Microsoft.MachineLearningServices/workspaces/00000/codes/e7a3f40e-eb47-4499-9b80-1e5d911878f8/versions/1",
=======
        "x-aml-cluster": "vienna-eastus-01",
        "X-Content-Type-Options": "nosniff",
        "x-ms-correlation-request-id": "8009c6b2-cd27-415c-9d3c-dc4d0814582f",
        "x-ms-ratelimit-remaining-subscription-writes": "1199",
        "x-ms-response-type": "standard",
        "x-ms-routing-request-id": "CANADACENTRAL:20230223T084448Z:8009c6b2-cd27-415c-9d3c-dc4d0814582f",
        "x-request-time": "0.385"
      },
      "ResponseBody": {
        "id": "/subscriptions/00000000-0000-0000-0000-000000000/resourceGroups/00000/providers/Microsoft.MachineLearningServices/workspaces/00000/codes/c4b5a984-a0c9-4622-a5cf-f22114f04941/versions/1",
>>>>>>> ce9edaa6
        "name": "1",
        "type": "Microsoft.MachineLearningServices/workspaces/codes/versions",
        "properties": {
          "description": null,
          "tags": {},
          "properties": {
            "hash_sha256": "0000000000000",
            "hash_version": "0000000000000"
          },
          "isArchived": false,
          "isAnonymous": false,
<<<<<<< HEAD
          "codeUri": "https://saveorz2izv2bas.blob.core.windows.net:443/2d1e66ae-8-4d828c93-7c8f-558b-b99d-d21850cf37d9/"
        },
        "systemData": {
          "createdAt": "2023-02-23T02:16:10.3151666\u002B00:00",
          "createdBy": "Diondra Peck",
          "createdByType": "User",
          "lastModifiedAt": "2023-02-23T02:16:10.3151666\u002B00:00",
          "lastModifiedBy": "Diondra Peck",
=======
          "codeUri": "https://samcw32zcnpjldw.blob.core.windows.net/azureml-blobstore-3bd2018e-4b43-401e-ad49-85df181c9e0a/LocalUpload/00000000000000000000000000000000"
        },
        "systemData": {
          "createdAt": "2023-02-18T09:30:23.7478116\u002B00:00",
          "createdBy": "Firstname Lastname",
          "createdByType": "User",
          "lastModifiedAt": "2023-02-23T08:44:48.4872672\u002B00:00",
          "lastModifiedBy": "Firstname Lastname",
>>>>>>> ce9edaa6
          "lastModifiedByType": "User"
        }
      }
    },
    {
<<<<<<< HEAD
      "RequestUri": "https://management.azure.com/subscriptions/00000000-0000-0000-0000-000000000/resourceGroups/00000/providers/Microsoft.MachineLearningServices/workspaces/00000/components/azureml_anonymous/versions/0814280f-439c-c341-a9a2-834c1472aac9?api-version=2022-10-01",
=======
      "RequestUri": "https://management.azure.com/subscriptions/00000000-0000-0000-0000-000000000/resourceGroups/00000/providers/Microsoft.MachineLearningServices/workspaces/00000/components/azureml_anonymous/versions/b6348fe9-80ec-6ac6-9147-d8f922c1bb80?api-version=2022-10-01",
>>>>>>> ce9edaa6
      "RequestMethod": "PUT",
      "RequestHeaders": {
        "Accept": "application/json",
        "Accept-Encoding": "gzip, deflate",
        "Connection": "keep-alive",
        "Content-Length": "636",
        "Content-Type": "application/json",
<<<<<<< HEAD
        "User-Agent": "azure-ai-ml/1.5.0 azsdk-python-mgmt-machinelearningservices/0.1.0 Python/3.7.9 (Windows-10-10.0.22621-SP0)"
=======
        "User-Agent": "azure-ai-ml/1.5.0 azsdk-python-mgmt-machinelearningservices/0.1.0 Python/3.10.6 (Linux-5.15.79.1-microsoft-standard-WSL2-x86_64-with-glibc2.35)"
>>>>>>> ce9edaa6
      },
      "RequestBody": {
        "properties": {
          "properties": {},
          "tags": {},
          "isAnonymous": true,
          "isArchived": false,
          "componentSpec": {
            "command": "echo \u0022hello\u0022 \u0026\u0026 echo \u0022world\u0022 \u003E ${{outputs.world_output}}/world.txt",
<<<<<<< HEAD
            "code": "azureml:/subscriptions/00000000-0000-0000-0000-000000000/resourceGroups/00000/providers/Microsoft.MachineLearningServices/workspaces/00000/codes/e7a3f40e-eb47-4499-9b80-1e5d911878f8/versions/1",
            "environment": "azureml:AzureML-sklearn-0.24-ubuntu18.04-py37-cpu@latest",
=======
            "code": "azureml:/subscriptions/00000000-0000-0000-0000-000000000/resourceGroups/00000/providers/Microsoft.MachineLearningServices/workspaces/00000/codes/c4b5a984-a0c9-4622-a5cf-f22114f04941/versions/1",
            "environment": "azureml:AzureML-sklearn-1.0-ubuntu20.04-py38-cpu@latest",
>>>>>>> ce9edaa6
            "name": "azureml_anonymous",
            "version": "1",
            "is_deterministic": true,
            "outputs": {
              "world_output": {
                "type": "uri_folder"
              }
            },
            "type": "command",
            "_source": "YAML.JOB"
          }
        }
      },
      "StatusCode": 201,
      "ResponseHeaders": {
        "Cache-Control": "no-cache",
<<<<<<< HEAD
        "Content-Length": "1560",
        "Content-Type": "application/json; charset=utf-8",
        "Date": "Thu, 23 Feb 2023 05:32:58 GMT",
        "Expires": "-1",
        "Location": "https://management.azure.com/subscriptions/00000000-0000-0000-0000-000000000/resourceGroups/00000/providers/Microsoft.MachineLearningServices/workspaces/00000/components/azureml_anonymous/versions/0814280f-439c-c341-a9a2-834c1472aac9?api-version=2022-10-01",
        "Pragma": "no-cache",
        "Request-Context": "appId=cid-v1:2d2e8e63-272e-4b3c-8598-4ee570a0e70d",
        "Server-Timing": "traceparent;desc=\u002200-51d1b2bbf889673f27887193cd58b956-24912b1a0e831bdf-01\u0022",
        "Strict-Transport-Security": "max-age=31536000; includeSubDomains",
        "x-aml-cluster": "vienna-eastus2-02",
        "X-Content-Type-Options": "nosniff",
        "x-ms-correlation-request-id": "409caa1b-4a15-4388-8681-633bbf01cf4a",
        "x-ms-ratelimit-remaining-subscription-writes": "1146",
        "x-ms-response-type": "standard",
        "x-ms-routing-request-id": "WESTUS2:20230223T053259Z:409caa1b-4a15-4388-8681-633bbf01cf4a",
        "x-request-time": "1.180"
      },
      "ResponseBody": {
        "id": "/subscriptions/00000000-0000-0000-0000-000000000/resourceGroups/00000/providers/Microsoft.MachineLearningServices/workspaces/00000/components/azureml_anonymous/versions/80f8c595-6b83-483f-861e-ee05affe9e5a",
        "name": "80f8c595-6b83-483f-861e-ee05affe9e5a",
=======
        "Content-Length": "1332",
        "Content-Type": "application/json; charset=utf-8",
        "Date": "Thu, 23 Feb 2023 08:44:50 GMT",
        "Expires": "-1",
        "Location": "https://management.azure.com/subscriptions/00000000-0000-0000-0000-000000000/resourceGroups/00000/providers/Microsoft.MachineLearningServices/workspaces/00000/components/azureml_anonymous/versions/b6348fe9-80ec-6ac6-9147-d8f922c1bb80?api-version=2022-10-01",
        "Pragma": "no-cache",
        "Request-Context": "appId=cid-v1:2d2e8e63-272e-4b3c-8598-4ee570a0e70d",
        "Server-Timing": "traceparent;desc=\u002200-8ef17e19156d727da462533836e6ebae-cd424dcce1c1bd0f-01\u0022",
        "Strict-Transport-Security": "max-age=31536000; includeSubDomains",
        "x-aml-cluster": "vienna-eastus-01",
        "X-Content-Type-Options": "nosniff",
        "x-ms-correlation-request-id": "b4d8339c-076d-486b-9f77-ecc290baa380",
        "x-ms-ratelimit-remaining-subscription-writes": "1198",
        "x-ms-response-type": "standard",
        "x-ms-routing-request-id": "CANADACENTRAL:20230223T084450Z:b4d8339c-076d-486b-9f77-ecc290baa380",
        "x-request-time": "1.447"
      },
      "ResponseBody": {
        "id": "/subscriptions/00000000-0000-0000-0000-000000000/resourceGroups/00000/providers/Microsoft.MachineLearningServices/workspaces/00000/components/azureml_anonymous/versions/abdfdae6-04bd-46ed-bcde-f4572dad4b07",
        "name": "abdfdae6-04bd-46ed-bcde-f4572dad4b07",
>>>>>>> ce9edaa6
        "type": "Microsoft.MachineLearningServices/workspaces/components/versions",
        "properties": {
          "description": null,
          "tags": {},
          "properties": {},
          "isArchived": false,
          "isAnonymous": true,
          "componentSpec": {
            "name": "azureml_anonymous",
<<<<<<< HEAD
            "version": "1",
            "is_deterministic": "True",
            "type": "command",
            "outputs": {
              "world_output": {
                "type": "uri_folder"
              }
            },
            "code": "azureml:/subscriptions/00000000-0000-0000-0000-000000000/resourceGroups/00000/providers/Microsoft.MachineLearningServices/workspaces/00000/codes/e7a3f40e-eb47-4499-9b80-1e5d911878f8/versions/1",
            "environment": "azureml://registries/azureml/environments/AzureML-sklearn-0.24-ubuntu18.04-py37-cpu/versions/47",
            "resources": {
              "instance_count": "1"
            },
            "command": "echo \u0022hello\u0022 \u0026\u0026 echo \u0022world\u0022 \u003E ${{outputs.world_output}}/world.txt",
            "$schema": "https://componentsdk.azureedge.net/jsonschema/CommandComponent.json"
          }
        },
        "systemData": {
          "createdAt": "2023-02-23T05:32:59.1885337\u002B00:00",
          "createdBy": "Diondra Peck",
          "createdByType": "User",
          "lastModifiedAt": "2023-02-23T05:32:59.1885337\u002B00:00",
          "lastModifiedBy": "Diondra Peck",
          "lastModifiedByType": "User"
        }
      }
    },
    {
      "RequestUri": "https://management.azure.com/subscriptions/00000000-0000-0000-0000-000000000/resourceGroups/00000/providers/Microsoft.MachineLearningServices/workspaces/00000?api-version=2022-10-01",
      "RequestMethod": "GET",
      "RequestHeaders": {
        "Accept": "application/json",
        "Accept-Encoding": "gzip, deflate",
        "Connection": "keep-alive",
        "User-Agent": "azure-ai-ml/1.5.0 azsdk-python-mgmt-machinelearningservices/0.1.0 Python/3.7.9 (Windows-10-10.0.22621-SP0)"
      },
      "RequestBody": null,
      "StatusCode": 200,
      "ResponseHeaders": {
        "Cache-Control": "no-cache",
        "Content-Encoding": "gzip",
        "Content-Type": "application/json; charset=utf-8",
        "Date": "Thu, 23 Feb 2023 05:32:59 GMT",
        "Expires": "-1",
        "Pragma": "no-cache",
        "Request-Context": "appId=cid-v1:2d2e8e63-272e-4b3c-8598-4ee570a0e70d",
        "Server-Timing": "traceparent;desc=\u002200-9d9d693c24b9895acf993a5053304ca5-258de3789e2dd5a5-01\u0022",
        "Strict-Transport-Security": "max-age=31536000; includeSubDomains",
        "Transfer-Encoding": "chunked",
        "Vary": [
          "Accept-Encoding",
          "Accept-Encoding"
        ],
        "x-aml-cluster": "vienna-eastus2-02",
        "X-Content-Type-Options": "nosniff",
        "x-ms-correlation-request-id": "08c89d73-ed8e-4dd7-9265-eaf4e3c485e7",
        "x-ms-ratelimit-remaining-subscription-reads": "11891",
        "x-ms-response-type": "standard",
        "x-ms-routing-request-id": "WESTUS2:20230223T053300Z:08c89d73-ed8e-4dd7-9265-eaf4e3c485e7",
        "x-request-time": "0.030"
      },
      "ResponseBody": {
        "id": "/subscriptions/00000000-0000-0000-0000-000000000/resourceGroups/00000/providers/Microsoft.MachineLearningServices/workspaces/00000",
        "name": "00000",
        "type": "Microsoft.MachineLearningServices/workspaces",
        "location": "eastus2",
        "tags": {},
        "etag": null,
        "properties": {
          "friendlyName": "00000",
          "description": "",
          "storageAccount": "/subscriptions/00000000-0000-0000-0000-000000000/resourceGroups/00000/providers/Microsoft.Storage/storageAccounts/saveorz2izv2bas",
          "keyVault": "/subscriptions/00000000-0000-0000-0000-000000000/resourceGroups/00000/providers/Microsoft.Keyvault/vaults/kvtest4k4d3fds6sjxs",
          "applicationInsights": "/subscriptions/00000000-0000-0000-0000-000000000/resourceGroups/00000/providers/Microsoft.insights/components/aiveorz2izv2bas",
          "hbiWorkspace": false,
          "tenantId": "72f988bf-86f1-41af-91ab-2d7cd011db47",
          "imageBuildCompute": null,
          "provisioningState": "Succeeded",
          "v1LegacyMode": false,
          "softDeleteEnabled": false,
          "containerRegistry": "/subscriptions/00000000-0000-0000-0000-000000000/resourceGroups/00000/providers/Microsoft.ContainerRegistry/registries/crveorz2izv2bas",
          "notebookInfo": {
            "resourceId": "0000000-0000-0000-0000-000000000000",
            "fqdn": "ml-sdkvnextcli-eastus2-2d1e66ae-85e3-42c0-be91-34de66397f26.eastus2.notebooks.azure.net",
            "isPrivateLinkEnabled": false,
            "notebookPreparationError": null
          },
          "storageHnsEnabled": false,
          "workspaceId": "2d1e66ae-85e3-42c0-be91-34de66397f26",
          "linkedModelInventoryArmId": null,
          "privateLinkCount": 0,
          "publicNetworkAccess": "Enabled",
          "discoveryUrl": "https://eastus2.api.azureml.ms/discovery",
          "mlFlowTrackingUri": "azureml://eastus2.api.azureml.ms/mlflow/v1.0/subscriptions/00000000-0000-0000-0000-000000000/resourceGroups/00000/providers/Microsoft.MachineLearningServices/workspaces/00000",
          "sdkTelemetryAppInsightsKey": "0000000-0000-0000-0000-000000000000",
          "sasGetterUri": "",
          "enableDataIsolation": false
        },
        "identity": {
          "type": "SystemAssigned",
          "principalId": "0000000-0000-0000-0000-000000000000",
          "tenantId": "72f988bf-86f1-41af-91ab-2d7cd011db47"
        },
        "kind": "Default",
        "sku": {
          "name": "Basic",
          "tier": "Basic"
        },
        "systemData": {
          "createdAt": "2023-02-23T02:09:00.5159669Z",
          "createdBy": "dipeck@microsoft.com",
          "createdByType": "User",
          "lastModifiedAt": "2023-02-23T02:09:00.5159669Z",
          "lastModifiedBy": "dipeck@microsoft.com",
          "lastModifiedByType": "User"
        }
      }
    },
    {
      "RequestUri": "https://eastus2.api.azureml.ms/content/v2.0/subscriptions/00000000-0000-0000-0000-000000000/resourceGroups/00000/providers/Microsoft.MachineLearningServices/workspaces/00000/snapshots/getByHash?hash=d3c05b496c685e7e5a204e3cebc689086bd0f622c2975d8090c18968739a464a\u0026hashVersion=202208",
      "RequestMethod": "GET",
      "RequestHeaders": {
        "Accept": "*/*",
        "Accept-Encoding": "gzip, deflate",
        "Connection": "keep-alive",
        "Content-Type": "application/json; charset=UTF-8",
        "User-Agent": "azure-ai-ml/1.5.0 azsdk-python-core/1.26.3 Python/3.7.9 (Windows-10-10.0.22621-SP0)"
      },
      "RequestBody": null,
      "StatusCode": 200,
      "ResponseHeaders": {
        "Connection": "keep-alive",
        "Content-Encoding": "gzip",
        "Content-Type": "application/json; charset=utf-8",
        "Date": "Thu, 23 Feb 2023 05:33:01 GMT",
        "Request-Context": "appId=cid-v1:2d2e8e63-272e-4b3c-8598-4ee570a0e70d",
        "Strict-Transport-Security": "max-age=15724800; includeSubDomains; preload",
        "Transfer-Encoding": "chunked",
        "Vary": "Accept-Encoding",
        "x-aml-cluster": "vienna-eastus2-02",
        "X-Content-Type-Options": "nosniff",
        "x-ms-response-type": "standard",
        "x-request-time": "0.083"
      },
      "ResponseBody": {
        "snapshotType": "LocalFiles",
        "id": "9b43efc6-3388-4585-99dc-71aea82a739c",
        "root": {
          "name": "",
          "hash": null,
          "type": "Directory",
          "timestamp": "0001-01-01T00:00:00\u002B00:00",
          "sasUrl": null,
          "absoluteUrl": null,
          "sizeBytes": 0,
          "sizeSet": false,
          "children": {
            "COMPONENT_PLACEHOLDER": {
              "name": "COMPONENT_PLACEHOLDER",
              "hash": "2FF0E74A91489FE8DA41673EB1441D73",
              "type": "File",
              "timestamp": "0001-01-01T00:00:00\u002B00:00",
              "sasUrl": null,
              "absoluteUrl": null,
              "sizeBytes": 35,
              "sizeSet": true,
              "children": {}
            }
          }
        },
        "tags": {},
        "properties": {
          "hash_sha256": "d3c05b496c685e7e5a204e3cebc689086bd0f622c2975d8090c18968739a464a",
          "hash_version": "202208",
          "azureml.codeUri": "https://saveorz2izv2bas.blob.core.windows.net:443/2d1e66ae-8-4d828c93-7c8f-558b-b99d-d21850cf37d9/"
        },
        "description": null,
        "name": "e7a3f40e-eb47-4499-9b80-1e5d911878f8",
        "version": "1",
        "createdBy": {
          "userObjectId": "b3a957de-450c-4ca7-b2aa-88dd98c87fef",
          "userPuId": "10037FFEAD05DD5D",
          "userIdp": null,
          "userAltSecId": null,
          "userIss": "https://sts.windows.net/72f988bf-86f1-41af-91ab-2d7cd011db47/",
          "userTenantId": "72f988bf-86f1-41af-91ab-2d7cd011db47",
          "userName": "Diondra Peck",
          "upn": null
        },
        "createdTime": "2023-02-23T02:16:10.3151666\u002B00:00",
        "modifiedBy": {
          "userObjectId": "b3a957de-450c-4ca7-b2aa-88dd98c87fef",
          "userPuId": "10037FFEAD05DD5D",
          "userIdp": null,
          "userAltSecId": null,
          "userIss": "https://sts.windows.net/72f988bf-86f1-41af-91ab-2d7cd011db47/",
          "userTenantId": "72f988bf-86f1-41af-91ab-2d7cd011db47",
          "userName": "Diondra Peck",
          "upn": null
        },
        "modifiedTime": "2023-02-23T02:16:10.3151666\u002B00:00",
        "gitRepositoryCommit": null,
        "uri": "https://saveorz2izv2bas.blob.core.windows.net:443/2d1e66ae-8-4d828c93-7c8f-558b-b99d-d21850cf37d9/",
        "contentHash": "d3c05b496c685e7e5a204e3cebc689086bd0f622c2975d8090c18968739a464a",
        "hashVersion": "202208",
        "provisioningState": "Succeeded"
      }
    },
    {
      "RequestUri": "https://management.azure.com/subscriptions/00000000-0000-0000-0000-000000000/resourceGroups/00000/providers/Microsoft.MachineLearningServices/workspaces/00000/codes/e7a3f40e-eb47-4499-9b80-1e5d911878f8/versions/1?api-version=2022-05-01",
      "RequestMethod": "GET",
      "RequestHeaders": {
        "Accept": "application/json",
        "Accept-Encoding": "gzip, deflate",
        "Connection": "keep-alive",
        "User-Agent": "azure-ai-ml/1.5.0 azsdk-python-mgmt-machinelearningservices/0.1.0 Python/3.7.9 (Windows-10-10.0.22621-SP0)"
      },
      "RequestBody": null,
      "StatusCode": 200,
      "ResponseHeaders": {
        "Cache-Control": "no-cache",
        "Content-Encoding": "gzip",
        "Content-Type": "application/json; charset=utf-8",
        "Date": "Thu, 23 Feb 2023 05:33:01 GMT",
        "Expires": "-1",
        "Pragma": "no-cache",
        "Request-Context": "appId=cid-v1:2d2e8e63-272e-4b3c-8598-4ee570a0e70d",
        "Server-Timing": "traceparent;desc=\u002200-39207f3f8c433676da809af2e9d40f9e-95bfc497a80eaafe-01\u0022",
        "Strict-Transport-Security": "max-age=31536000; includeSubDomains",
        "Transfer-Encoding": "chunked",
        "Vary": [
          "Accept-Encoding",
          "Accept-Encoding"
        ],
        "x-aml-cluster": "vienna-eastus2-02",
        "X-Content-Type-Options": "nosniff",
        "x-ms-correlation-request-id": "7440b58a-0f26-4b55-921a-0b6f51bf9b90",
        "x-ms-ratelimit-remaining-subscription-reads": "11890",
        "x-ms-response-type": "standard",
        "x-ms-routing-request-id": "WESTUS2:20230223T053302Z:7440b58a-0f26-4b55-921a-0b6f51bf9b90",
        "x-request-time": "0.048"
      },
      "ResponseBody": {
        "id": "/subscriptions/00000000-0000-0000-0000-000000000/resourceGroups/00000/providers/Microsoft.MachineLearningServices/workspaces/00000/codes/e7a3f40e-eb47-4499-9b80-1e5d911878f8/versions/1",
        "name": "1",
        "type": "Microsoft.MachineLearningServices/workspaces/codes/versions",
        "properties": {
          "description": null,
          "tags": {},
          "properties": {
            "hash_sha256": "0000000000000",
            "hash_version": "0000000000000"
          },
          "isArchived": false,
          "isAnonymous": false,
          "codeUri": "https://saveorz2izv2bas.blob.core.windows.net:443/2d1e66ae-8-4d828c93-7c8f-558b-b99d-d21850cf37d9/"
        },
        "systemData": {
          "createdAt": "2023-02-23T02:16:10.3151666\u002B00:00",
          "createdBy": "Diondra Peck",
          "createdByType": "User",
          "lastModifiedAt": "2023-02-23T02:16:10.3151666\u002B00:00",
          "lastModifiedBy": "Diondra Peck",
          "lastModifiedByType": "User"
        }
      }
    },
    {
      "RequestUri": "https://management.azure.com/subscriptions/00000000-0000-0000-0000-000000000/resourceGroups/00000/providers/Microsoft.MachineLearningServices/workspaces/00000/components/azureml_anonymous/versions/0814280f-439c-c341-a9a2-834c1472aac9?api-version=2022-10-01",
      "RequestMethod": "PUT",
      "RequestHeaders": {
        "Accept": "application/json",
        "Accept-Encoding": "gzip, deflate",
        "Connection": "keep-alive",
        "Content-Length": "637",
        "Content-Type": "application/json",
        "User-Agent": "azure-ai-ml/1.5.0 azsdk-python-mgmt-machinelearningservices/0.1.0 Python/3.7.9 (Windows-10-10.0.22621-SP0)"
      },
      "RequestBody": {
        "properties": {
          "properties": {},
          "tags": {},
          "isAnonymous": true,
          "isArchived": false,
          "componentSpec": {
            "command": "echo \u0022hello\u0022 \u0026\u0026 echo \u0022world\u0022 \u003E ${{outputs.world_output}}/world.txt",
            "code": "azureml:/subscriptions/00000000-0000-0000-0000-000000000/resourceGroups/00000/providers/Microsoft.MachineLearningServices/workspaces/00000/codes/e7a3f40e-eb47-4499-9b80-1e5d911878f8/versions/1",
            "environment": "azureml:AzureML-sklearn-0.24-ubuntu18.04-py37-cpu@latest",
            "name": "azureml_anonymous",
            "version": "1",
            "is_deterministic": true,
            "outputs": {
              "world_output": {
                "type": "uri_folder"
              }
            },
            "type": "command",
            "_source": "YAML.JOB"
          }
        }
      },
      "StatusCode": 201,
      "ResponseHeaders": {
        "Cache-Control": "no-cache",
        "Content-Length": "1560",
        "Content-Type": "application/json; charset=utf-8",
        "Date": "Thu, 23 Feb 2023 05:33:02 GMT",
        "Expires": "-1",
        "Location": "https://management.azure.com/subscriptions/00000000-0000-0000-0000-000000000/resourceGroups/00000/providers/Microsoft.MachineLearningServices/workspaces/00000/components/azureml_anonymous/versions/0814280f-439c-c341-a9a2-834c1472aac9?api-version=2022-10-01",
        "Pragma": "no-cache",
        "Request-Context": "appId=cid-v1:2d2e8e63-272e-4b3c-8598-4ee570a0e70d",
        "Server-Timing": "traceparent;desc=\u002200-2cc257711422385a4938845c6db921cd-600e82b5f579d20e-01\u0022",
        "Strict-Transport-Security": "max-age=31536000; includeSubDomains",
        "x-aml-cluster": "vienna-eastus2-02",
        "X-Content-Type-Options": "nosniff",
        "x-ms-correlation-request-id": "a109a3d5-6193-4596-804e-87105a9d3c5d",
        "x-ms-ratelimit-remaining-subscription-writes": "1145",
        "x-ms-response-type": "standard",
        "x-ms-routing-request-id": "WESTUS2:20230223T053303Z:a109a3d5-6193-4596-804e-87105a9d3c5d",
        "x-request-time": "0.472"
      },
      "ResponseBody": {
        "id": "/subscriptions/00000000-0000-0000-0000-000000000/resourceGroups/00000/providers/Microsoft.MachineLearningServices/workspaces/00000/components/azureml_anonymous/versions/80f8c595-6b83-483f-861e-ee05affe9e5a",
        "name": "80f8c595-6b83-483f-861e-ee05affe9e5a",
        "type": "Microsoft.MachineLearningServices/workspaces/components/versions",
        "properties": {
          "description": null,
          "tags": {},
          "properties": {},
          "isArchived": false,
          "isAnonymous": true,
          "componentSpec": {
            "name": "azureml_anonymous",
            "version": "1",
=======
            "version": "1",
>>>>>>> ce9edaa6
            "is_deterministic": "True",
            "type": "command",
            "outputs": {
              "world_output": {
                "type": "uri_folder"
              }
            },
<<<<<<< HEAD
            "code": "azureml:/subscriptions/00000000-0000-0000-0000-000000000/resourceGroups/00000/providers/Microsoft.MachineLearningServices/workspaces/00000/codes/e7a3f40e-eb47-4499-9b80-1e5d911878f8/versions/1",
            "environment": "azureml://registries/azureml/environments/AzureML-sklearn-0.24-ubuntu18.04-py37-cpu/versions/47",
=======
            "code": "azureml:/subscriptions/00000000-0000-0000-0000-000000000/resourceGroups/00000/providers/Microsoft.MachineLearningServices/workspaces/00000/codes/c4b5a984-a0c9-4622-a5cf-f22114f04941/versions/1",
            "environment": "azureml://registries/azureml/environments/AzureML-sklearn-1.0-ubuntu20.04-py38-cpu/versions/33",
>>>>>>> ce9edaa6
            "resources": {
              "instance_count": "1"
            },
            "command": "echo \u0022hello\u0022 \u0026\u0026 echo \u0022world\u0022 \u003E ${{outputs.world_output}}/world.txt",
            "$schema": "https://componentsdk.azureedge.net/jsonschema/CommandComponent.json"
          }
        },
        "systemData": {
<<<<<<< HEAD
          "createdAt": "2023-02-23T05:32:59.1885337\u002B00:00",
          "createdBy": "Diondra Peck",
          "createdByType": "User",
          "lastModifiedAt": "2023-02-23T05:32:59.2878847\u002B00:00",
          "lastModifiedBy": "Diondra Peck",
=======
          "createdAt": "2023-02-23T08:33:30.2579559\u002B00:00",
          "createdBy": "Firstname Lastname",
          "createdByType": "User",
          "lastModifiedAt": "2023-02-23T08:33:30.3194953\u002B00:00",
          "lastModifiedBy": "Firstname Lastname",
>>>>>>> ce9edaa6
          "lastModifiedByType": "User"
        }
      }
    },
    {
<<<<<<< HEAD
      "RequestUri": "https://management.azure.com/subscriptions/00000000-0000-0000-0000-000000000/resourceGroups/00000/providers/Microsoft.MachineLearningServices/workspaces/00000/components/test_476352388336/versions/1?api-version=2022-10-01",
=======
      "RequestUri": "https://management.azure.com/subscriptions/00000000-0000-0000-0000-000000000/resourceGroups/00000/providers/Microsoft.MachineLearningServices/workspaces/00000/components/test_352422926664/versions/1?api-version=2022-10-01",
>>>>>>> ce9edaa6
      "RequestMethod": "PUT",
      "RequestHeaders": {
        "Accept": "application/json",
        "Accept-Encoding": "gzip, deflate",
        "Connection": "keep-alive",
        "Content-Length": "1194",
        "Content-Type": "application/json",
<<<<<<< HEAD
        "User-Agent": "azure-ai-ml/1.5.0 azsdk-python-mgmt-machinelearningservices/0.1.0 Python/3.7.9 (Windows-10-10.0.22621-SP0)"
=======
        "User-Agent": "azure-ai-ml/1.5.0 azsdk-python-mgmt-machinelearningservices/0.1.0 Python/3.10.6 (Linux-5.15.79.1-microsoft-standard-WSL2-x86_64-with-glibc2.35)"
>>>>>>> ce9edaa6
      },
      "RequestBody": {
        "properties": {
          "description": "This is the basic pipeline component",
          "properties": {},
          "tags": {
            "tag": "tagvalue",
            "owner": "sdkteam"
          },
          "isAnonymous": false,
          "isArchived": false,
          "componentSpec": {
<<<<<<< HEAD
            "name": "test_476352388336",
=======
            "name": "test_352422926664",
>>>>>>> ce9edaa6
            "description": "This is the basic pipeline component",
            "tags": {
              "tag": "tagvalue",
              "owner": "sdkteam"
            },
            "version": "1",
            "$schema": "https://azuremlschemas.azureedge.net/development/pipelineComponent.schema.json",
            "display_name": "Hello World Pipeline Component",
            "inputs": {
              "component_in_number": {
                "type": "number",
                "optional": true,
                "default": "10.99",
                "description": "A number"
              },
              "component_in_path": {
                "type": "uri_folder",
                "description": "A path"
              },
              "node_compute": {
                "type": "string",
                "default": "azureml:cpu-cluster"
              }
            },
            "type": "pipeline",
            "jobs": {
              "component_a_job": {
                "name": "component_a_job",
                "type": "command",
                "computeId": "${{parent.inputs.node_compute}}",
                "_source": "YAML.JOB",
<<<<<<< HEAD
                "componentId": "/subscriptions/00000000-0000-0000-0000-000000000/resourceGroups/00000/providers/Microsoft.MachineLearningServices/workspaces/00000/components/azureml_anonymous/versions/80f8c595-6b83-483f-861e-ee05affe9e5a"
=======
                "componentId": "/subscriptions/00000000-0000-0000-0000-000000000/resourceGroups/00000/providers/Microsoft.MachineLearningServices/workspaces/00000/components/azureml_anonymous/versions/abdfdae6-04bd-46ed-bcde-f4572dad4b07"
>>>>>>> ce9edaa6
              }
            },
            "_source": "YAML.COMPONENT",
            "sourceJobId": null
          }
        }
      },
      "StatusCode": 201,
      "ResponseHeaders": {
        "Cache-Control": "no-cache",
<<<<<<< HEAD
        "Content-Length": "1643",
        "Content-Type": "application/json; charset=utf-8",
        "Date": "Thu, 23 Feb 2023 05:33:04 GMT",
        "Expires": "-1",
        "Location": "https://management.azure.com/subscriptions/00000000-0000-0000-0000-000000000/resourceGroups/00000/providers/Microsoft.MachineLearningServices/workspaces/00000/components/test_476352388336/versions/1?api-version=2022-10-01",
        "Pragma": "no-cache",
        "Request-Context": "appId=cid-v1:2d2e8e63-272e-4b3c-8598-4ee570a0e70d",
        "Server-Timing": "traceparent;desc=\u002200-d95c5a5712fae6c37500fabd894ee7a8-1875c34c5b87ec34-01\u0022",
        "Strict-Transport-Security": "max-age=31536000; includeSubDomains",
        "x-aml-cluster": "vienna-eastus2-02",
        "X-Content-Type-Options": "nosniff",
        "x-ms-correlation-request-id": "5d08848f-ee2a-41e2-8559-6c3bed1d313a",
        "x-ms-ratelimit-remaining-subscription-writes": "1144",
        "x-ms-response-type": "standard",
        "x-ms-routing-request-id": "WESTUS2:20230223T053305Z:5d08848f-ee2a-41e2-8559-6c3bed1d313a",
        "x-request-time": "1.152"
      },
      "ResponseBody": {
        "id": "/subscriptions/00000000-0000-0000-0000-000000000/resourceGroups/00000/providers/Microsoft.MachineLearningServices/workspaces/00000/components/test_476352388336/versions/1",
=======
        "Content-Length": "1247",
        "Content-Type": "application/json; charset=utf-8",
        "Date": "Thu, 23 Feb 2023 08:44:51 GMT",
        "Expires": "-1",
        "Location": "https://management.azure.com/subscriptions/00000000-0000-0000-0000-000000000/resourceGroups/00000/providers/Microsoft.MachineLearningServices/workspaces/00000/components/test_352422926664/versions/1?api-version=2022-10-01",
        "Pragma": "no-cache",
        "Request-Context": "appId=cid-v1:2d2e8e63-272e-4b3c-8598-4ee570a0e70d",
        "Server-Timing": "traceparent;desc=\u002200-f1e016c347b8f89e0b9f12cbf95f8ec9-fba3197d01dcf6e4-01\u0022",
        "Strict-Transport-Security": "max-age=31536000; includeSubDomains",
        "x-aml-cluster": "vienna-eastus-01",
        "X-Content-Type-Options": "nosniff",
        "x-ms-correlation-request-id": "9e0f77b3-5c41-43a9-8177-eb4604fdf925",
        "x-ms-ratelimit-remaining-subscription-writes": "1197",
        "x-ms-response-type": "standard",
        "x-ms-routing-request-id": "CANADACENTRAL:20230223T084451Z:9e0f77b3-5c41-43a9-8177-eb4604fdf925",
        "x-request-time": "1.192"
      },
      "ResponseBody": {
        "id": "/subscriptions/00000000-0000-0000-0000-000000000/resourceGroups/00000/providers/Microsoft.MachineLearningServices/workspaces/00000/components/test_352422926664/versions/1",
>>>>>>> ce9edaa6
        "name": "1",
        "type": "Microsoft.MachineLearningServices/workspaces/components/versions",
        "properties": {
          "description": null,
          "tags": {
            "tag": "tagvalue",
            "owner": "sdkteam"
          },
          "properties": {},
          "isArchived": false,
          "isAnonymous": false,
          "componentSpec": {
<<<<<<< HEAD
            "name": "test_476352388336",
=======
            "name": "test_352422926664",
>>>>>>> ce9edaa6
            "version": "1",
            "display_name": "Hello World Pipeline Component",
            "is_deterministic": "False",
            "type": "pipeline",
            "description": "This is the basic pipeline component",
            "tags": {
              "tag": "tagvalue",
              "owner": "sdkteam"
            },
            "inputs": {
              "component_in_path": {
                "type": "uri_folder",
                "optional": "False",
                "description": "A path"
              },
              "component_in_number": {
                "type": "number",
                "optional": "True",
                "default": "10.99",
                "description": "A number"
              },
              "node_compute": {
                "type": "string",
                "optional": "False",
                "default": "cpu-cluster"
              }
            },
            "$schema": "https://azuremlschemas.azureedge.net/development/pipelineComponent.schema.json"
          }
        },
        "systemData": {
<<<<<<< HEAD
          "createdAt": "2023-02-23T05:33:05.1366578\u002B00:00",
          "createdBy": "Diondra Peck",
          "createdByType": "User",
          "lastModifiedAt": "2023-02-23T05:33:05.2251524\u002B00:00",
          "lastModifiedBy": "Diondra Peck",
=======
          "createdAt": "2023-02-23T08:44:51.6411043\u002B00:00",
          "createdBy": "Firstname Lastname",
          "createdByType": "User",
          "lastModifiedAt": "2023-02-23T08:44:51.7085734\u002B00:00",
          "lastModifiedBy": "Firstname Lastname",
>>>>>>> ce9edaa6
          "lastModifiedByType": "User"
        }
      }
    }
  ],
  "Variables": {
<<<<<<< HEAD
    "component_name": "test_476352388336"
=======
    "component_name": "test_352422926664"
>>>>>>> ce9edaa6
  }
}<|MERGE_RESOLUTION|>--- conflicted
+++ resolved
@@ -7,11 +7,7 @@
         "Accept": "application/json",
         "Accept-Encoding": "gzip, deflate",
         "Connection": "keep-alive",
-<<<<<<< HEAD
         "User-Agent": "azure-ai-ml/1.5.0 azsdk-python-mgmt-machinelearningservices/0.1.0 Python/3.7.9 (Windows-10-10.0.22621-SP0)"
-=======
-        "User-Agent": "azure-ai-ml/1.5.0 azsdk-python-mgmt-machinelearningservices/0.1.0 Python/3.10.6 (Linux-5.15.79.1-microsoft-standard-WSL2-x86_64-with-glibc2.35)"
->>>>>>> ce9edaa6
       },
       "RequestBody": null,
       "StatusCode": 200,
@@ -19,572 +15,24 @@
         "Cache-Control": "no-cache",
         "Content-Encoding": "gzip",
         "Content-Type": "application/json; charset=utf-8",
-<<<<<<< HEAD
-        "Date": "Thu, 23 Feb 2023 05:32:53 GMT",
+        "Date": "Thu, 23 Feb 2023 19:08:48 GMT",
         "Expires": "-1",
         "Pragma": "no-cache",
         "Request-Context": "appId=cid-v1:2d2e8e63-272e-4b3c-8598-4ee570a0e70d",
-        "Server-Timing": "traceparent;desc=\u002200-abf8cfbec2b9ea2e7ed49e7ad478db8f-f4e08584b0b64ce2-01\u0022",
-=======
-        "Date": "Thu, 23 Feb 2023 08:44:42 GMT",
-        "Expires": "-1",
-        "Pragma": "no-cache",
-        "Request-Context": "appId=cid-v1:2d2e8e63-272e-4b3c-8598-4ee570a0e70d",
-        "Server-Timing": "traceparent;desc=\u002200-16665a8c7d70bdf11fef703400cdf243-a7524b766bc75476-01\u0022",
->>>>>>> ce9edaa6
+        "Server-Timing": "traceparent;desc=\u002200-9b8c86ad0504468cfbfdb442b6e1d6ad-0df2cc01a642b092-01\u0022",
         "Strict-Transport-Security": "max-age=31536000; includeSubDomains",
         "Transfer-Encoding": "chunked",
         "Vary": [
           "Accept-Encoding",
           "Accept-Encoding"
         ],
-<<<<<<< HEAD
-        "x-aml-cluster": "vienna-eastus2-02",
+        "x-aml-cluster": "vienna-eastus2-01",
         "X-Content-Type-Options": "nosniff",
-        "x-ms-correlation-request-id": "4b785da2-97d9-4910-9a37-02d6f0dea9d5",
-        "x-ms-ratelimit-remaining-subscription-reads": "11893",
+        "x-ms-correlation-request-id": "14c1db3e-9d2b-4f61-8a0b-a8951bfdefbb",
+        "x-ms-ratelimit-remaining-subscription-reads": "11876",
         "x-ms-response-type": "standard",
-        "x-ms-routing-request-id": "WESTUS2:20230223T053253Z:4b785da2-97d9-4910-9a37-02d6f0dea9d5",
-        "x-request-time": "0.030"
-=======
-        "x-aml-cluster": "vienna-eastus-01",
-        "X-Content-Type-Options": "nosniff",
-        "x-ms-correlation-request-id": "5a1c0505-558b-46bd-8c14-fb0f883b98d1",
-        "x-ms-ratelimit-remaining-subscription-reads": "11999",
-        "x-ms-response-type": "standard",
-        "x-ms-routing-request-id": "CANADACENTRAL:20230223T084442Z:5a1c0505-558b-46bd-8c14-fb0f883b98d1",
-        "x-request-time": "0.097"
->>>>>>> ce9edaa6
-      },
-      "ResponseBody": {
-        "id": "/subscriptions/00000000-0000-0000-0000-000000000/resourceGroups/00000/providers/Microsoft.MachineLearningServices/workspaces/00000",
-        "name": "00000",
-        "type": "Microsoft.MachineLearningServices/workspaces",
-        "location": "eastus2",
-        "tags": {},
-        "etag": null,
-        "properties": {
-          "friendlyName": "00000",
-          "description": "",
-          "storageAccount": "/subscriptions/00000000-0000-0000-0000-000000000/resourceGroups/00000/providers/Microsoft.Storage/storageAccounts/saveorz2izv2bas",
-          "keyVault": "/subscriptions/00000000-0000-0000-0000-000000000/resourceGroups/00000/providers/Microsoft.Keyvault/vaults/kvtest4k4d3fds6sjxs",
-          "applicationInsights": "/subscriptions/00000000-0000-0000-0000-000000000/resourceGroups/00000/providers/Microsoft.insights/components/aiveorz2izv2bas",
-          "hbiWorkspace": false,
-          "tenantId": "72f988bf-86f1-41af-91ab-2d7cd011db47",
-          "imageBuildCompute": null,
-          "provisioningState": "Succeeded",
-          "v1LegacyMode": false,
-          "softDeleteEnabled": false,
-          "containerRegistry": "/subscriptions/00000000-0000-0000-0000-000000000/resourceGroups/00000/providers/Microsoft.ContainerRegistry/registries/crveorz2izv2bas",
-          "notebookInfo": {
-            "resourceId": "0000000-0000-0000-0000-000000000000",
-            "fqdn": "ml-sdkvnextcli-eastus2-2d1e66ae-85e3-42c0-be91-34de66397f26.eastus2.notebooks.azure.net",
-            "isPrivateLinkEnabled": false,
-            "notebookPreparationError": null
-          },
-<<<<<<< HEAD
-          "storageHnsEnabled": false,
-          "workspaceId": "2d1e66ae-85e3-42c0-be91-34de66397f26",
-          "linkedModelInventoryArmId": null,
-          "privateLinkCount": 0,
-          "publicNetworkAccess": "Enabled",
-          "discoveryUrl": "https://eastus2.api.azureml.ms/discovery",
-          "mlFlowTrackingUri": "azureml://eastus2.api.azureml.ms/mlflow/v1.0/subscriptions/00000000-0000-0000-0000-000000000/resourceGroups/00000/providers/Microsoft.MachineLearningServices/workspaces/00000",
-          "sdkTelemetryAppInsightsKey": "0000000-0000-0000-0000-000000000000",
-          "sasGetterUri": "",
-          "enableDataIsolation": false
-        },
-        "identity": {
-          "type": "SystemAssigned",
-          "principalId": "0000000-0000-0000-0000-000000000000",
-          "tenantId": "72f988bf-86f1-41af-91ab-2d7cd011db47"
-        },
-        "kind": "Default",
-        "sku": {
-          "name": "Basic",
-          "tier": "Basic"
-        },
-        "systemData": {
-          "createdAt": "2023-02-23T02:09:00.5159669Z",
-          "createdBy": "dipeck@microsoft.com",
-          "createdByType": "User",
-          "lastModifiedAt": "2023-02-23T02:09:00.5159669Z",
-          "lastModifiedBy": "dipeck@microsoft.com",
-          "lastModifiedByType": "User"
-=======
-          "datastoreType": "AzureBlob",
-          "accountName": "samcw32zcnpjldw",
-          "containerName": "azureml-blobstore-3bd2018e-4b43-401e-ad49-85df181c9e0a",
-          "endpoint": "core.windows.net",
-          "protocol": "https",
-          "serviceDataAccessAuthIdentity": "WorkspaceSystemAssignedIdentity"
-        },
-        "systemData": {
-          "createdAt": "2023-02-18T09:22:33.5645164\u002B00:00",
-          "createdBy": "779301c0-18b2-4cdc-801b-a0a3368fee0a",
-          "createdByType": "Application",
-          "lastModifiedAt": "2023-02-18T09:22:34.1712214\u002B00:00",
-          "lastModifiedBy": "779301c0-18b2-4cdc-801b-a0a3368fee0a",
-          "lastModifiedByType": "Application"
->>>>>>> ce9edaa6
-        }
-      }
-    },
-    {
-      "RequestUri": "https://eastus2.api.azureml.ms/content/v2.0/subscriptions/00000000-0000-0000-0000-000000000/resourceGroups/00000/providers/Microsoft.MachineLearningServices/workspaces/00000/snapshots/getByHash?hash=d3c05b496c685e7e5a204e3cebc689086bd0f622c2975d8090c18968739a464a\u0026hashVersion=202208",
-      "RequestMethod": "GET",
-      "RequestHeaders": {
-        "Accept": "*/*",
-        "Accept-Encoding": "gzip, deflate",
-        "Connection": "keep-alive",
-<<<<<<< HEAD
-        "Content-Type": "application/json; charset=UTF-8",
-        "User-Agent": "azure-ai-ml/1.5.0 azsdk-python-core/1.26.3 Python/3.7.9 (Windows-10-10.0.22621-SP0)"
-=======
-        "Content-Length": "0",
-        "User-Agent": "azure-ai-ml/1.5.0 azsdk-python-mgmt-machinelearningservices/0.1.0 Python/3.10.6 (Linux-5.15.79.1-microsoft-standard-WSL2-x86_64-with-glibc2.35)"
->>>>>>> ce9edaa6
-      },
-      "RequestBody": null,
-      "StatusCode": 200,
-      "ResponseHeaders": {
-        "Connection": "keep-alive",
-        "Content-Encoding": "gzip",
-        "Content-Type": "application/json; charset=utf-8",
-<<<<<<< HEAD
-        "Date": "Thu, 23 Feb 2023 05:32:55 GMT",
-        "Request-Context": "appId=cid-v1:2d2e8e63-272e-4b3c-8598-4ee570a0e70d",
-        "Strict-Transport-Security": "max-age=15724800; includeSubDomains; preload",
-        "Transfer-Encoding": "chunked",
-        "Vary": "Accept-Encoding",
-        "x-aml-cluster": "vienna-eastus2-02",
-        "X-Content-Type-Options": "nosniff",
-        "x-ms-response-type": "standard",
-        "x-request-time": "0.084"
-=======
-        "Date": "Thu, 23 Feb 2023 08:44:43 GMT",
-        "Expires": "-1",
-        "Pragma": "no-cache",
-        "Request-Context": "appId=cid-v1:2d2e8e63-272e-4b3c-8598-4ee570a0e70d",
-        "Server-Timing": "traceparent;desc=\u002200-c962b2da3b33bd60e3a5817acbfaeac4-b76d46754c1f7a9c-01\u0022",
-        "Strict-Transport-Security": "max-age=31536000; includeSubDomains",
-        "Transfer-Encoding": "chunked",
-        "Vary": "Accept-Encoding",
-        "x-aml-cluster": "vienna-eastus-01",
-        "X-Content-Type-Options": "nosniff",
-        "x-ms-correlation-request-id": "be7cc4a9-8363-4597-8dd0-c14f9cd21915",
-        "x-ms-ratelimit-remaining-subscription-writes": "1199",
-        "x-ms-response-type": "standard",
-        "x-ms-routing-request-id": "CANADACENTRAL:20230223T084443Z:be7cc4a9-8363-4597-8dd0-c14f9cd21915",
-        "x-request-time": "0.219"
->>>>>>> ce9edaa6
-      },
-      "ResponseBody": {
-        "snapshotType": "LocalFiles",
-        "id": "9b43efc6-3388-4585-99dc-71aea82a739c",
-        "root": {
-          "name": "",
-          "hash": null,
-          "type": "Directory",
-          "timestamp": "0001-01-01T00:00:00\u002B00:00",
-          "sasUrl": null,
-          "absoluteUrl": null,
-          "sizeBytes": 0,
-          "sizeSet": false,
-          "children": {
-            "COMPONENT_PLACEHOLDER": {
-              "name": "COMPONENT_PLACEHOLDER",
-              "hash": "2FF0E74A91489FE8DA41673EB1441D73",
-              "type": "File",
-              "timestamp": "0001-01-01T00:00:00\u002B00:00",
-              "sasUrl": null,
-              "absoluteUrl": null,
-              "sizeBytes": 35,
-              "sizeSet": true,
-              "children": {}
-            }
-          }
-        },
-        "tags": {},
-        "properties": {
-          "hash_sha256": "d3c05b496c685e7e5a204e3cebc689086bd0f622c2975d8090c18968739a464a",
-          "hash_version": "202208",
-          "azureml.codeUri": "https://saveorz2izv2bas.blob.core.windows.net:443/2d1e66ae-8-4d828c93-7c8f-558b-b99d-d21850cf37d9/"
-        },
-        "description": null,
-        "name": "e7a3f40e-eb47-4499-9b80-1e5d911878f8",
-        "version": "1",
-        "createdBy": {
-          "userObjectId": "b3a957de-450c-4ca7-b2aa-88dd98c87fef",
-          "userPuId": "10037FFEAD05DD5D",
-          "userIdp": null,
-          "userAltSecId": null,
-          "userIss": "https://sts.windows.net/72f988bf-86f1-41af-91ab-2d7cd011db47/",
-          "userTenantId": "72f988bf-86f1-41af-91ab-2d7cd011db47",
-          "userName": "Diondra Peck",
-          "upn": null
-        },
-        "createdTime": "2023-02-23T02:16:10.3151666\u002B00:00",
-        "modifiedBy": {
-          "userObjectId": "b3a957de-450c-4ca7-b2aa-88dd98c87fef",
-          "userPuId": "10037FFEAD05DD5D",
-          "userIdp": null,
-          "userAltSecId": null,
-          "userIss": "https://sts.windows.net/72f988bf-86f1-41af-91ab-2d7cd011db47/",
-          "userTenantId": "72f988bf-86f1-41af-91ab-2d7cd011db47",
-          "userName": "Diondra Peck",
-          "upn": null
-        },
-        "modifiedTime": "2023-02-23T02:16:10.3151666\u002B00:00",
-        "gitRepositoryCommit": null,
-        "uri": "https://saveorz2izv2bas.blob.core.windows.net:443/2d1e66ae-8-4d828c93-7c8f-558b-b99d-d21850cf37d9/",
-        "contentHash": "d3c05b496c685e7e5a204e3cebc689086bd0f622c2975d8090c18968739a464a",
-        "hashVersion": "202208",
-        "provisioningState": "Succeeded"
-      }
-    },
-    {
-<<<<<<< HEAD
-      "RequestUri": "https://management.azure.com/subscriptions/00000000-0000-0000-0000-000000000/resourceGroups/00000/providers/Microsoft.MachineLearningServices/workspaces/00000/codes/e7a3f40e-eb47-4499-9b80-1e5d911878f8/versions/1?api-version=2022-05-01",
-      "RequestMethod": "GET",
-=======
-      "RequestUri": "https://samcw32zcnpjldw.blob.core.windows.net/azureml-blobstore-3bd2018e-4b43-401e-ad49-85df181c9e0a/LocalUpload/00000000000000000000000000000000/COMPONENT_PLACEHOLDER",
-      "RequestMethod": "HEAD",
-      "RequestHeaders": {
-        "Accept": "application/xml",
-        "Accept-Encoding": "gzip, deflate",
-        "Connection": "keep-alive",
-        "User-Agent": "azsdk-python-storage-blob/12.14.1 Python/3.10.6 (Linux-5.15.79.1-microsoft-standard-WSL2-x86_64-with-glibc2.35)",
-        "x-ms-date": "Thu, 23 Feb 2023 08:44:43 GMT",
-        "x-ms-version": "2021-08-06"
-      },
-      "RequestBody": null,
-      "StatusCode": 200,
-      "ResponseHeaders": {
-        "Accept-Ranges": "bytes",
-        "Content-Length": "35",
-        "Content-MD5": "L/DnSpFIn\u002BjaQWc\u002BsUQdcw==",
-        "Content-Type": "application/octet-stream",
-        "Date": "Thu, 23 Feb 2023 08:44:44 GMT",
-        "ETag": "\u00220x8DB1192C06E1C79\u0022",
-        "Last-Modified": "Sat, 18 Feb 2023 09:30:19 GMT",
-        "Server": [
-          "Windows-Azure-Blob/1.0",
-          "Microsoft-HTTPAPI/2.0"
-        ],
-        "Vary": "Origin",
-        "x-ms-access-tier": "Hot",
-        "x-ms-access-tier-inferred": "true",
-        "x-ms-blob-type": "BlockBlob",
-        "x-ms-creation-time": "Sat, 18 Feb 2023 09:30:19 GMT",
-        "x-ms-lease-state": "available",
-        "x-ms-lease-status": "unlocked",
-        "x-ms-meta-name": "c4b5a984-a0c9-4622-a5cf-f22114f04941",
-        "x-ms-meta-upload_status": "completed",
-        "x-ms-meta-version": "1",
-        "x-ms-server-encrypted": "true",
-        "x-ms-version": "2021-08-06"
-      },
-      "ResponseBody": null
-    },
-    {
-      "RequestUri": "https://samcw32zcnpjldw.blob.core.windows.net/azureml-blobstore-3bd2018e-4b43-401e-ad49-85df181c9e0a/az-ml-artifacts/00000000000000000000000000000000/COMPONENT_PLACEHOLDER",
-      "RequestMethod": "HEAD",
-      "RequestHeaders": {
-        "Accept": "application/xml",
-        "Accept-Encoding": "gzip, deflate",
-        "Connection": "keep-alive",
-        "User-Agent": "azsdk-python-storage-blob/12.14.1 Python/3.10.6 (Linux-5.15.79.1-microsoft-standard-WSL2-x86_64-with-glibc2.35)",
-        "x-ms-date": "Thu, 23 Feb 2023 08:44:44 GMT",
-        "x-ms-version": "2021-08-06"
-      },
-      "RequestBody": null,
-      "StatusCode": 404,
-      "ResponseHeaders": {
-        "Date": "Thu, 23 Feb 2023 08:44:44 GMT",
-        "Server": [
-          "Windows-Azure-Blob/1.0",
-          "Microsoft-HTTPAPI/2.0"
-        ],
-        "Transfer-Encoding": "chunked",
-        "Vary": "Origin",
-        "x-ms-error-code": "BlobNotFound",
-        "x-ms-version": "2021-08-06"
-      },
-      "ResponseBody": null
-    },
-    {
-      "RequestUri": "https://management.azure.com/subscriptions/00000000-0000-0000-0000-000000000/resourceGroups/00000/providers/Microsoft.MachineLearningServices/workspaces/00000/codes/c4b5a984-a0c9-4622-a5cf-f22114f04941/versions/1?api-version=2022-05-01",
-      "RequestMethod": "PUT",
->>>>>>> ce9edaa6
-      "RequestHeaders": {
-        "Accept": "application/json",
-        "Accept-Encoding": "gzip, deflate",
-        "Connection": "keep-alive",
-<<<<<<< HEAD
-        "User-Agent": "azure-ai-ml/1.5.0 azsdk-python-mgmt-machinelearningservices/0.1.0 Python/3.7.9 (Windows-10-10.0.22621-SP0)"
-=======
-        "Content-Length": "288",
-        "Content-Type": "application/json",
-        "User-Agent": "azure-ai-ml/1.5.0 azsdk-python-mgmt-machinelearningservices/0.1.0 Python/3.10.6 (Linux-5.15.79.1-microsoft-standard-WSL2-x86_64-with-glibc2.35)"
-      },
-      "RequestBody": {
-        "properties": {
-          "properties": {
-            "hash_sha256": "0000000000000",
-            "hash_version": "0000000000000"
-          },
-          "isAnonymous": true,
-          "isArchived": false,
-          "codeUri": "https://samcw32zcnpjldw.blob.core.windows.net/azureml-blobstore-3bd2018e-4b43-401e-ad49-85df181c9e0a/LocalUpload/00000000000000000000000000000000"
-        }
->>>>>>> ce9edaa6
-      },
-      "RequestBody": null,
-      "StatusCode": 200,
-      "ResponseHeaders": {
-        "Cache-Control": "no-cache",
-        "Content-Encoding": "gzip",
-        "Content-Type": "application/json; charset=utf-8",
-<<<<<<< HEAD
-        "Date": "Thu, 23 Feb 2023 05:32:57 GMT",
-        "Expires": "-1",
-        "Pragma": "no-cache",
-        "Request-Context": "appId=cid-v1:2d2e8e63-272e-4b3c-8598-4ee570a0e70d",
-        "Server-Timing": "traceparent;desc=\u002200-67f30472df8296ba41c690fb835f547e-c5fbfb049375e31a-01\u0022",
-=======
-        "Date": "Thu, 23 Feb 2023 08:44:48 GMT",
-        "Expires": "-1",
-        "Pragma": "no-cache",
-        "Request-Context": "appId=cid-v1:2d2e8e63-272e-4b3c-8598-4ee570a0e70d",
-        "Server-Timing": "traceparent;desc=\u002200-0c8dffbe6dd259d117836810fbcf4686-c7f5e24101d34be7-01\u0022",
->>>>>>> ce9edaa6
-        "Strict-Transport-Security": "max-age=31536000; includeSubDomains",
-        "Transfer-Encoding": "chunked",
-        "Vary": [
-          "Accept-Encoding",
-          "Accept-Encoding"
-        ],
-<<<<<<< HEAD
-        "x-aml-cluster": "vienna-eastus2-02",
-        "X-Content-Type-Options": "nosniff",
-        "x-ms-correlation-request-id": "8f7699b3-83e4-4a5d-b37a-b75b3657fd48",
-        "x-ms-ratelimit-remaining-subscription-reads": "11892",
-        "x-ms-response-type": "standard",
-        "x-ms-routing-request-id": "WESTUS2:20230223T053257Z:8f7699b3-83e4-4a5d-b37a-b75b3657fd48",
-        "x-request-time": "0.100"
-      },
-      "ResponseBody": {
-        "id": "/subscriptions/00000000-0000-0000-0000-000000000/resourceGroups/00000/providers/Microsoft.MachineLearningServices/workspaces/00000/codes/e7a3f40e-eb47-4499-9b80-1e5d911878f8/versions/1",
-=======
-        "x-aml-cluster": "vienna-eastus-01",
-        "X-Content-Type-Options": "nosniff",
-        "x-ms-correlation-request-id": "8009c6b2-cd27-415c-9d3c-dc4d0814582f",
-        "x-ms-ratelimit-remaining-subscription-writes": "1199",
-        "x-ms-response-type": "standard",
-        "x-ms-routing-request-id": "CANADACENTRAL:20230223T084448Z:8009c6b2-cd27-415c-9d3c-dc4d0814582f",
-        "x-request-time": "0.385"
-      },
-      "ResponseBody": {
-        "id": "/subscriptions/00000000-0000-0000-0000-000000000/resourceGroups/00000/providers/Microsoft.MachineLearningServices/workspaces/00000/codes/c4b5a984-a0c9-4622-a5cf-f22114f04941/versions/1",
->>>>>>> ce9edaa6
-        "name": "1",
-        "type": "Microsoft.MachineLearningServices/workspaces/codes/versions",
-        "properties": {
-          "description": null,
-          "tags": {},
-          "properties": {
-            "hash_sha256": "0000000000000",
-            "hash_version": "0000000000000"
-          },
-          "isArchived": false,
-          "isAnonymous": false,
-<<<<<<< HEAD
-          "codeUri": "https://saveorz2izv2bas.blob.core.windows.net:443/2d1e66ae-8-4d828c93-7c8f-558b-b99d-d21850cf37d9/"
-        },
-        "systemData": {
-          "createdAt": "2023-02-23T02:16:10.3151666\u002B00:00",
-          "createdBy": "Diondra Peck",
-          "createdByType": "User",
-          "lastModifiedAt": "2023-02-23T02:16:10.3151666\u002B00:00",
-          "lastModifiedBy": "Diondra Peck",
-=======
-          "codeUri": "https://samcw32zcnpjldw.blob.core.windows.net/azureml-blobstore-3bd2018e-4b43-401e-ad49-85df181c9e0a/LocalUpload/00000000000000000000000000000000"
-        },
-        "systemData": {
-          "createdAt": "2023-02-18T09:30:23.7478116\u002B00:00",
-          "createdBy": "Firstname Lastname",
-          "createdByType": "User",
-          "lastModifiedAt": "2023-02-23T08:44:48.4872672\u002B00:00",
-          "lastModifiedBy": "Firstname Lastname",
->>>>>>> ce9edaa6
-          "lastModifiedByType": "User"
-        }
-      }
-    },
-    {
-<<<<<<< HEAD
-      "RequestUri": "https://management.azure.com/subscriptions/00000000-0000-0000-0000-000000000/resourceGroups/00000/providers/Microsoft.MachineLearningServices/workspaces/00000/components/azureml_anonymous/versions/0814280f-439c-c341-a9a2-834c1472aac9?api-version=2022-10-01",
-=======
-      "RequestUri": "https://management.azure.com/subscriptions/00000000-0000-0000-0000-000000000/resourceGroups/00000/providers/Microsoft.MachineLearningServices/workspaces/00000/components/azureml_anonymous/versions/b6348fe9-80ec-6ac6-9147-d8f922c1bb80?api-version=2022-10-01",
->>>>>>> ce9edaa6
-      "RequestMethod": "PUT",
-      "RequestHeaders": {
-        "Accept": "application/json",
-        "Accept-Encoding": "gzip, deflate",
-        "Connection": "keep-alive",
-        "Content-Length": "636",
-        "Content-Type": "application/json",
-<<<<<<< HEAD
-        "User-Agent": "azure-ai-ml/1.5.0 azsdk-python-mgmt-machinelearningservices/0.1.0 Python/3.7.9 (Windows-10-10.0.22621-SP0)"
-=======
-        "User-Agent": "azure-ai-ml/1.5.0 azsdk-python-mgmt-machinelearningservices/0.1.0 Python/3.10.6 (Linux-5.15.79.1-microsoft-standard-WSL2-x86_64-with-glibc2.35)"
->>>>>>> ce9edaa6
-      },
-      "RequestBody": {
-        "properties": {
-          "properties": {},
-          "tags": {},
-          "isAnonymous": true,
-          "isArchived": false,
-          "componentSpec": {
-            "command": "echo \u0022hello\u0022 \u0026\u0026 echo \u0022world\u0022 \u003E ${{outputs.world_output}}/world.txt",
-<<<<<<< HEAD
-            "code": "azureml:/subscriptions/00000000-0000-0000-0000-000000000/resourceGroups/00000/providers/Microsoft.MachineLearningServices/workspaces/00000/codes/e7a3f40e-eb47-4499-9b80-1e5d911878f8/versions/1",
-            "environment": "azureml:AzureML-sklearn-0.24-ubuntu18.04-py37-cpu@latest",
-=======
-            "code": "azureml:/subscriptions/00000000-0000-0000-0000-000000000/resourceGroups/00000/providers/Microsoft.MachineLearningServices/workspaces/00000/codes/c4b5a984-a0c9-4622-a5cf-f22114f04941/versions/1",
-            "environment": "azureml:AzureML-sklearn-1.0-ubuntu20.04-py38-cpu@latest",
->>>>>>> ce9edaa6
-            "name": "azureml_anonymous",
-            "version": "1",
-            "is_deterministic": true,
-            "outputs": {
-              "world_output": {
-                "type": "uri_folder"
-              }
-            },
-            "type": "command",
-            "_source": "YAML.JOB"
-          }
-        }
-      },
-      "StatusCode": 201,
-      "ResponseHeaders": {
-        "Cache-Control": "no-cache",
-<<<<<<< HEAD
-        "Content-Length": "1560",
-        "Content-Type": "application/json; charset=utf-8",
-        "Date": "Thu, 23 Feb 2023 05:32:58 GMT",
-        "Expires": "-1",
-        "Location": "https://management.azure.com/subscriptions/00000000-0000-0000-0000-000000000/resourceGroups/00000/providers/Microsoft.MachineLearningServices/workspaces/00000/components/azureml_anonymous/versions/0814280f-439c-c341-a9a2-834c1472aac9?api-version=2022-10-01",
-        "Pragma": "no-cache",
-        "Request-Context": "appId=cid-v1:2d2e8e63-272e-4b3c-8598-4ee570a0e70d",
-        "Server-Timing": "traceparent;desc=\u002200-51d1b2bbf889673f27887193cd58b956-24912b1a0e831bdf-01\u0022",
-        "Strict-Transport-Security": "max-age=31536000; includeSubDomains",
-        "x-aml-cluster": "vienna-eastus2-02",
-        "X-Content-Type-Options": "nosniff",
-        "x-ms-correlation-request-id": "409caa1b-4a15-4388-8681-633bbf01cf4a",
-        "x-ms-ratelimit-remaining-subscription-writes": "1146",
-        "x-ms-response-type": "standard",
-        "x-ms-routing-request-id": "WESTUS2:20230223T053259Z:409caa1b-4a15-4388-8681-633bbf01cf4a",
-        "x-request-time": "1.180"
-      },
-      "ResponseBody": {
-        "id": "/subscriptions/00000000-0000-0000-0000-000000000/resourceGroups/00000/providers/Microsoft.MachineLearningServices/workspaces/00000/components/azureml_anonymous/versions/80f8c595-6b83-483f-861e-ee05affe9e5a",
-        "name": "80f8c595-6b83-483f-861e-ee05affe9e5a",
-=======
-        "Content-Length": "1332",
-        "Content-Type": "application/json; charset=utf-8",
-        "Date": "Thu, 23 Feb 2023 08:44:50 GMT",
-        "Expires": "-1",
-        "Location": "https://management.azure.com/subscriptions/00000000-0000-0000-0000-000000000/resourceGroups/00000/providers/Microsoft.MachineLearningServices/workspaces/00000/components/azureml_anonymous/versions/b6348fe9-80ec-6ac6-9147-d8f922c1bb80?api-version=2022-10-01",
-        "Pragma": "no-cache",
-        "Request-Context": "appId=cid-v1:2d2e8e63-272e-4b3c-8598-4ee570a0e70d",
-        "Server-Timing": "traceparent;desc=\u002200-8ef17e19156d727da462533836e6ebae-cd424dcce1c1bd0f-01\u0022",
-        "Strict-Transport-Security": "max-age=31536000; includeSubDomains",
-        "x-aml-cluster": "vienna-eastus-01",
-        "X-Content-Type-Options": "nosniff",
-        "x-ms-correlation-request-id": "b4d8339c-076d-486b-9f77-ecc290baa380",
-        "x-ms-ratelimit-remaining-subscription-writes": "1198",
-        "x-ms-response-type": "standard",
-        "x-ms-routing-request-id": "CANADACENTRAL:20230223T084450Z:b4d8339c-076d-486b-9f77-ecc290baa380",
-        "x-request-time": "1.447"
-      },
-      "ResponseBody": {
-        "id": "/subscriptions/00000000-0000-0000-0000-000000000/resourceGroups/00000/providers/Microsoft.MachineLearningServices/workspaces/00000/components/azureml_anonymous/versions/abdfdae6-04bd-46ed-bcde-f4572dad4b07",
-        "name": "abdfdae6-04bd-46ed-bcde-f4572dad4b07",
->>>>>>> ce9edaa6
-        "type": "Microsoft.MachineLearningServices/workspaces/components/versions",
-        "properties": {
-          "description": null,
-          "tags": {},
-          "properties": {},
-          "isArchived": false,
-          "isAnonymous": true,
-          "componentSpec": {
-            "name": "azureml_anonymous",
-<<<<<<< HEAD
-            "version": "1",
-            "is_deterministic": "True",
-            "type": "command",
-            "outputs": {
-              "world_output": {
-                "type": "uri_folder"
-              }
-            },
-            "code": "azureml:/subscriptions/00000000-0000-0000-0000-000000000/resourceGroups/00000/providers/Microsoft.MachineLearningServices/workspaces/00000/codes/e7a3f40e-eb47-4499-9b80-1e5d911878f8/versions/1",
-            "environment": "azureml://registries/azureml/environments/AzureML-sklearn-0.24-ubuntu18.04-py37-cpu/versions/47",
-            "resources": {
-              "instance_count": "1"
-            },
-            "command": "echo \u0022hello\u0022 \u0026\u0026 echo \u0022world\u0022 \u003E ${{outputs.world_output}}/world.txt",
-            "$schema": "https://componentsdk.azureedge.net/jsonschema/CommandComponent.json"
-          }
-        },
-        "systemData": {
-          "createdAt": "2023-02-23T05:32:59.1885337\u002B00:00",
-          "createdBy": "Diondra Peck",
-          "createdByType": "User",
-          "lastModifiedAt": "2023-02-23T05:32:59.1885337\u002B00:00",
-          "lastModifiedBy": "Diondra Peck",
-          "lastModifiedByType": "User"
-        }
-      }
-    },
-    {
-      "RequestUri": "https://management.azure.com/subscriptions/00000000-0000-0000-0000-000000000/resourceGroups/00000/providers/Microsoft.MachineLearningServices/workspaces/00000?api-version=2022-10-01",
-      "RequestMethod": "GET",
-      "RequestHeaders": {
-        "Accept": "application/json",
-        "Accept-Encoding": "gzip, deflate",
-        "Connection": "keep-alive",
-        "User-Agent": "azure-ai-ml/1.5.0 azsdk-python-mgmt-machinelearningservices/0.1.0 Python/3.7.9 (Windows-10-10.0.22621-SP0)"
-      },
-      "RequestBody": null,
-      "StatusCode": 200,
-      "ResponseHeaders": {
-        "Cache-Control": "no-cache",
-        "Content-Encoding": "gzip",
-        "Content-Type": "application/json; charset=utf-8",
-        "Date": "Thu, 23 Feb 2023 05:32:59 GMT",
-        "Expires": "-1",
-        "Pragma": "no-cache",
-        "Request-Context": "appId=cid-v1:2d2e8e63-272e-4b3c-8598-4ee570a0e70d",
-        "Server-Timing": "traceparent;desc=\u002200-9d9d693c24b9895acf993a5053304ca5-258de3789e2dd5a5-01\u0022",
-        "Strict-Transport-Security": "max-age=31536000; includeSubDomains",
-        "Transfer-Encoding": "chunked",
-        "Vary": [
-          "Accept-Encoding",
-          "Accept-Encoding"
-        ],
-        "x-aml-cluster": "vienna-eastus2-02",
-        "X-Content-Type-Options": "nosniff",
-        "x-ms-correlation-request-id": "08c89d73-ed8e-4dd7-9265-eaf4e3c485e7",
-        "x-ms-ratelimit-remaining-subscription-reads": "11891",
-        "x-ms-response-type": "standard",
-        "x-ms-routing-request-id": "WESTUS2:20230223T053300Z:08c89d73-ed8e-4dd7-9265-eaf4e3c485e7",
-        "x-request-time": "0.030"
+        "x-ms-routing-request-id": "WESTUS2:20230223T190848Z:14c1db3e-9d2b-4f61-8a0b-a8951bfdefbb",
+        "x-request-time": "0.140"
       },
       "ResponseBody": {
         "id": "/subscriptions/00000000-0000-0000-0000-000000000/resourceGroups/00000/providers/Microsoft.MachineLearningServices/workspaces/00000",
@@ -659,7 +107,7 @@
         "Connection": "keep-alive",
         "Content-Encoding": "gzip",
         "Content-Type": "application/json; charset=utf-8",
-        "Date": "Thu, 23 Feb 2023 05:33:01 GMT",
+        "Date": "Thu, 23 Feb 2023 19:08:51 GMT",
         "Request-Context": "appId=cid-v1:2d2e8e63-272e-4b3c-8598-4ee570a0e70d",
         "Strict-Transport-Security": "max-age=15724800; includeSubDomains; preload",
         "Transfer-Encoding": "chunked",
@@ -667,7 +115,7 @@
         "x-aml-cluster": "vienna-eastus2-02",
         "X-Content-Type-Options": "nosniff",
         "x-ms-response-type": "standard",
-        "x-request-time": "0.083"
+        "x-request-time": "0.243"
       },
       "ResponseBody": {
         "snapshotType": "LocalFiles",
@@ -748,24 +196,24 @@
         "Cache-Control": "no-cache",
         "Content-Encoding": "gzip",
         "Content-Type": "application/json; charset=utf-8",
-        "Date": "Thu, 23 Feb 2023 05:33:01 GMT",
+        "Date": "Thu, 23 Feb 2023 19:08:54 GMT",
         "Expires": "-1",
         "Pragma": "no-cache",
         "Request-Context": "appId=cid-v1:2d2e8e63-272e-4b3c-8598-4ee570a0e70d",
-        "Server-Timing": "traceparent;desc=\u002200-39207f3f8c433676da809af2e9d40f9e-95bfc497a80eaafe-01\u0022",
+        "Server-Timing": "traceparent;desc=\u002200-2d56875e3b20c63338989524cae947aa-9890700eb5479552-01\u0022",
         "Strict-Transport-Security": "max-age=31536000; includeSubDomains",
         "Transfer-Encoding": "chunked",
         "Vary": [
           "Accept-Encoding",
           "Accept-Encoding"
         ],
-        "x-aml-cluster": "vienna-eastus2-02",
+        "x-aml-cluster": "vienna-eastus2-01",
         "X-Content-Type-Options": "nosniff",
-        "x-ms-correlation-request-id": "7440b58a-0f26-4b55-921a-0b6f51bf9b90",
-        "x-ms-ratelimit-remaining-subscription-reads": "11890",
+        "x-ms-correlation-request-id": "79f76492-e777-4e7e-9707-cd5d7218b4c4",
+        "x-ms-ratelimit-remaining-subscription-reads": "11875",
         "x-ms-response-type": "standard",
-        "x-ms-routing-request-id": "WESTUS2:20230223T053302Z:7440b58a-0f26-4b55-921a-0b6f51bf9b90",
-        "x-request-time": "0.048"
+        "x-ms-routing-request-id": "WESTUS2:20230223T190855Z:79f76492-e777-4e7e-9707-cd5d7218b4c4",
+        "x-request-time": "0.136"
       },
       "ResponseBody": {
         "id": "/subscriptions/00000000-0000-0000-0000-000000000/resourceGroups/00000/providers/Microsoft.MachineLearningServices/workspaces/00000/codes/e7a3f40e-eb47-4499-9b80-1e5d911878f8/versions/1",
@@ -793,13 +241,13 @@
       }
     },
     {
-      "RequestUri": "https://management.azure.com/subscriptions/00000000-0000-0000-0000-000000000/resourceGroups/00000/providers/Microsoft.MachineLearningServices/workspaces/00000/components/azureml_anonymous/versions/0814280f-439c-c341-a9a2-834c1472aac9?api-version=2022-10-01",
+      "RequestUri": "https://management.azure.com/subscriptions/00000000-0000-0000-0000-000000000/resourceGroups/00000/providers/Microsoft.MachineLearningServices/workspaces/00000/components/azureml_anonymous/versions/5c17c0ac-a1fb-f53b-3b8f-e46f2012f664?api-version=2022-10-01",
       "RequestMethod": "PUT",
       "RequestHeaders": {
         "Accept": "application/json",
         "Accept-Encoding": "gzip, deflate",
         "Connection": "keep-alive",
-        "Content-Length": "637",
+        "Content-Length": "636",
         "Content-Type": "application/json",
         "User-Agent": "azure-ai-ml/1.5.0 azsdk-python-mgmt-machinelearningservices/0.1.0 Python/3.7.9 (Windows-10-10.0.22621-SP0)"
       },
@@ -812,7 +260,7 @@
           "componentSpec": {
             "command": "echo \u0022hello\u0022 \u0026\u0026 echo \u0022world\u0022 \u003E ${{outputs.world_output}}/world.txt",
             "code": "azureml:/subscriptions/00000000-0000-0000-0000-000000000/resourceGroups/00000/providers/Microsoft.MachineLearningServices/workspaces/00000/codes/e7a3f40e-eb47-4499-9b80-1e5d911878f8/versions/1",
-            "environment": "azureml:AzureML-sklearn-0.24-ubuntu18.04-py37-cpu@latest",
+            "environment": "azureml:AzureML-sklearn-1.0-ubuntu20.04-py38-cpu@latest",
             "name": "azureml_anonymous",
             "version": "1",
             "is_deterministic": true,
@@ -829,26 +277,26 @@
       "StatusCode": 201,
       "ResponseHeaders": {
         "Cache-Control": "no-cache",
-        "Content-Length": "1560",
+        "Content-Length": "1559",
         "Content-Type": "application/json; charset=utf-8",
-        "Date": "Thu, 23 Feb 2023 05:33:02 GMT",
+        "Date": "Thu, 23 Feb 2023 19:08:57 GMT",
         "Expires": "-1",
-        "Location": "https://management.azure.com/subscriptions/00000000-0000-0000-0000-000000000/resourceGroups/00000/providers/Microsoft.MachineLearningServices/workspaces/00000/components/azureml_anonymous/versions/0814280f-439c-c341-a9a2-834c1472aac9?api-version=2022-10-01",
+        "Location": "https://management.azure.com/subscriptions/00000000-0000-0000-0000-000000000/resourceGroups/00000/providers/Microsoft.MachineLearningServices/workspaces/00000/components/azureml_anonymous/versions/5c17c0ac-a1fb-f53b-3b8f-e46f2012f664?api-version=2022-10-01",
         "Pragma": "no-cache",
         "Request-Context": "appId=cid-v1:2d2e8e63-272e-4b3c-8598-4ee570a0e70d",
-        "Server-Timing": "traceparent;desc=\u002200-2cc257711422385a4938845c6db921cd-600e82b5f579d20e-01\u0022",
+        "Server-Timing": "traceparent;desc=\u002200-8e3c462ce3ca5e51f51e9f3d6ea900e0-a2981c8531dbc3b0-01\u0022",
         "Strict-Transport-Security": "max-age=31536000; includeSubDomains",
-        "x-aml-cluster": "vienna-eastus2-02",
+        "x-aml-cluster": "vienna-eastus2-01",
         "X-Content-Type-Options": "nosniff",
-        "x-ms-correlation-request-id": "a109a3d5-6193-4596-804e-87105a9d3c5d",
-        "x-ms-ratelimit-remaining-subscription-writes": "1145",
+        "x-ms-correlation-request-id": "468a8720-e433-4896-984f-997a1c7bccae",
+        "x-ms-ratelimit-remaining-subscription-writes": "1136",
         "x-ms-response-type": "standard",
-        "x-ms-routing-request-id": "WESTUS2:20230223T053303Z:a109a3d5-6193-4596-804e-87105a9d3c5d",
-        "x-request-time": "0.472"
+        "x-ms-routing-request-id": "WESTUS2:20230223T190857Z:468a8720-e433-4896-984f-997a1c7bccae",
+        "x-request-time": "1.916"
       },
       "ResponseBody": {
-        "id": "/subscriptions/00000000-0000-0000-0000-000000000/resourceGroups/00000/providers/Microsoft.MachineLearningServices/workspaces/00000/components/azureml_anonymous/versions/80f8c595-6b83-483f-861e-ee05affe9e5a",
-        "name": "80f8c595-6b83-483f-861e-ee05affe9e5a",
+        "id": "/subscriptions/00000000-0000-0000-0000-000000000/resourceGroups/00000/providers/Microsoft.MachineLearningServices/workspaces/00000/components/azureml_anonymous/versions/8fa486dc-c14e-403d-baf9-cc8f2934fe2d",
+        "name": "8fa486dc-c14e-403d-baf9-cc8f2934fe2d",
         "type": "Microsoft.MachineLearningServices/workspaces/components/versions",
         "properties": {
           "description": null,
@@ -859,9 +307,6 @@
           "componentSpec": {
             "name": "azureml_anonymous",
             "version": "1",
-=======
-            "version": "1",
->>>>>>> ce9edaa6
             "is_deterministic": "True",
             "type": "command",
             "outputs": {
@@ -869,13 +314,8 @@
                 "type": "uri_folder"
               }
             },
-<<<<<<< HEAD
             "code": "azureml:/subscriptions/00000000-0000-0000-0000-000000000/resourceGroups/00000/providers/Microsoft.MachineLearningServices/workspaces/00000/codes/e7a3f40e-eb47-4499-9b80-1e5d911878f8/versions/1",
-            "environment": "azureml://registries/azureml/environments/AzureML-sklearn-0.24-ubuntu18.04-py37-cpu/versions/47",
-=======
-            "code": "azureml:/subscriptions/00000000-0000-0000-0000-000000000/resourceGroups/00000/providers/Microsoft.MachineLearningServices/workspaces/00000/codes/c4b5a984-a0c9-4622-a5cf-f22114f04941/versions/1",
             "environment": "azureml://registries/azureml/environments/AzureML-sklearn-1.0-ubuntu20.04-py38-cpu/versions/33",
->>>>>>> ce9edaa6
             "resources": {
               "instance_count": "1"
             },
@@ -884,41 +324,358 @@
           }
         },
         "systemData": {
-<<<<<<< HEAD
-          "createdAt": "2023-02-23T05:32:59.1885337\u002B00:00",
+          "createdAt": "2023-02-23T19:08:57.5948077\u002B00:00",
           "createdBy": "Diondra Peck",
           "createdByType": "User",
-          "lastModifiedAt": "2023-02-23T05:32:59.2878847\u002B00:00",
+          "lastModifiedAt": "2023-02-23T19:08:57.5948077\u002B00:00",
           "lastModifiedBy": "Diondra Peck",
-=======
-          "createdAt": "2023-02-23T08:33:30.2579559\u002B00:00",
-          "createdBy": "Firstname Lastname",
-          "createdByType": "User",
-          "lastModifiedAt": "2023-02-23T08:33:30.3194953\u002B00:00",
-          "lastModifiedBy": "Firstname Lastname",
->>>>>>> ce9edaa6
           "lastModifiedByType": "User"
         }
       }
     },
     {
-<<<<<<< HEAD
-      "RequestUri": "https://management.azure.com/subscriptions/00000000-0000-0000-0000-000000000/resourceGroups/00000/providers/Microsoft.MachineLearningServices/workspaces/00000/components/test_476352388336/versions/1?api-version=2022-10-01",
-=======
-      "RequestUri": "https://management.azure.com/subscriptions/00000000-0000-0000-0000-000000000/resourceGroups/00000/providers/Microsoft.MachineLearningServices/workspaces/00000/components/test_352422926664/versions/1?api-version=2022-10-01",
->>>>>>> ce9edaa6
+      "RequestUri": "https://management.azure.com/subscriptions/00000000-0000-0000-0000-000000000/resourceGroups/00000/providers/Microsoft.MachineLearningServices/workspaces/00000?api-version=2022-10-01",
+      "RequestMethod": "GET",
+      "RequestHeaders": {
+        "Accept": "application/json",
+        "Accept-Encoding": "gzip, deflate",
+        "Connection": "keep-alive",
+        "User-Agent": "azure-ai-ml/1.5.0 azsdk-python-mgmt-machinelearningservices/0.1.0 Python/3.7.9 (Windows-10-10.0.22621-SP0)"
+      },
+      "RequestBody": null,
+      "StatusCode": 200,
+      "ResponseHeaders": {
+        "Cache-Control": "no-cache",
+        "Content-Encoding": "gzip",
+        "Content-Type": "application/json; charset=utf-8",
+        "Date": "Thu, 23 Feb 2023 19:08:58 GMT",
+        "Expires": "-1",
+        "Pragma": "no-cache",
+        "Request-Context": "appId=cid-v1:2d2e8e63-272e-4b3c-8598-4ee570a0e70d",
+        "Server-Timing": "traceparent;desc=\u002200-b86b164e6dcd2b5b00af2b11b4643f2e-ed4d310704e464cf-01\u0022",
+        "Strict-Transport-Security": "max-age=31536000; includeSubDomains",
+        "Transfer-Encoding": "chunked",
+        "Vary": [
+          "Accept-Encoding",
+          "Accept-Encoding"
+        ],
+        "x-aml-cluster": "vienna-eastus2-01",
+        "X-Content-Type-Options": "nosniff",
+        "x-ms-correlation-request-id": "ded83098-e38a-4aa3-b146-79b7d3455596",
+        "x-ms-ratelimit-remaining-subscription-reads": "11874",
+        "x-ms-response-type": "standard",
+        "x-ms-routing-request-id": "WESTUS2:20230223T190859Z:ded83098-e38a-4aa3-b146-79b7d3455596",
+        "x-request-time": "0.274"
+      },
+      "ResponseBody": {
+        "id": "/subscriptions/00000000-0000-0000-0000-000000000/resourceGroups/00000/providers/Microsoft.MachineLearningServices/workspaces/00000",
+        "name": "00000",
+        "type": "Microsoft.MachineLearningServices/workspaces",
+        "location": "eastus2",
+        "tags": {},
+        "etag": null,
+        "properties": {
+          "friendlyName": "00000",
+          "description": "",
+          "storageAccount": "/subscriptions/00000000-0000-0000-0000-000000000/resourceGroups/00000/providers/Microsoft.Storage/storageAccounts/saveorz2izv2bas",
+          "keyVault": "/subscriptions/00000000-0000-0000-0000-000000000/resourceGroups/00000/providers/Microsoft.Keyvault/vaults/kvtest4k4d3fds6sjxs",
+          "applicationInsights": "/subscriptions/00000000-0000-0000-0000-000000000/resourceGroups/00000/providers/Microsoft.insights/components/aiveorz2izv2bas",
+          "hbiWorkspace": false,
+          "tenantId": "72f988bf-86f1-41af-91ab-2d7cd011db47",
+          "imageBuildCompute": null,
+          "provisioningState": "Succeeded",
+          "v1LegacyMode": false,
+          "softDeleteEnabled": false,
+          "containerRegistry": "/subscriptions/00000000-0000-0000-0000-000000000/resourceGroups/00000/providers/Microsoft.ContainerRegistry/registries/crveorz2izv2bas",
+          "notebookInfo": {
+            "resourceId": "0000000-0000-0000-0000-000000000000",
+            "fqdn": "ml-sdkvnextcli-eastus2-2d1e66ae-85e3-42c0-be91-34de66397f26.eastus2.notebooks.azure.net",
+            "isPrivateLinkEnabled": false,
+            "notebookPreparationError": null
+          },
+          "storageHnsEnabled": false,
+          "workspaceId": "2d1e66ae-85e3-42c0-be91-34de66397f26",
+          "linkedModelInventoryArmId": null,
+          "privateLinkCount": 0,
+          "publicNetworkAccess": "Enabled",
+          "discoveryUrl": "https://eastus2.api.azureml.ms/discovery",
+          "mlFlowTrackingUri": "azureml://eastus2.api.azureml.ms/mlflow/v1.0/subscriptions/00000000-0000-0000-0000-000000000/resourceGroups/00000/providers/Microsoft.MachineLearningServices/workspaces/00000",
+          "sdkTelemetryAppInsightsKey": "0000000-0000-0000-0000-000000000000",
+          "sasGetterUri": "",
+          "enableDataIsolation": false
+        },
+        "identity": {
+          "type": "SystemAssigned",
+          "principalId": "0000000-0000-0000-0000-000000000000",
+          "tenantId": "72f988bf-86f1-41af-91ab-2d7cd011db47"
+        },
+        "kind": "Default",
+        "sku": {
+          "name": "Basic",
+          "tier": "Basic"
+        },
+        "systemData": {
+          "createdAt": "2023-02-23T02:09:00.5159669Z",
+          "createdBy": "dipeck@microsoft.com",
+          "createdByType": "User",
+          "lastModifiedAt": "2023-02-23T02:09:00.5159669Z",
+          "lastModifiedBy": "dipeck@microsoft.com",
+          "lastModifiedByType": "User"
+        }
+      }
+    },
+    {
+      "RequestUri": "https://eastus2.api.azureml.ms/content/v2.0/subscriptions/00000000-0000-0000-0000-000000000/resourceGroups/00000/providers/Microsoft.MachineLearningServices/workspaces/00000/snapshots/getByHash?hash=d3c05b496c685e7e5a204e3cebc689086bd0f622c2975d8090c18968739a464a\u0026hashVersion=202208",
+      "RequestMethod": "GET",
+      "RequestHeaders": {
+        "Accept": "*/*",
+        "Accept-Encoding": "gzip, deflate",
+        "Connection": "keep-alive",
+        "Content-Type": "application/json; charset=UTF-8",
+        "User-Agent": "azure-ai-ml/1.5.0 azsdk-python-core/1.26.3 Python/3.7.9 (Windows-10-10.0.22621-SP0)"
+      },
+      "RequestBody": null,
+      "StatusCode": 200,
+      "ResponseHeaders": {
+        "Connection": "keep-alive",
+        "Content-Encoding": "gzip",
+        "Content-Type": "application/json; charset=utf-8",
+        "Date": "Thu, 23 Feb 2023 19:09:02 GMT",
+        "Request-Context": "appId=cid-v1:2d2e8e63-272e-4b3c-8598-4ee570a0e70d",
+        "Strict-Transport-Security": "max-age=15724800; includeSubDomains; preload",
+        "Transfer-Encoding": "chunked",
+        "Vary": "Accept-Encoding",
+        "x-aml-cluster": "vienna-eastus2-02",
+        "X-Content-Type-Options": "nosniff",
+        "x-ms-response-type": "standard",
+        "x-request-time": "0.505"
+      },
+      "ResponseBody": {
+        "snapshotType": "LocalFiles",
+        "id": "9b43efc6-3388-4585-99dc-71aea82a739c",
+        "root": {
+          "name": "",
+          "hash": null,
+          "type": "Directory",
+          "timestamp": "0001-01-01T00:00:00\u002B00:00",
+          "sasUrl": null,
+          "absoluteUrl": null,
+          "sizeBytes": 0,
+          "sizeSet": false,
+          "children": {
+            "COMPONENT_PLACEHOLDER": {
+              "name": "COMPONENT_PLACEHOLDER",
+              "hash": "2FF0E74A91489FE8DA41673EB1441D73",
+              "type": "File",
+              "timestamp": "0001-01-01T00:00:00\u002B00:00",
+              "sasUrl": null,
+              "absoluteUrl": null,
+              "sizeBytes": 35,
+              "sizeSet": true,
+              "children": {}
+            }
+          }
+        },
+        "tags": {},
+        "properties": {
+          "hash_sha256": "d3c05b496c685e7e5a204e3cebc689086bd0f622c2975d8090c18968739a464a",
+          "hash_version": "202208",
+          "azureml.codeUri": "https://saveorz2izv2bas.blob.core.windows.net:443/2d1e66ae-8-4d828c93-7c8f-558b-b99d-d21850cf37d9/"
+        },
+        "description": null,
+        "name": "e7a3f40e-eb47-4499-9b80-1e5d911878f8",
+        "version": "1",
+        "createdBy": {
+          "userObjectId": "b3a957de-450c-4ca7-b2aa-88dd98c87fef",
+          "userPuId": "10037FFEAD05DD5D",
+          "userIdp": null,
+          "userAltSecId": null,
+          "userIss": "https://sts.windows.net/72f988bf-86f1-41af-91ab-2d7cd011db47/",
+          "userTenantId": "72f988bf-86f1-41af-91ab-2d7cd011db47",
+          "userName": "Diondra Peck",
+          "upn": null
+        },
+        "createdTime": "2023-02-23T02:16:10.3151666\u002B00:00",
+        "modifiedBy": {
+          "userObjectId": "b3a957de-450c-4ca7-b2aa-88dd98c87fef",
+          "userPuId": "10037FFEAD05DD5D",
+          "userIdp": null,
+          "userAltSecId": null,
+          "userIss": "https://sts.windows.net/72f988bf-86f1-41af-91ab-2d7cd011db47/",
+          "userTenantId": "72f988bf-86f1-41af-91ab-2d7cd011db47",
+          "userName": "Diondra Peck",
+          "upn": null
+        },
+        "modifiedTime": "2023-02-23T02:16:10.3151666\u002B00:00",
+        "gitRepositoryCommit": null,
+        "uri": "https://saveorz2izv2bas.blob.core.windows.net:443/2d1e66ae-8-4d828c93-7c8f-558b-b99d-d21850cf37d9/",
+        "contentHash": "d3c05b496c685e7e5a204e3cebc689086bd0f622c2975d8090c18968739a464a",
+        "hashVersion": "202208",
+        "provisioningState": "Succeeded"
+      }
+    },
+    {
+      "RequestUri": "https://management.azure.com/subscriptions/00000000-0000-0000-0000-000000000/resourceGroups/00000/providers/Microsoft.MachineLearningServices/workspaces/00000/codes/e7a3f40e-eb47-4499-9b80-1e5d911878f8/versions/1?api-version=2022-05-01",
+      "RequestMethod": "GET",
+      "RequestHeaders": {
+        "Accept": "application/json",
+        "Accept-Encoding": "gzip, deflate",
+        "Connection": "keep-alive",
+        "User-Agent": "azure-ai-ml/1.5.0 azsdk-python-mgmt-machinelearningservices/0.1.0 Python/3.7.9 (Windows-10-10.0.22621-SP0)"
+      },
+      "RequestBody": null,
+      "StatusCode": 200,
+      "ResponseHeaders": {
+        "Cache-Control": "no-cache",
+        "Content-Encoding": "gzip",
+        "Content-Type": "application/json; charset=utf-8",
+        "Date": "Thu, 23 Feb 2023 19:09:01 GMT",
+        "Expires": "-1",
+        "Pragma": "no-cache",
+        "Request-Context": "appId=cid-v1:2d2e8e63-272e-4b3c-8598-4ee570a0e70d",
+        "Server-Timing": "traceparent;desc=\u002200-eea05375399f3001d2dcbc629b08a629-68ea51113440634f-01\u0022",
+        "Strict-Transport-Security": "max-age=31536000; includeSubDomains",
+        "Transfer-Encoding": "chunked",
+        "Vary": [
+          "Accept-Encoding",
+          "Accept-Encoding"
+        ],
+        "x-aml-cluster": "vienna-eastus2-01",
+        "X-Content-Type-Options": "nosniff",
+        "x-ms-correlation-request-id": "3c4ac443-a9f9-41ea-8842-98450f970150",
+        "x-ms-ratelimit-remaining-subscription-reads": "11873",
+        "x-ms-response-type": "standard",
+        "x-ms-routing-request-id": "WESTUS2:20230223T190902Z:3c4ac443-a9f9-41ea-8842-98450f970150",
+        "x-request-time": "0.234"
+      },
+      "ResponseBody": {
+        "id": "/subscriptions/00000000-0000-0000-0000-000000000/resourceGroups/00000/providers/Microsoft.MachineLearningServices/workspaces/00000/codes/e7a3f40e-eb47-4499-9b80-1e5d911878f8/versions/1",
+        "name": "1",
+        "type": "Microsoft.MachineLearningServices/workspaces/codes/versions",
+        "properties": {
+          "description": null,
+          "tags": {},
+          "properties": {
+            "hash_sha256": "0000000000000",
+            "hash_version": "0000000000000"
+          },
+          "isArchived": false,
+          "isAnonymous": false,
+          "codeUri": "https://saveorz2izv2bas.blob.core.windows.net:443/2d1e66ae-8-4d828c93-7c8f-558b-b99d-d21850cf37d9/"
+        },
+        "systemData": {
+          "createdAt": "2023-02-23T02:16:10.3151666\u002B00:00",
+          "createdBy": "Diondra Peck",
+          "createdByType": "User",
+          "lastModifiedAt": "2023-02-23T02:16:10.3151666\u002B00:00",
+          "lastModifiedBy": "Diondra Peck",
+          "lastModifiedByType": "User"
+        }
+      }
+    },
+    {
+      "RequestUri": "https://management.azure.com/subscriptions/00000000-0000-0000-0000-000000000/resourceGroups/00000/providers/Microsoft.MachineLearningServices/workspaces/00000/components/azureml_anonymous/versions/5c17c0ac-a1fb-f53b-3b8f-e46f2012f664?api-version=2022-10-01",
       "RequestMethod": "PUT",
       "RequestHeaders": {
         "Accept": "application/json",
         "Accept-Encoding": "gzip, deflate",
         "Connection": "keep-alive",
+        "Content-Length": "636",
+        "Content-Type": "application/json",
+        "User-Agent": "azure-ai-ml/1.5.0 azsdk-python-mgmt-machinelearningservices/0.1.0 Python/3.7.9 (Windows-10-10.0.22621-SP0)"
+      },
+      "RequestBody": {
+        "properties": {
+          "properties": {},
+          "tags": {},
+          "isAnonymous": true,
+          "isArchived": false,
+          "componentSpec": {
+            "command": "echo \u0022hello\u0022 \u0026\u0026 echo \u0022world\u0022 \u003E ${{outputs.world_output}}/world.txt",
+            "code": "azureml:/subscriptions/00000000-0000-0000-0000-000000000/resourceGroups/00000/providers/Microsoft.MachineLearningServices/workspaces/00000/codes/e7a3f40e-eb47-4499-9b80-1e5d911878f8/versions/1",
+            "environment": "azureml:AzureML-sklearn-1.0-ubuntu20.04-py38-cpu@latest",
+            "name": "azureml_anonymous",
+            "version": "1",
+            "is_deterministic": true,
+            "outputs": {
+              "world_output": {
+                "type": "uri_folder"
+              }
+            },
+            "type": "command",
+            "_source": "YAML.JOB"
+          }
+        }
+      },
+      "StatusCode": 201,
+      "ResponseHeaders": {
+        "Cache-Control": "no-cache",
+        "Content-Length": "1559",
+        "Content-Type": "application/json; charset=utf-8",
+        "Date": "Thu, 23 Feb 2023 19:09:03 GMT",
+        "Expires": "-1",
+        "Location": "https://management.azure.com/subscriptions/00000000-0000-0000-0000-000000000/resourceGroups/00000/providers/Microsoft.MachineLearningServices/workspaces/00000/components/azureml_anonymous/versions/5c17c0ac-a1fb-f53b-3b8f-e46f2012f664?api-version=2022-10-01",
+        "Pragma": "no-cache",
+        "Request-Context": "appId=cid-v1:2d2e8e63-272e-4b3c-8598-4ee570a0e70d",
+        "Server-Timing": "traceparent;desc=\u002200-88803c9be28ed40bcb9b1747650adfeb-760cc6b0ef8106c8-01\u0022",
+        "Strict-Transport-Security": "max-age=31536000; includeSubDomains",
+        "x-aml-cluster": "vienna-eastus2-01",
+        "X-Content-Type-Options": "nosniff",
+        "x-ms-correlation-request-id": "89f72fe5-bdf7-4f9d-a037-a0db0e8d5ff2",
+        "x-ms-ratelimit-remaining-subscription-writes": "1135",
+        "x-ms-response-type": "standard",
+        "x-ms-routing-request-id": "WESTUS2:20230223T190904Z:89f72fe5-bdf7-4f9d-a037-a0db0e8d5ff2",
+        "x-request-time": "1.665"
+      },
+      "ResponseBody": {
+        "id": "/subscriptions/00000000-0000-0000-0000-000000000/resourceGroups/00000/providers/Microsoft.MachineLearningServices/workspaces/00000/components/azureml_anonymous/versions/8fa486dc-c14e-403d-baf9-cc8f2934fe2d",
+        "name": "8fa486dc-c14e-403d-baf9-cc8f2934fe2d",
+        "type": "Microsoft.MachineLearningServices/workspaces/components/versions",
+        "properties": {
+          "description": null,
+          "tags": {},
+          "properties": {},
+          "isArchived": false,
+          "isAnonymous": true,
+          "componentSpec": {
+            "name": "azureml_anonymous",
+            "version": "1",
+            "is_deterministic": "True",
+            "type": "command",
+            "outputs": {
+              "world_output": {
+                "type": "uri_folder"
+              }
+            },
+            "code": "azureml:/subscriptions/00000000-0000-0000-0000-000000000/resourceGroups/00000/providers/Microsoft.MachineLearningServices/workspaces/00000/codes/e7a3f40e-eb47-4499-9b80-1e5d911878f8/versions/1",
+            "environment": "azureml://registries/azureml/environments/AzureML-sklearn-1.0-ubuntu20.04-py38-cpu/versions/33",
+            "resources": {
+              "instance_count": "1"
+            },
+            "command": "echo \u0022hello\u0022 \u0026\u0026 echo \u0022world\u0022 \u003E ${{outputs.world_output}}/world.txt",
+            "$schema": "https://componentsdk.azureedge.net/jsonschema/CommandComponent.json"
+          }
+        },
+        "systemData": {
+          "createdAt": "2023-02-23T19:08:57.5948077\u002B00:00",
+          "createdBy": "Diondra Peck",
+          "createdByType": "User",
+          "lastModifiedAt": "2023-02-23T19:08:57.6572321\u002B00:00",
+          "lastModifiedBy": "Diondra Peck",
+          "lastModifiedByType": "User"
+        }
+      }
+    },
+    {
+      "RequestUri": "https://management.azure.com/subscriptions/00000000-0000-0000-0000-000000000/resourceGroups/00000/providers/Microsoft.MachineLearningServices/workspaces/00000/components/test_846375646598/versions/1?api-version=2022-10-01",
+      "RequestMethod": "PUT",
+      "RequestHeaders": {
+        "Accept": "application/json",
+        "Accept-Encoding": "gzip, deflate",
+        "Connection": "keep-alive",
         "Content-Length": "1194",
         "Content-Type": "application/json",
-<<<<<<< HEAD
         "User-Agent": "azure-ai-ml/1.5.0 azsdk-python-mgmt-machinelearningservices/0.1.0 Python/3.7.9 (Windows-10-10.0.22621-SP0)"
-=======
-        "User-Agent": "azure-ai-ml/1.5.0 azsdk-python-mgmt-machinelearningservices/0.1.0 Python/3.10.6 (Linux-5.15.79.1-microsoft-standard-WSL2-x86_64-with-glibc2.35)"
->>>>>>> ce9edaa6
       },
       "RequestBody": {
         "properties": {
@@ -931,11 +688,7 @@
           "isAnonymous": false,
           "isArchived": false,
           "componentSpec": {
-<<<<<<< HEAD
-            "name": "test_476352388336",
-=======
-            "name": "test_352422926664",
->>>>>>> ce9edaa6
+            "name": "test_846375646598",
             "description": "This is the basic pipeline component",
             "tags": {
               "tag": "tagvalue",
@@ -967,11 +720,7 @@
                 "type": "command",
                 "computeId": "${{parent.inputs.node_compute}}",
                 "_source": "YAML.JOB",
-<<<<<<< HEAD
-                "componentId": "/subscriptions/00000000-0000-0000-0000-000000000/resourceGroups/00000/providers/Microsoft.MachineLearningServices/workspaces/00000/components/azureml_anonymous/versions/80f8c595-6b83-483f-861e-ee05affe9e5a"
-=======
-                "componentId": "/subscriptions/00000000-0000-0000-0000-000000000/resourceGroups/00000/providers/Microsoft.MachineLearningServices/workspaces/00000/components/azureml_anonymous/versions/abdfdae6-04bd-46ed-bcde-f4572dad4b07"
->>>>>>> ce9edaa6
+                "componentId": "/subscriptions/00000000-0000-0000-0000-000000000/resourceGroups/00000/providers/Microsoft.MachineLearningServices/workspaces/00000/components/azureml_anonymous/versions/8fa486dc-c14e-403d-baf9-cc8f2934fe2d"
               }
             },
             "_source": "YAML.COMPONENT",
@@ -982,47 +731,25 @@
       "StatusCode": 201,
       "ResponseHeaders": {
         "Cache-Control": "no-cache",
-<<<<<<< HEAD
-        "Content-Length": "1643",
+        "Content-Length": "1642",
         "Content-Type": "application/json; charset=utf-8",
-        "Date": "Thu, 23 Feb 2023 05:33:04 GMT",
+        "Date": "Thu, 23 Feb 2023 19:09:05 GMT",
         "Expires": "-1",
-        "Location": "https://management.azure.com/subscriptions/00000000-0000-0000-0000-000000000/resourceGroups/00000/providers/Microsoft.MachineLearningServices/workspaces/00000/components/test_476352388336/versions/1?api-version=2022-10-01",
+        "Location": "https://management.azure.com/subscriptions/00000000-0000-0000-0000-000000000/resourceGroups/00000/providers/Microsoft.MachineLearningServices/workspaces/00000/components/test_846375646598/versions/1?api-version=2022-10-01",
         "Pragma": "no-cache",
         "Request-Context": "appId=cid-v1:2d2e8e63-272e-4b3c-8598-4ee570a0e70d",
-        "Server-Timing": "traceparent;desc=\u002200-d95c5a5712fae6c37500fabd894ee7a8-1875c34c5b87ec34-01\u0022",
+        "Server-Timing": "traceparent;desc=\u002200-54d2aa57e20b58a0aeb268f6bae0e769-3cc942c180a2491b-01\u0022",
         "Strict-Transport-Security": "max-age=31536000; includeSubDomains",
-        "x-aml-cluster": "vienna-eastus2-02",
+        "x-aml-cluster": "vienna-eastus2-01",
         "X-Content-Type-Options": "nosniff",
-        "x-ms-correlation-request-id": "5d08848f-ee2a-41e2-8559-6c3bed1d313a",
-        "x-ms-ratelimit-remaining-subscription-writes": "1144",
+        "x-ms-correlation-request-id": "33cdebf2-fc10-4b5b-9cbd-d4710f1a7719",
+        "x-ms-ratelimit-remaining-subscription-writes": "1134",
         "x-ms-response-type": "standard",
-        "x-ms-routing-request-id": "WESTUS2:20230223T053305Z:5d08848f-ee2a-41e2-8559-6c3bed1d313a",
-        "x-request-time": "1.152"
+        "x-ms-routing-request-id": "WESTUS2:20230223T190906Z:33cdebf2-fc10-4b5b-9cbd-d4710f1a7719",
+        "x-request-time": "1.458"
       },
       "ResponseBody": {
-        "id": "/subscriptions/00000000-0000-0000-0000-000000000/resourceGroups/00000/providers/Microsoft.MachineLearningServices/workspaces/00000/components/test_476352388336/versions/1",
-=======
-        "Content-Length": "1247",
-        "Content-Type": "application/json; charset=utf-8",
-        "Date": "Thu, 23 Feb 2023 08:44:51 GMT",
-        "Expires": "-1",
-        "Location": "https://management.azure.com/subscriptions/00000000-0000-0000-0000-000000000/resourceGroups/00000/providers/Microsoft.MachineLearningServices/workspaces/00000/components/test_352422926664/versions/1?api-version=2022-10-01",
-        "Pragma": "no-cache",
-        "Request-Context": "appId=cid-v1:2d2e8e63-272e-4b3c-8598-4ee570a0e70d",
-        "Server-Timing": "traceparent;desc=\u002200-f1e016c347b8f89e0b9f12cbf95f8ec9-fba3197d01dcf6e4-01\u0022",
-        "Strict-Transport-Security": "max-age=31536000; includeSubDomains",
-        "x-aml-cluster": "vienna-eastus-01",
-        "X-Content-Type-Options": "nosniff",
-        "x-ms-correlation-request-id": "9e0f77b3-5c41-43a9-8177-eb4604fdf925",
-        "x-ms-ratelimit-remaining-subscription-writes": "1197",
-        "x-ms-response-type": "standard",
-        "x-ms-routing-request-id": "CANADACENTRAL:20230223T084451Z:9e0f77b3-5c41-43a9-8177-eb4604fdf925",
-        "x-request-time": "1.192"
-      },
-      "ResponseBody": {
-        "id": "/subscriptions/00000000-0000-0000-0000-000000000/resourceGroups/00000/providers/Microsoft.MachineLearningServices/workspaces/00000/components/test_352422926664/versions/1",
->>>>>>> ce9edaa6
+        "id": "/subscriptions/00000000-0000-0000-0000-000000000/resourceGroups/00000/providers/Microsoft.MachineLearningServices/workspaces/00000/components/test_846375646598/versions/1",
         "name": "1",
         "type": "Microsoft.MachineLearningServices/workspaces/components/versions",
         "properties": {
@@ -1035,11 +762,7 @@
           "isArchived": false,
           "isAnonymous": false,
           "componentSpec": {
-<<<<<<< HEAD
-            "name": "test_476352388336",
-=======
-            "name": "test_352422926664",
->>>>>>> ce9edaa6
+            "name": "test_846375646598",
             "version": "1",
             "display_name": "Hello World Pipeline Component",
             "is_deterministic": "False",
@@ -1071,29 +794,17 @@
           }
         },
         "systemData": {
-<<<<<<< HEAD
-          "createdAt": "2023-02-23T05:33:05.1366578\u002B00:00",
+          "createdAt": "2023-02-23T19:09:06.247038\u002B00:00",
           "createdBy": "Diondra Peck",
           "createdByType": "User",
-          "lastModifiedAt": "2023-02-23T05:33:05.2251524\u002B00:00",
+          "lastModifiedAt": "2023-02-23T19:09:06.3233271\u002B00:00",
           "lastModifiedBy": "Diondra Peck",
-=======
-          "createdAt": "2023-02-23T08:44:51.6411043\u002B00:00",
-          "createdBy": "Firstname Lastname",
-          "createdByType": "User",
-          "lastModifiedAt": "2023-02-23T08:44:51.7085734\u002B00:00",
-          "lastModifiedBy": "Firstname Lastname",
->>>>>>> ce9edaa6
           "lastModifiedByType": "User"
         }
       }
     }
   ],
   "Variables": {
-<<<<<<< HEAD
-    "component_name": "test_476352388336"
-=======
-    "component_name": "test_352422926664"
->>>>>>> ce9edaa6
+    "component_name": "test_846375646598"
   }
 }