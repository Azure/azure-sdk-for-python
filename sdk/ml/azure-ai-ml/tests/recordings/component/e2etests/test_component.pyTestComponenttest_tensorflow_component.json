--- conflicted
+++ resolved
@@ -7,11 +7,7 @@
         "Accept": "application/json",
         "Accept-Encoding": "gzip, deflate",
         "Connection": "keep-alive",
-<<<<<<< HEAD
         "User-Agent": "azure-ai-ml/1.5.0 azsdk-python-mgmt-machinelearningservices/0.1.0 Python/3.7.9 (Windows-10-10.0.22621-SP0)"
-=======
-        "User-Agent": "azure-ai-ml/1.5.0 azsdk-python-mgmt-machinelearningservices/0.1.0 Python/3.10.6 (Linux-5.15.79.1-microsoft-standard-WSL2-x86_64-with-glibc2.35)"
->>>>>>> ce9edaa6
       },
       "RequestBody": null,
       "StatusCode": 200,
@@ -19,42 +15,24 @@
         "Cache-Control": "no-cache",
         "Content-Encoding": "gzip",
         "Content-Type": "application/json; charset=utf-8",
-<<<<<<< HEAD
-        "Date": "Thu, 23 Feb 2023 05:27:25 GMT",
+        "Date": "Thu, 23 Feb 2023 19:02:48 GMT",
         "Expires": "-1",
         "Pragma": "no-cache",
         "Request-Context": "appId=cid-v1:2d2e8e63-272e-4b3c-8598-4ee570a0e70d",
-        "Server-Timing": "traceparent;desc=\u002200-0df6ac2e65ea789365027d942ee51c48-7624647a8b6a8a6f-01\u0022",
-=======
-        "Date": "Tue, 21 Feb 2023 20:39:56 GMT",
-        "Expires": "-1",
-        "Pragma": "no-cache",
-        "Request-Context": "appId=cid-v1:2d2e8e63-272e-4b3c-8598-4ee570a0e70d",
-        "Server-Timing": "traceparent;desc=\u002200-1d2ff129457fcb4d126211ec133cc9c6-a85e344cfe5d1b0c-01\u0022",
->>>>>>> ce9edaa6
+        "Server-Timing": "traceparent;desc=\u002200-6304472dca71d2d816298f0b2a37b7d0-2e8d0c04190d5cc8-01\u0022",
         "Strict-Transport-Security": "max-age=31536000; includeSubDomains",
         "Transfer-Encoding": "chunked",
         "Vary": [
           "Accept-Encoding",
           "Accept-Encoding"
         ],
-<<<<<<< HEAD
         "x-aml-cluster": "vienna-eastus2-01",
         "X-Content-Type-Options": "nosniff",
-        "x-ms-correlation-request-id": "99eda605-0de2-4875-aa9c-e09c56f9c724",
-        "x-ms-ratelimit-remaining-subscription-reads": "11943",
+        "x-ms-correlation-request-id": "5c3a0c64-80d0-4b3d-a559-4d572f0998c3",
+        "x-ms-ratelimit-remaining-subscription-reads": "11930",
         "x-ms-response-type": "standard",
-        "x-ms-routing-request-id": "WESTUS2:20230223T052726Z:99eda605-0de2-4875-aa9c-e09c56f9c724",
-        "x-request-time": "0.023"
-=======
-        "x-aml-cluster": "vienna-eastus-01",
-        "X-Content-Type-Options": "nosniff",
-        "x-ms-correlation-request-id": "4ba62065-456f-40a7-b1d9-a0ef46e3beea",
-        "x-ms-ratelimit-remaining-subscription-reads": "11935",
-        "x-ms-response-type": "standard",
-        "x-ms-routing-request-id": "CANADACENTRAL:20230221T203956Z:4ba62065-456f-40a7-b1d9-a0ef46e3beea",
-        "x-request-time": "0.124"
->>>>>>> ce9edaa6
+        "x-ms-routing-request-id": "WESTUS2:20230223T190249Z:5c3a0c64-80d0-4b3d-a559-4d572f0998c3",
+        "x-request-time": "0.190"
       },
       "ResponseBody": {
         "id": "/subscriptions/00000000-0000-0000-0000-000000000/resourceGroups/00000/providers/Microsoft.MachineLearningServices/workspaces/00000",
@@ -82,7 +60,6 @@
             "isPrivateLinkEnabled": false,
             "notebookPreparationError": null
           },
-<<<<<<< HEAD
           "storageHnsEnabled": false,
           "workspaceId": "2d1e66ae-85e3-42c0-be91-34de66397f26",
           "linkedModelInventoryArmId": null,
@@ -111,22 +88,6 @@
           "lastModifiedAt": "2023-02-23T02:09:00.5159669Z",
           "lastModifiedBy": "dipeck@microsoft.com",
           "lastModifiedByType": "User"
-=======
-          "datastoreType": "AzureBlob",
-          "accountName": "samcw32zcnpjldw",
-          "containerName": "azureml-blobstore-3bd2018e-4b43-401e-ad49-85df181c9e0a",
-          "endpoint": "core.windows.net",
-          "protocol": "https",
-          "serviceDataAccessAuthIdentity": "WorkspaceSystemAssignedIdentity"
-        },
-        "systemData": {
-          "createdAt": "2023-02-18T09:22:33.5645164\u002B00:00",
-          "createdBy": "779301c0-18b2-4cdc-801b-a0a3368fee0a",
-          "createdByType": "Application",
-          "lastModifiedAt": "2023-02-18T09:22:34.1712214\u002B00:00",
-          "lastModifiedBy": "779301c0-18b2-4cdc-801b-a0a3368fee0a",
-          "lastModifiedByType": "Application"
->>>>>>> ce9edaa6
         }
       }
     },
@@ -137,13 +98,8 @@
         "Accept": "*/*",
         "Accept-Encoding": "gzip, deflate",
         "Connection": "keep-alive",
-<<<<<<< HEAD
         "Content-Type": "application/json; charset=UTF-8",
         "User-Agent": "azure-ai-ml/1.5.0 azsdk-python-core/1.26.3 Python/3.7.9 (Windows-10-10.0.22621-SP0)"
-=======
-        "Content-Length": "0",
-        "User-Agent": "azure-ai-ml/1.5.0 azsdk-python-mgmt-machinelearningservices/0.1.0 Python/3.10.6 (Linux-5.15.79.1-microsoft-standard-WSL2-x86_64-with-glibc2.35)"
->>>>>>> ce9edaa6
       },
       "RequestBody": null,
       "StatusCode": 200,
@@ -151,33 +107,15 @@
         "Connection": "keep-alive",
         "Content-Encoding": "gzip",
         "Content-Type": "application/json; charset=utf-8",
-<<<<<<< HEAD
-        "Date": "Thu, 23 Feb 2023 05:27:28 GMT",
+        "Date": "Thu, 23 Feb 2023 19:02:51 GMT",
         "Request-Context": "appId=cid-v1:2d2e8e63-272e-4b3c-8598-4ee570a0e70d",
         "Strict-Transport-Security": "max-age=15724800; includeSubDomains; preload",
         "Transfer-Encoding": "chunked",
         "Vary": "Accept-Encoding",
-        "x-aml-cluster": "vienna-eastus2-02",
+        "x-aml-cluster": "vienna-eastus2-01",
         "X-Content-Type-Options": "nosniff",
         "x-ms-response-type": "standard",
-        "x-request-time": "0.106"
-=======
-        "Date": "Tue, 21 Feb 2023 20:39:56 GMT",
-        "Expires": "-1",
-        "Pragma": "no-cache",
-        "Request-Context": "appId=cid-v1:2d2e8e63-272e-4b3c-8598-4ee570a0e70d",
-        "Server-Timing": "traceparent;desc=\u002200-3b82c526db7dbe2ace9c441dacb40a40-3181fd7334ad9b32-01\u0022",
-        "Strict-Transport-Security": "max-age=31536000; includeSubDomains",
-        "Transfer-Encoding": "chunked",
-        "Vary": "Accept-Encoding",
-        "x-aml-cluster": "vienna-eastus-01",
-        "X-Content-Type-Options": "nosniff",
-        "x-ms-correlation-request-id": "7568ef38-1b95-4485-9ee3-38458ec03344",
-        "x-ms-ratelimit-remaining-subscription-writes": "1167",
-        "x-ms-response-type": "standard",
-        "x-ms-routing-request-id": "CANADACENTRAL:20230221T203957Z:7568ef38-1b95-4485-9ee3-38458ec03344",
-        "x-request-time": "0.122"
->>>>>>> ce9edaa6
+        "x-request-time": "0.832"
       },
       "ResponseBody": {
         "snapshotType": "LocalFiles",
@@ -244,101 +182,13 @@
       }
     },
     {
-<<<<<<< HEAD
       "RequestUri": "https://management.azure.com/subscriptions/00000000-0000-0000-0000-000000000/resourceGroups/00000/providers/Microsoft.MachineLearningServices/workspaces/00000/codes/e7a3f40e-eb47-4499-9b80-1e5d911878f8/versions/1?api-version=2022-05-01",
       "RequestMethod": "GET",
-=======
-      "RequestUri": "https://samcw32zcnpjldw.blob.core.windows.net/azureml-blobstore-3bd2018e-4b43-401e-ad49-85df181c9e0a/LocalUpload/00000000000000000000000000000000/COMPONENT_PLACEHOLDER",
-      "RequestMethod": "HEAD",
-      "RequestHeaders": {
-        "Accept": "application/xml",
-        "Accept-Encoding": "gzip, deflate",
-        "Connection": "keep-alive",
-        "User-Agent": "azsdk-python-storage-blob/12.14.1 Python/3.10.6 (Linux-5.15.79.1-microsoft-standard-WSL2-x86_64-with-glibc2.35)",
-        "x-ms-date": "Tue, 21 Feb 2023 20:39:57 GMT",
-        "x-ms-version": "2021-08-06"
-      },
-      "RequestBody": null,
-      "StatusCode": 200,
-      "ResponseHeaders": {
-        "Accept-Ranges": "bytes",
-        "Content-Length": "35",
-        "Content-MD5": "L/DnSpFIn\u002BjaQWc\u002BsUQdcw==",
-        "Content-Type": "application/octet-stream",
-        "Date": "Tue, 21 Feb 2023 20:39:57 GMT",
-        "ETag": "\u00220x8DB1192C06E1C79\u0022",
-        "Last-Modified": "Sat, 18 Feb 2023 09:30:19 GMT",
-        "Server": [
-          "Windows-Azure-Blob/1.0",
-          "Microsoft-HTTPAPI/2.0"
-        ],
-        "Vary": "Origin",
-        "x-ms-access-tier": "Hot",
-        "x-ms-access-tier-inferred": "true",
-        "x-ms-blob-type": "BlockBlob",
-        "x-ms-creation-time": "Sat, 18 Feb 2023 09:30:19 GMT",
-        "x-ms-lease-state": "available",
-        "x-ms-lease-status": "unlocked",
-        "x-ms-meta-name": "c4b5a984-a0c9-4622-a5cf-f22114f04941",
-        "x-ms-meta-upload_status": "completed",
-        "x-ms-meta-version": "1",
-        "x-ms-server-encrypted": "true",
-        "x-ms-version": "2021-08-06"
-      },
-      "ResponseBody": null
-    },
-    {
-      "RequestUri": "https://samcw32zcnpjldw.blob.core.windows.net/azureml-blobstore-3bd2018e-4b43-401e-ad49-85df181c9e0a/az-ml-artifacts/00000000000000000000000000000000/COMPONENT_PLACEHOLDER",
-      "RequestMethod": "HEAD",
-      "RequestHeaders": {
-        "Accept": "application/xml",
-        "Accept-Encoding": "gzip, deflate",
-        "Connection": "keep-alive",
-        "User-Agent": "azsdk-python-storage-blob/12.14.1 Python/3.10.6 (Linux-5.15.79.1-microsoft-standard-WSL2-x86_64-with-glibc2.35)",
-        "x-ms-date": "Tue, 21 Feb 2023 20:39:57 GMT",
-        "x-ms-version": "2021-08-06"
-      },
-      "RequestBody": null,
-      "StatusCode": 404,
-      "ResponseHeaders": {
-        "Date": "Tue, 21 Feb 2023 20:39:57 GMT",
-        "Server": [
-          "Windows-Azure-Blob/1.0",
-          "Microsoft-HTTPAPI/2.0"
-        ],
-        "Transfer-Encoding": "chunked",
-        "Vary": "Origin",
-        "x-ms-error-code": "BlobNotFound",
-        "x-ms-version": "2021-08-06"
-      },
-      "ResponseBody": null
-    },
-    {
-      "RequestUri": "https://management.azure.com/subscriptions/00000000-0000-0000-0000-000000000/resourceGroups/00000/providers/Microsoft.MachineLearningServices/workspaces/00000/codes/c4b5a984-a0c9-4622-a5cf-f22114f04941/versions/1?api-version=2022-05-01",
-      "RequestMethod": "PUT",
->>>>>>> ce9edaa6
       "RequestHeaders": {
         "Accept": "application/json",
         "Accept-Encoding": "gzip, deflate",
         "Connection": "keep-alive",
-<<<<<<< HEAD
         "User-Agent": "azure-ai-ml/1.5.0 azsdk-python-mgmt-machinelearningservices/0.1.0 Python/3.7.9 (Windows-10-10.0.22621-SP0)"
-=======
-        "Content-Length": "288",
-        "Content-Type": "application/json",
-        "User-Agent": "azure-ai-ml/1.5.0 azsdk-python-mgmt-machinelearningservices/0.1.0 Python/3.10.6 (Linux-5.15.79.1-microsoft-standard-WSL2-x86_64-with-glibc2.35)"
-      },
-      "RequestBody": {
-        "properties": {
-          "properties": {
-            "hash_sha256": "0000000000000",
-            "hash_version": "0000000000000"
-          },
-          "isAnonymous": true,
-          "isArchived": false,
-          "codeUri": "https://samcw32zcnpjldw.blob.core.windows.net/azureml-blobstore-3bd2018e-4b43-401e-ad49-85df181c9e0a/LocalUpload/00000000000000000000000000000000"
-        }
->>>>>>> ce9edaa6
       },
       "RequestBody": null,
       "StatusCode": 200,
@@ -346,48 +196,27 @@
         "Cache-Control": "no-cache",
         "Content-Encoding": "gzip",
         "Content-Type": "application/json; charset=utf-8",
-<<<<<<< HEAD
-        "Date": "Thu, 23 Feb 2023 05:27:29 GMT",
+        "Date": "Thu, 23 Feb 2023 19:02:53 GMT",
         "Expires": "-1",
         "Pragma": "no-cache",
         "Request-Context": "appId=cid-v1:2d2e8e63-272e-4b3c-8598-4ee570a0e70d",
-        "Server-Timing": "traceparent;desc=\u002200-c05afd6fd533411318d2d318cbc4ea9c-1155623c22dbe138-01\u0022",
-=======
-        "Date": "Tue, 21 Feb 2023 20:39:59 GMT",
-        "Expires": "-1",
-        "Pragma": "no-cache",
-        "Request-Context": "appId=cid-v1:2d2e8e63-272e-4b3c-8598-4ee570a0e70d",
-        "Server-Timing": "traceparent;desc=\u002200-5da63aa6e34241db28c6423a198de39c-878613a36bf120ff-01\u0022",
->>>>>>> ce9edaa6
+        "Server-Timing": "traceparent;desc=\u002200-e62950ddea8aa806c827f3b39b31b112-7cb53a579b51faff-01\u0022",
         "Strict-Transport-Security": "max-age=31536000; includeSubDomains",
         "Transfer-Encoding": "chunked",
         "Vary": [
           "Accept-Encoding",
           "Accept-Encoding"
         ],
-<<<<<<< HEAD
         "x-aml-cluster": "vienna-eastus2-01",
         "X-Content-Type-Options": "nosniff",
-        "x-ms-correlation-request-id": "ca63cec3-1591-4d95-9f0b-546a4364e1d7",
-        "x-ms-ratelimit-remaining-subscription-reads": "11942",
+        "x-ms-correlation-request-id": "e3effbe9-d173-4d98-b2dc-0c8c3863a9d9",
+        "x-ms-ratelimit-remaining-subscription-reads": "11929",
         "x-ms-response-type": "standard",
-        "x-ms-routing-request-id": "WESTUS2:20230223T052730Z:ca63cec3-1591-4d95-9f0b-546a4364e1d7",
-        "x-request-time": "0.055"
+        "x-ms-routing-request-id": "WESTUS2:20230223T190253Z:e3effbe9-d173-4d98-b2dc-0c8c3863a9d9",
+        "x-request-time": "0.191"
       },
       "ResponseBody": {
         "id": "/subscriptions/00000000-0000-0000-0000-000000000/resourceGroups/00000/providers/Microsoft.MachineLearningServices/workspaces/00000/codes/e7a3f40e-eb47-4499-9b80-1e5d911878f8/versions/1",
-=======
-        "x-aml-cluster": "vienna-eastus-01",
-        "X-Content-Type-Options": "nosniff",
-        "x-ms-correlation-request-id": "68d23286-aa0b-4fbf-be40-493ce2bf382b",
-        "x-ms-ratelimit-remaining-subscription-writes": "1133",
-        "x-ms-response-type": "standard",
-        "x-ms-routing-request-id": "CANADACENTRAL:20230221T204000Z:68d23286-aa0b-4fbf-be40-493ce2bf382b",
-        "x-request-time": "0.117"
-      },
-      "ResponseBody": {
-        "id": "/subscriptions/00000000-0000-0000-0000-000000000/resourceGroups/00000/providers/Microsoft.MachineLearningServices/workspaces/00000/codes/c4b5a984-a0c9-4622-a5cf-f22114f04941/versions/1",
->>>>>>> ce9edaa6
         "name": "1",
         "type": "Microsoft.MachineLearningServices/workspaces/codes/versions",
         "properties": {
@@ -399,7 +228,6 @@
           },
           "isArchived": false,
           "isAnonymous": false,
-<<<<<<< HEAD
           "codeUri": "https://saveorz2izv2bas.blob.core.windows.net:443/2d1e66ae-8-4d828c93-7c8f-558b-b99d-d21850cf37d9/"
         },
         "systemData": {
@@ -408,79 +236,43 @@
           "createdByType": "User",
           "lastModifiedAt": "2023-02-23T02:16:10.3151666\u002B00:00",
           "lastModifiedBy": "Diondra Peck",
-=======
-          "codeUri": "https://samcw32zcnpjldw.blob.core.windows.net/azureml-blobstore-3bd2018e-4b43-401e-ad49-85df181c9e0a/LocalUpload/00000000000000000000000000000000"
-        },
-        "systemData": {
-          "createdAt": "2023-02-18T09:30:23.7478116\u002B00:00",
-          "createdBy": "Firstname Lastname",
-          "createdByType": "User",
-          "lastModifiedAt": "2023-02-21T20:40:00.4269856\u002B00:00",
-          "lastModifiedBy": "Firstname Lastname",
->>>>>>> ce9edaa6
           "lastModifiedByType": "User"
         }
       }
     },
     {
-<<<<<<< HEAD
-      "RequestUri": "https://management.azure.com/subscriptions/00000000-0000-0000-0000-000000000/resourceGroups/00000/providers/Microsoft.MachineLearningServices/workspaces/00000/components/test_640637137314?api-version=2022-10-01",
-=======
-      "RequestUri": "https://management.azure.com/subscriptions/00000000-0000-0000-0000-000000000/resourceGroups/00000/providers/Microsoft.MachineLearningServices/workspaces/00000/components/test_822254797236?api-version=2022-10-01",
->>>>>>> ce9edaa6
+      "RequestUri": "https://management.azure.com/subscriptions/00000000-0000-0000-0000-000000000/resourceGroups/00000/providers/Microsoft.MachineLearningServices/workspaces/00000/components/test_42277883171?api-version=2022-10-01",
       "RequestMethod": "GET",
       "RequestHeaders": {
         "Accept": "application/json",
         "Accept-Encoding": "gzip, deflate",
         "Connection": "keep-alive",
-<<<<<<< HEAD
         "User-Agent": "azure-ai-ml/1.5.0 azsdk-python-mgmt-machinelearningservices/0.1.0 Python/3.7.9 (Windows-10-10.0.22621-SP0)"
-=======
-        "User-Agent": "azure-ai-ml/1.5.0 azsdk-python-mgmt-machinelearningservices/0.1.0 Python/3.10.6 (Linux-5.15.79.1-microsoft-standard-WSL2-x86_64-with-glibc2.35)"
->>>>>>> ce9edaa6
       },
       "RequestBody": null,
       "StatusCode": 404,
       "ResponseHeaders": {
         "Cache-Control": "no-cache",
-        "Content-Length": "1069",
+        "Content-Length": "1068",
         "Content-Type": "application/json; charset=utf-8",
-<<<<<<< HEAD
-        "Date": "Thu, 23 Feb 2023 05:27:30 GMT",
-=======
-        "Date": "Tue, 21 Feb 2023 20:39:59 GMT",
->>>>>>> ce9edaa6
+        "Date": "Thu, 23 Feb 2023 19:02:53 GMT",
         "Expires": "-1",
         "Pragma": "no-cache",
         "Request-Context": "appId=cid-v1:2d2e8e63-272e-4b3c-8598-4ee570a0e70d",
         "Strict-Transport-Security": "max-age=31536000; includeSubDomains",
         "Vary": "Accept-Encoding",
-<<<<<<< HEAD
         "x-aml-cluster": "vienna-eastus2-01",
         "X-Content-Type-Options": "nosniff",
-        "x-ms-correlation-request-id": "9df24164-d489-4b97-b93b-418963ec3880",
-        "x-ms-ratelimit-remaining-subscription-reads": "11941",
+        "x-ms-correlation-request-id": "f0537dc3-4b85-4a81-a0d3-c04bae8c3f18",
+        "x-ms-ratelimit-remaining-subscription-reads": "11928",
         "x-ms-response-type": "error",
-        "x-ms-routing-request-id": "WESTUS2:20230223T052730Z:9df24164-d489-4b97-b93b-418963ec3880",
-        "x-request-time": "0.055"
-=======
-        "x-aml-cluster": "vienna-eastus-01",
-        "X-Content-Type-Options": "nosniff",
-        "x-ms-correlation-request-id": "ec9eeed5-57c1-44bf-aaac-a38ea1c52ca1",
-        "x-ms-ratelimit-remaining-subscription-reads": "11934",
-        "x-ms-response-type": "error",
-        "x-ms-routing-request-id": "CANADACENTRAL:20230221T204000Z:ec9eeed5-57c1-44bf-aaac-a38ea1c52ca1",
-        "x-request-time": "0.127"
->>>>>>> ce9edaa6
+        "x-ms-routing-request-id": "WESTUS2:20230223T190254Z:f0537dc3-4b85-4a81-a0d3-c04bae8c3f18",
+        "x-request-time": "0.128"
       },
       "ResponseBody": {
         "error": {
           "code": "UserError",
-<<<<<<< HEAD
-          "message": "Not found component test_640637137314.",
-=======
-          "message": "Not found component test_822254797236.",
->>>>>>> ce9edaa6
+          "message": "Not found component test_42277883171.",
           "details": [],
           "additionalInfo": [
             {
@@ -493,44 +285,27 @@
               "type": "Correlation",
               "info": {
                 "value": {
-<<<<<<< HEAD
-                  "operation": "aaa6900ddc560838330bf0024140acb9",
-                  "request": "a0312abce42786d4"
-=======
-                  "operation": "6e34bfa8bd684029e696ad646c4debbb",
-                  "request": "d62d8cb9e2214c09"
->>>>>>> ce9edaa6
+                  "operation": "5e5e260af7115037bedc4a8945749776",
+                  "request": "97933fb4102b1c92"
                 }
               }
             },
             {
               "type": "Environment",
               "info": {
-<<<<<<< HEAD
                 "value": "eastus2"
-=======
-                "value": "eastus"
->>>>>>> ce9edaa6
               }
             },
             {
               "type": "Location",
               "info": {
-<<<<<<< HEAD
                 "value": "eastus2"
-=======
-                "value": "eastus"
->>>>>>> ce9edaa6
               }
             },
             {
               "type": "Time",
               "info": {
-<<<<<<< HEAD
-                "value": "2023-02-23T05:27:30.7060209\u002B00:00"
-=======
-                "value": "2023-02-21T20:40:00.7471082\u002B00:00"
->>>>>>> ce9edaa6
+                "value": "2023-02-23T19:02:53.9425952\u002B00:00"
               }
             },
             {
@@ -550,23 +325,15 @@
       }
     },
     {
-<<<<<<< HEAD
-      "RequestUri": "https://management.azure.com/subscriptions/00000000-0000-0000-0000-000000000/resourceGroups/00000/providers/Microsoft.MachineLearningServices/workspaces/00000/components/test_640637137314/versions/1?api-version=2022-10-01",
-=======
-      "RequestUri": "https://management.azure.com/subscriptions/00000000-0000-0000-0000-000000000/resourceGroups/00000/providers/Microsoft.MachineLearningServices/workspaces/00000/components/test_822254797236/versions/1?api-version=2022-10-01",
->>>>>>> ce9edaa6
+      "RequestUri": "https://management.azure.com/subscriptions/00000000-0000-0000-0000-000000000/resourceGroups/00000/providers/Microsoft.MachineLearningServices/workspaces/00000/components/test_42277883171/versions/1?api-version=2022-10-01",
       "RequestMethod": "PUT",
       "RequestHeaders": {
         "Accept": "application/json",
         "Accept-Encoding": "gzip, deflate",
         "Connection": "keep-alive",
-        "Content-Length": "1328",
+        "Content-Length": "1327",
         "Content-Type": "application/json",
-<<<<<<< HEAD
         "User-Agent": "azure-ai-ml/1.5.0 azsdk-python-mgmt-machinelearningservices/0.1.0 Python/3.7.9 (Windows-10-10.0.22621-SP0)"
-=======
-        "User-Agent": "azure-ai-ml/1.5.0 azsdk-python-mgmt-machinelearningservices/0.1.0 Python/3.10.6 (Linux-5.15.79.1-microsoft-standard-WSL2-x86_64-with-glibc2.35)"
->>>>>>> ce9edaa6
       },
       "RequestBody": {
         "properties": {
@@ -580,13 +347,8 @@
           "isArchived": false,
           "componentSpec": {
             "command": "echo Hello World \u0026 echo ${{inputs.component_in_number}} \u0026 echo ${{inputs.component_in_path}} \u0026 echo ${{outputs.component_out_path}}",
-<<<<<<< HEAD
             "code": "azureml:/subscriptions/00000000-0000-0000-0000-000000000/resourceGroups/00000/providers/Microsoft.MachineLearningServices/workspaces/00000/codes/e7a3f40e-eb47-4499-9b80-1e5d911878f8/versions/1",
-            "environment": "azureml:AzureML-sklearn-0.24-ubuntu18.04-py37-cpu:1",
-=======
-            "code": "azureml:/subscriptions/00000000-0000-0000-0000-000000000/resourceGroups/00000/providers/Microsoft.MachineLearningServices/workspaces/00000/codes/c4b5a984-a0c9-4622-a5cf-f22114f04941/versions/1",
             "environment": "azureml:AzureML-sklearn-1.0-ubuntu20.04-py38-cpu:33",
->>>>>>> ce9edaa6
             "resources": {
               "instance_count": 2
             },
@@ -595,11 +357,7 @@
               "parameter_server_count": 1,
               "worker_count": 2
             },
-<<<<<<< HEAD
-            "name": "test_640637137314",
-=======
-            "name": "test_822254797236",
->>>>>>> ce9edaa6
+            "name": "test_42277883171",
             "description": "This is the TensorFlow command component",
             "tags": {
               "tag": "tagvalue",
@@ -632,47 +390,25 @@
       "StatusCode": 201,
       "ResponseHeaders": {
         "Cache-Control": "no-cache",
-<<<<<<< HEAD
-        "Content-Length": "2282",
+        "Content-Length": "2280",
         "Content-Type": "application/json; charset=utf-8",
-        "Date": "Thu, 23 Feb 2023 05:27:31 GMT",
+        "Date": "Thu, 23 Feb 2023 19:02:55 GMT",
         "Expires": "-1",
-        "Location": "https://management.azure.com/subscriptions/00000000-0000-0000-0000-000000000/resourceGroups/00000/providers/Microsoft.MachineLearningServices/workspaces/00000/components/test_640637137314/versions/1?api-version=2022-10-01",
+        "Location": "https://management.azure.com/subscriptions/00000000-0000-0000-0000-000000000/resourceGroups/00000/providers/Microsoft.MachineLearningServices/workspaces/00000/components/test_42277883171/versions/1?api-version=2022-10-01",
         "Pragma": "no-cache",
         "Request-Context": "appId=cid-v1:2d2e8e63-272e-4b3c-8598-4ee570a0e70d",
-        "Server-Timing": "traceparent;desc=\u002200-9d2658afadd8c7e530d0dbee1f1baa13-c504ddfd78954396-01\u0022",
+        "Server-Timing": "traceparent;desc=\u002200-b98c8eb6b66dbd35f3975339b8a0dcd3-70719df65599c8b4-01\u0022",
         "Strict-Transport-Security": "max-age=31536000; includeSubDomains",
         "x-aml-cluster": "vienna-eastus2-01",
         "X-Content-Type-Options": "nosniff",
-        "x-ms-correlation-request-id": "9b577c90-5ee5-4359-b64c-4407e284df1f",
-        "x-ms-ratelimit-remaining-subscription-writes": "1170",
+        "x-ms-correlation-request-id": "743dfe7d-0170-4eae-9cd6-605201c110b1",
+        "x-ms-ratelimit-remaining-subscription-writes": "1161",
         "x-ms-response-type": "standard",
-        "x-ms-routing-request-id": "WESTUS2:20230223T052731Z:9b577c90-5ee5-4359-b64c-4407e284df1f",
-        "x-request-time": "0.523"
+        "x-ms-routing-request-id": "WESTUS2:20230223T190255Z:743dfe7d-0170-4eae-9cd6-605201c110b1",
+        "x-request-time": "1.125"
       },
       "ResponseBody": {
-        "id": "/subscriptions/00000000-0000-0000-0000-000000000/resourceGroups/00000/providers/Microsoft.MachineLearningServices/workspaces/00000/components/test_640637137314/versions/1",
-=======
-        "Content-Length": "1801",
-        "Content-Type": "application/json; charset=utf-8",
-        "Date": "Tue, 21 Feb 2023 20:40:01 GMT",
-        "Expires": "-1",
-        "Location": "https://management.azure.com/subscriptions/00000000-0000-0000-0000-000000000/resourceGroups/00000/providers/Microsoft.MachineLearningServices/workspaces/00000/components/test_822254797236/versions/1?api-version=2022-10-01",
-        "Pragma": "no-cache",
-        "Request-Context": "appId=cid-v1:2d2e8e63-272e-4b3c-8598-4ee570a0e70d",
-        "Server-Timing": "traceparent;desc=\u002200-afca0344ea1a78c31d7f64314703993f-78d8c2c2ef463c32-01\u0022",
-        "Strict-Transport-Security": "max-age=31536000; includeSubDomains",
-        "x-aml-cluster": "vienna-eastus-01",
-        "X-Content-Type-Options": "nosniff",
-        "x-ms-correlation-request-id": "66326bb4-7dff-4a16-843c-afb79e3ff7aa",
-        "x-ms-ratelimit-remaining-subscription-writes": "1132",
-        "x-ms-response-type": "standard",
-        "x-ms-routing-request-id": "CANADACENTRAL:20230221T204002Z:66326bb4-7dff-4a16-843c-afb79e3ff7aa",
-        "x-request-time": "1.107"
-      },
-      "ResponseBody": {
-        "id": "/subscriptions/00000000-0000-0000-0000-000000000/resourceGroups/00000/providers/Microsoft.MachineLearningServices/workspaces/00000/components/test_822254797236/versions/1",
->>>>>>> ce9edaa6
+        "id": "/subscriptions/00000000-0000-0000-0000-000000000/resourceGroups/00000/providers/Microsoft.MachineLearningServices/workspaces/00000/components/test_42277883171/versions/1",
         "name": "1",
         "type": "Microsoft.MachineLearningServices/workspaces/components/versions",
         "properties": {
@@ -685,11 +421,7 @@
           "isArchived": false,
           "isAnonymous": false,
           "componentSpec": {
-<<<<<<< HEAD
-            "name": "test_640637137314",
-=======
-            "name": "test_822254797236",
->>>>>>> ce9edaa6
+            "name": "test_42277883171",
             "version": "1",
             "display_name": "CommandComponentTensorFlow",
             "is_deterministic": "True",
@@ -717,13 +449,8 @@
                 "type": "uri_folder"
               }
             },
-<<<<<<< HEAD
             "code": "azureml:/subscriptions/00000000-0000-0000-0000-000000000/resourceGroups/00000/providers/Microsoft.MachineLearningServices/workspaces/00000/codes/e7a3f40e-eb47-4499-9b80-1e5d911878f8/versions/1",
-            "environment": "azureml://registries/azureml/environments/AzureML-sklearn-0.24-ubuntu18.04-py37-cpu/versions/1",
-=======
-            "code": "azureml:/subscriptions/00000000-0000-0000-0000-000000000/resourceGroups/00000/providers/Microsoft.MachineLearningServices/workspaces/00000/codes/c4b5a984-a0c9-4622-a5cf-f22114f04941/versions/1",
             "environment": "azureml://registries/azureml/environments/AzureML-sklearn-1.0-ubuntu20.04-py38-cpu/versions/33",
->>>>>>> ce9edaa6
             "resources": {
               "instance_count": "2"
             },
@@ -737,29 +464,17 @@
           }
         },
         "systemData": {
-<<<<<<< HEAD
-          "createdAt": "2023-02-23T05:27:31.4573552\u002B00:00",
+          "createdAt": "2023-02-23T19:02:55.3400486\u002B00:00",
           "createdBy": "Diondra Peck",
           "createdByType": "User",
-          "lastModifiedAt": "2023-02-23T05:27:31.5227479\u002B00:00",
+          "lastModifiedAt": "2023-02-23T19:02:55.4277842\u002B00:00",
           "lastModifiedBy": "Diondra Peck",
-=======
-          "createdAt": "2023-02-21T20:40:02.1489487\u002B00:00",
-          "createdBy": "Firstname Lastname",
-          "createdByType": "User",
-          "lastModifiedAt": "2023-02-21T20:40:02.2260246\u002B00:00",
-          "lastModifiedBy": "Firstname Lastname",
->>>>>>> ce9edaa6
           "lastModifiedByType": "User"
         }
       }
     }
   ],
   "Variables": {
-<<<<<<< HEAD
-    "component_name": "test_640637137314"
-=======
-    "component_name": "test_822254797236"
->>>>>>> ce9edaa6
+    "component_name": "test_42277883171"
   }
 }