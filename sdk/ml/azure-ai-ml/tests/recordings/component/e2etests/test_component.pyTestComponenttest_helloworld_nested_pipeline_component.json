--- conflicted
+++ resolved
@@ -7,11 +7,7 @@
         "Accept": "application/json",
         "Accept-Encoding": "gzip, deflate",
         "Connection": "keep-alive",
-<<<<<<< HEAD
         "User-Agent": "azure-ai-ml/1.5.0 azsdk-python-mgmt-machinelearningservices/0.1.0 Python/3.7.9 (Windows-10-10.0.22621-SP0)"
-=======
-        "User-Agent": "azure-ai-ml/1.5.0 azsdk-python-mgmt-machinelearningservices/0.1.0 Python/3.10.6 (Linux-5.15.79.1-microsoft-standard-WSL2-x86_64-with-glibc2.35)"
->>>>>>> ce9edaa6
       },
       "RequestBody": null,
       "StatusCode": 200,
@@ -19,42 +15,24 @@
         "Cache-Control": "no-cache",
         "Content-Encoding": "gzip",
         "Content-Type": "application/json; charset=utf-8",
-<<<<<<< HEAD
-        "Date": "Thu, 23 Feb 2023 05:33:07 GMT",
+        "Date": "Thu, 23 Feb 2023 19:09:11 GMT",
         "Expires": "-1",
         "Pragma": "no-cache",
         "Request-Context": "appId=cid-v1:2d2e8e63-272e-4b3c-8598-4ee570a0e70d",
-        "Server-Timing": "traceparent;desc=\u002200-d571e03d2bbd9932426ac2486a644652-34b6296923ae3756-01\u0022",
-=======
-        "Date": "Tue, 21 Feb 2023 20:39:25 GMT",
-        "Expires": "-1",
-        "Pragma": "no-cache",
-        "Request-Context": "appId=cid-v1:2d2e8e63-272e-4b3c-8598-4ee570a0e70d",
-        "Server-Timing": "traceparent;desc=\u002200-b47d7c7d355ff81bec358869abdd2087-602dc66eaddf8fce-01\u0022",
->>>>>>> ce9edaa6
+        "Server-Timing": "traceparent;desc=\u002200-9562d2a705e9b0b30db468f9e639e0e2-bdb14cf01788fe6c-01\u0022",
         "Strict-Transport-Security": "max-age=31536000; includeSubDomains",
         "Transfer-Encoding": "chunked",
         "Vary": [
           "Accept-Encoding",
           "Accept-Encoding"
         ],
-<<<<<<< HEAD
-        "x-aml-cluster": "vienna-eastus2-02",
+        "x-aml-cluster": "vienna-eastus2-01",
         "X-Content-Type-Options": "nosniff",
-        "x-ms-correlation-request-id": "7eb6f527-8648-4077-a9ad-2033176044c0",
-        "x-ms-ratelimit-remaining-subscription-reads": "11889",
+        "x-ms-correlation-request-id": "8e6d6b48-53d8-44aa-b26c-2ae32b586dd8",
+        "x-ms-ratelimit-remaining-subscription-reads": "11872",
         "x-ms-response-type": "standard",
-        "x-ms-routing-request-id": "WESTUS2:20230223T053308Z:7eb6f527-8648-4077-a9ad-2033176044c0",
-        "x-request-time": "0.064"
-=======
-        "x-aml-cluster": "vienna-eastus-01",
-        "X-Content-Type-Options": "nosniff",
-        "x-ms-correlation-request-id": "f7d3435b-eeba-45d7-9529-2c08a29af8b7",
-        "x-ms-ratelimit-remaining-subscription-reads": "11942",
-        "x-ms-response-type": "standard",
-        "x-ms-routing-request-id": "CANADACENTRAL:20230221T203925Z:f7d3435b-eeba-45d7-9529-2c08a29af8b7",
-        "x-request-time": "0.089"
->>>>>>> ce9edaa6
+        "x-ms-routing-request-id": "WESTUS2:20230223T190912Z:8e6d6b48-53d8-44aa-b26c-2ae32b586dd8",
+        "x-request-time": "0.185"
       },
       "ResponseBody": {
         "id": "/subscriptions/00000000-0000-0000-0000-000000000/resourceGroups/00000/providers/Microsoft.MachineLearningServices/workspaces/00000",
@@ -82,7 +60,6 @@
             "isPrivateLinkEnabled": false,
             "notebookPreparationError": null
           },
-<<<<<<< HEAD
           "storageHnsEnabled": false,
           "workspaceId": "2d1e66ae-85e3-42c0-be91-34de66397f26",
           "linkedModelInventoryArmId": null,
@@ -111,22 +88,6 @@
           "lastModifiedAt": "2023-02-23T02:09:00.5159669Z",
           "lastModifiedBy": "dipeck@microsoft.com",
           "lastModifiedByType": "User"
-=======
-          "datastoreType": "AzureBlob",
-          "accountName": "samcw32zcnpjldw",
-          "containerName": "azureml-blobstore-3bd2018e-4b43-401e-ad49-85df181c9e0a",
-          "endpoint": "core.windows.net",
-          "protocol": "https",
-          "serviceDataAccessAuthIdentity": "WorkspaceSystemAssignedIdentity"
-        },
-        "systemData": {
-          "createdAt": "2023-02-18T09:22:33.5645164\u002B00:00",
-          "createdBy": "779301c0-18b2-4cdc-801b-a0a3368fee0a",
-          "createdByType": "Application",
-          "lastModifiedAt": "2023-02-18T09:22:34.1712214\u002B00:00",
-          "lastModifiedBy": "779301c0-18b2-4cdc-801b-a0a3368fee0a",
-          "lastModifiedByType": "Application"
->>>>>>> ce9edaa6
         }
       }
     },
@@ -137,13 +98,8 @@
         "Accept": "*/*",
         "Accept-Encoding": "gzip, deflate",
         "Connection": "keep-alive",
-<<<<<<< HEAD
         "Content-Type": "application/json; charset=UTF-8",
         "User-Agent": "azure-ai-ml/1.5.0 azsdk-python-core/1.26.3 Python/3.7.9 (Windows-10-10.0.22621-SP0)"
-=======
-        "Content-Length": "0",
-        "User-Agent": "azure-ai-ml/1.5.0 azsdk-python-mgmt-machinelearningservices/0.1.0 Python/3.10.6 (Linux-5.15.79.1-microsoft-standard-WSL2-x86_64-with-glibc2.35)"
->>>>>>> ce9edaa6
       },
       "RequestBody": null,
       "StatusCode": 200,
@@ -151,8 +107,7 @@
         "Connection": "keep-alive",
         "Content-Encoding": "gzip",
         "Content-Type": "application/json; charset=utf-8",
-<<<<<<< HEAD
-        "Date": "Thu, 23 Feb 2023 05:33:09 GMT",
+        "Date": "Thu, 23 Feb 2023 19:09:15 GMT",
         "Request-Context": "appId=cid-v1:2d2e8e63-272e-4b3c-8598-4ee570a0e70d",
         "Strict-Transport-Security": "max-age=15724800; includeSubDomains; preload",
         "Transfer-Encoding": "chunked",
@@ -160,24 +115,7 @@
         "x-aml-cluster": "vienna-eastus2-02",
         "X-Content-Type-Options": "nosniff",
         "x-ms-response-type": "standard",
-        "x-request-time": "0.052"
-=======
-        "Date": "Tue, 21 Feb 2023 20:39:25 GMT",
-        "Expires": "-1",
-        "Pragma": "no-cache",
-        "Request-Context": "appId=cid-v1:2d2e8e63-272e-4b3c-8598-4ee570a0e70d",
-        "Server-Timing": "traceparent;desc=\u002200-6ffb79df2664dcafe2a19e74c175bc61-a943b6d59ca90c47-01\u0022",
-        "Strict-Transport-Security": "max-age=31536000; includeSubDomains",
-        "Transfer-Encoding": "chunked",
-        "Vary": "Accept-Encoding",
-        "x-aml-cluster": "vienna-eastus-01",
-        "X-Content-Type-Options": "nosniff",
-        "x-ms-correlation-request-id": "586cfab6-9752-4d07-8932-6008e1e44526",
-        "x-ms-ratelimit-remaining-subscription-writes": "1171",
-        "x-ms-response-type": "standard",
-        "x-ms-routing-request-id": "CANADACENTRAL:20230221T203926Z:586cfab6-9752-4d07-8932-6008e1e44526",
-        "x-request-time": "0.098"
->>>>>>> ce9edaa6
+        "x-request-time": "0.854"
       },
       "ResponseBody": {
         "snapshotType": "LocalFiles",
@@ -244,101 +182,13 @@
       }
     },
     {
-<<<<<<< HEAD
       "RequestUri": "https://management.azure.com/subscriptions/00000000-0000-0000-0000-000000000/resourceGroups/00000/providers/Microsoft.MachineLearningServices/workspaces/00000/codes/e7a3f40e-eb47-4499-9b80-1e5d911878f8/versions/1?api-version=2022-05-01",
       "RequestMethod": "GET",
-=======
-      "RequestUri": "https://samcw32zcnpjldw.blob.core.windows.net/azureml-blobstore-3bd2018e-4b43-401e-ad49-85df181c9e0a/LocalUpload/00000000000000000000000000000000/COMPONENT_PLACEHOLDER",
-      "RequestMethod": "HEAD",
-      "RequestHeaders": {
-        "Accept": "application/xml",
-        "Accept-Encoding": "gzip, deflate",
-        "Connection": "keep-alive",
-        "User-Agent": "azsdk-python-storage-blob/12.14.1 Python/3.10.6 (Linux-5.15.79.1-microsoft-standard-WSL2-x86_64-with-glibc2.35)",
-        "x-ms-date": "Tue, 21 Feb 2023 20:39:26 GMT",
-        "x-ms-version": "2021-08-06"
-      },
-      "RequestBody": null,
-      "StatusCode": 200,
-      "ResponseHeaders": {
-        "Accept-Ranges": "bytes",
-        "Content-Length": "35",
-        "Content-MD5": "L/DnSpFIn\u002BjaQWc\u002BsUQdcw==",
-        "Content-Type": "application/octet-stream",
-        "Date": "Tue, 21 Feb 2023 20:39:26 GMT",
-        "ETag": "\u00220x8DB1192C06E1C79\u0022",
-        "Last-Modified": "Sat, 18 Feb 2023 09:30:19 GMT",
-        "Server": [
-          "Windows-Azure-Blob/1.0",
-          "Microsoft-HTTPAPI/2.0"
-        ],
-        "Vary": "Origin",
-        "x-ms-access-tier": "Hot",
-        "x-ms-access-tier-inferred": "true",
-        "x-ms-blob-type": "BlockBlob",
-        "x-ms-creation-time": "Sat, 18 Feb 2023 09:30:19 GMT",
-        "x-ms-lease-state": "available",
-        "x-ms-lease-status": "unlocked",
-        "x-ms-meta-name": "c4b5a984-a0c9-4622-a5cf-f22114f04941",
-        "x-ms-meta-upload_status": "completed",
-        "x-ms-meta-version": "1",
-        "x-ms-server-encrypted": "true",
-        "x-ms-version": "2021-08-06"
-      },
-      "ResponseBody": null
-    },
-    {
-      "RequestUri": "https://samcw32zcnpjldw.blob.core.windows.net/azureml-blobstore-3bd2018e-4b43-401e-ad49-85df181c9e0a/az-ml-artifacts/00000000000000000000000000000000/COMPONENT_PLACEHOLDER",
-      "RequestMethod": "HEAD",
-      "RequestHeaders": {
-        "Accept": "application/xml",
-        "Accept-Encoding": "gzip, deflate",
-        "Connection": "keep-alive",
-        "User-Agent": "azsdk-python-storage-blob/12.14.1 Python/3.10.6 (Linux-5.15.79.1-microsoft-standard-WSL2-x86_64-with-glibc2.35)",
-        "x-ms-date": "Tue, 21 Feb 2023 20:39:26 GMT",
-        "x-ms-version": "2021-08-06"
-      },
-      "RequestBody": null,
-      "StatusCode": 404,
-      "ResponseHeaders": {
-        "Date": "Tue, 21 Feb 2023 20:39:26 GMT",
-        "Server": [
-          "Windows-Azure-Blob/1.0",
-          "Microsoft-HTTPAPI/2.0"
-        ],
-        "Transfer-Encoding": "chunked",
-        "Vary": "Origin",
-        "x-ms-error-code": "BlobNotFound",
-        "x-ms-version": "2021-08-06"
-      },
-      "ResponseBody": null
-    },
-    {
-      "RequestUri": "https://management.azure.com/subscriptions/00000000-0000-0000-0000-000000000/resourceGroups/00000/providers/Microsoft.MachineLearningServices/workspaces/00000/codes/c4b5a984-a0c9-4622-a5cf-f22114f04941/versions/1?api-version=2022-05-01",
-      "RequestMethod": "PUT",
->>>>>>> ce9edaa6
       "RequestHeaders": {
         "Accept": "application/json",
         "Accept-Encoding": "gzip, deflate",
         "Connection": "keep-alive",
-<<<<<<< HEAD
         "User-Agent": "azure-ai-ml/1.5.0 azsdk-python-mgmt-machinelearningservices/0.1.0 Python/3.7.9 (Windows-10-10.0.22621-SP0)"
-=======
-        "Content-Length": "288",
-        "Content-Type": "application/json",
-        "User-Agent": "azure-ai-ml/1.5.0 azsdk-python-mgmt-machinelearningservices/0.1.0 Python/3.10.6 (Linux-5.15.79.1-microsoft-standard-WSL2-x86_64-with-glibc2.35)"
-      },
-      "RequestBody": {
-        "properties": {
-          "properties": {
-            "hash_sha256": "0000000000000",
-            "hash_version": "0000000000000"
-          },
-          "isAnonymous": true,
-          "isArchived": false,
-          "codeUri": "https://samcw32zcnpjldw.blob.core.windows.net/azureml-blobstore-3bd2018e-4b43-401e-ad49-85df181c9e0a/LocalUpload/00000000000000000000000000000000"
-        }
->>>>>>> ce9edaa6
       },
       "RequestBody": null,
       "StatusCode": 200,
@@ -346,48 +196,27 @@
         "Cache-Control": "no-cache",
         "Content-Encoding": "gzip",
         "Content-Type": "application/json; charset=utf-8",
-<<<<<<< HEAD
-        "Date": "Thu, 23 Feb 2023 05:33:10 GMT",
+        "Date": "Thu, 23 Feb 2023 19:09:17 GMT",
         "Expires": "-1",
         "Pragma": "no-cache",
         "Request-Context": "appId=cid-v1:2d2e8e63-272e-4b3c-8598-4ee570a0e70d",
-        "Server-Timing": "traceparent;desc=\u002200-71c63287963b2030c1751aa244e5c6aa-c0b3f482f74c4f31-01\u0022",
-=======
-        "Date": "Tue, 21 Feb 2023 20:39:29 GMT",
-        "Expires": "-1",
-        "Pragma": "no-cache",
-        "Request-Context": "appId=cid-v1:2d2e8e63-272e-4b3c-8598-4ee570a0e70d",
-        "Server-Timing": "traceparent;desc=\u002200-60f7d6e98e6d42147d55b5806c24de15-754f7d71e6554edc-01\u0022",
->>>>>>> ce9edaa6
+        "Server-Timing": "traceparent;desc=\u002200-6c13fb71da600536ff3dc713c6f70584-ff8decbb6ca1dc3f-01\u0022",
         "Strict-Transport-Security": "max-age=31536000; includeSubDomains",
         "Transfer-Encoding": "chunked",
         "Vary": [
           "Accept-Encoding",
           "Accept-Encoding"
         ],
-<<<<<<< HEAD
-        "x-aml-cluster": "vienna-eastus2-02",
+        "x-aml-cluster": "vienna-eastus2-01",
         "X-Content-Type-Options": "nosniff",
-        "x-ms-correlation-request-id": "e48e94b4-ed36-4cc3-889b-722055223210",
-        "x-ms-ratelimit-remaining-subscription-reads": "11888",
+        "x-ms-correlation-request-id": "22b09ab9-3b66-4fe4-9d4b-965d8b293b75",
+        "x-ms-ratelimit-remaining-subscription-reads": "11871",
         "x-ms-response-type": "standard",
-        "x-ms-routing-request-id": "WESTUS2:20230223T053311Z:e48e94b4-ed36-4cc3-889b-722055223210",
-        "x-request-time": "0.050"
+        "x-ms-routing-request-id": "WESTUS2:20230223T190918Z:22b09ab9-3b66-4fe4-9d4b-965d8b293b75",
+        "x-request-time": "0.086"
       },
       "ResponseBody": {
         "id": "/subscriptions/00000000-0000-0000-0000-000000000/resourceGroups/00000/providers/Microsoft.MachineLearningServices/workspaces/00000/codes/e7a3f40e-eb47-4499-9b80-1e5d911878f8/versions/1",
-=======
-        "x-aml-cluster": "vienna-eastus-01",
-        "X-Content-Type-Options": "nosniff",
-        "x-ms-correlation-request-id": "8f79cee0-006c-49bd-b6ea-b157bc3a42d3",
-        "x-ms-ratelimit-remaining-subscription-writes": "1143",
-        "x-ms-response-type": "standard",
-        "x-ms-routing-request-id": "CANADACENTRAL:20230221T203929Z:8f79cee0-006c-49bd-b6ea-b157bc3a42d3",
-        "x-request-time": "0.130"
-      },
-      "ResponseBody": {
-        "id": "/subscriptions/00000000-0000-0000-0000-000000000/resourceGroups/00000/providers/Microsoft.MachineLearningServices/workspaces/00000/codes/c4b5a984-a0c9-4622-a5cf-f22114f04941/versions/1",
->>>>>>> ce9edaa6
         "name": "1",
         "type": "Microsoft.MachineLearningServices/workspaces/codes/versions",
         "properties": {
@@ -399,7 +228,6 @@
           },
           "isArchived": false,
           "isAnonymous": false,
-<<<<<<< HEAD
           "codeUri": "https://saveorz2izv2bas.blob.core.windows.net:443/2d1e66ae-8-4d828c93-7c8f-558b-b99d-d21850cf37d9/"
         },
         "systemData": {
@@ -408,26 +236,12 @@
           "createdByType": "User",
           "lastModifiedAt": "2023-02-23T02:16:10.3151666\u002B00:00",
           "lastModifiedBy": "Diondra Peck",
-=======
-          "codeUri": "https://samcw32zcnpjldw.blob.core.windows.net/azureml-blobstore-3bd2018e-4b43-401e-ad49-85df181c9e0a/LocalUpload/00000000000000000000000000000000"
-        },
-        "systemData": {
-          "createdAt": "2023-02-18T09:30:23.7478116\u002B00:00",
-          "createdBy": "Firstname Lastname",
-          "createdByType": "User",
-          "lastModifiedAt": "2023-02-21T20:39:29.7727263\u002B00:00",
-          "lastModifiedBy": "Firstname Lastname",
->>>>>>> ce9edaa6
           "lastModifiedByType": "User"
         }
       }
     },
     {
-<<<<<<< HEAD
-      "RequestUri": "https://management.azure.com/subscriptions/00000000-0000-0000-0000-000000000/resourceGroups/00000/providers/Microsoft.MachineLearningServices/workspaces/00000/components/azureml_anonymous/versions/0b35a8f7-cee5-d105-0ea9-5575c8ab619b?api-version=2022-10-01",
-=======
-      "RequestUri": "https://management.azure.com/subscriptions/00000000-0000-0000-0000-000000000/resourceGroups/00000/providers/Microsoft.MachineLearningServices/workspaces/00000/components/azureml_anonymous/versions/c69b468f-5cf3-2edb-680e-f382769c983d?api-version=2022-10-01",
->>>>>>> ce9edaa6
+      "RequestUri": "https://management.azure.com/subscriptions/00000000-0000-0000-0000-000000000/resourceGroups/00000/providers/Microsoft.MachineLearningServices/workspaces/00000/components/azureml_anonymous/versions/b233095b-7964-64f4-db6e-5ac440193065?api-version=2022-10-01",
       "RequestMethod": "PUT",
       "RequestHeaders": {
         "Accept": "application/json",
@@ -435,11 +249,7 @@
         "Connection": "keep-alive",
         "Content-Length": "1275",
         "Content-Type": "application/json",
-<<<<<<< HEAD
         "User-Agent": "azure-ai-ml/1.5.0 azsdk-python-mgmt-machinelearningservices/0.1.0 Python/3.7.9 (Windows-10-10.0.22621-SP0)"
-=======
-        "User-Agent": "azure-ai-ml/1.5.0 azsdk-python-mgmt-machinelearningservices/0.1.0 Python/3.10.6 (Linux-5.15.79.1-microsoft-standard-WSL2-x86_64-with-glibc2.35)"
->>>>>>> ce9edaa6
       },
       "RequestBody": {
         "properties": {
@@ -453,13 +263,8 @@
           "isArchived": false,
           "componentSpec": {
             "command": "echo Hello World \u0026 echo $[[${{inputs.component_in_number}}]] \u0026 echo ${{inputs.component_in_path}} \u0026 echo ${{outputs.component_out_path}} \u003E ${{outputs.component_out_path}}/component_in_number",
-<<<<<<< HEAD
             "code": "azureml:/subscriptions/00000000-0000-0000-0000-000000000/resourceGroups/00000/providers/Microsoft.MachineLearningServices/workspaces/00000/codes/e7a3f40e-eb47-4499-9b80-1e5d911878f8/versions/1",
-            "environment": "azureml:AzureML-sklearn-0.24-ubuntu18.04-py37-cpu:1",
-=======
-            "code": "azureml:/subscriptions/00000000-0000-0000-0000-000000000/resourceGroups/00000/providers/Microsoft.MachineLearningServices/workspaces/00000/codes/c4b5a984-a0c9-4622-a5cf-f22114f04941/versions/1",
             "environment": "azureml:AzureML-sklearn-1.0-ubuntu20.04-py38-cpu:33",
->>>>>>> ce9edaa6
             "name": "azureml_anonymous",
             "description": "This is the basic command component",
             "tags": {
@@ -495,49 +300,26 @@
       "StatusCode": 201,
       "ResponseHeaders": {
         "Cache-Control": "no-cache",
-<<<<<<< HEAD
         "Content-Length": "2269",
         "Content-Type": "application/json; charset=utf-8",
-        "Date": "Thu, 23 Feb 2023 05:33:12 GMT",
+        "Date": "Thu, 23 Feb 2023 19:09:19 GMT",
         "Expires": "-1",
-        "Location": "https://management.azure.com/subscriptions/00000000-0000-0000-0000-000000000/resourceGroups/00000/providers/Microsoft.MachineLearningServices/workspaces/00000/components/azureml_anonymous/versions/0b35a8f7-cee5-d105-0ea9-5575c8ab619b?api-version=2022-10-01",
+        "Location": "https://management.azure.com/subscriptions/00000000-0000-0000-0000-000000000/resourceGroups/00000/providers/Microsoft.MachineLearningServices/workspaces/00000/components/azureml_anonymous/versions/b233095b-7964-64f4-db6e-5ac440193065?api-version=2022-10-01",
         "Pragma": "no-cache",
         "Request-Context": "appId=cid-v1:2d2e8e63-272e-4b3c-8598-4ee570a0e70d",
-        "Server-Timing": "traceparent;desc=\u002200-c9f3ee4aba6f0e0d2d114a6856af9430-d9112ba0f1e6a2c4-01\u0022",
+        "Server-Timing": "traceparent;desc=\u002200-5336c4d986596bf64377878dbade22db-d6237acb110dc4ec-01\u0022",
         "Strict-Transport-Security": "max-age=31536000; includeSubDomains",
-        "x-aml-cluster": "vienna-eastus2-02",
+        "x-aml-cluster": "vienna-eastus2-01",
         "X-Content-Type-Options": "nosniff",
-        "x-ms-correlation-request-id": "569772bd-f857-4bdb-b988-5270da1b2c09",
-        "x-ms-ratelimit-remaining-subscription-writes": "1143",
+        "x-ms-correlation-request-id": "84d6da4c-55ed-4d32-85a7-6f8d3911d341",
+        "x-ms-ratelimit-remaining-subscription-writes": "1133",
         "x-ms-response-type": "standard",
-        "x-ms-routing-request-id": "WESTUS2:20230223T053313Z:569772bd-f857-4bdb-b988-5270da1b2c09",
-        "x-request-time": "0.449"
+        "x-ms-routing-request-id": "WESTUS2:20230223T190920Z:84d6da4c-55ed-4d32-85a7-6f8d3911d341",
+        "x-request-time": "1.106"
       },
       "ResponseBody": {
-        "id": "/subscriptions/00000000-0000-0000-0000-000000000/resourceGroups/00000/providers/Microsoft.MachineLearningServices/workspaces/00000/components/azureml_anonymous/versions/ee8f0f4b-5240-4953-99e2-c5eba661690e",
-        "name": "ee8f0f4b-5240-4953-99e2-c5eba661690e",
-=======
-        "Content-Length": "1833",
-        "Content-Type": "application/json; charset=utf-8",
-        "Date": "Tue, 21 Feb 2023 20:39:30 GMT",
-        "Expires": "-1",
-        "Location": "https://management.azure.com/subscriptions/00000000-0000-0000-0000-000000000/resourceGroups/00000/providers/Microsoft.MachineLearningServices/workspaces/00000/components/azureml_anonymous/versions/c69b468f-5cf3-2edb-680e-f382769c983d?api-version=2022-10-01",
-        "Pragma": "no-cache",
-        "Request-Context": "appId=cid-v1:2d2e8e63-272e-4b3c-8598-4ee570a0e70d",
-        "Server-Timing": "traceparent;desc=\u002200-6e276592cb1ebb57e9d710d5c02ea961-5cea3637b9e59fc7-01\u0022",
-        "Strict-Transport-Security": "max-age=31536000; includeSubDomains",
-        "x-aml-cluster": "vienna-eastus-01",
-        "X-Content-Type-Options": "nosniff",
-        "x-ms-correlation-request-id": "858457eb-95cb-430b-a48d-91f75edb479e",
-        "x-ms-ratelimit-remaining-subscription-writes": "1142",
-        "x-ms-response-type": "standard",
-        "x-ms-routing-request-id": "CANADACENTRAL:20230221T203930Z:858457eb-95cb-430b-a48d-91f75edb479e",
-        "x-request-time": "0.787"
-      },
-      "ResponseBody": {
-        "id": "/subscriptions/00000000-0000-0000-0000-000000000/resourceGroups/00000/providers/Microsoft.MachineLearningServices/workspaces/00000/components/azureml_anonymous/versions/fef4e467-f7ca-4a44-8cdc-81201f0b98b4",
-        "name": "fef4e467-f7ca-4a44-8cdc-81201f0b98b4",
->>>>>>> ce9edaa6
+        "id": "/subscriptions/00000000-0000-0000-0000-000000000/resourceGroups/00000/providers/Microsoft.MachineLearningServices/workspaces/00000/components/azureml_anonymous/versions/177f0372-d90a-48a6-9cd8-d5d4e17d0732",
+        "name": "177f0372-d90a-48a6-9cd8-d5d4e17d0732",
         "type": "Microsoft.MachineLearningServices/workspaces/components/versions",
         "properties": {
           "description": null,
@@ -577,13 +359,8 @@
                 "type": "uri_folder"
               }
             },
-<<<<<<< HEAD
             "code": "azureml:/subscriptions/00000000-0000-0000-0000-000000000/resourceGroups/00000/providers/Microsoft.MachineLearningServices/workspaces/00000/codes/e7a3f40e-eb47-4499-9b80-1e5d911878f8/versions/1",
-            "environment": "azureml://registries/azureml/environments/AzureML-sklearn-0.24-ubuntu18.04-py37-cpu/versions/1",
-=======
-            "code": "azureml:/subscriptions/00000000-0000-0000-0000-000000000/resourceGroups/00000/providers/Microsoft.MachineLearningServices/workspaces/00000/codes/c4b5a984-a0c9-4622-a5cf-f22114f04941/versions/1",
             "environment": "azureml://registries/azureml/environments/AzureML-sklearn-1.0-ubuntu20.04-py38-cpu/versions/33",
->>>>>>> ce9edaa6
             "resources": {
               "instance_count": "1"
             },
@@ -592,29 +369,17 @@
           }
         },
         "systemData": {
-<<<<<<< HEAD
-          "createdAt": "2023-02-23T02:16:11.5727129\u002B00:00",
+          "createdAt": "2023-02-23T19:09:20.1763358\u002B00:00",
           "createdBy": "Diondra Peck",
           "createdByType": "User",
-          "lastModifiedAt": "2023-02-23T02:16:11.6424059\u002B00:00",
+          "lastModifiedAt": "2023-02-23T19:09:20.1763358\u002B00:00",
           "lastModifiedBy": "Diondra Peck",
-=======
-          "createdAt": "2023-02-18T10:46:36.8425751\u002B00:00",
-          "createdBy": "Firstname Lastname",
-          "createdByType": "User",
-          "lastModifiedAt": "2023-02-18T10:46:36.9004549\u002B00:00",
-          "lastModifiedBy": "Firstname Lastname",
->>>>>>> ce9edaa6
           "lastModifiedByType": "User"
         }
       }
     },
     {
-<<<<<<< HEAD
-      "RequestUri": "https://management.azure.com/subscriptions/00000000-0000-0000-0000-000000000/resourceGroups/00000/providers/Microsoft.MachineLearningServices/workspaces/00000/components/azureml_anonymous/versions/daf3da49-15c0-e587-db74-e211011e347e?api-version=2022-10-01",
-=======
-      "RequestUri": "https://management.azure.com/subscriptions/00000000-0000-0000-0000-000000000/resourceGroups/00000/providers/Microsoft.MachineLearningServices/workspaces/00000/components/azureml_anonymous/versions/e74efedd-495e-4c60-d69d-6ba1409054ff?api-version=2022-10-01",
->>>>>>> ce9edaa6
+      "RequestUri": "https://management.azure.com/subscriptions/00000000-0000-0000-0000-000000000/resourceGroups/00000/providers/Microsoft.MachineLearningServices/workspaces/00000/components/azureml_anonymous/versions/395d1352-2ec1-8a04-1171-f2a8c4a5d267?api-version=2022-10-01",
       "RequestMethod": "PUT",
       "RequestHeaders": {
         "Accept": "application/json",
@@ -622,11 +387,7 @@
         "Connection": "keep-alive",
         "Content-Length": "1445",
         "Content-Type": "application/json",
-<<<<<<< HEAD
         "User-Agent": "azure-ai-ml/1.5.0 azsdk-python-mgmt-machinelearningservices/0.1.0 Python/3.7.9 (Windows-10-10.0.22621-SP0)"
-=======
-        "User-Agent": "azure-ai-ml/1.5.0 azsdk-python-mgmt-machinelearningservices/0.1.0 Python/3.10.6 (Linux-5.15.79.1-microsoft-standard-WSL2-x86_64-with-glibc2.35)"
->>>>>>> ce9edaa6
       },
       "RequestBody": {
         "properties": {
@@ -687,11 +448,7 @@
                   }
                 },
                 "_source": "YAML.JOB",
-<<<<<<< HEAD
-                "componentId": "/subscriptions/00000000-0000-0000-0000-000000000/resourceGroups/00000/providers/Microsoft.MachineLearningServices/workspaces/00000/components/azureml_anonymous/versions/ee8f0f4b-5240-4953-99e2-c5eba661690e"
-=======
-                "componentId": "/subscriptions/00000000-0000-0000-0000-000000000/resourceGroups/00000/providers/Microsoft.MachineLearningServices/workspaces/00000/components/azureml_anonymous/versions/fef4e467-f7ca-4a44-8cdc-81201f0b98b4"
->>>>>>> ce9edaa6
+                "componentId": "/subscriptions/00000000-0000-0000-0000-000000000/resourceGroups/00000/providers/Microsoft.MachineLearningServices/workspaces/00000/components/azureml_anonymous/versions/177f0372-d90a-48a6-9cd8-d5d4e17d0732"
               }
             },
             "_source": "YAML.COMPONENT",
@@ -702,49 +459,26 @@
       "StatusCode": 201,
       "ResponseHeaders": {
         "Cache-Control": "no-cache",
-<<<<<<< HEAD
         "Content-Length": "1675",
         "Content-Type": "application/json; charset=utf-8",
-        "Date": "Thu, 23 Feb 2023 05:33:13 GMT",
+        "Date": "Thu, 23 Feb 2023 19:09:20 GMT",
         "Expires": "-1",
-        "Location": "https://management.azure.com/subscriptions/00000000-0000-0000-0000-000000000/resourceGroups/00000/providers/Microsoft.MachineLearningServices/workspaces/00000/components/azureml_anonymous/versions/daf3da49-15c0-e587-db74-e211011e347e?api-version=2022-10-01",
+        "Location": "https://management.azure.com/subscriptions/00000000-0000-0000-0000-000000000/resourceGroups/00000/providers/Microsoft.MachineLearningServices/workspaces/00000/components/azureml_anonymous/versions/395d1352-2ec1-8a04-1171-f2a8c4a5d267?api-version=2022-10-01",
         "Pragma": "no-cache",
         "Request-Context": "appId=cid-v1:2d2e8e63-272e-4b3c-8598-4ee570a0e70d",
-        "Server-Timing": "traceparent;desc=\u002200-e96bfbf02b418cd8bd1de50969426e35-e235ae622d5b709c-01\u0022",
+        "Server-Timing": "traceparent;desc=\u002200-89ce14742fca9693967d151d13ef1fc6-605385a88f51da81-01\u0022",
         "Strict-Transport-Security": "max-age=31536000; includeSubDomains",
-        "x-aml-cluster": "vienna-eastus2-02",
+        "x-aml-cluster": "vienna-eastus2-01",
         "X-Content-Type-Options": "nosniff",
-        "x-ms-correlation-request-id": "f0f44c8a-889b-4e18-b4a6-286a717126cd",
-        "x-ms-ratelimit-remaining-subscription-writes": "1142",
+        "x-ms-correlation-request-id": "91ace9d2-47ae-44db-84cd-f33855cb0e69",
+        "x-ms-ratelimit-remaining-subscription-writes": "1132",
         "x-ms-response-type": "standard",
-        "x-ms-routing-request-id": "WESTUS2:20230223T053314Z:f0f44c8a-889b-4e18-b4a6-286a717126cd",
-        "x-request-time": "0.659"
+        "x-ms-routing-request-id": "WESTUS2:20230223T190921Z:91ace9d2-47ae-44db-84cd-f33855cb0e69",
+        "x-request-time": "0.706"
       },
       "ResponseBody": {
-        "id": "/subscriptions/00000000-0000-0000-0000-000000000/resourceGroups/00000/providers/Microsoft.MachineLearningServices/workspaces/00000/components/azureml_anonymous/versions/45c3cfb7-5a10-45e3-acda-db3c4e36c8e1",
-        "name": "45c3cfb7-5a10-45e3-acda-db3c4e36c8e1",
-=======
-        "Content-Length": "1288",
-        "Content-Type": "application/json; charset=utf-8",
-        "Date": "Tue, 21 Feb 2023 20:39:31 GMT",
-        "Expires": "-1",
-        "Location": "https://management.azure.com/subscriptions/00000000-0000-0000-0000-000000000/resourceGroups/00000/providers/Microsoft.MachineLearningServices/workspaces/00000/components/azureml_anonymous/versions/e74efedd-495e-4c60-d69d-6ba1409054ff?api-version=2022-10-01",
-        "Pragma": "no-cache",
-        "Request-Context": "appId=cid-v1:2d2e8e63-272e-4b3c-8598-4ee570a0e70d",
-        "Server-Timing": "traceparent;desc=\u002200-4b501cca6750e9e509cbdae13e047de6-19d6aa098e246bf2-01\u0022",
-        "Strict-Transport-Security": "max-age=31536000; includeSubDomains",
-        "x-aml-cluster": "vienna-eastus-01",
-        "X-Content-Type-Options": "nosniff",
-        "x-ms-correlation-request-id": "0792c73c-4268-446c-b976-b1e69fb8cc9e",
-        "x-ms-ratelimit-remaining-subscription-writes": "1141",
-        "x-ms-response-type": "standard",
-        "x-ms-routing-request-id": "CANADACENTRAL:20230221T203932Z:0792c73c-4268-446c-b976-b1e69fb8cc9e",
-        "x-request-time": "0.721"
-      },
-      "ResponseBody": {
-        "id": "/subscriptions/00000000-0000-0000-0000-000000000/resourceGroups/00000/providers/Microsoft.MachineLearningServices/workspaces/00000/components/azureml_anonymous/versions/167d1588-396c-4cad-bfb6-3d05a63d56ff",
-        "name": "167d1588-396c-4cad-bfb6-3d05a63d56ff",
->>>>>>> ce9edaa6
+        "id": "/subscriptions/00000000-0000-0000-0000-000000000/resourceGroups/00000/providers/Microsoft.MachineLearningServices/workspaces/00000/components/azureml_anonymous/versions/2b939a85-652f-4fb0-a4c5-677bdc5395c6",
+        "name": "2b939a85-652f-4fb0-a4c5-677bdc5395c6",
         "type": "Microsoft.MachineLearningServices/workspaces/components/versions",
         "properties": {
           "description": null,
@@ -788,29 +522,17 @@
           }
         },
         "systemData": {
-<<<<<<< HEAD
-          "createdAt": "2023-02-23T05:33:14.3161701\u002B00:00",
+          "createdAt": "2023-02-23T19:09:21.5345699\u002B00:00",
           "createdBy": "Diondra Peck",
           "createdByType": "User",
-          "lastModifiedAt": "2023-02-23T05:33:14.3161701\u002B00:00",
+          "lastModifiedAt": "2023-02-23T19:09:21.5345699\u002B00:00",
           "lastModifiedBy": "Diondra Peck",
-=======
-          "createdAt": "2023-02-21T20:39:32.2320307\u002B00:00",
-          "createdBy": "Firstname Lastname",
-          "createdByType": "User",
-          "lastModifiedAt": "2023-02-21T20:39:32.2320307\u002B00:00",
-          "lastModifiedBy": "Firstname Lastname",
->>>>>>> ce9edaa6
           "lastModifiedByType": "User"
         }
       }
     },
     {
-<<<<<<< HEAD
-      "RequestUri": "https://management.azure.com/subscriptions/00000000-0000-0000-0000-000000000/resourceGroups/00000/providers/Microsoft.MachineLearningServices/workspaces/00000/components/test_817443059135/versions/1?api-version=2022-10-01",
-=======
-      "RequestUri": "https://management.azure.com/subscriptions/00000000-0000-0000-0000-000000000/resourceGroups/00000/providers/Microsoft.MachineLearningServices/workspaces/00000/components/test_862491607266/versions/1?api-version=2022-10-01",
->>>>>>> ce9edaa6
+      "RequestUri": "https://management.azure.com/subscriptions/00000000-0000-0000-0000-000000000/resourceGroups/00000/providers/Microsoft.MachineLearningServices/workspaces/00000/components/test_645459688135/versions/1?api-version=2022-10-01",
       "RequestMethod": "PUT",
       "RequestHeaders": {
         "Accept": "application/json",
@@ -818,11 +540,7 @@
         "Connection": "keep-alive",
         "Content-Length": "1344",
         "Content-Type": "application/json",
-<<<<<<< HEAD
         "User-Agent": "azure-ai-ml/1.5.0 azsdk-python-mgmt-machinelearningservices/0.1.0 Python/3.7.9 (Windows-10-10.0.22621-SP0)"
-=======
-        "User-Agent": "azure-ai-ml/1.5.0 azsdk-python-mgmt-machinelearningservices/0.1.0 Python/3.10.6 (Linux-5.15.79.1-microsoft-standard-WSL2-x86_64-with-glibc2.35)"
->>>>>>> ce9edaa6
       },
       "RequestBody": {
         "properties": {
@@ -835,11 +553,7 @@
           "isAnonymous": false,
           "isArchived": false,
           "componentSpec": {
-<<<<<<< HEAD
-            "name": "test_817443059135",
-=======
-            "name": "test_862491607266",
->>>>>>> ce9edaa6
+            "name": "test_645459688135",
             "description": "This is the basic pipeline component",
             "tags": {
               "tag": "tagvalue",
@@ -880,11 +594,7 @@
                   }
                 },
                 "_source": "YAML.COMPONENT",
-<<<<<<< HEAD
-                "componentId": "/subscriptions/00000000-0000-0000-0000-000000000/resourceGroups/00000/providers/Microsoft.MachineLearningServices/workspaces/00000/components/azureml_anonymous/versions/45c3cfb7-5a10-45e3-acda-db3c4e36c8e1"
-=======
-                "componentId": "/subscriptions/00000000-0000-0000-0000-000000000/resourceGroups/00000/providers/Microsoft.MachineLearningServices/workspaces/00000/components/azureml_anonymous/versions/167d1588-396c-4cad-bfb6-3d05a63d56ff"
->>>>>>> ce9edaa6
+                "componentId": "/subscriptions/00000000-0000-0000-0000-000000000/resourceGroups/00000/providers/Microsoft.MachineLearningServices/workspaces/00000/components/azureml_anonymous/versions/2b939a85-652f-4fb0-a4c5-677bdc5395c6"
               }
             },
             "_source": "YAML.COMPONENT",
@@ -895,47 +605,25 @@
       "StatusCode": 201,
       "ResponseHeaders": {
         "Cache-Control": "no-cache",
-<<<<<<< HEAD
         "Content-Length": "1724",
         "Content-Type": "application/json; charset=utf-8",
-        "Date": "Thu, 23 Feb 2023 05:33:14 GMT",
+        "Date": "Thu, 23 Feb 2023 19:09:22 GMT",
         "Expires": "-1",
-        "Location": "https://management.azure.com/subscriptions/00000000-0000-0000-0000-000000000/resourceGroups/00000/providers/Microsoft.MachineLearningServices/workspaces/00000/components/test_817443059135/versions/1?api-version=2022-10-01",
+        "Location": "https://management.azure.com/subscriptions/00000000-0000-0000-0000-000000000/resourceGroups/00000/providers/Microsoft.MachineLearningServices/workspaces/00000/components/test_645459688135/versions/1?api-version=2022-10-01",
         "Pragma": "no-cache",
         "Request-Context": "appId=cid-v1:2d2e8e63-272e-4b3c-8598-4ee570a0e70d",
-        "Server-Timing": "traceparent;desc=\u002200-047f46bd5d54a17fc5c48a2c27d78521-eb978a11201e2dbc-01\u0022",
+        "Server-Timing": "traceparent;desc=\u002200-5afabdc1f2c1c8c45e2dcf211107fe7f-206e29be991500a7-01\u0022",
         "Strict-Transport-Security": "max-age=31536000; includeSubDomains",
-        "x-aml-cluster": "vienna-eastus2-02",
+        "x-aml-cluster": "vienna-eastus2-01",
         "X-Content-Type-Options": "nosniff",
-        "x-ms-correlation-request-id": "e57b27c0-9972-4cb9-84ff-5960cb298fdd",
-        "x-ms-ratelimit-remaining-subscription-writes": "1141",
+        "x-ms-correlation-request-id": "9a323461-3984-4e92-af1f-fa7e8a461dc0",
+        "x-ms-ratelimit-remaining-subscription-writes": "1131",
         "x-ms-response-type": "standard",
-        "x-ms-routing-request-id": "WESTUS2:20230223T053315Z:e57b27c0-9972-4cb9-84ff-5960cb298fdd",
-        "x-request-time": "0.729"
+        "x-ms-routing-request-id": "WESTUS2:20230223T190922Z:9a323461-3984-4e92-af1f-fa7e8a461dc0",
+        "x-request-time": "1.022"
       },
       "ResponseBody": {
-        "id": "/subscriptions/00000000-0000-0000-0000-000000000/resourceGroups/00000/providers/Microsoft.MachineLearningServices/workspaces/00000/components/test_817443059135/versions/1",
-=======
-        "Content-Length": "1306",
-        "Content-Type": "application/json; charset=utf-8",
-        "Date": "Tue, 21 Feb 2023 20:39:33 GMT",
-        "Expires": "-1",
-        "Location": "https://management.azure.com/subscriptions/00000000-0000-0000-0000-000000000/resourceGroups/00000/providers/Microsoft.MachineLearningServices/workspaces/00000/components/test_862491607266/versions/1?api-version=2022-10-01",
-        "Pragma": "no-cache",
-        "Request-Context": "appId=cid-v1:2d2e8e63-272e-4b3c-8598-4ee570a0e70d",
-        "Server-Timing": "traceparent;desc=\u002200-1ee619a80d694f7ba4e4d32bd074a976-f01f79032b395f17-01\u0022",
-        "Strict-Transport-Security": "max-age=31536000; includeSubDomains",
-        "x-aml-cluster": "vienna-eastus-01",
-        "X-Content-Type-Options": "nosniff",
-        "x-ms-correlation-request-id": "c6ed9d46-09a9-4c70-b5b8-688817c01a4b",
-        "x-ms-ratelimit-remaining-subscription-writes": "1140",
-        "x-ms-response-type": "standard",
-        "x-ms-routing-request-id": "CANADACENTRAL:20230221T203933Z:c6ed9d46-09a9-4c70-b5b8-688817c01a4b",
-        "x-request-time": "0.805"
-      },
-      "ResponseBody": {
-        "id": "/subscriptions/00000000-0000-0000-0000-000000000/resourceGroups/00000/providers/Microsoft.MachineLearningServices/workspaces/00000/components/test_862491607266/versions/1",
->>>>>>> ce9edaa6
+        "id": "/subscriptions/00000000-0000-0000-0000-000000000/resourceGroups/00000/providers/Microsoft.MachineLearningServices/workspaces/00000/components/test_645459688135/versions/1",
         "name": "1",
         "type": "Microsoft.MachineLearningServices/workspaces/components/versions",
         "properties": {
@@ -948,11 +636,7 @@
           "isArchived": false,
           "isAnonymous": false,
           "componentSpec": {
-<<<<<<< HEAD
-            "name": "test_817443059135",
-=======
-            "name": "test_862491607266",
->>>>>>> ce9edaa6
+            "name": "test_645459688135",
             "version": "1",
             "display_name": "Hello World Pipeline Component",
             "is_deterministic": "False",
@@ -987,29 +671,17 @@
           }
         },
         "systemData": {
-<<<<<<< HEAD
-          "createdAt": "2023-02-23T05:33:15.3043678\u002B00:00",
+          "createdAt": "2023-02-23T19:09:22.7783184\u002B00:00",
           "createdBy": "Diondra Peck",
           "createdByType": "User",
-          "lastModifiedAt": "2023-02-23T05:33:15.3880133\u002B00:00",
+          "lastModifiedAt": "2023-02-23T19:09:22.8578329\u002B00:00",
           "lastModifiedBy": "Diondra Peck",
-=======
-          "createdAt": "2023-02-21T20:39:33.5136404\u002B00:00",
-          "createdBy": "Firstname Lastname",
-          "createdByType": "User",
-          "lastModifiedAt": "2023-02-21T20:39:33.5892009\u002B00:00",
-          "lastModifiedBy": "Firstname Lastname",
->>>>>>> ce9edaa6
           "lastModifiedByType": "User"
         }
       }
     }
   ],
   "Variables": {
-<<<<<<< HEAD
-    "component_name": "test_817443059135"
-=======
-    "component_name": "test_862491607266"
->>>>>>> ce9edaa6
+    "component_name": "test_645459688135"
   }
 }