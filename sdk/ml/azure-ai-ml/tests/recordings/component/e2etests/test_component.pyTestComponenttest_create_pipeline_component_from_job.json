{
  "Entries": [
    {
      "RequestUri": "https://management.azure.com/subscriptions/00000000-0000-0000-0000-000000000/resourceGroups/00000/providers/Microsoft.MachineLearningServices/workspaces/00000/computes/cpu-cluster?api-version=2022-10-01-preview",
      "RequestMethod": "GET",
      "RequestHeaders": {
        "Accept": "application/json",
        "Accept-Encoding": "gzip, deflate",
        "Connection": "keep-alive",
        "User-Agent": "azure-ai-ml/1.6.0 azsdk-python-mgmt-machinelearningservices/0.1.0 Python/3.7.13 (Linux-5.15.90.1-microsoft-standard-WSL2-x86_64-with-debian-bookworm-sid)"
      },
      "RequestBody": null,
      "StatusCode": 200,
      "ResponseHeaders": {
        "Cache-Control": "no-cache",
        "Content-Encoding": "gzip",
        "Content-Type": "application/json; charset=utf-8",
        "Date": "Mon, 24 Apr 2023 03:15:30 GMT",
        "Expires": "-1",
        "Pragma": "no-cache",
        "Request-Context": "appId=cid-v1:2d2e8e63-272e-4b3c-8598-4ee570a0e70d",
        "Server-Timing": "traceparent;desc=\u002200-a0a2b5388a25fb86cac2119f97530edf-6fb3b5ad2e25de88-01\u0022",
        "Strict-Transport-Security": "max-age=31536000; includeSubDomains",
        "Transfer-Encoding": "chunked",
        "Vary": [
          "Accept-Encoding",
          "Accept-Encoding"
        ],
        "x-aml-cluster": "vienna-eastus-01",
        "X-Content-Type-Options": "nosniff",
        "x-ms-correlation-request-id": "a128a28b-5654-4d8e-bf32-8079ef832946",
        "x-ms-ratelimit-remaining-subscription-reads": "11976",
        "x-ms-response-type": "standard",
        "x-ms-routing-request-id": "CANADACENTRAL:20230424T031530Z:a128a28b-5654-4d8e-bf32-8079ef832946",
        "x-request-time": "0.049"
      },
      "ResponseBody": {
        "id": "/subscriptions/00000000-0000-0000-0000-000000000/resourceGroups/00000/providers/Microsoft.MachineLearningServices/workspaces/00000/computes/cpu-cluster",
        "name": "cpu-cluster",
        "type": "Microsoft.MachineLearningServices/workspaces/computes",
        "location": "eastus",
        "tags": {},
        "properties": {
          "createdOn": "2023-04-22T04:25:39.6636391\u002B00:00",
          "modifiedOn": "2023-04-22T04:25:46.6151628\u002B00:00",
          "disableLocalAuth": false,
          "description": null,
          "resourceId": null,
          "computeType": "AmlCompute",
          "computeLocation": "eastus",
          "provisioningState": "Succeeded",
          "provisioningErrors": null,
          "isAttachedCompute": false,
          "properties": {
            "vmSize": "STANDARD_DS2_V2",
            "vmPriority": "Dedicated",
            "scaleSettings": {
              "maxNodeCount": 4,
              "minNodeCount": 0,
              "nodeIdleTimeBeforeScaleDown": "PT2M"
            },
            "subnet": null,
            "currentNodeCount": 0,
            "targetNodeCount": 0,
            "nodeStateCounts": {
              "preparingNodeCount": 0,
              "runningNodeCount": 0,
              "idleNodeCount": 0,
              "unusableNodeCount": 0,
              "leavingNodeCount": 0,
              "preemptedNodeCount": 0
            },
            "allocationState": "Steady",
            "allocationStateTransitionTime": "2023-04-24T01:54:56.779\u002B00:00",
            "errors": null,
            "remoteLoginPortPublicAccess": "Enabled",
            "osType": "Linux",
            "virtualMachineImage": null,
            "isolatedNetwork": false,
            "enableBatchPrivateLink": false,
            "propertyBag": {}
          }
        }
      }
    },
    {
      "RequestUri": "https://management.azure.com/subscriptions/00000000-0000-0000-0000-000000000/resourceGroups/00000/providers/Microsoft.MachineLearningServices/workspaces/00000/codes/000000000000000000000/versions?api-version=2023-04-01\u0026hash=2735546483b0329614357785c9ce58e15d3c43b1401bacc7e587e6526ff79af5\u0026hashVersion=202208",
      "RequestMethod": "GET",
      "RequestHeaders": {
        "Accept": "application/json",
        "Accept-Encoding": "gzip, deflate",
        "Connection": "keep-alive",
        "User-Agent": "azure-ai-ml/1.6.0 azsdk-python-mgmt-machinelearningservices/0.1.0 Python/3.7.13 (Linux-5.15.90.1-microsoft-standard-WSL2-x86_64-with-debian-bookworm-sid)"
      },
      "RequestBody": null,
      "StatusCode": 200,
      "ResponseHeaders": {
        "Cache-Control": "no-cache",
        "Content-Encoding": "gzip",
        "Content-Type": "application/json; charset=utf-8",
        "Date": "Mon, 24 Apr 2023 03:15:39 GMT",
        "Expires": "-1",
        "Pragma": "no-cache",
        "Request-Context": "appId=cid-v1:2d2e8e63-272e-4b3c-8598-4ee570a0e70d",
        "Server-Timing": "traceparent;desc=\u002200-f7ddec7d3dd42c14e74fd8c033501dce-1f7e7fbadef5ad04-01\u0022",
        "Strict-Transport-Security": "max-age=31536000; includeSubDomains",
        "Transfer-Encoding": "chunked",
        "Vary": [
          "Accept-Encoding",
          "Accept-Encoding"
        ],
        "x-aml-cluster": "vienna-eastus-02",
        "X-Content-Type-Options": "nosniff",
        "x-ms-correlation-request-id": "3a2ae8de-a553-4aa9-aa33-b25694de7dcc",
        "x-ms-ratelimit-remaining-subscription-reads": "11975",
        "x-ms-response-type": "standard",
        "x-ms-routing-request-id": "CANADACENTRAL:20230424T031540Z:3a2ae8de-a553-4aa9-aa33-b25694de7dcc",
        "x-request-time": "0.090"
      },
      "ResponseBody": {
        "value": [
          {
            "id": "/subscriptions/00000000-0000-0000-0000-000000000/resourceGroups/00000/providers/Microsoft.MachineLearningServices/workspaces/00000/codes/c02a7fbb-998c-490f-a430-155f3962737f/versions/1",
            "name": "1",
            "type": "Microsoft.MachineLearningServices/workspaces/codes/versions",
            "properties": {
              "description": null,
              "tags": {},
              "properties": {
                "hash_sha256": "2735546483b0329614357785c9ce58e15d3c43b1401bacc7e587e6526ff79af5",
                "hash_version": "202208"
              },
              "isArchived": false,
              "isAnonymous": false,
              "codeUri": "https://samcw32zcnpjldw.blob.core.windows.net:443/72e8eff8-1-6eb8b09e-fa4f-5f97-b8f3-cd0ccbdcb811/train_src",
              "provisioningState": "Succeeded"
            },
            "systemData": {
              "createdAt": "2023-04-22T08:37:49.8074931\u002B00:00",
              "createdBy": "Firstname Lastname",
              "createdByType": "User",
              "lastModifiedAt": "2023-04-22T08:37:49.8074931\u002B00:00",
              "lastModifiedBy": "Firstname Lastname",
              "lastModifiedByType": "User"
            }
          }
        ]
      }
    },
    {
      "RequestUri": "https://management.azure.com/subscriptions/00000000-0000-0000-0000-000000000/resourceGroups/00000/providers/Microsoft.MachineLearningServices/workspaces/00000/codes/000000000000000000000/versions?api-version=2023-04-01\u0026hash=cc9785a8060d8d4dda77e9280e6842522a7f78804f91706eedfbd9a467703ecf\u0026hashVersion=202208",
      "RequestMethod": "GET",
      "RequestHeaders": {
        "Accept": "application/json",
        "Accept-Encoding": "gzip, deflate",
        "Connection": "keep-alive",
        "User-Agent": "azure-ai-ml/1.6.0 azsdk-python-mgmt-machinelearningservices/0.1.0 Python/3.7.13 (Linux-5.15.90.1-microsoft-standard-WSL2-x86_64-with-debian-bookworm-sid)"
      },
      "RequestBody": null,
      "StatusCode": 200,
      "ResponseHeaders": {
        "Cache-Control": "no-cache",
        "Content-Encoding": "gzip",
        "Content-Type": "application/json; charset=utf-8",
        "Date": "Mon, 24 Apr 2023 03:15:39 GMT",
        "Expires": "-1",
        "Pragma": "no-cache",
        "Request-Context": "appId=cid-v1:2d2e8e63-272e-4b3c-8598-4ee570a0e70d",
        "Server-Timing": "traceparent;desc=\u002200-7940956e5bccd808a9a636c7c51d8c86-702df1decde6f0dd-01\u0022",
        "Strict-Transport-Security": "max-age=31536000; includeSubDomains",
        "Transfer-Encoding": "chunked",
        "Vary": [
          "Accept-Encoding",
          "Accept-Encoding"
        ],
        "x-aml-cluster": "vienna-eastus-02",
        "X-Content-Type-Options": "nosniff",
        "x-ms-correlation-request-id": "24de5c1f-4305-490c-8dc0-c296d8084cca",
        "x-ms-ratelimit-remaining-subscription-reads": "11974",
        "x-ms-response-type": "standard",
        "x-ms-routing-request-id": "CANADACENTRAL:20230424T031540Z:24de5c1f-4305-490c-8dc0-c296d8084cca",
        "x-request-time": "0.087"
      },
      "ResponseBody": {
        "value": [
          {
            "id": "/subscriptions/00000000-0000-0000-0000-000000000/resourceGroups/00000/providers/Microsoft.MachineLearningServices/workspaces/00000/codes/762ca5b4-c4e0-48b1-85b1-52f67c138d1b/versions/1",
            "name": "1",
            "type": "Microsoft.MachineLearningServices/workspaces/codes/versions",
            "properties": {
              "description": null,
              "tags": {},
              "properties": {
                "hash_sha256": "cc9785a8060d8d4dda77e9280e6842522a7f78804f91706eedfbd9a467703ecf",
                "hash_version": "202208"
              },
              "isArchived": false,
              "isAnonymous": false,
              "codeUri": "https://samcw32zcnpjldw.blob.core.windows.net:443/72e8eff8-1-207b9e27-becd-5da6-9666-672b3b29a170/eval_src",
              "provisioningState": "Succeeded"
            },
            "systemData": {
              "createdAt": "2023-04-22T07:08:02.2052903\u002B00:00",
              "createdBy": "Firstname Lastname",
              "createdByType": "User",
              "lastModifiedAt": "2023-04-22T07:08:02.2052903\u002B00:00",
              "lastModifiedBy": "Firstname Lastname",
              "lastModifiedByType": "User"
            }
          }
        ]
      }
    },
    {
      "RequestUri": "https://management.azure.com/subscriptions/00000000-0000-0000-0000-000000000/resourceGroups/00000/providers/Microsoft.MachineLearningServices/workspaces/00000/codes/c02a7fbb-998c-490f-a430-155f3962737f/versions/1?api-version=2023-04-01",
      "RequestMethod": "GET",
      "RequestHeaders": {
        "Accept": "application/json",
        "Accept-Encoding": "gzip, deflate",
        "Connection": "keep-alive",
        "User-Agent": "azure-ai-ml/1.6.0 azsdk-python-mgmt-machinelearningservices/0.1.0 Python/3.7.13 (Linux-5.15.90.1-microsoft-standard-WSL2-x86_64-with-debian-bookworm-sid)"
      },
      "RequestBody": null,
      "StatusCode": 200,
      "ResponseHeaders": {
        "Cache-Control": "no-cache",
        "Content-Encoding": "gzip",
        "Content-Type": "application/json; charset=utf-8",
        "Date": "Mon, 24 Apr 2023 03:15:39 GMT",
        "Expires": "-1",
        "Pragma": "no-cache",
        "Request-Context": "appId=cid-v1:2d2e8e63-272e-4b3c-8598-4ee570a0e70d",
        "Server-Timing": "traceparent;desc=\u002200-9abb0f5be385071b0f4309b930855fef-a292e3444d45d6e0-01\u0022",
        "Strict-Transport-Security": "max-age=31536000; includeSubDomains",
        "Transfer-Encoding": "chunked",
        "Vary": [
          "Accept-Encoding",
          "Accept-Encoding"
        ],
        "x-aml-cluster": "vienna-eastus-02",
        "X-Content-Type-Options": "nosniff",
        "x-ms-correlation-request-id": "0daa6055-08a7-49a1-9b82-e49c6d0b6af5",
        "x-ms-ratelimit-remaining-subscription-reads": "11973",
        "x-ms-response-type": "standard",
        "x-ms-routing-request-id": "CANADACENTRAL:20230424T031540Z:0daa6055-08a7-49a1-9b82-e49c6d0b6af5",
        "x-request-time": "0.056"
      },
      "ResponseBody": {
        "id": "/subscriptions/00000000-0000-0000-0000-000000000/resourceGroups/00000/providers/Microsoft.MachineLearningServices/workspaces/00000/codes/c02a7fbb-998c-490f-a430-155f3962737f/versions/1",
        "name": "1",
        "type": "Microsoft.MachineLearningServices/workspaces/codes/versions",
        "properties": {
          "description": null,
          "tags": {},
          "properties": {
            "hash_sha256": "0000000000000",
            "hash_version": "0000000000000"
          },
          "isArchived": false,
          "isAnonymous": false,
          "codeUri": "https://samcw32zcnpjldw.blob.core.windows.net:443/72e8eff8-1-6eb8b09e-fa4f-5f97-b8f3-cd0ccbdcb811/train_src",
          "provisioningState": "Succeeded"
        },
        "systemData": {
          "createdAt": "2023-04-22T08:37:49.8074931\u002B00:00",
          "createdBy": "Firstname Lastname",
          "createdByType": "User",
          "lastModifiedAt": "2023-04-22T08:37:49.8074931\u002B00:00",
          "lastModifiedBy": "Firstname Lastname",
          "lastModifiedByType": "User"
        }
      }
    },
    {
      "RequestUri": "https://management.azure.com/subscriptions/00000000-0000-0000-0000-000000000/resourceGroups/00000/providers/Microsoft.MachineLearningServices/workspaces/00000/codes/000000000000000000000/versions?api-version=2023-04-01\u0026hash=e4dea8ce1d89a91c67e9690b25556d8b0dcfba2bd0e5c09f1aa1b3d45defc643\u0026hashVersion=202208",
      "RequestMethod": "GET",
      "RequestHeaders": {
        "Accept": "application/json",
        "Accept-Encoding": "gzip, deflate",
        "Connection": "keep-alive",
        "User-Agent": "azure-ai-ml/1.6.0 azsdk-python-mgmt-machinelearningservices/0.1.0 Python/3.7.13 (Linux-5.15.90.1-microsoft-standard-WSL2-x86_64-with-debian-bookworm-sid)"
      },
      "RequestBody": null,
      "StatusCode": 200,
      "ResponseHeaders": {
        "Cache-Control": "no-cache",
        "Content-Encoding": "gzip",
        "Content-Type": "application/json; charset=utf-8",
        "Date": "Mon, 24 Apr 2023 03:15:40 GMT",
        "Expires": "-1",
        "Pragma": "no-cache",
        "Request-Context": "appId=cid-v1:2d2e8e63-272e-4b3c-8598-4ee570a0e70d",
        "Server-Timing": "traceparent;desc=\u002200-8ac8ffe3dfebea12917b6a8444c33f99-83a4bccfcbb7d5c0-01\u0022",
        "Strict-Transport-Security": "max-age=31536000; includeSubDomains",
        "Transfer-Encoding": "chunked",
        "Vary": [
          "Accept-Encoding",
          "Accept-Encoding"
        ],
        "x-aml-cluster": "vienna-eastus-01",
        "X-Content-Type-Options": "nosniff",
        "x-ms-correlation-request-id": "aed91bef-25f9-4f22-b060-15d1ea8fb30e",
        "x-ms-ratelimit-remaining-subscription-reads": "11999",
        "x-ms-response-type": "standard",
        "x-ms-routing-request-id": "CANADACENTRAL:20230424T031540Z:aed91bef-25f9-4f22-b060-15d1ea8fb30e",
        "x-request-time": "0.137"
      },
      "ResponseBody": {
        "value": [
          {
            "id": "/subscriptions/00000000-0000-0000-0000-000000000/resourceGroups/00000/providers/Microsoft.MachineLearningServices/workspaces/00000/codes/ee903269-8298-4a9d-b852-7d9082aca456/versions/1",
            "name": "1",
            "type": "Microsoft.MachineLearningServices/workspaces/codes/versions",
            "properties": {
              "description": null,
              "tags": {},
              "properties": {
                "hash_sha256": "e4dea8ce1d89a91c67e9690b25556d8b0dcfba2bd0e5c09f1aa1b3d45defc643",
                "hash_version": "202208"
              },
              "isArchived": false,
              "isAnonymous": false,
              "codeUri": "https://samcw32zcnpjldw.blob.core.windows.net:443/72e8eff8-1-e78d9b09-61c3-5e15-bedb-8ca7774d4332/score_src",
              "provisioningState": "Succeeded"
            },
            "systemData": {
              "createdAt": "2023-04-22T07:08:02.4065602\u002B00:00",
              "createdBy": "Firstname Lastname",
              "createdByType": "User",
              "lastModifiedAt": "2023-04-22T07:08:02.4065602\u002B00:00",
              "lastModifiedBy": "Firstname Lastname",
              "lastModifiedByType": "User"
            }
          }
        ]
      }
    },
    {
      "RequestUri": "https://management.azure.com/subscriptions/00000000-0000-0000-0000-000000000/resourceGroups/00000/providers/Microsoft.MachineLearningServices/workspaces/00000/codes/762ca5b4-c4e0-48b1-85b1-52f67c138d1b/versions/1?api-version=2023-04-01",
      "RequestMethod": "GET",
      "RequestHeaders": {
        "Accept": "application/json",
        "Accept-Encoding": "gzip, deflate",
        "Connection": "keep-alive",
        "User-Agent": "azure-ai-ml/1.6.0 azsdk-python-mgmt-machinelearningservices/0.1.0 Python/3.7.13 (Linux-5.15.90.1-microsoft-standard-WSL2-x86_64-with-debian-bookworm-sid)"
      },
      "RequestBody": null,
      "StatusCode": 200,
      "ResponseHeaders": {
        "Cache-Control": "no-cache",
        "Content-Encoding": "gzip",
        "Content-Type": "application/json; charset=utf-8",
        "Date": "Mon, 24 Apr 2023 03:15:40 GMT",
        "Expires": "-1",
        "Pragma": "no-cache",
        "Request-Context": "appId=cid-v1:2d2e8e63-272e-4b3c-8598-4ee570a0e70d",
        "Server-Timing": "traceparent;desc=\u002200-341ae3a6e390d275162bca78539b98b3-2dce154ae4beedb1-01\u0022",
        "Strict-Transport-Security": "max-age=31536000; includeSubDomains",
        "Transfer-Encoding": "chunked",
        "Vary": [
          "Accept-Encoding",
          "Accept-Encoding"
        ],
        "x-aml-cluster": "vienna-eastus-01",
        "X-Content-Type-Options": "nosniff",
        "x-ms-correlation-request-id": "0476d899-8d81-4ed4-997b-91a0f477282e",
        "x-ms-ratelimit-remaining-subscription-reads": "11999",
        "x-ms-response-type": "standard",
        "x-ms-routing-request-id": "CANADACENTRAL:20230424T031540Z:0476d899-8d81-4ed4-997b-91a0f477282e",
        "x-request-time": "0.115"
      },
      "ResponseBody": {
        "id": "/subscriptions/00000000-0000-0000-0000-000000000/resourceGroups/00000/providers/Microsoft.MachineLearningServices/workspaces/00000/codes/762ca5b4-c4e0-48b1-85b1-52f67c138d1b/versions/1",
        "name": "1",
        "type": "Microsoft.MachineLearningServices/workspaces/codes/versions",
        "properties": {
          "description": null,
          "tags": {},
          "properties": {
            "hash_sha256": "0000000000000",
            "hash_version": "0000000000000"
          },
          "isArchived": false,
          "isAnonymous": false,
          "codeUri": "https://samcw32zcnpjldw.blob.core.windows.net:443/72e8eff8-1-207b9e27-becd-5da6-9666-672b3b29a170/eval_src",
          "provisioningState": "Succeeded"
        },
        "systemData": {
          "createdAt": "2023-04-22T07:08:02.2052903\u002B00:00",
          "createdBy": "Firstname Lastname",
          "createdByType": "User",
          "lastModifiedAt": "2023-04-22T07:08:02.2052903\u002B00:00",
          "lastModifiedBy": "Firstname Lastname",
          "lastModifiedByType": "User"
        }
      }
    },
    {
      "RequestUri": "https://management.azure.com/subscriptions/00000000-0000-0000-0000-000000000/resourceGroups/00000/providers/Microsoft.MachineLearningServices/workspaces/00000/codes/ee903269-8298-4a9d-b852-7d9082aca456/versions/1?api-version=2023-04-01",
      "RequestMethod": "GET",
      "RequestHeaders": {
        "Accept": "application/json",
        "Accept-Encoding": "gzip, deflate",
        "Connection": "keep-alive",
        "User-Agent": "azure-ai-ml/1.6.0 azsdk-python-mgmt-machinelearningservices/0.1.0 Python/3.7.13 (Linux-5.15.90.1-microsoft-standard-WSL2-x86_64-with-debian-bookworm-sid)"
      },
      "RequestBody": null,
      "StatusCode": 200,
      "ResponseHeaders": {
        "Cache-Control": "no-cache",
        "Content-Encoding": "gzip",
        "Content-Type": "application/json; charset=utf-8",
        "Date": "Mon, 24 Apr 2023 03:15:40 GMT",
        "Expires": "-1",
        "Pragma": "no-cache",
        "Request-Context": "appId=cid-v1:2d2e8e63-272e-4b3c-8598-4ee570a0e70d",
        "Server-Timing": "traceparent;desc=\u002200-b59b028001b5133bf2b59394a7d775d0-8f5cb32c185b9be1-01\u0022",
        "Strict-Transport-Security": "max-age=31536000; includeSubDomains",
        "Transfer-Encoding": "chunked",
        "Vary": [
          "Accept-Encoding",
          "Accept-Encoding"
        ],
        "x-aml-cluster": "vienna-eastus-01",
        "X-Content-Type-Options": "nosniff",
        "x-ms-correlation-request-id": "bf53a736-ffc9-404f-8a3f-57b8ad8ea0be",
        "x-ms-ratelimit-remaining-subscription-reads": "11998",
        "x-ms-response-type": "standard",
        "x-ms-routing-request-id": "CANADACENTRAL:20230424T031541Z:bf53a736-ffc9-404f-8a3f-57b8ad8ea0be",
        "x-request-time": "0.054"
      },
      "ResponseBody": {
        "id": "/subscriptions/00000000-0000-0000-0000-000000000/resourceGroups/00000/providers/Microsoft.MachineLearningServices/workspaces/00000/codes/ee903269-8298-4a9d-b852-7d9082aca456/versions/1",
        "name": "1",
        "type": "Microsoft.MachineLearningServices/workspaces/codes/versions",
        "properties": {
          "description": null,
          "tags": {},
          "properties": {
            "hash_sha256": "0000000000000",
            "hash_version": "0000000000000"
          },
          "isArchived": false,
          "isAnonymous": false,
          "codeUri": "https://samcw32zcnpjldw.blob.core.windows.net:443/72e8eff8-1-e78d9b09-61c3-5e15-bedb-8ca7774d4332/score_src",
          "provisioningState": "Succeeded"
        },
        "systemData": {
          "createdAt": "2023-04-22T07:08:02.4065602\u002B00:00",
          "createdBy": "Firstname Lastname",
          "createdByType": "User",
          "lastModifiedAt": "2023-04-22T07:08:02.4065602\u002B00:00",
          "lastModifiedBy": "Firstname Lastname",
          "lastModifiedByType": "User"
        }
      }
    },
    {
      "RequestUri": "https://management.azure.com/subscriptions/00000000-0000-0000-0000-000000000/resourceGroups/00000/providers/Microsoft.MachineLearningServices/workspaces/00000/components/azureml_anonymous/versions/719a38fc-4974-24d1-d3ab-127551ffb933?api-version=2022-10-01",
      "RequestMethod": "PUT",
      "RequestHeaders": {
        "Accept": "application/json",
        "Accept-Encoding": "gzip, deflate",
        "Connection": "keep-alive",
        "Content-Length": "1250",
        "Content-Type": "application/json",
        "User-Agent": "azure-ai-ml/1.6.0 azsdk-python-mgmt-machinelearningservices/0.1.0 Python/3.7.13 (Linux-5.15.90.1-microsoft-standard-WSL2-x86_64-with-debian-bookworm-sid)"
      },
      "RequestBody": {
        "properties": {
          "description": "A dummy training component",
          "properties": {},
          "tags": {},
          "isAnonymous": true,
          "isArchived": false,
          "componentSpec": {
            "command": "python train.py --training_data ${{inputs.training_data}} $[[--max_epochs ${{inputs.max_epochs}}]] --learning_rate ${{inputs.learning_rate}} --learning_rate_schedule ${{inputs.learning_rate_schedule}} --model_output ${{outputs.model_output}}",
            "code": "azureml:/subscriptions/00000000-0000-0000-0000-000000000/resourceGroups/00000/providers/Microsoft.MachineLearningServices/workspaces/00000/codes/c02a7fbb-998c-490f-a430-155f3962737f/versions/1",
            "environment": "azureml:AzureML-sklearn-1.0-ubuntu20.04-py38-cpu:33",
            "name": "azureml_anonymous",
            "description": "A dummy training component",
            "version": "1",
            "$schema": "https://azuremlschemas.azureedge.net/latest/commandComponent.schema.json",
            "display_name": "Train Model",
            "is_deterministic": true,
            "inputs": {
              "training_data": {
                "type": "uri_folder"
              },
              "max_epochs": {
                "type": "integer",
                "optional": true
              },
              "learning_rate": {
                "type": "number",
                "default": "0.01"
              },
              "learning_rate_schedule": {
                "type": "string",
                "default": "time-based"
              }
            },
            "outputs": {
              "model_output": {
                "type": "uri_folder"
              }
            },
            "type": "command",
            "_source": "YAML.COMPONENT"
          }
        }
      },
      "StatusCode": 201,
      "ResponseHeaders": {
        "Cache-Control": "no-cache",
        "Content-Length": "1853",
        "Content-Type": "application/json; charset=utf-8",
        "Date": "Mon, 24 Apr 2023 03:15:49 GMT",
        "Expires": "-1",
        "Location": "https://management.azure.com/subscriptions/00000000-0000-0000-0000-000000000/resourceGroups/00000/providers/Microsoft.MachineLearningServices/workspaces/00000/components/azureml_anonymous/versions/719a38fc-4974-24d1-d3ab-127551ffb933?api-version=2022-10-01",
        "Pragma": "no-cache",
        "Request-Context": "appId=cid-v1:2d2e8e63-272e-4b3c-8598-4ee570a0e70d",
        "Server-Timing": "traceparent;desc=\u002200-6725ddcc6e957fc2a22181482d388685-b878a6964ccb11fe-01\u0022",
        "Strict-Transport-Security": "max-age=31536000; includeSubDomains",
        "x-aml-cluster": "vienna-eastus-01",
        "X-Content-Type-Options": "nosniff",
        "x-ms-correlation-request-id": "b5fc5f9d-86ba-4dc7-881d-a7c5930e2f5a",
        "x-ms-ratelimit-remaining-subscription-writes": "1199",
        "x-ms-response-type": "standard",
        "x-ms-routing-request-id": "CANADACENTRAL:20230424T031549Z:b5fc5f9d-86ba-4dc7-881d-a7c5930e2f5a",
        "x-request-time": "0.446"
      },
      "ResponseBody": {
        "id": "/subscriptions/00000000-0000-0000-0000-000000000/resourceGroups/00000/providers/Microsoft.MachineLearningServices/workspaces/00000/components/azureml_anonymous/versions/59d2425d-9a04-4536-b4f0-68338dbcd621",
        "name": "59d2425d-9a04-4536-b4f0-68338dbcd621",
        "type": "Microsoft.MachineLearningServices/workspaces/components/versions",
        "properties": {
          "description": null,
          "tags": {},
          "properties": {},
          "isArchived": false,
          "isAnonymous": true,
          "componentSpec": {
            "$schema": "https://azuremlschemas.azureedge.net/latest/commandComponent.schema.json",
            "name": "azureml_anonymous",
            "version": "1",
            "display_name": "Train Model",
            "is_deterministic": "True",
            "type": "command",
            "description": "A dummy training component",
            "inputs": {
              "training_data": {
                "type": "uri_folder",
                "optional": "False"
              },
              "max_epochs": {
                "type": "integer",
                "optional": "True"
              },
              "learning_rate": {
                "type": "number",
                "optional": "False",
                "default": "0.01"
              },
              "learning_rate_schedule": {
                "type": "string",
                "optional": "False",
                "default": "time-based"
              }
            },
            "outputs": {
              "model_output": {
                "type": "uri_folder"
              }
            },
            "code": "azureml:/subscriptions/00000000-0000-0000-0000-000000000/resourceGroups/00000/providers/Microsoft.MachineLearningServices/workspaces/00000/codes/c02a7fbb-998c-490f-a430-155f3962737f/versions/1",
            "environment": "azureml://registries/azureml/environments/AzureML-sklearn-1.0-ubuntu20.04-py38-cpu/versions/33",
            "resources": {
              "instance_count": "1"
            },
            "command": "python train.py --training_data ${{inputs.training_data}} $[[--max_epochs ${{inputs.max_epochs}}]] --learning_rate ${{inputs.learning_rate}} --learning_rate_schedule ${{inputs.learning_rate_schedule}} --model_output ${{outputs.model_output}}"
          }
        },
        "systemData": {
          "createdAt": "2023-04-22T08:37:57.9454661\u002B00:00",
          "createdBy": "Firstname Lastname",
          "createdByType": "User",
          "lastModifiedAt": "2023-04-22T08:37:58.0452467\u002B00:00",
          "lastModifiedBy": "Firstname Lastname",
          "lastModifiedByType": "User"
        }
      }
    },
    {
      "RequestUri": "https://management.azure.com/subscriptions/00000000-0000-0000-0000-000000000/resourceGroups/00000/providers/Microsoft.MachineLearningServices/workspaces/00000/components/azureml_anonymous/versions/2babb46c-e653-56d5-8dd9-80755265916e?api-version=2022-10-01",
      "RequestMethod": "PUT",
      "RequestHeaders": {
        "Accept": "application/json",
        "Accept-Encoding": "gzip, deflate",
        "Connection": "keep-alive",
        "Content-Length": "925",
        "Content-Type": "application/json",
        "User-Agent": "azure-ai-ml/1.6.0 azsdk-python-mgmt-machinelearningservices/0.1.0 Python/3.7.13 (Linux-5.15.90.1-microsoft-standard-WSL2-x86_64-with-debian-bookworm-sid)"
      },
      "RequestBody": {
        "properties": {
          "description": "A dummy evaluate component",
          "properties": {},
          "tags": {},
          "isAnonymous": true,
          "isArchived": false,
          "componentSpec": {
            "command": "python eval.py --scoring_result ${{inputs.scoring_result}} --eval_output ${{outputs.eval_output}}",
            "code": "azureml:/subscriptions/00000000-0000-0000-0000-000000000/resourceGroups/00000/providers/Microsoft.MachineLearningServices/workspaces/00000/codes/762ca5b4-c4e0-48b1-85b1-52f67c138d1b/versions/1",
            "environment": "azureml:AzureML-sklearn-1.0-ubuntu20.04-py38-cpu:33",
            "name": "azureml_anonymous",
            "description": "A dummy evaluate component",
            "version": "1",
            "$schema": "https://azuremlschemas.azureedge.net/latest/commandComponent.schema.json",
            "display_name": "Eval Model",
            "is_deterministic": true,
            "inputs": {
              "scoring_result": {
                "type": "uri_folder"
              }
            },
            "outputs": {
              "eval_output": {
                "type": "uri_folder"
              }
            },
            "type": "command",
            "_source": "YAML.COMPONENT"
          }
        }
      },
      "StatusCode": 201,
      "ResponseHeaders": {
        "Cache-Control": "no-cache",
        "Content-Length": "1503",
        "Content-Type": "application/json; charset=utf-8",
        "Date": "Mon, 24 Apr 2023 03:15:48 GMT",
        "Expires": "-1",
        "Location": "https://management.azure.com/subscriptions/00000000-0000-0000-0000-000000000/resourceGroups/00000/providers/Microsoft.MachineLearningServices/workspaces/00000/components/azureml_anonymous/versions/2babb46c-e653-56d5-8dd9-80755265916e?api-version=2022-10-01",
        "Pragma": "no-cache",
        "Request-Context": "appId=cid-v1:2d2e8e63-272e-4b3c-8598-4ee570a0e70d",
        "Server-Timing": "traceparent;desc=\u002200-70ccc5c4253bdb0f2df7c1d53f077d4d-3a2cd21519343de5-01\u0022",
        "Strict-Transport-Security": "max-age=31536000; includeSubDomains",
        "x-aml-cluster": "vienna-eastus-01",
        "X-Content-Type-Options": "nosniff",
        "x-ms-correlation-request-id": "7f993354-9328-4471-b83d-62f04c2de290",
        "x-ms-ratelimit-remaining-subscription-writes": "1199",
        "x-ms-response-type": "standard",
        "x-ms-routing-request-id": "CANADACENTRAL:20230424T031549Z:7f993354-9328-4471-b83d-62f04c2de290",
        "x-request-time": "0.457"
      },
      "ResponseBody": {
        "id": "/subscriptions/00000000-0000-0000-0000-000000000/resourceGroups/00000/providers/Microsoft.MachineLearningServices/workspaces/00000/components/azureml_anonymous/versions/799445f6-9c9e-4c28-ba79-6398a59c8f40",
        "name": "799445f6-9c9e-4c28-ba79-6398a59c8f40",
        "type": "Microsoft.MachineLearningServices/workspaces/components/versions",
        "properties": {
          "description": null,
          "tags": {},
          "properties": {},
          "isArchived": false,
          "isAnonymous": true,
          "componentSpec": {
            "$schema": "https://azuremlschemas.azureedge.net/latest/commandComponent.schema.json",
            "name": "azureml_anonymous",
            "version": "1",
            "display_name": "Eval Model",
            "is_deterministic": "True",
            "type": "command",
            "description": "A dummy evaluate component",
            "inputs": {
              "scoring_result": {
                "type": "uri_folder",
                "optional": "False"
              }
            },
            "outputs": {
              "eval_output": {
                "type": "uri_folder"
              }
            },
            "code": "azureml:/subscriptions/00000000-0000-0000-0000-000000000/resourceGroups/00000/providers/Microsoft.MachineLearningServices/workspaces/00000/codes/762ca5b4-c4e0-48b1-85b1-52f67c138d1b/versions/1",
            "environment": "azureml://registries/azureml/environments/AzureML-sklearn-1.0-ubuntu20.04-py38-cpu/versions/33",
            "resources": {
              "instance_count": "1"
            },
            "command": "python eval.py --scoring_result ${{inputs.scoring_result}} --eval_output ${{outputs.eval_output}}"
          }
        },
        "systemData": {
          "createdAt": "2023-04-22T08:41:57.9310542\u002B00:00",
          "createdBy": "Firstname Lastname",
          "createdByType": "User",
          "lastModifiedAt": "2023-04-22T08:41:57.9798419\u002B00:00",
          "lastModifiedBy": "Firstname Lastname",
          "lastModifiedByType": "User"
        }
      }
    },
    {
      "RequestUri": "https://management.azure.com/subscriptions/00000000-0000-0000-0000-000000000/resourceGroups/00000/providers/Microsoft.MachineLearningServices/workspaces/00000/components/azureml_anonymous/versions/28a4fbee-904d-bc42-0c8e-6bc87bbe27bd?api-version=2022-10-01",
      "RequestMethod": "PUT",
      "RequestHeaders": {
        "Accept": "application/json",
        "Accept-Encoding": "gzip, deflate",
        "Connection": "keep-alive",
        "Content-Length": "989",
        "Content-Type": "application/json",
        "User-Agent": "azure-ai-ml/1.6.0 azsdk-python-mgmt-machinelearningservices/0.1.0 Python/3.7.13 (Linux-5.15.90.1-microsoft-standard-WSL2-x86_64-with-debian-bookworm-sid)"
      },
      "RequestBody": {
        "properties": {
          "description": "A dummy scoring component",
          "properties": {},
          "tags": {},
          "isAnonymous": true,
          "isArchived": false,
          "componentSpec": {
            "command": "python score.py --model_input ${{inputs.model_input}} --test_data ${{inputs.test_data}} --score_output ${{outputs.score_output}}",
            "code": "azureml:/subscriptions/00000000-0000-0000-0000-000000000/resourceGroups/00000/providers/Microsoft.MachineLearningServices/workspaces/00000/codes/ee903269-8298-4a9d-b852-7d9082aca456/versions/1",
            "environment": "azureml:AzureML-sklearn-1.0-ubuntu20.04-py38-cpu:33",
            "name": "azureml_anonymous",
            "description": "A dummy scoring component",
            "version": "1",
            "$schema": "https://azuremlschemas.azureedge.net/latest/commandComponent.schema.json",
            "display_name": "Score Data",
            "is_deterministic": true,
            "inputs": {
              "model_input": {
                "type": "uri_folder"
              },
              "test_data": {
                "type": "uri_folder"
              }
            },
            "outputs": {
              "score_output": {
                "type": "uri_folder"
              }
            },
            "type": "command",
            "_source": "YAML.COMPONENT"
          }
        }
      },
      "StatusCode": 201,
      "ResponseHeaders": {
        "Cache-Control": "no-cache",
        "Content-Length": "1584",
        "Content-Type": "application/json; charset=utf-8",
        "Date": "Mon, 24 Apr 2023 03:15:50 GMT",
        "Expires": "-1",
        "Location": "https://management.azure.com/subscriptions/00000000-0000-0000-0000-000000000/resourceGroups/00000/providers/Microsoft.MachineLearningServices/workspaces/00000/components/azureml_anonymous/versions/28a4fbee-904d-bc42-0c8e-6bc87bbe27bd?api-version=2022-10-01",
        "Pragma": "no-cache",
        "Request-Context": "appId=cid-v1:2d2e8e63-272e-4b3c-8598-4ee570a0e70d",
        "Server-Timing": "traceparent;desc=\u002200-b72c7f3fb03e9b583d74aa3ca3ab0713-6d13546958def47e-01\u0022",
        "Strict-Transport-Security": "max-age=31536000; includeSubDomains",
        "x-aml-cluster": "vienna-eastus-02",
        "X-Content-Type-Options": "nosniff",
        "x-ms-correlation-request-id": "1a8c9e55-0188-499d-a994-c434045ff702",
        "x-ms-ratelimit-remaining-subscription-writes": "1188",
        "x-ms-response-type": "standard",
        "x-ms-routing-request-id": "CANADACENTRAL:20230424T031550Z:1a8c9e55-0188-499d-a994-c434045ff702",
        "x-request-time": "0.368"
      },
      "ResponseBody": {
        "id": "/subscriptions/00000000-0000-0000-0000-000000000/resourceGroups/00000/providers/Microsoft.MachineLearningServices/workspaces/00000/components/azureml_anonymous/versions/94eebdc6-6496-4b0a-95f6-a30ae44ae910",
        "name": "94eebdc6-6496-4b0a-95f6-a30ae44ae910",
        "type": "Microsoft.MachineLearningServices/workspaces/components/versions",
        "properties": {
          "description": null,
          "tags": {},
          "properties": {},
          "isArchived": false,
          "isAnonymous": true,
          "componentSpec": {
            "$schema": "https://azuremlschemas.azureedge.net/latest/commandComponent.schema.json",
            "name": "azureml_anonymous",
            "version": "1",
            "display_name": "Score Data",
            "is_deterministic": "True",
            "type": "command",
            "description": "A dummy scoring component",
            "inputs": {
              "model_input": {
                "type": "uri_folder",
                "optional": "False"
              },
              "test_data": {
                "type": "uri_folder",
                "optional": "False"
              }
            },
            "outputs": {
              "score_output": {
                "type": "uri_folder"
              }
            },
            "code": "azureml:/subscriptions/00000000-0000-0000-0000-000000000/resourceGroups/00000/providers/Microsoft.MachineLearningServices/workspaces/00000/codes/ee903269-8298-4a9d-b852-7d9082aca456/versions/1",
            "environment": "azureml://registries/azureml/environments/AzureML-sklearn-1.0-ubuntu20.04-py38-cpu/versions/33",
            "resources": {
              "instance_count": "1"
            },
            "command": "python score.py --model_input ${{inputs.model_input}} --test_data ${{inputs.test_data}} --score_output ${{outputs.score_output}}"
          }
        },
        "systemData": {
          "createdAt": "2023-04-22T08:41:58.4584736\u002B00:00",
          "createdBy": "Firstname Lastname",
          "createdByType": "User",
          "lastModifiedAt": "2023-04-22T08:41:58.5348014\u002B00:00",
          "lastModifiedBy": "Firstname Lastname",
          "lastModifiedByType": "User"
        }
      }
    },
    {
      "RequestUri": "https://management.azure.com/subscriptions/00000000-0000-0000-0000-000000000/resourceGroups/00000/providers/Microsoft.MachineLearningServices/workspaces/00000/codes/000000000000000000000/versions?api-version=2023-04-01\u0026hash=108efe44b562f7d95b30631a1d876dd2e1ee9855038d9218f2bde7d4eb2aafa8\u0026hashVersion=202208",
      "RequestMethod": "GET",
      "RequestHeaders": {
        "Accept": "application/json",
        "Accept-Encoding": "gzip, deflate",
        "Connection": "keep-alive",
        "User-Agent": "azure-ai-ml/1.6.0 azsdk-python-mgmt-machinelearningservices/0.1.0 Python/3.7.13 (Linux-5.15.90.1-microsoft-standard-WSL2-x86_64-with-debian-bookworm-sid)"
      },
      "RequestBody": null,
      "StatusCode": 200,
      "ResponseHeaders": {
        "Cache-Control": "no-cache",
        "Content-Encoding": "gzip",
        "Content-Type": "application/json; charset=utf-8",
        "Date": "Mon, 24 Apr 2023 03:15:51 GMT",
        "Expires": "-1",
        "Pragma": "no-cache",
        "Request-Context": "appId=cid-v1:2d2e8e63-272e-4b3c-8598-4ee570a0e70d",
        "Server-Timing": "traceparent;desc=\u002200-f03c71ba4dbe48e504c954f8785ef9a5-296b31e46f4fa8cb-01\u0022",
        "Strict-Transport-Security": "max-age=31536000; includeSubDomains",
        "Transfer-Encoding": "chunked",
        "Vary": [
          "Accept-Encoding",
          "Accept-Encoding"
        ],
        "x-aml-cluster": "vienna-eastus-02",
        "X-Content-Type-Options": "nosniff",
        "x-ms-correlation-request-id": "751f92d1-ff98-4c8d-9222-6c3bba5c39d2",
        "x-ms-ratelimit-remaining-subscription-reads": "11972",
        "x-ms-response-type": "standard",
        "x-ms-routing-request-id": "CANADACENTRAL:20230424T031551Z:751f92d1-ff98-4c8d-9222-6c3bba5c39d2",
        "x-request-time": "0.088"
      },
      "ResponseBody": {
        "value": [
          {
            "id": "/subscriptions/00000000-0000-0000-0000-000000000/resourceGroups/00000/providers/Microsoft.MachineLearningServices/workspaces/00000/codes/15f8cd83-b8b0-4d89-83e7-874c1b99e505/versions/1",
            "name": "1",
            "type": "Microsoft.MachineLearningServices/workspaces/codes/versions",
            "properties": {
              "description": null,
              "tags": {},
              "properties": {
                "hash_sha256": "108efe44b562f7d95b30631a1d876dd2e1ee9855038d9218f2bde7d4eb2aafa8",
                "hash_version": "202208"
              },
              "isArchived": false,
              "isAnonymous": false,
              "codeUri": "https://samcw32zcnpjldw.blob.core.windows.net:443/72e8eff8-1-ee8bea9c-682d-5612-ae61-b3901a411ee6/compare2_src",
              "provisioningState": "Succeeded"
            },
            "systemData": {
              "createdAt": "2023-04-22T08:42:00.2571739\u002B00:00",
              "createdBy": "Firstname Lastname",
              "createdByType": "User",
              "lastModifiedAt": "2023-04-22T08:42:00.2571739\u002B00:00",
              "lastModifiedBy": "Firstname Lastname",
              "lastModifiedByType": "User"
            }
          }
        ]
      }
    },
    {
      "RequestUri": "https://management.azure.com/subscriptions/00000000-0000-0000-0000-000000000/resourceGroups/00000/providers/Microsoft.MachineLearningServices/workspaces/00000/codes/15f8cd83-b8b0-4d89-83e7-874c1b99e505/versions/1?api-version=2023-04-01",
      "RequestMethod": "GET",
      "RequestHeaders": {
        "Accept": "application/json",
        "Accept-Encoding": "gzip, deflate",
        "Connection": "keep-alive",
        "User-Agent": "azure-ai-ml/1.6.0 azsdk-python-mgmt-machinelearningservices/0.1.0 Python/3.7.13 (Linux-5.15.90.1-microsoft-standard-WSL2-x86_64-with-debian-bookworm-sid)"
      },
      "RequestBody": null,
      "StatusCode": 200,
      "ResponseHeaders": {
        "Cache-Control": "no-cache",
        "Content-Encoding": "gzip",
        "Content-Type": "application/json; charset=utf-8",
        "Date": "Mon, 24 Apr 2023 03:15:51 GMT",
        "Expires": "-1",
        "Pragma": "no-cache",
        "Request-Context": "appId=cid-v1:2d2e8e63-272e-4b3c-8598-4ee570a0e70d",
        "Server-Timing": "traceparent;desc=\u002200-93a8cfeb55132cbefa39b9542a84128d-46d4825dfb8195cc-01\u0022",
        "Strict-Transport-Security": "max-age=31536000; includeSubDomains",
        "Transfer-Encoding": "chunked",
        "Vary": [
          "Accept-Encoding",
          "Accept-Encoding"
        ],
        "x-aml-cluster": "vienna-eastus-02",
        "X-Content-Type-Options": "nosniff",
        "x-ms-correlation-request-id": "0b671853-24a5-4aca-874d-af1a6f9c460f",
        "x-ms-ratelimit-remaining-subscription-reads": "11971",
        "x-ms-response-type": "standard",
        "x-ms-routing-request-id": "CANADACENTRAL:20230424T031551Z:0b671853-24a5-4aca-874d-af1a6f9c460f",
        "x-request-time": "0.056"
      },
      "ResponseBody": {
        "id": "/subscriptions/00000000-0000-0000-0000-000000000/resourceGroups/00000/providers/Microsoft.MachineLearningServices/workspaces/00000/codes/15f8cd83-b8b0-4d89-83e7-874c1b99e505/versions/1",
        "name": "1",
        "type": "Microsoft.MachineLearningServices/workspaces/codes/versions",
        "properties": {
          "description": null,
          "tags": {},
          "properties": {
            "hash_sha256": "0000000000000",
            "hash_version": "0000000000000"
          },
          "isArchived": false,
          "isAnonymous": false,
          "codeUri": "https://samcw32zcnpjldw.blob.core.windows.net:443/72e8eff8-1-ee8bea9c-682d-5612-ae61-b3901a411ee6/compare2_src",
          "provisioningState": "Succeeded"
        },
        "systemData": {
          "createdAt": "2023-04-22T08:42:00.2571739\u002B00:00",
          "createdBy": "Firstname Lastname",
          "createdByType": "User",
          "lastModifiedAt": "2023-04-22T08:42:00.2571739\u002B00:00",
          "lastModifiedBy": "Firstname Lastname",
          "lastModifiedByType": "User"
        }
      }
    },
    {
      "RequestUri": "https://management.azure.com/subscriptions/00000000-0000-0000-0000-000000000/resourceGroups/00000/providers/Microsoft.MachineLearningServices/workspaces/00000/components/azureml_anonymous/versions/5db26c5d-3c4f-c1f1-eab0-366149afdcc9?api-version=2022-10-01",
      "RequestMethod": "PUT",
      "RequestHeaders": {
        "Accept": "application/json",
        "Accept-Encoding": "gzip, deflate",
        "Connection": "keep-alive",
        "Content-Length": "1404",
        "Content-Type": "application/json",
        "User-Agent": "azure-ai-ml/1.6.0 azsdk-python-mgmt-machinelearningservices/0.1.0 Python/3.7.13 (Linux-5.15.90.1-microsoft-standard-WSL2-x86_64-with-debian-bookworm-sid)"
      },
      "RequestBody": {
        "properties": {
          "description": "A dummy comparison module takes two models as input and outputs the better one",
          "properties": {},
          "tags": {},
          "isAnonymous": true,
          "isArchived": false,
          "componentSpec": {
            "command": "python compare2.py $[[--model1 ${{inputs.model1}}]] $[[--eval_result1 ${{inputs.eval_result1}}]] $[[--model2 ${{inputs.model2}}]] $[[--eval_result2 ${{inputs.eval_result2}}]] --best_model ${{outputs.best_model}} --best_result ${{outputs.best_result}}",
            "code": "azureml:/subscriptions/00000000-0000-0000-0000-000000000/resourceGroups/00000/providers/Microsoft.MachineLearningServices/workspaces/00000/codes/15f8cd83-b8b0-4d89-83e7-874c1b99e505/versions/1",
            "environment": "azureml:AzureML-sklearn-1.0-ubuntu20.04-py38-cpu:33",
            "name": "azureml_anonymous",
            "description": "A dummy comparison module takes two models as input and outputs the better one",
            "version": "1",
            "$schema": "https://azuremlschemas.azureedge.net/latest/commandComponent.schema.json",
            "display_name": "Compare 2 Models",
            "is_deterministic": true,
            "inputs": {
              "model1": {
                "type": "uri_folder",
                "optional": true
              },
              "eval_result1": {
                "type": "uri_folder",
                "optional": true
              },
              "model2": {
                "type": "uri_folder",
                "optional": true
              },
              "eval_result2": {
                "type": "uri_folder",
                "optional": true
              }
            },
            "outputs": {
              "best_model": {
                "type": "uri_folder"
              },
              "best_result": {
                "type": "uri_folder"
              }
            },
            "type": "command",
            "_source": "YAML.COMPONENT"
          }
        }
      },
      "StatusCode": 201,
      "ResponseHeaders": {
        "Cache-Control": "no-cache",
        "Content-Length": "1899",
        "Content-Type": "application/json; charset=utf-8",
        "Date": "Mon, 24 Apr 2023 03:15:52 GMT",
        "Expires": "-1",
        "Location": "https://management.azure.com/subscriptions/00000000-0000-0000-0000-000000000/resourceGroups/00000/providers/Microsoft.MachineLearningServices/workspaces/00000/components/azureml_anonymous/versions/5db26c5d-3c4f-c1f1-eab0-366149afdcc9?api-version=2022-10-01",
        "Pragma": "no-cache",
        "Request-Context": "appId=cid-v1:2d2e8e63-272e-4b3c-8598-4ee570a0e70d",
        "Server-Timing": "traceparent;desc=\u002200-482c180f4ff574119975cd17d88c2a87-a0abb1665409e9c7-01\u0022",
        "Strict-Transport-Security": "max-age=31536000; includeSubDomains",
        "x-aml-cluster": "vienna-eastus-02",
        "X-Content-Type-Options": "nosniff",
        "x-ms-correlation-request-id": "96b5f7f4-1518-48f9-93ba-bbc2f77f6c2a",
        "x-ms-ratelimit-remaining-subscription-writes": "1187",
        "x-ms-response-type": "standard",
        "x-ms-routing-request-id": "CANADACENTRAL:20230424T031552Z:96b5f7f4-1518-48f9-93ba-bbc2f77f6c2a",
        "x-request-time": "0.340"
      },
      "ResponseBody": {
        "id": "/subscriptions/00000000-0000-0000-0000-000000000/resourceGroups/00000/providers/Microsoft.MachineLearningServices/workspaces/00000/components/azureml_anonymous/versions/2a03d8e3-b480-4954-af55-9d77ec54c0d7",
        "name": "2a03d8e3-b480-4954-af55-9d77ec54c0d7",
        "type": "Microsoft.MachineLearningServices/workspaces/components/versions",
        "properties": {
          "description": null,
          "tags": {},
          "properties": {},
          "isArchived": false,
          "isAnonymous": true,
          "componentSpec": {
            "$schema": "https://azuremlschemas.azureedge.net/latest/commandComponent.schema.json",
            "name": "azureml_anonymous",
            "version": "1",
            "display_name": "Compare 2 Models",
            "is_deterministic": "True",
            "type": "command",
            "description": "A dummy comparison module takes two models as input and outputs the better one",
            "inputs": {
              "model1": {
                "type": "uri_folder",
                "optional": "True"
              },
              "eval_result1": {
                "type": "uri_folder",
                "optional": "True"
              },
              "model2": {
                "type": "uri_folder",
                "optional": "True"
              },
              "eval_result2": {
                "type": "uri_folder",
                "optional": "True"
              }
            },
            "outputs": {
              "best_model": {
                "type": "uri_folder"
              },
              "best_result": {
                "type": "uri_folder"
              }
            },
            "code": "azureml:/subscriptions/00000000-0000-0000-0000-000000000/resourceGroups/00000/providers/Microsoft.MachineLearningServices/workspaces/00000/codes/15f8cd83-b8b0-4d89-83e7-874c1b99e505/versions/1",
            "environment": "azureml://registries/azureml/environments/AzureML-sklearn-1.0-ubuntu20.04-py38-cpu/versions/33",
            "resources": {
              "instance_count": "1"
            },
            "command": "python compare2.py $[[--model1 ${{inputs.model1}}]] $[[--eval_result1 ${{inputs.eval_result1}}]] $[[--model2 ${{inputs.model2}}]] $[[--eval_result2 ${{inputs.eval_result2}}]] --best_model ${{outputs.best_model}} --best_result ${{outputs.best_result}}"
          }
        },
        "systemData": {
          "createdAt": "2023-04-22T08:42:00.9017209\u002B00:00",
          "createdBy": "Firstname Lastname",
          "createdByType": "User",
          "lastModifiedAt": "2023-04-22T08:42:00.9918809\u002B00:00",
          "lastModifiedBy": "Firstname Lastname",
          "lastModifiedByType": "User"
        }
      }
    },
    {
      "RequestUri": "https://management.azure.com/subscriptions/00000000-0000-0000-0000-000000000/resourceGroups/00000/providers/Microsoft.MachineLearningServices/workspaces/00000/components/azureml_anonymous/versions/9bc2ac58-3b4c-aa81-54d7-98683ea7f962?api-version=2022-10-01",
      "RequestMethod": "PUT",
      "RequestHeaders": {
        "Accept": "application/json",
        "Accept-Encoding": "gzip, deflate",
        "Connection": "keep-alive",
        "Content-Length": "2761",
        "Content-Type": "application/json",
        "User-Agent": "azure-ai-ml/1.6.0 azsdk-python-mgmt-machinelearningservices/0.1.0 Python/3.7.13 (Linux-5.15.90.1-microsoft-standard-WSL2-x86_64-with-debian-bookworm-sid)"
      },
      "RequestBody": {
        "properties": {
          "description": "Dummy train-score-eval pipeline component with local components",
          "properties": {},
          "tags": {},
          "isAnonymous": true,
          "isArchived": false,
          "componentSpec": {
            "name": "azureml_anonymous",
            "description": "Dummy train-score-eval pipeline component with local components",
            "version": "1",
            "$schema": "https://azuremlschemas.azureedge.net/latest/pipelineComponent.schema.json",
            "display_name": "train_pipeline_component",
<<<<<<< HEAD
            "inputs": {
              "training_data": {
                "type": "uri_folder"
              },
              "test_data": {
                "type": "uri_folder"
              },
              "training_max_epocs": {
                "type": "integer",
                "optional": true
              },
              "training_learning_rate": {
                "type": "integer",
                "default": "1"
              },
              "learning_rate_schedule": {
                "type": "string",
                "default": "time-based"
              }
            },
            "outputs": {
              "trained_model": {
                "type": "uri_folder"
              },
              "evaluation_report": {
                "type": "uri_folder"
              }
            },
            "type": "pipeline",
            "jobs": {
              "train_job": {
                "name": "train_job",
                "type": "command",
                "inputs": {
                  "training_data": {
                    "job_input_type": "literal",
                    "value": "${{parent.inputs.training_data}}"
                  },
                  "learning_rate": {
                    "job_input_type": "literal",
                    "value": "${{parent.inputs.training_learning_rate}}"
                  },
                  "learning_rate_schedule": {
                    "job_input_type": "literal",
                    "value": "${{parent.inputs.learning_rate_schedule}}"
                  }
                },
                "outputs": {
                  "model_output": {
                    "value": "${{parent.outputs.trained_model}}",
                    "type": "literal"
                  }
                },
                "_source": "YAML.COMPONENT",
                "componentId": "/subscriptions/00000000-0000-0000-0000-000000000/resourceGroups/00000/providers/Microsoft.MachineLearningServices/workspaces/00000/components/azureml_anonymous/versions/f201171f-a07f-4cee-98af-1479a230ba98"
              },
              "score_job": {
                "name": "score_job",
                "type": "command",
                "inputs": {
                  "model_input": {
                    "job_input_type": "literal",
                    "value": "${{parent.jobs.train_job.outputs.model_output}}"
                  },
                  "test_data": {
                    "job_input_type": "literal",
                    "value": "${{parent.inputs.test_data}}"
                  }
                },
                "outputs": {
                  "score_output": {
                    "job_output_type": "uri_folder",
                    "mode": "Upload"
                  }
                },
                "_source": "YAML.COMPONENT",
                "componentId": "/subscriptions/00000000-0000-0000-0000-000000000/resourceGroups/00000/providers/Microsoft.MachineLearningServices/workspaces/00000/components/azureml_anonymous/versions/37f27470-5f24-43da-9d4b-39af2c298c39"
              },
              "evaluate_job": {
                "name": "evaluate_job",
                "type": "command",
                "inputs": {
                  "scoring_result": {
                    "job_input_type": "literal",
                    "value": "${{parent.jobs.score_job.outputs.score_output}}"
                  }
                },
                "outputs": {
                  "eval_output": {
                    "value": "${{parent.outputs.evaluation_report}}",
                    "type": "literal"
                  }
                },
                "_source": "YAML.COMPONENT",
                "componentId": "/subscriptions/00000000-0000-0000-0000-000000000/resourceGroups/00000/providers/Microsoft.MachineLearningServices/workspaces/00000/components/azureml_anonymous/versions/09591317-8bd1-403e-96b9-288c5b24b3f4"
              }
            },
            "_source": "YAML.COMPONENT",
            "sourceJobId": null
          }
        }
      },
      "StatusCode": 201,
      "ResponseHeaders": {
        "Cache-Control": "no-cache",
        "Content-Length": "1415",
        "Content-Type": "application/json; charset=utf-8",
        "Date": "Tue, 21 Feb 2023 20:38:28 GMT",
        "Expires": "-1",
        "Location": "https://management.azure.com/subscriptions/00000000-0000-0000-0000-000000000/resourceGroups/00000/providers/Microsoft.MachineLearningServices/workspaces/00000/components/azureml_anonymous/versions/7b1bb2c6-8b4c-7116-2368-c70f31e31f05?api-version=2022-10-01",
        "Pragma": "no-cache",
        "Request-Context": "appId=cid-v1:2d2e8e63-272e-4b3c-8598-4ee570a0e70d",
        "Server-Timing": "traceparent;desc=\u002200-3510806a1eb92181a4cb6bc706319be0-7d2929997c51b469-01\u0022",
        "Strict-Transport-Security": "max-age=31536000; includeSubDomains",
        "x-aml-cluster": "vienna-eastus-02",
        "X-Content-Type-Options": "nosniff",
        "x-ms-correlation-request-id": "5f9cf0ef-cfde-4428-8953-b3087c15d17c",
        "x-ms-ratelimit-remaining-subscription-writes": "1197",
        "x-ms-response-type": "standard",
        "x-ms-routing-request-id": "CANADACENTRAL:20230221T203829Z:5f9cf0ef-cfde-4428-8953-b3087c15d17c",
        "x-request-time": "1.392"
      },
      "ResponseBody": {
        "id": "/subscriptions/00000000-0000-0000-0000-000000000/resourceGroups/00000/providers/Microsoft.MachineLearningServices/workspaces/00000/components/azureml_anonymous/versions/d2544ed6-cfe1-4e34-af17-2fb97959dc0f",
        "name": "d2544ed6-cfe1-4e34-af17-2fb97959dc0f",
        "type": "Microsoft.MachineLearningServices/workspaces/components/versions",
        "properties": {
          "description": null,
          "tags": {},
          "properties": {},
          "isArchived": false,
          "isAnonymous": true,
          "componentSpec": {
            "name": "azureml_anonymous",
            "version": "1",
            "display_name": "train_pipeline_component",
            "is_deterministic": "False",
            "type": "pipeline",
            "description": "Dummy train-score-eval pipeline component with local components",
            "inputs": {
              "training_data": {
                "type": "uri_folder",
                "optional": "False"
              },
              "test_data": {
                "type": "uri_folder",
                "optional": "False"
              },
              "training_max_epocs": {
                "type": "integer",
                "optional": "True"
              },
              "training_learning_rate": {
                "type": "integer",
                "optional": "False",
                "default": "1"
              },
              "learning_rate_schedule": {
                "type": "string",
                "optional": "False",
                "default": "time-based"
              }
            },
            "outputs": {
              "trained_model": {
                "type": "uri_folder"
              },
              "evaluation_report": {
                "type": "uri_folder"
              }
            },
            "$schema": "https://azuremlschemas.azureedge.net/latest/pipelineComponent.schema.json"
          }
        },
        "systemData": {
          "createdAt": "2023-02-21T20:38:28.9559777\u002B00:00",
          "createdBy": "Firstname Lastname",
          "createdByType": "User",
          "lastModifiedAt": "2023-02-21T20:38:28.9559777\u002B00:00",
          "lastModifiedBy": "Firstname Lastname",
          "lastModifiedByType": "User"
        }
      }
    },
    {
      "RequestUri": "https://management.azure.com/subscriptions/00000000-0000-0000-0000-000000000/resourceGroups/00000/providers/Microsoft.MachineLearningServices/workspaces/00000/codes/0e0e622c-c55c-4185-a309-82df943485a4/versions/1?api-version=2022-05-01",
      "RequestMethod": "PUT",
      "RequestHeaders": {
        "Accept": "application/json",
        "Accept-Encoding": "gzip, deflate",
        "Connection": "keep-alive",
        "Content-Length": "301",
        "Content-Type": "application/json",
        "User-Agent": "azure-ai-ml/1.5.0 azsdk-python-mgmt-machinelearningservices/0.1.0 Python/3.10.6 (Linux-5.15.79.1-microsoft-standard-WSL2-x86_64-with-glibc2.35)"
      },
      "RequestBody": {
        "properties": {
          "properties": {
            "hash_sha256": "0000000000000",
            "hash_version": "0000000000000"
          },
          "isAnonymous": true,
          "isArchived": false,
          "codeUri": "https://samcw32zcnpjldw.blob.core.windows.net/azureml-blobstore-3bd2018e-4b43-401e-ad49-85df181c9e0a/LocalUpload/00000000000000000000000000000000/compare2_src"
        }
      },
      "StatusCode": 200,
      "ResponseHeaders": {
        "Cache-Control": "no-cache",
        "Content-Encoding": "gzip",
        "Content-Type": "application/json; charset=utf-8",
        "Date": "Tue, 21 Feb 2023 20:38:29 GMT",
        "Expires": "-1",
        "Pragma": "no-cache",
        "Request-Context": "appId=cid-v1:2d2e8e63-272e-4b3c-8598-4ee570a0e70d",
        "Server-Timing": "traceparent;desc=\u002200-e6b09c25b042f0d5c18a8590ac267afc-3ae1b3cd3a9f72ca-01\u0022",
        "Strict-Transport-Security": "max-age=31536000; includeSubDomains",
        "Transfer-Encoding": "chunked",
        "Vary": [
          "Accept-Encoding",
          "Accept-Encoding"
        ],
        "x-aml-cluster": "vienna-eastus-01",
        "X-Content-Type-Options": "nosniff",
        "x-ms-correlation-request-id": "9a516372-ad32-4ed4-a1f7-4f2fe64c16c5",
        "x-ms-ratelimit-remaining-subscription-writes": "1149",
        "x-ms-response-type": "standard",
        "x-ms-routing-request-id": "CANADACENTRAL:20230221T203829Z:9a516372-ad32-4ed4-a1f7-4f2fe64c16c5",
        "x-request-time": "0.389"
      },
      "ResponseBody": {
        "id": "/subscriptions/00000000-0000-0000-0000-000000000/resourceGroups/00000/providers/Microsoft.MachineLearningServices/workspaces/00000/codes/0e0e622c-c55c-4185-a309-82df943485a4/versions/1",
        "name": "1",
        "type": "Microsoft.MachineLearningServices/workspaces/codes/versions",
        "properties": {
          "description": null,
          "tags": {},
          "properties": {
            "hash_sha256": "0000000000000",
            "hash_version": "0000000000000"
          },
          "isArchived": false,
          "isAnonymous": false,
          "codeUri": "https://samcw32zcnpjldw.blob.core.windows.net/azureml-blobstore-3bd2018e-4b43-401e-ad49-85df181c9e0a/LocalUpload/00000000000000000000000000000000/compare2_src"
        },
        "systemData": {
          "createdAt": "2023-02-18T10:46:57.909551\u002B00:00",
          "createdBy": "Firstname Lastname",
          "createdByType": "User",
          "lastModifiedAt": "2023-02-21T20:38:29.2604211\u002B00:00",
          "lastModifiedBy": "Firstname Lastname",
          "lastModifiedByType": "User"
        }
      }
    },
    {
      "RequestUri": "https://management.azure.com/subscriptions/00000000-0000-0000-0000-000000000/resourceGroups/00000/providers/Microsoft.MachineLearningServices/workspaces/00000/components/azureml_anonymous/versions/6884e10b-384c-e288-9d0c-f9118ac41e3e?api-version=2022-10-01",
      "RequestMethod": "PUT",
      "RequestHeaders": {
        "Accept": "application/json",
        "Accept-Encoding": "gzip, deflate",
        "Connection": "keep-alive",
        "Content-Length": "1404",
        "Content-Type": "application/json",
        "User-Agent": "azure-ai-ml/1.5.0 azsdk-python-mgmt-machinelearningservices/0.1.0 Python/3.10.6 (Linux-5.15.79.1-microsoft-standard-WSL2-x86_64-with-glibc2.35)"
      },
      "RequestBody": {
        "properties": {
          "description": "A dummy comparison module takes two models as input and outputs the better one",
          "properties": {},
          "tags": {},
          "isAnonymous": true,
          "isArchived": false,
          "componentSpec": {
            "command": "python compare2.py $[[--model1 ${{inputs.model1}}]] $[[--eval_result1 ${{inputs.eval_result1}}]] $[[--model2 ${{inputs.model2}}]] $[[--eval_result2 ${{inputs.eval_result2}}]] --best_model ${{outputs.best_model}} --best_result ${{outputs.best_result}}",
            "code": "azureml:/subscriptions/00000000-0000-0000-0000-000000000/resourceGroups/00000/providers/Microsoft.MachineLearningServices/workspaces/00000/codes/0e0e622c-c55c-4185-a309-82df943485a4/versions/1",
            "environment": "azureml:AzureML-sklearn-1.0-ubuntu20.04-py38-cpu:33",
            "name": "azureml_anonymous",
            "description": "A dummy comparison module takes two models as input and outputs the better one",
            "version": "1",
            "$schema": "https://azuremlschemas.azureedge.net/latest/commandComponent.schema.json",
            "display_name": "Compare 2 Models",
            "is_deterministic": true,
=======
>>>>>>> d49d820d
            "inputs": {
              "training_data": {
                "type": "uri_folder"
              },
              "test_data": {
                "type": "uri_folder"
              },
              "training_max_epocs": {
                "type": "integer",
                "optional": true
              },
              "training_learning_rate": {
                "type": "integer",
                "default": "1"
              },
              "learning_rate_schedule": {
                "type": "string",
                "default": "time-based"
              }
            },
            "outputs": {
              "trained_model": {
                "type": "uri_folder"
              },
              "evaluation_report": {
                "type": "uri_folder"
              }
            },
            "type": "pipeline",
            "jobs": {
              "train_job": {
                "name": "train_job",
                "type": "command",
                "inputs": {
                  "training_data": {
                    "job_input_type": "literal",
                    "value": "${{parent.inputs.training_data}}"
                  },
                  "learning_rate": {
                    "job_input_type": "literal",
                    "value": "${{parent.inputs.training_learning_rate}}"
                  },
                  "learning_rate_schedule": {
                    "job_input_type": "literal",
                    "value": "${{parent.inputs.learning_rate_schedule}}"
                  }
                },
                "outputs": {
                  "model_output": {
                    "value": "${{parent.outputs.trained_model}}",
                    "type": "literal"
                  }
                },
                "_source": "YAML.COMPONENT",
                "componentId": "/subscriptions/00000000-0000-0000-0000-000000000/resourceGroups/00000/providers/Microsoft.MachineLearningServices/workspaces/00000/components/azureml_anonymous/versions/59d2425d-9a04-4536-b4f0-68338dbcd621"
              },
              "score_job": {
                "name": "score_job",
                "type": "command",
                "inputs": {
                  "model_input": {
                    "job_input_type": "literal",
                    "value": "${{parent.jobs.train_job.outputs.model_output}}"
                  },
                  "test_data": {
                    "job_input_type": "literal",
                    "value": "${{parent.inputs.test_data}}"
                  }
                },
                "outputs": {
                  "score_output": {
                    "mode": "Upload",
                    "job_output_type": "uri_folder"
                  }
                },
                "_source": "YAML.COMPONENT",
                "componentId": "/subscriptions/00000000-0000-0000-0000-000000000/resourceGroups/00000/providers/Microsoft.MachineLearningServices/workspaces/00000/components/azureml_anonymous/versions/94eebdc6-6496-4b0a-95f6-a30ae44ae910"
              },
              "evaluate_job": {
                "name": "evaluate_job",
                "type": "command",
                "inputs": {
                  "scoring_result": {
                    "job_input_type": "literal",
                    "value": "${{parent.jobs.score_job.outputs.score_output}}"
                  }
                },
                "outputs": {
                  "eval_output": {
                    "value": "${{parent.outputs.evaluation_report}}",
                    "type": "literal"
                  }
                },
                "_source": "YAML.COMPONENT",
                "componentId": "/subscriptions/00000000-0000-0000-0000-000000000/resourceGroups/00000/providers/Microsoft.MachineLearningServices/workspaces/00000/components/azureml_anonymous/versions/799445f6-9c9e-4c28-ba79-6398a59c8f40"
              }
            },
            "_source": "YAML.COMPONENT",
            "sourceJobId": null
          }
        }
      },
      "StatusCode": 201,
      "ResponseHeaders": {
        "Cache-Control": "no-cache",
        "Content-Length": "1415",
        "Content-Type": "application/json; charset=utf-8",
        "Date": "Mon, 24 Apr 2023 03:15:53 GMT",
        "Expires": "-1",
        "Location": "https://management.azure.com/subscriptions/00000000-0000-0000-0000-000000000/resourceGroups/00000/providers/Microsoft.MachineLearningServices/workspaces/00000/components/azureml_anonymous/versions/9bc2ac58-3b4c-aa81-54d7-98683ea7f962?api-version=2022-10-01",
        "Pragma": "no-cache",
        "Request-Context": "appId=cid-v1:2d2e8e63-272e-4b3c-8598-4ee570a0e70d",
        "Server-Timing": "traceparent;desc=\u002200-2f67d71b73afb571f79d80e981923d22-39de5cbbd57bfcb5-01\u0022",
        "Strict-Transport-Security": "max-age=31536000; includeSubDomains",
        "x-aml-cluster": "vienna-eastus-02",
        "X-Content-Type-Options": "nosniff",
        "x-ms-correlation-request-id": "ef8394ec-2acf-49f0-b715-17c602f50287",
        "x-ms-ratelimit-remaining-subscription-writes": "1186",
        "x-ms-response-type": "standard",
        "x-ms-routing-request-id": "CANADACENTRAL:20230424T031553Z:ef8394ec-2acf-49f0-b715-17c602f50287",
        "x-request-time": "0.849"
      },
      "ResponseBody": {
        "id": "/subscriptions/00000000-0000-0000-0000-000000000/resourceGroups/00000/providers/Microsoft.MachineLearningServices/workspaces/00000/components/azureml_anonymous/versions/b68c456b-1bfb-4981-81d1-d55605a34993",
        "name": "b68c456b-1bfb-4981-81d1-d55605a34993",
        "type": "Microsoft.MachineLearningServices/workspaces/components/versions",
        "properties": {
          "description": null,
          "tags": {},
          "properties": {},
          "isArchived": false,
          "isAnonymous": true,
          "componentSpec": {
            "$schema": "https://azuremlschemas.azureedge.net/latest/pipelineComponent.schema.json",
            "name": "azureml_anonymous",
            "version": "1",
            "display_name": "train_pipeline_component",
            "is_deterministic": "False",
            "type": "pipeline",
            "description": "Dummy train-score-eval pipeline component with local components",
            "inputs": {
              "training_data": {
                "type": "uri_folder",
                "optional": "False"
              },
              "test_data": {
                "type": "uri_folder",
                "optional": "False"
              },
              "training_max_epocs": {
                "type": "integer",
                "optional": "True"
              },
              "training_learning_rate": {
                "type": "integer",
                "optional": "False",
                "default": "1"
              },
              "learning_rate_schedule": {
                "type": "string",
                "optional": "False",
                "default": "time-based"
              }
            },
            "outputs": {
              "trained_model": {
                "type": "uri_folder"
              },
              "evaluation_report": {
                "type": "uri_folder"
              }
            }
          }
        },
        "systemData": {
          "createdAt": "2023-04-24T03:15:53.6382643\u002B00:00",
          "createdBy": "Firstname Lastname",
          "createdByType": "User",
          "lastModifiedAt": "2023-04-24T03:15:53.6382643\u002B00:00",
          "lastModifiedBy": "Firstname Lastname",
          "lastModifiedByType": "User"
        }
      }
    },
    {
      "RequestUri": "https://management.azure.com/subscriptions/00000000-0000-0000-0000-000000000/resourceGroups/00000/providers/Microsoft.MachineLearningServices/workspaces/00000/datastores/workspaceblobstore?api-version=2022-10-01",
      "RequestMethod": "GET",
      "RequestHeaders": {
        "Accept": "application/json",
        "Accept-Encoding": "gzip, deflate",
        "Connection": "keep-alive",
        "User-Agent": "azure-ai-ml/1.6.0 azsdk-python-mgmt-machinelearningservices/0.1.0 Python/3.7.13 (Linux-5.15.90.1-microsoft-standard-WSL2-x86_64-with-debian-bookworm-sid)"
      },
      "RequestBody": null,
      "StatusCode": 200,
      "ResponseHeaders": {
        "Cache-Control": "no-cache",
        "Content-Encoding": "gzip",
        "Content-Type": "application/json; charset=utf-8",
        "Date": "Mon, 24 Apr 2023 03:15:53 GMT",
        "Expires": "-1",
        "Pragma": "no-cache",
        "Request-Context": "appId=cid-v1:2d2e8e63-272e-4b3c-8598-4ee570a0e70d",
        "Server-Timing": "traceparent;desc=\u002200-9cf0a69d72d34e917fb3a7835fad1518-f6e9a0e09ea20a17-01\u0022",
        "Strict-Transport-Security": "max-age=31536000; includeSubDomains",
        "Transfer-Encoding": "chunked",
        "Vary": [
          "Accept-Encoding",
          "Accept-Encoding"
        ],
        "x-aml-cluster": "vienna-eastus-02",
        "X-Content-Type-Options": "nosniff",
        "x-ms-correlation-request-id": "7cd71bfe-11fb-4613-a46a-b4aeb980be75",
        "x-ms-ratelimit-remaining-subscription-reads": "11970",
        "x-ms-response-type": "standard",
        "x-ms-routing-request-id": "CANADACENTRAL:20230424T031553Z:7cd71bfe-11fb-4613-a46a-b4aeb980be75",
        "x-request-time": "0.102"
      },
      "ResponseBody": {
        "id": "/subscriptions/00000000-0000-0000-0000-000000000/resourceGroups/00000/providers/Microsoft.MachineLearningServices/workspaces/00000/datastores/workspaceblobstore",
        "name": "workspaceblobstore",
        "type": "Microsoft.MachineLearningServices/workspaces/datastores",
        "properties": {
          "description": null,
          "tags": null,
          "properties": null,
          "isDefault": true,
          "credentials": {
            "credentialsType": "AccountKey"
          },
          "datastoreType": "AzureBlob",
          "accountName": "samcw32zcnpjldw",
          "containerName": "azureml-blobstore-72e8eff8-148b-4582-a07d-efc79559f19f",
          "endpoint": "core.windows.net",
          "protocol": "https",
          "serviceDataAccessAuthIdentity": "WorkspaceSystemAssignedIdentity"
        },
        "systemData": {
          "createdAt": "2023-04-22T04:25:24.8100138\u002B00:00",
          "createdBy": "779301c0-18b2-4cdc-801b-a0a3368fee0a",
          "createdByType": "Application",
          "lastModifiedAt": "2023-04-22T04:25:25.4215298\u002B00:00",
          "lastModifiedBy": "779301c0-18b2-4cdc-801b-a0a3368fee0a",
          "lastModifiedByType": "Application"
        }
      }
    },
    {
      "RequestUri": "https://management.azure.com/subscriptions/00000000-0000-0000-0000-000000000/resourceGroups/00000/providers/Microsoft.MachineLearningServices/workspaces/00000/datastores/workspaceblobstore/listSecrets?api-version=2022-10-01",
      "RequestMethod": "POST",
      "RequestHeaders": {
        "Accept": "application/json",
        "Accept-Encoding": "gzip, deflate",
        "Connection": "keep-alive",
        "Content-Length": "0",
        "User-Agent": "azure-ai-ml/1.6.0 azsdk-python-mgmt-machinelearningservices/0.1.0 Python/3.7.13 (Linux-5.15.90.1-microsoft-standard-WSL2-x86_64-with-debian-bookworm-sid)"
      },
      "RequestBody": null,
      "StatusCode": 200,
      "ResponseHeaders": {
        "Cache-Control": "no-cache",
        "Content-Encoding": "gzip",
        "Content-Type": "application/json; charset=utf-8",
        "Date": "Mon, 24 Apr 2023 03:15:54 GMT",
        "Expires": "-1",
        "Pragma": "no-cache",
        "Request-Context": "appId=cid-v1:2d2e8e63-272e-4b3c-8598-4ee570a0e70d",
        "Server-Timing": "traceparent;desc=\u002200-d79412299ddfa307a5f119231fd9c28f-490c2b6d4d58069c-01\u0022",
        "Strict-Transport-Security": "max-age=31536000; includeSubDomains",
        "Transfer-Encoding": "chunked",
        "Vary": "Accept-Encoding",
        "x-aml-cluster": "vienna-eastus-02",
        "X-Content-Type-Options": "nosniff",
        "x-ms-correlation-request-id": "cce47c39-8699-43e5-901e-1226cbb0069c",
        "x-ms-ratelimit-remaining-subscription-writes": "1196",
        "x-ms-response-type": "standard",
        "x-ms-routing-request-id": "CANADACENTRAL:20230424T031554Z:cce47c39-8699-43e5-901e-1226cbb0069c",
        "x-request-time": "0.115"
      },
      "ResponseBody": {
        "secretsType": "AccountKey",
        "key": "dGhpcyBpcyBmYWtlIGtleQ=="
      }
    },
    {
      "RequestUri": "https://samcw32zcnpjldw.blob.core.windows.net/azureml-blobstore-72e8eff8-148b-4582-a07d-efc79559f19f/LocalUpload/00000000000000000000000000000000/data/sample.csv",
      "RequestMethod": "HEAD",
      "RequestHeaders": {
        "Accept": "application/xml",
        "Accept-Encoding": "gzip, deflate",
        "Connection": "keep-alive",
        "User-Agent": "azsdk-python-storage-blob/12.16.0 Python/3.7.13 (Linux-5.15.90.1-microsoft-standard-WSL2-x86_64-with-debian-bookworm-sid)",
        "x-ms-date": "Mon, 24 Apr 2023 03:15:52 GMT",
        "x-ms-version": "2022-11-02"
      },
      "RequestBody": null,
      "StatusCode": 200,
      "ResponseHeaders": {
        "Accept-Ranges": "bytes",
        "Content-Length": "499",
        "Content-MD5": "kD7N5\u002BygjTfbYTFhyEo7RA==",
        "Content-Type": "application/octet-stream",
        "Date": "Mon, 24 Apr 2023 03:15:53 GMT",
        "ETag": "\u00220x8DB430119335E14\u0022",
        "Last-Modified": "Sat, 22 Apr 2023 07:13:39 GMT",
        "Server": [
          "Windows-Azure-Blob/1.0",
          "Microsoft-HTTPAPI/2.0"
        ],
        "x-ms-access-tier": "Hot",
        "x-ms-access-tier-inferred": "true",
        "x-ms-blob-type": "BlockBlob",
        "x-ms-creation-time": "Sat, 22 Apr 2023 07:13:39 GMT",
        "x-ms-lease-state": "available",
        "x-ms-lease-status": "unlocked",
        "x-ms-meta-name": "4b844d1b-fe4b-41e1-bcc3-9db777a8d6c9",
        "x-ms-meta-upload_status": "completed",
        "x-ms-meta-version": "c8f22cd0-6370-466e-9392-f89bf074a45b",
        "x-ms-server-encrypted": "true",
        "x-ms-version": "2022-11-02"
      },
      "ResponseBody": null
    },
    {
      "RequestUri": "https://samcw32zcnpjldw.blob.core.windows.net/azureml-blobstore-72e8eff8-148b-4582-a07d-efc79559f19f/az-ml-artifacts/00000000000000000000000000000000/data/sample.csv",
      "RequestMethod": "HEAD",
      "RequestHeaders": {
        "Accept": "application/xml",
        "Accept-Encoding": "gzip, deflate",
        "Connection": "keep-alive",
        "User-Agent": "azsdk-python-storage-blob/12.16.0 Python/3.7.13 (Linux-5.15.90.1-microsoft-standard-WSL2-x86_64-with-debian-bookworm-sid)",
        "x-ms-date": "Mon, 24 Apr 2023 03:15:52 GMT",
        "x-ms-version": "2022-11-02"
      },
      "RequestBody": null,
      "StatusCode": 404,
      "ResponseHeaders": {
        "Date": "Mon, 24 Apr 2023 03:15:53 GMT",
        "Server": [
          "Windows-Azure-Blob/1.0",
          "Microsoft-HTTPAPI/2.0"
        ],
        "Transfer-Encoding": "chunked",
        "x-ms-error-code": "BlobNotFound",
        "x-ms-version": "2022-11-02"
      },
      "ResponseBody": null
    },
    {
      "RequestUri": "https://management.azure.com/subscriptions/00000000-0000-0000-0000-000000000/resourceGroups/00000/providers/Microsoft.MachineLearningServices/workspaces/00000/datastores/workspaceblobstore?api-version=2022-10-01",
      "RequestMethod": "GET",
      "RequestHeaders": {
        "Accept": "application/json",
        "Accept-Encoding": "gzip, deflate",
        "Connection": "keep-alive",
        "User-Agent": "azure-ai-ml/1.6.0 azsdk-python-mgmt-machinelearningservices/0.1.0 Python/3.7.13 (Linux-5.15.90.1-microsoft-standard-WSL2-x86_64-with-debian-bookworm-sid)"
      },
      "RequestBody": null,
      "StatusCode": 200,
      "ResponseHeaders": {
        "Cache-Control": "no-cache",
        "Content-Encoding": "gzip",
        "Content-Type": "application/json; charset=utf-8",
        "Date": "Mon, 24 Apr 2023 03:15:54 GMT",
        "Expires": "-1",
        "Pragma": "no-cache",
        "Request-Context": "appId=cid-v1:2d2e8e63-272e-4b3c-8598-4ee570a0e70d",
        "Server-Timing": "traceparent;desc=\u002200-bf80fbc7a83ad210dfa611e08c6be1b2-336d2f6a9a7a5717-01\u0022",
        "Strict-Transport-Security": "max-age=31536000; includeSubDomains",
        "Transfer-Encoding": "chunked",
        "Vary": [
          "Accept-Encoding",
          "Accept-Encoding"
        ],
        "x-aml-cluster": "vienna-eastus-02",
        "X-Content-Type-Options": "nosniff",
        "x-ms-correlation-request-id": "5af847ee-0436-4cbc-846c-42b455fb10bc",
        "x-ms-ratelimit-remaining-subscription-reads": "11969",
        "x-ms-response-type": "standard",
        "x-ms-routing-request-id": "CANADACENTRAL:20230424T031554Z:5af847ee-0436-4cbc-846c-42b455fb10bc",
        "x-request-time": "0.090"
      },
      "ResponseBody": {
        "id": "/subscriptions/00000000-0000-0000-0000-000000000/resourceGroups/00000/providers/Microsoft.MachineLearningServices/workspaces/00000/datastores/workspaceblobstore",
        "name": "workspaceblobstore",
        "type": "Microsoft.MachineLearningServices/workspaces/datastores",
        "properties": {
          "description": null,
          "tags": null,
          "properties": null,
          "isDefault": true,
          "credentials": {
            "credentialsType": "AccountKey"
          },
          "datastoreType": "AzureBlob",
          "accountName": "samcw32zcnpjldw",
          "containerName": "azureml-blobstore-72e8eff8-148b-4582-a07d-efc79559f19f",
          "endpoint": "core.windows.net",
          "protocol": "https",
          "serviceDataAccessAuthIdentity": "WorkspaceSystemAssignedIdentity"
        },
        "systemData": {
          "createdAt": "2023-04-22T04:25:24.8100138\u002B00:00",
          "createdBy": "779301c0-18b2-4cdc-801b-a0a3368fee0a",
          "createdByType": "Application",
          "lastModifiedAt": "2023-04-22T04:25:25.4215298\u002B00:00",
          "lastModifiedBy": "779301c0-18b2-4cdc-801b-a0a3368fee0a",
          "lastModifiedByType": "Application"
        }
      }
    },
    {
      "RequestUri": "https://management.azure.com/subscriptions/00000000-0000-0000-0000-000000000/resourceGroups/00000/providers/Microsoft.MachineLearningServices/workspaces/00000/datastores/workspaceblobstore/listSecrets?api-version=2022-10-01",
      "RequestMethod": "POST",
      "RequestHeaders": {
        "Accept": "application/json",
        "Accept-Encoding": "gzip, deflate",
        "Connection": "keep-alive",
        "Content-Length": "0",
        "User-Agent": "azure-ai-ml/1.6.0 azsdk-python-mgmt-machinelearningservices/0.1.0 Python/3.7.13 (Linux-5.15.90.1-microsoft-standard-WSL2-x86_64-with-debian-bookworm-sid)"
      },
      "RequestBody": null,
      "StatusCode": 200,
      "ResponseHeaders": {
        "Cache-Control": "no-cache",
        "Content-Encoding": "gzip",
        "Content-Type": "application/json; charset=utf-8",
        "Date": "Mon, 24 Apr 2023 03:15:54 GMT",
        "Expires": "-1",
        "Pragma": "no-cache",
        "Request-Context": "appId=cid-v1:2d2e8e63-272e-4b3c-8598-4ee570a0e70d",
        "Server-Timing": "traceparent;desc=\u002200-fd30705c06b6325a5da89375be321d65-dd0a861d8598b629-01\u0022",
        "Strict-Transport-Security": "max-age=31536000; includeSubDomains",
        "Transfer-Encoding": "chunked",
        "Vary": "Accept-Encoding",
        "x-aml-cluster": "vienna-eastus-02",
        "X-Content-Type-Options": "nosniff",
        "x-ms-correlation-request-id": "52523948-213b-4320-a1b7-f6c59e0f8602",
        "x-ms-ratelimit-remaining-subscription-writes": "1195",
        "x-ms-response-type": "standard",
        "x-ms-routing-request-id": "CANADACENTRAL:20230424T031555Z:52523948-213b-4320-a1b7-f6c59e0f8602",
        "x-request-time": "0.103"
      },
      "ResponseBody": {
        "secretsType": "AccountKey",
        "key": "dGhpcyBpcyBmYWtlIGtleQ=="
      }
    },
    {
      "RequestUri": "https://samcw32zcnpjldw.blob.core.windows.net/azureml-blobstore-72e8eff8-148b-4582-a07d-efc79559f19f/LocalUpload/00000000000000000000000000000000/data/sample.csv",
      "RequestMethod": "HEAD",
      "RequestHeaders": {
        "Accept": "application/xml",
        "Accept-Encoding": "gzip, deflate",
        "Connection": "keep-alive",
        "User-Agent": "azsdk-python-storage-blob/12.16.0 Python/3.7.13 (Linux-5.15.90.1-microsoft-standard-WSL2-x86_64-with-debian-bookworm-sid)",
        "x-ms-date": "Mon, 24 Apr 2023 03:15:53 GMT",
        "x-ms-version": "2022-11-02"
      },
      "RequestBody": null,
      "StatusCode": 200,
      "ResponseHeaders": {
        "Accept-Ranges": "bytes",
        "Content-Length": "499",
        "Content-MD5": "kD7N5\u002BygjTfbYTFhyEo7RA==",
        "Content-Type": "application/octet-stream",
        "Date": "Mon, 24 Apr 2023 03:15:54 GMT",
        "ETag": "\u00220x8DB430119335E14\u0022",
        "Last-Modified": "Sat, 22 Apr 2023 07:13:39 GMT",
        "Server": [
          "Windows-Azure-Blob/1.0",
          "Microsoft-HTTPAPI/2.0"
        ],
        "x-ms-access-tier": "Hot",
        "x-ms-access-tier-inferred": "true",
        "x-ms-blob-type": "BlockBlob",
        "x-ms-creation-time": "Sat, 22 Apr 2023 07:13:39 GMT",
        "x-ms-lease-state": "available",
        "x-ms-lease-status": "unlocked",
        "x-ms-meta-name": "4b844d1b-fe4b-41e1-bcc3-9db777a8d6c9",
        "x-ms-meta-upload_status": "completed",
        "x-ms-meta-version": "c8f22cd0-6370-466e-9392-f89bf074a45b",
        "x-ms-server-encrypted": "true",
        "x-ms-version": "2022-11-02"
      },
      "ResponseBody": null
    },
    {
      "RequestUri": "https://samcw32zcnpjldw.blob.core.windows.net/azureml-blobstore-72e8eff8-148b-4582-a07d-efc79559f19f/az-ml-artifacts/00000000000000000000000000000000/data/sample.csv",
      "RequestMethod": "HEAD",
      "RequestHeaders": {
        "Accept": "application/xml",
        "Accept-Encoding": "gzip, deflate",
        "Connection": "keep-alive",
        "User-Agent": "azsdk-python-storage-blob/12.16.0 Python/3.7.13 (Linux-5.15.90.1-microsoft-standard-WSL2-x86_64-with-debian-bookworm-sid)",
        "x-ms-date": "Mon, 24 Apr 2023 03:15:53 GMT",
        "x-ms-version": "2022-11-02"
      },
      "RequestBody": null,
      "StatusCode": 404,
      "ResponseHeaders": {
        "Date": "Mon, 24 Apr 2023 03:15:54 GMT",
        "Server": [
          "Windows-Azure-Blob/1.0",
          "Microsoft-HTTPAPI/2.0"
        ],
        "Transfer-Encoding": "chunked",
        "x-ms-error-code": "BlobNotFound",
        "x-ms-version": "2022-11-02"
      },
      "ResponseBody": null
    },
    {
      "RequestUri": "https://management.azure.com/subscriptions/00000000-0000-0000-0000-000000000/resourceGroups/00000/providers/Microsoft.MachineLearningServices/workspaces/00000/jobs/test_181735616719?api-version=2023-04-01-preview",
      "RequestMethod": "PUT",
      "RequestHeaders": {
        "Accept": "application/json",
        "Accept-Encoding": "gzip, deflate",
        "Connection": "keep-alive",
        "Content-Length": "4098",
        "Content-Type": "application/json",
        "User-Agent": "azure-ai-ml/1.6.0 azsdk-python-mgmt-machinelearningservices/0.1.0 Python/3.7.13 (Linux-5.15.90.1-microsoft-standard-WSL2-x86_64-with-debian-bookworm-sid)"
      },
      "RequestBody": {
        "properties": {
          "description": "Select best model trained with different learning rate",
          "properties": {},
          "tags": {},
          "displayName": "pipeline_with_pipeline_component",
          "experimentName": "pipeline_with_pipeline_component",
          "isArchived": false,
          "jobType": "Pipeline",
          "inputs": {
            "pipeline_job_training_data": {
              "jobInputType": "uri_folder",
              "uri": "azureml://datastores/workspaceblobstore/paths/LocalUpload/00000000000000000000000000000000/data/"
            },
            "pipeline_job_test_data": {
              "jobInputType": "uri_folder",
              "uri": "azureml://datastores/workspaceblobstore/paths/LocalUpload/00000000000000000000000000000000/data/"
            },
            "pipeline_job_training_learning_rate1": {
              "jobInputType": "literal",
              "value": "0.1"
            },
            "pipeline_job_training_learning_rate2": {
              "jobInputType": "literal",
              "value": "0.01"
            }
          },
          "jobs": {
            "train_and_evaludate_model1": {
              "name": "train_and_evaludate_model1",
              "type": "pipeline",
              "inputs": {
                "training_data": {
                  "job_input_type": "literal",
                  "value": "${{parent.inputs.pipeline_job_training_data}}"
                },
                "test_data": {
                  "job_input_type": "literal",
                  "value": "${{parent.inputs.pipeline_job_test_data}}"
                },
                "training_learning_rate": {
                  "job_input_type": "literal",
                  "value": "${{parent.inputs.pipeline_job_training_learning_rate1}}"
                },
                "training_max_epocs": {
                  "job_input_type": "literal",
                  "value": "20"
                }
              },
              "_source": "YAML.COMPONENT",
              "componentId": "/subscriptions/00000000-0000-0000-0000-000000000/resourceGroups/00000/providers/Microsoft.MachineLearningServices/workspaces/00000/components/azureml_anonymous/versions/b68c456b-1bfb-4981-81d1-d55605a34993"
            },
            "train_and_evaludate_model2": {
              "name": "train_and_evaludate_model2",
              "type": "pipeline",
              "inputs": {
                "training_data": {
                  "job_input_type": "literal",
                  "value": "${{parent.inputs.pipeline_job_training_data}}"
                },
                "test_data": {
                  "job_input_type": "literal",
                  "value": "${{parent.inputs.pipeline_job_test_data}}"
                },
                "training_learning_rate": {
                  "job_input_type": "literal",
                  "value": "${{parent.inputs.pipeline_job_training_learning_rate2}}"
                },
                "training_max_epocs": {
                  "job_input_type": "literal",
                  "value": "20"
                }
              },
              "_source": "YAML.COMPONENT",
              "componentId": "/subscriptions/00000000-0000-0000-0000-000000000/resourceGroups/00000/providers/Microsoft.MachineLearningServices/workspaces/00000/components/azureml_anonymous/versions/b68c456b-1bfb-4981-81d1-d55605a34993"
            },
            "compare": {
              "name": "compare",
              "type": "command",
              "computeId": "/subscriptions/00000000-0000-0000-0000-000000000/resourceGroups/00000/providers/Microsoft.MachineLearningServices/workspaces/00000/computes/cpu-cluster",
              "inputs": {
                "model1": {
                  "job_input_type": "literal",
                  "value": "${{parent.jobs.train_and_evaludate_model1.outputs.trained_model}}"
                },
                "eval_result1": {
                  "job_input_type": "literal",
                  "value": "${{parent.jobs.train_and_evaludate_model1.outputs.evaluation_report}}"
                },
                "model2": {
                  "job_input_type": "literal",
                  "value": "${{parent.jobs.train_and_evaludate_model2.outputs.trained_model}}"
                },
                "eval_result2": {
                  "job_input_type": "literal",
                  "value": "${{parent.jobs.train_and_evaludate_model2.outputs.evaluation_report}}"
                }
              },
              "outputs": {
                "best_model": {
                  "value": "${{parent.outputs.pipeline_job_best_model}}",
                  "type": "literal"
                },
                "best_result": {
                  "value": "${{parent.outputs.pipeline_job_best_result}}",
                  "type": "literal"
                }
              },
              "_source": "YAML.COMPONENT",
              "componentId": "/subscriptions/00000000-0000-0000-0000-000000000/resourceGroups/00000/providers/Microsoft.MachineLearningServices/workspaces/00000/components/azureml_anonymous/versions/2a03d8e3-b480-4954-af55-9d77ec54c0d7"
            }
          },
          "outputs": {
            "pipeline_job_best_model": {
              "jobOutputType": "uri_folder",
              "mode": "Upload"
            },
            "pipeline_job_best_result": {
              "jobOutputType": "uri_folder",
              "mode": "Upload"
            }
          },
          "settings": {
            "default_compute": "/subscriptions/00000000-0000-0000-0000-000000000/resourceGroups/00000/providers/Microsoft.MachineLearningServices/workspaces/00000/computes/cpu-cluster",
            "default_datastore": "/subscriptions/00000000-0000-0000-0000-000000000/resourceGroups/00000/providers/Microsoft.MachineLearningServices/workspaces/00000/datastores/workspaceblobstore",
            "continue_on_step_failure": false,
            "force_rerun": true,
            "_source": "YAML.JOB"
          }
        }
      },
      "StatusCode": 201,
      "ResponseHeaders": {
        "Cache-Control": "no-cache",
        "Content-Length": "5339",
        "Content-Type": "application/json; charset=utf-8",
        "Date": "Mon, 24 Apr 2023 03:16:02 GMT",
        "Expires": "-1",
        "Location": "https://management.azure.com/subscriptions/00000000-0000-0000-0000-000000000/resourceGroups/00000/providers/Microsoft.MachineLearningServices/workspaces/00000/jobs/test_181735616719?api-version=2023-04-01-preview",
        "Pragma": "no-cache",
        "Request-Context": "appId=cid-v1:2d2e8e63-272e-4b3c-8598-4ee570a0e70d",
        "Server-Timing": "traceparent;desc=\u002200-530e18fd8fd367e7a2304f4aec54fe62-ba332ecb0a80be4d-01\u0022",
        "Strict-Transport-Security": "max-age=31536000; includeSubDomains",
        "x-aml-cluster": "vienna-eastus-02",
        "X-Content-Type-Options": "nosniff",
        "x-ms-correlation-request-id": "d1c2f982-415f-40d6-a4f5-4583d5da3d47",
        "x-ms-ratelimit-remaining-subscription-writes": "1185",
        "x-ms-response-type": "standard",
        "x-ms-routing-request-id": "CANADACENTRAL:20230424T031603Z:d1c2f982-415f-40d6-a4f5-4583d5da3d47",
        "x-request-time": "0.344"
      },
      "ResponseBody": {
        "id": "/subscriptions/00000000-0000-0000-0000-000000000/resourceGroups/00000/providers/Microsoft.MachineLearningServices/workspaces/00000/jobs/test_181735616719",
        "name": "test_181735616719",
        "type": "Microsoft.MachineLearningServices/workspaces/jobs",
        "properties": {
          "description": "Select best model trained with different learning rate",
          "tags": {},
          "properties": {},
          "displayName": "pipeline_with_pipeline_component",
          "status": "NotStarted",
          "experimentName": "pipeline_with_pipeline_component",
          "services": {
            "Tracking": {
              "jobServiceType": "Tracking",
              "port": null,
              "endpoint": "azureml://eastus.api.azureml.ms/mlflow/v1.0/subscriptions/00000000-0000-0000-0000-000000000/resourceGroups/00000/providers/Microsoft.MachineLearningServices/workspaces/00000?",
              "status": null,
              "errorMessage": null,
              "properties": null,
              "nodes": null
            },
            "Studio": {
              "jobServiceType": "Studio",
              "port": null,
              "endpoint": "https://ml.azure.com/runs/test_181735616719?wsid=/subscriptions/00000000-0000-0000-0000-000000000/resourcegroups/00000/workspaces/00000",
              "status": null,
              "errorMessage": null,
              "properties": null,
              "nodes": null
            }
          },
          "computeId": null,
          "isArchived": false,
          "identity": null,
          "componentId": null,
          "notificationSetting": null,
          "secretsConfiguration": null,
          "jobType": "Pipeline",
          "settings": {
            "default_compute": "/subscriptions/00000000-0000-0000-0000-000000000/resourceGroups/00000/providers/Microsoft.MachineLearningServices/workspaces/00000/computes/cpu-cluster",
            "default_datastore": "/subscriptions/00000000-0000-0000-0000-000000000/resourceGroups/00000/providers/Microsoft.MachineLearningServices/workspaces/00000/datastores/workspaceblobstore",
            "continue_on_step_failure": false,
            "force_rerun": true,
            "_source": "YAML.JOB"
          },
          "jobs": {
            "train_and_evaludate_model1": {
              "name": "train_and_evaludate_model1",
              "type": "pipeline",
              "inputs": {
                "training_data": {
                  "job_input_type": "literal",
                  "value": "${{parent.inputs.pipeline_job_training_data}}"
                },
                "test_data": {
                  "job_input_type": "literal",
                  "value": "${{parent.inputs.pipeline_job_test_data}}"
                },
                "training_learning_rate": {
                  "job_input_type": "literal",
                  "value": "${{parent.inputs.pipeline_job_training_learning_rate1}}"
                },
                "training_max_epocs": {
                  "job_input_type": "literal",
                  "value": "20"
                }
              },
              "_source": "YAML.COMPONENT",
              "componentId": "/subscriptions/00000000-0000-0000-0000-000000000/resourceGroups/00000/providers/Microsoft.MachineLearningServices/workspaces/00000/components/azureml_anonymous/versions/b68c456b-1bfb-4981-81d1-d55605a34993"
            },
            "train_and_evaludate_model2": {
              "name": "train_and_evaludate_model2",
              "type": "pipeline",
              "inputs": {
                "training_data": {
                  "job_input_type": "literal",
                  "value": "${{parent.inputs.pipeline_job_training_data}}"
                },
                "test_data": {
                  "job_input_type": "literal",
                  "value": "${{parent.inputs.pipeline_job_test_data}}"
                },
                "training_learning_rate": {
                  "job_input_type": "literal",
                  "value": "${{parent.inputs.pipeline_job_training_learning_rate2}}"
                },
                "training_max_epocs": {
                  "job_input_type": "literal",
                  "value": "20"
                }
              },
              "_source": "YAML.COMPONENT",
              "componentId": "/subscriptions/00000000-0000-0000-0000-000000000/resourceGroups/00000/providers/Microsoft.MachineLearningServices/workspaces/00000/components/azureml_anonymous/versions/b68c456b-1bfb-4981-81d1-d55605a34993"
            },
            "compare": {
              "name": "compare",
              "type": "command",
              "computeId": "/subscriptions/00000000-0000-0000-0000-000000000/resourceGroups/00000/providers/Microsoft.MachineLearningServices/workspaces/00000/computes/cpu-cluster",
              "inputs": {
                "model1": {
                  "job_input_type": "literal",
                  "value": "${{parent.jobs.train_and_evaludate_model1.outputs.trained_model}}"
                },
                "eval_result1": {
                  "job_input_type": "literal",
                  "value": "${{parent.jobs.train_and_evaludate_model1.outputs.evaluation_report}}"
                },
                "model2": {
                  "job_input_type": "literal",
                  "value": "${{parent.jobs.train_and_evaludate_model2.outputs.trained_model}}"
                },
                "eval_result2": {
                  "job_input_type": "literal",
                  "value": "${{parent.jobs.train_and_evaludate_model2.outputs.evaluation_report}}"
                }
              },
              "outputs": {
                "best_model": {
                  "value": "${{parent.outputs.pipeline_job_best_model}}",
                  "type": "literal"
                },
                "best_result": {
                  "value": "${{parent.outputs.pipeline_job_best_result}}",
                  "type": "literal"
                }
              },
              "_source": "YAML.COMPONENT",
              "componentId": "/subscriptions/00000000-0000-0000-0000-000000000/resourceGroups/00000/providers/Microsoft.MachineLearningServices/workspaces/00000/components/azureml_anonymous/versions/2a03d8e3-b480-4954-af55-9d77ec54c0d7"
            }
          },
          "inputs": {
            "pipeline_job_training_data": {
              "description": null,
              "uri": "azureml://datastores/workspaceblobstore/paths/LocalUpload/00000000000000000000000000000000/data/",
              "mode": "ReadOnlyMount",
              "jobInputType": "uri_folder"
            },
            "pipeline_job_test_data": {
              "description": null,
              "uri": "azureml://datastores/workspaceblobstore/paths/LocalUpload/00000000000000000000000000000000/data/",
              "mode": "ReadOnlyMount",
              "jobInputType": "uri_folder"
            },
            "pipeline_job_training_learning_rate1": {
              "description": null,
              "jobInputType": "literal",
              "value": "0.1"
            },
            "pipeline_job_training_learning_rate2": {
              "description": null,
              "jobInputType": "literal",
              "value": "0.01"
            }
          },
          "outputs": {
            "pipeline_job_best_model": {
              "description": null,
              "uri": null,
              "assetName": null,
              "assetVersion": null,
              "mode": "Upload",
              "autoDeleteSetting": null,
              "jobOutputType": "uri_folder"
            },
            "pipeline_job_best_result": {
              "description": null,
              "uri": null,
              "assetName": null,
              "assetVersion": null,
              "mode": "Upload",
              "autoDeleteSetting": null,
              "jobOutputType": "uri_folder"
            }
          },
          "sourceJobId": null
        },
        "systemData": {
          "createdAt": "2023-04-24T03:16:03.0414185\u002B00:00",
          "createdBy": "Firstname Lastname",
          "createdByType": "User"
        }
      }
    },
    {
      "RequestUri": "https://management.azure.com/subscriptions/00000000-0000-0000-0000-000000000/resourceGroups/00000/providers/Microsoft.MachineLearningServices/workspaces/00000/jobs/test_181735616719/cancel?api-version=2023-04-01-preview",
      "RequestMethod": "POST",
      "RequestHeaders": {
        "Accept": "application/json",
        "Accept-Encoding": "gzip, deflate",
        "Connection": "keep-alive",
        "Content-Length": "0",
        "User-Agent": "azure-ai-ml/1.6.0 azsdk-python-mgmt-machinelearningservices/0.1.0 Python/3.7.13 (Linux-5.15.90.1-microsoft-standard-WSL2-x86_64-with-debian-bookworm-sid)"
      },
      "RequestBody": null,
      "StatusCode": 400,
      "ResponseHeaders": {
        "Cache-Control": "no-cache",
        "Content-Length": "1218",
        "Content-Type": "application/json; charset=utf-8",
        "Date": "Mon, 24 Apr 2023 03:16:24 GMT",
        "Expires": "-1",
        "Pragma": "no-cache",
        "Request-Context": "appId=cid-v1:2d2e8e63-272e-4b3c-8598-4ee570a0e70d",
        "Strict-Transport-Security": "max-age=31536000; includeSubDomains",
        "x-aml-cluster": "vienna-eastus-02",
        "X-Content-Type-Options": "nosniff",
        "x-ms-correlation-request-id": "21334dc9-2e94-4f8e-8a02-30856ddb462d",
        "x-ms-ratelimit-remaining-subscription-writes": "1194",
        "x-ms-response-type": "error",
        "x-ms-routing-request-id": "CANADACENTRAL:20230424T031625Z:21334dc9-2e94-4f8e-8a02-30856ddb462d",
        "x-request-time": "15.231"
      },
      "ResponseBody": {
        "error": {
          "code": "UserError",
          "message": "The pipeline run test_181735616719 is in terminal status, it can\u0027t be canceled.",
          "details": [],
          "additionalInfo": [
            {
              "type": "ComponentName",
              "info": {
                "value": "managementfrontend"
              }
            },
            {
              "type": "Correlation",
              "info": {
                "value": {
                  "operation": "07b25521beade52d7ee651055ce8a2da",
                  "request": "0cb4abe0bcd18758"
                }
              }
            },
            {
              "type": "Environment",
              "info": {
                "value": "eastus"
              }
            },
            {
              "type": "Location",
              "info": {
                "value": "eastus"
              }
            },
            {
              "type": "Time",
              "info": {
                "value": "2023-04-24T03:16:25.7655299\u002B00:00"
              }
            },
            {
              "type": "InnerError",
              "info": {
                "value": {
                  "code": "BadArgument",
                  "innerError": {
                    "code": "ArgumentInvalid",
                    "innerError": {
                      "code": "CancelPipelineRunInTerminalStatus",
                      "innerError": null
                    }
                  }
                }
              }
            }
          ]
        }
      }
    },
    {
      "RequestUri": "https://management.azure.com/subscriptions/00000000-0000-0000-0000-000000000/resourceGroups/00000/providers/Microsoft.MachineLearningServices/workspaces/00000/components/test_252411101086?api-version=2022-10-01",
      "RequestMethod": "GET",
      "RequestHeaders": {
        "Accept": "application/json",
        "Accept-Encoding": "gzip, deflate",
        "Connection": "keep-alive",
        "User-Agent": "azure-ai-ml/1.6.0 azsdk-python-mgmt-machinelearningservices/0.1.0 Python/3.7.13 (Linux-5.15.90.1-microsoft-standard-WSL2-x86_64-with-debian-bookworm-sid)"
      },
      "RequestBody": null,
      "StatusCode": 404,
      "ResponseHeaders": {
        "Cache-Control": "no-cache",
        "Content-Length": "1067",
        "Content-Type": "application/json; charset=utf-8",
        "Date": "Mon, 24 Apr 2023 03:16:25 GMT",
        "Expires": "-1",
        "Pragma": "no-cache",
        "Request-Context": "appId=cid-v1:2d2e8e63-272e-4b3c-8598-4ee570a0e70d",
        "Strict-Transport-Security": "max-age=31536000; includeSubDomains",
        "Vary": "Accept-Encoding",
        "x-aml-cluster": "vienna-eastus-02",
        "X-Content-Type-Options": "nosniff",
        "x-ms-correlation-request-id": "1cc1059d-644d-4527-badd-17bd3f94dd4d",
        "x-ms-ratelimit-remaining-subscription-reads": "11968",
        "x-ms-response-type": "error",
        "x-ms-routing-request-id": "CANADACENTRAL:20230424T031626Z:1cc1059d-644d-4527-badd-17bd3f94dd4d",
        "x-request-time": "0.049"
      },
      "ResponseBody": {
        "error": {
          "code": "UserError",
          "message": "Not found component test_252411101086.",
          "details": [],
          "additionalInfo": [
            {
              "type": "ComponentName",
              "info": {
                "value": "managementfrontend"
              }
            },
            {
              "type": "Correlation",
              "info": {
                "value": {
                  "operation": "1e1dd48eb699653b2574755f0c49665d",
                  "request": "d2f326be569ef8ea"
                }
              }
            },
            {
              "type": "Environment",
              "info": {
                "value": "eastus"
              }
            },
            {
              "type": "Location",
              "info": {
                "value": "eastus"
              }
            },
            {
              "type": "Time",
              "info": {
                "value": "2023-04-24T03:16:25.9929365\u002B00:00"
              }
            },
            {
              "type": "InnerError",
              "info": {
                "value": {
                  "code": "NotFound",
                  "innerError": {
                    "code": "ComponentNotFound",
                    "innerError": null
                  }
                }
              }
            }
          ]
        }
      }
    },
    {
      "RequestUri": "https://management.azure.com/subscriptions/00000000-0000-0000-0000-000000000/resourceGroups/00000/providers/Microsoft.MachineLearningServices/workspaces/00000/components/test_252411101086/versions/1?api-version=2022-10-01",
      "RequestMethod": "PUT",
      "RequestHeaders": {
        "Accept": "application/json",
        "Accept-Encoding": "gzip, deflate",
        "Connection": "keep-alive",
        "Content-Length": "535",
        "Content-Type": "application/json",
        "User-Agent": "azure-ai-ml/1.6.0 azsdk-python-mgmt-machinelearningservices/0.1.0 Python/3.7.13 (Linux-5.15.90.1-microsoft-standard-WSL2-x86_64-with-debian-bookworm-sid)"
      },
      "RequestBody": {
        "properties": {
          "properties": {},
          "tags": {},
          "isAnonymous": false,
          "isArchived": false,
          "componentSpec": {
            "source_job_id": "/subscriptions/00000000-0000-0000-0000-000000000/resourceGroups/00000/providers/Microsoft.MachineLearningServices/workspaces/00000/jobs/test_181735616719",
            "name": "test_252411101086",
            "type": "pipeline",
            "_source": "CLASS",
            "jobs": {},
            "sourceJobId": "/subscriptions/00000000-0000-0000-0000-000000000/resourceGroups/00000/providers/Microsoft.MachineLearningServices/workspaces/00000/jobs/test_181735616719"
          }
        }
      },
      "StatusCode": 201,
      "ResponseHeaders": {
        "Cache-Control": "no-cache",
        "Content-Length": "1133",
        "Content-Type": "application/json; charset=utf-8",
        "Date": "Mon, 24 Apr 2023 03:16:25 GMT",
        "Expires": "-1",
        "Location": "https://management.azure.com/subscriptions/00000000-0000-0000-0000-000000000/resourceGroups/00000/providers/Microsoft.MachineLearningServices/workspaces/00000/components/test_252411101086/versions/1?api-version=2022-10-01",
        "Pragma": "no-cache",
        "Request-Context": "appId=cid-v1:2d2e8e63-272e-4b3c-8598-4ee570a0e70d",
        "Server-Timing": "traceparent;desc=\u002200-61a034466afe9377e204a00878359ac2-64f97b27b21b59fc-01\u0022",
        "Strict-Transport-Security": "max-age=31536000; includeSubDomains",
        "x-aml-cluster": "vienna-eastus-02",
        "X-Content-Type-Options": "nosniff",
        "x-ms-correlation-request-id": "aaaf3565-7d80-4b24-848e-db3c2a7a03f3",
        "x-ms-ratelimit-remaining-subscription-writes": "1184",
        "x-ms-response-type": "standard",
        "x-ms-routing-request-id": "CANADACENTRAL:20230424T031626Z:aaaf3565-7d80-4b24-848e-db3c2a7a03f3",
        "x-request-time": "0.524"
      },
      "ResponseBody": {
        "id": "/subscriptions/00000000-0000-0000-0000-000000000/resourceGroups/00000/providers/Microsoft.MachineLearningServices/workspaces/00000/components/test_252411101086/versions/1",
        "name": "1",
        "type": "Microsoft.MachineLearningServices/workspaces/components/versions",
        "properties": {
          "description": null,
          "tags": {},
          "properties": {},
          "isArchived": false,
          "isAnonymous": false,
          "componentSpec": {
            "name": "test_252411101086",
            "version": "1",
            "is_deterministic": "False",
            "type": "pipeline",
            "inputs": {
              "pipeline_job_training_data": {
                "type": "path",
                "optional": "False"
              },
              "pipeline_job_test_data": {
                "type": "path",
                "optional": "False"
              },
              "pipeline_job_training_learning_rate1": {
                "type": "number",
                "optional": "False",
                "default": "0.1"
              },
              "pipeline_job_training_learning_rate2": {
                "type": "number",
                "optional": "False",
                "default": "0.01"
              }
            },
            "outputs": {
              "pipeline_job_best_model": {
                "type": "uri_folder"
              },
              "pipeline_job_best_result": {
                "type": "uri_folder"
              }
            }
          }
        },
        "systemData": {
          "createdAt": "2023-04-24T03:16:26.5843165\u002B00:00",
          "createdBy": "Firstname Lastname",
          "createdByType": "User",
          "lastModifiedAt": "2023-04-24T03:16:26.648284\u002B00:00",
          "lastModifiedBy": "Firstname Lastname",
          "lastModifiedByType": "User"
        }
      }
    }
  ],
  "Variables": {
    "component_name_0": "test_181735616719",
    "component_name_1": "test_252411101086"
  }
}<|MERGE_RESOLUTION|>--- conflicted
+++ resolved
@@ -1107,7 +1107,6 @@
             "version": "1",
             "$schema": "https://azuremlschemas.azureedge.net/latest/pipelineComponent.schema.json",
             "display_name": "train_pipeline_component",
-<<<<<<< HEAD
             "inputs": {
               "training_data": {
                 "type": "uri_folder"
@@ -1162,7 +1161,7 @@
                   }
                 },
                 "_source": "YAML.COMPONENT",
-                "componentId": "/subscriptions/00000000-0000-0000-0000-000000000/resourceGroups/00000/providers/Microsoft.MachineLearningServices/workspaces/00000/components/azureml_anonymous/versions/f201171f-a07f-4cee-98af-1479a230ba98"
+                "componentId": "/subscriptions/00000000-0000-0000-0000-000000000/resourceGroups/00000/providers/Microsoft.MachineLearningServices/workspaces/00000/components/azureml_anonymous/versions/59d2425d-9a04-4536-b4f0-68338dbcd621"
               },
               "score_job": {
                 "name": "score_job",
@@ -1181,291 +1180,6 @@
                   "score_output": {
                     "job_output_type": "uri_folder",
                     "mode": "Upload"
-                  }
-                },
-                "_source": "YAML.COMPONENT",
-                "componentId": "/subscriptions/00000000-0000-0000-0000-000000000/resourceGroups/00000/providers/Microsoft.MachineLearningServices/workspaces/00000/components/azureml_anonymous/versions/37f27470-5f24-43da-9d4b-39af2c298c39"
-              },
-              "evaluate_job": {
-                "name": "evaluate_job",
-                "type": "command",
-                "inputs": {
-                  "scoring_result": {
-                    "job_input_type": "literal",
-                    "value": "${{parent.jobs.score_job.outputs.score_output}}"
-                  }
-                },
-                "outputs": {
-                  "eval_output": {
-                    "value": "${{parent.outputs.evaluation_report}}",
-                    "type": "literal"
-                  }
-                },
-                "_source": "YAML.COMPONENT",
-                "componentId": "/subscriptions/00000000-0000-0000-0000-000000000/resourceGroups/00000/providers/Microsoft.MachineLearningServices/workspaces/00000/components/azureml_anonymous/versions/09591317-8bd1-403e-96b9-288c5b24b3f4"
-              }
-            },
-            "_source": "YAML.COMPONENT",
-            "sourceJobId": null
-          }
-        }
-      },
-      "StatusCode": 201,
-      "ResponseHeaders": {
-        "Cache-Control": "no-cache",
-        "Content-Length": "1415",
-        "Content-Type": "application/json; charset=utf-8",
-        "Date": "Tue, 21 Feb 2023 20:38:28 GMT",
-        "Expires": "-1",
-        "Location": "https://management.azure.com/subscriptions/00000000-0000-0000-0000-000000000/resourceGroups/00000/providers/Microsoft.MachineLearningServices/workspaces/00000/components/azureml_anonymous/versions/7b1bb2c6-8b4c-7116-2368-c70f31e31f05?api-version=2022-10-01",
-        "Pragma": "no-cache",
-        "Request-Context": "appId=cid-v1:2d2e8e63-272e-4b3c-8598-4ee570a0e70d",
-        "Server-Timing": "traceparent;desc=\u002200-3510806a1eb92181a4cb6bc706319be0-7d2929997c51b469-01\u0022",
-        "Strict-Transport-Security": "max-age=31536000; includeSubDomains",
-        "x-aml-cluster": "vienna-eastus-02",
-        "X-Content-Type-Options": "nosniff",
-        "x-ms-correlation-request-id": "5f9cf0ef-cfde-4428-8953-b3087c15d17c",
-        "x-ms-ratelimit-remaining-subscription-writes": "1197",
-        "x-ms-response-type": "standard",
-        "x-ms-routing-request-id": "CANADACENTRAL:20230221T203829Z:5f9cf0ef-cfde-4428-8953-b3087c15d17c",
-        "x-request-time": "1.392"
-      },
-      "ResponseBody": {
-        "id": "/subscriptions/00000000-0000-0000-0000-000000000/resourceGroups/00000/providers/Microsoft.MachineLearningServices/workspaces/00000/components/azureml_anonymous/versions/d2544ed6-cfe1-4e34-af17-2fb97959dc0f",
-        "name": "d2544ed6-cfe1-4e34-af17-2fb97959dc0f",
-        "type": "Microsoft.MachineLearningServices/workspaces/components/versions",
-        "properties": {
-          "description": null,
-          "tags": {},
-          "properties": {},
-          "isArchived": false,
-          "isAnonymous": true,
-          "componentSpec": {
-            "name": "azureml_anonymous",
-            "version": "1",
-            "display_name": "train_pipeline_component",
-            "is_deterministic": "False",
-            "type": "pipeline",
-            "description": "Dummy train-score-eval pipeline component with local components",
-            "inputs": {
-              "training_data": {
-                "type": "uri_folder",
-                "optional": "False"
-              },
-              "test_data": {
-                "type": "uri_folder",
-                "optional": "False"
-              },
-              "training_max_epocs": {
-                "type": "integer",
-                "optional": "True"
-              },
-              "training_learning_rate": {
-                "type": "integer",
-                "optional": "False",
-                "default": "1"
-              },
-              "learning_rate_schedule": {
-                "type": "string",
-                "optional": "False",
-                "default": "time-based"
-              }
-            },
-            "outputs": {
-              "trained_model": {
-                "type": "uri_folder"
-              },
-              "evaluation_report": {
-                "type": "uri_folder"
-              }
-            },
-            "$schema": "https://azuremlschemas.azureedge.net/latest/pipelineComponent.schema.json"
-          }
-        },
-        "systemData": {
-          "createdAt": "2023-02-21T20:38:28.9559777\u002B00:00",
-          "createdBy": "Firstname Lastname",
-          "createdByType": "User",
-          "lastModifiedAt": "2023-02-21T20:38:28.9559777\u002B00:00",
-          "lastModifiedBy": "Firstname Lastname",
-          "lastModifiedByType": "User"
-        }
-      }
-    },
-    {
-      "RequestUri": "https://management.azure.com/subscriptions/00000000-0000-0000-0000-000000000/resourceGroups/00000/providers/Microsoft.MachineLearningServices/workspaces/00000/codes/0e0e622c-c55c-4185-a309-82df943485a4/versions/1?api-version=2022-05-01",
-      "RequestMethod": "PUT",
-      "RequestHeaders": {
-        "Accept": "application/json",
-        "Accept-Encoding": "gzip, deflate",
-        "Connection": "keep-alive",
-        "Content-Length": "301",
-        "Content-Type": "application/json",
-        "User-Agent": "azure-ai-ml/1.5.0 azsdk-python-mgmt-machinelearningservices/0.1.0 Python/3.10.6 (Linux-5.15.79.1-microsoft-standard-WSL2-x86_64-with-glibc2.35)"
-      },
-      "RequestBody": {
-        "properties": {
-          "properties": {
-            "hash_sha256": "0000000000000",
-            "hash_version": "0000000000000"
-          },
-          "isAnonymous": true,
-          "isArchived": false,
-          "codeUri": "https://samcw32zcnpjldw.blob.core.windows.net/azureml-blobstore-3bd2018e-4b43-401e-ad49-85df181c9e0a/LocalUpload/00000000000000000000000000000000/compare2_src"
-        }
-      },
-      "StatusCode": 200,
-      "ResponseHeaders": {
-        "Cache-Control": "no-cache",
-        "Content-Encoding": "gzip",
-        "Content-Type": "application/json; charset=utf-8",
-        "Date": "Tue, 21 Feb 2023 20:38:29 GMT",
-        "Expires": "-1",
-        "Pragma": "no-cache",
-        "Request-Context": "appId=cid-v1:2d2e8e63-272e-4b3c-8598-4ee570a0e70d",
-        "Server-Timing": "traceparent;desc=\u002200-e6b09c25b042f0d5c18a8590ac267afc-3ae1b3cd3a9f72ca-01\u0022",
-        "Strict-Transport-Security": "max-age=31536000; includeSubDomains",
-        "Transfer-Encoding": "chunked",
-        "Vary": [
-          "Accept-Encoding",
-          "Accept-Encoding"
-        ],
-        "x-aml-cluster": "vienna-eastus-01",
-        "X-Content-Type-Options": "nosniff",
-        "x-ms-correlation-request-id": "9a516372-ad32-4ed4-a1f7-4f2fe64c16c5",
-        "x-ms-ratelimit-remaining-subscription-writes": "1149",
-        "x-ms-response-type": "standard",
-        "x-ms-routing-request-id": "CANADACENTRAL:20230221T203829Z:9a516372-ad32-4ed4-a1f7-4f2fe64c16c5",
-        "x-request-time": "0.389"
-      },
-      "ResponseBody": {
-        "id": "/subscriptions/00000000-0000-0000-0000-000000000/resourceGroups/00000/providers/Microsoft.MachineLearningServices/workspaces/00000/codes/0e0e622c-c55c-4185-a309-82df943485a4/versions/1",
-        "name": "1",
-        "type": "Microsoft.MachineLearningServices/workspaces/codes/versions",
-        "properties": {
-          "description": null,
-          "tags": {},
-          "properties": {
-            "hash_sha256": "0000000000000",
-            "hash_version": "0000000000000"
-          },
-          "isArchived": false,
-          "isAnonymous": false,
-          "codeUri": "https://samcw32zcnpjldw.blob.core.windows.net/azureml-blobstore-3bd2018e-4b43-401e-ad49-85df181c9e0a/LocalUpload/00000000000000000000000000000000/compare2_src"
-        },
-        "systemData": {
-          "createdAt": "2023-02-18T10:46:57.909551\u002B00:00",
-          "createdBy": "Firstname Lastname",
-          "createdByType": "User",
-          "lastModifiedAt": "2023-02-21T20:38:29.2604211\u002B00:00",
-          "lastModifiedBy": "Firstname Lastname",
-          "lastModifiedByType": "User"
-        }
-      }
-    },
-    {
-      "RequestUri": "https://management.azure.com/subscriptions/00000000-0000-0000-0000-000000000/resourceGroups/00000/providers/Microsoft.MachineLearningServices/workspaces/00000/components/azureml_anonymous/versions/6884e10b-384c-e288-9d0c-f9118ac41e3e?api-version=2022-10-01",
-      "RequestMethod": "PUT",
-      "RequestHeaders": {
-        "Accept": "application/json",
-        "Accept-Encoding": "gzip, deflate",
-        "Connection": "keep-alive",
-        "Content-Length": "1404",
-        "Content-Type": "application/json",
-        "User-Agent": "azure-ai-ml/1.5.0 azsdk-python-mgmt-machinelearningservices/0.1.0 Python/3.10.6 (Linux-5.15.79.1-microsoft-standard-WSL2-x86_64-with-glibc2.35)"
-      },
-      "RequestBody": {
-        "properties": {
-          "description": "A dummy comparison module takes two models as input and outputs the better one",
-          "properties": {},
-          "tags": {},
-          "isAnonymous": true,
-          "isArchived": false,
-          "componentSpec": {
-            "command": "python compare2.py $[[--model1 ${{inputs.model1}}]] $[[--eval_result1 ${{inputs.eval_result1}}]] $[[--model2 ${{inputs.model2}}]] $[[--eval_result2 ${{inputs.eval_result2}}]] --best_model ${{outputs.best_model}} --best_result ${{outputs.best_result}}",
-            "code": "azureml:/subscriptions/00000000-0000-0000-0000-000000000/resourceGroups/00000/providers/Microsoft.MachineLearningServices/workspaces/00000/codes/0e0e622c-c55c-4185-a309-82df943485a4/versions/1",
-            "environment": "azureml:AzureML-sklearn-1.0-ubuntu20.04-py38-cpu:33",
-            "name": "azureml_anonymous",
-            "description": "A dummy comparison module takes two models as input and outputs the better one",
-            "version": "1",
-            "$schema": "https://azuremlschemas.azureedge.net/latest/commandComponent.schema.json",
-            "display_name": "Compare 2 Models",
-            "is_deterministic": true,
-=======
->>>>>>> d49d820d
-            "inputs": {
-              "training_data": {
-                "type": "uri_folder"
-              },
-              "test_data": {
-                "type": "uri_folder"
-              },
-              "training_max_epocs": {
-                "type": "integer",
-                "optional": true
-              },
-              "training_learning_rate": {
-                "type": "integer",
-                "default": "1"
-              },
-              "learning_rate_schedule": {
-                "type": "string",
-                "default": "time-based"
-              }
-            },
-            "outputs": {
-              "trained_model": {
-                "type": "uri_folder"
-              },
-              "evaluation_report": {
-                "type": "uri_folder"
-              }
-            },
-            "type": "pipeline",
-            "jobs": {
-              "train_job": {
-                "name": "train_job",
-                "type": "command",
-                "inputs": {
-                  "training_data": {
-                    "job_input_type": "literal",
-                    "value": "${{parent.inputs.training_data}}"
-                  },
-                  "learning_rate": {
-                    "job_input_type": "literal",
-                    "value": "${{parent.inputs.training_learning_rate}}"
-                  },
-                  "learning_rate_schedule": {
-                    "job_input_type": "literal",
-                    "value": "${{parent.inputs.learning_rate_schedule}}"
-                  }
-                },
-                "outputs": {
-                  "model_output": {
-                    "value": "${{parent.outputs.trained_model}}",
-                    "type": "literal"
-                  }
-                },
-                "_source": "YAML.COMPONENT",
-                "componentId": "/subscriptions/00000000-0000-0000-0000-000000000/resourceGroups/00000/providers/Microsoft.MachineLearningServices/workspaces/00000/components/azureml_anonymous/versions/59d2425d-9a04-4536-b4f0-68338dbcd621"
-              },
-              "score_job": {
-                "name": "score_job",
-                "type": "command",
-                "inputs": {
-                  "model_input": {
-                    "job_input_type": "literal",
-                    "value": "${{parent.jobs.train_job.outputs.model_output}}"
-                  },
-                  "test_data": {
-                    "job_input_type": "literal",
-                    "value": "${{parent.inputs.test_data}}"
-                  }
-                },
-                "outputs": {
-                  "score_output": {
-                    "mode": "Upload",
-                    "job_output_type": "uri_folder"
                   }
                 },
                 "_source": "YAML.COMPONENT",
