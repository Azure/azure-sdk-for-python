{
  "Entries": [
    {
<<<<<<< HEAD
      "RequestUri": "https://management.azure.com/subscriptions/00000000-0000-0000-0000-000000000/resourceGroups/00000/providers/Microsoft.MachineLearningServices/workspaces/00000?api-version=2022-10-01",
=======
      "RequestUri": "https://management.azure.com/subscriptions/00000000-0000-0000-0000-000000000/resourceGroups/00000/providers/Microsoft.MachineLearningServices/workspaces/00000/datastores/workspaceblobstore?api-version=2022-10-01",
>>>>>>> ce9edaa6
      "RequestMethod": "GET",
      "RequestHeaders": {
        "Accept": "application/json",
        "Accept-Encoding": "gzip, deflate",
        "Connection": "keep-alive",
<<<<<<< HEAD
        "User-Agent": "azure-ai-ml/1.5.0 azsdk-python-mgmt-machinelearningservices/0.1.0 Python/3.7.9 (Windows-10-10.0.22621-SP0)"
=======
        "User-Agent": "azure-ai-ml/1.5.0 azsdk-python-mgmt-machinelearningservices/0.1.0 Python/3.10.6 (Linux-5.15.79.1-microsoft-standard-WSL2-x86_64-with-glibc2.35)"
>>>>>>> ce9edaa6
      },
      "RequestBody": null,
      "StatusCode": 200,
      "ResponseHeaders": {
        "Cache-Control": "no-cache",
        "Content-Encoding": "gzip",
        "Content-Type": "application/json; charset=utf-8",
<<<<<<< HEAD
        "Date": "Thu, 23 Feb 2023 05:24:15 GMT",
        "Expires": "-1",
        "Pragma": "no-cache",
        "Request-Context": "appId=cid-v1:2d2e8e63-272e-4b3c-8598-4ee570a0e70d",
        "Server-Timing": "traceparent;desc=\u002200-cc7adf8e37db32f750a08bde621445fb-4ea77bcb3121335b-01\u0022",
=======
        "Date": "Tue, 21 Feb 2023 20:34:04 GMT",
        "Expires": "-1",
        "Pragma": "no-cache",
        "Request-Context": "appId=cid-v1:2d2e8e63-272e-4b3c-8598-4ee570a0e70d",
        "Server-Timing": "traceparent;desc=\u002200-8213a65c56e95896819e8db57522ae54-eb1dba704565e8e9-01\u0022",
>>>>>>> ce9edaa6
        "Strict-Transport-Security": "max-age=31536000; includeSubDomains",
        "Transfer-Encoding": "chunked",
        "Vary": [
          "Accept-Encoding",
          "Accept-Encoding"
        ],
<<<<<<< HEAD
        "x-aml-cluster": "vienna-eastus2-01",
        "X-Content-Type-Options": "nosniff",
        "x-ms-correlation-request-id": "1747246a-e498-433c-bade-2e3169dd5b64",
        "x-ms-ratelimit-remaining-subscription-reads": "11999",
        "x-ms-response-type": "standard",
        "x-ms-routing-request-id": "WESTUS2:20230223T052416Z:1747246a-e498-433c-bade-2e3169dd5b64",
        "x-request-time": "0.022"
=======
        "x-aml-cluster": "vienna-eastus-02",
        "X-Content-Type-Options": "nosniff",
        "x-ms-correlation-request-id": "bf90654f-feb2-47e6-8693-9e944e9556b2",
        "x-ms-ratelimit-remaining-subscription-reads": "11980",
        "x-ms-response-type": "standard",
        "x-ms-routing-request-id": "CANADACENTRAL:20230221T203404Z:bf90654f-feb2-47e6-8693-9e944e9556b2",
        "x-request-time": "0.098"
>>>>>>> ce9edaa6
      },
      "ResponseBody": {
        "id": "/subscriptions/00000000-0000-0000-0000-000000000/resourceGroups/00000/providers/Microsoft.MachineLearningServices/workspaces/00000",
        "name": "00000",
        "type": "Microsoft.MachineLearningServices/workspaces",
        "location": "eastus2",
        "tags": {},
        "etag": null,
        "properties": {
          "friendlyName": "00000",
          "description": "",
          "storageAccount": "/subscriptions/00000000-0000-0000-0000-000000000/resourceGroups/00000/providers/Microsoft.Storage/storageAccounts/saveorz2izv2bas",
          "keyVault": "/subscriptions/00000000-0000-0000-0000-000000000/resourceGroups/00000/providers/Microsoft.Keyvault/vaults/kvtest4k4d3fds6sjxs",
          "applicationInsights": "/subscriptions/00000000-0000-0000-0000-000000000/resourceGroups/00000/providers/Microsoft.insights/components/aiveorz2izv2bas",
          "hbiWorkspace": false,
          "tenantId": "72f988bf-86f1-41af-91ab-2d7cd011db47",
          "imageBuildCompute": null,
          "provisioningState": "Succeeded",
          "v1LegacyMode": false,
          "softDeleteEnabled": false,
          "containerRegistry": "/subscriptions/00000000-0000-0000-0000-000000000/resourceGroups/00000/providers/Microsoft.ContainerRegistry/registries/crveorz2izv2bas",
          "notebookInfo": {
            "resourceId": "0000000-0000-0000-0000-000000000000",
            "fqdn": "ml-sdkvnextcli-eastus2-2d1e66ae-85e3-42c0-be91-34de66397f26.eastus2.notebooks.azure.net",
            "isPrivateLinkEnabled": false,
            "notebookPreparationError": null
          },
<<<<<<< HEAD
          "storageHnsEnabled": false,
          "workspaceId": "2d1e66ae-85e3-42c0-be91-34de66397f26",
          "linkedModelInventoryArmId": null,
          "privateLinkCount": 0,
          "publicNetworkAccess": "Enabled",
          "discoveryUrl": "https://eastus2.api.azureml.ms/discovery",
          "mlFlowTrackingUri": "azureml://eastus2.api.azureml.ms/mlflow/v1.0/subscriptions/00000000-0000-0000-0000-000000000/resourceGroups/00000/providers/Microsoft.MachineLearningServices/workspaces/00000",
          "sdkTelemetryAppInsightsKey": "0000000-0000-0000-0000-000000000000",
          "sasGetterUri": "",
          "enableDataIsolation": false
        },
        "identity": {
          "type": "SystemAssigned",
          "principalId": "0000000-0000-0000-0000-000000000000",
          "tenantId": "72f988bf-86f1-41af-91ab-2d7cd011db47"
        },
        "kind": "Default",
        "sku": {
          "name": "Basic",
          "tier": "Basic"
        },
        "systemData": {
          "createdAt": "2023-02-23T02:09:00.5159669Z",
          "createdBy": "dipeck@microsoft.com",
          "createdByType": "User",
          "lastModifiedAt": "2023-02-23T02:09:00.5159669Z",
          "lastModifiedBy": "dipeck@microsoft.com",
          "lastModifiedByType": "User"
        }
      }
    },
    {
      "RequestUri": "https://eastus2.api.azureml.ms/content/v2.0/subscriptions/00000000-0000-0000-0000-000000000/resourceGroups/00000/providers/Microsoft.MachineLearningServices/workspaces/00000/snapshots/getByHash?hash=d3c05b496c685e7e5a204e3cebc689086bd0f622c2975d8090c18968739a464a\u0026hashVersion=202208",
      "RequestMethod": "GET",
=======
          "datastoreType": "AzureBlob",
          "accountName": "samcw32zcnpjldw",
          "containerName": "azureml-blobstore-3bd2018e-4b43-401e-ad49-85df181c9e0a",
          "endpoint": "core.windows.net",
          "protocol": "https",
          "serviceDataAccessAuthIdentity": "WorkspaceSystemAssignedIdentity"
        },
        "systemData": {
          "createdAt": "2023-02-18T09:22:33.5645164\u002B00:00",
          "createdBy": "779301c0-18b2-4cdc-801b-a0a3368fee0a",
          "createdByType": "Application",
          "lastModifiedAt": "2023-02-18T09:22:34.1712214\u002B00:00",
          "lastModifiedBy": "779301c0-18b2-4cdc-801b-a0a3368fee0a",
          "lastModifiedByType": "Application"
        }
      }
    },
    {
      "RequestUri": "https://management.azure.com/subscriptions/00000000-0000-0000-0000-000000000/resourceGroups/00000/providers/Microsoft.MachineLearningServices/workspaces/00000/datastores/workspaceblobstore/listSecrets?api-version=2022-10-01",
      "RequestMethod": "POST",
>>>>>>> ce9edaa6
      "RequestHeaders": {
        "Accept": "*/*",
        "Accept-Encoding": "gzip, deflate",
        "Connection": "keep-alive",
<<<<<<< HEAD
        "Content-Type": "application/json; charset=UTF-8",
        "User-Agent": "azure-ai-ml/1.5.0 azsdk-python-core/1.26.3 Python/3.7.9 (Windows-10-10.0.22621-SP0)"
=======
        "Content-Length": "0",
        "User-Agent": "azure-ai-ml/1.5.0 azsdk-python-mgmt-machinelearningservices/0.1.0 Python/3.10.6 (Linux-5.15.79.1-microsoft-standard-WSL2-x86_64-with-glibc2.35)"
>>>>>>> ce9edaa6
      },
      "RequestBody": null,
      "StatusCode": 200,
      "ResponseHeaders": {
        "Connection": "keep-alive",
        "Content-Encoding": "gzip",
        "Content-Type": "application/json; charset=utf-8",
<<<<<<< HEAD
        "Date": "Thu, 23 Feb 2023 05:24:19 GMT",
        "Request-Context": "appId=cid-v1:2d2e8e63-272e-4b3c-8598-4ee570a0e70d",
        "Strict-Transport-Security": "max-age=15724800; includeSubDomains; preload",
        "Transfer-Encoding": "chunked",
        "Vary": "Accept-Encoding",
        "x-aml-cluster": "vienna-eastus2-02",
        "X-Content-Type-Options": "nosniff",
        "x-ms-response-type": "standard",
        "x-request-time": "0.506"
=======
        "Date": "Tue, 21 Feb 2023 20:34:05 GMT",
        "Expires": "-1",
        "Pragma": "no-cache",
        "Request-Context": "appId=cid-v1:2d2e8e63-272e-4b3c-8598-4ee570a0e70d",
        "Server-Timing": "traceparent;desc=\u002200-40cdcb061dc659fcd331a8a07c321138-7e440827c7e00570-01\u0022",
        "Strict-Transport-Security": "max-age=31536000; includeSubDomains",
        "Transfer-Encoding": "chunked",
        "Vary": "Accept-Encoding",
        "x-aml-cluster": "vienna-eastus-02",
        "X-Content-Type-Options": "nosniff",
        "x-ms-correlation-request-id": "a4c6e28b-1c87-449e-a68a-625ab4b1745b",
        "x-ms-ratelimit-remaining-subscription-writes": "1194",
        "x-ms-response-type": "standard",
        "x-ms-routing-request-id": "CANADACENTRAL:20230221T203406Z:a4c6e28b-1c87-449e-a68a-625ab4b1745b",
        "x-request-time": "0.124"
>>>>>>> ce9edaa6
      },
      "ResponseBody": {
        "snapshotType": "LocalFiles",
        "id": "9b43efc6-3388-4585-99dc-71aea82a739c",
        "root": {
          "name": "",
          "hash": null,
          "type": "Directory",
          "timestamp": "0001-01-01T00:00:00\u002B00:00",
          "sasUrl": null,
          "absoluteUrl": null,
          "sizeBytes": 0,
          "sizeSet": false,
          "children": {
            "COMPONENT_PLACEHOLDER": {
              "name": "COMPONENT_PLACEHOLDER",
              "hash": "2FF0E74A91489FE8DA41673EB1441D73",
              "type": "File",
              "timestamp": "0001-01-01T00:00:00\u002B00:00",
              "sasUrl": null,
              "absoluteUrl": null,
              "sizeBytes": 35,
              "sizeSet": true,
              "children": {}
            }
          }
        },
        "tags": {},
        "properties": {
          "hash_sha256": "d3c05b496c685e7e5a204e3cebc689086bd0f622c2975d8090c18968739a464a",
          "hash_version": "202208",
          "azureml.codeUri": "https://saveorz2izv2bas.blob.core.windows.net:443/2d1e66ae-8-4d828c93-7c8f-558b-b99d-d21850cf37d9/"
        },
        "description": null,
        "name": "e7a3f40e-eb47-4499-9b80-1e5d911878f8",
        "version": "1",
        "createdBy": {
          "userObjectId": "b3a957de-450c-4ca7-b2aa-88dd98c87fef",
          "userPuId": "10037FFEAD05DD5D",
          "userIdp": null,
          "userAltSecId": null,
          "userIss": "https://sts.windows.net/72f988bf-86f1-41af-91ab-2d7cd011db47/",
          "userTenantId": "72f988bf-86f1-41af-91ab-2d7cd011db47",
          "userName": "Diondra Peck",
          "upn": null
        },
        "createdTime": "2023-02-23T02:16:10.3151666\u002B00:00",
        "modifiedBy": {
          "userObjectId": "b3a957de-450c-4ca7-b2aa-88dd98c87fef",
          "userPuId": "10037FFEAD05DD5D",
          "userIdp": null,
          "userAltSecId": null,
          "userIss": "https://sts.windows.net/72f988bf-86f1-41af-91ab-2d7cd011db47/",
          "userTenantId": "72f988bf-86f1-41af-91ab-2d7cd011db47",
          "userName": "Diondra Peck",
          "upn": null
        },
        "modifiedTime": "2023-02-23T02:16:10.3151666\u002B00:00",
        "gitRepositoryCommit": null,
        "uri": "https://saveorz2izv2bas.blob.core.windows.net:443/2d1e66ae-8-4d828c93-7c8f-558b-b99d-d21850cf37d9/",
        "contentHash": "d3c05b496c685e7e5a204e3cebc689086bd0f622c2975d8090c18968739a464a",
        "hashVersion": "202208",
        "provisioningState": "Succeeded"
      }
    },
    {
<<<<<<< HEAD
      "RequestUri": "https://management.azure.com/subscriptions/00000000-0000-0000-0000-000000000/resourceGroups/00000/providers/Microsoft.MachineLearningServices/workspaces/00000/codes/e7a3f40e-eb47-4499-9b80-1e5d911878f8/versions/1?api-version=2022-05-01",
      "RequestMethod": "GET",
=======
      "RequestUri": "https://samcw32zcnpjldw.blob.core.windows.net/azureml-blobstore-3bd2018e-4b43-401e-ad49-85df181c9e0a/LocalUpload/00000000000000000000000000000000/COMPONENT_PLACEHOLDER",
      "RequestMethod": "HEAD",
      "RequestHeaders": {
        "Accept": "application/xml",
        "Accept-Encoding": "gzip, deflate",
        "Connection": "keep-alive",
        "User-Agent": "azsdk-python-storage-blob/12.14.1 Python/3.10.6 (Linux-5.15.79.1-microsoft-standard-WSL2-x86_64-with-glibc2.35)",
        "x-ms-date": "Tue, 21 Feb 2023 20:34:05 GMT",
        "x-ms-version": "2021-08-06"
      },
      "RequestBody": null,
      "StatusCode": 200,
      "ResponseHeaders": {
        "Accept-Ranges": "bytes",
        "Content-Length": "35",
        "Content-MD5": "L/DnSpFIn\u002BjaQWc\u002BsUQdcw==",
        "Content-Type": "application/octet-stream",
        "Date": "Tue, 21 Feb 2023 20:34:06 GMT",
        "ETag": "\u00220x8DB1192C06E1C79\u0022",
        "Last-Modified": "Sat, 18 Feb 2023 09:30:19 GMT",
        "Server": [
          "Windows-Azure-Blob/1.0",
          "Microsoft-HTTPAPI/2.0"
        ],
        "Vary": "Origin",
        "x-ms-access-tier": "Hot",
        "x-ms-access-tier-inferred": "true",
        "x-ms-blob-type": "BlockBlob",
        "x-ms-creation-time": "Sat, 18 Feb 2023 09:30:19 GMT",
        "x-ms-lease-state": "available",
        "x-ms-lease-status": "unlocked",
        "x-ms-meta-name": "c4b5a984-a0c9-4622-a5cf-f22114f04941",
        "x-ms-meta-upload_status": "completed",
        "x-ms-meta-version": "1",
        "x-ms-server-encrypted": "true",
        "x-ms-version": "2021-08-06"
      },
      "ResponseBody": null
    },
    {
      "RequestUri": "https://samcw32zcnpjldw.blob.core.windows.net/azureml-blobstore-3bd2018e-4b43-401e-ad49-85df181c9e0a/az-ml-artifacts/00000000000000000000000000000000/COMPONENT_PLACEHOLDER",
      "RequestMethod": "HEAD",
      "RequestHeaders": {
        "Accept": "application/xml",
        "Accept-Encoding": "gzip, deflate",
        "Connection": "keep-alive",
        "User-Agent": "azsdk-python-storage-blob/12.14.1 Python/3.10.6 (Linux-5.15.79.1-microsoft-standard-WSL2-x86_64-with-glibc2.35)",
        "x-ms-date": "Tue, 21 Feb 2023 20:34:06 GMT",
        "x-ms-version": "2021-08-06"
      },
      "RequestBody": null,
      "StatusCode": 404,
      "ResponseHeaders": {
        "Date": "Tue, 21 Feb 2023 20:34:06 GMT",
        "Server": [
          "Windows-Azure-Blob/1.0",
          "Microsoft-HTTPAPI/2.0"
        ],
        "Transfer-Encoding": "chunked",
        "Vary": "Origin",
        "x-ms-error-code": "BlobNotFound",
        "x-ms-version": "2021-08-06"
      },
      "ResponseBody": null
    },
    {
      "RequestUri": "https://management.azure.com/subscriptions/00000000-0000-0000-0000-000000000/resourceGroups/00000/providers/Microsoft.MachineLearningServices/workspaces/00000/codes/c4b5a984-a0c9-4622-a5cf-f22114f04941/versions/1?api-version=2022-05-01",
      "RequestMethod": "PUT",
>>>>>>> ce9edaa6
      "RequestHeaders": {
        "Accept": "application/json",
        "Accept-Encoding": "gzip, deflate",
        "Connection": "keep-alive",
<<<<<<< HEAD
        "User-Agent": "azure-ai-ml/1.5.0 azsdk-python-mgmt-machinelearningservices/0.1.0 Python/3.7.9 (Windows-10-10.0.22621-SP0)"
=======
        "Content-Length": "288",
        "Content-Type": "application/json",
        "User-Agent": "azure-ai-ml/1.5.0 azsdk-python-mgmt-machinelearningservices/0.1.0 Python/3.10.6 (Linux-5.15.79.1-microsoft-standard-WSL2-x86_64-with-glibc2.35)"
      },
      "RequestBody": {
        "properties": {
          "properties": {
            "hash_sha256": "0000000000000",
            "hash_version": "0000000000000"
          },
          "isAnonymous": true,
          "isArchived": false,
          "codeUri": "https://samcw32zcnpjldw.blob.core.windows.net/azureml-blobstore-3bd2018e-4b43-401e-ad49-85df181c9e0a/LocalUpload/00000000000000000000000000000000"
        }
>>>>>>> ce9edaa6
      },
      "RequestBody": null,
      "StatusCode": 200,
      "ResponseHeaders": {
        "Cache-Control": "no-cache",
        "Content-Encoding": "gzip",
        "Content-Type": "application/json; charset=utf-8",
<<<<<<< HEAD
        "Date": "Thu, 23 Feb 2023 05:24:20 GMT",
        "Expires": "-1",
        "Pragma": "no-cache",
        "Request-Context": "appId=cid-v1:2d2e8e63-272e-4b3c-8598-4ee570a0e70d",
        "Server-Timing": "traceparent;desc=\u002200-feec7e1cfe2e64829ea6990831583f42-09626dc9498921ec-01\u0022",
=======
        "Date": "Tue, 21 Feb 2023 20:34:08 GMT",
        "Expires": "-1",
        "Pragma": "no-cache",
        "Request-Context": "appId=cid-v1:2d2e8e63-272e-4b3c-8598-4ee570a0e70d",
        "Server-Timing": "traceparent;desc=\u002200-3ce54b737d075a11b58a039ec9920473-8f6cee6e11584cee-01\u0022",
>>>>>>> ce9edaa6
        "Strict-Transport-Security": "max-age=31536000; includeSubDomains",
        "Transfer-Encoding": "chunked",
        "Vary": [
          "Accept-Encoding",
          "Accept-Encoding"
        ],
<<<<<<< HEAD
        "x-aml-cluster": "vienna-eastus2-01",
        "X-Content-Type-Options": "nosniff",
        "x-ms-correlation-request-id": "8aeed252-c2bc-4119-838a-59b2885afadd",
        "x-ms-ratelimit-remaining-subscription-reads": "11998",
        "x-ms-response-type": "standard",
        "x-ms-routing-request-id": "WESTUS2:20230223T052420Z:8aeed252-c2bc-4119-838a-59b2885afadd",
        "x-request-time": "0.119"
      },
      "ResponseBody": {
        "id": "/subscriptions/00000000-0000-0000-0000-000000000/resourceGroups/00000/providers/Microsoft.MachineLearningServices/workspaces/00000/codes/e7a3f40e-eb47-4499-9b80-1e5d911878f8/versions/1",
=======
        "x-aml-cluster": "vienna-eastus-02",
        "X-Content-Type-Options": "nosniff",
        "x-ms-correlation-request-id": "2944ed5b-bda4-4291-9ff8-b01ea30e4952",
        "x-ms-ratelimit-remaining-subscription-writes": "1190",
        "x-ms-response-type": "standard",
        "x-ms-routing-request-id": "CANADACENTRAL:20230221T203409Z:2944ed5b-bda4-4291-9ff8-b01ea30e4952",
        "x-request-time": "0.108"
      },
      "ResponseBody": {
        "id": "/subscriptions/00000000-0000-0000-0000-000000000/resourceGroups/00000/providers/Microsoft.MachineLearningServices/workspaces/00000/codes/c4b5a984-a0c9-4622-a5cf-f22114f04941/versions/1",
>>>>>>> ce9edaa6
        "name": "1",
        "type": "Microsoft.MachineLearningServices/workspaces/codes/versions",
        "properties": {
          "description": null,
          "tags": {},
          "properties": {
            "hash_sha256": "0000000000000",
            "hash_version": "0000000000000"
          },
          "isArchived": false,
          "isAnonymous": false,
<<<<<<< HEAD
          "codeUri": "https://saveorz2izv2bas.blob.core.windows.net:443/2d1e66ae-8-4d828c93-7c8f-558b-b99d-d21850cf37d9/"
        },
        "systemData": {
          "createdAt": "2023-02-23T02:16:10.3151666\u002B00:00",
          "createdBy": "Diondra Peck",
          "createdByType": "User",
          "lastModifiedAt": "2023-02-23T02:16:10.3151666\u002B00:00",
          "lastModifiedBy": "Diondra Peck",
=======
          "codeUri": "https://samcw32zcnpjldw.blob.core.windows.net/azureml-blobstore-3bd2018e-4b43-401e-ad49-85df181c9e0a/LocalUpload/00000000000000000000000000000000"
        },
        "systemData": {
          "createdAt": "2023-02-18T09:30:23.7478116\u002B00:00",
          "createdBy": "Firstname Lastname",
          "createdByType": "User",
          "lastModifiedAt": "2023-02-21T20:34:09.4844327\u002B00:00",
          "lastModifiedBy": "Firstname Lastname",
>>>>>>> ce9edaa6
          "lastModifiedByType": "User"
        }
      }
    },
    {
<<<<<<< HEAD
      "RequestUri": "https://management.azure.com/subscriptions/00000000-0000-0000-0000-000000000/resourceGroups/00000/providers/Microsoft.MachineLearningServices/workspaces/00000/components/test_682075689533/versions/0.0.1?api-version=2022-10-01",
=======
      "RequestUri": "https://management.azure.com/subscriptions/00000000-0000-0000-0000-000000000/resourceGroups/00000/providers/Microsoft.MachineLearningServices/workspaces/00000/components/test_944087301480/versions/0.0.1?api-version=2022-10-01",
>>>>>>> ce9edaa6
      "RequestMethod": "PUT",
      "RequestHeaders": {
        "Accept": "application/json",
        "Accept-Encoding": "gzip, deflate",
        "Connection": "keep-alive",
        "Content-Length": "1286",
        "Content-Type": "application/json",
<<<<<<< HEAD
        "User-Agent": "azure-ai-ml/1.5.0 azsdk-python-mgmt-machinelearningservices/0.1.0 Python/3.7.9 (Windows-10-10.0.22621-SP0)"
=======
        "User-Agent": "azure-ai-ml/1.5.0 azsdk-python-mgmt-machinelearningservices/0.1.0 Python/3.10.6 (Linux-5.15.79.1-microsoft-standard-WSL2-x86_64-with-glibc2.35)"
>>>>>>> ce9edaa6
      },
      "RequestBody": {
        "properties": {
          "description": "This is the basic command component",
          "properties": {},
          "tags": {
            "tag": "tagvalue",
            "owner": "sdkteam"
          },
          "isAnonymous": false,
          "isArchived": false,
          "componentSpec": {
            "command": "echo Hello World \u0026 echo $[[${{inputs.component_in_number}}]] \u0026 echo ${{inputs.component_in_path}} \u0026 echo ${{outputs.component_out_path}} \u003E ${{outputs.component_out_path}}/component_in_number",
<<<<<<< HEAD
            "code": "azureml:/subscriptions/00000000-0000-0000-0000-000000000/resourceGroups/00000/providers/Microsoft.MachineLearningServices/workspaces/00000/codes/e7a3f40e-eb47-4499-9b80-1e5d911878f8/versions/1",
            "environment": "azureml:AzureML-sklearn-0.24-ubuntu18.04-py37-cpu:1",
            "name": "test_682075689533",
=======
            "code": "azureml:/subscriptions/00000000-0000-0000-0000-000000000/resourceGroups/00000/providers/Microsoft.MachineLearningServices/workspaces/00000/codes/c4b5a984-a0c9-4622-a5cf-f22114f04941/versions/1",
            "environment": "azureml:AzureML-sklearn-1.0-ubuntu20.04-py38-cpu:33",
            "name": "test_944087301480",
>>>>>>> ce9edaa6
            "description": "This is the basic command component",
            "tags": {
              "tag": "tagvalue",
              "owner": "sdkteam"
            },
            "version": "0.0.1",
            "$schema": "https://azuremlschemas.azureedge.net/development/commandComponent.schema.json",
            "display_name": "CommandComponentBasic",
            "is_deterministic": true,
            "inputs": {
              "component_in_number": {
                "type": "number",
                "optional": true,
                "default": "10.99",
                "description": "A number"
              },
              "component_in_path": {
                "type": "uri_folder",
                "description": "A path"
              }
            },
            "outputs": {
              "component_out_path": {
                "type": "uri_folder"
              }
            },
            "type": "command",
            "_source": "YAML.COMPONENT"
          }
        }
      },
      "StatusCode": 201,
      "ResponseHeaders": {
        "Cache-Control": "no-cache",
<<<<<<< HEAD
        "Content-Length": "2211",
        "Content-Type": "application/json; charset=utf-8",
        "Date": "Thu, 23 Feb 2023 05:24:23 GMT",
        "Expires": "-1",
        "Location": "https://management.azure.com/subscriptions/00000000-0000-0000-0000-000000000/resourceGroups/00000/providers/Microsoft.MachineLearningServices/workspaces/00000/components/test_682075689533/versions/0.0.1?api-version=2022-10-01",
        "Pragma": "no-cache",
        "Request-Context": "appId=cid-v1:2d2e8e63-272e-4b3c-8598-4ee570a0e70d",
        "Server-Timing": "traceparent;desc=\u002200-0ed507c8f8e508a116f0a080ee316bb0-88b3dacee8ef3109-01\u0022",
        "Strict-Transport-Security": "max-age=31536000; includeSubDomains",
        "x-aml-cluster": "vienna-eastus2-01",
        "X-Content-Type-Options": "nosniff",
        "x-ms-correlation-request-id": "cc26dfdb-6b1a-44c9-a6b2-3b5849422278",
        "x-ms-ratelimit-remaining-subscription-writes": "1199",
        "x-ms-response-type": "standard",
        "x-ms-routing-request-id": "WESTUS2:20230223T052423Z:cc26dfdb-6b1a-44c9-a6b2-3b5849422278",
        "x-request-time": "2.332"
      },
      "ResponseBody": {
        "id": "/subscriptions/00000000-0000-0000-0000-000000000/resourceGroups/00000/providers/Microsoft.MachineLearningServices/workspaces/00000/components/test_682075689533/versions/0.0.1",
=======
        "Content-Length": "1776",
        "Content-Type": "application/json; charset=utf-8",
        "Date": "Tue, 21 Feb 2023 20:34:10 GMT",
        "Expires": "-1",
        "Location": "https://management.azure.com/subscriptions/00000000-0000-0000-0000-000000000/resourceGroups/00000/providers/Microsoft.MachineLearningServices/workspaces/00000/components/test_944087301480/versions/0.0.1?api-version=2022-10-01",
        "Pragma": "no-cache",
        "Request-Context": "appId=cid-v1:2d2e8e63-272e-4b3c-8598-4ee570a0e70d",
        "Server-Timing": "traceparent;desc=\u002200-cc215f52ac8b3a975eed3c0c32113dad-722348fbb47f7e99-01\u0022",
        "Strict-Transport-Security": "max-age=31536000; includeSubDomains",
        "x-aml-cluster": "vienna-eastus-02",
        "X-Content-Type-Options": "nosniff",
        "x-ms-correlation-request-id": "9f18e31e-c1f8-4c7c-b0ab-5ad614369f7b",
        "x-ms-ratelimit-remaining-subscription-writes": "1189",
        "x-ms-response-type": "standard",
        "x-ms-routing-request-id": "CANADACENTRAL:20230221T203410Z:9f18e31e-c1f8-4c7c-b0ab-5ad614369f7b",
        "x-request-time": "0.977"
      },
      "ResponseBody": {
        "id": "/subscriptions/00000000-0000-0000-0000-000000000/resourceGroups/00000/providers/Microsoft.MachineLearningServices/workspaces/00000/components/test_944087301480/versions/0.0.1",
>>>>>>> ce9edaa6
        "name": "0.0.1",
        "type": "Microsoft.MachineLearningServices/workspaces/components/versions",
        "properties": {
          "description": null,
          "tags": {
            "tag": "tagvalue",
            "owner": "sdkteam"
          },
          "properties": {},
          "isArchived": false,
          "isAnonymous": false,
          "componentSpec": {
<<<<<<< HEAD
            "name": "test_682075689533",
=======
            "name": "test_944087301480",
>>>>>>> ce9edaa6
            "version": "0.0.1",
            "display_name": "CommandComponentBasic",
            "is_deterministic": "True",
            "type": "command",
            "description": "This is the basic command component",
            "tags": {
              "tag": "tagvalue",
              "owner": "sdkteam"
            },
            "inputs": {
              "component_in_path": {
                "type": "uri_folder",
                "optional": "False",
                "description": "A path"
              },
              "component_in_number": {
                "type": "number",
                "optional": "True",
                "default": "10.99",
                "description": "A number"
              }
            },
            "outputs": {
              "component_out_path": {
                "type": "uri_folder"
              }
            },
<<<<<<< HEAD
            "code": "azureml:/subscriptions/00000000-0000-0000-0000-000000000/resourceGroups/00000/providers/Microsoft.MachineLearningServices/workspaces/00000/codes/e7a3f40e-eb47-4499-9b80-1e5d911878f8/versions/1",
            "environment": "azureml://registries/azureml/environments/AzureML-sklearn-0.24-ubuntu18.04-py37-cpu/versions/1",
=======
            "code": "azureml:/subscriptions/00000000-0000-0000-0000-000000000/resourceGroups/00000/providers/Microsoft.MachineLearningServices/workspaces/00000/codes/c4b5a984-a0c9-4622-a5cf-f22114f04941/versions/1",
            "environment": "azureml://registries/azureml/environments/AzureML-sklearn-1.0-ubuntu20.04-py38-cpu/versions/33",
>>>>>>> ce9edaa6
            "resources": {
              "instance_count": "1"
            },
            "command": "echo Hello World \u0026 echo $[[${{inputs.component_in_number}}]] \u0026 echo ${{inputs.component_in_path}} \u0026 echo ${{outputs.component_out_path}} \u003E ${{outputs.component_out_path}}/component_in_number",
            "$schema": "https://azuremlschemas.azureedge.net/development/commandComponent.schema.json"
          }
        },
        "systemData": {
<<<<<<< HEAD
          "createdAt": "2023-02-23T05:24:23.3010434\u002B00:00",
          "createdBy": "Diondra Peck",
          "createdByType": "User",
          "lastModifiedAt": "2023-02-23T05:24:23.400082\u002B00:00",
          "lastModifiedBy": "Diondra Peck",
=======
          "createdAt": "2023-02-21T20:34:10.5957923\u002B00:00",
          "createdBy": "Firstname Lastname",
          "createdByType": "User",
          "lastModifiedAt": "2023-02-21T20:34:10.6736905\u002B00:00",
          "lastModifiedBy": "Firstname Lastname",
>>>>>>> ce9edaa6
          "lastModifiedByType": "User"
        }
      }
    },
    {
<<<<<<< HEAD
      "RequestUri": "https://management.azure.com/subscriptions/00000000-0000-0000-0000-000000000/resourceGroups/00000/providers/Microsoft.MachineLearningServices/workspaces/00000/components/test_682075689533/versions/0.0.1?api-version=2022-10-01",
=======
      "RequestUri": "https://management.azure.com/subscriptions/00000000-0000-0000-0000-000000000/resourceGroups/00000/providers/Microsoft.MachineLearningServices/workspaces/00000/components/test_944087301480/versions/0.0.1?api-version=2022-10-01",
>>>>>>> ce9edaa6
      "RequestMethod": "GET",
      "RequestHeaders": {
        "Accept": "application/json",
        "Accept-Encoding": "gzip, deflate",
        "Connection": "keep-alive",
<<<<<<< HEAD
        "User-Agent": "azure-ai-ml/1.5.0 azsdk-python-mgmt-machinelearningservices/0.1.0 Python/3.7.9 (Windows-10-10.0.22621-SP0)"
=======
        "User-Agent": "azure-ai-ml/1.5.0 azsdk-python-mgmt-machinelearningservices/0.1.0 Python/3.10.6 (Linux-5.15.79.1-microsoft-standard-WSL2-x86_64-with-glibc2.35)"
>>>>>>> ce9edaa6
      },
      "RequestBody": null,
      "StatusCode": 200,
      "ResponseHeaders": {
        "Cache-Control": "no-cache",
        "Content-Encoding": "gzip",
        "Content-Type": "application/json; charset=utf-8",
<<<<<<< HEAD
        "Date": "Thu, 23 Feb 2023 05:24:23 GMT",
        "Expires": "-1",
        "Pragma": "no-cache",
        "Request-Context": "appId=cid-v1:2d2e8e63-272e-4b3c-8598-4ee570a0e70d",
        "Server-Timing": "traceparent;desc=\u002200-7ee9d21a4fb1ef52da507cfe8b6fb0f6-5bce1ff9a9be2ead-01\u0022",
=======
        "Date": "Tue, 21 Feb 2023 20:34:10 GMT",
        "Expires": "-1",
        "Pragma": "no-cache",
        "Request-Context": "appId=cid-v1:2d2e8e63-272e-4b3c-8598-4ee570a0e70d",
        "Server-Timing": "traceparent;desc=\u002200-9cd65bbd19aaceb64d1111b7853ec97f-2a06e6ee6ea17789-01\u0022",
>>>>>>> ce9edaa6
        "Strict-Transport-Security": "max-age=31536000; includeSubDomains",
        "Transfer-Encoding": "chunked",
        "Vary": [
          "Accept-Encoding",
          "Accept-Encoding"
        ],
<<<<<<< HEAD
        "x-aml-cluster": "vienna-eastus2-01",
        "X-Content-Type-Options": "nosniff",
        "x-ms-correlation-request-id": "319b2dda-c705-4520-817e-42e13d9ffc5f",
        "x-ms-ratelimit-remaining-subscription-reads": "11997",
        "x-ms-response-type": "standard",
        "x-ms-routing-request-id": "WESTUS2:20230223T052423Z:319b2dda-c705-4520-817e-42e13d9ffc5f",
        "x-request-time": "0.061"
      },
      "ResponseBody": {
        "id": "/subscriptions/00000000-0000-0000-0000-000000000/resourceGroups/00000/providers/Microsoft.MachineLearningServices/workspaces/00000/components/test_682075689533/versions/0.0.1",
=======
        "x-aml-cluster": "vienna-eastus-02",
        "X-Content-Type-Options": "nosniff",
        "x-ms-correlation-request-id": "1e648996-4ad6-4d59-aaa3-e63c526c1dfe",
        "x-ms-ratelimit-remaining-subscription-reads": "11979",
        "x-ms-response-type": "standard",
        "x-ms-routing-request-id": "CANADACENTRAL:20230221T203410Z:1e648996-4ad6-4d59-aaa3-e63c526c1dfe",
        "x-request-time": "0.082"
      },
      "ResponseBody": {
        "id": "/subscriptions/00000000-0000-0000-0000-000000000/resourceGroups/00000/providers/Microsoft.MachineLearningServices/workspaces/00000/components/test_944087301480/versions/0.0.1",
>>>>>>> ce9edaa6
        "name": "0.0.1",
        "type": "Microsoft.MachineLearningServices/workspaces/components/versions",
        "properties": {
          "description": null,
          "tags": {
            "tag": "tagvalue",
            "owner": "sdkteam"
          },
          "properties": {},
          "isArchived": false,
          "isAnonymous": false,
          "componentSpec": {
<<<<<<< HEAD
            "name": "test_682075689533",
=======
            "name": "test_944087301480",
>>>>>>> ce9edaa6
            "version": "0.0.1",
            "display_name": "CommandComponentBasic",
            "is_deterministic": "True",
            "type": "command",
            "description": "This is the basic command component",
            "tags": {
              "tag": "tagvalue",
              "owner": "sdkteam"
            },
            "inputs": {
              "component_in_path": {
                "type": "uri_folder",
                "optional": "False",
                "description": "A path"
              },
              "component_in_number": {
                "type": "number",
                "optional": "True",
                "default": "10.99",
                "description": "A number"
              }
            },
            "outputs": {
              "component_out_path": {
                "type": "uri_folder"
              }
            },
<<<<<<< HEAD
            "code": "azureml:/subscriptions/00000000-0000-0000-0000-000000000/resourceGroups/00000/providers/Microsoft.MachineLearningServices/workspaces/00000/codes/e7a3f40e-eb47-4499-9b80-1e5d911878f8/versions/1",
            "environment": "azureml://registries/azureml/environments/AzureML-sklearn-0.24-ubuntu18.04-py37-cpu/versions/1",
=======
            "code": "azureml:/subscriptions/00000000-0000-0000-0000-000000000/resourceGroups/00000/providers/Microsoft.MachineLearningServices/workspaces/00000/codes/c4b5a984-a0c9-4622-a5cf-f22114f04941/versions/1",
            "environment": "azureml://registries/azureml/environments/AzureML-sklearn-1.0-ubuntu20.04-py38-cpu/versions/33",
>>>>>>> ce9edaa6
            "resources": {
              "instance_count": "1"
            },
            "command": "echo Hello World \u0026 echo $[[${{inputs.component_in_number}}]] \u0026 echo ${{inputs.component_in_path}} \u0026 echo ${{outputs.component_out_path}} \u003E ${{outputs.component_out_path}}/component_in_number",
            "$schema": "https://azuremlschemas.azureedge.net/development/commandComponent.schema.json"
          }
        },
        "systemData": {
<<<<<<< HEAD
          "createdAt": "2023-02-23T05:24:23.3010434\u002B00:00",
          "createdBy": "Diondra Peck",
          "createdByType": "User",
          "lastModifiedAt": "2023-02-23T05:24:23.400082\u002B00:00",
          "lastModifiedBy": "Diondra Peck",
=======
          "createdAt": "2023-02-21T20:34:10.5957923\u002B00:00",
          "createdBy": "Firstname Lastname",
          "createdByType": "User",
          "lastModifiedAt": "2023-02-21T20:34:10.6736905\u002B00:00",
          "lastModifiedBy": "Firstname Lastname",
>>>>>>> ce9edaa6
          "lastModifiedByType": "User"
        }
      }
    },
    {
<<<<<<< HEAD
      "RequestUri": "https://management.azure.com/subscriptions/00000000-0000-0000-0000-000000000/resourceGroups/00000/providers/Microsoft.MachineLearningServices/workspaces/00000?api-version=2022-10-01",
=======
      "RequestUri": "https://management.azure.com/subscriptions/00000000-0000-0000-0000-000000000/resourceGroups/00000/providers/Microsoft.MachineLearningServices/workspaces/00000/datastores/workspaceblobstore?api-version=2022-10-01",
>>>>>>> ce9edaa6
      "RequestMethod": "GET",
      "RequestHeaders": {
        "Accept": "application/json",
        "Accept-Encoding": "gzip, deflate",
        "Connection": "keep-alive",
<<<<<<< HEAD
        "User-Agent": "azure-ai-ml/1.5.0 azsdk-python-mgmt-machinelearningservices/0.1.0 Python/3.7.9 (Windows-10-10.0.22621-SP0)"
=======
        "User-Agent": "azure-ai-ml/1.5.0 azsdk-python-mgmt-machinelearningservices/0.1.0 Python/3.10.6 (Linux-5.15.79.1-microsoft-standard-WSL2-x86_64-with-glibc2.35)"
>>>>>>> ce9edaa6
      },
      "RequestBody": null,
      "StatusCode": 200,
      "ResponseHeaders": {
        "Cache-Control": "no-cache",
        "Content-Encoding": "gzip",
        "Content-Type": "application/json; charset=utf-8",
<<<<<<< HEAD
        "Date": "Thu, 23 Feb 2023 05:24:24 GMT",
        "Expires": "-1",
        "Pragma": "no-cache",
        "Request-Context": "appId=cid-v1:2d2e8e63-272e-4b3c-8598-4ee570a0e70d",
        "Server-Timing": "traceparent;desc=\u002200-f03bd6c2b6cee821b3f45732907ff72f-56524ceedade0024-01\u0022",
=======
        "Date": "Tue, 21 Feb 2023 20:34:10 GMT",
        "Expires": "-1",
        "Pragma": "no-cache",
        "Request-Context": "appId=cid-v1:2d2e8e63-272e-4b3c-8598-4ee570a0e70d",
        "Server-Timing": "traceparent;desc=\u002200-a090ae4e64fa96e3c57a21a04b0f4af0-5db953c5f9c6a467-01\u0022",
>>>>>>> ce9edaa6
        "Strict-Transport-Security": "max-age=31536000; includeSubDomains",
        "Transfer-Encoding": "chunked",
        "Vary": [
          "Accept-Encoding",
          "Accept-Encoding"
        ],
<<<<<<< HEAD
        "x-aml-cluster": "vienna-eastus2-01",
        "X-Content-Type-Options": "nosniff",
        "x-ms-correlation-request-id": "e8a64ae8-d4db-4197-a790-e900eb489530",
        "x-ms-ratelimit-remaining-subscription-reads": "11996",
        "x-ms-response-type": "standard",
        "x-ms-routing-request-id": "WESTUS2:20230223T052424Z:e8a64ae8-d4db-4197-a790-e900eb489530",
        "x-request-time": "0.034"
=======
        "x-aml-cluster": "vienna-eastus-02",
        "X-Content-Type-Options": "nosniff",
        "x-ms-correlation-request-id": "14252b65-e440-4472-a905-ad639c7c62de",
        "x-ms-ratelimit-remaining-subscription-reads": "11978",
        "x-ms-response-type": "standard",
        "x-ms-routing-request-id": "CANADACENTRAL:20230221T203411Z:14252b65-e440-4472-a905-ad639c7c62de",
        "x-request-time": "0.115"
>>>>>>> ce9edaa6
      },
      "ResponseBody": {
        "id": "/subscriptions/00000000-0000-0000-0000-000000000/resourceGroups/00000/providers/Microsoft.MachineLearningServices/workspaces/00000",
        "name": "00000",
        "type": "Microsoft.MachineLearningServices/workspaces",
        "location": "eastus2",
        "tags": {},
        "etag": null,
        "properties": {
          "friendlyName": "00000",
          "description": "",
          "storageAccount": "/subscriptions/00000000-0000-0000-0000-000000000/resourceGroups/00000/providers/Microsoft.Storage/storageAccounts/saveorz2izv2bas",
          "keyVault": "/subscriptions/00000000-0000-0000-0000-000000000/resourceGroups/00000/providers/Microsoft.Keyvault/vaults/kvtest4k4d3fds6sjxs",
          "applicationInsights": "/subscriptions/00000000-0000-0000-0000-000000000/resourceGroups/00000/providers/Microsoft.insights/components/aiveorz2izv2bas",
          "hbiWorkspace": false,
          "tenantId": "72f988bf-86f1-41af-91ab-2d7cd011db47",
          "imageBuildCompute": null,
          "provisioningState": "Succeeded",
          "v1LegacyMode": false,
          "softDeleteEnabled": false,
          "containerRegistry": "/subscriptions/00000000-0000-0000-0000-000000000/resourceGroups/00000/providers/Microsoft.ContainerRegistry/registries/crveorz2izv2bas",
          "notebookInfo": {
            "resourceId": "0000000-0000-0000-0000-000000000000",
            "fqdn": "ml-sdkvnextcli-eastus2-2d1e66ae-85e3-42c0-be91-34de66397f26.eastus2.notebooks.azure.net",
            "isPrivateLinkEnabled": false,
            "notebookPreparationError": null
          },
<<<<<<< HEAD
          "storageHnsEnabled": false,
          "workspaceId": "2d1e66ae-85e3-42c0-be91-34de66397f26",
          "linkedModelInventoryArmId": null,
          "privateLinkCount": 0,
          "publicNetworkAccess": "Enabled",
          "discoveryUrl": "https://eastus2.api.azureml.ms/discovery",
          "mlFlowTrackingUri": "azureml://eastus2.api.azureml.ms/mlflow/v1.0/subscriptions/00000000-0000-0000-0000-000000000/resourceGroups/00000/providers/Microsoft.MachineLearningServices/workspaces/00000",
          "sdkTelemetryAppInsightsKey": "0000000-0000-0000-0000-000000000000",
          "sasGetterUri": "",
          "enableDataIsolation": false
        },
        "identity": {
          "type": "SystemAssigned",
          "principalId": "0000000-0000-0000-0000-000000000000",
          "tenantId": "72f988bf-86f1-41af-91ab-2d7cd011db47"
        },
        "kind": "Default",
        "sku": {
          "name": "Basic",
          "tier": "Basic"
        },
        "systemData": {
          "createdAt": "2023-02-23T02:09:00.5159669Z",
          "createdBy": "dipeck@microsoft.com",
          "createdByType": "User",
          "lastModifiedAt": "2023-02-23T02:09:00.5159669Z",
          "lastModifiedBy": "dipeck@microsoft.com",
          "lastModifiedByType": "User"
        }
      }
    },
    {
      "RequestUri": "https://eastus2.api.azureml.ms/content/v2.0/subscriptions/00000000-0000-0000-0000-000000000/resourceGroups/00000/providers/Microsoft.MachineLearningServices/workspaces/00000/snapshots/getByHash?hash=d3c05b496c685e7e5a204e3cebc689086bd0f622c2975d8090c18968739a464a\u0026hashVersion=202208",
      "RequestMethod": "GET",
=======
          "datastoreType": "AzureBlob",
          "accountName": "samcw32zcnpjldw",
          "containerName": "azureml-blobstore-3bd2018e-4b43-401e-ad49-85df181c9e0a",
          "endpoint": "core.windows.net",
          "protocol": "https",
          "serviceDataAccessAuthIdentity": "WorkspaceSystemAssignedIdentity"
        },
        "systemData": {
          "createdAt": "2023-02-18T09:22:33.5645164\u002B00:00",
          "createdBy": "779301c0-18b2-4cdc-801b-a0a3368fee0a",
          "createdByType": "Application",
          "lastModifiedAt": "2023-02-18T09:22:34.1712214\u002B00:00",
          "lastModifiedBy": "779301c0-18b2-4cdc-801b-a0a3368fee0a",
          "lastModifiedByType": "Application"
        }
      }
    },
    {
      "RequestUri": "https://management.azure.com/subscriptions/00000000-0000-0000-0000-000000000/resourceGroups/00000/providers/Microsoft.MachineLearningServices/workspaces/00000/datastores/workspaceblobstore/listSecrets?api-version=2022-10-01",
      "RequestMethod": "POST",
>>>>>>> ce9edaa6
      "RequestHeaders": {
        "Accept": "*/*",
        "Accept-Encoding": "gzip, deflate",
        "Connection": "keep-alive",
<<<<<<< HEAD
        "Content-Type": "application/json; charset=UTF-8",
        "User-Agent": "azure-ai-ml/1.5.0 azsdk-python-core/1.26.3 Python/3.7.9 (Windows-10-10.0.22621-SP0)"
=======
        "Content-Length": "0",
        "User-Agent": "azure-ai-ml/1.5.0 azsdk-python-mgmt-machinelearningservices/0.1.0 Python/3.10.6 (Linux-5.15.79.1-microsoft-standard-WSL2-x86_64-with-glibc2.35)"
>>>>>>> ce9edaa6
      },
      "RequestBody": null,
      "StatusCode": 200,
      "ResponseHeaders": {
        "Connection": "keep-alive",
        "Content-Encoding": "gzip",
        "Content-Type": "application/json; charset=utf-8",
<<<<<<< HEAD
        "Date": "Thu, 23 Feb 2023 05:24:26 GMT",
        "Request-Context": "appId=cid-v1:2d2e8e63-272e-4b3c-8598-4ee570a0e70d",
        "Strict-Transport-Security": "max-age=15724800; includeSubDomains; preload",
        "Transfer-Encoding": "chunked",
        "Vary": "Accept-Encoding",
        "x-aml-cluster": "vienna-eastus2-02",
        "X-Content-Type-Options": "nosniff",
        "x-ms-response-type": "standard",
        "x-request-time": "0.171"
=======
        "Date": "Tue, 21 Feb 2023 20:34:11 GMT",
        "Expires": "-1",
        "Pragma": "no-cache",
        "Request-Context": "appId=cid-v1:2d2e8e63-272e-4b3c-8598-4ee570a0e70d",
        "Server-Timing": "traceparent;desc=\u002200-510067cca7748570650698c4c96b9871-0b1ec2c089112466-01\u0022",
        "Strict-Transport-Security": "max-age=31536000; includeSubDomains",
        "Transfer-Encoding": "chunked",
        "Vary": "Accept-Encoding",
        "x-aml-cluster": "vienna-eastus-02",
        "X-Content-Type-Options": "nosniff",
        "x-ms-correlation-request-id": "c3cbcd94-094a-42a7-a08e-32aaab077813",
        "x-ms-ratelimit-remaining-subscription-writes": "1193",
        "x-ms-response-type": "standard",
        "x-ms-routing-request-id": "CANADACENTRAL:20230221T203411Z:c3cbcd94-094a-42a7-a08e-32aaab077813",
        "x-request-time": "0.112"
>>>>>>> ce9edaa6
      },
      "ResponseBody": {
        "snapshotType": "LocalFiles",
        "id": "9b43efc6-3388-4585-99dc-71aea82a739c",
        "root": {
          "name": "",
          "hash": null,
          "type": "Directory",
          "timestamp": "0001-01-01T00:00:00\u002B00:00",
          "sasUrl": null,
          "absoluteUrl": null,
          "sizeBytes": 0,
          "sizeSet": false,
          "children": {
            "COMPONENT_PLACEHOLDER": {
              "name": "COMPONENT_PLACEHOLDER",
              "hash": "2FF0E74A91489FE8DA41673EB1441D73",
              "type": "File",
              "timestamp": "0001-01-01T00:00:00\u002B00:00",
              "sasUrl": null,
              "absoluteUrl": null,
              "sizeBytes": 35,
              "sizeSet": true,
              "children": {}
            }
          }
        },
        "tags": {},
        "properties": {
          "hash_sha256": "d3c05b496c685e7e5a204e3cebc689086bd0f622c2975d8090c18968739a464a",
          "hash_version": "202208",
          "azureml.codeUri": "https://saveorz2izv2bas.blob.core.windows.net:443/2d1e66ae-8-4d828c93-7c8f-558b-b99d-d21850cf37d9/"
        },
        "description": null,
        "name": "e7a3f40e-eb47-4499-9b80-1e5d911878f8",
        "version": "1",
        "createdBy": {
          "userObjectId": "b3a957de-450c-4ca7-b2aa-88dd98c87fef",
          "userPuId": "10037FFEAD05DD5D",
          "userIdp": null,
          "userAltSecId": null,
          "userIss": "https://sts.windows.net/72f988bf-86f1-41af-91ab-2d7cd011db47/",
          "userTenantId": "72f988bf-86f1-41af-91ab-2d7cd011db47",
          "userName": "Diondra Peck",
          "upn": null
        },
        "createdTime": "2023-02-23T02:16:10.3151666\u002B00:00",
        "modifiedBy": {
          "userObjectId": "b3a957de-450c-4ca7-b2aa-88dd98c87fef",
          "userPuId": "10037FFEAD05DD5D",
          "userIdp": null,
          "userAltSecId": null,
          "userIss": "https://sts.windows.net/72f988bf-86f1-41af-91ab-2d7cd011db47/",
          "userTenantId": "72f988bf-86f1-41af-91ab-2d7cd011db47",
          "userName": "Diondra Peck",
          "upn": null
        },
        "modifiedTime": "2023-02-23T02:16:10.3151666\u002B00:00",
        "gitRepositoryCommit": null,
        "uri": "https://saveorz2izv2bas.blob.core.windows.net:443/2d1e66ae-8-4d828c93-7c8f-558b-b99d-d21850cf37d9/",
        "contentHash": "d3c05b496c685e7e5a204e3cebc689086bd0f622c2975d8090c18968739a464a",
        "hashVersion": "202208",
        "provisioningState": "Succeeded"
      }
    },
    {
<<<<<<< HEAD
      "RequestUri": "https://management.azure.com/subscriptions/00000000-0000-0000-0000-000000000/resourceGroups/00000/providers/Microsoft.MachineLearningServices/workspaces/00000/codes/e7a3f40e-eb47-4499-9b80-1e5d911878f8/versions/1?api-version=2022-05-01",
      "RequestMethod": "GET",
=======
      "RequestUri": "https://samcw32zcnpjldw.blob.core.windows.net/azureml-blobstore-3bd2018e-4b43-401e-ad49-85df181c9e0a/LocalUpload/00000000000000000000000000000000/COMPONENT_PLACEHOLDER",
      "RequestMethod": "HEAD",
      "RequestHeaders": {
        "Accept": "application/xml",
        "Accept-Encoding": "gzip, deflate",
        "Connection": "keep-alive",
        "User-Agent": "azsdk-python-storage-blob/12.14.1 Python/3.10.6 (Linux-5.15.79.1-microsoft-standard-WSL2-x86_64-with-glibc2.35)",
        "x-ms-date": "Tue, 21 Feb 2023 20:34:11 GMT",
        "x-ms-version": "2021-08-06"
      },
      "RequestBody": null,
      "StatusCode": 200,
      "ResponseHeaders": {
        "Accept-Ranges": "bytes",
        "Content-Length": "35",
        "Content-MD5": "L/DnSpFIn\u002BjaQWc\u002BsUQdcw==",
        "Content-Type": "application/octet-stream",
        "Date": "Tue, 21 Feb 2023 20:34:11 GMT",
        "ETag": "\u00220x8DB1192C06E1C79\u0022",
        "Last-Modified": "Sat, 18 Feb 2023 09:30:19 GMT",
        "Server": [
          "Windows-Azure-Blob/1.0",
          "Microsoft-HTTPAPI/2.0"
        ],
        "Vary": "Origin",
        "x-ms-access-tier": "Hot",
        "x-ms-access-tier-inferred": "true",
        "x-ms-blob-type": "BlockBlob",
        "x-ms-creation-time": "Sat, 18 Feb 2023 09:30:19 GMT",
        "x-ms-lease-state": "available",
        "x-ms-lease-status": "unlocked",
        "x-ms-meta-name": "c4b5a984-a0c9-4622-a5cf-f22114f04941",
        "x-ms-meta-upload_status": "completed",
        "x-ms-meta-version": "1",
        "x-ms-server-encrypted": "true",
        "x-ms-version": "2021-08-06"
      },
      "ResponseBody": null
    },
    {
      "RequestUri": "https://samcw32zcnpjldw.blob.core.windows.net/azureml-blobstore-3bd2018e-4b43-401e-ad49-85df181c9e0a/az-ml-artifacts/00000000000000000000000000000000/COMPONENT_PLACEHOLDER",
      "RequestMethod": "HEAD",
      "RequestHeaders": {
        "Accept": "application/xml",
        "Accept-Encoding": "gzip, deflate",
        "Connection": "keep-alive",
        "User-Agent": "azsdk-python-storage-blob/12.14.1 Python/3.10.6 (Linux-5.15.79.1-microsoft-standard-WSL2-x86_64-with-glibc2.35)",
        "x-ms-date": "Tue, 21 Feb 2023 20:34:11 GMT",
        "x-ms-version": "2021-08-06"
      },
      "RequestBody": null,
      "StatusCode": 404,
      "ResponseHeaders": {
        "Date": "Tue, 21 Feb 2023 20:34:11 GMT",
        "Server": [
          "Windows-Azure-Blob/1.0",
          "Microsoft-HTTPAPI/2.0"
        ],
        "Transfer-Encoding": "chunked",
        "Vary": "Origin",
        "x-ms-error-code": "BlobNotFound",
        "x-ms-version": "2021-08-06"
      },
      "ResponseBody": null
    },
    {
      "RequestUri": "https://management.azure.com/subscriptions/00000000-0000-0000-0000-000000000/resourceGroups/00000/providers/Microsoft.MachineLearningServices/workspaces/00000/codes/c4b5a984-a0c9-4622-a5cf-f22114f04941/versions/1?api-version=2022-05-01",
      "RequestMethod": "PUT",
>>>>>>> ce9edaa6
      "RequestHeaders": {
        "Accept": "application/json",
        "Accept-Encoding": "gzip, deflate",
        "Connection": "keep-alive",
<<<<<<< HEAD
        "User-Agent": "azure-ai-ml/1.5.0 azsdk-python-mgmt-machinelearningservices/0.1.0 Python/3.7.9 (Windows-10-10.0.22621-SP0)"
=======
        "Content-Length": "288",
        "Content-Type": "application/json",
        "User-Agent": "azure-ai-ml/1.5.0 azsdk-python-mgmt-machinelearningservices/0.1.0 Python/3.10.6 (Linux-5.15.79.1-microsoft-standard-WSL2-x86_64-with-glibc2.35)"
      },
      "RequestBody": {
        "properties": {
          "properties": {
            "hash_sha256": "0000000000000",
            "hash_version": "0000000000000"
          },
          "isAnonymous": true,
          "isArchived": false,
          "codeUri": "https://samcw32zcnpjldw.blob.core.windows.net/azureml-blobstore-3bd2018e-4b43-401e-ad49-85df181c9e0a/LocalUpload/00000000000000000000000000000000"
        }
>>>>>>> ce9edaa6
      },
      "RequestBody": null,
      "StatusCode": 200,
      "ResponseHeaders": {
        "Cache-Control": "no-cache",
        "Content-Encoding": "gzip",
        "Content-Type": "application/json; charset=utf-8",
<<<<<<< HEAD
        "Date": "Thu, 23 Feb 2023 05:24:26 GMT",
        "Expires": "-1",
        "Pragma": "no-cache",
        "Request-Context": "appId=cid-v1:2d2e8e63-272e-4b3c-8598-4ee570a0e70d",
        "Server-Timing": "traceparent;desc=\u002200-31e69c0acacd8f1fcdacc9a7062069f6-8ff1717d92d08133-01\u0022",
=======
        "Date": "Tue, 21 Feb 2023 20:34:12 GMT",
        "Expires": "-1",
        "Pragma": "no-cache",
        "Request-Context": "appId=cid-v1:2d2e8e63-272e-4b3c-8598-4ee570a0e70d",
        "Server-Timing": "traceparent;desc=\u002200-4a2cf5dddc6f2365282976856f018188-666f56895952a711-01\u0022",
>>>>>>> ce9edaa6
        "Strict-Transport-Security": "max-age=31536000; includeSubDomains",
        "Transfer-Encoding": "chunked",
        "Vary": [
          "Accept-Encoding",
          "Accept-Encoding"
        ],
<<<<<<< HEAD
        "x-aml-cluster": "vienna-eastus2-01",
        "X-Content-Type-Options": "nosniff",
        "x-ms-correlation-request-id": "78b51d41-1ae1-467d-a28b-fb7c79ebd358",
        "x-ms-ratelimit-remaining-subscription-reads": "11995",
        "x-ms-response-type": "standard",
        "x-ms-routing-request-id": "WESTUS2:20230223T052426Z:78b51d41-1ae1-467d-a28b-fb7c79ebd358",
        "x-request-time": "0.051"
      },
      "ResponseBody": {
        "id": "/subscriptions/00000000-0000-0000-0000-000000000/resourceGroups/00000/providers/Microsoft.MachineLearningServices/workspaces/00000/codes/e7a3f40e-eb47-4499-9b80-1e5d911878f8/versions/1",
=======
        "x-aml-cluster": "vienna-eastus-02",
        "X-Content-Type-Options": "nosniff",
        "x-ms-correlation-request-id": "434d18a7-a291-4bd6-8bec-8462b56e4f52",
        "x-ms-ratelimit-remaining-subscription-writes": "1188",
        "x-ms-response-type": "standard",
        "x-ms-routing-request-id": "CANADACENTRAL:20230221T203413Z:434d18a7-a291-4bd6-8bec-8462b56e4f52",
        "x-request-time": "0.187"
      },
      "ResponseBody": {
        "id": "/subscriptions/00000000-0000-0000-0000-000000000/resourceGroups/00000/providers/Microsoft.MachineLearningServices/workspaces/00000/codes/c4b5a984-a0c9-4622-a5cf-f22114f04941/versions/1",
>>>>>>> ce9edaa6
        "name": "1",
        "type": "Microsoft.MachineLearningServices/workspaces/codes/versions",
        "properties": {
          "description": null,
          "tags": {},
          "properties": {
            "hash_sha256": "0000000000000",
            "hash_version": "0000000000000"
          },
          "isArchived": false,
          "isAnonymous": false,
<<<<<<< HEAD
          "codeUri": "https://saveorz2izv2bas.blob.core.windows.net:443/2d1e66ae-8-4d828c93-7c8f-558b-b99d-d21850cf37d9/"
        },
        "systemData": {
          "createdAt": "2023-02-23T02:16:10.3151666\u002B00:00",
          "createdBy": "Diondra Peck",
          "createdByType": "User",
          "lastModifiedAt": "2023-02-23T02:16:10.3151666\u002B00:00",
          "lastModifiedBy": "Diondra Peck",
=======
          "codeUri": "https://samcw32zcnpjldw.blob.core.windows.net/azureml-blobstore-3bd2018e-4b43-401e-ad49-85df181c9e0a/LocalUpload/00000000000000000000000000000000"
        },
        "systemData": {
          "createdAt": "2023-02-18T09:30:23.7478116\u002B00:00",
          "createdBy": "Firstname Lastname",
          "createdByType": "User",
          "lastModifiedAt": "2023-02-21T20:34:13.0214102\u002B00:00",
          "lastModifiedBy": "Firstname Lastname",
>>>>>>> ce9edaa6
          "lastModifiedByType": "User"
        }
      }
    },
    {
<<<<<<< HEAD
      "RequestUri": "https://management.azure.com/subscriptions/00000000-0000-0000-0000-000000000/resourceGroups/00000/providers/Microsoft.MachineLearningServices/workspaces/00000/components/test_682075689533/versions/2?api-version=2022-10-01",
=======
      "RequestUri": "https://management.azure.com/subscriptions/00000000-0000-0000-0000-000000000/resourceGroups/00000/providers/Microsoft.MachineLearningServices/workspaces/00000/components/test_944087301480/versions/2?api-version=2022-10-01",
>>>>>>> ce9edaa6
      "RequestMethod": "PUT",
      "RequestHeaders": {
        "Accept": "application/json",
        "Accept-Encoding": "gzip, deflate",
        "Connection": "keep-alive",
        "Content-Length": "1282",
        "Content-Type": "application/json",
<<<<<<< HEAD
        "User-Agent": "azure-ai-ml/1.5.0 azsdk-python-mgmt-machinelearningservices/0.1.0 Python/3.7.9 (Windows-10-10.0.22621-SP0)"
=======
        "User-Agent": "azure-ai-ml/1.5.0 azsdk-python-mgmt-machinelearningservices/0.1.0 Python/3.10.6 (Linux-5.15.79.1-microsoft-standard-WSL2-x86_64-with-glibc2.35)"
>>>>>>> ce9edaa6
      },
      "RequestBody": {
        "properties": {
          "description": "This is the basic command component",
          "properties": {},
          "tags": {
            "tag": "tagvalue",
            "owner": "sdkteam"
          },
          "isAnonymous": false,
          "isArchived": false,
          "componentSpec": {
            "command": "echo Hello World \u0026 echo $[[${{inputs.component_in_number}}]] \u0026 echo ${{inputs.component_in_path}} \u0026 echo ${{outputs.component_out_path}} \u003E ${{outputs.component_out_path}}/component_in_number",
<<<<<<< HEAD
            "code": "azureml:/subscriptions/00000000-0000-0000-0000-000000000/resourceGroups/00000/providers/Microsoft.MachineLearningServices/workspaces/00000/codes/e7a3f40e-eb47-4499-9b80-1e5d911878f8/versions/1",
            "environment": "azureml:AzureML-sklearn-0.24-ubuntu18.04-py37-cpu:1",
            "name": "test_682075689533",
=======
            "code": "azureml:/subscriptions/00000000-0000-0000-0000-000000000/resourceGroups/00000/providers/Microsoft.MachineLearningServices/workspaces/00000/codes/c4b5a984-a0c9-4622-a5cf-f22114f04941/versions/1",
            "environment": "azureml:AzureML-sklearn-1.0-ubuntu20.04-py38-cpu:33",
            "name": "test_944087301480",
>>>>>>> ce9edaa6
            "description": "This is the basic command component",
            "tags": {
              "tag": "tagvalue",
              "owner": "sdkteam"
            },
            "version": "2",
            "$schema": "https://azuremlschemas.azureedge.net/development/commandComponent.schema.json",
            "display_name": "CommandComponentBasic",
            "is_deterministic": true,
            "inputs": {
              "component_in_number": {
                "type": "number",
                "optional": true,
                "default": "10.99",
                "description": "A number"
              },
              "component_in_path": {
                "type": "uri_folder",
                "description": "A path"
              }
            },
            "outputs": {
              "component_out_path": {
                "type": "uri_folder"
              }
            },
            "type": "command",
            "_source": "YAML.COMPONENT"
          }
        }
      },
      "StatusCode": 201,
      "ResponseHeaders": {
        "Cache-Control": "no-cache",
        "Content-Length": "1764",
        "Content-Type": "application/json; charset=utf-8",
<<<<<<< HEAD
        "Date": "Thu, 23 Feb 2023 05:24:27 GMT",
        "Expires": "-1",
        "Location": "https://management.azure.com/subscriptions/00000000-0000-0000-0000-000000000/resourceGroups/00000/providers/Microsoft.MachineLearningServices/workspaces/00000/components/test_682075689533/versions/2?api-version=2022-10-01",
        "Pragma": "no-cache",
        "Request-Context": "appId=cid-v1:2d2e8e63-272e-4b3c-8598-4ee570a0e70d",
        "Server-Timing": "traceparent;desc=\u002200-e06b59816b84adcde4cdd9b195d5e1c5-748732251143a973-01\u0022",
        "Strict-Transport-Security": "max-age=31536000; includeSubDomains",
        "x-aml-cluster": "vienna-eastus2-01",
        "X-Content-Type-Options": "nosniff",
        "x-ms-correlation-request-id": "fdefd4ed-5d5e-4d57-b7e0-ee1dac252ff0",
        "x-ms-ratelimit-remaining-subscription-writes": "1198",
        "x-ms-response-type": "standard",
        "x-ms-routing-request-id": "WESTUS2:20230223T052427Z:fdefd4ed-5d5e-4d57-b7e0-ee1dac252ff0",
        "x-request-time": "0.732"
      },
      "ResponseBody": {
        "id": "/subscriptions/00000000-0000-0000-0000-000000000/resourceGroups/00000/providers/Microsoft.MachineLearningServices/workspaces/00000/components/test_682075689533/versions/2",
=======
        "Date": "Tue, 21 Feb 2023 20:34:13 GMT",
        "Expires": "-1",
        "Location": "https://management.azure.com/subscriptions/00000000-0000-0000-0000-000000000/resourceGroups/00000/providers/Microsoft.MachineLearningServices/workspaces/00000/components/test_944087301480/versions/2?api-version=2022-10-01",
        "Pragma": "no-cache",
        "Request-Context": "appId=cid-v1:2d2e8e63-272e-4b3c-8598-4ee570a0e70d",
        "Server-Timing": "traceparent;desc=\u002200-3f3bfb5486ccc01af2eea685293db9e4-c13d77c49cff7bea-01\u0022",
        "Strict-Transport-Security": "max-age=31536000; includeSubDomains",
        "x-aml-cluster": "vienna-eastus-02",
        "X-Content-Type-Options": "nosniff",
        "x-ms-correlation-request-id": "7442a644-1773-4cbc-b393-a01070bb7d08",
        "x-ms-ratelimit-remaining-subscription-writes": "1187",
        "x-ms-response-type": "standard",
        "x-ms-routing-request-id": "CANADACENTRAL:20230221T203414Z:7442a644-1773-4cbc-b393-a01070bb7d08",
        "x-request-time": "0.902"
      },
      "ResponseBody": {
        "id": "/subscriptions/00000000-0000-0000-0000-000000000/resourceGroups/00000/providers/Microsoft.MachineLearningServices/workspaces/00000/components/test_944087301480/versions/2",
>>>>>>> ce9edaa6
        "name": "2",
        "type": "Microsoft.MachineLearningServices/workspaces/components/versions",
        "properties": {
          "description": null,
          "tags": {
            "tag": "tagvalue",
            "owner": "sdkteam"
          },
          "properties": {},
          "isArchived": false,
          "isAnonymous": false,
          "componentSpec": {
<<<<<<< HEAD
            "name": "test_682075689533",
=======
            "name": "test_944087301480",
>>>>>>> ce9edaa6
            "version": "2",
            "display_name": "CommandComponentBasic",
            "is_deterministic": "True",
            "type": "command",
            "description": "This is the basic command component",
            "tags": {
              "tag": "tagvalue",
              "owner": "sdkteam"
            },
            "inputs": {
              "component_in_path": {
                "type": "uri_folder",
                "optional": "False",
                "description": "A path"
              },
              "component_in_number": {
                "type": "number",
                "optional": "True",
                "default": "10.99",
                "description": "A number"
              }
            },
            "outputs": {
              "component_out_path": {
                "type": "uri_folder"
              }
            },
<<<<<<< HEAD
            "code": "azureml:/subscriptions/00000000-0000-0000-0000-000000000/resourceGroups/00000/providers/Microsoft.MachineLearningServices/workspaces/00000/codes/e7a3f40e-eb47-4499-9b80-1e5d911878f8/versions/1",
            "environment": "azureml://registries/azureml/environments/AzureML-sklearn-0.24-ubuntu18.04-py37-cpu/versions/1",
=======
            "code": "azureml:/subscriptions/00000000-0000-0000-0000-000000000/resourceGroups/00000/providers/Microsoft.MachineLearningServices/workspaces/00000/codes/c4b5a984-a0c9-4622-a5cf-f22114f04941/versions/1",
            "environment": "azureml://registries/azureml/environments/AzureML-sklearn-1.0-ubuntu20.04-py38-cpu/versions/33",
>>>>>>> ce9edaa6
            "resources": {
              "instance_count": "1"
            },
            "command": "echo Hello World \u0026 echo $[[${{inputs.component_in_number}}]] \u0026 echo ${{inputs.component_in_path}} \u0026 echo ${{outputs.component_out_path}} \u003E ${{outputs.component_out_path}}/component_in_number",
            "$schema": "https://azuremlschemas.azureedge.net/development/commandComponent.schema.json"
          }
        },
        "systemData": {
<<<<<<< HEAD
          "createdAt": "2023-02-23T05:24:27.4467555\u002B00:00",
          "createdBy": "Diondra Peck",
          "createdByType": "User",
          "lastModifiedAt": "2023-02-23T05:24:27.5183911\u002B00:00",
          "lastModifiedBy": "Diondra Peck",
=======
          "createdAt": "2023-02-21T20:34:14.0753392\u002B00:00",
          "createdBy": "Firstname Lastname",
          "createdByType": "User",
          "lastModifiedAt": "2023-02-21T20:34:14.1437502\u002B00:00",
          "lastModifiedBy": "Firstname Lastname",
>>>>>>> ce9edaa6
          "lastModifiedByType": "User"
        }
      }
    }
  ],
  "Variables": {
<<<<<<< HEAD
    "component_name": "test_682075689533"
=======
    "component_name": "test_944087301480"
>>>>>>> ce9edaa6
  }
}<|MERGE_RESOLUTION|>--- conflicted
+++ resolved
@@ -1,21 +1,13 @@
 {
   "Entries": [
     {
-<<<<<<< HEAD
       "RequestUri": "https://management.azure.com/subscriptions/00000000-0000-0000-0000-000000000/resourceGroups/00000/providers/Microsoft.MachineLearningServices/workspaces/00000?api-version=2022-10-01",
-=======
-      "RequestUri": "https://management.azure.com/subscriptions/00000000-0000-0000-0000-000000000/resourceGroups/00000/providers/Microsoft.MachineLearningServices/workspaces/00000/datastores/workspaceblobstore?api-version=2022-10-01",
->>>>>>> ce9edaa6
       "RequestMethod": "GET",
       "RequestHeaders": {
         "Accept": "application/json",
         "Accept-Encoding": "gzip, deflate",
         "Connection": "keep-alive",
-<<<<<<< HEAD
         "User-Agent": "azure-ai-ml/1.5.0 azsdk-python-mgmt-machinelearningservices/0.1.0 Python/3.7.9 (Windows-10-10.0.22621-SP0)"
-=======
-        "User-Agent": "azure-ai-ml/1.5.0 azsdk-python-mgmt-machinelearningservices/0.1.0 Python/3.10.6 (Linux-5.15.79.1-microsoft-standard-WSL2-x86_64-with-glibc2.35)"
->>>>>>> ce9edaa6
       },
       "RequestBody": null,
       "StatusCode": 200,
@@ -23,42 +15,24 @@
         "Cache-Control": "no-cache",
         "Content-Encoding": "gzip",
         "Content-Type": "application/json; charset=utf-8",
-<<<<<<< HEAD
-        "Date": "Thu, 23 Feb 2023 05:24:15 GMT",
+        "Date": "Thu, 23 Feb 2023 18:58:17 GMT",
         "Expires": "-1",
         "Pragma": "no-cache",
         "Request-Context": "appId=cid-v1:2d2e8e63-272e-4b3c-8598-4ee570a0e70d",
-        "Server-Timing": "traceparent;desc=\u002200-cc7adf8e37db32f750a08bde621445fb-4ea77bcb3121335b-01\u0022",
-=======
-        "Date": "Tue, 21 Feb 2023 20:34:04 GMT",
-        "Expires": "-1",
-        "Pragma": "no-cache",
-        "Request-Context": "appId=cid-v1:2d2e8e63-272e-4b3c-8598-4ee570a0e70d",
-        "Server-Timing": "traceparent;desc=\u002200-8213a65c56e95896819e8db57522ae54-eb1dba704565e8e9-01\u0022",
->>>>>>> ce9edaa6
+        "Server-Timing": "traceparent;desc=\u002200-f514bfea10a95f8d94112c5068a0342b-11093a5d688ecba5-01\u0022",
         "Strict-Transport-Security": "max-age=31536000; includeSubDomains",
         "Transfer-Encoding": "chunked",
         "Vary": [
           "Accept-Encoding",
           "Accept-Encoding"
         ],
-<<<<<<< HEAD
         "x-aml-cluster": "vienna-eastus2-01",
         "X-Content-Type-Options": "nosniff",
-        "x-ms-correlation-request-id": "1747246a-e498-433c-bade-2e3169dd5b64",
-        "x-ms-ratelimit-remaining-subscription-reads": "11999",
+        "x-ms-correlation-request-id": "9e45a722-7bbd-4077-8d2b-c4a3e2c34006",
+        "x-ms-ratelimit-remaining-subscription-reads": "11991",
         "x-ms-response-type": "standard",
-        "x-ms-routing-request-id": "WESTUS2:20230223T052416Z:1747246a-e498-433c-bade-2e3169dd5b64",
-        "x-request-time": "0.022"
-=======
-        "x-aml-cluster": "vienna-eastus-02",
-        "X-Content-Type-Options": "nosniff",
-        "x-ms-correlation-request-id": "bf90654f-feb2-47e6-8693-9e944e9556b2",
-        "x-ms-ratelimit-remaining-subscription-reads": "11980",
-        "x-ms-response-type": "standard",
-        "x-ms-routing-request-id": "CANADACENTRAL:20230221T203404Z:bf90654f-feb2-47e6-8693-9e944e9556b2",
-        "x-request-time": "0.098"
->>>>>>> ce9edaa6
+        "x-ms-routing-request-id": "WESTUS2:20230223T185817Z:9e45a722-7bbd-4077-8d2b-c4a3e2c34006",
+        "x-request-time": "0.378"
       },
       "ResponseBody": {
         "id": "/subscriptions/00000000-0000-0000-0000-000000000/resourceGroups/00000/providers/Microsoft.MachineLearningServices/workspaces/00000",
@@ -86,7 +60,6 @@
             "isPrivateLinkEnabled": false,
             "notebookPreparationError": null
           },
-<<<<<<< HEAD
           "storageHnsEnabled": false,
           "workspaceId": "2d1e66ae-85e3-42c0-be91-34de66397f26",
           "linkedModelInventoryArmId": null,
@@ -121,39 +94,12 @@
     {
       "RequestUri": "https://eastus2.api.azureml.ms/content/v2.0/subscriptions/00000000-0000-0000-0000-000000000/resourceGroups/00000/providers/Microsoft.MachineLearningServices/workspaces/00000/snapshots/getByHash?hash=d3c05b496c685e7e5a204e3cebc689086bd0f622c2975d8090c18968739a464a\u0026hashVersion=202208",
       "RequestMethod": "GET",
-=======
-          "datastoreType": "AzureBlob",
-          "accountName": "samcw32zcnpjldw",
-          "containerName": "azureml-blobstore-3bd2018e-4b43-401e-ad49-85df181c9e0a",
-          "endpoint": "core.windows.net",
-          "protocol": "https",
-          "serviceDataAccessAuthIdentity": "WorkspaceSystemAssignedIdentity"
-        },
-        "systemData": {
-          "createdAt": "2023-02-18T09:22:33.5645164\u002B00:00",
-          "createdBy": "779301c0-18b2-4cdc-801b-a0a3368fee0a",
-          "createdByType": "Application",
-          "lastModifiedAt": "2023-02-18T09:22:34.1712214\u002B00:00",
-          "lastModifiedBy": "779301c0-18b2-4cdc-801b-a0a3368fee0a",
-          "lastModifiedByType": "Application"
-        }
-      }
-    },
-    {
-      "RequestUri": "https://management.azure.com/subscriptions/00000000-0000-0000-0000-000000000/resourceGroups/00000/providers/Microsoft.MachineLearningServices/workspaces/00000/datastores/workspaceblobstore/listSecrets?api-version=2022-10-01",
-      "RequestMethod": "POST",
->>>>>>> ce9edaa6
       "RequestHeaders": {
         "Accept": "*/*",
         "Accept-Encoding": "gzip, deflate",
         "Connection": "keep-alive",
-<<<<<<< HEAD
         "Content-Type": "application/json; charset=UTF-8",
         "User-Agent": "azure-ai-ml/1.5.0 azsdk-python-core/1.26.3 Python/3.7.9 (Windows-10-10.0.22621-SP0)"
-=======
-        "Content-Length": "0",
-        "User-Agent": "azure-ai-ml/1.5.0 azsdk-python-mgmt-machinelearningservices/0.1.0 Python/3.10.6 (Linux-5.15.79.1-microsoft-standard-WSL2-x86_64-with-glibc2.35)"
->>>>>>> ce9edaa6
       },
       "RequestBody": null,
       "StatusCode": 200,
@@ -161,33 +107,15 @@
         "Connection": "keep-alive",
         "Content-Encoding": "gzip",
         "Content-Type": "application/json; charset=utf-8",
-<<<<<<< HEAD
-        "Date": "Thu, 23 Feb 2023 05:24:19 GMT",
+        "Date": "Thu, 23 Feb 2023 18:58:21 GMT",
         "Request-Context": "appId=cid-v1:2d2e8e63-272e-4b3c-8598-4ee570a0e70d",
         "Strict-Transport-Security": "max-age=15724800; includeSubDomains; preload",
         "Transfer-Encoding": "chunked",
         "Vary": "Accept-Encoding",
-        "x-aml-cluster": "vienna-eastus2-02",
+        "x-aml-cluster": "vienna-eastus2-01",
         "X-Content-Type-Options": "nosniff",
         "x-ms-response-type": "standard",
-        "x-request-time": "0.506"
-=======
-        "Date": "Tue, 21 Feb 2023 20:34:05 GMT",
-        "Expires": "-1",
-        "Pragma": "no-cache",
-        "Request-Context": "appId=cid-v1:2d2e8e63-272e-4b3c-8598-4ee570a0e70d",
-        "Server-Timing": "traceparent;desc=\u002200-40cdcb061dc659fcd331a8a07c321138-7e440827c7e00570-01\u0022",
-        "Strict-Transport-Security": "max-age=31536000; includeSubDomains",
-        "Transfer-Encoding": "chunked",
-        "Vary": "Accept-Encoding",
-        "x-aml-cluster": "vienna-eastus-02",
-        "X-Content-Type-Options": "nosniff",
-        "x-ms-correlation-request-id": "a4c6e28b-1c87-449e-a68a-625ab4b1745b",
-        "x-ms-ratelimit-remaining-subscription-writes": "1194",
-        "x-ms-response-type": "standard",
-        "x-ms-routing-request-id": "CANADACENTRAL:20230221T203406Z:a4c6e28b-1c87-449e-a68a-625ab4b1745b",
-        "x-request-time": "0.124"
->>>>>>> ce9edaa6
+        "x-request-time": "1.109"
       },
       "ResponseBody": {
         "snapshotType": "LocalFiles",
@@ -254,101 +182,13 @@
       }
     },
     {
-<<<<<<< HEAD
       "RequestUri": "https://management.azure.com/subscriptions/00000000-0000-0000-0000-000000000/resourceGroups/00000/providers/Microsoft.MachineLearningServices/workspaces/00000/codes/e7a3f40e-eb47-4499-9b80-1e5d911878f8/versions/1?api-version=2022-05-01",
       "RequestMethod": "GET",
-=======
-      "RequestUri": "https://samcw32zcnpjldw.blob.core.windows.net/azureml-blobstore-3bd2018e-4b43-401e-ad49-85df181c9e0a/LocalUpload/00000000000000000000000000000000/COMPONENT_PLACEHOLDER",
-      "RequestMethod": "HEAD",
-      "RequestHeaders": {
-        "Accept": "application/xml",
-        "Accept-Encoding": "gzip, deflate",
-        "Connection": "keep-alive",
-        "User-Agent": "azsdk-python-storage-blob/12.14.1 Python/3.10.6 (Linux-5.15.79.1-microsoft-standard-WSL2-x86_64-with-glibc2.35)",
-        "x-ms-date": "Tue, 21 Feb 2023 20:34:05 GMT",
-        "x-ms-version": "2021-08-06"
-      },
-      "RequestBody": null,
-      "StatusCode": 200,
-      "ResponseHeaders": {
-        "Accept-Ranges": "bytes",
-        "Content-Length": "35",
-        "Content-MD5": "L/DnSpFIn\u002BjaQWc\u002BsUQdcw==",
-        "Content-Type": "application/octet-stream",
-        "Date": "Tue, 21 Feb 2023 20:34:06 GMT",
-        "ETag": "\u00220x8DB1192C06E1C79\u0022",
-        "Last-Modified": "Sat, 18 Feb 2023 09:30:19 GMT",
-        "Server": [
-          "Windows-Azure-Blob/1.0",
-          "Microsoft-HTTPAPI/2.0"
-        ],
-        "Vary": "Origin",
-        "x-ms-access-tier": "Hot",
-        "x-ms-access-tier-inferred": "true",
-        "x-ms-blob-type": "BlockBlob",
-        "x-ms-creation-time": "Sat, 18 Feb 2023 09:30:19 GMT",
-        "x-ms-lease-state": "available",
-        "x-ms-lease-status": "unlocked",
-        "x-ms-meta-name": "c4b5a984-a0c9-4622-a5cf-f22114f04941",
-        "x-ms-meta-upload_status": "completed",
-        "x-ms-meta-version": "1",
-        "x-ms-server-encrypted": "true",
-        "x-ms-version": "2021-08-06"
-      },
-      "ResponseBody": null
-    },
-    {
-      "RequestUri": "https://samcw32zcnpjldw.blob.core.windows.net/azureml-blobstore-3bd2018e-4b43-401e-ad49-85df181c9e0a/az-ml-artifacts/00000000000000000000000000000000/COMPONENT_PLACEHOLDER",
-      "RequestMethod": "HEAD",
-      "RequestHeaders": {
-        "Accept": "application/xml",
-        "Accept-Encoding": "gzip, deflate",
-        "Connection": "keep-alive",
-        "User-Agent": "azsdk-python-storage-blob/12.14.1 Python/3.10.6 (Linux-5.15.79.1-microsoft-standard-WSL2-x86_64-with-glibc2.35)",
-        "x-ms-date": "Tue, 21 Feb 2023 20:34:06 GMT",
-        "x-ms-version": "2021-08-06"
-      },
-      "RequestBody": null,
-      "StatusCode": 404,
-      "ResponseHeaders": {
-        "Date": "Tue, 21 Feb 2023 20:34:06 GMT",
-        "Server": [
-          "Windows-Azure-Blob/1.0",
-          "Microsoft-HTTPAPI/2.0"
-        ],
-        "Transfer-Encoding": "chunked",
-        "Vary": "Origin",
-        "x-ms-error-code": "BlobNotFound",
-        "x-ms-version": "2021-08-06"
-      },
-      "ResponseBody": null
-    },
-    {
-      "RequestUri": "https://management.azure.com/subscriptions/00000000-0000-0000-0000-000000000/resourceGroups/00000/providers/Microsoft.MachineLearningServices/workspaces/00000/codes/c4b5a984-a0c9-4622-a5cf-f22114f04941/versions/1?api-version=2022-05-01",
-      "RequestMethod": "PUT",
->>>>>>> ce9edaa6
       "RequestHeaders": {
         "Accept": "application/json",
         "Accept-Encoding": "gzip, deflate",
         "Connection": "keep-alive",
-<<<<<<< HEAD
         "User-Agent": "azure-ai-ml/1.5.0 azsdk-python-mgmt-machinelearningservices/0.1.0 Python/3.7.9 (Windows-10-10.0.22621-SP0)"
-=======
-        "Content-Length": "288",
-        "Content-Type": "application/json",
-        "User-Agent": "azure-ai-ml/1.5.0 azsdk-python-mgmt-machinelearningservices/0.1.0 Python/3.10.6 (Linux-5.15.79.1-microsoft-standard-WSL2-x86_64-with-glibc2.35)"
-      },
-      "RequestBody": {
-        "properties": {
-          "properties": {
-            "hash_sha256": "0000000000000",
-            "hash_version": "0000000000000"
-          },
-          "isAnonymous": true,
-          "isArchived": false,
-          "codeUri": "https://samcw32zcnpjldw.blob.core.windows.net/azureml-blobstore-3bd2018e-4b43-401e-ad49-85df181c9e0a/LocalUpload/00000000000000000000000000000000"
-        }
->>>>>>> ce9edaa6
       },
       "RequestBody": null,
       "StatusCode": 200,
@@ -356,48 +196,27 @@
         "Cache-Control": "no-cache",
         "Content-Encoding": "gzip",
         "Content-Type": "application/json; charset=utf-8",
-<<<<<<< HEAD
-        "Date": "Thu, 23 Feb 2023 05:24:20 GMT",
+        "Date": "Thu, 23 Feb 2023 18:58:23 GMT",
         "Expires": "-1",
         "Pragma": "no-cache",
         "Request-Context": "appId=cid-v1:2d2e8e63-272e-4b3c-8598-4ee570a0e70d",
-        "Server-Timing": "traceparent;desc=\u002200-feec7e1cfe2e64829ea6990831583f42-09626dc9498921ec-01\u0022",
-=======
-        "Date": "Tue, 21 Feb 2023 20:34:08 GMT",
-        "Expires": "-1",
-        "Pragma": "no-cache",
-        "Request-Context": "appId=cid-v1:2d2e8e63-272e-4b3c-8598-4ee570a0e70d",
-        "Server-Timing": "traceparent;desc=\u002200-3ce54b737d075a11b58a039ec9920473-8f6cee6e11584cee-01\u0022",
->>>>>>> ce9edaa6
+        "Server-Timing": "traceparent;desc=\u002200-fb75143f90e976fb436af34c18068c46-3c56be69eda02b6b-01\u0022",
         "Strict-Transport-Security": "max-age=31536000; includeSubDomains",
         "Transfer-Encoding": "chunked",
         "Vary": [
           "Accept-Encoding",
           "Accept-Encoding"
         ],
-<<<<<<< HEAD
         "x-aml-cluster": "vienna-eastus2-01",
         "X-Content-Type-Options": "nosniff",
-        "x-ms-correlation-request-id": "8aeed252-c2bc-4119-838a-59b2885afadd",
-        "x-ms-ratelimit-remaining-subscription-reads": "11998",
+        "x-ms-correlation-request-id": "2a38e8ab-ef78-4091-931e-f6c502304a54",
+        "x-ms-ratelimit-remaining-subscription-reads": "11990",
         "x-ms-response-type": "standard",
-        "x-ms-routing-request-id": "WESTUS2:20230223T052420Z:8aeed252-c2bc-4119-838a-59b2885afadd",
-        "x-request-time": "0.119"
+        "x-ms-routing-request-id": "WESTUS2:20230223T185823Z:2a38e8ab-ef78-4091-931e-f6c502304a54",
+        "x-request-time": "0.140"
       },
       "ResponseBody": {
         "id": "/subscriptions/00000000-0000-0000-0000-000000000/resourceGroups/00000/providers/Microsoft.MachineLearningServices/workspaces/00000/codes/e7a3f40e-eb47-4499-9b80-1e5d911878f8/versions/1",
-=======
-        "x-aml-cluster": "vienna-eastus-02",
-        "X-Content-Type-Options": "nosniff",
-        "x-ms-correlation-request-id": "2944ed5b-bda4-4291-9ff8-b01ea30e4952",
-        "x-ms-ratelimit-remaining-subscription-writes": "1190",
-        "x-ms-response-type": "standard",
-        "x-ms-routing-request-id": "CANADACENTRAL:20230221T203409Z:2944ed5b-bda4-4291-9ff8-b01ea30e4952",
-        "x-request-time": "0.108"
-      },
-      "ResponseBody": {
-        "id": "/subscriptions/00000000-0000-0000-0000-000000000/resourceGroups/00000/providers/Microsoft.MachineLearningServices/workspaces/00000/codes/c4b5a984-a0c9-4622-a5cf-f22114f04941/versions/1",
->>>>>>> ce9edaa6
         "name": "1",
         "type": "Microsoft.MachineLearningServices/workspaces/codes/versions",
         "properties": {
@@ -409,7 +228,6 @@
           },
           "isArchived": false,
           "isAnonymous": false,
-<<<<<<< HEAD
           "codeUri": "https://saveorz2izv2bas.blob.core.windows.net:443/2d1e66ae-8-4d828c93-7c8f-558b-b99d-d21850cf37d9/"
         },
         "systemData": {
@@ -418,26 +236,12 @@
           "createdByType": "User",
           "lastModifiedAt": "2023-02-23T02:16:10.3151666\u002B00:00",
           "lastModifiedBy": "Diondra Peck",
-=======
-          "codeUri": "https://samcw32zcnpjldw.blob.core.windows.net/azureml-blobstore-3bd2018e-4b43-401e-ad49-85df181c9e0a/LocalUpload/00000000000000000000000000000000"
-        },
-        "systemData": {
-          "createdAt": "2023-02-18T09:30:23.7478116\u002B00:00",
-          "createdBy": "Firstname Lastname",
-          "createdByType": "User",
-          "lastModifiedAt": "2023-02-21T20:34:09.4844327\u002B00:00",
-          "lastModifiedBy": "Firstname Lastname",
->>>>>>> ce9edaa6
           "lastModifiedByType": "User"
         }
       }
     },
     {
-<<<<<<< HEAD
-      "RequestUri": "https://management.azure.com/subscriptions/00000000-0000-0000-0000-000000000/resourceGroups/00000/providers/Microsoft.MachineLearningServices/workspaces/00000/components/test_682075689533/versions/0.0.1?api-version=2022-10-01",
-=======
-      "RequestUri": "https://management.azure.com/subscriptions/00000000-0000-0000-0000-000000000/resourceGroups/00000/providers/Microsoft.MachineLearningServices/workspaces/00000/components/test_944087301480/versions/0.0.1?api-version=2022-10-01",
->>>>>>> ce9edaa6
+      "RequestUri": "https://management.azure.com/subscriptions/00000000-0000-0000-0000-000000000/resourceGroups/00000/providers/Microsoft.MachineLearningServices/workspaces/00000/components/test_948238245183/versions/0.0.1?api-version=2022-10-01",
       "RequestMethod": "PUT",
       "RequestHeaders": {
         "Accept": "application/json",
@@ -445,11 +249,7 @@
         "Connection": "keep-alive",
         "Content-Length": "1286",
         "Content-Type": "application/json",
-<<<<<<< HEAD
         "User-Agent": "azure-ai-ml/1.5.0 azsdk-python-mgmt-machinelearningservices/0.1.0 Python/3.7.9 (Windows-10-10.0.22621-SP0)"
-=======
-        "User-Agent": "azure-ai-ml/1.5.0 azsdk-python-mgmt-machinelearningservices/0.1.0 Python/3.10.6 (Linux-5.15.79.1-microsoft-standard-WSL2-x86_64-with-glibc2.35)"
->>>>>>> ce9edaa6
       },
       "RequestBody": {
         "properties": {
@@ -463,15 +263,9 @@
           "isArchived": false,
           "componentSpec": {
             "command": "echo Hello World \u0026 echo $[[${{inputs.component_in_number}}]] \u0026 echo ${{inputs.component_in_path}} \u0026 echo ${{outputs.component_out_path}} \u003E ${{outputs.component_out_path}}/component_in_number",
-<<<<<<< HEAD
             "code": "azureml:/subscriptions/00000000-0000-0000-0000-000000000/resourceGroups/00000/providers/Microsoft.MachineLearningServices/workspaces/00000/codes/e7a3f40e-eb47-4499-9b80-1e5d911878f8/versions/1",
-            "environment": "azureml:AzureML-sklearn-0.24-ubuntu18.04-py37-cpu:1",
-            "name": "test_682075689533",
-=======
-            "code": "azureml:/subscriptions/00000000-0000-0000-0000-000000000/resourceGroups/00000/providers/Microsoft.MachineLearningServices/workspaces/00000/codes/c4b5a984-a0c9-4622-a5cf-f22114f04941/versions/1",
             "environment": "azureml:AzureML-sklearn-1.0-ubuntu20.04-py38-cpu:33",
-            "name": "test_944087301480",
->>>>>>> ce9edaa6
+            "name": "test_948238245183",
             "description": "This is the basic command component",
             "tags": {
               "tag": "tagvalue",
@@ -506,47 +300,25 @@
       "StatusCode": 201,
       "ResponseHeaders": {
         "Cache-Control": "no-cache",
-<<<<<<< HEAD
-        "Content-Length": "2211",
+        "Content-Length": "2212",
         "Content-Type": "application/json; charset=utf-8",
-        "Date": "Thu, 23 Feb 2023 05:24:23 GMT",
+        "Date": "Thu, 23 Feb 2023 18:58:24 GMT",
         "Expires": "-1",
-        "Location": "https://management.azure.com/subscriptions/00000000-0000-0000-0000-000000000/resourceGroups/00000/providers/Microsoft.MachineLearningServices/workspaces/00000/components/test_682075689533/versions/0.0.1?api-version=2022-10-01",
+        "Location": "https://management.azure.com/subscriptions/00000000-0000-0000-0000-000000000/resourceGroups/00000/providers/Microsoft.MachineLearningServices/workspaces/00000/components/test_948238245183/versions/0.0.1?api-version=2022-10-01",
         "Pragma": "no-cache",
         "Request-Context": "appId=cid-v1:2d2e8e63-272e-4b3c-8598-4ee570a0e70d",
-        "Server-Timing": "traceparent;desc=\u002200-0ed507c8f8e508a116f0a080ee316bb0-88b3dacee8ef3109-01\u0022",
+        "Server-Timing": "traceparent;desc=\u002200-ea5ca0d255b8cff250bd47f19982e935-63bd21d6e5676480-01\u0022",
         "Strict-Transport-Security": "max-age=31536000; includeSubDomains",
         "x-aml-cluster": "vienna-eastus2-01",
         "X-Content-Type-Options": "nosniff",
-        "x-ms-correlation-request-id": "cc26dfdb-6b1a-44c9-a6b2-3b5849422278",
-        "x-ms-ratelimit-remaining-subscription-writes": "1199",
+        "x-ms-correlation-request-id": "4e9b5a70-87a8-46c4-b713-9e2b9cc1e419",
+        "x-ms-ratelimit-remaining-subscription-writes": "1197",
         "x-ms-response-type": "standard",
-        "x-ms-routing-request-id": "WESTUS2:20230223T052423Z:cc26dfdb-6b1a-44c9-a6b2-3b5849422278",
-        "x-request-time": "2.332"
+        "x-ms-routing-request-id": "WESTUS2:20230223T185825Z:4e9b5a70-87a8-46c4-b713-9e2b9cc1e419",
+        "x-request-time": "1.290"
       },
       "ResponseBody": {
-        "id": "/subscriptions/00000000-0000-0000-0000-000000000/resourceGroups/00000/providers/Microsoft.MachineLearningServices/workspaces/00000/components/test_682075689533/versions/0.0.1",
-=======
-        "Content-Length": "1776",
-        "Content-Type": "application/json; charset=utf-8",
-        "Date": "Tue, 21 Feb 2023 20:34:10 GMT",
-        "Expires": "-1",
-        "Location": "https://management.azure.com/subscriptions/00000000-0000-0000-0000-000000000/resourceGroups/00000/providers/Microsoft.MachineLearningServices/workspaces/00000/components/test_944087301480/versions/0.0.1?api-version=2022-10-01",
-        "Pragma": "no-cache",
-        "Request-Context": "appId=cid-v1:2d2e8e63-272e-4b3c-8598-4ee570a0e70d",
-        "Server-Timing": "traceparent;desc=\u002200-cc215f52ac8b3a975eed3c0c32113dad-722348fbb47f7e99-01\u0022",
-        "Strict-Transport-Security": "max-age=31536000; includeSubDomains",
-        "x-aml-cluster": "vienna-eastus-02",
-        "X-Content-Type-Options": "nosniff",
-        "x-ms-correlation-request-id": "9f18e31e-c1f8-4c7c-b0ab-5ad614369f7b",
-        "x-ms-ratelimit-remaining-subscription-writes": "1189",
-        "x-ms-response-type": "standard",
-        "x-ms-routing-request-id": "CANADACENTRAL:20230221T203410Z:9f18e31e-c1f8-4c7c-b0ab-5ad614369f7b",
-        "x-request-time": "0.977"
-      },
-      "ResponseBody": {
-        "id": "/subscriptions/00000000-0000-0000-0000-000000000/resourceGroups/00000/providers/Microsoft.MachineLearningServices/workspaces/00000/components/test_944087301480/versions/0.0.1",
->>>>>>> ce9edaa6
+        "id": "/subscriptions/00000000-0000-0000-0000-000000000/resourceGroups/00000/providers/Microsoft.MachineLearningServices/workspaces/00000/components/test_948238245183/versions/0.0.1",
         "name": "0.0.1",
         "type": "Microsoft.MachineLearningServices/workspaces/components/versions",
         "properties": {
@@ -559,11 +331,7 @@
           "isArchived": false,
           "isAnonymous": false,
           "componentSpec": {
-<<<<<<< HEAD
-            "name": "test_682075689533",
-=======
-            "name": "test_944087301480",
->>>>>>> ce9edaa6
+            "name": "test_948238245183",
             "version": "0.0.1",
             "display_name": "CommandComponentBasic",
             "is_deterministic": "True",
@@ -591,13 +359,8 @@
                 "type": "uri_folder"
               }
             },
-<<<<<<< HEAD
             "code": "azureml:/subscriptions/00000000-0000-0000-0000-000000000/resourceGroups/00000/providers/Microsoft.MachineLearningServices/workspaces/00000/codes/e7a3f40e-eb47-4499-9b80-1e5d911878f8/versions/1",
-            "environment": "azureml://registries/azureml/environments/AzureML-sklearn-0.24-ubuntu18.04-py37-cpu/versions/1",
-=======
-            "code": "azureml:/subscriptions/00000000-0000-0000-0000-000000000/resourceGroups/00000/providers/Microsoft.MachineLearningServices/workspaces/00000/codes/c4b5a984-a0c9-4622-a5cf-f22114f04941/versions/1",
             "environment": "azureml://registries/azureml/environments/AzureML-sklearn-1.0-ubuntu20.04-py38-cpu/versions/33",
->>>>>>> ce9edaa6
             "resources": {
               "instance_count": "1"
             },
@@ -606,39 +369,23 @@
           }
         },
         "systemData": {
-<<<<<<< HEAD
-          "createdAt": "2023-02-23T05:24:23.3010434\u002B00:00",
+          "createdAt": "2023-02-23T18:58:24.9319988\u002B00:00",
           "createdBy": "Diondra Peck",
           "createdByType": "User",
-          "lastModifiedAt": "2023-02-23T05:24:23.400082\u002B00:00",
+          "lastModifiedAt": "2023-02-23T18:58:25.0199819\u002B00:00",
           "lastModifiedBy": "Diondra Peck",
-=======
-          "createdAt": "2023-02-21T20:34:10.5957923\u002B00:00",
-          "createdBy": "Firstname Lastname",
-          "createdByType": "User",
-          "lastModifiedAt": "2023-02-21T20:34:10.6736905\u002B00:00",
-          "lastModifiedBy": "Firstname Lastname",
->>>>>>> ce9edaa6
           "lastModifiedByType": "User"
         }
       }
     },
     {
-<<<<<<< HEAD
-      "RequestUri": "https://management.azure.com/subscriptions/00000000-0000-0000-0000-000000000/resourceGroups/00000/providers/Microsoft.MachineLearningServices/workspaces/00000/components/test_682075689533/versions/0.0.1?api-version=2022-10-01",
-=======
-      "RequestUri": "https://management.azure.com/subscriptions/00000000-0000-0000-0000-000000000/resourceGroups/00000/providers/Microsoft.MachineLearningServices/workspaces/00000/components/test_944087301480/versions/0.0.1?api-version=2022-10-01",
->>>>>>> ce9edaa6
+      "RequestUri": "https://management.azure.com/subscriptions/00000000-0000-0000-0000-000000000/resourceGroups/00000/providers/Microsoft.MachineLearningServices/workspaces/00000/components/test_948238245183/versions/0.0.1?api-version=2022-10-01",
       "RequestMethod": "GET",
       "RequestHeaders": {
         "Accept": "application/json",
         "Accept-Encoding": "gzip, deflate",
         "Connection": "keep-alive",
-<<<<<<< HEAD
         "User-Agent": "azure-ai-ml/1.5.0 azsdk-python-mgmt-machinelearningservices/0.1.0 Python/3.7.9 (Windows-10-10.0.22621-SP0)"
-=======
-        "User-Agent": "azure-ai-ml/1.5.0 azsdk-python-mgmt-machinelearningservices/0.1.0 Python/3.10.6 (Linux-5.15.79.1-microsoft-standard-WSL2-x86_64-with-glibc2.35)"
->>>>>>> ce9edaa6
       },
       "RequestBody": null,
       "StatusCode": 200,
@@ -646,48 +393,27 @@
         "Cache-Control": "no-cache",
         "Content-Encoding": "gzip",
         "Content-Type": "application/json; charset=utf-8",
-<<<<<<< HEAD
-        "Date": "Thu, 23 Feb 2023 05:24:23 GMT",
+        "Date": "Thu, 23 Feb 2023 18:58:25 GMT",
         "Expires": "-1",
         "Pragma": "no-cache",
         "Request-Context": "appId=cid-v1:2d2e8e63-272e-4b3c-8598-4ee570a0e70d",
-        "Server-Timing": "traceparent;desc=\u002200-7ee9d21a4fb1ef52da507cfe8b6fb0f6-5bce1ff9a9be2ead-01\u0022",
-=======
-        "Date": "Tue, 21 Feb 2023 20:34:10 GMT",
-        "Expires": "-1",
-        "Pragma": "no-cache",
-        "Request-Context": "appId=cid-v1:2d2e8e63-272e-4b3c-8598-4ee570a0e70d",
-        "Server-Timing": "traceparent;desc=\u002200-9cd65bbd19aaceb64d1111b7853ec97f-2a06e6ee6ea17789-01\u0022",
->>>>>>> ce9edaa6
+        "Server-Timing": "traceparent;desc=\u002200-506c8f5d903cffe41f52496b7234e25a-ea8b390dc8e151ae-01\u0022",
         "Strict-Transport-Security": "max-age=31536000; includeSubDomains",
         "Transfer-Encoding": "chunked",
         "Vary": [
           "Accept-Encoding",
           "Accept-Encoding"
         ],
-<<<<<<< HEAD
         "x-aml-cluster": "vienna-eastus2-01",
         "X-Content-Type-Options": "nosniff",
-        "x-ms-correlation-request-id": "319b2dda-c705-4520-817e-42e13d9ffc5f",
-        "x-ms-ratelimit-remaining-subscription-reads": "11997",
+        "x-ms-correlation-request-id": "64e5486f-e3cc-4aea-824a-ad6c4e337e90",
+        "x-ms-ratelimit-remaining-subscription-reads": "11989",
         "x-ms-response-type": "standard",
-        "x-ms-routing-request-id": "WESTUS2:20230223T052423Z:319b2dda-c705-4520-817e-42e13d9ffc5f",
-        "x-request-time": "0.061"
+        "x-ms-routing-request-id": "WESTUS2:20230223T185825Z:64e5486f-e3cc-4aea-824a-ad6c4e337e90",
+        "x-request-time": "0.338"
       },
       "ResponseBody": {
-        "id": "/subscriptions/00000000-0000-0000-0000-000000000/resourceGroups/00000/providers/Microsoft.MachineLearningServices/workspaces/00000/components/test_682075689533/versions/0.0.1",
-=======
-        "x-aml-cluster": "vienna-eastus-02",
-        "X-Content-Type-Options": "nosniff",
-        "x-ms-correlation-request-id": "1e648996-4ad6-4d59-aaa3-e63c526c1dfe",
-        "x-ms-ratelimit-remaining-subscription-reads": "11979",
-        "x-ms-response-type": "standard",
-        "x-ms-routing-request-id": "CANADACENTRAL:20230221T203410Z:1e648996-4ad6-4d59-aaa3-e63c526c1dfe",
-        "x-request-time": "0.082"
-      },
-      "ResponseBody": {
-        "id": "/subscriptions/00000000-0000-0000-0000-000000000/resourceGroups/00000/providers/Microsoft.MachineLearningServices/workspaces/00000/components/test_944087301480/versions/0.0.1",
->>>>>>> ce9edaa6
+        "id": "/subscriptions/00000000-0000-0000-0000-000000000/resourceGroups/00000/providers/Microsoft.MachineLearningServices/workspaces/00000/components/test_948238245183/versions/0.0.1",
         "name": "0.0.1",
         "type": "Microsoft.MachineLearningServices/workspaces/components/versions",
         "properties": {
@@ -700,11 +426,7 @@
           "isArchived": false,
           "isAnonymous": false,
           "componentSpec": {
-<<<<<<< HEAD
-            "name": "test_682075689533",
-=======
-            "name": "test_944087301480",
->>>>>>> ce9edaa6
+            "name": "test_948238245183",
             "version": "0.0.1",
             "display_name": "CommandComponentBasic",
             "is_deterministic": "True",
@@ -732,13 +454,8 @@
                 "type": "uri_folder"
               }
             },
-<<<<<<< HEAD
             "code": "azureml:/subscriptions/00000000-0000-0000-0000-000000000/resourceGroups/00000/providers/Microsoft.MachineLearningServices/workspaces/00000/codes/e7a3f40e-eb47-4499-9b80-1e5d911878f8/versions/1",
-            "environment": "azureml://registries/azureml/environments/AzureML-sklearn-0.24-ubuntu18.04-py37-cpu/versions/1",
-=======
-            "code": "azureml:/subscriptions/00000000-0000-0000-0000-000000000/resourceGroups/00000/providers/Microsoft.MachineLearningServices/workspaces/00000/codes/c4b5a984-a0c9-4622-a5cf-f22114f04941/versions/1",
             "environment": "azureml://registries/azureml/environments/AzureML-sklearn-1.0-ubuntu20.04-py38-cpu/versions/33",
->>>>>>> ce9edaa6
             "resources": {
               "instance_count": "1"
             },
@@ -747,39 +464,23 @@
           }
         },
         "systemData": {
-<<<<<<< HEAD
-          "createdAt": "2023-02-23T05:24:23.3010434\u002B00:00",
+          "createdAt": "2023-02-23T18:58:24.9319988\u002B00:00",
           "createdBy": "Diondra Peck",
           "createdByType": "User",
-          "lastModifiedAt": "2023-02-23T05:24:23.400082\u002B00:00",
+          "lastModifiedAt": "2023-02-23T18:58:25.0199819\u002B00:00",
           "lastModifiedBy": "Diondra Peck",
-=======
-          "createdAt": "2023-02-21T20:34:10.5957923\u002B00:00",
-          "createdBy": "Firstname Lastname",
-          "createdByType": "User",
-          "lastModifiedAt": "2023-02-21T20:34:10.6736905\u002B00:00",
-          "lastModifiedBy": "Firstname Lastname",
->>>>>>> ce9edaa6
           "lastModifiedByType": "User"
         }
       }
     },
     {
-<<<<<<< HEAD
       "RequestUri": "https://management.azure.com/subscriptions/00000000-0000-0000-0000-000000000/resourceGroups/00000/providers/Microsoft.MachineLearningServices/workspaces/00000?api-version=2022-10-01",
-=======
-      "RequestUri": "https://management.azure.com/subscriptions/00000000-0000-0000-0000-000000000/resourceGroups/00000/providers/Microsoft.MachineLearningServices/workspaces/00000/datastores/workspaceblobstore?api-version=2022-10-01",
->>>>>>> ce9edaa6
       "RequestMethod": "GET",
       "RequestHeaders": {
         "Accept": "application/json",
         "Accept-Encoding": "gzip, deflate",
         "Connection": "keep-alive",
-<<<<<<< HEAD
         "User-Agent": "azure-ai-ml/1.5.0 azsdk-python-mgmt-machinelearningservices/0.1.0 Python/3.7.9 (Windows-10-10.0.22621-SP0)"
-=======
-        "User-Agent": "azure-ai-ml/1.5.0 azsdk-python-mgmt-machinelearningservices/0.1.0 Python/3.10.6 (Linux-5.15.79.1-microsoft-standard-WSL2-x86_64-with-glibc2.35)"
->>>>>>> ce9edaa6
       },
       "RequestBody": null,
       "StatusCode": 200,
@@ -787,42 +488,24 @@
         "Cache-Control": "no-cache",
         "Content-Encoding": "gzip",
         "Content-Type": "application/json; charset=utf-8",
-<<<<<<< HEAD
-        "Date": "Thu, 23 Feb 2023 05:24:24 GMT",
+        "Date": "Thu, 23 Feb 2023 18:58:26 GMT",
         "Expires": "-1",
         "Pragma": "no-cache",
         "Request-Context": "appId=cid-v1:2d2e8e63-272e-4b3c-8598-4ee570a0e70d",
-        "Server-Timing": "traceparent;desc=\u002200-f03bd6c2b6cee821b3f45732907ff72f-56524ceedade0024-01\u0022",
-=======
-        "Date": "Tue, 21 Feb 2023 20:34:10 GMT",
-        "Expires": "-1",
-        "Pragma": "no-cache",
-        "Request-Context": "appId=cid-v1:2d2e8e63-272e-4b3c-8598-4ee570a0e70d",
-        "Server-Timing": "traceparent;desc=\u002200-a090ae4e64fa96e3c57a21a04b0f4af0-5db953c5f9c6a467-01\u0022",
->>>>>>> ce9edaa6
+        "Server-Timing": "traceparent;desc=\u002200-d66aa268d734735d7823a0581f0e0657-3c0c3cf9a4c0ae7f-01\u0022",
         "Strict-Transport-Security": "max-age=31536000; includeSubDomains",
         "Transfer-Encoding": "chunked",
         "Vary": [
           "Accept-Encoding",
           "Accept-Encoding"
         ],
-<<<<<<< HEAD
         "x-aml-cluster": "vienna-eastus2-01",
         "X-Content-Type-Options": "nosniff",
-        "x-ms-correlation-request-id": "e8a64ae8-d4db-4197-a790-e900eb489530",
-        "x-ms-ratelimit-remaining-subscription-reads": "11996",
+        "x-ms-correlation-request-id": "617249ac-aaa7-4f7d-b5cb-1587d728ab4d",
+        "x-ms-ratelimit-remaining-subscription-reads": "11988",
         "x-ms-response-type": "standard",
-        "x-ms-routing-request-id": "WESTUS2:20230223T052424Z:e8a64ae8-d4db-4197-a790-e900eb489530",
-        "x-request-time": "0.034"
-=======
-        "x-aml-cluster": "vienna-eastus-02",
-        "X-Content-Type-Options": "nosniff",
-        "x-ms-correlation-request-id": "14252b65-e440-4472-a905-ad639c7c62de",
-        "x-ms-ratelimit-remaining-subscription-reads": "11978",
-        "x-ms-response-type": "standard",
-        "x-ms-routing-request-id": "CANADACENTRAL:20230221T203411Z:14252b65-e440-4472-a905-ad639c7c62de",
-        "x-request-time": "0.115"
->>>>>>> ce9edaa6
+        "x-ms-routing-request-id": "WESTUS2:20230223T185826Z:617249ac-aaa7-4f7d-b5cb-1587d728ab4d",
+        "x-request-time": "0.108"
       },
       "ResponseBody": {
         "id": "/subscriptions/00000000-0000-0000-0000-000000000/resourceGroups/00000/providers/Microsoft.MachineLearningServices/workspaces/00000",
@@ -850,7 +533,6 @@
             "isPrivateLinkEnabled": false,
             "notebookPreparationError": null
           },
-<<<<<<< HEAD
           "storageHnsEnabled": false,
           "workspaceId": "2d1e66ae-85e3-42c0-be91-34de66397f26",
           "linkedModelInventoryArmId": null,
@@ -885,39 +567,12 @@
     {
       "RequestUri": "https://eastus2.api.azureml.ms/content/v2.0/subscriptions/00000000-0000-0000-0000-000000000/resourceGroups/00000/providers/Microsoft.MachineLearningServices/workspaces/00000/snapshots/getByHash?hash=d3c05b496c685e7e5a204e3cebc689086bd0f622c2975d8090c18968739a464a\u0026hashVersion=202208",
       "RequestMethod": "GET",
-=======
-          "datastoreType": "AzureBlob",
-          "accountName": "samcw32zcnpjldw",
-          "containerName": "azureml-blobstore-3bd2018e-4b43-401e-ad49-85df181c9e0a",
-          "endpoint": "core.windows.net",
-          "protocol": "https",
-          "serviceDataAccessAuthIdentity": "WorkspaceSystemAssignedIdentity"
-        },
-        "systemData": {
-          "createdAt": "2023-02-18T09:22:33.5645164\u002B00:00",
-          "createdBy": "779301c0-18b2-4cdc-801b-a0a3368fee0a",
-          "createdByType": "Application",
-          "lastModifiedAt": "2023-02-18T09:22:34.1712214\u002B00:00",
-          "lastModifiedBy": "779301c0-18b2-4cdc-801b-a0a3368fee0a",
-          "lastModifiedByType": "Application"
-        }
-      }
-    },
-    {
-      "RequestUri": "https://management.azure.com/subscriptions/00000000-0000-0000-0000-000000000/resourceGroups/00000/providers/Microsoft.MachineLearningServices/workspaces/00000/datastores/workspaceblobstore/listSecrets?api-version=2022-10-01",
-      "RequestMethod": "POST",
->>>>>>> ce9edaa6
       "RequestHeaders": {
         "Accept": "*/*",
         "Accept-Encoding": "gzip, deflate",
         "Connection": "keep-alive",
-<<<<<<< HEAD
         "Content-Type": "application/json; charset=UTF-8",
         "User-Agent": "azure-ai-ml/1.5.0 azsdk-python-core/1.26.3 Python/3.7.9 (Windows-10-10.0.22621-SP0)"
-=======
-        "Content-Length": "0",
-        "User-Agent": "azure-ai-ml/1.5.0 azsdk-python-mgmt-machinelearningservices/0.1.0 Python/3.10.6 (Linux-5.15.79.1-microsoft-standard-WSL2-x86_64-with-glibc2.35)"
->>>>>>> ce9edaa6
       },
       "RequestBody": null,
       "StatusCode": 200,
@@ -925,33 +580,15 @@
         "Connection": "keep-alive",
         "Content-Encoding": "gzip",
         "Content-Type": "application/json; charset=utf-8",
-<<<<<<< HEAD
-        "Date": "Thu, 23 Feb 2023 05:24:26 GMT",
+        "Date": "Thu, 23 Feb 2023 18:58:28 GMT",
         "Request-Context": "appId=cid-v1:2d2e8e63-272e-4b3c-8598-4ee570a0e70d",
         "Strict-Transport-Security": "max-age=15724800; includeSubDomains; preload",
         "Transfer-Encoding": "chunked",
         "Vary": "Accept-Encoding",
-        "x-aml-cluster": "vienna-eastus2-02",
+        "x-aml-cluster": "vienna-eastus2-01",
         "X-Content-Type-Options": "nosniff",
         "x-ms-response-type": "standard",
-        "x-request-time": "0.171"
-=======
-        "Date": "Tue, 21 Feb 2023 20:34:11 GMT",
-        "Expires": "-1",
-        "Pragma": "no-cache",
-        "Request-Context": "appId=cid-v1:2d2e8e63-272e-4b3c-8598-4ee570a0e70d",
-        "Server-Timing": "traceparent;desc=\u002200-510067cca7748570650698c4c96b9871-0b1ec2c089112466-01\u0022",
-        "Strict-Transport-Security": "max-age=31536000; includeSubDomains",
-        "Transfer-Encoding": "chunked",
-        "Vary": "Accept-Encoding",
-        "x-aml-cluster": "vienna-eastus-02",
-        "X-Content-Type-Options": "nosniff",
-        "x-ms-correlation-request-id": "c3cbcd94-094a-42a7-a08e-32aaab077813",
-        "x-ms-ratelimit-remaining-subscription-writes": "1193",
-        "x-ms-response-type": "standard",
-        "x-ms-routing-request-id": "CANADACENTRAL:20230221T203411Z:c3cbcd94-094a-42a7-a08e-32aaab077813",
-        "x-request-time": "0.112"
->>>>>>> ce9edaa6
+        "x-request-time": "1.230"
       },
       "ResponseBody": {
         "snapshotType": "LocalFiles",
@@ -1018,101 +655,13 @@
       }
     },
     {
-<<<<<<< HEAD
       "RequestUri": "https://management.azure.com/subscriptions/00000000-0000-0000-0000-000000000/resourceGroups/00000/providers/Microsoft.MachineLearningServices/workspaces/00000/codes/e7a3f40e-eb47-4499-9b80-1e5d911878f8/versions/1?api-version=2022-05-01",
       "RequestMethod": "GET",
-=======
-      "RequestUri": "https://samcw32zcnpjldw.blob.core.windows.net/azureml-blobstore-3bd2018e-4b43-401e-ad49-85df181c9e0a/LocalUpload/00000000000000000000000000000000/COMPONENT_PLACEHOLDER",
-      "RequestMethod": "HEAD",
-      "RequestHeaders": {
-        "Accept": "application/xml",
-        "Accept-Encoding": "gzip, deflate",
-        "Connection": "keep-alive",
-        "User-Agent": "azsdk-python-storage-blob/12.14.1 Python/3.10.6 (Linux-5.15.79.1-microsoft-standard-WSL2-x86_64-with-glibc2.35)",
-        "x-ms-date": "Tue, 21 Feb 2023 20:34:11 GMT",
-        "x-ms-version": "2021-08-06"
-      },
-      "RequestBody": null,
-      "StatusCode": 200,
-      "ResponseHeaders": {
-        "Accept-Ranges": "bytes",
-        "Content-Length": "35",
-        "Content-MD5": "L/DnSpFIn\u002BjaQWc\u002BsUQdcw==",
-        "Content-Type": "application/octet-stream",
-        "Date": "Tue, 21 Feb 2023 20:34:11 GMT",
-        "ETag": "\u00220x8DB1192C06E1C79\u0022",
-        "Last-Modified": "Sat, 18 Feb 2023 09:30:19 GMT",
-        "Server": [
-          "Windows-Azure-Blob/1.0",
-          "Microsoft-HTTPAPI/2.0"
-        ],
-        "Vary": "Origin",
-        "x-ms-access-tier": "Hot",
-        "x-ms-access-tier-inferred": "true",
-        "x-ms-blob-type": "BlockBlob",
-        "x-ms-creation-time": "Sat, 18 Feb 2023 09:30:19 GMT",
-        "x-ms-lease-state": "available",
-        "x-ms-lease-status": "unlocked",
-        "x-ms-meta-name": "c4b5a984-a0c9-4622-a5cf-f22114f04941",
-        "x-ms-meta-upload_status": "completed",
-        "x-ms-meta-version": "1",
-        "x-ms-server-encrypted": "true",
-        "x-ms-version": "2021-08-06"
-      },
-      "ResponseBody": null
-    },
-    {
-      "RequestUri": "https://samcw32zcnpjldw.blob.core.windows.net/azureml-blobstore-3bd2018e-4b43-401e-ad49-85df181c9e0a/az-ml-artifacts/00000000000000000000000000000000/COMPONENT_PLACEHOLDER",
-      "RequestMethod": "HEAD",
-      "RequestHeaders": {
-        "Accept": "application/xml",
-        "Accept-Encoding": "gzip, deflate",
-        "Connection": "keep-alive",
-        "User-Agent": "azsdk-python-storage-blob/12.14.1 Python/3.10.6 (Linux-5.15.79.1-microsoft-standard-WSL2-x86_64-with-glibc2.35)",
-        "x-ms-date": "Tue, 21 Feb 2023 20:34:11 GMT",
-        "x-ms-version": "2021-08-06"
-      },
-      "RequestBody": null,
-      "StatusCode": 404,
-      "ResponseHeaders": {
-        "Date": "Tue, 21 Feb 2023 20:34:11 GMT",
-        "Server": [
-          "Windows-Azure-Blob/1.0",
-          "Microsoft-HTTPAPI/2.0"
-        ],
-        "Transfer-Encoding": "chunked",
-        "Vary": "Origin",
-        "x-ms-error-code": "BlobNotFound",
-        "x-ms-version": "2021-08-06"
-      },
-      "ResponseBody": null
-    },
-    {
-      "RequestUri": "https://management.azure.com/subscriptions/00000000-0000-0000-0000-000000000/resourceGroups/00000/providers/Microsoft.MachineLearningServices/workspaces/00000/codes/c4b5a984-a0c9-4622-a5cf-f22114f04941/versions/1?api-version=2022-05-01",
-      "RequestMethod": "PUT",
->>>>>>> ce9edaa6
       "RequestHeaders": {
         "Accept": "application/json",
         "Accept-Encoding": "gzip, deflate",
         "Connection": "keep-alive",
-<<<<<<< HEAD
         "User-Agent": "azure-ai-ml/1.5.0 azsdk-python-mgmt-machinelearningservices/0.1.0 Python/3.7.9 (Windows-10-10.0.22621-SP0)"
-=======
-        "Content-Length": "288",
-        "Content-Type": "application/json",
-        "User-Agent": "azure-ai-ml/1.5.0 azsdk-python-mgmt-machinelearningservices/0.1.0 Python/3.10.6 (Linux-5.15.79.1-microsoft-standard-WSL2-x86_64-with-glibc2.35)"
-      },
-      "RequestBody": {
-        "properties": {
-          "properties": {
-            "hash_sha256": "0000000000000",
-            "hash_version": "0000000000000"
-          },
-          "isAnonymous": true,
-          "isArchived": false,
-          "codeUri": "https://samcw32zcnpjldw.blob.core.windows.net/azureml-blobstore-3bd2018e-4b43-401e-ad49-85df181c9e0a/LocalUpload/00000000000000000000000000000000"
-        }
->>>>>>> ce9edaa6
       },
       "RequestBody": null,
       "StatusCode": 200,
@@ -1120,48 +669,27 @@
         "Cache-Control": "no-cache",
         "Content-Encoding": "gzip",
         "Content-Type": "application/json; charset=utf-8",
-<<<<<<< HEAD
-        "Date": "Thu, 23 Feb 2023 05:24:26 GMT",
+        "Date": "Thu, 23 Feb 2023 18:58:29 GMT",
         "Expires": "-1",
         "Pragma": "no-cache",
         "Request-Context": "appId=cid-v1:2d2e8e63-272e-4b3c-8598-4ee570a0e70d",
-        "Server-Timing": "traceparent;desc=\u002200-31e69c0acacd8f1fcdacc9a7062069f6-8ff1717d92d08133-01\u0022",
-=======
-        "Date": "Tue, 21 Feb 2023 20:34:12 GMT",
-        "Expires": "-1",
-        "Pragma": "no-cache",
-        "Request-Context": "appId=cid-v1:2d2e8e63-272e-4b3c-8598-4ee570a0e70d",
-        "Server-Timing": "traceparent;desc=\u002200-4a2cf5dddc6f2365282976856f018188-666f56895952a711-01\u0022",
->>>>>>> ce9edaa6
+        "Server-Timing": "traceparent;desc=\u002200-a5b3f1a0d8c4fd22ac1509f81ebe6911-ece5fe26066a7683-01\u0022",
         "Strict-Transport-Security": "max-age=31536000; includeSubDomains",
         "Transfer-Encoding": "chunked",
         "Vary": [
           "Accept-Encoding",
           "Accept-Encoding"
         ],
-<<<<<<< HEAD
         "x-aml-cluster": "vienna-eastus2-01",
         "X-Content-Type-Options": "nosniff",
-        "x-ms-correlation-request-id": "78b51d41-1ae1-467d-a28b-fb7c79ebd358",
-        "x-ms-ratelimit-remaining-subscription-reads": "11995",
+        "x-ms-correlation-request-id": "5fd2992e-2c43-4f0d-80a3-67aefcc7fb81",
+        "x-ms-ratelimit-remaining-subscription-reads": "11987",
         "x-ms-response-type": "standard",
-        "x-ms-routing-request-id": "WESTUS2:20230223T052426Z:78b51d41-1ae1-467d-a28b-fb7c79ebd358",
-        "x-request-time": "0.051"
+        "x-ms-routing-request-id": "WESTUS2:20230223T185829Z:5fd2992e-2c43-4f0d-80a3-67aefcc7fb81",
+        "x-request-time": "0.194"
       },
       "ResponseBody": {
         "id": "/subscriptions/00000000-0000-0000-0000-000000000/resourceGroups/00000/providers/Microsoft.MachineLearningServices/workspaces/00000/codes/e7a3f40e-eb47-4499-9b80-1e5d911878f8/versions/1",
-=======
-        "x-aml-cluster": "vienna-eastus-02",
-        "X-Content-Type-Options": "nosniff",
-        "x-ms-correlation-request-id": "434d18a7-a291-4bd6-8bec-8462b56e4f52",
-        "x-ms-ratelimit-remaining-subscription-writes": "1188",
-        "x-ms-response-type": "standard",
-        "x-ms-routing-request-id": "CANADACENTRAL:20230221T203413Z:434d18a7-a291-4bd6-8bec-8462b56e4f52",
-        "x-request-time": "0.187"
-      },
-      "ResponseBody": {
-        "id": "/subscriptions/00000000-0000-0000-0000-000000000/resourceGroups/00000/providers/Microsoft.MachineLearningServices/workspaces/00000/codes/c4b5a984-a0c9-4622-a5cf-f22114f04941/versions/1",
->>>>>>> ce9edaa6
         "name": "1",
         "type": "Microsoft.MachineLearningServices/workspaces/codes/versions",
         "properties": {
@@ -1173,7 +701,6 @@
           },
           "isArchived": false,
           "isAnonymous": false,
-<<<<<<< HEAD
           "codeUri": "https://saveorz2izv2bas.blob.core.windows.net:443/2d1e66ae-8-4d828c93-7c8f-558b-b99d-d21850cf37d9/"
         },
         "systemData": {
@@ -1182,26 +709,12 @@
           "createdByType": "User",
           "lastModifiedAt": "2023-02-23T02:16:10.3151666\u002B00:00",
           "lastModifiedBy": "Diondra Peck",
-=======
-          "codeUri": "https://samcw32zcnpjldw.blob.core.windows.net/azureml-blobstore-3bd2018e-4b43-401e-ad49-85df181c9e0a/LocalUpload/00000000000000000000000000000000"
-        },
-        "systemData": {
-          "createdAt": "2023-02-18T09:30:23.7478116\u002B00:00",
-          "createdBy": "Firstname Lastname",
-          "createdByType": "User",
-          "lastModifiedAt": "2023-02-21T20:34:13.0214102\u002B00:00",
-          "lastModifiedBy": "Firstname Lastname",
->>>>>>> ce9edaa6
           "lastModifiedByType": "User"
         }
       }
     },
     {
-<<<<<<< HEAD
-      "RequestUri": "https://management.azure.com/subscriptions/00000000-0000-0000-0000-000000000/resourceGroups/00000/providers/Microsoft.MachineLearningServices/workspaces/00000/components/test_682075689533/versions/2?api-version=2022-10-01",
-=======
-      "RequestUri": "https://management.azure.com/subscriptions/00000000-0000-0000-0000-000000000/resourceGroups/00000/providers/Microsoft.MachineLearningServices/workspaces/00000/components/test_944087301480/versions/2?api-version=2022-10-01",
->>>>>>> ce9edaa6
+      "RequestUri": "https://management.azure.com/subscriptions/00000000-0000-0000-0000-000000000/resourceGroups/00000/providers/Microsoft.MachineLearningServices/workspaces/00000/components/test_948238245183/versions/2?api-version=2022-10-01",
       "RequestMethod": "PUT",
       "RequestHeaders": {
         "Accept": "application/json",
@@ -1209,11 +722,7 @@
         "Connection": "keep-alive",
         "Content-Length": "1282",
         "Content-Type": "application/json",
-<<<<<<< HEAD
         "User-Agent": "azure-ai-ml/1.5.0 azsdk-python-mgmt-machinelearningservices/0.1.0 Python/3.7.9 (Windows-10-10.0.22621-SP0)"
-=======
-        "User-Agent": "azure-ai-ml/1.5.0 azsdk-python-mgmt-machinelearningservices/0.1.0 Python/3.10.6 (Linux-5.15.79.1-microsoft-standard-WSL2-x86_64-with-glibc2.35)"
->>>>>>> ce9edaa6
       },
       "RequestBody": {
         "properties": {
@@ -1227,15 +736,9 @@
           "isArchived": false,
           "componentSpec": {
             "command": "echo Hello World \u0026 echo $[[${{inputs.component_in_number}}]] \u0026 echo ${{inputs.component_in_path}} \u0026 echo ${{outputs.component_out_path}} \u003E ${{outputs.component_out_path}}/component_in_number",
-<<<<<<< HEAD
             "code": "azureml:/subscriptions/00000000-0000-0000-0000-000000000/resourceGroups/00000/providers/Microsoft.MachineLearningServices/workspaces/00000/codes/e7a3f40e-eb47-4499-9b80-1e5d911878f8/versions/1",
-            "environment": "azureml:AzureML-sklearn-0.24-ubuntu18.04-py37-cpu:1",
-            "name": "test_682075689533",
-=======
-            "code": "azureml:/subscriptions/00000000-0000-0000-0000-000000000/resourceGroups/00000/providers/Microsoft.MachineLearningServices/workspaces/00000/codes/c4b5a984-a0c9-4622-a5cf-f22114f04941/versions/1",
             "environment": "azureml:AzureML-sklearn-1.0-ubuntu20.04-py38-cpu:33",
-            "name": "test_944087301480",
->>>>>>> ce9edaa6
+            "name": "test_948238245183",
             "description": "This is the basic command component",
             "tags": {
               "tag": "tagvalue",
@@ -1270,45 +773,25 @@
       "StatusCode": 201,
       "ResponseHeaders": {
         "Cache-Control": "no-cache",
-        "Content-Length": "1764",
+        "Content-Length": "2200",
         "Content-Type": "application/json; charset=utf-8",
-<<<<<<< HEAD
-        "Date": "Thu, 23 Feb 2023 05:24:27 GMT",
+        "Date": "Thu, 23 Feb 2023 18:58:30 GMT",
         "Expires": "-1",
-        "Location": "https://management.azure.com/subscriptions/00000000-0000-0000-0000-000000000/resourceGroups/00000/providers/Microsoft.MachineLearningServices/workspaces/00000/components/test_682075689533/versions/2?api-version=2022-10-01",
+        "Location": "https://management.azure.com/subscriptions/00000000-0000-0000-0000-000000000/resourceGroups/00000/providers/Microsoft.MachineLearningServices/workspaces/00000/components/test_948238245183/versions/2?api-version=2022-10-01",
         "Pragma": "no-cache",
         "Request-Context": "appId=cid-v1:2d2e8e63-272e-4b3c-8598-4ee570a0e70d",
-        "Server-Timing": "traceparent;desc=\u002200-e06b59816b84adcde4cdd9b195d5e1c5-748732251143a973-01\u0022",
+        "Server-Timing": "traceparent;desc=\u002200-20dbc70ad82c7f204e5657f42e206db0-fb2ed32ce07efcd0-01\u0022",
         "Strict-Transport-Security": "max-age=31536000; includeSubDomains",
         "x-aml-cluster": "vienna-eastus2-01",
         "X-Content-Type-Options": "nosniff",
-        "x-ms-correlation-request-id": "fdefd4ed-5d5e-4d57-b7e0-ee1dac252ff0",
-        "x-ms-ratelimit-remaining-subscription-writes": "1198",
+        "x-ms-correlation-request-id": "44442032-a220-4002-a064-1cbb009d9e12",
+        "x-ms-ratelimit-remaining-subscription-writes": "1196",
         "x-ms-response-type": "standard",
-        "x-ms-routing-request-id": "WESTUS2:20230223T052427Z:fdefd4ed-5d5e-4d57-b7e0-ee1dac252ff0",
-        "x-request-time": "0.732"
+        "x-ms-routing-request-id": "WESTUS2:20230223T185830Z:44442032-a220-4002-a064-1cbb009d9e12",
+        "x-request-time": "0.836"
       },
       "ResponseBody": {
-        "id": "/subscriptions/00000000-0000-0000-0000-000000000/resourceGroups/00000/providers/Microsoft.MachineLearningServices/workspaces/00000/components/test_682075689533/versions/2",
-=======
-        "Date": "Tue, 21 Feb 2023 20:34:13 GMT",
-        "Expires": "-1",
-        "Location": "https://management.azure.com/subscriptions/00000000-0000-0000-0000-000000000/resourceGroups/00000/providers/Microsoft.MachineLearningServices/workspaces/00000/components/test_944087301480/versions/2?api-version=2022-10-01",
-        "Pragma": "no-cache",
-        "Request-Context": "appId=cid-v1:2d2e8e63-272e-4b3c-8598-4ee570a0e70d",
-        "Server-Timing": "traceparent;desc=\u002200-3f3bfb5486ccc01af2eea685293db9e4-c13d77c49cff7bea-01\u0022",
-        "Strict-Transport-Security": "max-age=31536000; includeSubDomains",
-        "x-aml-cluster": "vienna-eastus-02",
-        "X-Content-Type-Options": "nosniff",
-        "x-ms-correlation-request-id": "7442a644-1773-4cbc-b393-a01070bb7d08",
-        "x-ms-ratelimit-remaining-subscription-writes": "1187",
-        "x-ms-response-type": "standard",
-        "x-ms-routing-request-id": "CANADACENTRAL:20230221T203414Z:7442a644-1773-4cbc-b393-a01070bb7d08",
-        "x-request-time": "0.902"
-      },
-      "ResponseBody": {
-        "id": "/subscriptions/00000000-0000-0000-0000-000000000/resourceGroups/00000/providers/Microsoft.MachineLearningServices/workspaces/00000/components/test_944087301480/versions/2",
->>>>>>> ce9edaa6
+        "id": "/subscriptions/00000000-0000-0000-0000-000000000/resourceGroups/00000/providers/Microsoft.MachineLearningServices/workspaces/00000/components/test_948238245183/versions/2",
         "name": "2",
         "type": "Microsoft.MachineLearningServices/workspaces/components/versions",
         "properties": {
@@ -1321,11 +804,7 @@
           "isArchived": false,
           "isAnonymous": false,
           "componentSpec": {
-<<<<<<< HEAD
-            "name": "test_682075689533",
-=======
-            "name": "test_944087301480",
->>>>>>> ce9edaa6
+            "name": "test_948238245183",
             "version": "2",
             "display_name": "CommandComponentBasic",
             "is_deterministic": "True",
@@ -1353,13 +832,8 @@
                 "type": "uri_folder"
               }
             },
-<<<<<<< HEAD
             "code": "azureml:/subscriptions/00000000-0000-0000-0000-000000000/resourceGroups/00000/providers/Microsoft.MachineLearningServices/workspaces/00000/codes/e7a3f40e-eb47-4499-9b80-1e5d911878f8/versions/1",
-            "environment": "azureml://registries/azureml/environments/AzureML-sklearn-0.24-ubuntu18.04-py37-cpu/versions/1",
-=======
-            "code": "azureml:/subscriptions/00000000-0000-0000-0000-000000000/resourceGroups/00000/providers/Microsoft.MachineLearningServices/workspaces/00000/codes/c4b5a984-a0c9-4622-a5cf-f22114f04941/versions/1",
             "environment": "azureml://registries/azureml/environments/AzureML-sklearn-1.0-ubuntu20.04-py38-cpu/versions/33",
->>>>>>> ce9edaa6
             "resources": {
               "instance_count": "1"
             },
@@ -1368,29 +842,17 @@
           }
         },
         "systemData": {
-<<<<<<< HEAD
-          "createdAt": "2023-02-23T05:24:27.4467555\u002B00:00",
+          "createdAt": "2023-02-23T18:58:30.3141958\u002B00:00",
           "createdBy": "Diondra Peck",
           "createdByType": "User",
-          "lastModifiedAt": "2023-02-23T05:24:27.5183911\u002B00:00",
+          "lastModifiedAt": "2023-02-23T18:58:30.3906042\u002B00:00",
           "lastModifiedBy": "Diondra Peck",
-=======
-          "createdAt": "2023-02-21T20:34:14.0753392\u002B00:00",
-          "createdBy": "Firstname Lastname",
-          "createdByType": "User",
-          "lastModifiedAt": "2023-02-21T20:34:14.1437502\u002B00:00",
-          "lastModifiedBy": "Firstname Lastname",
->>>>>>> ce9edaa6
           "lastModifiedByType": "User"
         }
       }
     }
   ],
   "Variables": {
-<<<<<<< HEAD
-    "component_name": "test_682075689533"
-=======
-    "component_name": "test_944087301480"
->>>>>>> ce9edaa6
+    "component_name": "test_948238245183"
   }
 }