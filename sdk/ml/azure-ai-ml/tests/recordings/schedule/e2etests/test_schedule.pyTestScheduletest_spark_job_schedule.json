{
  "Entries": [
    {
      "RequestUri": "https://management.azure.com/subscriptions/00000000-0000-0000-0000-000000000/resourceGroups/00000/providers/Microsoft.MachineLearningServices/workspaces/00000?api-version=2022-10-01",
      "RequestMethod": "GET",
      "RequestHeaders": {
        "Accept": "application/json",
        "Accept-Encoding": "gzip, deflate",
        "Connection": "keep-alive",
<<<<<<< HEAD
        "User-Agent": "azure-ai-ml/1.5.0 azsdk-python-mgmt-machinelearningservices/0.1.0 Python/3.7.9 (Windows-10-10.0.22621-SP0)"
=======
        "User-Agent": "azure-ai-ml/1.5.0 azsdk-python-mgmt-machinelearningservices/0.1.0 Python/3.8.13 (Windows-10-10.0.22621-SP0)"
>>>>>>> 82fe11f4
      },
      "RequestBody": null,
      "StatusCode": 200,
      "ResponseHeaders": {
        "Cache-Control": "no-cache",
        "Content-Encoding": "gzip",
        "Content-Type": "application/json; charset=utf-8",
<<<<<<< HEAD
        "Date": "Sat, 04 Mar 2023 00:44:03 GMT",
        "Expires": "-1",
        "Pragma": "no-cache",
        "request-context": "appId=cid-v1:512cc15a-13b5-415b-bfd0-dce7accb6bb1",
        "Server-Timing": "traceparent;desc=\u002200-adca4b7d4d1876f38e6867c1cdb3da8c-0f925f7c9c724224-01\u0022",
=======
        "Date": "Fri, 03 Mar 2023 04:36:57 GMT",
        "Expires": "-1",
        "Pragma": "no-cache",
        "request-context": "appId=cid-v1:512cc15a-13b5-415b-bfd0-dce7accb6bb1",
        "Server-Timing": "traceparent;desc=\u002200-2c73cf8fb5eabdc87f0f3f32a6c9a4db-b0ba5d0794af34a0-01\u0022",
>>>>>>> 82fe11f4
        "Strict-Transport-Security": "max-age=31536000; includeSubDomains",
        "Transfer-Encoding": "chunked",
        "Vary": [
          "Accept-Encoding",
          "Accept-Encoding"
        ],
        "x-aml-cluster": "vienna-test-westus2-01",
        "X-Content-Type-Options": "nosniff",
<<<<<<< HEAD
        "x-ms-correlation-request-id": "9fcec5a1-838a-4315-8082-b25dda985d86",
        "x-ms-ratelimit-remaining-subscription-reads": "11992",
        "x-ms-response-type": "standard",
        "x-ms-routing-request-id": "WESTUS2:20230304T004403Z:9fcec5a1-838a-4315-8082-b25dda985d86",
        "x-request-time": "0.011"
=======
        "x-ms-correlation-request-id": "f1804a6e-9456-474e-a279-47d47d362403",
        "x-ms-ratelimit-remaining-subscription-reads": "11932",
        "x-ms-response-type": "standard",
        "x-ms-routing-request-id": "JAPANEAST:20230303T043657Z:f1804a6e-9456-474e-a279-47d47d362403",
        "x-request-time": "0.173"
>>>>>>> 82fe11f4
      },
      "ResponseBody": {
        "id": "/subscriptions/00000000-0000-0000-0000-000000000/resourceGroups/00000/providers/Microsoft.MachineLearningServices/workspaces/00000",
        "name": "00000",
        "type": "Microsoft.MachineLearningServices/workspaces",
        "location": "centraluseuap",
        "tags": {},
        "etag": null,
        "properties": {
          "friendlyName": "00000",
          "description": "",
          "storageAccount": "/subscriptions/00000000-0000-0000-0000-000000000/resourceGroups/00000/providers/Microsoft.Storage/storageAccounts/sax5mzqu7xztpx4",
          "keyVault": "/subscriptions/00000000-0000-0000-0000-000000000/resourceGroups/00000/providers/Microsoft.Keyvault/vaults/kvtestsgwgquo2dadsi",
          "applicationInsights": "/subscriptions/00000000-0000-0000-0000-000000000/resourceGroups/00000/providers/Microsoft.insights/components/aix5mzqu7xztpx4",
          "hbiWorkspace": false,
          "tenantId": "72f988bf-86f1-41af-91ab-2d7cd011db47",
          "imageBuildCompute": null,
          "provisioningState": "Succeeded",
          "v1LegacyMode": false,
          "softDeleteEnabled": false,
          "containerRegistry": "/subscriptions/00000000-0000-0000-0000-000000000/resourceGroups/00000/providers/Microsoft.ContainerRegistry/registries/crx5mzqu7xztpx4",
          "creationTime": "2023-03-03T20:15:14.9243872Z",
          "notebookInfo": {
            "resourceId": "0000000-0000-0000-0000-000000000000",
            "fqdn": "ml-sdkvnextc-centraluseuap-288fbc99-974d-4a49-b40f-53b041fe40cc.centraluseuap.notebooks.azure.net",
            "isPrivateLinkEnabled": false,
            "notebookPreparationError": null
          },
          "storageHnsEnabled": false,
          "workspaceId": "288fbc99-974d-4a49-b40f-53b041fe40cc",
          "linkedModelInventoryArmId": null,
          "privateLinkCount": 0,
          "publicNetworkAccess": "Enabled",
          "discoveryUrl": "https://master.api.azureml-test.ms/discovery",
          "mlFlowTrackingUri": "azureml://master.api.azureml-test.ms/mlflow/v1.0/subscriptions/00000000-0000-0000-0000-000000000/resourceGroups/00000/providers/Microsoft.MachineLearningServices/workspaces/00000",
          "sdkTelemetryAppInsightsKey": "0000000-0000-0000-0000-000000000000",
          "sasGetterUri": "",
          "enableDataIsolation": false
        },
        "identity": {
          "type": "SystemAssigned",
          "principalId": "0000000-0000-0000-0000-000000000000",
          "tenantId": "72f988bf-86f1-41af-91ab-2d7cd011db47"
        },
        "kind": "Default",
        "sku": {
          "name": "Basic",
          "tier": "Basic"
        },
        "systemData": {
          "createdAt": "2023-03-03T20:15:14.9243872Z",
          "createdBy": "alias@contoso.com",
          "createdByType": "User",
          "lastModifiedAt": "2023-03-03T20:15:14.9243872Z",
          "lastModifiedBy": "alias@contoso.com",
          "lastModifiedByType": "User"
        }
      }
    },
    {
<<<<<<< HEAD
      "RequestUri": "https://master.api.azureml-test.ms/content/v2.0/subscriptions/00000000-0000-0000-0000-000000000/resourceGroups/00000/providers/Microsoft.MachineLearningServices/workspaces/00000/snapshots/getByHash?hash=b900eb6d0e090367ddd6a349c8cf941641c1205c438d6aeb1644e645422d5a9e\u0026hashVersion=202208",
=======
      "RequestUri": "https://management.azure.com/subscriptions/00000000-0000-0000-0000-000000000/resourceGroups/00000/providers/Microsoft.MachineLearningServices/workspaces/00000/datastores/workspaceblobstore/listSecrets?api-version=2022-10-01",
      "RequestMethod": "POST",
      "RequestHeaders": {
        "Accept": "application/json",
        "Accept-Encoding": "gzip, deflate",
        "Connection": "keep-alive",
        "Content-Length": "0",
        "User-Agent": "azure-ai-ml/1.5.0 azsdk-python-mgmt-machinelearningservices/0.1.0 Python/3.8.13 (Windows-10-10.0.22621-SP0)"
      },
      "RequestBody": null,
      "StatusCode": 200,
      "ResponseHeaders": {
        "Cache-Control": "no-cache",
        "Content-Encoding": "gzip",
        "Content-Type": "application/json; charset=utf-8",
        "Date": "Fri, 03 Mar 2023 04:36:58 GMT",
        "Expires": "-1",
        "Pragma": "no-cache",
        "request-context": "appId=cid-v1:512cc15a-13b5-415b-bfd0-dce7accb6bb1",
        "Server-Timing": "traceparent;desc=\u002200-8ece6e6bb4409e9fa4ef363a00f07433-4114be789372717e-01\u0022",
        "Strict-Transport-Security": "max-age=31536000; includeSubDomains",
        "Transfer-Encoding": "chunked",
        "Vary": "Accept-Encoding",
        "x-aml-cluster": "vienna-test-westus2-02",
        "X-Content-Type-Options": "nosniff",
        "x-ms-correlation-request-id": "9c8a1da2-bd7b-46c0-b9bb-fb0c1a341123",
        "x-ms-ratelimit-remaining-subscription-writes": "1181",
        "x-ms-response-type": "standard",
        "x-ms-routing-request-id": "JAPANEAST:20230303T043659Z:9c8a1da2-bd7b-46c0-b9bb-fb0c1a341123",
        "x-request-time": "0.148"
      },
      "ResponseBody": {
        "secretsType": "AccountKey",
        "key": "dGhpcyBpcyBmYWtlIGtleQ=="
      }
    },
    {
      "RequestUri": "https://sagvgsoim6nmhbq.blob.core.windows.net/azureml-blobstore-e61cd5e2-512f-475e-9842-5e2a973993b8/LocalUpload/00000000000000000000000000000000/src/wordcount.py",
      "RequestMethod": "HEAD",
      "RequestHeaders": {
        "Accept": "application/xml",
        "Accept-Encoding": "gzip, deflate",
        "Connection": "keep-alive",
        "User-Agent": "azsdk-python-storage-blob/12.12.0 Python/3.8.13 (Windows-10-10.0.22621-SP0)",
        "x-ms-date": "Fri, 03 Mar 2023 04:36:59 GMT",
        "x-ms-version": "2021-06-08"
      },
      "RequestBody": null,
      "StatusCode": 200,
      "ResponseHeaders": {
        "Accept-Ranges": "bytes",
        "Content-Length": "547",
        "Content-MD5": "q7MX/Aeluq3mRed97xlVDA==",
        "Content-Type": "application/octet-stream",
        "Date": "Fri, 03 Mar 2023 04:36:58 GMT",
        "ETag": "\u00220x8DAC942D7788C00\u0022",
        "Last-Modified": "Fri, 18 Nov 2022 08:56:54 GMT",
        "Server": [
          "Windows-Azure-Blob/1.0",
          "Microsoft-HTTPAPI/2.0"
        ],
        "Vary": "Origin",
        "x-ms-access-tier": "Hot",
        "x-ms-access-tier-inferred": "true",
        "x-ms-blob-type": "BlockBlob",
        "x-ms-creation-time": "Fri, 18 Nov 2022 08:56:54 GMT",
        "x-ms-lease-state": "available",
        "x-ms-lease-status": "unlocked",
        "x-ms-meta-name": "dbb9f51a-63a4-45c8-a9c6-e80f8f9c178a",
        "x-ms-meta-upload_status": "completed",
        "x-ms-meta-version": "1",
        "x-ms-server-encrypted": "true",
        "x-ms-version": "2021-06-08"
      },
      "ResponseBody": null
    },
    {
      "RequestUri": "https://management.azure.com/subscriptions/00000000-0000-0000-0000-000000000/providers/Microsoft.MachineLearningServices/locations/centraluseuap/mfeOperationsStatus/s:e61cd5e2-512f-475e-9842-5e2a973993b8:XXvkgBgRYjFOXmGZXC0XxOSGeZYsodZvABSjrQ5wtB8?api-version=2022-12-01-preview",
>>>>>>> 82fe11f4
      "RequestMethod": "GET",
      "RequestHeaders": {
        "Accept": "*/*",
        "Accept-Encoding": "gzip, deflate",
        "Connection": "keep-alive",
<<<<<<< HEAD
        "Content-Type": "application/json; charset=UTF-8",
        "User-Agent": "azure-ai-ml/1.5.0 azsdk-python-core/1.26.3 Python/3.7.9 (Windows-10-10.0.22621-SP0)"
=======
        "User-Agent": "azure-ai-ml/1.5.0 azsdk-python-mgmt-machinelearningservices/0.1.0 Python/3.8.13 (Windows-10-10.0.22621-SP0)"
>>>>>>> 82fe11f4
      },
      "RequestBody": null,
      "StatusCode": 200,
      "ResponseHeaders": {
<<<<<<< HEAD
        "Connection": "keep-alive",
        "Content-Encoding": "gzip",
        "Content-Type": "application/json; charset=utf-8",
        "Date": "Sat, 04 Mar 2023 00:44:10 GMT",
        "request-context": "appId=cid-v1:512cc15a-13b5-415b-bfd0-dce7accb6bb1",
        "Strict-Transport-Security": "max-age=15724800; includeSubDomains; preload",
        "Transfer-Encoding": "chunked",
        "Vary": "Accept-Encoding",
        "x-aml-cluster": "vienna-test-westus2-02",
        "X-Content-Type-Options": "nosniff",
        "x-ms-response-type": "standard",
        "x-request-time": "0.911"
      },
      "ResponseBody": {
        "snapshotType": "LocalFiles",
        "id": "9255a492-f957-4c04-89c0-c7eae98f6e03",
        "root": {
          "name": "",
          "hash": null,
          "type": "Directory",
          "timestamp": "0001-01-01T00:00:00\u002B00:00",
          "sasUrl": null,
          "absoluteUrl": null,
          "sizeBytes": 0,
          "sizeSet": false,
          "children": {
            "wordcount.py": {
              "name": "wordcount.py",
              "hash": "80C1D6CB6F7AB8E0AB4E75EC3CDB5BE8",
              "type": "File",
              "timestamp": "0001-01-01T00:00:00\u002B00:00",
              "sasUrl": null,
              "absoluteUrl": null,
              "sizeBytes": 530,
              "sizeSet": true,
              "children": {}
            }
          }
        },
        "tags": {},
        "properties": {
          "hash_sha256": "b900eb6d0e090367ddd6a349c8cf941641c1205c438d6aeb1644e645422d5a9e",
          "hash_version": "202208",
          "azureml.codeUri": "https://sax5mzqu7xztpx4.blob.core.windows.net:443/288fbc99-9-4d4b27a6-a894-5904-b8b0-e14374ddc22e/src"
        },
        "description": null,
        "name": "4a2bf167-04b5-4805-8625-4274cc27c54c",
        "version": "1",
        "createdBy": {
          "userObjectId": "b3a957de-450c-4ca7-b2aa-88dd98c87fef",
          "userPuId": "10037FFEAD05DD5D",
          "userIdp": null,
          "userAltSecId": null,
          "userIss": "https://sts.windows.net/72f988bf-86f1-41af-91ab-2d7cd011db47/",
          "userTenantId": "72f988bf-86f1-41af-91ab-2d7cd011db47",
          "userName": "Firstname Lastname",
          "upn": null
        },
        "createdTime": "2023-03-04T00:27:19.1218939\u002B00:00",
        "modifiedBy": {
          "userObjectId": "b3a957de-450c-4ca7-b2aa-88dd98c87fef",
          "userPuId": "10037FFEAD05DD5D",
          "userIdp": null,
          "userAltSecId": null,
          "userIss": "https://sts.windows.net/72f988bf-86f1-41af-91ab-2d7cd011db47/",
          "userTenantId": "72f988bf-86f1-41af-91ab-2d7cd011db47",
          "userName": "Diondra Peck",
          "upn": null
        },
        "modifiedTime": "2023-03-04T00:27:19.1218939\u002B00:00",
        "gitRepositoryCommit": null,
        "uri": "https://sax5mzqu7xztpx4.blob.core.windows.net:443/288fbc99-9-4d4b27a6-a894-5904-b8b0-e14374ddc22e/src",
        "contentHash": "b900eb6d0e090367ddd6a349c8cf941641c1205c438d6aeb1644e645422d5a9e",
        "hashVersion": "202208",
        "provisioningState": "Succeeded"
      }
=======
        "Cache-Control": "no-cache",
        "Content-Encoding": "gzip",
        "Content-Type": "application/json; charset=utf-8",
        "Date": "Fri, 03 Mar 2023 04:36:58 GMT",
        "Expires": "-1",
        "Pragma": "no-cache",
        "request-context": "appId=cid-v1:512cc15a-13b5-415b-bfd0-dce7accb6bb1",
        "Server-Timing": "traceparent;desc=\u002200-1eb1603513a17deec27cdc288f36b8bb-9ba29992d22b1953-01\u0022",
        "Strict-Transport-Security": "max-age=31536000; includeSubDomains",
        "Transfer-Encoding": "chunked",
        "Vary": [
          "Accept-Encoding",
          "Accept-Encoding"
        ],
        "x-aml-cluster": "vienna-test-westus2-02",
        "X-Content-Type-Options": "nosniff",
        "x-ms-correlation-request-id": "0a77cd4f-fbbc-44a0-98c8-bcd0ea0137d8",
        "x-ms-ratelimit-remaining-subscription-reads": "11931",
        "x-ms-response-type": "standard",
        "x-ms-routing-request-id": "JAPANEAST:20230303T043659Z:0a77cd4f-fbbc-44a0-98c8-bcd0ea0137d8",
        "x-request-time": "0.016"
      },
      "ResponseBody": {
        "id": "/subscriptions/00000000-0000-0000-0000-000000000/providers/Microsoft.MachineLearningServices/locations/centraluseuap/mfeOperationResults/s:e61cd5e2-512f-475e-9842-5e2a973993b8:XXvkgBgRYjFOXmGZXC0XxOSGeZYsodZvABSjrQ5wtB8",
        "name": "s:e61cd5e2-512f-475e-9842-5e2a973993b8:XXvkgBgRYjFOXmGZXC0XxOSGeZYsodZvABSjrQ5wtB8",
        "status": "Creating"
      }
    },
    {
      "RequestUri": "https://sagvgsoim6nmhbq.blob.core.windows.net/azureml-blobstore-e61cd5e2-512f-475e-9842-5e2a973993b8/az-ml-artifacts/00000000000000000000000000000000/src/wordcount.py",
      "RequestMethod": "HEAD",
      "RequestHeaders": {
        "Accept": "application/xml",
        "Accept-Encoding": "gzip, deflate",
        "Connection": "keep-alive",
        "User-Agent": "azsdk-python-storage-blob/12.12.0 Python/3.8.13 (Windows-10-10.0.22621-SP0)",
        "x-ms-date": "Fri, 03 Mar 2023 04:36:59 GMT",
        "x-ms-version": "2021-06-08"
      },
      "RequestBody": null,
      "StatusCode": 404,
      "ResponseHeaders": {
        "Date": "Fri, 03 Mar 2023 04:36:59 GMT",
        "Server": [
          "Windows-Azure-Blob/1.0",
          "Microsoft-HTTPAPI/2.0"
        ],
        "Transfer-Encoding": "chunked",
        "Vary": "Origin",
        "x-ms-error-code": "BlobNotFound",
        "x-ms-version": "2021-06-08"
      },
      "ResponseBody": null
>>>>>>> 82fe11f4
    },
    {
      "RequestUri": "https://management.azure.com/subscriptions/00000000-0000-0000-0000-000000000/resourceGroups/00000/providers/Microsoft.MachineLearningServices/workspaces/00000/codes/4a2bf167-04b5-4805-8625-4274cc27c54c/versions/1?api-version=2022-05-01",
      "RequestMethod": "GET",
      "RequestHeaders": {
        "Accept": "application/json",
        "Accept-Encoding": "gzip, deflate",
        "Connection": "keep-alive",
<<<<<<< HEAD
        "User-Agent": "azure-ai-ml/1.5.0 azsdk-python-mgmt-machinelearningservices/0.1.0 Python/3.7.9 (Windows-10-10.0.22621-SP0)"
=======
        "Content-Length": "292",
        "Content-Type": "application/json",
        "User-Agent": "azure-ai-ml/1.5.0 azsdk-python-mgmt-machinelearningservices/0.1.0 Python/3.8.13 (Windows-10-10.0.22621-SP0)"
      },
      "RequestBody": {
        "properties": {
          "properties": {
            "hash_sha256": "0000000000000",
            "hash_version": "0000000000000"
          },
          "isAnonymous": true,
          "isArchived": false,
          "codeUri": "https://sagvgsoim6nmhbq.blob.core.windows.net/azureml-blobstore-e61cd5e2-512f-475e-9842-5e2a973993b8/LocalUpload/00000000000000000000000000000000/src"
        }
>>>>>>> 82fe11f4
      },
      "RequestBody": null,
      "StatusCode": 200,
      "ResponseHeaders": {
        "Cache-Control": "no-cache",
        "Content-Encoding": "gzip",
        "Content-Type": "application/json; charset=utf-8",
<<<<<<< HEAD
        "Date": "Sat, 04 Mar 2023 00:44:12 GMT",
        "Expires": "-1",
        "Pragma": "no-cache",
        "request-context": "appId=cid-v1:512cc15a-13b5-415b-bfd0-dce7accb6bb1",
        "Server-Timing": "traceparent;desc=\u002200-c94f21e34cd3baf746457c689963d291-55269c8aa3513119-01\u0022",
=======
        "Date": "Fri, 03 Mar 2023 04:37:01 GMT",
        "Expires": "-1",
        "Pragma": "no-cache",
        "request-context": "appId=cid-v1:512cc15a-13b5-415b-bfd0-dce7accb6bb1",
        "Server-Timing": "traceparent;desc=\u002200-af55efcaf501bf0814fcf2679534aa36-825fc304673c750e-01\u0022",
>>>>>>> 82fe11f4
        "Strict-Transport-Security": "max-age=31536000; includeSubDomains",
        "Transfer-Encoding": "chunked",
        "Vary": [
          "Accept-Encoding",
          "Accept-Encoding"
        ],
        "x-aml-cluster": "vienna-test-westus2-02",
        "X-Content-Type-Options": "nosniff",
<<<<<<< HEAD
        "x-ms-correlation-request-id": "997578e3-37ad-40d6-869c-8b03376b94da",
        "x-ms-ratelimit-remaining-subscription-reads": "11991",
        "x-ms-response-type": "standard",
        "x-ms-routing-request-id": "WESTUS2:20230304T004412Z:997578e3-37ad-40d6-869c-8b03376b94da",
        "x-request-time": "0.286"
=======
        "x-ms-correlation-request-id": "b93b864a-cdc0-46ec-ac24-7723783cd44b",
        "x-ms-ratelimit-remaining-subscription-writes": "1146",
        "x-ms-response-type": "standard",
        "x-ms-routing-request-id": "JAPANEAST:20230303T043702Z:b93b864a-cdc0-46ec-ac24-7723783cd44b",
        "x-request-time": "0.484"
>>>>>>> 82fe11f4
      },
      "ResponseBody": {
        "id": "/subscriptions/00000000-0000-0000-0000-000000000/resourceGroups/00000/providers/Microsoft.MachineLearningServices/workspaces/00000/codes/4a2bf167-04b5-4805-8625-4274cc27c54c/versions/1",
        "name": "1",
        "type": "Microsoft.MachineLearningServices/workspaces/codes/versions",
        "properties": {
          "description": null,
          "tags": {},
          "properties": {
            "hash_sha256": "0000000000000",
            "hash_version": "0000000000000"
          },
          "isArchived": false,
          "isAnonymous": false,
          "codeUri": "https://sax5mzqu7xztpx4.blob.core.windows.net:443/288fbc99-9-4d4b27a6-a894-5904-b8b0-e14374ddc22e/src"
        },
        "systemData": {
<<<<<<< HEAD
          "createdAt": "2023-03-04T00:27:19.1218939\u002B00:00",
          "createdBy": "Firstname Lastname",
          "createdByType": "User",
          "lastModifiedAt": "2023-03-04T00:27:19.1218939\u002B00:00",
=======
          "createdAt": "2022-11-18T08:56:59.1084716\u002B00:00",
          "createdBy": "Firstname Lastname",
          "createdByType": "User",
          "lastModifiedAt": "2023-03-03T04:37:02.5060913\u002B00:00",
>>>>>>> 82fe11f4
          "lastModifiedBy": "Firstname Lastname",
          "lastModifiedByType": "User"
        }
      }
    },
    {
      "RequestUri": "https://management.azure.com/subscriptions/00000000-0000-0000-0000-000000000/resourceGroups/00000/providers/Microsoft.MachineLearningServices/workspaces/00000/datastores/workspaceblobstore?api-version=2022-10-01",
      "RequestMethod": "GET",
      "RequestHeaders": {
        "Accept": "application/json",
        "Accept-Encoding": "gzip, deflate",
        "Connection": "keep-alive",
<<<<<<< HEAD
        "User-Agent": "azure-ai-ml/1.5.0 azsdk-python-mgmt-machinelearningservices/0.1.0 Python/3.7.9 (Windows-10-10.0.22621-SP0)"
=======
        "User-Agent": "azure-ai-ml/1.5.0 azsdk-python-mgmt-machinelearningservices/0.1.0 Python/3.8.13 (Windows-10-10.0.22621-SP0)"
>>>>>>> 82fe11f4
      },
      "RequestBody": null,
      "StatusCode": 200,
      "ResponseHeaders": {
        "Cache-Control": "no-cache",
        "Content-Encoding": "gzip",
        "Content-Type": "application/json; charset=utf-8",
<<<<<<< HEAD
        "Date": "Sat, 04 Mar 2023 00:44:12 GMT",
        "Expires": "-1",
        "Pragma": "no-cache",
        "request-context": "appId=cid-v1:512cc15a-13b5-415b-bfd0-dce7accb6bb1",
        "Server-Timing": "traceparent;desc=\u002200-0bf2091f30df24bc11acd2fb7c8ee008-cbbfe73f7c6c45d2-01\u0022",
=======
        "Date": "Fri, 03 Mar 2023 04:37:02 GMT",
        "Expires": "-1",
        "Pragma": "no-cache",
        "request-context": "appId=cid-v1:512cc15a-13b5-415b-bfd0-dce7accb6bb1",
        "Server-Timing": "traceparent;desc=\u002200-a7de3a2cc65ee72450d5cf07e7110d12-633bebd5b3de625d-01\u0022",
>>>>>>> 82fe11f4
        "Strict-Transport-Security": "max-age=31536000; includeSubDomains",
        "Transfer-Encoding": "chunked",
        "Vary": [
          "Accept-Encoding",
          "Accept-Encoding"
        ],
        "x-aml-cluster": "vienna-test-westus2-02",
        "X-Content-Type-Options": "nosniff",
<<<<<<< HEAD
        "x-ms-correlation-request-id": "6ab411c0-35c1-4046-9ff7-0c11e76fb5fe",
        "x-ms-ratelimit-remaining-subscription-reads": "11990",
        "x-ms-response-type": "standard",
        "x-ms-routing-request-id": "WESTUS2:20230304T004413Z:6ab411c0-35c1-4046-9ff7-0c11e76fb5fe",
        "x-request-time": "0.284"
=======
        "x-ms-correlation-request-id": "586fb349-cabb-4d7b-8827-b44f6614b5d2",
        "x-ms-ratelimit-remaining-subscription-reads": "11930",
        "x-ms-response-type": "standard",
        "x-ms-routing-request-id": "JAPANEAST:20230303T043703Z:586fb349-cabb-4d7b-8827-b44f6614b5d2",
        "x-request-time": "0.115"
>>>>>>> 82fe11f4
      },
      "ResponseBody": {
        "id": "/subscriptions/00000000-0000-0000-0000-000000000/resourceGroups/00000/providers/Microsoft.MachineLearningServices/workspaces/00000/datastores/workspaceblobstore",
        "name": "workspaceblobstore",
        "type": "Microsoft.MachineLearningServices/workspaces/datastores",
        "properties": {
          "description": null,
          "tags": null,
          "properties": null,
          "isDefault": true,
          "credentials": {
            "credentialsType": "AccountKey"
          },
          "datastoreType": "AzureBlob",
          "accountName": "sax5mzqu7xztpx4",
          "containerName": "azureml-blobstore-288fbc99-974d-4a49-b40f-53b041fe40cc",
          "endpoint": "core.windows.net",
          "protocol": "https",
          "serviceDataAccessAuthIdentity": "WorkspaceSystemAssignedIdentity"
        },
        "systemData": {
          "createdAt": "2023-03-03T20:15:35.8475982\u002B00:00",
          "createdBy": "779301c0-18b2-4cdc-801b-a0a3368fee0a",
          "createdByType": "Application",
          "lastModifiedAt": "2023-03-03T20:15:36.7830744\u002B00:00",
          "lastModifiedBy": "779301c0-18b2-4cdc-801b-a0a3368fee0a",
          "lastModifiedByType": "Application"
        }
      }
    },
    {
      "RequestUri": "https://management.azure.com/subscriptions/00000000-0000-0000-0000-000000000/resourceGroups/00000/providers/Microsoft.MachineLearningServices/workspaces/00000/datastores/workspaceblobstore/listSecrets?api-version=2022-10-01",
      "RequestMethod": "POST",
      "RequestHeaders": {
        "Accept": "application/json",
        "Accept-Encoding": "gzip, deflate",
        "Connection": "keep-alive",
        "Content-Length": "0",
<<<<<<< HEAD
        "User-Agent": "azure-ai-ml/1.5.0 azsdk-python-mgmt-machinelearningservices/0.1.0 Python/3.7.9 (Windows-10-10.0.22621-SP0)"
=======
        "User-Agent": "azure-ai-ml/1.5.0 azsdk-python-mgmt-machinelearningservices/0.1.0 Python/3.8.13 (Windows-10-10.0.22621-SP0)"
>>>>>>> 82fe11f4
      },
      "RequestBody": null,
      "StatusCode": 200,
      "ResponseHeaders": {
        "Cache-Control": "no-cache",
        "Content-Encoding": "gzip",
        "Content-Type": "application/json; charset=utf-8",
<<<<<<< HEAD
        "Date": "Sat, 04 Mar 2023 00:44:13 GMT",
        "Expires": "-1",
        "Pragma": "no-cache",
        "request-context": "appId=cid-v1:512cc15a-13b5-415b-bfd0-dce7accb6bb1",
        "Server-Timing": "traceparent;desc=\u002200-6ad28f902e410e7a520b1b6b97947b75-81004af0f44eac50-01\u0022",
=======
        "Date": "Fri, 03 Mar 2023 04:37:03 GMT",
        "Expires": "-1",
        "Pragma": "no-cache",
        "request-context": "appId=cid-v1:512cc15a-13b5-415b-bfd0-dce7accb6bb1",
        "Server-Timing": "traceparent;desc=\u002200-221a2098b3e726fd38ffec26346ae508-88703c93510a4f3f-01\u0022",
>>>>>>> 82fe11f4
        "Strict-Transport-Security": "max-age=31536000; includeSubDomains",
        "Transfer-Encoding": "chunked",
        "Vary": "Accept-Encoding",
        "x-aml-cluster": "vienna-test-westus2-02",
        "X-Content-Type-Options": "nosniff",
<<<<<<< HEAD
        "x-ms-correlation-request-id": "6d1c1042-55d1-4b44-bce8-d9230336cd4b",
        "x-ms-ratelimit-remaining-subscription-writes": "1198",
        "x-ms-response-type": "standard",
        "x-ms-routing-request-id": "WESTUS2:20230304T004414Z:6d1c1042-55d1-4b44-bce8-d9230336cd4b",
        "x-request-time": "0.500"
=======
        "x-ms-correlation-request-id": "8f3d1bfc-c279-4541-b7b5-fb6f78fcc25a",
        "x-ms-ratelimit-remaining-subscription-writes": "1180",
        "x-ms-response-type": "standard",
        "x-ms-routing-request-id": "JAPANEAST:20230303T043704Z:8f3d1bfc-c279-4541-b7b5-fb6f78fcc25a",
        "x-request-time": "0.544"
>>>>>>> 82fe11f4
      },
      "ResponseBody": {
        "secretsType": "AccountKey",
        "key": "dGhpcyBpcyBmYWtlIGtleQ=="
      }
    },
    {
      "RequestUri": "https://sax5mzqu7xztpx4.blob.core.windows.net/azureml-blobstore-288fbc99-974d-4a49-b40f-53b041fe40cc/LocalUpload/00000000000000000000000000000000/simpleshakespeare.txt",
      "RequestMethod": "HEAD",
      "RequestHeaders": {
        "Accept": "application/xml",
        "Accept-Encoding": "gzip, deflate",
        "Connection": "keep-alive",
<<<<<<< HEAD
        "User-Agent": "azsdk-python-storage-blob/12.14.1 Python/3.7.9 (Windows-10-10.0.22621-SP0)",
        "x-ms-date": "Sat, 04 Mar 2023 00:44:14 GMT",
        "x-ms-version": "2021-08-06"
=======
        "User-Agent": "azsdk-python-storage-blob/12.12.0 Python/3.8.13 (Windows-10-10.0.22621-SP0)",
        "x-ms-date": "Fri, 03 Mar 2023 04:37:04 GMT",
        "x-ms-version": "2021-06-08"
>>>>>>> 82fe11f4
      },
      "RequestBody": null,
      "StatusCode": 200,
      "ResponseHeaders": {
        "Accept-Ranges": "bytes",
        "Content-Length": "3049",
        "Content-MD5": "YLIyH\u002BWjxPqzDSclRLlzgw==",
        "Content-Type": "application/octet-stream",
<<<<<<< HEAD
        "Date": "Sat, 04 Mar 2023 00:44:18 GMT",
        "ETag": "\u00220x8DB1C473937E1F1\u0022",
        "Last-Modified": "Sat, 04 Mar 2023 00:27:23 GMT",
=======
        "Date": "Fri, 03 Mar 2023 04:37:04 GMT",
        "ETag": "\u00220x8DAC942D9C81917\u0022",
        "Last-Modified": "Fri, 18 Nov 2022 08:56:58 GMT",
>>>>>>> 82fe11f4
        "Server": [
          "Windows-Azure-Blob/1.0",
          "Microsoft-HTTPAPI/2.0"
        ],
        "Vary": "Origin",
        "x-ms-access-tier": "Hot",
        "x-ms-access-tier-inferred": "true",
        "x-ms-blob-type": "BlockBlob",
        "x-ms-creation-time": "Sat, 04 Mar 2023 00:27:22 GMT",
        "x-ms-lease-state": "available",
        "x-ms-lease-status": "unlocked",
        "x-ms-meta-name": "7ffc0b23-bf3b-4033-b395-5b138b18c1b0",
        "x-ms-meta-upload_status": "completed",
        "x-ms-meta-version": "6cf682b6-ce6a-4ec3-ba1a-381621591681",
        "x-ms-server-encrypted": "true",
        "x-ms-version": "2021-06-08"
      },
      "ResponseBody": null
    },
    {
<<<<<<< HEAD
      "RequestUri": "https://sax5mzqu7xztpx4.blob.core.windows.net/azureml-blobstore-288fbc99-974d-4a49-b40f-53b041fe40cc/az-ml-artifacts/00000000000000000000000000000000/simpleshakespeare.txt",
=======
      "RequestUri": "https://management.azure.com/subscriptions/00000000-0000-0000-0000-000000000/providers/Microsoft.MachineLearningServices/locations/centraluseuap/mfeOperationsStatus/s:e61cd5e2-512f-475e-9842-5e2a973993b8:XXvkgBgRYjFOXmGZXC0XxOSGeZYsodZvABSjrQ5wtB8?api-version=2022-12-01-preview",
      "RequestMethod": "GET",
      "RequestHeaders": {
        "Accept": "*/*",
        "Accept-Encoding": "gzip, deflate",
        "Connection": "keep-alive",
        "User-Agent": "azure-ai-ml/1.5.0 azsdk-python-mgmt-machinelearningservices/0.1.0 Python/3.8.13 (Windows-10-10.0.22621-SP0)"
      },
      "RequestBody": null,
      "StatusCode": 200,
      "ResponseHeaders": {
        "Cache-Control": "no-cache",
        "Content-Encoding": "gzip",
        "Content-Type": "application/json; charset=utf-8",
        "Date": "Fri, 03 Mar 2023 04:37:03 GMT",
        "Expires": "-1",
        "Pragma": "no-cache",
        "request-context": "appId=cid-v1:512cc15a-13b5-415b-bfd0-dce7accb6bb1",
        "Server-Timing": "traceparent;desc=\u002200-03fa622ce1bb05e17f854be12e880264-feee41e36a22770e-01\u0022",
        "Strict-Transport-Security": "max-age=31536000; includeSubDomains",
        "Transfer-Encoding": "chunked",
        "Vary": [
          "Accept-Encoding",
          "Accept-Encoding"
        ],
        "x-aml-cluster": "vienna-test-westus2-02",
        "X-Content-Type-Options": "nosniff",
        "x-ms-correlation-request-id": "94246976-cd44-4c9b-9267-d9d941cc7d70",
        "x-ms-ratelimit-remaining-subscription-reads": "11929",
        "x-ms-response-type": "standard",
        "x-ms-routing-request-id": "JAPANEAST:20230303T043704Z:94246976-cd44-4c9b-9267-d9d941cc7d70",
        "x-request-time": "0.028"
      },
      "ResponseBody": {
        "id": "/subscriptions/00000000-0000-0000-0000-000000000/providers/Microsoft.MachineLearningServices/locations/centraluseuap/mfeOperationResults/s:e61cd5e2-512f-475e-9842-5e2a973993b8:XXvkgBgRYjFOXmGZXC0XxOSGeZYsodZvABSjrQ5wtB8",
        "name": "s:e61cd5e2-512f-475e-9842-5e2a973993b8:XXvkgBgRYjFOXmGZXC0XxOSGeZYsodZvABSjrQ5wtB8",
        "status": "Succeeded",
        "startTime": "2023-03-03T04:36:53.9837877\u002B00:00",
        "endTime": "2023-03-03T04:36:59\u002B00:00"
      }
    },
    {
      "RequestUri": "https://sagvgsoim6nmhbq.blob.core.windows.net/azureml-blobstore-e61cd5e2-512f-475e-9842-5e2a973993b8/az-ml-artifacts/00000000000000000000000000000000/simpleshakespeare.txt",
>>>>>>> 82fe11f4
      "RequestMethod": "HEAD",
      "RequestHeaders": {
        "Accept": "application/xml",
        "Accept-Encoding": "gzip, deflate",
        "Connection": "keep-alive",
<<<<<<< HEAD
        "User-Agent": "azsdk-python-storage-blob/12.14.1 Python/3.7.9 (Windows-10-10.0.22621-SP0)",
        "x-ms-date": "Sat, 04 Mar 2023 00:44:19 GMT",
        "x-ms-version": "2021-08-06"
=======
        "User-Agent": "azsdk-python-storage-blob/12.12.0 Python/3.8.13 (Windows-10-10.0.22621-SP0)",
        "x-ms-date": "Fri, 03 Mar 2023 04:37:04 GMT",
        "x-ms-version": "2021-06-08"
>>>>>>> 82fe11f4
      },
      "RequestBody": null,
      "StatusCode": 404,
      "ResponseHeaders": {
<<<<<<< HEAD
        "Date": "Sat, 04 Mar 2023 00:44:18 GMT",
=======
        "Date": "Fri, 03 Mar 2023 04:37:04 GMT",
>>>>>>> 82fe11f4
        "Server": [
          "Windows-Azure-Blob/1.0",
          "Microsoft-HTTPAPI/2.0"
        ],
        "Transfer-Encoding": "chunked",
        "Vary": "Origin",
        "x-ms-error-code": "BlobNotFound",
        "x-ms-version": "2021-06-08"
      },
      "ResponseBody": null
    },
    {
<<<<<<< HEAD
      "RequestUri": "https://management.azure.com/subscriptions/00000000-0000-0000-0000-000000000/resourceGroups/00000/providers/Microsoft.MachineLearningServices/workspaces/00000/schedules/test_108796775005?api-version=2022-10-01-preview",
=======
      "RequestUri": "https://management.azure.com/subscriptions/00000000-0000-0000-0000-000000000/resourceGroups/00000/providers/Microsoft.MachineLearningServices/workspaces/00000/schedules/test_905839394475?api-version=2022-12-01-preview",
      "RequestMethod": "GET",
      "RequestHeaders": {
        "Accept": "*/*",
        "Accept-Encoding": "gzip, deflate",
        "Connection": "keep-alive",
        "User-Agent": "azure-ai-ml/1.5.0 azsdk-python-mgmt-machinelearningservices/0.1.0 Python/3.8.13 (Windows-10-10.0.22621-SP0)"
      },
      "RequestBody": null,
      "StatusCode": 200,
      "ResponseHeaders": {
        "Cache-Control": "no-cache",
        "Content-Encoding": "gzip",
        "Content-Type": "application/json; charset=utf-8",
        "Date": "Fri, 03 Mar 2023 04:37:04 GMT",
        "Expires": "-1",
        "Pragma": "no-cache",
        "request-context": "appId=cid-v1:512cc15a-13b5-415b-bfd0-dce7accb6bb1",
        "Server-Timing": "traceparent;desc=\u002200-c00d21dbcc8720aed0877766b6756faa-82c4b6237f20198a-01\u0022",
        "Strict-Transport-Security": "max-age=31536000; includeSubDomains",
        "Transfer-Encoding": "chunked",
        "Vary": [
          "Accept-Encoding",
          "Accept-Encoding"
        ],
        "x-aml-cluster": "vienna-test-westus2-02",
        "X-Content-Type-Options": "nosniff",
        "x-ms-correlation-request-id": "2fd0d6f0-f885-4aef-b12f-c0a3961f6378",
        "x-ms-ratelimit-remaining-subscription-reads": "11928",
        "x-ms-response-type": "standard",
        "x-ms-routing-request-id": "JAPANEAST:20230303T043705Z:2fd0d6f0-f885-4aef-b12f-c0a3961f6378",
        "x-request-time": "0.240"
      },
      "ResponseBody": {
        "name": "test_905839394475",
        "properties": {
          "description": "a weekly retrain schedule",
          "tags": {},
          "properties": {},
          "displayName": "weekly retrain schedule",
          "isEnabled": false,
          "trigger": {
            "endTime": null,
            "startTime": "2022-03-10 10:15:00",
            "timeZone": "UTC",
            "triggerType": "Cron",
            "expression": "15 10 * * 1"
          },
          "action": {
            "actionType": "CreateJob",
            "jobDefinition": {
              "description": null,
              "tags": {
                "empty_tag": null
              },
              "properties": {
                "empty_property": null
              },
              "displayName": "test_display_name",
              "status": "NotStarted",
              "experimentName": "mfe-test1",
              "services": {},
              "computeId": "/subscriptions/00000000-0000-0000-0000-000000000/resourceGroups/00000/providers/Microsoft.MachineLearningServices/workspaces/00000/computes/cpu-cluster",
              "isArchived": false,
              "identity": {
                "identityType": "AMLToken"
              },
              "componentId": null,
              "jobType": "Command",
              "resources": {
                "instanceCount": 1,
                "instanceType": null,
                "properties": {},
                "shmSize": "2g",
                "dockerArgs": null
              },
              "codeId": null,
              "command": "pip freeze",
              "environmentId": "azureml:AzureML-sklearn-1.0-ubuntu20.04-py38-cpu:33",
              "inputs": {
                "hello_input": {
                  "description": null,
                  "uri": "azureml://datastores/workspaceblobstore/paths/LocalUpload/00000000000000000000000000000000/data/",
                  "mode": "ReadOnlyMount",
                  "jobInputType": "uri_folder"
                }
              },
              "outputs": {},
              "distribution": null,
              "autologgerSettings": null,
              "limits": null,
              "environmentVariables": {},
              "parameters": null
            }
          },
          "provisioningState": "Succeeded"
        },
        "systemData": {
          "createdAt": "2023-03-03T04:36:49.7723395\u002B00:00",
          "createdBy": "Firstname Lastname",
          "createdByType": "User",
          "lastModifiedAt": "2023-03-03T04:36:59.7714581\u002B00:00",
          "lastModifiedBy": "Firstname Lastname",
          "lastModifiedByType": "User"
        }
      }
    },
    {
      "RequestUri": "https://management.azure.com/subscriptions/00000000-0000-0000-0000-000000000/resourceGroups/00000/providers/Microsoft.MachineLearningServices/workspaces/00000/schedules/test_182872227424?api-version=2022-12-01-preview",
>>>>>>> 82fe11f4
      "RequestMethod": "PUT",
      "RequestHeaders": {
        "Accept": "application/json",
        "Accept-Encoding": "gzip, deflate",
        "Connection": "keep-alive",
        "Content-Length": "1224",
        "Content-Type": "application/json",
<<<<<<< HEAD
        "User-Agent": "azure-ai-ml/1.5.0 azsdk-python-mgmt-machinelearningservices/0.1.0 Python/3.7.9 (Windows-10-10.0.22621-SP0)"
=======
        "User-Agent": "azure-ai-ml/1.5.0 azsdk-python-mgmt-machinelearningservices/0.1.0 Python/3.8.13 (Windows-10-10.0.22621-SP0)"
>>>>>>> 82fe11f4
      },
      "RequestBody": {
        "properties": {
          "description": "a weekly retrain schedule",
          "properties": {},
          "tags": {},
          "action": {
            "actionType": "CreateJob",
            "jobDefinition": {
              "description": "submit a hobo spark job testing inputs",
              "tags": {},
              "identity": {
                "identityType": "UserIdentity"
              },
              "isArchived": false,
              "jobType": "Spark",
              "args": "--input1 ${{inputs.input1}}",
              "codeId": "/subscriptions/00000000-0000-0000-0000-000000000/resourceGroups/00000/providers/Microsoft.MachineLearningServices/workspaces/00000/codes/4a2bf167-04b5-4805-8625-4274cc27c54c/versions/1",
              "conf": {
                "spark.driver.cores": "1",
                "spark.driver.memory": "2g",
                "spark.executor.cores": "2",
                "spark.executor.memory": "2g",
                "spark.executor.instances": "2"
              },
              "entry": {
                "sparkJobEntryType": "SparkJobPythonEntry",
                "file": "wordcount.py"
              },
              "inputs": {
                "input1": {
                  "mode": "Direct",
                  "uri": "azureml://datastores/workspaceblobstore/paths/LocalUpload/00000000000000000000000000000000/simpleshakespeare.txt",
                  "jobInputType": "uri_file"
                }
              },
              "outputs": {},
              "resources": {
                "instanceType": "standard_e8s_v3",
                "runtimeVersion": "3.2"
              }
            }
          },
          "displayName": "weekly retrain schedule",
          "trigger": {
            "startTime": "2022-03-10 10:15:00",
            "timeZone": "UTC",
            "triggerType": "Cron",
            "expression": "15 10 * * 1"
          }
        }
      },
      "StatusCode": 201,
      "ResponseHeaders": {
<<<<<<< HEAD
        "azure-asyncoperation": "https://management.azure.com/subscriptions/00000000-0000-0000-0000-000000000/providers/Microsoft.MachineLearningServices/locations/centraluseuap/mfeOperationsStatus/s:288fbc99-974d-4a49-b40f-53b041fe40cc:QYWike3Cpq4OBgE_1uLaI-qPHp_NSKf212bb3X8HSPE?api-version=2022-10-01-preview",
        "Cache-Control": "no-cache",
        "Content-Length": "2067",
        "Content-Type": "application/json; charset=utf-8",
        "Date": "Sat, 04 Mar 2023 00:44:21 GMT",
        "Expires": "-1",
        "Location": "https://management.azure.com/subscriptions/00000000-0000-0000-0000-000000000/resourceGroups/00000/providers/Microsoft.MachineLearningServices/workspaces/00000/schedules/test_108796775005?api-version=2022-10-01-preview",
        "Pragma": "no-cache",
        "request-context": "appId=cid-v1:512cc15a-13b5-415b-bfd0-dce7accb6bb1",
        "Server-Timing": "traceparent;desc=\u002200-7cf20684ea27c3e408e725e1b86d7317-b3859812fe4d3c11-01\u0022",
=======
        "azure-asyncoperation": "https://management.azure.com/subscriptions/00000000-0000-0000-0000-000000000/providers/Microsoft.MachineLearningServices/locations/centraluseuap/mfeOperationsStatus/s:e61cd5e2-512f-475e-9842-5e2a973993b8:ct3rzoptHQGP6Xbf1Ib9s3_61fPVRgx6xbyUUo6KD4I?api-version=2022-12-01-preview",
        "Cache-Control": "no-cache",
        "Content-Length": "2067",
        "Content-Type": "application/json; charset=utf-8",
        "Date": "Fri, 03 Mar 2023 04:37:07 GMT",
        "Expires": "-1",
        "Location": "https://management.azure.com/subscriptions/00000000-0000-0000-0000-000000000/resourceGroups/00000/providers/Microsoft.MachineLearningServices/workspaces/00000/schedules/test_182872227424?api-version=2022-12-01-preview",
        "Pragma": "no-cache",
        "request-context": "appId=cid-v1:512cc15a-13b5-415b-bfd0-dce7accb6bb1",
        "Server-Timing": "traceparent;desc=\u002200-0deaa1f14aa688cd66cb533a68f0cf70-2c950b64017f051d-01\u0022",
>>>>>>> 82fe11f4
        "Strict-Transport-Security": "max-age=31536000; includeSubDomains",
        "x-aml-cluster": "vienna-test-westus2-02",
        "X-Content-Type-Options": "nosniff",
        "x-ms-async-operation-timeout": "PT30M",
<<<<<<< HEAD
        "x-ms-correlation-request-id": "fffc1b3f-3a81-4024-835c-28ac2304de00",
        "x-ms-ratelimit-remaining-subscription-writes": "1196",
        "x-ms-response-type": "standard",
        "x-ms-routing-request-id": "WESTUS2:20230304T004421Z:fffc1b3f-3a81-4024-835c-28ac2304de00",
        "x-request-time": "0.831"
=======
        "x-ms-correlation-request-id": "fa2da6c1-cc48-4304-b6cd-0c8d98fab1fb",
        "x-ms-ratelimit-remaining-subscription-writes": "1145",
        "x-ms-response-type": "standard",
        "x-ms-routing-request-id": "JAPANEAST:20230303T043708Z:fa2da6c1-cc48-4304-b6cd-0c8d98fab1fb",
        "x-request-time": "0.200"
>>>>>>> 82fe11f4
      },
      "ResponseBody": {
        "properties": {
          "description": "a weekly retrain schedule",
          "tags": {},
          "properties": {},
          "displayName": "weekly retrain schedule",
          "isEnabled": true,
          "trigger": {
            "endTime": null,
            "startTime": "2022-03-10 10:15:00",
            "timeZone": "UTC",
            "triggerType": "Cron",
            "expression": "15 10 * * 1"
          },
          "action": {
            "actionType": "CreateJob",
            "jobDefinition": {
              "description": "submit a hobo spark job testing inputs",
              "tags": {},
              "properties": null,
              "displayName": null,
              "status": "NotStarted",
              "experimentName": "Default",
              "services": null,
              "computeId": null,
              "isArchived": false,
              "identity": {
                "identityType": "UserIdentity"
              },
              "componentId": null,
              "jobType": "Spark",
              "resources": {
                "instanceType": "standard_e8s_v3",
                "runtimeVersion": "3.2"
              },
              "args": "--input1 ${{inputs.input1}}",
              "codeId": "/subscriptions/00000000-0000-0000-0000-000000000/resourceGroups/00000/providers/Microsoft.MachineLearningServices/workspaces/00000/codes/4a2bf167-04b5-4805-8625-4274cc27c54c/versions/1",
              "entry": {
                "sparkJobEntryType": "SparkJobPythonEntry",
                "file": "wordcount.py"
              },
              "environmentId": null,
              "inputs": {
                "input1": {
                  "description": null,
                  "uri": "azureml://datastores/workspaceblobstore/paths/LocalUpload/00000000000000000000000000000000/simpleshakespeare.txt",
                  "mode": "Direct",
                  "jobInputType": "uri_file"
                }
              },
              "outputs": {},
              "pyFiles": null,
              "jars": null,
              "files": null,
              "archives": null,
              "conf": {
                "spark.driver.cores": "1",
                "spark.driver.memory": "2g",
                "spark.executor.cores": "2",
                "spark.executor.memory": "2g",
                "spark.executor.instances": "2"
              }
            }
          },
          "provisioningState": "Creating"
        }
      }
    },
    {
<<<<<<< HEAD
      "RequestUri": "https://management.azure.com/subscriptions/00000000-0000-0000-0000-000000000/providers/Microsoft.MachineLearningServices/locations/centraluseuap/mfeOperationsStatus/s:288fbc99-974d-4a49-b40f-53b041fe40cc:QYWike3Cpq4OBgE_1uLaI-qPHp_NSKf212bb3X8HSPE?api-version=2022-10-01-preview",
=======
      "RequestUri": "https://management.azure.com/subscriptions/00000000-0000-0000-0000-000000000/providers/Microsoft.MachineLearningServices/locations/centraluseuap/mfeOperationsStatus/s:e61cd5e2-512f-475e-9842-5e2a973993b8:ct3rzoptHQGP6Xbf1Ib9s3_61fPVRgx6xbyUUo6KD4I?api-version=2022-12-01-preview",
>>>>>>> 82fe11f4
      "RequestMethod": "GET",
      "RequestHeaders": {
        "Accept": "*/*",
        "Accept-Encoding": "gzip, deflate",
        "Connection": "keep-alive",
<<<<<<< HEAD
        "User-Agent": "azure-ai-ml/1.5.0 azsdk-python-mgmt-machinelearningservices/0.1.0 Python/3.7.9 (Windows-10-10.0.22621-SP0)"
=======
        "User-Agent": "azure-ai-ml/1.5.0 azsdk-python-mgmt-machinelearningservices/0.1.0 Python/3.8.13 (Windows-10-10.0.22621-SP0)"
>>>>>>> 82fe11f4
      },
      "RequestBody": null,
      "StatusCode": 200,
      "ResponseHeaders": {
        "Cache-Control": "no-cache",
        "Content-Encoding": "gzip",
        "Content-Type": "application/json; charset=utf-8",
<<<<<<< HEAD
        "Date": "Sat, 04 Mar 2023 00:44:21 GMT",
        "Expires": "-1",
        "Pragma": "no-cache",
        "request-context": "appId=cid-v1:512cc15a-13b5-415b-bfd0-dce7accb6bb1",
        "Server-Timing": "traceparent;desc=\u002200-d5b5435a9c959f240ae170c781c1c7c8-651cc151fec94e6d-01\u0022",
=======
        "Date": "Fri, 03 Mar 2023 04:37:12 GMT",
        "Expires": "-1",
        "Pragma": "no-cache",
        "request-context": "appId=cid-v1:512cc15a-13b5-415b-bfd0-dce7accb6bb1",
        "Server-Timing": "traceparent;desc=\u002200-7d39f5b21b7fc5d73cd3a7a0f678af1d-b1f0f6f17fa430ed-01\u0022",
>>>>>>> 82fe11f4
        "Strict-Transport-Security": "max-age=31536000; includeSubDomains",
        "Transfer-Encoding": "chunked",
        "Vary": [
          "Accept-Encoding",
          "Accept-Encoding"
        ],
<<<<<<< HEAD
        "x-aml-cluster": "vienna-test-westus2-01",
        "X-Content-Type-Options": "nosniff",
        "x-ms-correlation-request-id": "3f4a4897-2c6d-4136-9fba-86e73014f757",
        "x-ms-ratelimit-remaining-subscription-reads": "11989",
        "x-ms-response-type": "standard",
        "x-ms-routing-request-id": "WESTUS2:20230304T004422Z:3f4a4897-2c6d-4136-9fba-86e73014f757",
        "x-request-time": "0.049"
      },
      "ResponseBody": {
        "id": "/subscriptions/00000000-0000-0000-0000-000000000/providers/Microsoft.MachineLearningServices/locations/centraluseuap/mfeOperationResults/s:288fbc99-974d-4a49-b40f-53b041fe40cc:QYWike3Cpq4OBgE_1uLaI-qPHp_NSKf212bb3X8HSPE",
        "name": "s:288fbc99-974d-4a49-b40f-53b041fe40cc:QYWike3Cpq4OBgE_1uLaI-qPHp_NSKf212bb3X8HSPE",
        "status": "Creating"
      }
    },
    {
      "RequestUri": "https://management.azure.com/subscriptions/00000000-0000-0000-0000-000000000/providers/Microsoft.MachineLearningServices/locations/centraluseuap/mfeOperationsStatus/s:288fbc99-974d-4a49-b40f-53b041fe40cc:QYWike3Cpq4OBgE_1uLaI-qPHp_NSKf212bb3X8HSPE?api-version=2022-10-01-preview",
      "RequestMethod": "GET",
      "RequestHeaders": {
        "Accept": "*/*",
        "Accept-Encoding": "gzip, deflate",
        "Connection": "keep-alive",
        "User-Agent": "azure-ai-ml/1.5.0 azsdk-python-mgmt-machinelearningservices/0.1.0 Python/3.7.9 (Windows-10-10.0.22621-SP0)"
      },
      "RequestBody": null,
      "StatusCode": 200,
      "ResponseHeaders": {
        "Cache-Control": "no-cache",
        "Content-Encoding": "gzip",
        "Content-Type": "application/json; charset=utf-8",
        "Date": "Sat, 04 Mar 2023 00:44:26 GMT",
        "Expires": "-1",
        "Pragma": "no-cache",
        "request-context": "appId=cid-v1:512cc15a-13b5-415b-bfd0-dce7accb6bb1",
        "Server-Timing": "traceparent;desc=\u002200-558fc323cb71385e99656edc3846786c-9a0116b6f16ce2e4-01\u0022",
        "Strict-Transport-Security": "max-age=31536000; includeSubDomains",
        "Transfer-Encoding": "chunked",
        "Vary": [
          "Accept-Encoding",
          "Accept-Encoding"
        ],
        "x-aml-cluster": "vienna-test-westus2-01",
        "X-Content-Type-Options": "nosniff",
        "x-ms-correlation-request-id": "764bdc3c-8361-435b-9619-decff08ada8c",
        "x-ms-ratelimit-remaining-subscription-reads": "11988",
        "x-ms-response-type": "standard",
        "x-ms-routing-request-id": "WESTUS2:20230304T004427Z:764bdc3c-8361-435b-9619-decff08ada8c",
        "x-request-time": "0.103"
      },
      "ResponseBody": {
        "id": "/subscriptions/00000000-0000-0000-0000-000000000/providers/Microsoft.MachineLearningServices/locations/centraluseuap/mfeOperationResults/s:288fbc99-974d-4a49-b40f-53b041fe40cc:QYWike3Cpq4OBgE_1uLaI-qPHp_NSKf212bb3X8HSPE",
        "name": "s:288fbc99-974d-4a49-b40f-53b041fe40cc:QYWike3Cpq4OBgE_1uLaI-qPHp_NSKf212bb3X8HSPE",
        "status": "Succeeded",
        "startTime": "2023-03-04T00:44:21.5716195\u002B00:00",
        "endTime": "2023-03-04T00:44:25\u002B00:00"
      }
    },
    {
      "RequestUri": "https://management.azure.com/subscriptions/00000000-0000-0000-0000-000000000/resourceGroups/00000/providers/Microsoft.MachineLearningServices/workspaces/00000/schedules/test_108796775005?api-version=2022-10-01-preview",
=======
        "x-aml-cluster": "vienna-test-westus2-02",
        "X-Content-Type-Options": "nosniff",
        "x-ms-correlation-request-id": "2b6c2f7a-1529-4abd-97f0-6b004eea9e8e",
        "x-ms-ratelimit-remaining-subscription-reads": "11927",
        "x-ms-response-type": "standard",
        "x-ms-routing-request-id": "JAPANEAST:20230303T043713Z:2b6c2f7a-1529-4abd-97f0-6b004eea9e8e",
        "x-request-time": "0.021"
      },
      "ResponseBody": {
        "id": "/subscriptions/00000000-0000-0000-0000-000000000/providers/Microsoft.MachineLearningServices/locations/centraluseuap/mfeOperationResults/s:e61cd5e2-512f-475e-9842-5e2a973993b8:ct3rzoptHQGP6Xbf1Ib9s3_61fPVRgx6xbyUUo6KD4I",
        "name": "s:e61cd5e2-512f-475e-9842-5e2a973993b8:ct3rzoptHQGP6Xbf1Ib9s3_61fPVRgx6xbyUUo6KD4I",
        "status": "Succeeded",
        "startTime": "2023-03-03T04:37:07.9795591\u002B00:00",
        "endTime": "2023-03-03T04:37:10\u002B00:00"
      }
    },
    {
      "RequestUri": "https://management.azure.com/subscriptions/00000000-0000-0000-0000-000000000/resourceGroups/00000/providers/Microsoft.MachineLearningServices/workspaces/00000/schedules/test_182872227424?api-version=2022-12-01-preview",
>>>>>>> 82fe11f4
      "RequestMethod": "GET",
      "RequestHeaders": {
        "Accept": "*/*",
        "Accept-Encoding": "gzip, deflate",
        "Connection": "keep-alive",
<<<<<<< HEAD
        "User-Agent": "azure-ai-ml/1.5.0 azsdk-python-mgmt-machinelearningservices/0.1.0 Python/3.7.9 (Windows-10-10.0.22621-SP0)"
=======
        "User-Agent": "azure-ai-ml/1.5.0 azsdk-python-mgmt-machinelearningservices/0.1.0 Python/3.8.13 (Windows-10-10.0.22621-SP0)"
>>>>>>> 82fe11f4
      },
      "RequestBody": null,
      "StatusCode": 200,
      "ResponseHeaders": {
        "Cache-Control": "no-cache",
        "Content-Encoding": "gzip",
        "Content-Type": "application/json; charset=utf-8",
<<<<<<< HEAD
        "Date": "Sat, 04 Mar 2023 00:44:28 GMT",
        "Expires": "-1",
        "Pragma": "no-cache",
        "request-context": "appId=cid-v1:512cc15a-13b5-415b-bfd0-dce7accb6bb1",
        "Server-Timing": "traceparent;desc=\u002200-3a45cb65aa7cd886cf56e888b60a301b-90cb8811b36f8ed1-01\u0022",
=======
        "Date": "Fri, 03 Mar 2023 04:37:13 GMT",
        "Expires": "-1",
        "Pragma": "no-cache",
        "request-context": "appId=cid-v1:512cc15a-13b5-415b-bfd0-dce7accb6bb1",
        "Server-Timing": "traceparent;desc=\u002200-dfcc938d26bbbed3d88ca94f04bfe257-aa50bf9b408a6899-01\u0022",
>>>>>>> 82fe11f4
        "Strict-Transport-Security": "max-age=31536000; includeSubDomains",
        "Transfer-Encoding": "chunked",
        "Vary": [
          "Accept-Encoding",
          "Accept-Encoding"
        ],
        "x-aml-cluster": "vienna-test-westus2-02",
        "X-Content-Type-Options": "nosniff",
<<<<<<< HEAD
        "x-ms-correlation-request-id": "d0444939-7f59-4cf0-ac7c-7e635b22342f",
        "x-ms-ratelimit-remaining-subscription-reads": "11987",
        "x-ms-response-type": "standard",
        "x-ms-routing-request-id": "WESTUS2:20230304T004429Z:d0444939-7f59-4cf0-ac7c-7e635b22342f",
        "x-request-time": "0.842"
      },
      "ResponseBody": {
        "name": "test_108796775005",
=======
        "x-ms-correlation-request-id": "c35bc5e2-eb57-49bc-b97e-268b63f9330b",
        "x-ms-ratelimit-remaining-subscription-reads": "11926",
        "x-ms-response-type": "standard",
        "x-ms-routing-request-id": "JAPANEAST:20230303T043714Z:c35bc5e2-eb57-49bc-b97e-268b63f9330b",
        "x-request-time": "0.132"
      },
      "ResponseBody": {
        "name": "test_182872227424",
>>>>>>> 82fe11f4
        "properties": {
          "description": "a weekly retrain schedule",
          "tags": {},
          "properties": {},
          "displayName": "weekly retrain schedule",
          "isEnabled": true,
          "trigger": {
            "endTime": null,
            "startTime": "2022-03-10 10:15:00",
            "timeZone": "UTC",
            "triggerType": "Cron",
            "expression": "15 10 * * 1"
          },
          "action": {
            "actionType": "CreateJob",
            "jobDefinition": {
              "description": "submit a hobo spark job testing inputs",
              "tags": {},
              "properties": null,
              "displayName": null,
              "status": "NotStarted",
              "experimentName": "Default",
              "services": {},
              "computeId": null,
              "isArchived": false,
              "identity": {
                "identityType": "UserIdentity"
              },
              "componentId": null,
              "jobType": "Spark",
              "resources": {
                "instanceType": "standard_e8s_v3",
                "runtimeVersion": "3.2"
              },
              "args": "--input1 ${{inputs.input1}}",
              "codeId": "/subscriptions/00000000-0000-0000-0000-000000000/resourceGroups/00000/providers/Microsoft.MachineLearningServices/workspaces/00000/codes/4a2bf167-04b5-4805-8625-4274cc27c54c/versions/1",
              "entry": {
                "sparkJobEntryType": "SparkJobPythonEntry",
                "file": "wordcount.py"
              },
              "environmentId": null,
              "inputs": {
                "input1": {
                  "description": null,
                  "uri": "azureml://datastores/workspaceblobstore/paths/LocalUpload/00000000000000000000000000000000/simpleshakespeare.txt",
                  "mode": "Direct",
                  "jobInputType": "uri_file"
                }
              },
              "outputs": {},
              "pyFiles": null,
              "jars": null,
              "files": null,
              "archives": null,
              "conf": {
                "spark.driver.cores": "1",
                "spark.driver.memory": "2g",
                "spark.executor.cores": "2",
                "spark.executor.memory": "2g",
                "spark.executor.instances": "2"
              }
            }
          },
          "provisioningState": "Succeeded"
        },
        "systemData": {
<<<<<<< HEAD
          "createdAt": "2023-03-04T00:44:25.5733315\u002B00:00",
          "createdBy": "Firstname Lastname",
          "createdByType": "User",
          "lastModifiedAt": "2023-03-04T00:44:25.5733315\u002B00:00",
=======
          "createdAt": "2023-03-03T04:37:10.1036967\u002B00:00",
          "createdBy": "Firstname Lastname",
          "createdByType": "User",
          "lastModifiedAt": "2023-03-03T04:37:10.1036967\u002B00:00",
>>>>>>> 82fe11f4
          "lastModifiedBy": "Firstname Lastname",
          "lastModifiedByType": "User"
        }
      }
    },
    {
<<<<<<< HEAD
      "RequestUri": "https://management.azure.com/subscriptions/00000000-0000-0000-0000-000000000/resourceGroups/00000/providers/Microsoft.MachineLearningServices/workspaces/00000/schedules/test_108796775005?api-version=2022-10-01-preview",
=======
      "RequestUri": "https://management.azure.com/subscriptions/00000000-0000-0000-0000-000000000/resourceGroups/00000/providers/Microsoft.MachineLearningServices/workspaces/00000/schedules/test_182872227424?api-version=2022-12-01-preview",
>>>>>>> 82fe11f4
      "RequestMethod": "GET",
      "RequestHeaders": {
        "Accept": "application/json",
        "Accept-Encoding": "gzip, deflate",
        "Connection": "keep-alive",
<<<<<<< HEAD
        "User-Agent": "azure-ai-ml/1.5.0 azsdk-python-mgmt-machinelearningservices/0.1.0 Python/3.7.9 (Windows-10-10.0.22621-SP0)"
=======
        "User-Agent": "azure-ai-ml/1.5.0 azsdk-python-mgmt-machinelearningservices/0.1.0 Python/3.8.13 (Windows-10-10.0.22621-SP0)"
>>>>>>> 82fe11f4
      },
      "RequestBody": null,
      "StatusCode": 200,
      "ResponseHeaders": {
        "Cache-Control": "no-cache",
        "Content-Encoding": "gzip",
        "Content-Type": "application/json; charset=utf-8",
<<<<<<< HEAD
        "Date": "Sat, 04 Mar 2023 00:44:28 GMT",
        "Expires": "-1",
        "Pragma": "no-cache",
        "request-context": "appId=cid-v1:512cc15a-13b5-415b-bfd0-dce7accb6bb1",
        "Server-Timing": "traceparent;desc=\u002200-9a2dcb7468f5ae36110b2b364103032f-3b6dd1475f5d97ee-01\u0022",
=======
        "Date": "Fri, 03 Mar 2023 04:37:13 GMT",
        "Expires": "-1",
        "Pragma": "no-cache",
        "request-context": "appId=cid-v1:512cc15a-13b5-415b-bfd0-dce7accb6bb1",
        "Server-Timing": "traceparent;desc=\u002200-bf7cb11dd5c005c7a67e79b8ffa8c1d3-a751eb54c8811a99-01\u0022",
>>>>>>> 82fe11f4
        "Strict-Transport-Security": "max-age=31536000; includeSubDomains",
        "Transfer-Encoding": "chunked",
        "Vary": [
          "Accept-Encoding",
          "Accept-Encoding"
        ],
        "x-aml-cluster": "vienna-test-westus2-02",
        "X-Content-Type-Options": "nosniff",
<<<<<<< HEAD
        "x-ms-correlation-request-id": "46de3a36-4cdb-4019-8f5e-c45590842773",
        "x-ms-ratelimit-remaining-subscription-reads": "11986",
        "x-ms-response-type": "standard",
        "x-ms-routing-request-id": "WESTUS2:20230304T004429Z:46de3a36-4cdb-4019-8f5e-c45590842773",
        "x-request-time": "0.083"
      },
      "ResponseBody": {
        "name": "test_108796775005",
=======
        "x-ms-correlation-request-id": "624e5e1a-fbfa-43a0-abe9-44e8678413d0",
        "x-ms-ratelimit-remaining-subscription-reads": "11925",
        "x-ms-response-type": "standard",
        "x-ms-routing-request-id": "JAPANEAST:20230303T043714Z:624e5e1a-fbfa-43a0-abe9-44e8678413d0",
        "x-request-time": "0.095"
      },
      "ResponseBody": {
        "name": "test_182872227424",
>>>>>>> 82fe11f4
        "properties": {
          "description": "a weekly retrain schedule",
          "tags": {},
          "properties": {},
          "displayName": "weekly retrain schedule",
          "isEnabled": true,
          "trigger": {
            "endTime": null,
            "startTime": "2022-03-10 10:15:00",
            "timeZone": "UTC",
            "triggerType": "Cron",
            "expression": "15 10 * * 1"
          },
          "action": {
            "actionType": "CreateJob",
            "jobDefinition": {
              "description": "submit a hobo spark job testing inputs",
              "tags": {},
              "properties": null,
              "displayName": null,
              "status": "NotStarted",
              "experimentName": "Default",
              "services": {},
              "computeId": null,
              "isArchived": false,
              "identity": {
                "identityType": "UserIdentity"
              },
              "componentId": null,
              "jobType": "Spark",
              "resources": {
                "instanceType": "standard_e8s_v3",
                "runtimeVersion": "3.2"
              },
              "args": "--input1 ${{inputs.input1}}",
              "codeId": "/subscriptions/00000000-0000-0000-0000-000000000/resourceGroups/00000/providers/Microsoft.MachineLearningServices/workspaces/00000/codes/4a2bf167-04b5-4805-8625-4274cc27c54c/versions/1",
              "entry": {
                "sparkJobEntryType": "SparkJobPythonEntry",
                "file": "wordcount.py"
              },
              "environmentId": null,
              "inputs": {
                "input1": {
                  "description": null,
                  "uri": "azureml://datastores/workspaceblobstore/paths/LocalUpload/00000000000000000000000000000000/simpleshakespeare.txt",
                  "mode": "Direct",
                  "jobInputType": "uri_file"
                }
              },
              "outputs": {},
              "pyFiles": null,
              "jars": null,
              "files": null,
              "archives": null,
              "conf": {
                "spark.driver.cores": "1",
                "spark.driver.memory": "2g",
                "spark.executor.cores": "2",
                "spark.executor.memory": "2g",
                "spark.executor.instances": "2"
              }
            }
          },
          "provisioningState": "Succeeded"
        },
        "systemData": {
<<<<<<< HEAD
          "createdAt": "2023-03-04T00:44:25.5733315\u002B00:00",
          "createdBy": "Firstname Lastname",
          "createdByType": "User",
          "lastModifiedAt": "2023-03-04T00:44:25.5733315\u002B00:00",
=======
          "createdAt": "2023-03-03T04:37:10.1036967\u002B00:00",
          "createdBy": "Firstname Lastname",
          "createdByType": "User",
          "lastModifiedAt": "2023-03-03T04:37:10.1036967\u002B00:00",
>>>>>>> 82fe11f4
          "lastModifiedBy": "Firstname Lastname",
          "lastModifiedByType": "User"
        }
      }
    },
    {
<<<<<<< HEAD
      "RequestUri": "https://management.azure.com/subscriptions/00000000-0000-0000-0000-000000000/resourceGroups/00000/providers/Microsoft.MachineLearningServices/workspaces/00000/schedules/test_108796775005?api-version=2022-10-01-preview",
=======
      "RequestUri": "https://management.azure.com/subscriptions/00000000-0000-0000-0000-000000000/resourceGroups/00000/providers/Microsoft.MachineLearningServices/workspaces/00000/schedules/test_182872227424?api-version=2022-12-01-preview",
>>>>>>> 82fe11f4
      "RequestMethod": "PUT",
      "RequestHeaders": {
        "Accept": "application/json",
        "Accept-Encoding": "gzip, deflate",
        "Connection": "keep-alive",
        "Content-Length": "1273",
        "Content-Type": "application/json",
<<<<<<< HEAD
        "User-Agent": "azure-ai-ml/1.5.0 azsdk-python-mgmt-machinelearningservices/0.1.0 Python/3.7.9 (Windows-10-10.0.22621-SP0)"
=======
        "User-Agent": "azure-ai-ml/1.5.0 azsdk-python-mgmt-machinelearningservices/0.1.0 Python/3.8.13 (Windows-10-10.0.22621-SP0)"
>>>>>>> 82fe11f4
      },
      "RequestBody": {
        "properties": {
          "description": "a weekly retrain schedule",
          "properties": {},
          "tags": {},
          "action": {
            "actionType": "CreateJob",
            "jobDefinition": {
              "description": "submit a hobo spark job testing inputs",
              "tags": {},
              "experimentName": "Default",
              "identity": {
                "identityType": "UserIdentity"
              },
              "isArchived": false,
              "jobType": "Spark",
              "args": "--input1 ${{inputs.input1}}",
              "codeId": "/subscriptions/00000000-0000-0000-0000-000000000/resourceGroups/00000/providers/Microsoft.MachineLearningServices/workspaces/00000/codes/4a2bf167-04b5-4805-8625-4274cc27c54c/versions/1",
              "conf": {
                "spark.driver.cores": "1",
                "spark.driver.memory": "2g",
                "spark.executor.cores": "2",
                "spark.executor.memory": "2g",
                "spark.executor.instances": "2"
              },
              "entry": {
                "sparkJobEntryType": "SparkJobPythonEntry",
                "file": "wordcount.py"
              },
              "inputs": {
                "input1": {
                  "mode": "Direct",
                  "uri": "azureml://datastores/workspaceblobstore/paths/LocalUpload/00000000000000000000000000000000/simpleshakespeare.txt",
                  "jobInputType": "uri_file"
                }
              },
              "outputs": {},
              "resources": {
                "instanceType": "standard_e8s_v3",
                "runtimeVersion": "3.2"
              }
            }
          },
          "displayName": "weekly retrain schedule",
          "isEnabled": false,
          "trigger": {
            "startTime": "2022-03-10 10:15:00",
            "timeZone": "UTC",
            "triggerType": "Cron",
            "expression": "15 10 * * 1"
          }
        }
      },
      "StatusCode": 201,
      "ResponseHeaders": {
<<<<<<< HEAD
        "azure-asyncoperation": "https://management.azure.com/subscriptions/00000000-0000-0000-0000-000000000/providers/Microsoft.MachineLearningServices/locations/centraluseuap/mfeOperationsStatus/s:288fbc99-974d-4a49-b40f-53b041fe40cc:wsovlvDo5hCY_4fBMG2TbcI452PNJNejJD6p2oPM82s?api-version=2022-10-01-preview",
        "Cache-Control": "no-cache",
        "Content-Length": "2068",
        "Content-Type": "application/json; charset=utf-8",
        "Date": "Sat, 04 Mar 2023 00:44:29 GMT",
        "Expires": "-1",
        "Location": "https://management.azure.com/subscriptions/00000000-0000-0000-0000-000000000/resourceGroups/00000/providers/Microsoft.MachineLearningServices/workspaces/00000/schedules/test_108796775005?api-version=2022-10-01-preview",
        "Pragma": "no-cache",
        "request-context": "appId=cid-v1:512cc15a-13b5-415b-bfd0-dce7accb6bb1",
        "Server-Timing": "traceparent;desc=\u002200-488e3fcb425521ebd7518e8551f638ae-648ae74383584f94-01\u0022",
=======
        "azure-asyncoperation": "https://management.azure.com/subscriptions/00000000-0000-0000-0000-000000000/providers/Microsoft.MachineLearningServices/locations/centraluseuap/mfeOperationsStatus/s:e61cd5e2-512f-475e-9842-5e2a973993b8:nZhS7D7eQRbhZTIVuuy-u9dLcgy1XAn_ZYRFX9j9UJs?api-version=2022-12-01-preview",
        "Cache-Control": "no-cache",
        "Content-Length": "2068",
        "Content-Type": "application/json; charset=utf-8",
        "Date": "Fri, 03 Mar 2023 04:37:14 GMT",
        "Expires": "-1",
        "Location": "https://management.azure.com/subscriptions/00000000-0000-0000-0000-000000000/resourceGroups/00000/providers/Microsoft.MachineLearningServices/workspaces/00000/schedules/test_182872227424?api-version=2022-12-01-preview",
        "Pragma": "no-cache",
        "request-context": "appId=cid-v1:512cc15a-13b5-415b-bfd0-dce7accb6bb1",
        "Server-Timing": "traceparent;desc=\u002200-35118c84ae5228d932bd19a99883a58b-75c3b0cafdf434dc-01\u0022",
>>>>>>> 82fe11f4
        "Strict-Transport-Security": "max-age=31536000; includeSubDomains",
        "x-aml-cluster": "vienna-test-westus2-02",
        "X-Content-Type-Options": "nosniff",
        "x-ms-async-operation-timeout": "PT30M",
<<<<<<< HEAD
        "x-ms-correlation-request-id": "6319527f-deb0-4583-abf3-6c0c96c114dc",
        "x-ms-ratelimit-remaining-subscription-writes": "1195",
        "x-ms-response-type": "standard",
        "x-ms-routing-request-id": "WESTUS2:20230304T004430Z:6319527f-deb0-4583-abf3-6c0c96c114dc",
        "x-request-time": "0.095"
=======
        "x-ms-correlation-request-id": "2d3c3077-bca4-4eb8-889f-7e1c2e95ecc2",
        "x-ms-ratelimit-remaining-subscription-writes": "1144",
        "x-ms-response-type": "standard",
        "x-ms-routing-request-id": "JAPANEAST:20230303T043715Z:2d3c3077-bca4-4eb8-889f-7e1c2e95ecc2",
        "x-request-time": "0.149"
>>>>>>> 82fe11f4
      },
      "ResponseBody": {
        "properties": {
          "description": "a weekly retrain schedule",
          "tags": {},
          "properties": {},
          "displayName": "weekly retrain schedule",
          "isEnabled": false,
          "trigger": {
            "endTime": null,
            "startTime": "2022-03-10 10:15:00",
            "timeZone": "UTC",
            "triggerType": "Cron",
            "expression": "15 10 * * 1"
          },
          "action": {
            "actionType": "CreateJob",
            "jobDefinition": {
              "description": "submit a hobo spark job testing inputs",
              "tags": {},
              "properties": null,
              "displayName": null,
              "status": "NotStarted",
              "experimentName": "Default",
              "services": null,
              "computeId": null,
              "isArchived": false,
              "identity": {
                "identityType": "UserIdentity"
              },
              "componentId": null,
              "jobType": "Spark",
              "resources": {
                "instanceType": "standard_e8s_v3",
                "runtimeVersion": "3.2"
              },
              "args": "--input1 ${{inputs.input1}}",
              "codeId": "/subscriptions/00000000-0000-0000-0000-000000000/resourceGroups/00000/providers/Microsoft.MachineLearningServices/workspaces/00000/codes/4a2bf167-04b5-4805-8625-4274cc27c54c/versions/1",
              "entry": {
                "sparkJobEntryType": "SparkJobPythonEntry",
                "file": "wordcount.py"
              },
              "environmentId": null,
              "inputs": {
                "input1": {
                  "description": null,
                  "uri": "azureml://datastores/workspaceblobstore/paths/LocalUpload/00000000000000000000000000000000/simpleshakespeare.txt",
                  "mode": "Direct",
                  "jobInputType": "uri_file"
                }
              },
              "outputs": {},
              "pyFiles": null,
              "jars": null,
              "files": null,
              "archives": null,
              "conf": {
                "spark.driver.cores": "1",
                "spark.driver.memory": "2g",
                "spark.executor.cores": "2",
                "spark.executor.memory": "2g",
                "spark.executor.instances": "2"
              }
            }
          },
          "provisioningState": "Creating"
        }
      }
    },
    {
      "RequestUri": "https://management.azure.com/subscriptions/b17253fa-f327-42d6-9686-f3e553e24763/providers/Microsoft.MachineLearningServices/locations/centraluseuap/mfeOperationsStatus/s:288fbc99-974d-4a49-b40f-53b041fe40cc:wsovlvDo5hCY_4fBMG2TbcI452PNJNejJD6p2oPM82s?api-version=2022-10-01-preview",
      "RequestMethod": "GET",
      "RequestHeaders": {
        "Accept": "*/*",
        "Accept-Encoding": "gzip, deflate",
        "Authorization": "Bearer eyJ0eXAiOiJKV1QiLCJhbGciOiJSUzI1NiIsIng1dCI6Ii1LSTNROW5OUjdiUm9meG1lWm9YcWJIWkdldyIsImtpZCI6Ii1LSTNROW5OUjdiUm9meG1lWm9YcWJIWkdldyJ9.eyJhdWQiOiJodHRwczovL21hbmFnZW1lbnQuYXp1cmUuY29tIiwiaXNzIjoiaHR0cHM6Ly9zdHMud2luZG93cy5uZXQvNzJmOTg4YmYtODZmMS00MWFmLTkxYWItMmQ3Y2QwMTFkYjQ3LyIsImlhdCI6MTY3Nzg4NjkzMiwibmJmIjoxNjc3ODg2OTMyLCJleHAiOjE2Nzc4OTIwNDgsIl9jbGFpbV9uYW1lcyI6eyJncm91cHMiOiJzcmMxIn0sIl9jbGFpbV9zb3VyY2VzIjp7InNyYzEiOnsiZW5kcG9pbnQiOiJodHRwczovL2dyYXBoLndpbmRvd3MubmV0LzcyZjk4OGJmLTg2ZjEtNDFhZi05MWFiLTJkN2NkMDExZGI0Ny91c2Vycy9iM2E5NTdkZS00NTBjLTRjYTctYjJhYS04OGRkOThjODdmZWYvZ2V0TWVtYmVyT2JqZWN0cyJ9fSwiYWNyIjoiMSIsImFpbyI6IkFWUUFxLzhUQUFBQXJvZnoxa0JqUjI1ZnN2THFGWlBScGNiYk95eFZqZDhqbzlIQUM2RkZ4NTdqbkxrTGlCdGdRRThqTUJMRGs2TGdyb0MweWV5NVA5WW9iWm5xSjFpc2t3dUtvNGZjMDlGb1IyanlLcDJCZ01JPSIsImFtciI6WyJyc2EiLCJtZmEiXSwiYXBwaWQiOiIwNGIwNzc5NS04ZGRiLTQ2MWEtYmJlZS0wMmY5ZTFiZjdiNDYiLCJhcHBpZGFjciI6IjAiLCJkZXZpY2VpZCI6IjE2MTNiNDIyLTcyZTgtNDhlZS1hZmM3LTg2NzQzMWMzNTNlZiIsImZhbWlseV9uYW1lIjoiUGVjayIsImdpdmVuX25hbWUiOiJEaW9uZHJhIiwiaXBhZGRyIjoiNjcuMTY4LjEwNy42MCIsIm5hbWUiOiJEaW9uZHJhIFBlY2siLCJvaWQiOiJiM2E5NTdkZS00NTBjLTRjYTctYjJhYS04OGRkOThjODdmZWYiLCJvbnByZW1fc2lkIjoiUy0xLTUtMjEtMjEyNzUyMTE4NC0xNjA0MDEyOTIwLTE4ODc5Mjc1MjctMzI3OTU2MDAiLCJwdWlkIjoiMTAwMzdGRkVBRDA1REQ1RCIsInJoIjoiMC5BUUVBdjRqNWN2R0dyMEdScXkxODBCSGJSMFpJZjNrQXV0ZFB1a1Bhd2ZqMk1CTWFBSTAuIiwic2NwIjoidXNlcl9pbXBlcnNvbmF0aW9uIiwic3ViIjoiQU5YOHpiUkhaREhkbG1pUFRMY1I5ekNVd1kwSWNEcXowZElKd3dHWmdvRSIsInRpZCI6IjcyZjk4OGJmLTg2ZjEtNDFhZi05MWFiLTJkN2NkMDExZGI0NyIsInVuaXF1ZV9uYW1lIjoiZGlwZWNrQG1pY3Jvc29mdC5jb20iLCJ1cG4iOiJkaXBlY2tAbWljcm9zb2Z0LmNvbSIsInV0aSI6IjhDWnRhNXI3WWttNFYwekNBQWxqQUEiLCJ2ZXIiOiIxLjAiLCJ3aWRzIjpbImI3OWZiZjRkLTNlZjktNDY4OS04MTQzLTc2YjE5NGU4NTUwOSJdLCJ4bXNfY2MiOlsiQ1AxIl0sInhtc190Y2R0IjoxMjg5MjQxNTQ3fQ.VBcENzFHAbDBbpE4T8zCOJTktE7w574RSJBeFoYeqdsMHnCnOi7gFP6W_HgclQb5Eb5Ntg_5Uukpmo3pgl05sna_HEbmOCmevGu_HpdOAoXp2JjeGj-X63Va5x83GrBeS_isOqC_FdHictfG-dcD0JSPM5vwQiEVqMSGgOAy-gC8C4fKd0PeqLBFKA7YCirbo_uS5fGsWZH_KrNoSIUYnzytz74Q4CZquAmcTtv9RGWo1iWEBjF1kcMcpZm_-KOvzjdFqyjisDCTurGV1wONISf2u_5VP0Ka0O8w6E1LlDwjg0Olk0dk-EIiH_Eouom2F68HzZKY9kYQQGK0KMppKQ",
        "Connection": "keep-alive",
        "User-Agent": "azure-ai-ml/1.5.0 azsdk-python-mgmt-machinelearningservices/0.1.0 Python/3.7.9 (Windows-10-10.0.22621-SP0)",
        "x-ms-client-request-id": "b8d4a618-ba25-11ed-8504-f06e0bc19b14"
      },
      "RequestBody": null,
      "StatusCode": 200,
      "ResponseHeaders": {
        "Cache-Control": "no-cache",
        "Content-Encoding": "gzip",
        "Content-Type": "application/json; charset=utf-8",
        "Date": "Sat, 04 Mar 2023 00:44:30 GMT",
        "Expires": "-1",
        "Pragma": "no-cache",
        "request-context": "appId=cid-v1:512cc15a-13b5-415b-bfd0-dce7accb6bb1",
        "Server-Timing": "traceparent;desc=\u002200-bc86f425bf89e9e62c69d00d00895bbd-697d4be8cd8b84db-01\u0022",
        "Strict-Transport-Security": "max-age=31536000; includeSubDomains",
        "Transfer-Encoding": "chunked",
        "Vary": [
          "Accept-Encoding",
          "Accept-Encoding"
        ],
        "x-aml-cluster": "vienna-test-westus2-01",
        "X-Content-Type-Options": "nosniff",
        "x-ms-correlation-request-id": "1a422a27-fc14-474d-bf1a-a11622dcd18a",
        "x-ms-ratelimit-remaining-subscription-reads": "11985",
        "x-ms-request-id": "1a422a27-fc14-474d-bf1a-a11622dcd18a",
        "x-ms-response-type": "standard",
        "x-ms-routing-request-id": "WESTUS2:20230304T004430Z:1a422a27-fc14-474d-bf1a-a11622dcd18a",
        "x-request-time": "0.060"
      },
      "ResponseBody": {
        "id": "/subscriptions/b17253fa-f327-42d6-9686-f3e553e24763/providers/Microsoft.MachineLearningServices/locations/centraluseuap/mfeOperationResults/s:288fbc99-974d-4a49-b40f-53b041fe40cc:wsovlvDo5hCY_4fBMG2TbcI452PNJNejJD6p2oPM82s",
        "name": "s:288fbc99-974d-4a49-b40f-53b041fe40cc:wsovlvDo5hCY_4fBMG2TbcI452PNJNejJD6p2oPM82s",
        "status": "Creating"
      }
    }
  ],
  "Variables": {
<<<<<<< HEAD
    "name": "test_108796775005"
=======
    "name": "test_182872227424"
>>>>>>> 82fe11f4
  }
}<|MERGE_RESOLUTION|>--- conflicted
+++ resolved
@@ -7,52 +7,32 @@
         "Accept": "application/json",
         "Accept-Encoding": "gzip, deflate",
         "Connection": "keep-alive",
-<<<<<<< HEAD
-        "User-Agent": "azure-ai-ml/1.5.0 azsdk-python-mgmt-machinelearningservices/0.1.0 Python/3.7.9 (Windows-10-10.0.22621-SP0)"
-=======
-        "User-Agent": "azure-ai-ml/1.5.0 azsdk-python-mgmt-machinelearningservices/0.1.0 Python/3.8.13 (Windows-10-10.0.22621-SP0)"
->>>>>>> 82fe11f4
-      },
-      "RequestBody": null,
-      "StatusCode": 200,
-      "ResponseHeaders": {
-        "Cache-Control": "no-cache",
-        "Content-Encoding": "gzip",
-        "Content-Type": "application/json; charset=utf-8",
-<<<<<<< HEAD
-        "Date": "Sat, 04 Mar 2023 00:44:03 GMT",
-        "Expires": "-1",
-        "Pragma": "no-cache",
-        "request-context": "appId=cid-v1:512cc15a-13b5-415b-bfd0-dce7accb6bb1",
-        "Server-Timing": "traceparent;desc=\u002200-adca4b7d4d1876f38e6867c1cdb3da8c-0f925f7c9c724224-01\u0022",
-=======
-        "Date": "Fri, 03 Mar 2023 04:36:57 GMT",
-        "Expires": "-1",
-        "Pragma": "no-cache",
-        "request-context": "appId=cid-v1:512cc15a-13b5-415b-bfd0-dce7accb6bb1",
-        "Server-Timing": "traceparent;desc=\u002200-2c73cf8fb5eabdc87f0f3f32a6c9a4db-b0ba5d0794af34a0-01\u0022",
->>>>>>> 82fe11f4
+        "User-Agent": "azure-ai-ml/1.5.0 azsdk-python-mgmt-machinelearningservices/0.1.0 Python/3.7.9 (Windows-10-10.0.22621-SP0)"
+      },
+      "RequestBody": null,
+      "StatusCode": 200,
+      "ResponseHeaders": {
+        "Cache-Control": "no-cache",
+        "Content-Encoding": "gzip",
+        "Content-Type": "application/json; charset=utf-8",
+        "Date": "Sun, 05 Mar 2023 05:40:06 GMT",
+        "Expires": "-1",
+        "Pragma": "no-cache",
+        "request-context": "appId=cid-v1:512cc15a-13b5-415b-bfd0-dce7accb6bb1",
+        "Server-Timing": "traceparent;desc=\u002200-d2a9c290712d30e31f951e0e245fa28b-5922e274fbeaba0b-01\u0022",
         "Strict-Transport-Security": "max-age=31536000; includeSubDomains",
         "Transfer-Encoding": "chunked",
         "Vary": [
           "Accept-Encoding",
           "Accept-Encoding"
         ],
-        "x-aml-cluster": "vienna-test-westus2-01",
-        "X-Content-Type-Options": "nosniff",
-<<<<<<< HEAD
-        "x-ms-correlation-request-id": "9fcec5a1-838a-4315-8082-b25dda985d86",
-        "x-ms-ratelimit-remaining-subscription-reads": "11992",
-        "x-ms-response-type": "standard",
-        "x-ms-routing-request-id": "WESTUS2:20230304T004403Z:9fcec5a1-838a-4315-8082-b25dda985d86",
-        "x-request-time": "0.011"
-=======
-        "x-ms-correlation-request-id": "f1804a6e-9456-474e-a279-47d47d362403",
-        "x-ms-ratelimit-remaining-subscription-reads": "11932",
-        "x-ms-response-type": "standard",
-        "x-ms-routing-request-id": "JAPANEAST:20230303T043657Z:f1804a6e-9456-474e-a279-47d47d362403",
-        "x-request-time": "0.173"
->>>>>>> 82fe11f4
+        "x-aml-cluster": "vienna-test-westus2-02",
+        "X-Content-Type-Options": "nosniff",
+        "x-ms-correlation-request-id": "50239ceb-de7a-48cf-a629-6afd6b617bb3",
+        "x-ms-ratelimit-remaining-subscription-reads": "11964",
+        "x-ms-response-type": "standard",
+        "x-ms-routing-request-id": "WESTUS2:20230305T054007Z:50239ceb-de7a-48cf-a629-6afd6b617bb3",
+        "x-request-time": "0.016"
       },
       "ResponseBody": {
         "id": "/subscriptions/00000000-0000-0000-0000-000000000/resourceGroups/00000/providers/Microsoft.MachineLearningServices/workspaces/00000",
@@ -113,116 +93,30 @@
       }
     },
     {
-<<<<<<< HEAD
       "RequestUri": "https://master.api.azureml-test.ms/content/v2.0/subscriptions/00000000-0000-0000-0000-000000000/resourceGroups/00000/providers/Microsoft.MachineLearningServices/workspaces/00000/snapshots/getByHash?hash=b900eb6d0e090367ddd6a349c8cf941641c1205c438d6aeb1644e645422d5a9e\u0026hashVersion=202208",
-=======
-      "RequestUri": "https://management.azure.com/subscriptions/00000000-0000-0000-0000-000000000/resourceGroups/00000/providers/Microsoft.MachineLearningServices/workspaces/00000/datastores/workspaceblobstore/listSecrets?api-version=2022-10-01",
-      "RequestMethod": "POST",
-      "RequestHeaders": {
-        "Accept": "application/json",
-        "Accept-Encoding": "gzip, deflate",
-        "Connection": "keep-alive",
-        "Content-Length": "0",
-        "User-Agent": "azure-ai-ml/1.5.0 azsdk-python-mgmt-machinelearningservices/0.1.0 Python/3.8.13 (Windows-10-10.0.22621-SP0)"
-      },
-      "RequestBody": null,
-      "StatusCode": 200,
-      "ResponseHeaders": {
-        "Cache-Control": "no-cache",
-        "Content-Encoding": "gzip",
-        "Content-Type": "application/json; charset=utf-8",
-        "Date": "Fri, 03 Mar 2023 04:36:58 GMT",
-        "Expires": "-1",
-        "Pragma": "no-cache",
-        "request-context": "appId=cid-v1:512cc15a-13b5-415b-bfd0-dce7accb6bb1",
-        "Server-Timing": "traceparent;desc=\u002200-8ece6e6bb4409e9fa4ef363a00f07433-4114be789372717e-01\u0022",
-        "Strict-Transport-Security": "max-age=31536000; includeSubDomains",
-        "Transfer-Encoding": "chunked",
-        "Vary": "Accept-Encoding",
-        "x-aml-cluster": "vienna-test-westus2-02",
-        "X-Content-Type-Options": "nosniff",
-        "x-ms-correlation-request-id": "9c8a1da2-bd7b-46c0-b9bb-fb0c1a341123",
-        "x-ms-ratelimit-remaining-subscription-writes": "1181",
-        "x-ms-response-type": "standard",
-        "x-ms-routing-request-id": "JAPANEAST:20230303T043659Z:9c8a1da2-bd7b-46c0-b9bb-fb0c1a341123",
-        "x-request-time": "0.148"
-      },
-      "ResponseBody": {
-        "secretsType": "AccountKey",
-        "key": "dGhpcyBpcyBmYWtlIGtleQ=="
-      }
-    },
-    {
-      "RequestUri": "https://sagvgsoim6nmhbq.blob.core.windows.net/azureml-blobstore-e61cd5e2-512f-475e-9842-5e2a973993b8/LocalUpload/00000000000000000000000000000000/src/wordcount.py",
-      "RequestMethod": "HEAD",
-      "RequestHeaders": {
-        "Accept": "application/xml",
-        "Accept-Encoding": "gzip, deflate",
-        "Connection": "keep-alive",
-        "User-Agent": "azsdk-python-storage-blob/12.12.0 Python/3.8.13 (Windows-10-10.0.22621-SP0)",
-        "x-ms-date": "Fri, 03 Mar 2023 04:36:59 GMT",
-        "x-ms-version": "2021-06-08"
-      },
-      "RequestBody": null,
-      "StatusCode": 200,
-      "ResponseHeaders": {
-        "Accept-Ranges": "bytes",
-        "Content-Length": "547",
-        "Content-MD5": "q7MX/Aeluq3mRed97xlVDA==",
-        "Content-Type": "application/octet-stream",
-        "Date": "Fri, 03 Mar 2023 04:36:58 GMT",
-        "ETag": "\u00220x8DAC942D7788C00\u0022",
-        "Last-Modified": "Fri, 18 Nov 2022 08:56:54 GMT",
-        "Server": [
-          "Windows-Azure-Blob/1.0",
-          "Microsoft-HTTPAPI/2.0"
-        ],
-        "Vary": "Origin",
-        "x-ms-access-tier": "Hot",
-        "x-ms-access-tier-inferred": "true",
-        "x-ms-blob-type": "BlockBlob",
-        "x-ms-creation-time": "Fri, 18 Nov 2022 08:56:54 GMT",
-        "x-ms-lease-state": "available",
-        "x-ms-lease-status": "unlocked",
-        "x-ms-meta-name": "dbb9f51a-63a4-45c8-a9c6-e80f8f9c178a",
-        "x-ms-meta-upload_status": "completed",
-        "x-ms-meta-version": "1",
-        "x-ms-server-encrypted": "true",
-        "x-ms-version": "2021-06-08"
-      },
-      "ResponseBody": null
-    },
-    {
-      "RequestUri": "https://management.azure.com/subscriptions/00000000-0000-0000-0000-000000000/providers/Microsoft.MachineLearningServices/locations/centraluseuap/mfeOperationsStatus/s:e61cd5e2-512f-475e-9842-5e2a973993b8:XXvkgBgRYjFOXmGZXC0XxOSGeZYsodZvABSjrQ5wtB8?api-version=2022-12-01-preview",
->>>>>>> 82fe11f4
       "RequestMethod": "GET",
       "RequestHeaders": {
         "Accept": "*/*",
         "Accept-Encoding": "gzip, deflate",
         "Connection": "keep-alive",
-<<<<<<< HEAD
         "Content-Type": "application/json; charset=UTF-8",
         "User-Agent": "azure-ai-ml/1.5.0 azsdk-python-core/1.26.3 Python/3.7.9 (Windows-10-10.0.22621-SP0)"
-=======
-        "User-Agent": "azure-ai-ml/1.5.0 azsdk-python-mgmt-machinelearningservices/0.1.0 Python/3.8.13 (Windows-10-10.0.22621-SP0)"
->>>>>>> 82fe11f4
-      },
-      "RequestBody": null,
-      "StatusCode": 200,
-      "ResponseHeaders": {
-<<<<<<< HEAD
-        "Connection": "keep-alive",
-        "Content-Encoding": "gzip",
-        "Content-Type": "application/json; charset=utf-8",
-        "Date": "Sat, 04 Mar 2023 00:44:10 GMT",
+      },
+      "RequestBody": null,
+      "StatusCode": 200,
+      "ResponseHeaders": {
+        "Connection": "keep-alive",
+        "Content-Encoding": "gzip",
+        "Content-Type": "application/json; charset=utf-8",
+        "Date": "Sun, 05 Mar 2023 05:40:08 GMT",
         "request-context": "appId=cid-v1:512cc15a-13b5-415b-bfd0-dce7accb6bb1",
         "Strict-Transport-Security": "max-age=15724800; includeSubDomains; preload",
         "Transfer-Encoding": "chunked",
         "Vary": "Accept-Encoding",
-        "x-aml-cluster": "vienna-test-westus2-02",
-        "X-Content-Type-Options": "nosniff",
-        "x-ms-response-type": "standard",
-        "x-request-time": "0.911"
+        "x-aml-cluster": "vienna-test-westus2-01",
+        "X-Content-Type-Options": "nosniff",
+        "x-ms-response-type": "standard",
+        "x-request-time": "0.166"
       },
       "ResponseBody": {
         "snapshotType": "LocalFiles",
@@ -287,128 +181,40 @@
         "hashVersion": "202208",
         "provisioningState": "Succeeded"
       }
-=======
-        "Cache-Control": "no-cache",
-        "Content-Encoding": "gzip",
-        "Content-Type": "application/json; charset=utf-8",
-        "Date": "Fri, 03 Mar 2023 04:36:58 GMT",
-        "Expires": "-1",
-        "Pragma": "no-cache",
-        "request-context": "appId=cid-v1:512cc15a-13b5-415b-bfd0-dce7accb6bb1",
-        "Server-Timing": "traceparent;desc=\u002200-1eb1603513a17deec27cdc288f36b8bb-9ba29992d22b1953-01\u0022",
+    },
+    {
+      "RequestUri": "https://management.azure.com/subscriptions/00000000-0000-0000-0000-000000000/resourceGroups/00000/providers/Microsoft.MachineLearningServices/workspaces/00000/codes/4a2bf167-04b5-4805-8625-4274cc27c54c/versions/1?api-version=2022-05-01",
+      "RequestMethod": "GET",
+      "RequestHeaders": {
+        "Accept": "application/json",
+        "Accept-Encoding": "gzip, deflate",
+        "Connection": "keep-alive",
+        "User-Agent": "azure-ai-ml/1.5.0 azsdk-python-mgmt-machinelearningservices/0.1.0 Python/3.7.9 (Windows-10-10.0.22621-SP0)"
+      },
+      "RequestBody": null,
+      "StatusCode": 200,
+      "ResponseHeaders": {
+        "Cache-Control": "no-cache",
+        "Content-Encoding": "gzip",
+        "Content-Type": "application/json; charset=utf-8",
+        "Date": "Sun, 05 Mar 2023 05:40:09 GMT",
+        "Expires": "-1",
+        "Pragma": "no-cache",
+        "request-context": "appId=cid-v1:512cc15a-13b5-415b-bfd0-dce7accb6bb1",
+        "Server-Timing": "traceparent;desc=\u002200-5384d8cd1e31a3b0f423cd54f4477932-4aff76e35e135b23-01\u0022",
         "Strict-Transport-Security": "max-age=31536000; includeSubDomains",
         "Transfer-Encoding": "chunked",
         "Vary": [
           "Accept-Encoding",
           "Accept-Encoding"
         ],
-        "x-aml-cluster": "vienna-test-westus2-02",
-        "X-Content-Type-Options": "nosniff",
-        "x-ms-correlation-request-id": "0a77cd4f-fbbc-44a0-98c8-bcd0ea0137d8",
-        "x-ms-ratelimit-remaining-subscription-reads": "11931",
-        "x-ms-response-type": "standard",
-        "x-ms-routing-request-id": "JAPANEAST:20230303T043659Z:0a77cd4f-fbbc-44a0-98c8-bcd0ea0137d8",
-        "x-request-time": "0.016"
-      },
-      "ResponseBody": {
-        "id": "/subscriptions/00000000-0000-0000-0000-000000000/providers/Microsoft.MachineLearningServices/locations/centraluseuap/mfeOperationResults/s:e61cd5e2-512f-475e-9842-5e2a973993b8:XXvkgBgRYjFOXmGZXC0XxOSGeZYsodZvABSjrQ5wtB8",
-        "name": "s:e61cd5e2-512f-475e-9842-5e2a973993b8:XXvkgBgRYjFOXmGZXC0XxOSGeZYsodZvABSjrQ5wtB8",
-        "status": "Creating"
-      }
-    },
-    {
-      "RequestUri": "https://sagvgsoim6nmhbq.blob.core.windows.net/azureml-blobstore-e61cd5e2-512f-475e-9842-5e2a973993b8/az-ml-artifacts/00000000000000000000000000000000/src/wordcount.py",
-      "RequestMethod": "HEAD",
-      "RequestHeaders": {
-        "Accept": "application/xml",
-        "Accept-Encoding": "gzip, deflate",
-        "Connection": "keep-alive",
-        "User-Agent": "azsdk-python-storage-blob/12.12.0 Python/3.8.13 (Windows-10-10.0.22621-SP0)",
-        "x-ms-date": "Fri, 03 Mar 2023 04:36:59 GMT",
-        "x-ms-version": "2021-06-08"
-      },
-      "RequestBody": null,
-      "StatusCode": 404,
-      "ResponseHeaders": {
-        "Date": "Fri, 03 Mar 2023 04:36:59 GMT",
-        "Server": [
-          "Windows-Azure-Blob/1.0",
-          "Microsoft-HTTPAPI/2.0"
-        ],
-        "Transfer-Encoding": "chunked",
-        "Vary": "Origin",
-        "x-ms-error-code": "BlobNotFound",
-        "x-ms-version": "2021-06-08"
-      },
-      "ResponseBody": null
->>>>>>> 82fe11f4
-    },
-    {
-      "RequestUri": "https://management.azure.com/subscriptions/00000000-0000-0000-0000-000000000/resourceGroups/00000/providers/Microsoft.MachineLearningServices/workspaces/00000/codes/4a2bf167-04b5-4805-8625-4274cc27c54c/versions/1?api-version=2022-05-01",
-      "RequestMethod": "GET",
-      "RequestHeaders": {
-        "Accept": "application/json",
-        "Accept-Encoding": "gzip, deflate",
-        "Connection": "keep-alive",
-<<<<<<< HEAD
-        "User-Agent": "azure-ai-ml/1.5.0 azsdk-python-mgmt-machinelearningservices/0.1.0 Python/3.7.9 (Windows-10-10.0.22621-SP0)"
-=======
-        "Content-Length": "292",
-        "Content-Type": "application/json",
-        "User-Agent": "azure-ai-ml/1.5.0 azsdk-python-mgmt-machinelearningservices/0.1.0 Python/3.8.13 (Windows-10-10.0.22621-SP0)"
-      },
-      "RequestBody": {
-        "properties": {
-          "properties": {
-            "hash_sha256": "0000000000000",
-            "hash_version": "0000000000000"
-          },
-          "isAnonymous": true,
-          "isArchived": false,
-          "codeUri": "https://sagvgsoim6nmhbq.blob.core.windows.net/azureml-blobstore-e61cd5e2-512f-475e-9842-5e2a973993b8/LocalUpload/00000000000000000000000000000000/src"
-        }
->>>>>>> 82fe11f4
-      },
-      "RequestBody": null,
-      "StatusCode": 200,
-      "ResponseHeaders": {
-        "Cache-Control": "no-cache",
-        "Content-Encoding": "gzip",
-        "Content-Type": "application/json; charset=utf-8",
-<<<<<<< HEAD
-        "Date": "Sat, 04 Mar 2023 00:44:12 GMT",
-        "Expires": "-1",
-        "Pragma": "no-cache",
-        "request-context": "appId=cid-v1:512cc15a-13b5-415b-bfd0-dce7accb6bb1",
-        "Server-Timing": "traceparent;desc=\u002200-c94f21e34cd3baf746457c689963d291-55269c8aa3513119-01\u0022",
-=======
-        "Date": "Fri, 03 Mar 2023 04:37:01 GMT",
-        "Expires": "-1",
-        "Pragma": "no-cache",
-        "request-context": "appId=cid-v1:512cc15a-13b5-415b-bfd0-dce7accb6bb1",
-        "Server-Timing": "traceparent;desc=\u002200-af55efcaf501bf0814fcf2679534aa36-825fc304673c750e-01\u0022",
->>>>>>> 82fe11f4
-        "Strict-Transport-Security": "max-age=31536000; includeSubDomains",
-        "Transfer-Encoding": "chunked",
-        "Vary": [
-          "Accept-Encoding",
-          "Accept-Encoding"
-        ],
-        "x-aml-cluster": "vienna-test-westus2-02",
-        "X-Content-Type-Options": "nosniff",
-<<<<<<< HEAD
-        "x-ms-correlation-request-id": "997578e3-37ad-40d6-869c-8b03376b94da",
-        "x-ms-ratelimit-remaining-subscription-reads": "11991",
-        "x-ms-response-type": "standard",
-        "x-ms-routing-request-id": "WESTUS2:20230304T004412Z:997578e3-37ad-40d6-869c-8b03376b94da",
-        "x-request-time": "0.286"
-=======
-        "x-ms-correlation-request-id": "b93b864a-cdc0-46ec-ac24-7723783cd44b",
-        "x-ms-ratelimit-remaining-subscription-writes": "1146",
-        "x-ms-response-type": "standard",
-        "x-ms-routing-request-id": "JAPANEAST:20230303T043702Z:b93b864a-cdc0-46ec-ac24-7723783cd44b",
-        "x-request-time": "0.484"
->>>>>>> 82fe11f4
+        "x-aml-cluster": "vienna-test-westus2-01",
+        "X-Content-Type-Options": "nosniff",
+        "x-ms-correlation-request-id": "75b0ecb0-314c-47d4-bdef-1efd04ffdcd9",
+        "x-ms-ratelimit-remaining-subscription-reads": "11963",
+        "x-ms-response-type": "standard",
+        "x-ms-routing-request-id": "WESTUS2:20230305T054010Z:75b0ecb0-314c-47d4-bdef-1efd04ffdcd9",
+        "x-request-time": "0.084"
       },
       "ResponseBody": {
         "id": "/subscriptions/00000000-0000-0000-0000-000000000/resourceGroups/00000/providers/Microsoft.MachineLearningServices/workspaces/00000/codes/4a2bf167-04b5-4805-8625-4274cc27c54c/versions/1",
@@ -426,17 +232,10 @@
           "codeUri": "https://sax5mzqu7xztpx4.blob.core.windows.net:443/288fbc99-9-4d4b27a6-a894-5904-b8b0-e14374ddc22e/src"
         },
         "systemData": {
-<<<<<<< HEAD
           "createdAt": "2023-03-04T00:27:19.1218939\u002B00:00",
           "createdBy": "Firstname Lastname",
           "createdByType": "User",
           "lastModifiedAt": "2023-03-04T00:27:19.1218939\u002B00:00",
-=======
-          "createdAt": "2022-11-18T08:56:59.1084716\u002B00:00",
-          "createdBy": "Firstname Lastname",
-          "createdByType": "User",
-          "lastModifiedAt": "2023-03-03T04:37:02.5060913\u002B00:00",
->>>>>>> 82fe11f4
           "lastModifiedBy": "Firstname Lastname",
           "lastModifiedByType": "User"
         }
@@ -449,52 +248,32 @@
         "Accept": "application/json",
         "Accept-Encoding": "gzip, deflate",
         "Connection": "keep-alive",
-<<<<<<< HEAD
-        "User-Agent": "azure-ai-ml/1.5.0 azsdk-python-mgmt-machinelearningservices/0.1.0 Python/3.7.9 (Windows-10-10.0.22621-SP0)"
-=======
-        "User-Agent": "azure-ai-ml/1.5.0 azsdk-python-mgmt-machinelearningservices/0.1.0 Python/3.8.13 (Windows-10-10.0.22621-SP0)"
->>>>>>> 82fe11f4
-      },
-      "RequestBody": null,
-      "StatusCode": 200,
-      "ResponseHeaders": {
-        "Cache-Control": "no-cache",
-        "Content-Encoding": "gzip",
-        "Content-Type": "application/json; charset=utf-8",
-<<<<<<< HEAD
-        "Date": "Sat, 04 Mar 2023 00:44:12 GMT",
-        "Expires": "-1",
-        "Pragma": "no-cache",
-        "request-context": "appId=cid-v1:512cc15a-13b5-415b-bfd0-dce7accb6bb1",
-        "Server-Timing": "traceparent;desc=\u002200-0bf2091f30df24bc11acd2fb7c8ee008-cbbfe73f7c6c45d2-01\u0022",
-=======
-        "Date": "Fri, 03 Mar 2023 04:37:02 GMT",
-        "Expires": "-1",
-        "Pragma": "no-cache",
-        "request-context": "appId=cid-v1:512cc15a-13b5-415b-bfd0-dce7accb6bb1",
-        "Server-Timing": "traceparent;desc=\u002200-a7de3a2cc65ee72450d5cf07e7110d12-633bebd5b3de625d-01\u0022",
->>>>>>> 82fe11f4
+        "User-Agent": "azure-ai-ml/1.5.0 azsdk-python-mgmt-machinelearningservices/0.1.0 Python/3.7.9 (Windows-10-10.0.22621-SP0)"
+      },
+      "RequestBody": null,
+      "StatusCode": 200,
+      "ResponseHeaders": {
+        "Cache-Control": "no-cache",
+        "Content-Encoding": "gzip",
+        "Content-Type": "application/json; charset=utf-8",
+        "Date": "Sun, 05 Mar 2023 05:40:09 GMT",
+        "Expires": "-1",
+        "Pragma": "no-cache",
+        "request-context": "appId=cid-v1:512cc15a-13b5-415b-bfd0-dce7accb6bb1",
+        "Server-Timing": "traceparent;desc=\u002200-633d802a8f81a9be50b4f5bf8d66547c-f618be908e6943f1-01\u0022",
         "Strict-Transport-Security": "max-age=31536000; includeSubDomains",
         "Transfer-Encoding": "chunked",
         "Vary": [
           "Accept-Encoding",
           "Accept-Encoding"
         ],
-        "x-aml-cluster": "vienna-test-westus2-02",
-        "X-Content-Type-Options": "nosniff",
-<<<<<<< HEAD
-        "x-ms-correlation-request-id": "6ab411c0-35c1-4046-9ff7-0c11e76fb5fe",
-        "x-ms-ratelimit-remaining-subscription-reads": "11990",
-        "x-ms-response-type": "standard",
-        "x-ms-routing-request-id": "WESTUS2:20230304T004413Z:6ab411c0-35c1-4046-9ff7-0c11e76fb5fe",
-        "x-request-time": "0.284"
-=======
-        "x-ms-correlation-request-id": "586fb349-cabb-4d7b-8827-b44f6614b5d2",
-        "x-ms-ratelimit-remaining-subscription-reads": "11930",
-        "x-ms-response-type": "standard",
-        "x-ms-routing-request-id": "JAPANEAST:20230303T043703Z:586fb349-cabb-4d7b-8827-b44f6614b5d2",
-        "x-request-time": "0.115"
->>>>>>> 82fe11f4
+        "x-aml-cluster": "vienna-test-westus2-01",
+        "X-Content-Type-Options": "nosniff",
+        "x-ms-correlation-request-id": "f7839596-c801-4f64-a2d8-1a846ade0d25",
+        "x-ms-ratelimit-remaining-subscription-reads": "11962",
+        "x-ms-response-type": "standard",
+        "x-ms-routing-request-id": "WESTUS2:20230305T054010Z:f7839596-c801-4f64-a2d8-1a846ade0d25",
+        "x-request-time": "0.182"
       },
       "ResponseBody": {
         "id": "/subscriptions/00000000-0000-0000-0000-000000000/resourceGroups/00000/providers/Microsoft.MachineLearningServices/workspaces/00000/datastores/workspaceblobstore",
@@ -533,49 +312,29 @@
         "Accept-Encoding": "gzip, deflate",
         "Connection": "keep-alive",
         "Content-Length": "0",
-<<<<<<< HEAD
-        "User-Agent": "azure-ai-ml/1.5.0 azsdk-python-mgmt-machinelearningservices/0.1.0 Python/3.7.9 (Windows-10-10.0.22621-SP0)"
-=======
-        "User-Agent": "azure-ai-ml/1.5.0 azsdk-python-mgmt-machinelearningservices/0.1.0 Python/3.8.13 (Windows-10-10.0.22621-SP0)"
->>>>>>> 82fe11f4
-      },
-      "RequestBody": null,
-      "StatusCode": 200,
-      "ResponseHeaders": {
-        "Cache-Control": "no-cache",
-        "Content-Encoding": "gzip",
-        "Content-Type": "application/json; charset=utf-8",
-<<<<<<< HEAD
-        "Date": "Sat, 04 Mar 2023 00:44:13 GMT",
-        "Expires": "-1",
-        "Pragma": "no-cache",
-        "request-context": "appId=cid-v1:512cc15a-13b5-415b-bfd0-dce7accb6bb1",
-        "Server-Timing": "traceparent;desc=\u002200-6ad28f902e410e7a520b1b6b97947b75-81004af0f44eac50-01\u0022",
-=======
-        "Date": "Fri, 03 Mar 2023 04:37:03 GMT",
-        "Expires": "-1",
-        "Pragma": "no-cache",
-        "request-context": "appId=cid-v1:512cc15a-13b5-415b-bfd0-dce7accb6bb1",
-        "Server-Timing": "traceparent;desc=\u002200-221a2098b3e726fd38ffec26346ae508-88703c93510a4f3f-01\u0022",
->>>>>>> 82fe11f4
+        "User-Agent": "azure-ai-ml/1.5.0 azsdk-python-mgmt-machinelearningservices/0.1.0 Python/3.7.9 (Windows-10-10.0.22621-SP0)"
+      },
+      "RequestBody": null,
+      "StatusCode": 200,
+      "ResponseHeaders": {
+        "Cache-Control": "no-cache",
+        "Content-Encoding": "gzip",
+        "Content-Type": "application/json; charset=utf-8",
+        "Date": "Sun, 05 Mar 2023 05:40:09 GMT",
+        "Expires": "-1",
+        "Pragma": "no-cache",
+        "request-context": "appId=cid-v1:512cc15a-13b5-415b-bfd0-dce7accb6bb1",
+        "Server-Timing": "traceparent;desc=\u002200-aa527156c184cd29a7276252ff0b209d-c16660c55703fe3e-01\u0022",
         "Strict-Transport-Security": "max-age=31536000; includeSubDomains",
         "Transfer-Encoding": "chunked",
         "Vary": "Accept-Encoding",
-        "x-aml-cluster": "vienna-test-westus2-02",
-        "X-Content-Type-Options": "nosniff",
-<<<<<<< HEAD
-        "x-ms-correlation-request-id": "6d1c1042-55d1-4b44-bce8-d9230336cd4b",
+        "x-aml-cluster": "vienna-test-westus2-01",
+        "X-Content-Type-Options": "nosniff",
+        "x-ms-correlation-request-id": "ea0ffbd7-691e-4b63-8e0b-90849fac87de",
         "x-ms-ratelimit-remaining-subscription-writes": "1198",
         "x-ms-response-type": "standard",
-        "x-ms-routing-request-id": "WESTUS2:20230304T004414Z:6d1c1042-55d1-4b44-bce8-d9230336cd4b",
-        "x-request-time": "0.500"
-=======
-        "x-ms-correlation-request-id": "8f3d1bfc-c279-4541-b7b5-fb6f78fcc25a",
-        "x-ms-ratelimit-remaining-subscription-writes": "1180",
-        "x-ms-response-type": "standard",
-        "x-ms-routing-request-id": "JAPANEAST:20230303T043704Z:8f3d1bfc-c279-4541-b7b5-fb6f78fcc25a",
-        "x-request-time": "0.544"
->>>>>>> 82fe11f4
+        "x-ms-routing-request-id": "WESTUS2:20230305T054010Z:ea0ffbd7-691e-4b63-8e0b-90849fac87de",
+        "x-request-time": "0.104"
       },
       "ResponseBody": {
         "secretsType": "AccountKey",
@@ -583,21 +342,57 @@
       }
     },
     {
+      "RequestUri": "https://management.azure.com/subscriptions/00000000-0000-0000-0000-000000000/providers/Microsoft.MachineLearningServices/locations/centraluseuap/mfeOperationsStatus/s:288fbc99-974d-4a49-b40f-53b041fe40cc:7vy3GxFkLhZRuW1o8zQOg7hX59WxOsJptasaf1eYdVk?api-version=2022-12-01-preview",
+      "RequestMethod": "GET",
+      "RequestHeaders": {
+        "Accept": "*/*",
+        "Accept-Encoding": "gzip, deflate",
+        "Connection": "keep-alive",
+        "User-Agent": "azure-ai-ml/1.5.0 azsdk-python-mgmt-machinelearningservices/0.1.0 Python/3.7.9 (Windows-10-10.0.22621-SP0)"
+      },
+      "RequestBody": null,
+      "StatusCode": 200,
+      "ResponseHeaders": {
+        "Cache-Control": "no-cache",
+        "Content-Encoding": "gzip",
+        "Content-Type": "application/json; charset=utf-8",
+        "Date": "Sun, 05 Mar 2023 05:40:09 GMT",
+        "Expires": "-1",
+        "Pragma": "no-cache",
+        "request-context": "appId=cid-v1:512cc15a-13b5-415b-bfd0-dce7accb6bb1",
+        "Server-Timing": "traceparent;desc=\u002200-5657349b366e8d7bcefe34fb5cc2c6f7-4015fa3dd7961a83-01\u0022",
+        "Strict-Transport-Security": "max-age=31536000; includeSubDomains",
+        "Transfer-Encoding": "chunked",
+        "Vary": [
+          "Accept-Encoding",
+          "Accept-Encoding"
+        ],
+        "x-aml-cluster": "vienna-test-westus2-02",
+        "X-Content-Type-Options": "nosniff",
+        "x-ms-correlation-request-id": "7fc6bf9c-f2f3-48d7-a0c7-83fadf5113f9",
+        "x-ms-ratelimit-remaining-subscription-reads": "11961",
+        "x-ms-response-type": "standard",
+        "x-ms-routing-request-id": "WESTUS2:20230305T054010Z:7fc6bf9c-f2f3-48d7-a0c7-83fadf5113f9",
+        "x-request-time": "0.023"
+      },
+      "ResponseBody": {
+        "id": "/subscriptions/00000000-0000-0000-0000-000000000/providers/Microsoft.MachineLearningServices/locations/centraluseuap/mfeOperationResults/s:288fbc99-974d-4a49-b40f-53b041fe40cc:7vy3GxFkLhZRuW1o8zQOg7hX59WxOsJptasaf1eYdVk",
+        "name": "s:288fbc99-974d-4a49-b40f-53b041fe40cc:7vy3GxFkLhZRuW1o8zQOg7hX59WxOsJptasaf1eYdVk",
+        "status": "Succeeded",
+        "startTime": "2023-03-05T05:40:05.4426678\u002B00:00",
+        "endTime": "2023-03-05T05:40:07\u002B00:00"
+      }
+    },
+    {
       "RequestUri": "https://sax5mzqu7xztpx4.blob.core.windows.net/azureml-blobstore-288fbc99-974d-4a49-b40f-53b041fe40cc/LocalUpload/00000000000000000000000000000000/simpleshakespeare.txt",
       "RequestMethod": "HEAD",
       "RequestHeaders": {
         "Accept": "application/xml",
         "Accept-Encoding": "gzip, deflate",
         "Connection": "keep-alive",
-<<<<<<< HEAD
         "User-Agent": "azsdk-python-storage-blob/12.14.1 Python/3.7.9 (Windows-10-10.0.22621-SP0)",
-        "x-ms-date": "Sat, 04 Mar 2023 00:44:14 GMT",
+        "x-ms-date": "Sun, 05 Mar 2023 05:40:10 GMT",
         "x-ms-version": "2021-08-06"
-=======
-        "User-Agent": "azsdk-python-storage-blob/12.12.0 Python/3.8.13 (Windows-10-10.0.22621-SP0)",
-        "x-ms-date": "Fri, 03 Mar 2023 04:37:04 GMT",
-        "x-ms-version": "2021-06-08"
->>>>>>> 82fe11f4
       },
       "RequestBody": null,
       "StatusCode": 200,
@@ -606,15 +401,9 @@
         "Content-Length": "3049",
         "Content-MD5": "YLIyH\u002BWjxPqzDSclRLlzgw==",
         "Content-Type": "application/octet-stream",
-<<<<<<< HEAD
-        "Date": "Sat, 04 Mar 2023 00:44:18 GMT",
+        "Date": "Sun, 05 Mar 2023 05:40:10 GMT",
         "ETag": "\u00220x8DB1C473937E1F1\u0022",
         "Last-Modified": "Sat, 04 Mar 2023 00:27:23 GMT",
-=======
-        "Date": "Fri, 03 Mar 2023 04:37:04 GMT",
-        "ETag": "\u00220x8DAC942D9C81917\u0022",
-        "Last-Modified": "Fri, 18 Nov 2022 08:56:58 GMT",
->>>>>>> 82fe11f4
         "Server": [
           "Windows-Azure-Blob/1.0",
           "Microsoft-HTTPAPI/2.0"
@@ -630,131 +419,72 @@
         "x-ms-meta-upload_status": "completed",
         "x-ms-meta-version": "6cf682b6-ce6a-4ec3-ba1a-381621591681",
         "x-ms-server-encrypted": "true",
-        "x-ms-version": "2021-06-08"
+        "x-ms-version": "2021-08-06"
       },
       "ResponseBody": null
     },
     {
-<<<<<<< HEAD
       "RequestUri": "https://sax5mzqu7xztpx4.blob.core.windows.net/azureml-blobstore-288fbc99-974d-4a49-b40f-53b041fe40cc/az-ml-artifacts/00000000000000000000000000000000/simpleshakespeare.txt",
-=======
-      "RequestUri": "https://management.azure.com/subscriptions/00000000-0000-0000-0000-000000000/providers/Microsoft.MachineLearningServices/locations/centraluseuap/mfeOperationsStatus/s:e61cd5e2-512f-475e-9842-5e2a973993b8:XXvkgBgRYjFOXmGZXC0XxOSGeZYsodZvABSjrQ5wtB8?api-version=2022-12-01-preview",
+      "RequestMethod": "HEAD",
+      "RequestHeaders": {
+        "Accept": "application/xml",
+        "Accept-Encoding": "gzip, deflate",
+        "Connection": "keep-alive",
+        "User-Agent": "azsdk-python-storage-blob/12.14.1 Python/3.7.9 (Windows-10-10.0.22621-SP0)",
+        "x-ms-date": "Sun, 05 Mar 2023 05:40:10 GMT",
+        "x-ms-version": "2021-08-06"
+      },
+      "RequestBody": null,
+      "StatusCode": 404,
+      "ResponseHeaders": {
+        "Date": "Sun, 05 Mar 2023 05:40:10 GMT",
+        "Server": [
+          "Windows-Azure-Blob/1.0",
+          "Microsoft-HTTPAPI/2.0"
+        ],
+        "Transfer-Encoding": "chunked",
+        "Vary": "Origin",
+        "x-ms-error-code": "BlobNotFound",
+        "x-ms-version": "2021-08-06"
+      },
+      "ResponseBody": null
+    },
+    {
+      "RequestUri": "https://management.azure.com/subscriptions/00000000-0000-0000-0000-000000000/resourceGroups/00000/providers/Microsoft.MachineLearningServices/workspaces/00000/schedules/test_800154024709?api-version=2022-12-01-preview",
       "RequestMethod": "GET",
       "RequestHeaders": {
         "Accept": "*/*",
         "Accept-Encoding": "gzip, deflate",
         "Connection": "keep-alive",
-        "User-Agent": "azure-ai-ml/1.5.0 azsdk-python-mgmt-machinelearningservices/0.1.0 Python/3.8.13 (Windows-10-10.0.22621-SP0)"
-      },
-      "RequestBody": null,
-      "StatusCode": 200,
-      "ResponseHeaders": {
-        "Cache-Control": "no-cache",
-        "Content-Encoding": "gzip",
-        "Content-Type": "application/json; charset=utf-8",
-        "Date": "Fri, 03 Mar 2023 04:37:03 GMT",
-        "Expires": "-1",
-        "Pragma": "no-cache",
-        "request-context": "appId=cid-v1:512cc15a-13b5-415b-bfd0-dce7accb6bb1",
-        "Server-Timing": "traceparent;desc=\u002200-03fa622ce1bb05e17f854be12e880264-feee41e36a22770e-01\u0022",
+        "User-Agent": "azure-ai-ml/1.5.0 azsdk-python-mgmt-machinelearningservices/0.1.0 Python/3.7.9 (Windows-10-10.0.22621-SP0)"
+      },
+      "RequestBody": null,
+      "StatusCode": 200,
+      "ResponseHeaders": {
+        "Cache-Control": "no-cache",
+        "Content-Encoding": "gzip",
+        "Content-Type": "application/json; charset=utf-8",
+        "Date": "Sun, 05 Mar 2023 05:40:10 GMT",
+        "Expires": "-1",
+        "Pragma": "no-cache",
+        "request-context": "appId=cid-v1:512cc15a-13b5-415b-bfd0-dce7accb6bb1",
+        "Server-Timing": "traceparent;desc=\u002200-7ed2a3619716618d069e965af09fcaad-83b3c4d57edc8104-01\u0022",
         "Strict-Transport-Security": "max-age=31536000; includeSubDomains",
         "Transfer-Encoding": "chunked",
         "Vary": [
           "Accept-Encoding",
           "Accept-Encoding"
         ],
-        "x-aml-cluster": "vienna-test-westus2-02",
-        "X-Content-Type-Options": "nosniff",
-        "x-ms-correlation-request-id": "94246976-cd44-4c9b-9267-d9d941cc7d70",
-        "x-ms-ratelimit-remaining-subscription-reads": "11929",
-        "x-ms-response-type": "standard",
-        "x-ms-routing-request-id": "JAPANEAST:20230303T043704Z:94246976-cd44-4c9b-9267-d9d941cc7d70",
-        "x-request-time": "0.028"
-      },
-      "ResponseBody": {
-        "id": "/subscriptions/00000000-0000-0000-0000-000000000/providers/Microsoft.MachineLearningServices/locations/centraluseuap/mfeOperationResults/s:e61cd5e2-512f-475e-9842-5e2a973993b8:XXvkgBgRYjFOXmGZXC0XxOSGeZYsodZvABSjrQ5wtB8",
-        "name": "s:e61cd5e2-512f-475e-9842-5e2a973993b8:XXvkgBgRYjFOXmGZXC0XxOSGeZYsodZvABSjrQ5wtB8",
-        "status": "Succeeded",
-        "startTime": "2023-03-03T04:36:53.9837877\u002B00:00",
-        "endTime": "2023-03-03T04:36:59\u002B00:00"
-      }
-    },
-    {
-      "RequestUri": "https://sagvgsoim6nmhbq.blob.core.windows.net/azureml-blobstore-e61cd5e2-512f-475e-9842-5e2a973993b8/az-ml-artifacts/00000000000000000000000000000000/simpleshakespeare.txt",
->>>>>>> 82fe11f4
-      "RequestMethod": "HEAD",
-      "RequestHeaders": {
-        "Accept": "application/xml",
-        "Accept-Encoding": "gzip, deflate",
-        "Connection": "keep-alive",
-<<<<<<< HEAD
-        "User-Agent": "azsdk-python-storage-blob/12.14.1 Python/3.7.9 (Windows-10-10.0.22621-SP0)",
-        "x-ms-date": "Sat, 04 Mar 2023 00:44:19 GMT",
-        "x-ms-version": "2021-08-06"
-=======
-        "User-Agent": "azsdk-python-storage-blob/12.12.0 Python/3.8.13 (Windows-10-10.0.22621-SP0)",
-        "x-ms-date": "Fri, 03 Mar 2023 04:37:04 GMT",
-        "x-ms-version": "2021-06-08"
->>>>>>> 82fe11f4
-      },
-      "RequestBody": null,
-      "StatusCode": 404,
-      "ResponseHeaders": {
-<<<<<<< HEAD
-        "Date": "Sat, 04 Mar 2023 00:44:18 GMT",
-=======
-        "Date": "Fri, 03 Mar 2023 04:37:04 GMT",
->>>>>>> 82fe11f4
-        "Server": [
-          "Windows-Azure-Blob/1.0",
-          "Microsoft-HTTPAPI/2.0"
-        ],
-        "Transfer-Encoding": "chunked",
-        "Vary": "Origin",
-        "x-ms-error-code": "BlobNotFound",
-        "x-ms-version": "2021-06-08"
-      },
-      "ResponseBody": null
-    },
-    {
-<<<<<<< HEAD
-      "RequestUri": "https://management.azure.com/subscriptions/00000000-0000-0000-0000-000000000/resourceGroups/00000/providers/Microsoft.MachineLearningServices/workspaces/00000/schedules/test_108796775005?api-version=2022-10-01-preview",
-=======
-      "RequestUri": "https://management.azure.com/subscriptions/00000000-0000-0000-0000-000000000/resourceGroups/00000/providers/Microsoft.MachineLearningServices/workspaces/00000/schedules/test_905839394475?api-version=2022-12-01-preview",
-      "RequestMethod": "GET",
-      "RequestHeaders": {
-        "Accept": "*/*",
-        "Accept-Encoding": "gzip, deflate",
-        "Connection": "keep-alive",
-        "User-Agent": "azure-ai-ml/1.5.0 azsdk-python-mgmt-machinelearningservices/0.1.0 Python/3.8.13 (Windows-10-10.0.22621-SP0)"
-      },
-      "RequestBody": null,
-      "StatusCode": 200,
-      "ResponseHeaders": {
-        "Cache-Control": "no-cache",
-        "Content-Encoding": "gzip",
-        "Content-Type": "application/json; charset=utf-8",
-        "Date": "Fri, 03 Mar 2023 04:37:04 GMT",
-        "Expires": "-1",
-        "Pragma": "no-cache",
-        "request-context": "appId=cid-v1:512cc15a-13b5-415b-bfd0-dce7accb6bb1",
-        "Server-Timing": "traceparent;desc=\u002200-c00d21dbcc8720aed0877766b6756faa-82c4b6237f20198a-01\u0022",
-        "Strict-Transport-Security": "max-age=31536000; includeSubDomains",
-        "Transfer-Encoding": "chunked",
-        "Vary": [
-          "Accept-Encoding",
-          "Accept-Encoding"
-        ],
-        "x-aml-cluster": "vienna-test-westus2-02",
-        "X-Content-Type-Options": "nosniff",
-        "x-ms-correlation-request-id": "2fd0d6f0-f885-4aef-b12f-c0a3961f6378",
-        "x-ms-ratelimit-remaining-subscription-reads": "11928",
-        "x-ms-response-type": "standard",
-        "x-ms-routing-request-id": "JAPANEAST:20230303T043705Z:2fd0d6f0-f885-4aef-b12f-c0a3961f6378",
-        "x-request-time": "0.240"
-      },
-      "ResponseBody": {
-        "name": "test_905839394475",
+        "x-aml-cluster": "vienna-test-westus2-01",
+        "X-Content-Type-Options": "nosniff",
+        "x-ms-correlation-request-id": "6cf98eea-419d-4c6c-aad7-d45f0c466fad",
+        "x-ms-ratelimit-remaining-subscription-reads": "11960",
+        "x-ms-response-type": "standard",
+        "x-ms-routing-request-id": "WESTUS2:20230305T054011Z:6cf98eea-419d-4c6c-aad7-d45f0c466fad",
+        "x-request-time": "0.128"
+      },
+      "ResponseBody": {
+        "name": "test_800154024709",
         "properties": {
           "description": "a weekly retrain schedule",
           "tags": {},
@@ -818,18 +548,17 @@
           "provisioningState": "Succeeded"
         },
         "systemData": {
-          "createdAt": "2023-03-03T04:36:49.7723395\u002B00:00",
+          "createdAt": "2023-03-05T05:40:02.5240162\u002B00:00",
           "createdBy": "Firstname Lastname",
           "createdByType": "User",
-          "lastModifiedAt": "2023-03-03T04:36:59.7714581\u002B00:00",
+          "lastModifiedAt": "2023-03-05T05:40:07.4592083\u002B00:00",
           "lastModifiedBy": "Firstname Lastname",
           "lastModifiedByType": "User"
         }
       }
     },
     {
-      "RequestUri": "https://management.azure.com/subscriptions/00000000-0000-0000-0000-000000000/resourceGroups/00000/providers/Microsoft.MachineLearningServices/workspaces/00000/schedules/test_182872227424?api-version=2022-12-01-preview",
->>>>>>> 82fe11f4
+      "RequestUri": "https://management.azure.com/subscriptions/00000000-0000-0000-0000-000000000/resourceGroups/00000/providers/Microsoft.MachineLearningServices/workspaces/00000/schedules/test_928776202380?api-version=2022-12-01-preview",
       "RequestMethod": "PUT",
       "RequestHeaders": {
         "Accept": "application/json",
@@ -837,11 +566,7 @@
         "Connection": "keep-alive",
         "Content-Length": "1224",
         "Content-Type": "application/json",
-<<<<<<< HEAD
-        "User-Agent": "azure-ai-ml/1.5.0 azsdk-python-mgmt-machinelearningservices/0.1.0 Python/3.7.9 (Windows-10-10.0.22621-SP0)"
-=======
-        "User-Agent": "azure-ai-ml/1.5.0 azsdk-python-mgmt-machinelearningservices/0.1.0 Python/3.8.13 (Windows-10-10.0.22621-SP0)"
->>>>>>> 82fe11f4
+        "User-Agent": "azure-ai-ml/1.5.0 azsdk-python-mgmt-machinelearningservices/0.1.0 Python/3.7.9 (Windows-10-10.0.22621-SP0)"
       },
       "RequestBody": {
         "properties": {
@@ -896,46 +621,25 @@
       },
       "StatusCode": 201,
       "ResponseHeaders": {
-<<<<<<< HEAD
-        "azure-asyncoperation": "https://management.azure.com/subscriptions/00000000-0000-0000-0000-000000000/providers/Microsoft.MachineLearningServices/locations/centraluseuap/mfeOperationsStatus/s:288fbc99-974d-4a49-b40f-53b041fe40cc:QYWike3Cpq4OBgE_1uLaI-qPHp_NSKf212bb3X8HSPE?api-version=2022-10-01-preview",
+        "azure-asyncoperation": "https://management.azure.com/subscriptions/00000000-0000-0000-0000-000000000/providers/Microsoft.MachineLearningServices/locations/centraluseuap/mfeOperationsStatus/s:288fbc99-974d-4a49-b40f-53b041fe40cc:0LYpMufyk_S7nZnuNY9Ba5J_83bAq_pSRTn9wZyA4zs?api-version=2022-12-01-preview",
         "Cache-Control": "no-cache",
         "Content-Length": "2067",
         "Content-Type": "application/json; charset=utf-8",
-        "Date": "Sat, 04 Mar 2023 00:44:21 GMT",
-        "Expires": "-1",
-        "Location": "https://management.azure.com/subscriptions/00000000-0000-0000-0000-000000000/resourceGroups/00000/providers/Microsoft.MachineLearningServices/workspaces/00000/schedules/test_108796775005?api-version=2022-10-01-preview",
-        "Pragma": "no-cache",
-        "request-context": "appId=cid-v1:512cc15a-13b5-415b-bfd0-dce7accb6bb1",
-        "Server-Timing": "traceparent;desc=\u002200-7cf20684ea27c3e408e725e1b86d7317-b3859812fe4d3c11-01\u0022",
-=======
-        "azure-asyncoperation": "https://management.azure.com/subscriptions/00000000-0000-0000-0000-000000000/providers/Microsoft.MachineLearningServices/locations/centraluseuap/mfeOperationsStatus/s:e61cd5e2-512f-475e-9842-5e2a973993b8:ct3rzoptHQGP6Xbf1Ib9s3_61fPVRgx6xbyUUo6KD4I?api-version=2022-12-01-preview",
-        "Cache-Control": "no-cache",
-        "Content-Length": "2067",
-        "Content-Type": "application/json; charset=utf-8",
-        "Date": "Fri, 03 Mar 2023 04:37:07 GMT",
-        "Expires": "-1",
-        "Location": "https://management.azure.com/subscriptions/00000000-0000-0000-0000-000000000/resourceGroups/00000/providers/Microsoft.MachineLearningServices/workspaces/00000/schedules/test_182872227424?api-version=2022-12-01-preview",
-        "Pragma": "no-cache",
-        "request-context": "appId=cid-v1:512cc15a-13b5-415b-bfd0-dce7accb6bb1",
-        "Server-Timing": "traceparent;desc=\u002200-0deaa1f14aa688cd66cb533a68f0cf70-2c950b64017f051d-01\u0022",
->>>>>>> 82fe11f4
-        "Strict-Transport-Security": "max-age=31536000; includeSubDomains",
-        "x-aml-cluster": "vienna-test-westus2-02",
+        "Date": "Sun, 05 Mar 2023 05:40:11 GMT",
+        "Expires": "-1",
+        "Location": "https://management.azure.com/subscriptions/00000000-0000-0000-0000-000000000/resourceGroups/00000/providers/Microsoft.MachineLearningServices/workspaces/00000/schedules/test_928776202380?api-version=2022-12-01-preview",
+        "Pragma": "no-cache",
+        "request-context": "appId=cid-v1:512cc15a-13b5-415b-bfd0-dce7accb6bb1",
+        "Server-Timing": "traceparent;desc=\u002200-6fe734bc30ec27dbf61f39ff55d11f37-8d3ab47ea894f0a5-01\u0022",
+        "Strict-Transport-Security": "max-age=31536000; includeSubDomains",
+        "x-aml-cluster": "vienna-test-westus2-01",
         "X-Content-Type-Options": "nosniff",
         "x-ms-async-operation-timeout": "PT30M",
-<<<<<<< HEAD
-        "x-ms-correlation-request-id": "fffc1b3f-3a81-4024-835c-28ac2304de00",
-        "x-ms-ratelimit-remaining-subscription-writes": "1196",
-        "x-ms-response-type": "standard",
-        "x-ms-routing-request-id": "WESTUS2:20230304T004421Z:fffc1b3f-3a81-4024-835c-28ac2304de00",
-        "x-request-time": "0.831"
-=======
-        "x-ms-correlation-request-id": "fa2da6c1-cc48-4304-b6cd-0c8d98fab1fb",
-        "x-ms-ratelimit-remaining-subscription-writes": "1145",
-        "x-ms-response-type": "standard",
-        "x-ms-routing-request-id": "JAPANEAST:20230303T043708Z:fa2da6c1-cc48-4304-b6cd-0c8d98fab1fb",
-        "x-request-time": "0.200"
->>>>>>> 82fe11f4
+        "x-ms-correlation-request-id": "91926cf7-2e48-4d62-bb41-e650b495bd36",
+        "x-ms-ratelimit-remaining-subscription-writes": "1184",
+        "x-ms-response-type": "standard",
+        "x-ms-routing-request-id": "WESTUS2:20230305T054012Z:91926cf7-2e48-4d62-bb41-e650b495bd36",
+        "x-request-time": "0.078"
       },
       "ResponseBody": {
         "properties": {
@@ -1006,64 +710,47 @@
       }
     },
     {
-<<<<<<< HEAD
-      "RequestUri": "https://management.azure.com/subscriptions/00000000-0000-0000-0000-000000000/providers/Microsoft.MachineLearningServices/locations/centraluseuap/mfeOperationsStatus/s:288fbc99-974d-4a49-b40f-53b041fe40cc:QYWike3Cpq4OBgE_1uLaI-qPHp_NSKf212bb3X8HSPE?api-version=2022-10-01-preview",
-=======
-      "RequestUri": "https://management.azure.com/subscriptions/00000000-0000-0000-0000-000000000/providers/Microsoft.MachineLearningServices/locations/centraluseuap/mfeOperationsStatus/s:e61cd5e2-512f-475e-9842-5e2a973993b8:ct3rzoptHQGP6Xbf1Ib9s3_61fPVRgx6xbyUUo6KD4I?api-version=2022-12-01-preview",
->>>>>>> 82fe11f4
+      "RequestUri": "https://management.azure.com/subscriptions/00000000-0000-0000-0000-000000000/providers/Microsoft.MachineLearningServices/locations/centraluseuap/mfeOperationsStatus/s:288fbc99-974d-4a49-b40f-53b041fe40cc:0LYpMufyk_S7nZnuNY9Ba5J_83bAq_pSRTn9wZyA4zs?api-version=2022-12-01-preview",
       "RequestMethod": "GET",
       "RequestHeaders": {
         "Accept": "*/*",
         "Accept-Encoding": "gzip, deflate",
         "Connection": "keep-alive",
-<<<<<<< HEAD
-        "User-Agent": "azure-ai-ml/1.5.0 azsdk-python-mgmt-machinelearningservices/0.1.0 Python/3.7.9 (Windows-10-10.0.22621-SP0)"
-=======
-        "User-Agent": "azure-ai-ml/1.5.0 azsdk-python-mgmt-machinelearningservices/0.1.0 Python/3.8.13 (Windows-10-10.0.22621-SP0)"
->>>>>>> 82fe11f4
-      },
-      "RequestBody": null,
-      "StatusCode": 200,
-      "ResponseHeaders": {
-        "Cache-Control": "no-cache",
-        "Content-Encoding": "gzip",
-        "Content-Type": "application/json; charset=utf-8",
-<<<<<<< HEAD
-        "Date": "Sat, 04 Mar 2023 00:44:21 GMT",
-        "Expires": "-1",
-        "Pragma": "no-cache",
-        "request-context": "appId=cid-v1:512cc15a-13b5-415b-bfd0-dce7accb6bb1",
-        "Server-Timing": "traceparent;desc=\u002200-d5b5435a9c959f240ae170c781c1c7c8-651cc151fec94e6d-01\u0022",
-=======
-        "Date": "Fri, 03 Mar 2023 04:37:12 GMT",
-        "Expires": "-1",
-        "Pragma": "no-cache",
-        "request-context": "appId=cid-v1:512cc15a-13b5-415b-bfd0-dce7accb6bb1",
-        "Server-Timing": "traceparent;desc=\u002200-7d39f5b21b7fc5d73cd3a7a0f678af1d-b1f0f6f17fa430ed-01\u0022",
->>>>>>> 82fe11f4
+        "User-Agent": "azure-ai-ml/1.5.0 azsdk-python-mgmt-machinelearningservices/0.1.0 Python/3.7.9 (Windows-10-10.0.22621-SP0)"
+      },
+      "RequestBody": null,
+      "StatusCode": 200,
+      "ResponseHeaders": {
+        "Cache-Control": "no-cache",
+        "Content-Encoding": "gzip",
+        "Content-Type": "application/json; charset=utf-8",
+        "Date": "Sun, 05 Mar 2023 05:40:11 GMT",
+        "Expires": "-1",
+        "Pragma": "no-cache",
+        "request-context": "appId=cid-v1:512cc15a-13b5-415b-bfd0-dce7accb6bb1",
+        "Server-Timing": "traceparent;desc=\u002200-f7134c6d2785d072e6fe9596199a4c03-b123f19916e5c7dd-01\u0022",
         "Strict-Transport-Security": "max-age=31536000; includeSubDomains",
         "Transfer-Encoding": "chunked",
         "Vary": [
           "Accept-Encoding",
           "Accept-Encoding"
         ],
-<<<<<<< HEAD
-        "x-aml-cluster": "vienna-test-westus2-01",
-        "X-Content-Type-Options": "nosniff",
-        "x-ms-correlation-request-id": "3f4a4897-2c6d-4136-9fba-86e73014f757",
-        "x-ms-ratelimit-remaining-subscription-reads": "11989",
-        "x-ms-response-type": "standard",
-        "x-ms-routing-request-id": "WESTUS2:20230304T004422Z:3f4a4897-2c6d-4136-9fba-86e73014f757",
-        "x-request-time": "0.049"
-      },
-      "ResponseBody": {
-        "id": "/subscriptions/00000000-0000-0000-0000-000000000/providers/Microsoft.MachineLearningServices/locations/centraluseuap/mfeOperationResults/s:288fbc99-974d-4a49-b40f-53b041fe40cc:QYWike3Cpq4OBgE_1uLaI-qPHp_NSKf212bb3X8HSPE",
-        "name": "s:288fbc99-974d-4a49-b40f-53b041fe40cc:QYWike3Cpq4OBgE_1uLaI-qPHp_NSKf212bb3X8HSPE",
+        "x-aml-cluster": "vienna-test-westus2-02",
+        "X-Content-Type-Options": "nosniff",
+        "x-ms-correlation-request-id": "9985c0d4-20aa-452e-8cc4-f81edb1d7d85",
+        "x-ms-ratelimit-remaining-subscription-reads": "11959",
+        "x-ms-response-type": "standard",
+        "x-ms-routing-request-id": "WESTUS2:20230305T054012Z:9985c0d4-20aa-452e-8cc4-f81edb1d7d85",
+        "x-request-time": "0.016"
+      },
+      "ResponseBody": {
+        "id": "/subscriptions/00000000-0000-0000-0000-000000000/providers/Microsoft.MachineLearningServices/locations/centraluseuap/mfeOperationResults/s:288fbc99-974d-4a49-b40f-53b041fe40cc:0LYpMufyk_S7nZnuNY9Ba5J_83bAq_pSRTn9wZyA4zs",
+        "name": "s:288fbc99-974d-4a49-b40f-53b041fe40cc:0LYpMufyk_S7nZnuNY9Ba5J_83bAq_pSRTn9wZyA4zs",
         "status": "Creating"
       }
     },
     {
-      "RequestUri": "https://management.azure.com/subscriptions/00000000-0000-0000-0000-000000000/providers/Microsoft.MachineLearningServices/locations/centraluseuap/mfeOperationsStatus/s:288fbc99-974d-4a49-b40f-53b041fe40cc:QYWike3Cpq4OBgE_1uLaI-qPHp_NSKf212bb3X8HSPE?api-version=2022-10-01-preview",
+      "RequestUri": "https://management.azure.com/subscriptions/00000000-0000-0000-0000-000000000/providers/Microsoft.MachineLearningServices/locations/centraluseuap/mfeOperationsStatus/s:288fbc99-974d-4a49-b40f-53b041fe40cc:0LYpMufyk_S7nZnuNY9Ba5J_83bAq_pSRTn9wZyA4zs?api-version=2022-12-01-preview",
       "RequestMethod": "GET",
       "RequestHeaders": {
         "Accept": "*/*",
@@ -1077,85 +764,51 @@
         "Cache-Control": "no-cache",
         "Content-Encoding": "gzip",
         "Content-Type": "application/json; charset=utf-8",
-        "Date": "Sat, 04 Mar 2023 00:44:26 GMT",
-        "Expires": "-1",
-        "Pragma": "no-cache",
-        "request-context": "appId=cid-v1:512cc15a-13b5-415b-bfd0-dce7accb6bb1",
-        "Server-Timing": "traceparent;desc=\u002200-558fc323cb71385e99656edc3846786c-9a0116b6f16ce2e4-01\u0022",
+        "Date": "Sun, 05 Mar 2023 05:40:16 GMT",
+        "Expires": "-1",
+        "Pragma": "no-cache",
+        "request-context": "appId=cid-v1:512cc15a-13b5-415b-bfd0-dce7accb6bb1",
+        "Server-Timing": "traceparent;desc=\u002200-9f7ab8bc06b2fde0b6645658f4216650-9ff950612c4005a5-01\u0022",
         "Strict-Transport-Security": "max-age=31536000; includeSubDomains",
         "Transfer-Encoding": "chunked",
         "Vary": [
           "Accept-Encoding",
           "Accept-Encoding"
         ],
-        "x-aml-cluster": "vienna-test-westus2-01",
-        "X-Content-Type-Options": "nosniff",
-        "x-ms-correlation-request-id": "764bdc3c-8361-435b-9619-decff08ada8c",
-        "x-ms-ratelimit-remaining-subscription-reads": "11988",
-        "x-ms-response-type": "standard",
-        "x-ms-routing-request-id": "WESTUS2:20230304T004427Z:764bdc3c-8361-435b-9619-decff08ada8c",
-        "x-request-time": "0.103"
-      },
-      "ResponseBody": {
-        "id": "/subscriptions/00000000-0000-0000-0000-000000000/providers/Microsoft.MachineLearningServices/locations/centraluseuap/mfeOperationResults/s:288fbc99-974d-4a49-b40f-53b041fe40cc:QYWike3Cpq4OBgE_1uLaI-qPHp_NSKf212bb3X8HSPE",
-        "name": "s:288fbc99-974d-4a49-b40f-53b041fe40cc:QYWike3Cpq4OBgE_1uLaI-qPHp_NSKf212bb3X8HSPE",
-        "status": "Succeeded",
-        "startTime": "2023-03-04T00:44:21.5716195\u002B00:00",
-        "endTime": "2023-03-04T00:44:25\u002B00:00"
-      }
-    },
-    {
-      "RequestUri": "https://management.azure.com/subscriptions/00000000-0000-0000-0000-000000000/resourceGroups/00000/providers/Microsoft.MachineLearningServices/workspaces/00000/schedules/test_108796775005?api-version=2022-10-01-preview",
-=======
         "x-aml-cluster": "vienna-test-westus2-02",
         "X-Content-Type-Options": "nosniff",
-        "x-ms-correlation-request-id": "2b6c2f7a-1529-4abd-97f0-6b004eea9e8e",
-        "x-ms-ratelimit-remaining-subscription-reads": "11927",
-        "x-ms-response-type": "standard",
-        "x-ms-routing-request-id": "JAPANEAST:20230303T043713Z:2b6c2f7a-1529-4abd-97f0-6b004eea9e8e",
-        "x-request-time": "0.021"
-      },
-      "ResponseBody": {
-        "id": "/subscriptions/00000000-0000-0000-0000-000000000/providers/Microsoft.MachineLearningServices/locations/centraluseuap/mfeOperationResults/s:e61cd5e2-512f-475e-9842-5e2a973993b8:ct3rzoptHQGP6Xbf1Ib9s3_61fPVRgx6xbyUUo6KD4I",
-        "name": "s:e61cd5e2-512f-475e-9842-5e2a973993b8:ct3rzoptHQGP6Xbf1Ib9s3_61fPVRgx6xbyUUo6KD4I",
-        "status": "Succeeded",
-        "startTime": "2023-03-03T04:37:07.9795591\u002B00:00",
-        "endTime": "2023-03-03T04:37:10\u002B00:00"
-      }
-    },
-    {
-      "RequestUri": "https://management.azure.com/subscriptions/00000000-0000-0000-0000-000000000/resourceGroups/00000/providers/Microsoft.MachineLearningServices/workspaces/00000/schedules/test_182872227424?api-version=2022-12-01-preview",
->>>>>>> 82fe11f4
+        "x-ms-correlation-request-id": "60472ec6-c201-4b06-be61-6556857243e2",
+        "x-ms-ratelimit-remaining-subscription-reads": "11958",
+        "x-ms-response-type": "standard",
+        "x-ms-routing-request-id": "WESTUS2:20230305T054017Z:60472ec6-c201-4b06-be61-6556857243e2",
+        "x-request-time": "0.020"
+      },
+      "ResponseBody": {
+        "id": "/subscriptions/00000000-0000-0000-0000-000000000/providers/Microsoft.MachineLearningServices/locations/centraluseuap/mfeOperationResults/s:288fbc99-974d-4a49-b40f-53b041fe40cc:0LYpMufyk_S7nZnuNY9Ba5J_83bAq_pSRTn9wZyA4zs",
+        "name": "s:288fbc99-974d-4a49-b40f-53b041fe40cc:0LYpMufyk_S7nZnuNY9Ba5J_83bAq_pSRTn9wZyA4zs",
+        "status": "Creating"
+      }
+    },
+    {
+      "RequestUri": "https://management.azure.com/subscriptions/00000000-0000-0000-0000-000000000/providers/Microsoft.MachineLearningServices/locations/centraluseuap/mfeOperationsStatus/s:288fbc99-974d-4a49-b40f-53b041fe40cc:0LYpMufyk_S7nZnuNY9Ba5J_83bAq_pSRTn9wZyA4zs?api-version=2022-12-01-preview",
       "RequestMethod": "GET",
       "RequestHeaders": {
         "Accept": "*/*",
         "Accept-Encoding": "gzip, deflate",
         "Connection": "keep-alive",
-<<<<<<< HEAD
-        "User-Agent": "azure-ai-ml/1.5.0 azsdk-python-mgmt-machinelearningservices/0.1.0 Python/3.7.9 (Windows-10-10.0.22621-SP0)"
-=======
-        "User-Agent": "azure-ai-ml/1.5.0 azsdk-python-mgmt-machinelearningservices/0.1.0 Python/3.8.13 (Windows-10-10.0.22621-SP0)"
->>>>>>> 82fe11f4
-      },
-      "RequestBody": null,
-      "StatusCode": 200,
-      "ResponseHeaders": {
-        "Cache-Control": "no-cache",
-        "Content-Encoding": "gzip",
-        "Content-Type": "application/json; charset=utf-8",
-<<<<<<< HEAD
-        "Date": "Sat, 04 Mar 2023 00:44:28 GMT",
-        "Expires": "-1",
-        "Pragma": "no-cache",
-        "request-context": "appId=cid-v1:512cc15a-13b5-415b-bfd0-dce7accb6bb1",
-        "Server-Timing": "traceparent;desc=\u002200-3a45cb65aa7cd886cf56e888b60a301b-90cb8811b36f8ed1-01\u0022",
-=======
-        "Date": "Fri, 03 Mar 2023 04:37:13 GMT",
-        "Expires": "-1",
-        "Pragma": "no-cache",
-        "request-context": "appId=cid-v1:512cc15a-13b5-415b-bfd0-dce7accb6bb1",
-        "Server-Timing": "traceparent;desc=\u002200-dfcc938d26bbbed3d88ca94f04bfe257-aa50bf9b408a6899-01\u0022",
->>>>>>> 82fe11f4
+        "User-Agent": "azure-ai-ml/1.5.0 azsdk-python-mgmt-machinelearningservices/0.1.0 Python/3.7.9 (Windows-10-10.0.22621-SP0)"
+      },
+      "RequestBody": null,
+      "StatusCode": 200,
+      "ResponseHeaders": {
+        "Cache-Control": "no-cache",
+        "Content-Encoding": "gzip",
+        "Content-Type": "application/json; charset=utf-8",
+        "Date": "Sun, 05 Mar 2023 05:40:22 GMT",
+        "Expires": "-1",
+        "Pragma": "no-cache",
+        "request-context": "appId=cid-v1:512cc15a-13b5-415b-bfd0-dce7accb6bb1",
+        "Server-Timing": "traceparent;desc=\u002200-515d440cb84fd272b18801ede5254397-bd1670c7e3584bed-01\u0022",
         "Strict-Transport-Security": "max-age=31536000; includeSubDomains",
         "Transfer-Encoding": "chunked",
         "Vary": [
@@ -1164,25 +817,96 @@
         ],
         "x-aml-cluster": "vienna-test-westus2-02",
         "X-Content-Type-Options": "nosniff",
-<<<<<<< HEAD
-        "x-ms-correlation-request-id": "d0444939-7f59-4cf0-ac7c-7e635b22342f",
-        "x-ms-ratelimit-remaining-subscription-reads": "11987",
-        "x-ms-response-type": "standard",
-        "x-ms-routing-request-id": "WESTUS2:20230304T004429Z:d0444939-7f59-4cf0-ac7c-7e635b22342f",
-        "x-request-time": "0.842"
-      },
-      "ResponseBody": {
-        "name": "test_108796775005",
-=======
-        "x-ms-correlation-request-id": "c35bc5e2-eb57-49bc-b97e-268b63f9330b",
-        "x-ms-ratelimit-remaining-subscription-reads": "11926",
-        "x-ms-response-type": "standard",
-        "x-ms-routing-request-id": "JAPANEAST:20230303T043714Z:c35bc5e2-eb57-49bc-b97e-268b63f9330b",
-        "x-request-time": "0.132"
-      },
-      "ResponseBody": {
-        "name": "test_182872227424",
->>>>>>> 82fe11f4
+        "x-ms-correlation-request-id": "6ee38516-ad0a-453b-9d7b-25b12d3117c5",
+        "x-ms-ratelimit-remaining-subscription-reads": "11957",
+        "x-ms-response-type": "standard",
+        "x-ms-routing-request-id": "WESTUS2:20230305T054022Z:6ee38516-ad0a-453b-9d7b-25b12d3117c5",
+        "x-request-time": "0.018"
+      },
+      "ResponseBody": {
+        "id": "/subscriptions/00000000-0000-0000-0000-000000000/providers/Microsoft.MachineLearningServices/locations/centraluseuap/mfeOperationResults/s:288fbc99-974d-4a49-b40f-53b041fe40cc:0LYpMufyk_S7nZnuNY9Ba5J_83bAq_pSRTn9wZyA4zs",
+        "name": "s:288fbc99-974d-4a49-b40f-53b041fe40cc:0LYpMufyk_S7nZnuNY9Ba5J_83bAq_pSRTn9wZyA4zs",
+        "status": "Creating"
+      }
+    },
+    {
+      "RequestUri": "https://management.azure.com/subscriptions/00000000-0000-0000-0000-000000000/providers/Microsoft.MachineLearningServices/locations/centraluseuap/mfeOperationsStatus/s:288fbc99-974d-4a49-b40f-53b041fe40cc:0LYpMufyk_S7nZnuNY9Ba5J_83bAq_pSRTn9wZyA4zs?api-version=2022-12-01-preview",
+      "RequestMethod": "GET",
+      "RequestHeaders": {
+        "Accept": "*/*",
+        "Accept-Encoding": "gzip, deflate",
+        "Connection": "keep-alive",
+        "User-Agent": "azure-ai-ml/1.5.0 azsdk-python-mgmt-machinelearningservices/0.1.0 Python/3.7.9 (Windows-10-10.0.22621-SP0)"
+      },
+      "RequestBody": null,
+      "StatusCode": 200,
+      "ResponseHeaders": {
+        "Cache-Control": "no-cache",
+        "Content-Encoding": "gzip",
+        "Content-Type": "application/json; charset=utf-8",
+        "Date": "Sun, 05 Mar 2023 05:40:27 GMT",
+        "Expires": "-1",
+        "Pragma": "no-cache",
+        "request-context": "appId=cid-v1:512cc15a-13b5-415b-bfd0-dce7accb6bb1",
+        "Server-Timing": "traceparent;desc=\u002200-6b38fb30a12bdc967ba2c691d860874c-8fd6d4a780b95172-01\u0022",
+        "Strict-Transport-Security": "max-age=31536000; includeSubDomains",
+        "Transfer-Encoding": "chunked",
+        "Vary": [
+          "Accept-Encoding",
+          "Accept-Encoding"
+        ],
+        "x-aml-cluster": "vienna-test-westus2-02",
+        "X-Content-Type-Options": "nosniff",
+        "x-ms-correlation-request-id": "f1d2fd71-65a6-40af-bd7e-b47b0969dc8c",
+        "x-ms-ratelimit-remaining-subscription-reads": "11956",
+        "x-ms-response-type": "standard",
+        "x-ms-routing-request-id": "WESTUS2:20230305T054027Z:f1d2fd71-65a6-40af-bd7e-b47b0969dc8c",
+        "x-request-time": "0.020"
+      },
+      "ResponseBody": {
+        "id": "/subscriptions/00000000-0000-0000-0000-000000000/providers/Microsoft.MachineLearningServices/locations/centraluseuap/mfeOperationResults/s:288fbc99-974d-4a49-b40f-53b041fe40cc:0LYpMufyk_S7nZnuNY9Ba5J_83bAq_pSRTn9wZyA4zs",
+        "name": "s:288fbc99-974d-4a49-b40f-53b041fe40cc:0LYpMufyk_S7nZnuNY9Ba5J_83bAq_pSRTn9wZyA4zs",
+        "status": "Succeeded",
+        "startTime": "2023-03-05T05:40:12.3630589\u002B00:00",
+        "endTime": "2023-03-05T05:40:25\u002B00:00"
+      }
+    },
+    {
+      "RequestUri": "https://management.azure.com/subscriptions/00000000-0000-0000-0000-000000000/resourceGroups/00000/providers/Microsoft.MachineLearningServices/workspaces/00000/schedules/test_928776202380?api-version=2022-12-01-preview",
+      "RequestMethod": "GET",
+      "RequestHeaders": {
+        "Accept": "*/*",
+        "Accept-Encoding": "gzip, deflate",
+        "Connection": "keep-alive",
+        "User-Agent": "azure-ai-ml/1.5.0 azsdk-python-mgmt-machinelearningservices/0.1.0 Python/3.7.9 (Windows-10-10.0.22621-SP0)"
+      },
+      "RequestBody": null,
+      "StatusCode": 200,
+      "ResponseHeaders": {
+        "Cache-Control": "no-cache",
+        "Content-Encoding": "gzip",
+        "Content-Type": "application/json; charset=utf-8",
+        "Date": "Sun, 05 Mar 2023 05:40:27 GMT",
+        "Expires": "-1",
+        "Pragma": "no-cache",
+        "request-context": "appId=cid-v1:512cc15a-13b5-415b-bfd0-dce7accb6bb1",
+        "Server-Timing": "traceparent;desc=\u002200-6d39934c7cb1e988acc5d93f87b71ff5-84e686d3a27923cc-01\u0022",
+        "Strict-Transport-Security": "max-age=31536000; includeSubDomains",
+        "Transfer-Encoding": "chunked",
+        "Vary": [
+          "Accept-Encoding",
+          "Accept-Encoding"
+        ],
+        "x-aml-cluster": "vienna-test-westus2-01",
+        "X-Content-Type-Options": "nosniff",
+        "x-ms-correlation-request-id": "98a4481e-4374-4ad5-a776-31d72c80ba64",
+        "x-ms-ratelimit-remaining-subscription-reads": "11955",
+        "x-ms-response-type": "standard",
+        "x-ms-routing-request-id": "WESTUS2:20230305T054028Z:98a4481e-4374-4ad5-a776-31d72c80ba64",
+        "x-request-time": "0.096"
+      },
+      "ResponseBody": {
+        "name": "test_928776202380",
         "properties": {
           "description": "a weekly retrain schedule",
           "tags": {},
@@ -1249,85 +973,51 @@
           "provisioningState": "Succeeded"
         },
         "systemData": {
-<<<<<<< HEAD
-          "createdAt": "2023-03-04T00:44:25.5733315\u002B00:00",
+          "createdAt": "2023-03-05T05:40:25.0941828\u002B00:00",
           "createdBy": "Firstname Lastname",
           "createdByType": "User",
-          "lastModifiedAt": "2023-03-04T00:44:25.5733315\u002B00:00",
-=======
-          "createdAt": "2023-03-03T04:37:10.1036967\u002B00:00",
-          "createdBy": "Firstname Lastname",
-          "createdByType": "User",
-          "lastModifiedAt": "2023-03-03T04:37:10.1036967\u002B00:00",
->>>>>>> 82fe11f4
+          "lastModifiedAt": "2023-03-05T05:40:25.0941828\u002B00:00",
           "lastModifiedBy": "Firstname Lastname",
           "lastModifiedByType": "User"
         }
       }
     },
     {
-<<<<<<< HEAD
-      "RequestUri": "https://management.azure.com/subscriptions/00000000-0000-0000-0000-000000000/resourceGroups/00000/providers/Microsoft.MachineLearningServices/workspaces/00000/schedules/test_108796775005?api-version=2022-10-01-preview",
-=======
-      "RequestUri": "https://management.azure.com/subscriptions/00000000-0000-0000-0000-000000000/resourceGroups/00000/providers/Microsoft.MachineLearningServices/workspaces/00000/schedules/test_182872227424?api-version=2022-12-01-preview",
->>>>>>> 82fe11f4
+      "RequestUri": "https://management.azure.com/subscriptions/00000000-0000-0000-0000-000000000/resourceGroups/00000/providers/Microsoft.MachineLearningServices/workspaces/00000/schedules/test_928776202380?api-version=2022-12-01-preview",
       "RequestMethod": "GET",
       "RequestHeaders": {
         "Accept": "application/json",
         "Accept-Encoding": "gzip, deflate",
         "Connection": "keep-alive",
-<<<<<<< HEAD
-        "User-Agent": "azure-ai-ml/1.5.0 azsdk-python-mgmt-machinelearningservices/0.1.0 Python/3.7.9 (Windows-10-10.0.22621-SP0)"
-=======
-        "User-Agent": "azure-ai-ml/1.5.0 azsdk-python-mgmt-machinelearningservices/0.1.0 Python/3.8.13 (Windows-10-10.0.22621-SP0)"
->>>>>>> 82fe11f4
-      },
-      "RequestBody": null,
-      "StatusCode": 200,
-      "ResponseHeaders": {
-        "Cache-Control": "no-cache",
-        "Content-Encoding": "gzip",
-        "Content-Type": "application/json; charset=utf-8",
-<<<<<<< HEAD
-        "Date": "Sat, 04 Mar 2023 00:44:28 GMT",
-        "Expires": "-1",
-        "Pragma": "no-cache",
-        "request-context": "appId=cid-v1:512cc15a-13b5-415b-bfd0-dce7accb6bb1",
-        "Server-Timing": "traceparent;desc=\u002200-9a2dcb7468f5ae36110b2b364103032f-3b6dd1475f5d97ee-01\u0022",
-=======
-        "Date": "Fri, 03 Mar 2023 04:37:13 GMT",
-        "Expires": "-1",
-        "Pragma": "no-cache",
-        "request-context": "appId=cid-v1:512cc15a-13b5-415b-bfd0-dce7accb6bb1",
-        "Server-Timing": "traceparent;desc=\u002200-bf7cb11dd5c005c7a67e79b8ffa8c1d3-a751eb54c8811a99-01\u0022",
->>>>>>> 82fe11f4
+        "User-Agent": "azure-ai-ml/1.5.0 azsdk-python-mgmt-machinelearningservices/0.1.0 Python/3.7.9 (Windows-10-10.0.22621-SP0)"
+      },
+      "RequestBody": null,
+      "StatusCode": 200,
+      "ResponseHeaders": {
+        "Cache-Control": "no-cache",
+        "Content-Encoding": "gzip",
+        "Content-Type": "application/json; charset=utf-8",
+        "Date": "Sun, 05 Mar 2023 05:40:28 GMT",
+        "Expires": "-1",
+        "Pragma": "no-cache",
+        "request-context": "appId=cid-v1:512cc15a-13b5-415b-bfd0-dce7accb6bb1",
+        "Server-Timing": "traceparent;desc=\u002200-bca6e39fde1ce1842401ccb497a3b916-a0bb9d837e4386e4-01\u0022",
         "Strict-Transport-Security": "max-age=31536000; includeSubDomains",
         "Transfer-Encoding": "chunked",
         "Vary": [
           "Accept-Encoding",
           "Accept-Encoding"
         ],
-        "x-aml-cluster": "vienna-test-westus2-02",
-        "X-Content-Type-Options": "nosniff",
-<<<<<<< HEAD
-        "x-ms-correlation-request-id": "46de3a36-4cdb-4019-8f5e-c45590842773",
-        "x-ms-ratelimit-remaining-subscription-reads": "11986",
-        "x-ms-response-type": "standard",
-        "x-ms-routing-request-id": "WESTUS2:20230304T004429Z:46de3a36-4cdb-4019-8f5e-c45590842773",
-        "x-request-time": "0.083"
-      },
-      "ResponseBody": {
-        "name": "test_108796775005",
-=======
-        "x-ms-correlation-request-id": "624e5e1a-fbfa-43a0-abe9-44e8678413d0",
-        "x-ms-ratelimit-remaining-subscription-reads": "11925",
-        "x-ms-response-type": "standard",
-        "x-ms-routing-request-id": "JAPANEAST:20230303T043714Z:624e5e1a-fbfa-43a0-abe9-44e8678413d0",
-        "x-request-time": "0.095"
-      },
-      "ResponseBody": {
-        "name": "test_182872227424",
->>>>>>> 82fe11f4
+        "x-aml-cluster": "vienna-test-westus2-01",
+        "X-Content-Type-Options": "nosniff",
+        "x-ms-correlation-request-id": "a15fd593-266b-4895-9d50-d88a7a9dffcb",
+        "x-ms-ratelimit-remaining-subscription-reads": "11954",
+        "x-ms-response-type": "standard",
+        "x-ms-routing-request-id": "WESTUS2:20230305T054028Z:a15fd593-266b-4895-9d50-d88a7a9dffcb",
+        "x-request-time": "0.124"
+      },
+      "ResponseBody": {
+        "name": "test_928776202380",
         "properties": {
           "description": "a weekly retrain schedule",
           "tags": {},
@@ -1394,28 +1084,17 @@
           "provisioningState": "Succeeded"
         },
         "systemData": {
-<<<<<<< HEAD
-          "createdAt": "2023-03-04T00:44:25.5733315\u002B00:00",
+          "createdAt": "2023-03-05T05:40:25.0941828\u002B00:00",
           "createdBy": "Firstname Lastname",
           "createdByType": "User",
-          "lastModifiedAt": "2023-03-04T00:44:25.5733315\u002B00:00",
-=======
-          "createdAt": "2023-03-03T04:37:10.1036967\u002B00:00",
-          "createdBy": "Firstname Lastname",
-          "createdByType": "User",
-          "lastModifiedAt": "2023-03-03T04:37:10.1036967\u002B00:00",
->>>>>>> 82fe11f4
+          "lastModifiedAt": "2023-03-05T05:40:25.0941828\u002B00:00",
           "lastModifiedBy": "Firstname Lastname",
           "lastModifiedByType": "User"
         }
       }
     },
     {
-<<<<<<< HEAD
-      "RequestUri": "https://management.azure.com/subscriptions/00000000-0000-0000-0000-000000000/resourceGroups/00000/providers/Microsoft.MachineLearningServices/workspaces/00000/schedules/test_108796775005?api-version=2022-10-01-preview",
-=======
-      "RequestUri": "https://management.azure.com/subscriptions/00000000-0000-0000-0000-000000000/resourceGroups/00000/providers/Microsoft.MachineLearningServices/workspaces/00000/schedules/test_182872227424?api-version=2022-12-01-preview",
->>>>>>> 82fe11f4
+      "RequestUri": "https://management.azure.com/subscriptions/00000000-0000-0000-0000-000000000/resourceGroups/00000/providers/Microsoft.MachineLearningServices/workspaces/00000/schedules/test_928776202380?api-version=2022-12-01-preview",
       "RequestMethod": "PUT",
       "RequestHeaders": {
         "Accept": "application/json",
@@ -1423,11 +1102,7 @@
         "Connection": "keep-alive",
         "Content-Length": "1273",
         "Content-Type": "application/json",
-<<<<<<< HEAD
-        "User-Agent": "azure-ai-ml/1.5.0 azsdk-python-mgmt-machinelearningservices/0.1.0 Python/3.7.9 (Windows-10-10.0.22621-SP0)"
-=======
-        "User-Agent": "azure-ai-ml/1.5.0 azsdk-python-mgmt-machinelearningservices/0.1.0 Python/3.8.13 (Windows-10-10.0.22621-SP0)"
->>>>>>> 82fe11f4
+        "User-Agent": "azure-ai-ml/1.5.0 azsdk-python-mgmt-machinelearningservices/0.1.0 Python/3.7.9 (Windows-10-10.0.22621-SP0)"
       },
       "RequestBody": {
         "properties": {
@@ -1484,46 +1159,25 @@
       },
       "StatusCode": 201,
       "ResponseHeaders": {
-<<<<<<< HEAD
-        "azure-asyncoperation": "https://management.azure.com/subscriptions/00000000-0000-0000-0000-000000000/providers/Microsoft.MachineLearningServices/locations/centraluseuap/mfeOperationsStatus/s:288fbc99-974d-4a49-b40f-53b041fe40cc:wsovlvDo5hCY_4fBMG2TbcI452PNJNejJD6p2oPM82s?api-version=2022-10-01-preview",
+        "azure-asyncoperation": "https://management.azure.com/subscriptions/00000000-0000-0000-0000-000000000/providers/Microsoft.MachineLearningServices/locations/centraluseuap/mfeOperationsStatus/s:288fbc99-974d-4a49-b40f-53b041fe40cc:O3FSsmiFxg2Uv9g3ybgPRH-Nw-nzJfuCb7IT9KmIedk?api-version=2022-12-01-preview",
         "Cache-Control": "no-cache",
         "Content-Length": "2068",
         "Content-Type": "application/json; charset=utf-8",
-        "Date": "Sat, 04 Mar 2023 00:44:29 GMT",
-        "Expires": "-1",
-        "Location": "https://management.azure.com/subscriptions/00000000-0000-0000-0000-000000000/resourceGroups/00000/providers/Microsoft.MachineLearningServices/workspaces/00000/schedules/test_108796775005?api-version=2022-10-01-preview",
-        "Pragma": "no-cache",
-        "request-context": "appId=cid-v1:512cc15a-13b5-415b-bfd0-dce7accb6bb1",
-        "Server-Timing": "traceparent;desc=\u002200-488e3fcb425521ebd7518e8551f638ae-648ae74383584f94-01\u0022",
-=======
-        "azure-asyncoperation": "https://management.azure.com/subscriptions/00000000-0000-0000-0000-000000000/providers/Microsoft.MachineLearningServices/locations/centraluseuap/mfeOperationsStatus/s:e61cd5e2-512f-475e-9842-5e2a973993b8:nZhS7D7eQRbhZTIVuuy-u9dLcgy1XAn_ZYRFX9j9UJs?api-version=2022-12-01-preview",
-        "Cache-Control": "no-cache",
-        "Content-Length": "2068",
-        "Content-Type": "application/json; charset=utf-8",
-        "Date": "Fri, 03 Mar 2023 04:37:14 GMT",
-        "Expires": "-1",
-        "Location": "https://management.azure.com/subscriptions/00000000-0000-0000-0000-000000000/resourceGroups/00000/providers/Microsoft.MachineLearningServices/workspaces/00000/schedules/test_182872227424?api-version=2022-12-01-preview",
-        "Pragma": "no-cache",
-        "request-context": "appId=cid-v1:512cc15a-13b5-415b-bfd0-dce7accb6bb1",
-        "Server-Timing": "traceparent;desc=\u002200-35118c84ae5228d932bd19a99883a58b-75c3b0cafdf434dc-01\u0022",
->>>>>>> 82fe11f4
-        "Strict-Transport-Security": "max-age=31536000; includeSubDomains",
-        "x-aml-cluster": "vienna-test-westus2-02",
+        "Date": "Sun, 05 Mar 2023 05:40:28 GMT",
+        "Expires": "-1",
+        "Location": "https://management.azure.com/subscriptions/00000000-0000-0000-0000-000000000/resourceGroups/00000/providers/Microsoft.MachineLearningServices/workspaces/00000/schedules/test_928776202380?api-version=2022-12-01-preview",
+        "Pragma": "no-cache",
+        "request-context": "appId=cid-v1:512cc15a-13b5-415b-bfd0-dce7accb6bb1",
+        "Server-Timing": "traceparent;desc=\u002200-768687612a305ddbf9487e3b4a2f09fb-fe3bea3f96830a6e-01\u0022",
+        "Strict-Transport-Security": "max-age=31536000; includeSubDomains",
+        "x-aml-cluster": "vienna-test-westus2-01",
         "X-Content-Type-Options": "nosniff",
         "x-ms-async-operation-timeout": "PT30M",
-<<<<<<< HEAD
-        "x-ms-correlation-request-id": "6319527f-deb0-4583-abf3-6c0c96c114dc",
-        "x-ms-ratelimit-remaining-subscription-writes": "1195",
-        "x-ms-response-type": "standard",
-        "x-ms-routing-request-id": "WESTUS2:20230304T004430Z:6319527f-deb0-4583-abf3-6c0c96c114dc",
-        "x-request-time": "0.095"
-=======
-        "x-ms-correlation-request-id": "2d3c3077-bca4-4eb8-889f-7e1c2e95ecc2",
-        "x-ms-ratelimit-remaining-subscription-writes": "1144",
-        "x-ms-response-type": "standard",
-        "x-ms-routing-request-id": "JAPANEAST:20230303T043715Z:2d3c3077-bca4-4eb8-889f-7e1c2e95ecc2",
-        "x-request-time": "0.149"
->>>>>>> 82fe11f4
+        "x-ms-correlation-request-id": "9b34d4b3-2bfc-4be2-bf9e-c9776586631b",
+        "x-ms-ratelimit-remaining-subscription-writes": "1183",
+        "x-ms-response-type": "standard",
+        "x-ms-routing-request-id": "WESTUS2:20230305T054028Z:9b34d4b3-2bfc-4be2-bf9e-c9776586631b",
+        "x-request-time": "0.104"
       },
       "ResponseBody": {
         "properties": {
@@ -1594,54 +1248,47 @@
       }
     },
     {
-      "RequestUri": "https://management.azure.com/subscriptions/b17253fa-f327-42d6-9686-f3e553e24763/providers/Microsoft.MachineLearningServices/locations/centraluseuap/mfeOperationsStatus/s:288fbc99-974d-4a49-b40f-53b041fe40cc:wsovlvDo5hCY_4fBMG2TbcI452PNJNejJD6p2oPM82s?api-version=2022-10-01-preview",
+      "RequestUri": "https://management.azure.com/subscriptions/00000000-0000-0000-0000-000000000/providers/Microsoft.MachineLearningServices/locations/centraluseuap/mfeOperationsStatus/s:288fbc99-974d-4a49-b40f-53b041fe40cc:O3FSsmiFxg2Uv9g3ybgPRH-Nw-nzJfuCb7IT9KmIedk?api-version=2022-12-01-preview",
       "RequestMethod": "GET",
       "RequestHeaders": {
         "Accept": "*/*",
         "Accept-Encoding": "gzip, deflate",
-        "Authorization": "Bearer eyJ0eXAiOiJKV1QiLCJhbGciOiJSUzI1NiIsIng1dCI6Ii1LSTNROW5OUjdiUm9meG1lWm9YcWJIWkdldyIsImtpZCI6Ii1LSTNROW5OUjdiUm9meG1lWm9YcWJIWkdldyJ9.eyJhdWQiOiJodHRwczovL21hbmFnZW1lbnQuYXp1cmUuY29tIiwiaXNzIjoiaHR0cHM6Ly9zdHMud2luZG93cy5uZXQvNzJmOTg4YmYtODZmMS00MWFmLTkxYWItMmQ3Y2QwMTFkYjQ3LyIsImlhdCI6MTY3Nzg4NjkzMiwibmJmIjoxNjc3ODg2OTMyLCJleHAiOjE2Nzc4OTIwNDgsIl9jbGFpbV9uYW1lcyI6eyJncm91cHMiOiJzcmMxIn0sIl9jbGFpbV9zb3VyY2VzIjp7InNyYzEiOnsiZW5kcG9pbnQiOiJodHRwczovL2dyYXBoLndpbmRvd3MubmV0LzcyZjk4OGJmLTg2ZjEtNDFhZi05MWFiLTJkN2NkMDExZGI0Ny91c2Vycy9iM2E5NTdkZS00NTBjLTRjYTctYjJhYS04OGRkOThjODdmZWYvZ2V0TWVtYmVyT2JqZWN0cyJ9fSwiYWNyIjoiMSIsImFpbyI6IkFWUUFxLzhUQUFBQXJvZnoxa0JqUjI1ZnN2THFGWlBScGNiYk95eFZqZDhqbzlIQUM2RkZ4NTdqbkxrTGlCdGdRRThqTUJMRGs2TGdyb0MweWV5NVA5WW9iWm5xSjFpc2t3dUtvNGZjMDlGb1IyanlLcDJCZ01JPSIsImFtciI6WyJyc2EiLCJtZmEiXSwiYXBwaWQiOiIwNGIwNzc5NS04ZGRiLTQ2MWEtYmJlZS0wMmY5ZTFiZjdiNDYiLCJhcHBpZGFjciI6IjAiLCJkZXZpY2VpZCI6IjE2MTNiNDIyLTcyZTgtNDhlZS1hZmM3LTg2NzQzMWMzNTNlZiIsImZhbWlseV9uYW1lIjoiUGVjayIsImdpdmVuX25hbWUiOiJEaW9uZHJhIiwiaXBhZGRyIjoiNjcuMTY4LjEwNy42MCIsIm5hbWUiOiJEaW9uZHJhIFBlY2siLCJvaWQiOiJiM2E5NTdkZS00NTBjLTRjYTctYjJhYS04OGRkOThjODdmZWYiLCJvbnByZW1fc2lkIjoiUy0xLTUtMjEtMjEyNzUyMTE4NC0xNjA0MDEyOTIwLTE4ODc5Mjc1MjctMzI3OTU2MDAiLCJwdWlkIjoiMTAwMzdGRkVBRDA1REQ1RCIsInJoIjoiMC5BUUVBdjRqNWN2R0dyMEdScXkxODBCSGJSMFpJZjNrQXV0ZFB1a1Bhd2ZqMk1CTWFBSTAuIiwic2NwIjoidXNlcl9pbXBlcnNvbmF0aW9uIiwic3ViIjoiQU5YOHpiUkhaREhkbG1pUFRMY1I5ekNVd1kwSWNEcXowZElKd3dHWmdvRSIsInRpZCI6IjcyZjk4OGJmLTg2ZjEtNDFhZi05MWFiLTJkN2NkMDExZGI0NyIsInVuaXF1ZV9uYW1lIjoiZGlwZWNrQG1pY3Jvc29mdC5jb20iLCJ1cG4iOiJkaXBlY2tAbWljcm9zb2Z0LmNvbSIsInV0aSI6IjhDWnRhNXI3WWttNFYwekNBQWxqQUEiLCJ2ZXIiOiIxLjAiLCJ3aWRzIjpbImI3OWZiZjRkLTNlZjktNDY4OS04MTQzLTc2YjE5NGU4NTUwOSJdLCJ4bXNfY2MiOlsiQ1AxIl0sInhtc190Y2R0IjoxMjg5MjQxNTQ3fQ.VBcENzFHAbDBbpE4T8zCOJTktE7w574RSJBeFoYeqdsMHnCnOi7gFP6W_HgclQb5Eb5Ntg_5Uukpmo3pgl05sna_HEbmOCmevGu_HpdOAoXp2JjeGj-X63Va5x83GrBeS_isOqC_FdHictfG-dcD0JSPM5vwQiEVqMSGgOAy-gC8C4fKd0PeqLBFKA7YCirbo_uS5fGsWZH_KrNoSIUYnzytz74Q4CZquAmcTtv9RGWo1iWEBjF1kcMcpZm_-KOvzjdFqyjisDCTurGV1wONISf2u_5VP0Ka0O8w6E1LlDwjg0Olk0dk-EIiH_Eouom2F68HzZKY9kYQQGK0KMppKQ",
-        "Connection": "keep-alive",
-        "User-Agent": "azure-ai-ml/1.5.0 azsdk-python-mgmt-machinelearningservices/0.1.0 Python/3.7.9 (Windows-10-10.0.22621-SP0)",
-        "x-ms-client-request-id": "b8d4a618-ba25-11ed-8504-f06e0bc19b14"
-      },
-      "RequestBody": null,
-      "StatusCode": 200,
-      "ResponseHeaders": {
-        "Cache-Control": "no-cache",
-        "Content-Encoding": "gzip",
-        "Content-Type": "application/json; charset=utf-8",
-        "Date": "Sat, 04 Mar 2023 00:44:30 GMT",
-        "Expires": "-1",
-        "Pragma": "no-cache",
-        "request-context": "appId=cid-v1:512cc15a-13b5-415b-bfd0-dce7accb6bb1",
-        "Server-Timing": "traceparent;desc=\u002200-bc86f425bf89e9e62c69d00d00895bbd-697d4be8cd8b84db-01\u0022",
+        "Connection": "keep-alive",
+        "User-Agent": "azure-ai-ml/1.5.0 azsdk-python-mgmt-machinelearningservices/0.1.0 Python/3.7.9 (Windows-10-10.0.22621-SP0)"
+      },
+      "RequestBody": null,
+      "StatusCode": 200,
+      "ResponseHeaders": {
+        "Cache-Control": "no-cache",
+        "Content-Encoding": "gzip",
+        "Content-Type": "application/json; charset=utf-8",
+        "Date": "Sun, 05 Mar 2023 05:40:28 GMT",
+        "Expires": "-1",
+        "Pragma": "no-cache",
+        "request-context": "appId=cid-v1:512cc15a-13b5-415b-bfd0-dce7accb6bb1",
+        "Server-Timing": "traceparent;desc=\u002200-999695b13763c20872351fd2e31a3410-95cc5199511a26d7-01\u0022",
         "Strict-Transport-Security": "max-age=31536000; includeSubDomains",
         "Transfer-Encoding": "chunked",
         "Vary": [
           "Accept-Encoding",
           "Accept-Encoding"
         ],
-        "x-aml-cluster": "vienna-test-westus2-01",
-        "X-Content-Type-Options": "nosniff",
-        "x-ms-correlation-request-id": "1a422a27-fc14-474d-bf1a-a11622dcd18a",
-        "x-ms-ratelimit-remaining-subscription-reads": "11985",
-        "x-ms-request-id": "1a422a27-fc14-474d-bf1a-a11622dcd18a",
-        "x-ms-response-type": "standard",
-        "x-ms-routing-request-id": "WESTUS2:20230304T004430Z:1a422a27-fc14-474d-bf1a-a11622dcd18a",
-        "x-request-time": "0.060"
-      },
-      "ResponseBody": {
-        "id": "/subscriptions/b17253fa-f327-42d6-9686-f3e553e24763/providers/Microsoft.MachineLearningServices/locations/centraluseuap/mfeOperationResults/s:288fbc99-974d-4a49-b40f-53b041fe40cc:wsovlvDo5hCY_4fBMG2TbcI452PNJNejJD6p2oPM82s",
-        "name": "s:288fbc99-974d-4a49-b40f-53b041fe40cc:wsovlvDo5hCY_4fBMG2TbcI452PNJNejJD6p2oPM82s",
+        "x-aml-cluster": "vienna-test-westus2-02",
+        "X-Content-Type-Options": "nosniff",
+        "x-ms-correlation-request-id": "bb4f41e6-f5fa-458b-a813-0dc81d168864",
+        "x-ms-ratelimit-remaining-subscription-reads": "11953",
+        "x-ms-response-type": "standard",
+        "x-ms-routing-request-id": "WESTUS2:20230305T054028Z:bb4f41e6-f5fa-458b-a813-0dc81d168864",
+        "x-request-time": "0.018"
+      },
+      "ResponseBody": {
+        "id": "/subscriptions/00000000-0000-0000-0000-000000000/providers/Microsoft.MachineLearningServices/locations/centraluseuap/mfeOperationResults/s:288fbc99-974d-4a49-b40f-53b041fe40cc:O3FSsmiFxg2Uv9g3ybgPRH-Nw-nzJfuCb7IT9KmIedk",
+        "name": "s:288fbc99-974d-4a49-b40f-53b041fe40cc:O3FSsmiFxg2Uv9g3ybgPRH-Nw-nzJfuCb7IT9KmIedk",
         "status": "Creating"
       }
     }
   ],
   "Variables": {
-<<<<<<< HEAD
-    "name": "test_108796775005"
-=======
-    "name": "test_182872227424"
->>>>>>> 82fe11f4
+    "name": "test_928776202380"
   }
 }