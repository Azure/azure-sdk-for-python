--- conflicted
+++ resolved
@@ -7,11 +7,7 @@
         "Accept": "application/json",
         "Accept-Encoding": "gzip, deflate",
         "Connection": "keep-alive",
-<<<<<<< HEAD
-        "User-Agent": "azure-ai-ml/1.5.0 azsdk-python-mgmt-machinelearningservices/0.1.0 Python/3.7.9 (Windows-10-10.0.22621-SP0)"
-=======
-        "User-Agent": "azure-ai-ml/1.5.0 azsdk-python-mgmt-machinelearningservices/0.1.0 Python/3.8.13 (Windows-10-10.0.22621-SP0)"
->>>>>>> 1996dd43
+        "User-Agent": "azure-ai-ml/1.5.0 azsdk-python-mgmt-machinelearningservices/0.1.0 Python/3.8.13 (Windows-10-10.0.22621-SP0)"
       },
       "RequestBody": null,
       "StatusCode": 200,
@@ -19,19 +15,11 @@
         "Cache-Control": "no-cache",
         "Content-Encoding": "gzip",
         "Content-Type": "application/json; charset=utf-8",
-<<<<<<< HEAD
-        "Date": "Thu, 23 Feb 2023 20:56:41 GMT",
-        "Expires": "-1",
-        "Pragma": "no-cache",
-        "Request-Context": "appId=cid-v1:2d2e8e63-272e-4b3c-8598-4ee570a0e70d",
-        "Server-Timing": "traceparent;desc=\u002200-cf835dfb51a147af07e2fdf1dbb54b94-358481ba4ad92287-01\u0022",
-=======
         "Date": "Fri, 03 Mar 2023 04:36:57 GMT",
         "Expires": "-1",
         "Pragma": "no-cache",
         "request-context": "appId=cid-v1:512cc15a-13b5-415b-bfd0-dce7accb6bb1",
         "Server-Timing": "traceparent;desc=\u002200-2c73cf8fb5eabdc87f0f3f32a6c9a4db-b0ba5d0794af34a0-01\u0022",
->>>>>>> 1996dd43
         "Strict-Transport-Security": "max-age=31536000; includeSubDomains",
         "Transfer-Encoding": "chunked",
         "Vary": [
@@ -40,19 +28,11 @@
         ],
         "x-aml-cluster": "vienna-eastus2-02",
         "X-Content-Type-Options": "nosniff",
-<<<<<<< HEAD
-        "x-ms-correlation-request-id": "6c8f584b-28dd-47c0-9ad8-58e198291567",
-        "x-ms-ratelimit-remaining-subscription-reads": "11997",
-        "x-ms-response-type": "standard",
-        "x-ms-routing-request-id": "WESTUS2:20230223T205642Z:6c8f584b-28dd-47c0-9ad8-58e198291567",
-        "x-request-time": "0.567"
-=======
         "x-ms-correlation-request-id": "f1804a6e-9456-474e-a279-47d47d362403",
         "x-ms-ratelimit-remaining-subscription-reads": "11932",
         "x-ms-response-type": "standard",
         "x-ms-routing-request-id": "JAPANEAST:20230303T043657Z:f1804a6e-9456-474e-a279-47d47d362403",
         "x-request-time": "0.173"
->>>>>>> 1996dd43
       },
       "ResponseBody": {
         "id": "/subscriptions/00000000-0000-0000-0000-000000000/resourceGroups/00000/providers/Microsoft.MachineLearningServices/workspaces/00000",
@@ -91,24 +71,6 @@
           "sasGetterUri": "",
           "enableDataIsolation": false
         },
-<<<<<<< HEAD
-        "identity": {
-          "type": "SystemAssigned",
-          "principalId": "0000000-0000-0000-0000-000000000000",
-          "tenantId": "72f988bf-86f1-41af-91ab-2d7cd011db47"
-        },
-        "kind": "Default",
-        "sku": {
-          "name": "Basic",
-          "tier": "Basic"
-        },
-        "systemData": {
-          "createdAt": "2023-02-23T02:09:00.5159669Z",
-          "createdBy": "dipeck@microsoft.com",
-          "createdByType": "User",
-          "lastModifiedAt": "2023-02-23T02:09:00.5159669Z",
-          "lastModifiedBy": "dipeck@microsoft.com",
-=======
         "systemData": {
           "createdAt": "2022-09-22T09:02:03.2629568\u002B00:00",
           "createdBy": "779301c0-18b2-4cdc-801b-a0a3368fee0a",
@@ -329,7 +291,6 @@
           "createdByType": "User",
           "lastModifiedAt": "2023-03-03T04:37:02.5060913\u002B00:00",
           "lastModifiedBy": "Firstname Lastname",
->>>>>>> 1996dd43
           "lastModifiedByType": "User"
         }
       }
@@ -341,12 +302,7 @@
         "Accept": "*/*",
         "Accept-Encoding": "gzip, deflate",
         "Connection": "keep-alive",
-<<<<<<< HEAD
-        "Content-Type": "application/json; charset=UTF-8",
-        "User-Agent": "azure-ai-ml/1.5.0 azsdk-python-core/1.26.3 Python/3.7.9 (Windows-10-10.0.22621-SP0)"
-=======
-        "User-Agent": "azure-ai-ml/1.5.0 azsdk-python-mgmt-machinelearningservices/0.1.0 Python/3.8.13 (Windows-10-10.0.22621-SP0)"
->>>>>>> 1996dd43
+        "User-Agent": "azure-ai-ml/1.5.0 azsdk-python-mgmt-machinelearningservices/0.1.0 Python/3.8.13 (Windows-10-10.0.22621-SP0)"
       },
       "RequestBody": null,
       "StatusCode": 404,
@@ -354,17 +310,6 @@
         "Connection": "keep-alive",
         "Content-Encoding": "gzip",
         "Content-Type": "application/json; charset=utf-8",
-<<<<<<< HEAD
-        "Date": "Thu, 23 Feb 2023 20:56:45 GMT",
-        "Request-Context": "appId=cid-v1:2d2e8e63-272e-4b3c-8598-4ee570a0e70d",
-        "Strict-Transport-Security": "max-age=15724800; includeSubDomains; preload",
-        "Transfer-Encoding": "chunked",
-        "Vary": "Accept-Encoding",
-        "x-aml-cluster": "vienna-eastus2-02",
-        "X-Content-Type-Options": "nosniff",
-        "x-ms-response-type": "error",
-        "x-request-time": "0.921"
-=======
         "Date": "Fri, 03 Mar 2023 04:37:02 GMT",
         "Expires": "-1",
         "Pragma": "no-cache",
@@ -383,7 +328,6 @@
         "x-ms-response-type": "standard",
         "x-ms-routing-request-id": "JAPANEAST:20230303T043703Z:586fb349-cabb-4d7b-8827-b44f6614b5d2",
         "x-request-time": "0.115"
->>>>>>> 1996dd43
       },
       "ResponseBody": {
         "error": {
@@ -420,14 +364,8 @@
         "Accept": "*/*",
         "Accept-Encoding": "gzip, deflate",
         "Connection": "keep-alive",
-<<<<<<< HEAD
-        "Content-Length": "238",
-        "Content-Type": "application/json; charset=UTF-8",
-        "User-Agent": "azure-ai-ml/1.5.0 azsdk-python-core/1.26.3 Python/3.7.9 (Windows-10-10.0.22621-SP0)"
-=======
         "Content-Length": "0",
         "User-Agent": "azure-ai-ml/1.5.0 azsdk-python-mgmt-machinelearningservices/0.1.0 Python/3.8.13 (Windows-10-10.0.22621-SP0)"
->>>>>>> 1996dd43
       },
       "RequestBody": {
         "assetId": "azureml://locations/eastus2/workspaces/2d1e66ae-85e3-42c0-be91-34de66397f26/codes/000000000000000000000/versions/1",
@@ -439,17 +377,6 @@
         "Connection": "keep-alive",
         "Content-Encoding": "gzip",
         "Content-Type": "application/json; charset=utf-8",
-<<<<<<< HEAD
-        "Date": "Thu, 23 Feb 2023 20:56:48 GMT",
-        "Request-Context": "appId=cid-v1:2d2e8e63-272e-4b3c-8598-4ee570a0e70d",
-        "Strict-Transport-Security": "max-age=15724800; includeSubDomains; preload",
-        "Transfer-Encoding": "chunked",
-        "Vary": "Accept-Encoding",
-        "x-aml-cluster": "vienna-eastus2-02",
-        "X-Content-Type-Options": "nosniff",
-        "x-ms-response-type": "error",
-        "x-request-time": "0.480"
-=======
         "Date": "Fri, 03 Mar 2023 04:37:03 GMT",
         "Expires": "-1",
         "Pragma": "no-cache",
@@ -770,7 +697,6 @@
         "x-ms-response-type": "standard",
         "x-ms-routing-request-id": "JAPANEAST:20230303T043708Z:fa2da6c1-cc48-4304-b6cd-0c8d98fab1fb",
         "x-request-time": "0.200"
->>>>>>> 1996dd43
       },
       "ResponseBody": {
         "error": {
@@ -806,51 +732,12 @@
       }
     },
     {
-<<<<<<< HEAD
-      "RequestUri": "https://eastus2.api.azureml.ms/assetstore/v1.0/temporaryDataReference/createOrGet",
-      "RequestMethod": "POST",
-=======
       "RequestUri": "https://management.azure.com/subscriptions/00000000-0000-0000-0000-000000000/providers/Microsoft.MachineLearningServices/locations/centraluseuap/mfeOperationsStatus/s:e61cd5e2-512f-475e-9842-5e2a973993b8:ct3rzoptHQGP6Xbf1Ib9s3_61fPVRgx6xbyUUo6KD4I?api-version=2022-12-01-preview",
       "RequestMethod": "GET",
->>>>>>> 1996dd43
       "RequestHeaders": {
         "Accept": "*/*",
         "Accept-Encoding": "gzip, deflate",
         "Connection": "keep-alive",
-<<<<<<< HEAD
-        "Content-Length": "238",
-        "Content-Type": "application/json; charset=UTF-8",
-        "User-Agent": "azure-ai-ml/1.5.0 azsdk-python-core/1.26.3 Python/3.7.9 (Windows-10-10.0.22621-SP0)"
-      },
-      "RequestBody": {
-        "assetId": "azureml://locations/eastus2/workspaces/2d1e66ae-85e3-42c0-be91-34de66397f26/codes/000000000000000000000/versions/1",
-        "temporaryDataReferenceId": "000000000000000000000",
-        "temporaryDataReferenceType": "TemporaryBlobReference"
-      },
-      "StatusCode": 403,
-      "ResponseHeaders": {
-        "Connection": "keep-alive",
-        "Content-Encoding": "gzip",
-        "Content-Type": "application/json; charset=utf-8",
-        "Date": "Thu, 23 Feb 2023 20:56:50 GMT",
-        "Request-Context": "appId=cid-v1:2d2e8e63-272e-4b3c-8598-4ee570a0e70d",
-        "Strict-Transport-Security": "max-age=15724800; includeSubDomains; preload",
-        "Transfer-Encoding": "chunked",
-        "Vary": "Accept-Encoding",
-        "x-aml-cluster": "vienna-eastus2-02",
-        "X-Content-Type-Options": "nosniff",
-        "x-ms-response-type": "error",
-        "x-request-time": "1.248"
-      },
-      "ResponseBody": {
-        "error": {
-          "code": "UserError",
-          "severity": null,
-          "message": "User is not authorized to access provided resources due to not having read access to specified resources for following asset types: codes.",
-          "messageFormat": "User is not authorized to access provided resources due to {reason}.",
-          "messageParameters": {
-            "reason": "not having read access to specified resources for following asset types: codes"
-=======
         "User-Agent": "azure-ai-ml/1.5.0 azsdk-python-mgmt-machinelearningservices/0.1.0 Python/3.8.13 (Windows-10-10.0.22621-SP0)"
       },
       "RequestBody": null,
@@ -934,7 +821,6 @@
             "timeZone": "UTC",
             "triggerType": "Cron",
             "expression": "15 10 * * 1"
->>>>>>> 1996dd43
           },
           "referenceCode": null,
           "detailsUri": null,
@@ -950,21 +836,6 @@
           "debugInfo": null,
           "additionalInfo": null
         },
-<<<<<<< HEAD
-        "correlation": {
-          "operation": "b7fa685a791c538f785fd79c78c0167f",
-          "request": "3f1f35429efb5288"
-        },
-        "environment": "eastus2",
-        "location": "eastus2",
-        "time": "2023-02-23T20:56:50.7174394\u002B00:00",
-        "componentName": "assetstore"
-      }
-    },
-    {
-      "RequestUri": "https://eastus2.api.azureml.ms/assetstore/v1.0/temporaryDataReference/createOrGet",
-      "RequestMethod": "POST",
-=======
         "systemData": {
           "createdAt": "2023-03-03T04:37:10.1036967\u002B00:00",
           "createdBy": "Firstname Lastname",
@@ -1089,20 +960,13 @@
     {
       "RequestUri": "https://management.azure.com/subscriptions/00000000-0000-0000-0000-000000000/resourceGroups/00000/providers/Microsoft.MachineLearningServices/workspaces/00000/schedules/test_182872227424?api-version=2022-12-01-preview",
       "RequestMethod": "PUT",
->>>>>>> 1996dd43
       "RequestHeaders": {
         "Accept": "*/*",
         "Accept-Encoding": "gzip, deflate",
         "Connection": "keep-alive",
-<<<<<<< HEAD
-        "Content-Length": "238",
-        "Content-Type": "application/json; charset=UTF-8",
-        "User-Agent": "azure-ai-ml/1.5.0 azsdk-python-core/1.26.3 Python/3.7.9 (Windows-10-10.0.22621-SP0)"
-=======
         "Content-Length": "1273",
         "Content-Type": "application/json",
         "User-Agent": "azure-ai-ml/1.5.0 azsdk-python-mgmt-machinelearningservices/0.1.0 Python/3.8.13 (Windows-10-10.0.22621-SP0)"
->>>>>>> 1996dd43
       },
       "RequestBody": {
         "assetId": "azureml://locations/eastus2/workspaces/2d1e66ae-85e3-42c0-be91-34de66397f26/codes/000000000000000000000/versions/1",
@@ -1111,20 +975,6 @@
       },
       "StatusCode": 403,
       "ResponseHeaders": {
-<<<<<<< HEAD
-        "Connection": "keep-alive",
-        "Content-Encoding": "gzip",
-        "Content-Type": "application/json; charset=utf-8",
-        "Date": "Thu, 23 Feb 2023 20:56:53 GMT",
-        "Request-Context": "appId=cid-v1:2d2e8e63-272e-4b3c-8598-4ee570a0e70d",
-        "Strict-Transport-Security": "max-age=15724800; includeSubDomains; preload",
-        "Transfer-Encoding": "chunked",
-        "Vary": "Accept-Encoding",
-        "x-aml-cluster": "vienna-eastus2-02",
-        "X-Content-Type-Options": "nosniff",
-        "x-ms-response-type": "error",
-        "x-request-time": "1.079"
-=======
         "azure-asyncoperation": "https://management.azure.com/subscriptions/00000000-0000-0000-0000-000000000/providers/Microsoft.MachineLearningServices/locations/centraluseuap/mfeOperationsStatus/s:e61cd5e2-512f-475e-9842-5e2a973993b8:nZhS7D7eQRbhZTIVuuy-u9dLcgy1XAn_ZYRFX9j9UJs?api-version=2022-12-01-preview",
         "Cache-Control": "no-cache",
         "Content-Length": "2068",
@@ -1144,7 +994,6 @@
         "x-ms-response-type": "standard",
         "x-ms-routing-request-id": "JAPANEAST:20230303T043715Z:2d3c3077-bca4-4eb8-889f-7e1c2e95ecc2",
         "x-request-time": "0.149"
->>>>>>> 1996dd43
       },
       "ResponseBody": {
         "error": {
@@ -1181,10 +1030,6 @@
     }
   ],
   "Variables": {
-<<<<<<< HEAD
-    "name": "test_16544502310"
-=======
     "name": "test_182872227424"
->>>>>>> 1996dd43
   }
 }