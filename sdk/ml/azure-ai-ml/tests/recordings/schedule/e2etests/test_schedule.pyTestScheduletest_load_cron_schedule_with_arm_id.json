--- conflicted
+++ resolved
@@ -1,5 +1,3 @@
-<<<<<<< HEAD
-=======
 {
   "Entries": [
     {
@@ -1695,5 +1693,4 @@
   "Variables": {
     "name": "test_74332597398"
   }
-}
->>>>>>> 1996dd43
+}