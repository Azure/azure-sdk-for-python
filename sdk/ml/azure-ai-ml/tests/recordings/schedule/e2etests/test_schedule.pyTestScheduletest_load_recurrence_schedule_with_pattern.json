{
  "Entries": [
    {
      "RequestUri": "https://management.azure.com/subscriptions/00000000-0000-0000-0000-000000000/resourceGroups/00000/providers/Microsoft.MachineLearningServices/workspaces/00000?api-version=2022-10-01",
      "RequestMethod": "GET",
      "RequestHeaders": {
        "Accept": "application/json",
        "Accept-Encoding": "gzip, deflate",
        "Connection": "keep-alive",
<<<<<<< HEAD
        "User-Agent": "azure-ai-ml/1.5.0 azsdk-python-mgmt-machinelearningservices/0.1.0 Python/3.7.9 (Windows-10-10.0.22621-SP0)"
=======
        "User-Agent": "azure-ai-ml/1.5.0 azsdk-python-mgmt-machinelearningservices/0.1.0 Python/3.8.13 (Windows-10-10.0.22621-SP0)"
>>>>>>> 82fe11f4
      },
      "RequestBody": null,
      "StatusCode": 200,
      "ResponseHeaders": {
        "Cache-Control": "no-cache",
        "Content-Encoding": "gzip",
        "Content-Type": "application/json; charset=utf-8",
<<<<<<< HEAD
        "Date": "Sun, 05 Mar 2023 02:03:18 GMT",
        "Expires": "-1",
        "Pragma": "no-cache",
        "request-context": "appId=cid-v1:512cc15a-13b5-415b-bfd0-dce7accb6bb1",
        "Server-Timing": "traceparent;desc=\u002200-20c54f7e963d866eea123b34badc11c1-aa8a73d425870609-01\u0022",
=======
        "Date": "Fri, 03 Mar 2023 04:36:14 GMT",
        "Expires": "-1",
        "Pragma": "no-cache",
        "request-context": "appId=cid-v1:512cc15a-13b5-415b-bfd0-dce7accb6bb1",
        "Server-Timing": "traceparent;desc=\u002200-77385385ad69ad0badecd47bce7a6a07-9463d2f855c7a1ad-01\u0022",
>>>>>>> 82fe11f4
        "Strict-Transport-Security": "max-age=31536000; includeSubDomains",
        "Transfer-Encoding": "chunked",
        "Vary": [
          "Accept-Encoding",
          "Accept-Encoding"
        ],
        "x-aml-cluster": "vienna-test-westus2-01",
        "X-Content-Type-Options": "nosniff",
<<<<<<< HEAD
        "x-ms-correlation-request-id": "13659090-5fa7-4bfe-8ee9-89e0520f5429",
        "x-ms-ratelimit-remaining-subscription-reads": "11999",
        "x-ms-response-type": "standard",
        "x-ms-routing-request-id": "WESTUS2:20230305T020319Z:13659090-5fa7-4bfe-8ee9-89e0520f5429",
        "x-request-time": "0.019"
=======
        "x-ms-correlation-request-id": "72c3c92a-6d0d-4987-8c8e-a9f6fa7c8a31",
        "x-ms-ratelimit-remaining-subscription-reads": "11946",
        "x-ms-response-type": "standard",
        "x-ms-routing-request-id": "JAPANEAST:20230303T043614Z:72c3c92a-6d0d-4987-8c8e-a9f6fa7c8a31",
        "x-request-time": "0.139"
>>>>>>> 82fe11f4
      },
      "ResponseBody": {
        "id": "/subscriptions/00000000-0000-0000-0000-000000000/resourceGroups/00000/providers/Microsoft.MachineLearningServices/workspaces/00000",
        "name": "00000",
        "type": "Microsoft.MachineLearningServices/workspaces",
        "location": "centraluseuap",
        "tags": {},
        "etag": null,
        "properties": {
          "friendlyName": "00000",
          "description": "",
          "storageAccount": "/subscriptions/00000000-0000-0000-0000-000000000/resourceGroups/00000/providers/Microsoft.Storage/storageAccounts/sax5mzqu7xztpx4",
          "keyVault": "/subscriptions/00000000-0000-0000-0000-000000000/resourceGroups/00000/providers/Microsoft.Keyvault/vaults/kvtestsgwgquo2dadsi",
          "applicationInsights": "/subscriptions/00000000-0000-0000-0000-000000000/resourceGroups/00000/providers/Microsoft.insights/components/aix5mzqu7xztpx4",
          "hbiWorkspace": false,
          "tenantId": "72f988bf-86f1-41af-91ab-2d7cd011db47",
          "imageBuildCompute": null,
          "provisioningState": "Succeeded",
          "v1LegacyMode": false,
          "softDeleteEnabled": false,
          "containerRegistry": "/subscriptions/00000000-0000-0000-0000-000000000/resourceGroups/00000/providers/Microsoft.ContainerRegistry/registries/crx5mzqu7xztpx4",
          "creationTime": "2023-03-03T20:15:14.9243872Z",
          "notebookInfo": {
            "resourceId": "0000000-0000-0000-0000-000000000000",
            "fqdn": "ml-sdkvnextc-centraluseuap-288fbc99-974d-4a49-b40f-53b041fe40cc.centraluseuap.notebooks.azure.net",
            "isPrivateLinkEnabled": false,
            "notebookPreparationError": null
          },
<<<<<<< HEAD
          "storageHnsEnabled": false,
          "workspaceId": "288fbc99-974d-4a49-b40f-53b041fe40cc",
          "linkedModelInventoryArmId": null,
          "privateLinkCount": 0,
          "publicNetworkAccess": "Enabled",
          "discoveryUrl": "https://master.api.azureml-test.ms/discovery",
          "mlFlowTrackingUri": "azureml://master.api.azureml-test.ms/mlflow/v1.0/subscriptions/00000000-0000-0000-0000-000000000/resourceGroups/00000/providers/Microsoft.MachineLearningServices/workspaces/00000",
          "sdkTelemetryAppInsightsKey": "0000000-0000-0000-0000-000000000000",
          "sasGetterUri": "",
          "enableDataIsolation": false
        },
        "identity": {
          "type": "SystemAssigned",
          "principalId": "0000000-0000-0000-0000-000000000000",
          "tenantId": "72f988bf-86f1-41af-91ab-2d7cd011db47"
        },
        "kind": "Default",
        "sku": {
          "name": "Basic",
          "tier": "Basic"
        },
        "systemData": {
          "createdAt": "2023-03-03T20:15:14.9243872Z",
          "createdBy": "alias@contoso.com",
          "createdByType": "User",
          "lastModifiedAt": "2023-03-03T20:15:14.9243872Z",
          "lastModifiedBy": "alias@contoso.com",
          "lastModifiedByType": "User"
=======
          "datastoreType": "AzureBlob",
          "accountName": "sagvgsoim6nmhbq",
          "containerName": "azureml-blobstore-e61cd5e2-512f-475e-9842-5e2a973993b8",
          "endpoint": "core.windows.net",
          "protocol": "https",
          "serviceDataAccessAuthIdentity": "WorkspaceSystemAssignedIdentity"
        },
        "systemData": {
          "createdAt": "2022-09-22T09:02:03.2629568\u002B00:00",
          "createdBy": "779301c0-18b2-4cdc-801b-a0a3368fee0a",
          "createdByType": "Application",
          "lastModifiedAt": "2022-09-22T09:02:04.166989\u002B00:00",
          "lastModifiedBy": "779301c0-18b2-4cdc-801b-a0a3368fee0a",
          "lastModifiedByType": "Application"
>>>>>>> 82fe11f4
        }
      }
    },
    {
      "RequestUri": "https://master.api.azureml-test.ms/content/v2.0/subscriptions/00000000-0000-0000-0000-000000000/resourceGroups/00000/providers/Microsoft.MachineLearningServices/workspaces/00000/snapshots/getByHash?hash=d3c05b496c685e7e5a204e3cebc689086bd0f622c2975d8090c18968739a464a\u0026hashVersion=202208",
      "RequestMethod": "GET",
      "RequestHeaders": {
        "Accept": "*/*",
        "Accept-Encoding": "gzip, deflate",
        "Connection": "keep-alive",
<<<<<<< HEAD
        "Content-Type": "application/json; charset=UTF-8",
        "User-Agent": "azure-ai-ml/1.5.0 azsdk-python-core/1.26.3 Python/3.7.9 (Windows-10-10.0.22621-SP0)"
=======
        "Content-Length": "0",
        "User-Agent": "azure-ai-ml/1.5.0 azsdk-python-mgmt-machinelearningservices/0.1.0 Python/3.8.13 (Windows-10-10.0.22621-SP0)"
>>>>>>> 82fe11f4
      },
      "RequestBody": null,
      "StatusCode": 200,
      "ResponseHeaders": {
        "Connection": "keep-alive",
        "Content-Encoding": "gzip",
        "Content-Type": "application/json; charset=utf-8",
<<<<<<< HEAD
        "Date": "Sun, 05 Mar 2023 02:03:21 GMT",
        "request-context": "appId=cid-v1:512cc15a-13b5-415b-bfd0-dce7accb6bb1",
        "Strict-Transport-Security": "max-age=15724800; includeSubDomains; preload",
=======
        "Date": "Fri, 03 Mar 2023 04:36:15 GMT",
        "Expires": "-1",
        "Pragma": "no-cache",
        "request-context": "appId=cid-v1:512cc15a-13b5-415b-bfd0-dce7accb6bb1",
        "Server-Timing": "traceparent;desc=\u002200-28a9ee319c9520584d70f687700274c2-c9407c2975541921-01\u0022",
        "Strict-Transport-Security": "max-age=31536000; includeSubDomains",
>>>>>>> 82fe11f4
        "Transfer-Encoding": "chunked",
        "Vary": "Accept-Encoding",
        "x-aml-cluster": "vienna-test-westus2-01",
        "X-Content-Type-Options": "nosniff",
<<<<<<< HEAD
        "x-ms-response-type": "standard",
        "x-request-time": "0.214"
=======
        "x-ms-correlation-request-id": "28049195-6b1a-49cd-9928-3340d57b459e",
        "x-ms-ratelimit-remaining-subscription-writes": "1185",
        "x-ms-response-type": "standard",
        "x-ms-routing-request-id": "JAPANEAST:20230303T043615Z:28049195-6b1a-49cd-9928-3340d57b459e",
        "x-request-time": "0.151"
>>>>>>> 82fe11f4
      },
      "ResponseBody": {
        "snapshotType": "LocalFiles",
        "id": "0a7da1c6-b939-4726-b0d1-1946abc6a154",
        "root": {
          "name": "",
          "hash": null,
          "type": "Directory",
          "timestamp": "0001-01-01T00:00:00\u002B00:00",
          "sasUrl": null,
          "absoluteUrl": null,
          "sizeBytes": 0,
          "sizeSet": false,
          "children": {
            "COMPONENT_PLACEHOLDER": {
              "name": "COMPONENT_PLACEHOLDER",
              "hash": "2FF0E74A91489FE8DA41673EB1441D73",
              "type": "File",
              "timestamp": "0001-01-01T00:00:00\u002B00:00",
              "sasUrl": null,
              "absoluteUrl": null,
              "sizeBytes": 35,
              "sizeSet": true,
              "children": {}
            }
          }
        },
        "tags": {},
        "properties": {
          "hash_sha256": "d3c05b496c685e7e5a204e3cebc689086bd0f622c2975d8090c18968739a464a",
          "hash_version": "202208",
          "azureml.codeUri": "https://sax5mzqu7xztpx4.blob.core.windows.net:443/288fbc99-9-2cabc6a5-9713-532e-8859-6bd6d69e8ce8/"
        },
        "description": null,
        "name": "f1b82144-651f-4f47-bbb4-a6500bc75774",
        "version": "1",
        "createdBy": {
          "userObjectId": "b3a957de-450c-4ca7-b2aa-88dd98c87fef",
          "userPuId": "10037FFEAD05DD5D",
          "userIdp": null,
          "userAltSecId": null,
          "userIss": "https://sts.windows.net/72f988bf-86f1-41af-91ab-2d7cd011db47/",
          "userTenantId": "72f988bf-86f1-41af-91ab-2d7cd011db47",
          "userName": "Firstname Lastname",
          "upn": null
        },
        "createdTime": "2023-03-03T20:24:07.0457611\u002B00:00",
        "modifiedBy": {
          "userObjectId": "b3a957de-450c-4ca7-b2aa-88dd98c87fef",
          "userPuId": "10037FFEAD05DD5D",
          "userIdp": null,
          "userAltSecId": null,
          "userIss": "https://sts.windows.net/72f988bf-86f1-41af-91ab-2d7cd011db47/",
          "userTenantId": "72f988bf-86f1-41af-91ab-2d7cd011db47",
          "userName": "Diondra Peck",
          "upn": null
        },
        "modifiedTime": "2023-03-03T20:24:07.0457611\u002B00:00",
        "gitRepositoryCommit": null,
        "uri": "https://sax5mzqu7xztpx4.blob.core.windows.net:443/288fbc99-9-2cabc6a5-9713-532e-8859-6bd6d69e8ce8/",
        "contentHash": "d3c05b496c685e7e5a204e3cebc689086bd0f622c2975d8090c18968739a464a",
        "hashVersion": "202208",
        "provisioningState": "Succeeded"
      }
    },
    {
<<<<<<< HEAD
      "RequestUri": "https://management.azure.com/subscriptions/00000000-0000-0000-0000-000000000/resourceGroups/00000/providers/Microsoft.MachineLearningServices/workspaces/00000/codes/f1b82144-651f-4f47-bbb4-a6500bc75774/versions/1?api-version=2022-05-01",
=======
      "RequestUri": "https://sagvgsoim6nmhbq.blob.core.windows.net/azureml-blobstore-e61cd5e2-512f-475e-9842-5e2a973993b8/LocalUpload/00000000000000000000000000000000/COMPONENT_PLACEHOLDER",
      "RequestMethod": "HEAD",
      "RequestHeaders": {
        "Accept": "application/xml",
        "Accept-Encoding": "gzip, deflate",
        "Connection": "keep-alive",
        "User-Agent": "azsdk-python-storage-blob/12.12.0 Python/3.8.13 (Windows-10-10.0.22621-SP0)",
        "x-ms-date": "Fri, 03 Mar 2023 04:36:15 GMT",
        "x-ms-version": "2021-06-08"
      },
      "RequestBody": null,
      "StatusCode": 200,
      "ResponseHeaders": {
        "Accept-Ranges": "bytes",
        "Content-Length": "35",
        "Content-MD5": "L/DnSpFIn\u002BjaQWc\u002BsUQdcw==",
        "Content-Type": "application/octet-stream",
        "Date": "Fri, 03 Mar 2023 04:36:15 GMT",
        "ETag": "\u00220x8DA9D48E17467D7\u0022",
        "Last-Modified": "Fri, 23 Sep 2022 09:49:17 GMT",
        "Server": [
          "Windows-Azure-Blob/1.0",
          "Microsoft-HTTPAPI/2.0"
        ],
        "Vary": "Origin",
        "x-ms-access-tier": "Hot",
        "x-ms-access-tier-inferred": "true",
        "x-ms-blob-type": "BlockBlob",
        "x-ms-creation-time": "Fri, 23 Sep 2022 09:49:16 GMT",
        "x-ms-lease-state": "available",
        "x-ms-lease-status": "unlocked",
        "x-ms-meta-name": "9c9cfba9-82bd-45db-ad06-07009d1d9672",
        "x-ms-meta-upload_status": "completed",
        "x-ms-meta-version": "1",
        "x-ms-server-encrypted": "true",
        "x-ms-version": "2021-06-08"
      },
      "ResponseBody": null
    },
    {
      "RequestUri": "https://management.azure.com/subscriptions/00000000-0000-0000-0000-000000000/providers/Microsoft.MachineLearningServices/locations/centraluseuap/mfeOperationsStatus/s:e61cd5e2-512f-475e-9842-5e2a973993b8:scCOvw7V1ra-xdrzwyyn8_a7tN6FNuy1wE9dimy7B-I?api-version=2022-12-01-preview",
>>>>>>> 82fe11f4
      "RequestMethod": "GET",
      "RequestHeaders": {
        "Accept": "*/*",
        "Accept-Encoding": "gzip, deflate",
        "Connection": "keep-alive",
<<<<<<< HEAD
        "User-Agent": "azure-ai-ml/1.5.0 azsdk-python-mgmt-machinelearningservices/0.1.0 Python/3.7.9 (Windows-10-10.0.22621-SP0)"
=======
        "User-Agent": "azure-ai-ml/1.5.0 azsdk-python-mgmt-machinelearningservices/0.1.0 Python/3.8.13 (Windows-10-10.0.22621-SP0)"
>>>>>>> 82fe11f4
      },
      "RequestBody": null,
      "StatusCode": 200,
      "ResponseHeaders": {
        "Cache-Control": "no-cache",
        "Content-Encoding": "gzip",
        "Content-Type": "application/json; charset=utf-8",
<<<<<<< HEAD
        "Date": "Sun, 05 Mar 2023 02:03:23 GMT",
        "Expires": "-1",
        "Pragma": "no-cache",
        "request-context": "appId=cid-v1:512cc15a-13b5-415b-bfd0-dce7accb6bb1",
        "Server-Timing": "traceparent;desc=\u002200-325f4af740ee311ba803ba5dde43bf4d-d90389cc7f6f1f37-01\u0022",
=======
        "Date": "Fri, 03 Mar 2023 04:36:15 GMT",
        "Expires": "-1",
        "Pragma": "no-cache",
        "request-context": "appId=cid-v1:512cc15a-13b5-415b-bfd0-dce7accb6bb1",
        "Server-Timing": "traceparent;desc=\u002200-52d1a25b40ef9aa927d0bd6aef3a3bbf-8980b51409e06474-01\u0022",
>>>>>>> 82fe11f4
        "Strict-Transport-Security": "max-age=31536000; includeSubDomains",
        "Transfer-Encoding": "chunked",
        "Vary": [
          "Accept-Encoding",
          "Accept-Encoding"
        ],
        "x-aml-cluster": "vienna-test-westus2-02",
        "X-Content-Type-Options": "nosniff",
<<<<<<< HEAD
        "x-ms-correlation-request-id": "b9cbdd85-c489-4505-8d56-b830a4f9696c",
        "x-ms-ratelimit-remaining-subscription-reads": "11998",
        "x-ms-response-type": "standard",
        "x-ms-routing-request-id": "WESTUS2:20230305T020323Z:b9cbdd85-c489-4505-8d56-b830a4f9696c",
        "x-request-time": "0.212"
      },
      "ResponseBody": {
        "id": "/subscriptions/00000000-0000-0000-0000-000000000/resourceGroups/00000/providers/Microsoft.MachineLearningServices/workspaces/00000/codes/f1b82144-651f-4f47-bbb4-a6500bc75774/versions/1",
        "name": "1",
        "type": "Microsoft.MachineLearningServices/workspaces/codes/versions",
        "properties": {
          "description": null,
          "tags": {},
          "properties": {
            "hash_sha256": "0000000000000",
            "hash_version": "0000000000000"
          },
          "isArchived": false,
          "isAnonymous": false,
          "codeUri": "https://sax5mzqu7xztpx4.blob.core.windows.net:443/288fbc99-9-2cabc6a5-9713-532e-8859-6bd6d69e8ce8/"
        },
        "systemData": {
          "createdAt": "2023-03-03T20:24:07.0457611\u002B00:00",
          "createdBy": "Firstname Lastname",
          "createdByType": "User",
          "lastModifiedAt": "2023-03-03T20:24:07.0457611\u002B00:00",
          "lastModifiedBy": "Firstname Lastname",
          "lastModifiedByType": "User"
        }
      }
    },
    {
      "RequestUri": "https://management.azure.com/subscriptions/00000000-0000-0000-0000-000000000/resourceGroups/00000/providers/Microsoft.MachineLearningServices/workspaces/00000/components/azureml_anonymous/versions/000000000000000000000?api-version=2022-10-01",
      "RequestMethod": "PUT",
=======
        "x-ms-correlation-request-id": "5e1c2c0a-2b1f-41bc-8513-4b7f28dcefce",
        "x-ms-ratelimit-remaining-subscription-reads": "11945",
        "x-ms-response-type": "standard",
        "x-ms-routing-request-id": "JAPANEAST:20230303T043615Z:5e1c2c0a-2b1f-41bc-8513-4b7f28dcefce",
        "x-request-time": "0.017"
      },
      "ResponseBody": {
        "id": "/subscriptions/00000000-0000-0000-0000-000000000/providers/Microsoft.MachineLearningServices/locations/centraluseuap/mfeOperationResults/s:e61cd5e2-512f-475e-9842-5e2a973993b8:scCOvw7V1ra-xdrzwyyn8_a7tN6FNuy1wE9dimy7B-I",
        "name": "s:e61cd5e2-512f-475e-9842-5e2a973993b8:scCOvw7V1ra-xdrzwyyn8_a7tN6FNuy1wE9dimy7B-I",
        "status": "Succeeded",
        "startTime": "2023-03-03T04:36:10.1882748\u002B00:00",
        "endTime": "2023-03-03T04:36:12\u002B00:00"
      }
    },
    {
      "RequestUri": "https://sagvgsoim6nmhbq.blob.core.windows.net/azureml-blobstore-e61cd5e2-512f-475e-9842-5e2a973993b8/az-ml-artifacts/00000000000000000000000000000000/COMPONENT_PLACEHOLDER",
      "RequestMethod": "HEAD",
>>>>>>> 82fe11f4
      "RequestHeaders": {
        "Accept": "application/json",
        "Accept-Encoding": "gzip, deflate",
        "Connection": "keep-alive",
<<<<<<< HEAD
        "Content-Length": "685",
        "Content-Type": "application/json",
        "User-Agent": "azure-ai-ml/1.5.0 azsdk-python-mgmt-machinelearningservices/0.1.0 Python/3.7.9 (Windows-10-10.0.22621-SP0)"
=======
        "User-Agent": "azsdk-python-storage-blob/12.12.0 Python/3.8.13 (Windows-10-10.0.22621-SP0)",
        "x-ms-date": "Fri, 03 Mar 2023 04:36:15 GMT",
        "x-ms-version": "2021-06-08"
>>>>>>> 82fe11f4
      },
      "RequestBody": {
        "properties": {
          "properties": {},
          "tags": {},
          "isAnonymous": true,
          "isArchived": false,
          "componentSpec": {
            "command": "echo Hello World \u0026 echo ${{inputs.component_in_number}}",
            "code": "azureml:/subscriptions/00000000-0000-0000-0000-000000000/resourceGroups/00000/providers/Microsoft.MachineLearningServices/workspaces/00000/codes/f1b82144-651f-4f47-bbb4-a6500bc75774/versions/1",
            "environment": "azureml:AzureML-sklearn-1.0-ubuntu20.04-py38-cpu:33",
            "name": "azureml_anonymous",
            "version": "1",
            "is_deterministic": true,
            "inputs": {
              "component_in_number": {
                "type": "integer",
                "optional": false,
                "default": "10",
                "description": "An integer"
              }
            },
            "type": "command",
            "_source": "YAML.JOB"
          }
        }
      },
      "StatusCode": 201,
      "ResponseHeaders": {
<<<<<<< HEAD
        "Cache-Control": "no-cache",
        "Content-Length": "1385",
        "Content-Type": "application/json; charset=utf-8",
        "Date": "Sun, 05 Mar 2023 02:03:25 GMT",
        "Expires": "-1",
        "Location": "https://management.azure.com/subscriptions/00000000-0000-0000-0000-000000000/resourceGroups/00000/providers/Microsoft.MachineLearningServices/workspaces/00000/components/azureml_anonymous/versions/000000000000000000000?api-version=2022-10-01",
        "Pragma": "no-cache",
        "request-context": "appId=cid-v1:512cc15a-13b5-415b-bfd0-dce7accb6bb1",
        "Server-Timing": "traceparent;desc=\u002200-bf6013f39d17d73af6ca90a48e4ccc86-b4d8b4afb2fc9179-01\u0022",
        "Strict-Transport-Security": "max-age=31536000; includeSubDomains",
        "x-aml-cluster": "vienna-test-westus2-02",
        "X-Content-Type-Options": "nosniff",
        "x-ms-correlation-request-id": "14a0ce92-963f-4931-9b3a-be4043b300b5",
        "x-ms-ratelimit-remaining-subscription-writes": "1199",
        "x-ms-response-type": "standard",
        "x-ms-routing-request-id": "WESTUS2:20230305T020325Z:14a0ce92-963f-4931-9b3a-be4043b300b5",
        "x-request-time": "1.606"
=======
        "Date": "Fri, 03 Mar 2023 04:36:15 GMT",
        "Server": [
          "Windows-Azure-Blob/1.0",
          "Microsoft-HTTPAPI/2.0"
        ],
        "Transfer-Encoding": "chunked",
        "Vary": "Origin",
        "x-ms-error-code": "BlobNotFound",
        "x-ms-version": "2021-06-08"
>>>>>>> 82fe11f4
      },
      "ResponseBody": {
        "id": "/subscriptions/00000000-0000-0000-0000-000000000/resourceGroups/00000/providers/Microsoft.MachineLearningServices/workspaces/00000/components/azureml_anonymous/versions/143b4dba-00cb-42d8-8ce3-c9fd2882da5a",
        "name": "143b4dba-00cb-42d8-8ce3-c9fd2882da5a",
        "type": "Microsoft.MachineLearningServices/workspaces/components/versions",
        "properties": {
          "description": null,
          "tags": {},
          "properties": {},
          "isArchived": false,
          "isAnonymous": true,
          "componentSpec": {
            "name": "azureml_anonymous",
            "version": "1",
            "is_deterministic": "True",
            "type": "command",
            "inputs": {
              "component_in_number": {
                "type": "integer",
                "optional": "False",
                "default": "10",
                "description": "An integer"
              }
            },
            "code": "azureml:/subscriptions/00000000-0000-0000-0000-000000000/resourceGroups/00000/providers/Microsoft.MachineLearningServices/workspaces/00000/codes/f1b82144-651f-4f47-bbb4-a6500bc75774/versions/1",
            "environment": "azureml://registries/azureml-dev/environments/AzureML-sklearn-1.0-ubuntu20.04-py38-cpu/versions/33",
            "resources": {
              "instance_count": "1"
            },
            "command": "echo Hello World \u0026 echo ${{inputs.component_in_number}}",
            "$schema": "https://componentsdk.azureedge.net/jsonschema/CommandComponent.json"
          }
        },
        "systemData": {
          "createdAt": "2023-03-04T00:53:13.9361815\u002B00:00",
          "createdBy": "Firstname Lastname",
          "createdByType": "User",
          "lastModifiedAt": "2023-03-04T00:53:14.2972351\u002B00:00",
          "lastModifiedBy": "Firstname Lastname",
          "lastModifiedByType": "User"
        }
      }
    },
    {
<<<<<<< HEAD
      "RequestUri": "https://management.azure.com/subscriptions/00000000-0000-0000-0000-000000000/resourceGroups/00000/providers/Microsoft.MachineLearningServices/workspaces/00000?api-version=2022-10-01",
=======
      "RequestUri": "https://management.azure.com/subscriptions/00000000-0000-0000-0000-000000000/resourceGroups/00000/providers/Microsoft.MachineLearningServices/workspaces/00000/schedules/test_265039562068?api-version=2022-12-01-preview",
>>>>>>> 82fe11f4
      "RequestMethod": "GET",
      "RequestHeaders": {
        "Accept": "*/*",
        "Accept-Encoding": "gzip, deflate",
        "Connection": "keep-alive",
<<<<<<< HEAD
        "User-Agent": "azure-ai-ml/1.5.0 azsdk-python-mgmt-machinelearningservices/0.1.0 Python/3.7.9 (Windows-10-10.0.22621-SP0)"
=======
        "User-Agent": "azure-ai-ml/1.5.0 azsdk-python-mgmt-machinelearningservices/0.1.0 Python/3.8.13 (Windows-10-10.0.22621-SP0)"
>>>>>>> 82fe11f4
      },
      "RequestBody": null,
      "StatusCode": 200,
      "ResponseHeaders": {
        "Cache-Control": "no-cache",
        "Content-Encoding": "gzip",
        "Content-Type": "application/json; charset=utf-8",
<<<<<<< HEAD
        "Date": "Sun, 05 Mar 2023 02:03:26 GMT",
        "Expires": "-1",
        "Pragma": "no-cache",
        "request-context": "appId=cid-v1:512cc15a-13b5-415b-bfd0-dce7accb6bb1",
        "Server-Timing": "traceparent;desc=\u002200-7a9b3d43ed36a127e3bc6fd61a14afb2-e54f6989df667c63-01\u0022",
=======
        "Date": "Fri, 03 Mar 2023 04:36:16 GMT",
        "Expires": "-1",
        "Pragma": "no-cache",
        "request-context": "appId=cid-v1:512cc15a-13b5-415b-bfd0-dce7accb6bb1",
        "Server-Timing": "traceparent;desc=\u002200-18cd9ae50a7525164a42c86e0ebb5ede-8a136701c5158987-01\u0022",
>>>>>>> 82fe11f4
        "Strict-Transport-Security": "max-age=31536000; includeSubDomains",
        "Transfer-Encoding": "chunked",
        "Vary": [
          "Accept-Encoding",
          "Accept-Encoding"
        ],
        "x-aml-cluster": "vienna-test-westus2-01",
        "X-Content-Type-Options": "nosniff",
<<<<<<< HEAD
        "x-ms-correlation-request-id": "6affddf9-fc99-493e-8e65-8f768db5c9e1",
        "x-ms-ratelimit-remaining-subscription-reads": "11997",
        "x-ms-response-type": "standard",
        "x-ms-routing-request-id": "WESTUS2:20230305T020326Z:6affddf9-fc99-493e-8e65-8f768db5c9e1",
        "x-request-time": "0.016"
      },
      "ResponseBody": {
        "id": "/subscriptions/00000000-0000-0000-0000-000000000/resourceGroups/00000/providers/Microsoft.MachineLearningServices/workspaces/00000",
        "name": "00000",
        "type": "Microsoft.MachineLearningServices/workspaces",
        "location": "centraluseuap",
        "tags": {},
        "etag": null,
        "properties": {
          "friendlyName": "00000",
          "description": "",
          "storageAccount": "/subscriptions/00000000-0000-0000-0000-000000000/resourceGroups/00000/providers/Microsoft.Storage/storageAccounts/sax5mzqu7xztpx4",
          "keyVault": "/subscriptions/00000000-0000-0000-0000-000000000/resourceGroups/00000/providers/Microsoft.Keyvault/vaults/kvtestsgwgquo2dadsi",
          "applicationInsights": "/subscriptions/00000000-0000-0000-0000-000000000/resourceGroups/00000/providers/Microsoft.insights/components/aix5mzqu7xztpx4",
          "hbiWorkspace": false,
          "tenantId": "72f988bf-86f1-41af-91ab-2d7cd011db47",
          "imageBuildCompute": null,
          "provisioningState": "Succeeded",
          "v1LegacyMode": false,
          "softDeleteEnabled": false,
          "containerRegistry": "/subscriptions/00000000-0000-0000-0000-000000000/resourceGroups/00000/providers/Microsoft.ContainerRegistry/registries/crx5mzqu7xztpx4",
          "creationTime": "2023-03-03T20:15:14.9243872Z",
          "notebookInfo": {
            "resourceId": "0000000-0000-0000-0000-000000000000",
            "fqdn": "ml-sdkvnextc-centraluseuap-288fbc99-974d-4a49-b40f-53b041fe40cc.centraluseuap.notebooks.azure.net",
            "isPrivateLinkEnabled": false,
            "notebookPreparationError": null
          },
          "storageHnsEnabled": false,
          "workspaceId": "288fbc99-974d-4a49-b40f-53b041fe40cc",
          "linkedModelInventoryArmId": null,
          "privateLinkCount": 0,
          "publicNetworkAccess": "Enabled",
          "discoveryUrl": "https://master.api.azureml-test.ms/discovery",
          "mlFlowTrackingUri": "azureml://master.api.azureml-test.ms/mlflow/v1.0/subscriptions/00000000-0000-0000-0000-000000000/resourceGroups/00000/providers/Microsoft.MachineLearningServices/workspaces/00000",
          "sdkTelemetryAppInsightsKey": "0000000-0000-0000-0000-000000000000",
          "sasGetterUri": "",
          "enableDataIsolation": false
        },
        "identity": {
          "type": "SystemAssigned",
          "principalId": "0000000-0000-0000-0000-000000000000",
          "tenantId": "72f988bf-86f1-41af-91ab-2d7cd011db47"
        },
        "kind": "Default",
        "sku": {
          "name": "Basic",
          "tier": "Basic"
        },
        "systemData": {
          "createdAt": "2023-03-03T20:15:14.9243872Z",
          "createdBy": "alias@contoso.com",
          "createdByType": "User",
          "lastModifiedAt": "2023-03-03T20:15:14.9243872Z",
          "lastModifiedBy": "alias@contoso.com",
=======
        "x-ms-correlation-request-id": "21bee810-23b7-4f5e-a1e8-41572531de56",
        "x-ms-ratelimit-remaining-subscription-reads": "11944",
        "x-ms-response-type": "standard",
        "x-ms-routing-request-id": "JAPANEAST:20230303T043616Z:21bee810-23b7-4f5e-a1e8-41572531de56",
        "x-request-time": "0.087"
      },
      "ResponseBody": {
        "name": "test_265039562068",
        "properties": {
          "description": "a weekly retrain schedule",
          "tags": {},
          "properties": {},
          "displayName": "weekly retrain schedule",
          "isEnabled": false,
          "trigger": {
            "endTime": "2099-01-01 00:00:00",
            "startTime": "2022-05-10 10:15:00",
            "timeZone": "Pacific Standard Time",
            "triggerType": "Recurrence",
            "frequency": "Day",
            "interval": 1,
            "schedule": null
          },
          "action": {
            "actionType": "CreateJob",
            "jobDefinition": {
              "description": "The hello world pipeline job with inline components",
              "tags": {
                "tag": "tagvalue",
                "owner": "sdkteam"
              },
              "properties": {},
              "displayName": null,
              "status": "NotStarted",
              "experimentName": "Default",
              "services": null,
              "computeId": "/subscriptions/00000000-0000-0000-0000-000000000/resourceGroups/00000/providers/Microsoft.MachineLearningServices/workspaces/00000/computes/cpu-cluster",
              "isArchived": false,
              "identity": null,
              "componentId": null,
              "jobType": "Pipeline",
              "settings": {
                "default_compute": "/subscriptions/00000000-0000-0000-0000-000000000/resourceGroups/00000/providers/Microsoft.MachineLearningServices/workspaces/00000/computes/cpu-cluster-1",
                "default_datastore": "/subscriptions/00000000-0000-0000-0000-000000000/resourceGroups/00000/providers/Microsoft.MachineLearningServices/workspaces/00000/datastores/workspacefilestore",
                "continue_on_step_failure": true,
                "_source": "YAML.JOB"
              },
              "jobs": {
                "hello_world_component_inline_1": {
                  "name": "hello_world_component_inline_1",
                  "type": "command",
                  "inputs": {
                    "component_in_number": {
                      "job_input_type": "literal",
                      "value": "${{parent.inputs.job_in_number}}"
                    }
                  },
                  "_source": "REMOTE.WORKSPACE.COMPONENT",
                  "componentId": "/subscriptions/00000000-0000-0000-0000-000000000/resourceGroups/00000/providers/Microsoft.MachineLearningServices/workspaces/00000/components/azureml_anonymous/versions/d59ecedb-5b17-4486-a339-c417db4062d7"
                },
                "hello_world_component_inline_2": {
                  "name": "hello_world_component_inline_2",
                  "type": "command",
                  "inputs": {
                    "component_in_number": {
                      "job_input_type": "literal",
                      "value": "${{parent.inputs.job_in_number}}"
                    }
                  },
                  "_source": "REMOTE.WORKSPACE.COMPONENT",
                  "componentId": "/subscriptions/00000000-0000-0000-0000-000000000/resourceGroups/00000/providers/Microsoft.MachineLearningServices/workspaces/00000/components/azureml_anonymous/versions/297e54ed-e8e8-4990-b6d1-feec218f6018"
                },
                "hello_world_component_inline_3": {
                  "name": "hello_world_component_inline_3",
                  "type": "command",
                  "inputs": {
                    "component_in_number": {
                      "job_input_type": "literal",
                      "value": "${{parent.inputs.job_in_number}}"
                    }
                  },
                  "_source": "REMOTE.WORKSPACE.COMPONENT",
                  "componentId": "/subscriptions/00000000-0000-0000-0000-000000000/resourceGroups/00000/providers/Microsoft.MachineLearningServices/workspaces/00000/components/azureml_anonymous/versions/59549f4f-27c3-41e0-a34c-5723d8c7e59b"
                }
              },
              "inputs": {
                "job_in_number": {
                  "description": null,
                  "jobInputType": "literal",
                  "value": "10"
                },
                "job_in_other_number": {
                  "description": null,
                  "jobInputType": "literal",
                  "value": "15"
                }
              },
              "outputs": {},
              "sourceJobId": null
            }
          },
          "provisioningState": "Succeeded"
        },
        "systemData": {
          "createdAt": "2023-03-03T04:36:05.6283262\u002B00:00",
          "createdBy": "Firstname Lastname",
          "createdByType": "User",
          "lastModifiedAt": "2023-03-03T04:36:12.1763763\u002B00:00",
          "lastModifiedBy": "Firstname Lastname",
>>>>>>> 82fe11f4
          "lastModifiedByType": "User"
        }
      }
    },
    {
<<<<<<< HEAD
      "RequestUri": "https://master.api.azureml-test.ms/content/v2.0/subscriptions/00000000-0000-0000-0000-000000000/resourceGroups/00000/providers/Microsoft.MachineLearningServices/workspaces/00000/snapshots/getByHash?hash=5a077c9d88f3fec4a2262852cbb9a31c23925e9ea28d12f5b847d669c409b319\u0026hashVersion=202208",
      "RequestMethod": "GET",
=======
      "RequestUri": "https://management.azure.com/subscriptions/00000000-0000-0000-0000-000000000/resourceGroups/00000/providers/Microsoft.MachineLearningServices/workspaces/00000/codes/9c9cfba9-82bd-45db-ad06-07009d1d9672/versions/1?api-version=2022-05-01",
      "RequestMethod": "PUT",
>>>>>>> 82fe11f4
      "RequestHeaders": {
        "Accept": "*/*",
        "Accept-Encoding": "gzip, deflate",
        "Connection": "keep-alive",
<<<<<<< HEAD
        "Content-Type": "application/json; charset=UTF-8",
        "User-Agent": "azure-ai-ml/1.5.0 azsdk-python-core/1.26.3 Python/3.7.9 (Windows-10-10.0.22621-SP0)"
      },
      "RequestBody": null,
      "StatusCode": 404,
=======
        "Content-Length": "288",
        "Content-Type": "application/json",
        "User-Agent": "azure-ai-ml/1.5.0 azsdk-python-mgmt-machinelearningservices/0.1.0 Python/3.8.13 (Windows-10-10.0.22621-SP0)"
      },
      "RequestBody": {
        "properties": {
          "properties": {
            "hash_sha256": "0000000000000",
            "hash_version": "0000000000000"
          },
          "isAnonymous": true,
          "isArchived": false,
          "codeUri": "https://sagvgsoim6nmhbq.blob.core.windows.net/azureml-blobstore-e61cd5e2-512f-475e-9842-5e2a973993b8/LocalUpload/00000000000000000000000000000000"
        }
      },
      "StatusCode": 200,
>>>>>>> 82fe11f4
      "ResponseHeaders": {
        "Connection": "keep-alive",
        "Content-Encoding": "gzip",
        "Content-Type": "application/json; charset=utf-8",
<<<<<<< HEAD
        "Date": "Sun, 05 Mar 2023 02:03:28 GMT",
        "request-context": "appId=cid-v1:512cc15a-13b5-415b-bfd0-dce7accb6bb1",
        "Strict-Transport-Security": "max-age=15724800; includeSubDomains; preload",
        "Transfer-Encoding": "chunked",
        "Vary": "Accept-Encoding",
        "x-aml-cluster": "vienna-test-westus2-01",
        "X-Content-Type-Options": "nosniff",
        "x-ms-response-type": "error",
        "x-request-time": "0.038"
      },
      "ResponseBody": {
        "error": {
          "code": "UserError",
          "severity": null,
          "message": "Snapshot with hash 5a077c9d88f3fec4a2262852cbb9a31c23925e9ea28d12f5b847d669c409b319 was not found",
          "messageFormat": null,
          "messageParameters": null,
          "referenceCode": null,
          "detailsUri": null,
          "target": null,
          "details": [],
          "innerError": {
            "code": "NotFoundError",
            "innerError": null
          },
          "debugInfo": {
            "type": "Common.WebApi.Exceptions.ResourceNotFoundException",
            "message": "Snapshot with hash 5a077c9d88f3fec4a2262852cbb9a31c23925e9ea28d12f5b847d669c409b319 was not found",
            "stackTrace": "   at Microsoft.MachineLearning.ProjectContent.EntryPoints.Controllers.SnapshotControllerV2.GetSnapshotByHash(WorkspaceContext2 workspaceContext, String hash, String hashVersion) in /mnt/vss/_work/1/s/src/azureml-api/src/ProjectContent/EntryPoints/Controllers/SnapshotControllerV2.cs:line 616\n   at lambda_method1094(Closure , Object )\n   at Microsoft.AspNetCore.Mvc.Infrastructure.ActionMethodExecutor.AwaitableObjectResultExecutor.Execute(IActionResultTypeMapper mapper, ObjectMethodExecutor executor, Object controller, Object[] arguments)\n   at Microsoft.AspNetCore.Mvc.Infrastructure.ControllerActionInvoker.\u003CInvokeActionMethodAsync\u003Eg__Logged|12_1(ControllerActionInvoker invoker)\n   at Microsoft.AspNetCore.Mvc.Infrastructure.ControllerActionInvoker.\u003CInvokeNextActionFilterAsync\u003Eg__Awaited|10_0(ControllerActionInvoker invoker, Task lastTask, State next, Scope scope, Object state, Boolean isCompleted)\n   at Microsoft.AspNetCore.Mvc.Infrastructure.ControllerActionInvoker.Rethrow(ActionExecutedContextSealed context)\n   at Microsoft.AspNetCore.Mvc.Infrastructure.ControllerActionInvoker.Next(State\u0026 next, Scope\u0026 scope, Object\u0026 state, Boolean\u0026 isCompleted)\n   at Microsoft.AspNetCore.Mvc.Infrastructure.ControllerActionInvoker.\u003CInvokeInnerFilterAsync\u003Eg__Awaited|13_0(ControllerActionInvoker invoker, Task lastTask, State next, Scope scope, Object state, Boolean isCompleted)\n   at Microsoft.AspNetCore.Mvc.Infrastructure.ResourceInvoker.\u003CInvokeNextExceptionFilterAsync\u003Eg__Awaited|26_0(ResourceInvoker invoker, Task lastTask, State next, Scope scope, Object state, Boolean isCompleted)",
            "innerException": null,
            "data": {},
            "errorResponse": null
          },
          "additionalInfo": null
        },
        "correlation": {
          "operation": "6a31ab8b51e7f84579a546e2a234d347",
          "request": "41bc850570b35513"
        },
        "environment": "master",
        "location": "westus2",
        "time": "2023-03-05T02:03:28.4601334\u002B00:00",
        "componentName": "project"
      }
    },
    {
      "RequestUri": "https://master.api.azureml-test.ms/assetstore/v1.0/temporaryDataReference/createOrGet",
      "RequestMethod": "POST",
=======
        "Date": "Fri, 03 Mar 2023 04:36:19 GMT",
        "Expires": "-1",
        "Pragma": "no-cache",
        "request-context": "appId=cid-v1:512cc15a-13b5-415b-bfd0-dce7accb6bb1",
        "Server-Timing": "traceparent;desc=\u002200-597a41ab4df5990578525b9ec206ef7b-6593f8bd1eb4792f-01\u0022",
        "Strict-Transport-Security": "max-age=31536000; includeSubDomains",
        "Transfer-Encoding": "chunked",
        "Vary": [
          "Accept-Encoding",
          "Accept-Encoding"
        ],
        "x-aml-cluster": "vienna-test-westus2-01",
        "X-Content-Type-Options": "nosniff",
        "x-ms-correlation-request-id": "a015a5e7-5880-4437-b00f-b5dadf234df6",
        "x-ms-ratelimit-remaining-subscription-writes": "1156",
        "x-ms-response-type": "standard",
        "x-ms-routing-request-id": "JAPANEAST:20230303T043619Z:a015a5e7-5880-4437-b00f-b5dadf234df6",
        "x-request-time": "0.244"
      },
      "ResponseBody": {
        "id": "/subscriptions/00000000-0000-0000-0000-000000000/resourceGroups/00000/providers/Microsoft.MachineLearningServices/workspaces/00000/codes/9c9cfba9-82bd-45db-ad06-07009d1d9672/versions/1",
        "name": "1",
        "type": "Microsoft.MachineLearningServices/workspaces/codes/versions",
        "properties": {
          "description": null,
          "tags": {},
          "properties": {
            "hash_sha256": "0000000000000",
            "hash_version": "0000000000000"
          },
          "isArchived": false,
          "isAnonymous": false,
          "codeUri": "https://sagvgsoim6nmhbq.blob.core.windows.net/azureml-blobstore-e61cd5e2-512f-475e-9842-5e2a973993b8/LocalUpload/00000000000000000000000000000000"
        },
        "systemData": {
          "createdAt": "2022-09-23T09:49:20.984936\u002B00:00",
          "createdBy": "Firstname Lastname",
          "createdByType": "User",
          "lastModifiedAt": "2023-03-03T04:36:19.0504297\u002B00:00",
          "lastModifiedBy": "Firstname Lastname",
          "lastModifiedByType": "User"
        }
      }
    },
    {
      "RequestUri": "https://management.azure.com/subscriptions/00000000-0000-0000-0000-000000000/resourceGroups/00000/providers/Microsoft.MachineLearningServices/workspaces/00000/components/azureml_anonymous/versions/1b268f33-9464-d508-cde7-25b4f8ad5bb0?api-version=2022-10-01",
      "RequestMethod": "PUT",
>>>>>>> 82fe11f4
      "RequestHeaders": {
        "Accept": "*/*",
        "Accept-Encoding": "gzip, deflate",
        "Connection": "keep-alive",
<<<<<<< HEAD
        "Content-Length": "244",
        "Content-Type": "application/json; charset=UTF-8",
        "User-Agent": "azure-ai-ml/1.5.0 azsdk-python-core/1.26.3 Python/3.7.9 (Windows-10-10.0.22621-SP0)"
      },
      "RequestBody": {
        "assetId": "azureml://locations/centraluseuap/workspaces/288fbc99-974d-4a49-b40f-53b041fe40cc/codes/000000000000000000000/versions/1",
        "temporaryDataReferenceId": "000000000000000000000",
        "temporaryDataReferenceType": "TemporaryBlobReference"
      },
      "StatusCode": 200,
      "ResponseHeaders": {
        "Connection": "keep-alive",
        "Content-Encoding": "gzip",
        "Content-Type": "application/json; charset=utf-8",
        "Date": "Sun, 05 Mar 2023 02:03:30 GMT",
        "request-context": "appId=cid-v1:512cc15a-13b5-415b-bfd0-dce7accb6bb1",
        "Strict-Transport-Security": "max-age=15724800; includeSubDomains; preload",
        "Transfer-Encoding": "chunked",
        "Vary": "Accept-Encoding",
        "x-aml-cluster": "vienna-test-westus2-01",
        "X-Content-Type-Options": "nosniff",
        "x-ms-response-type": "standard",
        "x-request-time": "0.450"
      },
      "ResponseBody": {
        "blobReferenceForConsumption": {
          "blobUri": "https://sax5mzqu7xztpx4.blob.core.windows.net:443/288fbc99-9-5886d97a-a3e9-5591-b4ce-167210b96996",
          "storageAccountArmId": "/subscriptions/00000000-0000-0000-0000-000000000/resourceGroups/00000/providers/Microsoft.Storage/storageAccounts/sax5mzqu7xztpx4",
          "credential": {
            "sasUri": "https://sax5mzqu7xztpx4.blob.core.windows.net/288fbc99-9-5886d97a-a3e9-5591-b4ce-167210b96996?skoid=e3f42e2c-d581-4b65-a966-631cfa961328\u0026sktid=72f988bf-86f1-41af-91ab-2d7cd011db47\u0026skt=2023-03-05T01%3A26%3A47Z\u0026ske=2023-03-06T09%3A36%3A47Z\u0026sks=b\u0026skv=2019-07-07\u0026sv=2021-08-06\u0026st=2023-03-05T01%3A53%3A30Z\u0026se=2023-03-05T10%3A03%3A30Z\u0026sr=c\u0026sp=rcwl\u0026sig=000000000000000000000000000000000000",
            "wasbsUri": null,
            "credentialType": "SAS"
          }
        },
        "imageReferenceForConsumption": null,
        "temporaryDataReferenceId": "000000000000000000000",
        "temporaryDataReferenceType": null
      }
    },
    {
      "RequestUri": "https://sax5mzqu7xztpx4.blob.core.windows.net/288fbc99-9-5886d97a-a3e9-5591-b4ce-167210b96996/components/1in1out.yaml?skoid=e3f42e2c-d581-4b65-a966-631cfa961328\u0026sktid=72f988bf-86f1-41af-91ab-2d7cd011db47\u0026skt=2023-03-05T01%3A26%3A47Z\u0026ske=2023-03-06T09%3A36%3A47Z\u0026sks=b\u0026skv=2019-07-07\u0026sv=2021-08-06\u0026st=2023-03-05T01%3A53%3A30Z\u0026se=2023-03-05T10%3A03%3A30Z\u0026sr=c\u0026sp=rcwl\u0026sig=000000000000000000000000000000000000",
      "RequestMethod": "HEAD",
      "RequestHeaders": {
        "Accept": "application/xml",
        "Accept-Encoding": "gzip, deflate",
        "Connection": "keep-alive",
        "User-Agent": "azsdk-python-storage-blob/12.14.1 Python/3.7.9 (Windows-10-10.0.22621-SP0)",
        "x-ms-date": "Sun, 05 Mar 2023 02:03:30 GMT",
        "x-ms-version": "2021-08-06"
      },
      "RequestBody": null,
      "StatusCode": 404,
      "ResponseHeaders": {
        "Date": "Sun, 05 Mar 2023 02:03:30 GMT",
        "Server": [
          "Windows-Azure-Blob/1.0",
          "Microsoft-HTTPAPI/2.0"
        ],
        "Transfer-Encoding": "chunked",
        "Vary": "Origin",
        "x-ms-error-code": "BlobNotFound",
        "x-ms-version": "2021-08-06"
      },
      "ResponseBody": null
    },
    {
      "RequestUri": "https://sax5mzqu7xztpx4.blob.core.windows.net/288fbc99-9-5886d97a-a3e9-5591-b4ce-167210b96996/components/1in1out.yaml?skoid=e3f42e2c-d581-4b65-a966-631cfa961328\u0026sktid=72f988bf-86f1-41af-91ab-2d7cd011db47\u0026skt=2023-03-05T01%3A26%3A47Z\u0026ske=2023-03-06T09%3A36%3A47Z\u0026sks=b\u0026skv=2019-07-07\u0026sv=2021-08-06\u0026st=2023-03-05T01%3A53%3A30Z\u0026se=2023-03-05T10%3A03%3A30Z\u0026sr=c\u0026sp=rcwl\u0026sig=000000000000000000000000000000000000",
      "RequestMethod": "PUT",
      "RequestHeaders": {
        "Accept": "application/xml",
        "Accept-Encoding": "gzip, deflate",
        "Connection": "keep-alive",
        "Content-Length": "375",
        "Content-MD5": "z0fE5X/HTVn8rSJOPY5nHA==",
        "Content-Type": "application/octet-stream",
        "If-None-Match": "*",
        "User-Agent": "azsdk-python-storage-blob/12.14.1 Python/3.7.9 (Windows-10-10.0.22621-SP0)",
        "x-ms-blob-type": "BlockBlob",
        "x-ms-date": "Sun, 05 Mar 2023 02:03:30 GMT",
        "x-ms-version": "2021-08-06"
      },
      "RequestBody": "JHNjaGVtYTogaHR0cHM6Ly9henVyZW1sc2NoZW1hcy5henVyZWVkZ2UubmV0L2xhdGVzdC9jb21tYW5kQ29tcG9uZW50LnNjaGVtYS5qc29uCm5hbWU6IG9uZV9pbl9vbmVfb3V0CmRpc3BsYXlfbmFtZTogT25lIEluIE9uZSBPdXQKdmVyc2lvbjogMC4wLjEKdHlwZTogY29tbWFuZAppbnB1dHM6CiAgaW5wdXQxOgogICAgdHlwZTogdXJpX2ZvbGRlcgpvdXRwdXRzOgogIG91dHB1dDE6CiAgICB0eXBlOiB1cmlfZm9sZGVyCmVudmlyb25tZW50OiBhenVyZW1sOkF6dXJlTUwtc2tsZWFybi0xLjAtdWJ1bnR1MjAuMDQtcHkzOC1jcHU6MzMKY29tbWFuZDogPi0KICBlY2hvICR7e2lucHV0cy5pbnB1dDF9fSAmJgogIGVjaG8gJHt7b3V0cHV0cy5vdXRwdXQxfX0K",
      "StatusCode": 201,
      "ResponseHeaders": {
        "Content-Length": "0",
        "Content-MD5": "z0fE5X/HTVn8rSJOPY5nHA==",
        "Date": "Sun, 05 Mar 2023 02:03:30 GMT",
        "ETag": "\u00220x8DB1D1DD19254B8\u0022",
        "Last-Modified": "Sun, 05 Mar 2023 02:03:31 GMT",
        "Server": [
          "Windows-Azure-Blob/1.0",
          "Microsoft-HTTPAPI/2.0"
        ],
        "x-ms-content-crc64": "/YA1VUeeWm4=",
        "x-ms-request-server-encrypted": "true",
        "x-ms-version": "2021-08-06"
      },
      "ResponseBody": null
    },
    {
      "RequestUri": "https://sax5mzqu7xztpx4.blob.core.windows.net/288fbc99-9-5886d97a-a3e9-5591-b4ce-167210b96996/components/1in2out.yaml?skoid=e3f42e2c-d581-4b65-a966-631cfa961328\u0026sktid=72f988bf-86f1-41af-91ab-2d7cd011db47\u0026skt=2023-03-05T01%3A26%3A47Z\u0026ske=2023-03-06T09%3A36%3A47Z\u0026sks=b\u0026skv=2019-07-07\u0026sv=2021-08-06\u0026st=2023-03-05T01%3A53%3A30Z\u0026se=2023-03-05T10%3A03%3A30Z\u0026sr=c\u0026sp=rcwl\u0026sig=000000000000000000000000000000000000",
      "RequestMethod": "PUT",
      "RequestHeaders": {
        "Accept": "application/xml",
        "Accept-Encoding": "gzip, deflate",
        "Connection": "keep-alive",
        "Content-Length": "446",
        "Content-MD5": "LO\u002BXWZIvu1V5LLW4iiavtQ==",
        "Content-Type": "application/octet-stream",
        "If-None-Match": "*",
        "User-Agent": "azsdk-python-storage-blob/12.14.1 Python/3.7.9 (Windows-10-10.0.22621-SP0)",
        "x-ms-blob-type": "BlockBlob",
        "x-ms-date": "Sun, 05 Mar 2023 02:03:31 GMT",
        "x-ms-version": "2021-08-06"
      },
      "RequestBody": "JHNjaGVtYTogaHR0cHM6Ly9henVyZW1sc2NoZW1hcy5henVyZWVkZ2UubmV0L2xhdGVzdC9jb21tYW5kQ29tcG9uZW50LnNjaGVtYS5qc29uCm5hbWU6IG9uZV9pbl90d29fb3V0CmRpc3BsYXlfbmFtZTogT25lIEluIFR3byBPdXQgKFNwbGl0KQp2ZXJzaW9uOiAwLjAuMQp0eXBlOiBjb21tYW5kCmlucHV0czoKICBpbnB1dDE6CiAgICB0eXBlOiB1cmlfZm9sZGVyCm91dHB1dHM6CiAgb3V0cHV0MToKICAgIHR5cGU6IHVyaV9mb2xkZXIKICBvdXRwdXQyOgogICAgdHlwZTogdXJpX2ZvbGRlcgplbnZpcm9ubWVudDogYXp1cmVtbDpBenVyZU1MLXNrbGVhcm4tMS4wLXVidW50dTIwLjA0LXB5MzgtY3B1OjMzCmNvbW1hbmQ6ID4tCiAgZWNobyAke3tpbnB1dHMuaW5wdXQxfX0gJiYKICBlY2hvICR7e291dHB1dHMub3V0cHV0MX19ICYmCiAgZWNobyAke3tvdXRwdXRzLm91dHB1dDJ9fQo=",
      "StatusCode": 201,
      "ResponseHeaders": {
        "Content-Length": "0",
        "Content-MD5": "LO\u002BXWZIvu1V5LLW4iiavtQ==",
        "Date": "Sun, 05 Mar 2023 02:03:30 GMT",
        "ETag": "\u00220x8DB1D1DD1A1E2DC\u0022",
        "Last-Modified": "Sun, 05 Mar 2023 02:03:31 GMT",
        "Server": [
          "Windows-Azure-Blob/1.0",
          "Microsoft-HTTPAPI/2.0"
        ],
        "x-ms-content-crc64": "gpjtaHlDF4Y=",
        "x-ms-request-server-encrypted": "true",
        "x-ms-version": "2021-08-06"
      },
      "ResponseBody": null
    },
    {
      "RequestUri": "https://sax5mzqu7xztpx4.blob.core.windows.net/288fbc99-9-5886d97a-a3e9-5591-b4ce-167210b96996/components/automl/classification.yaml?skoid=e3f42e2c-d581-4b65-a966-631cfa961328\u0026sktid=72f988bf-86f1-41af-91ab-2d7cd011db47\u0026skt=2023-03-05T01%3A26%3A47Z\u0026ske=2023-03-06T09%3A36%3A47Z\u0026sks=b\u0026skv=2019-07-07\u0026sv=2021-08-06\u0026st=2023-03-05T01%3A53%3A30Z\u0026se=2023-03-05T10%3A03%3A30Z\u0026sr=c\u0026sp=rcwl\u0026sig=000000000000000000000000000000000000",
      "RequestMethod": "PUT",
      "RequestHeaders": {
        "Accept": "application/xml",
        "Accept-Encoding": "gzip, deflate",
        "Connection": "keep-alive",
        "Content-Length": "332",
        "Content-MD5": "kq9Evc7qZsDwgH\u002B42eHFVA==",
        "Content-Type": "application/octet-stream",
        "If-None-Match": "*",
        "User-Agent": "azsdk-python-storage-blob/12.14.1 Python/3.7.9 (Windows-10-10.0.22621-SP0)",
        "x-ms-blob-type": "BlockBlob",
        "x-ms-date": "Sun, 05 Mar 2023 02:03:31 GMT",
        "x-ms-version": "2021-08-06"
      },
      "RequestBody": "JHNjaGVtYTogaHR0cDovL2F6dXJlbWwvc2RrLTItMC9BdXRvTUxDb21wb25lbnQuanNvbgpuYW1lOiBtaWNyb3NvZnRfYXp1cmVtbF9hdXRvbWxfY2xhc3NpZmljYXRpb25fY29tcG9uZW50CmRpc3BsYXlfbmFtZTogQXV0b01MIENsYXNzaWZpY2F0aW9uCmRlc2NyaXB0aW9uOiBDb21wb25lbnQgdGhhdCBleGVjdXRlcyBhbiBBdXRvTUwgQ2xhc3NpZmljYXRpb24gdGFzayBtb2RlbCB0cmFpbmluZyBpbiBhIHBpcGVsaW5lLgp2ZXJzaW9uOiAxLjAgIyBhbm9ueW1vdXMgY29tcG9uZW50cyBoYXZlIGZpeGVkIHZlcnNpb24uCnR5cGU6IGF1dG9tbAp0YXNrOiBjbGFzc2lmaWNhdGlvbgo=",
      "StatusCode": 201,
      "ResponseHeaders": {
        "Content-Length": "0",
        "Content-MD5": "kq9Evc7qZsDwgH\u002B42eHFVA==",
        "Date": "Sun, 05 Mar 2023 02:03:30 GMT",
        "ETag": "\u00220x8DB1D1DD1B170F8\u0022",
        "Last-Modified": "Sun, 05 Mar 2023 02:03:31 GMT",
        "Server": [
          "Windows-Azure-Blob/1.0",
          "Microsoft-HTTPAPI/2.0"
        ],
        "x-ms-content-crc64": "ZJd03XnpLFA=",
        "x-ms-request-server-encrypted": "true",
        "x-ms-version": "2021-08-06"
      },
      "ResponseBody": null
    },
    {
      "RequestUri": "https://sax5mzqu7xztpx4.blob.core.windows.net/288fbc99-9-5886d97a-a3e9-5591-b4ce-167210b96996/components/basic_component_code_arm_id.yml?skoid=e3f42e2c-d581-4b65-a966-631cfa961328\u0026sktid=72f988bf-86f1-41af-91ab-2d7cd011db47\u0026skt=2023-03-05T01%3A26%3A47Z\u0026ske=2023-03-06T09%3A36%3A47Z\u0026sks=b\u0026skv=2019-07-07\u0026sv=2021-08-06\u0026st=2023-03-05T01%3A53%3A30Z\u0026se=2023-03-05T10%3A03%3A30Z\u0026sr=c\u0026sp=rcwl\u0026sig=000000000000000000000000000000000000",
      "RequestMethod": "PUT",
      "RequestHeaders": {
        "Accept": "application/xml",
        "Accept-Encoding": "gzip, deflate",
        "Connection": "keep-alive",
        "Content-Length": "664",
        "Content-MD5": "WEJyZOdxluN40LOdB/zB3Q==",
        "Content-Type": "application/octet-stream",
        "If-None-Match": "*",
        "User-Agent": "azsdk-python-storage-blob/12.14.1 Python/3.7.9 (Windows-10-10.0.22621-SP0)",
        "x-ms-blob-type": "BlockBlob",
        "x-ms-date": "Sun, 05 Mar 2023 02:03:31 GMT",
        "x-ms-version": "2021-08-06"
      },
      "RequestBody": "JHNjaGVtYTogaHR0cHM6Ly9henVyZW1sc2NoZW1hcy5henVyZWVkZ2UubmV0L2RldmVsb3BtZW50L2NvbW1hbmRDb21wb25lbnQuc2NoZW1hLmpzb24KdHlwZTogY29tbWFuZAoKbmFtZTogc2FtcGxlX2NvbW1hbmRfY29tcG9uZW50X2Jhc2ljCmRpc3BsYXlfbmFtZTogQ29tbWFuZENvbXBvbmVudEJhc2ljCmRlc2NyaXB0aW9uOiBUaGlzIGlzIHRoZSBiYXNpYyBjb21tYW5kIGNvbXBvbmVudAp0YWdzOgogIHRhZzogdGFndmFsdWUKICBvd25lcjogc2RrdGVhbQoKdmVyc2lvbjogMQoKb3V0cHV0czoKICBjb21wb25lbnRfb3V0X3BhdGg6CiAgICB0eXBlOiB1cmlfZm9sZGVyCgpjb21tYW5kOiA\u002BLQogIGVjaG8gSGVsbG8gV29ybGQKCmNvZGU6IGF6dXJlbWw6L3N1YnNjcmlwdGlvbnMvNGZhYWFmMjEtNjYzZi00MzkxLTk2ZmQtNDcxOTdjNjMwOTc5L3Jlc291cmNlR3JvdXBzL3Rlc3QtcmctY2VudHJhbHVzZXVhcC12Mi0yMDIxVzEwL3Byb3ZpZGVycy9NaWNyb3NvZnQuTWFjaGluZUxlYXJuaW5nU2VydmljZXMvd29ya3NwYWNlcy9zZGtfdm5leHRfY2xpL2NvZGVzL2U3MzY2OTJjLTg1NDItMTFlYi1iNzQ2LTZjMmI1OWY4YWY0ZC92ZXJzaW9ucy8xCgplbnZpcm9ubWVudDogYXp1cmVtbDpBenVyZU1MLXNrbGVhcm4tMS4wLXVidW50dTIwLjA0LXB5MzgtY3B1OjMzCg==",
      "StatusCode": 201,
      "ResponseHeaders": {
        "Content-Length": "0",
        "Content-MD5": "WEJyZOdxluN40LOdB/zB3Q==",
        "Date": "Sun, 05 Mar 2023 02:03:30 GMT",
        "ETag": "\u00220x8DB1D1DD1BE6760\u0022",
        "Last-Modified": "Sun, 05 Mar 2023 02:03:31 GMT",
        "Server": [
          "Windows-Azure-Blob/1.0",
          "Microsoft-HTTPAPI/2.0"
        ],
        "x-ms-content-crc64": "6cpNY8d/7is=",
        "x-ms-request-server-encrypted": "true",
        "x-ms-version": "2021-08-06"
      },
      "ResponseBody": null
    },
    {
      "RequestUri": "https://sax5mzqu7xztpx4.blob.core.windows.net/288fbc99-9-5886d97a-a3e9-5591-b4ce-167210b96996/components/component_no_version.yml?skoid=e3f42e2c-d581-4b65-a966-631cfa961328\u0026sktid=72f988bf-86f1-41af-91ab-2d7cd011db47\u0026skt=2023-03-05T01%3A26%3A47Z\u0026ske=2023-03-06T09%3A36%3A47Z\u0026sks=b\u0026skv=2019-07-07\u0026sv=2021-08-06\u0026st=2023-03-05T01%3A53%3A30Z\u0026se=2023-03-05T10%3A03%3A30Z\u0026sr=c\u0026sp=rcwl\u0026sig=000000000000000000000000000000000000",
      "RequestMethod": "PUT",
      "RequestHeaders": {
        "Accept": "application/xml",
        "Accept-Encoding": "gzip, deflate",
        "Connection": "keep-alive",
        "Content-Length": "252",
        "Content-MD5": "6TvmTi/LQzqeLNH5r2rtqw==",
        "Content-Type": "application/octet-stream",
        "If-None-Match": "*",
        "User-Agent": "azsdk-python-storage-blob/12.14.1 Python/3.7.9 (Windows-10-10.0.22621-SP0)",
        "x-ms-blob-type": "BlockBlob",
        "x-ms-date": "Sun, 05 Mar 2023 02:03:31 GMT",
        "x-ms-version": "2021-08-06"
      },
      "RequestBody": "JHNjaGVtYTogaHR0cHM6Ly9henVyZW1sc2NoZW1hcy5henVyZWVkZ2UubmV0L2RldmVsb3BtZW50L2NvbW1hbmRDb21wb25lbnQuc2NoZW1hLmpzb24KbmFtZTogYXRlc3Rjb21wb25lbnQKY29kZTogLi4vcHl0aG9uCmNvbW1hbmQ6ID4tCiAgZWNobyAke3tvdXRwdXRzLm91dHB1dF9wYXRofX0KZW52aXJvbm1lbnQ6IGF6dXJlbWw6QXp1cmVNTC1NaW5pbWFsOjIKb3V0cHV0czoKICBvdXRwdXRfcGF0aDoKICAgIHR5cGU6IHVyaV9mb2xkZXIK",
      "StatusCode": 201,
      "ResponseHeaders": {
        "Content-Length": "0",
        "Content-MD5": "6TvmTi/LQzqeLNH5r2rtqw==",
        "Date": "Sun, 05 Mar 2023 02:03:31 GMT",
        "ETag": "\u00220x8DB1D1DD1CB5DC9\u0022",
        "Last-Modified": "Sun, 05 Mar 2023 02:03:31 GMT",
        "Server": [
          "Windows-Azure-Blob/1.0",
          "Microsoft-HTTPAPI/2.0"
        ],
        "x-ms-content-crc64": "3aFCy476kco=",
        "x-ms-request-server-encrypted": "true",
        "x-ms-version": "2021-08-06"
      },
      "ResponseBody": null
    },
    {
      "RequestUri": "https://sax5mzqu7xztpx4.blob.core.windows.net/288fbc99-9-5886d97a-a3e9-5591-b4ce-167210b96996/components/automl/image_object_detection.yaml?skoid=e3f42e2c-d581-4b65-a966-631cfa961328\u0026sktid=72f988bf-86f1-41af-91ab-2d7cd011db47\u0026skt=2023-03-05T01%3A26%3A47Z\u0026ske=2023-03-06T09%3A36%3A47Z\u0026sks=b\u0026skv=2019-07-07\u0026sv=2021-08-06\u0026st=2023-03-05T01%3A53%3A30Z\u0026se=2023-03-05T10%3A03%3A30Z\u0026sr=c\u0026sp=rcwl\u0026sig=000000000000000000000000000000000000",
      "RequestMethod": "PUT",
      "RequestHeaders": {
        "Accept": "application/xml",
        "Accept-Encoding": "gzip, deflate",
        "Connection": "keep-alive",
        "Content-Length": "364",
        "Content-MD5": "ZkvdsObVjPGrrz3g0ws6sw==",
        "Content-Type": "application/octet-stream",
        "If-None-Match": "*",
        "User-Agent": "azsdk-python-storage-blob/12.14.1 Python/3.7.9 (Windows-10-10.0.22621-SP0)",
        "x-ms-blob-type": "BlockBlob",
        "x-ms-date": "Sun, 05 Mar 2023 02:03:31 GMT",
        "x-ms-version": "2021-08-06"
      },
      "RequestBody": "JHNjaGVtYTogaHR0cDovL2F6dXJlbWwvc2RrLTItMC9BdXRvTUxDb21wb25lbnQuanNvbgpuYW1lOiBtaWNyb3NvZnQuYXp1cmVtbC5hdXRvbWwuaW1hZ2Uub2JqZWN0LmRldGVjdGlvbi5jb21wb25lbnQKZGlzcGxheV9uYW1lOiBBdXRvTUwgSW1hZ2UgT2JqZWN0IERldGVjdGlvbgpkZXNjcmlwdGlvbjogQ29tcG9uZW50IHRoYXQgZXhlY3V0ZXMgYW4gQXV0b01MIEltYWdlIE9iamVjdCBEZXRlY3Rpb24gdGFzayBtb2RlbCB0cmFpbmluZyBpbiBhIHBpcGVsaW5lLgp2ZXJzaW9uOiAxLjAgIyBhbm9ueW1vdXMgY29tcG9uZW50cyBoYXZlIGZpeGVkIHZlcnNpb24uCnR5cGU6IGF1dG9tbAp0YXNrOiBpbWFnZV9vYmplY3RfZGV0ZWN0aW9uCg==",
      "StatusCode": 201,
      "ResponseHeaders": {
        "Content-Length": "0",
        "Content-MD5": "ZkvdsObVjPGrrz3g0ws6sw==",
        "Date": "Sun, 05 Mar 2023 02:03:31 GMT",
        "ETag": "\u00220x8DB1D1DD1D6A6C7\u0022",
        "Last-Modified": "Sun, 05 Mar 2023 02:03:31 GMT",
        "Server": [
          "Windows-Azure-Blob/1.0",
          "Microsoft-HTTPAPI/2.0"
        ],
        "x-ms-content-crc64": "yfeqKVW5Hs4=",
        "x-ms-request-server-encrypted": "true",
        "x-ms-version": "2021-08-06"
      },
      "ResponseBody": null
    },
    {
      "RequestUri": "https://sax5mzqu7xztpx4.blob.core.windows.net/288fbc99-9-5886d97a-a3e9-5591-b4ce-167210b96996/components/automl/classification_rest.json?skoid=e3f42e2c-d581-4b65-a966-631cfa961328\u0026sktid=72f988bf-86f1-41af-91ab-2d7cd011db47\u0026skt=2023-03-05T01%3A26%3A47Z\u0026ske=2023-03-06T09%3A36%3A47Z\u0026sks=b\u0026skv=2019-07-07\u0026sv=2021-08-06\u0026st=2023-03-05T01%3A53%3A30Z\u0026se=2023-03-05T10%3A03%3A30Z\u0026sr=c\u0026sp=rcwl\u0026sig=000000000000000000000000000000000000",
      "RequestMethod": "PUT",
      "RequestHeaders": {
        "Accept": "application/xml",
        "Accept-Encoding": "gzip, deflate",
        "Connection": "keep-alive",
        "Content-Length": "601",
        "Content-MD5": "Nj3pzynTHMcljWKrpWeVZQ==",
        "Content-Type": "application/octet-stream",
        "If-None-Match": "*",
        "User-Agent": "azsdk-python-storage-blob/12.14.1 Python/3.7.9 (Windows-10-10.0.22621-SP0)",
        "x-ms-blob-type": "BlockBlob",
        "x-ms-date": "Sun, 05 Mar 2023 02:03:31 GMT",
        "x-ms-version": "2021-08-06"
      },
      "RequestBody": "ewogICJwcm9wZXJ0aWVzIjogewogICAgImRlc2NyaXB0aW9uIjogIkNvbXBvbmVudCB0aGF0IGV4ZWN1dGVzIGFuIEF1dG9NTCBDbGFzc2lmaWNhdGlvbiB0YXNrIG1vZGVsIHRyYWluaW5nIGluIGEgcGlwZWxpbmUuIiwKICAgICJwcm9wZXJ0aWVzIjoge30sCiAgICAidGFncyI6IHt9LAogICAgImlzQW5vbnltb3VzIjogZmFsc2UsCiAgICAiaXNBcmNoaXZlZCI6IGZhbHNlLAogICAgImNvbXBvbmVudFNwZWMiOiB7CiAgICAgICJuYW1lIjogInRlc3RfNDcwNzc5MDE1NzcwIiwKICAgICAgImRlc2NyaXB0aW9uIjogIkNvbXBvbmVudCB0aGF0IGV4ZWN1dGVzIGFuIEF1dG9NTCBDbGFzc2lmaWNhdGlvbiB0YXNrIG1vZGVsIHRyYWluaW5nIGluIGEgcGlwZWxpbmUuIiwKICAgICAgInRhZ3MiOiB7fSwKICAgICAgInZlcnNpb24iOiAiMS4wIiwKICAgICAgIiRzY2hlbWEiOiAiaHR0cDovL2F6dXJlbWwvc2RrLTItMC9BdXRvTUxDb21wb25lbnQuanNvbiIsCiAgICAgICJkaXNwbGF5X25hbWUiOiAiQXV0b01MIENsYXNzaWZpY2F0aW9uIiwKICAgICAgInR5cGUiOiAiYXV0b21sIiwKICAgICAgInRhc2siOiAiY2xhc3NpZmljYXRpb24iCiAgICB9CiAgfQp9Cg==",
      "StatusCode": 201,
      "ResponseHeaders": {
        "Content-Length": "0",
        "Content-MD5": "Nj3pzynTHMcljWKrpWeVZQ==",
        "Date": "Sun, 05 Mar 2023 02:03:30 GMT",
        "ETag": "\u00220x8DB1D1DD1D9DA9B\u0022",
        "Last-Modified": "Sun, 05 Mar 2023 02:03:31 GMT",
        "Server": [
          "Windows-Azure-Blob/1.0",
          "Microsoft-HTTPAPI/2.0"
        ],
        "x-ms-content-crc64": "6RANUmttZ6Y=",
        "x-ms-request-server-encrypted": "true",
        "x-ms-version": "2021-08-06"
      },
      "ResponseBody": null
    },
    {
      "RequestUri": "https://sax5mzqu7xztpx4.blob.core.windows.net/288fbc99-9-5886d97a-a3e9-5591-b4ce-167210b96996/components/basic_component_code_current_folder.yml?skoid=e3f42e2c-d581-4b65-a966-631cfa961328\u0026sktid=72f988bf-86f1-41af-91ab-2d7cd011db47\u0026skt=2023-03-05T01%3A26%3A47Z\u0026ske=2023-03-06T09%3A36%3A47Z\u0026sks=b\u0026skv=2019-07-07\u0026sv=2021-08-06\u0026st=2023-03-05T01%3A53%3A30Z\u0026se=2023-03-05T10%3A03%3A30Z\u0026sr=c\u0026sp=rcwl\u0026sig=000000000000000000000000000000000000",
      "RequestMethod": "PUT",
      "RequestHeaders": {
        "Accept": "application/xml",
        "Accept-Encoding": "gzip, deflate",
        "Connection": "keep-alive",
        "Content-Length": "436",
        "Content-MD5": "HnqciaDDbhF4GmaOUXb5Pg==",
        "Content-Type": "application/octet-stream",
        "If-None-Match": "*",
        "User-Agent": "azsdk-python-storage-blob/12.14.1 Python/3.7.9 (Windows-10-10.0.22621-SP0)",
        "x-ms-blob-type": "BlockBlob",
        "x-ms-date": "Sun, 05 Mar 2023 02:03:31 GMT",
        "x-ms-version": "2021-08-06"
      },
      "RequestBody": "JHNjaGVtYTogaHR0cHM6Ly9henVyZW1sc2NoZW1hcy5henVyZWVkZ2UubmV0L2RldmVsb3BtZW50L2NvbW1hbmRDb21wb25lbnQuc2NoZW1hLmpzb24KdHlwZTogY29tbWFuZAoKbmFtZTogc2FtcGxlX2NvbW1hbmRfY29tcG9uZW50X2Jhc2ljCmRpc3BsYXlfbmFtZTogQ29tbWFuZENvbXBvbmVudEJhc2ljCmRlc2NyaXB0aW9uOiBUaGlzIGlzIHRoZSBiYXNpYyBjb21tYW5kIGNvbXBvbmVudAp0YWdzOgogIHRhZzogdGFndmFsdWUKICBvd25lcjogc2RrdGVhbQoKdmVyc2lvbjogMQoKb3V0cHV0czoKICBjb21wb25lbnRfb3V0X3BhdGg6CiAgICB0eXBlOiB1cmlfZm9sZGVyCgpjb21tYW5kOiA\u002BLQogIGVjaG8gSGVsbG8gV29ybGQKCmNvZGU6IC4vCgplbnZpcm9ubWVudDogYXp1cmVtbDpBenVyZU1MLXNrbGVhcm4tMS4wLXVidW50dTIwLjA0LXB5MzgtY3B1OjMzCg==",
      "StatusCode": 201,
      "ResponseHeaders": {
        "Content-Length": "0",
        "Content-MD5": "HnqciaDDbhF4GmaOUXb5Pg==",
        "Date": "Sun, 05 Mar 2023 02:03:30 GMT",
        "ETag": "\u00220x8DB1D1DD1DD0E75\u0022",
        "Last-Modified": "Sun, 05 Mar 2023 02:03:31 GMT",
        "Server": [
          "Windows-Azure-Blob/1.0",
          "Microsoft-HTTPAPI/2.0"
        ],
        "x-ms-content-crc64": "suYBhLYjRmw=",
        "x-ms-request-server-encrypted": "true",
        "x-ms-version": "2021-08-06"
      },
      "ResponseBody": null
    },
    {
      "RequestUri": "https://sax5mzqu7xztpx4.blob.core.windows.net/288fbc99-9-5886d97a-a3e9-5591-b4ce-167210b96996/components/basic_parallel_component_score_rest.json?skoid=e3f42e2c-d581-4b65-a966-631cfa961328\u0026sktid=72f988bf-86f1-41af-91ab-2d7cd011db47\u0026skt=2023-03-05T01%3A26%3A47Z\u0026ske=2023-03-06T09%3A36%3A47Z\u0026sks=b\u0026skv=2019-07-07\u0026sv=2021-08-06\u0026st=2023-03-05T01%3A53%3A30Z\u0026se=2023-03-05T10%3A03%3A30Z\u0026sr=c\u0026sp=rcwl\u0026sig=000000000000000000000000000000000000",
      "RequestMethod": "PUT",
      "RequestHeaders": {
        "Accept": "application/xml",
        "Accept-Encoding": "gzip, deflate",
        "Connection": "keep-alive",
        "Content-Length": "2879",
        "Content-MD5": "vwoI3MnUhz4Afd00tEwCKA==",
        "Content-Type": "application/octet-stream",
        "If-None-Match": "*",
        "User-Agent": "azsdk-python-storage-blob/12.14.1 Python/3.7.9 (Windows-10-10.0.22621-SP0)",
        "x-ms-blob-type": "BlockBlob",
        "x-ms-date": "Sun, 05 Mar 2023 02:03:31 GMT",
        "x-ms-version": "2021-08-06"
      },
      "RequestBody": "ewogICAgImlkIjogIi9zdWJzY3JpcHRpb25zLzRmYWFhZjIxLTY2M2YtNDM5MS05NmZkLTQ3MTk3YzYzMDk3OS9yZXNvdXJjZUdyb3Vwcy9EZXNpZ25lclRlc3RSRy9wcm92aWRlcnMvTWljcm9zb2Z0Lk1hY2hpbmVMZWFybmluZ1NlcnZpY2VzL3dvcmtzcGFjZXMvRGVzaWduZXJUZXN0LWNlbnRyYWx1c2V1YXAvY29tcG9uZW50cy90ZXN0XzM4OTg4OTIxODMzMS92ZXJzaW9ucy8wLjAuMSIsCiAgICAibmFtZSI6IG51bGwsCiAgICAidHlwZSI6IG51bGwsCiAgICAicHJvcGVydGllcyI6IHsKICAgICAgICAiZGVzY3JpcHRpb24iOiBudWxsLAogICAgICAgICJ0YWdzIjogbnVsbCwKICAgICAgICAicHJvcGVydGllcyI6IHt9LAogICAgICAgICJpc0Fub255bW91cyI6IGZhbHNlLAogICAgICAgICJjb21wb25lbnRTcGVjIjogewogICAgICAgICAgICAiJHNjaGVtYSI6ICJodHRwOi8vYXp1cmVtbC9zZGstMi0wL1BhcmFsbGVsQ29tcG9uZW50Lmpzb24iLAogICAgICAgICAgICAibmFtZSI6ICJiYXRjaF9zY29yZSIsCiAgICAgICAgICAgICJfc291cmNlIjogIkNMQVNTIiwKICAgICAgICAgICAgInZlcnNpb24iOiAiMS4wLjAiLAogICAgICAgICAgICAidHlwZSI6ICJwYXJhbGxlbCIsCiAgICAgICAgICAgICJkaXNwbGF5X25hbWUiOiAiQmF0Y2hTY29yZSIsCiAgICAgICAgICAgICJkZXNjcmlwdGlvbiI6ICJwYXJhbGxlbCBjb21wb25lbnQgZm9yIGJhdGNoIHNjb3JlIiwKICAgICAgICAgICAgImlucHV0cyI6IHsKICAgICAgICAgICAgICAgICJzY29yZV9pbnB1dCI6IHsKICAgICAgICAgICAgICAgICAgICAibmFtZSI6ICJzY29yZV9pbnB1dCIsCiAgICAgICAgICAgICAgICAgICAgIm9wdGlvbmFsIjogIkZhbHNlIiwKICAgICAgICAgICAgICAgICAgICAiZGVzY3JpcHRpb24iOiAiVGhlIGRhdGEgdG8gYmUgc3BsaXQgYW5kIHNjb3JlZCBpbiBwYXJhbGxlbC4iLAogICAgICAgICAgICAgICAgICAgICJ0eXBlIjogIm1sdGFibGUiCiAgICAgICAgICAgICAgICB9LAogICAgICAgICAgICAgICAgImxhYmVsIjogewogICAgICAgICAgICAgICAgICAgICJ0eXBlIjogInVyaV9maWxlIiwKICAgICAgICAgICAgICAgICAgICAiZGVzY3JpcHRpb24iOiAiT3RoZXIgcmVmZXJlbmNlIGRhdGEgZm9yIGJhdGNoIHNjb3JpbmcsIGUuZy4gbGFiZWxzLiIsCiAgICAgICAgICAgICAgICAgICAgIm9wdGlvbmFsIjogZmFsc2UKICAgICAgICAgICAgICAgIH0sCiAgICAgICAgICAgICAgICAic2NvcmVfbW9kZWwiOiB7CiAgICAgICAgICAgICAgICAgICAgInR5cGUiOiAiY3VzdG9tX21vZGVsIiwKICAgICAgICAgICAgICAgICAgICAiZGVzY3JpcHRpb24iOiAiVGhlIG1vZGVsIGZvciBiYXRjaCBzY29yZS4iLAogICAgICAgICAgICAgICAgICAgICJvcHRpb25hbCI6IGZhbHNlCiAgICAgICAgICAgICAgICB9CiAgICAgICAgICAgIH0sCiAgICAgICAgICAgICJvdXRwdXRzIjogewogICAgICAgICAgICAgICAgInNjb3JlZF9yZXN1bHQiOiB7CiAgICAgICAgICAgICAgICAgICAgInR5cGUiOiAibWx0YWJsZSIKICAgICAgICAgICAgICAgIH0sCiAgICAgICAgICAgICAgICAic2NvcmluZ19zdW1tYXJ5IjogewogICAgICAgICAgICAgICAgICAgICJ0eXBlIjogInVyaV9maWxlIgogICAgICAgICAgICAgICAgfQogICAgICAgICAgICB9LAogICAgICAgICAgICAicmVzb3VyY2VzIjogewogICAgICAgICAgICAgICAgImluc3RhbmNlX2NvdW50IjogMgogICAgICAgICAgICB9LAogICAgICAgICAgICAicmV0cnlfc2V0dGluZ3MiOiB7CiAgICAgICAgICAgICAgICAibWF4X3JldHJpZXMiOiAxMCwKICAgICAgICAgICAgICAgICJ0aW1lb3V0IjogMwogICAgICAgICAgICB9LAogICAgICAgICAgICAibWF4X2NvbmN1cnJlbmN5X3Blcl9pbnN0YW5jZSI6IDEyLAogICAgICAgICAgICAiZXJyb3JfdGhyZXNob2xkIjogMTAsCiAgICAgICAgICAgICJtaW5pX2JhdGNoX2Vycm9yX3RocmVzaG9sZCI6IDUsCiAgICAgICAgICAgICJsb2dnaW5nX2xldmVsIjogIklORk8iLAogICAgICAgICAgICAibWluaV9iYXRjaF9zaXplIjogIjEwa2IiLAogICAgICAgICAgICAiaW5wdXRfZGF0YSI6ICIke3tpbnB1dHMuc2NvcmVfaW5wdXR9fSIsCiAgICAgICAgICAgICJ0YXNrIjogewogICAgICAgICAgICAgICAgInR5cGUiOiAicnVuX2Z1bmN0aW9uIiwKICAgICAgICAgICAgICAgICJjb2RlIjogImF6dXJlbWw6L3N1YnNjcmlwdGlvbnMveHh4L3Jlc291cmNlR3JvdXBzL3h4eC9wcm92aWRlcnMvTWljcm9zb2Z0Lk1hY2hpbmVMZWFybmluZ1NlcnZpY2VzL3dvcmtzcGFjZXMveHh4L2NvZGVzL3h4eC92ZXJzaW9ucy8xIiwKICAgICAgICAgICAgICAgICJlbnRyeV9zY3JpcHQiOiAicGFzc190aHJvdWdoLnB5IiwKICAgICAgICAgICAgICAgICJwcm9ncmFtX2FyZ3VtZW50cyI6ICItLWxhYmVsICR7e2lucHV0cy5sYWJlbH19IC0tbW9kZWwgJHt7aW5wdXRzLnNjb3JlX21vZGVsfX0gLS1vdXRwdXRfc2NvcmVkX3Jlc3VsdCAke3tvdXRwdXRzLnNjb3JlZF9yZXN1bHR9fSIsCiAgICAgICAgICAgICAgICAiYXBwZW5kX3Jvd190byI6ICIke3tvdXRwdXRzLnNjb3Jpbmdfc3VtbWFyeX19IiwKICAgICAgICAgICAgICAgICJlbnZpcm9ubWVudCI6ICJhenVyZW1sOkF6dXJlTUwtTWluaW1hbDoyIgogICAgICAgICAgICB9CiAgICAgICAgfQogICAgfSwKICAgICJzeXN0ZW1EYXRhIjogewogICAgICAgICJjcmVhdGVkQXQiOiAiMjAyMi0wMy0xMVQwMjo1ODoxNC45NjQ0NjY4WiIsCiAgICAgICAgImNyZWF0ZWRCeSI6ICJYaWFvcmFuIExpIiwKICAgICAgICAiY3JlYXRlZEJ5VHlwZSI6ICJVc2VyIiwKICAgICAgICAibGFzdE1vZGlmaWVkQXQiOiAiMjAyMi0wMy0xMVQwMjo1ODoxNS43NjM3Mjc5WiIKICAgIH0KfQo=",
      "StatusCode": 201,
      "ResponseHeaders": {
        "Content-Length": "0",
        "Content-MD5": "vwoI3MnUhz4Afd00tEwCKA==",
        "Date": "Sun, 05 Mar 2023 02:03:30 GMT",
        "ETag": "\u00220x8DB1D1DD1DDF8B5\u0022",
        "Last-Modified": "Sun, 05 Mar 2023 02:03:31 GMT",
        "Server": [
          "Windows-Azure-Blob/1.0",
          "Microsoft-HTTPAPI/2.0"
        ],
        "x-ms-content-crc64": "hwv2cIgrML0=",
        "x-ms-request-server-encrypted": "true",
        "x-ms-version": "2021-08-06"
      },
      "ResponseBody": null
    },
    {
      "RequestUri": "https://sax5mzqu7xztpx4.blob.core.windows.net/288fbc99-9-5886d97a-a3e9-5591-b4ce-167210b96996/components/data_transfer/copy_files.yaml?skoid=e3f42e2c-d581-4b65-a966-631cfa961328\u0026sktid=72f988bf-86f1-41af-91ab-2d7cd011db47\u0026skt=2023-03-05T01%3A26%3A47Z\u0026ske=2023-03-06T09%3A36%3A47Z\u0026sks=b\u0026skv=2019-07-07\u0026sv=2021-08-06\u0026st=2023-03-05T01%3A53%3A30Z\u0026se=2023-03-05T10%3A03%3A30Z\u0026sr=c\u0026sp=rcwl\u0026sig=000000000000000000000000000000000000",
      "RequestMethod": "PUT",
      "RequestHeaders": {
        "Accept": "application/xml",
        "Accept-Encoding": "gzip, deflate",
        "Connection": "keep-alive",
        "Content-Length": "298",
        "Content-MD5": "Putjguo6/YzIT6P50GIa3Q==",
        "Content-Type": "application/octet-stream",
        "If-None-Match": "*",
        "User-Agent": "azsdk-python-storage-blob/12.14.1 Python/3.7.9 (Windows-10-10.0.22621-SP0)",
        "x-ms-blob-type": "BlockBlob",
        "x-ms-date": "Sun, 05 Mar 2023 02:03:31 GMT",
        "x-ms-version": "2021-08-06"
      },
      "RequestBody": "JHNjaGVtYTogaHR0cDovL2F6dXJlbWwvc2RrLTItMC9EYXRhVHJhbnNmZXJDb21wb25lbnQuanNvbgpuYW1lOiBkYXRhdHJhbnNmZXJfY29weV9maWxlcwpkaXNwbGF5X25hbWU6IERhdGEgVHJhbnNmZXIgQ29tcG9uZW50IGNvcHktZmlsZXMKCnR5cGU6IGRhdGFfdHJhbnNmZXIKdGFzazogY29weV9kYXRhCmlucHV0czoKICBmb2xkZXIxOgogICAgdHlwZTogdXJpX2ZvbGRlcgpvdXRwdXRzOgogIG91dHB1dF9mb2xkZXI6CiAgICB0eXBlOiB1cmlfZm9sZGVyCmRhdGFfY29weV9tb2RlOiBtZXJnZV93aXRoX292ZXJ3cml0ZQ==",
      "StatusCode": 201,
      "ResponseHeaders": {
        "Content-Length": "0",
        "Content-MD5": "Putjguo6/YzIT6P50GIa3Q==",
        "Date": "Sun, 05 Mar 2023 02:03:30 GMT",
        "ETag": "\u00220x8DB1D1DD1E34F1F\u0022",
        "Last-Modified": "Sun, 05 Mar 2023 02:03:31 GMT",
        "Server": [
          "Windows-Azure-Blob/1.0",
          "Microsoft-HTTPAPI/2.0"
        ],
        "x-ms-content-crc64": "sfwRYNrLFzg=",
        "x-ms-request-server-encrypted": "true",
        "x-ms-version": "2021-08-06"
      },
      "ResponseBody": null
    },
    {
      "RequestUri": "https://sax5mzqu7xztpx4.blob.core.windows.net/288fbc99-9-5886d97a-a3e9-5591-b4ce-167210b96996/components/data_transfer/copy_files.json?skoid=e3f42e2c-d581-4b65-a966-631cfa961328\u0026sktid=72f988bf-86f1-41af-91ab-2d7cd011db47\u0026skt=2023-03-05T01%3A26%3A47Z\u0026ske=2023-03-06T09%3A36%3A47Z\u0026sks=b\u0026skv=2019-07-07\u0026sv=2021-08-06\u0026st=2023-03-05T01%3A53%3A30Z\u0026se=2023-03-05T10%3A03%3A30Z\u0026sr=c\u0026sp=rcwl\u0026sig=000000000000000000000000000000000000",
      "RequestMethod": "PUT",
      "RequestHeaders": {
        "Accept": "application/xml",
        "Accept-Encoding": "gzip, deflate",
        "Connection": "keep-alive",
        "Content-Length": "1102",
        "Content-MD5": "2aMgP8k8VWFMH5ZezoI6ug==",
        "Content-Type": "application/octet-stream",
        "If-None-Match": "*",
        "User-Agent": "azsdk-python-storage-blob/12.14.1 Python/3.7.9 (Windows-10-10.0.22621-SP0)",
        "x-ms-blob-type": "BlockBlob",
        "x-ms-date": "Sun, 05 Mar 2023 02:03:31 GMT",
        "x-ms-version": "2021-08-06"
      },
      "RequestBody": "ewogICAgImlkIjogIi9zdWJzY3JpcHRpb25zLzk2YWVkZTEyLTJmNzMtNDFjYi1iOTgzLTZkMTFhOTA0ODM5Yi9yZXNvdXJjZUdyb3Vwcy9jaGVueWluLXRlc3QtbWFzdGVyL3Byb3ZpZGVycy9NaWNyb3NvZnQuTWFjaGluZUxlYXJuaW5nU2VydmljZXMvd29ya3NwYWNlcy9zZGtfdm5leHRfY2xpL2NvbXBvbmVudHMvdGVzdF82MTY0MTY2MTIxNzkvdmVyc2lvbnMvMSIsCiAgICAibmFtZSI6ICIxIiwKICAgICJ0eXBlIjogIk1pY3Jvc29mdC5NYWNoaW5lTGVhcm5pbmdTZXJ2aWNlcy93b3Jrc3BhY2VzL2NvbXBvbmVudHMvdmVyc2lvbnMiLAogICAgInByb3BlcnRpZXMiOiB7CiAgICAgICAgInByb3BlcnRpZXMiOiB7fSwKICAgICAgICAidGFncyI6IHt9LAogICAgICAgICJpc19hbm9ueW1vdXMiOiBmYWxzZSwKICAgICAgICAiaXNfYXJjaGl2ZWQiOiBmYWxzZSwKICAgICAgICAiY29tcG9uZW50X3NwZWMiOiB7CiAgICAgICAgICAgICJuYW1lIjogInRlc3RfNjE2NDE2NjEyMTc5IiwKICAgICAgICAgICAgInZlcnNpb24iOiAiMSIsCiAgICAgICAgICAgICJkaXNwbGF5X25hbWUiOiAiRGF0YSBUcmFuc2ZlciBDb21wb25lbnQgY29weS1maWxlcyIsCiAgICAgICAgICAgICJpc19kZXRlcm1pbmlzdGljIjogIlRydWUiLAogICAgICAgICAgICAidHlwZSI6ICJkYXRhX3RyYW5zZmVyIiwKICAgICAgICAgICAgImlucHV0cyI6IHsKICAgICAgICAgICAgICAgICJmb2xkZXIxIjogewogICAgICAgICAgICAgICAgICAgICJ0eXBlIjogInVyaV9mb2xkZXIiLAogICAgICAgICAgICAgICAgICAgICJvcHRpb25hbCI6ICJGYWxzZSIKICAgICAgICAgICAgICAgIH0KICAgICAgICAgICAgfSwKICAgICAgICAgICAgIm91dHB1dHMiOiB7CiAgICAgICAgICAgICAgICAib3V0cHV0X2ZvbGRlciI6IHsKICAgICAgICAgICAgICAgICAgICAidHlwZSI6ICJ1cmlfZm9sZGVyIgogICAgICAgICAgICAgICAgfQogICAgICAgICAgICB9LAogICAgICAgICAgICAidGFzayI6ICJjb3B5X2RhdGEiLAogICAgICAgICAgICAiJHNjaGVtYSI6ICJodHRwOi8vYXp1cmVtbC9zZGstMi0wL0RhdGFUcmFuc2ZlckNvbXBvbmVudC5qc29uIgogICAgICAgIH0KICAgIH0KfQ==",
      "StatusCode": 201,
      "ResponseHeaders": {
        "Content-Length": "0",
        "Content-MD5": "2aMgP8k8VWFMH5ZezoI6ug==",
        "Date": "Sun, 05 Mar 2023 02:03:31 GMT",
        "ETag": "\u00220x8DB1D1DD1E23DD2\u0022",
        "Last-Modified": "Sun, 05 Mar 2023 02:03:31 GMT",
        "Server": [
          "Windows-Azure-Blob/1.0",
          "Microsoft-HTTPAPI/2.0"
        ],
        "x-ms-content-crc64": "Ao8Rp6HhGPo=",
        "x-ms-request-server-encrypted": "true",
        "x-ms-version": "2021-08-06"
      },
      "ResponseBody": null
    },
    {
      "RequestUri": "https://sax5mzqu7xztpx4.blob.core.windows.net/288fbc99-9-5886d97a-a3e9-5591-b4ce-167210b96996/components/component_git_path.yml?skoid=e3f42e2c-d581-4b65-a966-631cfa961328\u0026sktid=72f988bf-86f1-41af-91ab-2d7cd011db47\u0026skt=2023-03-05T01%3A26%3A47Z\u0026ske=2023-03-06T09%3A36%3A47Z\u0026sks=b\u0026skv=2019-07-07\u0026sv=2021-08-06\u0026st=2023-03-05T01%3A53%3A30Z\u0026se=2023-03-05T10%3A03%3A30Z\u0026sr=c\u0026sp=rcwl\u0026sig=000000000000000000000000000000000000",
      "RequestMethod": "PUT",
      "RequestHeaders": {
        "Accept": "application/xml",
        "Accept-Encoding": "gzip, deflate",
        "Connection": "keep-alive",
        "Content-Length": "342",
        "Content-MD5": "W9aGy/hp0qJtYU\u002B/AGW0tQ==",
        "Content-Type": "application/octet-stream",
        "If-None-Match": "*",
        "User-Agent": "azsdk-python-storage-blob/12.14.1 Python/3.7.9 (Windows-10-10.0.22621-SP0)",
        "x-ms-blob-type": "BlockBlob",
        "x-ms-date": "Sun, 05 Mar 2023 02:03:31 GMT",
        "x-ms-version": "2021-08-06"
      },
      "RequestBody": "JHNjaGVtYTogaHR0cHM6Ly9henVyZW1sc2NoZW1hcy5henVyZWVkZ2UubmV0L2RldmVsb3BtZW50L2NvbW1hbmRDb21wb25lbnQuc2NoZW1hLmpzb24KbmFtZTogYXRlc3Rjb21wb25lbnQKY29kZTogZ2l0K2h0dHBzOi8vZ2l0aHViLmNvbS92YXJuZG9yZmVyL3Rlc3QtZ2l0LXNuYXBzaG90LXB1YmxpYy5naXRAdGVzdEJyYW5jaCZzdWJkaXJlY3Rvcnk9c3ViZGlyZWN0b3J5CmNvbW1hbmQ6ID4tCiAgZWNobyAke3tvdXRwdXRzLm91dHB1dF9wYXRofX0KZW52aXJvbm1lbnQ6IGF6dXJlbWw6QXp1cmVNTC1NaW5pbWFsOjIKb3V0cHV0czoKICBvdXRwdXRfcGF0aDoKICAgIHR5cGU6IHVyaV9mb2xkZXIK",
      "StatusCode": 201,
      "ResponseHeaders": {
        "Content-Length": "0",
        "Content-MD5": "W9aGy/hp0qJtYU\u002B/AGW0tQ==",
        "Date": "Sun, 05 Mar 2023 02:03:31 GMT",
        "ETag": "\u00220x8DB1D1DD1E60DD5\u0022",
        "Last-Modified": "Sun, 05 Mar 2023 02:03:31 GMT",
        "Server": [
          "Windows-Azure-Blob/1.0",
          "Microsoft-HTTPAPI/2.0"
        ],
        "x-ms-content-crc64": "XEWsz8P55mU=",
        "x-ms-request-server-encrypted": "true",
        "x-ms-version": "2021-08-06"
      },
      "ResponseBody": null
    },
    {
      "RequestUri": "https://sax5mzqu7xztpx4.blob.core.windows.net/288fbc99-9-5886d97a-a3e9-5591-b4ce-167210b96996/components/component_for_reuse_test/component.yml?skoid=e3f42e2c-d581-4b65-a966-631cfa961328\u0026sktid=72f988bf-86f1-41af-91ab-2d7cd011db47\u0026skt=2023-03-05T01%3A26%3A47Z\u0026ske=2023-03-06T09%3A36%3A47Z\u0026sks=b\u0026skv=2019-07-07\u0026sv=2021-08-06\u0026st=2023-03-05T01%3A53%3A30Z\u0026se=2023-03-05T10%3A03%3A30Z\u0026sr=c\u0026sp=rcwl\u0026sig=000000000000000000000000000000000000",
      "RequestMethod": "PUT",
      "RequestHeaders": {
        "Accept": "application/xml",
        "Accept-Encoding": "gzip, deflate",
        "Connection": "keep-alive",
        "Content-Length": "269",
        "Content-MD5": "jB3zZ5VAJ\u002BCYepJyeVymsg==",
        "Content-Type": "application/octet-stream",
        "If-None-Match": "*",
        "User-Agent": "azsdk-python-storage-blob/12.14.1 Python/3.7.9 (Windows-10-10.0.22621-SP0)",
        "x-ms-blob-type": "BlockBlob",
        "x-ms-date": "Sun, 05 Mar 2023 02:03:31 GMT",
        "x-ms-version": "2021-08-06"
      },
      "RequestBody": "JHNjaGVtYTogaHR0cHM6Ly9henVyZW1sc2NoZW1hcy5henVyZWVkZ2UubmV0L2RldmVsb3BtZW50L2NvbW1hbmRDb21wb25lbnQuc2NoZW1hLmpzb24KbmFtZToge2NvbXBvbmVudF9uYW1lfQp2ZXJzaW9uOiAxCnR5cGU6IGNvbW1hbmQKbmFtZTogU2FtcGxlQ29tbWFuZENvbXBvbmVudEJhc2ljCmNvbW1hbmQ6IGVjaG8gSGVsbG8gV29ybGQKY29kZTogIi4iCmVudmlyb25tZW50OiBhenVyZW1sOkF6dXJlTUwtc2tsZWFybi0xLjAtdWJ1bnR1MjAuMDQtcHkzOC1jcHU6MzM=",
      "StatusCode": 201,
      "ResponseHeaders": {
        "Content-Length": "0",
        "Content-MD5": "jB3zZ5VAJ\u002BCYepJyeVymsg==",
        "Date": "Sun, 05 Mar 2023 02:03:31 GMT",
        "ETag": "\u00220x8DB1D1DD1E48773\u0022",
        "Last-Modified": "Sun, 05 Mar 2023 02:03:31 GMT",
        "Server": [
          "Windows-Azure-Blob/1.0",
          "Microsoft-HTTPAPI/2.0"
        ],
        "x-ms-content-crc64": "wTRftyM7Xzo=",
        "x-ms-request-server-encrypted": "true",
        "x-ms-version": "2021-08-06"
      },
      "ResponseBody": null
    },
    {
      "RequestUri": "https://sax5mzqu7xztpx4.blob.core.windows.net/288fbc99-9-5886d97a-a3e9-5591-b4ce-167210b96996/components/basic_component_code_local_path.yml?skoid=e3f42e2c-d581-4b65-a966-631cfa961328\u0026sktid=72f988bf-86f1-41af-91ab-2d7cd011db47\u0026skt=2023-03-05T01%3A26%3A47Z\u0026ske=2023-03-06T09%3A36%3A47Z\u0026sks=b\u0026skv=2019-07-07\u0026sv=2021-08-06\u0026st=2023-03-05T01%3A53%3A30Z\u0026se=2023-03-05T10%3A03%3A30Z\u0026sr=c\u0026sp=rcwl\u0026sig=000000000000000000000000000000000000",
      "RequestMethod": "PUT",
      "RequestHeaders": {
        "Accept": "application/xml",
        "Accept-Encoding": "gzip, deflate",
        "Connection": "keep-alive",
        "Content-Length": "468",
        "Content-MD5": "KZ1eAEsxsWFMnwHujIiclQ==",
        "Content-Type": "application/octet-stream",
        "If-None-Match": "*",
        "User-Agent": "azsdk-python-storage-blob/12.14.1 Python/3.7.9 (Windows-10-10.0.22621-SP0)",
        "x-ms-blob-type": "BlockBlob",
        "x-ms-date": "Sun, 05 Mar 2023 02:03:31 GMT",
        "x-ms-version": "2021-08-06"
      },
      "RequestBody": "JHNjaGVtYTogaHR0cHM6Ly9henVyZW1sc2NoZW1hcy5henVyZWVkZ2UubmV0L2RldmVsb3BtZW50L2NvbW1hbmRDb21wb25lbnQuc2NoZW1hLmpzb24KdHlwZTogY29tbWFuZAoKbmFtZTogc2FtcGxlX2NvbW1hbmRfY29tcG9uZW50X2Jhc2ljCmRpc3BsYXlfbmFtZTogQ29tbWFuZENvbXBvbmVudEJhc2ljCmRlc2NyaXB0aW9uOiBUaGlzIGlzIHRoZSBiYXNpYyBjb21tYW5kIGNvbXBvbmVudAp0YWdzOgogIHRhZzogdGFndmFsdWUKICBvd25lcjogc2RrdGVhbQoKdmVyc2lvbjogMQoKb3V0cHV0czoKICBjb21wb25lbnRfb3V0X3BhdGg6CiAgICB0eXBlOiB1cmlfZm9sZGVyCgpjb21tYW5kOiA\u002BLQogIGVjaG8gSGVsbG8gV29ybGQKCmNvZGU6ICIuL2hlbGxvd29ybGRfY29tcG9uZW50c193aXRoX2VudiIKCmVudmlyb25tZW50OiBhenVyZW1sOkF6dXJlTUwtc2tsZWFybi0xLjAtdWJ1bnR1MjAuMDQtcHkzOC1jcHU6MzMK",
      "StatusCode": 201,
      "ResponseHeaders": {
        "Content-Length": "0",
        "Content-MD5": "KZ1eAEsxsWFMnwHujIiclQ==",
        "Date": "Sun, 05 Mar 2023 02:03:30 GMT",
        "ETag": "\u00220x8DB1D1DD1E7BB4D\u0022",
        "Last-Modified": "Sun, 05 Mar 2023 02:03:31 GMT",
        "Server": [
          "Windows-Azure-Blob/1.0",
          "Microsoft-HTTPAPI/2.0"
        ],
        "x-ms-content-crc64": "8p73Oe72sdg=",
        "x-ms-request-server-encrypted": "true",
        "x-ms-version": "2021-08-06"
      },
      "ResponseBody": null
    },
    {
      "RequestUri": "https://sax5mzqu7xztpx4.blob.core.windows.net/288fbc99-9-5886d97a-a3e9-5591-b4ce-167210b96996/components/data_transfer/copy_uri_files.yaml?skoid=e3f42e2c-d581-4b65-a966-631cfa961328\u0026sktid=72f988bf-86f1-41af-91ab-2d7cd011db47\u0026skt=2023-03-05T01%3A26%3A47Z\u0026ske=2023-03-06T09%3A36%3A47Z\u0026sks=b\u0026skv=2019-07-07\u0026sv=2021-08-06\u0026st=2023-03-05T01%3A53%3A30Z\u0026se=2023-03-05T10%3A03%3A30Z\u0026sr=c\u0026sp=rcwl\u0026sig=000000000000000000000000000000000000",
      "RequestMethod": "PUT",
      "RequestHeaders": {
        "Accept": "application/xml",
        "Accept-Encoding": "gzip, deflate",
        "Connection": "keep-alive",
        "Content-Length": "298",
        "Content-MD5": "MrHS16OFLy\u002BvaEJopIOfCQ==",
        "Content-Type": "application/octet-stream",
        "If-None-Match": "*",
        "User-Agent": "azsdk-python-storage-blob/12.14.1 Python/3.7.9 (Windows-10-10.0.22621-SP0)",
        "x-ms-blob-type": "BlockBlob",
        "x-ms-date": "Sun, 05 Mar 2023 02:03:31 GMT",
        "x-ms-version": "2021-08-06"
      },
      "RequestBody": "JHNjaGVtYTogaHR0cDovL2F6dXJlbWwvc2RrLTItMC9EYXRhVHJhbnNmZXJDb21wb25lbnQuanNvbgpuYW1lOiBkYXRhdHJhbnNmZXJfY29weV91cmlfZmlsZXMKZGlzcGxheV9uYW1lOiBEYXRhIFRyYW5zZmVyIENvbXBvbmVudCBjb3B5IHVyaSBmaWxlcwoKdHlwZTogZGF0YV90cmFuc2Zlcgp0YXNrOiBjb3B5X2RhdGEKaW5wdXRzOgogIGZvbGRlcjE6CiAgICB0eXBlOiB1cmlfZmlsZQpvdXRwdXRzOgogIG91dHB1dF9mb2xkZXI6CiAgICB0eXBlOiB1cmlfZmlsZQpkYXRhX2NvcHlfbW9kZTogZmFpbF9pZl9jb25mbGljdA==",
      "StatusCode": 201,
      "ResponseHeaders": {
        "Content-Length": "0",
        "Content-MD5": "MrHS16OFLy\u002BvaEJopIOfCQ==",
        "Date": "Sun, 05 Mar 2023 02:03:30 GMT",
        "ETag": "\u00220x8DB1D1DD1E85772\u0022",
        "Last-Modified": "Sun, 05 Mar 2023 02:03:31 GMT",
        "Server": [
          "Windows-Azure-Blob/1.0",
          "Microsoft-HTTPAPI/2.0"
        ],
        "x-ms-content-crc64": "KmMPvTI19dQ=",
        "x-ms-request-server-encrypted": "true",
        "x-ms-version": "2021-08-06"
      },
      "ResponseBody": null
    },
    {
      "RequestUri": "https://sax5mzqu7xztpx4.blob.core.windows.net/288fbc99-9-5886d97a-a3e9-5591-b4ce-167210b96996/components/component_with_conditional_output/entry.py?skoid=e3f42e2c-d581-4b65-a966-631cfa961328\u0026sktid=72f988bf-86f1-41af-91ab-2d7cd011db47\u0026skt=2023-03-05T01%3A26%3A47Z\u0026ske=2023-03-06T09%3A36%3A47Z\u0026sks=b\u0026skv=2019-07-07\u0026sv=2021-08-06\u0026st=2023-03-05T01%3A53%3A30Z\u0026se=2023-03-05T10%3A03%3A30Z\u0026sr=c\u0026sp=rcwl\u0026sig=000000000000000000000000000000000000",
      "RequestMethod": "PUT",
      "RequestHeaders": {
        "Accept": "application/xml",
        "Accept-Encoding": "gzip, deflate",
        "Connection": "keep-alive",
        "Content-Length": "518",
        "Content-MD5": "Ac1w58j\u002BrBZjJNoA4QYJnw==",
        "Content-Type": "application/octet-stream",
        "If-None-Match": "*",
        "User-Agent": "azsdk-python-storage-blob/12.14.1 Python/3.7.9 (Windows-10-10.0.22621-SP0)",
        "x-ms-blob-type": "BlockBlob",
        "x-ms-date": "Sun, 05 Mar 2023 02:03:31 GMT",
        "x-ms-version": "2021-08-06"
      },
      "RequestBody": "IyAtLS0tLS0tLS0tLS0tLS0tLS0tLS0tLS0tLS0tLS0tLS0tLS0tLS0tLS0tLS0tLS0tLS0tLS0tLS0KIyBDb3B5cmlnaHQgKGMpIE1pY3Jvc29mdCBDb3Jwb3JhdGlvbi4gQWxsIHJpZ2h0cyByZXNlcnZlZC4KIyAtLS0tLS0tLS0tLS0tLS0tLS0tLS0tLS0tLS0tLS0tLS0tLS0tLS0tLS0tLS0tLS0tLS0tLS0tLS0KZnJvbSBtbGRlc2lnbmVyIGltcG9ydCBPdXRwdXQsIGNvbW1hbmRfY29tcG9uZW50CgoKQGNvbW1hbmRfY29tcG9uZW50KCkKZGVmIGJhc2ljX2NvbXBvbmVudCgKICAgIG91dHB1dDE6IE91dHB1dCh0eXBlPSJib29sZWFuIiwgaXNfY29udHJvbD1UcnVlKSwKICAgIG91dHB1dDI6IE91dHB1dCh0eXBlPSJib29sZWFuIiwgaXNfY29udHJvbD1UcnVlKSwKICAgIG91dHB1dDM6IE91dHB1dCh0eXBlPSJib29sZWFuIiksCikgLT4gT3V0cHV0KHR5cGU9ImJvb2xlYW4iLCBpc19jb250cm9sPVRydWUpOgogICAgIiIibW9kdWxlIHJ1biBsb2dpYyBnb2VzIGhlcmUiIiIKICAgIHJldHVybiBGYWxzZQo=",
      "StatusCode": 201,
      "ResponseHeaders": {
        "Content-Length": "0",
        "Content-MD5": "Ac1w58j\u002BrBZjJNoA4QYJnw==",
        "Date": "Sun, 05 Mar 2023 02:03:31 GMT",
        "ETag": "\u00220x8DB1D1DD1E71F1D\u0022",
        "Last-Modified": "Sun, 05 Mar 2023 02:03:31 GMT",
        "Server": [
          "Windows-Azure-Blob/1.0",
          "Microsoft-HTTPAPI/2.0"
        ],
        "x-ms-content-crc64": "OIJ/NROmGmQ=",
        "x-ms-request-server-encrypted": "true",
        "x-ms-version": "2021-08-06"
      },
      "ResponseBody": null
    },
    {
      "RequestUri": "https://sax5mzqu7xztpx4.blob.core.windows.net/288fbc99-9-5886d97a-a3e9-5591-b4ce-167210b96996/components/data_transfer/export_blob_to_database.yaml?skoid=e3f42e2c-d581-4b65-a966-631cfa961328\u0026sktid=72f988bf-86f1-41af-91ab-2d7cd011db47\u0026skt=2023-03-05T01%3A26%3A47Z\u0026ske=2023-03-06T09%3A36%3A47Z\u0026sks=b\u0026skv=2019-07-07\u0026sv=2021-08-06\u0026st=2023-03-05T01%3A53%3A30Z\u0026se=2023-03-05T10%3A03%3A30Z\u0026sr=c\u0026sp=rcwl\u0026sig=000000000000000000000000000000000000",
      "RequestMethod": "PUT",
      "RequestHeaders": {
        "Accept": "application/xml",
        "Accept-Encoding": "gzip, deflate",
        "Connection": "keep-alive",
        "Content-Length": "233",
        "Content-MD5": "qLCnKILh1qZo/issjg/OUg==",
        "Content-Type": "application/octet-stream",
        "If-None-Match": "*",
        "User-Agent": "azsdk-python-storage-blob/12.14.1 Python/3.7.9 (Windows-10-10.0.22621-SP0)",
        "x-ms-blob-type": "BlockBlob",
        "x-ms-date": "Sun, 05 Mar 2023 02:03:31 GMT",
        "x-ms-version": "2021-08-06"
      },
      "RequestBody": "JHNjaGVtYTogaHR0cDovL2F6dXJlbWwvc2RrLTItMC9EYXRhVHJhbnNmZXJDb21wb25lbnQuanNvbgpuYW1lOiBkYXRhdHJhbnNmZXJfYmxvYl9henVyZXNxbApkaXNwbGF5X25hbWU6IERhdGEgVHJhbnNmZXIgYmxvYi1henVyZXNxbAp0eXBlOiBkYXRhX3RyYW5zZmVyCnRhc2s6IGV4cG9ydF9kYXRhCmlucHV0czoKICBzb3VyY2U6CiAgICB0eXBlOiB1cmlfZm9sZGVyCnNpbms6CiAgdHlwZTogZGF0YWJhc2U=",
      "StatusCode": 201,
      "ResponseHeaders": {
        "Content-Length": "0",
        "Content-MD5": "qLCnKILh1qZo/issjg/OUg==",
        "Date": "Sun, 05 Mar 2023 02:03:31 GMT",
        "ETag": "\u00220x8DB1D1DD1E968B3\u0022",
        "Last-Modified": "Sun, 05 Mar 2023 02:03:31 GMT",
        "Server": [
          "Windows-Azure-Blob/1.0",
          "Microsoft-HTTPAPI/2.0"
        ],
        "x-ms-content-crc64": "C6Ty7lVQhbs=",
        "x-ms-request-server-encrypted": "true",
        "x-ms-version": "2021-08-06"
      },
      "ResponseBody": null
    },
    {
      "RequestUri": "https://sax5mzqu7xztpx4.blob.core.windows.net/288fbc99-9-5886d97a-a3e9-5591-b4ce-167210b96996/components/component_e2e.yml?skoid=e3f42e2c-d581-4b65-a966-631cfa961328\u0026sktid=72f988bf-86f1-41af-91ab-2d7cd011db47\u0026skt=2023-03-05T01%3A26%3A47Z\u0026ske=2023-03-06T09%3A36%3A47Z\u0026sks=b\u0026skv=2019-07-07\u0026sv=2021-08-06\u0026st=2023-03-05T01%3A53%3A30Z\u0026se=2023-03-05T10%3A03%3A30Z\u0026sr=c\u0026sp=rcwl\u0026sig=000000000000000000000000000000000000",
      "RequestMethod": "PUT",
      "RequestHeaders": {
        "Accept": "application/xml",
        "Accept-Encoding": "gzip, deflate",
        "Connection": "keep-alive",
        "Content-Length": "289",
        "Content-MD5": "db0XMXlkxHr3Jn30q1qWpg==",
        "Content-Type": "application/octet-stream",
        "If-None-Match": "*",
        "User-Agent": "azsdk-python-storage-blob/12.14.1 Python/3.7.9 (Windows-10-10.0.22621-SP0)",
        "x-ms-blob-type": "BlockBlob",
        "x-ms-date": "Sun, 05 Mar 2023 02:03:31 GMT",
        "x-ms-version": "2021-08-06"
      },
      "RequestBody": "JHNjaGVtYTogaHR0cHM6Ly9henVyZW1sc2NoZW1hcy5henVyZWVkZ2UubmV0L2RldmVsb3BtZW50L2NvbW1hbmRDb21wb25lbnQuc2NoZW1hLmpzb24KbmFtZTogYXRlc3Rjb21wb25lbnQKdmVyc2lvbjogMQpjb2RlOiAuLi9weXRob24KY29tbWFuZDogPi0KICBlY2hvICR7e291dHB1dHMub3V0cHV0X3BhdGh9fQplbnZpcm9ubWVudDogYXp1cmVtbDpBenVyZU1MLXNrbGVhcm4tMS4wLXVidW50dTIwLjA0LXB5MzgtY3B1OjMzCm91dHB1dHM6CiAgb3V0cHV0X3BhdGg6CiAgICB0eXBlOiB1cmlfZm9sZGVyCg==",
      "StatusCode": 201,
      "ResponseHeaders": {
        "Content-Length": "0",
        "Content-MD5": "db0XMXlkxHr3Jn30q1qWpg==",
        "Date": "Sun, 05 Mar 2023 02:03:31 GMT",
        "ETag": "\u00220x8DB1D1DD1E98FBE\u0022",
        "Last-Modified": "Sun, 05 Mar 2023 02:03:31 GMT",
        "Server": [
          "Windows-Azure-Blob/1.0",
          "Microsoft-HTTPAPI/2.0"
        ],
        "x-ms-content-crc64": "qcyVeuxKObQ=",
        "x-ms-request-server-encrypted": "true",
        "x-ms-version": "2021-08-06"
      },
      "ResponseBody": null
    },
    {
      "RequestUri": "https://sax5mzqu7xztpx4.blob.core.windows.net/288fbc99-9-5886d97a-a3e9-5591-b4ce-167210b96996/components/data_transfer/import_database_to_blob.yaml?skoid=e3f42e2c-d581-4b65-a966-631cfa961328\u0026sktid=72f988bf-86f1-41af-91ab-2d7cd011db47\u0026skt=2023-03-05T01%3A26%3A47Z\u0026ske=2023-03-06T09%3A36%3A47Z\u0026sks=b\u0026skv=2019-07-07\u0026sv=2021-08-06\u0026st=2023-03-05T01%3A53%3A30Z\u0026se=2023-03-05T10%3A03%3A30Z\u0026sr=c\u0026sp=rcwl\u0026sig=000000000000000000000000000000000000",
      "RequestMethod": "PUT",
      "RequestHeaders": {
        "Accept": "application/xml",
        "Accept-Encoding": "gzip, deflate",
        "Connection": "keep-alive",
        "Content-Length": "311",
        "Content-MD5": "vqySwwgS0Oz3nLTlAqiF4Q==",
        "Content-Type": "application/octet-stream",
        "If-None-Match": "*",
        "User-Agent": "azsdk-python-storage-blob/12.14.1 Python/3.7.9 (Windows-10-10.0.22621-SP0)",
        "x-ms-blob-type": "BlockBlob",
        "x-ms-date": "Sun, 05 Mar 2023 02:03:31 GMT",
        "x-ms-version": "2021-08-06"
      },
      "RequestBody": "JHNjaGVtYTogaHR0cDovL2F6dXJlbWwvc2RrLTItMC9EYXRhVHJhbnNmZXJDb21wb25lbnQuanNvbgpuYW1lOiBkYXRhdHJhbnNmZXJfc25vd2ZsYWtlX2Jsb2IKZGlzcGxheV9uYW1lOiBEYXRhIFRyYW5zZmVyIFBpcGVsaW5lIHNub3dmbGFrZS1ibG9iCiMgU1FMIG5lZWQgbWFwIHRvIG1sdGFibGUsIGFuZCBzeXN0ZW0gd2lsbCBhdXRvIGNyZWF0ZSBtbHRhYmxlIG1ldGEuCnR5cGU6IGRhdGFfdHJhbnNmZXIKdGFzazogaW1wb3J0X2RhdGEKc291cmNlOgogIHR5cGU6IGRhdGFiYXNlCm91dHB1dHM6CiAgc2luazoKICAgIHR5cGU6IG1sdGFibGU=",
      "StatusCode": 201,
      "ResponseHeaders": {
        "Content-Length": "0",
        "Content-MD5": "vqySwwgS0Oz3nLTlAqiF4Q==",
        "Date": "Sun, 05 Mar 2023 02:03:31 GMT",
        "ETag": "\u00220x8DB1D1DD1EA04E5\u0022",
        "Last-Modified": "Sun, 05 Mar 2023 02:03:31 GMT",
        "Server": [
          "Windows-Azure-Blob/1.0",
          "Microsoft-HTTPAPI/2.0"
        ],
        "x-ms-content-crc64": "zHgWQAxj4VY=",
        "x-ms-request-server-encrypted": "true",
        "x-ms-version": "2021-08-06"
      },
      "ResponseBody": null
    },
    {
      "RequestUri": "https://sax5mzqu7xztpx4.blob.core.windows.net/288fbc99-9-5886d97a-a3e9-5591-b4ce-167210b96996/components/basic_parallel_component_score.yml?skoid=e3f42e2c-d581-4b65-a966-631cfa961328\u0026sktid=72f988bf-86f1-41af-91ab-2d7cd011db47\u0026skt=2023-03-05T01%3A26%3A47Z\u0026ske=2023-03-06T09%3A36%3A47Z\u0026sks=b\u0026skv=2019-07-07\u0026sv=2021-08-06\u0026st=2023-03-05T01%3A53%3A30Z\u0026se=2023-03-05T10%3A03%3A30Z\u0026sr=c\u0026sp=rcwl\u0026sig=000000000000000000000000000000000000",
      "RequestMethod": "PUT",
      "RequestHeaders": {
        "Accept": "application/xml",
        "Accept-Encoding": "gzip, deflate",
        "Connection": "keep-alive",
        "Content-Length": "1295",
        "Content-MD5": "NZ/261w7cME/NmzkjOh7uA==",
        "Content-Type": "application/octet-stream",
        "If-None-Match": "*",
        "User-Agent": "azsdk-python-storage-blob/12.14.1 Python/3.7.9 (Windows-10-10.0.22621-SP0)",
        "x-ms-blob-type": "BlockBlob",
        "x-ms-date": "Sun, 05 Mar 2023 02:03:31 GMT",
        "x-ms-version": "2021-08-06"
      },
      "RequestBody": "I3NvdXJjZSAuLi9jb25maWdzL3BhcmFsbGVsLWpvYi9iYXRjaC1zY29yZS1QYXJhbGxlbENvbXBvbmVudC55YW1sCiRzY2hlbWE6IGh0dHA6Ly9henVyZW1sL3Nkay0yLTAvUGFyYWxsZWxDb21wb25lbnQuanNvbgpuYW1lOiBiYXRjaF9zY29yZQp0eXBlOiBwYXJhbGxlbAp2ZXJzaW9uOiAxLjAuMApkaXNwbGF5X25hbWU6IEJhdGNoU2NvcmUKZGVzY3JpcHRpb246IHBhcmFsbGVsIGNvbXBvbmVudCBmb3IgYmF0Y2ggc2NvcmUKCmlucHV0czoKICBzY29yZV9pbnB1dDoKICAgIHR5cGU6IG1sdGFibGUKICAgIGRlc2NyaXB0aW9uOiBUaGUgZGF0YSB0byBiZSBzcGxpdCBhbmQgc2NvcmVkIGluIHBhcmFsbGVsLgogICAgb3B0aW9uYWw6IGZhbHNlCiAgbGFiZWw6CiAgICB0eXBlOiB1cmlfZmlsZQogICAgZGVzY3JpcHRpb246IE90aGVyIHJlZmVyZW5jZSBkYXRhIGZvciBiYXRjaCBzY29yaW5nLCBlLmcuIGxhYmVscy4KICAgIG9wdGlvbmFsOiBmYWxzZQogIHNjb3JlX21vZGVsOgogICAgdHlwZTogY3VzdG9tX21vZGVsCiAgICBkZXNjcmlwdGlvbjogVGhlIG1vZGVsIGZvciBiYXRjaCBzY29yZS4KICAgIG9wdGlvbmFsOiBmYWxzZQoKb3V0cHV0czoKICBzY29yZWRfcmVzdWx0OgogICAgdHlwZTogbWx0YWJsZQogIHNjb3Jpbmdfc3VtbWFyeToKICAgIHR5cGU6IHVyaV9maWxlCgpyZXNvdXJjZXM6CiAgaW5zdGFuY2VfY291bnQ6IDIKCnJldHJ5X3NldHRpbmdzOgogIG1heF9yZXRyaWVzOiAxMAogIHRpbWVvdXQ6IDMKCm1heF9jb25jdXJyZW5jeV9wZXJfaW5zdGFuY2U6IDEyCmVycm9yX3RocmVzaG9sZDogMTAKbWluaV9iYXRjaF9lcnJvcl90aHJlc2hvbGQ6IDUKbG9nZ2luZ19sZXZlbDogIklORk8iCgptaW5pX2JhdGNoX3NpemU6ICIxMGtiIgppbnB1dF9kYXRhOiAke3tpbnB1dHMuc2NvcmVfaW5wdXR9fQoKdGFzazoKICB0eXBlOiBydW5fZnVuY3Rpb24KICBjb2RlOiAiLi4vcHl0aG9uIgogIGVudHJ5X3NjcmlwdDogcGFzc190aHJvdWdoLnB5CiAgcHJvZ3JhbV9hcmd1bWVudHM6ID4tICMgb3B0aW9uYWwKICAgIC0tbGFiZWwgJHt7aW5wdXRzLmxhYmVsfX0KICAgIC0tbW9kZWwgJHt7aW5wdXRzLnNjb3JlX21vZGVsfX0KICAgIC0tb3V0cHV0X3Njb3JlZF9yZXN1bHQgJHt7b3V0cHV0cy5zY29yZWRfcmVzdWx0fX0KICBhcHBlbmRfcm93X3RvOiAke3tvdXRwdXRzLnNjb3Jpbmdfc3VtbWFyeX19ICMgb3B0aW9uYWwsIElmIE51bGwsIGVxdWFscyB0byBzdW1tYXJ5X29ubHkgbW9kZSBpbiB2MS4KICBlbnZpcm9ubWVudDogYXp1cmVtbDpBenVyZU1MLU1pbmltYWw6Mgo=",
      "StatusCode": 201,
      "ResponseHeaders": {
        "Content-Length": "0",
        "Content-MD5": "NZ/261w7cME/NmzkjOh7uA==",
        "Date": "Sun, 05 Mar 2023 02:03:31 GMT",
        "ETag": "\u00220x8DB1D1DD1EBD95B\u0022",
        "Last-Modified": "Sun, 05 Mar 2023 02:03:31 GMT",
        "Server": [
          "Windows-Azure-Blob/1.0",
          "Microsoft-HTTPAPI/2.0"
        ],
        "x-ms-content-crc64": "S5NO0gcviqc=",
        "x-ms-request-server-encrypted": "true",
        "x-ms-version": "2021-08-06"
      },
      "ResponseBody": null
    },
    {
      "RequestUri": "https://sax5mzqu7xztpx4.blob.core.windows.net/288fbc99-9-5886d97a-a3e9-5591-b4ce-167210b96996/components/data_transfer/import_file_to_blob.yaml?skoid=e3f42e2c-d581-4b65-a966-631cfa961328\u0026sktid=72f988bf-86f1-41af-91ab-2d7cd011db47\u0026skt=2023-03-05T01%3A26%3A47Z\u0026ske=2023-03-06T09%3A36%3A47Z\u0026sks=b\u0026skv=2019-07-07\u0026sv=2021-08-06\u0026st=2023-03-05T01%3A53%3A30Z\u0026se=2023-03-05T10%3A03%3A30Z\u0026sr=c\u0026sp=rcwl\u0026sig=000000000000000000000000000000000000",
      "RequestMethod": "PUT",
      "RequestHeaders": {
        "Accept": "application/xml",
        "Accept-Encoding": "gzip, deflate",
        "Connection": "keep-alive",
        "Content-Length": "227",
        "Content-MD5": "oQgD9rKYD5brIox90/XVUw==",
        "Content-Type": "application/octet-stream",
        "If-None-Match": "*",
        "User-Agent": "azsdk-python-storage-blob/12.14.1 Python/3.7.9 (Windows-10-10.0.22621-SP0)",
        "x-ms-blob-type": "BlockBlob",
        "x-ms-date": "Sun, 05 Mar 2023 02:03:31 GMT",
        "x-ms-version": "2021-08-06"
      },
      "RequestBody": "JHNjaGVtYTogaHR0cDovL2F6dXJlbWwvc2RrLTItMC9EYXRhVHJhbnNmZXJDb21wb25lbnQuanNvbgpuYW1lOiBkYXRhdHJhbnNmZXJfczNfYmxvYgpkaXNwbGF5X25hbWU6IERhdGEgVHJhbnNmZXIgczMtYmxvYgoKdHlwZTogZGF0YV90cmFuc2Zlcgp0YXNrOiBpbXBvcnRfZGF0YQoKc291cmNlOgogIHR5cGU6IGZpbGVfc3lzdGVtCm91dHB1dHM6CiAgc2luazoKICAgIHR5cGU6IHVyaV9mb2xkZXI=",
      "StatusCode": 201,
      "ResponseHeaders": {
        "Content-Length": "0",
        "Content-MD5": "oQgD9rKYD5brIox90/XVUw==",
        "Date": "Sun, 05 Mar 2023 02:03:30 GMT",
        "ETag": "\u00220x8DB1D1DD1EE4A02\u0022",
        "Last-Modified": "Sun, 05 Mar 2023 02:03:31 GMT",
        "Server": [
          "Windows-Azure-Blob/1.0",
          "Microsoft-HTTPAPI/2.0"
        ],
        "x-ms-content-crc64": "XCLvTp3VoLU=",
        "x-ms-request-server-encrypted": "true",
        "x-ms-version": "2021-08-06"
      },
      "ResponseBody": null
    },
    {
      "RequestUri": "https://sax5mzqu7xztpx4.blob.core.windows.net/288fbc99-9-5886d97a-a3e9-5591-b4ce-167210b96996/components/component_with_conditional_output/spec.yaml?skoid=e3f42e2c-d581-4b65-a966-631cfa961328\u0026sktid=72f988bf-86f1-41af-91ab-2d7cd011db47\u0026skt=2023-03-05T01%3A26%3A47Z\u0026ske=2023-03-06T09%3A36%3A47Z\u0026sks=b\u0026skv=2019-07-07\u0026sv=2021-08-06\u0026st=2023-03-05T01%3A53%3A30Z\u0026se=2023-03-05T10%3A03%3A30Z\u0026sr=c\u0026sp=rcwl\u0026sig=000000000000000000000000000000000000",
      "RequestMethod": "PUT",
      "RequestHeaders": {
        "Accept": "application/xml",
        "Accept-Encoding": "gzip, deflate",
        "Connection": "keep-alive",
        "Content-Length": "1040",
        "Content-MD5": "SsqQWfYTl1HfpFOCpvuXbA==",
        "Content-Type": "application/octet-stream",
        "If-None-Match": "*",
        "User-Agent": "azsdk-python-storage-blob/12.14.1 Python/3.7.9 (Windows-10-10.0.22621-SP0)",
        "x-ms-blob-type": "BlockBlob",
        "x-ms-date": "Sun, 05 Mar 2023 02:03:31 GMT",
        "x-ms-version": "2021-08-06"
      },
      "RequestBody": "bmFtZTogYmFzaWNfY29tcG9uZW50CnZlcnNpb246ICcxJwpkaXNwbGF5X25hbWU6IGJhc2ljX2NvbXBvbmVudApkZXNjcmlwdGlvbjogbW9kdWxlIHJ1biBsb2dpYyBnb2VzIGhlcmUKdHlwZTogY29tbWFuZApvdXRwdXRzOgogIG91dHB1dDE6CiAgICB0eXBlOiBib29sZWFuCiAgICBpc19jb250cm9sOiB0cnVlCiAgb3V0cHV0MjoKICAgIHR5cGU6IGJvb2xlYW4KICAgIGlzX2NvbnRyb2w6IHRydWUKICBvdXRwdXQzOgogICAgdHlwZTogYm9vbGVhbgogIG91dHB1dDoKICAgIHR5cGU6IGJvb2xlYW4KICAgIGlzX2NvbnRyb2w6IHRydWUKY29tbWFuZDogbWxkZXNpZ25lciBleGVjdXRlIC0tc291cmNlIGVudHJ5LnB5IC0tbmFtZSBiYXNpY19jb21wb25lbnQgLS1vdXRwdXRzCiAgb3V0cHV0MT0ke3tvdXRwdXRzLm91dHB1dDF9fSBvdXRwdXQyPSR7e291dHB1dHMub3V0cHV0Mn19IG91dHB1dDM9JHt7b3V0cHV0cy5vdXRwdXQzfX0KICBvdXRwdXQ9JHt7b3V0cHV0cy5vdXRwdXR9fQplbnZpcm9ubWVudDoKICBuYW1lOiBDbGlWMkFub255bW91c0Vudmlyb25tZW50CiAgdGFnczoge30KICB2ZXJzaW9uOiBkZTMzMGJlNzI5NWE2MDI5MmU2OWU0ZDBhY2EzY2Q2YgogIGltYWdlOiBtY3IubWljcm9zb2Z0LmNvbS9henVyZW1sL29wZW5tcGkzLjEuMi11YnVudHUxOC4wNAogIGNvbmRhX2ZpbGU6CiAgICBuYW1lOiBkZWZhdWx0X2Vudmlyb25tZW50CiAgICBjaGFubmVsczoKICAgIC0gZGVmYXVsdHMKICAgIGRlcGVuZGVuY2llczoKICAgIC0gcHl0aG9uPTMuOC4xMgogICAgLSBwaXA9MjEuMi4yCiAgICAtIHBpcDoKICAgICAgLSAtLWV4dHJhLWluZGV4LXVybD1odHRwczovL2F6dXJlbWxzZGt0ZXN0cHlwaS5henVyZWVkZ2UubmV0L3Nkay1jbGktdjIKICAgICAgLSBtbGRlc2lnbmVyPT0wLjAuNzIyMTI3NTUKICAgICAgLSBtbGZsb3cKICAgICAgLSBhenVyZW1sLW1sZmxvdwpjb2RlOiAuLwp0YWdzOgogIGNvZGVnZW5CeTogbWxkZXNpZ25lcgppc19kZXRlcm1pbmlzdGljOiB0cnVlCmVudmlyb25tZW50X3ZhcmlhYmxlczoge30=",
      "StatusCode": 201,
      "ResponseHeaders": {
        "Content-Length": "0",
        "Content-MD5": "SsqQWfYTl1HfpFOCpvuXbA==",
        "Date": "Sun, 05 Mar 2023 02:03:30 GMT",
        "ETag": "\u00220x8DB1D1DD1EFD06E\u0022",
        "Last-Modified": "Sun, 05 Mar 2023 02:03:31 GMT",
        "Server": [
          "Windows-Azure-Blob/1.0",
          "Microsoft-HTTPAPI/2.0"
        ],
        "x-ms-content-crc64": "7B9DDCWTymA=",
        "x-ms-request-server-encrypted": "true",
        "x-ms-version": "2021-08-06"
      },
      "ResponseBody": null
    },
    {
      "RequestUri": "https://sax5mzqu7xztpx4.blob.core.windows.net/288fbc99-9-5886d97a-a3e9-5591-b4ce-167210b96996/components/data_transfer/merge_files.yaml?skoid=e3f42e2c-d581-4b65-a966-631cfa961328\u0026sktid=72f988bf-86f1-41af-91ab-2d7cd011db47\u0026skt=2023-03-05T01%3A26%3A47Z\u0026ske=2023-03-06T09%3A36%3A47Z\u0026sks=b\u0026skv=2019-07-07\u0026sv=2021-08-06\u0026st=2023-03-05T01%3A53%3A30Z\u0026se=2023-03-05T10%3A03%3A30Z\u0026sr=c\u0026sp=rcwl\u0026sig=000000000000000000000000000000000000",
      "RequestMethod": "PUT",
      "RequestHeaders": {
        "Accept": "application/xml",
        "Accept-Encoding": "gzip, deflate",
        "Connection": "keep-alive",
        "Content-Length": "332",
        "Content-MD5": "kK8nd2QH8XZX6NTEUlq3Dw==",
        "Content-Type": "application/octet-stream",
        "If-None-Match": "*",
        "User-Agent": "azsdk-python-storage-blob/12.14.1 Python/3.7.9 (Windows-10-10.0.22621-SP0)",
        "x-ms-blob-type": "BlockBlob",
        "x-ms-date": "Sun, 05 Mar 2023 02:03:31 GMT",
        "x-ms-version": "2021-08-06"
      },
      "RequestBody": "JHNjaGVtYTogaHR0cDovL2F6dXJlbWwvc2RrLTItMC9EYXRhVHJhbnNmZXJDb21wb25lbnQuanNvbgpuYW1lOiBkYXRhdHJhbnNmZXJfbWVyZ2VfZmlsZXMKZGlzcGxheV9uYW1lOiBEYXRhIFRyYW5zZmVyIENvbXBvbmVudCBtZXJnZS1maWxlcwoKdHlwZTogZGF0YV90cmFuc2Zlcgp0YXNrOiBjb3B5X2RhdGEKaW5wdXRzOgogIGZvbGRlcjE6CiAgICB0eXBlOiB1cmlfZm9sZGVyCiAgZm9sZGVyMjoKICAgIHR5cGU6IHVyaV9mb2xkZXIKb3V0cHV0czoKICBvdXRwdXRfZm9sZGVyOgogICAgdHlwZTogdXJpX2ZvbGRlcgpkYXRhX2NvcHlfbW9kZTogbWVyZ2Vfd2l0aF9vdmVyd3JpdGU=",
      "StatusCode": 201,
      "ResponseHeaders": {
        "Content-Length": "0",
        "Content-MD5": "kK8nd2QH8XZX6NTEUlq3Dw==",
        "Date": "Sun, 05 Mar 2023 02:03:30 GMT",
        "ETag": "\u00220x8DB1D1DD1F01E80\u0022",
        "Last-Modified": "Sun, 05 Mar 2023 02:03:31 GMT",
        "Server": [
          "Windows-Azure-Blob/1.0",
          "Microsoft-HTTPAPI/2.0"
        ],
        "x-ms-content-crc64": "PY3W3GW9svk=",
        "x-ms-request-server-encrypted": "true",
        "x-ms-version": "2021-08-06"
      },
      "ResponseBody": null
    },
    {
      "RequestUri": "https://sax5mzqu7xztpx4.blob.core.windows.net/288fbc99-9-5886d97a-a3e9-5591-b4ce-167210b96996/components/data_transfer/merge_mixtype_files.yaml?skoid=e3f42e2c-d581-4b65-a966-631cfa961328\u0026sktid=72f988bf-86f1-41af-91ab-2d7cd011db47\u0026skt=2023-03-05T01%3A26%3A47Z\u0026ske=2023-03-06T09%3A36%3A47Z\u0026sks=b\u0026skv=2019-07-07\u0026sv=2021-08-06\u0026st=2023-03-05T01%3A53%3A30Z\u0026se=2023-03-05T10%3A03%3A30Z\u0026sr=c\u0026sp=rcwl\u0026sig=000000000000000000000000000000000000",
      "RequestMethod": "PUT",
      "RequestHeaders": {
        "Accept": "application/xml",
        "Accept-Encoding": "gzip, deflate",
        "Connection": "keep-alive",
        "Content-Length": "371",
        "Content-MD5": "WKdcI/bm4Q7RLbaQNmTcRA==",
        "Content-Type": "application/octet-stream",
        "If-None-Match": "*",
        "User-Agent": "azsdk-python-storage-blob/12.14.1 Python/3.7.9 (Windows-10-10.0.22621-SP0)",
        "x-ms-blob-type": "BlockBlob",
        "x-ms-date": "Sun, 05 Mar 2023 02:03:31 GMT",
        "x-ms-version": "2021-08-06"
      },
      "RequestBody": "JHNjaGVtYTogaHR0cDovL2F6dXJlbWwvc2RrLTItMC9EYXRhVHJhbnNmZXJDb21wb25lbnQuanNvbgpuYW1lOiBkYXRhdHJhbnNmZXJfbWVyZ2VfbWl4dHlwZV9maWxlcwpkaXNwbGF5X25hbWU6IERhdGEgVHJhbnNmZXIgQ29tcG9uZW50IG1lcmdlIG1peCB0eXBlIGZpbGVzCgp0eXBlOiBkYXRhX3RyYW5zZmVyCnRhc2s6IGNvcHlfZGF0YQppbnB1dHM6CiAgaW5wdXQxOgogICAgdHlwZTogdXJpX2ZpbGUKICBpbnB1dDI6CiAgICB0eXBlOiB1cmlfZmlsZQogIGlucHV0MzoKICAgIHR5cGU6IG1sdGFibGUKb3V0cHV0czoKICBvdXRwdXRfZm9sZGVyOgogICAgdHlwZTogdXJpX2ZvbGRlcgpkYXRhX2NvcHlfbW9kZTogbWVyZ2Vfd2l0aF9vdmVyd3JpdGU=",
      "StatusCode": 201,
      "ResponseHeaders": {
        "Content-Length": "0",
        "Content-MD5": "WKdcI/bm4Q7RLbaQNmTcRA==",
        "Date": "Sun, 05 Mar 2023 02:03:31 GMT",
        "ETag": "\u00220x8DB1D1DD1F1A4E1\u0022",
        "Last-Modified": "Sun, 05 Mar 2023 02:03:31 GMT",
        "Server": [
          "Windows-Azure-Blob/1.0",
          "Microsoft-HTTPAPI/2.0"
        ],
        "x-ms-content-crc64": "AgmvSljId3k=",
        "x-ms-request-server-encrypted": "true",
        "x-ms-version": "2021-08-06"
      },
      "ResponseBody": null
    },
    {
      "RequestUri": "https://sax5mzqu7xztpx4.blob.core.windows.net/288fbc99-9-5886d97a-a3e9-5591-b4ce-167210b96996/components/default_optional_component.yml?skoid=e3f42e2c-d581-4b65-a966-631cfa961328\u0026sktid=72f988bf-86f1-41af-91ab-2d7cd011db47\u0026skt=2023-03-05T01%3A26%3A47Z\u0026ske=2023-03-06T09%3A36%3A47Z\u0026sks=b\u0026skv=2019-07-07\u0026sv=2021-08-06\u0026st=2023-03-05T01%3A53%3A30Z\u0026se=2023-03-05T10%3A03%3A30Z\u0026sr=c\u0026sp=rcwl\u0026sig=000000000000000000000000000000000000",
      "RequestMethod": "PUT",
      "RequestHeaders": {
        "Accept": "application/xml",
        "Accept-Encoding": "gzip, deflate",
        "Connection": "keep-alive",
        "Content-Length": "1177",
        "Content-MD5": "PmRl6FC1NI3iSgPrdNuSIQ==",
        "Content-Type": "application/octet-stream",
        "If-None-Match": "*",
        "User-Agent": "azsdk-python-storage-blob/12.14.1 Python/3.7.9 (Windows-10-10.0.22621-SP0)",
        "x-ms-blob-type": "BlockBlob",
        "x-ms-date": "Sun, 05 Mar 2023 02:03:31 GMT",
        "x-ms-version": "2021-08-06"
      },
      "RequestBody": "JHNjaGVtYTogaHR0cHM6Ly9henVyZW1sc2NoZW1hcy5henVyZWVkZ2UubmV0L2RldmVsb3BtZW50L2NvbW1hbmRDb21wb25lbnQuc2NoZW1hLmpzb24KdHlwZTogY29tbWFuZAoKbmFtZTogZGVmYXVsdF9vcHRpb25hbF9jb21wb25lbnQKZGlzcGxheV9uYW1lOiBDb21wb25lbnQgd2l0aCBkZWZhdWx0IGFuZCBvcHRpb25hbCBwYXJhbWV0ZXJzCmRlc2NyaXB0aW9uOiBDb21wb25lbnQgd2l0aCBkZWZhdWx0IGFuZCBvcHRpb25hbCBwYXJhbWV0ZXJzCnRhZ3M6CiAgdGFnOiB0YWd2YWx1ZQogIG93bmVyOiBzZGt0ZWFtCgp2ZXJzaW9uOiAxCgppbnB1dHM6CiAgcmVxdWlyZWRfaW5wdXQ6CiAgICB0eXBlOiB1cmlfZm9sZGVyCiAgb3B0aW9uYWxfaW5wdXQ6CiAgICB0eXBlOiB1cmlfZm9sZGVyCiAgICBvcHRpb25hbDogdHJ1ZQogIHJlcXVpcmVkX3BhcmFtOgogICAgdHlwZTogc3RyaW5nCiAgcmVxdWlyZWRfcGFyYW1fd2l0aF9kZWZhdWx0OgogICAgdHlwZTogc3RyaW5nCiAgICBkZWZhdWx0OiAncmVxdWlyZWRfcGFyYW1fd2l0aF9kZWZhdWx0JwogIG9wdGlvbmFsX3BhcmFtOgogICAgdHlwZTogc3RyaW5nCiAgICBvcHRpb25hbDogdHJ1ZQogIG9wdGlvbmFsX3BhcmFtX3dpdGhfZGVmYXVsdDoKICAgIHR5cGU6IHN0cmluZwogICAgZGVmYXVsdDogJ29wdGlvbmFsX3BhcmFtX3dpdGhfZGVmYXVsdCcKICAgIG9wdGlvbmFsOiB0cnVlCgoKY29tbWFuZDogPi0KICBlY2hvIEhlbGxvIFdvcmxkICYKICBlY2hvIHJlcXVpcmVkX3BhcmFtICR7e2lucHV0cy5yZXF1aXJlZF9wYXJhbX19ICYKICBlY2hvIHJlcXVpcmVkX3BhcmFtX3dpdGhfZGVmYXVsdCAke3tpbnB1dHMucmVxdWlyZWRfcGFyYW1fd2l0aF9kZWZhdWx0fX0gJgogICRbW2VjaG8gb3B0aW9uYWxfcGFyYW0gJHt7aW5wdXRzLm9wdGlvbmFsX3BhcmFtfX0gJl1dCiAgJFtbZWNobyBvcHRpb25hbF9wYXJhbV93aXRoX2RlZmF1bHQgJHt7aW5wdXRzLm9wdGlvbmFsX3BhcmFtX3dpdGhfZGVmYXVsdH19ICZdXQogIGVjaG8gcmVxdWlyZWRfaW5wdXQgJHt7aW5wdXRzLnJlcXVpcmVkX2lucHV0fX0gJgogICRbW2VjaG8gb3B0aW9uYWxfaW5wdXQgJHt7aW5wdXRzLm9wdGlvbmFsX2lucHV0fX0gJl1dCgplbnZpcm9ubWVudDogYXp1cmVtbDpBenVyZU1MLXNrbGVhcm4tMS4wLXVidW50dTIwLjA0LXB5MzgtY3B1OjMzCg==",
      "StatusCode": 201,
      "ResponseHeaders": {
        "Content-Length": "0",
        "Content-MD5": "PmRl6FC1NI3iSgPrdNuSIQ==",
        "Date": "Sun, 05 Mar 2023 02:03:31 GMT",
        "ETag": "\u00220x8DB1D1DD1F2B633\u0022",
        "Last-Modified": "Sun, 05 Mar 2023 02:03:31 GMT",
        "Server": [
          "Windows-Azure-Blob/1.0",
          "Microsoft-HTTPAPI/2.0"
        ],
        "x-ms-content-crc64": "SVjuq0s2xXQ=",
        "x-ms-request-server-encrypted": "true",
        "x-ms-version": "2021-08-06"
      },
      "ResponseBody": null
    },
    {
      "RequestUri": "https://sax5mzqu7xztpx4.blob.core.windows.net/288fbc99-9-5886d97a-a3e9-5591-b4ce-167210b96996/components/data_transfer/merge_files.json?skoid=e3f42e2c-d581-4b65-a966-631cfa961328\u0026sktid=72f988bf-86f1-41af-91ab-2d7cd011db47\u0026skt=2023-03-05T01%3A26%3A47Z\u0026ske=2023-03-06T09%3A36%3A47Z\u0026sks=b\u0026skv=2019-07-07\u0026sv=2021-08-06\u0026st=2023-03-05T01%3A53%3A30Z\u0026se=2023-03-05T10%3A03%3A30Z\u0026sr=c\u0026sp=rcwl\u0026sig=000000000000000000000000000000000000",
      "RequestMethod": "PUT",
      "RequestHeaders": {
        "Accept": "application/xml",
        "Accept-Encoding": "gzip, deflate",
        "Connection": "keep-alive",
        "Content-Length": "1233",
        "Content-MD5": "VgW\u002BUhMHUYY/1pvO8JY4gA==",
        "Content-Type": "application/octet-stream",
        "If-None-Match": "*",
        "User-Agent": "azsdk-python-storage-blob/12.14.1 Python/3.7.9 (Windows-10-10.0.22621-SP0)",
        "x-ms-blob-type": "BlockBlob",
        "x-ms-date": "Sun, 05 Mar 2023 02:03:31 GMT",
        "x-ms-version": "2021-08-06"
      },
      "RequestBody": "ewogICAgImlkIjogIi9zdWJzY3JpcHRpb25zLzk2YWVkZTEyLTJmNzMtNDFjYi1iOTgzLTZkMTFhOTA0ODM5Yi9yZXNvdXJjZUdyb3Vwcy9jaGVueWluLXRlc3QtbWFzdGVyL3Byb3ZpZGVycy9NaWNyb3NvZnQuTWFjaGluZUxlYXJuaW5nU2VydmljZXMvd29ya3NwYWNlcy9zZGtfdm5leHRfY2xpL2NvbXBvbmVudHMvdGVzdF81MTk5MjY1MDU2NTkvdmVyc2lvbnMvMSIsCiAgICAibmFtZSI6ICIxIiwKICAgICJ0eXBlIjogIk1pY3Jvc29mdC5NYWNoaW5lTGVhcm5pbmdTZXJ2aWNlcy93b3Jrc3BhY2VzL2NvbXBvbmVudHMvdmVyc2lvbnMiLAogICAgInByb3BlcnRpZXMiOiB7CiAgICAgICAgInByb3BlcnRpZXMiOiB7fSwKICAgICAgICAidGFncyI6IHt9LAogICAgICAgICJpc19hbm9ueW1vdXMiOiBmYWxzZSwKICAgICAgICAiaXNfYXJjaGl2ZWQiOiBmYWxzZSwKICAgICAgICAiY29tcG9uZW50X3NwZWMiOiB7CiAgICAgICAgICAgICJuYW1lIjogInRlc3RfNTE5OTI2NTA1NjU5IiwKICAgICAgICAgICAgInZlcnNpb24iOiAiMSIsCiAgICAgICAgICAgICJkaXNwbGF5X25hbWUiOiAiRGF0YSBUcmFuc2ZlciBDb21wb25lbnQgbWVyZ2UtZmlsZXMiLAogICAgICAgICAgICAiaXNfZGV0ZXJtaW5pc3RpYyI6ICJUcnVlIiwKICAgICAgICAgICAgInR5cGUiOiAiZGF0YV90cmFuc2ZlciIsCiAgICAgICAgICAgICJpbnB1dHMiOiB7CiAgICAgICAgICAgICAgICAiZm9sZGVyMSI6IHsKICAgICAgICAgICAgICAgICAgICAidHlwZSI6ICJ1cmlfZm9sZGVyIiwKICAgICAgICAgICAgICAgICAgICAib3B0aW9uYWwiOiAiRmFsc2UiCiAgICAgICAgICAgICAgICB9LAogICAgICAgICAgICAgICAgImZvbGRlcjIiOiB7CiAgICAgICAgICAgICAgICAgICAgInR5cGUiOiAidXJpX2ZvbGRlciIsCiAgICAgICAgICAgICAgICAgICAgIm9wdGlvbmFsIjogIkZhbHNlIgogICAgICAgICAgICAgICAgfQogICAgICAgICAgICB9LAogICAgICAgICAgICAib3V0cHV0cyI6IHsKICAgICAgICAgICAgICAgICJvdXRwdXRfZm9sZGVyIjogewogICAgICAgICAgICAgICAgICAgICJ0eXBlIjogInVyaV9mb2xkZXIiCiAgICAgICAgICAgICAgICB9CiAgICAgICAgICAgIH0sCiAgICAgICAgICAgICJ0YXNrIjogImNvcHlfZGF0YSIsCiAgICAgICAgICAgICIkc2NoZW1hIjogImh0dHA6Ly9henVyZW1sL3Nkay0yLTAvRGF0YVRyYW5zZmVyQ29tcG9uZW50Lmpzb24iCiAgICAgICAgfQogICAgfQp9",
      "StatusCode": 201,
      "ResponseHeaders": {
        "Content-Length": "0",
        "Content-MD5": "VgW\u002BUhMHUYY/1pvO8JY4gA==",
        "Date": "Sun, 05 Mar 2023 02:03:31 GMT",
        "ETag": "\u00220x8DB1D1DD1F4FFC7\u0022",
        "Last-Modified": "Sun, 05 Mar 2023 02:03:31 GMT",
        "Server": [
          "Windows-Azure-Blob/1.0",
          "Microsoft-HTTPAPI/2.0"
        ],
        "x-ms-content-crc64": "oJr4gRehtNE=",
        "x-ms-request-server-encrypted": "true",
        "x-ms-version": "2021-08-06"
      },
      "ResponseBody": null
    },
    {
      "RequestUri": "https://sax5mzqu7xztpx4.blob.core.windows.net/288fbc99-9-5886d97a-a3e9-5591-b4ce-167210b96996/components/do_while_test/do_while_body_component.yaml?skoid=e3f42e2c-d581-4b65-a966-631cfa961328\u0026sktid=72f988bf-86f1-41af-91ab-2d7cd011db47\u0026skt=2023-03-05T01%3A26%3A47Z\u0026ske=2023-03-06T09%3A36%3A47Z\u0026sks=b\u0026skv=2019-07-07\u0026sv=2021-08-06\u0026st=2023-03-05T01%3A53%3A30Z\u0026se=2023-03-05T10%3A03%3A30Z\u0026sr=c\u0026sp=rcwl\u0026sig=000000000000000000000000000000000000",
      "RequestMethod": "PUT",
      "RequestHeaders": {
        "Accept": "application/xml",
        "Accept-Encoding": "gzip, deflate",
        "Connection": "keep-alive",
        "Content-Length": "1926",
        "Content-MD5": "N9t0poDdDUoUIXL\u002BojBatA==",
        "Content-Type": "application/octet-stream",
        "If-None-Match": "*",
        "User-Agent": "azsdk-python-storage-blob/12.14.1 Python/3.7.9 (Windows-10-10.0.22621-SP0)",
        "x-ms-blob-type": "BlockBlob",
        "x-ms-date": "Sun, 05 Mar 2023 02:03:31 GMT",
        "x-ms-version": "2021-08-06"
      },
      "RequestBody": "JHNjaGVtYTogaHR0cHM6Ly9henVyZW1sc2NoZW1hcy5henVyZWVkZ2UubmV0L2RldmVsb3BtZW50L2NvbW1hbmRDb21wb25lbnQuc2NoZW1hLmpzb24KbmFtZTogZG9fd2hpbGVfYm9keV9jb21wb25lbnQKZGlzcGxheV9uYW1lOiBkb193aGlsZV9ib2R5X2NvbXBvbmVudAp0eXBlOiBjb21tYW5kCmlzX2RldGVybWluaXN0aWM6IHRydWUKdGFnczoKICBjb2RlZ2VuQnk6IG1sZGVzaWduZXIKaW5wdXRzOgogIGlucHV0XzE6CiAgICB0eXBlOiB1cmlfZm9sZGVyCiAgaW5wdXRfMjoKICAgIHR5cGU6IHVyaV9mb2xkZXIKICBib29sX3BhcmFtOgogICAgdHlwZTogYm9vbGVhbgogIGludF9wYXJhbToKICAgIHR5cGU6IGludGVnZXIKICBmbG9hdF9wYXJhbToKICAgIHR5cGU6IG51bWJlcgogIHN0cl9wYXJhbToKICAgIHR5cGU6IHN0cmluZwpvdXRwdXRzOgogIG91dHB1dF8xOgogICAgdHlwZTogdXJpX2ZvbGRlcgogIG91dHB1dF8yOgogICAgdHlwZTogdXJpX2ZvbGRlcgogIGNvbmRpdGlvbjoKICAgIHR5cGU6IGJvb2xlYW4KICAgIGlzX2NvbnRyb2w6IHRydWUKICBib29sX3BhcmFtX291dHB1dDoKICAgIHR5cGU6IGJvb2xlYW4KICAgIGlzX2NvbnRyb2w6IHRydWUKICBpbnRfcGFyYW1fb3V0cHV0OgogICAgdHlwZTogaW50ZWdlcgogICAgaXNfY29udHJvbDogdHJ1ZQogIGZsb2F0X3BhcmFtX291dHB1dDoKICAgIHR5cGU6IG51bWJlcgogICAgaXNfY29udHJvbDogdHJ1ZQogIHN0cl9wYXJhbV9vdXRwdXQ6CiAgICB0eXBlOiBzdHJpbmcKICAgIGlzX2NvbnRyb2w6IHRydWUKZW52aXJvbm1lbnQ6CiAgaW1hZ2U6IG1jci5taWNyb3NvZnQuY29tL2F6dXJlbWwvb3Blbm1waTQuMS4wLXVidW50dTIwLjA0CiAgY29uZGFfZmlsZToKICAgIGNoYW5uZWxzOgogICAgLSBkZWZhdWx0cwogICAgZGVwZW5kZW5jaWVzOgogICAgLSBweXRob249My44LjEyCiAgICAtIHBpcD0yMS4yLjIKICAgIC0gcGlwOgogICAgICAtIC0tZXh0cmEtaW5kZXgtdXJsPWh0dHBzOi8vYXp1cmVtbHNka3Rlc3RweXBpLmF6dXJlZWRnZS5uZXQvc2RrLWNsaS12MgogICAgICAtIG1sZGVzaWduZXI9PTAuMS4wYjYKICAgICAgLSBtbGZsb3c9PTEuMjkuMAogICAgICAtIGF6dXJlbWwtbWxmbG93PT0xLjQ1LjAKICAgICAgLSBhenVyZS1haS1tbD09MS4wLjAKICAgICAgLSBhenVyZS1jb3JlPT0xLjI2LjAKICAgICAgLSBhenVyZS1jb21tb249PTEuMS4yOAogICAgICAtIGF6dXJlbWwtY29yZT09MS40NS4wLnBvc3QyCiAgICAgIC0gYXp1cmUtbWwtY29tcG9uZW50PT0wLjkuMTMucG9zdDEKICAgICAgLSBhenVyZS1pZGVudGl0eT09MS4xMS4wCmNvbW1hbmQ6IG1sZGVzaWduZXIgZXhlY3V0ZSAtLXNvdXJjZSBlbnRyeS5weSAtLW5hbWUgZG9fd2hpbGVfYm9keV9jb21wb25lbnQgLS1pbnB1dHMKICBpbnB1dF8xPSIke3tpbnB1dHMuaW5wdXRfMX19IiBpbnB1dF8yPSIke3tpbnB1dHMuaW5wdXRfMn19IiBib29sX3BhcmFtPSIke3tpbnB1dHMuYm9vbF9wYXJhbX19IgogIGludF9wYXJhbT0iJHt7aW5wdXRzLmludF9wYXJhbX19IiBmbG9hdF9wYXJhbT0iJHt7aW5wdXRzLmZsb2F0X3BhcmFtfX0iIHN0cl9wYXJhbT0iJHt7aW5wdXRzLnN0cl9wYXJhbX19IgogIC0tb3V0cHV0cyBvdXRwdXRfMT0iJHt7b3V0cHV0cy5vdXRwdXRfMX19IiBvdXRwdXRfMj0iJHt7b3V0cHV0cy5vdXRwdXRfMn19IiBjb25kaXRpb249IiR7e291dHB1dHMuY29uZGl0aW9ufX0iCiAgYm9vbF9wYXJhbV9vdXRwdXQ9IiR7e291dHB1dHMuYm9vbF9wYXJhbV9vdXRwdXR9fSIgaW50X3BhcmFtX291dHB1dD0iJHt7b3V0cHV0cy5pbnRfcGFyYW1fb3V0cHV0fX0iCiAgZmxvYXRfcGFyYW1fb3V0cHV0PSIke3tvdXRwdXRzLmZsb2F0X3BhcmFtX291dHB1dH19IiBzdHJfcGFyYW1fb3V0cHV0PSIke3tvdXRwdXRzLnN0cl9wYXJhbV9vdXRwdXR9fSIK",
      "StatusCode": 201,
      "ResponseHeaders": {
        "Content-Length": "0",
        "Content-MD5": "N9t0poDdDUoUIXL\u002BojBatA==",
        "Date": "Sun, 05 Mar 2023 02:03:30 GMT",
        "ETag": "\u00220x8DB1D1DD1FC039F\u0022",
        "Last-Modified": "Sun, 05 Mar 2023 02:03:31 GMT",
        "Server": [
          "Windows-Azure-Blob/1.0",
          "Microsoft-HTTPAPI/2.0"
        ],
        "x-ms-content-crc64": "xnZTVuqU8Iw=",
        "x-ms-request-server-encrypted": "true",
        "x-ms-version": "2021-08-06"
      },
      "ResponseBody": null
    },
    {
      "RequestUri": "https://sax5mzqu7xztpx4.blob.core.windows.net/288fbc99-9-5886d97a-a3e9-5591-b4ce-167210b96996/components/do_while_test/primitive_component_with_normal_input_output_v2.yaml?skoid=e3f42e2c-d581-4b65-a966-631cfa961328\u0026sktid=72f988bf-86f1-41af-91ab-2d7cd011db47\u0026skt=2023-03-05T01%3A26%3A47Z\u0026ske=2023-03-06T09%3A36%3A47Z\u0026sks=b\u0026skv=2019-07-07\u0026sv=2021-08-06\u0026st=2023-03-05T01%3A53%3A30Z\u0026se=2023-03-05T10%3A03%3A30Z\u0026sr=c\u0026sp=rcwl\u0026sig=000000000000000000000000000000000000",
      "RequestMethod": "PUT",
      "RequestHeaders": {
        "Accept": "application/xml",
        "Accept-Encoding": "gzip, deflate",
        "Connection": "keep-alive",
        "Content-Length": "1787",
        "Content-MD5": "sYksJQKg\u002BKVd9lYVHsWlww==",
        "Content-Type": "application/octet-stream",
        "If-None-Match": "*",
        "User-Agent": "azsdk-python-storage-blob/12.14.1 Python/3.7.9 (Windows-10-10.0.22621-SP0)",
        "x-ms-blob-type": "BlockBlob",
        "x-ms-date": "Sun, 05 Mar 2023 02:03:31 GMT",
        "x-ms-version": "2021-08-06"
      },
      "RequestBody": "JHNjaGVtYTogaHR0cHM6Ly9henVyZW1sc2NoZW1hcy5henVyZWVkZ2UubmV0L2RldmVsb3BtZW50L2NvbW1hbmRDb21wb25lbnQuc2NoZW1hLmpzb24KbmFtZTogcHJpbWl0aXZlX2NvbXBvbmVudF93aXRoX25vcm1hbF9pbnB1dF9vdXRwdXRfdjIKZGlzcGxheV9uYW1lOiBwcmltaXRpdmVfY29tcG9uZW50X3dpdGhfbm9ybWFsX2lucHV0X291dHB1dF92Mgp0eXBlOiBjb21tYW5kCmlzX2RldGVybWluaXN0aWM6IHRydWUKdGFnczoKICBjb2RlZ2VuQnk6IG1sZGVzaWduZXIKaW5wdXRzOgogIGlucHV0X2RhdGE6CiAgICB0eXBlOiB1cmlfZm9sZGVyCiAgcGFyYW1ib29sOgogICAgdHlwZTogYm9vbGVhbgogIHBhcmFtaW50OgogICAgdHlwZTogaW50ZWdlcgogIHBhcmFtZmxvYXQ6CiAgICB0eXBlOiBudW1iZXIKICBwYXJhbXN0cjoKICAgIHR5cGU6IHN0cmluZwpvdXRwdXRzOgogIG91dHB1dF9kYXRhOgogICAgdHlwZTogdXJpX2ZvbGRlcgogIGJvb2xfcGFyYW1fb3V0cHV0OgogICAgdHlwZTogYm9vbGVhbgogICAgaXNfY29udHJvbDogdHJ1ZQogIGludF9wYXJhbV9vdXRwdXQ6CiAgICB0eXBlOiBpbnRlZ2VyCiAgICBpc19jb250cm9sOiB0cnVlCiAgZmxvYXRfcGFyYW1fb3V0cHV0OgogICAgdHlwZTogbnVtYmVyCiAgICBpc19jb250cm9sOiB0cnVlCiAgc3RyX3BhcmFtX291dHB1dDoKICAgIHR5cGU6IHN0cmluZwogICAgaXNfY29udHJvbDogdHJ1ZQplbnZpcm9ubWVudDoKICBpbWFnZTogbWNyLm1pY3Jvc29mdC5jb20vYXp1cmVtbC9vcGVubXBpNC4xLjAtdWJ1bnR1MjAuMDQKICBjb25kYV9maWxlOgogICAgY2hhbm5lbHM6CiAgICAtIGRlZmF1bHRzCiAgICBkZXBlbmRlbmNpZXM6CiAgICAtIHB5dGhvbj0zLjguMTIKICAgIC0gcGlwPTIxLjIuMgogICAgLSBwaXA6CiAgICAgIC0gLS1leHRyYS1pbmRleC11cmw9aHR0cHM6Ly9henVyZW1sc2RrdGVzdHB5cGkuYXp1cmVlZGdlLm5ldC9zZGstY2xpLXYyCiAgICAgIC0gbWxkZXNpZ25lcj09MC4xLjBiNgogICAgICAtIG1sZmxvdz09MS4yOS4wCiAgICAgIC0gYXp1cmVtbC1tbGZsb3c9PTEuNDUuMAogICAgICAtIGF6dXJlLWFpLW1sPT0xLjAuMAogICAgICAtIGF6dXJlLWNvcmU9PTEuMjYuMAogICAgICAtIGF6dXJlLWNvbW1vbj09MS4xLjI4CiAgICAgIC0gYXp1cmVtbC1jb3JlPT0xLjQ1LjAucG9zdDIKICAgICAgLSBhenVyZS1tbC1jb21wb25lbnQ9PTAuOS4xMy5wb3N0MQogICAgICAtIGF6dXJlLWlkZW50aXR5PT0xLjExLjAKY29tbWFuZDogbWxkZXNpZ25lciBleGVjdXRlIC0tc291cmNlIGVudHJ5LnB5IC0tbmFtZSBwcmltaXRpdmVfY29tcG9uZW50X3dpdGhfbm9ybWFsX2lucHV0X291dHB1dF92MgogIC0taW5wdXRzIGlucHV0X2RhdGE9IiR7e2lucHV0cy5pbnB1dF9kYXRhfX0iIHBhcmFtYm9vbD0iJHt7aW5wdXRzLnBhcmFtYm9vbH19IiBwYXJhbWludD0iJHt7aW5wdXRzLnBhcmFtaW50fX0iCiAgcGFyYW1mbG9hdD0iJHt7aW5wdXRzLnBhcmFtZmxvYXR9fSIgcGFyYW1zdHI9IiR7e2lucHV0cy5wYXJhbXN0cn19IiAtLW91dHB1dHMgb3V0cHV0X2RhdGE9IiR7e291dHB1dHMub3V0cHV0X2RhdGF9fSIKICBib29sX3BhcmFtX291dHB1dD0iJHt7b3V0cHV0cy5ib29sX3BhcmFtX291dHB1dH19IiBpbnRfcGFyYW1fb3V0cHV0PSIke3tvdXRwdXRzLmludF9wYXJhbV9vdXRwdXR9fSIKICBmbG9hdF9wYXJhbV9vdXRwdXQ9IiR7e291dHB1dHMuZmxvYXRfcGFyYW1fb3V0cHV0fX0iIHN0cl9wYXJhbV9vdXRwdXQ9IiR7e291dHB1dHMuc3RyX3BhcmFtX291dHB1dH19Igo=",
      "StatusCode": 201,
      "ResponseHeaders": {
        "Content-Length": "0",
        "Content-MD5": "sYksJQKg\u002BKVd9lYVHsWlww==",
        "Date": "Sun, 05 Mar 2023 02:03:31 GMT",
        "ETag": "\u00220x8DB1D1DD1FEE967\u0022",
        "Last-Modified": "Sun, 05 Mar 2023 02:03:31 GMT",
        "Server": [
          "Windows-Azure-Blob/1.0",
          "Microsoft-HTTPAPI/2.0"
        ],
        "x-ms-content-crc64": "CzhcXmxQ728=",
        "x-ms-request-server-encrypted": "true",
        "x-ms-version": "2021-08-06"
      },
      "ResponseBody": null
    },
    {
      "RequestUri": "https://sax5mzqu7xztpx4.blob.core.windows.net/288fbc99-9-5886d97a-a3e9-5591-b4ce-167210b96996/components/do_while_test/entry.py?skoid=e3f42e2c-d581-4b65-a966-631cfa961328\u0026sktid=72f988bf-86f1-41af-91ab-2d7cd011db47\u0026skt=2023-03-05T01%3A26%3A47Z\u0026ske=2023-03-06T09%3A36%3A47Z\u0026sks=b\u0026skv=2019-07-07\u0026sv=2021-08-06\u0026st=2023-03-05T01%3A53%3A30Z\u0026se=2023-03-05T10%3A03%3A30Z\u0026sr=c\u0026sp=rcwl\u0026sig=000000000000000000000000000000000000",
      "RequestMethod": "PUT",
      "RequestHeaders": {
        "Accept": "application/xml",
        "Accept-Encoding": "gzip, deflate",
        "Connection": "keep-alive",
        "Content-Length": "4772",
        "Content-MD5": "A0btzrDPXhAfj4sc7Y8S3Q==",
        "Content-Type": "application/octet-stream",
        "If-None-Match": "*",
        "User-Agent": "azsdk-python-storage-blob/12.14.1 Python/3.7.9 (Windows-10-10.0.22621-SP0)",
        "x-ms-blob-type": "BlockBlob",
        "x-ms-date": "Sun, 05 Mar 2023 02:03:31 GMT",
        "x-ms-version": "2021-08-06"
      },
      "RequestBody": "aW1wb3J0IG9zCmltcG9ydCBzeXMKZnJvbSBwYXRobGliIGltcG9ydCBQYXRoCgpvcy5lbnZpcm9uWyJBWlVSRV9NTF9DTElfUFJJVkFURV9GRUFUVVJFU19FTkFCTEVEIl0gPSAidHJ1ZSIKb3MuZW52aXJvblsiQVpVUkVfTUxfSU5URVJOQUxfQ09NUE9ORU5UU19FTkFCTEVEIl0gPSAidHJ1ZSIKCmZyb20gbWxkZXNpZ25lciBpbXBvcnQgY29tbWFuZF9jb21wb25lbnQKZnJvbSBtbGRlc2lnbmVyIGltcG9ydCBkc2wgYXMgZGVzaWduZXJkc2wKZnJvbSBtbGRlc2lnbmVyLl9jb21wb25lbnRfZXhlY3V0b3IgaW1wb3J0IEV4ZWN1dG9yQmFzZQpmcm9tIG1sZGVzaWduZXIuZHNsIGltcG9ydCBkb193aGlsZQoKIyBmcm9tIGNvbW1vbi5kb193aGlsZV9ib2R5IGltcG9ydCBkb193aGlsZV9ib2R5X2NvbXBvbmVudCwgcHJpbWl0aXZlX291dHB1dF9jb21wb25lbnRfd2l0aF9ub3JtYWxfaW5wdXRfb3V0cHV0X3YyCiMgZnJvbSBhenVyZS5haS5tbCBpbXBvcnQgZHNsLCBsb2FkX2NvbXBvbmVudApmcm9tIGF6dXJlLmFpLm1sIGltcG9ydCBJbnB1dCwgTUxDbGllbnQsIE91dHB1dCwgZHNsLCBsb2FkX2NvbXBvbmVudApmcm9tIGF6dXJlLmFpLm1sLmVudGl0aWVzIGltcG9ydCBQaXBlbGluZUpvYgpmcm9tIGF6dXJlLmlkZW50aXR5IGltcG9ydCBEZWZhdWx0QXp1cmVDcmVkZW50aWFsCgpFTlZJUk9OTUVOVF9ESUNUID0gZGljdCgKICAgIGltYWdlPSJtY3IubWljcm9zb2Z0LmNvbS9henVyZW1sL29wZW5tcGk0LjEuMC11YnVudHUyMC4wNCIsCiAgICBjb25kYV9maWxlPXsKICAgICAgICAibmFtZSI6ICJkZWZhdWx0X2Vudmlyb25tZW50IiwKICAgICAgICAiY2hhbm5lbHMiOiBbImRlZmF1bHRzIl0sCiAgICAgICAgImRlcGVuZGVuY2llcyI6IFsKICAgICAgICAgICAgInB5dGhvbj0zLjguMTIiLAogICAgICAgICAgICAicGlwPTIxLjIuMiIsCiAgICAgICAgICAgIHsKICAgICAgICAgICAgICAgICJwaXAiOiBbCiAgICAgICAgICAgICAgICAgICAgIi0tZXh0cmEtaW5kZXgtdXJsPWh0dHBzOi8vYXp1cmVtbHNka3Rlc3RweXBpLmF6dXJlZWRnZS5uZXQvc2RrLWNsaS12MiIsCiAgICAgICAgICAgICAgICAgICAgIm1sZGVzaWduZXI9PTAuMS4wYjYiLAogICAgICAgICAgICAgICAgICAgICJtbGZsb3c9PTEuMjkuMCIsCiAgICAgICAgICAgICAgICAgICAgImF6dXJlbWwtbWxmbG93PT0xLjQ1LjAiLAogICAgICAgICAgICAgICAgICAgICJhenVyZS1haS1tbD09MS4wLjAiLAogICAgICAgICAgICAgICAgICAgICJhenVyZS1jb3JlPT0xLjI2LjAiLAogICAgICAgICAgICAgICAgICAgICJhenVyZS1jb21tb249PTEuMS4yOCIsCiAgICAgICAgICAgICAgICAgICAgImF6dXJlbWwtY29yZT09MS40NS4wLnBvc3QyIiwKICAgICAgICAgICAgICAgICAgICAiYXp1cmUtbWwtY29tcG9uZW50PT0wLjkuMTMucG9zdDEiLAogICAgICAgICAgICAgICAgICAgICJhenVyZS1pZGVudGl0eT09MS4xMS4wIiwKICAgICAgICAgICAgICAgIF0KICAgICAgICAgICAgfSwKICAgICAgICBdLAogICAgfSwKKQoKCmRlZiB3cml0ZV90ZXh0KGlucHV0LCBvdXRwdXQpOgogICAgaW5wdXRfZGF0YSA9IFBhdGgoaW5wdXQpCiAgICBpZiBpbnB1dF9kYXRhLmlzX2RpcigpOgogICAgICAgIGZpbGVzID0gb3MubGlzdGRpcihpbnB1dF9kYXRhKQogICAgICAgIGZvciBmIGluIGZpbGVzOgogICAgICAgICAgICBsaW5lcyA9IChQYXRoKGlucHV0X2RhdGEpIC8gZikucmVhZF90ZXh0KGVuY29kaW5nPSJ1dGYtOCIpCiAgICAgICAgICAgIChQYXRoKG91dHB1dCkgLyBmKS53cml0ZV90ZXh0KGxpbmVzKQogICAgZWxzZToKICAgICAgICBsaW5lcyA9IChQYXRoKGlucHV0X2RhdGEpKS5yZWFkX3RleHQoZW5jb2Rpbmc9InV0Zi04IikKICAgICAgICAoUGF0aChvdXRwdXQpIC8gUGF0aChpbnB1dF9kYXRhKS5uYW1lKS53cml0ZV90ZXh0KGxpbmVzKQoKCkBjb21tYW5kX2NvbXBvbmVudChlbnZpcm9ubWVudD1FTlZJUk9OTUVOVF9ESUNUKQpkZWYgcHJpbWl0aXZlX2NvbXBvbmVudF93aXRoX25vcm1hbF9pbnB1dF9vdXRwdXRfdjIoCiAgICBpbnB1dF9kYXRhOiBJbnB1dCwKICAgIHBhcmFtYm9vbDogYm9vbCwKICAgIHBhcmFtaW50OiBpbnQsCiAgICBwYXJhbWZsb2F0OiBmbG9hdCwKICAgIHBhcmFtc3RyOiBzdHIsCiAgICBvdXRwdXRfZGF0YTogT3V0cHV0LAogICAgYm9vbF9wYXJhbV9vdXRwdXQ6IE91dHB1dCh0eXBlPSJib29sZWFuIiwgaXNfY29udHJvbD1UcnVlKSwKICAgIGludF9wYXJhbV9vdXRwdXQ6IE91dHB1dCh0eXBlPSJpbnRlZ2VyIiwgaXNfY29udHJvbD1UcnVlKSwKICAgIGZsb2F0X3BhcmFtX291dHB1dDogT3V0cHV0KHR5cGU9Im51bWJlciIsIGlzX2NvbnRyb2w9VHJ1ZSksCiAgICBzdHJfcGFyYW1fb3V0cHV0OiBPdXRwdXQodHlwZT0ic3RyaW5nIiwgaXNfY29udHJvbD1UcnVlKSwKKToKICAgIGlmIGlucHV0X2RhdGEgaXMgTm9uZSBvciBub3QgUGF0aChpbnB1dF9kYXRhKS5leGlzdHMoKToKICAgICAgICAoUGF0aChvdXRwdXRfZGF0YSkgLyAiZmlsZSIpLndyaXRlX3RleHQoImFiYyIpCiAgICAgICAgcmV0dXJuCgogICAgd3JpdGVfdGV4dChpbnB1dF9kYXRhLCBvdXRwdXRfZGF0YSkKCiAgICBib29sX3BhcmFtX291dHB1dCA9IHBhcmFtYm9vbAogICAgaW50X3BhcmFtX291dHB1dCA9IHBhcmFtaW50CiAgICBmbG9hdF9wYXJhbV9vdXRwdXQgPSBwYXJhbWZsb2F0CiAgICBzdHJfcGFyYW1fb3V0cHV0ID0gcGFyYW1zdHIKICAgIHByaW50KAogICAgICAgIGYib3V0cHV0IHBhcmFtcyBhcmU6IGJvb2xfcGFyYW1fb3V0cHV0OiB7Ym9vbF9wYXJhbV9vdXRwdXR9LCBpbnRfcGFyYW1fb3V0cHV0OiB7aW50X3BhcmFtX291dHB1dH0sIGZsb2F0X3BhcmFtX291dHB1dDoge2Zsb2F0X3BhcmFtX291dHB1dH0sIHN0cl9wYXJhbV9vdXRwdXQ6IHtzdHJfcGFyYW1fb3V0cHV0fSIKICAgICkKICAgIGNvbnRyb2xfb3V0cHV0X2NvbnRlbnQgPSAoCiAgICAgICAgJ3siaW50X3BhcmFtX291dHB1dCI6ICIlcyIsICJib29sX3BhcmFtX291dHB1dCI6ICIlcyIsICJmbG9hdF9wYXJhbV9vdXRwdXQiOiAiJXMiLCAic3RyX3BhcmFtX291dHB1dCI6ICIlcyJ9JwogICAgICAgICUgKGludF9wYXJhbV9vdXRwdXQsIGJvb2xfcGFyYW1fb3V0cHV0LCBmbG9hdF9wYXJhbV9vdXRwdXQsIHN0cl9wYXJhbV9vdXRwdXQpCiAgICApCiAgICBFeGVjdXRvckJhc2UuX3dyaXRlX2NvbnRyb2xfb3V0cHV0c190b19ydW5faGlzdG9yeShjb250cm9sX291dHB1dF9jb250ZW50PWNvbnRyb2xfb3V0cHV0X2NvbnRlbnQpCgoKQGNvbW1hbmRfY29tcG9uZW50KGVudmlyb25tZW50PUVOVklST05NRU5UX0RJQ1QpCmRlZiBkb193aGlsZV9ib2R5X2NvbXBvbmVudCgKICAgIGlucHV0XzE6IElucHV0LAogICAgaW5wdXRfMjogSW5wdXQsCiAgICBib29sX3BhcmFtOiBib29sLAogICAgaW50X3BhcmFtOiBpbnQsCiAgICBmbG9hdF9wYXJhbTogZmxvYXQsCiAgICBzdHJfcGFyYW06IHN0ciwKICAgIG91dHB1dF8xOiBPdXRwdXQsCiAgICBvdXRwdXRfMjogT3V0cHV0LAogICAgY29uZGl0aW9uOiBPdXRwdXQodHlwZT0iYm9vbGVhbiIsIGlzX2NvbnRyb2w9VHJ1ZSksCiAgICBib29sX3BhcmFtX291dHB1dDogT3V0cHV0KHR5cGU9ImJvb2xlYW4iLCBpc19jb250cm9sPVRydWUpLAogICAgaW50X3BhcmFtX291dHB1dDogT3V0cHV0KHR5cGU9ImludGVnZXIiLCBpc19jb250cm9sPVRydWUpLAogICAgZmxvYXRfcGFyYW1fb3V0cHV0OiBPdXRwdXQodHlwZT0ibnVtYmVyIiwgaXNfY29udHJvbD1UcnVlKSwKICAgIHN0cl9wYXJhbV9vdXRwdXQ6IE91dHB1dCh0eXBlPSJzdHJpbmciLCBpc19jb250cm9sPVRydWUpLAopOgogICAgaWYgbm90IChpbnB1dF8xIGlzIE5vbmUgb3Igbm90IFBhdGgoaW5wdXRfMSkuZXhpc3RzKCkpOgogICAgICAgIHdyaXRlX3RleHQoaW5wdXRfMSwgb3V0cHV0XzEpCiAgICAgICAgcHJpbnQoImZpbmlzaGVkIHdyaXRpbmcgaW5wdXRfMSIpCgogICAgaWYgbm90IChpbnB1dF8yIGlzIE5vbmUgb3Igbm90IFBhdGgoaW5wdXRfMikuZXhpc3RzKCkpOgogICAgICAgIHdyaXRlX3RleHQoaW5wdXRfMiwgb3V0cHV0XzIpCiAgICAgICAgcHJpbnQoImZpbmlzaGVkIHdyaXRpbmcgaW5wdXRfMiIpCgogICAgY29uZGl0aW9uID0gaW50X3BhcmFtIDwgZmxvYXRfcGFyYW0KICAgIHByaW50KCJjb25kaXRpb24gaXMgIiwgY29uZGl0aW9uKQogICAgaW50X3BhcmFtX291dHB1dCA9IGludF9wYXJhbSArIDEKICAgIHByaW50KCJpbnRfcGFyYW1fb3V0cHV0IGlzICIsIGludF9wYXJhbV9vdXRwdXQpCiAgICBmbG9hdF9wYXJhbV9vdXRwdXQgPSBmbG9hdF9wYXJhbQogICAgYm9vbF9wYXJhbV9vdXRwdXQgPSBib29sX3BhcmFtCiAgICBzdHJfcGFyYW1fb3V0cHV0ID0gc3RyX3BhcmFtCgogICAgY29udHJvbF9vdXRwdXRfY29udGVudCA9ICgKICAgICAgICAneyJjb25kaXRpb24iOiAiJXMiLCAiaW50X3BhcmFtX291dHB1dCI6ICIlcyIsICJib29sX3BhcmFtX291dHB1dCI6ICIlcyIsICJmbG9hdF9wYXJhbV9vdXRwdXQiOiAiJXMiLCAic3RyX3BhcmFtX291dHB1dCI6ICIlcyJ9JwogICAgICAgICUgKHN0cihjb25kaXRpb24pLCBpbnRfcGFyYW1fb3V0cHV0LCBib29sX3BhcmFtX291dHB1dCwgZmxvYXRfcGFyYW1fb3V0cHV0LCBzdHJfcGFyYW1fb3V0cHV0KQogICAgKQogICAgRXhlY3V0b3JCYXNlLl93cml0ZV9jb250cm9sX291dHB1dHNfdG9fcnVuX2hpc3RvcnkoY29udHJvbF9vdXRwdXRfY29udGVudD1jb250cm9sX291dHB1dF9jb250ZW50KQo=",
      "StatusCode": 201,
      "ResponseHeaders": {
        "Content-Length": "0",
        "Content-MD5": "A0btzrDPXhAfj4sc7Y8S3Q==",
        "Date": "Sun, 05 Mar 2023 02:03:31 GMT",
        "ETag": "\u00220x8DB1D1DD201F634\u0022",
        "Last-Modified": "Sun, 05 Mar 2023 02:03:31 GMT",
        "Server": [
          "Windows-Azure-Blob/1.0",
          "Microsoft-HTTPAPI/2.0"
        ],
        "x-ms-content-crc64": "NnLePoy2BWs=",
        "x-ms-request-server-encrypted": "true",
        "x-ms-version": "2021-08-06"
      },
      "ResponseBody": null
    },
    {
      "RequestUri": "https://sax5mzqu7xztpx4.blob.core.windows.net/288fbc99-9-5886d97a-a3e9-5591-b4ce-167210b96996/components/helloworld_component_alt1.yml?skoid=e3f42e2c-d581-4b65-a966-631cfa961328\u0026sktid=72f988bf-86f1-41af-91ab-2d7cd011db47\u0026skt=2023-03-05T01%3A26%3A47Z\u0026ske=2023-03-06T09%3A36%3A47Z\u0026sks=b\u0026skv=2019-07-07\u0026sv=2021-08-06\u0026st=2023-03-05T01%3A53%3A30Z\u0026se=2023-03-05T10%3A03%3A30Z\u0026sr=c\u0026sp=rcwl\u0026sig=000000000000000000000000000000000000",
      "RequestMethod": "PUT",
      "RequestHeaders": {
        "Accept": "application/xml",
        "Accept-Encoding": "gzip, deflate",
        "Connection": "keep-alive",
        "Content-Length": "699",
        "Content-MD5": "1LxNBNZWNBAPcswvBS547A==",
        "Content-Type": "application/octet-stream",
        "If-None-Match": "*",
        "User-Agent": "azsdk-python-storage-blob/12.14.1 Python/3.7.9 (Windows-10-10.0.22621-SP0)",
        "x-ms-blob-type": "BlockBlob",
        "x-ms-date": "Sun, 05 Mar 2023 02:03:31 GMT",
        "x-ms-version": "2021-08-06"
      },
      "RequestBody": "JHNjaGVtYTogaHR0cHM6Ly9henVyZW1sc2NoZW1hcy5henVyZWVkZ2UubmV0L2RldmVsb3BtZW50L2NvbW1hbmRDb21wb25lbnQuc2NoZW1hLmpzb24KdHlwZTogY29tbWFuZAoKbmFtZTogbWljcm9zb2Z0X3NhbXBsZXNfY29tbWFuZF9jb21wb25lbnRfYmFzaWMKZGlzcGxheV9uYW1lOiBDb21tYW5kQ29tcG9uZW50QmFzaWMKZGVzY3JpcHRpb246IFRoaXMgaXMgdGhlIGJhc2ljIGNvbW1hbmQgY29tcG9uZW50CnRhZ3M6CiAgdGFnOiB0YWd2YWx1ZQogIG93bmVyOiBzZGt0ZWFtCgp2ZXJzaW9uOiAxCgppbnB1dHM6CiAgY29tcG9uZW50X2luX251bWJlcjoKICAgIGRlc2NyaXB0aW9uOiBBIG51bWJlcgogICAgdHlwZTogbnVtYmVyCiAgY29tcG9uZW50X2luX3BhdGg6CiAgICBkZXNjcmlwdGlvbjogQSBwYXRoCiAgICB0eXBlOiB1cmlfZm9sZGVyCgpvdXRwdXRzOgogIGNvbXBvbmVudF9vdXRfcGF0aDoKICAgIHR5cGU6IHVyaV9mb2xkZXIKCmNvbW1hbmQ6ID4tCiAgZWNobyBIZWxsbyBXb3JsZCAmCiAgZWNobyAke3tpbnB1dHMuY29tcG9uZW50X2luX251bWJlcn19ICYKICBlY2hvICR7e2lucHV0cy5jb21wb25lbnRfaW5fcGF0aH19ICYKICBlY2hvICR7e291dHB1dHMuY29tcG9uZW50X291dF9wYXRofX0KCmVudmlyb25tZW50OiBhenVyZW1sOkF6dXJlTUwtc2tsZWFybi0xLjAtdWJ1bnR1MjAuMDQtcHkzOC1jcHU6MzMK",
      "StatusCode": 201,
      "ResponseHeaders": {
        "Content-Length": "0",
        "Content-MD5": "1LxNBNZWNBAPcswvBS547A==",
        "Date": "Sun, 05 Mar 2023 02:03:31 GMT",
        "ETag": "\u00220x8DB1D1DD2063B56\u0022",
        "Last-Modified": "Sun, 05 Mar 2023 02:03:31 GMT",
        "Server": [
          "Windows-Azure-Blob/1.0",
          "Microsoft-HTTPAPI/2.0"
        ],
        "x-ms-content-crc64": "lzcBLxpzwRc=",
        "x-ms-request-server-encrypted": "true",
        "x-ms-version": "2021-08-06"
      },
      "ResponseBody": null
    },
    {
      "RequestUri": "https://sax5mzqu7xztpx4.blob.core.windows.net/288fbc99-9-5886d97a-a3e9-5591-b4ce-167210b96996/components/echo_string_component.yml?skoid=e3f42e2c-d581-4b65-a966-631cfa961328\u0026sktid=72f988bf-86f1-41af-91ab-2d7cd011db47\u0026skt=2023-03-05T01%3A26%3A47Z\u0026ske=2023-03-06T09%3A36%3A47Z\u0026sks=b\u0026skv=2019-07-07\u0026sv=2021-08-06\u0026st=2023-03-05T01%3A53%3A30Z\u0026se=2023-03-05T10%3A03%3A30Z\u0026sr=c\u0026sp=rcwl\u0026sig=000000000000000000000000000000000000",
      "RequestMethod": "PUT",
      "RequestHeaders": {
        "Accept": "application/xml",
        "Accept-Encoding": "gzip, deflate",
        "Connection": "keep-alive",
        "Content-Length": "502",
        "Content-MD5": "xpKYf59oo4v7INlcnv7WYg==",
        "Content-Type": "application/octet-stream",
        "If-None-Match": "*",
        "User-Agent": "azsdk-python-storage-blob/12.14.1 Python/3.7.9 (Windows-10-10.0.22621-SP0)",
        "x-ms-blob-type": "BlockBlob",
        "x-ms-date": "Sun, 05 Mar 2023 02:03:31 GMT",
        "x-ms-version": "2021-08-06"
      },
      "RequestBody": "JHNjaGVtYTogaHR0cHM6Ly9henVyZW1sc2NoZW1hcy5henVyZWVkZ2UubmV0L2RldmVsb3BtZW50L2NvbW1hbmRDb21wb25lbnQuc2NoZW1hLmpzb24KdHlwZTogY29tbWFuZAoKbmFtZTogbWljcm9zb2Z0X3NhbXBsZXNfZWNob19zdHJpbmcKZGlzcGxheV9uYW1lOiBFY2hvU3RyaW5nCmRlc2NyaXB0aW9uOiBUaGlzIGlzIHRoZSBiYXNpYyBjb21tYW5kIGNvbXBvbmVudCB0aGF0IGVjaG8gaW5wdXQgc3RyaW5nCnRhZ3M6CiAgdGFnOiB0YWd2YWx1ZQogIG93bmVyOiBzZGt0ZWFtCgp2ZXJzaW9uOiAxCgppbnB1dHM6CiAgY29tcG9uZW50X2luX3N0cmluZzoKICAgIGRlc2NyaXB0aW9uOiBBIHN0cmluZwogICAgdHlwZTogc3RyaW5nCgpjb21tYW5kOiA\u002BLQogIGVjaG8gSGVsbG8gV29ybGQgJgogIGVjaG8gJHt7aW5wdXRzLmNvbXBvbmVudF9pbl9zdHJpbmd9fSAmCgplbnZpcm9ubWVudDogYXp1cmVtbDpBenVyZU1MLXNrbGVhcm4tMS4wLXVidW50dTIwLjA0LXB5MzgtY3B1OjMzCg==",
      "StatusCode": 201,
      "ResponseHeaders": {
        "Content-Length": "0",
        "Content-MD5": "xpKYf59oo4v7INlcnv7WYg==",
        "Date": "Sun, 05 Mar 2023 02:03:31 GMT",
        "ETag": "\u00220x8DB1D1DD206625B\u0022",
        "Last-Modified": "Sun, 05 Mar 2023 02:03:31 GMT",
        "Server": [
          "Windows-Azure-Blob/1.0",
          "Microsoft-HTTPAPI/2.0"
        ],
        "x-ms-content-crc64": "f4GAu9Sp0qk=",
        "x-ms-request-server-encrypted": "true",
        "x-ms-version": "2021-08-06"
      },
      "ResponseBody": null
    },
    {
      "RequestUri": "https://sax5mzqu7xztpx4.blob.core.windows.net/288fbc99-9-5886d97a-a3e9-5591-b4ce-167210b96996/components/helloworld_component.yml?skoid=e3f42e2c-d581-4b65-a966-631cfa961328\u0026sktid=72f988bf-86f1-41af-91ab-2d7cd011db47\u0026skt=2023-03-05T01%3A26%3A47Z\u0026ske=2023-03-06T09%3A36%3A47Z\u0026sks=b\u0026skv=2019-07-07\u0026sv=2021-08-06\u0026st=2023-03-05T01%3A53%3A30Z\u0026se=2023-03-05T10%3A03%3A30Z\u0026sr=c\u0026sp=rcwl\u0026sig=000000000000000000000000000000000000",
      "RequestMethod": "PUT",
      "RequestHeaders": {
        "Accept": "application/xml",
        "Accept-Encoding": "gzip, deflate",
        "Connection": "keep-alive",
        "Content-Length": "901",
        "Content-MD5": "GbgSqYCnQdOs/GQ95TvPlQ==",
        "Content-Type": "application/octet-stream",
        "If-None-Match": "*",
        "User-Agent": "azsdk-python-storage-blob/12.14.1 Python/3.7.9 (Windows-10-10.0.22621-SP0)",
        "x-ms-blob-type": "BlockBlob",
        "x-ms-date": "Sun, 05 Mar 2023 02:03:31 GMT",
        "x-ms-version": "2021-08-06"
      },
      "RequestBody": "JHNjaGVtYTogaHR0cHM6Ly9henVyZW1sc2NoZW1hcy5henVyZWVkZ2UubmV0L2RldmVsb3BtZW50L2NvbW1hbmRDb21wb25lbnQuc2NoZW1hLmpzb24KdHlwZTogY29tbWFuZAoKbmFtZTogbWljcm9zb2Z0c2FtcGxlc19jb21tYW5kX2NvbXBvbmVudF9iYXNpYwpkaXNwbGF5X25hbWU6IENvbW1hbmRDb21wb25lbnRCYXNpYwpkZXNjcmlwdGlvbjogVGhpcyBpcyB0aGUgYmFzaWMgY29tbWFuZCBjb21wb25lbnQKdGFnczoKICB0YWc6IHRhZ3ZhbHVlCiAgb3duZXI6IHNka3RlYW0KCnZlcnNpb246IDAuMC4xCgppbnB1dHM6CiAgY29tcG9uZW50X2luX251bWJlcjoKICAgIGRlc2NyaXB0aW9uOiBBIG51bWJlcgogICAgdHlwZTogbnVtYmVyCiAgICBkZWZhdWx0OiAxMC45OQogICAgb3B0aW9uYWw6IFRydWUKICBjb21wb25lbnRfaW5fcGF0aDoKICAgIGRlc2NyaXB0aW9uOiBBIHBhdGgKICAgIHR5cGU6IHVyaV9mb2xkZXIKCm91dHB1dHM6CiAgY29tcG9uZW50X291dF9wYXRoOgogICAgdHlwZTogdXJpX2ZvbGRlcgoKIyBXcml0ZSBzb21lIG91dHB1dCB0byB3b3JrIGFyb3VuZCBhIGJ1ZyB3aGVuIHBpcGVsaW5lIG5vZGUgZmFpbGVkIHRvIHJ1biB3aXRoIGVtcHR5IGRhdGFzZXQgYXMgaW5wdXQKY29tbWFuZDogPi0KICBlY2hvIEhlbGxvIFdvcmxkICYKICBlY2hvICRbWyR7e2lucHV0cy5jb21wb25lbnRfaW5fbnVtYmVyfX1dXSAmCiAgZWNobyAke3tpbnB1dHMuY29tcG9uZW50X2luX3BhdGh9fSAmCiAgZWNobyAke3tvdXRwdXRzLmNvbXBvbmVudF9vdXRfcGF0aH19ID4gJHt7b3V0cHV0cy5jb21wb25lbnRfb3V0X3BhdGh9fS9jb21wb25lbnRfaW5fbnVtYmVyCgplbnZpcm9ubWVudDogYXp1cmVtbDpBenVyZU1MLXNrbGVhcm4tMS4wLXVidW50dTIwLjA0LXB5MzgtY3B1OjMzCg==",
      "StatusCode": 201,
      "ResponseHeaders": {
        "Content-Length": "0",
        "Content-MD5": "GbgSqYCnQdOs/GQ95TvPlQ==",
        "Date": "Sun, 05 Mar 2023 02:03:31 GMT",
        "ETag": "\u00220x8DB1D1DD20466DB\u0022",
        "Last-Modified": "Sun, 05 Mar 2023 02:03:31 GMT",
        "Server": [
          "Windows-Azure-Blob/1.0",
          "Microsoft-HTTPAPI/2.0"
        ],
        "x-ms-content-crc64": "1dTvKsgV3SA=",
        "x-ms-request-server-encrypted": "true",
        "x-ms-version": "2021-08-06"
      },
      "ResponseBody": null
    },
    {
      "RequestUri": "https://sax5mzqu7xztpx4.blob.core.windows.net/288fbc99-9-5886d97a-a3e9-5591-b4ce-167210b96996/components/helloworld_component_for_sweep.yml?skoid=e3f42e2c-d581-4b65-a966-631cfa961328\u0026sktid=72f988bf-86f1-41af-91ab-2d7cd011db47\u0026skt=2023-03-05T01%3A26%3A47Z\u0026ske=2023-03-06T09%3A36%3A47Z\u0026sks=b\u0026skv=2019-07-07\u0026sv=2021-08-06\u0026st=2023-03-05T01%3A53%3A30Z\u0026se=2023-03-05T10%3A03%3A30Z\u0026sr=c\u0026sp=rcwl\u0026sig=000000000000000000000000000000000000",
      "RequestMethod": "PUT",
      "RequestHeaders": {
        "Accept": "application/xml",
        "Accept-Encoding": "gzip, deflate",
        "Connection": "keep-alive",
        "Content-Length": "1474",
        "Content-MD5": "biTgwxCAwPK4/RA7VhKtHQ==",
        "Content-Type": "application/octet-stream",
        "If-None-Match": "*",
        "User-Agent": "azsdk-python-storage-blob/12.14.1 Python/3.7.9 (Windows-10-10.0.22621-SP0)",
        "x-ms-blob-type": "BlockBlob",
        "x-ms-date": "Sun, 05 Mar 2023 02:03:31 GMT",
        "x-ms-version": "2021-08-06"
      },
      "RequestBody": "JHNjaGVtYTogaHR0cHM6Ly9henVyZW1sc2NoZW1hcy5henVyZWVkZ2UubmV0L2RldmVsb3BtZW50L2NvbW1hbmRDb21wb25lbnQuc2NoZW1hLmpzb24KdHlwZTogY29tbWFuZAoKbmFtZTogbWljcm9zb2Z0c2FtcGxlc19jb21tYW5kX2NvbXBvbmVudF9mb3Jfc3dlZXAKZGlzcGxheV9uYW1lOiBDb21tYW5kQ29tcG9uZW50Rm9yU3dlZXAKZGVzY3JpcHRpb246IFRoaXMgaXMgdGhlIGNvbW1hbmQgY29tcG9uZW50IGZvciBzd2VlcAp0YWdzOgogIHRhZzogdGFndmFsdWUKICBvd25lcjogc2RrdGVhbQoKdmVyc2lvbjogMC4wLjEKCmlucHV0czoKICBiYXRjaF9zaXplOgogICAgdHlwZTogaW50ZWdlcgogIGZpcnN0X2xheWVyX25ldXJvbnM6CiAgICB0eXBlOiBpbnRlZ2VyCiAgc2Vjb25kX2xheWVyX25ldXJvbnM6CiAgICB0eXBlOiBpbnRlZ2VyCiAgdGhpcmRfbGF5ZXJfbmV1cm9uczoKICAgIHR5cGU6IGludGVnZXIKICBlcG9jaHM6CiAgICB0eXBlOiBpbnRlZ2VyCiAgbW9tZW50dW06CiAgICB0eXBlOiBudW1iZXIKICB3ZWlnaHRfZGVjYXk6CiAgICB0eXBlOiBudW1iZXIKICBsZWFybmluZ19yYXRlOgogICAgdHlwZTogbnVtYmVyCiAgZjE6CiAgICB0eXBlOiBudW1iZXIKICBmMjoKICAgIHR5cGU6IG51bWJlcgogIHJhbmRvbV9zZWVkOgogICAgdHlwZTogaW50ZWdlcgogICAgZGVmYXVsdDogNDIKICBkYXRhX2ZvbGRlcjoKICAgIHR5cGU6IG1sdGFibGUKCm91dHB1dHM6CiAgdHJhaW5lZF9tb2RlbF9kaXI6CiAgICB0eXBlOiBtbGZsb3dfbW9kZWwKCiMgV3JpdGUgc29tZSBvdXRwdXQgdG8gd29yayBhcm91bmQgYSBidWcgd2hlbiBwaXBlbGluZSBub2RlIGZhaWxlZCB0byBydW4gd2l0aCBlbXB0eSBkYXRhc2V0IGFzIGlucHV0CmNvbW1hbmQ6ID4tCiAgZWNobyAiU3RhcnQgdHJhaW5pbmcgLi4uIiAmJgogIHB5dGhvbiBtbmlzdC5weSAtLWRhdGFfZm9sZGVyICR7e2lucHV0cy5kYXRhX2ZvbGRlcn19IC0tYmF0Y2hfc2l6ZSAke3tpbnB1dHMuYmF0Y2hfc2l6ZX19CiAgLS1maXJzdF9sYXllcl9uZXVyb25zICR7e2lucHV0cy5maXJzdF9sYXllcl9uZXVyb25zfX0gLS1zZWNvbmRfbGF5ZXJfbmV1cm9ucyAke3tpbnB1dHMuc2Vjb25kX2xheWVyX25ldXJvbnN9fQogIC0tdGhpcmRfbGF5ZXJfbmV1cm9ucyAke3tpbnB1dHMudGhpcmRfbGF5ZXJfbmV1cm9uc319IC0tZXBvY2hzICR7e2lucHV0cy5lcG9jaHN9fQogIC0tZjEgJHt7aW5wdXRzLmYxfX0gLS1mMiAke3tpbnB1dHMuZjJ9fSAtLXdlaWdodF9kZWNheSAke3tpbnB1dHMud2VpZ2h0X2RlY2F5fX0gLS1tb21lbnR1bSAke3tpbnB1dHMubW9tZW50dW19fQogIC0tbGVhcm5pbmdfcmF0ZSAke3tpbnB1dHMubGVhcm5pbmdfcmF0ZX19IC0tc2F2ZWRfbW9kZWwgJHt7b3V0cHV0cy50cmFpbmVkX21vZGVsX2Rpcn19CgplbnZpcm9ubWVudDogYXp1cmVtbDpBenVyZU1MLXNrbGVhcm4tMS4wLXVidW50dTIwLjA0LXB5MzgtY3B1OjMzCg==",
      "StatusCode": 201,
      "ResponseHeaders": {
        "Content-Length": "0",
        "Content-MD5": "biTgwxCAwPK4/RA7VhKtHQ==",
        "Date": "Sun, 05 Mar 2023 02:03:31 GMT",
        "ETag": "\u00220x8DB1D1DD20B43A8\u0022",
        "Last-Modified": "Sun, 05 Mar 2023 02:03:31 GMT",
        "Server": [
          "Windows-Azure-Blob/1.0",
          "Microsoft-HTTPAPI/2.0"
        ],
        "x-ms-content-crc64": "Jw0DdpUeRoY=",
        "x-ms-request-server-encrypted": "true",
        "x-ms-version": "2021-08-06"
      },
      "ResponseBody": null
    },
    {
      "RequestUri": "https://sax5mzqu7xztpx4.blob.core.windows.net/288fbc99-9-5886d97a-a3e9-5591-b4ce-167210b96996/components/helloworld_component_mpi.yml?skoid=e3f42e2c-d581-4b65-a966-631cfa961328\u0026sktid=72f988bf-86f1-41af-91ab-2d7cd011db47\u0026skt=2023-03-05T01%3A26%3A47Z\u0026ske=2023-03-06T09%3A36%3A47Z\u0026sks=b\u0026skv=2019-07-07\u0026sv=2021-08-06\u0026st=2023-03-05T01%3A53%3A30Z\u0026se=2023-03-05T10%3A03%3A30Z\u0026sr=c\u0026sp=rcwl\u0026sig=000000000000000000000000000000000000",
      "RequestMethod": "PUT",
      "RequestHeaders": {
        "Accept": "application/xml",
        "Accept-Encoding": "gzip, deflate",
        "Connection": "keep-alive",
        "Content-Length": "812",
        "Content-MD5": "IYFCexqRTg5uz5dBj7Ff4A==",
        "Content-Type": "application/octet-stream",
        "If-None-Match": "*",
        "User-Agent": "azsdk-python-storage-blob/12.14.1 Python/3.7.9 (Windows-10-10.0.22621-SP0)",
        "x-ms-blob-type": "BlockBlob",
        "x-ms-date": "Sun, 05 Mar 2023 02:03:31 GMT",
        "x-ms-version": "2021-08-06"
      },
      "RequestBody": "JHNjaGVtYTogaHR0cHM6Ly9henVyZW1sc2NoZW1hcy5henVyZWVkZ2UubmV0L2RldmVsb3BtZW50L2NvbW1hbmRDb21wb25lbnQuc2NoZW1hLmpzb24KdHlwZTogY29tbWFuZAoKbmFtZTogbWljcm9zb2Z0c2FtcGxlc19jb21tYW5kX2NvbXBvbmVudF9tcGkKZGlzcGxheV9uYW1lOiBDb21tYW5kQ29tcG9uZW50TXBpCmRlc2NyaXB0aW9uOiBUaGlzIGlzIHRoZSBtcGkgY29tbWFuZCBjb21wb25lbnQKdGFnczoKICB0YWc6IHRhZ3ZhbHVlCiAgb3duZXI6IHNka3RlYW0KCmlucHV0czoKICBjb21wb25lbnRfaW5fbnVtYmVyOgogICAgZGVzY3JpcHRpb246IEEgbnVtYmVyCiAgICB0eXBlOiBudW1iZXIKICAgIGRlZmF1bHQ6IDEwLjk5CiAgY29tcG9uZW50X2luX3BhdGg6CiAgICBkZXNjcmlwdGlvbjogQSBwYXRoCiAgICB0eXBlOiB1cmlfZm9sZGVyCgpvdXRwdXRzOgogIGNvbXBvbmVudF9vdXRfcGF0aDoKICAgIHR5cGU6IHVyaV9mb2xkZXIKCmNvbW1hbmQ6ID4tCiAgZWNobyBIZWxsbyBXb3JsZCAmCiAgZWNobyAke3tpbnB1dHMuY29tcG9uZW50X2luX251bWJlcn19ICYKICBlY2hvICR7e2lucHV0cy5jb21wb25lbnRfaW5fcGF0aH19ICYKICBlY2hvICR7e291dHB1dHMuY29tcG9uZW50X291dF9wYXRofX0KCmVudmlyb25tZW50OiBhenVyZW1sOkF6dXJlTUwtc2tsZWFybi0xLjAtdWJ1bnR1MjAuMDQtcHkzOC1jcHU6MzMKCmRpc3RyaWJ1dGlvbjoKICB0eXBlOiAibXBpIgogIHByb2Nlc3NfY291bnRfcGVyX2luc3RhbmNlOiAxCiAgYWRkZWRfcHJvcGVydHk6IDcKCnJlc291cmNlczoKICBpbnN0YW5jZV9jb3VudDogMgo=",
      "StatusCode": 201,
      "ResponseHeaders": {
        "Content-Length": "0",
        "Content-MD5": "IYFCexqRTg5uz5dBj7Ff4A==",
        "Date": "Sun, 05 Mar 2023 02:03:30 GMT",
        "ETag": "\u00220x8DB1D1DD20E777E\u0022",
        "Last-Modified": "Sun, 05 Mar 2023 02:03:31 GMT",
        "Server": [
          "Windows-Azure-Blob/1.0",
          "Microsoft-HTTPAPI/2.0"
        ],
        "x-ms-content-crc64": "LY9n4eG/XPc=",
        "x-ms-request-server-encrypted": "true",
        "x-ms-version": "2021-08-06"
      },
      "ResponseBody": null
    },
    {
      "RequestUri": "https://sax5mzqu7xztpx4.blob.core.windows.net/288fbc99-9-5886d97a-a3e9-5591-b4ce-167210b96996/components/helloworld_component_multiple_data.yml?skoid=e3f42e2c-d581-4b65-a966-631cfa961328\u0026sktid=72f988bf-86f1-41af-91ab-2d7cd011db47\u0026skt=2023-03-05T01%3A26%3A47Z\u0026ske=2023-03-06T09%3A36%3A47Z\u0026sks=b\u0026skv=2019-07-07\u0026sv=2021-08-06\u0026st=2023-03-05T01%3A53%3A30Z\u0026se=2023-03-05T10%3A03%3A30Z\u0026sr=c\u0026sp=rcwl\u0026sig=000000000000000000000000000000000000",
      "RequestMethod": "PUT",
      "RequestHeaders": {
        "Accept": "application/xml",
        "Accept-Encoding": "gzip, deflate",
        "Connection": "keep-alive",
        "Content-Length": "2350",
        "Content-MD5": "seu2vyWXgzlR\u002BUTyY1Rdbg==",
        "Content-Type": "application/octet-stream",
        "If-None-Match": "*",
        "User-Agent": "azsdk-python-storage-blob/12.14.1 Python/3.7.9 (Windows-10-10.0.22621-SP0)",
        "x-ms-blob-type": "BlockBlob",
        "x-ms-date": "Sun, 05 Mar 2023 02:03:31 GMT",
        "x-ms-version": "2021-08-06"
      },
      "RequestBody": "JHNjaGVtYTogaHR0cHM6Ly9henVyZW1sc2NoZW1hcy5henVyZWVkZ2UubmV0L2RldmVsb3BtZW50L2NvbW1hbmRDb21wb25lbnQuc2NoZW1hLmpzb24KdHlwZTogY29tbWFuZAoKbmFtZTogbWljcm9zb2Z0c2FtcGxlc19jb21tYW5kX2NvbXBvbmVudF9tdWx0aXBsZV9kYXRhCmRpc3BsYXlfbmFtZTogQ29tbWFuZENvbXBvbmVudE11bHRpcGxlRGF0YQpkZXNjcmlwdGlvbjogVGhpcyBpcyBhIGNvbW1hbmQgY29tcG9uZW50IHdpdGggYSBsb3Qgb2YgaW5wdXRzCnRhZ3M6CiAgdGFnOiB0YWd2YWx1ZQogIG93bmVyOiBzZGt0ZWFtCgp2ZXJzaW9uOiAxCgppbnB1dHM6CiAgY29tcG9uZW50X2luXzE6CiAgICB0eXBlOiB1cmlfZm9sZGVyCiAgY29tcG9uZW50X2luXzI6CiAgICB0eXBlOiB1cmlfZm9sZGVyCiAgY29tcG9uZW50X2luXzM6CiAgICB0eXBlOiB1cmlfZm9sZGVyCiAgY29tcG9uZW50X2luXzQ6CiAgICB0eXBlOiB1cmlfZm9sZGVyCiAgY29tcG9uZW50X2luXzU6CiAgICB0eXBlOiB1cmlfZm9sZGVyCiAgY29tcG9uZW50X2luXzY6CiAgICB0eXBlOiB1cmlfZm9sZGVyCiAgY29tcG9uZW50X2luXzc6CiAgICB0eXBlOiB1cmlfZm9sZGVyCiAgY29tcG9uZW50X2luXzg6CiAgICB0eXBlOiB1cmlfZm9sZGVyCiAgY29tcG9uZW50X2luXzk6CiAgICB0eXBlOiB1cmlfZm9sZGVyCiAgY29tcG9uZW50X2luXzEwOgogICAgdHlwZTogdXJpX2ZvbGRlcgogIGNvbXBvbmVudF9pbl8xMToKICAgIHR5cGU6IHVyaV9mb2xkZXIKICBjb21wb25lbnRfaW5fMTI6CiAgICB0eXBlOiB1cmlfZm9sZGVyCiAgY29tcG9uZW50X2luXzEzOgogICAgdHlwZTogdXJpX2ZvbGRlcgogIGNvbXBvbmVudF9pbl8xNDoKICAgIHR5cGU6IHVyaV9mb2xkZXIKICBjb21wb25lbnRfaW5fMTU6CiAgICB0eXBlOiB1cmlfZm9sZGVyCgpvdXRwdXRzOgogIGNvbXBvbmVudF9vdXRfMToKICAgIHR5cGU6IHVyaV9mb2xkZXIKICBjb21wb25lbnRfb3V0XzI6CiAgICB0eXBlOiB1cmlfZm9sZGVyCiAgY29tcG9uZW50X291dF8zOgogICAgdHlwZTogdXJpX2ZvbGRlcgogIGNvbXBvbmVudF9vdXRfNDoKICAgIHR5cGU6IHVyaV9mb2xkZXIKICBjb21wb25lbnRfb3V0XzU6CiAgICB0eXBlOiB1cmlfZm9sZGVyCiAgY29tcG9uZW50X291dF82OgogICAgdHlwZTogdXJpX2ZvbGRlcgogIGNvbXBvbmVudF9vdXRfNzoKICAgIHR5cGU6IHVyaV9mb2xkZXIKICBjb21wb25lbnRfb3V0Xzg6CiAgICB0eXBlOiB1cmlfZm9sZGVyCiAgY29tcG9uZW50X291dF85OgogICAgdHlwZTogdXJpX2ZvbGRlcgogIGNvbXBvbmVudF9vdXRfMTA6CiAgICB0eXBlOiB1cmlfZm9sZGVyCgpjb21tYW5kOiA\u002BLQogIGVjaG8gTXVsdGlwbGUgRGF0YSAmCiAgZWNobyAke3tpbnB1dHMuY29tcG9uZW50X2luXzF9fSAmCiAgZWNobyAke3tpbnB1dHMuY29tcG9uZW50X2luXzJ9fSAmCiAgZWNobyAke3tpbnB1dHMuY29tcG9uZW50X2luXzN9fSAmCiAgZWNobyAke3tpbnB1dHMuY29tcG9uZW50X2luXzR9fSAmCiAgZWNobyAke3tpbnB1dHMuY29tcG9uZW50X2luXzV9fSAmCiAgZWNobyAke3tpbnB1dHMuY29tcG9uZW50X2luXzZ9fSAmCiAgZWNobyAke3tpbnB1dHMuY29tcG9uZW50X2luXzd9fSAmCiAgZWNobyAke3tpbnB1dHMuY29tcG9uZW50X2luXzh9fSAmCiAgZWNobyAke3tpbnB1dHMuY29tcG9uZW50X2luXzl9fSAmCiAgZWNobyAke3tpbnB1dHMuY29tcG9uZW50X2luXzEwfX0gJgogIGVjaG8gJHt7aW5wdXRzLmNvbXBvbmVudF9pbl8xMX19ICYKICBlY2hvICR7e2lucHV0cy5jb21wb25lbnRfaW5fMTJ9fSAmCiAgZWNobyAke3tpbnB1dHMuY29tcG9uZW50X2luXzEzfX0gJgogIGVjaG8gJHt7aW5wdXRzLmNvbXBvbmVudF9pbl8xNH19ICYKICBlY2hvICR7e2lucHV0cy5jb21wb25lbnRfaW5fMTV9fSAmCiAgZWNobyAke3tvdXRwdXRzLmNvbXBvbmVudF9vdXRfMX19ICYKICBlY2hvICR7e291dHB1dHMuY29tcG9uZW50X291dF8yfX0gJgogIGVjaG8gJHt7b3V0cHV0cy5jb21wb25lbnRfb3V0XzN9fSAmCiAgZWNobyAke3tvdXRwdXRzLmNvbXBvbmVudF9vdXRfNH19ICYKICBlY2hvICR7e291dHB1dHMuY29tcG9uZW50X291dF81fX0gJgogIGVjaG8gJHtvdXRwdXRzLmNvbXBvbmVudF9vdXRfNn19ICYKICBlY2hvICR7e291dHB1dHMuY29tcG9uZW50X291dF83fX0gJgogIGVjaG8gJHt7b3V0cHV0cy5jb21wb25lbnRfb3V0Xzh9fSAmCiAgZWNobyAke3tvdXRwdXRzLmNvbXBvbmVudF9vdXRfOX19ICYKICBlY2hvICR7e291dHB1dHMuY29tcG9uZW50X291dF8xMH19CgplbnZpcm9ubWVudDogYXp1cmVtbDpBenVyZU1MLXNrbGVhcm4tMS4wLXVidW50dTIwLjA0LXB5MzgtY3B1OjMzCg==",
      "StatusCode": 201,
      "ResponseHeaders": {
        "Content-Length": "0",
        "Content-MD5": "seu2vyWXgzlR\u002BUTyY1Rdbg==",
        "Date": "Sun, 05 Mar 2023 02:03:31 GMT",
        "ETag": "\u00220x8DB1D1DD20E5076\u0022",
        "Last-Modified": "Sun, 05 Mar 2023 02:03:31 GMT",
        "Server": [
          "Windows-Azure-Blob/1.0",
          "Microsoft-HTTPAPI/2.0"
        ],
        "x-ms-content-crc64": "KioQQCiGDtA=",
        "x-ms-request-server-encrypted": "true",
        "x-ms-version": "2021-08-06"
      },
      "ResponseBody": null
    },
    {
      "RequestUri": "https://sax5mzqu7xztpx4.blob.core.windows.net/288fbc99-9-5886d97a-a3e9-5591-b4ce-167210b96996/components/helloworld_component_multi_outputs.yml?skoid=e3f42e2c-d581-4b65-a966-631cfa961328\u0026sktid=72f988bf-86f1-41af-91ab-2d7cd011db47\u0026skt=2023-03-05T01%3A26%3A47Z\u0026ske=2023-03-06T09%3A36%3A47Z\u0026sks=b\u0026skv=2019-07-07\u0026sv=2021-08-06\u0026st=2023-03-05T01%3A53%3A30Z\u0026se=2023-03-05T10%3A03%3A30Z\u0026sr=c\u0026sp=rcwl\u0026sig=000000000000000000000000000000000000",
      "RequestMethod": "PUT",
      "RequestHeaders": {
        "Accept": "application/xml",
        "Accept-Encoding": "gzip, deflate",
        "Connection": "keep-alive",
        "Content-Length": "1043",
        "Content-MD5": "ru\u002Btp0AeC0N32XDwnF8jHg==",
        "Content-Type": "application/octet-stream",
        "If-None-Match": "*",
        "User-Agent": "azsdk-python-storage-blob/12.14.1 Python/3.7.9 (Windows-10-10.0.22621-SP0)",
        "x-ms-blob-type": "BlockBlob",
        "x-ms-date": "Sun, 05 Mar 2023 02:03:31 GMT",
        "x-ms-version": "2021-08-06"
      },
      "RequestBody": "JHNjaGVtYTogaHR0cHM6Ly9henVyZW1sc2NoZW1hcy5henVyZWVkZ2UubmV0L2RldmVsb3BtZW50L2NvbW1hbmRDb21wb25lbnQuc2NoZW1hLmpzb24KdHlwZTogY29tbWFuZAoKbmFtZTogbWljcm9zb2Z0c2FtcGxlc19jb21tYW5kX2NvbXBvbmVudF9iYXNpYwpkaXNwbGF5X25hbWU6IENvbW1hbmRDb21wb25lbnRCYXNpYwpkZXNjcmlwdGlvbjogVGhpcyBpcyB0aGUgYmFzaWMgY29tbWFuZCBjb21wb25lbnQKdGFnczoKICB0YWc6IHRhZ3ZhbHVlCiAgb3duZXI6IHNka3RlYW0KCnZlcnNpb246IDAuMC4xCgppbnB1dHM6CiAgY29tcG9uZW50X2luX251bWJlcjoKICAgIGRlc2NyaXB0aW9uOiBBIG51bWJlcgogICAgdHlwZTogbnVtYmVyCiAgICBkZWZhdWx0OiAxMC45OQogICAgb3B0aW9uYWw6IFRydWUKICBjb21wb25lbnRfaW5fcGF0aDoKICAgIGRlc2NyaXB0aW9uOiBBIHBhdGgKICAgIHR5cGU6IHVyaV9mb2xkZXIKCm91dHB1dHM6CiAgY29tcG9uZW50X291dF9wYXRoOgogICAgdHlwZTogdXJpX2ZvbGRlcgogIGNvbXBvbmVudF9vdXRfcGF0aF8yOgogICAgdHlwZTogdXJpX2ZvbGRlcgoKIyBXcml0ZSBzb21lIG91dHB1dCB0byB3b3JrIGFyb3VuZCBhIGJ1ZyB3aGVuIHBpcGVsaW5lIG5vZGUgZmFpbGVkIHRvIHJ1biB3aXRoIGVtcHR5IGRhdGFzZXQgYXMgaW5wdXQKY29tbWFuZDogPi0KICBlY2hvIEhlbGxvIFdvcmxkICYKICBlY2hvICRbWyR7e2lucHV0cy5jb21wb25lbnRfaW5fbnVtYmVyfX1dXSAmCiAgZWNobyAke3tpbnB1dHMuY29tcG9uZW50X2luX3BhdGh9fSAmCiAgZWNobyAke3tvdXRwdXRzLmNvbXBvbmVudF9vdXRfcGF0aH19ID4gJHt7b3V0cHV0cy5jb21wb25lbnRfb3V0X3BhdGh9fS9jb21wb25lbnRfaW5fbnVtYmVyCiAgZWNobyAke3tvdXRwdXRzLmNvbXBvbmVudF9vdXRfcGF0aF8yfX0gPiAke3tvdXRwdXRzLmNvbXBvbmVudF9vdXRfcGF0aF8yfX0vY29tcG9uZW50X2luX251bWJlcgoKZW52aXJvbm1lbnQ6IGF6dXJlbWw6QXp1cmVNTC1za2xlYXJuLTEuMC11YnVudHUyMC4wNC1weTM4LWNwdTozMwo=",
      "StatusCode": 201,
      "ResponseHeaders": {
        "Content-Length": "0",
        "Content-MD5": "ru\u002Btp0AeC0N32XDwnF8jHg==",
        "Date": "Sun, 05 Mar 2023 02:03:31 GMT",
        "ETag": "\u00220x8DB1D1DD20E296D\u0022",
        "Last-Modified": "Sun, 05 Mar 2023 02:03:31 GMT",
        "Server": [
          "Windows-Azure-Blob/1.0",
          "Microsoft-HTTPAPI/2.0"
        ],
        "x-ms-content-crc64": "X4r0HzR4Ja4=",
        "x-ms-request-server-encrypted": "true",
        "x-ms-version": "2021-08-06"
      },
      "ResponseBody": null
    },
    {
      "RequestUri": "https://sax5mzqu7xztpx4.blob.core.windows.net/288fbc99-9-5886d97a-a3e9-5591-b4ce-167210b96996/components/helloworld_component_no_paths.yml?skoid=e3f42e2c-d581-4b65-a966-631cfa961328\u0026sktid=72f988bf-86f1-41af-91ab-2d7cd011db47\u0026skt=2023-03-05T01%3A26%3A47Z\u0026ske=2023-03-06T09%3A36%3A47Z\u0026sks=b\u0026skv=2019-07-07\u0026sv=2021-08-06\u0026st=2023-03-05T01%3A53%3A30Z\u0026se=2023-03-05T10%3A03%3A30Z\u0026sr=c\u0026sp=rcwl\u0026sig=000000000000000000000000000000000000",
      "RequestMethod": "PUT",
      "RequestHeaders": {
        "Accept": "application/xml",
        "Accept-Encoding": "gzip, deflate",
        "Connection": "keep-alive",
        "Content-Length": "637",
        "Content-MD5": "daOiirSYXxg7WBlYgvx4Zw==",
        "Content-Type": "application/octet-stream",
        "If-None-Match": "*",
        "User-Agent": "azsdk-python-storage-blob/12.14.1 Python/3.7.9 (Windows-10-10.0.22621-SP0)",
        "x-ms-blob-type": "BlockBlob",
        "x-ms-date": "Sun, 05 Mar 2023 02:03:31 GMT",
        "x-ms-version": "2021-08-06"
      },
      "RequestBody": "JHNjaGVtYTogaHR0cHM6Ly9henVyZW1sc2NoZW1hcy5henVyZWVkZ2UubmV0L2RldmVsb3BtZW50L2NvbW1hbmRDb21wb25lbnQuc2NoZW1hLmpzb24KbmFtZTogbWljcm9zb2Z0c2FtcGxlc2NvbW1hbmRjb21wb25lbnRiYXNpY19ub3BhdGhzX3Rlc3QKdmVyc2lvbjogMQpkaXNwbGF5X25hbWU6IENvbW1hbmRDb21wb25lbnRCYXNpYwppc19kZXRlcm1pbmlzdGljOiBUcnVlCnR5cGU6IGNvbW1hbmQKZGVzY3JpcHRpb246IFRoaXMgaXMgdGhlIGJhc2ljIGNvbW1hbmQgY29tcG9uZW50CnRhZ3M6CiAgdGFnOiB0YWd2YWx1ZQogIG93bmVyOiBzZGt0ZWFtCmlucHV0czoKICBjb21wb25lbnRfaW5fbnVtYmVyOgogICAgdHlwZTogbnVtYmVyCiAgICBvcHRpb25hbDogRmFsc2UKICAgIGRlZmF1bHQ6IDEwLjk5CiAgICBkZXNjcmlwdGlvbjogQSBudW1iZXIKZW52aXJvbm1lbnQ6CiAgY29uZGFfZmlsZTogLi4vZW52aXJvbm1lbnQvZW5kcG9pbnRfY29uZGEueW1sCiAgaW1hZ2U6IG1jci5taWNyb3NvZnQuY29tL2F6dXJlbWwvb3Blbm1waTMuMS4yLXVidW50dTE4LjA0CmNvbW1hbmQ6IGVjaG8gSGVsbG8gV29ybGQgJiBlY2hvICR7e2lucHV0cy5jb21wb25lbnRfaW5fbnVtYmVyfX0KY29kZTogIi4uL3B5dGhvbiIKLi4uCg==",
      "StatusCode": 201,
      "ResponseHeaders": {
        "Content-Length": "0",
        "Content-MD5": "daOiirSYXxg7WBlYgvx4Zw==",
        "Date": "Sun, 05 Mar 2023 02:03:31 GMT",
        "ETag": "\u00220x8DB1D1DD2126E8E\u0022",
        "Last-Modified": "Sun, 05 Mar 2023 02:03:31 GMT",
        "Server": [
          "Windows-Azure-Blob/1.0",
          "Microsoft-HTTPAPI/2.0"
        ],
        "x-ms-content-crc64": "7P6bstPshqk=",
        "x-ms-request-server-encrypted": "true",
        "x-ms-version": "2021-08-06"
      },
      "ResponseBody": null
    },
    {
      "RequestUri": "https://sax5mzqu7xztpx4.blob.core.windows.net/288fbc99-9-5886d97a-a3e9-5591-b4ce-167210b96996/components/helloworld_component_no_inputs.yml?skoid=e3f42e2c-d581-4b65-a966-631cfa961328\u0026sktid=72f988bf-86f1-41af-91ab-2d7cd011db47\u0026skt=2023-03-05T01%3A26%3A47Z\u0026ske=2023-03-06T09%3A36%3A47Z\u0026sks=b\u0026skv=2019-07-07\u0026sv=2021-08-06\u0026st=2023-03-05T01%3A53%3A30Z\u0026se=2023-03-05T10%3A03%3A30Z\u0026sr=c\u0026sp=rcwl\u0026sig=000000000000000000000000000000000000",
      "RequestMethod": "PUT",
      "RequestHeaders": {
        "Accept": "application/xml",
        "Accept-Encoding": "gzip, deflate",
        "Connection": "keep-alive",
        "Content-Length": "494",
        "Content-MD5": "Fb\u002BbA11gujymF4k3s6Hb0Q==",
        "Content-Type": "application/octet-stream",
        "If-None-Match": "*",
        "User-Agent": "azsdk-python-storage-blob/12.14.1 Python/3.7.9 (Windows-10-10.0.22621-SP0)",
        "x-ms-blob-type": "BlockBlob",
        "x-ms-date": "Sun, 05 Mar 2023 02:03:31 GMT",
        "x-ms-version": "2021-08-06"
      },
      "RequestBody": "JHNjaGVtYTogaHR0cHM6Ly9henVyZW1sc2NoZW1hcy5henVyZWVkZ2UubmV0L2RldmVsb3BtZW50L2NvbW1hbmRDb21wb25lbnQuc2NoZW1hLmpzb24KdHlwZTogY29tbWFuZAoKbmFtZTogbWljcm9zb2Z0c2FtcGxlc19jb21tYW5kX2NvbXBvbmVudF9iYXNpYwpkaXNwbGF5X25hbWU6IENvbW1hbmRDb21wb25lbnRCYXNpYwpkZXNjcmlwdGlvbjogVGhpcyBpcyB0aGUgYmFzaWMgY29tbWFuZCBjb21wb25lbnQKdGFnczoKICB0YWc6IHRhZ3ZhbHVlCiAgb3duZXI6IHNka3RlYW0KCnZlcnNpb246IDAuMC4xCgpvdXRwdXRzOgogIGNvbXBvbmVudF9vdXRfcGF0aDoKICAgIHR5cGU6IHVyaV9mb2xkZXIKCmNvbW1hbmQ6ID4tCiAgZWNobyBIZWxsbyBXb3JsZCA\u002BICR7e291dHB1dHMuY29tcG9uZW50X291dF9wYXRofX0vY29tcG9uZW50X2luX251bWJlcgoKZW52aXJvbm1lbnQ6IGF6dXJlbWw6QXp1cmVNTC1za2xlYXJuLTEuMC11YnVudHUyMC4wNC1weTM4LWNwdTozMwo=",
      "StatusCode": 201,
      "ResponseHeaders": {
        "Content-Length": "0",
        "Content-MD5": "Fb\u002BbA11gujymF4k3s6Hb0Q==",
        "Date": "Sun, 05 Mar 2023 02:03:31 GMT",
        "ETag": "\u00220x8DB1D1DD2110F2E\u0022",
        "Last-Modified": "Sun, 05 Mar 2023 02:03:31 GMT",
        "Server": [
          "Windows-Azure-Blob/1.0",
          "Microsoft-HTTPAPI/2.0"
        ],
        "x-ms-content-crc64": "/3TP1KB3ax8=",
        "x-ms-request-server-encrypted": "true",
        "x-ms-version": "2021-08-06"
      },
      "ResponseBody": null
    },
    {
      "RequestUri": "https://sax5mzqu7xztpx4.blob.core.windows.net/288fbc99-9-5886d97a-a3e9-5591-b4ce-167210b96996/components/helloworld_component_primitive_outputs.yml?skoid=e3f42e2c-d581-4b65-a966-631cfa961328\u0026sktid=72f988bf-86f1-41af-91ab-2d7cd011db47\u0026skt=2023-03-05T01%3A26%3A47Z\u0026ske=2023-03-06T09%3A36%3A47Z\u0026sks=b\u0026skv=2019-07-07\u0026sv=2021-08-06\u0026st=2023-03-05T01%3A53%3A30Z\u0026se=2023-03-05T10%3A03%3A30Z\u0026sr=c\u0026sp=rcwl\u0026sig=000000000000000000000000000000000000",
      "RequestMethod": "PUT",
      "RequestHeaders": {
        "Accept": "application/xml",
        "Accept-Encoding": "gzip, deflate",
        "Connection": "keep-alive",
        "Content-Length": "894",
        "Content-MD5": "42JBkuPYoGhVxXrrj8nsyw==",
        "Content-Type": "application/octet-stream",
        "If-None-Match": "*",
        "User-Agent": "azsdk-python-storage-blob/12.14.1 Python/3.7.9 (Windows-10-10.0.22621-SP0)",
        "x-ms-blob-type": "BlockBlob",
        "x-ms-date": "Sun, 05 Mar 2023 02:03:31 GMT",
        "x-ms-version": "2021-08-06"
      },
      "RequestBody": "JHNjaGVtYTogaHR0cHM6Ly9henVyZW1sc2NoZW1hcy5henVyZWVkZ2UubmV0L2RldmVsb3BtZW50L2NvbW1hbmRDb21wb25lbnQuc2NoZW1hLmpzb24KdHlwZTogY29tbWFuZAoKbmFtZTogc2FtcGxlX2NvbW1hbmRfY29tcG9uZW50X2Jhc2ljCmRpc3BsYXlfbmFtZTogQ29tbWFuZENvbXBvbmVudEJhc2ljCmRlc2NyaXB0aW9uOiBUaGlzIGlzIHRoZSBiYXNpYyBjb21tYW5kIGNvbXBvbmVudAp0YWdzOgogIHRhZzogdGFndmFsdWUKICBvd25lcjogc2RrdGVhbQoKdmVyc2lvbjogMQoKb3V0cHV0czoKICBjb21wb25lbnRfb3V0X3N0cmluZzoKICAgIGRlc2NyaXB0aW9uOiBBIHN0cmluZwogICAgdHlwZTogc3RyaW5nCiAgY29tcG9uZW50X291dF9pbnRlZ2VyOgogICAgZGVzY3JpcHRpb246IEEgaW50ZWdlcgogICAgdHlwZTogaW50ZWdlcgogICAgaXNfY29udHJvbDogVHJ1ZQogIGNvbXBvbmVudF9vdXRfYm9vbGVhbjoKICAgIGRlc2NyaXB0aW9uOiBBIGJvb2xlYW4KICAgIHR5cGU6IGJvb2xlYW4KICAgIGlzX2NvbnRyb2w6IFRydWUKICBjb21wb25lbnRfb3V0X251bWJlcjoKICAgIGRlc2NyaXB0aW9uOiBBIHJhbmdlZCBudW1iZXIKICAgIHR5cGU6IG51bWJlcgogIGNvbXBvbmVudF9vdXRfZWFybHlfYXZhaWxhYmxlX3N0cmluZzoKICAgIGRlc2NyaXB0aW9uOiBBIGVhcmx5IGF2YWlsYWJsZSBzdHJpbmcKICAgIHR5cGU6IHN0cmluZwogICAgaXNfY29udHJvbDogVHJ1ZQogICAgZWFybHlfYXZhaWxhYmxlOiBUcnVlCgpjb21tYW5kOiA\u002BLQogIGVjaG8gSGVsbG8gV29ybGQKCmNvZGU6ICIuL2hlbGxvd29ybGRfY29tcG9uZW50c193aXRoX2VudiIKCmVudmlyb25tZW50OiBhenVyZW1sOkF6dXJlTUwtc2tsZWFybi0xLjAtdWJ1bnR1MjAuMDQtcHkzOC1jcHU6MzMK",
      "StatusCode": 201,
      "ResponseHeaders": {
        "Content-Length": "0",
        "Content-MD5": "42JBkuPYoGhVxXrrj8nsyw==",
        "Date": "Sun, 05 Mar 2023 02:03:31 GMT",
        "ETag": "\u00220x8DB1D1DD2192453\u0022",
        "Last-Modified": "Sun, 05 Mar 2023 02:03:31 GMT",
        "Server": [
          "Windows-Azure-Blob/1.0",
          "Microsoft-HTTPAPI/2.0"
        ],
        "x-ms-content-crc64": "BsWnS6\u002BSysA=",
        "x-ms-request-server-encrypted": "true",
        "x-ms-version": "2021-08-06"
      },
      "ResponseBody": null
    },
    {
      "RequestUri": "https://sax5mzqu7xztpx4.blob.core.windows.net/288fbc99-9-5886d97a-a3e9-5591-b4ce-167210b96996/components/helloworld_component_optional_input.yml?skoid=e3f42e2c-d581-4b65-a966-631cfa961328\u0026sktid=72f988bf-86f1-41af-91ab-2d7cd011db47\u0026skt=2023-03-05T01%3A26%3A47Z\u0026ske=2023-03-06T09%3A36%3A47Z\u0026sks=b\u0026skv=2019-07-07\u0026sv=2021-08-06\u0026st=2023-03-05T01%3A53%3A30Z\u0026se=2023-03-05T10%3A03%3A30Z\u0026sr=c\u0026sp=rcwl\u0026sig=000000000000000000000000000000000000",
      "RequestMethod": "PUT",
      "RequestHeaders": {
        "Accept": "application/xml",
        "Accept-Encoding": "gzip, deflate",
        "Connection": "keep-alive",
        "Content-Length": "321",
        "Content-MD5": "\u002BY/HVKbHl4uKXa1qTCoAIQ==",
        "Content-Type": "application/octet-stream",
        "If-None-Match": "*",
        "User-Agent": "azsdk-python-storage-blob/12.14.1 Python/3.7.9 (Windows-10-10.0.22621-SP0)",
        "x-ms-blob-type": "BlockBlob",
        "x-ms-date": "Sun, 05 Mar 2023 02:03:31 GMT",
        "x-ms-version": "2021-08-06"
      },
      "RequestBody": "JHNjaGVtYTogaHR0cHM6Ly9henVyZW1sc2NoZW1hcy5henVyZWVkZ2UubmV0L2xhdGVzdC9jb21tYW5kSm9iLnNjaGVtYS5qc29uCm5hbWU6IGhlbGxvd29ybGRfY29tcG9uZW50X29wdGlvbmFsX2lucHV0CmNvbW1hbmQ6IGxzCmlucHV0czoKICByZXF1aXJlZF9pbnB1dDoKICAgIHR5cGU6IGludGVnZXIKICAgIG9wdGlvbmFsOiBmYWxzZQogIG9wdGlvbmFsX2lucHV0OgogICAgdHlwZTogaW50ZWdlcgogICAgb3B0aW9uYWw6IHRydWUKZW52aXJvbm1lbnQ6CiAgaW1hZ2U6IGxpYnJhcnkvcHl0aG9uOmxhdGVzdApjb21wdXRlOiBhenVyZW1sOmNwdS1jbHVzdGVy",
      "StatusCode": 201,
      "ResponseHeaders": {
        "Content-Length": "0",
        "Content-MD5": "\u002BY/HVKbHl4uKXa1qTCoAIQ==",
        "Date": "Sun, 05 Mar 2023 02:03:31 GMT",
        "ETag": "\u00220x8DB1D1DD21E7ABD\u0022",
        "Last-Modified": "Sun, 05 Mar 2023 02:03:31 GMT",
        "Server": [
          "Windows-Azure-Blob/1.0",
          "Microsoft-HTTPAPI/2.0"
        ],
        "x-ms-content-crc64": "M6BjaxC9oO8=",
        "x-ms-request-server-encrypted": "true",
        "x-ms-version": "2021-08-06"
      },
      "ResponseBody": null
    },
    {
      "RequestUri": "https://sax5mzqu7xztpx4.blob.core.windows.net/288fbc99-9-5886d97a-a3e9-5591-b4ce-167210b96996/components/helloworld_component_pytorch.yml?skoid=e3f42e2c-d581-4b65-a966-631cfa961328\u0026sktid=72f988bf-86f1-41af-91ab-2d7cd011db47\u0026skt=2023-03-05T01%3A26%3A47Z\u0026ske=2023-03-06T09%3A36%3A47Z\u0026sks=b\u0026skv=2019-07-07\u0026sv=2021-08-06\u0026st=2023-03-05T01%3A53%3A30Z\u0026se=2023-03-05T10%3A03%3A30Z\u0026sr=c\u0026sp=rcwl\u0026sig=000000000000000000000000000000000000",
      "RequestMethod": "PUT",
      "RequestHeaders": {
        "Accept": "application/xml",
        "Accept-Encoding": "gzip, deflate",
        "Connection": "keep-alive",
        "Content-Length": "848",
        "Content-MD5": "5\u002BndrOuyPGkM2kQuXVsPjg==",
        "Content-Type": "application/octet-stream",
        "If-None-Match": "*",
        "User-Agent": "azsdk-python-storage-blob/12.14.1 Python/3.7.9 (Windows-10-10.0.22621-SP0)",
        "x-ms-blob-type": "BlockBlob",
        "x-ms-date": "Sun, 05 Mar 2023 02:03:31 GMT",
        "x-ms-version": "2021-08-06"
      },
      "RequestBody": "JHNjaGVtYTogaHR0cHM6Ly9henVyZW1sc2NoZW1hcy5henVyZWVkZ2UubmV0L2RldmVsb3BtZW50L2NvbW1hbmRDb21wb25lbnQuc2NoZW1hLmpzb24KdHlwZTogY29tbWFuZAoKbmFtZTogbWljcm9zb2Z0c2FtcGxlc19jb21tYW5kX2NvbXBvbmVudF9weXRvcmNoCmRpc3BsYXlfbmFtZTogQ29tbWFuZENvbXBvbmVudFB5dG9yY2gKZGVzY3JpcHRpb246IFRoaXMgaXMgdGhlIHB5dG9yY2ggY29tbWFuZCBjb21wb25lbnQKdGFnczoKICB0YWc6IHRhZ3ZhbHVlCiAgb3duZXI6IHNka3RlYW0KCmlucHV0czoKICBjb21wb25lbnRfaW5fbnVtYmVyOgogICAgZGVzY3JpcHRpb246IEEgbnVtYmVyCiAgICB0eXBlOiBudW1iZXIKICAgIGRlZmF1bHQ6IDEwLjk5CiAgY29tcG9uZW50X2luX3BhdGg6CiAgICBkZXNjcmlwdGlvbjogQSBwYXRoCiAgICB0eXBlOiB1cmlfZm9sZGVyCgpvdXRwdXRzOgogIGNvbXBvbmVudF9vdXRfcGF0aDoKICAgIHR5cGU6IHVyaV9mb2xkZXIKCmNvbW1hbmQ6ID4tCiAgZWNobyBIZWxsbyBXb3JsZCAmCiAgZWNobyAke3tpbnB1dHMuY29tcG9uZW50X2luX251bWJlcn19ICYKICBlY2hvICR7e2lucHV0cy5jb21wb25lbnRfaW5fcGF0aH19ICYKICBlY2hvICR7e291dHB1dHMuY29tcG9uZW50X291dF9wYXRofX0KCmVudmlyb25tZW50OiBhenVyZW1sOkF6dXJlTUwtc2tsZWFybi0xLjAtdWJ1bnR1MjAuMDQtcHkzOC1jcHU6MzMKCmRpc3RyaWJ1dGlvbjoKICB0eXBlOiAiUHl0b3JjaCIKICBwcm9jZXNzX2NvdW50X3Blcl9pbnN0YW5jZTogNAogIGFkZGVkX3Byb3BlcnR5OiA3CgpyZXNvdXJjZXM6CiAgaW5zdGFuY2VfY291bnQ6IDIKICBhZGRlZF9wcm9wZXJ0eTogNwo=",
      "StatusCode": 201,
      "ResponseHeaders": {
        "Content-Length": "0",
        "Content-MD5": "5\u002BndrOuyPGkM2kQuXVsPjg==",
        "Date": "Sun, 05 Mar 2023 02:03:31 GMT",
        "ETag": "\u00220x8DB1D1DD2200121\u0022",
        "Last-Modified": "Sun, 05 Mar 2023 02:03:31 GMT",
        "Server": [
          "Windows-Azure-Blob/1.0",
          "Microsoft-HTTPAPI/2.0"
        ],
        "x-ms-content-crc64": "3YK4qJVIuXE=",
        "x-ms-request-server-encrypted": "true",
        "x-ms-version": "2021-08-06"
      },
      "ResponseBody": null
    },
    {
      "RequestUri": "https://sax5mzqu7xztpx4.blob.core.windows.net/288fbc99-9-5886d97a-a3e9-5591-b4ce-167210b96996/components/helloworld_component_registry_asset.yml?skoid=e3f42e2c-d581-4b65-a966-631cfa961328\u0026sktid=72f988bf-86f1-41af-91ab-2d7cd011db47\u0026skt=2023-03-05T01%3A26%3A47Z\u0026ske=2023-03-06T09%3A36%3A47Z\u0026sks=b\u0026skv=2019-07-07\u0026sv=2021-08-06\u0026st=2023-03-05T01%3A53%3A30Z\u0026se=2023-03-05T10%3A03%3A30Z\u0026sr=c\u0026sp=rcwl\u0026sig=000000000000000000000000000000000000",
      "RequestMethod": "PUT",
      "RequestHeaders": {
        "Accept": "application/xml",
        "Accept-Encoding": "gzip, deflate",
        "Connection": "keep-alive",
        "Content-Length": "771",
        "Content-MD5": "Jn/3vHlNPSUfbofkAJ0ifQ==",
        "Content-Type": "application/octet-stream",
        "If-None-Match": "*",
        "User-Agent": "azsdk-python-storage-blob/12.14.1 Python/3.7.9 (Windows-10-10.0.22621-SP0)",
        "x-ms-blob-type": "BlockBlob",
        "x-ms-date": "Sun, 05 Mar 2023 02:03:31 GMT",
        "x-ms-version": "2021-08-06"
      },
      "RequestBody": "JHNjaGVtYTogaHR0cDovL2F6dXJlbWwvc2RrLTItMC9Db21tYW5kQ29tcG9uZW50Lmpzb24KdHlwZTogY29tbWFuZAoKbmFtZTogY29tcG9uZW50X2Fzc2V0X3Nob3J0X2Zvcm0KZGlzcGxheV9uYW1lOiBDb21tYW5kQ29tcG9uZW50QmFzaWMKZGVzY3JpcHRpb246IFRoaXMgaXMgdGhlIGJhc2ljIGNvbW1hbmQgY29tcG9uZW50CnRhZ3M6CiAgdGFnOiB0YWd2YWx1ZQogIG93bmVyOiBzZGt0ZWFtCgp2ZXJzaW9uOiAxCgppbnB1dHM6CiAgY29tcG9uZW50X2luX251bWJlcjoKICAgIGRlc2NyaXB0aW9uOiBBIG51bWJlcgogICAgdHlwZTogbnVtYmVyCiAgICBkZWZhdWx0OiAxMC45OQogICAgb3B0aW9uYWw6IFRydWUKICBjb21wb25lbnRfaW5fcGF0aDoKICAgIGRlc2NyaXB0aW9uOiBBIHBhdGgKICAgIHR5cGU6IHVyaV9mb2xkZXIKCm91dHB1dHM6CiAgY29tcG9uZW50X291dF9wYXRoOgogICAgdHlwZTogdXJpX2ZvbGRlcgoKIyBXcml0ZSBzb21lIG91dHB1dCB0byB3b3JrIGFyb3VuZCBhIGJ1ZyB3aGVuIHBpcGVsaW5lIG5vZGUgZmFpbGVkIHRvIHJ1biB3aXRoIGVtcHR5IGRhdGFzZXQgYXMgaW5wdXQKY29tbWFuZDogImVjaG8gSGVsbG8gV29ybGQiCmNvZGU6IGF6dXJlbWw6Ly9yZWdpc3RyaWVzL3Rlc3RGZWVkL2NvZGVzL2Y1ZjUxYTExLTFjOWUtNGNiOS04OWIxLTQ4ZmY2N2EyYjJmMy92ZXJzaW9ucy8xCmVudmlyb25tZW50OiBhenVyZW1sOkNsaVYyQW5vbnltb3VzRW52aXJvbm1lbnQ6NjgwNzNmMWYwMmY1ODBkNDRkMzM4NTQ1ODc1YjU5ZmYK",
      "StatusCode": 201,
      "ResponseHeaders": {
        "Content-Length": "0",
        "Content-MD5": "Jn/3vHlNPSUfbofkAJ0ifQ==",
        "Date": "Sun, 05 Mar 2023 02:03:31 GMT",
        "ETag": "\u00220x8DB1D1DD220C458\u0022",
        "Last-Modified": "Sun, 05 Mar 2023 02:03:31 GMT",
        "Server": [
          "Windows-Azure-Blob/1.0",
          "Microsoft-HTTPAPI/2.0"
        ],
        "x-ms-content-crc64": "xC7kkYxHiso=",
        "x-ms-request-server-encrypted": "true",
        "x-ms-version": "2021-08-06"
      },
      "ResponseBody": null
    },
    {
      "RequestUri": "https://sax5mzqu7xztpx4.blob.core.windows.net/288fbc99-9-5886d97a-a3e9-5591-b4ce-167210b96996/components/helloworld_component_upper_inputs.yml?skoid=e3f42e2c-d581-4b65-a966-631cfa961328\u0026sktid=72f988bf-86f1-41af-91ab-2d7cd011db47\u0026skt=2023-03-05T01%3A26%3A47Z\u0026ske=2023-03-06T09%3A36%3A47Z\u0026sks=b\u0026skv=2019-07-07\u0026sv=2021-08-06\u0026st=2023-03-05T01%3A53%3A30Z\u0026se=2023-03-05T10%3A03%3A30Z\u0026sr=c\u0026sp=rcwl\u0026sig=000000000000000000000000000000000000",
      "RequestMethod": "PUT",
      "RequestHeaders": {
        "Accept": "application/xml",
        "Accept-Encoding": "gzip, deflate",
        "Connection": "keep-alive",
        "Content-Length": "828",
        "Content-MD5": "flF/pLyiQhoBYCMOTwdWtw==",
        "Content-Type": "application/octet-stream",
        "If-None-Match": "*",
        "User-Agent": "azsdk-python-storage-blob/12.14.1 Python/3.7.9 (Windows-10-10.0.22621-SP0)",
        "x-ms-blob-type": "BlockBlob",
        "x-ms-date": "Sun, 05 Mar 2023 02:03:31 GMT",
        "x-ms-version": "2021-08-06"
      },
      "RequestBody": "JHNjaGVtYTogaHR0cHM6Ly9henVyZW1sc2NoZW1hcy5henVyZWVkZ2UubmV0L2RldmVsb3BtZW50L2NvbW1hbmRDb21wb25lbnQuc2NoZW1hLmpzb24KdHlwZTogY29tbWFuZAoKbmFtZTogbWljcm9zb2Z0c2FtcGxlc19jb21tYW5kX2NvbXBvbmVudF9iYXNpYwpkaXNwbGF5X25hbWU6IENvbW1hbmRDb21wb25lbnRCYXNpYwpkZXNjcmlwdGlvbjogVGhpcyBpcyB0aGUgYmFzaWMgY29tbWFuZCBjb21wb25lbnQKdGFnczoKICB0YWc6IHRhZ3ZhbHVlCiAgb3duZXI6IHNka3RlYW0KCnZlcnNpb246IDAuMC4xCgppbnB1dHM6CiAgY29tcG9uZW50X2luX251bWJlcjoKICAgIGRlc2NyaXB0aW9uOiBBIG51bWJlcgogICAgdHlwZTogbnVtYmVyCiAgQ09NUE9ORU5UX0lOX05VTUJFUl9VUFBFUjoKICAgIGRlc2NyaXB0aW9uOiBBIG51bWJlcgogICAgdHlwZTogbnVtYmVyCgpvdXRwdXRzOgogIGNvbXBvbmVudF9vdXRfcGF0aDoKICAgIHR5cGU6IHVyaV9mb2xkZXIKICBjb21wb25lbnRfb3V0X3BhdGhfVVBQRVI6CiAgICB0eXBlOiB1cmlfZm9sZGVyCgojIFdyaXRlIHNvbWUgb3V0cHV0IHRvIHdvcmsgYXJvdW5kIGEgYnVnIHdoZW4gcGlwZWxpbmUgbm9kZSBmYWlsZWQgdG8gcnVuIHdpdGggZW1wdHkgZGF0YXNldCBhcyBpbnB1dApjb21tYW5kOiA\u002BLQogIGVjaG8gSGVsbG8gV29ybGQgJgogIGVjaG8gJHt7aW5wdXRzLmNvbXBvbmVudF9pbl9udW1iZXJ9fSAmCiAgZWNobyAke3tpbnB1dHMuQ09NUE9ORU5UX0lOX05VTUJFUl9VUFBFUn19ICYKCmVudmlyb25tZW50OiBhenVyZW1sOkF6dXJlTUwtc2tsZWFybi0xLjAtdWJ1bnR1MjAuMDQtcHkzOC1jcHU6MzMK",
      "StatusCode": 201,
      "ResponseHeaders": {
        "Content-Length": "0",
        "Content-MD5": "flF/pLyiQhoBYCMOTwdWtw==",
        "Date": "Sun, 05 Mar 2023 02:03:31 GMT",
        "ETag": "\u00220x8DB1D1DD22A38DA\u0022",
        "Last-Modified": "Sun, 05 Mar 2023 02:03:32 GMT",
        "Server": [
          "Windows-Azure-Blob/1.0",
          "Microsoft-HTTPAPI/2.0"
        ],
        "x-ms-content-crc64": "mZxhZ2/ElLg=",
        "x-ms-request-server-encrypted": "true",
        "x-ms-version": "2021-08-06"
      },
      "ResponseBody": null
    },
    {
      "RequestUri": "https://sax5mzqu7xztpx4.blob.core.windows.net/288fbc99-9-5886d97a-a3e9-5591-b4ce-167210b96996/components/helloworld_component_with_optional_inputs.yml?skoid=e3f42e2c-d581-4b65-a966-631cfa961328\u0026sktid=72f988bf-86f1-41af-91ab-2d7cd011db47\u0026skt=2023-03-05T01%3A26%3A47Z\u0026ske=2023-03-06T09%3A36%3A47Z\u0026sks=b\u0026skv=2019-07-07\u0026sv=2021-08-06\u0026st=2023-03-05T01%3A53%3A30Z\u0026se=2023-03-05T10%3A03%3A30Z\u0026sr=c\u0026sp=rcwl\u0026sig=000000000000000000000000000000000000",
      "RequestMethod": "PUT",
      "RequestHeaders": {
        "Accept": "application/xml",
        "Accept-Encoding": "gzip, deflate",
        "Connection": "keep-alive",
        "Content-Length": "1096",
        "Content-MD5": "pCo9WqIcklUW/twiiOoXuA==",
        "Content-Type": "application/octet-stream",
        "If-None-Match": "*",
        "User-Agent": "azsdk-python-storage-blob/12.14.1 Python/3.7.9 (Windows-10-10.0.22621-SP0)",
        "x-ms-blob-type": "BlockBlob",
        "x-ms-date": "Sun, 05 Mar 2023 02:03:31 GMT",
        "x-ms-version": "2021-08-06"
      },
      "RequestBody": "JHNjaGVtYTogaHR0cHM6Ly9henVyZW1sc2NoZW1hcy5henVyZWVkZ2UubmV0L2RldmVsb3BtZW50L2NvbW1hbmRDb21wb25lbnQuc2NoZW1hLmpzb24KdHlwZTogY29tbWFuZAoKbmFtZTogbWljcm9zb2Z0c2FtcGxlc19jb21tYW5kX2NvbXBvbmVudF9iYXNpY193aXRoX29wdGlvbmFsX2lucHV0cwpkaXNwbGF5X25hbWU6IENvbW1hbmRDb21wb25lbnRCYXNpY1dpdGhPcHRpb25hbElucHV0cwpkZXNjcmlwdGlvbjogVGhpcyBpcyB0aGUgYmFzaWMgY29tbWFuZCBjb21wb25lbnQgd2l0aCBvcHRpb25hbCBpbnB1dHMKdGFnczoKICB0YWc6IHRhZ3ZhbHVlCiAgb3duZXI6IHNka3RlYW0KCnZlcnNpb246IDEKCmlucHV0czoKICBjb21wb25lbnRfaW5fbnVtYmVyOgogICAgZGVzY3JpcHRpb246IEEgbnVtYmVyCiAgICB0eXBlOiBudW1iZXIKICAgIG9wdGlvbmFsOiBUcnVlCiAgY29tcG9uZW50X2luX3BhdGg6CiAgICBkZXNjcmlwdGlvbjogQSBwYXRoCiAgICB0eXBlOiB1cmlfZm9sZGVyCiAgY29tcG9uZW50X2luX3BhdGhfb3B0aW9uYWw6CiAgICBkZXNjcmlwdGlvbjogQW4gb3B0aW9uYWwgcGF0aAogICAgdHlwZTogdXJpX2ZvbGRlcgogICAgb3B0aW9uYWw6IFRydWUKCgpvdXRwdXRzOgogIGNvbXBvbmVudF9vdXRfcGF0aDoKICAgIHR5cGU6IHVyaV9mb2xkZXIKCiMgV3JpdGUgc29tZSBvdXRwdXQgdG8gd29yayBhcm91bmQgYSBidWcgd2hlbiBwaXBlbGluZSBub2RlIGZhaWxlZCB0byBydW4gd2l0aCBlbXB0eSBkYXRhc2V0IGFzIGlucHV0CmNvbW1hbmQ6ID4tCiAgZWNobyBIZWxsbyBXb3JsZCAmCiAgZWNobyAkW1ske3tpbnB1dHMuY29tcG9uZW50X2luX251bWJlcn19XV0gJgogIGVjaG8gJFtbJHt7aW5wdXRzLmNvbXBvbmVudF9pbl9wYXRoX29wdGlvbmFsfX1dXSAmCiAgZWNobyAke3tpbnB1dHMuY29tcG9uZW50X2luX3BhdGh9fSAmCiAgZWNobyAke3tvdXRwdXRzLmNvbXBvbmVudF9vdXRfcGF0aH19ID4gJHt7b3V0cHV0cy5jb21wb25lbnRfb3V0X3BhdGh9fS9jb21wb25lbnRfaW5fbnVtYmVyCgplbnZpcm9ubWVudDogYXp1cmVtbDpBenVyZU1MLXNrbGVhcm4tMS4wLXVidW50dTIwLjA0LXB5MzgtY3B1OjMzCg==",
      "StatusCode": 201,
      "ResponseHeaders": {
        "Content-Length": "0",
        "Content-MD5": "pCo9WqIcklUW/twiiOoXuA==",
        "Date": "Sun, 05 Mar 2023 02:03:32 GMT",
        "ETag": "\u00220x8DB1D1DD22C826E\u0022",
        "Last-Modified": "Sun, 05 Mar 2023 02:03:32 GMT",
        "Server": [
          "Windows-Azure-Blob/1.0",
          "Microsoft-HTTPAPI/2.0"
        ],
        "x-ms-content-crc64": "cO8Rc86uXRs=",
        "x-ms-request-server-encrypted": "true",
        "x-ms-version": "2021-08-06"
      },
      "ResponseBody": null
    },
    {
      "RequestUri": "https://sax5mzqu7xztpx4.blob.core.windows.net/288fbc99-9-5886d97a-a3e9-5591-b4ce-167210b96996/components/helloworld_component_with_input_and_output.yml?skoid=e3f42e2c-d581-4b65-a966-631cfa961328\u0026sktid=72f988bf-86f1-41af-91ab-2d7cd011db47\u0026skt=2023-03-05T01%3A26%3A47Z\u0026ske=2023-03-06T09%3A36%3A47Z\u0026sks=b\u0026skv=2019-07-07\u0026sv=2021-08-06\u0026st=2023-03-05T01%3A53%3A30Z\u0026se=2023-03-05T10%3A03%3A30Z\u0026sr=c\u0026sp=rcwl\u0026sig=000000000000000000000000000000000000",
      "RequestMethod": "PUT",
      "RequestHeaders": {
        "Accept": "application/xml",
        "Accept-Encoding": "gzip, deflate",
        "Connection": "keep-alive",
        "Content-Length": "981",
        "Content-MD5": "3kfY3PrPe\u002BsNCaum4tQY0Q==",
        "Content-Type": "application/octet-stream",
        "If-None-Match": "*",
        "User-Agent": "azsdk-python-storage-blob/12.14.1 Python/3.7.9 (Windows-10-10.0.22621-SP0)",
        "x-ms-blob-type": "BlockBlob",
        "x-ms-date": "Sun, 05 Mar 2023 02:03:31 GMT",
        "x-ms-version": "2021-08-06"
      },
      "RequestBody": "JHNjaGVtYTogaHR0cHM6Ly9henVyZW1sc2NoZW1hcy5henVyZWVkZ2UubmV0L2RldmVsb3BtZW50L2NvbW1hbmRDb21wb25lbnQuc2NoZW1hLmpzb24KdHlwZTogY29tbWFuZAoKbmFtZTogbWljcm9zb2Z0c2FtcGxlc19jb21tYW5kX2NvbXBvbmVudF9iYXNpYwpkaXNwbGF5X25hbWU6IENvbW1hbmRDb21wb25lbnRCYXNpY1dpdGhJbnB1dEFuZE91dHB1dApkZXNjcmlwdGlvbjogVGhpcyBpcyB0aGUgYmFzaWMgY29tbWFuZCBjb21wb25lbnQKdGFnczoKICB0YWc6IHRhZ3ZhbHVlCiAgb3duZXI6IHNka3RlYW0KCnZlcnNpb246IDEKCmlucHV0czoKICBjb21wb25lbnRfaW5fbnVtYmVyOgogICAgZGVzY3JpcHRpb246IEEgbnVtYmVyCiAgICB0eXBlOiBudW1iZXIKICAgIGRlZmF1bHQ6IDEwLjk5CiAgY29tcG9uZW50X2luX3BhdGg6CiAgICBkZXNjcmlwdGlvbjogQSBwYXRoCiAgICB0eXBlOiB1cmlfZm9sZGVyCgpvdXRwdXRzOgogIGNvbXBvbmVudF9vdXRfcGF0aF8xOgogICAgdHlwZTogdXJpX2ZvbGRlcgogIGNvbXBvbmVudF9vdXRfcGF0aF8yOgogICAgdHlwZTogdXJpX2ZvbGRlcgogIGNvbXBvbmVudF9vdXRfcGF0aF8zOgogICAgdHlwZTogdXJpX2ZvbGRlcgoKCmNvbW1hbmQ6ID4tCiAgZWNobyBIZWxsbyBXb3JsZCAmJgogIGVjaG8gJHt7aW5wdXRzLmNvbXBvbmVudF9pbl9udW1iZXJ9fSAmJgogIG1rZGlyIC1wICR7e291dHB1dHMuY29tcG9uZW50X291dF9wYXRoXzF9fSAmJgogIGNwIC1wIC1yICR7e2lucHV0cy5jb21wb25lbnRfaW5fcGF0aH19ICR7e291dHB1dHMuY29tcG9uZW50X291dF9wYXRoXzF9fSAmJgogIGVjaG8gJHt7b3V0cHV0cy5jb21wb25lbnRfb3V0X3BhdGhfMn19ICYmCiAgZWNobyAke3tvdXRwdXRzLmNvbXBvbmVudF9vdXRfcGF0aF8zfX0KCmVudmlyb25tZW50OiBhenVyZW1sOkF6dXJlTUwtc2tsZWFybi0xLjAtdWJ1bnR1MjAuMDQtcHkzOC1jcHU6MzMKY29kZTogIi4uL3B5dGhvbiIK",
      "StatusCode": 201,
      "ResponseHeaders": {
        "Content-Length": "0",
        "Content-MD5": "3kfY3PrPe\u002BsNCaum4tQY0Q==",
        "Date": "Sun, 05 Mar 2023 02:03:31 GMT",
        "ETag": "\u00220x8DB1D1DD22C345C\u0022",
        "Last-Modified": "Sun, 05 Mar 2023 02:03:32 GMT",
        "Server": [
          "Windows-Azure-Blob/1.0",
          "Microsoft-HTTPAPI/2.0"
        ],
        "x-ms-content-crc64": "dKIVSySjWNA=",
        "x-ms-request-server-encrypted": "true",
        "x-ms-version": "2021-08-06"
      },
      "ResponseBody": null
    },
    {
      "RequestUri": "https://sax5mzqu7xztpx4.blob.core.windows.net/288fbc99-9-5886d97a-a3e9-5591-b4ce-167210b96996/components/helloworld_component_rest.json?skoid=e3f42e2c-d581-4b65-a966-631cfa961328\u0026sktid=72f988bf-86f1-41af-91ab-2d7cd011db47\u0026skt=2023-03-05T01%3A26%3A47Z\u0026ske=2023-03-06T09%3A36%3A47Z\u0026sks=b\u0026skv=2019-07-07\u0026sv=2021-08-06\u0026st=2023-03-05T01%3A53%3A30Z\u0026se=2023-03-05T10%3A03%3A30Z\u0026sr=c\u0026sp=rcwl\u0026sig=000000000000000000000000000000000000",
      "RequestMethod": "PUT",
      "RequestHeaders": {
        "Accept": "application/xml",
        "Accept-Encoding": "gzip, deflate",
        "Connection": "keep-alive",
        "Content-Length": "2591",
        "Content-MD5": "1TPAfOUKK6Fk2U7HvFrPRw==",
        "Content-Type": "application/octet-stream",
        "If-None-Match": "*",
        "User-Agent": "azsdk-python-storage-blob/12.14.1 Python/3.7.9 (Windows-10-10.0.22621-SP0)",
        "x-ms-blob-type": "BlockBlob",
        "x-ms-date": "Sun, 05 Mar 2023 02:03:31 GMT",
        "x-ms-version": "2021-08-06"
      },
      "RequestBody": "ewogICAgImlkIjogIi9zdWJzY3JpcHRpb25zLzRmYWFhZjIxLTY2M2YtNDM5MS05NmZkLTQ3MTk3YzYzMDk3OS9yZXNvdXJjZUdyb3Vwcy9EZXNpZ25lclRlc3RSRy9wcm92aWRlcnMvTWljcm9zb2Z0Lk1hY2hpbmVMZWFybmluZ1NlcnZpY2VzL3dvcmtzcGFjZXMvRGVzaWduZXJUZXN0LWNlbnRyYWx1c2V1YXAvY29tcG9uZW50cy90ZXN0XzM4OTg4OTIxODMzMS92ZXJzaW9ucy8wLjAuMSIsCiAgICAibmFtZSI6IG51bGwsCiAgICAidHlwZSI6IG51bGwsCiAgICAicHJvcGVydGllcyI6IHsKICAgICAgICAiZGVzY3JpcHRpb24iOiBudWxsLAogICAgICAgICJ0YWdzIjogbnVsbCwKICAgICAgICAicHJvcGVydGllcyI6IHt9LAogICAgICAgICJpc0Fub255bW91cyI6IGZhbHNlLAogICAgICAgICJjb21wb25lbnRTcGVjIjogewogICAgICAgICAgICAiJHNjaGVtYSI6ICJodHRwczovL2F6dXJlbWxzY2hlbWFzLmF6dXJlZWRnZS5uZXQvZGV2ZWxvcG1lbnQvY29tbWFuZENvbXBvbmVudC5zY2hlbWEuanNvbiIsCiAgICAgICAgICAgICJuYW1lIjogIm1pY3Jvc29mdHNhbXBsZXNfY29tbWFuZF9jb21wb25lbnRfYmFzaWMiLAogICAgICAgICAgICAiX3NvdXJjZSI6ICJDTEFTUyIsCiAgICAgICAgICAgICJ2ZXJzaW9uIjogIjAuMC4xIiwKICAgICAgICAgICAgInR5cGUiOiAiY29tbWFuZCIsCiAgICAgICAgICAgICJkaXNwbGF5X25hbWUiOiAiQ29tbWFuZENvbXBvbmVudEJhc2ljIiwKICAgICAgICAgICAgImRlc2NyaXB0aW9uIjogIlRoaXMgaXMgdGhlIGJhc2ljIGNvbW1hbmQgY29tcG9uZW50IiwKICAgICAgICAgICAgInRhZ3MiOiB7CiAgICAgICAgICAgICAgICAidGFnIjogInRhZ3ZhbHVlIiwKICAgICAgICAgICAgICAgICJvd25lciI6ICJzZGt0ZWFtIgogICAgICAgICAgICB9LAogICAgICAgICAgICAiaXNfZGV0ZXJtaW5pc3RpYyI6ICJUcnVlIiwKICAgICAgICAgICAgImlucHV0cyI6IHsKICAgICAgICAgICAgICAgICJjb21wb25lbnRfaW5fcGF0aCI6IHsKICAgICAgICAgICAgICAgICAgICAibmFtZSI6ICJjb21wb25lbnRfaW5fcGF0aCIsCiAgICAgICAgICAgICAgICAgICAgImRlc2NyaXB0aW9uIjogIkEgcGF0aCIsCiAgICAgICAgICAgICAgICAgICAgInR5cGUiOiAidXJpX2ZvbGRlciIKICAgICAgICAgICAgICAgIH0sCiAgICAgICAgICAgICAgICAiY29tcG9uZW50X2luX251bWJlciI6IHsKICAgICAgICAgICAgICAgICAgICAibmFtZSI6ICJjb21wb25lbnRfaW5fbnVtYmVyIiwKICAgICAgICAgICAgICAgICAgICAib3B0aW9uYWwiOiAiVHJ1ZSIsCiAgICAgICAgICAgICAgICAgICAgImRlc2NyaXB0aW9uIjogIkEgbnVtYmVyIiwKICAgICAgICAgICAgICAgICAgICAidHlwZSI6ICJOdW1iZXIiLAogICAgICAgICAgICAgICAgICAgICJkZWZhdWx0IjogIjEwLjk5IgogICAgICAgICAgICAgICAgfQogICAgICAgICAgICB9LAogICAgICAgICAgICAib3V0cHV0cyI6IHsKICAgICAgICAgICAgICAgICJjb21wb25lbnRfb3V0X3BhdGgiOiB7CiAgICAgICAgICAgICAgICAgICAgIm5hbWUiOiAiY29tcG9uZW50X291dF9wYXRoIiwKICAgICAgICAgICAgICAgICAgICAidHlwZSI6ICJ1cmlfZm9sZGVyIgogICAgICAgICAgICAgICAgfQogICAgICAgICAgICB9LAogICAgICAgICAgICAiY29tbWFuZCI6ICJlY2hvIEhlbGxvIFdvcmxkICYgZWNobyAkW1ske3tpbnB1dHMuY29tcG9uZW50X2luX251bWJlcn19XV0gJiBlY2hvICR7e2lucHV0cy5jb21wb25lbnRfaW5fcGF0aH19ICYgZWNobyAke3tvdXRwdXRzLmNvbXBvbmVudF9vdXRfcGF0aH19ID4gJHt7b3V0cHV0cy5jb21wb25lbnRfb3V0X3BhdGh9fS9jb21wb25lbnRfaW5fbnVtYmVyIiwKICAgICAgICAgICAgImVudmlyb25tZW50IjogImF6dXJlbWw6L3N1YnNjcmlwdGlvbnMvNGZhYWFmMjEtNjYzZi00MzkxLTk2ZmQtNDcxOTdjNjMwOTc5L3Jlc291cmNlR3JvdXBzL0Rlc2lnbmVyVGVzdFJHL3Byb3ZpZGVycy9NaWNyb3NvZnQuTWFjaGluZUxlYXJuaW5nU2VydmljZXMvd29ya3NwYWNlcy9EZXNpZ25lclRlc3QtY2VudHJhbHVzZXVhcC9lbnZpcm9ubWVudHMvQXp1cmVNTC1za2xlYXJuLTEuMC11YnVudHUyMC4wNC1weTM4LWNwdS92ZXJzaW9ucy8xIiwKICAgICAgICAgICAgImNvZGUiOiAiYXp1cmVtbDovc3Vic2NyaXB0aW9ucy80ZmFhYWYyMS02NjNmLTQzOTEtOTZmZC00NzE5N2M2MzA5NzkvcmVzb3VyY2VHcm91cHMvRGVzaWduZXJUZXN0UkcvcHJvdmlkZXJzL01pY3Jvc29mdC5NYWNoaW5lTGVhcm5pbmdTZXJ2aWNlcy93b3Jrc3BhY2VzL0Rlc2lnbmVyVGVzdC1jZW50cmFsdXNldWFwL2NvZGVzLzIyMTA2MWI1LWE2ZGUtNGQ2MC04MWZkLTNhODUyY2RmZTFkYi92ZXJzaW9ucy8xIgogICAgICAgIH0KICAgIH0sCiAgICAic3lzdGVtRGF0YSI6IHsKICAgICAgICAiY3JlYXRlZEF0IjogIjIwMjEtMDgtMTlUMDI6NTg6MTQuOTY0NDY2OFoiLAogICAgICAgICJjcmVhdGVkQnkiOiAiWmhlbiBSdWFuIiwKICAgICAgICAiY3JlYXRlZEJ5VHlwZSI6ICJVc2VyIiwKICAgICAgICAibGFzdE1vZGlmaWVkQXQiOiAiMjAyMS0wOC0xOVQwMjo1ODoxNS43NjM3Mjc5WiIKICAgIH0KfQo=",
      "StatusCode": 201,
      "ResponseHeaders": {
        "Content-Length": "0",
        "Content-MD5": "1TPAfOUKK6Fk2U7HvFrPRw==",
        "Date": "Sun, 05 Mar 2023 02:03:31 GMT",
        "ETag": "\u00220x8DB1D1DD22C345C\u0022",
        "Last-Modified": "Sun, 05 Mar 2023 02:03:32 GMT",
        "Server": [
          "Windows-Azure-Blob/1.0",
          "Microsoft-HTTPAPI/2.0"
        ],
        "x-ms-content-crc64": "LMhNFvHH0IU=",
        "x-ms-request-server-encrypted": "true",
        "x-ms-version": "2021-08-06"
      },
      "ResponseBody": null
    },
    {
      "RequestUri": "https://sax5mzqu7xztpx4.blob.core.windows.net/288fbc99-9-5886d97a-a3e9-5591-b4ce-167210b96996/components/helloworld_component_with_uppercase_input.yml?skoid=e3f42e2c-d581-4b65-a966-631cfa961328\u0026sktid=72f988bf-86f1-41af-91ab-2d7cd011db47\u0026skt=2023-03-05T01%3A26%3A47Z\u0026ske=2023-03-06T09%3A36%3A47Z\u0026sks=b\u0026skv=2019-07-07\u0026sv=2021-08-06\u0026st=2023-03-05T01%3A53%3A30Z\u0026se=2023-03-05T10%3A03%3A30Z\u0026sr=c\u0026sp=rcwl\u0026sig=000000000000000000000000000000000000",
      "RequestMethod": "PUT",
      "RequestHeaders": {
        "Accept": "application/xml",
        "Accept-Encoding": "gzip, deflate",
        "Connection": "keep-alive",
        "Content-Length": "901",
        "Content-MD5": "FCbLJGmjvqj9Bm3/Nb9tzQ==",
        "Content-Type": "application/octet-stream",
        "If-None-Match": "*",
        "User-Agent": "azsdk-python-storage-blob/12.14.1 Python/3.7.9 (Windows-10-10.0.22621-SP0)",
        "x-ms-blob-type": "BlockBlob",
        "x-ms-date": "Sun, 05 Mar 2023 02:03:31 GMT",
        "x-ms-version": "2021-08-06"
      },
      "RequestBody": "JHNjaGVtYTogaHR0cHM6Ly9henVyZW1sc2NoZW1hcy5henVyZWVkZ2UubmV0L2RldmVsb3BtZW50L2NvbW1hbmRDb21wb25lbnQuc2NoZW1hLmpzb24KdHlwZTogY29tbWFuZAoKbmFtZTogbWljcm9zb2Z0c2FtcGxlc19jb21tYW5kX2NvbXBvbmVudF9iYXNpYwpkaXNwbGF5X25hbWU6IENvbW1hbmRDb21wb25lbnRCYXNpYwpkZXNjcmlwdGlvbjogVGhpcyBpcyB0aGUgYmFzaWMgY29tbWFuZCBjb21wb25lbnQKdGFnczoKICB0YWc6IHRhZ3ZhbHVlCiAgb3duZXI6IHNka3RlYW0KCnZlcnNpb246IDAuMC4xCgppbnB1dHM6CiAgY29tcG9uZW50X0luX251bWJlcjoKICAgIGRlc2NyaXB0aW9uOiBBIG51bWJlcgogICAgdHlwZTogbnVtYmVyCiAgICBkZWZhdWx0OiAxMC45OQogICAgb3B0aW9uYWw6IFRydWUKICBjb21wb25lbnRfaW5fcGF0aDoKICAgIGRlc2NyaXB0aW9uOiBBIHBhdGgKICAgIHR5cGU6IHVyaV9mb2xkZXIKCm91dHB1dHM6CiAgY29tcG9uZW50X291dF9wYXRoOgogICAgdHlwZTogdXJpX2ZvbGRlcgoKIyBXcml0ZSBzb21lIG91dHB1dCB0byB3b3JrIGFyb3VuZCBhIGJ1ZyB3aGVuIHBpcGVsaW5lIG5vZGUgZmFpbGVkIHRvIHJ1biB3aXRoIGVtcHR5IGRhdGFzZXQgYXMgaW5wdXQKY29tbWFuZDogPi0KICBlY2hvIEhlbGxvIFdvcmxkICYKICBlY2hvICRbWyR7e2lucHV0cy5jb21wb25lbnRfSW5fbnVtYmVyfX1dXSAmCiAgZWNobyAke3tpbnB1dHMuY29tcG9uZW50X2luX3BhdGh9fSAmCiAgZWNobyAke3tvdXRwdXRzLmNvbXBvbmVudF9vdXRfcGF0aH19ID4gJHt7b3V0cHV0cy5jb21wb25lbnRfb3V0X3BhdGh9fS9jb21wb25lbnRfaW5fbnVtYmVyCgplbnZpcm9ubWVudDogYXp1cmVtbDpBenVyZU1MLXNrbGVhcm4tMS4wLXVidW50dTIwLjA0LXB5MzgtY3B1OjMzCg==",
      "StatusCode": 201,
      "ResponseHeaders": {
        "Content-Length": "0",
        "Content-MD5": "FCbLJGmjvqj9Bm3/Nb9tzQ==",
        "Date": "Sun, 05 Mar 2023 02:03:31 GMT",
        "ETag": "\u00220x8DB1D1DD22C826E\u0022",
        "Last-Modified": "Sun, 05 Mar 2023 02:03:32 GMT",
        "Server": [
          "Windows-Azure-Blob/1.0",
          "Microsoft-HTTPAPI/2.0"
        ],
        "x-ms-content-crc64": "m1m0lVpRm/c=",
        "x-ms-request-server-encrypted": "true",
        "x-ms-version": "2021-08-06"
      },
      "ResponseBody": null
    },
    {
      "RequestUri": "https://sax5mzqu7xztpx4.blob.core.windows.net/288fbc99-9-5886d97a-a3e9-5591-b4ce-167210b96996/components/helloworld_component_with_properties.yml?skoid=e3f42e2c-d581-4b65-a966-631cfa961328\u0026sktid=72f988bf-86f1-41af-91ab-2d7cd011db47\u0026skt=2023-03-05T01%3A26%3A47Z\u0026ske=2023-03-06T09%3A36%3A47Z\u0026sks=b\u0026skv=2019-07-07\u0026sv=2021-08-06\u0026st=2023-03-05T01%3A53%3A30Z\u0026se=2023-03-05T10%3A03%3A30Z\u0026sr=c\u0026sp=rcwl\u0026sig=000000000000000000000000000000000000",
      "RequestMethod": "PUT",
      "RequestHeaders": {
        "Accept": "application/xml",
        "Accept-Encoding": "gzip, deflate",
        "Connection": "keep-alive",
        "Content-Length": "950",
        "Content-MD5": "yeMl8FRITDjvgbKlaAx18A==",
        "Content-Type": "application/octet-stream",
        "If-None-Match": "*",
        "User-Agent": "azsdk-python-storage-blob/12.14.1 Python/3.7.9 (Windows-10-10.0.22621-SP0)",
        "x-ms-blob-type": "BlockBlob",
        "x-ms-date": "Sun, 05 Mar 2023 02:03:31 GMT",
        "x-ms-version": "2021-08-06"
      },
      "RequestBody": "JHNjaGVtYTogaHR0cHM6Ly9henVyZW1sc2NoZW1hcy5henVyZWVkZ2UubmV0L2RldmVsb3BtZW50L2NvbW1hbmRDb21wb25lbnQuc2NoZW1hLmpzb24KdHlwZTogY29tbWFuZAoKbmFtZTogbWljcm9zb2Z0c2FtcGxlc19jb21tYW5kX2NvbXBvbmVudF9iYXNpYwpkaXNwbGF5X25hbWU6IENvbW1hbmRDb21wb25lbnRCYXNpYwpkZXNjcmlwdGlvbjogVGhpcyBpcyB0aGUgYmFzaWMgY29tbWFuZCBjb21wb25lbnQKdGFnczoKICB0YWc6IHRhZ3ZhbHVlCiAgb3duZXI6IHNka3RlYW0KCnZlcnNpb246IDAuMC4xCgppbnB1dHM6CiAgY29tcG9uZW50X2luX251bWJlcjoKICAgIGRlc2NyaXB0aW9uOiBBIG51bWJlcgogICAgdHlwZTogbnVtYmVyCiAgICBkZWZhdWx0OiAxMC45OQogICAgb3B0aW9uYWw6IFRydWUKICBjb21wb25lbnRfaW5fcGF0aDoKICAgIGRlc2NyaXB0aW9uOiBBIHBhdGgKICAgIHR5cGU6IHVyaV9mb2xkZXIKCm91dHB1dHM6CiAgY29tcG9uZW50X291dF9wYXRoOgogICAgdHlwZTogdXJpX2ZvbGRlcgoKIyBXcml0ZSBzb21lIG91dHB1dCB0byB3b3JrIGFyb3VuZCBhIGJ1ZyB3aGVuIHBpcGVsaW5lIG5vZGUgZmFpbGVkIHRvIHJ1biB3aXRoIGVtcHR5IGRhdGFzZXQgYXMgaW5wdXQKY29tbWFuZDogPi0KICBlY2hvIEhlbGxvIFdvcmxkICYKICBlY2hvICRbWyR7e2lucHV0cy5jb21wb25lbnRfaW5fbnVtYmVyfX1dXSAmCiAgZWNobyAke3tpbnB1dHMuY29tcG9uZW50X2luX3BhdGh9fSAmCiAgZWNobyAke3tvdXRwdXRzLmNvbXBvbmVudF9vdXRfcGF0aH19ID4gJHt7b3V0cHV0cy5jb21wb25lbnRfb3V0X3BhdGh9fS9jb21wb25lbnRfaW5fbnVtYmVyCgplbnZpcm9ubWVudDogYXp1cmVtbDpBenVyZU1MLXNrbGVhcm4tMS4wLXVidW50dTIwLjA0LXB5MzgtY3B1OjMzCgpwcm9wZXJ0aWVzOgogIGF6dXJlbWwucGlwZWxpbmVzLmR5bmFtaWM6ICJ0cnVlIgo=",
      "StatusCode": 201,
      "ResponseHeaders": {
        "Content-Length": "0",
        "Content-MD5": "yeMl8FRITDjvgbKlaAx18A==",
        "Date": "Sun, 05 Mar 2023 02:03:31 GMT",
        "ETag": "\u00220x8DB1D1DD22C5B69\u0022",
        "Last-Modified": "Sun, 05 Mar 2023 02:03:32 GMT",
        "Server": [
          "Windows-Azure-Blob/1.0",
          "Microsoft-HTTPAPI/2.0"
        ],
        "x-ms-content-crc64": "bBqDQWIIvSU=",
        "x-ms-request-server-encrypted": "true",
        "x-ms-version": "2021-08-06"
      },
      "ResponseBody": null
    },
    {
      "RequestUri": "https://sax5mzqu7xztpx4.blob.core.windows.net/288fbc99-9-5886d97a-a3e9-5591-b4ce-167210b96996/components/helloworld_component_with_paths.yml?skoid=e3f42e2c-d581-4b65-a966-631cfa961328\u0026sktid=72f988bf-86f1-41af-91ab-2d7cd011db47\u0026skt=2023-03-05T01%3A26%3A47Z\u0026ske=2023-03-06T09%3A36%3A47Z\u0026sks=b\u0026skv=2019-07-07\u0026sv=2021-08-06\u0026st=2023-03-05T01%3A53%3A30Z\u0026se=2023-03-05T10%3A03%3A30Z\u0026sr=c\u0026sp=rcwl\u0026sig=000000000000000000000000000000000000",
      "RequestMethod": "PUT",
      "RequestHeaders": {
        "Accept": "application/xml",
        "Accept-Encoding": "gzip, deflate",
        "Connection": "keep-alive",
        "Content-Length": "746",
        "Content-MD5": "fyovkhKKVwtiUbo\u002BWXzJOA==",
        "Content-Type": "application/octet-stream",
        "If-None-Match": "*",
        "User-Agent": "azsdk-python-storage-blob/12.14.1 Python/3.7.9 (Windows-10-10.0.22621-SP0)",
        "x-ms-blob-type": "BlockBlob",
        "x-ms-date": "Sun, 05 Mar 2023 02:03:31 GMT",
        "x-ms-version": "2021-08-06"
      },
      "RequestBody": "JHNjaGVtYTogaHR0cHM6Ly9henVyZW1sc2NoZW1hcy5henVyZWVkZ2UubmV0L2RldmVsb3BtZW50L2NvbW1hbmRDb21wb25lbnQuc2NoZW1hLmpzb24KbmFtZTogbWljcm9zb2Z0c2FtcGxlc19jb21tYW5kX2NvbXBvbmVudF9iYXNpY193aXRoX3BhdGhzX3Rlc3QKdmVyc2lvbjogMQpkaXNwbGF5X25hbWU6IENvbW1hbmRDb21wb25lbnRCYXNpYwppc19kZXRlcm1pbmlzdGljOiBUcnVlCnR5cGU6IGNvbW1hbmQKZGVzY3JpcHRpb246IFRoaXMgaXMgdGhlIGJhc2ljIGNvbW1hbmQgY29tcG9uZW50CnRhZ3M6CiAgdGFnOiB0YWd2YWx1ZQogIG93bmVyOiBzZGt0ZWFtCmlucHV0czoKICBjb21wb25lbnRfaW5fbnVtYmVyOgogICAgdHlwZTogbnVtYmVyCiAgICBvcHRpb25hbDogRmFsc2UKICAgIGRlZmF1bHQ6IDEwLjk5CiAgICBkZXNjcmlwdGlvbjogQSBudW1iZXIKICBjb21wb25lbnRfaW5fcGF0aF8xOgogICAgdHlwZTogdXJpX2ZvbGRlcgogIGNvbXBvbmVudF9pbl9wYXRoXzI6CiAgICB0eXBlOiB1cmlfZm9sZGVyCmVudmlyb25tZW50OiBhenVyZW1sOkF6dXJlTUwtc2tsZWFybi0xLjAtdWJ1bnR1MjAuMDQtcHkzOC1jcHU6MzMKY29kZTogIi4vIgpjb21tYW5kOiBlY2hvIEhlbGxvIFdvcmxkICYgZWNobyAke3tpbnB1dHMuY29tcG9uZW50X2luX251bWJlcn19ICYgZWNobyAke3tpbnB1dHMuY29tcG9uZW50X2luX3BhdGhfMX19ICYgZWNobyAke3tpbnB1dHMuY29tcG9uZW50X2luX3BhdGhfMn19Ci4uLgo=",
      "StatusCode": 201,
      "ResponseHeaders": {
        "Content-Length": "0",
        "Content-MD5": "fyovkhKKVwtiUbo\u002BWXzJOA==",
        "Date": "Sun, 05 Mar 2023 02:03:31 GMT",
        "ETag": "\u00220x8DB1D1DD22C5B69\u0022",
        "Last-Modified": "Sun, 05 Mar 2023 02:03:32 GMT",
        "Server": [
          "Windows-Azure-Blob/1.0",
          "Microsoft-HTTPAPI/2.0"
        ],
        "x-ms-content-crc64": "uPbyId\u002Bj9OQ=",
        "x-ms-request-server-encrypted": "true",
        "x-ms-version": "2021-08-06"
      },
      "ResponseBody": null
    },
    {
      "RequestUri": "https://sax5mzqu7xztpx4.blob.core.windows.net/288fbc99-9-5886d97a-a3e9-5591-b4ce-167210b96996/components/helloworld_component_tensorflow.yml?skoid=e3f42e2c-d581-4b65-a966-631cfa961328\u0026sktid=72f988bf-86f1-41af-91ab-2d7cd011db47\u0026skt=2023-03-05T01%3A26%3A47Z\u0026ske=2023-03-06T09%3A36%3A47Z\u0026sks=b\u0026skv=2019-07-07\u0026sv=2021-08-06\u0026st=2023-03-05T01%3A53%3A30Z\u0026se=2023-03-05T10%3A03%3A30Z\u0026sr=c\u0026sp=rcwl\u0026sig=000000000000000000000000000000000000",
      "RequestMethod": "PUT",
      "RequestHeaders": {
        "Accept": "application/xml",
        "Accept-Encoding": "gzip, deflate",
        "Connection": "keep-alive",
        "Content-Length": "855",
        "Content-MD5": "UiGgB4YNT\u002BckN6nRm6FoDg==",
        "Content-Type": "application/octet-stream",
        "If-None-Match": "*",
        "User-Agent": "azsdk-python-storage-blob/12.14.1 Python/3.7.9 (Windows-10-10.0.22621-SP0)",
        "x-ms-blob-type": "BlockBlob",
        "x-ms-date": "Sun, 05 Mar 2023 02:03:31 GMT",
        "x-ms-version": "2021-08-06"
      },
      "RequestBody": "JHNjaGVtYTogaHR0cHM6Ly9henVyZW1sc2NoZW1hcy5henVyZWVkZ2UubmV0L2RldmVsb3BtZW50L2NvbW1hbmRDb21wb25lbnQuc2NoZW1hLmpzb24KdHlwZTogY29tbWFuZAoKbmFtZTogbWljcm9zb2Z0c2FtcGxlc19jb21tYW5kX2NvbXBvbmVudF90ZW5zb3JfZmxvdwpkaXNwbGF5X25hbWU6IENvbW1hbmRDb21wb25lbnRUZW5zb3JGbG93CmRlc2NyaXB0aW9uOiBUaGlzIGlzIHRoZSBUZW5zb3JGbG93IGNvbW1hbmQgY29tcG9uZW50CnRhZ3M6CiAgdGFnOiB0YWd2YWx1ZQogIG93bmVyOiBzZGt0ZWFtCgppbnB1dHM6CiAgY29tcG9uZW50X2luX251bWJlcjoKICAgIGRlc2NyaXB0aW9uOiBBIG51bWJlcgogICAgdHlwZTogbnVtYmVyCiAgICBkZWZhdWx0OiAxMC45OQogIGNvbXBvbmVudF9pbl9wYXRoOgogICAgZGVzY3JpcHRpb246IEEgcGF0aAogICAgdHlwZTogdXJpX2ZvbGRlcgoKb3V0cHV0czoKICBjb21wb25lbnRfb3V0X3BhdGg6CiAgICB0eXBlOiB1cmlfZm9sZGVyCgpjb21tYW5kOiA\u002BLQogIGVjaG8gSGVsbG8gV29ybGQgJgogIGVjaG8gJHt7aW5wdXRzLmNvbXBvbmVudF9pbl9udW1iZXJ9fSAmCiAgZWNobyAke3tpbnB1dHMuY29tcG9uZW50X2luX3BhdGh9fSAmCiAgZWNobyAke3tvdXRwdXRzLmNvbXBvbmVudF9vdXRfcGF0aH19CgplbnZpcm9ubWVudDogYXp1cmVtbDpBenVyZU1MLXNrbGVhcm4tMS4wLXVidW50dTIwLjA0LXB5MzgtY3B1OjMzCgpkaXN0cmlidXRpb246CiAgdHlwZTogIlRlbnNvckZsb3ciCiAgcGFyYW1ldGVyX3NlcnZlcl9jb3VudDogMQogIHdvcmtlcl9jb3VudDogMgogIGFkZGVkX3Byb3BlcnR5OiA3CgpyZXNvdXJjZXM6CiAgaW5zdGFuY2VfY291bnQ6IDIK",
      "StatusCode": 201,
      "ResponseHeaders": {
        "Content-Length": "0",
        "Content-MD5": "UiGgB4YNT\u002BckN6nRm6FoDg==",
        "Date": "Sun, 05 Mar 2023 02:03:31 GMT",
        "ETag": "\u00220x8DB1D1DD22C345C\u0022",
        "Last-Modified": "Sun, 05 Mar 2023 02:03:32 GMT",
        "Server": [
          "Windows-Azure-Blob/1.0",
          "Microsoft-HTTPAPI/2.0"
        ],
        "x-ms-content-crc64": "Zp8E4EIxWQ0=",
        "x-ms-request-server-encrypted": "true",
        "x-ms-version": "2021-08-06"
      },
      "ResponseBody": null
    },
    {
      "RequestUri": "https://sax5mzqu7xztpx4.blob.core.windows.net/288fbc99-9-5886d97a-a3e9-5591-b4ce-167210b96996/components/helloworld_components_with_env/.gitattributes?skoid=e3f42e2c-d581-4b65-a966-631cfa961328\u0026sktid=72f988bf-86f1-41af-91ab-2d7cd011db47\u0026skt=2023-03-05T01%3A26%3A47Z\u0026ske=2023-03-06T09%3A36%3A47Z\u0026sks=b\u0026skv=2019-07-07\u0026sv=2021-08-06\u0026st=2023-03-05T01%3A53%3A30Z\u0026se=2023-03-05T10%3A03%3A30Z\u0026sr=c\u0026sp=rcwl\u0026sig=000000000000000000000000000000000000",
      "RequestMethod": "PUT",
      "RequestHeaders": {
        "Accept": "application/xml",
        "Accept-Encoding": "gzip, deflate",
        "Connection": "keep-alive",
        "Content-Length": "19",
        "Content-MD5": "GTc0QMDRF8A1AiQ\u002BQg5suw==",
        "Content-Type": "application/octet-stream",
        "If-None-Match": "*",
        "User-Agent": "azsdk-python-storage-blob/12.14.1 Python/3.7.9 (Windows-10-10.0.22621-SP0)",
        "x-ms-blob-type": "BlockBlob",
        "x-ms-date": "Sun, 05 Mar 2023 02:03:31 GMT",
        "x-ms-version": "2021-08-06"
      },
      "RequestBody": "KiB0ZXh0PWF1dG8gZW9sPWxmCg==",
      "StatusCode": 201,
      "ResponseHeaders": {
        "Content-Length": "0",
        "Content-MD5": "GTc0QMDRF8A1AiQ\u002BQg5suw==",
        "Date": "Sun, 05 Mar 2023 02:03:31 GMT",
        "ETag": "\u00220x8DB1D1DD22C5B69\u0022",
        "Last-Modified": "Sun, 05 Mar 2023 02:03:32 GMT",
        "Server": [
          "Windows-Azure-Blob/1.0",
          "Microsoft-HTTPAPI/2.0"
        ],
        "x-ms-content-crc64": "y3e9M1S/S4w=",
        "x-ms-request-server-encrypted": "true",
        "x-ms-version": "2021-08-06"
      },
      "ResponseBody": null
    },
    {
      "RequestUri": "https://sax5mzqu7xztpx4.blob.core.windows.net/288fbc99-9-5886d97a-a3e9-5591-b4ce-167210b96996/components/helloworld_components_with_env/conda.yml?skoid=e3f42e2c-d581-4b65-a966-631cfa961328\u0026sktid=72f988bf-86f1-41af-91ab-2d7cd011db47\u0026skt=2023-03-05T01%3A26%3A47Z\u0026ske=2023-03-06T09%3A36%3A47Z\u0026sks=b\u0026skv=2019-07-07\u0026sv=2021-08-06\u0026st=2023-03-05T01%3A53%3A30Z\u0026se=2023-03-05T10%3A03%3A30Z\u0026sr=c\u0026sp=rcwl\u0026sig=000000000000000000000000000000000000",
      "RequestMethod": "PUT",
      "RequestHeaders": {
        "Accept": "application/xml",
        "Accept-Encoding": "gzip, deflate",
        "Connection": "keep-alive",
        "Content-Length": "169",
        "Content-MD5": "Pnsr00p3x5XQockrsswRyg==",
        "Content-Type": "application/octet-stream",
        "If-None-Match": "*",
        "User-Agent": "azsdk-python-storage-blob/12.14.1 Python/3.7.9 (Windows-10-10.0.22621-SP0)",
        "x-ms-blob-type": "BlockBlob",
        "x-ms-date": "Sun, 05 Mar 2023 02:03:31 GMT",
        "x-ms-version": "2021-08-06"
      },
      "RequestBody": "bmFtZTogZXhhbXBsZS1lbnZpcm9ubWVudApjaGFubmVsczoKICAtIGNvbmRhLWZvcmdlCmRlcGVuZGVuY2llczoKICAtIHB5dGhvbj0zLjYuMQogIC0gcGlwCiAgLSBwaXA6CiAgICAtIG5iZ2l0cHVsbGVyCiAgICAtIHNwaGlueC1nYWxsZXJ5CiAgICAtIHBhbmRhcwogICAgLSBtYXRwbG90bGliCg==",
      "StatusCode": 201,
      "ResponseHeaders": {
        "Content-Length": "0",
        "Content-MD5": "Pnsr00p3x5XQockrsswRyg==",
        "Date": "Sun, 05 Mar 2023 02:03:31 GMT",
        "ETag": "\u00220x8DB1D1DD22C345C\u0022",
        "Last-Modified": "Sun, 05 Mar 2023 02:03:32 GMT",
        "Server": [
          "Windows-Azure-Blob/1.0",
          "Microsoft-HTTPAPI/2.0"
        ],
        "x-ms-content-crc64": "rGw8VaOHJLc=",
        "x-ms-request-server-encrypted": "true",
        "x-ms-version": "2021-08-06"
      },
      "ResponseBody": null
    },
    {
      "RequestUri": "https://sax5mzqu7xztpx4.blob.core.windows.net/288fbc99-9-5886d97a-a3e9-5591-b4ce-167210b96996/components/helloworld_components_with_env/helloworld_component_env_inline.yml?skoid=e3f42e2c-d581-4b65-a966-631cfa961328\u0026sktid=72f988bf-86f1-41af-91ab-2d7cd011db47\u0026skt=2023-03-05T01%3A26%3A47Z\u0026ske=2023-03-06T09%3A36%3A47Z\u0026sks=b\u0026skv=2019-07-07\u0026sv=2021-08-06\u0026st=2023-03-05T01%3A53%3A30Z\u0026se=2023-03-05T10%3A03%3A30Z\u0026sr=c\u0026sp=rcwl\u0026sig=000000000000000000000000000000000000",
      "RequestMethod": "PUT",
      "RequestHeaders": {
        "Accept": "application/xml",
        "Accept-Encoding": "gzip, deflate",
        "Connection": "keep-alive",
        "Content-Length": "1133",
        "Content-MD5": "PGVtE65cw9x1EGxhdbfpvQ==",
        "Content-Type": "application/octet-stream",
        "If-None-Match": "*",
        "User-Agent": "azsdk-python-storage-blob/12.14.1 Python/3.7.9 (Windows-10-10.0.22621-SP0)",
        "x-ms-blob-type": "BlockBlob",
        "x-ms-date": "Sun, 05 Mar 2023 02:03:32 GMT",
        "x-ms-version": "2021-08-06"
      },
      "RequestBody": "JHNjaGVtYTogaHR0cHM6Ly9henVyZW1sc2NoZW1hcy5henVyZWVkZ2UubmV0L2RldmVsb3BtZW50L2NvbW1hbmRDb21wb25lbnQuc2NoZW1hLmpzb24KdHlwZTogY29tbWFuZAoKbmFtZTogaGVsbG93b3JsZF9jb21wb25lbnRfd2l0aF9lbnYKZGlzcGxheV9uYW1lOiBDb21tYW5kQ29tcG9uZW50QmFzaWMKZGVzY3JpcHRpb246IFRoaXMgaXMgdGhlIGJhc2ljIGNvbW1hbmQgY29tcG9uZW50CnRhZ3M6CiAgdGFnOiB0YWd2YWx1ZQogIG93bmVyOiBzZGt0ZWFtCgp2ZXJzaW9uOiAwLjAuMQoKaW5wdXRzOgogIGNvbXBvbmVudF9pbl9udW1iZXI6CiAgICBkZXNjcmlwdGlvbjogQSBudW1iZXIKICAgIHR5cGU6IG51bWJlcgogICAgZGVmYXVsdDogMTAuOTkKICAgIG9wdGlvbmFsOiBUcnVlCiAgY29tcG9uZW50X2luX3BhdGg6CiAgICBkZXNjcmlwdGlvbjogQSBwYXRoCiAgICB0eXBlOiB1cmlfZm9sZGVyCgpvdXRwdXRzOgogIGNvbXBvbmVudF9vdXRfcGF0aDoKICAgIHR5cGU6IHVyaV9mb2xkZXIKCiMgV3JpdGUgc29tZSBvdXRwdXQgdG8gd29yayBhcm91bmQgYSBidWcgd2hlbiBwaXBlbGluZSBub2RlIGZhaWxlZCB0byBydW4gd2l0aCBlbXB0eSBkYXRhc2V0IGFzIGlucHV0CmNvbW1hbmQ6ID4tCiAgZWNobyBIZWxsbyBXb3JsZCAmCiAgZWNobyAkW1ske3tpbnB1dHMuY29tcG9uZW50X2luX251bWJlcn19XV0gJgogIGVjaG8gJHt7aW5wdXRzLmNvbXBvbmVudF9pbl9wYXRofX0gJgogIGVjaG8gJHt7b3V0cHV0cy5jb21wb25lbnRfb3V0X3BhdGh9fSA\u002BICR7e291dHB1dHMuY29tcG9uZW50X291dF9wYXRofX0vY29tcG9uZW50X2luX251bWJlcgoKZW52aXJvbm1lbnQ6CiAgY29uZGFfZmlsZToKICAgIG5hbWU6IGV4YW1wbGUtZW52aXJvbm1lbnQKICAgIGNoYW5uZWxzOgogICAgICAtIGNvbmRhLWZvcmdlCiAgICBkZXBlbmRlbmNpZXM6CiAgICAgIC0gcHl0aG9uPTMuNi4xCiAgICAgIC0gcGlwCiAgICAgIC0gcGlwOgogICAgICAgICAgLSBuYmdpdHB1bGxlcgogICAgICAgICAgLSBzcGhpbngtZ2FsbGVyeQogICAgICAgICAgLSBwYW5kYXMKICAgICAgICAgIC0gbWF0cGxvdGxpYgogIGltYWdlOiBtY3IubWljcm9zb2Z0LmNvbS9henVyZW1sL29wZW5tcGkzLjEuMi11YnVudHUxOC4wNAo=",
      "StatusCode": 201,
      "ResponseHeaders": {
        "Content-Length": "0",
        "Content-MD5": "PGVtE65cw9x1EGxhdbfpvQ==",
        "Date": "Sun, 05 Mar 2023 02:03:31 GMT",
        "ETag": "\u00220x8DB1D1DD230797F\u0022",
        "Last-Modified": "Sun, 05 Mar 2023 02:03:32 GMT",
        "Server": [
          "Windows-Azure-Blob/1.0",
          "Microsoft-HTTPAPI/2.0"
        ],
        "x-ms-content-crc64": "q42WXD/4dCM=",
        "x-ms-request-server-encrypted": "true",
        "x-ms-version": "2021-08-06"
      },
      "ResponseBody": null
    },
    {
      "RequestUri": "https://sax5mzqu7xztpx4.blob.core.windows.net/288fbc99-9-5886d97a-a3e9-5591-b4ce-167210b96996/components/helloworld_components_with_env/helloworld_component_env_path_0.yml?skoid=e3f42e2c-d581-4b65-a966-631cfa961328\u0026sktid=72f988bf-86f1-41af-91ab-2d7cd011db47\u0026skt=2023-03-05T01%3A26%3A47Z\u0026ske=2023-03-06T09%3A36%3A47Z\u0026sks=b\u0026skv=2019-07-07\u0026sv=2021-08-06\u0026st=2023-03-05T01%3A53%3A30Z\u0026se=2023-03-05T10%3A03%3A30Z\u0026sr=c\u0026sp=rcwl\u0026sig=000000000000000000000000000000000000",
      "RequestMethod": "PUT",
      "RequestHeaders": {
        "Accept": "application/xml",
        "Accept-Encoding": "gzip, deflate",
        "Connection": "keep-alive",
        "Content-Length": "924",
        "Content-MD5": "RRBPWy3j0KD3APcGzG3Kew==",
        "Content-Type": "application/octet-stream",
        "If-None-Match": "*",
        "User-Agent": "azsdk-python-storage-blob/12.14.1 Python/3.7.9 (Windows-10-10.0.22621-SP0)",
        "x-ms-blob-type": "BlockBlob",
        "x-ms-date": "Sun, 05 Mar 2023 02:03:32 GMT",
        "x-ms-version": "2021-08-06"
      },
      "RequestBody": "JHNjaGVtYTogaHR0cHM6Ly9henVyZW1sc2NoZW1hcy5henVyZWVkZ2UubmV0L2RldmVsb3BtZW50L2NvbW1hbmRDb21wb25lbnQuc2NoZW1hLmpzb24KdHlwZTogY29tbWFuZAoKbmFtZTogaGVsbG93b3JsZF9jb21wb25lbnRfd2l0aF9lbnYKZGlzcGxheV9uYW1lOiBDb21tYW5kQ29tcG9uZW50QmFzaWMKZGVzY3JpcHRpb246IFRoaXMgaXMgdGhlIGJhc2ljIGNvbW1hbmQgY29tcG9uZW50CnRhZ3M6CiAgdGFnOiB0YWd2YWx1ZQogIG93bmVyOiBzZGt0ZWFtCgp2ZXJzaW9uOiAwLjAuMQoKaW5wdXRzOgogIGNvbXBvbmVudF9pbl9udW1iZXI6CiAgICBkZXNjcmlwdGlvbjogQSBudW1iZXIKICAgIHR5cGU6IG51bWJlcgogICAgZGVmYXVsdDogMTAuOTkKICAgIG9wdGlvbmFsOiBUcnVlCiAgY29tcG9uZW50X2luX3BhdGg6CiAgICBkZXNjcmlwdGlvbjogQSBwYXRoCiAgICB0eXBlOiB1cmlfZm9sZGVyCgpvdXRwdXRzOgogIGNvbXBvbmVudF9vdXRfcGF0aDoKICAgIHR5cGU6IHVyaV9mb2xkZXIKCiMgV3JpdGUgc29tZSBvdXRwdXQgdG8gd29yayBhcm91bmQgYSBidWcgd2hlbiBwaXBlbGluZSBub2RlIGZhaWxlZCB0byBydW4gd2l0aCBlbXB0eSBkYXRhc2V0IGFzIGlucHV0CmNvbW1hbmQ6ID4tCiAgZWNobyBIZWxsbyBXb3JsZCAmCiAgZWNobyAkW1ske3tpbnB1dHMuY29tcG9uZW50X2luX251bWJlcn19XV0gJgogIGVjaG8gJHt7aW5wdXRzLmNvbXBvbmVudF9pbl9wYXRofX0gJgogIGVjaG8gJHt7b3V0cHV0cy5jb21wb25lbnRfb3V0X3BhdGh9fSA\u002BICR7e291dHB1dHMuY29tcG9uZW50X291dF9wYXRofX0vY29tcG9uZW50X2luX251bWJlcgoKZW52aXJvbm1lbnQ6CiAgY29uZGFfZmlsZTogLi9jb25kYS55bWwKICBpbWFnZTogbWNyLm1pY3Jvc29mdC5jb20vYXp1cmVtbC9vcGVubXBpMy4xLjItdWJ1bnR1MTguMDQK",
      "StatusCode": 201,
      "ResponseHeaders": {
        "Content-Length": "0",
        "Content-MD5": "RRBPWy3j0KD3APcGzG3Kew==",
        "Date": "Sun, 05 Mar 2023 02:03:31 GMT",
        "ETag": "\u00220x8DB1D1DD230EEA1\u0022",
        "Last-Modified": "Sun, 05 Mar 2023 02:03:32 GMT",
        "Server": [
          "Windows-Azure-Blob/1.0",
          "Microsoft-HTTPAPI/2.0"
        ],
        "x-ms-content-crc64": "wvqlZ8asYC8=",
        "x-ms-request-server-encrypted": "true",
        "x-ms-version": "2021-08-06"
      },
      "ResponseBody": null
    },
    {
      "RequestUri": "https://sax5mzqu7xztpx4.blob.core.windows.net/288fbc99-9-5886d97a-a3e9-5591-b4ce-167210b96996/components/helloworld_components_with_env/helloworld_component_env_path_1.yml?skoid=e3f42e2c-d581-4b65-a966-631cfa961328\u0026sktid=72f988bf-86f1-41af-91ab-2d7cd011db47\u0026skt=2023-03-05T01%3A26%3A47Z\u0026ske=2023-03-06T09%3A36%3A47Z\u0026sks=b\u0026skv=2019-07-07\u0026sv=2021-08-06\u0026st=2023-03-05T01%3A53%3A30Z\u0026se=2023-03-05T10%3A03%3A30Z\u0026sr=c\u0026sp=rcwl\u0026sig=000000000000000000000000000000000000",
      "RequestMethod": "PUT",
      "RequestHeaders": {
        "Accept": "application/xml",
        "Accept-Encoding": "gzip, deflate",
        "Connection": "keep-alive",
        "Content-Length": "928",
        "Content-MD5": "6TxGMT0ZAbkwrRQ4sAGmLQ==",
        "Content-Type": "application/octet-stream",
        "If-None-Match": "*",
        "User-Agent": "azsdk-python-storage-blob/12.14.1 Python/3.7.9 (Windows-10-10.0.22621-SP0)",
        "x-ms-blob-type": "BlockBlob",
        "x-ms-date": "Sun, 05 Mar 2023 02:03:32 GMT",
        "x-ms-version": "2021-08-06"
      },
      "RequestBody": "JHNjaGVtYTogaHR0cHM6Ly9henVyZW1sc2NoZW1hcy5henVyZWVkZ2UubmV0L2RldmVsb3BtZW50L2NvbW1hbmRDb21wb25lbnQuc2NoZW1hLmpzb24KdHlwZTogY29tbWFuZAoKbmFtZTogaGVsbG93b3JsZF9jb21wb25lbnRfd2l0aF9lbnYKZGlzcGxheV9uYW1lOiBDb21tYW5kQ29tcG9uZW50QmFzaWMKZGVzY3JpcHRpb246IFRoaXMgaXMgdGhlIGJhc2ljIGNvbW1hbmQgY29tcG9uZW50CnRhZ3M6CiAgdGFnOiB0YWd2YWx1ZQogIG93bmVyOiBzZGt0ZWFtCgp2ZXJzaW9uOiAwLjAuMQoKaW5wdXRzOgogIGNvbXBvbmVudF9pbl9udW1iZXI6CiAgICBkZXNjcmlwdGlvbjogQSBudW1iZXIKICAgIHR5cGU6IG51bWJlcgogICAgZGVmYXVsdDogMTAuOTkKICAgIG9wdGlvbmFsOiBUcnVlCiAgY29tcG9uZW50X2luX3BhdGg6CiAgICBkZXNjcmlwdGlvbjogQSBwYXRoCiAgICB0eXBlOiB1cmlfZm9sZGVyCgpvdXRwdXRzOgogIGNvbXBvbmVudF9vdXRfcGF0aDoKICAgIHR5cGU6IHVyaV9mb2xkZXIKCiMgV3JpdGUgc29tZSBvdXRwdXQgdG8gd29yayBhcm91bmQgYSBidWcgd2hlbiBwaXBlbGluZSBub2RlIGZhaWxlZCB0byBydW4gd2l0aCBlbXB0eSBkYXRhc2V0IGFzIGlucHV0CmNvbW1hbmQ6ID4tCiAgZWNobyBIZWxsbyBXb3JsZCAmCiAgZWNobyAkW1ske3tpbnB1dHMuY29tcG9uZW50X2luX251bWJlcn19XV0gJgogIGVjaG8gJHt7aW5wdXRzLmNvbXBvbmVudF9pbl9wYXRofX0gJgogIGVjaG8gJHt7b3V0cHV0cy5jb21wb25lbnRfb3V0X3BhdGh9fSA\u002BICR7e291dHB1dHMuY29tcG9uZW50X291dF9wYXRofX0vY29tcG9uZW50X2luX251bWJlcgoKZW52aXJvbm1lbnQ6CiAgY29uZGFfZmlsZTogLi9lbnYvY29uZGEueW1sCiAgaW1hZ2U6IG1jci5taWNyb3NvZnQuY29tL2F6dXJlbWwvb3Blbm1waTMuMS4yLXVidW50dTE4LjA0Cg==",
      "StatusCode": 201,
      "ResponseHeaders": {
        "Content-Length": "0",
        "Content-MD5": "6TxGMT0ZAbkwrRQ4sAGmLQ==",
        "Date": "Sun, 05 Mar 2023 02:03:31 GMT",
        "ETag": "\u00220x8DB1D1DD232C320\u0022",
        "Last-Modified": "Sun, 05 Mar 2023 02:03:32 GMT",
        "Server": [
          "Windows-Azure-Blob/1.0",
          "Microsoft-HTTPAPI/2.0"
        ],
        "x-ms-content-crc64": "OwXNJb7jVoI=",
        "x-ms-request-server-encrypted": "true",
        "x-ms-version": "2021-08-06"
      },
      "ResponseBody": null
    },
    {
      "RequestUri": "https://sax5mzqu7xztpx4.blob.core.windows.net/288fbc99-9-5886d97a-a3e9-5591-b4ce-167210b96996/components/helloworld_components_with_env/env/conda.yml?skoid=e3f42e2c-d581-4b65-a966-631cfa961328\u0026sktid=72f988bf-86f1-41af-91ab-2d7cd011db47\u0026skt=2023-03-05T01%3A26%3A47Z\u0026ske=2023-03-06T09%3A36%3A47Z\u0026sks=b\u0026skv=2019-07-07\u0026sv=2021-08-06\u0026st=2023-03-05T01%3A53%3A30Z\u0026se=2023-03-05T10%3A03%3A30Z\u0026sr=c\u0026sp=rcwl\u0026sig=000000000000000000000000000000000000",
      "RequestMethod": "PUT",
      "RequestHeaders": {
        "Accept": "application/xml",
        "Accept-Encoding": "gzip, deflate",
        "Connection": "keep-alive",
        "Content-Length": "169",
        "Content-MD5": "Pnsr00p3x5XQockrsswRyg==",
        "Content-Type": "application/octet-stream",
        "If-None-Match": "*",
        "User-Agent": "azsdk-python-storage-blob/12.14.1 Python/3.7.9 (Windows-10-10.0.22621-SP0)",
        "x-ms-blob-type": "BlockBlob",
        "x-ms-date": "Sun, 05 Mar 2023 02:03:32 GMT",
        "x-ms-version": "2021-08-06"
      },
      "RequestBody": "bmFtZTogZXhhbXBsZS1lbnZpcm9ubWVudApjaGFubmVsczoKICAtIGNvbmRhLWZvcmdlCmRlcGVuZGVuY2llczoKICAtIHB5dGhvbj0zLjYuMQogIC0gcGlwCiAgLSBwaXA6CiAgICAtIG5iZ2l0cHVsbGVyCiAgICAtIHNwaGlueC1nYWxsZXJ5CiAgICAtIHBhbmRhcwogICAgLSBtYXRwbG90bGliCg==",
      "StatusCode": 201,
      "ResponseHeaders": {
        "Content-Length": "0",
        "Content-MD5": "Pnsr00p3x5XQockrsswRyg==",
        "Date": "Sun, 05 Mar 2023 02:03:31 GMT",
        "ETag": "\u00220x8DB1D1DD22F8F43\u0022",
        "Last-Modified": "Sun, 05 Mar 2023 02:03:32 GMT",
        "Server": [
          "Windows-Azure-Blob/1.0",
          "Microsoft-HTTPAPI/2.0"
        ],
        "x-ms-content-crc64": "rGw8VaOHJLc=",
        "x-ms-request-server-encrypted": "true",
        "x-ms-version": "2021-08-06"
      },
      "ResponseBody": null
    },
    {
      "RequestUri": "https://sax5mzqu7xztpx4.blob.core.windows.net/288fbc99-9-5886d97a-a3e9-5591-b4ce-167210b96996/components/helloworld_inline_pipeline_component.yml?skoid=e3f42e2c-d581-4b65-a966-631cfa961328\u0026sktid=72f988bf-86f1-41af-91ab-2d7cd011db47\u0026skt=2023-03-05T01%3A26%3A47Z\u0026ske=2023-03-06T09%3A36%3A47Z\u0026sks=b\u0026skv=2019-07-07\u0026sv=2021-08-06\u0026st=2023-03-05T01%3A53%3A30Z\u0026se=2023-03-05T10%3A03%3A30Z\u0026sr=c\u0026sp=rcwl\u0026sig=000000000000000000000000000000000000",
      "RequestMethod": "PUT",
      "RequestHeaders": {
        "Accept": "application/xml",
        "Accept-Encoding": "gzip, deflate",
        "Connection": "keep-alive",
        "Content-Length": "789",
        "Content-MD5": "OmtVlZ7inhHSOa7U3d0NXw==",
        "Content-Type": "application/octet-stream",
        "If-None-Match": "*",
        "User-Agent": "azsdk-python-storage-blob/12.14.1 Python/3.7.9 (Windows-10-10.0.22621-SP0)",
        "x-ms-blob-type": "BlockBlob",
        "x-ms-date": "Sun, 05 Mar 2023 02:03:32 GMT",
        "x-ms-version": "2021-08-06"
      },
      "RequestBody": "JHNjaGVtYTogaHR0cHM6Ly9henVyZW1sc2NoZW1hcy5henVyZWVkZ2UubmV0L2RldmVsb3BtZW50L3BpcGVsaW5lQ29tcG9uZW50LnNjaGVtYS5qc29uCnR5cGU6IHBpcGVsaW5lCgpuYW1lOiBoZWxsb3dvcmxkX3BpcGVsaW5lX2NvbXBvbmVudApkaXNwbGF5X25hbWU6IEhlbGxvIFdvcmxkIFBpcGVsaW5lIENvbXBvbmVudApkZXNjcmlwdGlvbjogVGhpcyBpcyB0aGUgYmFzaWMgcGlwZWxpbmUgY29tcG9uZW50CnRhZ3M6CiAgdGFnOiB0YWd2YWx1ZQogIG93bmVyOiBzZGt0ZWFtCgp2ZXJzaW9uOiAxCgppbnB1dHM6CiAgY29tcG9uZW50X2luX251bWJlcjoKICAgIGRlc2NyaXB0aW9uOiBBIG51bWJlcgogICAgdHlwZTogbnVtYmVyCiAgICBkZWZhdWx0OiAxMC45OQogICAgb3B0aW9uYWw6IFRydWUKICBjb21wb25lbnRfaW5fcGF0aDoKICAgIGRlc2NyaXB0aW9uOiBBIHBhdGgKICAgIHR5cGU6IHVyaV9mb2xkZXIKICBub2RlX2NvbXB1dGU6CiAgICB0eXBlOiBzdHJpbmcKICAgIGRlZmF1bHQ6IGF6dXJlbWw6Y3B1LWNsdXN0ZXIKCgpqb2JzOgogIGNvbXBvbmVudF9hX2pvYjoKICAgIGNvbW1hbmQ6IGVjaG8gImhlbGxvIiAmJiBlY2hvICJ3b3JsZCIgPiAke3tvdXRwdXRzLndvcmxkX291dHB1dH19L3dvcmxkLnR4dAogICAgZW52aXJvbm1lbnQ6IGF6dXJlbWw6QXp1cmVNTC1za2xlYXJuLTEuMC11YnVudHUyMC4wNC1weTM4LWNwdUBsYXRlc3QKICAgIGNvbXB1dGU6ICR7e3BhcmVudC5pbnB1dHMubm9kZV9jb21wdXRlfX0KICAgIG91dHB1dHM6CiAgICAgIHdvcmxkX291dHB1dDoK",
      "StatusCode": 201,
      "ResponseHeaders": {
        "Content-Length": "0",
        "Content-MD5": "OmtVlZ7inhHSOa7U3d0NXw==",
        "Date": "Sun, 05 Mar 2023 02:03:31 GMT",
        "ETag": "\u00220x8DB1D1DD24055AD\u0022",
        "Last-Modified": "Sun, 05 Mar 2023 02:03:32 GMT",
        "Server": [
          "Windows-Azure-Blob/1.0",
          "Microsoft-HTTPAPI/2.0"
        ],
        "x-ms-content-crc64": "5xBn9nIPVKU=",
        "x-ms-request-server-encrypted": "true",
        "x-ms-version": "2021-08-06"
      },
      "ResponseBody": null
    },
    {
      "RequestUri": "https://sax5mzqu7xztpx4.blob.core.windows.net/288fbc99-9-5886d97a-a3e9-5591-b4ce-167210b96996/components/helloworld_parallel.yml?skoid=e3f42e2c-d581-4b65-a966-631cfa961328\u0026sktid=72f988bf-86f1-41af-91ab-2d7cd011db47\u0026skt=2023-03-05T01%3A26%3A47Z\u0026ske=2023-03-06T09%3A36%3A47Z\u0026sks=b\u0026skv=2019-07-07\u0026sv=2021-08-06\u0026st=2023-03-05T01%3A53%3A30Z\u0026se=2023-03-05T10%3A03%3A30Z\u0026sr=c\u0026sp=rcwl\u0026sig=000000000000000000000000000000000000",
      "RequestMethod": "PUT",
      "RequestHeaders": {
        "Accept": "application/xml",
        "Accept-Encoding": "gzip, deflate",
        "Connection": "keep-alive",
        "Content-Length": "904",
        "Content-MD5": "CfLHb4z7BUM/jd6j9tWPCA==",
        "Content-Type": "application/octet-stream",
        "If-None-Match": "*",
        "User-Agent": "azsdk-python-storage-blob/12.14.1 Python/3.7.9 (Windows-10-10.0.22621-SP0)",
        "x-ms-blob-type": "BlockBlob",
        "x-ms-date": "Sun, 05 Mar 2023 02:03:32 GMT",
        "x-ms-version": "2021-08-06"
      },
      "RequestBody": "I3NvdXJjZSAuLi9jb25maWdzL3BhcmFsbGVsLWpvYi9iYXRjaC1zY29yZS1QYXJhbGxlbENvbXBvbmVudC55YW1sCiRzY2hlbWE6IGh0dHA6Ly9henVyZW1sL3Nkay0yLTAvUGFyYWxsZWxDb21wb25lbnQuanNvbgpuYW1lOiBiYXRjaF9zY29yZQp0eXBlOiBwYXJhbGxlbAp2ZXJzaW9uOiAxLjAuMApkaXNwbGF5X25hbWU6IEJhdGNoU2NvcmUKZGVzY3JpcHRpb246IHBhcmFsbGVsIGNvbXBvbmVudCBmb3IgYmF0Y2ggc2NvcmUKCmlucHV0czoKICBjb21wb25lbnRfaW5fbnVtYmVyOgogICAgZGVzY3JpcHRpb246IEEgbnVtYmVyCiAgICB0eXBlOiBudW1iZXIKICAgIGRlZmF1bHQ6IDEwLjk5CiAgICBvcHRpb25hbDogZmFsc2UKICBjb21wb25lbnRfaW5fcGF0aDoKICAgIGRlc2NyaXB0aW9uOiBBIHBhdGgKICAgIHR5cGU6IHVyaV9mb2xkZXIKCm91dHB1dHM6CiAgcmVzdWx0czoKICAgIHR5cGU6IG1sdGFibGUKCnRhc2s6CiAgdHlwZTogcnVuX2Z1bmN0aW9uCiAgY29kZTogLi4vcHl0aG9uCiAgZW50cnlfc2NyaXB0OiBzY29yZS5weQogIHByb2dyYW1fYXJndW1lbnRzOiA\u002BLSAjIG9wdGlvbmFsCiAgICAtLWxhYmVsICR7e2lucHV0cy5sYWJlbH19CiAgICAtLW1vZGVsICR7e2lucHV0cy5tb2RlbH19CiAgICAtLW91dHB1dCAke3tvdXRwdXRzLnNjb3JlZF9yZXN1bHR9fQogIGFwcGVuZF9yb3dfdG86ICR7e291dHB1dHMuc2NvcmluZ19zdW1tYXJ5fX0gIyBvcHRpb25hbCwgSWYgTnVsbCwgZXF1YWxzIHRvIHN1bW1hcnlfb25seSBtb2RlIGluIHYxLgogIGVudmlyb25tZW50OiBhenVyZW1sOkF6dXJlTUwtc2tsZWFybi0xLjAtdWJ1bnR1MjAuMDQtcHkzOC1jcHU6MzMKCm1pbmlfYmF0Y2hfc2l6ZTogIjEwbWIiCmlucHV0X2RhdGE6ICR7e2lucHV0cy5jb21wb25lbnRfaW5fcGF0aH19Cg==",
      "StatusCode": 201,
      "ResponseHeaders": {
        "Content-Length": "0",
        "Content-MD5": "CfLHb4z7BUM/jd6j9tWPCA==",
        "Date": "Sun, 05 Mar 2023 02:03:31 GMT",
        "ETag": "\u00220x8DB1D1DD249A31C\u0022",
        "Last-Modified": "Sun, 05 Mar 2023 02:03:32 GMT",
        "Server": [
          "Windows-Azure-Blob/1.0",
          "Microsoft-HTTPAPI/2.0"
        ],
        "x-ms-content-crc64": "2Cft\u002BZ4f1lI=",
        "x-ms-request-server-encrypted": "true",
        "x-ms-version": "2021-08-06"
      },
      "ResponseBody": null
    },
    {
      "RequestUri": "https://sax5mzqu7xztpx4.blob.core.windows.net/288fbc99-9-5886d97a-a3e9-5591-b4ce-167210b96996/components/input_types_component_rest.json?skoid=e3f42e2c-d581-4b65-a966-631cfa961328\u0026sktid=72f988bf-86f1-41af-91ab-2d7cd011db47\u0026skt=2023-03-05T01%3A26%3A47Z\u0026ske=2023-03-06T09%3A36%3A47Z\u0026sks=b\u0026skv=2019-07-07\u0026sv=2021-08-06\u0026st=2023-03-05T01%3A53%3A30Z\u0026se=2023-03-05T10%3A03%3A30Z\u0026sr=c\u0026sp=rcwl\u0026sig=000000000000000000000000000000000000",
      "RequestMethod": "PUT",
      "RequestHeaders": {
        "Accept": "application/xml",
        "Accept-Encoding": "gzip, deflate",
        "Connection": "keep-alive",
        "Content-Length": "3470",
        "Content-MD5": "zPiwfCFsPj2QkcANODJ6fg==",
        "Content-Type": "application/octet-stream",
        "If-None-Match": "*",
        "User-Agent": "azsdk-python-storage-blob/12.14.1 Python/3.7.9 (Windows-10-10.0.22621-SP0)",
        "x-ms-blob-type": "BlockBlob",
        "x-ms-date": "Sun, 05 Mar 2023 02:03:32 GMT",
        "x-ms-version": "2021-08-06"
      },
      "RequestBody": "ewogICAgImlkIjogIi9zdWJzY3JpcHRpb25zLzRmYWFhZjIxLTY2M2YtNDM5MS05NmZkLTQ3MTk3YzYzMDk3OS9yZXNvdXJjZUdyb3Vwcy9EZXNpZ25lclRlc3RSRy9wcm92aWRlcnMvTWljcm9zb2Z0Lk1hY2hpbmVMZWFybmluZ1NlcnZpY2VzL3dvcmtzcGFjZXMvRGVzaWduZXJUZXN0LWNlbnRyYWx1c2V1YXAvY29tcG9uZW50cy90ZXN0XzgyMDczODc5NzI3OS92ZXJzaW9ucy8xIiwKICAgICJuYW1lIjogbnVsbCwKICAgICJ0eXBlIjogbnVsbCwKICAgICJwcm9wZXJ0aWVzIjogewogICAgICAgICJkZXNjcmlwdGlvbiI6IG51bGwsCiAgICAgICAgInRhZ3MiOiBudWxsLAogICAgICAgICJwcm9wZXJ0aWVzIjoge30sCiAgICAgICAgImlzQW5vbnltb3VzIjogZmFsc2UsCiAgICAgICAgImNvbXBvbmVudFNwZWMiOiB7CiAgICAgICAgICAgICIkc2NoZW1hIjogImh0dHBzOi8vYXp1cmVtbHNjaGVtYXMuYXp1cmVlZGdlLm5ldC9kZXZlbG9wbWVudC9jb21tYW5kQ29tcG9uZW50LnNjaGVtYS5qc29uIiwKICAgICAgICAgICAgIm5hbWUiOiAibWljcm9zb2Z0X3NhbXBsZXNfY29tbWFuZF9jb21wb25lbnRfYmFzaWNfaW5wdXRzIiwKICAgICAgICAgICAgIl9zb3VyY2UiOiAiQ0xBU1MiLAogICAgICAgICAgICAidmVyc2lvbiI6ICIxIiwKICAgICAgICAgICAgInR5cGUiOiAiY29tbWFuZCIsCiAgICAgICAgICAgICJkaXNwbGF5X25hbWUiOiAiQ29tbWFuZENvbXBvbmVudEJhc2ljSW5wdXRzIiwKICAgICAgICAgICAgImRlc2NyaXB0aW9uIjogIlRoaXMgaXMgdGhlIGJhc2ljIGNvbW1hbmQgY29tcG9uZW50IHdpdGggc2V2ZXJhbCBpbnB1dCB0eXBlcyIsCiAgICAgICAgICAgICJ0YWdzIjogewogICAgICAgICAgICAgICAgInRhZyI6ICJ0YWd2YWx1ZSIsCiAgICAgICAgICAgICAgICAib3duZXIiOiAic2RrdGVhbSIKICAgICAgICAgICAgfSwKICAgICAgICAgICAgImlzX2RldGVybWluaXN0aWMiOiAiVHJ1ZSIsCiAgICAgICAgICAgICJpbnB1dHMiOiB7CiAgICAgICAgICAgICAgICAiY29tcG9uZW50X2luX3N0cmluZyI6IHsKICAgICAgICAgICAgICAgICAgICAibmFtZSI6ICJjb21wb25lbnRfaW5fc3RyaW5nIiwKICAgICAgICAgICAgICAgICAgICAiZGVzY3JpcHRpb24iOiAiQSBzdHJpbmciLAogICAgICAgICAgICAgICAgICAgICJ0eXBlIjogIlN0cmluZyIKICAgICAgICAgICAgICAgIH0sCiAgICAgICAgICAgICAgICAiY29tcG9uZW50X2luX3JhbmdlZF9pbnRlZ2VyIjogewogICAgICAgICAgICAgICAgICAgICJuYW1lIjogImNvbXBvbmVudF9pbl9yYW5nZWRfaW50ZWdlciIsCiAgICAgICAgICAgICAgICAgICAgIm9wdGlvbmFsIjogIkZhbHNlIiwKICAgICAgICAgICAgICAgICAgICAiZGVzY3JpcHRpb24iOiAiQSByYW5nZWQgaW50ZWdlciIsCiAgICAgICAgICAgICAgICAgICAgInR5cGUiOiAiSW50ZWdlciIsCiAgICAgICAgICAgICAgICAgICAgImRlZmF1bHQiOiAiMTAiLAogICAgICAgICAgICAgICAgICAgICJtaW4iOiAiMSIsCiAgICAgICAgICAgICAgICAgICAgIm1heCI6ICIxMDAiCiAgICAgICAgICAgICAgICB9LAogICAgICAgICAgICAgICAgImNvbXBvbmVudF9pbl9lbnVtIjogewogICAgICAgICAgICAgICAgICAgICJuYW1lIjogImNvbXBvbmVudF9pbl9lbnVtIiwKICAgICAgICAgICAgICAgICAgICAiZGVzY3JpcHRpb24iOiAiQW4gZW51bSIsCiAgICAgICAgICAgICAgICAgICAgInR5cGUiOiAiU3RyaW5nIiwKICAgICAgICAgICAgICAgICAgICAiZGVmYXVsdCI6ICJoZWxsbyIsCiAgICAgICAgICAgICAgICAgICAgImVudW0iOiBbCiAgICAgICAgICAgICAgICAgICAgICAgICJoZWxsbyIsCiAgICAgICAgICAgICAgICAgICAgICAgICJ3b3JsZCIKICAgICAgICAgICAgICAgICAgICBdCiAgICAgICAgICAgICAgICB9LAogICAgICAgICAgICAgICAgImNvbXBvbmVudF9pbl9ib29sZWFuIjogewogICAgICAgICAgICAgICAgICAgICJuYW1lIjogImNvbXBvbmVudF9pbl9ib29sZWFuIiwKICAgICAgICAgICAgICAgICAgICAiZGVzY3JpcHRpb24iOiAiQSBib29sZWFuIiwKICAgICAgICAgICAgICAgICAgICAidHlwZSI6ICJCb29sZWFuIiwKICAgICAgICAgICAgICAgICAgICAiZGVmYXVsdCI6ICJmYWxzZSIKICAgICAgICAgICAgICAgIH0sCiAgICAgICAgICAgICAgICAiY29tcG9uZW50X2luX3JhbmdlZF9udW1iZXIiOiB7CiAgICAgICAgICAgICAgICAgICAgIm5hbWUiOiAiY29tcG9uZW50X2luX3JhbmdlZF9udW1iZXIiLAogICAgICAgICAgICAgICAgICAgICJkZXNjcmlwdGlvbiI6ICJBIHJhbmdlZCBudW1iZXIiLAogICAgICAgICAgICAgICAgICAgICJ0eXBlIjogIk51bWJlciIsCiAgICAgICAgICAgICAgICAgICAgImRlZmF1bHQiOiAiMTAuMCIsCiAgICAgICAgICAgICAgICAgICAgIm1pbiI6ICIyLjAiLAogICAgICAgICAgICAgICAgICAgICJtYXgiOiAiOC4wIgogICAgICAgICAgICAgICAgfQogICAgICAgICAgICB9LAogICAgICAgICAgICAiY29tbWFuZCI6ICJlY2hvIEhlbGxvIFdvcmxkICYgZWNobyAke3tpbnB1dHMuY29tcG9uZW50X2luX3N0cmluZ319ICYgZWNobyAke3tpbnB1dHMuY29tcG9uZW50X2luX3JhbmdlZF9pbnRlZ2VyfX0gJiBlY2hvICR7e2lucHV0cy5jb21wb25lbnRfaW5fZW51bX19ICYgZWNobyAke3tpbnB1dHMuY29tcG9uZW50X2luX2Jvb2xlYW59fSAmIGVjaG8gJHt7aW5wdXRzLmNvbXBvbmVudF9pbl9yYW5nZWRfbnVtYmVyfX0gJiIsCiAgICAgICAgICAgICJlbnZpcm9ubWVudCI6ICJhenVyZW1sOi9zdWJzY3JpcHRpb25zLzRmYWFhZjIxLTY2M2YtNDM5MS05NmZkLTQ3MTk3YzYzMDk3OS9yZXNvdXJjZUdyb3Vwcy9EZXNpZ25lclRlc3RSRy9wcm92aWRlcnMvTWljcm9zb2Z0Lk1hY2hpbmVMZWFybmluZ1NlcnZpY2VzL3dvcmtzcGFjZXMvRGVzaWduZXJUZXN0LWNlbnRyYWx1c2V1YXAvZW52aXJvbm1lbnRzL0F6dXJlTUwtc2tsZWFybi0xLjAtdWJ1bnR1MjAuMDQtcHkzOC1jcHUvdmVyc2lvbnMvMSIsCiAgICAgICAgICAgICJjb2RlIjogImF6dXJlbWw6L3N1YnNjcmlwdGlvbnMvNGZhYWFmMjEtNjYzZi00MzkxLTk2ZmQtNDcxOTdjNjMwOTc5L3Jlc291cmNlR3JvdXBzL0Rlc2lnbmVyVGVzdFJHL3Byb3ZpZGVycy9NaWNyb3NvZnQuTWFjaGluZUxlYXJuaW5nU2VydmljZXMvd29ya3NwYWNlcy9EZXNpZ25lclRlc3QtY2VudHJhbHVzZXVhcC9jb2Rlcy8xZjEyZjIwYy02Y2JlLTQ4MzgtYTIxMS04MmJhNDI4ODU3NWMvdmVyc2lvbnMvMSIKICAgICAgICB9CiAgICB9LAogICAgInN5c3RlbURhdGEiOiB7CiAgICAgICAgImNyZWF0ZWRBdCI6ICIyMDIxLTA4LTE5VDAzOjExOjIzLjQzMDU4MloiLAogICAgICAgICJjcmVhdGVkQnkiOiAiWmhlbiBSdWFuIiwKICAgICAgICAiY3JlYXRlZEJ5VHlwZSI6ICJVc2VyIiwKICAgICAgICAibGFzdE1vZGlmaWVkQXQiOiAiMjAyMS0wOC0xOVQwMzoxMToyNC4yMTMyMzkxWiIKICAgIH0KfQo=",
      "StatusCode": 201,
      "ResponseHeaders": {
        "Content-Length": "0",
        "Content-MD5": "zPiwfCFsPj2QkcANODJ6fg==",
        "Date": "Sun, 05 Mar 2023 02:03:31 GMT",
        "ETag": "\u00220x8DB1D1DD24C61DC\u0022",
        "Last-Modified": "Sun, 05 Mar 2023 02:03:32 GMT",
        "Server": [
          "Windows-Azure-Blob/1.0",
          "Microsoft-HTTPAPI/2.0"
        ],
        "x-ms-content-crc64": "k0ka0Z3ptgQ=",
        "x-ms-request-server-encrypted": "true",
        "x-ms-version": "2021-08-06"
      },
      "ResponseBody": null
    },
    {
      "RequestUri": "https://sax5mzqu7xztpx4.blob.core.windows.net/288fbc99-9-5886d97a-a3e9-5591-b4ce-167210b96996/components/invalid/helloworld_component_conflict_input_names.yml?skoid=e3f42e2c-d581-4b65-a966-631cfa961328\u0026sktid=72f988bf-86f1-41af-91ab-2d7cd011db47\u0026skt=2023-03-05T01%3A26%3A47Z\u0026ske=2023-03-06T09%3A36%3A47Z\u0026sks=b\u0026skv=2019-07-07\u0026sv=2021-08-06\u0026st=2023-03-05T01%3A53%3A30Z\u0026se=2023-03-05T10%3A03%3A30Z\u0026sr=c\u0026sp=rcwl\u0026sig=000000000000000000000000000000000000",
      "RequestMethod": "PUT",
      "RequestHeaders": {
        "Accept": "application/xml",
        "Accept-Encoding": "gzip, deflate",
        "Connection": "keep-alive",
        "Content-Length": "809",
        "Content-MD5": "q0PmLGZE0AONwOGmTRyx6w==",
        "Content-Type": "application/octet-stream",
        "If-None-Match": "*",
        "User-Agent": "azsdk-python-storage-blob/12.14.1 Python/3.7.9 (Windows-10-10.0.22621-SP0)",
        "x-ms-blob-type": "BlockBlob",
        "x-ms-date": "Sun, 05 Mar 2023 02:03:32 GMT",
        "x-ms-version": "2021-08-06"
      },
      "RequestBody": "JHNjaGVtYTogaHR0cHM6Ly9henVyZW1sc2NoZW1hcy5henVyZWVkZ2UubmV0L2RldmVsb3BtZW50L2NvbW1hbmRDb21wb25lbnQuc2NoZW1hLmpzb24KdHlwZTogY29tbWFuZAoKbmFtZTogbWljcm9zb2Z0c2FtcGxlc19jb21tYW5kX2NvbXBvbmVudF9iYXNpYwpkaXNwbGF5X25hbWU6IENvbW1hbmRDb21wb25lbnRCYXNpYwpkZXNjcmlwdGlvbjogVGhpcyBpcyB0aGUgYmFzaWMgY29tbWFuZCBjb21wb25lbnQKdGFnczoKICB0YWc6IHRhZ3ZhbHVlCiAgb3duZXI6IHNka3RlYW0KCnZlcnNpb246IDAuMC4xCgppbnB1dHM6CiAgY29tcG9uZW50X2luX251bWJlcjoKICAgIGRlc2NyaXB0aW9uOiAiMSIKICAgIHR5cGU6IG51bWJlcgogIENPTVBPTkVOVF9JTl9OVU1CRVI6CiAgICBkZXNjcmlwdGlvbjogIjIiCiAgICB0eXBlOiBudW1iZXIKCm91dHB1dHM6CiAgY29tcG9uZW50X291dF9wYXRoOgogICAgdHlwZTogdXJpX2ZvbGRlcgoKIyBXcml0ZSBzb21lIG91dHB1dCB0byB3b3JrIGFyb3VuZCBhIGJ1ZyB3aGVuIHBpcGVsaW5lIG5vZGUgZmFpbGVkIHRvIHJ1biB3aXRoIGVtcHR5IGRhdGFzZXQgYXMgaW5wdXQKY29tbWFuZDogPi0KICBlY2hvIEhlbGxvIFdvcmxkICYKICBlY2hvICR7e2lucHV0cy5jb21wb25lbnRfaW5fbnVtYmVyfX0gJgogIGVjaG8gJHt7b3V0cHV0cy5jb21wb25lbnRfb3V0X3BhdGh9fSA\u002BICR7e291dHB1dHMuY29tcG9uZW50X291dF9wYXRofX0vY29tcG9uZW50X2luX251bWJlcgoKZW52aXJvbm1lbnQ6IGF6dXJlbWw6QXp1cmVNTC1za2xlYXJuLTEuMC11YnVudHUyMC4wNC1weTM4LWNwdTozMwo=",
      "StatusCode": 201,
      "ResponseHeaders": {
        "Content-Length": "0",
        "Content-MD5": "q0PmLGZE0AONwOGmTRyx6w==",
        "Date": "Sun, 05 Mar 2023 02:03:31 GMT",
        "ETag": "\u00220x8DB1D1DD24F479F\u0022",
        "Last-Modified": "Sun, 05 Mar 2023 02:03:32 GMT",
        "Server": [
          "Windows-Azure-Blob/1.0",
          "Microsoft-HTTPAPI/2.0"
        ],
        "x-ms-content-crc64": "96q59GMjW9E=",
        "x-ms-request-server-encrypted": "true",
        "x-ms-version": "2021-08-06"
      },
      "ResponseBody": null
    },
    {
      "RequestUri": "https://sax5mzqu7xztpx4.blob.core.windows.net/288fbc99-9-5886d97a-a3e9-5591-b4ce-167210b96996/components/helloworld_nested_pipeline_component.yml?skoid=e3f42e2c-d581-4b65-a966-631cfa961328\u0026sktid=72f988bf-86f1-41af-91ab-2d7cd011db47\u0026skt=2023-03-05T01%3A26%3A47Z\u0026ske=2023-03-06T09%3A36%3A47Z\u0026sks=b\u0026skv=2019-07-07\u0026sv=2021-08-06\u0026st=2023-03-05T01%3A53%3A30Z\u0026se=2023-03-05T10%3A03%3A30Z\u0026sr=c\u0026sp=rcwl\u0026sig=000000000000000000000000000000000000",
      "RequestMethod": "PUT",
      "RequestHeaders": {
        "Accept": "application/xml",
        "Accept-Encoding": "gzip, deflate",
        "Connection": "keep-alive",
        "Content-Length": "844",
        "Content-MD5": "l3i/3dY\u002B3Aqaq9Npl\u002BPcGg==",
        "Content-Type": "application/octet-stream",
        "If-None-Match": "*",
        "User-Agent": "azsdk-python-storage-blob/12.14.1 Python/3.7.9 (Windows-10-10.0.22621-SP0)",
        "x-ms-blob-type": "BlockBlob",
        "x-ms-date": "Sun, 05 Mar 2023 02:03:32 GMT",
        "x-ms-version": "2021-08-06"
      },
      "RequestBody": "JHNjaGVtYTogaHR0cHM6Ly9henVyZW1sc2NoZW1hcy5henVyZWVkZ2UubmV0L2RldmVsb3BtZW50L3BpcGVsaW5lQ29tcG9uZW50LnNjaGVtYS5qc29uCnR5cGU6IHBpcGVsaW5lCgpuYW1lOiBoZWxsb3dvcmxkX3BpcGVsaW5lX2NvbXBvbmVudApkaXNwbGF5X25hbWU6IEhlbGxvIFdvcmxkIFBpcGVsaW5lIENvbXBvbmVudApkZXNjcmlwdGlvbjogVGhpcyBpcyB0aGUgYmFzaWMgcGlwZWxpbmUgY29tcG9uZW50CnRhZ3M6CiAgdGFnOiB0YWd2YWx1ZQogIG93bmVyOiBzZGt0ZWFtCgp2ZXJzaW9uOiAxCgppbnB1dHM6CiAgY29tcG9uZW50X2luX251bWJlcjoKICAgIGRlc2NyaXB0aW9uOiBBIG51bWJlciBmb3IgcGlwZWxpbmUgY29tcG9uZW50CiAgICB0eXBlOiBudW1iZXIKICAgIGRlZmF1bHQ6IDEwLjk5CiAgICBvcHRpb25hbDogVHJ1ZQogIGNvbXBvbmVudF9pbl9wYXRoOgogICAgZGVzY3JpcHRpb246IEEgcGF0aCBmb3IgcGlwZWxpbmUgY29tcG9uZW50CiAgICB0eXBlOiB1cmlfZm9sZGVyCm91dHB1dHM6CiAgbmVzdGVkX291dHB1dDoKICAgIHR5cGU6IHVyaV9mb2xkZXIKICBuZXN0ZWRfb3V0cHV0MjoKICAgIHR5cGU6IHVyaV9mb2xkZXIKCgpqb2JzOgogIHBpcGVsaW5lX2NvbXBvbmVudDoKICAgIHR5cGU6IHBpcGVsaW5lCiAgICBjb21wb25lbnQ6IC4vaGVsbG93b3JsZF9waXBlbGluZV9jb21wb25lbnQueW1sCiAgICBpbnB1dHM6CiAgICAgIGNvbXBvbmVudF9pbl9wYXRoOiAke3twYXJlbnQuaW5wdXRzLmNvbXBvbmVudF9pbl9wYXRofX0KICAgIG91dHB1dHM6CiAgICAgIGNvbXBvbmVudF9vdXRfcGF0aDogJHt7cGFyZW50Lm91dHB1dHMubmVzdGVkX291dHB1dH19Cg==",
      "StatusCode": 201,
      "ResponseHeaders": {
        "Content-Length": "0",
        "Content-MD5": "l3i/3dY\u002B3Aqaq9Npl\u002BPcGg==",
        "Date": "Sun, 05 Mar 2023 02:03:32 GMT",
        "ETag": "\u00220x8DB1D1DD24ED280\u0022",
        "Last-Modified": "Sun, 05 Mar 2023 02:03:32 GMT",
        "Server": [
          "Windows-Azure-Blob/1.0",
          "Microsoft-HTTPAPI/2.0"
        ],
        "x-ms-content-crc64": "wu4KYWRk3zY=",
        "x-ms-request-server-encrypted": "true",
        "x-ms-version": "2021-08-06"
      },
      "ResponseBody": null
    },
    {
      "RequestUri": "https://sax5mzqu7xztpx4.blob.core.windows.net/288fbc99-9-5886d97a-a3e9-5591-b4ce-167210b96996/components/invalid/empty.yml?skoid=e3f42e2c-d581-4b65-a966-631cfa961328\u0026sktid=72f988bf-86f1-41af-91ab-2d7cd011db47\u0026skt=2023-03-05T01%3A26%3A47Z\u0026ske=2023-03-06T09%3A36%3A47Z\u0026sks=b\u0026skv=2019-07-07\u0026sv=2021-08-06\u0026st=2023-03-05T01%3A53%3A30Z\u0026se=2023-03-05T10%3A03%3A30Z\u0026sr=c\u0026sp=rcwl\u0026sig=000000000000000000000000000000000000",
      "RequestMethod": "PUT",
      "RequestHeaders": {
        "Accept": "application/xml",
        "Accept-Encoding": "gzip, deflate",
        "Connection": "keep-alive",
        "Content-Length": "0",
        "Content-Type": "application/octet-stream",
        "If-None-Match": "*",
        "User-Agent": "azsdk-python-storage-blob/12.14.1 Python/3.7.9 (Windows-10-10.0.22621-SP0)",
        "x-ms-blob-type": "BlockBlob",
        "x-ms-date": "Sun, 05 Mar 2023 02:03:32 GMT",
        "x-ms-version": "2021-08-06"
      },
      "RequestBody": null,
      "StatusCode": 201,
      "ResponseHeaders": {
        "Content-Length": "0",
        "Content-MD5": "1B2M2Y8AsgTpgAmY7PhCfg==",
        "Date": "Sun, 05 Mar 2023 02:03:31 GMT",
        "ETag": "\u00220x8DB1D1DD2516A2F\u0022",
        "Last-Modified": "Sun, 05 Mar 2023 02:03:32 GMT",
        "Server": [
          "Windows-Azure-Blob/1.0",
          "Microsoft-HTTPAPI/2.0"
        ],
        "x-ms-content-crc64": "AAAAAAAAAAA=",
        "x-ms-request-server-encrypted": "true",
        "x-ms-version": "2021-08-06"
      },
      "ResponseBody": null
    },
    {
      "RequestUri": "https://sax5mzqu7xztpx4.blob.core.windows.net/288fbc99-9-5886d97a-a3e9-5591-b4ce-167210b96996/components/helloworld_pipeline_component.yml?skoid=e3f42e2c-d581-4b65-a966-631cfa961328\u0026sktid=72f988bf-86f1-41af-91ab-2d7cd011db47\u0026skt=2023-03-05T01%3A26%3A47Z\u0026ske=2023-03-06T09%3A36%3A47Z\u0026sks=b\u0026skv=2019-07-07\u0026sv=2021-08-06\u0026st=2023-03-05T01%3A53%3A30Z\u0026se=2023-03-05T10%3A03%3A30Z\u0026sr=c\u0026sp=rcwl\u0026sig=000000000000000000000000000000000000",
      "RequestMethod": "PUT",
      "RequestHeaders": {
        "Accept": "application/xml",
        "Accept-Encoding": "gzip, deflate",
        "Connection": "keep-alive",
        "Content-Length": "812",
        "Content-MD5": "Era/v2L/nkGgg/llWiC1uA==",
        "Content-Type": "application/octet-stream",
        "If-None-Match": "*",
        "User-Agent": "azsdk-python-storage-blob/12.14.1 Python/3.7.9 (Windows-10-10.0.22621-SP0)",
        "x-ms-blob-type": "BlockBlob",
        "x-ms-date": "Sun, 05 Mar 2023 02:03:32 GMT",
        "x-ms-version": "2021-08-06"
      },
      "RequestBody": "JHNjaGVtYTogaHR0cHM6Ly9henVyZW1sc2NoZW1hcy5henVyZWVkZ2UubmV0L2RldmVsb3BtZW50L3BpcGVsaW5lQ29tcG9uZW50LnNjaGVtYS5qc29uCnR5cGU6IHBpcGVsaW5lCgpuYW1lOiBoZWxsb3dvcmxkX3BpcGVsaW5lX2NvbXBvbmVudApkaXNwbGF5X25hbWU6IEhlbGxvIFdvcmxkIFBpcGVsaW5lIENvbXBvbmVudApkZXNjcmlwdGlvbjogVGhpcyBpcyB0aGUgYmFzaWMgcGlwZWxpbmUgY29tcG9uZW50CnRhZ3M6CiAgdGFnOiB0YWd2YWx1ZQogIG93bmVyOiBzZGt0ZWFtCgp2ZXJzaW9uOiAxCgppbnB1dHM6CiAgY29tcG9uZW50X2luX251bWJlcjoKICAgIGRlc2NyaXB0aW9uOiBBIG51bWJlcgogICAgdHlwZTogbnVtYmVyCiAgICBkZWZhdWx0OiAxMC45OQogICAgb3B0aW9uYWw6IFRydWUKICBjb21wb25lbnRfaW5fcGF0aDoKICAgIGRlc2NyaXB0aW9uOiBBIHBhdGgKICAgIHR5cGU6IHVyaV9mb2xkZXIKb3V0cHV0czoKICBvdXRwdXRfcGF0aDoKICAgIHR5cGU6IHVyaV9mb2xkZXIKCmpvYnM6CiAgY29tcG9uZW50X2Ffam9iOgogICAgdHlwZTogY29tbWFuZAogICAgY29tcG9uZW50OiBmaWxlOi4vaGVsbG93b3JsZF9jb21wb25lbnQueW1sCiAgICBpbnB1dHM6CiAgICAgIGNvbXBvbmVudF9pbl9udW1iZXI6ICR7e3BhcmVudC5pbnB1dHMuY29tcG9uZW50X2luX251bWJlcn19CiAgICAgIGNvbXBvbmVudF9pbl9wYXRoOiAke3twYXJlbnQuaW5wdXRzLmNvbXBvbmVudF9pbl9wYXRofX0KICAgIG91dHB1dHM6CiAgICAgIGNvbXBvbmVudF9vdXRfcGF0aDogJHt7cGFyZW50Lm91dHB1dHMub3V0cHV0X3BhdGh9fQo=",
      "StatusCode": 201,
      "ResponseHeaders": {
        "Content-Length": "0",
        "Content-MD5": "Era/v2L/nkGgg/llWiC1uA==",
        "Date": "Sun, 05 Mar 2023 02:03:31 GMT",
        "ETag": "\u00220x8DB1D1DD2514326\u0022",
        "Last-Modified": "Sun, 05 Mar 2023 02:03:32 GMT",
        "Server": [
          "Windows-Azure-Blob/1.0",
          "Microsoft-HTTPAPI/2.0"
        ],
        "x-ms-content-crc64": "JcxzKCTrteg=",
        "x-ms-request-server-encrypted": "true",
        "x-ms-version": "2021-08-06"
      },
      "ResponseBody": null
    },
    {
      "RequestUri": "https://sax5mzqu7xztpx4.blob.core.windows.net/288fbc99-9-5886d97a-a3e9-5591-b4ce-167210b96996/components/invalid/helloworld_component_invalid_early_available_output.yml?skoid=e3f42e2c-d581-4b65-a966-631cfa961328\u0026sktid=72f988bf-86f1-41af-91ab-2d7cd011db47\u0026skt=2023-03-05T01%3A26%3A47Z\u0026ske=2023-03-06T09%3A36%3A47Z\u0026sks=b\u0026skv=2019-07-07\u0026sv=2021-08-06\u0026st=2023-03-05T01%3A53%3A30Z\u0026se=2023-03-05T10%3A03%3A30Z\u0026sr=c\u0026sp=rcwl\u0026sig=000000000000000000000000000000000000",
      "RequestMethod": "PUT",
      "RequestHeaders": {
        "Accept": "application/xml",
        "Accept-Encoding": "gzip, deflate",
        "Connection": "keep-alive",
        "Content-Length": "476",
        "Content-MD5": "7hDQ\u002BrqVZeMeonGY8jcaAQ==",
        "Content-Type": "application/octet-stream",
        "If-None-Match": "*",
        "User-Agent": "azsdk-python-storage-blob/12.14.1 Python/3.7.9 (Windows-10-10.0.22621-SP0)",
        "x-ms-blob-type": "BlockBlob",
        "x-ms-date": "Sun, 05 Mar 2023 02:03:32 GMT",
        "x-ms-version": "2021-08-06"
      },
      "RequestBody": "JHNjaGVtYTogaHR0cHM6Ly9henVyZW1sc2NoZW1hcy5henVyZWVkZ2UubmV0L2RldmVsb3BtZW50L2NvbW1hbmRDb21wb25lbnQuc2NoZW1hLmpzb24KdHlwZTogY29tbWFuZAoKbmFtZTogc2FtcGxlX2NvbW1hbmRfY29tcG9uZW50X2Jhc2ljCmRpc3BsYXlfbmFtZTogQ29tbWFuZENvbXBvbmVudEJhc2ljCmRlc2NyaXB0aW9uOiBUaGlzIGlzIHRoZSBiYXNpYyBjb21tYW5kIGNvbXBvbmVudAp0YWdzOgogIHRhZzogdGFndmFsdWUKICBvd25lcjogc2RrdGVhbQoKdmVyc2lvbjogMQoKb3V0cHV0czoKICBjb21wb25lbnRfb3V0X3N0cmluZzoKICAgIGRlc2NyaXB0aW9uOiBBIHN0cmluZwogICAgdHlwZTogc3RyaW5nCiAgICBlYXJseV9hdmFpbGFibGU6IFRydWUKCmNvbW1hbmQ6ID4tCiAgZWNobyBIZWxsbyBXb3JsZAoKZW52aXJvbm1lbnQ6IGF6dXJlbWw6QXp1cmVNTC1za2xlYXJuLTEuMC11YnVudHUyMC4wNC1weTM4LWNwdTozMwo=",
      "StatusCode": 201,
      "ResponseHeaders": {
        "Content-Length": "0",
        "Content-MD5": "7hDQ\u002BrqVZeMeonGY8jcaAQ==",
        "Date": "Sun, 05 Mar 2023 02:03:31 GMT",
        "ETag": "\u00220x8DB1D1DD2514326\u0022",
        "Last-Modified": "Sun, 05 Mar 2023 02:03:32 GMT",
        "Server": [
          "Windows-Azure-Blob/1.0",
          "Microsoft-HTTPAPI/2.0"
        ],
        "x-ms-content-crc64": "89Bi45HU6F8=",
        "x-ms-request-server-encrypted": "true",
        "x-ms-version": "2021-08-06"
      },
      "ResponseBody": null
    },
    {
      "RequestUri": "https://sax5mzqu7xztpx4.blob.core.windows.net/288fbc99-9-5886d97a-a3e9-5591-b4ce-167210b96996/components/input_types_component.yml?skoid=e3f42e2c-d581-4b65-a966-631cfa961328\u0026sktid=72f988bf-86f1-41af-91ab-2d7cd011db47\u0026skt=2023-03-05T01%3A26%3A47Z\u0026ske=2023-03-06T09%3A36%3A47Z\u0026sks=b\u0026skv=2019-07-07\u0026sv=2021-08-06\u0026st=2023-03-05T01%3A53%3A30Z\u0026se=2023-03-05T10%3A03%3A30Z\u0026sr=c\u0026sp=rcwl\u0026sig=000000000000000000000000000000000000",
      "RequestMethod": "PUT",
      "RequestHeaders": {
        "Accept": "application/xml",
        "Accept-Encoding": "gzip, deflate",
        "Connection": "keep-alive",
        "Content-Length": "1178",
        "Content-MD5": "2gkWeCaq81LIB\u002BjKeEDqTw==",
        "Content-Type": "application/octet-stream",
        "If-None-Match": "*",
        "User-Agent": "azsdk-python-storage-blob/12.14.1 Python/3.7.9 (Windows-10-10.0.22621-SP0)",
        "x-ms-blob-type": "BlockBlob",
        "x-ms-date": "Sun, 05 Mar 2023 02:03:32 GMT",
        "x-ms-version": "2021-08-06"
      },
      "RequestBody": "JHNjaGVtYTogaHR0cHM6Ly9henVyZW1sc2NoZW1hcy5henVyZWVkZ2UubmV0L2RldmVsb3BtZW50L2NvbW1hbmRDb21wb25lbnQuc2NoZW1hLmpzb24KdHlwZTogY29tbWFuZAoKbmFtZTogbWljcm9zb2Z0X3NhbXBsZXNfY29tbWFuZF9jb21wb25lbnRfYmFzaWNfaW5wdXRzCmRpc3BsYXlfbmFtZTogQ29tbWFuZENvbXBvbmVudEJhc2ljSW5wdXRzCmRlc2NyaXB0aW9uOiBUaGlzIGlzIHRoZSBiYXNpYyBjb21tYW5kIGNvbXBvbmVudCB3aXRoIHNldmVyYWwgaW5wdXQgdHlwZXMKdGFnczoKICB0YWc6IHRhZ3ZhbHVlCiAgb3duZXI6IHNka3RlYW0KCnZlcnNpb246IDEKCmlucHV0czoKICBjb21wb25lbnRfaW5fc3RyaW5nOgogICAgZGVzY3JpcHRpb246IEEgc3RyaW5nCiAgICB0eXBlOiBzdHJpbmcKICBjb21wb25lbnRfaW5fcmFuZ2VkX2ludGVnZXI6CiAgICBkZXNjcmlwdGlvbjogQSByYW5nZWQgaW50ZWdlcgogICAgdHlwZTogaW50ZWdlcgogICAgZGVmYXVsdDogMTAKICAgIG1pbjogMQogICAgbWF4OiAxMDAKICAgIG9wdGlvbmFsOiBmYWxzZQogIGNvbXBvbmVudF9pbl9lbnVtOgogICAgZGVzY3JpcHRpb246IEFuIGVudW0KICAgIHR5cGU6IHN0cmluZwogICAgZGVmYXVsdDogaGVsbG8KICAgIGVudW06IFsnaGVsbG8nLCAnd29ybGQnXQogIGNvbXBvbmVudF9pbl9ib29sZWFuOgogICAgZGVzY3JpcHRpb246IEEgYm9vbGVhbgogICAgdHlwZTogYm9vbGVhbgogICAgZGVmYXVsdDogZmFsc2UKICBjb21wb25lbnRfaW5fcmFuZ2VkX251bWJlcjoKICAgIGRlc2NyaXB0aW9uOiBBIHJhbmdlZCBudW1iZXIKICAgIHR5cGU6IG51bWJlcgogICAgbWluOiAyCiAgICBtYXg6IDgKICAgIGRlZmF1bHQ6IDEwCgpjb21tYW5kOiA\u002BLQogIGVjaG8gSGVsbG8gV29ybGQgJgogIGVjaG8gJHt7aW5wdXRzLmNvbXBvbmVudF9pbl9zdHJpbmd9fSAmCiAgZWNobyAke3tpbnB1dHMuY29tcG9uZW50X2luX3JhbmdlZF9pbnRlZ2VyfX0gJgogIGVjaG8gJHt7aW5wdXRzLmNvbXBvbmVudF9pbl9lbnVtfX0gJgogIGVjaG8gJHt7aW5wdXRzLmNvbXBvbmVudF9pbl9ib29sZWFufX0gJgogIGVjaG8gJHt7aW5wdXRzLmNvbXBvbmVudF9pbl9yYW5nZWRfbnVtYmVyfX0gJgoKZW52aXJvbm1lbnQ6IGF6dXJlbWw6QXp1cmVNTC1za2xlYXJuLTEuMC11YnVudHUyMC4wNC1weTM4LWNwdTozMwo=",
      "StatusCode": 201,
      "ResponseHeaders": {
        "Content-Length": "0",
        "Content-MD5": "2gkWeCaq81LIB\u002BjKeEDqTw==",
        "Date": "Sun, 05 Mar 2023 02:03:32 GMT",
        "ETag": "\u00220x8DB1D1DD2519139\u0022",
        "Last-Modified": "Sun, 05 Mar 2023 02:03:32 GMT",
        "Server": [
          "Windows-Azure-Blob/1.0",
          "Microsoft-HTTPAPI/2.0"
        ],
        "x-ms-content-crc64": "HNDCIXi/9Ig=",
        "x-ms-request-server-encrypted": "true",
        "x-ms-version": "2021-08-06"
      },
      "ResponseBody": null
    },
    {
      "RequestUri": "https://sax5mzqu7xztpx4.blob.core.windows.net/288fbc99-9-5886d97a-a3e9-5591-b4ce-167210b96996/components/invalid/error_format.yml?skoid=e3f42e2c-d581-4b65-a966-631cfa961328\u0026sktid=72f988bf-86f1-41af-91ab-2d7cd011db47\u0026skt=2023-03-05T01%3A26%3A47Z\u0026ske=2023-03-06T09%3A36%3A47Z\u0026sks=b\u0026skv=2019-07-07\u0026sv=2021-08-06\u0026st=2023-03-05T01%3A53%3A30Z\u0026se=2023-03-05T10%3A03%3A30Z\u0026sr=c\u0026sp=rcwl\u0026sig=000000000000000000000000000000000000",
      "RequestMethod": "PUT",
      "RequestHeaders": {
        "Accept": "application/xml",
        "Accept-Encoding": "gzip, deflate",
        "Connection": "keep-alive",
        "Content-Length": "9",
        "Content-MD5": "BqJeRPtUdA6CI6GOsXqDIA==",
        "Content-Type": "application/octet-stream",
        "If-None-Match": "*",
        "User-Agent": "azsdk-python-storage-blob/12.14.1 Python/3.7.9 (Windows-10-10.0.22621-SP0)",
        "x-ms-blob-type": "BlockBlob",
        "x-ms-date": "Sun, 05 Mar 2023 02:03:32 GMT",
        "x-ms-version": "2021-08-06"
      },
      "RequestBody": "bmFtZTogfD8K",
      "StatusCode": 201,
      "ResponseHeaders": {
        "Content-Length": "0",
        "Content-MD5": "BqJeRPtUdA6CI6GOsXqDIA==",
        "Date": "Sun, 05 Mar 2023 02:03:31 GMT",
        "ETag": "\u00220x8DB1D1DD2549E09\u0022",
        "Last-Modified": "Sun, 05 Mar 2023 02:03:32 GMT",
        "Server": [
          "Windows-Azure-Blob/1.0",
          "Microsoft-HTTPAPI/2.0"
        ],
        "x-ms-content-crc64": "\u002B5gEhzmmPZ4=",
        "x-ms-request-server-encrypted": "true",
        "x-ms-version": "2021-08-06"
      },
      "ResponseBody": null
    },
    {
      "RequestUri": "https://sax5mzqu7xztpx4.blob.core.windows.net/288fbc99-9-5886d97a-a3e9-5591-b4ce-167210b96996/components/invalid/helloworld_component_with_blank_output_names.yml?skoid=e3f42e2c-d581-4b65-a966-631cfa961328\u0026sktid=72f988bf-86f1-41af-91ab-2d7cd011db47\u0026skt=2023-03-05T01%3A26%3A47Z\u0026ske=2023-03-06T09%3A36%3A47Z\u0026sks=b\u0026skv=2019-07-07\u0026sv=2021-08-06\u0026st=2023-03-05T01%3A53%3A30Z\u0026se=2023-03-05T10%3A03%3A30Z\u0026sr=c\u0026sp=rcwl\u0026sig=000000000000000000000000000000000000",
      "RequestMethod": "PUT",
      "RequestHeaders": {
        "Accept": "application/xml",
        "Accept-Encoding": "gzip, deflate",
        "Connection": "keep-alive",
        "Content-Length": "1239",
        "Content-MD5": "KllFsnzUccYscJnNMzmbXQ==",
        "Content-Type": "application/octet-stream",
        "If-None-Match": "*",
        "User-Agent": "azsdk-python-storage-blob/12.14.1 Python/3.7.9 (Windows-10-10.0.22621-SP0)",
        "x-ms-blob-type": "BlockBlob",
        "x-ms-date": "Sun, 05 Mar 2023 02:03:32 GMT",
        "x-ms-version": "2021-08-06"
      },
      "RequestBody": "JHNjaGVtYTogaHR0cHM6Ly9henVyZW1sc2NoZW1hcy5henVyZWVkZ2UubmV0L2RldmVsb3BtZW50L2NvbW1hbmRDb21wb25lbnQuc2NoZW1hLmpzb24KdHlwZTogY29tbWFuZAoKbmFtZTogbWljcm9zb2Z0c2FtcGxlc19jb21tYW5kX2NvbXBvbmVudF9iYXNpY193aXRoX2ludmFsaWRfaW5wdXRfbmFtZXMKZGlzcGxheV9uYW1lOiBDb21tYW5kQ29tcG9uZW50QmFzaWMKZGVzY3JpcHRpb246IFRoaXMgaXMgdGhlIGJhc2ljIGNvbW1hbmQgY29tcG9uZW50CnRhZ3M6CiAgdGFnOiB0YWd2YWx1ZQogIG93bmVyOiBzZGt0ZWFtCgp2ZXJzaW9uOiAwLjAuMQoKaW5wdXRzOgogIHNhbml0aXphX3ZlcnNpb246CiAgICBkZXNjcmlwdGlvbjogc2FuaXRpemEgdmVyc2lvbgogICAgdHlwZTogbnVtYmVyCiAgICBkZWZhdWx0OiAxMC45OQogICAgb3B0aW9uYWw6IFRydWUKICBDYW1lbENhc2U6CiAgICBkZXNjcmlwdGlvbjogY2FtZWwgY2FzZQogICAgdHlwZTogbnVtYmVyCiAgICBkZWZhdWx0OiAxMC45OQogICAgb3B0aW9uYWw6IFRydWUKICBoYXZlX251bWJlcjE6CiAgICBkZXNjcmlwdGlvbjogaGF2ZSBudW1iZXIKICAgIHR5cGU6IG51bWJlcgogICAgZGVmYXVsdDogMTAuOTkKICAgIG9wdGlvbmFsOiBUcnVlCiAgX3N0YXJ0X3dpdGhfdW5kZXJzY29yZToKICAgIGRlc2NyaXB0aW9uOiBzdGFydCB3aXRoIHVuZGVyc2NvcmUKICAgIHR5cGU6IG51bWJlcgogICAgZGVmYXVsdDogMTAuOTkKICAgIG9wdGlvbmFsOiBUcnVlCgpvdXRwdXRzOgogIGhhdmUgYmxhbms6CiAgICB0eXBlOiB1cmlfZm9sZGVyCgojIFdyaXRlIHNvbWUgb3V0cHV0IHRvIHdvcmsgYXJvdW5kIGEgYnVnIHdoZW4gcGlwZWxpbmUgbm9kZSBmYWlsZWQgdG8gcnVuIHdpdGggZW1wdHkgZGF0YXNldCBhcyBpbnB1dApjb21tYW5kOiA\u002BLQogIGVjaG8gSGVsbG8gV29ybGQgJgogICRbWyYgZWNobyAke3tpbnB1dHMuc2FuaXRpemFfdmVyc2lvbn19XV0KICAkW1smIGVjaG8gJHt7aW5wdXRzLkNhbWVsQ2FzZX19XV0KICAkW1smIGVjaG8gJHt7aW5wdXRzLmhhdmVfbnVtYmVyMX19XV0KICAkW1smIGVjaG8gJHt7aW5wdXRzLl9zdGFydF93aXRoX3VuZGVyc2NvcmV9fV1dCiAgZWNobyAke3tvdXRwdXRzLmhhdmUgYmxhbmt9fSA\u002BICR7e291dHB1dHMuaGF2ZSBibGFua319L2NvbXBvbmVudF9pbl9udW1iZXIKCmVudmlyb25tZW50OiBhenVyZW1sOkF6dXJlTUwtc2tsZWFybi0xLjAtdWJ1bnR1MjAuMDQtcHkzOC1jcHU6MzMK",
      "StatusCode": 201,
      "ResponseHeaders": {
        "Content-Length": "0",
        "Content-MD5": "KllFsnzUccYscJnNMzmbXQ==",
        "Date": "Sun, 05 Mar 2023 02:03:31 GMT",
        "ETag": "\u00220x8DB1D1DD2549E09\u0022",
        "Last-Modified": "Sun, 05 Mar 2023 02:03:32 GMT",
        "Server": [
          "Windows-Azure-Blob/1.0",
          "Microsoft-HTTPAPI/2.0"
        ],
        "x-ms-content-crc64": "YyGFMSnP7qQ=",
        "x-ms-request-server-encrypted": "true",
        "x-ms-version": "2021-08-06"
      },
      "ResponseBody": null
    },
    {
      "RequestUri": "https://sax5mzqu7xztpx4.blob.core.windows.net/288fbc99-9-5886d97a-a3e9-5591-b4ce-167210b96996/components/invalid/helloworld_component_with_blank_input_names.yml?skoid=e3f42e2c-d581-4b65-a966-631cfa961328\u0026sktid=72f988bf-86f1-41af-91ab-2d7cd011db47\u0026skt=2023-03-05T01%3A26%3A47Z\u0026ske=2023-03-06T09%3A36%3A47Z\u0026sks=b\u0026skv=2019-07-07\u0026sv=2021-08-06\u0026st=2023-03-05T01%3A53%3A30Z\u0026se=2023-03-05T10%3A03%3A30Z\u0026sr=c\u0026sp=rcwl\u0026sig=000000000000000000000000000000000000",
      "RequestMethod": "PUT",
      "RequestHeaders": {
        "Accept": "application/xml",
        "Accept-Encoding": "gzip, deflate",
        "Connection": "keep-alive",
        "Content-Length": "1397",
        "Content-MD5": "tfR/0CB\u002BNLew/V6t8YBfBA==",
        "Content-Type": "application/octet-stream",
        "If-None-Match": "*",
        "User-Agent": "azsdk-python-storage-blob/12.14.1 Python/3.7.9 (Windows-10-10.0.22621-SP0)",
        "x-ms-blob-type": "BlockBlob",
        "x-ms-date": "Sun, 05 Mar 2023 02:03:32 GMT",
        "x-ms-version": "2021-08-06"
      },
      "RequestBody": "JHNjaGVtYTogaHR0cHM6Ly9henVyZW1sc2NoZW1hcy5henVyZWVkZ2UubmV0L2RldmVsb3BtZW50L2NvbW1hbmRDb21wb25lbnQuc2NoZW1hLmpzb24KdHlwZTogY29tbWFuZAoKbmFtZTogbWljcm9zb2Z0c2FtcGxlc19jb21tYW5kX2NvbXBvbmVudF9iYXNpY193aXRoX2ludmFsaWRfaW5wdXRfbmFtZXMKZGlzcGxheV9uYW1lOiBDb21tYW5kQ29tcG9uZW50QmFzaWMKZGVzY3JpcHRpb246IFRoaXMgaXMgdGhlIGJhc2ljIGNvbW1hbmQgY29tcG9uZW50CnRhZ3M6CiAgdGFnOiB0YWd2YWx1ZQogIG93bmVyOiBzZGt0ZWFtCgp2ZXJzaW9uOiAwLjAuMQoKaW5wdXRzOgogIHNhbml0aXphX3ZlcnNpb246CiAgICBkZXNjcmlwdGlvbjogc2FuaXRpemEgdmVyc2lvbgogICAgdHlwZTogbnVtYmVyCiAgICBkZWZhdWx0OiAxMC45OQogICAgb3B0aW9uYWw6IFRydWUKICBDYW1lbENhc2U6CiAgICBkZXNjcmlwdGlvbjogY2FtZWwgY2FzZQogICAgdHlwZTogbnVtYmVyCiAgICBkZWZhdWx0OiAxMC45OQogICAgb3B0aW9uYWw6IFRydWUKICBoYXZlX251bWJlcjE6CiAgICBkZXNjcmlwdGlvbjogaGF2ZSBudW1iZXIKICAgIHR5cGU6IG51bWJlcgogICAgZGVmYXVsdDogMTAuOTkKICAgIG9wdGlvbmFsOiBUcnVlCiAgX3N0YXJ0X3dpdGhfdW5kZXJzY29yZToKICAgIGRlc2NyaXB0aW9uOiBzdGFydCB3aXRoIHVuZGVyc2NvcmUKICAgIHR5cGU6IG51bWJlcgogICAgZGVmYXVsdDogMTAuOTkKICAgIG9wdGlvbmFsOiBUcnVlCiAgaGF2ZSBibGFuazoKICAgIGRlc2NyaXB0aW9uOiBoYXZlIGJsYW5rCiAgICB0eXBlOiBudW1iZXIKICAgIGRlZmF1bHQ6IDEwLjk5CiAgICBvcHRpb25hbDogVHJ1ZQoKb3V0cHV0czoKICBjb21wb25lbnRfb3V0X3BhdGg6CiAgICB0eXBlOiB1cmlfZm9sZGVyCgojIFdyaXRlIHNvbWUgb3V0cHV0IHRvIHdvcmsgYXJvdW5kIGEgYnVnIHdoZW4gcGlwZWxpbmUgbm9kZSBmYWlsZWQgdG8gcnVuIHdpdGggZW1wdHkgZGF0YXNldCBhcyBpbnB1dApjb21tYW5kOiA\u002BLQogIGVjaG8gSGVsbG8gV29ybGQgJgogICRbWyYgZWNobyAke3tpbnB1dHMuc2FuaXRpemFfdmVyc2lvbn19XV0KICAkW1smIGVjaG8gJHt7aW5wdXRzLkNhbWVsQ2FzZX19XV0KICAkW1smIGVjaG8gJHt7aW5wdXRzLmhhdmVfbnVtYmVyMX19XV0KICAkW1smIGVjaG8gJHt7aW5wdXRzLl9zdGFydF93aXRoX3VuZGVyc2NvcmV9fV1dCiAgJFtbJiBlY2hvICR7e2lucHV0cy5oYXZlIGJsYW5rfX1dXQogIGVjaG8gJHt7b3V0cHV0cy5jb21wb25lbnRfb3V0X3BhdGh9fSA\u002BICR7e291dHB1dHMuY29tcG9uZW50X291dF9wYXRofX0vY29tcG9uZW50X2luX251bWJlcgoKZW52aXJvbm1lbnQ6IGF6dXJlbWw6QXp1cmVNTC1za2xlYXJuLTEuMC11YnVudHUyMC4wNC1weTM4LWNwdTozMwo=",
      "StatusCode": 201,
      "ResponseHeaders": {
        "Content-Length": "0",
        "Content-MD5": "tfR/0CB\u002BNLew/V6t8YBfBA==",
        "Date": "Sun, 05 Mar 2023 02:03:31 GMT",
        "ETag": "\u00220x8DB1D1DD2553A2E\u0022",
        "Last-Modified": "Sun, 05 Mar 2023 02:03:32 GMT",
        "Server": [
          "Windows-Azure-Blob/1.0",
          "Microsoft-HTTPAPI/2.0"
        ],
        "x-ms-content-crc64": "46Nqz6hsllo=",
        "x-ms-request-server-encrypted": "true",
        "x-ms-version": "2021-08-06"
      },
      "ResponseBody": null
    },
    {
      "RequestUri": "https://sax5mzqu7xztpx4.blob.core.windows.net/288fbc99-9-5886d97a-a3e9-5591-b4ce-167210b96996/components/invalid/combo.yml?skoid=e3f42e2c-d581-4b65-a966-631cfa961328\u0026sktid=72f988bf-86f1-41af-91ab-2d7cd011db47\u0026skt=2023-03-05T01%3A26%3A47Z\u0026ske=2023-03-06T09%3A36%3A47Z\u0026sks=b\u0026skv=2019-07-07\u0026sv=2021-08-06\u0026st=2023-03-05T01%3A53%3A30Z\u0026se=2023-03-05T10%3A03%3A30Z\u0026sr=c\u0026sp=rcwl\u0026sig=000000000000000000000000000000000000",
      "RequestMethod": "PUT",
      "RequestHeaders": {
        "Accept": "application/xml",
        "Accept-Encoding": "gzip, deflate",
        "Connection": "keep-alive",
        "Content-Length": "884",
        "Content-MD5": "erwtSf4nrgYjRWXL/XmXbg==",
        "Content-Type": "application/octet-stream",
        "If-None-Match": "*",
        "User-Agent": "azsdk-python-storage-blob/12.14.1 Python/3.7.9 (Windows-10-10.0.22621-SP0)",
        "x-ms-blob-type": "BlockBlob",
        "x-ms-date": "Sun, 05 Mar 2023 02:03:32 GMT",
        "x-ms-version": "2021-08-06"
      },
      "RequestBody": "JHNjaGVtYTogaHR0cHM6Ly9henVyZW1sc2NoZW1hcy5henVyZWVkZ2UubmV0L2RldmVsb3BtZW50L2NvbW1hbmRDb21wb25lbnQuc2NoZW1hLmpzb24KdHlwZTogY29tbWFuZAoKbmFtZToKZGlzcGxheV9uYW1lOiBDb21tYW5kQ29tcG9uZW50QmFzaWMKZGVzY3JpcHRpb246IFRoaXMgaXMgdGhlIGJhc2ljIGNvbW1hbmQgY29tcG9uZW50CnRhZ3M6CiAgdGFnOiB0YWd2YWx1ZQogIG93bmVyOiBzZGt0ZWFtCgp2ZXJzaW9uOiAwLjAuMQoKaW5wdXRzOgogIGNvbXBvbmVudF9pbl9udW1iZXI6CiAgICBkZXNjcmlwdGlvbjogQSBudW1iZXIKICAgIHR5cGU6IG51bWJlcgogICAgZGVmYXVsdDogMTAuOTkKICAgIG9wdGlvbmFsOiBUcnVlCiAgY29tcG9uZW50X2luX3BhdGg6CiAgICBkZXNjcmlwdGlvbjogQSBwYXRoCiAgICB0eXBlOiB1cmlfZm9sZGVyCgpvdXRwdXRzOgogIGNvbXBvbmVudF9vdXRfcGF0aDoKICAgIHR5cGU6IHVyaV9mb2xkZXIKCiMgV3JpdGUgc29tZSBvdXRwdXQgdG8gd29yayBhcm91bmQgYSBidWcgd2hlbiBwaXBlbGluZSBub2RlIGZhaWxlZCB0byBydW4gd2l0aCBlbXB0eSBkYXRhc2V0IGFzIGlucHV0CmNvbW1hbmQ6ID4tCiAgZWNobyBIZWxsbyBXb3JsZCAmCiAgZWNobyAkW1ske3tpbnB1dHMuY29tcG9uZW50X2luX251bWJlcn19XV0gJgogIGVjaG8gJHt7aW5wdXRzLmNvbXBvbmVudF9pbl9wYXRofX0gJgogIGVjaG8gJHt7b3V0cHV0cy5jb21wb25lbnRfb3V0X3BhdGh9fSA\u002BICR7e291dHB1dHMuY29tcG9uZW50X291dF9wYXRofX0vY29tcG9uZW50X2luX251bWJlcgoKZW52aXJvbm1lbnQ6IGF6dXJlbWw6QXp1cmVNTC1za2xlYXJuLTEuMC11YnVudHUyMC4wNC1weTM4LWNwdTozMwpjb2RlOiBhenVyZW1sOm5hbWUtb25seQo=",
      "StatusCode": 201,
      "ResponseHeaders": {
        "Content-Length": "0",
        "Content-MD5": "erwtSf4nrgYjRWXL/XmXbg==",
        "Date": "Sun, 05 Mar 2023 02:03:31 GMT",
        "ETag": "\u00220x8DB1D1DD254C513\u0022",
        "Last-Modified": "Sun, 05 Mar 2023 02:03:32 GMT",
        "Server": [
          "Windows-Azure-Blob/1.0",
          "Microsoft-HTTPAPI/2.0"
        ],
        "x-ms-content-crc64": "ZSRJ\u002BPht7Kg=",
        "x-ms-request-server-encrypted": "true",
        "x-ms-version": "2021-08-06"
      },
      "ResponseBody": null
    },
    {
      "RequestUri": "https://sax5mzqu7xztpx4.blob.core.windows.net/288fbc99-9-5886d97a-a3e9-5591-b4ce-167210b96996/components/invalid/helloworld_component_with_special_character_input_names.yml?skoid=e3f42e2c-d581-4b65-a966-631cfa961328\u0026sktid=72f988bf-86f1-41af-91ab-2d7cd011db47\u0026skt=2023-03-05T01%3A26%3A47Z\u0026ske=2023-03-06T09%3A36%3A47Z\u0026sks=b\u0026skv=2019-07-07\u0026sv=2021-08-06\u0026st=2023-03-05T01%3A53%3A30Z\u0026se=2023-03-05T10%3A03%3A30Z\u0026sr=c\u0026sp=rcwl\u0026sig=000000000000000000000000000000000000",
      "RequestMethod": "PUT",
      "RequestHeaders": {
        "Accept": "application/xml",
        "Accept-Encoding": "gzip, deflate",
        "Connection": "keep-alive",
        "Content-Length": "1442",
        "Content-MD5": "2USat9r7Ka3LU8w8bm8RwQ==",
        "Content-Type": "application/octet-stream",
        "If-None-Match": "*",
        "User-Agent": "azsdk-python-storage-blob/12.14.1 Python/3.7.9 (Windows-10-10.0.22621-SP0)",
        "x-ms-blob-type": "BlockBlob",
        "x-ms-date": "Sun, 05 Mar 2023 02:03:32 GMT",
        "x-ms-version": "2021-08-06"
      },
      "RequestBody": "JHNjaGVtYTogaHR0cHM6Ly9henVyZW1sc2NoZW1hcy5henVyZWVkZ2UubmV0L2RldmVsb3BtZW50L2NvbW1hbmRDb21wb25lbnQuc2NoZW1hLmpzb24KdHlwZTogY29tbWFuZAoKbmFtZTogbWljcm9zb2Z0c2FtcGxlc19jb21tYW5kX2NvbXBvbmVudF9iYXNpY193aXRoX2ludmFsaWRfaW5wdXRfbmFtZXMKZGlzcGxheV9uYW1lOiBDb21tYW5kQ29tcG9uZW50QmFzaWMKZGVzY3JpcHRpb246IFRoaXMgaXMgdGhlIGJhc2ljIGNvbW1hbmQgY29tcG9uZW50CnRhZ3M6CiAgdGFnOiB0YWd2YWx1ZQogIG93bmVyOiBzZGt0ZWFtCgp2ZXJzaW9uOiAwLjAuMQoKaW5wdXRzOgogIHNhbml0aXphX3ZlcnNpb246CiAgICBkZXNjcmlwdGlvbjogc2FuaXRpemEgdmVyc2lvbgogICAgdHlwZTogbnVtYmVyCiAgICBkZWZhdWx0OiAxMC45OQogICAgb3B0aW9uYWw6IFRydWUKICBDYW1lbENhc2U6CiAgICBkZXNjcmlwdGlvbjogY2FtZWwgY2FzZQogICAgdHlwZTogbnVtYmVyCiAgICBkZWZhdWx0OiAxMC45OQogICAgb3B0aW9uYWw6IFRydWUKICBoYXZlX251bWJlcjE6CiAgICBkZXNjcmlwdGlvbjogaGF2ZSBudW1iZXIKICAgIHR5cGU6IG51bWJlcgogICAgZGVmYXVsdDogMTAuOTkKICAgIG9wdGlvbmFsOiBUcnVlCiAgX3N0YXJ0X3dpdGhfdW5kZXJzY29yZToKICAgIGRlc2NyaXB0aW9uOiBzdGFydCB3aXRoIHVuZGVyc2NvcmUKICAgIHR5cGU6IG51bWJlcgogICAgZGVmYXVsdDogMTAuOTkKICAgIG9wdGlvbmFsOiBUcnVlCiAgaGF2ZV8qQHNwZWNpYWxfY2hhcmFjdGVyczoKICAgIGRlc2NyaXB0aW9uOiBoYXZlICpAc3BlY2lhbCBjaGFyYWN0ZXJzCiAgICB0eXBlOiBudW1iZXIKICAgIGRlZmF1bHQ6IDEwLjk5CiAgICBvcHRpb25hbDogVHJ1ZQoKb3V0cHV0czoKICBjb21wb25lbnRfb3V0X3BhdGg6CiAgICB0eXBlOiB1cmlfZm9sZGVyCgojIFdyaXRlIHNvbWUgb3V0cHV0IHRvIHdvcmsgYXJvdW5kIGEgYnVnIHdoZW4gcGlwZWxpbmUgbm9kZSBmYWlsZWQgdG8gcnVuIHdpdGggZW1wdHkgZGF0YXNldCBhcyBpbnB1dApjb21tYW5kOiA\u002BLQogIGVjaG8gSGVsbG8gV29ybGQgJgogICRbWyYgZWNobyAke3tpbnB1dHMuc2FuaXRpemFfdmVyc2lvbn19XV0KICAkW1smIGVjaG8gJHt7aW5wdXRzLkNhbWVsQ2FzZX19XV0KICAkW1smIGVjaG8gJHt7aW5wdXRzLmhhdmVfbnVtYmVyMX19XV0KICAkW1smIGVjaG8gJHt7aW5wdXRzLl9zdGFydF93aXRoX3VuZGVyc2NvcmV9fV1dCiAgJFtbJiBlY2hvICR7e2lucHV0cy5oYXZlXypAc3BlY2lhbF9jaGFyYWN0ZXJzfX1dXQogIGVjaG8gJHt7b3V0cHV0cy5jb21wb25lbnRfb3V0X3BhdGh9fSA\u002BICR7e291dHB1dHMuY29tcG9uZW50X291dF9wYXRofX0vY29tcG9uZW50X2luX251bWJlcgoKZW52aXJvbm1lbnQ6IGF6dXJlbWw6QXp1cmVNTC1za2xlYXJuLTEuMC11YnVudHUyMC4wNC1weTM4LWNwdTozMwo=",
      "StatusCode": 201,
      "ResponseHeaders": {
        "Content-Length": "0",
        "Content-MD5": "2USat9r7Ka3LU8w8bm8RwQ==",
        "Date": "Sun, 05 Mar 2023 02:03:32 GMT",
        "ETag": "\u00220x8DB1D1DD25735BA\u0022",
        "Last-Modified": "Sun, 05 Mar 2023 02:03:32 GMT",
        "Server": [
          "Windows-Azure-Blob/1.0",
          "Microsoft-HTTPAPI/2.0"
        ],
        "x-ms-content-crc64": "BIHzOGqQMBk=",
        "x-ms-request-server-encrypted": "true",
        "x-ms-version": "2021-08-06"
      },
      "ResponseBody": null
    },
    {
      "RequestUri": "https://sax5mzqu7xztpx4.blob.core.windows.net/288fbc99-9-5886d97a-a3e9-5591-b4ce-167210b96996/components/invalid/helloworld_component_with_start_dash_input_names.yml?skoid=e3f42e2c-d581-4b65-a966-631cfa961328\u0026sktid=72f988bf-86f1-41af-91ab-2d7cd011db47\u0026skt=2023-03-05T01%3A26%3A47Z\u0026ske=2023-03-06T09%3A36%3A47Z\u0026sks=b\u0026skv=2019-07-07\u0026sv=2021-08-06\u0026st=2023-03-05T01%3A53%3A30Z\u0026se=2023-03-05T10%3A03%3A30Z\u0026sr=c\u0026sp=rcwl\u0026sig=000000000000000000000000000000000000",
      "RequestMethod": "PUT",
      "RequestHeaders": {
        "Accept": "application/xml",
        "Accept-Encoding": "gzip, deflate",
        "Connection": "keep-alive",
        "Content-Length": "1414",
        "Content-MD5": "SyTDaKr\u002BDATvCI3gZAEyzg==",
        "Content-Type": "application/octet-stream",
        "If-None-Match": "*",
        "User-Agent": "azsdk-python-storage-blob/12.14.1 Python/3.7.9 (Windows-10-10.0.22621-SP0)",
        "x-ms-blob-type": "BlockBlob",
        "x-ms-date": "Sun, 05 Mar 2023 02:03:32 GMT",
        "x-ms-version": "2021-08-06"
      },
      "RequestBody": "JHNjaGVtYTogaHR0cHM6Ly9henVyZW1sc2NoZW1hcy5henVyZWVkZ2UubmV0L2RldmVsb3BtZW50L2NvbW1hbmRDb21wb25lbnQuc2NoZW1hLmpzb24KdHlwZTogY29tbWFuZAoKbmFtZTogbWljcm9zb2Z0c2FtcGxlc19jb21tYW5kX2NvbXBvbmVudF9iYXNpY193aXRoX2ludmFsaWRfaW5wdXRfbmFtZXMKZGlzcGxheV9uYW1lOiBDb21tYW5kQ29tcG9uZW50QmFzaWMKZGVzY3JpcHRpb246IFRoaXMgaXMgdGhlIGJhc2ljIGNvbW1hbmQgY29tcG9uZW50CnRhZ3M6CiAgdGFnOiB0YWd2YWx1ZQogIG93bmVyOiBzZGt0ZWFtCgp2ZXJzaW9uOiAwLjAuMQoKaW5wdXRzOgogIHNhbml0aXphX3ZlcnNpb246CiAgICBkZXNjcmlwdGlvbjogc2FuaXRpemEgdmVyc2lvbgogICAgdHlwZTogbnVtYmVyCiAgICBkZWZhdWx0OiAxMC45OQogICAgb3B0aW9uYWw6IFRydWUKICBDYW1lbENhc2U6CiAgICBkZXNjcmlwdGlvbjogY2FtZWwgY2FzZQogICAgdHlwZTogbnVtYmVyCiAgICBkZWZhdWx0OiAxMC45OQogICAgb3B0aW9uYWw6IFRydWUKICBoYXZlX251bWJlcjE6CiAgICBkZXNjcmlwdGlvbjogaGF2ZSBudW1iZXIKICAgIHR5cGU6IG51bWJlcgogICAgZGVmYXVsdDogMTAuOTkKICAgIG9wdGlvbmFsOiBUcnVlCiAgX3N0YXJ0X3dpdGhfdW5kZXJzY29yZToKICAgIGRlc2NyaXB0aW9uOiBzdGFydCB3aXRoIHVuZGVyc2NvcmUKICAgIHR5cGU6IG51bWJlcgogICAgZGVmYXVsdDogMTAuOTkKICAgIG9wdGlvbmFsOiBUcnVlCiAgLXN0YXJ0X3dpdGhfZGFzaDoKICAgIGRlc2NyaXB0aW9uOiBzdGFydCB3aXRoIGRhc2gKICAgIHR5cGU6IG51bWJlcgogICAgZGVmYXVsdDogMTAuOTkKICAgIG9wdGlvbmFsOiBUcnVlCgpvdXRwdXRzOgogIGNvbXBvbmVudF9vdXRfcGF0aDoKICAgIHR5cGU6IHVyaV9mb2xkZXIKCiMgV3JpdGUgc29tZSBvdXRwdXQgdG8gd29yayBhcm91bmQgYSBidWcgd2hlbiBwaXBlbGluZSBub2RlIGZhaWxlZCB0byBydW4gd2l0aCBlbXB0eSBkYXRhc2V0IGFzIGlucHV0CmNvbW1hbmQ6ID4tCiAgZWNobyBIZWxsbyBXb3JsZCAmCiAgJFtbJiBlY2hvICR7e2lucHV0cy5zYW5pdGl6YV92ZXJzaW9ufX1dXQogICRbWyYgZWNobyAke3tpbnB1dHMuQ2FtZWxDYXNlfX1dXQogICRbWyYgZWNobyAke3tpbnB1dHMuaGF2ZV9udW1iZXIxfX1dXQogICRbWyYgZWNobyAke3tpbnB1dHMuX3N0YXJ0X3dpdGhfdW5kZXJzY29yZX19XV0KICAkW1smIGVjaG8gJHt7aW5wdXRzLi1zdGFydF93aXRoX2Rhc2h9fV1dCiAgZWNobyAke3tvdXRwdXRzLmNvbXBvbmVudF9vdXRfcGF0aH19ID4gJHt7b3V0cHV0cy5jb21wb25lbnRfb3V0X3BhdGh9fS9jb21wb25lbnRfaW5fbnVtYmVyCgplbnZpcm9ubWVudDogYXp1cmVtbDpBenVyZU1MLXNrbGVhcm4tMS4wLXVidW50dTIwLjA0LXB5MzgtY3B1OjMzCg==",
      "StatusCode": 201,
      "ResponseHeaders": {
        "Content-Length": "0",
        "Content-MD5": "SyTDaKr\u002BDATvCI3gZAEyzg==",
        "Date": "Sun, 05 Mar 2023 02:03:31 GMT",
        "ETag": "\u00220x8DB1D1DD25D4F50\u0022",
        "Last-Modified": "Sun, 05 Mar 2023 02:03:32 GMT",
        "Server": [
          "Windows-Azure-Blob/1.0",
          "Microsoft-HTTPAPI/2.0"
        ],
        "x-ms-content-crc64": "retLLOC9bHY=",
        "x-ms-request-server-encrypted": "true",
        "x-ms-version": "2021-08-06"
      },
      "ResponseBody": null
    },
    {
      "RequestUri": "https://sax5mzqu7xztpx4.blob.core.windows.net/288fbc99-9-5886d97a-a3e9-5591-b4ce-167210b96996/components/invalid/helloworld_component_early_available_output_not_set_is_control.yml?skoid=e3f42e2c-d581-4b65-a966-631cfa961328\u0026sktid=72f988bf-86f1-41af-91ab-2d7cd011db47\u0026skt=2023-03-05T01%3A26%3A47Z\u0026ske=2023-03-06T09%3A36%3A47Z\u0026sks=b\u0026skv=2019-07-07\u0026sv=2021-08-06\u0026st=2023-03-05T01%3A53%3A30Z\u0026se=2023-03-05T10%3A03%3A30Z\u0026sr=c\u0026sp=rcwl\u0026sig=000000000000000000000000000000000000",
      "RequestMethod": "PUT",
      "RequestHeaders": {
        "Accept": "application/xml",
        "Accept-Encoding": "gzip, deflate",
        "Connection": "keep-alive",
        "Content-Length": "370",
        "Content-MD5": "4NiB7bXPo8zIIEs/DgIW8w==",
        "Content-Type": "application/octet-stream",
        "If-None-Match": "*",
        "User-Agent": "azsdk-python-storage-blob/12.14.1 Python/3.7.9 (Windows-10-10.0.22621-SP0)",
        "x-ms-blob-type": "BlockBlob",
        "x-ms-date": "Sun, 05 Mar 2023 02:03:32 GMT",
        "x-ms-version": "2021-08-06"
      },
      "RequestBody": "JHNjaGVtYTogaHR0cHM6Ly9henVyZW1sc2NoZW1hcy5henVyZWVkZ2UubmV0L2RldmVsb3BtZW50L2NvbW1hbmRDb21wb25lbnQuc2NoZW1hLmpzb24KdHlwZTogY29tbWFuZAoKbmFtZTogbWljcm9zb2Z0c2FtcGxlc19jb21tYW5kX2NvbXBvbmVudF9iYXNpYwoKb3V0cHV0czoKICAjIGVhcmx5X2F2YWlsYWJsZSBvdXRwdXQgbm90IHNldCBpc19jb250cm9sCiAgY29tcG9uZW50X291dF9zdHJpbmc6CiAgICB0eXBlOiBzdHJpbmcKICAgIGVhcmx5X2F2YWlsYWJsZTogdHJ1ZQoKY29tbWFuZDogPi0KICBlY2hvIEhlbGxvIFdvcmxkCgplbnZpcm9ubWVudDogYXp1cmVtbDpBenVyZU1MLXNrbGVhcm4tMS4wLXVidW50dTIwLjA0LXB5MzgtY3B1OjMzCg==",
      "StatusCode": 201,
      "ResponseHeaders": {
        "Content-Length": "0",
        "Content-MD5": "4NiB7bXPo8zIIEs/DgIW8w==",
        "Date": "Sun, 05 Mar 2023 02:03:32 GMT",
        "ETag": "\u00220x8DB1D1DD2639003\u0022",
        "Last-Modified": "Sun, 05 Mar 2023 02:03:32 GMT",
        "Server": [
          "Windows-Azure-Blob/1.0",
          "Microsoft-HTTPAPI/2.0"
        ],
        "x-ms-content-crc64": "wUL1US3Jgvo=",
        "x-ms-request-server-encrypted": "true",
        "x-ms-version": "2021-08-06"
      },
      "ResponseBody": null
    },
    {
      "RequestUri": "https://sax5mzqu7xztpx4.blob.core.windows.net/288fbc99-9-5886d97a-a3e9-5591-b4ce-167210b96996/components/invalid/helloworld_component_with_dash_output_names.yml?skoid=e3f42e2c-d581-4b65-a966-631cfa961328\u0026sktid=72f988bf-86f1-41af-91ab-2d7cd011db47\u0026skt=2023-03-05T01%3A26%3A47Z\u0026ske=2023-03-06T09%3A36%3A47Z\u0026sks=b\u0026skv=2019-07-07\u0026sv=2021-08-06\u0026st=2023-03-05T01%3A53%3A30Z\u0026se=2023-03-05T10%3A03%3A30Z\u0026sr=c\u0026sp=rcwl\u0026sig=000000000000000000000000000000000000",
      "RequestMethod": "PUT",
      "RequestHeaders": {
        "Accept": "application/xml",
        "Accept-Encoding": "gzip, deflate",
        "Connection": "keep-alive",
        "Content-Length": "1236",
        "Content-MD5": "o8YcDg1NQohI1M3Ih4QVqA==",
        "Content-Type": "application/octet-stream",
        "If-None-Match": "*",
        "User-Agent": "azsdk-python-storage-blob/12.14.1 Python/3.7.9 (Windows-10-10.0.22621-SP0)",
        "x-ms-blob-type": "BlockBlob",
        "x-ms-date": "Sun, 05 Mar 2023 02:03:32 GMT",
        "x-ms-version": "2021-08-06"
      },
      "RequestBody": "JHNjaGVtYTogaHR0cHM6Ly9henVyZW1sc2NoZW1hcy5henVyZWVkZ2UubmV0L2RldmVsb3BtZW50L2NvbW1hbmRDb21wb25lbnQuc2NoZW1hLmpzb24KdHlwZTogY29tbWFuZAoKbmFtZTogbWljcm9zb2Z0c2FtcGxlc19jb21tYW5kX2NvbXBvbmVudF9iYXNpY193aXRoX2ludmFsaWRfaW5wdXRfbmFtZXMKZGlzcGxheV9uYW1lOiBDb21tYW5kQ29tcG9uZW50QmFzaWMKZGVzY3JpcHRpb246IFRoaXMgaXMgdGhlIGJhc2ljIGNvbW1hbmQgY29tcG9uZW50CnRhZ3M6CiAgdGFnOiB0YWd2YWx1ZQogIG93bmVyOiBzZGt0ZWFtCgp2ZXJzaW9uOiAwLjAuMQoKaW5wdXRzOgogIHNhbml0aXphX3ZlcnNpb246CiAgICBkZXNjcmlwdGlvbjogc2FuaXRpemEgdmVyc2lvbgogICAgdHlwZTogbnVtYmVyCiAgICBkZWZhdWx0OiAxMC45OQogICAgb3B0aW9uYWw6IFRydWUKICBDYW1lbENhc2U6CiAgICBkZXNjcmlwdGlvbjogY2FtZWwgY2FzZQogICAgdHlwZTogbnVtYmVyCiAgICBkZWZhdWx0OiAxMC45OQogICAgb3B0aW9uYWw6IFRydWUKICBoYXZlX251bWJlcjE6CiAgICBkZXNjcmlwdGlvbjogaGF2ZSBudW1iZXIKICAgIHR5cGU6IG51bWJlcgogICAgZGVmYXVsdDogMTAuOTkKICAgIG9wdGlvbmFsOiBUcnVlCiAgX3N0YXJ0X3dpdGhfdW5kZXJzY29yZToKICAgIGRlc2NyaXB0aW9uOiBzdGFydCB3aXRoIHVuZGVyc2NvcmUKICAgIHR5cGU6IG51bWJlcgogICAgZGVmYXVsdDogMTAuOTkKICAgIG9wdGlvbmFsOiBUcnVlCgpvdXRwdXRzOgogIGhhdmUtZGFzaDoKICAgIHR5cGU6IHVyaV9mb2xkZXIKCiMgV3JpdGUgc29tZSBvdXRwdXQgdG8gd29yayBhcm91bmQgYSBidWcgd2hlbiBwaXBlbGluZSBub2RlIGZhaWxlZCB0byBydW4gd2l0aCBlbXB0eSBkYXRhc2V0IGFzIGlucHV0CmNvbW1hbmQ6ID4tCiAgZWNobyBIZWxsbyBXb3JsZCAmCiAgJFtbJiBlY2hvICR7e2lucHV0cy5zYW5pdGl6YV92ZXJzaW9ufX1dXQogICRbWyYgZWNobyAke3tpbnB1dHMuQ2FtZWxDYXNlfX1dXQogICRbWyYgZWNobyAke3tpbnB1dHMuaGF2ZV9udW1iZXIxfX1dXQogICRbWyYgZWNobyAke3tpbnB1dHMuX3N0YXJ0X3dpdGhfdW5kZXJzY29yZX19XV0KICBlY2hvICR7e291dHB1dHMuaGF2ZS1kYXNofX0gPiAke3tvdXRwdXRzLmhhdmUtZGFzaH19L2NvbXBvbmVudF9pbl9udW1iZXIKCmVudmlyb25tZW50OiBhenVyZW1sOkF6dXJlTUwtc2tsZWFybi0xLjAtdWJ1bnR1MjAuMDQtcHkzOC1jcHU6MzMK",
      "StatusCode": 201,
      "ResponseHeaders": {
        "Content-Length": "0",
        "Content-MD5": "o8YcDg1NQohI1M3Ih4QVqA==",
        "Date": "Sun, 05 Mar 2023 02:03:31 GMT",
        "ETag": "\u00220x8DB1D1DD2647A40\u0022",
        "Last-Modified": "Sun, 05 Mar 2023 02:03:32 GMT",
        "Server": [
          "Windows-Azure-Blob/1.0",
          "Microsoft-HTTPAPI/2.0"
        ],
        "x-ms-content-crc64": "z6BJiSbsfsk=",
        "x-ms-request-server-encrypted": "true",
        "x-ms-version": "2021-08-06"
      },
      "ResponseBody": null
    },
    {
      "RequestUri": "https://sax5mzqu7xztpx4.blob.core.windows.net/288fbc99-9-5886d97a-a3e9-5591-b4ce-167210b96996/components/invalid/helloworld_component_with_dash_input_names.yml?skoid=e3f42e2c-d581-4b65-a966-631cfa961328\u0026sktid=72f988bf-86f1-41af-91ab-2d7cd011db47\u0026skt=2023-03-05T01%3A26%3A47Z\u0026ske=2023-03-06T09%3A36%3A47Z\u0026sks=b\u0026skv=2019-07-07\u0026sv=2021-08-06\u0026st=2023-03-05T01%3A53%3A30Z\u0026se=2023-03-05T10%3A03%3A30Z\u0026sr=c\u0026sp=rcwl\u0026sig=000000000000000000000000000000000000",
      "RequestMethod": "PUT",
      "RequestHeaders": {
        "Accept": "application/xml",
        "Accept-Encoding": "gzip, deflate",
        "Connection": "keep-alive",
        "Content-Length": "1394",
        "Content-MD5": "fte9xwtDCPsfEzSS38jElw==",
        "Content-Type": "application/octet-stream",
        "If-None-Match": "*",
        "User-Agent": "azsdk-python-storage-blob/12.14.1 Python/3.7.9 (Windows-10-10.0.22621-SP0)",
        "x-ms-blob-type": "BlockBlob",
        "x-ms-date": "Sun, 05 Mar 2023 02:03:32 GMT",
        "x-ms-version": "2021-08-06"
      },
      "RequestBody": "JHNjaGVtYTogaHR0cHM6Ly9henVyZW1sc2NoZW1hcy5henVyZWVkZ2UubmV0L2RldmVsb3BtZW50L2NvbW1hbmRDb21wb25lbnQuc2NoZW1hLmpzb24KdHlwZTogY29tbWFuZAoKbmFtZTogbWljcm9zb2Z0c2FtcGxlc19jb21tYW5kX2NvbXBvbmVudF9iYXNpY193aXRoX2ludmFsaWRfaW5wdXRfbmFtZXMKZGlzcGxheV9uYW1lOiBDb21tYW5kQ29tcG9uZW50QmFzaWMKZGVzY3JpcHRpb246IFRoaXMgaXMgdGhlIGJhc2ljIGNvbW1hbmQgY29tcG9uZW50CnRhZ3M6CiAgdGFnOiB0YWd2YWx1ZQogIG93bmVyOiBzZGt0ZWFtCgp2ZXJzaW9uOiAwLjAuMQoKaW5wdXRzOgogIHNhbml0aXphX3ZlcnNpb246CiAgICBkZXNjcmlwdGlvbjogc2FuaXRpemEgdmVyc2lvbgogICAgdHlwZTogbnVtYmVyCiAgICBkZWZhdWx0OiAxMC45OQogICAgb3B0aW9uYWw6IFRydWUKICBDYW1lbENhc2U6CiAgICBkZXNjcmlwdGlvbjogY2FtZWwgY2FzZQogICAgdHlwZTogbnVtYmVyCiAgICBkZWZhdWx0OiAxMC45OQogICAgb3B0aW9uYWw6IFRydWUKICBoYXZlX251bWJlcjE6CiAgICBkZXNjcmlwdGlvbjogaGF2ZSBudW1iZXIKICAgIHR5cGU6IG51bWJlcgogICAgZGVmYXVsdDogMTAuOTkKICAgIG9wdGlvbmFsOiBUcnVlCiAgX3N0YXJ0X3dpdGhfdW5kZXJzY29yZToKICAgIGRlc2NyaXB0aW9uOiBzdGFydCB3aXRoIHVuZGVyc2NvcmUKICAgIHR5cGU6IG51bWJlcgogICAgZGVmYXVsdDogMTAuOTkKICAgIG9wdGlvbmFsOiBUcnVlCiAgaGF2ZS1kYXNoOgogICAgZGVzY3JpcHRpb246IGhhdmUgZGFzaAogICAgdHlwZTogbnVtYmVyCiAgICBkZWZhdWx0OiAxMC45OQogICAgb3B0aW9uYWw6IFRydWUKCm91dHB1dHM6CiAgY29tcG9uZW50X291dF9wYXRoOgogICAgdHlwZTogdXJpX2ZvbGRlcgoKIyBXcml0ZSBzb21lIG91dHB1dCB0byB3b3JrIGFyb3VuZCBhIGJ1ZyB3aGVuIHBpcGVsaW5lIG5vZGUgZmFpbGVkIHRvIHJ1biB3aXRoIGVtcHR5IGRhdGFzZXQgYXMgaW5wdXQKY29tbWFuZDogPi0KICBlY2hvIEhlbGxvIFdvcmxkICYKICAkW1smIGVjaG8gJHt7aW5wdXRzLnNhbml0aXphX3ZlcnNpb259fV1dCiAgJFtbJiBlY2hvICR7e2lucHV0cy5DYW1lbENhc2V9fV1dCiAgJFtbJiBlY2hvICR7e2lucHV0cy5oYXZlX251bWJlcjF9fV1dCiAgJFtbJiBlY2hvICR7e2lucHV0cy5fc3RhcnRfd2l0aF91bmRlcnNjb3JlfX1dXQogICRbWyYgZWNobyAke3tpbnB1dHMuaGF2ZS1kYXNofX1dXQogIGVjaG8gJHt7b3V0cHV0cy5jb21wb25lbnRfb3V0X3BhdGh9fSA\u002BICR7e291dHB1dHMuY29tcG9uZW50X291dF9wYXRofX0vY29tcG9uZW50X2luX251bWJlcgoKZW52aXJvbm1lbnQ6IGF6dXJlbWw6QXp1cmVNTC1za2xlYXJuLTEuMC11YnVudHUyMC4wNC1weTM4LWNwdTozMwo=",
      "StatusCode": 201,
      "ResponseHeaders": {
        "Content-Length": "0",
        "Content-MD5": "fte9xwtDCPsfEzSS38jElw==",
        "Date": "Sun, 05 Mar 2023 02:03:31 GMT",
        "ETag": "\u00220x8DB1D1DD267AE16\u0022",
        "Last-Modified": "Sun, 05 Mar 2023 02:03:32 GMT",
        "Server": [
          "Windows-Azure-Blob/1.0",
          "Microsoft-HTTPAPI/2.0"
        ],
        "x-ms-content-crc64": "prquEPrcc9E=",
        "x-ms-request-server-encrypted": "true",
        "x-ms-version": "2021-08-06"
      },
      "ResponseBody": null
    },
    {
      "RequestUri": "https://sax5mzqu7xztpx4.blob.core.windows.net/288fbc99-9-5886d97a-a3e9-5591-b4ce-167210b96996/components/invalid/helloworld_component_with_start_number_input_names.yml?skoid=e3f42e2c-d581-4b65-a966-631cfa961328\u0026sktid=72f988bf-86f1-41af-91ab-2d7cd011db47\u0026skt=2023-03-05T01%3A26%3A47Z\u0026ske=2023-03-06T09%3A36%3A47Z\u0026sks=b\u0026skv=2019-07-07\u0026sv=2021-08-06\u0026st=2023-03-05T01%3A53%3A30Z\u0026se=2023-03-05T10%3A03%3A30Z\u0026sr=c\u0026sp=rcwl\u0026sig=000000000000000000000000000000000000",
      "RequestMethod": "PUT",
      "RequestHeaders": {
        "Accept": "application/xml",
        "Accept-Encoding": "gzip, deflate",
        "Connection": "keep-alive",
        "Content-Length": "1420",
        "Content-MD5": "/AworuXFF027jRoprffkQA==",
        "Content-Type": "application/octet-stream",
        "If-None-Match": "*",
        "User-Agent": "azsdk-python-storage-blob/12.14.1 Python/3.7.9 (Windows-10-10.0.22621-SP0)",
        "x-ms-blob-type": "BlockBlob",
        "x-ms-date": "Sun, 05 Mar 2023 02:03:32 GMT",
        "x-ms-version": "2021-08-06"
      },
      "RequestBody": "JHNjaGVtYTogaHR0cHM6Ly9henVyZW1sc2NoZW1hcy5henVyZWVkZ2UubmV0L2RldmVsb3BtZW50L2NvbW1hbmRDb21wb25lbnQuc2NoZW1hLmpzb24KdHlwZTogY29tbWFuZAoKbmFtZTogbWljcm9zb2Z0c2FtcGxlc19jb21tYW5kX2NvbXBvbmVudF9iYXNpY193aXRoX2ludmFsaWRfaW5wdXRfbmFtZXMKZGlzcGxheV9uYW1lOiBDb21tYW5kQ29tcG9uZW50QmFzaWMKZGVzY3JpcHRpb246IFRoaXMgaXMgdGhlIGJhc2ljIGNvbW1hbmQgY29tcG9uZW50CnRhZ3M6CiAgdGFnOiB0YWd2YWx1ZQogIG93bmVyOiBzZGt0ZWFtCgp2ZXJzaW9uOiAwLjAuMQoKaW5wdXRzOgogIHNhbml0aXphX3ZlcnNpb246CiAgICBkZXNjcmlwdGlvbjogc2FuaXRpemEgdmVyc2lvbgogICAgdHlwZTogbnVtYmVyCiAgICBkZWZhdWx0OiAxMC45OQogICAgb3B0aW9uYWw6IFRydWUKICBDYW1lbENhc2U6CiAgICBkZXNjcmlwdGlvbjogY2FtZWwgY2FzZQogICAgdHlwZTogbnVtYmVyCiAgICBkZWZhdWx0OiAxMC45OQogICAgb3B0aW9uYWw6IFRydWUKICBoYXZlX251bWJlcjE6CiAgICBkZXNjcmlwdGlvbjogaGF2ZSBudW1iZXIKICAgIHR5cGU6IG51bWJlcgogICAgZGVmYXVsdDogMTAuOTkKICAgIG9wdGlvbmFsOiBUcnVlCiAgX3N0YXJ0X3dpdGhfdW5kZXJzY29yZToKICAgIGRlc2NyaXB0aW9uOiBzdGFydCB3aXRoIHVuZGVyc2NvcmUKICAgIHR5cGU6IG51bWJlcgogICAgZGVmYXVsdDogMTAuOTkKICAgIG9wdGlvbmFsOiBUcnVlCiAgMXN0YXJ0X3dpdGhfbnVtYmVyOgogICAgZGVzY3JpcHRpb246IHN0YXJ0IHdpdGggbnVtYmVyCiAgICB0eXBlOiBudW1iZXIKICAgIGRlZmF1bHQ6IDEwLjk5CiAgICBvcHRpb25hbDogVHJ1ZQoKb3V0cHV0czoKICBjb21wb25lbnRfb3V0X3BhdGg6CiAgICB0eXBlOiB1cmlfZm9sZGVyCgojIFdyaXRlIHNvbWUgb3V0cHV0IHRvIHdvcmsgYXJvdW5kIGEgYnVnIHdoZW4gcGlwZWxpbmUgbm9kZSBmYWlsZWQgdG8gcnVuIHdpdGggZW1wdHkgZGF0YXNldCBhcyBpbnB1dApjb21tYW5kOiA\u002BLQogIGVjaG8gSGVsbG8gV29ybGQgJgogICRbWyYgZWNobyAke3tpbnB1dHMuc2FuaXRpemFfdmVyc2lvbn19XV0KICAkW1smIGVjaG8gJHt7aW5wdXRzLkNhbWVsQ2FzZX19XV0KICAkW1smIGVjaG8gJHt7aW5wdXRzLmhhdmVfbnVtYmVyMX19XV0KICAkW1smIGVjaG8gJHt7aW5wdXRzLl9zdGFydF93aXRoX3VuZGVyc2NvcmV9fV1dCiAgJFtbJiBlY2hvICR7e2lucHV0cy4xc3RhcnRfd2l0aF9udW1iZXJ9fV1dCiAgZWNobyAke3tvdXRwdXRzLmNvbXBvbmVudF9vdXRfcGF0aH19ID4gJHt7b3V0cHV0cy5jb21wb25lbnRfb3V0X3BhdGh9fS9jb21wb25lbnRfaW5fbnVtYmVyCgplbnZpcm9ubWVudDogYXp1cmVtbDpBenVyZU1MLXNrbGVhcm4tMS4wLXVidW50dTIwLjA0LXB5MzgtY3B1OjMzCg==",
      "StatusCode": 201,
      "ResponseHeaders": {
        "Content-Length": "0",
        "Content-MD5": "/AworuXFF027jRoprffkQA==",
        "Date": "Sun, 05 Mar 2023 02:03:31 GMT",
        "ETag": "\u00220x8DB1D1DD26B2FFD\u0022",
        "Last-Modified": "Sun, 05 Mar 2023 02:03:32 GMT",
        "Server": [
          "Windows-Azure-Blob/1.0",
          "Microsoft-HTTPAPI/2.0"
        ],
        "x-ms-content-crc64": "RFdW5QSqJqo=",
        "x-ms-request-server-encrypted": "true",
        "x-ms-version": "2021-08-06"
      },
      "ResponseBody": null
    },
    {
      "RequestUri": "https://sax5mzqu7xztpx4.blob.core.windows.net/288fbc99-9-5886d97a-a3e9-5591-b4ce-167210b96996/components/invalid/helloworld_component_with_special_character_output_names.yml?skoid=e3f42e2c-d581-4b65-a966-631cfa961328\u0026sktid=72f988bf-86f1-41af-91ab-2d7cd011db47\u0026skt=2023-03-05T01%3A26%3A47Z\u0026ske=2023-03-06T09%3A36%3A47Z\u0026sks=b\u0026skv=2019-07-07\u0026sv=2021-08-06\u0026st=2023-03-05T01%3A53%3A30Z\u0026se=2023-03-05T10%3A03%3A30Z\u0026sr=c\u0026sp=rcwl\u0026sig=000000000000000000000000000000000000",
      "RequestMethod": "PUT",
      "RequestHeaders": {
        "Accept": "application/xml",
        "Accept-Encoding": "gzip, deflate",
        "Connection": "keep-alive",
        "Content-Length": "1284",
        "Content-MD5": "D8FDj59lhRaL4ifCbumfIg==",
        "Content-Type": "application/octet-stream",
        "If-None-Match": "*",
        "User-Agent": "azsdk-python-storage-blob/12.14.1 Python/3.7.9 (Windows-10-10.0.22621-SP0)",
        "x-ms-blob-type": "BlockBlob",
        "x-ms-date": "Sun, 05 Mar 2023 02:03:32 GMT",
        "x-ms-version": "2021-08-06"
      },
      "RequestBody": "JHNjaGVtYTogaHR0cHM6Ly9henVyZW1sc2NoZW1hcy5henVyZWVkZ2UubmV0L2RldmVsb3BtZW50L2NvbW1hbmRDb21wb25lbnQuc2NoZW1hLmpzb24KdHlwZTogY29tbWFuZAoKbmFtZTogbWljcm9zb2Z0c2FtcGxlc19jb21tYW5kX2NvbXBvbmVudF9iYXNpY193aXRoX2ludmFsaWRfaW5wdXRfbmFtZXMKZGlzcGxheV9uYW1lOiBDb21tYW5kQ29tcG9uZW50QmFzaWMKZGVzY3JpcHRpb246IFRoaXMgaXMgdGhlIGJhc2ljIGNvbW1hbmQgY29tcG9uZW50CnRhZ3M6CiAgdGFnOiB0YWd2YWx1ZQogIG93bmVyOiBzZGt0ZWFtCgp2ZXJzaW9uOiAwLjAuMQoKaW5wdXRzOgogIHNhbml0aXphX3ZlcnNpb246CiAgICBkZXNjcmlwdGlvbjogc2FuaXRpemEgdmVyc2lvbgogICAgdHlwZTogbnVtYmVyCiAgICBkZWZhdWx0OiAxMC45OQogICAgb3B0aW9uYWw6IFRydWUKICBDYW1lbENhc2U6CiAgICBkZXNjcmlwdGlvbjogY2FtZWwgY2FzZQogICAgdHlwZTogbnVtYmVyCiAgICBkZWZhdWx0OiAxMC45OQogICAgb3B0aW9uYWw6IFRydWUKICBoYXZlX251bWJlcjE6CiAgICBkZXNjcmlwdGlvbjogaGF2ZSBudW1iZXIKICAgIHR5cGU6IG51bWJlcgogICAgZGVmYXVsdDogMTAuOTkKICAgIG9wdGlvbmFsOiBUcnVlCiAgX3N0YXJ0X3dpdGhfdW5kZXJzY29yZToKICAgIGRlc2NyaXB0aW9uOiBzdGFydCB3aXRoIHVuZGVyc2NvcmUKICAgIHR5cGU6IG51bWJlcgogICAgZGVmYXVsdDogMTAuOTkKICAgIG9wdGlvbmFsOiBUcnVlCgpvdXRwdXRzOgogIGhhdmVfKkBzcGVjaWFsX2NoYXJhY3RlcnM6CiAgICB0eXBlOiB1cmlfZm9sZGVyCgojIFdyaXRlIHNvbWUgb3V0cHV0IHRvIHdvcmsgYXJvdW5kIGEgYnVnIHdoZW4gcGlwZWxpbmUgbm9kZSBmYWlsZWQgdG8gcnVuIHdpdGggZW1wdHkgZGF0YXNldCBhcyBpbnB1dApjb21tYW5kOiA\u002BLQogIGVjaG8gSGVsbG8gV29ybGQgJgogICRbWyYgZWNobyAke3tpbnB1dHMuc2FuaXRpemFfdmVyc2lvbn19XV0KICAkW1smIGVjaG8gJHt7aW5wdXRzLkNhbWVsQ2FzZX19XV0KICAkW1smIGVjaG8gJHt7aW5wdXRzLmhhdmVfbnVtYmVyMX19XV0KICAkW1smIGVjaG8gJHt7aW5wdXRzLl9zdGFydF93aXRoX3VuZGVyc2NvcmV9fV1dCiAgZWNobyAke3tvdXRwdXRzLmhhdmVfKkBzcGVjaWFsX2NoYXJhY3RlcnN9fSA\u002BICR7e291dHB1dHMuaGF2ZV8qQHNwZWNpYWxfY2hhcmFjdGVyc319L2NvbXBvbmVudF9pbl9udW1iZXIKCmVudmlyb25tZW50OiBhenVyZW1sOkF6dXJlTUwtc2tsZWFybi0xLjAtdWJ1bnR1MjAuMDQtcHkzOC1jcHU6MzMK",
      "StatusCode": 201,
      "ResponseHeaders": {
        "Content-Length": "0",
        "Content-MD5": "D8FDj59lhRaL4ifCbumfIg==",
        "Date": "Sun, 05 Mar 2023 02:03:31 GMT",
        "ETag": "\u00220x8DB1D1DD26A93D3\u0022",
        "Last-Modified": "Sun, 05 Mar 2023 02:03:32 GMT",
        "Server": [
          "Windows-Azure-Blob/1.0",
          "Microsoft-HTTPAPI/2.0"
        ],
        "x-ms-content-crc64": "f/0YowCvY7I=",
        "x-ms-request-server-encrypted": "true",
        "x-ms-version": "2021-08-06"
      },
      "ResponseBody": null
    },
    {
      "RequestUri": "https://sax5mzqu7xztpx4.blob.core.windows.net/288fbc99-9-5886d97a-a3e9-5591-b4ce-167210b96996/components/invalid/helloworld_component_with_start_dash_output_names.yml?skoid=e3f42e2c-d581-4b65-a966-631cfa961328\u0026sktid=72f988bf-86f1-41af-91ab-2d7cd011db47\u0026skt=2023-03-05T01%3A26%3A47Z\u0026ske=2023-03-06T09%3A36%3A47Z\u0026sks=b\u0026skv=2019-07-07\u0026sv=2021-08-06\u0026st=2023-03-05T01%3A53%3A30Z\u0026se=2023-03-05T10%3A03%3A30Z\u0026sr=c\u0026sp=rcwl\u0026sig=000000000000000000000000000000000000",
      "RequestMethod": "PUT",
      "RequestHeaders": {
        "Accept": "application/xml",
        "Accept-Encoding": "gzip, deflate",
        "Connection": "keep-alive",
        "Content-Length": "1257",
        "Content-MD5": "g4Olv0aCpKIgmlH/NT\u002BRIQ==",
        "Content-Type": "application/octet-stream",
        "If-None-Match": "*",
        "User-Agent": "azsdk-python-storage-blob/12.14.1 Python/3.7.9 (Windows-10-10.0.22621-SP0)",
        "x-ms-blob-type": "BlockBlob",
        "x-ms-date": "Sun, 05 Mar 2023 02:03:32 GMT",
        "x-ms-version": "2021-08-06"
      },
      "RequestBody": "JHNjaGVtYTogaHR0cHM6Ly9henVyZW1sc2NoZW1hcy5henVyZWVkZ2UubmV0L2RldmVsb3BtZW50L2NvbW1hbmRDb21wb25lbnQuc2NoZW1hLmpzb24KdHlwZTogY29tbWFuZAoKbmFtZTogbWljcm9zb2Z0c2FtcGxlc19jb21tYW5kX2NvbXBvbmVudF9iYXNpY193aXRoX2ludmFsaWRfaW5wdXRfbmFtZXMKZGlzcGxheV9uYW1lOiBDb21tYW5kQ29tcG9uZW50QmFzaWMKZGVzY3JpcHRpb246IFRoaXMgaXMgdGhlIGJhc2ljIGNvbW1hbmQgY29tcG9uZW50CnRhZ3M6CiAgdGFnOiB0YWd2YWx1ZQogIG93bmVyOiBzZGt0ZWFtCgp2ZXJzaW9uOiAwLjAuMQoKaW5wdXRzOgogIHNhbml0aXphX3ZlcnNpb246CiAgICBkZXNjcmlwdGlvbjogc2FuaXRpemEgdmVyc2lvbgogICAgdHlwZTogbnVtYmVyCiAgICBkZWZhdWx0OiAxMC45OQogICAgb3B0aW9uYWw6IFRydWUKICBDYW1lbENhc2U6CiAgICBkZXNjcmlwdGlvbjogY2FtZWwgY2FzZQogICAgdHlwZTogbnVtYmVyCiAgICBkZWZhdWx0OiAxMC45OQogICAgb3B0aW9uYWw6IFRydWUKICBoYXZlX251bWJlcjE6CiAgICBkZXNjcmlwdGlvbjogaGF2ZSBudW1iZXIKICAgIHR5cGU6IG51bWJlcgogICAgZGVmYXVsdDogMTAuOTkKICAgIG9wdGlvbmFsOiBUcnVlCiAgX3N0YXJ0X3dpdGhfdW5kZXJzY29yZToKICAgIGRlc2NyaXB0aW9uOiBzdGFydCB3aXRoIHVuZGVyc2NvcmUKICAgIHR5cGU6IG51bWJlcgogICAgZGVmYXVsdDogMTAuOTkKICAgIG9wdGlvbmFsOiBUcnVlCgpvdXRwdXRzOgogIC1zdGFydF93aXRoX2Rhc2g6CiAgICB0eXBlOiB1cmlfZm9sZGVyCgojIFdyaXRlIHNvbWUgb3V0cHV0IHRvIHdvcmsgYXJvdW5kIGEgYnVnIHdoZW4gcGlwZWxpbmUgbm9kZSBmYWlsZWQgdG8gcnVuIHdpdGggZW1wdHkgZGF0YXNldCBhcyBpbnB1dApjb21tYW5kOiA\u002BLQogIGVjaG8gSGVsbG8gV29ybGQgJgogICRbWyYgZWNobyAke3tpbnB1dHMuc2FuaXRpemFfdmVyc2lvbn19XV0KICAkW1smIGVjaG8gJHt7aW5wdXRzLkNhbWVsQ2FzZX19XV0KICAkW1smIGVjaG8gJHt7aW5wdXRzLmhhdmVfbnVtYmVyMX19XV0KICAkW1smIGVjaG8gJHt7aW5wdXRzLl9zdGFydF93aXRoX3VuZGVyc2NvcmV9fV1dCiAgZWNobyAke3tvdXRwdXRzLi1zdGFydF93aXRoX2Rhc2h9fSA\u002BICR7e291dHB1dHMuLXN0YXJ0X3dpdGhfZGFzaH19L2NvbXBvbmVudF9pbl9udW1iZXIKCmVudmlyb25tZW50OiBhenVyZW1sOkF6dXJlTUwtc2tsZWFybi0xLjAtdWJ1bnR1MjAuMDQtcHkzOC1jcHU6MzMK",
      "StatusCode": 201,
      "ResponseHeaders": {
        "Content-Length": "0",
        "Content-MD5": "g4Olv0aCpKIgmlH/NT\u002BRIQ==",
        "Date": "Sun, 05 Mar 2023 02:03:31 GMT",
        "ETag": "\u00220x8DB1D1DD26D528D\u0022",
        "Last-Modified": "Sun, 05 Mar 2023 02:03:32 GMT",
        "Server": [
          "Windows-Azure-Blob/1.0",
          "Microsoft-HTTPAPI/2.0"
        ],
        "x-ms-content-crc64": "PAyr4J2cPJ4=",
        "x-ms-request-server-encrypted": "true",
        "x-ms-version": "2021-08-06"
      },
      "ResponseBody": null
    },
    {
      "RequestUri": "https://sax5mzqu7xztpx4.blob.core.windows.net/288fbc99-9-5886d97a-a3e9-5591-b4ce-167210b96996/components/invalid/helloworld_component_with_start_number_output_names.yml?skoid=e3f42e2c-d581-4b65-a966-631cfa961328\u0026sktid=72f988bf-86f1-41af-91ab-2d7cd011db47\u0026skt=2023-03-05T01%3A26%3A47Z\u0026ske=2023-03-06T09%3A36%3A47Z\u0026sks=b\u0026skv=2019-07-07\u0026sv=2021-08-06\u0026st=2023-03-05T01%3A53%3A30Z\u0026se=2023-03-05T10%3A03%3A30Z\u0026sr=c\u0026sp=rcwl\u0026sig=000000000000000000000000000000000000",
      "RequestMethod": "PUT",
      "RequestHeaders": {
        "Accept": "application/xml",
        "Accept-Encoding": "gzip, deflate",
        "Connection": "keep-alive",
        "Content-Length": "1263",
        "Content-MD5": "nEXuyQd/\u002BgTLdcs6f9j\u002BBA==",
        "Content-Type": "application/octet-stream",
        "If-None-Match": "*",
        "User-Agent": "azsdk-python-storage-blob/12.14.1 Python/3.7.9 (Windows-10-10.0.22621-SP0)",
        "x-ms-blob-type": "BlockBlob",
        "x-ms-date": "Sun, 05 Mar 2023 02:03:32 GMT",
        "x-ms-version": "2021-08-06"
      },
      "RequestBody": "JHNjaGVtYTogaHR0cHM6Ly9henVyZW1sc2NoZW1hcy5henVyZWVkZ2UubmV0L2RldmVsb3BtZW50L2NvbW1hbmRDb21wb25lbnQuc2NoZW1hLmpzb24KdHlwZTogY29tbWFuZAoKbmFtZTogbWljcm9zb2Z0c2FtcGxlc19jb21tYW5kX2NvbXBvbmVudF9iYXNpY193aXRoX2ludmFsaWRfaW5wdXRfbmFtZXMKZGlzcGxheV9uYW1lOiBDb21tYW5kQ29tcG9uZW50QmFzaWMKZGVzY3JpcHRpb246IFRoaXMgaXMgdGhlIGJhc2ljIGNvbW1hbmQgY29tcG9uZW50CnRhZ3M6CiAgdGFnOiB0YWd2YWx1ZQogIG93bmVyOiBzZGt0ZWFtCgp2ZXJzaW9uOiAwLjAuMQoKaW5wdXRzOgogIHNhbml0aXphX3ZlcnNpb246CiAgICBkZXNjcmlwdGlvbjogc2FuaXRpemEgdmVyc2lvbgogICAgdHlwZTogbnVtYmVyCiAgICBkZWZhdWx0OiAxMC45OQogICAgb3B0aW9uYWw6IFRydWUKICBDYW1lbENhc2U6CiAgICBkZXNjcmlwdGlvbjogY2FtZWwgY2FzZQogICAgdHlwZTogbnVtYmVyCiAgICBkZWZhdWx0OiAxMC45OQogICAgb3B0aW9uYWw6IFRydWUKICBoYXZlX251bWJlcjE6CiAgICBkZXNjcmlwdGlvbjogaGF2ZSBudW1iZXIKICAgIHR5cGU6IG51bWJlcgogICAgZGVmYXVsdDogMTAuOTkKICAgIG9wdGlvbmFsOiBUcnVlCiAgX3N0YXJ0X3dpdGhfdW5kZXJzY29yZToKICAgIGRlc2NyaXB0aW9uOiBzdGFydCB3aXRoIHVuZGVyc2NvcmUKICAgIHR5cGU6IG51bWJlcgogICAgZGVmYXVsdDogMTAuOTkKICAgIG9wdGlvbmFsOiBUcnVlCgpvdXRwdXRzOgogIDFzdGFydF93aXRoX251bWJlcjoKICAgIHR5cGU6IHVyaV9mb2xkZXIKCiMgV3JpdGUgc29tZSBvdXRwdXQgdG8gd29yayBhcm91bmQgYSBidWcgd2hlbiBwaXBlbGluZSBub2RlIGZhaWxlZCB0byBydW4gd2l0aCBlbXB0eSBkYXRhc2V0IGFzIGlucHV0CmNvbW1hbmQ6ID4tCiAgZWNobyBIZWxsbyBXb3JsZCAmCiAgJFtbJiBlY2hvICR7e2lucHV0cy5zYW5pdGl6YV92ZXJzaW9ufX1dXQogICRbWyYgZWNobyAke3tpbnB1dHMuQ2FtZWxDYXNlfX1dXQogICRbWyYgZWNobyAke3tpbnB1dHMuaGF2ZV9udW1iZXIxfX1dXQogICRbWyYgZWNobyAke3tpbnB1dHMuX3N0YXJ0X3dpdGhfdW5kZXJzY29yZX19XV0KICBlY2hvICR7e291dHB1dHMuMXN0YXJ0X3dpdGhfbnVtYmVyfX0gPiAke3tvdXRwdXRzLjFzdGFydF93aXRoX251bWJlcn19L2NvbXBvbmVudF9pbl9udW1iZXIKCmVudmlyb25tZW50OiBhenVyZW1sOkF6dXJlTUwtc2tsZWFybi0xLjAtdWJ1bnR1MjAuMDQtcHkzOC1jcHU6MzMK",
      "StatusCode": 201,
      "ResponseHeaders": {
        "Content-Length": "0",
        "Content-MD5": "nEXuyQd/\u002BgTLdcs6f9j\u002BBA==",
        "Date": "Sun, 05 Mar 2023 02:03:32 GMT",
        "ETag": "\u00220x8DB1D1DD26E3CD0\u0022",
        "Last-Modified": "Sun, 05 Mar 2023 02:03:32 GMT",
        "Server": [
          "Windows-Azure-Blob/1.0",
          "Microsoft-HTTPAPI/2.0"
        ],
        "x-ms-content-crc64": "0mTcnynqR9Q=",
        "x-ms-request-server-encrypted": "true",
        "x-ms-version": "2021-08-06"
      },
      "ResponseBody": null
    },
    {
      "RequestUri": "https://sax5mzqu7xztpx4.blob.core.windows.net/288fbc99-9-5886d97a-a3e9-5591-b4ce-167210b96996/components/invalid/no_environment.yml?skoid=e3f42e2c-d581-4b65-a966-631cfa961328\u0026sktid=72f988bf-86f1-41af-91ab-2d7cd011db47\u0026skt=2023-03-05T01%3A26%3A47Z\u0026ske=2023-03-06T09%3A36%3A47Z\u0026sks=b\u0026skv=2019-07-07\u0026sv=2021-08-06\u0026st=2023-03-05T01%3A53%3A30Z\u0026se=2023-03-05T10%3A03%3A30Z\u0026sr=c\u0026sp=rcwl\u0026sig=000000000000000000000000000000000000",
      "RequestMethod": "PUT",
      "RequestHeaders": {
        "Accept": "application/xml",
        "Accept-Encoding": "gzip, deflate",
        "Connection": "keep-alive",
        "Content-Length": "241",
        "Content-MD5": "K0FjIUNn16eLjYrJBDH27w==",
        "Content-Type": "application/octet-stream",
        "If-None-Match": "*",
        "User-Agent": "azsdk-python-storage-blob/12.14.1 Python/3.7.9 (Windows-10-10.0.22621-SP0)",
        "x-ms-blob-type": "BlockBlob",
        "x-ms-date": "Sun, 05 Mar 2023 02:03:32 GMT",
        "x-ms-version": "2021-08-06"
      },
      "RequestBody": "JHNjaGVtYTogaHR0cHM6Ly9henVyZW1sc2NoZW1hcy5henVyZWVkZ2UubmV0L2RldmVsb3BtZW50L2NvbW1hbmRDb21wb25lbnQuc2NoZW1hLmpzb24KdHlwZTogY29tbWFuZApuYW1lOiBhdGVzdGNvbXBvbmVudAp2ZXJzaW9uOiAxCmNvZGU6IC4uLy4uL3B5dGhvbgpjb21tYW5kOiA\u002BLQogIGVjaG8gJHt7b3V0cHV0cy5vdXRwdXRfcGF0aH19Cm91dHB1dHM6CiAgb3V0cHV0X3BhdGg6CiAgICB0eXBlOiB1cmlfZm9sZGVyCg==",
      "StatusCode": 201,
      "ResponseHeaders": {
        "Content-Length": "0",
        "Content-MD5": "K0FjIUNn16eLjYrJBDH27w==",
        "Date": "Sun, 05 Mar 2023 02:03:31 GMT",
        "ETag": "\u00220x8DB1D1DD2701144\u0022",
        "Last-Modified": "Sun, 05 Mar 2023 02:03:32 GMT",
        "Server": [
          "Windows-Azure-Blob/1.0",
          "Microsoft-HTTPAPI/2.0"
        ],
        "x-ms-content-crc64": "uGYwbjsD7DM=",
        "x-ms-request-server-encrypted": "true",
        "x-ms-version": "2021-08-06"
      },
      "ResponseBody": null
    },
    {
      "RequestUri": "https://sax5mzqu7xztpx4.blob.core.windows.net/288fbc99-9-5886d97a-a3e9-5591-b4ce-167210b96996/components/merge_outputs_component.yml?skoid=e3f42e2c-d581-4b65-a966-631cfa961328\u0026sktid=72f988bf-86f1-41af-91ab-2d7cd011db47\u0026skt=2023-03-05T01%3A26%3A47Z\u0026ske=2023-03-06T09%3A36%3A47Z\u0026sks=b\u0026skv=2019-07-07\u0026sv=2021-08-06\u0026st=2023-03-05T01%3A53%3A30Z\u0026se=2023-03-05T10%3A03%3A30Z\u0026sr=c\u0026sp=rcwl\u0026sig=000000000000000000000000000000000000",
      "RequestMethod": "PUT",
      "RequestHeaders": {
        "Accept": "application/xml",
        "Accept-Encoding": "gzip, deflate",
        "Connection": "keep-alive",
        "Content-Length": "902",
        "Content-MD5": "Va3cc8DCaFyVB7hyiUzXyA==",
        "Content-Type": "application/octet-stream",
        "If-None-Match": "*",
        "User-Agent": "azsdk-python-storage-blob/12.14.1 Python/3.7.9 (Windows-10-10.0.22621-SP0)",
        "x-ms-blob-type": "BlockBlob",
        "x-ms-date": "Sun, 05 Mar 2023 02:03:32 GMT",
        "x-ms-version": "2021-08-06"
      },
      "RequestBody": "JHNjaGVtYTogaHR0cHM6Ly9henVyZW1sc2NoZW1hcy5henVyZWVkZ2UubmV0L2RldmVsb3BtZW50L2NvbW1hbmRDb21wb25lbnQuc2NoZW1hLmpzb24KdHlwZTogY29tbWFuZAoKbmFtZTogY29tcG9uZW50X21lcmdlX291dHB1dHMKZGlzcGxheV9uYW1lOiBDb21wb25lbnRNZXJnZU91dHB1dHMKdmVyc2lvbjogMC4wLjEKCmNvbW1hbmQ6ID4tCiAgZWNobyBIZWxsbyBXb3JsZCAmJgogIGVjaG8gJHt7aW5wdXRzLmNvbXBvbmVudF9pbl9udW1iZXJ9fSAmJgogIG1rZGlyIC1wICR7e291dHB1dHMuY29tcG9uZW50X291dF9wYXRoXzF9fSAmJgogIG1rZGlyIC1wICR7e291dHB1dHMuY29tcG9uZW50X291dF9wYXRoXzJ9fSAmJgogIGNwIC1yICR7e2lucHV0cy5jb21wb25lbnRfaW5fcGF0aF8xfX0gJHt7b3V0cHV0cy5jb21wb25lbnRfb3V0X3BhdGhfMX19ICYmCiAgY3AgLXIgJHt7aW5wdXRzLmNvbXBvbmVudF9pbl9wYXRoXzJ9fSAke3tvdXRwdXRzLmNvbXBvbmVudF9vdXRfcGF0aF8yfX0KZW52aXJvbm1lbnQ6IGF6dXJlbWw6QXp1cmVNTC1za2xlYXJuLTEuMC11YnVudHUyMC4wNC1weTM4LWNwdTozMwoKaW5wdXRzOgogIGNvbXBvbmVudF9pbl9udW1iZXI6CiAgICBkZXNjcmlwdGlvbjogQSBudW1iZXIKICAgIHR5cGU6IG51bWJlcgogICAgZGVmYXVsdDogMTAuOTkKICBjb21wb25lbnRfaW5fcGF0aF8xOgogICAgZGVzY3JpcHRpb246IEEgcGF0aAogICAgdHlwZTogdXJpX2ZvbGRlcgogIGNvbXBvbmVudF9pbl9wYXRoXzI6CiAgICBkZXNjcmlwdGlvbjogQSBwYXRoCiAgICB0eXBlOiB1cmlfZm9sZGVyCgpvdXRwdXRzOgogIGNvbXBvbmVudF9vdXRfcGF0aF8xOgogICAgdHlwZTogdXJpX2ZvbGRlcgogIGNvbXBvbmVudF9vdXRfcGF0aF8yOgogICAgdHlwZTogdXJpX2ZvbGRlcgo=",
      "StatusCode": 201,
      "ResponseHeaders": {
        "Content-Length": "0",
        "Content-MD5": "Va3cc8DCaFyVB7hyiUzXyA==",
        "Date": "Sun, 05 Mar 2023 02:03:32 GMT",
        "ETag": "\u00220x8DB1D1DD2712289\u0022",
        "Last-Modified": "Sun, 05 Mar 2023 02:03:32 GMT",
        "Server": [
          "Windows-Azure-Blob/1.0",
          "Microsoft-HTTPAPI/2.0"
        ],
        "x-ms-content-crc64": "IEAhRF8KJWU=",
        "x-ms-request-server-encrypted": "true",
        "x-ms-version": "2021-08-06"
      },
      "ResponseBody": null
    },
    {
      "RequestUri": "https://sax5mzqu7xztpx4.blob.core.windows.net/288fbc99-9-5886d97a-a3e9-5591-b4ce-167210b96996/components/invalid/non_dict.yml?skoid=e3f42e2c-d581-4b65-a966-631cfa961328\u0026sktid=72f988bf-86f1-41af-91ab-2d7cd011db47\u0026skt=2023-03-05T01%3A26%3A47Z\u0026ske=2023-03-06T09%3A36%3A47Z\u0026sks=b\u0026skv=2019-07-07\u0026sv=2021-08-06\u0026st=2023-03-05T01%3A53%3A30Z\u0026se=2023-03-05T10%3A03%3A30Z\u0026sr=c\u0026sp=rcwl\u0026sig=000000000000000000000000000000000000",
      "RequestMethod": "PUT",
      "RequestHeaders": {
        "Accept": "application/xml",
        "Accept-Encoding": "gzip, deflate",
        "Connection": "keep-alive",
        "Content-Length": "8",
        "Content-MD5": "sO2F8XfjIgLFFpY3i2QZjQ==",
        "Content-Type": "application/octet-stream",
        "If-None-Match": "*",
        "User-Agent": "azsdk-python-storage-blob/12.14.1 Python/3.7.9 (Windows-10-10.0.22621-SP0)",
        "x-ms-blob-type": "BlockBlob",
        "x-ms-date": "Sun, 05 Mar 2023 02:03:32 GMT",
        "x-ms-version": "2021-08-06"
      },
      "RequestBody": "bmFtZSB8Pwo=",
      "StatusCode": 201,
      "ResponseHeaders": {
        "Content-Length": "0",
        "Content-MD5": "sO2F8XfjIgLFFpY3i2QZjQ==",
        "Date": "Sun, 05 Mar 2023 02:03:31 GMT",
        "ETag": "\u00220x8DB1D1DD2720CCC\u0022",
        "Last-Modified": "Sun, 05 Mar 2023 02:03:32 GMT",
        "Server": [
          "Windows-Azure-Blob/1.0",
          "Microsoft-HTTPAPI/2.0"
        ],
        "x-ms-content-crc64": "XyNTwlRQQqg=",
        "x-ms-request-server-encrypted": "true",
        "x-ms-version": "2021-08-06"
      },
      "ResponseBody": null
    },
    {
      "RequestUri": "https://sax5mzqu7xztpx4.blob.core.windows.net/288fbc99-9-5886d97a-a3e9-5591-b4ce-167210b96996/components/invalid/unsupported_fields.yml?skoid=e3f42e2c-d581-4b65-a966-631cfa961328\u0026sktid=72f988bf-86f1-41af-91ab-2d7cd011db47\u0026skt=2023-03-05T01%3A26%3A47Z\u0026ske=2023-03-06T09%3A36%3A47Z\u0026sks=b\u0026skv=2019-07-07\u0026sv=2021-08-06\u0026st=2023-03-05T01%3A53%3A30Z\u0026se=2023-03-05T10%3A03%3A30Z\u0026sr=c\u0026sp=rcwl\u0026sig=000000000000000000000000000000000000",
      "RequestMethod": "PUT",
      "RequestHeaders": {
        "Accept": "application/xml",
        "Accept-Encoding": "gzip, deflate",
        "Connection": "keep-alive",
        "Content-Length": "314",
        "Content-MD5": "XVE353fKAuNCcqlxzi\u002BL6w==",
        "Content-Type": "application/octet-stream",
        "If-None-Match": "*",
        "User-Agent": "azsdk-python-storage-blob/12.14.1 Python/3.7.9 (Windows-10-10.0.22621-SP0)",
        "x-ms-blob-type": "BlockBlob",
        "x-ms-date": "Sun, 05 Mar 2023 02:03:32 GMT",
        "x-ms-version": "2021-08-06"
      },
      "RequestBody": "JHNjaGVtYTogaHR0cHM6Ly9henVyZW1sc2NoZW1hcy5henVyZWVkZ2UubmV0L2RldmVsb3BtZW50L2NvbW1hbmRDb21wb25lbnQuc2NoZW1hLmpzb24KbmFtZTogYXRlc3Rjb21wb25lbnQKbmFtZTE6IGF0ZXN0Y29tcG9uZW50CnZlcnNpb246IDEKY29kZTogLi4vLi4vcHl0aG9uCmNvbW1hbmQ6ID4tCiAgZWNobyAke3tvdXRwdXRzLm91dHB1dF9wYXRofX0KZW52aXJvbm1lbnQ6IGF6dXJlbWw6QXp1cmVNTC1za2xlYXJuLTEuMC11YnVudHUyMC4wNC1weTM4LWNwdTozMwpvdXRwdXRzOgogIG91dHB1dF9wYXRoOgogICAgdHlwZTogdXJpX2ZvbGRlcgo=",
      "StatusCode": 201,
      "ResponseHeaders": {
        "Content-Length": "0",
        "Content-MD5": "XVE353fKAuNCcqlxzi\u002BL6w==",
        "Date": "Sun, 05 Mar 2023 02:03:32 GMT",
        "ETag": "\u00220x8DB1D1DD272A8F1\u0022",
        "Last-Modified": "Sun, 05 Mar 2023 02:03:32 GMT",
        "Server": [
          "Windows-Azure-Blob/1.0",
          "Microsoft-HTTPAPI/2.0"
        ],
        "x-ms-content-crc64": "YFL41YXy8l8=",
        "x-ms-request-server-encrypted": "true",
        "x-ms-version": "2021-08-06"
      },
      "ResponseBody": null
    },
    {
      "RequestUri": "https://sax5mzqu7xztpx4.blob.core.windows.net/288fbc99-9-5886d97a-a3e9-5591-b4ce-167210b96996/components/invalid/name_none.yml?skoid=e3f42e2c-d581-4b65-a966-631cfa961328\u0026sktid=72f988bf-86f1-41af-91ab-2d7cd011db47\u0026skt=2023-03-05T01%3A26%3A47Z\u0026ske=2023-03-06T09%3A36%3A47Z\u0026sks=b\u0026skv=2019-07-07\u0026sv=2021-08-06\u0026st=2023-03-05T01%3A53%3A30Z\u0026se=2023-03-05T10%3A03%3A30Z\u0026sr=c\u0026sp=rcwl\u0026sig=000000000000000000000000000000000000",
      "RequestMethod": "PUT",
      "RequestHeaders": {
        "Accept": "application/xml",
        "Accept-Encoding": "gzip, deflate",
        "Connection": "keep-alive",
        "Content-Length": "251",
        "Content-MD5": "xufyPJNvnhqFj3NsBgATaw==",
        "Content-Type": "application/octet-stream",
        "If-None-Match": "*",
        "User-Agent": "azsdk-python-storage-blob/12.14.1 Python/3.7.9 (Windows-10-10.0.22621-SP0)",
        "x-ms-blob-type": "BlockBlob",
        "x-ms-date": "Sun, 05 Mar 2023 02:03:32 GMT",
        "x-ms-version": "2021-08-06"
      },
      "RequestBody": "JHNjaGVtYTogaHR0cHM6Ly9henVyZW1sc2NoZW1hcy5henVyZWVkZ2UubmV0L2RldmVsb3BtZW50L2NvbW1hbmRDb21wb25lbnQuc2NoZW1hLmpzb24KbmFtZToKdmVyc2lvbjogMQpjb2RlOiAuLi8uLi9weXRob24KY29tbWFuZDogPi0KICBlY2hvICR7e291dHB1dHMub3V0cHV0X3BhdGh9fQplbnZpcm9ubWVudDogYXp1cmVtbDpBenVyZU1MLU1pbmltYWw6MgpvdXRwdXRzOgogIG91dHB1dF9wYXRoOgogICAgdHlwZTogdXJpX2ZvbGRlcgo=",
      "StatusCode": 201,
      "ResponseHeaders": {
        "Content-Length": "0",
        "Content-MD5": "xufyPJNvnhqFj3NsBgATaw==",
        "Date": "Sun, 05 Mar 2023 02:03:32 GMT",
        "ETag": "\u00220x8DB1D1DD273BA38\u0022",
        "Last-Modified": "Sun, 05 Mar 2023 02:03:32 GMT",
        "Server": [
          "Windows-Azure-Blob/1.0",
          "Microsoft-HTTPAPI/2.0"
        ],
        "x-ms-content-crc64": "wVMMYgJEbIA=",
        "x-ms-request-server-encrypted": "true",
        "x-ms-version": "2021-08-06"
      },
      "ResponseBody": null
    },
    {
      "RequestUri": "https://sax5mzqu7xztpx4.blob.core.windows.net/288fbc99-9-5886d97a-a3e9-5591-b4ce-167210b96996/components/parallel_component_with_file_input.yml?skoid=e3f42e2c-d581-4b65-a966-631cfa961328\u0026sktid=72f988bf-86f1-41af-91ab-2d7cd011db47\u0026skt=2023-03-05T01%3A26%3A47Z\u0026ske=2023-03-06T09%3A36%3A47Z\u0026sks=b\u0026skv=2019-07-07\u0026sv=2021-08-06\u0026st=2023-03-05T01%3A53%3A30Z\u0026se=2023-03-05T10%3A03%3A30Z\u0026sr=c\u0026sp=rcwl\u0026sig=000000000000000000000000000000000000",
      "RequestMethod": "PUT",
      "RequestHeaders": {
        "Accept": "application/xml",
        "Accept-Encoding": "gzip, deflate",
        "Connection": "keep-alive",
        "Content-Length": "900",
        "Content-MD5": "Eymcqip5vEXqUHReTwgF\u002BA==",
        "Content-Type": "application/octet-stream",
        "If-None-Match": "*",
        "User-Agent": "azsdk-python-storage-blob/12.14.1 Python/3.7.9 (Windows-10-10.0.22621-SP0)",
        "x-ms-blob-type": "BlockBlob",
        "x-ms-date": "Sun, 05 Mar 2023 02:03:32 GMT",
        "x-ms-version": "2021-08-06"
      },
      "RequestBody": "I3NvdXJjZSAuLi9jb25maWdzL3BhcmFsbGVsLWpvYi9iYXRjaC1zY29yZS1QYXJhbGxlbENvbXBvbmVudC55YW1sCiRzY2hlbWE6IGh0dHA6Ly9henVyZW1sL3Nkay0yLTAvUGFyYWxsZWxDb21wb25lbnQuanNvbgpuYW1lOiBmaWxlX2JhdGNoX3Njb3JlCnR5cGU6IHBhcmFsbGVsCnZlcnNpb246IDEuMC4wCmRpc3BsYXlfbmFtZTogQmF0Y2hTY29yZQpkZXNjcmlwdGlvbjogcGFyYWxsZWwgY29tcG9uZW50IGZvciBiYXRjaCBzY29yZQoKaW5wdXRzOgogIGpvYl9kYXRhX3BhdGg6CiAgICB0eXBlOiBtbHRhYmxlCiAgICBkZXNjcmlwdGlvbjogVGhlIGRhdGEgdG8gYmUgc3BsaXQgYW5kIHNjb3JlZCBpbiBwYXJhbGxlbC4KICAgIG9wdGlvbmFsOiBmYWxzZQoKb3V0cHV0czoKICBqb2Jfb3V0cHV0X3BhdGg6CiAgICB0eXBlOiB1cmlfZm9sZGVyCgptaW5pX2JhdGNoX3NpemU6ICIxIgppbnB1dF9kYXRhOiAke3tpbnB1dHMuam9iX2RhdGFfcGF0aH19Cm1pbmlfYmF0Y2hfZXJyb3JfdGhyZXNob2xkOiAxCm1heF9jb25jdXJyZW5jeV9wZXJfaW5zdGFuY2U6IDEKbG9nZ2luZ19sZXZlbDogIldBUk5JTkciCmVycm9yX3RocmVzaG9sZDogLTEKcmV0cnlfc2V0dGluZ3M6CiAgbWF4X3JldHJpZXM6IDIKICB0aW1lb3V0OiA2MAoKcmVzb3VyY2VzOgogIGluc3RhbmNlX2NvdW50OiAyCgp0YXNrOgogIHR5cGU6IHJ1bl9mdW5jdGlvbgogIGNvZGU6IC4uL3NjcmlwdF9wYXJhbGxlbC8KICBlbnRyeV9zY3JpcHQ6IHBhc3NfdGhyb3VnaC5weQogIHByb2dyYW1fYXJndW1lbnRzOiA\u002BLQogICAgLS1qb2Jfb3V0cHV0X3BhdGggJHt7b3V0cHV0cy5qb2Jfb3V0cHV0X3BhdGh9fQogIGVudmlyb25tZW50OiBhenVyZW1sOkF6dXJlTUwtc2tsZWFybi0xLjAtdWJ1bnR1MjAuMDQtcHkzOC1jcHU6MzMK",
      "StatusCode": 201,
      "ResponseHeaders": {
        "Content-Length": "0",
        "Content-MD5": "Eymcqip5vEXqUHReTwgF\u002BA==",
        "Date": "Sun, 05 Mar 2023 02:03:31 GMT",
        "ETag": "\u00220x8DB1D1DD273E143\u0022",
        "Last-Modified": "Sun, 05 Mar 2023 02:03:32 GMT",
        "Server": [
          "Windows-Azure-Blob/1.0",
          "Microsoft-HTTPAPI/2.0"
        ],
        "x-ms-content-crc64": "I9Qc9kYUE8s=",
        "x-ms-request-server-encrypted": "true",
        "x-ms-version": "2021-08-06"
      },
      "ResponseBody": null
    },
    {
      "RequestUri": "https://sax5mzqu7xztpx4.blob.core.windows.net/288fbc99-9-5886d97a-a3e9-5591-b4ce-167210b96996/components/invalid/invalid_nested_pipeline_component_with_group.yml?skoid=e3f42e2c-d581-4b65-a966-631cfa961328\u0026sktid=72f988bf-86f1-41af-91ab-2d7cd011db47\u0026skt=2023-03-05T01%3A26%3A47Z\u0026ske=2023-03-06T09%3A36%3A47Z\u0026sks=b\u0026skv=2019-07-07\u0026sv=2021-08-06\u0026st=2023-03-05T01%3A53%3A30Z\u0026se=2023-03-05T10%3A03%3A30Z\u0026sr=c\u0026sp=rcwl\u0026sig=000000000000000000000000000000000000",
      "RequestMethod": "PUT",
      "RequestHeaders": {
        "Accept": "application/xml",
        "Accept-Encoding": "gzip, deflate",
        "Connection": "keep-alive",
        "Content-Length": "1034",
        "Content-MD5": "PJsDtuWknJHYGgwz8/FONA==",
        "Content-Type": "application/octet-stream",
        "If-None-Match": "*",
        "User-Agent": "azsdk-python-storage-blob/12.14.1 Python/3.7.9 (Windows-10-10.0.22621-SP0)",
        "x-ms-blob-type": "BlockBlob",
        "x-ms-date": "Sun, 05 Mar 2023 02:03:32 GMT",
        "x-ms-version": "2021-08-06"
      },
      "RequestBody": "JHNjaGVtYTogaHR0cHM6Ly9henVyZW1sc2NoZW1hcy5henVyZWVkZ2UubmV0L2RldmVsb3BtZW50L3BpcGVsaW5lQ29tcG9uZW50LnNjaGVtYS5qc29uCnR5cGU6IHBpcGVsaW5lCgpuYW1lOiBoZWxsb3dvcmxkX3BpcGVsaW5lX2NvbXBvbmVudApkaXNwbGF5X25hbWU6IEhlbGxvIFdvcmxkIFBpcGVsaW5lIENvbXBvbmVudApkZXNjcmlwdGlvbjogVGhpcyBpcyB0aGUgYmFzaWMgcGlwZWxpbmUgY29tcG9uZW50CnRhZ3M6CiAgdGFnOiB0YWd2YWx1ZQogIG93bmVyOiBzZGt0ZWFtCgp2ZXJzaW9uOiAxCgppbnB1dHM6CiAgdG9wX2dyb3VwLmNvbXBvbmVudF9pbl9udW1iZXI6CiAgICBkZXNjcmlwdGlvbjogQSBudW1iZXIKICAgIHR5cGU6IG51bWJlcgogICAgZGVmYXVsdDogMTAuOTkKICAgIG9wdGlvbmFsOiBUcnVlCiAgdG9wX2dyb3VwLnN1YjIuY29tcG9uZW50X2luX251bWJlcjI6CiAgICBkZXNjcmlwdGlvbjogQSBudW1iZXIKICAgIHR5cGU6IG51bWJlcgogICAgZGVmYXVsdDogMTAuOTkKICAgIG9wdGlvbmFsOiBUcnVlCiAgY29tcG9uZW50X2luX3BhdGg6CiAgICBkZXNjcmlwdGlvbjogQSBwYXRoCiAgICB0eXBlOiB1cmlfZm9sZGVyCgoKam9iczoKICBjb21wb25lbnRfYV9qb2I6CiAgICB0eXBlOiBwaXBlbGluZQogICAgY29tcG9uZW50OiAuLi9waXBlbGluZV9jb21wb25lbnRfd2l0aF9ncm91cC55bWwKICAgIGlucHV0czoKICAgICAgIyBJbnZhbGlkIGxpbmsKICAgICAgZ3JvdXA6ICR7e3BhcmVudC5pbnB1dHMudG9wX2dyb3VwfX0KICAgICAgIyBWYWxpZCBsaW5rczoKIyAgICAgIGdyb3VwLmNvbXBvbmVudF9pbl9udW1iZXI6ICR7e3BhcmVudC5pbnB1dHMudG9wX2dyb3VwLmNvbXBvbmVudF9pbl9udW1iZXJ9fQojICAgICAgZ3JvdXAuc3ViLmNvbXBvbmVudF9pbl9udW1iZXIyOiAke3twYXJlbnQuaW5wdXRzLnRvcF9ncm91cC5zdWIyLmNvbXBvbmVudF9pbl9udW1iZXIyfX0KICAgICAgY29tcG9uZW50X2luX3BhdGg6ICR7e3BhcmVudC5pbnB1dHMuZ3JvdXAuY29tcG9uZW50X2luX3BhdGh9fQo=",
      "StatusCode": 201,
      "ResponseHeaders": {
        "Content-Length": "0",
        "Content-MD5": "PJsDtuWknJHYGgwz8/FONA==",
        "Date": "Sun, 05 Mar 2023 02:03:32 GMT",
        "ETag": "\u00220x8DB1D1DD273E143\u0022",
        "Last-Modified": "Sun, 05 Mar 2023 02:03:32 GMT",
        "Server": [
          "Windows-Azure-Blob/1.0",
          "Microsoft-HTTPAPI/2.0"
        ],
        "x-ms-content-crc64": "cGz6TePn7EQ=",
        "x-ms-request-server-encrypted": "true",
        "x-ms-version": "2021-08-06"
      },
      "ResponseBody": null
    },
    {
      "RequestUri": "https://sax5mzqu7xztpx4.blob.core.windows.net/288fbc99-9-5886d97a-a3e9-5591-b4ce-167210b96996/components/nested_pipeline_component_with_group.yml?skoid=e3f42e2c-d581-4b65-a966-631cfa961328\u0026sktid=72f988bf-86f1-41af-91ab-2d7cd011db47\u0026skt=2023-03-05T01%3A26%3A47Z\u0026ske=2023-03-06T09%3A36%3A47Z\u0026sks=b\u0026skv=2019-07-07\u0026sv=2021-08-06\u0026st=2023-03-05T01%3A53%3A30Z\u0026se=2023-03-05T10%3A03%3A30Z\u0026sr=c\u0026sp=rcwl\u0026sig=000000000000000000000000000000000000",
      "RequestMethod": "PUT",
      "RequestHeaders": {
        "Accept": "application/xml",
        "Accept-Encoding": "gzip, deflate",
        "Connection": "keep-alive",
        "Content-Length": "947",
        "Content-MD5": "MG2BLCuzyA\u002B\u002BWCWtssWZ5g==",
        "Content-Type": "application/octet-stream",
        "If-None-Match": "*",
        "User-Agent": "azsdk-python-storage-blob/12.14.1 Python/3.7.9 (Windows-10-10.0.22621-SP0)",
        "x-ms-blob-type": "BlockBlob",
        "x-ms-date": "Sun, 05 Mar 2023 02:03:32 GMT",
        "x-ms-version": "2021-08-06"
      },
      "RequestBody": "JHNjaGVtYTogaHR0cHM6Ly9henVyZW1sc2NoZW1hcy5henVyZWVkZ2UubmV0L2RldmVsb3BtZW50L3BpcGVsaW5lQ29tcG9uZW50LnNjaGVtYS5qc29uCnR5cGU6IHBpcGVsaW5lCgpuYW1lOiBoZWxsb3dvcmxkX3BpcGVsaW5lX2NvbXBvbmVudApkaXNwbGF5X25hbWU6IEhlbGxvIFdvcmxkIFBpcGVsaW5lIENvbXBvbmVudApkZXNjcmlwdGlvbjogVGhpcyBpcyB0aGUgYmFzaWMgcGlwZWxpbmUgY29tcG9uZW50CnRhZ3M6CiAgdGFnOiB0YWd2YWx1ZQogIG93bmVyOiBzZGt0ZWFtCgp2ZXJzaW9uOiAxCgppbnB1dHM6CiAgdG9wX2dyb3VwLmNvbXBvbmVudF9pbl9udW1iZXI6CiAgICBkZXNjcmlwdGlvbjogQSBudW1iZXIKICAgIHR5cGU6IG51bWJlcgogICAgZGVmYXVsdDogMTAuOTkKICAgIG9wdGlvbmFsOiBUcnVlCiAgdG9wX2dyb3VwLnN1YjIuY29tcG9uZW50X2luX251bWJlcjI6CiAgICBkZXNjcmlwdGlvbjogQSBudW1iZXIKICAgIHR5cGU6IG51bWJlcgogICAgZGVmYXVsdDogMTAuOTkKICAgIG9wdGlvbmFsOiBUcnVlCiAgY29tcG9uZW50X2luX3BhdGg6CiAgICBkZXNjcmlwdGlvbjogQSBwYXRoCiAgICB0eXBlOiB1cmlfZm9sZGVyCgoKam9iczoKICBjb21wb25lbnRfYV9qb2I6CiAgICB0eXBlOiBwaXBlbGluZQogICAgY29tcG9uZW50OiAuL3BpcGVsaW5lX2NvbXBvbmVudF93aXRoX2dyb3VwLnltbAogICAgaW5wdXRzOgogICAgICBncm91cC5jb21wb25lbnRfaW5fbnVtYmVyOiAke3twYXJlbnQuaW5wdXRzLnRvcF9ncm91cC5jb21wb25lbnRfaW5fbnVtYmVyfX0KICAgICAgZ3JvdXAuc3ViLmNvbXBvbmVudF9pbl9udW1iZXIyOiAke3twYXJlbnQuaW5wdXRzLnRvcF9ncm91cC5zdWIyLmNvbXBvbmVudF9pbl9udW1iZXIyfX0KICAgICAgY29tcG9uZW50X2luX3BhdGg6ICR7e3BhcmVudC5pbnB1dHMuZ3JvdXAuY29tcG9uZW50X2luX3BhdGh9fQo=",
      "StatusCode": 201,
      "ResponseHeaders": {
        "Content-Length": "0",
        "Content-MD5": "MG2BLCuzyA\u002B\u002BWCWtssWZ5g==",
        "Date": "Sun, 05 Mar 2023 02:03:31 GMT",
        "ETag": "\u00220x8DB1D1DD2742F5B\u0022",
        "Last-Modified": "Sun, 05 Mar 2023 02:03:32 GMT",
        "Server": [
          "Windows-Azure-Blob/1.0",
          "Microsoft-HTTPAPI/2.0"
        ],
        "x-ms-content-crc64": "qD\u002B4u/3euyE=",
        "x-ms-request-server-encrypted": "true",
        "x-ms-version": "2021-08-06"
      },
      "ResponseBody": null
    },
    {
      "RequestUri": "https://sax5mzqu7xztpx4.blob.core.windows.net/288fbc99-9-5886d97a-a3e9-5591-b4ce-167210b96996/components/parallel_component_with_partition_keys.yml?skoid=e3f42e2c-d581-4b65-a966-631cfa961328\u0026sktid=72f988bf-86f1-41af-91ab-2d7cd011db47\u0026skt=2023-03-05T01%3A26%3A47Z\u0026ske=2023-03-06T09%3A36%3A47Z\u0026sks=b\u0026skv=2019-07-07\u0026sv=2021-08-06\u0026st=2023-03-05T01%3A53%3A30Z\u0026se=2023-03-05T10%3A03%3A30Z\u0026sr=c\u0026sp=rcwl\u0026sig=000000000000000000000000000000000000",
      "RequestMethod": "PUT",
      "RequestHeaders": {
        "Accept": "application/xml",
        "Accept-Encoding": "gzip, deflate",
        "Connection": "keep-alive",
        "Content-Length": "1303",
        "Content-MD5": "hlZjD27IXkuPDOCCsR\u002BPLw==",
        "Content-Type": "application/octet-stream",
        "If-None-Match": "*",
        "User-Agent": "azsdk-python-storage-blob/12.14.1 Python/3.7.9 (Windows-10-10.0.22621-SP0)",
        "x-ms-blob-type": "BlockBlob",
        "x-ms-date": "Sun, 05 Mar 2023 02:03:32 GMT",
        "x-ms-version": "2021-08-06"
      },
      "RequestBody": "I3NvdXJjZSAuLi9jb25maWdzL3BhcmFsbGVsLWpvYi9iYXRjaC1zY29yZS1QYXJhbGxlbENvbXBvbmVudC55YW1sCiRzY2hlbWE6IGh0dHA6Ly9henVyZW1sL3Nkay0yLTAvUGFyYWxsZWxDb21wb25lbnQuanNvbgpuYW1lOiBiYXRjaF9zY29yZQp0eXBlOiBwYXJhbGxlbAp2ZXJzaW9uOiAxLjAuMApkaXNwbGF5X25hbWU6IEJhdGNoU2NvcmUKZGVzY3JpcHRpb246IHBhcmFsbGVsIGNvbXBvbmVudCBmb3IgYmF0Y2ggc2NvcmUKCmlucHV0czoKICBzY29yZV9pbnB1dDoKICAgIHR5cGU6IG1sdGFibGUKICAgIGRlc2NyaXB0aW9uOiBUaGUgZGF0YSB0byBiZSBzcGxpdCBhbmQgc2NvcmVkIGluIHBhcmFsbGVsLgogICAgb3B0aW9uYWw6IGZhbHNlCiAgbGFiZWw6CiAgICB0eXBlOiB1cmlfZmlsZQogICAgZGVzY3JpcHRpb246IE90aGVyIHJlZmVyZW5jZSBkYXRhIGZvciBiYXRjaCBzY29yaW5nLCBlLmcuIGxhYmVscy4KICAgIG9wdGlvbmFsOiBmYWxzZQogIHNjb3JlX21vZGVsOgogICAgdHlwZTogY3VzdG9tX21vZGVsCiAgICBkZXNjcmlwdGlvbjogVGhlIG1vZGVsIGZvciBiYXRjaCBzY29yZS4KICAgIG9wdGlvbmFsOiBmYWxzZQoKb3V0cHV0czoKICBzY29yZWRfcmVzdWx0OgogICAgdHlwZTogbWx0YWJsZQogIHNjb3Jpbmdfc3VtbWFyeToKICAgIHR5cGU6IHVyaV9maWxlCgpyZXNvdXJjZXM6CiAgaW5zdGFuY2VfY291bnQ6IDIKCnJldHJ5X3NldHRpbmdzOgogIG1heF9yZXRyaWVzOiAxMAogIHRpbWVvdXQ6IDMKCm1heF9jb25jdXJyZW5jeV9wZXJfaW5zdGFuY2U6IDEyCmVycm9yX3RocmVzaG9sZDogMTAKbWluaV9iYXRjaF9lcnJvcl90aHJlc2hvbGQ6IDUKbG9nZ2luZ19sZXZlbDogIklORk8iCgpwYXJ0aXRpb25fa2V5czoKLSAiZm9vIgotICJiYXIiCmlucHV0X2RhdGE6ICR7e2lucHV0cy5zY29yZV9pbnB1dH19Cgp0YXNrOgogIHR5cGU6IHJ1bl9mdW5jdGlvbgogIGNvZGU6ICIuLi9weXRob24iCiAgZW50cnlfc2NyaXB0OiBwYXNzX3Rocm91Z2gucHkKICBwcm9ncmFtX2FyZ3VtZW50czogPi0gIyBvcHRpb25hbAogICAgLS1sYWJlbCAke3tpbnB1dHMubGFiZWx9fQogICAgLS1tb2RlbCAke3tpbnB1dHMuc2NvcmVfbW9kZWx9fQogICAgLS1vdXRwdXRfc2NvcmVkX3Jlc3VsdCAke3tvdXRwdXRzLnNjb3JlZF9yZXN1bHR9fQogIGFwcGVuZF9yb3dfdG86ICR7e291dHB1dHMuc2NvcmluZ19zdW1tYXJ5fX0gIyBvcHRpb25hbCwgSWYgTnVsbCwgZXF1YWxzIHRvIHN1bW1hcnlfb25seSBtb2RlIGluIHYxLgogIGVudmlyb25tZW50OiBhenVyZW1sOkF6dXJlTUwtTWluaW1hbDoyCg==",
      "StatusCode": 201,
      "ResponseHeaders": {
        "Content-Length": "0",
        "Content-MD5": "hlZjD27IXkuPDOCCsR\u002BPLw==",
        "Date": "Sun, 05 Mar 2023 02:03:31 GMT",
        "ETag": "\u00220x8DB1D1DD2758EB6\u0022",
        "Last-Modified": "Sun, 05 Mar 2023 02:03:32 GMT",
        "Server": [
          "Windows-Azure-Blob/1.0",
          "Microsoft-HTTPAPI/2.0"
        ],
        "x-ms-content-crc64": "5yq/lAFfOhY=",
        "x-ms-request-server-encrypted": "true",
        "x-ms-version": "2021-08-06"
      },
      "ResponseBody": null
    },
    {
      "RequestUri": "https://sax5mzqu7xztpx4.blob.core.windows.net/288fbc99-9-5886d97a-a3e9-5591-b4ce-167210b96996/components/pipeline_component_jobs_rest_data.json?skoid=e3f42e2c-d581-4b65-a966-631cfa961328\u0026sktid=72f988bf-86f1-41af-91ab-2d7cd011db47\u0026skt=2023-03-05T01%3A26%3A47Z\u0026ske=2023-03-06T09%3A36%3A47Z\u0026sks=b\u0026skv=2019-07-07\u0026sv=2021-08-06\u0026st=2023-03-05T01%3A53%3A30Z\u0026se=2023-03-05T10%3A03%3A30Z\u0026sr=c\u0026sp=rcwl\u0026sig=000000000000000000000000000000000000",
      "RequestMethod": "PUT",
      "RequestHeaders": {
        "Accept": "application/xml",
        "Accept-Encoding": "gzip, deflate",
        "Connection": "keep-alive",
        "Content-Length": "3263",
        "Content-MD5": "vMG4isnBoGugsrD9utj\u002Bpw==",
        "Content-Type": "application/octet-stream",
        "If-None-Match": "*",
        "User-Agent": "azsdk-python-storage-blob/12.14.1 Python/3.7.9 (Windows-10-10.0.22621-SP0)",
        "x-ms-blob-type": "BlockBlob",
        "x-ms-date": "Sun, 05 Mar 2023 02:03:32 GMT",
        "x-ms-version": "2021-08-06"
      },
      "RequestBody": "ewogICJpZCI6ICJtb2NrX2lkIiwKICAibmFtZSI6ICIxIiwKICAidHlwZSI6ICJNaWNyb3NvZnQuTWFjaGluZUxlYXJuaW5nU2VydmljZXMvd29ya3NwYWNlcy9jb21wb25lbnRzL3ZlcnNpb25zIiwKICAic3lzdGVtX2RhdGEiOiB7CiAgICAiY3JlYXRlZF9ieSI6ICJCcnlubiBZaW4iLAogICAgImNyZWF0ZWRfYnlfdHlwZSI6ICJVc2VyIiwKICAgICJjcmVhdGVkX2F0IjogIjIwMjItMTAtMjVUMDM6Mzk6MjcuNDY1OTY2WiIsCiAgICAibGFzdF9tb2RpZmllZF9ieSI6ICJCcnlubiBZaW4iLAogICAgImxhc3RfbW9kaWZpZWRfYnlfdHlwZSI6ICJVc2VyIiwKICAgICJsYXN0X21vZGlmaWVkX2F0IjogIjIwMjItMTAtMjVUMDM6Mzk6MjguMTA0NTU1WiIKICB9LAogICJwcm9wZXJ0aWVzIjogewogICAgInByb3BlcnRpZXMiOiB7fSwKICAgICJ0YWdzIjogewogICAgICAidGFnIjogInRhZ3ZhbHVlIiwKICAgICAgIm93bmVyIjogInNka3RlYW0iCiAgICB9LAogICAgImlzX2Fub255bW91cyI6IGZhbHNlLAogICAgImlzX2FyY2hpdmVkIjogZmFsc2UsCiAgICAiY29tcG9uZW50X3NwZWMiOiB7CiAgICAgICJuYW1lIjogInRlc3RfMzkyMjI2MDg1NTg0IiwKICAgICAgInZlcnNpb24iOiAiMSIsCiAgICAgICJkaXNwbGF5X25hbWUiOiAiSGVsbG8gV29ybGQgUGlwZWxpbmUgQ29tcG9uZW50IiwKICAgICAgImlzX2RldGVybWluaXN0aWMiOiAiRmFsc2UiLAogICAgICAidHlwZSI6ICJwaXBlbGluZSIsCiAgICAgICJkZXNjcmlwdGlvbiI6ICJUaGlzIGlzIHRoZSBiYXNpYyBwaXBlbGluZSBjb21wb25lbnQiLAogICAgICAidGFncyI6IHsKICAgICAgICAidGFnIjogInRhZ3ZhbHVlIiwKICAgICAgICAib3duZXIiOiAic2RrdGVhbSIKICAgICAgfSwKICAgICAgImlucHV0cyI6IHsKICAgICAgICAiY29tcG9uZW50X2luX3BhdGgiOiB7CiAgICAgICAgICAidHlwZSI6ICJ1cmlfZm9sZGVyIiwKICAgICAgICAgICJvcHRpb25hbCI6ICJGYWxzZSIsCiAgICAgICAgICAiZGVzY3JpcHRpb24iOiAiQSBwYXRoIgogICAgICAgIH0sCiAgICAgICAgImNvbXBvbmVudF9pbl9udW1iZXIiOiB7CiAgICAgICAgICAidHlwZSI6ICJudW1iZXIiLAogICAgICAgICAgIm9wdGlvbmFsIjogIlRydWUiLAogICAgICAgICAgImRlZmF1bHQiOiAiMTAuOTkiLAogICAgICAgICAgImRlc2NyaXB0aW9uIjogIkEgbnVtYmVyIgogICAgICAgIH0sCiAgICAgICAgIm5vZGVfY29tcHV0ZSI6IHsKICAgICAgICAgICJ0eXBlIjogInN0cmluZyIsCiAgICAgICAgICAib3B0aW9uYWwiOiAiRmFsc2UiLAogICAgICAgICAgImRlZmF1bHQiOiAiY3B1LWNsdXN0ZXIiCiAgICAgICAgfQogICAgICB9LAogICAgICAiam9icyI6IHsKICAgICAgICAiY29tcG9uZW50X2Ffam9iIjogewogICAgICAgICAgImNvbXBvbmVudElkIjogIm1vY2tfaWQiLAogICAgICAgICAgInR5cGUiOiAiY29tbWFuZCIsCiAgICAgICAgICAiY29tcHV0ZUlkIjogIiR7e3BhcmVudC5pbnB1dHMubm9kZV9jb21wdXRlfX0iLAogICAgICAgICAgInJlc291cmNlcyI6IHsKICAgICAgICAgICAgImluc3RhbmNlX2NvdW50IjogIjEiLAogICAgICAgICAgICAic2htX3NpemUiOiAiMmciLAogICAgICAgICAgICAicHJvcGVydGllcyI6IHsKICAgICAgICAgICAgICAidGFyZ2V0X3NlbGVjdG9yIjogewogICAgICAgICAgICAgICAgIm15X3Jlc291cmNlX29ubHkiOiAiZmFsc2UiLAogICAgICAgICAgICAgICAgImFsbG93X3Nwb3Rfdm0iOiAidHJ1ZSIKICAgICAgICAgICAgICB9CiAgICAgICAgICAgIH0KICAgICAgICAgIH0sCiAgICAgICAgICAiaW5wdXRzIjogewogICAgICAgICAgICAiYmluZGluZ19pbnB1dCI6IHsKICAgICAgICAgICAgICAiam9iX2lucHV0X3R5cGUiOiAibGl0ZXJhbCIsCiAgICAgICAgICAgICAgInZhbHVlIjogIiR7e3BhcmVudC5pbnB1dHMuY29tcG9uZW50X2luX3BhdGh9fSIKICAgICAgICAgICAgfSwKICAgICAgICAgICAgImxpdGVyYWxfaW5wdXQiOiB7CiAgICAgICAgICAgICAgImpvYl9pbnB1dF90eXBlIjogImxpdGVyYWwiLAogICAgICAgICAgICAgICJ2YWx1ZSI6ICIxMSIKICAgICAgICAgICAgfSwKICAgICAgICAgICAgImxpdGVyYWxfaW5wdXQyIjogewogICAgICAgICAgICAgICJqb2JfaW5wdXRfdHlwZSI6ICJMaXRlcmFsIiwKICAgICAgICAgICAgICAidmFsdWUiOiAiMTIiCiAgICAgICAgICAgIH0sCiAgICAgICAgICAgICJkYXRhX2lucHV0IjogewogICAgICAgICAgICAgICJqb2JfaW5wdXRfdHlwZSI6ICJ1cmlfZmlsZSIsCiAgICAgICAgICAgICAgIm1vZGUiOiAiRG93bmxvYWQiLAogICAgICAgICAgICAgICJ1cmkiOiAiaHR0cHM6Ly9teS1ibG9iL3BhdGgvdG8vZGF0YSIKICAgICAgICAgICAgfSwKICAgICAgICAgICAgImRhdGFfaW5wdXRfbGVnYWN5IjogewogICAgICAgICAgICAgICJqb2JfaW5wdXRfdHlwZSI6ICJVcmlGaWxlIiwKICAgICAgICAgICAgICAibW9kZSI6ICJEb3dubG9hZCIsCiAgICAgICAgICAgICAgInVyaSI6ICJodHRwczovL215LWJsb2IvcGF0aC90by9kYXRhIgogICAgICAgICAgICB9CiAgICAgICAgICB9LAogICAgICAgICAgIm91dHB1dHMiOiB7CiAgICAgICAgICAgICJvdXRwdXRfZGF0YSI6IHsKICAgICAgICAgICAgICAibW9kZSI6ICJVcGxvYWQiLAogICAgICAgICAgICAgICJqb2Jfb3V0cHV0X3R5cGUiOiAidXJpX2ZvbGRlciIKICAgICAgICAgICAgfSwKICAgICAgICAgICAgIm91dHB1dF9kYXRhX2xlZ2FjeSI6IHsKICAgICAgICAgICAgICAibW9kZSI6ICJVcGxvYWQiLAogICAgICAgICAgICAgICJqb2Jfb3V0cHV0X3R5cGUiOiAiVXJpRm9sZGVyIgogICAgICAgICAgICB9LAogICAgICAgICAgICAib3V0cHV0X2JpbmRpbmciOiB7CiAgICAgICAgICAgICAgInZhbHVlIjogIiR7e3BhcmVudC5vdXRwdXRzLm91dHB1dH19IiwKICAgICAgICAgICAgICAiam9iX291dHB1dF90eXBlIjogImxpdGVyYWwiCiAgICAgICAgICAgIH0sCiAgICAgICAgICAgICJvdXRwdXRfYmluZGluZzIiOiB7CiAgICAgICAgICAgICAgInZhbHVlIjogIiR7e3BhcmVudC5vdXRwdXRzLm91dHB1dH19IiwKICAgICAgICAgICAgICAiam9iX291dHB1dF90eXBlIjogIkxpdGVyYWwiCiAgICAgICAgICAgIH0KICAgICAgICAgIH0KICAgICAgICB9CiAgICAgIH0sCiAgICAgICIkc2NoZW1hIjogImh0dHBzOi8vYXp1cmVtbHNjaGVtYXMuYXp1cmVlZGdlLm5ldC9kZXZlbG9wbWVudC9waXBlbGluZUNvbXBvbmVudC5zY2hlbWEuanNvbiIKICAgIH0KICB9Cn0=",
      "StatusCode": 201,
      "ResponseHeaders": {
        "Content-Length": "0",
        "Content-MD5": "vMG4isnBoGugsrD9utj\u002Bpw==",
        "Date": "Sun, 05 Mar 2023 02:03:32 GMT",
        "ETag": "\u00220x8DB1D1DD27B5A43\u0022",
        "Last-Modified": "Sun, 05 Mar 2023 02:03:32 GMT",
        "Server": [
          "Windows-Azure-Blob/1.0",
          "Microsoft-HTTPAPI/2.0"
        ],
        "x-ms-content-crc64": "npt0lEYkA5M=",
        "x-ms-request-server-encrypted": "true",
        "x-ms-version": "2021-08-06"
      },
      "ResponseBody": null
    },
    {
      "RequestUri": "https://sax5mzqu7xztpx4.blob.core.windows.net/288fbc99-9-5886d97a-a3e9-5591-b4ce-167210b96996/components/pipeline_component_with_group.yml?skoid=e3f42e2c-d581-4b65-a966-631cfa961328\u0026sktid=72f988bf-86f1-41af-91ab-2d7cd011db47\u0026skt=2023-03-05T01%3A26%3A47Z\u0026ske=2023-03-06T09%3A36%3A47Z\u0026sks=b\u0026skv=2019-07-07\u0026sv=2021-08-06\u0026st=2023-03-05T01%3A53%3A30Z\u0026se=2023-03-05T10%3A03%3A30Z\u0026sr=c\u0026sp=rcwl\u0026sig=000000000000000000000000000000000000",
      "RequestMethod": "PUT",
      "RequestHeaders": {
        "Accept": "application/xml",
        "Accept-Encoding": "gzip, deflate",
        "Connection": "keep-alive",
        "Content-Length": "1029",
        "Content-MD5": "xMT39Nytx9CZlVKzS01HEw==",
        "Content-Type": "application/octet-stream",
        "If-None-Match": "*",
        "User-Agent": "azsdk-python-storage-blob/12.14.1 Python/3.7.9 (Windows-10-10.0.22621-SP0)",
        "x-ms-blob-type": "BlockBlob",
        "x-ms-date": "Sun, 05 Mar 2023 02:03:32 GMT",
        "x-ms-version": "2021-08-06"
      },
      "RequestBody": "JHNjaGVtYTogaHR0cHM6Ly9henVyZW1sc2NoZW1hcy5henVyZWVkZ2UubmV0L2RldmVsb3BtZW50L3BpcGVsaW5lQ29tcG9uZW50LnNjaGVtYS5qc29uCnR5cGU6IHBpcGVsaW5lCgpuYW1lOiBoZWxsb3dvcmxkX3BpcGVsaW5lX2NvbXBvbmVudApkaXNwbGF5X25hbWU6IEhlbGxvIFdvcmxkIFBpcGVsaW5lIENvbXBvbmVudApkZXNjcmlwdGlvbjogVGhpcyBpcyB0aGUgYmFzaWMgcGlwZWxpbmUgY29tcG9uZW50CnRhZ3M6CiAgdGFnOiB0YWd2YWx1ZQogIG93bmVyOiBzZGt0ZWFtCgp2ZXJzaW9uOiAxCgppbnB1dHM6CiAgZ3JvdXAuY29tcG9uZW50X2luX251bWJlcjoKICAgIGRlc2NyaXB0aW9uOiBBIG51bWJlcgogICAgdHlwZTogbnVtYmVyCiAgICBkZWZhdWx0OiAxMC45OQogICAgb3B0aW9uYWw6IFRydWUKICBncm91cC5zdWIuY29tcG9uZW50X2luX251bWJlcjI6CiAgICBkZXNjcmlwdGlvbjogQSBudW1iZXIKICAgIHR5cGU6IG51bWJlcgogICAgZGVmYXVsdDogMTAuOTkKICAgIG9wdGlvbmFsOiBUcnVlCiAgY29tcG9uZW50X2luX3BhdGg6CiAgICBkZXNjcmlwdGlvbjogQSBwYXRoCiAgICB0eXBlOiB1cmlfZm9sZGVyCgoKam9iczoKICBub2RlMToKICAgIHR5cGU6IGNvbW1hbmQKICAgIGNvbXBvbmVudDogLi9oZWxsb3dvcmxkX2NvbXBvbmVudC55bWwKICAgIGlucHV0czoKICAgICAgY29tcG9uZW50X2luX251bWJlcjogJHt7cGFyZW50LmlucHV0cy5ncm91cC5jb21wb25lbnRfaW5fbnVtYmVyfX0KICAgICAgY29tcG9uZW50X2luX3BhdGg6ICR7e3BhcmVudC5pbnB1dHMuY29tcG9uZW50X2luX3BhdGh9fQoKICBub2RlMjoKICAgIHR5cGU6IGNvbW1hbmQKICAgIGNvbXBvbmVudDogLi9oZWxsb3dvcmxkX2NvbXBvbmVudC55bWwKICAgIGlucHV0czoKICAgICAgY29tcG9uZW50X2luX251bWJlcjogJHt7cGFyZW50LmlucHV0cy5ncm91cC5zdWIuY29tcG9uZW50X2luX251bWJlcn19CiAgICAgIGNvbXBvbmVudF9pbl9wYXRoOiAke3twYXJlbnQuaW5wdXRzLmNvbXBvbmVudF9pbl9wYXRofX0K",
      "StatusCode": 201,
      "ResponseHeaders": {
        "Content-Length": "0",
        "Content-MD5": "xMT39Nytx9CZlVKzS01HEw==",
        "Date": "Sun, 05 Mar 2023 02:03:32 GMT",
        "ETag": "\u00220x8DB1D1DD27D2EB8\u0022",
        "Last-Modified": "Sun, 05 Mar 2023 02:03:32 GMT",
        "Server": [
          "Windows-Azure-Blob/1.0",
          "Microsoft-HTTPAPI/2.0"
        ],
        "x-ms-content-crc64": "Xu3oNFgnWDI=",
        "x-ms-request-server-encrypted": "true",
        "x-ms-version": "2021-08-06"
      },
      "ResponseBody": null
    },
    {
      "RequestUri": "https://sax5mzqu7xztpx4.blob.core.windows.net/288fbc99-9-5886d97a-a3e9-5591-b4ce-167210b96996/components/parallel_component_with_partition_keys_rest.json?skoid=e3f42e2c-d581-4b65-a966-631cfa961328\u0026sktid=72f988bf-86f1-41af-91ab-2d7cd011db47\u0026skt=2023-03-05T01%3A26%3A47Z\u0026ske=2023-03-06T09%3A36%3A47Z\u0026sks=b\u0026skv=2019-07-07\u0026sv=2021-08-06\u0026st=2023-03-05T01%3A53%3A30Z\u0026se=2023-03-05T10%3A03%3A30Z\u0026sr=c\u0026sp=rcwl\u0026sig=000000000000000000000000000000000000",
      "RequestMethod": "PUT",
      "RequestHeaders": {
        "Accept": "application/xml",
        "Accept-Encoding": "gzip, deflate",
        "Connection": "keep-alive",
        "Content-Length": "2892",
        "Content-MD5": "gGYMKOyPdCqJZ1zRp8yecQ==",
        "Content-Type": "application/octet-stream",
        "If-None-Match": "*",
        "User-Agent": "azsdk-python-storage-blob/12.14.1 Python/3.7.9 (Windows-10-10.0.22621-SP0)",
        "x-ms-blob-type": "BlockBlob",
        "x-ms-date": "Sun, 05 Mar 2023 02:03:32 GMT",
        "x-ms-version": "2021-08-06"
      },
      "RequestBody": "ewogICAgImlkIjogIi9zdWJzY3JpcHRpb25zLzRmYWFhZjIxLTY2M2YtNDM5MS05NmZkLTQ3MTk3YzYzMDk3OS9yZXNvdXJjZUdyb3Vwcy9EZXNpZ25lclRlc3RSRy9wcm92aWRlcnMvTWljcm9zb2Z0Lk1hY2hpbmVMZWFybmluZ1NlcnZpY2VzL3dvcmtzcGFjZXMvRGVzaWduZXJUZXN0LWNlbnRyYWx1c2V1YXAvY29tcG9uZW50cy90ZXN0XzM4OTg4OTIxODMzMS92ZXJzaW9ucy8wLjAuMSIsCiAgICAibmFtZSI6IG51bGwsCiAgICAidHlwZSI6IG51bGwsCiAgICAicHJvcGVydGllcyI6IHsKICAgICAgICAiZGVzY3JpcHRpb24iOiBudWxsLAogICAgICAgICJ0YWdzIjogbnVsbCwKICAgICAgICAicHJvcGVydGllcyI6IHt9LAogICAgICAgICJpc0Fub255bW91cyI6IGZhbHNlLAogICAgICAgICJjb21wb25lbnRTcGVjIjogewogICAgICAgICAgICAiJHNjaGVtYSI6ICJodHRwOi8vYXp1cmVtbC9zZGstMi0wL1BhcmFsbGVsQ29tcG9uZW50Lmpzb24iLAogICAgICAgICAgICAibmFtZSI6ICJiYXRjaF9zY29yZSIsCiAgICAgICAgICAgICJfc291cmNlIjogIkNMQVNTIiwKICAgICAgICAgICAgInZlcnNpb24iOiAiMS4wLjAiLAogICAgICAgICAgICAidHlwZSI6ICJwYXJhbGxlbCIsCiAgICAgICAgICAgICJkaXNwbGF5X25hbWUiOiAiQmF0Y2hTY29yZSIsCiAgICAgICAgICAgICJkZXNjcmlwdGlvbiI6ICJwYXJhbGxlbCBjb21wb25lbnQgZm9yIGJhdGNoIHNjb3JlIiwKICAgICAgICAgICAgImlucHV0cyI6IHsKICAgICAgICAgICAgICAgICJzY29yZV9pbnB1dCI6IHsKICAgICAgICAgICAgICAgICAgICAibmFtZSI6ICJzY29yZV9pbnB1dCIsCiAgICAgICAgICAgICAgICAgICAgIm9wdGlvbmFsIjogIkZhbHNlIiwKICAgICAgICAgICAgICAgICAgICAiZGVzY3JpcHRpb24iOiAiVGhlIGRhdGEgdG8gYmUgc3BsaXQgYW5kIHNjb3JlZCBpbiBwYXJhbGxlbC4iLAogICAgICAgICAgICAgICAgICAgICJ0eXBlIjogIm1sdGFibGUiCiAgICAgICAgICAgICAgICB9LAogICAgICAgICAgICAgICAgImxhYmVsIjogewogICAgICAgICAgICAgICAgICAgICJ0eXBlIjogInVyaV9maWxlIiwKICAgICAgICAgICAgICAgICAgICAiZGVzY3JpcHRpb24iOiAiT3RoZXIgcmVmZXJlbmNlIGRhdGEgZm9yIGJhdGNoIHNjb3JpbmcsIGUuZy4gbGFiZWxzLiIsCiAgICAgICAgICAgICAgICAgICAgIm9wdGlvbmFsIjogZmFsc2UKICAgICAgICAgICAgICAgIH0sCiAgICAgICAgICAgICAgICAic2NvcmVfbW9kZWwiOiB7CiAgICAgICAgICAgICAgICAgICAgInR5cGUiOiAiY3VzdG9tX21vZGVsIiwKICAgICAgICAgICAgICAgICAgICAiZGVzY3JpcHRpb24iOiAiVGhlIG1vZGVsIGZvciBiYXRjaCBzY29yZS4iLAogICAgICAgICAgICAgICAgICAgICJvcHRpb25hbCI6IGZhbHNlCiAgICAgICAgICAgICAgICB9CiAgICAgICAgICAgIH0sCiAgICAgICAgICAgICJvdXRwdXRzIjogewogICAgICAgICAgICAgICAgInNjb3JlZF9yZXN1bHQiOiB7CiAgICAgICAgICAgICAgICAgICAgInR5cGUiOiAibWx0YWJsZSIKICAgICAgICAgICAgICAgIH0sCiAgICAgICAgICAgICAgICAic2NvcmluZ19zdW1tYXJ5IjogewogICAgICAgICAgICAgICAgICAgICJ0eXBlIjogInVyaV9maWxlIgogICAgICAgICAgICAgICAgfQogICAgICAgICAgICB9LAogICAgICAgICAgICAicmVzb3VyY2VzIjogewogICAgICAgICAgICAgICAgImluc3RhbmNlX2NvdW50IjogMgogICAgICAgICAgICB9LAogICAgICAgICAgICAicmV0cnlfc2V0dGluZ3MiOiB7CiAgICAgICAgICAgICAgICAibWF4X3JldHJpZXMiOiAxMCwKICAgICAgICAgICAgICAgICJ0aW1lb3V0IjogMwogICAgICAgICAgICB9LAogICAgICAgICAgICAibWF4X2NvbmN1cnJlbmN5X3Blcl9pbnN0YW5jZSI6IDEyLAogICAgICAgICAgICAibWluaV9iYXRjaF9lcnJvcl90aHJlc2hvbGQiOiA1LAogICAgICAgICAgICAiZXJyb3JfdGhyZXNob2xkIjogMTAsCiAgICAgICAgICAgICJsb2dnaW5nX2xldmVsIjogIklORk8iLAogICAgICAgICAgICAicGFydGl0aW9uX2tleXMiOiAiW1wiZm9vXCIsIFwiYmFyXCJdIiwKICAgICAgICAgICAgImlucHV0X2RhdGEiOiAiJHt7aW5wdXRzLnNjb3JlX2lucHV0fX0iLAogICAgICAgICAgICAidGFzayI6IHsKICAgICAgICAgICAgICAgICJ0eXBlIjogInJ1bl9mdW5jdGlvbiIsCiAgICAgICAgICAgICAgICAiY29kZSI6ICJhenVyZW1sOi9zdWJzY3JpcHRpb25zL3h4eC9yZXNvdXJjZUdyb3Vwcy94eHgvcHJvdmlkZXJzL01pY3Jvc29mdC5NYWNoaW5lTGVhcm5pbmdTZXJ2aWNlcy93b3Jrc3BhY2VzL3h4eC9jb2Rlcy94eHgvdmVyc2lvbnMvMSIsCiAgICAgICAgICAgICAgICAiZW50cnlfc2NyaXB0IjogInBhc3NfdGhyb3VnaC5weSIsCiAgICAgICAgICAgICAgICAicHJvZ3JhbV9hcmd1bWVudHMiOiAiLS1sYWJlbCAke3tpbnB1dHMubGFiZWx9fSAtLW1vZGVsICR7e2lucHV0cy5zY29yZV9tb2RlbH19IC0tb3V0cHV0X3Njb3JlZF9yZXN1bHQgJHt7b3V0cHV0cy5zY29yZWRfcmVzdWx0fX0iLAogICAgICAgICAgICAgICAgImFwcGVuZF9yb3dfdG8iOiAiJHt7b3V0cHV0cy5zY29yaW5nX3N1bW1hcnl9fSIsCiAgICAgICAgICAgICAgICAiZW52aXJvbm1lbnQiOiAiYXp1cmVtbDpBenVyZU1MLU1pbmltYWw6MiIKICAgICAgICAgICAgfQogICAgICAgIH0KICAgIH0sCiAgICAic3lzdGVtRGF0YSI6IHsKICAgICAgICAiY3JlYXRlZEF0IjogIjIwMjItMDMtMTFUMDI6NTg6MTQuOTY0NDY2OFoiLAogICAgICAgICJjcmVhdGVkQnkiOiAiWGlhb3JhbiBMaSIsCiAgICAgICAgImNyZWF0ZWRCeVR5cGUiOiAiVXNlciIsCiAgICAgICAgImxhc3RNb2RpZmllZEF0IjogIjIwMjItMDMtMTFUMDI6NTg6MTUuNzYzNzI3OVoiCiAgICB9Cn0K",
      "StatusCode": 201,
      "ResponseHeaders": {
        "Content-Length": "0",
        "Content-MD5": "gGYMKOyPdCqJZ1zRp8yecQ==",
        "Date": "Sun, 05 Mar 2023 02:03:32 GMT",
        "ETag": "\u00220x8DB1D1DD27A7000\u0022",
        "Last-Modified": "Sun, 05 Mar 2023 02:03:32 GMT",
        "Server": [
          "Windows-Azure-Blob/1.0",
          "Microsoft-HTTPAPI/2.0"
        ],
        "x-ms-content-crc64": "4YzE2\u002BVU\u002Bgo=",
        "x-ms-request-server-encrypted": "true",
        "x-ms-version": "2021-08-06"
      },
      "ResponseBody": null
    },
    {
      "RequestUri": "https://sax5mzqu7xztpx4.blob.core.windows.net/288fbc99-9-5886d97a-a3e9-5591-b4ce-167210b96996/components/type_contract/custom_model.yml?skoid=e3f42e2c-d581-4b65-a966-631cfa961328\u0026sktid=72f988bf-86f1-41af-91ab-2d7cd011db47\u0026skt=2023-03-05T01%3A26%3A47Z\u0026ske=2023-03-06T09%3A36%3A47Z\u0026sks=b\u0026skv=2019-07-07\u0026sv=2021-08-06\u0026st=2023-03-05T01%3A53%3A30Z\u0026se=2023-03-05T10%3A03%3A30Z\u0026sr=c\u0026sp=rcwl\u0026sig=000000000000000000000000000000000000",
      "RequestMethod": "PUT",
      "RequestHeaders": {
        "Accept": "application/xml",
        "Accept-Encoding": "gzip, deflate",
        "Connection": "keep-alive",
        "Content-Length": "914",
        "Content-MD5": "s0Sox8\u002Bol1N81bvnZp1E1A==",
        "Content-Type": "application/octet-stream",
        "If-None-Match": "*",
        "User-Agent": "azsdk-python-storage-blob/12.14.1 Python/3.7.9 (Windows-10-10.0.22621-SP0)",
        "x-ms-blob-type": "BlockBlob",
        "x-ms-date": "Sun, 05 Mar 2023 02:03:32 GMT",
        "x-ms-version": "2021-08-06"
      },
      "RequestBody": "JHNjaGVtYTogaHR0cHM6Ly9henVyZW1sc2NoZW1hcy5henVyZWVkZ2UubmV0L2RldmVsb3BtZW50L2NvbW1hbmRDb21wb25lbnQuc2NoZW1hLmpzb24KdHlwZTogY29tbWFuZAoKbmFtZTogbWljcm9zb2Z0X3NhbXBsZXNfY29tbWFuZF9jb21wb25lbnRfY3VzdG9tX2lucHV0X291dHB1dHMKZGlzcGxheV9uYW1lOiBDb21tYW5kQ29tcG9uZW50Q3VzdG9tSW5wdXRPdXRwdXRzCmRlc2NyaXB0aW9uOiBUaGlzIGlzIHRoZSBjb21tYW5kIGNvbXBvbmVudCB3aXRoIGlucHV0L291dHB1dCB0eXBlcyBvZiBjdXN0b20gbW9kZWwKdGFnczoKICB0YWc6IHRhZ3ZhbHVlCiAgb3duZXI6IHNka3RlYW0KCnZlcnNpb246IDEKCmlucHV0czoKICBjb21wb25lbnRfaW5fY3VzdG9tX21vZGVsOgogICAgdHlwZTogY3VzdG9tX21vZGVsCgogIGNvbXBvbmVudF9pbl90cml0aW9uX21vZGVsOgogICAgdHlwZTogdHJpdG9uX21vZGVsCgojICBjb21wb25lbnRfaW5fb3BlbmFpX21vZGVsOgojICAgIHR5cGU6IG9wZW5haV9tb2RlbAoKb3V0cHV0czoKICBjb21wb25lbnRfb3V0X2N1c3RvbV9tb2RlbDoKICAgIHR5cGU6IGN1c3RvbV9tb2RlbAoKICBjb21wb25lbnRfb3V0X3RyaXRpb25fbW9kZWw6CiAgICB0eXBlOiB0cml0b25fbW9kZWwKCiMgIGNvbXBvbmVudF9vdXRfb3BlbmFpX21vZGVsOgojICAgIHR5cGU6IG9wZW5haV9tb2RlbAoKY29tbWFuZDogfAogIHB5dGhvbiAtYyAiCiAgICBpbXBvcnQgcGlja2xlCiAgICB3aXRoIG9wZW4oJyR7e2lucHV0cy5jb21wb25lbnRfaW5fY3VzdG9tX21vZGVsfX0vbW9kZWwucGtsJywgJ3JiJykgYXMgZjoKICAgICAgICBtb2RlbCA9IHBpY2tsZS5sb2FkKGYpCiAgIgoKZW52aXJvbm1lbnQ6IGF6dXJlbWw6QXp1cmVNTC1za2xlYXJuLTEuMC11YnVudHUyMC4wNC1weTM4LWNwdTozMwo=",
      "StatusCode": 201,
      "ResponseHeaders": {
        "Content-Length": "0",
        "Content-MD5": "s0Sox8\u002Bol1N81bvnZp1E1A==",
        "Date": "Sun, 05 Mar 2023 02:03:31 GMT",
        "ETag": "\u00220x8DB1D1DD280D7B2\u0022",
        "Last-Modified": "Sun, 05 Mar 2023 02:03:32 GMT",
        "Server": [
          "Windows-Azure-Blob/1.0",
          "Microsoft-HTTPAPI/2.0"
        ],
        "x-ms-content-crc64": "h9YzlRhszfs=",
        "x-ms-request-server-encrypted": "true",
        "x-ms-version": "2021-08-06"
      },
      "ResponseBody": null
    },
    {
      "RequestUri": "https://sax5mzqu7xztpx4.blob.core.windows.net/288fbc99-9-5886d97a-a3e9-5591-b4ce-167210b96996/components/type_contract/mltable.yml?skoid=e3f42e2c-d581-4b65-a966-631cfa961328\u0026sktid=72f988bf-86f1-41af-91ab-2d7cd011db47\u0026skt=2023-03-05T01%3A26%3A47Z\u0026ske=2023-03-06T09%3A36%3A47Z\u0026sks=b\u0026skv=2019-07-07\u0026sv=2021-08-06\u0026st=2023-03-05T01%3A53%3A30Z\u0026se=2023-03-05T10%3A03%3A30Z\u0026sr=c\u0026sp=rcwl\u0026sig=000000000000000000000000000000000000",
      "RequestMethod": "PUT",
      "RequestHeaders": {
        "Accept": "application/xml",
        "Accept-Encoding": "gzip, deflate",
        "Connection": "keep-alive",
        "Content-Length": "846",
        "Content-MD5": "\u002BG3tEngstM6z06R8AqA75A==",
        "Content-Type": "application/octet-stream",
        "If-None-Match": "*",
        "User-Agent": "azsdk-python-storage-blob/12.14.1 Python/3.7.9 (Windows-10-10.0.22621-SP0)",
        "x-ms-blob-type": "BlockBlob",
        "x-ms-date": "Sun, 05 Mar 2023 02:03:32 GMT",
        "x-ms-version": "2021-08-06"
      },
      "RequestBody": "JHNjaGVtYTogaHR0cHM6Ly9henVyZW1sc2NoZW1hcy5henVyZWVkZ2UubmV0L2RldmVsb3BtZW50L2NvbW1hbmRDb21wb25lbnQuc2NoZW1hLmpzb24KdHlwZTogY29tbWFuZAoKIyBub3Qgc3VwcG9ydGVkIHlldC4KCm5hbWU6IG1pY3Jvc29mdF9zYW1wbGVzX2NvbW1hbmRfY29tcG9uZW50X21sX3RhYmxlX2lucHV0X291dHB1dHMKZGlzcGxheV9uYW1lOiBDb21tYW5kQ29tcG9uZW50TUxUYWJsZUlucHV0T3V0cHV0cwpkZXNjcmlwdGlvbjogVGhpcyBpcyB0aGUgY29tbWFuZCBjb21wb25lbnQgd2l0aCBpbnB1dC9vdXRwdXQgdHlwZXMgb2YgTUxUYWJsZQp0YWdzOgogIHRhZzogdGFndmFsdWUKICBvd25lcjogc2RrdGVhbQoKdmVyc2lvbjogMQoKaW5wdXRzOgogIGNvbXBvbmVudF9pbl9tbHRhYmxlX21vdW50OgogICAgdHlwZTogbWx0YWJsZQoKICBjb21wb25lbnRfaW5fbWx0YWJsZV91cmw6CiAgICB0eXBlOiBtbHRhYmxlCgogIGNvbXBvbmVudF9pbl9tbHRhYmxlX2V2YWw6CiAgICB0eXBlOiBtbHRhYmxlCgpvdXRwdXRzOgogIGNvbXBvbmVudF9vdXRfbWx0YWJsZV9yd19tb3VudDoKICAgIHR5cGU6IG1sdGFibGUKCiAgY29tcG9uZW50X291dF9tbHRhYmxlX3VwbG9hZDoKICAgIHR5cGU6IG1sdGFibGUKCmNvbW1hbmQ6IHwKICBlY2hvICR7e2lucHV0cy5jb21wb25lbnRfaW5fbWx0YWJsZV9tb3VudH19CiAgZWNobyAke3tpbnB1dHMuY29tcG9uZW50X2luX21sdGFibGVfdXJsfX0KICBlY2hvICR7e2lucHV0cy5jb21wb25lbnRfaW5fbWx0YWJsZV9ldmFsfX0KCmVudmlyb25tZW50OiBhenVyZW1sOkF6dXJlTUwtc2tsZWFybi0xLjAtdWJ1bnR1MjAuMDQtcHkzOC1jcHU6MzMK",
      "StatusCode": 201,
      "ResponseHeaders": {
        "Content-Length": "0",
        "Content-MD5": "\u002BG3tEngstM6z06R8AqA75A==",
        "Date": "Sun, 05 Mar 2023 02:03:32 GMT",
        "ETag": "\u00220x8DB1D1DD2862E1C\u0022",
        "Last-Modified": "Sun, 05 Mar 2023 02:03:32 GMT",
        "Server": [
          "Windows-Azure-Blob/1.0",
          "Microsoft-HTTPAPI/2.0"
        ],
        "x-ms-content-crc64": "GVusAL27vQ8=",
        "x-ms-request-server-encrypted": "true",
        "x-ms-version": "2021-08-06"
      },
      "ResponseBody": null
    },
    {
      "RequestUri": "https://sax5mzqu7xztpx4.blob.core.windows.net/288fbc99-9-5886d97a-a3e9-5591-b4ce-167210b96996/components/type_contract/mlflow_model.yml?skoid=e3f42e2c-d581-4b65-a966-631cfa961328\u0026sktid=72f988bf-86f1-41af-91ab-2d7cd011db47\u0026skt=2023-03-05T01%3A26%3A47Z\u0026ske=2023-03-06T09%3A36%3A47Z\u0026sks=b\u0026skv=2019-07-07\u0026sv=2021-08-06\u0026st=2023-03-05T01%3A53%3A30Z\u0026se=2023-03-05T10%3A03%3A30Z\u0026sr=c\u0026sp=rcwl\u0026sig=000000000000000000000000000000000000",
      "RequestMethod": "PUT",
      "RequestHeaders": {
        "Accept": "application/xml",
        "Accept-Encoding": "gzip, deflate",
        "Connection": "keep-alive",
        "Content-Length": "733",
        "Content-MD5": "LwHlE408FuJzAQUMhIEOTw==",
        "Content-Type": "application/octet-stream",
        "If-None-Match": "*",
        "User-Agent": "azsdk-python-storage-blob/12.14.1 Python/3.7.9 (Windows-10-10.0.22621-SP0)",
        "x-ms-blob-type": "BlockBlob",
        "x-ms-date": "Sun, 05 Mar 2023 02:03:32 GMT",
        "x-ms-version": "2021-08-06"
      },
      "RequestBody": "JHNjaGVtYTogaHR0cHM6Ly9henVyZW1sc2NoZW1hcy5henVyZWVkZ2UubmV0L2RldmVsb3BtZW50L2NvbW1hbmRDb21wb25lbnQuc2NoZW1hLmpzb24KdHlwZTogY29tbWFuZAoKIyBub3Qgc3VwcG9ydGVkIHlldC4KCm5hbWU6IG1pY3Jvc29mdF9zYW1wbGVzX2NvbW1hbmRfY29tcG9uZW50X21sX3RhYmxlX2lucHV0X291dHB1dHMKZGlzcGxheV9uYW1lOiBDb21tYW5kQ29tcG9uZW50TUxUYWJsZUlucHV0T3V0cHV0cwpkZXNjcmlwdGlvbjogVGhpcyBpcyB0aGUgY29tbWFuZCBjb21wb25lbnQgd2l0aCBpbnB1dC9vdXRwdXQgdHlwZXMgb2YgTUxUYWJsZQp0YWdzOgogIHRhZzogdGFndmFsdWUKICBvd25lcjogc2RrdGVhbQoKdmVyc2lvbjogMQoKaW5wdXRzOgogIGNvbXBvbmVudF9pbl9tbGZsb3dfbW9kZWxfYXp1cmU6CiAgICB0eXBlOiBtbGZsb3dfbW9kZWwKCiAgY29tcG9uZW50X2luX21sZmxvd19tb2RlbF91cmk6CiAgICB0eXBlOiBtbGZsb3dfbW9kZWwKCm91dHB1dHM6CiAgY29tcG9uZW50X291dF9tbGZsb3dfbW9kZWw6CiAgICB0eXBlOiBtbGZsb3dfbW9kZWwKCmNvbW1hbmQ6IHwKICBlY2hvICR7e2lucHV0cy5jb21wb25lbnRfaW5fbWxmbG93X21vZGVsX2F6dXJlfX0KICBlY2hvICR7e2lucHV0cy5jb21wb25lbnRfaW5fbWxmbG93X21vZGVsX3VyaX19CgplbnZpcm9ubWVudDogYXp1cmVtbDpBenVyZU1MLXNrbGVhcm4tMS4wLXVidW50dTIwLjA0LXB5MzgtY3B1OjMzCg==",
      "StatusCode": 201,
      "ResponseHeaders": {
        "Content-Length": "0",
        "Content-MD5": "LwHlE408FuJzAQUMhIEOTw==",
        "Date": "Sun, 05 Mar 2023 02:03:31 GMT",
        "ETag": "\u00220x8DB1D1DD2862E1C\u0022",
        "Last-Modified": "Sun, 05 Mar 2023 02:03:32 GMT",
        "Server": [
          "Windows-Azure-Blob/1.0",
          "Microsoft-HTTPAPI/2.0"
        ],
        "x-ms-content-crc64": "giirc8joWqk=",
        "x-ms-request-server-encrypted": "true",
        "x-ms-version": "2021-08-06"
      },
      "ResponseBody": null
    },
    {
      "RequestUri": "https://sax5mzqu7xztpx4.blob.core.windows.net/288fbc99-9-5886d97a-a3e9-5591-b4ce-167210b96996/components/write_jokes/conda.yaml?skoid=e3f42e2c-d581-4b65-a966-631cfa961328\u0026sktid=72f988bf-86f1-41af-91ab-2d7cd011db47\u0026skt=2023-03-05T01%3A26%3A47Z\u0026ske=2023-03-06T09%3A36%3A47Z\u0026sks=b\u0026skv=2019-07-07\u0026sv=2021-08-06\u0026st=2023-03-05T01%3A53%3A30Z\u0026se=2023-03-05T10%3A03%3A30Z\u0026sr=c\u0026sp=rcwl\u0026sig=000000000000000000000000000000000000",
      "RequestMethod": "PUT",
      "RequestHeaders": {
        "Accept": "application/xml",
        "Accept-Encoding": "gzip, deflate",
        "Connection": "keep-alive",
        "Content-Length": "103",
        "Content-MD5": "qAIVrpnHtBc7CgNID9mCqQ==",
        "Content-Type": "application/octet-stream",
        "If-None-Match": "*",
        "User-Agent": "azsdk-python-storage-blob/12.14.1 Python/3.7.9 (Windows-10-10.0.22621-SP0)",
        "x-ms-blob-type": "BlockBlob",
        "x-ms-date": "Sun, 05 Mar 2023 02:03:32 GMT",
        "x-ms-version": "2021-08-06"
      },
      "RequestBody": "bmFtZTogZGVtb19lbnYKY2hhbm5lbHM6CiAgLSBjb25kYS1mb3JnZQpkZXBlbmRlbmNpZXM6CiAgLSBweXRob249My43LjkKICAtIHBpcAogIC0gcGlwOgogICAgLSBweWpva2VzCg==",
      "StatusCode": 201,
      "ResponseHeaders": {
        "Content-Length": "0",
        "Content-MD5": "qAIVrpnHtBc7CgNID9mCqQ==",
        "Date": "Sun, 05 Mar 2023 02:03:32 GMT",
        "ETag": "\u00220x8DB1D1DD2876671\u0022",
        "Last-Modified": "Sun, 05 Mar 2023 02:03:32 GMT",
        "Server": [
          "Windows-Azure-Blob/1.0",
          "Microsoft-HTTPAPI/2.0"
        ],
        "x-ms-content-crc64": "52bJIMvA\u002Bws=",
        "x-ms-request-server-encrypted": "true",
        "x-ms-version": "2021-08-06"
      },
      "ResponseBody": null
    },
    {
      "RequestUri": "https://sax5mzqu7xztpx4.blob.core.windows.net/288fbc99-9-5886d97a-a3e9-5591-b4ce-167210b96996/components/write_jokes/spec.yaml?skoid=e3f42e2c-d581-4b65-a966-631cfa961328\u0026sktid=72f988bf-86f1-41af-91ab-2d7cd011db47\u0026skt=2023-03-05T01%3A26%3A47Z\u0026ske=2023-03-06T09%3A36%3A47Z\u0026sks=b\u0026skv=2019-07-07\u0026sv=2021-08-06\u0026st=2023-03-05T01%3A53%3A30Z\u0026se=2023-03-05T10%3A03%3A30Z\u0026sr=c\u0026sp=rcwl\u0026sig=000000000000000000000000000000000000",
      "RequestMethod": "PUT",
      "RequestHeaders": {
        "Accept": "application/xml",
        "Accept-Encoding": "gzip, deflate",
        "Connection": "keep-alive",
        "Content-Length": "475",
        "Content-MD5": "kdx6hDjnlDwILGZ6P7zJ1g==",
        "Content-Type": "application/octet-stream",
        "If-None-Match": "*",
        "User-Agent": "azsdk-python-storage-blob/12.14.1 Python/3.7.9 (Windows-10-10.0.22621-SP0)",
        "x-ms-blob-type": "BlockBlob",
        "x-ms-date": "Sun, 05 Mar 2023 02:03:32 GMT",
        "x-ms-version": "2021-08-06"
      },
      "RequestBody": "JHNjaGVtYTogaHR0cHM6Ly9henVyZW1sc2NoZW1hcy5henVyZWVkZ2UubmV0L2xhdGVzdC9jb21tYW5kQ29tcG9uZW50LnNjaGVtYS5qc29uCnR5cGU6IGNvbW1hbmQKCm5hbWU6IGhlbGxvX3B5dGhvbl93b3JsZApkaXNwbGF5X25hbWU6IEhlbGxvX1B5dGhvbl9Xb3JsZAp2ZXJzaW9uOiAyCgpjb2RlOiAuL3NyYwoKZW52aXJvbm1lbnQ6CiAgY29uZGFfZmlsZTogLi9jb25kYS55YW1sCiAgaW1hZ2U6IG1jci5taWNyb3NvZnQuY29tL2F6dXJlbWwvb3Blbm1waTQuMS4wLWN1ZGExMS4wLjMtY3Vkbm44LXVidW50dTE4LjA0OjIwMjEwNDA1LnYxCgppbnB1dHM6CiAgY29tcG9uZW50X2luX251bWJlcjoKICAgIHR5cGU6IG51bWJlcgogICAgb3B0aW9uYWw6IEZhbHNlCiAgICBkZXNjcmlwdGlvbjogQSBudW1iZXIKCmNvbW1hbmQ6ID4tCiAgZWNobyAke3tpbnB1dHMuY29tcG9uZW50X2luX251bWJlcn19ICYgcHl0aG9uIGhlbGxvLnB5Cg==",
      "StatusCode": 201,
      "ResponseHeaders": {
        "Content-Length": "0",
        "Content-MD5": "kdx6hDjnlDwILGZ6P7zJ1g==",
        "Date": "Sun, 05 Mar 2023 02:03:32 GMT",
        "ETag": "\u00220x8DB1D1DD28BAB94\u0022",
        "Last-Modified": "Sun, 05 Mar 2023 02:03:32 GMT",
        "Server": [
          "Windows-Azure-Blob/1.0",
          "Microsoft-HTTPAPI/2.0"
        ],
        "x-ms-content-crc64": "HOt7MnTVl60=",
        "x-ms-request-server-encrypted": "true",
        "x-ms-version": "2021-08-06"
      },
      "ResponseBody": null
    },
    {
      "RequestUri": "https://sax5mzqu7xztpx4.blob.core.windows.net/288fbc99-9-5886d97a-a3e9-5591-b4ce-167210b96996/components/type_contract/path.yml?skoid=e3f42e2c-d581-4b65-a966-631cfa961328\u0026sktid=72f988bf-86f1-41af-91ab-2d7cd011db47\u0026skt=2023-03-05T01%3A26%3A47Z\u0026ske=2023-03-06T09%3A36%3A47Z\u0026sks=b\u0026skv=2019-07-07\u0026sv=2021-08-06\u0026st=2023-03-05T01%3A53%3A30Z\u0026se=2023-03-05T10%3A03%3A30Z\u0026sr=c\u0026sp=rcwl\u0026sig=000000000000000000000000000000000000",
      "RequestMethod": "PUT",
=======
        "Content-Length": "685",
        "Content-Type": "application/json",
        "User-Agent": "azure-ai-ml/1.5.0 azsdk-python-mgmt-machinelearningservices/0.1.0 Python/3.8.13 (Windows-10-10.0.22621-SP0)"
      },
      "RequestBody": {
        "properties": {
          "properties": {},
          "tags": {},
          "isAnonymous": true,
          "isArchived": false,
          "componentSpec": {
            "command": "echo Hello World \u0026 echo ${{inputs.component_in_number}}",
            "code": "azureml:/subscriptions/00000000-0000-0000-0000-000000000/resourceGroups/00000/providers/Microsoft.MachineLearningServices/workspaces/00000/codes/9c9cfba9-82bd-45db-ad06-07009d1d9672/versions/1",
            "environment": "azureml:AzureML-sklearn-1.0-ubuntu20.04-py38-cpu:33",
            "name": "azureml_anonymous",
            "version": "1",
            "is_deterministic": true,
            "inputs": {
              "component_in_number": {
                "type": "integer",
                "optional": false,
                "default": "10",
                "description": "An integer"
              }
            },
            "type": "command",
            "_source": "YAML.JOB"
          }
        }
      },
      "StatusCode": 201,
      "ResponseHeaders": {
        "Cache-Control": "no-cache",
        "Content-Length": "1384",
        "Content-Type": "application/json; charset=utf-8",
        "Date": "Fri, 03 Mar 2023 04:36:20 GMT",
        "Expires": "-1",
        "Location": "https://management.azure.com/subscriptions/00000000-0000-0000-0000-000000000/resourceGroups/00000/providers/Microsoft.MachineLearningServices/workspaces/00000/components/azureml_anonymous/versions/1b268f33-9464-d508-cde7-25b4f8ad5bb0?api-version=2022-10-01",
        "Pragma": "no-cache",
        "request-context": "appId=cid-v1:512cc15a-13b5-415b-bfd0-dce7accb6bb1",
        "Server-Timing": "traceparent;desc=\u002200-b486bca64e1714f3f6f7217f934d8794-f3b574172b5593ea-01\u0022",
        "Strict-Transport-Security": "max-age=31536000; includeSubDomains",
        "x-aml-cluster": "vienna-test-westus2-01",
        "X-Content-Type-Options": "nosniff",
        "x-ms-correlation-request-id": "fd37a676-b83e-4dd2-8ac4-126d404af075",
        "x-ms-ratelimit-remaining-subscription-writes": "1155",
        "x-ms-response-type": "standard",
        "x-ms-routing-request-id": "JAPANEAST:20230303T043620Z:fd37a676-b83e-4dd2-8ac4-126d404af075",
        "x-request-time": "0.657"
      },
      "ResponseBody": {
        "id": "/subscriptions/00000000-0000-0000-0000-000000000/resourceGroups/00000/providers/Microsoft.MachineLearningServices/workspaces/00000/components/azureml_anonymous/versions/d59ecedb-5b17-4486-a339-c417db4062d7",
        "name": "d59ecedb-5b17-4486-a339-c417db4062d7",
        "type": "Microsoft.MachineLearningServices/workspaces/components/versions",
        "properties": {
          "description": null,
          "tags": {},
          "properties": {},
          "isArchived": false,
          "isAnonymous": true,
          "componentSpec": {
            "name": "azureml_anonymous",
            "version": "1",
            "is_deterministic": "True",
            "type": "command",
            "inputs": {
              "component_in_number": {
                "type": "integer",
                "optional": "False",
                "default": "10",
                "description": "An integer"
              }
            },
            "code": "azureml:/subscriptions/00000000-0000-0000-0000-000000000/resourceGroups/00000/providers/Microsoft.MachineLearningServices/workspaces/00000/codes/9c9cfba9-82bd-45db-ad06-07009d1d9672/versions/1",
            "environment": "azureml://registries/azureml-dev/environments/AzureML-sklearn-1.0-ubuntu20.04-py38-cpu/versions/33",
            "resources": {
              "instance_count": "1"
            },
            "command": "echo Hello World \u0026 echo ${{inputs.component_in_number}}",
            "$schema": "https://componentsdk.azureedge.net/jsonschema/CommandComponent.json"
          }
        },
        "systemData": {
          "createdAt": "2023-03-03T04:31:23.7410806\u002B00:00",
          "createdBy": "Firstname Lastname",
          "createdByType": "User",
          "lastModifiedAt": "2023-03-03T04:31:24.134893\u002B00:00",
          "lastModifiedBy": "Firstname Lastname",
          "lastModifiedByType": "User"
        }
      }
    },
    {
      "RequestUri": "https://management.azure.com/subscriptions/00000000-0000-0000-0000-000000000/resourceGroups/00000/providers/Microsoft.MachineLearningServices/workspaces/00000/datastores/workspaceblobstore?api-version=2022-10-01",
      "RequestMethod": "GET",
>>>>>>> 82fe11f4
      "RequestHeaders": {
        "Accept": "application/json",
        "Accept-Encoding": "gzip, deflate",
        "Connection": "keep-alive",
<<<<<<< HEAD
        "Content-Length": "879",
        "Content-MD5": "krImA5VEo5d47lz8Mtxw3w==",
        "Content-Type": "application/octet-stream",
        "If-None-Match": "*",
        "User-Agent": "azsdk-python-storage-blob/12.14.1 Python/3.7.9 (Windows-10-10.0.22621-SP0)",
        "x-ms-blob-type": "BlockBlob",
        "x-ms-date": "Sun, 05 Mar 2023 02:03:32 GMT",
        "x-ms-version": "2021-08-06"
=======
        "User-Agent": "azure-ai-ml/1.5.0 azsdk-python-mgmt-machinelearningservices/0.1.0 Python/3.8.13 (Windows-10-10.0.22621-SP0)"
>>>>>>> 82fe11f4
      },
      "RequestBody": "JHNjaGVtYTogaHR0cHM6Ly9henVyZW1sc2NoZW1hcy5henVyZWVkZ2UubmV0L2RldmVsb3BtZW50L2NvbW1hbmRDb21wb25lbnQuc2NoZW1hLmpzb24KdHlwZTogY29tbWFuZAoKbmFtZTogbWljcm9zb2Z0X3NhbXBsZXNfY29tbWFuZF9jb21wb25lbnRfcGF0aF9pbnB1dF9vdXRwdXRzCmRpc3BsYXlfbmFtZTogQ29tbWFuZENvbXBvbmVudFBhdGhJbnB1dE91dHB1dHMKZGVzY3JpcHRpb246IFRoaXMgaXMgdGhlIGNvbW1hbmQgY29tcG9uZW50IHdpdGggaW5wdXQvb3V0cHV0IHR5cGVzIG9mIHBhdGgKdGFnczoKICB0YWc6IHRhZ3ZhbHVlCiAgb3duZXI6IHNka3RlYW0KCnZlcnNpb246IDEKCmlucHV0czoKICBjb21wb25lbnRfaW5fZmlsZToKICAgIHR5cGU6IHVyaV9maWxlCiAgY29tcG9uZW50X2luX2ZvbGRlcjoKICAgIHR5cGU6IHVyaV9mb2xkZXIKICBjb21wb25lbnRfaW5fcGF0aDogIyBjYW4gYmUgZmlsZSBvciBmb2xkZXIsIHRoZSBjb2RlIGNhbiBoYW5kbGUgYm90aAogICAgdHlwZTogcGF0aAoKb3V0cHV0czoKICBjb21wb25lbnRfb3V0X2ZpbGU6CiAgICB0eXBlOiB1cmlfZmlsZQogIGNvbXBvbmVudF9vdXRfZm9sZGVyOgogICAgdHlwZTogdXJpX2ZvbGRlcgoKY29tbWFuZDogfAogIGNwICR7e2lucHV0cy5jb21wb25lbnRfaW5fZmlsZX19ICR7e291dHB1dHMuY29tcG9uZW50X291dF9maWxlfX0KICBjcCAtciAke3tpbnB1dHMuY29tcG9uZW50X2luX2ZvbGRlcn19ICR7e291dHB1dHMuY29tcG9uZW50X291dF9mb2xkZXJ9fQogIGVjaG8gIiR7e2lucHV0cy5jb21wb25lbnRfaW5fcGF0aH19IGlzIGEgcGF0aCIKCmVudmlyb25tZW50OiBhenVyZW1sOkF6dXJlTUwtc2tsZWFybi0xLjAtdWJ1bnR1MjAuMDQtcHkzOC1jcHU6MzMK",
      "StatusCode": 201,
      "ResponseHeaders": {
<<<<<<< HEAD
        "Content-Length": "0",
        "Content-MD5": "krImA5VEo5d47lz8Mtxw3w==",
        "Date": "Sun, 05 Mar 2023 02:03:32 GMT",
        "ETag": "\u00220x8DB1D1DD28B8482\u0022",
        "Last-Modified": "Sun, 05 Mar 2023 02:03:32 GMT",
        "Server": [
          "Windows-Azure-Blob/1.0",
          "Microsoft-HTTPAPI/2.0"
        ],
        "x-ms-content-crc64": "vEyW9HOyH\u002BA=",
        "x-ms-request-server-encrypted": "true",
        "x-ms-version": "2021-08-06"
=======
        "Cache-Control": "no-cache",
        "Content-Encoding": "gzip",
        "Content-Type": "application/json; charset=utf-8",
        "Date": "Fri, 03 Mar 2023 04:36:21 GMT",
        "Expires": "-1",
        "Pragma": "no-cache",
        "request-context": "appId=cid-v1:512cc15a-13b5-415b-bfd0-dce7accb6bb1",
        "Server-Timing": "traceparent;desc=\u002200-a3b996c503de02dbbeb557cebf6bbc94-9b266487b0988437-01\u0022",
        "Strict-Transport-Security": "max-age=31536000; includeSubDomains",
        "Transfer-Encoding": "chunked",
        "Vary": [
          "Accept-Encoding",
          "Accept-Encoding"
        ],
        "x-aml-cluster": "vienna-test-westus2-01",
        "X-Content-Type-Options": "nosniff",
        "x-ms-correlation-request-id": "ca5e98b2-9e2d-48e5-8420-2cd2f2013d9a",
        "x-ms-ratelimit-remaining-subscription-reads": "11943",
        "x-ms-response-type": "standard",
        "x-ms-routing-request-id": "JAPANEAST:20230303T043621Z:ca5e98b2-9e2d-48e5-8420-2cd2f2013d9a",
        "x-request-time": "0.131"
>>>>>>> 82fe11f4
      },
      "ResponseBody": {
        "id": "/subscriptions/00000000-0000-0000-0000-000000000/resourceGroups/00000/providers/Microsoft.MachineLearningServices/workspaces/00000/datastores/workspaceblobstore",
        "name": "workspaceblobstore",
        "type": "Microsoft.MachineLearningServices/workspaces/datastores",
        "properties": {
          "description": null,
          "tags": null,
          "properties": null,
          "isDefault": true,
          "credentials": {
            "credentialsType": "AccountKey"
          },
          "datastoreType": "AzureBlob",
          "accountName": "sagvgsoim6nmhbq",
          "containerName": "azureml-blobstore-e61cd5e2-512f-475e-9842-5e2a973993b8",
          "endpoint": "core.windows.net",
          "protocol": "https",
          "serviceDataAccessAuthIdentity": "WorkspaceSystemAssignedIdentity"
        },
        "systemData": {
          "createdAt": "2022-09-22T09:02:03.2629568\u002B00:00",
          "createdBy": "779301c0-18b2-4cdc-801b-a0a3368fee0a",
          "createdByType": "Application",
          "lastModifiedAt": "2022-09-22T09:02:04.166989\u002B00:00",
          "lastModifiedBy": "779301c0-18b2-4cdc-801b-a0a3368fee0a",
          "lastModifiedByType": "Application"
        }
      }
    },
    {
<<<<<<< HEAD
      "RequestUri": "https://sax5mzqu7xztpx4.blob.core.windows.net/288fbc99-9-5886d97a-a3e9-5591-b4ce-167210b96996/components/type_contract/object.yml?skoid=e3f42e2c-d581-4b65-a966-631cfa961328\u0026sktid=72f988bf-86f1-41af-91ab-2d7cd011db47\u0026skt=2023-03-05T01%3A26%3A47Z\u0026ske=2023-03-06T09%3A36%3A47Z\u0026sks=b\u0026skv=2019-07-07\u0026sv=2021-08-06\u0026st=2023-03-05T01%3A53%3A30Z\u0026se=2023-03-05T10%3A03%3A30Z\u0026sr=c\u0026sp=rcwl\u0026sig=000000000000000000000000000000000000",
      "RequestMethod": "PUT",
=======
      "RequestUri": "https://management.azure.com/subscriptions/00000000-0000-0000-0000-000000000/resourceGroups/00000/providers/Microsoft.MachineLearningServices/workspaces/00000/datastores/workspaceblobstore/listSecrets?api-version=2022-10-01",
      "RequestMethod": "POST",
>>>>>>> 82fe11f4
      "RequestHeaders": {
        "Accept": "application/json",
        "Accept-Encoding": "gzip, deflate",
        "Connection": "keep-alive",
<<<<<<< HEAD
        "Content-Length": "2292",
        "Content-MD5": "GjNDEjUtsVGhi1LBE1mZJQ==",
        "Content-Type": "application/octet-stream",
        "If-None-Match": "*",
        "User-Agent": "azsdk-python-storage-blob/12.14.1 Python/3.7.9 (Windows-10-10.0.22621-SP0)",
        "x-ms-blob-type": "BlockBlob",
        "x-ms-date": "Sun, 05 Mar 2023 02:03:32 GMT",
        "x-ms-version": "2021-08-06"
      },
      "RequestBody": "JHNjaGVtYTogaHR0cHM6Ly9henVyZW1sc2NoZW1hcy5henVyZWVkZ2UubmV0L2RldmVsb3BtZW50L2NvbW1hbmRDb21wb25lbnQuc2NoZW1hLmpzb24KdHlwZTogY29tbWFuZAoKIyBub3Qgc3VwcG9ydGVkIHlldC4KCm5hbWU6IG1pY3Jvc29mdF9zYW1wbGVzX2NvbW1hbmRfY29tcG9uZW50X29iamVjdF9pbnB1dF9vdXRwdXRzCmRpc3BsYXlfbmFtZTogQ29tbWFuZENvbXBvbmVudE9iamVjdElucHV0T3V0cHV0cwpkZXNjcmlwdGlvbjogVGhpcyBpcyB0aGUgY29tbWFuZCBjb21wb25lbnQgd2l0aCBpbnB1dC9vdXRwdXQgdHlwZXMgb2Ygb2JqZWN0CnRhZ3M6CiAgdGFnOiB0YWd2YWx1ZQogIG93bmVyOiBzZGt0ZWFtCgp2ZXJzaW9uOiAxCgppbnB1dHM6CiAgIyBvYmplY3Qgd2l0aCBleHBsaWNpdCBpbmxpbmUganNvbiBzY2hlbWEgYW5ub3RhdGlvbgogIGNvbXBvbmVudF9pbl9vYmplY3Rfd2l0aF9pbmxpbmVfc2NoZW1hOgogICAgdHlwZTogb2JqZWN0CiAgICBkZXNjcmlwdGlvbjogVGhpcyBpcyBhbmQgb2JqZWN0IHRoYXQgbXVzdCBoYXZlIGZpcnN0X25hbWUsIGxhc3RfbmFtZSBhbmQgaWQKICAgIHNjaGVtYToKICAgICAgJHNjaGVtYTogaHR0cHM6Ly9qc29uLXNjaGVtYS5vcmcvZHJhZnQvMjAxOS0wOS9zY2hlbWEKICAgICAgdHlwZTogb2JqZWN0CiAgICAgIHByb3BlcnRpZXM6CiAgICAgICAgZmlyc3RfbmFtZTogeyB0eXBlOiBzdHJpbmcgfQogICAgICAgIGxhc3RfbmFtZTogeyB0eXBlOiBzdHJpbmcgfQogICAgICAgIGlkOiB7IHR5cGU6IGludGVnZXIgfQogICAgICBhZGRpdGlvbmFsUHJvcGVydGllczogZmFsc2UKCiAgIyBvYmplY3Qgd2l0aCBleHBsaWNpdCByZWZlcmVuY2VkIHNjaGVtYSBhbm5vdGF0aW9uCiAgY29tcG9uZW50X2luX29iamVjdF93aXRoX3NjaGVtYToKICAgIHR5cGU6IG9iamVjdAogICAgZGVzY3JpcHRpb246IFRoaXMgaXMgYW5kIG9iamVjdCB0aGF0IG11c3QgaGF2ZSBmaXJzdF9uYW1lLCBsYXN0X25hbWUgYW5kIGlkCiAgICBzY2hlbWE6IGh0dHBzOi8vaWduaXRlNjk4MTcyNDE5Ni5ibG9iLmNvcmUud2luZG93cy5uZXQvc2NoZW1hcy9teV9qc29uX3NjaGVtYS5qc29uIy9kZWZpbml0aW9ucy9wZXJzb24KCiAgIyBvYmplY3Qgd2l0aG91dCBzY2hlbWEgYW5ub3RhdGlvbgogIGNvbXBvbmVudF9pbl9vYmplY3Rfd2l0aG91dF9zY2hlbWE6CiAgICB0eXBlOiBvYmplY3QKICAgIGRlc2NyaXB0aW9uOiBUaGlzIGFuZCBvYmplY3QgaXNuJ3QgYmFja2VkIGJ5IGEgc2NoZW1hCgpvdXRwdXRzOgogIGNvbXBvbmVudF9vdXRfb2JqZWN0X3dpdGhfaW5saW5lX3NjaGVtYToKICAgIHR5cGU6IG9iamVjdAogICAgZGVzY3JpcHRpb246IFRoaXMgaXMgYW5kIG9iamVjdCB0aGF0IG11c3QgaGF2ZSBmaXJzdF9uYW1lLCBsYXN0X25hbWUgYW5kIGlkCiAgICBzY2hlbWE6CiAgICAgICRzY2hlbWE6IGh0dHBzOi8vanNvbi1zY2hlbWEub3JnL2RyYWZ0LzIwMTktMDkvc2NoZW1hCiAgICAgIHR5cGU6IG9iamVjdAogICAgICBwcm9wZXJ0aWVzOgogICAgICAgIGZpcnN0X25hbWU6IHsgdHlwZTogc3RyaW5nIH0KICAgICAgICBsYXN0X25hbWU6IHsgdHlwZTogc3RyaW5nIH0KICAgICAgICBpZDogeyB0eXBlOiBpbnRlZ2VyIH0KICAgICAgYWRkaXRpb25hbFByb3BlcnRpZXM6IGZhbHNlCgogIGNvbXBvbmVudF9vdXRfb2JqZWN0X3dpdGhfc2NoZW1hOgogICAgdHlwZTogb2JqZWN0CiAgICBkZXNjcmlwdGlvbjogVGhpcyBpcyBhbmQgb2JqZWN0IHRoYXQgbXVzdCBoYXZlIGZpcnN0X25hbWUsIGxhc3RfbmFtZSBhbmQgaWQKICAgIHNjaGVtYTogaHR0cHM6Ly9pZ25pdGU2OTgxNzI0MTk2LmJsb2IuY29yZS53aW5kb3dzLm5ldC9zY2hlbWFzL215X2pzb25fc2NoZW1hLmpzb24jL2RlZmluaXRpb25zL3BlcnNvbgoKICBjb21wb25lbnRfb3V0X29iamVjdF93aXRob3V0X3NjaGVtYToKICAgIHR5cGU6IG9iamVjdAogICAgZGVzY3JpcHRpb246IFRoaXMgYW5kIG9iamVjdCBpc24ndCBiYWNrZWQgYnkgYSBzY2hlbWEKCmNvbW1hbmQ6IHwKICAjIHByaW50cyBvdXQgdGhlIG9iamVjdCBpbiBKU09OIGZvcm1hdAogIGVjaG8gJHt7aW5wdXRzLmNvbXBvbmVudF9pbl9vYmplY3Rfd2l0aF9pbmxpbmVfc2NoZW1hfX0KICBlY2hvICR7e2lucHV0cy5jb21wb25lbnRfaW5fb2JqZWN0X3dpdGhfc2NoZW1hfX0KICBlY2hvICR7e2lucHV0cy5jb21wb25lbnRfaW5fb2JqZWN0X3dpdGhvdXRfc2NoZW1hfX0KCmVudmlyb25tZW50OiBhenVyZW1sOkF6dXJlTUwtc2tsZWFybi0xLjAtdWJ1bnR1MjAuMDQtcHkzOC1jcHU6MzMK",
      "StatusCode": 201,
      "ResponseHeaders": {
        "Content-Length": "0",
        "Content-MD5": "GjNDEjUtsVGhi1LBE1mZJQ==",
        "Date": "Sun, 05 Mar 2023 02:03:32 GMT",
        "ETag": "\u00220x8DB1D1DD28A4C39\u0022",
        "Last-Modified": "Sun, 05 Mar 2023 02:03:32 GMT",
        "Server": [
          "Windows-Azure-Blob/1.0",
          "Microsoft-HTTPAPI/2.0"
        ],
        "x-ms-content-crc64": "jE0YGGT1rOU=",
        "x-ms-request-server-encrypted": "true",
        "x-ms-version": "2021-08-06"
=======
        "Content-Length": "0",
        "User-Agent": "azure-ai-ml/1.5.0 azsdk-python-mgmt-machinelearningservices/0.1.0 Python/3.8.13 (Windows-10-10.0.22621-SP0)"
      },
      "RequestBody": null,
      "StatusCode": 200,
      "ResponseHeaders": {
        "Cache-Control": "no-cache",
        "Content-Encoding": "gzip",
        "Content-Type": "application/json; charset=utf-8",
        "Date": "Fri, 03 Mar 2023 04:36:21 GMT",
        "Expires": "-1",
        "Pragma": "no-cache",
        "request-context": "appId=cid-v1:512cc15a-13b5-415b-bfd0-dce7accb6bb1",
        "Server-Timing": "traceparent;desc=\u002200-cd0631a5507634d3a4fb16e24ef387ae-7b787be37783b6df-01\u0022",
        "Strict-Transport-Security": "max-age=31536000; includeSubDomains",
        "Transfer-Encoding": "chunked",
        "Vary": "Accept-Encoding",
        "x-aml-cluster": "vienna-test-westus2-01",
        "X-Content-Type-Options": "nosniff",
        "x-ms-correlation-request-id": "77a45518-3b13-4786-bd3b-b6f5955b28eb",
        "x-ms-ratelimit-remaining-subscription-writes": "1184",
        "x-ms-response-type": "standard",
        "x-ms-routing-request-id": "JAPANEAST:20230303T043621Z:77a45518-3b13-4786-bd3b-b6f5955b28eb",
        "x-request-time": "0.139"
>>>>>>> 82fe11f4
      },
      "ResponseBody": {
        "secretsType": "AccountKey",
        "key": "dGhpcyBpcyBmYWtlIGtleQ=="
      }
    },
    {
<<<<<<< HEAD
      "RequestUri": "https://sax5mzqu7xztpx4.blob.core.windows.net/288fbc99-9-5886d97a-a3e9-5591-b4ce-167210b96996/components/write_jokes/src/hello.py?skoid=e3f42e2c-d581-4b65-a966-631cfa961328\u0026sktid=72f988bf-86f1-41af-91ab-2d7cd011db47\u0026skt=2023-03-05T01%3A26%3A47Z\u0026ske=2023-03-06T09%3A36%3A47Z\u0026sks=b\u0026skv=2019-07-07\u0026sv=2021-08-06\u0026st=2023-03-05T01%3A53%3A30Z\u0026se=2023-03-05T10%3A03%3A30Z\u0026sr=c\u0026sp=rcwl\u0026sig=000000000000000000000000000000000000",
      "RequestMethod": "PUT",
=======
      "RequestUri": "https://sagvgsoim6nmhbq.blob.core.windows.net/azureml-blobstore-e61cd5e2-512f-475e-9842-5e2a973993b8/LocalUpload/00000000000000000000000000000000/components/1in1out.yaml",
      "RequestMethod": "HEAD",
>>>>>>> 82fe11f4
      "RequestHeaders": {
        "Accept": "application/xml",
        "Accept-Encoding": "gzip, deflate",
        "Connection": "keep-alive",
<<<<<<< HEAD
        "Content-Length": "157",
        "Content-MD5": "HnsVMIZTPoAQQtYh0ASU2Q==",
        "Content-Type": "application/octet-stream",
        "If-None-Match": "*",
        "User-Agent": "azsdk-python-storage-blob/12.14.1 Python/3.7.9 (Windows-10-10.0.22621-SP0)",
        "x-ms-blob-type": "BlockBlob",
        "x-ms-date": "Sun, 05 Mar 2023 02:03:32 GMT",
        "x-ms-version": "2021-08-06"
=======
        "User-Agent": "azsdk-python-storage-blob/12.12.0 Python/3.8.13 (Windows-10-10.0.22621-SP0)",
        "x-ms-date": "Fri, 03 Mar 2023 04:36:21 GMT",
        "x-ms-version": "2021-06-08"
>>>>>>> 82fe11f4
      },
      "RequestBody": "cHJpbnQoIkhlbGxvIFB5dGhvbiBXb3JsZFxuSSB0ZWxsIGEgbmV3IGpva2UgZWFjaCB0aW1lIHlvdSBydW4gbWUuIFRvZGF5J3Mgam9rZTpcbiIpCgppbXBvcnQgcHlqb2tlcwoKcHJpbnQocHlqb2tlcy5nZXRfam9rZSgpKQoKcHJpbnQoIlxuSG93IHdhcyBpdD8/XG5cbiIpCg==",
      "StatusCode": 201,
      "ResponseHeaders": {
<<<<<<< HEAD
        "Content-Length": "0",
        "Content-MD5": "HnsVMIZTPoAQQtYh0ASU2Q==",
        "Date": "Sun, 05 Mar 2023 02:03:31 GMT",
        "ETag": "\u00220x8DB1D1DD28B8482\u0022",
        "Last-Modified": "Sun, 05 Mar 2023 02:03:32 GMT",
=======
        "Accept-Ranges": "bytes",
        "Content-Length": "390",
        "Content-MD5": "ukpEcdM1vSWKdcWlseKNTA==",
        "Content-Type": "application/octet-stream",
        "Date": "Fri, 03 Mar 2023 04:36:21 GMT",
        "ETag": "\u00220x8DB1BA028DD0DFA\u0022",
        "Last-Modified": "Fri, 03 Mar 2023 04:31:29 GMT",
>>>>>>> 82fe11f4
        "Server": [
          "Windows-Azure-Blob/1.0",
          "Microsoft-HTTPAPI/2.0"
        ],
<<<<<<< HEAD
        "x-ms-content-crc64": "FyeDlHCNq\u002BQ=",
        "x-ms-request-server-encrypted": "true",
        "x-ms-version": "2021-08-06"
=======
        "Vary": "Origin",
        "x-ms-access-tier": "Hot",
        "x-ms-access-tier-inferred": "true",
        "x-ms-blob-type": "BlockBlob",
        "x-ms-creation-time": "Fri, 03 Mar 2023 04:31:27 GMT",
        "x-ms-lease-state": "available",
        "x-ms-lease-status": "unlocked",
        "x-ms-meta-name": "db094387-3fce-4de8-a644-d997de3b1e4f",
        "x-ms-meta-upload_status": "completed",
        "x-ms-meta-version": "1",
        "x-ms-server-encrypted": "true",
        "x-ms-version": "2021-06-08"
>>>>>>> 82fe11f4
      },
      "ResponseBody": null
    },
    {
<<<<<<< HEAD
      "RequestUri": "https://sax5mzqu7xztpx4.blob.core.windows.net/288fbc99-9-5886d97a-a3e9-5591-b4ce-167210b96996/components/1in1out.yaml?comp=metadata\u0026skoid=e3f42e2c-d581-4b65-a966-631cfa961328\u0026sktid=72f988bf-86f1-41af-91ab-2d7cd011db47\u0026skt=2023-03-05T01%3A26%3A47Z\u0026ske=2023-03-06T09%3A36%3A47Z\u0026sks=b\u0026skv=2019-07-07\u0026sv=2021-08-06\u0026st=2023-03-05T01%3A53%3A30Z\u0026se=2023-03-05T10%3A03%3A30Z\u0026sr=c\u0026sp=rcwl\u0026sig=000000000000000000000000000000000000",
      "RequestMethod": "PUT",
=======
      "RequestUri": "https://sagvgsoim6nmhbq.blob.core.windows.net/azureml-blobstore-e61cd5e2-512f-475e-9842-5e2a973993b8/az-ml-artifacts/00000000000000000000000000000000/components/1in1out.yaml",
      "RequestMethod": "HEAD",
>>>>>>> 82fe11f4
      "RequestHeaders": {
        "Accept": "application/xml",
        "Accept-Encoding": "gzip, deflate",
        "Connection": "keep-alive",
<<<<<<< HEAD
        "Content-Length": "0",
        "User-Agent": "azsdk-python-storage-blob/12.14.1 Python/3.7.9 (Windows-10-10.0.22621-SP0)",
        "x-ms-date": "Sun, 05 Mar 2023 02:03:32 GMT",
        "x-ms-meta-name": "000000000000000000000",
        "x-ms-meta-upload_status": "completed",
        "x-ms-meta-version": "1",
        "x-ms-version": "2021-08-06"
=======
        "User-Agent": "azsdk-python-storage-blob/12.12.0 Python/3.8.13 (Windows-10-10.0.22621-SP0)",
        "x-ms-date": "Fri, 03 Mar 2023 04:36:22 GMT",
        "x-ms-version": "2021-06-08"
>>>>>>> 82fe11f4
      },
      "RequestBody": null,
      "StatusCode": 200,
      "ResponseHeaders": {
<<<<<<< HEAD
        "Content-Length": "0",
        "Date": "Sun, 05 Mar 2023 02:03:32 GMT",
        "ETag": "\u00220x8DB1D1DD29C9909\u0022",
        "Last-Modified": "Sun, 05 Mar 2023 02:03:32 GMT",
=======
        "Date": "Fri, 03 Mar 2023 04:36:21 GMT",
>>>>>>> 82fe11f4
        "Server": [
          "Windows-Azure-Blob/1.0",
          "Microsoft-HTTPAPI/2.0"
        ],
<<<<<<< HEAD
        "x-ms-request-server-encrypted": "true",
        "x-ms-version": "2021-08-06"
=======
        "Transfer-Encoding": "chunked",
        "Vary": "Origin",
        "x-ms-error-code": "BlobNotFound",
        "x-ms-version": "2021-06-08"
>>>>>>> 82fe11f4
      },
      "ResponseBody": null
    },
    {
<<<<<<< HEAD
      "RequestUri": "https://management.azure.com/subscriptions/00000000-0000-0000-0000-000000000/resourceGroups/00000/providers/Microsoft.MachineLearningServices/workspaces/00000/codes/000000000000000000000/versions/1?api-version=2022-05-01",
=======
      "RequestUri": "https://management.azure.com/subscriptions/00000000-0000-0000-0000-000000000/resourceGroups/00000/providers/Microsoft.MachineLearningServices/workspaces/00000/codes/db094387-3fce-4de8-a644-d997de3b1e4f/versions/1?api-version=2022-05-01",
>>>>>>> 82fe11f4
      "RequestMethod": "PUT",
      "RequestHeaders": {
        "Accept": "application/json",
        "Accept-Encoding": "gzip, deflate",
        "Connection": "keep-alive",
<<<<<<< HEAD
        "Content-Length": "251",
        "Content-Type": "application/json",
        "User-Agent": "azure-ai-ml/1.5.0 azsdk-python-mgmt-machinelearningservices/0.1.0 Python/3.7.9 (Windows-10-10.0.22621-SP0)"
=======
        "Content-Length": "299",
        "Content-Type": "application/json",
        "User-Agent": "azure-ai-ml/1.5.0 azsdk-python-mgmt-machinelearningservices/0.1.0 Python/3.8.13 (Windows-10-10.0.22621-SP0)"
>>>>>>> 82fe11f4
      },
      "RequestBody": {
        "properties": {
          "properties": {
            "hash_sha256": "0000000000000",
            "hash_version": "0000000000000"
          },
          "isAnonymous": true,
          "isArchived": false,
<<<<<<< HEAD
          "codeUri": "https://sax5mzqu7xztpx4.blob.core.windows.net:443/288fbc99-9-5886d97a-a3e9-5591-b4ce-167210b96996/components"
=======
          "codeUri": "https://sagvgsoim6nmhbq.blob.core.windows.net/azureml-blobstore-e61cd5e2-512f-475e-9842-5e2a973993b8/LocalUpload/00000000000000000000000000000000/components"
>>>>>>> 82fe11f4
        }
      },
      "StatusCode": 201,
      "ResponseHeaders": {
        "Cache-Control": "no-cache",
        "Content-Length": "776",
        "Content-Type": "application/json; charset=utf-8",
<<<<<<< HEAD
        "Date": "Sun, 05 Mar 2023 02:03:34 GMT",
=======
        "Date": "Fri, 03 Mar 2023 04:36:22 GMT",
>>>>>>> 82fe11f4
        "Expires": "-1",
        "Location": "https://management.azure.com/subscriptions/00000000-0000-0000-0000-000000000/resourceGroups/00000/providers/Microsoft.MachineLearningServices/workspaces/00000/codes/000000000000000000000/versions/1?api-version=2022-05-01",
        "Pragma": "no-cache",
        "request-context": "appId=cid-v1:512cc15a-13b5-415b-bfd0-dce7accb6bb1",
<<<<<<< HEAD
        "Server-Timing": "traceparent;desc=\u002200-af520c8dde6fdd40d09e1292dc451a18-845b872a775efdb9-01\u0022",
        "Strict-Transport-Security": "max-age=31536000; includeSubDomains",
        "x-aml-cluster": "vienna-test-westus2-02",
        "X-Content-Type-Options": "nosniff",
        "x-ms-correlation-request-id": "706f61e2-686c-4d2d-810f-b41dd160b709",
        "x-ms-ratelimit-remaining-subscription-writes": "1198",
        "x-ms-response-type": "standard",
        "x-ms-routing-request-id": "WESTUS2:20230305T020334Z:706f61e2-686c-4d2d-810f-b41dd160b709",
        "x-request-time": "1.402"
      },
      "ResponseBody": {
        "id": "/subscriptions/00000000-0000-0000-0000-000000000/resourceGroups/00000/providers/Microsoft.MachineLearningServices/workspaces/00000/codes/000000000000000000000/versions/1",
=======
        "Server-Timing": "traceparent;desc=\u002200-d7700a8a25c1aeb2a038997fbe360de8-22d82dca2a1f8b22-01\u0022",
        "Strict-Transport-Security": "max-age=31536000; includeSubDomains",
        "Transfer-Encoding": "chunked",
        "Vary": [
          "Accept-Encoding",
          "Accept-Encoding"
        ],
        "x-aml-cluster": "vienna-test-westus2-01",
        "X-Content-Type-Options": "nosniff",
        "x-ms-correlation-request-id": "abeafc60-9068-421d-be20-731587048840",
        "x-ms-ratelimit-remaining-subscription-writes": "1154",
        "x-ms-response-type": "standard",
        "x-ms-routing-request-id": "JAPANEAST:20230303T043623Z:abeafc60-9068-421d-be20-731587048840",
        "x-request-time": "0.281"
      },
      "ResponseBody": {
        "id": "/subscriptions/00000000-0000-0000-0000-000000000/resourceGroups/00000/providers/Microsoft.MachineLearningServices/workspaces/00000/codes/db094387-3fce-4de8-a644-d997de3b1e4f/versions/1",
>>>>>>> 82fe11f4
        "name": "1",
        "type": "Microsoft.MachineLearningServices/workspaces/codes/versions",
        "properties": {
          "description": null,
          "tags": {},
          "properties": {
            "hash_sha256": "0000000000000",
            "hash_version": "0000000000000"
          },
          "isArchived": false,
          "isAnonymous": false,
<<<<<<< HEAD
          "codeUri": "https://sax5mzqu7xztpx4.blob.core.windows.net:443/288fbc99-9-5886d97a-a3e9-5591-b4ce-167210b96996/components"
        },
        "systemData": {
          "createdAt": "2023-03-05T02:03:33.9043619\u002B00:00",
          "createdBy": "Firstname Lastname",
          "createdByType": "User",
          "lastModifiedAt": "2023-03-05T02:03:33.9043619\u002B00:00",
=======
          "codeUri": "https://sagvgsoim6nmhbq.blob.core.windows.net/azureml-blobstore-e61cd5e2-512f-475e-9842-5e2a973993b8/LocalUpload/00000000000000000000000000000000/components"
        },
        "systemData": {
          "createdAt": "2023-03-03T04:31:30.6166268\u002B00:00",
          "createdBy": "Firstname Lastname",
          "createdByType": "User",
          "lastModifiedAt": "2023-03-03T04:36:22.828257\u002B00:00",
>>>>>>> 82fe11f4
          "lastModifiedBy": "Firstname Lastname",
          "lastModifiedByType": "User"
        }
      }
    },
    {
<<<<<<< HEAD
      "RequestUri": "https://management.azure.com/subscriptions/00000000-0000-0000-0000-000000000/resourceGroups/00000/providers/Microsoft.MachineLearningServices/workspaces/00000/components/azureml_anonymous/versions/000000000000000000000?api-version=2022-10-01",
=======
      "RequestUri": "https://management.azure.com/subscriptions/00000000-0000-0000-0000-000000000/resourceGroups/00000/providers/Microsoft.MachineLearningServices/workspaces/00000/components/azureml_anonymous/versions/e7f7440f-e059-a3e1-ef1a-b623c1380028?api-version=2022-10-01",
>>>>>>> 82fe11f4
      "RequestMethod": "PUT",
      "RequestHeaders": {
        "Accept": "application/json",
        "Accept-Encoding": "gzip, deflate",
        "Connection": "keep-alive",
        "Content-Length": "670",
        "Content-Type": "application/json",
<<<<<<< HEAD
        "User-Agent": "azure-ai-ml/1.5.0 azsdk-python-mgmt-machinelearningservices/0.1.0 Python/3.7.9 (Windows-10-10.0.22621-SP0)"
=======
        "User-Agent": "azure-ai-ml/1.5.0 azsdk-python-mgmt-machinelearningservices/0.1.0 Python/3.8.13 (Windows-10-10.0.22621-SP0)"
>>>>>>> 82fe11f4
      },
      "RequestBody": {
        "properties": {
          "properties": {},
          "tags": {},
          "isAnonymous": true,
          "isArchived": false,
          "componentSpec": {
            "command": "echo Hello World \u0026 echo ${{inputs.component_in_number}}",
<<<<<<< HEAD
            "code": "azureml:/subscriptions/00000000-0000-0000-0000-000000000/resourceGroups/00000/providers/Microsoft.MachineLearningServices/workspaces/00000/codes/000000000000000000000/versions/1",
=======
            "code": "azureml:/subscriptions/00000000-0000-0000-0000-000000000/resourceGroups/00000/providers/Microsoft.MachineLearningServices/workspaces/00000/codes/db094387-3fce-4de8-a644-d997de3b1e4f/versions/1",
>>>>>>> 82fe11f4
            "environment": "azureml:AzureML-sklearn-1.0-ubuntu20.04-py38-cpu:33",
            "name": "azureml_anonymous",
            "version": "1",
            "is_deterministic": true,
            "inputs": {
              "component_in_number": {
                "type": "integer",
                "optional": false,
                "default": "10",
                "description": "Am integer"
              }
            },
            "type": "command",
            "_source": "YAML.JOB"
          }
        }
      },
      "StatusCode": 201,
      "ResponseHeaders": {
        "Cache-Control": "no-cache",
<<<<<<< HEAD
        "Content-Length": "1370",
        "Content-Type": "application/json; charset=utf-8",
        "Date": "Sun, 05 Mar 2023 02:03:35 GMT",
        "Expires": "-1",
        "Location": "https://management.azure.com/subscriptions/00000000-0000-0000-0000-000000000/resourceGroups/00000/providers/Microsoft.MachineLearningServices/workspaces/00000/components/azureml_anonymous/versions/000000000000000000000?api-version=2022-10-01",
        "Pragma": "no-cache",
        "request-context": "appId=cid-v1:512cc15a-13b5-415b-bfd0-dce7accb6bb1",
        "Server-Timing": "traceparent;desc=\u002200-82668654d567a0846f50b083937c2e19-1528a37bbd56d636-01\u0022",
        "Strict-Transport-Security": "max-age=31536000; includeSubDomains",
        "x-aml-cluster": "vienna-test-westus2-02",
        "X-Content-Type-Options": "nosniff",
        "x-ms-correlation-request-id": "9baf1655-a3e8-4b2d-bb0c-69976e5c6fbb",
        "x-ms-ratelimit-remaining-subscription-writes": "1197",
        "x-ms-response-type": "standard",
        "x-ms-routing-request-id": "WESTUS2:20230305T020335Z:9baf1655-a3e8-4b2d-bb0c-69976e5c6fbb",
        "x-request-time": "1.314"
      },
      "ResponseBody": {
        "id": "/subscriptions/00000000-0000-0000-0000-000000000/resourceGroups/00000/providers/Microsoft.MachineLearningServices/workspaces/00000/components/azureml_anonymous/versions/2f97c497-2ae7-4bbd-a386-dbcfb4dba6fd",
        "name": "2f97c497-2ae7-4bbd-a386-dbcfb4dba6fd",
=======
        "Content-Length": "1385",
        "Content-Type": "application/json; charset=utf-8",
        "Date": "Fri, 03 Mar 2023 04:36:24 GMT",
        "Expires": "-1",
        "Location": "https://management.azure.com/subscriptions/00000000-0000-0000-0000-000000000/resourceGroups/00000/providers/Microsoft.MachineLearningServices/workspaces/00000/components/azureml_anonymous/versions/e7f7440f-e059-a3e1-ef1a-b623c1380028?api-version=2022-10-01",
        "Pragma": "no-cache",
        "request-context": "appId=cid-v1:512cc15a-13b5-415b-bfd0-dce7accb6bb1",
        "Server-Timing": "traceparent;desc=\u002200-1341c5b357bb0ddd75e800c553119140-cc3a96c73a482dbc-01\u0022",
        "Strict-Transport-Security": "max-age=31536000; includeSubDomains",
        "x-aml-cluster": "vienna-test-westus2-01",
        "X-Content-Type-Options": "nosniff",
        "x-ms-correlation-request-id": "899d8b73-debb-4230-a4f9-43b3b3545908",
        "x-ms-ratelimit-remaining-subscription-writes": "1153",
        "x-ms-response-type": "standard",
        "x-ms-routing-request-id": "JAPANEAST:20230303T043624Z:899d8b73-debb-4230-a4f9-43b3b3545908",
        "x-request-time": "1.026"
      },
      "ResponseBody": {
        "id": "/subscriptions/00000000-0000-0000-0000-000000000/resourceGroups/00000/providers/Microsoft.MachineLearningServices/workspaces/00000/components/azureml_anonymous/versions/297e54ed-e8e8-4990-b6d1-feec218f6018",
        "name": "297e54ed-e8e8-4990-b6d1-feec218f6018",
>>>>>>> 82fe11f4
        "type": "Microsoft.MachineLearningServices/workspaces/components/versions",
        "properties": {
          "description": null,
          "tags": {},
          "properties": {},
          "isArchived": false,
          "isAnonymous": true,
          "componentSpec": {
            "name": "azureml_anonymous",
            "version": "1",
            "is_deterministic": "True",
            "type": "command",
            "inputs": {
              "component_in_number": {
                "type": "integer",
                "optional": "False",
                "default": "10",
                "description": "Am integer"
              }
            },
<<<<<<< HEAD
            "code": "azureml:/subscriptions/00000000-0000-0000-0000-000000000/resourceGroups/00000/providers/Microsoft.MachineLearningServices/workspaces/00000/codes/000000000000000000000/versions/1",
=======
            "code": "azureml:/subscriptions/00000000-0000-0000-0000-000000000/resourceGroups/00000/providers/Microsoft.MachineLearningServices/workspaces/00000/codes/db094387-3fce-4de8-a644-d997de3b1e4f/versions/1",
>>>>>>> 82fe11f4
            "environment": "azureml://registries/azureml-dev/environments/AzureML-sklearn-1.0-ubuntu20.04-py38-cpu/versions/33",
            "resources": {
              "instance_count": "1"
            },
            "command": "echo Hello World \u0026 echo ${{inputs.component_in_number}}",
            "$schema": "https://componentsdk.azureedge.net/jsonschema/CommandComponent.json"
          }
        },
        "systemData": {
<<<<<<< HEAD
          "createdAt": "2023-03-05T02:03:35.4525485\u002B00:00",
          "createdBy": "Firstname Lastname",
          "createdByType": "User",
          "lastModifiedAt": "2023-03-05T02:03:35.4525485\u002B00:00",
=======
          "createdAt": "2023-03-03T04:31:32.2877269\u002B00:00",
          "createdBy": "Firstname Lastname",
          "createdByType": "User",
          "lastModifiedAt": "2023-03-03T04:31:32.6964707\u002B00:00",
>>>>>>> 82fe11f4
          "lastModifiedBy": "Firstname Lastname",
          "lastModifiedByType": "User"
        }
      }
    },
    {
<<<<<<< HEAD
      "RequestUri": "https://management.azure.com/subscriptions/00000000-0000-0000-0000-000000000/resourceGroups/00000/providers/Microsoft.MachineLearningServices/workspaces/00000?api-version=2022-10-01",
=======
      "RequestUri": "https://management.azure.com/subscriptions/00000000-0000-0000-0000-000000000/resourceGroups/00000/providers/Microsoft.MachineLearningServices/workspaces/00000/datastores/workspaceblobstore?api-version=2022-10-01",
>>>>>>> 82fe11f4
      "RequestMethod": "GET",
      "RequestHeaders": {
        "Accept": "application/json",
        "Accept-Encoding": "gzip, deflate",
        "Connection": "keep-alive",
<<<<<<< HEAD
        "User-Agent": "azure-ai-ml/1.5.0 azsdk-python-mgmt-machinelearningservices/0.1.0 Python/3.7.9 (Windows-10-10.0.22621-SP0)"
=======
        "User-Agent": "azure-ai-ml/1.5.0 azsdk-python-mgmt-machinelearningservices/0.1.0 Python/3.8.13 (Windows-10-10.0.22621-SP0)"
>>>>>>> 82fe11f4
      },
      "RequestBody": null,
      "StatusCode": 200,
      "ResponseHeaders": {
        "Cache-Control": "no-cache",
        "Content-Encoding": "gzip",
        "Content-Type": "application/json; charset=utf-8",
<<<<<<< HEAD
        "Date": "Sun, 05 Mar 2023 02:03:35 GMT",
        "Expires": "-1",
        "Pragma": "no-cache",
        "request-context": "appId=cid-v1:512cc15a-13b5-415b-bfd0-dce7accb6bb1",
        "Server-Timing": "traceparent;desc=\u002200-bdde3cdccd134c5f8f4a2d177104bfb8-9ec5dc0dde8bdad3-01\u0022",
=======
        "Date": "Fri, 03 Mar 2023 04:36:25 GMT",
        "Expires": "-1",
        "Pragma": "no-cache",
        "request-context": "appId=cid-v1:512cc15a-13b5-415b-bfd0-dce7accb6bb1",
        "Server-Timing": "traceparent;desc=\u002200-23fd1ce59f472320590f1d8eeb942a35-514b97998ab54adf-01\u0022",
>>>>>>> 82fe11f4
        "Strict-Transport-Security": "max-age=31536000; includeSubDomains",
        "Transfer-Encoding": "chunked",
        "Vary": [
          "Accept-Encoding",
          "Accept-Encoding"
        ],
        "x-aml-cluster": "vienna-test-westus2-01",
        "X-Content-Type-Options": "nosniff",
<<<<<<< HEAD
        "x-ms-correlation-request-id": "9287dd66-2688-4066-a03c-8fe8460e8c86",
        "x-ms-ratelimit-remaining-subscription-reads": "11996",
        "x-ms-response-type": "standard",
        "x-ms-routing-request-id": "WESTUS2:20230305T020336Z:9287dd66-2688-4066-a03c-8fe8460e8c86",
        "x-request-time": "0.012"
      },
      "ResponseBody": {
        "id": "/subscriptions/00000000-0000-0000-0000-000000000/resourceGroups/00000/providers/Microsoft.MachineLearningServices/workspaces/00000",
        "name": "00000",
        "type": "Microsoft.MachineLearningServices/workspaces",
        "location": "centraluseuap",
        "tags": {},
        "etag": null,
        "properties": {
          "friendlyName": "00000",
          "description": "",
          "storageAccount": "/subscriptions/00000000-0000-0000-0000-000000000/resourceGroups/00000/providers/Microsoft.Storage/storageAccounts/sax5mzqu7xztpx4",
          "keyVault": "/subscriptions/00000000-0000-0000-0000-000000000/resourceGroups/00000/providers/Microsoft.Keyvault/vaults/kvtestsgwgquo2dadsi",
          "applicationInsights": "/subscriptions/00000000-0000-0000-0000-000000000/resourceGroups/00000/providers/Microsoft.insights/components/aix5mzqu7xztpx4",
          "hbiWorkspace": false,
          "tenantId": "72f988bf-86f1-41af-91ab-2d7cd011db47",
          "imageBuildCompute": null,
          "provisioningState": "Succeeded",
          "v1LegacyMode": false,
          "softDeleteEnabled": false,
          "containerRegistry": "/subscriptions/00000000-0000-0000-0000-000000000/resourceGroups/00000/providers/Microsoft.ContainerRegistry/registries/crx5mzqu7xztpx4",
          "creationTime": "2023-03-03T20:15:14.9243872Z",
          "notebookInfo": {
            "resourceId": "0000000-0000-0000-0000-000000000000",
            "fqdn": "ml-sdkvnextc-centraluseuap-288fbc99-974d-4a49-b40f-53b041fe40cc.centraluseuap.notebooks.azure.net",
            "isPrivateLinkEnabled": false,
            "notebookPreparationError": null
          },
          "storageHnsEnabled": false,
          "workspaceId": "288fbc99-974d-4a49-b40f-53b041fe40cc",
          "linkedModelInventoryArmId": null,
          "privateLinkCount": 0,
          "publicNetworkAccess": "Enabled",
          "discoveryUrl": "https://master.api.azureml-test.ms/discovery",
          "mlFlowTrackingUri": "azureml://master.api.azureml-test.ms/mlflow/v1.0/subscriptions/00000000-0000-0000-0000-000000000/resourceGroups/00000/providers/Microsoft.MachineLearningServices/workspaces/00000",
          "sdkTelemetryAppInsightsKey": "0000000-0000-0000-0000-000000000000",
          "sasGetterUri": "",
          "enableDataIsolation": false
        },
        "identity": {
          "type": "SystemAssigned",
          "principalId": "0000000-0000-0000-0000-000000000000",
          "tenantId": "72f988bf-86f1-41af-91ab-2d7cd011db47"
        },
        "kind": "Default",
        "sku": {
          "name": "Basic",
          "tier": "Basic"
        },
        "systemData": {
          "createdAt": "2023-03-03T20:15:14.9243872Z",
          "createdBy": "alias@contoso.com",
          "createdByType": "User",
          "lastModifiedAt": "2023-03-03T20:15:14.9243872Z",
          "lastModifiedBy": "alias@contoso.com",
          "lastModifiedByType": "User"
        }
      }
    },
    {
      "RequestUri": "https://master.api.azureml-test.ms/content/v2.0/subscriptions/00000000-0000-0000-0000-000000000/resourceGroups/00000/providers/Microsoft.MachineLearningServices/workspaces/00000/snapshots/getByHash?hash=d3c05b496c685e7e5a204e3cebc689086bd0f622c2975d8090c18968739a464a\u0026hashVersion=202208",
      "RequestMethod": "GET",
=======
        "x-ms-correlation-request-id": "118ef4c8-ba1a-4c57-93c8-b8a2990f77e7",
        "x-ms-ratelimit-remaining-subscription-reads": "11942",
        "x-ms-response-type": "standard",
        "x-ms-routing-request-id": "JAPANEAST:20230303T043625Z:118ef4c8-ba1a-4c57-93c8-b8a2990f77e7",
        "x-request-time": "0.118"
      },
      "ResponseBody": {
        "id": "/subscriptions/00000000-0000-0000-0000-000000000/resourceGroups/00000/providers/Microsoft.MachineLearningServices/workspaces/00000/datastores/workspaceblobstore",
        "name": "workspaceblobstore",
        "type": "Microsoft.MachineLearningServices/workspaces/datastores",
        "properties": {
          "description": null,
          "tags": null,
          "properties": null,
          "isDefault": true,
          "credentials": {
            "credentialsType": "AccountKey"
          },
          "datastoreType": "AzureBlob",
          "accountName": "sagvgsoim6nmhbq",
          "containerName": "azureml-blobstore-e61cd5e2-512f-475e-9842-5e2a973993b8",
          "endpoint": "core.windows.net",
          "protocol": "https",
          "serviceDataAccessAuthIdentity": "WorkspaceSystemAssignedIdentity"
        },
        "systemData": {
          "createdAt": "2022-09-22T09:02:03.2629568\u002B00:00",
          "createdBy": "779301c0-18b2-4cdc-801b-a0a3368fee0a",
          "createdByType": "Application",
          "lastModifiedAt": "2022-09-22T09:02:04.166989\u002B00:00",
          "lastModifiedBy": "779301c0-18b2-4cdc-801b-a0a3368fee0a",
          "lastModifiedByType": "Application"
        }
      }
    },
    {
      "RequestUri": "https://management.azure.com/subscriptions/00000000-0000-0000-0000-000000000/resourceGroups/00000/providers/Microsoft.MachineLearningServices/workspaces/00000/datastores/workspaceblobstore/listSecrets?api-version=2022-10-01",
      "RequestMethod": "POST",
>>>>>>> 82fe11f4
      "RequestHeaders": {
        "Accept": "*/*",
        "Accept-Encoding": "gzip, deflate",
        "Connection": "keep-alive",
<<<<<<< HEAD
        "Content-Type": "application/json; charset=UTF-8",
        "User-Agent": "azure-ai-ml/1.5.0 azsdk-python-core/1.26.3 Python/3.7.9 (Windows-10-10.0.22621-SP0)"
=======
        "Content-Length": "0",
        "User-Agent": "azure-ai-ml/1.5.0 azsdk-python-mgmt-machinelearningservices/0.1.0 Python/3.8.13 (Windows-10-10.0.22621-SP0)"
>>>>>>> 82fe11f4
      },
      "RequestBody": null,
      "StatusCode": 200,
      "ResponseHeaders": {
        "Connection": "keep-alive",
        "Content-Encoding": "gzip",
        "Content-Type": "application/json; charset=utf-8",
<<<<<<< HEAD
        "Date": "Sun, 05 Mar 2023 02:03:37 GMT",
        "request-context": "appId=cid-v1:512cc15a-13b5-415b-bfd0-dce7accb6bb1",
        "Strict-Transport-Security": "max-age=15724800; includeSubDomains; preload",
=======
        "Date": "Fri, 03 Mar 2023 04:36:25 GMT",
        "Expires": "-1",
        "Pragma": "no-cache",
        "request-context": "appId=cid-v1:512cc15a-13b5-415b-bfd0-dce7accb6bb1",
        "Server-Timing": "traceparent;desc=\u002200-750bebba82b03250e9159b0263fff618-59d7a76cf311bcf8-01\u0022",
        "Strict-Transport-Security": "max-age=31536000; includeSubDomains",
>>>>>>> 82fe11f4
        "Transfer-Encoding": "chunked",
        "Vary": "Accept-Encoding",
        "x-aml-cluster": "vienna-test-westus2-01",
        "X-Content-Type-Options": "nosniff",
<<<<<<< HEAD
        "x-ms-response-type": "standard",
        "x-request-time": "0.203"
      },
      "ResponseBody": {
        "snapshotType": "LocalFiles",
        "id": "0a7da1c6-b939-4726-b0d1-1946abc6a154",
        "root": {
          "name": "",
          "hash": null,
          "type": "Directory",
          "timestamp": "0001-01-01T00:00:00\u002B00:00",
          "sasUrl": null,
          "absoluteUrl": null,
          "sizeBytes": 0,
          "sizeSet": false,
          "children": {
            "COMPONENT_PLACEHOLDER": {
              "name": "COMPONENT_PLACEHOLDER",
              "hash": "2FF0E74A91489FE8DA41673EB1441D73",
              "type": "File",
              "timestamp": "0001-01-01T00:00:00\u002B00:00",
              "sasUrl": null,
              "absoluteUrl": null,
              "sizeBytes": 35,
              "sizeSet": true,
              "children": {}
            }
          }
        },
        "tags": {},
        "properties": {
          "hash_sha256": "d3c05b496c685e7e5a204e3cebc689086bd0f622c2975d8090c18968739a464a",
          "hash_version": "202208",
          "azureml.codeUri": "https://sax5mzqu7xztpx4.blob.core.windows.net:443/288fbc99-9-2cabc6a5-9713-532e-8859-6bd6d69e8ce8/"
        },
        "description": null,
        "name": "f1b82144-651f-4f47-bbb4-a6500bc75774",
        "version": "1",
        "createdBy": {
          "userObjectId": "b3a957de-450c-4ca7-b2aa-88dd98c87fef",
          "userPuId": "10037FFEAD05DD5D",
          "userIdp": null,
          "userAltSecId": null,
          "userIss": "https://sts.windows.net/72f988bf-86f1-41af-91ab-2d7cd011db47/",
          "userTenantId": "72f988bf-86f1-41af-91ab-2d7cd011db47",
          "userName": "Firstname Lastname",
          "upn": null
        },
        "createdTime": "2023-03-03T20:24:07.0457611\u002B00:00",
        "modifiedBy": {
          "userObjectId": "b3a957de-450c-4ca7-b2aa-88dd98c87fef",
          "userPuId": "10037FFEAD05DD5D",
          "userIdp": null,
          "userAltSecId": null,
          "userIss": "https://sts.windows.net/72f988bf-86f1-41af-91ab-2d7cd011db47/",
          "userTenantId": "72f988bf-86f1-41af-91ab-2d7cd011db47",
          "userName": "Diondra Peck",
          "upn": null
        },
        "modifiedTime": "2023-03-03T20:24:07.0457611\u002B00:00",
        "gitRepositoryCommit": null,
        "uri": "https://sax5mzqu7xztpx4.blob.core.windows.net:443/288fbc99-9-2cabc6a5-9713-532e-8859-6bd6d69e8ce8/",
        "contentHash": "d3c05b496c685e7e5a204e3cebc689086bd0f622c2975d8090c18968739a464a",
        "hashVersion": "202208",
        "provisioningState": "Succeeded"
      }
    },
    {
      "RequestUri": "https://management.azure.com/subscriptions/00000000-0000-0000-0000-000000000/resourceGroups/00000/providers/Microsoft.MachineLearningServices/workspaces/00000/codes/f1b82144-651f-4f47-bbb4-a6500bc75774/versions/1?api-version=2022-05-01",
      "RequestMethod": "GET",
=======
        "x-ms-correlation-request-id": "27d75886-36e5-41a0-aaae-00fc493771d1",
        "x-ms-ratelimit-remaining-subscription-writes": "1183",
        "x-ms-response-type": "standard",
        "x-ms-routing-request-id": "JAPANEAST:20230303T043625Z:27d75886-36e5-41a0-aaae-00fc493771d1",
        "x-request-time": "0.205"
      },
      "ResponseBody": {
        "secretsType": "AccountKey",
        "key": "dGhpcyBpcyBmYWtlIGtleQ=="
      }
    },
    {
      "RequestUri": "https://sagvgsoim6nmhbq.blob.core.windows.net/azureml-blobstore-e61cd5e2-512f-475e-9842-5e2a973993b8/LocalUpload/00000000000000000000000000000000/COMPONENT_PLACEHOLDER",
      "RequestMethod": "HEAD",
      "RequestHeaders": {
        "Accept": "application/xml",
        "Accept-Encoding": "gzip, deflate",
        "Connection": "keep-alive",
        "User-Agent": "azsdk-python-storage-blob/12.12.0 Python/3.8.13 (Windows-10-10.0.22621-SP0)",
        "x-ms-date": "Fri, 03 Mar 2023 04:36:25 GMT",
        "x-ms-version": "2021-06-08"
      },
      "RequestBody": null,
      "StatusCode": 200,
      "ResponseHeaders": {
        "Accept-Ranges": "bytes",
        "Content-Length": "35",
        "Content-MD5": "L/DnSpFIn\u002BjaQWc\u002BsUQdcw==",
        "Content-Type": "application/octet-stream",
        "Date": "Fri, 03 Mar 2023 04:36:25 GMT",
        "ETag": "\u00220x8DA9D48E17467D7\u0022",
        "Last-Modified": "Fri, 23 Sep 2022 09:49:17 GMT",
        "Server": [
          "Windows-Azure-Blob/1.0",
          "Microsoft-HTTPAPI/2.0"
        ],
        "Vary": "Origin",
        "x-ms-access-tier": "Hot",
        "x-ms-access-tier-inferred": "true",
        "x-ms-blob-type": "BlockBlob",
        "x-ms-creation-time": "Fri, 23 Sep 2022 09:49:16 GMT",
        "x-ms-lease-state": "available",
        "x-ms-lease-status": "unlocked",
        "x-ms-meta-name": "9c9cfba9-82bd-45db-ad06-07009d1d9672",
        "x-ms-meta-upload_status": "completed",
        "x-ms-meta-version": "1",
        "x-ms-server-encrypted": "true",
        "x-ms-version": "2021-06-08"
      },
      "ResponseBody": null
    },
    {
      "RequestUri": "https://sagvgsoim6nmhbq.blob.core.windows.net/azureml-blobstore-e61cd5e2-512f-475e-9842-5e2a973993b8/az-ml-artifacts/00000000000000000000000000000000/COMPONENT_PLACEHOLDER",
      "RequestMethod": "HEAD",
      "RequestHeaders": {
        "Accept": "application/xml",
        "Accept-Encoding": "gzip, deflate",
        "Connection": "keep-alive",
        "User-Agent": "azsdk-python-storage-blob/12.12.0 Python/3.8.13 (Windows-10-10.0.22621-SP0)",
        "x-ms-date": "Fri, 03 Mar 2023 04:36:26 GMT",
        "x-ms-version": "2021-06-08"
      },
      "RequestBody": null,
      "StatusCode": 404,
      "ResponseHeaders": {
        "Date": "Fri, 03 Mar 2023 04:36:26 GMT",
        "Server": [
          "Windows-Azure-Blob/1.0",
          "Microsoft-HTTPAPI/2.0"
        ],
        "Transfer-Encoding": "chunked",
        "Vary": "Origin",
        "x-ms-error-code": "BlobNotFound",
        "x-ms-version": "2021-06-08"
      },
      "ResponseBody": null
    },
    {
      "RequestUri": "https://management.azure.com/subscriptions/00000000-0000-0000-0000-000000000/resourceGroups/00000/providers/Microsoft.MachineLearningServices/workspaces/00000/codes/9c9cfba9-82bd-45db-ad06-07009d1d9672/versions/1?api-version=2022-05-01",
      "RequestMethod": "PUT",
>>>>>>> 82fe11f4
      "RequestHeaders": {
        "Accept": "application/json",
        "Accept-Encoding": "gzip, deflate",
        "Connection": "keep-alive",
<<<<<<< HEAD
        "User-Agent": "azure-ai-ml/1.5.0 azsdk-python-mgmt-machinelearningservices/0.1.0 Python/3.7.9 (Windows-10-10.0.22621-SP0)"
      },
      "RequestBody": null,
=======
        "Content-Length": "288",
        "Content-Type": "application/json",
        "User-Agent": "azure-ai-ml/1.5.0 azsdk-python-mgmt-machinelearningservices/0.1.0 Python/3.8.13 (Windows-10-10.0.22621-SP0)"
      },
      "RequestBody": {
        "properties": {
          "properties": {
            "hash_sha256": "0000000000000",
            "hash_version": "0000000000000"
          },
          "isAnonymous": true,
          "isArchived": false,
          "codeUri": "https://sagvgsoim6nmhbq.blob.core.windows.net/azureml-blobstore-e61cd5e2-512f-475e-9842-5e2a973993b8/LocalUpload/00000000000000000000000000000000"
        }
      },
>>>>>>> 82fe11f4
      "StatusCode": 200,
      "ResponseHeaders": {
        "Cache-Control": "no-cache",
        "Content-Encoding": "gzip",
        "Content-Type": "application/json; charset=utf-8",
<<<<<<< HEAD
        "Date": "Sun, 05 Mar 2023 02:03:37 GMT",
        "Expires": "-1",
        "Pragma": "no-cache",
        "request-context": "appId=cid-v1:512cc15a-13b5-415b-bfd0-dce7accb6bb1",
        "Server-Timing": "traceparent;desc=\u002200-a7cdc59063709b4026a44b2c7623b017-ca8aebfde15827ad-01\u0022",
=======
        "Date": "Fri, 03 Mar 2023 04:36:26 GMT",
        "Expires": "-1",
        "Pragma": "no-cache",
        "request-context": "appId=cid-v1:512cc15a-13b5-415b-bfd0-dce7accb6bb1",
        "Server-Timing": "traceparent;desc=\u002200-d226e98e02bde03009c1022b042e6a2a-4dd4e73a3db49185-01\u0022",
>>>>>>> 82fe11f4
        "Strict-Transport-Security": "max-age=31536000; includeSubDomains",
        "Transfer-Encoding": "chunked",
        "Vary": [
          "Accept-Encoding",
          "Accept-Encoding"
        ],
<<<<<<< HEAD
        "x-aml-cluster": "vienna-test-westus2-02",
        "X-Content-Type-Options": "nosniff",
        "x-ms-correlation-request-id": "6c0dce7a-c6d2-45fd-8e7e-945b1e91ca54",
        "x-ms-ratelimit-remaining-subscription-reads": "11995",
        "x-ms-response-type": "standard",
        "x-ms-routing-request-id": "WESTUS2:20230305T020337Z:6c0dce7a-c6d2-45fd-8e7e-945b1e91ca54",
        "x-request-time": "0.067"
      },
      "ResponseBody": {
        "id": "/subscriptions/00000000-0000-0000-0000-000000000/resourceGroups/00000/providers/Microsoft.MachineLearningServices/workspaces/00000/codes/f1b82144-651f-4f47-bbb4-a6500bc75774/versions/1",
=======
        "x-aml-cluster": "vienna-test-westus2-01",
        "X-Content-Type-Options": "nosniff",
        "x-ms-correlation-request-id": "e0b93607-2bd3-4894-8309-e20d43122aed",
        "x-ms-ratelimit-remaining-subscription-writes": "1152",
        "x-ms-response-type": "standard",
        "x-ms-routing-request-id": "JAPANEAST:20230303T043627Z:e0b93607-2bd3-4894-8309-e20d43122aed",
        "x-request-time": "0.231"
      },
      "ResponseBody": {
        "id": "/subscriptions/00000000-0000-0000-0000-000000000/resourceGroups/00000/providers/Microsoft.MachineLearningServices/workspaces/00000/codes/9c9cfba9-82bd-45db-ad06-07009d1d9672/versions/1",
>>>>>>> 82fe11f4
        "name": "1",
        "type": "Microsoft.MachineLearningServices/workspaces/codes/versions",
        "properties": {
          "description": null,
          "tags": {},
          "properties": {
            "hash_sha256": "0000000000000",
            "hash_version": "0000000000000"
          },
          "isArchived": false,
          "isAnonymous": false,
<<<<<<< HEAD
          "codeUri": "https://sax5mzqu7xztpx4.blob.core.windows.net:443/288fbc99-9-2cabc6a5-9713-532e-8859-6bd6d69e8ce8/"
        },
        "systemData": {
          "createdAt": "2023-03-03T20:24:07.0457611\u002B00:00",
          "createdBy": "Firstname Lastname",
          "createdByType": "User",
          "lastModifiedAt": "2023-03-03T20:24:07.0457611\u002B00:00",
=======
          "codeUri": "https://sagvgsoim6nmhbq.blob.core.windows.net/azureml-blobstore-e61cd5e2-512f-475e-9842-5e2a973993b8/LocalUpload/00000000000000000000000000000000"
        },
        "systemData": {
          "createdAt": "2022-09-23T09:49:20.984936\u002B00:00",
          "createdBy": "Firstname Lastname",
          "createdByType": "User",
          "lastModifiedAt": "2023-03-03T04:36:26.9798546\u002B00:00",
>>>>>>> 82fe11f4
          "lastModifiedBy": "Firstname Lastname",
          "lastModifiedByType": "User"
        }
      }
    },
    {
<<<<<<< HEAD
      "RequestUri": "https://management.azure.com/subscriptions/00000000-0000-0000-0000-000000000/resourceGroups/00000/providers/Microsoft.MachineLearningServices/workspaces/00000/components/azureml_anonymous/versions/000000000000000000000?api-version=2022-10-01",
=======
      "RequestUri": "https://management.azure.com/subscriptions/00000000-0000-0000-0000-000000000/resourceGroups/00000/providers/Microsoft.MachineLearningServices/workspaces/00000/components/azureml_anonymous/versions/ee39610b-9c61-61e3-c3b9-2953467aeb6a?api-version=2022-10-01",
>>>>>>> 82fe11f4
      "RequestMethod": "PUT",
      "RequestHeaders": {
        "Accept": "application/json",
        "Accept-Encoding": "gzip, deflate",
        "Connection": "keep-alive",
        "Content-Length": "685",
        "Content-Type": "application/json",
<<<<<<< HEAD
        "User-Agent": "azure-ai-ml/1.5.0 azsdk-python-mgmt-machinelearningservices/0.1.0 Python/3.7.9 (Windows-10-10.0.22621-SP0)"
=======
        "User-Agent": "azure-ai-ml/1.5.0 azsdk-python-mgmt-machinelearningservices/0.1.0 Python/3.8.13 (Windows-10-10.0.22621-SP0)"
>>>>>>> 82fe11f4
      },
      "RequestBody": {
        "properties": {
          "properties": {},
          "tags": {},
          "isAnonymous": true,
          "isArchived": false,
          "componentSpec": {
            "command": "echo Hello World \u0026 echo ${{inputs.component_in_number}}",
<<<<<<< HEAD
            "code": "azureml:/subscriptions/00000000-0000-0000-0000-000000000/resourceGroups/00000/providers/Microsoft.MachineLearningServices/workspaces/00000/codes/f1b82144-651f-4f47-bbb4-a6500bc75774/versions/1",
=======
            "code": "azureml:/subscriptions/00000000-0000-0000-0000-000000000/resourceGroups/00000/providers/Microsoft.MachineLearningServices/workspaces/00000/codes/9c9cfba9-82bd-45db-ad06-07009d1d9672/versions/1",
>>>>>>> 82fe11f4
            "environment": "azureml:AzureML-sklearn-1.0-ubuntu20.04-py38-cpu:33",
            "name": "azureml_anonymous",
            "version": "1",
            "is_deterministic": true,
            "inputs": {
              "component_in_number": {
                "type": "integer",
                "optional": false,
                "default": "10",
                "description": "Am integer"
              }
            },
            "type": "command",
            "_source": "YAML.JOB"
          }
        }
      },
      "StatusCode": 201,
      "ResponseHeaders": {
        "Cache-Control": "no-cache",
        "Content-Length": "1385",
        "Content-Type": "application/json; charset=utf-8",
<<<<<<< HEAD
        "Date": "Sun, 05 Mar 2023 02:03:39 GMT",
        "Expires": "-1",
        "Location": "https://management.azure.com/subscriptions/00000000-0000-0000-0000-000000000/resourceGroups/00000/providers/Microsoft.MachineLearningServices/workspaces/00000/components/azureml_anonymous/versions/000000000000000000000?api-version=2022-10-01",
        "Pragma": "no-cache",
        "request-context": "appId=cid-v1:512cc15a-13b5-415b-bfd0-dce7accb6bb1",
        "Server-Timing": "traceparent;desc=\u002200-a0aa9ef1fc9e585039ce12700fb936ed-c75b269a0d3154c2-01\u0022",
        "Strict-Transport-Security": "max-age=31536000; includeSubDomains",
        "x-aml-cluster": "vienna-test-westus2-02",
        "X-Content-Type-Options": "nosniff",
        "x-ms-correlation-request-id": "c7483630-feb1-4898-86a4-7b745c7f015f",
        "x-ms-ratelimit-remaining-subscription-writes": "1196",
        "x-ms-response-type": "standard",
        "x-ms-routing-request-id": "WESTUS2:20230305T020339Z:c7483630-feb1-4898-86a4-7b745c7f015f",
        "x-request-time": "1.204"
      },
      "ResponseBody": {
        "id": "/subscriptions/00000000-0000-0000-0000-000000000/resourceGroups/00000/providers/Microsoft.MachineLearningServices/workspaces/00000/components/azureml_anonymous/versions/93d07c0e-9a05-48a4-a1bf-7fe25a198fa3",
        "name": "93d07c0e-9a05-48a4-a1bf-7fe25a198fa3",
=======
        "Date": "Fri, 03 Mar 2023 04:36:28 GMT",
        "Expires": "-1",
        "Location": "https://management.azure.com/subscriptions/00000000-0000-0000-0000-000000000/resourceGroups/00000/providers/Microsoft.MachineLearningServices/workspaces/00000/components/azureml_anonymous/versions/ee39610b-9c61-61e3-c3b9-2953467aeb6a?api-version=2022-10-01",
        "Pragma": "no-cache",
        "request-context": "appId=cid-v1:512cc15a-13b5-415b-bfd0-dce7accb6bb1",
        "Server-Timing": "traceparent;desc=\u002200-a2ddfe6e4a8b440acd5527009ddfe43a-0e8a102e9282a945-01\u0022",
        "Strict-Transport-Security": "max-age=31536000; includeSubDomains",
        "x-aml-cluster": "vienna-test-westus2-01",
        "X-Content-Type-Options": "nosniff",
        "x-ms-correlation-request-id": "a48640e1-4fcb-41f2-aa26-f677945c048a",
        "x-ms-ratelimit-remaining-subscription-writes": "1151",
        "x-ms-response-type": "standard",
        "x-ms-routing-request-id": "JAPANEAST:20230303T043628Z:a48640e1-4fcb-41f2-aa26-f677945c048a",
        "x-request-time": "0.656"
      },
      "ResponseBody": {
        "id": "/subscriptions/00000000-0000-0000-0000-000000000/resourceGroups/00000/providers/Microsoft.MachineLearningServices/workspaces/00000/components/azureml_anonymous/versions/59549f4f-27c3-41e0-a34c-5723d8c7e59b",
        "name": "59549f4f-27c3-41e0-a34c-5723d8c7e59b",
>>>>>>> 82fe11f4
        "type": "Microsoft.MachineLearningServices/workspaces/components/versions",
        "properties": {
          "description": null,
          "tags": {},
          "properties": {},
          "isArchived": false,
          "isAnonymous": true,
          "componentSpec": {
            "name": "azureml_anonymous",
            "version": "1",
            "is_deterministic": "True",
            "type": "command",
            "inputs": {
              "component_in_number": {
                "type": "integer",
                "optional": "False",
                "default": "10",
                "description": "Am integer"
              }
            },
<<<<<<< HEAD
            "code": "azureml:/subscriptions/00000000-0000-0000-0000-000000000/resourceGroups/00000/providers/Microsoft.MachineLearningServices/workspaces/00000/codes/f1b82144-651f-4f47-bbb4-a6500bc75774/versions/1",
=======
            "code": "azureml:/subscriptions/00000000-0000-0000-0000-000000000/resourceGroups/00000/providers/Microsoft.MachineLearningServices/workspaces/00000/codes/9c9cfba9-82bd-45db-ad06-07009d1d9672/versions/1",
>>>>>>> 82fe11f4
            "environment": "azureml://registries/azureml-dev/environments/AzureML-sklearn-1.0-ubuntu20.04-py38-cpu/versions/33",
            "resources": {
              "instance_count": "1"
            },
            "command": "echo Hello World \u0026 echo ${{inputs.component_in_number}}",
            "$schema": "https://componentsdk.azureedge.net/jsonschema/CommandComponent.json"
          }
        },
        "systemData": {
<<<<<<< HEAD
          "createdAt": "2023-03-05T02:03:38.8389461\u002B00:00",
          "createdBy": "Firstname Lastname",
          "createdByType": "User",
          "lastModifiedAt": "2023-03-05T02:03:38.8389461\u002B00:00",
=======
          "createdAt": "2023-03-03T04:31:36.9655072\u002B00:00",
          "createdBy": "Firstname Lastname",
          "createdByType": "User",
          "lastModifiedAt": "2023-03-03T04:31:37.3730632\u002B00:00",
>>>>>>> 82fe11f4
          "lastModifiedBy": "Firstname Lastname",
          "lastModifiedByType": "User"
        }
      }
    },
    {
<<<<<<< HEAD
      "RequestUri": "https://management.azure.com/subscriptions/00000000-0000-0000-0000-000000000/resourceGroups/00000/providers/Microsoft.MachineLearningServices/workspaces/00000/schedules/test_343702296695?api-version=2022-10-01-preview",
=======
      "RequestUri": "https://management.azure.com/subscriptions/00000000-0000-0000-0000-000000000/resourceGroups/00000/providers/Microsoft.MachineLearningServices/workspaces/00000/schedules/test_949687940826?api-version=2022-12-01-preview",
>>>>>>> 82fe11f4
      "RequestMethod": "PUT",
      "RequestHeaders": {
        "Accept": "application/json",
        "Accept-Encoding": "gzip, deflate",
        "Connection": "keep-alive",
        "Content-Length": "2762",
        "Content-Type": "application/json",
<<<<<<< HEAD
        "User-Agent": "azure-ai-ml/1.5.0 azsdk-python-mgmt-machinelearningservices/0.1.0 Python/3.7.9 (Windows-10-10.0.22621-SP0)"
=======
        "User-Agent": "azure-ai-ml/1.5.0 azsdk-python-mgmt-machinelearningservices/0.1.0 Python/3.8.13 (Windows-10-10.0.22621-SP0)"
>>>>>>> 82fe11f4
      },
      "RequestBody": {
        "properties": {
          "description": "a weekly retrain schedule",
          "properties": {},
          "tags": {},
          "action": {
            "actionType": "CreateJob",
            "jobDefinition": {
              "description": "The hello world pipeline job with inline components",
              "properties": {},
              "tags": {
                "tag": "tagvalue",
                "owner": "sdkteam"
              },
              "computeId": "/subscriptions/00000000-0000-0000-0000-000000000/resourceGroups/00000/providers/Microsoft.MachineLearningServices/workspaces/00000/computes/cpu-cluster",
              "identity": {
                "identityType": "AMLToken"
              },
              "isArchived": false,
              "jobType": "Pipeline",
              "inputs": {
                "job_in_number": {
                  "jobInputType": "literal",
                  "value": "1"
                },
                "job_in_other_number": {
                  "jobInputType": "literal",
                  "value": "2"
                }
              },
              "jobs": {
                "hello_world_component_inline_1": {
                  "name": "hello_world_component_inline_1",
                  "type": "command",
                  "inputs": {
                    "component_in_number": {
                      "job_input_type": "literal",
                      "value": "${{parent.inputs.job_in_number}}"
                    }
                  },
                  "_source": "YAML.JOB",
<<<<<<< HEAD
                  "componentId": "/subscriptions/00000000-0000-0000-0000-000000000/resourceGroups/00000/providers/Microsoft.MachineLearningServices/workspaces/00000/components/azureml_anonymous/versions/143b4dba-00cb-42d8-8ce3-c9fd2882da5a"
=======
                  "componentId": "/subscriptions/00000000-0000-0000-0000-000000000/resourceGroups/00000/providers/Microsoft.MachineLearningServices/workspaces/00000/components/azureml_anonymous/versions/d59ecedb-5b17-4486-a339-c417db4062d7"
>>>>>>> 82fe11f4
                },
                "hello_world_component_inline_2": {
                  "name": "hello_world_component_inline_2",
                  "type": "command",
                  "inputs": {
                    "component_in_number": {
                      "job_input_type": "literal",
                      "value": "${{parent.inputs.job_in_number}}"
                    }
                  },
                  "_source": "YAML.JOB",
<<<<<<< HEAD
                  "componentId": "/subscriptions/00000000-0000-0000-0000-000000000/resourceGroups/00000/providers/Microsoft.MachineLearningServices/workspaces/00000/components/azureml_anonymous/versions/2f97c497-2ae7-4bbd-a386-dbcfb4dba6fd"
=======
                  "componentId": "/subscriptions/00000000-0000-0000-0000-000000000/resourceGroups/00000/providers/Microsoft.MachineLearningServices/workspaces/00000/components/azureml_anonymous/versions/297e54ed-e8e8-4990-b6d1-feec218f6018"
>>>>>>> 82fe11f4
                },
                "hello_world_component_inline_3": {
                  "name": "hello_world_component_inline_3",
                  "type": "command",
                  "inputs": {
                    "component_in_number": {
                      "job_input_type": "literal",
                      "value": "${{parent.inputs.job_in_number}}"
                    }
                  },
                  "_source": "YAML.JOB",
<<<<<<< HEAD
                  "componentId": "/subscriptions/00000000-0000-0000-0000-000000000/resourceGroups/00000/providers/Microsoft.MachineLearningServices/workspaces/00000/components/azureml_anonymous/versions/93d07c0e-9a05-48a4-a1bf-7fe25a198fa3"
=======
                  "componentId": "/subscriptions/00000000-0000-0000-0000-000000000/resourceGroups/00000/providers/Microsoft.MachineLearningServices/workspaces/00000/components/azureml_anonymous/versions/59549f4f-27c3-41e0-a34c-5723d8c7e59b"
>>>>>>> 82fe11f4
                }
              },
              "outputs": {},
              "settings": {
                "default_compute": "/subscriptions/00000000-0000-0000-0000-000000000/resourceGroups/00000/providers/Microsoft.MachineLearningServices/workspaces/00000/computes/cpu-cluster-1",
                "default_datastore": "/subscriptions/00000000-0000-0000-0000-000000000/resourceGroups/00000/providers/Microsoft.MachineLearningServices/workspaces/00000/datastores/workspacefilestore",
                "continue_on_step_failure": true,
                "_source": "YAML.JOB"
              }
            }
          },
          "displayName": "weekly retrain schedule",
          "trigger": {
            "startTime": "2022-05-10 10:15:00",
            "timeZone": "Pacific Standard Time",
            "triggerType": "Recurrence",
            "frequency": "week",
            "interval": 1,
            "schedule": {
              "hours": [
                10
              ],
              "minutes": [
                15
              ],
              "weekDays": [
                "monday"
              ]
            }
          }
        }
      },
      "StatusCode": 201,
      "ResponseHeaders": {
<<<<<<< HEAD
        "azure-asyncoperation": "https://management.azure.com/subscriptions/00000000-0000-0000-0000-000000000/providers/Microsoft.MachineLearningServices/locations/centraluseuap/mfeOperationsStatus/s:288fbc99-974d-4a49-b40f-53b041fe40cc:tx7yofWOJgVVK9W3CMG3zqaTBOn914nbefKyHPqbOmA?api-version=2022-10-01-preview",
        "Cache-Control": "no-cache",
        "Content-Length": "4086",
        "Content-Type": "application/json; charset=utf-8",
        "Date": "Sun, 05 Mar 2023 02:03:41 GMT",
        "Expires": "-1",
        "Location": "https://management.azure.com/subscriptions/00000000-0000-0000-0000-000000000/resourceGroups/00000/providers/Microsoft.MachineLearningServices/workspaces/00000/schedules/test_343702296695?api-version=2022-10-01-preview",
        "Pragma": "no-cache",
        "request-context": "appId=cid-v1:512cc15a-13b5-415b-bfd0-dce7accb6bb1",
        "Server-Timing": "traceparent;desc=\u002200-9a1fb31891d102aec2ccf203dd522ac3-c75cead797cb31e3-01\u0022",
        "Strict-Transport-Security": "max-age=31536000; includeSubDomains",
        "x-aml-cluster": "vienna-test-westus2-02",
        "X-Content-Type-Options": "nosniff",
        "x-ms-async-operation-timeout": "PT30M",
        "x-ms-correlation-request-id": "7c0c42b1-0b2e-4acc-b598-a80bbfddcef4",
        "x-ms-ratelimit-remaining-subscription-writes": "1195",
        "x-ms-response-type": "standard",
        "x-ms-routing-request-id": "WESTUS2:20230305T020341Z:7c0c42b1-0b2e-4acc-b598-a80bbfddcef4",
        "x-request-time": "0.745"
=======
        "azure-asyncoperation": "https://management.azure.com/subscriptions/00000000-0000-0000-0000-000000000/providers/Microsoft.MachineLearningServices/locations/centraluseuap/mfeOperationsStatus/s:e61cd5e2-512f-475e-9842-5e2a973993b8:JHw2LSzEm7vBXBGZJIumygwmiFqugIljGKLxsD3aNmw?api-version=2022-12-01-preview",
        "Cache-Control": "no-cache",
        "Content-Length": "4086",
        "Content-Type": "application/json; charset=utf-8",
        "Date": "Fri, 03 Mar 2023 04:36:31 GMT",
        "Expires": "-1",
        "Location": "https://management.azure.com/subscriptions/00000000-0000-0000-0000-000000000/resourceGroups/00000/providers/Microsoft.MachineLearningServices/workspaces/00000/schedules/test_949687940826?api-version=2022-12-01-preview",
        "Pragma": "no-cache",
        "request-context": "appId=cid-v1:512cc15a-13b5-415b-bfd0-dce7accb6bb1",
        "Server-Timing": "traceparent;desc=\u002200-7bee5913eb58c02263365d2d35a623f3-ff2da3fbd6cb378c-01\u0022",
        "Strict-Transport-Security": "max-age=31536000; includeSubDomains",
        "x-aml-cluster": "vienna-test-westus2-01",
        "X-Content-Type-Options": "nosniff",
        "x-ms-async-operation-timeout": "PT30M",
        "x-ms-correlation-request-id": "5767854c-3d48-4fbd-9056-a0519375fe57",
        "x-ms-ratelimit-remaining-subscription-writes": "1150",
        "x-ms-response-type": "standard",
        "x-ms-routing-request-id": "JAPANEAST:20230303T043631Z:5767854c-3d48-4fbd-9056-a0519375fe57",
        "x-request-time": "0.042"
>>>>>>> 82fe11f4
      },
      "ResponseBody": {
        "properties": {
          "description": "a weekly retrain schedule",
          "tags": {},
          "properties": {},
          "displayName": "weekly retrain schedule",
          "isEnabled": true,
          "trigger": {
            "endTime": null,
            "startTime": "2022-05-10 10:15:00",
            "timeZone": "Pacific Standard Time",
            "triggerType": "Recurrence",
            "frequency": "Week",
            "interval": 1,
            "schedule": {
              "hours": [
                10
              ],
              "minutes": [
                15
              ],
              "weekDays": [
                "Monday"
              ],
              "monthDays": null
            }
          },
          "action": {
            "actionType": "CreateJob",
            "jobDefinition": {
              "description": "The hello world pipeline job with inline components",
              "tags": {
                "tag": "tagvalue",
                "owner": "sdkteam"
              },
              "properties": {},
              "displayName": null,
              "status": "NotStarted",
              "experimentName": "Default",
              "services": null,
              "computeId": "/subscriptions/00000000-0000-0000-0000-000000000/resourceGroups/00000/providers/Microsoft.MachineLearningServices/workspaces/00000/computes/cpu-cluster",
              "isArchived": false,
              "identity": {
                "identityType": "AMLToken"
              },
              "componentId": null,
              "jobType": "Pipeline",
              "settings": {
                "default_compute": "/subscriptions/00000000-0000-0000-0000-000000000/resourceGroups/00000/providers/Microsoft.MachineLearningServices/workspaces/00000/computes/cpu-cluster-1",
                "default_datastore": "/subscriptions/00000000-0000-0000-0000-000000000/resourceGroups/00000/providers/Microsoft.MachineLearningServices/workspaces/00000/datastores/workspacefilestore",
                "continue_on_step_failure": true,
                "_source": "YAML.JOB"
              },
              "jobs": {
                "hello_world_component_inline_1": {
                  "name": "hello_world_component_inline_1",
                  "type": "command",
                  "inputs": {
                    "component_in_number": {
                      "job_input_type": "literal",
                      "value": "${{parent.inputs.job_in_number}}"
                    }
                  },
                  "_source": "YAML.JOB",
<<<<<<< HEAD
                  "componentId": "/subscriptions/00000000-0000-0000-0000-000000000/resourceGroups/00000/providers/Microsoft.MachineLearningServices/workspaces/00000/components/azureml_anonymous/versions/143b4dba-00cb-42d8-8ce3-c9fd2882da5a"
=======
                  "componentId": "/subscriptions/00000000-0000-0000-0000-000000000/resourceGroups/00000/providers/Microsoft.MachineLearningServices/workspaces/00000/components/azureml_anonymous/versions/d59ecedb-5b17-4486-a339-c417db4062d7"
>>>>>>> 82fe11f4
                },
                "hello_world_component_inline_2": {
                  "name": "hello_world_component_inline_2",
                  "type": "command",
                  "inputs": {
                    "component_in_number": {
                      "job_input_type": "literal",
                      "value": "${{parent.inputs.job_in_number}}"
                    }
                  },
                  "_source": "YAML.JOB",
<<<<<<< HEAD
                  "componentId": "/subscriptions/00000000-0000-0000-0000-000000000/resourceGroups/00000/providers/Microsoft.MachineLearningServices/workspaces/00000/components/azureml_anonymous/versions/2f97c497-2ae7-4bbd-a386-dbcfb4dba6fd"
=======
                  "componentId": "/subscriptions/00000000-0000-0000-0000-000000000/resourceGroups/00000/providers/Microsoft.MachineLearningServices/workspaces/00000/components/azureml_anonymous/versions/297e54ed-e8e8-4990-b6d1-feec218f6018"
>>>>>>> 82fe11f4
                },
                "hello_world_component_inline_3": {
                  "name": "hello_world_component_inline_3",
                  "type": "command",
                  "inputs": {
                    "component_in_number": {
                      "job_input_type": "literal",
                      "value": "${{parent.inputs.job_in_number}}"
                    }
                  },
                  "_source": "YAML.JOB",
<<<<<<< HEAD
                  "componentId": "/subscriptions/00000000-0000-0000-0000-000000000/resourceGroups/00000/providers/Microsoft.MachineLearningServices/workspaces/00000/components/azureml_anonymous/versions/93d07c0e-9a05-48a4-a1bf-7fe25a198fa3"
=======
                  "componentId": "/subscriptions/00000000-0000-0000-0000-000000000/resourceGroups/00000/providers/Microsoft.MachineLearningServices/workspaces/00000/components/azureml_anonymous/versions/59549f4f-27c3-41e0-a34c-5723d8c7e59b"
>>>>>>> 82fe11f4
                }
              },
              "inputs": {
                "job_in_number": {
                  "description": null,
                  "jobInputType": "literal",
                  "value": "1"
                },
                "job_in_other_number": {
                  "description": null,
                  "jobInputType": "literal",
                  "value": "2"
                }
              },
              "outputs": {},
              "sourceJobId": null
            }
          },
          "provisioningState": "Creating"
        }
      }
    },
    {
<<<<<<< HEAD
      "RequestUri": "https://management.azure.com/subscriptions/00000000-0000-0000-0000-000000000/providers/Microsoft.MachineLearningServices/locations/centraluseuap/mfeOperationsStatus/s:288fbc99-974d-4a49-b40f-53b041fe40cc:tx7yofWOJgVVK9W3CMG3zqaTBOn914nbefKyHPqbOmA?api-version=2022-10-01-preview",
      "RequestMethod": "GET",
      "RequestHeaders": {
        "Accept": "*/*",
        "Accept-Encoding": "gzip, deflate",
        "Connection": "keep-alive",
        "User-Agent": "azure-ai-ml/1.5.0 azsdk-python-mgmt-machinelearningservices/0.1.0 Python/3.7.9 (Windows-10-10.0.22621-SP0)"
      },
      "RequestBody": null,
      "StatusCode": 200,
      "ResponseHeaders": {
        "Cache-Control": "no-cache",
        "Content-Encoding": "gzip",
        "Content-Type": "application/json; charset=utf-8",
        "Date": "Sun, 05 Mar 2023 02:03:41 GMT",
        "Expires": "-1",
        "Pragma": "no-cache",
        "request-context": "appId=cid-v1:512cc15a-13b5-415b-bfd0-dce7accb6bb1",
        "Server-Timing": "traceparent;desc=\u002200-5c97fea15dc73f6ada18c7607e305f1e-37e6e7caf683987e-01\u0022",
        "Strict-Transport-Security": "max-age=31536000; includeSubDomains",
        "Transfer-Encoding": "chunked",
        "Vary": [
          "Accept-Encoding",
          "Accept-Encoding"
        ],
        "x-aml-cluster": "vienna-test-westus2-01",
        "X-Content-Type-Options": "nosniff",
        "x-ms-correlation-request-id": "dbc5df50-893c-4c1b-aaa3-db42ebd3bfb6",
        "x-ms-ratelimit-remaining-subscription-reads": "11994",
        "x-ms-response-type": "standard",
        "x-ms-routing-request-id": "WESTUS2:20230305T020341Z:dbc5df50-893c-4c1b-aaa3-db42ebd3bfb6",
        "x-request-time": "0.082"
      },
      "ResponseBody": {
        "id": "/subscriptions/00000000-0000-0000-0000-000000000/providers/Microsoft.MachineLearningServices/locations/centraluseuap/mfeOperationResults/s:288fbc99-974d-4a49-b40f-53b041fe40cc:tx7yofWOJgVVK9W3CMG3zqaTBOn914nbefKyHPqbOmA",
        "name": "s:288fbc99-974d-4a49-b40f-53b041fe40cc:tx7yofWOJgVVK9W3CMG3zqaTBOn914nbefKyHPqbOmA",
        "status": "Creating"
      }
    },
    {
      "RequestUri": "https://management.azure.com/subscriptions/00000000-0000-0000-0000-000000000/providers/Microsoft.MachineLearningServices/locations/centraluseuap/mfeOperationsStatus/s:288fbc99-974d-4a49-b40f-53b041fe40cc:tx7yofWOJgVVK9W3CMG3zqaTBOn914nbefKyHPqbOmA?api-version=2022-10-01-preview",
      "RequestMethod": "GET",
      "RequestHeaders": {
        "Accept": "*/*",
        "Accept-Encoding": "gzip, deflate",
        "Connection": "keep-alive",
        "User-Agent": "azure-ai-ml/1.5.0 azsdk-python-mgmt-machinelearningservices/0.1.0 Python/3.7.9 (Windows-10-10.0.22621-SP0)"
      },
      "RequestBody": null,
      "StatusCode": 200,
      "ResponseHeaders": {
        "Cache-Control": "no-cache",
        "Content-Encoding": "gzip",
        "Content-Type": "application/json; charset=utf-8",
        "Date": "Sun, 05 Mar 2023 02:03:46 GMT",
        "Expires": "-1",
        "Pragma": "no-cache",
        "request-context": "appId=cid-v1:512cc15a-13b5-415b-bfd0-dce7accb6bb1",
        "Server-Timing": "traceparent;desc=\u002200-abdfef5582a8275e6a00cfa97762c5a2-2035c1e6fdc0f2f4-01\u0022",
        "Strict-Transport-Security": "max-age=31536000; includeSubDomains",
        "Transfer-Encoding": "chunked",
        "Vary": [
          "Accept-Encoding",
          "Accept-Encoding"
        ],
        "x-aml-cluster": "vienna-test-westus2-01",
        "X-Content-Type-Options": "nosniff",
        "x-ms-correlation-request-id": "ea1fa490-601e-4edc-a779-975144ec0f88",
        "x-ms-ratelimit-remaining-subscription-reads": "11993",
        "x-ms-response-type": "standard",
        "x-ms-routing-request-id": "WESTUS2:20230305T020347Z:ea1fa490-601e-4edc-a779-975144ec0f88",
        "x-request-time": "0.074"
      },
      "ResponseBody": {
        "id": "/subscriptions/00000000-0000-0000-0000-000000000/providers/Microsoft.MachineLearningServices/locations/centraluseuap/mfeOperationResults/s:288fbc99-974d-4a49-b40f-53b041fe40cc:tx7yofWOJgVVK9W3CMG3zqaTBOn914nbefKyHPqbOmA",
        "name": "s:288fbc99-974d-4a49-b40f-53b041fe40cc:tx7yofWOJgVVK9W3CMG3zqaTBOn914nbefKyHPqbOmA",
        "status": "Creating"
      }
    },
    {
      "RequestUri": "https://management.azure.com/subscriptions/00000000-0000-0000-0000-000000000/providers/Microsoft.MachineLearningServices/locations/centraluseuap/mfeOperationsStatus/s:288fbc99-974d-4a49-b40f-53b041fe40cc:tx7yofWOJgVVK9W3CMG3zqaTBOn914nbefKyHPqbOmA?api-version=2022-10-01-preview",
=======
      "RequestUri": "https://management.azure.com/subscriptions/00000000-0000-0000-0000-000000000/providers/Microsoft.MachineLearningServices/locations/centraluseuap/mfeOperationsStatus/s:e61cd5e2-512f-475e-9842-5e2a973993b8:JHw2LSzEm7vBXBGZJIumygwmiFqugIljGKLxsD3aNmw?api-version=2022-12-01-preview",
>>>>>>> 82fe11f4
      "RequestMethod": "GET",
      "RequestHeaders": {
        "Accept": "*/*",
        "Accept-Encoding": "gzip, deflate",
        "Connection": "keep-alive",
<<<<<<< HEAD
        "User-Agent": "azure-ai-ml/1.5.0 azsdk-python-mgmt-machinelearningservices/0.1.0 Python/3.7.9 (Windows-10-10.0.22621-SP0)"
=======
        "User-Agent": "azure-ai-ml/1.5.0 azsdk-python-mgmt-machinelearningservices/0.1.0 Python/3.8.13 (Windows-10-10.0.22621-SP0)"
>>>>>>> 82fe11f4
      },
      "RequestBody": null,
      "StatusCode": 200,
      "ResponseHeaders": {
        "Cache-Control": "no-cache",
        "Content-Encoding": "gzip",
        "Content-Type": "application/json; charset=utf-8",
<<<<<<< HEAD
        "Date": "Sun, 05 Mar 2023 02:03:51 GMT",
        "Expires": "-1",
        "Pragma": "no-cache",
        "request-context": "appId=cid-v1:512cc15a-13b5-415b-bfd0-dce7accb6bb1",
        "Server-Timing": "traceparent;desc=\u002200-e29dd906f47661f0f2693590bb7d7cb3-a3f36f615f93d86e-01\u0022",
=======
        "Date": "Fri, 03 Mar 2023 04:36:36 GMT",
        "Expires": "-1",
        "Pragma": "no-cache",
        "request-context": "appId=cid-v1:512cc15a-13b5-415b-bfd0-dce7accb6bb1",
        "Server-Timing": "traceparent;desc=\u002200-1b255f8a7be5a164c3f165f32db86cd5-a6f7c3f1ef04ca6d-01\u0022",
>>>>>>> 82fe11f4
        "Strict-Transport-Security": "max-age=31536000; includeSubDomains",
        "Transfer-Encoding": "chunked",
        "Vary": [
          "Accept-Encoding",
          "Accept-Encoding"
        ],
<<<<<<< HEAD
        "x-aml-cluster": "vienna-test-westus2-01",
        "X-Content-Type-Options": "nosniff",
        "x-ms-correlation-request-id": "ee409156-5497-4dc1-960b-3abf3177d040",
        "x-ms-ratelimit-remaining-subscription-reads": "11992",
        "x-ms-response-type": "standard",
        "x-ms-routing-request-id": "WESTUS2:20230305T020352Z:ee409156-5497-4dc1-960b-3abf3177d040",
        "x-request-time": "0.024"
      },
      "ResponseBody": {
        "id": "/subscriptions/00000000-0000-0000-0000-000000000/providers/Microsoft.MachineLearningServices/locations/centraluseuap/mfeOperationResults/s:288fbc99-974d-4a49-b40f-53b041fe40cc:tx7yofWOJgVVK9W3CMG3zqaTBOn914nbefKyHPqbOmA",
        "name": "s:288fbc99-974d-4a49-b40f-53b041fe40cc:tx7yofWOJgVVK9W3CMG3zqaTBOn914nbefKyHPqbOmA",
        "status": "Succeeded",
        "startTime": "2023-03-05T02:03:41.6671863\u002B00:00",
        "endTime": "2023-03-05T02:03:47\u002B00:00"
      }
    },
    {
      "RequestUri": "https://management.azure.com/subscriptions/00000000-0000-0000-0000-000000000/resourceGroups/00000/providers/Microsoft.MachineLearningServices/workspaces/00000/schedules/test_343702296695?api-version=2022-10-01-preview",
=======
        "x-aml-cluster": "vienna-test-westus2-02",
        "X-Content-Type-Options": "nosniff",
        "x-ms-correlation-request-id": "d5fb0159-fb52-4d1d-a9f8-e00763af0b80",
        "x-ms-ratelimit-remaining-subscription-reads": "11941",
        "x-ms-response-type": "standard",
        "x-ms-routing-request-id": "JAPANEAST:20230303T043636Z:d5fb0159-fb52-4d1d-a9f8-e00763af0b80",
        "x-request-time": "0.021"
      },
      "ResponseBody": {
        "id": "/subscriptions/00000000-0000-0000-0000-000000000/providers/Microsoft.MachineLearningServices/locations/centraluseuap/mfeOperationResults/s:e61cd5e2-512f-475e-9842-5e2a973993b8:JHw2LSzEm7vBXBGZJIumygwmiFqugIljGKLxsD3aNmw",
        "name": "s:e61cd5e2-512f-475e-9842-5e2a973993b8:JHw2LSzEm7vBXBGZJIumygwmiFqugIljGKLxsD3aNmw",
        "status": "Succeeded",
        "startTime": "2023-03-03T04:36:31.4488813\u002B00:00",
        "endTime": "2023-03-03T04:36:33\u002B00:00"
      }
    },
    {
      "RequestUri": "https://management.azure.com/subscriptions/00000000-0000-0000-0000-000000000/resourceGroups/00000/providers/Microsoft.MachineLearningServices/workspaces/00000/schedules/test_949687940826?api-version=2022-12-01-preview",
>>>>>>> 82fe11f4
      "RequestMethod": "GET",
      "RequestHeaders": {
        "Accept": "*/*",
        "Accept-Encoding": "gzip, deflate",
        "Connection": "keep-alive",
<<<<<<< HEAD
        "User-Agent": "azure-ai-ml/1.5.0 azsdk-python-mgmt-machinelearningservices/0.1.0 Python/3.7.9 (Windows-10-10.0.22621-SP0)"
=======
        "User-Agent": "azure-ai-ml/1.5.0 azsdk-python-mgmt-machinelearningservices/0.1.0 Python/3.8.13 (Windows-10-10.0.22621-SP0)"
>>>>>>> 82fe11f4
      },
      "RequestBody": null,
      "StatusCode": 200,
      "ResponseHeaders": {
        "Cache-Control": "no-cache",
        "Content-Encoding": "gzip",
        "Content-Type": "application/json; charset=utf-8",
<<<<<<< HEAD
        "Date": "Sun, 05 Mar 2023 02:03:52 GMT",
        "Expires": "-1",
        "Pragma": "no-cache",
        "request-context": "appId=cid-v1:512cc15a-13b5-415b-bfd0-dce7accb6bb1",
        "Server-Timing": "traceparent;desc=\u002200-53055ef1102da565a101f7d6a3c72a57-9f71bd002b79a2bc-01\u0022",
=======
        "Date": "Fri, 03 Mar 2023 04:36:37 GMT",
        "Expires": "-1",
        "Pragma": "no-cache",
        "request-context": "appId=cid-v1:512cc15a-13b5-415b-bfd0-dce7accb6bb1",
        "Server-Timing": "traceparent;desc=\u002200-4f25bea9cc1c19ce60c6d1089f7ae9ef-a127593f2fe8ad10-01\u0022",
>>>>>>> 82fe11f4
        "Strict-Transport-Security": "max-age=31536000; includeSubDomains",
        "Transfer-Encoding": "chunked",
        "Vary": [
          "Accept-Encoding",
          "Accept-Encoding"
        ],
<<<<<<< HEAD
        "x-aml-cluster": "vienna-test-westus2-02",
        "X-Content-Type-Options": "nosniff",
        "x-ms-correlation-request-id": "98bc1acd-1c08-48e4-9088-8d300e37ca76",
        "x-ms-ratelimit-remaining-subscription-reads": "11991",
        "x-ms-response-type": "standard",
        "x-ms-routing-request-id": "WESTUS2:20230305T020353Z:98bc1acd-1c08-48e4-9088-8d300e37ca76",
        "x-request-time": "0.861"
      },
      "ResponseBody": {
        "name": "test_343702296695",
=======
        "x-aml-cluster": "vienna-test-westus2-01",
        "X-Content-Type-Options": "nosniff",
        "x-ms-correlation-request-id": "ff1c6bbc-77e5-4042-9786-65d79b4fcbf1",
        "x-ms-ratelimit-remaining-subscription-reads": "11940",
        "x-ms-response-type": "standard",
        "x-ms-routing-request-id": "JAPANEAST:20230303T043637Z:ff1c6bbc-77e5-4042-9786-65d79b4fcbf1",
        "x-request-time": "0.104"
      },
      "ResponseBody": {
        "name": "test_949687940826",
>>>>>>> 82fe11f4
        "properties": {
          "description": "a weekly retrain schedule",
          "tags": {},
          "properties": {},
          "displayName": "weekly retrain schedule",
          "isEnabled": true,
          "trigger": {
            "endTime": null,
            "startTime": "2022-05-10 10:15:00",
            "timeZone": "Pacific Standard Time",
            "triggerType": "Recurrence",
            "frequency": "Week",
            "interval": 1,
            "schedule": {
              "hours": [
                10
              ],
              "minutes": [
                15
              ],
              "weekDays": [
                "Monday"
              ],
              "monthDays": null
            }
          },
          "action": {
            "actionType": "CreateJob",
            "jobDefinition": {
              "description": "The hello world pipeline job with inline components",
              "tags": {
                "tag": "tagvalue",
                "owner": "sdkteam"
              },
              "properties": {},
              "displayName": null,
              "status": "NotStarted",
              "experimentName": "Default",
              "services": null,
              "computeId": "/subscriptions/00000000-0000-0000-0000-000000000/resourceGroups/00000/providers/Microsoft.MachineLearningServices/workspaces/00000/computes/cpu-cluster",
              "isArchived": false,
              "identity": {
                "identityType": "AMLToken"
              },
              "componentId": null,
              "jobType": "Pipeline",
              "settings": {
                "default_compute": "/subscriptions/00000000-0000-0000-0000-000000000/resourceGroups/00000/providers/Microsoft.MachineLearningServices/workspaces/00000/computes/cpu-cluster-1",
                "default_datastore": "/subscriptions/00000000-0000-0000-0000-000000000/resourceGroups/00000/providers/Microsoft.MachineLearningServices/workspaces/00000/datastores/workspacefilestore",
                "continue_on_step_failure": true,
                "_source": "YAML.JOB"
              },
              "jobs": {
                "hello_world_component_inline_1": {
                  "name": "hello_world_component_inline_1",
                  "type": "command",
                  "inputs": {
                    "component_in_number": {
                      "job_input_type": "literal",
                      "value": "${{parent.inputs.job_in_number}}"
                    }
                  },
                  "_source": "YAML.JOB",
<<<<<<< HEAD
                  "componentId": "/subscriptions/00000000-0000-0000-0000-000000000/resourceGroups/00000/providers/Microsoft.MachineLearningServices/workspaces/00000/components/azureml_anonymous/versions/143b4dba-00cb-42d8-8ce3-c9fd2882da5a"
=======
                  "componentId": "/subscriptions/00000000-0000-0000-0000-000000000/resourceGroups/00000/providers/Microsoft.MachineLearningServices/workspaces/00000/components/azureml_anonymous/versions/d59ecedb-5b17-4486-a339-c417db4062d7"
>>>>>>> 82fe11f4
                },
                "hello_world_component_inline_2": {
                  "name": "hello_world_component_inline_2",
                  "type": "command",
                  "inputs": {
                    "component_in_number": {
                      "job_input_type": "literal",
                      "value": "${{parent.inputs.job_in_number}}"
                    }
                  },
                  "_source": "YAML.JOB",
<<<<<<< HEAD
                  "componentId": "/subscriptions/00000000-0000-0000-0000-000000000/resourceGroups/00000/providers/Microsoft.MachineLearningServices/workspaces/00000/components/azureml_anonymous/versions/2f97c497-2ae7-4bbd-a386-dbcfb4dba6fd"
=======
                  "componentId": "/subscriptions/00000000-0000-0000-0000-000000000/resourceGroups/00000/providers/Microsoft.MachineLearningServices/workspaces/00000/components/azureml_anonymous/versions/297e54ed-e8e8-4990-b6d1-feec218f6018"
>>>>>>> 82fe11f4
                },
                "hello_world_component_inline_3": {
                  "name": "hello_world_component_inline_3",
                  "type": "command",
                  "inputs": {
                    "component_in_number": {
                      "job_input_type": "literal",
                      "value": "${{parent.inputs.job_in_number}}"
                    }
                  },
                  "_source": "YAML.JOB",
<<<<<<< HEAD
                  "componentId": "/subscriptions/00000000-0000-0000-0000-000000000/resourceGroups/00000/providers/Microsoft.MachineLearningServices/workspaces/00000/components/azureml_anonymous/versions/93d07c0e-9a05-48a4-a1bf-7fe25a198fa3"
=======
                  "componentId": "/subscriptions/00000000-0000-0000-0000-000000000/resourceGroups/00000/providers/Microsoft.MachineLearningServices/workspaces/00000/components/azureml_anonymous/versions/59549f4f-27c3-41e0-a34c-5723d8c7e59b"
>>>>>>> 82fe11f4
                }
              },
              "inputs": {
                "job_in_number": {
                  "description": null,
                  "jobInputType": "literal",
                  "value": "1"
                },
                "job_in_other_number": {
                  "description": null,
                  "jobInputType": "literal",
                  "value": "2"
                }
              },
              "outputs": {},
              "sourceJobId": null
            }
          },
          "provisioningState": "Succeeded"
        },
        "systemData": {
<<<<<<< HEAD
          "createdAt": "2023-03-05T02:03:47.6670637\u002B00:00",
          "createdBy": "Firstname Lastname",
          "createdByType": "User",
          "lastModifiedAt": "2023-03-05T02:03:47.6670637\u002B00:00",
=======
          "createdAt": "2023-03-03T04:36:33.7540376\u002B00:00",
          "createdBy": "Firstname Lastname",
          "createdByType": "User",
          "lastModifiedAt": "2023-03-03T04:36:33.7540376\u002B00:00",
>>>>>>> 82fe11f4
          "lastModifiedBy": "Firstname Lastname",
          "lastModifiedByType": "User"
        }
      }
    },
    {
<<<<<<< HEAD
      "RequestUri": "https://management.azure.com/subscriptions/00000000-0000-0000-0000-000000000/resourceGroups/00000/providers/Microsoft.MachineLearningServices/workspaces/00000/schedules/test_343702296695?api-version=2022-10-01-preview",
=======
      "RequestUri": "https://management.azure.com/subscriptions/00000000-0000-0000-0000-000000000/resourceGroups/00000/providers/Microsoft.MachineLearningServices/workspaces/00000/schedules/test_949687940826?api-version=2022-12-01-preview",
>>>>>>> 82fe11f4
      "RequestMethod": "GET",
      "RequestHeaders": {
        "Accept": "application/json",
        "Accept-Encoding": "gzip, deflate",
        "Connection": "keep-alive",
<<<<<<< HEAD
        "User-Agent": "azure-ai-ml/1.5.0 azsdk-python-mgmt-machinelearningservices/0.1.0 Python/3.7.9 (Windows-10-10.0.22621-SP0)"
=======
        "User-Agent": "azure-ai-ml/1.5.0 azsdk-python-mgmt-machinelearningservices/0.1.0 Python/3.8.13 (Windows-10-10.0.22621-SP0)"
>>>>>>> 82fe11f4
      },
      "RequestBody": null,
      "StatusCode": 200,
      "ResponseHeaders": {
        "Cache-Control": "no-cache",
        "Content-Encoding": "gzip",
        "Content-Type": "application/json; charset=utf-8",
<<<<<<< HEAD
        "Date": "Sun, 05 Mar 2023 02:03:53 GMT",
        "Expires": "-1",
        "Pragma": "no-cache",
        "request-context": "appId=cid-v1:512cc15a-13b5-415b-bfd0-dce7accb6bb1",
        "Server-Timing": "traceparent;desc=\u002200-f928e6c50df57b962a2598980aa24999-1c3bf765ea447dfc-01\u0022",
=======
        "Date": "Fri, 03 Mar 2023 04:36:37 GMT",
        "Expires": "-1",
        "Pragma": "no-cache",
        "request-context": "appId=cid-v1:512cc15a-13b5-415b-bfd0-dce7accb6bb1",
        "Server-Timing": "traceparent;desc=\u002200-cef267d529f3df9d83f7759ec232c3e6-a0ea6c5473764b84-01\u0022",
>>>>>>> 82fe11f4
        "Strict-Transport-Security": "max-age=31536000; includeSubDomains",
        "Transfer-Encoding": "chunked",
        "Vary": [
          "Accept-Encoding",
          "Accept-Encoding"
        ],
<<<<<<< HEAD
        "x-aml-cluster": "vienna-test-westus2-02",
        "X-Content-Type-Options": "nosniff",
        "x-ms-correlation-request-id": "aca5e7c4-9d1d-4c35-ae39-9a38fd15e3bd",
        "x-ms-ratelimit-remaining-subscription-reads": "11990",
        "x-ms-response-type": "standard",
        "x-ms-routing-request-id": "WESTUS2:20230305T020353Z:aca5e7c4-9d1d-4c35-ae39-9a38fd15e3bd",
        "x-request-time": "0.140"
      },
      "ResponseBody": {
        "name": "test_343702296695",
=======
        "x-aml-cluster": "vienna-test-westus2-01",
        "X-Content-Type-Options": "nosniff",
        "x-ms-correlation-request-id": "ed8efebc-04ac-4ef8-bb4b-4cd666a25b9d",
        "x-ms-ratelimit-remaining-subscription-reads": "11939",
        "x-ms-response-type": "standard",
        "x-ms-routing-request-id": "JAPANEAST:20230303T043638Z:ed8efebc-04ac-4ef8-bb4b-4cd666a25b9d",
        "x-request-time": "0.092"
      },
      "ResponseBody": {
        "name": "test_949687940826",
>>>>>>> 82fe11f4
        "properties": {
          "description": "a weekly retrain schedule",
          "tags": {},
          "properties": {},
          "displayName": "weekly retrain schedule",
          "isEnabled": true,
          "trigger": {
            "endTime": null,
            "startTime": "2022-05-10 10:15:00",
            "timeZone": "Pacific Standard Time",
            "triggerType": "Recurrence",
            "frequency": "Week",
            "interval": 1,
            "schedule": {
              "hours": [
                10
              ],
              "minutes": [
                15
              ],
              "weekDays": [
                "Monday"
              ],
              "monthDays": null
            }
          },
          "action": {
            "actionType": "CreateJob",
            "jobDefinition": {
              "description": "The hello world pipeline job with inline components",
              "tags": {
                "tag": "tagvalue",
                "owner": "sdkteam"
              },
              "properties": {},
              "displayName": null,
              "status": "NotStarted",
              "experimentName": "Default",
              "services": null,
              "computeId": "/subscriptions/00000000-0000-0000-0000-000000000/resourceGroups/00000/providers/Microsoft.MachineLearningServices/workspaces/00000/computes/cpu-cluster",
              "isArchived": false,
              "identity": {
                "identityType": "AMLToken"
              },
              "componentId": null,
              "jobType": "Pipeline",
              "settings": {
                "default_compute": "/subscriptions/00000000-0000-0000-0000-000000000/resourceGroups/00000/providers/Microsoft.MachineLearningServices/workspaces/00000/computes/cpu-cluster-1",
                "default_datastore": "/subscriptions/00000000-0000-0000-0000-000000000/resourceGroups/00000/providers/Microsoft.MachineLearningServices/workspaces/00000/datastores/workspacefilestore",
                "continue_on_step_failure": true,
                "_source": "YAML.JOB"
              },
              "jobs": {
                "hello_world_component_inline_1": {
                  "name": "hello_world_component_inline_1",
                  "type": "command",
                  "inputs": {
                    "component_in_number": {
                      "job_input_type": "literal",
                      "value": "${{parent.inputs.job_in_number}}"
                    }
                  },
                  "_source": "YAML.JOB",
<<<<<<< HEAD
                  "componentId": "/subscriptions/00000000-0000-0000-0000-000000000/resourceGroups/00000/providers/Microsoft.MachineLearningServices/workspaces/00000/components/azureml_anonymous/versions/143b4dba-00cb-42d8-8ce3-c9fd2882da5a"
=======
                  "componentId": "/subscriptions/00000000-0000-0000-0000-000000000/resourceGroups/00000/providers/Microsoft.MachineLearningServices/workspaces/00000/components/azureml_anonymous/versions/d59ecedb-5b17-4486-a339-c417db4062d7"
>>>>>>> 82fe11f4
                },
                "hello_world_component_inline_2": {
                  "name": "hello_world_component_inline_2",
                  "type": "command",
                  "inputs": {
                    "component_in_number": {
                      "job_input_type": "literal",
                      "value": "${{parent.inputs.job_in_number}}"
                    }
                  },
                  "_source": "YAML.JOB",
<<<<<<< HEAD
                  "componentId": "/subscriptions/00000000-0000-0000-0000-000000000/resourceGroups/00000/providers/Microsoft.MachineLearningServices/workspaces/00000/components/azureml_anonymous/versions/2f97c497-2ae7-4bbd-a386-dbcfb4dba6fd"
=======
                  "componentId": "/subscriptions/00000000-0000-0000-0000-000000000/resourceGroups/00000/providers/Microsoft.MachineLearningServices/workspaces/00000/components/azureml_anonymous/versions/297e54ed-e8e8-4990-b6d1-feec218f6018"
>>>>>>> 82fe11f4
                },
                "hello_world_component_inline_3": {
                  "name": "hello_world_component_inline_3",
                  "type": "command",
                  "inputs": {
                    "component_in_number": {
                      "job_input_type": "literal",
                      "value": "${{parent.inputs.job_in_number}}"
                    }
                  },
                  "_source": "YAML.JOB",
<<<<<<< HEAD
                  "componentId": "/subscriptions/00000000-0000-0000-0000-000000000/resourceGroups/00000/providers/Microsoft.MachineLearningServices/workspaces/00000/components/azureml_anonymous/versions/93d07c0e-9a05-48a4-a1bf-7fe25a198fa3"
=======
                  "componentId": "/subscriptions/00000000-0000-0000-0000-000000000/resourceGroups/00000/providers/Microsoft.MachineLearningServices/workspaces/00000/components/azureml_anonymous/versions/59549f4f-27c3-41e0-a34c-5723d8c7e59b"
>>>>>>> 82fe11f4
                }
              },
              "inputs": {
                "job_in_number": {
                  "description": null,
                  "jobInputType": "literal",
                  "value": "1"
                },
                "job_in_other_number": {
                  "description": null,
                  "jobInputType": "literal",
                  "value": "2"
                }
              },
              "outputs": {},
              "sourceJobId": null
            }
          },
          "provisioningState": "Succeeded"
        },
        "systemData": {
<<<<<<< HEAD
          "createdAt": "2023-03-05T02:03:47.6670637\u002B00:00",
          "createdBy": "Firstname Lastname",
          "createdByType": "User",
          "lastModifiedAt": "2023-03-05T02:03:47.6670637\u002B00:00",
=======
          "createdAt": "2023-03-03T04:36:33.7540376\u002B00:00",
          "createdBy": "Firstname Lastname",
          "createdByType": "User",
          "lastModifiedAt": "2023-03-03T04:36:33.7540376\u002B00:00",
>>>>>>> 82fe11f4
          "lastModifiedBy": "Firstname Lastname",
          "lastModifiedByType": "User"
        }
      }
    },
    {
<<<<<<< HEAD
      "RequestUri": "https://management.azure.com/subscriptions/00000000-0000-0000-0000-000000000/resourceGroups/00000/providers/Microsoft.MachineLearningServices/workspaces/00000/schedules/test_343702296695?api-version=2022-10-01-preview",
=======
      "RequestUri": "https://management.azure.com/subscriptions/00000000-0000-0000-0000-000000000/resourceGroups/00000/providers/Microsoft.MachineLearningServices/workspaces/00000/schedules/test_949687940826?api-version=2022-12-01-preview",
>>>>>>> 82fe11f4
      "RequestMethod": "PUT",
      "RequestHeaders": {
        "Accept": "application/json",
        "Accept-Encoding": "gzip, deflate",
        "Connection": "keep-alive",
        "Content-Length": "2865",
        "Content-Type": "application/json",
<<<<<<< HEAD
        "User-Agent": "azure-ai-ml/1.5.0 azsdk-python-mgmt-machinelearningservices/0.1.0 Python/3.7.9 (Windows-10-10.0.22621-SP0)"
=======
        "User-Agent": "azure-ai-ml/1.5.0 azsdk-python-mgmt-machinelearningservices/0.1.0 Python/3.8.13 (Windows-10-10.0.22621-SP0)"
>>>>>>> 82fe11f4
      },
      "RequestBody": {
        "properties": {
          "description": "a weekly retrain schedule",
          "properties": {},
          "tags": {},
          "action": {
            "actionType": "CreateJob",
            "jobDefinition": {
              "description": "The hello world pipeline job with inline components",
              "properties": {},
              "tags": {
                "tag": "tagvalue",
                "owner": "sdkteam"
              },
              "computeId": "/subscriptions/00000000-0000-0000-0000-000000000/resourceGroups/00000/providers/Microsoft.MachineLearningServices/workspaces/00000/computes/cpu-cluster",
              "experimentName": "Default",
              "identity": {
                "identityType": "AMLToken"
              },
              "isArchived": false,
              "jobType": "Pipeline",
              "inputs": {
                "job_in_number": {
                  "jobInputType": "literal",
                  "value": "1"
                },
                "job_in_other_number": {
                  "jobInputType": "literal",
                  "value": "2"
                }
              },
              "jobs": {
                "hello_world_component_inline_1": {
                  "name": "hello_world_component_inline_1",
                  "type": "command",
                  "inputs": {
                    "component_in_number": {
                      "job_input_type": "literal",
                      "value": "${{parent.inputs.job_in_number}}"
                    }
                  },
                  "_source": "REMOTE.WORKSPACE.COMPONENT",
<<<<<<< HEAD
                  "componentId": "/subscriptions/00000000-0000-0000-0000-000000000/resourceGroups/00000/providers/Microsoft.MachineLearningServices/workspaces/00000/components/azureml_anonymous/versions/143b4dba-00cb-42d8-8ce3-c9fd2882da5a"
=======
                  "componentId": "/subscriptions/00000000-0000-0000-0000-000000000/resourceGroups/00000/providers/Microsoft.MachineLearningServices/workspaces/00000/components/azureml_anonymous/versions/d59ecedb-5b17-4486-a339-c417db4062d7"
>>>>>>> 82fe11f4
                },
                "hello_world_component_inline_2": {
                  "name": "hello_world_component_inline_2",
                  "type": "command",
                  "inputs": {
                    "component_in_number": {
                      "job_input_type": "literal",
                      "value": "${{parent.inputs.job_in_number}}"
                    }
                  },
                  "_source": "REMOTE.WORKSPACE.COMPONENT",
<<<<<<< HEAD
                  "componentId": "/subscriptions/00000000-0000-0000-0000-000000000/resourceGroups/00000/providers/Microsoft.MachineLearningServices/workspaces/00000/components/azureml_anonymous/versions/2f97c497-2ae7-4bbd-a386-dbcfb4dba6fd"
=======
                  "componentId": "/subscriptions/00000000-0000-0000-0000-000000000/resourceGroups/00000/providers/Microsoft.MachineLearningServices/workspaces/00000/components/azureml_anonymous/versions/297e54ed-e8e8-4990-b6d1-feec218f6018"
>>>>>>> 82fe11f4
                },
                "hello_world_component_inline_3": {
                  "name": "hello_world_component_inline_3",
                  "type": "command",
                  "inputs": {
                    "component_in_number": {
                      "job_input_type": "literal",
                      "value": "${{parent.inputs.job_in_number}}"
                    }
                  },
                  "_source": "REMOTE.WORKSPACE.COMPONENT",
<<<<<<< HEAD
                  "componentId": "/subscriptions/00000000-0000-0000-0000-000000000/resourceGroups/00000/providers/Microsoft.MachineLearningServices/workspaces/00000/components/azureml_anonymous/versions/93d07c0e-9a05-48a4-a1bf-7fe25a198fa3"
=======
                  "componentId": "/subscriptions/00000000-0000-0000-0000-000000000/resourceGroups/00000/providers/Microsoft.MachineLearningServices/workspaces/00000/components/azureml_anonymous/versions/59549f4f-27c3-41e0-a34c-5723d8c7e59b"
>>>>>>> 82fe11f4
                }
              },
              "outputs": {},
              "settings": {
                "default_compute": "/subscriptions/00000000-0000-0000-0000-000000000/resourceGroups/00000/providers/Microsoft.MachineLearningServices/workspaces/00000/computes/cpu-cluster-1",
                "default_datastore": "/subscriptions/00000000-0000-0000-0000-000000000/resourceGroups/00000/providers/Microsoft.MachineLearningServices/workspaces/00000/datastores/workspacefilestore",
                "continue_on_step_failure": true,
                "_source": "YAML.JOB"
              }
            }
          },
          "displayName": "weekly retrain schedule",
          "isEnabled": false,
          "trigger": {
            "startTime": "2022-05-10 10:15:00",
            "timeZone": "Pacific Standard Time",
            "triggerType": "Recurrence",
            "frequency": "week",
            "interval": 1,
            "schedule": {
              "hours": [
                10
              ],
              "minutes": [
                15
              ],
              "weekDays": [
                "Monday"
              ]
            }
          }
        }
      },
      "StatusCode": 201,
      "ResponseHeaders": {
<<<<<<< HEAD
        "azure-asyncoperation": "https://management.azure.com/subscriptions/00000000-0000-0000-0000-000000000/providers/Microsoft.MachineLearningServices/locations/centraluseuap/mfeOperationsStatus/s:288fbc99-974d-4a49-b40f-53b041fe40cc:_NL0edJ1pWfa1J6mQ-SVUv1ewQTAeUkhsem4hZ_o7cQ?api-version=2022-10-01-preview",
        "Cache-Control": "no-cache",
        "Content-Length": "4141",
        "Content-Type": "application/json; charset=utf-8",
        "Date": "Sun, 05 Mar 2023 02:03:53 GMT",
        "Expires": "-1",
        "Location": "https://management.azure.com/subscriptions/00000000-0000-0000-0000-000000000/resourceGroups/00000/providers/Microsoft.MachineLearningServices/workspaces/00000/schedules/test_343702296695?api-version=2022-10-01-preview",
        "Pragma": "no-cache",
        "request-context": "appId=cid-v1:512cc15a-13b5-415b-bfd0-dce7accb6bb1",
        "Server-Timing": "traceparent;desc=\u002200-06352247d3702f702095b13c772e4410-538f6e3903bcd1ec-01\u0022",
        "Strict-Transport-Security": "max-age=31536000; includeSubDomains",
        "x-aml-cluster": "vienna-test-westus2-02",
        "X-Content-Type-Options": "nosniff",
        "x-ms-async-operation-timeout": "PT30M",
        "x-ms-correlation-request-id": "90a68f3c-c491-4bad-935d-dc25b7dc29b9",
        "x-ms-ratelimit-remaining-subscription-writes": "1194",
        "x-ms-response-type": "standard",
        "x-ms-routing-request-id": "WESTUS2:20230305T020353Z:90a68f3c-c491-4bad-935d-dc25b7dc29b9",
        "x-request-time": "0.131"
=======
        "azure-asyncoperation": "https://management.azure.com/subscriptions/00000000-0000-0000-0000-000000000/providers/Microsoft.MachineLearningServices/locations/centraluseuap/mfeOperationsStatus/s:e61cd5e2-512f-475e-9842-5e2a973993b8:frADyXwzVy26tndJmRZm00rESPIZTK81rsoTzrC7jlI?api-version=2022-12-01-preview",
        "Cache-Control": "no-cache",
        "Content-Length": "4141",
        "Content-Type": "application/json; charset=utf-8",
        "Date": "Fri, 03 Mar 2023 04:36:38 GMT",
        "Expires": "-1",
        "Location": "https://management.azure.com/subscriptions/00000000-0000-0000-0000-000000000/resourceGroups/00000/providers/Microsoft.MachineLearningServices/workspaces/00000/schedules/test_949687940826?api-version=2022-12-01-preview",
        "Pragma": "no-cache",
        "request-context": "appId=cid-v1:512cc15a-13b5-415b-bfd0-dce7accb6bb1",
        "Server-Timing": "traceparent;desc=\u002200-db299c895b22c4145420a98600763197-47bf810a451d0a2a-01\u0022",
        "Strict-Transport-Security": "max-age=31536000; includeSubDomains",
        "x-aml-cluster": "vienna-test-westus2-01",
        "X-Content-Type-Options": "nosniff",
        "x-ms-async-operation-timeout": "PT30M",
        "x-ms-correlation-request-id": "bef48c9e-7250-4231-9a04-ce17696b55e0",
        "x-ms-ratelimit-remaining-subscription-writes": "1149",
        "x-ms-response-type": "standard",
        "x-ms-routing-request-id": "JAPANEAST:20230303T043638Z:bef48c9e-7250-4231-9a04-ce17696b55e0",
        "x-request-time": "0.042"
>>>>>>> 82fe11f4
      },
      "ResponseBody": {
        "properties": {
          "description": "a weekly retrain schedule",
          "tags": {},
          "properties": {},
          "displayName": "weekly retrain schedule",
          "isEnabled": false,
          "trigger": {
            "endTime": null,
            "startTime": "2022-05-10 10:15:00",
            "timeZone": "Pacific Standard Time",
            "triggerType": "Recurrence",
            "frequency": "Week",
            "interval": 1,
            "schedule": {
              "hours": [
                10
              ],
              "minutes": [
                15
              ],
              "weekDays": [
                "Monday"
              ],
              "monthDays": null
            }
          },
          "action": {
            "actionType": "CreateJob",
            "jobDefinition": {
              "description": "The hello world pipeline job with inline components",
              "tags": {
                "tag": "tagvalue",
                "owner": "sdkteam"
              },
              "properties": {},
              "displayName": null,
              "status": "NotStarted",
              "experimentName": "Default",
              "services": null,
              "computeId": "/subscriptions/00000000-0000-0000-0000-000000000/resourceGroups/00000/providers/Microsoft.MachineLearningServices/workspaces/00000/computes/cpu-cluster",
              "isArchived": false,
              "identity": {
                "identityType": "AMLToken"
              },
              "componentId": null,
              "jobType": "Pipeline",
              "settings": {
                "default_compute": "/subscriptions/00000000-0000-0000-0000-000000000/resourceGroups/00000/providers/Microsoft.MachineLearningServices/workspaces/00000/computes/cpu-cluster-1",
                "default_datastore": "/subscriptions/00000000-0000-0000-0000-000000000/resourceGroups/00000/providers/Microsoft.MachineLearningServices/workspaces/00000/datastores/workspacefilestore",
                "continue_on_step_failure": true,
                "_source": "YAML.JOB"
              },
              "jobs": {
                "hello_world_component_inline_1": {
                  "name": "hello_world_component_inline_1",
                  "type": "command",
                  "inputs": {
                    "component_in_number": {
                      "job_input_type": "literal",
                      "value": "${{parent.inputs.job_in_number}}"
                    }
                  },
                  "_source": "REMOTE.WORKSPACE.COMPONENT",
<<<<<<< HEAD
                  "componentId": "/subscriptions/00000000-0000-0000-0000-000000000/resourceGroups/00000/providers/Microsoft.MachineLearningServices/workspaces/00000/components/azureml_anonymous/versions/143b4dba-00cb-42d8-8ce3-c9fd2882da5a"
=======
                  "componentId": "/subscriptions/00000000-0000-0000-0000-000000000/resourceGroups/00000/providers/Microsoft.MachineLearningServices/workspaces/00000/components/azureml_anonymous/versions/d59ecedb-5b17-4486-a339-c417db4062d7"
>>>>>>> 82fe11f4
                },
                "hello_world_component_inline_2": {
                  "name": "hello_world_component_inline_2",
                  "type": "command",
                  "inputs": {
                    "component_in_number": {
                      "job_input_type": "literal",
                      "value": "${{parent.inputs.job_in_number}}"
                    }
                  },
                  "_source": "REMOTE.WORKSPACE.COMPONENT",
<<<<<<< HEAD
                  "componentId": "/subscriptions/00000000-0000-0000-0000-000000000/resourceGroups/00000/providers/Microsoft.MachineLearningServices/workspaces/00000/components/azureml_anonymous/versions/2f97c497-2ae7-4bbd-a386-dbcfb4dba6fd"
=======
                  "componentId": "/subscriptions/00000000-0000-0000-0000-000000000/resourceGroups/00000/providers/Microsoft.MachineLearningServices/workspaces/00000/components/azureml_anonymous/versions/297e54ed-e8e8-4990-b6d1-feec218f6018"
>>>>>>> 82fe11f4
                },
                "hello_world_component_inline_3": {
                  "name": "hello_world_component_inline_3",
                  "type": "command",
                  "inputs": {
                    "component_in_number": {
                      "job_input_type": "literal",
                      "value": "${{parent.inputs.job_in_number}}"
                    }
                  },
                  "_source": "REMOTE.WORKSPACE.COMPONENT",
<<<<<<< HEAD
                  "componentId": "/subscriptions/00000000-0000-0000-0000-000000000/resourceGroups/00000/providers/Microsoft.MachineLearningServices/workspaces/00000/components/azureml_anonymous/versions/93d07c0e-9a05-48a4-a1bf-7fe25a198fa3"
=======
                  "componentId": "/subscriptions/00000000-0000-0000-0000-000000000/resourceGroups/00000/providers/Microsoft.MachineLearningServices/workspaces/00000/components/azureml_anonymous/versions/59549f4f-27c3-41e0-a34c-5723d8c7e59b"
>>>>>>> 82fe11f4
                }
              },
              "inputs": {
                "job_in_number": {
                  "description": null,
                  "jobInputType": "literal",
                  "value": "1"
                },
                "job_in_other_number": {
                  "description": null,
                  "jobInputType": "literal",
                  "value": "2"
                }
              },
              "outputs": {},
              "sourceJobId": null
            }
          },
          "provisioningState": "Creating"
        }
      }
<<<<<<< HEAD
    },
    {
      "RequestUri": "https://management.azure.com/subscriptions/00000000-0000-0000-0000-000000000/providers/Microsoft.MachineLearningServices/locations/centraluseuap/mfeOperationsStatus/s:288fbc99-974d-4a49-b40f-53b041fe40cc:_NL0edJ1pWfa1J6mQ-SVUv1ewQTAeUkhsem4hZ_o7cQ?api-version=2022-10-01-preview",
      "RequestMethod": "GET",
      "RequestHeaders": {
        "Accept": "*/*",
        "Accept-Encoding": "gzip, deflate",
        "Connection": "keep-alive",
        "User-Agent": "azure-ai-ml/1.5.0 azsdk-python-mgmt-machinelearningservices/0.1.0 Python/3.7.9 (Windows-10-10.0.22621-SP0)"
      },
      "RequestBody": null,
      "StatusCode": 200,
      "ResponseHeaders": {
        "Cache-Control": "no-cache",
        "Content-Encoding": "gzip",
        "Content-Type": "application/json; charset=utf-8",
        "Date": "Sun, 05 Mar 2023 02:03:53 GMT",
        "Expires": "-1",
        "Pragma": "no-cache",
        "request-context": "appId=cid-v1:512cc15a-13b5-415b-bfd0-dce7accb6bb1",
        "Server-Timing": "traceparent;desc=\u002200-73b7d2d4f505f8dd9383be12739f452b-0b50e656a19d59d0-01\u0022",
        "Strict-Transport-Security": "max-age=31536000; includeSubDomains",
        "Transfer-Encoding": "chunked",
        "Vary": [
          "Accept-Encoding",
          "Accept-Encoding"
        ],
        "x-aml-cluster": "vienna-test-westus2-01",
        "X-Content-Type-Options": "nosniff",
        "x-ms-correlation-request-id": "cdb2e231-23ba-4c8d-9168-68f41c871cc5",
        "x-ms-ratelimit-remaining-subscription-reads": "11989",
        "x-ms-response-type": "standard",
        "x-ms-routing-request-id": "WESTUS2:20230305T020354Z:cdb2e231-23ba-4c8d-9168-68f41c871cc5",
        "x-request-time": "0.016"
      },
      "ResponseBody": {
        "id": "/subscriptions/00000000-0000-0000-0000-000000000/providers/Microsoft.MachineLearningServices/locations/centraluseuap/mfeOperationResults/s:288fbc99-974d-4a49-b40f-53b041fe40cc:_NL0edJ1pWfa1J6mQ-SVUv1ewQTAeUkhsem4hZ_o7cQ",
        "name": "s:288fbc99-974d-4a49-b40f-53b041fe40cc:_NL0edJ1pWfa1J6mQ-SVUv1ewQTAeUkhsem4hZ_o7cQ",
        "status": "Creating"
      }
    }
  ],
  "Variables": {
    "name": "test_343702296695"
=======
    }
  ],
  "Variables": {
    "name": "test_949687940826"
>>>>>>> 82fe11f4
  }
}<|MERGE_RESOLUTION|>--- conflicted
+++ resolved
@@ -7,11 +7,7 @@
         "Accept": "application/json",
         "Accept-Encoding": "gzip, deflate",
         "Connection": "keep-alive",
-<<<<<<< HEAD
         "User-Agent": "azure-ai-ml/1.5.0 azsdk-python-mgmt-machinelearningservices/0.1.0 Python/3.7.9 (Windows-10-10.0.22621-SP0)"
-=======
-        "User-Agent": "azure-ai-ml/1.5.0 azsdk-python-mgmt-machinelearningservices/0.1.0 Python/3.8.13 (Windows-10-10.0.22621-SP0)"
->>>>>>> 82fe11f4
       },
       "RequestBody": null,
       "StatusCode": 200,
@@ -19,304 +15,11 @@
         "Cache-Control": "no-cache",
         "Content-Encoding": "gzip",
         "Content-Type": "application/json; charset=utf-8",
-<<<<<<< HEAD
-        "Date": "Sun, 05 Mar 2023 02:03:18 GMT",
+        "Date": "Sun, 05 Mar 2023 05:39:18 GMT",
         "Expires": "-1",
         "Pragma": "no-cache",
         "request-context": "appId=cid-v1:512cc15a-13b5-415b-bfd0-dce7accb6bb1",
-        "Server-Timing": "traceparent;desc=\u002200-20c54f7e963d866eea123b34badc11c1-aa8a73d425870609-01\u0022",
-=======
-        "Date": "Fri, 03 Mar 2023 04:36:14 GMT",
-        "Expires": "-1",
-        "Pragma": "no-cache",
-        "request-context": "appId=cid-v1:512cc15a-13b5-415b-bfd0-dce7accb6bb1",
-        "Server-Timing": "traceparent;desc=\u002200-77385385ad69ad0badecd47bce7a6a07-9463d2f855c7a1ad-01\u0022",
->>>>>>> 82fe11f4
-        "Strict-Transport-Security": "max-age=31536000; includeSubDomains",
-        "Transfer-Encoding": "chunked",
-        "Vary": [
-          "Accept-Encoding",
-          "Accept-Encoding"
-        ],
-        "x-aml-cluster": "vienna-test-westus2-01",
-        "X-Content-Type-Options": "nosniff",
-<<<<<<< HEAD
-        "x-ms-correlation-request-id": "13659090-5fa7-4bfe-8ee9-89e0520f5429",
-        "x-ms-ratelimit-remaining-subscription-reads": "11999",
-        "x-ms-response-type": "standard",
-        "x-ms-routing-request-id": "WESTUS2:20230305T020319Z:13659090-5fa7-4bfe-8ee9-89e0520f5429",
-        "x-request-time": "0.019"
-=======
-        "x-ms-correlation-request-id": "72c3c92a-6d0d-4987-8c8e-a9f6fa7c8a31",
-        "x-ms-ratelimit-remaining-subscription-reads": "11946",
-        "x-ms-response-type": "standard",
-        "x-ms-routing-request-id": "JAPANEAST:20230303T043614Z:72c3c92a-6d0d-4987-8c8e-a9f6fa7c8a31",
-        "x-request-time": "0.139"
->>>>>>> 82fe11f4
-      },
-      "ResponseBody": {
-        "id": "/subscriptions/00000000-0000-0000-0000-000000000/resourceGroups/00000/providers/Microsoft.MachineLearningServices/workspaces/00000",
-        "name": "00000",
-        "type": "Microsoft.MachineLearningServices/workspaces",
-        "location": "centraluseuap",
-        "tags": {},
-        "etag": null,
-        "properties": {
-          "friendlyName": "00000",
-          "description": "",
-          "storageAccount": "/subscriptions/00000000-0000-0000-0000-000000000/resourceGroups/00000/providers/Microsoft.Storage/storageAccounts/sax5mzqu7xztpx4",
-          "keyVault": "/subscriptions/00000000-0000-0000-0000-000000000/resourceGroups/00000/providers/Microsoft.Keyvault/vaults/kvtestsgwgquo2dadsi",
-          "applicationInsights": "/subscriptions/00000000-0000-0000-0000-000000000/resourceGroups/00000/providers/Microsoft.insights/components/aix5mzqu7xztpx4",
-          "hbiWorkspace": false,
-          "tenantId": "72f988bf-86f1-41af-91ab-2d7cd011db47",
-          "imageBuildCompute": null,
-          "provisioningState": "Succeeded",
-          "v1LegacyMode": false,
-          "softDeleteEnabled": false,
-          "containerRegistry": "/subscriptions/00000000-0000-0000-0000-000000000/resourceGroups/00000/providers/Microsoft.ContainerRegistry/registries/crx5mzqu7xztpx4",
-          "creationTime": "2023-03-03T20:15:14.9243872Z",
-          "notebookInfo": {
-            "resourceId": "0000000-0000-0000-0000-000000000000",
-            "fqdn": "ml-sdkvnextc-centraluseuap-288fbc99-974d-4a49-b40f-53b041fe40cc.centraluseuap.notebooks.azure.net",
-            "isPrivateLinkEnabled": false,
-            "notebookPreparationError": null
-          },
-<<<<<<< HEAD
-          "storageHnsEnabled": false,
-          "workspaceId": "288fbc99-974d-4a49-b40f-53b041fe40cc",
-          "linkedModelInventoryArmId": null,
-          "privateLinkCount": 0,
-          "publicNetworkAccess": "Enabled",
-          "discoveryUrl": "https://master.api.azureml-test.ms/discovery",
-          "mlFlowTrackingUri": "azureml://master.api.azureml-test.ms/mlflow/v1.0/subscriptions/00000000-0000-0000-0000-000000000/resourceGroups/00000/providers/Microsoft.MachineLearningServices/workspaces/00000",
-          "sdkTelemetryAppInsightsKey": "0000000-0000-0000-0000-000000000000",
-          "sasGetterUri": "",
-          "enableDataIsolation": false
-        },
-        "identity": {
-          "type": "SystemAssigned",
-          "principalId": "0000000-0000-0000-0000-000000000000",
-          "tenantId": "72f988bf-86f1-41af-91ab-2d7cd011db47"
-        },
-        "kind": "Default",
-        "sku": {
-          "name": "Basic",
-          "tier": "Basic"
-        },
-        "systemData": {
-          "createdAt": "2023-03-03T20:15:14.9243872Z",
-          "createdBy": "alias@contoso.com",
-          "createdByType": "User",
-          "lastModifiedAt": "2023-03-03T20:15:14.9243872Z",
-          "lastModifiedBy": "alias@contoso.com",
-          "lastModifiedByType": "User"
-=======
-          "datastoreType": "AzureBlob",
-          "accountName": "sagvgsoim6nmhbq",
-          "containerName": "azureml-blobstore-e61cd5e2-512f-475e-9842-5e2a973993b8",
-          "endpoint": "core.windows.net",
-          "protocol": "https",
-          "serviceDataAccessAuthIdentity": "WorkspaceSystemAssignedIdentity"
-        },
-        "systemData": {
-          "createdAt": "2022-09-22T09:02:03.2629568\u002B00:00",
-          "createdBy": "779301c0-18b2-4cdc-801b-a0a3368fee0a",
-          "createdByType": "Application",
-          "lastModifiedAt": "2022-09-22T09:02:04.166989\u002B00:00",
-          "lastModifiedBy": "779301c0-18b2-4cdc-801b-a0a3368fee0a",
-          "lastModifiedByType": "Application"
->>>>>>> 82fe11f4
-        }
-      }
-    },
-    {
-      "RequestUri": "https://master.api.azureml-test.ms/content/v2.0/subscriptions/00000000-0000-0000-0000-000000000/resourceGroups/00000/providers/Microsoft.MachineLearningServices/workspaces/00000/snapshots/getByHash?hash=d3c05b496c685e7e5a204e3cebc689086bd0f622c2975d8090c18968739a464a\u0026hashVersion=202208",
-      "RequestMethod": "GET",
-      "RequestHeaders": {
-        "Accept": "*/*",
-        "Accept-Encoding": "gzip, deflate",
-        "Connection": "keep-alive",
-<<<<<<< HEAD
-        "Content-Type": "application/json; charset=UTF-8",
-        "User-Agent": "azure-ai-ml/1.5.0 azsdk-python-core/1.26.3 Python/3.7.9 (Windows-10-10.0.22621-SP0)"
-=======
-        "Content-Length": "0",
-        "User-Agent": "azure-ai-ml/1.5.0 azsdk-python-mgmt-machinelearningservices/0.1.0 Python/3.8.13 (Windows-10-10.0.22621-SP0)"
->>>>>>> 82fe11f4
-      },
-      "RequestBody": null,
-      "StatusCode": 200,
-      "ResponseHeaders": {
-        "Connection": "keep-alive",
-        "Content-Encoding": "gzip",
-        "Content-Type": "application/json; charset=utf-8",
-<<<<<<< HEAD
-        "Date": "Sun, 05 Mar 2023 02:03:21 GMT",
-        "request-context": "appId=cid-v1:512cc15a-13b5-415b-bfd0-dce7accb6bb1",
-        "Strict-Transport-Security": "max-age=15724800; includeSubDomains; preload",
-=======
-        "Date": "Fri, 03 Mar 2023 04:36:15 GMT",
-        "Expires": "-1",
-        "Pragma": "no-cache",
-        "request-context": "appId=cid-v1:512cc15a-13b5-415b-bfd0-dce7accb6bb1",
-        "Server-Timing": "traceparent;desc=\u002200-28a9ee319c9520584d70f687700274c2-c9407c2975541921-01\u0022",
-        "Strict-Transport-Security": "max-age=31536000; includeSubDomains",
->>>>>>> 82fe11f4
-        "Transfer-Encoding": "chunked",
-        "Vary": "Accept-Encoding",
-        "x-aml-cluster": "vienna-test-westus2-01",
-        "X-Content-Type-Options": "nosniff",
-<<<<<<< HEAD
-        "x-ms-response-type": "standard",
-        "x-request-time": "0.214"
-=======
-        "x-ms-correlation-request-id": "28049195-6b1a-49cd-9928-3340d57b459e",
-        "x-ms-ratelimit-remaining-subscription-writes": "1185",
-        "x-ms-response-type": "standard",
-        "x-ms-routing-request-id": "JAPANEAST:20230303T043615Z:28049195-6b1a-49cd-9928-3340d57b459e",
-        "x-request-time": "0.151"
->>>>>>> 82fe11f4
-      },
-      "ResponseBody": {
-        "snapshotType": "LocalFiles",
-        "id": "0a7da1c6-b939-4726-b0d1-1946abc6a154",
-        "root": {
-          "name": "",
-          "hash": null,
-          "type": "Directory",
-          "timestamp": "0001-01-01T00:00:00\u002B00:00",
-          "sasUrl": null,
-          "absoluteUrl": null,
-          "sizeBytes": 0,
-          "sizeSet": false,
-          "children": {
-            "COMPONENT_PLACEHOLDER": {
-              "name": "COMPONENT_PLACEHOLDER",
-              "hash": "2FF0E74A91489FE8DA41673EB1441D73",
-              "type": "File",
-              "timestamp": "0001-01-01T00:00:00\u002B00:00",
-              "sasUrl": null,
-              "absoluteUrl": null,
-              "sizeBytes": 35,
-              "sizeSet": true,
-              "children": {}
-            }
-          }
-        },
-        "tags": {},
-        "properties": {
-          "hash_sha256": "d3c05b496c685e7e5a204e3cebc689086bd0f622c2975d8090c18968739a464a",
-          "hash_version": "202208",
-          "azureml.codeUri": "https://sax5mzqu7xztpx4.blob.core.windows.net:443/288fbc99-9-2cabc6a5-9713-532e-8859-6bd6d69e8ce8/"
-        },
-        "description": null,
-        "name": "f1b82144-651f-4f47-bbb4-a6500bc75774",
-        "version": "1",
-        "createdBy": {
-          "userObjectId": "b3a957de-450c-4ca7-b2aa-88dd98c87fef",
-          "userPuId": "10037FFEAD05DD5D",
-          "userIdp": null,
-          "userAltSecId": null,
-          "userIss": "https://sts.windows.net/72f988bf-86f1-41af-91ab-2d7cd011db47/",
-          "userTenantId": "72f988bf-86f1-41af-91ab-2d7cd011db47",
-          "userName": "Firstname Lastname",
-          "upn": null
-        },
-        "createdTime": "2023-03-03T20:24:07.0457611\u002B00:00",
-        "modifiedBy": {
-          "userObjectId": "b3a957de-450c-4ca7-b2aa-88dd98c87fef",
-          "userPuId": "10037FFEAD05DD5D",
-          "userIdp": null,
-          "userAltSecId": null,
-          "userIss": "https://sts.windows.net/72f988bf-86f1-41af-91ab-2d7cd011db47/",
-          "userTenantId": "72f988bf-86f1-41af-91ab-2d7cd011db47",
-          "userName": "Diondra Peck",
-          "upn": null
-        },
-        "modifiedTime": "2023-03-03T20:24:07.0457611\u002B00:00",
-        "gitRepositoryCommit": null,
-        "uri": "https://sax5mzqu7xztpx4.blob.core.windows.net:443/288fbc99-9-2cabc6a5-9713-532e-8859-6bd6d69e8ce8/",
-        "contentHash": "d3c05b496c685e7e5a204e3cebc689086bd0f622c2975d8090c18968739a464a",
-        "hashVersion": "202208",
-        "provisioningState": "Succeeded"
-      }
-    },
-    {
-<<<<<<< HEAD
-      "RequestUri": "https://management.azure.com/subscriptions/00000000-0000-0000-0000-000000000/resourceGroups/00000/providers/Microsoft.MachineLearningServices/workspaces/00000/codes/f1b82144-651f-4f47-bbb4-a6500bc75774/versions/1?api-version=2022-05-01",
-=======
-      "RequestUri": "https://sagvgsoim6nmhbq.blob.core.windows.net/azureml-blobstore-e61cd5e2-512f-475e-9842-5e2a973993b8/LocalUpload/00000000000000000000000000000000/COMPONENT_PLACEHOLDER",
-      "RequestMethod": "HEAD",
-      "RequestHeaders": {
-        "Accept": "application/xml",
-        "Accept-Encoding": "gzip, deflate",
-        "Connection": "keep-alive",
-        "User-Agent": "azsdk-python-storage-blob/12.12.0 Python/3.8.13 (Windows-10-10.0.22621-SP0)",
-        "x-ms-date": "Fri, 03 Mar 2023 04:36:15 GMT",
-        "x-ms-version": "2021-06-08"
-      },
-      "RequestBody": null,
-      "StatusCode": 200,
-      "ResponseHeaders": {
-        "Accept-Ranges": "bytes",
-        "Content-Length": "35",
-        "Content-MD5": "L/DnSpFIn\u002BjaQWc\u002BsUQdcw==",
-        "Content-Type": "application/octet-stream",
-        "Date": "Fri, 03 Mar 2023 04:36:15 GMT",
-        "ETag": "\u00220x8DA9D48E17467D7\u0022",
-        "Last-Modified": "Fri, 23 Sep 2022 09:49:17 GMT",
-        "Server": [
-          "Windows-Azure-Blob/1.0",
-          "Microsoft-HTTPAPI/2.0"
-        ],
-        "Vary": "Origin",
-        "x-ms-access-tier": "Hot",
-        "x-ms-access-tier-inferred": "true",
-        "x-ms-blob-type": "BlockBlob",
-        "x-ms-creation-time": "Fri, 23 Sep 2022 09:49:16 GMT",
-        "x-ms-lease-state": "available",
-        "x-ms-lease-status": "unlocked",
-        "x-ms-meta-name": "9c9cfba9-82bd-45db-ad06-07009d1d9672",
-        "x-ms-meta-upload_status": "completed",
-        "x-ms-meta-version": "1",
-        "x-ms-server-encrypted": "true",
-        "x-ms-version": "2021-06-08"
-      },
-      "ResponseBody": null
-    },
-    {
-      "RequestUri": "https://management.azure.com/subscriptions/00000000-0000-0000-0000-000000000/providers/Microsoft.MachineLearningServices/locations/centraluseuap/mfeOperationsStatus/s:e61cd5e2-512f-475e-9842-5e2a973993b8:scCOvw7V1ra-xdrzwyyn8_a7tN6FNuy1wE9dimy7B-I?api-version=2022-12-01-preview",
->>>>>>> 82fe11f4
-      "RequestMethod": "GET",
-      "RequestHeaders": {
-        "Accept": "*/*",
-        "Accept-Encoding": "gzip, deflate",
-        "Connection": "keep-alive",
-<<<<<<< HEAD
-        "User-Agent": "azure-ai-ml/1.5.0 azsdk-python-mgmt-machinelearningservices/0.1.0 Python/3.7.9 (Windows-10-10.0.22621-SP0)"
-=======
-        "User-Agent": "azure-ai-ml/1.5.0 azsdk-python-mgmt-machinelearningservices/0.1.0 Python/3.8.13 (Windows-10-10.0.22621-SP0)"
->>>>>>> 82fe11f4
-      },
-      "RequestBody": null,
-      "StatusCode": 200,
-      "ResponseHeaders": {
-        "Cache-Control": "no-cache",
-        "Content-Encoding": "gzip",
-        "Content-Type": "application/json; charset=utf-8",
-<<<<<<< HEAD
-        "Date": "Sun, 05 Mar 2023 02:03:23 GMT",
-        "Expires": "-1",
-        "Pragma": "no-cache",
-        "request-context": "appId=cid-v1:512cc15a-13b5-415b-bfd0-dce7accb6bb1",
-        "Server-Timing": "traceparent;desc=\u002200-325f4af740ee311ba803ba5dde43bf4d-d90389cc7f6f1f37-01\u0022",
-=======
-        "Date": "Fri, 03 Mar 2023 04:36:15 GMT",
-        "Expires": "-1",
-        "Pragma": "no-cache",
-        "request-context": "appId=cid-v1:512cc15a-13b5-415b-bfd0-dce7accb6bb1",
-        "Server-Timing": "traceparent;desc=\u002200-52d1a25b40ef9aa927d0bd6aef3a3bbf-8980b51409e06474-01\u0022",
->>>>>>> 82fe11f4
+        "Server-Timing": "traceparent;desc=\u002200-99398b41e9ac52c46ddc109a230e9da7-3e614552d2a967c5-01\u0022",
         "Strict-Transport-Security": "max-age=31536000; includeSubDomains",
         "Transfer-Encoding": "chunked",
         "Vary": [
@@ -325,4519 +28,11 @@
         ],
         "x-aml-cluster": "vienna-test-westus2-02",
         "X-Content-Type-Options": "nosniff",
-<<<<<<< HEAD
-        "x-ms-correlation-request-id": "b9cbdd85-c489-4505-8d56-b830a4f9696c",
-        "x-ms-ratelimit-remaining-subscription-reads": "11998",
+        "x-ms-correlation-request-id": "3434ac5e-5f56-4f4a-b844-425991f69f85",
+        "x-ms-ratelimit-remaining-subscription-reads": "11988",
         "x-ms-response-type": "standard",
-        "x-ms-routing-request-id": "WESTUS2:20230305T020323Z:b9cbdd85-c489-4505-8d56-b830a4f9696c",
-        "x-request-time": "0.212"
-      },
-      "ResponseBody": {
-        "id": "/subscriptions/00000000-0000-0000-0000-000000000/resourceGroups/00000/providers/Microsoft.MachineLearningServices/workspaces/00000/codes/f1b82144-651f-4f47-bbb4-a6500bc75774/versions/1",
-        "name": "1",
-        "type": "Microsoft.MachineLearningServices/workspaces/codes/versions",
-        "properties": {
-          "description": null,
-          "tags": {},
-          "properties": {
-            "hash_sha256": "0000000000000",
-            "hash_version": "0000000000000"
-          },
-          "isArchived": false,
-          "isAnonymous": false,
-          "codeUri": "https://sax5mzqu7xztpx4.blob.core.windows.net:443/288fbc99-9-2cabc6a5-9713-532e-8859-6bd6d69e8ce8/"
-        },
-        "systemData": {
-          "createdAt": "2023-03-03T20:24:07.0457611\u002B00:00",
-          "createdBy": "Firstname Lastname",
-          "createdByType": "User",
-          "lastModifiedAt": "2023-03-03T20:24:07.0457611\u002B00:00",
-          "lastModifiedBy": "Firstname Lastname",
-          "lastModifiedByType": "User"
-        }
-      }
-    },
-    {
-      "RequestUri": "https://management.azure.com/subscriptions/00000000-0000-0000-0000-000000000/resourceGroups/00000/providers/Microsoft.MachineLearningServices/workspaces/00000/components/azureml_anonymous/versions/000000000000000000000?api-version=2022-10-01",
-      "RequestMethod": "PUT",
-=======
-        "x-ms-correlation-request-id": "5e1c2c0a-2b1f-41bc-8513-4b7f28dcefce",
-        "x-ms-ratelimit-remaining-subscription-reads": "11945",
-        "x-ms-response-type": "standard",
-        "x-ms-routing-request-id": "JAPANEAST:20230303T043615Z:5e1c2c0a-2b1f-41bc-8513-4b7f28dcefce",
-        "x-request-time": "0.017"
-      },
-      "ResponseBody": {
-        "id": "/subscriptions/00000000-0000-0000-0000-000000000/providers/Microsoft.MachineLearningServices/locations/centraluseuap/mfeOperationResults/s:e61cd5e2-512f-475e-9842-5e2a973993b8:scCOvw7V1ra-xdrzwyyn8_a7tN6FNuy1wE9dimy7B-I",
-        "name": "s:e61cd5e2-512f-475e-9842-5e2a973993b8:scCOvw7V1ra-xdrzwyyn8_a7tN6FNuy1wE9dimy7B-I",
-        "status": "Succeeded",
-        "startTime": "2023-03-03T04:36:10.1882748\u002B00:00",
-        "endTime": "2023-03-03T04:36:12\u002B00:00"
-      }
-    },
-    {
-      "RequestUri": "https://sagvgsoim6nmhbq.blob.core.windows.net/azureml-blobstore-e61cd5e2-512f-475e-9842-5e2a973993b8/az-ml-artifacts/00000000000000000000000000000000/COMPONENT_PLACEHOLDER",
-      "RequestMethod": "HEAD",
->>>>>>> 82fe11f4
-      "RequestHeaders": {
-        "Accept": "application/json",
-        "Accept-Encoding": "gzip, deflate",
-        "Connection": "keep-alive",
-<<<<<<< HEAD
-        "Content-Length": "685",
-        "Content-Type": "application/json",
-        "User-Agent": "azure-ai-ml/1.5.0 azsdk-python-mgmt-machinelearningservices/0.1.0 Python/3.7.9 (Windows-10-10.0.22621-SP0)"
-=======
-        "User-Agent": "azsdk-python-storage-blob/12.12.0 Python/3.8.13 (Windows-10-10.0.22621-SP0)",
-        "x-ms-date": "Fri, 03 Mar 2023 04:36:15 GMT",
-        "x-ms-version": "2021-06-08"
->>>>>>> 82fe11f4
-      },
-      "RequestBody": {
-        "properties": {
-          "properties": {},
-          "tags": {},
-          "isAnonymous": true,
-          "isArchived": false,
-          "componentSpec": {
-            "command": "echo Hello World \u0026 echo ${{inputs.component_in_number}}",
-            "code": "azureml:/subscriptions/00000000-0000-0000-0000-000000000/resourceGroups/00000/providers/Microsoft.MachineLearningServices/workspaces/00000/codes/f1b82144-651f-4f47-bbb4-a6500bc75774/versions/1",
-            "environment": "azureml:AzureML-sklearn-1.0-ubuntu20.04-py38-cpu:33",
-            "name": "azureml_anonymous",
-            "version": "1",
-            "is_deterministic": true,
-            "inputs": {
-              "component_in_number": {
-                "type": "integer",
-                "optional": false,
-                "default": "10",
-                "description": "An integer"
-              }
-            },
-            "type": "command",
-            "_source": "YAML.JOB"
-          }
-        }
-      },
-      "StatusCode": 201,
-      "ResponseHeaders": {
-<<<<<<< HEAD
-        "Cache-Control": "no-cache",
-        "Content-Length": "1385",
-        "Content-Type": "application/json; charset=utf-8",
-        "Date": "Sun, 05 Mar 2023 02:03:25 GMT",
-        "Expires": "-1",
-        "Location": "https://management.azure.com/subscriptions/00000000-0000-0000-0000-000000000/resourceGroups/00000/providers/Microsoft.MachineLearningServices/workspaces/00000/components/azureml_anonymous/versions/000000000000000000000?api-version=2022-10-01",
-        "Pragma": "no-cache",
-        "request-context": "appId=cid-v1:512cc15a-13b5-415b-bfd0-dce7accb6bb1",
-        "Server-Timing": "traceparent;desc=\u002200-bf6013f39d17d73af6ca90a48e4ccc86-b4d8b4afb2fc9179-01\u0022",
-        "Strict-Transport-Security": "max-age=31536000; includeSubDomains",
-        "x-aml-cluster": "vienna-test-westus2-02",
-        "X-Content-Type-Options": "nosniff",
-        "x-ms-correlation-request-id": "14a0ce92-963f-4931-9b3a-be4043b300b5",
-        "x-ms-ratelimit-remaining-subscription-writes": "1199",
-        "x-ms-response-type": "standard",
-        "x-ms-routing-request-id": "WESTUS2:20230305T020325Z:14a0ce92-963f-4931-9b3a-be4043b300b5",
-        "x-request-time": "1.606"
-=======
-        "Date": "Fri, 03 Mar 2023 04:36:15 GMT",
-        "Server": [
-          "Windows-Azure-Blob/1.0",
-          "Microsoft-HTTPAPI/2.0"
-        ],
-        "Transfer-Encoding": "chunked",
-        "Vary": "Origin",
-        "x-ms-error-code": "BlobNotFound",
-        "x-ms-version": "2021-06-08"
->>>>>>> 82fe11f4
-      },
-      "ResponseBody": {
-        "id": "/subscriptions/00000000-0000-0000-0000-000000000/resourceGroups/00000/providers/Microsoft.MachineLearningServices/workspaces/00000/components/azureml_anonymous/versions/143b4dba-00cb-42d8-8ce3-c9fd2882da5a",
-        "name": "143b4dba-00cb-42d8-8ce3-c9fd2882da5a",
-        "type": "Microsoft.MachineLearningServices/workspaces/components/versions",
-        "properties": {
-          "description": null,
-          "tags": {},
-          "properties": {},
-          "isArchived": false,
-          "isAnonymous": true,
-          "componentSpec": {
-            "name": "azureml_anonymous",
-            "version": "1",
-            "is_deterministic": "True",
-            "type": "command",
-            "inputs": {
-              "component_in_number": {
-                "type": "integer",
-                "optional": "False",
-                "default": "10",
-                "description": "An integer"
-              }
-            },
-            "code": "azureml:/subscriptions/00000000-0000-0000-0000-000000000/resourceGroups/00000/providers/Microsoft.MachineLearningServices/workspaces/00000/codes/f1b82144-651f-4f47-bbb4-a6500bc75774/versions/1",
-            "environment": "azureml://registries/azureml-dev/environments/AzureML-sklearn-1.0-ubuntu20.04-py38-cpu/versions/33",
-            "resources": {
-              "instance_count": "1"
-            },
-            "command": "echo Hello World \u0026 echo ${{inputs.component_in_number}}",
-            "$schema": "https://componentsdk.azureedge.net/jsonschema/CommandComponent.json"
-          }
-        },
-        "systemData": {
-          "createdAt": "2023-03-04T00:53:13.9361815\u002B00:00",
-          "createdBy": "Firstname Lastname",
-          "createdByType": "User",
-          "lastModifiedAt": "2023-03-04T00:53:14.2972351\u002B00:00",
-          "lastModifiedBy": "Firstname Lastname",
-          "lastModifiedByType": "User"
-        }
-      }
-    },
-    {
-<<<<<<< HEAD
-      "RequestUri": "https://management.azure.com/subscriptions/00000000-0000-0000-0000-000000000/resourceGroups/00000/providers/Microsoft.MachineLearningServices/workspaces/00000?api-version=2022-10-01",
-=======
-      "RequestUri": "https://management.azure.com/subscriptions/00000000-0000-0000-0000-000000000/resourceGroups/00000/providers/Microsoft.MachineLearningServices/workspaces/00000/schedules/test_265039562068?api-version=2022-12-01-preview",
->>>>>>> 82fe11f4
-      "RequestMethod": "GET",
-      "RequestHeaders": {
-        "Accept": "*/*",
-        "Accept-Encoding": "gzip, deflate",
-        "Connection": "keep-alive",
-<<<<<<< HEAD
-        "User-Agent": "azure-ai-ml/1.5.0 azsdk-python-mgmt-machinelearningservices/0.1.0 Python/3.7.9 (Windows-10-10.0.22621-SP0)"
-=======
-        "User-Agent": "azure-ai-ml/1.5.0 azsdk-python-mgmt-machinelearningservices/0.1.0 Python/3.8.13 (Windows-10-10.0.22621-SP0)"
->>>>>>> 82fe11f4
-      },
-      "RequestBody": null,
-      "StatusCode": 200,
-      "ResponseHeaders": {
-        "Cache-Control": "no-cache",
-        "Content-Encoding": "gzip",
-        "Content-Type": "application/json; charset=utf-8",
-<<<<<<< HEAD
-        "Date": "Sun, 05 Mar 2023 02:03:26 GMT",
-        "Expires": "-1",
-        "Pragma": "no-cache",
-        "request-context": "appId=cid-v1:512cc15a-13b5-415b-bfd0-dce7accb6bb1",
-        "Server-Timing": "traceparent;desc=\u002200-7a9b3d43ed36a127e3bc6fd61a14afb2-e54f6989df667c63-01\u0022",
-=======
-        "Date": "Fri, 03 Mar 2023 04:36:16 GMT",
-        "Expires": "-1",
-        "Pragma": "no-cache",
-        "request-context": "appId=cid-v1:512cc15a-13b5-415b-bfd0-dce7accb6bb1",
-        "Server-Timing": "traceparent;desc=\u002200-18cd9ae50a7525164a42c86e0ebb5ede-8a136701c5158987-01\u0022",
->>>>>>> 82fe11f4
-        "Strict-Transport-Security": "max-age=31536000; includeSubDomains",
-        "Transfer-Encoding": "chunked",
-        "Vary": [
-          "Accept-Encoding",
-          "Accept-Encoding"
-        ],
-        "x-aml-cluster": "vienna-test-westus2-01",
-        "X-Content-Type-Options": "nosniff",
-<<<<<<< HEAD
-        "x-ms-correlation-request-id": "6affddf9-fc99-493e-8e65-8f768db5c9e1",
-        "x-ms-ratelimit-remaining-subscription-reads": "11997",
-        "x-ms-response-type": "standard",
-        "x-ms-routing-request-id": "WESTUS2:20230305T020326Z:6affddf9-fc99-493e-8e65-8f768db5c9e1",
-        "x-request-time": "0.016"
-      },
-      "ResponseBody": {
-        "id": "/subscriptions/00000000-0000-0000-0000-000000000/resourceGroups/00000/providers/Microsoft.MachineLearningServices/workspaces/00000",
-        "name": "00000",
-        "type": "Microsoft.MachineLearningServices/workspaces",
-        "location": "centraluseuap",
-        "tags": {},
-        "etag": null,
-        "properties": {
-          "friendlyName": "00000",
-          "description": "",
-          "storageAccount": "/subscriptions/00000000-0000-0000-0000-000000000/resourceGroups/00000/providers/Microsoft.Storage/storageAccounts/sax5mzqu7xztpx4",
-          "keyVault": "/subscriptions/00000000-0000-0000-0000-000000000/resourceGroups/00000/providers/Microsoft.Keyvault/vaults/kvtestsgwgquo2dadsi",
-          "applicationInsights": "/subscriptions/00000000-0000-0000-0000-000000000/resourceGroups/00000/providers/Microsoft.insights/components/aix5mzqu7xztpx4",
-          "hbiWorkspace": false,
-          "tenantId": "72f988bf-86f1-41af-91ab-2d7cd011db47",
-          "imageBuildCompute": null,
-          "provisioningState": "Succeeded",
-          "v1LegacyMode": false,
-          "softDeleteEnabled": false,
-          "containerRegistry": "/subscriptions/00000000-0000-0000-0000-000000000/resourceGroups/00000/providers/Microsoft.ContainerRegistry/registries/crx5mzqu7xztpx4",
-          "creationTime": "2023-03-03T20:15:14.9243872Z",
-          "notebookInfo": {
-            "resourceId": "0000000-0000-0000-0000-000000000000",
-            "fqdn": "ml-sdkvnextc-centraluseuap-288fbc99-974d-4a49-b40f-53b041fe40cc.centraluseuap.notebooks.azure.net",
-            "isPrivateLinkEnabled": false,
-            "notebookPreparationError": null
-          },
-          "storageHnsEnabled": false,
-          "workspaceId": "288fbc99-974d-4a49-b40f-53b041fe40cc",
-          "linkedModelInventoryArmId": null,
-          "privateLinkCount": 0,
-          "publicNetworkAccess": "Enabled",
-          "discoveryUrl": "https://master.api.azureml-test.ms/discovery",
-          "mlFlowTrackingUri": "azureml://master.api.azureml-test.ms/mlflow/v1.0/subscriptions/00000000-0000-0000-0000-000000000/resourceGroups/00000/providers/Microsoft.MachineLearningServices/workspaces/00000",
-          "sdkTelemetryAppInsightsKey": "0000000-0000-0000-0000-000000000000",
-          "sasGetterUri": "",
-          "enableDataIsolation": false
-        },
-        "identity": {
-          "type": "SystemAssigned",
-          "principalId": "0000000-0000-0000-0000-000000000000",
-          "tenantId": "72f988bf-86f1-41af-91ab-2d7cd011db47"
-        },
-        "kind": "Default",
-        "sku": {
-          "name": "Basic",
-          "tier": "Basic"
-        },
-        "systemData": {
-          "createdAt": "2023-03-03T20:15:14.9243872Z",
-          "createdBy": "alias@contoso.com",
-          "createdByType": "User",
-          "lastModifiedAt": "2023-03-03T20:15:14.9243872Z",
-          "lastModifiedBy": "alias@contoso.com",
-=======
-        "x-ms-correlation-request-id": "21bee810-23b7-4f5e-a1e8-41572531de56",
-        "x-ms-ratelimit-remaining-subscription-reads": "11944",
-        "x-ms-response-type": "standard",
-        "x-ms-routing-request-id": "JAPANEAST:20230303T043616Z:21bee810-23b7-4f5e-a1e8-41572531de56",
-        "x-request-time": "0.087"
-      },
-      "ResponseBody": {
-        "name": "test_265039562068",
-        "properties": {
-          "description": "a weekly retrain schedule",
-          "tags": {},
-          "properties": {},
-          "displayName": "weekly retrain schedule",
-          "isEnabled": false,
-          "trigger": {
-            "endTime": "2099-01-01 00:00:00",
-            "startTime": "2022-05-10 10:15:00",
-            "timeZone": "Pacific Standard Time",
-            "triggerType": "Recurrence",
-            "frequency": "Day",
-            "interval": 1,
-            "schedule": null
-          },
-          "action": {
-            "actionType": "CreateJob",
-            "jobDefinition": {
-              "description": "The hello world pipeline job with inline components",
-              "tags": {
-                "tag": "tagvalue",
-                "owner": "sdkteam"
-              },
-              "properties": {},
-              "displayName": null,
-              "status": "NotStarted",
-              "experimentName": "Default",
-              "services": null,
-              "computeId": "/subscriptions/00000000-0000-0000-0000-000000000/resourceGroups/00000/providers/Microsoft.MachineLearningServices/workspaces/00000/computes/cpu-cluster",
-              "isArchived": false,
-              "identity": null,
-              "componentId": null,
-              "jobType": "Pipeline",
-              "settings": {
-                "default_compute": "/subscriptions/00000000-0000-0000-0000-000000000/resourceGroups/00000/providers/Microsoft.MachineLearningServices/workspaces/00000/computes/cpu-cluster-1",
-                "default_datastore": "/subscriptions/00000000-0000-0000-0000-000000000/resourceGroups/00000/providers/Microsoft.MachineLearningServices/workspaces/00000/datastores/workspacefilestore",
-                "continue_on_step_failure": true,
-                "_source": "YAML.JOB"
-              },
-              "jobs": {
-                "hello_world_component_inline_1": {
-                  "name": "hello_world_component_inline_1",
-                  "type": "command",
-                  "inputs": {
-                    "component_in_number": {
-                      "job_input_type": "literal",
-                      "value": "${{parent.inputs.job_in_number}}"
-                    }
-                  },
-                  "_source": "REMOTE.WORKSPACE.COMPONENT",
-                  "componentId": "/subscriptions/00000000-0000-0000-0000-000000000/resourceGroups/00000/providers/Microsoft.MachineLearningServices/workspaces/00000/components/azureml_anonymous/versions/d59ecedb-5b17-4486-a339-c417db4062d7"
-                },
-                "hello_world_component_inline_2": {
-                  "name": "hello_world_component_inline_2",
-                  "type": "command",
-                  "inputs": {
-                    "component_in_number": {
-                      "job_input_type": "literal",
-                      "value": "${{parent.inputs.job_in_number}}"
-                    }
-                  },
-                  "_source": "REMOTE.WORKSPACE.COMPONENT",
-                  "componentId": "/subscriptions/00000000-0000-0000-0000-000000000/resourceGroups/00000/providers/Microsoft.MachineLearningServices/workspaces/00000/components/azureml_anonymous/versions/297e54ed-e8e8-4990-b6d1-feec218f6018"
-                },
-                "hello_world_component_inline_3": {
-                  "name": "hello_world_component_inline_3",
-                  "type": "command",
-                  "inputs": {
-                    "component_in_number": {
-                      "job_input_type": "literal",
-                      "value": "${{parent.inputs.job_in_number}}"
-                    }
-                  },
-                  "_source": "REMOTE.WORKSPACE.COMPONENT",
-                  "componentId": "/subscriptions/00000000-0000-0000-0000-000000000/resourceGroups/00000/providers/Microsoft.MachineLearningServices/workspaces/00000/components/azureml_anonymous/versions/59549f4f-27c3-41e0-a34c-5723d8c7e59b"
-                }
-              },
-              "inputs": {
-                "job_in_number": {
-                  "description": null,
-                  "jobInputType": "literal",
-                  "value": "10"
-                },
-                "job_in_other_number": {
-                  "description": null,
-                  "jobInputType": "literal",
-                  "value": "15"
-                }
-              },
-              "outputs": {},
-              "sourceJobId": null
-            }
-          },
-          "provisioningState": "Succeeded"
-        },
-        "systemData": {
-          "createdAt": "2023-03-03T04:36:05.6283262\u002B00:00",
-          "createdBy": "Firstname Lastname",
-          "createdByType": "User",
-          "lastModifiedAt": "2023-03-03T04:36:12.1763763\u002B00:00",
-          "lastModifiedBy": "Firstname Lastname",
->>>>>>> 82fe11f4
-          "lastModifiedByType": "User"
-        }
-      }
-    },
-    {
-<<<<<<< HEAD
-      "RequestUri": "https://master.api.azureml-test.ms/content/v2.0/subscriptions/00000000-0000-0000-0000-000000000/resourceGroups/00000/providers/Microsoft.MachineLearningServices/workspaces/00000/snapshots/getByHash?hash=5a077c9d88f3fec4a2262852cbb9a31c23925e9ea28d12f5b847d669c409b319\u0026hashVersion=202208",
-      "RequestMethod": "GET",
-=======
-      "RequestUri": "https://management.azure.com/subscriptions/00000000-0000-0000-0000-000000000/resourceGroups/00000/providers/Microsoft.MachineLearningServices/workspaces/00000/codes/9c9cfba9-82bd-45db-ad06-07009d1d9672/versions/1?api-version=2022-05-01",
-      "RequestMethod": "PUT",
->>>>>>> 82fe11f4
-      "RequestHeaders": {
-        "Accept": "*/*",
-        "Accept-Encoding": "gzip, deflate",
-        "Connection": "keep-alive",
-<<<<<<< HEAD
-        "Content-Type": "application/json; charset=UTF-8",
-        "User-Agent": "azure-ai-ml/1.5.0 azsdk-python-core/1.26.3 Python/3.7.9 (Windows-10-10.0.22621-SP0)"
-      },
-      "RequestBody": null,
-      "StatusCode": 404,
-=======
-        "Content-Length": "288",
-        "Content-Type": "application/json",
-        "User-Agent": "azure-ai-ml/1.5.0 azsdk-python-mgmt-machinelearningservices/0.1.0 Python/3.8.13 (Windows-10-10.0.22621-SP0)"
-      },
-      "RequestBody": {
-        "properties": {
-          "properties": {
-            "hash_sha256": "0000000000000",
-            "hash_version": "0000000000000"
-          },
-          "isAnonymous": true,
-          "isArchived": false,
-          "codeUri": "https://sagvgsoim6nmhbq.blob.core.windows.net/azureml-blobstore-e61cd5e2-512f-475e-9842-5e2a973993b8/LocalUpload/00000000000000000000000000000000"
-        }
-      },
-      "StatusCode": 200,
->>>>>>> 82fe11f4
-      "ResponseHeaders": {
-        "Connection": "keep-alive",
-        "Content-Encoding": "gzip",
-        "Content-Type": "application/json; charset=utf-8",
-<<<<<<< HEAD
-        "Date": "Sun, 05 Mar 2023 02:03:28 GMT",
-        "request-context": "appId=cid-v1:512cc15a-13b5-415b-bfd0-dce7accb6bb1",
-        "Strict-Transport-Security": "max-age=15724800; includeSubDomains; preload",
-        "Transfer-Encoding": "chunked",
-        "Vary": "Accept-Encoding",
-        "x-aml-cluster": "vienna-test-westus2-01",
-        "X-Content-Type-Options": "nosniff",
-        "x-ms-response-type": "error",
-        "x-request-time": "0.038"
-      },
-      "ResponseBody": {
-        "error": {
-          "code": "UserError",
-          "severity": null,
-          "message": "Snapshot with hash 5a077c9d88f3fec4a2262852cbb9a31c23925e9ea28d12f5b847d669c409b319 was not found",
-          "messageFormat": null,
-          "messageParameters": null,
-          "referenceCode": null,
-          "detailsUri": null,
-          "target": null,
-          "details": [],
-          "innerError": {
-            "code": "NotFoundError",
-            "innerError": null
-          },
-          "debugInfo": {
-            "type": "Common.WebApi.Exceptions.ResourceNotFoundException",
-            "message": "Snapshot with hash 5a077c9d88f3fec4a2262852cbb9a31c23925e9ea28d12f5b847d669c409b319 was not found",
-            "stackTrace": "   at Microsoft.MachineLearning.ProjectContent.EntryPoints.Controllers.SnapshotControllerV2.GetSnapshotByHash(WorkspaceContext2 workspaceContext, String hash, String hashVersion) in /mnt/vss/_work/1/s/src/azureml-api/src/ProjectContent/EntryPoints/Controllers/SnapshotControllerV2.cs:line 616\n   at lambda_method1094(Closure , Object )\n   at Microsoft.AspNetCore.Mvc.Infrastructure.ActionMethodExecutor.AwaitableObjectResultExecutor.Execute(IActionResultTypeMapper mapper, ObjectMethodExecutor executor, Object controller, Object[] arguments)\n   at Microsoft.AspNetCore.Mvc.Infrastructure.ControllerActionInvoker.\u003CInvokeActionMethodAsync\u003Eg__Logged|12_1(ControllerActionInvoker invoker)\n   at Microsoft.AspNetCore.Mvc.Infrastructure.ControllerActionInvoker.\u003CInvokeNextActionFilterAsync\u003Eg__Awaited|10_0(ControllerActionInvoker invoker, Task lastTask, State next, Scope scope, Object state, Boolean isCompleted)\n   at Microsoft.AspNetCore.Mvc.Infrastructure.ControllerActionInvoker.Rethrow(ActionExecutedContextSealed context)\n   at Microsoft.AspNetCore.Mvc.Infrastructure.ControllerActionInvoker.Next(State\u0026 next, Scope\u0026 scope, Object\u0026 state, Boolean\u0026 isCompleted)\n   at Microsoft.AspNetCore.Mvc.Infrastructure.ControllerActionInvoker.\u003CInvokeInnerFilterAsync\u003Eg__Awaited|13_0(ControllerActionInvoker invoker, Task lastTask, State next, Scope scope, Object state, Boolean isCompleted)\n   at Microsoft.AspNetCore.Mvc.Infrastructure.ResourceInvoker.\u003CInvokeNextExceptionFilterAsync\u003Eg__Awaited|26_0(ResourceInvoker invoker, Task lastTask, State next, Scope scope, Object state, Boolean isCompleted)",
-            "innerException": null,
-            "data": {},
-            "errorResponse": null
-          },
-          "additionalInfo": null
-        },
-        "correlation": {
-          "operation": "6a31ab8b51e7f84579a546e2a234d347",
-          "request": "41bc850570b35513"
-        },
-        "environment": "master",
-        "location": "westus2",
-        "time": "2023-03-05T02:03:28.4601334\u002B00:00",
-        "componentName": "project"
-      }
-    },
-    {
-      "RequestUri": "https://master.api.azureml-test.ms/assetstore/v1.0/temporaryDataReference/createOrGet",
-      "RequestMethod": "POST",
-=======
-        "Date": "Fri, 03 Mar 2023 04:36:19 GMT",
-        "Expires": "-1",
-        "Pragma": "no-cache",
-        "request-context": "appId=cid-v1:512cc15a-13b5-415b-bfd0-dce7accb6bb1",
-        "Server-Timing": "traceparent;desc=\u002200-597a41ab4df5990578525b9ec206ef7b-6593f8bd1eb4792f-01\u0022",
-        "Strict-Transport-Security": "max-age=31536000; includeSubDomains",
-        "Transfer-Encoding": "chunked",
-        "Vary": [
-          "Accept-Encoding",
-          "Accept-Encoding"
-        ],
-        "x-aml-cluster": "vienna-test-westus2-01",
-        "X-Content-Type-Options": "nosniff",
-        "x-ms-correlation-request-id": "a015a5e7-5880-4437-b00f-b5dadf234df6",
-        "x-ms-ratelimit-remaining-subscription-writes": "1156",
-        "x-ms-response-type": "standard",
-        "x-ms-routing-request-id": "JAPANEAST:20230303T043619Z:a015a5e7-5880-4437-b00f-b5dadf234df6",
-        "x-request-time": "0.244"
-      },
-      "ResponseBody": {
-        "id": "/subscriptions/00000000-0000-0000-0000-000000000/resourceGroups/00000/providers/Microsoft.MachineLearningServices/workspaces/00000/codes/9c9cfba9-82bd-45db-ad06-07009d1d9672/versions/1",
-        "name": "1",
-        "type": "Microsoft.MachineLearningServices/workspaces/codes/versions",
-        "properties": {
-          "description": null,
-          "tags": {},
-          "properties": {
-            "hash_sha256": "0000000000000",
-            "hash_version": "0000000000000"
-          },
-          "isArchived": false,
-          "isAnonymous": false,
-          "codeUri": "https://sagvgsoim6nmhbq.blob.core.windows.net/azureml-blobstore-e61cd5e2-512f-475e-9842-5e2a973993b8/LocalUpload/00000000000000000000000000000000"
-        },
-        "systemData": {
-          "createdAt": "2022-09-23T09:49:20.984936\u002B00:00",
-          "createdBy": "Firstname Lastname",
-          "createdByType": "User",
-          "lastModifiedAt": "2023-03-03T04:36:19.0504297\u002B00:00",
-          "lastModifiedBy": "Firstname Lastname",
-          "lastModifiedByType": "User"
-        }
-      }
-    },
-    {
-      "RequestUri": "https://management.azure.com/subscriptions/00000000-0000-0000-0000-000000000/resourceGroups/00000/providers/Microsoft.MachineLearningServices/workspaces/00000/components/azureml_anonymous/versions/1b268f33-9464-d508-cde7-25b4f8ad5bb0?api-version=2022-10-01",
-      "RequestMethod": "PUT",
->>>>>>> 82fe11f4
-      "RequestHeaders": {
-        "Accept": "*/*",
-        "Accept-Encoding": "gzip, deflate",
-        "Connection": "keep-alive",
-<<<<<<< HEAD
-        "Content-Length": "244",
-        "Content-Type": "application/json; charset=UTF-8",
-        "User-Agent": "azure-ai-ml/1.5.0 azsdk-python-core/1.26.3 Python/3.7.9 (Windows-10-10.0.22621-SP0)"
-      },
-      "RequestBody": {
-        "assetId": "azureml://locations/centraluseuap/workspaces/288fbc99-974d-4a49-b40f-53b041fe40cc/codes/000000000000000000000/versions/1",
-        "temporaryDataReferenceId": "000000000000000000000",
-        "temporaryDataReferenceType": "TemporaryBlobReference"
-      },
-      "StatusCode": 200,
-      "ResponseHeaders": {
-        "Connection": "keep-alive",
-        "Content-Encoding": "gzip",
-        "Content-Type": "application/json; charset=utf-8",
-        "Date": "Sun, 05 Mar 2023 02:03:30 GMT",
-        "request-context": "appId=cid-v1:512cc15a-13b5-415b-bfd0-dce7accb6bb1",
-        "Strict-Transport-Security": "max-age=15724800; includeSubDomains; preload",
-        "Transfer-Encoding": "chunked",
-        "Vary": "Accept-Encoding",
-        "x-aml-cluster": "vienna-test-westus2-01",
-        "X-Content-Type-Options": "nosniff",
-        "x-ms-response-type": "standard",
-        "x-request-time": "0.450"
-      },
-      "ResponseBody": {
-        "blobReferenceForConsumption": {
-          "blobUri": "https://sax5mzqu7xztpx4.blob.core.windows.net:443/288fbc99-9-5886d97a-a3e9-5591-b4ce-167210b96996",
-          "storageAccountArmId": "/subscriptions/00000000-0000-0000-0000-000000000/resourceGroups/00000/providers/Microsoft.Storage/storageAccounts/sax5mzqu7xztpx4",
-          "credential": {
-            "sasUri": "https://sax5mzqu7xztpx4.blob.core.windows.net/288fbc99-9-5886d97a-a3e9-5591-b4ce-167210b96996?skoid=e3f42e2c-d581-4b65-a966-631cfa961328\u0026sktid=72f988bf-86f1-41af-91ab-2d7cd011db47\u0026skt=2023-03-05T01%3A26%3A47Z\u0026ske=2023-03-06T09%3A36%3A47Z\u0026sks=b\u0026skv=2019-07-07\u0026sv=2021-08-06\u0026st=2023-03-05T01%3A53%3A30Z\u0026se=2023-03-05T10%3A03%3A30Z\u0026sr=c\u0026sp=rcwl\u0026sig=000000000000000000000000000000000000",
-            "wasbsUri": null,
-            "credentialType": "SAS"
-          }
-        },
-        "imageReferenceForConsumption": null,
-        "temporaryDataReferenceId": "000000000000000000000",
-        "temporaryDataReferenceType": null
-      }
-    },
-    {
-      "RequestUri": "https://sax5mzqu7xztpx4.blob.core.windows.net/288fbc99-9-5886d97a-a3e9-5591-b4ce-167210b96996/components/1in1out.yaml?skoid=e3f42e2c-d581-4b65-a966-631cfa961328\u0026sktid=72f988bf-86f1-41af-91ab-2d7cd011db47\u0026skt=2023-03-05T01%3A26%3A47Z\u0026ske=2023-03-06T09%3A36%3A47Z\u0026sks=b\u0026skv=2019-07-07\u0026sv=2021-08-06\u0026st=2023-03-05T01%3A53%3A30Z\u0026se=2023-03-05T10%3A03%3A30Z\u0026sr=c\u0026sp=rcwl\u0026sig=000000000000000000000000000000000000",
-      "RequestMethod": "HEAD",
-      "RequestHeaders": {
-        "Accept": "application/xml",
-        "Accept-Encoding": "gzip, deflate",
-        "Connection": "keep-alive",
-        "User-Agent": "azsdk-python-storage-blob/12.14.1 Python/3.7.9 (Windows-10-10.0.22621-SP0)",
-        "x-ms-date": "Sun, 05 Mar 2023 02:03:30 GMT",
-        "x-ms-version": "2021-08-06"
-      },
-      "RequestBody": null,
-      "StatusCode": 404,
-      "ResponseHeaders": {
-        "Date": "Sun, 05 Mar 2023 02:03:30 GMT",
-        "Server": [
-          "Windows-Azure-Blob/1.0",
-          "Microsoft-HTTPAPI/2.0"
-        ],
-        "Transfer-Encoding": "chunked",
-        "Vary": "Origin",
-        "x-ms-error-code": "BlobNotFound",
-        "x-ms-version": "2021-08-06"
-      },
-      "ResponseBody": null
-    },
-    {
-      "RequestUri": "https://sax5mzqu7xztpx4.blob.core.windows.net/288fbc99-9-5886d97a-a3e9-5591-b4ce-167210b96996/components/1in1out.yaml?skoid=e3f42e2c-d581-4b65-a966-631cfa961328\u0026sktid=72f988bf-86f1-41af-91ab-2d7cd011db47\u0026skt=2023-03-05T01%3A26%3A47Z\u0026ske=2023-03-06T09%3A36%3A47Z\u0026sks=b\u0026skv=2019-07-07\u0026sv=2021-08-06\u0026st=2023-03-05T01%3A53%3A30Z\u0026se=2023-03-05T10%3A03%3A30Z\u0026sr=c\u0026sp=rcwl\u0026sig=000000000000000000000000000000000000",
-      "RequestMethod": "PUT",
-      "RequestHeaders": {
-        "Accept": "application/xml",
-        "Accept-Encoding": "gzip, deflate",
-        "Connection": "keep-alive",
-        "Content-Length": "375",
-        "Content-MD5": "z0fE5X/HTVn8rSJOPY5nHA==",
-        "Content-Type": "application/octet-stream",
-        "If-None-Match": "*",
-        "User-Agent": "azsdk-python-storage-blob/12.14.1 Python/3.7.9 (Windows-10-10.0.22621-SP0)",
-        "x-ms-blob-type": "BlockBlob",
-        "x-ms-date": "Sun, 05 Mar 2023 02:03:30 GMT",
-        "x-ms-version": "2021-08-06"
-      },
-      "RequestBody": "JHNjaGVtYTogaHR0cHM6Ly9henVyZW1sc2NoZW1hcy5henVyZWVkZ2UubmV0L2xhdGVzdC9jb21tYW5kQ29tcG9uZW50LnNjaGVtYS5qc29uCm5hbWU6IG9uZV9pbl9vbmVfb3V0CmRpc3BsYXlfbmFtZTogT25lIEluIE9uZSBPdXQKdmVyc2lvbjogMC4wLjEKdHlwZTogY29tbWFuZAppbnB1dHM6CiAgaW5wdXQxOgogICAgdHlwZTogdXJpX2ZvbGRlcgpvdXRwdXRzOgogIG91dHB1dDE6CiAgICB0eXBlOiB1cmlfZm9sZGVyCmVudmlyb25tZW50OiBhenVyZW1sOkF6dXJlTUwtc2tsZWFybi0xLjAtdWJ1bnR1MjAuMDQtcHkzOC1jcHU6MzMKY29tbWFuZDogPi0KICBlY2hvICR7e2lucHV0cy5pbnB1dDF9fSAmJgogIGVjaG8gJHt7b3V0cHV0cy5vdXRwdXQxfX0K",
-      "StatusCode": 201,
-      "ResponseHeaders": {
-        "Content-Length": "0",
-        "Content-MD5": "z0fE5X/HTVn8rSJOPY5nHA==",
-        "Date": "Sun, 05 Mar 2023 02:03:30 GMT",
-        "ETag": "\u00220x8DB1D1DD19254B8\u0022",
-        "Last-Modified": "Sun, 05 Mar 2023 02:03:31 GMT",
-        "Server": [
-          "Windows-Azure-Blob/1.0",
-          "Microsoft-HTTPAPI/2.0"
-        ],
-        "x-ms-content-crc64": "/YA1VUeeWm4=",
-        "x-ms-request-server-encrypted": "true",
-        "x-ms-version": "2021-08-06"
-      },
-      "ResponseBody": null
-    },
-    {
-      "RequestUri": "https://sax5mzqu7xztpx4.blob.core.windows.net/288fbc99-9-5886d97a-a3e9-5591-b4ce-167210b96996/components/1in2out.yaml?skoid=e3f42e2c-d581-4b65-a966-631cfa961328\u0026sktid=72f988bf-86f1-41af-91ab-2d7cd011db47\u0026skt=2023-03-05T01%3A26%3A47Z\u0026ske=2023-03-06T09%3A36%3A47Z\u0026sks=b\u0026skv=2019-07-07\u0026sv=2021-08-06\u0026st=2023-03-05T01%3A53%3A30Z\u0026se=2023-03-05T10%3A03%3A30Z\u0026sr=c\u0026sp=rcwl\u0026sig=000000000000000000000000000000000000",
-      "RequestMethod": "PUT",
-      "RequestHeaders": {
-        "Accept": "application/xml",
-        "Accept-Encoding": "gzip, deflate",
-        "Connection": "keep-alive",
-        "Content-Length": "446",
-        "Content-MD5": "LO\u002BXWZIvu1V5LLW4iiavtQ==",
-        "Content-Type": "application/octet-stream",
-        "If-None-Match": "*",
-        "User-Agent": "azsdk-python-storage-blob/12.14.1 Python/3.7.9 (Windows-10-10.0.22621-SP0)",
-        "x-ms-blob-type": "BlockBlob",
-        "x-ms-date": "Sun, 05 Mar 2023 02:03:31 GMT",
-        "x-ms-version": "2021-08-06"
-      },
-      "RequestBody": "JHNjaGVtYTogaHR0cHM6Ly9henVyZW1sc2NoZW1hcy5henVyZWVkZ2UubmV0L2xhdGVzdC9jb21tYW5kQ29tcG9uZW50LnNjaGVtYS5qc29uCm5hbWU6IG9uZV9pbl90d29fb3V0CmRpc3BsYXlfbmFtZTogT25lIEluIFR3byBPdXQgKFNwbGl0KQp2ZXJzaW9uOiAwLjAuMQp0eXBlOiBjb21tYW5kCmlucHV0czoKICBpbnB1dDE6CiAgICB0eXBlOiB1cmlfZm9sZGVyCm91dHB1dHM6CiAgb3V0cHV0MToKICAgIHR5cGU6IHVyaV9mb2xkZXIKICBvdXRwdXQyOgogICAgdHlwZTogdXJpX2ZvbGRlcgplbnZpcm9ubWVudDogYXp1cmVtbDpBenVyZU1MLXNrbGVhcm4tMS4wLXVidW50dTIwLjA0LXB5MzgtY3B1OjMzCmNvbW1hbmQ6ID4tCiAgZWNobyAke3tpbnB1dHMuaW5wdXQxfX0gJiYKICBlY2hvICR7e291dHB1dHMub3V0cHV0MX19ICYmCiAgZWNobyAke3tvdXRwdXRzLm91dHB1dDJ9fQo=",
-      "StatusCode": 201,
-      "ResponseHeaders": {
-        "Content-Length": "0",
-        "Content-MD5": "LO\u002BXWZIvu1V5LLW4iiavtQ==",
-        "Date": "Sun, 05 Mar 2023 02:03:30 GMT",
-        "ETag": "\u00220x8DB1D1DD1A1E2DC\u0022",
-        "Last-Modified": "Sun, 05 Mar 2023 02:03:31 GMT",
-        "Server": [
-          "Windows-Azure-Blob/1.0",
-          "Microsoft-HTTPAPI/2.0"
-        ],
-        "x-ms-content-crc64": "gpjtaHlDF4Y=",
-        "x-ms-request-server-encrypted": "true",
-        "x-ms-version": "2021-08-06"
-      },
-      "ResponseBody": null
-    },
-    {
-      "RequestUri": "https://sax5mzqu7xztpx4.blob.core.windows.net/288fbc99-9-5886d97a-a3e9-5591-b4ce-167210b96996/components/automl/classification.yaml?skoid=e3f42e2c-d581-4b65-a966-631cfa961328\u0026sktid=72f988bf-86f1-41af-91ab-2d7cd011db47\u0026skt=2023-03-05T01%3A26%3A47Z\u0026ske=2023-03-06T09%3A36%3A47Z\u0026sks=b\u0026skv=2019-07-07\u0026sv=2021-08-06\u0026st=2023-03-05T01%3A53%3A30Z\u0026se=2023-03-05T10%3A03%3A30Z\u0026sr=c\u0026sp=rcwl\u0026sig=000000000000000000000000000000000000",
-      "RequestMethod": "PUT",
-      "RequestHeaders": {
-        "Accept": "application/xml",
-        "Accept-Encoding": "gzip, deflate",
-        "Connection": "keep-alive",
-        "Content-Length": "332",
-        "Content-MD5": "kq9Evc7qZsDwgH\u002B42eHFVA==",
-        "Content-Type": "application/octet-stream",
-        "If-None-Match": "*",
-        "User-Agent": "azsdk-python-storage-blob/12.14.1 Python/3.7.9 (Windows-10-10.0.22621-SP0)",
-        "x-ms-blob-type": "BlockBlob",
-        "x-ms-date": "Sun, 05 Mar 2023 02:03:31 GMT",
-        "x-ms-version": "2021-08-06"
-      },
-      "RequestBody": "JHNjaGVtYTogaHR0cDovL2F6dXJlbWwvc2RrLTItMC9BdXRvTUxDb21wb25lbnQuanNvbgpuYW1lOiBtaWNyb3NvZnRfYXp1cmVtbF9hdXRvbWxfY2xhc3NpZmljYXRpb25fY29tcG9uZW50CmRpc3BsYXlfbmFtZTogQXV0b01MIENsYXNzaWZpY2F0aW9uCmRlc2NyaXB0aW9uOiBDb21wb25lbnQgdGhhdCBleGVjdXRlcyBhbiBBdXRvTUwgQ2xhc3NpZmljYXRpb24gdGFzayBtb2RlbCB0cmFpbmluZyBpbiBhIHBpcGVsaW5lLgp2ZXJzaW9uOiAxLjAgIyBhbm9ueW1vdXMgY29tcG9uZW50cyBoYXZlIGZpeGVkIHZlcnNpb24uCnR5cGU6IGF1dG9tbAp0YXNrOiBjbGFzc2lmaWNhdGlvbgo=",
-      "StatusCode": 201,
-      "ResponseHeaders": {
-        "Content-Length": "0",
-        "Content-MD5": "kq9Evc7qZsDwgH\u002B42eHFVA==",
-        "Date": "Sun, 05 Mar 2023 02:03:30 GMT",
-        "ETag": "\u00220x8DB1D1DD1B170F8\u0022",
-        "Last-Modified": "Sun, 05 Mar 2023 02:03:31 GMT",
-        "Server": [
-          "Windows-Azure-Blob/1.0",
-          "Microsoft-HTTPAPI/2.0"
-        ],
-        "x-ms-content-crc64": "ZJd03XnpLFA=",
-        "x-ms-request-server-encrypted": "true",
-        "x-ms-version": "2021-08-06"
-      },
-      "ResponseBody": null
-    },
-    {
-      "RequestUri": "https://sax5mzqu7xztpx4.blob.core.windows.net/288fbc99-9-5886d97a-a3e9-5591-b4ce-167210b96996/components/basic_component_code_arm_id.yml?skoid=e3f42e2c-d581-4b65-a966-631cfa961328\u0026sktid=72f988bf-86f1-41af-91ab-2d7cd011db47\u0026skt=2023-03-05T01%3A26%3A47Z\u0026ske=2023-03-06T09%3A36%3A47Z\u0026sks=b\u0026skv=2019-07-07\u0026sv=2021-08-06\u0026st=2023-03-05T01%3A53%3A30Z\u0026se=2023-03-05T10%3A03%3A30Z\u0026sr=c\u0026sp=rcwl\u0026sig=000000000000000000000000000000000000",
-      "RequestMethod": "PUT",
-      "RequestHeaders": {
-        "Accept": "application/xml",
-        "Accept-Encoding": "gzip, deflate",
-        "Connection": "keep-alive",
-        "Content-Length": "664",
-        "Content-MD5": "WEJyZOdxluN40LOdB/zB3Q==",
-        "Content-Type": "application/octet-stream",
-        "If-None-Match": "*",
-        "User-Agent": "azsdk-python-storage-blob/12.14.1 Python/3.7.9 (Windows-10-10.0.22621-SP0)",
-        "x-ms-blob-type": "BlockBlob",
-        "x-ms-date": "Sun, 05 Mar 2023 02:03:31 GMT",
-        "x-ms-version": "2021-08-06"
-      },
-      "RequestBody": "JHNjaGVtYTogaHR0cHM6Ly9henVyZW1sc2NoZW1hcy5henVyZWVkZ2UubmV0L2RldmVsb3BtZW50L2NvbW1hbmRDb21wb25lbnQuc2NoZW1hLmpzb24KdHlwZTogY29tbWFuZAoKbmFtZTogc2FtcGxlX2NvbW1hbmRfY29tcG9uZW50X2Jhc2ljCmRpc3BsYXlfbmFtZTogQ29tbWFuZENvbXBvbmVudEJhc2ljCmRlc2NyaXB0aW9uOiBUaGlzIGlzIHRoZSBiYXNpYyBjb21tYW5kIGNvbXBvbmVudAp0YWdzOgogIHRhZzogdGFndmFsdWUKICBvd25lcjogc2RrdGVhbQoKdmVyc2lvbjogMQoKb3V0cHV0czoKICBjb21wb25lbnRfb3V0X3BhdGg6CiAgICB0eXBlOiB1cmlfZm9sZGVyCgpjb21tYW5kOiA\u002BLQogIGVjaG8gSGVsbG8gV29ybGQKCmNvZGU6IGF6dXJlbWw6L3N1YnNjcmlwdGlvbnMvNGZhYWFmMjEtNjYzZi00MzkxLTk2ZmQtNDcxOTdjNjMwOTc5L3Jlc291cmNlR3JvdXBzL3Rlc3QtcmctY2VudHJhbHVzZXVhcC12Mi0yMDIxVzEwL3Byb3ZpZGVycy9NaWNyb3NvZnQuTWFjaGluZUxlYXJuaW5nU2VydmljZXMvd29ya3NwYWNlcy9zZGtfdm5leHRfY2xpL2NvZGVzL2U3MzY2OTJjLTg1NDItMTFlYi1iNzQ2LTZjMmI1OWY4YWY0ZC92ZXJzaW9ucy8xCgplbnZpcm9ubWVudDogYXp1cmVtbDpBenVyZU1MLXNrbGVhcm4tMS4wLXVidW50dTIwLjA0LXB5MzgtY3B1OjMzCg==",
-      "StatusCode": 201,
-      "ResponseHeaders": {
-        "Content-Length": "0",
-        "Content-MD5": "WEJyZOdxluN40LOdB/zB3Q==",
-        "Date": "Sun, 05 Mar 2023 02:03:30 GMT",
-        "ETag": "\u00220x8DB1D1DD1BE6760\u0022",
-        "Last-Modified": "Sun, 05 Mar 2023 02:03:31 GMT",
-        "Server": [
-          "Windows-Azure-Blob/1.0",
-          "Microsoft-HTTPAPI/2.0"
-        ],
-        "x-ms-content-crc64": "6cpNY8d/7is=",
-        "x-ms-request-server-encrypted": "true",
-        "x-ms-version": "2021-08-06"
-      },
-      "ResponseBody": null
-    },
-    {
-      "RequestUri": "https://sax5mzqu7xztpx4.blob.core.windows.net/288fbc99-9-5886d97a-a3e9-5591-b4ce-167210b96996/components/component_no_version.yml?skoid=e3f42e2c-d581-4b65-a966-631cfa961328\u0026sktid=72f988bf-86f1-41af-91ab-2d7cd011db47\u0026skt=2023-03-05T01%3A26%3A47Z\u0026ske=2023-03-06T09%3A36%3A47Z\u0026sks=b\u0026skv=2019-07-07\u0026sv=2021-08-06\u0026st=2023-03-05T01%3A53%3A30Z\u0026se=2023-03-05T10%3A03%3A30Z\u0026sr=c\u0026sp=rcwl\u0026sig=000000000000000000000000000000000000",
-      "RequestMethod": "PUT",
-      "RequestHeaders": {
-        "Accept": "application/xml",
-        "Accept-Encoding": "gzip, deflate",
-        "Connection": "keep-alive",
-        "Content-Length": "252",
-        "Content-MD5": "6TvmTi/LQzqeLNH5r2rtqw==",
-        "Content-Type": "application/octet-stream",
-        "If-None-Match": "*",
-        "User-Agent": "azsdk-python-storage-blob/12.14.1 Python/3.7.9 (Windows-10-10.0.22621-SP0)",
-        "x-ms-blob-type": "BlockBlob",
-        "x-ms-date": "Sun, 05 Mar 2023 02:03:31 GMT",
-        "x-ms-version": "2021-08-06"
-      },
-      "RequestBody": "JHNjaGVtYTogaHR0cHM6Ly9henVyZW1sc2NoZW1hcy5henVyZWVkZ2UubmV0L2RldmVsb3BtZW50L2NvbW1hbmRDb21wb25lbnQuc2NoZW1hLmpzb24KbmFtZTogYXRlc3Rjb21wb25lbnQKY29kZTogLi4vcHl0aG9uCmNvbW1hbmQ6ID4tCiAgZWNobyAke3tvdXRwdXRzLm91dHB1dF9wYXRofX0KZW52aXJvbm1lbnQ6IGF6dXJlbWw6QXp1cmVNTC1NaW5pbWFsOjIKb3V0cHV0czoKICBvdXRwdXRfcGF0aDoKICAgIHR5cGU6IHVyaV9mb2xkZXIK",
-      "StatusCode": 201,
-      "ResponseHeaders": {
-        "Content-Length": "0",
-        "Content-MD5": "6TvmTi/LQzqeLNH5r2rtqw==",
-        "Date": "Sun, 05 Mar 2023 02:03:31 GMT",
-        "ETag": "\u00220x8DB1D1DD1CB5DC9\u0022",
-        "Last-Modified": "Sun, 05 Mar 2023 02:03:31 GMT",
-        "Server": [
-          "Windows-Azure-Blob/1.0",
-          "Microsoft-HTTPAPI/2.0"
-        ],
-        "x-ms-content-crc64": "3aFCy476kco=",
-        "x-ms-request-server-encrypted": "true",
-        "x-ms-version": "2021-08-06"
-      },
-      "ResponseBody": null
-    },
-    {
-      "RequestUri": "https://sax5mzqu7xztpx4.blob.core.windows.net/288fbc99-9-5886d97a-a3e9-5591-b4ce-167210b96996/components/automl/image_object_detection.yaml?skoid=e3f42e2c-d581-4b65-a966-631cfa961328\u0026sktid=72f988bf-86f1-41af-91ab-2d7cd011db47\u0026skt=2023-03-05T01%3A26%3A47Z\u0026ske=2023-03-06T09%3A36%3A47Z\u0026sks=b\u0026skv=2019-07-07\u0026sv=2021-08-06\u0026st=2023-03-05T01%3A53%3A30Z\u0026se=2023-03-05T10%3A03%3A30Z\u0026sr=c\u0026sp=rcwl\u0026sig=000000000000000000000000000000000000",
-      "RequestMethod": "PUT",
-      "RequestHeaders": {
-        "Accept": "application/xml",
-        "Accept-Encoding": "gzip, deflate",
-        "Connection": "keep-alive",
-        "Content-Length": "364",
-        "Content-MD5": "ZkvdsObVjPGrrz3g0ws6sw==",
-        "Content-Type": "application/octet-stream",
-        "If-None-Match": "*",
-        "User-Agent": "azsdk-python-storage-blob/12.14.1 Python/3.7.9 (Windows-10-10.0.22621-SP0)",
-        "x-ms-blob-type": "BlockBlob",
-        "x-ms-date": "Sun, 05 Mar 2023 02:03:31 GMT",
-        "x-ms-version": "2021-08-06"
-      },
-      "RequestBody": "JHNjaGVtYTogaHR0cDovL2F6dXJlbWwvc2RrLTItMC9BdXRvTUxDb21wb25lbnQuanNvbgpuYW1lOiBtaWNyb3NvZnQuYXp1cmVtbC5hdXRvbWwuaW1hZ2Uub2JqZWN0LmRldGVjdGlvbi5jb21wb25lbnQKZGlzcGxheV9uYW1lOiBBdXRvTUwgSW1hZ2UgT2JqZWN0IERldGVjdGlvbgpkZXNjcmlwdGlvbjogQ29tcG9uZW50IHRoYXQgZXhlY3V0ZXMgYW4gQXV0b01MIEltYWdlIE9iamVjdCBEZXRlY3Rpb24gdGFzayBtb2RlbCB0cmFpbmluZyBpbiBhIHBpcGVsaW5lLgp2ZXJzaW9uOiAxLjAgIyBhbm9ueW1vdXMgY29tcG9uZW50cyBoYXZlIGZpeGVkIHZlcnNpb24uCnR5cGU6IGF1dG9tbAp0YXNrOiBpbWFnZV9vYmplY3RfZGV0ZWN0aW9uCg==",
-      "StatusCode": 201,
-      "ResponseHeaders": {
-        "Content-Length": "0",
-        "Content-MD5": "ZkvdsObVjPGrrz3g0ws6sw==",
-        "Date": "Sun, 05 Mar 2023 02:03:31 GMT",
-        "ETag": "\u00220x8DB1D1DD1D6A6C7\u0022",
-        "Last-Modified": "Sun, 05 Mar 2023 02:03:31 GMT",
-        "Server": [
-          "Windows-Azure-Blob/1.0",
-          "Microsoft-HTTPAPI/2.0"
-        ],
-        "x-ms-content-crc64": "yfeqKVW5Hs4=",
-        "x-ms-request-server-encrypted": "true",
-        "x-ms-version": "2021-08-06"
-      },
-      "ResponseBody": null
-    },
-    {
-      "RequestUri": "https://sax5mzqu7xztpx4.blob.core.windows.net/288fbc99-9-5886d97a-a3e9-5591-b4ce-167210b96996/components/automl/classification_rest.json?skoid=e3f42e2c-d581-4b65-a966-631cfa961328\u0026sktid=72f988bf-86f1-41af-91ab-2d7cd011db47\u0026skt=2023-03-05T01%3A26%3A47Z\u0026ske=2023-03-06T09%3A36%3A47Z\u0026sks=b\u0026skv=2019-07-07\u0026sv=2021-08-06\u0026st=2023-03-05T01%3A53%3A30Z\u0026se=2023-03-05T10%3A03%3A30Z\u0026sr=c\u0026sp=rcwl\u0026sig=000000000000000000000000000000000000",
-      "RequestMethod": "PUT",
-      "RequestHeaders": {
-        "Accept": "application/xml",
-        "Accept-Encoding": "gzip, deflate",
-        "Connection": "keep-alive",
-        "Content-Length": "601",
-        "Content-MD5": "Nj3pzynTHMcljWKrpWeVZQ==",
-        "Content-Type": "application/octet-stream",
-        "If-None-Match": "*",
-        "User-Agent": "azsdk-python-storage-blob/12.14.1 Python/3.7.9 (Windows-10-10.0.22621-SP0)",
-        "x-ms-blob-type": "BlockBlob",
-        "x-ms-date": "Sun, 05 Mar 2023 02:03:31 GMT",
-        "x-ms-version": "2021-08-06"
-      },
-      "RequestBody": "ewogICJwcm9wZXJ0aWVzIjogewogICAgImRlc2NyaXB0aW9uIjogIkNvbXBvbmVudCB0aGF0IGV4ZWN1dGVzIGFuIEF1dG9NTCBDbGFzc2lmaWNhdGlvbiB0YXNrIG1vZGVsIHRyYWluaW5nIGluIGEgcGlwZWxpbmUuIiwKICAgICJwcm9wZXJ0aWVzIjoge30sCiAgICAidGFncyI6IHt9LAogICAgImlzQW5vbnltb3VzIjogZmFsc2UsCiAgICAiaXNBcmNoaXZlZCI6IGZhbHNlLAogICAgImNvbXBvbmVudFNwZWMiOiB7CiAgICAgICJuYW1lIjogInRlc3RfNDcwNzc5MDE1NzcwIiwKICAgICAgImRlc2NyaXB0aW9uIjogIkNvbXBvbmVudCB0aGF0IGV4ZWN1dGVzIGFuIEF1dG9NTCBDbGFzc2lmaWNhdGlvbiB0YXNrIG1vZGVsIHRyYWluaW5nIGluIGEgcGlwZWxpbmUuIiwKICAgICAgInRhZ3MiOiB7fSwKICAgICAgInZlcnNpb24iOiAiMS4wIiwKICAgICAgIiRzY2hlbWEiOiAiaHR0cDovL2F6dXJlbWwvc2RrLTItMC9BdXRvTUxDb21wb25lbnQuanNvbiIsCiAgICAgICJkaXNwbGF5X25hbWUiOiAiQXV0b01MIENsYXNzaWZpY2F0aW9uIiwKICAgICAgInR5cGUiOiAiYXV0b21sIiwKICAgICAgInRhc2siOiAiY2xhc3NpZmljYXRpb24iCiAgICB9CiAgfQp9Cg==",
-      "StatusCode": 201,
-      "ResponseHeaders": {
-        "Content-Length": "0",
-        "Content-MD5": "Nj3pzynTHMcljWKrpWeVZQ==",
-        "Date": "Sun, 05 Mar 2023 02:03:30 GMT",
-        "ETag": "\u00220x8DB1D1DD1D9DA9B\u0022",
-        "Last-Modified": "Sun, 05 Mar 2023 02:03:31 GMT",
-        "Server": [
-          "Windows-Azure-Blob/1.0",
-          "Microsoft-HTTPAPI/2.0"
-        ],
-        "x-ms-content-crc64": "6RANUmttZ6Y=",
-        "x-ms-request-server-encrypted": "true",
-        "x-ms-version": "2021-08-06"
-      },
-      "ResponseBody": null
-    },
-    {
-      "RequestUri": "https://sax5mzqu7xztpx4.blob.core.windows.net/288fbc99-9-5886d97a-a3e9-5591-b4ce-167210b96996/components/basic_component_code_current_folder.yml?skoid=e3f42e2c-d581-4b65-a966-631cfa961328\u0026sktid=72f988bf-86f1-41af-91ab-2d7cd011db47\u0026skt=2023-03-05T01%3A26%3A47Z\u0026ske=2023-03-06T09%3A36%3A47Z\u0026sks=b\u0026skv=2019-07-07\u0026sv=2021-08-06\u0026st=2023-03-05T01%3A53%3A30Z\u0026se=2023-03-05T10%3A03%3A30Z\u0026sr=c\u0026sp=rcwl\u0026sig=000000000000000000000000000000000000",
-      "RequestMethod": "PUT",
-      "RequestHeaders": {
-        "Accept": "application/xml",
-        "Accept-Encoding": "gzip, deflate",
-        "Connection": "keep-alive",
-        "Content-Length": "436",
-        "Content-MD5": "HnqciaDDbhF4GmaOUXb5Pg==",
-        "Content-Type": "application/octet-stream",
-        "If-None-Match": "*",
-        "User-Agent": "azsdk-python-storage-blob/12.14.1 Python/3.7.9 (Windows-10-10.0.22621-SP0)",
-        "x-ms-blob-type": "BlockBlob",
-        "x-ms-date": "Sun, 05 Mar 2023 02:03:31 GMT",
-        "x-ms-version": "2021-08-06"
-      },
-      "RequestBody": "JHNjaGVtYTogaHR0cHM6Ly9henVyZW1sc2NoZW1hcy5henVyZWVkZ2UubmV0L2RldmVsb3BtZW50L2NvbW1hbmRDb21wb25lbnQuc2NoZW1hLmpzb24KdHlwZTogY29tbWFuZAoKbmFtZTogc2FtcGxlX2NvbW1hbmRfY29tcG9uZW50X2Jhc2ljCmRpc3BsYXlfbmFtZTogQ29tbWFuZENvbXBvbmVudEJhc2ljCmRlc2NyaXB0aW9uOiBUaGlzIGlzIHRoZSBiYXNpYyBjb21tYW5kIGNvbXBvbmVudAp0YWdzOgogIHRhZzogdGFndmFsdWUKICBvd25lcjogc2RrdGVhbQoKdmVyc2lvbjogMQoKb3V0cHV0czoKICBjb21wb25lbnRfb3V0X3BhdGg6CiAgICB0eXBlOiB1cmlfZm9sZGVyCgpjb21tYW5kOiA\u002BLQogIGVjaG8gSGVsbG8gV29ybGQKCmNvZGU6IC4vCgplbnZpcm9ubWVudDogYXp1cmVtbDpBenVyZU1MLXNrbGVhcm4tMS4wLXVidW50dTIwLjA0LXB5MzgtY3B1OjMzCg==",
-      "StatusCode": 201,
-      "ResponseHeaders": {
-        "Content-Length": "0",
-        "Content-MD5": "HnqciaDDbhF4GmaOUXb5Pg==",
-        "Date": "Sun, 05 Mar 2023 02:03:30 GMT",
-        "ETag": "\u00220x8DB1D1DD1DD0E75\u0022",
-        "Last-Modified": "Sun, 05 Mar 2023 02:03:31 GMT",
-        "Server": [
-          "Windows-Azure-Blob/1.0",
-          "Microsoft-HTTPAPI/2.0"
-        ],
-        "x-ms-content-crc64": "suYBhLYjRmw=",
-        "x-ms-request-server-encrypted": "true",
-        "x-ms-version": "2021-08-06"
-      },
-      "ResponseBody": null
-    },
-    {
-      "RequestUri": "https://sax5mzqu7xztpx4.blob.core.windows.net/288fbc99-9-5886d97a-a3e9-5591-b4ce-167210b96996/components/basic_parallel_component_score_rest.json?skoid=e3f42e2c-d581-4b65-a966-631cfa961328\u0026sktid=72f988bf-86f1-41af-91ab-2d7cd011db47\u0026skt=2023-03-05T01%3A26%3A47Z\u0026ske=2023-03-06T09%3A36%3A47Z\u0026sks=b\u0026skv=2019-07-07\u0026sv=2021-08-06\u0026st=2023-03-05T01%3A53%3A30Z\u0026se=2023-03-05T10%3A03%3A30Z\u0026sr=c\u0026sp=rcwl\u0026sig=000000000000000000000000000000000000",
-      "RequestMethod": "PUT",
-      "RequestHeaders": {
-        "Accept": "application/xml",
-        "Accept-Encoding": "gzip, deflate",
-        "Connection": "keep-alive",
-        "Content-Length": "2879",
-        "Content-MD5": "vwoI3MnUhz4Afd00tEwCKA==",
-        "Content-Type": "application/octet-stream",
-        "If-None-Match": "*",
-        "User-Agent": "azsdk-python-storage-blob/12.14.1 Python/3.7.9 (Windows-10-10.0.22621-SP0)",
-        "x-ms-blob-type": "BlockBlob",
-        "x-ms-date": "Sun, 05 Mar 2023 02:03:31 GMT",
-        "x-ms-version": "2021-08-06"
-      },
-      "RequestBody": "ewogICAgImlkIjogIi9zdWJzY3JpcHRpb25zLzRmYWFhZjIxLTY2M2YtNDM5MS05NmZkLTQ3MTk3YzYzMDk3OS9yZXNvdXJjZUdyb3Vwcy9EZXNpZ25lclRlc3RSRy9wcm92aWRlcnMvTWljcm9zb2Z0Lk1hY2hpbmVMZWFybmluZ1NlcnZpY2VzL3dvcmtzcGFjZXMvRGVzaWduZXJUZXN0LWNlbnRyYWx1c2V1YXAvY29tcG9uZW50cy90ZXN0XzM4OTg4OTIxODMzMS92ZXJzaW9ucy8wLjAuMSIsCiAgICAibmFtZSI6IG51bGwsCiAgICAidHlwZSI6IG51bGwsCiAgICAicHJvcGVydGllcyI6IHsKICAgICAgICAiZGVzY3JpcHRpb24iOiBudWxsLAogICAgICAgICJ0YWdzIjogbnVsbCwKICAgICAgICAicHJvcGVydGllcyI6IHt9LAogICAgICAgICJpc0Fub255bW91cyI6IGZhbHNlLAogICAgICAgICJjb21wb25lbnRTcGVjIjogewogICAgICAgICAgICAiJHNjaGVtYSI6ICJodHRwOi8vYXp1cmVtbC9zZGstMi0wL1BhcmFsbGVsQ29tcG9uZW50Lmpzb24iLAogICAgICAgICAgICAibmFtZSI6ICJiYXRjaF9zY29yZSIsCiAgICAgICAgICAgICJfc291cmNlIjogIkNMQVNTIiwKICAgICAgICAgICAgInZlcnNpb24iOiAiMS4wLjAiLAogICAgICAgICAgICAidHlwZSI6ICJwYXJhbGxlbCIsCiAgICAgICAgICAgICJkaXNwbGF5X25hbWUiOiAiQmF0Y2hTY29yZSIsCiAgICAgICAgICAgICJkZXNjcmlwdGlvbiI6ICJwYXJhbGxlbCBjb21wb25lbnQgZm9yIGJhdGNoIHNjb3JlIiwKICAgICAgICAgICAgImlucHV0cyI6IHsKICAgICAgICAgICAgICAgICJzY29yZV9pbnB1dCI6IHsKICAgICAgICAgICAgICAgICAgICAibmFtZSI6ICJzY29yZV9pbnB1dCIsCiAgICAgICAgICAgICAgICAgICAgIm9wdGlvbmFsIjogIkZhbHNlIiwKICAgICAgICAgICAgICAgICAgICAiZGVzY3JpcHRpb24iOiAiVGhlIGRhdGEgdG8gYmUgc3BsaXQgYW5kIHNjb3JlZCBpbiBwYXJhbGxlbC4iLAogICAgICAgICAgICAgICAgICAgICJ0eXBlIjogIm1sdGFibGUiCiAgICAgICAgICAgICAgICB9LAogICAgICAgICAgICAgICAgImxhYmVsIjogewogICAgICAgICAgICAgICAgICAgICJ0eXBlIjogInVyaV9maWxlIiwKICAgICAgICAgICAgICAgICAgICAiZGVzY3JpcHRpb24iOiAiT3RoZXIgcmVmZXJlbmNlIGRhdGEgZm9yIGJhdGNoIHNjb3JpbmcsIGUuZy4gbGFiZWxzLiIsCiAgICAgICAgICAgICAgICAgICAgIm9wdGlvbmFsIjogZmFsc2UKICAgICAgICAgICAgICAgIH0sCiAgICAgICAgICAgICAgICAic2NvcmVfbW9kZWwiOiB7CiAgICAgICAgICAgICAgICAgICAgInR5cGUiOiAiY3VzdG9tX21vZGVsIiwKICAgICAgICAgICAgICAgICAgICAiZGVzY3JpcHRpb24iOiAiVGhlIG1vZGVsIGZvciBiYXRjaCBzY29yZS4iLAogICAgICAgICAgICAgICAgICAgICJvcHRpb25hbCI6IGZhbHNlCiAgICAgICAgICAgICAgICB9CiAgICAgICAgICAgIH0sCiAgICAgICAgICAgICJvdXRwdXRzIjogewogICAgICAgICAgICAgICAgInNjb3JlZF9yZXN1bHQiOiB7CiAgICAgICAgICAgICAgICAgICAgInR5cGUiOiAibWx0YWJsZSIKICAgICAgICAgICAgICAgIH0sCiAgICAgICAgICAgICAgICAic2NvcmluZ19zdW1tYXJ5IjogewogICAgICAgICAgICAgICAgICAgICJ0eXBlIjogInVyaV9maWxlIgogICAgICAgICAgICAgICAgfQogICAgICAgICAgICB9LAogICAgICAgICAgICAicmVzb3VyY2VzIjogewogICAgICAgICAgICAgICAgImluc3RhbmNlX2NvdW50IjogMgogICAgICAgICAgICB9LAogICAgICAgICAgICAicmV0cnlfc2V0dGluZ3MiOiB7CiAgICAgICAgICAgICAgICAibWF4X3JldHJpZXMiOiAxMCwKICAgICAgICAgICAgICAgICJ0aW1lb3V0IjogMwogICAgICAgICAgICB9LAogICAgICAgICAgICAibWF4X2NvbmN1cnJlbmN5X3Blcl9pbnN0YW5jZSI6IDEyLAogICAgICAgICAgICAiZXJyb3JfdGhyZXNob2xkIjogMTAsCiAgICAgICAgICAgICJtaW5pX2JhdGNoX2Vycm9yX3RocmVzaG9sZCI6IDUsCiAgICAgICAgICAgICJsb2dnaW5nX2xldmVsIjogIklORk8iLAogICAgICAgICAgICAibWluaV9iYXRjaF9zaXplIjogIjEwa2IiLAogICAgICAgICAgICAiaW5wdXRfZGF0YSI6ICIke3tpbnB1dHMuc2NvcmVfaW5wdXR9fSIsCiAgICAgICAgICAgICJ0YXNrIjogewogICAgICAgICAgICAgICAgInR5cGUiOiAicnVuX2Z1bmN0aW9uIiwKICAgICAgICAgICAgICAgICJjb2RlIjogImF6dXJlbWw6L3N1YnNjcmlwdGlvbnMveHh4L3Jlc291cmNlR3JvdXBzL3h4eC9wcm92aWRlcnMvTWljcm9zb2Z0Lk1hY2hpbmVMZWFybmluZ1NlcnZpY2VzL3dvcmtzcGFjZXMveHh4L2NvZGVzL3h4eC92ZXJzaW9ucy8xIiwKICAgICAgICAgICAgICAgICJlbnRyeV9zY3JpcHQiOiAicGFzc190aHJvdWdoLnB5IiwKICAgICAgICAgICAgICAgICJwcm9ncmFtX2FyZ3VtZW50cyI6ICItLWxhYmVsICR7e2lucHV0cy5sYWJlbH19IC0tbW9kZWwgJHt7aW5wdXRzLnNjb3JlX21vZGVsfX0gLS1vdXRwdXRfc2NvcmVkX3Jlc3VsdCAke3tvdXRwdXRzLnNjb3JlZF9yZXN1bHR9fSIsCiAgICAgICAgICAgICAgICAiYXBwZW5kX3Jvd190byI6ICIke3tvdXRwdXRzLnNjb3Jpbmdfc3VtbWFyeX19IiwKICAgICAgICAgICAgICAgICJlbnZpcm9ubWVudCI6ICJhenVyZW1sOkF6dXJlTUwtTWluaW1hbDoyIgogICAgICAgICAgICB9CiAgICAgICAgfQogICAgfSwKICAgICJzeXN0ZW1EYXRhIjogewogICAgICAgICJjcmVhdGVkQXQiOiAiMjAyMi0wMy0xMVQwMjo1ODoxNC45NjQ0NjY4WiIsCiAgICAgICAgImNyZWF0ZWRCeSI6ICJYaWFvcmFuIExpIiwKICAgICAgICAiY3JlYXRlZEJ5VHlwZSI6ICJVc2VyIiwKICAgICAgICAibGFzdE1vZGlmaWVkQXQiOiAiMjAyMi0wMy0xMVQwMjo1ODoxNS43NjM3Mjc5WiIKICAgIH0KfQo=",
-      "StatusCode": 201,
-      "ResponseHeaders": {
-        "Content-Length": "0",
-        "Content-MD5": "vwoI3MnUhz4Afd00tEwCKA==",
-        "Date": "Sun, 05 Mar 2023 02:03:30 GMT",
-        "ETag": "\u00220x8DB1D1DD1DDF8B5\u0022",
-        "Last-Modified": "Sun, 05 Mar 2023 02:03:31 GMT",
-        "Server": [
-          "Windows-Azure-Blob/1.0",
-          "Microsoft-HTTPAPI/2.0"
-        ],
-        "x-ms-content-crc64": "hwv2cIgrML0=",
-        "x-ms-request-server-encrypted": "true",
-        "x-ms-version": "2021-08-06"
-      },
-      "ResponseBody": null
-    },
-    {
-      "RequestUri": "https://sax5mzqu7xztpx4.blob.core.windows.net/288fbc99-9-5886d97a-a3e9-5591-b4ce-167210b96996/components/data_transfer/copy_files.yaml?skoid=e3f42e2c-d581-4b65-a966-631cfa961328\u0026sktid=72f988bf-86f1-41af-91ab-2d7cd011db47\u0026skt=2023-03-05T01%3A26%3A47Z\u0026ske=2023-03-06T09%3A36%3A47Z\u0026sks=b\u0026skv=2019-07-07\u0026sv=2021-08-06\u0026st=2023-03-05T01%3A53%3A30Z\u0026se=2023-03-05T10%3A03%3A30Z\u0026sr=c\u0026sp=rcwl\u0026sig=000000000000000000000000000000000000",
-      "RequestMethod": "PUT",
-      "RequestHeaders": {
-        "Accept": "application/xml",
-        "Accept-Encoding": "gzip, deflate",
-        "Connection": "keep-alive",
-        "Content-Length": "298",
-        "Content-MD5": "Putjguo6/YzIT6P50GIa3Q==",
-        "Content-Type": "application/octet-stream",
-        "If-None-Match": "*",
-        "User-Agent": "azsdk-python-storage-blob/12.14.1 Python/3.7.9 (Windows-10-10.0.22621-SP0)",
-        "x-ms-blob-type": "BlockBlob",
-        "x-ms-date": "Sun, 05 Mar 2023 02:03:31 GMT",
-        "x-ms-version": "2021-08-06"
-      },
-      "RequestBody": "JHNjaGVtYTogaHR0cDovL2F6dXJlbWwvc2RrLTItMC9EYXRhVHJhbnNmZXJDb21wb25lbnQuanNvbgpuYW1lOiBkYXRhdHJhbnNmZXJfY29weV9maWxlcwpkaXNwbGF5X25hbWU6IERhdGEgVHJhbnNmZXIgQ29tcG9uZW50IGNvcHktZmlsZXMKCnR5cGU6IGRhdGFfdHJhbnNmZXIKdGFzazogY29weV9kYXRhCmlucHV0czoKICBmb2xkZXIxOgogICAgdHlwZTogdXJpX2ZvbGRlcgpvdXRwdXRzOgogIG91dHB1dF9mb2xkZXI6CiAgICB0eXBlOiB1cmlfZm9sZGVyCmRhdGFfY29weV9tb2RlOiBtZXJnZV93aXRoX292ZXJ3cml0ZQ==",
-      "StatusCode": 201,
-      "ResponseHeaders": {
-        "Content-Length": "0",
-        "Content-MD5": "Putjguo6/YzIT6P50GIa3Q==",
-        "Date": "Sun, 05 Mar 2023 02:03:30 GMT",
-        "ETag": "\u00220x8DB1D1DD1E34F1F\u0022",
-        "Last-Modified": "Sun, 05 Mar 2023 02:03:31 GMT",
-        "Server": [
-          "Windows-Azure-Blob/1.0",
-          "Microsoft-HTTPAPI/2.0"
-        ],
-        "x-ms-content-crc64": "sfwRYNrLFzg=",
-        "x-ms-request-server-encrypted": "true",
-        "x-ms-version": "2021-08-06"
-      },
-      "ResponseBody": null
-    },
-    {
-      "RequestUri": "https://sax5mzqu7xztpx4.blob.core.windows.net/288fbc99-9-5886d97a-a3e9-5591-b4ce-167210b96996/components/data_transfer/copy_files.json?skoid=e3f42e2c-d581-4b65-a966-631cfa961328\u0026sktid=72f988bf-86f1-41af-91ab-2d7cd011db47\u0026skt=2023-03-05T01%3A26%3A47Z\u0026ske=2023-03-06T09%3A36%3A47Z\u0026sks=b\u0026skv=2019-07-07\u0026sv=2021-08-06\u0026st=2023-03-05T01%3A53%3A30Z\u0026se=2023-03-05T10%3A03%3A30Z\u0026sr=c\u0026sp=rcwl\u0026sig=000000000000000000000000000000000000",
-      "RequestMethod": "PUT",
-      "RequestHeaders": {
-        "Accept": "application/xml",
-        "Accept-Encoding": "gzip, deflate",
-        "Connection": "keep-alive",
-        "Content-Length": "1102",
-        "Content-MD5": "2aMgP8k8VWFMH5ZezoI6ug==",
-        "Content-Type": "application/octet-stream",
-        "If-None-Match": "*",
-        "User-Agent": "azsdk-python-storage-blob/12.14.1 Python/3.7.9 (Windows-10-10.0.22621-SP0)",
-        "x-ms-blob-type": "BlockBlob",
-        "x-ms-date": "Sun, 05 Mar 2023 02:03:31 GMT",
-        "x-ms-version": "2021-08-06"
-      },
-      "RequestBody": "ewogICAgImlkIjogIi9zdWJzY3JpcHRpb25zLzk2YWVkZTEyLTJmNzMtNDFjYi1iOTgzLTZkMTFhOTA0ODM5Yi9yZXNvdXJjZUdyb3Vwcy9jaGVueWluLXRlc3QtbWFzdGVyL3Byb3ZpZGVycy9NaWNyb3NvZnQuTWFjaGluZUxlYXJuaW5nU2VydmljZXMvd29ya3NwYWNlcy9zZGtfdm5leHRfY2xpL2NvbXBvbmVudHMvdGVzdF82MTY0MTY2MTIxNzkvdmVyc2lvbnMvMSIsCiAgICAibmFtZSI6ICIxIiwKICAgICJ0eXBlIjogIk1pY3Jvc29mdC5NYWNoaW5lTGVhcm5pbmdTZXJ2aWNlcy93b3Jrc3BhY2VzL2NvbXBvbmVudHMvdmVyc2lvbnMiLAogICAgInByb3BlcnRpZXMiOiB7CiAgICAgICAgInByb3BlcnRpZXMiOiB7fSwKICAgICAgICAidGFncyI6IHt9LAogICAgICAgICJpc19hbm9ueW1vdXMiOiBmYWxzZSwKICAgICAgICAiaXNfYXJjaGl2ZWQiOiBmYWxzZSwKICAgICAgICAiY29tcG9uZW50X3NwZWMiOiB7CiAgICAgICAgICAgICJuYW1lIjogInRlc3RfNjE2NDE2NjEyMTc5IiwKICAgICAgICAgICAgInZlcnNpb24iOiAiMSIsCiAgICAgICAgICAgICJkaXNwbGF5X25hbWUiOiAiRGF0YSBUcmFuc2ZlciBDb21wb25lbnQgY29weS1maWxlcyIsCiAgICAgICAgICAgICJpc19kZXRlcm1pbmlzdGljIjogIlRydWUiLAogICAgICAgICAgICAidHlwZSI6ICJkYXRhX3RyYW5zZmVyIiwKICAgICAgICAgICAgImlucHV0cyI6IHsKICAgICAgICAgICAgICAgICJmb2xkZXIxIjogewogICAgICAgICAgICAgICAgICAgICJ0eXBlIjogInVyaV9mb2xkZXIiLAogICAgICAgICAgICAgICAgICAgICJvcHRpb25hbCI6ICJGYWxzZSIKICAgICAgICAgICAgICAgIH0KICAgICAgICAgICAgfSwKICAgICAgICAgICAgIm91dHB1dHMiOiB7CiAgICAgICAgICAgICAgICAib3V0cHV0X2ZvbGRlciI6IHsKICAgICAgICAgICAgICAgICAgICAidHlwZSI6ICJ1cmlfZm9sZGVyIgogICAgICAgICAgICAgICAgfQogICAgICAgICAgICB9LAogICAgICAgICAgICAidGFzayI6ICJjb3B5X2RhdGEiLAogICAgICAgICAgICAiJHNjaGVtYSI6ICJodHRwOi8vYXp1cmVtbC9zZGstMi0wL0RhdGFUcmFuc2ZlckNvbXBvbmVudC5qc29uIgogICAgICAgIH0KICAgIH0KfQ==",
-      "StatusCode": 201,
-      "ResponseHeaders": {
-        "Content-Length": "0",
-        "Content-MD5": "2aMgP8k8VWFMH5ZezoI6ug==",
-        "Date": "Sun, 05 Mar 2023 02:03:31 GMT",
-        "ETag": "\u00220x8DB1D1DD1E23DD2\u0022",
-        "Last-Modified": "Sun, 05 Mar 2023 02:03:31 GMT",
-        "Server": [
-          "Windows-Azure-Blob/1.0",
-          "Microsoft-HTTPAPI/2.0"
-        ],
-        "x-ms-content-crc64": "Ao8Rp6HhGPo=",
-        "x-ms-request-server-encrypted": "true",
-        "x-ms-version": "2021-08-06"
-      },
-      "ResponseBody": null
-    },
-    {
-      "RequestUri": "https://sax5mzqu7xztpx4.blob.core.windows.net/288fbc99-9-5886d97a-a3e9-5591-b4ce-167210b96996/components/component_git_path.yml?skoid=e3f42e2c-d581-4b65-a966-631cfa961328\u0026sktid=72f988bf-86f1-41af-91ab-2d7cd011db47\u0026skt=2023-03-05T01%3A26%3A47Z\u0026ske=2023-03-06T09%3A36%3A47Z\u0026sks=b\u0026skv=2019-07-07\u0026sv=2021-08-06\u0026st=2023-03-05T01%3A53%3A30Z\u0026se=2023-03-05T10%3A03%3A30Z\u0026sr=c\u0026sp=rcwl\u0026sig=000000000000000000000000000000000000",
-      "RequestMethod": "PUT",
-      "RequestHeaders": {
-        "Accept": "application/xml",
-        "Accept-Encoding": "gzip, deflate",
-        "Connection": "keep-alive",
-        "Content-Length": "342",
-        "Content-MD5": "W9aGy/hp0qJtYU\u002B/AGW0tQ==",
-        "Content-Type": "application/octet-stream",
-        "If-None-Match": "*",
-        "User-Agent": "azsdk-python-storage-blob/12.14.1 Python/3.7.9 (Windows-10-10.0.22621-SP0)",
-        "x-ms-blob-type": "BlockBlob",
-        "x-ms-date": "Sun, 05 Mar 2023 02:03:31 GMT",
-        "x-ms-version": "2021-08-06"
-      },
-      "RequestBody": "JHNjaGVtYTogaHR0cHM6Ly9henVyZW1sc2NoZW1hcy5henVyZWVkZ2UubmV0L2RldmVsb3BtZW50L2NvbW1hbmRDb21wb25lbnQuc2NoZW1hLmpzb24KbmFtZTogYXRlc3Rjb21wb25lbnQKY29kZTogZ2l0K2h0dHBzOi8vZ2l0aHViLmNvbS92YXJuZG9yZmVyL3Rlc3QtZ2l0LXNuYXBzaG90LXB1YmxpYy5naXRAdGVzdEJyYW5jaCZzdWJkaXJlY3Rvcnk9c3ViZGlyZWN0b3J5CmNvbW1hbmQ6ID4tCiAgZWNobyAke3tvdXRwdXRzLm91dHB1dF9wYXRofX0KZW52aXJvbm1lbnQ6IGF6dXJlbWw6QXp1cmVNTC1NaW5pbWFsOjIKb3V0cHV0czoKICBvdXRwdXRfcGF0aDoKICAgIHR5cGU6IHVyaV9mb2xkZXIK",
-      "StatusCode": 201,
-      "ResponseHeaders": {
-        "Content-Length": "0",
-        "Content-MD5": "W9aGy/hp0qJtYU\u002B/AGW0tQ==",
-        "Date": "Sun, 05 Mar 2023 02:03:31 GMT",
-        "ETag": "\u00220x8DB1D1DD1E60DD5\u0022",
-        "Last-Modified": "Sun, 05 Mar 2023 02:03:31 GMT",
-        "Server": [
-          "Windows-Azure-Blob/1.0",
-          "Microsoft-HTTPAPI/2.0"
-        ],
-        "x-ms-content-crc64": "XEWsz8P55mU=",
-        "x-ms-request-server-encrypted": "true",
-        "x-ms-version": "2021-08-06"
-      },
-      "ResponseBody": null
-    },
-    {
-      "RequestUri": "https://sax5mzqu7xztpx4.blob.core.windows.net/288fbc99-9-5886d97a-a3e9-5591-b4ce-167210b96996/components/component_for_reuse_test/component.yml?skoid=e3f42e2c-d581-4b65-a966-631cfa961328\u0026sktid=72f988bf-86f1-41af-91ab-2d7cd011db47\u0026skt=2023-03-05T01%3A26%3A47Z\u0026ske=2023-03-06T09%3A36%3A47Z\u0026sks=b\u0026skv=2019-07-07\u0026sv=2021-08-06\u0026st=2023-03-05T01%3A53%3A30Z\u0026se=2023-03-05T10%3A03%3A30Z\u0026sr=c\u0026sp=rcwl\u0026sig=000000000000000000000000000000000000",
-      "RequestMethod": "PUT",
-      "RequestHeaders": {
-        "Accept": "application/xml",
-        "Accept-Encoding": "gzip, deflate",
-        "Connection": "keep-alive",
-        "Content-Length": "269",
-        "Content-MD5": "jB3zZ5VAJ\u002BCYepJyeVymsg==",
-        "Content-Type": "application/octet-stream",
-        "If-None-Match": "*",
-        "User-Agent": "azsdk-python-storage-blob/12.14.1 Python/3.7.9 (Windows-10-10.0.22621-SP0)",
-        "x-ms-blob-type": "BlockBlob",
-        "x-ms-date": "Sun, 05 Mar 2023 02:03:31 GMT",
-        "x-ms-version": "2021-08-06"
-      },
-      "RequestBody": "JHNjaGVtYTogaHR0cHM6Ly9henVyZW1sc2NoZW1hcy5henVyZWVkZ2UubmV0L2RldmVsb3BtZW50L2NvbW1hbmRDb21wb25lbnQuc2NoZW1hLmpzb24KbmFtZToge2NvbXBvbmVudF9uYW1lfQp2ZXJzaW9uOiAxCnR5cGU6IGNvbW1hbmQKbmFtZTogU2FtcGxlQ29tbWFuZENvbXBvbmVudEJhc2ljCmNvbW1hbmQ6IGVjaG8gSGVsbG8gV29ybGQKY29kZTogIi4iCmVudmlyb25tZW50OiBhenVyZW1sOkF6dXJlTUwtc2tsZWFybi0xLjAtdWJ1bnR1MjAuMDQtcHkzOC1jcHU6MzM=",
-      "StatusCode": 201,
-      "ResponseHeaders": {
-        "Content-Length": "0",
-        "Content-MD5": "jB3zZ5VAJ\u002BCYepJyeVymsg==",
-        "Date": "Sun, 05 Mar 2023 02:03:31 GMT",
-        "ETag": "\u00220x8DB1D1DD1E48773\u0022",
-        "Last-Modified": "Sun, 05 Mar 2023 02:03:31 GMT",
-        "Server": [
-          "Windows-Azure-Blob/1.0",
-          "Microsoft-HTTPAPI/2.0"
-        ],
-        "x-ms-content-crc64": "wTRftyM7Xzo=",
-        "x-ms-request-server-encrypted": "true",
-        "x-ms-version": "2021-08-06"
-      },
-      "ResponseBody": null
-    },
-    {
-      "RequestUri": "https://sax5mzqu7xztpx4.blob.core.windows.net/288fbc99-9-5886d97a-a3e9-5591-b4ce-167210b96996/components/basic_component_code_local_path.yml?skoid=e3f42e2c-d581-4b65-a966-631cfa961328\u0026sktid=72f988bf-86f1-41af-91ab-2d7cd011db47\u0026skt=2023-03-05T01%3A26%3A47Z\u0026ske=2023-03-06T09%3A36%3A47Z\u0026sks=b\u0026skv=2019-07-07\u0026sv=2021-08-06\u0026st=2023-03-05T01%3A53%3A30Z\u0026se=2023-03-05T10%3A03%3A30Z\u0026sr=c\u0026sp=rcwl\u0026sig=000000000000000000000000000000000000",
-      "RequestMethod": "PUT",
-      "RequestHeaders": {
-        "Accept": "application/xml",
-        "Accept-Encoding": "gzip, deflate",
-        "Connection": "keep-alive",
-        "Content-Length": "468",
-        "Content-MD5": "KZ1eAEsxsWFMnwHujIiclQ==",
-        "Content-Type": "application/octet-stream",
-        "If-None-Match": "*",
-        "User-Agent": "azsdk-python-storage-blob/12.14.1 Python/3.7.9 (Windows-10-10.0.22621-SP0)",
-        "x-ms-blob-type": "BlockBlob",
-        "x-ms-date": "Sun, 05 Mar 2023 02:03:31 GMT",
-        "x-ms-version": "2021-08-06"
-      },
-      "RequestBody": "JHNjaGVtYTogaHR0cHM6Ly9henVyZW1sc2NoZW1hcy5henVyZWVkZ2UubmV0L2RldmVsb3BtZW50L2NvbW1hbmRDb21wb25lbnQuc2NoZW1hLmpzb24KdHlwZTogY29tbWFuZAoKbmFtZTogc2FtcGxlX2NvbW1hbmRfY29tcG9uZW50X2Jhc2ljCmRpc3BsYXlfbmFtZTogQ29tbWFuZENvbXBvbmVudEJhc2ljCmRlc2NyaXB0aW9uOiBUaGlzIGlzIHRoZSBiYXNpYyBjb21tYW5kIGNvbXBvbmVudAp0YWdzOgogIHRhZzogdGFndmFsdWUKICBvd25lcjogc2RrdGVhbQoKdmVyc2lvbjogMQoKb3V0cHV0czoKICBjb21wb25lbnRfb3V0X3BhdGg6CiAgICB0eXBlOiB1cmlfZm9sZGVyCgpjb21tYW5kOiA\u002BLQogIGVjaG8gSGVsbG8gV29ybGQKCmNvZGU6ICIuL2hlbGxvd29ybGRfY29tcG9uZW50c193aXRoX2VudiIKCmVudmlyb25tZW50OiBhenVyZW1sOkF6dXJlTUwtc2tsZWFybi0xLjAtdWJ1bnR1MjAuMDQtcHkzOC1jcHU6MzMK",
-      "StatusCode": 201,
-      "ResponseHeaders": {
-        "Content-Length": "0",
-        "Content-MD5": "KZ1eAEsxsWFMnwHujIiclQ==",
-        "Date": "Sun, 05 Mar 2023 02:03:30 GMT",
-        "ETag": "\u00220x8DB1D1DD1E7BB4D\u0022",
-        "Last-Modified": "Sun, 05 Mar 2023 02:03:31 GMT",
-        "Server": [
-          "Windows-Azure-Blob/1.0",
-          "Microsoft-HTTPAPI/2.0"
-        ],
-        "x-ms-content-crc64": "8p73Oe72sdg=",
-        "x-ms-request-server-encrypted": "true",
-        "x-ms-version": "2021-08-06"
-      },
-      "ResponseBody": null
-    },
-    {
-      "RequestUri": "https://sax5mzqu7xztpx4.blob.core.windows.net/288fbc99-9-5886d97a-a3e9-5591-b4ce-167210b96996/components/data_transfer/copy_uri_files.yaml?skoid=e3f42e2c-d581-4b65-a966-631cfa961328\u0026sktid=72f988bf-86f1-41af-91ab-2d7cd011db47\u0026skt=2023-03-05T01%3A26%3A47Z\u0026ske=2023-03-06T09%3A36%3A47Z\u0026sks=b\u0026skv=2019-07-07\u0026sv=2021-08-06\u0026st=2023-03-05T01%3A53%3A30Z\u0026se=2023-03-05T10%3A03%3A30Z\u0026sr=c\u0026sp=rcwl\u0026sig=000000000000000000000000000000000000",
-      "RequestMethod": "PUT",
-      "RequestHeaders": {
-        "Accept": "application/xml",
-        "Accept-Encoding": "gzip, deflate",
-        "Connection": "keep-alive",
-        "Content-Length": "298",
-        "Content-MD5": "MrHS16OFLy\u002BvaEJopIOfCQ==",
-        "Content-Type": "application/octet-stream",
-        "If-None-Match": "*",
-        "User-Agent": "azsdk-python-storage-blob/12.14.1 Python/3.7.9 (Windows-10-10.0.22621-SP0)",
-        "x-ms-blob-type": "BlockBlob",
-        "x-ms-date": "Sun, 05 Mar 2023 02:03:31 GMT",
-        "x-ms-version": "2021-08-06"
-      },
-      "RequestBody": "JHNjaGVtYTogaHR0cDovL2F6dXJlbWwvc2RrLTItMC9EYXRhVHJhbnNmZXJDb21wb25lbnQuanNvbgpuYW1lOiBkYXRhdHJhbnNmZXJfY29weV91cmlfZmlsZXMKZGlzcGxheV9uYW1lOiBEYXRhIFRyYW5zZmVyIENvbXBvbmVudCBjb3B5IHVyaSBmaWxlcwoKdHlwZTogZGF0YV90cmFuc2Zlcgp0YXNrOiBjb3B5X2RhdGEKaW5wdXRzOgogIGZvbGRlcjE6CiAgICB0eXBlOiB1cmlfZmlsZQpvdXRwdXRzOgogIG91dHB1dF9mb2xkZXI6CiAgICB0eXBlOiB1cmlfZmlsZQpkYXRhX2NvcHlfbW9kZTogZmFpbF9pZl9jb25mbGljdA==",
-      "StatusCode": 201,
-      "ResponseHeaders": {
-        "Content-Length": "0",
-        "Content-MD5": "MrHS16OFLy\u002BvaEJopIOfCQ==",
-        "Date": "Sun, 05 Mar 2023 02:03:30 GMT",
-        "ETag": "\u00220x8DB1D1DD1E85772\u0022",
-        "Last-Modified": "Sun, 05 Mar 2023 02:03:31 GMT",
-        "Server": [
-          "Windows-Azure-Blob/1.0",
-          "Microsoft-HTTPAPI/2.0"
-        ],
-        "x-ms-content-crc64": "KmMPvTI19dQ=",
-        "x-ms-request-server-encrypted": "true",
-        "x-ms-version": "2021-08-06"
-      },
-      "ResponseBody": null
-    },
-    {
-      "RequestUri": "https://sax5mzqu7xztpx4.blob.core.windows.net/288fbc99-9-5886d97a-a3e9-5591-b4ce-167210b96996/components/component_with_conditional_output/entry.py?skoid=e3f42e2c-d581-4b65-a966-631cfa961328\u0026sktid=72f988bf-86f1-41af-91ab-2d7cd011db47\u0026skt=2023-03-05T01%3A26%3A47Z\u0026ske=2023-03-06T09%3A36%3A47Z\u0026sks=b\u0026skv=2019-07-07\u0026sv=2021-08-06\u0026st=2023-03-05T01%3A53%3A30Z\u0026se=2023-03-05T10%3A03%3A30Z\u0026sr=c\u0026sp=rcwl\u0026sig=000000000000000000000000000000000000",
-      "RequestMethod": "PUT",
-      "RequestHeaders": {
-        "Accept": "application/xml",
-        "Accept-Encoding": "gzip, deflate",
-        "Connection": "keep-alive",
-        "Content-Length": "518",
-        "Content-MD5": "Ac1w58j\u002BrBZjJNoA4QYJnw==",
-        "Content-Type": "application/octet-stream",
-        "If-None-Match": "*",
-        "User-Agent": "azsdk-python-storage-blob/12.14.1 Python/3.7.9 (Windows-10-10.0.22621-SP0)",
-        "x-ms-blob-type": "BlockBlob",
-        "x-ms-date": "Sun, 05 Mar 2023 02:03:31 GMT",
-        "x-ms-version": "2021-08-06"
-      },
-      "RequestBody": "IyAtLS0tLS0tLS0tLS0tLS0tLS0tLS0tLS0tLS0tLS0tLS0tLS0tLS0tLS0tLS0tLS0tLS0tLS0tLS0KIyBDb3B5cmlnaHQgKGMpIE1pY3Jvc29mdCBDb3Jwb3JhdGlvbi4gQWxsIHJpZ2h0cyByZXNlcnZlZC4KIyAtLS0tLS0tLS0tLS0tLS0tLS0tLS0tLS0tLS0tLS0tLS0tLS0tLS0tLS0tLS0tLS0tLS0tLS0tLS0KZnJvbSBtbGRlc2lnbmVyIGltcG9ydCBPdXRwdXQsIGNvbW1hbmRfY29tcG9uZW50CgoKQGNvbW1hbmRfY29tcG9uZW50KCkKZGVmIGJhc2ljX2NvbXBvbmVudCgKICAgIG91dHB1dDE6IE91dHB1dCh0eXBlPSJib29sZWFuIiwgaXNfY29udHJvbD1UcnVlKSwKICAgIG91dHB1dDI6IE91dHB1dCh0eXBlPSJib29sZWFuIiwgaXNfY29udHJvbD1UcnVlKSwKICAgIG91dHB1dDM6IE91dHB1dCh0eXBlPSJib29sZWFuIiksCikgLT4gT3V0cHV0KHR5cGU9ImJvb2xlYW4iLCBpc19jb250cm9sPVRydWUpOgogICAgIiIibW9kdWxlIHJ1biBsb2dpYyBnb2VzIGhlcmUiIiIKICAgIHJldHVybiBGYWxzZQo=",
-      "StatusCode": 201,
-      "ResponseHeaders": {
-        "Content-Length": "0",
-        "Content-MD5": "Ac1w58j\u002BrBZjJNoA4QYJnw==",
-        "Date": "Sun, 05 Mar 2023 02:03:31 GMT",
-        "ETag": "\u00220x8DB1D1DD1E71F1D\u0022",
-        "Last-Modified": "Sun, 05 Mar 2023 02:03:31 GMT",
-        "Server": [
-          "Windows-Azure-Blob/1.0",
-          "Microsoft-HTTPAPI/2.0"
-        ],
-        "x-ms-content-crc64": "OIJ/NROmGmQ=",
-        "x-ms-request-server-encrypted": "true",
-        "x-ms-version": "2021-08-06"
-      },
-      "ResponseBody": null
-    },
-    {
-      "RequestUri": "https://sax5mzqu7xztpx4.blob.core.windows.net/288fbc99-9-5886d97a-a3e9-5591-b4ce-167210b96996/components/data_transfer/export_blob_to_database.yaml?skoid=e3f42e2c-d581-4b65-a966-631cfa961328\u0026sktid=72f988bf-86f1-41af-91ab-2d7cd011db47\u0026skt=2023-03-05T01%3A26%3A47Z\u0026ske=2023-03-06T09%3A36%3A47Z\u0026sks=b\u0026skv=2019-07-07\u0026sv=2021-08-06\u0026st=2023-03-05T01%3A53%3A30Z\u0026se=2023-03-05T10%3A03%3A30Z\u0026sr=c\u0026sp=rcwl\u0026sig=000000000000000000000000000000000000",
-      "RequestMethod": "PUT",
-      "RequestHeaders": {
-        "Accept": "application/xml",
-        "Accept-Encoding": "gzip, deflate",
-        "Connection": "keep-alive",
-        "Content-Length": "233",
-        "Content-MD5": "qLCnKILh1qZo/issjg/OUg==",
-        "Content-Type": "application/octet-stream",
-        "If-None-Match": "*",
-        "User-Agent": "azsdk-python-storage-blob/12.14.1 Python/3.7.9 (Windows-10-10.0.22621-SP0)",
-        "x-ms-blob-type": "BlockBlob",
-        "x-ms-date": "Sun, 05 Mar 2023 02:03:31 GMT",
-        "x-ms-version": "2021-08-06"
-      },
-      "RequestBody": "JHNjaGVtYTogaHR0cDovL2F6dXJlbWwvc2RrLTItMC9EYXRhVHJhbnNmZXJDb21wb25lbnQuanNvbgpuYW1lOiBkYXRhdHJhbnNmZXJfYmxvYl9henVyZXNxbApkaXNwbGF5X25hbWU6IERhdGEgVHJhbnNmZXIgYmxvYi1henVyZXNxbAp0eXBlOiBkYXRhX3RyYW5zZmVyCnRhc2s6IGV4cG9ydF9kYXRhCmlucHV0czoKICBzb3VyY2U6CiAgICB0eXBlOiB1cmlfZm9sZGVyCnNpbms6CiAgdHlwZTogZGF0YWJhc2U=",
-      "StatusCode": 201,
-      "ResponseHeaders": {
-        "Content-Length": "0",
-        "Content-MD5": "qLCnKILh1qZo/issjg/OUg==",
-        "Date": "Sun, 05 Mar 2023 02:03:31 GMT",
-        "ETag": "\u00220x8DB1D1DD1E968B3\u0022",
-        "Last-Modified": "Sun, 05 Mar 2023 02:03:31 GMT",
-        "Server": [
-          "Windows-Azure-Blob/1.0",
-          "Microsoft-HTTPAPI/2.0"
-        ],
-        "x-ms-content-crc64": "C6Ty7lVQhbs=",
-        "x-ms-request-server-encrypted": "true",
-        "x-ms-version": "2021-08-06"
-      },
-      "ResponseBody": null
-    },
-    {
-      "RequestUri": "https://sax5mzqu7xztpx4.blob.core.windows.net/288fbc99-9-5886d97a-a3e9-5591-b4ce-167210b96996/components/component_e2e.yml?skoid=e3f42e2c-d581-4b65-a966-631cfa961328\u0026sktid=72f988bf-86f1-41af-91ab-2d7cd011db47\u0026skt=2023-03-05T01%3A26%3A47Z\u0026ske=2023-03-06T09%3A36%3A47Z\u0026sks=b\u0026skv=2019-07-07\u0026sv=2021-08-06\u0026st=2023-03-05T01%3A53%3A30Z\u0026se=2023-03-05T10%3A03%3A30Z\u0026sr=c\u0026sp=rcwl\u0026sig=000000000000000000000000000000000000",
-      "RequestMethod": "PUT",
-      "RequestHeaders": {
-        "Accept": "application/xml",
-        "Accept-Encoding": "gzip, deflate",
-        "Connection": "keep-alive",
-        "Content-Length": "289",
-        "Content-MD5": "db0XMXlkxHr3Jn30q1qWpg==",
-        "Content-Type": "application/octet-stream",
-        "If-None-Match": "*",
-        "User-Agent": "azsdk-python-storage-blob/12.14.1 Python/3.7.9 (Windows-10-10.0.22621-SP0)",
-        "x-ms-blob-type": "BlockBlob",
-        "x-ms-date": "Sun, 05 Mar 2023 02:03:31 GMT",
-        "x-ms-version": "2021-08-06"
-      },
-      "RequestBody": "JHNjaGVtYTogaHR0cHM6Ly9henVyZW1sc2NoZW1hcy5henVyZWVkZ2UubmV0L2RldmVsb3BtZW50L2NvbW1hbmRDb21wb25lbnQuc2NoZW1hLmpzb24KbmFtZTogYXRlc3Rjb21wb25lbnQKdmVyc2lvbjogMQpjb2RlOiAuLi9weXRob24KY29tbWFuZDogPi0KICBlY2hvICR7e291dHB1dHMub3V0cHV0X3BhdGh9fQplbnZpcm9ubWVudDogYXp1cmVtbDpBenVyZU1MLXNrbGVhcm4tMS4wLXVidW50dTIwLjA0LXB5MzgtY3B1OjMzCm91dHB1dHM6CiAgb3V0cHV0X3BhdGg6CiAgICB0eXBlOiB1cmlfZm9sZGVyCg==",
-      "StatusCode": 201,
-      "ResponseHeaders": {
-        "Content-Length": "0",
-        "Content-MD5": "db0XMXlkxHr3Jn30q1qWpg==",
-        "Date": "Sun, 05 Mar 2023 02:03:31 GMT",
-        "ETag": "\u00220x8DB1D1DD1E98FBE\u0022",
-        "Last-Modified": "Sun, 05 Mar 2023 02:03:31 GMT",
-        "Server": [
-          "Windows-Azure-Blob/1.0",
-          "Microsoft-HTTPAPI/2.0"
-        ],
-        "x-ms-content-crc64": "qcyVeuxKObQ=",
-        "x-ms-request-server-encrypted": "true",
-        "x-ms-version": "2021-08-06"
-      },
-      "ResponseBody": null
-    },
-    {
-      "RequestUri": "https://sax5mzqu7xztpx4.blob.core.windows.net/288fbc99-9-5886d97a-a3e9-5591-b4ce-167210b96996/components/data_transfer/import_database_to_blob.yaml?skoid=e3f42e2c-d581-4b65-a966-631cfa961328\u0026sktid=72f988bf-86f1-41af-91ab-2d7cd011db47\u0026skt=2023-03-05T01%3A26%3A47Z\u0026ske=2023-03-06T09%3A36%3A47Z\u0026sks=b\u0026skv=2019-07-07\u0026sv=2021-08-06\u0026st=2023-03-05T01%3A53%3A30Z\u0026se=2023-03-05T10%3A03%3A30Z\u0026sr=c\u0026sp=rcwl\u0026sig=000000000000000000000000000000000000",
-      "RequestMethod": "PUT",
-      "RequestHeaders": {
-        "Accept": "application/xml",
-        "Accept-Encoding": "gzip, deflate",
-        "Connection": "keep-alive",
-        "Content-Length": "311",
-        "Content-MD5": "vqySwwgS0Oz3nLTlAqiF4Q==",
-        "Content-Type": "application/octet-stream",
-        "If-None-Match": "*",
-        "User-Agent": "azsdk-python-storage-blob/12.14.1 Python/3.7.9 (Windows-10-10.0.22621-SP0)",
-        "x-ms-blob-type": "BlockBlob",
-        "x-ms-date": "Sun, 05 Mar 2023 02:03:31 GMT",
-        "x-ms-version": "2021-08-06"
-      },
-      "RequestBody": "JHNjaGVtYTogaHR0cDovL2F6dXJlbWwvc2RrLTItMC9EYXRhVHJhbnNmZXJDb21wb25lbnQuanNvbgpuYW1lOiBkYXRhdHJhbnNmZXJfc25vd2ZsYWtlX2Jsb2IKZGlzcGxheV9uYW1lOiBEYXRhIFRyYW5zZmVyIFBpcGVsaW5lIHNub3dmbGFrZS1ibG9iCiMgU1FMIG5lZWQgbWFwIHRvIG1sdGFibGUsIGFuZCBzeXN0ZW0gd2lsbCBhdXRvIGNyZWF0ZSBtbHRhYmxlIG1ldGEuCnR5cGU6IGRhdGFfdHJhbnNmZXIKdGFzazogaW1wb3J0X2RhdGEKc291cmNlOgogIHR5cGU6IGRhdGFiYXNlCm91dHB1dHM6CiAgc2luazoKICAgIHR5cGU6IG1sdGFibGU=",
-      "StatusCode": 201,
-      "ResponseHeaders": {
-        "Content-Length": "0",
-        "Content-MD5": "vqySwwgS0Oz3nLTlAqiF4Q==",
-        "Date": "Sun, 05 Mar 2023 02:03:31 GMT",
-        "ETag": "\u00220x8DB1D1DD1EA04E5\u0022",
-        "Last-Modified": "Sun, 05 Mar 2023 02:03:31 GMT",
-        "Server": [
-          "Windows-Azure-Blob/1.0",
-          "Microsoft-HTTPAPI/2.0"
-        ],
-        "x-ms-content-crc64": "zHgWQAxj4VY=",
-        "x-ms-request-server-encrypted": "true",
-        "x-ms-version": "2021-08-06"
-      },
-      "ResponseBody": null
-    },
-    {
-      "RequestUri": "https://sax5mzqu7xztpx4.blob.core.windows.net/288fbc99-9-5886d97a-a3e9-5591-b4ce-167210b96996/components/basic_parallel_component_score.yml?skoid=e3f42e2c-d581-4b65-a966-631cfa961328\u0026sktid=72f988bf-86f1-41af-91ab-2d7cd011db47\u0026skt=2023-03-05T01%3A26%3A47Z\u0026ske=2023-03-06T09%3A36%3A47Z\u0026sks=b\u0026skv=2019-07-07\u0026sv=2021-08-06\u0026st=2023-03-05T01%3A53%3A30Z\u0026se=2023-03-05T10%3A03%3A30Z\u0026sr=c\u0026sp=rcwl\u0026sig=000000000000000000000000000000000000",
-      "RequestMethod": "PUT",
-      "RequestHeaders": {
-        "Accept": "application/xml",
-        "Accept-Encoding": "gzip, deflate",
-        "Connection": "keep-alive",
-        "Content-Length": "1295",
-        "Content-MD5": "NZ/261w7cME/NmzkjOh7uA==",
-        "Content-Type": "application/octet-stream",
-        "If-None-Match": "*",
-        "User-Agent": "azsdk-python-storage-blob/12.14.1 Python/3.7.9 (Windows-10-10.0.22621-SP0)",
-        "x-ms-blob-type": "BlockBlob",
-        "x-ms-date": "Sun, 05 Mar 2023 02:03:31 GMT",
-        "x-ms-version": "2021-08-06"
-      },
-      "RequestBody": "I3NvdXJjZSAuLi9jb25maWdzL3BhcmFsbGVsLWpvYi9iYXRjaC1zY29yZS1QYXJhbGxlbENvbXBvbmVudC55YW1sCiRzY2hlbWE6IGh0dHA6Ly9henVyZW1sL3Nkay0yLTAvUGFyYWxsZWxDb21wb25lbnQuanNvbgpuYW1lOiBiYXRjaF9zY29yZQp0eXBlOiBwYXJhbGxlbAp2ZXJzaW9uOiAxLjAuMApkaXNwbGF5X25hbWU6IEJhdGNoU2NvcmUKZGVzY3JpcHRpb246IHBhcmFsbGVsIGNvbXBvbmVudCBmb3IgYmF0Y2ggc2NvcmUKCmlucHV0czoKICBzY29yZV9pbnB1dDoKICAgIHR5cGU6IG1sdGFibGUKICAgIGRlc2NyaXB0aW9uOiBUaGUgZGF0YSB0byBiZSBzcGxpdCBhbmQgc2NvcmVkIGluIHBhcmFsbGVsLgogICAgb3B0aW9uYWw6IGZhbHNlCiAgbGFiZWw6CiAgICB0eXBlOiB1cmlfZmlsZQogICAgZGVzY3JpcHRpb246IE90aGVyIHJlZmVyZW5jZSBkYXRhIGZvciBiYXRjaCBzY29yaW5nLCBlLmcuIGxhYmVscy4KICAgIG9wdGlvbmFsOiBmYWxzZQogIHNjb3JlX21vZGVsOgogICAgdHlwZTogY3VzdG9tX21vZGVsCiAgICBkZXNjcmlwdGlvbjogVGhlIG1vZGVsIGZvciBiYXRjaCBzY29yZS4KICAgIG9wdGlvbmFsOiBmYWxzZQoKb3V0cHV0czoKICBzY29yZWRfcmVzdWx0OgogICAgdHlwZTogbWx0YWJsZQogIHNjb3Jpbmdfc3VtbWFyeToKICAgIHR5cGU6IHVyaV9maWxlCgpyZXNvdXJjZXM6CiAgaW5zdGFuY2VfY291bnQ6IDIKCnJldHJ5X3NldHRpbmdzOgogIG1heF9yZXRyaWVzOiAxMAogIHRpbWVvdXQ6IDMKCm1heF9jb25jdXJyZW5jeV9wZXJfaW5zdGFuY2U6IDEyCmVycm9yX3RocmVzaG9sZDogMTAKbWluaV9iYXRjaF9lcnJvcl90aHJlc2hvbGQ6IDUKbG9nZ2luZ19sZXZlbDogIklORk8iCgptaW5pX2JhdGNoX3NpemU6ICIxMGtiIgppbnB1dF9kYXRhOiAke3tpbnB1dHMuc2NvcmVfaW5wdXR9fQoKdGFzazoKICB0eXBlOiBydW5fZnVuY3Rpb24KICBjb2RlOiAiLi4vcHl0aG9uIgogIGVudHJ5X3NjcmlwdDogcGFzc190aHJvdWdoLnB5CiAgcHJvZ3JhbV9hcmd1bWVudHM6ID4tICMgb3B0aW9uYWwKICAgIC0tbGFiZWwgJHt7aW5wdXRzLmxhYmVsfX0KICAgIC0tbW9kZWwgJHt7aW5wdXRzLnNjb3JlX21vZGVsfX0KICAgIC0tb3V0cHV0X3Njb3JlZF9yZXN1bHQgJHt7b3V0cHV0cy5zY29yZWRfcmVzdWx0fX0KICBhcHBlbmRfcm93X3RvOiAke3tvdXRwdXRzLnNjb3Jpbmdfc3VtbWFyeX19ICMgb3B0aW9uYWwsIElmIE51bGwsIGVxdWFscyB0byBzdW1tYXJ5X29ubHkgbW9kZSBpbiB2MS4KICBlbnZpcm9ubWVudDogYXp1cmVtbDpBenVyZU1MLU1pbmltYWw6Mgo=",
-      "StatusCode": 201,
-      "ResponseHeaders": {
-        "Content-Length": "0",
-        "Content-MD5": "NZ/261w7cME/NmzkjOh7uA==",
-        "Date": "Sun, 05 Mar 2023 02:03:31 GMT",
-        "ETag": "\u00220x8DB1D1DD1EBD95B\u0022",
-        "Last-Modified": "Sun, 05 Mar 2023 02:03:31 GMT",
-        "Server": [
-          "Windows-Azure-Blob/1.0",
-          "Microsoft-HTTPAPI/2.0"
-        ],
-        "x-ms-content-crc64": "S5NO0gcviqc=",
-        "x-ms-request-server-encrypted": "true",
-        "x-ms-version": "2021-08-06"
-      },
-      "ResponseBody": null
-    },
-    {
-      "RequestUri": "https://sax5mzqu7xztpx4.blob.core.windows.net/288fbc99-9-5886d97a-a3e9-5591-b4ce-167210b96996/components/data_transfer/import_file_to_blob.yaml?skoid=e3f42e2c-d581-4b65-a966-631cfa961328\u0026sktid=72f988bf-86f1-41af-91ab-2d7cd011db47\u0026skt=2023-03-05T01%3A26%3A47Z\u0026ske=2023-03-06T09%3A36%3A47Z\u0026sks=b\u0026skv=2019-07-07\u0026sv=2021-08-06\u0026st=2023-03-05T01%3A53%3A30Z\u0026se=2023-03-05T10%3A03%3A30Z\u0026sr=c\u0026sp=rcwl\u0026sig=000000000000000000000000000000000000",
-      "RequestMethod": "PUT",
-      "RequestHeaders": {
-        "Accept": "application/xml",
-        "Accept-Encoding": "gzip, deflate",
-        "Connection": "keep-alive",
-        "Content-Length": "227",
-        "Content-MD5": "oQgD9rKYD5brIox90/XVUw==",
-        "Content-Type": "application/octet-stream",
-        "If-None-Match": "*",
-        "User-Agent": "azsdk-python-storage-blob/12.14.1 Python/3.7.9 (Windows-10-10.0.22621-SP0)",
-        "x-ms-blob-type": "BlockBlob",
-        "x-ms-date": "Sun, 05 Mar 2023 02:03:31 GMT",
-        "x-ms-version": "2021-08-06"
-      },
-      "RequestBody": "JHNjaGVtYTogaHR0cDovL2F6dXJlbWwvc2RrLTItMC9EYXRhVHJhbnNmZXJDb21wb25lbnQuanNvbgpuYW1lOiBkYXRhdHJhbnNmZXJfczNfYmxvYgpkaXNwbGF5X25hbWU6IERhdGEgVHJhbnNmZXIgczMtYmxvYgoKdHlwZTogZGF0YV90cmFuc2Zlcgp0YXNrOiBpbXBvcnRfZGF0YQoKc291cmNlOgogIHR5cGU6IGZpbGVfc3lzdGVtCm91dHB1dHM6CiAgc2luazoKICAgIHR5cGU6IHVyaV9mb2xkZXI=",
-      "StatusCode": 201,
-      "ResponseHeaders": {
-        "Content-Length": "0",
-        "Content-MD5": "oQgD9rKYD5brIox90/XVUw==",
-        "Date": "Sun, 05 Mar 2023 02:03:30 GMT",
-        "ETag": "\u00220x8DB1D1DD1EE4A02\u0022",
-        "Last-Modified": "Sun, 05 Mar 2023 02:03:31 GMT",
-        "Server": [
-          "Windows-Azure-Blob/1.0",
-          "Microsoft-HTTPAPI/2.0"
-        ],
-        "x-ms-content-crc64": "XCLvTp3VoLU=",
-        "x-ms-request-server-encrypted": "true",
-        "x-ms-version": "2021-08-06"
-      },
-      "ResponseBody": null
-    },
-    {
-      "RequestUri": "https://sax5mzqu7xztpx4.blob.core.windows.net/288fbc99-9-5886d97a-a3e9-5591-b4ce-167210b96996/components/component_with_conditional_output/spec.yaml?skoid=e3f42e2c-d581-4b65-a966-631cfa961328\u0026sktid=72f988bf-86f1-41af-91ab-2d7cd011db47\u0026skt=2023-03-05T01%3A26%3A47Z\u0026ske=2023-03-06T09%3A36%3A47Z\u0026sks=b\u0026skv=2019-07-07\u0026sv=2021-08-06\u0026st=2023-03-05T01%3A53%3A30Z\u0026se=2023-03-05T10%3A03%3A30Z\u0026sr=c\u0026sp=rcwl\u0026sig=000000000000000000000000000000000000",
-      "RequestMethod": "PUT",
-      "RequestHeaders": {
-        "Accept": "application/xml",
-        "Accept-Encoding": "gzip, deflate",
-        "Connection": "keep-alive",
-        "Content-Length": "1040",
-        "Content-MD5": "SsqQWfYTl1HfpFOCpvuXbA==",
-        "Content-Type": "application/octet-stream",
-        "If-None-Match": "*",
-        "User-Agent": "azsdk-python-storage-blob/12.14.1 Python/3.7.9 (Windows-10-10.0.22621-SP0)",
-        "x-ms-blob-type": "BlockBlob",
-        "x-ms-date": "Sun, 05 Mar 2023 02:03:31 GMT",
-        "x-ms-version": "2021-08-06"
-      },
-      "RequestBody": "bmFtZTogYmFzaWNfY29tcG9uZW50CnZlcnNpb246ICcxJwpkaXNwbGF5X25hbWU6IGJhc2ljX2NvbXBvbmVudApkZXNjcmlwdGlvbjogbW9kdWxlIHJ1biBsb2dpYyBnb2VzIGhlcmUKdHlwZTogY29tbWFuZApvdXRwdXRzOgogIG91dHB1dDE6CiAgICB0eXBlOiBib29sZWFuCiAgICBpc19jb250cm9sOiB0cnVlCiAgb3V0cHV0MjoKICAgIHR5cGU6IGJvb2xlYW4KICAgIGlzX2NvbnRyb2w6IHRydWUKICBvdXRwdXQzOgogICAgdHlwZTogYm9vbGVhbgogIG91dHB1dDoKICAgIHR5cGU6IGJvb2xlYW4KICAgIGlzX2NvbnRyb2w6IHRydWUKY29tbWFuZDogbWxkZXNpZ25lciBleGVjdXRlIC0tc291cmNlIGVudHJ5LnB5IC0tbmFtZSBiYXNpY19jb21wb25lbnQgLS1vdXRwdXRzCiAgb3V0cHV0MT0ke3tvdXRwdXRzLm91dHB1dDF9fSBvdXRwdXQyPSR7e291dHB1dHMub3V0cHV0Mn19IG91dHB1dDM9JHt7b3V0cHV0cy5vdXRwdXQzfX0KICBvdXRwdXQ9JHt7b3V0cHV0cy5vdXRwdXR9fQplbnZpcm9ubWVudDoKICBuYW1lOiBDbGlWMkFub255bW91c0Vudmlyb25tZW50CiAgdGFnczoge30KICB2ZXJzaW9uOiBkZTMzMGJlNzI5NWE2MDI5MmU2OWU0ZDBhY2EzY2Q2YgogIGltYWdlOiBtY3IubWljcm9zb2Z0LmNvbS9henVyZW1sL29wZW5tcGkzLjEuMi11YnVudHUxOC4wNAogIGNvbmRhX2ZpbGU6CiAgICBuYW1lOiBkZWZhdWx0X2Vudmlyb25tZW50CiAgICBjaGFubmVsczoKICAgIC0gZGVmYXVsdHMKICAgIGRlcGVuZGVuY2llczoKICAgIC0gcHl0aG9uPTMuOC4xMgogICAgLSBwaXA9MjEuMi4yCiAgICAtIHBpcDoKICAgICAgLSAtLWV4dHJhLWluZGV4LXVybD1odHRwczovL2F6dXJlbWxzZGt0ZXN0cHlwaS5henVyZWVkZ2UubmV0L3Nkay1jbGktdjIKICAgICAgLSBtbGRlc2lnbmVyPT0wLjAuNzIyMTI3NTUKICAgICAgLSBtbGZsb3cKICAgICAgLSBhenVyZW1sLW1sZmxvdwpjb2RlOiAuLwp0YWdzOgogIGNvZGVnZW5CeTogbWxkZXNpZ25lcgppc19kZXRlcm1pbmlzdGljOiB0cnVlCmVudmlyb25tZW50X3ZhcmlhYmxlczoge30=",
-      "StatusCode": 201,
-      "ResponseHeaders": {
-        "Content-Length": "0",
-        "Content-MD5": "SsqQWfYTl1HfpFOCpvuXbA==",
-        "Date": "Sun, 05 Mar 2023 02:03:30 GMT",
-        "ETag": "\u00220x8DB1D1DD1EFD06E\u0022",
-        "Last-Modified": "Sun, 05 Mar 2023 02:03:31 GMT",
-        "Server": [
-          "Windows-Azure-Blob/1.0",
-          "Microsoft-HTTPAPI/2.0"
-        ],
-        "x-ms-content-crc64": "7B9DDCWTymA=",
-        "x-ms-request-server-encrypted": "true",
-        "x-ms-version": "2021-08-06"
-      },
-      "ResponseBody": null
-    },
-    {
-      "RequestUri": "https://sax5mzqu7xztpx4.blob.core.windows.net/288fbc99-9-5886d97a-a3e9-5591-b4ce-167210b96996/components/data_transfer/merge_files.yaml?skoid=e3f42e2c-d581-4b65-a966-631cfa961328\u0026sktid=72f988bf-86f1-41af-91ab-2d7cd011db47\u0026skt=2023-03-05T01%3A26%3A47Z\u0026ske=2023-03-06T09%3A36%3A47Z\u0026sks=b\u0026skv=2019-07-07\u0026sv=2021-08-06\u0026st=2023-03-05T01%3A53%3A30Z\u0026se=2023-03-05T10%3A03%3A30Z\u0026sr=c\u0026sp=rcwl\u0026sig=000000000000000000000000000000000000",
-      "RequestMethod": "PUT",
-      "RequestHeaders": {
-        "Accept": "application/xml",
-        "Accept-Encoding": "gzip, deflate",
-        "Connection": "keep-alive",
-        "Content-Length": "332",
-        "Content-MD5": "kK8nd2QH8XZX6NTEUlq3Dw==",
-        "Content-Type": "application/octet-stream",
-        "If-None-Match": "*",
-        "User-Agent": "azsdk-python-storage-blob/12.14.1 Python/3.7.9 (Windows-10-10.0.22621-SP0)",
-        "x-ms-blob-type": "BlockBlob",
-        "x-ms-date": "Sun, 05 Mar 2023 02:03:31 GMT",
-        "x-ms-version": "2021-08-06"
-      },
-      "RequestBody": "JHNjaGVtYTogaHR0cDovL2F6dXJlbWwvc2RrLTItMC9EYXRhVHJhbnNmZXJDb21wb25lbnQuanNvbgpuYW1lOiBkYXRhdHJhbnNmZXJfbWVyZ2VfZmlsZXMKZGlzcGxheV9uYW1lOiBEYXRhIFRyYW5zZmVyIENvbXBvbmVudCBtZXJnZS1maWxlcwoKdHlwZTogZGF0YV90cmFuc2Zlcgp0YXNrOiBjb3B5X2RhdGEKaW5wdXRzOgogIGZvbGRlcjE6CiAgICB0eXBlOiB1cmlfZm9sZGVyCiAgZm9sZGVyMjoKICAgIHR5cGU6IHVyaV9mb2xkZXIKb3V0cHV0czoKICBvdXRwdXRfZm9sZGVyOgogICAgdHlwZTogdXJpX2ZvbGRlcgpkYXRhX2NvcHlfbW9kZTogbWVyZ2Vfd2l0aF9vdmVyd3JpdGU=",
-      "StatusCode": 201,
-      "ResponseHeaders": {
-        "Content-Length": "0",
-        "Content-MD5": "kK8nd2QH8XZX6NTEUlq3Dw==",
-        "Date": "Sun, 05 Mar 2023 02:03:30 GMT",
-        "ETag": "\u00220x8DB1D1DD1F01E80\u0022",
-        "Last-Modified": "Sun, 05 Mar 2023 02:03:31 GMT",
-        "Server": [
-          "Windows-Azure-Blob/1.0",
-          "Microsoft-HTTPAPI/2.0"
-        ],
-        "x-ms-content-crc64": "PY3W3GW9svk=",
-        "x-ms-request-server-encrypted": "true",
-        "x-ms-version": "2021-08-06"
-      },
-      "ResponseBody": null
-    },
-    {
-      "RequestUri": "https://sax5mzqu7xztpx4.blob.core.windows.net/288fbc99-9-5886d97a-a3e9-5591-b4ce-167210b96996/components/data_transfer/merge_mixtype_files.yaml?skoid=e3f42e2c-d581-4b65-a966-631cfa961328\u0026sktid=72f988bf-86f1-41af-91ab-2d7cd011db47\u0026skt=2023-03-05T01%3A26%3A47Z\u0026ske=2023-03-06T09%3A36%3A47Z\u0026sks=b\u0026skv=2019-07-07\u0026sv=2021-08-06\u0026st=2023-03-05T01%3A53%3A30Z\u0026se=2023-03-05T10%3A03%3A30Z\u0026sr=c\u0026sp=rcwl\u0026sig=000000000000000000000000000000000000",
-      "RequestMethod": "PUT",
-      "RequestHeaders": {
-        "Accept": "application/xml",
-        "Accept-Encoding": "gzip, deflate",
-        "Connection": "keep-alive",
-        "Content-Length": "371",
-        "Content-MD5": "WKdcI/bm4Q7RLbaQNmTcRA==",
-        "Content-Type": "application/octet-stream",
-        "If-None-Match": "*",
-        "User-Agent": "azsdk-python-storage-blob/12.14.1 Python/3.7.9 (Windows-10-10.0.22621-SP0)",
-        "x-ms-blob-type": "BlockBlob",
-        "x-ms-date": "Sun, 05 Mar 2023 02:03:31 GMT",
-        "x-ms-version": "2021-08-06"
-      },
-      "RequestBody": "JHNjaGVtYTogaHR0cDovL2F6dXJlbWwvc2RrLTItMC9EYXRhVHJhbnNmZXJDb21wb25lbnQuanNvbgpuYW1lOiBkYXRhdHJhbnNmZXJfbWVyZ2VfbWl4dHlwZV9maWxlcwpkaXNwbGF5X25hbWU6IERhdGEgVHJhbnNmZXIgQ29tcG9uZW50IG1lcmdlIG1peCB0eXBlIGZpbGVzCgp0eXBlOiBkYXRhX3RyYW5zZmVyCnRhc2s6IGNvcHlfZGF0YQppbnB1dHM6CiAgaW5wdXQxOgogICAgdHlwZTogdXJpX2ZpbGUKICBpbnB1dDI6CiAgICB0eXBlOiB1cmlfZmlsZQogIGlucHV0MzoKICAgIHR5cGU6IG1sdGFibGUKb3V0cHV0czoKICBvdXRwdXRfZm9sZGVyOgogICAgdHlwZTogdXJpX2ZvbGRlcgpkYXRhX2NvcHlfbW9kZTogbWVyZ2Vfd2l0aF9vdmVyd3JpdGU=",
-      "StatusCode": 201,
-      "ResponseHeaders": {
-        "Content-Length": "0",
-        "Content-MD5": "WKdcI/bm4Q7RLbaQNmTcRA==",
-        "Date": "Sun, 05 Mar 2023 02:03:31 GMT",
-        "ETag": "\u00220x8DB1D1DD1F1A4E1\u0022",
-        "Last-Modified": "Sun, 05 Mar 2023 02:03:31 GMT",
-        "Server": [
-          "Windows-Azure-Blob/1.0",
-          "Microsoft-HTTPAPI/2.0"
-        ],
-        "x-ms-content-crc64": "AgmvSljId3k=",
-        "x-ms-request-server-encrypted": "true",
-        "x-ms-version": "2021-08-06"
-      },
-      "ResponseBody": null
-    },
-    {
-      "RequestUri": "https://sax5mzqu7xztpx4.blob.core.windows.net/288fbc99-9-5886d97a-a3e9-5591-b4ce-167210b96996/components/default_optional_component.yml?skoid=e3f42e2c-d581-4b65-a966-631cfa961328\u0026sktid=72f988bf-86f1-41af-91ab-2d7cd011db47\u0026skt=2023-03-05T01%3A26%3A47Z\u0026ske=2023-03-06T09%3A36%3A47Z\u0026sks=b\u0026skv=2019-07-07\u0026sv=2021-08-06\u0026st=2023-03-05T01%3A53%3A30Z\u0026se=2023-03-05T10%3A03%3A30Z\u0026sr=c\u0026sp=rcwl\u0026sig=000000000000000000000000000000000000",
-      "RequestMethod": "PUT",
-      "RequestHeaders": {
-        "Accept": "application/xml",
-        "Accept-Encoding": "gzip, deflate",
-        "Connection": "keep-alive",
-        "Content-Length": "1177",
-        "Content-MD5": "PmRl6FC1NI3iSgPrdNuSIQ==",
-        "Content-Type": "application/octet-stream",
-        "If-None-Match": "*",
-        "User-Agent": "azsdk-python-storage-blob/12.14.1 Python/3.7.9 (Windows-10-10.0.22621-SP0)",
-        "x-ms-blob-type": "BlockBlob",
-        "x-ms-date": "Sun, 05 Mar 2023 02:03:31 GMT",
-        "x-ms-version": "2021-08-06"
-      },
-      "RequestBody": "JHNjaGVtYTogaHR0cHM6Ly9henVyZW1sc2NoZW1hcy5henVyZWVkZ2UubmV0L2RldmVsb3BtZW50L2NvbW1hbmRDb21wb25lbnQuc2NoZW1hLmpzb24KdHlwZTogY29tbWFuZAoKbmFtZTogZGVmYXVsdF9vcHRpb25hbF9jb21wb25lbnQKZGlzcGxheV9uYW1lOiBDb21wb25lbnQgd2l0aCBkZWZhdWx0IGFuZCBvcHRpb25hbCBwYXJhbWV0ZXJzCmRlc2NyaXB0aW9uOiBDb21wb25lbnQgd2l0aCBkZWZhdWx0IGFuZCBvcHRpb25hbCBwYXJhbWV0ZXJzCnRhZ3M6CiAgdGFnOiB0YWd2YWx1ZQogIG93bmVyOiBzZGt0ZWFtCgp2ZXJzaW9uOiAxCgppbnB1dHM6CiAgcmVxdWlyZWRfaW5wdXQ6CiAgICB0eXBlOiB1cmlfZm9sZGVyCiAgb3B0aW9uYWxfaW5wdXQ6CiAgICB0eXBlOiB1cmlfZm9sZGVyCiAgICBvcHRpb25hbDogdHJ1ZQogIHJlcXVpcmVkX3BhcmFtOgogICAgdHlwZTogc3RyaW5nCiAgcmVxdWlyZWRfcGFyYW1fd2l0aF9kZWZhdWx0OgogICAgdHlwZTogc3RyaW5nCiAgICBkZWZhdWx0OiAncmVxdWlyZWRfcGFyYW1fd2l0aF9kZWZhdWx0JwogIG9wdGlvbmFsX3BhcmFtOgogICAgdHlwZTogc3RyaW5nCiAgICBvcHRpb25hbDogdHJ1ZQogIG9wdGlvbmFsX3BhcmFtX3dpdGhfZGVmYXVsdDoKICAgIHR5cGU6IHN0cmluZwogICAgZGVmYXVsdDogJ29wdGlvbmFsX3BhcmFtX3dpdGhfZGVmYXVsdCcKICAgIG9wdGlvbmFsOiB0cnVlCgoKY29tbWFuZDogPi0KICBlY2hvIEhlbGxvIFdvcmxkICYKICBlY2hvIHJlcXVpcmVkX3BhcmFtICR7e2lucHV0cy5yZXF1aXJlZF9wYXJhbX19ICYKICBlY2hvIHJlcXVpcmVkX3BhcmFtX3dpdGhfZGVmYXVsdCAke3tpbnB1dHMucmVxdWlyZWRfcGFyYW1fd2l0aF9kZWZhdWx0fX0gJgogICRbW2VjaG8gb3B0aW9uYWxfcGFyYW0gJHt7aW5wdXRzLm9wdGlvbmFsX3BhcmFtfX0gJl1dCiAgJFtbZWNobyBvcHRpb25hbF9wYXJhbV93aXRoX2RlZmF1bHQgJHt7aW5wdXRzLm9wdGlvbmFsX3BhcmFtX3dpdGhfZGVmYXVsdH19ICZdXQogIGVjaG8gcmVxdWlyZWRfaW5wdXQgJHt7aW5wdXRzLnJlcXVpcmVkX2lucHV0fX0gJgogICRbW2VjaG8gb3B0aW9uYWxfaW5wdXQgJHt7aW5wdXRzLm9wdGlvbmFsX2lucHV0fX0gJl1dCgplbnZpcm9ubWVudDogYXp1cmVtbDpBenVyZU1MLXNrbGVhcm4tMS4wLXVidW50dTIwLjA0LXB5MzgtY3B1OjMzCg==",
-      "StatusCode": 201,
-      "ResponseHeaders": {
-        "Content-Length": "0",
-        "Content-MD5": "PmRl6FC1NI3iSgPrdNuSIQ==",
-        "Date": "Sun, 05 Mar 2023 02:03:31 GMT",
-        "ETag": "\u00220x8DB1D1DD1F2B633\u0022",
-        "Last-Modified": "Sun, 05 Mar 2023 02:03:31 GMT",
-        "Server": [
-          "Windows-Azure-Blob/1.0",
-          "Microsoft-HTTPAPI/2.0"
-        ],
-        "x-ms-content-crc64": "SVjuq0s2xXQ=",
-        "x-ms-request-server-encrypted": "true",
-        "x-ms-version": "2021-08-06"
-      },
-      "ResponseBody": null
-    },
-    {
-      "RequestUri": "https://sax5mzqu7xztpx4.blob.core.windows.net/288fbc99-9-5886d97a-a3e9-5591-b4ce-167210b96996/components/data_transfer/merge_files.json?skoid=e3f42e2c-d581-4b65-a966-631cfa961328\u0026sktid=72f988bf-86f1-41af-91ab-2d7cd011db47\u0026skt=2023-03-05T01%3A26%3A47Z\u0026ske=2023-03-06T09%3A36%3A47Z\u0026sks=b\u0026skv=2019-07-07\u0026sv=2021-08-06\u0026st=2023-03-05T01%3A53%3A30Z\u0026se=2023-03-05T10%3A03%3A30Z\u0026sr=c\u0026sp=rcwl\u0026sig=000000000000000000000000000000000000",
-      "RequestMethod": "PUT",
-      "RequestHeaders": {
-        "Accept": "application/xml",
-        "Accept-Encoding": "gzip, deflate",
-        "Connection": "keep-alive",
-        "Content-Length": "1233",
-        "Content-MD5": "VgW\u002BUhMHUYY/1pvO8JY4gA==",
-        "Content-Type": "application/octet-stream",
-        "If-None-Match": "*",
-        "User-Agent": "azsdk-python-storage-blob/12.14.1 Python/3.7.9 (Windows-10-10.0.22621-SP0)",
-        "x-ms-blob-type": "BlockBlob",
-        "x-ms-date": "Sun, 05 Mar 2023 02:03:31 GMT",
-        "x-ms-version": "2021-08-06"
-      },
-      "RequestBody": "ewogICAgImlkIjogIi9zdWJzY3JpcHRpb25zLzk2YWVkZTEyLTJmNzMtNDFjYi1iOTgzLTZkMTFhOTA0ODM5Yi9yZXNvdXJjZUdyb3Vwcy9jaGVueWluLXRlc3QtbWFzdGVyL3Byb3ZpZGVycy9NaWNyb3NvZnQuTWFjaGluZUxlYXJuaW5nU2VydmljZXMvd29ya3NwYWNlcy9zZGtfdm5leHRfY2xpL2NvbXBvbmVudHMvdGVzdF81MTk5MjY1MDU2NTkvdmVyc2lvbnMvMSIsCiAgICAibmFtZSI6ICIxIiwKICAgICJ0eXBlIjogIk1pY3Jvc29mdC5NYWNoaW5lTGVhcm5pbmdTZXJ2aWNlcy93b3Jrc3BhY2VzL2NvbXBvbmVudHMvdmVyc2lvbnMiLAogICAgInByb3BlcnRpZXMiOiB7CiAgICAgICAgInByb3BlcnRpZXMiOiB7fSwKICAgICAgICAidGFncyI6IHt9LAogICAgICAgICJpc19hbm9ueW1vdXMiOiBmYWxzZSwKICAgICAgICAiaXNfYXJjaGl2ZWQiOiBmYWxzZSwKICAgICAgICAiY29tcG9uZW50X3NwZWMiOiB7CiAgICAgICAgICAgICJuYW1lIjogInRlc3RfNTE5OTI2NTA1NjU5IiwKICAgICAgICAgICAgInZlcnNpb24iOiAiMSIsCiAgICAgICAgICAgICJkaXNwbGF5X25hbWUiOiAiRGF0YSBUcmFuc2ZlciBDb21wb25lbnQgbWVyZ2UtZmlsZXMiLAogICAgICAgICAgICAiaXNfZGV0ZXJtaW5pc3RpYyI6ICJUcnVlIiwKICAgICAgICAgICAgInR5cGUiOiAiZGF0YV90cmFuc2ZlciIsCiAgICAgICAgICAgICJpbnB1dHMiOiB7CiAgICAgICAgICAgICAgICAiZm9sZGVyMSI6IHsKICAgICAgICAgICAgICAgICAgICAidHlwZSI6ICJ1cmlfZm9sZGVyIiwKICAgICAgICAgICAgICAgICAgICAib3B0aW9uYWwiOiAiRmFsc2UiCiAgICAgICAgICAgICAgICB9LAogICAgICAgICAgICAgICAgImZvbGRlcjIiOiB7CiAgICAgICAgICAgICAgICAgICAgInR5cGUiOiAidXJpX2ZvbGRlciIsCiAgICAgICAgICAgICAgICAgICAgIm9wdGlvbmFsIjogIkZhbHNlIgogICAgICAgICAgICAgICAgfQogICAgICAgICAgICB9LAogICAgICAgICAgICAib3V0cHV0cyI6IHsKICAgICAgICAgICAgICAgICJvdXRwdXRfZm9sZGVyIjogewogICAgICAgICAgICAgICAgICAgICJ0eXBlIjogInVyaV9mb2xkZXIiCiAgICAgICAgICAgICAgICB9CiAgICAgICAgICAgIH0sCiAgICAgICAgICAgICJ0YXNrIjogImNvcHlfZGF0YSIsCiAgICAgICAgICAgICIkc2NoZW1hIjogImh0dHA6Ly9henVyZW1sL3Nkay0yLTAvRGF0YVRyYW5zZmVyQ29tcG9uZW50Lmpzb24iCiAgICAgICAgfQogICAgfQp9",
-      "StatusCode": 201,
-      "ResponseHeaders": {
-        "Content-Length": "0",
-        "Content-MD5": "VgW\u002BUhMHUYY/1pvO8JY4gA==",
-        "Date": "Sun, 05 Mar 2023 02:03:31 GMT",
-        "ETag": "\u00220x8DB1D1DD1F4FFC7\u0022",
-        "Last-Modified": "Sun, 05 Mar 2023 02:03:31 GMT",
-        "Server": [
-          "Windows-Azure-Blob/1.0",
-          "Microsoft-HTTPAPI/2.0"
-        ],
-        "x-ms-content-crc64": "oJr4gRehtNE=",
-        "x-ms-request-server-encrypted": "true",
-        "x-ms-version": "2021-08-06"
-      },
-      "ResponseBody": null
-    },
-    {
-      "RequestUri": "https://sax5mzqu7xztpx4.blob.core.windows.net/288fbc99-9-5886d97a-a3e9-5591-b4ce-167210b96996/components/do_while_test/do_while_body_component.yaml?skoid=e3f42e2c-d581-4b65-a966-631cfa961328\u0026sktid=72f988bf-86f1-41af-91ab-2d7cd011db47\u0026skt=2023-03-05T01%3A26%3A47Z\u0026ske=2023-03-06T09%3A36%3A47Z\u0026sks=b\u0026skv=2019-07-07\u0026sv=2021-08-06\u0026st=2023-03-05T01%3A53%3A30Z\u0026se=2023-03-05T10%3A03%3A30Z\u0026sr=c\u0026sp=rcwl\u0026sig=000000000000000000000000000000000000",
-      "RequestMethod": "PUT",
-      "RequestHeaders": {
-        "Accept": "application/xml",
-        "Accept-Encoding": "gzip, deflate",
-        "Connection": "keep-alive",
-        "Content-Length": "1926",
-        "Content-MD5": "N9t0poDdDUoUIXL\u002BojBatA==",
-        "Content-Type": "application/octet-stream",
-        "If-None-Match": "*",
-        "User-Agent": "azsdk-python-storage-blob/12.14.1 Python/3.7.9 (Windows-10-10.0.22621-SP0)",
-        "x-ms-blob-type": "BlockBlob",
-        "x-ms-date": "Sun, 05 Mar 2023 02:03:31 GMT",
-        "x-ms-version": "2021-08-06"
-      },
-      "RequestBody": "JHNjaGVtYTogaHR0cHM6Ly9henVyZW1sc2NoZW1hcy5henVyZWVkZ2UubmV0L2RldmVsb3BtZW50L2NvbW1hbmRDb21wb25lbnQuc2NoZW1hLmpzb24KbmFtZTogZG9fd2hpbGVfYm9keV9jb21wb25lbnQKZGlzcGxheV9uYW1lOiBkb193aGlsZV9ib2R5X2NvbXBvbmVudAp0eXBlOiBjb21tYW5kCmlzX2RldGVybWluaXN0aWM6IHRydWUKdGFnczoKICBjb2RlZ2VuQnk6IG1sZGVzaWduZXIKaW5wdXRzOgogIGlucHV0XzE6CiAgICB0eXBlOiB1cmlfZm9sZGVyCiAgaW5wdXRfMjoKICAgIHR5cGU6IHVyaV9mb2xkZXIKICBib29sX3BhcmFtOgogICAgdHlwZTogYm9vbGVhbgogIGludF9wYXJhbToKICAgIHR5cGU6IGludGVnZXIKICBmbG9hdF9wYXJhbToKICAgIHR5cGU6IG51bWJlcgogIHN0cl9wYXJhbToKICAgIHR5cGU6IHN0cmluZwpvdXRwdXRzOgogIG91dHB1dF8xOgogICAgdHlwZTogdXJpX2ZvbGRlcgogIG91dHB1dF8yOgogICAgdHlwZTogdXJpX2ZvbGRlcgogIGNvbmRpdGlvbjoKICAgIHR5cGU6IGJvb2xlYW4KICAgIGlzX2NvbnRyb2w6IHRydWUKICBib29sX3BhcmFtX291dHB1dDoKICAgIHR5cGU6IGJvb2xlYW4KICAgIGlzX2NvbnRyb2w6IHRydWUKICBpbnRfcGFyYW1fb3V0cHV0OgogICAgdHlwZTogaW50ZWdlcgogICAgaXNfY29udHJvbDogdHJ1ZQogIGZsb2F0X3BhcmFtX291dHB1dDoKICAgIHR5cGU6IG51bWJlcgogICAgaXNfY29udHJvbDogdHJ1ZQogIHN0cl9wYXJhbV9vdXRwdXQ6CiAgICB0eXBlOiBzdHJpbmcKICAgIGlzX2NvbnRyb2w6IHRydWUKZW52aXJvbm1lbnQ6CiAgaW1hZ2U6IG1jci5taWNyb3NvZnQuY29tL2F6dXJlbWwvb3Blbm1waTQuMS4wLXVidW50dTIwLjA0CiAgY29uZGFfZmlsZToKICAgIGNoYW5uZWxzOgogICAgLSBkZWZhdWx0cwogICAgZGVwZW5kZW5jaWVzOgogICAgLSBweXRob249My44LjEyCiAgICAtIHBpcD0yMS4yLjIKICAgIC0gcGlwOgogICAgICAtIC0tZXh0cmEtaW5kZXgtdXJsPWh0dHBzOi8vYXp1cmVtbHNka3Rlc3RweXBpLmF6dXJlZWRnZS5uZXQvc2RrLWNsaS12MgogICAgICAtIG1sZGVzaWduZXI9PTAuMS4wYjYKICAgICAgLSBtbGZsb3c9PTEuMjkuMAogICAgICAtIGF6dXJlbWwtbWxmbG93PT0xLjQ1LjAKICAgICAgLSBhenVyZS1haS1tbD09MS4wLjAKICAgICAgLSBhenVyZS1jb3JlPT0xLjI2LjAKICAgICAgLSBhenVyZS1jb21tb249PTEuMS4yOAogICAgICAtIGF6dXJlbWwtY29yZT09MS40NS4wLnBvc3QyCiAgICAgIC0gYXp1cmUtbWwtY29tcG9uZW50PT0wLjkuMTMucG9zdDEKICAgICAgLSBhenVyZS1pZGVudGl0eT09MS4xMS4wCmNvbW1hbmQ6IG1sZGVzaWduZXIgZXhlY3V0ZSAtLXNvdXJjZSBlbnRyeS5weSAtLW5hbWUgZG9fd2hpbGVfYm9keV9jb21wb25lbnQgLS1pbnB1dHMKICBpbnB1dF8xPSIke3tpbnB1dHMuaW5wdXRfMX19IiBpbnB1dF8yPSIke3tpbnB1dHMuaW5wdXRfMn19IiBib29sX3BhcmFtPSIke3tpbnB1dHMuYm9vbF9wYXJhbX19IgogIGludF9wYXJhbT0iJHt7aW5wdXRzLmludF9wYXJhbX19IiBmbG9hdF9wYXJhbT0iJHt7aW5wdXRzLmZsb2F0X3BhcmFtfX0iIHN0cl9wYXJhbT0iJHt7aW5wdXRzLnN0cl9wYXJhbX19IgogIC0tb3V0cHV0cyBvdXRwdXRfMT0iJHt7b3V0cHV0cy5vdXRwdXRfMX19IiBvdXRwdXRfMj0iJHt7b3V0cHV0cy5vdXRwdXRfMn19IiBjb25kaXRpb249IiR7e291dHB1dHMuY29uZGl0aW9ufX0iCiAgYm9vbF9wYXJhbV9vdXRwdXQ9IiR7e291dHB1dHMuYm9vbF9wYXJhbV9vdXRwdXR9fSIgaW50X3BhcmFtX291dHB1dD0iJHt7b3V0cHV0cy5pbnRfcGFyYW1fb3V0cHV0fX0iCiAgZmxvYXRfcGFyYW1fb3V0cHV0PSIke3tvdXRwdXRzLmZsb2F0X3BhcmFtX291dHB1dH19IiBzdHJfcGFyYW1fb3V0cHV0PSIke3tvdXRwdXRzLnN0cl9wYXJhbV9vdXRwdXR9fSIK",
-      "StatusCode": 201,
-      "ResponseHeaders": {
-        "Content-Length": "0",
-        "Content-MD5": "N9t0poDdDUoUIXL\u002BojBatA==",
-        "Date": "Sun, 05 Mar 2023 02:03:30 GMT",
-        "ETag": "\u00220x8DB1D1DD1FC039F\u0022",
-        "Last-Modified": "Sun, 05 Mar 2023 02:03:31 GMT",
-        "Server": [
-          "Windows-Azure-Blob/1.0",
-          "Microsoft-HTTPAPI/2.0"
-        ],
-        "x-ms-content-crc64": "xnZTVuqU8Iw=",
-        "x-ms-request-server-encrypted": "true",
-        "x-ms-version": "2021-08-06"
-      },
-      "ResponseBody": null
-    },
-    {
-      "RequestUri": "https://sax5mzqu7xztpx4.blob.core.windows.net/288fbc99-9-5886d97a-a3e9-5591-b4ce-167210b96996/components/do_while_test/primitive_component_with_normal_input_output_v2.yaml?skoid=e3f42e2c-d581-4b65-a966-631cfa961328\u0026sktid=72f988bf-86f1-41af-91ab-2d7cd011db47\u0026skt=2023-03-05T01%3A26%3A47Z\u0026ske=2023-03-06T09%3A36%3A47Z\u0026sks=b\u0026skv=2019-07-07\u0026sv=2021-08-06\u0026st=2023-03-05T01%3A53%3A30Z\u0026se=2023-03-05T10%3A03%3A30Z\u0026sr=c\u0026sp=rcwl\u0026sig=000000000000000000000000000000000000",
-      "RequestMethod": "PUT",
-      "RequestHeaders": {
-        "Accept": "application/xml",
-        "Accept-Encoding": "gzip, deflate",
-        "Connection": "keep-alive",
-        "Content-Length": "1787",
-        "Content-MD5": "sYksJQKg\u002BKVd9lYVHsWlww==",
-        "Content-Type": "application/octet-stream",
-        "If-None-Match": "*",
-        "User-Agent": "azsdk-python-storage-blob/12.14.1 Python/3.7.9 (Windows-10-10.0.22621-SP0)",
-        "x-ms-blob-type": "BlockBlob",
-        "x-ms-date": "Sun, 05 Mar 2023 02:03:31 GMT",
-        "x-ms-version": "2021-08-06"
-      },
-      "RequestBody": "JHNjaGVtYTogaHR0cHM6Ly9henVyZW1sc2NoZW1hcy5henVyZWVkZ2UubmV0L2RldmVsb3BtZW50L2NvbW1hbmRDb21wb25lbnQuc2NoZW1hLmpzb24KbmFtZTogcHJpbWl0aXZlX2NvbXBvbmVudF93aXRoX25vcm1hbF9pbnB1dF9vdXRwdXRfdjIKZGlzcGxheV9uYW1lOiBwcmltaXRpdmVfY29tcG9uZW50X3dpdGhfbm9ybWFsX2lucHV0X291dHB1dF92Mgp0eXBlOiBjb21tYW5kCmlzX2RldGVybWluaXN0aWM6IHRydWUKdGFnczoKICBjb2RlZ2VuQnk6IG1sZGVzaWduZXIKaW5wdXRzOgogIGlucHV0X2RhdGE6CiAgICB0eXBlOiB1cmlfZm9sZGVyCiAgcGFyYW1ib29sOgogICAgdHlwZTogYm9vbGVhbgogIHBhcmFtaW50OgogICAgdHlwZTogaW50ZWdlcgogIHBhcmFtZmxvYXQ6CiAgICB0eXBlOiBudW1iZXIKICBwYXJhbXN0cjoKICAgIHR5cGU6IHN0cmluZwpvdXRwdXRzOgogIG91dHB1dF9kYXRhOgogICAgdHlwZTogdXJpX2ZvbGRlcgogIGJvb2xfcGFyYW1fb3V0cHV0OgogICAgdHlwZTogYm9vbGVhbgogICAgaXNfY29udHJvbDogdHJ1ZQogIGludF9wYXJhbV9vdXRwdXQ6CiAgICB0eXBlOiBpbnRlZ2VyCiAgICBpc19jb250cm9sOiB0cnVlCiAgZmxvYXRfcGFyYW1fb3V0cHV0OgogICAgdHlwZTogbnVtYmVyCiAgICBpc19jb250cm9sOiB0cnVlCiAgc3RyX3BhcmFtX291dHB1dDoKICAgIHR5cGU6IHN0cmluZwogICAgaXNfY29udHJvbDogdHJ1ZQplbnZpcm9ubWVudDoKICBpbWFnZTogbWNyLm1pY3Jvc29mdC5jb20vYXp1cmVtbC9vcGVubXBpNC4xLjAtdWJ1bnR1MjAuMDQKICBjb25kYV9maWxlOgogICAgY2hhbm5lbHM6CiAgICAtIGRlZmF1bHRzCiAgICBkZXBlbmRlbmNpZXM6CiAgICAtIHB5dGhvbj0zLjguMTIKICAgIC0gcGlwPTIxLjIuMgogICAgLSBwaXA6CiAgICAgIC0gLS1leHRyYS1pbmRleC11cmw9aHR0cHM6Ly9henVyZW1sc2RrdGVzdHB5cGkuYXp1cmVlZGdlLm5ldC9zZGstY2xpLXYyCiAgICAgIC0gbWxkZXNpZ25lcj09MC4xLjBiNgogICAgICAtIG1sZmxvdz09MS4yOS4wCiAgICAgIC0gYXp1cmVtbC1tbGZsb3c9PTEuNDUuMAogICAgICAtIGF6dXJlLWFpLW1sPT0xLjAuMAogICAgICAtIGF6dXJlLWNvcmU9PTEuMjYuMAogICAgICAtIGF6dXJlLWNvbW1vbj09MS4xLjI4CiAgICAgIC0gYXp1cmVtbC1jb3JlPT0xLjQ1LjAucG9zdDIKICAgICAgLSBhenVyZS1tbC1jb21wb25lbnQ9PTAuOS4xMy5wb3N0MQogICAgICAtIGF6dXJlLWlkZW50aXR5PT0xLjExLjAKY29tbWFuZDogbWxkZXNpZ25lciBleGVjdXRlIC0tc291cmNlIGVudHJ5LnB5IC0tbmFtZSBwcmltaXRpdmVfY29tcG9uZW50X3dpdGhfbm9ybWFsX2lucHV0X291dHB1dF92MgogIC0taW5wdXRzIGlucHV0X2RhdGE9IiR7e2lucHV0cy5pbnB1dF9kYXRhfX0iIHBhcmFtYm9vbD0iJHt7aW5wdXRzLnBhcmFtYm9vbH19IiBwYXJhbWludD0iJHt7aW5wdXRzLnBhcmFtaW50fX0iCiAgcGFyYW1mbG9hdD0iJHt7aW5wdXRzLnBhcmFtZmxvYXR9fSIgcGFyYW1zdHI9IiR7e2lucHV0cy5wYXJhbXN0cn19IiAtLW91dHB1dHMgb3V0cHV0X2RhdGE9IiR7e291dHB1dHMub3V0cHV0X2RhdGF9fSIKICBib29sX3BhcmFtX291dHB1dD0iJHt7b3V0cHV0cy5ib29sX3BhcmFtX291dHB1dH19IiBpbnRfcGFyYW1fb3V0cHV0PSIke3tvdXRwdXRzLmludF9wYXJhbV9vdXRwdXR9fSIKICBmbG9hdF9wYXJhbV9vdXRwdXQ9IiR7e291dHB1dHMuZmxvYXRfcGFyYW1fb3V0cHV0fX0iIHN0cl9wYXJhbV9vdXRwdXQ9IiR7e291dHB1dHMuc3RyX3BhcmFtX291dHB1dH19Igo=",
-      "StatusCode": 201,
-      "ResponseHeaders": {
-        "Content-Length": "0",
-        "Content-MD5": "sYksJQKg\u002BKVd9lYVHsWlww==",
-        "Date": "Sun, 05 Mar 2023 02:03:31 GMT",
-        "ETag": "\u00220x8DB1D1DD1FEE967\u0022",
-        "Last-Modified": "Sun, 05 Mar 2023 02:03:31 GMT",
-        "Server": [
-          "Windows-Azure-Blob/1.0",
-          "Microsoft-HTTPAPI/2.0"
-        ],
-        "x-ms-content-crc64": "CzhcXmxQ728=",
-        "x-ms-request-server-encrypted": "true",
-        "x-ms-version": "2021-08-06"
-      },
-      "ResponseBody": null
-    },
-    {
-      "RequestUri": "https://sax5mzqu7xztpx4.blob.core.windows.net/288fbc99-9-5886d97a-a3e9-5591-b4ce-167210b96996/components/do_while_test/entry.py?skoid=e3f42e2c-d581-4b65-a966-631cfa961328\u0026sktid=72f988bf-86f1-41af-91ab-2d7cd011db47\u0026skt=2023-03-05T01%3A26%3A47Z\u0026ske=2023-03-06T09%3A36%3A47Z\u0026sks=b\u0026skv=2019-07-07\u0026sv=2021-08-06\u0026st=2023-03-05T01%3A53%3A30Z\u0026se=2023-03-05T10%3A03%3A30Z\u0026sr=c\u0026sp=rcwl\u0026sig=000000000000000000000000000000000000",
-      "RequestMethod": "PUT",
-      "RequestHeaders": {
-        "Accept": "application/xml",
-        "Accept-Encoding": "gzip, deflate",
-        "Connection": "keep-alive",
-        "Content-Length": "4772",
-        "Content-MD5": "A0btzrDPXhAfj4sc7Y8S3Q==",
-        "Content-Type": "application/octet-stream",
-        "If-None-Match": "*",
-        "User-Agent": "azsdk-python-storage-blob/12.14.1 Python/3.7.9 (Windows-10-10.0.22621-SP0)",
-        "x-ms-blob-type": "BlockBlob",
-        "x-ms-date": "Sun, 05 Mar 2023 02:03:31 GMT",
-        "x-ms-version": "2021-08-06"
-      },
-      "RequestBody": "aW1wb3J0IG9zCmltcG9ydCBzeXMKZnJvbSBwYXRobGliIGltcG9ydCBQYXRoCgpvcy5lbnZpcm9uWyJBWlVSRV9NTF9DTElfUFJJVkFURV9GRUFUVVJFU19FTkFCTEVEIl0gPSAidHJ1ZSIKb3MuZW52aXJvblsiQVpVUkVfTUxfSU5URVJOQUxfQ09NUE9ORU5UU19FTkFCTEVEIl0gPSAidHJ1ZSIKCmZyb20gbWxkZXNpZ25lciBpbXBvcnQgY29tbWFuZF9jb21wb25lbnQKZnJvbSBtbGRlc2lnbmVyIGltcG9ydCBkc2wgYXMgZGVzaWduZXJkc2wKZnJvbSBtbGRlc2lnbmVyLl9jb21wb25lbnRfZXhlY3V0b3IgaW1wb3J0IEV4ZWN1dG9yQmFzZQpmcm9tIG1sZGVzaWduZXIuZHNsIGltcG9ydCBkb193aGlsZQoKIyBmcm9tIGNvbW1vbi5kb193aGlsZV9ib2R5IGltcG9ydCBkb193aGlsZV9ib2R5X2NvbXBvbmVudCwgcHJpbWl0aXZlX291dHB1dF9jb21wb25lbnRfd2l0aF9ub3JtYWxfaW5wdXRfb3V0cHV0X3YyCiMgZnJvbSBhenVyZS5haS5tbCBpbXBvcnQgZHNsLCBsb2FkX2NvbXBvbmVudApmcm9tIGF6dXJlLmFpLm1sIGltcG9ydCBJbnB1dCwgTUxDbGllbnQsIE91dHB1dCwgZHNsLCBsb2FkX2NvbXBvbmVudApmcm9tIGF6dXJlLmFpLm1sLmVudGl0aWVzIGltcG9ydCBQaXBlbGluZUpvYgpmcm9tIGF6dXJlLmlkZW50aXR5IGltcG9ydCBEZWZhdWx0QXp1cmVDcmVkZW50aWFsCgpFTlZJUk9OTUVOVF9ESUNUID0gZGljdCgKICAgIGltYWdlPSJtY3IubWljcm9zb2Z0LmNvbS9henVyZW1sL29wZW5tcGk0LjEuMC11YnVudHUyMC4wNCIsCiAgICBjb25kYV9maWxlPXsKICAgICAgICAibmFtZSI6ICJkZWZhdWx0X2Vudmlyb25tZW50IiwKICAgICAgICAiY2hhbm5lbHMiOiBbImRlZmF1bHRzIl0sCiAgICAgICAgImRlcGVuZGVuY2llcyI6IFsKICAgICAgICAgICAgInB5dGhvbj0zLjguMTIiLAogICAgICAgICAgICAicGlwPTIxLjIuMiIsCiAgICAgICAgICAgIHsKICAgICAgICAgICAgICAgICJwaXAiOiBbCiAgICAgICAgICAgICAgICAgICAgIi0tZXh0cmEtaW5kZXgtdXJsPWh0dHBzOi8vYXp1cmVtbHNka3Rlc3RweXBpLmF6dXJlZWRnZS5uZXQvc2RrLWNsaS12MiIsCiAgICAgICAgICAgICAgICAgICAgIm1sZGVzaWduZXI9PTAuMS4wYjYiLAogICAgICAgICAgICAgICAgICAgICJtbGZsb3c9PTEuMjkuMCIsCiAgICAgICAgICAgICAgICAgICAgImF6dXJlbWwtbWxmbG93PT0xLjQ1LjAiLAogICAgICAgICAgICAgICAgICAgICJhenVyZS1haS1tbD09MS4wLjAiLAogICAgICAgICAgICAgICAgICAgICJhenVyZS1jb3JlPT0xLjI2LjAiLAogICAgICAgICAgICAgICAgICAgICJhenVyZS1jb21tb249PTEuMS4yOCIsCiAgICAgICAgICAgICAgICAgICAgImF6dXJlbWwtY29yZT09MS40NS4wLnBvc3QyIiwKICAgICAgICAgICAgICAgICAgICAiYXp1cmUtbWwtY29tcG9uZW50PT0wLjkuMTMucG9zdDEiLAogICAgICAgICAgICAgICAgICAgICJhenVyZS1pZGVudGl0eT09MS4xMS4wIiwKICAgICAgICAgICAgICAgIF0KICAgICAgICAgICAgfSwKICAgICAgICBdLAogICAgfSwKKQoKCmRlZiB3cml0ZV90ZXh0KGlucHV0LCBvdXRwdXQpOgogICAgaW5wdXRfZGF0YSA9IFBhdGgoaW5wdXQpCiAgICBpZiBpbnB1dF9kYXRhLmlzX2RpcigpOgogICAgICAgIGZpbGVzID0gb3MubGlzdGRpcihpbnB1dF9kYXRhKQogICAgICAgIGZvciBmIGluIGZpbGVzOgogICAgICAgICAgICBsaW5lcyA9IChQYXRoKGlucHV0X2RhdGEpIC8gZikucmVhZF90ZXh0KGVuY29kaW5nPSJ1dGYtOCIpCiAgICAgICAgICAgIChQYXRoKG91dHB1dCkgLyBmKS53cml0ZV90ZXh0KGxpbmVzKQogICAgZWxzZToKICAgICAgICBsaW5lcyA9IChQYXRoKGlucHV0X2RhdGEpKS5yZWFkX3RleHQoZW5jb2Rpbmc9InV0Zi04IikKICAgICAgICAoUGF0aChvdXRwdXQpIC8gUGF0aChpbnB1dF9kYXRhKS5uYW1lKS53cml0ZV90ZXh0KGxpbmVzKQoKCkBjb21tYW5kX2NvbXBvbmVudChlbnZpcm9ubWVudD1FTlZJUk9OTUVOVF9ESUNUKQpkZWYgcHJpbWl0aXZlX2NvbXBvbmVudF93aXRoX25vcm1hbF9pbnB1dF9vdXRwdXRfdjIoCiAgICBpbnB1dF9kYXRhOiBJbnB1dCwKICAgIHBhcmFtYm9vbDogYm9vbCwKICAgIHBhcmFtaW50OiBpbnQsCiAgICBwYXJhbWZsb2F0OiBmbG9hdCwKICAgIHBhcmFtc3RyOiBzdHIsCiAgICBvdXRwdXRfZGF0YTogT3V0cHV0LAogICAgYm9vbF9wYXJhbV9vdXRwdXQ6IE91dHB1dCh0eXBlPSJib29sZWFuIiwgaXNfY29udHJvbD1UcnVlKSwKICAgIGludF9wYXJhbV9vdXRwdXQ6IE91dHB1dCh0eXBlPSJpbnRlZ2VyIiwgaXNfY29udHJvbD1UcnVlKSwKICAgIGZsb2F0X3BhcmFtX291dHB1dDogT3V0cHV0KHR5cGU9Im51bWJlciIsIGlzX2NvbnRyb2w9VHJ1ZSksCiAgICBzdHJfcGFyYW1fb3V0cHV0OiBPdXRwdXQodHlwZT0ic3RyaW5nIiwgaXNfY29udHJvbD1UcnVlKSwKKToKICAgIGlmIGlucHV0X2RhdGEgaXMgTm9uZSBvciBub3QgUGF0aChpbnB1dF9kYXRhKS5leGlzdHMoKToKICAgICAgICAoUGF0aChvdXRwdXRfZGF0YSkgLyAiZmlsZSIpLndyaXRlX3RleHQoImFiYyIpCiAgICAgICAgcmV0dXJuCgogICAgd3JpdGVfdGV4dChpbnB1dF9kYXRhLCBvdXRwdXRfZGF0YSkKCiAgICBib29sX3BhcmFtX291dHB1dCA9IHBhcmFtYm9vbAogICAgaW50X3BhcmFtX291dHB1dCA9IHBhcmFtaW50CiAgICBmbG9hdF9wYXJhbV9vdXRwdXQgPSBwYXJhbWZsb2F0CiAgICBzdHJfcGFyYW1fb3V0cHV0ID0gcGFyYW1zdHIKICAgIHByaW50KAogICAgICAgIGYib3V0cHV0IHBhcmFtcyBhcmU6IGJvb2xfcGFyYW1fb3V0cHV0OiB7Ym9vbF9wYXJhbV9vdXRwdXR9LCBpbnRfcGFyYW1fb3V0cHV0OiB7aW50X3BhcmFtX291dHB1dH0sIGZsb2F0X3BhcmFtX291dHB1dDoge2Zsb2F0X3BhcmFtX291dHB1dH0sIHN0cl9wYXJhbV9vdXRwdXQ6IHtzdHJfcGFyYW1fb3V0cHV0fSIKICAgICkKICAgIGNvbnRyb2xfb3V0cHV0X2NvbnRlbnQgPSAoCiAgICAgICAgJ3siaW50X3BhcmFtX291dHB1dCI6ICIlcyIsICJib29sX3BhcmFtX291dHB1dCI6ICIlcyIsICJmbG9hdF9wYXJhbV9vdXRwdXQiOiAiJXMiLCAic3RyX3BhcmFtX291dHB1dCI6ICIlcyJ9JwogICAgICAgICUgKGludF9wYXJhbV9vdXRwdXQsIGJvb2xfcGFyYW1fb3V0cHV0LCBmbG9hdF9wYXJhbV9vdXRwdXQsIHN0cl9wYXJhbV9vdXRwdXQpCiAgICApCiAgICBFeGVjdXRvckJhc2UuX3dyaXRlX2NvbnRyb2xfb3V0cHV0c190b19ydW5faGlzdG9yeShjb250cm9sX291dHB1dF9jb250ZW50PWNvbnRyb2xfb3V0cHV0X2NvbnRlbnQpCgoKQGNvbW1hbmRfY29tcG9uZW50KGVudmlyb25tZW50PUVOVklST05NRU5UX0RJQ1QpCmRlZiBkb193aGlsZV9ib2R5X2NvbXBvbmVudCgKICAgIGlucHV0XzE6IElucHV0LAogICAgaW5wdXRfMjogSW5wdXQsCiAgICBib29sX3BhcmFtOiBib29sLAogICAgaW50X3BhcmFtOiBpbnQsCiAgICBmbG9hdF9wYXJhbTogZmxvYXQsCiAgICBzdHJfcGFyYW06IHN0ciwKICAgIG91dHB1dF8xOiBPdXRwdXQsCiAgICBvdXRwdXRfMjogT3V0cHV0LAogICAgY29uZGl0aW9uOiBPdXRwdXQodHlwZT0iYm9vbGVhbiIsIGlzX2NvbnRyb2w9VHJ1ZSksCiAgICBib29sX3BhcmFtX291dHB1dDogT3V0cHV0KHR5cGU9ImJvb2xlYW4iLCBpc19jb250cm9sPVRydWUpLAogICAgaW50X3BhcmFtX291dHB1dDogT3V0cHV0KHR5cGU9ImludGVnZXIiLCBpc19jb250cm9sPVRydWUpLAogICAgZmxvYXRfcGFyYW1fb3V0cHV0OiBPdXRwdXQodHlwZT0ibnVtYmVyIiwgaXNfY29udHJvbD1UcnVlKSwKICAgIHN0cl9wYXJhbV9vdXRwdXQ6IE91dHB1dCh0eXBlPSJzdHJpbmciLCBpc19jb250cm9sPVRydWUpLAopOgogICAgaWYgbm90IChpbnB1dF8xIGlzIE5vbmUgb3Igbm90IFBhdGgoaW5wdXRfMSkuZXhpc3RzKCkpOgogICAgICAgIHdyaXRlX3RleHQoaW5wdXRfMSwgb3V0cHV0XzEpCiAgICAgICAgcHJpbnQoImZpbmlzaGVkIHdyaXRpbmcgaW5wdXRfMSIpCgogICAgaWYgbm90IChpbnB1dF8yIGlzIE5vbmUgb3Igbm90IFBhdGgoaW5wdXRfMikuZXhpc3RzKCkpOgogICAgICAgIHdyaXRlX3RleHQoaW5wdXRfMiwgb3V0cHV0XzIpCiAgICAgICAgcHJpbnQoImZpbmlzaGVkIHdyaXRpbmcgaW5wdXRfMiIpCgogICAgY29uZGl0aW9uID0gaW50X3BhcmFtIDwgZmxvYXRfcGFyYW0KICAgIHByaW50KCJjb25kaXRpb24gaXMgIiwgY29uZGl0aW9uKQogICAgaW50X3BhcmFtX291dHB1dCA9IGludF9wYXJhbSArIDEKICAgIHByaW50KCJpbnRfcGFyYW1fb3V0cHV0IGlzICIsIGludF9wYXJhbV9vdXRwdXQpCiAgICBmbG9hdF9wYXJhbV9vdXRwdXQgPSBmbG9hdF9wYXJhbQogICAgYm9vbF9wYXJhbV9vdXRwdXQgPSBib29sX3BhcmFtCiAgICBzdHJfcGFyYW1fb3V0cHV0ID0gc3RyX3BhcmFtCgogICAgY29udHJvbF9vdXRwdXRfY29udGVudCA9ICgKICAgICAgICAneyJjb25kaXRpb24iOiAiJXMiLCAiaW50X3BhcmFtX291dHB1dCI6ICIlcyIsICJib29sX3BhcmFtX291dHB1dCI6ICIlcyIsICJmbG9hdF9wYXJhbV9vdXRwdXQiOiAiJXMiLCAic3RyX3BhcmFtX291dHB1dCI6ICIlcyJ9JwogICAgICAgICUgKHN0cihjb25kaXRpb24pLCBpbnRfcGFyYW1fb3V0cHV0LCBib29sX3BhcmFtX291dHB1dCwgZmxvYXRfcGFyYW1fb3V0cHV0LCBzdHJfcGFyYW1fb3V0cHV0KQogICAgKQogICAgRXhlY3V0b3JCYXNlLl93cml0ZV9jb250cm9sX291dHB1dHNfdG9fcnVuX2hpc3RvcnkoY29udHJvbF9vdXRwdXRfY29udGVudD1jb250cm9sX291dHB1dF9jb250ZW50KQo=",
-      "StatusCode": 201,
-      "ResponseHeaders": {
-        "Content-Length": "0",
-        "Content-MD5": "A0btzrDPXhAfj4sc7Y8S3Q==",
-        "Date": "Sun, 05 Mar 2023 02:03:31 GMT",
-        "ETag": "\u00220x8DB1D1DD201F634\u0022",
-        "Last-Modified": "Sun, 05 Mar 2023 02:03:31 GMT",
-        "Server": [
-          "Windows-Azure-Blob/1.0",
-          "Microsoft-HTTPAPI/2.0"
-        ],
-        "x-ms-content-crc64": "NnLePoy2BWs=",
-        "x-ms-request-server-encrypted": "true",
-        "x-ms-version": "2021-08-06"
-      },
-      "ResponseBody": null
-    },
-    {
-      "RequestUri": "https://sax5mzqu7xztpx4.blob.core.windows.net/288fbc99-9-5886d97a-a3e9-5591-b4ce-167210b96996/components/helloworld_component_alt1.yml?skoid=e3f42e2c-d581-4b65-a966-631cfa961328\u0026sktid=72f988bf-86f1-41af-91ab-2d7cd011db47\u0026skt=2023-03-05T01%3A26%3A47Z\u0026ske=2023-03-06T09%3A36%3A47Z\u0026sks=b\u0026skv=2019-07-07\u0026sv=2021-08-06\u0026st=2023-03-05T01%3A53%3A30Z\u0026se=2023-03-05T10%3A03%3A30Z\u0026sr=c\u0026sp=rcwl\u0026sig=000000000000000000000000000000000000",
-      "RequestMethod": "PUT",
-      "RequestHeaders": {
-        "Accept": "application/xml",
-        "Accept-Encoding": "gzip, deflate",
-        "Connection": "keep-alive",
-        "Content-Length": "699",
-        "Content-MD5": "1LxNBNZWNBAPcswvBS547A==",
-        "Content-Type": "application/octet-stream",
-        "If-None-Match": "*",
-        "User-Agent": "azsdk-python-storage-blob/12.14.1 Python/3.7.9 (Windows-10-10.0.22621-SP0)",
-        "x-ms-blob-type": "BlockBlob",
-        "x-ms-date": "Sun, 05 Mar 2023 02:03:31 GMT",
-        "x-ms-version": "2021-08-06"
-      },
-      "RequestBody": "JHNjaGVtYTogaHR0cHM6Ly9henVyZW1sc2NoZW1hcy5henVyZWVkZ2UubmV0L2RldmVsb3BtZW50L2NvbW1hbmRDb21wb25lbnQuc2NoZW1hLmpzb24KdHlwZTogY29tbWFuZAoKbmFtZTogbWljcm9zb2Z0X3NhbXBsZXNfY29tbWFuZF9jb21wb25lbnRfYmFzaWMKZGlzcGxheV9uYW1lOiBDb21tYW5kQ29tcG9uZW50QmFzaWMKZGVzY3JpcHRpb246IFRoaXMgaXMgdGhlIGJhc2ljIGNvbW1hbmQgY29tcG9uZW50CnRhZ3M6CiAgdGFnOiB0YWd2YWx1ZQogIG93bmVyOiBzZGt0ZWFtCgp2ZXJzaW9uOiAxCgppbnB1dHM6CiAgY29tcG9uZW50X2luX251bWJlcjoKICAgIGRlc2NyaXB0aW9uOiBBIG51bWJlcgogICAgdHlwZTogbnVtYmVyCiAgY29tcG9uZW50X2luX3BhdGg6CiAgICBkZXNjcmlwdGlvbjogQSBwYXRoCiAgICB0eXBlOiB1cmlfZm9sZGVyCgpvdXRwdXRzOgogIGNvbXBvbmVudF9vdXRfcGF0aDoKICAgIHR5cGU6IHVyaV9mb2xkZXIKCmNvbW1hbmQ6ID4tCiAgZWNobyBIZWxsbyBXb3JsZCAmCiAgZWNobyAke3tpbnB1dHMuY29tcG9uZW50X2luX251bWJlcn19ICYKICBlY2hvICR7e2lucHV0cy5jb21wb25lbnRfaW5fcGF0aH19ICYKICBlY2hvICR7e291dHB1dHMuY29tcG9uZW50X291dF9wYXRofX0KCmVudmlyb25tZW50OiBhenVyZW1sOkF6dXJlTUwtc2tsZWFybi0xLjAtdWJ1bnR1MjAuMDQtcHkzOC1jcHU6MzMK",
-      "StatusCode": 201,
-      "ResponseHeaders": {
-        "Content-Length": "0",
-        "Content-MD5": "1LxNBNZWNBAPcswvBS547A==",
-        "Date": "Sun, 05 Mar 2023 02:03:31 GMT",
-        "ETag": "\u00220x8DB1D1DD2063B56\u0022",
-        "Last-Modified": "Sun, 05 Mar 2023 02:03:31 GMT",
-        "Server": [
-          "Windows-Azure-Blob/1.0",
-          "Microsoft-HTTPAPI/2.0"
-        ],
-        "x-ms-content-crc64": "lzcBLxpzwRc=",
-        "x-ms-request-server-encrypted": "true",
-        "x-ms-version": "2021-08-06"
-      },
-      "ResponseBody": null
-    },
-    {
-      "RequestUri": "https://sax5mzqu7xztpx4.blob.core.windows.net/288fbc99-9-5886d97a-a3e9-5591-b4ce-167210b96996/components/echo_string_component.yml?skoid=e3f42e2c-d581-4b65-a966-631cfa961328\u0026sktid=72f988bf-86f1-41af-91ab-2d7cd011db47\u0026skt=2023-03-05T01%3A26%3A47Z\u0026ske=2023-03-06T09%3A36%3A47Z\u0026sks=b\u0026skv=2019-07-07\u0026sv=2021-08-06\u0026st=2023-03-05T01%3A53%3A30Z\u0026se=2023-03-05T10%3A03%3A30Z\u0026sr=c\u0026sp=rcwl\u0026sig=000000000000000000000000000000000000",
-      "RequestMethod": "PUT",
-      "RequestHeaders": {
-        "Accept": "application/xml",
-        "Accept-Encoding": "gzip, deflate",
-        "Connection": "keep-alive",
-        "Content-Length": "502",
-        "Content-MD5": "xpKYf59oo4v7INlcnv7WYg==",
-        "Content-Type": "application/octet-stream",
-        "If-None-Match": "*",
-        "User-Agent": "azsdk-python-storage-blob/12.14.1 Python/3.7.9 (Windows-10-10.0.22621-SP0)",
-        "x-ms-blob-type": "BlockBlob",
-        "x-ms-date": "Sun, 05 Mar 2023 02:03:31 GMT",
-        "x-ms-version": "2021-08-06"
-      },
-      "RequestBody": "JHNjaGVtYTogaHR0cHM6Ly9henVyZW1sc2NoZW1hcy5henVyZWVkZ2UubmV0L2RldmVsb3BtZW50L2NvbW1hbmRDb21wb25lbnQuc2NoZW1hLmpzb24KdHlwZTogY29tbWFuZAoKbmFtZTogbWljcm9zb2Z0X3NhbXBsZXNfZWNob19zdHJpbmcKZGlzcGxheV9uYW1lOiBFY2hvU3RyaW5nCmRlc2NyaXB0aW9uOiBUaGlzIGlzIHRoZSBiYXNpYyBjb21tYW5kIGNvbXBvbmVudCB0aGF0IGVjaG8gaW5wdXQgc3RyaW5nCnRhZ3M6CiAgdGFnOiB0YWd2YWx1ZQogIG93bmVyOiBzZGt0ZWFtCgp2ZXJzaW9uOiAxCgppbnB1dHM6CiAgY29tcG9uZW50X2luX3N0cmluZzoKICAgIGRlc2NyaXB0aW9uOiBBIHN0cmluZwogICAgdHlwZTogc3RyaW5nCgpjb21tYW5kOiA\u002BLQogIGVjaG8gSGVsbG8gV29ybGQgJgogIGVjaG8gJHt7aW5wdXRzLmNvbXBvbmVudF9pbl9zdHJpbmd9fSAmCgplbnZpcm9ubWVudDogYXp1cmVtbDpBenVyZU1MLXNrbGVhcm4tMS4wLXVidW50dTIwLjA0LXB5MzgtY3B1OjMzCg==",
-      "StatusCode": 201,
-      "ResponseHeaders": {
-        "Content-Length": "0",
-        "Content-MD5": "xpKYf59oo4v7INlcnv7WYg==",
-        "Date": "Sun, 05 Mar 2023 02:03:31 GMT",
-        "ETag": "\u00220x8DB1D1DD206625B\u0022",
-        "Last-Modified": "Sun, 05 Mar 2023 02:03:31 GMT",
-        "Server": [
-          "Windows-Azure-Blob/1.0",
-          "Microsoft-HTTPAPI/2.0"
-        ],
-        "x-ms-content-crc64": "f4GAu9Sp0qk=",
-        "x-ms-request-server-encrypted": "true",
-        "x-ms-version": "2021-08-06"
-      },
-      "ResponseBody": null
-    },
-    {
-      "RequestUri": "https://sax5mzqu7xztpx4.blob.core.windows.net/288fbc99-9-5886d97a-a3e9-5591-b4ce-167210b96996/components/helloworld_component.yml?skoid=e3f42e2c-d581-4b65-a966-631cfa961328\u0026sktid=72f988bf-86f1-41af-91ab-2d7cd011db47\u0026skt=2023-03-05T01%3A26%3A47Z\u0026ske=2023-03-06T09%3A36%3A47Z\u0026sks=b\u0026skv=2019-07-07\u0026sv=2021-08-06\u0026st=2023-03-05T01%3A53%3A30Z\u0026se=2023-03-05T10%3A03%3A30Z\u0026sr=c\u0026sp=rcwl\u0026sig=000000000000000000000000000000000000",
-      "RequestMethod": "PUT",
-      "RequestHeaders": {
-        "Accept": "application/xml",
-        "Accept-Encoding": "gzip, deflate",
-        "Connection": "keep-alive",
-        "Content-Length": "901",
-        "Content-MD5": "GbgSqYCnQdOs/GQ95TvPlQ==",
-        "Content-Type": "application/octet-stream",
-        "If-None-Match": "*",
-        "User-Agent": "azsdk-python-storage-blob/12.14.1 Python/3.7.9 (Windows-10-10.0.22621-SP0)",
-        "x-ms-blob-type": "BlockBlob",
-        "x-ms-date": "Sun, 05 Mar 2023 02:03:31 GMT",
-        "x-ms-version": "2021-08-06"
-      },
-      "RequestBody": "JHNjaGVtYTogaHR0cHM6Ly9henVyZW1sc2NoZW1hcy5henVyZWVkZ2UubmV0L2RldmVsb3BtZW50L2NvbW1hbmRDb21wb25lbnQuc2NoZW1hLmpzb24KdHlwZTogY29tbWFuZAoKbmFtZTogbWljcm9zb2Z0c2FtcGxlc19jb21tYW5kX2NvbXBvbmVudF9iYXNpYwpkaXNwbGF5X25hbWU6IENvbW1hbmRDb21wb25lbnRCYXNpYwpkZXNjcmlwdGlvbjogVGhpcyBpcyB0aGUgYmFzaWMgY29tbWFuZCBjb21wb25lbnQKdGFnczoKICB0YWc6IHRhZ3ZhbHVlCiAgb3duZXI6IHNka3RlYW0KCnZlcnNpb246IDAuMC4xCgppbnB1dHM6CiAgY29tcG9uZW50X2luX251bWJlcjoKICAgIGRlc2NyaXB0aW9uOiBBIG51bWJlcgogICAgdHlwZTogbnVtYmVyCiAgICBkZWZhdWx0OiAxMC45OQogICAgb3B0aW9uYWw6IFRydWUKICBjb21wb25lbnRfaW5fcGF0aDoKICAgIGRlc2NyaXB0aW9uOiBBIHBhdGgKICAgIHR5cGU6IHVyaV9mb2xkZXIKCm91dHB1dHM6CiAgY29tcG9uZW50X291dF9wYXRoOgogICAgdHlwZTogdXJpX2ZvbGRlcgoKIyBXcml0ZSBzb21lIG91dHB1dCB0byB3b3JrIGFyb3VuZCBhIGJ1ZyB3aGVuIHBpcGVsaW5lIG5vZGUgZmFpbGVkIHRvIHJ1biB3aXRoIGVtcHR5IGRhdGFzZXQgYXMgaW5wdXQKY29tbWFuZDogPi0KICBlY2hvIEhlbGxvIFdvcmxkICYKICBlY2hvICRbWyR7e2lucHV0cy5jb21wb25lbnRfaW5fbnVtYmVyfX1dXSAmCiAgZWNobyAke3tpbnB1dHMuY29tcG9uZW50X2luX3BhdGh9fSAmCiAgZWNobyAke3tvdXRwdXRzLmNvbXBvbmVudF9vdXRfcGF0aH19ID4gJHt7b3V0cHV0cy5jb21wb25lbnRfb3V0X3BhdGh9fS9jb21wb25lbnRfaW5fbnVtYmVyCgplbnZpcm9ubWVudDogYXp1cmVtbDpBenVyZU1MLXNrbGVhcm4tMS4wLXVidW50dTIwLjA0LXB5MzgtY3B1OjMzCg==",
-      "StatusCode": 201,
-      "ResponseHeaders": {
-        "Content-Length": "0",
-        "Content-MD5": "GbgSqYCnQdOs/GQ95TvPlQ==",
-        "Date": "Sun, 05 Mar 2023 02:03:31 GMT",
-        "ETag": "\u00220x8DB1D1DD20466DB\u0022",
-        "Last-Modified": "Sun, 05 Mar 2023 02:03:31 GMT",
-        "Server": [
-          "Windows-Azure-Blob/1.0",
-          "Microsoft-HTTPAPI/2.0"
-        ],
-        "x-ms-content-crc64": "1dTvKsgV3SA=",
-        "x-ms-request-server-encrypted": "true",
-        "x-ms-version": "2021-08-06"
-      },
-      "ResponseBody": null
-    },
-    {
-      "RequestUri": "https://sax5mzqu7xztpx4.blob.core.windows.net/288fbc99-9-5886d97a-a3e9-5591-b4ce-167210b96996/components/helloworld_component_for_sweep.yml?skoid=e3f42e2c-d581-4b65-a966-631cfa961328\u0026sktid=72f988bf-86f1-41af-91ab-2d7cd011db47\u0026skt=2023-03-05T01%3A26%3A47Z\u0026ske=2023-03-06T09%3A36%3A47Z\u0026sks=b\u0026skv=2019-07-07\u0026sv=2021-08-06\u0026st=2023-03-05T01%3A53%3A30Z\u0026se=2023-03-05T10%3A03%3A30Z\u0026sr=c\u0026sp=rcwl\u0026sig=000000000000000000000000000000000000",
-      "RequestMethod": "PUT",
-      "RequestHeaders": {
-        "Accept": "application/xml",
-        "Accept-Encoding": "gzip, deflate",
-        "Connection": "keep-alive",
-        "Content-Length": "1474",
-        "Content-MD5": "biTgwxCAwPK4/RA7VhKtHQ==",
-        "Content-Type": "application/octet-stream",
-        "If-None-Match": "*",
-        "User-Agent": "azsdk-python-storage-blob/12.14.1 Python/3.7.9 (Windows-10-10.0.22621-SP0)",
-        "x-ms-blob-type": "BlockBlob",
-        "x-ms-date": "Sun, 05 Mar 2023 02:03:31 GMT",
-        "x-ms-version": "2021-08-06"
-      },
-      "RequestBody": "JHNjaGVtYTogaHR0cHM6Ly9henVyZW1sc2NoZW1hcy5henVyZWVkZ2UubmV0L2RldmVsb3BtZW50L2NvbW1hbmRDb21wb25lbnQuc2NoZW1hLmpzb24KdHlwZTogY29tbWFuZAoKbmFtZTogbWljcm9zb2Z0c2FtcGxlc19jb21tYW5kX2NvbXBvbmVudF9mb3Jfc3dlZXAKZGlzcGxheV9uYW1lOiBDb21tYW5kQ29tcG9uZW50Rm9yU3dlZXAKZGVzY3JpcHRpb246IFRoaXMgaXMgdGhlIGNvbW1hbmQgY29tcG9uZW50IGZvciBzd2VlcAp0YWdzOgogIHRhZzogdGFndmFsdWUKICBvd25lcjogc2RrdGVhbQoKdmVyc2lvbjogMC4wLjEKCmlucHV0czoKICBiYXRjaF9zaXplOgogICAgdHlwZTogaW50ZWdlcgogIGZpcnN0X2xheWVyX25ldXJvbnM6CiAgICB0eXBlOiBpbnRlZ2VyCiAgc2Vjb25kX2xheWVyX25ldXJvbnM6CiAgICB0eXBlOiBpbnRlZ2VyCiAgdGhpcmRfbGF5ZXJfbmV1cm9uczoKICAgIHR5cGU6IGludGVnZXIKICBlcG9jaHM6CiAgICB0eXBlOiBpbnRlZ2VyCiAgbW9tZW50dW06CiAgICB0eXBlOiBudW1iZXIKICB3ZWlnaHRfZGVjYXk6CiAgICB0eXBlOiBudW1iZXIKICBsZWFybmluZ19yYXRlOgogICAgdHlwZTogbnVtYmVyCiAgZjE6CiAgICB0eXBlOiBudW1iZXIKICBmMjoKICAgIHR5cGU6IG51bWJlcgogIHJhbmRvbV9zZWVkOgogICAgdHlwZTogaW50ZWdlcgogICAgZGVmYXVsdDogNDIKICBkYXRhX2ZvbGRlcjoKICAgIHR5cGU6IG1sdGFibGUKCm91dHB1dHM6CiAgdHJhaW5lZF9tb2RlbF9kaXI6CiAgICB0eXBlOiBtbGZsb3dfbW9kZWwKCiMgV3JpdGUgc29tZSBvdXRwdXQgdG8gd29yayBhcm91bmQgYSBidWcgd2hlbiBwaXBlbGluZSBub2RlIGZhaWxlZCB0byBydW4gd2l0aCBlbXB0eSBkYXRhc2V0IGFzIGlucHV0CmNvbW1hbmQ6ID4tCiAgZWNobyAiU3RhcnQgdHJhaW5pbmcgLi4uIiAmJgogIHB5dGhvbiBtbmlzdC5weSAtLWRhdGFfZm9sZGVyICR7e2lucHV0cy5kYXRhX2ZvbGRlcn19IC0tYmF0Y2hfc2l6ZSAke3tpbnB1dHMuYmF0Y2hfc2l6ZX19CiAgLS1maXJzdF9sYXllcl9uZXVyb25zICR7e2lucHV0cy5maXJzdF9sYXllcl9uZXVyb25zfX0gLS1zZWNvbmRfbGF5ZXJfbmV1cm9ucyAke3tpbnB1dHMuc2Vjb25kX2xheWVyX25ldXJvbnN9fQogIC0tdGhpcmRfbGF5ZXJfbmV1cm9ucyAke3tpbnB1dHMudGhpcmRfbGF5ZXJfbmV1cm9uc319IC0tZXBvY2hzICR7e2lucHV0cy5lcG9jaHN9fQogIC0tZjEgJHt7aW5wdXRzLmYxfX0gLS1mMiAke3tpbnB1dHMuZjJ9fSAtLXdlaWdodF9kZWNheSAke3tpbnB1dHMud2VpZ2h0X2RlY2F5fX0gLS1tb21lbnR1bSAke3tpbnB1dHMubW9tZW50dW19fQogIC0tbGVhcm5pbmdfcmF0ZSAke3tpbnB1dHMubGVhcm5pbmdfcmF0ZX19IC0tc2F2ZWRfbW9kZWwgJHt7b3V0cHV0cy50cmFpbmVkX21vZGVsX2Rpcn19CgplbnZpcm9ubWVudDogYXp1cmVtbDpBenVyZU1MLXNrbGVhcm4tMS4wLXVidW50dTIwLjA0LXB5MzgtY3B1OjMzCg==",
-      "StatusCode": 201,
-      "ResponseHeaders": {
-        "Content-Length": "0",
-        "Content-MD5": "biTgwxCAwPK4/RA7VhKtHQ==",
-        "Date": "Sun, 05 Mar 2023 02:03:31 GMT",
-        "ETag": "\u00220x8DB1D1DD20B43A8\u0022",
-        "Last-Modified": "Sun, 05 Mar 2023 02:03:31 GMT",
-        "Server": [
-          "Windows-Azure-Blob/1.0",
-          "Microsoft-HTTPAPI/2.0"
-        ],
-        "x-ms-content-crc64": "Jw0DdpUeRoY=",
-        "x-ms-request-server-encrypted": "true",
-        "x-ms-version": "2021-08-06"
-      },
-      "ResponseBody": null
-    },
-    {
-      "RequestUri": "https://sax5mzqu7xztpx4.blob.core.windows.net/288fbc99-9-5886d97a-a3e9-5591-b4ce-167210b96996/components/helloworld_component_mpi.yml?skoid=e3f42e2c-d581-4b65-a966-631cfa961328\u0026sktid=72f988bf-86f1-41af-91ab-2d7cd011db47\u0026skt=2023-03-05T01%3A26%3A47Z\u0026ske=2023-03-06T09%3A36%3A47Z\u0026sks=b\u0026skv=2019-07-07\u0026sv=2021-08-06\u0026st=2023-03-05T01%3A53%3A30Z\u0026se=2023-03-05T10%3A03%3A30Z\u0026sr=c\u0026sp=rcwl\u0026sig=000000000000000000000000000000000000",
-      "RequestMethod": "PUT",
-      "RequestHeaders": {
-        "Accept": "application/xml",
-        "Accept-Encoding": "gzip, deflate",
-        "Connection": "keep-alive",
-        "Content-Length": "812",
-        "Content-MD5": "IYFCexqRTg5uz5dBj7Ff4A==",
-        "Content-Type": "application/octet-stream",
-        "If-None-Match": "*",
-        "User-Agent": "azsdk-python-storage-blob/12.14.1 Python/3.7.9 (Windows-10-10.0.22621-SP0)",
-        "x-ms-blob-type": "BlockBlob",
-        "x-ms-date": "Sun, 05 Mar 2023 02:03:31 GMT",
-        "x-ms-version": "2021-08-06"
-      },
-      "RequestBody": "JHNjaGVtYTogaHR0cHM6Ly9henVyZW1sc2NoZW1hcy5henVyZWVkZ2UubmV0L2RldmVsb3BtZW50L2NvbW1hbmRDb21wb25lbnQuc2NoZW1hLmpzb24KdHlwZTogY29tbWFuZAoKbmFtZTogbWljcm9zb2Z0c2FtcGxlc19jb21tYW5kX2NvbXBvbmVudF9tcGkKZGlzcGxheV9uYW1lOiBDb21tYW5kQ29tcG9uZW50TXBpCmRlc2NyaXB0aW9uOiBUaGlzIGlzIHRoZSBtcGkgY29tbWFuZCBjb21wb25lbnQKdGFnczoKICB0YWc6IHRhZ3ZhbHVlCiAgb3duZXI6IHNka3RlYW0KCmlucHV0czoKICBjb21wb25lbnRfaW5fbnVtYmVyOgogICAgZGVzY3JpcHRpb246IEEgbnVtYmVyCiAgICB0eXBlOiBudW1iZXIKICAgIGRlZmF1bHQ6IDEwLjk5CiAgY29tcG9uZW50X2luX3BhdGg6CiAgICBkZXNjcmlwdGlvbjogQSBwYXRoCiAgICB0eXBlOiB1cmlfZm9sZGVyCgpvdXRwdXRzOgogIGNvbXBvbmVudF9vdXRfcGF0aDoKICAgIHR5cGU6IHVyaV9mb2xkZXIKCmNvbW1hbmQ6ID4tCiAgZWNobyBIZWxsbyBXb3JsZCAmCiAgZWNobyAke3tpbnB1dHMuY29tcG9uZW50X2luX251bWJlcn19ICYKICBlY2hvICR7e2lucHV0cy5jb21wb25lbnRfaW5fcGF0aH19ICYKICBlY2hvICR7e291dHB1dHMuY29tcG9uZW50X291dF9wYXRofX0KCmVudmlyb25tZW50OiBhenVyZW1sOkF6dXJlTUwtc2tsZWFybi0xLjAtdWJ1bnR1MjAuMDQtcHkzOC1jcHU6MzMKCmRpc3RyaWJ1dGlvbjoKICB0eXBlOiAibXBpIgogIHByb2Nlc3NfY291bnRfcGVyX2luc3RhbmNlOiAxCiAgYWRkZWRfcHJvcGVydHk6IDcKCnJlc291cmNlczoKICBpbnN0YW5jZV9jb3VudDogMgo=",
-      "StatusCode": 201,
-      "ResponseHeaders": {
-        "Content-Length": "0",
-        "Content-MD5": "IYFCexqRTg5uz5dBj7Ff4A==",
-        "Date": "Sun, 05 Mar 2023 02:03:30 GMT",
-        "ETag": "\u00220x8DB1D1DD20E777E\u0022",
-        "Last-Modified": "Sun, 05 Mar 2023 02:03:31 GMT",
-        "Server": [
-          "Windows-Azure-Blob/1.0",
-          "Microsoft-HTTPAPI/2.0"
-        ],
-        "x-ms-content-crc64": "LY9n4eG/XPc=",
-        "x-ms-request-server-encrypted": "true",
-        "x-ms-version": "2021-08-06"
-      },
-      "ResponseBody": null
-    },
-    {
-      "RequestUri": "https://sax5mzqu7xztpx4.blob.core.windows.net/288fbc99-9-5886d97a-a3e9-5591-b4ce-167210b96996/components/helloworld_component_multiple_data.yml?skoid=e3f42e2c-d581-4b65-a966-631cfa961328\u0026sktid=72f988bf-86f1-41af-91ab-2d7cd011db47\u0026skt=2023-03-05T01%3A26%3A47Z\u0026ske=2023-03-06T09%3A36%3A47Z\u0026sks=b\u0026skv=2019-07-07\u0026sv=2021-08-06\u0026st=2023-03-05T01%3A53%3A30Z\u0026se=2023-03-05T10%3A03%3A30Z\u0026sr=c\u0026sp=rcwl\u0026sig=000000000000000000000000000000000000",
-      "RequestMethod": "PUT",
-      "RequestHeaders": {
-        "Accept": "application/xml",
-        "Accept-Encoding": "gzip, deflate",
-        "Connection": "keep-alive",
-        "Content-Length": "2350",
-        "Content-MD5": "seu2vyWXgzlR\u002BUTyY1Rdbg==",
-        "Content-Type": "application/octet-stream",
-        "If-None-Match": "*",
-        "User-Agent": "azsdk-python-storage-blob/12.14.1 Python/3.7.9 (Windows-10-10.0.22621-SP0)",
-        "x-ms-blob-type": "BlockBlob",
-        "x-ms-date": "Sun, 05 Mar 2023 02:03:31 GMT",
-        "x-ms-version": "2021-08-06"
-      },
-      "RequestBody": "JHNjaGVtYTogaHR0cHM6Ly9henVyZW1sc2NoZW1hcy5henVyZWVkZ2UubmV0L2RldmVsb3BtZW50L2NvbW1hbmRDb21wb25lbnQuc2NoZW1hLmpzb24KdHlwZTogY29tbWFuZAoKbmFtZTogbWljcm9zb2Z0c2FtcGxlc19jb21tYW5kX2NvbXBvbmVudF9tdWx0aXBsZV9kYXRhCmRpc3BsYXlfbmFtZTogQ29tbWFuZENvbXBvbmVudE11bHRpcGxlRGF0YQpkZXNjcmlwdGlvbjogVGhpcyBpcyBhIGNvbW1hbmQgY29tcG9uZW50IHdpdGggYSBsb3Qgb2YgaW5wdXRzCnRhZ3M6CiAgdGFnOiB0YWd2YWx1ZQogIG93bmVyOiBzZGt0ZWFtCgp2ZXJzaW9uOiAxCgppbnB1dHM6CiAgY29tcG9uZW50X2luXzE6CiAgICB0eXBlOiB1cmlfZm9sZGVyCiAgY29tcG9uZW50X2luXzI6CiAgICB0eXBlOiB1cmlfZm9sZGVyCiAgY29tcG9uZW50X2luXzM6CiAgICB0eXBlOiB1cmlfZm9sZGVyCiAgY29tcG9uZW50X2luXzQ6CiAgICB0eXBlOiB1cmlfZm9sZGVyCiAgY29tcG9uZW50X2luXzU6CiAgICB0eXBlOiB1cmlfZm9sZGVyCiAgY29tcG9uZW50X2luXzY6CiAgICB0eXBlOiB1cmlfZm9sZGVyCiAgY29tcG9uZW50X2luXzc6CiAgICB0eXBlOiB1cmlfZm9sZGVyCiAgY29tcG9uZW50X2luXzg6CiAgICB0eXBlOiB1cmlfZm9sZGVyCiAgY29tcG9uZW50X2luXzk6CiAgICB0eXBlOiB1cmlfZm9sZGVyCiAgY29tcG9uZW50X2luXzEwOgogICAgdHlwZTogdXJpX2ZvbGRlcgogIGNvbXBvbmVudF9pbl8xMToKICAgIHR5cGU6IHVyaV9mb2xkZXIKICBjb21wb25lbnRfaW5fMTI6CiAgICB0eXBlOiB1cmlfZm9sZGVyCiAgY29tcG9uZW50X2luXzEzOgogICAgdHlwZTogdXJpX2ZvbGRlcgogIGNvbXBvbmVudF9pbl8xNDoKICAgIHR5cGU6IHVyaV9mb2xkZXIKICBjb21wb25lbnRfaW5fMTU6CiAgICB0eXBlOiB1cmlfZm9sZGVyCgpvdXRwdXRzOgogIGNvbXBvbmVudF9vdXRfMToKICAgIHR5cGU6IHVyaV9mb2xkZXIKICBjb21wb25lbnRfb3V0XzI6CiAgICB0eXBlOiB1cmlfZm9sZGVyCiAgY29tcG9uZW50X291dF8zOgogICAgdHlwZTogdXJpX2ZvbGRlcgogIGNvbXBvbmVudF9vdXRfNDoKICAgIHR5cGU6IHVyaV9mb2xkZXIKICBjb21wb25lbnRfb3V0XzU6CiAgICB0eXBlOiB1cmlfZm9sZGVyCiAgY29tcG9uZW50X291dF82OgogICAgdHlwZTogdXJpX2ZvbGRlcgogIGNvbXBvbmVudF9vdXRfNzoKICAgIHR5cGU6IHVyaV9mb2xkZXIKICBjb21wb25lbnRfb3V0Xzg6CiAgICB0eXBlOiB1cmlfZm9sZGVyCiAgY29tcG9uZW50X291dF85OgogICAgdHlwZTogdXJpX2ZvbGRlcgogIGNvbXBvbmVudF9vdXRfMTA6CiAgICB0eXBlOiB1cmlfZm9sZGVyCgpjb21tYW5kOiA\u002BLQogIGVjaG8gTXVsdGlwbGUgRGF0YSAmCiAgZWNobyAke3tpbnB1dHMuY29tcG9uZW50X2luXzF9fSAmCiAgZWNobyAke3tpbnB1dHMuY29tcG9uZW50X2luXzJ9fSAmCiAgZWNobyAke3tpbnB1dHMuY29tcG9uZW50X2luXzN9fSAmCiAgZWNobyAke3tpbnB1dHMuY29tcG9uZW50X2luXzR9fSAmCiAgZWNobyAke3tpbnB1dHMuY29tcG9uZW50X2luXzV9fSAmCiAgZWNobyAke3tpbnB1dHMuY29tcG9uZW50X2luXzZ9fSAmCiAgZWNobyAke3tpbnB1dHMuY29tcG9uZW50X2luXzd9fSAmCiAgZWNobyAke3tpbnB1dHMuY29tcG9uZW50X2luXzh9fSAmCiAgZWNobyAke3tpbnB1dHMuY29tcG9uZW50X2luXzl9fSAmCiAgZWNobyAke3tpbnB1dHMuY29tcG9uZW50X2luXzEwfX0gJgogIGVjaG8gJHt7aW5wdXRzLmNvbXBvbmVudF9pbl8xMX19ICYKICBlY2hvICR7e2lucHV0cy5jb21wb25lbnRfaW5fMTJ9fSAmCiAgZWNobyAke3tpbnB1dHMuY29tcG9uZW50X2luXzEzfX0gJgogIGVjaG8gJHt7aW5wdXRzLmNvbXBvbmVudF9pbl8xNH19ICYKICBlY2hvICR7e2lucHV0cy5jb21wb25lbnRfaW5fMTV9fSAmCiAgZWNobyAke3tvdXRwdXRzLmNvbXBvbmVudF9vdXRfMX19ICYKICBlY2hvICR7e291dHB1dHMuY29tcG9uZW50X291dF8yfX0gJgogIGVjaG8gJHt7b3V0cHV0cy5jb21wb25lbnRfb3V0XzN9fSAmCiAgZWNobyAke3tvdXRwdXRzLmNvbXBvbmVudF9vdXRfNH19ICYKICBlY2hvICR7e291dHB1dHMuY29tcG9uZW50X291dF81fX0gJgogIGVjaG8gJHtvdXRwdXRzLmNvbXBvbmVudF9vdXRfNn19ICYKICBlY2hvICR7e291dHB1dHMuY29tcG9uZW50X291dF83fX0gJgogIGVjaG8gJHt7b3V0cHV0cy5jb21wb25lbnRfb3V0Xzh9fSAmCiAgZWNobyAke3tvdXRwdXRzLmNvbXBvbmVudF9vdXRfOX19ICYKICBlY2hvICR7e291dHB1dHMuY29tcG9uZW50X291dF8xMH19CgplbnZpcm9ubWVudDogYXp1cmVtbDpBenVyZU1MLXNrbGVhcm4tMS4wLXVidW50dTIwLjA0LXB5MzgtY3B1OjMzCg==",
-      "StatusCode": 201,
-      "ResponseHeaders": {
-        "Content-Length": "0",
-        "Content-MD5": "seu2vyWXgzlR\u002BUTyY1Rdbg==",
-        "Date": "Sun, 05 Mar 2023 02:03:31 GMT",
-        "ETag": "\u00220x8DB1D1DD20E5076\u0022",
-        "Last-Modified": "Sun, 05 Mar 2023 02:03:31 GMT",
-        "Server": [
-          "Windows-Azure-Blob/1.0",
-          "Microsoft-HTTPAPI/2.0"
-        ],
-        "x-ms-content-crc64": "KioQQCiGDtA=",
-        "x-ms-request-server-encrypted": "true",
-        "x-ms-version": "2021-08-06"
-      },
-      "ResponseBody": null
-    },
-    {
-      "RequestUri": "https://sax5mzqu7xztpx4.blob.core.windows.net/288fbc99-9-5886d97a-a3e9-5591-b4ce-167210b96996/components/helloworld_component_multi_outputs.yml?skoid=e3f42e2c-d581-4b65-a966-631cfa961328\u0026sktid=72f988bf-86f1-41af-91ab-2d7cd011db47\u0026skt=2023-03-05T01%3A26%3A47Z\u0026ske=2023-03-06T09%3A36%3A47Z\u0026sks=b\u0026skv=2019-07-07\u0026sv=2021-08-06\u0026st=2023-03-05T01%3A53%3A30Z\u0026se=2023-03-05T10%3A03%3A30Z\u0026sr=c\u0026sp=rcwl\u0026sig=000000000000000000000000000000000000",
-      "RequestMethod": "PUT",
-      "RequestHeaders": {
-        "Accept": "application/xml",
-        "Accept-Encoding": "gzip, deflate",
-        "Connection": "keep-alive",
-        "Content-Length": "1043",
-        "Content-MD5": "ru\u002Btp0AeC0N32XDwnF8jHg==",
-        "Content-Type": "application/octet-stream",
-        "If-None-Match": "*",
-        "User-Agent": "azsdk-python-storage-blob/12.14.1 Python/3.7.9 (Windows-10-10.0.22621-SP0)",
-        "x-ms-blob-type": "BlockBlob",
-        "x-ms-date": "Sun, 05 Mar 2023 02:03:31 GMT",
-        "x-ms-version": "2021-08-06"
-      },
-      "RequestBody": "JHNjaGVtYTogaHR0cHM6Ly9henVyZW1sc2NoZW1hcy5henVyZWVkZ2UubmV0L2RldmVsb3BtZW50L2NvbW1hbmRDb21wb25lbnQuc2NoZW1hLmpzb24KdHlwZTogY29tbWFuZAoKbmFtZTogbWljcm9zb2Z0c2FtcGxlc19jb21tYW5kX2NvbXBvbmVudF9iYXNpYwpkaXNwbGF5X25hbWU6IENvbW1hbmRDb21wb25lbnRCYXNpYwpkZXNjcmlwdGlvbjogVGhpcyBpcyB0aGUgYmFzaWMgY29tbWFuZCBjb21wb25lbnQKdGFnczoKICB0YWc6IHRhZ3ZhbHVlCiAgb3duZXI6IHNka3RlYW0KCnZlcnNpb246IDAuMC4xCgppbnB1dHM6CiAgY29tcG9uZW50X2luX251bWJlcjoKICAgIGRlc2NyaXB0aW9uOiBBIG51bWJlcgogICAgdHlwZTogbnVtYmVyCiAgICBkZWZhdWx0OiAxMC45OQogICAgb3B0aW9uYWw6IFRydWUKICBjb21wb25lbnRfaW5fcGF0aDoKICAgIGRlc2NyaXB0aW9uOiBBIHBhdGgKICAgIHR5cGU6IHVyaV9mb2xkZXIKCm91dHB1dHM6CiAgY29tcG9uZW50X291dF9wYXRoOgogICAgdHlwZTogdXJpX2ZvbGRlcgogIGNvbXBvbmVudF9vdXRfcGF0aF8yOgogICAgdHlwZTogdXJpX2ZvbGRlcgoKIyBXcml0ZSBzb21lIG91dHB1dCB0byB3b3JrIGFyb3VuZCBhIGJ1ZyB3aGVuIHBpcGVsaW5lIG5vZGUgZmFpbGVkIHRvIHJ1biB3aXRoIGVtcHR5IGRhdGFzZXQgYXMgaW5wdXQKY29tbWFuZDogPi0KICBlY2hvIEhlbGxvIFdvcmxkICYKICBlY2hvICRbWyR7e2lucHV0cy5jb21wb25lbnRfaW5fbnVtYmVyfX1dXSAmCiAgZWNobyAke3tpbnB1dHMuY29tcG9uZW50X2luX3BhdGh9fSAmCiAgZWNobyAke3tvdXRwdXRzLmNvbXBvbmVudF9vdXRfcGF0aH19ID4gJHt7b3V0cHV0cy5jb21wb25lbnRfb3V0X3BhdGh9fS9jb21wb25lbnRfaW5fbnVtYmVyCiAgZWNobyAke3tvdXRwdXRzLmNvbXBvbmVudF9vdXRfcGF0aF8yfX0gPiAke3tvdXRwdXRzLmNvbXBvbmVudF9vdXRfcGF0aF8yfX0vY29tcG9uZW50X2luX251bWJlcgoKZW52aXJvbm1lbnQ6IGF6dXJlbWw6QXp1cmVNTC1za2xlYXJuLTEuMC11YnVudHUyMC4wNC1weTM4LWNwdTozMwo=",
-      "StatusCode": 201,
-      "ResponseHeaders": {
-        "Content-Length": "0",
-        "Content-MD5": "ru\u002Btp0AeC0N32XDwnF8jHg==",
-        "Date": "Sun, 05 Mar 2023 02:03:31 GMT",
-        "ETag": "\u00220x8DB1D1DD20E296D\u0022",
-        "Last-Modified": "Sun, 05 Mar 2023 02:03:31 GMT",
-        "Server": [
-          "Windows-Azure-Blob/1.0",
-          "Microsoft-HTTPAPI/2.0"
-        ],
-        "x-ms-content-crc64": "X4r0HzR4Ja4=",
-        "x-ms-request-server-encrypted": "true",
-        "x-ms-version": "2021-08-06"
-      },
-      "ResponseBody": null
-    },
-    {
-      "RequestUri": "https://sax5mzqu7xztpx4.blob.core.windows.net/288fbc99-9-5886d97a-a3e9-5591-b4ce-167210b96996/components/helloworld_component_no_paths.yml?skoid=e3f42e2c-d581-4b65-a966-631cfa961328\u0026sktid=72f988bf-86f1-41af-91ab-2d7cd011db47\u0026skt=2023-03-05T01%3A26%3A47Z\u0026ske=2023-03-06T09%3A36%3A47Z\u0026sks=b\u0026skv=2019-07-07\u0026sv=2021-08-06\u0026st=2023-03-05T01%3A53%3A30Z\u0026se=2023-03-05T10%3A03%3A30Z\u0026sr=c\u0026sp=rcwl\u0026sig=000000000000000000000000000000000000",
-      "RequestMethod": "PUT",
-      "RequestHeaders": {
-        "Accept": "application/xml",
-        "Accept-Encoding": "gzip, deflate",
-        "Connection": "keep-alive",
-        "Content-Length": "637",
-        "Content-MD5": "daOiirSYXxg7WBlYgvx4Zw==",
-        "Content-Type": "application/octet-stream",
-        "If-None-Match": "*",
-        "User-Agent": "azsdk-python-storage-blob/12.14.1 Python/3.7.9 (Windows-10-10.0.22621-SP0)",
-        "x-ms-blob-type": "BlockBlob",
-        "x-ms-date": "Sun, 05 Mar 2023 02:03:31 GMT",
-        "x-ms-version": "2021-08-06"
-      },
-      "RequestBody": "JHNjaGVtYTogaHR0cHM6Ly9henVyZW1sc2NoZW1hcy5henVyZWVkZ2UubmV0L2RldmVsb3BtZW50L2NvbW1hbmRDb21wb25lbnQuc2NoZW1hLmpzb24KbmFtZTogbWljcm9zb2Z0c2FtcGxlc2NvbW1hbmRjb21wb25lbnRiYXNpY19ub3BhdGhzX3Rlc3QKdmVyc2lvbjogMQpkaXNwbGF5X25hbWU6IENvbW1hbmRDb21wb25lbnRCYXNpYwppc19kZXRlcm1pbmlzdGljOiBUcnVlCnR5cGU6IGNvbW1hbmQKZGVzY3JpcHRpb246IFRoaXMgaXMgdGhlIGJhc2ljIGNvbW1hbmQgY29tcG9uZW50CnRhZ3M6CiAgdGFnOiB0YWd2YWx1ZQogIG93bmVyOiBzZGt0ZWFtCmlucHV0czoKICBjb21wb25lbnRfaW5fbnVtYmVyOgogICAgdHlwZTogbnVtYmVyCiAgICBvcHRpb25hbDogRmFsc2UKICAgIGRlZmF1bHQ6IDEwLjk5CiAgICBkZXNjcmlwdGlvbjogQSBudW1iZXIKZW52aXJvbm1lbnQ6CiAgY29uZGFfZmlsZTogLi4vZW52aXJvbm1lbnQvZW5kcG9pbnRfY29uZGEueW1sCiAgaW1hZ2U6IG1jci5taWNyb3NvZnQuY29tL2F6dXJlbWwvb3Blbm1waTMuMS4yLXVidW50dTE4LjA0CmNvbW1hbmQ6IGVjaG8gSGVsbG8gV29ybGQgJiBlY2hvICR7e2lucHV0cy5jb21wb25lbnRfaW5fbnVtYmVyfX0KY29kZTogIi4uL3B5dGhvbiIKLi4uCg==",
-      "StatusCode": 201,
-      "ResponseHeaders": {
-        "Content-Length": "0",
-        "Content-MD5": "daOiirSYXxg7WBlYgvx4Zw==",
-        "Date": "Sun, 05 Mar 2023 02:03:31 GMT",
-        "ETag": "\u00220x8DB1D1DD2126E8E\u0022",
-        "Last-Modified": "Sun, 05 Mar 2023 02:03:31 GMT",
-        "Server": [
-          "Windows-Azure-Blob/1.0",
-          "Microsoft-HTTPAPI/2.0"
-        ],
-        "x-ms-content-crc64": "7P6bstPshqk=",
-        "x-ms-request-server-encrypted": "true",
-        "x-ms-version": "2021-08-06"
-      },
-      "ResponseBody": null
-    },
-    {
-      "RequestUri": "https://sax5mzqu7xztpx4.blob.core.windows.net/288fbc99-9-5886d97a-a3e9-5591-b4ce-167210b96996/components/helloworld_component_no_inputs.yml?skoid=e3f42e2c-d581-4b65-a966-631cfa961328\u0026sktid=72f988bf-86f1-41af-91ab-2d7cd011db47\u0026skt=2023-03-05T01%3A26%3A47Z\u0026ske=2023-03-06T09%3A36%3A47Z\u0026sks=b\u0026skv=2019-07-07\u0026sv=2021-08-06\u0026st=2023-03-05T01%3A53%3A30Z\u0026se=2023-03-05T10%3A03%3A30Z\u0026sr=c\u0026sp=rcwl\u0026sig=000000000000000000000000000000000000",
-      "RequestMethod": "PUT",
-      "RequestHeaders": {
-        "Accept": "application/xml",
-        "Accept-Encoding": "gzip, deflate",
-        "Connection": "keep-alive",
-        "Content-Length": "494",
-        "Content-MD5": "Fb\u002BbA11gujymF4k3s6Hb0Q==",
-        "Content-Type": "application/octet-stream",
-        "If-None-Match": "*",
-        "User-Agent": "azsdk-python-storage-blob/12.14.1 Python/3.7.9 (Windows-10-10.0.22621-SP0)",
-        "x-ms-blob-type": "BlockBlob",
-        "x-ms-date": "Sun, 05 Mar 2023 02:03:31 GMT",
-        "x-ms-version": "2021-08-06"
-      },
-      "RequestBody": "JHNjaGVtYTogaHR0cHM6Ly9henVyZW1sc2NoZW1hcy5henVyZWVkZ2UubmV0L2RldmVsb3BtZW50L2NvbW1hbmRDb21wb25lbnQuc2NoZW1hLmpzb24KdHlwZTogY29tbWFuZAoKbmFtZTogbWljcm9zb2Z0c2FtcGxlc19jb21tYW5kX2NvbXBvbmVudF9iYXNpYwpkaXNwbGF5X25hbWU6IENvbW1hbmRDb21wb25lbnRCYXNpYwpkZXNjcmlwdGlvbjogVGhpcyBpcyB0aGUgYmFzaWMgY29tbWFuZCBjb21wb25lbnQKdGFnczoKICB0YWc6IHRhZ3ZhbHVlCiAgb3duZXI6IHNka3RlYW0KCnZlcnNpb246IDAuMC4xCgpvdXRwdXRzOgogIGNvbXBvbmVudF9vdXRfcGF0aDoKICAgIHR5cGU6IHVyaV9mb2xkZXIKCmNvbW1hbmQ6ID4tCiAgZWNobyBIZWxsbyBXb3JsZCA\u002BICR7e291dHB1dHMuY29tcG9uZW50X291dF9wYXRofX0vY29tcG9uZW50X2luX251bWJlcgoKZW52aXJvbm1lbnQ6IGF6dXJlbWw6QXp1cmVNTC1za2xlYXJuLTEuMC11YnVudHUyMC4wNC1weTM4LWNwdTozMwo=",
-      "StatusCode": 201,
-      "ResponseHeaders": {
-        "Content-Length": "0",
-        "Content-MD5": "Fb\u002BbA11gujymF4k3s6Hb0Q==",
-        "Date": "Sun, 05 Mar 2023 02:03:31 GMT",
-        "ETag": "\u00220x8DB1D1DD2110F2E\u0022",
-        "Last-Modified": "Sun, 05 Mar 2023 02:03:31 GMT",
-        "Server": [
-          "Windows-Azure-Blob/1.0",
-          "Microsoft-HTTPAPI/2.0"
-        ],
-        "x-ms-content-crc64": "/3TP1KB3ax8=",
-        "x-ms-request-server-encrypted": "true",
-        "x-ms-version": "2021-08-06"
-      },
-      "ResponseBody": null
-    },
-    {
-      "RequestUri": "https://sax5mzqu7xztpx4.blob.core.windows.net/288fbc99-9-5886d97a-a3e9-5591-b4ce-167210b96996/components/helloworld_component_primitive_outputs.yml?skoid=e3f42e2c-d581-4b65-a966-631cfa961328\u0026sktid=72f988bf-86f1-41af-91ab-2d7cd011db47\u0026skt=2023-03-05T01%3A26%3A47Z\u0026ske=2023-03-06T09%3A36%3A47Z\u0026sks=b\u0026skv=2019-07-07\u0026sv=2021-08-06\u0026st=2023-03-05T01%3A53%3A30Z\u0026se=2023-03-05T10%3A03%3A30Z\u0026sr=c\u0026sp=rcwl\u0026sig=000000000000000000000000000000000000",
-      "RequestMethod": "PUT",
-      "RequestHeaders": {
-        "Accept": "application/xml",
-        "Accept-Encoding": "gzip, deflate",
-        "Connection": "keep-alive",
-        "Content-Length": "894",
-        "Content-MD5": "42JBkuPYoGhVxXrrj8nsyw==",
-        "Content-Type": "application/octet-stream",
-        "If-None-Match": "*",
-        "User-Agent": "azsdk-python-storage-blob/12.14.1 Python/3.7.9 (Windows-10-10.0.22621-SP0)",
-        "x-ms-blob-type": "BlockBlob",
-        "x-ms-date": "Sun, 05 Mar 2023 02:03:31 GMT",
-        "x-ms-version": "2021-08-06"
-      },
-      "RequestBody": "JHNjaGVtYTogaHR0cHM6Ly9henVyZW1sc2NoZW1hcy5henVyZWVkZ2UubmV0L2RldmVsb3BtZW50L2NvbW1hbmRDb21wb25lbnQuc2NoZW1hLmpzb24KdHlwZTogY29tbWFuZAoKbmFtZTogc2FtcGxlX2NvbW1hbmRfY29tcG9uZW50X2Jhc2ljCmRpc3BsYXlfbmFtZTogQ29tbWFuZENvbXBvbmVudEJhc2ljCmRlc2NyaXB0aW9uOiBUaGlzIGlzIHRoZSBiYXNpYyBjb21tYW5kIGNvbXBvbmVudAp0YWdzOgogIHRhZzogdGFndmFsdWUKICBvd25lcjogc2RrdGVhbQoKdmVyc2lvbjogMQoKb3V0cHV0czoKICBjb21wb25lbnRfb3V0X3N0cmluZzoKICAgIGRlc2NyaXB0aW9uOiBBIHN0cmluZwogICAgdHlwZTogc3RyaW5nCiAgY29tcG9uZW50X291dF9pbnRlZ2VyOgogICAgZGVzY3JpcHRpb246IEEgaW50ZWdlcgogICAgdHlwZTogaW50ZWdlcgogICAgaXNfY29udHJvbDogVHJ1ZQogIGNvbXBvbmVudF9vdXRfYm9vbGVhbjoKICAgIGRlc2NyaXB0aW9uOiBBIGJvb2xlYW4KICAgIHR5cGU6IGJvb2xlYW4KICAgIGlzX2NvbnRyb2w6IFRydWUKICBjb21wb25lbnRfb3V0X251bWJlcjoKICAgIGRlc2NyaXB0aW9uOiBBIHJhbmdlZCBudW1iZXIKICAgIHR5cGU6IG51bWJlcgogIGNvbXBvbmVudF9vdXRfZWFybHlfYXZhaWxhYmxlX3N0cmluZzoKICAgIGRlc2NyaXB0aW9uOiBBIGVhcmx5IGF2YWlsYWJsZSBzdHJpbmcKICAgIHR5cGU6IHN0cmluZwogICAgaXNfY29udHJvbDogVHJ1ZQogICAgZWFybHlfYXZhaWxhYmxlOiBUcnVlCgpjb21tYW5kOiA\u002BLQogIGVjaG8gSGVsbG8gV29ybGQKCmNvZGU6ICIuL2hlbGxvd29ybGRfY29tcG9uZW50c193aXRoX2VudiIKCmVudmlyb25tZW50OiBhenVyZW1sOkF6dXJlTUwtc2tsZWFybi0xLjAtdWJ1bnR1MjAuMDQtcHkzOC1jcHU6MzMK",
-      "StatusCode": 201,
-      "ResponseHeaders": {
-        "Content-Length": "0",
-        "Content-MD5": "42JBkuPYoGhVxXrrj8nsyw==",
-        "Date": "Sun, 05 Mar 2023 02:03:31 GMT",
-        "ETag": "\u00220x8DB1D1DD2192453\u0022",
-        "Last-Modified": "Sun, 05 Mar 2023 02:03:31 GMT",
-        "Server": [
-          "Windows-Azure-Blob/1.0",
-          "Microsoft-HTTPAPI/2.0"
-        ],
-        "x-ms-content-crc64": "BsWnS6\u002BSysA=",
-        "x-ms-request-server-encrypted": "true",
-        "x-ms-version": "2021-08-06"
-      },
-      "ResponseBody": null
-    },
-    {
-      "RequestUri": "https://sax5mzqu7xztpx4.blob.core.windows.net/288fbc99-9-5886d97a-a3e9-5591-b4ce-167210b96996/components/helloworld_component_optional_input.yml?skoid=e3f42e2c-d581-4b65-a966-631cfa961328\u0026sktid=72f988bf-86f1-41af-91ab-2d7cd011db47\u0026skt=2023-03-05T01%3A26%3A47Z\u0026ske=2023-03-06T09%3A36%3A47Z\u0026sks=b\u0026skv=2019-07-07\u0026sv=2021-08-06\u0026st=2023-03-05T01%3A53%3A30Z\u0026se=2023-03-05T10%3A03%3A30Z\u0026sr=c\u0026sp=rcwl\u0026sig=000000000000000000000000000000000000",
-      "RequestMethod": "PUT",
-      "RequestHeaders": {
-        "Accept": "application/xml",
-        "Accept-Encoding": "gzip, deflate",
-        "Connection": "keep-alive",
-        "Content-Length": "321",
-        "Content-MD5": "\u002BY/HVKbHl4uKXa1qTCoAIQ==",
-        "Content-Type": "application/octet-stream",
-        "If-None-Match": "*",
-        "User-Agent": "azsdk-python-storage-blob/12.14.1 Python/3.7.9 (Windows-10-10.0.22621-SP0)",
-        "x-ms-blob-type": "BlockBlob",
-        "x-ms-date": "Sun, 05 Mar 2023 02:03:31 GMT",
-        "x-ms-version": "2021-08-06"
-      },
-      "RequestBody": "JHNjaGVtYTogaHR0cHM6Ly9henVyZW1sc2NoZW1hcy5henVyZWVkZ2UubmV0L2xhdGVzdC9jb21tYW5kSm9iLnNjaGVtYS5qc29uCm5hbWU6IGhlbGxvd29ybGRfY29tcG9uZW50X29wdGlvbmFsX2lucHV0CmNvbW1hbmQ6IGxzCmlucHV0czoKICByZXF1aXJlZF9pbnB1dDoKICAgIHR5cGU6IGludGVnZXIKICAgIG9wdGlvbmFsOiBmYWxzZQogIG9wdGlvbmFsX2lucHV0OgogICAgdHlwZTogaW50ZWdlcgogICAgb3B0aW9uYWw6IHRydWUKZW52aXJvbm1lbnQ6CiAgaW1hZ2U6IGxpYnJhcnkvcHl0aG9uOmxhdGVzdApjb21wdXRlOiBhenVyZW1sOmNwdS1jbHVzdGVy",
-      "StatusCode": 201,
-      "ResponseHeaders": {
-        "Content-Length": "0",
-        "Content-MD5": "\u002BY/HVKbHl4uKXa1qTCoAIQ==",
-        "Date": "Sun, 05 Mar 2023 02:03:31 GMT",
-        "ETag": "\u00220x8DB1D1DD21E7ABD\u0022",
-        "Last-Modified": "Sun, 05 Mar 2023 02:03:31 GMT",
-        "Server": [
-          "Windows-Azure-Blob/1.0",
-          "Microsoft-HTTPAPI/2.0"
-        ],
-        "x-ms-content-crc64": "M6BjaxC9oO8=",
-        "x-ms-request-server-encrypted": "true",
-        "x-ms-version": "2021-08-06"
-      },
-      "ResponseBody": null
-    },
-    {
-      "RequestUri": "https://sax5mzqu7xztpx4.blob.core.windows.net/288fbc99-9-5886d97a-a3e9-5591-b4ce-167210b96996/components/helloworld_component_pytorch.yml?skoid=e3f42e2c-d581-4b65-a966-631cfa961328\u0026sktid=72f988bf-86f1-41af-91ab-2d7cd011db47\u0026skt=2023-03-05T01%3A26%3A47Z\u0026ske=2023-03-06T09%3A36%3A47Z\u0026sks=b\u0026skv=2019-07-07\u0026sv=2021-08-06\u0026st=2023-03-05T01%3A53%3A30Z\u0026se=2023-03-05T10%3A03%3A30Z\u0026sr=c\u0026sp=rcwl\u0026sig=000000000000000000000000000000000000",
-      "RequestMethod": "PUT",
-      "RequestHeaders": {
-        "Accept": "application/xml",
-        "Accept-Encoding": "gzip, deflate",
-        "Connection": "keep-alive",
-        "Content-Length": "848",
-        "Content-MD5": "5\u002BndrOuyPGkM2kQuXVsPjg==",
-        "Content-Type": "application/octet-stream",
-        "If-None-Match": "*",
-        "User-Agent": "azsdk-python-storage-blob/12.14.1 Python/3.7.9 (Windows-10-10.0.22621-SP0)",
-        "x-ms-blob-type": "BlockBlob",
-        "x-ms-date": "Sun, 05 Mar 2023 02:03:31 GMT",
-        "x-ms-version": "2021-08-06"
-      },
-      "RequestBody": "JHNjaGVtYTogaHR0cHM6Ly9henVyZW1sc2NoZW1hcy5henVyZWVkZ2UubmV0L2RldmVsb3BtZW50L2NvbW1hbmRDb21wb25lbnQuc2NoZW1hLmpzb24KdHlwZTogY29tbWFuZAoKbmFtZTogbWljcm9zb2Z0c2FtcGxlc19jb21tYW5kX2NvbXBvbmVudF9weXRvcmNoCmRpc3BsYXlfbmFtZTogQ29tbWFuZENvbXBvbmVudFB5dG9yY2gKZGVzY3JpcHRpb246IFRoaXMgaXMgdGhlIHB5dG9yY2ggY29tbWFuZCBjb21wb25lbnQKdGFnczoKICB0YWc6IHRhZ3ZhbHVlCiAgb3duZXI6IHNka3RlYW0KCmlucHV0czoKICBjb21wb25lbnRfaW5fbnVtYmVyOgogICAgZGVzY3JpcHRpb246IEEgbnVtYmVyCiAgICB0eXBlOiBudW1iZXIKICAgIGRlZmF1bHQ6IDEwLjk5CiAgY29tcG9uZW50X2luX3BhdGg6CiAgICBkZXNjcmlwdGlvbjogQSBwYXRoCiAgICB0eXBlOiB1cmlfZm9sZGVyCgpvdXRwdXRzOgogIGNvbXBvbmVudF9vdXRfcGF0aDoKICAgIHR5cGU6IHVyaV9mb2xkZXIKCmNvbW1hbmQ6ID4tCiAgZWNobyBIZWxsbyBXb3JsZCAmCiAgZWNobyAke3tpbnB1dHMuY29tcG9uZW50X2luX251bWJlcn19ICYKICBlY2hvICR7e2lucHV0cy5jb21wb25lbnRfaW5fcGF0aH19ICYKICBlY2hvICR7e291dHB1dHMuY29tcG9uZW50X291dF9wYXRofX0KCmVudmlyb25tZW50OiBhenVyZW1sOkF6dXJlTUwtc2tsZWFybi0xLjAtdWJ1bnR1MjAuMDQtcHkzOC1jcHU6MzMKCmRpc3RyaWJ1dGlvbjoKICB0eXBlOiAiUHl0b3JjaCIKICBwcm9jZXNzX2NvdW50X3Blcl9pbnN0YW5jZTogNAogIGFkZGVkX3Byb3BlcnR5OiA3CgpyZXNvdXJjZXM6CiAgaW5zdGFuY2VfY291bnQ6IDIKICBhZGRlZF9wcm9wZXJ0eTogNwo=",
-      "StatusCode": 201,
-      "ResponseHeaders": {
-        "Content-Length": "0",
-        "Content-MD5": "5\u002BndrOuyPGkM2kQuXVsPjg==",
-        "Date": "Sun, 05 Mar 2023 02:03:31 GMT",
-        "ETag": "\u00220x8DB1D1DD2200121\u0022",
-        "Last-Modified": "Sun, 05 Mar 2023 02:03:31 GMT",
-        "Server": [
-          "Windows-Azure-Blob/1.0",
-          "Microsoft-HTTPAPI/2.0"
-        ],
-        "x-ms-content-crc64": "3YK4qJVIuXE=",
-        "x-ms-request-server-encrypted": "true",
-        "x-ms-version": "2021-08-06"
-      },
-      "ResponseBody": null
-    },
-    {
-      "RequestUri": "https://sax5mzqu7xztpx4.blob.core.windows.net/288fbc99-9-5886d97a-a3e9-5591-b4ce-167210b96996/components/helloworld_component_registry_asset.yml?skoid=e3f42e2c-d581-4b65-a966-631cfa961328\u0026sktid=72f988bf-86f1-41af-91ab-2d7cd011db47\u0026skt=2023-03-05T01%3A26%3A47Z\u0026ske=2023-03-06T09%3A36%3A47Z\u0026sks=b\u0026skv=2019-07-07\u0026sv=2021-08-06\u0026st=2023-03-05T01%3A53%3A30Z\u0026se=2023-03-05T10%3A03%3A30Z\u0026sr=c\u0026sp=rcwl\u0026sig=000000000000000000000000000000000000",
-      "RequestMethod": "PUT",
-      "RequestHeaders": {
-        "Accept": "application/xml",
-        "Accept-Encoding": "gzip, deflate",
-        "Connection": "keep-alive",
-        "Content-Length": "771",
-        "Content-MD5": "Jn/3vHlNPSUfbofkAJ0ifQ==",
-        "Content-Type": "application/octet-stream",
-        "If-None-Match": "*",
-        "User-Agent": "azsdk-python-storage-blob/12.14.1 Python/3.7.9 (Windows-10-10.0.22621-SP0)",
-        "x-ms-blob-type": "BlockBlob",
-        "x-ms-date": "Sun, 05 Mar 2023 02:03:31 GMT",
-        "x-ms-version": "2021-08-06"
-      },
-      "RequestBody": "JHNjaGVtYTogaHR0cDovL2F6dXJlbWwvc2RrLTItMC9Db21tYW5kQ29tcG9uZW50Lmpzb24KdHlwZTogY29tbWFuZAoKbmFtZTogY29tcG9uZW50X2Fzc2V0X3Nob3J0X2Zvcm0KZGlzcGxheV9uYW1lOiBDb21tYW5kQ29tcG9uZW50QmFzaWMKZGVzY3JpcHRpb246IFRoaXMgaXMgdGhlIGJhc2ljIGNvbW1hbmQgY29tcG9uZW50CnRhZ3M6CiAgdGFnOiB0YWd2YWx1ZQogIG93bmVyOiBzZGt0ZWFtCgp2ZXJzaW9uOiAxCgppbnB1dHM6CiAgY29tcG9uZW50X2luX251bWJlcjoKICAgIGRlc2NyaXB0aW9uOiBBIG51bWJlcgogICAgdHlwZTogbnVtYmVyCiAgICBkZWZhdWx0OiAxMC45OQogICAgb3B0aW9uYWw6IFRydWUKICBjb21wb25lbnRfaW5fcGF0aDoKICAgIGRlc2NyaXB0aW9uOiBBIHBhdGgKICAgIHR5cGU6IHVyaV9mb2xkZXIKCm91dHB1dHM6CiAgY29tcG9uZW50X291dF9wYXRoOgogICAgdHlwZTogdXJpX2ZvbGRlcgoKIyBXcml0ZSBzb21lIG91dHB1dCB0byB3b3JrIGFyb3VuZCBhIGJ1ZyB3aGVuIHBpcGVsaW5lIG5vZGUgZmFpbGVkIHRvIHJ1biB3aXRoIGVtcHR5IGRhdGFzZXQgYXMgaW5wdXQKY29tbWFuZDogImVjaG8gSGVsbG8gV29ybGQiCmNvZGU6IGF6dXJlbWw6Ly9yZWdpc3RyaWVzL3Rlc3RGZWVkL2NvZGVzL2Y1ZjUxYTExLTFjOWUtNGNiOS04OWIxLTQ4ZmY2N2EyYjJmMy92ZXJzaW9ucy8xCmVudmlyb25tZW50OiBhenVyZW1sOkNsaVYyQW5vbnltb3VzRW52aXJvbm1lbnQ6NjgwNzNmMWYwMmY1ODBkNDRkMzM4NTQ1ODc1YjU5ZmYK",
-      "StatusCode": 201,
-      "ResponseHeaders": {
-        "Content-Length": "0",
-        "Content-MD5": "Jn/3vHlNPSUfbofkAJ0ifQ==",
-        "Date": "Sun, 05 Mar 2023 02:03:31 GMT",
-        "ETag": "\u00220x8DB1D1DD220C458\u0022",
-        "Last-Modified": "Sun, 05 Mar 2023 02:03:31 GMT",
-        "Server": [
-          "Windows-Azure-Blob/1.0",
-          "Microsoft-HTTPAPI/2.0"
-        ],
-        "x-ms-content-crc64": "xC7kkYxHiso=",
-        "x-ms-request-server-encrypted": "true",
-        "x-ms-version": "2021-08-06"
-      },
-      "ResponseBody": null
-    },
-    {
-      "RequestUri": "https://sax5mzqu7xztpx4.blob.core.windows.net/288fbc99-9-5886d97a-a3e9-5591-b4ce-167210b96996/components/helloworld_component_upper_inputs.yml?skoid=e3f42e2c-d581-4b65-a966-631cfa961328\u0026sktid=72f988bf-86f1-41af-91ab-2d7cd011db47\u0026skt=2023-03-05T01%3A26%3A47Z\u0026ske=2023-03-06T09%3A36%3A47Z\u0026sks=b\u0026skv=2019-07-07\u0026sv=2021-08-06\u0026st=2023-03-05T01%3A53%3A30Z\u0026se=2023-03-05T10%3A03%3A30Z\u0026sr=c\u0026sp=rcwl\u0026sig=000000000000000000000000000000000000",
-      "RequestMethod": "PUT",
-      "RequestHeaders": {
-        "Accept": "application/xml",
-        "Accept-Encoding": "gzip, deflate",
-        "Connection": "keep-alive",
-        "Content-Length": "828",
-        "Content-MD5": "flF/pLyiQhoBYCMOTwdWtw==",
-        "Content-Type": "application/octet-stream",
-        "If-None-Match": "*",
-        "User-Agent": "azsdk-python-storage-blob/12.14.1 Python/3.7.9 (Windows-10-10.0.22621-SP0)",
-        "x-ms-blob-type": "BlockBlob",
-        "x-ms-date": "Sun, 05 Mar 2023 02:03:31 GMT",
-        "x-ms-version": "2021-08-06"
-      },
-      "RequestBody": "JHNjaGVtYTogaHR0cHM6Ly9henVyZW1sc2NoZW1hcy5henVyZWVkZ2UubmV0L2RldmVsb3BtZW50L2NvbW1hbmRDb21wb25lbnQuc2NoZW1hLmpzb24KdHlwZTogY29tbWFuZAoKbmFtZTogbWljcm9zb2Z0c2FtcGxlc19jb21tYW5kX2NvbXBvbmVudF9iYXNpYwpkaXNwbGF5X25hbWU6IENvbW1hbmRDb21wb25lbnRCYXNpYwpkZXNjcmlwdGlvbjogVGhpcyBpcyB0aGUgYmFzaWMgY29tbWFuZCBjb21wb25lbnQKdGFnczoKICB0YWc6IHRhZ3ZhbHVlCiAgb3duZXI6IHNka3RlYW0KCnZlcnNpb246IDAuMC4xCgppbnB1dHM6CiAgY29tcG9uZW50X2luX251bWJlcjoKICAgIGRlc2NyaXB0aW9uOiBBIG51bWJlcgogICAgdHlwZTogbnVtYmVyCiAgQ09NUE9ORU5UX0lOX05VTUJFUl9VUFBFUjoKICAgIGRlc2NyaXB0aW9uOiBBIG51bWJlcgogICAgdHlwZTogbnVtYmVyCgpvdXRwdXRzOgogIGNvbXBvbmVudF9vdXRfcGF0aDoKICAgIHR5cGU6IHVyaV9mb2xkZXIKICBjb21wb25lbnRfb3V0X3BhdGhfVVBQRVI6CiAgICB0eXBlOiB1cmlfZm9sZGVyCgojIFdyaXRlIHNvbWUgb3V0cHV0IHRvIHdvcmsgYXJvdW5kIGEgYnVnIHdoZW4gcGlwZWxpbmUgbm9kZSBmYWlsZWQgdG8gcnVuIHdpdGggZW1wdHkgZGF0YXNldCBhcyBpbnB1dApjb21tYW5kOiA\u002BLQogIGVjaG8gSGVsbG8gV29ybGQgJgogIGVjaG8gJHt7aW5wdXRzLmNvbXBvbmVudF9pbl9udW1iZXJ9fSAmCiAgZWNobyAke3tpbnB1dHMuQ09NUE9ORU5UX0lOX05VTUJFUl9VUFBFUn19ICYKCmVudmlyb25tZW50OiBhenVyZW1sOkF6dXJlTUwtc2tsZWFybi0xLjAtdWJ1bnR1MjAuMDQtcHkzOC1jcHU6MzMK",
-      "StatusCode": 201,
-      "ResponseHeaders": {
-        "Content-Length": "0",
-        "Content-MD5": "flF/pLyiQhoBYCMOTwdWtw==",
-        "Date": "Sun, 05 Mar 2023 02:03:31 GMT",
-        "ETag": "\u00220x8DB1D1DD22A38DA\u0022",
-        "Last-Modified": "Sun, 05 Mar 2023 02:03:32 GMT",
-        "Server": [
-          "Windows-Azure-Blob/1.0",
-          "Microsoft-HTTPAPI/2.0"
-        ],
-        "x-ms-content-crc64": "mZxhZ2/ElLg=",
-        "x-ms-request-server-encrypted": "true",
-        "x-ms-version": "2021-08-06"
-      },
-      "ResponseBody": null
-    },
-    {
-      "RequestUri": "https://sax5mzqu7xztpx4.blob.core.windows.net/288fbc99-9-5886d97a-a3e9-5591-b4ce-167210b96996/components/helloworld_component_with_optional_inputs.yml?skoid=e3f42e2c-d581-4b65-a966-631cfa961328\u0026sktid=72f988bf-86f1-41af-91ab-2d7cd011db47\u0026skt=2023-03-05T01%3A26%3A47Z\u0026ske=2023-03-06T09%3A36%3A47Z\u0026sks=b\u0026skv=2019-07-07\u0026sv=2021-08-06\u0026st=2023-03-05T01%3A53%3A30Z\u0026se=2023-03-05T10%3A03%3A30Z\u0026sr=c\u0026sp=rcwl\u0026sig=000000000000000000000000000000000000",
-      "RequestMethod": "PUT",
-      "RequestHeaders": {
-        "Accept": "application/xml",
-        "Accept-Encoding": "gzip, deflate",
-        "Connection": "keep-alive",
-        "Content-Length": "1096",
-        "Content-MD5": "pCo9WqIcklUW/twiiOoXuA==",
-        "Content-Type": "application/octet-stream",
-        "If-None-Match": "*",
-        "User-Agent": "azsdk-python-storage-blob/12.14.1 Python/3.7.9 (Windows-10-10.0.22621-SP0)",
-        "x-ms-blob-type": "BlockBlob",
-        "x-ms-date": "Sun, 05 Mar 2023 02:03:31 GMT",
-        "x-ms-version": "2021-08-06"
-      },
-      "RequestBody": "JHNjaGVtYTogaHR0cHM6Ly9henVyZW1sc2NoZW1hcy5henVyZWVkZ2UubmV0L2RldmVsb3BtZW50L2NvbW1hbmRDb21wb25lbnQuc2NoZW1hLmpzb24KdHlwZTogY29tbWFuZAoKbmFtZTogbWljcm9zb2Z0c2FtcGxlc19jb21tYW5kX2NvbXBvbmVudF9iYXNpY193aXRoX29wdGlvbmFsX2lucHV0cwpkaXNwbGF5X25hbWU6IENvbW1hbmRDb21wb25lbnRCYXNpY1dpdGhPcHRpb25hbElucHV0cwpkZXNjcmlwdGlvbjogVGhpcyBpcyB0aGUgYmFzaWMgY29tbWFuZCBjb21wb25lbnQgd2l0aCBvcHRpb25hbCBpbnB1dHMKdGFnczoKICB0YWc6IHRhZ3ZhbHVlCiAgb3duZXI6IHNka3RlYW0KCnZlcnNpb246IDEKCmlucHV0czoKICBjb21wb25lbnRfaW5fbnVtYmVyOgogICAgZGVzY3JpcHRpb246IEEgbnVtYmVyCiAgICB0eXBlOiBudW1iZXIKICAgIG9wdGlvbmFsOiBUcnVlCiAgY29tcG9uZW50X2luX3BhdGg6CiAgICBkZXNjcmlwdGlvbjogQSBwYXRoCiAgICB0eXBlOiB1cmlfZm9sZGVyCiAgY29tcG9uZW50X2luX3BhdGhfb3B0aW9uYWw6CiAgICBkZXNjcmlwdGlvbjogQW4gb3B0aW9uYWwgcGF0aAogICAgdHlwZTogdXJpX2ZvbGRlcgogICAgb3B0aW9uYWw6IFRydWUKCgpvdXRwdXRzOgogIGNvbXBvbmVudF9vdXRfcGF0aDoKICAgIHR5cGU6IHVyaV9mb2xkZXIKCiMgV3JpdGUgc29tZSBvdXRwdXQgdG8gd29yayBhcm91bmQgYSBidWcgd2hlbiBwaXBlbGluZSBub2RlIGZhaWxlZCB0byBydW4gd2l0aCBlbXB0eSBkYXRhc2V0IGFzIGlucHV0CmNvbW1hbmQ6ID4tCiAgZWNobyBIZWxsbyBXb3JsZCAmCiAgZWNobyAkW1ske3tpbnB1dHMuY29tcG9uZW50X2luX251bWJlcn19XV0gJgogIGVjaG8gJFtbJHt7aW5wdXRzLmNvbXBvbmVudF9pbl9wYXRoX29wdGlvbmFsfX1dXSAmCiAgZWNobyAke3tpbnB1dHMuY29tcG9uZW50X2luX3BhdGh9fSAmCiAgZWNobyAke3tvdXRwdXRzLmNvbXBvbmVudF9vdXRfcGF0aH19ID4gJHt7b3V0cHV0cy5jb21wb25lbnRfb3V0X3BhdGh9fS9jb21wb25lbnRfaW5fbnVtYmVyCgplbnZpcm9ubWVudDogYXp1cmVtbDpBenVyZU1MLXNrbGVhcm4tMS4wLXVidW50dTIwLjA0LXB5MzgtY3B1OjMzCg==",
-      "StatusCode": 201,
-      "ResponseHeaders": {
-        "Content-Length": "0",
-        "Content-MD5": "pCo9WqIcklUW/twiiOoXuA==",
-        "Date": "Sun, 05 Mar 2023 02:03:32 GMT",
-        "ETag": "\u00220x8DB1D1DD22C826E\u0022",
-        "Last-Modified": "Sun, 05 Mar 2023 02:03:32 GMT",
-        "Server": [
-          "Windows-Azure-Blob/1.0",
-          "Microsoft-HTTPAPI/2.0"
-        ],
-        "x-ms-content-crc64": "cO8Rc86uXRs=",
-        "x-ms-request-server-encrypted": "true",
-        "x-ms-version": "2021-08-06"
-      },
-      "ResponseBody": null
-    },
-    {
-      "RequestUri": "https://sax5mzqu7xztpx4.blob.core.windows.net/288fbc99-9-5886d97a-a3e9-5591-b4ce-167210b96996/components/helloworld_component_with_input_and_output.yml?skoid=e3f42e2c-d581-4b65-a966-631cfa961328\u0026sktid=72f988bf-86f1-41af-91ab-2d7cd011db47\u0026skt=2023-03-05T01%3A26%3A47Z\u0026ske=2023-03-06T09%3A36%3A47Z\u0026sks=b\u0026skv=2019-07-07\u0026sv=2021-08-06\u0026st=2023-03-05T01%3A53%3A30Z\u0026se=2023-03-05T10%3A03%3A30Z\u0026sr=c\u0026sp=rcwl\u0026sig=000000000000000000000000000000000000",
-      "RequestMethod": "PUT",
-      "RequestHeaders": {
-        "Accept": "application/xml",
-        "Accept-Encoding": "gzip, deflate",
-        "Connection": "keep-alive",
-        "Content-Length": "981",
-        "Content-MD5": "3kfY3PrPe\u002BsNCaum4tQY0Q==",
-        "Content-Type": "application/octet-stream",
-        "If-None-Match": "*",
-        "User-Agent": "azsdk-python-storage-blob/12.14.1 Python/3.7.9 (Windows-10-10.0.22621-SP0)",
-        "x-ms-blob-type": "BlockBlob",
-        "x-ms-date": "Sun, 05 Mar 2023 02:03:31 GMT",
-        "x-ms-version": "2021-08-06"
-      },
-      "RequestBody": "JHNjaGVtYTogaHR0cHM6Ly9henVyZW1sc2NoZW1hcy5henVyZWVkZ2UubmV0L2RldmVsb3BtZW50L2NvbW1hbmRDb21wb25lbnQuc2NoZW1hLmpzb24KdHlwZTogY29tbWFuZAoKbmFtZTogbWljcm9zb2Z0c2FtcGxlc19jb21tYW5kX2NvbXBvbmVudF9iYXNpYwpkaXNwbGF5X25hbWU6IENvbW1hbmRDb21wb25lbnRCYXNpY1dpdGhJbnB1dEFuZE91dHB1dApkZXNjcmlwdGlvbjogVGhpcyBpcyB0aGUgYmFzaWMgY29tbWFuZCBjb21wb25lbnQKdGFnczoKICB0YWc6IHRhZ3ZhbHVlCiAgb3duZXI6IHNka3RlYW0KCnZlcnNpb246IDEKCmlucHV0czoKICBjb21wb25lbnRfaW5fbnVtYmVyOgogICAgZGVzY3JpcHRpb246IEEgbnVtYmVyCiAgICB0eXBlOiBudW1iZXIKICAgIGRlZmF1bHQ6IDEwLjk5CiAgY29tcG9uZW50X2luX3BhdGg6CiAgICBkZXNjcmlwdGlvbjogQSBwYXRoCiAgICB0eXBlOiB1cmlfZm9sZGVyCgpvdXRwdXRzOgogIGNvbXBvbmVudF9vdXRfcGF0aF8xOgogICAgdHlwZTogdXJpX2ZvbGRlcgogIGNvbXBvbmVudF9vdXRfcGF0aF8yOgogICAgdHlwZTogdXJpX2ZvbGRlcgogIGNvbXBvbmVudF9vdXRfcGF0aF8zOgogICAgdHlwZTogdXJpX2ZvbGRlcgoKCmNvbW1hbmQ6ID4tCiAgZWNobyBIZWxsbyBXb3JsZCAmJgogIGVjaG8gJHt7aW5wdXRzLmNvbXBvbmVudF9pbl9udW1iZXJ9fSAmJgogIG1rZGlyIC1wICR7e291dHB1dHMuY29tcG9uZW50X291dF9wYXRoXzF9fSAmJgogIGNwIC1wIC1yICR7e2lucHV0cy5jb21wb25lbnRfaW5fcGF0aH19ICR7e291dHB1dHMuY29tcG9uZW50X291dF9wYXRoXzF9fSAmJgogIGVjaG8gJHt7b3V0cHV0cy5jb21wb25lbnRfb3V0X3BhdGhfMn19ICYmCiAgZWNobyAke3tvdXRwdXRzLmNvbXBvbmVudF9vdXRfcGF0aF8zfX0KCmVudmlyb25tZW50OiBhenVyZW1sOkF6dXJlTUwtc2tsZWFybi0xLjAtdWJ1bnR1MjAuMDQtcHkzOC1jcHU6MzMKY29kZTogIi4uL3B5dGhvbiIK",
-      "StatusCode": 201,
-      "ResponseHeaders": {
-        "Content-Length": "0",
-        "Content-MD5": "3kfY3PrPe\u002BsNCaum4tQY0Q==",
-        "Date": "Sun, 05 Mar 2023 02:03:31 GMT",
-        "ETag": "\u00220x8DB1D1DD22C345C\u0022",
-        "Last-Modified": "Sun, 05 Mar 2023 02:03:32 GMT",
-        "Server": [
-          "Windows-Azure-Blob/1.0",
-          "Microsoft-HTTPAPI/2.0"
-        ],
-        "x-ms-content-crc64": "dKIVSySjWNA=",
-        "x-ms-request-server-encrypted": "true",
-        "x-ms-version": "2021-08-06"
-      },
-      "ResponseBody": null
-    },
-    {
-      "RequestUri": "https://sax5mzqu7xztpx4.blob.core.windows.net/288fbc99-9-5886d97a-a3e9-5591-b4ce-167210b96996/components/helloworld_component_rest.json?skoid=e3f42e2c-d581-4b65-a966-631cfa961328\u0026sktid=72f988bf-86f1-41af-91ab-2d7cd011db47\u0026skt=2023-03-05T01%3A26%3A47Z\u0026ske=2023-03-06T09%3A36%3A47Z\u0026sks=b\u0026skv=2019-07-07\u0026sv=2021-08-06\u0026st=2023-03-05T01%3A53%3A30Z\u0026se=2023-03-05T10%3A03%3A30Z\u0026sr=c\u0026sp=rcwl\u0026sig=000000000000000000000000000000000000",
-      "RequestMethod": "PUT",
-      "RequestHeaders": {
-        "Accept": "application/xml",
-        "Accept-Encoding": "gzip, deflate",
-        "Connection": "keep-alive",
-        "Content-Length": "2591",
-        "Content-MD5": "1TPAfOUKK6Fk2U7HvFrPRw==",
-        "Content-Type": "application/octet-stream",
-        "If-None-Match": "*",
-        "User-Agent": "azsdk-python-storage-blob/12.14.1 Python/3.7.9 (Windows-10-10.0.22621-SP0)",
-        "x-ms-blob-type": "BlockBlob",
-        "x-ms-date": "Sun, 05 Mar 2023 02:03:31 GMT",
-        "x-ms-version": "2021-08-06"
-      },
-      "RequestBody": "ewogICAgImlkIjogIi9zdWJzY3JpcHRpb25zLzRmYWFhZjIxLTY2M2YtNDM5MS05NmZkLTQ3MTk3YzYzMDk3OS9yZXNvdXJjZUdyb3Vwcy9EZXNpZ25lclRlc3RSRy9wcm92aWRlcnMvTWljcm9zb2Z0Lk1hY2hpbmVMZWFybmluZ1NlcnZpY2VzL3dvcmtzcGFjZXMvRGVzaWduZXJUZXN0LWNlbnRyYWx1c2V1YXAvY29tcG9uZW50cy90ZXN0XzM4OTg4OTIxODMzMS92ZXJzaW9ucy8wLjAuMSIsCiAgICAibmFtZSI6IG51bGwsCiAgICAidHlwZSI6IG51bGwsCiAgICAicHJvcGVydGllcyI6IHsKICAgICAgICAiZGVzY3JpcHRpb24iOiBudWxsLAogICAgICAgICJ0YWdzIjogbnVsbCwKICAgICAgICAicHJvcGVydGllcyI6IHt9LAogICAgICAgICJpc0Fub255bW91cyI6IGZhbHNlLAogICAgICAgICJjb21wb25lbnRTcGVjIjogewogICAgICAgICAgICAiJHNjaGVtYSI6ICJodHRwczovL2F6dXJlbWxzY2hlbWFzLmF6dXJlZWRnZS5uZXQvZGV2ZWxvcG1lbnQvY29tbWFuZENvbXBvbmVudC5zY2hlbWEuanNvbiIsCiAgICAgICAgICAgICJuYW1lIjogIm1pY3Jvc29mdHNhbXBsZXNfY29tbWFuZF9jb21wb25lbnRfYmFzaWMiLAogICAgICAgICAgICAiX3NvdXJjZSI6ICJDTEFTUyIsCiAgICAgICAgICAgICJ2ZXJzaW9uIjogIjAuMC4xIiwKICAgICAgICAgICAgInR5cGUiOiAiY29tbWFuZCIsCiAgICAgICAgICAgICJkaXNwbGF5X25hbWUiOiAiQ29tbWFuZENvbXBvbmVudEJhc2ljIiwKICAgICAgICAgICAgImRlc2NyaXB0aW9uIjogIlRoaXMgaXMgdGhlIGJhc2ljIGNvbW1hbmQgY29tcG9uZW50IiwKICAgICAgICAgICAgInRhZ3MiOiB7CiAgICAgICAgICAgICAgICAidGFnIjogInRhZ3ZhbHVlIiwKICAgICAgICAgICAgICAgICJvd25lciI6ICJzZGt0ZWFtIgogICAgICAgICAgICB9LAogICAgICAgICAgICAiaXNfZGV0ZXJtaW5pc3RpYyI6ICJUcnVlIiwKICAgICAgICAgICAgImlucHV0cyI6IHsKICAgICAgICAgICAgICAgICJjb21wb25lbnRfaW5fcGF0aCI6IHsKICAgICAgICAgICAgICAgICAgICAibmFtZSI6ICJjb21wb25lbnRfaW5fcGF0aCIsCiAgICAgICAgICAgICAgICAgICAgImRlc2NyaXB0aW9uIjogIkEgcGF0aCIsCiAgICAgICAgICAgICAgICAgICAgInR5cGUiOiAidXJpX2ZvbGRlciIKICAgICAgICAgICAgICAgIH0sCiAgICAgICAgICAgICAgICAiY29tcG9uZW50X2luX251bWJlciI6IHsKICAgICAgICAgICAgICAgICAgICAibmFtZSI6ICJjb21wb25lbnRfaW5fbnVtYmVyIiwKICAgICAgICAgICAgICAgICAgICAib3B0aW9uYWwiOiAiVHJ1ZSIsCiAgICAgICAgICAgICAgICAgICAgImRlc2NyaXB0aW9uIjogIkEgbnVtYmVyIiwKICAgICAgICAgICAgICAgICAgICAidHlwZSI6ICJOdW1iZXIiLAogICAgICAgICAgICAgICAgICAgICJkZWZhdWx0IjogIjEwLjk5IgogICAgICAgICAgICAgICAgfQogICAgICAgICAgICB9LAogICAgICAgICAgICAib3V0cHV0cyI6IHsKICAgICAgICAgICAgICAgICJjb21wb25lbnRfb3V0X3BhdGgiOiB7CiAgICAgICAgICAgICAgICAgICAgIm5hbWUiOiAiY29tcG9uZW50X291dF9wYXRoIiwKICAgICAgICAgICAgICAgICAgICAidHlwZSI6ICJ1cmlfZm9sZGVyIgogICAgICAgICAgICAgICAgfQogICAgICAgICAgICB9LAogICAgICAgICAgICAiY29tbWFuZCI6ICJlY2hvIEhlbGxvIFdvcmxkICYgZWNobyAkW1ske3tpbnB1dHMuY29tcG9uZW50X2luX251bWJlcn19XV0gJiBlY2hvICR7e2lucHV0cy5jb21wb25lbnRfaW5fcGF0aH19ICYgZWNobyAke3tvdXRwdXRzLmNvbXBvbmVudF9vdXRfcGF0aH19ID4gJHt7b3V0cHV0cy5jb21wb25lbnRfb3V0X3BhdGh9fS9jb21wb25lbnRfaW5fbnVtYmVyIiwKICAgICAgICAgICAgImVudmlyb25tZW50IjogImF6dXJlbWw6L3N1YnNjcmlwdGlvbnMvNGZhYWFmMjEtNjYzZi00MzkxLTk2ZmQtNDcxOTdjNjMwOTc5L3Jlc291cmNlR3JvdXBzL0Rlc2lnbmVyVGVzdFJHL3Byb3ZpZGVycy9NaWNyb3NvZnQuTWFjaGluZUxlYXJuaW5nU2VydmljZXMvd29ya3NwYWNlcy9EZXNpZ25lclRlc3QtY2VudHJhbHVzZXVhcC9lbnZpcm9ubWVudHMvQXp1cmVNTC1za2xlYXJuLTEuMC11YnVudHUyMC4wNC1weTM4LWNwdS92ZXJzaW9ucy8xIiwKICAgICAgICAgICAgImNvZGUiOiAiYXp1cmVtbDovc3Vic2NyaXB0aW9ucy80ZmFhYWYyMS02NjNmLTQzOTEtOTZmZC00NzE5N2M2MzA5NzkvcmVzb3VyY2VHcm91cHMvRGVzaWduZXJUZXN0UkcvcHJvdmlkZXJzL01pY3Jvc29mdC5NYWNoaW5lTGVhcm5pbmdTZXJ2aWNlcy93b3Jrc3BhY2VzL0Rlc2lnbmVyVGVzdC1jZW50cmFsdXNldWFwL2NvZGVzLzIyMTA2MWI1LWE2ZGUtNGQ2MC04MWZkLTNhODUyY2RmZTFkYi92ZXJzaW9ucy8xIgogICAgICAgIH0KICAgIH0sCiAgICAic3lzdGVtRGF0YSI6IHsKICAgICAgICAiY3JlYXRlZEF0IjogIjIwMjEtMDgtMTlUMDI6NTg6MTQuOTY0NDY2OFoiLAogICAgICAgICJjcmVhdGVkQnkiOiAiWmhlbiBSdWFuIiwKICAgICAgICAiY3JlYXRlZEJ5VHlwZSI6ICJVc2VyIiwKICAgICAgICAibGFzdE1vZGlmaWVkQXQiOiAiMjAyMS0wOC0xOVQwMjo1ODoxNS43NjM3Mjc5WiIKICAgIH0KfQo=",
-      "StatusCode": 201,
-      "ResponseHeaders": {
-        "Content-Length": "0",
-        "Content-MD5": "1TPAfOUKK6Fk2U7HvFrPRw==",
-        "Date": "Sun, 05 Mar 2023 02:03:31 GMT",
-        "ETag": "\u00220x8DB1D1DD22C345C\u0022",
-        "Last-Modified": "Sun, 05 Mar 2023 02:03:32 GMT",
-        "Server": [
-          "Windows-Azure-Blob/1.0",
-          "Microsoft-HTTPAPI/2.0"
-        ],
-        "x-ms-content-crc64": "LMhNFvHH0IU=",
-        "x-ms-request-server-encrypted": "true",
-        "x-ms-version": "2021-08-06"
-      },
-      "ResponseBody": null
-    },
-    {
-      "RequestUri": "https://sax5mzqu7xztpx4.blob.core.windows.net/288fbc99-9-5886d97a-a3e9-5591-b4ce-167210b96996/components/helloworld_component_with_uppercase_input.yml?skoid=e3f42e2c-d581-4b65-a966-631cfa961328\u0026sktid=72f988bf-86f1-41af-91ab-2d7cd011db47\u0026skt=2023-03-05T01%3A26%3A47Z\u0026ske=2023-03-06T09%3A36%3A47Z\u0026sks=b\u0026skv=2019-07-07\u0026sv=2021-08-06\u0026st=2023-03-05T01%3A53%3A30Z\u0026se=2023-03-05T10%3A03%3A30Z\u0026sr=c\u0026sp=rcwl\u0026sig=000000000000000000000000000000000000",
-      "RequestMethod": "PUT",
-      "RequestHeaders": {
-        "Accept": "application/xml",
-        "Accept-Encoding": "gzip, deflate",
-        "Connection": "keep-alive",
-        "Content-Length": "901",
-        "Content-MD5": "FCbLJGmjvqj9Bm3/Nb9tzQ==",
-        "Content-Type": "application/octet-stream",
-        "If-None-Match": "*",
-        "User-Agent": "azsdk-python-storage-blob/12.14.1 Python/3.7.9 (Windows-10-10.0.22621-SP0)",
-        "x-ms-blob-type": "BlockBlob",
-        "x-ms-date": "Sun, 05 Mar 2023 02:03:31 GMT",
-        "x-ms-version": "2021-08-06"
-      },
-      "RequestBody": "JHNjaGVtYTogaHR0cHM6Ly9henVyZW1sc2NoZW1hcy5henVyZWVkZ2UubmV0L2RldmVsb3BtZW50L2NvbW1hbmRDb21wb25lbnQuc2NoZW1hLmpzb24KdHlwZTogY29tbWFuZAoKbmFtZTogbWljcm9zb2Z0c2FtcGxlc19jb21tYW5kX2NvbXBvbmVudF9iYXNpYwpkaXNwbGF5X25hbWU6IENvbW1hbmRDb21wb25lbnRCYXNpYwpkZXNjcmlwdGlvbjogVGhpcyBpcyB0aGUgYmFzaWMgY29tbWFuZCBjb21wb25lbnQKdGFnczoKICB0YWc6IHRhZ3ZhbHVlCiAgb3duZXI6IHNka3RlYW0KCnZlcnNpb246IDAuMC4xCgppbnB1dHM6CiAgY29tcG9uZW50X0luX251bWJlcjoKICAgIGRlc2NyaXB0aW9uOiBBIG51bWJlcgogICAgdHlwZTogbnVtYmVyCiAgICBkZWZhdWx0OiAxMC45OQogICAgb3B0aW9uYWw6IFRydWUKICBjb21wb25lbnRfaW5fcGF0aDoKICAgIGRlc2NyaXB0aW9uOiBBIHBhdGgKICAgIHR5cGU6IHVyaV9mb2xkZXIKCm91dHB1dHM6CiAgY29tcG9uZW50X291dF9wYXRoOgogICAgdHlwZTogdXJpX2ZvbGRlcgoKIyBXcml0ZSBzb21lIG91dHB1dCB0byB3b3JrIGFyb3VuZCBhIGJ1ZyB3aGVuIHBpcGVsaW5lIG5vZGUgZmFpbGVkIHRvIHJ1biB3aXRoIGVtcHR5IGRhdGFzZXQgYXMgaW5wdXQKY29tbWFuZDogPi0KICBlY2hvIEhlbGxvIFdvcmxkICYKICBlY2hvICRbWyR7e2lucHV0cy5jb21wb25lbnRfSW5fbnVtYmVyfX1dXSAmCiAgZWNobyAke3tpbnB1dHMuY29tcG9uZW50X2luX3BhdGh9fSAmCiAgZWNobyAke3tvdXRwdXRzLmNvbXBvbmVudF9vdXRfcGF0aH19ID4gJHt7b3V0cHV0cy5jb21wb25lbnRfb3V0X3BhdGh9fS9jb21wb25lbnRfaW5fbnVtYmVyCgplbnZpcm9ubWVudDogYXp1cmVtbDpBenVyZU1MLXNrbGVhcm4tMS4wLXVidW50dTIwLjA0LXB5MzgtY3B1OjMzCg==",
-      "StatusCode": 201,
-      "ResponseHeaders": {
-        "Content-Length": "0",
-        "Content-MD5": "FCbLJGmjvqj9Bm3/Nb9tzQ==",
-        "Date": "Sun, 05 Mar 2023 02:03:31 GMT",
-        "ETag": "\u00220x8DB1D1DD22C826E\u0022",
-        "Last-Modified": "Sun, 05 Mar 2023 02:03:32 GMT",
-        "Server": [
-          "Windows-Azure-Blob/1.0",
-          "Microsoft-HTTPAPI/2.0"
-        ],
-        "x-ms-content-crc64": "m1m0lVpRm/c=",
-        "x-ms-request-server-encrypted": "true",
-        "x-ms-version": "2021-08-06"
-      },
-      "ResponseBody": null
-    },
-    {
-      "RequestUri": "https://sax5mzqu7xztpx4.blob.core.windows.net/288fbc99-9-5886d97a-a3e9-5591-b4ce-167210b96996/components/helloworld_component_with_properties.yml?skoid=e3f42e2c-d581-4b65-a966-631cfa961328\u0026sktid=72f988bf-86f1-41af-91ab-2d7cd011db47\u0026skt=2023-03-05T01%3A26%3A47Z\u0026ske=2023-03-06T09%3A36%3A47Z\u0026sks=b\u0026skv=2019-07-07\u0026sv=2021-08-06\u0026st=2023-03-05T01%3A53%3A30Z\u0026se=2023-03-05T10%3A03%3A30Z\u0026sr=c\u0026sp=rcwl\u0026sig=000000000000000000000000000000000000",
-      "RequestMethod": "PUT",
-      "RequestHeaders": {
-        "Accept": "application/xml",
-        "Accept-Encoding": "gzip, deflate",
-        "Connection": "keep-alive",
-        "Content-Length": "950",
-        "Content-MD5": "yeMl8FRITDjvgbKlaAx18A==",
-        "Content-Type": "application/octet-stream",
-        "If-None-Match": "*",
-        "User-Agent": "azsdk-python-storage-blob/12.14.1 Python/3.7.9 (Windows-10-10.0.22621-SP0)",
-        "x-ms-blob-type": "BlockBlob",
-        "x-ms-date": "Sun, 05 Mar 2023 02:03:31 GMT",
-        "x-ms-version": "2021-08-06"
-      },
-      "RequestBody": "JHNjaGVtYTogaHR0cHM6Ly9henVyZW1sc2NoZW1hcy5henVyZWVkZ2UubmV0L2RldmVsb3BtZW50L2NvbW1hbmRDb21wb25lbnQuc2NoZW1hLmpzb24KdHlwZTogY29tbWFuZAoKbmFtZTogbWljcm9zb2Z0c2FtcGxlc19jb21tYW5kX2NvbXBvbmVudF9iYXNpYwpkaXNwbGF5X25hbWU6IENvbW1hbmRDb21wb25lbnRCYXNpYwpkZXNjcmlwdGlvbjogVGhpcyBpcyB0aGUgYmFzaWMgY29tbWFuZCBjb21wb25lbnQKdGFnczoKICB0YWc6IHRhZ3ZhbHVlCiAgb3duZXI6IHNka3RlYW0KCnZlcnNpb246IDAuMC4xCgppbnB1dHM6CiAgY29tcG9uZW50X2luX251bWJlcjoKICAgIGRlc2NyaXB0aW9uOiBBIG51bWJlcgogICAgdHlwZTogbnVtYmVyCiAgICBkZWZhdWx0OiAxMC45OQogICAgb3B0aW9uYWw6IFRydWUKICBjb21wb25lbnRfaW5fcGF0aDoKICAgIGRlc2NyaXB0aW9uOiBBIHBhdGgKICAgIHR5cGU6IHVyaV9mb2xkZXIKCm91dHB1dHM6CiAgY29tcG9uZW50X291dF9wYXRoOgogICAgdHlwZTogdXJpX2ZvbGRlcgoKIyBXcml0ZSBzb21lIG91dHB1dCB0byB3b3JrIGFyb3VuZCBhIGJ1ZyB3aGVuIHBpcGVsaW5lIG5vZGUgZmFpbGVkIHRvIHJ1biB3aXRoIGVtcHR5IGRhdGFzZXQgYXMgaW5wdXQKY29tbWFuZDogPi0KICBlY2hvIEhlbGxvIFdvcmxkICYKICBlY2hvICRbWyR7e2lucHV0cy5jb21wb25lbnRfaW5fbnVtYmVyfX1dXSAmCiAgZWNobyAke3tpbnB1dHMuY29tcG9uZW50X2luX3BhdGh9fSAmCiAgZWNobyAke3tvdXRwdXRzLmNvbXBvbmVudF9vdXRfcGF0aH19ID4gJHt7b3V0cHV0cy5jb21wb25lbnRfb3V0X3BhdGh9fS9jb21wb25lbnRfaW5fbnVtYmVyCgplbnZpcm9ubWVudDogYXp1cmVtbDpBenVyZU1MLXNrbGVhcm4tMS4wLXVidW50dTIwLjA0LXB5MzgtY3B1OjMzCgpwcm9wZXJ0aWVzOgogIGF6dXJlbWwucGlwZWxpbmVzLmR5bmFtaWM6ICJ0cnVlIgo=",
-      "StatusCode": 201,
-      "ResponseHeaders": {
-        "Content-Length": "0",
-        "Content-MD5": "yeMl8FRITDjvgbKlaAx18A==",
-        "Date": "Sun, 05 Mar 2023 02:03:31 GMT",
-        "ETag": "\u00220x8DB1D1DD22C5B69\u0022",
-        "Last-Modified": "Sun, 05 Mar 2023 02:03:32 GMT",
-        "Server": [
-          "Windows-Azure-Blob/1.0",
-          "Microsoft-HTTPAPI/2.0"
-        ],
-        "x-ms-content-crc64": "bBqDQWIIvSU=",
-        "x-ms-request-server-encrypted": "true",
-        "x-ms-version": "2021-08-06"
-      },
-      "ResponseBody": null
-    },
-    {
-      "RequestUri": "https://sax5mzqu7xztpx4.blob.core.windows.net/288fbc99-9-5886d97a-a3e9-5591-b4ce-167210b96996/components/helloworld_component_with_paths.yml?skoid=e3f42e2c-d581-4b65-a966-631cfa961328\u0026sktid=72f988bf-86f1-41af-91ab-2d7cd011db47\u0026skt=2023-03-05T01%3A26%3A47Z\u0026ske=2023-03-06T09%3A36%3A47Z\u0026sks=b\u0026skv=2019-07-07\u0026sv=2021-08-06\u0026st=2023-03-05T01%3A53%3A30Z\u0026se=2023-03-05T10%3A03%3A30Z\u0026sr=c\u0026sp=rcwl\u0026sig=000000000000000000000000000000000000",
-      "RequestMethod": "PUT",
-      "RequestHeaders": {
-        "Accept": "application/xml",
-        "Accept-Encoding": "gzip, deflate",
-        "Connection": "keep-alive",
-        "Content-Length": "746",
-        "Content-MD5": "fyovkhKKVwtiUbo\u002BWXzJOA==",
-        "Content-Type": "application/octet-stream",
-        "If-None-Match": "*",
-        "User-Agent": "azsdk-python-storage-blob/12.14.1 Python/3.7.9 (Windows-10-10.0.22621-SP0)",
-        "x-ms-blob-type": "BlockBlob",
-        "x-ms-date": "Sun, 05 Mar 2023 02:03:31 GMT",
-        "x-ms-version": "2021-08-06"
-      },
-      "RequestBody": "JHNjaGVtYTogaHR0cHM6Ly9henVyZW1sc2NoZW1hcy5henVyZWVkZ2UubmV0L2RldmVsb3BtZW50L2NvbW1hbmRDb21wb25lbnQuc2NoZW1hLmpzb24KbmFtZTogbWljcm9zb2Z0c2FtcGxlc19jb21tYW5kX2NvbXBvbmVudF9iYXNpY193aXRoX3BhdGhzX3Rlc3QKdmVyc2lvbjogMQpkaXNwbGF5X25hbWU6IENvbW1hbmRDb21wb25lbnRCYXNpYwppc19kZXRlcm1pbmlzdGljOiBUcnVlCnR5cGU6IGNvbW1hbmQKZGVzY3JpcHRpb246IFRoaXMgaXMgdGhlIGJhc2ljIGNvbW1hbmQgY29tcG9uZW50CnRhZ3M6CiAgdGFnOiB0YWd2YWx1ZQogIG93bmVyOiBzZGt0ZWFtCmlucHV0czoKICBjb21wb25lbnRfaW5fbnVtYmVyOgogICAgdHlwZTogbnVtYmVyCiAgICBvcHRpb25hbDogRmFsc2UKICAgIGRlZmF1bHQ6IDEwLjk5CiAgICBkZXNjcmlwdGlvbjogQSBudW1iZXIKICBjb21wb25lbnRfaW5fcGF0aF8xOgogICAgdHlwZTogdXJpX2ZvbGRlcgogIGNvbXBvbmVudF9pbl9wYXRoXzI6CiAgICB0eXBlOiB1cmlfZm9sZGVyCmVudmlyb25tZW50OiBhenVyZW1sOkF6dXJlTUwtc2tsZWFybi0xLjAtdWJ1bnR1MjAuMDQtcHkzOC1jcHU6MzMKY29kZTogIi4vIgpjb21tYW5kOiBlY2hvIEhlbGxvIFdvcmxkICYgZWNobyAke3tpbnB1dHMuY29tcG9uZW50X2luX251bWJlcn19ICYgZWNobyAke3tpbnB1dHMuY29tcG9uZW50X2luX3BhdGhfMX19ICYgZWNobyAke3tpbnB1dHMuY29tcG9uZW50X2luX3BhdGhfMn19Ci4uLgo=",
-      "StatusCode": 201,
-      "ResponseHeaders": {
-        "Content-Length": "0",
-        "Content-MD5": "fyovkhKKVwtiUbo\u002BWXzJOA==",
-        "Date": "Sun, 05 Mar 2023 02:03:31 GMT",
-        "ETag": "\u00220x8DB1D1DD22C5B69\u0022",
-        "Last-Modified": "Sun, 05 Mar 2023 02:03:32 GMT",
-        "Server": [
-          "Windows-Azure-Blob/1.0",
-          "Microsoft-HTTPAPI/2.0"
-        ],
-        "x-ms-content-crc64": "uPbyId\u002Bj9OQ=",
-        "x-ms-request-server-encrypted": "true",
-        "x-ms-version": "2021-08-06"
-      },
-      "ResponseBody": null
-    },
-    {
-      "RequestUri": "https://sax5mzqu7xztpx4.blob.core.windows.net/288fbc99-9-5886d97a-a3e9-5591-b4ce-167210b96996/components/helloworld_component_tensorflow.yml?skoid=e3f42e2c-d581-4b65-a966-631cfa961328\u0026sktid=72f988bf-86f1-41af-91ab-2d7cd011db47\u0026skt=2023-03-05T01%3A26%3A47Z\u0026ske=2023-03-06T09%3A36%3A47Z\u0026sks=b\u0026skv=2019-07-07\u0026sv=2021-08-06\u0026st=2023-03-05T01%3A53%3A30Z\u0026se=2023-03-05T10%3A03%3A30Z\u0026sr=c\u0026sp=rcwl\u0026sig=000000000000000000000000000000000000",
-      "RequestMethod": "PUT",
-      "RequestHeaders": {
-        "Accept": "application/xml",
-        "Accept-Encoding": "gzip, deflate",
-        "Connection": "keep-alive",
-        "Content-Length": "855",
-        "Content-MD5": "UiGgB4YNT\u002BckN6nRm6FoDg==",
-        "Content-Type": "application/octet-stream",
-        "If-None-Match": "*",
-        "User-Agent": "azsdk-python-storage-blob/12.14.1 Python/3.7.9 (Windows-10-10.0.22621-SP0)",
-        "x-ms-blob-type": "BlockBlob",
-        "x-ms-date": "Sun, 05 Mar 2023 02:03:31 GMT",
-        "x-ms-version": "2021-08-06"
-      },
-      "RequestBody": "JHNjaGVtYTogaHR0cHM6Ly9henVyZW1sc2NoZW1hcy5henVyZWVkZ2UubmV0L2RldmVsb3BtZW50L2NvbW1hbmRDb21wb25lbnQuc2NoZW1hLmpzb24KdHlwZTogY29tbWFuZAoKbmFtZTogbWljcm9zb2Z0c2FtcGxlc19jb21tYW5kX2NvbXBvbmVudF90ZW5zb3JfZmxvdwpkaXNwbGF5X25hbWU6IENvbW1hbmRDb21wb25lbnRUZW5zb3JGbG93CmRlc2NyaXB0aW9uOiBUaGlzIGlzIHRoZSBUZW5zb3JGbG93IGNvbW1hbmQgY29tcG9uZW50CnRhZ3M6CiAgdGFnOiB0YWd2YWx1ZQogIG93bmVyOiBzZGt0ZWFtCgppbnB1dHM6CiAgY29tcG9uZW50X2luX251bWJlcjoKICAgIGRlc2NyaXB0aW9uOiBBIG51bWJlcgogICAgdHlwZTogbnVtYmVyCiAgICBkZWZhdWx0OiAxMC45OQogIGNvbXBvbmVudF9pbl9wYXRoOgogICAgZGVzY3JpcHRpb246IEEgcGF0aAogICAgdHlwZTogdXJpX2ZvbGRlcgoKb3V0cHV0czoKICBjb21wb25lbnRfb3V0X3BhdGg6CiAgICB0eXBlOiB1cmlfZm9sZGVyCgpjb21tYW5kOiA\u002BLQogIGVjaG8gSGVsbG8gV29ybGQgJgogIGVjaG8gJHt7aW5wdXRzLmNvbXBvbmVudF9pbl9udW1iZXJ9fSAmCiAgZWNobyAke3tpbnB1dHMuY29tcG9uZW50X2luX3BhdGh9fSAmCiAgZWNobyAke3tvdXRwdXRzLmNvbXBvbmVudF9vdXRfcGF0aH19CgplbnZpcm9ubWVudDogYXp1cmVtbDpBenVyZU1MLXNrbGVhcm4tMS4wLXVidW50dTIwLjA0LXB5MzgtY3B1OjMzCgpkaXN0cmlidXRpb246CiAgdHlwZTogIlRlbnNvckZsb3ciCiAgcGFyYW1ldGVyX3NlcnZlcl9jb3VudDogMQogIHdvcmtlcl9jb3VudDogMgogIGFkZGVkX3Byb3BlcnR5OiA3CgpyZXNvdXJjZXM6CiAgaW5zdGFuY2VfY291bnQ6IDIK",
-      "StatusCode": 201,
-      "ResponseHeaders": {
-        "Content-Length": "0",
-        "Content-MD5": "UiGgB4YNT\u002BckN6nRm6FoDg==",
-        "Date": "Sun, 05 Mar 2023 02:03:31 GMT",
-        "ETag": "\u00220x8DB1D1DD22C345C\u0022",
-        "Last-Modified": "Sun, 05 Mar 2023 02:03:32 GMT",
-        "Server": [
-          "Windows-Azure-Blob/1.0",
-          "Microsoft-HTTPAPI/2.0"
-        ],
-        "x-ms-content-crc64": "Zp8E4EIxWQ0=",
-        "x-ms-request-server-encrypted": "true",
-        "x-ms-version": "2021-08-06"
-      },
-      "ResponseBody": null
-    },
-    {
-      "RequestUri": "https://sax5mzqu7xztpx4.blob.core.windows.net/288fbc99-9-5886d97a-a3e9-5591-b4ce-167210b96996/components/helloworld_components_with_env/.gitattributes?skoid=e3f42e2c-d581-4b65-a966-631cfa961328\u0026sktid=72f988bf-86f1-41af-91ab-2d7cd011db47\u0026skt=2023-03-05T01%3A26%3A47Z\u0026ske=2023-03-06T09%3A36%3A47Z\u0026sks=b\u0026skv=2019-07-07\u0026sv=2021-08-06\u0026st=2023-03-05T01%3A53%3A30Z\u0026se=2023-03-05T10%3A03%3A30Z\u0026sr=c\u0026sp=rcwl\u0026sig=000000000000000000000000000000000000",
-      "RequestMethod": "PUT",
-      "RequestHeaders": {
-        "Accept": "application/xml",
-        "Accept-Encoding": "gzip, deflate",
-        "Connection": "keep-alive",
-        "Content-Length": "19",
-        "Content-MD5": "GTc0QMDRF8A1AiQ\u002BQg5suw==",
-        "Content-Type": "application/octet-stream",
-        "If-None-Match": "*",
-        "User-Agent": "azsdk-python-storage-blob/12.14.1 Python/3.7.9 (Windows-10-10.0.22621-SP0)",
-        "x-ms-blob-type": "BlockBlob",
-        "x-ms-date": "Sun, 05 Mar 2023 02:03:31 GMT",
-        "x-ms-version": "2021-08-06"
-      },
-      "RequestBody": "KiB0ZXh0PWF1dG8gZW9sPWxmCg==",
-      "StatusCode": 201,
-      "ResponseHeaders": {
-        "Content-Length": "0",
-        "Content-MD5": "GTc0QMDRF8A1AiQ\u002BQg5suw==",
-        "Date": "Sun, 05 Mar 2023 02:03:31 GMT",
-        "ETag": "\u00220x8DB1D1DD22C5B69\u0022",
-        "Last-Modified": "Sun, 05 Mar 2023 02:03:32 GMT",
-        "Server": [
-          "Windows-Azure-Blob/1.0",
-          "Microsoft-HTTPAPI/2.0"
-        ],
-        "x-ms-content-crc64": "y3e9M1S/S4w=",
-        "x-ms-request-server-encrypted": "true",
-        "x-ms-version": "2021-08-06"
-      },
-      "ResponseBody": null
-    },
-    {
-      "RequestUri": "https://sax5mzqu7xztpx4.blob.core.windows.net/288fbc99-9-5886d97a-a3e9-5591-b4ce-167210b96996/components/helloworld_components_with_env/conda.yml?skoid=e3f42e2c-d581-4b65-a966-631cfa961328\u0026sktid=72f988bf-86f1-41af-91ab-2d7cd011db47\u0026skt=2023-03-05T01%3A26%3A47Z\u0026ske=2023-03-06T09%3A36%3A47Z\u0026sks=b\u0026skv=2019-07-07\u0026sv=2021-08-06\u0026st=2023-03-05T01%3A53%3A30Z\u0026se=2023-03-05T10%3A03%3A30Z\u0026sr=c\u0026sp=rcwl\u0026sig=000000000000000000000000000000000000",
-      "RequestMethod": "PUT",
-      "RequestHeaders": {
-        "Accept": "application/xml",
-        "Accept-Encoding": "gzip, deflate",
-        "Connection": "keep-alive",
-        "Content-Length": "169",
-        "Content-MD5": "Pnsr00p3x5XQockrsswRyg==",
-        "Content-Type": "application/octet-stream",
-        "If-None-Match": "*",
-        "User-Agent": "azsdk-python-storage-blob/12.14.1 Python/3.7.9 (Windows-10-10.0.22621-SP0)",
-        "x-ms-blob-type": "BlockBlob",
-        "x-ms-date": "Sun, 05 Mar 2023 02:03:31 GMT",
-        "x-ms-version": "2021-08-06"
-      },
-      "RequestBody": "bmFtZTogZXhhbXBsZS1lbnZpcm9ubWVudApjaGFubmVsczoKICAtIGNvbmRhLWZvcmdlCmRlcGVuZGVuY2llczoKICAtIHB5dGhvbj0zLjYuMQogIC0gcGlwCiAgLSBwaXA6CiAgICAtIG5iZ2l0cHVsbGVyCiAgICAtIHNwaGlueC1nYWxsZXJ5CiAgICAtIHBhbmRhcwogICAgLSBtYXRwbG90bGliCg==",
-      "StatusCode": 201,
-      "ResponseHeaders": {
-        "Content-Length": "0",
-        "Content-MD5": "Pnsr00p3x5XQockrsswRyg==",
-        "Date": "Sun, 05 Mar 2023 02:03:31 GMT",
-        "ETag": "\u00220x8DB1D1DD22C345C\u0022",
-        "Last-Modified": "Sun, 05 Mar 2023 02:03:32 GMT",
-        "Server": [
-          "Windows-Azure-Blob/1.0",
-          "Microsoft-HTTPAPI/2.0"
-        ],
-        "x-ms-content-crc64": "rGw8VaOHJLc=",
-        "x-ms-request-server-encrypted": "true",
-        "x-ms-version": "2021-08-06"
-      },
-      "ResponseBody": null
-    },
-    {
-      "RequestUri": "https://sax5mzqu7xztpx4.blob.core.windows.net/288fbc99-9-5886d97a-a3e9-5591-b4ce-167210b96996/components/helloworld_components_with_env/helloworld_component_env_inline.yml?skoid=e3f42e2c-d581-4b65-a966-631cfa961328\u0026sktid=72f988bf-86f1-41af-91ab-2d7cd011db47\u0026skt=2023-03-05T01%3A26%3A47Z\u0026ske=2023-03-06T09%3A36%3A47Z\u0026sks=b\u0026skv=2019-07-07\u0026sv=2021-08-06\u0026st=2023-03-05T01%3A53%3A30Z\u0026se=2023-03-05T10%3A03%3A30Z\u0026sr=c\u0026sp=rcwl\u0026sig=000000000000000000000000000000000000",
-      "RequestMethod": "PUT",
-      "RequestHeaders": {
-        "Accept": "application/xml",
-        "Accept-Encoding": "gzip, deflate",
-        "Connection": "keep-alive",
-        "Content-Length": "1133",
-        "Content-MD5": "PGVtE65cw9x1EGxhdbfpvQ==",
-        "Content-Type": "application/octet-stream",
-        "If-None-Match": "*",
-        "User-Agent": "azsdk-python-storage-blob/12.14.1 Python/3.7.9 (Windows-10-10.0.22621-SP0)",
-        "x-ms-blob-type": "BlockBlob",
-        "x-ms-date": "Sun, 05 Mar 2023 02:03:32 GMT",
-        "x-ms-version": "2021-08-06"
-      },
-      "RequestBody": "JHNjaGVtYTogaHR0cHM6Ly9henVyZW1sc2NoZW1hcy5henVyZWVkZ2UubmV0L2RldmVsb3BtZW50L2NvbW1hbmRDb21wb25lbnQuc2NoZW1hLmpzb24KdHlwZTogY29tbWFuZAoKbmFtZTogaGVsbG93b3JsZF9jb21wb25lbnRfd2l0aF9lbnYKZGlzcGxheV9uYW1lOiBDb21tYW5kQ29tcG9uZW50QmFzaWMKZGVzY3JpcHRpb246IFRoaXMgaXMgdGhlIGJhc2ljIGNvbW1hbmQgY29tcG9uZW50CnRhZ3M6CiAgdGFnOiB0YWd2YWx1ZQogIG93bmVyOiBzZGt0ZWFtCgp2ZXJzaW9uOiAwLjAuMQoKaW5wdXRzOgogIGNvbXBvbmVudF9pbl9udW1iZXI6CiAgICBkZXNjcmlwdGlvbjogQSBudW1iZXIKICAgIHR5cGU6IG51bWJlcgogICAgZGVmYXVsdDogMTAuOTkKICAgIG9wdGlvbmFsOiBUcnVlCiAgY29tcG9uZW50X2luX3BhdGg6CiAgICBkZXNjcmlwdGlvbjogQSBwYXRoCiAgICB0eXBlOiB1cmlfZm9sZGVyCgpvdXRwdXRzOgogIGNvbXBvbmVudF9vdXRfcGF0aDoKICAgIHR5cGU6IHVyaV9mb2xkZXIKCiMgV3JpdGUgc29tZSBvdXRwdXQgdG8gd29yayBhcm91bmQgYSBidWcgd2hlbiBwaXBlbGluZSBub2RlIGZhaWxlZCB0byBydW4gd2l0aCBlbXB0eSBkYXRhc2V0IGFzIGlucHV0CmNvbW1hbmQ6ID4tCiAgZWNobyBIZWxsbyBXb3JsZCAmCiAgZWNobyAkW1ske3tpbnB1dHMuY29tcG9uZW50X2luX251bWJlcn19XV0gJgogIGVjaG8gJHt7aW5wdXRzLmNvbXBvbmVudF9pbl9wYXRofX0gJgogIGVjaG8gJHt7b3V0cHV0cy5jb21wb25lbnRfb3V0X3BhdGh9fSA\u002BICR7e291dHB1dHMuY29tcG9uZW50X291dF9wYXRofX0vY29tcG9uZW50X2luX251bWJlcgoKZW52aXJvbm1lbnQ6CiAgY29uZGFfZmlsZToKICAgIG5hbWU6IGV4YW1wbGUtZW52aXJvbm1lbnQKICAgIGNoYW5uZWxzOgogICAgICAtIGNvbmRhLWZvcmdlCiAgICBkZXBlbmRlbmNpZXM6CiAgICAgIC0gcHl0aG9uPTMuNi4xCiAgICAgIC0gcGlwCiAgICAgIC0gcGlwOgogICAgICAgICAgLSBuYmdpdHB1bGxlcgogICAgICAgICAgLSBzcGhpbngtZ2FsbGVyeQogICAgICAgICAgLSBwYW5kYXMKICAgICAgICAgIC0gbWF0cGxvdGxpYgogIGltYWdlOiBtY3IubWljcm9zb2Z0LmNvbS9henVyZW1sL29wZW5tcGkzLjEuMi11YnVudHUxOC4wNAo=",
-      "StatusCode": 201,
-      "ResponseHeaders": {
-        "Content-Length": "0",
-        "Content-MD5": "PGVtE65cw9x1EGxhdbfpvQ==",
-        "Date": "Sun, 05 Mar 2023 02:03:31 GMT",
-        "ETag": "\u00220x8DB1D1DD230797F\u0022",
-        "Last-Modified": "Sun, 05 Mar 2023 02:03:32 GMT",
-        "Server": [
-          "Windows-Azure-Blob/1.0",
-          "Microsoft-HTTPAPI/2.0"
-        ],
-        "x-ms-content-crc64": "q42WXD/4dCM=",
-        "x-ms-request-server-encrypted": "true",
-        "x-ms-version": "2021-08-06"
-      },
-      "ResponseBody": null
-    },
-    {
-      "RequestUri": "https://sax5mzqu7xztpx4.blob.core.windows.net/288fbc99-9-5886d97a-a3e9-5591-b4ce-167210b96996/components/helloworld_components_with_env/helloworld_component_env_path_0.yml?skoid=e3f42e2c-d581-4b65-a966-631cfa961328\u0026sktid=72f988bf-86f1-41af-91ab-2d7cd011db47\u0026skt=2023-03-05T01%3A26%3A47Z\u0026ske=2023-03-06T09%3A36%3A47Z\u0026sks=b\u0026skv=2019-07-07\u0026sv=2021-08-06\u0026st=2023-03-05T01%3A53%3A30Z\u0026se=2023-03-05T10%3A03%3A30Z\u0026sr=c\u0026sp=rcwl\u0026sig=000000000000000000000000000000000000",
-      "RequestMethod": "PUT",
-      "RequestHeaders": {
-        "Accept": "application/xml",
-        "Accept-Encoding": "gzip, deflate",
-        "Connection": "keep-alive",
-        "Content-Length": "924",
-        "Content-MD5": "RRBPWy3j0KD3APcGzG3Kew==",
-        "Content-Type": "application/octet-stream",
-        "If-None-Match": "*",
-        "User-Agent": "azsdk-python-storage-blob/12.14.1 Python/3.7.9 (Windows-10-10.0.22621-SP0)",
-        "x-ms-blob-type": "BlockBlob",
-        "x-ms-date": "Sun, 05 Mar 2023 02:03:32 GMT",
-        "x-ms-version": "2021-08-06"
-      },
-      "RequestBody": "JHNjaGVtYTogaHR0cHM6Ly9henVyZW1sc2NoZW1hcy5henVyZWVkZ2UubmV0L2RldmVsb3BtZW50L2NvbW1hbmRDb21wb25lbnQuc2NoZW1hLmpzb24KdHlwZTogY29tbWFuZAoKbmFtZTogaGVsbG93b3JsZF9jb21wb25lbnRfd2l0aF9lbnYKZGlzcGxheV9uYW1lOiBDb21tYW5kQ29tcG9uZW50QmFzaWMKZGVzY3JpcHRpb246IFRoaXMgaXMgdGhlIGJhc2ljIGNvbW1hbmQgY29tcG9uZW50CnRhZ3M6CiAgdGFnOiB0YWd2YWx1ZQogIG93bmVyOiBzZGt0ZWFtCgp2ZXJzaW9uOiAwLjAuMQoKaW5wdXRzOgogIGNvbXBvbmVudF9pbl9udW1iZXI6CiAgICBkZXNjcmlwdGlvbjogQSBudW1iZXIKICAgIHR5cGU6IG51bWJlcgogICAgZGVmYXVsdDogMTAuOTkKICAgIG9wdGlvbmFsOiBUcnVlCiAgY29tcG9uZW50X2luX3BhdGg6CiAgICBkZXNjcmlwdGlvbjogQSBwYXRoCiAgICB0eXBlOiB1cmlfZm9sZGVyCgpvdXRwdXRzOgogIGNvbXBvbmVudF9vdXRfcGF0aDoKICAgIHR5cGU6IHVyaV9mb2xkZXIKCiMgV3JpdGUgc29tZSBvdXRwdXQgdG8gd29yayBhcm91bmQgYSBidWcgd2hlbiBwaXBlbGluZSBub2RlIGZhaWxlZCB0byBydW4gd2l0aCBlbXB0eSBkYXRhc2V0IGFzIGlucHV0CmNvbW1hbmQ6ID4tCiAgZWNobyBIZWxsbyBXb3JsZCAmCiAgZWNobyAkW1ske3tpbnB1dHMuY29tcG9uZW50X2luX251bWJlcn19XV0gJgogIGVjaG8gJHt7aW5wdXRzLmNvbXBvbmVudF9pbl9wYXRofX0gJgogIGVjaG8gJHt7b3V0cHV0cy5jb21wb25lbnRfb3V0X3BhdGh9fSA\u002BICR7e291dHB1dHMuY29tcG9uZW50X291dF9wYXRofX0vY29tcG9uZW50X2luX251bWJlcgoKZW52aXJvbm1lbnQ6CiAgY29uZGFfZmlsZTogLi9jb25kYS55bWwKICBpbWFnZTogbWNyLm1pY3Jvc29mdC5jb20vYXp1cmVtbC9vcGVubXBpMy4xLjItdWJ1bnR1MTguMDQK",
-      "StatusCode": 201,
-      "ResponseHeaders": {
-        "Content-Length": "0",
-        "Content-MD5": "RRBPWy3j0KD3APcGzG3Kew==",
-        "Date": "Sun, 05 Mar 2023 02:03:31 GMT",
-        "ETag": "\u00220x8DB1D1DD230EEA1\u0022",
-        "Last-Modified": "Sun, 05 Mar 2023 02:03:32 GMT",
-        "Server": [
-          "Windows-Azure-Blob/1.0",
-          "Microsoft-HTTPAPI/2.0"
-        ],
-        "x-ms-content-crc64": "wvqlZ8asYC8=",
-        "x-ms-request-server-encrypted": "true",
-        "x-ms-version": "2021-08-06"
-      },
-      "ResponseBody": null
-    },
-    {
-      "RequestUri": "https://sax5mzqu7xztpx4.blob.core.windows.net/288fbc99-9-5886d97a-a3e9-5591-b4ce-167210b96996/components/helloworld_components_with_env/helloworld_component_env_path_1.yml?skoid=e3f42e2c-d581-4b65-a966-631cfa961328\u0026sktid=72f988bf-86f1-41af-91ab-2d7cd011db47\u0026skt=2023-03-05T01%3A26%3A47Z\u0026ske=2023-03-06T09%3A36%3A47Z\u0026sks=b\u0026skv=2019-07-07\u0026sv=2021-08-06\u0026st=2023-03-05T01%3A53%3A30Z\u0026se=2023-03-05T10%3A03%3A30Z\u0026sr=c\u0026sp=rcwl\u0026sig=000000000000000000000000000000000000",
-      "RequestMethod": "PUT",
-      "RequestHeaders": {
-        "Accept": "application/xml",
-        "Accept-Encoding": "gzip, deflate",
-        "Connection": "keep-alive",
-        "Content-Length": "928",
-        "Content-MD5": "6TxGMT0ZAbkwrRQ4sAGmLQ==",
-        "Content-Type": "application/octet-stream",
-        "If-None-Match": "*",
-        "User-Agent": "azsdk-python-storage-blob/12.14.1 Python/3.7.9 (Windows-10-10.0.22621-SP0)",
-        "x-ms-blob-type": "BlockBlob",
-        "x-ms-date": "Sun, 05 Mar 2023 02:03:32 GMT",
-        "x-ms-version": "2021-08-06"
-      },
-      "RequestBody": "JHNjaGVtYTogaHR0cHM6Ly9henVyZW1sc2NoZW1hcy5henVyZWVkZ2UubmV0L2RldmVsb3BtZW50L2NvbW1hbmRDb21wb25lbnQuc2NoZW1hLmpzb24KdHlwZTogY29tbWFuZAoKbmFtZTogaGVsbG93b3JsZF9jb21wb25lbnRfd2l0aF9lbnYKZGlzcGxheV9uYW1lOiBDb21tYW5kQ29tcG9uZW50QmFzaWMKZGVzY3JpcHRpb246IFRoaXMgaXMgdGhlIGJhc2ljIGNvbW1hbmQgY29tcG9uZW50CnRhZ3M6CiAgdGFnOiB0YWd2YWx1ZQogIG93bmVyOiBzZGt0ZWFtCgp2ZXJzaW9uOiAwLjAuMQoKaW5wdXRzOgogIGNvbXBvbmVudF9pbl9udW1iZXI6CiAgICBkZXNjcmlwdGlvbjogQSBudW1iZXIKICAgIHR5cGU6IG51bWJlcgogICAgZGVmYXVsdDogMTAuOTkKICAgIG9wdGlvbmFsOiBUcnVlCiAgY29tcG9uZW50X2luX3BhdGg6CiAgICBkZXNjcmlwdGlvbjogQSBwYXRoCiAgICB0eXBlOiB1cmlfZm9sZGVyCgpvdXRwdXRzOgogIGNvbXBvbmVudF9vdXRfcGF0aDoKICAgIHR5cGU6IHVyaV9mb2xkZXIKCiMgV3JpdGUgc29tZSBvdXRwdXQgdG8gd29yayBhcm91bmQgYSBidWcgd2hlbiBwaXBlbGluZSBub2RlIGZhaWxlZCB0byBydW4gd2l0aCBlbXB0eSBkYXRhc2V0IGFzIGlucHV0CmNvbW1hbmQ6ID4tCiAgZWNobyBIZWxsbyBXb3JsZCAmCiAgZWNobyAkW1ske3tpbnB1dHMuY29tcG9uZW50X2luX251bWJlcn19XV0gJgogIGVjaG8gJHt7aW5wdXRzLmNvbXBvbmVudF9pbl9wYXRofX0gJgogIGVjaG8gJHt7b3V0cHV0cy5jb21wb25lbnRfb3V0X3BhdGh9fSA\u002BICR7e291dHB1dHMuY29tcG9uZW50X291dF9wYXRofX0vY29tcG9uZW50X2luX251bWJlcgoKZW52aXJvbm1lbnQ6CiAgY29uZGFfZmlsZTogLi9lbnYvY29uZGEueW1sCiAgaW1hZ2U6IG1jci5taWNyb3NvZnQuY29tL2F6dXJlbWwvb3Blbm1waTMuMS4yLXVidW50dTE4LjA0Cg==",
-      "StatusCode": 201,
-      "ResponseHeaders": {
-        "Content-Length": "0",
-        "Content-MD5": "6TxGMT0ZAbkwrRQ4sAGmLQ==",
-        "Date": "Sun, 05 Mar 2023 02:03:31 GMT",
-        "ETag": "\u00220x8DB1D1DD232C320\u0022",
-        "Last-Modified": "Sun, 05 Mar 2023 02:03:32 GMT",
-        "Server": [
-          "Windows-Azure-Blob/1.0",
-          "Microsoft-HTTPAPI/2.0"
-        ],
-        "x-ms-content-crc64": "OwXNJb7jVoI=",
-        "x-ms-request-server-encrypted": "true",
-        "x-ms-version": "2021-08-06"
-      },
-      "ResponseBody": null
-    },
-    {
-      "RequestUri": "https://sax5mzqu7xztpx4.blob.core.windows.net/288fbc99-9-5886d97a-a3e9-5591-b4ce-167210b96996/components/helloworld_components_with_env/env/conda.yml?skoid=e3f42e2c-d581-4b65-a966-631cfa961328\u0026sktid=72f988bf-86f1-41af-91ab-2d7cd011db47\u0026skt=2023-03-05T01%3A26%3A47Z\u0026ske=2023-03-06T09%3A36%3A47Z\u0026sks=b\u0026skv=2019-07-07\u0026sv=2021-08-06\u0026st=2023-03-05T01%3A53%3A30Z\u0026se=2023-03-05T10%3A03%3A30Z\u0026sr=c\u0026sp=rcwl\u0026sig=000000000000000000000000000000000000",
-      "RequestMethod": "PUT",
-      "RequestHeaders": {
-        "Accept": "application/xml",
-        "Accept-Encoding": "gzip, deflate",
-        "Connection": "keep-alive",
-        "Content-Length": "169",
-        "Content-MD5": "Pnsr00p3x5XQockrsswRyg==",
-        "Content-Type": "application/octet-stream",
-        "If-None-Match": "*",
-        "User-Agent": "azsdk-python-storage-blob/12.14.1 Python/3.7.9 (Windows-10-10.0.22621-SP0)",
-        "x-ms-blob-type": "BlockBlob",
-        "x-ms-date": "Sun, 05 Mar 2023 02:03:32 GMT",
-        "x-ms-version": "2021-08-06"
-      },
-      "RequestBody": "bmFtZTogZXhhbXBsZS1lbnZpcm9ubWVudApjaGFubmVsczoKICAtIGNvbmRhLWZvcmdlCmRlcGVuZGVuY2llczoKICAtIHB5dGhvbj0zLjYuMQogIC0gcGlwCiAgLSBwaXA6CiAgICAtIG5iZ2l0cHVsbGVyCiAgICAtIHNwaGlueC1nYWxsZXJ5CiAgICAtIHBhbmRhcwogICAgLSBtYXRwbG90bGliCg==",
-      "StatusCode": 201,
-      "ResponseHeaders": {
-        "Content-Length": "0",
-        "Content-MD5": "Pnsr00p3x5XQockrsswRyg==",
-        "Date": "Sun, 05 Mar 2023 02:03:31 GMT",
-        "ETag": "\u00220x8DB1D1DD22F8F43\u0022",
-        "Last-Modified": "Sun, 05 Mar 2023 02:03:32 GMT",
-        "Server": [
-          "Windows-Azure-Blob/1.0",
-          "Microsoft-HTTPAPI/2.0"
-        ],
-        "x-ms-content-crc64": "rGw8VaOHJLc=",
-        "x-ms-request-server-encrypted": "true",
-        "x-ms-version": "2021-08-06"
-      },
-      "ResponseBody": null
-    },
-    {
-      "RequestUri": "https://sax5mzqu7xztpx4.blob.core.windows.net/288fbc99-9-5886d97a-a3e9-5591-b4ce-167210b96996/components/helloworld_inline_pipeline_component.yml?skoid=e3f42e2c-d581-4b65-a966-631cfa961328\u0026sktid=72f988bf-86f1-41af-91ab-2d7cd011db47\u0026skt=2023-03-05T01%3A26%3A47Z\u0026ske=2023-03-06T09%3A36%3A47Z\u0026sks=b\u0026skv=2019-07-07\u0026sv=2021-08-06\u0026st=2023-03-05T01%3A53%3A30Z\u0026se=2023-03-05T10%3A03%3A30Z\u0026sr=c\u0026sp=rcwl\u0026sig=000000000000000000000000000000000000",
-      "RequestMethod": "PUT",
-      "RequestHeaders": {
-        "Accept": "application/xml",
-        "Accept-Encoding": "gzip, deflate",
-        "Connection": "keep-alive",
-        "Content-Length": "789",
-        "Content-MD5": "OmtVlZ7inhHSOa7U3d0NXw==",
-        "Content-Type": "application/octet-stream",
-        "If-None-Match": "*",
-        "User-Agent": "azsdk-python-storage-blob/12.14.1 Python/3.7.9 (Windows-10-10.0.22621-SP0)",
-        "x-ms-blob-type": "BlockBlob",
-        "x-ms-date": "Sun, 05 Mar 2023 02:03:32 GMT",
-        "x-ms-version": "2021-08-06"
-      },
-      "RequestBody": "JHNjaGVtYTogaHR0cHM6Ly9henVyZW1sc2NoZW1hcy5henVyZWVkZ2UubmV0L2RldmVsb3BtZW50L3BpcGVsaW5lQ29tcG9uZW50LnNjaGVtYS5qc29uCnR5cGU6IHBpcGVsaW5lCgpuYW1lOiBoZWxsb3dvcmxkX3BpcGVsaW5lX2NvbXBvbmVudApkaXNwbGF5X25hbWU6IEhlbGxvIFdvcmxkIFBpcGVsaW5lIENvbXBvbmVudApkZXNjcmlwdGlvbjogVGhpcyBpcyB0aGUgYmFzaWMgcGlwZWxpbmUgY29tcG9uZW50CnRhZ3M6CiAgdGFnOiB0YWd2YWx1ZQogIG93bmVyOiBzZGt0ZWFtCgp2ZXJzaW9uOiAxCgppbnB1dHM6CiAgY29tcG9uZW50X2luX251bWJlcjoKICAgIGRlc2NyaXB0aW9uOiBBIG51bWJlcgogICAgdHlwZTogbnVtYmVyCiAgICBkZWZhdWx0OiAxMC45OQogICAgb3B0aW9uYWw6IFRydWUKICBjb21wb25lbnRfaW5fcGF0aDoKICAgIGRlc2NyaXB0aW9uOiBBIHBhdGgKICAgIHR5cGU6IHVyaV9mb2xkZXIKICBub2RlX2NvbXB1dGU6CiAgICB0eXBlOiBzdHJpbmcKICAgIGRlZmF1bHQ6IGF6dXJlbWw6Y3B1LWNsdXN0ZXIKCgpqb2JzOgogIGNvbXBvbmVudF9hX2pvYjoKICAgIGNvbW1hbmQ6IGVjaG8gImhlbGxvIiAmJiBlY2hvICJ3b3JsZCIgPiAke3tvdXRwdXRzLndvcmxkX291dHB1dH19L3dvcmxkLnR4dAogICAgZW52aXJvbm1lbnQ6IGF6dXJlbWw6QXp1cmVNTC1za2xlYXJuLTEuMC11YnVudHUyMC4wNC1weTM4LWNwdUBsYXRlc3QKICAgIGNvbXB1dGU6ICR7e3BhcmVudC5pbnB1dHMubm9kZV9jb21wdXRlfX0KICAgIG91dHB1dHM6CiAgICAgIHdvcmxkX291dHB1dDoK",
-      "StatusCode": 201,
-      "ResponseHeaders": {
-        "Content-Length": "0",
-        "Content-MD5": "OmtVlZ7inhHSOa7U3d0NXw==",
-        "Date": "Sun, 05 Mar 2023 02:03:31 GMT",
-        "ETag": "\u00220x8DB1D1DD24055AD\u0022",
-        "Last-Modified": "Sun, 05 Mar 2023 02:03:32 GMT",
-        "Server": [
-          "Windows-Azure-Blob/1.0",
-          "Microsoft-HTTPAPI/2.0"
-        ],
-        "x-ms-content-crc64": "5xBn9nIPVKU=",
-        "x-ms-request-server-encrypted": "true",
-        "x-ms-version": "2021-08-06"
-      },
-      "ResponseBody": null
-    },
-    {
-      "RequestUri": "https://sax5mzqu7xztpx4.blob.core.windows.net/288fbc99-9-5886d97a-a3e9-5591-b4ce-167210b96996/components/helloworld_parallel.yml?skoid=e3f42e2c-d581-4b65-a966-631cfa961328\u0026sktid=72f988bf-86f1-41af-91ab-2d7cd011db47\u0026skt=2023-03-05T01%3A26%3A47Z\u0026ske=2023-03-06T09%3A36%3A47Z\u0026sks=b\u0026skv=2019-07-07\u0026sv=2021-08-06\u0026st=2023-03-05T01%3A53%3A30Z\u0026se=2023-03-05T10%3A03%3A30Z\u0026sr=c\u0026sp=rcwl\u0026sig=000000000000000000000000000000000000",
-      "RequestMethod": "PUT",
-      "RequestHeaders": {
-        "Accept": "application/xml",
-        "Accept-Encoding": "gzip, deflate",
-        "Connection": "keep-alive",
-        "Content-Length": "904",
-        "Content-MD5": "CfLHb4z7BUM/jd6j9tWPCA==",
-        "Content-Type": "application/octet-stream",
-        "If-None-Match": "*",
-        "User-Agent": "azsdk-python-storage-blob/12.14.1 Python/3.7.9 (Windows-10-10.0.22621-SP0)",
-        "x-ms-blob-type": "BlockBlob",
-        "x-ms-date": "Sun, 05 Mar 2023 02:03:32 GMT",
-        "x-ms-version": "2021-08-06"
-      },
-      "RequestBody": "I3NvdXJjZSAuLi9jb25maWdzL3BhcmFsbGVsLWpvYi9iYXRjaC1zY29yZS1QYXJhbGxlbENvbXBvbmVudC55YW1sCiRzY2hlbWE6IGh0dHA6Ly9henVyZW1sL3Nkay0yLTAvUGFyYWxsZWxDb21wb25lbnQuanNvbgpuYW1lOiBiYXRjaF9zY29yZQp0eXBlOiBwYXJhbGxlbAp2ZXJzaW9uOiAxLjAuMApkaXNwbGF5X25hbWU6IEJhdGNoU2NvcmUKZGVzY3JpcHRpb246IHBhcmFsbGVsIGNvbXBvbmVudCBmb3IgYmF0Y2ggc2NvcmUKCmlucHV0czoKICBjb21wb25lbnRfaW5fbnVtYmVyOgogICAgZGVzY3JpcHRpb246IEEgbnVtYmVyCiAgICB0eXBlOiBudW1iZXIKICAgIGRlZmF1bHQ6IDEwLjk5CiAgICBvcHRpb25hbDogZmFsc2UKICBjb21wb25lbnRfaW5fcGF0aDoKICAgIGRlc2NyaXB0aW9uOiBBIHBhdGgKICAgIHR5cGU6IHVyaV9mb2xkZXIKCm91dHB1dHM6CiAgcmVzdWx0czoKICAgIHR5cGU6IG1sdGFibGUKCnRhc2s6CiAgdHlwZTogcnVuX2Z1bmN0aW9uCiAgY29kZTogLi4vcHl0aG9uCiAgZW50cnlfc2NyaXB0OiBzY29yZS5weQogIHByb2dyYW1fYXJndW1lbnRzOiA\u002BLSAjIG9wdGlvbmFsCiAgICAtLWxhYmVsICR7e2lucHV0cy5sYWJlbH19CiAgICAtLW1vZGVsICR7e2lucHV0cy5tb2RlbH19CiAgICAtLW91dHB1dCAke3tvdXRwdXRzLnNjb3JlZF9yZXN1bHR9fQogIGFwcGVuZF9yb3dfdG86ICR7e291dHB1dHMuc2NvcmluZ19zdW1tYXJ5fX0gIyBvcHRpb25hbCwgSWYgTnVsbCwgZXF1YWxzIHRvIHN1bW1hcnlfb25seSBtb2RlIGluIHYxLgogIGVudmlyb25tZW50OiBhenVyZW1sOkF6dXJlTUwtc2tsZWFybi0xLjAtdWJ1bnR1MjAuMDQtcHkzOC1jcHU6MzMKCm1pbmlfYmF0Y2hfc2l6ZTogIjEwbWIiCmlucHV0X2RhdGE6ICR7e2lucHV0cy5jb21wb25lbnRfaW5fcGF0aH19Cg==",
-      "StatusCode": 201,
-      "ResponseHeaders": {
-        "Content-Length": "0",
-        "Content-MD5": "CfLHb4z7BUM/jd6j9tWPCA==",
-        "Date": "Sun, 05 Mar 2023 02:03:31 GMT",
-        "ETag": "\u00220x8DB1D1DD249A31C\u0022",
-        "Last-Modified": "Sun, 05 Mar 2023 02:03:32 GMT",
-        "Server": [
-          "Windows-Azure-Blob/1.0",
-          "Microsoft-HTTPAPI/2.0"
-        ],
-        "x-ms-content-crc64": "2Cft\u002BZ4f1lI=",
-        "x-ms-request-server-encrypted": "true",
-        "x-ms-version": "2021-08-06"
-      },
-      "ResponseBody": null
-    },
-    {
-      "RequestUri": "https://sax5mzqu7xztpx4.blob.core.windows.net/288fbc99-9-5886d97a-a3e9-5591-b4ce-167210b96996/components/input_types_component_rest.json?skoid=e3f42e2c-d581-4b65-a966-631cfa961328\u0026sktid=72f988bf-86f1-41af-91ab-2d7cd011db47\u0026skt=2023-03-05T01%3A26%3A47Z\u0026ske=2023-03-06T09%3A36%3A47Z\u0026sks=b\u0026skv=2019-07-07\u0026sv=2021-08-06\u0026st=2023-03-05T01%3A53%3A30Z\u0026se=2023-03-05T10%3A03%3A30Z\u0026sr=c\u0026sp=rcwl\u0026sig=000000000000000000000000000000000000",
-      "RequestMethod": "PUT",
-      "RequestHeaders": {
-        "Accept": "application/xml",
-        "Accept-Encoding": "gzip, deflate",
-        "Connection": "keep-alive",
-        "Content-Length": "3470",
-        "Content-MD5": "zPiwfCFsPj2QkcANODJ6fg==",
-        "Content-Type": "application/octet-stream",
-        "If-None-Match": "*",
-        "User-Agent": "azsdk-python-storage-blob/12.14.1 Python/3.7.9 (Windows-10-10.0.22621-SP0)",
-        "x-ms-blob-type": "BlockBlob",
-        "x-ms-date": "Sun, 05 Mar 2023 02:03:32 GMT",
-        "x-ms-version": "2021-08-06"
-      },
-      "RequestBody": "ewogICAgImlkIjogIi9zdWJzY3JpcHRpb25zLzRmYWFhZjIxLTY2M2YtNDM5MS05NmZkLTQ3MTk3YzYzMDk3OS9yZXNvdXJjZUdyb3Vwcy9EZXNpZ25lclRlc3RSRy9wcm92aWRlcnMvTWljcm9zb2Z0Lk1hY2hpbmVMZWFybmluZ1NlcnZpY2VzL3dvcmtzcGFjZXMvRGVzaWduZXJUZXN0LWNlbnRyYWx1c2V1YXAvY29tcG9uZW50cy90ZXN0XzgyMDczODc5NzI3OS92ZXJzaW9ucy8xIiwKICAgICJuYW1lIjogbnVsbCwKICAgICJ0eXBlIjogbnVsbCwKICAgICJwcm9wZXJ0aWVzIjogewogICAgICAgICJkZXNjcmlwdGlvbiI6IG51bGwsCiAgICAgICAgInRhZ3MiOiBudWxsLAogICAgICAgICJwcm9wZXJ0aWVzIjoge30sCiAgICAgICAgImlzQW5vbnltb3VzIjogZmFsc2UsCiAgICAgICAgImNvbXBvbmVudFNwZWMiOiB7CiAgICAgICAgICAgICIkc2NoZW1hIjogImh0dHBzOi8vYXp1cmVtbHNjaGVtYXMuYXp1cmVlZGdlLm5ldC9kZXZlbG9wbWVudC9jb21tYW5kQ29tcG9uZW50LnNjaGVtYS5qc29uIiwKICAgICAgICAgICAgIm5hbWUiOiAibWljcm9zb2Z0X3NhbXBsZXNfY29tbWFuZF9jb21wb25lbnRfYmFzaWNfaW5wdXRzIiwKICAgICAgICAgICAgIl9zb3VyY2UiOiAiQ0xBU1MiLAogICAgICAgICAgICAidmVyc2lvbiI6ICIxIiwKICAgICAgICAgICAgInR5cGUiOiAiY29tbWFuZCIsCiAgICAgICAgICAgICJkaXNwbGF5X25hbWUiOiAiQ29tbWFuZENvbXBvbmVudEJhc2ljSW5wdXRzIiwKICAgICAgICAgICAgImRlc2NyaXB0aW9uIjogIlRoaXMgaXMgdGhlIGJhc2ljIGNvbW1hbmQgY29tcG9uZW50IHdpdGggc2V2ZXJhbCBpbnB1dCB0eXBlcyIsCiAgICAgICAgICAgICJ0YWdzIjogewogICAgICAgICAgICAgICAgInRhZyI6ICJ0YWd2YWx1ZSIsCiAgICAgICAgICAgICAgICAib3duZXIiOiAic2RrdGVhbSIKICAgICAgICAgICAgfSwKICAgICAgICAgICAgImlzX2RldGVybWluaXN0aWMiOiAiVHJ1ZSIsCiAgICAgICAgICAgICJpbnB1dHMiOiB7CiAgICAgICAgICAgICAgICAiY29tcG9uZW50X2luX3N0cmluZyI6IHsKICAgICAgICAgICAgICAgICAgICAibmFtZSI6ICJjb21wb25lbnRfaW5fc3RyaW5nIiwKICAgICAgICAgICAgICAgICAgICAiZGVzY3JpcHRpb24iOiAiQSBzdHJpbmciLAogICAgICAgICAgICAgICAgICAgICJ0eXBlIjogIlN0cmluZyIKICAgICAgICAgICAgICAgIH0sCiAgICAgICAgICAgICAgICAiY29tcG9uZW50X2luX3JhbmdlZF9pbnRlZ2VyIjogewogICAgICAgICAgICAgICAgICAgICJuYW1lIjogImNvbXBvbmVudF9pbl9yYW5nZWRfaW50ZWdlciIsCiAgICAgICAgICAgICAgICAgICAgIm9wdGlvbmFsIjogIkZhbHNlIiwKICAgICAgICAgICAgICAgICAgICAiZGVzY3JpcHRpb24iOiAiQSByYW5nZWQgaW50ZWdlciIsCiAgICAgICAgICAgICAgICAgICAgInR5cGUiOiAiSW50ZWdlciIsCiAgICAgICAgICAgICAgICAgICAgImRlZmF1bHQiOiAiMTAiLAogICAgICAgICAgICAgICAgICAgICJtaW4iOiAiMSIsCiAgICAgICAgICAgICAgICAgICAgIm1heCI6ICIxMDAiCiAgICAgICAgICAgICAgICB9LAogICAgICAgICAgICAgICAgImNvbXBvbmVudF9pbl9lbnVtIjogewogICAgICAgICAgICAgICAgICAgICJuYW1lIjogImNvbXBvbmVudF9pbl9lbnVtIiwKICAgICAgICAgICAgICAgICAgICAiZGVzY3JpcHRpb24iOiAiQW4gZW51bSIsCiAgICAgICAgICAgICAgICAgICAgInR5cGUiOiAiU3RyaW5nIiwKICAgICAgICAgICAgICAgICAgICAiZGVmYXVsdCI6ICJoZWxsbyIsCiAgICAgICAgICAgICAgICAgICAgImVudW0iOiBbCiAgICAgICAgICAgICAgICAgICAgICAgICJoZWxsbyIsCiAgICAgICAgICAgICAgICAgICAgICAgICJ3b3JsZCIKICAgICAgICAgICAgICAgICAgICBdCiAgICAgICAgICAgICAgICB9LAogICAgICAgICAgICAgICAgImNvbXBvbmVudF9pbl9ib29sZWFuIjogewogICAgICAgICAgICAgICAgICAgICJuYW1lIjogImNvbXBvbmVudF9pbl9ib29sZWFuIiwKICAgICAgICAgICAgICAgICAgICAiZGVzY3JpcHRpb24iOiAiQSBib29sZWFuIiwKICAgICAgICAgICAgICAgICAgICAidHlwZSI6ICJCb29sZWFuIiwKICAgICAgICAgICAgICAgICAgICAiZGVmYXVsdCI6ICJmYWxzZSIKICAgICAgICAgICAgICAgIH0sCiAgICAgICAgICAgICAgICAiY29tcG9uZW50X2luX3JhbmdlZF9udW1iZXIiOiB7CiAgICAgICAgICAgICAgICAgICAgIm5hbWUiOiAiY29tcG9uZW50X2luX3JhbmdlZF9udW1iZXIiLAogICAgICAgICAgICAgICAgICAgICJkZXNjcmlwdGlvbiI6ICJBIHJhbmdlZCBudW1iZXIiLAogICAgICAgICAgICAgICAgICAgICJ0eXBlIjogIk51bWJlciIsCiAgICAgICAgICAgICAgICAgICAgImRlZmF1bHQiOiAiMTAuMCIsCiAgICAgICAgICAgICAgICAgICAgIm1pbiI6ICIyLjAiLAogICAgICAgICAgICAgICAgICAgICJtYXgiOiAiOC4wIgogICAgICAgICAgICAgICAgfQogICAgICAgICAgICB9LAogICAgICAgICAgICAiY29tbWFuZCI6ICJlY2hvIEhlbGxvIFdvcmxkICYgZWNobyAke3tpbnB1dHMuY29tcG9uZW50X2luX3N0cmluZ319ICYgZWNobyAke3tpbnB1dHMuY29tcG9uZW50X2luX3JhbmdlZF9pbnRlZ2VyfX0gJiBlY2hvICR7e2lucHV0cy5jb21wb25lbnRfaW5fZW51bX19ICYgZWNobyAke3tpbnB1dHMuY29tcG9uZW50X2luX2Jvb2xlYW59fSAmIGVjaG8gJHt7aW5wdXRzLmNvbXBvbmVudF9pbl9yYW5nZWRfbnVtYmVyfX0gJiIsCiAgICAgICAgICAgICJlbnZpcm9ubWVudCI6ICJhenVyZW1sOi9zdWJzY3JpcHRpb25zLzRmYWFhZjIxLTY2M2YtNDM5MS05NmZkLTQ3MTk3YzYzMDk3OS9yZXNvdXJjZUdyb3Vwcy9EZXNpZ25lclRlc3RSRy9wcm92aWRlcnMvTWljcm9zb2Z0Lk1hY2hpbmVMZWFybmluZ1NlcnZpY2VzL3dvcmtzcGFjZXMvRGVzaWduZXJUZXN0LWNlbnRyYWx1c2V1YXAvZW52aXJvbm1lbnRzL0F6dXJlTUwtc2tsZWFybi0xLjAtdWJ1bnR1MjAuMDQtcHkzOC1jcHUvdmVyc2lvbnMvMSIsCiAgICAgICAgICAgICJjb2RlIjogImF6dXJlbWw6L3N1YnNjcmlwdGlvbnMvNGZhYWFmMjEtNjYzZi00MzkxLTk2ZmQtNDcxOTdjNjMwOTc5L3Jlc291cmNlR3JvdXBzL0Rlc2lnbmVyVGVzdFJHL3Byb3ZpZGVycy9NaWNyb3NvZnQuTWFjaGluZUxlYXJuaW5nU2VydmljZXMvd29ya3NwYWNlcy9EZXNpZ25lclRlc3QtY2VudHJhbHVzZXVhcC9jb2Rlcy8xZjEyZjIwYy02Y2JlLTQ4MzgtYTIxMS04MmJhNDI4ODU3NWMvdmVyc2lvbnMvMSIKICAgICAgICB9CiAgICB9LAogICAgInN5c3RlbURhdGEiOiB7CiAgICAgICAgImNyZWF0ZWRBdCI6ICIyMDIxLTA4LTE5VDAzOjExOjIzLjQzMDU4MloiLAogICAgICAgICJjcmVhdGVkQnkiOiAiWmhlbiBSdWFuIiwKICAgICAgICAiY3JlYXRlZEJ5VHlwZSI6ICJVc2VyIiwKICAgICAgICAibGFzdE1vZGlmaWVkQXQiOiAiMjAyMS0wOC0xOVQwMzoxMToyNC4yMTMyMzkxWiIKICAgIH0KfQo=",
-      "StatusCode": 201,
-      "ResponseHeaders": {
-        "Content-Length": "0",
-        "Content-MD5": "zPiwfCFsPj2QkcANODJ6fg==",
-        "Date": "Sun, 05 Mar 2023 02:03:31 GMT",
-        "ETag": "\u00220x8DB1D1DD24C61DC\u0022",
-        "Last-Modified": "Sun, 05 Mar 2023 02:03:32 GMT",
-        "Server": [
-          "Windows-Azure-Blob/1.0",
-          "Microsoft-HTTPAPI/2.0"
-        ],
-        "x-ms-content-crc64": "k0ka0Z3ptgQ=",
-        "x-ms-request-server-encrypted": "true",
-        "x-ms-version": "2021-08-06"
-      },
-      "ResponseBody": null
-    },
-    {
-      "RequestUri": "https://sax5mzqu7xztpx4.blob.core.windows.net/288fbc99-9-5886d97a-a3e9-5591-b4ce-167210b96996/components/invalid/helloworld_component_conflict_input_names.yml?skoid=e3f42e2c-d581-4b65-a966-631cfa961328\u0026sktid=72f988bf-86f1-41af-91ab-2d7cd011db47\u0026skt=2023-03-05T01%3A26%3A47Z\u0026ske=2023-03-06T09%3A36%3A47Z\u0026sks=b\u0026skv=2019-07-07\u0026sv=2021-08-06\u0026st=2023-03-05T01%3A53%3A30Z\u0026se=2023-03-05T10%3A03%3A30Z\u0026sr=c\u0026sp=rcwl\u0026sig=000000000000000000000000000000000000",
-      "RequestMethod": "PUT",
-      "RequestHeaders": {
-        "Accept": "application/xml",
-        "Accept-Encoding": "gzip, deflate",
-        "Connection": "keep-alive",
-        "Content-Length": "809",
-        "Content-MD5": "q0PmLGZE0AONwOGmTRyx6w==",
-        "Content-Type": "application/octet-stream",
-        "If-None-Match": "*",
-        "User-Agent": "azsdk-python-storage-blob/12.14.1 Python/3.7.9 (Windows-10-10.0.22621-SP0)",
-        "x-ms-blob-type": "BlockBlob",
-        "x-ms-date": "Sun, 05 Mar 2023 02:03:32 GMT",
-        "x-ms-version": "2021-08-06"
-      },
-      "RequestBody": "JHNjaGVtYTogaHR0cHM6Ly9henVyZW1sc2NoZW1hcy5henVyZWVkZ2UubmV0L2RldmVsb3BtZW50L2NvbW1hbmRDb21wb25lbnQuc2NoZW1hLmpzb24KdHlwZTogY29tbWFuZAoKbmFtZTogbWljcm9zb2Z0c2FtcGxlc19jb21tYW5kX2NvbXBvbmVudF9iYXNpYwpkaXNwbGF5X25hbWU6IENvbW1hbmRDb21wb25lbnRCYXNpYwpkZXNjcmlwdGlvbjogVGhpcyBpcyB0aGUgYmFzaWMgY29tbWFuZCBjb21wb25lbnQKdGFnczoKICB0YWc6IHRhZ3ZhbHVlCiAgb3duZXI6IHNka3RlYW0KCnZlcnNpb246IDAuMC4xCgppbnB1dHM6CiAgY29tcG9uZW50X2luX251bWJlcjoKICAgIGRlc2NyaXB0aW9uOiAiMSIKICAgIHR5cGU6IG51bWJlcgogIENPTVBPTkVOVF9JTl9OVU1CRVI6CiAgICBkZXNjcmlwdGlvbjogIjIiCiAgICB0eXBlOiBudW1iZXIKCm91dHB1dHM6CiAgY29tcG9uZW50X291dF9wYXRoOgogICAgdHlwZTogdXJpX2ZvbGRlcgoKIyBXcml0ZSBzb21lIG91dHB1dCB0byB3b3JrIGFyb3VuZCBhIGJ1ZyB3aGVuIHBpcGVsaW5lIG5vZGUgZmFpbGVkIHRvIHJ1biB3aXRoIGVtcHR5IGRhdGFzZXQgYXMgaW5wdXQKY29tbWFuZDogPi0KICBlY2hvIEhlbGxvIFdvcmxkICYKICBlY2hvICR7e2lucHV0cy5jb21wb25lbnRfaW5fbnVtYmVyfX0gJgogIGVjaG8gJHt7b3V0cHV0cy5jb21wb25lbnRfb3V0X3BhdGh9fSA\u002BICR7e291dHB1dHMuY29tcG9uZW50X291dF9wYXRofX0vY29tcG9uZW50X2luX251bWJlcgoKZW52aXJvbm1lbnQ6IGF6dXJlbWw6QXp1cmVNTC1za2xlYXJuLTEuMC11YnVudHUyMC4wNC1weTM4LWNwdTozMwo=",
-      "StatusCode": 201,
-      "ResponseHeaders": {
-        "Content-Length": "0",
-        "Content-MD5": "q0PmLGZE0AONwOGmTRyx6w==",
-        "Date": "Sun, 05 Mar 2023 02:03:31 GMT",
-        "ETag": "\u00220x8DB1D1DD24F479F\u0022",
-        "Last-Modified": "Sun, 05 Mar 2023 02:03:32 GMT",
-        "Server": [
-          "Windows-Azure-Blob/1.0",
-          "Microsoft-HTTPAPI/2.0"
-        ],
-        "x-ms-content-crc64": "96q59GMjW9E=",
-        "x-ms-request-server-encrypted": "true",
-        "x-ms-version": "2021-08-06"
-      },
-      "ResponseBody": null
-    },
-    {
-      "RequestUri": "https://sax5mzqu7xztpx4.blob.core.windows.net/288fbc99-9-5886d97a-a3e9-5591-b4ce-167210b96996/components/helloworld_nested_pipeline_component.yml?skoid=e3f42e2c-d581-4b65-a966-631cfa961328\u0026sktid=72f988bf-86f1-41af-91ab-2d7cd011db47\u0026skt=2023-03-05T01%3A26%3A47Z\u0026ske=2023-03-06T09%3A36%3A47Z\u0026sks=b\u0026skv=2019-07-07\u0026sv=2021-08-06\u0026st=2023-03-05T01%3A53%3A30Z\u0026se=2023-03-05T10%3A03%3A30Z\u0026sr=c\u0026sp=rcwl\u0026sig=000000000000000000000000000000000000",
-      "RequestMethod": "PUT",
-      "RequestHeaders": {
-        "Accept": "application/xml",
-        "Accept-Encoding": "gzip, deflate",
-        "Connection": "keep-alive",
-        "Content-Length": "844",
-        "Content-MD5": "l3i/3dY\u002B3Aqaq9Npl\u002BPcGg==",
-        "Content-Type": "application/octet-stream",
-        "If-None-Match": "*",
-        "User-Agent": "azsdk-python-storage-blob/12.14.1 Python/3.7.9 (Windows-10-10.0.22621-SP0)",
-        "x-ms-blob-type": "BlockBlob",
-        "x-ms-date": "Sun, 05 Mar 2023 02:03:32 GMT",
-        "x-ms-version": "2021-08-06"
-      },
-      "RequestBody": "JHNjaGVtYTogaHR0cHM6Ly9henVyZW1sc2NoZW1hcy5henVyZWVkZ2UubmV0L2RldmVsb3BtZW50L3BpcGVsaW5lQ29tcG9uZW50LnNjaGVtYS5qc29uCnR5cGU6IHBpcGVsaW5lCgpuYW1lOiBoZWxsb3dvcmxkX3BpcGVsaW5lX2NvbXBvbmVudApkaXNwbGF5X25hbWU6IEhlbGxvIFdvcmxkIFBpcGVsaW5lIENvbXBvbmVudApkZXNjcmlwdGlvbjogVGhpcyBpcyB0aGUgYmFzaWMgcGlwZWxpbmUgY29tcG9uZW50CnRhZ3M6CiAgdGFnOiB0YWd2YWx1ZQogIG93bmVyOiBzZGt0ZWFtCgp2ZXJzaW9uOiAxCgppbnB1dHM6CiAgY29tcG9uZW50X2luX251bWJlcjoKICAgIGRlc2NyaXB0aW9uOiBBIG51bWJlciBmb3IgcGlwZWxpbmUgY29tcG9uZW50CiAgICB0eXBlOiBudW1iZXIKICAgIGRlZmF1bHQ6IDEwLjk5CiAgICBvcHRpb25hbDogVHJ1ZQogIGNvbXBvbmVudF9pbl9wYXRoOgogICAgZGVzY3JpcHRpb246IEEgcGF0aCBmb3IgcGlwZWxpbmUgY29tcG9uZW50CiAgICB0eXBlOiB1cmlfZm9sZGVyCm91dHB1dHM6CiAgbmVzdGVkX291dHB1dDoKICAgIHR5cGU6IHVyaV9mb2xkZXIKICBuZXN0ZWRfb3V0cHV0MjoKICAgIHR5cGU6IHVyaV9mb2xkZXIKCgpqb2JzOgogIHBpcGVsaW5lX2NvbXBvbmVudDoKICAgIHR5cGU6IHBpcGVsaW5lCiAgICBjb21wb25lbnQ6IC4vaGVsbG93b3JsZF9waXBlbGluZV9jb21wb25lbnQueW1sCiAgICBpbnB1dHM6CiAgICAgIGNvbXBvbmVudF9pbl9wYXRoOiAke3twYXJlbnQuaW5wdXRzLmNvbXBvbmVudF9pbl9wYXRofX0KICAgIG91dHB1dHM6CiAgICAgIGNvbXBvbmVudF9vdXRfcGF0aDogJHt7cGFyZW50Lm91dHB1dHMubmVzdGVkX291dHB1dH19Cg==",
-      "StatusCode": 201,
-      "ResponseHeaders": {
-        "Content-Length": "0",
-        "Content-MD5": "l3i/3dY\u002B3Aqaq9Npl\u002BPcGg==",
-        "Date": "Sun, 05 Mar 2023 02:03:32 GMT",
-        "ETag": "\u00220x8DB1D1DD24ED280\u0022",
-        "Last-Modified": "Sun, 05 Mar 2023 02:03:32 GMT",
-        "Server": [
-          "Windows-Azure-Blob/1.0",
-          "Microsoft-HTTPAPI/2.0"
-        ],
-        "x-ms-content-crc64": "wu4KYWRk3zY=",
-        "x-ms-request-server-encrypted": "true",
-        "x-ms-version": "2021-08-06"
-      },
-      "ResponseBody": null
-    },
-    {
-      "RequestUri": "https://sax5mzqu7xztpx4.blob.core.windows.net/288fbc99-9-5886d97a-a3e9-5591-b4ce-167210b96996/components/invalid/empty.yml?skoid=e3f42e2c-d581-4b65-a966-631cfa961328\u0026sktid=72f988bf-86f1-41af-91ab-2d7cd011db47\u0026skt=2023-03-05T01%3A26%3A47Z\u0026ske=2023-03-06T09%3A36%3A47Z\u0026sks=b\u0026skv=2019-07-07\u0026sv=2021-08-06\u0026st=2023-03-05T01%3A53%3A30Z\u0026se=2023-03-05T10%3A03%3A30Z\u0026sr=c\u0026sp=rcwl\u0026sig=000000000000000000000000000000000000",
-      "RequestMethod": "PUT",
-      "RequestHeaders": {
-        "Accept": "application/xml",
-        "Accept-Encoding": "gzip, deflate",
-        "Connection": "keep-alive",
-        "Content-Length": "0",
-        "Content-Type": "application/octet-stream",
-        "If-None-Match": "*",
-        "User-Agent": "azsdk-python-storage-blob/12.14.1 Python/3.7.9 (Windows-10-10.0.22621-SP0)",
-        "x-ms-blob-type": "BlockBlob",
-        "x-ms-date": "Sun, 05 Mar 2023 02:03:32 GMT",
-        "x-ms-version": "2021-08-06"
-      },
-      "RequestBody": null,
-      "StatusCode": 201,
-      "ResponseHeaders": {
-        "Content-Length": "0",
-        "Content-MD5": "1B2M2Y8AsgTpgAmY7PhCfg==",
-        "Date": "Sun, 05 Mar 2023 02:03:31 GMT",
-        "ETag": "\u00220x8DB1D1DD2516A2F\u0022",
-        "Last-Modified": "Sun, 05 Mar 2023 02:03:32 GMT",
-        "Server": [
-          "Windows-Azure-Blob/1.0",
-          "Microsoft-HTTPAPI/2.0"
-        ],
-        "x-ms-content-crc64": "AAAAAAAAAAA=",
-        "x-ms-request-server-encrypted": "true",
-        "x-ms-version": "2021-08-06"
-      },
-      "ResponseBody": null
-    },
-    {
-      "RequestUri": "https://sax5mzqu7xztpx4.blob.core.windows.net/288fbc99-9-5886d97a-a3e9-5591-b4ce-167210b96996/components/helloworld_pipeline_component.yml?skoid=e3f42e2c-d581-4b65-a966-631cfa961328\u0026sktid=72f988bf-86f1-41af-91ab-2d7cd011db47\u0026skt=2023-03-05T01%3A26%3A47Z\u0026ske=2023-03-06T09%3A36%3A47Z\u0026sks=b\u0026skv=2019-07-07\u0026sv=2021-08-06\u0026st=2023-03-05T01%3A53%3A30Z\u0026se=2023-03-05T10%3A03%3A30Z\u0026sr=c\u0026sp=rcwl\u0026sig=000000000000000000000000000000000000",
-      "RequestMethod": "PUT",
-      "RequestHeaders": {
-        "Accept": "application/xml",
-        "Accept-Encoding": "gzip, deflate",
-        "Connection": "keep-alive",
-        "Content-Length": "812",
-        "Content-MD5": "Era/v2L/nkGgg/llWiC1uA==",
-        "Content-Type": "application/octet-stream",
-        "If-None-Match": "*",
-        "User-Agent": "azsdk-python-storage-blob/12.14.1 Python/3.7.9 (Windows-10-10.0.22621-SP0)",
-        "x-ms-blob-type": "BlockBlob",
-        "x-ms-date": "Sun, 05 Mar 2023 02:03:32 GMT",
-        "x-ms-version": "2021-08-06"
-      },
-      "RequestBody": "JHNjaGVtYTogaHR0cHM6Ly9henVyZW1sc2NoZW1hcy5henVyZWVkZ2UubmV0L2RldmVsb3BtZW50L3BpcGVsaW5lQ29tcG9uZW50LnNjaGVtYS5qc29uCnR5cGU6IHBpcGVsaW5lCgpuYW1lOiBoZWxsb3dvcmxkX3BpcGVsaW5lX2NvbXBvbmVudApkaXNwbGF5X25hbWU6IEhlbGxvIFdvcmxkIFBpcGVsaW5lIENvbXBvbmVudApkZXNjcmlwdGlvbjogVGhpcyBpcyB0aGUgYmFzaWMgcGlwZWxpbmUgY29tcG9uZW50CnRhZ3M6CiAgdGFnOiB0YWd2YWx1ZQogIG93bmVyOiBzZGt0ZWFtCgp2ZXJzaW9uOiAxCgppbnB1dHM6CiAgY29tcG9uZW50X2luX251bWJlcjoKICAgIGRlc2NyaXB0aW9uOiBBIG51bWJlcgogICAgdHlwZTogbnVtYmVyCiAgICBkZWZhdWx0OiAxMC45OQogICAgb3B0aW9uYWw6IFRydWUKICBjb21wb25lbnRfaW5fcGF0aDoKICAgIGRlc2NyaXB0aW9uOiBBIHBhdGgKICAgIHR5cGU6IHVyaV9mb2xkZXIKb3V0cHV0czoKICBvdXRwdXRfcGF0aDoKICAgIHR5cGU6IHVyaV9mb2xkZXIKCmpvYnM6CiAgY29tcG9uZW50X2Ffam9iOgogICAgdHlwZTogY29tbWFuZAogICAgY29tcG9uZW50OiBmaWxlOi4vaGVsbG93b3JsZF9jb21wb25lbnQueW1sCiAgICBpbnB1dHM6CiAgICAgIGNvbXBvbmVudF9pbl9udW1iZXI6ICR7e3BhcmVudC5pbnB1dHMuY29tcG9uZW50X2luX251bWJlcn19CiAgICAgIGNvbXBvbmVudF9pbl9wYXRoOiAke3twYXJlbnQuaW5wdXRzLmNvbXBvbmVudF9pbl9wYXRofX0KICAgIG91dHB1dHM6CiAgICAgIGNvbXBvbmVudF9vdXRfcGF0aDogJHt7cGFyZW50Lm91dHB1dHMub3V0cHV0X3BhdGh9fQo=",
-      "StatusCode": 201,
-      "ResponseHeaders": {
-        "Content-Length": "0",
-        "Content-MD5": "Era/v2L/nkGgg/llWiC1uA==",
-        "Date": "Sun, 05 Mar 2023 02:03:31 GMT",
-        "ETag": "\u00220x8DB1D1DD2514326\u0022",
-        "Last-Modified": "Sun, 05 Mar 2023 02:03:32 GMT",
-        "Server": [
-          "Windows-Azure-Blob/1.0",
-          "Microsoft-HTTPAPI/2.0"
-        ],
-        "x-ms-content-crc64": "JcxzKCTrteg=",
-        "x-ms-request-server-encrypted": "true",
-        "x-ms-version": "2021-08-06"
-      },
-      "ResponseBody": null
-    },
-    {
-      "RequestUri": "https://sax5mzqu7xztpx4.blob.core.windows.net/288fbc99-9-5886d97a-a3e9-5591-b4ce-167210b96996/components/invalid/helloworld_component_invalid_early_available_output.yml?skoid=e3f42e2c-d581-4b65-a966-631cfa961328\u0026sktid=72f988bf-86f1-41af-91ab-2d7cd011db47\u0026skt=2023-03-05T01%3A26%3A47Z\u0026ske=2023-03-06T09%3A36%3A47Z\u0026sks=b\u0026skv=2019-07-07\u0026sv=2021-08-06\u0026st=2023-03-05T01%3A53%3A30Z\u0026se=2023-03-05T10%3A03%3A30Z\u0026sr=c\u0026sp=rcwl\u0026sig=000000000000000000000000000000000000",
-      "RequestMethod": "PUT",
-      "RequestHeaders": {
-        "Accept": "application/xml",
-        "Accept-Encoding": "gzip, deflate",
-        "Connection": "keep-alive",
-        "Content-Length": "476",
-        "Content-MD5": "7hDQ\u002BrqVZeMeonGY8jcaAQ==",
-        "Content-Type": "application/octet-stream",
-        "If-None-Match": "*",
-        "User-Agent": "azsdk-python-storage-blob/12.14.1 Python/3.7.9 (Windows-10-10.0.22621-SP0)",
-        "x-ms-blob-type": "BlockBlob",
-        "x-ms-date": "Sun, 05 Mar 2023 02:03:32 GMT",
-        "x-ms-version": "2021-08-06"
-      },
-      "RequestBody": "JHNjaGVtYTogaHR0cHM6Ly9henVyZW1sc2NoZW1hcy5henVyZWVkZ2UubmV0L2RldmVsb3BtZW50L2NvbW1hbmRDb21wb25lbnQuc2NoZW1hLmpzb24KdHlwZTogY29tbWFuZAoKbmFtZTogc2FtcGxlX2NvbW1hbmRfY29tcG9uZW50X2Jhc2ljCmRpc3BsYXlfbmFtZTogQ29tbWFuZENvbXBvbmVudEJhc2ljCmRlc2NyaXB0aW9uOiBUaGlzIGlzIHRoZSBiYXNpYyBjb21tYW5kIGNvbXBvbmVudAp0YWdzOgogIHRhZzogdGFndmFsdWUKICBvd25lcjogc2RrdGVhbQoKdmVyc2lvbjogMQoKb3V0cHV0czoKICBjb21wb25lbnRfb3V0X3N0cmluZzoKICAgIGRlc2NyaXB0aW9uOiBBIHN0cmluZwogICAgdHlwZTogc3RyaW5nCiAgICBlYXJseV9hdmFpbGFibGU6IFRydWUKCmNvbW1hbmQ6ID4tCiAgZWNobyBIZWxsbyBXb3JsZAoKZW52aXJvbm1lbnQ6IGF6dXJlbWw6QXp1cmVNTC1za2xlYXJuLTEuMC11YnVudHUyMC4wNC1weTM4LWNwdTozMwo=",
-      "StatusCode": 201,
-      "ResponseHeaders": {
-        "Content-Length": "0",
-        "Content-MD5": "7hDQ\u002BrqVZeMeonGY8jcaAQ==",
-        "Date": "Sun, 05 Mar 2023 02:03:31 GMT",
-        "ETag": "\u00220x8DB1D1DD2514326\u0022",
-        "Last-Modified": "Sun, 05 Mar 2023 02:03:32 GMT",
-        "Server": [
-          "Windows-Azure-Blob/1.0",
-          "Microsoft-HTTPAPI/2.0"
-        ],
-        "x-ms-content-crc64": "89Bi45HU6F8=",
-        "x-ms-request-server-encrypted": "true",
-        "x-ms-version": "2021-08-06"
-      },
-      "ResponseBody": null
-    },
-    {
-      "RequestUri": "https://sax5mzqu7xztpx4.blob.core.windows.net/288fbc99-9-5886d97a-a3e9-5591-b4ce-167210b96996/components/input_types_component.yml?skoid=e3f42e2c-d581-4b65-a966-631cfa961328\u0026sktid=72f988bf-86f1-41af-91ab-2d7cd011db47\u0026skt=2023-03-05T01%3A26%3A47Z\u0026ske=2023-03-06T09%3A36%3A47Z\u0026sks=b\u0026skv=2019-07-07\u0026sv=2021-08-06\u0026st=2023-03-05T01%3A53%3A30Z\u0026se=2023-03-05T10%3A03%3A30Z\u0026sr=c\u0026sp=rcwl\u0026sig=000000000000000000000000000000000000",
-      "RequestMethod": "PUT",
-      "RequestHeaders": {
-        "Accept": "application/xml",
-        "Accept-Encoding": "gzip, deflate",
-        "Connection": "keep-alive",
-        "Content-Length": "1178",
-        "Content-MD5": "2gkWeCaq81LIB\u002BjKeEDqTw==",
-        "Content-Type": "application/octet-stream",
-        "If-None-Match": "*",
-        "User-Agent": "azsdk-python-storage-blob/12.14.1 Python/3.7.9 (Windows-10-10.0.22621-SP0)",
-        "x-ms-blob-type": "BlockBlob",
-        "x-ms-date": "Sun, 05 Mar 2023 02:03:32 GMT",
-        "x-ms-version": "2021-08-06"
-      },
-      "RequestBody": "JHNjaGVtYTogaHR0cHM6Ly9henVyZW1sc2NoZW1hcy5henVyZWVkZ2UubmV0L2RldmVsb3BtZW50L2NvbW1hbmRDb21wb25lbnQuc2NoZW1hLmpzb24KdHlwZTogY29tbWFuZAoKbmFtZTogbWljcm9zb2Z0X3NhbXBsZXNfY29tbWFuZF9jb21wb25lbnRfYmFzaWNfaW5wdXRzCmRpc3BsYXlfbmFtZTogQ29tbWFuZENvbXBvbmVudEJhc2ljSW5wdXRzCmRlc2NyaXB0aW9uOiBUaGlzIGlzIHRoZSBiYXNpYyBjb21tYW5kIGNvbXBvbmVudCB3aXRoIHNldmVyYWwgaW5wdXQgdHlwZXMKdGFnczoKICB0YWc6IHRhZ3ZhbHVlCiAgb3duZXI6IHNka3RlYW0KCnZlcnNpb246IDEKCmlucHV0czoKICBjb21wb25lbnRfaW5fc3RyaW5nOgogICAgZGVzY3JpcHRpb246IEEgc3RyaW5nCiAgICB0eXBlOiBzdHJpbmcKICBjb21wb25lbnRfaW5fcmFuZ2VkX2ludGVnZXI6CiAgICBkZXNjcmlwdGlvbjogQSByYW5nZWQgaW50ZWdlcgogICAgdHlwZTogaW50ZWdlcgogICAgZGVmYXVsdDogMTAKICAgIG1pbjogMQogICAgbWF4OiAxMDAKICAgIG9wdGlvbmFsOiBmYWxzZQogIGNvbXBvbmVudF9pbl9lbnVtOgogICAgZGVzY3JpcHRpb246IEFuIGVudW0KICAgIHR5cGU6IHN0cmluZwogICAgZGVmYXVsdDogaGVsbG8KICAgIGVudW06IFsnaGVsbG8nLCAnd29ybGQnXQogIGNvbXBvbmVudF9pbl9ib29sZWFuOgogICAgZGVzY3JpcHRpb246IEEgYm9vbGVhbgogICAgdHlwZTogYm9vbGVhbgogICAgZGVmYXVsdDogZmFsc2UKICBjb21wb25lbnRfaW5fcmFuZ2VkX251bWJlcjoKICAgIGRlc2NyaXB0aW9uOiBBIHJhbmdlZCBudW1iZXIKICAgIHR5cGU6IG51bWJlcgogICAgbWluOiAyCiAgICBtYXg6IDgKICAgIGRlZmF1bHQ6IDEwCgpjb21tYW5kOiA\u002BLQogIGVjaG8gSGVsbG8gV29ybGQgJgogIGVjaG8gJHt7aW5wdXRzLmNvbXBvbmVudF9pbl9zdHJpbmd9fSAmCiAgZWNobyAke3tpbnB1dHMuY29tcG9uZW50X2luX3JhbmdlZF9pbnRlZ2VyfX0gJgogIGVjaG8gJHt7aW5wdXRzLmNvbXBvbmVudF9pbl9lbnVtfX0gJgogIGVjaG8gJHt7aW5wdXRzLmNvbXBvbmVudF9pbl9ib29sZWFufX0gJgogIGVjaG8gJHt7aW5wdXRzLmNvbXBvbmVudF9pbl9yYW5nZWRfbnVtYmVyfX0gJgoKZW52aXJvbm1lbnQ6IGF6dXJlbWw6QXp1cmVNTC1za2xlYXJuLTEuMC11YnVudHUyMC4wNC1weTM4LWNwdTozMwo=",
-      "StatusCode": 201,
-      "ResponseHeaders": {
-        "Content-Length": "0",
-        "Content-MD5": "2gkWeCaq81LIB\u002BjKeEDqTw==",
-        "Date": "Sun, 05 Mar 2023 02:03:32 GMT",
-        "ETag": "\u00220x8DB1D1DD2519139\u0022",
-        "Last-Modified": "Sun, 05 Mar 2023 02:03:32 GMT",
-        "Server": [
-          "Windows-Azure-Blob/1.0",
-          "Microsoft-HTTPAPI/2.0"
-        ],
-        "x-ms-content-crc64": "HNDCIXi/9Ig=",
-        "x-ms-request-server-encrypted": "true",
-        "x-ms-version": "2021-08-06"
-      },
-      "ResponseBody": null
-    },
-    {
-      "RequestUri": "https://sax5mzqu7xztpx4.blob.core.windows.net/288fbc99-9-5886d97a-a3e9-5591-b4ce-167210b96996/components/invalid/error_format.yml?skoid=e3f42e2c-d581-4b65-a966-631cfa961328\u0026sktid=72f988bf-86f1-41af-91ab-2d7cd011db47\u0026skt=2023-03-05T01%3A26%3A47Z\u0026ske=2023-03-06T09%3A36%3A47Z\u0026sks=b\u0026skv=2019-07-07\u0026sv=2021-08-06\u0026st=2023-03-05T01%3A53%3A30Z\u0026se=2023-03-05T10%3A03%3A30Z\u0026sr=c\u0026sp=rcwl\u0026sig=000000000000000000000000000000000000",
-      "RequestMethod": "PUT",
-      "RequestHeaders": {
-        "Accept": "application/xml",
-        "Accept-Encoding": "gzip, deflate",
-        "Connection": "keep-alive",
-        "Content-Length": "9",
-        "Content-MD5": "BqJeRPtUdA6CI6GOsXqDIA==",
-        "Content-Type": "application/octet-stream",
-        "If-None-Match": "*",
-        "User-Agent": "azsdk-python-storage-blob/12.14.1 Python/3.7.9 (Windows-10-10.0.22621-SP0)",
-        "x-ms-blob-type": "BlockBlob",
-        "x-ms-date": "Sun, 05 Mar 2023 02:03:32 GMT",
-        "x-ms-version": "2021-08-06"
-      },
-      "RequestBody": "bmFtZTogfD8K",
-      "StatusCode": 201,
-      "ResponseHeaders": {
-        "Content-Length": "0",
-        "Content-MD5": "BqJeRPtUdA6CI6GOsXqDIA==",
-        "Date": "Sun, 05 Mar 2023 02:03:31 GMT",
-        "ETag": "\u00220x8DB1D1DD2549E09\u0022",
-        "Last-Modified": "Sun, 05 Mar 2023 02:03:32 GMT",
-        "Server": [
-          "Windows-Azure-Blob/1.0",
-          "Microsoft-HTTPAPI/2.0"
-        ],
-        "x-ms-content-crc64": "\u002B5gEhzmmPZ4=",
-        "x-ms-request-server-encrypted": "true",
-        "x-ms-version": "2021-08-06"
-      },
-      "ResponseBody": null
-    },
-    {
-      "RequestUri": "https://sax5mzqu7xztpx4.blob.core.windows.net/288fbc99-9-5886d97a-a3e9-5591-b4ce-167210b96996/components/invalid/helloworld_component_with_blank_output_names.yml?skoid=e3f42e2c-d581-4b65-a966-631cfa961328\u0026sktid=72f988bf-86f1-41af-91ab-2d7cd011db47\u0026skt=2023-03-05T01%3A26%3A47Z\u0026ske=2023-03-06T09%3A36%3A47Z\u0026sks=b\u0026skv=2019-07-07\u0026sv=2021-08-06\u0026st=2023-03-05T01%3A53%3A30Z\u0026se=2023-03-05T10%3A03%3A30Z\u0026sr=c\u0026sp=rcwl\u0026sig=000000000000000000000000000000000000",
-      "RequestMethod": "PUT",
-      "RequestHeaders": {
-        "Accept": "application/xml",
-        "Accept-Encoding": "gzip, deflate",
-        "Connection": "keep-alive",
-        "Content-Length": "1239",
-        "Content-MD5": "KllFsnzUccYscJnNMzmbXQ==",
-        "Content-Type": "application/octet-stream",
-        "If-None-Match": "*",
-        "User-Agent": "azsdk-python-storage-blob/12.14.1 Python/3.7.9 (Windows-10-10.0.22621-SP0)",
-        "x-ms-blob-type": "BlockBlob",
-        "x-ms-date": "Sun, 05 Mar 2023 02:03:32 GMT",
-        "x-ms-version": "2021-08-06"
-      },
-      "RequestBody": "JHNjaGVtYTogaHR0cHM6Ly9henVyZW1sc2NoZW1hcy5henVyZWVkZ2UubmV0L2RldmVsb3BtZW50L2NvbW1hbmRDb21wb25lbnQuc2NoZW1hLmpzb24KdHlwZTogY29tbWFuZAoKbmFtZTogbWljcm9zb2Z0c2FtcGxlc19jb21tYW5kX2NvbXBvbmVudF9iYXNpY193aXRoX2ludmFsaWRfaW5wdXRfbmFtZXMKZGlzcGxheV9uYW1lOiBDb21tYW5kQ29tcG9uZW50QmFzaWMKZGVzY3JpcHRpb246IFRoaXMgaXMgdGhlIGJhc2ljIGNvbW1hbmQgY29tcG9uZW50CnRhZ3M6CiAgdGFnOiB0YWd2YWx1ZQogIG93bmVyOiBzZGt0ZWFtCgp2ZXJzaW9uOiAwLjAuMQoKaW5wdXRzOgogIHNhbml0aXphX3ZlcnNpb246CiAgICBkZXNjcmlwdGlvbjogc2FuaXRpemEgdmVyc2lvbgogICAgdHlwZTogbnVtYmVyCiAgICBkZWZhdWx0OiAxMC45OQogICAgb3B0aW9uYWw6IFRydWUKICBDYW1lbENhc2U6CiAgICBkZXNjcmlwdGlvbjogY2FtZWwgY2FzZQogICAgdHlwZTogbnVtYmVyCiAgICBkZWZhdWx0OiAxMC45OQogICAgb3B0aW9uYWw6IFRydWUKICBoYXZlX251bWJlcjE6CiAgICBkZXNjcmlwdGlvbjogaGF2ZSBudW1iZXIKICAgIHR5cGU6IG51bWJlcgogICAgZGVmYXVsdDogMTAuOTkKICAgIG9wdGlvbmFsOiBUcnVlCiAgX3N0YXJ0X3dpdGhfdW5kZXJzY29yZToKICAgIGRlc2NyaXB0aW9uOiBzdGFydCB3aXRoIHVuZGVyc2NvcmUKICAgIHR5cGU6IG51bWJlcgogICAgZGVmYXVsdDogMTAuOTkKICAgIG9wdGlvbmFsOiBUcnVlCgpvdXRwdXRzOgogIGhhdmUgYmxhbms6CiAgICB0eXBlOiB1cmlfZm9sZGVyCgojIFdyaXRlIHNvbWUgb3V0cHV0IHRvIHdvcmsgYXJvdW5kIGEgYnVnIHdoZW4gcGlwZWxpbmUgbm9kZSBmYWlsZWQgdG8gcnVuIHdpdGggZW1wdHkgZGF0YXNldCBhcyBpbnB1dApjb21tYW5kOiA\u002BLQogIGVjaG8gSGVsbG8gV29ybGQgJgogICRbWyYgZWNobyAke3tpbnB1dHMuc2FuaXRpemFfdmVyc2lvbn19XV0KICAkW1smIGVjaG8gJHt7aW5wdXRzLkNhbWVsQ2FzZX19XV0KICAkW1smIGVjaG8gJHt7aW5wdXRzLmhhdmVfbnVtYmVyMX19XV0KICAkW1smIGVjaG8gJHt7aW5wdXRzLl9zdGFydF93aXRoX3VuZGVyc2NvcmV9fV1dCiAgZWNobyAke3tvdXRwdXRzLmhhdmUgYmxhbmt9fSA\u002BICR7e291dHB1dHMuaGF2ZSBibGFua319L2NvbXBvbmVudF9pbl9udW1iZXIKCmVudmlyb25tZW50OiBhenVyZW1sOkF6dXJlTUwtc2tsZWFybi0xLjAtdWJ1bnR1MjAuMDQtcHkzOC1jcHU6MzMK",
-      "StatusCode": 201,
-      "ResponseHeaders": {
-        "Content-Length": "0",
-        "Content-MD5": "KllFsnzUccYscJnNMzmbXQ==",
-        "Date": "Sun, 05 Mar 2023 02:03:31 GMT",
-        "ETag": "\u00220x8DB1D1DD2549E09\u0022",
-        "Last-Modified": "Sun, 05 Mar 2023 02:03:32 GMT",
-        "Server": [
-          "Windows-Azure-Blob/1.0",
-          "Microsoft-HTTPAPI/2.0"
-        ],
-        "x-ms-content-crc64": "YyGFMSnP7qQ=",
-        "x-ms-request-server-encrypted": "true",
-        "x-ms-version": "2021-08-06"
-      },
-      "ResponseBody": null
-    },
-    {
-      "RequestUri": "https://sax5mzqu7xztpx4.blob.core.windows.net/288fbc99-9-5886d97a-a3e9-5591-b4ce-167210b96996/components/invalid/helloworld_component_with_blank_input_names.yml?skoid=e3f42e2c-d581-4b65-a966-631cfa961328\u0026sktid=72f988bf-86f1-41af-91ab-2d7cd011db47\u0026skt=2023-03-05T01%3A26%3A47Z\u0026ske=2023-03-06T09%3A36%3A47Z\u0026sks=b\u0026skv=2019-07-07\u0026sv=2021-08-06\u0026st=2023-03-05T01%3A53%3A30Z\u0026se=2023-03-05T10%3A03%3A30Z\u0026sr=c\u0026sp=rcwl\u0026sig=000000000000000000000000000000000000",
-      "RequestMethod": "PUT",
-      "RequestHeaders": {
-        "Accept": "application/xml",
-        "Accept-Encoding": "gzip, deflate",
-        "Connection": "keep-alive",
-        "Content-Length": "1397",
-        "Content-MD5": "tfR/0CB\u002BNLew/V6t8YBfBA==",
-        "Content-Type": "application/octet-stream",
-        "If-None-Match": "*",
-        "User-Agent": "azsdk-python-storage-blob/12.14.1 Python/3.7.9 (Windows-10-10.0.22621-SP0)",
-        "x-ms-blob-type": "BlockBlob",
-        "x-ms-date": "Sun, 05 Mar 2023 02:03:32 GMT",
-        "x-ms-version": "2021-08-06"
-      },
-      "RequestBody": "JHNjaGVtYTogaHR0cHM6Ly9henVyZW1sc2NoZW1hcy5henVyZWVkZ2UubmV0L2RldmVsb3BtZW50L2NvbW1hbmRDb21wb25lbnQuc2NoZW1hLmpzb24KdHlwZTogY29tbWFuZAoKbmFtZTogbWljcm9zb2Z0c2FtcGxlc19jb21tYW5kX2NvbXBvbmVudF9iYXNpY193aXRoX2ludmFsaWRfaW5wdXRfbmFtZXMKZGlzcGxheV9uYW1lOiBDb21tYW5kQ29tcG9uZW50QmFzaWMKZGVzY3JpcHRpb246IFRoaXMgaXMgdGhlIGJhc2ljIGNvbW1hbmQgY29tcG9uZW50CnRhZ3M6CiAgdGFnOiB0YWd2YWx1ZQogIG93bmVyOiBzZGt0ZWFtCgp2ZXJzaW9uOiAwLjAuMQoKaW5wdXRzOgogIHNhbml0aXphX3ZlcnNpb246CiAgICBkZXNjcmlwdGlvbjogc2FuaXRpemEgdmVyc2lvbgogICAgdHlwZTogbnVtYmVyCiAgICBkZWZhdWx0OiAxMC45OQogICAgb3B0aW9uYWw6IFRydWUKICBDYW1lbENhc2U6CiAgICBkZXNjcmlwdGlvbjogY2FtZWwgY2FzZQogICAgdHlwZTogbnVtYmVyCiAgICBkZWZhdWx0OiAxMC45OQogICAgb3B0aW9uYWw6IFRydWUKICBoYXZlX251bWJlcjE6CiAgICBkZXNjcmlwdGlvbjogaGF2ZSBudW1iZXIKICAgIHR5cGU6IG51bWJlcgogICAgZGVmYXVsdDogMTAuOTkKICAgIG9wdGlvbmFsOiBUcnVlCiAgX3N0YXJ0X3dpdGhfdW5kZXJzY29yZToKICAgIGRlc2NyaXB0aW9uOiBzdGFydCB3aXRoIHVuZGVyc2NvcmUKICAgIHR5cGU6IG51bWJlcgogICAgZGVmYXVsdDogMTAuOTkKICAgIG9wdGlvbmFsOiBUcnVlCiAgaGF2ZSBibGFuazoKICAgIGRlc2NyaXB0aW9uOiBoYXZlIGJsYW5rCiAgICB0eXBlOiBudW1iZXIKICAgIGRlZmF1bHQ6IDEwLjk5CiAgICBvcHRpb25hbDogVHJ1ZQoKb3V0cHV0czoKICBjb21wb25lbnRfb3V0X3BhdGg6CiAgICB0eXBlOiB1cmlfZm9sZGVyCgojIFdyaXRlIHNvbWUgb3V0cHV0IHRvIHdvcmsgYXJvdW5kIGEgYnVnIHdoZW4gcGlwZWxpbmUgbm9kZSBmYWlsZWQgdG8gcnVuIHdpdGggZW1wdHkgZGF0YXNldCBhcyBpbnB1dApjb21tYW5kOiA\u002BLQogIGVjaG8gSGVsbG8gV29ybGQgJgogICRbWyYgZWNobyAke3tpbnB1dHMuc2FuaXRpemFfdmVyc2lvbn19XV0KICAkW1smIGVjaG8gJHt7aW5wdXRzLkNhbWVsQ2FzZX19XV0KICAkW1smIGVjaG8gJHt7aW5wdXRzLmhhdmVfbnVtYmVyMX19XV0KICAkW1smIGVjaG8gJHt7aW5wdXRzLl9zdGFydF93aXRoX3VuZGVyc2NvcmV9fV1dCiAgJFtbJiBlY2hvICR7e2lucHV0cy5oYXZlIGJsYW5rfX1dXQogIGVjaG8gJHt7b3V0cHV0cy5jb21wb25lbnRfb3V0X3BhdGh9fSA\u002BICR7e291dHB1dHMuY29tcG9uZW50X291dF9wYXRofX0vY29tcG9uZW50X2luX251bWJlcgoKZW52aXJvbm1lbnQ6IGF6dXJlbWw6QXp1cmVNTC1za2xlYXJuLTEuMC11YnVudHUyMC4wNC1weTM4LWNwdTozMwo=",
-      "StatusCode": 201,
-      "ResponseHeaders": {
-        "Content-Length": "0",
-        "Content-MD5": "tfR/0CB\u002BNLew/V6t8YBfBA==",
-        "Date": "Sun, 05 Mar 2023 02:03:31 GMT",
-        "ETag": "\u00220x8DB1D1DD2553A2E\u0022",
-        "Last-Modified": "Sun, 05 Mar 2023 02:03:32 GMT",
-        "Server": [
-          "Windows-Azure-Blob/1.0",
-          "Microsoft-HTTPAPI/2.0"
-        ],
-        "x-ms-content-crc64": "46Nqz6hsllo=",
-        "x-ms-request-server-encrypted": "true",
-        "x-ms-version": "2021-08-06"
-      },
-      "ResponseBody": null
-    },
-    {
-      "RequestUri": "https://sax5mzqu7xztpx4.blob.core.windows.net/288fbc99-9-5886d97a-a3e9-5591-b4ce-167210b96996/components/invalid/combo.yml?skoid=e3f42e2c-d581-4b65-a966-631cfa961328\u0026sktid=72f988bf-86f1-41af-91ab-2d7cd011db47\u0026skt=2023-03-05T01%3A26%3A47Z\u0026ske=2023-03-06T09%3A36%3A47Z\u0026sks=b\u0026skv=2019-07-07\u0026sv=2021-08-06\u0026st=2023-03-05T01%3A53%3A30Z\u0026se=2023-03-05T10%3A03%3A30Z\u0026sr=c\u0026sp=rcwl\u0026sig=000000000000000000000000000000000000",
-      "RequestMethod": "PUT",
-      "RequestHeaders": {
-        "Accept": "application/xml",
-        "Accept-Encoding": "gzip, deflate",
-        "Connection": "keep-alive",
-        "Content-Length": "884",
-        "Content-MD5": "erwtSf4nrgYjRWXL/XmXbg==",
-        "Content-Type": "application/octet-stream",
-        "If-None-Match": "*",
-        "User-Agent": "azsdk-python-storage-blob/12.14.1 Python/3.7.9 (Windows-10-10.0.22621-SP0)",
-        "x-ms-blob-type": "BlockBlob",
-        "x-ms-date": "Sun, 05 Mar 2023 02:03:32 GMT",
-        "x-ms-version": "2021-08-06"
-      },
-      "RequestBody": "JHNjaGVtYTogaHR0cHM6Ly9henVyZW1sc2NoZW1hcy5henVyZWVkZ2UubmV0L2RldmVsb3BtZW50L2NvbW1hbmRDb21wb25lbnQuc2NoZW1hLmpzb24KdHlwZTogY29tbWFuZAoKbmFtZToKZGlzcGxheV9uYW1lOiBDb21tYW5kQ29tcG9uZW50QmFzaWMKZGVzY3JpcHRpb246IFRoaXMgaXMgdGhlIGJhc2ljIGNvbW1hbmQgY29tcG9uZW50CnRhZ3M6CiAgdGFnOiB0YWd2YWx1ZQogIG93bmVyOiBzZGt0ZWFtCgp2ZXJzaW9uOiAwLjAuMQoKaW5wdXRzOgogIGNvbXBvbmVudF9pbl9udW1iZXI6CiAgICBkZXNjcmlwdGlvbjogQSBudW1iZXIKICAgIHR5cGU6IG51bWJlcgogICAgZGVmYXVsdDogMTAuOTkKICAgIG9wdGlvbmFsOiBUcnVlCiAgY29tcG9uZW50X2luX3BhdGg6CiAgICBkZXNjcmlwdGlvbjogQSBwYXRoCiAgICB0eXBlOiB1cmlfZm9sZGVyCgpvdXRwdXRzOgogIGNvbXBvbmVudF9vdXRfcGF0aDoKICAgIHR5cGU6IHVyaV9mb2xkZXIKCiMgV3JpdGUgc29tZSBvdXRwdXQgdG8gd29yayBhcm91bmQgYSBidWcgd2hlbiBwaXBlbGluZSBub2RlIGZhaWxlZCB0byBydW4gd2l0aCBlbXB0eSBkYXRhc2V0IGFzIGlucHV0CmNvbW1hbmQ6ID4tCiAgZWNobyBIZWxsbyBXb3JsZCAmCiAgZWNobyAkW1ske3tpbnB1dHMuY29tcG9uZW50X2luX251bWJlcn19XV0gJgogIGVjaG8gJHt7aW5wdXRzLmNvbXBvbmVudF9pbl9wYXRofX0gJgogIGVjaG8gJHt7b3V0cHV0cy5jb21wb25lbnRfb3V0X3BhdGh9fSA\u002BICR7e291dHB1dHMuY29tcG9uZW50X291dF9wYXRofX0vY29tcG9uZW50X2luX251bWJlcgoKZW52aXJvbm1lbnQ6IGF6dXJlbWw6QXp1cmVNTC1za2xlYXJuLTEuMC11YnVudHUyMC4wNC1weTM4LWNwdTozMwpjb2RlOiBhenVyZW1sOm5hbWUtb25seQo=",
-      "StatusCode": 201,
-      "ResponseHeaders": {
-        "Content-Length": "0",
-        "Content-MD5": "erwtSf4nrgYjRWXL/XmXbg==",
-        "Date": "Sun, 05 Mar 2023 02:03:31 GMT",
-        "ETag": "\u00220x8DB1D1DD254C513\u0022",
-        "Last-Modified": "Sun, 05 Mar 2023 02:03:32 GMT",
-        "Server": [
-          "Windows-Azure-Blob/1.0",
-          "Microsoft-HTTPAPI/2.0"
-        ],
-        "x-ms-content-crc64": "ZSRJ\u002BPht7Kg=",
-        "x-ms-request-server-encrypted": "true",
-        "x-ms-version": "2021-08-06"
-      },
-      "ResponseBody": null
-    },
-    {
-      "RequestUri": "https://sax5mzqu7xztpx4.blob.core.windows.net/288fbc99-9-5886d97a-a3e9-5591-b4ce-167210b96996/components/invalid/helloworld_component_with_special_character_input_names.yml?skoid=e3f42e2c-d581-4b65-a966-631cfa961328\u0026sktid=72f988bf-86f1-41af-91ab-2d7cd011db47\u0026skt=2023-03-05T01%3A26%3A47Z\u0026ske=2023-03-06T09%3A36%3A47Z\u0026sks=b\u0026skv=2019-07-07\u0026sv=2021-08-06\u0026st=2023-03-05T01%3A53%3A30Z\u0026se=2023-03-05T10%3A03%3A30Z\u0026sr=c\u0026sp=rcwl\u0026sig=000000000000000000000000000000000000",
-      "RequestMethod": "PUT",
-      "RequestHeaders": {
-        "Accept": "application/xml",
-        "Accept-Encoding": "gzip, deflate",
-        "Connection": "keep-alive",
-        "Content-Length": "1442",
-        "Content-MD5": "2USat9r7Ka3LU8w8bm8RwQ==",
-        "Content-Type": "application/octet-stream",
-        "If-None-Match": "*",
-        "User-Agent": "azsdk-python-storage-blob/12.14.1 Python/3.7.9 (Windows-10-10.0.22621-SP0)",
-        "x-ms-blob-type": "BlockBlob",
-        "x-ms-date": "Sun, 05 Mar 2023 02:03:32 GMT",
-        "x-ms-version": "2021-08-06"
-      },
-      "RequestBody": "JHNjaGVtYTogaHR0cHM6Ly9henVyZW1sc2NoZW1hcy5henVyZWVkZ2UubmV0L2RldmVsb3BtZW50L2NvbW1hbmRDb21wb25lbnQuc2NoZW1hLmpzb24KdHlwZTogY29tbWFuZAoKbmFtZTogbWljcm9zb2Z0c2FtcGxlc19jb21tYW5kX2NvbXBvbmVudF9iYXNpY193aXRoX2ludmFsaWRfaW5wdXRfbmFtZXMKZGlzcGxheV9uYW1lOiBDb21tYW5kQ29tcG9uZW50QmFzaWMKZGVzY3JpcHRpb246IFRoaXMgaXMgdGhlIGJhc2ljIGNvbW1hbmQgY29tcG9uZW50CnRhZ3M6CiAgdGFnOiB0YWd2YWx1ZQogIG93bmVyOiBzZGt0ZWFtCgp2ZXJzaW9uOiAwLjAuMQoKaW5wdXRzOgogIHNhbml0aXphX3ZlcnNpb246CiAgICBkZXNjcmlwdGlvbjogc2FuaXRpemEgdmVyc2lvbgogICAgdHlwZTogbnVtYmVyCiAgICBkZWZhdWx0OiAxMC45OQogICAgb3B0aW9uYWw6IFRydWUKICBDYW1lbENhc2U6CiAgICBkZXNjcmlwdGlvbjogY2FtZWwgY2FzZQogICAgdHlwZTogbnVtYmVyCiAgICBkZWZhdWx0OiAxMC45OQogICAgb3B0aW9uYWw6IFRydWUKICBoYXZlX251bWJlcjE6CiAgICBkZXNjcmlwdGlvbjogaGF2ZSBudW1iZXIKICAgIHR5cGU6IG51bWJlcgogICAgZGVmYXVsdDogMTAuOTkKICAgIG9wdGlvbmFsOiBUcnVlCiAgX3N0YXJ0X3dpdGhfdW5kZXJzY29yZToKICAgIGRlc2NyaXB0aW9uOiBzdGFydCB3aXRoIHVuZGVyc2NvcmUKICAgIHR5cGU6IG51bWJlcgogICAgZGVmYXVsdDogMTAuOTkKICAgIG9wdGlvbmFsOiBUcnVlCiAgaGF2ZV8qQHNwZWNpYWxfY2hhcmFjdGVyczoKICAgIGRlc2NyaXB0aW9uOiBoYXZlICpAc3BlY2lhbCBjaGFyYWN0ZXJzCiAgICB0eXBlOiBudW1iZXIKICAgIGRlZmF1bHQ6IDEwLjk5CiAgICBvcHRpb25hbDogVHJ1ZQoKb3V0cHV0czoKICBjb21wb25lbnRfb3V0X3BhdGg6CiAgICB0eXBlOiB1cmlfZm9sZGVyCgojIFdyaXRlIHNvbWUgb3V0cHV0IHRvIHdvcmsgYXJvdW5kIGEgYnVnIHdoZW4gcGlwZWxpbmUgbm9kZSBmYWlsZWQgdG8gcnVuIHdpdGggZW1wdHkgZGF0YXNldCBhcyBpbnB1dApjb21tYW5kOiA\u002BLQogIGVjaG8gSGVsbG8gV29ybGQgJgogICRbWyYgZWNobyAke3tpbnB1dHMuc2FuaXRpemFfdmVyc2lvbn19XV0KICAkW1smIGVjaG8gJHt7aW5wdXRzLkNhbWVsQ2FzZX19XV0KICAkW1smIGVjaG8gJHt7aW5wdXRzLmhhdmVfbnVtYmVyMX19XV0KICAkW1smIGVjaG8gJHt7aW5wdXRzLl9zdGFydF93aXRoX3VuZGVyc2NvcmV9fV1dCiAgJFtbJiBlY2hvICR7e2lucHV0cy5oYXZlXypAc3BlY2lhbF9jaGFyYWN0ZXJzfX1dXQogIGVjaG8gJHt7b3V0cHV0cy5jb21wb25lbnRfb3V0X3BhdGh9fSA\u002BICR7e291dHB1dHMuY29tcG9uZW50X291dF9wYXRofX0vY29tcG9uZW50X2luX251bWJlcgoKZW52aXJvbm1lbnQ6IGF6dXJlbWw6QXp1cmVNTC1za2xlYXJuLTEuMC11YnVudHUyMC4wNC1weTM4LWNwdTozMwo=",
-      "StatusCode": 201,
-      "ResponseHeaders": {
-        "Content-Length": "0",
-        "Content-MD5": "2USat9r7Ka3LU8w8bm8RwQ==",
-        "Date": "Sun, 05 Mar 2023 02:03:32 GMT",
-        "ETag": "\u00220x8DB1D1DD25735BA\u0022",
-        "Last-Modified": "Sun, 05 Mar 2023 02:03:32 GMT",
-        "Server": [
-          "Windows-Azure-Blob/1.0",
-          "Microsoft-HTTPAPI/2.0"
-        ],
-        "x-ms-content-crc64": "BIHzOGqQMBk=",
-        "x-ms-request-server-encrypted": "true",
-        "x-ms-version": "2021-08-06"
-      },
-      "ResponseBody": null
-    },
-    {
-      "RequestUri": "https://sax5mzqu7xztpx4.blob.core.windows.net/288fbc99-9-5886d97a-a3e9-5591-b4ce-167210b96996/components/invalid/helloworld_component_with_start_dash_input_names.yml?skoid=e3f42e2c-d581-4b65-a966-631cfa961328\u0026sktid=72f988bf-86f1-41af-91ab-2d7cd011db47\u0026skt=2023-03-05T01%3A26%3A47Z\u0026ske=2023-03-06T09%3A36%3A47Z\u0026sks=b\u0026skv=2019-07-07\u0026sv=2021-08-06\u0026st=2023-03-05T01%3A53%3A30Z\u0026se=2023-03-05T10%3A03%3A30Z\u0026sr=c\u0026sp=rcwl\u0026sig=000000000000000000000000000000000000",
-      "RequestMethod": "PUT",
-      "RequestHeaders": {
-        "Accept": "application/xml",
-        "Accept-Encoding": "gzip, deflate",
-        "Connection": "keep-alive",
-        "Content-Length": "1414",
-        "Content-MD5": "SyTDaKr\u002BDATvCI3gZAEyzg==",
-        "Content-Type": "application/octet-stream",
-        "If-None-Match": "*",
-        "User-Agent": "azsdk-python-storage-blob/12.14.1 Python/3.7.9 (Windows-10-10.0.22621-SP0)",
-        "x-ms-blob-type": "BlockBlob",
-        "x-ms-date": "Sun, 05 Mar 2023 02:03:32 GMT",
-        "x-ms-version": "2021-08-06"
-      },
-      "RequestBody": "JHNjaGVtYTogaHR0cHM6Ly9henVyZW1sc2NoZW1hcy5henVyZWVkZ2UubmV0L2RldmVsb3BtZW50L2NvbW1hbmRDb21wb25lbnQuc2NoZW1hLmpzb24KdHlwZTogY29tbWFuZAoKbmFtZTogbWljcm9zb2Z0c2FtcGxlc19jb21tYW5kX2NvbXBvbmVudF9iYXNpY193aXRoX2ludmFsaWRfaW5wdXRfbmFtZXMKZGlzcGxheV9uYW1lOiBDb21tYW5kQ29tcG9uZW50QmFzaWMKZGVzY3JpcHRpb246IFRoaXMgaXMgdGhlIGJhc2ljIGNvbW1hbmQgY29tcG9uZW50CnRhZ3M6CiAgdGFnOiB0YWd2YWx1ZQogIG93bmVyOiBzZGt0ZWFtCgp2ZXJzaW9uOiAwLjAuMQoKaW5wdXRzOgogIHNhbml0aXphX3ZlcnNpb246CiAgICBkZXNjcmlwdGlvbjogc2FuaXRpemEgdmVyc2lvbgogICAgdHlwZTogbnVtYmVyCiAgICBkZWZhdWx0OiAxMC45OQogICAgb3B0aW9uYWw6IFRydWUKICBDYW1lbENhc2U6CiAgICBkZXNjcmlwdGlvbjogY2FtZWwgY2FzZQogICAgdHlwZTogbnVtYmVyCiAgICBkZWZhdWx0OiAxMC45OQogICAgb3B0aW9uYWw6IFRydWUKICBoYXZlX251bWJlcjE6CiAgICBkZXNjcmlwdGlvbjogaGF2ZSBudW1iZXIKICAgIHR5cGU6IG51bWJlcgogICAgZGVmYXVsdDogMTAuOTkKICAgIG9wdGlvbmFsOiBUcnVlCiAgX3N0YXJ0X3dpdGhfdW5kZXJzY29yZToKICAgIGRlc2NyaXB0aW9uOiBzdGFydCB3aXRoIHVuZGVyc2NvcmUKICAgIHR5cGU6IG51bWJlcgogICAgZGVmYXVsdDogMTAuOTkKICAgIG9wdGlvbmFsOiBUcnVlCiAgLXN0YXJ0X3dpdGhfZGFzaDoKICAgIGRlc2NyaXB0aW9uOiBzdGFydCB3aXRoIGRhc2gKICAgIHR5cGU6IG51bWJlcgogICAgZGVmYXVsdDogMTAuOTkKICAgIG9wdGlvbmFsOiBUcnVlCgpvdXRwdXRzOgogIGNvbXBvbmVudF9vdXRfcGF0aDoKICAgIHR5cGU6IHVyaV9mb2xkZXIKCiMgV3JpdGUgc29tZSBvdXRwdXQgdG8gd29yayBhcm91bmQgYSBidWcgd2hlbiBwaXBlbGluZSBub2RlIGZhaWxlZCB0byBydW4gd2l0aCBlbXB0eSBkYXRhc2V0IGFzIGlucHV0CmNvbW1hbmQ6ID4tCiAgZWNobyBIZWxsbyBXb3JsZCAmCiAgJFtbJiBlY2hvICR7e2lucHV0cy5zYW5pdGl6YV92ZXJzaW9ufX1dXQogICRbWyYgZWNobyAke3tpbnB1dHMuQ2FtZWxDYXNlfX1dXQogICRbWyYgZWNobyAke3tpbnB1dHMuaGF2ZV9udW1iZXIxfX1dXQogICRbWyYgZWNobyAke3tpbnB1dHMuX3N0YXJ0X3dpdGhfdW5kZXJzY29yZX19XV0KICAkW1smIGVjaG8gJHt7aW5wdXRzLi1zdGFydF93aXRoX2Rhc2h9fV1dCiAgZWNobyAke3tvdXRwdXRzLmNvbXBvbmVudF9vdXRfcGF0aH19ID4gJHt7b3V0cHV0cy5jb21wb25lbnRfb3V0X3BhdGh9fS9jb21wb25lbnRfaW5fbnVtYmVyCgplbnZpcm9ubWVudDogYXp1cmVtbDpBenVyZU1MLXNrbGVhcm4tMS4wLXVidW50dTIwLjA0LXB5MzgtY3B1OjMzCg==",
-      "StatusCode": 201,
-      "ResponseHeaders": {
-        "Content-Length": "0",
-        "Content-MD5": "SyTDaKr\u002BDATvCI3gZAEyzg==",
-        "Date": "Sun, 05 Mar 2023 02:03:31 GMT",
-        "ETag": "\u00220x8DB1D1DD25D4F50\u0022",
-        "Last-Modified": "Sun, 05 Mar 2023 02:03:32 GMT",
-        "Server": [
-          "Windows-Azure-Blob/1.0",
-          "Microsoft-HTTPAPI/2.0"
-        ],
-        "x-ms-content-crc64": "retLLOC9bHY=",
-        "x-ms-request-server-encrypted": "true",
-        "x-ms-version": "2021-08-06"
-      },
-      "ResponseBody": null
-    },
-    {
-      "RequestUri": "https://sax5mzqu7xztpx4.blob.core.windows.net/288fbc99-9-5886d97a-a3e9-5591-b4ce-167210b96996/components/invalid/helloworld_component_early_available_output_not_set_is_control.yml?skoid=e3f42e2c-d581-4b65-a966-631cfa961328\u0026sktid=72f988bf-86f1-41af-91ab-2d7cd011db47\u0026skt=2023-03-05T01%3A26%3A47Z\u0026ske=2023-03-06T09%3A36%3A47Z\u0026sks=b\u0026skv=2019-07-07\u0026sv=2021-08-06\u0026st=2023-03-05T01%3A53%3A30Z\u0026se=2023-03-05T10%3A03%3A30Z\u0026sr=c\u0026sp=rcwl\u0026sig=000000000000000000000000000000000000",
-      "RequestMethod": "PUT",
-      "RequestHeaders": {
-        "Accept": "application/xml",
-        "Accept-Encoding": "gzip, deflate",
-        "Connection": "keep-alive",
-        "Content-Length": "370",
-        "Content-MD5": "4NiB7bXPo8zIIEs/DgIW8w==",
-        "Content-Type": "application/octet-stream",
-        "If-None-Match": "*",
-        "User-Agent": "azsdk-python-storage-blob/12.14.1 Python/3.7.9 (Windows-10-10.0.22621-SP0)",
-        "x-ms-blob-type": "BlockBlob",
-        "x-ms-date": "Sun, 05 Mar 2023 02:03:32 GMT",
-        "x-ms-version": "2021-08-06"
-      },
-      "RequestBody": "JHNjaGVtYTogaHR0cHM6Ly9henVyZW1sc2NoZW1hcy5henVyZWVkZ2UubmV0L2RldmVsb3BtZW50L2NvbW1hbmRDb21wb25lbnQuc2NoZW1hLmpzb24KdHlwZTogY29tbWFuZAoKbmFtZTogbWljcm9zb2Z0c2FtcGxlc19jb21tYW5kX2NvbXBvbmVudF9iYXNpYwoKb3V0cHV0czoKICAjIGVhcmx5X2F2YWlsYWJsZSBvdXRwdXQgbm90IHNldCBpc19jb250cm9sCiAgY29tcG9uZW50X291dF9zdHJpbmc6CiAgICB0eXBlOiBzdHJpbmcKICAgIGVhcmx5X2F2YWlsYWJsZTogdHJ1ZQoKY29tbWFuZDogPi0KICBlY2hvIEhlbGxvIFdvcmxkCgplbnZpcm9ubWVudDogYXp1cmVtbDpBenVyZU1MLXNrbGVhcm4tMS4wLXVidW50dTIwLjA0LXB5MzgtY3B1OjMzCg==",
-      "StatusCode": 201,
-      "ResponseHeaders": {
-        "Content-Length": "0",
-        "Content-MD5": "4NiB7bXPo8zIIEs/DgIW8w==",
-        "Date": "Sun, 05 Mar 2023 02:03:32 GMT",
-        "ETag": "\u00220x8DB1D1DD2639003\u0022",
-        "Last-Modified": "Sun, 05 Mar 2023 02:03:32 GMT",
-        "Server": [
-          "Windows-Azure-Blob/1.0",
-          "Microsoft-HTTPAPI/2.0"
-        ],
-        "x-ms-content-crc64": "wUL1US3Jgvo=",
-        "x-ms-request-server-encrypted": "true",
-        "x-ms-version": "2021-08-06"
-      },
-      "ResponseBody": null
-    },
-    {
-      "RequestUri": "https://sax5mzqu7xztpx4.blob.core.windows.net/288fbc99-9-5886d97a-a3e9-5591-b4ce-167210b96996/components/invalid/helloworld_component_with_dash_output_names.yml?skoid=e3f42e2c-d581-4b65-a966-631cfa961328\u0026sktid=72f988bf-86f1-41af-91ab-2d7cd011db47\u0026skt=2023-03-05T01%3A26%3A47Z\u0026ske=2023-03-06T09%3A36%3A47Z\u0026sks=b\u0026skv=2019-07-07\u0026sv=2021-08-06\u0026st=2023-03-05T01%3A53%3A30Z\u0026se=2023-03-05T10%3A03%3A30Z\u0026sr=c\u0026sp=rcwl\u0026sig=000000000000000000000000000000000000",
-      "RequestMethod": "PUT",
-      "RequestHeaders": {
-        "Accept": "application/xml",
-        "Accept-Encoding": "gzip, deflate",
-        "Connection": "keep-alive",
-        "Content-Length": "1236",
-        "Content-MD5": "o8YcDg1NQohI1M3Ih4QVqA==",
-        "Content-Type": "application/octet-stream",
-        "If-None-Match": "*",
-        "User-Agent": "azsdk-python-storage-blob/12.14.1 Python/3.7.9 (Windows-10-10.0.22621-SP0)",
-        "x-ms-blob-type": "BlockBlob",
-        "x-ms-date": "Sun, 05 Mar 2023 02:03:32 GMT",
-        "x-ms-version": "2021-08-06"
-      },
-      "RequestBody": "JHNjaGVtYTogaHR0cHM6Ly9henVyZW1sc2NoZW1hcy5henVyZWVkZ2UubmV0L2RldmVsb3BtZW50L2NvbW1hbmRDb21wb25lbnQuc2NoZW1hLmpzb24KdHlwZTogY29tbWFuZAoKbmFtZTogbWljcm9zb2Z0c2FtcGxlc19jb21tYW5kX2NvbXBvbmVudF9iYXNpY193aXRoX2ludmFsaWRfaW5wdXRfbmFtZXMKZGlzcGxheV9uYW1lOiBDb21tYW5kQ29tcG9uZW50QmFzaWMKZGVzY3JpcHRpb246IFRoaXMgaXMgdGhlIGJhc2ljIGNvbW1hbmQgY29tcG9uZW50CnRhZ3M6CiAgdGFnOiB0YWd2YWx1ZQogIG93bmVyOiBzZGt0ZWFtCgp2ZXJzaW9uOiAwLjAuMQoKaW5wdXRzOgogIHNhbml0aXphX3ZlcnNpb246CiAgICBkZXNjcmlwdGlvbjogc2FuaXRpemEgdmVyc2lvbgogICAgdHlwZTogbnVtYmVyCiAgICBkZWZhdWx0OiAxMC45OQogICAgb3B0aW9uYWw6IFRydWUKICBDYW1lbENhc2U6CiAgICBkZXNjcmlwdGlvbjogY2FtZWwgY2FzZQogICAgdHlwZTogbnVtYmVyCiAgICBkZWZhdWx0OiAxMC45OQogICAgb3B0aW9uYWw6IFRydWUKICBoYXZlX251bWJlcjE6CiAgICBkZXNjcmlwdGlvbjogaGF2ZSBudW1iZXIKICAgIHR5cGU6IG51bWJlcgogICAgZGVmYXVsdDogMTAuOTkKICAgIG9wdGlvbmFsOiBUcnVlCiAgX3N0YXJ0X3dpdGhfdW5kZXJzY29yZToKICAgIGRlc2NyaXB0aW9uOiBzdGFydCB3aXRoIHVuZGVyc2NvcmUKICAgIHR5cGU6IG51bWJlcgogICAgZGVmYXVsdDogMTAuOTkKICAgIG9wdGlvbmFsOiBUcnVlCgpvdXRwdXRzOgogIGhhdmUtZGFzaDoKICAgIHR5cGU6IHVyaV9mb2xkZXIKCiMgV3JpdGUgc29tZSBvdXRwdXQgdG8gd29yayBhcm91bmQgYSBidWcgd2hlbiBwaXBlbGluZSBub2RlIGZhaWxlZCB0byBydW4gd2l0aCBlbXB0eSBkYXRhc2V0IGFzIGlucHV0CmNvbW1hbmQ6ID4tCiAgZWNobyBIZWxsbyBXb3JsZCAmCiAgJFtbJiBlY2hvICR7e2lucHV0cy5zYW5pdGl6YV92ZXJzaW9ufX1dXQogICRbWyYgZWNobyAke3tpbnB1dHMuQ2FtZWxDYXNlfX1dXQogICRbWyYgZWNobyAke3tpbnB1dHMuaGF2ZV9udW1iZXIxfX1dXQogICRbWyYgZWNobyAke3tpbnB1dHMuX3N0YXJ0X3dpdGhfdW5kZXJzY29yZX19XV0KICBlY2hvICR7e291dHB1dHMuaGF2ZS1kYXNofX0gPiAke3tvdXRwdXRzLmhhdmUtZGFzaH19L2NvbXBvbmVudF9pbl9udW1iZXIKCmVudmlyb25tZW50OiBhenVyZW1sOkF6dXJlTUwtc2tsZWFybi0xLjAtdWJ1bnR1MjAuMDQtcHkzOC1jcHU6MzMK",
-      "StatusCode": 201,
-      "ResponseHeaders": {
-        "Content-Length": "0",
-        "Content-MD5": "o8YcDg1NQohI1M3Ih4QVqA==",
-        "Date": "Sun, 05 Mar 2023 02:03:31 GMT",
-        "ETag": "\u00220x8DB1D1DD2647A40\u0022",
-        "Last-Modified": "Sun, 05 Mar 2023 02:03:32 GMT",
-        "Server": [
-          "Windows-Azure-Blob/1.0",
-          "Microsoft-HTTPAPI/2.0"
-        ],
-        "x-ms-content-crc64": "z6BJiSbsfsk=",
-        "x-ms-request-server-encrypted": "true",
-        "x-ms-version": "2021-08-06"
-      },
-      "ResponseBody": null
-    },
-    {
-      "RequestUri": "https://sax5mzqu7xztpx4.blob.core.windows.net/288fbc99-9-5886d97a-a3e9-5591-b4ce-167210b96996/components/invalid/helloworld_component_with_dash_input_names.yml?skoid=e3f42e2c-d581-4b65-a966-631cfa961328\u0026sktid=72f988bf-86f1-41af-91ab-2d7cd011db47\u0026skt=2023-03-05T01%3A26%3A47Z\u0026ske=2023-03-06T09%3A36%3A47Z\u0026sks=b\u0026skv=2019-07-07\u0026sv=2021-08-06\u0026st=2023-03-05T01%3A53%3A30Z\u0026se=2023-03-05T10%3A03%3A30Z\u0026sr=c\u0026sp=rcwl\u0026sig=000000000000000000000000000000000000",
-      "RequestMethod": "PUT",
-      "RequestHeaders": {
-        "Accept": "application/xml",
-        "Accept-Encoding": "gzip, deflate",
-        "Connection": "keep-alive",
-        "Content-Length": "1394",
-        "Content-MD5": "fte9xwtDCPsfEzSS38jElw==",
-        "Content-Type": "application/octet-stream",
-        "If-None-Match": "*",
-        "User-Agent": "azsdk-python-storage-blob/12.14.1 Python/3.7.9 (Windows-10-10.0.22621-SP0)",
-        "x-ms-blob-type": "BlockBlob",
-        "x-ms-date": "Sun, 05 Mar 2023 02:03:32 GMT",
-        "x-ms-version": "2021-08-06"
-      },
-      "RequestBody": "JHNjaGVtYTogaHR0cHM6Ly9henVyZW1sc2NoZW1hcy5henVyZWVkZ2UubmV0L2RldmVsb3BtZW50L2NvbW1hbmRDb21wb25lbnQuc2NoZW1hLmpzb24KdHlwZTogY29tbWFuZAoKbmFtZTogbWljcm9zb2Z0c2FtcGxlc19jb21tYW5kX2NvbXBvbmVudF9iYXNpY193aXRoX2ludmFsaWRfaW5wdXRfbmFtZXMKZGlzcGxheV9uYW1lOiBDb21tYW5kQ29tcG9uZW50QmFzaWMKZGVzY3JpcHRpb246IFRoaXMgaXMgdGhlIGJhc2ljIGNvbW1hbmQgY29tcG9uZW50CnRhZ3M6CiAgdGFnOiB0YWd2YWx1ZQogIG93bmVyOiBzZGt0ZWFtCgp2ZXJzaW9uOiAwLjAuMQoKaW5wdXRzOgogIHNhbml0aXphX3ZlcnNpb246CiAgICBkZXNjcmlwdGlvbjogc2FuaXRpemEgdmVyc2lvbgogICAgdHlwZTogbnVtYmVyCiAgICBkZWZhdWx0OiAxMC45OQogICAgb3B0aW9uYWw6IFRydWUKICBDYW1lbENhc2U6CiAgICBkZXNjcmlwdGlvbjogY2FtZWwgY2FzZQogICAgdHlwZTogbnVtYmVyCiAgICBkZWZhdWx0OiAxMC45OQogICAgb3B0aW9uYWw6IFRydWUKICBoYXZlX251bWJlcjE6CiAgICBkZXNjcmlwdGlvbjogaGF2ZSBudW1iZXIKICAgIHR5cGU6IG51bWJlcgogICAgZGVmYXVsdDogMTAuOTkKICAgIG9wdGlvbmFsOiBUcnVlCiAgX3N0YXJ0X3dpdGhfdW5kZXJzY29yZToKICAgIGRlc2NyaXB0aW9uOiBzdGFydCB3aXRoIHVuZGVyc2NvcmUKICAgIHR5cGU6IG51bWJlcgogICAgZGVmYXVsdDogMTAuOTkKICAgIG9wdGlvbmFsOiBUcnVlCiAgaGF2ZS1kYXNoOgogICAgZGVzY3JpcHRpb246IGhhdmUgZGFzaAogICAgdHlwZTogbnVtYmVyCiAgICBkZWZhdWx0OiAxMC45OQogICAgb3B0aW9uYWw6IFRydWUKCm91dHB1dHM6CiAgY29tcG9uZW50X291dF9wYXRoOgogICAgdHlwZTogdXJpX2ZvbGRlcgoKIyBXcml0ZSBzb21lIG91dHB1dCB0byB3b3JrIGFyb3VuZCBhIGJ1ZyB3aGVuIHBpcGVsaW5lIG5vZGUgZmFpbGVkIHRvIHJ1biB3aXRoIGVtcHR5IGRhdGFzZXQgYXMgaW5wdXQKY29tbWFuZDogPi0KICBlY2hvIEhlbGxvIFdvcmxkICYKICAkW1smIGVjaG8gJHt7aW5wdXRzLnNhbml0aXphX3ZlcnNpb259fV1dCiAgJFtbJiBlY2hvICR7e2lucHV0cy5DYW1lbENhc2V9fV1dCiAgJFtbJiBlY2hvICR7e2lucHV0cy5oYXZlX251bWJlcjF9fV1dCiAgJFtbJiBlY2hvICR7e2lucHV0cy5fc3RhcnRfd2l0aF91bmRlcnNjb3JlfX1dXQogICRbWyYgZWNobyAke3tpbnB1dHMuaGF2ZS1kYXNofX1dXQogIGVjaG8gJHt7b3V0cHV0cy5jb21wb25lbnRfb3V0X3BhdGh9fSA\u002BICR7e291dHB1dHMuY29tcG9uZW50X291dF9wYXRofX0vY29tcG9uZW50X2luX251bWJlcgoKZW52aXJvbm1lbnQ6IGF6dXJlbWw6QXp1cmVNTC1za2xlYXJuLTEuMC11YnVudHUyMC4wNC1weTM4LWNwdTozMwo=",
-      "StatusCode": 201,
-      "ResponseHeaders": {
-        "Content-Length": "0",
-        "Content-MD5": "fte9xwtDCPsfEzSS38jElw==",
-        "Date": "Sun, 05 Mar 2023 02:03:31 GMT",
-        "ETag": "\u00220x8DB1D1DD267AE16\u0022",
-        "Last-Modified": "Sun, 05 Mar 2023 02:03:32 GMT",
-        "Server": [
-          "Windows-Azure-Blob/1.0",
-          "Microsoft-HTTPAPI/2.0"
-        ],
-        "x-ms-content-crc64": "prquEPrcc9E=",
-        "x-ms-request-server-encrypted": "true",
-        "x-ms-version": "2021-08-06"
-      },
-      "ResponseBody": null
-    },
-    {
-      "RequestUri": "https://sax5mzqu7xztpx4.blob.core.windows.net/288fbc99-9-5886d97a-a3e9-5591-b4ce-167210b96996/components/invalid/helloworld_component_with_start_number_input_names.yml?skoid=e3f42e2c-d581-4b65-a966-631cfa961328\u0026sktid=72f988bf-86f1-41af-91ab-2d7cd011db47\u0026skt=2023-03-05T01%3A26%3A47Z\u0026ske=2023-03-06T09%3A36%3A47Z\u0026sks=b\u0026skv=2019-07-07\u0026sv=2021-08-06\u0026st=2023-03-05T01%3A53%3A30Z\u0026se=2023-03-05T10%3A03%3A30Z\u0026sr=c\u0026sp=rcwl\u0026sig=000000000000000000000000000000000000",
-      "RequestMethod": "PUT",
-      "RequestHeaders": {
-        "Accept": "application/xml",
-        "Accept-Encoding": "gzip, deflate",
-        "Connection": "keep-alive",
-        "Content-Length": "1420",
-        "Content-MD5": "/AworuXFF027jRoprffkQA==",
-        "Content-Type": "application/octet-stream",
-        "If-None-Match": "*",
-        "User-Agent": "azsdk-python-storage-blob/12.14.1 Python/3.7.9 (Windows-10-10.0.22621-SP0)",
-        "x-ms-blob-type": "BlockBlob",
-        "x-ms-date": "Sun, 05 Mar 2023 02:03:32 GMT",
-        "x-ms-version": "2021-08-06"
-      },
-      "RequestBody": "JHNjaGVtYTogaHR0cHM6Ly9henVyZW1sc2NoZW1hcy5henVyZWVkZ2UubmV0L2RldmVsb3BtZW50L2NvbW1hbmRDb21wb25lbnQuc2NoZW1hLmpzb24KdHlwZTogY29tbWFuZAoKbmFtZTogbWljcm9zb2Z0c2FtcGxlc19jb21tYW5kX2NvbXBvbmVudF9iYXNpY193aXRoX2ludmFsaWRfaW5wdXRfbmFtZXMKZGlzcGxheV9uYW1lOiBDb21tYW5kQ29tcG9uZW50QmFzaWMKZGVzY3JpcHRpb246IFRoaXMgaXMgdGhlIGJhc2ljIGNvbW1hbmQgY29tcG9uZW50CnRhZ3M6CiAgdGFnOiB0YWd2YWx1ZQogIG93bmVyOiBzZGt0ZWFtCgp2ZXJzaW9uOiAwLjAuMQoKaW5wdXRzOgogIHNhbml0aXphX3ZlcnNpb246CiAgICBkZXNjcmlwdGlvbjogc2FuaXRpemEgdmVyc2lvbgogICAgdHlwZTogbnVtYmVyCiAgICBkZWZhdWx0OiAxMC45OQogICAgb3B0aW9uYWw6IFRydWUKICBDYW1lbENhc2U6CiAgICBkZXNjcmlwdGlvbjogY2FtZWwgY2FzZQogICAgdHlwZTogbnVtYmVyCiAgICBkZWZhdWx0OiAxMC45OQogICAgb3B0aW9uYWw6IFRydWUKICBoYXZlX251bWJlcjE6CiAgICBkZXNjcmlwdGlvbjogaGF2ZSBudW1iZXIKICAgIHR5cGU6IG51bWJlcgogICAgZGVmYXVsdDogMTAuOTkKICAgIG9wdGlvbmFsOiBUcnVlCiAgX3N0YXJ0X3dpdGhfdW5kZXJzY29yZToKICAgIGRlc2NyaXB0aW9uOiBzdGFydCB3aXRoIHVuZGVyc2NvcmUKICAgIHR5cGU6IG51bWJlcgogICAgZGVmYXVsdDogMTAuOTkKICAgIG9wdGlvbmFsOiBUcnVlCiAgMXN0YXJ0X3dpdGhfbnVtYmVyOgogICAgZGVzY3JpcHRpb246IHN0YXJ0IHdpdGggbnVtYmVyCiAgICB0eXBlOiBudW1iZXIKICAgIGRlZmF1bHQ6IDEwLjk5CiAgICBvcHRpb25hbDogVHJ1ZQoKb3V0cHV0czoKICBjb21wb25lbnRfb3V0X3BhdGg6CiAgICB0eXBlOiB1cmlfZm9sZGVyCgojIFdyaXRlIHNvbWUgb3V0cHV0IHRvIHdvcmsgYXJvdW5kIGEgYnVnIHdoZW4gcGlwZWxpbmUgbm9kZSBmYWlsZWQgdG8gcnVuIHdpdGggZW1wdHkgZGF0YXNldCBhcyBpbnB1dApjb21tYW5kOiA\u002BLQogIGVjaG8gSGVsbG8gV29ybGQgJgogICRbWyYgZWNobyAke3tpbnB1dHMuc2FuaXRpemFfdmVyc2lvbn19XV0KICAkW1smIGVjaG8gJHt7aW5wdXRzLkNhbWVsQ2FzZX19XV0KICAkW1smIGVjaG8gJHt7aW5wdXRzLmhhdmVfbnVtYmVyMX19XV0KICAkW1smIGVjaG8gJHt7aW5wdXRzLl9zdGFydF93aXRoX3VuZGVyc2NvcmV9fV1dCiAgJFtbJiBlY2hvICR7e2lucHV0cy4xc3RhcnRfd2l0aF9udW1iZXJ9fV1dCiAgZWNobyAke3tvdXRwdXRzLmNvbXBvbmVudF9vdXRfcGF0aH19ID4gJHt7b3V0cHV0cy5jb21wb25lbnRfb3V0X3BhdGh9fS9jb21wb25lbnRfaW5fbnVtYmVyCgplbnZpcm9ubWVudDogYXp1cmVtbDpBenVyZU1MLXNrbGVhcm4tMS4wLXVidW50dTIwLjA0LXB5MzgtY3B1OjMzCg==",
-      "StatusCode": 201,
-      "ResponseHeaders": {
-        "Content-Length": "0",
-        "Content-MD5": "/AworuXFF027jRoprffkQA==",
-        "Date": "Sun, 05 Mar 2023 02:03:31 GMT",
-        "ETag": "\u00220x8DB1D1DD26B2FFD\u0022",
-        "Last-Modified": "Sun, 05 Mar 2023 02:03:32 GMT",
-        "Server": [
-          "Windows-Azure-Blob/1.0",
-          "Microsoft-HTTPAPI/2.0"
-        ],
-        "x-ms-content-crc64": "RFdW5QSqJqo=",
-        "x-ms-request-server-encrypted": "true",
-        "x-ms-version": "2021-08-06"
-      },
-      "ResponseBody": null
-    },
-    {
-      "RequestUri": "https://sax5mzqu7xztpx4.blob.core.windows.net/288fbc99-9-5886d97a-a3e9-5591-b4ce-167210b96996/components/invalid/helloworld_component_with_special_character_output_names.yml?skoid=e3f42e2c-d581-4b65-a966-631cfa961328\u0026sktid=72f988bf-86f1-41af-91ab-2d7cd011db47\u0026skt=2023-03-05T01%3A26%3A47Z\u0026ske=2023-03-06T09%3A36%3A47Z\u0026sks=b\u0026skv=2019-07-07\u0026sv=2021-08-06\u0026st=2023-03-05T01%3A53%3A30Z\u0026se=2023-03-05T10%3A03%3A30Z\u0026sr=c\u0026sp=rcwl\u0026sig=000000000000000000000000000000000000",
-      "RequestMethod": "PUT",
-      "RequestHeaders": {
-        "Accept": "application/xml",
-        "Accept-Encoding": "gzip, deflate",
-        "Connection": "keep-alive",
-        "Content-Length": "1284",
-        "Content-MD5": "D8FDj59lhRaL4ifCbumfIg==",
-        "Content-Type": "application/octet-stream",
-        "If-None-Match": "*",
-        "User-Agent": "azsdk-python-storage-blob/12.14.1 Python/3.7.9 (Windows-10-10.0.22621-SP0)",
-        "x-ms-blob-type": "BlockBlob",
-        "x-ms-date": "Sun, 05 Mar 2023 02:03:32 GMT",
-        "x-ms-version": "2021-08-06"
-      },
-      "RequestBody": "JHNjaGVtYTogaHR0cHM6Ly9henVyZW1sc2NoZW1hcy5henVyZWVkZ2UubmV0L2RldmVsb3BtZW50L2NvbW1hbmRDb21wb25lbnQuc2NoZW1hLmpzb24KdHlwZTogY29tbWFuZAoKbmFtZTogbWljcm9zb2Z0c2FtcGxlc19jb21tYW5kX2NvbXBvbmVudF9iYXNpY193aXRoX2ludmFsaWRfaW5wdXRfbmFtZXMKZGlzcGxheV9uYW1lOiBDb21tYW5kQ29tcG9uZW50QmFzaWMKZGVzY3JpcHRpb246IFRoaXMgaXMgdGhlIGJhc2ljIGNvbW1hbmQgY29tcG9uZW50CnRhZ3M6CiAgdGFnOiB0YWd2YWx1ZQogIG93bmVyOiBzZGt0ZWFtCgp2ZXJzaW9uOiAwLjAuMQoKaW5wdXRzOgogIHNhbml0aXphX3ZlcnNpb246CiAgICBkZXNjcmlwdGlvbjogc2FuaXRpemEgdmVyc2lvbgogICAgdHlwZTogbnVtYmVyCiAgICBkZWZhdWx0OiAxMC45OQogICAgb3B0aW9uYWw6IFRydWUKICBDYW1lbENhc2U6CiAgICBkZXNjcmlwdGlvbjogY2FtZWwgY2FzZQogICAgdHlwZTogbnVtYmVyCiAgICBkZWZhdWx0OiAxMC45OQogICAgb3B0aW9uYWw6IFRydWUKICBoYXZlX251bWJlcjE6CiAgICBkZXNjcmlwdGlvbjogaGF2ZSBudW1iZXIKICAgIHR5cGU6IG51bWJlcgogICAgZGVmYXVsdDogMTAuOTkKICAgIG9wdGlvbmFsOiBUcnVlCiAgX3N0YXJ0X3dpdGhfdW5kZXJzY29yZToKICAgIGRlc2NyaXB0aW9uOiBzdGFydCB3aXRoIHVuZGVyc2NvcmUKICAgIHR5cGU6IG51bWJlcgogICAgZGVmYXVsdDogMTAuOTkKICAgIG9wdGlvbmFsOiBUcnVlCgpvdXRwdXRzOgogIGhhdmVfKkBzcGVjaWFsX2NoYXJhY3RlcnM6CiAgICB0eXBlOiB1cmlfZm9sZGVyCgojIFdyaXRlIHNvbWUgb3V0cHV0IHRvIHdvcmsgYXJvdW5kIGEgYnVnIHdoZW4gcGlwZWxpbmUgbm9kZSBmYWlsZWQgdG8gcnVuIHdpdGggZW1wdHkgZGF0YXNldCBhcyBpbnB1dApjb21tYW5kOiA\u002BLQogIGVjaG8gSGVsbG8gV29ybGQgJgogICRbWyYgZWNobyAke3tpbnB1dHMuc2FuaXRpemFfdmVyc2lvbn19XV0KICAkW1smIGVjaG8gJHt7aW5wdXRzLkNhbWVsQ2FzZX19XV0KICAkW1smIGVjaG8gJHt7aW5wdXRzLmhhdmVfbnVtYmVyMX19XV0KICAkW1smIGVjaG8gJHt7aW5wdXRzLl9zdGFydF93aXRoX3VuZGVyc2NvcmV9fV1dCiAgZWNobyAke3tvdXRwdXRzLmhhdmVfKkBzcGVjaWFsX2NoYXJhY3RlcnN9fSA\u002BICR7e291dHB1dHMuaGF2ZV8qQHNwZWNpYWxfY2hhcmFjdGVyc319L2NvbXBvbmVudF9pbl9udW1iZXIKCmVudmlyb25tZW50OiBhenVyZW1sOkF6dXJlTUwtc2tsZWFybi0xLjAtdWJ1bnR1MjAuMDQtcHkzOC1jcHU6MzMK",
-      "StatusCode": 201,
-      "ResponseHeaders": {
-        "Content-Length": "0",
-        "Content-MD5": "D8FDj59lhRaL4ifCbumfIg==",
-        "Date": "Sun, 05 Mar 2023 02:03:31 GMT",
-        "ETag": "\u00220x8DB1D1DD26A93D3\u0022",
-        "Last-Modified": "Sun, 05 Mar 2023 02:03:32 GMT",
-        "Server": [
-          "Windows-Azure-Blob/1.0",
-          "Microsoft-HTTPAPI/2.0"
-        ],
-        "x-ms-content-crc64": "f/0YowCvY7I=",
-        "x-ms-request-server-encrypted": "true",
-        "x-ms-version": "2021-08-06"
-      },
-      "ResponseBody": null
-    },
-    {
-      "RequestUri": "https://sax5mzqu7xztpx4.blob.core.windows.net/288fbc99-9-5886d97a-a3e9-5591-b4ce-167210b96996/components/invalid/helloworld_component_with_start_dash_output_names.yml?skoid=e3f42e2c-d581-4b65-a966-631cfa961328\u0026sktid=72f988bf-86f1-41af-91ab-2d7cd011db47\u0026skt=2023-03-05T01%3A26%3A47Z\u0026ske=2023-03-06T09%3A36%3A47Z\u0026sks=b\u0026skv=2019-07-07\u0026sv=2021-08-06\u0026st=2023-03-05T01%3A53%3A30Z\u0026se=2023-03-05T10%3A03%3A30Z\u0026sr=c\u0026sp=rcwl\u0026sig=000000000000000000000000000000000000",
-      "RequestMethod": "PUT",
-      "RequestHeaders": {
-        "Accept": "application/xml",
-        "Accept-Encoding": "gzip, deflate",
-        "Connection": "keep-alive",
-        "Content-Length": "1257",
-        "Content-MD5": "g4Olv0aCpKIgmlH/NT\u002BRIQ==",
-        "Content-Type": "application/octet-stream",
-        "If-None-Match": "*",
-        "User-Agent": "azsdk-python-storage-blob/12.14.1 Python/3.7.9 (Windows-10-10.0.22621-SP0)",
-        "x-ms-blob-type": "BlockBlob",
-        "x-ms-date": "Sun, 05 Mar 2023 02:03:32 GMT",
-        "x-ms-version": "2021-08-06"
-      },
-      "RequestBody": "JHNjaGVtYTogaHR0cHM6Ly9henVyZW1sc2NoZW1hcy5henVyZWVkZ2UubmV0L2RldmVsb3BtZW50L2NvbW1hbmRDb21wb25lbnQuc2NoZW1hLmpzb24KdHlwZTogY29tbWFuZAoKbmFtZTogbWljcm9zb2Z0c2FtcGxlc19jb21tYW5kX2NvbXBvbmVudF9iYXNpY193aXRoX2ludmFsaWRfaW5wdXRfbmFtZXMKZGlzcGxheV9uYW1lOiBDb21tYW5kQ29tcG9uZW50QmFzaWMKZGVzY3JpcHRpb246IFRoaXMgaXMgdGhlIGJhc2ljIGNvbW1hbmQgY29tcG9uZW50CnRhZ3M6CiAgdGFnOiB0YWd2YWx1ZQogIG93bmVyOiBzZGt0ZWFtCgp2ZXJzaW9uOiAwLjAuMQoKaW5wdXRzOgogIHNhbml0aXphX3ZlcnNpb246CiAgICBkZXNjcmlwdGlvbjogc2FuaXRpemEgdmVyc2lvbgogICAgdHlwZTogbnVtYmVyCiAgICBkZWZhdWx0OiAxMC45OQogICAgb3B0aW9uYWw6IFRydWUKICBDYW1lbENhc2U6CiAgICBkZXNjcmlwdGlvbjogY2FtZWwgY2FzZQogICAgdHlwZTogbnVtYmVyCiAgICBkZWZhdWx0OiAxMC45OQogICAgb3B0aW9uYWw6IFRydWUKICBoYXZlX251bWJlcjE6CiAgICBkZXNjcmlwdGlvbjogaGF2ZSBudW1iZXIKICAgIHR5cGU6IG51bWJlcgogICAgZGVmYXVsdDogMTAuOTkKICAgIG9wdGlvbmFsOiBUcnVlCiAgX3N0YXJ0X3dpdGhfdW5kZXJzY29yZToKICAgIGRlc2NyaXB0aW9uOiBzdGFydCB3aXRoIHVuZGVyc2NvcmUKICAgIHR5cGU6IG51bWJlcgogICAgZGVmYXVsdDogMTAuOTkKICAgIG9wdGlvbmFsOiBUcnVlCgpvdXRwdXRzOgogIC1zdGFydF93aXRoX2Rhc2g6CiAgICB0eXBlOiB1cmlfZm9sZGVyCgojIFdyaXRlIHNvbWUgb3V0cHV0IHRvIHdvcmsgYXJvdW5kIGEgYnVnIHdoZW4gcGlwZWxpbmUgbm9kZSBmYWlsZWQgdG8gcnVuIHdpdGggZW1wdHkgZGF0YXNldCBhcyBpbnB1dApjb21tYW5kOiA\u002BLQogIGVjaG8gSGVsbG8gV29ybGQgJgogICRbWyYgZWNobyAke3tpbnB1dHMuc2FuaXRpemFfdmVyc2lvbn19XV0KICAkW1smIGVjaG8gJHt7aW5wdXRzLkNhbWVsQ2FzZX19XV0KICAkW1smIGVjaG8gJHt7aW5wdXRzLmhhdmVfbnVtYmVyMX19XV0KICAkW1smIGVjaG8gJHt7aW5wdXRzLl9zdGFydF93aXRoX3VuZGVyc2NvcmV9fV1dCiAgZWNobyAke3tvdXRwdXRzLi1zdGFydF93aXRoX2Rhc2h9fSA\u002BICR7e291dHB1dHMuLXN0YXJ0X3dpdGhfZGFzaH19L2NvbXBvbmVudF9pbl9udW1iZXIKCmVudmlyb25tZW50OiBhenVyZW1sOkF6dXJlTUwtc2tsZWFybi0xLjAtdWJ1bnR1MjAuMDQtcHkzOC1jcHU6MzMK",
-      "StatusCode": 201,
-      "ResponseHeaders": {
-        "Content-Length": "0",
-        "Content-MD5": "g4Olv0aCpKIgmlH/NT\u002BRIQ==",
-        "Date": "Sun, 05 Mar 2023 02:03:31 GMT",
-        "ETag": "\u00220x8DB1D1DD26D528D\u0022",
-        "Last-Modified": "Sun, 05 Mar 2023 02:03:32 GMT",
-        "Server": [
-          "Windows-Azure-Blob/1.0",
-          "Microsoft-HTTPAPI/2.0"
-        ],
-        "x-ms-content-crc64": "PAyr4J2cPJ4=",
-        "x-ms-request-server-encrypted": "true",
-        "x-ms-version": "2021-08-06"
-      },
-      "ResponseBody": null
-    },
-    {
-      "RequestUri": "https://sax5mzqu7xztpx4.blob.core.windows.net/288fbc99-9-5886d97a-a3e9-5591-b4ce-167210b96996/components/invalid/helloworld_component_with_start_number_output_names.yml?skoid=e3f42e2c-d581-4b65-a966-631cfa961328\u0026sktid=72f988bf-86f1-41af-91ab-2d7cd011db47\u0026skt=2023-03-05T01%3A26%3A47Z\u0026ske=2023-03-06T09%3A36%3A47Z\u0026sks=b\u0026skv=2019-07-07\u0026sv=2021-08-06\u0026st=2023-03-05T01%3A53%3A30Z\u0026se=2023-03-05T10%3A03%3A30Z\u0026sr=c\u0026sp=rcwl\u0026sig=000000000000000000000000000000000000",
-      "RequestMethod": "PUT",
-      "RequestHeaders": {
-        "Accept": "application/xml",
-        "Accept-Encoding": "gzip, deflate",
-        "Connection": "keep-alive",
-        "Content-Length": "1263",
-        "Content-MD5": "nEXuyQd/\u002BgTLdcs6f9j\u002BBA==",
-        "Content-Type": "application/octet-stream",
-        "If-None-Match": "*",
-        "User-Agent": "azsdk-python-storage-blob/12.14.1 Python/3.7.9 (Windows-10-10.0.22621-SP0)",
-        "x-ms-blob-type": "BlockBlob",
-        "x-ms-date": "Sun, 05 Mar 2023 02:03:32 GMT",
-        "x-ms-version": "2021-08-06"
-      },
-      "RequestBody": "JHNjaGVtYTogaHR0cHM6Ly9henVyZW1sc2NoZW1hcy5henVyZWVkZ2UubmV0L2RldmVsb3BtZW50L2NvbW1hbmRDb21wb25lbnQuc2NoZW1hLmpzb24KdHlwZTogY29tbWFuZAoKbmFtZTogbWljcm9zb2Z0c2FtcGxlc19jb21tYW5kX2NvbXBvbmVudF9iYXNpY193aXRoX2ludmFsaWRfaW5wdXRfbmFtZXMKZGlzcGxheV9uYW1lOiBDb21tYW5kQ29tcG9uZW50QmFzaWMKZGVzY3JpcHRpb246IFRoaXMgaXMgdGhlIGJhc2ljIGNvbW1hbmQgY29tcG9uZW50CnRhZ3M6CiAgdGFnOiB0YWd2YWx1ZQogIG93bmVyOiBzZGt0ZWFtCgp2ZXJzaW9uOiAwLjAuMQoKaW5wdXRzOgogIHNhbml0aXphX3ZlcnNpb246CiAgICBkZXNjcmlwdGlvbjogc2FuaXRpemEgdmVyc2lvbgogICAgdHlwZTogbnVtYmVyCiAgICBkZWZhdWx0OiAxMC45OQogICAgb3B0aW9uYWw6IFRydWUKICBDYW1lbENhc2U6CiAgICBkZXNjcmlwdGlvbjogY2FtZWwgY2FzZQogICAgdHlwZTogbnVtYmVyCiAgICBkZWZhdWx0OiAxMC45OQogICAgb3B0aW9uYWw6IFRydWUKICBoYXZlX251bWJlcjE6CiAgICBkZXNjcmlwdGlvbjogaGF2ZSBudW1iZXIKICAgIHR5cGU6IG51bWJlcgogICAgZGVmYXVsdDogMTAuOTkKICAgIG9wdGlvbmFsOiBUcnVlCiAgX3N0YXJ0X3dpdGhfdW5kZXJzY29yZToKICAgIGRlc2NyaXB0aW9uOiBzdGFydCB3aXRoIHVuZGVyc2NvcmUKICAgIHR5cGU6IG51bWJlcgogICAgZGVmYXVsdDogMTAuOTkKICAgIG9wdGlvbmFsOiBUcnVlCgpvdXRwdXRzOgogIDFzdGFydF93aXRoX251bWJlcjoKICAgIHR5cGU6IHVyaV9mb2xkZXIKCiMgV3JpdGUgc29tZSBvdXRwdXQgdG8gd29yayBhcm91bmQgYSBidWcgd2hlbiBwaXBlbGluZSBub2RlIGZhaWxlZCB0byBydW4gd2l0aCBlbXB0eSBkYXRhc2V0IGFzIGlucHV0CmNvbW1hbmQ6ID4tCiAgZWNobyBIZWxsbyBXb3JsZCAmCiAgJFtbJiBlY2hvICR7e2lucHV0cy5zYW5pdGl6YV92ZXJzaW9ufX1dXQogICRbWyYgZWNobyAke3tpbnB1dHMuQ2FtZWxDYXNlfX1dXQogICRbWyYgZWNobyAke3tpbnB1dHMuaGF2ZV9udW1iZXIxfX1dXQogICRbWyYgZWNobyAke3tpbnB1dHMuX3N0YXJ0X3dpdGhfdW5kZXJzY29yZX19XV0KICBlY2hvICR7e291dHB1dHMuMXN0YXJ0X3dpdGhfbnVtYmVyfX0gPiAke3tvdXRwdXRzLjFzdGFydF93aXRoX251bWJlcn19L2NvbXBvbmVudF9pbl9udW1iZXIKCmVudmlyb25tZW50OiBhenVyZW1sOkF6dXJlTUwtc2tsZWFybi0xLjAtdWJ1bnR1MjAuMDQtcHkzOC1jcHU6MzMK",
-      "StatusCode": 201,
-      "ResponseHeaders": {
-        "Content-Length": "0",
-        "Content-MD5": "nEXuyQd/\u002BgTLdcs6f9j\u002BBA==",
-        "Date": "Sun, 05 Mar 2023 02:03:32 GMT",
-        "ETag": "\u00220x8DB1D1DD26E3CD0\u0022",
-        "Last-Modified": "Sun, 05 Mar 2023 02:03:32 GMT",
-        "Server": [
-          "Windows-Azure-Blob/1.0",
-          "Microsoft-HTTPAPI/2.0"
-        ],
-        "x-ms-content-crc64": "0mTcnynqR9Q=",
-        "x-ms-request-server-encrypted": "true",
-        "x-ms-version": "2021-08-06"
-      },
-      "ResponseBody": null
-    },
-    {
-      "RequestUri": "https://sax5mzqu7xztpx4.blob.core.windows.net/288fbc99-9-5886d97a-a3e9-5591-b4ce-167210b96996/components/invalid/no_environment.yml?skoid=e3f42e2c-d581-4b65-a966-631cfa961328\u0026sktid=72f988bf-86f1-41af-91ab-2d7cd011db47\u0026skt=2023-03-05T01%3A26%3A47Z\u0026ske=2023-03-06T09%3A36%3A47Z\u0026sks=b\u0026skv=2019-07-07\u0026sv=2021-08-06\u0026st=2023-03-05T01%3A53%3A30Z\u0026se=2023-03-05T10%3A03%3A30Z\u0026sr=c\u0026sp=rcwl\u0026sig=000000000000000000000000000000000000",
-      "RequestMethod": "PUT",
-      "RequestHeaders": {
-        "Accept": "application/xml",
-        "Accept-Encoding": "gzip, deflate",
-        "Connection": "keep-alive",
-        "Content-Length": "241",
-        "Content-MD5": "K0FjIUNn16eLjYrJBDH27w==",
-        "Content-Type": "application/octet-stream",
-        "If-None-Match": "*",
-        "User-Agent": "azsdk-python-storage-blob/12.14.1 Python/3.7.9 (Windows-10-10.0.22621-SP0)",
-        "x-ms-blob-type": "BlockBlob",
-        "x-ms-date": "Sun, 05 Mar 2023 02:03:32 GMT",
-        "x-ms-version": "2021-08-06"
-      },
-      "RequestBody": "JHNjaGVtYTogaHR0cHM6Ly9henVyZW1sc2NoZW1hcy5henVyZWVkZ2UubmV0L2RldmVsb3BtZW50L2NvbW1hbmRDb21wb25lbnQuc2NoZW1hLmpzb24KdHlwZTogY29tbWFuZApuYW1lOiBhdGVzdGNvbXBvbmVudAp2ZXJzaW9uOiAxCmNvZGU6IC4uLy4uL3B5dGhvbgpjb21tYW5kOiA\u002BLQogIGVjaG8gJHt7b3V0cHV0cy5vdXRwdXRfcGF0aH19Cm91dHB1dHM6CiAgb3V0cHV0X3BhdGg6CiAgICB0eXBlOiB1cmlfZm9sZGVyCg==",
-      "StatusCode": 201,
-      "ResponseHeaders": {
-        "Content-Length": "0",
-        "Content-MD5": "K0FjIUNn16eLjYrJBDH27w==",
-        "Date": "Sun, 05 Mar 2023 02:03:31 GMT",
-        "ETag": "\u00220x8DB1D1DD2701144\u0022",
-        "Last-Modified": "Sun, 05 Mar 2023 02:03:32 GMT",
-        "Server": [
-          "Windows-Azure-Blob/1.0",
-          "Microsoft-HTTPAPI/2.0"
-        ],
-        "x-ms-content-crc64": "uGYwbjsD7DM=",
-        "x-ms-request-server-encrypted": "true",
-        "x-ms-version": "2021-08-06"
-      },
-      "ResponseBody": null
-    },
-    {
-      "RequestUri": "https://sax5mzqu7xztpx4.blob.core.windows.net/288fbc99-9-5886d97a-a3e9-5591-b4ce-167210b96996/components/merge_outputs_component.yml?skoid=e3f42e2c-d581-4b65-a966-631cfa961328\u0026sktid=72f988bf-86f1-41af-91ab-2d7cd011db47\u0026skt=2023-03-05T01%3A26%3A47Z\u0026ske=2023-03-06T09%3A36%3A47Z\u0026sks=b\u0026skv=2019-07-07\u0026sv=2021-08-06\u0026st=2023-03-05T01%3A53%3A30Z\u0026se=2023-03-05T10%3A03%3A30Z\u0026sr=c\u0026sp=rcwl\u0026sig=000000000000000000000000000000000000",
-      "RequestMethod": "PUT",
-      "RequestHeaders": {
-        "Accept": "application/xml",
-        "Accept-Encoding": "gzip, deflate",
-        "Connection": "keep-alive",
-        "Content-Length": "902",
-        "Content-MD5": "Va3cc8DCaFyVB7hyiUzXyA==",
-        "Content-Type": "application/octet-stream",
-        "If-None-Match": "*",
-        "User-Agent": "azsdk-python-storage-blob/12.14.1 Python/3.7.9 (Windows-10-10.0.22621-SP0)",
-        "x-ms-blob-type": "BlockBlob",
-        "x-ms-date": "Sun, 05 Mar 2023 02:03:32 GMT",
-        "x-ms-version": "2021-08-06"
-      },
-      "RequestBody": "JHNjaGVtYTogaHR0cHM6Ly9henVyZW1sc2NoZW1hcy5henVyZWVkZ2UubmV0L2RldmVsb3BtZW50L2NvbW1hbmRDb21wb25lbnQuc2NoZW1hLmpzb24KdHlwZTogY29tbWFuZAoKbmFtZTogY29tcG9uZW50X21lcmdlX291dHB1dHMKZGlzcGxheV9uYW1lOiBDb21wb25lbnRNZXJnZU91dHB1dHMKdmVyc2lvbjogMC4wLjEKCmNvbW1hbmQ6ID4tCiAgZWNobyBIZWxsbyBXb3JsZCAmJgogIGVjaG8gJHt7aW5wdXRzLmNvbXBvbmVudF9pbl9udW1iZXJ9fSAmJgogIG1rZGlyIC1wICR7e291dHB1dHMuY29tcG9uZW50X291dF9wYXRoXzF9fSAmJgogIG1rZGlyIC1wICR7e291dHB1dHMuY29tcG9uZW50X291dF9wYXRoXzJ9fSAmJgogIGNwIC1yICR7e2lucHV0cy5jb21wb25lbnRfaW5fcGF0aF8xfX0gJHt7b3V0cHV0cy5jb21wb25lbnRfb3V0X3BhdGhfMX19ICYmCiAgY3AgLXIgJHt7aW5wdXRzLmNvbXBvbmVudF9pbl9wYXRoXzJ9fSAke3tvdXRwdXRzLmNvbXBvbmVudF9vdXRfcGF0aF8yfX0KZW52aXJvbm1lbnQ6IGF6dXJlbWw6QXp1cmVNTC1za2xlYXJuLTEuMC11YnVudHUyMC4wNC1weTM4LWNwdTozMwoKaW5wdXRzOgogIGNvbXBvbmVudF9pbl9udW1iZXI6CiAgICBkZXNjcmlwdGlvbjogQSBudW1iZXIKICAgIHR5cGU6IG51bWJlcgogICAgZGVmYXVsdDogMTAuOTkKICBjb21wb25lbnRfaW5fcGF0aF8xOgogICAgZGVzY3JpcHRpb246IEEgcGF0aAogICAgdHlwZTogdXJpX2ZvbGRlcgogIGNvbXBvbmVudF9pbl9wYXRoXzI6CiAgICBkZXNjcmlwdGlvbjogQSBwYXRoCiAgICB0eXBlOiB1cmlfZm9sZGVyCgpvdXRwdXRzOgogIGNvbXBvbmVudF9vdXRfcGF0aF8xOgogICAgdHlwZTogdXJpX2ZvbGRlcgogIGNvbXBvbmVudF9vdXRfcGF0aF8yOgogICAgdHlwZTogdXJpX2ZvbGRlcgo=",
-      "StatusCode": 201,
-      "ResponseHeaders": {
-        "Content-Length": "0",
-        "Content-MD5": "Va3cc8DCaFyVB7hyiUzXyA==",
-        "Date": "Sun, 05 Mar 2023 02:03:32 GMT",
-        "ETag": "\u00220x8DB1D1DD2712289\u0022",
-        "Last-Modified": "Sun, 05 Mar 2023 02:03:32 GMT",
-        "Server": [
-          "Windows-Azure-Blob/1.0",
-          "Microsoft-HTTPAPI/2.0"
-        ],
-        "x-ms-content-crc64": "IEAhRF8KJWU=",
-        "x-ms-request-server-encrypted": "true",
-        "x-ms-version": "2021-08-06"
-      },
-      "ResponseBody": null
-    },
-    {
-      "RequestUri": "https://sax5mzqu7xztpx4.blob.core.windows.net/288fbc99-9-5886d97a-a3e9-5591-b4ce-167210b96996/components/invalid/non_dict.yml?skoid=e3f42e2c-d581-4b65-a966-631cfa961328\u0026sktid=72f988bf-86f1-41af-91ab-2d7cd011db47\u0026skt=2023-03-05T01%3A26%3A47Z\u0026ske=2023-03-06T09%3A36%3A47Z\u0026sks=b\u0026skv=2019-07-07\u0026sv=2021-08-06\u0026st=2023-03-05T01%3A53%3A30Z\u0026se=2023-03-05T10%3A03%3A30Z\u0026sr=c\u0026sp=rcwl\u0026sig=000000000000000000000000000000000000",
-      "RequestMethod": "PUT",
-      "RequestHeaders": {
-        "Accept": "application/xml",
-        "Accept-Encoding": "gzip, deflate",
-        "Connection": "keep-alive",
-        "Content-Length": "8",
-        "Content-MD5": "sO2F8XfjIgLFFpY3i2QZjQ==",
-        "Content-Type": "application/octet-stream",
-        "If-None-Match": "*",
-        "User-Agent": "azsdk-python-storage-blob/12.14.1 Python/3.7.9 (Windows-10-10.0.22621-SP0)",
-        "x-ms-blob-type": "BlockBlob",
-        "x-ms-date": "Sun, 05 Mar 2023 02:03:32 GMT",
-        "x-ms-version": "2021-08-06"
-      },
-      "RequestBody": "bmFtZSB8Pwo=",
-      "StatusCode": 201,
-      "ResponseHeaders": {
-        "Content-Length": "0",
-        "Content-MD5": "sO2F8XfjIgLFFpY3i2QZjQ==",
-        "Date": "Sun, 05 Mar 2023 02:03:31 GMT",
-        "ETag": "\u00220x8DB1D1DD2720CCC\u0022",
-        "Last-Modified": "Sun, 05 Mar 2023 02:03:32 GMT",
-        "Server": [
-          "Windows-Azure-Blob/1.0",
-          "Microsoft-HTTPAPI/2.0"
-        ],
-        "x-ms-content-crc64": "XyNTwlRQQqg=",
-        "x-ms-request-server-encrypted": "true",
-        "x-ms-version": "2021-08-06"
-      },
-      "ResponseBody": null
-    },
-    {
-      "RequestUri": "https://sax5mzqu7xztpx4.blob.core.windows.net/288fbc99-9-5886d97a-a3e9-5591-b4ce-167210b96996/components/invalid/unsupported_fields.yml?skoid=e3f42e2c-d581-4b65-a966-631cfa961328\u0026sktid=72f988bf-86f1-41af-91ab-2d7cd011db47\u0026skt=2023-03-05T01%3A26%3A47Z\u0026ske=2023-03-06T09%3A36%3A47Z\u0026sks=b\u0026skv=2019-07-07\u0026sv=2021-08-06\u0026st=2023-03-05T01%3A53%3A30Z\u0026se=2023-03-05T10%3A03%3A30Z\u0026sr=c\u0026sp=rcwl\u0026sig=000000000000000000000000000000000000",
-      "RequestMethod": "PUT",
-      "RequestHeaders": {
-        "Accept": "application/xml",
-        "Accept-Encoding": "gzip, deflate",
-        "Connection": "keep-alive",
-        "Content-Length": "314",
-        "Content-MD5": "XVE353fKAuNCcqlxzi\u002BL6w==",
-        "Content-Type": "application/octet-stream",
-        "If-None-Match": "*",
-        "User-Agent": "azsdk-python-storage-blob/12.14.1 Python/3.7.9 (Windows-10-10.0.22621-SP0)",
-        "x-ms-blob-type": "BlockBlob",
-        "x-ms-date": "Sun, 05 Mar 2023 02:03:32 GMT",
-        "x-ms-version": "2021-08-06"
-      },
-      "RequestBody": "JHNjaGVtYTogaHR0cHM6Ly9henVyZW1sc2NoZW1hcy5henVyZWVkZ2UubmV0L2RldmVsb3BtZW50L2NvbW1hbmRDb21wb25lbnQuc2NoZW1hLmpzb24KbmFtZTogYXRlc3Rjb21wb25lbnQKbmFtZTE6IGF0ZXN0Y29tcG9uZW50CnZlcnNpb246IDEKY29kZTogLi4vLi4vcHl0aG9uCmNvbW1hbmQ6ID4tCiAgZWNobyAke3tvdXRwdXRzLm91dHB1dF9wYXRofX0KZW52aXJvbm1lbnQ6IGF6dXJlbWw6QXp1cmVNTC1za2xlYXJuLTEuMC11YnVudHUyMC4wNC1weTM4LWNwdTozMwpvdXRwdXRzOgogIG91dHB1dF9wYXRoOgogICAgdHlwZTogdXJpX2ZvbGRlcgo=",
-      "StatusCode": 201,
-      "ResponseHeaders": {
-        "Content-Length": "0",
-        "Content-MD5": "XVE353fKAuNCcqlxzi\u002BL6w==",
-        "Date": "Sun, 05 Mar 2023 02:03:32 GMT",
-        "ETag": "\u00220x8DB1D1DD272A8F1\u0022",
-        "Last-Modified": "Sun, 05 Mar 2023 02:03:32 GMT",
-        "Server": [
-          "Windows-Azure-Blob/1.0",
-          "Microsoft-HTTPAPI/2.0"
-        ],
-        "x-ms-content-crc64": "YFL41YXy8l8=",
-        "x-ms-request-server-encrypted": "true",
-        "x-ms-version": "2021-08-06"
-      },
-      "ResponseBody": null
-    },
-    {
-      "RequestUri": "https://sax5mzqu7xztpx4.blob.core.windows.net/288fbc99-9-5886d97a-a3e9-5591-b4ce-167210b96996/components/invalid/name_none.yml?skoid=e3f42e2c-d581-4b65-a966-631cfa961328\u0026sktid=72f988bf-86f1-41af-91ab-2d7cd011db47\u0026skt=2023-03-05T01%3A26%3A47Z\u0026ske=2023-03-06T09%3A36%3A47Z\u0026sks=b\u0026skv=2019-07-07\u0026sv=2021-08-06\u0026st=2023-03-05T01%3A53%3A30Z\u0026se=2023-03-05T10%3A03%3A30Z\u0026sr=c\u0026sp=rcwl\u0026sig=000000000000000000000000000000000000",
-      "RequestMethod": "PUT",
-      "RequestHeaders": {
-        "Accept": "application/xml",
-        "Accept-Encoding": "gzip, deflate",
-        "Connection": "keep-alive",
-        "Content-Length": "251",
-        "Content-MD5": "xufyPJNvnhqFj3NsBgATaw==",
-        "Content-Type": "application/octet-stream",
-        "If-None-Match": "*",
-        "User-Agent": "azsdk-python-storage-blob/12.14.1 Python/3.7.9 (Windows-10-10.0.22621-SP0)",
-        "x-ms-blob-type": "BlockBlob",
-        "x-ms-date": "Sun, 05 Mar 2023 02:03:32 GMT",
-        "x-ms-version": "2021-08-06"
-      },
-      "RequestBody": "JHNjaGVtYTogaHR0cHM6Ly9henVyZW1sc2NoZW1hcy5henVyZWVkZ2UubmV0L2RldmVsb3BtZW50L2NvbW1hbmRDb21wb25lbnQuc2NoZW1hLmpzb24KbmFtZToKdmVyc2lvbjogMQpjb2RlOiAuLi8uLi9weXRob24KY29tbWFuZDogPi0KICBlY2hvICR7e291dHB1dHMub3V0cHV0X3BhdGh9fQplbnZpcm9ubWVudDogYXp1cmVtbDpBenVyZU1MLU1pbmltYWw6MgpvdXRwdXRzOgogIG91dHB1dF9wYXRoOgogICAgdHlwZTogdXJpX2ZvbGRlcgo=",
-      "StatusCode": 201,
-      "ResponseHeaders": {
-        "Content-Length": "0",
-        "Content-MD5": "xufyPJNvnhqFj3NsBgATaw==",
-        "Date": "Sun, 05 Mar 2023 02:03:32 GMT",
-        "ETag": "\u00220x8DB1D1DD273BA38\u0022",
-        "Last-Modified": "Sun, 05 Mar 2023 02:03:32 GMT",
-        "Server": [
-          "Windows-Azure-Blob/1.0",
-          "Microsoft-HTTPAPI/2.0"
-        ],
-        "x-ms-content-crc64": "wVMMYgJEbIA=",
-        "x-ms-request-server-encrypted": "true",
-        "x-ms-version": "2021-08-06"
-      },
-      "ResponseBody": null
-    },
-    {
-      "RequestUri": "https://sax5mzqu7xztpx4.blob.core.windows.net/288fbc99-9-5886d97a-a3e9-5591-b4ce-167210b96996/components/parallel_component_with_file_input.yml?skoid=e3f42e2c-d581-4b65-a966-631cfa961328\u0026sktid=72f988bf-86f1-41af-91ab-2d7cd011db47\u0026skt=2023-03-05T01%3A26%3A47Z\u0026ske=2023-03-06T09%3A36%3A47Z\u0026sks=b\u0026skv=2019-07-07\u0026sv=2021-08-06\u0026st=2023-03-05T01%3A53%3A30Z\u0026se=2023-03-05T10%3A03%3A30Z\u0026sr=c\u0026sp=rcwl\u0026sig=000000000000000000000000000000000000",
-      "RequestMethod": "PUT",
-      "RequestHeaders": {
-        "Accept": "application/xml",
-        "Accept-Encoding": "gzip, deflate",
-        "Connection": "keep-alive",
-        "Content-Length": "900",
-        "Content-MD5": "Eymcqip5vEXqUHReTwgF\u002BA==",
-        "Content-Type": "application/octet-stream",
-        "If-None-Match": "*",
-        "User-Agent": "azsdk-python-storage-blob/12.14.1 Python/3.7.9 (Windows-10-10.0.22621-SP0)",
-        "x-ms-blob-type": "BlockBlob",
-        "x-ms-date": "Sun, 05 Mar 2023 02:03:32 GMT",
-        "x-ms-version": "2021-08-06"
-      },
-      "RequestBody": "I3NvdXJjZSAuLi9jb25maWdzL3BhcmFsbGVsLWpvYi9iYXRjaC1zY29yZS1QYXJhbGxlbENvbXBvbmVudC55YW1sCiRzY2hlbWE6IGh0dHA6Ly9henVyZW1sL3Nkay0yLTAvUGFyYWxsZWxDb21wb25lbnQuanNvbgpuYW1lOiBmaWxlX2JhdGNoX3Njb3JlCnR5cGU6IHBhcmFsbGVsCnZlcnNpb246IDEuMC4wCmRpc3BsYXlfbmFtZTogQmF0Y2hTY29yZQpkZXNjcmlwdGlvbjogcGFyYWxsZWwgY29tcG9uZW50IGZvciBiYXRjaCBzY29yZQoKaW5wdXRzOgogIGpvYl9kYXRhX3BhdGg6CiAgICB0eXBlOiBtbHRhYmxlCiAgICBkZXNjcmlwdGlvbjogVGhlIGRhdGEgdG8gYmUgc3BsaXQgYW5kIHNjb3JlZCBpbiBwYXJhbGxlbC4KICAgIG9wdGlvbmFsOiBmYWxzZQoKb3V0cHV0czoKICBqb2Jfb3V0cHV0X3BhdGg6CiAgICB0eXBlOiB1cmlfZm9sZGVyCgptaW5pX2JhdGNoX3NpemU6ICIxIgppbnB1dF9kYXRhOiAke3tpbnB1dHMuam9iX2RhdGFfcGF0aH19Cm1pbmlfYmF0Y2hfZXJyb3JfdGhyZXNob2xkOiAxCm1heF9jb25jdXJyZW5jeV9wZXJfaW5zdGFuY2U6IDEKbG9nZ2luZ19sZXZlbDogIldBUk5JTkciCmVycm9yX3RocmVzaG9sZDogLTEKcmV0cnlfc2V0dGluZ3M6CiAgbWF4X3JldHJpZXM6IDIKICB0aW1lb3V0OiA2MAoKcmVzb3VyY2VzOgogIGluc3RhbmNlX2NvdW50OiAyCgp0YXNrOgogIHR5cGU6IHJ1bl9mdW5jdGlvbgogIGNvZGU6IC4uL3NjcmlwdF9wYXJhbGxlbC8KICBlbnRyeV9zY3JpcHQ6IHBhc3NfdGhyb3VnaC5weQogIHByb2dyYW1fYXJndW1lbnRzOiA\u002BLQogICAgLS1qb2Jfb3V0cHV0X3BhdGggJHt7b3V0cHV0cy5qb2Jfb3V0cHV0X3BhdGh9fQogIGVudmlyb25tZW50OiBhenVyZW1sOkF6dXJlTUwtc2tsZWFybi0xLjAtdWJ1bnR1MjAuMDQtcHkzOC1jcHU6MzMK",
-      "StatusCode": 201,
-      "ResponseHeaders": {
-        "Content-Length": "0",
-        "Content-MD5": "Eymcqip5vEXqUHReTwgF\u002BA==",
-        "Date": "Sun, 05 Mar 2023 02:03:31 GMT",
-        "ETag": "\u00220x8DB1D1DD273E143\u0022",
-        "Last-Modified": "Sun, 05 Mar 2023 02:03:32 GMT",
-        "Server": [
-          "Windows-Azure-Blob/1.0",
-          "Microsoft-HTTPAPI/2.0"
-        ],
-        "x-ms-content-crc64": "I9Qc9kYUE8s=",
-        "x-ms-request-server-encrypted": "true",
-        "x-ms-version": "2021-08-06"
-      },
-      "ResponseBody": null
-    },
-    {
-      "RequestUri": "https://sax5mzqu7xztpx4.blob.core.windows.net/288fbc99-9-5886d97a-a3e9-5591-b4ce-167210b96996/components/invalid/invalid_nested_pipeline_component_with_group.yml?skoid=e3f42e2c-d581-4b65-a966-631cfa961328\u0026sktid=72f988bf-86f1-41af-91ab-2d7cd011db47\u0026skt=2023-03-05T01%3A26%3A47Z\u0026ske=2023-03-06T09%3A36%3A47Z\u0026sks=b\u0026skv=2019-07-07\u0026sv=2021-08-06\u0026st=2023-03-05T01%3A53%3A30Z\u0026se=2023-03-05T10%3A03%3A30Z\u0026sr=c\u0026sp=rcwl\u0026sig=000000000000000000000000000000000000",
-      "RequestMethod": "PUT",
-      "RequestHeaders": {
-        "Accept": "application/xml",
-        "Accept-Encoding": "gzip, deflate",
-        "Connection": "keep-alive",
-        "Content-Length": "1034",
-        "Content-MD5": "PJsDtuWknJHYGgwz8/FONA==",
-        "Content-Type": "application/octet-stream",
-        "If-None-Match": "*",
-        "User-Agent": "azsdk-python-storage-blob/12.14.1 Python/3.7.9 (Windows-10-10.0.22621-SP0)",
-        "x-ms-blob-type": "BlockBlob",
-        "x-ms-date": "Sun, 05 Mar 2023 02:03:32 GMT",
-        "x-ms-version": "2021-08-06"
-      },
-      "RequestBody": "JHNjaGVtYTogaHR0cHM6Ly9henVyZW1sc2NoZW1hcy5henVyZWVkZ2UubmV0L2RldmVsb3BtZW50L3BpcGVsaW5lQ29tcG9uZW50LnNjaGVtYS5qc29uCnR5cGU6IHBpcGVsaW5lCgpuYW1lOiBoZWxsb3dvcmxkX3BpcGVsaW5lX2NvbXBvbmVudApkaXNwbGF5X25hbWU6IEhlbGxvIFdvcmxkIFBpcGVsaW5lIENvbXBvbmVudApkZXNjcmlwdGlvbjogVGhpcyBpcyB0aGUgYmFzaWMgcGlwZWxpbmUgY29tcG9uZW50CnRhZ3M6CiAgdGFnOiB0YWd2YWx1ZQogIG93bmVyOiBzZGt0ZWFtCgp2ZXJzaW9uOiAxCgppbnB1dHM6CiAgdG9wX2dyb3VwLmNvbXBvbmVudF9pbl9udW1iZXI6CiAgICBkZXNjcmlwdGlvbjogQSBudW1iZXIKICAgIHR5cGU6IG51bWJlcgogICAgZGVmYXVsdDogMTAuOTkKICAgIG9wdGlvbmFsOiBUcnVlCiAgdG9wX2dyb3VwLnN1YjIuY29tcG9uZW50X2luX251bWJlcjI6CiAgICBkZXNjcmlwdGlvbjogQSBudW1iZXIKICAgIHR5cGU6IG51bWJlcgogICAgZGVmYXVsdDogMTAuOTkKICAgIG9wdGlvbmFsOiBUcnVlCiAgY29tcG9uZW50X2luX3BhdGg6CiAgICBkZXNjcmlwdGlvbjogQSBwYXRoCiAgICB0eXBlOiB1cmlfZm9sZGVyCgoKam9iczoKICBjb21wb25lbnRfYV9qb2I6CiAgICB0eXBlOiBwaXBlbGluZQogICAgY29tcG9uZW50OiAuLi9waXBlbGluZV9jb21wb25lbnRfd2l0aF9ncm91cC55bWwKICAgIGlucHV0czoKICAgICAgIyBJbnZhbGlkIGxpbmsKICAgICAgZ3JvdXA6ICR7e3BhcmVudC5pbnB1dHMudG9wX2dyb3VwfX0KICAgICAgIyBWYWxpZCBsaW5rczoKIyAgICAgIGdyb3VwLmNvbXBvbmVudF9pbl9udW1iZXI6ICR7e3BhcmVudC5pbnB1dHMudG9wX2dyb3VwLmNvbXBvbmVudF9pbl9udW1iZXJ9fQojICAgICAgZ3JvdXAuc3ViLmNvbXBvbmVudF9pbl9udW1iZXIyOiAke3twYXJlbnQuaW5wdXRzLnRvcF9ncm91cC5zdWIyLmNvbXBvbmVudF9pbl9udW1iZXIyfX0KICAgICAgY29tcG9uZW50X2luX3BhdGg6ICR7e3BhcmVudC5pbnB1dHMuZ3JvdXAuY29tcG9uZW50X2luX3BhdGh9fQo=",
-      "StatusCode": 201,
-      "ResponseHeaders": {
-        "Content-Length": "0",
-        "Content-MD5": "PJsDtuWknJHYGgwz8/FONA==",
-        "Date": "Sun, 05 Mar 2023 02:03:32 GMT",
-        "ETag": "\u00220x8DB1D1DD273E143\u0022",
-        "Last-Modified": "Sun, 05 Mar 2023 02:03:32 GMT",
-        "Server": [
-          "Windows-Azure-Blob/1.0",
-          "Microsoft-HTTPAPI/2.0"
-        ],
-        "x-ms-content-crc64": "cGz6TePn7EQ=",
-        "x-ms-request-server-encrypted": "true",
-        "x-ms-version": "2021-08-06"
-      },
-      "ResponseBody": null
-    },
-    {
-      "RequestUri": "https://sax5mzqu7xztpx4.blob.core.windows.net/288fbc99-9-5886d97a-a3e9-5591-b4ce-167210b96996/components/nested_pipeline_component_with_group.yml?skoid=e3f42e2c-d581-4b65-a966-631cfa961328\u0026sktid=72f988bf-86f1-41af-91ab-2d7cd011db47\u0026skt=2023-03-05T01%3A26%3A47Z\u0026ske=2023-03-06T09%3A36%3A47Z\u0026sks=b\u0026skv=2019-07-07\u0026sv=2021-08-06\u0026st=2023-03-05T01%3A53%3A30Z\u0026se=2023-03-05T10%3A03%3A30Z\u0026sr=c\u0026sp=rcwl\u0026sig=000000000000000000000000000000000000",
-      "RequestMethod": "PUT",
-      "RequestHeaders": {
-        "Accept": "application/xml",
-        "Accept-Encoding": "gzip, deflate",
-        "Connection": "keep-alive",
-        "Content-Length": "947",
-        "Content-MD5": "MG2BLCuzyA\u002B\u002BWCWtssWZ5g==",
-        "Content-Type": "application/octet-stream",
-        "If-None-Match": "*",
-        "User-Agent": "azsdk-python-storage-blob/12.14.1 Python/3.7.9 (Windows-10-10.0.22621-SP0)",
-        "x-ms-blob-type": "BlockBlob",
-        "x-ms-date": "Sun, 05 Mar 2023 02:03:32 GMT",
-        "x-ms-version": "2021-08-06"
-      },
-      "RequestBody": "JHNjaGVtYTogaHR0cHM6Ly9henVyZW1sc2NoZW1hcy5henVyZWVkZ2UubmV0L2RldmVsb3BtZW50L3BpcGVsaW5lQ29tcG9uZW50LnNjaGVtYS5qc29uCnR5cGU6IHBpcGVsaW5lCgpuYW1lOiBoZWxsb3dvcmxkX3BpcGVsaW5lX2NvbXBvbmVudApkaXNwbGF5X25hbWU6IEhlbGxvIFdvcmxkIFBpcGVsaW5lIENvbXBvbmVudApkZXNjcmlwdGlvbjogVGhpcyBpcyB0aGUgYmFzaWMgcGlwZWxpbmUgY29tcG9uZW50CnRhZ3M6CiAgdGFnOiB0YWd2YWx1ZQogIG93bmVyOiBzZGt0ZWFtCgp2ZXJzaW9uOiAxCgppbnB1dHM6CiAgdG9wX2dyb3VwLmNvbXBvbmVudF9pbl9udW1iZXI6CiAgICBkZXNjcmlwdGlvbjogQSBudW1iZXIKICAgIHR5cGU6IG51bWJlcgogICAgZGVmYXVsdDogMTAuOTkKICAgIG9wdGlvbmFsOiBUcnVlCiAgdG9wX2dyb3VwLnN1YjIuY29tcG9uZW50X2luX251bWJlcjI6CiAgICBkZXNjcmlwdGlvbjogQSBudW1iZXIKICAgIHR5cGU6IG51bWJlcgogICAgZGVmYXVsdDogMTAuOTkKICAgIG9wdGlvbmFsOiBUcnVlCiAgY29tcG9uZW50X2luX3BhdGg6CiAgICBkZXNjcmlwdGlvbjogQSBwYXRoCiAgICB0eXBlOiB1cmlfZm9sZGVyCgoKam9iczoKICBjb21wb25lbnRfYV9qb2I6CiAgICB0eXBlOiBwaXBlbGluZQogICAgY29tcG9uZW50OiAuL3BpcGVsaW5lX2NvbXBvbmVudF93aXRoX2dyb3VwLnltbAogICAgaW5wdXRzOgogICAgICBncm91cC5jb21wb25lbnRfaW5fbnVtYmVyOiAke3twYXJlbnQuaW5wdXRzLnRvcF9ncm91cC5jb21wb25lbnRfaW5fbnVtYmVyfX0KICAgICAgZ3JvdXAuc3ViLmNvbXBvbmVudF9pbl9udW1iZXIyOiAke3twYXJlbnQuaW5wdXRzLnRvcF9ncm91cC5zdWIyLmNvbXBvbmVudF9pbl9udW1iZXIyfX0KICAgICAgY29tcG9uZW50X2luX3BhdGg6ICR7e3BhcmVudC5pbnB1dHMuZ3JvdXAuY29tcG9uZW50X2luX3BhdGh9fQo=",
-      "StatusCode": 201,
-      "ResponseHeaders": {
-        "Content-Length": "0",
-        "Content-MD5": "MG2BLCuzyA\u002B\u002BWCWtssWZ5g==",
-        "Date": "Sun, 05 Mar 2023 02:03:31 GMT",
-        "ETag": "\u00220x8DB1D1DD2742F5B\u0022",
-        "Last-Modified": "Sun, 05 Mar 2023 02:03:32 GMT",
-        "Server": [
-          "Windows-Azure-Blob/1.0",
-          "Microsoft-HTTPAPI/2.0"
-        ],
-        "x-ms-content-crc64": "qD\u002B4u/3euyE=",
-        "x-ms-request-server-encrypted": "true",
-        "x-ms-version": "2021-08-06"
-      },
-      "ResponseBody": null
-    },
-    {
-      "RequestUri": "https://sax5mzqu7xztpx4.blob.core.windows.net/288fbc99-9-5886d97a-a3e9-5591-b4ce-167210b96996/components/parallel_component_with_partition_keys.yml?skoid=e3f42e2c-d581-4b65-a966-631cfa961328\u0026sktid=72f988bf-86f1-41af-91ab-2d7cd011db47\u0026skt=2023-03-05T01%3A26%3A47Z\u0026ske=2023-03-06T09%3A36%3A47Z\u0026sks=b\u0026skv=2019-07-07\u0026sv=2021-08-06\u0026st=2023-03-05T01%3A53%3A30Z\u0026se=2023-03-05T10%3A03%3A30Z\u0026sr=c\u0026sp=rcwl\u0026sig=000000000000000000000000000000000000",
-      "RequestMethod": "PUT",
-      "RequestHeaders": {
-        "Accept": "application/xml",
-        "Accept-Encoding": "gzip, deflate",
-        "Connection": "keep-alive",
-        "Content-Length": "1303",
-        "Content-MD5": "hlZjD27IXkuPDOCCsR\u002BPLw==",
-        "Content-Type": "application/octet-stream",
-        "If-None-Match": "*",
-        "User-Agent": "azsdk-python-storage-blob/12.14.1 Python/3.7.9 (Windows-10-10.0.22621-SP0)",
-        "x-ms-blob-type": "BlockBlob",
-        "x-ms-date": "Sun, 05 Mar 2023 02:03:32 GMT",
-        "x-ms-version": "2021-08-06"
-      },
-      "RequestBody": "I3NvdXJjZSAuLi9jb25maWdzL3BhcmFsbGVsLWpvYi9iYXRjaC1zY29yZS1QYXJhbGxlbENvbXBvbmVudC55YW1sCiRzY2hlbWE6IGh0dHA6Ly9henVyZW1sL3Nkay0yLTAvUGFyYWxsZWxDb21wb25lbnQuanNvbgpuYW1lOiBiYXRjaF9zY29yZQp0eXBlOiBwYXJhbGxlbAp2ZXJzaW9uOiAxLjAuMApkaXNwbGF5X25hbWU6IEJhdGNoU2NvcmUKZGVzY3JpcHRpb246IHBhcmFsbGVsIGNvbXBvbmVudCBmb3IgYmF0Y2ggc2NvcmUKCmlucHV0czoKICBzY29yZV9pbnB1dDoKICAgIHR5cGU6IG1sdGFibGUKICAgIGRlc2NyaXB0aW9uOiBUaGUgZGF0YSB0byBiZSBzcGxpdCBhbmQgc2NvcmVkIGluIHBhcmFsbGVsLgogICAgb3B0aW9uYWw6IGZhbHNlCiAgbGFiZWw6CiAgICB0eXBlOiB1cmlfZmlsZQogICAgZGVzY3JpcHRpb246IE90aGVyIHJlZmVyZW5jZSBkYXRhIGZvciBiYXRjaCBzY29yaW5nLCBlLmcuIGxhYmVscy4KICAgIG9wdGlvbmFsOiBmYWxzZQogIHNjb3JlX21vZGVsOgogICAgdHlwZTogY3VzdG9tX21vZGVsCiAgICBkZXNjcmlwdGlvbjogVGhlIG1vZGVsIGZvciBiYXRjaCBzY29yZS4KICAgIG9wdGlvbmFsOiBmYWxzZQoKb3V0cHV0czoKICBzY29yZWRfcmVzdWx0OgogICAgdHlwZTogbWx0YWJsZQogIHNjb3Jpbmdfc3VtbWFyeToKICAgIHR5cGU6IHVyaV9maWxlCgpyZXNvdXJjZXM6CiAgaW5zdGFuY2VfY291bnQ6IDIKCnJldHJ5X3NldHRpbmdzOgogIG1heF9yZXRyaWVzOiAxMAogIHRpbWVvdXQ6IDMKCm1heF9jb25jdXJyZW5jeV9wZXJfaW5zdGFuY2U6IDEyCmVycm9yX3RocmVzaG9sZDogMTAKbWluaV9iYXRjaF9lcnJvcl90aHJlc2hvbGQ6IDUKbG9nZ2luZ19sZXZlbDogIklORk8iCgpwYXJ0aXRpb25fa2V5czoKLSAiZm9vIgotICJiYXIiCmlucHV0X2RhdGE6ICR7e2lucHV0cy5zY29yZV9pbnB1dH19Cgp0YXNrOgogIHR5cGU6IHJ1bl9mdW5jdGlvbgogIGNvZGU6ICIuLi9weXRob24iCiAgZW50cnlfc2NyaXB0OiBwYXNzX3Rocm91Z2gucHkKICBwcm9ncmFtX2FyZ3VtZW50czogPi0gIyBvcHRpb25hbAogICAgLS1sYWJlbCAke3tpbnB1dHMubGFiZWx9fQogICAgLS1tb2RlbCAke3tpbnB1dHMuc2NvcmVfbW9kZWx9fQogICAgLS1vdXRwdXRfc2NvcmVkX3Jlc3VsdCAke3tvdXRwdXRzLnNjb3JlZF9yZXN1bHR9fQogIGFwcGVuZF9yb3dfdG86ICR7e291dHB1dHMuc2NvcmluZ19zdW1tYXJ5fX0gIyBvcHRpb25hbCwgSWYgTnVsbCwgZXF1YWxzIHRvIHN1bW1hcnlfb25seSBtb2RlIGluIHYxLgogIGVudmlyb25tZW50OiBhenVyZW1sOkF6dXJlTUwtTWluaW1hbDoyCg==",
-      "StatusCode": 201,
-      "ResponseHeaders": {
-        "Content-Length": "0",
-        "Content-MD5": "hlZjD27IXkuPDOCCsR\u002BPLw==",
-        "Date": "Sun, 05 Mar 2023 02:03:31 GMT",
-        "ETag": "\u00220x8DB1D1DD2758EB6\u0022",
-        "Last-Modified": "Sun, 05 Mar 2023 02:03:32 GMT",
-        "Server": [
-          "Windows-Azure-Blob/1.0",
-          "Microsoft-HTTPAPI/2.0"
-        ],
-        "x-ms-content-crc64": "5yq/lAFfOhY=",
-        "x-ms-request-server-encrypted": "true",
-        "x-ms-version": "2021-08-06"
-      },
-      "ResponseBody": null
-    },
-    {
-      "RequestUri": "https://sax5mzqu7xztpx4.blob.core.windows.net/288fbc99-9-5886d97a-a3e9-5591-b4ce-167210b96996/components/pipeline_component_jobs_rest_data.json?skoid=e3f42e2c-d581-4b65-a966-631cfa961328\u0026sktid=72f988bf-86f1-41af-91ab-2d7cd011db47\u0026skt=2023-03-05T01%3A26%3A47Z\u0026ske=2023-03-06T09%3A36%3A47Z\u0026sks=b\u0026skv=2019-07-07\u0026sv=2021-08-06\u0026st=2023-03-05T01%3A53%3A30Z\u0026se=2023-03-05T10%3A03%3A30Z\u0026sr=c\u0026sp=rcwl\u0026sig=000000000000000000000000000000000000",
-      "RequestMethod": "PUT",
-      "RequestHeaders": {
-        "Accept": "application/xml",
-        "Accept-Encoding": "gzip, deflate",
-        "Connection": "keep-alive",
-        "Content-Length": "3263",
-        "Content-MD5": "vMG4isnBoGugsrD9utj\u002Bpw==",
-        "Content-Type": "application/octet-stream",
-        "If-None-Match": "*",
-        "User-Agent": "azsdk-python-storage-blob/12.14.1 Python/3.7.9 (Windows-10-10.0.22621-SP0)",
-        "x-ms-blob-type": "BlockBlob",
-        "x-ms-date": "Sun, 05 Mar 2023 02:03:32 GMT",
-        "x-ms-version": "2021-08-06"
-      },
-      "RequestBody": "ewogICJpZCI6ICJtb2NrX2lkIiwKICAibmFtZSI6ICIxIiwKICAidHlwZSI6ICJNaWNyb3NvZnQuTWFjaGluZUxlYXJuaW5nU2VydmljZXMvd29ya3NwYWNlcy9jb21wb25lbnRzL3ZlcnNpb25zIiwKICAic3lzdGVtX2RhdGEiOiB7CiAgICAiY3JlYXRlZF9ieSI6ICJCcnlubiBZaW4iLAogICAgImNyZWF0ZWRfYnlfdHlwZSI6ICJVc2VyIiwKICAgICJjcmVhdGVkX2F0IjogIjIwMjItMTAtMjVUMDM6Mzk6MjcuNDY1OTY2WiIsCiAgICAibGFzdF9tb2RpZmllZF9ieSI6ICJCcnlubiBZaW4iLAogICAgImxhc3RfbW9kaWZpZWRfYnlfdHlwZSI6ICJVc2VyIiwKICAgICJsYXN0X21vZGlmaWVkX2F0IjogIjIwMjItMTAtMjVUMDM6Mzk6MjguMTA0NTU1WiIKICB9LAogICJwcm9wZXJ0aWVzIjogewogICAgInByb3BlcnRpZXMiOiB7fSwKICAgICJ0YWdzIjogewogICAgICAidGFnIjogInRhZ3ZhbHVlIiwKICAgICAgIm93bmVyIjogInNka3RlYW0iCiAgICB9LAogICAgImlzX2Fub255bW91cyI6IGZhbHNlLAogICAgImlzX2FyY2hpdmVkIjogZmFsc2UsCiAgICAiY29tcG9uZW50X3NwZWMiOiB7CiAgICAgICJuYW1lIjogInRlc3RfMzkyMjI2MDg1NTg0IiwKICAgICAgInZlcnNpb24iOiAiMSIsCiAgICAgICJkaXNwbGF5X25hbWUiOiAiSGVsbG8gV29ybGQgUGlwZWxpbmUgQ29tcG9uZW50IiwKICAgICAgImlzX2RldGVybWluaXN0aWMiOiAiRmFsc2UiLAogICAgICAidHlwZSI6ICJwaXBlbGluZSIsCiAgICAgICJkZXNjcmlwdGlvbiI6ICJUaGlzIGlzIHRoZSBiYXNpYyBwaXBlbGluZSBjb21wb25lbnQiLAogICAgICAidGFncyI6IHsKICAgICAgICAidGFnIjogInRhZ3ZhbHVlIiwKICAgICAgICAib3duZXIiOiAic2RrdGVhbSIKICAgICAgfSwKICAgICAgImlucHV0cyI6IHsKICAgICAgICAiY29tcG9uZW50X2luX3BhdGgiOiB7CiAgICAgICAgICAidHlwZSI6ICJ1cmlfZm9sZGVyIiwKICAgICAgICAgICJvcHRpb25hbCI6ICJGYWxzZSIsCiAgICAgICAgICAiZGVzY3JpcHRpb24iOiAiQSBwYXRoIgogICAgICAgIH0sCiAgICAgICAgImNvbXBvbmVudF9pbl9udW1iZXIiOiB7CiAgICAgICAgICAidHlwZSI6ICJudW1iZXIiLAogICAgICAgICAgIm9wdGlvbmFsIjogIlRydWUiLAogICAgICAgICAgImRlZmF1bHQiOiAiMTAuOTkiLAogICAgICAgICAgImRlc2NyaXB0aW9uIjogIkEgbnVtYmVyIgogICAgICAgIH0sCiAgICAgICAgIm5vZGVfY29tcHV0ZSI6IHsKICAgICAgICAgICJ0eXBlIjogInN0cmluZyIsCiAgICAgICAgICAib3B0aW9uYWwiOiAiRmFsc2UiLAogICAgICAgICAgImRlZmF1bHQiOiAiY3B1LWNsdXN0ZXIiCiAgICAgICAgfQogICAgICB9LAogICAgICAiam9icyI6IHsKICAgICAgICAiY29tcG9uZW50X2Ffam9iIjogewogICAgICAgICAgImNvbXBvbmVudElkIjogIm1vY2tfaWQiLAogICAgICAgICAgInR5cGUiOiAiY29tbWFuZCIsCiAgICAgICAgICAiY29tcHV0ZUlkIjogIiR7e3BhcmVudC5pbnB1dHMubm9kZV9jb21wdXRlfX0iLAogICAgICAgICAgInJlc291cmNlcyI6IHsKICAgICAgICAgICAgImluc3RhbmNlX2NvdW50IjogIjEiLAogICAgICAgICAgICAic2htX3NpemUiOiAiMmciLAogICAgICAgICAgICAicHJvcGVydGllcyI6IHsKICAgICAgICAgICAgICAidGFyZ2V0X3NlbGVjdG9yIjogewogICAgICAgICAgICAgICAgIm15X3Jlc291cmNlX29ubHkiOiAiZmFsc2UiLAogICAgICAgICAgICAgICAgImFsbG93X3Nwb3Rfdm0iOiAidHJ1ZSIKICAgICAgICAgICAgICB9CiAgICAgICAgICAgIH0KICAgICAgICAgIH0sCiAgICAgICAgICAiaW5wdXRzIjogewogICAgICAgICAgICAiYmluZGluZ19pbnB1dCI6IHsKICAgICAgICAgICAgICAiam9iX2lucHV0X3R5cGUiOiAibGl0ZXJhbCIsCiAgICAgICAgICAgICAgInZhbHVlIjogIiR7e3BhcmVudC5pbnB1dHMuY29tcG9uZW50X2luX3BhdGh9fSIKICAgICAgICAgICAgfSwKICAgICAgICAgICAgImxpdGVyYWxfaW5wdXQiOiB7CiAgICAgICAgICAgICAgImpvYl9pbnB1dF90eXBlIjogImxpdGVyYWwiLAogICAgICAgICAgICAgICJ2YWx1ZSI6ICIxMSIKICAgICAgICAgICAgfSwKICAgICAgICAgICAgImxpdGVyYWxfaW5wdXQyIjogewogICAgICAgICAgICAgICJqb2JfaW5wdXRfdHlwZSI6ICJMaXRlcmFsIiwKICAgICAgICAgICAgICAidmFsdWUiOiAiMTIiCiAgICAgICAgICAgIH0sCiAgICAgICAgICAgICJkYXRhX2lucHV0IjogewogICAgICAgICAgICAgICJqb2JfaW5wdXRfdHlwZSI6ICJ1cmlfZmlsZSIsCiAgICAgICAgICAgICAgIm1vZGUiOiAiRG93bmxvYWQiLAogICAgICAgICAgICAgICJ1cmkiOiAiaHR0cHM6Ly9teS1ibG9iL3BhdGgvdG8vZGF0YSIKICAgICAgICAgICAgfSwKICAgICAgICAgICAgImRhdGFfaW5wdXRfbGVnYWN5IjogewogICAgICAgICAgICAgICJqb2JfaW5wdXRfdHlwZSI6ICJVcmlGaWxlIiwKICAgICAgICAgICAgICAibW9kZSI6ICJEb3dubG9hZCIsCiAgICAgICAgICAgICAgInVyaSI6ICJodHRwczovL215LWJsb2IvcGF0aC90by9kYXRhIgogICAgICAgICAgICB9CiAgICAgICAgICB9LAogICAgICAgICAgIm91dHB1dHMiOiB7CiAgICAgICAgICAgICJvdXRwdXRfZGF0YSI6IHsKICAgICAgICAgICAgICAibW9kZSI6ICJVcGxvYWQiLAogICAgICAgICAgICAgICJqb2Jfb3V0cHV0X3R5cGUiOiAidXJpX2ZvbGRlciIKICAgICAgICAgICAgfSwKICAgICAgICAgICAgIm91dHB1dF9kYXRhX2xlZ2FjeSI6IHsKICAgICAgICAgICAgICAibW9kZSI6ICJVcGxvYWQiLAogICAgICAgICAgICAgICJqb2Jfb3V0cHV0X3R5cGUiOiAiVXJpRm9sZGVyIgogICAgICAgICAgICB9LAogICAgICAgICAgICAib3V0cHV0X2JpbmRpbmciOiB7CiAgICAgICAgICAgICAgInZhbHVlIjogIiR7e3BhcmVudC5vdXRwdXRzLm91dHB1dH19IiwKICAgICAgICAgICAgICAiam9iX291dHB1dF90eXBlIjogImxpdGVyYWwiCiAgICAgICAgICAgIH0sCiAgICAgICAgICAgICJvdXRwdXRfYmluZGluZzIiOiB7CiAgICAgICAgICAgICAgInZhbHVlIjogIiR7e3BhcmVudC5vdXRwdXRzLm91dHB1dH19IiwKICAgICAgICAgICAgICAiam9iX291dHB1dF90eXBlIjogIkxpdGVyYWwiCiAgICAgICAgICAgIH0KICAgICAgICAgIH0KICAgICAgICB9CiAgICAgIH0sCiAgICAgICIkc2NoZW1hIjogImh0dHBzOi8vYXp1cmVtbHNjaGVtYXMuYXp1cmVlZGdlLm5ldC9kZXZlbG9wbWVudC9waXBlbGluZUNvbXBvbmVudC5zY2hlbWEuanNvbiIKICAgIH0KICB9Cn0=",
-      "StatusCode": 201,
-      "ResponseHeaders": {
-        "Content-Length": "0",
-        "Content-MD5": "vMG4isnBoGugsrD9utj\u002Bpw==",
-        "Date": "Sun, 05 Mar 2023 02:03:32 GMT",
-        "ETag": "\u00220x8DB1D1DD27B5A43\u0022",
-        "Last-Modified": "Sun, 05 Mar 2023 02:03:32 GMT",
-        "Server": [
-          "Windows-Azure-Blob/1.0",
-          "Microsoft-HTTPAPI/2.0"
-        ],
-        "x-ms-content-crc64": "npt0lEYkA5M=",
-        "x-ms-request-server-encrypted": "true",
-        "x-ms-version": "2021-08-06"
-      },
-      "ResponseBody": null
-    },
-    {
-      "RequestUri": "https://sax5mzqu7xztpx4.blob.core.windows.net/288fbc99-9-5886d97a-a3e9-5591-b4ce-167210b96996/components/pipeline_component_with_group.yml?skoid=e3f42e2c-d581-4b65-a966-631cfa961328\u0026sktid=72f988bf-86f1-41af-91ab-2d7cd011db47\u0026skt=2023-03-05T01%3A26%3A47Z\u0026ske=2023-03-06T09%3A36%3A47Z\u0026sks=b\u0026skv=2019-07-07\u0026sv=2021-08-06\u0026st=2023-03-05T01%3A53%3A30Z\u0026se=2023-03-05T10%3A03%3A30Z\u0026sr=c\u0026sp=rcwl\u0026sig=000000000000000000000000000000000000",
-      "RequestMethod": "PUT",
-      "RequestHeaders": {
-        "Accept": "application/xml",
-        "Accept-Encoding": "gzip, deflate",
-        "Connection": "keep-alive",
-        "Content-Length": "1029",
-        "Content-MD5": "xMT39Nytx9CZlVKzS01HEw==",
-        "Content-Type": "application/octet-stream",
-        "If-None-Match": "*",
-        "User-Agent": "azsdk-python-storage-blob/12.14.1 Python/3.7.9 (Windows-10-10.0.22621-SP0)",
-        "x-ms-blob-type": "BlockBlob",
-        "x-ms-date": "Sun, 05 Mar 2023 02:03:32 GMT",
-        "x-ms-version": "2021-08-06"
-      },
-      "RequestBody": "JHNjaGVtYTogaHR0cHM6Ly9henVyZW1sc2NoZW1hcy5henVyZWVkZ2UubmV0L2RldmVsb3BtZW50L3BpcGVsaW5lQ29tcG9uZW50LnNjaGVtYS5qc29uCnR5cGU6IHBpcGVsaW5lCgpuYW1lOiBoZWxsb3dvcmxkX3BpcGVsaW5lX2NvbXBvbmVudApkaXNwbGF5X25hbWU6IEhlbGxvIFdvcmxkIFBpcGVsaW5lIENvbXBvbmVudApkZXNjcmlwdGlvbjogVGhpcyBpcyB0aGUgYmFzaWMgcGlwZWxpbmUgY29tcG9uZW50CnRhZ3M6CiAgdGFnOiB0YWd2YWx1ZQogIG93bmVyOiBzZGt0ZWFtCgp2ZXJzaW9uOiAxCgppbnB1dHM6CiAgZ3JvdXAuY29tcG9uZW50X2luX251bWJlcjoKICAgIGRlc2NyaXB0aW9uOiBBIG51bWJlcgogICAgdHlwZTogbnVtYmVyCiAgICBkZWZhdWx0OiAxMC45OQogICAgb3B0aW9uYWw6IFRydWUKICBncm91cC5zdWIuY29tcG9uZW50X2luX251bWJlcjI6CiAgICBkZXNjcmlwdGlvbjogQSBudW1iZXIKICAgIHR5cGU6IG51bWJlcgogICAgZGVmYXVsdDogMTAuOTkKICAgIG9wdGlvbmFsOiBUcnVlCiAgY29tcG9uZW50X2luX3BhdGg6CiAgICBkZXNjcmlwdGlvbjogQSBwYXRoCiAgICB0eXBlOiB1cmlfZm9sZGVyCgoKam9iczoKICBub2RlMToKICAgIHR5cGU6IGNvbW1hbmQKICAgIGNvbXBvbmVudDogLi9oZWxsb3dvcmxkX2NvbXBvbmVudC55bWwKICAgIGlucHV0czoKICAgICAgY29tcG9uZW50X2luX251bWJlcjogJHt7cGFyZW50LmlucHV0cy5ncm91cC5jb21wb25lbnRfaW5fbnVtYmVyfX0KICAgICAgY29tcG9uZW50X2luX3BhdGg6ICR7e3BhcmVudC5pbnB1dHMuY29tcG9uZW50X2luX3BhdGh9fQoKICBub2RlMjoKICAgIHR5cGU6IGNvbW1hbmQKICAgIGNvbXBvbmVudDogLi9oZWxsb3dvcmxkX2NvbXBvbmVudC55bWwKICAgIGlucHV0czoKICAgICAgY29tcG9uZW50X2luX251bWJlcjogJHt7cGFyZW50LmlucHV0cy5ncm91cC5zdWIuY29tcG9uZW50X2luX251bWJlcn19CiAgICAgIGNvbXBvbmVudF9pbl9wYXRoOiAke3twYXJlbnQuaW5wdXRzLmNvbXBvbmVudF9pbl9wYXRofX0K",
-      "StatusCode": 201,
-      "ResponseHeaders": {
-        "Content-Length": "0",
-        "Content-MD5": "xMT39Nytx9CZlVKzS01HEw==",
-        "Date": "Sun, 05 Mar 2023 02:03:32 GMT",
-        "ETag": "\u00220x8DB1D1DD27D2EB8\u0022",
-        "Last-Modified": "Sun, 05 Mar 2023 02:03:32 GMT",
-        "Server": [
-          "Windows-Azure-Blob/1.0",
-          "Microsoft-HTTPAPI/2.0"
-        ],
-        "x-ms-content-crc64": "Xu3oNFgnWDI=",
-        "x-ms-request-server-encrypted": "true",
-        "x-ms-version": "2021-08-06"
-      },
-      "ResponseBody": null
-    },
-    {
-      "RequestUri": "https://sax5mzqu7xztpx4.blob.core.windows.net/288fbc99-9-5886d97a-a3e9-5591-b4ce-167210b96996/components/parallel_component_with_partition_keys_rest.json?skoid=e3f42e2c-d581-4b65-a966-631cfa961328\u0026sktid=72f988bf-86f1-41af-91ab-2d7cd011db47\u0026skt=2023-03-05T01%3A26%3A47Z\u0026ske=2023-03-06T09%3A36%3A47Z\u0026sks=b\u0026skv=2019-07-07\u0026sv=2021-08-06\u0026st=2023-03-05T01%3A53%3A30Z\u0026se=2023-03-05T10%3A03%3A30Z\u0026sr=c\u0026sp=rcwl\u0026sig=000000000000000000000000000000000000",
-      "RequestMethod": "PUT",
-      "RequestHeaders": {
-        "Accept": "application/xml",
-        "Accept-Encoding": "gzip, deflate",
-        "Connection": "keep-alive",
-        "Content-Length": "2892",
-        "Content-MD5": "gGYMKOyPdCqJZ1zRp8yecQ==",
-        "Content-Type": "application/octet-stream",
-        "If-None-Match": "*",
-        "User-Agent": "azsdk-python-storage-blob/12.14.1 Python/3.7.9 (Windows-10-10.0.22621-SP0)",
-        "x-ms-blob-type": "BlockBlob",
-        "x-ms-date": "Sun, 05 Mar 2023 02:03:32 GMT",
-        "x-ms-version": "2021-08-06"
-      },
-      "RequestBody": "ewogICAgImlkIjogIi9zdWJzY3JpcHRpb25zLzRmYWFhZjIxLTY2M2YtNDM5MS05NmZkLTQ3MTk3YzYzMDk3OS9yZXNvdXJjZUdyb3Vwcy9EZXNpZ25lclRlc3RSRy9wcm92aWRlcnMvTWljcm9zb2Z0Lk1hY2hpbmVMZWFybmluZ1NlcnZpY2VzL3dvcmtzcGFjZXMvRGVzaWduZXJUZXN0LWNlbnRyYWx1c2V1YXAvY29tcG9uZW50cy90ZXN0XzM4OTg4OTIxODMzMS92ZXJzaW9ucy8wLjAuMSIsCiAgICAibmFtZSI6IG51bGwsCiAgICAidHlwZSI6IG51bGwsCiAgICAicHJvcGVydGllcyI6IHsKICAgICAgICAiZGVzY3JpcHRpb24iOiBudWxsLAogICAgICAgICJ0YWdzIjogbnVsbCwKICAgICAgICAicHJvcGVydGllcyI6IHt9LAogICAgICAgICJpc0Fub255bW91cyI6IGZhbHNlLAogICAgICAgICJjb21wb25lbnRTcGVjIjogewogICAgICAgICAgICAiJHNjaGVtYSI6ICJodHRwOi8vYXp1cmVtbC9zZGstMi0wL1BhcmFsbGVsQ29tcG9uZW50Lmpzb24iLAogICAgICAgICAgICAibmFtZSI6ICJiYXRjaF9zY29yZSIsCiAgICAgICAgICAgICJfc291cmNlIjogIkNMQVNTIiwKICAgICAgICAgICAgInZlcnNpb24iOiAiMS4wLjAiLAogICAgICAgICAgICAidHlwZSI6ICJwYXJhbGxlbCIsCiAgICAgICAgICAgICJkaXNwbGF5X25hbWUiOiAiQmF0Y2hTY29yZSIsCiAgICAgICAgICAgICJkZXNjcmlwdGlvbiI6ICJwYXJhbGxlbCBjb21wb25lbnQgZm9yIGJhdGNoIHNjb3JlIiwKICAgICAgICAgICAgImlucHV0cyI6IHsKICAgICAgICAgICAgICAgICJzY29yZV9pbnB1dCI6IHsKICAgICAgICAgICAgICAgICAgICAibmFtZSI6ICJzY29yZV9pbnB1dCIsCiAgICAgICAgICAgICAgICAgICAgIm9wdGlvbmFsIjogIkZhbHNlIiwKICAgICAgICAgICAgICAgICAgICAiZGVzY3JpcHRpb24iOiAiVGhlIGRhdGEgdG8gYmUgc3BsaXQgYW5kIHNjb3JlZCBpbiBwYXJhbGxlbC4iLAogICAgICAgICAgICAgICAgICAgICJ0eXBlIjogIm1sdGFibGUiCiAgICAgICAgICAgICAgICB9LAogICAgICAgICAgICAgICAgImxhYmVsIjogewogICAgICAgICAgICAgICAgICAgICJ0eXBlIjogInVyaV9maWxlIiwKICAgICAgICAgICAgICAgICAgICAiZGVzY3JpcHRpb24iOiAiT3RoZXIgcmVmZXJlbmNlIGRhdGEgZm9yIGJhdGNoIHNjb3JpbmcsIGUuZy4gbGFiZWxzLiIsCiAgICAgICAgICAgICAgICAgICAgIm9wdGlvbmFsIjogZmFsc2UKICAgICAgICAgICAgICAgIH0sCiAgICAgICAgICAgICAgICAic2NvcmVfbW9kZWwiOiB7CiAgICAgICAgICAgICAgICAgICAgInR5cGUiOiAiY3VzdG9tX21vZGVsIiwKICAgICAgICAgICAgICAgICAgICAiZGVzY3JpcHRpb24iOiAiVGhlIG1vZGVsIGZvciBiYXRjaCBzY29yZS4iLAogICAgICAgICAgICAgICAgICAgICJvcHRpb25hbCI6IGZhbHNlCiAgICAgICAgICAgICAgICB9CiAgICAgICAgICAgIH0sCiAgICAgICAgICAgICJvdXRwdXRzIjogewogICAgICAgICAgICAgICAgInNjb3JlZF9yZXN1bHQiOiB7CiAgICAgICAgICAgICAgICAgICAgInR5cGUiOiAibWx0YWJsZSIKICAgICAgICAgICAgICAgIH0sCiAgICAgICAgICAgICAgICAic2NvcmluZ19zdW1tYXJ5IjogewogICAgICAgICAgICAgICAgICAgICJ0eXBlIjogInVyaV9maWxlIgogICAgICAgICAgICAgICAgfQogICAgICAgICAgICB9LAogICAgICAgICAgICAicmVzb3VyY2VzIjogewogICAgICAgICAgICAgICAgImluc3RhbmNlX2NvdW50IjogMgogICAgICAgICAgICB9LAogICAgICAgICAgICAicmV0cnlfc2V0dGluZ3MiOiB7CiAgICAgICAgICAgICAgICAibWF4X3JldHJpZXMiOiAxMCwKICAgICAgICAgICAgICAgICJ0aW1lb3V0IjogMwogICAgICAgICAgICB9LAogICAgICAgICAgICAibWF4X2NvbmN1cnJlbmN5X3Blcl9pbnN0YW5jZSI6IDEyLAogICAgICAgICAgICAibWluaV9iYXRjaF9lcnJvcl90aHJlc2hvbGQiOiA1LAogICAgICAgICAgICAiZXJyb3JfdGhyZXNob2xkIjogMTAsCiAgICAgICAgICAgICJsb2dnaW5nX2xldmVsIjogIklORk8iLAogICAgICAgICAgICAicGFydGl0aW9uX2tleXMiOiAiW1wiZm9vXCIsIFwiYmFyXCJdIiwKICAgICAgICAgICAgImlucHV0X2RhdGEiOiAiJHt7aW5wdXRzLnNjb3JlX2lucHV0fX0iLAogICAgICAgICAgICAidGFzayI6IHsKICAgICAgICAgICAgICAgICJ0eXBlIjogInJ1bl9mdW5jdGlvbiIsCiAgICAgICAgICAgICAgICAiY29kZSI6ICJhenVyZW1sOi9zdWJzY3JpcHRpb25zL3h4eC9yZXNvdXJjZUdyb3Vwcy94eHgvcHJvdmlkZXJzL01pY3Jvc29mdC5NYWNoaW5lTGVhcm5pbmdTZXJ2aWNlcy93b3Jrc3BhY2VzL3h4eC9jb2Rlcy94eHgvdmVyc2lvbnMvMSIsCiAgICAgICAgICAgICAgICAiZW50cnlfc2NyaXB0IjogInBhc3NfdGhyb3VnaC5weSIsCiAgICAgICAgICAgICAgICAicHJvZ3JhbV9hcmd1bWVudHMiOiAiLS1sYWJlbCAke3tpbnB1dHMubGFiZWx9fSAtLW1vZGVsICR7e2lucHV0cy5zY29yZV9tb2RlbH19IC0tb3V0cHV0X3Njb3JlZF9yZXN1bHQgJHt7b3V0cHV0cy5zY29yZWRfcmVzdWx0fX0iLAogICAgICAgICAgICAgICAgImFwcGVuZF9yb3dfdG8iOiAiJHt7b3V0cHV0cy5zY29yaW5nX3N1bW1hcnl9fSIsCiAgICAgICAgICAgICAgICAiZW52aXJvbm1lbnQiOiAiYXp1cmVtbDpBenVyZU1MLU1pbmltYWw6MiIKICAgICAgICAgICAgfQogICAgICAgIH0KICAgIH0sCiAgICAic3lzdGVtRGF0YSI6IHsKICAgICAgICAiY3JlYXRlZEF0IjogIjIwMjItMDMtMTFUMDI6NTg6MTQuOTY0NDY2OFoiLAogICAgICAgICJjcmVhdGVkQnkiOiAiWGlhb3JhbiBMaSIsCiAgICAgICAgImNyZWF0ZWRCeVR5cGUiOiAiVXNlciIsCiAgICAgICAgImxhc3RNb2RpZmllZEF0IjogIjIwMjItMDMtMTFUMDI6NTg6MTUuNzYzNzI3OVoiCiAgICB9Cn0K",
-      "StatusCode": 201,
-      "ResponseHeaders": {
-        "Content-Length": "0",
-        "Content-MD5": "gGYMKOyPdCqJZ1zRp8yecQ==",
-        "Date": "Sun, 05 Mar 2023 02:03:32 GMT",
-        "ETag": "\u00220x8DB1D1DD27A7000\u0022",
-        "Last-Modified": "Sun, 05 Mar 2023 02:03:32 GMT",
-        "Server": [
-          "Windows-Azure-Blob/1.0",
-          "Microsoft-HTTPAPI/2.0"
-        ],
-        "x-ms-content-crc64": "4YzE2\u002BVU\u002Bgo=",
-        "x-ms-request-server-encrypted": "true",
-        "x-ms-version": "2021-08-06"
-      },
-      "ResponseBody": null
-    },
-    {
-      "RequestUri": "https://sax5mzqu7xztpx4.blob.core.windows.net/288fbc99-9-5886d97a-a3e9-5591-b4ce-167210b96996/components/type_contract/custom_model.yml?skoid=e3f42e2c-d581-4b65-a966-631cfa961328\u0026sktid=72f988bf-86f1-41af-91ab-2d7cd011db47\u0026skt=2023-03-05T01%3A26%3A47Z\u0026ske=2023-03-06T09%3A36%3A47Z\u0026sks=b\u0026skv=2019-07-07\u0026sv=2021-08-06\u0026st=2023-03-05T01%3A53%3A30Z\u0026se=2023-03-05T10%3A03%3A30Z\u0026sr=c\u0026sp=rcwl\u0026sig=000000000000000000000000000000000000",
-      "RequestMethod": "PUT",
-      "RequestHeaders": {
-        "Accept": "application/xml",
-        "Accept-Encoding": "gzip, deflate",
-        "Connection": "keep-alive",
-        "Content-Length": "914",
-        "Content-MD5": "s0Sox8\u002Bol1N81bvnZp1E1A==",
-        "Content-Type": "application/octet-stream",
-        "If-None-Match": "*",
-        "User-Agent": "azsdk-python-storage-blob/12.14.1 Python/3.7.9 (Windows-10-10.0.22621-SP0)",
-        "x-ms-blob-type": "BlockBlob",
-        "x-ms-date": "Sun, 05 Mar 2023 02:03:32 GMT",
-        "x-ms-version": "2021-08-06"
-      },
-      "RequestBody": "JHNjaGVtYTogaHR0cHM6Ly9henVyZW1sc2NoZW1hcy5henVyZWVkZ2UubmV0L2RldmVsb3BtZW50L2NvbW1hbmRDb21wb25lbnQuc2NoZW1hLmpzb24KdHlwZTogY29tbWFuZAoKbmFtZTogbWljcm9zb2Z0X3NhbXBsZXNfY29tbWFuZF9jb21wb25lbnRfY3VzdG9tX2lucHV0X291dHB1dHMKZGlzcGxheV9uYW1lOiBDb21tYW5kQ29tcG9uZW50Q3VzdG9tSW5wdXRPdXRwdXRzCmRlc2NyaXB0aW9uOiBUaGlzIGlzIHRoZSBjb21tYW5kIGNvbXBvbmVudCB3aXRoIGlucHV0L291dHB1dCB0eXBlcyBvZiBjdXN0b20gbW9kZWwKdGFnczoKICB0YWc6IHRhZ3ZhbHVlCiAgb3duZXI6IHNka3RlYW0KCnZlcnNpb246IDEKCmlucHV0czoKICBjb21wb25lbnRfaW5fY3VzdG9tX21vZGVsOgogICAgdHlwZTogY3VzdG9tX21vZGVsCgogIGNvbXBvbmVudF9pbl90cml0aW9uX21vZGVsOgogICAgdHlwZTogdHJpdG9uX21vZGVsCgojICBjb21wb25lbnRfaW5fb3BlbmFpX21vZGVsOgojICAgIHR5cGU6IG9wZW5haV9tb2RlbAoKb3V0cHV0czoKICBjb21wb25lbnRfb3V0X2N1c3RvbV9tb2RlbDoKICAgIHR5cGU6IGN1c3RvbV9tb2RlbAoKICBjb21wb25lbnRfb3V0X3RyaXRpb25fbW9kZWw6CiAgICB0eXBlOiB0cml0b25fbW9kZWwKCiMgIGNvbXBvbmVudF9vdXRfb3BlbmFpX21vZGVsOgojICAgIHR5cGU6IG9wZW5haV9tb2RlbAoKY29tbWFuZDogfAogIHB5dGhvbiAtYyAiCiAgICBpbXBvcnQgcGlja2xlCiAgICB3aXRoIG9wZW4oJyR7e2lucHV0cy5jb21wb25lbnRfaW5fY3VzdG9tX21vZGVsfX0vbW9kZWwucGtsJywgJ3JiJykgYXMgZjoKICAgICAgICBtb2RlbCA9IHBpY2tsZS5sb2FkKGYpCiAgIgoKZW52aXJvbm1lbnQ6IGF6dXJlbWw6QXp1cmVNTC1za2xlYXJuLTEuMC11YnVudHUyMC4wNC1weTM4LWNwdTozMwo=",
-      "StatusCode": 201,
-      "ResponseHeaders": {
-        "Content-Length": "0",
-        "Content-MD5": "s0Sox8\u002Bol1N81bvnZp1E1A==",
-        "Date": "Sun, 05 Mar 2023 02:03:31 GMT",
-        "ETag": "\u00220x8DB1D1DD280D7B2\u0022",
-        "Last-Modified": "Sun, 05 Mar 2023 02:03:32 GMT",
-        "Server": [
-          "Windows-Azure-Blob/1.0",
-          "Microsoft-HTTPAPI/2.0"
-        ],
-        "x-ms-content-crc64": "h9YzlRhszfs=",
-        "x-ms-request-server-encrypted": "true",
-        "x-ms-version": "2021-08-06"
-      },
-      "ResponseBody": null
-    },
-    {
-      "RequestUri": "https://sax5mzqu7xztpx4.blob.core.windows.net/288fbc99-9-5886d97a-a3e9-5591-b4ce-167210b96996/components/type_contract/mltable.yml?skoid=e3f42e2c-d581-4b65-a966-631cfa961328\u0026sktid=72f988bf-86f1-41af-91ab-2d7cd011db47\u0026skt=2023-03-05T01%3A26%3A47Z\u0026ske=2023-03-06T09%3A36%3A47Z\u0026sks=b\u0026skv=2019-07-07\u0026sv=2021-08-06\u0026st=2023-03-05T01%3A53%3A30Z\u0026se=2023-03-05T10%3A03%3A30Z\u0026sr=c\u0026sp=rcwl\u0026sig=000000000000000000000000000000000000",
-      "RequestMethod": "PUT",
-      "RequestHeaders": {
-        "Accept": "application/xml",
-        "Accept-Encoding": "gzip, deflate",
-        "Connection": "keep-alive",
-        "Content-Length": "846",
-        "Content-MD5": "\u002BG3tEngstM6z06R8AqA75A==",
-        "Content-Type": "application/octet-stream",
-        "If-None-Match": "*",
-        "User-Agent": "azsdk-python-storage-blob/12.14.1 Python/3.7.9 (Windows-10-10.0.22621-SP0)",
-        "x-ms-blob-type": "BlockBlob",
-        "x-ms-date": "Sun, 05 Mar 2023 02:03:32 GMT",
-        "x-ms-version": "2021-08-06"
-      },
-      "RequestBody": "JHNjaGVtYTogaHR0cHM6Ly9henVyZW1sc2NoZW1hcy5henVyZWVkZ2UubmV0L2RldmVsb3BtZW50L2NvbW1hbmRDb21wb25lbnQuc2NoZW1hLmpzb24KdHlwZTogY29tbWFuZAoKIyBub3Qgc3VwcG9ydGVkIHlldC4KCm5hbWU6IG1pY3Jvc29mdF9zYW1wbGVzX2NvbW1hbmRfY29tcG9uZW50X21sX3RhYmxlX2lucHV0X291dHB1dHMKZGlzcGxheV9uYW1lOiBDb21tYW5kQ29tcG9uZW50TUxUYWJsZUlucHV0T3V0cHV0cwpkZXNjcmlwdGlvbjogVGhpcyBpcyB0aGUgY29tbWFuZCBjb21wb25lbnQgd2l0aCBpbnB1dC9vdXRwdXQgdHlwZXMgb2YgTUxUYWJsZQp0YWdzOgogIHRhZzogdGFndmFsdWUKICBvd25lcjogc2RrdGVhbQoKdmVyc2lvbjogMQoKaW5wdXRzOgogIGNvbXBvbmVudF9pbl9tbHRhYmxlX21vdW50OgogICAgdHlwZTogbWx0YWJsZQoKICBjb21wb25lbnRfaW5fbWx0YWJsZV91cmw6CiAgICB0eXBlOiBtbHRhYmxlCgogIGNvbXBvbmVudF9pbl9tbHRhYmxlX2V2YWw6CiAgICB0eXBlOiBtbHRhYmxlCgpvdXRwdXRzOgogIGNvbXBvbmVudF9vdXRfbWx0YWJsZV9yd19tb3VudDoKICAgIHR5cGU6IG1sdGFibGUKCiAgY29tcG9uZW50X291dF9tbHRhYmxlX3VwbG9hZDoKICAgIHR5cGU6IG1sdGFibGUKCmNvbW1hbmQ6IHwKICBlY2hvICR7e2lucHV0cy5jb21wb25lbnRfaW5fbWx0YWJsZV9tb3VudH19CiAgZWNobyAke3tpbnB1dHMuY29tcG9uZW50X2luX21sdGFibGVfdXJsfX0KICBlY2hvICR7e2lucHV0cy5jb21wb25lbnRfaW5fbWx0YWJsZV9ldmFsfX0KCmVudmlyb25tZW50OiBhenVyZW1sOkF6dXJlTUwtc2tsZWFybi0xLjAtdWJ1bnR1MjAuMDQtcHkzOC1jcHU6MzMK",
-      "StatusCode": 201,
-      "ResponseHeaders": {
-        "Content-Length": "0",
-        "Content-MD5": "\u002BG3tEngstM6z06R8AqA75A==",
-        "Date": "Sun, 05 Mar 2023 02:03:32 GMT",
-        "ETag": "\u00220x8DB1D1DD2862E1C\u0022",
-        "Last-Modified": "Sun, 05 Mar 2023 02:03:32 GMT",
-        "Server": [
-          "Windows-Azure-Blob/1.0",
-          "Microsoft-HTTPAPI/2.0"
-        ],
-        "x-ms-content-crc64": "GVusAL27vQ8=",
-        "x-ms-request-server-encrypted": "true",
-        "x-ms-version": "2021-08-06"
-      },
-      "ResponseBody": null
-    },
-    {
-      "RequestUri": "https://sax5mzqu7xztpx4.blob.core.windows.net/288fbc99-9-5886d97a-a3e9-5591-b4ce-167210b96996/components/type_contract/mlflow_model.yml?skoid=e3f42e2c-d581-4b65-a966-631cfa961328\u0026sktid=72f988bf-86f1-41af-91ab-2d7cd011db47\u0026skt=2023-03-05T01%3A26%3A47Z\u0026ske=2023-03-06T09%3A36%3A47Z\u0026sks=b\u0026skv=2019-07-07\u0026sv=2021-08-06\u0026st=2023-03-05T01%3A53%3A30Z\u0026se=2023-03-05T10%3A03%3A30Z\u0026sr=c\u0026sp=rcwl\u0026sig=000000000000000000000000000000000000",
-      "RequestMethod": "PUT",
-      "RequestHeaders": {
-        "Accept": "application/xml",
-        "Accept-Encoding": "gzip, deflate",
-        "Connection": "keep-alive",
-        "Content-Length": "733",
-        "Content-MD5": "LwHlE408FuJzAQUMhIEOTw==",
-        "Content-Type": "application/octet-stream",
-        "If-None-Match": "*",
-        "User-Agent": "azsdk-python-storage-blob/12.14.1 Python/3.7.9 (Windows-10-10.0.22621-SP0)",
-        "x-ms-blob-type": "BlockBlob",
-        "x-ms-date": "Sun, 05 Mar 2023 02:03:32 GMT",
-        "x-ms-version": "2021-08-06"
-      },
-      "RequestBody": "JHNjaGVtYTogaHR0cHM6Ly9henVyZW1sc2NoZW1hcy5henVyZWVkZ2UubmV0L2RldmVsb3BtZW50L2NvbW1hbmRDb21wb25lbnQuc2NoZW1hLmpzb24KdHlwZTogY29tbWFuZAoKIyBub3Qgc3VwcG9ydGVkIHlldC4KCm5hbWU6IG1pY3Jvc29mdF9zYW1wbGVzX2NvbW1hbmRfY29tcG9uZW50X21sX3RhYmxlX2lucHV0X291dHB1dHMKZGlzcGxheV9uYW1lOiBDb21tYW5kQ29tcG9uZW50TUxUYWJsZUlucHV0T3V0cHV0cwpkZXNjcmlwdGlvbjogVGhpcyBpcyB0aGUgY29tbWFuZCBjb21wb25lbnQgd2l0aCBpbnB1dC9vdXRwdXQgdHlwZXMgb2YgTUxUYWJsZQp0YWdzOgogIHRhZzogdGFndmFsdWUKICBvd25lcjogc2RrdGVhbQoKdmVyc2lvbjogMQoKaW5wdXRzOgogIGNvbXBvbmVudF9pbl9tbGZsb3dfbW9kZWxfYXp1cmU6CiAgICB0eXBlOiBtbGZsb3dfbW9kZWwKCiAgY29tcG9uZW50X2luX21sZmxvd19tb2RlbF91cmk6CiAgICB0eXBlOiBtbGZsb3dfbW9kZWwKCm91dHB1dHM6CiAgY29tcG9uZW50X291dF9tbGZsb3dfbW9kZWw6CiAgICB0eXBlOiBtbGZsb3dfbW9kZWwKCmNvbW1hbmQ6IHwKICBlY2hvICR7e2lucHV0cy5jb21wb25lbnRfaW5fbWxmbG93X21vZGVsX2F6dXJlfX0KICBlY2hvICR7e2lucHV0cy5jb21wb25lbnRfaW5fbWxmbG93X21vZGVsX3VyaX19CgplbnZpcm9ubWVudDogYXp1cmVtbDpBenVyZU1MLXNrbGVhcm4tMS4wLXVidW50dTIwLjA0LXB5MzgtY3B1OjMzCg==",
-      "StatusCode": 201,
-      "ResponseHeaders": {
-        "Content-Length": "0",
-        "Content-MD5": "LwHlE408FuJzAQUMhIEOTw==",
-        "Date": "Sun, 05 Mar 2023 02:03:31 GMT",
-        "ETag": "\u00220x8DB1D1DD2862E1C\u0022",
-        "Last-Modified": "Sun, 05 Mar 2023 02:03:32 GMT",
-        "Server": [
-          "Windows-Azure-Blob/1.0",
-          "Microsoft-HTTPAPI/2.0"
-        ],
-        "x-ms-content-crc64": "giirc8joWqk=",
-        "x-ms-request-server-encrypted": "true",
-        "x-ms-version": "2021-08-06"
-      },
-      "ResponseBody": null
-    },
-    {
-      "RequestUri": "https://sax5mzqu7xztpx4.blob.core.windows.net/288fbc99-9-5886d97a-a3e9-5591-b4ce-167210b96996/components/write_jokes/conda.yaml?skoid=e3f42e2c-d581-4b65-a966-631cfa961328\u0026sktid=72f988bf-86f1-41af-91ab-2d7cd011db47\u0026skt=2023-03-05T01%3A26%3A47Z\u0026ske=2023-03-06T09%3A36%3A47Z\u0026sks=b\u0026skv=2019-07-07\u0026sv=2021-08-06\u0026st=2023-03-05T01%3A53%3A30Z\u0026se=2023-03-05T10%3A03%3A30Z\u0026sr=c\u0026sp=rcwl\u0026sig=000000000000000000000000000000000000",
-      "RequestMethod": "PUT",
-      "RequestHeaders": {
-        "Accept": "application/xml",
-        "Accept-Encoding": "gzip, deflate",
-        "Connection": "keep-alive",
-        "Content-Length": "103",
-        "Content-MD5": "qAIVrpnHtBc7CgNID9mCqQ==",
-        "Content-Type": "application/octet-stream",
-        "If-None-Match": "*",
-        "User-Agent": "azsdk-python-storage-blob/12.14.1 Python/3.7.9 (Windows-10-10.0.22621-SP0)",
-        "x-ms-blob-type": "BlockBlob",
-        "x-ms-date": "Sun, 05 Mar 2023 02:03:32 GMT",
-        "x-ms-version": "2021-08-06"
-      },
-      "RequestBody": "bmFtZTogZGVtb19lbnYKY2hhbm5lbHM6CiAgLSBjb25kYS1mb3JnZQpkZXBlbmRlbmNpZXM6CiAgLSBweXRob249My43LjkKICAtIHBpcAogIC0gcGlwOgogICAgLSBweWpva2VzCg==",
-      "StatusCode": 201,
-      "ResponseHeaders": {
-        "Content-Length": "0",
-        "Content-MD5": "qAIVrpnHtBc7CgNID9mCqQ==",
-        "Date": "Sun, 05 Mar 2023 02:03:32 GMT",
-        "ETag": "\u00220x8DB1D1DD2876671\u0022",
-        "Last-Modified": "Sun, 05 Mar 2023 02:03:32 GMT",
-        "Server": [
-          "Windows-Azure-Blob/1.0",
-          "Microsoft-HTTPAPI/2.0"
-        ],
-        "x-ms-content-crc64": "52bJIMvA\u002Bws=",
-        "x-ms-request-server-encrypted": "true",
-        "x-ms-version": "2021-08-06"
-      },
-      "ResponseBody": null
-    },
-    {
-      "RequestUri": "https://sax5mzqu7xztpx4.blob.core.windows.net/288fbc99-9-5886d97a-a3e9-5591-b4ce-167210b96996/components/write_jokes/spec.yaml?skoid=e3f42e2c-d581-4b65-a966-631cfa961328\u0026sktid=72f988bf-86f1-41af-91ab-2d7cd011db47\u0026skt=2023-03-05T01%3A26%3A47Z\u0026ske=2023-03-06T09%3A36%3A47Z\u0026sks=b\u0026skv=2019-07-07\u0026sv=2021-08-06\u0026st=2023-03-05T01%3A53%3A30Z\u0026se=2023-03-05T10%3A03%3A30Z\u0026sr=c\u0026sp=rcwl\u0026sig=000000000000000000000000000000000000",
-      "RequestMethod": "PUT",
-      "RequestHeaders": {
-        "Accept": "application/xml",
-        "Accept-Encoding": "gzip, deflate",
-        "Connection": "keep-alive",
-        "Content-Length": "475",
-        "Content-MD5": "kdx6hDjnlDwILGZ6P7zJ1g==",
-        "Content-Type": "application/octet-stream",
-        "If-None-Match": "*",
-        "User-Agent": "azsdk-python-storage-blob/12.14.1 Python/3.7.9 (Windows-10-10.0.22621-SP0)",
-        "x-ms-blob-type": "BlockBlob",
-        "x-ms-date": "Sun, 05 Mar 2023 02:03:32 GMT",
-        "x-ms-version": "2021-08-06"
-      },
-      "RequestBody": "JHNjaGVtYTogaHR0cHM6Ly9henVyZW1sc2NoZW1hcy5henVyZWVkZ2UubmV0L2xhdGVzdC9jb21tYW5kQ29tcG9uZW50LnNjaGVtYS5qc29uCnR5cGU6IGNvbW1hbmQKCm5hbWU6IGhlbGxvX3B5dGhvbl93b3JsZApkaXNwbGF5X25hbWU6IEhlbGxvX1B5dGhvbl9Xb3JsZAp2ZXJzaW9uOiAyCgpjb2RlOiAuL3NyYwoKZW52aXJvbm1lbnQ6CiAgY29uZGFfZmlsZTogLi9jb25kYS55YW1sCiAgaW1hZ2U6IG1jci5taWNyb3NvZnQuY29tL2F6dXJlbWwvb3Blbm1waTQuMS4wLWN1ZGExMS4wLjMtY3Vkbm44LXVidW50dTE4LjA0OjIwMjEwNDA1LnYxCgppbnB1dHM6CiAgY29tcG9uZW50X2luX251bWJlcjoKICAgIHR5cGU6IG51bWJlcgogICAgb3B0aW9uYWw6IEZhbHNlCiAgICBkZXNjcmlwdGlvbjogQSBudW1iZXIKCmNvbW1hbmQ6ID4tCiAgZWNobyAke3tpbnB1dHMuY29tcG9uZW50X2luX251bWJlcn19ICYgcHl0aG9uIGhlbGxvLnB5Cg==",
-      "StatusCode": 201,
-      "ResponseHeaders": {
-        "Content-Length": "0",
-        "Content-MD5": "kdx6hDjnlDwILGZ6P7zJ1g==",
-        "Date": "Sun, 05 Mar 2023 02:03:32 GMT",
-        "ETag": "\u00220x8DB1D1DD28BAB94\u0022",
-        "Last-Modified": "Sun, 05 Mar 2023 02:03:32 GMT",
-        "Server": [
-          "Windows-Azure-Blob/1.0",
-          "Microsoft-HTTPAPI/2.0"
-        ],
-        "x-ms-content-crc64": "HOt7MnTVl60=",
-        "x-ms-request-server-encrypted": "true",
-        "x-ms-version": "2021-08-06"
-      },
-      "ResponseBody": null
-    },
-    {
-      "RequestUri": "https://sax5mzqu7xztpx4.blob.core.windows.net/288fbc99-9-5886d97a-a3e9-5591-b4ce-167210b96996/components/type_contract/path.yml?skoid=e3f42e2c-d581-4b65-a966-631cfa961328\u0026sktid=72f988bf-86f1-41af-91ab-2d7cd011db47\u0026skt=2023-03-05T01%3A26%3A47Z\u0026ske=2023-03-06T09%3A36%3A47Z\u0026sks=b\u0026skv=2019-07-07\u0026sv=2021-08-06\u0026st=2023-03-05T01%3A53%3A30Z\u0026se=2023-03-05T10%3A03%3A30Z\u0026sr=c\u0026sp=rcwl\u0026sig=000000000000000000000000000000000000",
-      "RequestMethod": "PUT",
-=======
-        "Content-Length": "685",
-        "Content-Type": "application/json",
-        "User-Agent": "azure-ai-ml/1.5.0 azsdk-python-mgmt-machinelearningservices/0.1.0 Python/3.8.13 (Windows-10-10.0.22621-SP0)"
-      },
-      "RequestBody": {
-        "properties": {
-          "properties": {},
-          "tags": {},
-          "isAnonymous": true,
-          "isArchived": false,
-          "componentSpec": {
-            "command": "echo Hello World \u0026 echo ${{inputs.component_in_number}}",
-            "code": "azureml:/subscriptions/00000000-0000-0000-0000-000000000/resourceGroups/00000/providers/Microsoft.MachineLearningServices/workspaces/00000/codes/9c9cfba9-82bd-45db-ad06-07009d1d9672/versions/1",
-            "environment": "azureml:AzureML-sklearn-1.0-ubuntu20.04-py38-cpu:33",
-            "name": "azureml_anonymous",
-            "version": "1",
-            "is_deterministic": true,
-            "inputs": {
-              "component_in_number": {
-                "type": "integer",
-                "optional": false,
-                "default": "10",
-                "description": "An integer"
-              }
-            },
-            "type": "command",
-            "_source": "YAML.JOB"
-          }
-        }
-      },
-      "StatusCode": 201,
-      "ResponseHeaders": {
-        "Cache-Control": "no-cache",
-        "Content-Length": "1384",
-        "Content-Type": "application/json; charset=utf-8",
-        "Date": "Fri, 03 Mar 2023 04:36:20 GMT",
-        "Expires": "-1",
-        "Location": "https://management.azure.com/subscriptions/00000000-0000-0000-0000-000000000/resourceGroups/00000/providers/Microsoft.MachineLearningServices/workspaces/00000/components/azureml_anonymous/versions/1b268f33-9464-d508-cde7-25b4f8ad5bb0?api-version=2022-10-01",
-        "Pragma": "no-cache",
-        "request-context": "appId=cid-v1:512cc15a-13b5-415b-bfd0-dce7accb6bb1",
-        "Server-Timing": "traceparent;desc=\u002200-b486bca64e1714f3f6f7217f934d8794-f3b574172b5593ea-01\u0022",
-        "Strict-Transport-Security": "max-age=31536000; includeSubDomains",
-        "x-aml-cluster": "vienna-test-westus2-01",
-        "X-Content-Type-Options": "nosniff",
-        "x-ms-correlation-request-id": "fd37a676-b83e-4dd2-8ac4-126d404af075",
-        "x-ms-ratelimit-remaining-subscription-writes": "1155",
-        "x-ms-response-type": "standard",
-        "x-ms-routing-request-id": "JAPANEAST:20230303T043620Z:fd37a676-b83e-4dd2-8ac4-126d404af075",
-        "x-request-time": "0.657"
-      },
-      "ResponseBody": {
-        "id": "/subscriptions/00000000-0000-0000-0000-000000000/resourceGroups/00000/providers/Microsoft.MachineLearningServices/workspaces/00000/components/azureml_anonymous/versions/d59ecedb-5b17-4486-a339-c417db4062d7",
-        "name": "d59ecedb-5b17-4486-a339-c417db4062d7",
-        "type": "Microsoft.MachineLearningServices/workspaces/components/versions",
-        "properties": {
-          "description": null,
-          "tags": {},
-          "properties": {},
-          "isArchived": false,
-          "isAnonymous": true,
-          "componentSpec": {
-            "name": "azureml_anonymous",
-            "version": "1",
-            "is_deterministic": "True",
-            "type": "command",
-            "inputs": {
-              "component_in_number": {
-                "type": "integer",
-                "optional": "False",
-                "default": "10",
-                "description": "An integer"
-              }
-            },
-            "code": "azureml:/subscriptions/00000000-0000-0000-0000-000000000/resourceGroups/00000/providers/Microsoft.MachineLearningServices/workspaces/00000/codes/9c9cfba9-82bd-45db-ad06-07009d1d9672/versions/1",
-            "environment": "azureml://registries/azureml-dev/environments/AzureML-sklearn-1.0-ubuntu20.04-py38-cpu/versions/33",
-            "resources": {
-              "instance_count": "1"
-            },
-            "command": "echo Hello World \u0026 echo ${{inputs.component_in_number}}",
-            "$schema": "https://componentsdk.azureedge.net/jsonschema/CommandComponent.json"
-          }
-        },
-        "systemData": {
-          "createdAt": "2023-03-03T04:31:23.7410806\u002B00:00",
-          "createdBy": "Firstname Lastname",
-          "createdByType": "User",
-          "lastModifiedAt": "2023-03-03T04:31:24.134893\u002B00:00",
-          "lastModifiedBy": "Firstname Lastname",
-          "lastModifiedByType": "User"
-        }
-      }
-    },
-    {
-      "RequestUri": "https://management.azure.com/subscriptions/00000000-0000-0000-0000-000000000/resourceGroups/00000/providers/Microsoft.MachineLearningServices/workspaces/00000/datastores/workspaceblobstore?api-version=2022-10-01",
-      "RequestMethod": "GET",
->>>>>>> 82fe11f4
-      "RequestHeaders": {
-        "Accept": "application/json",
-        "Accept-Encoding": "gzip, deflate",
-        "Connection": "keep-alive",
-<<<<<<< HEAD
-        "Content-Length": "879",
-        "Content-MD5": "krImA5VEo5d47lz8Mtxw3w==",
-        "Content-Type": "application/octet-stream",
-        "If-None-Match": "*",
-        "User-Agent": "azsdk-python-storage-blob/12.14.1 Python/3.7.9 (Windows-10-10.0.22621-SP0)",
-        "x-ms-blob-type": "BlockBlob",
-        "x-ms-date": "Sun, 05 Mar 2023 02:03:32 GMT",
-        "x-ms-version": "2021-08-06"
-=======
-        "User-Agent": "azure-ai-ml/1.5.0 azsdk-python-mgmt-machinelearningservices/0.1.0 Python/3.8.13 (Windows-10-10.0.22621-SP0)"
->>>>>>> 82fe11f4
-      },
-      "RequestBody": "JHNjaGVtYTogaHR0cHM6Ly9henVyZW1sc2NoZW1hcy5henVyZWVkZ2UubmV0L2RldmVsb3BtZW50L2NvbW1hbmRDb21wb25lbnQuc2NoZW1hLmpzb24KdHlwZTogY29tbWFuZAoKbmFtZTogbWljcm9zb2Z0X3NhbXBsZXNfY29tbWFuZF9jb21wb25lbnRfcGF0aF9pbnB1dF9vdXRwdXRzCmRpc3BsYXlfbmFtZTogQ29tbWFuZENvbXBvbmVudFBhdGhJbnB1dE91dHB1dHMKZGVzY3JpcHRpb246IFRoaXMgaXMgdGhlIGNvbW1hbmQgY29tcG9uZW50IHdpdGggaW5wdXQvb3V0cHV0IHR5cGVzIG9mIHBhdGgKdGFnczoKICB0YWc6IHRhZ3ZhbHVlCiAgb3duZXI6IHNka3RlYW0KCnZlcnNpb246IDEKCmlucHV0czoKICBjb21wb25lbnRfaW5fZmlsZToKICAgIHR5cGU6IHVyaV9maWxlCiAgY29tcG9uZW50X2luX2ZvbGRlcjoKICAgIHR5cGU6IHVyaV9mb2xkZXIKICBjb21wb25lbnRfaW5fcGF0aDogIyBjYW4gYmUgZmlsZSBvciBmb2xkZXIsIHRoZSBjb2RlIGNhbiBoYW5kbGUgYm90aAogICAgdHlwZTogcGF0aAoKb3V0cHV0czoKICBjb21wb25lbnRfb3V0X2ZpbGU6CiAgICB0eXBlOiB1cmlfZmlsZQogIGNvbXBvbmVudF9vdXRfZm9sZGVyOgogICAgdHlwZTogdXJpX2ZvbGRlcgoKY29tbWFuZDogfAogIGNwICR7e2lucHV0cy5jb21wb25lbnRfaW5fZmlsZX19ICR7e291dHB1dHMuY29tcG9uZW50X291dF9maWxlfX0KICBjcCAtciAke3tpbnB1dHMuY29tcG9uZW50X2luX2ZvbGRlcn19ICR7e291dHB1dHMuY29tcG9uZW50X291dF9mb2xkZXJ9fQogIGVjaG8gIiR7e2lucHV0cy5jb21wb25lbnRfaW5fcGF0aH19IGlzIGEgcGF0aCIKCmVudmlyb25tZW50OiBhenVyZW1sOkF6dXJlTUwtc2tsZWFybi0xLjAtdWJ1bnR1MjAuMDQtcHkzOC1jcHU6MzMK",
-      "StatusCode": 201,
-      "ResponseHeaders": {
-<<<<<<< HEAD
-        "Content-Length": "0",
-        "Content-MD5": "krImA5VEo5d47lz8Mtxw3w==",
-        "Date": "Sun, 05 Mar 2023 02:03:32 GMT",
-        "ETag": "\u00220x8DB1D1DD28B8482\u0022",
-        "Last-Modified": "Sun, 05 Mar 2023 02:03:32 GMT",
-        "Server": [
-          "Windows-Azure-Blob/1.0",
-          "Microsoft-HTTPAPI/2.0"
-        ],
-        "x-ms-content-crc64": "vEyW9HOyH\u002BA=",
-        "x-ms-request-server-encrypted": "true",
-        "x-ms-version": "2021-08-06"
-=======
-        "Cache-Control": "no-cache",
-        "Content-Encoding": "gzip",
-        "Content-Type": "application/json; charset=utf-8",
-        "Date": "Fri, 03 Mar 2023 04:36:21 GMT",
-        "Expires": "-1",
-        "Pragma": "no-cache",
-        "request-context": "appId=cid-v1:512cc15a-13b5-415b-bfd0-dce7accb6bb1",
-        "Server-Timing": "traceparent;desc=\u002200-a3b996c503de02dbbeb557cebf6bbc94-9b266487b0988437-01\u0022",
-        "Strict-Transport-Security": "max-age=31536000; includeSubDomains",
-        "Transfer-Encoding": "chunked",
-        "Vary": [
-          "Accept-Encoding",
-          "Accept-Encoding"
-        ],
-        "x-aml-cluster": "vienna-test-westus2-01",
-        "X-Content-Type-Options": "nosniff",
-        "x-ms-correlation-request-id": "ca5e98b2-9e2d-48e5-8420-2cd2f2013d9a",
-        "x-ms-ratelimit-remaining-subscription-reads": "11943",
-        "x-ms-response-type": "standard",
-        "x-ms-routing-request-id": "JAPANEAST:20230303T043621Z:ca5e98b2-9e2d-48e5-8420-2cd2f2013d9a",
-        "x-request-time": "0.131"
->>>>>>> 82fe11f4
-      },
-      "ResponseBody": {
-        "id": "/subscriptions/00000000-0000-0000-0000-000000000/resourceGroups/00000/providers/Microsoft.MachineLearningServices/workspaces/00000/datastores/workspaceblobstore",
-        "name": "workspaceblobstore",
-        "type": "Microsoft.MachineLearningServices/workspaces/datastores",
-        "properties": {
-          "description": null,
-          "tags": null,
-          "properties": null,
-          "isDefault": true,
-          "credentials": {
-            "credentialsType": "AccountKey"
-          },
-          "datastoreType": "AzureBlob",
-          "accountName": "sagvgsoim6nmhbq",
-          "containerName": "azureml-blobstore-e61cd5e2-512f-475e-9842-5e2a973993b8",
-          "endpoint": "core.windows.net",
-          "protocol": "https",
-          "serviceDataAccessAuthIdentity": "WorkspaceSystemAssignedIdentity"
-        },
-        "systemData": {
-          "createdAt": "2022-09-22T09:02:03.2629568\u002B00:00",
-          "createdBy": "779301c0-18b2-4cdc-801b-a0a3368fee0a",
-          "createdByType": "Application",
-          "lastModifiedAt": "2022-09-22T09:02:04.166989\u002B00:00",
-          "lastModifiedBy": "779301c0-18b2-4cdc-801b-a0a3368fee0a",
-          "lastModifiedByType": "Application"
-        }
-      }
-    },
-    {
-<<<<<<< HEAD
-      "RequestUri": "https://sax5mzqu7xztpx4.blob.core.windows.net/288fbc99-9-5886d97a-a3e9-5591-b4ce-167210b96996/components/type_contract/object.yml?skoid=e3f42e2c-d581-4b65-a966-631cfa961328\u0026sktid=72f988bf-86f1-41af-91ab-2d7cd011db47\u0026skt=2023-03-05T01%3A26%3A47Z\u0026ske=2023-03-06T09%3A36%3A47Z\u0026sks=b\u0026skv=2019-07-07\u0026sv=2021-08-06\u0026st=2023-03-05T01%3A53%3A30Z\u0026se=2023-03-05T10%3A03%3A30Z\u0026sr=c\u0026sp=rcwl\u0026sig=000000000000000000000000000000000000",
-      "RequestMethod": "PUT",
-=======
-      "RequestUri": "https://management.azure.com/subscriptions/00000000-0000-0000-0000-000000000/resourceGroups/00000/providers/Microsoft.MachineLearningServices/workspaces/00000/datastores/workspaceblobstore/listSecrets?api-version=2022-10-01",
-      "RequestMethod": "POST",
->>>>>>> 82fe11f4
-      "RequestHeaders": {
-        "Accept": "application/json",
-        "Accept-Encoding": "gzip, deflate",
-        "Connection": "keep-alive",
-<<<<<<< HEAD
-        "Content-Length": "2292",
-        "Content-MD5": "GjNDEjUtsVGhi1LBE1mZJQ==",
-        "Content-Type": "application/octet-stream",
-        "If-None-Match": "*",
-        "User-Agent": "azsdk-python-storage-blob/12.14.1 Python/3.7.9 (Windows-10-10.0.22621-SP0)",
-        "x-ms-blob-type": "BlockBlob",
-        "x-ms-date": "Sun, 05 Mar 2023 02:03:32 GMT",
-        "x-ms-version": "2021-08-06"
-      },
-      "RequestBody": "JHNjaGVtYTogaHR0cHM6Ly9henVyZW1sc2NoZW1hcy5henVyZWVkZ2UubmV0L2RldmVsb3BtZW50L2NvbW1hbmRDb21wb25lbnQuc2NoZW1hLmpzb24KdHlwZTogY29tbWFuZAoKIyBub3Qgc3VwcG9ydGVkIHlldC4KCm5hbWU6IG1pY3Jvc29mdF9zYW1wbGVzX2NvbW1hbmRfY29tcG9uZW50X29iamVjdF9pbnB1dF9vdXRwdXRzCmRpc3BsYXlfbmFtZTogQ29tbWFuZENvbXBvbmVudE9iamVjdElucHV0T3V0cHV0cwpkZXNjcmlwdGlvbjogVGhpcyBpcyB0aGUgY29tbWFuZCBjb21wb25lbnQgd2l0aCBpbnB1dC9vdXRwdXQgdHlwZXMgb2Ygb2JqZWN0CnRhZ3M6CiAgdGFnOiB0YWd2YWx1ZQogIG93bmVyOiBzZGt0ZWFtCgp2ZXJzaW9uOiAxCgppbnB1dHM6CiAgIyBvYmplY3Qgd2l0aCBleHBsaWNpdCBpbmxpbmUganNvbiBzY2hlbWEgYW5ub3RhdGlvbgogIGNvbXBvbmVudF9pbl9vYmplY3Rfd2l0aF9pbmxpbmVfc2NoZW1hOgogICAgdHlwZTogb2JqZWN0CiAgICBkZXNjcmlwdGlvbjogVGhpcyBpcyBhbmQgb2JqZWN0IHRoYXQgbXVzdCBoYXZlIGZpcnN0X25hbWUsIGxhc3RfbmFtZSBhbmQgaWQKICAgIHNjaGVtYToKICAgICAgJHNjaGVtYTogaHR0cHM6Ly9qc29uLXNjaGVtYS5vcmcvZHJhZnQvMjAxOS0wOS9zY2hlbWEKICAgICAgdHlwZTogb2JqZWN0CiAgICAgIHByb3BlcnRpZXM6CiAgICAgICAgZmlyc3RfbmFtZTogeyB0eXBlOiBzdHJpbmcgfQogICAgICAgIGxhc3RfbmFtZTogeyB0eXBlOiBzdHJpbmcgfQogICAgICAgIGlkOiB7IHR5cGU6IGludGVnZXIgfQogICAgICBhZGRpdGlvbmFsUHJvcGVydGllczogZmFsc2UKCiAgIyBvYmplY3Qgd2l0aCBleHBsaWNpdCByZWZlcmVuY2VkIHNjaGVtYSBhbm5vdGF0aW9uCiAgY29tcG9uZW50X2luX29iamVjdF93aXRoX3NjaGVtYToKICAgIHR5cGU6IG9iamVjdAogICAgZGVzY3JpcHRpb246IFRoaXMgaXMgYW5kIG9iamVjdCB0aGF0IG11c3QgaGF2ZSBmaXJzdF9uYW1lLCBsYXN0X25hbWUgYW5kIGlkCiAgICBzY2hlbWE6IGh0dHBzOi8vaWduaXRlNjk4MTcyNDE5Ni5ibG9iLmNvcmUud2luZG93cy5uZXQvc2NoZW1hcy9teV9qc29uX3NjaGVtYS5qc29uIy9kZWZpbml0aW9ucy9wZXJzb24KCiAgIyBvYmplY3Qgd2l0aG91dCBzY2hlbWEgYW5ub3RhdGlvbgogIGNvbXBvbmVudF9pbl9vYmplY3Rfd2l0aG91dF9zY2hlbWE6CiAgICB0eXBlOiBvYmplY3QKICAgIGRlc2NyaXB0aW9uOiBUaGlzIGFuZCBvYmplY3QgaXNuJ3QgYmFja2VkIGJ5IGEgc2NoZW1hCgpvdXRwdXRzOgogIGNvbXBvbmVudF9vdXRfb2JqZWN0X3dpdGhfaW5saW5lX3NjaGVtYToKICAgIHR5cGU6IG9iamVjdAogICAgZGVzY3JpcHRpb246IFRoaXMgaXMgYW5kIG9iamVjdCB0aGF0IG11c3QgaGF2ZSBmaXJzdF9uYW1lLCBsYXN0X25hbWUgYW5kIGlkCiAgICBzY2hlbWE6CiAgICAgICRzY2hlbWE6IGh0dHBzOi8vanNvbi1zY2hlbWEub3JnL2RyYWZ0LzIwMTktMDkvc2NoZW1hCiAgICAgIHR5cGU6IG9iamVjdAogICAgICBwcm9wZXJ0aWVzOgogICAgICAgIGZpcnN0X25hbWU6IHsgdHlwZTogc3RyaW5nIH0KICAgICAgICBsYXN0X25hbWU6IHsgdHlwZTogc3RyaW5nIH0KICAgICAgICBpZDogeyB0eXBlOiBpbnRlZ2VyIH0KICAgICAgYWRkaXRpb25hbFByb3BlcnRpZXM6IGZhbHNlCgogIGNvbXBvbmVudF9vdXRfb2JqZWN0X3dpdGhfc2NoZW1hOgogICAgdHlwZTogb2JqZWN0CiAgICBkZXNjcmlwdGlvbjogVGhpcyBpcyBhbmQgb2JqZWN0IHRoYXQgbXVzdCBoYXZlIGZpcnN0X25hbWUsIGxhc3RfbmFtZSBhbmQgaWQKICAgIHNjaGVtYTogaHR0cHM6Ly9pZ25pdGU2OTgxNzI0MTk2LmJsb2IuY29yZS53aW5kb3dzLm5ldC9zY2hlbWFzL215X2pzb25fc2NoZW1hLmpzb24jL2RlZmluaXRpb25zL3BlcnNvbgoKICBjb21wb25lbnRfb3V0X29iamVjdF93aXRob3V0X3NjaGVtYToKICAgIHR5cGU6IG9iamVjdAogICAgZGVzY3JpcHRpb246IFRoaXMgYW5kIG9iamVjdCBpc24ndCBiYWNrZWQgYnkgYSBzY2hlbWEKCmNvbW1hbmQ6IHwKICAjIHByaW50cyBvdXQgdGhlIG9iamVjdCBpbiBKU09OIGZvcm1hdAogIGVjaG8gJHt7aW5wdXRzLmNvbXBvbmVudF9pbl9vYmplY3Rfd2l0aF9pbmxpbmVfc2NoZW1hfX0KICBlY2hvICR7e2lucHV0cy5jb21wb25lbnRfaW5fb2JqZWN0X3dpdGhfc2NoZW1hfX0KICBlY2hvICR7e2lucHV0cy5jb21wb25lbnRfaW5fb2JqZWN0X3dpdGhvdXRfc2NoZW1hfX0KCmVudmlyb25tZW50OiBhenVyZW1sOkF6dXJlTUwtc2tsZWFybi0xLjAtdWJ1bnR1MjAuMDQtcHkzOC1jcHU6MzMK",
-      "StatusCode": 201,
-      "ResponseHeaders": {
-        "Content-Length": "0",
-        "Content-MD5": "GjNDEjUtsVGhi1LBE1mZJQ==",
-        "Date": "Sun, 05 Mar 2023 02:03:32 GMT",
-        "ETag": "\u00220x8DB1D1DD28A4C39\u0022",
-        "Last-Modified": "Sun, 05 Mar 2023 02:03:32 GMT",
-        "Server": [
-          "Windows-Azure-Blob/1.0",
-          "Microsoft-HTTPAPI/2.0"
-        ],
-        "x-ms-content-crc64": "jE0YGGT1rOU=",
-        "x-ms-request-server-encrypted": "true",
-        "x-ms-version": "2021-08-06"
-=======
-        "Content-Length": "0",
-        "User-Agent": "azure-ai-ml/1.5.0 azsdk-python-mgmt-machinelearningservices/0.1.0 Python/3.8.13 (Windows-10-10.0.22621-SP0)"
-      },
-      "RequestBody": null,
-      "StatusCode": 200,
-      "ResponseHeaders": {
-        "Cache-Control": "no-cache",
-        "Content-Encoding": "gzip",
-        "Content-Type": "application/json; charset=utf-8",
-        "Date": "Fri, 03 Mar 2023 04:36:21 GMT",
-        "Expires": "-1",
-        "Pragma": "no-cache",
-        "request-context": "appId=cid-v1:512cc15a-13b5-415b-bfd0-dce7accb6bb1",
-        "Server-Timing": "traceparent;desc=\u002200-cd0631a5507634d3a4fb16e24ef387ae-7b787be37783b6df-01\u0022",
-        "Strict-Transport-Security": "max-age=31536000; includeSubDomains",
-        "Transfer-Encoding": "chunked",
-        "Vary": "Accept-Encoding",
-        "x-aml-cluster": "vienna-test-westus2-01",
-        "X-Content-Type-Options": "nosniff",
-        "x-ms-correlation-request-id": "77a45518-3b13-4786-bd3b-b6f5955b28eb",
-        "x-ms-ratelimit-remaining-subscription-writes": "1184",
-        "x-ms-response-type": "standard",
-        "x-ms-routing-request-id": "JAPANEAST:20230303T043621Z:77a45518-3b13-4786-bd3b-b6f5955b28eb",
-        "x-request-time": "0.139"
->>>>>>> 82fe11f4
-      },
-      "ResponseBody": {
-        "secretsType": "AccountKey",
-        "key": "dGhpcyBpcyBmYWtlIGtleQ=="
-      }
-    },
-    {
-<<<<<<< HEAD
-      "RequestUri": "https://sax5mzqu7xztpx4.blob.core.windows.net/288fbc99-9-5886d97a-a3e9-5591-b4ce-167210b96996/components/write_jokes/src/hello.py?skoid=e3f42e2c-d581-4b65-a966-631cfa961328\u0026sktid=72f988bf-86f1-41af-91ab-2d7cd011db47\u0026skt=2023-03-05T01%3A26%3A47Z\u0026ske=2023-03-06T09%3A36%3A47Z\u0026sks=b\u0026skv=2019-07-07\u0026sv=2021-08-06\u0026st=2023-03-05T01%3A53%3A30Z\u0026se=2023-03-05T10%3A03%3A30Z\u0026sr=c\u0026sp=rcwl\u0026sig=000000000000000000000000000000000000",
-      "RequestMethod": "PUT",
-=======
-      "RequestUri": "https://sagvgsoim6nmhbq.blob.core.windows.net/azureml-blobstore-e61cd5e2-512f-475e-9842-5e2a973993b8/LocalUpload/00000000000000000000000000000000/components/1in1out.yaml",
-      "RequestMethod": "HEAD",
->>>>>>> 82fe11f4
-      "RequestHeaders": {
-        "Accept": "application/xml",
-        "Accept-Encoding": "gzip, deflate",
-        "Connection": "keep-alive",
-<<<<<<< HEAD
-        "Content-Length": "157",
-        "Content-MD5": "HnsVMIZTPoAQQtYh0ASU2Q==",
-        "Content-Type": "application/octet-stream",
-        "If-None-Match": "*",
-        "User-Agent": "azsdk-python-storage-blob/12.14.1 Python/3.7.9 (Windows-10-10.0.22621-SP0)",
-        "x-ms-blob-type": "BlockBlob",
-        "x-ms-date": "Sun, 05 Mar 2023 02:03:32 GMT",
-        "x-ms-version": "2021-08-06"
-=======
-        "User-Agent": "azsdk-python-storage-blob/12.12.0 Python/3.8.13 (Windows-10-10.0.22621-SP0)",
-        "x-ms-date": "Fri, 03 Mar 2023 04:36:21 GMT",
-        "x-ms-version": "2021-06-08"
->>>>>>> 82fe11f4
-      },
-      "RequestBody": "cHJpbnQoIkhlbGxvIFB5dGhvbiBXb3JsZFxuSSB0ZWxsIGEgbmV3IGpva2UgZWFjaCB0aW1lIHlvdSBydW4gbWUuIFRvZGF5J3Mgam9rZTpcbiIpCgppbXBvcnQgcHlqb2tlcwoKcHJpbnQocHlqb2tlcy5nZXRfam9rZSgpKQoKcHJpbnQoIlxuSG93IHdhcyBpdD8/XG5cbiIpCg==",
-      "StatusCode": 201,
-      "ResponseHeaders": {
-<<<<<<< HEAD
-        "Content-Length": "0",
-        "Content-MD5": "HnsVMIZTPoAQQtYh0ASU2Q==",
-        "Date": "Sun, 05 Mar 2023 02:03:31 GMT",
-        "ETag": "\u00220x8DB1D1DD28B8482\u0022",
-        "Last-Modified": "Sun, 05 Mar 2023 02:03:32 GMT",
-=======
-        "Accept-Ranges": "bytes",
-        "Content-Length": "390",
-        "Content-MD5": "ukpEcdM1vSWKdcWlseKNTA==",
-        "Content-Type": "application/octet-stream",
-        "Date": "Fri, 03 Mar 2023 04:36:21 GMT",
-        "ETag": "\u00220x8DB1BA028DD0DFA\u0022",
-        "Last-Modified": "Fri, 03 Mar 2023 04:31:29 GMT",
->>>>>>> 82fe11f4
-        "Server": [
-          "Windows-Azure-Blob/1.0",
-          "Microsoft-HTTPAPI/2.0"
-        ],
-<<<<<<< HEAD
-        "x-ms-content-crc64": "FyeDlHCNq\u002BQ=",
-        "x-ms-request-server-encrypted": "true",
-        "x-ms-version": "2021-08-06"
-=======
-        "Vary": "Origin",
-        "x-ms-access-tier": "Hot",
-        "x-ms-access-tier-inferred": "true",
-        "x-ms-blob-type": "BlockBlob",
-        "x-ms-creation-time": "Fri, 03 Mar 2023 04:31:27 GMT",
-        "x-ms-lease-state": "available",
-        "x-ms-lease-status": "unlocked",
-        "x-ms-meta-name": "db094387-3fce-4de8-a644-d997de3b1e4f",
-        "x-ms-meta-upload_status": "completed",
-        "x-ms-meta-version": "1",
-        "x-ms-server-encrypted": "true",
-        "x-ms-version": "2021-06-08"
->>>>>>> 82fe11f4
-      },
-      "ResponseBody": null
-    },
-    {
-<<<<<<< HEAD
-      "RequestUri": "https://sax5mzqu7xztpx4.blob.core.windows.net/288fbc99-9-5886d97a-a3e9-5591-b4ce-167210b96996/components/1in1out.yaml?comp=metadata\u0026skoid=e3f42e2c-d581-4b65-a966-631cfa961328\u0026sktid=72f988bf-86f1-41af-91ab-2d7cd011db47\u0026skt=2023-03-05T01%3A26%3A47Z\u0026ske=2023-03-06T09%3A36%3A47Z\u0026sks=b\u0026skv=2019-07-07\u0026sv=2021-08-06\u0026st=2023-03-05T01%3A53%3A30Z\u0026se=2023-03-05T10%3A03%3A30Z\u0026sr=c\u0026sp=rcwl\u0026sig=000000000000000000000000000000000000",
-      "RequestMethod": "PUT",
-=======
-      "RequestUri": "https://sagvgsoim6nmhbq.blob.core.windows.net/azureml-blobstore-e61cd5e2-512f-475e-9842-5e2a973993b8/az-ml-artifacts/00000000000000000000000000000000/components/1in1out.yaml",
-      "RequestMethod": "HEAD",
->>>>>>> 82fe11f4
-      "RequestHeaders": {
-        "Accept": "application/xml",
-        "Accept-Encoding": "gzip, deflate",
-        "Connection": "keep-alive",
-<<<<<<< HEAD
-        "Content-Length": "0",
-        "User-Agent": "azsdk-python-storage-blob/12.14.1 Python/3.7.9 (Windows-10-10.0.22621-SP0)",
-        "x-ms-date": "Sun, 05 Mar 2023 02:03:32 GMT",
-        "x-ms-meta-name": "000000000000000000000",
-        "x-ms-meta-upload_status": "completed",
-        "x-ms-meta-version": "1",
-        "x-ms-version": "2021-08-06"
-=======
-        "User-Agent": "azsdk-python-storage-blob/12.12.0 Python/3.8.13 (Windows-10-10.0.22621-SP0)",
-        "x-ms-date": "Fri, 03 Mar 2023 04:36:22 GMT",
-        "x-ms-version": "2021-06-08"
->>>>>>> 82fe11f4
-      },
-      "RequestBody": null,
-      "StatusCode": 200,
-      "ResponseHeaders": {
-<<<<<<< HEAD
-        "Content-Length": "0",
-        "Date": "Sun, 05 Mar 2023 02:03:32 GMT",
-        "ETag": "\u00220x8DB1D1DD29C9909\u0022",
-        "Last-Modified": "Sun, 05 Mar 2023 02:03:32 GMT",
-=======
-        "Date": "Fri, 03 Mar 2023 04:36:21 GMT",
->>>>>>> 82fe11f4
-        "Server": [
-          "Windows-Azure-Blob/1.0",
-          "Microsoft-HTTPAPI/2.0"
-        ],
-<<<<<<< HEAD
-        "x-ms-request-server-encrypted": "true",
-        "x-ms-version": "2021-08-06"
-=======
-        "Transfer-Encoding": "chunked",
-        "Vary": "Origin",
-        "x-ms-error-code": "BlobNotFound",
-        "x-ms-version": "2021-06-08"
->>>>>>> 82fe11f4
-      },
-      "ResponseBody": null
-    },
-    {
-<<<<<<< HEAD
-      "RequestUri": "https://management.azure.com/subscriptions/00000000-0000-0000-0000-000000000/resourceGroups/00000/providers/Microsoft.MachineLearningServices/workspaces/00000/codes/000000000000000000000/versions/1?api-version=2022-05-01",
-=======
-      "RequestUri": "https://management.azure.com/subscriptions/00000000-0000-0000-0000-000000000/resourceGroups/00000/providers/Microsoft.MachineLearningServices/workspaces/00000/codes/db094387-3fce-4de8-a644-d997de3b1e4f/versions/1?api-version=2022-05-01",
->>>>>>> 82fe11f4
-      "RequestMethod": "PUT",
-      "RequestHeaders": {
-        "Accept": "application/json",
-        "Accept-Encoding": "gzip, deflate",
-        "Connection": "keep-alive",
-<<<<<<< HEAD
-        "Content-Length": "251",
-        "Content-Type": "application/json",
-        "User-Agent": "azure-ai-ml/1.5.0 azsdk-python-mgmt-machinelearningservices/0.1.0 Python/3.7.9 (Windows-10-10.0.22621-SP0)"
-=======
-        "Content-Length": "299",
-        "Content-Type": "application/json",
-        "User-Agent": "azure-ai-ml/1.5.0 azsdk-python-mgmt-machinelearningservices/0.1.0 Python/3.8.13 (Windows-10-10.0.22621-SP0)"
->>>>>>> 82fe11f4
-      },
-      "RequestBody": {
-        "properties": {
-          "properties": {
-            "hash_sha256": "0000000000000",
-            "hash_version": "0000000000000"
-          },
-          "isAnonymous": true,
-          "isArchived": false,
-<<<<<<< HEAD
-          "codeUri": "https://sax5mzqu7xztpx4.blob.core.windows.net:443/288fbc99-9-5886d97a-a3e9-5591-b4ce-167210b96996/components"
-=======
-          "codeUri": "https://sagvgsoim6nmhbq.blob.core.windows.net/azureml-blobstore-e61cd5e2-512f-475e-9842-5e2a973993b8/LocalUpload/00000000000000000000000000000000/components"
->>>>>>> 82fe11f4
-        }
-      },
-      "StatusCode": 201,
-      "ResponseHeaders": {
-        "Cache-Control": "no-cache",
-        "Content-Length": "776",
-        "Content-Type": "application/json; charset=utf-8",
-<<<<<<< HEAD
-        "Date": "Sun, 05 Mar 2023 02:03:34 GMT",
-=======
-        "Date": "Fri, 03 Mar 2023 04:36:22 GMT",
->>>>>>> 82fe11f4
-        "Expires": "-1",
-        "Location": "https://management.azure.com/subscriptions/00000000-0000-0000-0000-000000000/resourceGroups/00000/providers/Microsoft.MachineLearningServices/workspaces/00000/codes/000000000000000000000/versions/1?api-version=2022-05-01",
-        "Pragma": "no-cache",
-        "request-context": "appId=cid-v1:512cc15a-13b5-415b-bfd0-dce7accb6bb1",
-<<<<<<< HEAD
-        "Server-Timing": "traceparent;desc=\u002200-af520c8dde6fdd40d09e1292dc451a18-845b872a775efdb9-01\u0022",
-        "Strict-Transport-Security": "max-age=31536000; includeSubDomains",
-        "x-aml-cluster": "vienna-test-westus2-02",
-        "X-Content-Type-Options": "nosniff",
-        "x-ms-correlation-request-id": "706f61e2-686c-4d2d-810f-b41dd160b709",
-        "x-ms-ratelimit-remaining-subscription-writes": "1198",
-        "x-ms-response-type": "standard",
-        "x-ms-routing-request-id": "WESTUS2:20230305T020334Z:706f61e2-686c-4d2d-810f-b41dd160b709",
-        "x-request-time": "1.402"
-      },
-      "ResponseBody": {
-        "id": "/subscriptions/00000000-0000-0000-0000-000000000/resourceGroups/00000/providers/Microsoft.MachineLearningServices/workspaces/00000/codes/000000000000000000000/versions/1",
-=======
-        "Server-Timing": "traceparent;desc=\u002200-d7700a8a25c1aeb2a038997fbe360de8-22d82dca2a1f8b22-01\u0022",
-        "Strict-Transport-Security": "max-age=31536000; includeSubDomains",
-        "Transfer-Encoding": "chunked",
-        "Vary": [
-          "Accept-Encoding",
-          "Accept-Encoding"
-        ],
-        "x-aml-cluster": "vienna-test-westus2-01",
-        "X-Content-Type-Options": "nosniff",
-        "x-ms-correlation-request-id": "abeafc60-9068-421d-be20-731587048840",
-        "x-ms-ratelimit-remaining-subscription-writes": "1154",
-        "x-ms-response-type": "standard",
-        "x-ms-routing-request-id": "JAPANEAST:20230303T043623Z:abeafc60-9068-421d-be20-731587048840",
-        "x-request-time": "0.281"
-      },
-      "ResponseBody": {
-        "id": "/subscriptions/00000000-0000-0000-0000-000000000/resourceGroups/00000/providers/Microsoft.MachineLearningServices/workspaces/00000/codes/db094387-3fce-4de8-a644-d997de3b1e4f/versions/1",
->>>>>>> 82fe11f4
-        "name": "1",
-        "type": "Microsoft.MachineLearningServices/workspaces/codes/versions",
-        "properties": {
-          "description": null,
-          "tags": {},
-          "properties": {
-            "hash_sha256": "0000000000000",
-            "hash_version": "0000000000000"
-          },
-          "isArchived": false,
-          "isAnonymous": false,
-<<<<<<< HEAD
-          "codeUri": "https://sax5mzqu7xztpx4.blob.core.windows.net:443/288fbc99-9-5886d97a-a3e9-5591-b4ce-167210b96996/components"
-        },
-        "systemData": {
-          "createdAt": "2023-03-05T02:03:33.9043619\u002B00:00",
-          "createdBy": "Firstname Lastname",
-          "createdByType": "User",
-          "lastModifiedAt": "2023-03-05T02:03:33.9043619\u002B00:00",
-=======
-          "codeUri": "https://sagvgsoim6nmhbq.blob.core.windows.net/azureml-blobstore-e61cd5e2-512f-475e-9842-5e2a973993b8/LocalUpload/00000000000000000000000000000000/components"
-        },
-        "systemData": {
-          "createdAt": "2023-03-03T04:31:30.6166268\u002B00:00",
-          "createdBy": "Firstname Lastname",
-          "createdByType": "User",
-          "lastModifiedAt": "2023-03-03T04:36:22.828257\u002B00:00",
->>>>>>> 82fe11f4
-          "lastModifiedBy": "Firstname Lastname",
-          "lastModifiedByType": "User"
-        }
-      }
-    },
-    {
-<<<<<<< HEAD
-      "RequestUri": "https://management.azure.com/subscriptions/00000000-0000-0000-0000-000000000/resourceGroups/00000/providers/Microsoft.MachineLearningServices/workspaces/00000/components/azureml_anonymous/versions/000000000000000000000?api-version=2022-10-01",
-=======
-      "RequestUri": "https://management.azure.com/subscriptions/00000000-0000-0000-0000-000000000/resourceGroups/00000/providers/Microsoft.MachineLearningServices/workspaces/00000/components/azureml_anonymous/versions/e7f7440f-e059-a3e1-ef1a-b623c1380028?api-version=2022-10-01",
->>>>>>> 82fe11f4
-      "RequestMethod": "PUT",
-      "RequestHeaders": {
-        "Accept": "application/json",
-        "Accept-Encoding": "gzip, deflate",
-        "Connection": "keep-alive",
-        "Content-Length": "670",
-        "Content-Type": "application/json",
-<<<<<<< HEAD
-        "User-Agent": "azure-ai-ml/1.5.0 azsdk-python-mgmt-machinelearningservices/0.1.0 Python/3.7.9 (Windows-10-10.0.22621-SP0)"
-=======
-        "User-Agent": "azure-ai-ml/1.5.0 azsdk-python-mgmt-machinelearningservices/0.1.0 Python/3.8.13 (Windows-10-10.0.22621-SP0)"
->>>>>>> 82fe11f4
-      },
-      "RequestBody": {
-        "properties": {
-          "properties": {},
-          "tags": {},
-          "isAnonymous": true,
-          "isArchived": false,
-          "componentSpec": {
-            "command": "echo Hello World \u0026 echo ${{inputs.component_in_number}}",
-<<<<<<< HEAD
-            "code": "azureml:/subscriptions/00000000-0000-0000-0000-000000000/resourceGroups/00000/providers/Microsoft.MachineLearningServices/workspaces/00000/codes/000000000000000000000/versions/1",
-=======
-            "code": "azureml:/subscriptions/00000000-0000-0000-0000-000000000/resourceGroups/00000/providers/Microsoft.MachineLearningServices/workspaces/00000/codes/db094387-3fce-4de8-a644-d997de3b1e4f/versions/1",
->>>>>>> 82fe11f4
-            "environment": "azureml:AzureML-sklearn-1.0-ubuntu20.04-py38-cpu:33",
-            "name": "azureml_anonymous",
-            "version": "1",
-            "is_deterministic": true,
-            "inputs": {
-              "component_in_number": {
-                "type": "integer",
-                "optional": false,
-                "default": "10",
-                "description": "Am integer"
-              }
-            },
-            "type": "command",
-            "_source": "YAML.JOB"
-          }
-        }
-      },
-      "StatusCode": 201,
-      "ResponseHeaders": {
-        "Cache-Control": "no-cache",
-<<<<<<< HEAD
-        "Content-Length": "1370",
-        "Content-Type": "application/json; charset=utf-8",
-        "Date": "Sun, 05 Mar 2023 02:03:35 GMT",
-        "Expires": "-1",
-        "Location": "https://management.azure.com/subscriptions/00000000-0000-0000-0000-000000000/resourceGroups/00000/providers/Microsoft.MachineLearningServices/workspaces/00000/components/azureml_anonymous/versions/000000000000000000000?api-version=2022-10-01",
-        "Pragma": "no-cache",
-        "request-context": "appId=cid-v1:512cc15a-13b5-415b-bfd0-dce7accb6bb1",
-        "Server-Timing": "traceparent;desc=\u002200-82668654d567a0846f50b083937c2e19-1528a37bbd56d636-01\u0022",
-        "Strict-Transport-Security": "max-age=31536000; includeSubDomains",
-        "x-aml-cluster": "vienna-test-westus2-02",
-        "X-Content-Type-Options": "nosniff",
-        "x-ms-correlation-request-id": "9baf1655-a3e8-4b2d-bb0c-69976e5c6fbb",
-        "x-ms-ratelimit-remaining-subscription-writes": "1197",
-        "x-ms-response-type": "standard",
-        "x-ms-routing-request-id": "WESTUS2:20230305T020335Z:9baf1655-a3e8-4b2d-bb0c-69976e5c6fbb",
-        "x-request-time": "1.314"
-      },
-      "ResponseBody": {
-        "id": "/subscriptions/00000000-0000-0000-0000-000000000/resourceGroups/00000/providers/Microsoft.MachineLearningServices/workspaces/00000/components/azureml_anonymous/versions/2f97c497-2ae7-4bbd-a386-dbcfb4dba6fd",
-        "name": "2f97c497-2ae7-4bbd-a386-dbcfb4dba6fd",
-=======
-        "Content-Length": "1385",
-        "Content-Type": "application/json; charset=utf-8",
-        "Date": "Fri, 03 Mar 2023 04:36:24 GMT",
-        "Expires": "-1",
-        "Location": "https://management.azure.com/subscriptions/00000000-0000-0000-0000-000000000/resourceGroups/00000/providers/Microsoft.MachineLearningServices/workspaces/00000/components/azureml_anonymous/versions/e7f7440f-e059-a3e1-ef1a-b623c1380028?api-version=2022-10-01",
-        "Pragma": "no-cache",
-        "request-context": "appId=cid-v1:512cc15a-13b5-415b-bfd0-dce7accb6bb1",
-        "Server-Timing": "traceparent;desc=\u002200-1341c5b357bb0ddd75e800c553119140-cc3a96c73a482dbc-01\u0022",
-        "Strict-Transport-Security": "max-age=31536000; includeSubDomains",
-        "x-aml-cluster": "vienna-test-westus2-01",
-        "X-Content-Type-Options": "nosniff",
-        "x-ms-correlation-request-id": "899d8b73-debb-4230-a4f9-43b3b3545908",
-        "x-ms-ratelimit-remaining-subscription-writes": "1153",
-        "x-ms-response-type": "standard",
-        "x-ms-routing-request-id": "JAPANEAST:20230303T043624Z:899d8b73-debb-4230-a4f9-43b3b3545908",
-        "x-request-time": "1.026"
-      },
-      "ResponseBody": {
-        "id": "/subscriptions/00000000-0000-0000-0000-000000000/resourceGroups/00000/providers/Microsoft.MachineLearningServices/workspaces/00000/components/azureml_anonymous/versions/297e54ed-e8e8-4990-b6d1-feec218f6018",
-        "name": "297e54ed-e8e8-4990-b6d1-feec218f6018",
->>>>>>> 82fe11f4
-        "type": "Microsoft.MachineLearningServices/workspaces/components/versions",
-        "properties": {
-          "description": null,
-          "tags": {},
-          "properties": {},
-          "isArchived": false,
-          "isAnonymous": true,
-          "componentSpec": {
-            "name": "azureml_anonymous",
-            "version": "1",
-            "is_deterministic": "True",
-            "type": "command",
-            "inputs": {
-              "component_in_number": {
-                "type": "integer",
-                "optional": "False",
-                "default": "10",
-                "description": "Am integer"
-              }
-            },
-<<<<<<< HEAD
-            "code": "azureml:/subscriptions/00000000-0000-0000-0000-000000000/resourceGroups/00000/providers/Microsoft.MachineLearningServices/workspaces/00000/codes/000000000000000000000/versions/1",
-=======
-            "code": "azureml:/subscriptions/00000000-0000-0000-0000-000000000/resourceGroups/00000/providers/Microsoft.MachineLearningServices/workspaces/00000/codes/db094387-3fce-4de8-a644-d997de3b1e4f/versions/1",
->>>>>>> 82fe11f4
-            "environment": "azureml://registries/azureml-dev/environments/AzureML-sklearn-1.0-ubuntu20.04-py38-cpu/versions/33",
-            "resources": {
-              "instance_count": "1"
-            },
-            "command": "echo Hello World \u0026 echo ${{inputs.component_in_number}}",
-            "$schema": "https://componentsdk.azureedge.net/jsonschema/CommandComponent.json"
-          }
-        },
-        "systemData": {
-<<<<<<< HEAD
-          "createdAt": "2023-03-05T02:03:35.4525485\u002B00:00",
-          "createdBy": "Firstname Lastname",
-          "createdByType": "User",
-          "lastModifiedAt": "2023-03-05T02:03:35.4525485\u002B00:00",
-=======
-          "createdAt": "2023-03-03T04:31:32.2877269\u002B00:00",
-          "createdBy": "Firstname Lastname",
-          "createdByType": "User",
-          "lastModifiedAt": "2023-03-03T04:31:32.6964707\u002B00:00",
->>>>>>> 82fe11f4
-          "lastModifiedBy": "Firstname Lastname",
-          "lastModifiedByType": "User"
-        }
-      }
-    },
-    {
-<<<<<<< HEAD
-      "RequestUri": "https://management.azure.com/subscriptions/00000000-0000-0000-0000-000000000/resourceGroups/00000/providers/Microsoft.MachineLearningServices/workspaces/00000?api-version=2022-10-01",
-=======
-      "RequestUri": "https://management.azure.com/subscriptions/00000000-0000-0000-0000-000000000/resourceGroups/00000/providers/Microsoft.MachineLearningServices/workspaces/00000/datastores/workspaceblobstore?api-version=2022-10-01",
->>>>>>> 82fe11f4
-      "RequestMethod": "GET",
-      "RequestHeaders": {
-        "Accept": "application/json",
-        "Accept-Encoding": "gzip, deflate",
-        "Connection": "keep-alive",
-<<<<<<< HEAD
-        "User-Agent": "azure-ai-ml/1.5.0 azsdk-python-mgmt-machinelearningservices/0.1.0 Python/3.7.9 (Windows-10-10.0.22621-SP0)"
-=======
-        "User-Agent": "azure-ai-ml/1.5.0 azsdk-python-mgmt-machinelearningservices/0.1.0 Python/3.8.13 (Windows-10-10.0.22621-SP0)"
->>>>>>> 82fe11f4
-      },
-      "RequestBody": null,
-      "StatusCode": 200,
-      "ResponseHeaders": {
-        "Cache-Control": "no-cache",
-        "Content-Encoding": "gzip",
-        "Content-Type": "application/json; charset=utf-8",
-<<<<<<< HEAD
-        "Date": "Sun, 05 Mar 2023 02:03:35 GMT",
-        "Expires": "-1",
-        "Pragma": "no-cache",
-        "request-context": "appId=cid-v1:512cc15a-13b5-415b-bfd0-dce7accb6bb1",
-        "Server-Timing": "traceparent;desc=\u002200-bdde3cdccd134c5f8f4a2d177104bfb8-9ec5dc0dde8bdad3-01\u0022",
-=======
-        "Date": "Fri, 03 Mar 2023 04:36:25 GMT",
-        "Expires": "-1",
-        "Pragma": "no-cache",
-        "request-context": "appId=cid-v1:512cc15a-13b5-415b-bfd0-dce7accb6bb1",
-        "Server-Timing": "traceparent;desc=\u002200-23fd1ce59f472320590f1d8eeb942a35-514b97998ab54adf-01\u0022",
->>>>>>> 82fe11f4
-        "Strict-Transport-Security": "max-age=31536000; includeSubDomains",
-        "Transfer-Encoding": "chunked",
-        "Vary": [
-          "Accept-Encoding",
-          "Accept-Encoding"
-        ],
-        "x-aml-cluster": "vienna-test-westus2-01",
-        "X-Content-Type-Options": "nosniff",
-<<<<<<< HEAD
-        "x-ms-correlation-request-id": "9287dd66-2688-4066-a03c-8fe8460e8c86",
-        "x-ms-ratelimit-remaining-subscription-reads": "11996",
-        "x-ms-response-type": "standard",
-        "x-ms-routing-request-id": "WESTUS2:20230305T020336Z:9287dd66-2688-4066-a03c-8fe8460e8c86",
-        "x-request-time": "0.012"
+        "x-ms-routing-request-id": "WESTUS2:20230305T053919Z:3434ac5e-5f56-4f4a-b844-425991f69f85",
+        "x-request-time": "0.013"
       },
       "ResponseBody": {
         "id": "/subscriptions/00000000-0000-0000-0000-000000000/resourceGroups/00000/providers/Microsoft.MachineLearningServices/workspaces/00000",
@@ -4900,57 +95,12 @@
     {
       "RequestUri": "https://master.api.azureml-test.ms/content/v2.0/subscriptions/00000000-0000-0000-0000-000000000/resourceGroups/00000/providers/Microsoft.MachineLearningServices/workspaces/00000/snapshots/getByHash?hash=d3c05b496c685e7e5a204e3cebc689086bd0f622c2975d8090c18968739a464a\u0026hashVersion=202208",
       "RequestMethod": "GET",
-=======
-        "x-ms-correlation-request-id": "118ef4c8-ba1a-4c57-93c8-b8a2990f77e7",
-        "x-ms-ratelimit-remaining-subscription-reads": "11942",
-        "x-ms-response-type": "standard",
-        "x-ms-routing-request-id": "JAPANEAST:20230303T043625Z:118ef4c8-ba1a-4c57-93c8-b8a2990f77e7",
-        "x-request-time": "0.118"
-      },
-      "ResponseBody": {
-        "id": "/subscriptions/00000000-0000-0000-0000-000000000/resourceGroups/00000/providers/Microsoft.MachineLearningServices/workspaces/00000/datastores/workspaceblobstore",
-        "name": "workspaceblobstore",
-        "type": "Microsoft.MachineLearningServices/workspaces/datastores",
-        "properties": {
-          "description": null,
-          "tags": null,
-          "properties": null,
-          "isDefault": true,
-          "credentials": {
-            "credentialsType": "AccountKey"
-          },
-          "datastoreType": "AzureBlob",
-          "accountName": "sagvgsoim6nmhbq",
-          "containerName": "azureml-blobstore-e61cd5e2-512f-475e-9842-5e2a973993b8",
-          "endpoint": "core.windows.net",
-          "protocol": "https",
-          "serviceDataAccessAuthIdentity": "WorkspaceSystemAssignedIdentity"
-        },
-        "systemData": {
-          "createdAt": "2022-09-22T09:02:03.2629568\u002B00:00",
-          "createdBy": "779301c0-18b2-4cdc-801b-a0a3368fee0a",
-          "createdByType": "Application",
-          "lastModifiedAt": "2022-09-22T09:02:04.166989\u002B00:00",
-          "lastModifiedBy": "779301c0-18b2-4cdc-801b-a0a3368fee0a",
-          "lastModifiedByType": "Application"
-        }
-      }
-    },
-    {
-      "RequestUri": "https://management.azure.com/subscriptions/00000000-0000-0000-0000-000000000/resourceGroups/00000/providers/Microsoft.MachineLearningServices/workspaces/00000/datastores/workspaceblobstore/listSecrets?api-version=2022-10-01",
-      "RequestMethod": "POST",
->>>>>>> 82fe11f4
       "RequestHeaders": {
         "Accept": "*/*",
         "Accept-Encoding": "gzip, deflate",
         "Connection": "keep-alive",
-<<<<<<< HEAD
         "Content-Type": "application/json; charset=UTF-8",
         "User-Agent": "azure-ai-ml/1.5.0 azsdk-python-core/1.26.3 Python/3.7.9 (Windows-10-10.0.22621-SP0)"
-=======
-        "Content-Length": "0",
-        "User-Agent": "azure-ai-ml/1.5.0 azsdk-python-mgmt-machinelearningservices/0.1.0 Python/3.8.13 (Windows-10-10.0.22621-SP0)"
->>>>>>> 82fe11f4
       },
       "RequestBody": null,
       "StatusCode": 200,
@@ -4958,25 +108,15 @@
         "Connection": "keep-alive",
         "Content-Encoding": "gzip",
         "Content-Type": "application/json; charset=utf-8",
-<<<<<<< HEAD
-        "Date": "Sun, 05 Mar 2023 02:03:37 GMT",
+        "Date": "Sun, 05 Mar 2023 05:39:20 GMT",
         "request-context": "appId=cid-v1:512cc15a-13b5-415b-bfd0-dce7accb6bb1",
         "Strict-Transport-Security": "max-age=15724800; includeSubDomains; preload",
-=======
-        "Date": "Fri, 03 Mar 2023 04:36:25 GMT",
-        "Expires": "-1",
-        "Pragma": "no-cache",
-        "request-context": "appId=cid-v1:512cc15a-13b5-415b-bfd0-dce7accb6bb1",
-        "Server-Timing": "traceparent;desc=\u002200-750bebba82b03250e9159b0263fff618-59d7a76cf311bcf8-01\u0022",
-        "Strict-Transport-Security": "max-age=31536000; includeSubDomains",
->>>>>>> 82fe11f4
         "Transfer-Encoding": "chunked",
         "Vary": "Accept-Encoding",
         "x-aml-cluster": "vienna-test-westus2-01",
         "X-Content-Type-Options": "nosniff",
-<<<<<<< HEAD
         "x-ms-response-type": "standard",
-        "x-request-time": "0.203"
+        "x-request-time": "0.062"
       },
       "ResponseBody": {
         "snapshotType": "LocalFiles",
@@ -5045,160 +185,39 @@
     {
       "RequestUri": "https://management.azure.com/subscriptions/00000000-0000-0000-0000-000000000/resourceGroups/00000/providers/Microsoft.MachineLearningServices/workspaces/00000/codes/f1b82144-651f-4f47-bbb4-a6500bc75774/versions/1?api-version=2022-05-01",
       "RequestMethod": "GET",
-=======
-        "x-ms-correlation-request-id": "27d75886-36e5-41a0-aaae-00fc493771d1",
-        "x-ms-ratelimit-remaining-subscription-writes": "1183",
-        "x-ms-response-type": "standard",
-        "x-ms-routing-request-id": "JAPANEAST:20230303T043625Z:27d75886-36e5-41a0-aaae-00fc493771d1",
-        "x-request-time": "0.205"
-      },
-      "ResponseBody": {
-        "secretsType": "AccountKey",
-        "key": "dGhpcyBpcyBmYWtlIGtleQ=="
-      }
-    },
-    {
-      "RequestUri": "https://sagvgsoim6nmhbq.blob.core.windows.net/azureml-blobstore-e61cd5e2-512f-475e-9842-5e2a973993b8/LocalUpload/00000000000000000000000000000000/COMPONENT_PLACEHOLDER",
-      "RequestMethod": "HEAD",
-      "RequestHeaders": {
-        "Accept": "application/xml",
-        "Accept-Encoding": "gzip, deflate",
-        "Connection": "keep-alive",
-        "User-Agent": "azsdk-python-storage-blob/12.12.0 Python/3.8.13 (Windows-10-10.0.22621-SP0)",
-        "x-ms-date": "Fri, 03 Mar 2023 04:36:25 GMT",
-        "x-ms-version": "2021-06-08"
-      },
-      "RequestBody": null,
-      "StatusCode": 200,
-      "ResponseHeaders": {
-        "Accept-Ranges": "bytes",
-        "Content-Length": "35",
-        "Content-MD5": "L/DnSpFIn\u002BjaQWc\u002BsUQdcw==",
-        "Content-Type": "application/octet-stream",
-        "Date": "Fri, 03 Mar 2023 04:36:25 GMT",
-        "ETag": "\u00220x8DA9D48E17467D7\u0022",
-        "Last-Modified": "Fri, 23 Sep 2022 09:49:17 GMT",
-        "Server": [
-          "Windows-Azure-Blob/1.0",
-          "Microsoft-HTTPAPI/2.0"
-        ],
-        "Vary": "Origin",
-        "x-ms-access-tier": "Hot",
-        "x-ms-access-tier-inferred": "true",
-        "x-ms-blob-type": "BlockBlob",
-        "x-ms-creation-time": "Fri, 23 Sep 2022 09:49:16 GMT",
-        "x-ms-lease-state": "available",
-        "x-ms-lease-status": "unlocked",
-        "x-ms-meta-name": "9c9cfba9-82bd-45db-ad06-07009d1d9672",
-        "x-ms-meta-upload_status": "completed",
-        "x-ms-meta-version": "1",
-        "x-ms-server-encrypted": "true",
-        "x-ms-version": "2021-06-08"
-      },
-      "ResponseBody": null
-    },
-    {
-      "RequestUri": "https://sagvgsoim6nmhbq.blob.core.windows.net/azureml-blobstore-e61cd5e2-512f-475e-9842-5e2a973993b8/az-ml-artifacts/00000000000000000000000000000000/COMPONENT_PLACEHOLDER",
-      "RequestMethod": "HEAD",
-      "RequestHeaders": {
-        "Accept": "application/xml",
-        "Accept-Encoding": "gzip, deflate",
-        "Connection": "keep-alive",
-        "User-Agent": "azsdk-python-storage-blob/12.12.0 Python/3.8.13 (Windows-10-10.0.22621-SP0)",
-        "x-ms-date": "Fri, 03 Mar 2023 04:36:26 GMT",
-        "x-ms-version": "2021-06-08"
-      },
-      "RequestBody": null,
-      "StatusCode": 404,
-      "ResponseHeaders": {
-        "Date": "Fri, 03 Mar 2023 04:36:26 GMT",
-        "Server": [
-          "Windows-Azure-Blob/1.0",
-          "Microsoft-HTTPAPI/2.0"
-        ],
-        "Transfer-Encoding": "chunked",
-        "Vary": "Origin",
-        "x-ms-error-code": "BlobNotFound",
-        "x-ms-version": "2021-06-08"
-      },
-      "ResponseBody": null
-    },
-    {
-      "RequestUri": "https://management.azure.com/subscriptions/00000000-0000-0000-0000-000000000/resourceGroups/00000/providers/Microsoft.MachineLearningServices/workspaces/00000/codes/9c9cfba9-82bd-45db-ad06-07009d1d9672/versions/1?api-version=2022-05-01",
-      "RequestMethod": "PUT",
->>>>>>> 82fe11f4
       "RequestHeaders": {
         "Accept": "application/json",
         "Accept-Encoding": "gzip, deflate",
         "Connection": "keep-alive",
-<<<<<<< HEAD
         "User-Agent": "azure-ai-ml/1.5.0 azsdk-python-mgmt-machinelearningservices/0.1.0 Python/3.7.9 (Windows-10-10.0.22621-SP0)"
       },
       "RequestBody": null,
-=======
-        "Content-Length": "288",
-        "Content-Type": "application/json",
-        "User-Agent": "azure-ai-ml/1.5.0 azsdk-python-mgmt-machinelearningservices/0.1.0 Python/3.8.13 (Windows-10-10.0.22621-SP0)"
-      },
-      "RequestBody": {
-        "properties": {
-          "properties": {
-            "hash_sha256": "0000000000000",
-            "hash_version": "0000000000000"
-          },
-          "isAnonymous": true,
-          "isArchived": false,
-          "codeUri": "https://sagvgsoim6nmhbq.blob.core.windows.net/azureml-blobstore-e61cd5e2-512f-475e-9842-5e2a973993b8/LocalUpload/00000000000000000000000000000000"
-        }
-      },
->>>>>>> 82fe11f4
       "StatusCode": 200,
       "ResponseHeaders": {
         "Cache-Control": "no-cache",
         "Content-Encoding": "gzip",
         "Content-Type": "application/json; charset=utf-8",
-<<<<<<< HEAD
-        "Date": "Sun, 05 Mar 2023 02:03:37 GMT",
+        "Date": "Sun, 05 Mar 2023 05:39:21 GMT",
         "Expires": "-1",
         "Pragma": "no-cache",
         "request-context": "appId=cid-v1:512cc15a-13b5-415b-bfd0-dce7accb6bb1",
-        "Server-Timing": "traceparent;desc=\u002200-a7cdc59063709b4026a44b2c7623b017-ca8aebfde15827ad-01\u0022",
-=======
-        "Date": "Fri, 03 Mar 2023 04:36:26 GMT",
-        "Expires": "-1",
-        "Pragma": "no-cache",
-        "request-context": "appId=cid-v1:512cc15a-13b5-415b-bfd0-dce7accb6bb1",
-        "Server-Timing": "traceparent;desc=\u002200-d226e98e02bde03009c1022b042e6a2a-4dd4e73a3db49185-01\u0022",
->>>>>>> 82fe11f4
+        "Server-Timing": "traceparent;desc=\u002200-b5fdf3c49acda3fc554779860f616877-4187f5273c9fcf30-01\u0022",
         "Strict-Transport-Security": "max-age=31536000; includeSubDomains",
         "Transfer-Encoding": "chunked",
         "Vary": [
           "Accept-Encoding",
           "Accept-Encoding"
         ],
-<<<<<<< HEAD
-        "x-aml-cluster": "vienna-test-westus2-02",
+        "x-aml-cluster": "vienna-test-westus2-01",
         "X-Content-Type-Options": "nosniff",
-        "x-ms-correlation-request-id": "6c0dce7a-c6d2-45fd-8e7e-945b1e91ca54",
-        "x-ms-ratelimit-remaining-subscription-reads": "11995",
+        "x-ms-correlation-request-id": "33c90837-ecb0-4305-b642-c5b1ab7ba8f3",
+        "x-ms-ratelimit-remaining-subscription-reads": "11987",
         "x-ms-response-type": "standard",
-        "x-ms-routing-request-id": "WESTUS2:20230305T020337Z:6c0dce7a-c6d2-45fd-8e7e-945b1e91ca54",
-        "x-request-time": "0.067"
+        "x-ms-routing-request-id": "WESTUS2:20230305T053921Z:33c90837-ecb0-4305-b642-c5b1ab7ba8f3",
+        "x-request-time": "0.073"
       },
       "ResponseBody": {
         "id": "/subscriptions/00000000-0000-0000-0000-000000000/resourceGroups/00000/providers/Microsoft.MachineLearningServices/workspaces/00000/codes/f1b82144-651f-4f47-bbb4-a6500bc75774/versions/1",
-=======
-        "x-aml-cluster": "vienna-test-westus2-01",
-        "X-Content-Type-Options": "nosniff",
-        "x-ms-correlation-request-id": "e0b93607-2bd3-4894-8309-e20d43122aed",
-        "x-ms-ratelimit-remaining-subscription-writes": "1152",
-        "x-ms-response-type": "standard",
-        "x-ms-routing-request-id": "JAPANEAST:20230303T043627Z:e0b93607-2bd3-4894-8309-e20d43122aed",
-        "x-request-time": "0.231"
-      },
-      "ResponseBody": {
-        "id": "/subscriptions/00000000-0000-0000-0000-000000000/resourceGroups/00000/providers/Microsoft.MachineLearningServices/workspaces/00000/codes/9c9cfba9-82bd-45db-ad06-07009d1d9672/versions/1",
->>>>>>> 82fe11f4
         "name": "1",
         "type": "Microsoft.MachineLearningServices/workspaces/codes/versions",
         "properties": {
@@ -5210,7 +229,6 @@
           },
           "isArchived": false,
           "isAnonymous": false,
-<<<<<<< HEAD
           "codeUri": "https://sax5mzqu7xztpx4.blob.core.windows.net:443/288fbc99-9-2cabc6a5-9713-532e-8859-6bd6d69e8ce8/"
         },
         "systemData": {
@@ -5218,26 +236,196 @@
           "createdBy": "Firstname Lastname",
           "createdByType": "User",
           "lastModifiedAt": "2023-03-03T20:24:07.0457611\u002B00:00",
-=======
-          "codeUri": "https://sagvgsoim6nmhbq.blob.core.windows.net/azureml-blobstore-e61cd5e2-512f-475e-9842-5e2a973993b8/LocalUpload/00000000000000000000000000000000"
-        },
-        "systemData": {
-          "createdAt": "2022-09-23T09:49:20.984936\u002B00:00",
-          "createdBy": "Firstname Lastname",
-          "createdByType": "User",
-          "lastModifiedAt": "2023-03-03T04:36:26.9798546\u002B00:00",
->>>>>>> 82fe11f4
           "lastModifiedBy": "Firstname Lastname",
           "lastModifiedByType": "User"
         }
       }
     },
     {
-<<<<<<< HEAD
+      "RequestUri": "https://management.azure.com/subscriptions/00000000-0000-0000-0000-000000000/providers/Microsoft.MachineLearningServices/locations/centraluseuap/mfeOperationsStatus/s:288fbc99-974d-4a49-b40f-53b041fe40cc:7KNPX5u86bQNQbOIuxLMfT7H0sbp7mdo0_xE5R0IfyA?api-version=2022-12-01-preview",
+      "RequestMethod": "GET",
+      "RequestHeaders": {
+        "Accept": "*/*",
+        "Accept-Encoding": "gzip, deflate",
+        "Connection": "keep-alive",
+        "User-Agent": "azure-ai-ml/1.5.0 azsdk-python-mgmt-machinelearningservices/0.1.0 Python/3.7.9 (Windows-10-10.0.22621-SP0)"
+      },
+      "RequestBody": null,
+      "StatusCode": 200,
+      "ResponseHeaders": {
+        "Cache-Control": "no-cache",
+        "Content-Encoding": "gzip",
+        "Content-Type": "application/json; charset=utf-8",
+        "Date": "Sun, 05 Mar 2023 05:39:21 GMT",
+        "Expires": "-1",
+        "Pragma": "no-cache",
+        "request-context": "appId=cid-v1:512cc15a-13b5-415b-bfd0-dce7accb6bb1",
+        "Server-Timing": "traceparent;desc=\u002200-764953493fceed9643548081e00fb6c7-137409801ba3e5cf-01\u0022",
+        "Strict-Transport-Security": "max-age=31536000; includeSubDomains",
+        "Transfer-Encoding": "chunked",
+        "Vary": [
+          "Accept-Encoding",
+          "Accept-Encoding"
+        ],
+        "x-aml-cluster": "vienna-test-westus2-02",
+        "X-Content-Type-Options": "nosniff",
+        "x-ms-correlation-request-id": "2123a70c-6332-498a-9bae-e94917002ee4",
+        "x-ms-ratelimit-remaining-subscription-reads": "11925",
+        "x-ms-response-type": "standard",
+        "x-ms-routing-request-id": "WESTUS2:20230305T053922Z:2123a70c-6332-498a-9bae-e94917002ee4",
+        "x-request-time": "0.019"
+      },
+      "ResponseBody": {
+        "id": "/subscriptions/00000000-0000-0000-0000-000000000/providers/Microsoft.MachineLearningServices/locations/centraluseuap/mfeOperationResults/s:288fbc99-974d-4a49-b40f-53b041fe40cc:7KNPX5u86bQNQbOIuxLMfT7H0sbp7mdo0_xE5R0IfyA",
+        "name": "s:288fbc99-974d-4a49-b40f-53b041fe40cc:7KNPX5u86bQNQbOIuxLMfT7H0sbp7mdo0_xE5R0IfyA",
+        "status": "Succeeded",
+        "startTime": "2023-03-05T05:39:16.866705\u002B00:00",
+        "endTime": "2023-03-05T05:39:18\u002B00:00"
+      }
+    },
+    {
+      "RequestUri": "https://management.azure.com/subscriptions/00000000-0000-0000-0000-000000000/resourceGroups/00000/providers/Microsoft.MachineLearningServices/workspaces/00000/schedules/test_467555865689?api-version=2022-12-01-preview",
+      "RequestMethod": "GET",
+      "RequestHeaders": {
+        "Accept": "*/*",
+        "Accept-Encoding": "gzip, deflate",
+        "Connection": "keep-alive",
+        "User-Agent": "azure-ai-ml/1.5.0 azsdk-python-mgmt-machinelearningservices/0.1.0 Python/3.7.9 (Windows-10-10.0.22621-SP0)"
+      },
+      "RequestBody": null,
+      "StatusCode": 200,
+      "ResponseHeaders": {
+        "Cache-Control": "no-cache",
+        "Content-Encoding": "gzip",
+        "Content-Type": "application/json; charset=utf-8",
+        "Date": "Sun, 05 Mar 2023 05:39:21 GMT",
+        "Expires": "-1",
+        "Pragma": "no-cache",
+        "request-context": "appId=cid-v1:512cc15a-13b5-415b-bfd0-dce7accb6bb1",
+        "Server-Timing": "traceparent;desc=\u002200-c86212d6768a75955ad81c2e3471cca3-6d7c23e0434a8ce4-01\u0022",
+        "Strict-Transport-Security": "max-age=31536000; includeSubDomains",
+        "Transfer-Encoding": "chunked",
+        "Vary": [
+          "Accept-Encoding",
+          "Accept-Encoding"
+        ],
+        "x-aml-cluster": "vienna-test-westus2-02",
+        "X-Content-Type-Options": "nosniff",
+        "x-ms-correlation-request-id": "52d289ac-b64c-4597-967d-a7808eac69d2",
+        "x-ms-ratelimit-remaining-subscription-reads": "11924",
+        "x-ms-response-type": "standard",
+        "x-ms-routing-request-id": "WESTUS2:20230305T053922Z:52d289ac-b64c-4597-967d-a7808eac69d2",
+        "x-request-time": "0.094"
+      },
+      "ResponseBody": {
+        "name": "test_467555865689",
+        "properties": {
+          "description": "a weekly retrain schedule",
+          "tags": {},
+          "properties": {},
+          "displayName": "weekly retrain schedule",
+          "isEnabled": false,
+          "trigger": {
+            "endTime": "2099-01-01 00:00:00",
+            "startTime": "2022-05-10 10:15:00",
+            "timeZone": "Pacific Standard Time",
+            "triggerType": "Recurrence",
+            "frequency": "Day",
+            "interval": 1,
+            "schedule": null
+          },
+          "action": {
+            "actionType": "CreateJob",
+            "jobDefinition": {
+              "description": "The hello world pipeline job with inline components",
+              "tags": {
+                "tag": "tagvalue",
+                "owner": "sdkteam"
+              },
+              "properties": {},
+              "displayName": null,
+              "status": "NotStarted",
+              "experimentName": "Default",
+              "services": null,
+              "computeId": "/subscriptions/00000000-0000-0000-0000-000000000/resourceGroups/00000/providers/Microsoft.MachineLearningServices/workspaces/00000/computes/cpu-cluster",
+              "isArchived": false,
+              "identity": null,
+              "componentId": null,
+              "jobType": "Pipeline",
+              "settings": {
+                "default_compute": "/subscriptions/00000000-0000-0000-0000-000000000/resourceGroups/00000/providers/Microsoft.MachineLearningServices/workspaces/00000/computes/cpu-cluster-1",
+                "default_datastore": "/subscriptions/00000000-0000-0000-0000-000000000/resourceGroups/00000/providers/Microsoft.MachineLearningServices/workspaces/00000/datastores/workspacefilestore",
+                "continue_on_step_failure": true,
+                "_source": "YAML.JOB"
+              },
+              "jobs": {
+                "hello_world_component_inline_1": {
+                  "name": "hello_world_component_inline_1",
+                  "type": "command",
+                  "inputs": {
+                    "component_in_number": {
+                      "job_input_type": "literal",
+                      "value": "${{parent.inputs.job_in_number}}"
+                    }
+                  },
+                  "_source": "REMOTE.WORKSPACE.COMPONENT",
+                  "componentId": "/subscriptions/00000000-0000-0000-0000-000000000/resourceGroups/00000/providers/Microsoft.MachineLearningServices/workspaces/00000/components/azureml_anonymous/versions/143b4dba-00cb-42d8-8ce3-c9fd2882da5a"
+                },
+                "hello_world_component_inline_2": {
+                  "name": "hello_world_component_inline_2",
+                  "type": "command",
+                  "inputs": {
+                    "component_in_number": {
+                      "job_input_type": "literal",
+                      "value": "${{parent.inputs.job_in_number}}"
+                    }
+                  },
+                  "_source": "REMOTE.WORKSPACE.COMPONENT",
+                  "componentId": "/subscriptions/00000000-0000-0000-0000-000000000/resourceGroups/00000/providers/Microsoft.MachineLearningServices/workspaces/00000/components/azureml_anonymous/versions/2f97c497-2ae7-4bbd-a386-dbcfb4dba6fd"
+                },
+                "hello_world_component_inline_3": {
+                  "name": "hello_world_component_inline_3",
+                  "type": "command",
+                  "inputs": {
+                    "component_in_number": {
+                      "job_input_type": "literal",
+                      "value": "${{parent.inputs.job_in_number}}"
+                    }
+                  },
+                  "_source": "REMOTE.WORKSPACE.COMPONENT",
+                  "componentId": "/subscriptions/00000000-0000-0000-0000-000000000/resourceGroups/00000/providers/Microsoft.MachineLearningServices/workspaces/00000/components/azureml_anonymous/versions/93d07c0e-9a05-48a4-a1bf-7fe25a198fa3"
+                }
+              },
+              "inputs": {
+                "job_in_number": {
+                  "description": null,
+                  "jobInputType": "literal",
+                  "value": "10"
+                },
+                "job_in_other_number": {
+                  "description": null,
+                  "jobInputType": "literal",
+                  "value": "15"
+                }
+              },
+              "outputs": {},
+              "sourceJobId": null
+            }
+          },
+          "provisioningState": "Succeeded"
+        },
+        "systemData": {
+          "createdAt": "2023-03-05T05:39:12.6528489\u002B00:00",
+          "createdBy": "Firstname Lastname",
+          "createdByType": "User",
+          "lastModifiedAt": "2023-03-05T05:39:18.7000749\u002B00:00",
+          "lastModifiedBy": "Firstname Lastname",
+          "lastModifiedByType": "User"
+        }
+      }
+    },
+    {
       "RequestUri": "https://management.azure.com/subscriptions/00000000-0000-0000-0000-000000000/resourceGroups/00000/providers/Microsoft.MachineLearningServices/workspaces/00000/components/azureml_anonymous/versions/000000000000000000000?api-version=2022-10-01",
-=======
-      "RequestUri": "https://management.azure.com/subscriptions/00000000-0000-0000-0000-000000000/resourceGroups/00000/providers/Microsoft.MachineLearningServices/workspaces/00000/components/azureml_anonymous/versions/ee39610b-9c61-61e3-c3b9-2953467aeb6a?api-version=2022-10-01",
->>>>>>> 82fe11f4
       "RequestMethod": "PUT",
       "RequestHeaders": {
         "Accept": "application/json",
@@ -5245,11 +433,7 @@
         "Connection": "keep-alive",
         "Content-Length": "685",
         "Content-Type": "application/json",
-<<<<<<< HEAD
         "User-Agent": "azure-ai-ml/1.5.0 azsdk-python-mgmt-machinelearningservices/0.1.0 Python/3.7.9 (Windows-10-10.0.22621-SP0)"
-=======
-        "User-Agent": "azure-ai-ml/1.5.0 azsdk-python-mgmt-machinelearningservices/0.1.0 Python/3.8.13 (Windows-10-10.0.22621-SP0)"
->>>>>>> 82fe11f4
       },
       "RequestBody": {
         "properties": {
@@ -5259,11 +443,1546 @@
           "isArchived": false,
           "componentSpec": {
             "command": "echo Hello World \u0026 echo ${{inputs.component_in_number}}",
-<<<<<<< HEAD
             "code": "azureml:/subscriptions/00000000-0000-0000-0000-000000000/resourceGroups/00000/providers/Microsoft.MachineLearningServices/workspaces/00000/codes/f1b82144-651f-4f47-bbb4-a6500bc75774/versions/1",
-=======
-            "code": "azureml:/subscriptions/00000000-0000-0000-0000-000000000/resourceGroups/00000/providers/Microsoft.MachineLearningServices/workspaces/00000/codes/9c9cfba9-82bd-45db-ad06-07009d1d9672/versions/1",
->>>>>>> 82fe11f4
+            "environment": "azureml:AzureML-sklearn-1.0-ubuntu20.04-py38-cpu:33",
+            "name": "azureml_anonymous",
+            "version": "1",
+            "is_deterministic": true,
+            "inputs": {
+              "component_in_number": {
+                "type": "integer",
+                "optional": false,
+                "default": "10",
+                "description": "An integer"
+              }
+            },
+            "type": "command",
+            "_source": "YAML.JOB"
+          }
+        }
+      },
+      "StatusCode": 201,
+      "ResponseHeaders": {
+        "Cache-Control": "no-cache",
+        "Content-Length": "1385",
+        "Content-Type": "application/json; charset=utf-8",
+        "Date": "Sun, 05 Mar 2023 05:39:22 GMT",
+        "Expires": "-1",
+        "Location": "https://management.azure.com/subscriptions/00000000-0000-0000-0000-000000000/resourceGroups/00000/providers/Microsoft.MachineLearningServices/workspaces/00000/components/azureml_anonymous/versions/000000000000000000000?api-version=2022-10-01",
+        "Pragma": "no-cache",
+        "request-context": "appId=cid-v1:512cc15a-13b5-415b-bfd0-dce7accb6bb1",
+        "Server-Timing": "traceparent;desc=\u002200-c350010ad00a346cf621bd3a2773f0ca-58238cede9fa6331-01\u0022",
+        "Strict-Transport-Security": "max-age=31536000; includeSubDomains",
+        "x-aml-cluster": "vienna-test-westus2-01",
+        "X-Content-Type-Options": "nosniff",
+        "x-ms-correlation-request-id": "96055253-3e18-4ebb-bf88-45946916dfff",
+        "x-ms-ratelimit-remaining-subscription-writes": "1195",
+        "x-ms-response-type": "standard",
+        "x-ms-routing-request-id": "WESTUS2:20230305T053922Z:96055253-3e18-4ebb-bf88-45946916dfff",
+        "x-request-time": "0.749"
+      },
+      "ResponseBody": {
+        "id": "/subscriptions/00000000-0000-0000-0000-000000000/resourceGroups/00000/providers/Microsoft.MachineLearningServices/workspaces/00000/components/azureml_anonymous/versions/143b4dba-00cb-42d8-8ce3-c9fd2882da5a",
+        "name": "143b4dba-00cb-42d8-8ce3-c9fd2882da5a",
+        "type": "Microsoft.MachineLearningServices/workspaces/components/versions",
+        "properties": {
+          "description": null,
+          "tags": {},
+          "properties": {},
+          "isArchived": false,
+          "isAnonymous": true,
+          "componentSpec": {
+            "name": "azureml_anonymous",
+            "version": "1",
+            "is_deterministic": "True",
+            "type": "command",
+            "inputs": {
+              "component_in_number": {
+                "type": "integer",
+                "optional": "False",
+                "default": "10",
+                "description": "An integer"
+              }
+            },
+            "code": "azureml:/subscriptions/00000000-0000-0000-0000-000000000/resourceGroups/00000/providers/Microsoft.MachineLearningServices/workspaces/00000/codes/f1b82144-651f-4f47-bbb4-a6500bc75774/versions/1",
+            "environment": "azureml://registries/azureml-dev/environments/AzureML-sklearn-1.0-ubuntu20.04-py38-cpu/versions/33",
+            "resources": {
+              "instance_count": "1"
+            },
+            "command": "echo Hello World \u0026 echo ${{inputs.component_in_number}}",
+            "$schema": "https://componentsdk.azureedge.net/jsonschema/CommandComponent.json"
+          }
+        },
+        "systemData": {
+          "createdAt": "2023-03-04T00:53:13.9361815\u002B00:00",
+          "createdBy": "Firstname Lastname",
+          "createdByType": "User",
+          "lastModifiedAt": "2023-03-04T00:53:14.2972351\u002B00:00",
+          "lastModifiedBy": "Firstname Lastname",
+          "lastModifiedByType": "User"
+        }
+      }
+    },
+    {
+      "RequestUri": "https://management.azure.com/subscriptions/00000000-0000-0000-0000-000000000/resourceGroups/00000/providers/Microsoft.MachineLearningServices/workspaces/00000?api-version=2022-10-01",
+      "RequestMethod": "GET",
+      "RequestHeaders": {
+        "Accept": "application/json",
+        "Accept-Encoding": "gzip, deflate",
+        "Connection": "keep-alive",
+        "User-Agent": "azure-ai-ml/1.5.0 azsdk-python-mgmt-machinelearningservices/0.1.0 Python/3.7.9 (Windows-10-10.0.22621-SP0)"
+      },
+      "RequestBody": null,
+      "StatusCode": 200,
+      "ResponseHeaders": {
+        "Cache-Control": "no-cache",
+        "Content-Encoding": "gzip",
+        "Content-Type": "application/json; charset=utf-8",
+        "Date": "Sun, 05 Mar 2023 05:39:22 GMT",
+        "Expires": "-1",
+        "Pragma": "no-cache",
+        "request-context": "appId=cid-v1:512cc15a-13b5-415b-bfd0-dce7accb6bb1",
+        "Server-Timing": "traceparent;desc=\u002200-20da58c13132457a48e72e1a2c354fff-44f0ab05747db28e-01\u0022",
+        "Strict-Transport-Security": "max-age=31536000; includeSubDomains",
+        "Transfer-Encoding": "chunked",
+        "Vary": [
+          "Accept-Encoding",
+          "Accept-Encoding"
+        ],
+        "x-aml-cluster": "vienna-test-westus2-02",
+        "X-Content-Type-Options": "nosniff",
+        "x-ms-correlation-request-id": "c52b5e18-6558-457e-8896-9c764cff75e3",
+        "x-ms-ratelimit-remaining-subscription-reads": "11986",
+        "x-ms-response-type": "standard",
+        "x-ms-routing-request-id": "WESTUS2:20230305T053922Z:c52b5e18-6558-457e-8896-9c764cff75e3",
+        "x-request-time": "0.012"
+      },
+      "ResponseBody": {
+        "id": "/subscriptions/00000000-0000-0000-0000-000000000/resourceGroups/00000/providers/Microsoft.MachineLearningServices/workspaces/00000",
+        "name": "00000",
+        "type": "Microsoft.MachineLearningServices/workspaces",
+        "location": "centraluseuap",
+        "tags": {},
+        "etag": null,
+        "properties": {
+          "friendlyName": "00000",
+          "description": "",
+          "storageAccount": "/subscriptions/00000000-0000-0000-0000-000000000/resourceGroups/00000/providers/Microsoft.Storage/storageAccounts/sax5mzqu7xztpx4",
+          "keyVault": "/subscriptions/00000000-0000-0000-0000-000000000/resourceGroups/00000/providers/Microsoft.Keyvault/vaults/kvtestsgwgquo2dadsi",
+          "applicationInsights": "/subscriptions/00000000-0000-0000-0000-000000000/resourceGroups/00000/providers/Microsoft.insights/components/aix5mzqu7xztpx4",
+          "hbiWorkspace": false,
+          "tenantId": "72f988bf-86f1-41af-91ab-2d7cd011db47",
+          "imageBuildCompute": null,
+          "provisioningState": "Succeeded",
+          "v1LegacyMode": false,
+          "softDeleteEnabled": false,
+          "containerRegistry": "/subscriptions/00000000-0000-0000-0000-000000000/resourceGroups/00000/providers/Microsoft.ContainerRegistry/registries/crx5mzqu7xztpx4",
+          "creationTime": "2023-03-03T20:15:14.9243872Z",
+          "notebookInfo": {
+            "resourceId": "0000000-0000-0000-0000-000000000000",
+            "fqdn": "ml-sdkvnextc-centraluseuap-288fbc99-974d-4a49-b40f-53b041fe40cc.centraluseuap.notebooks.azure.net",
+            "isPrivateLinkEnabled": false,
+            "notebookPreparationError": null
+          },
+          "storageHnsEnabled": false,
+          "workspaceId": "288fbc99-974d-4a49-b40f-53b041fe40cc",
+          "linkedModelInventoryArmId": null,
+          "privateLinkCount": 0,
+          "publicNetworkAccess": "Enabled",
+          "discoveryUrl": "https://master.api.azureml-test.ms/discovery",
+          "mlFlowTrackingUri": "azureml://master.api.azureml-test.ms/mlflow/v1.0/subscriptions/00000000-0000-0000-0000-000000000/resourceGroups/00000/providers/Microsoft.MachineLearningServices/workspaces/00000",
+          "sdkTelemetryAppInsightsKey": "0000000-0000-0000-0000-000000000000",
+          "sasGetterUri": "",
+          "enableDataIsolation": false
+        },
+        "identity": {
+          "type": "SystemAssigned",
+          "principalId": "0000000-0000-0000-0000-000000000000",
+          "tenantId": "72f988bf-86f1-41af-91ab-2d7cd011db47"
+        },
+        "kind": "Default",
+        "sku": {
+          "name": "Basic",
+          "tier": "Basic"
+        },
+        "systemData": {
+          "createdAt": "2023-03-03T20:15:14.9243872Z",
+          "createdBy": "alias@contoso.com",
+          "createdByType": "User",
+          "lastModifiedAt": "2023-03-03T20:15:14.9243872Z",
+          "lastModifiedBy": "alias@contoso.com",
+          "lastModifiedByType": "User"
+        }
+      }
+    },
+    {
+      "RequestUri": "https://master.api.azureml-test.ms/content/v2.0/subscriptions/00000000-0000-0000-0000-000000000/resourceGroups/00000/providers/Microsoft.MachineLearningServices/workspaces/00000/snapshots/getByHash?hash=5a077c9d88f3fec4a2262852cbb9a31c23925e9ea28d12f5b847d669c409b319\u0026hashVersion=202208",
+      "RequestMethod": "GET",
+      "RequestHeaders": {
+        "Accept": "*/*",
+        "Accept-Encoding": "gzip, deflate",
+        "Connection": "keep-alive",
+        "Content-Type": "application/json; charset=UTF-8",
+        "User-Agent": "azure-ai-ml/1.5.0 azsdk-python-core/1.26.3 Python/3.7.9 (Windows-10-10.0.22621-SP0)"
+      },
+      "RequestBody": null,
+      "StatusCode": 200,
+      "ResponseHeaders": {
+        "Connection": "keep-alive",
+        "Content-Encoding": "gzip",
+        "Content-Type": "application/json; charset=utf-8",
+        "Date": "Sun, 05 Mar 2023 05:39:24 GMT",
+        "request-context": "appId=cid-v1:512cc15a-13b5-415b-bfd0-dce7accb6bb1",
+        "Strict-Transport-Security": "max-age=15724800; includeSubDomains; preload",
+        "Transfer-Encoding": "chunked",
+        "Vary": "Accept-Encoding",
+        "x-aml-cluster": "vienna-test-westus2-01",
+        "X-Content-Type-Options": "nosniff",
+        "x-ms-response-type": "standard",
+        "x-request-time": "0.064"
+      },
+      "ResponseBody": {
+        "snapshotType": "LocalFiles",
+        "id": "2605176e-b501-4ba0-b81e-3b5d7dc79746",
+        "root": {
+          "name": "",
+          "hash": null,
+          "type": "Directory",
+          "timestamp": "0001-01-01T00:00:00\u002B00:00",
+          "sasUrl": null,
+          "absoluteUrl": null,
+          "sizeBytes": 0,
+          "sizeSet": false,
+          "children": {
+            "1in1out.yaml": {
+              "name": "1in1out.yaml",
+              "hash": "CF47C4E57FC74D59FCAD224E3D8E671C",
+              "type": "File",
+              "timestamp": "0001-01-01T00:00:00\u002B00:00",
+              "sasUrl": null,
+              "absoluteUrl": null,
+              "sizeBytes": 375,
+              "sizeSet": true,
+              "children": {}
+            },
+            "1in2out.yaml": {
+              "name": "1in2out.yaml",
+              "hash": "2CEF9759922FBB55792CB5B88A26AFB5",
+              "type": "File",
+              "timestamp": "0001-01-01T00:00:00\u002B00:00",
+              "sasUrl": null,
+              "absoluteUrl": null,
+              "sizeBytes": 446,
+              "sizeSet": true,
+              "children": {}
+            },
+            "automl": {
+              "name": "automl",
+              "hash": null,
+              "type": "Directory",
+              "timestamp": "0001-01-01T00:00:00\u002B00:00",
+              "sasUrl": null,
+              "absoluteUrl": null,
+              "sizeBytes": 0,
+              "sizeSet": false,
+              "children": {
+                "classification_rest.json": {
+                  "name": "classification_rest.json",
+                  "hash": "363DE9CF29D31CC7258D62ABA5679565",
+                  "type": "File",
+                  "timestamp": "0001-01-01T00:00:00\u002B00:00",
+                  "sasUrl": null,
+                  "absoluteUrl": null,
+                  "sizeBytes": 601,
+                  "sizeSet": true,
+                  "children": {}
+                },
+                "classification.yaml": {
+                  "name": "classification.yaml",
+                  "hash": "92AF44BDCEEA66C0F0807FB8D9E1C554",
+                  "type": "File",
+                  "timestamp": "0001-01-01T00:00:00\u002B00:00",
+                  "sasUrl": null,
+                  "absoluteUrl": null,
+                  "sizeBytes": 332,
+                  "sizeSet": true,
+                  "children": {}
+                },
+                "image_object_detection.yaml": {
+                  "name": "image_object_detection.yaml",
+                  "hash": "664BDDB0E6D58CF1ABAF3DE0D30B3AB3",
+                  "type": "File",
+                  "timestamp": "0001-01-01T00:00:00\u002B00:00",
+                  "sasUrl": null,
+                  "absoluteUrl": null,
+                  "sizeBytes": 364,
+                  "sizeSet": true,
+                  "children": {}
+                }
+              }
+            },
+            "basic_component_code_arm_id.yml": {
+              "name": "basic_component_code_arm_id.yml",
+              "hash": "58427264E77196E378D0B39D07FCC1DD",
+              "type": "File",
+              "timestamp": "0001-01-01T00:00:00\u002B00:00",
+              "sasUrl": null,
+              "absoluteUrl": null,
+              "sizeBytes": 664,
+              "sizeSet": true,
+              "children": {}
+            },
+            "basic_component_code_current_folder.yml": {
+              "name": "basic_component_code_current_folder.yml",
+              "hash": "1E7A9C89A0C36E11781A668E5176F93E",
+              "type": "File",
+              "timestamp": "0001-01-01T00:00:00\u002B00:00",
+              "sasUrl": null,
+              "absoluteUrl": null,
+              "sizeBytes": 436,
+              "sizeSet": true,
+              "children": {}
+            },
+            "basic_component_code_local_path.yml": {
+              "name": "basic_component_code_local_path.yml",
+              "hash": "299D5E004B31B1614C9F01EE8C889C95",
+              "type": "File",
+              "timestamp": "0001-01-01T00:00:00\u002B00:00",
+              "sasUrl": null,
+              "absoluteUrl": null,
+              "sizeBytes": 468,
+              "sizeSet": true,
+              "children": {}
+            },
+            "basic_parallel_component_score_rest.json": {
+              "name": "basic_parallel_component_score_rest.json",
+              "hash": "BF0A08DCC9D4873E007DDD34B44C0228",
+              "type": "File",
+              "timestamp": "0001-01-01T00:00:00\u002B00:00",
+              "sasUrl": null,
+              "absoluteUrl": null,
+              "sizeBytes": 2879,
+              "sizeSet": true,
+              "children": {}
+            },
+            "basic_parallel_component_score.yml": {
+              "name": "basic_parallel_component_score.yml",
+              "hash": "359FF6EB5C3B70C13F366CE48CE87BB8",
+              "type": "File",
+              "timestamp": "0001-01-01T00:00:00\u002B00:00",
+              "sasUrl": null,
+              "absoluteUrl": null,
+              "sizeBytes": 1295,
+              "sizeSet": true,
+              "children": {}
+            },
+            "component_e2e.yml": {
+              "name": "component_e2e.yml",
+              "hash": "75BD17317964C47AF7267DF4AB5A96A6",
+              "type": "File",
+              "timestamp": "0001-01-01T00:00:00\u002B00:00",
+              "sasUrl": null,
+              "absoluteUrl": null,
+              "sizeBytes": 289,
+              "sizeSet": true,
+              "children": {}
+            },
+            "component_for_reuse_test": {
+              "name": "component_for_reuse_test",
+              "hash": null,
+              "type": "Directory",
+              "timestamp": "0001-01-01T00:00:00\u002B00:00",
+              "sasUrl": null,
+              "absoluteUrl": null,
+              "sizeBytes": 0,
+              "sizeSet": false,
+              "children": {
+                "component.yml": {
+                  "name": "component.yml",
+                  "hash": "8C1DF367954027E0987A9272795CA6B2",
+                  "type": "File",
+                  "timestamp": "0001-01-01T00:00:00\u002B00:00",
+                  "sasUrl": null,
+                  "absoluteUrl": null,
+                  "sizeBytes": 269,
+                  "sizeSet": true,
+                  "children": {}
+                }
+              }
+            },
+            "component_git_path.yml": {
+              "name": "component_git_path.yml",
+              "hash": "5BD686CBF869D2A26D614FBF0065B4B5",
+              "type": "File",
+              "timestamp": "0001-01-01T00:00:00\u002B00:00",
+              "sasUrl": null,
+              "absoluteUrl": null,
+              "sizeBytes": 342,
+              "sizeSet": true,
+              "children": {}
+            },
+            "component_no_version.yml": {
+              "name": "component_no_version.yml",
+              "hash": "E93BE64E2FCB433A9E2CD1F9AF6AEDAB",
+              "type": "File",
+              "timestamp": "0001-01-01T00:00:00\u002B00:00",
+              "sasUrl": null,
+              "absoluteUrl": null,
+              "sizeBytes": 252,
+              "sizeSet": true,
+              "children": {}
+            },
+            "component_with_conditional_output": {
+              "name": "component_with_conditional_output",
+              "hash": null,
+              "type": "Directory",
+              "timestamp": "0001-01-01T00:00:00\u002B00:00",
+              "sasUrl": null,
+              "absoluteUrl": null,
+              "sizeBytes": 0,
+              "sizeSet": false,
+              "children": {
+                "entry.py": {
+                  "name": "entry.py",
+                  "hash": "01CD70E7C8FEAC166324DA00E106099F",
+                  "type": "File",
+                  "timestamp": "0001-01-01T00:00:00\u002B00:00",
+                  "sasUrl": null,
+                  "absoluteUrl": null,
+                  "sizeBytes": 518,
+                  "sizeSet": true,
+                  "children": {}
+                },
+                "spec.yaml": {
+                  "name": "spec.yaml",
+                  "hash": "4ACA9059F6139751DFA45382A6FB976C",
+                  "type": "File",
+                  "timestamp": "0001-01-01T00:00:00\u002B00:00",
+                  "sasUrl": null,
+                  "absoluteUrl": null,
+                  "sizeBytes": 1040,
+                  "sizeSet": true,
+                  "children": {}
+                }
+              }
+            },
+            "data_transfer": {
+              "name": "data_transfer",
+              "hash": null,
+              "type": "Directory",
+              "timestamp": "0001-01-01T00:00:00\u002B00:00",
+              "sasUrl": null,
+              "absoluteUrl": null,
+              "sizeBytes": 0,
+              "sizeSet": false,
+              "children": {
+                "copy_files.json": {
+                  "name": "copy_files.json",
+                  "hash": "D9A3203FC93C55614C1F965ECE823ABA",
+                  "type": "File",
+                  "timestamp": "0001-01-01T00:00:00\u002B00:00",
+                  "sasUrl": null,
+                  "absoluteUrl": null,
+                  "sizeBytes": 1102,
+                  "sizeSet": true,
+                  "children": {}
+                },
+                "copy_files.yaml": {
+                  "name": "copy_files.yaml",
+                  "hash": "3EEB6382EA3AFD8CC84FA3F9D0621ADD",
+                  "type": "File",
+                  "timestamp": "0001-01-01T00:00:00\u002B00:00",
+                  "sasUrl": null,
+                  "absoluteUrl": null,
+                  "sizeBytes": 298,
+                  "sizeSet": true,
+                  "children": {}
+                },
+                "copy_uri_files.yaml": {
+                  "name": "copy_uri_files.yaml",
+                  "hash": "32B1D2D7A3852F2FAF684268A4839F09",
+                  "type": "File",
+                  "timestamp": "0001-01-01T00:00:00\u002B00:00",
+                  "sasUrl": null,
+                  "absoluteUrl": null,
+                  "sizeBytes": 298,
+                  "sizeSet": true,
+                  "children": {}
+                },
+                "export_blob_to_database.yaml": {
+                  "name": "export_blob_to_database.yaml",
+                  "hash": "A8B0A72882E1D6A668FE2B2C8E0FCE52",
+                  "type": "File",
+                  "timestamp": "0001-01-01T00:00:00\u002B00:00",
+                  "sasUrl": null,
+                  "absoluteUrl": null,
+                  "sizeBytes": 233,
+                  "sizeSet": true,
+                  "children": {}
+                },
+                "import_database_to_blob.yaml": {
+                  "name": "import_database_to_blob.yaml",
+                  "hash": "BEAC92C30812D0ECF79CB4E502A885E1",
+                  "type": "File",
+                  "timestamp": "0001-01-01T00:00:00\u002B00:00",
+                  "sasUrl": null,
+                  "absoluteUrl": null,
+                  "sizeBytes": 311,
+                  "sizeSet": true,
+                  "children": {}
+                },
+                "import_file_to_blob.yaml": {
+                  "name": "import_file_to_blob.yaml",
+                  "hash": "A10803F6B2980F96EB228C7DD3F5D553",
+                  "type": "File",
+                  "timestamp": "0001-01-01T00:00:00\u002B00:00",
+                  "sasUrl": null,
+                  "absoluteUrl": null,
+                  "sizeBytes": 227,
+                  "sizeSet": true,
+                  "children": {}
+                },
+                "merge_files.json": {
+                  "name": "merge_files.json",
+                  "hash": "5605BE52130751863FD69BCEF0963880",
+                  "type": "File",
+                  "timestamp": "0001-01-01T00:00:00\u002B00:00",
+                  "sasUrl": null,
+                  "absoluteUrl": null,
+                  "sizeBytes": 1233,
+                  "sizeSet": true,
+                  "children": {}
+                },
+                "merge_files.yaml": {
+                  "name": "merge_files.yaml",
+                  "hash": "90AF27776407F17657E8D4C4525AB70F",
+                  "type": "File",
+                  "timestamp": "0001-01-01T00:00:00\u002B00:00",
+                  "sasUrl": null,
+                  "absoluteUrl": null,
+                  "sizeBytes": 332,
+                  "sizeSet": true,
+                  "children": {}
+                },
+                "merge_mixtype_files.yaml": {
+                  "name": "merge_mixtype_files.yaml",
+                  "hash": "58A75C23F6E6E10ED12DB6903664DC44",
+                  "type": "File",
+                  "timestamp": "0001-01-01T00:00:00\u002B00:00",
+                  "sasUrl": null,
+                  "absoluteUrl": null,
+                  "sizeBytes": 371,
+                  "sizeSet": true,
+                  "children": {}
+                }
+              }
+            },
+            "default_optional_component.yml": {
+              "name": "default_optional_component.yml",
+              "hash": "3E6465E850B5348DE24A03EB74DB9221",
+              "type": "File",
+              "timestamp": "0001-01-01T00:00:00\u002B00:00",
+              "sasUrl": null,
+              "absoluteUrl": null,
+              "sizeBytes": 1177,
+              "sizeSet": true,
+              "children": {}
+            },
+            "do_while_test": {
+              "name": "do_while_test",
+              "hash": null,
+              "type": "Directory",
+              "timestamp": "0001-01-01T00:00:00\u002B00:00",
+              "sasUrl": null,
+              "absoluteUrl": null,
+              "sizeBytes": 0,
+              "sizeSet": false,
+              "children": {
+                "do_while_body_component.yaml": {
+                  "name": "do_while_body_component.yaml",
+                  "hash": "37DB74A680DD0D4A142172FEA2305AB4",
+                  "type": "File",
+                  "timestamp": "0001-01-01T00:00:00\u002B00:00",
+                  "sasUrl": null,
+                  "absoluteUrl": null,
+                  "sizeBytes": 1926,
+                  "sizeSet": true,
+                  "children": {}
+                },
+                "entry.py": {
+                  "name": "entry.py",
+                  "hash": "0346EDCEB0CF5E101F8F8B1CED8F12DD",
+                  "type": "File",
+                  "timestamp": "0001-01-01T00:00:00\u002B00:00",
+                  "sasUrl": null,
+                  "absoluteUrl": null,
+                  "sizeBytes": 4772,
+                  "sizeSet": true,
+                  "children": {}
+                },
+                "primitive_component_with_normal_input_output_v2.yaml": {
+                  "name": "primitive_component_with_normal_input_output_v2.yaml",
+                  "hash": "B1892C2502A0F8A55DF656151EC5A5C3",
+                  "type": "File",
+                  "timestamp": "0001-01-01T00:00:00\u002B00:00",
+                  "sasUrl": null,
+                  "absoluteUrl": null,
+                  "sizeBytes": 1787,
+                  "sizeSet": true,
+                  "children": {}
+                }
+              }
+            },
+            "echo_string_component.yml": {
+              "name": "echo_string_component.yml",
+              "hash": "C692987F9F68A38BFB20D95C9EFED662",
+              "type": "File",
+              "timestamp": "0001-01-01T00:00:00\u002B00:00",
+              "sasUrl": null,
+              "absoluteUrl": null,
+              "sizeBytes": 502,
+              "sizeSet": true,
+              "children": {}
+            },
+            "helloworld_component_alt1.yml": {
+              "name": "helloworld_component_alt1.yml",
+              "hash": "D4BC4D04D65634100F72CC2F052E78EC",
+              "type": "File",
+              "timestamp": "0001-01-01T00:00:00\u002B00:00",
+              "sasUrl": null,
+              "absoluteUrl": null,
+              "sizeBytes": 699,
+              "sizeSet": true,
+              "children": {}
+            },
+            "helloworld_component_for_sweep.yml": {
+              "name": "helloworld_component_for_sweep.yml",
+              "hash": "6E24E0C31080C0F2B8FD103B5612AD1D",
+              "type": "File",
+              "timestamp": "0001-01-01T00:00:00\u002B00:00",
+              "sasUrl": null,
+              "absoluteUrl": null,
+              "sizeBytes": 1474,
+              "sizeSet": true,
+              "children": {}
+            },
+            "helloworld_component_mpi.yml": {
+              "name": "helloworld_component_mpi.yml",
+              "hash": "2181427B1A914E0E6ECF97418FB15FE0",
+              "type": "File",
+              "timestamp": "0001-01-01T00:00:00\u002B00:00",
+              "sasUrl": null,
+              "absoluteUrl": null,
+              "sizeBytes": 812,
+              "sizeSet": true,
+              "children": {}
+            },
+            "helloworld_component_multi_outputs.yml": {
+              "name": "helloworld_component_multi_outputs.yml",
+              "hash": "AEEFADA7401E0B4377D970F09C5F231E",
+              "type": "File",
+              "timestamp": "0001-01-01T00:00:00\u002B00:00",
+              "sasUrl": null,
+              "absoluteUrl": null,
+              "sizeBytes": 1043,
+              "sizeSet": true,
+              "children": {}
+            },
+            "helloworld_component_multiple_data.yml": {
+              "name": "helloworld_component_multiple_data.yml",
+              "hash": "B1EBB6BF2597833951F944F263545D6E",
+              "type": "File",
+              "timestamp": "0001-01-01T00:00:00\u002B00:00",
+              "sasUrl": null,
+              "absoluteUrl": null,
+              "sizeBytes": 2350,
+              "sizeSet": true,
+              "children": {}
+            },
+            "helloworld_component_no_inputs.yml": {
+              "name": "helloworld_component_no_inputs.yml",
+              "hash": "15BF9B035D60BA3CA6178937B3A1DBD1",
+              "type": "File",
+              "timestamp": "0001-01-01T00:00:00\u002B00:00",
+              "sasUrl": null,
+              "absoluteUrl": null,
+              "sizeBytes": 494,
+              "sizeSet": true,
+              "children": {}
+            },
+            "helloworld_component_no_paths.yml": {
+              "name": "helloworld_component_no_paths.yml",
+              "hash": "75A3A28AB4985F183B58195882FC7867",
+              "type": "File",
+              "timestamp": "0001-01-01T00:00:00\u002B00:00",
+              "sasUrl": null,
+              "absoluteUrl": null,
+              "sizeBytes": 637,
+              "sizeSet": true,
+              "children": {}
+            },
+            "helloworld_component_optional_input.yml": {
+              "name": "helloworld_component_optional_input.yml",
+              "hash": "F98FC754A6C7978B8A5DAD6A4C2A0021",
+              "type": "File",
+              "timestamp": "0001-01-01T00:00:00\u002B00:00",
+              "sasUrl": null,
+              "absoluteUrl": null,
+              "sizeBytes": 321,
+              "sizeSet": true,
+              "children": {}
+            },
+            "helloworld_component_primitive_outputs.yml": {
+              "name": "helloworld_component_primitive_outputs.yml",
+              "hash": "E3624192E3D8A06855C57AEB8FC9ECCB",
+              "type": "File",
+              "timestamp": "0001-01-01T00:00:00\u002B00:00",
+              "sasUrl": null,
+              "absoluteUrl": null,
+              "sizeBytes": 894,
+              "sizeSet": true,
+              "children": {}
+            },
+            "helloworld_component_pytorch.yml": {
+              "name": "helloworld_component_pytorch.yml",
+              "hash": "E7E9DDACEBB23C690CDA442E5D5B0F8E",
+              "type": "File",
+              "timestamp": "0001-01-01T00:00:00\u002B00:00",
+              "sasUrl": null,
+              "absoluteUrl": null,
+              "sizeBytes": 848,
+              "sizeSet": true,
+              "children": {}
+            },
+            "helloworld_component_registry_asset.yml": {
+              "name": "helloworld_component_registry_asset.yml",
+              "hash": "267FF7BC794D3D251F6E87E4009D227D",
+              "type": "File",
+              "timestamp": "0001-01-01T00:00:00\u002B00:00",
+              "sasUrl": null,
+              "absoluteUrl": null,
+              "sizeBytes": 771,
+              "sizeSet": true,
+              "children": {}
+            },
+            "helloworld_component_rest.json": {
+              "name": "helloworld_component_rest.json",
+              "hash": "D533C07CE50A2BA164D94EC7BC5ACF47",
+              "type": "File",
+              "timestamp": "0001-01-01T00:00:00\u002B00:00",
+              "sasUrl": null,
+              "absoluteUrl": null,
+              "sizeBytes": 2591,
+              "sizeSet": true,
+              "children": {}
+            },
+            "helloworld_component_tensorflow.yml": {
+              "name": "helloworld_component_tensorflow.yml",
+              "hash": "5221A007860D4FE72437A9D19BA1680E",
+              "type": "File",
+              "timestamp": "0001-01-01T00:00:00\u002B00:00",
+              "sasUrl": null,
+              "absoluteUrl": null,
+              "sizeBytes": 855,
+              "sizeSet": true,
+              "children": {}
+            },
+            "helloworld_component_upper_inputs.yml": {
+              "name": "helloworld_component_upper_inputs.yml",
+              "hash": "7E517FA4BCA2421A0160230E4F0756B7",
+              "type": "File",
+              "timestamp": "0001-01-01T00:00:00\u002B00:00",
+              "sasUrl": null,
+              "absoluteUrl": null,
+              "sizeBytes": 828,
+              "sizeSet": true,
+              "children": {}
+            },
+            "helloworld_component_with_input_and_output.yml": {
+              "name": "helloworld_component_with_input_and_output.yml",
+              "hash": "DE47D8DCFACF7BEB0D09ABA6E2D418D1",
+              "type": "File",
+              "timestamp": "0001-01-01T00:00:00\u002B00:00",
+              "sasUrl": null,
+              "absoluteUrl": null,
+              "sizeBytes": 981,
+              "sizeSet": true,
+              "children": {}
+            },
+            "helloworld_component_with_optional_inputs.yml": {
+              "name": "helloworld_component_with_optional_inputs.yml",
+              "hash": "A42A3D5AA21C925516FEDC2288EA17B8",
+              "type": "File",
+              "timestamp": "0001-01-01T00:00:00\u002B00:00",
+              "sasUrl": null,
+              "absoluteUrl": null,
+              "sizeBytes": 1096,
+              "sizeSet": true,
+              "children": {}
+            },
+            "helloworld_component_with_paths.yml": {
+              "name": "helloworld_component_with_paths.yml",
+              "hash": "7F2A2F92128A570B6251BA3E597CC938",
+              "type": "File",
+              "timestamp": "0001-01-01T00:00:00\u002B00:00",
+              "sasUrl": null,
+              "absoluteUrl": null,
+              "sizeBytes": 746,
+              "sizeSet": true,
+              "children": {}
+            },
+            "helloworld_component_with_properties.yml": {
+              "name": "helloworld_component_with_properties.yml",
+              "hash": "C9E325F054484C38EF81B2A5680C75F0",
+              "type": "File",
+              "timestamp": "0001-01-01T00:00:00\u002B00:00",
+              "sasUrl": null,
+              "absoluteUrl": null,
+              "sizeBytes": 950,
+              "sizeSet": true,
+              "children": {}
+            },
+            "helloworld_component_with_uppercase_input.yml": {
+              "name": "helloworld_component_with_uppercase_input.yml",
+              "hash": "1426CB2469A3BEA8FD066DFF35BF6DCD",
+              "type": "File",
+              "timestamp": "0001-01-01T00:00:00\u002B00:00",
+              "sasUrl": null,
+              "absoluteUrl": null,
+              "sizeBytes": 901,
+              "sizeSet": true,
+              "children": {}
+            },
+            "helloworld_component.yml": {
+              "name": "helloworld_component.yml",
+              "hash": "19B812A980A741D3ACFC643DE53BCF95",
+              "type": "File",
+              "timestamp": "0001-01-01T00:00:00\u002B00:00",
+              "sasUrl": null,
+              "absoluteUrl": null,
+              "sizeBytes": 901,
+              "sizeSet": true,
+              "children": {}
+            },
+            "helloworld_components_with_env": {
+              "name": "helloworld_components_with_env",
+              "hash": null,
+              "type": "Directory",
+              "timestamp": "0001-01-01T00:00:00\u002B00:00",
+              "sasUrl": null,
+              "absoluteUrl": null,
+              "sizeBytes": 0,
+              "sizeSet": false,
+              "children": {
+                ".gitattributes": {
+                  "name": ".gitattributes",
+                  "hash": "19373440C0D117C03502243E420E6CBB",
+                  "type": "File",
+                  "timestamp": "0001-01-01T00:00:00\u002B00:00",
+                  "sasUrl": null,
+                  "absoluteUrl": null,
+                  "sizeBytes": 19,
+                  "sizeSet": true,
+                  "children": {}
+                },
+                "conda.yml": {
+                  "name": "conda.yml",
+                  "hash": "3E7B2BD34A77C795D0A1C92BB2CC11CA",
+                  "type": "File",
+                  "timestamp": "0001-01-01T00:00:00\u002B00:00",
+                  "sasUrl": null,
+                  "absoluteUrl": null,
+                  "sizeBytes": 169,
+                  "sizeSet": true,
+                  "children": {}
+                },
+                "env": {
+                  "name": "env",
+                  "hash": null,
+                  "type": "Directory",
+                  "timestamp": "0001-01-01T00:00:00\u002B00:00",
+                  "sasUrl": null,
+                  "absoluteUrl": null,
+                  "sizeBytes": 0,
+                  "sizeSet": false,
+                  "children": {
+                    "conda.yml": {
+                      "name": "conda.yml",
+                      "hash": "3E7B2BD34A77C795D0A1C92BB2CC11CA",
+                      "type": "File",
+                      "timestamp": "0001-01-01T00:00:00\u002B00:00",
+                      "sasUrl": null,
+                      "absoluteUrl": null,
+                      "sizeBytes": 169,
+                      "sizeSet": true,
+                      "children": {}
+                    }
+                  }
+                },
+                "helloworld_component_env_inline.yml": {
+                  "name": "helloworld_component_env_inline.yml",
+                  "hash": "3C656D13AE5CC3DC75106C6175B7E9BD",
+                  "type": "File",
+                  "timestamp": "0001-01-01T00:00:00\u002B00:00",
+                  "sasUrl": null,
+                  "absoluteUrl": null,
+                  "sizeBytes": 1133,
+                  "sizeSet": true,
+                  "children": {}
+                },
+                "helloworld_component_env_path_0.yml": {
+                  "name": "helloworld_component_env_path_0.yml",
+                  "hash": "45104F5B2DE3D0A0F700F706CC6DCA7B",
+                  "type": "File",
+                  "timestamp": "0001-01-01T00:00:00\u002B00:00",
+                  "sasUrl": null,
+                  "absoluteUrl": null,
+                  "sizeBytes": 924,
+                  "sizeSet": true,
+                  "children": {}
+                },
+                "helloworld_component_env_path_1.yml": {
+                  "name": "helloworld_component_env_path_1.yml",
+                  "hash": "E93C46313D1901B930AD1438B001A62D",
+                  "type": "File",
+                  "timestamp": "0001-01-01T00:00:00\u002B00:00",
+                  "sasUrl": null,
+                  "absoluteUrl": null,
+                  "sizeBytes": 928,
+                  "sizeSet": true,
+                  "children": {}
+                }
+              }
+            },
+            "helloworld_inline_pipeline_component.yml": {
+              "name": "helloworld_inline_pipeline_component.yml",
+              "hash": "3A6B55959EE29E11D239AED4DDDD0D5F",
+              "type": "File",
+              "timestamp": "0001-01-01T00:00:00\u002B00:00",
+              "sasUrl": null,
+              "absoluteUrl": null,
+              "sizeBytes": 789,
+              "sizeSet": true,
+              "children": {}
+            },
+            "helloworld_nested_pipeline_component.yml": {
+              "name": "helloworld_nested_pipeline_component.yml",
+              "hash": "9778BFDDD63EDC0A9AABD36997E3DC1A",
+              "type": "File",
+              "timestamp": "0001-01-01T00:00:00\u002B00:00",
+              "sasUrl": null,
+              "absoluteUrl": null,
+              "sizeBytes": 844,
+              "sizeSet": true,
+              "children": {}
+            },
+            "helloworld_parallel.yml": {
+              "name": "helloworld_parallel.yml",
+              "hash": "09F2C76F8CFB05433F8DDEA3F6D58F08",
+              "type": "File",
+              "timestamp": "0001-01-01T00:00:00\u002B00:00",
+              "sasUrl": null,
+              "absoluteUrl": null,
+              "sizeBytes": 904,
+              "sizeSet": true,
+              "children": {}
+            },
+            "helloworld_pipeline_component.yml": {
+              "name": "helloworld_pipeline_component.yml",
+              "hash": "12B6BFBF62FF9E41A083F9655A20B5B8",
+              "type": "File",
+              "timestamp": "0001-01-01T00:00:00\u002B00:00",
+              "sasUrl": null,
+              "absoluteUrl": null,
+              "sizeBytes": 812,
+              "sizeSet": true,
+              "children": {}
+            },
+            "input_types_component_rest.json": {
+              "name": "input_types_component_rest.json",
+              "hash": "CCF8B07C216C3E3D9091C00D38327A7E",
+              "type": "File",
+              "timestamp": "0001-01-01T00:00:00\u002B00:00",
+              "sasUrl": null,
+              "absoluteUrl": null,
+              "sizeBytes": 3470,
+              "sizeSet": true,
+              "children": {}
+            },
+            "input_types_component.yml": {
+              "name": "input_types_component.yml",
+              "hash": "DA09167826AAF352C807E8CA7840EA4F",
+              "type": "File",
+              "timestamp": "0001-01-01T00:00:00\u002B00:00",
+              "sasUrl": null,
+              "absoluteUrl": null,
+              "sizeBytes": 1178,
+              "sizeSet": true,
+              "children": {}
+            },
+            "invalid": {
+              "name": "invalid",
+              "hash": null,
+              "type": "Directory",
+              "timestamp": "0001-01-01T00:00:00\u002B00:00",
+              "sasUrl": null,
+              "absoluteUrl": null,
+              "sizeBytes": 0,
+              "sizeSet": false,
+              "children": {
+                "combo.yml": {
+                  "name": "combo.yml",
+                  "hash": "7ABC2D49FE27AE06234565CBFD79976E",
+                  "type": "File",
+                  "timestamp": "0001-01-01T00:00:00\u002B00:00",
+                  "sasUrl": null,
+                  "absoluteUrl": null,
+                  "sizeBytes": 884,
+                  "sizeSet": true,
+                  "children": {}
+                },
+                "empty.yml": {
+                  "name": "empty.yml",
+                  "hash": "D41D8CD98F00B204E9800998ECF8427E",
+                  "type": "File",
+                  "timestamp": "0001-01-01T00:00:00\u002B00:00",
+                  "sasUrl": null,
+                  "absoluteUrl": null,
+                  "sizeBytes": 0,
+                  "sizeSet": true,
+                  "children": {}
+                },
+                "error_format.yml": {
+                  "name": "error_format.yml",
+                  "hash": "06A25E44FB54740E8223A18EB17A8320",
+                  "type": "File",
+                  "timestamp": "0001-01-01T00:00:00\u002B00:00",
+                  "sasUrl": null,
+                  "absoluteUrl": null,
+                  "sizeBytes": 9,
+                  "sizeSet": true,
+                  "children": {}
+                },
+                "helloworld_component_conflict_input_names.yml": {
+                  "name": "helloworld_component_conflict_input_names.yml",
+                  "hash": "AB43E62C6644D0038DC0E1A64D1CB1EB",
+                  "type": "File",
+                  "timestamp": "0001-01-01T00:00:00\u002B00:00",
+                  "sasUrl": null,
+                  "absoluteUrl": null,
+                  "sizeBytes": 809,
+                  "sizeSet": true,
+                  "children": {}
+                },
+                "helloworld_component_early_available_output_not_set_is_control.yml": {
+                  "name": "helloworld_component_early_available_output_not_set_is_control.yml",
+                  "hash": "E0D881EDB5CFA3CCC8204B3F0E0216F3",
+                  "type": "File",
+                  "timestamp": "0001-01-01T00:00:00\u002B00:00",
+                  "sasUrl": null,
+                  "absoluteUrl": null,
+                  "sizeBytes": 370,
+                  "sizeSet": true,
+                  "children": {}
+                },
+                "helloworld_component_invalid_early_available_output.yml": {
+                  "name": "helloworld_component_invalid_early_available_output.yml",
+                  "hash": "EE10D0FABA9565E31EA27198F2371A01",
+                  "type": "File",
+                  "timestamp": "0001-01-01T00:00:00\u002B00:00",
+                  "sasUrl": null,
+                  "absoluteUrl": null,
+                  "sizeBytes": 476,
+                  "sizeSet": true,
+                  "children": {}
+                },
+                "helloworld_component_with_blank_input_names.yml": {
+                  "name": "helloworld_component_with_blank_input_names.yml",
+                  "hash": "B5F47FD0207E34B7B0FD5EADF1805F04",
+                  "type": "File",
+                  "timestamp": "0001-01-01T00:00:00\u002B00:00",
+                  "sasUrl": null,
+                  "absoluteUrl": null,
+                  "sizeBytes": 1397,
+                  "sizeSet": true,
+                  "children": {}
+                },
+                "helloworld_component_with_blank_output_names.yml": {
+                  "name": "helloworld_component_with_blank_output_names.yml",
+                  "hash": "2A5945B27CD471C62C7099CD33399B5D",
+                  "type": "File",
+                  "timestamp": "0001-01-01T00:00:00\u002B00:00",
+                  "sasUrl": null,
+                  "absoluteUrl": null,
+                  "sizeBytes": 1239,
+                  "sizeSet": true,
+                  "children": {}
+                },
+                "helloworld_component_with_dash_input_names.yml": {
+                  "name": "helloworld_component_with_dash_input_names.yml",
+                  "hash": "7ED7BDC70B4308FB1F133492DFC8C497",
+                  "type": "File",
+                  "timestamp": "0001-01-01T00:00:00\u002B00:00",
+                  "sasUrl": null,
+                  "absoluteUrl": null,
+                  "sizeBytes": 1394,
+                  "sizeSet": true,
+                  "children": {}
+                },
+                "helloworld_component_with_dash_output_names.yml": {
+                  "name": "helloworld_component_with_dash_output_names.yml",
+                  "hash": "A3C61C0E0D4D428848D4CDC8878415A8",
+                  "type": "File",
+                  "timestamp": "0001-01-01T00:00:00\u002B00:00",
+                  "sasUrl": null,
+                  "absoluteUrl": null,
+                  "sizeBytes": 1236,
+                  "sizeSet": true,
+                  "children": {}
+                },
+                "helloworld_component_with_special_character_input_names.yml": {
+                  "name": "helloworld_component_with_special_character_input_names.yml",
+                  "hash": "D9449AB7DAFB29ADCB53CC3C6E6F11C1",
+                  "type": "File",
+                  "timestamp": "0001-01-01T00:00:00\u002B00:00",
+                  "sasUrl": null,
+                  "absoluteUrl": null,
+                  "sizeBytes": 1442,
+                  "sizeSet": true,
+                  "children": {}
+                },
+                "helloworld_component_with_special_character_output_names.yml": {
+                  "name": "helloworld_component_with_special_character_output_names.yml",
+                  "hash": "0FC1438F9F6585168BE227C26EE99F22",
+                  "type": "File",
+                  "timestamp": "0001-01-01T00:00:00\u002B00:00",
+                  "sasUrl": null,
+                  "absoluteUrl": null,
+                  "sizeBytes": 1284,
+                  "sizeSet": true,
+                  "children": {}
+                },
+                "helloworld_component_with_start_dash_input_names.yml": {
+                  "name": "helloworld_component_with_start_dash_input_names.yml",
+                  "hash": "4B24C368AAFE0C04EF088DE0640132CE",
+                  "type": "File",
+                  "timestamp": "0001-01-01T00:00:00\u002B00:00",
+                  "sasUrl": null,
+                  "absoluteUrl": null,
+                  "sizeBytes": 1414,
+                  "sizeSet": true,
+                  "children": {}
+                },
+                "helloworld_component_with_start_dash_output_names.yml": {
+                  "name": "helloworld_component_with_start_dash_output_names.yml",
+                  "hash": "8383A5BF4682A4A2209A51FF353F9121",
+                  "type": "File",
+                  "timestamp": "0001-01-01T00:00:00\u002B00:00",
+                  "sasUrl": null,
+                  "absoluteUrl": null,
+                  "sizeBytes": 1257,
+                  "sizeSet": true,
+                  "children": {}
+                },
+                "helloworld_component_with_start_number_input_names.yml": {
+                  "name": "helloworld_component_with_start_number_input_names.yml",
+                  "hash": "FC0C28AEE5C5174DBB8D1A29ADF7E440",
+                  "type": "File",
+                  "timestamp": "0001-01-01T00:00:00\u002B00:00",
+                  "sasUrl": null,
+                  "absoluteUrl": null,
+                  "sizeBytes": 1420,
+                  "sizeSet": true,
+                  "children": {}
+                },
+                "helloworld_component_with_start_number_output_names.yml": {
+                  "name": "helloworld_component_with_start_number_output_names.yml",
+                  "hash": "9C45EEC9077FFA04CB75CB3A7FD8FE04",
+                  "type": "File",
+                  "timestamp": "0001-01-01T00:00:00\u002B00:00",
+                  "sasUrl": null,
+                  "absoluteUrl": null,
+                  "sizeBytes": 1263,
+                  "sizeSet": true,
+                  "children": {}
+                },
+                "invalid_nested_pipeline_component_with_group.yml": {
+                  "name": "invalid_nested_pipeline_component_with_group.yml",
+                  "hash": "3C9B03B6E5A49C91D81A0C33F3F14E34",
+                  "type": "File",
+                  "timestamp": "0001-01-01T00:00:00\u002B00:00",
+                  "sasUrl": null,
+                  "absoluteUrl": null,
+                  "sizeBytes": 1034,
+                  "sizeSet": true,
+                  "children": {}
+                },
+                "name_none.yml": {
+                  "name": "name_none.yml",
+                  "hash": "C6E7F23C936F9E1A858F736C0600136B",
+                  "type": "File",
+                  "timestamp": "0001-01-01T00:00:00\u002B00:00",
+                  "sasUrl": null,
+                  "absoluteUrl": null,
+                  "sizeBytes": 251,
+                  "sizeSet": true,
+                  "children": {}
+                },
+                "no_environment.yml": {
+                  "name": "no_environment.yml",
+                  "hash": "2B4163214367D7A78B8D8AC90431F6EF",
+                  "type": "File",
+                  "timestamp": "0001-01-01T00:00:00\u002B00:00",
+                  "sasUrl": null,
+                  "absoluteUrl": null,
+                  "sizeBytes": 241,
+                  "sizeSet": true,
+                  "children": {}
+                },
+                "non_dict.yml": {
+                  "name": "non_dict.yml",
+                  "hash": "B0ED85F177E32202C51696378B64198D",
+                  "type": "File",
+                  "timestamp": "0001-01-01T00:00:00\u002B00:00",
+                  "sasUrl": null,
+                  "absoluteUrl": null,
+                  "sizeBytes": 8,
+                  "sizeSet": true,
+                  "children": {}
+                },
+                "unsupported_fields.yml": {
+                  "name": "unsupported_fields.yml",
+                  "hash": "5D5137E777CA02E34272A971CE2F8BEB",
+                  "type": "File",
+                  "timestamp": "0001-01-01T00:00:00\u002B00:00",
+                  "sasUrl": null,
+                  "absoluteUrl": null,
+                  "sizeBytes": 314,
+                  "sizeSet": true,
+                  "children": {}
+                }
+              }
+            },
+            "merge_outputs_component.yml": {
+              "name": "merge_outputs_component.yml",
+              "hash": "55ADDC73C0C2685C9507B872894CD7C8",
+              "type": "File",
+              "timestamp": "0001-01-01T00:00:00\u002B00:00",
+              "sasUrl": null,
+              "absoluteUrl": null,
+              "sizeBytes": 902,
+              "sizeSet": true,
+              "children": {}
+            },
+            "nested_pipeline_component_with_group.yml": {
+              "name": "nested_pipeline_component_with_group.yml",
+              "hash": "306D812C2BB3C80FBE5825ADB2C599E6",
+              "type": "File",
+              "timestamp": "0001-01-01T00:00:00\u002B00:00",
+              "sasUrl": null,
+              "absoluteUrl": null,
+              "sizeBytes": 947,
+              "sizeSet": true,
+              "children": {}
+            },
+            "parallel_component_with_file_input.yml": {
+              "name": "parallel_component_with_file_input.yml",
+              "hash": "13299CAA2A79BC45EA50745E4F0805F8",
+              "type": "File",
+              "timestamp": "0001-01-01T00:00:00\u002B00:00",
+              "sasUrl": null,
+              "absoluteUrl": null,
+              "sizeBytes": 900,
+              "sizeSet": true,
+              "children": {}
+            },
+            "parallel_component_with_partition_keys_rest.json": {
+              "name": "parallel_component_with_partition_keys_rest.json",
+              "hash": "80660C28EC8F742A89675CD1A7CC9E71",
+              "type": "File",
+              "timestamp": "0001-01-01T00:00:00\u002B00:00",
+              "sasUrl": null,
+              "absoluteUrl": null,
+              "sizeBytes": 2892,
+              "sizeSet": true,
+              "children": {}
+            },
+            "parallel_component_with_partition_keys.yml": {
+              "name": "parallel_component_with_partition_keys.yml",
+              "hash": "8656630F6EC85E4B8F0CE082B11F8F2F",
+              "type": "File",
+              "timestamp": "0001-01-01T00:00:00\u002B00:00",
+              "sasUrl": null,
+              "absoluteUrl": null,
+              "sizeBytes": 1303,
+              "sizeSet": true,
+              "children": {}
+            },
+            "pipeline_component_jobs_rest_data.json": {
+              "name": "pipeline_component_jobs_rest_data.json",
+              "hash": "BCC1B88AC9C1A06BA0B2B0FDBAD8FEA7",
+              "type": "File",
+              "timestamp": "0001-01-01T00:00:00\u002B00:00",
+              "sasUrl": null,
+              "absoluteUrl": null,
+              "sizeBytes": 3263,
+              "sizeSet": true,
+              "children": {}
+            },
+            "pipeline_component_with_group.yml": {
+              "name": "pipeline_component_with_group.yml",
+              "hash": "C4C4F7F4DCADC7D0999552B34B4D4713",
+              "type": "File",
+              "timestamp": "0001-01-01T00:00:00\u002B00:00",
+              "sasUrl": null,
+              "absoluteUrl": null,
+              "sizeBytes": 1029,
+              "sizeSet": true,
+              "children": {}
+            },
+            "type_contract": {
+              "name": "type_contract",
+              "hash": null,
+              "type": "Directory",
+              "timestamp": "0001-01-01T00:00:00\u002B00:00",
+              "sasUrl": null,
+              "absoluteUrl": null,
+              "sizeBytes": 0,
+              "sizeSet": false,
+              "children": {
+                "custom_model.yml": {
+                  "name": "custom_model.yml",
+                  "hash": "B344A8C7CFA897537CD5BBE7669D44D4",
+                  "type": "File",
+                  "timestamp": "0001-01-01T00:00:00\u002B00:00",
+                  "sasUrl": null,
+                  "absoluteUrl": null,
+                  "sizeBytes": 914,
+                  "sizeSet": true,
+                  "children": {}
+                },
+                "mlflow_model.yml": {
+                  "name": "mlflow_model.yml",
+                  "hash": "2F01E5138D3C16E27301050C84810E4F",
+                  "type": "File",
+                  "timestamp": "0001-01-01T00:00:00\u002B00:00",
+                  "sasUrl": null,
+                  "absoluteUrl": null,
+                  "sizeBytes": 733,
+                  "sizeSet": true,
+                  "children": {}
+                },
+                "mltable.yml": {
+                  "name": "mltable.yml",
+                  "hash": "F86DED12782CB4CEB3D3A47C02A03BE4",
+                  "type": "File",
+                  "timestamp": "0001-01-01T00:00:00\u002B00:00",
+                  "sasUrl": null,
+                  "absoluteUrl": null,
+                  "sizeBytes": 846,
+                  "sizeSet": true,
+                  "children": {}
+                },
+                "object.yml": {
+                  "name": "object.yml",
+                  "hash": "1A334312352DB151A18B52C113599925",
+                  "type": "File",
+                  "timestamp": "0001-01-01T00:00:00\u002B00:00",
+                  "sasUrl": null,
+                  "absoluteUrl": null,
+                  "sizeBytes": 2292,
+                  "sizeSet": true,
+                  "children": {}
+                },
+                "path.yml": {
+                  "name": "path.yml",
+                  "hash": "92B226039544A39778EE5CFC32DC70DF",
+                  "type": "File",
+                  "timestamp": "0001-01-01T00:00:00\u002B00:00",
+                  "sasUrl": null,
+                  "absoluteUrl": null,
+                  "sizeBytes": 879,
+                  "sizeSet": true,
+                  "children": {}
+                }
+              }
+            },
+            "write_jokes": {
+              "name": "write_jokes",
+              "hash": null,
+              "type": "Directory",
+              "timestamp": "0001-01-01T00:00:00\u002B00:00",
+              "sasUrl": null,
+              "absoluteUrl": null,
+              "sizeBytes": 0,
+              "sizeSet": false,
+              "children": {
+                "conda.yaml": {
+                  "name": "conda.yaml",
+                  "hash": "A80215AE99C7B4173B0A03480FD982A9",
+                  "type": "File",
+                  "timestamp": "0001-01-01T00:00:00\u002B00:00",
+                  "sasUrl": null,
+                  "absoluteUrl": null,
+                  "sizeBytes": 103,
+                  "sizeSet": true,
+                  "children": {}
+                },
+                "spec.yaml": {
+                  "name": "spec.yaml",
+                  "hash": "91DC7A8438E7943C082C667A3FBCC9D6",
+                  "type": "File",
+                  "timestamp": "0001-01-01T00:00:00\u002B00:00",
+                  "sasUrl": null,
+                  "absoluteUrl": null,
+                  "sizeBytes": 475,
+                  "sizeSet": true,
+                  "children": {}
+                },
+                "src": {
+                  "name": "src",
+                  "hash": null,
+                  "type": "Directory",
+                  "timestamp": "0001-01-01T00:00:00\u002B00:00",
+                  "sasUrl": null,
+                  "absoluteUrl": null,
+                  "sizeBytes": 0,
+                  "sizeSet": false,
+                  "children": {
+                    "hello.py": {
+                      "name": "hello.py",
+                      "hash": "1E7B153086533E801042D621D00494D9",
+                      "type": "File",
+                      "timestamp": "0001-01-01T00:00:00\u002B00:00",
+                      "sasUrl": null,
+                      "absoluteUrl": null,
+                      "sizeBytes": 157,
+                      "sizeSet": true,
+                      "children": {}
+                    }
+                  }
+                }
+              }
+            }
+          }
+        },
+        "tags": {},
+        "properties": {
+          "hash_sha256": "5a077c9d88f3fec4a2262852cbb9a31c23925e9ea28d12f5b847d669c409b319",
+          "hash_version": "202208",
+          "azureml.codeUri": "https://sax5mzqu7xztpx4.blob.core.windows.net:443/288fbc99-9-5886d97a-a3e9-5591-b4ce-167210b96996/components"
+        },
+        "description": null,
+        "name": "80519ffc-a608-4a5b-b3a1-5d2685120811",
+        "version": "1",
+        "createdBy": {
+          "userObjectId": "b3a957de-450c-4ca7-b2aa-88dd98c87fef",
+          "userPuId": "10037FFEAD05DD5D",
+          "userIdp": null,
+          "userAltSecId": null,
+          "userIss": "https://sts.windows.net/72f988bf-86f1-41af-91ab-2d7cd011db47/",
+          "userTenantId": "72f988bf-86f1-41af-91ab-2d7cd011db47",
+          "userName": "Firstname Lastname",
+          "upn": null
+        },
+        "createdTime": "2023-03-05T02:03:33.9043619\u002B00:00",
+        "modifiedBy": {
+          "userObjectId": "b3a957de-450c-4ca7-b2aa-88dd98c87fef",
+          "userPuId": "10037FFEAD05DD5D",
+          "userIdp": null,
+          "userAltSecId": null,
+          "userIss": "https://sts.windows.net/72f988bf-86f1-41af-91ab-2d7cd011db47/",
+          "userTenantId": "72f988bf-86f1-41af-91ab-2d7cd011db47",
+          "userName": "Diondra Peck",
+          "upn": null
+        },
+        "modifiedTime": "2023-03-05T02:03:33.9043619\u002B00:00",
+        "gitRepositoryCommit": null,
+        "uri": "https://sax5mzqu7xztpx4.blob.core.windows.net:443/288fbc99-9-5886d97a-a3e9-5591-b4ce-167210b96996/components",
+        "contentHash": "5a077c9d88f3fec4a2262852cbb9a31c23925e9ea28d12f5b847d669c409b319",
+        "hashVersion": "202208",
+        "provisioningState": "Succeeded"
+      }
+    },
+    {
+      "RequestUri": "https://management.azure.com/subscriptions/00000000-0000-0000-0000-000000000/resourceGroups/00000/providers/Microsoft.MachineLearningServices/workspaces/00000/codes/80519ffc-a608-4a5b-b3a1-5d2685120811/versions/1?api-version=2022-05-01",
+      "RequestMethod": "GET",
+      "RequestHeaders": {
+        "Accept": "application/json",
+        "Accept-Encoding": "gzip, deflate",
+        "Connection": "keep-alive",
+        "User-Agent": "azure-ai-ml/1.5.0 azsdk-python-mgmt-machinelearningservices/0.1.0 Python/3.7.9 (Windows-10-10.0.22621-SP0)"
+      },
+      "RequestBody": null,
+      "StatusCode": 200,
+      "ResponseHeaders": {
+        "Cache-Control": "no-cache",
+        "Content-Encoding": "gzip",
+        "Content-Type": "application/json; charset=utf-8",
+        "Date": "Sun, 05 Mar 2023 05:39:24 GMT",
+        "Expires": "-1",
+        "Pragma": "no-cache",
+        "request-context": "appId=cid-v1:512cc15a-13b5-415b-bfd0-dce7accb6bb1",
+        "Server-Timing": "traceparent;desc=\u002200-f7ce73a042955d5c2e0544d603960cc5-ddb975bc4007e62e-01\u0022",
+        "Strict-Transport-Security": "max-age=31536000; includeSubDomains",
+        "Transfer-Encoding": "chunked",
+        "Vary": [
+          "Accept-Encoding",
+          "Accept-Encoding"
+        ],
+        "x-aml-cluster": "vienna-test-westus2-01",
+        "X-Content-Type-Options": "nosniff",
+        "x-ms-correlation-request-id": "b75eb7fa-11fe-4398-abae-0432f000d713",
+        "x-ms-ratelimit-remaining-subscription-reads": "11985",
+        "x-ms-response-type": "standard",
+        "x-ms-routing-request-id": "WESTUS2:20230305T053924Z:b75eb7fa-11fe-4398-abae-0432f000d713",
+        "x-request-time": "0.078"
+      },
+      "ResponseBody": {
+        "id": "/subscriptions/00000000-0000-0000-0000-000000000/resourceGroups/00000/providers/Microsoft.MachineLearningServices/workspaces/00000/codes/80519ffc-a608-4a5b-b3a1-5d2685120811/versions/1",
+        "name": "1",
+        "type": "Microsoft.MachineLearningServices/workspaces/codes/versions",
+        "properties": {
+          "description": null,
+          "tags": {},
+          "properties": {
+            "hash_sha256": "0000000000000",
+            "hash_version": "0000000000000"
+          },
+          "isArchived": false,
+          "isAnonymous": false,
+          "codeUri": "https://sax5mzqu7xztpx4.blob.core.windows.net:443/288fbc99-9-5886d97a-a3e9-5591-b4ce-167210b96996/components"
+        },
+        "systemData": {
+          "createdAt": "2023-03-05T02:03:33.9043619\u002B00:00",
+          "createdBy": "Firstname Lastname",
+          "createdByType": "User",
+          "lastModifiedAt": "2023-03-05T02:03:33.9043619\u002B00:00",
+          "lastModifiedBy": "Firstname Lastname",
+          "lastModifiedByType": "User"
+        }
+      }
+    },
+    {
+      "RequestUri": "https://management.azure.com/subscriptions/00000000-0000-0000-0000-000000000/resourceGroups/00000/providers/Microsoft.MachineLearningServices/workspaces/00000/components/azureml_anonymous/versions/000000000000000000000?api-version=2022-10-01",
+      "RequestMethod": "PUT",
+      "RequestHeaders": {
+        "Accept": "application/json",
+        "Accept-Encoding": "gzip, deflate",
+        "Connection": "keep-alive",
+        "Content-Length": "685",
+        "Content-Type": "application/json",
+        "User-Agent": "azure-ai-ml/1.5.0 azsdk-python-mgmt-machinelearningservices/0.1.0 Python/3.7.9 (Windows-10-10.0.22621-SP0)"
+      },
+      "RequestBody": {
+        "properties": {
+          "properties": {},
+          "tags": {},
+          "isAnonymous": true,
+          "isArchived": false,
+          "componentSpec": {
+            "command": "echo Hello World \u0026 echo ${{inputs.component_in_number}}",
+            "code": "azureml:/subscriptions/00000000-0000-0000-0000-000000000/resourceGroups/00000/providers/Microsoft.MachineLearningServices/workspaces/00000/codes/80519ffc-a608-4a5b-b3a1-5d2685120811/versions/1",
             "environment": "azureml:AzureML-sklearn-1.0-ubuntu20.04-py38-cpu:33",
             "name": "azureml_anonymous",
             "version": "1",
@@ -5286,45 +2005,24 @@
         "Cache-Control": "no-cache",
         "Content-Length": "1385",
         "Content-Type": "application/json; charset=utf-8",
-<<<<<<< HEAD
-        "Date": "Sun, 05 Mar 2023 02:03:39 GMT",
+        "Date": "Sun, 05 Mar 2023 05:39:25 GMT",
         "Expires": "-1",
         "Location": "https://management.azure.com/subscriptions/00000000-0000-0000-0000-000000000/resourceGroups/00000/providers/Microsoft.MachineLearningServices/workspaces/00000/components/azureml_anonymous/versions/000000000000000000000?api-version=2022-10-01",
         "Pragma": "no-cache",
         "request-context": "appId=cid-v1:512cc15a-13b5-415b-bfd0-dce7accb6bb1",
-        "Server-Timing": "traceparent;desc=\u002200-a0aa9ef1fc9e585039ce12700fb936ed-c75b269a0d3154c2-01\u0022",
-        "Strict-Transport-Security": "max-age=31536000; includeSubDomains",
-        "x-aml-cluster": "vienna-test-westus2-02",
-        "X-Content-Type-Options": "nosniff",
-        "x-ms-correlation-request-id": "c7483630-feb1-4898-86a4-7b745c7f015f",
-        "x-ms-ratelimit-remaining-subscription-writes": "1196",
-        "x-ms-response-type": "standard",
-        "x-ms-routing-request-id": "WESTUS2:20230305T020339Z:c7483630-feb1-4898-86a4-7b745c7f015f",
-        "x-request-time": "1.204"
-      },
-      "ResponseBody": {
-        "id": "/subscriptions/00000000-0000-0000-0000-000000000/resourceGroups/00000/providers/Microsoft.MachineLearningServices/workspaces/00000/components/azureml_anonymous/versions/93d07c0e-9a05-48a4-a1bf-7fe25a198fa3",
-        "name": "93d07c0e-9a05-48a4-a1bf-7fe25a198fa3",
-=======
-        "Date": "Fri, 03 Mar 2023 04:36:28 GMT",
-        "Expires": "-1",
-        "Location": "https://management.azure.com/subscriptions/00000000-0000-0000-0000-000000000/resourceGroups/00000/providers/Microsoft.MachineLearningServices/workspaces/00000/components/azureml_anonymous/versions/ee39610b-9c61-61e3-c3b9-2953467aeb6a?api-version=2022-10-01",
-        "Pragma": "no-cache",
-        "request-context": "appId=cid-v1:512cc15a-13b5-415b-bfd0-dce7accb6bb1",
-        "Server-Timing": "traceparent;desc=\u002200-a2ddfe6e4a8b440acd5527009ddfe43a-0e8a102e9282a945-01\u0022",
+        "Server-Timing": "traceparent;desc=\u002200-3d4c110baf2438667d535ea8b57bb698-5bfcabceb667ba78-01\u0022",
         "Strict-Transport-Security": "max-age=31536000; includeSubDomains",
         "x-aml-cluster": "vienna-test-westus2-01",
         "X-Content-Type-Options": "nosniff",
-        "x-ms-correlation-request-id": "a48640e1-4fcb-41f2-aa26-f677945c048a",
-        "x-ms-ratelimit-remaining-subscription-writes": "1151",
+        "x-ms-correlation-request-id": "770def58-3a57-4fc7-9184-2f065040f92c",
+        "x-ms-ratelimit-remaining-subscription-writes": "1194",
         "x-ms-response-type": "standard",
-        "x-ms-routing-request-id": "JAPANEAST:20230303T043628Z:a48640e1-4fcb-41f2-aa26-f677945c048a",
-        "x-request-time": "0.656"
+        "x-ms-routing-request-id": "WESTUS2:20230305T053925Z:770def58-3a57-4fc7-9184-2f065040f92c",
+        "x-request-time": "0.839"
       },
       "ResponseBody": {
-        "id": "/subscriptions/00000000-0000-0000-0000-000000000/resourceGroups/00000/providers/Microsoft.MachineLearningServices/workspaces/00000/components/azureml_anonymous/versions/59549f4f-27c3-41e0-a34c-5723d8c7e59b",
-        "name": "59549f4f-27c3-41e0-a34c-5723d8c7e59b",
->>>>>>> 82fe11f4
+        "id": "/subscriptions/00000000-0000-0000-0000-000000000/resourceGroups/00000/providers/Microsoft.MachineLearningServices/workspaces/00000/components/azureml_anonymous/versions/2f97c497-2ae7-4bbd-a386-dbcfb4dba6fd",
+        "name": "2f97c497-2ae7-4bbd-a386-dbcfb4dba6fd",
         "type": "Microsoft.MachineLearningServices/workspaces/components/versions",
         "properties": {
           "description": null,
@@ -5345,11 +2043,7 @@
                 "description": "Am integer"
               }
             },
-<<<<<<< HEAD
-            "code": "azureml:/subscriptions/00000000-0000-0000-0000-000000000/resourceGroups/00000/providers/Microsoft.MachineLearningServices/workspaces/00000/codes/f1b82144-651f-4f47-bbb4-a6500bc75774/versions/1",
-=======
-            "code": "azureml:/subscriptions/00000000-0000-0000-0000-000000000/resourceGroups/00000/providers/Microsoft.MachineLearningServices/workspaces/00000/codes/9c9cfba9-82bd-45db-ad06-07009d1d9672/versions/1",
->>>>>>> 82fe11f4
+            "code": "azureml:/subscriptions/00000000-0000-0000-0000-000000000/resourceGroups/00000/providers/Microsoft.MachineLearningServices/workspaces/00000/codes/80519ffc-a608-4a5b-b3a1-5d2685120811/versions/1",
             "environment": "azureml://registries/azureml-dev/environments/AzureML-sklearn-1.0-ubuntu20.04-py38-cpu/versions/33",
             "resources": {
               "instance_count": "1"
@@ -5359,28 +2053,357 @@
           }
         },
         "systemData": {
-<<<<<<< HEAD
-          "createdAt": "2023-03-05T02:03:38.8389461\u002B00:00",
+          "createdAt": "2023-03-05T02:03:35.4525485\u002B00:00",
           "createdBy": "Firstname Lastname",
           "createdByType": "User",
-          "lastModifiedAt": "2023-03-05T02:03:38.8389461\u002B00:00",
-=======
-          "createdAt": "2023-03-03T04:31:36.9655072\u002B00:00",
-          "createdBy": "Firstname Lastname",
-          "createdByType": "User",
-          "lastModifiedAt": "2023-03-03T04:31:37.3730632\u002B00:00",
->>>>>>> 82fe11f4
+          "lastModifiedAt": "2023-03-05T02:03:35.8129869\u002B00:00",
           "lastModifiedBy": "Firstname Lastname",
           "lastModifiedByType": "User"
         }
       }
     },
     {
-<<<<<<< HEAD
-      "RequestUri": "https://management.azure.com/subscriptions/00000000-0000-0000-0000-000000000/resourceGroups/00000/providers/Microsoft.MachineLearningServices/workspaces/00000/schedules/test_343702296695?api-version=2022-10-01-preview",
-=======
-      "RequestUri": "https://management.azure.com/subscriptions/00000000-0000-0000-0000-000000000/resourceGroups/00000/providers/Microsoft.MachineLearningServices/workspaces/00000/schedules/test_949687940826?api-version=2022-12-01-preview",
->>>>>>> 82fe11f4
+      "RequestUri": "https://management.azure.com/subscriptions/00000000-0000-0000-0000-000000000/resourceGroups/00000/providers/Microsoft.MachineLearningServices/workspaces/00000?api-version=2022-10-01",
+      "RequestMethod": "GET",
+      "RequestHeaders": {
+        "Accept": "application/json",
+        "Accept-Encoding": "gzip, deflate",
+        "Connection": "keep-alive",
+        "User-Agent": "azure-ai-ml/1.5.0 azsdk-python-mgmt-machinelearningservices/0.1.0 Python/3.7.9 (Windows-10-10.0.22621-SP0)"
+      },
+      "RequestBody": null,
+      "StatusCode": 200,
+      "ResponseHeaders": {
+        "Cache-Control": "no-cache",
+        "Content-Encoding": "gzip",
+        "Content-Type": "application/json; charset=utf-8",
+        "Date": "Sun, 05 Mar 2023 05:39:25 GMT",
+        "Expires": "-1",
+        "Pragma": "no-cache",
+        "request-context": "appId=cid-v1:512cc15a-13b5-415b-bfd0-dce7accb6bb1",
+        "Server-Timing": "traceparent;desc=\u002200-36cc609edccb6d64589f6da77a49ace5-8ac28bc2e2cf0a86-01\u0022",
+        "Strict-Transport-Security": "max-age=31536000; includeSubDomains",
+        "Transfer-Encoding": "chunked",
+        "Vary": [
+          "Accept-Encoding",
+          "Accept-Encoding"
+        ],
+        "x-aml-cluster": "vienna-test-westus2-02",
+        "X-Content-Type-Options": "nosniff",
+        "x-ms-correlation-request-id": "fbdf4369-b952-45b8-99e3-40f4479ebbc9",
+        "x-ms-ratelimit-remaining-subscription-reads": "11984",
+        "x-ms-response-type": "standard",
+        "x-ms-routing-request-id": "WESTUS2:20230305T053925Z:fbdf4369-b952-45b8-99e3-40f4479ebbc9",
+        "x-request-time": "0.011"
+      },
+      "ResponseBody": {
+        "id": "/subscriptions/00000000-0000-0000-0000-000000000/resourceGroups/00000/providers/Microsoft.MachineLearningServices/workspaces/00000",
+        "name": "00000",
+        "type": "Microsoft.MachineLearningServices/workspaces",
+        "location": "centraluseuap",
+        "tags": {},
+        "etag": null,
+        "properties": {
+          "friendlyName": "00000",
+          "description": "",
+          "storageAccount": "/subscriptions/00000000-0000-0000-0000-000000000/resourceGroups/00000/providers/Microsoft.Storage/storageAccounts/sax5mzqu7xztpx4",
+          "keyVault": "/subscriptions/00000000-0000-0000-0000-000000000/resourceGroups/00000/providers/Microsoft.Keyvault/vaults/kvtestsgwgquo2dadsi",
+          "applicationInsights": "/subscriptions/00000000-0000-0000-0000-000000000/resourceGroups/00000/providers/Microsoft.insights/components/aix5mzqu7xztpx4",
+          "hbiWorkspace": false,
+          "tenantId": "72f988bf-86f1-41af-91ab-2d7cd011db47",
+          "imageBuildCompute": null,
+          "provisioningState": "Succeeded",
+          "v1LegacyMode": false,
+          "softDeleteEnabled": false,
+          "containerRegistry": "/subscriptions/00000000-0000-0000-0000-000000000/resourceGroups/00000/providers/Microsoft.ContainerRegistry/registries/crx5mzqu7xztpx4",
+          "creationTime": "2023-03-03T20:15:14.9243872Z",
+          "notebookInfo": {
+            "resourceId": "0000000-0000-0000-0000-000000000000",
+            "fqdn": "ml-sdkvnextc-centraluseuap-288fbc99-974d-4a49-b40f-53b041fe40cc.centraluseuap.notebooks.azure.net",
+            "isPrivateLinkEnabled": false,
+            "notebookPreparationError": null
+          },
+          "storageHnsEnabled": false,
+          "workspaceId": "288fbc99-974d-4a49-b40f-53b041fe40cc",
+          "linkedModelInventoryArmId": null,
+          "privateLinkCount": 0,
+          "publicNetworkAccess": "Enabled",
+          "discoveryUrl": "https://master.api.azureml-test.ms/discovery",
+          "mlFlowTrackingUri": "azureml://master.api.azureml-test.ms/mlflow/v1.0/subscriptions/00000000-0000-0000-0000-000000000/resourceGroups/00000/providers/Microsoft.MachineLearningServices/workspaces/00000",
+          "sdkTelemetryAppInsightsKey": "0000000-0000-0000-0000-000000000000",
+          "sasGetterUri": "",
+          "enableDataIsolation": false
+        },
+        "identity": {
+          "type": "SystemAssigned",
+          "principalId": "0000000-0000-0000-0000-000000000000",
+          "tenantId": "72f988bf-86f1-41af-91ab-2d7cd011db47"
+        },
+        "kind": "Default",
+        "sku": {
+          "name": "Basic",
+          "tier": "Basic"
+        },
+        "systemData": {
+          "createdAt": "2023-03-03T20:15:14.9243872Z",
+          "createdBy": "alias@contoso.com",
+          "createdByType": "User",
+          "lastModifiedAt": "2023-03-03T20:15:14.9243872Z",
+          "lastModifiedBy": "alias@contoso.com",
+          "lastModifiedByType": "User"
+        }
+      }
+    },
+    {
+      "RequestUri": "https://master.api.azureml-test.ms/content/v2.0/subscriptions/00000000-0000-0000-0000-000000000/resourceGroups/00000/providers/Microsoft.MachineLearningServices/workspaces/00000/snapshots/getByHash?hash=d3c05b496c685e7e5a204e3cebc689086bd0f622c2975d8090c18968739a464a\u0026hashVersion=202208",
+      "RequestMethod": "GET",
+      "RequestHeaders": {
+        "Accept": "*/*",
+        "Accept-Encoding": "gzip, deflate",
+        "Connection": "keep-alive",
+        "Content-Type": "application/json; charset=UTF-8",
+        "User-Agent": "azure-ai-ml/1.5.0 azsdk-python-core/1.26.3 Python/3.7.9 (Windows-10-10.0.22621-SP0)"
+      },
+      "RequestBody": null,
+      "StatusCode": 200,
+      "ResponseHeaders": {
+        "Connection": "keep-alive",
+        "Content-Encoding": "gzip",
+        "Content-Type": "application/json; charset=utf-8",
+        "Date": "Sun, 05 Mar 2023 05:39:26 GMT",
+        "request-context": "appId=cid-v1:512cc15a-13b5-415b-bfd0-dce7accb6bb1",
+        "Strict-Transport-Security": "max-age=15724800; includeSubDomains; preload",
+        "Transfer-Encoding": "chunked",
+        "Vary": "Accept-Encoding",
+        "x-aml-cluster": "vienna-test-westus2-01",
+        "X-Content-Type-Options": "nosniff",
+        "x-ms-response-type": "standard",
+        "x-request-time": "0.061"
+      },
+      "ResponseBody": {
+        "snapshotType": "LocalFiles",
+        "id": "0a7da1c6-b939-4726-b0d1-1946abc6a154",
+        "root": {
+          "name": "",
+          "hash": null,
+          "type": "Directory",
+          "timestamp": "0001-01-01T00:00:00\u002B00:00",
+          "sasUrl": null,
+          "absoluteUrl": null,
+          "sizeBytes": 0,
+          "sizeSet": false,
+          "children": {
+            "COMPONENT_PLACEHOLDER": {
+              "name": "COMPONENT_PLACEHOLDER",
+              "hash": "2FF0E74A91489FE8DA41673EB1441D73",
+              "type": "File",
+              "timestamp": "0001-01-01T00:00:00\u002B00:00",
+              "sasUrl": null,
+              "absoluteUrl": null,
+              "sizeBytes": 35,
+              "sizeSet": true,
+              "children": {}
+            }
+          }
+        },
+        "tags": {},
+        "properties": {
+          "hash_sha256": "d3c05b496c685e7e5a204e3cebc689086bd0f622c2975d8090c18968739a464a",
+          "hash_version": "202208",
+          "azureml.codeUri": "https://sax5mzqu7xztpx4.blob.core.windows.net:443/288fbc99-9-2cabc6a5-9713-532e-8859-6bd6d69e8ce8/"
+        },
+        "description": null,
+        "name": "f1b82144-651f-4f47-bbb4-a6500bc75774",
+        "version": "1",
+        "createdBy": {
+          "userObjectId": "b3a957de-450c-4ca7-b2aa-88dd98c87fef",
+          "userPuId": "10037FFEAD05DD5D",
+          "userIdp": null,
+          "userAltSecId": null,
+          "userIss": "https://sts.windows.net/72f988bf-86f1-41af-91ab-2d7cd011db47/",
+          "userTenantId": "72f988bf-86f1-41af-91ab-2d7cd011db47",
+          "userName": "Firstname Lastname",
+          "upn": null
+        },
+        "createdTime": "2023-03-03T20:24:07.0457611\u002B00:00",
+        "modifiedBy": {
+          "userObjectId": "b3a957de-450c-4ca7-b2aa-88dd98c87fef",
+          "userPuId": "10037FFEAD05DD5D",
+          "userIdp": null,
+          "userAltSecId": null,
+          "userIss": "https://sts.windows.net/72f988bf-86f1-41af-91ab-2d7cd011db47/",
+          "userTenantId": "72f988bf-86f1-41af-91ab-2d7cd011db47",
+          "userName": "Diondra Peck",
+          "upn": null
+        },
+        "modifiedTime": "2023-03-03T20:24:07.0457611\u002B00:00",
+        "gitRepositoryCommit": null,
+        "uri": "https://sax5mzqu7xztpx4.blob.core.windows.net:443/288fbc99-9-2cabc6a5-9713-532e-8859-6bd6d69e8ce8/",
+        "contentHash": "d3c05b496c685e7e5a204e3cebc689086bd0f622c2975d8090c18968739a464a",
+        "hashVersion": "202208",
+        "provisioningState": "Succeeded"
+      }
+    },
+    {
+      "RequestUri": "https://management.azure.com/subscriptions/00000000-0000-0000-0000-000000000/resourceGroups/00000/providers/Microsoft.MachineLearningServices/workspaces/00000/codes/f1b82144-651f-4f47-bbb4-a6500bc75774/versions/1?api-version=2022-05-01",
+      "RequestMethod": "GET",
+      "RequestHeaders": {
+        "Accept": "application/json",
+        "Accept-Encoding": "gzip, deflate",
+        "Connection": "keep-alive",
+        "User-Agent": "azure-ai-ml/1.5.0 azsdk-python-mgmt-machinelearningservices/0.1.0 Python/3.7.9 (Windows-10-10.0.22621-SP0)"
+      },
+      "RequestBody": null,
+      "StatusCode": 200,
+      "ResponseHeaders": {
+        "Cache-Control": "no-cache",
+        "Content-Encoding": "gzip",
+        "Content-Type": "application/json; charset=utf-8",
+        "Date": "Sun, 05 Mar 2023 05:39:26 GMT",
+        "Expires": "-1",
+        "Pragma": "no-cache",
+        "request-context": "appId=cid-v1:512cc15a-13b5-415b-bfd0-dce7accb6bb1",
+        "Server-Timing": "traceparent;desc=\u002200-e3374c4bdab248df05799a87d695997a-6cff6ef52c4e81e2-01\u0022",
+        "Strict-Transport-Security": "max-age=31536000; includeSubDomains",
+        "Transfer-Encoding": "chunked",
+        "Vary": [
+          "Accept-Encoding",
+          "Accept-Encoding"
+        ],
+        "x-aml-cluster": "vienna-test-westus2-01",
+        "X-Content-Type-Options": "nosniff",
+        "x-ms-correlation-request-id": "4344fbfe-3620-4c0e-b981-db34d33d00ba",
+        "x-ms-ratelimit-remaining-subscription-reads": "11983",
+        "x-ms-response-type": "standard",
+        "x-ms-routing-request-id": "WESTUS2:20230305T053927Z:4344fbfe-3620-4c0e-b981-db34d33d00ba",
+        "x-request-time": "0.075"
+      },
+      "ResponseBody": {
+        "id": "/subscriptions/00000000-0000-0000-0000-000000000/resourceGroups/00000/providers/Microsoft.MachineLearningServices/workspaces/00000/codes/f1b82144-651f-4f47-bbb4-a6500bc75774/versions/1",
+        "name": "1",
+        "type": "Microsoft.MachineLearningServices/workspaces/codes/versions",
+        "properties": {
+          "description": null,
+          "tags": {},
+          "properties": {
+            "hash_sha256": "0000000000000",
+            "hash_version": "0000000000000"
+          },
+          "isArchived": false,
+          "isAnonymous": false,
+          "codeUri": "https://sax5mzqu7xztpx4.blob.core.windows.net:443/288fbc99-9-2cabc6a5-9713-532e-8859-6bd6d69e8ce8/"
+        },
+        "systemData": {
+          "createdAt": "2023-03-03T20:24:07.0457611\u002B00:00",
+          "createdBy": "Firstname Lastname",
+          "createdByType": "User",
+          "lastModifiedAt": "2023-03-03T20:24:07.0457611\u002B00:00",
+          "lastModifiedBy": "Firstname Lastname",
+          "lastModifiedByType": "User"
+        }
+      }
+    },
+    {
+      "RequestUri": "https://management.azure.com/subscriptions/00000000-0000-0000-0000-000000000/resourceGroups/00000/providers/Microsoft.MachineLearningServices/workspaces/00000/components/azureml_anonymous/versions/000000000000000000000?api-version=2022-10-01",
+      "RequestMethod": "PUT",
+      "RequestHeaders": {
+        "Accept": "application/json",
+        "Accept-Encoding": "gzip, deflate",
+        "Connection": "keep-alive",
+        "Content-Length": "685",
+        "Content-Type": "application/json",
+        "User-Agent": "azure-ai-ml/1.5.0 azsdk-python-mgmt-machinelearningservices/0.1.0 Python/3.7.9 (Windows-10-10.0.22621-SP0)"
+      },
+      "RequestBody": {
+        "properties": {
+          "properties": {},
+          "tags": {},
+          "isAnonymous": true,
+          "isArchived": false,
+          "componentSpec": {
+            "command": "echo Hello World \u0026 echo ${{inputs.component_in_number}}",
+            "code": "azureml:/subscriptions/00000000-0000-0000-0000-000000000/resourceGroups/00000/providers/Microsoft.MachineLearningServices/workspaces/00000/codes/f1b82144-651f-4f47-bbb4-a6500bc75774/versions/1",
+            "environment": "azureml:AzureML-sklearn-1.0-ubuntu20.04-py38-cpu:33",
+            "name": "azureml_anonymous",
+            "version": "1",
+            "is_deterministic": true,
+            "inputs": {
+              "component_in_number": {
+                "type": "integer",
+                "optional": false,
+                "default": "10",
+                "description": "Am integer"
+              }
+            },
+            "type": "command",
+            "_source": "YAML.JOB"
+          }
+        }
+      },
+      "StatusCode": 201,
+      "ResponseHeaders": {
+        "Cache-Control": "no-cache",
+        "Content-Length": "1385",
+        "Content-Type": "application/json; charset=utf-8",
+        "Date": "Sun, 05 Mar 2023 05:39:27 GMT",
+        "Expires": "-1",
+        "Location": "https://management.azure.com/subscriptions/00000000-0000-0000-0000-000000000/resourceGroups/00000/providers/Microsoft.MachineLearningServices/workspaces/00000/components/azureml_anonymous/versions/000000000000000000000?api-version=2022-10-01",
+        "Pragma": "no-cache",
+        "request-context": "appId=cid-v1:512cc15a-13b5-415b-bfd0-dce7accb6bb1",
+        "Server-Timing": "traceparent;desc=\u002200-7d3fbcfc470800048f92c71cf0aade24-5e081721360fc677-01\u0022",
+        "Strict-Transport-Security": "max-age=31536000; includeSubDomains",
+        "x-aml-cluster": "vienna-test-westus2-01",
+        "X-Content-Type-Options": "nosniff",
+        "x-ms-correlation-request-id": "7dbdf4d0-8d16-4454-85ce-10b55cece19a",
+        "x-ms-ratelimit-remaining-subscription-writes": "1193",
+        "x-ms-response-type": "standard",
+        "x-ms-routing-request-id": "WESTUS2:20230305T053927Z:7dbdf4d0-8d16-4454-85ce-10b55cece19a",
+        "x-request-time": "0.646"
+      },
+      "ResponseBody": {
+        "id": "/subscriptions/00000000-0000-0000-0000-000000000/resourceGroups/00000/providers/Microsoft.MachineLearningServices/workspaces/00000/components/azureml_anonymous/versions/93d07c0e-9a05-48a4-a1bf-7fe25a198fa3",
+        "name": "93d07c0e-9a05-48a4-a1bf-7fe25a198fa3",
+        "type": "Microsoft.MachineLearningServices/workspaces/components/versions",
+        "properties": {
+          "description": null,
+          "tags": {},
+          "properties": {},
+          "isArchived": false,
+          "isAnonymous": true,
+          "componentSpec": {
+            "name": "azureml_anonymous",
+            "version": "1",
+            "is_deterministic": "True",
+            "type": "command",
+            "inputs": {
+              "component_in_number": {
+                "type": "integer",
+                "optional": "False",
+                "default": "10",
+                "description": "Am integer"
+              }
+            },
+            "code": "azureml:/subscriptions/00000000-0000-0000-0000-000000000/resourceGroups/00000/providers/Microsoft.MachineLearningServices/workspaces/00000/codes/f1b82144-651f-4f47-bbb4-a6500bc75774/versions/1",
+            "environment": "azureml://registries/azureml-dev/environments/AzureML-sklearn-1.0-ubuntu20.04-py38-cpu/versions/33",
+            "resources": {
+              "instance_count": "1"
+            },
+            "command": "echo Hello World \u0026 echo ${{inputs.component_in_number}}",
+            "$schema": "https://componentsdk.azureedge.net/jsonschema/CommandComponent.json"
+          }
+        },
+        "systemData": {
+          "createdAt": "2023-03-05T02:03:38.8389461\u002B00:00",
+          "createdBy": "Firstname Lastname",
+          "createdByType": "User",
+          "lastModifiedAt": "2023-03-05T02:03:39.2465347\u002B00:00",
+          "lastModifiedBy": "Firstname Lastname",
+          "lastModifiedByType": "User"
+        }
+      }
+    },
+    {
+      "RequestUri": "https://management.azure.com/subscriptions/00000000-0000-0000-0000-000000000/resourceGroups/00000/providers/Microsoft.MachineLearningServices/workspaces/00000/schedules/test_933970122688?api-version=2022-12-01-preview",
       "RequestMethod": "PUT",
       "RequestHeaders": {
         "Accept": "application/json",
@@ -5388,11 +2411,7 @@
         "Connection": "keep-alive",
         "Content-Length": "2762",
         "Content-Type": "application/json",
-<<<<<<< HEAD
         "User-Agent": "azure-ai-ml/1.5.0 azsdk-python-mgmt-machinelearningservices/0.1.0 Python/3.7.9 (Windows-10-10.0.22621-SP0)"
-=======
-        "User-Agent": "azure-ai-ml/1.5.0 azsdk-python-mgmt-machinelearningservices/0.1.0 Python/3.8.13 (Windows-10-10.0.22621-SP0)"
->>>>>>> 82fe11f4
       },
       "RequestBody": {
         "properties": {
@@ -5435,11 +2454,7 @@
                     }
                   },
                   "_source": "YAML.JOB",
-<<<<<<< HEAD
                   "componentId": "/subscriptions/00000000-0000-0000-0000-000000000/resourceGroups/00000/providers/Microsoft.MachineLearningServices/workspaces/00000/components/azureml_anonymous/versions/143b4dba-00cb-42d8-8ce3-c9fd2882da5a"
-=======
-                  "componentId": "/subscriptions/00000000-0000-0000-0000-000000000/resourceGroups/00000/providers/Microsoft.MachineLearningServices/workspaces/00000/components/azureml_anonymous/versions/d59ecedb-5b17-4486-a339-c417db4062d7"
->>>>>>> 82fe11f4
                 },
                 "hello_world_component_inline_2": {
                   "name": "hello_world_component_inline_2",
@@ -5451,11 +2466,7 @@
                     }
                   },
                   "_source": "YAML.JOB",
-<<<<<<< HEAD
                   "componentId": "/subscriptions/00000000-0000-0000-0000-000000000/resourceGroups/00000/providers/Microsoft.MachineLearningServices/workspaces/00000/components/azureml_anonymous/versions/2f97c497-2ae7-4bbd-a386-dbcfb4dba6fd"
-=======
-                  "componentId": "/subscriptions/00000000-0000-0000-0000-000000000/resourceGroups/00000/providers/Microsoft.MachineLearningServices/workspaces/00000/components/azureml_anonymous/versions/297e54ed-e8e8-4990-b6d1-feec218f6018"
->>>>>>> 82fe11f4
                 },
                 "hello_world_component_inline_3": {
                   "name": "hello_world_component_inline_3",
@@ -5467,11 +2478,7 @@
                     }
                   },
                   "_source": "YAML.JOB",
-<<<<<<< HEAD
                   "componentId": "/subscriptions/00000000-0000-0000-0000-000000000/resourceGroups/00000/providers/Microsoft.MachineLearningServices/workspaces/00000/components/azureml_anonymous/versions/93d07c0e-9a05-48a4-a1bf-7fe25a198fa3"
-=======
-                  "componentId": "/subscriptions/00000000-0000-0000-0000-000000000/resourceGroups/00000/providers/Microsoft.MachineLearningServices/workspaces/00000/components/azureml_anonymous/versions/59549f4f-27c3-41e0-a34c-5723d8c7e59b"
->>>>>>> 82fe11f4
                 }
               },
               "outputs": {},
@@ -5506,47 +2513,25 @@
       },
       "StatusCode": 201,
       "ResponseHeaders": {
-<<<<<<< HEAD
-        "azure-asyncoperation": "https://management.azure.com/subscriptions/00000000-0000-0000-0000-000000000/providers/Microsoft.MachineLearningServices/locations/centraluseuap/mfeOperationsStatus/s:288fbc99-974d-4a49-b40f-53b041fe40cc:tx7yofWOJgVVK9W3CMG3zqaTBOn914nbefKyHPqbOmA?api-version=2022-10-01-preview",
+        "azure-asyncoperation": "https://management.azure.com/subscriptions/00000000-0000-0000-0000-000000000/providers/Microsoft.MachineLearningServices/locations/centraluseuap/mfeOperationsStatus/s:288fbc99-974d-4a49-b40f-53b041fe40cc:UEd08pN-DTWYzg3jsb6mIFk_59iGXPHY4PK8jT710bE?api-version=2022-12-01-preview",
         "Cache-Control": "no-cache",
         "Content-Length": "4086",
         "Content-Type": "application/json; charset=utf-8",
-        "Date": "Sun, 05 Mar 2023 02:03:41 GMT",
+        "Date": "Sun, 05 Mar 2023 05:39:29 GMT",
         "Expires": "-1",
-        "Location": "https://management.azure.com/subscriptions/00000000-0000-0000-0000-000000000/resourceGroups/00000/providers/Microsoft.MachineLearningServices/workspaces/00000/schedules/test_343702296695?api-version=2022-10-01-preview",
+        "Location": "https://management.azure.com/subscriptions/00000000-0000-0000-0000-000000000/resourceGroups/00000/providers/Microsoft.MachineLearningServices/workspaces/00000/schedules/test_933970122688?api-version=2022-12-01-preview",
         "Pragma": "no-cache",
         "request-context": "appId=cid-v1:512cc15a-13b5-415b-bfd0-dce7accb6bb1",
-        "Server-Timing": "traceparent;desc=\u002200-9a1fb31891d102aec2ccf203dd522ac3-c75cead797cb31e3-01\u0022",
-        "Strict-Transport-Security": "max-age=31536000; includeSubDomains",
-        "x-aml-cluster": "vienna-test-westus2-02",
-        "X-Content-Type-Options": "nosniff",
-        "x-ms-async-operation-timeout": "PT30M",
-        "x-ms-correlation-request-id": "7c0c42b1-0b2e-4acc-b598-a80bbfddcef4",
-        "x-ms-ratelimit-remaining-subscription-writes": "1195",
-        "x-ms-response-type": "standard",
-        "x-ms-routing-request-id": "WESTUS2:20230305T020341Z:7c0c42b1-0b2e-4acc-b598-a80bbfddcef4",
-        "x-request-time": "0.745"
-=======
-        "azure-asyncoperation": "https://management.azure.com/subscriptions/00000000-0000-0000-0000-000000000/providers/Microsoft.MachineLearningServices/locations/centraluseuap/mfeOperationsStatus/s:e61cd5e2-512f-475e-9842-5e2a973993b8:JHw2LSzEm7vBXBGZJIumygwmiFqugIljGKLxsD3aNmw?api-version=2022-12-01-preview",
-        "Cache-Control": "no-cache",
-        "Content-Length": "4086",
-        "Content-Type": "application/json; charset=utf-8",
-        "Date": "Fri, 03 Mar 2023 04:36:31 GMT",
-        "Expires": "-1",
-        "Location": "https://management.azure.com/subscriptions/00000000-0000-0000-0000-000000000/resourceGroups/00000/providers/Microsoft.MachineLearningServices/workspaces/00000/schedules/test_949687940826?api-version=2022-12-01-preview",
-        "Pragma": "no-cache",
-        "request-context": "appId=cid-v1:512cc15a-13b5-415b-bfd0-dce7accb6bb1",
-        "Server-Timing": "traceparent;desc=\u002200-7bee5913eb58c02263365d2d35a623f3-ff2da3fbd6cb378c-01\u0022",
+        "Server-Timing": "traceparent;desc=\u002200-db7812ee6bf20a4a73172a8c65fe1adf-c13dcaad578706d3-01\u0022",
         "Strict-Transport-Security": "max-age=31536000; includeSubDomains",
         "x-aml-cluster": "vienna-test-westus2-01",
         "X-Content-Type-Options": "nosniff",
         "x-ms-async-operation-timeout": "PT30M",
-        "x-ms-correlation-request-id": "5767854c-3d48-4fbd-9056-a0519375fe57",
-        "x-ms-ratelimit-remaining-subscription-writes": "1150",
+        "x-ms-correlation-request-id": "e02a3d1b-861d-48ef-9388-dd8422ae356f",
+        "x-ms-ratelimit-remaining-subscription-writes": "1192",
         "x-ms-response-type": "standard",
-        "x-ms-routing-request-id": "JAPANEAST:20230303T043631Z:5767854c-3d48-4fbd-9056-a0519375fe57",
-        "x-request-time": "0.042"
->>>>>>> 82fe11f4
+        "x-ms-routing-request-id": "WESTUS2:20230305T053929Z:e02a3d1b-861d-48ef-9388-dd8422ae356f",
+        "x-request-time": "0.134"
       },
       "ResponseBody": {
         "properties": {
@@ -5612,11 +2597,7 @@
                     }
                   },
                   "_source": "YAML.JOB",
-<<<<<<< HEAD
                   "componentId": "/subscriptions/00000000-0000-0000-0000-000000000/resourceGroups/00000/providers/Microsoft.MachineLearningServices/workspaces/00000/components/azureml_anonymous/versions/143b4dba-00cb-42d8-8ce3-c9fd2882da5a"
-=======
-                  "componentId": "/subscriptions/00000000-0000-0000-0000-000000000/resourceGroups/00000/providers/Microsoft.MachineLearningServices/workspaces/00000/components/azureml_anonymous/versions/d59ecedb-5b17-4486-a339-c417db4062d7"
->>>>>>> 82fe11f4
                 },
                 "hello_world_component_inline_2": {
                   "name": "hello_world_component_inline_2",
@@ -5628,11 +2609,7 @@
                     }
                   },
                   "_source": "YAML.JOB",
-<<<<<<< HEAD
                   "componentId": "/subscriptions/00000000-0000-0000-0000-000000000/resourceGroups/00000/providers/Microsoft.MachineLearningServices/workspaces/00000/components/azureml_anonymous/versions/2f97c497-2ae7-4bbd-a386-dbcfb4dba6fd"
-=======
-                  "componentId": "/subscriptions/00000000-0000-0000-0000-000000000/resourceGroups/00000/providers/Microsoft.MachineLearningServices/workspaces/00000/components/azureml_anonymous/versions/297e54ed-e8e8-4990-b6d1-feec218f6018"
->>>>>>> 82fe11f4
                 },
                 "hello_world_component_inline_3": {
                   "name": "hello_world_component_inline_3",
@@ -5644,11 +2621,7 @@
                     }
                   },
                   "_source": "YAML.JOB",
-<<<<<<< HEAD
                   "componentId": "/subscriptions/00000000-0000-0000-0000-000000000/resourceGroups/00000/providers/Microsoft.MachineLearningServices/workspaces/00000/components/azureml_anonymous/versions/93d07c0e-9a05-48a4-a1bf-7fe25a198fa3"
-=======
-                  "componentId": "/subscriptions/00000000-0000-0000-0000-000000000/resourceGroups/00000/providers/Microsoft.MachineLearningServices/workspaces/00000/components/azureml_anonymous/versions/59549f4f-27c3-41e0-a34c-5723d8c7e59b"
->>>>>>> 82fe11f4
                 }
               },
               "inputs": {
@@ -5672,8 +2645,7 @@
       }
     },
     {
-<<<<<<< HEAD
-      "RequestUri": "https://management.azure.com/subscriptions/00000000-0000-0000-0000-000000000/providers/Microsoft.MachineLearningServices/locations/centraluseuap/mfeOperationsStatus/s:288fbc99-974d-4a49-b40f-53b041fe40cc:tx7yofWOJgVVK9W3CMG3zqaTBOn914nbefKyHPqbOmA?api-version=2022-10-01-preview",
+      "RequestUri": "https://management.azure.com/subscriptions/00000000-0000-0000-0000-000000000/providers/Microsoft.MachineLearningServices/locations/centraluseuap/mfeOperationsStatus/s:288fbc99-974d-4a49-b40f-53b041fe40cc:UEd08pN-DTWYzg3jsb6mIFk_59iGXPHY4PK8jT710bE?api-version=2022-12-01-preview",
       "RequestMethod": "GET",
       "RequestHeaders": {
         "Accept": "*/*",
@@ -5687,11 +2659,93 @@
         "Cache-Control": "no-cache",
         "Content-Encoding": "gzip",
         "Content-Type": "application/json; charset=utf-8",
-        "Date": "Sun, 05 Mar 2023 02:03:41 GMT",
+        "Date": "Sun, 05 Mar 2023 05:39:29 GMT",
         "Expires": "-1",
         "Pragma": "no-cache",
         "request-context": "appId=cid-v1:512cc15a-13b5-415b-bfd0-dce7accb6bb1",
-        "Server-Timing": "traceparent;desc=\u002200-5c97fea15dc73f6ada18c7607e305f1e-37e6e7caf683987e-01\u0022",
+        "Server-Timing": "traceparent;desc=\u002200-6f61c6c651cafe0eeba0525e9251ab77-c9896993f468597e-01\u0022",
+        "Strict-Transport-Security": "max-age=31536000; includeSubDomains",
+        "Transfer-Encoding": "chunked",
+        "Vary": [
+          "Accept-Encoding",
+          "Accept-Encoding"
+        ],
+        "x-aml-cluster": "vienna-test-westus2-02",
+        "X-Content-Type-Options": "nosniff",
+        "x-ms-correlation-request-id": "757c71e0-7e2d-4595-8e79-a0a6ddd03c94",
+        "x-ms-ratelimit-remaining-subscription-reads": "11982",
+        "x-ms-response-type": "standard",
+        "x-ms-routing-request-id": "WESTUS2:20230305T053929Z:757c71e0-7e2d-4595-8e79-a0a6ddd03c94",
+        "x-request-time": "0.015"
+      },
+      "ResponseBody": {
+        "id": "/subscriptions/00000000-0000-0000-0000-000000000/providers/Microsoft.MachineLearningServices/locations/centraluseuap/mfeOperationResults/s:288fbc99-974d-4a49-b40f-53b041fe40cc:UEd08pN-DTWYzg3jsb6mIFk_59iGXPHY4PK8jT710bE",
+        "name": "s:288fbc99-974d-4a49-b40f-53b041fe40cc:UEd08pN-DTWYzg3jsb6mIFk_59iGXPHY4PK8jT710bE",
+        "status": "Creating"
+      }
+    },
+    {
+      "RequestUri": "https://management.azure.com/subscriptions/00000000-0000-0000-0000-000000000/providers/Microsoft.MachineLearningServices/locations/centraluseuap/mfeOperationsStatus/s:288fbc99-974d-4a49-b40f-53b041fe40cc:UEd08pN-DTWYzg3jsb6mIFk_59iGXPHY4PK8jT710bE?api-version=2022-12-01-preview",
+      "RequestMethod": "GET",
+      "RequestHeaders": {
+        "Accept": "*/*",
+        "Accept-Encoding": "gzip, deflate",
+        "Connection": "keep-alive",
+        "User-Agent": "azure-ai-ml/1.5.0 azsdk-python-mgmt-machinelearningservices/0.1.0 Python/3.7.9 (Windows-10-10.0.22621-SP0)"
+      },
+      "RequestBody": null,
+      "StatusCode": 200,
+      "ResponseHeaders": {
+        "Cache-Control": "no-cache",
+        "Content-Encoding": "gzip",
+        "Content-Type": "application/json; charset=utf-8",
+        "Date": "Sun, 05 Mar 2023 05:39:34 GMT",
+        "Expires": "-1",
+        "Pragma": "no-cache",
+        "request-context": "appId=cid-v1:512cc15a-13b5-415b-bfd0-dce7accb6bb1",
+        "Server-Timing": "traceparent;desc=\u002200-085ee2cc2dae3a7728a344cd2af4e0f2-bca28fe94f12ad3c-01\u0022",
+        "Strict-Transport-Security": "max-age=31536000; includeSubDomains",
+        "Transfer-Encoding": "chunked",
+        "Vary": [
+          "Accept-Encoding",
+          "Accept-Encoding"
+        ],
+        "x-aml-cluster": "vienna-test-westus2-02",
+        "X-Content-Type-Options": "nosniff",
+        "x-ms-correlation-request-id": "35d72b66-663a-4818-bfbf-7cbaed4231a9",
+        "x-ms-ratelimit-remaining-subscription-reads": "11981",
+        "x-ms-response-type": "standard",
+        "x-ms-routing-request-id": "WESTUS2:20230305T053934Z:35d72b66-663a-4818-bfbf-7cbaed4231a9",
+        "x-request-time": "0.018"
+      },
+      "ResponseBody": {
+        "id": "/subscriptions/00000000-0000-0000-0000-000000000/providers/Microsoft.MachineLearningServices/locations/centraluseuap/mfeOperationResults/s:288fbc99-974d-4a49-b40f-53b041fe40cc:UEd08pN-DTWYzg3jsb6mIFk_59iGXPHY4PK8jT710bE",
+        "name": "s:288fbc99-974d-4a49-b40f-53b041fe40cc:UEd08pN-DTWYzg3jsb6mIFk_59iGXPHY4PK8jT710bE",
+        "status": "Succeeded",
+        "startTime": "2023-03-05T05:39:29.3324008\u002B00:00",
+        "endTime": "2023-03-05T05:39:31\u002B00:00"
+      }
+    },
+    {
+      "RequestUri": "https://management.azure.com/subscriptions/00000000-0000-0000-0000-000000000/resourceGroups/00000/providers/Microsoft.MachineLearningServices/workspaces/00000/schedules/test_933970122688?api-version=2022-12-01-preview",
+      "RequestMethod": "GET",
+      "RequestHeaders": {
+        "Accept": "*/*",
+        "Accept-Encoding": "gzip, deflate",
+        "Connection": "keep-alive",
+        "User-Agent": "azure-ai-ml/1.5.0 azsdk-python-mgmt-machinelearningservices/0.1.0 Python/3.7.9 (Windows-10-10.0.22621-SP0)"
+      },
+      "RequestBody": null,
+      "StatusCode": 200,
+      "ResponseHeaders": {
+        "Cache-Control": "no-cache",
+        "Content-Encoding": "gzip",
+        "Content-Type": "application/json; charset=utf-8",
+        "Date": "Sun, 05 Mar 2023 05:39:34 GMT",
+        "Expires": "-1",
+        "Pragma": "no-cache",
+        "request-context": "appId=cid-v1:512cc15a-13b5-415b-bfd0-dce7accb6bb1",
+        "Server-Timing": "traceparent;desc=\u002200-8bb0847046a9555f7463bc75fde2ded2-68ee4b6de85ce917-01\u0022",
         "Strict-Transport-Security": "max-age=31536000; includeSubDomains",
         "Transfer-Encoding": "chunked",
         "Vary": [
@@ -5700,197 +2754,14 @@
         ],
         "x-aml-cluster": "vienna-test-westus2-01",
         "X-Content-Type-Options": "nosniff",
-        "x-ms-correlation-request-id": "dbc5df50-893c-4c1b-aaa3-db42ebd3bfb6",
-        "x-ms-ratelimit-remaining-subscription-reads": "11994",
+        "x-ms-correlation-request-id": "6824d9cd-3d66-4a9c-a330-d5fb2ed96fa6",
+        "x-ms-ratelimit-remaining-subscription-reads": "11980",
         "x-ms-response-type": "standard",
-        "x-ms-routing-request-id": "WESTUS2:20230305T020341Z:dbc5df50-893c-4c1b-aaa3-db42ebd3bfb6",
-        "x-request-time": "0.082"
+        "x-ms-routing-request-id": "WESTUS2:20230305T053934Z:6824d9cd-3d66-4a9c-a330-d5fb2ed96fa6",
+        "x-request-time": "0.104"
       },
       "ResponseBody": {
-        "id": "/subscriptions/00000000-0000-0000-0000-000000000/providers/Microsoft.MachineLearningServices/locations/centraluseuap/mfeOperationResults/s:288fbc99-974d-4a49-b40f-53b041fe40cc:tx7yofWOJgVVK9W3CMG3zqaTBOn914nbefKyHPqbOmA",
-        "name": "s:288fbc99-974d-4a49-b40f-53b041fe40cc:tx7yofWOJgVVK9W3CMG3zqaTBOn914nbefKyHPqbOmA",
-        "status": "Creating"
-      }
-    },
-    {
-      "RequestUri": "https://management.azure.com/subscriptions/00000000-0000-0000-0000-000000000/providers/Microsoft.MachineLearningServices/locations/centraluseuap/mfeOperationsStatus/s:288fbc99-974d-4a49-b40f-53b041fe40cc:tx7yofWOJgVVK9W3CMG3zqaTBOn914nbefKyHPqbOmA?api-version=2022-10-01-preview",
-      "RequestMethod": "GET",
-      "RequestHeaders": {
-        "Accept": "*/*",
-        "Accept-Encoding": "gzip, deflate",
-        "Connection": "keep-alive",
-        "User-Agent": "azure-ai-ml/1.5.0 azsdk-python-mgmt-machinelearningservices/0.1.0 Python/3.7.9 (Windows-10-10.0.22621-SP0)"
-      },
-      "RequestBody": null,
-      "StatusCode": 200,
-      "ResponseHeaders": {
-        "Cache-Control": "no-cache",
-        "Content-Encoding": "gzip",
-        "Content-Type": "application/json; charset=utf-8",
-        "Date": "Sun, 05 Mar 2023 02:03:46 GMT",
-        "Expires": "-1",
-        "Pragma": "no-cache",
-        "request-context": "appId=cid-v1:512cc15a-13b5-415b-bfd0-dce7accb6bb1",
-        "Server-Timing": "traceparent;desc=\u002200-abdfef5582a8275e6a00cfa97762c5a2-2035c1e6fdc0f2f4-01\u0022",
-        "Strict-Transport-Security": "max-age=31536000; includeSubDomains",
-        "Transfer-Encoding": "chunked",
-        "Vary": [
-          "Accept-Encoding",
-          "Accept-Encoding"
-        ],
-        "x-aml-cluster": "vienna-test-westus2-01",
-        "X-Content-Type-Options": "nosniff",
-        "x-ms-correlation-request-id": "ea1fa490-601e-4edc-a779-975144ec0f88",
-        "x-ms-ratelimit-remaining-subscription-reads": "11993",
-        "x-ms-response-type": "standard",
-        "x-ms-routing-request-id": "WESTUS2:20230305T020347Z:ea1fa490-601e-4edc-a779-975144ec0f88",
-        "x-request-time": "0.074"
-      },
-      "ResponseBody": {
-        "id": "/subscriptions/00000000-0000-0000-0000-000000000/providers/Microsoft.MachineLearningServices/locations/centraluseuap/mfeOperationResults/s:288fbc99-974d-4a49-b40f-53b041fe40cc:tx7yofWOJgVVK9W3CMG3zqaTBOn914nbefKyHPqbOmA",
-        "name": "s:288fbc99-974d-4a49-b40f-53b041fe40cc:tx7yofWOJgVVK9W3CMG3zqaTBOn914nbefKyHPqbOmA",
-        "status": "Creating"
-      }
-    },
-    {
-      "RequestUri": "https://management.azure.com/subscriptions/00000000-0000-0000-0000-000000000/providers/Microsoft.MachineLearningServices/locations/centraluseuap/mfeOperationsStatus/s:288fbc99-974d-4a49-b40f-53b041fe40cc:tx7yofWOJgVVK9W3CMG3zqaTBOn914nbefKyHPqbOmA?api-version=2022-10-01-preview",
-=======
-      "RequestUri": "https://management.azure.com/subscriptions/00000000-0000-0000-0000-000000000/providers/Microsoft.MachineLearningServices/locations/centraluseuap/mfeOperationsStatus/s:e61cd5e2-512f-475e-9842-5e2a973993b8:JHw2LSzEm7vBXBGZJIumygwmiFqugIljGKLxsD3aNmw?api-version=2022-12-01-preview",
->>>>>>> 82fe11f4
-      "RequestMethod": "GET",
-      "RequestHeaders": {
-        "Accept": "*/*",
-        "Accept-Encoding": "gzip, deflate",
-        "Connection": "keep-alive",
-<<<<<<< HEAD
-        "User-Agent": "azure-ai-ml/1.5.0 azsdk-python-mgmt-machinelearningservices/0.1.0 Python/3.7.9 (Windows-10-10.0.22621-SP0)"
-=======
-        "User-Agent": "azure-ai-ml/1.5.0 azsdk-python-mgmt-machinelearningservices/0.1.0 Python/3.8.13 (Windows-10-10.0.22621-SP0)"
->>>>>>> 82fe11f4
-      },
-      "RequestBody": null,
-      "StatusCode": 200,
-      "ResponseHeaders": {
-        "Cache-Control": "no-cache",
-        "Content-Encoding": "gzip",
-        "Content-Type": "application/json; charset=utf-8",
-<<<<<<< HEAD
-        "Date": "Sun, 05 Mar 2023 02:03:51 GMT",
-        "Expires": "-1",
-        "Pragma": "no-cache",
-        "request-context": "appId=cid-v1:512cc15a-13b5-415b-bfd0-dce7accb6bb1",
-        "Server-Timing": "traceparent;desc=\u002200-e29dd906f47661f0f2693590bb7d7cb3-a3f36f615f93d86e-01\u0022",
-=======
-        "Date": "Fri, 03 Mar 2023 04:36:36 GMT",
-        "Expires": "-1",
-        "Pragma": "no-cache",
-        "request-context": "appId=cid-v1:512cc15a-13b5-415b-bfd0-dce7accb6bb1",
-        "Server-Timing": "traceparent;desc=\u002200-1b255f8a7be5a164c3f165f32db86cd5-a6f7c3f1ef04ca6d-01\u0022",
->>>>>>> 82fe11f4
-        "Strict-Transport-Security": "max-age=31536000; includeSubDomains",
-        "Transfer-Encoding": "chunked",
-        "Vary": [
-          "Accept-Encoding",
-          "Accept-Encoding"
-        ],
-<<<<<<< HEAD
-        "x-aml-cluster": "vienna-test-westus2-01",
-        "X-Content-Type-Options": "nosniff",
-        "x-ms-correlation-request-id": "ee409156-5497-4dc1-960b-3abf3177d040",
-        "x-ms-ratelimit-remaining-subscription-reads": "11992",
-        "x-ms-response-type": "standard",
-        "x-ms-routing-request-id": "WESTUS2:20230305T020352Z:ee409156-5497-4dc1-960b-3abf3177d040",
-        "x-request-time": "0.024"
-      },
-      "ResponseBody": {
-        "id": "/subscriptions/00000000-0000-0000-0000-000000000/providers/Microsoft.MachineLearningServices/locations/centraluseuap/mfeOperationResults/s:288fbc99-974d-4a49-b40f-53b041fe40cc:tx7yofWOJgVVK9W3CMG3zqaTBOn914nbefKyHPqbOmA",
-        "name": "s:288fbc99-974d-4a49-b40f-53b041fe40cc:tx7yofWOJgVVK9W3CMG3zqaTBOn914nbefKyHPqbOmA",
-        "status": "Succeeded",
-        "startTime": "2023-03-05T02:03:41.6671863\u002B00:00",
-        "endTime": "2023-03-05T02:03:47\u002B00:00"
-      }
-    },
-    {
-      "RequestUri": "https://management.azure.com/subscriptions/00000000-0000-0000-0000-000000000/resourceGroups/00000/providers/Microsoft.MachineLearningServices/workspaces/00000/schedules/test_343702296695?api-version=2022-10-01-preview",
-=======
-        "x-aml-cluster": "vienna-test-westus2-02",
-        "X-Content-Type-Options": "nosniff",
-        "x-ms-correlation-request-id": "d5fb0159-fb52-4d1d-a9f8-e00763af0b80",
-        "x-ms-ratelimit-remaining-subscription-reads": "11941",
-        "x-ms-response-type": "standard",
-        "x-ms-routing-request-id": "JAPANEAST:20230303T043636Z:d5fb0159-fb52-4d1d-a9f8-e00763af0b80",
-        "x-request-time": "0.021"
-      },
-      "ResponseBody": {
-        "id": "/subscriptions/00000000-0000-0000-0000-000000000/providers/Microsoft.MachineLearningServices/locations/centraluseuap/mfeOperationResults/s:e61cd5e2-512f-475e-9842-5e2a973993b8:JHw2LSzEm7vBXBGZJIumygwmiFqugIljGKLxsD3aNmw",
-        "name": "s:e61cd5e2-512f-475e-9842-5e2a973993b8:JHw2LSzEm7vBXBGZJIumygwmiFqugIljGKLxsD3aNmw",
-        "status": "Succeeded",
-        "startTime": "2023-03-03T04:36:31.4488813\u002B00:00",
-        "endTime": "2023-03-03T04:36:33\u002B00:00"
-      }
-    },
-    {
-      "RequestUri": "https://management.azure.com/subscriptions/00000000-0000-0000-0000-000000000/resourceGroups/00000/providers/Microsoft.MachineLearningServices/workspaces/00000/schedules/test_949687940826?api-version=2022-12-01-preview",
->>>>>>> 82fe11f4
-      "RequestMethod": "GET",
-      "RequestHeaders": {
-        "Accept": "*/*",
-        "Accept-Encoding": "gzip, deflate",
-        "Connection": "keep-alive",
-<<<<<<< HEAD
-        "User-Agent": "azure-ai-ml/1.5.0 azsdk-python-mgmt-machinelearningservices/0.1.0 Python/3.7.9 (Windows-10-10.0.22621-SP0)"
-=======
-        "User-Agent": "azure-ai-ml/1.5.0 azsdk-python-mgmt-machinelearningservices/0.1.0 Python/3.8.13 (Windows-10-10.0.22621-SP0)"
->>>>>>> 82fe11f4
-      },
-      "RequestBody": null,
-      "StatusCode": 200,
-      "ResponseHeaders": {
-        "Cache-Control": "no-cache",
-        "Content-Encoding": "gzip",
-        "Content-Type": "application/json; charset=utf-8",
-<<<<<<< HEAD
-        "Date": "Sun, 05 Mar 2023 02:03:52 GMT",
-        "Expires": "-1",
-        "Pragma": "no-cache",
-        "request-context": "appId=cid-v1:512cc15a-13b5-415b-bfd0-dce7accb6bb1",
-        "Server-Timing": "traceparent;desc=\u002200-53055ef1102da565a101f7d6a3c72a57-9f71bd002b79a2bc-01\u0022",
-=======
-        "Date": "Fri, 03 Mar 2023 04:36:37 GMT",
-        "Expires": "-1",
-        "Pragma": "no-cache",
-        "request-context": "appId=cid-v1:512cc15a-13b5-415b-bfd0-dce7accb6bb1",
-        "Server-Timing": "traceparent;desc=\u002200-4f25bea9cc1c19ce60c6d1089f7ae9ef-a127593f2fe8ad10-01\u0022",
->>>>>>> 82fe11f4
-        "Strict-Transport-Security": "max-age=31536000; includeSubDomains",
-        "Transfer-Encoding": "chunked",
-        "Vary": [
-          "Accept-Encoding",
-          "Accept-Encoding"
-        ],
-<<<<<<< HEAD
-        "x-aml-cluster": "vienna-test-westus2-02",
-        "X-Content-Type-Options": "nosniff",
-        "x-ms-correlation-request-id": "98bc1acd-1c08-48e4-9088-8d300e37ca76",
-        "x-ms-ratelimit-remaining-subscription-reads": "11991",
-        "x-ms-response-type": "standard",
-        "x-ms-routing-request-id": "WESTUS2:20230305T020353Z:98bc1acd-1c08-48e4-9088-8d300e37ca76",
-        "x-request-time": "0.861"
-      },
-      "ResponseBody": {
-        "name": "test_343702296695",
-=======
-        "x-aml-cluster": "vienna-test-westus2-01",
-        "X-Content-Type-Options": "nosniff",
-        "x-ms-correlation-request-id": "ff1c6bbc-77e5-4042-9786-65d79b4fcbf1",
-        "x-ms-ratelimit-remaining-subscription-reads": "11940",
-        "x-ms-response-type": "standard",
-        "x-ms-routing-request-id": "JAPANEAST:20230303T043637Z:ff1c6bbc-77e5-4042-9786-65d79b4fcbf1",
-        "x-request-time": "0.104"
-      },
-      "ResponseBody": {
-        "name": "test_949687940826",
->>>>>>> 82fe11f4
+        "name": "test_933970122688",
         "properties": {
           "description": "a weekly retrain schedule",
           "tags": {},
@@ -5954,11 +2825,7 @@
                     }
                   },
                   "_source": "YAML.JOB",
-<<<<<<< HEAD
                   "componentId": "/subscriptions/00000000-0000-0000-0000-000000000/resourceGroups/00000/providers/Microsoft.MachineLearningServices/workspaces/00000/components/azureml_anonymous/versions/143b4dba-00cb-42d8-8ce3-c9fd2882da5a"
-=======
-                  "componentId": "/subscriptions/00000000-0000-0000-0000-000000000/resourceGroups/00000/providers/Microsoft.MachineLearningServices/workspaces/00000/components/azureml_anonymous/versions/d59ecedb-5b17-4486-a339-c417db4062d7"
->>>>>>> 82fe11f4
                 },
                 "hello_world_component_inline_2": {
                   "name": "hello_world_component_inline_2",
@@ -5970,11 +2837,7 @@
                     }
                   },
                   "_source": "YAML.JOB",
-<<<<<<< HEAD
                   "componentId": "/subscriptions/00000000-0000-0000-0000-000000000/resourceGroups/00000/providers/Microsoft.MachineLearningServices/workspaces/00000/components/azureml_anonymous/versions/2f97c497-2ae7-4bbd-a386-dbcfb4dba6fd"
-=======
-                  "componentId": "/subscriptions/00000000-0000-0000-0000-000000000/resourceGroups/00000/providers/Microsoft.MachineLearningServices/workspaces/00000/components/azureml_anonymous/versions/297e54ed-e8e8-4990-b6d1-feec218f6018"
->>>>>>> 82fe11f4
                 },
                 "hello_world_component_inline_3": {
                   "name": "hello_world_component_inline_3",
@@ -5986,11 +2849,7 @@
                     }
                   },
                   "_source": "YAML.JOB",
-<<<<<<< HEAD
                   "componentId": "/subscriptions/00000000-0000-0000-0000-000000000/resourceGroups/00000/providers/Microsoft.MachineLearningServices/workspaces/00000/components/azureml_anonymous/versions/93d07c0e-9a05-48a4-a1bf-7fe25a198fa3"
-=======
-                  "componentId": "/subscriptions/00000000-0000-0000-0000-000000000/resourceGroups/00000/providers/Microsoft.MachineLearningServices/workspaces/00000/components/azureml_anonymous/versions/59549f4f-27c3-41e0-a34c-5723d8c7e59b"
->>>>>>> 82fe11f4
                 }
               },
               "inputs": {
@@ -6012,38 +2871,23 @@
           "provisioningState": "Succeeded"
         },
         "systemData": {
-<<<<<<< HEAD
-          "createdAt": "2023-03-05T02:03:47.6670637\u002B00:00",
+          "createdAt": "2023-03-05T05:39:31.5797154\u002B00:00",
           "createdBy": "Firstname Lastname",
           "createdByType": "User",
-          "lastModifiedAt": "2023-03-05T02:03:47.6670637\u002B00:00",
-=======
-          "createdAt": "2023-03-03T04:36:33.7540376\u002B00:00",
-          "createdBy": "Firstname Lastname",
-          "createdByType": "User",
-          "lastModifiedAt": "2023-03-03T04:36:33.7540376\u002B00:00",
->>>>>>> 82fe11f4
+          "lastModifiedAt": "2023-03-05T05:39:31.5797154\u002B00:00",
           "lastModifiedBy": "Firstname Lastname",
           "lastModifiedByType": "User"
         }
       }
     },
     {
-<<<<<<< HEAD
-      "RequestUri": "https://management.azure.com/subscriptions/00000000-0000-0000-0000-000000000/resourceGroups/00000/providers/Microsoft.MachineLearningServices/workspaces/00000/schedules/test_343702296695?api-version=2022-10-01-preview",
-=======
-      "RequestUri": "https://management.azure.com/subscriptions/00000000-0000-0000-0000-000000000/resourceGroups/00000/providers/Microsoft.MachineLearningServices/workspaces/00000/schedules/test_949687940826?api-version=2022-12-01-preview",
->>>>>>> 82fe11f4
+      "RequestUri": "https://management.azure.com/subscriptions/00000000-0000-0000-0000-000000000/resourceGroups/00000/providers/Microsoft.MachineLearningServices/workspaces/00000/schedules/test_933970122688?api-version=2022-12-01-preview",
       "RequestMethod": "GET",
       "RequestHeaders": {
         "Accept": "application/json",
         "Accept-Encoding": "gzip, deflate",
         "Connection": "keep-alive",
-<<<<<<< HEAD
         "User-Agent": "azure-ai-ml/1.5.0 azsdk-python-mgmt-machinelearningservices/0.1.0 Python/3.7.9 (Windows-10-10.0.22621-SP0)"
-=======
-        "User-Agent": "azure-ai-ml/1.5.0 azsdk-python-mgmt-machinelearningservices/0.1.0 Python/3.8.13 (Windows-10-10.0.22621-SP0)"
->>>>>>> 82fe11f4
       },
       "RequestBody": null,
       "StatusCode": 200,
@@ -6051,48 +2895,27 @@
         "Cache-Control": "no-cache",
         "Content-Encoding": "gzip",
         "Content-Type": "application/json; charset=utf-8",
-<<<<<<< HEAD
-        "Date": "Sun, 05 Mar 2023 02:03:53 GMT",
+        "Date": "Sun, 05 Mar 2023 05:39:34 GMT",
         "Expires": "-1",
         "Pragma": "no-cache",
         "request-context": "appId=cid-v1:512cc15a-13b5-415b-bfd0-dce7accb6bb1",
-        "Server-Timing": "traceparent;desc=\u002200-f928e6c50df57b962a2598980aa24999-1c3bf765ea447dfc-01\u0022",
-=======
-        "Date": "Fri, 03 Mar 2023 04:36:37 GMT",
-        "Expires": "-1",
-        "Pragma": "no-cache",
-        "request-context": "appId=cid-v1:512cc15a-13b5-415b-bfd0-dce7accb6bb1",
-        "Server-Timing": "traceparent;desc=\u002200-cef267d529f3df9d83f7759ec232c3e6-a0ea6c5473764b84-01\u0022",
->>>>>>> 82fe11f4
+        "Server-Timing": "traceparent;desc=\u002200-bd71e6725d2aa6636920d82eb1d933fa-9c6a59abf1e89726-01\u0022",
         "Strict-Transport-Security": "max-age=31536000; includeSubDomains",
         "Transfer-Encoding": "chunked",
         "Vary": [
           "Accept-Encoding",
           "Accept-Encoding"
         ],
-<<<<<<< HEAD
-        "x-aml-cluster": "vienna-test-westus2-02",
-        "X-Content-Type-Options": "nosniff",
-        "x-ms-correlation-request-id": "aca5e7c4-9d1d-4c35-ae39-9a38fd15e3bd",
-        "x-ms-ratelimit-remaining-subscription-reads": "11990",
-        "x-ms-response-type": "standard",
-        "x-ms-routing-request-id": "WESTUS2:20230305T020353Z:aca5e7c4-9d1d-4c35-ae39-9a38fd15e3bd",
-        "x-request-time": "0.140"
-      },
-      "ResponseBody": {
-        "name": "test_343702296695",
-=======
         "x-aml-cluster": "vienna-test-westus2-01",
         "X-Content-Type-Options": "nosniff",
-        "x-ms-correlation-request-id": "ed8efebc-04ac-4ef8-bb4b-4cd666a25b9d",
-        "x-ms-ratelimit-remaining-subscription-reads": "11939",
+        "x-ms-correlation-request-id": "e7f05845-f9a0-4a34-9eb4-aa4650f93f3c",
+        "x-ms-ratelimit-remaining-subscription-reads": "11979",
         "x-ms-response-type": "standard",
-        "x-ms-routing-request-id": "JAPANEAST:20230303T043638Z:ed8efebc-04ac-4ef8-bb4b-4cd666a25b9d",
-        "x-request-time": "0.092"
+        "x-ms-routing-request-id": "WESTUS2:20230305T053935Z:e7f05845-f9a0-4a34-9eb4-aa4650f93f3c",
+        "x-request-time": "0.094"
       },
       "ResponseBody": {
-        "name": "test_949687940826",
->>>>>>> 82fe11f4
+        "name": "test_933970122688",
         "properties": {
           "description": "a weekly retrain schedule",
           "tags": {},
@@ -6156,11 +2979,7 @@
                     }
                   },
                   "_source": "YAML.JOB",
-<<<<<<< HEAD
                   "componentId": "/subscriptions/00000000-0000-0000-0000-000000000/resourceGroups/00000/providers/Microsoft.MachineLearningServices/workspaces/00000/components/azureml_anonymous/versions/143b4dba-00cb-42d8-8ce3-c9fd2882da5a"
-=======
-                  "componentId": "/subscriptions/00000000-0000-0000-0000-000000000/resourceGroups/00000/providers/Microsoft.MachineLearningServices/workspaces/00000/components/azureml_anonymous/versions/d59ecedb-5b17-4486-a339-c417db4062d7"
->>>>>>> 82fe11f4
                 },
                 "hello_world_component_inline_2": {
                   "name": "hello_world_component_inline_2",
@@ -6172,11 +2991,7 @@
                     }
                   },
                   "_source": "YAML.JOB",
-<<<<<<< HEAD
                   "componentId": "/subscriptions/00000000-0000-0000-0000-000000000/resourceGroups/00000/providers/Microsoft.MachineLearningServices/workspaces/00000/components/azureml_anonymous/versions/2f97c497-2ae7-4bbd-a386-dbcfb4dba6fd"
-=======
-                  "componentId": "/subscriptions/00000000-0000-0000-0000-000000000/resourceGroups/00000/providers/Microsoft.MachineLearningServices/workspaces/00000/components/azureml_anonymous/versions/297e54ed-e8e8-4990-b6d1-feec218f6018"
->>>>>>> 82fe11f4
                 },
                 "hello_world_component_inline_3": {
                   "name": "hello_world_component_inline_3",
@@ -6188,11 +3003,7 @@
                     }
                   },
                   "_source": "YAML.JOB",
-<<<<<<< HEAD
                   "componentId": "/subscriptions/00000000-0000-0000-0000-000000000/resourceGroups/00000/providers/Microsoft.MachineLearningServices/workspaces/00000/components/azureml_anonymous/versions/93d07c0e-9a05-48a4-a1bf-7fe25a198fa3"
-=======
-                  "componentId": "/subscriptions/00000000-0000-0000-0000-000000000/resourceGroups/00000/providers/Microsoft.MachineLearningServices/workspaces/00000/components/azureml_anonymous/versions/59549f4f-27c3-41e0-a34c-5723d8c7e59b"
->>>>>>> 82fe11f4
                 }
               },
               "inputs": {
@@ -6214,28 +3025,17 @@
           "provisioningState": "Succeeded"
         },
         "systemData": {
-<<<<<<< HEAD
-          "createdAt": "2023-03-05T02:03:47.6670637\u002B00:00",
+          "createdAt": "2023-03-05T05:39:31.5797154\u002B00:00",
           "createdBy": "Firstname Lastname",
           "createdByType": "User",
-          "lastModifiedAt": "2023-03-05T02:03:47.6670637\u002B00:00",
-=======
-          "createdAt": "2023-03-03T04:36:33.7540376\u002B00:00",
-          "createdBy": "Firstname Lastname",
-          "createdByType": "User",
-          "lastModifiedAt": "2023-03-03T04:36:33.7540376\u002B00:00",
->>>>>>> 82fe11f4
+          "lastModifiedAt": "2023-03-05T05:39:31.5797154\u002B00:00",
           "lastModifiedBy": "Firstname Lastname",
           "lastModifiedByType": "User"
         }
       }
     },
     {
-<<<<<<< HEAD
-      "RequestUri": "https://management.azure.com/subscriptions/00000000-0000-0000-0000-000000000/resourceGroups/00000/providers/Microsoft.MachineLearningServices/workspaces/00000/schedules/test_343702296695?api-version=2022-10-01-preview",
-=======
-      "RequestUri": "https://management.azure.com/subscriptions/00000000-0000-0000-0000-000000000/resourceGroups/00000/providers/Microsoft.MachineLearningServices/workspaces/00000/schedules/test_949687940826?api-version=2022-12-01-preview",
->>>>>>> 82fe11f4
+      "RequestUri": "https://management.azure.com/subscriptions/00000000-0000-0000-0000-000000000/resourceGroups/00000/providers/Microsoft.MachineLearningServices/workspaces/00000/schedules/test_933970122688?api-version=2022-12-01-preview",
       "RequestMethod": "PUT",
       "RequestHeaders": {
         "Accept": "application/json",
@@ -6243,11 +3043,7 @@
         "Connection": "keep-alive",
         "Content-Length": "2865",
         "Content-Type": "application/json",
-<<<<<<< HEAD
         "User-Agent": "azure-ai-ml/1.5.0 azsdk-python-mgmt-machinelearningservices/0.1.0 Python/3.7.9 (Windows-10-10.0.22621-SP0)"
-=======
-        "User-Agent": "azure-ai-ml/1.5.0 azsdk-python-mgmt-machinelearningservices/0.1.0 Python/3.8.13 (Windows-10-10.0.22621-SP0)"
->>>>>>> 82fe11f4
       },
       "RequestBody": {
         "properties": {
@@ -6291,11 +3087,7 @@
                     }
                   },
                   "_source": "REMOTE.WORKSPACE.COMPONENT",
-<<<<<<< HEAD
                   "componentId": "/subscriptions/00000000-0000-0000-0000-000000000/resourceGroups/00000/providers/Microsoft.MachineLearningServices/workspaces/00000/components/azureml_anonymous/versions/143b4dba-00cb-42d8-8ce3-c9fd2882da5a"
-=======
-                  "componentId": "/subscriptions/00000000-0000-0000-0000-000000000/resourceGroups/00000/providers/Microsoft.MachineLearningServices/workspaces/00000/components/azureml_anonymous/versions/d59ecedb-5b17-4486-a339-c417db4062d7"
->>>>>>> 82fe11f4
                 },
                 "hello_world_component_inline_2": {
                   "name": "hello_world_component_inline_2",
@@ -6307,11 +3099,7 @@
                     }
                   },
                   "_source": "REMOTE.WORKSPACE.COMPONENT",
-<<<<<<< HEAD
                   "componentId": "/subscriptions/00000000-0000-0000-0000-000000000/resourceGroups/00000/providers/Microsoft.MachineLearningServices/workspaces/00000/components/azureml_anonymous/versions/2f97c497-2ae7-4bbd-a386-dbcfb4dba6fd"
-=======
-                  "componentId": "/subscriptions/00000000-0000-0000-0000-000000000/resourceGroups/00000/providers/Microsoft.MachineLearningServices/workspaces/00000/components/azureml_anonymous/versions/297e54ed-e8e8-4990-b6d1-feec218f6018"
->>>>>>> 82fe11f4
                 },
                 "hello_world_component_inline_3": {
                   "name": "hello_world_component_inline_3",
@@ -6323,11 +3111,7 @@
                     }
                   },
                   "_source": "REMOTE.WORKSPACE.COMPONENT",
-<<<<<<< HEAD
                   "componentId": "/subscriptions/00000000-0000-0000-0000-000000000/resourceGroups/00000/providers/Microsoft.MachineLearningServices/workspaces/00000/components/azureml_anonymous/versions/93d07c0e-9a05-48a4-a1bf-7fe25a198fa3"
-=======
-                  "componentId": "/subscriptions/00000000-0000-0000-0000-000000000/resourceGroups/00000/providers/Microsoft.MachineLearningServices/workspaces/00000/components/azureml_anonymous/versions/59549f4f-27c3-41e0-a34c-5723d8c7e59b"
->>>>>>> 82fe11f4
                 }
               },
               "outputs": {},
@@ -6363,47 +3147,25 @@
       },
       "StatusCode": 201,
       "ResponseHeaders": {
-<<<<<<< HEAD
-        "azure-asyncoperation": "https://management.azure.com/subscriptions/00000000-0000-0000-0000-000000000/providers/Microsoft.MachineLearningServices/locations/centraluseuap/mfeOperationsStatus/s:288fbc99-974d-4a49-b40f-53b041fe40cc:_NL0edJ1pWfa1J6mQ-SVUv1ewQTAeUkhsem4hZ_o7cQ?api-version=2022-10-01-preview",
+        "azure-asyncoperation": "https://management.azure.com/subscriptions/00000000-0000-0000-0000-000000000/providers/Microsoft.MachineLearningServices/locations/centraluseuap/mfeOperationsStatus/s:288fbc99-974d-4a49-b40f-53b041fe40cc:a-6ByAidJEPAJJkFNwGWUYADOfT5R1-yWlHe_tc2S6Y?api-version=2022-12-01-preview",
         "Cache-Control": "no-cache",
         "Content-Length": "4141",
         "Content-Type": "application/json; charset=utf-8",
-        "Date": "Sun, 05 Mar 2023 02:03:53 GMT",
+        "Date": "Sun, 05 Mar 2023 05:39:35 GMT",
         "Expires": "-1",
-        "Location": "https://management.azure.com/subscriptions/00000000-0000-0000-0000-000000000/resourceGroups/00000/providers/Microsoft.MachineLearningServices/workspaces/00000/schedules/test_343702296695?api-version=2022-10-01-preview",
+        "Location": "https://management.azure.com/subscriptions/00000000-0000-0000-0000-000000000/resourceGroups/00000/providers/Microsoft.MachineLearningServices/workspaces/00000/schedules/test_933970122688?api-version=2022-12-01-preview",
         "Pragma": "no-cache",
         "request-context": "appId=cid-v1:512cc15a-13b5-415b-bfd0-dce7accb6bb1",
-        "Server-Timing": "traceparent;desc=\u002200-06352247d3702f702095b13c772e4410-538f6e3903bcd1ec-01\u0022",
-        "Strict-Transport-Security": "max-age=31536000; includeSubDomains",
-        "x-aml-cluster": "vienna-test-westus2-02",
-        "X-Content-Type-Options": "nosniff",
-        "x-ms-async-operation-timeout": "PT30M",
-        "x-ms-correlation-request-id": "90a68f3c-c491-4bad-935d-dc25b7dc29b9",
-        "x-ms-ratelimit-remaining-subscription-writes": "1194",
-        "x-ms-response-type": "standard",
-        "x-ms-routing-request-id": "WESTUS2:20230305T020353Z:90a68f3c-c491-4bad-935d-dc25b7dc29b9",
-        "x-request-time": "0.131"
-=======
-        "azure-asyncoperation": "https://management.azure.com/subscriptions/00000000-0000-0000-0000-000000000/providers/Microsoft.MachineLearningServices/locations/centraluseuap/mfeOperationsStatus/s:e61cd5e2-512f-475e-9842-5e2a973993b8:frADyXwzVy26tndJmRZm00rESPIZTK81rsoTzrC7jlI?api-version=2022-12-01-preview",
-        "Cache-Control": "no-cache",
-        "Content-Length": "4141",
-        "Content-Type": "application/json; charset=utf-8",
-        "Date": "Fri, 03 Mar 2023 04:36:38 GMT",
-        "Expires": "-1",
-        "Location": "https://management.azure.com/subscriptions/00000000-0000-0000-0000-000000000/resourceGroups/00000/providers/Microsoft.MachineLearningServices/workspaces/00000/schedules/test_949687940826?api-version=2022-12-01-preview",
-        "Pragma": "no-cache",
-        "request-context": "appId=cid-v1:512cc15a-13b5-415b-bfd0-dce7accb6bb1",
-        "Server-Timing": "traceparent;desc=\u002200-db299c895b22c4145420a98600763197-47bf810a451d0a2a-01\u0022",
+        "Server-Timing": "traceparent;desc=\u002200-8e1018943bb4415753e7fa2714541723-e2894f579d02e85a-01\u0022",
         "Strict-Transport-Security": "max-age=31536000; includeSubDomains",
         "x-aml-cluster": "vienna-test-westus2-01",
         "X-Content-Type-Options": "nosniff",
         "x-ms-async-operation-timeout": "PT30M",
-        "x-ms-correlation-request-id": "bef48c9e-7250-4231-9a04-ce17696b55e0",
-        "x-ms-ratelimit-remaining-subscription-writes": "1149",
+        "x-ms-correlation-request-id": "9a757900-a903-4aa6-a7c9-5f35dc344781",
+        "x-ms-ratelimit-remaining-subscription-writes": "1191",
         "x-ms-response-type": "standard",
-        "x-ms-routing-request-id": "JAPANEAST:20230303T043638Z:bef48c9e-7250-4231-9a04-ce17696b55e0",
-        "x-request-time": "0.042"
->>>>>>> 82fe11f4
+        "x-ms-routing-request-id": "WESTUS2:20230305T053935Z:9a757900-a903-4aa6-a7c9-5f35dc344781",
+        "x-request-time": "0.073"
       },
       "ResponseBody": {
         "properties": {
@@ -6469,11 +3231,7 @@
                     }
                   },
                   "_source": "REMOTE.WORKSPACE.COMPONENT",
-<<<<<<< HEAD
                   "componentId": "/subscriptions/00000000-0000-0000-0000-000000000/resourceGroups/00000/providers/Microsoft.MachineLearningServices/workspaces/00000/components/azureml_anonymous/versions/143b4dba-00cb-42d8-8ce3-c9fd2882da5a"
-=======
-                  "componentId": "/subscriptions/00000000-0000-0000-0000-000000000/resourceGroups/00000/providers/Microsoft.MachineLearningServices/workspaces/00000/components/azureml_anonymous/versions/d59ecedb-5b17-4486-a339-c417db4062d7"
->>>>>>> 82fe11f4
                 },
                 "hello_world_component_inline_2": {
                   "name": "hello_world_component_inline_2",
@@ -6485,11 +3243,7 @@
                     }
                   },
                   "_source": "REMOTE.WORKSPACE.COMPONENT",
-<<<<<<< HEAD
                   "componentId": "/subscriptions/00000000-0000-0000-0000-000000000/resourceGroups/00000/providers/Microsoft.MachineLearningServices/workspaces/00000/components/azureml_anonymous/versions/2f97c497-2ae7-4bbd-a386-dbcfb4dba6fd"
-=======
-                  "componentId": "/subscriptions/00000000-0000-0000-0000-000000000/resourceGroups/00000/providers/Microsoft.MachineLearningServices/workspaces/00000/components/azureml_anonymous/versions/297e54ed-e8e8-4990-b6d1-feec218f6018"
->>>>>>> 82fe11f4
                 },
                 "hello_world_component_inline_3": {
                   "name": "hello_world_component_inline_3",
@@ -6501,11 +3255,7 @@
                     }
                   },
                   "_source": "REMOTE.WORKSPACE.COMPONENT",
-<<<<<<< HEAD
                   "componentId": "/subscriptions/00000000-0000-0000-0000-000000000/resourceGroups/00000/providers/Microsoft.MachineLearningServices/workspaces/00000/components/azureml_anonymous/versions/93d07c0e-9a05-48a4-a1bf-7fe25a198fa3"
-=======
-                  "componentId": "/subscriptions/00000000-0000-0000-0000-000000000/resourceGroups/00000/providers/Microsoft.MachineLearningServices/workspaces/00000/components/azureml_anonymous/versions/59549f4f-27c3-41e0-a34c-5723d8c7e59b"
->>>>>>> 82fe11f4
                 }
               },
               "inputs": {
@@ -6527,16 +3277,16 @@
           "provisioningState": "Creating"
         }
       }
-<<<<<<< HEAD
     },
     {
-      "RequestUri": "https://management.azure.com/subscriptions/00000000-0000-0000-0000-000000000/providers/Microsoft.MachineLearningServices/locations/centraluseuap/mfeOperationsStatus/s:288fbc99-974d-4a49-b40f-53b041fe40cc:_NL0edJ1pWfa1J6mQ-SVUv1ewQTAeUkhsem4hZ_o7cQ?api-version=2022-10-01-preview",
+      "RequestUri": "https://management.azure.com/subscriptions/00000000-0000-0000-0000-000000000/providers/Microsoft.MachineLearningServices/locations/centraluseuap/mfeOperationsStatus/s:288fbc99-974d-4a49-b40f-53b041fe40cc:a-6ByAidJEPAJJkFNwGWUYADOfT5R1-yWlHe_tc2S6Y?api-version=2022-12-01-preview",
       "RequestMethod": "GET",
       "RequestHeaders": {
         "Accept": "*/*",
         "Accept-Encoding": "gzip, deflate",
         "Connection": "keep-alive",
-        "User-Agent": "azure-ai-ml/1.5.0 azsdk-python-mgmt-machinelearningservices/0.1.0 Python/3.7.9 (Windows-10-10.0.22621-SP0)"
+        "User-Agent": "azure-ai-ml/1.5.0 azsdk-python-mgmt-machinelearningservices/0.1.0 Python/3.7.9 (Windows-10-10.0.22621-SP0)",
+        "x-ms-client-request-id": "1ca3ef34-bb18-11ed-9d8c-f06e0bc19b14"
       },
       "RequestBody": null,
       "StatusCode": 200,
@@ -6544,39 +3294,34 @@
         "Cache-Control": "no-cache",
         "Content-Encoding": "gzip",
         "Content-Type": "application/json; charset=utf-8",
-        "Date": "Sun, 05 Mar 2023 02:03:53 GMT",
+        "Date": "Sun, 05 Mar 2023 05:39:35 GMT",
         "Expires": "-1",
         "Pragma": "no-cache",
         "request-context": "appId=cid-v1:512cc15a-13b5-415b-bfd0-dce7accb6bb1",
-        "Server-Timing": "traceparent;desc=\u002200-73b7d2d4f505f8dd9383be12739f452b-0b50e656a19d59d0-01\u0022",
+        "Server-Timing": "traceparent;desc=\u002200-9cab727344aaea5e16c66e4d568d4b59-1ec9b907f7760fac-01\u0022",
         "Strict-Transport-Security": "max-age=31536000; includeSubDomains",
         "Transfer-Encoding": "chunked",
         "Vary": [
           "Accept-Encoding",
           "Accept-Encoding"
         ],
-        "x-aml-cluster": "vienna-test-westus2-01",
+        "x-aml-cluster": "vienna-test-westus2-02",
         "X-Content-Type-Options": "nosniff",
-        "x-ms-correlation-request-id": "cdb2e231-23ba-4c8d-9168-68f41c871cc5",
-        "x-ms-ratelimit-remaining-subscription-reads": "11989",
+        "x-ms-correlation-request-id": "8e9ea14f-e093-4dc8-bf9c-bac742f86805",
+        "x-ms-ratelimit-remaining-subscription-reads": "11978",
+        "x-ms-request-id": "8e9ea14f-e093-4dc8-bf9c-bac742f86805",
         "x-ms-response-type": "standard",
-        "x-ms-routing-request-id": "WESTUS2:20230305T020354Z:cdb2e231-23ba-4c8d-9168-68f41c871cc5",
-        "x-request-time": "0.016"
+        "x-ms-routing-request-id": "WESTUS2:20230305T053935Z:8e9ea14f-e093-4dc8-bf9c-bac742f86805",
+        "x-request-time": "0.019"
       },
       "ResponseBody": {
-        "id": "/subscriptions/00000000-0000-0000-0000-000000000/providers/Microsoft.MachineLearningServices/locations/centraluseuap/mfeOperationResults/s:288fbc99-974d-4a49-b40f-53b041fe40cc:_NL0edJ1pWfa1J6mQ-SVUv1ewQTAeUkhsem4hZ_o7cQ",
-        "name": "s:288fbc99-974d-4a49-b40f-53b041fe40cc:_NL0edJ1pWfa1J6mQ-SVUv1ewQTAeUkhsem4hZ_o7cQ",
+        "id": "/subscriptions/00000000-0000-0000-0000-000000000/providers/Microsoft.MachineLearningServices/locations/centraluseuap/mfeOperationResults/s:288fbc99-974d-4a49-b40f-53b041fe40cc:a-6ByAidJEPAJJkFNwGWUYADOfT5R1-yWlHe_tc2S6Y",
+        "name": "s:288fbc99-974d-4a49-b40f-53b041fe40cc:a-6ByAidJEPAJJkFNwGWUYADOfT5R1-yWlHe_tc2S6Y",
         "status": "Creating"
       }
     }
   ],
   "Variables": {
-    "name": "test_343702296695"
-=======
-    }
-  ],
-  "Variables": {
-    "name": "test_949687940826"
->>>>>>> 82fe11f4
+    "name": "test_933970122688"
   }
 }