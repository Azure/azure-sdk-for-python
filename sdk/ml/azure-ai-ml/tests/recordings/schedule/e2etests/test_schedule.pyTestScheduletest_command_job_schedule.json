--- conflicted
+++ resolved
@@ -7,11 +7,7 @@
         "Accept": "application/json",
         "Accept-Encoding": "gzip, deflate",
         "Connection": "keep-alive",
-<<<<<<< HEAD
-        "User-Agent": "azure-ai-ml/1.3.0 azsdk-python-mgmt-machinelearningservices/0.1.0 Python/3.10.8 (Windows-10-10.0.22621-SP0)"
-=======
         "User-Agent": "azure-ai-ml/1.3.0 azsdk-python-mgmt-machinelearningservices/0.1.0 Python/3.9.13 (Windows-10-10.0.19045-SP0)"
->>>>>>> f7ec232d
       },
       "RequestBody": null,
       "StatusCode": 200,
@@ -19,34 +15,17 @@
         "Cache-Control": "no-cache",
         "Content-Encoding": "gzip",
         "Content-Type": "application/json; charset=utf-8",
-<<<<<<< HEAD
-        "Date": "Wed, 28 Dec 2022 20:05:48 GMT",
-        "Expires": "-1",
-        "Pragma": "no-cache",
-        "Request-Context": "appId=cid-v1:2d2e8e63-272e-4b3c-8598-4ee570a0e70d",
-        "Server-Timing": "traceparent;desc=\u002200-c23e83bf1f2e1883757bf8a5a660bd3c-409d9d06a21751d5-00\u0022",
-=======
         "Date": "Mon, 26 Dec 2022 05:37:20 GMT",
         "Expires": "-1",
         "Pragma": "no-cache",
         "Request-Context": "appId=cid-v1:512cc15a-13b5-415b-bfd0-dce7accb6bb1",
         "Server-Timing": "traceparent;desc=\u002200-fe43913232093dd62c63641008f33455-fcc9e9e1a16657e3-00\u0022",
->>>>>>> f7ec232d
         "Strict-Transport-Security": "max-age=31536000; includeSubDomains",
         "Transfer-Encoding": "chunked",
         "Vary": [
           "Accept-Encoding",
           "Accept-Encoding"
         ],
-<<<<<<< HEAD
-        "x-aml-cluster": "vienna-westus-02",
-        "X-Content-Type-Options": "nosniff",
-        "x-ms-correlation-request-id": "a543c7be-afc8-44ad-a62b-cc1f162327f4",
-        "x-ms-ratelimit-remaining-subscription-reads": "11972",
-        "x-ms-response-type": "standard",
-        "x-ms-routing-request-id": "EASTUS:20221228T200548Z:a543c7be-afc8-44ad-a62b-cc1f162327f4",
-        "x-request-time": "0.096"
-=======
         "x-aml-cluster": "vienna-test-westus2-01",
         "X-Content-Type-Options": "nosniff",
         "x-ms-correlation-request-id": "888f7557-f6b0-4461-a1a3-082d00c9e235",
@@ -54,7 +33,6 @@
         "x-ms-response-type": "standard",
         "x-ms-routing-request-id": "JAPANEAST:20221226T053720Z:888f7557-f6b0-4461-a1a3-082d00c9e235",
         "x-request-time": "0.112"
->>>>>>> f7ec232d
       },
       "ResponseBody": {
         "id": "/subscriptions/00000000-0000-0000-0000-000000000/resourceGroups/00000/providers/Microsoft.MachineLearningServices/workspaces/00000/datastores/workspaceblobstore",
@@ -93,11 +71,7 @@
         "Accept-Encoding": "gzip, deflate",
         "Connection": "keep-alive",
         "Content-Length": "0",
-<<<<<<< HEAD
-        "User-Agent": "azure-ai-ml/1.3.0 azsdk-python-mgmt-machinelearningservices/0.1.0 Python/3.10.8 (Windows-10-10.0.22621-SP0)"
-=======
         "User-Agent": "azure-ai-ml/1.3.0 azsdk-python-mgmt-machinelearningservices/0.1.0 Python/3.9.13 (Windows-10-10.0.19045-SP0)"
->>>>>>> f7ec232d
       },
       "RequestBody": null,
       "StatusCode": 200,
@@ -105,23 +79,6 @@
         "Cache-Control": "no-cache",
         "Content-Encoding": "gzip",
         "Content-Type": "application/json; charset=utf-8",
-<<<<<<< HEAD
-        "Date": "Wed, 28 Dec 2022 20:05:48 GMT",
-        "Expires": "-1",
-        "Pragma": "no-cache",
-        "Request-Context": "appId=cid-v1:2d2e8e63-272e-4b3c-8598-4ee570a0e70d",
-        "Server-Timing": "traceparent;desc=\u002200-e501353983c095697eba2eaee8c8feac-d27de483718c0099-00\u0022",
-        "Strict-Transport-Security": "max-age=31536000; includeSubDomains",
-        "Transfer-Encoding": "chunked",
-        "Vary": "Accept-Encoding",
-        "x-aml-cluster": "vienna-westus-02",
-        "X-Content-Type-Options": "nosniff",
-        "x-ms-correlation-request-id": "3dfd053e-aaf6-43b7-84b1-68f5033c291b",
-        "x-ms-ratelimit-remaining-subscription-writes": "1193",
-        "x-ms-response-type": "standard",
-        "x-ms-routing-request-id": "EASTUS:20221228T200548Z:3dfd053e-aaf6-43b7-84b1-68f5033c291b",
-        "x-request-time": "0.099"
-=======
         "Date": "Mon, 26 Dec 2022 05:37:21 GMT",
         "Expires": "-1",
         "Pragma": "no-cache",
@@ -137,7 +94,6 @@
         "x-ms-response-type": "standard",
         "x-ms-routing-request-id": "JAPANEAST:20221226T053721Z:6d946235-e725-422b-a18f-f99efbd1ef02",
         "x-request-time": "0.096"
->>>>>>> f7ec232d
       },
       "ResponseBody": {
         "secretsType": "AccountKey",
@@ -151,15 +107,9 @@
         "Accept": "application/xml",
         "Accept-Encoding": "gzip, deflate",
         "Connection": "keep-alive",
-<<<<<<< HEAD
-        "User-Agent": "azsdk-python-storage-blob/12.12.0 Python/3.10.8 (Windows-10-10.0.22621-SP0)",
-        "x-ms-date": "Wed, 28 Dec 2022 20:05:49 GMT",
-        "x-ms-version": "2021-06-08"
-=======
         "User-Agent": "azsdk-python-storage-blob/12.14.1 Python/3.9.13 (Windows-10-10.0.19045-SP0)",
         "x-ms-date": "Mon, 26 Dec 2022 05:37:21 GMT",
         "x-ms-version": "2021-08-06"
->>>>>>> f7ec232d
       },
       "RequestBody": null,
       "StatusCode": 200,
@@ -168,15 +118,9 @@
         "Content-Length": "508",
         "Content-MD5": "dUQjYq1qrTeqLOaZ4N2AUQ==",
         "Content-Type": "application/octet-stream",
-<<<<<<< HEAD
-        "Date": "Wed, 28 Dec 2022 20:05:48 GMT",
-        "ETag": "\u00220x8DAE460C838D336\u0022",
-        "Last-Modified": "Thu, 22 Dec 2022 21:09:15 GMT",
-=======
         "Date": "Mon, 26 Dec 2022 05:37:20 GMT",
         "ETag": "\u00220x8DA9D48AFBCE5A6\u0022",
         "Last-Modified": "Fri, 23 Sep 2022 09:47:53 GMT",
->>>>>>> f7ec232d
         "Server": [
           "Windows-Azure-Blob/1.0",
           "Microsoft-HTTPAPI/2.0"
@@ -203,24 +147,14 @@
         "Accept": "application/xml",
         "Accept-Encoding": "gzip, deflate",
         "Connection": "keep-alive",
-<<<<<<< HEAD
-        "User-Agent": "azsdk-python-storage-blob/12.12.0 Python/3.10.8 (Windows-10-10.0.22621-SP0)",
-        "x-ms-date": "Wed, 28 Dec 2022 20:05:50 GMT",
-        "x-ms-version": "2021-06-08"
-=======
         "User-Agent": "azsdk-python-storage-blob/12.14.1 Python/3.9.13 (Windows-10-10.0.19045-SP0)",
         "x-ms-date": "Mon, 26 Dec 2022 05:37:22 GMT",
         "x-ms-version": "2021-08-06"
->>>>>>> f7ec232d
       },
       "RequestBody": null,
       "StatusCode": 404,
       "ResponseHeaders": {
-<<<<<<< HEAD
-        "Date": "Wed, 28 Dec 2022 20:05:48 GMT",
-=======
         "Date": "Mon, 26 Dec 2022 05:37:20 GMT",
->>>>>>> f7ec232d
         "Server": [
           "Windows-Azure-Blob/1.0",
           "Microsoft-HTTPAPI/2.0"
@@ -233,161 +167,13 @@
       "ResponseBody": null
     },
     {
-<<<<<<< HEAD
-      "RequestUri": "https://management.azure.com/subscriptions/00000000-0000-0000-0000-000000000/resourceGroups/00000/providers/Microsoft.MachineLearningServices/workspaces/00000/schedules/test_291354713739?api-version=2022-10-01-preview",
-      "RequestMethod": "PUT",
-      "RequestHeaders": {
-        "Accept": "application/json",
-        "Accept-Encoding": "gzip, deflate",
-        "Connection": "keep-alive",
-        "Content-Length": "986",
-        "Content-Type": "application/json",
-        "User-Agent": "azure-ai-ml/1.3.0 azsdk-python-mgmt-machinelearningservices/0.1.0 Python/3.10.8 (Windows-10-10.0.22621-SP0)"
-      },
-      "RequestBody": {
-        "properties": {
-          "description": "a weekly retrain schedule",
-          "properties": {},
-          "tags": {},
-          "action": {
-            "actionType": "CreateJob",
-            "jobDefinition": {
-              "properties": {
-                "empty_property": null
-              },
-              "tags": {
-                "empty_tag": null
-              },
-              "computeId": "/subscriptions/00000000-0000-0000-0000-000000000/resourceGroups/00000/providers/Microsoft.MachineLearningServices/workspaces/00000/computes/cpu-cluster",
-              "displayName": "test_display_name",
-              "experimentName": "mfe-test1",
-              "identity": {
-                "identityType": "AMLToken"
-              },
-              "isArchived": false,
-              "jobType": "Command",
-              "command": "pip freeze",
-              "environmentId": "azureml:AzureML-sklearn-0.24-ubuntu18.04-py37-cpu:1",
-              "environmentVariables": {},
-              "inputs": {
-                "hello_input": {
-                  "uri": "azureml://datastores/workspaceblobstore/paths/LocalUpload/00000000000000000000000000000000/data/",
-                  "jobInputType": "uri_folder"
-                }
-              },
-              "outputs": {}
-            }
-          },
-          "displayName": "weekly retrain schedule",
-          "trigger": {
-            "startTime": "2022-03-10 10:15:00",
-            "triggerType": "Cron",
-            "expression": "15 10 * * 1"
-          }
-        }
-      },
-      "StatusCode": 201,
-      "ResponseHeaders": {
-        "Azure-AsyncOperation": "https://management.azure.com/subscriptions/00000000-0000-0000-0000-000000000/providers/Microsoft.MachineLearningServices/locations/westus/mfeOperationsStatus/s:55dbca7f-9e65-4feb-8c41-d63789be2717:h4J3F_Sv68w0h66gl9-ltxxOmxMWfnShSoLJ-tMH2RE?api-version=2022-10-01-preview",
-        "Cache-Control": "no-cache",
-        "Content-Length": "1906",
-        "Content-Type": "application/json; charset=utf-8",
-        "Date": "Wed, 28 Dec 2022 20:05:50 GMT",
-        "Expires": "-1",
-        "Location": "https://management.azure.com/subscriptions/00000000-0000-0000-0000-000000000/resourceGroups/00000/providers/Microsoft.MachineLearningServices/workspaces/00000/schedules/test_291354713739?api-version=2022-10-01-preview",
-        "Pragma": "no-cache",
-        "Request-Context": "appId=cid-v1:2d2e8e63-272e-4b3c-8598-4ee570a0e70d",
-        "Server-Timing": "traceparent;desc=\u002200-56b9629c7e8bc3917d22cfd2735d7307-62b63ceb692dc3dc-00\u0022",
-        "Strict-Transport-Security": "max-age=31536000; includeSubDomains",
-        "x-aml-cluster": "vienna-westus-02",
-        "X-Content-Type-Options": "nosniff",
-        "x-ms-async-operation-timeout": "PT30M",
-        "x-ms-correlation-request-id": "f393c371-b798-4b8d-9282-814ad91ab014",
-        "x-ms-ratelimit-remaining-subscription-writes": "1175",
-        "x-ms-response-type": "standard",
-        "x-ms-routing-request-id": "EASTUS:20221228T200550Z:f393c371-b798-4b8d-9282-814ad91ab014",
-        "x-request-time": "0.094"
-      },
-      "ResponseBody": {
-        "properties": {
-          "description": "a weekly retrain schedule",
-          "tags": {},
-          "properties": {},
-          "displayName": "weekly retrain schedule",
-          "isEnabled": true,
-          "trigger": {
-            "endTime": null,
-            "startTime": "2022-03-10 10:15:00",
-            "timeZone": "UTC",
-            "triggerType": "Cron",
-            "expression": "15 10 * * 1"
-          },
-          "action": {
-            "actionType": "CreateJob",
-            "jobDefinition": {
-              "description": null,
-              "tags": {
-                "empty_tag": null
-              },
-              "properties": {
-                "empty_property": null
-              },
-              "displayName": "test_display_name",
-              "status": "NotStarted",
-              "experimentName": "mfe-test1",
-              "services": null,
-              "computeId": "/subscriptions/00000000-0000-0000-0000-000000000/resourceGroups/00000/providers/Microsoft.MachineLearningServices/workspaces/00000/computes/cpu-cluster",
-              "isArchived": false,
-              "identity": {
-                "identityType": "AMLToken"
-              },
-              "componentId": null,
-              "jobType": "Command",
-              "resources": {
-                "instanceCount": 1,
-                "instanceType": null,
-                "properties": null,
-                "shmSize": "2g",
-                "dockerArgs": null
-              },
-              "codeId": null,
-              "command": "pip freeze",
-              "environmentId": "azureml:AzureML-sklearn-0.24-ubuntu18.04-py37-cpu:1",
-              "inputs": {
-                "hello_input": {
-                  "description": null,
-                  "uri": "azureml://datastores/workspaceblobstore/paths/LocalUpload/00000000000000000000000000000000/data/",
-                  "mode": "ReadOnlyMount",
-                  "jobInputType": "uri_folder"
-                }
-              },
-              "outputs": {},
-              "distribution": null,
-              "autologgerSettings": null,
-              "limits": null,
-              "environmentVariables": {},
-              "parameters": null
-            }
-          },
-          "provisioningState": "Creating"
-        }
-      }
-    },
-    {
-      "RequestUri": "https://management.azure.com/subscriptions/00000000-0000-0000-0000-000000000/providers/Microsoft.MachineLearningServices/locations/westus/mfeOperationsStatus/s:55dbca7f-9e65-4feb-8c41-d63789be2717:h4J3F_Sv68w0h66gl9-ltxxOmxMWfnShSoLJ-tMH2RE?api-version=2022-10-01-preview",
-=======
       "RequestUri": "https://management.azure.com/subscriptions/00000000-0000-0000-0000-000000000/providers/Microsoft.MachineLearningServices/locations/centraluseuap/mfeOperationsStatus/s:e61cd5e2-512f-475e-9842-5e2a973993b8:mRK0yHTtvQwZoVsnkxjkXg7-uMfRepLw0k383NCUM_k?api-version=2022-10-01-preview",
->>>>>>> f7ec232d
       "RequestMethod": "GET",
       "RequestHeaders": {
         "Accept": "*/*",
         "Accept-Encoding": "gzip, deflate",
         "Connection": "keep-alive",
-<<<<<<< HEAD
-        "User-Agent": "azure-ai-ml/1.3.0 azsdk-python-mgmt-machinelearningservices/0.1.0 Python/3.10.8 (Windows-10-10.0.22621-SP0)"
-=======
         "User-Agent": "azure-ai-ml/1.3.0 azsdk-python-mgmt-machinelearningservices/0.1.0 Python/3.9.13 (Windows-10-10.0.19045-SP0)"
->>>>>>> f7ec232d
       },
       "RequestBody": null,
       "StatusCode": 200,
@@ -395,48 +181,41 @@
         "Cache-Control": "no-cache",
         "Content-Encoding": "gzip",
         "Content-Type": "application/json; charset=utf-8",
-<<<<<<< HEAD
-        "Date": "Wed, 28 Dec 2022 20:05:50 GMT",
-        "Expires": "-1",
-        "Pragma": "no-cache",
-        "Request-Context": "appId=cid-v1:2d2e8e63-272e-4b3c-8598-4ee570a0e70d",
-        "Server-Timing": "traceparent;desc=\u002200-2dafb7666a19901a668bda69e8414b23-9a50c1a9f636eb80-00\u0022",
-=======
         "Date": "Mon, 26 Dec 2022 05:37:22 GMT",
         "Expires": "-1",
         "Pragma": "no-cache",
         "Request-Context": "appId=cid-v1:512cc15a-13b5-415b-bfd0-dce7accb6bb1",
         "Server-Timing": "traceparent;desc=\u002200-139fcf56ddbf8d79152b31cb4fd72c5b-5467bb2b8035a155-00\u0022",
->>>>>>> f7ec232d
         "Strict-Transport-Security": "max-age=31536000; includeSubDomains",
         "Transfer-Encoding": "chunked",
         "Vary": [
           "Accept-Encoding",
           "Accept-Encoding"
         ],
-<<<<<<< HEAD
-        "x-aml-cluster": "vienna-westus-02",
-        "X-Content-Type-Options": "nosniff",
-        "x-ms-correlation-request-id": "ec53ffbe-90d2-4bc3-9186-61a572eb9102",
-        "x-ms-ratelimit-remaining-subscription-reads": "11971",
-        "x-ms-response-type": "standard",
-        "x-ms-routing-request-id": "EASTUS:20221228T200551Z:ec53ffbe-90d2-4bc3-9186-61a572eb9102",
-        "x-request-time": "0.014"
-      },
-      "ResponseBody": {
-        "id": "/subscriptions/00000000-0000-0000-0000-000000000/providers/Microsoft.MachineLearningServices/locations/westus/mfeOperationResults/s:55dbca7f-9e65-4feb-8c41-d63789be2717:h4J3F_Sv68w0h66gl9-ltxxOmxMWfnShSoLJ-tMH2RE",
-        "name": "s:55dbca7f-9e65-4feb-8c41-d63789be2717:h4J3F_Sv68w0h66gl9-ltxxOmxMWfnShSoLJ-tMH2RE",
-        "status": "Creating"
-      }
-    },
-    {
-      "RequestUri": "https://management.azure.com/subscriptions/00000000-0000-0000-0000-000000000/providers/Microsoft.MachineLearningServices/locations/westus/mfeOperationsStatus/s:55dbca7f-9e65-4feb-8c41-d63789be2717:WTiF_iI8SQE1KycPF3BqlQm6EmxX12QufxLiBVz2LUg?api-version=2022-10-01-preview",
+        "x-aml-cluster": "vienna-test-westus2-01",
+        "X-Content-Type-Options": "nosniff",
+        "x-ms-correlation-request-id": "66a69fbf-0475-49af-adaa-59b5734a9298",
+        "x-ms-ratelimit-remaining-subscription-reads": "11966",
+        "x-ms-response-type": "standard",
+        "x-ms-routing-request-id": "JAPANEAST:20221226T053722Z:66a69fbf-0475-49af-adaa-59b5734a9298",
+        "x-request-time": "0.022"
+      },
+      "ResponseBody": {
+        "id": "/subscriptions/00000000-0000-0000-0000-000000000/providers/Microsoft.MachineLearningServices/locations/centraluseuap/mfeOperationResults/s:e61cd5e2-512f-475e-9842-5e2a973993b8:mRK0yHTtvQwZoVsnkxjkXg7-uMfRepLw0k383NCUM_k",
+        "name": "s:e61cd5e2-512f-475e-9842-5e2a973993b8:mRK0yHTtvQwZoVsnkxjkXg7-uMfRepLw0k383NCUM_k",
+        "status": "Succeeded",
+        "startTime": "2022-12-26T05:37:16.8227295\u002B00:00",
+        "endTime": "2022-12-26T05:37:18\u002B00:00"
+      }
+    },
+    {
+      "RequestUri": "https://management.azure.com/subscriptions/00000000-0000-0000-0000-000000000/resourceGroups/00000/providers/Microsoft.MachineLearningServices/workspaces/00000/schedules/test_654431422090?api-version=2022-10-01-preview",
       "RequestMethod": "GET",
       "RequestHeaders": {
         "Accept": "*/*",
         "Accept-Encoding": "gzip, deflate",
         "Connection": "keep-alive",
-        "User-Agent": "azure-ai-ml/1.3.0 azsdk-python-mgmt-machinelearningservices/0.1.0 Python/3.10.8 (Windows-10-10.0.22621-SP0)"
+        "User-Agent": "azure-ai-ml/1.3.0 azsdk-python-mgmt-machinelearningservices/0.1.0 Python/3.9.13 (Windows-10-10.0.19045-SP0)"
       },
       "RequestBody": null,
       "StatusCode": 200,
@@ -444,103 +223,17 @@
         "Cache-Control": "no-cache",
         "Content-Encoding": "gzip",
         "Content-Type": "application/json; charset=utf-8",
-        "Date": "Wed, 28 Dec 2022 20:05:51 GMT",
-        "Expires": "-1",
-        "Pragma": "no-cache",
-        "Request-Context": "appId=cid-v1:2d2e8e63-272e-4b3c-8598-4ee570a0e70d",
-        "Server-Timing": "traceparent;desc=\u002200-3786158e738bf0c1437de93b4bd58a13-d60d1142cc4033f4-00\u0022",
+        "Date": "Mon, 26 Dec 2022 05:37:23 GMT",
+        "Expires": "-1",
+        "Pragma": "no-cache",
+        "Request-Context": "appId=cid-v1:512cc15a-13b5-415b-bfd0-dce7accb6bb1",
+        "Server-Timing": "traceparent;desc=\u002200-e86e008698256ee1aba27cf7ae595b7a-21705c5b03b4f78d-00\u0022",
         "Strict-Transport-Security": "max-age=31536000; includeSubDomains",
         "Transfer-Encoding": "chunked",
         "Vary": [
           "Accept-Encoding",
           "Accept-Encoding"
         ],
-        "x-aml-cluster": "vienna-westus-02",
-        "X-Content-Type-Options": "nosniff",
-        "x-ms-correlation-request-id": "0403dc19-030d-4e6f-b464-ddc8e259cc1d",
-        "x-ms-ratelimit-remaining-subscription-reads": "11970",
-        "x-ms-response-type": "standard",
-        "x-ms-routing-request-id": "EASTUS:20221228T200551Z:0403dc19-030d-4e6f-b464-ddc8e259cc1d",
-        "x-request-time": "0.014"
-      },
-      "ResponseBody": {
-        "id": "/subscriptions/00000000-0000-0000-0000-000000000/providers/Microsoft.MachineLearningServices/locations/westus/mfeOperationResults/s:55dbca7f-9e65-4feb-8c41-d63789be2717:WTiF_iI8SQE1KycPF3BqlQm6EmxX12QufxLiBVz2LUg",
-        "name": "s:55dbca7f-9e65-4feb-8c41-d63789be2717:WTiF_iI8SQE1KycPF3BqlQm6EmxX12QufxLiBVz2LUg",
-        "status": "Succeeded",
-        "startTime": "2022-12-28T20:05:46.196472\u002B00:00",
-        "endTime": "2022-12-28T20:05:47\u002B00:00"
-      }
-    },
-    {
-      "RequestUri": "https://management.azure.com/subscriptions/00000000-0000-0000-0000-000000000/resourceGroups/00000/providers/Microsoft.MachineLearningServices/workspaces/00000/schedules/test_788553955483?api-version=2022-10-01-preview",
-=======
-        "x-aml-cluster": "vienna-test-westus2-01",
-        "X-Content-Type-Options": "nosniff",
-        "x-ms-correlation-request-id": "66a69fbf-0475-49af-adaa-59b5734a9298",
-        "x-ms-ratelimit-remaining-subscription-reads": "11966",
-        "x-ms-response-type": "standard",
-        "x-ms-routing-request-id": "JAPANEAST:20221226T053722Z:66a69fbf-0475-49af-adaa-59b5734a9298",
-        "x-request-time": "0.022"
-      },
-      "ResponseBody": {
-        "id": "/subscriptions/00000000-0000-0000-0000-000000000/providers/Microsoft.MachineLearningServices/locations/centraluseuap/mfeOperationResults/s:e61cd5e2-512f-475e-9842-5e2a973993b8:mRK0yHTtvQwZoVsnkxjkXg7-uMfRepLw0k383NCUM_k",
-        "name": "s:e61cd5e2-512f-475e-9842-5e2a973993b8:mRK0yHTtvQwZoVsnkxjkXg7-uMfRepLw0k383NCUM_k",
-        "status": "Succeeded",
-        "startTime": "2022-12-26T05:37:16.8227295\u002B00:00",
-        "endTime": "2022-12-26T05:37:18\u002B00:00"
-      }
-    },
-    {
-      "RequestUri": "https://management.azure.com/subscriptions/00000000-0000-0000-0000-000000000/resourceGroups/00000/providers/Microsoft.MachineLearningServices/workspaces/00000/schedules/test_654431422090?api-version=2022-10-01-preview",
->>>>>>> f7ec232d
-      "RequestMethod": "GET",
-      "RequestHeaders": {
-        "Accept": "*/*",
-        "Accept-Encoding": "gzip, deflate",
-        "Connection": "keep-alive",
-<<<<<<< HEAD
-        "User-Agent": "azure-ai-ml/1.3.0 azsdk-python-mgmt-machinelearningservices/0.1.0 Python/3.10.8 (Windows-10-10.0.22621-SP0)"
-=======
-        "User-Agent": "azure-ai-ml/1.3.0 azsdk-python-mgmt-machinelearningservices/0.1.0 Python/3.9.13 (Windows-10-10.0.19045-SP0)"
->>>>>>> f7ec232d
-      },
-      "RequestBody": null,
-      "StatusCode": 200,
-      "ResponseHeaders": {
-        "Cache-Control": "no-cache",
-        "Content-Encoding": "gzip",
-        "Content-Type": "application/json; charset=utf-8",
-<<<<<<< HEAD
-        "Date": "Wed, 28 Dec 2022 20:05:52 GMT",
-        "Expires": "-1",
-        "Pragma": "no-cache",
-        "Request-Context": "appId=cid-v1:2d2e8e63-272e-4b3c-8598-4ee570a0e70d",
-        "Server-Timing": "traceparent;desc=\u002200-0750bc15fd78233d2f42f655ec3c05b2-15a650fe4ad77b82-00\u0022",
-=======
-        "Date": "Mon, 26 Dec 2022 05:37:23 GMT",
-        "Expires": "-1",
-        "Pragma": "no-cache",
-        "Request-Context": "appId=cid-v1:512cc15a-13b5-415b-bfd0-dce7accb6bb1",
-        "Server-Timing": "traceparent;desc=\u002200-e86e008698256ee1aba27cf7ae595b7a-21705c5b03b4f78d-00\u0022",
->>>>>>> f7ec232d
-        "Strict-Transport-Security": "max-age=31536000; includeSubDomains",
-        "Transfer-Encoding": "chunked",
-        "Vary": [
-          "Accept-Encoding",
-          "Accept-Encoding"
-        ],
-<<<<<<< HEAD
-        "x-aml-cluster": "vienna-westus-02",
-        "X-Content-Type-Options": "nosniff",
-        "x-ms-correlation-request-id": "82252ca6-3fde-4c5d-a7d5-118ae8975a45",
-        "x-ms-ratelimit-remaining-subscription-reads": "11969",
-        "x-ms-response-type": "standard",
-        "x-ms-routing-request-id": "EASTUS:20221228T200552Z:82252ca6-3fde-4c5d-a7d5-118ae8975a45",
-        "x-request-time": "0.022"
-      },
-      "ResponseBody": {
-        "name": "test_788553955483",
-=======
         "x-aml-cluster": "vienna-test-westus2-01",
         "X-Content-Type-Options": "nosniff",
         "x-ms-correlation-request-id": "6703bf52-db9e-4e7a-8b6e-7303caba97e8",
@@ -551,7 +244,6 @@
       },
       "ResponseBody": {
         "name": "test_654431422090",
->>>>>>> f7ec232d
         "properties": {
           "description": "a weekly retrain schedule",
           "tags": {},
@@ -615,11 +307,7 @@
                     }
                   },
                   "_source": "REMOTE.WORKSPACE.COMPONENT",
-<<<<<<< HEAD
-                  "componentId": "/subscriptions/00000000-0000-0000-0000-000000000/resourceGroups/00000/providers/Microsoft.MachineLearningServices/workspaces/00000/components/azureml_anonymous/versions/07a4bc6b-1a2c-484e-b86c-e60875657884"
-=======
                   "componentId": "/subscriptions/00000000-0000-0000-0000-000000000/resourceGroups/00000/providers/Microsoft.MachineLearningServices/workspaces/00000/components/azureml_anonymous/versions/8ce7bef8-e1fa-4ac5-80f7-52a9bc9f1d77"
->>>>>>> f7ec232d
                 },
                 "hello_world_component_inline_2": {
                   "name": "hello_world_component_inline_2",
@@ -631,11 +319,7 @@
                     }
                   },
                   "_source": "REMOTE.WORKSPACE.COMPONENT",
-<<<<<<< HEAD
-                  "componentId": "/subscriptions/00000000-0000-0000-0000-000000000/resourceGroups/00000/providers/Microsoft.MachineLearningServices/workspaces/00000/components/azureml_anonymous/versions/5c24a5c9-a897-4e83-92f1-8a0e53fdc66c"
-=======
                   "componentId": "/subscriptions/00000000-0000-0000-0000-000000000/resourceGroups/00000/providers/Microsoft.MachineLearningServices/workspaces/00000/components/azureml_anonymous/versions/4cabb1ed-2cee-4d0b-84e1-63ccfad56fe5"
->>>>>>> f7ec232d
                 },
                 "hello_world_component_inline_3": {
                   "name": "hello_world_component_inline_3",
@@ -647,11 +331,7 @@
                     }
                   },
                   "_source": "REMOTE.WORKSPACE.COMPONENT",
-<<<<<<< HEAD
-                  "componentId": "/subscriptions/00000000-0000-0000-0000-000000000/resourceGroups/00000/providers/Microsoft.MachineLearningServices/workspaces/00000/components/azureml_anonymous/versions/ec0c5d6d-9b9b-4418-90f9-735059046133"
-=======
                   "componentId": "/subscriptions/00000000-0000-0000-0000-000000000/resourceGroups/00000/providers/Microsoft.MachineLearningServices/workspaces/00000/components/azureml_anonymous/versions/5db3654e-8722-43fb-81aa-5d04f85eeff4"
->>>>>>> f7ec232d
                 }
               },
               "inputs": {
@@ -673,27 +353,16 @@
           "provisioningState": "Succeeded"
         },
         "systemData": {
-<<<<<<< HEAD
-          "createdAt": "2022-12-28T20:05:41.4429778\u002B00:00",
-          "createdBy": "Njuguna Thande",
-          "createdByType": "User",
-          "lastModifiedAt": "2022-12-28T20:05:47.7657229\u002B00:00",
-          "lastModifiedBy": "Njuguna Thande",
-=======
           "createdAt": "2022-12-26T05:37:12.1256054\u002B00:00",
           "createdBy": "Xingzhi Zhang",
           "createdByType": "User",
           "lastModifiedAt": "2022-12-26T05:37:18.5848356\u002B00:00",
           "lastModifiedBy": "Xingzhi Zhang",
->>>>>>> f7ec232d
           "lastModifiedByType": "User"
         }
       }
     },
     {
-<<<<<<< HEAD
-      "RequestUri": "https://management.azure.com/subscriptions/00000000-0000-0000-0000-000000000/providers/Microsoft.MachineLearningServices/locations/westus/mfeOperationsStatus/s:55dbca7f-9e65-4feb-8c41-d63789be2717:h4J3F_Sv68w0h66gl9-ltxxOmxMWfnShSoLJ-tMH2RE?api-version=2022-10-01-preview",
-=======
       "RequestUri": "https://management.azure.com/subscriptions/00000000-0000-0000-0000-000000000/resourceGroups/00000/providers/Microsoft.MachineLearningServices/workspaces/00000/schedules/test_550593373663?api-version=2022-10-01-preview",
       "RequestMethod": "PUT",
       "RequestHeaders": {
@@ -836,17 +505,12 @@
     },
     {
       "RequestUri": "https://management.azure.com/subscriptions/00000000-0000-0000-0000-000000000/providers/Microsoft.MachineLearningServices/locations/centraluseuap/mfeOperationsStatus/s:e61cd5e2-512f-475e-9842-5e2a973993b8:pMmol6RwdRXwe3yD7a77bpoiQz3n1XU_hjZukFXCLPY?api-version=2022-10-01-preview",
->>>>>>> f7ec232d
       "RequestMethod": "GET",
       "RequestHeaders": {
         "Accept": "*/*",
         "Accept-Encoding": "gzip, deflate",
         "Connection": "keep-alive",
-<<<<<<< HEAD
-        "User-Agent": "azure-ai-ml/1.3.0 azsdk-python-mgmt-machinelearningservices/0.1.0 Python/3.10.8 (Windows-10-10.0.22621-SP0)"
-=======
         "User-Agent": "azure-ai-ml/1.3.0 azsdk-python-mgmt-machinelearningservices/0.1.0 Python/3.9.13 (Windows-10-10.0.19045-SP0)"
->>>>>>> f7ec232d
       },
       "RequestBody": null,
       "StatusCode": 200,
@@ -854,45 +518,17 @@
         "Cache-Control": "no-cache",
         "Content-Encoding": "gzip",
         "Content-Type": "application/json; charset=utf-8",
-<<<<<<< HEAD
-        "Date": "Wed, 28 Dec 2022 20:05:56 GMT",
-        "Expires": "-1",
-        "Pragma": "no-cache",
-        "Request-Context": "appId=cid-v1:2d2e8e63-272e-4b3c-8598-4ee570a0e70d",
-        "Server-Timing": "traceparent;desc=\u002200-93ef3aba31aa2974e65c59432597c311-f901d5231af330fc-00\u0022",
-=======
         "Date": "Mon, 26 Dec 2022 05:37:23 GMT",
         "Expires": "-1",
         "Pragma": "no-cache",
         "Request-Context": "appId=cid-v1:512cc15a-13b5-415b-bfd0-dce7accb6bb1",
         "Server-Timing": "traceparent;desc=\u002200-91ff7aae8ed50ebef494f87fde5a1bde-c7fe799201bcfec7-00\u0022",
->>>>>>> f7ec232d
         "Strict-Transport-Security": "max-age=31536000; includeSubDomains",
         "Transfer-Encoding": "chunked",
         "Vary": [
           "Accept-Encoding",
           "Accept-Encoding"
         ],
-<<<<<<< HEAD
-        "x-aml-cluster": "vienna-westus-02",
-        "X-Content-Type-Options": "nosniff",
-        "x-ms-correlation-request-id": "5c58a457-ed5f-4c50-b5a8-e372f393679e",
-        "x-ms-ratelimit-remaining-subscription-reads": "11968",
-        "x-ms-response-type": "standard",
-        "x-ms-routing-request-id": "EASTUS:20221228T200556Z:5c58a457-ed5f-4c50-b5a8-e372f393679e",
-        "x-request-time": "0.013"
-      },
-      "ResponseBody": {
-        "id": "/subscriptions/00000000-0000-0000-0000-000000000/providers/Microsoft.MachineLearningServices/locations/westus/mfeOperationResults/s:55dbca7f-9e65-4feb-8c41-d63789be2717:h4J3F_Sv68w0h66gl9-ltxxOmxMWfnShSoLJ-tMH2RE",
-        "name": "s:55dbca7f-9e65-4feb-8c41-d63789be2717:h4J3F_Sv68w0h66gl9-ltxxOmxMWfnShSoLJ-tMH2RE",
-        "status": "Succeeded",
-        "startTime": "2022-12-28T20:05:50.8379919\u002B00:00",
-        "endTime": "2022-12-28T20:05:53\u002B00:00"
-      }
-    },
-    {
-      "RequestUri": "https://management.azure.com/subscriptions/00000000-0000-0000-0000-000000000/resourceGroups/00000/providers/Microsoft.MachineLearningServices/workspaces/00000/schedules/test_291354713739?api-version=2022-10-01-preview",
-=======
         "x-aml-cluster": "vienna-test-westus2-01",
         "X-Content-Type-Options": "nosniff",
         "x-ms-correlation-request-id": "d432e37f-5618-43e1-be22-9ad76ba546da",
@@ -909,17 +545,12 @@
     },
     {
       "RequestUri": "https://management.azure.com/subscriptions/00000000-0000-0000-0000-000000000/providers/Microsoft.MachineLearningServices/locations/centraluseuap/mfeOperationsStatus/s:e61cd5e2-512f-475e-9842-5e2a973993b8:pMmol6RwdRXwe3yD7a77bpoiQz3n1XU_hjZukFXCLPY?api-version=2022-10-01-preview",
->>>>>>> f7ec232d
       "RequestMethod": "GET",
       "RequestHeaders": {
         "Accept": "*/*",
         "Accept-Encoding": "gzip, deflate",
         "Connection": "keep-alive",
-<<<<<<< HEAD
-        "User-Agent": "azure-ai-ml/1.3.0 azsdk-python-mgmt-machinelearningservices/0.1.0 Python/3.10.8 (Windows-10-10.0.22621-SP0)"
-=======
         "User-Agent": "azure-ai-ml/1.3.0 azsdk-python-mgmt-machinelearningservices/0.1.0 Python/3.9.13 (Windows-10-10.0.19045-SP0)"
->>>>>>> f7ec232d
       },
       "RequestBody": null,
       "StatusCode": 200,
@@ -927,37 +558,17 @@
         "Cache-Control": "no-cache",
         "Content-Encoding": "gzip",
         "Content-Type": "application/json; charset=utf-8",
-<<<<<<< HEAD
-        "Date": "Wed, 28 Dec 2022 20:05:56 GMT",
-        "Expires": "-1",
-        "Pragma": "no-cache",
-        "Request-Context": "appId=cid-v1:2d2e8e63-272e-4b3c-8598-4ee570a0e70d",
-        "Server-Timing": "traceparent;desc=\u002200-d1138584ccbf804a328723dc95a416b8-e74236755fef2bcb-00\u0022",
-=======
         "Date": "Mon, 26 Dec 2022 05:37:28 GMT",
         "Expires": "-1",
         "Pragma": "no-cache",
         "Request-Context": "appId=cid-v1:512cc15a-13b5-415b-bfd0-dce7accb6bb1",
         "Server-Timing": "traceparent;desc=\u002200-a7dabde1646b2ce6e8a4e9ed64deca7c-09ad4e864dd7aa69-00\u0022",
->>>>>>> f7ec232d
         "Strict-Transport-Security": "max-age=31536000; includeSubDomains",
         "Transfer-Encoding": "chunked",
         "Vary": [
           "Accept-Encoding",
           "Accept-Encoding"
         ],
-<<<<<<< HEAD
-        "x-aml-cluster": "vienna-westus-02",
-        "X-Content-Type-Options": "nosniff",
-        "x-ms-correlation-request-id": "fcaf2ce3-609c-4638-a5a6-1e1ed40bb971",
-        "x-ms-ratelimit-remaining-subscription-reads": "11967",
-        "x-ms-response-type": "standard",
-        "x-ms-routing-request-id": "EASTUS:20221228T200556Z:fcaf2ce3-609c-4638-a5a6-1e1ed40bb971",
-        "x-request-time": "0.023"
-      },
-      "ResponseBody": {
-        "name": "test_291354713739",
-=======
         "x-aml-cluster": "vienna-test-westus2-01",
         "X-Content-Type-Options": "nosniff",
         "x-ms-correlation-request-id": "adc741f9-9db1-4104-877d-8e1218ece173",
@@ -1010,7 +621,6 @@
       },
       "ResponseBody": {
         "name": "test_550593373663",
->>>>>>> f7ec232d
         "properties": {
           "description": "a weekly retrain schedule",
           "tags": {},
@@ -1074,39 +684,23 @@
           "provisioningState": "Succeeded"
         },
         "systemData": {
-<<<<<<< HEAD
-          "createdAt": "2022-12-28T20:05:53.8405138\u002B00:00",
-          "createdBy": "Njuguna Thande",
-          "createdByType": "User",
-          "lastModifiedAt": "2022-12-28T20:05:53.8405138\u002B00:00",
-          "lastModifiedBy": "Njuguna Thande",
-=======
           "createdAt": "2022-12-26T05:37:26.8005384\u002B00:00",
           "createdBy": "Xingzhi Zhang",
           "createdByType": "User",
           "lastModifiedAt": "2022-12-26T05:37:26.8005384\u002B00:00",
           "lastModifiedBy": "Xingzhi Zhang",
->>>>>>> f7ec232d
           "lastModifiedByType": "User"
         }
       }
     },
     {
-<<<<<<< HEAD
-      "RequestUri": "https://management.azure.com/subscriptions/00000000-0000-0000-0000-000000000/resourceGroups/00000/providers/Microsoft.MachineLearningServices/workspaces/00000/schedules/test_291354713739?api-version=2022-10-01-preview",
-=======
       "RequestUri": "https://management.azure.com/subscriptions/00000000-0000-0000-0000-000000000/resourceGroups/00000/providers/Microsoft.MachineLearningServices/workspaces/00000/schedules/test_550593373663?api-version=2022-10-01-preview",
->>>>>>> f7ec232d
       "RequestMethod": "GET",
       "RequestHeaders": {
         "Accept": "application/json",
         "Accept-Encoding": "gzip, deflate",
         "Connection": "keep-alive",
-<<<<<<< HEAD
-        "User-Agent": "azure-ai-ml/1.3.0 azsdk-python-mgmt-machinelearningservices/0.1.0 Python/3.10.8 (Windows-10-10.0.22621-SP0)"
-=======
         "User-Agent": "azure-ai-ml/1.3.0 azsdk-python-mgmt-machinelearningservices/0.1.0 Python/3.9.13 (Windows-10-10.0.19045-SP0)"
->>>>>>> f7ec232d
       },
       "RequestBody": null,
       "StatusCode": 200,
@@ -1114,37 +708,17 @@
         "Cache-Control": "no-cache",
         "Content-Encoding": "gzip",
         "Content-Type": "application/json; charset=utf-8",
-<<<<<<< HEAD
-        "Date": "Wed, 28 Dec 2022 20:05:56 GMT",
-        "Expires": "-1",
-        "Pragma": "no-cache",
-        "Request-Context": "appId=cid-v1:2d2e8e63-272e-4b3c-8598-4ee570a0e70d",
-        "Server-Timing": "traceparent;desc=\u002200-b91565479e48f6c36ab2859e997ab969-5e445192011d120e-00\u0022",
-=======
         "Date": "Mon, 26 Dec 2022 05:37:29 GMT",
         "Expires": "-1",
         "Pragma": "no-cache",
         "Request-Context": "appId=cid-v1:512cc15a-13b5-415b-bfd0-dce7accb6bb1",
         "Server-Timing": "traceparent;desc=\u002200-736da9657c98fd42252449691dc0ffad-6d7c4723c041a55e-00\u0022",
->>>>>>> f7ec232d
         "Strict-Transport-Security": "max-age=31536000; includeSubDomains",
         "Transfer-Encoding": "chunked",
         "Vary": [
           "Accept-Encoding",
           "Accept-Encoding"
         ],
-<<<<<<< HEAD
-        "x-aml-cluster": "vienna-westus-02",
-        "X-Content-Type-Options": "nosniff",
-        "x-ms-correlation-request-id": "de634741-3ec6-4c9b-919c-b63dde768054",
-        "x-ms-ratelimit-remaining-subscription-reads": "11966",
-        "x-ms-response-type": "standard",
-        "x-ms-routing-request-id": "EASTUS:20221228T200556Z:de634741-3ec6-4c9b-919c-b63dde768054",
-        "x-request-time": "0.027"
-      },
-      "ResponseBody": {
-        "name": "test_291354713739",
-=======
         "x-aml-cluster": "vienna-test-westus2-02",
         "X-Content-Type-Options": "nosniff",
         "x-ms-correlation-request-id": "12b6408f-51a4-47a4-886c-76ab84a89336",
@@ -1155,7 +729,6 @@
       },
       "ResponseBody": {
         "name": "test_550593373663",
->>>>>>> f7ec232d
         "properties": {
           "description": "a weekly retrain schedule",
           "tags": {},
@@ -1219,29 +792,17 @@
           "provisioningState": "Succeeded"
         },
         "systemData": {
-<<<<<<< HEAD
-          "createdAt": "2022-12-28T20:05:53.8405138\u002B00:00",
-          "createdBy": "Njuguna Thande",
-          "createdByType": "User",
-          "lastModifiedAt": "2022-12-28T20:05:53.8405138\u002B00:00",
-          "lastModifiedBy": "Njuguna Thande",
-=======
           "createdAt": "2022-12-26T05:37:26.8005384\u002B00:00",
           "createdBy": "Xingzhi Zhang",
           "createdByType": "User",
           "lastModifiedAt": "2022-12-26T05:37:26.8005384\u002B00:00",
           "lastModifiedBy": "Xingzhi Zhang",
->>>>>>> f7ec232d
           "lastModifiedByType": "User"
         }
       }
     },
     {
-<<<<<<< HEAD
-      "RequestUri": "https://management.azure.com/subscriptions/00000000-0000-0000-0000-000000000/resourceGroups/00000/providers/Microsoft.MachineLearningServices/workspaces/00000/schedules/test_291354713739?api-version=2022-10-01-preview",
-=======
       "RequestUri": "https://management.azure.com/subscriptions/00000000-0000-0000-0000-000000000/resourceGroups/00000/providers/Microsoft.MachineLearningServices/workspaces/00000/schedules/test_550593373663?api-version=2022-10-01-preview",
->>>>>>> f7ec232d
       "RequestMethod": "PUT",
       "RequestHeaders": {
         "Accept": "application/json",
@@ -1249,11 +810,7 @@
         "Connection": "keep-alive",
         "Content-Length": "1281",
         "Content-Type": "application/json",
-<<<<<<< HEAD
-        "User-Agent": "azure-ai-ml/1.3.0 azsdk-python-mgmt-machinelearningservices/0.1.0 Python/3.10.8 (Windows-10-10.0.22621-SP0)"
-=======
         "User-Agent": "azure-ai-ml/1.3.0 azsdk-python-mgmt-machinelearningservices/0.1.0 Python/3.9.13 (Windows-10-10.0.19045-SP0)"
->>>>>>> f7ec232d
       },
       "RequestBody": {
         "properties": {
@@ -1308,27 +865,6 @@
       },
       "StatusCode": 201,
       "ResponseHeaders": {
-<<<<<<< HEAD
-        "Azure-AsyncOperation": "https://management.azure.com/subscriptions/00000000-0000-0000-0000-000000000/providers/Microsoft.MachineLearningServices/locations/westus/mfeOperationsStatus/s:55dbca7f-9e65-4feb-8c41-d63789be2717:XQOqegQPK3rJUhwXrnRQ_LnWHHXftAEtMxR734wldh8?api-version=2022-10-01-preview",
-        "Cache-Control": "no-cache",
-        "Content-Length": "2048",
-        "Content-Type": "application/json; charset=utf-8",
-        "Date": "Wed, 28 Dec 2022 20:05:57 GMT",
-        "Expires": "-1",
-        "Location": "https://management.azure.com/subscriptions/00000000-0000-0000-0000-000000000/resourceGroups/00000/providers/Microsoft.MachineLearningServices/workspaces/00000/schedules/test_291354713739?api-version=2022-10-01-preview",
-        "Pragma": "no-cache",
-        "Request-Context": "appId=cid-v1:2d2e8e63-272e-4b3c-8598-4ee570a0e70d",
-        "Server-Timing": "traceparent;desc=\u002200-88b0d939e7918d9ba347e49513fa8772-49f17dff0d38fd39-00\u0022",
-        "Strict-Transport-Security": "max-age=31536000; includeSubDomains",
-        "x-aml-cluster": "vienna-westus-02",
-        "X-Content-Type-Options": "nosniff",
-        "x-ms-async-operation-timeout": "PT30M",
-        "x-ms-correlation-request-id": "5cd2efb6-a610-4233-8d77-6c676d46841f",
-        "x-ms-ratelimit-remaining-subscription-writes": "1174",
-        "x-ms-response-type": "standard",
-        "x-ms-routing-request-id": "EASTUS:20221228T200557Z:5cd2efb6-a610-4233-8d77-6c676d46841f",
-        "x-request-time": "0.066"
-=======
         "Azure-AsyncOperation": "https://management.azure.com/subscriptions/00000000-0000-0000-0000-000000000/providers/Microsoft.MachineLearningServices/locations/centraluseuap/mfeOperationsStatus/s:e61cd5e2-512f-475e-9842-5e2a973993b8:XzlgPpGTk_TBLnufzN0OibUkf3cCjlpnvIi3vBKdKAk?api-version=2022-10-01-preview",
         "Cache-Control": "no-cache",
         "Content-Length": "2048",
@@ -1348,7 +884,6 @@
         "x-ms-response-type": "standard",
         "x-ms-routing-request-id": "JAPANEAST:20221226T053730Z:ac019d1e-8275-4ed4-bfef-f03ff9bb6906",
         "x-request-time": "0.052"
->>>>>>> f7ec232d
       },
       "ResponseBody": {
         "properties": {
@@ -1416,25 +951,14 @@
       }
     },
     {
-<<<<<<< HEAD
-      "RequestUri": "https://management.azure.com/subscriptions/b17253fa-f327-42d6-9686-f3e553e24763/providers/Microsoft.MachineLearningServices/locations/westus/mfeOperationsStatus/s:55dbca7f-9e65-4feb-8c41-d63789be2717:XQOqegQPK3rJUhwXrnRQ_LnWHHXftAEtMxR734wldh8?api-version=2022-10-01-preview",
-=======
       "RequestUri": "https://management.azure.com/subscriptions/00000000-0000-0000-0000-000000000/providers/Microsoft.MachineLearningServices/locations/centraluseuap/mfeOperationsStatus/s:e61cd5e2-512f-475e-9842-5e2a973993b8:XzlgPpGTk_TBLnufzN0OibUkf3cCjlpnvIi3vBKdKAk?api-version=2022-10-01-preview",
->>>>>>> f7ec232d
       "RequestMethod": "GET",
       "RequestHeaders": {
         "Accept": "*/*",
         "Accept-Encoding": "gzip, deflate",
-<<<<<<< HEAD
-        "Authorization": "Bearer eyJ0eXAiOiJKV1QiLCJhbGciOiJSUzI1NiIsIng1dCI6Ii1LSTNROW5OUjdiUm9meG1lWm9YcWJIWkdldyIsImtpZCI6Ii1LSTNROW5OUjdiUm9meG1lWm9YcWJIWkdldyJ9.eyJhdWQiOiJodHRwczovL21hbmFnZW1lbnQuYXp1cmUuY29tIiwiaXNzIjoiaHR0cHM6Ly9zdHMud2luZG93cy5uZXQvNzJmOTg4YmYtODZmMS00MWFmLTkxYWItMmQ3Y2QwMTFkYjQ3LyIsImlhdCI6MTY3MjI1MzEyMiwibmJmIjoxNjcyMjUzMTIyLCJleHAiOjE2NzIyNTg1NjQsIl9jbGFpbV9uYW1lcyI6eyJncm91cHMiOiJzcmMxIn0sIl9jbGFpbV9zb3VyY2VzIjp7InNyYzEiOnsiZW5kcG9pbnQiOiJodHRwczovL2dyYXBoLndpbmRvd3MubmV0LzcyZjk4OGJmLTg2ZjEtNDFhZi05MWFiLTJkN2NkMDExZGI0Ny91c2Vycy9mMDE3ODJkMC02NzhjLTQ1NzQtYjAxYy03ZTE0OTNlMzZhMzIvZ2V0TWVtYmVyT2JqZWN0cyJ9fSwiYWNyIjoiMSIsImFpbyI6IkFWUUFxLzhUQUFBQTZBTHYvc2lQTG52L09RQk9aNGI2LzB2L08vNWhrQWZxdWRCRjFuTldqeGxwUU05a1VSd3VndE1FU0NKR29IVS9zeC9tNG9lWlpCSEU0ZlBhZlZTc21NUkQvdy9keTlnS09RY2tocUZzSTZRPSIsImFtciI6WyJyc2EiLCJtZmEiXSwiYXBwaWQiOiIwNGIwNzc5NS04ZGRiLTQ2MWEtYmJlZS0wMmY5ZTFiZjdiNDYiLCJhcHBpZGFjciI6IjAiLCJkZXZpY2VpZCI6IjU5MjlhNGNmLWQ1MzYtNGMzZS04MTA4LTUxYWJhN2VmYTY2NiIsImZhbWlseV9uYW1lIjoiVGhhbmRlIiwiZ2l2ZW5fbmFtZSI6Ik5qdWd1bmEiLCJpcGFkZHIiOiI3MS4xMjcuNDguMjMiLCJuYW1lIjoiTmp1Z3VuYSBUaGFuZGUiLCJvaWQiOiJmMDE3ODJkMC02NzhjLTQ1NzQtYjAxYy03ZTE0OTNlMzZhMzIiLCJvbnByZW1fc2lkIjoiUy0xLTUtMjEtMTI0NTI1MDk1LTcwODI1OTYzNy0xNTQzMTE5MDIxLTIwNjY2MTEiLCJwdWlkIjoiMTAwMzIwMDE3Q0I3RDA2RCIsInJoIjoiMC5BUm9BdjRqNWN2R0dyMEdScXkxODBCSGJSMFpJZjNrQXV0ZFB1a1Bhd2ZqMk1CTWFBT28uIiwic2NwIjoidXNlcl9pbXBlcnNvbmF0aW9uIiwic3ViIjoiMDktNUhvY3RlVC1pRHZsbVFvcGJpbzBMVHJuc3k0amxUSzZLZlFoYlpCWSIsInRpZCI6IjcyZjk4OGJmLTg2ZjEtNDFhZi05MWFiLTJkN2NkMDExZGI0NyIsInVuaXF1ZV9uYW1lIjoibnRoYW5kZUBtaWNyb3NvZnQuY29tIiwidXBuIjoibnRoYW5kZUBtaWNyb3NvZnQuY29tIiwidXRpIjoiR2VwTGhwUmNFRUdWa3hOLVlQRFJBZyIsInZlciI6IjEuMCIsIndpZHMiOlsiYjc5ZmJmNGQtM2VmOS00Njg5LTgxNDMtNzZiMTk0ZTg1NTA5Il0sInhtc190Y2R0IjoxMjg5MjQxNTQ3fQ.crS3mqtcp6MHDUH6KWpH8anCG9cXB7WaXsEmkyrPuRHyJm3qtS2BPLg_DNwyZtwWmMuwhxkgBpu9zDV8BCJsjcrKiC_qLJN8tAD5PTgvz-kd7yLNSHXmfGVlKYBxDNvvLs95VevEKNltLhCHDCq6CQhwVW09hTL3jk-BprrWCgZV7F9lfCJCQvVxxsERdUE7mPpfdzVVJvH62GIuc1_UTB2SPzR5zZLUxxfOg0Y1E6PLzFriKE0X3_7zBdIvhAhny6sTfWOUzHXCyCertlqePMHvk0rzfIYnNeRCrWMjd0aRw46OcRamq9jKxW3poRPgbZk7kqOUEBg5mAocKMGhNw",
-        "Connection": "keep-alive",
-        "User-Agent": "azure-ai-ml/1.3.0 azsdk-python-mgmt-machinelearningservices/0.1.0 Python/3.10.8 (Windows-10-10.0.22621-SP0)",
-        "x-ms-client-request-id": "0b09060f-86eb-11ed-bfce-4851c588a55f"
-=======
         "Connection": "keep-alive",
         "User-Agent": "azure-ai-ml/1.3.0 azsdk-python-mgmt-machinelearningservices/0.1.0 Python/3.9.13 (Windows-10-10.0.19045-SP0)",
         "x-ms-client-request-id": "63c69278-84df-11ed-a4dd-f057a6038814"
->>>>>>> f7ec232d
       },
       "RequestBody": null,
       "StatusCode": 200,
@@ -1442,39 +966,17 @@
         "Cache-Control": "no-cache",
         "Content-Encoding": "gzip",
         "Content-Type": "application/json; charset=utf-8",
-<<<<<<< HEAD
-        "Date": "Wed, 28 Dec 2022 20:05:57 GMT",
-        "Expires": "-1",
-        "Pragma": "no-cache",
-        "Request-Context": "appId=cid-v1:2d2e8e63-272e-4b3c-8598-4ee570a0e70d",
-        "Server-Timing": "traceparent;desc=\u002200-962fde7df7725e507e834ddef0692a0f-b6229e7052ce9558-00\u0022",
-=======
         "Date": "Mon, 26 Dec 2022 05:37:30 GMT",
         "Expires": "-1",
         "Pragma": "no-cache",
         "Request-Context": "appId=cid-v1:512cc15a-13b5-415b-bfd0-dce7accb6bb1",
         "Server-Timing": "traceparent;desc=\u002200-a638627ea4665fc10bd8983d8b2e9255-30bdd602eb9b31ad-00\u0022",
->>>>>>> f7ec232d
         "Strict-Transport-Security": "max-age=31536000; includeSubDomains",
         "Transfer-Encoding": "chunked",
         "Vary": [
           "Accept-Encoding",
           "Accept-Encoding"
         ],
-<<<<<<< HEAD
-        "x-aml-cluster": "vienna-westus-02",
-        "X-Content-Type-Options": "nosniff",
-        "x-ms-correlation-request-id": "43abe4f8-fac9-4d64-8d66-02ac34af0e02",
-        "x-ms-ratelimit-remaining-subscription-reads": "11965",
-        "x-ms-request-id": "43abe4f8-fac9-4d64-8d66-02ac34af0e02",
-        "x-ms-response-type": "standard",
-        "x-ms-routing-request-id": "EASTUS:20221228T200557Z:43abe4f8-fac9-4d64-8d66-02ac34af0e02",
-        "x-request-time": "0.013"
-      },
-      "ResponseBody": {
-        "id": "/subscriptions/b17253fa-f327-42d6-9686-f3e553e24763/providers/Microsoft.MachineLearningServices/locations/westus/mfeOperationResults/s:55dbca7f-9e65-4feb-8c41-d63789be2717:XQOqegQPK3rJUhwXrnRQ_LnWHHXftAEtMxR734wldh8",
-        "name": "s:55dbca7f-9e65-4feb-8c41-d63789be2717:XQOqegQPK3rJUhwXrnRQ_LnWHHXftAEtMxR734wldh8",
-=======
         "x-aml-cluster": "vienna-test-westus2-01",
         "X-Content-Type-Options": "nosniff",
         "x-ms-correlation-request-id": "02a26aba-e623-4d03-b71c-a5828c140387",
@@ -1487,16 +989,11 @@
       "ResponseBody": {
         "id": "/subscriptions/00000000-0000-0000-0000-000000000/providers/Microsoft.MachineLearningServices/locations/centraluseuap/mfeOperationResults/s:e61cd5e2-512f-475e-9842-5e2a973993b8:XzlgPpGTk_TBLnufzN0OibUkf3cCjlpnvIi3vBKdKAk",
         "name": "s:e61cd5e2-512f-475e-9842-5e2a973993b8:XzlgPpGTk_TBLnufzN0OibUkf3cCjlpnvIi3vBKdKAk",
->>>>>>> f7ec232d
         "status": "Creating"
       }
     }
   ],
   "Variables": {
-<<<<<<< HEAD
-    "name": "test_291354713739"
-=======
     "name": "test_550593373663"
->>>>>>> f7ec232d
   }
 }