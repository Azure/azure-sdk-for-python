{
  "Entries": [
    {
      "RequestUri": "https://management.azure.com/subscriptions/00000000-0000-0000-0000-000000000/resourceGroups/00000/providers/Microsoft.MachineLearningServices/workspaces/00000/datastores/workspaceblobstore?api-version=2022-10-01",
      "RequestMethod": "GET",
      "RequestHeaders": {
        "Accept": "application/json",
        "Accept-Encoding": "gzip, deflate",
        "Connection": "keep-alive",
<<<<<<< HEAD
        "User-Agent": "azure-ai-ml/1.5.0 azsdk-python-mgmt-machinelearningservices/0.1.0 Python/3.7.9 (Windows-10-10.0.22621-SP0)"
=======
        "User-Agent": "azure-ai-ml/1.5.0 azsdk-python-mgmt-machinelearningservices/0.1.0 Python/3.8.13 (Windows-10-10.0.22621-SP0)"
>>>>>>> 82fe11f4
      },
      "RequestBody": null,
      "StatusCode": 200,
      "ResponseHeaders": {
        "Cache-Control": "no-cache",
        "Content-Encoding": "gzip",
        "Content-Type": "application/json; charset=utf-8",
<<<<<<< HEAD
        "Date": "Thu, 23 Feb 2023 20:54:20 GMT",
        "Expires": "-1",
        "Pragma": "no-cache",
        "Request-Context": "appId=cid-v1:2d2e8e63-272e-4b3c-8598-4ee570a0e70d",
        "Server-Timing": "traceparent;desc=\u002200-7b215eddf4a0bc9aeb71acf2f627181f-52d23e91ea3a1dfc-01\u0022",
=======
        "Date": "Fri, 03 Mar 2023 04:36:42 GMT",
        "Expires": "-1",
        "Pragma": "no-cache",
        "request-context": "appId=cid-v1:512cc15a-13b5-415b-bfd0-dce7accb6bb1",
        "Server-Timing": "traceparent;desc=\u002200-bc9aa6a0beb6a86b7aec113d02a69de0-b624066059f2960a-01\u0022",
>>>>>>> 82fe11f4
        "Strict-Transport-Security": "max-age=31536000; includeSubDomains",
        "Transfer-Encoding": "chunked",
        "Vary": [
          "Accept-Encoding",
          "Accept-Encoding"
        ],
<<<<<<< HEAD
        "x-aml-cluster": "vienna-eastus2-01",
        "X-Content-Type-Options": "nosniff",
        "x-ms-correlation-request-id": "eec1bcbd-4178-41b6-820b-39ca346ebc69",
        "x-ms-ratelimit-remaining-subscription-reads": "11969",
        "x-ms-response-type": "standard",
        "x-ms-routing-request-id": "WESTUS2:20230223T205420Z:eec1bcbd-4178-41b6-820b-39ca346ebc69",
        "x-request-time": "0.477"
=======
        "x-aml-cluster": "vienna-test-westus2-01",
        "X-Content-Type-Options": "nosniff",
        "x-ms-correlation-request-id": "b6a07cc6-689d-49a4-9475-47b6522867ec",
        "x-ms-ratelimit-remaining-subscription-reads": "11938",
        "x-ms-response-type": "standard",
        "x-ms-routing-request-id": "JAPANEAST:20230303T043642Z:b6a07cc6-689d-49a4-9475-47b6522867ec",
        "x-request-time": "0.143"
>>>>>>> 82fe11f4
      },
      "ResponseBody": {
        "id": "/subscriptions/00000000-0000-0000-0000-000000000/resourceGroups/00000/providers/Microsoft.MachineLearningServices/workspaces/00000/datastores/workspaceblobstore",
        "name": "workspaceblobstore",
        "type": "Microsoft.MachineLearningServices/workspaces/datastores",
        "properties": {
          "description": null,
          "tags": null,
          "properties": null,
          "isDefault": true,
          "credentials": {
            "credentialsType": "AccountKey"
          },
          "datastoreType": "AzureBlob",
<<<<<<< HEAD
          "accountName": "saveorz2izv2bas",
          "containerName": "azureml-blobstore-2d1e66ae-85e3-42c0-be91-34de66397f26",
=======
          "accountName": "sagvgsoim6nmhbq",
          "containerName": "azureml-blobstore-e61cd5e2-512f-475e-9842-5e2a973993b8",
>>>>>>> 82fe11f4
          "endpoint": "core.windows.net",
          "protocol": "https",
          "serviceDataAccessAuthIdentity": "WorkspaceSystemAssignedIdentity"
        },
        "systemData": {
<<<<<<< HEAD
          "createdAt": "2023-02-23T02:09:20.7946807\u002B00:00",
          "createdBy": "779301c0-18b2-4cdc-801b-a0a3368fee0a",
          "createdByType": "Application",
          "lastModifiedAt": "2023-02-23T02:09:21.4547132\u002B00:00",
=======
          "createdAt": "2022-09-22T09:02:03.2629568\u002B00:00",
          "createdBy": "779301c0-18b2-4cdc-801b-a0a3368fee0a",
          "createdByType": "Application",
          "lastModifiedAt": "2022-09-22T09:02:04.166989\u002B00:00",
>>>>>>> 82fe11f4
          "lastModifiedBy": "779301c0-18b2-4cdc-801b-a0a3368fee0a",
          "lastModifiedByType": "Application"
        }
      }
    },
    {
      "RequestUri": "https://management.azure.com/subscriptions/00000000-0000-0000-0000-000000000/resourceGroups/00000/providers/Microsoft.MachineLearningServices/workspaces/00000/datastores/workspaceblobstore/listSecrets?api-version=2022-10-01",
      "RequestMethod": "POST",
      "RequestHeaders": {
        "Accept": "application/json",
        "Accept-Encoding": "gzip, deflate",
        "Connection": "keep-alive",
        "Content-Length": "0",
<<<<<<< HEAD
        "User-Agent": "azure-ai-ml/1.5.0 azsdk-python-mgmt-machinelearningservices/0.1.0 Python/3.7.9 (Windows-10-10.0.22621-SP0)"
=======
        "User-Agent": "azure-ai-ml/1.5.0 azsdk-python-mgmt-machinelearningservices/0.1.0 Python/3.8.13 (Windows-10-10.0.22621-SP0)"
>>>>>>> 82fe11f4
      },
      "RequestBody": null,
      "StatusCode": 200,
      "ResponseHeaders": {
        "Cache-Control": "no-cache",
        "Content-Encoding": "gzip",
        "Content-Type": "application/json; charset=utf-8",
<<<<<<< HEAD
        "Date": "Thu, 23 Feb 2023 20:54:20 GMT",
        "Expires": "-1",
        "Pragma": "no-cache",
        "Request-Context": "appId=cid-v1:2d2e8e63-272e-4b3c-8598-4ee570a0e70d",
        "Server-Timing": "traceparent;desc=\u002200-d02776e94b17ee9fb9f03f6910b942a0-11f854c745b52ef7-01\u0022",
        "Strict-Transport-Security": "max-age=31536000; includeSubDomains",
        "Transfer-Encoding": "chunked",
        "Vary": "Accept-Encoding",
        "x-aml-cluster": "vienna-eastus2-01",
        "X-Content-Type-Options": "nosniff",
        "x-ms-correlation-request-id": "c81616b3-7969-49b9-b38b-828b63592bb6",
        "x-ms-ratelimit-remaining-subscription-writes": "1199",
        "x-ms-response-type": "standard",
        "x-ms-routing-request-id": "WESTUS2:20230223T205421Z:c81616b3-7969-49b9-b38b-828b63592bb6",
        "x-request-time": "0.498"
=======
        "Date": "Fri, 03 Mar 2023 04:36:42 GMT",
        "Expires": "-1",
        "Pragma": "no-cache",
        "request-context": "appId=cid-v1:512cc15a-13b5-415b-bfd0-dce7accb6bb1",
        "Server-Timing": "traceparent;desc=\u002200-e54b15cb5f83315c735568b4194acc33-f2d796fa20f160c4-01\u0022",
        "Strict-Transport-Security": "max-age=31536000; includeSubDomains",
        "Transfer-Encoding": "chunked",
        "Vary": "Accept-Encoding",
        "x-aml-cluster": "vienna-test-westus2-01",
        "X-Content-Type-Options": "nosniff",
        "x-ms-correlation-request-id": "a8bc1041-8a66-4e6d-80dc-5c863576f15c",
        "x-ms-ratelimit-remaining-subscription-writes": "1182",
        "x-ms-response-type": "standard",
        "x-ms-routing-request-id": "JAPANEAST:20230303T043643Z:a8bc1041-8a66-4e6d-80dc-5c863576f15c",
        "x-request-time": "0.154"
>>>>>>> 82fe11f4
      },
      "ResponseBody": {
        "secretsType": "AccountKey",
        "key": "dGhpcyBpcyBmYWtlIGtleQ=="
      }
    },
    {
<<<<<<< HEAD
      "RequestUri": "https://saveorz2izv2bas.blob.core.windows.net/000000000000000000000000000000000000/LocalUpload/00000000000000000000000000000000/data/sample1.csv",
=======
      "RequestUri": "https://sagvgsoim6nmhbq.blob.core.windows.net/azureml-blobstore-e61cd5e2-512f-475e-9842-5e2a973993b8/LocalUpload/00000000000000000000000000000000/data/sample1.csv",
>>>>>>> 82fe11f4
      "RequestMethod": "HEAD",
      "RequestHeaders": {
        "Accept": "application/xml",
        "Accept-Encoding": "gzip, deflate",
        "Connection": "keep-alive",
<<<<<<< HEAD
        "User-Agent": "azsdk-python-storage-blob/12.14.1 Python/3.7.9 (Windows-10-10.0.22621-SP0)",
        "x-ms-date": "Thu, 23 Feb 2023 20:54:21 GMT",
        "x-ms-version": "2021-08-06"
=======
        "User-Agent": "azsdk-python-storage-blob/12.12.0 Python/3.8.13 (Windows-10-10.0.22621-SP0)",
        "x-ms-date": "Fri, 03 Mar 2023 04:36:43 GMT",
        "x-ms-version": "2021-06-08"
>>>>>>> 82fe11f4
      },
      "RequestBody": null,
      "StatusCode": 200,
      "ResponseHeaders": {
        "Accept-Ranges": "bytes",
        "Content-Length": "508",
        "Content-MD5": "dUQjYq1qrTeqLOaZ4N2AUQ==",
        "Content-Type": "application/octet-stream",
<<<<<<< HEAD
        "Date": "Thu, 23 Feb 2023 20:54:26 GMT",
        "ETag": "\u00220x8DB1543D6FD0292\u0022",
        "Last-Modified": "Thu, 23 Feb 2023 02:15:31 GMT",
=======
        "Date": "Fri, 03 Mar 2023 04:36:43 GMT",
        "ETag": "\u00220x8DB1BA04AB82BFB\u0022",
        "Last-Modified": "Fri, 03 Mar 2023 04:32:26 GMT",
>>>>>>> 82fe11f4
        "Server": [
          "Windows-Azure-Blob/1.0",
          "Microsoft-HTTPAPI/2.0"
        ],
        "Vary": "Origin",
        "x-ms-access-tier": "Hot",
        "x-ms-access-tier-inferred": "true",
        "x-ms-blob-type": "BlockBlob",
<<<<<<< HEAD
        "x-ms-creation-time": "Thu, 23 Feb 2023 02:15:31 GMT",
        "x-ms-lease-state": "available",
        "x-ms-lease-status": "unlocked",
        "x-ms-meta-name": "043b93f0-0d59-45e1-9422-f97e5ce8c926",
        "x-ms-meta-upload_status": "completed",
        "x-ms-meta-version": "daaf0d95-3ffc-4384-a6c2-6a608f7ee704",
=======
        "x-ms-creation-time": "Fri, 03 Mar 2023 04:32:26 GMT",
        "x-ms-lease-state": "available",
        "x-ms-lease-status": "unlocked",
        "x-ms-meta-name": "9a39bac3-6777-4742-8973-ecb0176150cf",
        "x-ms-meta-upload_status": "completed",
        "x-ms-meta-version": "6176d434-c798-4dcc-8f66-604efa0317a3",
>>>>>>> 82fe11f4
        "x-ms-server-encrypted": "true",
        "x-ms-version": "2021-06-08"
      },
      "ResponseBody": null
    },
    {
<<<<<<< HEAD
      "RequestUri": "https://saveorz2izv2bas.blob.core.windows.net/000000000000000000000000000000000000/az-ml-artifacts/00000000000000000000000000000000/data/sample1.csv",
=======
      "RequestUri": "https://sagvgsoim6nmhbq.blob.core.windows.net/azureml-blobstore-e61cd5e2-512f-475e-9842-5e2a973993b8/az-ml-artifacts/00000000000000000000000000000000/data/sample1.csv",
>>>>>>> 82fe11f4
      "RequestMethod": "HEAD",
      "RequestHeaders": {
        "Accept": "application/xml",
        "Accept-Encoding": "gzip, deflate",
        "Connection": "keep-alive",
<<<<<<< HEAD
        "User-Agent": "azsdk-python-storage-blob/12.14.1 Python/3.7.9 (Windows-10-10.0.22621-SP0)",
        "x-ms-date": "Thu, 23 Feb 2023 20:54:26 GMT",
        "x-ms-version": "2021-08-06"
=======
        "User-Agent": "azsdk-python-storage-blob/12.12.0 Python/3.8.13 (Windows-10-10.0.22621-SP0)",
        "x-ms-date": "Fri, 03 Mar 2023 04:36:43 GMT",
        "x-ms-version": "2021-06-08"
>>>>>>> 82fe11f4
      },
      "RequestBody": null,
      "StatusCode": 404,
      "ResponseHeaders": {
<<<<<<< HEAD
        "Date": "Thu, 23 Feb 2023 20:54:26 GMT",
=======
        "Date": "Fri, 03 Mar 2023 04:36:43 GMT",
>>>>>>> 82fe11f4
        "Server": [
          "Windows-Azure-Blob/1.0",
          "Microsoft-HTTPAPI/2.0"
        ],
        "Transfer-Encoding": "chunked",
        "Vary": "Origin",
        "x-ms-error-code": "BlobNotFound",
        "x-ms-version": "2021-06-08"
      },
      "ResponseBody": null
    },
    {
<<<<<<< HEAD
      "RequestUri": "https://management.azure.com/subscriptions/00000000-0000-0000-0000-000000000/resourceGroups/00000/providers/Microsoft.MachineLearningServices/workspaces/00000/schedules/test_779935446311?api-version=2022-10-01-preview",
=======
      "RequestUri": "https://management.azure.com/subscriptions/00000000-0000-0000-0000-000000000/providers/Microsoft.MachineLearningServices/locations/centraluseuap/mfeOperationsStatus/s:e61cd5e2-512f-475e-9842-5e2a973993b8:frADyXwzVy26tndJmRZm00rESPIZTK81rsoTzrC7jlI?api-version=2022-12-01-preview",
      "RequestMethod": "GET",
      "RequestHeaders": {
        "Accept": "*/*",
        "Accept-Encoding": "gzip, deflate",
        "Connection": "keep-alive",
        "User-Agent": "azure-ai-ml/1.5.0 azsdk-python-mgmt-machinelearningservices/0.1.0 Python/3.8.13 (Windows-10-10.0.22621-SP0)"
      },
      "RequestBody": null,
      "StatusCode": 200,
      "ResponseHeaders": {
        "Cache-Control": "no-cache",
        "Content-Encoding": "gzip",
        "Content-Type": "application/json; charset=utf-8",
        "Date": "Fri, 03 Mar 2023 04:36:43 GMT",
        "Expires": "-1",
        "Pragma": "no-cache",
        "request-context": "appId=cid-v1:512cc15a-13b5-415b-bfd0-dce7accb6bb1",
        "Server-Timing": "traceparent;desc=\u002200-04984eb964d46a5eef219642c635ad9e-6698b5a44a846414-01\u0022",
        "Strict-Transport-Security": "max-age=31536000; includeSubDomains",
        "Transfer-Encoding": "chunked",
        "Vary": [
          "Accept-Encoding",
          "Accept-Encoding"
        ],
        "x-aml-cluster": "vienna-test-westus2-02",
        "X-Content-Type-Options": "nosniff",
        "x-ms-correlation-request-id": "ebaca65c-7066-4048-8cc7-0b1f9e4c93cb",
        "x-ms-ratelimit-remaining-subscription-reads": "11937",
        "x-ms-response-type": "standard",
        "x-ms-routing-request-id": "JAPANEAST:20230303T043643Z:ebaca65c-7066-4048-8cc7-0b1f9e4c93cb",
        "x-request-time": "0.015"
      },
      "ResponseBody": {
        "id": "/subscriptions/00000000-0000-0000-0000-000000000/providers/Microsoft.MachineLearningServices/locations/centraluseuap/mfeOperationResults/s:e61cd5e2-512f-475e-9842-5e2a973993b8:frADyXwzVy26tndJmRZm00rESPIZTK81rsoTzrC7jlI",
        "name": "s:e61cd5e2-512f-475e-9842-5e2a973993b8:frADyXwzVy26tndJmRZm00rESPIZTK81rsoTzrC7jlI",
        "status": "Succeeded",
        "startTime": "2023-03-03T04:36:38.5654195\u002B00:00",
        "endTime": "2023-03-03T04:36:40\u002B00:00"
      }
    },
    {
      "RequestUri": "https://management.azure.com/subscriptions/00000000-0000-0000-0000-000000000/resourceGroups/00000/providers/Microsoft.MachineLearningServices/workspaces/00000/schedules/test_949687940826?api-version=2022-12-01-preview",
      "RequestMethod": "GET",
      "RequestHeaders": {
        "Accept": "*/*",
        "Accept-Encoding": "gzip, deflate",
        "Connection": "keep-alive",
        "User-Agent": "azure-ai-ml/1.5.0 azsdk-python-mgmt-machinelearningservices/0.1.0 Python/3.8.13 (Windows-10-10.0.22621-SP0)"
      },
      "RequestBody": null,
      "StatusCode": 200,
      "ResponseHeaders": {
        "Cache-Control": "no-cache",
        "Content-Encoding": "gzip",
        "Content-Type": "application/json; charset=utf-8",
        "Date": "Fri, 03 Mar 2023 04:36:43 GMT",
        "Expires": "-1",
        "Pragma": "no-cache",
        "request-context": "appId=cid-v1:512cc15a-13b5-415b-bfd0-dce7accb6bb1",
        "Server-Timing": "traceparent;desc=\u002200-0c0a41ebc31117824fd2c26be14fcf74-e18052daad6ece80-01\u0022",
        "Strict-Transport-Security": "max-age=31536000; includeSubDomains",
        "Transfer-Encoding": "chunked",
        "Vary": [
          "Accept-Encoding",
          "Accept-Encoding"
        ],
        "x-aml-cluster": "vienna-test-westus2-01",
        "X-Content-Type-Options": "nosniff",
        "x-ms-correlation-request-id": "ef1bb9f2-e923-4977-a233-78e8e2d5c6c3",
        "x-ms-ratelimit-remaining-subscription-reads": "11936",
        "x-ms-response-type": "standard",
        "x-ms-routing-request-id": "JAPANEAST:20230303T043644Z:ef1bb9f2-e923-4977-a233-78e8e2d5c6c3",
        "x-request-time": "0.086"
      },
      "ResponseBody": {
        "name": "test_949687940826",
        "properties": {
          "description": "a weekly retrain schedule",
          "tags": {},
          "properties": {},
          "displayName": "weekly retrain schedule",
          "isEnabled": false,
          "trigger": {
            "endTime": null,
            "startTime": "2022-05-10 10:15:00",
            "timeZone": "Pacific Standard Time",
            "triggerType": "Recurrence",
            "frequency": "Week",
            "interval": 1,
            "schedule": {
              "hours": [
                10
              ],
              "minutes": [
                15
              ],
              "weekDays": [
                "Monday"
              ],
              "monthDays": null
            }
          },
          "action": {
            "actionType": "CreateJob",
            "jobDefinition": {
              "description": "The hello world pipeline job with inline components",
              "tags": {
                "tag": "tagvalue",
                "owner": "sdkteam"
              },
              "properties": {},
              "displayName": null,
              "status": "NotStarted",
              "experimentName": "Default",
              "services": null,
              "computeId": "/subscriptions/00000000-0000-0000-0000-000000000/resourceGroups/00000/providers/Microsoft.MachineLearningServices/workspaces/00000/computes/cpu-cluster",
              "isArchived": false,
              "identity": {
                "identityType": "AMLToken"
              },
              "componentId": null,
              "jobType": "Pipeline",
              "settings": {
                "default_compute": "/subscriptions/00000000-0000-0000-0000-000000000/resourceGroups/00000/providers/Microsoft.MachineLearningServices/workspaces/00000/computes/cpu-cluster-1",
                "default_datastore": "/subscriptions/00000000-0000-0000-0000-000000000/resourceGroups/00000/providers/Microsoft.MachineLearningServices/workspaces/00000/datastores/workspacefilestore",
                "continue_on_step_failure": true,
                "_source": "YAML.JOB"
              },
              "jobs": {
                "hello_world_component_inline_1": {
                  "name": "hello_world_component_inline_1",
                  "type": "command",
                  "inputs": {
                    "component_in_number": {
                      "job_input_type": "literal",
                      "value": "${{parent.inputs.job_in_number}}"
                    }
                  },
                  "_source": "REMOTE.WORKSPACE.COMPONENT",
                  "componentId": "/subscriptions/00000000-0000-0000-0000-000000000/resourceGroups/00000/providers/Microsoft.MachineLearningServices/workspaces/00000/components/azureml_anonymous/versions/d59ecedb-5b17-4486-a339-c417db4062d7"
                },
                "hello_world_component_inline_2": {
                  "name": "hello_world_component_inline_2",
                  "type": "command",
                  "inputs": {
                    "component_in_number": {
                      "job_input_type": "literal",
                      "value": "${{parent.inputs.job_in_number}}"
                    }
                  },
                  "_source": "REMOTE.WORKSPACE.COMPONENT",
                  "componentId": "/subscriptions/00000000-0000-0000-0000-000000000/resourceGroups/00000/providers/Microsoft.MachineLearningServices/workspaces/00000/components/azureml_anonymous/versions/297e54ed-e8e8-4990-b6d1-feec218f6018"
                },
                "hello_world_component_inline_3": {
                  "name": "hello_world_component_inline_3",
                  "type": "command",
                  "inputs": {
                    "component_in_number": {
                      "job_input_type": "literal",
                      "value": "${{parent.inputs.job_in_number}}"
                    }
                  },
                  "_source": "REMOTE.WORKSPACE.COMPONENT",
                  "componentId": "/subscriptions/00000000-0000-0000-0000-000000000/resourceGroups/00000/providers/Microsoft.MachineLearningServices/workspaces/00000/components/azureml_anonymous/versions/59549f4f-27c3-41e0-a34c-5723d8c7e59b"
                }
              },
              "inputs": {
                "job_in_number": {
                  "description": null,
                  "jobInputType": "literal",
                  "value": "1"
                },
                "job_in_other_number": {
                  "description": null,
                  "jobInputType": "literal",
                  "value": "2"
                }
              },
              "outputs": {},
              "sourceJobId": null
            }
          },
          "provisioningState": "Succeeded"
        },
        "systemData": {
          "createdAt": "2023-03-03T04:36:33.7540376\u002B00:00",
          "createdBy": "Firstname Lastname",
          "createdByType": "User",
          "lastModifiedAt": "2023-03-03T04:36:40.2641052\u002B00:00",
          "lastModifiedBy": "Firstname Lastname",
          "lastModifiedByType": "User"
        }
      }
    },
    {
      "RequestUri": "https://management.azure.com/subscriptions/00000000-0000-0000-0000-000000000/resourceGroups/00000/providers/Microsoft.MachineLearningServices/workspaces/00000/schedules/test_905839394475?api-version=2022-12-01-preview",
>>>>>>> 82fe11f4
      "RequestMethod": "PUT",
      "RequestHeaders": {
        "Accept": "application/json",
        "Accept-Encoding": "gzip, deflate",
        "Connection": "keep-alive",
        "Content-Length": "1005",
        "Content-Type": "application/json",
<<<<<<< HEAD
        "User-Agent": "azure-ai-ml/1.5.0 azsdk-python-mgmt-machinelearningservices/0.1.0 Python/3.7.9 (Windows-10-10.0.22621-SP0)"
=======
        "User-Agent": "azure-ai-ml/1.5.0 azsdk-python-mgmt-machinelearningservices/0.1.0 Python/3.8.13 (Windows-10-10.0.22621-SP0)"
>>>>>>> 82fe11f4
      },
      "RequestBody": {
        "properties": {
          "description": "a weekly retrain schedule",
          "properties": {},
          "tags": {},
          "action": {
            "actionType": "CreateJob",
            "jobDefinition": {
              "properties": {
                "empty_property": null
              },
              "tags": {
                "empty_tag": null
              },
              "computeId": "/subscriptions/00000000-0000-0000-0000-000000000/resourceGroups/00000/providers/Microsoft.MachineLearningServices/workspaces/00000/computes/cpu-cluster",
              "displayName": "test_display_name",
              "experimentName": "mfe-test1",
              "identity": {
                "identityType": "AMLToken"
              },
              "isArchived": false,
              "jobType": "Command",
              "command": "pip freeze",
              "environmentId": "azureml:AzureML-sklearn-1.0-ubuntu20.04-py38-cpu:33",
              "environmentVariables": {},
              "inputs": {
                "hello_input": {
                  "uri": "azureml://datastores/workspaceblobstore/paths/LocalUpload/00000000000000000000000000000000/data/",
                  "jobInputType": "uri_folder"
                }
              },
              "outputs": {}
            }
          },
          "displayName": "weekly retrain schedule",
          "trigger": {
            "startTime": "2022-03-10 10:15:00",
            "timeZone": "UTC",
            "triggerType": "Cron",
            "expression": "15 10 * * 1"
          }
        }
      },
      "StatusCode": 201,
      "ResponseHeaders": {
<<<<<<< HEAD
        "Azure-AsyncOperation": "https://management.azure.com/subscriptions/00000000-0000-0000-0000-000000000/providers/Microsoft.MachineLearningServices/locations/eastus2/mfeOperationsStatus/s:2d1e66ae-85e3-42c0-be91-34de66397f26:vuB8I_sHzE9X1C8FViJKtyNZWoVWFry_uAFDDmkbiFo?api-version=2022-10-01-preview",
        "Cache-Control": "no-cache",
        "Content-Length": "1906",
        "Content-Type": "application/json; charset=utf-8",
        "Date": "Thu, 23 Feb 2023 20:54:27 GMT",
        "Expires": "-1",
        "Location": "https://management.azure.com/subscriptions/00000000-0000-0000-0000-000000000/resourceGroups/00000/providers/Microsoft.MachineLearningServices/workspaces/00000/schedules/test_779935446311?api-version=2022-10-01-preview",
        "Pragma": "no-cache",
        "Request-Context": "appId=cid-v1:2d2e8e63-272e-4b3c-8598-4ee570a0e70d",
        "Server-Timing": "traceparent;desc=\u002200-986e7e184e07ef09446e08ce4ea5cfc4-0295dc9b56f5502a-01\u0022",
        "Strict-Transport-Security": "max-age=31536000; includeSubDomains",
        "x-aml-cluster": "vienna-eastus2-01",
        "X-Content-Type-Options": "nosniff",
        "x-ms-async-operation-timeout": "PT30M",
        "x-ms-correlation-request-id": "3fa3d51e-b30e-4593-99f0-25e53c57662e",
        "x-ms-ratelimit-remaining-subscription-writes": "1186",
        "x-ms-response-type": "standard",
        "x-ms-routing-request-id": "WESTUS2:20230223T205428Z:3fa3d51e-b30e-4593-99f0-25e53c57662e",
        "x-request-time": "0.140"
=======
        "azure-asyncoperation": "https://management.azure.com/subscriptions/00000000-0000-0000-0000-000000000/providers/Microsoft.MachineLearningServices/locations/centraluseuap/mfeOperationsStatus/s:e61cd5e2-512f-475e-9842-5e2a973993b8:AzVkzxa1bsOq98V3c0Qy8it9q1W16ilU2ALX8mNE6sE?api-version=2022-12-01-preview",
        "Cache-Control": "no-cache",
        "Content-Length": "1906",
        "Content-Type": "application/json; charset=utf-8",
        "Date": "Fri, 03 Mar 2023 04:36:46 GMT",
        "Expires": "-1",
        "Location": "https://management.azure.com/subscriptions/00000000-0000-0000-0000-000000000/resourceGroups/00000/providers/Microsoft.MachineLearningServices/workspaces/00000/schedules/test_905839394475?api-version=2022-12-01-preview",
        "Pragma": "no-cache",
        "request-context": "appId=cid-v1:512cc15a-13b5-415b-bfd0-dce7accb6bb1",
        "Server-Timing": "traceparent;desc=\u002200-dfc236ad0b2687cb7845c0920bb7d1ab-571af810f517c9d5-01\u0022",
        "Strict-Transport-Security": "max-age=31536000; includeSubDomains",
        "x-aml-cluster": "vienna-test-westus2-01",
        "X-Content-Type-Options": "nosniff",
        "x-ms-async-operation-timeout": "PT30M",
        "x-ms-correlation-request-id": "d82eaddf-f3f5-43c1-adb4-8e3c92f2f240",
        "x-ms-ratelimit-remaining-subscription-writes": "1148",
        "x-ms-response-type": "standard",
        "x-ms-routing-request-id": "JAPANEAST:20230303T043647Z:d82eaddf-f3f5-43c1-adb4-8e3c92f2f240",
        "x-request-time": "0.058"
>>>>>>> 82fe11f4
      },
      "ResponseBody": {
        "properties": {
          "description": "a weekly retrain schedule",
          "tags": {},
          "properties": {},
          "displayName": "weekly retrain schedule",
          "isEnabled": true,
          "trigger": {
            "endTime": null,
            "startTime": "2022-03-10 10:15:00",
            "timeZone": "UTC",
            "triggerType": "Cron",
            "expression": "15 10 * * 1"
          },
          "action": {
            "actionType": "CreateJob",
            "jobDefinition": {
              "description": null,
              "tags": {
                "empty_tag": null
              },
              "properties": {
                "empty_property": null
              },
              "displayName": "test_display_name",
              "status": "NotStarted",
              "experimentName": "mfe-test1",
              "services": null,
              "computeId": "/subscriptions/00000000-0000-0000-0000-000000000/resourceGroups/00000/providers/Microsoft.MachineLearningServices/workspaces/00000/computes/cpu-cluster",
              "isArchived": false,
              "identity": {
                "identityType": "AMLToken"
              },
              "componentId": null,
              "jobType": "Command",
              "resources": {
                "instanceCount": 1,
                "instanceType": null,
                "properties": null,
                "shmSize": "2g",
                "dockerArgs": null
              },
              "codeId": null,
              "command": "pip freeze",
              "environmentId": "azureml:AzureML-sklearn-1.0-ubuntu20.04-py38-cpu:33",
              "inputs": {
                "hello_input": {
                  "description": null,
                  "uri": "azureml://datastores/workspaceblobstore/paths/LocalUpload/00000000000000000000000000000000/data/",
                  "mode": "ReadOnlyMount",
                  "jobInputType": "uri_folder"
                }
              },
              "outputs": {},
              "distribution": null,
              "autologgerSettings": null,
              "limits": null,
              "environmentVariables": {},
              "parameters": null
            }
          },
          "provisioningState": "Creating"
        }
      }
    },
    {
<<<<<<< HEAD
      "RequestUri": "https://management.azure.com/subscriptions/00000000-0000-0000-0000-000000000/providers/Microsoft.MachineLearningServices/locations/eastus2/mfeOperationsStatus/s:2d1e66ae-85e3-42c0-be91-34de66397f26:vuB8I_sHzE9X1C8FViJKtyNZWoVWFry_uAFDDmkbiFo?api-version=2022-10-01-preview",
=======
      "RequestUri": "https://management.azure.com/subscriptions/00000000-0000-0000-0000-000000000/providers/Microsoft.MachineLearningServices/locations/centraluseuap/mfeOperationsStatus/s:e61cd5e2-512f-475e-9842-5e2a973993b8:AzVkzxa1bsOq98V3c0Qy8it9q1W16ilU2ALX8mNE6sE?api-version=2022-12-01-preview",
>>>>>>> 82fe11f4
      "RequestMethod": "GET",
      "RequestHeaders": {
        "Accept": "*/*",
        "Accept-Encoding": "gzip, deflate",
        "Connection": "keep-alive",
<<<<<<< HEAD
        "User-Agent": "azure-ai-ml/1.5.0 azsdk-python-mgmt-machinelearningservices/0.1.0 Python/3.7.9 (Windows-10-10.0.22621-SP0)"
=======
        "User-Agent": "azure-ai-ml/1.5.0 azsdk-python-mgmt-machinelearningservices/0.1.0 Python/3.8.13 (Windows-10-10.0.22621-SP0)"
>>>>>>> 82fe11f4
      },
      "RequestBody": null,
      "StatusCode": 200,
      "ResponseHeaders": {
        "Cache-Control": "no-cache",
        "Content-Encoding": "gzip",
        "Content-Type": "application/json; charset=utf-8",
<<<<<<< HEAD
        "Date": "Thu, 23 Feb 2023 20:54:28 GMT",
        "Expires": "-1",
        "Pragma": "no-cache",
        "Request-Context": "appId=cid-v1:2d2e8e63-272e-4b3c-8598-4ee570a0e70d",
        "Server-Timing": "traceparent;desc=\u002200-50dda2f19afd6603515e08bbe0dd82e0-8ccc20a00fa27761-01\u0022",
=======
        "Date": "Fri, 03 Mar 2023 04:36:51 GMT",
        "Expires": "-1",
        "Pragma": "no-cache",
        "request-context": "appId=cid-v1:512cc15a-13b5-415b-bfd0-dce7accb6bb1",
        "Server-Timing": "traceparent;desc=\u002200-ef07dc86afe0347905e5f0e8ecfbe93e-f6e49bfd5a034c64-01\u0022",
>>>>>>> 82fe11f4
        "Strict-Transport-Security": "max-age=31536000; includeSubDomains",
        "Transfer-Encoding": "chunked",
        "Vary": [
          "Accept-Encoding",
          "Accept-Encoding"
        ],
<<<<<<< HEAD
        "x-aml-cluster": "vienna-eastus2-01",
        "X-Content-Type-Options": "nosniff",
        "x-ms-correlation-request-id": "bb257670-2694-4fdd-a7a1-38ed118596e3",
        "x-ms-ratelimit-remaining-subscription-reads": "11968",
        "x-ms-response-type": "standard",
        "x-ms-routing-request-id": "WESTUS2:20230223T205428Z:bb257670-2694-4fdd-a7a1-38ed118596e3",
        "x-request-time": "0.147"
      },
      "ResponseBody": {
        "id": "/subscriptions/00000000-0000-0000-0000-000000000/providers/Microsoft.MachineLearningServices/locations/eastus2/mfeOperationResults/s:2d1e66ae-85e3-42c0-be91-34de66397f26:vuB8I_sHzE9X1C8FViJKtyNZWoVWFry_uAFDDmkbiFo",
        "name": "s:2d1e66ae-85e3-42c0-be91-34de66397f26:vuB8I_sHzE9X1C8FViJKtyNZWoVWFry_uAFDDmkbiFo",
        "status": "Creating"
      }
    },
    {
      "RequestUri": "https://management.azure.com/subscriptions/00000000-0000-0000-0000-000000000/providers/Microsoft.MachineLearningServices/locations/eastus2/mfeOperationsStatus/s:2d1e66ae-85e3-42c0-be91-34de66397f26:vuB8I_sHzE9X1C8FViJKtyNZWoVWFry_uAFDDmkbiFo?api-version=2022-10-01-preview",
      "RequestMethod": "GET",
      "RequestHeaders": {
        "Accept": "*/*",
        "Accept-Encoding": "gzip, deflate",
        "Connection": "keep-alive",
        "User-Agent": "azure-ai-ml/1.5.0 azsdk-python-mgmt-machinelearningservices/0.1.0 Python/3.7.9 (Windows-10-10.0.22621-SP0)"
      },
      "RequestBody": null,
      "StatusCode": 200,
      "ResponseHeaders": {
        "Cache-Control": "no-cache",
        "Content-Encoding": "gzip",
        "Content-Type": "application/json; charset=utf-8",
        "Date": "Thu, 23 Feb 2023 20:54:33 GMT",
        "Expires": "-1",
        "Pragma": "no-cache",
        "Request-Context": "appId=cid-v1:2d2e8e63-272e-4b3c-8598-4ee570a0e70d",
        "Server-Timing": "traceparent;desc=\u002200-07a05a31df8fdb3784adfe216bda882d-ac8338b22f9fc34a-01\u0022",
        "Strict-Transport-Security": "max-age=31536000; includeSubDomains",
        "Transfer-Encoding": "chunked",
        "Vary": [
          "Accept-Encoding",
          "Accept-Encoding"
        ],
        "x-aml-cluster": "vienna-eastus2-01",
        "X-Content-Type-Options": "nosniff",
        "x-ms-correlation-request-id": "636ed5a6-6386-477b-9c7d-7002c08b824c",
        "x-ms-ratelimit-remaining-subscription-reads": "11967",
        "x-ms-response-type": "standard",
        "x-ms-routing-request-id": "WESTUS2:20230223T205434Z:636ed5a6-6386-477b-9c7d-7002c08b824c",
        "x-request-time": "0.460"
      },
      "ResponseBody": {
        "id": "/subscriptions/00000000-0000-0000-0000-000000000/providers/Microsoft.MachineLearningServices/locations/eastus2/mfeOperationResults/s:2d1e66ae-85e3-42c0-be91-34de66397f26:vuB8I_sHzE9X1C8FViJKtyNZWoVWFry_uAFDDmkbiFo",
        "name": "s:2d1e66ae-85e3-42c0-be91-34de66397f26:vuB8I_sHzE9X1C8FViJKtyNZWoVWFry_uAFDDmkbiFo",
        "status": "Creating"
      }
    },
    {
      "RequestUri": "https://management.azure.com/subscriptions/00000000-0000-0000-0000-000000000/providers/Microsoft.MachineLearningServices/locations/eastus2/mfeOperationsStatus/s:2d1e66ae-85e3-42c0-be91-34de66397f26:vuB8I_sHzE9X1C8FViJKtyNZWoVWFry_uAFDDmkbiFo?api-version=2022-10-01-preview",
      "RequestMethod": "GET",
      "RequestHeaders": {
        "Accept": "*/*",
        "Accept-Encoding": "gzip, deflate",
        "Connection": "keep-alive",
        "User-Agent": "azure-ai-ml/1.5.0 azsdk-python-mgmt-machinelearningservices/0.1.0 Python/3.7.9 (Windows-10-10.0.22621-SP0)"
      },
      "RequestBody": null,
      "StatusCode": 200,
      "ResponseHeaders": {
        "Cache-Control": "no-cache",
        "Content-Encoding": "gzip",
        "Content-Type": "application/json; charset=utf-8",
        "Date": "Thu, 23 Feb 2023 20:54:39 GMT",
        "Expires": "-1",
        "Pragma": "no-cache",
        "Request-Context": "appId=cid-v1:2d2e8e63-272e-4b3c-8598-4ee570a0e70d",
        "Server-Timing": "traceparent;desc=\u002200-72d3cbefe4448a43bc90df1f8b1ce0aa-d78c9ebf93ae3d9f-01\u0022",
        "Strict-Transport-Security": "max-age=31536000; includeSubDomains",
        "Transfer-Encoding": "chunked",
        "Vary": [
          "Accept-Encoding",
          "Accept-Encoding"
        ],
        "x-aml-cluster": "vienna-eastus2-01",
        "X-Content-Type-Options": "nosniff",
        "x-ms-correlation-request-id": "ffedc8c3-e505-42f5-988b-acbee1d37b94",
        "x-ms-ratelimit-remaining-subscription-reads": "11966",
        "x-ms-response-type": "standard",
        "x-ms-routing-request-id": "WESTUS2:20230223T205440Z:ffedc8c3-e505-42f5-988b-acbee1d37b94",
        "x-request-time": "0.099"
      },
      "ResponseBody": {
        "id": "/subscriptions/00000000-0000-0000-0000-000000000/providers/Microsoft.MachineLearningServices/locations/eastus2/mfeOperationResults/s:2d1e66ae-85e3-42c0-be91-34de66397f26:vuB8I_sHzE9X1C8FViJKtyNZWoVWFry_uAFDDmkbiFo",
        "name": "s:2d1e66ae-85e3-42c0-be91-34de66397f26:vuB8I_sHzE9X1C8FViJKtyNZWoVWFry_uAFDDmkbiFo",
        "status": "Succeeded",
        "startTime": "2023-02-23T20:54:28.3263263\u002B00:00",
        "endTime": "2023-02-23T20:54:36\u002B00:00"
      }
    },
    {
      "RequestUri": "https://management.azure.com/subscriptions/00000000-0000-0000-0000-000000000/resourceGroups/00000/providers/Microsoft.MachineLearningServices/workspaces/00000/schedules/test_779935446311?api-version=2022-10-01-preview",
=======
        "x-aml-cluster": "vienna-test-westus2-02",
        "X-Content-Type-Options": "nosniff",
        "x-ms-correlation-request-id": "f318476d-b666-4575-944d-c7934c444348",
        "x-ms-ratelimit-remaining-subscription-reads": "11935",
        "x-ms-response-type": "standard",
        "x-ms-routing-request-id": "JAPANEAST:20230303T043652Z:f318476d-b666-4575-944d-c7934c444348",
        "x-request-time": "0.019"
      },
      "ResponseBody": {
        "id": "/subscriptions/00000000-0000-0000-0000-000000000/providers/Microsoft.MachineLearningServices/locations/centraluseuap/mfeOperationResults/s:e61cd5e2-512f-475e-9842-5e2a973993b8:AzVkzxa1bsOq98V3c0Qy8it9q1W16ilU2ALX8mNE6sE",
        "name": "s:e61cd5e2-512f-475e-9842-5e2a973993b8:AzVkzxa1bsOq98V3c0Qy8it9q1W16ilU2ALX8mNE6sE",
        "status": "Succeeded",
        "startTime": "2023-03-03T04:36:46.9320512\u002B00:00",
        "endTime": "2023-03-03T04:36:49\u002B00:00"
      }
    },
    {
      "RequestUri": "https://management.azure.com/subscriptions/00000000-0000-0000-0000-000000000/resourceGroups/00000/providers/Microsoft.MachineLearningServices/workspaces/00000/schedules/test_905839394475?api-version=2022-12-01-preview",
>>>>>>> 82fe11f4
      "RequestMethod": "GET",
      "RequestHeaders": {
        "Accept": "*/*",
        "Accept-Encoding": "gzip, deflate",
        "Connection": "keep-alive",
<<<<<<< HEAD
        "User-Agent": "azure-ai-ml/1.5.0 azsdk-python-mgmt-machinelearningservices/0.1.0 Python/3.7.9 (Windows-10-10.0.22621-SP0)"
=======
        "User-Agent": "azure-ai-ml/1.5.0 azsdk-python-mgmt-machinelearningservices/0.1.0 Python/3.8.13 (Windows-10-10.0.22621-SP0)"
>>>>>>> 82fe11f4
      },
      "RequestBody": null,
      "StatusCode": 200,
      "ResponseHeaders": {
        "Cache-Control": "no-cache",
        "Content-Encoding": "gzip",
        "Content-Type": "application/json; charset=utf-8",
<<<<<<< HEAD
        "Date": "Thu, 23 Feb 2023 20:54:40 GMT",
        "Expires": "-1",
        "Pragma": "no-cache",
        "Request-Context": "appId=cid-v1:2d2e8e63-272e-4b3c-8598-4ee570a0e70d",
        "Server-Timing": "traceparent;desc=\u002200-317a42179d195dc826d7d46cc2859f73-463199c58f19c563-01\u0022",
=======
        "Date": "Fri, 03 Mar 2023 04:36:52 GMT",
        "Expires": "-1",
        "Pragma": "no-cache",
        "request-context": "appId=cid-v1:512cc15a-13b5-415b-bfd0-dce7accb6bb1",
        "Server-Timing": "traceparent;desc=\u002200-84e9d5e333de7aca523b5e71ce314536-1804fd21799ce8f7-01\u0022",
>>>>>>> 82fe11f4
        "Strict-Transport-Security": "max-age=31536000; includeSubDomains",
        "Transfer-Encoding": "chunked",
        "Vary": [
          "Accept-Encoding",
          "Accept-Encoding"
        ],
<<<<<<< HEAD
        "x-aml-cluster": "vienna-eastus2-01",
        "X-Content-Type-Options": "nosniff",
        "x-ms-correlation-request-id": "a17441a0-4056-41ce-b0d7-a21ce2801f69",
        "x-ms-ratelimit-remaining-subscription-reads": "11965",
        "x-ms-response-type": "standard",
        "x-ms-routing-request-id": "WESTUS2:20230223T205440Z:a17441a0-4056-41ce-b0d7-a21ce2801f69",
        "x-request-time": "0.024"
      },
      "ResponseBody": {
        "name": "test_779935446311",
=======
        "x-aml-cluster": "vienna-test-westus2-01",
        "X-Content-Type-Options": "nosniff",
        "x-ms-correlation-request-id": "0536d102-b919-4fa6-9271-7ff6f20d7b7e",
        "x-ms-ratelimit-remaining-subscription-reads": "11934",
        "x-ms-response-type": "standard",
        "x-ms-routing-request-id": "JAPANEAST:20230303T043652Z:0536d102-b919-4fa6-9271-7ff6f20d7b7e",
        "x-request-time": "0.098"
      },
      "ResponseBody": {
        "name": "test_905839394475",
>>>>>>> 82fe11f4
        "properties": {
          "description": "a weekly retrain schedule",
          "tags": {},
          "properties": {},
          "displayName": "weekly retrain schedule",
          "isEnabled": true,
          "trigger": {
            "endTime": null,
            "startTime": "2022-03-10 10:15:00",
            "timeZone": "UTC",
            "triggerType": "Cron",
            "expression": "15 10 * * 1"
          },
          "action": {
            "actionType": "CreateJob",
            "jobDefinition": {
              "description": null,
              "tags": {
                "empty_tag": null
              },
              "properties": {
                "empty_property": null
              },
              "displayName": "test_display_name",
              "status": "NotStarted",
              "experimentName": "mfe-test1",
              "services": {},
              "computeId": "/subscriptions/00000000-0000-0000-0000-000000000/resourceGroups/00000/providers/Microsoft.MachineLearningServices/workspaces/00000/computes/cpu-cluster",
              "isArchived": false,
              "identity": {
                "identityType": "AMLToken"
              },
              "componentId": null,
              "jobType": "Command",
              "resources": {
                "instanceCount": 1,
                "instanceType": null,
                "properties": null,
                "shmSize": "2g",
                "dockerArgs": null
              },
              "codeId": null,
              "command": "pip freeze",
              "environmentId": "azureml:AzureML-sklearn-1.0-ubuntu20.04-py38-cpu:33",
              "inputs": {
                "hello_input": {
                  "description": null,
                  "uri": "azureml://datastores/workspaceblobstore/paths/LocalUpload/00000000000000000000000000000000/data/",
                  "mode": "ReadOnlyMount",
                  "jobInputType": "uri_folder"
                }
              },
              "outputs": {},
              "distribution": null,
              "autologgerSettings": null,
              "limits": null,
              "environmentVariables": {},
              "parameters": null
            }
          },
          "provisioningState": "Succeeded"
        },
        "systemData": {
<<<<<<< HEAD
          "createdAt": "2023-02-23T20:54:36.5316459\u002B00:00",
          "createdBy": "Diondra Peck",
          "createdByType": "User",
          "lastModifiedAt": "2023-02-23T20:54:36.5316459\u002B00:00",
          "lastModifiedBy": "Diondra Peck",
=======
          "createdAt": "2023-03-03T04:36:49.7723395\u002B00:00",
          "createdBy": "Firstname Lastname",
          "createdByType": "User",
          "lastModifiedAt": "2023-03-03T04:36:49.7723395\u002B00:00",
          "lastModifiedBy": "Firstname Lastname",
>>>>>>> 82fe11f4
          "lastModifiedByType": "User"
        }
      }
    },
    {
<<<<<<< HEAD
      "RequestUri": "https://management.azure.com/subscriptions/00000000-0000-0000-0000-000000000/resourceGroups/00000/providers/Microsoft.MachineLearningServices/workspaces/00000/schedules/test_779935446311?api-version=2022-10-01-preview",
=======
      "RequestUri": "https://management.azure.com/subscriptions/00000000-0000-0000-0000-000000000/resourceGroups/00000/providers/Microsoft.MachineLearningServices/workspaces/00000/schedules/test_905839394475?api-version=2022-12-01-preview",
>>>>>>> 82fe11f4
      "RequestMethod": "GET",
      "RequestHeaders": {
        "Accept": "application/json",
        "Accept-Encoding": "gzip, deflate",
        "Connection": "keep-alive",
<<<<<<< HEAD
        "User-Agent": "azure-ai-ml/1.5.0 azsdk-python-mgmt-machinelearningservices/0.1.0 Python/3.7.9 (Windows-10-10.0.22621-SP0)"
=======
        "User-Agent": "azure-ai-ml/1.5.0 azsdk-python-mgmt-machinelearningservices/0.1.0 Python/3.8.13 (Windows-10-10.0.22621-SP0)"
>>>>>>> 82fe11f4
      },
      "RequestBody": null,
      "StatusCode": 200,
      "ResponseHeaders": {
        "Cache-Control": "no-cache",
        "Content-Encoding": "gzip",
        "Content-Type": "application/json; charset=utf-8",
<<<<<<< HEAD
        "Date": "Thu, 23 Feb 2023 20:54:40 GMT",
        "Expires": "-1",
        "Pragma": "no-cache",
        "Request-Context": "appId=cid-v1:2d2e8e63-272e-4b3c-8598-4ee570a0e70d",
        "Server-Timing": "traceparent;desc=\u002200-f798955f96b2e76401708b4266d41d0a-e4056b0e0c8de337-01\u0022",
=======
        "Date": "Fri, 03 Mar 2023 04:36:52 GMT",
        "Expires": "-1",
        "Pragma": "no-cache",
        "request-context": "appId=cid-v1:512cc15a-13b5-415b-bfd0-dce7accb6bb1",
        "Server-Timing": "traceparent;desc=\u002200-e60b39b247d58b84603aa931c6c4c5b6-cb8702f8a24248ae-01\u0022",
>>>>>>> 82fe11f4
        "Strict-Transport-Security": "max-age=31536000; includeSubDomains",
        "Transfer-Encoding": "chunked",
        "Vary": [
          "Accept-Encoding",
          "Accept-Encoding"
        ],
<<<<<<< HEAD
        "x-aml-cluster": "vienna-eastus2-01",
        "X-Content-Type-Options": "nosniff",
        "x-ms-correlation-request-id": "7e68d767-0785-4c01-b582-38e070d06997",
        "x-ms-ratelimit-remaining-subscription-reads": "11964",
        "x-ms-response-type": "standard",
        "x-ms-routing-request-id": "WESTUS2:20230223T205441Z:7e68d767-0785-4c01-b582-38e070d06997",
        "x-request-time": "0.095"
      },
      "ResponseBody": {
        "name": "test_779935446311",
=======
        "x-aml-cluster": "vienna-test-westus2-01",
        "X-Content-Type-Options": "nosniff",
        "x-ms-correlation-request-id": "8feedb73-f52e-4c71-9710-71f20d7f4996",
        "x-ms-ratelimit-remaining-subscription-reads": "11933",
        "x-ms-response-type": "standard",
        "x-ms-routing-request-id": "JAPANEAST:20230303T043653Z:8feedb73-f52e-4c71-9710-71f20d7f4996",
        "x-request-time": "0.084"
      },
      "ResponseBody": {
        "name": "test_905839394475",
>>>>>>> 82fe11f4
        "properties": {
          "description": "a weekly retrain schedule",
          "tags": {},
          "properties": {},
          "displayName": "weekly retrain schedule",
          "isEnabled": true,
          "trigger": {
            "endTime": null,
            "startTime": "2022-03-10 10:15:00",
            "timeZone": "UTC",
            "triggerType": "Cron",
            "expression": "15 10 * * 1"
          },
          "action": {
            "actionType": "CreateJob",
            "jobDefinition": {
              "description": null,
              "tags": {
                "empty_tag": null
              },
              "properties": {
                "empty_property": null
              },
              "displayName": "test_display_name",
              "status": "NotStarted",
              "experimentName": "mfe-test1",
              "services": {},
              "computeId": "/subscriptions/00000000-0000-0000-0000-000000000/resourceGroups/00000/providers/Microsoft.MachineLearningServices/workspaces/00000/computes/cpu-cluster",
              "isArchived": false,
              "identity": {
                "identityType": "AMLToken"
              },
              "componentId": null,
              "jobType": "Command",
              "resources": {
                "instanceCount": 1,
                "instanceType": null,
                "properties": null,
                "shmSize": "2g",
                "dockerArgs": null
              },
              "codeId": null,
              "command": "pip freeze",
              "environmentId": "azureml:AzureML-sklearn-1.0-ubuntu20.04-py38-cpu:33",
              "inputs": {
                "hello_input": {
                  "description": null,
                  "uri": "azureml://datastores/workspaceblobstore/paths/LocalUpload/00000000000000000000000000000000/data/",
                  "mode": "ReadOnlyMount",
                  "jobInputType": "uri_folder"
                }
              },
              "outputs": {},
              "distribution": null,
              "autologgerSettings": null,
              "limits": null,
              "environmentVariables": {},
              "parameters": null
            }
          },
          "provisioningState": "Succeeded"
        },
        "systemData": {
<<<<<<< HEAD
          "createdAt": "2023-02-23T20:54:36.5316459\u002B00:00",
          "createdBy": "Diondra Peck",
          "createdByType": "User",
          "lastModifiedAt": "2023-02-23T20:54:36.5316459\u002B00:00",
          "lastModifiedBy": "Diondra Peck",
=======
          "createdAt": "2023-03-03T04:36:49.7723395\u002B00:00",
          "createdBy": "Firstname Lastname",
          "createdByType": "User",
          "lastModifiedAt": "2023-03-03T04:36:49.7723395\u002B00:00",
          "lastModifiedBy": "Firstname Lastname",
>>>>>>> 82fe11f4
          "lastModifiedByType": "User"
        }
      }
    },
    {
<<<<<<< HEAD
      "RequestUri": "https://management.azure.com/subscriptions/00000000-0000-0000-0000-000000000/resourceGroups/00000/providers/Microsoft.MachineLearningServices/workspaces/00000/schedules/test_779935446311?api-version=2022-10-01-preview",
=======
      "RequestUri": "https://management.azure.com/subscriptions/00000000-0000-0000-0000-000000000/resourceGroups/00000/providers/Microsoft.MachineLearningServices/workspaces/00000/schedules/test_905839394475?api-version=2022-12-01-preview",
>>>>>>> 82fe11f4
      "RequestMethod": "PUT",
      "RequestHeaders": {
        "Accept": "application/json",
        "Accept-Encoding": "gzip, deflate",
        "Connection": "keep-alive",
        "Content-Length": "1136",
        "Content-Type": "application/json",
<<<<<<< HEAD
        "User-Agent": "azure-ai-ml/1.5.0 azsdk-python-mgmt-machinelearningservices/0.1.0 Python/3.7.9 (Windows-10-10.0.22621-SP0)"
=======
        "User-Agent": "azure-ai-ml/1.5.0 azsdk-python-mgmt-machinelearningservices/0.1.0 Python/3.8.13 (Windows-10-10.0.22621-SP0)"
>>>>>>> 82fe11f4
      },
      "RequestBody": {
        "properties": {
          "description": "a weekly retrain schedule",
          "properties": {},
          "tags": {},
          "action": {
            "actionType": "CreateJob",
            "jobDefinition": {
              "properties": {
                "empty_property": null
              },
              "tags": {
                "empty_tag": null
              },
              "computeId": "/subscriptions/00000000-0000-0000-0000-000000000/resourceGroups/00000/providers/Microsoft.MachineLearningServices/workspaces/00000/computes/cpu-cluster",
              "displayName": "test_display_name",
              "experimentName": "mfe-test1",
              "identity": {
                "identityType": "AMLToken"
              },
              "isArchived": false,
              "jobType": "Command",
              "services": {},
              "command": "pip freeze",
              "environmentId": "azureml:AzureML-sklearn-1.0-ubuntu20.04-py38-cpu:33",
              "environmentVariables": {},
              "inputs": {
                "hello_input": {
                  "mode": "ReadOnlyMount",
                  "uri": "azureml://datastores/workspaceblobstore/paths/LocalUpload/00000000000000000000000000000000/data/",
                  "jobInputType": "uri_folder"
                }
              },
              "outputs": {},
              "resources": {
                "instanceCount": 1,
                "properties": {},
                "shmSize": "2g"
              }
            }
          },
          "displayName": "weekly retrain schedule",
          "isEnabled": false,
          "trigger": {
            "startTime": "2022-03-10 10:15:00",
            "timeZone": "UTC",
            "triggerType": "Cron",
            "expression": "15 10 * * 1"
          }
        }
      },
      "StatusCode": 201,
      "ResponseHeaders": {
<<<<<<< HEAD
        "Azure-AsyncOperation": "https://management.azure.com/subscriptions/00000000-0000-0000-0000-000000000/providers/Microsoft.MachineLearningServices/locations/eastus2/mfeOperationsStatus/s:2d1e66ae-85e3-42c0-be91-34de66397f26:idcSnR0ScR8gu56m_kz0lQpRxz2koij5cuBAdg5h8Ns?api-version=2022-10-01-preview",
        "Cache-Control": "no-cache",
        "Content-Length": "1903",
        "Content-Type": "application/json; charset=utf-8",
        "Date": "Thu, 23 Feb 2023 20:54:41 GMT",
        "Expires": "-1",
        "Location": "https://management.azure.com/subscriptions/00000000-0000-0000-0000-000000000/resourceGroups/00000/providers/Microsoft.MachineLearningServices/workspaces/00000/schedules/test_779935446311?api-version=2022-10-01-preview",
        "Pragma": "no-cache",
        "Request-Context": "appId=cid-v1:2d2e8e63-272e-4b3c-8598-4ee570a0e70d",
        "Server-Timing": "traceparent;desc=\u002200-0370ccc1a07a80e2e373d20ff8bd860b-20de755bd94a74a0-01\u0022",
        "Strict-Transport-Security": "max-age=31536000; includeSubDomains",
        "x-aml-cluster": "vienna-eastus2-01",
        "X-Content-Type-Options": "nosniff",
        "x-ms-async-operation-timeout": "PT30M",
        "x-ms-correlation-request-id": "bd68d039-6b57-4484-9f33-5e9edc9241f3",
        "x-ms-ratelimit-remaining-subscription-writes": "1185",
        "x-ms-response-type": "standard",
        "x-ms-routing-request-id": "WESTUS2:20230223T205442Z:bd68d039-6b57-4484-9f33-5e9edc9241f3",
        "x-request-time": "0.072"
=======
        "azure-asyncoperation": "https://management.azure.com/subscriptions/00000000-0000-0000-0000-000000000/providers/Microsoft.MachineLearningServices/locations/centraluseuap/mfeOperationsStatus/s:e61cd5e2-512f-475e-9842-5e2a973993b8:XXvkgBgRYjFOXmGZXC0XxOSGeZYsodZvABSjrQ5wtB8?api-version=2022-12-01-preview",
        "Cache-Control": "no-cache",
        "Content-Length": "1903",
        "Content-Type": "application/json; charset=utf-8",
        "Date": "Fri, 03 Mar 2023 04:36:53 GMT",
        "Expires": "-1",
        "Location": "https://management.azure.com/subscriptions/00000000-0000-0000-0000-000000000/resourceGroups/00000/providers/Microsoft.MachineLearningServices/workspaces/00000/schedules/test_905839394475?api-version=2022-12-01-preview",
        "Pragma": "no-cache",
        "request-context": "appId=cid-v1:512cc15a-13b5-415b-bfd0-dce7accb6bb1",
        "Server-Timing": "traceparent;desc=\u002200-bfe4680d9cf8f55b7588c9475f109c04-7792b44370681b40-01\u0022",
        "Strict-Transport-Security": "max-age=31536000; includeSubDomains",
        "x-aml-cluster": "vienna-test-westus2-01",
        "X-Content-Type-Options": "nosniff",
        "x-ms-async-operation-timeout": "PT30M",
        "x-ms-correlation-request-id": "219ccf6d-4c60-4f9c-b0fd-398661e835c0",
        "x-ms-ratelimit-remaining-subscription-writes": "1147",
        "x-ms-response-type": "standard",
        "x-ms-routing-request-id": "JAPANEAST:20230303T043654Z:219ccf6d-4c60-4f9c-b0fd-398661e835c0",
        "x-request-time": "0.048"
>>>>>>> 82fe11f4
      },
      "ResponseBody": {
        "properties": {
          "description": "a weekly retrain schedule",
          "tags": {},
          "properties": {},
          "displayName": "weekly retrain schedule",
          "isEnabled": false,
          "trigger": {
            "endTime": null,
            "startTime": "2022-03-10 10:15:00",
            "timeZone": "UTC",
            "triggerType": "Cron",
            "expression": "15 10 * * 1"
          },
          "action": {
            "actionType": "CreateJob",
            "jobDefinition": {
              "description": null,
              "tags": {
                "empty_tag": null
              },
              "properties": {
                "empty_property": null
              },
              "displayName": "test_display_name",
              "status": "NotStarted",
              "experimentName": "mfe-test1",
              "services": {},
              "computeId": "/subscriptions/00000000-0000-0000-0000-000000000/resourceGroups/00000/providers/Microsoft.MachineLearningServices/workspaces/00000/computes/cpu-cluster",
              "isArchived": false,
              "identity": {
                "identityType": "AMLToken"
              },
              "componentId": null,
              "jobType": "Command",
              "resources": {
                "instanceCount": 1,
                "instanceType": null,
                "properties": {},
                "shmSize": "2g",
                "dockerArgs": null
              },
              "codeId": null,
              "command": "pip freeze",
              "environmentId": "azureml:AzureML-sklearn-1.0-ubuntu20.04-py38-cpu:33",
              "inputs": {
                "hello_input": {
                  "description": null,
                  "uri": "azureml://datastores/workspaceblobstore/paths/LocalUpload/00000000000000000000000000000000/data/",
                  "mode": "ReadOnlyMount",
                  "jobInputType": "uri_folder"
                }
              },
              "outputs": {},
              "distribution": null,
              "autologgerSettings": null,
              "limits": null,
              "environmentVariables": {},
              "parameters": null
            }
          },
          "provisioningState": "Creating"
        }
      }
    }
  ],
  "Variables": {
<<<<<<< HEAD
    "name": "test_779935446311"
=======
    "name": "test_905839394475"
>>>>>>> 82fe11f4
  }
}<|MERGE_RESOLUTION|>--- conflicted
+++ resolved
@@ -7,11 +7,7 @@
         "Accept": "application/json",
         "Accept-Encoding": "gzip, deflate",
         "Connection": "keep-alive",
-<<<<<<< HEAD
         "User-Agent": "azure-ai-ml/1.5.0 azsdk-python-mgmt-machinelearningservices/0.1.0 Python/3.7.9 (Windows-10-10.0.22621-SP0)"
-=======
-        "User-Agent": "azure-ai-ml/1.5.0 azsdk-python-mgmt-machinelearningservices/0.1.0 Python/3.8.13 (Windows-10-10.0.22621-SP0)"
->>>>>>> 82fe11f4
       },
       "RequestBody": null,
       "StatusCode": 200,
@@ -19,42 +15,24 @@
         "Cache-Control": "no-cache",
         "Content-Encoding": "gzip",
         "Content-Type": "application/json; charset=utf-8",
-<<<<<<< HEAD
-        "Date": "Thu, 23 Feb 2023 20:54:20 GMT",
-        "Expires": "-1",
-        "Pragma": "no-cache",
-        "Request-Context": "appId=cid-v1:2d2e8e63-272e-4b3c-8598-4ee570a0e70d",
-        "Server-Timing": "traceparent;desc=\u002200-7b215eddf4a0bc9aeb71acf2f627181f-52d23e91ea3a1dfc-01\u0022",
-=======
-        "Date": "Fri, 03 Mar 2023 04:36:42 GMT",
+        "Date": "Sun, 05 Mar 2023 05:39:56 GMT",
         "Expires": "-1",
         "Pragma": "no-cache",
         "request-context": "appId=cid-v1:512cc15a-13b5-415b-bfd0-dce7accb6bb1",
-        "Server-Timing": "traceparent;desc=\u002200-bc9aa6a0beb6a86b7aec113d02a69de0-b624066059f2960a-01\u0022",
->>>>>>> 82fe11f4
+        "Server-Timing": "traceparent;desc=\u002200-2a73d4cff00df371f1741193bb0086fe-75ef8c5144b86cc5-01\u0022",
         "Strict-Transport-Security": "max-age=31536000; includeSubDomains",
         "Transfer-Encoding": "chunked",
         "Vary": [
           "Accept-Encoding",
           "Accept-Encoding"
         ],
-<<<<<<< HEAD
-        "x-aml-cluster": "vienna-eastus2-01",
-        "X-Content-Type-Options": "nosniff",
-        "x-ms-correlation-request-id": "eec1bcbd-4178-41b6-820b-39ca346ebc69",
-        "x-ms-ratelimit-remaining-subscription-reads": "11969",
-        "x-ms-response-type": "standard",
-        "x-ms-routing-request-id": "WESTUS2:20230223T205420Z:eec1bcbd-4178-41b6-820b-39ca346ebc69",
-        "x-request-time": "0.477"
-=======
         "x-aml-cluster": "vienna-test-westus2-01",
         "X-Content-Type-Options": "nosniff",
-        "x-ms-correlation-request-id": "b6a07cc6-689d-49a4-9475-47b6522867ec",
-        "x-ms-ratelimit-remaining-subscription-reads": "11938",
+        "x-ms-correlation-request-id": "4de50514-31a4-418a-a765-128099b2b042",
+        "x-ms-ratelimit-remaining-subscription-reads": "11970",
         "x-ms-response-type": "standard",
-        "x-ms-routing-request-id": "JAPANEAST:20230303T043642Z:b6a07cc6-689d-49a4-9475-47b6522867ec",
-        "x-request-time": "0.143"
->>>>>>> 82fe11f4
+        "x-ms-routing-request-id": "WESTUS2:20230305T053956Z:4de50514-31a4-418a-a765-128099b2b042",
+        "x-request-time": "0.137"
       },
       "ResponseBody": {
         "id": "/subscriptions/00000000-0000-0000-0000-000000000/resourceGroups/00000/providers/Microsoft.MachineLearningServices/workspaces/00000/datastores/workspaceblobstore",
@@ -69,29 +47,17 @@
             "credentialsType": "AccountKey"
           },
           "datastoreType": "AzureBlob",
-<<<<<<< HEAD
-          "accountName": "saveorz2izv2bas",
-          "containerName": "azureml-blobstore-2d1e66ae-85e3-42c0-be91-34de66397f26",
-=======
-          "accountName": "sagvgsoim6nmhbq",
-          "containerName": "azureml-blobstore-e61cd5e2-512f-475e-9842-5e2a973993b8",
->>>>>>> 82fe11f4
+          "accountName": "sax5mzqu7xztpx4",
+          "containerName": "azureml-blobstore-288fbc99-974d-4a49-b40f-53b041fe40cc",
           "endpoint": "core.windows.net",
           "protocol": "https",
           "serviceDataAccessAuthIdentity": "WorkspaceSystemAssignedIdentity"
         },
         "systemData": {
-<<<<<<< HEAD
-          "createdAt": "2023-02-23T02:09:20.7946807\u002B00:00",
+          "createdAt": "2023-03-03T20:15:35.8475982\u002B00:00",
           "createdBy": "779301c0-18b2-4cdc-801b-a0a3368fee0a",
           "createdByType": "Application",
-          "lastModifiedAt": "2023-02-23T02:09:21.4547132\u002B00:00",
-=======
-          "createdAt": "2022-09-22T09:02:03.2629568\u002B00:00",
-          "createdBy": "779301c0-18b2-4cdc-801b-a0a3368fee0a",
-          "createdByType": "Application",
-          "lastModifiedAt": "2022-09-22T09:02:04.166989\u002B00:00",
->>>>>>> 82fe11f4
+          "lastModifiedAt": "2023-03-03T20:15:36.7830744\u002B00:00",
           "lastModifiedBy": "779301c0-18b2-4cdc-801b-a0a3368fee0a",
           "lastModifiedByType": "Application"
         }
@@ -105,11 +71,7 @@
         "Accept-Encoding": "gzip, deflate",
         "Connection": "keep-alive",
         "Content-Length": "0",
-<<<<<<< HEAD
         "User-Agent": "azure-ai-ml/1.5.0 azsdk-python-mgmt-machinelearningservices/0.1.0 Python/3.7.9 (Windows-10-10.0.22621-SP0)"
-=======
-        "User-Agent": "azure-ai-ml/1.5.0 azsdk-python-mgmt-machinelearningservices/0.1.0 Python/3.8.13 (Windows-10-10.0.22621-SP0)"
->>>>>>> 82fe11f4
       },
       "RequestBody": null,
       "StatusCode": 200,
@@ -117,39 +79,21 @@
         "Cache-Control": "no-cache",
         "Content-Encoding": "gzip",
         "Content-Type": "application/json; charset=utf-8",
-<<<<<<< HEAD
-        "Date": "Thu, 23 Feb 2023 20:54:20 GMT",
-        "Expires": "-1",
-        "Pragma": "no-cache",
-        "Request-Context": "appId=cid-v1:2d2e8e63-272e-4b3c-8598-4ee570a0e70d",
-        "Server-Timing": "traceparent;desc=\u002200-d02776e94b17ee9fb9f03f6910b942a0-11f854c745b52ef7-01\u0022",
-        "Strict-Transport-Security": "max-age=31536000; includeSubDomains",
-        "Transfer-Encoding": "chunked",
-        "Vary": "Accept-Encoding",
-        "x-aml-cluster": "vienna-eastus2-01",
-        "X-Content-Type-Options": "nosniff",
-        "x-ms-correlation-request-id": "c81616b3-7969-49b9-b38b-828b63592bb6",
-        "x-ms-ratelimit-remaining-subscription-writes": "1199",
-        "x-ms-response-type": "standard",
-        "x-ms-routing-request-id": "WESTUS2:20230223T205421Z:c81616b3-7969-49b9-b38b-828b63592bb6",
-        "x-request-time": "0.498"
-=======
-        "Date": "Fri, 03 Mar 2023 04:36:42 GMT",
+        "Date": "Sun, 05 Mar 2023 05:39:56 GMT",
         "Expires": "-1",
         "Pragma": "no-cache",
         "request-context": "appId=cid-v1:512cc15a-13b5-415b-bfd0-dce7accb6bb1",
-        "Server-Timing": "traceparent;desc=\u002200-e54b15cb5f83315c735568b4194acc33-f2d796fa20f160c4-01\u0022",
+        "Server-Timing": "traceparent;desc=\u002200-d0e167f16b00a0b9fa3f67b27c4d2b6a-373a3cb2e85dd6cd-01\u0022",
         "Strict-Transport-Security": "max-age=31536000; includeSubDomains",
         "Transfer-Encoding": "chunked",
         "Vary": "Accept-Encoding",
         "x-aml-cluster": "vienna-test-westus2-01",
         "X-Content-Type-Options": "nosniff",
-        "x-ms-correlation-request-id": "a8bc1041-8a66-4e6d-80dc-5c863576f15c",
-        "x-ms-ratelimit-remaining-subscription-writes": "1182",
+        "x-ms-correlation-request-id": "0c0a5365-78db-48a1-abd0-625357bc0dde",
+        "x-ms-ratelimit-remaining-subscription-writes": "1199",
         "x-ms-response-type": "standard",
-        "x-ms-routing-request-id": "JAPANEAST:20230303T043643Z:a8bc1041-8a66-4e6d-80dc-5c863576f15c",
-        "x-request-time": "0.154"
->>>>>>> 82fe11f4
+        "x-ms-routing-request-id": "WESTUS2:20230305T053957Z:0c0a5365-78db-48a1-abd0-625357bc0dde",
+        "x-request-time": "0.105"
       },
       "ResponseBody": {
         "secretsType": "AccountKey",
@@ -157,42 +101,26 @@
       }
     },
     {
-<<<<<<< HEAD
-      "RequestUri": "https://saveorz2izv2bas.blob.core.windows.net/000000000000000000000000000000000000/LocalUpload/00000000000000000000000000000000/data/sample1.csv",
-=======
-      "RequestUri": "https://sagvgsoim6nmhbq.blob.core.windows.net/azureml-blobstore-e61cd5e2-512f-475e-9842-5e2a973993b8/LocalUpload/00000000000000000000000000000000/data/sample1.csv",
->>>>>>> 82fe11f4
+      "RequestUri": "https://sax5mzqu7xztpx4.blob.core.windows.net/azureml-blobstore-288fbc99-974d-4a49-b40f-53b041fe40cc/LocalUpload/00000000000000000000000000000000/data/sample1.csv",
       "RequestMethod": "HEAD",
       "RequestHeaders": {
         "Accept": "application/xml",
         "Accept-Encoding": "gzip, deflate",
         "Connection": "keep-alive",
-<<<<<<< HEAD
         "User-Agent": "azsdk-python-storage-blob/12.14.1 Python/3.7.9 (Windows-10-10.0.22621-SP0)",
-        "x-ms-date": "Thu, 23 Feb 2023 20:54:21 GMT",
+        "x-ms-date": "Sun, 05 Mar 2023 05:39:57 GMT",
         "x-ms-version": "2021-08-06"
-=======
-        "User-Agent": "azsdk-python-storage-blob/12.12.0 Python/3.8.13 (Windows-10-10.0.22621-SP0)",
-        "x-ms-date": "Fri, 03 Mar 2023 04:36:43 GMT",
-        "x-ms-version": "2021-06-08"
->>>>>>> 82fe11f4
       },
       "RequestBody": null,
       "StatusCode": 200,
       "ResponseHeaders": {
         "Accept-Ranges": "bytes",
-        "Content-Length": "508",
-        "Content-MD5": "dUQjYq1qrTeqLOaZ4N2AUQ==",
+        "Content-Length": "499",
+        "Content-MD5": "kD7N5\u002BygjTfbYTFhyEo7RA==",
         "Content-Type": "application/octet-stream",
-<<<<<<< HEAD
-        "Date": "Thu, 23 Feb 2023 20:54:26 GMT",
-        "ETag": "\u00220x8DB1543D6FD0292\u0022",
-        "Last-Modified": "Thu, 23 Feb 2023 02:15:31 GMT",
-=======
-        "Date": "Fri, 03 Mar 2023 04:36:43 GMT",
-        "ETag": "\u00220x8DB1BA04AB82BFB\u0022",
-        "Last-Modified": "Fri, 03 Mar 2023 04:32:26 GMT",
->>>>>>> 82fe11f4
+        "Date": "Sun, 05 Mar 2023 05:39:57 GMT",
+        "ETag": "\u00220x8DB1C25346B5FDB\u0022",
+        "Last-Modified": "Fri, 03 Mar 2023 20:23:52 GMT",
         "Server": [
           "Windows-Azure-Blob/1.0",
           "Microsoft-HTTPAPI/2.0"
@@ -201,55 +129,32 @@
         "x-ms-access-tier": "Hot",
         "x-ms-access-tier-inferred": "true",
         "x-ms-blob-type": "BlockBlob",
-<<<<<<< HEAD
-        "x-ms-creation-time": "Thu, 23 Feb 2023 02:15:31 GMT",
+        "x-ms-creation-time": "Fri, 03 Mar 2023 20:23:52 GMT",
         "x-ms-lease-state": "available",
         "x-ms-lease-status": "unlocked",
-        "x-ms-meta-name": "043b93f0-0d59-45e1-9422-f97e5ce8c926",
+        "x-ms-meta-name": "8cef68f7-45dd-4c56-bad6-1979cd244257",
         "x-ms-meta-upload_status": "completed",
-        "x-ms-meta-version": "daaf0d95-3ffc-4384-a6c2-6a608f7ee704",
-=======
-        "x-ms-creation-time": "Fri, 03 Mar 2023 04:32:26 GMT",
-        "x-ms-lease-state": "available",
-        "x-ms-lease-status": "unlocked",
-        "x-ms-meta-name": "9a39bac3-6777-4742-8973-ecb0176150cf",
-        "x-ms-meta-upload_status": "completed",
-        "x-ms-meta-version": "6176d434-c798-4dcc-8f66-604efa0317a3",
->>>>>>> 82fe11f4
+        "x-ms-meta-version": "a07090a1-8c33-4f20-b1e1-2d7dcf3a6f68",
         "x-ms-server-encrypted": "true",
-        "x-ms-version": "2021-06-08"
+        "x-ms-version": "2021-08-06"
       },
       "ResponseBody": null
     },
     {
-<<<<<<< HEAD
-      "RequestUri": "https://saveorz2izv2bas.blob.core.windows.net/000000000000000000000000000000000000/az-ml-artifacts/00000000000000000000000000000000/data/sample1.csv",
-=======
-      "RequestUri": "https://sagvgsoim6nmhbq.blob.core.windows.net/azureml-blobstore-e61cd5e2-512f-475e-9842-5e2a973993b8/az-ml-artifacts/00000000000000000000000000000000/data/sample1.csv",
->>>>>>> 82fe11f4
+      "RequestUri": "https://sax5mzqu7xztpx4.blob.core.windows.net/azureml-blobstore-288fbc99-974d-4a49-b40f-53b041fe40cc/az-ml-artifacts/00000000000000000000000000000000/data/sample1.csv",
       "RequestMethod": "HEAD",
       "RequestHeaders": {
         "Accept": "application/xml",
         "Accept-Encoding": "gzip, deflate",
         "Connection": "keep-alive",
-<<<<<<< HEAD
         "User-Agent": "azsdk-python-storage-blob/12.14.1 Python/3.7.9 (Windows-10-10.0.22621-SP0)",
-        "x-ms-date": "Thu, 23 Feb 2023 20:54:26 GMT",
+        "x-ms-date": "Sun, 05 Mar 2023 05:39:57 GMT",
         "x-ms-version": "2021-08-06"
-=======
-        "User-Agent": "azsdk-python-storage-blob/12.12.0 Python/3.8.13 (Windows-10-10.0.22621-SP0)",
-        "x-ms-date": "Fri, 03 Mar 2023 04:36:43 GMT",
-        "x-ms-version": "2021-06-08"
->>>>>>> 82fe11f4
       },
       "RequestBody": null,
       "StatusCode": 404,
       "ResponseHeaders": {
-<<<<<<< HEAD
-        "Date": "Thu, 23 Feb 2023 20:54:26 GMT",
-=======
-        "Date": "Fri, 03 Mar 2023 04:36:43 GMT",
->>>>>>> 82fe11f4
+        "Date": "Sun, 05 Mar 2023 05:39:57 GMT",
         "Server": [
           "Windows-Azure-Blob/1.0",
           "Microsoft-HTTPAPI/2.0"
@@ -257,212 +162,12 @@
         "Transfer-Encoding": "chunked",
         "Vary": "Origin",
         "x-ms-error-code": "BlobNotFound",
-        "x-ms-version": "2021-06-08"
+        "x-ms-version": "2021-08-06"
       },
       "ResponseBody": null
     },
     {
-<<<<<<< HEAD
-      "RequestUri": "https://management.azure.com/subscriptions/00000000-0000-0000-0000-000000000/resourceGroups/00000/providers/Microsoft.MachineLearningServices/workspaces/00000/schedules/test_779935446311?api-version=2022-10-01-preview",
-=======
-      "RequestUri": "https://management.azure.com/subscriptions/00000000-0000-0000-0000-000000000/providers/Microsoft.MachineLearningServices/locations/centraluseuap/mfeOperationsStatus/s:e61cd5e2-512f-475e-9842-5e2a973993b8:frADyXwzVy26tndJmRZm00rESPIZTK81rsoTzrC7jlI?api-version=2022-12-01-preview",
-      "RequestMethod": "GET",
-      "RequestHeaders": {
-        "Accept": "*/*",
-        "Accept-Encoding": "gzip, deflate",
-        "Connection": "keep-alive",
-        "User-Agent": "azure-ai-ml/1.5.0 azsdk-python-mgmt-machinelearningservices/0.1.0 Python/3.8.13 (Windows-10-10.0.22621-SP0)"
-      },
-      "RequestBody": null,
-      "StatusCode": 200,
-      "ResponseHeaders": {
-        "Cache-Control": "no-cache",
-        "Content-Encoding": "gzip",
-        "Content-Type": "application/json; charset=utf-8",
-        "Date": "Fri, 03 Mar 2023 04:36:43 GMT",
-        "Expires": "-1",
-        "Pragma": "no-cache",
-        "request-context": "appId=cid-v1:512cc15a-13b5-415b-bfd0-dce7accb6bb1",
-        "Server-Timing": "traceparent;desc=\u002200-04984eb964d46a5eef219642c635ad9e-6698b5a44a846414-01\u0022",
-        "Strict-Transport-Security": "max-age=31536000; includeSubDomains",
-        "Transfer-Encoding": "chunked",
-        "Vary": [
-          "Accept-Encoding",
-          "Accept-Encoding"
-        ],
-        "x-aml-cluster": "vienna-test-westus2-02",
-        "X-Content-Type-Options": "nosniff",
-        "x-ms-correlation-request-id": "ebaca65c-7066-4048-8cc7-0b1f9e4c93cb",
-        "x-ms-ratelimit-remaining-subscription-reads": "11937",
-        "x-ms-response-type": "standard",
-        "x-ms-routing-request-id": "JAPANEAST:20230303T043643Z:ebaca65c-7066-4048-8cc7-0b1f9e4c93cb",
-        "x-request-time": "0.015"
-      },
-      "ResponseBody": {
-        "id": "/subscriptions/00000000-0000-0000-0000-000000000/providers/Microsoft.MachineLearningServices/locations/centraluseuap/mfeOperationResults/s:e61cd5e2-512f-475e-9842-5e2a973993b8:frADyXwzVy26tndJmRZm00rESPIZTK81rsoTzrC7jlI",
-        "name": "s:e61cd5e2-512f-475e-9842-5e2a973993b8:frADyXwzVy26tndJmRZm00rESPIZTK81rsoTzrC7jlI",
-        "status": "Succeeded",
-        "startTime": "2023-03-03T04:36:38.5654195\u002B00:00",
-        "endTime": "2023-03-03T04:36:40\u002B00:00"
-      }
-    },
-    {
-      "RequestUri": "https://management.azure.com/subscriptions/00000000-0000-0000-0000-000000000/resourceGroups/00000/providers/Microsoft.MachineLearningServices/workspaces/00000/schedules/test_949687940826?api-version=2022-12-01-preview",
-      "RequestMethod": "GET",
-      "RequestHeaders": {
-        "Accept": "*/*",
-        "Accept-Encoding": "gzip, deflate",
-        "Connection": "keep-alive",
-        "User-Agent": "azure-ai-ml/1.5.0 azsdk-python-mgmt-machinelearningservices/0.1.0 Python/3.8.13 (Windows-10-10.0.22621-SP0)"
-      },
-      "RequestBody": null,
-      "StatusCode": 200,
-      "ResponseHeaders": {
-        "Cache-Control": "no-cache",
-        "Content-Encoding": "gzip",
-        "Content-Type": "application/json; charset=utf-8",
-        "Date": "Fri, 03 Mar 2023 04:36:43 GMT",
-        "Expires": "-1",
-        "Pragma": "no-cache",
-        "request-context": "appId=cid-v1:512cc15a-13b5-415b-bfd0-dce7accb6bb1",
-        "Server-Timing": "traceparent;desc=\u002200-0c0a41ebc31117824fd2c26be14fcf74-e18052daad6ece80-01\u0022",
-        "Strict-Transport-Security": "max-age=31536000; includeSubDomains",
-        "Transfer-Encoding": "chunked",
-        "Vary": [
-          "Accept-Encoding",
-          "Accept-Encoding"
-        ],
-        "x-aml-cluster": "vienna-test-westus2-01",
-        "X-Content-Type-Options": "nosniff",
-        "x-ms-correlation-request-id": "ef1bb9f2-e923-4977-a233-78e8e2d5c6c3",
-        "x-ms-ratelimit-remaining-subscription-reads": "11936",
-        "x-ms-response-type": "standard",
-        "x-ms-routing-request-id": "JAPANEAST:20230303T043644Z:ef1bb9f2-e923-4977-a233-78e8e2d5c6c3",
-        "x-request-time": "0.086"
-      },
-      "ResponseBody": {
-        "name": "test_949687940826",
-        "properties": {
-          "description": "a weekly retrain schedule",
-          "tags": {},
-          "properties": {},
-          "displayName": "weekly retrain schedule",
-          "isEnabled": false,
-          "trigger": {
-            "endTime": null,
-            "startTime": "2022-05-10 10:15:00",
-            "timeZone": "Pacific Standard Time",
-            "triggerType": "Recurrence",
-            "frequency": "Week",
-            "interval": 1,
-            "schedule": {
-              "hours": [
-                10
-              ],
-              "minutes": [
-                15
-              ],
-              "weekDays": [
-                "Monday"
-              ],
-              "monthDays": null
-            }
-          },
-          "action": {
-            "actionType": "CreateJob",
-            "jobDefinition": {
-              "description": "The hello world pipeline job with inline components",
-              "tags": {
-                "tag": "tagvalue",
-                "owner": "sdkteam"
-              },
-              "properties": {},
-              "displayName": null,
-              "status": "NotStarted",
-              "experimentName": "Default",
-              "services": null,
-              "computeId": "/subscriptions/00000000-0000-0000-0000-000000000/resourceGroups/00000/providers/Microsoft.MachineLearningServices/workspaces/00000/computes/cpu-cluster",
-              "isArchived": false,
-              "identity": {
-                "identityType": "AMLToken"
-              },
-              "componentId": null,
-              "jobType": "Pipeline",
-              "settings": {
-                "default_compute": "/subscriptions/00000000-0000-0000-0000-000000000/resourceGroups/00000/providers/Microsoft.MachineLearningServices/workspaces/00000/computes/cpu-cluster-1",
-                "default_datastore": "/subscriptions/00000000-0000-0000-0000-000000000/resourceGroups/00000/providers/Microsoft.MachineLearningServices/workspaces/00000/datastores/workspacefilestore",
-                "continue_on_step_failure": true,
-                "_source": "YAML.JOB"
-              },
-              "jobs": {
-                "hello_world_component_inline_1": {
-                  "name": "hello_world_component_inline_1",
-                  "type": "command",
-                  "inputs": {
-                    "component_in_number": {
-                      "job_input_type": "literal",
-                      "value": "${{parent.inputs.job_in_number}}"
-                    }
-                  },
-                  "_source": "REMOTE.WORKSPACE.COMPONENT",
-                  "componentId": "/subscriptions/00000000-0000-0000-0000-000000000/resourceGroups/00000/providers/Microsoft.MachineLearningServices/workspaces/00000/components/azureml_anonymous/versions/d59ecedb-5b17-4486-a339-c417db4062d7"
-                },
-                "hello_world_component_inline_2": {
-                  "name": "hello_world_component_inline_2",
-                  "type": "command",
-                  "inputs": {
-                    "component_in_number": {
-                      "job_input_type": "literal",
-                      "value": "${{parent.inputs.job_in_number}}"
-                    }
-                  },
-                  "_source": "REMOTE.WORKSPACE.COMPONENT",
-                  "componentId": "/subscriptions/00000000-0000-0000-0000-000000000/resourceGroups/00000/providers/Microsoft.MachineLearningServices/workspaces/00000/components/azureml_anonymous/versions/297e54ed-e8e8-4990-b6d1-feec218f6018"
-                },
-                "hello_world_component_inline_3": {
-                  "name": "hello_world_component_inline_3",
-                  "type": "command",
-                  "inputs": {
-                    "component_in_number": {
-                      "job_input_type": "literal",
-                      "value": "${{parent.inputs.job_in_number}}"
-                    }
-                  },
-                  "_source": "REMOTE.WORKSPACE.COMPONENT",
-                  "componentId": "/subscriptions/00000000-0000-0000-0000-000000000/resourceGroups/00000/providers/Microsoft.MachineLearningServices/workspaces/00000/components/azureml_anonymous/versions/59549f4f-27c3-41e0-a34c-5723d8c7e59b"
-                }
-              },
-              "inputs": {
-                "job_in_number": {
-                  "description": null,
-                  "jobInputType": "literal",
-                  "value": "1"
-                },
-                "job_in_other_number": {
-                  "description": null,
-                  "jobInputType": "literal",
-                  "value": "2"
-                }
-              },
-              "outputs": {},
-              "sourceJobId": null
-            }
-          },
-          "provisioningState": "Succeeded"
-        },
-        "systemData": {
-          "createdAt": "2023-03-03T04:36:33.7540376\u002B00:00",
-          "createdBy": "Firstname Lastname",
-          "createdByType": "User",
-          "lastModifiedAt": "2023-03-03T04:36:40.2641052\u002B00:00",
-          "lastModifiedBy": "Firstname Lastname",
-          "lastModifiedByType": "User"
-        }
-      }
-    },
-    {
-      "RequestUri": "https://management.azure.com/subscriptions/00000000-0000-0000-0000-000000000/resourceGroups/00000/providers/Microsoft.MachineLearningServices/workspaces/00000/schedules/test_905839394475?api-version=2022-12-01-preview",
->>>>>>> 82fe11f4
+      "RequestUri": "https://management.azure.com/subscriptions/00000000-0000-0000-0000-000000000/resourceGroups/00000/providers/Microsoft.MachineLearningServices/workspaces/00000/schedules/test_800154024709?api-version=2022-12-01-preview",
       "RequestMethod": "PUT",
       "RequestHeaders": {
         "Accept": "application/json",
@@ -470,11 +175,7 @@
         "Connection": "keep-alive",
         "Content-Length": "1005",
         "Content-Type": "application/json",
-<<<<<<< HEAD
         "User-Agent": "azure-ai-ml/1.5.0 azsdk-python-mgmt-machinelearningservices/0.1.0 Python/3.7.9 (Windows-10-10.0.22621-SP0)"
-=======
-        "User-Agent": "azure-ai-ml/1.5.0 azsdk-python-mgmt-machinelearningservices/0.1.0 Python/3.8.13 (Windows-10-10.0.22621-SP0)"
->>>>>>> 82fe11f4
       },
       "RequestBody": {
         "properties": {
@@ -521,47 +222,25 @@
       },
       "StatusCode": 201,
       "ResponseHeaders": {
-<<<<<<< HEAD
-        "Azure-AsyncOperation": "https://management.azure.com/subscriptions/00000000-0000-0000-0000-000000000/providers/Microsoft.MachineLearningServices/locations/eastus2/mfeOperationsStatus/s:2d1e66ae-85e3-42c0-be91-34de66397f26:vuB8I_sHzE9X1C8FViJKtyNZWoVWFry_uAFDDmkbiFo?api-version=2022-10-01-preview",
+        "azure-asyncoperation": "https://management.azure.com/subscriptions/00000000-0000-0000-0000-000000000/providers/Microsoft.MachineLearningServices/locations/centraluseuap/mfeOperationsStatus/s:288fbc99-974d-4a49-b40f-53b041fe40cc:kxINobYtbiYPJw4E9eETszOvWYR8GKaH43H54YzTcwI?api-version=2022-12-01-preview",
         "Cache-Control": "no-cache",
         "Content-Length": "1906",
         "Content-Type": "application/json; charset=utf-8",
-        "Date": "Thu, 23 Feb 2023 20:54:27 GMT",
+        "Date": "Sun, 05 Mar 2023 05:39:58 GMT",
         "Expires": "-1",
-        "Location": "https://management.azure.com/subscriptions/00000000-0000-0000-0000-000000000/resourceGroups/00000/providers/Microsoft.MachineLearningServices/workspaces/00000/schedules/test_779935446311?api-version=2022-10-01-preview",
-        "Pragma": "no-cache",
-        "Request-Context": "appId=cid-v1:2d2e8e63-272e-4b3c-8598-4ee570a0e70d",
-        "Server-Timing": "traceparent;desc=\u002200-986e7e184e07ef09446e08ce4ea5cfc4-0295dc9b56f5502a-01\u0022",
-        "Strict-Transport-Security": "max-age=31536000; includeSubDomains",
-        "x-aml-cluster": "vienna-eastus2-01",
-        "X-Content-Type-Options": "nosniff",
-        "x-ms-async-operation-timeout": "PT30M",
-        "x-ms-correlation-request-id": "3fa3d51e-b30e-4593-99f0-25e53c57662e",
-        "x-ms-ratelimit-remaining-subscription-writes": "1186",
-        "x-ms-response-type": "standard",
-        "x-ms-routing-request-id": "WESTUS2:20230223T205428Z:3fa3d51e-b30e-4593-99f0-25e53c57662e",
-        "x-request-time": "0.140"
-=======
-        "azure-asyncoperation": "https://management.azure.com/subscriptions/00000000-0000-0000-0000-000000000/providers/Microsoft.MachineLearningServices/locations/centraluseuap/mfeOperationsStatus/s:e61cd5e2-512f-475e-9842-5e2a973993b8:AzVkzxa1bsOq98V3c0Qy8it9q1W16ilU2ALX8mNE6sE?api-version=2022-12-01-preview",
-        "Cache-Control": "no-cache",
-        "Content-Length": "1906",
-        "Content-Type": "application/json; charset=utf-8",
-        "Date": "Fri, 03 Mar 2023 04:36:46 GMT",
-        "Expires": "-1",
-        "Location": "https://management.azure.com/subscriptions/00000000-0000-0000-0000-000000000/resourceGroups/00000/providers/Microsoft.MachineLearningServices/workspaces/00000/schedules/test_905839394475?api-version=2022-12-01-preview",
+        "Location": "https://management.azure.com/subscriptions/00000000-0000-0000-0000-000000000/resourceGroups/00000/providers/Microsoft.MachineLearningServices/workspaces/00000/schedules/test_800154024709?api-version=2022-12-01-preview",
         "Pragma": "no-cache",
         "request-context": "appId=cid-v1:512cc15a-13b5-415b-bfd0-dce7accb6bb1",
-        "Server-Timing": "traceparent;desc=\u002200-dfc236ad0b2687cb7845c0920bb7d1ab-571af810f517c9d5-01\u0022",
+        "Server-Timing": "traceparent;desc=\u002200-1c0440963b9ce95921a254badf35a883-dcc85616636f0505-01\u0022",
         "Strict-Transport-Security": "max-age=31536000; includeSubDomains",
         "x-aml-cluster": "vienna-test-westus2-01",
         "X-Content-Type-Options": "nosniff",
         "x-ms-async-operation-timeout": "PT30M",
-        "x-ms-correlation-request-id": "d82eaddf-f3f5-43c1-adb4-8e3c92f2f240",
-        "x-ms-ratelimit-remaining-subscription-writes": "1148",
+        "x-ms-correlation-request-id": "92022d1c-5d05-4b2b-8cde-e3a4a22d5a2d",
+        "x-ms-ratelimit-remaining-subscription-writes": "1186",
         "x-ms-response-type": "standard",
-        "x-ms-routing-request-id": "JAPANEAST:20230303T043647Z:d82eaddf-f3f5-43c1-adb4-8e3c92f2f240",
-        "x-request-time": "0.058"
->>>>>>> 82fe11f4
+        "x-ms-routing-request-id": "WESTUS2:20230305T053959Z:92022d1c-5d05-4b2b-8cde-e3a4a22d5a2d",
+        "x-request-time": "0.106"
       },
       "ResponseBody": {
         "properties": {
@@ -629,21 +308,13 @@
       }
     },
     {
-<<<<<<< HEAD
-      "RequestUri": "https://management.azure.com/subscriptions/00000000-0000-0000-0000-000000000/providers/Microsoft.MachineLearningServices/locations/eastus2/mfeOperationsStatus/s:2d1e66ae-85e3-42c0-be91-34de66397f26:vuB8I_sHzE9X1C8FViJKtyNZWoVWFry_uAFDDmkbiFo?api-version=2022-10-01-preview",
-=======
-      "RequestUri": "https://management.azure.com/subscriptions/00000000-0000-0000-0000-000000000/providers/Microsoft.MachineLearningServices/locations/centraluseuap/mfeOperationsStatus/s:e61cd5e2-512f-475e-9842-5e2a973993b8:AzVkzxa1bsOq98V3c0Qy8it9q1W16ilU2ALX8mNE6sE?api-version=2022-12-01-preview",
->>>>>>> 82fe11f4
+      "RequestUri": "https://management.azure.com/subscriptions/00000000-0000-0000-0000-000000000/providers/Microsoft.MachineLearningServices/locations/centraluseuap/mfeOperationsStatus/s:288fbc99-974d-4a49-b40f-53b041fe40cc:kxINobYtbiYPJw4E9eETszOvWYR8GKaH43H54YzTcwI?api-version=2022-12-01-preview",
       "RequestMethod": "GET",
       "RequestHeaders": {
         "Accept": "*/*",
         "Accept-Encoding": "gzip, deflate",
         "Connection": "keep-alive",
-<<<<<<< HEAD
         "User-Agent": "azure-ai-ml/1.5.0 azsdk-python-mgmt-machinelearningservices/0.1.0 Python/3.7.9 (Windows-10-10.0.22621-SP0)"
-=======
-        "User-Agent": "azure-ai-ml/1.5.0 azsdk-python-mgmt-machinelearningservices/0.1.0 Python/3.8.13 (Windows-10-10.0.22621-SP0)"
->>>>>>> 82fe11f4
       },
       "RequestBody": null,
       "StatusCode": 200,
@@ -651,42 +322,33 @@
         "Cache-Control": "no-cache",
         "Content-Encoding": "gzip",
         "Content-Type": "application/json; charset=utf-8",
-<<<<<<< HEAD
-        "Date": "Thu, 23 Feb 2023 20:54:28 GMT",
-        "Expires": "-1",
-        "Pragma": "no-cache",
-        "Request-Context": "appId=cid-v1:2d2e8e63-272e-4b3c-8598-4ee570a0e70d",
-        "Server-Timing": "traceparent;desc=\u002200-50dda2f19afd6603515e08bbe0dd82e0-8ccc20a00fa27761-01\u0022",
-=======
-        "Date": "Fri, 03 Mar 2023 04:36:51 GMT",
+        "Date": "Sun, 05 Mar 2023 05:39:58 GMT",
         "Expires": "-1",
         "Pragma": "no-cache",
         "request-context": "appId=cid-v1:512cc15a-13b5-415b-bfd0-dce7accb6bb1",
-        "Server-Timing": "traceparent;desc=\u002200-ef07dc86afe0347905e5f0e8ecfbe93e-f6e49bfd5a034c64-01\u0022",
->>>>>>> 82fe11f4
+        "Server-Timing": "traceparent;desc=\u002200-c05927eafd0bb1fa86a126e60b07a0b8-d7eb5385e95bb55a-01\u0022",
         "Strict-Transport-Security": "max-age=31536000; includeSubDomains",
         "Transfer-Encoding": "chunked",
         "Vary": [
           "Accept-Encoding",
           "Accept-Encoding"
         ],
-<<<<<<< HEAD
-        "x-aml-cluster": "vienna-eastus2-01",
+        "x-aml-cluster": "vienna-test-westus2-02",
         "X-Content-Type-Options": "nosniff",
-        "x-ms-correlation-request-id": "bb257670-2694-4fdd-a7a1-38ed118596e3",
-        "x-ms-ratelimit-remaining-subscription-reads": "11968",
+        "x-ms-correlation-request-id": "99d8e952-098c-4a63-b6c9-840d615381ff",
+        "x-ms-ratelimit-remaining-subscription-reads": "11969",
         "x-ms-response-type": "standard",
-        "x-ms-routing-request-id": "WESTUS2:20230223T205428Z:bb257670-2694-4fdd-a7a1-38ed118596e3",
-        "x-request-time": "0.147"
+        "x-ms-routing-request-id": "WESTUS2:20230305T053959Z:99d8e952-098c-4a63-b6c9-840d615381ff",
+        "x-request-time": "0.015"
       },
       "ResponseBody": {
-        "id": "/subscriptions/00000000-0000-0000-0000-000000000/providers/Microsoft.MachineLearningServices/locations/eastus2/mfeOperationResults/s:2d1e66ae-85e3-42c0-be91-34de66397f26:vuB8I_sHzE9X1C8FViJKtyNZWoVWFry_uAFDDmkbiFo",
-        "name": "s:2d1e66ae-85e3-42c0-be91-34de66397f26:vuB8I_sHzE9X1C8FViJKtyNZWoVWFry_uAFDDmkbiFo",
+        "id": "/subscriptions/00000000-0000-0000-0000-000000000/providers/Microsoft.MachineLearningServices/locations/centraluseuap/mfeOperationResults/s:288fbc99-974d-4a49-b40f-53b041fe40cc:kxINobYtbiYPJw4E9eETszOvWYR8GKaH43H54YzTcwI",
+        "name": "s:288fbc99-974d-4a49-b40f-53b041fe40cc:kxINobYtbiYPJw4E9eETszOvWYR8GKaH43H54YzTcwI",
         "status": "Creating"
       }
     },
     {
-      "RequestUri": "https://management.azure.com/subscriptions/00000000-0000-0000-0000-000000000/providers/Microsoft.MachineLearningServices/locations/eastus2/mfeOperationsStatus/s:2d1e66ae-85e3-42c0-be91-34de66397f26:vuB8I_sHzE9X1C8FViJKtyNZWoVWFry_uAFDDmkbiFo?api-version=2022-10-01-preview",
+      "RequestUri": "https://management.azure.com/subscriptions/00000000-0000-0000-0000-000000000/providers/Microsoft.MachineLearningServices/locations/centraluseuap/mfeOperationsStatus/s:288fbc99-974d-4a49-b40f-53b041fe40cc:kxINobYtbiYPJw4E9eETszOvWYR8GKaH43H54YzTcwI?api-version=2022-12-01-preview",
       "RequestMethod": "GET",
       "RequestHeaders": {
         "Accept": "*/*",
@@ -700,33 +362,35 @@
         "Cache-Control": "no-cache",
         "Content-Encoding": "gzip",
         "Content-Type": "application/json; charset=utf-8",
-        "Date": "Thu, 23 Feb 2023 20:54:33 GMT",
+        "Date": "Sun, 05 Mar 2023 05:40:03 GMT",
         "Expires": "-1",
         "Pragma": "no-cache",
-        "Request-Context": "appId=cid-v1:2d2e8e63-272e-4b3c-8598-4ee570a0e70d",
-        "Server-Timing": "traceparent;desc=\u002200-07a05a31df8fdb3784adfe216bda882d-ac8338b22f9fc34a-01\u0022",
+        "request-context": "appId=cid-v1:512cc15a-13b5-415b-bfd0-dce7accb6bb1",
+        "Server-Timing": "traceparent;desc=\u002200-c6271ebf5f6046aee2df6ec556bf6459-55090fac1c299722-01\u0022",
         "Strict-Transport-Security": "max-age=31536000; includeSubDomains",
         "Transfer-Encoding": "chunked",
         "Vary": [
           "Accept-Encoding",
           "Accept-Encoding"
         ],
-        "x-aml-cluster": "vienna-eastus2-01",
+        "x-aml-cluster": "vienna-test-westus2-02",
         "X-Content-Type-Options": "nosniff",
-        "x-ms-correlation-request-id": "636ed5a6-6386-477b-9c7d-7002c08b824c",
-        "x-ms-ratelimit-remaining-subscription-reads": "11967",
+        "x-ms-correlation-request-id": "20ebcea7-cae3-4ab6-9b6e-5d16166c4f94",
+        "x-ms-ratelimit-remaining-subscription-reads": "11968",
         "x-ms-response-type": "standard",
-        "x-ms-routing-request-id": "WESTUS2:20230223T205434Z:636ed5a6-6386-477b-9c7d-7002c08b824c",
-        "x-request-time": "0.460"
+        "x-ms-routing-request-id": "WESTUS2:20230305T054004Z:20ebcea7-cae3-4ab6-9b6e-5d16166c4f94",
+        "x-request-time": "0.019"
       },
       "ResponseBody": {
-        "id": "/subscriptions/00000000-0000-0000-0000-000000000/providers/Microsoft.MachineLearningServices/locations/eastus2/mfeOperationResults/s:2d1e66ae-85e3-42c0-be91-34de66397f26:vuB8I_sHzE9X1C8FViJKtyNZWoVWFry_uAFDDmkbiFo",
-        "name": "s:2d1e66ae-85e3-42c0-be91-34de66397f26:vuB8I_sHzE9X1C8FViJKtyNZWoVWFry_uAFDDmkbiFo",
-        "status": "Creating"
+        "id": "/subscriptions/00000000-0000-0000-0000-000000000/providers/Microsoft.MachineLearningServices/locations/centraluseuap/mfeOperationResults/s:288fbc99-974d-4a49-b40f-53b041fe40cc:kxINobYtbiYPJw4E9eETszOvWYR8GKaH43H54YzTcwI",
+        "name": "s:288fbc99-974d-4a49-b40f-53b041fe40cc:kxINobYtbiYPJw4E9eETszOvWYR8GKaH43H54YzTcwI",
+        "status": "Succeeded",
+        "startTime": "2023-03-05T05:39:59.3820665\u002B00:00",
+        "endTime": "2023-03-05T05:40:02\u002B00:00"
       }
     },
     {
-      "RequestUri": "https://management.azure.com/subscriptions/00000000-0000-0000-0000-000000000/providers/Microsoft.MachineLearningServices/locations/eastus2/mfeOperationsStatus/s:2d1e66ae-85e3-42c0-be91-34de66397f26:vuB8I_sHzE9X1C8FViJKtyNZWoVWFry_uAFDDmkbiFo?api-version=2022-10-01-preview",
+      "RequestUri": "https://management.azure.com/subscriptions/00000000-0000-0000-0000-000000000/resourceGroups/00000/providers/Microsoft.MachineLearningServices/workspaces/00000/schedules/test_800154024709?api-version=2022-12-01-preview",
       "RequestMethod": "GET",
       "RequestHeaders": {
         "Accept": "*/*",
@@ -740,114 +404,27 @@
         "Cache-Control": "no-cache",
         "Content-Encoding": "gzip",
         "Content-Type": "application/json; charset=utf-8",
-        "Date": "Thu, 23 Feb 2023 20:54:39 GMT",
+        "Date": "Sun, 05 Mar 2023 05:40:04 GMT",
         "Expires": "-1",
         "Pragma": "no-cache",
-        "Request-Context": "appId=cid-v1:2d2e8e63-272e-4b3c-8598-4ee570a0e70d",
-        "Server-Timing": "traceparent;desc=\u002200-72d3cbefe4448a43bc90df1f8b1ce0aa-d78c9ebf93ae3d9f-01\u0022",
+        "request-context": "appId=cid-v1:512cc15a-13b5-415b-bfd0-dce7accb6bb1",
+        "Server-Timing": "traceparent;desc=\u002200-8e4da546ad17fb9f06bef3cac02eca49-7d16de675acdd929-01\u0022",
         "Strict-Transport-Security": "max-age=31536000; includeSubDomains",
         "Transfer-Encoding": "chunked",
         "Vary": [
           "Accept-Encoding",
           "Accept-Encoding"
         ],
-        "x-aml-cluster": "vienna-eastus2-01",
-        "X-Content-Type-Options": "nosniff",
-        "x-ms-correlation-request-id": "ffedc8c3-e505-42f5-988b-acbee1d37b94",
-        "x-ms-ratelimit-remaining-subscription-reads": "11966",
-        "x-ms-response-type": "standard",
-        "x-ms-routing-request-id": "WESTUS2:20230223T205440Z:ffedc8c3-e505-42f5-988b-acbee1d37b94",
-        "x-request-time": "0.099"
-      },
-      "ResponseBody": {
-        "id": "/subscriptions/00000000-0000-0000-0000-000000000/providers/Microsoft.MachineLearningServices/locations/eastus2/mfeOperationResults/s:2d1e66ae-85e3-42c0-be91-34de66397f26:vuB8I_sHzE9X1C8FViJKtyNZWoVWFry_uAFDDmkbiFo",
-        "name": "s:2d1e66ae-85e3-42c0-be91-34de66397f26:vuB8I_sHzE9X1C8FViJKtyNZWoVWFry_uAFDDmkbiFo",
-        "status": "Succeeded",
-        "startTime": "2023-02-23T20:54:28.3263263\u002B00:00",
-        "endTime": "2023-02-23T20:54:36\u002B00:00"
-      }
-    },
-    {
-      "RequestUri": "https://management.azure.com/subscriptions/00000000-0000-0000-0000-000000000/resourceGroups/00000/providers/Microsoft.MachineLearningServices/workspaces/00000/schedules/test_779935446311?api-version=2022-10-01-preview",
-=======
-        "x-aml-cluster": "vienna-test-westus2-02",
-        "X-Content-Type-Options": "nosniff",
-        "x-ms-correlation-request-id": "f318476d-b666-4575-944d-c7934c444348",
-        "x-ms-ratelimit-remaining-subscription-reads": "11935",
-        "x-ms-response-type": "standard",
-        "x-ms-routing-request-id": "JAPANEAST:20230303T043652Z:f318476d-b666-4575-944d-c7934c444348",
-        "x-request-time": "0.019"
-      },
-      "ResponseBody": {
-        "id": "/subscriptions/00000000-0000-0000-0000-000000000/providers/Microsoft.MachineLearningServices/locations/centraluseuap/mfeOperationResults/s:e61cd5e2-512f-475e-9842-5e2a973993b8:AzVkzxa1bsOq98V3c0Qy8it9q1W16ilU2ALX8mNE6sE",
-        "name": "s:e61cd5e2-512f-475e-9842-5e2a973993b8:AzVkzxa1bsOq98V3c0Qy8it9q1W16ilU2ALX8mNE6sE",
-        "status": "Succeeded",
-        "startTime": "2023-03-03T04:36:46.9320512\u002B00:00",
-        "endTime": "2023-03-03T04:36:49\u002B00:00"
-      }
-    },
-    {
-      "RequestUri": "https://management.azure.com/subscriptions/00000000-0000-0000-0000-000000000/resourceGroups/00000/providers/Microsoft.MachineLearningServices/workspaces/00000/schedules/test_905839394475?api-version=2022-12-01-preview",
->>>>>>> 82fe11f4
-      "RequestMethod": "GET",
-      "RequestHeaders": {
-        "Accept": "*/*",
-        "Accept-Encoding": "gzip, deflate",
-        "Connection": "keep-alive",
-<<<<<<< HEAD
-        "User-Agent": "azure-ai-ml/1.5.0 azsdk-python-mgmt-machinelearningservices/0.1.0 Python/3.7.9 (Windows-10-10.0.22621-SP0)"
-=======
-        "User-Agent": "azure-ai-ml/1.5.0 azsdk-python-mgmt-machinelearningservices/0.1.0 Python/3.8.13 (Windows-10-10.0.22621-SP0)"
->>>>>>> 82fe11f4
-      },
-      "RequestBody": null,
-      "StatusCode": 200,
-      "ResponseHeaders": {
-        "Cache-Control": "no-cache",
-        "Content-Encoding": "gzip",
-        "Content-Type": "application/json; charset=utf-8",
-<<<<<<< HEAD
-        "Date": "Thu, 23 Feb 2023 20:54:40 GMT",
-        "Expires": "-1",
-        "Pragma": "no-cache",
-        "Request-Context": "appId=cid-v1:2d2e8e63-272e-4b3c-8598-4ee570a0e70d",
-        "Server-Timing": "traceparent;desc=\u002200-317a42179d195dc826d7d46cc2859f73-463199c58f19c563-01\u0022",
-=======
-        "Date": "Fri, 03 Mar 2023 04:36:52 GMT",
-        "Expires": "-1",
-        "Pragma": "no-cache",
-        "request-context": "appId=cid-v1:512cc15a-13b5-415b-bfd0-dce7accb6bb1",
-        "Server-Timing": "traceparent;desc=\u002200-84e9d5e333de7aca523b5e71ce314536-1804fd21799ce8f7-01\u0022",
->>>>>>> 82fe11f4
-        "Strict-Transport-Security": "max-age=31536000; includeSubDomains",
-        "Transfer-Encoding": "chunked",
-        "Vary": [
-          "Accept-Encoding",
-          "Accept-Encoding"
-        ],
-<<<<<<< HEAD
-        "x-aml-cluster": "vienna-eastus2-01",
-        "X-Content-Type-Options": "nosniff",
-        "x-ms-correlation-request-id": "a17441a0-4056-41ce-b0d7-a21ce2801f69",
-        "x-ms-ratelimit-remaining-subscription-reads": "11965",
-        "x-ms-response-type": "standard",
-        "x-ms-routing-request-id": "WESTUS2:20230223T205440Z:a17441a0-4056-41ce-b0d7-a21ce2801f69",
-        "x-request-time": "0.024"
-      },
-      "ResponseBody": {
-        "name": "test_779935446311",
-=======
         "x-aml-cluster": "vienna-test-westus2-01",
         "X-Content-Type-Options": "nosniff",
-        "x-ms-correlation-request-id": "0536d102-b919-4fa6-9271-7ff6f20d7b7e",
-        "x-ms-ratelimit-remaining-subscription-reads": "11934",
+        "x-ms-correlation-request-id": "cc6edfe1-e35c-4e2e-aa26-69416254b8b0",
+        "x-ms-ratelimit-remaining-subscription-reads": "11967",
         "x-ms-response-type": "standard",
-        "x-ms-routing-request-id": "JAPANEAST:20230303T043652Z:0536d102-b919-4fa6-9271-7ff6f20d7b7e",
-        "x-request-time": "0.098"
+        "x-ms-routing-request-id": "WESTUS2:20230305T054004Z:cc6edfe1-e35c-4e2e-aa26-69416254b8b0",
+        "x-request-time": "0.119"
       },
       "ResponseBody": {
-        "name": "test_905839394475",
->>>>>>> 82fe11f4
+        "name": "test_800154024709",
         "properties": {
           "description": "a weekly retrain schedule",
           "tags": {},
@@ -911,39 +488,23 @@
           "provisioningState": "Succeeded"
         },
         "systemData": {
-<<<<<<< HEAD
-          "createdAt": "2023-02-23T20:54:36.5316459\u002B00:00",
-          "createdBy": "Diondra Peck",
-          "createdByType": "User",
-          "lastModifiedAt": "2023-02-23T20:54:36.5316459\u002B00:00",
-          "lastModifiedBy": "Diondra Peck",
-=======
-          "createdAt": "2023-03-03T04:36:49.7723395\u002B00:00",
+          "createdAt": "2023-03-05T05:40:02.5240162\u002B00:00",
           "createdBy": "Firstname Lastname",
           "createdByType": "User",
-          "lastModifiedAt": "2023-03-03T04:36:49.7723395\u002B00:00",
+          "lastModifiedAt": "2023-03-05T05:40:02.5240162\u002B00:00",
           "lastModifiedBy": "Firstname Lastname",
->>>>>>> 82fe11f4
           "lastModifiedByType": "User"
         }
       }
     },
     {
-<<<<<<< HEAD
-      "RequestUri": "https://management.azure.com/subscriptions/00000000-0000-0000-0000-000000000/resourceGroups/00000/providers/Microsoft.MachineLearningServices/workspaces/00000/schedules/test_779935446311?api-version=2022-10-01-preview",
-=======
-      "RequestUri": "https://management.azure.com/subscriptions/00000000-0000-0000-0000-000000000/resourceGroups/00000/providers/Microsoft.MachineLearningServices/workspaces/00000/schedules/test_905839394475?api-version=2022-12-01-preview",
->>>>>>> 82fe11f4
+      "RequestUri": "https://management.azure.com/subscriptions/00000000-0000-0000-0000-000000000/resourceGroups/00000/providers/Microsoft.MachineLearningServices/workspaces/00000/schedules/test_800154024709?api-version=2022-12-01-preview",
       "RequestMethod": "GET",
       "RequestHeaders": {
         "Accept": "application/json",
         "Accept-Encoding": "gzip, deflate",
         "Connection": "keep-alive",
-<<<<<<< HEAD
         "User-Agent": "azure-ai-ml/1.5.0 azsdk-python-mgmt-machinelearningservices/0.1.0 Python/3.7.9 (Windows-10-10.0.22621-SP0)"
-=======
-        "User-Agent": "azure-ai-ml/1.5.0 azsdk-python-mgmt-machinelearningservices/0.1.0 Python/3.8.13 (Windows-10-10.0.22621-SP0)"
->>>>>>> 82fe11f4
       },
       "RequestBody": null,
       "StatusCode": 200,
@@ -951,48 +512,27 @@
         "Cache-Control": "no-cache",
         "Content-Encoding": "gzip",
         "Content-Type": "application/json; charset=utf-8",
-<<<<<<< HEAD
-        "Date": "Thu, 23 Feb 2023 20:54:40 GMT",
-        "Expires": "-1",
-        "Pragma": "no-cache",
-        "Request-Context": "appId=cid-v1:2d2e8e63-272e-4b3c-8598-4ee570a0e70d",
-        "Server-Timing": "traceparent;desc=\u002200-f798955f96b2e76401708b4266d41d0a-e4056b0e0c8de337-01\u0022",
-=======
-        "Date": "Fri, 03 Mar 2023 04:36:52 GMT",
+        "Date": "Sun, 05 Mar 2023 05:40:04 GMT",
         "Expires": "-1",
         "Pragma": "no-cache",
         "request-context": "appId=cid-v1:512cc15a-13b5-415b-bfd0-dce7accb6bb1",
-        "Server-Timing": "traceparent;desc=\u002200-e60b39b247d58b84603aa931c6c4c5b6-cb8702f8a24248ae-01\u0022",
->>>>>>> 82fe11f4
+        "Server-Timing": "traceparent;desc=\u002200-83beece7b82a6fc8ac87322aea2a5958-6fbb39c0cd0929b5-01\u0022",
         "Strict-Transport-Security": "max-age=31536000; includeSubDomains",
         "Transfer-Encoding": "chunked",
         "Vary": [
           "Accept-Encoding",
           "Accept-Encoding"
         ],
-<<<<<<< HEAD
-        "x-aml-cluster": "vienna-eastus2-01",
-        "X-Content-Type-Options": "nosniff",
-        "x-ms-correlation-request-id": "7e68d767-0785-4c01-b582-38e070d06997",
-        "x-ms-ratelimit-remaining-subscription-reads": "11964",
-        "x-ms-response-type": "standard",
-        "x-ms-routing-request-id": "WESTUS2:20230223T205441Z:7e68d767-0785-4c01-b582-38e070d06997",
-        "x-request-time": "0.095"
-      },
-      "ResponseBody": {
-        "name": "test_779935446311",
-=======
         "x-aml-cluster": "vienna-test-westus2-01",
         "X-Content-Type-Options": "nosniff",
-        "x-ms-correlation-request-id": "8feedb73-f52e-4c71-9710-71f20d7f4996",
-        "x-ms-ratelimit-remaining-subscription-reads": "11933",
+        "x-ms-correlation-request-id": "5e53134e-98b6-4871-a847-283faa727984",
+        "x-ms-ratelimit-remaining-subscription-reads": "11966",
         "x-ms-response-type": "standard",
-        "x-ms-routing-request-id": "JAPANEAST:20230303T043653Z:8feedb73-f52e-4c71-9710-71f20d7f4996",
-        "x-request-time": "0.084"
+        "x-ms-routing-request-id": "WESTUS2:20230305T054005Z:5e53134e-98b6-4871-a847-283faa727984",
+        "x-request-time": "0.091"
       },
       "ResponseBody": {
-        "name": "test_905839394475",
->>>>>>> 82fe11f4
+        "name": "test_800154024709",
         "properties": {
           "description": "a weekly retrain schedule",
           "tags": {},
@@ -1056,29 +596,17 @@
           "provisioningState": "Succeeded"
         },
         "systemData": {
-<<<<<<< HEAD
-          "createdAt": "2023-02-23T20:54:36.5316459\u002B00:00",
-          "createdBy": "Diondra Peck",
-          "createdByType": "User",
-          "lastModifiedAt": "2023-02-23T20:54:36.5316459\u002B00:00",
-          "lastModifiedBy": "Diondra Peck",
-=======
-          "createdAt": "2023-03-03T04:36:49.7723395\u002B00:00",
+          "createdAt": "2023-03-05T05:40:02.5240162\u002B00:00",
           "createdBy": "Firstname Lastname",
           "createdByType": "User",
-          "lastModifiedAt": "2023-03-03T04:36:49.7723395\u002B00:00",
+          "lastModifiedAt": "2023-03-05T05:40:02.5240162\u002B00:00",
           "lastModifiedBy": "Firstname Lastname",
->>>>>>> 82fe11f4
           "lastModifiedByType": "User"
         }
       }
     },
     {
-<<<<<<< HEAD
-      "RequestUri": "https://management.azure.com/subscriptions/00000000-0000-0000-0000-000000000/resourceGroups/00000/providers/Microsoft.MachineLearningServices/workspaces/00000/schedules/test_779935446311?api-version=2022-10-01-preview",
-=======
-      "RequestUri": "https://management.azure.com/subscriptions/00000000-0000-0000-0000-000000000/resourceGroups/00000/providers/Microsoft.MachineLearningServices/workspaces/00000/schedules/test_905839394475?api-version=2022-12-01-preview",
->>>>>>> 82fe11f4
+      "RequestUri": "https://management.azure.com/subscriptions/00000000-0000-0000-0000-000000000/resourceGroups/00000/providers/Microsoft.MachineLearningServices/workspaces/00000/schedules/test_800154024709?api-version=2022-12-01-preview",
       "RequestMethod": "PUT",
       "RequestHeaders": {
         "Accept": "application/json",
@@ -1086,11 +614,7 @@
         "Connection": "keep-alive",
         "Content-Length": "1136",
         "Content-Type": "application/json",
-<<<<<<< HEAD
         "User-Agent": "azure-ai-ml/1.5.0 azsdk-python-mgmt-machinelearningservices/0.1.0 Python/3.7.9 (Windows-10-10.0.22621-SP0)"
-=======
-        "User-Agent": "azure-ai-ml/1.5.0 azsdk-python-mgmt-machinelearningservices/0.1.0 Python/3.8.13 (Windows-10-10.0.22621-SP0)"
->>>>>>> 82fe11f4
       },
       "RequestBody": {
         "properties": {
@@ -1145,47 +669,25 @@
       },
       "StatusCode": 201,
       "ResponseHeaders": {
-<<<<<<< HEAD
-        "Azure-AsyncOperation": "https://management.azure.com/subscriptions/00000000-0000-0000-0000-000000000/providers/Microsoft.MachineLearningServices/locations/eastus2/mfeOperationsStatus/s:2d1e66ae-85e3-42c0-be91-34de66397f26:idcSnR0ScR8gu56m_kz0lQpRxz2koij5cuBAdg5h8Ns?api-version=2022-10-01-preview",
+        "azure-asyncoperation": "https://management.azure.com/subscriptions/00000000-0000-0000-0000-000000000/providers/Microsoft.MachineLearningServices/locations/centraluseuap/mfeOperationsStatus/s:288fbc99-974d-4a49-b40f-53b041fe40cc:7vy3GxFkLhZRuW1o8zQOg7hX59WxOsJptasaf1eYdVk?api-version=2022-12-01-preview",
         "Cache-Control": "no-cache",
         "Content-Length": "1903",
         "Content-Type": "application/json; charset=utf-8",
-        "Date": "Thu, 23 Feb 2023 20:54:41 GMT",
+        "Date": "Sun, 05 Mar 2023 05:40:04 GMT",
         "Expires": "-1",
-        "Location": "https://management.azure.com/subscriptions/00000000-0000-0000-0000-000000000/resourceGroups/00000/providers/Microsoft.MachineLearningServices/workspaces/00000/schedules/test_779935446311?api-version=2022-10-01-preview",
-        "Pragma": "no-cache",
-        "Request-Context": "appId=cid-v1:2d2e8e63-272e-4b3c-8598-4ee570a0e70d",
-        "Server-Timing": "traceparent;desc=\u002200-0370ccc1a07a80e2e373d20ff8bd860b-20de755bd94a74a0-01\u0022",
-        "Strict-Transport-Security": "max-age=31536000; includeSubDomains",
-        "x-aml-cluster": "vienna-eastus2-01",
-        "X-Content-Type-Options": "nosniff",
-        "x-ms-async-operation-timeout": "PT30M",
-        "x-ms-correlation-request-id": "bd68d039-6b57-4484-9f33-5e9edc9241f3",
-        "x-ms-ratelimit-remaining-subscription-writes": "1185",
-        "x-ms-response-type": "standard",
-        "x-ms-routing-request-id": "WESTUS2:20230223T205442Z:bd68d039-6b57-4484-9f33-5e9edc9241f3",
-        "x-request-time": "0.072"
-=======
-        "azure-asyncoperation": "https://management.azure.com/subscriptions/00000000-0000-0000-0000-000000000/providers/Microsoft.MachineLearningServices/locations/centraluseuap/mfeOperationsStatus/s:e61cd5e2-512f-475e-9842-5e2a973993b8:XXvkgBgRYjFOXmGZXC0XxOSGeZYsodZvABSjrQ5wtB8?api-version=2022-12-01-preview",
-        "Cache-Control": "no-cache",
-        "Content-Length": "1903",
-        "Content-Type": "application/json; charset=utf-8",
-        "Date": "Fri, 03 Mar 2023 04:36:53 GMT",
-        "Expires": "-1",
-        "Location": "https://management.azure.com/subscriptions/00000000-0000-0000-0000-000000000/resourceGroups/00000/providers/Microsoft.MachineLearningServices/workspaces/00000/schedules/test_905839394475?api-version=2022-12-01-preview",
+        "Location": "https://management.azure.com/subscriptions/00000000-0000-0000-0000-000000000/resourceGroups/00000/providers/Microsoft.MachineLearningServices/workspaces/00000/schedules/test_800154024709?api-version=2022-12-01-preview",
         "Pragma": "no-cache",
         "request-context": "appId=cid-v1:512cc15a-13b5-415b-bfd0-dce7accb6bb1",
-        "Server-Timing": "traceparent;desc=\u002200-bfe4680d9cf8f55b7588c9475f109c04-7792b44370681b40-01\u0022",
+        "Server-Timing": "traceparent;desc=\u002200-d15b0e0b93e3c51d3d2d9369a67476ea-0c10f6330a07226e-01\u0022",
         "Strict-Transport-Security": "max-age=31536000; includeSubDomains",
         "x-aml-cluster": "vienna-test-westus2-01",
         "X-Content-Type-Options": "nosniff",
         "x-ms-async-operation-timeout": "PT30M",
-        "x-ms-correlation-request-id": "219ccf6d-4c60-4f9c-b0fd-398661e835c0",
-        "x-ms-ratelimit-remaining-subscription-writes": "1147",
+        "x-ms-correlation-request-id": "e58e4a45-b4e6-4865-b578-cd84ff2dbab5",
+        "x-ms-ratelimit-remaining-subscription-writes": "1185",
         "x-ms-response-type": "standard",
-        "x-ms-routing-request-id": "JAPANEAST:20230303T043654Z:219ccf6d-4c60-4f9c-b0fd-398661e835c0",
-        "x-request-time": "0.048"
->>>>>>> 82fe11f4
+        "x-ms-routing-request-id": "WESTUS2:20230305T054005Z:e58e4a45-b4e6-4865-b578-cd84ff2dbab5",
+        "x-request-time": "0.108"
       },
       "ResponseBody": {
         "properties": {
@@ -1251,13 +753,51 @@
           "provisioningState": "Creating"
         }
       }
+    },
+    {
+      "RequestUri": "https://management.azure.com/subscriptions/00000000-0000-0000-0000-000000000/providers/Microsoft.MachineLearningServices/locations/centraluseuap/mfeOperationsStatus/s:288fbc99-974d-4a49-b40f-53b041fe40cc:7vy3GxFkLhZRuW1o8zQOg7hX59WxOsJptasaf1eYdVk?api-version=2022-12-01-preview",
+      "RequestMethod": "GET",
+      "RequestHeaders": {
+        "Accept": "*/*",
+        "Accept-Encoding": "gzip, deflate",
+        "Connection": "keep-alive",
+        "User-Agent": "azure-ai-ml/1.5.0 azsdk-python-mgmt-machinelearningservices/0.1.0 Python/3.7.9 (Windows-10-10.0.22621-SP0)",
+        "x-ms-client-request-id": "2e83ed5c-bb18-11ed-bcd1-f06e0bc19b14"
+      },
+      "RequestBody": null,
+      "StatusCode": 200,
+      "ResponseHeaders": {
+        "Cache-Control": "no-cache",
+        "Content-Encoding": "gzip",
+        "Content-Type": "application/json; charset=utf-8",
+        "Date": "Sun, 05 Mar 2023 05:40:04 GMT",
+        "Expires": "-1",
+        "Pragma": "no-cache",
+        "request-context": "appId=cid-v1:512cc15a-13b5-415b-bfd0-dce7accb6bb1",
+        "Server-Timing": "traceparent;desc=\u002200-b86f720bb9b86d1bb2e67c4fbb507dfc-2d39553e5c89d831-01\u0022",
+        "Strict-Transport-Security": "max-age=31536000; includeSubDomains",
+        "Transfer-Encoding": "chunked",
+        "Vary": [
+          "Accept-Encoding",
+          "Accept-Encoding"
+        ],
+        "x-aml-cluster": "vienna-test-westus2-02",
+        "X-Content-Type-Options": "nosniff",
+        "x-ms-correlation-request-id": "fbd3ba48-ebab-48bb-8fa8-5ba4e131bd5d",
+        "x-ms-ratelimit-remaining-subscription-reads": "11965",
+        "x-ms-request-id": "fbd3ba48-ebab-48bb-8fa8-5ba4e131bd5d",
+        "x-ms-response-type": "standard",
+        "x-ms-routing-request-id": "WESTUS2:20230305T054005Z:fbd3ba48-ebab-48bb-8fa8-5ba4e131bd5d",
+        "x-request-time": "0.016"
+      },
+      "ResponseBody": {
+        "id": "/subscriptions/00000000-0000-0000-0000-000000000/providers/Microsoft.MachineLearningServices/locations/centraluseuap/mfeOperationResults/s:288fbc99-974d-4a49-b40f-53b041fe40cc:7vy3GxFkLhZRuW1o8zQOg7hX59WxOsJptasaf1eYdVk",
+        "name": "s:288fbc99-974d-4a49-b40f-53b041fe40cc:7vy3GxFkLhZRuW1o8zQOg7hX59WxOsJptasaf1eYdVk",
+        "status": "Creating"
+      }
     }
   ],
   "Variables": {
-<<<<<<< HEAD
-    "name": "test_779935446311"
-=======
-    "name": "test_905839394475"
->>>>>>> 82fe11f4
+    "name": "test_800154024709"
   }
 }