{
  "Entries": [
    {
      "RequestUri": "https://management.azure.com/subscriptions/00000000-0000-0000-0000-000000000/resourceGroups/00000/providers/Microsoft.MachineLearningServices/workspaces/00000/computes/cpu-cluster?api-version=2022-01-01-preview",
      "RequestMethod": "GET",
      "RequestHeaders": {
        "Accept": "application/json",
        "Accept-Encoding": "gzip, deflate",
        "Connection": "keep-alive",
        "User-Agent": "azure-ai-ml/1.1.0 azsdk-python-mgmt-machinelearningservices/0.1.0 Python/3.8.13 (macOS-12.6-arm64-i386-64bit)"
      },
      "RequestBody": null,
      "StatusCode": 200,
      "ResponseHeaders": {
        "Cache-Control": "no-cache",
        "Content-Length": "1512",
        "Content-Type": "application/json; charset=utf-8",
<<<<<<< HEAD
        "Date": "Mon, 07 Nov 2022 03:56:08 GMT",
        "Expires": "-1",
        "Pragma": "no-cache",
        "Request-Context": "appId=cid-v1:512cc15a-13b5-415b-bfd0-dce7accb6bb1",
        "Server-Timing": "traceparent;desc=\u002200-4f2d055ae84fb7e52f0884b7b62ff2ea-be4d0413191f5775-00\u0022",
        "Strict-Transport-Security": "max-age=31536000; includeSubDomains",
        "Vary": "Accept-Encoding",
        "x-aml-cluster": "vienna-test-westus2-02",
        "X-Content-Type-Options": "nosniff",
        "x-ms-correlation-request-id": "98ceb7e2-6100-46bd-99e7-f9a58186ab69",
        "x-ms-ratelimit-remaining-subscription-reads": "11976",
        "x-ms-response-type": "standard",
        "x-ms-routing-request-id": "JAPANEAST:20221107T035609Z:98ceb7e2-6100-46bd-99e7-f9a58186ab69",
        "x-request-time": "0.240"
=======
        "Date": "Tue, 08 Nov 2022 09:00:26 GMT",
        "Expires": "-1",
        "Pragma": "no-cache",
        "Request-Context": "appId=cid-v1:2d2e8e63-272e-4b3c-8598-4ee570a0e70d",
        "Server-Timing": "traceparent;desc=\u002200-1b00adfeda8e27ee2fe38464a586de4e-dcf97c2ca76f5b17-00\u0022",
        "Strict-Transport-Security": "max-age=31536000; includeSubDomains",
        "Transfer-Encoding": "chunked",
        "Vary": [
          "Accept-Encoding",
          "Accept-Encoding"
        ],
        "x-aml-cluster": "vienna-eastus2-02",
        "X-Content-Type-Options": "nosniff",
        "x-ms-correlation-request-id": "11423877-d59c-4f54-ac91-00188a427859",
        "x-ms-ratelimit-remaining-subscription-reads": "11977",
        "x-ms-response-type": "standard",
        "x-ms-routing-request-id": "EASTASIA:20221108T090026Z:11423877-d59c-4f54-ac91-00188a427859",
        "x-request-time": "0.033"
>>>>>>> db7ac352
      },
      "ResponseBody": {
        "id": "/subscriptions/00000000-0000-0000-0000-000000000/resourceGroups/00000/providers/Microsoft.MachineLearningServices/workspaces/00000/computes/cpu-cluster",
        "name": "cpu-cluster",
        "type": "Microsoft.MachineLearningServices/workspaces/computes",
        "location": "eastus2",
        "tags": {},
        "properties": {
          "createdOn": "2022-10-10T07:44:03.2104968\u002B00:00",
          "modifiedOn": "2022-11-08T03:58:27.2396848\u002B00:00",
          "disableLocalAuth": false,
          "description": null,
          "resourceId": null,
          "computeType": "AmlCompute",
          "computeLocation": "eastus2",
          "provisioningState": "Succeeded",
          "provisioningErrors": null,
          "isAttachedCompute": false,
          "properties": {
            "vmSize": "STANDARD_DS2_V2",
            "vmPriority": "Dedicated",
            "scaleSettings": {
              "maxNodeCount": 4,
              "minNodeCount": 0,
              "nodeIdleTimeBeforeScaleDown": "PT2M"
            },
            "subnet": null,
<<<<<<< HEAD
            "currentNodeCount": 4,
=======
            "currentNodeCount": 1,
>>>>>>> db7ac352
            "targetNodeCount": 4,
            "nodeStateCounts": {
              "preparingNodeCount": 0,
              "runningNodeCount": 4,
              "idleNodeCount": 0,
              "unusableNodeCount": 0,
              "leavingNodeCount": 0,
              "preemptedNodeCount": 0
            },
<<<<<<< HEAD
            "allocationState": "Steady",
            "allocationStateTransitionTime": "2022-11-04T13:53:40.672\u002B00:00",
            "errors": null,
=======
            "allocationState": "Resizing",
            "allocationStateTransitionTime": "2022-11-08T08:58:38.875\u002B00:00",
            "errors": [
              {
                "error": {
                  "code": "DiskFull",
                  "message": "ComputeNode.Id=tvmps_fa921fb4404dae10ba7dbb82dca8a4afffeb597ac2a973b381721e8cfad09319_d: There is not enough disk space on the node",
                  "details": [
                    {
                      "code": "Message",
                      "message": "The VM disk is full. Delete jobs, tasks, or files on the node to free up space and then reboot the node."
                    }
                  ]
                }
              }
            ],
>>>>>>> db7ac352
            "remoteLoginPortPublicAccess": "Enabled",
            "osType": "Linux",
            "virtualMachineImage": null,
            "isolatedNetwork": false,
            "propertyBag": {}
          }
        }
      }
    },
    {
      "RequestUri": "https://management.azure.com/subscriptions/00000000-0000-0000-0000-000000000/resourceGroups/00000/providers/Microsoft.MachineLearningServices/workspaces/00000/datastores/workspaceblobstore?api-version=2022-05-01",
      "RequestMethod": "GET",
      "RequestHeaders": {
        "Accept": "application/json",
        "Accept-Encoding": "gzip, deflate",
        "Connection": "keep-alive",
        "User-Agent": "azure-ai-ml/1.1.0 azsdk-python-mgmt-machinelearningservices/0.1.0 Python/3.8.13 (macOS-12.6-arm64-i386-64bit)"
      },
      "RequestBody": null,
      "StatusCode": 200,
      "ResponseHeaders": {
        "Cache-Control": "no-cache",
        "Content-Length": "1067",
        "Content-Type": "application/json; charset=utf-8",
<<<<<<< HEAD
        "Date": "Mon, 07 Nov 2022 03:56:11 GMT",
        "Expires": "-1",
        "Pragma": "no-cache",
        "Request-Context": "appId=cid-v1:512cc15a-13b5-415b-bfd0-dce7accb6bb1",
        "Server-Timing": "traceparent;desc=\u002200-cb232601c0e8ab21be896f9a33573f0d-13c4fd4ffa0cbd45-00\u0022",
        "Strict-Transport-Security": "max-age=31536000; includeSubDomains",
        "Vary": "Accept-Encoding",
        "x-aml-cluster": "vienna-test-westus2-01",
        "X-Content-Type-Options": "nosniff",
        "x-ms-correlation-request-id": "d1c25629-47b5-4d4f-a17a-37001404206b",
        "x-ms-ratelimit-remaining-subscription-reads": "11975",
        "x-ms-response-type": "standard",
        "x-ms-routing-request-id": "JAPANEAST:20221107T035612Z:d1c25629-47b5-4d4f-a17a-37001404206b",
        "x-request-time": "0.116"
=======
        "Date": "Tue, 08 Nov 2022 09:00:29 GMT",
        "Expires": "-1",
        "Pragma": "no-cache",
        "Request-Context": "appId=cid-v1:2d2e8e63-272e-4b3c-8598-4ee570a0e70d",
        "Server-Timing": "traceparent;desc=\u002200-5a480be6672c3baf543ce155d8c762d1-333b4b6e9a89f453-00\u0022",
        "Strict-Transport-Security": "max-age=31536000; includeSubDomains",
        "Transfer-Encoding": "chunked",
        "Vary": [
          "Accept-Encoding",
          "Accept-Encoding"
        ],
        "x-aml-cluster": "vienna-eastus2-02",
        "X-Content-Type-Options": "nosniff",
        "x-ms-correlation-request-id": "8fc9a3f2-e959-42ca-a452-b7276444d07c",
        "x-ms-ratelimit-remaining-subscription-reads": "11976",
        "x-ms-response-type": "standard",
        "x-ms-routing-request-id": "EASTASIA:20221108T090029Z:8fc9a3f2-e959-42ca-a452-b7276444d07c",
        "x-request-time": "0.087"
>>>>>>> db7ac352
      },
      "ResponseBody": {
        "id": "/subscriptions/00000000-0000-0000-0000-000000000/resourceGroups/00000/providers/Microsoft.MachineLearningServices/workspaces/00000/datastores/workspaceblobstore",
        "name": "workspaceblobstore",
        "type": "Microsoft.MachineLearningServices/workspaces/datastores",
        "properties": {
          "description": null,
          "tags": null,
          "properties": null,
          "isDefault": true,
          "credentials": {
            "credentialsType": "AccountKey"
          },
          "datastoreType": "AzureBlob",
          "accountName": "sav3u7rijui4cza",
          "containerName": "azureml-blobstore-a6db4a2a-8424-44da-a5a8-d604852f4fc3",
          "endpoint": "core.windows.net",
          "protocol": "https",
          "serviceDataAccessAuthIdentity": "WorkspaceSystemAssignedIdentity"
        },
        "systemData": {
          "createdAt": "2022-10-10T07:43:07.7818269\u002B00:00",
          "createdBy": "779301c0-18b2-4cdc-801b-a0a3368fee0a",
          "createdByType": "Application",
          "lastModifiedAt": "2022-10-10T07:43:08.5293577\u002B00:00",
          "lastModifiedBy": "779301c0-18b2-4cdc-801b-a0a3368fee0a",
          "lastModifiedByType": "Application"
        }
      }
    },
    {
      "RequestUri": "https://management.azure.com/subscriptions/00000000-0000-0000-0000-000000000/resourceGroups/00000/providers/Microsoft.MachineLearningServices/workspaces/00000/datastores/workspaceblobstore/listSecrets?api-version=2022-05-01",
      "RequestMethod": "POST",
      "RequestHeaders": {
        "Accept": "application/json",
        "Accept-Encoding": "gzip, deflate",
        "Connection": "keep-alive",
        "Content-Length": "0",
        "User-Agent": "azure-ai-ml/1.1.0 azsdk-python-mgmt-machinelearningservices/0.1.0 Python/3.8.13 (macOS-12.6-arm64-i386-64bit)"
      },
      "RequestBody": null,
      "StatusCode": 200,
      "ResponseHeaders": {
        "Cache-Control": "no-cache",
        "Content-Length": "61",
        "Content-Type": "application/json; charset=utf-8",
<<<<<<< HEAD
        "Date": "Mon, 07 Nov 2022 03:56:12 GMT",
        "Expires": "-1",
        "Pragma": "no-cache",
        "Request-Context": "appId=cid-v1:512cc15a-13b5-415b-bfd0-dce7accb6bb1",
        "Server-Timing": "traceparent;desc=\u002200-54d131079f0d24bd8fabdba545a70488-5278386232ca04c1-00\u0022",
        "Strict-Transport-Security": "max-age=31536000; includeSubDomains",
        "x-aml-cluster": "vienna-test-westus2-01",
        "X-Content-Type-Options": "nosniff",
        "x-ms-correlation-request-id": "7449a2db-8b21-4bdc-a341-79d279630618",
        "x-ms-ratelimit-remaining-subscription-writes": "1193",
        "x-ms-response-type": "standard",
        "x-ms-routing-request-id": "JAPANEAST:20221107T035613Z:7449a2db-8b21-4bdc-a341-79d279630618",
        "x-request-time": "0.132"
=======
        "Date": "Tue, 08 Nov 2022 09:00:29 GMT",
        "Expires": "-1",
        "Pragma": "no-cache",
        "Request-Context": "appId=cid-v1:2d2e8e63-272e-4b3c-8598-4ee570a0e70d",
        "Server-Timing": "traceparent;desc=\u002200-880fa46c71c346e1fbe44e2dbbef09ab-d0954c6514e71514-00\u0022",
        "Strict-Transport-Security": "max-age=31536000; includeSubDomains",
        "Transfer-Encoding": "chunked",
        "Vary": "Accept-Encoding",
        "x-aml-cluster": "vienna-eastus2-02",
        "X-Content-Type-Options": "nosniff",
        "x-ms-correlation-request-id": "4cae32c4-4921-4c30-9bb2-daf6df411b1d",
        "x-ms-ratelimit-remaining-subscription-writes": "1191",
        "x-ms-response-type": "standard",
        "x-ms-routing-request-id": "EASTASIA:20221108T090029Z:4cae32c4-4921-4c30-9bb2-daf6df411b1d",
        "x-request-time": "0.092"
>>>>>>> db7ac352
      },
      "ResponseBody": {
        "secretsType": "AccountKey",
        "key": "dGhpcyBpcyBmYWtlIGtleQ=="
      }
    },
    {
      "RequestUri": "https://sav3u7rijui4cza.blob.core.windows.net/azureml-blobstore-a6db4a2a-8424-44da-a5a8-d604852f4fc3/LocalUpload/000000000000000000000000000000000000/data-transfer-component/component_spec.yaml",
      "RequestMethod": "HEAD",
      "RequestHeaders": {
        "Accept": "application/xml",
        "Accept-Encoding": "gzip, deflate",
        "Connection": "keep-alive",
<<<<<<< HEAD
        "User-Agent": "azsdk-python-storage-blob/12.14.0 Python/3.9.10 (Windows-10-10.0.22621-SP0)",
        "x-ms-date": "Mon, 07 Nov 2022 03:56:13 GMT",
=======
        "User-Agent": "azsdk-python-storage-blob/12.13.1 Python/3.8.13 (macOS-12.6-arm64-i386-64bit)",
        "x-ms-date": "Tue, 08 Nov 2022 09:00:29 GMT",
>>>>>>> db7ac352
        "x-ms-version": "2021-08-06"
      },
      "RequestBody": null,
      "StatusCode": 200,
      "ResponseHeaders": {
        "Accept-Ranges": "bytes",
        "Content-Length": "519",
        "Content-MD5": "l52LSj1ENbMHPQwagyzJEA==",
        "Content-Type": "application/octet-stream",
<<<<<<< HEAD
        "Date": "Mon, 07 Nov 2022 03:56:12 GMT",
        "ETag": "\u00220x8DAB5ADE15136F5\u0022",
        "Last-Modified": "Mon, 24 Oct 2022 10:52:44 GMT",
=======
        "Date": "Tue, 08 Nov 2022 09:00:29 GMT",
        "ETag": "\u00220x8DAC1652A3EEA55\u0022",
        "Last-Modified": "Tue, 08 Nov 2022 08:42:27 GMT",
>>>>>>> db7ac352
        "Server": [
          "Windows-Azure-Blob/1.0",
          "Microsoft-HTTPAPI/2.0"
        ],
        "Vary": "Origin",
        "x-ms-access-tier": "Hot",
        "x-ms-access-tier-inferred": "true",
        "x-ms-blob-type": "BlockBlob",
        "x-ms-creation-time": "Tue, 08 Nov 2022 08:42:26 GMT",
        "x-ms-lease-state": "available",
        "x-ms-lease-status": "unlocked",
        "x-ms-meta-name": "328cf68e-c819-56da-ff0f-b07237ae6f3d",
        "x-ms-meta-upload_status": "completed",
        "x-ms-meta-version": "1",
        "x-ms-server-encrypted": "true",
        "x-ms-version": "2021-08-06"
      },
      "ResponseBody": null
    },
    {
      "RequestUri": "https://sav3u7rijui4cza.blob.core.windows.net/azureml-blobstore-a6db4a2a-8424-44da-a5a8-d604852f4fc3/az-ml-artifacts/000000000000000000000000000000000000/data-transfer-component/component_spec.yaml",
      "RequestMethod": "HEAD",
      "RequestHeaders": {
        "Accept": "application/xml",
        "Accept-Encoding": "gzip, deflate",
        "Connection": "keep-alive",
<<<<<<< HEAD
        "User-Agent": "azsdk-python-storage-blob/12.14.0 Python/3.9.10 (Windows-10-10.0.22621-SP0)",
        "x-ms-date": "Mon, 07 Nov 2022 03:56:13 GMT",
=======
        "User-Agent": "azsdk-python-storage-blob/12.13.1 Python/3.8.13 (macOS-12.6-arm64-i386-64bit)",
        "x-ms-date": "Tue, 08 Nov 2022 09:00:30 GMT",
>>>>>>> db7ac352
        "x-ms-version": "2021-08-06"
      },
      "RequestBody": null,
      "StatusCode": 404,
      "ResponseHeaders": {
<<<<<<< HEAD
        "Date": "Mon, 07 Nov 2022 03:56:12 GMT",
=======
        "Date": "Tue, 08 Nov 2022 09:00:29 GMT",
>>>>>>> db7ac352
        "Server": [
          "Windows-Azure-Blob/1.0",
          "Microsoft-HTTPAPI/2.0"
        ],
        "Transfer-Encoding": "chunked",
        "Vary": "Origin",
        "x-ms-error-code": "BlobNotFound",
        "x-ms-version": "2021-08-06"
      },
      "ResponseBody": null
    },
    {
      "RequestUri": "https://management.azure.com/subscriptions/00000000-0000-0000-0000-000000000/resourceGroups/00000/providers/Microsoft.MachineLearningServices/workspaces/00000/codes/328cf68e-c819-56da-ff0f-b07237ae6f3d/versions/1?api-version=2022-05-01",
      "RequestMethod": "PUT",
      "RequestHeaders": {
        "Accept": "application/json",
        "Accept-Encoding": "gzip, deflate",
        "Connection": "keep-alive",
        "Content-Length": "316",
        "Content-Type": "application/json",
        "User-Agent": "azure-ai-ml/1.1.0 azsdk-python-mgmt-machinelearningservices/0.1.0 Python/3.8.13 (macOS-12.6-arm64-i386-64bit)"
      },
      "RequestBody": {
        "properties": {
          "properties": {
            "hash_sha256": "0000000000000",
            "hash_version": "0000000000000"
          },
          "isAnonymous": true,
          "isArchived": false,
          "codeUri": "https://sav3u7rijui4cza.blob.core.windows.net/azureml-blobstore-a6db4a2a-8424-44da-a5a8-d604852f4fc3/LocalUpload/000000000000000000000000000000000000/data-transfer-component"
        }
      },
      "StatusCode": 200,
      "ResponseHeaders": {
        "Cache-Control": "no-cache",
        "Content-Length": "846",
        "Content-Type": "application/json; charset=utf-8",
<<<<<<< HEAD
        "Date": "Mon, 07 Nov 2022 03:56:13 GMT",
        "Expires": "-1",
        "Pragma": "no-cache",
        "Request-Context": "appId=cid-v1:512cc15a-13b5-415b-bfd0-dce7accb6bb1",
        "Server-Timing": "traceparent;desc=\u002200-74a3969039969e3852ba51eb4b84b1f1-6bb9cbae5b599796-00\u0022",
        "Strict-Transport-Security": "max-age=31536000; includeSubDomains",
        "Vary": "Accept-Encoding",
        "x-aml-cluster": "vienna-test-westus2-01",
        "X-Content-Type-Options": "nosniff",
        "x-ms-correlation-request-id": "b92f9da2-a44e-45f0-bbbd-42fd3f2476ba",
        "x-ms-ratelimit-remaining-subscription-writes": "1181",
        "x-ms-response-type": "standard",
        "x-ms-routing-request-id": "JAPANEAST:20221107T035614Z:b92f9da2-a44e-45f0-bbbd-42fd3f2476ba",
        "x-request-time": "0.547"
=======
        "Date": "Tue, 08 Nov 2022 09:00:31 GMT",
        "Expires": "-1",
        "Pragma": "no-cache",
        "Request-Context": "appId=cid-v1:2d2e8e63-272e-4b3c-8598-4ee570a0e70d",
        "Server-Timing": "traceparent;desc=\u002200-a35a8fd674d90b53bbf8227625c70360-9c968ce6d05f6db9-00\u0022",
        "Strict-Transport-Security": "max-age=31536000; includeSubDomains",
        "Transfer-Encoding": "chunked",
        "Vary": [
          "Accept-Encoding",
          "Accept-Encoding"
        ],
        "x-aml-cluster": "vienna-eastus2-02",
        "X-Content-Type-Options": "nosniff",
        "x-ms-correlation-request-id": "782a1382-8ce4-41e6-9ab9-d28150360c63",
        "x-ms-ratelimit-remaining-subscription-writes": "1177",
        "x-ms-response-type": "standard",
        "x-ms-routing-request-id": "EASTASIA:20221108T090031Z:782a1382-8ce4-41e6-9ab9-d28150360c63",
        "x-request-time": "0.090"
>>>>>>> db7ac352
      },
      "ResponseBody": {
        "id": "/subscriptions/00000000-0000-0000-0000-000000000/resourceGroups/00000/providers/Microsoft.MachineLearningServices/workspaces/00000/codes/328cf68e-c819-56da-ff0f-b07237ae6f3d/versions/1",
        "name": "1",
        "type": "Microsoft.MachineLearningServices/workspaces/codes/versions",
        "properties": {
          "description": null,
          "tags": {},
          "properties": {
            "hash_sha256": "0000000000000",
            "hash_version": "0000000000000"
          },
          "isArchived": false,
          "isAnonymous": false,
          "codeUri": "https://sav3u7rijui4cza.blob.core.windows.net/azureml-blobstore-a6db4a2a-8424-44da-a5a8-d604852f4fc3/LocalUpload/000000000000000000000000000000000000/data-transfer-component"
        },
        "systemData": {
          "createdAt": "2022-11-08T08:42:27.7417474\u002B00:00",
          "createdBy": "Honglin Du",
          "createdByType": "User",
<<<<<<< HEAD
          "lastModifiedAt": "2022-11-07T03:56:14.5033492\u002B00:00",
          "lastModifiedBy": "Xingzhi Zhang",
=======
          "lastModifiedAt": "2022-11-08T09:00:31.2895087\u002B00:00",
          "lastModifiedBy": "Honglin Du",
>>>>>>> db7ac352
          "lastModifiedByType": "User"
        }
      }
    },
    {
      "RequestUri": "https://management.azure.com/subscriptions/00000000-0000-0000-0000-000000000/resourceGroups/00000/providers/Microsoft.MachineLearningServices/workspaces/00000/components/azureml_anonymous/versions/000000000000000000000?api-version=2022-05-01",
      "RequestMethod": "PUT",
      "RequestHeaders": {
        "Accept": "application/json",
        "Accept-Encoding": "gzip, deflate",
        "Connection": "keep-alive",
        "Content-Length": "1090",
        "Content-Type": "application/json",
        "User-Agent": "azure-ai-ml/1.1.0 azsdk-python-mgmt-machinelearningservices/0.1.0 Python/3.8.13 (macOS-12.6-arm64-i386-64bit)"
      },
      "RequestBody": {
        "properties": {
          "description": "transfer data between common storage types such as Azure Blob Storage and Azure Data Lake.",
          "properties": {},
          "tags": {
            "category": "Component Tutorial",
            "contact": "amldesigner@microsoft.com"
          },
          "isAnonymous": true,
          "isArchived": false,
          "componentSpec": {
            "name": "azureml_anonymous",
            "description": "transfer data between common storage types such as Azure Blob Storage and Azure Data Lake.",
            "tags": {
              "category": "Component Tutorial",
              "contact": "amldesigner@microsoft.com"
            },
            "version": "000000000000000000000",
            "$schema": "https://componentsdk.azureedge.net/jsonschema/DataTransferComponent.json",
            "display_name": "Data Transfer",
            "is_deterministic": true,
            "inputs": {
              "source_data": {
                "type": "path",
                "description": "Source data"
              }
            },
            "outputs": {
              "destination_data": {
                "type": "path",
                "description": "Destination data"
              }
            },
            "type": "DataTransferComponent",
            "code": "azureml:/subscriptions/00000000-0000-0000-0000-000000000/resourceGroups/00000/providers/Microsoft.MachineLearningServices/workspaces/00000/codes/328cf68e-c819-56da-ff0f-b07237ae6f3d/versions/1"
          }
        }
      },
      "StatusCode": 201,
      "ResponseHeaders": {
        "Cache-Control": "no-cache",
        "Content-Length": "1965",
        "Content-Type": "application/json; charset=utf-8",
<<<<<<< HEAD
        "Date": "Mon, 07 Nov 2022 03:56:14 GMT",
        "Expires": "-1",
        "Location": "https://management.azure.com/subscriptions/00000000-0000-0000-0000-000000000/resourceGroups/00000/providers/Microsoft.MachineLearningServices/workspaces/00000/components/azureml_anonymous/versions/000000000000000000000?api-version=2022-05-01",
        "Pragma": "no-cache",
        "Request-Context": "appId=cid-v1:512cc15a-13b5-415b-bfd0-dce7accb6bb1",
        "Server-Timing": "traceparent;desc=\u002200-5dca08ef1a0ad0f7f52b81ad36648132-6cf86e4c56896ebf-00\u0022",
=======
        "Date": "Tue, 08 Nov 2022 09:00:32 GMT",
        "Expires": "-1",
        "Location": "https://management.azure.com/subscriptions/00000000-0000-0000-0000-000000000/resourceGroups/00000/providers/Microsoft.MachineLearningServices/workspaces/00000/components/azureml_anonymous/versions/000000000000000000000?api-version=2022-05-01",
        "Pragma": "no-cache",
        "Request-Context": "appId=cid-v1:2d2e8e63-272e-4b3c-8598-4ee570a0e70d",
        "Server-Timing": "traceparent;desc=\u002200-6024d4a0f54d70802fa2a8b2fd439211-90558efa3eff412b-00\u0022",
>>>>>>> db7ac352
        "Strict-Transport-Security": "max-age=31536000; includeSubDomains",
        "x-aml-cluster": "vienna-eastus2-02",
        "X-Content-Type-Options": "nosniff",
<<<<<<< HEAD
        "x-ms-correlation-request-id": "e38bb202-b21b-436f-a475-7572a8591728",
        "x-ms-ratelimit-remaining-subscription-writes": "1180",
        "x-ms-response-type": "standard",
        "x-ms-routing-request-id": "JAPANEAST:20221107T035615Z:e38bb202-b21b-436f-a475-7572a8591728",
        "x-request-time": "0.652"
=======
        "x-ms-correlation-request-id": "215bcb0f-c964-4de6-ac8f-de706b779dd1",
        "x-ms-ratelimit-remaining-subscription-writes": "1176",
        "x-ms-response-type": "standard",
        "x-ms-routing-request-id": "EASTASIA:20221108T090032Z:215bcb0f-c964-4de6-ac8f-de706b779dd1",
        "x-request-time": "0.224"
>>>>>>> db7ac352
      },
      "ResponseBody": {
        "id": "/subscriptions/00000000-0000-0000-0000-000000000/resourceGroups/00000/providers/Microsoft.MachineLearningServices/workspaces/00000/components/azureml_anonymous/versions/c369a0a3-2c7f-4509-a747-072f4eca7562",
        "name": "c369a0a3-2c7f-4509-a747-072f4eca7562",
        "type": "Microsoft.MachineLearningServices/workspaces/components/versions",
        "properties": {
          "description": null,
          "tags": {
            "category": "Component Tutorial",
            "contact": "amldesigner@microsoft.com"
          },
          "properties": {},
          "isArchived": false,
          "isAnonymous": true,
          "componentSpec": {
            "$schema": "https://componentsdk.azureedge.net/jsonschema/DataTransferComponent.json",
            "name": "azureml_anonymous",
            "version": "c369a0a3-2c7f-4509-a747-072f4eca7562",
            "display_name": "Data Transfer",
            "is_deterministic": "True",
            "type": "DataTransferComponent",
            "description": "transfer data between common storage types such as Azure Blob Storage and Azure Data Lake.",
            "tags": {
              "category": "Component Tutorial",
              "contact": "amldesigner@microsoft.com"
            },
            "inputs": {
              "source_data": {
                "type": "path",
                "optional": "False",
                "description": "Source data"
              }
            },
            "outputs": {
              "destination_data": {
                "type": "path",
                "description": "Destination data"
              }
            },
            "datatransfer": {
              "allow_overwrite": "True"
            },
            "code": "azureml:/subscriptions/00000000-0000-0000-0000-000000000/resourceGroups/00000/providers/Microsoft.MachineLearningServices/workspaces/00000/codes/328cf68e-c819-56da-ff0f-b07237ae6f3d/versions/1"
          }
        },
        "systemData": {
          "createdAt": "2022-11-08T08:57:13.3009311\u002B00:00",
          "createdBy": "Honglin Du",
          "createdByType": "User",
<<<<<<< HEAD
          "lastModifiedAt": "2022-10-25T04:10:55.3400919\u002B00:00",
          "lastModifiedBy": "Xingzhi Zhang",
=======
          "lastModifiedAt": "2022-11-08T08:57:13.4597467\u002B00:00",
          "lastModifiedBy": "Honglin Du",
>>>>>>> db7ac352
          "lastModifiedByType": "User"
        }
      }
    },
    {
      "RequestUri": "https://management.azure.com/subscriptions/00000000-0000-0000-0000-000000000/resourceGroups/00000/providers/Microsoft.MachineLearningServices/workspaces/00000/data/mltable_mnist/versions?api-version=2022-05-01\u0026$orderBy=createdtime%20desc\u0026$top=1",
      "RequestMethod": "GET",
      "RequestHeaders": {
        "Accept": "application/json",
        "Accept-Encoding": "gzip, deflate",
        "Connection": "keep-alive",
        "User-Agent": "azure-ai-ml/1.1.0 azsdk-python-mgmt-machinelearningservices/0.1.0 Python/3.8.13 (macOS-12.6-arm64-i386-64bit)"
      },
      "RequestBody": null,
      "StatusCode": 200,
      "ResponseHeaders": {
        "Cache-Control": "no-cache",
        "Content-Length": "1052",
        "Content-Type": "application/json; charset=utf-8",
<<<<<<< HEAD
        "Date": "Mon, 07 Nov 2022 03:56:15 GMT",
        "Expires": "-1",
        "Pragma": "no-cache",
        "Request-Context": "appId=cid-v1:512cc15a-13b5-415b-bfd0-dce7accb6bb1",
        "Server-Timing": "traceparent;desc=\u002200-0ba60a6f48b1d1952a8002cf7b017e87-7305c5c434e45da9-00\u0022",
        "Strict-Transport-Security": "max-age=31536000; includeSubDomains",
        "Vary": "Accept-Encoding",
        "x-aml-cluster": "vienna-test-westus2-01",
        "X-Content-Type-Options": "nosniff",
        "x-ms-correlation-request-id": "4898d19b-1926-40be-8636-38a779696196",
        "x-ms-ratelimit-remaining-subscription-reads": "11974",
        "x-ms-response-type": "standard",
        "x-ms-routing-request-id": "JAPANEAST:20221107T035616Z:4898d19b-1926-40be-8636-38a779696196",
        "x-request-time": "0.109"
=======
        "Date": "Tue, 08 Nov 2022 09:00:33 GMT",
        "Expires": "-1",
        "Pragma": "no-cache",
        "Request-Context": "appId=cid-v1:2d2e8e63-272e-4b3c-8598-4ee570a0e70d",
        "Server-Timing": "traceparent;desc=\u002200-9eca86e59615938b6ad002ade77753f3-6c65157e105b66c8-00\u0022",
        "Strict-Transport-Security": "max-age=31536000; includeSubDomains",
        "Transfer-Encoding": "chunked",
        "Vary": [
          "Accept-Encoding",
          "Accept-Encoding"
        ],
        "x-aml-cluster": "vienna-eastus2-02",
        "X-Content-Type-Options": "nosniff",
        "x-ms-correlation-request-id": "c7e07172-236c-4c57-bb1d-4b8c729255c8",
        "x-ms-ratelimit-remaining-subscription-reads": "11975",
        "x-ms-response-type": "standard",
        "x-ms-routing-request-id": "EASTASIA:20221108T090033Z:c7e07172-236c-4c57-bb1d-4b8c729255c8",
        "x-request-time": "0.085"
>>>>>>> db7ac352
      },
      "ResponseBody": {
        "value": [
          {
            "id": "/subscriptions/00000000-0000-0000-0000-000000000/resourceGroups/00000/providers/Microsoft.MachineLearningServices/workspaces/00000/data/mltable_mnist/versions/2",
            "name": "2",
            "type": "Microsoft.MachineLearningServices/workspaces/data/versions",
            "properties": {
              "description": null,
              "tags": {},
              "properties": {},
              "isArchived": false,
              "isAnonymous": false,
<<<<<<< HEAD
              "dataUri": "azureml://subscriptions/00000000-0000-0000-0000-000000000/resourcegroups/00000/workspaces/00000/datastores/workspaceblobstore/paths/LocalUpload/00000000000000000000000000000000/mnist-data/",
=======
              "dataUri": "azureml://workspaces/a6db4a2a-8424-44da-a5a8-d604852f4fc3/datastores/workspaceblobstore/paths/LocalUpload/00000000000000000000000000000000/mnist-data/",
>>>>>>> db7ac352
              "dataType": "mltable",
              "referencedUris": [
                "./0.png",
                "./1.png",
                "./2.png",
                "./3.png"
              ]
            },
            "systemData": {
              "createdAt": "2022-11-08T08:55:10.8965393\u002B00:00",
              "createdBy": "Honglin Du",
              "createdByType": "User",
              "lastModifiedAt": "2022-11-08T08:55:10.9162223\u002B00:00"
            }
          }
        ]
      }
    },
    {
      "RequestUri": "https://management.azure.com/subscriptions/00000000-0000-0000-0000-000000000/resourceGroups/00000/providers/Microsoft.MachineLearningServices/workspaces/00000/jobs/000000000000000000000?api-version=2022-10-01-preview",
      "RequestMethod": "PUT",
      "RequestHeaders": {
        "Accept": "application/json",
        "Accept-Encoding": "gzip, deflate",
        "Connection": "keep-alive",
        "Content-Length": "1104",
        "Content-Type": "application/json",
        "User-Agent": "azure-ai-ml/1.1.0 azsdk-python-mgmt-machinelearningservices/0.1.0 Python/3.8.13 (macOS-12.6-arm64-i386-64bit)"
      },
      "RequestBody": {
        "properties": {
          "properties": {},
          "tags": {},
          "displayName": "pipeline_func",
          "experimentName": "azure-ai-ml",
          "isArchived": false,
          "jobType": "Pipeline",
          "inputs": {},
          "jobs": {
            "node": {
              "type": "DataTransferComponent",
              "computeId": "/subscriptions/00000000-0000-0000-0000-000000000/resourceGroups/00000/providers/Microsoft.MachineLearningServices/workspaces/00000/computes/cpu-cluster",
              "inputs": {
                "source_data": {
                  "uri": "/subscriptions/00000000-0000-0000-0000-000000000/resourceGroups/00000/providers/Microsoft.MachineLearningServices/workspaces/00000/data/mltable_mnist/versions/2",
                  "job_input_type": "mltable"
                }
              },
              "_source": "YAML.COMPONENT",
              "componentId": "/subscriptions/00000000-0000-0000-0000-000000000/resourceGroups/00000/providers/Microsoft.MachineLearningServices/workspaces/00000/components/azureml_anonymous/versions/c369a0a3-2c7f-4509-a747-072f4eca7562"
            }
          },
          "outputs": {},
          "settings": {
            "default_datastore": "/subscriptions/00000000-0000-0000-0000-000000000/resourceGroups/00000/providers/Microsoft.MachineLearningServices/workspaces/00000/datastores/workspaceblobstore",
            "_source": "DSL"
          }
        }
      },
      "StatusCode": 201,
      "ResponseHeaders": {
        "Cache-Control": "no-cache",
        "Content-Length": "2998",
        "Content-Type": "application/json; charset=utf-8",
<<<<<<< HEAD
        "Date": "Mon, 07 Nov 2022 03:56:22 GMT",
        "Expires": "-1",
        "Location": "https://management.azure.com/subscriptions/00000000-0000-0000-0000-000000000/resourceGroups/00000/providers/Microsoft.MachineLearningServices/workspaces/00000/jobs/000000000000000000000?api-version=2022-10-01-preview",
        "Pragma": "no-cache",
        "Request-Context": "appId=cid-v1:512cc15a-13b5-415b-bfd0-dce7accb6bb1",
        "Server-Timing": "traceparent;desc=\u002200-3f9c203b1420686d7f7d4896a5cc12b9-6bb4aefa6a699eed-00\u0022",
=======
        "Date": "Tue, 08 Nov 2022 09:00:40 GMT",
        "Expires": "-1",
        "Location": "https://management.azure.com/subscriptions/00000000-0000-0000-0000-000000000/resourceGroups/00000/providers/Microsoft.MachineLearningServices/workspaces/00000/jobs/000000000000000000000?api-version=2022-10-01-preview",
        "Pragma": "no-cache",
        "Request-Context": "appId=cid-v1:2d2e8e63-272e-4b3c-8598-4ee570a0e70d",
        "Server-Timing": "traceparent;desc=\u002200-947a492d0b471b209584c70537ad8429-395f7785b92ae445-00\u0022",
>>>>>>> db7ac352
        "Strict-Transport-Security": "max-age=31536000; includeSubDomains",
        "x-aml-cluster": "vienna-eastus2-02",
        "X-Content-Type-Options": "nosniff",
<<<<<<< HEAD
        "x-ms-correlation-request-id": "069a3e95-8ed7-46cd-acbd-690a95a488e8",
        "x-ms-ratelimit-remaining-subscription-writes": "1179",
        "x-ms-response-type": "standard",
        "x-ms-routing-request-id": "JAPANEAST:20221107T035623Z:069a3e95-8ed7-46cd-acbd-690a95a488e8",
        "x-request-time": "2.529"
=======
        "x-ms-correlation-request-id": "0eb8be8d-b4ff-474d-a176-a78762f3981a",
        "x-ms-ratelimit-remaining-subscription-writes": "1175",
        "x-ms-response-type": "standard",
        "x-ms-routing-request-id": "EASTASIA:20221108T090040Z:0eb8be8d-b4ff-474d-a176-a78762f3981a",
        "x-request-time": "3.021"
>>>>>>> db7ac352
      },
      "ResponseBody": {
        "id": "/subscriptions/00000000-0000-0000-0000-000000000/resourceGroups/00000/providers/Microsoft.MachineLearningServices/workspaces/00000/jobs/000000000000000000000",
        "name": "000000000000000000000",
        "type": "Microsoft.MachineLearningServices/workspaces/jobs",
        "properties": {
          "description": null,
          "tags": {},
          "properties": {
            "azureml.DevPlatv2": "true",
            "azureml.runsource": "azureml.PipelineRun",
            "runSource": "MFE",
            "runType": "HTTP",
            "azureml.parameters": "{}",
            "azureml.continue_on_step_failure": "False",
            "azureml.continue_on_failed_optional_input": "True",
            "azureml.defaultDataStoreName": "workspaceblobstore",
            "azureml.pipelineComponent": "pipelinerun"
          },
          "displayName": "pipeline_func",
          "status": "Preparing",
          "experimentName": "azure-ai-ml",
          "services": {
            "Tracking": {
              "jobServiceType": "Tracking",
              "port": null,
              "endpoint": "azureml://eastus2.api.azureml.ms/mlflow/v1.0/subscriptions/00000000-0000-0000-0000-000000000/resourceGroups/00000/providers/Microsoft.MachineLearningServices/workspaces/00000?",
              "status": null,
              "errorMessage": null,
              "properties": null,
              "nodes": null
            },
            "Studio": {
              "jobServiceType": "Studio",
              "port": null,
              "endpoint": "https://ml.azure.com/runs/000000000000000000000?wsid=/subscriptions/00000000-0000-0000-0000-000000000/resourcegroups/00000/workspaces/00000",
              "status": null,
              "errorMessage": null,
              "properties": null,
              "nodes": null
            }
          },
          "computeId": null,
          "isArchived": false,
          "identity": null,
          "componentId": null,
          "jobType": "Pipeline",
          "settings": {
            "default_datastore": "/subscriptions/00000000-0000-0000-0000-000000000/resourceGroups/00000/providers/Microsoft.MachineLearningServices/workspaces/00000/datastores/workspaceblobstore",
            "_source": "DSL"
          },
          "jobs": {
            "node": {
              "type": "DataTransferComponent",
              "computeId": "/subscriptions/00000000-0000-0000-0000-000000000/resourceGroups/00000/providers/Microsoft.MachineLearningServices/workspaces/00000/computes/cpu-cluster",
              "inputs": {
                "source_data": {
                  "uri": "/subscriptions/00000000-0000-0000-0000-000000000/resourceGroups/00000/providers/Microsoft.MachineLearningServices/workspaces/00000/data/mltable_mnist/versions/2",
                  "job_input_type": "mltable"
                }
              },
              "_source": "YAML.COMPONENT",
              "componentId": "/subscriptions/00000000-0000-0000-0000-000000000/resourceGroups/00000/providers/Microsoft.MachineLearningServices/workspaces/00000/components/azureml_anonymous/versions/c369a0a3-2c7f-4509-a747-072f4eca7562"
            }
          },
          "inputs": {},
          "outputs": {},
          "sourceJobId": null
        },
        "systemData": {
<<<<<<< HEAD
          "createdAt": "2022-11-07T03:56:22.6071734\u002B00:00",
          "createdBy": "Xingzhi Zhang",
=======
          "createdAt": "2022-11-08T09:00:40.2741798\u002B00:00",
          "createdBy": "Honglin Du",
>>>>>>> db7ac352
          "createdByType": "User"
        }
      }
    }
  ],
  "Variables": {}
}<|MERGE_RESOLUTION|>--- conflicted
+++ resolved
@@ -13,24 +13,8 @@
       "StatusCode": 200,
       "ResponseHeaders": {
         "Cache-Control": "no-cache",
-        "Content-Length": "1512",
+        "Content-Encoding": "gzip",
         "Content-Type": "application/json; charset=utf-8",
-<<<<<<< HEAD
-        "Date": "Mon, 07 Nov 2022 03:56:08 GMT",
-        "Expires": "-1",
-        "Pragma": "no-cache",
-        "Request-Context": "appId=cid-v1:512cc15a-13b5-415b-bfd0-dce7accb6bb1",
-        "Server-Timing": "traceparent;desc=\u002200-4f2d055ae84fb7e52f0884b7b62ff2ea-be4d0413191f5775-00\u0022",
-        "Strict-Transport-Security": "max-age=31536000; includeSubDomains",
-        "Vary": "Accept-Encoding",
-        "x-aml-cluster": "vienna-test-westus2-02",
-        "X-Content-Type-Options": "nosniff",
-        "x-ms-correlation-request-id": "98ceb7e2-6100-46bd-99e7-f9a58186ab69",
-        "x-ms-ratelimit-remaining-subscription-reads": "11976",
-        "x-ms-response-type": "standard",
-        "x-ms-routing-request-id": "JAPANEAST:20221107T035609Z:98ceb7e2-6100-46bd-99e7-f9a58186ab69",
-        "x-request-time": "0.240"
-=======
         "Date": "Tue, 08 Nov 2022 09:00:26 GMT",
         "Expires": "-1",
         "Pragma": "no-cache",
@@ -49,7 +33,6 @@
         "x-ms-response-type": "standard",
         "x-ms-routing-request-id": "EASTASIA:20221108T090026Z:11423877-d59c-4f54-ac91-00188a427859",
         "x-request-time": "0.033"
->>>>>>> db7ac352
       },
       "ResponseBody": {
         "id": "/subscriptions/00000000-0000-0000-0000-000000000/resourceGroups/00000/providers/Microsoft.MachineLearningServices/workspaces/00000/computes/cpu-cluster",
@@ -77,25 +60,16 @@
               "nodeIdleTimeBeforeScaleDown": "PT2M"
             },
             "subnet": null,
-<<<<<<< HEAD
-            "currentNodeCount": 4,
-=======
             "currentNodeCount": 1,
->>>>>>> db7ac352
             "targetNodeCount": 4,
             "nodeStateCounts": {
               "preparingNodeCount": 0,
-              "runningNodeCount": 4,
+              "runningNodeCount": 1,
               "idleNodeCount": 0,
               "unusableNodeCount": 0,
               "leavingNodeCount": 0,
               "preemptedNodeCount": 0
             },
-<<<<<<< HEAD
-            "allocationState": "Steady",
-            "allocationStateTransitionTime": "2022-11-04T13:53:40.672\u002B00:00",
-            "errors": null,
-=======
             "allocationState": "Resizing",
             "allocationStateTransitionTime": "2022-11-08T08:58:38.875\u002B00:00",
             "errors": [
@@ -112,7 +86,6 @@
                 }
               }
             ],
->>>>>>> db7ac352
             "remoteLoginPortPublicAccess": "Enabled",
             "osType": "Linux",
             "virtualMachineImage": null,
@@ -135,24 +108,8 @@
       "StatusCode": 200,
       "ResponseHeaders": {
         "Cache-Control": "no-cache",
-        "Content-Length": "1067",
+        "Content-Encoding": "gzip",
         "Content-Type": "application/json; charset=utf-8",
-<<<<<<< HEAD
-        "Date": "Mon, 07 Nov 2022 03:56:11 GMT",
-        "Expires": "-1",
-        "Pragma": "no-cache",
-        "Request-Context": "appId=cid-v1:512cc15a-13b5-415b-bfd0-dce7accb6bb1",
-        "Server-Timing": "traceparent;desc=\u002200-cb232601c0e8ab21be896f9a33573f0d-13c4fd4ffa0cbd45-00\u0022",
-        "Strict-Transport-Security": "max-age=31536000; includeSubDomains",
-        "Vary": "Accept-Encoding",
-        "x-aml-cluster": "vienna-test-westus2-01",
-        "X-Content-Type-Options": "nosniff",
-        "x-ms-correlation-request-id": "d1c25629-47b5-4d4f-a17a-37001404206b",
-        "x-ms-ratelimit-remaining-subscription-reads": "11975",
-        "x-ms-response-type": "standard",
-        "x-ms-routing-request-id": "JAPANEAST:20221107T035612Z:d1c25629-47b5-4d4f-a17a-37001404206b",
-        "x-request-time": "0.116"
-=======
         "Date": "Tue, 08 Nov 2022 09:00:29 GMT",
         "Expires": "-1",
         "Pragma": "no-cache",
@@ -171,7 +128,6 @@
         "x-ms-response-type": "standard",
         "x-ms-routing-request-id": "EASTASIA:20221108T090029Z:8fc9a3f2-e959-42ca-a452-b7276444d07c",
         "x-request-time": "0.087"
->>>>>>> db7ac352
       },
       "ResponseBody": {
         "id": "/subscriptions/00000000-0000-0000-0000-000000000/resourceGroups/00000/providers/Microsoft.MachineLearningServices/workspaces/00000/datastores/workspaceblobstore",
@@ -216,23 +172,8 @@
       "StatusCode": 200,
       "ResponseHeaders": {
         "Cache-Control": "no-cache",
-        "Content-Length": "61",
+        "Content-Encoding": "gzip",
         "Content-Type": "application/json; charset=utf-8",
-<<<<<<< HEAD
-        "Date": "Mon, 07 Nov 2022 03:56:12 GMT",
-        "Expires": "-1",
-        "Pragma": "no-cache",
-        "Request-Context": "appId=cid-v1:512cc15a-13b5-415b-bfd0-dce7accb6bb1",
-        "Server-Timing": "traceparent;desc=\u002200-54d131079f0d24bd8fabdba545a70488-5278386232ca04c1-00\u0022",
-        "Strict-Transport-Security": "max-age=31536000; includeSubDomains",
-        "x-aml-cluster": "vienna-test-westus2-01",
-        "X-Content-Type-Options": "nosniff",
-        "x-ms-correlation-request-id": "7449a2db-8b21-4bdc-a341-79d279630618",
-        "x-ms-ratelimit-remaining-subscription-writes": "1193",
-        "x-ms-response-type": "standard",
-        "x-ms-routing-request-id": "JAPANEAST:20221107T035613Z:7449a2db-8b21-4bdc-a341-79d279630618",
-        "x-request-time": "0.132"
-=======
         "Date": "Tue, 08 Nov 2022 09:00:29 GMT",
         "Expires": "-1",
         "Pragma": "no-cache",
@@ -248,7 +189,6 @@
         "x-ms-response-type": "standard",
         "x-ms-routing-request-id": "EASTASIA:20221108T090029Z:4cae32c4-4921-4c30-9bb2-daf6df411b1d",
         "x-request-time": "0.092"
->>>>>>> db7ac352
       },
       "ResponseBody": {
         "secretsType": "AccountKey",
@@ -262,13 +202,8 @@
         "Accept": "application/xml",
         "Accept-Encoding": "gzip, deflate",
         "Connection": "keep-alive",
-<<<<<<< HEAD
-        "User-Agent": "azsdk-python-storage-blob/12.14.0 Python/3.9.10 (Windows-10-10.0.22621-SP0)",
-        "x-ms-date": "Mon, 07 Nov 2022 03:56:13 GMT",
-=======
         "User-Agent": "azsdk-python-storage-blob/12.13.1 Python/3.8.13 (macOS-12.6-arm64-i386-64bit)",
         "x-ms-date": "Tue, 08 Nov 2022 09:00:29 GMT",
->>>>>>> db7ac352
         "x-ms-version": "2021-08-06"
       },
       "RequestBody": null,
@@ -278,15 +213,9 @@
         "Content-Length": "519",
         "Content-MD5": "l52LSj1ENbMHPQwagyzJEA==",
         "Content-Type": "application/octet-stream",
-<<<<<<< HEAD
-        "Date": "Mon, 07 Nov 2022 03:56:12 GMT",
-        "ETag": "\u00220x8DAB5ADE15136F5\u0022",
-        "Last-Modified": "Mon, 24 Oct 2022 10:52:44 GMT",
-=======
         "Date": "Tue, 08 Nov 2022 09:00:29 GMT",
         "ETag": "\u00220x8DAC1652A3EEA55\u0022",
         "Last-Modified": "Tue, 08 Nov 2022 08:42:27 GMT",
->>>>>>> db7ac352
         "Server": [
           "Windows-Azure-Blob/1.0",
           "Microsoft-HTTPAPI/2.0"
@@ -313,23 +242,14 @@
         "Accept": "application/xml",
         "Accept-Encoding": "gzip, deflate",
         "Connection": "keep-alive",
-<<<<<<< HEAD
-        "User-Agent": "azsdk-python-storage-blob/12.14.0 Python/3.9.10 (Windows-10-10.0.22621-SP0)",
-        "x-ms-date": "Mon, 07 Nov 2022 03:56:13 GMT",
-=======
         "User-Agent": "azsdk-python-storage-blob/12.13.1 Python/3.8.13 (macOS-12.6-arm64-i386-64bit)",
         "x-ms-date": "Tue, 08 Nov 2022 09:00:30 GMT",
->>>>>>> db7ac352
         "x-ms-version": "2021-08-06"
       },
       "RequestBody": null,
       "StatusCode": 404,
       "ResponseHeaders": {
-<<<<<<< HEAD
-        "Date": "Mon, 07 Nov 2022 03:56:12 GMT",
-=======
         "Date": "Tue, 08 Nov 2022 09:00:29 GMT",
->>>>>>> db7ac352
         "Server": [
           "Windows-Azure-Blob/1.0",
           "Microsoft-HTTPAPI/2.0"
@@ -366,24 +286,8 @@
       "StatusCode": 200,
       "ResponseHeaders": {
         "Cache-Control": "no-cache",
-        "Content-Length": "846",
+        "Content-Encoding": "gzip",
         "Content-Type": "application/json; charset=utf-8",
-<<<<<<< HEAD
-        "Date": "Mon, 07 Nov 2022 03:56:13 GMT",
-        "Expires": "-1",
-        "Pragma": "no-cache",
-        "Request-Context": "appId=cid-v1:512cc15a-13b5-415b-bfd0-dce7accb6bb1",
-        "Server-Timing": "traceparent;desc=\u002200-74a3969039969e3852ba51eb4b84b1f1-6bb9cbae5b599796-00\u0022",
-        "Strict-Transport-Security": "max-age=31536000; includeSubDomains",
-        "Vary": "Accept-Encoding",
-        "x-aml-cluster": "vienna-test-westus2-01",
-        "X-Content-Type-Options": "nosniff",
-        "x-ms-correlation-request-id": "b92f9da2-a44e-45f0-bbbd-42fd3f2476ba",
-        "x-ms-ratelimit-remaining-subscription-writes": "1181",
-        "x-ms-response-type": "standard",
-        "x-ms-routing-request-id": "JAPANEAST:20221107T035614Z:b92f9da2-a44e-45f0-bbbd-42fd3f2476ba",
-        "x-request-time": "0.547"
-=======
         "Date": "Tue, 08 Nov 2022 09:00:31 GMT",
         "Expires": "-1",
         "Pragma": "no-cache",
@@ -402,7 +306,6 @@
         "x-ms-response-type": "standard",
         "x-ms-routing-request-id": "EASTASIA:20221108T090031Z:782a1382-8ce4-41e6-9ab9-d28150360c63",
         "x-request-time": "0.090"
->>>>>>> db7ac352
       },
       "ResponseBody": {
         "id": "/subscriptions/00000000-0000-0000-0000-000000000/resourceGroups/00000/providers/Microsoft.MachineLearningServices/workspaces/00000/codes/328cf68e-c819-56da-ff0f-b07237ae6f3d/versions/1",
@@ -423,13 +326,8 @@
           "createdAt": "2022-11-08T08:42:27.7417474\u002B00:00",
           "createdBy": "Honglin Du",
           "createdByType": "User",
-<<<<<<< HEAD
-          "lastModifiedAt": "2022-11-07T03:56:14.5033492\u002B00:00",
-          "lastModifiedBy": "Xingzhi Zhang",
-=======
           "lastModifiedAt": "2022-11-08T09:00:31.2895087\u002B00:00",
           "lastModifiedBy": "Honglin Du",
->>>>>>> db7ac352
           "lastModifiedByType": "User"
         }
       }
@@ -488,37 +386,20 @@
         "Cache-Control": "no-cache",
         "Content-Length": "1965",
         "Content-Type": "application/json; charset=utf-8",
-<<<<<<< HEAD
-        "Date": "Mon, 07 Nov 2022 03:56:14 GMT",
-        "Expires": "-1",
-        "Location": "https://management.azure.com/subscriptions/00000000-0000-0000-0000-000000000/resourceGroups/00000/providers/Microsoft.MachineLearningServices/workspaces/00000/components/azureml_anonymous/versions/000000000000000000000?api-version=2022-05-01",
-        "Pragma": "no-cache",
-        "Request-Context": "appId=cid-v1:512cc15a-13b5-415b-bfd0-dce7accb6bb1",
-        "Server-Timing": "traceparent;desc=\u002200-5dca08ef1a0ad0f7f52b81ad36648132-6cf86e4c56896ebf-00\u0022",
-=======
         "Date": "Tue, 08 Nov 2022 09:00:32 GMT",
         "Expires": "-1",
         "Location": "https://management.azure.com/subscriptions/00000000-0000-0000-0000-000000000/resourceGroups/00000/providers/Microsoft.MachineLearningServices/workspaces/00000/components/azureml_anonymous/versions/000000000000000000000?api-version=2022-05-01",
         "Pragma": "no-cache",
         "Request-Context": "appId=cid-v1:2d2e8e63-272e-4b3c-8598-4ee570a0e70d",
         "Server-Timing": "traceparent;desc=\u002200-6024d4a0f54d70802fa2a8b2fd439211-90558efa3eff412b-00\u0022",
->>>>>>> db7ac352
         "Strict-Transport-Security": "max-age=31536000; includeSubDomains",
         "x-aml-cluster": "vienna-eastus2-02",
         "X-Content-Type-Options": "nosniff",
-<<<<<<< HEAD
-        "x-ms-correlation-request-id": "e38bb202-b21b-436f-a475-7572a8591728",
-        "x-ms-ratelimit-remaining-subscription-writes": "1180",
-        "x-ms-response-type": "standard",
-        "x-ms-routing-request-id": "JAPANEAST:20221107T035615Z:e38bb202-b21b-436f-a475-7572a8591728",
-        "x-request-time": "0.652"
-=======
         "x-ms-correlation-request-id": "215bcb0f-c964-4de6-ac8f-de706b779dd1",
         "x-ms-ratelimit-remaining-subscription-writes": "1176",
         "x-ms-response-type": "standard",
         "x-ms-routing-request-id": "EASTASIA:20221108T090032Z:215bcb0f-c964-4de6-ac8f-de706b779dd1",
         "x-request-time": "0.224"
->>>>>>> db7ac352
       },
       "ResponseBody": {
         "id": "/subscriptions/00000000-0000-0000-0000-000000000/resourceGroups/00000/providers/Microsoft.MachineLearningServices/workspaces/00000/components/azureml_anonymous/versions/c369a0a3-2c7f-4509-a747-072f4eca7562",
@@ -568,13 +449,8 @@
           "createdAt": "2022-11-08T08:57:13.3009311\u002B00:00",
           "createdBy": "Honglin Du",
           "createdByType": "User",
-<<<<<<< HEAD
-          "lastModifiedAt": "2022-10-25T04:10:55.3400919\u002B00:00",
-          "lastModifiedBy": "Xingzhi Zhang",
-=======
           "lastModifiedAt": "2022-11-08T08:57:13.4597467\u002B00:00",
           "lastModifiedBy": "Honglin Du",
->>>>>>> db7ac352
           "lastModifiedByType": "User"
         }
       }
@@ -592,24 +468,8 @@
       "StatusCode": 200,
       "ResponseHeaders": {
         "Cache-Control": "no-cache",
-        "Content-Length": "1052",
+        "Content-Encoding": "gzip",
         "Content-Type": "application/json; charset=utf-8",
-<<<<<<< HEAD
-        "Date": "Mon, 07 Nov 2022 03:56:15 GMT",
-        "Expires": "-1",
-        "Pragma": "no-cache",
-        "Request-Context": "appId=cid-v1:512cc15a-13b5-415b-bfd0-dce7accb6bb1",
-        "Server-Timing": "traceparent;desc=\u002200-0ba60a6f48b1d1952a8002cf7b017e87-7305c5c434e45da9-00\u0022",
-        "Strict-Transport-Security": "max-age=31536000; includeSubDomains",
-        "Vary": "Accept-Encoding",
-        "x-aml-cluster": "vienna-test-westus2-01",
-        "X-Content-Type-Options": "nosniff",
-        "x-ms-correlation-request-id": "4898d19b-1926-40be-8636-38a779696196",
-        "x-ms-ratelimit-remaining-subscription-reads": "11974",
-        "x-ms-response-type": "standard",
-        "x-ms-routing-request-id": "JAPANEAST:20221107T035616Z:4898d19b-1926-40be-8636-38a779696196",
-        "x-request-time": "0.109"
-=======
         "Date": "Tue, 08 Nov 2022 09:00:33 GMT",
         "Expires": "-1",
         "Pragma": "no-cache",
@@ -628,7 +488,6 @@
         "x-ms-response-type": "standard",
         "x-ms-routing-request-id": "EASTASIA:20221108T090033Z:c7e07172-236c-4c57-bb1d-4b8c729255c8",
         "x-request-time": "0.085"
->>>>>>> db7ac352
       },
       "ResponseBody": {
         "value": [
@@ -642,11 +501,7 @@
               "properties": {},
               "isArchived": false,
               "isAnonymous": false,
-<<<<<<< HEAD
-              "dataUri": "azureml://subscriptions/00000000-0000-0000-0000-000000000/resourcegroups/00000/workspaces/00000/datastores/workspaceblobstore/paths/LocalUpload/00000000000000000000000000000000/mnist-data/",
-=======
               "dataUri": "azureml://workspaces/a6db4a2a-8424-44da-a5a8-d604852f4fc3/datastores/workspaceblobstore/paths/LocalUpload/00000000000000000000000000000000/mnist-data/",
->>>>>>> db7ac352
               "dataType": "mltable",
               "referencedUris": [
                 "./0.png",
@@ -711,37 +566,20 @@
         "Cache-Control": "no-cache",
         "Content-Length": "2998",
         "Content-Type": "application/json; charset=utf-8",
-<<<<<<< HEAD
-        "Date": "Mon, 07 Nov 2022 03:56:22 GMT",
-        "Expires": "-1",
-        "Location": "https://management.azure.com/subscriptions/00000000-0000-0000-0000-000000000/resourceGroups/00000/providers/Microsoft.MachineLearningServices/workspaces/00000/jobs/000000000000000000000?api-version=2022-10-01-preview",
-        "Pragma": "no-cache",
-        "Request-Context": "appId=cid-v1:512cc15a-13b5-415b-bfd0-dce7accb6bb1",
-        "Server-Timing": "traceparent;desc=\u002200-3f9c203b1420686d7f7d4896a5cc12b9-6bb4aefa6a699eed-00\u0022",
-=======
         "Date": "Tue, 08 Nov 2022 09:00:40 GMT",
         "Expires": "-1",
         "Location": "https://management.azure.com/subscriptions/00000000-0000-0000-0000-000000000/resourceGroups/00000/providers/Microsoft.MachineLearningServices/workspaces/00000/jobs/000000000000000000000?api-version=2022-10-01-preview",
         "Pragma": "no-cache",
         "Request-Context": "appId=cid-v1:2d2e8e63-272e-4b3c-8598-4ee570a0e70d",
         "Server-Timing": "traceparent;desc=\u002200-947a492d0b471b209584c70537ad8429-395f7785b92ae445-00\u0022",
->>>>>>> db7ac352
         "Strict-Transport-Security": "max-age=31536000; includeSubDomains",
         "x-aml-cluster": "vienna-eastus2-02",
         "X-Content-Type-Options": "nosniff",
-<<<<<<< HEAD
-        "x-ms-correlation-request-id": "069a3e95-8ed7-46cd-acbd-690a95a488e8",
-        "x-ms-ratelimit-remaining-subscription-writes": "1179",
-        "x-ms-response-type": "standard",
-        "x-ms-routing-request-id": "JAPANEAST:20221107T035623Z:069a3e95-8ed7-46cd-acbd-690a95a488e8",
-        "x-request-time": "2.529"
-=======
         "x-ms-correlation-request-id": "0eb8be8d-b4ff-474d-a176-a78762f3981a",
         "x-ms-ratelimit-remaining-subscription-writes": "1175",
         "x-ms-response-type": "standard",
         "x-ms-routing-request-id": "EASTASIA:20221108T090040Z:0eb8be8d-b4ff-474d-a176-a78762f3981a",
         "x-request-time": "3.021"
->>>>>>> db7ac352
       },
       "ResponseBody": {
         "id": "/subscriptions/00000000-0000-0000-0000-000000000/resourceGroups/00000/providers/Microsoft.MachineLearningServices/workspaces/00000/jobs/000000000000000000000",
@@ -812,13 +650,8 @@
           "sourceJobId": null
         },
         "systemData": {
-<<<<<<< HEAD
-          "createdAt": "2022-11-07T03:56:22.6071734\u002B00:00",
-          "createdBy": "Xingzhi Zhang",
-=======
           "createdAt": "2022-11-08T09:00:40.2741798\u002B00:00",
           "createdBy": "Honglin Du",
->>>>>>> db7ac352
           "createdByType": "User"
         }
       }
