--- conflicted
+++ resolved
@@ -1,14 +1,13 @@
 {
   "Entries": [
     {
-<<<<<<< HEAD
-      "RequestUri": "https://management.azure.com/subscriptions/00000000-0000-0000-0000-000000000/resourceGroups/00000/providers/Microsoft.MachineLearningServices/workspaces/00000/data/mltable_mnist_model?api-version=2022-10-01",
+      "RequestUri": "https://management.azure.com/subscriptions/00000000-0000-0000-0000-000000000/resourceGroups/00000/providers/Microsoft.MachineLearningServices/workspaces/00000/datastores/workspaceblobstore?api-version=2022-10-01",
       "RequestMethod": "GET",
       "RequestHeaders": {
         "Accept": "application/json",
         "Accept-Encoding": "gzip, deflate",
         "Connection": "keep-alive",
-        "User-Agent": "azure-ai-ml/1.5.0 azsdk-python-mgmt-machinelearningservices/0.1.0 Python/3.10.10 (Windows-10-10.0.22621-SP0)"
+        "User-Agent": "azure-ai-ml/1.5.0 azsdk-python-mgmt-machinelearningservices/0.1.0 Python/3.10.6 (Linux-5.15.90.1-microsoft-standard-WSL2-x86_64-with-glibc2.35)"
       },
       "RequestBody": null,
       "StatusCode": 200,
@@ -16,273 +15,17 @@
         "Cache-Control": "no-cache",
         "Content-Encoding": "gzip",
         "Content-Type": "application/json; charset=utf-8",
-        "Date": "Wed, 08 Mar 2023 06:55:54 GMT",
+        "Date": "Thu, 09 Mar 2023 00:42:43 GMT",
         "Expires": "-1",
         "Pragma": "no-cache",
-        "request-context": "appId=cid-v1:512cc15a-13b5-415b-bfd0-dce7accb6bb1",
-        "Server-Timing": "traceparent;desc=\u002200-c6e4a35ff85dfc01138d0970121cbccc-011f213aba2f715e-01\u0022",
+        "Request-Context": "appId=cid-v1:2d2e8e63-272e-4b3c-8598-4ee570a0e70d",
+        "Server-Timing": "traceparent;desc=\u002200-f6e0c1904bed17270c1009e6e53b0d80-733b0d32cb0f69a4-01\u0022",
         "Strict-Transport-Security": "max-age=31536000; includeSubDomains",
         "Transfer-Encoding": "chunked",
         "Vary": [
           "Accept-Encoding",
           "Accept-Encoding"
         ],
-        "x-aml-cluster": "vienna-test-westus2-01",
-        "X-Content-Type-Options": "nosniff",
-        "x-ms-correlation-request-id": "fc043efe-807a-4147-97b8-11635ef345d4",
-        "x-ms-ratelimit-remaining-subscription-reads": "11997",
-        "x-ms-response-type": "standard",
-        "x-ms-routing-request-id": "WESTUS2:20230308T065554Z:fc043efe-807a-4147-97b8-11635ef345d4",
-        "x-request-time": "0.077"
-      },
-      "ResponseBody": {
-        "id": "/subscriptions/00000000-0000-0000-0000-000000000/resourceGroups/00000/providers/Microsoft.MachineLearningServices/workspaces/00000/data/mltable_mnist_model",
-        "name": "mltable_mnist_model",
-        "type": "Microsoft.MachineLearningServices/workspaces/data",
-        "properties": {
-          "description": null,
-          "tags": null,
-          "properties": null,
-          "isArchived": false,
-          "latestVersion": "2",
-          "nextVersion": "3",
-          "dataType": "mltable"
-        },
-        "systemData": {
-          "createdAt": "2023-03-08T06:32:28.5654242\u002B00:00",
-          "createdBy": "Firstname Lastname",
-          "createdByType": "User",
-          "lastModifiedAt": "2023-03-08T06:32:28.7437304\u002B00:00"
-        }
-      }
-    },
-    {
-      "RequestUri": "https://management.azure.com/subscriptions/00000000-0000-0000-0000-000000000/resourceGroups/00000/providers/Microsoft.MachineLearningServices/workspaces/00000/data/mltable_mnist_model/versions/2?api-version=2022-10-01",
-      "RequestMethod": "GET",
-      "RequestHeaders": {
-        "Accept": "application/json",
-        "Accept-Encoding": "gzip, deflate",
-        "Connection": "keep-alive",
-        "User-Agent": "azure-ai-ml/1.5.0 azsdk-python-mgmt-machinelearningservices/0.1.0 Python/3.10.10 (Windows-10-10.0.22621-SP0)"
-      },
-      "RequestBody": null,
-      "StatusCode": 200,
-      "ResponseHeaders": {
-        "Cache-Control": "no-cache",
-        "Content-Encoding": "gzip",
-        "Content-Type": "application/json; charset=utf-8",
-        "Date": "Wed, 08 Mar 2023 06:55:54 GMT",
-        "Expires": "-1",
-        "Pragma": "no-cache",
-        "request-context": "appId=cid-v1:512cc15a-13b5-415b-bfd0-dce7accb6bb1",
-        "Server-Timing": "traceparent;desc=\u002200-9fdf98fcc073a3d7ea19d883773cc645-e53d4a75e299eb43-01\u0022",
-        "Strict-Transport-Security": "max-age=31536000; includeSubDomains",
-        "Transfer-Encoding": "chunked",
-        "Vary": [
-          "Accept-Encoding",
-          "Accept-Encoding"
-        ],
-        "x-aml-cluster": "vienna-test-westus2-01",
-        "X-Content-Type-Options": "nosniff",
-        "x-ms-correlation-request-id": "754fc7d5-447e-48ca-8293-58df4a22cb99",
-        "x-ms-ratelimit-remaining-subscription-reads": "11996",
-        "x-ms-response-type": "standard",
-        "x-ms-routing-request-id": "WESTUS2:20230308T065555Z:754fc7d5-447e-48ca-8293-58df4a22cb99",
-        "x-request-time": "0.058"
-      },
-      "ResponseBody": {
-        "id": "/subscriptions/00000000-0000-0000-0000-000000000/resourceGroups/00000/providers/Microsoft.MachineLearningServices/workspaces/00000/data/mltable_mnist_model/versions/2",
-        "name": "2",
-        "type": "Microsoft.MachineLearningServices/workspaces/data/versions",
-        "properties": {
-          "description": null,
-          "tags": {},
-          "properties": {},
-          "isArchived": false,
-          "isAnonymous": false,
-          "dataUri": "azureml://subscriptions/00000000-0000-0000-0000-000000000/resourcegroups/00000/workspaces/00000/datastores/workspaceblobstore/paths/LocalUpload/00000000000000000000000000000000/mnist-data/",
-          "dataType": "mltable",
-          "referencedUris": [
-            "./0.png",
-            "./1.png",
-            "./2.png",
-            "./3.png"
-          ]
-        },
-        "systemData": {
-          "createdAt": "2023-03-08T06:32:28.6439358\u002B00:00",
-          "createdBy": "Firstname Lastname",
-          "createdByType": "User",
-          "lastModifiedAt": "2023-03-08T06:32:28.6850547\u002B00:00"
-        }
-      }
-    },
-    {
-      "RequestUri": "https://management.azure.com/subscriptions/00000000-0000-0000-0000-000000000/resourceGroups/00000/providers/Microsoft.MachineLearningServices/workspaces/00000/data/mltable_mnist?api-version=2022-10-01",
-      "RequestMethod": "GET",
-      "RequestHeaders": {
-        "Accept": "application/json",
-        "Accept-Encoding": "gzip, deflate",
-        "Connection": "keep-alive",
-        "User-Agent": "azure-ai-ml/1.5.0 azsdk-python-mgmt-machinelearningservices/0.1.0 Python/3.10.10 (Windows-10-10.0.22621-SP0)"
-      },
-      "RequestBody": null,
-      "StatusCode": 200,
-      "ResponseHeaders": {
-        "Cache-Control": "no-cache",
-        "Content-Encoding": "gzip",
-        "Content-Type": "application/json; charset=utf-8",
-        "Date": "Wed, 08 Mar 2023 06:55:55 GMT",
-        "Expires": "-1",
-        "Pragma": "no-cache",
-        "request-context": "appId=cid-v1:512cc15a-13b5-415b-bfd0-dce7accb6bb1",
-        "Server-Timing": "traceparent;desc=\u002200-e031ea765edb9f501c64efa710f2e0b2-1aacfbbb02c25975-01\u0022",
-        "Strict-Transport-Security": "max-age=31536000; includeSubDomains",
-        "Transfer-Encoding": "chunked",
-        "Vary": [
-          "Accept-Encoding",
-          "Accept-Encoding"
-        ],
-        "x-aml-cluster": "vienna-test-westus2-01",
-        "X-Content-Type-Options": "nosniff",
-        "x-ms-correlation-request-id": "20e2ce6c-80e2-47b0-a30f-985f5fd6ec02",
-        "x-ms-ratelimit-remaining-subscription-reads": "11995",
-        "x-ms-response-type": "standard",
-        "x-ms-routing-request-id": "WESTUS2:20230308T065555Z:20e2ce6c-80e2-47b0-a30f-985f5fd6ec02",
-        "x-request-time": "0.034"
-      },
-      "ResponseBody": {
-        "id": "/subscriptions/00000000-0000-0000-0000-000000000/resourceGroups/00000/providers/Microsoft.MachineLearningServices/workspaces/00000/data/mltable_mnist",
-        "name": "mltable_mnist",
-        "type": "Microsoft.MachineLearningServices/workspaces/data",
-        "properties": {
-          "description": null,
-          "tags": null,
-          "properties": null,
-          "isArchived": false,
-          "latestVersion": "2",
-          "nextVersion": "3",
-          "dataType": "mltable"
-        },
-        "systemData": {
-          "createdAt": "2023-03-08T06:32:34.5454088\u002B00:00",
-          "createdBy": "Firstname Lastname",
-          "createdByType": "User",
-          "lastModifiedAt": "2023-03-08T06:32:34.7590408\u002B00:00"
-        }
-      }
-    },
-    {
-      "RequestUri": "https://management.azure.com/subscriptions/00000000-0000-0000-0000-000000000/resourceGroups/00000/providers/Microsoft.MachineLearningServices/workspaces/00000/data/mltable_mnist/versions/2?api-version=2022-10-01",
-      "RequestMethod": "GET",
-      "RequestHeaders": {
-        "Accept": "application/json",
-        "Accept-Encoding": "gzip, deflate",
-        "Connection": "keep-alive",
-        "User-Agent": "azure-ai-ml/1.5.0 azsdk-python-mgmt-machinelearningservices/0.1.0 Python/3.10.10 (Windows-10-10.0.22621-SP0)"
-      },
-      "RequestBody": null,
-      "StatusCode": 200,
-      "ResponseHeaders": {
-        "Cache-Control": "no-cache",
-        "Content-Encoding": "gzip",
-        "Content-Type": "application/json; charset=utf-8",
-        "Date": "Wed, 08 Mar 2023 06:55:55 GMT",
-        "Expires": "-1",
-        "Pragma": "no-cache",
-        "request-context": "appId=cid-v1:512cc15a-13b5-415b-bfd0-dce7accb6bb1",
-        "Server-Timing": "traceparent;desc=\u002200-f3d7bd122f62b0cc560b991879002bd3-13b4a088c7b453d5-01\u0022",
-        "Strict-Transport-Security": "max-age=31536000; includeSubDomains",
-        "Transfer-Encoding": "chunked",
-        "Vary": [
-          "Accept-Encoding",
-          "Accept-Encoding"
-        ],
-        "x-aml-cluster": "vienna-test-westus2-01",
-        "X-Content-Type-Options": "nosniff",
-        "x-ms-correlation-request-id": "8b878539-2b3a-4ef0-9b5d-8aa36c18ee05",
-        "x-ms-ratelimit-remaining-subscription-reads": "11994",
-        "x-ms-response-type": "standard",
-        "x-ms-routing-request-id": "WESTUS2:20230308T065556Z:8b878539-2b3a-4ef0-9b5d-8aa36c18ee05",
-        "x-request-time": "0.031"
-      },
-      "ResponseBody": {
-        "id": "/subscriptions/00000000-0000-0000-0000-000000000/resourceGroups/00000/providers/Microsoft.MachineLearningServices/workspaces/00000/data/mltable_mnist/versions/2",
-        "name": "2",
-        "type": "Microsoft.MachineLearningServices/workspaces/data/versions",
-        "properties": {
-          "description": null,
-          "tags": {},
-          "properties": {},
-          "isArchived": false,
-          "isAnonymous": false,
-          "dataUri": "azureml://subscriptions/00000000-0000-0000-0000-000000000/resourcegroups/00000/workspaces/00000/datastores/workspaceblobstore/paths/LocalUpload/00000000000000000000000000000000/mnist-data/",
-          "dataType": "mltable",
-          "referencedUris": [
-            "./0.png",
-            "./1.png",
-            "./2.png",
-            "./3.png"
-          ]
-        },
-        "systemData": {
-          "createdAt": "2023-03-08T06:32:34.6560908\u002B00:00",
-          "createdBy": "Firstname Lastname",
-          "createdByType": "User",
-          "lastModifiedAt": "2023-03-08T06:32:34.7235893\u002B00:00"
-        }
-      }
-    },
-    {
-      "RequestUri": "https://management.azure.com/subscriptions/00000000-0000-0000-0000-000000000/resourceGroups/00000/providers/Microsoft.MachineLearningServices/workspaces/00000?api-version=2022-10-01",
-=======
-      "RequestUri": "https://management.azure.com/subscriptions/00000000-0000-0000-0000-000000000/resourceGroups/00000/providers/Microsoft.MachineLearningServices/workspaces/00000/datastores/workspaceblobstore?api-version=2022-10-01",
->>>>>>> d49b4ced
-      "RequestMethod": "GET",
-      "RequestHeaders": {
-        "Accept": "application/json",
-        "Accept-Encoding": "gzip, deflate",
-        "Connection": "keep-alive",
-<<<<<<< HEAD
-        "User-Agent": "azure-ai-ml/1.5.0 azsdk-python-mgmt-machinelearningservices/0.1.0 Python/3.10.10 (Windows-10-10.0.22621-SP0)"
-=======
-        "User-Agent": "azure-ai-ml/1.5.0 azsdk-python-mgmt-machinelearningservices/0.1.0 Python/3.10.6 (Linux-5.15.90.1-microsoft-standard-WSL2-x86_64-with-glibc2.35)"
->>>>>>> d49b4ced
-      },
-      "RequestBody": null,
-      "StatusCode": 200,
-      "ResponseHeaders": {
-        "Cache-Control": "no-cache",
-        "Content-Encoding": "gzip",
-        "Content-Type": "application/json; charset=utf-8",
-<<<<<<< HEAD
-        "Date": "Wed, 08 Mar 2023 06:55:56 GMT",
-        "Expires": "-1",
-        "Pragma": "no-cache",
-        "request-context": "appId=cid-v1:512cc15a-13b5-415b-bfd0-dce7accb6bb1",
-        "Server-Timing": "traceparent;desc=\u002200-dad01515fed9cb278a693e79fe666985-a1c751e478faf2b6-01\u0022",
-=======
-        "Date": "Thu, 09 Mar 2023 00:42:43 GMT",
-        "Expires": "-1",
-        "Pragma": "no-cache",
-        "Request-Context": "appId=cid-v1:2d2e8e63-272e-4b3c-8598-4ee570a0e70d",
-        "Server-Timing": "traceparent;desc=\u002200-f6e0c1904bed17270c1009e6e53b0d80-733b0d32cb0f69a4-01\u0022",
->>>>>>> d49b4ced
-        "Strict-Transport-Security": "max-age=31536000; includeSubDomains",
-        "Transfer-Encoding": "chunked",
-        "Vary": [
-          "Accept-Encoding",
-          "Accept-Encoding"
-        ],
-<<<<<<< HEAD
-        "x-aml-cluster": "vienna-test-westus2-01",
-        "X-Content-Type-Options": "nosniff",
-        "x-ms-correlation-request-id": "f084f2ab-f34d-4adf-8a0c-1b10b1b0afad",
-        "x-ms-ratelimit-remaining-subscription-reads": "11993",
-        "x-ms-response-type": "standard",
-        "x-ms-routing-request-id": "WESTUS2:20230308T065556Z:f084f2ab-f34d-4adf-8a0c-1b10b1b0afad",
-        "x-request-time": "0.011"
-=======
         "x-aml-cluster": "vienna-eastus-02",
         "X-Content-Type-Options": "nosniff",
         "x-ms-correlation-request-id": "efd3b89c-8e6d-4546-9ecf-01cb097ce883",
@@ -290,7 +33,6 @@
         "x-ms-response-type": "standard",
         "x-ms-routing-request-id": "CANADACENTRAL:20230309T004243Z:efd3b89c-8e6d-4546-9ecf-01cb097ce883",
         "x-request-time": "0.109"
->>>>>>> d49b4ced
       },
       "ResponseBody": {
         "id": "/subscriptions/00000000-0000-0000-0000-000000000/resourceGroups/00000/providers/Microsoft.MachineLearningServices/workspaces/00000",
@@ -319,36 +61,6 @@
             "isPrivateLinkEnabled": false,
             "notebookPreparationError": null
           },
-<<<<<<< HEAD
-          "storageHnsEnabled": false,
-          "workspaceId": "df64664c-6e5e-4447-a0e4-b6d98f13443d",
-          "linkedModelInventoryArmId": null,
-          "privateLinkCount": 0,
-          "publicNetworkAccess": "Enabled",
-          "discoveryUrl": "https://master.api.azureml-test.ms/discovery",
-          "mlFlowTrackingUri": "azureml://master.api.azureml-test.ms/mlflow/v1.0/subscriptions/00000000-0000-0000-0000-000000000/resourceGroups/00000/providers/Microsoft.MachineLearningServices/workspaces/00000",
-          "sdkTelemetryAppInsightsKey": "0000000-0000-0000-0000-000000000000",
-          "sasGetterUri": "",
-          "enableDataIsolation": false
-        },
-        "identity": {
-          "type": "SystemAssigned",
-          "principalId": "0000000-0000-0000-0000-000000000000",
-          "tenantId": "0000000-0000-0000-0000-000000000000"
-        },
-        "kind": "Default",
-        "sku": {
-          "name": "Basic",
-          "tier": "Basic"
-        },
-        "systemData": {
-          "createdAt": "2023-03-08T03:28:02.490147Z",
-          "createdBy": "alias@contoso.com",
-          "createdByType": "User",
-          "lastModifiedAt": "2023-03-08T03:28:02.490147Z",
-          "lastModifiedBy": "alias@contoso.com",
-          "lastModifiedByType": "User"
-=======
           "datastoreType": "AzureBlob",
           "accountName": "samcw32zcnpjldw",
           "containerName": "azureml-blobstore-3bd2018e-4b43-401e-ad49-85df181c9e0a",
@@ -363,7 +75,6 @@
           "lastModifiedAt": "2023-02-18T09:22:34.1712214\u002B00:00",
           "lastModifiedBy": "779301c0-18b2-4cdc-801b-a0a3368fee0a",
           "lastModifiedByType": "Application"
->>>>>>> d49b4ced
         }
       }
     },
@@ -374,13 +85,8 @@
         "Accept": "*/*",
         "Accept-Encoding": "gzip, deflate",
         "Connection": "keep-alive",
-<<<<<<< HEAD
-        "Content-Type": "application/json; charset=UTF-8",
-        "User-Agent": "azure-ai-ml/1.5.0 azsdk-python-core/1.26.4 Python/3.10.10 (Windows-10-10.0.22621-SP0)"
-=======
         "Content-Length": "0",
         "User-Agent": "azure-ai-ml/1.5.0 azsdk-python-mgmt-machinelearningservices/0.1.0 Python/3.10.6 (Linux-5.15.90.1-microsoft-standard-WSL2-x86_64-with-glibc2.35)"
->>>>>>> d49b4ced
       },
       "RequestBody": null,
       "StatusCode": 404,
@@ -454,17 +160,6 @@
         "Connection": "keep-alive",
         "Content-Encoding": "gzip",
         "Content-Type": "application/json; charset=utf-8",
-<<<<<<< HEAD
-        "Date": "Wed, 08 Mar 2023 06:56:03 GMT",
-        "request-context": "appId=cid-v1:512cc15a-13b5-415b-bfd0-dce7accb6bb1",
-        "Strict-Transport-Security": "max-age=15724800; includeSubDomains; preload",
-        "Transfer-Encoding": "chunked",
-        "Vary": "Accept-Encoding",
-        "x-aml-cluster": "vienna-test-westus2-01",
-        "X-Content-Type-Options": "nosniff",
-        "x-ms-response-type": "standard",
-        "x-request-time": "0.201"
-=======
         "Date": "Thu, 09 Mar 2023 00:42:43 GMT",
         "Expires": "-1",
         "Pragma": "no-cache",
@@ -480,7 +175,6 @@
         "x-ms-response-type": "standard",
         "x-ms-routing-request-id": "CANADACENTRAL:20230309T004243Z:a369f92a-49bc-47d5-9d91-e4dde83b870f",
         "x-request-time": "0.102"
->>>>>>> d49b4ced
       },
       "ResponseBody": {
         "blobReferenceForConsumption": {
@@ -498,25 +192,15 @@
       }
     },
     {
-<<<<<<< HEAD
-      "RequestUri": "https://sawz3ze3nechbsg.blob.core.windows.net/df64664c-6-c1aa254b-5a43-5d71-a513-34240f193991/batch_inference/batch_score.py?skoid=e3f42e2c-d581-4b65-a966-631cfa961328\u0026sktid=0000000-0000-0000-0000-000000000000\u0026skt=2023-03-08T06%3A34%3A48Z\u0026ske=2023-03-09T14%3A44%3A48Z\u0026sks=b\u0026skv=2019-07-07\u0026sv=2021-08-06\u0026st=2023-03-08T06%3A46%3A03Z\u0026se=2023-03-08T14%3A56%3A03Z\u0026sr=c\u0026sp=rcwl\u0026sig=000000000000000000000000000000000000",
-=======
       "RequestUri": "https://samcw32zcnpjldw.blob.core.windows.net/azureml-blobstore-3bd2018e-4b43-401e-ad49-85df181c9e0a/LocalUpload/000000000000000000000000000000000000/batch_inference/batch_score.py",
->>>>>>> d49b4ced
       "RequestMethod": "HEAD",
       "RequestHeaders": {
         "Accept": "application/xml",
         "Accept-Encoding": "gzip, deflate",
         "Connection": "keep-alive",
-<<<<<<< HEAD
-        "User-Agent": "azsdk-python-storage-blob/12.15.0 Python/3.10.10 (Windows-10-10.0.22621-SP0)",
-        "x-ms-date": "Wed, 08 Mar 2023 06:56:03 GMT",
-        "x-ms-version": "2021-12-02"
-=======
         "User-Agent": "azsdk-python-storage-blob/12.14.1 Python/3.10.6 (Linux-5.15.90.1-microsoft-standard-WSL2-x86_64-with-glibc2.35)",
         "x-ms-date": "Thu, 09 Mar 2023 00:42:42 GMT",
         "x-ms-version": "2021-08-06"
->>>>>>> d49b4ced
       },
       "RequestBody": null,
       "StatusCode": 404,
@@ -543,26 +227,9 @@
         "Content-Length": "1753",
         "Content-MD5": "p\u002B9EFgMqT74femP14tdEpw==",
         "Content-Type": "application/octet-stream",
-<<<<<<< HEAD
-        "If-None-Match": "*",
-        "User-Agent": "azsdk-python-storage-blob/12.15.0 Python/3.10.10 (Windows-10-10.0.22621-SP0)",
-        "x-ms-blob-type": "BlockBlob",
-        "x-ms-date": "Wed, 08 Mar 2023 06:56:03 GMT",
-        "x-ms-version": "2021-12-02"
-      },
-      "RequestBody": "aW1wb3J0IGFyZ3BhcnNlCmltcG9ydCBvcwpmcm9tIHV1aWQgaW1wb3J0IHV1aWQ0CgppbXBvcnQgbnVtcHkgYXMgbnAKaW1wb3J0IHBhbmRhcyBhcyBwZAppbXBvcnQgdGVuc29yZmxvdyBhcyB0Zgpmcm9tIFBJTCBpbXBvcnQgSW1hZ2UKCgpkZWYgaW5pdCgpOgogICAgZ2xvYmFsIGdfdGZfc2VzcwogICAgZ2xvYmFsIG91dHB1dF9mb2xkZXIKCiAgICAjIEdldCBtb2RlbCBmcm9tIHRoZSBtb2RlbCBkaXIKICAgIHBhcnNlciA9IGFyZ3BhcnNlLkFyZ3VtZW50UGFyc2VyKCkKICAgIHBhcnNlci5hZGRfYXJndW1lbnQoIi0tbW9kZWxfcGF0aCIpCiAgICBwYXJzZXIuYWRkX2FyZ3VtZW50KCItLXNjb3JlZF9kYXRhc2V0IikKICAgIGFyZ3MsIF8gPSBwYXJzZXIucGFyc2Vfa25vd25fYXJncygpCiAgICBtb2RlbF9wYXRoID0gYXJncy5tb2RlbF9wYXRoCiAgICBvdXRwdXRfZm9sZGVyID0gYXJncy5zY29yZWRfZGF0YXNldAoKICAgICMgY29udHJ1Y3QgZ3JhcGggdG8gZXhlY3V0ZQogICAgdGYucmVzZXRfZGVmYXVsdF9ncmFwaCgpCiAgICBzYXZlciA9IHRmLnRyYWluLmltcG9ydF9tZXRhX2dyYXBoKG9zLnBhdGguam9pbihtb2RlbF9wYXRoLCAibW5pc3QtdGYubW9kZWwubWV0YSIpKQogICAgZ190Zl9zZXNzID0gdGYuU2Vzc2lvbihjb25maWc9dGYuQ29uZmlnUHJvdG8oZGV2aWNlX2NvdW50PXsiR1BVIjogMH0pKQogICAgc2F2ZXIucmVzdG9yZShnX3RmX3Nlc3MsIG9zLnBhdGguam9pbihtb2RlbF9wYXRoLCAibW5pc3QtdGYubW9kZWwiKSkKCgpkZWYgcnVuKG1pbmlfYmF0Y2gpOgogICAgcHJpbnQoZiJydW4gbWV0aG9kIHN0YXJ0OiB7X19maWxlX199LCBydW4oe21pbmlfYmF0Y2h9KSIpCiAgICBpbl90ZW5zb3IgPSBnX3RmX3Nlc3MuZ3JhcGguZ2V0X3RlbnNvcl9ieV9uYW1lKCJuZXR3b3JrL1g6MCIpCiAgICBvdXRwdXQgPSBnX3RmX3Nlc3MuZ3JhcGguZ2V0X3RlbnNvcl9ieV9uYW1lKCJuZXR3b3JrL291dHB1dC9NYXRNdWw6MCIpCiAgICByZXN1bHRzID0gW10KCiAgICBmb3IgaW1hZ2UgaW4gbWluaV9iYXRjaDoKICAgICAgICAjIHByZXBhcmUgZWFjaCBpbWFnZQogICAgICAgIGRhdGEgPSBJbWFnZS5vcGVuKGltYWdlKQogICAgICAgIG5wX2ltID0gbnAuYXJyYXkoZGF0YSkucmVzaGFwZSgoMSwgNzg0KSkKICAgICAgICAjIHBlcmZvcm0gaW5mZXJlbmNlCiAgICAgICAgaW5mZXJlbmNlX3Jlc3VsdCA9IG91dHB1dC5ldmFsKGZlZWRfZGljdD17aW5fdGVuc29yOiBucF9pbX0sIHNlc3Npb249Z190Zl9zZXNzKQogICAgICAgICMgZmluZCBiZXN0IHByb2JhYmlsaXR5LCBhbmQgYWRkIHRvIHJlc3VsdCBsaXN0CiAgICAgICAgYmVzdF9yZXN1bHQgPSBucC5hcmdtYXgoaW5mZXJlbmNlX3Jlc3VsdCkKICAgICAgICByZXN1bHRzLmFwcGVuZChbb3MucGF0aC5iYXNlbmFtZShpbWFnZSksIGJlc3RfcmVzdWx0XSkKICAgICMgV3JpdGUgdGhlIGRhdGFmcmFtZSB0byBwYXJxdWV0IGZpbGUgaW4gdGhlIG91dHB1dCBmb2xkZXIuCiAgICByZXN1bHRfZGYgPSBwZC5EYXRhRnJhbWUocmVzdWx0cywgY29sdW1ucz1bIkZpbGVuYW1lIiwgIkNsYXNzIl0pCiAgICBwcmludCgiUmVzdWx0OiIpCiAgICBwcmludChyZXN1bHRfZGYpCiAgICBvdXRwdXRfZmlsZSA9IG9zLnBhdGguam9pbihvdXRwdXRfZm9sZGVyLCBmInt1dWlkNCgpLmhleH0ucGFycXVldCIpCiAgICByZXN1bHRfZGYudG9fcGFycXVldChvdXRwdXRfZmlsZSwgaW5kZXg9RmFsc2UpCiAgICByZXR1cm4gcmVzdWx0X2RmCg==",
-      "StatusCode": 201,
-      "ResponseHeaders": {
-        "Content-Length": "0",
-        "Content-MD5": "p\u002B9EFgMqT74femP14tdEpw==",
-        "Date": "Wed, 08 Mar 2023 06:56:03 GMT",
-        "ETag": "\u00220x8DB1FA22F1DE06D\u0022",
-        "Last-Modified": "Wed, 08 Mar 2023 06:56:03 GMT",
-=======
         "Date": "Thu, 09 Mar 2023 00:42:43 GMT",
         "ETag": "\u00220x8DB1EF7708DCE7B\u0022",
         "Last-Modified": "Tue, 07 Mar 2023 10:33:49 GMT",
->>>>>>> d49b4ced
         "Server": [
           "Windows-Azure-Blob/1.0",
           "Microsoft-HTTPAPI/2.0"
@@ -586,26 +253,6 @@
         "If-None-Match": "*",
         "User-Agent": "azsdk-python-storage-blob/12.15.0 Python/3.10.10 (Windows-10-10.0.22621-SP0)",
         "x-ms-blob-type": "BlockBlob",
-<<<<<<< HEAD
-        "x-ms-date": "Wed, 08 Mar 2023 06:56:03 GMT",
-        "x-ms-version": "2021-12-02"
-      },
-      "RequestBody": "JHNjaGVtYTogaHR0cHM6Ly9jb21wb25lbnRzZGsuYXp1cmVlZGdlLm5ldC9qc29uc2NoZW1hL1BhcmFsbGVsQ29tcG9uZW50Lmpzb24KbmFtZTogbWljcm9zb2Z0LmNvbS5henVyZW1sLnNhbXBsZXMucGFyYWxsZWxfc2NvcmVfaW1hZ2UKdmVyc2lvbjogMC4wLjEKZGlzcGxheV9uYW1lOiBQYXJhbGxlbCBTY29yZSBJbWFnZSBDbGFzc2lmaWNhdGlvbiB3aXRoIE1OSVNUCnR5cGU6IFBhcmFsbGVsQ29tcG9uZW50CmRlc2NyaXB0aW9uOiBTY29yZSBpbWFnZXMgd2l0aCBNTklTVCBpbWFnZSBjbGFzc2lmaWNhdGlvbiBtb2RlbC4KdGFnczoKICBQYXJhbGxlbDogJycKICBTYW1wbGU6ICcnCiAgY29udGFjdDogTWljcm9zb2Z0IENvcnBvcmF0aW9uIDx4eHhAbWljcm9zb2Z0LmNvbT4KICBoZWxwRG9jdW1lbnQ6IGh0dHBzOi8vYWthLm1zL3BhcmFsbGVsLW1vZHVsZXMKaW5wdXRzOgogIG1vZGVsX3BhdGg6CiAgICB0eXBlOiBwYXRoCiAgICBkZXNjcmlwdGlvbjogVHJhaW5lZCBNTklTVCBpbWFnZSBjbGFzc2lmaWNhdGlvbiBtb2RlbC4KICAgIG9wdGlvbmFsOiBmYWxzZQogIGltYWdlc190b19zY29yZToKICAgIHR5cGU6IHBhdGgKICAgIGRlc2NyaXB0aW9uOiBJbWFnZXMgdG8gc2NvcmUuCiAgICBvcHRpb25hbDogZmFsc2UKb3V0cHV0czoKICBzY29yZWRfZGF0YXNldDoKICAgIHR5cGU6IHBhdGgKICAgIGRlc2NyaXB0aW9uOiBPdXRwdXQgZm9sZGVyIHRvIHNhdmUgc2NvcmVkIHJlc3VsdC4KZW52aXJvbm1lbnQ6CiAgZG9ja2VyOgogICAgaW1hZ2U6IG1jci5taWNyb3NvZnQuY29tL2F6dXJlbWwvb3Blbm1waTMuMS4yLWN1ZGExMC4xLWN1ZG5uNy11YnVudHUxOC4wNAogIGNvbmRhOgogICAgY29uZGFfZGVwZW5kZW5jaWVzOgogICAgICBjaGFubmVsczoKICAgICAgICAtIGRlZmF1bHRzCiAgICAgIGRlcGVuZGVuY2llczoKICAgICAgICAtIHB5dGhvbj0zLjcuOQogICAgICAgIC0gcGlwPTIwLjAKICAgICAgICAtIHBpcDoKICAgICAgICAgICAgLSBwcm90b2J1Zj09My4yMC4xCiAgICAgICAgICAgIC0gdGVuc29yZmxvdz09MS4xNS4yCiAgICAgICAgICAgIC0gcGlsbG93CiAgICAgICAgICAgIC0gYXp1cmVtbC1jb3JlCiAgICAgICAgICAgIC0gYXp1cmVtbC1kYXRhc2V0LXJ1bnRpbWVbZnVzZSwgcGFuZGFzXQogICAgICBuYW1lOiBiYXRjaF9lbnZpcm9ubWVudAogIG9zOiBMaW51eAoKcGFyYWxsZWw6CiAgaW5wdXRfZGF0YTogaW5wdXRzLmltYWdlc190b19zY29yZQogIG91dHB1dF9kYXRhOiBvdXRwdXRzLnNjb3JlZF9kYXRhc2V0CiAgZW50cnk6IGJhdGNoX3Njb3JlLnB5CiAgYXJnczogPi0KICAgIC0tbW9kZWxfcGF0aCB7aW5wdXRzLm1vZGVsX3BhdGh9IC0tc2NvcmVkX2RhdGFzZXQge291dHB1dHMuc2NvcmVkX2RhdGFzZXR9Cgo=",
-      "StatusCode": 201,
-      "ResponseHeaders": {
-        "Content-Length": "0",
-        "Content-MD5": "ERaForOpks6vfegOZeDGJA==",
-        "Date": "Wed, 08 Mar 2023 06:56:03 GMT",
-        "ETag": "\u00220x8DB1FA22F2C5D3F\u0022",
-        "Last-Modified": "Wed, 08 Mar 2023 06:56:03 GMT",
-        "Server": [
-          "Windows-Azure-Blob/1.0",
-          "Microsoft-HTTPAPI/2.0"
-        ],
-        "x-ms-content-crc64": "9Hp48r8/PVY=",
-        "x-ms-request-server-encrypted": "true",
-        "x-ms-version": "2021-12-02"
-=======
         "x-ms-creation-time": "Tue, 07 Mar 2023 10:33:49 GMT",
         "x-ms-lease-state": "available",
         "x-ms-lease-status": "unlocked",
@@ -614,47 +261,24 @@
         "x-ms-meta-version": "1",
         "x-ms-server-encrypted": "true",
         "x-ms-version": "2021-08-06"
->>>>>>> d49b4ced
       },
       "ResponseBody": null
     },
     {
-<<<<<<< HEAD
-      "RequestUri": "https://sawz3ze3nechbsg.blob.core.windows.net/df64664c-6-c1aa254b-5a43-5d71-a513-34240f193991/batch_inference/batch_score.py?comp=metadata\u0026skoid=e3f42e2c-d581-4b65-a966-631cfa961328\u0026sktid=0000000-0000-0000-0000-000000000000\u0026skt=2023-03-08T06%3A34%3A48Z\u0026ske=2023-03-09T14%3A44%3A48Z\u0026sks=b\u0026skv=2019-07-07\u0026sv=2021-08-06\u0026st=2023-03-08T06%3A46%3A03Z\u0026se=2023-03-08T14%3A56%3A03Z\u0026sr=c\u0026sp=rcwl\u0026sig=000000000000000000000000000000000000",
-      "RequestMethod": "PUT",
-=======
       "RequestUri": "https://samcw32zcnpjldw.blob.core.windows.net/azureml-blobstore-3bd2018e-4b43-401e-ad49-85df181c9e0a/az-ml-artifacts/000000000000000000000000000000000000/batch_inference/batch_score.py",
       "RequestMethod": "HEAD",
->>>>>>> d49b4ced
       "RequestHeaders": {
         "Accept": "application/xml",
         "Accept-Encoding": "gzip, deflate",
         "Connection": "keep-alive",
-<<<<<<< HEAD
-        "Content-Length": "0",
-        "User-Agent": "azsdk-python-storage-blob/12.15.0 Python/3.10.10 (Windows-10-10.0.22621-SP0)",
-        "x-ms-date": "Wed, 08 Mar 2023 06:56:04 GMT",
-        "x-ms-meta-name": "0e3cc6ee-d4a0-8aee-34ca-157ccbef73ec",
-        "x-ms-meta-upload_status": "completed",
-        "x-ms-meta-version": "1",
-        "x-ms-version": "2021-12-02"
-=======
         "User-Agent": "azsdk-python-storage-blob/12.14.1 Python/3.10.6 (Linux-5.15.90.1-microsoft-standard-WSL2-x86_64-with-glibc2.35)",
         "x-ms-date": "Thu, 09 Mar 2023 00:42:42 GMT",
         "x-ms-version": "2021-08-06"
->>>>>>> d49b4ced
       },
       "RequestBody": null,
       "StatusCode": 200,
       "ResponseHeaders": {
-<<<<<<< HEAD
-        "Content-Length": "0",
-        "Date": "Wed, 08 Mar 2023 06:56:04 GMT",
-        "ETag": "\u00220x8DB1FA22F40A5A0\u0022",
-        "Last-Modified": "Wed, 08 Mar 2023 06:56:04 GMT",
-=======
         "Date": "Thu, 09 Mar 2023 00:42:43 GMT",
->>>>>>> d49b4ced
         "Server": [
           "Windows-Azure-Blob/1.0",
           "Microsoft-HTTPAPI/2.0"
@@ -673,11 +297,7 @@
         "Connection": "keep-alive",
         "Content-Length": "256",
         "Content-Type": "application/json",
-<<<<<<< HEAD
-        "User-Agent": "azure-ai-ml/1.5.0 azsdk-python-mgmt-machinelearningservices/0.1.0 Python/3.10.10 (Windows-10-10.0.22621-SP0)"
-=======
         "User-Agent": "azure-ai-ml/1.5.0 azsdk-python-mgmt-machinelearningservices/0.1.0 Python/3.10.6 (Linux-5.15.90.1-microsoft-standard-WSL2-x86_64-with-glibc2.35)"
->>>>>>> d49b4ced
       },
       "RequestBody": {
         "properties": {
@@ -687,11 +307,7 @@
           },
           "isAnonymous": true,
           "isArchived": false,
-<<<<<<< HEAD
-          "codeUri": "https://sawz3ze3nechbsg.blob.core.windows.net:443/df64664c-6-c1aa254b-5a43-5d71-a513-34240f193991/batch_inference"
-=======
           "codeUri": "https://samcw32zcnpjldw.blob.core.windows.net/azureml-blobstore-3bd2018e-4b43-401e-ad49-85df181c9e0a/LocalUpload/000000000000000000000000000000000000/batch_inference"
->>>>>>> d49b4ced
         }
       },
       "StatusCode": 201,
@@ -699,26 +315,10 @@
         "Cache-Control": "no-cache",
         "Content-Length": "796",
         "Content-Type": "application/json; charset=utf-8",
-<<<<<<< HEAD
-        "Date": "Wed, 08 Mar 2023 06:56:06 GMT",
-=======
         "Date": "Thu, 09 Mar 2023 00:42:46 GMT",
->>>>>>> d49b4ced
         "Expires": "-1",
         "Location": "https://management.azure.com/subscriptions/00000000-0000-0000-0000-000000000/resourceGroups/00000/providers/Microsoft.MachineLearningServices/workspaces/00000/codes/0e3cc6ee-d4a0-8aee-34ca-157ccbef73ec/versions/1?api-version=2022-05-01",
         "Pragma": "no-cache",
-<<<<<<< HEAD
-        "request-context": "appId=cid-v1:512cc15a-13b5-415b-bfd0-dce7accb6bb1",
-        "Server-Timing": "traceparent;desc=\u002200-0f4b3a4f57d426c495be473f903ee398-fcda8dd9ba937aec-01\u0022",
-        "Strict-Transport-Security": "max-age=31536000; includeSubDomains",
-        "x-aml-cluster": "vienna-test-westus2-01",
-        "X-Content-Type-Options": "nosniff",
-        "x-ms-correlation-request-id": "f9d9d92e-d38d-4ac5-b5b3-b0d93f97f37a",
-        "x-ms-ratelimit-remaining-subscription-writes": "1196",
-        "x-ms-response-type": "standard",
-        "x-ms-routing-request-id": "WESTUS2:20230308T065607Z:f9d9d92e-d38d-4ac5-b5b3-b0d93f97f37a",
-        "x-request-time": "0.697"
-=======
         "Request-Context": "appId=cid-v1:2d2e8e63-272e-4b3c-8598-4ee570a0e70d",
         "Server-Timing": "traceparent;desc=\u002200-05e38740ae060615f8763b59bba25b3f-865108091f1d2ca0-01\u0022",
         "Strict-Transport-Security": "max-age=31536000; includeSubDomains",
@@ -734,7 +334,6 @@
         "x-ms-response-type": "standard",
         "x-ms-routing-request-id": "CANADACENTRAL:20230309T004247Z:cecb5048-b612-499c-8512-6387cc13c82b",
         "x-request-time": "0.105"
->>>>>>> d49b4ced
       },
       "ResponseBody": {
         "id": "/subscriptions/00000000-0000-0000-0000-000000000/resourceGroups/00000/providers/Microsoft.MachineLearningServices/workspaces/00000/codes/23ebb661-7845-cc9a-b1da-084f1abaf69e/versions/1",
@@ -749,15 +348,6 @@
           },
           "isArchived": false,
           "isAnonymous": false,
-<<<<<<< HEAD
-          "codeUri": "https://sawz3ze3nechbsg.blob.core.windows.net:443/df64664c-6-c1aa254b-5a43-5d71-a513-34240f193991/batch_inference"
-        },
-        "systemData": {
-          "createdAt": "2023-03-08T06:56:06.8246321\u002B00:00",
-          "createdBy": "Firstname Lastname",
-          "createdByType": "User",
-          "lastModifiedAt": "2023-03-08T06:56:06.8246321\u002B00:00",
-=======
           "codeUri": "https://samcw32zcnpjldw.blob.core.windows.net/azureml-blobstore-3bd2018e-4b43-401e-ad49-85df181c9e0a/LocalUpload/000000000000000000000000000000000000/batch_inference"
         },
         "systemData": {
@@ -765,7 +355,6 @@
           "createdBy": "Firstname Lastname",
           "createdByType": "User",
           "lastModifiedAt": "2023-03-09T00:42:46.9742638\u002B00:00",
->>>>>>> d49b4ced
           "lastModifiedBy": "Firstname Lastname",
           "lastModifiedByType": "User"
         }
@@ -780,11 +369,7 @@
         "Connection": "keep-alive",
         "Content-Length": "1927",
         "Content-Type": "application/json",
-<<<<<<< HEAD
-        "User-Agent": "azure-ai-ml/1.5.0 azsdk-python-mgmt-machinelearningservices/0.1.0 Python/3.10.10 (Windows-10-10.0.22621-SP0)"
-=======
         "User-Agent": "azure-ai-ml/1.5.0 azsdk-python-mgmt-machinelearningservices/0.1.0 Python/3.10.6 (Linux-5.15.90.1-microsoft-standard-WSL2-x86_64-with-glibc2.35)"
->>>>>>> d49b4ced
       },
       "RequestBody": {
         "properties": {
@@ -872,30 +457,10 @@
         "Cache-Control": "no-cache",
         "Content-Length": "2434",
         "Content-Type": "application/json; charset=utf-8",
-<<<<<<< HEAD
-        "Date": "Wed, 08 Mar 2023 06:56:08 GMT",
-=======
         "Date": "Thu, 09 Mar 2023 00:42:47 GMT",
->>>>>>> d49b4ced
         "Expires": "-1",
         "Location": "https://management.azure.com/subscriptions/00000000-0000-0000-0000-000000000/resourceGroups/00000/providers/Microsoft.MachineLearningServices/workspaces/00000/components/azureml_anonymous/versions/1ba0734c-722c-dbd4-0b7f-04a90a810922?api-version=2022-10-01",
         "Pragma": "no-cache",
-<<<<<<< HEAD
-        "request-context": "appId=cid-v1:512cc15a-13b5-415b-bfd0-dce7accb6bb1",
-        "Server-Timing": "traceparent;desc=\u002200-57d299626ec915d9562826e0eedfc7b0-11393ad9821c86f2-01\u0022",
-        "Strict-Transport-Security": "max-age=31536000; includeSubDomains",
-        "x-aml-cluster": "vienna-test-westus2-01",
-        "X-Content-Type-Options": "nosniff",
-        "x-ms-correlation-request-id": "1286a464-dc1b-419b-8e61-03e580f1b6c6",
-        "x-ms-ratelimit-remaining-subscription-writes": "1195",
-        "x-ms-response-type": "standard",
-        "x-ms-routing-request-id": "WESTUS2:20230308T065608Z:1286a464-dc1b-419b-8e61-03e580f1b6c6",
-        "x-request-time": "1.039"
-      },
-      "ResponseBody": {
-        "id": "/subscriptions/00000000-0000-0000-0000-000000000/resourceGroups/00000/providers/Microsoft.MachineLearningServices/workspaces/00000/components/azureml_anonymous/versions/6ee2aa18-e0d8-4d3a-98e9-d0725bbcd46f",
-        "name": "6ee2aa18-e0d8-4d3a-98e9-d0725bbcd46f",
-=======
         "Request-Context": "appId=cid-v1:2d2e8e63-272e-4b3c-8598-4ee570a0e70d",
         "Server-Timing": "traceparent;desc=\u002200-65699504d1af11b8a5f5a2713d8fb7fb-95735c67b7dc8a1b-01\u0022",
         "Strict-Transport-Security": "max-age=31536000; includeSubDomains",
@@ -910,7 +475,6 @@
       "ResponseBody": {
         "id": "/subscriptions/00000000-0000-0000-0000-000000000/resourceGroups/00000/providers/Microsoft.MachineLearningServices/workspaces/00000/components/azureml_anonymous/versions/bbb2e011-6773-4b90-aff5-290fd9bf1cf2",
         "name": "bbb2e011-6773-4b90-aff5-290fd9bf1cf2",
->>>>>>> d49b4ced
         "type": "Microsoft.MachineLearningServices/workspaces/components/versions",
         "properties": {
           "description": null,
@@ -995,17 +559,10 @@
           }
         },
         "systemData": {
-<<<<<<< HEAD
-          "createdAt": "2023-03-08T06:56:08.2771361\u002B00:00",
-          "createdBy": "Firstname Lastname",
-          "createdByType": "User",
-          "lastModifiedAt": "2023-03-08T06:56:08.2771361\u002B00:00",
-=======
           "createdAt": "2023-03-07T10:34:21.1987765\u002B00:00",
           "createdBy": "Firstname Lastname",
           "createdByType": "User",
           "lastModifiedAt": "2023-03-07T10:34:21.3095017\u002B00:00",
->>>>>>> d49b4ced
           "lastModifiedBy": "Firstname Lastname",
           "lastModifiedByType": "User"
         }
@@ -1020,11 +577,7 @@
         "Connection": "keep-alive",
         "Content-Length": "1404",
         "Content-Type": "application/json",
-<<<<<<< HEAD
-        "User-Agent": "azure-ai-ml/1.5.0 azsdk-python-mgmt-machinelearningservices/0.1.0 Python/3.10.10 (Windows-10-10.0.22621-SP0)"
-=======
         "User-Agent": "azure-ai-ml/1.5.0 azsdk-python-mgmt-machinelearningservices/0.1.0 Python/3.10.6 (Linux-5.15.90.1-microsoft-standard-WSL2-x86_64-with-glibc2.35)"
->>>>>>> d49b4ced
       },
       "RequestBody": {
         "properties": {
@@ -1061,11 +614,7 @@
                 }
               },
               "_source": "YAML.COMPONENT",
-<<<<<<< HEAD
-              "componentId": "/subscriptions/00000000-0000-0000-0000-000000000/resourceGroups/00000/providers/Microsoft.MachineLearningServices/workspaces/00000/components/azureml_anonymous/versions/6ee2aa18-e0d8-4d3a-98e9-d0725bbcd46f",
-=======
               "componentId": "/subscriptions/00000000-0000-0000-0000-000000000/resourceGroups/00000/providers/Microsoft.MachineLearningServices/workspaces/00000/components/azureml_anonymous/versions/bbb2e011-6773-4b90-aff5-290fd9bf1cf2",
->>>>>>> d49b4ced
               "limits": {
                 "job_limits_type": "Command"
               }
@@ -1081,24 +630,6 @@
       "StatusCode": 201,
       "ResponseHeaders": {
         "Cache-Control": "no-cache",
-<<<<<<< HEAD
-        "Content-Length": "2805",
-        "Content-Type": "application/json; charset=utf-8",
-        "Date": "Wed, 08 Mar 2023 06:56:12 GMT",
-        "Expires": "-1",
-        "Location": "https://management.azure.com/subscriptions/00000000-0000-0000-0000-000000000/resourceGroups/00000/providers/Microsoft.MachineLearningServices/workspaces/00000/jobs/000000000000000000000?api-version=2023-02-01-preview",
-        "Pragma": "no-cache",
-        "request-context": "appId=cid-v1:512cc15a-13b5-415b-bfd0-dce7accb6bb1",
-        "Server-Timing": "traceparent;desc=\u002200-ca612a9793260e148a490bf82a2a08a1-4880df9a2639e0dd-01\u0022",
-        "Strict-Transport-Security": "max-age=31536000; includeSubDomains",
-        "x-aml-cluster": "vienna-test-westus2-01",
-        "X-Content-Type-Options": "nosniff",
-        "x-ms-correlation-request-id": "a8d2291c-9c1a-46cc-b857-65061de5993a",
-        "x-ms-ratelimit-remaining-subscription-writes": "1194",
-        "x-ms-response-type": "standard",
-        "x-ms-routing-request-id": "WESTUS2:20230308T065613Z:a8d2291c-9c1a-46cc-b857-65061de5993a",
-        "x-request-time": "1.809"
-=======
         "Content-Length": "2800",
         "Content-Type": "application/json; charset=utf-8",
         "Date": "Thu, 09 Mar 2023 00:42:51 GMT",
@@ -1115,7 +646,6 @@
         "x-ms-response-type": "standard",
         "x-ms-routing-request-id": "CANADACENTRAL:20230309T004251Z:93e26897-b11e-4919-99d9-c2886a52b225",
         "x-request-time": "1.338"
->>>>>>> d49b4ced
       },
       "ResponseBody": {
         "id": "/subscriptions/00000000-0000-0000-0000-000000000/resourceGroups/00000/providers/Microsoft.MachineLearningServices/workspaces/00000/jobs/000000000000000000000",
@@ -1195,11 +725,7 @@
                 }
               },
               "_source": "YAML.COMPONENT",
-<<<<<<< HEAD
-              "componentId": "/subscriptions/00000000-0000-0000-0000-000000000/resourceGroups/00000/providers/Microsoft.MachineLearningServices/workspaces/00000/components/azureml_anonymous/versions/6ee2aa18-e0d8-4d3a-98e9-d0725bbcd46f",
-=======
               "componentId": "/subscriptions/00000000-0000-0000-0000-000000000/resourceGroups/00000/providers/Microsoft.MachineLearningServices/workspaces/00000/components/azureml_anonymous/versions/bbb2e011-6773-4b90-aff5-290fd9bf1cf2",
->>>>>>> d49b4ced
               "limits": {
                 "job_limits_type": "Command"
               }
@@ -1210,11 +736,7 @@
           "sourceJobId": null
         },
         "systemData": {
-<<<<<<< HEAD
-          "createdAt": "2023-03-08T06:56:12.7153785\u002B00:00",
-=======
           "createdAt": "2023-03-09T00:42:51.2722154\u002B00:00",
->>>>>>> d49b4ced
           "createdBy": "Firstname Lastname",
           "createdByType": "User"
         }
@@ -1228,11 +750,7 @@
         "Accept-Encoding": "gzip, deflate",
         "Connection": "keep-alive",
         "Content-Length": "0",
-<<<<<<< HEAD
-        "User-Agent": "azure-ai-ml/1.5.0 azsdk-python-mgmt-machinelearningservices/0.1.0 Python/3.10.10 (Windows-10-10.0.22621-SP0)"
-=======
         "User-Agent": "azure-ai-ml/1.5.0 azsdk-python-mgmt-machinelearningservices/0.1.0 Python/3.10.6 (Linux-5.15.90.1-microsoft-standard-WSL2-x86_64-with-glibc2.35)"
->>>>>>> d49b4ced
       },
       "RequestBody": null,
       "StatusCode": 202,
@@ -1240,22 +758,6 @@
         "Cache-Control": "no-cache",
         "Content-Length": "4",
         "Content-Type": "application/json; charset=utf-8",
-<<<<<<< HEAD
-        "Date": "Wed, 08 Mar 2023 06:56:15 GMT",
-        "Expires": "-1",
-        "Location": "https://management.azure.com/subscriptions/00000000-0000-0000-0000-000000000/providers/Microsoft.MachineLearningServices/locations/centraluseuap/mfeOperationResults/jc:df64664c-6e5e-4447-a0e4-b6d98f13443d:000000000000000000000?api-version=2023-02-01-preview",
-        "Pragma": "no-cache",
-        "request-context": "appId=cid-v1:512cc15a-13b5-415b-bfd0-dce7accb6bb1",
-        "Strict-Transport-Security": "max-age=31536000; includeSubDomains",
-        "x-aml-cluster": "vienna-test-westus2-01",
-        "X-Content-Type-Options": "nosniff",
-        "x-ms-async-operation-timeout": "PT1H",
-        "x-ms-correlation-request-id": "f0227fb7-1f8a-4ff0-b24a-851a94fe2df9",
-        "x-ms-ratelimit-remaining-subscription-writes": "1198",
-        "x-ms-response-type": "standard",
-        "x-ms-routing-request-id": "WESTUS2:20230308T065616Z:f0227fb7-1f8a-4ff0-b24a-851a94fe2df9",
-        "x-request-time": "0.865"
-=======
         "Date": "Thu, 09 Mar 2023 00:42:54 GMT",
         "Expires": "-1",
         "Location": "https://management.azure.com/subscriptions/00000000-0000-0000-0000-000000000/providers/Microsoft.MachineLearningServices/locations/eastus/mfeOperationResults/jc:3bd2018e-4b43-401e-ad49-85df181c9e0a:000000000000000000000?api-version=2023-02-01-preview",
@@ -1270,26 +772,17 @@
         "x-ms-response-type": "standard",
         "x-ms-routing-request-id": "CANADACENTRAL:20230309T004255Z:42167881-6b82-447e-b57e-ae5fda2b8763",
         "x-request-time": "0.565"
->>>>>>> d49b4ced
       },
       "ResponseBody": "null"
     },
     {
-<<<<<<< HEAD
-      "RequestUri": "https://management.azure.com/subscriptions/00000000-0000-0000-0000-000000000/providers/Microsoft.MachineLearningServices/locations/centraluseuap/mfeOperationResults/jc:df64664c-6e5e-4447-a0e4-b6d98f13443d:000000000000000000000?api-version=2023-02-01-preview",
-=======
       "RequestUri": "https://management.azure.com/subscriptions/00000000-0000-0000-0000-000000000/providers/Microsoft.MachineLearningServices/locations/eastus/mfeOperationResults/jc:3bd2018e-4b43-401e-ad49-85df181c9e0a:000000000000000000000?api-version=2023-02-01-preview",
->>>>>>> d49b4ced
       "RequestMethod": "GET",
       "RequestHeaders": {
         "Accept": "*/*",
         "Accept-Encoding": "gzip, deflate",
         "Connection": "keep-alive",
-<<<<<<< HEAD
-        "User-Agent": "azure-ai-ml/1.5.0 azsdk-python-mgmt-machinelearningservices/0.1.0 Python/3.10.10 (Windows-10-10.0.22621-SP0)"
-=======
         "User-Agent": "azure-ai-ml/1.5.0 azsdk-python-mgmt-machinelearningservices/0.1.0 Python/3.10.6 (Linux-5.15.90.1-microsoft-standard-WSL2-x86_64-with-glibc2.35)"
->>>>>>> d49b4ced
       },
       "RequestBody": null,
       "StatusCode": 202,
@@ -1297,75 +790,36 @@
         "Cache-Control": "no-cache",
         "Content-Length": "2",
         "Content-Type": "application/json; charset=utf-8",
-<<<<<<< HEAD
-        "Date": "Wed, 08 Mar 2023 06:56:16 GMT",
-        "Expires": "-1",
-        "Location": "https://management.azure.com/subscriptions/00000000-0000-0000-0000-000000000/providers/Microsoft.MachineLearningServices/locations/centraluseuap/mfeOperationResults/jc:df64664c-6e5e-4447-a0e4-b6d98f13443d:000000000000000000000?api-version=2023-02-01-preview",
-        "Pragma": "no-cache",
-        "request-context": "appId=cid-v1:512cc15a-13b5-415b-bfd0-dce7accb6bb1",
-=======
         "Date": "Thu, 09 Mar 2023 00:42:55 GMT",
         "Expires": "-1",
         "Location": "https://management.azure.com/subscriptions/00000000-0000-0000-0000-000000000/providers/Microsoft.MachineLearningServices/locations/eastus/mfeOperationResults/jc:3bd2018e-4b43-401e-ad49-85df181c9e0a:000000000000000000000?api-version=2023-02-01-preview",
         "Pragma": "no-cache",
         "Request-Context": "appId=cid-v1:2d2e8e63-272e-4b3c-8598-4ee570a0e70d",
->>>>>>> d49b4ced
         "Strict-Transport-Security": "max-age=31536000; includeSubDomains",
         "x-aml-cluster": "vienna-eastus-02",
         "X-Content-Type-Options": "nosniff",
-<<<<<<< HEAD
-        "x-ms-correlation-request-id": "1cd0ec8e-35a3-4c9d-b8ed-8a04513bc375",
-        "x-ms-ratelimit-remaining-subscription-reads": "11992",
-        "x-ms-response-type": "standard",
-        "x-ms-routing-request-id": "WESTUS2:20230308T065616Z:1cd0ec8e-35a3-4c9d-b8ed-8a04513bc375",
-        "x-request-time": "0.060"
-=======
         "x-ms-correlation-request-id": "c6e9b5ec-f78b-4412-8394-9af5a01b6a70",
         "x-ms-ratelimit-remaining-subscription-reads": "11982",
         "x-ms-response-type": "standard",
         "x-ms-routing-request-id": "CANADACENTRAL:20230309T004255Z:c6e9b5ec-f78b-4412-8394-9af5a01b6a70",
         "x-request-time": "0.067"
->>>>>>> d49b4ced
       },
       "ResponseBody": {}
     },
     {
-<<<<<<< HEAD
-      "RequestUri": "https://management.azure.com/subscriptions/00000000-0000-0000-0000-000000000/providers/Microsoft.MachineLearningServices/locations/centraluseuap/mfeOperationResults/jc:df64664c-6e5e-4447-a0e4-b6d98f13443d:000000000000000000000?api-version=2023-02-01-preview",
-=======
       "RequestUri": "https://management.azure.com/subscriptions/00000000-0000-0000-0000-000000000/providers/Microsoft.MachineLearningServices/locations/eastus/mfeOperationResults/jc:3bd2018e-4b43-401e-ad49-85df181c9e0a:000000000000000000000?api-version=2023-02-01-preview",
->>>>>>> d49b4ced
       "RequestMethod": "GET",
       "RequestHeaders": {
         "Accept": "*/*",
         "Accept-Encoding": "gzip, deflate",
         "Connection": "keep-alive",
-<<<<<<< HEAD
-        "User-Agent": "azure-ai-ml/1.5.0 azsdk-python-mgmt-machinelearningservices/0.1.0 Python/3.10.10 (Windows-10-10.0.22621-SP0)"
-=======
         "User-Agent": "azure-ai-ml/1.5.0 azsdk-python-mgmt-machinelearningservices/0.1.0 Python/3.10.6 (Linux-5.15.90.1-microsoft-standard-WSL2-x86_64-with-glibc2.35)"
->>>>>>> d49b4ced
       },
       "RequestBody": null,
       "StatusCode": 200,
       "ResponseHeaders": {
         "Cache-Control": "no-cache",
         "Content-Length": "0",
-<<<<<<< HEAD
-        "Date": "Wed, 08 Mar 2023 06:56:46 GMT",
-        "Expires": "-1",
-        "Pragma": "no-cache",
-        "request-context": "appId=cid-v1:512cc15a-13b5-415b-bfd0-dce7accb6bb1",
-        "Server-Timing": "traceparent;desc=\u002200-cf2a5059841dbc0cf26e47e9ea41258c-962d33734eb73fdf-01\u0022",
-        "Strict-Transport-Security": "max-age=31536000; includeSubDomains",
-        "x-aml-cluster": "vienna-test-westus2-01",
-        "X-Content-Type-Options": "nosniff",
-        "x-ms-correlation-request-id": "8e69edf5-6a4a-46cc-8652-4e1f8c9e3e93",
-        "x-ms-ratelimit-remaining-subscription-reads": "11991",
-        "x-ms-response-type": "standard",
-        "x-ms-routing-request-id": "WESTUS2:20230308T065646Z:8e69edf5-6a4a-46cc-8652-4e1f8c9e3e93",
-        "x-request-time": "0.045"
-=======
         "Date": "Thu, 09 Mar 2023 00:43:24 GMT",
         "Expires": "-1",
         "Pragma": "no-cache",
@@ -1379,7 +833,6 @@
         "x-ms-response-type": "standard",
         "x-ms-routing-request-id": "CANADACENTRAL:20230309T004325Z:41ef996d-fd58-4c1f-8534-fdb518e28b0f",
         "x-request-time": "0.104"
->>>>>>> d49b4ced
       },
       "ResponseBody": null
     }
