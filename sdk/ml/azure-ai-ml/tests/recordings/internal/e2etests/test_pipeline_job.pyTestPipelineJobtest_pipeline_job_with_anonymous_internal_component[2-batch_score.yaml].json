--- conflicted
+++ resolved
@@ -1,7 +1,7 @@
 {
   "Entries": [
     {
-      "RequestUri": "https://management.azure.com/subscriptions/00000000-0000-0000-0000-000000000/resourceGroups/00000/providers/Microsoft.MachineLearningServices/workspaces/00000/data/mltable_mnist_model/versions/2?api-version=2022-05-01",
+      "RequestUri": "https://management.azure.com/subscriptions/00000000-0000-0000-0000-000000000/resourceGroups/00000/providers/Microsoft.MachineLearningServices/workspaces/00000/datastores/workspaceblobstore?api-version=2022-05-01",
       "RequestMethod": "GET",
       "RequestHeaders": {
         "Accept": "application/json",
@@ -13,442 +13,22 @@
       "StatusCode": 200,
       "ResponseHeaders": {
         "Cache-Control": "no-cache",
-        "Content-Length": "933",
+        "Content-Length": "1067",
         "Content-Type": "application/json; charset=utf-8",
-        "Date": "Mon, 07 Nov 2022 04:44:28 GMT",
+        "Date": "Thu, 10 Nov 2022 10:03:33 GMT",
         "Expires": "-1",
         "Pragma": "no-cache",
         "Request-Context": "appId=cid-v1:512cc15a-13b5-415b-bfd0-dce7accb6bb1",
-        "Server-Timing": "traceparent;desc=\u002200-e7f7f7ccab7ab508590bafce8e6c74e1-6755d03a76feecd4-00\u0022",
+        "Server-Timing": "traceparent;desc=\u002200-2f84c607065653cd669ce1af107ea7d0-072f0e9b3315eee4-00\u0022",
         "Strict-Transport-Security": "max-age=31536000; includeSubDomains",
         "Vary": "Accept-Encoding",
-        "x-aml-cluster": "vienna-test-westus2-01",
+        "x-aml-cluster": "vienna-test-westus2-02",
         "X-Content-Type-Options": "nosniff",
-        "x-ms-correlation-request-id": "f8462c84-13cd-4b1e-b2e7-b91b3235cc07",
-        "x-ms-ratelimit-remaining-subscription-reads": "11998",
+        "x-ms-correlation-request-id": "2413d80f-4829-47c2-97cb-947c2d38e8e3",
+        "x-ms-ratelimit-remaining-subscription-reads": "11979",
         "x-ms-response-type": "standard",
-        "x-ms-routing-request-id": "JAPANEAST:20221107T044428Z:f8462c84-13cd-4b1e-b2e7-b91b3235cc07",
-        "x-request-time": "0.080"
-      },
-      "ResponseBody": {
-        "id": "/subscriptions/00000000-0000-0000-0000-000000000/resourceGroups/00000/providers/Microsoft.MachineLearningServices/workspaces/00000/data/mltable_mnist_model/versions/2",
-        "name": "2",
-        "type": "Microsoft.MachineLearningServices/workspaces/data/versions",
-        "properties": {
-          "description": null,
-          "tags": {},
-          "properties": {},
-          "isArchived": false,
-          "isAnonymous": false,
-          "dataUri": "azureml://subscriptions/00000000-0000-0000-0000-000000000/resourcegroups/00000/workspaces/00000/datastores/workspaceblobstore/paths/LocalUpload/00000000000000000000000000000000/mnist-data/",
-          "dataType": "mltable",
-          "referencedUris": [
-            "./0.png",
-            "./1.png",
-            "./2.png",
-            "./3.png"
-          ]
-        },
-        "systemData": {
-          "createdAt": "2022-09-23T10:32:40.2164163\u002B00:00",
-          "createdBy": "Zhengfei Wang",
-          "createdByType": "User",
-          "lastModifiedAt": "2022-09-23T10:32:40.2354194\u002B00:00"
-        }
-      }
-    },
-    {
-      "RequestUri": "https://management.azure.com/subscriptions/00000000-0000-0000-0000-000000000/resourceGroups/00000/providers/Microsoft.MachineLearningServices/workspaces/00000/data/mltable_mnist/versions/2?api-version=2022-05-01",
-      "RequestMethod": "GET",
-      "RequestHeaders": {
-        "Accept": "application/json",
-        "Accept-Encoding": "gzip, deflate",
-        "Connection": "keep-alive",
-        "User-Agent": "azure-ai-ml/1.1.0 azsdk-python-mgmt-machinelearningservices/0.1.0 Python/3.9.10 (Windows-10-10.0.22621-SP0)"
-      },
-      "RequestBody": null,
-      "StatusCode": 200,
-      "ResponseHeaders": {
-        "Cache-Control": "no-cache",
-        "Content-Length": "927",
-        "Content-Type": "application/json; charset=utf-8",
-        "Date": "Mon, 07 Nov 2022 04:44:28 GMT",
-        "Expires": "-1",
-        "Pragma": "no-cache",
-        "Request-Context": "appId=cid-v1:512cc15a-13b5-415b-bfd0-dce7accb6bb1",
-        "Server-Timing": "traceparent;desc=\u002200-f6f497f8b570217e2705f7f8de4edd39-463cdecea820f9e3-00\u0022",
-        "Strict-Transport-Security": "max-age=31536000; includeSubDomains",
-        "Vary": "Accept-Encoding",
-        "x-aml-cluster": "vienna-test-westus2-01",
-        "X-Content-Type-Options": "nosniff",
-        "x-ms-correlation-request-id": "8e5c2136-d44f-402c-a3ec-74bc3d0ac039",
-        "x-ms-ratelimit-remaining-subscription-reads": "11997",
-        "x-ms-response-type": "standard",
-        "x-ms-routing-request-id": "JAPANEAST:20221107T044428Z:8e5c2136-d44f-402c-a3ec-74bc3d0ac039",
-        "x-request-time": "0.053"
-      },
-      "ResponseBody": {
-        "id": "/subscriptions/00000000-0000-0000-0000-000000000/resourceGroups/00000/providers/Microsoft.MachineLearningServices/workspaces/00000/data/mltable_mnist/versions/2",
-        "name": "2",
-        "type": "Microsoft.MachineLearningServices/workspaces/data/versions",
-        "properties": {
-          "description": null,
-          "tags": {},
-          "properties": {},
-          "isArchived": false,
-          "isAnonymous": false,
-          "dataUri": "azureml://subscriptions/00000000-0000-0000-0000-000000000/resourcegroups/00000/workspaces/00000/datastores/workspaceblobstore/paths/LocalUpload/00000000000000000000000000000000/mnist-data/",
-          "dataType": "mltable",
-          "referencedUris": [
-            "./0.png",
-            "./1.png",
-            "./2.png",
-            "./3.png"
-          ]
-        },
-        "systemData": {
-          "createdAt": "2022-09-23T10:32:44.0418283\u002B00:00",
-          "createdBy": "Zhengfei Wang",
-          "createdByType": "User",
-          "lastModifiedAt": "2022-09-23T10:32:44.0609656\u002B00:00"
-        }
-      }
-    },
-    {
-      "RequestUri": "https://management.azure.com/subscriptions/00000000-0000-0000-0000-000000000/resourceGroups/00000/providers/Microsoft.MachineLearningServices/workspaces/00000/data/mltable_imdb_reviews_train/versions/2?api-version=2022-05-01",
-      "RequestMethod": "GET",
-      "RequestHeaders": {
-        "Accept": "application/json",
-        "Accept-Encoding": "gzip, deflate",
-        "Connection": "keep-alive",
-        "User-Agent": "azure-ai-ml/1.1.0 azsdk-python-mgmt-machinelearningservices/0.1.0 Python/3.9.10 (Windows-10-10.0.22621-SP0)"
-      },
-      "RequestBody": null,
-      "StatusCode": 200,
-      "ResponseHeaders": {
-        "Cache-Control": "no-cache",
-        "Content-Length": "940",
-        "Content-Type": "application/json; charset=utf-8",
-        "Date": "Mon, 07 Nov 2022 04:44:28 GMT",
-        "Expires": "-1",
-        "Pragma": "no-cache",
-        "Request-Context": "appId=cid-v1:512cc15a-13b5-415b-bfd0-dce7accb6bb1",
-        "Server-Timing": "traceparent;desc=\u002200-5a5048587e0fa2c93d80348d7c6e73a0-e9543b7116feb22e-00\u0022",
-        "Strict-Transport-Security": "max-age=31536000; includeSubDomains",
-        "Vary": "Accept-Encoding",
-        "x-aml-cluster": "vienna-test-westus2-01",
-        "X-Content-Type-Options": "nosniff",
-        "x-ms-correlation-request-id": "55ab823b-f4f3-4c42-a6a1-dd600ee734d5",
-        "x-ms-ratelimit-remaining-subscription-reads": "11996",
-        "x-ms-response-type": "standard",
-        "x-ms-routing-request-id": "JAPANEAST:20221107T044429Z:55ab823b-f4f3-4c42-a6a1-dd600ee734d5",
-        "x-request-time": "0.065"
-      },
-      "ResponseBody": {
-        "id": "/subscriptions/00000000-0000-0000-0000-000000000/resourceGroups/00000/providers/Microsoft.MachineLearningServices/workspaces/00000/data/mltable_imdb_reviews_train/versions/2",
-        "name": "2",
-        "type": "Microsoft.MachineLearningServices/workspaces/data/versions",
-        "properties": {
-          "description": null,
-          "tags": {},
-          "properties": {},
-          "isArchived": false,
-          "isAnonymous": false,
-          "dataUri": "azureml://subscriptions/00000000-0000-0000-0000-000000000/resourcegroups/00000/workspaces/00000/datastores/workspaceblobstore/paths/LocalUpload/00000000000000000000000000000000/mnist-data/",
-          "dataType": "mltable",
-          "referencedUris": [
-            "./0.png",
-            "./1.png",
-            "./2.png",
-            "./3.png"
-          ]
-        },
-        "systemData": {
-          "createdAt": "2022-09-23T10:32:48.3746339\u002B00:00",
-          "createdBy": "Zhengfei Wang",
-          "createdByType": "User",
-          "lastModifiedAt": "2022-09-23T10:32:48.3904292\u002B00:00"
-        }
-      }
-    },
-    {
-      "RequestUri": "https://management.azure.com/subscriptions/00000000-0000-0000-0000-000000000/resourceGroups/00000/providers/Microsoft.MachineLearningServices/workspaces/00000/data/mltable_Adls_Tsv/versions/2?api-version=2022-05-01",
-      "RequestMethod": "GET",
-      "RequestHeaders": {
-        "Accept": "application/json",
-        "Accept-Encoding": "gzip, deflate",
-        "Connection": "keep-alive",
-        "User-Agent": "azure-ai-ml/1.1.0 azsdk-python-mgmt-machinelearningservices/0.1.0 Python/3.9.10 (Windows-10-10.0.22621-SP0)"
-      },
-      "RequestBody": null,
-      "StatusCode": 200,
-      "ResponseHeaders": {
-        "Cache-Control": "no-cache",
-        "Content-Length": "930",
-        "Content-Type": "application/json; charset=utf-8",
-        "Date": "Mon, 07 Nov 2022 04:44:29 GMT",
-        "Expires": "-1",
-        "Pragma": "no-cache",
-        "Request-Context": "appId=cid-v1:512cc15a-13b5-415b-bfd0-dce7accb6bb1",
-        "Server-Timing": "traceparent;desc=\u002200-b247e038443297da51b351c930669aa7-cbed8f14be0fe14e-00\u0022",
-        "Strict-Transport-Security": "max-age=31536000; includeSubDomains",
-        "Vary": "Accept-Encoding",
-        "x-aml-cluster": "vienna-test-westus2-01",
-        "X-Content-Type-Options": "nosniff",
-        "x-ms-correlation-request-id": "cae7e381-6c50-46c5-a1df-346e7f4e326a",
-        "x-ms-ratelimit-remaining-subscription-reads": "11995",
-        "x-ms-response-type": "standard",
-        "x-ms-routing-request-id": "JAPANEAST:20221107T044429Z:cae7e381-6c50-46c5-a1df-346e7f4e326a",
-        "x-request-time": "0.032"
-      },
-      "ResponseBody": {
-        "id": "/subscriptions/00000000-0000-0000-0000-000000000/resourceGroups/00000/providers/Microsoft.MachineLearningServices/workspaces/00000/data/mltable_Adls_Tsv/versions/2",
-        "name": "2",
-        "type": "Microsoft.MachineLearningServices/workspaces/data/versions",
-        "properties": {
-          "description": null,
-          "tags": {},
-          "properties": {},
-          "isArchived": false,
-          "isAnonymous": false,
-          "dataUri": "azureml://subscriptions/00000000-0000-0000-0000-000000000/resourcegroups/00000/workspaces/00000/datastores/workspaceblobstore/paths/LocalUpload/00000000000000000000000000000000/mnist-data/",
-          "dataType": "mltable",
-          "referencedUris": [
-            "./0.png",
-            "./1.png",
-            "./2.png",
-            "./3.png"
-          ]
-        },
-        "systemData": {
-          "createdAt": "2022-09-23T10:32:52.0981963\u002B00:00",
-          "createdBy": "Zhengfei Wang",
-          "createdByType": "User",
-          "lastModifiedAt": "2022-09-23T10:32:52.1179821\u002B00:00"
-        }
-      }
-    },
-    {
-      "RequestUri": "https://management.azure.com/subscriptions/00000000-0000-0000-0000-000000000/resourceGroups/00000/providers/Microsoft.MachineLearningServices/workspaces/00000/data/mltable_aml_component_datatransfer_folder/versions/2?api-version=2022-05-01",
-      "RequestMethod": "GET",
-      "RequestHeaders": {
-        "Accept": "application/json",
-        "Accept-Encoding": "gzip, deflate",
-        "Connection": "keep-alive",
-        "User-Agent": "azure-ai-ml/1.1.0 azsdk-python-mgmt-machinelearningservices/0.1.0 Python/3.9.10 (Windows-10-10.0.22621-SP0)"
-      },
-      "RequestBody": null,
-      "StatusCode": 200,
-      "ResponseHeaders": {
-        "Cache-Control": "no-cache",
-        "Content-Length": "955",
-        "Content-Type": "application/json; charset=utf-8",
-        "Date": "Mon, 07 Nov 2022 04:44:29 GMT",
-        "Expires": "-1",
-        "Pragma": "no-cache",
-        "Request-Context": "appId=cid-v1:512cc15a-13b5-415b-bfd0-dce7accb6bb1",
-        "Server-Timing": "traceparent;desc=\u002200-0ad3036c7219bd687e4065a599d3ecbd-4f4a706dee95e73e-00\u0022",
-        "Strict-Transport-Security": "max-age=31536000; includeSubDomains",
-        "Vary": "Accept-Encoding",
-        "x-aml-cluster": "vienna-test-westus2-01",
-        "X-Content-Type-Options": "nosniff",
-        "x-ms-correlation-request-id": "008a46df-c233-4be5-a455-8ad62c9d69cd",
-        "x-ms-ratelimit-remaining-subscription-reads": "11994",
-        "x-ms-response-type": "standard",
-        "x-ms-routing-request-id": "JAPANEAST:20221107T044430Z:008a46df-c233-4be5-a455-8ad62c9d69cd",
-        "x-request-time": "0.049"
-      },
-      "ResponseBody": {
-        "id": "/subscriptions/00000000-0000-0000-0000-000000000/resourceGroups/00000/providers/Microsoft.MachineLearningServices/workspaces/00000/data/mltable_aml_component_datatransfer_folder/versions/2",
-        "name": "2",
-        "type": "Microsoft.MachineLearningServices/workspaces/data/versions",
-        "properties": {
-          "description": null,
-          "tags": {},
-          "properties": {},
-          "isArchived": false,
-          "isAnonymous": false,
-          "dataUri": "azureml://subscriptions/00000000-0000-0000-0000-000000000/resourcegroups/00000/workspaces/00000/datastores/workspaceblobstore/paths/LocalUpload/00000000000000000000000000000000/mnist-data/",
-          "dataType": "mltable",
-          "referencedUris": [
-            "./0.png",
-            "./1.png",
-            "./2.png",
-            "./3.png"
-          ]
-        },
-        "systemData": {
-          "createdAt": "2022-09-23T10:32:55.9668172\u002B00:00",
-          "createdBy": "Zhengfei Wang",
-          "createdByType": "User",
-          "lastModifiedAt": "2022-09-23T10:32:55.9831047\u002B00:00"
-        }
-      }
-    },
-    {
-      "RequestUri": "https://management.azure.com/subscriptions/00000000-0000-0000-0000-000000000/resourceGroups/00000/providers/Microsoft.MachineLearningServices/workspaces/00000/data/mltable_reghits/versions/2?api-version=2022-05-01",
-      "RequestMethod": "GET",
-      "RequestHeaders": {
-        "Accept": "application/json",
-        "Accept-Encoding": "gzip, deflate",
-        "Connection": "keep-alive",
-        "User-Agent": "azure-ai-ml/1.1.0 azsdk-python-mgmt-machinelearningservices/0.1.0 Python/3.9.10 (Windows-10-10.0.22621-SP0)"
-      },
-      "RequestBody": null,
-      "StatusCode": 200,
-      "ResponseHeaders": {
-        "Cache-Control": "no-cache",
-        "Content-Length": "929",
-        "Content-Type": "application/json; charset=utf-8",
-        "Date": "Mon, 07 Nov 2022 04:44:30 GMT",
-        "Expires": "-1",
-        "Pragma": "no-cache",
-        "Request-Context": "appId=cid-v1:512cc15a-13b5-415b-bfd0-dce7accb6bb1",
-        "Server-Timing": "traceparent;desc=\u002200-b923454834f98f7eaacc92632385bcc8-37c14dbbc3de7e32-00\u0022",
-        "Strict-Transport-Security": "max-age=31536000; includeSubDomains",
-        "Vary": "Accept-Encoding",
-        "x-aml-cluster": "vienna-test-westus2-01",
-        "X-Content-Type-Options": "nosniff",
-        "x-ms-correlation-request-id": "bdd3d431-54bd-450b-82bb-54416afc6b96",
-        "x-ms-ratelimit-remaining-subscription-reads": "11993",
-        "x-ms-response-type": "standard",
-        "x-ms-routing-request-id": "JAPANEAST:20221107T044430Z:bdd3d431-54bd-450b-82bb-54416afc6b96",
-        "x-request-time": "0.033"
-      },
-      "ResponseBody": {
-        "id": "/subscriptions/00000000-0000-0000-0000-000000000/resourceGroups/00000/providers/Microsoft.MachineLearningServices/workspaces/00000/data/mltable_reghits/versions/2",
-        "name": "2",
-        "type": "Microsoft.MachineLearningServices/workspaces/data/versions",
-        "properties": {
-          "description": null,
-          "tags": {},
-          "properties": {},
-          "isArchived": false,
-          "isAnonymous": false,
-          "dataUri": "azureml://subscriptions/00000000-0000-0000-0000-000000000/resourcegroups/00000/workspaces/00000/datastores/workspaceblobstore/paths/LocalUpload/00000000000000000000000000000000/mnist-data/",
-          "dataType": "mltable",
-          "referencedUris": [
-            "./0.png",
-            "./1.png",
-            "./2.png",
-            "./3.png"
-          ]
-        },
-        "systemData": {
-          "createdAt": "2022-09-23T10:33:00.1620353\u002B00:00",
-          "createdBy": "Zhengfei Wang",
-          "createdByType": "User",
-          "lastModifiedAt": "2022-09-23T10:33:00.1831634\u002B00:00"
-        }
-      }
-    },
-    {
-      "RequestUri": "https://management.azure.com/subscriptions/00000000-0000-0000-0000-000000000/resourceGroups/00000/providers/Microsoft.MachineLearningServices/workspaces/00000/data/mltable_starlite_sample_output/versions/2?api-version=2022-05-01",
-      "RequestMethod": "GET",
-      "RequestHeaders": {
-        "Accept": "application/json",
-        "Accept-Encoding": "gzip, deflate",
-        "Connection": "keep-alive",
-        "User-Agent": "azure-ai-ml/1.1.0 azsdk-python-mgmt-machinelearningservices/0.1.0 Python/3.9.10 (Windows-10-10.0.22621-SP0)"
-      },
-      "RequestBody": null,
-      "StatusCode": 200,
-      "ResponseHeaders": {
-        "Cache-Control": "no-cache",
-        "Content-Length": "944",
-        "Content-Type": "application/json; charset=utf-8",
-        "Date": "Mon, 07 Nov 2022 04:44:30 GMT",
-        "Expires": "-1",
-        "Pragma": "no-cache",
-        "Request-Context": "appId=cid-v1:512cc15a-13b5-415b-bfd0-dce7accb6bb1",
-        "Server-Timing": "traceparent;desc=\u002200-7c0d53268662e90ccdab055882273084-439cf1ed21fb910c-00\u0022",
-        "Strict-Transport-Security": "max-age=31536000; includeSubDomains",
-        "Vary": "Accept-Encoding",
-        "x-aml-cluster": "vienna-test-westus2-01",
-        "X-Content-Type-Options": "nosniff",
-        "x-ms-correlation-request-id": "d0c0bee9-864b-4c33-a94d-695a6fd53a9c",
-        "x-ms-ratelimit-remaining-subscription-reads": "11992",
-        "x-ms-response-type": "standard",
-        "x-ms-routing-request-id": "JAPANEAST:20221107T044431Z:d0c0bee9-864b-4c33-a94d-695a6fd53a9c",
-        "x-request-time": "0.054"
-      },
-      "ResponseBody": {
-        "id": "/subscriptions/00000000-0000-0000-0000-000000000/resourceGroups/00000/providers/Microsoft.MachineLearningServices/workspaces/00000/data/mltable_starlite_sample_output/versions/2",
-        "name": "2",
-        "type": "Microsoft.MachineLearningServices/workspaces/data/versions",
-        "properties": {
-          "description": null,
-          "tags": {},
-          "properties": {},
-          "isArchived": false,
-          "isAnonymous": false,
-          "dataUri": "azureml://subscriptions/00000000-0000-0000-0000-000000000/resourcegroups/00000/workspaces/00000/datastores/workspaceblobstore/paths/LocalUpload/00000000000000000000000000000000/mnist-data/",
-          "dataType": "mltable",
-          "referencedUris": [
-            "./0.png",
-            "./1.png",
-            "./2.png",
-            "./3.png"
-          ]
-        },
-        "systemData": {
-          "createdAt": "2022-09-23T10:33:05.1339184\u002B00:00",
-          "createdBy": "Zhengfei Wang",
-          "createdByType": "User",
-          "lastModifiedAt": "2022-09-23T10:33:05.1507003\u002B00:00"
-        }
-      }
-    },
-    {
-      "RequestUri": "https://management.azure.com/subscriptions/00000000-0000-0000-0000-000000000/resourceGroups/00000/providers/Microsoft.MachineLearningServices/workspaces/00000/datastores/workspaceblobstore?api-version=2022-05-01",
-      "RequestMethod": "GET",
-      "RequestHeaders": {
-        "Accept": "application/json",
-        "Accept-Encoding": "gzip, deflate",
-        "Connection": "keep-alive",
-        "User-Agent": "azure-ai-ml/1.1.0 azsdk-python-mgmt-machinelearningservices/0.1.0 Python/3.8.13 (macOS-12.6-arm64-i386-64bit)"
-      },
-      "RequestBody": null,
-      "StatusCode": 200,
-      "ResponseHeaders": {
-        "Cache-Control": "no-cache",
-        "Content-Length": "1067",
-        "Content-Type": "application/json; charset=utf-8",
-<<<<<<< HEAD
-        "Date": "Mon, 07 Nov 2022 04:44:31 GMT",
-        "Expires": "-1",
-        "Pragma": "no-cache",
-        "Request-Context": "appId=cid-v1:512cc15a-13b5-415b-bfd0-dce7accb6bb1",
-        "Server-Timing": "traceparent;desc=\u002200-04b0db325ee29dc3431ee050dd3f42f9-10b25b65c74c7089-00\u0022",
-        "Strict-Transport-Security": "max-age=31536000; includeSubDomains",
-        "Vary": "Accept-Encoding",
-        "x-aml-cluster": "vienna-test-westus2-01",
-        "X-Content-Type-Options": "nosniff",
-        "x-ms-correlation-request-id": "17a599fd-e145-44c4-b570-d482baf59fa5",
-        "x-ms-ratelimit-remaining-subscription-reads": "11991",
-        "x-ms-response-type": "standard",
-        "x-ms-routing-request-id": "JAPANEAST:20221107T044431Z:17a599fd-e145-44c4-b570-d482baf59fa5",
-        "x-request-time": "0.114"
-=======
-        "Date": "Tue, 08 Nov 2022 08:59:09 GMT",
-        "Expires": "-1",
-        "Pragma": "no-cache",
-        "Request-Context": "appId=cid-v1:2d2e8e63-272e-4b3c-8598-4ee570a0e70d",
-        "Server-Timing": "traceparent;desc=\u002200-535780124074a0e2c5728deba16c1c46-4bdc67a9dfd3d91c-00\u0022",
-        "Strict-Transport-Security": "max-age=31536000; includeSubDomains",
-        "Transfer-Encoding": "chunked",
-        "Vary": [
-          "Accept-Encoding",
-          "Accept-Encoding"
-        ],
-        "x-aml-cluster": "vienna-eastus2-02",
-        "X-Content-Type-Options": "nosniff",
-        "x-ms-correlation-request-id": "a8a5b936-aec0-49f3-9e85-60af035944a0",
-        "x-ms-ratelimit-remaining-subscription-reads": "11985",
-        "x-ms-response-type": "standard",
-        "x-ms-routing-request-id": "EASTASIA:20221108T085910Z:a8a5b936-aec0-49f3-9e85-60af035944a0",
-        "x-request-time": "0.104"
->>>>>>> db7ac352
+        "x-ms-routing-request-id": "JAPANEAST:20221110T100334Z:2413d80f-4829-47c2-97cb-947c2d38e8e3",
+        "x-request-time": "0.177"
       },
       "ResponseBody": {
         "id": "/subscriptions/00000000-0000-0000-0000-000000000/resourceGroups/00000/providers/Microsoft.MachineLearningServices/workspaces/00000/datastores/workspaceblobstore",
@@ -463,17 +43,17 @@
             "credentialsType": "AccountKey"
           },
           "datastoreType": "AzureBlob",
-          "accountName": "sav3u7rijui4cza",
-          "containerName": "azureml-blobstore-a6db4a2a-8424-44da-a5a8-d604852f4fc3",
+          "accountName": "sagvgsoim6nmhbq",
+          "containerName": "azureml-blobstore-e61cd5e2-512f-475e-9842-5e2a973993b8",
           "endpoint": "core.windows.net",
           "protocol": "https",
           "serviceDataAccessAuthIdentity": "WorkspaceSystemAssignedIdentity"
         },
         "systemData": {
-          "createdAt": "2022-10-10T07:43:07.7818269\u002B00:00",
+          "createdAt": "2022-09-22T09:02:03.2629568\u002B00:00",
           "createdBy": "779301c0-18b2-4cdc-801b-a0a3368fee0a",
           "createdByType": "Application",
-          "lastModifiedAt": "2022-10-10T07:43:08.5293577\u002B00:00",
+          "lastModifiedAt": "2022-09-22T09:02:04.166989\u002B00:00",
           "lastModifiedBy": "779301c0-18b2-4cdc-801b-a0a3368fee0a",
           "lastModifiedByType": "Application"
         }
@@ -487,7 +67,7 @@
         "Accept-Encoding": "gzip, deflate",
         "Connection": "keep-alive",
         "Content-Length": "0",
-        "User-Agent": "azure-ai-ml/1.1.0 azsdk-python-mgmt-machinelearningservices/0.1.0 Python/3.8.13 (macOS-12.6-arm64-i386-64bit)"
+        "User-Agent": "azure-ai-ml/1.1.0 azsdk-python-mgmt-machinelearningservices/0.1.0 Python/3.9.10 (Windows-10-10.0.22621-SP0)"
       },
       "RequestBody": null,
       "StatusCode": 200,
@@ -495,37 +75,19 @@
         "Cache-Control": "no-cache",
         "Content-Length": "61",
         "Content-Type": "application/json; charset=utf-8",
-<<<<<<< HEAD
-        "Date": "Mon, 07 Nov 2022 04:44:32 GMT",
+        "Date": "Thu, 10 Nov 2022 10:03:34 GMT",
         "Expires": "-1",
         "Pragma": "no-cache",
         "Request-Context": "appId=cid-v1:512cc15a-13b5-415b-bfd0-dce7accb6bb1",
-        "Server-Timing": "traceparent;desc=\u002200-229555b0cbc51211376b1b3c99054094-d1e6c90b051608f5-00\u0022",
+        "Server-Timing": "traceparent;desc=\u002200-b2f46a4fe4653455e2389d6f1c326d28-0d39fd5dc51bc490-00\u0022",
         "Strict-Transport-Security": "max-age=31536000; includeSubDomains",
-        "x-aml-cluster": "vienna-test-westus2-01",
+        "x-aml-cluster": "vienna-test-westus2-02",
         "X-Content-Type-Options": "nosniff",
-        "x-ms-correlation-request-id": "0a42e54b-72b4-4868-b784-1e459753993f",
-        "x-ms-ratelimit-remaining-subscription-writes": "1199",
+        "x-ms-correlation-request-id": "c1382af4-bae3-476f-84de-6b637240478c",
+        "x-ms-ratelimit-remaining-subscription-writes": "1197",
         "x-ms-response-type": "standard",
-        "x-ms-routing-request-id": "JAPANEAST:20221107T044432Z:0a42e54b-72b4-4868-b784-1e459753993f",
-        "x-request-time": "0.113"
-=======
-        "Date": "Tue, 08 Nov 2022 08:59:10 GMT",
-        "Expires": "-1",
-        "Pragma": "no-cache",
-        "Request-Context": "appId=cid-v1:2d2e8e63-272e-4b3c-8598-4ee570a0e70d",
-        "Server-Timing": "traceparent;desc=\u002200-0fe301af164bcef4019e242e7a51db9b-5f78eae4b75d784e-00\u0022",
-        "Strict-Transport-Security": "max-age=31536000; includeSubDomains",
-        "Transfer-Encoding": "chunked",
-        "Vary": "Accept-Encoding",
-        "x-aml-cluster": "vienna-eastus2-02",
-        "X-Content-Type-Options": "nosniff",
-        "x-ms-correlation-request-id": "13071e80-2a9f-4634-98fc-8e01d45cbbaa",
-        "x-ms-ratelimit-remaining-subscription-writes": "1195",
-        "x-ms-response-type": "standard",
-        "x-ms-routing-request-id": "EASTASIA:20221108T085911Z:13071e80-2a9f-4634-98fc-8e01d45cbbaa",
-        "x-request-time": "0.225"
->>>>>>> db7ac352
+        "x-ms-routing-request-id": "JAPANEAST:20221110T100335Z:c1382af4-bae3-476f-84de-6b637240478c",
+        "x-request-time": "0.106"
       },
       "ResponseBody": {
         "secretsType": "AccountKey",
@@ -533,19 +95,14 @@
       }
     },
     {
-      "RequestUri": "https://sav3u7rijui4cza.blob.core.windows.net/azureml-blobstore-a6db4a2a-8424-44da-a5a8-d604852f4fc3/LocalUpload/000000000000000000000000000000000000/batch_inference/batch_score.py",
+      "RequestUri": "https://sagvgsoim6nmhbq.blob.core.windows.net/azureml-blobstore-e61cd5e2-512f-475e-9842-5e2a973993b8/LocalUpload/000000000000000000000000000000000000/batch_inference/batch_score.py",
       "RequestMethod": "HEAD",
       "RequestHeaders": {
         "Accept": "application/xml",
         "Accept-Encoding": "gzip, deflate",
         "Connection": "keep-alive",
-<<<<<<< HEAD
         "User-Agent": "azsdk-python-storage-blob/12.14.0 Python/3.9.10 (Windows-10-10.0.22621-SP0)",
-        "x-ms-date": "Mon, 07 Nov 2022 04:44:32 GMT",
-=======
-        "User-Agent": "azsdk-python-storage-blob/12.13.1 Python/3.8.13 (macOS-12.6-arm64-i386-64bit)",
-        "x-ms-date": "Tue, 08 Nov 2022 08:59:11 GMT",
->>>>>>> db7ac352
+        "x-ms-date": "Thu, 10 Nov 2022 10:03:35 GMT",
         "x-ms-version": "2021-08-06"
       },
       "RequestBody": null,
@@ -555,15 +112,9 @@
         "Content-Length": "1753",
         "Content-MD5": "p\u002B9EFgMqT74femP14tdEpw==",
         "Content-Type": "application/octet-stream",
-<<<<<<< HEAD
-        "Date": "Mon, 07 Nov 2022 04:44:32 GMT",
+        "Date": "Thu, 10 Nov 2022 10:03:35 GMT",
         "ETag": "\u00220x8DAB63E13B55216\u0022",
         "Last-Modified": "Tue, 25 Oct 2022 04:04:56 GMT",
-=======
-        "Date": "Tue, 08 Nov 2022 08:59:10 GMT",
-        "ETag": "\u00220x8DAC16518200702\u0022",
-        "Last-Modified": "Tue, 08 Nov 2022 08:41:56 GMT",
->>>>>>> db7ac352
         "Server": [
           "Windows-Azure-Blob/1.0",
           "Microsoft-HTTPAPI/2.0"
@@ -572,11 +123,7 @@
         "x-ms-access-tier": "Hot",
         "x-ms-access-tier-inferred": "true",
         "x-ms-blob-type": "BlockBlob",
-<<<<<<< HEAD
         "x-ms-creation-time": "Tue, 25 Oct 2022 04:04:55 GMT",
-=======
-        "x-ms-creation-time": "Tue, 08 Nov 2022 08:41:56 GMT",
->>>>>>> db7ac352
         "x-ms-lease-state": "available",
         "x-ms-lease-status": "unlocked",
         "x-ms-meta-name": "0e3cc6ee-d4a0-8aee-34ca-157ccbef73ec",
@@ -588,33 +135,20 @@
       "ResponseBody": null
     },
     {
-<<<<<<< HEAD
       "RequestUri": "https://sagvgsoim6nmhbq.blob.core.windows.net/azureml-blobstore-e61cd5e2-512f-475e-9842-5e2a973993b8/az-ml-artifacts/000000000000000000000000000000000000/batch_inference/batch_score.py",
-=======
-      "RequestUri": "https://sav3u7rijui4cza.blob.core.windows.net/azureml-blobstore-a6db4a2a-8424-44da-a5a8-d604852f4fc3/az-ml-artifacts/000000000000000000000000000000000000/batch_inference/batch_score.py",
->>>>>>> db7ac352
       "RequestMethod": "HEAD",
       "RequestHeaders": {
         "Accept": "application/xml",
         "Accept-Encoding": "gzip, deflate",
         "Connection": "keep-alive",
-<<<<<<< HEAD
         "User-Agent": "azsdk-python-storage-blob/12.14.0 Python/3.9.10 (Windows-10-10.0.22621-SP0)",
-        "x-ms-date": "Mon, 07 Nov 2022 04:44:33 GMT",
-=======
-        "User-Agent": "azsdk-python-storage-blob/12.13.1 Python/3.8.13 (macOS-12.6-arm64-i386-64bit)",
-        "x-ms-date": "Tue, 08 Nov 2022 08:59:11 GMT",
->>>>>>> db7ac352
+        "x-ms-date": "Thu, 10 Nov 2022 10:03:35 GMT",
         "x-ms-version": "2021-08-06"
       },
       "RequestBody": null,
       "StatusCode": 404,
       "ResponseHeaders": {
-<<<<<<< HEAD
-        "Date": "Mon, 07 Nov 2022 04:44:32 GMT",
-=======
-        "Date": "Tue, 08 Nov 2022 08:59:10 GMT",
->>>>>>> db7ac352
+        "Date": "Thu, 10 Nov 2022 10:03:35 GMT",
         "Server": [
           "Windows-Azure-Blob/1.0",
           "Microsoft-HTTPAPI/2.0"
@@ -635,7 +169,7 @@
         "Connection": "keep-alive",
         "Content-Length": "308",
         "Content-Type": "application/json",
-        "User-Agent": "azure-ai-ml/1.1.0 azsdk-python-mgmt-machinelearningservices/0.1.0 Python/3.8.13 (macOS-12.6-arm64-i386-64bit)"
+        "User-Agent": "azure-ai-ml/1.1.0 azsdk-python-mgmt-machinelearningservices/0.1.0 Python/3.9.10 (Windows-10-10.0.22621-SP0)"
       },
       "RequestBody": {
         "properties": {
@@ -645,51 +179,28 @@
           },
           "isAnonymous": true,
           "isArchived": false,
-          "codeUri": "https://sav3u7rijui4cza.blob.core.windows.net/azureml-blobstore-a6db4a2a-8424-44da-a5a8-d604852f4fc3/LocalUpload/000000000000000000000000000000000000/batch_inference"
+          "codeUri": "https://sagvgsoim6nmhbq.blob.core.windows.net/azureml-blobstore-e61cd5e2-512f-475e-9842-5e2a973993b8/LocalUpload/000000000000000000000000000000000000/batch_inference"
         }
       },
       "StatusCode": 200,
       "ResponseHeaders": {
         "Cache-Control": "no-cache",
-<<<<<<< HEAD
         "Content-Length": "837",
         "Content-Type": "application/json; charset=utf-8",
-        "Date": "Mon, 07 Nov 2022 04:44:34 GMT",
+        "Date": "Thu, 10 Nov 2022 10:03:35 GMT",
         "Expires": "-1",
         "Pragma": "no-cache",
         "Request-Context": "appId=cid-v1:512cc15a-13b5-415b-bfd0-dce7accb6bb1",
-        "Server-Timing": "traceparent;desc=\u002200-a6c516a2899652690bb1becea7a408ea-6da7ebd608bd22d7-00\u0022",
+        "Server-Timing": "traceparent;desc=\u002200-14bd5d705b748e01fee7369663dae748-73d0083f1631d817-01\u0022",
         "Strict-Transport-Security": "max-age=31536000; includeSubDomains",
         "Vary": "Accept-Encoding",
-        "x-aml-cluster": "vienna-test-westus2-01",
+        "x-aml-cluster": "vienna-test-westus2-02",
         "X-Content-Type-Options": "nosniff",
-        "x-ms-correlation-request-id": "5d43dce8-4c9e-4821-80de-49d5066686a5",
-        "x-ms-ratelimit-remaining-subscription-writes": "1199",
+        "x-ms-correlation-request-id": "7aa3954d-c0c5-4dbb-8f68-9aa79132ed37",
+        "x-ms-ratelimit-remaining-subscription-writes": "1193",
         "x-ms-response-type": "standard",
-        "x-ms-routing-request-id": "JAPANEAST:20221107T044435Z:5d43dce8-4c9e-4821-80de-49d5066686a5",
-        "x-request-time": "0.401"
-=======
-        "Content-Encoding": "gzip",
-        "Content-Type": "application/json; charset=utf-8",
-        "Date": "Tue, 08 Nov 2022 08:59:12 GMT",
-        "Expires": "-1",
-        "Pragma": "no-cache",
-        "Request-Context": "appId=cid-v1:2d2e8e63-272e-4b3c-8598-4ee570a0e70d",
-        "Server-Timing": "traceparent;desc=\u002200-f62df679cd46eb8a9de71b276d6b353d-20213cb7bb6ff69f-00\u0022",
-        "Strict-Transport-Security": "max-age=31536000; includeSubDomains",
-        "Transfer-Encoding": "chunked",
-        "Vary": [
-          "Accept-Encoding",
-          "Accept-Encoding"
-        ],
-        "x-aml-cluster": "vienna-eastus2-02",
-        "X-Content-Type-Options": "nosniff",
-        "x-ms-correlation-request-id": "142bd82f-33f6-4a34-890e-7210e6363bf2",
-        "x-ms-ratelimit-remaining-subscription-writes": "1189",
-        "x-ms-response-type": "standard",
-        "x-ms-routing-request-id": "EASTASIA:20221108T085912Z:142bd82f-33f6-4a34-890e-7210e6363bf2",
-        "x-request-time": "0.111"
->>>>>>> db7ac352
+        "x-ms-routing-request-id": "JAPANEAST:20221110T100336Z:7aa3954d-c0c5-4dbb-8f68-9aa79132ed37",
+        "x-request-time": "0.326"
       },
       "ResponseBody": {
         "id": "/subscriptions/00000000-0000-0000-0000-000000000/resourceGroups/00000/providers/Microsoft.MachineLearningServices/workspaces/00000/codes/0e3cc6ee-d4a0-8aee-34ca-157ccbef73ec/versions/1",
@@ -704,19 +215,14 @@
           },
           "isArchived": false,
           "isAnonymous": false,
-          "codeUri": "https://sav3u7rijui4cza.blob.core.windows.net/azureml-blobstore-a6db4a2a-8424-44da-a5a8-d604852f4fc3/LocalUpload/000000000000000000000000000000000000/batch_inference"
+          "codeUri": "https://sagvgsoim6nmhbq.blob.core.windows.net/azureml-blobstore-e61cd5e2-512f-475e-9842-5e2a973993b8/LocalUpload/000000000000000000000000000000000000/batch_inference"
         },
         "systemData": {
-          "createdAt": "2022-11-08T08:41:57.3293289\u002B00:00",
-          "createdBy": "Honglin Du",
+          "createdAt": "2022-10-25T04:04:57.084356\u002B00:00",
+          "createdBy": "Xingzhi Zhang",
           "createdByType": "User",
-<<<<<<< HEAD
-          "lastModifiedAt": "2022-11-07T04:44:34.8834046\u002B00:00",
+          "lastModifiedAt": "2022-11-10T10:03:36.0298393\u002B00:00",
           "lastModifiedBy": "Xingzhi Zhang",
-=======
-          "lastModifiedAt": "2022-11-08T08:59:12.5801427\u002B00:00",
-          "lastModifiedBy": "Honglin Du",
->>>>>>> db7ac352
           "lastModifiedByType": "User"
         }
       }
@@ -730,7 +236,7 @@
         "Connection": "keep-alive",
         "Content-Length": "1843",
         "Content-Type": "application/json",
-        "User-Agent": "azure-ai-ml/1.1.0 azsdk-python-mgmt-machinelearningservices/0.1.0 Python/3.8.13 (macOS-12.6-arm64-i386-64bit)"
+        "User-Agent": "azure-ai-ml/1.1.0 azsdk-python-mgmt-machinelearningservices/0.1.0 Python/3.9.10 (Windows-10-10.0.22621-SP0)"
       },
       "RequestBody": {
         "properties": {
@@ -813,43 +319,26 @@
       "StatusCode": 201,
       "ResponseHeaders": {
         "Cache-Control": "no-cache",
-        "Content-Length": "3321",
+        "Content-Length": "3327",
         "Content-Type": "application/json; charset=utf-8",
-<<<<<<< HEAD
-        "Date": "Mon, 07 Nov 2022 04:44:35 GMT",
+        "Date": "Thu, 10 Nov 2022 10:03:36 GMT",
         "Expires": "-1",
         "Location": "https://management.azure.com/subscriptions/00000000-0000-0000-0000-000000000/resourceGroups/00000/providers/Microsoft.MachineLearningServices/workspaces/00000/components/azureml_anonymous/versions/000000000000000000000?api-version=2022-05-01",
         "Pragma": "no-cache",
         "Request-Context": "appId=cid-v1:512cc15a-13b5-415b-bfd0-dce7accb6bb1",
-        "Server-Timing": "traceparent;desc=\u002200-5183a9aec426bde7a2fd06e00849ae2a-1488d33c16ea4f2b-00\u0022",
+        "Server-Timing": "traceparent;desc=\u002200-e9002923621211192441a8fe9652f200-677aa48b7a346d77-00\u0022",
         "Strict-Transport-Security": "max-age=31536000; includeSubDomains",
-        "x-aml-cluster": "vienna-test-westus2-01",
+        "x-aml-cluster": "vienna-test-westus2-02",
         "X-Content-Type-Options": "nosniff",
-        "x-ms-correlation-request-id": "4e60799c-8bb1-42d8-aa7a-c6568c8a58ca",
-        "x-ms-ratelimit-remaining-subscription-writes": "1198",
+        "x-ms-correlation-request-id": "db7c8ed1-cd2c-4d3e-abc8-b11f419d79a8",
+        "x-ms-ratelimit-remaining-subscription-writes": "1192",
         "x-ms-response-type": "standard",
-        "x-ms-routing-request-id": "JAPANEAST:20221107T044436Z:4e60799c-8bb1-42d8-aa7a-c6568c8a58ca",
-        "x-request-time": "0.496"
-=======
-        "Date": "Tue, 08 Nov 2022 08:59:13 GMT",
-        "Expires": "-1",
-        "Location": "https://management.azure.com/subscriptions/00000000-0000-0000-0000-000000000/resourceGroups/00000/providers/Microsoft.MachineLearningServices/workspaces/00000/components/azureml_anonymous/versions/000000000000000000000?api-version=2022-05-01",
-        "Pragma": "no-cache",
-        "Request-Context": "appId=cid-v1:2d2e8e63-272e-4b3c-8598-4ee570a0e70d",
-        "Server-Timing": "traceparent;desc=\u002200-c3dd1f51adbda239132231aeee1304f6-0f4f70058420e422-00\u0022",
-        "Strict-Transport-Security": "max-age=31536000; includeSubDomains",
-        "x-aml-cluster": "vienna-eastus2-02",
-        "X-Content-Type-Options": "nosniff",
-        "x-ms-correlation-request-id": "5c3003c8-ce5b-403b-aa12-a6023f40a15a",
-        "x-ms-ratelimit-remaining-subscription-writes": "1188",
-        "x-ms-response-type": "standard",
-        "x-ms-routing-request-id": "EASTASIA:20221108T085913Z:5c3003c8-ce5b-403b-aa12-a6023f40a15a",
-        "x-request-time": "0.239"
->>>>>>> db7ac352
+        "x-ms-routing-request-id": "JAPANEAST:20221110T100337Z:db7c8ed1-cd2c-4d3e-abc8-b11f419d79a8",
+        "x-request-time": "0.482"
       },
       "ResponseBody": {
-        "id": "/subscriptions/00000000-0000-0000-0000-000000000/resourceGroups/00000/providers/Microsoft.MachineLearningServices/workspaces/00000/components/azureml_anonymous/versions/606c014f-672d-4d30-8ec1-9b7adce0abd3",
-        "name": "606c014f-672d-4d30-8ec1-9b7adce0abd3",
+        "id": "/subscriptions/00000000-0000-0000-0000-000000000/resourceGroups/00000/providers/Microsoft.MachineLearningServices/workspaces/00000/components/azureml_anonymous/versions/6bef0bbb-57a8-4ad4-94a1-dd6ff15d4046",
+        "name": "6bef0bbb-57a8-4ad4-94a1-dd6ff15d4046",
         "type": "Microsoft.MachineLearningServices/workspaces/components/versions",
         "properties": {
           "description": null,
@@ -865,7 +354,7 @@
           "componentSpec": {
             "$schema": "https://componentsdk.azureedge.net/jsonschema/ParallelComponent.json",
             "name": "azureml_anonymous",
-            "version": "606c014f-672d-4d30-8ec1-9b7adce0abd3",
+            "version": "6bef0bbb-57a8-4ad4-94a1-dd6ff15d4046",
             "display_name": "Parallel Score Image Classification with MNIST",
             "is_deterministic": "True",
             "type": "ParallelComponent",
@@ -934,16 +423,11 @@
           }
         },
         "systemData": {
-          "createdAt": "2022-11-08T08:56:09.8844055\u002B00:00",
-          "createdBy": "Honglin Du",
+          "createdAt": "2022-11-09T07:09:33.7991864\u002B00:00",
+          "createdBy": "Xingzhi Zhang",
           "createdByType": "User",
-<<<<<<< HEAD
-          "lastModifiedAt": "2022-10-25T04:04:58.9467163\u002B00:00",
+          "lastModifiedAt": "2022-11-09T07:09:34.2952003\u002B00:00",
           "lastModifiedBy": "Xingzhi Zhang",
-=======
-          "lastModifiedAt": "2022-11-08T08:56:10.0361823\u002B00:00",
-          "lastModifiedBy": "Honglin Du",
->>>>>>> db7ac352
           "lastModifiedByType": "User"
         }
       }
@@ -955,7 +439,7 @@
         "Accept": "application/json",
         "Accept-Encoding": "gzip, deflate",
         "Connection": "keep-alive",
-        "User-Agent": "azure-ai-ml/1.1.0 azsdk-python-mgmt-machinelearningservices/0.1.0 Python/3.8.13 (macOS-12.6-arm64-i386-64bit)"
+        "User-Agent": "azure-ai-ml/1.1.0 azsdk-python-mgmt-machinelearningservices/0.1.0 Python/3.9.10 (Windows-10-10.0.22621-SP0)"
       },
       "RequestBody": null,
       "StatusCode": 200,
@@ -963,41 +447,20 @@
         "Cache-Control": "no-cache",
         "Content-Length": "1058",
         "Content-Type": "application/json; charset=utf-8",
-<<<<<<< HEAD
-        "Date": "Mon, 07 Nov 2022 04:44:36 GMT",
+        "Date": "Thu, 10 Nov 2022 10:03:37 GMT",
         "Expires": "-1",
         "Pragma": "no-cache",
         "Request-Context": "appId=cid-v1:512cc15a-13b5-415b-bfd0-dce7accb6bb1",
-        "Server-Timing": "traceparent;desc=\u002200-23dfb7799ba726e836c25756e3ae275b-d4c6286e5cd70a91-00\u0022",
+        "Server-Timing": "traceparent;desc=\u002200-7cddf026ebb76a8aedc2b08b65c704c3-d566c08d372c36e2-00\u0022",
         "Strict-Transport-Security": "max-age=31536000; includeSubDomains",
         "Vary": "Accept-Encoding",
-        "x-aml-cluster": "vienna-test-westus2-01",
+        "x-aml-cluster": "vienna-test-westus2-02",
         "X-Content-Type-Options": "nosniff",
-        "x-ms-correlation-request-id": "6e23513f-6e75-4ba3-a2b0-bc6f62e82963",
-        "x-ms-ratelimit-remaining-subscription-reads": "11990",
+        "x-ms-correlation-request-id": "f3a8e5e5-b0d0-4281-a46c-3db43f8c7f5a",
+        "x-ms-ratelimit-remaining-subscription-reads": "11978",
         "x-ms-response-type": "standard",
-        "x-ms-routing-request-id": "JAPANEAST:20221107T044436Z:6e23513f-6e75-4ba3-a2b0-bc6f62e82963",
-        "x-request-time": "0.202"
-=======
-        "Date": "Tue, 08 Nov 2022 08:59:14 GMT",
-        "Expires": "-1",
-        "Pragma": "no-cache",
-        "Request-Context": "appId=cid-v1:2d2e8e63-272e-4b3c-8598-4ee570a0e70d",
-        "Server-Timing": "traceparent;desc=\u002200-7cccf669a707d728cf4bcd9b49ca5696-fcfffa395fcb211e-00\u0022",
-        "Strict-Transport-Security": "max-age=31536000; includeSubDomains",
-        "Transfer-Encoding": "chunked",
-        "Vary": [
-          "Accept-Encoding",
-          "Accept-Encoding"
-        ],
-        "x-aml-cluster": "vienna-eastus2-02",
-        "X-Content-Type-Options": "nosniff",
-        "x-ms-correlation-request-id": "e54082d0-0aab-432b-b070-11cc1373bcee",
-        "x-ms-ratelimit-remaining-subscription-reads": "11984",
-        "x-ms-response-type": "standard",
-        "x-ms-routing-request-id": "EASTASIA:20221108T085914Z:e54082d0-0aab-432b-b070-11cc1373bcee",
-        "x-request-time": "0.203"
->>>>>>> db7ac352
+        "x-ms-routing-request-id": "JAPANEAST:20221110T100337Z:f3a8e5e5-b0d0-4281-a46c-3db43f8c7f5a",
+        "x-request-time": "0.128"
       },
       "ResponseBody": {
         "value": [
@@ -1011,11 +474,7 @@
               "properties": {},
               "isArchived": false,
               "isAnonymous": false,
-<<<<<<< HEAD
               "dataUri": "azureml://subscriptions/00000000-0000-0000-0000-000000000/resourcegroups/00000/workspaces/00000/datastores/workspaceblobstore/paths/LocalUpload/00000000000000000000000000000000/mnist-data/",
-=======
-              "dataUri": "azureml://workspaces/a6db4a2a-8424-44da-a5a8-d604852f4fc3/datastores/workspaceblobstore/paths/LocalUpload/00000000000000000000000000000000/mnist-data/",
->>>>>>> db7ac352
               "dataType": "mltable",
               "referencedUris": [
                 "./0.png",
@@ -1025,10 +484,10 @@
               ]
             },
             "systemData": {
-              "createdAt": "2022-11-08T08:55:07.1846674\u002B00:00",
-              "createdBy": "Honglin Du",
+              "createdAt": "2022-09-23T10:32:40.2164163\u002B00:00",
+              "createdBy": "Zhengfei Wang",
               "createdByType": "User",
-              "lastModifiedAt": "2022-11-08T08:55:07.2031208\u002B00:00"
+              "lastModifiedAt": "2022-09-23T10:32:40.2354194\u002B00:00"
             }
           }
         ]
@@ -1041,7 +500,7 @@
         "Accept": "application/json",
         "Accept-Encoding": "gzip, deflate",
         "Connection": "keep-alive",
-        "User-Agent": "azure-ai-ml/1.1.0 azsdk-python-mgmt-machinelearningservices/0.1.0 Python/3.8.13 (macOS-12.6-arm64-i386-64bit)"
+        "User-Agent": "azure-ai-ml/1.1.0 azsdk-python-mgmt-machinelearningservices/0.1.0 Python/3.9.10 (Windows-10-10.0.22621-SP0)"
       },
       "RequestBody": null,
       "StatusCode": 200,
@@ -1049,41 +508,20 @@
         "Cache-Control": "no-cache",
         "Content-Length": "1052",
         "Content-Type": "application/json; charset=utf-8",
-<<<<<<< HEAD
-        "Date": "Mon, 07 Nov 2022 04:44:37 GMT",
+        "Date": "Thu, 10 Nov 2022 10:03:37 GMT",
         "Expires": "-1",
         "Pragma": "no-cache",
         "Request-Context": "appId=cid-v1:512cc15a-13b5-415b-bfd0-dce7accb6bb1",
-        "Server-Timing": "traceparent;desc=\u002200-33d2313395af762d3bcffafd34bfc8c3-0f95af445de02d5c-00\u0022",
+        "Server-Timing": "traceparent;desc=\u002200-3f2aafa22002f9302888618040af0c8e-4e011dfcd9d26687-00\u0022",
         "Strict-Transport-Security": "max-age=31536000; includeSubDomains",
         "Vary": "Accept-Encoding",
-        "x-aml-cluster": "vienna-test-westus2-01",
+        "x-aml-cluster": "vienna-test-westus2-02",
         "X-Content-Type-Options": "nosniff",
-        "x-ms-correlation-request-id": "ec0ebacc-0414-498b-860a-c0779ae7d62f",
-        "x-ms-ratelimit-remaining-subscription-reads": "11989",
+        "x-ms-correlation-request-id": "275ef9db-ae41-453d-aeac-be7afd04122b",
+        "x-ms-ratelimit-remaining-subscription-reads": "11977",
         "x-ms-response-type": "standard",
-        "x-ms-routing-request-id": "JAPANEAST:20221107T044437Z:ec0ebacc-0414-498b-860a-c0779ae7d62f",
-        "x-request-time": "0.132"
-=======
-        "Date": "Tue, 08 Nov 2022 08:59:15 GMT",
-        "Expires": "-1",
-        "Pragma": "no-cache",
-        "Request-Context": "appId=cid-v1:2d2e8e63-272e-4b3c-8598-4ee570a0e70d",
-        "Server-Timing": "traceparent;desc=\u002200-54357e4d40daa484de4e5e1b1e1add62-d89f848390dc8265-00\u0022",
-        "Strict-Transport-Security": "max-age=31536000; includeSubDomains",
-        "Transfer-Encoding": "chunked",
-        "Vary": [
-          "Accept-Encoding",
-          "Accept-Encoding"
-        ],
-        "x-aml-cluster": "vienna-eastus2-02",
-        "X-Content-Type-Options": "nosniff",
-        "x-ms-correlation-request-id": "47527ae7-8254-46cf-abd5-3752f9a16a64",
-        "x-ms-ratelimit-remaining-subscription-reads": "11983",
-        "x-ms-response-type": "standard",
-        "x-ms-routing-request-id": "EASTASIA:20221108T085915Z:47527ae7-8254-46cf-abd5-3752f9a16a64",
-        "x-request-time": "0.200"
->>>>>>> db7ac352
+        "x-ms-routing-request-id": "JAPANEAST:20221110T100338Z:275ef9db-ae41-453d-aeac-be7afd04122b",
+        "x-request-time": "0.143"
       },
       "ResponseBody": {
         "value": [
@@ -1097,11 +535,7 @@
               "properties": {},
               "isArchived": false,
               "isAnonymous": false,
-<<<<<<< HEAD
               "dataUri": "azureml://subscriptions/00000000-0000-0000-0000-000000000/resourcegroups/00000/workspaces/00000/datastores/workspaceblobstore/paths/LocalUpload/00000000000000000000000000000000/mnist-data/",
-=======
-              "dataUri": "azureml://workspaces/a6db4a2a-8424-44da-a5a8-d604852f4fc3/datastores/workspaceblobstore/paths/LocalUpload/00000000000000000000000000000000/mnist-data/",
->>>>>>> db7ac352
               "dataType": "mltable",
               "referencedUris": [
                 "./0.png",
@@ -1111,10 +545,10 @@
               ]
             },
             "systemData": {
-              "createdAt": "2022-11-08T08:55:10.8965393\u002B00:00",
-              "createdBy": "Honglin Du",
+              "createdAt": "2022-09-23T10:32:44.0418283\u002B00:00",
+              "createdBy": "Zhengfei Wang",
               "createdByType": "User",
-              "lastModifiedAt": "2022-11-08T08:55:10.9162223\u002B00:00"
+              "lastModifiedAt": "2022-09-23T10:32:44.0609656\u002B00:00"
             }
           }
         ]
@@ -1127,13 +561,9 @@
         "Accept": "application/json",
         "Accept-Encoding": "gzip, deflate",
         "Connection": "keep-alive",
-<<<<<<< HEAD
-        "Content-Length": "1489",
-=======
-        "Content-Length": "1402",
->>>>>>> db7ac352
+        "Content-Length": "1404",
         "Content-Type": "application/json",
-        "User-Agent": "azure-ai-ml/1.1.0 azsdk-python-mgmt-machinelearningservices/0.1.0 Python/3.8.13 (macOS-12.6-arm64-i386-64bit)"
+        "User-Agent": "azure-ai-ml/1.1.0 azsdk-python-mgmt-machinelearningservices/0.1.0 Python/3.9.10 (Windows-10-10.0.22621-SP0)"
       },
       "RequestBody": {
         "properties": {
@@ -1150,7 +580,6 @@
                 "instance_count": 1,
                 "properties": {}
               },
-              "environment_variables": null,
               "max_concurrency_per_instance": 2,
               "error_threshold": 5,
               "logging_level": "DEBUG",
@@ -1171,7 +600,7 @@
                 }
               },
               "_source": "YAML.COMPONENT",
-              "componentId": "/subscriptions/00000000-0000-0000-0000-000000000/resourceGroups/00000/providers/Microsoft.MachineLearningServices/workspaces/00000/components/azureml_anonymous/versions/606c014f-672d-4d30-8ec1-9b7adce0abd3",
+              "componentId": "/subscriptions/00000000-0000-0000-0000-000000000/resourceGroups/00000/providers/Microsoft.MachineLearningServices/workspaces/00000/components/azureml_anonymous/versions/6bef0bbb-57a8-4ad4-94a1-dd6ff15d4046",
               "limits": {
                 "job_limits_type": "Command"
               }
@@ -1187,41 +616,22 @@
       "StatusCode": 201,
       "ResponseHeaders": {
         "Cache-Control": "no-cache",
-<<<<<<< HEAD
-        "Content-Length": "3646",
+        "Content-Length": "3530",
         "Content-Type": "application/json; charset=utf-8",
-        "Date": "Mon, 07 Nov 2022 04:44:43 GMT",
+        "Date": "Thu, 10 Nov 2022 10:03:44 GMT",
         "Expires": "-1",
         "Location": "https://management.azure.com/subscriptions/00000000-0000-0000-0000-000000000/resourceGroups/00000/providers/Microsoft.MachineLearningServices/workspaces/00000/jobs/000000000000000000000?api-version=2022-10-01-preview",
         "Pragma": "no-cache",
         "Request-Context": "appId=cid-v1:512cc15a-13b5-415b-bfd0-dce7accb6bb1",
-        "Server-Timing": "traceparent;desc=\u002200-06a7a08829501f0c93a1d9ca56104591-e24de0ad4b5504ed-00\u0022",
+        "Server-Timing": "traceparent;desc=\u002200-5ba15473b41ffa06102c85bc994d7632-2285de312f6be286-00\u0022",
         "Strict-Transport-Security": "max-age=31536000; includeSubDomains",
-        "x-aml-cluster": "vienna-test-westus2-01",
+        "x-aml-cluster": "vienna-test-westus2-02",
         "X-Content-Type-Options": "nosniff",
-        "x-ms-correlation-request-id": "551f6212-b332-4ee8-814f-d9fcdf60ff9b",
-        "x-ms-ratelimit-remaining-subscription-writes": "1197",
+        "x-ms-correlation-request-id": "74a068ad-cd61-4eac-841b-01b0d5fd20b9",
+        "x-ms-ratelimit-remaining-subscription-writes": "1191",
         "x-ms-response-type": "standard",
-        "x-ms-routing-request-id": "JAPANEAST:20221107T044443Z:551f6212-b332-4ee8-814f-d9fcdf60ff9b",
-        "x-request-time": "2.913"
-=======
-        "Content-Length": "3521",
-        "Content-Type": "application/json; charset=utf-8",
-        "Date": "Tue, 08 Nov 2022 08:59:25 GMT",
-        "Expires": "-1",
-        "Location": "https://management.azure.com/subscriptions/00000000-0000-0000-0000-000000000/resourceGroups/00000/providers/Microsoft.MachineLearningServices/workspaces/00000/jobs/000000000000000000000?api-version=2022-10-01-preview",
-        "Pragma": "no-cache",
-        "Request-Context": "appId=cid-v1:2d2e8e63-272e-4b3c-8598-4ee570a0e70d",
-        "Server-Timing": "traceparent;desc=\u002200-e0aa221dacfca4a9389c55fdd412ad9a-0f36e9717e332932-00\u0022",
-        "Strict-Transport-Security": "max-age=31536000; includeSubDomains",
-        "x-aml-cluster": "vienna-eastus2-02",
-        "X-Content-Type-Options": "nosniff",
-        "x-ms-correlation-request-id": "d4b21644-c443-4763-9ef0-8f297ad342f0",
-        "x-ms-ratelimit-remaining-subscription-writes": "1187",
-        "x-ms-response-type": "standard",
-        "x-ms-routing-request-id": "EASTASIA:20221108T085925Z:d4b21644-c443-4763-9ef0-8f297ad342f0",
-        "x-request-time": "3.738"
->>>>>>> db7ac352
+        "x-ms-routing-request-id": "JAPANEAST:20221110T100344Z:74a068ad-cd61-4eac-841b-01b0d5fd20b9",
+        "x-request-time": "2.540"
       },
       "ResponseBody": {
         "id": "/subscriptions/00000000-0000-0000-0000-000000000/resourceGroups/00000/providers/Microsoft.MachineLearningServices/workspaces/00000/jobs/000000000000000000000",
@@ -1249,7 +659,7 @@
             "Tracking": {
               "jobServiceType": "Tracking",
               "port": null,
-              "endpoint": "azureml://eastus2.api.azureml.ms/mlflow/v1.0/subscriptions/00000000-0000-0000-0000-000000000/resourceGroups/00000/providers/Microsoft.MachineLearningServices/workspaces/00000?",
+              "endpoint": "azureml://master.api.azureml-test.ms/mlflow/v1.0/subscriptions/00000000-0000-0000-0000-000000000/resourceGroups/00000/providers/Microsoft.MachineLearningServices/workspaces/00000?",
               "status": null,
               "errorMessage": null,
               "properties": null,
@@ -1280,7 +690,6 @@
                 "instance_count": 1,
                 "properties": {}
               },
-              "environment_variables": null,
               "max_concurrency_per_instance": 2,
               "error_threshold": 5,
               "logging_level": "DEBUG",
@@ -1301,7 +710,7 @@
                 }
               },
               "_source": "YAML.COMPONENT",
-              "componentId": "/subscriptions/00000000-0000-0000-0000-000000000/resourceGroups/00000/providers/Microsoft.MachineLearningServices/workspaces/00000/components/azureml_anonymous/versions/606c014f-672d-4d30-8ec1-9b7adce0abd3",
+              "componentId": "/subscriptions/00000000-0000-0000-0000-000000000/resourceGroups/00000/providers/Microsoft.MachineLearningServices/workspaces/00000/components/azureml_anonymous/versions/6bef0bbb-57a8-4ad4-94a1-dd6ff15d4046",
               "limits": {
                 "job_limits_type": "Command"
               }
@@ -1312,13 +721,8 @@
           "sourceJobId": null
         },
         "systemData": {
-<<<<<<< HEAD
-          "createdAt": "2022-11-07T04:44:42.846819\u002B00:00",
+          "createdAt": "2022-11-10T10:03:44.2153564\u002B00:00",
           "createdBy": "Xingzhi Zhang",
-=======
-          "createdAt": "2022-11-08T08:59:24.9248035\u002B00:00",
-          "createdBy": "Honglin Du",
->>>>>>> db7ac352
           "createdByType": "User"
         }
       }
