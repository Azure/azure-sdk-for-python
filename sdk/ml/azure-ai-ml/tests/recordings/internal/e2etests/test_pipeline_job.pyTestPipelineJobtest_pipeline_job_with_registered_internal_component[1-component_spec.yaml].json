{
  "Entries": [
    {
      "RequestUri": "https://management.azure.com/subscriptions/00000000-0000-0000-0000-000000000/resourceGroups/00000/providers/Microsoft.MachineLearningServices/workspaces/00000?api-version=2022-10-01",
      "RequestMethod": "GET",
      "RequestHeaders": {
        "Accept": "application/json",
        "Accept-Encoding": "gzip, deflate",
        "Connection": "keep-alive",
<<<<<<< HEAD
        "User-Agent": "azure-ai-ml/1.4.0 azsdk-python-mgmt-machinelearningservices/0.1.0 Python/3.7.9 (Windows-10-10.0.22621-SP0)"
=======
        "User-Agent": "azure-ai-ml/1.4.0 azsdk-python-mgmt-machinelearningservices/0.1.0 Python/3.9.10 (Windows-10-10.0.22621-SP0)"
>>>>>>> d40d276e
      },
      "RequestBody": null,
      "StatusCode": 200,
      "ResponseHeaders": {
        "Cache-Control": "no-cache",
        "Content-Encoding": "gzip",
        "Content-Type": "application/json; charset=utf-8",
<<<<<<< HEAD
        "Date": "Mon, 30 Jan 2023 05:40:30 GMT",
        "Expires": "-1",
        "Pragma": "no-cache",
        "Request-Context": "appId=cid-v1:2d2e8e63-272e-4b3c-8598-4ee570a0e70d",
        "Server-Timing": "traceparent;desc=\u002200-aabf8e3151b5456f38de3e5c43808cff-bb8080e2afafc6d5-00\u0022",
=======
        "Date": "Mon, 30 Jan 2023 07:56:17 GMT",
        "Expires": "-1",
        "Pragma": "no-cache",
        "Request-Context": "appId=cid-v1:512cc15a-13b5-415b-bfd0-dce7accb6bb1",
        "Server-Timing": "traceparent;desc=\u002200-a10a8c370ee16cf65b0d430fa6ed3c3d-5e368e6699b1d28e-01\u0022",
>>>>>>> d40d276e
        "Strict-Transport-Security": "max-age=31536000; includeSubDomains",
        "Transfer-Encoding": "chunked",
        "Vary": [
          "Accept-Encoding",
          "Accept-Encoding"
        ],
<<<<<<< HEAD
        "x-aml-cluster": "vienna-eastus2-01",
        "X-Content-Type-Options": "nosniff",
        "x-ms-correlation-request-id": "ce477948-b216-4dda-a340-3f5b5274e36e",
        "x-ms-ratelimit-remaining-subscription-reads": "11945",
        "x-ms-response-type": "standard",
        "x-ms-routing-request-id": "CENTRALUS:20230130T054031Z:ce477948-b216-4dda-a340-3f5b5274e36e",
        "x-request-time": "0.017"
=======
        "x-aml-cluster": "vienna-test-westus2-01",
        "X-Content-Type-Options": "nosniff",
        "x-ms-correlation-request-id": "dfadf463-daa7-4dd6-b752-cb473457529d",
        "x-ms-ratelimit-remaining-subscription-reads": "11979",
        "x-ms-response-type": "standard",
        "x-ms-routing-request-id": "JAPANEAST:20230130T075618Z:dfadf463-daa7-4dd6-b752-cb473457529d",
        "x-request-time": "0.129"
>>>>>>> d40d276e
      },
      "ResponseBody": {
        "id": "/subscriptions/00000000-0000-0000-0000-000000000/resourceGroups/00000/providers/Microsoft.MachineLearningServices/workspaces/00000",
        "name": "00000",
        "type": "Microsoft.MachineLearningServices/workspaces",
        "location": "eastus2",
        "tags": {},
        "etag": null,
        "properties": {
          "friendlyName": "00000",
          "description": "",
          "storageAccount": "/subscriptions/00000000-0000-0000-0000-000000000/resourceGroups/00000/providers/Microsoft.Storage/storageAccounts/sag5kafuzodsfcw",
          "keyVault": "/subscriptions/00000000-0000-0000-0000-000000000/resourceGroups/00000/providers/Microsoft.Keyvault/vaults/kvtestnq6bnff67572c",
          "applicationInsights": "/subscriptions/00000000-0000-0000-0000-000000000/resourceGroups/00000/providers/Microsoft.insights/components/aig5kafuzodsfcw",
          "hbiWorkspace": false,
          "tenantId": "0000000-0000-0000-0000-000000000000",
          "imageBuildCompute": null,
          "provisioningState": "Succeeded",
          "v1LegacyMode": false,
          "softDeleteEnabled": false,
          "containerRegistry": "/subscriptions/00000000-0000-0000-0000-000000000/resourceGroups/00000/providers/Microsoft.ContainerRegistry/registries/crg5kafuzodsfcw",
          "notebookInfo": {
            "resourceId": "0000000-0000-0000-0000-000000000000",
            "fqdn": "ml-sdkvnextcli-eastus2-ed997c1d-9e48-442e-b62b-478a0b393069.eastus2.notebooks.azure.net",
            "isPrivateLinkEnabled": false,
            "notebookPreparationError": null
          },
<<<<<<< HEAD
          "storageHnsEnabled": false,
          "workspaceId": "0000000-0000-0000-0000-000000000000",
          "linkedModelInventoryArmId": null,
          "privateLinkCount": 0,
          "publicNetworkAccess": "Enabled",
          "discoveryUrl": "https://eastus2.api.azureml.ms/discovery",
          "mlFlowTrackingUri": "azureml://eastus2.api.azureml.ms/mlflow/v1.0/subscriptions/00000000-0000-0000-0000-000000000/resourceGroups/00000/providers/Microsoft.MachineLearningServices/workspaces/00000",
          "sdkTelemetryAppInsightsKey": "0000000-0000-0000-0000-000000000000",
          "sasGetterUri": "",
          "enableDataIsolation": false
        },
        "identity": {
          "type": "SystemAssigned",
          "principalId": "0000000-0000-0000-0000-000000000000",
          "tenantId": "0000000-0000-0000-0000-000000000000"
        },
        "sku": {
          "name": "Basic",
          "tier": "Basic"
        },
        "systemData": {
          "createdAt": "2023-01-30T04:47:31.0681103Z",
          "createdBy": "dipeck@microsoft.com",
          "createdByType": "User",
          "lastModifiedAt": "2023-01-30T04:47:31.0681103Z",
          "lastModifiedBy": "dipeck@microsoft.com",
          "lastModifiedByType": "User"
=======
          "datastoreType": "AzureBlob",
          "accountName": "sagvgsoim6nmhbq",
          "containerName": "azureml-blobstore-e61cd5e2-512f-475e-9842-5e2a973993b8",
          "endpoint": "core.windows.net",
          "protocol": "https",
          "serviceDataAccessAuthIdentity": "WorkspaceSystemAssignedIdentity"
        },
        "systemData": {
          "createdAt": "2022-09-22T09:02:03.2629568\u002B00:00",
          "createdBy": "779301c0-18b2-4cdc-801b-a0a3368fee0a",
          "createdByType": "Application",
          "lastModifiedAt": "2022-09-22T09:02:04.166989\u002B00:00",
          "lastModifiedBy": "779301c0-18b2-4cdc-801b-a0a3368fee0a",
          "lastModifiedByType": "Application"
>>>>>>> d40d276e
        }
      }
    },
    {
      "RequestUri": "https://eastus2.api.azureml.ms/content/v2.0/subscriptions/00000000-0000-0000-0000-000000000/resourceGroups/00000/providers/Microsoft.MachineLearningServices/workspaces/00000/snapshots/getByHash?hash=0dfc7c6494a8690d59d1fb243e09a2ab28c8822df39556dc4061e34e1d05eb3b\u0026hashVersion=202208",
      "RequestMethod": "POST",
      "RequestHeaders": {
        "Accept": "*/*",
        "Accept-Encoding": "gzip, deflate",
        "Connection": "keep-alive",
        "Content-Length": "0",
<<<<<<< HEAD
        "Content-Type": "application/json; charset=UTF-8",
        "User-Agent": "azure-ai-ml/1.4.0 azsdk-python-core/1.26.3 Python/3.7.9 (Windows-10-10.0.22621-SP0)"
=======
        "User-Agent": "azure-ai-ml/1.4.0 azsdk-python-mgmt-machinelearningservices/0.1.0 Python/3.9.10 (Windows-10-10.0.22621-SP0)"
>>>>>>> d40d276e
      },
      "RequestBody": null,
      "StatusCode": 400,
      "ResponseHeaders": {
        "Connection": "keep-alive",
        "Content-Length": "557",
        "Content-Type": "application/json; charset=utf-8",
        "Date": "Mon, 30 Jan 2023 05:40:32 GMT",
        "Request-Context": "appId=cid-v1:2d2e8e63-272e-4b3c-8598-4ee570a0e70d",
        "Strict-Transport-Security": "max-age=15724800; includeSubDomains; preload",
        "x-aml-cluster": "vienna-eastus2-01",
        "X-Content-Type-Options": "nosniff",
        "x-ms-response-type": "standard",
        "x-request-time": "0.021"
      },
      "ResponseBody": {
        "error": {
          "code": "UserError",
          "severity": null,
          "message": "Request body could not be read. Ensure data was provided in the request body and that the content-type header is correct.",
          "messageFormat": null,
          "messageParameters": {},
          "referenceCode": null,
          "detailsUri": null,
          "target": null,
          "details": [],
          "innerError": null,
          "debugInfo": null,
          "additionalInfo": null
        },
        "correlation": null,
        "environment": null,
        "location": null,
        "time": "0001-01-01T00:00:00\u002B00:00",
        "componentName": null
      }
    },
    {
      "RequestUri": "https://eastus2.api.azureml.ms/assetstore/v1.0/temporaryDataReference/createOrGet",
      "RequestMethod": "POST",
      "RequestHeaders": {
        "Accept": "*/*",
        "Accept-Encoding": "gzip, deflate",
        "Connection": "keep-alive",
        "Content-Length": "253",
        "Content-Type": "application/json; charset=UTF-8",
        "User-Agent": "azure-ai-ml/1.4.0 azsdk-python-core/1.26.3 Python/3.7.9 (Windows-10-10.0.22621-SP0)"
      },
      "RequestBody": {
        "assetId": "azureml://locations/eastus2/workspaces/ed997c1d-9e48-442e-b62b-478a0b393069/codes/0538e903-ac4e-f403-c41e-5dc75a9c2e6b/versions/1",
        "temporaryDataReferenceId": "000000000000000000000",
        "temporaryDataReferenceType": "TemporaryBlobReference"
      },
      "StatusCode": 200,
      "ResponseHeaders": {
        "Connection": "keep-alive",
        "Content-Encoding": "gzip",
        "Content-Type": "application/json; charset=utf-8",
<<<<<<< HEAD
        "Date": "Mon, 30 Jan 2023 05:40:33 GMT",
        "Request-Context": "appId=cid-v1:2d2e8e63-272e-4b3c-8598-4ee570a0e70d",
        "Strict-Transport-Security": "max-age=15724800; includeSubDomains; preload",
        "Transfer-Encoding": "chunked",
        "Vary": "Accept-Encoding",
        "x-aml-cluster": "vienna-eastus2-01",
        "X-Content-Type-Options": "nosniff",
        "x-ms-response-type": "standard",
        "x-request-time": "0.155"
=======
        "Date": "Mon, 30 Jan 2023 07:56:18 GMT",
        "Expires": "-1",
        "Pragma": "no-cache",
        "Request-Context": "appId=cid-v1:512cc15a-13b5-415b-bfd0-dce7accb6bb1",
        "Server-Timing": "traceparent;desc=\u002200-1ceb3c8f27257314aabc2ec909860db9-40543380434aef60-01\u0022",
        "Strict-Transport-Security": "max-age=31536000; includeSubDomains",
        "Transfer-Encoding": "chunked",
        "Vary": "Accept-Encoding",
        "x-aml-cluster": "vienna-test-westus2-01",
        "X-Content-Type-Options": "nosniff",
        "x-ms-correlation-request-id": "65b2293b-cc76-4646-9c21-8a1a11a7b896",
        "x-ms-ratelimit-remaining-subscription-writes": "1192",
        "x-ms-response-type": "standard",
        "x-ms-routing-request-id": "JAPANEAST:20230130T075619Z:65b2293b-cc76-4646-9c21-8a1a11a7b896",
        "x-request-time": "0.642"
>>>>>>> d40d276e
      },
      "ResponseBody": {
        "blobReferenceForConsumption": {
          "blobUri": "https://sag5kafuzodsfcw.blob.core.windows.net:443/ed997c1d-9-b5b093ff-4974-5aec-933d-571a765810ac",
          "storageAccountArmId": "/subscriptions/00000000-0000-0000-0000-000000000/resourceGroups/00000/providers/Microsoft.Storage/storageAccounts/sag5kafuzodsfcw",
          "credential": {
            "sasUri": "https://sag5kafuzodsfcw.blob.core.windows.net/ed997c1d-9-b5b093ff-4974-5aec-933d-571a765810ac?skoid=da11e5f0-57ac-4d3e-894c-cf537f89d706\u0026sktid=0000000-0000-0000-0000-000000000000\u0026skt=2023-01-30T04%3A40%3A19Z\u0026ske=2023-01-31T12%3A50%3A19Z\u0026sks=b\u0026skv=2019-07-07\u0026sv=2021-08-06\u0026st=2023-01-30T05%3A30%3A33Z\u0026se=2023-01-30T13%3A40%3A33Z\u0026sr=c\u0026sp=rcwl\u0026sig=RJFYs7imIziskrAnleJeFfxpAVfWTkagtorO9MkPhYg%3D",
            "wasbsUri": null,
            "credentialType": "SAS"
          }
        },
        "imageReferenceForConsumption": null,
        "temporaryDataReferenceId": "000000000000000000000",
        "temporaryDataReferenceType": null
      }
    },
    {
<<<<<<< HEAD
      "RequestUri": "https://sag5kafuzodsfcw.blob.core.windows.net/ed997c1d-9-b5b093ff-4974-5aec-933d-571a765810ac/distribution-component/component_spec.yaml?skoid=da11e5f0-57ac-4d3e-894c-cf537f89d706\u0026sktid=0000000-0000-0000-0000-000000000000\u0026skt=2023-01-30T04%3A40%3A19Z\u0026ske=2023-01-31T12%3A50%3A19Z\u0026sks=b\u0026skv=2019-07-07\u0026sv=2021-08-06\u0026st=2023-01-30T05%3A30%3A33Z\u0026se=2023-01-30T13%3A40%3A33Z\u0026sr=c\u0026sp=rcwl\u0026sig=RJFYs7imIziskrAnleJeFfxpAVfWTkagtorO9MkPhYg%3D",
=======
      "RequestUri": "https://sagvgsoim6nmhbq.blob.core.windows.net/azureml-blobstore-e61cd5e2-512f-475e-9842-5e2a973993b8/LocalUpload/000000000000000000000000000000000000/distribution-component/component_spec.yaml",
>>>>>>> d40d276e
      "RequestMethod": "HEAD",
      "RequestHeaders": {
        "Accept": "application/xml",
        "Accept-Encoding": "gzip, deflate",
        "Connection": "keep-alive",
<<<<<<< HEAD
        "User-Agent": "azsdk-python-storage-blob/12.14.1 Python/3.7.9 (Windows-10-10.0.22621-SP0)",
        "x-ms-date": "Mon, 30 Jan 2023 05:40:33 GMT",
=======
        "User-Agent": "azsdk-python-storage-blob/12.14.0 Python/3.9.10 (Windows-10-10.0.22621-SP0)",
        "x-ms-date": "Mon, 30 Jan 2023 07:56:19 GMT",
>>>>>>> d40d276e
        "x-ms-version": "2021-08-06"
      },
      "RequestBody": null,
      "StatusCode": 404,
      "ResponseHeaders": {
        "Date": "Mon, 30 Jan 2023 05:40:33 GMT",
        "Server": [
          "Windows-Azure-Blob/1.0",
          "Microsoft-HTTPAPI/2.0"
        ],
        "Transfer-Encoding": "chunked",
        "Vary": "Origin",
        "x-ms-error-code": "BlobNotFound",
        "x-ms-version": "2021-08-06"
      },
      "ResponseBody": null
    },
    {
      "RequestUri": "https://sag5kafuzodsfcw.blob.core.windows.net/ed997c1d-9-b5b093ff-4974-5aec-933d-571a765810ac/distribution-component/component_spec.yaml?skoid=da11e5f0-57ac-4d3e-894c-cf537f89d706\u0026sktid=0000000-0000-0000-0000-000000000000\u0026skt=2023-01-30T04%3A40%3A19Z\u0026ske=2023-01-31T12%3A50%3A19Z\u0026sks=b\u0026skv=2019-07-07\u0026sv=2021-08-06\u0026st=2023-01-30T05%3A30%3A33Z\u0026se=2023-01-30T13%3A40%3A33Z\u0026sr=c\u0026sp=rcwl\u0026sig=RJFYs7imIziskrAnleJeFfxpAVfWTkagtorO9MkPhYg%3D",
      "RequestMethod": "PUT",
      "RequestHeaders": {
        "Accept": "application/xml",
        "Accept-Encoding": "gzip, deflate",
        "Connection": "keep-alive",
        "Content-Length": "734",
        "Content-MD5": "CLjHRR9klQCsDjH3ycDqaA==",
        "Content-Type": "application/octet-stream",
<<<<<<< HEAD
        "If-None-Match": "*",
        "User-Agent": "azsdk-python-storage-blob/12.14.1 Python/3.7.9 (Windows-10-10.0.22621-SP0)",
        "x-ms-blob-type": "BlockBlob",
        "x-ms-date": "Mon, 30 Jan 2023 05:40:33 GMT",
        "x-ms-version": "2021-08-06"
      },
      "RequestBody": "JHNjaGVtYTogaHR0cHM6Ly9jb21wb25lbnRzZGsuYXp1cmVlZGdlLm5ldC9qc29uc2NoZW1hL0Rpc3RyaWJ1dGVkQ29tcG9uZW50Lmpzb24KbmFtZTogbWljcm9zb2Z0LmNvbS5henVyZW1sLnNhbXBsZXMubXBpX2V4YW1wbGUKdmVyc2lvbjogMC4wLjEKZGlzcGxheV9uYW1lOiBNUEkgRXhhbXBsZQp0eXBlOiBEaXN0cmlidXRlZENvbXBvbmVudAppbnB1dHM6CiAgaW5wdXRfcGF0aDoKICAgIHR5cGU6IHBhdGgKICAgIGRlc2NyaXB0aW9uOiBUaGUgZGlyZWN0b3J5IGNvbnRhaW5zIGlucHV0IGRhdGEuCiAgICBvcHRpb25hbDogZmFsc2UKICBzdHJpbmdfcGFyYW1ldGVyOgogICAgdHlwZTogU3RyaW5nCiAgICBkZXNjcmlwdGlvbjogQSBwYXJhbWV0ZXIgYWNjZXB0cyBhIHN0cmluZyB2YWx1ZS4KICAgIG9wdGlvbmFsOiB0cnVlCm91dHB1dHM6CiAgb3V0cHV0X3BhdGg6CiAgICB0eXBlOiBwYXRoCiAgICBkZXNjcmlwdGlvbjogVGhlIGRpcmVjdG9yeSBjb250YWlucyBvdXRwdXQgZGF0YS4KbGF1bmNoZXI6CiAgdHlwZTogbXBpCiAgYWRkaXRpb25hbF9hcmd1bWVudHM6ID4tCiAgICBweXRob24gdHJhaW4ucHkgLS1pbnB1dC1wYXRoIHtpbnB1dHMuaW5wdXRfcGF0aH0gWy0tc3RyaW5nLXBhcmFtZXRlciB7aW5wdXRzLnN0cmluZ19wYXJhbWV0ZXJ9XQogICAgLS1vdXRwdXQtcGF0aCB7b3V0cHV0cy5vdXRwdXRfcGF0aH0KZW52aXJvbm1lbnQ6CiAgbmFtZTogQXp1cmVNTC1NaW5pbWFsCgo=",
      "StatusCode": 201,
      "ResponseHeaders": {
        "Content-Length": "0",
        "Content-MD5": "CLjHRR9klQCsDjH3ycDqaA==",
        "Date": "Mon, 30 Jan 2023 05:40:33 GMT",
        "ETag": "\u00220x8DB028481BAC2FC\u0022",
        "Last-Modified": "Mon, 30 Jan 2023 05:40:33 GMT",
=======
        "Date": "Mon, 30 Jan 2023 07:56:19 GMT",
        "ETag": "\u00220x8DAB5ADCA0AAD6B\u0022",
        "Last-Modified": "Mon, 24 Oct 2022 10:52:05 GMT",
>>>>>>> d40d276e
        "Server": [
          "Windows-Azure-Blob/1.0",
          "Microsoft-HTTPAPI/2.0"
        ],
<<<<<<< HEAD
        "x-ms-content-crc64": "IGLxSKCe8rk=",
        "x-ms-request-server-encrypted": "true",
=======
        "Vary": "Origin",
        "x-ms-access-tier": "Hot",
        "x-ms-access-tier-inferred": "true",
        "x-ms-blob-type": "BlockBlob",
        "x-ms-creation-time": "Mon, 24 Oct 2022 10:52:04 GMT",
        "x-ms-lease-state": "available",
        "x-ms-lease-status": "unlocked",
        "x-ms-meta-name": "0538e903-ac4e-f403-c41e-5dc75a9c2e6b",
        "x-ms-meta-upload_status": "completed",
        "x-ms-meta-version": "1",
        "x-ms-server-encrypted": "true",
>>>>>>> d40d276e
        "x-ms-version": "2021-08-06"
      },
      "ResponseBody": null
    },
    {
<<<<<<< HEAD
      "RequestUri": "https://sag5kafuzodsfcw.blob.core.windows.net/ed997c1d-9-b5b093ff-4974-5aec-933d-571a765810ac/distribution-component/component_spec.yaml?comp=metadata\u0026skoid=da11e5f0-57ac-4d3e-894c-cf537f89d706\u0026sktid=0000000-0000-0000-0000-000000000000\u0026skt=2023-01-30T04%3A40%3A19Z\u0026ske=2023-01-31T12%3A50%3A19Z\u0026sks=b\u0026skv=2019-07-07\u0026sv=2021-08-06\u0026st=2023-01-30T05%3A30%3A33Z\u0026se=2023-01-30T13%3A40%3A33Z\u0026sr=c\u0026sp=rcwl\u0026sig=RJFYs7imIziskrAnleJeFfxpAVfWTkagtorO9MkPhYg%3D",
      "RequestMethod": "PUT",
=======
      "RequestUri": "https://sagvgsoim6nmhbq.blob.core.windows.net/azureml-blobstore-e61cd5e2-512f-475e-9842-5e2a973993b8/az-ml-artifacts/000000000000000000000000000000000000/distribution-component/component_spec.yaml",
      "RequestMethod": "HEAD",
>>>>>>> d40d276e
      "RequestHeaders": {
        "Accept": "application/xml",
        "Accept-Encoding": "gzip, deflate",
        "Connection": "keep-alive",
<<<<<<< HEAD
        "Content-Length": "0",
        "User-Agent": "azsdk-python-storage-blob/12.14.1 Python/3.7.9 (Windows-10-10.0.22621-SP0)",
        "x-ms-date": "Mon, 30 Jan 2023 05:40:33 GMT",
        "x-ms-meta-name": "0538e903-ac4e-f403-c41e-5dc75a9c2e6b",
        "x-ms-meta-upload_status": "completed",
        "x-ms-meta-version": "1",
=======
        "User-Agent": "azsdk-python-storage-blob/12.14.0 Python/3.9.10 (Windows-10-10.0.22621-SP0)",
        "x-ms-date": "Mon, 30 Jan 2023 07:56:19 GMT",
>>>>>>> d40d276e
        "x-ms-version": "2021-08-06"
      },
      "RequestBody": null,
      "StatusCode": 200,
      "ResponseHeaders": {
<<<<<<< HEAD
        "Content-Length": "0",
        "Date": "Mon, 30 Jan 2023 05:40:33 GMT",
        "ETag": "\u00220x8DB028481C5E4EA\u0022",
        "Last-Modified": "Mon, 30 Jan 2023 05:40:33 GMT",
=======
        "Date": "Mon, 30 Jan 2023 07:56:19 GMT",
>>>>>>> d40d276e
        "Server": [
          "Windows-Azure-Blob/1.0",
          "Microsoft-HTTPAPI/2.0"
        ],
        "x-ms-request-server-encrypted": "true",
        "x-ms-version": "2021-08-06"
      },
      "ResponseBody": null
    },
    {
      "RequestUri": "https://management.azure.com/subscriptions/00000000-0000-0000-0000-000000000/resourceGroups/00000/providers/Microsoft.MachineLearningServices/workspaces/00000/codes/0538e903-ac4e-f403-c41e-5dc75a9c2e6b/versions/1?api-version=2022-05-01",
      "RequestMethod": "PUT",
      "RequestHeaders": {
        "Accept": "application/json",
        "Accept-Encoding": "gzip, deflate",
        "Connection": "keep-alive",
        "Content-Length": "263",
        "Content-Type": "application/json",
<<<<<<< HEAD
        "User-Agent": "azure-ai-ml/1.4.0 azsdk-python-mgmt-machinelearningservices/0.1.0 Python/3.7.9 (Windows-10-10.0.22621-SP0)"
=======
        "User-Agent": "azure-ai-ml/1.4.0 azsdk-python-mgmt-machinelearningservices/0.1.0 Python/3.9.10 (Windows-10-10.0.22621-SP0)"
>>>>>>> d40d276e
      },
      "RequestBody": {
        "properties": {
          "properties": {
            "hash_sha256": "0000000000000",
            "hash_version": "0000000000000"
          },
          "isAnonymous": true,
          "isArchived": false,
<<<<<<< HEAD
          "codeUri": "https://sag5kafuzodsfcw.blob.core.windows.net:443/ed997c1d-9-b5b093ff-4974-5aec-933d-571a765810ac/distribution-component"
=======
          "codeUri": "https://sagvgsoim6nmhbq.blob.core.windows.net/azureml-blobstore-e61cd5e2-512f-475e-9842-5e2a973993b8/LocalUpload/000000000000000000000000000000000000/distribution-component"
>>>>>>> d40d276e
        }
      },
      "StatusCode": 200,
      "ResponseHeaders": {
        "Cache-Control": "no-cache",
        "Content-Encoding": "gzip",
        "Content-Type": "application/json; charset=utf-8",
<<<<<<< HEAD
        "Date": "Mon, 30 Jan 2023 05:40:34 GMT",
        "Expires": "-1",
        "Pragma": "no-cache",
        "Request-Context": "appId=cid-v1:2d2e8e63-272e-4b3c-8598-4ee570a0e70d",
        "Server-Timing": "traceparent;desc=\u002200-e4abcb518f1db8cd266cdaa3909cae4e-2b33f9827dde1d89-00\u0022",
=======
        "Date": "Mon, 30 Jan 2023 07:56:23 GMT",
        "Expires": "-1",
        "Pragma": "no-cache",
        "Request-Context": "appId=cid-v1:512cc15a-13b5-415b-bfd0-dce7accb6bb1",
        "Server-Timing": "traceparent;desc=\u002200-3a870bae7e5cae40b9a6c6ce2f565482-56e89f61323a6e67-01\u0022",
>>>>>>> d40d276e
        "Strict-Transport-Security": "max-age=31536000; includeSubDomains",
        "Transfer-Encoding": "chunked",
        "Vary": [
          "Accept-Encoding",
          "Accept-Encoding"
        ],
<<<<<<< HEAD
        "x-aml-cluster": "vienna-eastus2-01",
        "X-Content-Type-Options": "nosniff",
        "x-ms-correlation-request-id": "aa8a2dea-4eff-4b33-89c5-285d1bcb0490",
        "x-ms-ratelimit-remaining-subscription-writes": "1169",
        "x-ms-response-type": "standard",
        "x-ms-routing-request-id": "CENTRALUS:20230130T054035Z:aa8a2dea-4eff-4b33-89c5-285d1bcb0490",
        "x-request-time": "0.121"
=======
        "x-aml-cluster": "vienna-test-westus2-01",
        "X-Content-Type-Options": "nosniff",
        "x-ms-correlation-request-id": "b494031c-1057-4c44-b68d-c0f626bb49dd",
        "x-ms-ratelimit-remaining-subscription-writes": "1187",
        "x-ms-response-type": "standard",
        "x-ms-routing-request-id": "JAPANEAST:20230130T075623Z:b494031c-1057-4c44-b68d-c0f626bb49dd",
        "x-request-time": "0.411"
>>>>>>> d40d276e
      },
      "ResponseBody": {
        "id": "/subscriptions/00000000-0000-0000-0000-000000000/resourceGroups/00000/providers/Microsoft.MachineLearningServices/workspaces/00000/codes/0538e903-ac4e-f403-c41e-5dc75a9c2e6b/versions/1",
        "name": "1",
        "type": "Microsoft.MachineLearningServices/workspaces/codes/versions",
        "properties": {
          "description": null,
          "tags": {},
          "properties": {
            "hash_sha256": "0000000000000",
            "hash_version": "0000000000000"
          },
          "isArchived": false,
          "isAnonymous": false,
<<<<<<< HEAD
          "codeUri": "https://sag5kafuzodsfcw.blob.core.windows.net:443/ed997c1d-9-d22e901d-d55c-52a1-adff-0c92bfb3453e/distribution-component"
        },
        "systemData": {
          "createdAt": "2023-01-30T05:23:17.2642325\u002B00:00",
          "createdBy": "Diondra Peck",
          "createdByType": "User",
          "lastModifiedAt": "2023-01-30T05:40:35.4758525\u002B00:00",
          "lastModifiedBy": "Diondra Peck",
=======
          "codeUri": "https://sagvgsoim6nmhbq.blob.core.windows.net/azureml-blobstore-e61cd5e2-512f-475e-9842-5e2a973993b8/LocalUpload/000000000000000000000000000000000000/distribution-component"
        },
        "systemData": {
          "createdAt": "2022-10-24T10:52:05.7239361\u002B00:00",
          "createdBy": "Xingzhi Zhang",
          "createdByType": "User",
          "lastModifiedAt": "2023-01-30T07:56:22.9840712\u002B00:00",
          "lastModifiedBy": "Xingzhi Zhang",
>>>>>>> d40d276e
          "lastModifiedByType": "User"
        }
      }
    },
    {
<<<<<<< HEAD
      "RequestUri": "https://management.azure.com/subscriptions/00000000-0000-0000-0000-000000000/resourceGroups/00000/providers/Microsoft.MachineLearningServices/workspaces/00000/components/test_846687908812/versions/0.0.1?api-version=2022-10-01",
=======
      "RequestUri": "https://management.azure.com/subscriptions/00000000-0000-0000-0000-000000000/resourceGroups/00000/providers/Microsoft.MachineLearningServices/workspaces/00000/components/test_53724129028/versions/0.0.1?api-version=2022-10-01",
>>>>>>> d40d276e
      "RequestMethod": "PUT",
      "RequestHeaders": {
        "Accept": "application/json",
        "Accept-Encoding": "gzip, deflate",
        "Connection": "keep-alive",
        "Content-Length": "1113",
        "Content-Type": "application/json",
<<<<<<< HEAD
        "User-Agent": "azure-ai-ml/1.4.0 azsdk-python-mgmt-machinelearningservices/0.1.0 Python/3.7.9 (Windows-10-10.0.22621-SP0)"
=======
        "User-Agent": "azure-ai-ml/1.4.0 azsdk-python-mgmt-machinelearningservices/0.1.0 Python/3.9.10 (Windows-10-10.0.22621-SP0)"
>>>>>>> d40d276e
      },
      "RequestBody": {
        "properties": {
          "properties": {},
          "tags": {},
          "isAnonymous": false,
          "isArchived": false,
          "componentSpec": {
<<<<<<< HEAD
            "name": "test_846687908812",
=======
            "name": "test_53724129028",
>>>>>>> d40d276e
            "version": "0.0.1",
            "$schema": "https://componentsdk.azureedge.net/jsonschema/DistributedComponent.json",
            "display_name": "MPI Example",
            "inputs": {
              "input_path": {
                "type": "path",
                "description": "The directory contains input data.",
                "optional": false
              },
              "string_parameter": {
                "type": "String",
                "optional": true,
                "description": "A parameter accepts a string value."
              }
            },
            "outputs": {
              "output_path": {
                "type": "path",
                "description": "The directory contains output data."
              }
            },
            "type": "DistributedComponent",
            "code": "azureml:/subscriptions/00000000-0000-0000-0000-000000000/resourceGroups/00000/providers/Microsoft.MachineLearningServices/workspaces/00000/codes/0538e903-ac4e-f403-c41e-5dc75a9c2e6b/versions/1",
            "environment": {
              "os": "Linux",
              "name": "AzureML-Minimal"
            },
            "launcher": {
              "type": "mpi",
              "additional_arguments": "python train.py --input-path {inputs.input_path} [--string-parameter {inputs.string_parameter}] --output-path {outputs.output_path}"
            },
            "_source": "YAML.COMPONENT"
          }
        }
      },
      "StatusCode": 201,
      "ResponseHeaders": {
        "Cache-Control": "no-cache",
        "Content-Length": "2066",
        "Content-Type": "application/json; charset=utf-8",
<<<<<<< HEAD
        "Date": "Mon, 30 Jan 2023 05:40:35 GMT",
        "Expires": "-1",
        "Location": "https://management.azure.com/subscriptions/00000000-0000-0000-0000-000000000/resourceGroups/00000/providers/Microsoft.MachineLearningServices/workspaces/00000/components/test_846687908812/versions/0.0.1?api-version=2022-10-01",
        "Pragma": "no-cache",
        "Request-Context": "appId=cid-v1:2d2e8e63-272e-4b3c-8598-4ee570a0e70d",
        "Server-Timing": "traceparent;desc=\u002200-6651a944a1736b482350c808469fa10d-19850e7067fedcb1-00\u0022",
        "Strict-Transport-Security": "max-age=31536000; includeSubDomains",
        "x-aml-cluster": "vienna-eastus2-01",
        "X-Content-Type-Options": "nosniff",
        "x-ms-correlation-request-id": "7cc10578-48b5-4a09-a165-a409991b92b6",
        "x-ms-ratelimit-remaining-subscription-writes": "1168",
        "x-ms-response-type": "standard",
        "x-ms-routing-request-id": "CENTRALUS:20230130T054036Z:7cc10578-48b5-4a09-a165-a409991b92b6",
        "x-request-time": "0.410"
      },
      "ResponseBody": {
        "id": "/subscriptions/00000000-0000-0000-0000-000000000/resourceGroups/00000/providers/Microsoft.MachineLearningServices/workspaces/00000/components/test_846687908812/versions/0.0.1",
=======
        "Date": "Mon, 30 Jan 2023 07:56:25 GMT",
        "Expires": "-1",
        "Location": "https://management.azure.com/subscriptions/00000000-0000-0000-0000-000000000/resourceGroups/00000/providers/Microsoft.MachineLearningServices/workspaces/00000/components/test_53724129028/versions/0.0.1?api-version=2022-10-01",
        "Pragma": "no-cache",
        "Request-Context": "appId=cid-v1:512cc15a-13b5-415b-bfd0-dce7accb6bb1",
        "Server-Timing": "traceparent;desc=\u002200-a68fafb72516965ffca89eb0d2b8841a-f6d5b60cea794422-01\u0022",
        "Strict-Transport-Security": "max-age=31536000; includeSubDomains",
        "x-aml-cluster": "vienna-test-westus2-01",
        "X-Content-Type-Options": "nosniff",
        "x-ms-correlation-request-id": "1c1368a0-2945-4efa-a1ea-e9c5b9c6c2b9",
        "x-ms-ratelimit-remaining-subscription-writes": "1186",
        "x-ms-response-type": "standard",
        "x-ms-routing-request-id": "JAPANEAST:20230130T075625Z:1c1368a0-2945-4efa-a1ea-e9c5b9c6c2b9",
        "x-request-time": "1.665"
      },
      "ResponseBody": {
        "id": "/subscriptions/00000000-0000-0000-0000-000000000/resourceGroups/00000/providers/Microsoft.MachineLearningServices/workspaces/00000/components/test_53724129028/versions/0.0.1",
>>>>>>> d40d276e
        "name": "0.0.1",
        "type": "Microsoft.MachineLearningServices/workspaces/components/versions",
        "properties": {
          "description": null,
          "tags": {},
          "properties": {},
          "isArchived": false,
          "isAnonymous": false,
          "componentSpec": {
            "$schema": "https://componentsdk.azureedge.net/jsonschema/DistributedComponent.json",
<<<<<<< HEAD
            "name": "test_846687908812",
=======
            "name": "test_53724129028",
>>>>>>> d40d276e
            "version": "0.0.1",
            "display_name": "MPI Example",
            "is_deterministic": "True",
            "type": "DistributedComponent",
            "inputs": {
              "input_path": {
                "type": "path",
                "optional": "False",
                "description": "The directory contains input data.",
                "datastore_mode": "Mount"
              },
              "string_parameter": {
                "type": "String",
                "optional": "True",
                "description": "A parameter accepts a string value."
              }
            },
            "outputs": {
              "output_path": {
                "type": "path",
                "description": "The directory contains output data.",
                "datastore_mode": "Upload"
              }
            },
            "environment": {
              "name": "AzureML-Minimal",
              "os": "Linux"
            },
            "launcher": {
              "type": "mpi",
              "additional_arguments": "python train.py --input-path {inputs.input_path} [--string-parameter {inputs.string_parameter}] --output-path {outputs.output_path}"
            },
            "code": "azureml:/subscriptions/00000000-0000-0000-0000-000000000/resourceGroups/00000/providers/Microsoft.MachineLearningServices/workspaces/00000/codes/0538e903-ac4e-f403-c41e-5dc75a9c2e6b/versions/1"
          }
        },
        "systemData": {
<<<<<<< HEAD
          "createdAt": "2023-01-30T05:40:36.080521\u002B00:00",
          "createdBy": "Diondra Peck",
          "createdByType": "User",
          "lastModifiedAt": "2023-01-30T05:40:36.1476171\u002B00:00",
          "lastModifiedBy": "Diondra Peck",
=======
          "createdAt": "2023-01-30T07:56:24.900455\u002B00:00",
          "createdBy": "Xingzhi Zhang",
          "createdByType": "User",
          "lastModifiedAt": "2023-01-30T07:56:25.3906268\u002B00:00",
          "lastModifiedBy": "Xingzhi Zhang",
>>>>>>> d40d276e
          "lastModifiedByType": "User"
        }
      }
    },
    {
<<<<<<< HEAD
      "RequestUri": "https://management.azure.com/subscriptions/00000000-0000-0000-0000-000000000/resourceGroups/00000/providers/Microsoft.MachineLearningServices/workspaces/00000/components/test_846687908812/versions/0.0.1?api-version=2022-10-01",
=======
      "RequestUri": "https://management.azure.com/subscriptions/00000000-0000-0000-0000-000000000/resourceGroups/00000/providers/Microsoft.MachineLearningServices/workspaces/00000/components/test_53724129028/versions/0.0.1?api-version=2022-10-01",
>>>>>>> d40d276e
      "RequestMethod": "GET",
      "RequestHeaders": {
        "Accept": "application/json",
        "Accept-Encoding": "gzip, deflate",
        "Connection": "keep-alive",
<<<<<<< HEAD
        "User-Agent": "azure-ai-ml/1.4.0 azsdk-python-mgmt-machinelearningservices/0.1.0 Python/3.7.9 (Windows-10-10.0.22621-SP0)"
=======
        "User-Agent": "azure-ai-ml/1.4.0 azsdk-python-mgmt-machinelearningservices/0.1.0 Python/3.9.10 (Windows-10-10.0.22621-SP0)"
>>>>>>> d40d276e
      },
      "RequestBody": null,
      "StatusCode": 200,
      "ResponseHeaders": {
        "Cache-Control": "no-cache",
        "Content-Encoding": "gzip",
        "Content-Type": "application/json; charset=utf-8",
<<<<<<< HEAD
        "Date": "Mon, 30 Jan 2023 05:40:40 GMT",
        "Expires": "-1",
        "Pragma": "no-cache",
        "Request-Context": "appId=cid-v1:2d2e8e63-272e-4b3c-8598-4ee570a0e70d",
        "Server-Timing": "traceparent;desc=\u002200-92d18e3c0385b11462f85ed618a85e33-42f8bc55aac7a87c-00\u0022",
=======
        "Date": "Mon, 30 Jan 2023 07:56:31 GMT",
        "Expires": "-1",
        "Pragma": "no-cache",
        "Request-Context": "appId=cid-v1:512cc15a-13b5-415b-bfd0-dce7accb6bb1",
        "Server-Timing": "traceparent;desc=\u002200-a52e5900fa873b0b06cef90180889384-2b2fed6893239d7b-01\u0022",
>>>>>>> d40d276e
        "Strict-Transport-Security": "max-age=31536000; includeSubDomains",
        "Transfer-Encoding": "chunked",
        "Vary": [
          "Accept-Encoding",
          "Accept-Encoding"
        ],
<<<<<<< HEAD
        "x-aml-cluster": "vienna-eastus2-01",
        "X-Content-Type-Options": "nosniff",
        "x-ms-correlation-request-id": "1693b2d1-2959-4c79-91c5-d29254103c8a",
        "x-ms-ratelimit-remaining-subscription-reads": "11944",
        "x-ms-response-type": "standard",
        "x-ms-routing-request-id": "CENTRALUS:20230130T054041Z:1693b2d1-2959-4c79-91c5-d29254103c8a",
        "x-request-time": "0.088"
      },
      "ResponseBody": {
        "id": "/subscriptions/00000000-0000-0000-0000-000000000/resourceGroups/00000/providers/Microsoft.MachineLearningServices/workspaces/00000/components/test_846687908812/versions/0.0.1",
=======
        "x-aml-cluster": "vienna-test-westus2-01",
        "X-Content-Type-Options": "nosniff",
        "x-ms-correlation-request-id": "d53418cf-d289-4a7a-841c-b545d2a0db73",
        "x-ms-ratelimit-remaining-subscription-reads": "11978",
        "x-ms-response-type": "standard",
        "x-ms-routing-request-id": "JAPANEAST:20230130T075631Z:d53418cf-d289-4a7a-841c-b545d2a0db73",
        "x-request-time": "0.248"
      },
      "ResponseBody": {
        "id": "/subscriptions/00000000-0000-0000-0000-000000000/resourceGroups/00000/providers/Microsoft.MachineLearningServices/workspaces/00000/components/test_53724129028/versions/0.0.1",
>>>>>>> d40d276e
        "name": "0.0.1",
        "type": "Microsoft.MachineLearningServices/workspaces/components/versions",
        "properties": {
          "description": null,
          "tags": {},
          "properties": {},
          "isArchived": false,
          "isAnonymous": false,
          "componentSpec": {
            "$schema": "https://componentsdk.azureedge.net/jsonschema/DistributedComponent.json",
<<<<<<< HEAD
            "name": "test_846687908812",
=======
            "name": "test_53724129028",
>>>>>>> d40d276e
            "version": "0.0.1",
            "display_name": "MPI Example",
            "is_deterministic": "True",
            "type": "DistributedComponent",
            "inputs": {
              "input_path": {
                "type": "path",
                "optional": "False",
                "description": "The directory contains input data.",
                "datastore_mode": "Mount"
              },
              "string_parameter": {
                "type": "String",
                "optional": "True",
                "description": "A parameter accepts a string value."
              }
            },
            "outputs": {
              "output_path": {
                "type": "path",
                "description": "The directory contains output data.",
                "datastore_mode": "Upload"
              }
            },
            "environment": {
              "name": "AzureML-Minimal",
              "os": "Linux"
            },
            "launcher": {
              "type": "mpi",
              "additional_arguments": "python train.py --input-path {inputs.input_path} [--string-parameter {inputs.string_parameter}] --output-path {outputs.output_path}"
            },
            "code": "azureml:/subscriptions/00000000-0000-0000-0000-000000000/resourceGroups/00000/providers/Microsoft.MachineLearningServices/workspaces/00000/codes/0538e903-ac4e-f403-c41e-5dc75a9c2e6b/versions/1"
          }
        },
        "systemData": {
<<<<<<< HEAD
          "createdAt": "2023-01-30T05:40:36.080521\u002B00:00",
          "createdBy": "Diondra Peck",
          "createdByType": "User",
          "lastModifiedAt": "2023-01-30T05:40:36.1476171\u002B00:00",
          "lastModifiedBy": "Diondra Peck",
=======
          "createdAt": "2023-01-30T07:56:24.900455\u002B00:00",
          "createdBy": "Xingzhi Zhang",
          "createdByType": "User",
          "lastModifiedAt": "2023-01-30T07:56:25.3906268\u002B00:00",
          "lastModifiedBy": "Xingzhi Zhang",
>>>>>>> d40d276e
          "lastModifiedByType": "User"
        }
      }
    },
    {
      "RequestUri": "https://management.azure.com/subscriptions/00000000-0000-0000-0000-000000000/resourceGroups/00000/providers/Microsoft.MachineLearningServices/workspaces/00000/computes/cpu-cluster?api-version=2022-10-01-preview",
      "RequestMethod": "GET",
      "RequestHeaders": {
        "Accept": "application/json",
        "Accept-Encoding": "gzip, deflate",
        "Connection": "keep-alive",
<<<<<<< HEAD
        "User-Agent": "azure-ai-ml/1.4.0 azsdk-python-mgmt-machinelearningservices/0.1.0 Python/3.7.9 (Windows-10-10.0.22621-SP0)"
=======
        "User-Agent": "azure-ai-ml/1.4.0 azsdk-python-mgmt-machinelearningservices/0.1.0 Python/3.9.10 (Windows-10-10.0.22621-SP0)"
>>>>>>> d40d276e
      },
      "RequestBody": null,
      "StatusCode": 200,
      "ResponseHeaders": {
        "Cache-Control": "no-cache",
        "Content-Encoding": "gzip",
        "Content-Type": "application/json; charset=utf-8",
<<<<<<< HEAD
        "Date": "Mon, 30 Jan 2023 05:40:43 GMT",
        "Expires": "-1",
        "Pragma": "no-cache",
        "Request-Context": "appId=cid-v1:2d2e8e63-272e-4b3c-8598-4ee570a0e70d",
        "Server-Timing": "traceparent;desc=\u002200-3561336418b1dbfe605161c55bbb4444-bf882ce0b2d319b0-00\u0022",
=======
        "Date": "Mon, 30 Jan 2023 07:56:33 GMT",
        "Expires": "-1",
        "Pragma": "no-cache",
        "Request-Context": "appId=cid-v1:512cc15a-13b5-415b-bfd0-dce7accb6bb1",
        "Server-Timing": "traceparent;desc=\u002200-f876bb05ed5c62585b4b805d47822f87-4bfaaa52d425c31c-01\u0022",
>>>>>>> d40d276e
        "Strict-Transport-Security": "max-age=31536000; includeSubDomains",
        "Transfer-Encoding": "chunked",
        "Vary": [
          "Accept-Encoding",
          "Accept-Encoding"
        ],
<<<<<<< HEAD
        "x-aml-cluster": "vienna-eastus2-02",
        "X-Content-Type-Options": "nosniff",
        "x-ms-correlation-request-id": "4d72dc00-32c6-4f74-b35c-bb582f19bf49",
        "x-ms-ratelimit-remaining-subscription-reads": "11943",
        "x-ms-response-type": "standard",
        "x-ms-routing-request-id": "CENTRALUS:20230130T054043Z:4d72dc00-32c6-4f74-b35c-bb582f19bf49",
        "x-request-time": "0.035"
=======
        "x-aml-cluster": "vienna-test-westus2-02",
        "X-Content-Type-Options": "nosniff",
        "x-ms-correlation-request-id": "8182c1ad-8dc4-43f0-bd30-490675e370c3",
        "x-ms-ratelimit-remaining-subscription-reads": "11977",
        "x-ms-response-type": "standard",
        "x-ms-routing-request-id": "JAPANEAST:20230130T075634Z:8182c1ad-8dc4-43f0-bd30-490675e370c3",
        "x-request-time": "0.229"
>>>>>>> d40d276e
      },
      "ResponseBody": {
        "id": "/subscriptions/00000000-0000-0000-0000-000000000/resourceGroups/00000/providers/Microsoft.MachineLearningServices/workspaces/00000/computes/cpu-cluster",
        "name": "cpu-cluster",
        "type": "Microsoft.MachineLearningServices/workspaces/computes",
<<<<<<< HEAD
        "location": "eastus2",
        "tags": {},
        "properties": {
          "createdOn": "2023-01-30T04:48:06.2699059\u002B00:00",
          "modifiedOn": "2023-01-30T04:48:12.8944527\u002B00:00",
=======
        "location": "centraluseuap",
        "tags": {},
        "properties": {
          "createdOn": "2022-09-22T09:02:22.1899959\u002B00:00",
          "modifiedOn": "2022-11-21T09:48:12.4511558\u002B00:00",
>>>>>>> d40d276e
          "disableLocalAuth": false,
          "description": null,
          "resourceId": null,
          "computeType": "AmlCompute",
<<<<<<< HEAD
          "computeLocation": "eastus2",
=======
          "computeLocation": "centraluseuap",
>>>>>>> d40d276e
          "provisioningState": "Succeeded",
          "provisioningErrors": null,
          "isAttachedCompute": false,
          "properties": {
            "vmSize": "STANDARD_DS2_V2",
            "vmPriority": "Dedicated",
            "scaleSettings": {
              "maxNodeCount": 6,
              "minNodeCount": 1,
              "nodeIdleTimeBeforeScaleDown": "PT2M"
            },
            "subnet": null,
<<<<<<< HEAD
            "currentNodeCount": 4,
            "targetNodeCount": 2,
            "nodeStateCounts": {
              "preparingNodeCount": 0,
              "runningNodeCount": 0,
              "idleNodeCount": 2,
=======
            "currentNodeCount": 6,
            "targetNodeCount": 6,
            "nodeStateCounts": {
              "preparingNodeCount": 0,
              "runningNodeCount": 6,
              "idleNodeCount": 0,
>>>>>>> d40d276e
              "unusableNodeCount": 0,
              "leavingNodeCount": 2,
              "preemptedNodeCount": 0
            },
<<<<<<< HEAD
            "allocationState": "Resizing",
            "allocationStateTransitionTime": "2023-01-30T05:38:29.027\u002B00:00",
=======
            "allocationState": "Steady",
            "allocationStateTransitionTime": "2023-01-06T18:59:34.232\u002B00:00",
>>>>>>> d40d276e
            "errors": null,
            "remoteLoginPortPublicAccess": "Enabled",
            "osType": "Linux",
            "virtualMachineImage": null,
            "isolatedNetwork": false,
            "propertyBag": {}
          }
        }
      }
    },
    {
      "RequestUri": "https://management.azure.com/subscriptions/00000000-0000-0000-0000-000000000/resourceGroups/00000/providers/Microsoft.MachineLearningServices/workspaces/00000/jobs/000000000000000000000?api-version=2022-10-01-preview",
      "RequestMethod": "PUT",
      "RequestHeaders": {
        "Accept": "application/json",
        "Accept-Encoding": "gzip, deflate",
        "Connection": "keep-alive",
        "Content-Length": "1408",
        "Content-Type": "application/json",
<<<<<<< HEAD
        "User-Agent": "azure-ai-ml/1.4.0 azsdk-python-mgmt-machinelearningservices/0.1.0 Python/3.7.9 (Windows-10-10.0.22621-SP0)"
=======
        "User-Agent": "azure-ai-ml/1.4.0 azsdk-python-mgmt-machinelearningservices/0.1.0 Python/3.9.10 (Windows-10-10.0.22621-SP0)"
>>>>>>> d40d276e
      },
      "RequestBody": {
        "properties": {
          "properties": {},
          "tags": {},
          "displayName": "pipeline_func",
          "experimentName": "azure-ai-ml",
          "isArchived": false,
          "jobType": "Pipeline",
          "inputs": {},
          "jobs": {
            "node": {
              "limits": {
                "job_limits_type": "Command",
                "timeout": "PT5M"
              },
              "resources": {
                "instance_count": 2,
                "instance_type": "1Gi",
                "properties": {},
                "docker_args": "--cpus=2 --memory=1GB",
                "shm_size": "1Gi"
              },
              "environment_variables": {
                "verbose": "DEBUG"
              },
              "distribution": {
                "distribution_type": "Mpi",
                "process_count_per_instance": 2
              },
              "type": "DistributedComponent",
              "computeId": "/subscriptions/00000000-0000-0000-0000-000000000/resourceGroups/00000/providers/Microsoft.MachineLearningServices/workspaces/00000/computes/cpu-cluster",
              "inputs": {
                "input_path": {
                  "uri": "/subscriptions/00000000-0000-0000-0000-000000000/resourceGroups/00000/providers/Microsoft.MachineLearningServices/workspaces/00000/data/mltable_imdb_reviews_train/versions/2",
                  "job_input_type": "mltable"
                }
              },
              "_source": "REMOTE.WORKSPACE.COMPONENT",
<<<<<<< HEAD
              "componentId": "/subscriptions/00000000-0000-0000-0000-000000000/resourceGroups/00000/providers/Microsoft.MachineLearningServices/workspaces/00000/components/test_846687908812/versions/0.0.1"
=======
              "componentId": "/subscriptions/00000000-0000-0000-0000-000000000/resourceGroups/00000/providers/Microsoft.MachineLearningServices/workspaces/00000/components/test_53724129028/versions/0.0.1"
>>>>>>> d40d276e
            }
          },
          "outputs": {},
          "settings": {
            "default_compute": "/subscriptions/00000000-0000-0000-0000-000000000/resourceGroups/00000/providers/Microsoft.MachineLearningServices/workspaces/00000/computes/cpu-cluster",
            "_source": "DSL"
          }
        }
      },
      "StatusCode": 201,
      "ResponseHeaders": {
        "Cache-Control": "no-cache",
<<<<<<< HEAD
        "Content-Length": "3528",
        "Content-Type": "application/json; charset=utf-8",
        "Date": "Mon, 30 Jan 2023 05:40:44 GMT",
        "Expires": "-1",
        "Location": "https://management.azure.com/subscriptions/00000000-0000-0000-0000-000000000/resourceGroups/00000/providers/Microsoft.MachineLearningServices/workspaces/00000/jobs/000000000000000000000?api-version=2022-10-01-preview",
        "Pragma": "no-cache",
        "Request-Context": "appId=cid-v1:2d2e8e63-272e-4b3c-8598-4ee570a0e70d",
        "Server-Timing": "traceparent;desc=\u002200-4041fdb5c1a46641115f0d0346e4046b-17086717523d0876-00\u0022",
        "Strict-Transport-Security": "max-age=31536000; includeSubDomains",
        "x-aml-cluster": "vienna-eastus2-01",
        "X-Content-Type-Options": "nosniff",
        "x-ms-correlation-request-id": "abfb6c8e-82fd-4301-a5fa-8e72fbfdfeea",
        "x-ms-ratelimit-remaining-subscription-writes": "1167",
        "x-ms-response-type": "standard",
        "x-ms-routing-request-id": "CENTRALUS:20230130T054045Z:abfb6c8e-82fd-4301-a5fa-8e72fbfdfeea",
        "x-request-time": "1.094"
=======
        "Content-Length": "3532",
        "Content-Type": "application/json; charset=utf-8",
        "Date": "Mon, 30 Jan 2023 07:56:37 GMT",
        "Expires": "-1",
        "Location": "https://management.azure.com/subscriptions/00000000-0000-0000-0000-000000000/resourceGroups/00000/providers/Microsoft.MachineLearningServices/workspaces/00000/jobs/000000000000000000000?api-version=2022-10-01-preview",
        "Pragma": "no-cache",
        "Request-Context": "appId=cid-v1:512cc15a-13b5-415b-bfd0-dce7accb6bb1",
        "Server-Timing": "traceparent;desc=\u002200-80f69cad0394f64b4868f33cc0bc78ab-c4268e5813d91c10-01\u0022",
        "Strict-Transport-Security": "max-age=31536000; includeSubDomains",
        "x-aml-cluster": "vienna-test-westus2-01",
        "X-Content-Type-Options": "nosniff",
        "x-ms-correlation-request-id": "5bd38593-55dc-4bc6-a51b-c1216f607a44",
        "x-ms-ratelimit-remaining-subscription-writes": "1185",
        "x-ms-response-type": "standard",
        "x-ms-routing-request-id": "JAPANEAST:20230130T075637Z:5bd38593-55dc-4bc6-a51b-c1216f607a44",
        "x-request-time": "2.669"
>>>>>>> d40d276e
      },
      "ResponseBody": {
        "id": "/subscriptions/00000000-0000-0000-0000-000000000/resourceGroups/00000/providers/Microsoft.MachineLearningServices/workspaces/00000/jobs/000000000000000000000",
        "name": "000000000000000000000",
        "type": "Microsoft.MachineLearningServices/workspaces/jobs",
        "properties": {
          "description": null,
          "tags": {},
          "properties": {
            "azureml.DevPlatv2": "true",
            "azureml.runsource": "azureml.PipelineRun",
            "runSource": "MFE",
            "runType": "HTTP",
            "azureml.parameters": "{}",
            "azureml.continue_on_step_failure": "False",
            "azureml.continue_on_failed_optional_input": "True",
            "azureml.defaultComputeName": "cpu-cluster",
            "azureml.defaultDataStoreName": "workspaceblobstore",
            "azureml.pipelineComponent": "pipelinerun"
          },
          "displayName": "pipeline_func",
          "status": "Preparing",
          "experimentName": "azure-ai-ml",
          "services": {
            "Tracking": {
              "jobServiceType": "Tracking",
              "port": null,
<<<<<<< HEAD
              "endpoint": "azureml://eastus2.api.azureml.ms/mlflow/v1.0/subscriptions/00000000-0000-0000-0000-000000000/resourceGroups/00000/providers/Microsoft.MachineLearningServices/workspaces/00000?",
=======
              "endpoint": "azureml://master.api.azureml-test.ms/mlflow/v1.0/subscriptions/00000000-0000-0000-0000-000000000/resourceGroups/00000/providers/Microsoft.MachineLearningServices/workspaces/00000?",
>>>>>>> d40d276e
              "status": null,
              "errorMessage": null,
              "properties": null,
              "nodes": null
            },
            "Studio": {
              "jobServiceType": "Studio",
              "port": null,
              "endpoint": "https://ml.azure.com/runs/000000000000000000000?wsid=/subscriptions/00000000-0000-0000-0000-000000000/resourcegroups/00000/workspaces/00000",
              "status": null,
              "errorMessage": null,
              "properties": null,
              "nodes": null
            }
          },
          "computeId": null,
          "isArchived": false,
          "identity": null,
          "componentId": null,
          "jobType": "Pipeline",
          "settings": {
            "default_compute": "/subscriptions/00000000-0000-0000-0000-000000000/resourceGroups/00000/providers/Microsoft.MachineLearningServices/workspaces/00000/computes/cpu-cluster",
            "_source": "DSL"
          },
          "jobs": {
            "node": {
              "limits": {
                "job_limits_type": "Command",
                "timeout": "PT5M"
              },
              "resources": {
                "instance_count": 2,
                "instance_type": "1Gi",
                "properties": {},
                "docker_args": "--cpus=2 --memory=1GB",
                "shm_size": "1Gi"
              },
              "environment_variables": {
                "verbose": "DEBUG"
              },
              "distribution": {
                "distribution_type": "Mpi",
                "process_count_per_instance": 2
              },
              "type": "DistributedComponent",
              "computeId": "/subscriptions/00000000-0000-0000-0000-000000000/resourceGroups/00000/providers/Microsoft.MachineLearningServices/workspaces/00000/computes/cpu-cluster",
              "inputs": {
                "input_path": {
                  "uri": "/subscriptions/00000000-0000-0000-0000-000000000/resourceGroups/00000/providers/Microsoft.MachineLearningServices/workspaces/00000/data/mltable_imdb_reviews_train/versions/2",
                  "job_input_type": "mltable"
                }
              },
              "_source": "REMOTE.WORKSPACE.COMPONENT",
<<<<<<< HEAD
              "componentId": "/subscriptions/00000000-0000-0000-0000-000000000/resourceGroups/00000/providers/Microsoft.MachineLearningServices/workspaces/00000/components/test_846687908812/versions/0.0.1"
=======
              "componentId": "/subscriptions/00000000-0000-0000-0000-000000000/resourceGroups/00000/providers/Microsoft.MachineLearningServices/workspaces/00000/components/test_53724129028/versions/0.0.1"
>>>>>>> d40d276e
            }
          },
          "inputs": {},
          "outputs": {},
          "sourceJobId": null
        },
        "systemData": {
<<<<<<< HEAD
          "createdAt": "2023-01-30T05:40:44.9258634\u002B00:00",
          "createdBy": "Diondra Peck",
=======
          "createdAt": "2023-01-30T07:56:36.6291226\u002B00:00",
          "createdBy": "Xingzhi Zhang",
>>>>>>> d40d276e
          "createdByType": "User"
        }
      }
    },
    {
      "RequestUri": "https://management.azure.com/subscriptions/00000000-0000-0000-0000-000000000/resourceGroups/00000/providers/Microsoft.MachineLearningServices/workspaces/00000/jobs/000000000000000000000/cancel?api-version=2022-10-01-preview",
      "RequestMethod": "POST",
      "RequestHeaders": {
        "Accept": "application/json",
        "Accept-Encoding": "gzip, deflate",
        "Connection": "keep-alive",
        "Content-Length": "0",
<<<<<<< HEAD
        "User-Agent": "azure-ai-ml/1.4.0 azsdk-python-mgmt-machinelearningservices/0.1.0 Python/3.7.9 (Windows-10-10.0.22621-SP0)"
=======
        "User-Agent": "azure-ai-ml/1.4.0 azsdk-python-mgmt-machinelearningservices/0.1.0 Python/3.9.10 (Windows-10-10.0.22621-SP0)"
>>>>>>> d40d276e
      },
      "RequestBody": null,
      "StatusCode": 202,
      "ResponseHeaders": {
        "Cache-Control": "no-cache",
        "Content-Length": "4",
        "Content-Type": "application/json; charset=utf-8",
<<<<<<< HEAD
        "Date": "Mon, 30 Jan 2023 05:40:46 GMT",
        "Expires": "-1",
        "Location": "https://management.azure.com/subscriptions/00000000-0000-0000-0000-000000000/providers/Microsoft.MachineLearningServices/locations/eastus2/mfeOperationResults/jc:ed997c1d-9e48-442e-b62b-478a0b393069:000000000000000000000?api-version=2022-10-01-preview",
=======
        "Date": "Mon, 30 Jan 2023 07:56:40 GMT",
        "Expires": "-1",
        "Location": "https://management.azure.com/subscriptions/00000000-0000-0000-0000-000000000/providers/Microsoft.MachineLearningServices/locations/centraluseuap/mfeOperationResults/jc:e61cd5e2-512f-475e-9842-5e2a973993b8:000000000000000000000?api-version=2022-10-01-preview",
>>>>>>> d40d276e
        "Pragma": "no-cache",
        "Request-Context": "appId=cid-v1:512cc15a-13b5-415b-bfd0-dce7accb6bb1",
        "Strict-Transport-Security": "max-age=31536000; includeSubDomains",
<<<<<<< HEAD
        "x-aml-cluster": "vienna-eastus2-01",
        "X-Content-Type-Options": "nosniff",
        "x-ms-async-operation-timeout": "PT1H",
        "x-ms-correlation-request-id": "f903656b-469a-4730-b90e-c476dbbbf981",
        "x-ms-ratelimit-remaining-subscription-writes": "1189",
        "x-ms-response-type": "standard",
        "x-ms-routing-request-id": "CENTRALUS:20230130T054047Z:f903656b-469a-4730-b90e-c476dbbbf981",
        "x-request-time": "0.521"
=======
        "x-aml-cluster": "vienna-test-westus2-01",
        "X-Content-Type-Options": "nosniff",
        "x-ms-async-operation-timeout": "PT1H",
        "x-ms-correlation-request-id": "0a8be621-9a26-4e66-a5a0-b0c6e32d5ea4",
        "x-ms-ratelimit-remaining-subscription-writes": "1191",
        "x-ms-response-type": "standard",
        "x-ms-routing-request-id": "JAPANEAST:20230130T075640Z:0a8be621-9a26-4e66-a5a0-b0c6e32d5ea4",
        "x-request-time": "1.034"
>>>>>>> d40d276e
      },
      "ResponseBody": "null"
    },
    {
<<<<<<< HEAD
      "RequestUri": "https://management.azure.com/subscriptions/00000000-0000-0000-0000-000000000/providers/Microsoft.MachineLearningServices/locations/eastus2/mfeOperationResults/jc:ed997c1d-9e48-442e-b62b-478a0b393069:000000000000000000000?api-version=2022-10-01-preview",
=======
      "RequestUri": "https://management.azure.com/subscriptions/00000000-0000-0000-0000-000000000/providers/Microsoft.MachineLearningServices/locations/centraluseuap/mfeOperationResults/jc:e61cd5e2-512f-475e-9842-5e2a973993b8:000000000000000000000?api-version=2022-10-01-preview",
>>>>>>> d40d276e
      "RequestMethod": "GET",
      "RequestHeaders": {
        "Accept": "*/*",
        "Accept-Encoding": "gzip, deflate",
        "Connection": "keep-alive",
<<<<<<< HEAD
        "User-Agent": "azure-ai-ml/1.4.0 azsdk-python-mgmt-machinelearningservices/0.1.0 Python/3.7.9 (Windows-10-10.0.22621-SP0)"
=======
        "User-Agent": "azure-ai-ml/1.4.0 azsdk-python-mgmt-machinelearningservices/0.1.0 Python/3.9.10 (Windows-10-10.0.22621-SP0)"
>>>>>>> d40d276e
      },
      "RequestBody": null,
      "StatusCode": 202,
      "ResponseHeaders": {
        "Cache-Control": "no-cache",
        "Content-Length": "2",
        "Content-Type": "application/json; charset=utf-8",
<<<<<<< HEAD
        "Date": "Mon, 30 Jan 2023 05:40:46 GMT",
        "Expires": "-1",
        "Location": "https://management.azure.com/subscriptions/00000000-0000-0000-0000-000000000/providers/Microsoft.MachineLearningServices/locations/eastus2/mfeOperationResults/jc:ed997c1d-9e48-442e-b62b-478a0b393069:000000000000000000000?api-version=2022-10-01-preview",
=======
        "Date": "Mon, 30 Jan 2023 07:56:40 GMT",
        "Expires": "-1",
        "Location": "https://management.azure.com/subscriptions/00000000-0000-0000-0000-000000000/providers/Microsoft.MachineLearningServices/locations/centraluseuap/mfeOperationResults/jc:e61cd5e2-512f-475e-9842-5e2a973993b8:000000000000000000000?api-version=2022-10-01-preview",
>>>>>>> d40d276e
        "Pragma": "no-cache",
        "Request-Context": "appId=cid-v1:512cc15a-13b5-415b-bfd0-dce7accb6bb1",
        "Strict-Transport-Security": "max-age=31536000; includeSubDomains",
<<<<<<< HEAD
        "x-aml-cluster": "vienna-eastus2-02",
        "X-Content-Type-Options": "nosniff",
        "x-ms-correlation-request-id": "b7cae363-bf38-4302-8392-f5002c5f0793",
        "x-ms-ratelimit-remaining-subscription-reads": "11942",
        "x-ms-response-type": "standard",
        "x-ms-routing-request-id": "CENTRALUS:20230130T054047Z:b7cae363-bf38-4302-8392-f5002c5f0793",
        "x-request-time": "0.040"
=======
        "x-aml-cluster": "vienna-test-westus2-02",
        "X-Content-Type-Options": "nosniff",
        "x-ms-correlation-request-id": "7b071653-7142-4b2a-b059-b709c0836e27",
        "x-ms-ratelimit-remaining-subscription-reads": "11976",
        "x-ms-response-type": "standard",
        "x-ms-routing-request-id": "JAPANEAST:20230130T075640Z:7b071653-7142-4b2a-b059-b709c0836e27",
        "x-request-time": "0.032"
>>>>>>> d40d276e
      },
      "ResponseBody": {}
    },
    {
<<<<<<< HEAD
      "RequestUri": "https://management.azure.com/subscriptions/00000000-0000-0000-0000-000000000/providers/Microsoft.MachineLearningServices/locations/eastus2/mfeOperationResults/jc:ed997c1d-9e48-442e-b62b-478a0b393069:000000000000000000000?api-version=2022-10-01-preview",
=======
      "RequestUri": "https://management.azure.com/subscriptions/00000000-0000-0000-0000-000000000/providers/Microsoft.MachineLearningServices/locations/centraluseuap/mfeOperationResults/jc:e61cd5e2-512f-475e-9842-5e2a973993b8:000000000000000000000?api-version=2022-10-01-preview",
>>>>>>> d40d276e
      "RequestMethod": "GET",
      "RequestHeaders": {
        "Accept": "*/*",
        "Accept-Encoding": "gzip, deflate",
        "Connection": "keep-alive",
<<<<<<< HEAD
        "User-Agent": "azure-ai-ml/1.4.0 azsdk-python-mgmt-machinelearningservices/0.1.0 Python/3.7.9 (Windows-10-10.0.22621-SP0)"
=======
        "User-Agent": "azure-ai-ml/1.4.0 azsdk-python-mgmt-machinelearningservices/0.1.0 Python/3.9.10 (Windows-10-10.0.22621-SP0)"
>>>>>>> d40d276e
      },
      "RequestBody": null,
      "StatusCode": 200,
      "ResponseHeaders": {
        "Cache-Control": "no-cache",
        "Content-Length": "0",
<<<<<<< HEAD
        "Date": "Mon, 30 Jan 2023 05:41:17 GMT",
        "Expires": "-1",
        "Pragma": "no-cache",
        "Request-Context": "appId=cid-v1:2d2e8e63-272e-4b3c-8598-4ee570a0e70d",
        "Server-Timing": "traceparent;desc=\u002200-f23b5b61cf18fa20a7aed9817a78542f-a04d465c27adbf37-00\u0022",
        "Strict-Transport-Security": "max-age=31536000; includeSubDomains",
        "x-aml-cluster": "vienna-eastus2-02",
        "X-Content-Type-Options": "nosniff",
        "x-ms-correlation-request-id": "19f785e6-03a1-4951-8dae-1f5a90d18655",
        "x-ms-ratelimit-remaining-subscription-reads": "11941",
        "x-ms-response-type": "standard",
        "x-ms-routing-request-id": "CENTRALUS:20230130T054117Z:19f785e6-03a1-4951-8dae-1f5a90d18655",
        "x-request-time": "0.040"
=======
        "Date": "Mon, 30 Jan 2023 07:57:10 GMT",
        "Expires": "-1",
        "Pragma": "no-cache",
        "Request-Context": "appId=cid-v1:512cc15a-13b5-415b-bfd0-dce7accb6bb1",
        "Server-Timing": "traceparent;desc=\u002200-0ea28ac85840ec22843a1fa9ea1d30f2-152fae668172b316-01\u0022",
        "Strict-Transport-Security": "max-age=31536000; includeSubDomains",
        "x-aml-cluster": "vienna-test-westus2-02",
        "X-Content-Type-Options": "nosniff",
        "x-ms-correlation-request-id": "5cfe99d9-d713-497f-adf5-dff977faa9c3",
        "x-ms-ratelimit-remaining-subscription-reads": "11975",
        "x-ms-response-type": "standard",
        "x-ms-routing-request-id": "JAPANEAST:20230130T075711Z:5cfe99d9-d713-497f-adf5-dff977faa9c3",
        "x-request-time": "0.036"
>>>>>>> d40d276e
      },
      "ResponseBody": null
    }
  ],
  "Variables": {
<<<<<<< HEAD
    "component_name": "test_846687908812"
=======
    "component_name": "test_53724129028"
>>>>>>> d40d276e
  }
}<|MERGE_RESOLUTION|>--- conflicted
+++ resolved
@@ -7,11 +7,7 @@
         "Accept": "application/json",
         "Accept-Encoding": "gzip, deflate",
         "Connection": "keep-alive",
-<<<<<<< HEAD
         "User-Agent": "azure-ai-ml/1.4.0 azsdk-python-mgmt-machinelearningservices/0.1.0 Python/3.7.9 (Windows-10-10.0.22621-SP0)"
-=======
-        "User-Agent": "azure-ai-ml/1.4.0 azsdk-python-mgmt-machinelearningservices/0.1.0 Python/3.9.10 (Windows-10-10.0.22621-SP0)"
->>>>>>> d40d276e
       },
       "RequestBody": null,
       "StatusCode": 200,
@@ -19,42 +15,24 @@
         "Cache-Control": "no-cache",
         "Content-Encoding": "gzip",
         "Content-Type": "application/json; charset=utf-8",
-<<<<<<< HEAD
-        "Date": "Mon, 30 Jan 2023 05:40:30 GMT",
+        "Date": "Tue, 31 Jan 2023 20:24:21 GMT",
         "Expires": "-1",
         "Pragma": "no-cache",
         "Request-Context": "appId=cid-v1:2d2e8e63-272e-4b3c-8598-4ee570a0e70d",
-        "Server-Timing": "traceparent;desc=\u002200-aabf8e3151b5456f38de3e5c43808cff-bb8080e2afafc6d5-00\u0022",
-=======
-        "Date": "Mon, 30 Jan 2023 07:56:17 GMT",
-        "Expires": "-1",
-        "Pragma": "no-cache",
-        "Request-Context": "appId=cid-v1:512cc15a-13b5-415b-bfd0-dce7accb6bb1",
-        "Server-Timing": "traceparent;desc=\u002200-a10a8c370ee16cf65b0d430fa6ed3c3d-5e368e6699b1d28e-01\u0022",
->>>>>>> d40d276e
+        "Server-Timing": "traceparent;desc=\u002200-09d8486ee7d71c48256183157711ee82-4a9350353824698f-01\u0022",
         "Strict-Transport-Security": "max-age=31536000; includeSubDomains",
         "Transfer-Encoding": "chunked",
         "Vary": [
           "Accept-Encoding",
           "Accept-Encoding"
         ],
-<<<<<<< HEAD
-        "x-aml-cluster": "vienna-eastus2-01",
-        "X-Content-Type-Options": "nosniff",
-        "x-ms-correlation-request-id": "ce477948-b216-4dda-a340-3f5b5274e36e",
-        "x-ms-ratelimit-remaining-subscription-reads": "11945",
-        "x-ms-response-type": "standard",
-        "x-ms-routing-request-id": "CENTRALUS:20230130T054031Z:ce477948-b216-4dda-a340-3f5b5274e36e",
-        "x-request-time": "0.017"
-=======
-        "x-aml-cluster": "vienna-test-westus2-01",
-        "X-Content-Type-Options": "nosniff",
-        "x-ms-correlation-request-id": "dfadf463-daa7-4dd6-b752-cb473457529d",
-        "x-ms-ratelimit-remaining-subscription-reads": "11979",
-        "x-ms-response-type": "standard",
-        "x-ms-routing-request-id": "JAPANEAST:20230130T075618Z:dfadf463-daa7-4dd6-b752-cb473457529d",
-        "x-request-time": "0.129"
->>>>>>> d40d276e
+        "x-aml-cluster": "vienna-eastus2-02",
+        "X-Content-Type-Options": "nosniff",
+        "x-ms-correlation-request-id": "2dc9ae46-397f-4631-bf7c-b6136423432c",
+        "x-ms-ratelimit-remaining-subscription-reads": "11943",
+        "x-ms-response-type": "standard",
+        "x-ms-routing-request-id": "SOUTHCENTRALUS:20230131T202422Z:2dc9ae46-397f-4631-bf7c-b6136423432c",
+        "x-request-time": "0.027"
       },
       "ResponseBody": {
         "id": "/subscriptions/00000000-0000-0000-0000-000000000/resourceGroups/00000/providers/Microsoft.MachineLearningServices/workspaces/00000",
@@ -82,7 +60,6 @@
             "isPrivateLinkEnabled": false,
             "notebookPreparationError": null
           },
-<<<<<<< HEAD
           "storageHnsEnabled": false,
           "workspaceId": "0000000-0000-0000-0000-000000000000",
           "linkedModelInventoryArmId": null,
@@ -110,22 +87,6 @@
           "lastModifiedAt": "2023-01-30T04:47:31.0681103Z",
           "lastModifiedBy": "dipeck@microsoft.com",
           "lastModifiedByType": "User"
-=======
-          "datastoreType": "AzureBlob",
-          "accountName": "sagvgsoim6nmhbq",
-          "containerName": "azureml-blobstore-e61cd5e2-512f-475e-9842-5e2a973993b8",
-          "endpoint": "core.windows.net",
-          "protocol": "https",
-          "serviceDataAccessAuthIdentity": "WorkspaceSystemAssignedIdentity"
-        },
-        "systemData": {
-          "createdAt": "2022-09-22T09:02:03.2629568\u002B00:00",
-          "createdBy": "779301c0-18b2-4cdc-801b-a0a3368fee0a",
-          "createdByType": "Application",
-          "lastModifiedAt": "2022-09-22T09:02:04.166989\u002B00:00",
-          "lastModifiedBy": "779301c0-18b2-4cdc-801b-a0a3368fee0a",
-          "lastModifiedByType": "Application"
->>>>>>> d40d276e
         }
       }
     },
@@ -137,12 +98,8 @@
         "Accept-Encoding": "gzip, deflate",
         "Connection": "keep-alive",
         "Content-Length": "0",
-<<<<<<< HEAD
         "Content-Type": "application/json; charset=UTF-8",
         "User-Agent": "azure-ai-ml/1.4.0 azsdk-python-core/1.26.3 Python/3.7.9 (Windows-10-10.0.22621-SP0)"
-=======
-        "User-Agent": "azure-ai-ml/1.4.0 azsdk-python-mgmt-machinelearningservices/0.1.0 Python/3.9.10 (Windows-10-10.0.22621-SP0)"
->>>>>>> d40d276e
       },
       "RequestBody": null,
       "StatusCode": 400,
@@ -150,13 +107,13 @@
         "Connection": "keep-alive",
         "Content-Length": "557",
         "Content-Type": "application/json; charset=utf-8",
-        "Date": "Mon, 30 Jan 2023 05:40:32 GMT",
+        "Date": "Tue, 31 Jan 2023 20:24:23 GMT",
         "Request-Context": "appId=cid-v1:2d2e8e63-272e-4b3c-8598-4ee570a0e70d",
         "Strict-Transport-Security": "max-age=15724800; includeSubDomains; preload",
-        "x-aml-cluster": "vienna-eastus2-01",
-        "X-Content-Type-Options": "nosniff",
-        "x-ms-response-type": "standard",
-        "x-request-time": "0.021"
+        "x-aml-cluster": "vienna-eastus2-02",
+        "X-Content-Type-Options": "nosniff",
+        "x-ms-response-type": "standard",
+        "x-request-time": "0.024"
       },
       "ResponseBody": {
         "error": {
@@ -201,40 +158,22 @@
         "Connection": "keep-alive",
         "Content-Encoding": "gzip",
         "Content-Type": "application/json; charset=utf-8",
-<<<<<<< HEAD
-        "Date": "Mon, 30 Jan 2023 05:40:33 GMT",
+        "Date": "Tue, 31 Jan 2023 20:24:24 GMT",
         "Request-Context": "appId=cid-v1:2d2e8e63-272e-4b3c-8598-4ee570a0e70d",
         "Strict-Transport-Security": "max-age=15724800; includeSubDomains; preload",
         "Transfer-Encoding": "chunked",
         "Vary": "Accept-Encoding",
-        "x-aml-cluster": "vienna-eastus2-01",
-        "X-Content-Type-Options": "nosniff",
-        "x-ms-response-type": "standard",
-        "x-request-time": "0.155"
-=======
-        "Date": "Mon, 30 Jan 2023 07:56:18 GMT",
-        "Expires": "-1",
-        "Pragma": "no-cache",
-        "Request-Context": "appId=cid-v1:512cc15a-13b5-415b-bfd0-dce7accb6bb1",
-        "Server-Timing": "traceparent;desc=\u002200-1ceb3c8f27257314aabc2ec909860db9-40543380434aef60-01\u0022",
-        "Strict-Transport-Security": "max-age=31536000; includeSubDomains",
-        "Transfer-Encoding": "chunked",
-        "Vary": "Accept-Encoding",
-        "x-aml-cluster": "vienna-test-westus2-01",
-        "X-Content-Type-Options": "nosniff",
-        "x-ms-correlation-request-id": "65b2293b-cc76-4646-9c21-8a1a11a7b896",
-        "x-ms-ratelimit-remaining-subscription-writes": "1192",
-        "x-ms-response-type": "standard",
-        "x-ms-routing-request-id": "JAPANEAST:20230130T075619Z:65b2293b-cc76-4646-9c21-8a1a11a7b896",
-        "x-request-time": "0.642"
->>>>>>> d40d276e
+        "x-aml-cluster": "vienna-eastus2-02",
+        "X-Content-Type-Options": "nosniff",
+        "x-ms-response-type": "standard",
+        "x-request-time": "0.220"
       },
       "ResponseBody": {
         "blobReferenceForConsumption": {
-          "blobUri": "https://sag5kafuzodsfcw.blob.core.windows.net:443/ed997c1d-9-b5b093ff-4974-5aec-933d-571a765810ac",
+          "blobUri": "https://sag5kafuzodsfcw.blob.core.windows.net:443/ed997c1d-9-aecb9ab1-a372-5d98-881f-ef2174231dc4",
           "storageAccountArmId": "/subscriptions/00000000-0000-0000-0000-000000000/resourceGroups/00000/providers/Microsoft.Storage/storageAccounts/sag5kafuzodsfcw",
           "credential": {
-            "sasUri": "https://sag5kafuzodsfcw.blob.core.windows.net/ed997c1d-9-b5b093ff-4974-5aec-933d-571a765810ac?skoid=da11e5f0-57ac-4d3e-894c-cf537f89d706\u0026sktid=0000000-0000-0000-0000-000000000000\u0026skt=2023-01-30T04%3A40%3A19Z\u0026ske=2023-01-31T12%3A50%3A19Z\u0026sks=b\u0026skv=2019-07-07\u0026sv=2021-08-06\u0026st=2023-01-30T05%3A30%3A33Z\u0026se=2023-01-30T13%3A40%3A33Z\u0026sr=c\u0026sp=rcwl\u0026sig=RJFYs7imIziskrAnleJeFfxpAVfWTkagtorO9MkPhYg%3D",
+            "sasUri": "https://sag5kafuzodsfcw.blob.core.windows.net/ed997c1d-9-aecb9ab1-a372-5d98-881f-ef2174231dc4?skoid=da11e5f0-57ac-4d3e-894c-cf537f89d706\u0026sktid=0000000-0000-0000-0000-000000000000\u0026skt=2023-01-31T18%3A31%3A59Z\u0026ske=2023-02-02T02%3A41%3A59Z\u0026sks=b\u0026skv=2019-07-07\u0026sv=2021-08-06\u0026st=2023-01-31T20%3A14%3A24Z\u0026se=2023-02-01T04%3A24%3A24Z\u0026sr=c\u0026sp=rcwl\u0026sig=0000000000000000000000000000000000003D",
             "wasbsUri": null,
             "credentialType": "SAS"
           }
@@ -245,29 +184,20 @@
       }
     },
     {
-<<<<<<< HEAD
-      "RequestUri": "https://sag5kafuzodsfcw.blob.core.windows.net/ed997c1d-9-b5b093ff-4974-5aec-933d-571a765810ac/distribution-component/component_spec.yaml?skoid=da11e5f0-57ac-4d3e-894c-cf537f89d706\u0026sktid=0000000-0000-0000-0000-000000000000\u0026skt=2023-01-30T04%3A40%3A19Z\u0026ske=2023-01-31T12%3A50%3A19Z\u0026sks=b\u0026skv=2019-07-07\u0026sv=2021-08-06\u0026st=2023-01-30T05%3A30%3A33Z\u0026se=2023-01-30T13%3A40%3A33Z\u0026sr=c\u0026sp=rcwl\u0026sig=RJFYs7imIziskrAnleJeFfxpAVfWTkagtorO9MkPhYg%3D",
-=======
-      "RequestUri": "https://sagvgsoim6nmhbq.blob.core.windows.net/azureml-blobstore-e61cd5e2-512f-475e-9842-5e2a973993b8/LocalUpload/000000000000000000000000000000000000/distribution-component/component_spec.yaml",
->>>>>>> d40d276e
+      "RequestUri": "https://sag5kafuzodsfcw.blob.core.windows.net/ed997c1d-9-aecb9ab1-a372-5d98-881f-ef2174231dc4/distribution-component/component_spec.yaml?skoid=da11e5f0-57ac-4d3e-894c-cf537f89d706\u0026sktid=0000000-0000-0000-0000-000000000000\u0026skt=2023-01-31T18%3A31%3A59Z\u0026ske=2023-02-02T02%3A41%3A59Z\u0026sks=b\u0026skv=2019-07-07\u0026sv=2021-08-06\u0026st=2023-01-31T20%3A14%3A24Z\u0026se=2023-02-01T04%3A24%3A24Z\u0026sr=c\u0026sp=rcwl\u0026sig=0000000000000000000000000000000000003D",
       "RequestMethod": "HEAD",
       "RequestHeaders": {
         "Accept": "application/xml",
         "Accept-Encoding": "gzip, deflate",
         "Connection": "keep-alive",
-<<<<<<< HEAD
         "User-Agent": "azsdk-python-storage-blob/12.14.1 Python/3.7.9 (Windows-10-10.0.22621-SP0)",
-        "x-ms-date": "Mon, 30 Jan 2023 05:40:33 GMT",
-=======
-        "User-Agent": "azsdk-python-storage-blob/12.14.0 Python/3.9.10 (Windows-10-10.0.22621-SP0)",
-        "x-ms-date": "Mon, 30 Jan 2023 07:56:19 GMT",
->>>>>>> d40d276e
+        "x-ms-date": "Tue, 31 Jan 2023 20:24:24 GMT",
         "x-ms-version": "2021-08-06"
       },
       "RequestBody": null,
       "StatusCode": 404,
       "ResponseHeaders": {
-        "Date": "Mon, 30 Jan 2023 05:40:33 GMT",
+        "Date": "Tue, 31 Jan 2023 20:24:23 GMT",
         "Server": [
           "Windows-Azure-Blob/1.0",
           "Microsoft-HTTPAPI/2.0"
@@ -280,7 +210,7 @@
       "ResponseBody": null
     },
     {
-      "RequestUri": "https://sag5kafuzodsfcw.blob.core.windows.net/ed997c1d-9-b5b093ff-4974-5aec-933d-571a765810ac/distribution-component/component_spec.yaml?skoid=da11e5f0-57ac-4d3e-894c-cf537f89d706\u0026sktid=0000000-0000-0000-0000-000000000000\u0026skt=2023-01-30T04%3A40%3A19Z\u0026ske=2023-01-31T12%3A50%3A19Z\u0026sks=b\u0026skv=2019-07-07\u0026sv=2021-08-06\u0026st=2023-01-30T05%3A30%3A33Z\u0026se=2023-01-30T13%3A40%3A33Z\u0026sr=c\u0026sp=rcwl\u0026sig=RJFYs7imIziskrAnleJeFfxpAVfWTkagtorO9MkPhYg%3D",
+      "RequestUri": "https://sag5kafuzodsfcw.blob.core.windows.net/ed997c1d-9-aecb9ab1-a372-5d98-881f-ef2174231dc4/distribution-component/component_spec.yaml?skoid=da11e5f0-57ac-4d3e-894c-cf537f89d706\u0026sktid=0000000-0000-0000-0000-000000000000\u0026skt=2023-01-31T18%3A31%3A59Z\u0026ske=2023-02-02T02%3A41%3A59Z\u0026sks=b\u0026skv=2019-07-07\u0026sv=2021-08-06\u0026st=2023-01-31T20%3A14%3A24Z\u0026se=2023-02-01T04%3A24%3A24Z\u0026sr=c\u0026sp=rcwl\u0026sig=0000000000000000000000000000000000003D",
       "RequestMethod": "PUT",
       "RequestHeaders": {
         "Accept": "application/xml",
@@ -289,11 +219,10 @@
         "Content-Length": "734",
         "Content-MD5": "CLjHRR9klQCsDjH3ycDqaA==",
         "Content-Type": "application/octet-stream",
-<<<<<<< HEAD
         "If-None-Match": "*",
         "User-Agent": "azsdk-python-storage-blob/12.14.1 Python/3.7.9 (Windows-10-10.0.22621-SP0)",
         "x-ms-blob-type": "BlockBlob",
-        "x-ms-date": "Mon, 30 Jan 2023 05:40:33 GMT",
+        "x-ms-date": "Tue, 31 Jan 2023 20:24:24 GMT",
         "x-ms-version": "2021-08-06"
       },
       "RequestBody": "JHNjaGVtYTogaHR0cHM6Ly9jb21wb25lbnRzZGsuYXp1cmVlZGdlLm5ldC9qc29uc2NoZW1hL0Rpc3RyaWJ1dGVkQ29tcG9uZW50Lmpzb24KbmFtZTogbWljcm9zb2Z0LmNvbS5henVyZW1sLnNhbXBsZXMubXBpX2V4YW1wbGUKdmVyc2lvbjogMC4wLjEKZGlzcGxheV9uYW1lOiBNUEkgRXhhbXBsZQp0eXBlOiBEaXN0cmlidXRlZENvbXBvbmVudAppbnB1dHM6CiAgaW5wdXRfcGF0aDoKICAgIHR5cGU6IHBhdGgKICAgIGRlc2NyaXB0aW9uOiBUaGUgZGlyZWN0b3J5IGNvbnRhaW5zIGlucHV0IGRhdGEuCiAgICBvcHRpb25hbDogZmFsc2UKICBzdHJpbmdfcGFyYW1ldGVyOgogICAgdHlwZTogU3RyaW5nCiAgICBkZXNjcmlwdGlvbjogQSBwYXJhbWV0ZXIgYWNjZXB0cyBhIHN0cmluZyB2YWx1ZS4KICAgIG9wdGlvbmFsOiB0cnVlCm91dHB1dHM6CiAgb3V0cHV0X3BhdGg6CiAgICB0eXBlOiBwYXRoCiAgICBkZXNjcmlwdGlvbjogVGhlIGRpcmVjdG9yeSBjb250YWlucyBvdXRwdXQgZGF0YS4KbGF1bmNoZXI6CiAgdHlwZTogbXBpCiAgYWRkaXRpb25hbF9hcmd1bWVudHM6ID4tCiAgICBweXRob24gdHJhaW4ucHkgLS1pbnB1dC1wYXRoIHtpbnB1dHMuaW5wdXRfcGF0aH0gWy0tc3RyaW5nLXBhcmFtZXRlciB7aW5wdXRzLnN0cmluZ19wYXJhbWV0ZXJ9XQogICAgLS1vdXRwdXQtcGF0aCB7b3V0cHV0cy5vdXRwdXRfcGF0aH0KZW52aXJvbm1lbnQ6CiAgbmFtZTogQXp1cmVNTC1NaW5pbWFsCgo=",
@@ -301,74 +230,41 @@
       "ResponseHeaders": {
         "Content-Length": "0",
         "Content-MD5": "CLjHRR9klQCsDjH3ycDqaA==",
-        "Date": "Mon, 30 Jan 2023 05:40:33 GMT",
-        "ETag": "\u00220x8DB028481BAC2FC\u0022",
-        "Last-Modified": "Mon, 30 Jan 2023 05:40:33 GMT",
-=======
-        "Date": "Mon, 30 Jan 2023 07:56:19 GMT",
-        "ETag": "\u00220x8DAB5ADCA0AAD6B\u0022",
-        "Last-Modified": "Mon, 24 Oct 2022 10:52:05 GMT",
->>>>>>> d40d276e
+        "Date": "Tue, 31 Jan 2023 20:24:24 GMT",
+        "ETag": "\u00220x8DB03C9252B12D8\u0022",
+        "Last-Modified": "Tue, 31 Jan 2023 20:24:24 GMT",
         "Server": [
           "Windows-Azure-Blob/1.0",
           "Microsoft-HTTPAPI/2.0"
         ],
-<<<<<<< HEAD
         "x-ms-content-crc64": "IGLxSKCe8rk=",
         "x-ms-request-server-encrypted": "true",
-=======
-        "Vary": "Origin",
-        "x-ms-access-tier": "Hot",
-        "x-ms-access-tier-inferred": "true",
-        "x-ms-blob-type": "BlockBlob",
-        "x-ms-creation-time": "Mon, 24 Oct 2022 10:52:04 GMT",
-        "x-ms-lease-state": "available",
-        "x-ms-lease-status": "unlocked",
+        "x-ms-version": "2021-08-06"
+      },
+      "ResponseBody": null
+    },
+    {
+      "RequestUri": "https://sag5kafuzodsfcw.blob.core.windows.net/ed997c1d-9-aecb9ab1-a372-5d98-881f-ef2174231dc4/distribution-component/component_spec.yaml?comp=metadata\u0026skoid=da11e5f0-57ac-4d3e-894c-cf537f89d706\u0026sktid=0000000-0000-0000-0000-000000000000\u0026skt=2023-01-31T18%3A31%3A59Z\u0026ske=2023-02-02T02%3A41%3A59Z\u0026sks=b\u0026skv=2019-07-07\u0026sv=2021-08-06\u0026st=2023-01-31T20%3A14%3A24Z\u0026se=2023-02-01T04%3A24%3A24Z\u0026sr=c\u0026sp=rcwl\u0026sig=0000000000000000000000000000000000003D",
+      "RequestMethod": "PUT",
+      "RequestHeaders": {
+        "Accept": "application/xml",
+        "Accept-Encoding": "gzip, deflate",
+        "Connection": "keep-alive",
+        "Content-Length": "0",
+        "User-Agent": "azsdk-python-storage-blob/12.14.1 Python/3.7.9 (Windows-10-10.0.22621-SP0)",
+        "x-ms-date": "Tue, 31 Jan 2023 20:24:25 GMT",
         "x-ms-meta-name": "0538e903-ac4e-f403-c41e-5dc75a9c2e6b",
         "x-ms-meta-upload_status": "completed",
         "x-ms-meta-version": "1",
-        "x-ms-server-encrypted": "true",
->>>>>>> d40d276e
-        "x-ms-version": "2021-08-06"
-      },
-      "ResponseBody": null
-    },
-    {
-<<<<<<< HEAD
-      "RequestUri": "https://sag5kafuzodsfcw.blob.core.windows.net/ed997c1d-9-b5b093ff-4974-5aec-933d-571a765810ac/distribution-component/component_spec.yaml?comp=metadata\u0026skoid=da11e5f0-57ac-4d3e-894c-cf537f89d706\u0026sktid=0000000-0000-0000-0000-000000000000\u0026skt=2023-01-30T04%3A40%3A19Z\u0026ske=2023-01-31T12%3A50%3A19Z\u0026sks=b\u0026skv=2019-07-07\u0026sv=2021-08-06\u0026st=2023-01-30T05%3A30%3A33Z\u0026se=2023-01-30T13%3A40%3A33Z\u0026sr=c\u0026sp=rcwl\u0026sig=RJFYs7imIziskrAnleJeFfxpAVfWTkagtorO9MkPhYg%3D",
-      "RequestMethod": "PUT",
-=======
-      "RequestUri": "https://sagvgsoim6nmhbq.blob.core.windows.net/azureml-blobstore-e61cd5e2-512f-475e-9842-5e2a973993b8/az-ml-artifacts/000000000000000000000000000000000000/distribution-component/component_spec.yaml",
-      "RequestMethod": "HEAD",
->>>>>>> d40d276e
-      "RequestHeaders": {
-        "Accept": "application/xml",
-        "Accept-Encoding": "gzip, deflate",
-        "Connection": "keep-alive",
-<<<<<<< HEAD
-        "Content-Length": "0",
-        "User-Agent": "azsdk-python-storage-blob/12.14.1 Python/3.7.9 (Windows-10-10.0.22621-SP0)",
-        "x-ms-date": "Mon, 30 Jan 2023 05:40:33 GMT",
-        "x-ms-meta-name": "0538e903-ac4e-f403-c41e-5dc75a9c2e6b",
-        "x-ms-meta-upload_status": "completed",
-        "x-ms-meta-version": "1",
-=======
-        "User-Agent": "azsdk-python-storage-blob/12.14.0 Python/3.9.10 (Windows-10-10.0.22621-SP0)",
-        "x-ms-date": "Mon, 30 Jan 2023 07:56:19 GMT",
->>>>>>> d40d276e
         "x-ms-version": "2021-08-06"
       },
       "RequestBody": null,
       "StatusCode": 200,
       "ResponseHeaders": {
-<<<<<<< HEAD
         "Content-Length": "0",
-        "Date": "Mon, 30 Jan 2023 05:40:33 GMT",
-        "ETag": "\u00220x8DB028481C5E4EA\u0022",
-        "Last-Modified": "Mon, 30 Jan 2023 05:40:33 GMT",
-=======
-        "Date": "Mon, 30 Jan 2023 07:56:19 GMT",
->>>>>>> d40d276e
+        "Date": "Tue, 31 Jan 2023 20:24:24 GMT",
+        "ETag": "\u00220x8DB03C92537E239\u0022",
+        "Last-Modified": "Tue, 31 Jan 2023 20:24:25 GMT",
         "Server": [
           "Windows-Azure-Blob/1.0",
           "Microsoft-HTTPAPI/2.0"
@@ -387,11 +283,7 @@
         "Connection": "keep-alive",
         "Content-Length": "263",
         "Content-Type": "application/json",
-<<<<<<< HEAD
         "User-Agent": "azure-ai-ml/1.4.0 azsdk-python-mgmt-machinelearningservices/0.1.0 Python/3.7.9 (Windows-10-10.0.22621-SP0)"
-=======
-        "User-Agent": "azure-ai-ml/1.4.0 azsdk-python-mgmt-machinelearningservices/0.1.0 Python/3.9.10 (Windows-10-10.0.22621-SP0)"
->>>>>>> d40d276e
       },
       "RequestBody": {
         "properties": {
@@ -401,11 +293,7 @@
           },
           "isAnonymous": true,
           "isArchived": false,
-<<<<<<< HEAD
-          "codeUri": "https://sag5kafuzodsfcw.blob.core.windows.net:443/ed997c1d-9-b5b093ff-4974-5aec-933d-571a765810ac/distribution-component"
-=======
-          "codeUri": "https://sagvgsoim6nmhbq.blob.core.windows.net/azureml-blobstore-e61cd5e2-512f-475e-9842-5e2a973993b8/LocalUpload/000000000000000000000000000000000000/distribution-component"
->>>>>>> d40d276e
+          "codeUri": "https://sag5kafuzodsfcw.blob.core.windows.net:443/ed997c1d-9-aecb9ab1-a372-5d98-881f-ef2174231dc4/distribution-component"
         }
       },
       "StatusCode": 200,
@@ -413,42 +301,24 @@
         "Cache-Control": "no-cache",
         "Content-Encoding": "gzip",
         "Content-Type": "application/json; charset=utf-8",
-<<<<<<< HEAD
-        "Date": "Mon, 30 Jan 2023 05:40:34 GMT",
+        "Date": "Tue, 31 Jan 2023 20:24:26 GMT",
         "Expires": "-1",
         "Pragma": "no-cache",
         "Request-Context": "appId=cid-v1:2d2e8e63-272e-4b3c-8598-4ee570a0e70d",
-        "Server-Timing": "traceparent;desc=\u002200-e4abcb518f1db8cd266cdaa3909cae4e-2b33f9827dde1d89-00\u0022",
-=======
-        "Date": "Mon, 30 Jan 2023 07:56:23 GMT",
-        "Expires": "-1",
-        "Pragma": "no-cache",
-        "Request-Context": "appId=cid-v1:512cc15a-13b5-415b-bfd0-dce7accb6bb1",
-        "Server-Timing": "traceparent;desc=\u002200-3a870bae7e5cae40b9a6c6ce2f565482-56e89f61323a6e67-01\u0022",
->>>>>>> d40d276e
+        "Server-Timing": "traceparent;desc=\u002200-eae2a0f68a958004dd3eef5b6bac1012-23443467abc54ca7-01\u0022",
         "Strict-Transport-Security": "max-age=31536000; includeSubDomains",
         "Transfer-Encoding": "chunked",
         "Vary": [
           "Accept-Encoding",
           "Accept-Encoding"
         ],
-<<<<<<< HEAD
-        "x-aml-cluster": "vienna-eastus2-01",
-        "X-Content-Type-Options": "nosniff",
-        "x-ms-correlation-request-id": "aa8a2dea-4eff-4b33-89c5-285d1bcb0490",
+        "x-aml-cluster": "vienna-eastus2-02",
+        "X-Content-Type-Options": "nosniff",
+        "x-ms-correlation-request-id": "eec56253-30a3-402f-a72b-c26d15548a08",
         "x-ms-ratelimit-remaining-subscription-writes": "1169",
         "x-ms-response-type": "standard",
-        "x-ms-routing-request-id": "CENTRALUS:20230130T054035Z:aa8a2dea-4eff-4b33-89c5-285d1bcb0490",
-        "x-request-time": "0.121"
-=======
-        "x-aml-cluster": "vienna-test-westus2-01",
-        "X-Content-Type-Options": "nosniff",
-        "x-ms-correlation-request-id": "b494031c-1057-4c44-b68d-c0f626bb49dd",
-        "x-ms-ratelimit-remaining-subscription-writes": "1187",
-        "x-ms-response-type": "standard",
-        "x-ms-routing-request-id": "JAPANEAST:20230130T075623Z:b494031c-1057-4c44-b68d-c0f626bb49dd",
-        "x-request-time": "0.411"
->>>>>>> d40d276e
+        "x-ms-routing-request-id": "SOUTHCENTRALUS:20230131T202426Z:eec56253-30a3-402f-a72b-c26d15548a08",
+        "x-request-time": "0.102"
       },
       "ResponseBody": {
         "id": "/subscriptions/00000000-0000-0000-0000-000000000/resourceGroups/00000/providers/Microsoft.MachineLearningServices/workspaces/00000/codes/0538e903-ac4e-f403-c41e-5dc75a9c2e6b/versions/1",
@@ -463,47 +333,28 @@
           },
           "isArchived": false,
           "isAnonymous": false,
-<<<<<<< HEAD
           "codeUri": "https://sag5kafuzodsfcw.blob.core.windows.net:443/ed997c1d-9-d22e901d-d55c-52a1-adff-0c92bfb3453e/distribution-component"
         },
         "systemData": {
           "createdAt": "2023-01-30T05:23:17.2642325\u002B00:00",
           "createdBy": "Diondra Peck",
           "createdByType": "User",
-          "lastModifiedAt": "2023-01-30T05:40:35.4758525\u002B00:00",
+          "lastModifiedAt": "2023-01-31T20:24:26.3523761\u002B00:00",
           "lastModifiedBy": "Diondra Peck",
-=======
-          "codeUri": "https://sagvgsoim6nmhbq.blob.core.windows.net/azureml-blobstore-e61cd5e2-512f-475e-9842-5e2a973993b8/LocalUpload/000000000000000000000000000000000000/distribution-component"
-        },
-        "systemData": {
-          "createdAt": "2022-10-24T10:52:05.7239361\u002B00:00",
-          "createdBy": "Xingzhi Zhang",
-          "createdByType": "User",
-          "lastModifiedAt": "2023-01-30T07:56:22.9840712\u002B00:00",
-          "lastModifiedBy": "Xingzhi Zhang",
->>>>>>> d40d276e
           "lastModifiedByType": "User"
         }
       }
     },
     {
-<<<<<<< HEAD
-      "RequestUri": "https://management.azure.com/subscriptions/00000000-0000-0000-0000-000000000/resourceGroups/00000/providers/Microsoft.MachineLearningServices/workspaces/00000/components/test_846687908812/versions/0.0.1?api-version=2022-10-01",
-=======
-      "RequestUri": "https://management.azure.com/subscriptions/00000000-0000-0000-0000-000000000/resourceGroups/00000/providers/Microsoft.MachineLearningServices/workspaces/00000/components/test_53724129028/versions/0.0.1?api-version=2022-10-01",
->>>>>>> d40d276e
+      "RequestUri": "https://management.azure.com/subscriptions/00000000-0000-0000-0000-000000000/resourceGroups/00000/providers/Microsoft.MachineLearningServices/workspaces/00000/components/test_376571840388/versions/0.0.1?api-version=2022-10-01",
       "RequestMethod": "PUT",
       "RequestHeaders": {
         "Accept": "application/json",
         "Accept-Encoding": "gzip, deflate",
         "Connection": "keep-alive",
-        "Content-Length": "1113",
+        "Content-Length": "1114",
         "Content-Type": "application/json",
-<<<<<<< HEAD
         "User-Agent": "azure-ai-ml/1.4.0 azsdk-python-mgmt-machinelearningservices/0.1.0 Python/3.7.9 (Windows-10-10.0.22621-SP0)"
-=======
-        "User-Agent": "azure-ai-ml/1.4.0 azsdk-python-mgmt-machinelearningservices/0.1.0 Python/3.9.10 (Windows-10-10.0.22621-SP0)"
->>>>>>> d40d276e
       },
       "RequestBody": {
         "properties": {
@@ -512,11 +363,7 @@
           "isAnonymous": false,
           "isArchived": false,
           "componentSpec": {
-<<<<<<< HEAD
-            "name": "test_846687908812",
-=======
-            "name": "test_53724129028",
->>>>>>> d40d276e
+            "name": "test_376571840388",
             "version": "0.0.1",
             "$schema": "https://componentsdk.azureedge.net/jsonschema/DistributedComponent.json",
             "display_name": "MPI Example",
@@ -555,45 +402,25 @@
       "StatusCode": 201,
       "ResponseHeaders": {
         "Cache-Control": "no-cache",
-        "Content-Length": "2066",
+        "Content-Length": "2067",
         "Content-Type": "application/json; charset=utf-8",
-<<<<<<< HEAD
-        "Date": "Mon, 30 Jan 2023 05:40:35 GMT",
+        "Date": "Tue, 31 Jan 2023 20:24:26 GMT",
         "Expires": "-1",
-        "Location": "https://management.azure.com/subscriptions/00000000-0000-0000-0000-000000000/resourceGroups/00000/providers/Microsoft.MachineLearningServices/workspaces/00000/components/test_846687908812/versions/0.0.1?api-version=2022-10-01",
+        "Location": "https://management.azure.com/subscriptions/00000000-0000-0000-0000-000000000/resourceGroups/00000/providers/Microsoft.MachineLearningServices/workspaces/00000/components/test_376571840388/versions/0.0.1?api-version=2022-10-01",
         "Pragma": "no-cache",
         "Request-Context": "appId=cid-v1:2d2e8e63-272e-4b3c-8598-4ee570a0e70d",
-        "Server-Timing": "traceparent;desc=\u002200-6651a944a1736b482350c808469fa10d-19850e7067fedcb1-00\u0022",
+        "Server-Timing": "traceparent;desc=\u002200-f41cbb3ba53b77006f7cc013062fb208-67ff6de7bfc8c82a-01\u0022",
         "Strict-Transport-Security": "max-age=31536000; includeSubDomains",
-        "x-aml-cluster": "vienna-eastus2-01",
-        "X-Content-Type-Options": "nosniff",
-        "x-ms-correlation-request-id": "7cc10578-48b5-4a09-a165-a409991b92b6",
+        "x-aml-cluster": "vienna-eastus2-02",
+        "X-Content-Type-Options": "nosniff",
+        "x-ms-correlation-request-id": "1514c6cf-3054-4a04-9de8-c97fddc7d01f",
         "x-ms-ratelimit-remaining-subscription-writes": "1168",
         "x-ms-response-type": "standard",
-        "x-ms-routing-request-id": "CENTRALUS:20230130T054036Z:7cc10578-48b5-4a09-a165-a409991b92b6",
-        "x-request-time": "0.410"
+        "x-ms-routing-request-id": "SOUTHCENTRALUS:20230131T202427Z:1514c6cf-3054-4a04-9de8-c97fddc7d01f",
+        "x-request-time": "0.548"
       },
       "ResponseBody": {
-        "id": "/subscriptions/00000000-0000-0000-0000-000000000/resourceGroups/00000/providers/Microsoft.MachineLearningServices/workspaces/00000/components/test_846687908812/versions/0.0.1",
-=======
-        "Date": "Mon, 30 Jan 2023 07:56:25 GMT",
-        "Expires": "-1",
-        "Location": "https://management.azure.com/subscriptions/00000000-0000-0000-0000-000000000/resourceGroups/00000/providers/Microsoft.MachineLearningServices/workspaces/00000/components/test_53724129028/versions/0.0.1?api-version=2022-10-01",
-        "Pragma": "no-cache",
-        "Request-Context": "appId=cid-v1:512cc15a-13b5-415b-bfd0-dce7accb6bb1",
-        "Server-Timing": "traceparent;desc=\u002200-a68fafb72516965ffca89eb0d2b8841a-f6d5b60cea794422-01\u0022",
-        "Strict-Transport-Security": "max-age=31536000; includeSubDomains",
-        "x-aml-cluster": "vienna-test-westus2-01",
-        "X-Content-Type-Options": "nosniff",
-        "x-ms-correlation-request-id": "1c1368a0-2945-4efa-a1ea-e9c5b9c6c2b9",
-        "x-ms-ratelimit-remaining-subscription-writes": "1186",
-        "x-ms-response-type": "standard",
-        "x-ms-routing-request-id": "JAPANEAST:20230130T075625Z:1c1368a0-2945-4efa-a1ea-e9c5b9c6c2b9",
-        "x-request-time": "1.665"
-      },
-      "ResponseBody": {
-        "id": "/subscriptions/00000000-0000-0000-0000-000000000/resourceGroups/00000/providers/Microsoft.MachineLearningServices/workspaces/00000/components/test_53724129028/versions/0.0.1",
->>>>>>> d40d276e
+        "id": "/subscriptions/00000000-0000-0000-0000-000000000/resourceGroups/00000/providers/Microsoft.MachineLearningServices/workspaces/00000/components/test_376571840388/versions/0.0.1",
         "name": "0.0.1",
         "type": "Microsoft.MachineLearningServices/workspaces/components/versions",
         "properties": {
@@ -604,11 +431,7 @@
           "isAnonymous": false,
           "componentSpec": {
             "$schema": "https://componentsdk.azureedge.net/jsonschema/DistributedComponent.json",
-<<<<<<< HEAD
-            "name": "test_846687908812",
-=======
-            "name": "test_53724129028",
->>>>>>> d40d276e
+            "name": "test_376571840388",
             "version": "0.0.1",
             "display_name": "MPI Example",
             "is_deterministic": "True",
@@ -645,39 +468,23 @@
           }
         },
         "systemData": {
-<<<<<<< HEAD
-          "createdAt": "2023-01-30T05:40:36.080521\u002B00:00",
+          "createdAt": "2023-01-31T20:24:27.0854509\u002B00:00",
           "createdBy": "Diondra Peck",
           "createdByType": "User",
-          "lastModifiedAt": "2023-01-30T05:40:36.1476171\u002B00:00",
+          "lastModifiedAt": "2023-01-31T20:24:27.1515179\u002B00:00",
           "lastModifiedBy": "Diondra Peck",
-=======
-          "createdAt": "2023-01-30T07:56:24.900455\u002B00:00",
-          "createdBy": "Xingzhi Zhang",
-          "createdByType": "User",
-          "lastModifiedAt": "2023-01-30T07:56:25.3906268\u002B00:00",
-          "lastModifiedBy": "Xingzhi Zhang",
->>>>>>> d40d276e
           "lastModifiedByType": "User"
         }
       }
     },
     {
-<<<<<<< HEAD
-      "RequestUri": "https://management.azure.com/subscriptions/00000000-0000-0000-0000-000000000/resourceGroups/00000/providers/Microsoft.MachineLearningServices/workspaces/00000/components/test_846687908812/versions/0.0.1?api-version=2022-10-01",
-=======
-      "RequestUri": "https://management.azure.com/subscriptions/00000000-0000-0000-0000-000000000/resourceGroups/00000/providers/Microsoft.MachineLearningServices/workspaces/00000/components/test_53724129028/versions/0.0.1?api-version=2022-10-01",
->>>>>>> d40d276e
+      "RequestUri": "https://management.azure.com/subscriptions/00000000-0000-0000-0000-000000000/resourceGroups/00000/providers/Microsoft.MachineLearningServices/workspaces/00000/components/test_376571840388/versions/0.0.1?api-version=2022-10-01",
       "RequestMethod": "GET",
       "RequestHeaders": {
         "Accept": "application/json",
         "Accept-Encoding": "gzip, deflate",
         "Connection": "keep-alive",
-<<<<<<< HEAD
         "User-Agent": "azure-ai-ml/1.4.0 azsdk-python-mgmt-machinelearningservices/0.1.0 Python/3.7.9 (Windows-10-10.0.22621-SP0)"
-=======
-        "User-Agent": "azure-ai-ml/1.4.0 azsdk-python-mgmt-machinelearningservices/0.1.0 Python/3.9.10 (Windows-10-10.0.22621-SP0)"
->>>>>>> d40d276e
       },
       "RequestBody": null,
       "StatusCode": 200,
@@ -685,48 +492,27 @@
         "Cache-Control": "no-cache",
         "Content-Encoding": "gzip",
         "Content-Type": "application/json; charset=utf-8",
-<<<<<<< HEAD
-        "Date": "Mon, 30 Jan 2023 05:40:40 GMT",
+        "Date": "Tue, 31 Jan 2023 20:24:32 GMT",
         "Expires": "-1",
         "Pragma": "no-cache",
         "Request-Context": "appId=cid-v1:2d2e8e63-272e-4b3c-8598-4ee570a0e70d",
-        "Server-Timing": "traceparent;desc=\u002200-92d18e3c0385b11462f85ed618a85e33-42f8bc55aac7a87c-00\u0022",
-=======
-        "Date": "Mon, 30 Jan 2023 07:56:31 GMT",
-        "Expires": "-1",
-        "Pragma": "no-cache",
-        "Request-Context": "appId=cid-v1:512cc15a-13b5-415b-bfd0-dce7accb6bb1",
-        "Server-Timing": "traceparent;desc=\u002200-a52e5900fa873b0b06cef90180889384-2b2fed6893239d7b-01\u0022",
->>>>>>> d40d276e
+        "Server-Timing": "traceparent;desc=\u002200-e971cda366ec8e2cd2181e7d1b013e10-4d36a2820ca31ee9-01\u0022",
         "Strict-Transport-Security": "max-age=31536000; includeSubDomains",
         "Transfer-Encoding": "chunked",
         "Vary": [
           "Accept-Encoding",
           "Accept-Encoding"
         ],
-<<<<<<< HEAD
-        "x-aml-cluster": "vienna-eastus2-01",
-        "X-Content-Type-Options": "nosniff",
-        "x-ms-correlation-request-id": "1693b2d1-2959-4c79-91c5-d29254103c8a",
-        "x-ms-ratelimit-remaining-subscription-reads": "11944",
-        "x-ms-response-type": "standard",
-        "x-ms-routing-request-id": "CENTRALUS:20230130T054041Z:1693b2d1-2959-4c79-91c5-d29254103c8a",
-        "x-request-time": "0.088"
+        "x-aml-cluster": "vienna-eastus2-02",
+        "X-Content-Type-Options": "nosniff",
+        "x-ms-correlation-request-id": "3b600d3c-a12b-464a-bf04-056e2b93bb54",
+        "x-ms-ratelimit-remaining-subscription-reads": "11942",
+        "x-ms-response-type": "standard",
+        "x-ms-routing-request-id": "SOUTHCENTRALUS:20230131T202432Z:3b600d3c-a12b-464a-bf04-056e2b93bb54",
+        "x-request-time": "0.061"
       },
       "ResponseBody": {
-        "id": "/subscriptions/00000000-0000-0000-0000-000000000/resourceGroups/00000/providers/Microsoft.MachineLearningServices/workspaces/00000/components/test_846687908812/versions/0.0.1",
-=======
-        "x-aml-cluster": "vienna-test-westus2-01",
-        "X-Content-Type-Options": "nosniff",
-        "x-ms-correlation-request-id": "d53418cf-d289-4a7a-841c-b545d2a0db73",
-        "x-ms-ratelimit-remaining-subscription-reads": "11978",
-        "x-ms-response-type": "standard",
-        "x-ms-routing-request-id": "JAPANEAST:20230130T075631Z:d53418cf-d289-4a7a-841c-b545d2a0db73",
-        "x-request-time": "0.248"
-      },
-      "ResponseBody": {
-        "id": "/subscriptions/00000000-0000-0000-0000-000000000/resourceGroups/00000/providers/Microsoft.MachineLearningServices/workspaces/00000/components/test_53724129028/versions/0.0.1",
->>>>>>> d40d276e
+        "id": "/subscriptions/00000000-0000-0000-0000-000000000/resourceGroups/00000/providers/Microsoft.MachineLearningServices/workspaces/00000/components/test_376571840388/versions/0.0.1",
         "name": "0.0.1",
         "type": "Microsoft.MachineLearningServices/workspaces/components/versions",
         "properties": {
@@ -737,11 +523,7 @@
           "isAnonymous": false,
           "componentSpec": {
             "$schema": "https://componentsdk.azureedge.net/jsonschema/DistributedComponent.json",
-<<<<<<< HEAD
-            "name": "test_846687908812",
-=======
-            "name": "test_53724129028",
->>>>>>> d40d276e
+            "name": "test_376571840388",
             "version": "0.0.1",
             "display_name": "MPI Example",
             "is_deterministic": "True",
@@ -778,19 +560,11 @@
           }
         },
         "systemData": {
-<<<<<<< HEAD
-          "createdAt": "2023-01-30T05:40:36.080521\u002B00:00",
+          "createdAt": "2023-01-31T20:24:27.0854509\u002B00:00",
           "createdBy": "Diondra Peck",
           "createdByType": "User",
-          "lastModifiedAt": "2023-01-30T05:40:36.1476171\u002B00:00",
+          "lastModifiedAt": "2023-01-31T20:24:27.1515179\u002B00:00",
           "lastModifiedBy": "Diondra Peck",
-=======
-          "createdAt": "2023-01-30T07:56:24.900455\u002B00:00",
-          "createdBy": "Xingzhi Zhang",
-          "createdByType": "User",
-          "lastModifiedAt": "2023-01-30T07:56:25.3906268\u002B00:00",
-          "lastModifiedBy": "Xingzhi Zhang",
->>>>>>> d40d276e
           "lastModifiedByType": "User"
         }
       }
@@ -802,11 +576,7 @@
         "Accept": "application/json",
         "Accept-Encoding": "gzip, deflate",
         "Connection": "keep-alive",
-<<<<<<< HEAD
         "User-Agent": "azure-ai-ml/1.4.0 azsdk-python-mgmt-machinelearningservices/0.1.0 Python/3.7.9 (Windows-10-10.0.22621-SP0)"
-=======
-        "User-Agent": "azure-ai-ml/1.4.0 azsdk-python-mgmt-machinelearningservices/0.1.0 Python/3.9.10 (Windows-10-10.0.22621-SP0)"
->>>>>>> d40d276e
       },
       "RequestBody": null,
       "StatusCode": 200,
@@ -814,69 +584,39 @@
         "Cache-Control": "no-cache",
         "Content-Encoding": "gzip",
         "Content-Type": "application/json; charset=utf-8",
-<<<<<<< HEAD
-        "Date": "Mon, 30 Jan 2023 05:40:43 GMT",
+        "Date": "Tue, 31 Jan 2023 20:24:34 GMT",
         "Expires": "-1",
         "Pragma": "no-cache",
         "Request-Context": "appId=cid-v1:2d2e8e63-272e-4b3c-8598-4ee570a0e70d",
-        "Server-Timing": "traceparent;desc=\u002200-3561336418b1dbfe605161c55bbb4444-bf882ce0b2d319b0-00\u0022",
-=======
-        "Date": "Mon, 30 Jan 2023 07:56:33 GMT",
-        "Expires": "-1",
-        "Pragma": "no-cache",
-        "Request-Context": "appId=cid-v1:512cc15a-13b5-415b-bfd0-dce7accb6bb1",
-        "Server-Timing": "traceparent;desc=\u002200-f876bb05ed5c62585b4b805d47822f87-4bfaaa52d425c31c-01\u0022",
->>>>>>> d40d276e
+        "Server-Timing": "traceparent;desc=\u002200-ad72efc50d20f26b77fa7e7e62e61ac5-b04462e3ca1b4470-01\u0022",
         "Strict-Transport-Security": "max-age=31536000; includeSubDomains",
         "Transfer-Encoding": "chunked",
         "Vary": [
           "Accept-Encoding",
           "Accept-Encoding"
         ],
-<<<<<<< HEAD
-        "x-aml-cluster": "vienna-eastus2-02",
-        "X-Content-Type-Options": "nosniff",
-        "x-ms-correlation-request-id": "4d72dc00-32c6-4f74-b35c-bb582f19bf49",
-        "x-ms-ratelimit-remaining-subscription-reads": "11943",
-        "x-ms-response-type": "standard",
-        "x-ms-routing-request-id": "CENTRALUS:20230130T054043Z:4d72dc00-32c6-4f74-b35c-bb582f19bf49",
-        "x-request-time": "0.035"
-=======
-        "x-aml-cluster": "vienna-test-westus2-02",
-        "X-Content-Type-Options": "nosniff",
-        "x-ms-correlation-request-id": "8182c1ad-8dc4-43f0-bd30-490675e370c3",
-        "x-ms-ratelimit-remaining-subscription-reads": "11977",
-        "x-ms-response-type": "standard",
-        "x-ms-routing-request-id": "JAPANEAST:20230130T075634Z:8182c1ad-8dc4-43f0-bd30-490675e370c3",
-        "x-request-time": "0.229"
->>>>>>> d40d276e
+        "x-aml-cluster": "vienna-eastus2-01",
+        "X-Content-Type-Options": "nosniff",
+        "x-ms-correlation-request-id": "3cbe07f5-4e99-44de-b6fc-a7e6f4692ade",
+        "x-ms-ratelimit-remaining-subscription-reads": "11941",
+        "x-ms-response-type": "standard",
+        "x-ms-routing-request-id": "SOUTHCENTRALUS:20230131T202434Z:3cbe07f5-4e99-44de-b6fc-a7e6f4692ade",
+        "x-request-time": "0.073"
       },
       "ResponseBody": {
         "id": "/subscriptions/00000000-0000-0000-0000-000000000/resourceGroups/00000/providers/Microsoft.MachineLearningServices/workspaces/00000/computes/cpu-cluster",
         "name": "cpu-cluster",
         "type": "Microsoft.MachineLearningServices/workspaces/computes",
-<<<<<<< HEAD
         "location": "eastus2",
         "tags": {},
         "properties": {
           "createdOn": "2023-01-30T04:48:06.2699059\u002B00:00",
           "modifiedOn": "2023-01-30T04:48:12.8944527\u002B00:00",
-=======
-        "location": "centraluseuap",
-        "tags": {},
-        "properties": {
-          "createdOn": "2022-09-22T09:02:22.1899959\u002B00:00",
-          "modifiedOn": "2022-11-21T09:48:12.4511558\u002B00:00",
->>>>>>> d40d276e
           "disableLocalAuth": false,
           "description": null,
           "resourceId": null,
           "computeType": "AmlCompute",
-<<<<<<< HEAD
           "computeLocation": "eastus2",
-=======
-          "computeLocation": "centraluseuap",
->>>>>>> d40d276e
           "provisioningState": "Succeeded",
           "provisioningErrors": null,
           "isAttachedCompute": false,
@@ -884,37 +624,23 @@
             "vmSize": "STANDARD_DS2_V2",
             "vmPriority": "Dedicated",
             "scaleSettings": {
-              "maxNodeCount": 6,
-              "minNodeCount": 1,
+              "maxNodeCount": 4,
+              "minNodeCount": 0,
               "nodeIdleTimeBeforeScaleDown": "PT2M"
             },
             "subnet": null,
-<<<<<<< HEAD
-            "currentNodeCount": 4,
+            "currentNodeCount": 2,
             "targetNodeCount": 2,
             "nodeStateCounts": {
               "preparingNodeCount": 0,
               "runningNodeCount": 0,
               "idleNodeCount": 2,
-=======
-            "currentNodeCount": 6,
-            "targetNodeCount": 6,
-            "nodeStateCounts": {
-              "preparingNodeCount": 0,
-              "runningNodeCount": 6,
-              "idleNodeCount": 0,
->>>>>>> d40d276e
               "unusableNodeCount": 0,
-              "leavingNodeCount": 2,
+              "leavingNodeCount": 0,
               "preemptedNodeCount": 0
             },
-<<<<<<< HEAD
-            "allocationState": "Resizing",
-            "allocationStateTransitionTime": "2023-01-30T05:38:29.027\u002B00:00",
-=======
             "allocationState": "Steady",
-            "allocationStateTransitionTime": "2023-01-06T18:59:34.232\u002B00:00",
->>>>>>> d40d276e
+            "allocationStateTransitionTime": "2023-01-31T20:20:23.41\u002B00:00",
             "errors": null,
             "remoteLoginPortPublicAccess": "Enabled",
             "osType": "Linux",
@@ -932,13 +658,9 @@
         "Accept": "application/json",
         "Accept-Encoding": "gzip, deflate",
         "Connection": "keep-alive",
-        "Content-Length": "1408",
+        "Content-Length": "1409",
         "Content-Type": "application/json",
-<<<<<<< HEAD
         "User-Agent": "azure-ai-ml/1.4.0 azsdk-python-mgmt-machinelearningservices/0.1.0 Python/3.7.9 (Windows-10-10.0.22621-SP0)"
-=======
-        "User-Agent": "azure-ai-ml/1.4.0 azsdk-python-mgmt-machinelearningservices/0.1.0 Python/3.9.10 (Windows-10-10.0.22621-SP0)"
->>>>>>> d40d276e
       },
       "RequestBody": {
         "properties": {
@@ -978,11 +700,7 @@
                 }
               },
               "_source": "REMOTE.WORKSPACE.COMPONENT",
-<<<<<<< HEAD
-              "componentId": "/subscriptions/00000000-0000-0000-0000-000000000/resourceGroups/00000/providers/Microsoft.MachineLearningServices/workspaces/00000/components/test_846687908812/versions/0.0.1"
-=======
-              "componentId": "/subscriptions/00000000-0000-0000-0000-000000000/resourceGroups/00000/providers/Microsoft.MachineLearningServices/workspaces/00000/components/test_53724129028/versions/0.0.1"
->>>>>>> d40d276e
+              "componentId": "/subscriptions/00000000-0000-0000-0000-000000000/resourceGroups/00000/providers/Microsoft.MachineLearningServices/workspaces/00000/components/test_376571840388/versions/0.0.1"
             }
           },
           "outputs": {},
@@ -995,41 +713,22 @@
       "StatusCode": 201,
       "ResponseHeaders": {
         "Cache-Control": "no-cache",
-<<<<<<< HEAD
         "Content-Length": "3528",
         "Content-Type": "application/json; charset=utf-8",
-        "Date": "Mon, 30 Jan 2023 05:40:44 GMT",
+        "Date": "Tue, 31 Jan 2023 20:24:37 GMT",
         "Expires": "-1",
         "Location": "https://management.azure.com/subscriptions/00000000-0000-0000-0000-000000000/resourceGroups/00000/providers/Microsoft.MachineLearningServices/workspaces/00000/jobs/000000000000000000000?api-version=2022-10-01-preview",
         "Pragma": "no-cache",
         "Request-Context": "appId=cid-v1:2d2e8e63-272e-4b3c-8598-4ee570a0e70d",
-        "Server-Timing": "traceparent;desc=\u002200-4041fdb5c1a46641115f0d0346e4046b-17086717523d0876-00\u0022",
+        "Server-Timing": "traceparent;desc=\u002200-008111c336dbe6311868e1c5ba2671dc-ab32b4aec9f19db9-01\u0022",
         "Strict-Transport-Security": "max-age=31536000; includeSubDomains",
-        "x-aml-cluster": "vienna-eastus2-01",
-        "X-Content-Type-Options": "nosniff",
-        "x-ms-correlation-request-id": "abfb6c8e-82fd-4301-a5fa-8e72fbfdfeea",
+        "x-aml-cluster": "vienna-eastus2-02",
+        "X-Content-Type-Options": "nosniff",
+        "x-ms-correlation-request-id": "1bc9a4bb-1c2d-4971-8162-33b8e6f60137",
         "x-ms-ratelimit-remaining-subscription-writes": "1167",
         "x-ms-response-type": "standard",
-        "x-ms-routing-request-id": "CENTRALUS:20230130T054045Z:abfb6c8e-82fd-4301-a5fa-8e72fbfdfeea",
-        "x-request-time": "1.094"
-=======
-        "Content-Length": "3532",
-        "Content-Type": "application/json; charset=utf-8",
-        "Date": "Mon, 30 Jan 2023 07:56:37 GMT",
-        "Expires": "-1",
-        "Location": "https://management.azure.com/subscriptions/00000000-0000-0000-0000-000000000/resourceGroups/00000/providers/Microsoft.MachineLearningServices/workspaces/00000/jobs/000000000000000000000?api-version=2022-10-01-preview",
-        "Pragma": "no-cache",
-        "Request-Context": "appId=cid-v1:512cc15a-13b5-415b-bfd0-dce7accb6bb1",
-        "Server-Timing": "traceparent;desc=\u002200-80f69cad0394f64b4868f33cc0bc78ab-c4268e5813d91c10-01\u0022",
-        "Strict-Transport-Security": "max-age=31536000; includeSubDomains",
-        "x-aml-cluster": "vienna-test-westus2-01",
-        "X-Content-Type-Options": "nosniff",
-        "x-ms-correlation-request-id": "5bd38593-55dc-4bc6-a51b-c1216f607a44",
-        "x-ms-ratelimit-remaining-subscription-writes": "1185",
-        "x-ms-response-type": "standard",
-        "x-ms-routing-request-id": "JAPANEAST:20230130T075637Z:5bd38593-55dc-4bc6-a51b-c1216f607a44",
-        "x-request-time": "2.669"
->>>>>>> d40d276e
+        "x-ms-routing-request-id": "SOUTHCENTRALUS:20230131T202437Z:1bc9a4bb-1c2d-4971-8162-33b8e6f60137",
+        "x-request-time": "2.176"
       },
       "ResponseBody": {
         "id": "/subscriptions/00000000-0000-0000-0000-000000000/resourceGroups/00000/providers/Microsoft.MachineLearningServices/workspaces/00000/jobs/000000000000000000000",
@@ -1057,11 +756,7 @@
             "Tracking": {
               "jobServiceType": "Tracking",
               "port": null,
-<<<<<<< HEAD
               "endpoint": "azureml://eastus2.api.azureml.ms/mlflow/v1.0/subscriptions/00000000-0000-0000-0000-000000000/resourceGroups/00000/providers/Microsoft.MachineLearningServices/workspaces/00000?",
-=======
-              "endpoint": "azureml://master.api.azureml-test.ms/mlflow/v1.0/subscriptions/00000000-0000-0000-0000-000000000/resourceGroups/00000/providers/Microsoft.MachineLearningServices/workspaces/00000?",
->>>>>>> d40d276e
               "status": null,
               "errorMessage": null,
               "properties": null,
@@ -1115,11 +810,7 @@
                 }
               },
               "_source": "REMOTE.WORKSPACE.COMPONENT",
-<<<<<<< HEAD
-              "componentId": "/subscriptions/00000000-0000-0000-0000-000000000/resourceGroups/00000/providers/Microsoft.MachineLearningServices/workspaces/00000/components/test_846687908812/versions/0.0.1"
-=======
-              "componentId": "/subscriptions/00000000-0000-0000-0000-000000000/resourceGroups/00000/providers/Microsoft.MachineLearningServices/workspaces/00000/components/test_53724129028/versions/0.0.1"
->>>>>>> d40d276e
+              "componentId": "/subscriptions/00000000-0000-0000-0000-000000000/resourceGroups/00000/providers/Microsoft.MachineLearningServices/workspaces/00000/components/test_376571840388/versions/0.0.1"
             }
           },
           "inputs": {},
@@ -1127,13 +818,8 @@
           "sourceJobId": null
         },
         "systemData": {
-<<<<<<< HEAD
-          "createdAt": "2023-01-30T05:40:44.9258634\u002B00:00",
+          "createdAt": "2023-01-31T20:24:36.6024681\u002B00:00",
           "createdBy": "Diondra Peck",
-=======
-          "createdAt": "2023-01-30T07:56:36.6291226\u002B00:00",
-          "createdBy": "Xingzhi Zhang",
->>>>>>> d40d276e
           "createdByType": "User"
         }
       }
@@ -1146,11 +832,7 @@
         "Accept-Encoding": "gzip, deflate",
         "Connection": "keep-alive",
         "Content-Length": "0",
-<<<<<<< HEAD
         "User-Agent": "azure-ai-ml/1.4.0 azsdk-python-mgmt-machinelearningservices/0.1.0 Python/3.7.9 (Windows-10-10.0.22621-SP0)"
-=======
-        "User-Agent": "azure-ai-ml/1.4.0 azsdk-python-mgmt-machinelearningservices/0.1.0 Python/3.9.10 (Windows-10-10.0.22621-SP0)"
->>>>>>> d40d276e
       },
       "RequestBody": null,
       "StatusCode": 202,
@@ -1158,56 +840,31 @@
         "Cache-Control": "no-cache",
         "Content-Length": "4",
         "Content-Type": "application/json; charset=utf-8",
-<<<<<<< HEAD
-        "Date": "Mon, 30 Jan 2023 05:40:46 GMT",
+        "Date": "Tue, 31 Jan 2023 20:24:39 GMT",
         "Expires": "-1",
         "Location": "https://management.azure.com/subscriptions/00000000-0000-0000-0000-000000000/providers/Microsoft.MachineLearningServices/locations/eastus2/mfeOperationResults/jc:ed997c1d-9e48-442e-b62b-478a0b393069:000000000000000000000?api-version=2022-10-01-preview",
-=======
-        "Date": "Mon, 30 Jan 2023 07:56:40 GMT",
-        "Expires": "-1",
-        "Location": "https://management.azure.com/subscriptions/00000000-0000-0000-0000-000000000/providers/Microsoft.MachineLearningServices/locations/centraluseuap/mfeOperationResults/jc:e61cd5e2-512f-475e-9842-5e2a973993b8:000000000000000000000?api-version=2022-10-01-preview",
->>>>>>> d40d276e
         "Pragma": "no-cache",
-        "Request-Context": "appId=cid-v1:512cc15a-13b5-415b-bfd0-dce7accb6bb1",
+        "Request-Context": "appId=cid-v1:2d2e8e63-272e-4b3c-8598-4ee570a0e70d",
         "Strict-Transport-Security": "max-age=31536000; includeSubDomains",
-<<<<<<< HEAD
-        "x-aml-cluster": "vienna-eastus2-01",
+        "x-aml-cluster": "vienna-eastus2-02",
         "X-Content-Type-Options": "nosniff",
         "x-ms-async-operation-timeout": "PT1H",
-        "x-ms-correlation-request-id": "f903656b-469a-4730-b90e-c476dbbbf981",
+        "x-ms-correlation-request-id": "7bde7096-a214-4dd1-817c-a980badd1f74",
         "x-ms-ratelimit-remaining-subscription-writes": "1189",
         "x-ms-response-type": "standard",
-        "x-ms-routing-request-id": "CENTRALUS:20230130T054047Z:f903656b-469a-4730-b90e-c476dbbbf981",
-        "x-request-time": "0.521"
-=======
-        "x-aml-cluster": "vienna-test-westus2-01",
-        "X-Content-Type-Options": "nosniff",
-        "x-ms-async-operation-timeout": "PT1H",
-        "x-ms-correlation-request-id": "0a8be621-9a26-4e66-a5a0-b0c6e32d5ea4",
-        "x-ms-ratelimit-remaining-subscription-writes": "1191",
-        "x-ms-response-type": "standard",
-        "x-ms-routing-request-id": "JAPANEAST:20230130T075640Z:0a8be621-9a26-4e66-a5a0-b0c6e32d5ea4",
-        "x-request-time": "1.034"
->>>>>>> d40d276e
+        "x-ms-routing-request-id": "SOUTHCENTRALUS:20230131T202440Z:7bde7096-a214-4dd1-817c-a980badd1f74",
+        "x-request-time": "0.603"
       },
       "ResponseBody": "null"
     },
     {
-<<<<<<< HEAD
       "RequestUri": "https://management.azure.com/subscriptions/00000000-0000-0000-0000-000000000/providers/Microsoft.MachineLearningServices/locations/eastus2/mfeOperationResults/jc:ed997c1d-9e48-442e-b62b-478a0b393069:000000000000000000000?api-version=2022-10-01-preview",
-=======
-      "RequestUri": "https://management.azure.com/subscriptions/00000000-0000-0000-0000-000000000/providers/Microsoft.MachineLearningServices/locations/centraluseuap/mfeOperationResults/jc:e61cd5e2-512f-475e-9842-5e2a973993b8:000000000000000000000?api-version=2022-10-01-preview",
->>>>>>> d40d276e
       "RequestMethod": "GET",
       "RequestHeaders": {
         "Accept": "*/*",
         "Accept-Encoding": "gzip, deflate",
         "Connection": "keep-alive",
-<<<<<<< HEAD
         "User-Agent": "azure-ai-ml/1.4.0 azsdk-python-mgmt-machinelearningservices/0.1.0 Python/3.7.9 (Windows-10-10.0.22621-SP0)"
-=======
-        "User-Agent": "azure-ai-ml/1.4.0 azsdk-python-mgmt-machinelearningservices/0.1.0 Python/3.9.10 (Windows-10-10.0.22621-SP0)"
->>>>>>> d40d276e
       },
       "RequestBody": null,
       "StatusCode": 202,
@@ -1215,98 +872,54 @@
         "Cache-Control": "no-cache",
         "Content-Length": "2",
         "Content-Type": "application/json; charset=utf-8",
-<<<<<<< HEAD
-        "Date": "Mon, 30 Jan 2023 05:40:46 GMT",
+        "Date": "Tue, 31 Jan 2023 20:24:39 GMT",
         "Expires": "-1",
         "Location": "https://management.azure.com/subscriptions/00000000-0000-0000-0000-000000000/providers/Microsoft.MachineLearningServices/locations/eastus2/mfeOperationResults/jc:ed997c1d-9e48-442e-b62b-478a0b393069:000000000000000000000?api-version=2022-10-01-preview",
-=======
-        "Date": "Mon, 30 Jan 2023 07:56:40 GMT",
-        "Expires": "-1",
-        "Location": "https://management.azure.com/subscriptions/00000000-0000-0000-0000-000000000/providers/Microsoft.MachineLearningServices/locations/centraluseuap/mfeOperationResults/jc:e61cd5e2-512f-475e-9842-5e2a973993b8:000000000000000000000?api-version=2022-10-01-preview",
->>>>>>> d40d276e
         "Pragma": "no-cache",
-        "Request-Context": "appId=cid-v1:512cc15a-13b5-415b-bfd0-dce7accb6bb1",
+        "Request-Context": "appId=cid-v1:2d2e8e63-272e-4b3c-8598-4ee570a0e70d",
         "Strict-Transport-Security": "max-age=31536000; includeSubDomains",
-<<<<<<< HEAD
-        "x-aml-cluster": "vienna-eastus2-02",
-        "X-Content-Type-Options": "nosniff",
-        "x-ms-correlation-request-id": "b7cae363-bf38-4302-8392-f5002c5f0793",
-        "x-ms-ratelimit-remaining-subscription-reads": "11942",
-        "x-ms-response-type": "standard",
-        "x-ms-routing-request-id": "CENTRALUS:20230130T054047Z:b7cae363-bf38-4302-8392-f5002c5f0793",
-        "x-request-time": "0.040"
-=======
-        "x-aml-cluster": "vienna-test-westus2-02",
-        "X-Content-Type-Options": "nosniff",
-        "x-ms-correlation-request-id": "7b071653-7142-4b2a-b059-b709c0836e27",
-        "x-ms-ratelimit-remaining-subscription-reads": "11976",
-        "x-ms-response-type": "standard",
-        "x-ms-routing-request-id": "JAPANEAST:20230130T075640Z:7b071653-7142-4b2a-b059-b709c0836e27",
-        "x-request-time": "0.032"
->>>>>>> d40d276e
+        "x-aml-cluster": "vienna-eastus2-01",
+        "X-Content-Type-Options": "nosniff",
+        "x-ms-correlation-request-id": "865d8bf7-0419-48af-935c-7bd214c0bb04",
+        "x-ms-ratelimit-remaining-subscription-reads": "11940",
+        "x-ms-response-type": "standard",
+        "x-ms-routing-request-id": "SOUTHCENTRALUS:20230131T202440Z:865d8bf7-0419-48af-935c-7bd214c0bb04",
+        "x-request-time": "0.051"
       },
       "ResponseBody": {}
     },
     {
-<<<<<<< HEAD
       "RequestUri": "https://management.azure.com/subscriptions/00000000-0000-0000-0000-000000000/providers/Microsoft.MachineLearningServices/locations/eastus2/mfeOperationResults/jc:ed997c1d-9e48-442e-b62b-478a0b393069:000000000000000000000?api-version=2022-10-01-preview",
-=======
-      "RequestUri": "https://management.azure.com/subscriptions/00000000-0000-0000-0000-000000000/providers/Microsoft.MachineLearningServices/locations/centraluseuap/mfeOperationResults/jc:e61cd5e2-512f-475e-9842-5e2a973993b8:000000000000000000000?api-version=2022-10-01-preview",
->>>>>>> d40d276e
       "RequestMethod": "GET",
       "RequestHeaders": {
         "Accept": "*/*",
         "Accept-Encoding": "gzip, deflate",
         "Connection": "keep-alive",
-<<<<<<< HEAD
         "User-Agent": "azure-ai-ml/1.4.0 azsdk-python-mgmt-machinelearningservices/0.1.0 Python/3.7.9 (Windows-10-10.0.22621-SP0)"
-=======
-        "User-Agent": "azure-ai-ml/1.4.0 azsdk-python-mgmt-machinelearningservices/0.1.0 Python/3.9.10 (Windows-10-10.0.22621-SP0)"
->>>>>>> d40d276e
       },
       "RequestBody": null,
       "StatusCode": 200,
       "ResponseHeaders": {
         "Cache-Control": "no-cache",
         "Content-Length": "0",
-<<<<<<< HEAD
-        "Date": "Mon, 30 Jan 2023 05:41:17 GMT",
+        "Date": "Tue, 31 Jan 2023 20:25:09 GMT",
         "Expires": "-1",
         "Pragma": "no-cache",
         "Request-Context": "appId=cid-v1:2d2e8e63-272e-4b3c-8598-4ee570a0e70d",
-        "Server-Timing": "traceparent;desc=\u002200-f23b5b61cf18fa20a7aed9817a78542f-a04d465c27adbf37-00\u0022",
+        "Server-Timing": "traceparent;desc=\u002200-c39501fd2fda0af36da95999821c1a77-e3de02f6bd6cba4d-01\u0022",
         "Strict-Transport-Security": "max-age=31536000; includeSubDomains",
-        "x-aml-cluster": "vienna-eastus2-02",
-        "X-Content-Type-Options": "nosniff",
-        "x-ms-correlation-request-id": "19f785e6-03a1-4951-8dae-1f5a90d18655",
-        "x-ms-ratelimit-remaining-subscription-reads": "11941",
-        "x-ms-response-type": "standard",
-        "x-ms-routing-request-id": "CENTRALUS:20230130T054117Z:19f785e6-03a1-4951-8dae-1f5a90d18655",
-        "x-request-time": "0.040"
-=======
-        "Date": "Mon, 30 Jan 2023 07:57:10 GMT",
-        "Expires": "-1",
-        "Pragma": "no-cache",
-        "Request-Context": "appId=cid-v1:512cc15a-13b5-415b-bfd0-dce7accb6bb1",
-        "Server-Timing": "traceparent;desc=\u002200-0ea28ac85840ec22843a1fa9ea1d30f2-152fae668172b316-01\u0022",
-        "Strict-Transport-Security": "max-age=31536000; includeSubDomains",
-        "x-aml-cluster": "vienna-test-westus2-02",
-        "X-Content-Type-Options": "nosniff",
-        "x-ms-correlation-request-id": "5cfe99d9-d713-497f-adf5-dff977faa9c3",
-        "x-ms-ratelimit-remaining-subscription-reads": "11975",
-        "x-ms-response-type": "standard",
-        "x-ms-routing-request-id": "JAPANEAST:20230130T075711Z:5cfe99d9-d713-497f-adf5-dff977faa9c3",
-        "x-request-time": "0.036"
->>>>>>> d40d276e
+        "x-aml-cluster": "vienna-eastus2-01",
+        "X-Content-Type-Options": "nosniff",
+        "x-ms-correlation-request-id": "f39af5ac-b831-4f2a-a9fa-a95950db4f21",
+        "x-ms-ratelimit-remaining-subscription-reads": "11939",
+        "x-ms-response-type": "standard",
+        "x-ms-routing-request-id": "SOUTHCENTRALUS:20230131T202510Z:f39af5ac-b831-4f2a-a9fa-a95950db4f21",
+        "x-request-time": "0.099"
       },
       "ResponseBody": null
     }
   ],
   "Variables": {
-<<<<<<< HEAD
-    "component_name": "test_846687908812"
-=======
-    "component_name": "test_53724129028"
->>>>>>> d40d276e
+    "component_name": "test_376571840388"
   }
 }