--- conflicted
+++ resolved
@@ -7,11 +7,7 @@
         "Accept": "application/json",
         "Accept-Encoding": "gzip, deflate",
         "Connection": "keep-alive",
-<<<<<<< HEAD
         "User-Agent": "azure-ai-ml/1.4.0 azsdk-python-mgmt-machinelearningservices/0.1.0 Python/3.7.9 (Windows-10-10.0.22621-SP0)"
-=======
-        "User-Agent": "azure-ai-ml/1.4.0 azsdk-python-mgmt-machinelearningservices/0.1.0 Python/3.9.10 (Windows-10-10.0.22621-SP0)"
->>>>>>> d40d276e
       },
       "RequestBody": null,
       "StatusCode": 200,
@@ -19,42 +15,24 @@
         "Cache-Control": "no-cache",
         "Content-Encoding": "gzip",
         "Content-Type": "application/json; charset=utf-8",
-<<<<<<< HEAD
-        "Date": "Mon, 30 Jan 2023 05:42:57 GMT",
+        "Date": "Tue, 31 Jan 2023 20:26:51 GMT",
         "Expires": "-1",
         "Pragma": "no-cache",
         "Request-Context": "appId=cid-v1:2d2e8e63-272e-4b3c-8598-4ee570a0e70d",
-        "Server-Timing": "traceparent;desc=\u002200-6a1b49c8117b84b0d5f27b987a314778-47b923b6ebb41d84-00\u0022",
-=======
-        "Date": "Mon, 30 Jan 2023 07:58:59 GMT",
-        "Expires": "-1",
-        "Pragma": "no-cache",
-        "Request-Context": "appId=cid-v1:512cc15a-13b5-415b-bfd0-dce7accb6bb1",
-        "Server-Timing": "traceparent;desc=\u002200-ee1fc843ee96f4e26723455419334b51-a260bac1e0018d39-01\u0022",
->>>>>>> d40d276e
+        "Server-Timing": "traceparent;desc=\u002200-0c7c3b0a5f79424306c0549f0151373a-beaed4febba57c11-01\u0022",
         "Strict-Transport-Security": "max-age=31536000; includeSubDomains",
         "Transfer-Encoding": "chunked",
         "Vary": [
           "Accept-Encoding",
           "Accept-Encoding"
         ],
-<<<<<<< HEAD
-        "x-aml-cluster": "vienna-eastus2-01",
-        "X-Content-Type-Options": "nosniff",
-        "x-ms-correlation-request-id": "dbba1baa-61d4-4de6-92a0-148f8c0609c1",
-        "x-ms-ratelimit-remaining-subscription-reads": "11932",
-        "x-ms-response-type": "standard",
-        "x-ms-routing-request-id": "CENTRALUS:20230130T054258Z:dbba1baa-61d4-4de6-92a0-148f8c0609c1",
-        "x-request-time": "0.017"
-=======
-        "x-aml-cluster": "vienna-test-westus2-01",
-        "X-Content-Type-Options": "nosniff",
-        "x-ms-correlation-request-id": "62695400-7b45-4127-bb2f-f2662a5a569b",
-        "x-ms-ratelimit-remaining-subscription-reads": "11966",
-        "x-ms-response-type": "standard",
-        "x-ms-routing-request-id": "JAPANEAST:20230130T075859Z:62695400-7b45-4127-bb2f-f2662a5a569b",
-        "x-request-time": "0.161"
->>>>>>> d40d276e
+        "x-aml-cluster": "vienna-eastus2-02",
+        "X-Content-Type-Options": "nosniff",
+        "x-ms-correlation-request-id": "f5893afe-6442-45f1-b40d-0fb7c32cd690",
+        "x-ms-ratelimit-remaining-subscription-reads": "11930",
+        "x-ms-response-type": "standard",
+        "x-ms-routing-request-id": "SOUTHCENTRALUS:20230131T202652Z:f5893afe-6442-45f1-b40d-0fb7c32cd690",
+        "x-request-time": "0.024"
       },
       "ResponseBody": {
         "id": "/subscriptions/00000000-0000-0000-0000-000000000/resourceGroups/00000/providers/Microsoft.MachineLearningServices/workspaces/00000",
@@ -82,7 +60,6 @@
             "isPrivateLinkEnabled": false,
             "notebookPreparationError": null
           },
-<<<<<<< HEAD
           "storageHnsEnabled": false,
           "workspaceId": "0000000-0000-0000-0000-000000000000",
           "linkedModelInventoryArmId": null,
@@ -110,22 +87,6 @@
           "lastModifiedAt": "2023-01-30T04:47:31.0681103Z",
           "lastModifiedBy": "dipeck@microsoft.com",
           "lastModifiedByType": "User"
-=======
-          "datastoreType": "AzureBlob",
-          "accountName": "sagvgsoim6nmhbq",
-          "containerName": "azureml-blobstore-e61cd5e2-512f-475e-9842-5e2a973993b8",
-          "endpoint": "core.windows.net",
-          "protocol": "https",
-          "serviceDataAccessAuthIdentity": "WorkspaceSystemAssignedIdentity"
-        },
-        "systemData": {
-          "createdAt": "2022-09-22T09:02:03.2629568\u002B00:00",
-          "createdBy": "779301c0-18b2-4cdc-801b-a0a3368fee0a",
-          "createdByType": "Application",
-          "lastModifiedAt": "2022-09-22T09:02:04.166989\u002B00:00",
-          "lastModifiedBy": "779301c0-18b2-4cdc-801b-a0a3368fee0a",
-          "lastModifiedByType": "Application"
->>>>>>> d40d276e
         }
       }
     },
@@ -137,12 +98,8 @@
         "Accept-Encoding": "gzip, deflate",
         "Connection": "keep-alive",
         "Content-Length": "0",
-<<<<<<< HEAD
         "Content-Type": "application/json; charset=UTF-8",
         "User-Agent": "azure-ai-ml/1.4.0 azsdk-python-core/1.26.3 Python/3.7.9 (Windows-10-10.0.22621-SP0)"
-=======
-        "User-Agent": "azure-ai-ml/1.4.0 azsdk-python-mgmt-machinelearningservices/0.1.0 Python/3.9.10 (Windows-10-10.0.22621-SP0)"
->>>>>>> d40d276e
       },
       "RequestBody": null,
       "StatusCode": 400,
@@ -150,13 +107,13 @@
         "Connection": "keep-alive",
         "Content-Length": "557",
         "Content-Type": "application/json; charset=utf-8",
-        "Date": "Mon, 30 Jan 2023 05:43:00 GMT",
+        "Date": "Tue, 31 Jan 2023 20:26:53 GMT",
         "Request-Context": "appId=cid-v1:2d2e8e63-272e-4b3c-8598-4ee570a0e70d",
         "Strict-Transport-Security": "max-age=15724800; includeSubDomains; preload",
-        "x-aml-cluster": "vienna-eastus2-01",
-        "X-Content-Type-Options": "nosniff",
-        "x-ms-response-type": "standard",
-        "x-request-time": "0.166"
+        "x-aml-cluster": "vienna-eastus2-02",
+        "X-Content-Type-Options": "nosniff",
+        "x-ms-response-type": "standard",
+        "x-request-time": "0.021"
       },
       "ResponseBody": {
         "error": {
@@ -201,40 +158,22 @@
         "Connection": "keep-alive",
         "Content-Encoding": "gzip",
         "Content-Type": "application/json; charset=utf-8",
-<<<<<<< HEAD
-        "Date": "Mon, 30 Jan 2023 05:43:01 GMT",
+        "Date": "Tue, 31 Jan 2023 20:26:55 GMT",
         "Request-Context": "appId=cid-v1:2d2e8e63-272e-4b3c-8598-4ee570a0e70d",
         "Strict-Transport-Security": "max-age=15724800; includeSubDomains; preload",
         "Transfer-Encoding": "chunked",
         "Vary": "Accept-Encoding",
-        "x-aml-cluster": "vienna-eastus2-01",
-        "X-Content-Type-Options": "nosniff",
-        "x-ms-response-type": "standard",
-        "x-request-time": "0.182"
-=======
-        "Date": "Mon, 30 Jan 2023 07:59:00 GMT",
-        "Expires": "-1",
-        "Pragma": "no-cache",
-        "Request-Context": "appId=cid-v1:512cc15a-13b5-415b-bfd0-dce7accb6bb1",
-        "Server-Timing": "traceparent;desc=\u002200-46e92ec8384373e40eadf5a4d224f68b-7e1ed2de1869291f-01\u0022",
-        "Strict-Transport-Security": "max-age=31536000; includeSubDomains",
-        "Transfer-Encoding": "chunked",
-        "Vary": "Accept-Encoding",
-        "x-aml-cluster": "vienna-test-westus2-01",
-        "X-Content-Type-Options": "nosniff",
-        "x-ms-correlation-request-id": "1610842d-ccdc-4b6b-9eb4-d0d5c7dbe591",
-        "x-ms-ratelimit-remaining-subscription-writes": "1186",
-        "x-ms-response-type": "standard",
-        "x-ms-routing-request-id": "JAPANEAST:20230130T075900Z:1610842d-ccdc-4b6b-9eb4-d0d5c7dbe591",
-        "x-request-time": "0.166"
->>>>>>> d40d276e
+        "x-aml-cluster": "vienna-eastus2-02",
+        "X-Content-Type-Options": "nosniff",
+        "x-ms-response-type": "standard",
+        "x-request-time": "0.149"
       },
       "ResponseBody": {
         "blobReferenceForConsumption": {
-          "blobUri": "https://sag5kafuzodsfcw.blob.core.windows.net:443/ed997c1d-9-2affb255-ad47-571b-a45b-b91f076c71fe",
+          "blobUri": "https://sag5kafuzodsfcw.blob.core.windows.net:443/ed997c1d-9-0d2f00cc-1be9-5c3c-92b6-8b5c5365fc6d",
           "storageAccountArmId": "/subscriptions/00000000-0000-0000-0000-000000000/resourceGroups/00000/providers/Microsoft.Storage/storageAccounts/sag5kafuzodsfcw",
           "credential": {
-            "sasUri": "https://sag5kafuzodsfcw.blob.core.windows.net/ed997c1d-9-2affb255-ad47-571b-a45b-b91f076c71fe?skoid=da11e5f0-57ac-4d3e-894c-cf537f89d706\u0026sktid=0000000-0000-0000-0000-000000000000\u0026skt=2023-01-30T04%3A40%3A19Z\u0026ske=2023-01-31T12%3A50%3A19Z\u0026sks=b\u0026skv=2019-07-07\u0026sv=2021-08-06\u0026st=2023-01-30T05%3A33%3A01Z\u0026se=2023-01-30T13%3A43%3A01Z\u0026sr=c\u0026sp=rcwl\u0026sig=000000000000000000000000000000000000",
+            "sasUri": "https://sag5kafuzodsfcw.blob.core.windows.net/ed997c1d-9-0d2f00cc-1be9-5c3c-92b6-8b5c5365fc6d?skoid=da11e5f0-57ac-4d3e-894c-cf537f89d706\u0026sktid=0000000-0000-0000-0000-000000000000\u0026skt=2023-01-31T18%3A31%3A59Z\u0026ske=2023-02-02T02%3A41%3A59Z\u0026sks=b\u0026skv=2019-07-07\u0026sv=2021-08-06\u0026st=2023-01-31T20%3A16%3A55Z\u0026se=2023-02-01T04%3A26%3A55Z\u0026sr=c\u0026sp=rcwl\u0026sig=ZXplEdLE0t8ILLW9LA9LsvPwFWGA4RvkRXS4vxQ7FDg%3D",
             "wasbsUri": null,
             "credentialType": "SAS"
           }
@@ -245,29 +184,20 @@
       }
     },
     {
-<<<<<<< HEAD
-      "RequestUri": "https://sag5kafuzodsfcw.blob.core.windows.net/ed997c1d-9-2affb255-ad47-571b-a45b-b91f076c71fe/hdi-component/component_spec.yaml?skoid=da11e5f0-57ac-4d3e-894c-cf537f89d706\u0026sktid=0000000-0000-0000-0000-000000000000\u0026skt=2023-01-30T04%3A40%3A19Z\u0026ske=2023-01-31T12%3A50%3A19Z\u0026sks=b\u0026skv=2019-07-07\u0026sv=2021-08-06\u0026st=2023-01-30T05%3A33%3A01Z\u0026se=2023-01-30T13%3A43%3A01Z\u0026sr=c\u0026sp=rcwl\u0026sig=000000000000000000000000000000000000",
-=======
-      "RequestUri": "https://sagvgsoim6nmhbq.blob.core.windows.net/azureml-blobstore-e61cd5e2-512f-475e-9842-5e2a973993b8/LocalUpload/000000000000000000000000000000000000/hdi-component/component_spec.yaml",
->>>>>>> d40d276e
+      "RequestUri": "https://sag5kafuzodsfcw.blob.core.windows.net/ed997c1d-9-0d2f00cc-1be9-5c3c-92b6-8b5c5365fc6d/hdi-component/component_spec.yaml?skoid=da11e5f0-57ac-4d3e-894c-cf537f89d706\u0026sktid=0000000-0000-0000-0000-000000000000\u0026skt=2023-01-31T18%3A31%3A59Z\u0026ske=2023-02-02T02%3A41%3A59Z\u0026sks=b\u0026skv=2019-07-07\u0026sv=2021-08-06\u0026st=2023-01-31T20%3A16%3A55Z\u0026se=2023-02-01T04%3A26%3A55Z\u0026sr=c\u0026sp=rcwl\u0026sig=ZXplEdLE0t8ILLW9LA9LsvPwFWGA4RvkRXS4vxQ7FDg%3D",
       "RequestMethod": "HEAD",
       "RequestHeaders": {
         "Accept": "application/xml",
         "Accept-Encoding": "gzip, deflate",
         "Connection": "keep-alive",
-<<<<<<< HEAD
         "User-Agent": "azsdk-python-storage-blob/12.14.1 Python/3.7.9 (Windows-10-10.0.22621-SP0)",
-        "x-ms-date": "Mon, 30 Jan 2023 05:43:01 GMT",
-=======
-        "User-Agent": "azsdk-python-storage-blob/12.14.0 Python/3.9.10 (Windows-10-10.0.22621-SP0)",
-        "x-ms-date": "Mon, 30 Jan 2023 07:59:00 GMT",
->>>>>>> d40d276e
+        "x-ms-date": "Tue, 31 Jan 2023 20:26:55 GMT",
         "x-ms-version": "2021-08-06"
       },
       "RequestBody": null,
       "StatusCode": 404,
       "ResponseHeaders": {
-        "Date": "Mon, 30 Jan 2023 05:43:01 GMT",
+        "Date": "Tue, 31 Jan 2023 20:26:55 GMT",
         "Server": [
           "Windows-Azure-Blob/1.0",
           "Microsoft-HTTPAPI/2.0"
@@ -280,7 +210,7 @@
       "ResponseBody": null
     },
     {
-      "RequestUri": "https://sag5kafuzodsfcw.blob.core.windows.net/ed997c1d-9-2affb255-ad47-571b-a45b-b91f076c71fe/hdi-component/component_spec.yaml?skoid=da11e5f0-57ac-4d3e-894c-cf537f89d706\u0026sktid=0000000-0000-0000-0000-000000000000\u0026skt=2023-01-30T04%3A40%3A19Z\u0026ske=2023-01-31T12%3A50%3A19Z\u0026sks=b\u0026skv=2019-07-07\u0026sv=2021-08-06\u0026st=2023-01-30T05%3A33%3A01Z\u0026se=2023-01-30T13%3A43%3A01Z\u0026sr=c\u0026sp=rcwl\u0026sig=000000000000000000000000000000000000",
+      "RequestUri": "https://sag5kafuzodsfcw.blob.core.windows.net/ed997c1d-9-0d2f00cc-1be9-5c3c-92b6-8b5c5365fc6d/hdi-component/component_spec.yaml?skoid=da11e5f0-57ac-4d3e-894c-cf537f89d706\u0026sktid=0000000-0000-0000-0000-000000000000\u0026skt=2023-01-31T18%3A31%3A59Z\u0026ske=2023-02-02T02%3A41%3A59Z\u0026sks=b\u0026skv=2019-07-07\u0026sv=2021-08-06\u0026st=2023-01-31T20%3A16%3A55Z\u0026se=2023-02-01T04%3A26%3A55Z\u0026sr=c\u0026sp=rcwl\u0026sig=ZXplEdLE0t8ILLW9LA9LsvPwFWGA4RvkRXS4vxQ7FDg%3D",
       "RequestMethod": "PUT",
       "RequestHeaders": {
         "Accept": "application/xml",
@@ -289,11 +219,10 @@
         "Content-Length": "890",
         "Content-MD5": "duF6QyA0ao43UCpMOw7VFA==",
         "Content-Type": "application/octet-stream",
-<<<<<<< HEAD
         "If-None-Match": "*",
         "User-Agent": "azsdk-python-storage-blob/12.14.1 Python/3.7.9 (Windows-10-10.0.22621-SP0)",
         "x-ms-blob-type": "BlockBlob",
-        "x-ms-date": "Mon, 30 Jan 2023 05:43:01 GMT",
+        "x-ms-date": "Tue, 31 Jan 2023 20:26:55 GMT",
         "x-ms-version": "2021-08-06"
       },
       "RequestBody": "JHNjaGVtYTogaHR0cHM6Ly9jb21wb25lbnRzZGsuYXp1cmVlZGdlLm5ldC9qc29uc2NoZW1hL0hESW5zaWdodENvbXBvbmVudC5qc29uCm5hbWU6IHRyYWluX2luX3NwYXJrCnZlcnNpb246IDAuMC4xCmRpc3BsYXlfbmFtZTogVHJhaW4gaW4gU3BhcmsKdHlwZTogSERJbnNpZ2h0Q29tcG9uZW50CmRlc2NyaXB0aW9uOiBUcmFpbiBhIFNwYXJrIE1MIG1vZGVsIHVzaW5nIGFuIEhESW5zaWdodCBTcGFyayBjbHVzdGVyCnRhZ3M6CiAgSERJbnNpZ2h0OiAnJwogIFNhbXBsZTogJycKICBjb250YWN0OiBNaWNyb3NvZnQgQ29wb3JhdGlvbiA8eHh4QG1pY3Jvc29mdC5jb20\u002BCiAgaGVscERvY3VtZW50OiBodHRwczovL2FrYS5tcy9oZGluc2lnaHQtbW9kdWxlcwppbnB1dHM6CiAgaW5wdXRfcGF0aDoKICAgIHR5cGU6IHBhdGgKICAgIGRlc2NyaXB0aW9uOiBJcmlzIGNzdiBmaWxlCiAgICBvcHRpb25hbDogZmFsc2UKICByZWd1bGFyaXphdGlvbl9yYXRlOgogICAgdHlwZTogZmxvYXQKICAgIGRlc2NyaXB0aW9uOiBSZWd1bGFyaXphdGlvbiByYXRlIHdoZW4gdHJhaW5pbmcgd2l0aCBsb2dpc3RpYyByZWdyZXNzaW9uCiAgICBvcHRpb25hbDogdHJ1ZQogICAgZGVmYXVsdDogMC4wMQpvdXRwdXRzOgogIG91dHB1dF9wYXRoOgogICAgdHlwZTogcGF0aAogICAgZGVzY3JpcHRpb246IFRoZSBvdXRwdXQgcGF0aCB0byBzYXZlIHRoZSB0cmFpbmVkIG1vZGVsIHRvCgpoZGluc2lnaHQ6CiAgZmlsZTogInRyYWluLXNwYXJrLnB5IgogIGFyZ3M6ID4tCiAgICAtLWlucHV0X3BhdGgge2lucHV0cy5pbnB1dF9wYXRofSBbLS1yZWd1bGFyaXphdGlvbl9yYXRlIHtpbnB1dHMucmVndWxhcml6YXRpb25fcmF0ZX1dIC0tb3V0cHV0X3BhdGgge291dHB1dHMub3V0cHV0X3BhdGh9Cgo=",
@@ -301,14 +230,9 @@
       "ResponseHeaders": {
         "Content-Length": "0",
         "Content-MD5": "duF6QyA0ao43UCpMOw7VFA==",
-        "Date": "Mon, 30 Jan 2023 05:43:01 GMT",
-        "ETag": "\u00220x8DB0284D9E1FFD2\u0022",
-        "Last-Modified": "Mon, 30 Jan 2023 05:43:01 GMT",
-=======
-        "Date": "Mon, 30 Jan 2023 07:59:00 GMT",
-        "ETag": "\u00220x8DAB63E5151F1D4\u0022",
-        "Last-Modified": "Tue, 25 Oct 2022 04:06:39 GMT",
->>>>>>> d40d276e
+        "Date": "Tue, 31 Jan 2023 20:26:55 GMT",
+        "ETag": "\u00220x8DB03C97EC5EFC3\u0022",
+        "Last-Modified": "Tue, 31 Jan 2023 20:26:55 GMT",
         "Server": [
           "Windows-Azure-Blob/1.0",
           "Microsoft-HTTPAPI/2.0"
@@ -320,7 +244,7 @@
       "ResponseBody": null
     },
     {
-      "RequestUri": "https://sag5kafuzodsfcw.blob.core.windows.net/ed997c1d-9-2affb255-ad47-571b-a45b-b91f076c71fe/hdi-component/train-spark.py?skoid=da11e5f0-57ac-4d3e-894c-cf537f89d706\u0026sktid=0000000-0000-0000-0000-000000000000\u0026skt=2023-01-30T04%3A40%3A19Z\u0026ske=2023-01-31T12%3A50%3A19Z\u0026sks=b\u0026skv=2019-07-07\u0026sv=2021-08-06\u0026st=2023-01-30T05%3A33%3A01Z\u0026se=2023-01-30T13%3A43%3A01Z\u0026sr=c\u0026sp=rcwl\u0026sig=000000000000000000000000000000000000",
+      "RequestUri": "https://sag5kafuzodsfcw.blob.core.windows.net/ed997c1d-9-0d2f00cc-1be9-5c3c-92b6-8b5c5365fc6d/hdi-component/train-spark.py?skoid=da11e5f0-57ac-4d3e-894c-cf537f89d706\u0026sktid=0000000-0000-0000-0000-000000000000\u0026skt=2023-01-31T18%3A31%3A59Z\u0026ske=2023-02-02T02%3A41%3A59Z\u0026sks=b\u0026skv=2019-07-07\u0026sv=2021-08-06\u0026st=2023-01-31T20%3A16%3A55Z\u0026se=2023-02-01T04%3A26%3A55Z\u0026sr=c\u0026sp=rcwl\u0026sig=ZXplEdLE0t8ILLW9LA9LsvPwFWGA4RvkRXS4vxQ7FDg%3D",
       "RequestMethod": "PUT",
       "RequestHeaders": {
         "Accept": "application/xml",
@@ -332,8 +256,7 @@
         "If-None-Match": "*",
         "User-Agent": "azsdk-python-storage-blob/12.14.1 Python/3.7.9 (Windows-10-10.0.22621-SP0)",
         "x-ms-blob-type": "BlockBlob",
-<<<<<<< HEAD
-        "x-ms-date": "Mon, 30 Jan 2023 05:43:01 GMT",
+        "x-ms-date": "Tue, 31 Jan 2023 20:26:55 GMT",
         "x-ms-version": "2021-08-06"
       },
       "RequestBody": "aW1wb3J0IGFyZ3BhcnNlCmltcG9ydCBvcwppbXBvcnQgc3lzCgppbXBvcnQgcHlzcGFyawpmcm9tIHB5c3BhcmsubWwuY2xhc3NpZmljYXRpb24gaW1wb3J0ICoKZnJvbSBweXNwYXJrLm1sLmV2YWx1YXRpb24gaW1wb3J0ICoKZnJvbSBweXNwYXJrLm1sLmZlYXR1cmUgaW1wb3J0ICoKZnJvbSBweXNwYXJrLnNxbC5mdW5jdGlvbnMgaW1wb3J0ICoKZnJvbSBweXNwYXJrLnNxbC50eXBlcyBpbXBvcnQgRG91YmxlVHlwZSwgSW50ZWdlclR5cGUsIFN0cmluZ1R5cGUsIFN0cnVjdEZpZWxkLCBTdHJ1Y3RUeXBlCgojIEdldCBhcmdzCnBhcnNlciA9IGFyZ3BhcnNlLkFyZ3VtZW50UGFyc2VyKCkKcGFyc2VyLmFkZF9hcmd1bWVudCgiLS1pbnB1dF9wYXRoIikKcGFyc2VyLmFkZF9hcmd1bWVudCgiLS1yZWd1bGFyaXphdGlvbl9yYXRlIikKcGFyc2VyLmFkZF9hcmd1bWVudCgiLS1vdXRwdXRfcGF0aCIpCmFyZ3MsIF8gPSBwYXJzZXIucGFyc2Vfa25vd25fYXJncygpCmlucHV0X3BhdGggPSBhcmdzLmlucHV0X3BhdGgKcmVndWxhcml6YXRpb25fcmF0ZSA9IGFyZ3MucmVndWxhcml6YXRpb25fcmF0ZQpvdXRwdXRfcGF0aCA9IGFyZ3Mub3V0cHV0X3BhdGgKCnByaW50KCJpbnB1dF9wYXRoOiB7fSIuZm9ybWF0KGlucHV0X3BhdGgpKQpwcmludCgicmVndWxhcml6YXRpb25fcmF0ZToge30iLmZvcm1hdChyZWd1bGFyaXphdGlvbl9yYXRlKSkKcHJpbnQoIm91dHB1dF9wYXRoOiB7fSIuZm9ybWF0KG91dHB1dF9wYXRoKSkKCiMgc3RhcnQgU3Bhcmsgc2Vzc2lvbgpzcGFyayA9IHB5c3Bhcmsuc3FsLlNwYXJrU2Vzc2lvbi5idWlsZGVyLmFwcE5hbWUoIklyaXMiKS5nZXRPckNyZWF0ZSgpCgojIHByaW50IHJ1bnRpbWUgdmVyc2lvbnMKcHJpbnQoIioqKioqKioqKioqKioqKioiKQpwcmludCgiUHl0aG9uIHZlcnNpb246IHt9Ii5mb3JtYXQoc3lzLnZlcnNpb24pKQpwcmludCgiU3BhcmsgdmVyc2lvbjoge30iLmZvcm1hdChzcGFyay52ZXJzaW9uKSkKcHJpbnQoIioqKioqKioqKioqKioqKioiKQoKIyBsb2FkIGlyaXMuY3N2IGludG8gU3BhcmsgZGF0YWZyYW1lCnNjaGVtYSA9IFN0cnVjdFR5cGUoCiAgICBbCiAgICAgICAgU3RydWN0RmllbGQoInNlcGFsLWxlbmd0aCIsIERvdWJsZVR5cGUoKSksCiAgICAgICAgU3RydWN0RmllbGQoInNlcGFsLXdpZHRoIiwgRG91YmxlVHlwZSgpKSwKICAgICAgICBTdHJ1Y3RGaWVsZCgicGV0YWwtbGVuZ3RoIiwgRG91YmxlVHlwZSgpKSwKICAgICAgICBTdHJ1Y3RGaWVsZCgicGV0YWwtd2lkdGgiLCBEb3VibGVUeXBlKCkpLAogICAgICAgIFN0cnVjdEZpZWxkKCJjbGFzcyIsIFN0cmluZ1R5cGUoKSksCiAgICBdCikKCmRhdGEgPSBzcGFyay5yZWFkLmNzdihpbnB1dF9wYXRoLCBoZWFkZXI9VHJ1ZSwgc2NoZW1hPXNjaGVtYSkKCnByaW50KCJGaXJzdCAxMCByb3dzIG9mIElyaXMgZGF0YXNldDoiKQpkYXRhLnNob3coMTApCgojIHZlY3Rvcml6ZSBhbGwgbnVtZXJpY2FsIGNvbHVtbnMgaW50byBhIHNpbmdsZSBmZWF0dXJlIGNvbHVtbgpmZWF0dXJlX2NvbHMgPSBkYXRhLmNvbHVtbnNbOi0xXQphc3NlbWJsZXIgPSBweXNwYXJrLm1sLmZlYXR1cmUuVmVjdG9yQXNzZW1ibGVyKGlucHV0Q29scz1mZWF0dXJlX2NvbHMsIG91dHB1dENvbD0iZmVhdHVyZXMiKQpkYXRhID0gYXNzZW1ibGVyLnRyYW5zZm9ybShkYXRhKQoKIyBjb252ZXJ0IHRleHQgbGFiZWxzIGludG8gaW5kaWNlcwpkYXRhID0gZGF0YS5zZWxlY3QoWyJmZWF0dXJlcyIsICJjbGFzcyJdKQpsYWJlbF9pbmRleGVyID0gcHlzcGFyay5tbC5mZWF0dXJlLlN0cmluZ0luZGV4ZXIoaW5wdXRDb2w9ImNsYXNzIiwgb3V0cHV0Q29sPSJsYWJlbCIpLmZpdChkYXRhKQpkYXRhID0gbGFiZWxfaW5kZXhlci50cmFuc2Zvcm0oZGF0YSkKCiMgb25seSBzZWxlY3QgdGhlIGZlYXR1cmVzIGFuZCBsYWJlbCBjb2x1bW4KZGF0YSA9IGRhdGEuc2VsZWN0KFsiZmVhdHVyZXMiLCAibGFiZWwiXSkKcHJpbnQoIlJlYWRpbmcgZm9yIG1hY2hpbmUgbGVhcm5pbmciKQpkYXRhLnNob3coMTApCgojIHVzZSBMb2dpc3RpYyBSZWdyZXNzaW9uIHRvIHRyYWluIG9uIHRoZSB0cmFpbmluZyBzZXQKdHJhaW4sIHRlc3QgPSBkYXRhLnJhbmRvbVNwbGl0KFswLjcwLCAwLjMwXSkKcmVnID0gZmxvYXQocmVndWxhcml6YXRpb25fcmF0ZSkKbHIgPSBweXNwYXJrLm1sLmNsYXNzaWZpY2F0aW9uLkxvZ2lzdGljUmVncmVzc2lvbihyZWdQYXJhbT1yZWcpCm1vZGVsID0gbHIuZml0KHRyYWluKQoKbW9kZWwuc2F2ZShvcy5wYXRoLmpvaW4ob3V0cHV0X3BhdGgsICJpcmlzLm1vZGVsIikpCgojIHByZWRpY3Qgb24gdGhlIHRlc3Qgc2V0CnByZWRpY3Rpb24gPSBtb2RlbC50cmFuc2Zvcm0odGVzdCkKcHJpbnQoIlByZWRpY3Rpb24iKQpwcmVkaWN0aW9uLnNob3coMTApCgojIGV2YWx1YXRlIHRoZSBhY2N1cmFjeSBvZiB0aGUgbW9kZWwgdXNpbmcgdGhlIHRlc3Qgc2V0CmV2YWx1YXRvciA9IHB5c3BhcmsubWwuZXZhbHVhdGlvbi5NdWx0aWNsYXNzQ2xhc3NpZmljYXRpb25FdmFsdWF0b3IobWV0cmljTmFtZT0iYWNjdXJhY3kiKQphY2N1cmFjeSA9IGV2YWx1YXRvci5ldmFsdWF0ZShwcmVkaWN0aW9uKQoKcHJpbnQoKQpwcmludCgiIyMjIyMjIyMjIyMjIyMjIyMjIyMjIyMjIyMjIyMjIyMjIyMjIyIpCnByaW50KCJSZWd1bGFyaXphdGlvbiByYXRlIGlzIHt9Ii5mb3JtYXQocmVnKSkKcHJpbnQoIkFjY3VyYWN5IGlzIHt9Ii5mb3JtYXQoYWNjdXJhY3kpKQpwcmludCgiIyMjIyMjIyMjIyMjIyMjIyMjIyMjIyMjIyMjIyMjIyMjIyMjIyIpCnByaW50KCkK",
@@ -341,64 +264,41 @@
       "ResponseHeaders": {
         "Content-Length": "0",
         "Content-MD5": "ZeJqDOteHd0j9zTXLwEtwA==",
-        "Date": "Mon, 30 Jan 2023 05:43:01 GMT",
-        "ETag": "\u00220x8DB0284D9E692F9\u0022",
-        "Last-Modified": "Mon, 30 Jan 2023 05:43:01 GMT",
+        "Date": "Tue, 31 Jan 2023 20:26:55 GMT",
+        "ETag": "\u00220x8DB03C97ECCF38A\u0022",
+        "Last-Modified": "Tue, 31 Jan 2023 20:26:55 GMT",
         "Server": [
           "Windows-Azure-Blob/1.0",
           "Microsoft-HTTPAPI/2.0"
         ],
         "x-ms-content-crc64": "RiEvxci7wwQ=",
         "x-ms-request-server-encrypted": "true",
-=======
-        "x-ms-creation-time": "Tue, 25 Oct 2022 04:06:39 GMT",
-        "x-ms-lease-state": "available",
-        "x-ms-lease-status": "unlocked",
+        "x-ms-version": "2021-08-06"
+      },
+      "ResponseBody": null
+    },
+    {
+      "RequestUri": "https://sag5kafuzodsfcw.blob.core.windows.net/ed997c1d-9-0d2f00cc-1be9-5c3c-92b6-8b5c5365fc6d/hdi-component/component_spec.yaml?comp=metadata\u0026skoid=da11e5f0-57ac-4d3e-894c-cf537f89d706\u0026sktid=0000000-0000-0000-0000-000000000000\u0026skt=2023-01-31T18%3A31%3A59Z\u0026ske=2023-02-02T02%3A41%3A59Z\u0026sks=b\u0026skv=2019-07-07\u0026sv=2021-08-06\u0026st=2023-01-31T20%3A16%3A55Z\u0026se=2023-02-01T04%3A26%3A55Z\u0026sr=c\u0026sp=rcwl\u0026sig=ZXplEdLE0t8ILLW9LA9LsvPwFWGA4RvkRXS4vxQ7FDg%3D",
+      "RequestMethod": "PUT",
+      "RequestHeaders": {
+        "Accept": "application/xml",
+        "Accept-Encoding": "gzip, deflate",
+        "Connection": "keep-alive",
+        "Content-Length": "0",
+        "User-Agent": "azsdk-python-storage-blob/12.14.1 Python/3.7.9 (Windows-10-10.0.22621-SP0)",
+        "x-ms-date": "Tue, 31 Jan 2023 20:26:55 GMT",
         "x-ms-meta-name": "04f2b80e-58a5-0955-05ff-a1ee33a3a2b3",
         "x-ms-meta-upload_status": "completed",
         "x-ms-meta-version": "1",
-        "x-ms-server-encrypted": "true",
->>>>>>> d40d276e
-        "x-ms-version": "2021-08-06"
-      },
-      "ResponseBody": null
-    },
-    {
-<<<<<<< HEAD
-      "RequestUri": "https://sag5kafuzodsfcw.blob.core.windows.net/ed997c1d-9-2affb255-ad47-571b-a45b-b91f076c71fe/hdi-component/component_spec.yaml?comp=metadata\u0026skoid=da11e5f0-57ac-4d3e-894c-cf537f89d706\u0026sktid=0000000-0000-0000-0000-000000000000\u0026skt=2023-01-30T04%3A40%3A19Z\u0026ske=2023-01-31T12%3A50%3A19Z\u0026sks=b\u0026skv=2019-07-07\u0026sv=2021-08-06\u0026st=2023-01-30T05%3A33%3A01Z\u0026se=2023-01-30T13%3A43%3A01Z\u0026sr=c\u0026sp=rcwl\u0026sig=000000000000000000000000000000000000",
-      "RequestMethod": "PUT",
-=======
-      "RequestUri": "https://sagvgsoim6nmhbq.blob.core.windows.net/azureml-blobstore-e61cd5e2-512f-475e-9842-5e2a973993b8/az-ml-artifacts/000000000000000000000000000000000000/hdi-component/component_spec.yaml",
-      "RequestMethod": "HEAD",
->>>>>>> d40d276e
-      "RequestHeaders": {
-        "Accept": "application/xml",
-        "Accept-Encoding": "gzip, deflate",
-        "Connection": "keep-alive",
-<<<<<<< HEAD
-        "Content-Length": "0",
-        "User-Agent": "azsdk-python-storage-blob/12.14.1 Python/3.7.9 (Windows-10-10.0.22621-SP0)",
-        "x-ms-date": "Mon, 30 Jan 2023 05:43:01 GMT",
-        "x-ms-meta-name": "04f2b80e-58a5-0955-05ff-a1ee33a3a2b3",
-        "x-ms-meta-upload_status": "completed",
-        "x-ms-meta-version": "1",
-=======
-        "User-Agent": "azsdk-python-storage-blob/12.14.0 Python/3.9.10 (Windows-10-10.0.22621-SP0)",
-        "x-ms-date": "Mon, 30 Jan 2023 07:59:00 GMT",
->>>>>>> d40d276e
         "x-ms-version": "2021-08-06"
       },
       "RequestBody": null,
       "StatusCode": 200,
       "ResponseHeaders": {
-<<<<<<< HEAD
         "Content-Length": "0",
-        "Date": "Mon, 30 Jan 2023 05:43:01 GMT",
-        "ETag": "\u00220x8DB0284D9F22A04\u0022",
-        "Last-Modified": "Mon, 30 Jan 2023 05:43:01 GMT",
-=======
-        "Date": "Mon, 30 Jan 2023 07:59:00 GMT",
->>>>>>> d40d276e
+        "Date": "Tue, 31 Jan 2023 20:26:55 GMT",
+        "ETag": "\u00220x8DB03C97ED94DC5\u0022",
+        "Last-Modified": "Tue, 31 Jan 2023 20:26:55 GMT",
         "Server": [
           "Windows-Azure-Blob/1.0",
           "Microsoft-HTTPAPI/2.0"
@@ -417,11 +317,7 @@
         "Connection": "keep-alive",
         "Content-Length": "254",
         "Content-Type": "application/json",
-<<<<<<< HEAD
         "User-Agent": "azure-ai-ml/1.4.0 azsdk-python-mgmt-machinelearningservices/0.1.0 Python/3.7.9 (Windows-10-10.0.22621-SP0)"
-=======
-        "User-Agent": "azure-ai-ml/1.4.0 azsdk-python-mgmt-machinelearningservices/0.1.0 Python/3.9.10 (Windows-10-10.0.22621-SP0)"
->>>>>>> d40d276e
       },
       "RequestBody": {
         "properties": {
@@ -431,11 +327,7 @@
           },
           "isAnonymous": true,
           "isArchived": false,
-<<<<<<< HEAD
-          "codeUri": "https://sag5kafuzodsfcw.blob.core.windows.net:443/ed997c1d-9-2affb255-ad47-571b-a45b-b91f076c71fe/hdi-component"
-=======
-          "codeUri": "https://sagvgsoim6nmhbq.blob.core.windows.net/azureml-blobstore-e61cd5e2-512f-475e-9842-5e2a973993b8/LocalUpload/000000000000000000000000000000000000/hdi-component"
->>>>>>> d40d276e
+          "codeUri": "https://sag5kafuzodsfcw.blob.core.windows.net:443/ed997c1d-9-0d2f00cc-1be9-5c3c-92b6-8b5c5365fc6d/hdi-component"
         }
       },
       "StatusCode": 200,
@@ -443,42 +335,24 @@
         "Cache-Control": "no-cache",
         "Content-Encoding": "gzip",
         "Content-Type": "application/json; charset=utf-8",
-<<<<<<< HEAD
-        "Date": "Mon, 30 Jan 2023 05:43:02 GMT",
+        "Date": "Tue, 31 Jan 2023 20:26:57 GMT",
         "Expires": "-1",
         "Pragma": "no-cache",
         "Request-Context": "appId=cid-v1:2d2e8e63-272e-4b3c-8598-4ee570a0e70d",
-        "Server-Timing": "traceparent;desc=\u002200-8048f179444b67ab0d2f01d108c60a37-88ee709f66129b63-00\u0022",
-=======
-        "Date": "Mon, 30 Jan 2023 07:59:04 GMT",
-        "Expires": "-1",
-        "Pragma": "no-cache",
-        "Request-Context": "appId=cid-v1:512cc15a-13b5-415b-bfd0-dce7accb6bb1",
-        "Server-Timing": "traceparent;desc=\u002200-3c9910ca3a400761f2ef5b6ae2ca0229-3f3be9d7327ab847-01\u0022",
->>>>>>> d40d276e
+        "Server-Timing": "traceparent;desc=\u002200-1a61de0b603731aa9401cb7349aa2834-abb66221df5770b1-01\u0022",
         "Strict-Transport-Security": "max-age=31536000; includeSubDomains",
         "Transfer-Encoding": "chunked",
         "Vary": [
           "Accept-Encoding",
           "Accept-Encoding"
         ],
-<<<<<<< HEAD
-        "x-aml-cluster": "vienna-eastus2-01",
-        "X-Content-Type-Options": "nosniff",
-        "x-ms-correlation-request-id": "a4f8f396-8686-4226-b57e-bffefb1d3c09",
+        "x-aml-cluster": "vienna-eastus2-02",
+        "X-Content-Type-Options": "nosniff",
+        "x-ms-correlation-request-id": "f46e2948-fe2c-44eb-82b3-173d4bd07fba",
         "x-ms-ratelimit-remaining-subscription-writes": "1160",
         "x-ms-response-type": "standard",
-        "x-ms-routing-request-id": "CENTRALUS:20230130T054303Z:a4f8f396-8686-4226-b57e-bffefb1d3c09",
-        "x-request-time": "0.121"
-=======
-        "x-aml-cluster": "vienna-test-westus2-01",
-        "X-Content-Type-Options": "nosniff",
-        "x-ms-correlation-request-id": "8478b10d-7323-4133-bf2c-fa44aafc9c36",
-        "x-ms-ratelimit-remaining-subscription-writes": "1178",
-        "x-ms-response-type": "standard",
-        "x-ms-routing-request-id": "JAPANEAST:20230130T075904Z:8478b10d-7323-4133-bf2c-fa44aafc9c36",
-        "x-request-time": "0.525"
->>>>>>> d40d276e
+        "x-ms-routing-request-id": "SOUTHCENTRALUS:20230131T202657Z:f46e2948-fe2c-44eb-82b3-173d4bd07fba",
+        "x-request-time": "0.176"
       },
       "ResponseBody": {
         "id": "/subscriptions/00000000-0000-0000-0000-000000000/resourceGroups/00000/providers/Microsoft.MachineLearningServices/workspaces/00000/codes/04f2b80e-58a5-0955-05ff-a1ee33a3a2b3/versions/1",
@@ -493,35 +367,20 @@
           },
           "isArchived": false,
           "isAnonymous": false,
-<<<<<<< HEAD
           "codeUri": "https://sag5kafuzodsfcw.blob.core.windows.net:443/ed997c1d-9-a0a312e3-d2c3-5921-b6bf-4854022eaa76/hdi-component"
         },
         "systemData": {
           "createdAt": "2023-01-30T05:25:26.1399686\u002B00:00",
           "createdBy": "Diondra Peck",
           "createdByType": "User",
-          "lastModifiedAt": "2023-01-30T05:43:03.5412914\u002B00:00",
+          "lastModifiedAt": "2023-01-31T20:26:56.9276638\u002B00:00",
           "lastModifiedBy": "Diondra Peck",
-=======
-          "codeUri": "https://sagvgsoim6nmhbq.blob.core.windows.net/azureml-blobstore-e61cd5e2-512f-475e-9842-5e2a973993b8/LocalUpload/000000000000000000000000000000000000/hdi-component"
-        },
-        "systemData": {
-          "createdAt": "2022-10-25T04:06:40.2312149\u002B00:00",
-          "createdBy": "Xingzhi Zhang",
-          "createdByType": "User",
-          "lastModifiedAt": "2023-01-30T07:59:04.2719812\u002B00:00",
-          "lastModifiedBy": "Xingzhi Zhang",
->>>>>>> d40d276e
           "lastModifiedByType": "User"
         }
       }
     },
     {
-<<<<<<< HEAD
-      "RequestUri": "https://management.azure.com/subscriptions/00000000-0000-0000-0000-000000000/resourceGroups/00000/providers/Microsoft.MachineLearningServices/workspaces/00000/components/test_277577849801/versions/0.0.1?api-version=2022-10-01",
-=======
-      "RequestUri": "https://management.azure.com/subscriptions/00000000-0000-0000-0000-000000000/resourceGroups/00000/providers/Microsoft.MachineLearningServices/workspaces/00000/components/test_206637441550/versions/0.0.1?api-version=2022-10-01",
->>>>>>> d40d276e
+      "RequestUri": "https://management.azure.com/subscriptions/00000000-0000-0000-0000-000000000/resourceGroups/00000/providers/Microsoft.MachineLearningServices/workspaces/00000/components/test_586286605650/versions/0.0.1?api-version=2022-10-01",
       "RequestMethod": "PUT",
       "RequestHeaders": {
         "Accept": "application/json",
@@ -529,11 +388,7 @@
         "Connection": "keep-alive",
         "Content-Length": "1504",
         "Content-Type": "application/json",
-<<<<<<< HEAD
         "User-Agent": "azure-ai-ml/1.4.0 azsdk-python-mgmt-machinelearningservices/0.1.0 Python/3.7.9 (Windows-10-10.0.22621-SP0)"
-=======
-        "User-Agent": "azure-ai-ml/1.4.0 azsdk-python-mgmt-machinelearningservices/0.1.0 Python/3.9.10 (Windows-10-10.0.22621-SP0)"
->>>>>>> d40d276e
       },
       "RequestBody": {
         "properties": {
@@ -548,11 +403,7 @@
           "isAnonymous": false,
           "isArchived": false,
           "componentSpec": {
-<<<<<<< HEAD
-            "name": "test_277577849801",
-=======
-            "name": "test_206637441550",
->>>>>>> d40d276e
+            "name": "test_586286605650",
             "description": "Train a Spark ML model using an HDInsight Spark cluster",
             "tags": {
               "HDInsight": "",
@@ -595,45 +446,25 @@
       "StatusCode": 201,
       "ResponseHeaders": {
         "Cache-Control": "no-cache",
-        "Content-Length": "2372",
+        "Content-Length": "2369",
         "Content-Type": "application/json; charset=utf-8",
-<<<<<<< HEAD
-        "Date": "Mon, 30 Jan 2023 05:43:03 GMT",
+        "Date": "Tue, 31 Jan 2023 20:26:57 GMT",
         "Expires": "-1",
-        "Location": "https://management.azure.com/subscriptions/00000000-0000-0000-0000-000000000/resourceGroups/00000/providers/Microsoft.MachineLearningServices/workspaces/00000/components/test_277577849801/versions/0.0.1?api-version=2022-10-01",
+        "Location": "https://management.azure.com/subscriptions/00000000-0000-0000-0000-000000000/resourceGroups/00000/providers/Microsoft.MachineLearningServices/workspaces/00000/components/test_586286605650/versions/0.0.1?api-version=2022-10-01",
         "Pragma": "no-cache",
         "Request-Context": "appId=cid-v1:2d2e8e63-272e-4b3c-8598-4ee570a0e70d",
-        "Server-Timing": "traceparent;desc=\u002200-6a1dbd7f0a3d1ccfaa000be55faa5412-2265ca9a9450a8a0-00\u0022",
+        "Server-Timing": "traceparent;desc=\u002200-7b04138c45548687365bd4bd94ec583e-0ed94948cf99b9fa-01\u0022",
         "Strict-Transport-Security": "max-age=31536000; includeSubDomains",
-        "x-aml-cluster": "vienna-eastus2-01",
-        "X-Content-Type-Options": "nosniff",
-        "x-ms-correlation-request-id": "3263a0fb-afa9-490e-91d1-8ccea3eeb203",
+        "x-aml-cluster": "vienna-eastus2-02",
+        "X-Content-Type-Options": "nosniff",
+        "x-ms-correlation-request-id": "169541d2-441e-48dc-a5fc-cdfa72f18dec",
         "x-ms-ratelimit-remaining-subscription-writes": "1159",
         "x-ms-response-type": "standard",
-        "x-ms-routing-request-id": "CENTRALUS:20230130T054304Z:3263a0fb-afa9-490e-91d1-8ccea3eeb203",
-        "x-request-time": "0.579"
+        "x-ms-routing-request-id": "SOUTHCENTRALUS:20230131T202657Z:169541d2-441e-48dc-a5fc-cdfa72f18dec",
+        "x-request-time": "0.304"
       },
       "ResponseBody": {
-        "id": "/subscriptions/00000000-0000-0000-0000-000000000/resourceGroups/00000/providers/Microsoft.MachineLearningServices/workspaces/00000/components/test_277577849801/versions/0.0.1",
-=======
-        "Date": "Mon, 30 Jan 2023 07:59:05 GMT",
-        "Expires": "-1",
-        "Location": "https://management.azure.com/subscriptions/00000000-0000-0000-0000-000000000/resourceGroups/00000/providers/Microsoft.MachineLearningServices/workspaces/00000/components/test_206637441550/versions/0.0.1?api-version=2022-10-01",
-        "Pragma": "no-cache",
-        "Request-Context": "appId=cid-v1:512cc15a-13b5-415b-bfd0-dce7accb6bb1",
-        "Server-Timing": "traceparent;desc=\u002200-e0a84f36a6afd2662cf876edbfeb965d-a9a3d450f146a968-01\u0022",
-        "Strict-Transport-Security": "max-age=31536000; includeSubDomains",
-        "x-aml-cluster": "vienna-test-westus2-01",
-        "X-Content-Type-Options": "nosniff",
-        "x-ms-correlation-request-id": "3bae0e78-6f13-44a5-8d15-dad30c738c85",
-        "x-ms-ratelimit-remaining-subscription-writes": "1177",
-        "x-ms-response-type": "standard",
-        "x-ms-routing-request-id": "JAPANEAST:20230130T075906Z:3bae0e78-6f13-44a5-8d15-dad30c738c85",
-        "x-request-time": "1.362"
-      },
-      "ResponseBody": {
-        "id": "/subscriptions/00000000-0000-0000-0000-000000000/resourceGroups/00000/providers/Microsoft.MachineLearningServices/workspaces/00000/components/test_206637441550/versions/0.0.1",
->>>>>>> d40d276e
+        "id": "/subscriptions/00000000-0000-0000-0000-000000000/resourceGroups/00000/providers/Microsoft.MachineLearningServices/workspaces/00000/components/test_586286605650/versions/0.0.1",
         "name": "0.0.1",
         "type": "Microsoft.MachineLearningServices/workspaces/components/versions",
         "properties": {
@@ -649,11 +480,7 @@
           "isAnonymous": false,
           "componentSpec": {
             "$schema": "https://componentsdk.azureedge.net/jsonschema/HDInsightComponent.json",
-<<<<<<< HEAD
-            "name": "test_277577849801",
-=======
-            "name": "test_206637441550",
->>>>>>> d40d276e
+            "name": "test_586286605650",
             "version": "0.0.1",
             "display_name": "Train in Spark",
             "is_deterministic": "True",
@@ -692,39 +519,23 @@
           }
         },
         "systemData": {
-<<<<<<< HEAD
-          "createdAt": "2023-01-30T05:43:04.2973685\u002B00:00",
+          "createdAt": "2023-01-31T20:26:57.4957784\u002B00:00",
           "createdBy": "Diondra Peck",
           "createdByType": "User",
-          "lastModifiedAt": "2023-01-30T05:43:04.3749073\u002B00:00",
+          "lastModifiedAt": "2023-01-31T20:26:57.545853\u002B00:00",
           "lastModifiedBy": "Diondra Peck",
-=======
-          "createdAt": "2023-01-30T07:59:05.4925692\u002B00:00",
-          "createdBy": "Xingzhi Zhang",
-          "createdByType": "User",
-          "lastModifiedAt": "2023-01-30T07:59:05.9929061\u002B00:00",
-          "lastModifiedBy": "Xingzhi Zhang",
->>>>>>> d40d276e
           "lastModifiedByType": "User"
         }
       }
     },
     {
-<<<<<<< HEAD
-      "RequestUri": "https://management.azure.com/subscriptions/00000000-0000-0000-0000-000000000/resourceGroups/00000/providers/Microsoft.MachineLearningServices/workspaces/00000/components/test_277577849801/versions/0.0.1?api-version=2022-10-01",
-=======
-      "RequestUri": "https://management.azure.com/subscriptions/00000000-0000-0000-0000-000000000/resourceGroups/00000/providers/Microsoft.MachineLearningServices/workspaces/00000/components/test_206637441550/versions/0.0.1?api-version=2022-10-01",
->>>>>>> d40d276e
+      "RequestUri": "https://management.azure.com/subscriptions/00000000-0000-0000-0000-000000000/resourceGroups/00000/providers/Microsoft.MachineLearningServices/workspaces/00000/components/test_586286605650/versions/0.0.1?api-version=2022-10-01",
       "RequestMethod": "GET",
       "RequestHeaders": {
         "Accept": "application/json",
         "Accept-Encoding": "gzip, deflate",
         "Connection": "keep-alive",
-<<<<<<< HEAD
         "User-Agent": "azure-ai-ml/1.4.0 azsdk-python-mgmt-machinelearningservices/0.1.0 Python/3.7.9 (Windows-10-10.0.22621-SP0)"
-=======
-        "User-Agent": "azure-ai-ml/1.4.0 azsdk-python-mgmt-machinelearningservices/0.1.0 Python/3.9.10 (Windows-10-10.0.22621-SP0)"
->>>>>>> d40d276e
       },
       "RequestBody": null,
       "StatusCode": 200,
@@ -732,48 +543,27 @@
         "Cache-Control": "no-cache",
         "Content-Encoding": "gzip",
         "Content-Type": "application/json; charset=utf-8",
-<<<<<<< HEAD
-        "Date": "Mon, 30 Jan 2023 05:43:08 GMT",
+        "Date": "Tue, 31 Jan 2023 20:27:02 GMT",
         "Expires": "-1",
         "Pragma": "no-cache",
         "Request-Context": "appId=cid-v1:2d2e8e63-272e-4b3c-8598-4ee570a0e70d",
-        "Server-Timing": "traceparent;desc=\u002200-ff5a50ff3ca492c4facddf8be386cedf-df236c51597262a2-00\u0022",
-=======
-        "Date": "Mon, 30 Jan 2023 07:59:11 GMT",
-        "Expires": "-1",
-        "Pragma": "no-cache",
-        "Request-Context": "appId=cid-v1:512cc15a-13b5-415b-bfd0-dce7accb6bb1",
-        "Server-Timing": "traceparent;desc=\u002200-b7ddd3591f7495752c1fd2af7e601ace-9eb33f6c7633c035-01\u0022",
->>>>>>> d40d276e
+        "Server-Timing": "traceparent;desc=\u002200-07462cd5f3a63d1dceac6decbcf22241-a88d6b3e6857e18a-01\u0022",
         "Strict-Transport-Security": "max-age=31536000; includeSubDomains",
         "Transfer-Encoding": "chunked",
         "Vary": [
           "Accept-Encoding",
           "Accept-Encoding"
         ],
-<<<<<<< HEAD
-        "x-aml-cluster": "vienna-eastus2-01",
-        "X-Content-Type-Options": "nosniff",
-        "x-ms-correlation-request-id": "4963a87f-8675-4094-926d-147bc33c44f6",
-        "x-ms-ratelimit-remaining-subscription-reads": "11931",
-        "x-ms-response-type": "standard",
-        "x-ms-routing-request-id": "CENTRALUS:20230130T054309Z:4963a87f-8675-4094-926d-147bc33c44f6",
-        "x-request-time": "0.042"
+        "x-aml-cluster": "vienna-eastus2-02",
+        "X-Content-Type-Options": "nosniff",
+        "x-ms-correlation-request-id": "011f21a0-d86c-4443-8da7-08d49a101b88",
+        "x-ms-ratelimit-remaining-subscription-reads": "11929",
+        "x-ms-response-type": "standard",
+        "x-ms-routing-request-id": "SOUTHCENTRALUS:20230131T202702Z:011f21a0-d86c-4443-8da7-08d49a101b88",
+        "x-request-time": "0.047"
       },
       "ResponseBody": {
-        "id": "/subscriptions/00000000-0000-0000-0000-000000000/resourceGroups/00000/providers/Microsoft.MachineLearningServices/workspaces/00000/components/test_277577849801/versions/0.0.1",
-=======
-        "x-aml-cluster": "vienna-test-westus2-01",
-        "X-Content-Type-Options": "nosniff",
-        "x-ms-correlation-request-id": "cc72d73d-3c39-427c-a1a3-ae3d4c82b346",
-        "x-ms-ratelimit-remaining-subscription-reads": "11965",
-        "x-ms-response-type": "standard",
-        "x-ms-routing-request-id": "JAPANEAST:20230130T075912Z:cc72d73d-3c39-427c-a1a3-ae3d4c82b346",
-        "x-request-time": "0.248"
-      },
-      "ResponseBody": {
-        "id": "/subscriptions/00000000-0000-0000-0000-000000000/resourceGroups/00000/providers/Microsoft.MachineLearningServices/workspaces/00000/components/test_206637441550/versions/0.0.1",
->>>>>>> d40d276e
+        "id": "/subscriptions/00000000-0000-0000-0000-000000000/resourceGroups/00000/providers/Microsoft.MachineLearningServices/workspaces/00000/components/test_586286605650/versions/0.0.1",
         "name": "0.0.1",
         "type": "Microsoft.MachineLearningServices/workspaces/components/versions",
         "properties": {
@@ -789,11 +579,7 @@
           "isAnonymous": false,
           "componentSpec": {
             "$schema": "https://componentsdk.azureedge.net/jsonschema/HDInsightComponent.json",
-<<<<<<< HEAD
-            "name": "test_277577849801",
-=======
-            "name": "test_206637441550",
->>>>>>> d40d276e
+            "name": "test_586286605650",
             "version": "0.0.1",
             "display_name": "Train in Spark",
             "is_deterministic": "True",
@@ -832,19 +618,11 @@
           }
         },
         "systemData": {
-<<<<<<< HEAD
-          "createdAt": "2023-01-30T05:43:04.2973685\u002B00:00",
+          "createdAt": "2023-01-31T20:26:57.4957784\u002B00:00",
           "createdBy": "Diondra Peck",
           "createdByType": "User",
-          "lastModifiedAt": "2023-01-30T05:43:04.3749073\u002B00:00",
+          "lastModifiedAt": "2023-01-31T20:26:57.545853\u002B00:00",
           "lastModifiedBy": "Diondra Peck",
-=======
-          "createdAt": "2023-01-30T07:59:05.4925692\u002B00:00",
-          "createdBy": "Xingzhi Zhang",
-          "createdByType": "User",
-          "lastModifiedAt": "2023-01-30T07:59:05.9929061\u002B00:00",
-          "lastModifiedBy": "Xingzhi Zhang",
->>>>>>> d40d276e
           "lastModifiedByType": "User"
         }
       }
@@ -858,11 +636,7 @@
         "Connection": "keep-alive",
         "Content-Length": "1482",
         "Content-Type": "application/json",
-<<<<<<< HEAD
         "User-Agent": "azure-ai-ml/1.4.0 azsdk-python-mgmt-machinelearningservices/0.1.0 Python/3.7.9 (Windows-10-10.0.22621-SP0)"
-=======
-        "User-Agent": "azure-ai-ml/1.4.0 azsdk-python-mgmt-machinelearningservices/0.1.0 Python/3.9.10 (Windows-10-10.0.22621-SP0)"
->>>>>>> d40d276e
       },
       "RequestBody": {
         "properties": {
@@ -896,11 +670,7 @@
                 }
               },
               "_source": "REMOTE.WORKSPACE.COMPONENT",
-<<<<<<< HEAD
-              "componentId": "/subscriptions/00000000-0000-0000-0000-000000000/resourceGroups/00000/providers/Microsoft.MachineLearningServices/workspaces/00000/components/test_277577849801/versions/0.0.1"
-=======
-              "componentId": "/subscriptions/00000000-0000-0000-0000-000000000/resourceGroups/00000/providers/Microsoft.MachineLearningServices/workspaces/00000/components/test_206637441550/versions/0.0.1"
->>>>>>> d40d276e
+              "componentId": "/subscriptions/00000000-0000-0000-0000-000000000/resourceGroups/00000/providers/Microsoft.MachineLearningServices/workspaces/00000/components/test_586286605650/versions/0.0.1"
             }
           },
           "outputs": {},
@@ -913,41 +683,22 @@
       "StatusCode": 201,
       "ResponseHeaders": {
         "Cache-Control": "no-cache",
-<<<<<<< HEAD
         "Content-Length": "3533",
         "Content-Type": "application/json; charset=utf-8",
-        "Date": "Mon, 30 Jan 2023 05:43:12 GMT",
+        "Date": "Tue, 31 Jan 2023 20:27:06 GMT",
         "Expires": "-1",
         "Location": "https://management.azure.com/subscriptions/00000000-0000-0000-0000-000000000/resourceGroups/00000/providers/Microsoft.MachineLearningServices/workspaces/00000/jobs/000000000000000000000?api-version=2022-10-01-preview",
         "Pragma": "no-cache",
         "Request-Context": "appId=cid-v1:2d2e8e63-272e-4b3c-8598-4ee570a0e70d",
-        "Server-Timing": "traceparent;desc=\u002200-eef5e0b85ee71e8ea8729fb969185630-959c1c999667163a-00\u0022",
+        "Server-Timing": "traceparent;desc=\u002200-1b56ca1dee0f0ad2f33c9080de540e4f-dadba6746c76f5d5-01\u0022",
         "Strict-Transport-Security": "max-age=31536000; includeSubDomains",
-        "x-aml-cluster": "vienna-eastus2-01",
-        "X-Content-Type-Options": "nosniff",
-        "x-ms-correlation-request-id": "1a3abfec-37cb-4686-aa14-fa7689a56dad",
+        "x-aml-cluster": "vienna-eastus2-02",
+        "X-Content-Type-Options": "nosniff",
+        "x-ms-correlation-request-id": "a424235b-90da-4f49-9bca-5c00b2d85552",
         "x-ms-ratelimit-remaining-subscription-writes": "1158",
         "x-ms-response-type": "standard",
-        "x-ms-routing-request-id": "CENTRALUS:20230130T054313Z:1a3abfec-37cb-4686-aa14-fa7689a56dad",
-        "x-request-time": "1.092"
-=======
-        "Content-Length": "3538",
-        "Content-Type": "application/json; charset=utf-8",
-        "Date": "Mon, 30 Jan 2023 07:59:17 GMT",
-        "Expires": "-1",
-        "Location": "https://management.azure.com/subscriptions/00000000-0000-0000-0000-000000000/resourceGroups/00000/providers/Microsoft.MachineLearningServices/workspaces/00000/jobs/000000000000000000000?api-version=2022-10-01-preview",
-        "Pragma": "no-cache",
-        "Request-Context": "appId=cid-v1:512cc15a-13b5-415b-bfd0-dce7accb6bb1",
-        "Server-Timing": "traceparent;desc=\u002200-633a906d2ef20372a5a470bd93abc7ff-7fcff0773078a249-01\u0022",
-        "Strict-Transport-Security": "max-age=31536000; includeSubDomains",
-        "x-aml-cluster": "vienna-test-westus2-01",
-        "X-Content-Type-Options": "nosniff",
-        "x-ms-correlation-request-id": "36420d72-27f5-4558-a380-634059b6b615",
-        "x-ms-ratelimit-remaining-subscription-writes": "1176",
-        "x-ms-response-type": "standard",
-        "x-ms-routing-request-id": "JAPANEAST:20230130T075917Z:36420d72-27f5-4558-a380-634059b6b615",
-        "x-request-time": "2.932"
->>>>>>> d40d276e
+        "x-ms-routing-request-id": "SOUTHCENTRALUS:20230131T202706Z:a424235b-90da-4f49-9bca-5c00b2d85552",
+        "x-request-time": "1.519"
       },
       "ResponseBody": {
         "id": "/subscriptions/00000000-0000-0000-0000-000000000/resourceGroups/00000/providers/Microsoft.MachineLearningServices/workspaces/00000/jobs/000000000000000000000",
@@ -975,11 +726,7 @@
             "Tracking": {
               "jobServiceType": "Tracking",
               "port": null,
-<<<<<<< HEAD
               "endpoint": "azureml://eastus2.api.azureml.ms/mlflow/v1.0/subscriptions/00000000-0000-0000-0000-000000000/resourceGroups/00000/providers/Microsoft.MachineLearningServices/workspaces/00000?",
-=======
-              "endpoint": "azureml://master.api.azureml-test.ms/mlflow/v1.0/subscriptions/00000000-0000-0000-0000-000000000/resourceGroups/00000/providers/Microsoft.MachineLearningServices/workspaces/00000?",
->>>>>>> d40d276e
               "status": null,
               "errorMessage": null,
               "properties": null,
@@ -1027,11 +774,7 @@
                 }
               },
               "_source": "REMOTE.WORKSPACE.COMPONENT",
-<<<<<<< HEAD
-              "componentId": "/subscriptions/00000000-0000-0000-0000-000000000/resourceGroups/00000/providers/Microsoft.MachineLearningServices/workspaces/00000/components/test_277577849801/versions/0.0.1"
-=======
-              "componentId": "/subscriptions/00000000-0000-0000-0000-000000000/resourceGroups/00000/providers/Microsoft.MachineLearningServices/workspaces/00000/components/test_206637441550/versions/0.0.1"
->>>>>>> d40d276e
+              "componentId": "/subscriptions/00000000-0000-0000-0000-000000000/resourceGroups/00000/providers/Microsoft.MachineLearningServices/workspaces/00000/components/test_586286605650/versions/0.0.1"
             }
           },
           "inputs": {},
@@ -1039,13 +782,8 @@
           "sourceJobId": null
         },
         "systemData": {
-<<<<<<< HEAD
-          "createdAt": "2023-01-30T05:43:12.8438404\u002B00:00",
+          "createdAt": "2023-01-31T20:27:06.1369692\u002B00:00",
           "createdBy": "Diondra Peck",
-=======
-          "createdAt": "2023-01-30T07:59:16.8683048\u002B00:00",
-          "createdBy": "Xingzhi Zhang",
->>>>>>> d40d276e
           "createdByType": "User"
         }
       }
@@ -1058,11 +796,7 @@
         "Accept-Encoding": "gzip, deflate",
         "Connection": "keep-alive",
         "Content-Length": "0",
-<<<<<<< HEAD
         "User-Agent": "azure-ai-ml/1.4.0 azsdk-python-mgmt-machinelearningservices/0.1.0 Python/3.7.9 (Windows-10-10.0.22621-SP0)"
-=======
-        "User-Agent": "azure-ai-ml/1.4.0 azsdk-python-mgmt-machinelearningservices/0.1.0 Python/3.9.10 (Windows-10-10.0.22621-SP0)"
->>>>>>> d40d276e
       },
       "RequestBody": null,
       "StatusCode": 202,
@@ -1070,56 +804,31 @@
         "Cache-Control": "no-cache",
         "Content-Length": "4",
         "Content-Type": "application/json; charset=utf-8",
-<<<<<<< HEAD
-        "Date": "Mon, 30 Jan 2023 05:43:14 GMT",
+        "Date": "Tue, 31 Jan 2023 20:27:08 GMT",
         "Expires": "-1",
         "Location": "https://management.azure.com/subscriptions/00000000-0000-0000-0000-000000000/providers/Microsoft.MachineLearningServices/locations/eastus2/mfeOperationResults/jc:ed997c1d-9e48-442e-b62b-478a0b393069:000000000000000000000?api-version=2022-10-01-preview",
-=======
-        "Date": "Mon, 30 Jan 2023 07:59:20 GMT",
-        "Expires": "-1",
-        "Location": "https://management.azure.com/subscriptions/00000000-0000-0000-0000-000000000/providers/Microsoft.MachineLearningServices/locations/centraluseuap/mfeOperationResults/jc:e61cd5e2-512f-475e-9842-5e2a973993b8:000000000000000000000?api-version=2022-10-01-preview",
->>>>>>> d40d276e
         "Pragma": "no-cache",
-        "Request-Context": "appId=cid-v1:512cc15a-13b5-415b-bfd0-dce7accb6bb1",
+        "Request-Context": "appId=cid-v1:2d2e8e63-272e-4b3c-8598-4ee570a0e70d",
         "Strict-Transport-Security": "max-age=31536000; includeSubDomains",
-<<<<<<< HEAD
-        "x-aml-cluster": "vienna-eastus2-01",
+        "x-aml-cluster": "vienna-eastus2-02",
         "X-Content-Type-Options": "nosniff",
         "x-ms-async-operation-timeout": "PT1H",
-        "x-ms-correlation-request-id": "86aa5036-f75c-48ca-a3b0-353a2678546d",
+        "x-ms-correlation-request-id": "2483468a-ce20-4905-85d8-66d07f473252",
         "x-ms-ratelimit-remaining-subscription-writes": "1186",
         "x-ms-response-type": "standard",
-        "x-ms-routing-request-id": "CENTRALUS:20230130T054315Z:86aa5036-f75c-48ca-a3b0-353a2678546d",
-        "x-request-time": "0.568"
-=======
-        "x-aml-cluster": "vienna-test-westus2-01",
-        "X-Content-Type-Options": "nosniff",
-        "x-ms-async-operation-timeout": "PT1H",
-        "x-ms-correlation-request-id": "ee835200-eec2-4768-b69f-4ffacd69ae18",
-        "x-ms-ratelimit-remaining-subscription-writes": "1185",
-        "x-ms-response-type": "standard",
-        "x-ms-routing-request-id": "JAPANEAST:20230130T075921Z:ee835200-eec2-4768-b69f-4ffacd69ae18",
-        "x-request-time": "1.029"
->>>>>>> d40d276e
+        "x-ms-routing-request-id": "SOUTHCENTRALUS:20230131T202708Z:2483468a-ce20-4905-85d8-66d07f473252",
+        "x-request-time": "0.460"
       },
       "ResponseBody": "null"
     },
     {
-<<<<<<< HEAD
       "RequestUri": "https://management.azure.com/subscriptions/00000000-0000-0000-0000-000000000/providers/Microsoft.MachineLearningServices/locations/eastus2/mfeOperationResults/jc:ed997c1d-9e48-442e-b62b-478a0b393069:000000000000000000000?api-version=2022-10-01-preview",
-=======
-      "RequestUri": "https://management.azure.com/subscriptions/00000000-0000-0000-0000-000000000/providers/Microsoft.MachineLearningServices/locations/centraluseuap/mfeOperationResults/jc:e61cd5e2-512f-475e-9842-5e2a973993b8:000000000000000000000?api-version=2022-10-01-preview",
->>>>>>> d40d276e
       "RequestMethod": "GET",
       "RequestHeaders": {
         "Accept": "*/*",
         "Accept-Encoding": "gzip, deflate",
         "Connection": "keep-alive",
-<<<<<<< HEAD
         "User-Agent": "azure-ai-ml/1.4.0 azsdk-python-mgmt-machinelearningservices/0.1.0 Python/3.7.9 (Windows-10-10.0.22621-SP0)"
-=======
-        "User-Agent": "azure-ai-ml/1.4.0 azsdk-python-mgmt-machinelearningservices/0.1.0 Python/3.9.10 (Windows-10-10.0.22621-SP0)"
->>>>>>> d40d276e
       },
       "RequestBody": null,
       "StatusCode": 202,
@@ -1127,98 +836,54 @@
         "Cache-Control": "no-cache",
         "Content-Length": "2",
         "Content-Type": "application/json; charset=utf-8",
-<<<<<<< HEAD
-        "Date": "Mon, 30 Jan 2023 05:43:14 GMT",
+        "Date": "Tue, 31 Jan 2023 20:27:08 GMT",
         "Expires": "-1",
         "Location": "https://management.azure.com/subscriptions/00000000-0000-0000-0000-000000000/providers/Microsoft.MachineLearningServices/locations/eastus2/mfeOperationResults/jc:ed997c1d-9e48-442e-b62b-478a0b393069:000000000000000000000?api-version=2022-10-01-preview",
-=======
-        "Date": "Mon, 30 Jan 2023 07:59:20 GMT",
-        "Expires": "-1",
-        "Location": "https://management.azure.com/subscriptions/00000000-0000-0000-0000-000000000/providers/Microsoft.MachineLearningServices/locations/centraluseuap/mfeOperationResults/jc:e61cd5e2-512f-475e-9842-5e2a973993b8:000000000000000000000?api-version=2022-10-01-preview",
->>>>>>> d40d276e
         "Pragma": "no-cache",
-        "Request-Context": "appId=cid-v1:512cc15a-13b5-415b-bfd0-dce7accb6bb1",
+        "Request-Context": "appId=cid-v1:2d2e8e63-272e-4b3c-8598-4ee570a0e70d",
         "Strict-Transport-Security": "max-age=31536000; includeSubDomains",
-<<<<<<< HEAD
-        "x-aml-cluster": "vienna-eastus2-02",
-        "X-Content-Type-Options": "nosniff",
-        "x-ms-correlation-request-id": "7bd045c3-5010-4423-ae6e-3491b8cfb18a",
-        "x-ms-ratelimit-remaining-subscription-reads": "11930",
-        "x-ms-response-type": "standard",
-        "x-ms-routing-request-id": "CENTRALUS:20230130T054315Z:7bd045c3-5010-4423-ae6e-3491b8cfb18a",
-        "x-request-time": "0.022"
-=======
-        "x-aml-cluster": "vienna-test-westus2-02",
-        "X-Content-Type-Options": "nosniff",
-        "x-ms-correlation-request-id": "ce6aa9c9-98cf-4c12-9afb-3ed6dabb8d0c",
-        "x-ms-ratelimit-remaining-subscription-reads": "11964",
-        "x-ms-response-type": "standard",
-        "x-ms-routing-request-id": "JAPANEAST:20230130T075921Z:ce6aa9c9-98cf-4c12-9afb-3ed6dabb8d0c",
-        "x-request-time": "0.033"
->>>>>>> d40d276e
+        "x-aml-cluster": "vienna-eastus2-01",
+        "X-Content-Type-Options": "nosniff",
+        "x-ms-correlation-request-id": "e4cbd22e-1573-46a7-b538-2176ce9ef2f9",
+        "x-ms-ratelimit-remaining-subscription-reads": "11928",
+        "x-ms-response-type": "standard",
+        "x-ms-routing-request-id": "SOUTHCENTRALUS:20230131T202708Z:e4cbd22e-1573-46a7-b538-2176ce9ef2f9",
+        "x-request-time": "0.048"
       },
       "ResponseBody": {}
     },
     {
-<<<<<<< HEAD
       "RequestUri": "https://management.azure.com/subscriptions/00000000-0000-0000-0000-000000000/providers/Microsoft.MachineLearningServices/locations/eastus2/mfeOperationResults/jc:ed997c1d-9e48-442e-b62b-478a0b393069:000000000000000000000?api-version=2022-10-01-preview",
-=======
-      "RequestUri": "https://management.azure.com/subscriptions/00000000-0000-0000-0000-000000000/providers/Microsoft.MachineLearningServices/locations/centraluseuap/mfeOperationResults/jc:e61cd5e2-512f-475e-9842-5e2a973993b8:000000000000000000000?api-version=2022-10-01-preview",
->>>>>>> d40d276e
       "RequestMethod": "GET",
       "RequestHeaders": {
         "Accept": "*/*",
         "Accept-Encoding": "gzip, deflate",
         "Connection": "keep-alive",
-<<<<<<< HEAD
         "User-Agent": "azure-ai-ml/1.4.0 azsdk-python-mgmt-machinelearningservices/0.1.0 Python/3.7.9 (Windows-10-10.0.22621-SP0)"
-=======
-        "User-Agent": "azure-ai-ml/1.4.0 azsdk-python-mgmt-machinelearningservices/0.1.0 Python/3.9.10 (Windows-10-10.0.22621-SP0)"
->>>>>>> d40d276e
       },
       "RequestBody": null,
       "StatusCode": 200,
       "ResponseHeaders": {
         "Cache-Control": "no-cache",
         "Content-Length": "0",
-<<<<<<< HEAD
-        "Date": "Mon, 30 Jan 2023 05:43:45 GMT",
+        "Date": "Tue, 31 Jan 2023 20:27:38 GMT",
         "Expires": "-1",
         "Pragma": "no-cache",
         "Request-Context": "appId=cid-v1:2d2e8e63-272e-4b3c-8598-4ee570a0e70d",
-        "Server-Timing": "traceparent;desc=\u002200-d702ec6ceb3c945cfe1f03b6d7710acc-9410d3e20d811581-00\u0022",
+        "Server-Timing": "traceparent;desc=\u002200-46ef1cf3f04b0e5b6c74d867a8a6afe6-ec04eca7c155161d-01\u0022",
         "Strict-Transport-Security": "max-age=31536000; includeSubDomains",
-        "x-aml-cluster": "vienna-eastus2-02",
-        "X-Content-Type-Options": "nosniff",
-        "x-ms-correlation-request-id": "0c780962-e3ce-4542-9dfa-c69c8572b658",
-        "x-ms-ratelimit-remaining-subscription-reads": "11929",
-        "x-ms-response-type": "standard",
-        "x-ms-routing-request-id": "CENTRALUS:20230130T054345Z:0c780962-e3ce-4542-9dfa-c69c8572b658",
-        "x-request-time": "0.054"
-=======
-        "Date": "Mon, 30 Jan 2023 07:59:50 GMT",
-        "Expires": "-1",
-        "Pragma": "no-cache",
-        "Request-Context": "appId=cid-v1:512cc15a-13b5-415b-bfd0-dce7accb6bb1",
-        "Server-Timing": "traceparent;desc=\u002200-34064ed3881765612ee5eb54bdc2f404-b7c8552384db9125-01\u0022",
-        "Strict-Transport-Security": "max-age=31536000; includeSubDomains",
-        "x-aml-cluster": "vienna-test-westus2-02",
-        "X-Content-Type-Options": "nosniff",
-        "x-ms-correlation-request-id": "934ab79d-a6bb-473f-9e88-85d58801fe65",
-        "x-ms-ratelimit-remaining-subscription-reads": "11963",
-        "x-ms-response-type": "standard",
-        "x-ms-routing-request-id": "JAPANEAST:20230130T075951Z:934ab79d-a6bb-473f-9e88-85d58801fe65",
-        "x-request-time": "0.032"
->>>>>>> d40d276e
+        "x-aml-cluster": "vienna-eastus2-01",
+        "X-Content-Type-Options": "nosniff",
+        "x-ms-correlation-request-id": "3b5f8f9e-b079-4602-8f58-66071cc1ff6b",
+        "x-ms-ratelimit-remaining-subscription-reads": "11927",
+        "x-ms-response-type": "standard",
+        "x-ms-routing-request-id": "SOUTHCENTRALUS:20230131T202738Z:3b5f8f9e-b079-4602-8f58-66071cc1ff6b",
+        "x-request-time": "0.029"
       },
       "ResponseBody": null
     }
   ],
   "Variables": {
-<<<<<<< HEAD
-    "component_name": "test_277577849801"
-=======
-    "component_name": "test_206637441550"
->>>>>>> d40d276e
+    "component_name": "test_586286605650"
   }
 }