--- conflicted
+++ resolved
@@ -13,24 +13,8 @@
       "StatusCode": 200,
       "ResponseHeaders": {
         "Cache-Control": "no-cache",
-        "Content-Length": "1512",
+        "Content-Encoding": "gzip",
         "Content-Type": "application/json; charset=utf-8",
-<<<<<<< HEAD
-        "Date": "Mon, 07 Nov 2022 03:56:28 GMT",
-        "Expires": "-1",
-        "Pragma": "no-cache",
-        "Request-Context": "appId=cid-v1:512cc15a-13b5-415b-bfd0-dce7accb6bb1",
-        "Server-Timing": "traceparent;desc=\u002200-308ba745cdc4d4076d87b938e46abb93-150e4c946dbdc7f6-00\u0022",
-        "Strict-Transport-Security": "max-age=31536000; includeSubDomains",
-        "Vary": "Accept-Encoding",
-        "x-aml-cluster": "vienna-test-westus2-02",
-        "X-Content-Type-Options": "nosniff",
-        "x-ms-correlation-request-id": "572fd900-f1b6-4a78-b4ce-8423172da245",
-        "x-ms-ratelimit-remaining-subscription-reads": "11973",
-        "x-ms-response-type": "standard",
-        "x-ms-routing-request-id": "JAPANEAST:20221107T035628Z:572fd900-f1b6-4a78-b4ce-8423172da245",
-        "x-request-time": "0.242"
-=======
         "Date": "Tue, 08 Nov 2022 09:00:45 GMT",
         "Expires": "-1",
         "Pragma": "no-cache",
@@ -49,7 +33,6 @@
         "x-ms-response-type": "standard",
         "x-ms-routing-request-id": "EASTASIA:20221108T090045Z:e3e19d1d-ec7c-4c26-b85c-fd11f2a5f972",
         "x-request-time": "0.031"
->>>>>>> db7ac352
       },
       "ResponseBody": {
         "id": "/subscriptions/00000000-0000-0000-0000-000000000/resourceGroups/00000/providers/Microsoft.MachineLearningServices/workspaces/00000/computes/cpu-cluster",
@@ -77,29 +60,17 @@
               "nodeIdleTimeBeforeScaleDown": "PT2M"
             },
             "subnet": null,
-<<<<<<< HEAD
-            "currentNodeCount": 4,
-            "targetNodeCount": 4,
-            "nodeStateCounts": {
-              "preparingNodeCount": 0,
-              "runningNodeCount": 4,
-=======
             "currentNodeCount": 3,
             "targetNodeCount": 4,
             "nodeStateCounts": {
               "preparingNodeCount": 0,
               "runningNodeCount": 3,
->>>>>>> db7ac352
               "idleNodeCount": 0,
               "unusableNodeCount": 0,
               "leavingNodeCount": 0,
               "preemptedNodeCount": 0
             },
             "allocationState": "Steady",
-<<<<<<< HEAD
-            "allocationStateTransitionTime": "2022-11-04T13:53:40.672\u002B00:00",
-            "errors": null,
-=======
             "allocationStateTransitionTime": "2022-11-08T09:00:25.105\u002B00:00",
             "errors": [
               {
@@ -115,7 +86,6 @@
                 }
               }
             ],
->>>>>>> db7ac352
             "remoteLoginPortPublicAccess": "Enabled",
             "osType": "Linux",
             "virtualMachineImage": null,
@@ -138,24 +108,8 @@
       "StatusCode": 200,
       "ResponseHeaders": {
         "Cache-Control": "no-cache",
-        "Content-Length": "1067",
+        "Content-Encoding": "gzip",
         "Content-Type": "application/json; charset=utf-8",
-<<<<<<< HEAD
-        "Date": "Mon, 07 Nov 2022 03:56:31 GMT",
-        "Expires": "-1",
-        "Pragma": "no-cache",
-        "Request-Context": "appId=cid-v1:512cc15a-13b5-415b-bfd0-dce7accb6bb1",
-        "Server-Timing": "traceparent;desc=\u002200-467b519474e5a0c37a8a9379c1047940-f8953d87da364e54-00\u0022",
-        "Strict-Transport-Security": "max-age=31536000; includeSubDomains",
-        "Vary": "Accept-Encoding",
-        "x-aml-cluster": "vienna-test-westus2-02",
-        "X-Content-Type-Options": "nosniff",
-        "x-ms-correlation-request-id": "fbe2aa77-8dea-4411-9aed-9603220036ef",
-        "x-ms-ratelimit-remaining-subscription-reads": "11972",
-        "x-ms-response-type": "standard",
-        "x-ms-routing-request-id": "JAPANEAST:20221107T035631Z:fbe2aa77-8dea-4411-9aed-9603220036ef",
-        "x-request-time": "0.121"
-=======
         "Date": "Tue, 08 Nov 2022 09:00:47 GMT",
         "Expires": "-1",
         "Pragma": "no-cache",
@@ -174,7 +128,6 @@
         "x-ms-response-type": "standard",
         "x-ms-routing-request-id": "EASTASIA:20221108T090047Z:03fdf46b-27f5-48d8-805e-50457c93ceb2",
         "x-request-time": "0.078"
->>>>>>> db7ac352
       },
       "ResponseBody": {
         "id": "/subscriptions/00000000-0000-0000-0000-000000000/resourceGroups/00000/providers/Microsoft.MachineLearningServices/workspaces/00000/datastores/workspaceblobstore",
@@ -219,23 +172,8 @@
       "StatusCode": 200,
       "ResponseHeaders": {
         "Cache-Control": "no-cache",
-        "Content-Length": "61",
+        "Content-Encoding": "gzip",
         "Content-Type": "application/json; charset=utf-8",
-<<<<<<< HEAD
-        "Date": "Mon, 07 Nov 2022 03:56:32 GMT",
-        "Expires": "-1",
-        "Pragma": "no-cache",
-        "Request-Context": "appId=cid-v1:512cc15a-13b5-415b-bfd0-dce7accb6bb1",
-        "Server-Timing": "traceparent;desc=\u002200-75e3bd2b3526583457331767b56e5a2f-a6e1e286c87a0d56-00\u0022",
-        "Strict-Transport-Security": "max-age=31536000; includeSubDomains",
-        "x-aml-cluster": "vienna-test-westus2-02",
-        "X-Content-Type-Options": "nosniff",
-        "x-ms-correlation-request-id": "6ef6a645-c8e8-4eab-88de-bd18d25fedc0",
-        "x-ms-ratelimit-remaining-subscription-writes": "1192",
-        "x-ms-response-type": "standard",
-        "x-ms-routing-request-id": "JAPANEAST:20221107T035632Z:6ef6a645-c8e8-4eab-88de-bd18d25fedc0",
-        "x-request-time": "0.556"
-=======
         "Date": "Tue, 08 Nov 2022 09:00:48 GMT",
         "Expires": "-1",
         "Pragma": "no-cache",
@@ -251,7 +189,6 @@
         "x-ms-response-type": "standard",
         "x-ms-routing-request-id": "EASTASIA:20221108T090048Z:fe4c450c-4cc3-489d-8a9b-cddca7a6f98a",
         "x-request-time": "0.103"
->>>>>>> db7ac352
       },
       "ResponseBody": {
         "secretsType": "AccountKey",
@@ -265,13 +202,8 @@
         "Accept": "application/xml",
         "Accept-Encoding": "gzip, deflate",
         "Connection": "keep-alive",
-<<<<<<< HEAD
-        "User-Agent": "azsdk-python-storage-blob/12.14.0 Python/3.9.10 (Windows-10-10.0.22621-SP0)",
-        "x-ms-date": "Mon, 07 Nov 2022 03:56:32 GMT",
-=======
         "User-Agent": "azsdk-python-storage-blob/12.13.1 Python/3.8.13 (macOS-12.6-arm64-i386-64bit)",
         "x-ms-date": "Tue, 08 Nov 2022 09:00:48 GMT",
->>>>>>> db7ac352
         "x-ms-version": "2021-08-06"
       },
       "RequestBody": null,
@@ -281,15 +213,9 @@
         "Content-Length": "1194",
         "Content-MD5": "9poX0sLTS8Jcl6jwSy99Hg==",
         "Content-Type": "application/octet-stream",
-<<<<<<< HEAD
-        "Date": "Mon, 07 Nov 2022 03:56:32 GMT",
-        "ETag": "\u00220x8DAB5ADE602C612\u0022",
-        "Last-Modified": "Mon, 24 Oct 2022 10:52:51 GMT",
-=======
         "Date": "Tue, 08 Nov 2022 09:00:47 GMT",
         "ETag": "\u00220x8DAC1652E90B0C9\u0022",
         "Last-Modified": "Tue, 08 Nov 2022 08:42:34 GMT",
->>>>>>> db7ac352
         "Server": [
           "Windows-Azure-Blob/1.0",
           "Microsoft-HTTPAPI/2.0"
@@ -316,23 +242,14 @@
         "Accept": "application/xml",
         "Accept-Encoding": "gzip, deflate",
         "Connection": "keep-alive",
-<<<<<<< HEAD
-        "User-Agent": "azsdk-python-storage-blob/12.14.0 Python/3.9.10 (Windows-10-10.0.22621-SP0)",
-        "x-ms-date": "Mon, 07 Nov 2022 03:56:32 GMT",
-=======
         "User-Agent": "azsdk-python-storage-blob/12.13.1 Python/3.8.13 (macOS-12.6-arm64-i386-64bit)",
         "x-ms-date": "Tue, 08 Nov 2022 09:00:48 GMT",
->>>>>>> db7ac352
         "x-ms-version": "2021-08-06"
       },
       "RequestBody": null,
       "StatusCode": 404,
       "ResponseHeaders": {
-<<<<<<< HEAD
-        "Date": "Mon, 07 Nov 2022 03:56:32 GMT",
-=======
         "Date": "Tue, 08 Nov 2022 09:00:48 GMT",
->>>>>>> db7ac352
         "Server": [
           "Windows-Azure-Blob/1.0",
           "Microsoft-HTTPAPI/2.0"
@@ -369,24 +286,8 @@
       "StatusCode": 200,
       "ResponseHeaders": {
         "Cache-Control": "no-cache",
-        "Content-Length": "841",
+        "Content-Encoding": "gzip",
         "Content-Type": "application/json; charset=utf-8",
-<<<<<<< HEAD
-        "Date": "Mon, 07 Nov 2022 03:56:34 GMT",
-        "Expires": "-1",
-        "Pragma": "no-cache",
-        "Request-Context": "appId=cid-v1:512cc15a-13b5-415b-bfd0-dce7accb6bb1",
-        "Server-Timing": "traceparent;desc=\u002200-65f71f3df57114b730ad3f6a4333a2b8-d0b799f14ba6b999-00\u0022",
-        "Strict-Transport-Security": "max-age=31536000; includeSubDomains",
-        "Vary": "Accept-Encoding",
-        "x-aml-cluster": "vienna-test-westus2-02",
-        "X-Content-Type-Options": "nosniff",
-        "x-ms-correlation-request-id": "b3005a86-c1f4-48a9-85ab-9110ecdf3494",
-        "x-ms-ratelimit-remaining-subscription-writes": "1178",
-        "x-ms-response-type": "standard",
-        "x-ms-routing-request-id": "JAPANEAST:20221107T035634Z:b3005a86-c1f4-48a9-85ab-9110ecdf3494",
-        "x-request-time": "0.423"
-=======
         "Date": "Tue, 08 Nov 2022 09:00:49 GMT",
         "Expires": "-1",
         "Pragma": "no-cache",
@@ -405,7 +306,6 @@
         "x-ms-response-type": "standard",
         "x-ms-routing-request-id": "EASTASIA:20221108T090049Z:d469b915-f3ba-4f67-8e43-d7e2a9291d76",
         "x-request-time": "0.086"
->>>>>>> db7ac352
       },
       "ResponseBody": {
         "id": "/subscriptions/00000000-0000-0000-0000-000000000/resourceGroups/00000/providers/Microsoft.MachineLearningServices/workspaces/00000/codes/24be5e70-600a-39b9-df16-43097a549089/versions/1",
@@ -426,13 +326,8 @@
           "createdAt": "2022-11-08T08:42:34.9576455\u002B00:00",
           "createdBy": "Honglin Du",
           "createdByType": "User",
-<<<<<<< HEAD
-          "lastModifiedAt": "2022-11-07T03:56:33.9341044\u002B00:00",
-          "lastModifiedBy": "Xingzhi Zhang",
-=======
           "lastModifiedAt": "2022-11-08T09:00:49.8062195\u002B00:00",
           "lastModifiedBy": "Honglin Du",
->>>>>>> db7ac352
           "lastModifiedByType": "User"
         }
       }
@@ -515,22 +410,6 @@
         "Cache-Control": "no-cache",
         "Content-Length": "2802",
         "Content-Type": "application/json; charset=utf-8",
-<<<<<<< HEAD
-        "Date": "Mon, 07 Nov 2022 03:56:35 GMT",
-        "Expires": "-1",
-        "Location": "https://management.azure.com/subscriptions/00000000-0000-0000-0000-000000000/resourceGroups/00000/providers/Microsoft.MachineLearningServices/workspaces/00000/components/azureml_anonymous/versions/000000000000000000000?api-version=2022-05-01",
-        "Pragma": "no-cache",
-        "Request-Context": "appId=cid-v1:512cc15a-13b5-415b-bfd0-dce7accb6bb1",
-        "Server-Timing": "traceparent;desc=\u002200-ac3635c392b4ca81f435d34468a1361f-c59aa8879fb4e789-00\u0022",
-        "Strict-Transport-Security": "max-age=31536000; includeSubDomains",
-        "x-aml-cluster": "vienna-test-westus2-02",
-        "X-Content-Type-Options": "nosniff",
-        "x-ms-correlation-request-id": "829bb5ab-8801-4de1-8a9a-54e446235066",
-        "x-ms-ratelimit-remaining-subscription-writes": "1177",
-        "x-ms-response-type": "standard",
-        "x-ms-routing-request-id": "JAPANEAST:20221107T035635Z:829bb5ab-8801-4de1-8a9a-54e446235066",
-        "x-request-time": "0.672"
-=======
         "Date": "Tue, 08 Nov 2022 09:00:50 GMT",
         "Expires": "-1",
         "Location": "https://management.azure.com/subscriptions/00000000-0000-0000-0000-000000000/resourceGroups/00000/providers/Microsoft.MachineLearningServices/workspaces/00000/components/azureml_anonymous/versions/000000000000000000000?api-version=2022-05-01",
@@ -545,7 +424,6 @@
         "x-ms-response-type": "standard",
         "x-ms-routing-request-id": "EASTASIA:20221108T090050Z:6b6587e0-6d0c-44c4-9313-da1be7664dc4",
         "x-request-time": "0.230"
->>>>>>> db7ac352
       },
       "ResponseBody": {
         "id": "/subscriptions/00000000-0000-0000-0000-000000000/resourceGroups/00000/providers/Microsoft.MachineLearningServices/workspaces/00000/components/azureml_anonymous/versions/b0b5d116-5145-4c79-a66d-3ffa4cc5fb78",
@@ -619,13 +497,8 @@
           "createdAt": "2022-11-08T08:57:29.5776801\u002B00:00",
           "createdBy": "Honglin Du",
           "createdByType": "User",
-<<<<<<< HEAD
-          "lastModifiedAt": "2022-10-25T04:11:47.1449171\u002B00:00",
-          "lastModifiedBy": "Xingzhi Zhang",
-=======
           "lastModifiedAt": "2022-11-08T08:57:29.7530677\u002B00:00",
           "lastModifiedBy": "Honglin Du",
->>>>>>> db7ac352
           "lastModifiedByType": "User"
         }
       }
@@ -643,24 +516,8 @@
       "StatusCode": 200,
       "ResponseHeaders": {
         "Cache-Control": "no-cache",
-        "Content-Length": "1069",
+        "Content-Encoding": "gzip",
         "Content-Type": "application/json; charset=utf-8",
-<<<<<<< HEAD
-        "Date": "Mon, 07 Nov 2022 03:56:35 GMT",
-        "Expires": "-1",
-        "Pragma": "no-cache",
-        "Request-Context": "appId=cid-v1:512cc15a-13b5-415b-bfd0-dce7accb6bb1",
-        "Server-Timing": "traceparent;desc=\u002200-098925117b20bc1ce0e9ae519b791606-8e0ff296ac813beb-00\u0022",
-        "Strict-Transport-Security": "max-age=31536000; includeSubDomains",
-        "Vary": "Accept-Encoding",
-        "x-aml-cluster": "vienna-test-westus2-02",
-        "X-Content-Type-Options": "nosniff",
-        "x-ms-correlation-request-id": "1c54f75d-4f90-4b37-ba13-e0b306e9aa75",
-        "x-ms-ratelimit-remaining-subscription-reads": "11971",
-        "x-ms-response-type": "standard",
-        "x-ms-routing-request-id": "JAPANEAST:20221107T035636Z:1c54f75d-4f90-4b37-ba13-e0b306e9aa75",
-        "x-request-time": "0.192"
-=======
         "Date": "Tue, 08 Nov 2022 09:00:51 GMT",
         "Expires": "-1",
         "Pragma": "no-cache",
@@ -679,7 +536,6 @@
         "x-ms-response-type": "standard",
         "x-ms-routing-request-id": "EASTASIA:20221108T090051Z:a7e404da-eda5-48ef-ae5a-b0e2f4feaa66",
         "x-request-time": "0.099"
->>>>>>> db7ac352
       },
       "ResponseBody": {
         "value": [
@@ -693,11 +549,7 @@
               "properties": {},
               "isArchived": false,
               "isAnonymous": false,
-<<<<<<< HEAD
-              "dataUri": "azureml://subscriptions/00000000-0000-0000-0000-000000000/resourcegroups/00000/workspaces/00000/datastores/workspaceblobstore/paths/LocalUpload/00000000000000000000000000000000/mnist-data/",
-=======
               "dataUri": "azureml://workspaces/a6db4a2a-8424-44da-a5a8-d604852f4fc3/datastores/workspaceblobstore/paths/LocalUpload/00000000000000000000000000000000/mnist-data/",
->>>>>>> db7ac352
               "dataType": "mltable",
               "referencedUris": [
                 "./0.png",
@@ -766,22 +618,6 @@
         "Cache-Control": "no-cache",
         "Content-Length": "3130",
         "Content-Type": "application/json; charset=utf-8",
-<<<<<<< HEAD
-        "Date": "Mon, 07 Nov 2022 03:56:42 GMT",
-        "Expires": "-1",
-        "Location": "https://management.azure.com/subscriptions/00000000-0000-0000-0000-000000000/resourceGroups/00000/providers/Microsoft.MachineLearningServices/workspaces/00000/jobs/000000000000000000000?api-version=2022-10-01-preview",
-        "Pragma": "no-cache",
-        "Request-Context": "appId=cid-v1:512cc15a-13b5-415b-bfd0-dce7accb6bb1",
-        "Server-Timing": "traceparent;desc=\u002200-5406b40ea750be62cbfa67368334261f-424a971b1ac48d54-00\u0022",
-        "Strict-Transport-Security": "max-age=31536000; includeSubDomains",
-        "x-aml-cluster": "vienna-test-westus2-02",
-        "X-Content-Type-Options": "nosniff",
-        "x-ms-correlation-request-id": "3be83c3d-fab2-4775-b366-07d1b1125793",
-        "x-ms-ratelimit-remaining-subscription-writes": "1176",
-        "x-ms-response-type": "standard",
-        "x-ms-routing-request-id": "JAPANEAST:20221107T035642Z:3be83c3d-fab2-4775-b366-07d1b1125793",
-        "x-request-time": "2.595"
-=======
         "Date": "Tue, 08 Nov 2022 09:00:58 GMT",
         "Expires": "-1",
         "Location": "https://management.azure.com/subscriptions/00000000-0000-0000-0000-000000000/resourceGroups/00000/providers/Microsoft.MachineLearningServices/workspaces/00000/jobs/000000000000000000000?api-version=2022-10-01-preview",
@@ -796,7 +632,6 @@
         "x-ms-response-type": "standard",
         "x-ms-routing-request-id": "EASTASIA:20221108T090058Z:a3803267-df57-482c-8973-02b14561cc92",
         "x-request-time": "3.605"
->>>>>>> db7ac352
       },
       "ResponseBody": {
         "id": "/subscriptions/00000000-0000-0000-0000-000000000/resourceGroups/00000/providers/Microsoft.MachineLearningServices/workspaces/00000/jobs/000000000000000000000",
@@ -871,13 +706,8 @@
           "sourceJobId": null
         },
         "systemData": {
-<<<<<<< HEAD
-          "createdAt": "2022-11-07T03:56:41.7791222\u002B00:00",
-          "createdBy": "Xingzhi Zhang",
-=======
           "createdAt": "2022-11-08T09:00:58.0700628\u002B00:00",
           "createdBy": "Honglin Du",
->>>>>>> db7ac352
           "createdByType": "User"
         }
       }
