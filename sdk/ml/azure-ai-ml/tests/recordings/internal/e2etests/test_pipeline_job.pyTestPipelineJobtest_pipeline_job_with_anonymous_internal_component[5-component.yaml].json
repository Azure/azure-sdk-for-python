{
  "Entries": [
    {
<<<<<<< HEAD
      "RequestUri": "https://management.azure.com/subscriptions/00000000-0000-0000-0000-000000000/resourceGroups/00000/providers/Microsoft.MachineLearningServices/workspaces/00000?api-version=2022-10-01",
=======
      "RequestUri": "https://management.azure.com/subscriptions/00000000-0000-0000-0000-000000000/resourceGroups/00000/providers/Microsoft.MachineLearningServices/workspaces/00000/datastores/workspaceblobstore?api-version=2022-10-01",
>>>>>>> d40d276e
      "RequestMethod": "GET",
      "RequestHeaders": {
        "Accept": "application/json",
        "Accept-Encoding": "gzip, deflate",
        "Connection": "keep-alive",
<<<<<<< HEAD
        "User-Agent": "azure-ai-ml/1.4.0 azsdk-python-mgmt-machinelearningservices/0.1.0 Python/3.7.9 (Windows-10-10.0.22621-SP0)"
=======
        "User-Agent": "azure-ai-ml/1.4.0 azsdk-python-mgmt-machinelearningservices/0.1.0 Python/3.9.10 (Windows-10-10.0.22621-SP0)"
>>>>>>> d40d276e
      },
      "RequestBody": null,
      "StatusCode": 200,
      "ResponseHeaders": {
        "Cache-Control": "no-cache",
        "Content-Encoding": "gzip",
        "Content-Type": "application/json; charset=utf-8",
<<<<<<< HEAD
        "Date": "Mon, 30 Jan 2023 05:37:50 GMT",
        "Expires": "-1",
        "Pragma": "no-cache",
        "Request-Context": "appId=cid-v1:2d2e8e63-272e-4b3c-8598-4ee570a0e70d",
        "Server-Timing": "traceparent;desc=\u002200-fbd74d6913fe404fef933a81929e26a8-29ad491c3a7fc0f3-00\u0022",
=======
        "Date": "Mon, 30 Jan 2023 07:50:16 GMT",
        "Expires": "-1",
        "Pragma": "no-cache",
        "Request-Context": "appId=cid-v1:512cc15a-13b5-415b-bfd0-dce7accb6bb1",
        "Server-Timing": "traceparent;desc=\u002200-5a3cae85efe19192b5d4fcb781e9653b-e9adfa9a6e360d7a-01\u0022",
>>>>>>> d40d276e
        "Strict-Transport-Security": "max-age=31536000; includeSubDomains",
        "Transfer-Encoding": "chunked",
        "Vary": [
          "Accept-Encoding",
          "Accept-Encoding"
        ],
        "x-aml-cluster": "vienna-eastus2-02",
        "X-Content-Type-Options": "nosniff",
<<<<<<< HEAD
        "x-ms-correlation-request-id": "1d6d560c-0f22-4461-888d-ae8105269442",
        "x-ms-ratelimit-remaining-subscription-reads": "11966",
        "x-ms-response-type": "standard",
        "x-ms-routing-request-id": "CENTRALUS:20230130T053751Z:1d6d560c-0f22-4461-888d-ae8105269442",
        "x-request-time": "0.015"
=======
        "x-ms-correlation-request-id": "216ef48d-401d-4915-a38f-dc46bce41510",
        "x-ms-ratelimit-remaining-subscription-reads": "11964",
        "x-ms-response-type": "standard",
        "x-ms-routing-request-id": "JAPANEAST:20230130T075017Z:216ef48d-401d-4915-a38f-dc46bce41510",
        "x-request-time": "0.162"
>>>>>>> d40d276e
      },
      "ResponseBody": {
        "id": "/subscriptions/00000000-0000-0000-0000-000000000/resourceGroups/00000/providers/Microsoft.MachineLearningServices/workspaces/00000",
        "name": "00000",
        "type": "Microsoft.MachineLearningServices/workspaces",
        "location": "eastus2",
        "tags": {},
        "etag": null,
        "properties": {
          "friendlyName": "00000",
          "description": "",
          "storageAccount": "/subscriptions/00000000-0000-0000-0000-000000000/resourceGroups/00000/providers/Microsoft.Storage/storageAccounts/sag5kafuzodsfcw",
          "keyVault": "/subscriptions/00000000-0000-0000-0000-000000000/resourceGroups/00000/providers/Microsoft.Keyvault/vaults/kvtestnq6bnff67572c",
          "applicationInsights": "/subscriptions/00000000-0000-0000-0000-000000000/resourceGroups/00000/providers/Microsoft.insights/components/aig5kafuzodsfcw",
          "hbiWorkspace": false,
          "tenantId": "0000000-0000-0000-0000-000000000000",
          "imageBuildCompute": null,
          "provisioningState": "Succeeded",
          "v1LegacyMode": false,
          "softDeleteEnabled": false,
          "containerRegistry": "/subscriptions/00000000-0000-0000-0000-000000000/resourceGroups/00000/providers/Microsoft.ContainerRegistry/registries/crg5kafuzodsfcw",
          "notebookInfo": {
            "resourceId": "0000000-0000-0000-0000-000000000000",
            "fqdn": "ml-sdkvnextcli-eastus2-ed997c1d-9e48-442e-b62b-478a0b393069.eastus2.notebooks.azure.net",
            "isPrivateLinkEnabled": false,
            "notebookPreparationError": null
          },
          "storageHnsEnabled": false,
          "workspaceId": "0000000-0000-0000-0000-000000000000",
          "linkedModelInventoryArmId": null,
          "privateLinkCount": 0,
          "publicNetworkAccess": "Enabled",
          "discoveryUrl": "https://eastus2.api.azureml.ms/discovery",
          "mlFlowTrackingUri": "azureml://eastus2.api.azureml.ms/mlflow/v1.0/subscriptions/00000000-0000-0000-0000-000000000/resourceGroups/00000/providers/Microsoft.MachineLearningServices/workspaces/00000",
          "sdkTelemetryAppInsightsKey": "0000000-0000-0000-0000-000000000000",
          "sasGetterUri": "",
          "enableDataIsolation": false
        },
        "identity": {
          "type": "SystemAssigned",
          "principalId": "0000000-0000-0000-0000-000000000000",
          "tenantId": "0000000-0000-0000-0000-000000000000"
        },
        "sku": {
          "name": "Basic",
          "tier": "Basic"
        },
        "systemData": {
          "createdAt": "2023-01-30T04:47:31.0681103Z",
          "createdBy": "dipeck@microsoft.com",
          "createdByType": "User",
          "lastModifiedAt": "2023-01-30T04:47:31.0681103Z",
          "lastModifiedBy": "dipeck@microsoft.com",
          "lastModifiedByType": "User"
        }
      }
    },
    {
<<<<<<< HEAD
      "RequestUri": "https://eastus2.api.azureml.ms/content/v2.0/subscriptions/00000000-0000-0000-0000-000000000/resourceGroups/00000/providers/Microsoft.MachineLearningServices/workspaces/00000/snapshots/getByHash?hash=1c7c105ded4bc6e165ee33c42b00e75f0db2ae62afb87ce0970824755afa47a8\u0026hashVersion=202208",
=======
      "RequestUri": "https://management.azure.com/subscriptions/00000000-0000-0000-0000-000000000/resourceGroups/00000/providers/Microsoft.MachineLearningServices/workspaces/00000/datastores/workspaceblobstore/listSecrets?api-version=2022-10-01",
>>>>>>> d40d276e
      "RequestMethod": "POST",
      "RequestHeaders": {
        "Accept": "*/*",
        "Accept-Encoding": "gzip, deflate",
        "Connection": "keep-alive",
        "Content-Length": "0",
<<<<<<< HEAD
        "Content-Type": "application/json; charset=UTF-8",
        "User-Agent": "azure-ai-ml/1.4.0 azsdk-python-core/1.26.3 Python/3.7.9 (Windows-10-10.0.22621-SP0)"
=======
        "User-Agent": "azure-ai-ml/1.4.0 azsdk-python-mgmt-machinelearningservices/0.1.0 Python/3.9.10 (Windows-10-10.0.22621-SP0)"
>>>>>>> d40d276e
      },
      "RequestBody": null,
      "StatusCode": 400,
      "ResponseHeaders": {
        "Connection": "keep-alive",
        "Content-Length": "557",
        "Content-Type": "application/json; charset=utf-8",
        "Date": "Mon, 30 Jan 2023 05:37:52 GMT",
        "Request-Context": "appId=cid-v1:2d2e8e63-272e-4b3c-8598-4ee570a0e70d",
        "Strict-Transport-Security": "max-age=15724800; includeSubDomains; preload",
        "x-aml-cluster": "vienna-eastus2-01",
        "X-Content-Type-Options": "nosniff",
        "x-ms-response-type": "standard",
        "x-request-time": "0.014"
      },
      "ResponseBody": {
        "error": {
          "code": "UserError",
          "severity": null,
          "message": "Request body could not be read. Ensure data was provided in the request body and that the content-type header is correct.",
          "messageFormat": null,
          "messageParameters": {},
          "referenceCode": null,
          "detailsUri": null,
          "target": null,
          "details": [],
          "innerError": null,
          "debugInfo": null,
          "additionalInfo": null
        },
        "correlation": null,
        "environment": null,
        "location": null,
        "time": "0001-01-01T00:00:00\u002B00:00",
        "componentName": null
      }
    },
    {
      "RequestUri": "https://eastus2.api.azureml.ms/assetstore/v1.0/temporaryDataReference/createOrGet",
      "RequestMethod": "POST",
      "RequestHeaders": {
        "Accept": "*/*",
        "Accept-Encoding": "gzip, deflate",
        "Connection": "keep-alive",
        "Content-Length": "253",
        "Content-Type": "application/json; charset=UTF-8",
        "User-Agent": "azure-ai-ml/1.4.0 azsdk-python-core/1.26.3 Python/3.7.9 (Windows-10-10.0.22621-SP0)"
      },
      "RequestBody": {
        "assetId": "azureml://locations/eastus2/workspaces/ed997c1d-9e48-442e-b62b-478a0b393069/codes/1f43a999-6005-a167-6bde-90cc09ac7298/versions/1",
        "temporaryDataReferenceId": "000000000000000000000",
        "temporaryDataReferenceType": "TemporaryBlobReference"
      },
      "StatusCode": 200,
      "ResponseHeaders": {
        "Connection": "keep-alive",
        "Content-Encoding": "gzip",
        "Content-Type": "application/json; charset=utf-8",
<<<<<<< HEAD
        "Date": "Mon, 30 Jan 2023 05:37:54 GMT",
        "Request-Context": "appId=cid-v1:2d2e8e63-272e-4b3c-8598-4ee570a0e70d",
        "Strict-Transport-Security": "max-age=15724800; includeSubDomains; preload",
=======
        "Date": "Mon, 30 Jan 2023 07:50:17 GMT",
        "Expires": "-1",
        "Pragma": "no-cache",
        "Request-Context": "appId=cid-v1:512cc15a-13b5-415b-bfd0-dce7accb6bb1",
        "Server-Timing": "traceparent;desc=\u002200-4f682ae53e9763a704790e0eafd5715e-0d0e79a811665eb8-01\u0022",
        "Strict-Transport-Security": "max-age=31536000; includeSubDomains",
>>>>>>> d40d276e
        "Transfer-Encoding": "chunked",
        "Vary": "Accept-Encoding",
        "x-aml-cluster": "vienna-eastus2-01",
        "X-Content-Type-Options": "nosniff",
<<<<<<< HEAD
        "x-ms-response-type": "standard",
        "x-request-time": "0.156"
=======
        "x-ms-correlation-request-id": "d02ce424-299b-49a7-8820-d6748daa3139",
        "x-ms-ratelimit-remaining-subscription-writes": "1189",
        "x-ms-response-type": "standard",
        "x-ms-routing-request-id": "JAPANEAST:20230130T075018Z:d02ce424-299b-49a7-8820-d6748daa3139",
        "x-request-time": "0.160"
>>>>>>> d40d276e
      },
      "ResponseBody": {
        "blobReferenceForConsumption": {
          "blobUri": "https://sag5kafuzodsfcw.blob.core.windows.net:443/ed997c1d-9-70e38280-424c-55fa-a95f-7d2c72963abe",
          "storageAccountArmId": "/subscriptions/00000000-0000-0000-0000-000000000/resourceGroups/00000/providers/Microsoft.Storage/storageAccounts/sag5kafuzodsfcw",
          "credential": {
            "sasUri": "https://sag5kafuzodsfcw.blob.core.windows.net/ed997c1d-9-70e38280-424c-55fa-a95f-7d2c72963abe?skoid=da11e5f0-57ac-4d3e-894c-cf537f89d706\u0026sktid=0000000-0000-0000-0000-000000000000\u0026skt=2023-01-30T04%3A40%3A19Z\u0026ske=2023-01-31T12%3A50%3A19Z\u0026sks=b\u0026skv=2019-07-07\u0026sv=2021-08-06\u0026st=2023-01-30T05%3A27%3A54Z\u0026se=2023-01-30T13%3A37%3A54Z\u0026sr=c\u0026sp=rcwl\u0026sig=000000000000000000000000000000000000",
            "wasbsUri": null,
            "credentialType": "SAS"
          }
        },
        "imageReferenceForConsumption": null,
        "temporaryDataReferenceId": "000000000000000000000",
        "temporaryDataReferenceType": null
      }
    },
    {
      "RequestUri": "https://sag5kafuzodsfcw.blob.core.windows.net/ed997c1d-9-70e38280-424c-55fa-a95f-7d2c72963abe/hemera-component/component.yaml?skoid=da11e5f0-57ac-4d3e-894c-cf537f89d706\u0026sktid=0000000-0000-0000-0000-000000000000\u0026skt=2023-01-30T04%3A40%3A19Z\u0026ske=2023-01-31T12%3A50%3A19Z\u0026sks=b\u0026skv=2019-07-07\u0026sv=2021-08-06\u0026st=2023-01-30T05%3A27%3A54Z\u0026se=2023-01-30T13%3A37%3A54Z\u0026sr=c\u0026sp=rcwl\u0026sig=000000000000000000000000000000000000",
      "RequestMethod": "HEAD",
      "RequestHeaders": {
        "Accept": "application/xml",
        "Accept-Encoding": "gzip, deflate",
        "Connection": "keep-alive",
<<<<<<< HEAD
        "User-Agent": "azsdk-python-storage-blob/12.14.1 Python/3.7.9 (Windows-10-10.0.22621-SP0)",
        "x-ms-date": "Mon, 30 Jan 2023 05:37:54 GMT",
=======
        "User-Agent": "azsdk-python-storage-blob/12.14.0 Python/3.9.10 (Windows-10-10.0.22621-SP0)",
        "x-ms-date": "Mon, 30 Jan 2023 07:50:18 GMT",
>>>>>>> d40d276e
        "x-ms-version": "2021-08-06"
      },
      "RequestBody": null,
      "StatusCode": 404,
      "ResponseHeaders": {
        "Date": "Mon, 30 Jan 2023 05:37:54 GMT",
        "Server": [
          "Windows-Azure-Blob/1.0",
          "Microsoft-HTTPAPI/2.0"
        ],
        "Transfer-Encoding": "chunked",
        "Vary": "Origin",
        "x-ms-error-code": "BlobNotFound",
        "x-ms-version": "2021-08-06"
      },
      "ResponseBody": null
    },
    {
      "RequestUri": "https://sag5kafuzodsfcw.blob.core.windows.net/ed997c1d-9-70e38280-424c-55fa-a95f-7d2c72963abe/hemera-component/component.yaml?skoid=da11e5f0-57ac-4d3e-894c-cf537f89d706\u0026sktid=0000000-0000-0000-0000-000000000000\u0026skt=2023-01-30T04%3A40%3A19Z\u0026ske=2023-01-31T12%3A50%3A19Z\u0026sks=b\u0026skv=2019-07-07\u0026sv=2021-08-06\u0026st=2023-01-30T05%3A27%3A54Z\u0026se=2023-01-30T13%3A37%3A54Z\u0026sr=c\u0026sp=rcwl\u0026sig=000000000000000000000000000000000000",
      "RequestMethod": "PUT",
      "RequestHeaders": {
        "Accept": "application/xml",
        "Accept-Encoding": "gzip, deflate",
        "Connection": "keep-alive",
        "Content-Length": "1844",
        "Content-MD5": "Qdx8hYKW6YPpRwzKRyORyQ==",
        "Content-Type": "application/octet-stream",
<<<<<<< HEAD
        "If-None-Match": "*",
        "User-Agent": "azsdk-python-storage-blob/12.14.1 Python/3.7.9 (Windows-10-10.0.22621-SP0)",
        "x-ms-blob-type": "BlockBlob",
        "x-ms-date": "Mon, 30 Jan 2023 05:37:54 GMT",
        "x-ms-version": "2021-08-06"
      },
      "RequestBody": "JHNjaGVtYTogaHR0cHM6Ly9jb21wb25lbnRzZGsuYXp1cmVlZGdlLm5ldC9qc29uc2NoZW1hL0hlbWVyYUNvbXBvbmVudC5qc29uCm5hbWU6IEFkc0xSRE5OUmF3S2V5c19EdW1teQp2ZXJzaW9uOiAwLjAuMgpkaXNwbGF5X25hbWU6IEFkcyBMUiBETk4gUmF3IEtleXMKdHlwZTogSGVtZXJhQ29tcG9uZW50CmRlc2NyaXB0aW9uOiBBZHMgTFIgRE5OIFJhdyBLZXlzIER1bW15IHNhbXBsZS4KdGFnczoKICBjYXRlZ29yeTogQ29tcG9uZW50IFR1dG9yaWFsCiAgY29udGFjdDogYW1sZGVzaWduZXJAbWljcm9zb2Z0LmNvbQppbnB1dHM6CiAgVHJhaW5pbmdEYXRhRGlyOgogICAgdHlwZTogcGF0aAogICAgb3B0aW9uYWw6IHRydWUKICAgIGlzX3Jlc291cmNlOiB0cnVlCiAgVmFsaWRhdGlvbkRhdGFEaXI6CiAgICB0eXBlOiBwYXRoCiAgICBvcHRpb25hbDogdHJ1ZQogICAgaXNfcmVzb3VyY2U6IHRydWUKICBJbml0aWFsTW9kZWxEaXI6CiAgICB0eXBlOiBwYXRoCiAgICBvcHRpb25hbDogdHJ1ZQogICAgaXNfcmVzb3VyY2U6IHRydWUKICBZYXJuQ2x1c3RlcjoKICAgIHR5cGU6IHN0cmluZwogICAgb3B0aW9uYWw6IGZhbHNlCiAgICBkZWZhdWx0OiBtdHByaW1lLWJuMi0wCiAgSm9iUXVldWU6CiAgICB0eXBlOiBzdHJpbmcKICAgIG9wdGlvbmFsOiBmYWxzZQogICAgZGVmYXVsdDogZGVmYXVsdAogIFdvcmtlckNvdW50OgogICAgdHlwZTogc3RyaW5nCiAgICBvcHRpb25hbDogZmFsc2UKICAgIGRlZmF1bHQ6IDIuMAogIENwdToKICAgIHR5cGU6IHN0cmluZwogICAgb3B0aW9uYWw6IGZhbHNlCiAgICBkZWZhdWx0OiAyLjAKICBNZW1vcnk6CiAgICB0eXBlOiBzdHJpbmcKICAgIG9wdGlvbmFsOiBmYWxzZQogICAgZGVmYXVsdDogMTBnCiAgSGRmc1Jvb3REaXI6CiAgICB0eXBlOiBzdHJpbmcKICAgIG9wdGlvbmFsOiBmYWxzZQogICAgZGVmYXVsdDogL3Byb2plY3RzL2RlZmF1bHQvCiAgQ29zbW9zUm9vdERpcjoKICAgIHR5cGU6IHN0cmluZwogICAgb3B0aW9uYWw6IGZhbHNlCiAgICBkZWZhdWx0OiBodHRwczovL2Nvc21vczA5Lm9zZGluZnJhLm5ldC9jb3Ntb3MvZHVtbXkvbG9jYWwvcm9vdC8Kb3V0cHV0czoKICBvdXRwdXQxOgogICAgdHlwZTogQW55RmlsZQogIG91dHB1dDI6CiAgICB0eXBlOiBBbnlGaWxlCmNvbW1hbmQ6ID4tCiAgcnVuLmJhdCBbLV9UcmFpbmluZ0RhdGFEaXIge2lucHV0cy5UcmFpbmluZ0RhdGFEaXJ9XSBbLV9WYWxpZGF0aW9uRGF0YURpciB7aW5wdXRzLlZhbGlkYXRpb25EYXRhRGlyfV0gWy1fSW5pdGlhbE1vZGVsRGlyIHtpbnB1dHMuSW5pdGlhbE1vZGVsRGlyfV0gLV9Db3Ntb3NSb290RGlyIHtpbnB1dHMuQ29zbW9zUm9vdERpcn0gLV9Qc0NvdW50IDAKICAlQ0xVU1RFUiU9e2lucHV0cy5ZYXJuQ2x1c3Rlcn0gLUpvYlF1ZXVlIHtpbnB1dHMuSm9iUXVldWV9IC1fV29ya2VyQ291bnQge2lucHV0cy5Xb3JrZXJDb3VudH0gLV9DcHUge2lucHV0cy5DcHV9IC1fTWVtb3J5IHtpbnB1dHMuTWVtb3J5fSAtX0hkZnNSb290RGlyIHtpbnB1dHMuSGRmc1Jvb3REaXJ9CiAgLV9FeHBvc2VkUG9ydCAiMzIwMC0zMjEwLDMzMDAtMzMyMSIgLV9Ob2RlTG9zdEJsb2NrZXIgLV9Vc2VQaHlzaWNhbElQIC1fU3luY1dvcmtlciAtX0VudHJhbmNlRmlsZU5hbWUgcnVuLnB5IC1fU3RhcnR1cEFyZ3VtZW50cyAiIiAtX1B5dGhvblppcFBhdGggImh0dHBzOi8vZHVtbXkvZm9vL2Jhci56aXAiCiAgLV9Nb2RlbE91dHB1dERpciB7b3V0cHV0cy5vdXRwdXQxfSAtX1ZhbGlkYXRpb25PdXRwdXREaXIge291dHB1dHMub3V0cHV0Mn0KaGVtZXJhOgogIHJlZl9pZDogMWJkMTUyNWMtMDgyZS00NjUyLWE5YjItOWM2MDc4M2VjNTUxCgo=",
      "StatusCode": 201,
      "ResponseHeaders": {
        "Content-Length": "0",
        "Content-MD5": "Qdx8hYKW6YPpRwzKRyORyQ==",
        "Date": "Mon, 30 Jan 2023 05:37:54 GMT",
        "ETag": "\u00220x8DB028422DEAE8F\u0022",
        "Last-Modified": "Mon, 30 Jan 2023 05:37:54 GMT",
=======
        "Date": "Mon, 30 Jan 2023 07:50:17 GMT",
        "ETag": "\u00220x8DAB5ADDCA2DBB6\u0022",
        "Last-Modified": "Mon, 24 Oct 2022 10:52:36 GMT",
>>>>>>> d40d276e
        "Server": [
          "Windows-Azure-Blob/1.0",
          "Microsoft-HTTPAPI/2.0"
        ],
        "x-ms-content-crc64": "ITiIOKBzEPQ=",
        "x-ms-request-server-encrypted": "true",
        "x-ms-version": "2021-08-06"
      },
      "ResponseBody": null
    },
    {
      "RequestUri": "https://sag5kafuzodsfcw.blob.core.windows.net/ed997c1d-9-70e38280-424c-55fa-a95f-7d2c72963abe/hemera-component/component.yaml?comp=metadata\u0026skoid=da11e5f0-57ac-4d3e-894c-cf537f89d706\u0026sktid=0000000-0000-0000-0000-000000000000\u0026skt=2023-01-30T04%3A40%3A19Z\u0026ske=2023-01-31T12%3A50%3A19Z\u0026sks=b\u0026skv=2019-07-07\u0026sv=2021-08-06\u0026st=2023-01-30T05%3A27%3A54Z\u0026se=2023-01-30T13%3A37%3A54Z\u0026sr=c\u0026sp=rcwl\u0026sig=000000000000000000000000000000000000",
      "RequestMethod": "PUT",
      "RequestHeaders": {
        "Accept": "application/xml",
        "Accept-Encoding": "gzip, deflate",
        "Connection": "keep-alive",
<<<<<<< HEAD
        "Content-Length": "0",
        "User-Agent": "azsdk-python-storage-blob/12.14.1 Python/3.7.9 (Windows-10-10.0.22621-SP0)",
        "x-ms-date": "Mon, 30 Jan 2023 05:37:54 GMT",
        "x-ms-meta-name": "1f43a999-6005-a167-6bde-90cc09ac7298",
        "x-ms-meta-upload_status": "completed",
        "x-ms-meta-version": "1",
=======
        "User-Agent": "azsdk-python-storage-blob/12.14.0 Python/3.9.10 (Windows-10-10.0.22621-SP0)",
        "x-ms-date": "Mon, 30 Jan 2023 07:50:18 GMT",
>>>>>>> d40d276e
        "x-ms-version": "2021-08-06"
      },
      "RequestBody": null,
      "StatusCode": 200,
      "ResponseHeaders": {
<<<<<<< HEAD
        "Content-Length": "0",
        "Date": "Mon, 30 Jan 2023 05:37:54 GMT",
        "ETag": "\u00220x8DB028422EB7DF2\u0022",
        "Last-Modified": "Mon, 30 Jan 2023 05:37:54 GMT",
=======
        "Date": "Mon, 30 Jan 2023 07:50:17 GMT",
>>>>>>> d40d276e
        "Server": [
          "Windows-Azure-Blob/1.0",
          "Microsoft-HTTPAPI/2.0"
        ],
        "x-ms-request-server-encrypted": "true",
        "x-ms-version": "2021-08-06"
      },
      "ResponseBody": null
    },
    {
      "RequestUri": "https://management.azure.com/subscriptions/00000000-0000-0000-0000-000000000/resourceGroups/00000/providers/Microsoft.MachineLearningServices/workspaces/00000/codes/1f43a999-6005-a167-6bde-90cc09ac7298/versions/1?api-version=2022-05-01",
      "RequestMethod": "PUT",
      "RequestHeaders": {
        "Accept": "application/json",
        "Accept-Encoding": "gzip, deflate",
        "Connection": "keep-alive",
        "Content-Length": "257",
        "Content-Type": "application/json",
<<<<<<< HEAD
        "User-Agent": "azure-ai-ml/1.4.0 azsdk-python-mgmt-machinelearningservices/0.1.0 Python/3.7.9 (Windows-10-10.0.22621-SP0)"
=======
        "User-Agent": "azure-ai-ml/1.4.0 azsdk-python-mgmt-machinelearningservices/0.1.0 Python/3.9.10 (Windows-10-10.0.22621-SP0)"
>>>>>>> d40d276e
      },
      "RequestBody": {
        "properties": {
          "properties": {
            "hash_sha256": "0000000000000",
            "hash_version": "0000000000000"
          },
          "isAnonymous": true,
          "isArchived": false,
          "codeUri": "https://sag5kafuzodsfcw.blob.core.windows.net:443/ed997c1d-9-70e38280-424c-55fa-a95f-7d2c72963abe/hemera-component"
        }
      },
      "StatusCode": 200,
      "ResponseHeaders": {
        "Cache-Control": "no-cache",
        "Content-Encoding": "gzip",
        "Content-Type": "application/json; charset=utf-8",
<<<<<<< HEAD
        "Date": "Mon, 30 Jan 2023 05:37:55 GMT",
        "Expires": "-1",
        "Pragma": "no-cache",
        "Request-Context": "appId=cid-v1:2d2e8e63-272e-4b3c-8598-4ee570a0e70d",
        "Server-Timing": "traceparent;desc=\u002200-0a37b03dca4081e9724f0b8bdcf2a27c-f9c248c9bdba905e-00\u0022",
=======
        "Date": "Mon, 30 Jan 2023 07:50:20 GMT",
        "Expires": "-1",
        "Pragma": "no-cache",
        "Request-Context": "appId=cid-v1:512cc15a-13b5-415b-bfd0-dce7accb6bb1",
        "Server-Timing": "traceparent;desc=\u002200-a9ba72fd638732aa69bda03fe094272e-121c7f7da7601174-01\u0022",
>>>>>>> d40d276e
        "Strict-Transport-Security": "max-age=31536000; includeSubDomains",
        "Transfer-Encoding": "chunked",
        "Vary": [
          "Accept-Encoding",
          "Accept-Encoding"
        ],
        "x-aml-cluster": "vienna-eastus2-02",
        "X-Content-Type-Options": "nosniff",
<<<<<<< HEAD
        "x-ms-correlation-request-id": "0d5e9a74-5146-4437-a9bd-d33a0eafef9d",
        "x-ms-ratelimit-remaining-subscription-writes": "1184",
        "x-ms-response-type": "standard",
        "x-ms-routing-request-id": "CENTRALUS:20230130T053756Z:0d5e9a74-5146-4437-a9bd-d33a0eafef9d",
        "x-request-time": "0.096"
=======
        "x-ms-correlation-request-id": "2b005177-adc4-4073-b9aa-2e54d758c7fe",
        "x-ms-ratelimit-remaining-subscription-writes": "1184",
        "x-ms-response-type": "standard",
        "x-ms-routing-request-id": "JAPANEAST:20230130T075020Z:2b005177-adc4-4073-b9aa-2e54d758c7fe",
        "x-request-time": "0.272"
>>>>>>> d40d276e
      },
      "ResponseBody": {
        "id": "/subscriptions/00000000-0000-0000-0000-000000000/resourceGroups/00000/providers/Microsoft.MachineLearningServices/workspaces/00000/codes/1f43a999-6005-a167-6bde-90cc09ac7298/versions/1",
        "name": "1",
        "type": "Microsoft.MachineLearningServices/workspaces/codes/versions",
        "properties": {
          "description": null,
          "tags": {},
          "properties": {
            "hash_sha256": "0000000000000",
            "hash_version": "0000000000000"
          },
          "isArchived": false,
          "isAnonymous": false,
          "codeUri": "https://sag5kafuzodsfcw.blob.core.windows.net:443/ed997c1d-9-8edfd86c-f6d8-5a90-869a-30bde4aa781e/hemera-component"
        },
        "systemData": {
          "createdAt": "2023-01-30T05:26:08.7300048\u002B00:00",
          "createdBy": "Diondra Peck",
          "createdByType": "User",
<<<<<<< HEAD
          "lastModifiedAt": "2023-01-30T05:37:56.3459292\u002B00:00",
          "lastModifiedBy": "Diondra Peck",
=======
          "lastModifiedAt": "2023-01-30T07:50:20.6830241\u002B00:00",
          "lastModifiedBy": "Xingzhi Zhang",
>>>>>>> d40d276e
          "lastModifiedByType": "User"
        }
      }
    },
    {
      "RequestUri": "https://management.azure.com/subscriptions/00000000-0000-0000-0000-000000000/resourceGroups/00000/providers/Microsoft.MachineLearningServices/workspaces/00000/components/azureml_anonymous/versions/1e91657f-fd3c-8cf0-aa73-141ed67e1a17?api-version=2022-10-01",
      "RequestMethod": "PUT",
      "RequestHeaders": {
        "Accept": "application/json",
        "Accept-Encoding": "gzip, deflate",
        "Connection": "keep-alive",
        "Content-Length": "2392",
        "Content-Type": "application/json",
<<<<<<< HEAD
        "User-Agent": "azure-ai-ml/1.4.0 azsdk-python-mgmt-machinelearningservices/0.1.0 Python/3.7.9 (Windows-10-10.0.22621-SP0)"
=======
        "User-Agent": "azure-ai-ml/1.4.0 azsdk-python-mgmt-machinelearningservices/0.1.0 Python/3.9.10 (Windows-10-10.0.22621-SP0)"
>>>>>>> d40d276e
      },
      "RequestBody": {
        "properties": {
          "description": "Ads LR DNN Raw Keys Dummy sample.",
          "properties": {},
          "tags": {
            "category": "Component Tutorial",
            "contact": "amldesigner@microsoft.com"
          },
          "isAnonymous": true,
          "isArchived": false,
          "componentSpec": {
            "name": "AdsLRDNNRawKeys_Dummy",
            "description": "Ads LR DNN Raw Keys Dummy sample.",
            "tags": {
              "category": "Component Tutorial",
              "contact": "amldesigner@microsoft.com"
            },
            "version": "0.0.2",
            "$schema": "https://componentsdk.azureedge.net/jsonschema/HemeraComponent.json",
            "display_name": "Ads LR DNN Raw Keys",
            "inputs": {
              "TrainingDataDir": {
                "type": "path",
                "optional": true,
                "is_resource": true
              },
              "ValidationDataDir": {
                "type": "path",
                "optional": true,
                "is_resource": true
              },
              "InitialModelDir": {
                "type": "path",
                "optional": true,
                "is_resource": true
              },
              "YarnCluster": {
                "type": "string",
                "optional": false,
                "default": "mtprime-bn2-0"
              },
              "JobQueue": {
                "type": "string",
                "optional": false,
                "default": "default"
              },
              "WorkerCount": {
                "type": "string",
                "optional": false,
                "default": "2.0"
              },
              "Cpu": {
                "type": "string",
                "optional": false,
                "default": "2.0"
              },
              "Memory": {
                "type": "string",
                "optional": false,
                "default": "10g"
              },
              "HdfsRootDir": {
                "type": "string",
                "optional": false,
                "default": "/projects/default/"
              },
              "CosmosRootDir": {
                "type": "string",
                "optional": false,
                "default": "https://cosmos09.osdinfra.net/cosmos/dummy/local/root/"
              }
            },
            "outputs": {
              "output1": {
                "type": "AnyFile"
              },
              "output2": {
                "type": "AnyFile"
              }
            },
            "type": "HemeraComponent",
            "code": "azureml:/subscriptions/00000000-0000-0000-0000-000000000/resourceGroups/00000/providers/Microsoft.MachineLearningServices/workspaces/00000/codes/1f43a999-6005-a167-6bde-90cc09ac7298/versions/1",
            "command": "run.bat [-_TrainingDataDir {inputs.TrainingDataDir}] [-_ValidationDataDir {inputs.ValidationDataDir}] [-_InitialModelDir {inputs.InitialModelDir}] -_CosmosRootDir {inputs.CosmosRootDir} -_PsCount 0 %CLUSTER%={inputs.YarnCluster} -JobQueue {inputs.JobQueue} -_WorkerCount {inputs.WorkerCount} -_Cpu {inputs.Cpu} -_Memory {inputs.Memory} -_HdfsRootDir {inputs.HdfsRootDir} -_ExposedPort \u00223200-3210,3300-3321\u0022 -_NodeLostBlocker -_UsePhysicalIP -_SyncWorker -_EntranceFileName run.py -_StartupArguments \u0022\u0022 -_PythonZipPath \u0022https://dummy/foo/bar.zip\u0022 -_ModelOutputDir {outputs.output1} -_ValidationOutputDir {outputs.output2}",
            "hemera": {
              "ref_id": "1bd1525c-082e-4652-a9b2-9c60783ec551"
            },
            "_source": "YAML.COMPONENT"
          }
        }
      },
      "StatusCode": 201,
      "ResponseHeaders": {
        "Cache-Control": "no-cache",
        "Content-Length": "3753",
        "Content-Type": "application/json; charset=utf-8",
<<<<<<< HEAD
        "Date": "Mon, 30 Jan 2023 05:37:55 GMT",
        "Expires": "-1",
        "Location": "https://management.azure.com/subscriptions/00000000-0000-0000-0000-000000000/resourceGroups/00000/providers/Microsoft.MachineLearningServices/workspaces/00000/components/azureml_anonymous/versions/1e91657f-fd3c-8cf0-aa73-141ed67e1a17?api-version=2022-10-01",
        "Pragma": "no-cache",
        "Request-Context": "appId=cid-v1:2d2e8e63-272e-4b3c-8598-4ee570a0e70d",
        "Server-Timing": "traceparent;desc=\u002200-b70844ee33baa47629eb426a19ac3702-6fea575da8be8d39-00\u0022",
=======
        "Date": "Mon, 30 Jan 2023 07:50:33 GMT",
        "Expires": "-1",
        "Location": "https://management.azure.com/subscriptions/00000000-0000-0000-0000-000000000/resourceGroups/00000/providers/Microsoft.MachineLearningServices/workspaces/00000/components/azureml_anonymous/versions/1e91657f-fd3c-8cf0-aa73-141ed67e1a17?api-version=2022-10-01",
        "Pragma": "no-cache",
        "Request-Context": "appId=cid-v1:512cc15a-13b5-415b-bfd0-dce7accb6bb1",
        "Server-Timing": "traceparent;desc=\u002200-d3827162b2083f88de962e0ac67de8c7-1d4629732bf525d7-01\u0022",
>>>>>>> d40d276e
        "Strict-Transport-Security": "max-age=31536000; includeSubDomains",
        "x-aml-cluster": "vienna-eastus2-02",
        "X-Content-Type-Options": "nosniff",
<<<<<<< HEAD
        "x-ms-correlation-request-id": "bdcb0834-8db6-4eb0-adb6-f3dbb7f1a724",
        "x-ms-ratelimit-remaining-subscription-writes": "1183",
        "x-ms-response-type": "standard",
        "x-ms-routing-request-id": "CENTRALUS:20230130T053756Z:bdcb0834-8db6-4eb0-adb6-f3dbb7f1a724",
        "x-request-time": "0.181"
      },
      "ResponseBody": {
        "id": "/subscriptions/00000000-0000-0000-0000-000000000/resourceGroups/00000/providers/Microsoft.MachineLearningServices/workspaces/00000/components/azureml_anonymous/versions/1cb0c5e4-ded2-48f6-80c9-99b2103477d6",
        "name": "1cb0c5e4-ded2-48f6-80c9-99b2103477d6",
=======
        "x-ms-correlation-request-id": "31332f6e-869a-469d-914f-684752726e72",
        "x-ms-ratelimit-remaining-subscription-writes": "1183",
        "x-ms-response-type": "standard",
        "x-ms-routing-request-id": "JAPANEAST:20230130T075033Z:31332f6e-869a-469d-914f-684752726e72",
        "x-request-time": "12.323"
      },
      "ResponseBody": {
        "id": "/subscriptions/00000000-0000-0000-0000-000000000/resourceGroups/00000/providers/Microsoft.MachineLearningServices/workspaces/00000/components/azureml_anonymous/versions/8e2a6279-ecb0-4a19-98d9-a2c8624bfc0b",
        "name": "8e2a6279-ecb0-4a19-98d9-a2c8624bfc0b",
>>>>>>> d40d276e
        "type": "Microsoft.MachineLearningServices/workspaces/components/versions",
        "properties": {
          "description": null,
          "tags": {
            "category": "Component Tutorial",
            "contact": "amldesigner@microsoft.com"
          },
          "properties": {},
          "isArchived": false,
          "isAnonymous": true,
          "componentSpec": {
            "$schema": "https://componentsdk.azureedge.net/jsonschema/HemeraComponent.json",
            "name": "azureml_anonymous",
<<<<<<< HEAD
            "version": "1cb0c5e4-ded2-48f6-80c9-99b2103477d6",
=======
            "version": "8e2a6279-ecb0-4a19-98d9-a2c8624bfc0b",
>>>>>>> d40d276e
            "display_name": "Ads LR DNN Raw Keys",
            "is_deterministic": "True",
            "type": "HemeraComponent",
            "description": "Ads LR DNN Raw Keys Dummy sample.",
            "tags": {
              "category": "Component Tutorial",
              "contact": "amldesigner@microsoft.com"
            },
            "inputs": {
              "TrainingDataDir": {
                "type": "path",
                "optional": "True",
                "is_resource": "True"
              },
              "ValidationDataDir": {
                "type": "path",
                "optional": "True",
                "is_resource": "True"
              },
              "InitialModelDir": {
                "type": "path",
                "optional": "True",
                "is_resource": "True"
              },
              "YarnCluster": {
                "type": "String",
                "optional": "False",
                "default": "mtprime-bn2-0"
              },
              "JobQueue": {
                "type": "String",
                "optional": "False",
                "default": "default"
              },
              "WorkerCount": {
                "type": "String",
                "optional": "False",
                "default": "2.0"
              },
              "Cpu": {
                "type": "String",
                "optional": "False",
                "default": "2.0"
              },
              "Memory": {
                "type": "String",
                "optional": "False",
                "default": "10g"
              },
              "HdfsRootDir": {
                "type": "String",
                "optional": "False",
                "default": "/projects/default/"
              },
              "CosmosRootDir": {
                "type": "String",
                "optional": "False",
                "default": "https://cosmos09.osdinfra.net/cosmos/dummy/local/root/"
              }
            },
            "outputs": {
              "output1": {
                "type": "AnyFile"
              },
              "output2": {
                "type": "AnyFile"
              }
            },
            "command": "run.bat [-_TrainingDataDir {inputs.TrainingDataDir}] [-_ValidationDataDir {inputs.ValidationDataDir}] [-_InitialModelDir {inputs.InitialModelDir}] -_CosmosRootDir {inputs.CosmosRootDir} -_PsCount 0 %CLUSTER%={inputs.YarnCluster} -JobQueue {inputs.JobQueue} -_WorkerCount {inputs.WorkerCount} -_Cpu {inputs.Cpu} -_Memory {inputs.Memory} -_HdfsRootDir {inputs.HdfsRootDir} -_ExposedPort \u00223200-3210,3300-3321\u0022 -_NodeLostBlocker -_UsePhysicalIP -_SyncWorker -_EntranceFileName run.py -_StartupArguments \u0022\u0022 -_PythonZipPath \u0022https://dummy/foo/bar.zip\u0022 -_ModelOutputDir {outputs.output1} -_ValidationOutputDir {outputs.output2}",
            "hemera": {
              "ref_id": "1bd1525c-082e-4652-a9b2-9c60783ec551"
            },
            "code": "azureml:/subscriptions/00000000-0000-0000-0000-000000000/resourceGroups/00000/providers/Microsoft.MachineLearningServices/workspaces/00000/codes/1f43a999-6005-a167-6bde-90cc09ac7298/versions/1"
          }
        },
        "systemData": {
<<<<<<< HEAD
          "createdAt": "2023-01-30T05:26:09.4617562\u002B00:00",
          "createdBy": "Diondra Peck",
          "createdByType": "User",
          "lastModifiedAt": "2023-01-30T05:26:09.5139022\u002B00:00",
          "lastModifiedBy": "Diondra Peck",
=======
          "createdAt": "2023-01-30T07:50:33.113154\u002B00:00",
          "createdBy": "Xingzhi Zhang",
          "createdByType": "User",
          "lastModifiedAt": "2023-01-30T07:50:33.113154\u002B00:00",
          "lastModifiedBy": "Xingzhi Zhang",
>>>>>>> d40d276e
          "lastModifiedByType": "User"
        }
      }
    },
    {
      "RequestUri": "https://management.azure.com/subscriptions/00000000-0000-0000-0000-000000000/resourceGroups/00000/providers/Microsoft.MachineLearningServices/workspaces/00000/jobs/000000000000000000000?api-version=2022-10-01-preview",
      "RequestMethod": "PUT",
      "RequestHeaders": {
        "Accept": "application/json",
        "Accept-Encoding": "gzip, deflate",
        "Connection": "keep-alive",
        "Content-Length": "875",
        "Content-Type": "application/json",
<<<<<<< HEAD
        "User-Agent": "azure-ai-ml/1.4.0 azsdk-python-mgmt-machinelearningservices/0.1.0 Python/3.7.9 (Windows-10-10.0.22621-SP0)"
=======
        "User-Agent": "azure-ai-ml/1.4.0 azsdk-python-mgmt-machinelearningservices/0.1.0 Python/3.9.10 (Windows-10-10.0.22621-SP0)"
>>>>>>> d40d276e
      },
      "RequestBody": {
        "properties": {
          "properties": {},
          "tags": {},
          "displayName": "pipeline_func",
          "experimentName": "azure-ai-ml",
          "isArchived": false,
          "jobType": "Pipeline",
          "inputs": {},
          "jobs": {
            "node": {
              "type": "HemeraComponent",
              "_source": "YAML.COMPONENT",
<<<<<<< HEAD
              "componentId": "/subscriptions/00000000-0000-0000-0000-000000000/resourceGroups/00000/providers/Microsoft.MachineLearningServices/workspaces/00000/components/azureml_anonymous/versions/1cb0c5e4-ded2-48f6-80c9-99b2103477d6"
=======
              "componentId": "/subscriptions/00000000-0000-0000-0000-000000000/resourceGroups/00000/providers/Microsoft.MachineLearningServices/workspaces/00000/components/azureml_anonymous/versions/8e2a6279-ecb0-4a19-98d9-a2c8624bfc0b"
>>>>>>> d40d276e
            }
          },
          "outputs": {},
          "settings": {
            "default_compute": "/subscriptions/00000000-0000-0000-0000-000000000/resourceGroups/00000/providers/Microsoft.MachineLearningServices/workspaces/00000/computes/cpu-cluster",
            "default_datastore": "/subscriptions/00000000-0000-0000-0000-000000000/resourceGroups/00000/providers/Microsoft.MachineLearningServices/workspaces/00000/datastores/workspaceblobstore",
            "_source": "DSL"
          }
        }
      },
      "StatusCode": 201,
      "ResponseHeaders": {
        "Cache-Control": "no-cache",
<<<<<<< HEAD
        "Content-Length": "2756",
        "Content-Type": "application/json; charset=utf-8",
        "Date": "Mon, 30 Jan 2023 05:37:58 GMT",
        "Expires": "-1",
        "Location": "https://management.azure.com/subscriptions/00000000-0000-0000-0000-000000000/resourceGroups/00000/providers/Microsoft.MachineLearningServices/workspaces/00000/jobs/000000000000000000000?api-version=2022-10-01-preview",
        "Pragma": "no-cache",
        "Request-Context": "appId=cid-v1:2d2e8e63-272e-4b3c-8598-4ee570a0e70d",
        "Server-Timing": "traceparent;desc=\u002200-a567d1e182a9191f36b276b17a0b7065-0563676afc4c20c9-00\u0022",
=======
        "Content-Length": "2761",
        "Content-Type": "application/json; charset=utf-8",
        "Date": "Mon, 30 Jan 2023 07:50:37 GMT",
        "Expires": "-1",
        "Location": "https://management.azure.com/subscriptions/00000000-0000-0000-0000-000000000/resourceGroups/00000/providers/Microsoft.MachineLearningServices/workspaces/00000/jobs/000000000000000000000?api-version=2022-10-01-preview",
        "Pragma": "no-cache",
        "Request-Context": "appId=cid-v1:512cc15a-13b5-415b-bfd0-dce7accb6bb1",
        "Server-Timing": "traceparent;desc=\u002200-6ca74e146e10866176bf2277cf4bbff1-1b19d44d627a84af-01\u0022",
>>>>>>> d40d276e
        "Strict-Transport-Security": "max-age=31536000; includeSubDomains",
        "x-aml-cluster": "vienna-eastus2-02",
        "X-Content-Type-Options": "nosniff",
<<<<<<< HEAD
        "x-ms-correlation-request-id": "d6bf03c9-3696-4886-a861-e03a06744684",
        "x-ms-ratelimit-remaining-subscription-writes": "1182",
        "x-ms-response-type": "standard",
        "x-ms-routing-request-id": "CENTRALUS:20230130T053759Z:d6bf03c9-3696-4886-a861-e03a06744684",
        "x-request-time": "0.900"
=======
        "x-ms-correlation-request-id": "bab686f7-5836-4212-a4e9-c2a86d4b8218",
        "x-ms-ratelimit-remaining-subscription-writes": "1182",
        "x-ms-response-type": "standard",
        "x-ms-routing-request-id": "JAPANEAST:20230130T075038Z:bab686f7-5836-4212-a4e9-c2a86d4b8218",
        "x-request-time": "2.246"
>>>>>>> d40d276e
      },
      "ResponseBody": {
        "id": "/subscriptions/00000000-0000-0000-0000-000000000/resourceGroups/00000/providers/Microsoft.MachineLearningServices/workspaces/00000/jobs/000000000000000000000",
        "name": "000000000000000000000",
        "type": "Microsoft.MachineLearningServices/workspaces/jobs",
        "properties": {
          "description": null,
          "tags": {},
          "properties": {
            "azureml.DevPlatv2": "true",
            "azureml.runsource": "azureml.PipelineRun",
            "runSource": "MFE",
            "runType": "HTTP",
            "azureml.parameters": "{}",
            "azureml.continue_on_step_failure": "False",
            "azureml.continue_on_failed_optional_input": "True",
            "azureml.defaultComputeName": "cpu-cluster",
            "azureml.defaultDataStoreName": "workspaceblobstore",
            "azureml.pipelineComponent": "pipelinerun"
          },
          "displayName": "pipeline_func",
          "status": "Preparing",
          "experimentName": "azure-ai-ml",
          "services": {
            "Tracking": {
              "jobServiceType": "Tracking",
              "port": null,
              "endpoint": "azureml://eastus2.api.azureml.ms/mlflow/v1.0/subscriptions/00000000-0000-0000-0000-000000000/resourceGroups/00000/providers/Microsoft.MachineLearningServices/workspaces/00000?",
              "status": null,
              "errorMessage": null,
              "properties": null,
              "nodes": null
            },
            "Studio": {
              "jobServiceType": "Studio",
              "port": null,
              "endpoint": "https://ml.azure.com/runs/000000000000000000000?wsid=/subscriptions/00000000-0000-0000-0000-000000000/resourcegroups/00000/workspaces/00000",
              "status": null,
              "errorMessage": null,
              "properties": null,
              "nodes": null
            }
          },
          "computeId": null,
          "isArchived": false,
          "identity": null,
          "componentId": null,
          "jobType": "Pipeline",
          "settings": {
            "default_compute": "/subscriptions/00000000-0000-0000-0000-000000000/resourceGroups/00000/providers/Microsoft.MachineLearningServices/workspaces/00000/computes/cpu-cluster",
            "default_datastore": "/subscriptions/00000000-0000-0000-0000-000000000/resourceGroups/00000/providers/Microsoft.MachineLearningServices/workspaces/00000/datastores/workspaceblobstore",
            "_source": "DSL"
          },
          "jobs": {
            "node": {
              "type": "HemeraComponent",
              "_source": "YAML.COMPONENT",
<<<<<<< HEAD
              "componentId": "/subscriptions/00000000-0000-0000-0000-000000000/resourceGroups/00000/providers/Microsoft.MachineLearningServices/workspaces/00000/components/azureml_anonymous/versions/1cb0c5e4-ded2-48f6-80c9-99b2103477d6"
=======
              "componentId": "/subscriptions/00000000-0000-0000-0000-000000000/resourceGroups/00000/providers/Microsoft.MachineLearningServices/workspaces/00000/components/azureml_anonymous/versions/8e2a6279-ecb0-4a19-98d9-a2c8624bfc0b"
>>>>>>> d40d276e
            }
          },
          "inputs": {},
          "outputs": {},
          "sourceJobId": null
        },
        "systemData": {
<<<<<<< HEAD
          "createdAt": "2023-01-30T05:37:58.8848251\u002B00:00",
          "createdBy": "Diondra Peck",
=======
          "createdAt": "2023-01-30T07:50:37.2326216\u002B00:00",
          "createdBy": "Xingzhi Zhang",
>>>>>>> d40d276e
          "createdByType": "User"
        }
      }
    },
    {
      "RequestUri": "https://management.azure.com/subscriptions/00000000-0000-0000-0000-000000000/resourceGroups/00000/providers/Microsoft.MachineLearningServices/workspaces/00000/jobs/000000000000000000000/cancel?api-version=2022-10-01-preview",
      "RequestMethod": "POST",
      "RequestHeaders": {
        "Accept": "application/json",
        "Accept-Encoding": "gzip, deflate",
        "Connection": "keep-alive",
        "Content-Length": "0",
<<<<<<< HEAD
        "User-Agent": "azure-ai-ml/1.4.0 azsdk-python-mgmt-machinelearningservices/0.1.0 Python/3.7.9 (Windows-10-10.0.22621-SP0)"
=======
        "User-Agent": "azure-ai-ml/1.4.0 azsdk-python-mgmt-machinelearningservices/0.1.0 Python/3.9.10 (Windows-10-10.0.22621-SP0)"
>>>>>>> d40d276e
      },
      "RequestBody": null,
      "StatusCode": 202,
      "ResponseHeaders": {
        "Cache-Control": "no-cache",
        "Content-Length": "4",
        "Content-Type": "application/json; charset=utf-8",
<<<<<<< HEAD
        "Date": "Mon, 30 Jan 2023 05:38:00 GMT",
=======
        "Date": "Mon, 30 Jan 2023 07:50:40 GMT",
>>>>>>> d40d276e
        "Expires": "-1",
        "Location": "https://management.azure.com/subscriptions/00000000-0000-0000-0000-000000000/providers/Microsoft.MachineLearningServices/locations/eastus2/mfeOperationResults/jc:ed997c1d-9e48-442e-b62b-478a0b393069:000000000000000000000?api-version=2022-10-01-preview",
        "Pragma": "no-cache",
        "Request-Context": "appId=cid-v1:2d2e8e63-272e-4b3c-8598-4ee570a0e70d",
        "Strict-Transport-Security": "max-age=31536000; includeSubDomains",
        "x-aml-cluster": "vienna-eastus2-02",
        "X-Content-Type-Options": "nosniff",
        "x-ms-async-operation-timeout": "PT1H",
<<<<<<< HEAD
        "x-ms-correlation-request-id": "342d4fe9-f232-4737-9284-8abf89379036",
        "x-ms-ratelimit-remaining-subscription-writes": "1194",
        "x-ms-response-type": "standard",
        "x-ms-routing-request-id": "CENTRALUS:20230130T053801Z:342d4fe9-f232-4737-9284-8abf89379036",
        "x-request-time": "0.530"
=======
        "x-ms-correlation-request-id": "0e534c52-aa75-4037-89fd-35b596a66d8f",
        "x-ms-ratelimit-remaining-subscription-writes": "1188",
        "x-ms-response-type": "standard",
        "x-ms-routing-request-id": "JAPANEAST:20230130T075040Z:0e534c52-aa75-4037-89fd-35b596a66d8f",
        "x-request-time": "0.695"
>>>>>>> d40d276e
      },
      "ResponseBody": "null"
    },
    {
<<<<<<< HEAD
      "RequestUri": "https://management.azure.com/subscriptions/00000000-0000-0000-0000-000000000/providers/Microsoft.MachineLearningServices/locations/eastus2/mfeOperationResults/jc:ed997c1d-9e48-442e-b62b-478a0b393069:000000000000000000000?api-version=2022-10-01-preview",
=======
      "RequestUri": "https://management.azure.com/subscriptions/00000000-0000-0000-0000-000000000/providers/Microsoft.MachineLearningServices/locations/centraluseuap/mfeOperationResults/jc:e61cd5e2-512f-475e-9842-5e2a973993b8:000000000000000000000?api-version=2022-10-01-preview",
      "RequestMethod": "GET",
      "RequestHeaders": {
        "Accept": "*/*",
        "Accept-Encoding": "gzip, deflate",
        "Connection": "keep-alive",
        "User-Agent": "azure-ai-ml/1.4.0 azsdk-python-mgmt-machinelearningservices/0.1.0 Python/3.9.10 (Windows-10-10.0.22621-SP0)"
      },
      "RequestBody": null,
      "StatusCode": 202,
      "ResponseHeaders": {
        "Cache-Control": "no-cache",
        "Content-Length": "2",
        "Content-Type": "application/json; charset=utf-8",
        "Date": "Mon, 30 Jan 2023 07:50:40 GMT",
        "Expires": "-1",
        "Location": "https://management.azure.com/subscriptions/00000000-0000-0000-0000-000000000/providers/Microsoft.MachineLearningServices/locations/centraluseuap/mfeOperationResults/jc:e61cd5e2-512f-475e-9842-5e2a973993b8:000000000000000000000?api-version=2022-10-01-preview",
        "Pragma": "no-cache",
        "Request-Context": "appId=cid-v1:512cc15a-13b5-415b-bfd0-dce7accb6bb1",
        "Strict-Transport-Security": "max-age=31536000; includeSubDomains",
        "x-aml-cluster": "vienna-test-westus2-02",
        "X-Content-Type-Options": "nosniff",
        "x-ms-correlation-request-id": "038debcc-a65e-44b9-ac5b-4ff2ef7d144b",
        "x-ms-ratelimit-remaining-subscription-reads": "11963",
        "x-ms-response-type": "standard",
        "x-ms-routing-request-id": "JAPANEAST:20230130T075041Z:038debcc-a65e-44b9-ac5b-4ff2ef7d144b",
        "x-request-time": "0.030"
      },
      "ResponseBody": {}
    },
    {
      "RequestUri": "https://management.azure.com/subscriptions/00000000-0000-0000-0000-000000000/providers/Microsoft.MachineLearningServices/locations/centraluseuap/mfeOperationResults/jc:e61cd5e2-512f-475e-9842-5e2a973993b8:000000000000000000000?api-version=2022-10-01-preview",
>>>>>>> d40d276e
      "RequestMethod": "GET",
      "RequestHeaders": {
        "Accept": "*/*",
        "Accept-Encoding": "gzip, deflate",
        "Connection": "keep-alive",
<<<<<<< HEAD
        "User-Agent": "azure-ai-ml/1.4.0 azsdk-python-mgmt-machinelearningservices/0.1.0 Python/3.7.9 (Windows-10-10.0.22621-SP0)"
=======
        "User-Agent": "azure-ai-ml/1.4.0 azsdk-python-mgmt-machinelearningservices/0.1.0 Python/3.9.10 (Windows-10-10.0.22621-SP0)"
>>>>>>> d40d276e
      },
      "RequestBody": null,
      "StatusCode": 200,
      "ResponseHeaders": {
        "Cache-Control": "no-cache",
        "Content-Length": "0",
<<<<<<< HEAD
        "Date": "Mon, 30 Jan 2023 05:38:00 GMT",
        "Expires": "-1",
        "Pragma": "no-cache",
        "Request-Context": "appId=cid-v1:2d2e8e63-272e-4b3c-8598-4ee570a0e70d",
        "Server-Timing": "traceparent;desc=\u002200-d008bd4bc5d1c662aaa3c4319b42e450-9f955cc4ee6b6c2c-00\u0022",
=======
        "Date": "Mon, 30 Jan 2023 07:51:11 GMT",
        "Expires": "-1",
        "Pragma": "no-cache",
        "Request-Context": "appId=cid-v1:512cc15a-13b5-415b-bfd0-dce7accb6bb1",
        "Server-Timing": "traceparent;desc=\u002200-a4afd159dd344608cba379bdee5ead93-057522ed0d48bc4f-01\u0022",
>>>>>>> d40d276e
        "Strict-Transport-Security": "max-age=31536000; includeSubDomains",
        "x-aml-cluster": "vienna-eastus2-02",
        "X-Content-Type-Options": "nosniff",
<<<<<<< HEAD
        "x-ms-correlation-request-id": "28a2f62b-ee91-4721-8e00-3bbaa62b62e8",
        "x-ms-ratelimit-remaining-subscription-reads": "11965",
        "x-ms-response-type": "standard",
        "x-ms-routing-request-id": "CENTRALUS:20230130T053801Z:28a2f62b-ee91-4721-8e00-3bbaa62b62e8",
        "x-request-time": "0.055"
=======
        "x-ms-correlation-request-id": "7dfca09b-2426-447d-8218-f3228da73282",
        "x-ms-ratelimit-remaining-subscription-reads": "11962",
        "x-ms-response-type": "standard",
        "x-ms-routing-request-id": "JAPANEAST:20230130T075111Z:7dfca09b-2426-447d-8218-f3228da73282",
        "x-request-time": "0.029"
>>>>>>> d40d276e
      },
      "ResponseBody": null
    }
  ],
  "Variables": {}
}<|MERGE_RESOLUTION|>--- conflicted
+++ resolved
@@ -1,21 +1,13 @@
 {
   "Entries": [
     {
-<<<<<<< HEAD
       "RequestUri": "https://management.azure.com/subscriptions/00000000-0000-0000-0000-000000000/resourceGroups/00000/providers/Microsoft.MachineLearningServices/workspaces/00000?api-version=2022-10-01",
-=======
-      "RequestUri": "https://management.azure.com/subscriptions/00000000-0000-0000-0000-000000000/resourceGroups/00000/providers/Microsoft.MachineLearningServices/workspaces/00000/datastores/workspaceblobstore?api-version=2022-10-01",
->>>>>>> d40d276e
       "RequestMethod": "GET",
       "RequestHeaders": {
         "Accept": "application/json",
         "Accept-Encoding": "gzip, deflate",
         "Connection": "keep-alive",
-<<<<<<< HEAD
         "User-Agent": "azure-ai-ml/1.4.0 azsdk-python-mgmt-machinelearningservices/0.1.0 Python/3.7.9 (Windows-10-10.0.22621-SP0)"
-=======
-        "User-Agent": "azure-ai-ml/1.4.0 azsdk-python-mgmt-machinelearningservices/0.1.0 Python/3.9.10 (Windows-10-10.0.22621-SP0)"
->>>>>>> d40d276e
       },
       "RequestBody": null,
       "StatusCode": 200,
@@ -23,19 +15,11 @@
         "Cache-Control": "no-cache",
         "Content-Encoding": "gzip",
         "Content-Type": "application/json; charset=utf-8",
-<<<<<<< HEAD
-        "Date": "Mon, 30 Jan 2023 05:37:50 GMT",
+        "Date": "Tue, 31 Jan 2023 20:21:27 GMT",
         "Expires": "-1",
         "Pragma": "no-cache",
         "Request-Context": "appId=cid-v1:2d2e8e63-272e-4b3c-8598-4ee570a0e70d",
-        "Server-Timing": "traceparent;desc=\u002200-fbd74d6913fe404fef933a81929e26a8-29ad491c3a7fc0f3-00\u0022",
-=======
-        "Date": "Mon, 30 Jan 2023 07:50:16 GMT",
-        "Expires": "-1",
-        "Pragma": "no-cache",
-        "Request-Context": "appId=cid-v1:512cc15a-13b5-415b-bfd0-dce7accb6bb1",
-        "Server-Timing": "traceparent;desc=\u002200-5a3cae85efe19192b5d4fcb781e9653b-e9adfa9a6e360d7a-01\u0022",
->>>>>>> d40d276e
+        "Server-Timing": "traceparent;desc=\u002200-5b009490cea1ea4ab4dd987b8225e796-e7cad5e06d9e1a05-01\u0022",
         "Strict-Transport-Security": "max-age=31536000; includeSubDomains",
         "Transfer-Encoding": "chunked",
         "Vary": [
@@ -44,19 +28,11 @@
         ],
         "x-aml-cluster": "vienna-eastus2-02",
         "X-Content-Type-Options": "nosniff",
-<<<<<<< HEAD
-        "x-ms-correlation-request-id": "1d6d560c-0f22-4461-888d-ae8105269442",
-        "x-ms-ratelimit-remaining-subscription-reads": "11966",
+        "x-ms-correlation-request-id": "f4d91e7e-3fe4-49f9-8a39-4991a3c78048",
+        "x-ms-ratelimit-remaining-subscription-reads": "11965",
         "x-ms-response-type": "standard",
-        "x-ms-routing-request-id": "CENTRALUS:20230130T053751Z:1d6d560c-0f22-4461-888d-ae8105269442",
-        "x-request-time": "0.015"
-=======
-        "x-ms-correlation-request-id": "216ef48d-401d-4915-a38f-dc46bce41510",
-        "x-ms-ratelimit-remaining-subscription-reads": "11964",
-        "x-ms-response-type": "standard",
-        "x-ms-routing-request-id": "JAPANEAST:20230130T075017Z:216ef48d-401d-4915-a38f-dc46bce41510",
-        "x-request-time": "0.162"
->>>>>>> d40d276e
+        "x-ms-routing-request-id": "SOUTHCENTRALUS:20230131T202128Z:f4d91e7e-3fe4-49f9-8a39-4991a3c78048",
+        "x-request-time": "0.017"
       },
       "ResponseBody": {
         "id": "/subscriptions/00000000-0000-0000-0000-000000000/resourceGroups/00000/providers/Microsoft.MachineLearningServices/workspaces/00000",
@@ -115,23 +91,15 @@
       }
     },
     {
-<<<<<<< HEAD
       "RequestUri": "https://eastus2.api.azureml.ms/content/v2.0/subscriptions/00000000-0000-0000-0000-000000000/resourceGroups/00000/providers/Microsoft.MachineLearningServices/workspaces/00000/snapshots/getByHash?hash=1c7c105ded4bc6e165ee33c42b00e75f0db2ae62afb87ce0970824755afa47a8\u0026hashVersion=202208",
-=======
-      "RequestUri": "https://management.azure.com/subscriptions/00000000-0000-0000-0000-000000000/resourceGroups/00000/providers/Microsoft.MachineLearningServices/workspaces/00000/datastores/workspaceblobstore/listSecrets?api-version=2022-10-01",
->>>>>>> d40d276e
       "RequestMethod": "POST",
       "RequestHeaders": {
         "Accept": "*/*",
         "Accept-Encoding": "gzip, deflate",
         "Connection": "keep-alive",
         "Content-Length": "0",
-<<<<<<< HEAD
         "Content-Type": "application/json; charset=UTF-8",
         "User-Agent": "azure-ai-ml/1.4.0 azsdk-python-core/1.26.3 Python/3.7.9 (Windows-10-10.0.22621-SP0)"
-=======
-        "User-Agent": "azure-ai-ml/1.4.0 azsdk-python-mgmt-machinelearningservices/0.1.0 Python/3.9.10 (Windows-10-10.0.22621-SP0)"
->>>>>>> d40d276e
       },
       "RequestBody": null,
       "StatusCode": 400,
@@ -139,13 +107,13 @@
         "Connection": "keep-alive",
         "Content-Length": "557",
         "Content-Type": "application/json; charset=utf-8",
-        "Date": "Mon, 30 Jan 2023 05:37:52 GMT",
+        "Date": "Tue, 31 Jan 2023 20:21:29 GMT",
         "Request-Context": "appId=cid-v1:2d2e8e63-272e-4b3c-8598-4ee570a0e70d",
         "Strict-Transport-Security": "max-age=15724800; includeSubDomains; preload",
-        "x-aml-cluster": "vienna-eastus2-01",
+        "x-aml-cluster": "vienna-eastus2-02",
         "X-Content-Type-Options": "nosniff",
         "x-ms-response-type": "standard",
-        "x-request-time": "0.014"
+        "x-request-time": "0.019"
       },
       "ResponseBody": {
         "error": {
@@ -190,39 +158,22 @@
         "Connection": "keep-alive",
         "Content-Encoding": "gzip",
         "Content-Type": "application/json; charset=utf-8",
-<<<<<<< HEAD
-        "Date": "Mon, 30 Jan 2023 05:37:54 GMT",
+        "Date": "Tue, 31 Jan 2023 20:21:30 GMT",
         "Request-Context": "appId=cid-v1:2d2e8e63-272e-4b3c-8598-4ee570a0e70d",
         "Strict-Transport-Security": "max-age=15724800; includeSubDomains; preload",
-=======
-        "Date": "Mon, 30 Jan 2023 07:50:17 GMT",
-        "Expires": "-1",
-        "Pragma": "no-cache",
-        "Request-Context": "appId=cid-v1:512cc15a-13b5-415b-bfd0-dce7accb6bb1",
-        "Server-Timing": "traceparent;desc=\u002200-4f682ae53e9763a704790e0eafd5715e-0d0e79a811665eb8-01\u0022",
-        "Strict-Transport-Security": "max-age=31536000; includeSubDomains",
->>>>>>> d40d276e
         "Transfer-Encoding": "chunked",
         "Vary": "Accept-Encoding",
-        "x-aml-cluster": "vienna-eastus2-01",
+        "x-aml-cluster": "vienna-eastus2-02",
         "X-Content-Type-Options": "nosniff",
-<<<<<<< HEAD
         "x-ms-response-type": "standard",
-        "x-request-time": "0.156"
-=======
-        "x-ms-correlation-request-id": "d02ce424-299b-49a7-8820-d6748daa3139",
-        "x-ms-ratelimit-remaining-subscription-writes": "1189",
-        "x-ms-response-type": "standard",
-        "x-ms-routing-request-id": "JAPANEAST:20230130T075018Z:d02ce424-299b-49a7-8820-d6748daa3139",
-        "x-request-time": "0.160"
->>>>>>> d40d276e
+        "x-request-time": "0.134"
       },
       "ResponseBody": {
         "blobReferenceForConsumption": {
-          "blobUri": "https://sag5kafuzodsfcw.blob.core.windows.net:443/ed997c1d-9-70e38280-424c-55fa-a95f-7d2c72963abe",
+          "blobUri": "https://sag5kafuzodsfcw.blob.core.windows.net:443/ed997c1d-9-fdcf10eb-8e4a-56c8-ade8-babd34c939d5",
           "storageAccountArmId": "/subscriptions/00000000-0000-0000-0000-000000000/resourceGroups/00000/providers/Microsoft.Storage/storageAccounts/sag5kafuzodsfcw",
           "credential": {
-            "sasUri": "https://sag5kafuzodsfcw.blob.core.windows.net/ed997c1d-9-70e38280-424c-55fa-a95f-7d2c72963abe?skoid=da11e5f0-57ac-4d3e-894c-cf537f89d706\u0026sktid=0000000-0000-0000-0000-000000000000\u0026skt=2023-01-30T04%3A40%3A19Z\u0026ske=2023-01-31T12%3A50%3A19Z\u0026sks=b\u0026skv=2019-07-07\u0026sv=2021-08-06\u0026st=2023-01-30T05%3A27%3A54Z\u0026se=2023-01-30T13%3A37%3A54Z\u0026sr=c\u0026sp=rcwl\u0026sig=000000000000000000000000000000000000",
+            "sasUri": "https://sag5kafuzodsfcw.blob.core.windows.net/ed997c1d-9-fdcf10eb-8e4a-56c8-ade8-babd34c939d5?skoid=da11e5f0-57ac-4d3e-894c-cf537f89d706\u0026sktid=0000000-0000-0000-0000-000000000000\u0026skt=2023-01-31T18%3A31%3A59Z\u0026ske=2023-02-02T02%3A41%3A59Z\u0026sks=b\u0026skv=2019-07-07\u0026sv=2021-08-06\u0026st=2023-01-31T20%3A11%3A31Z\u0026se=2023-02-01T04%3A21%3A31Z\u0026sr=c\u0026sp=rcwl\u0026sig=oOzIJWdq40G3FFapW9A7mH6x6hQ02HzAByY1GIDp9Lc%3D",
             "wasbsUri": null,
             "credentialType": "SAS"
           }
@@ -233,25 +184,20 @@
       }
     },
     {
-      "RequestUri": "https://sag5kafuzodsfcw.blob.core.windows.net/ed997c1d-9-70e38280-424c-55fa-a95f-7d2c72963abe/hemera-component/component.yaml?skoid=da11e5f0-57ac-4d3e-894c-cf537f89d706\u0026sktid=0000000-0000-0000-0000-000000000000\u0026skt=2023-01-30T04%3A40%3A19Z\u0026ske=2023-01-31T12%3A50%3A19Z\u0026sks=b\u0026skv=2019-07-07\u0026sv=2021-08-06\u0026st=2023-01-30T05%3A27%3A54Z\u0026se=2023-01-30T13%3A37%3A54Z\u0026sr=c\u0026sp=rcwl\u0026sig=000000000000000000000000000000000000",
+      "RequestUri": "https://sag5kafuzodsfcw.blob.core.windows.net/ed997c1d-9-fdcf10eb-8e4a-56c8-ade8-babd34c939d5/hemera-component/component.yaml?skoid=da11e5f0-57ac-4d3e-894c-cf537f89d706\u0026sktid=0000000-0000-0000-0000-000000000000\u0026skt=2023-01-31T18%3A31%3A59Z\u0026ske=2023-02-02T02%3A41%3A59Z\u0026sks=b\u0026skv=2019-07-07\u0026sv=2021-08-06\u0026st=2023-01-31T20%3A11%3A31Z\u0026se=2023-02-01T04%3A21%3A31Z\u0026sr=c\u0026sp=rcwl\u0026sig=oOzIJWdq40G3FFapW9A7mH6x6hQ02HzAByY1GIDp9Lc%3D",
       "RequestMethod": "HEAD",
       "RequestHeaders": {
         "Accept": "application/xml",
         "Accept-Encoding": "gzip, deflate",
         "Connection": "keep-alive",
-<<<<<<< HEAD
         "User-Agent": "azsdk-python-storage-blob/12.14.1 Python/3.7.9 (Windows-10-10.0.22621-SP0)",
-        "x-ms-date": "Mon, 30 Jan 2023 05:37:54 GMT",
-=======
-        "User-Agent": "azsdk-python-storage-blob/12.14.0 Python/3.9.10 (Windows-10-10.0.22621-SP0)",
-        "x-ms-date": "Mon, 30 Jan 2023 07:50:18 GMT",
->>>>>>> d40d276e
+        "x-ms-date": "Tue, 31 Jan 2023 20:21:31 GMT",
         "x-ms-version": "2021-08-06"
       },
       "RequestBody": null,
       "StatusCode": 404,
       "ResponseHeaders": {
-        "Date": "Mon, 30 Jan 2023 05:37:54 GMT",
+        "Date": "Tue, 31 Jan 2023 20:21:30 GMT",
         "Server": [
           "Windows-Azure-Blob/1.0",
           "Microsoft-HTTPAPI/2.0"
@@ -264,7 +210,7 @@
       "ResponseBody": null
     },
     {
-      "RequestUri": "https://sag5kafuzodsfcw.blob.core.windows.net/ed997c1d-9-70e38280-424c-55fa-a95f-7d2c72963abe/hemera-component/component.yaml?skoid=da11e5f0-57ac-4d3e-894c-cf537f89d706\u0026sktid=0000000-0000-0000-0000-000000000000\u0026skt=2023-01-30T04%3A40%3A19Z\u0026ske=2023-01-31T12%3A50%3A19Z\u0026sks=b\u0026skv=2019-07-07\u0026sv=2021-08-06\u0026st=2023-01-30T05%3A27%3A54Z\u0026se=2023-01-30T13%3A37%3A54Z\u0026sr=c\u0026sp=rcwl\u0026sig=000000000000000000000000000000000000",
+      "RequestUri": "https://sag5kafuzodsfcw.blob.core.windows.net/ed997c1d-9-fdcf10eb-8e4a-56c8-ade8-babd34c939d5/hemera-component/component.yaml?skoid=da11e5f0-57ac-4d3e-894c-cf537f89d706\u0026sktid=0000000-0000-0000-0000-000000000000\u0026skt=2023-01-31T18%3A31%3A59Z\u0026ske=2023-02-02T02%3A41%3A59Z\u0026sks=b\u0026skv=2019-07-07\u0026sv=2021-08-06\u0026st=2023-01-31T20%3A11%3A31Z\u0026se=2023-02-01T04%3A21%3A31Z\u0026sr=c\u0026sp=rcwl\u0026sig=oOzIJWdq40G3FFapW9A7mH6x6hQ02HzAByY1GIDp9Lc%3D",
       "RequestMethod": "PUT",
       "RequestHeaders": {
         "Accept": "application/xml",
@@ -273,11 +219,10 @@
         "Content-Length": "1844",
         "Content-MD5": "Qdx8hYKW6YPpRwzKRyORyQ==",
         "Content-Type": "application/octet-stream",
-<<<<<<< HEAD
         "If-None-Match": "*",
         "User-Agent": "azsdk-python-storage-blob/12.14.1 Python/3.7.9 (Windows-10-10.0.22621-SP0)",
         "x-ms-blob-type": "BlockBlob",
-        "x-ms-date": "Mon, 30 Jan 2023 05:37:54 GMT",
+        "x-ms-date": "Tue, 31 Jan 2023 20:21:31 GMT",
         "x-ms-version": "2021-08-06"
       },
       "RequestBody": "JHNjaGVtYTogaHR0cHM6Ly9jb21wb25lbnRzZGsuYXp1cmVlZGdlLm5ldC9qc29uc2NoZW1hL0hlbWVyYUNvbXBvbmVudC5qc29uCm5hbWU6IEFkc0xSRE5OUmF3S2V5c19EdW1teQp2ZXJzaW9uOiAwLjAuMgpkaXNwbGF5X25hbWU6IEFkcyBMUiBETk4gUmF3IEtleXMKdHlwZTogSGVtZXJhQ29tcG9uZW50CmRlc2NyaXB0aW9uOiBBZHMgTFIgRE5OIFJhdyBLZXlzIER1bW15IHNhbXBsZS4KdGFnczoKICBjYXRlZ29yeTogQ29tcG9uZW50IFR1dG9yaWFsCiAgY29udGFjdDogYW1sZGVzaWduZXJAbWljcm9zb2Z0LmNvbQppbnB1dHM6CiAgVHJhaW5pbmdEYXRhRGlyOgogICAgdHlwZTogcGF0aAogICAgb3B0aW9uYWw6IHRydWUKICAgIGlzX3Jlc291cmNlOiB0cnVlCiAgVmFsaWRhdGlvbkRhdGFEaXI6CiAgICB0eXBlOiBwYXRoCiAgICBvcHRpb25hbDogdHJ1ZQogICAgaXNfcmVzb3VyY2U6IHRydWUKICBJbml0aWFsTW9kZWxEaXI6CiAgICB0eXBlOiBwYXRoCiAgICBvcHRpb25hbDogdHJ1ZQogICAgaXNfcmVzb3VyY2U6IHRydWUKICBZYXJuQ2x1c3RlcjoKICAgIHR5cGU6IHN0cmluZwogICAgb3B0aW9uYWw6IGZhbHNlCiAgICBkZWZhdWx0OiBtdHByaW1lLWJuMi0wCiAgSm9iUXVldWU6CiAgICB0eXBlOiBzdHJpbmcKICAgIG9wdGlvbmFsOiBmYWxzZQogICAgZGVmYXVsdDogZGVmYXVsdAogIFdvcmtlckNvdW50OgogICAgdHlwZTogc3RyaW5nCiAgICBvcHRpb25hbDogZmFsc2UKICAgIGRlZmF1bHQ6IDIuMAogIENwdToKICAgIHR5cGU6IHN0cmluZwogICAgb3B0aW9uYWw6IGZhbHNlCiAgICBkZWZhdWx0OiAyLjAKICBNZW1vcnk6CiAgICB0eXBlOiBzdHJpbmcKICAgIG9wdGlvbmFsOiBmYWxzZQogICAgZGVmYXVsdDogMTBnCiAgSGRmc1Jvb3REaXI6CiAgICB0eXBlOiBzdHJpbmcKICAgIG9wdGlvbmFsOiBmYWxzZQogICAgZGVmYXVsdDogL3Byb2plY3RzL2RlZmF1bHQvCiAgQ29zbW9zUm9vdERpcjoKICAgIHR5cGU6IHN0cmluZwogICAgb3B0aW9uYWw6IGZhbHNlCiAgICBkZWZhdWx0OiBodHRwczovL2Nvc21vczA5Lm9zZGluZnJhLm5ldC9jb3Ntb3MvZHVtbXkvbG9jYWwvcm9vdC8Kb3V0cHV0czoKICBvdXRwdXQxOgogICAgdHlwZTogQW55RmlsZQogIG91dHB1dDI6CiAgICB0eXBlOiBBbnlGaWxlCmNvbW1hbmQ6ID4tCiAgcnVuLmJhdCBbLV9UcmFpbmluZ0RhdGFEaXIge2lucHV0cy5UcmFpbmluZ0RhdGFEaXJ9XSBbLV9WYWxpZGF0aW9uRGF0YURpciB7aW5wdXRzLlZhbGlkYXRpb25EYXRhRGlyfV0gWy1fSW5pdGlhbE1vZGVsRGlyIHtpbnB1dHMuSW5pdGlhbE1vZGVsRGlyfV0gLV9Db3Ntb3NSb290RGlyIHtpbnB1dHMuQ29zbW9zUm9vdERpcn0gLV9Qc0NvdW50IDAKICAlQ0xVU1RFUiU9e2lucHV0cy5ZYXJuQ2x1c3Rlcn0gLUpvYlF1ZXVlIHtpbnB1dHMuSm9iUXVldWV9IC1fV29ya2VyQ291bnQge2lucHV0cy5Xb3JrZXJDb3VudH0gLV9DcHUge2lucHV0cy5DcHV9IC1fTWVtb3J5IHtpbnB1dHMuTWVtb3J5fSAtX0hkZnNSb290RGlyIHtpbnB1dHMuSGRmc1Jvb3REaXJ9CiAgLV9FeHBvc2VkUG9ydCAiMzIwMC0zMjEwLDMzMDAtMzMyMSIgLV9Ob2RlTG9zdEJsb2NrZXIgLV9Vc2VQaHlzaWNhbElQIC1fU3luY1dvcmtlciAtX0VudHJhbmNlRmlsZU5hbWUgcnVuLnB5IC1fU3RhcnR1cEFyZ3VtZW50cyAiIiAtX1B5dGhvblppcFBhdGggImh0dHBzOi8vZHVtbXkvZm9vL2Jhci56aXAiCiAgLV9Nb2RlbE91dHB1dERpciB7b3V0cHV0cy5vdXRwdXQxfSAtX1ZhbGlkYXRpb25PdXRwdXREaXIge291dHB1dHMub3V0cHV0Mn0KaGVtZXJhOgogIHJlZl9pZDogMWJkMTUyNWMtMDgyZS00NjUyLWE5YjItOWM2MDc4M2VjNTUxCgo=",
@@ -285,14 +230,9 @@
       "ResponseHeaders": {
         "Content-Length": "0",
         "Content-MD5": "Qdx8hYKW6YPpRwzKRyORyQ==",
-        "Date": "Mon, 30 Jan 2023 05:37:54 GMT",
-        "ETag": "\u00220x8DB028422DEAE8F\u0022",
-        "Last-Modified": "Mon, 30 Jan 2023 05:37:54 GMT",
-=======
-        "Date": "Mon, 30 Jan 2023 07:50:17 GMT",
-        "ETag": "\u00220x8DAB5ADDCA2DBB6\u0022",
-        "Last-Modified": "Mon, 24 Oct 2022 10:52:36 GMT",
->>>>>>> d40d276e
+        "Date": "Tue, 31 Jan 2023 20:21:30 GMT",
+        "ETag": "\u00220x8DB03C8BD96E528\u0022",
+        "Last-Modified": "Tue, 31 Jan 2023 20:21:31 GMT",
         "Server": [
           "Windows-Azure-Blob/1.0",
           "Microsoft-HTTPAPI/2.0"
@@ -304,36 +244,27 @@
       "ResponseBody": null
     },
     {
-      "RequestUri": "https://sag5kafuzodsfcw.blob.core.windows.net/ed997c1d-9-70e38280-424c-55fa-a95f-7d2c72963abe/hemera-component/component.yaml?comp=metadata\u0026skoid=da11e5f0-57ac-4d3e-894c-cf537f89d706\u0026sktid=0000000-0000-0000-0000-000000000000\u0026skt=2023-01-30T04%3A40%3A19Z\u0026ske=2023-01-31T12%3A50%3A19Z\u0026sks=b\u0026skv=2019-07-07\u0026sv=2021-08-06\u0026st=2023-01-30T05%3A27%3A54Z\u0026se=2023-01-30T13%3A37%3A54Z\u0026sr=c\u0026sp=rcwl\u0026sig=000000000000000000000000000000000000",
+      "RequestUri": "https://sag5kafuzodsfcw.blob.core.windows.net/ed997c1d-9-fdcf10eb-8e4a-56c8-ade8-babd34c939d5/hemera-component/component.yaml?comp=metadata\u0026skoid=da11e5f0-57ac-4d3e-894c-cf537f89d706\u0026sktid=0000000-0000-0000-0000-000000000000\u0026skt=2023-01-31T18%3A31%3A59Z\u0026ske=2023-02-02T02%3A41%3A59Z\u0026sks=b\u0026skv=2019-07-07\u0026sv=2021-08-06\u0026st=2023-01-31T20%3A11%3A31Z\u0026se=2023-02-01T04%3A21%3A31Z\u0026sr=c\u0026sp=rcwl\u0026sig=oOzIJWdq40G3FFapW9A7mH6x6hQ02HzAByY1GIDp9Lc%3D",
       "RequestMethod": "PUT",
       "RequestHeaders": {
         "Accept": "application/xml",
         "Accept-Encoding": "gzip, deflate",
         "Connection": "keep-alive",
-<<<<<<< HEAD
         "Content-Length": "0",
         "User-Agent": "azsdk-python-storage-blob/12.14.1 Python/3.7.9 (Windows-10-10.0.22621-SP0)",
-        "x-ms-date": "Mon, 30 Jan 2023 05:37:54 GMT",
+        "x-ms-date": "Tue, 31 Jan 2023 20:21:31 GMT",
         "x-ms-meta-name": "1f43a999-6005-a167-6bde-90cc09ac7298",
         "x-ms-meta-upload_status": "completed",
         "x-ms-meta-version": "1",
-=======
-        "User-Agent": "azsdk-python-storage-blob/12.14.0 Python/3.9.10 (Windows-10-10.0.22621-SP0)",
-        "x-ms-date": "Mon, 30 Jan 2023 07:50:18 GMT",
->>>>>>> d40d276e
         "x-ms-version": "2021-08-06"
       },
       "RequestBody": null,
       "StatusCode": 200,
       "ResponseHeaders": {
-<<<<<<< HEAD
         "Content-Length": "0",
-        "Date": "Mon, 30 Jan 2023 05:37:54 GMT",
-        "ETag": "\u00220x8DB028422EB7DF2\u0022",
-        "Last-Modified": "Mon, 30 Jan 2023 05:37:54 GMT",
-=======
-        "Date": "Mon, 30 Jan 2023 07:50:17 GMT",
->>>>>>> d40d276e
+        "Date": "Tue, 31 Jan 2023 20:21:30 GMT",
+        "ETag": "\u00220x8DB03C8BDA27C2B\u0022",
+        "Last-Modified": "Tue, 31 Jan 2023 20:21:31 GMT",
         "Server": [
           "Windows-Azure-Blob/1.0",
           "Microsoft-HTTPAPI/2.0"
@@ -352,11 +283,7 @@
         "Connection": "keep-alive",
         "Content-Length": "257",
         "Content-Type": "application/json",
-<<<<<<< HEAD
         "User-Agent": "azure-ai-ml/1.4.0 azsdk-python-mgmt-machinelearningservices/0.1.0 Python/3.7.9 (Windows-10-10.0.22621-SP0)"
-=======
-        "User-Agent": "azure-ai-ml/1.4.0 azsdk-python-mgmt-machinelearningservices/0.1.0 Python/3.9.10 (Windows-10-10.0.22621-SP0)"
->>>>>>> d40d276e
       },
       "RequestBody": {
         "properties": {
@@ -366,7 +293,7 @@
           },
           "isAnonymous": true,
           "isArchived": false,
-          "codeUri": "https://sag5kafuzodsfcw.blob.core.windows.net:443/ed997c1d-9-70e38280-424c-55fa-a95f-7d2c72963abe/hemera-component"
+          "codeUri": "https://sag5kafuzodsfcw.blob.core.windows.net:443/ed997c1d-9-fdcf10eb-8e4a-56c8-ade8-babd34c939d5/hemera-component"
         }
       },
       "StatusCode": 200,
@@ -374,19 +301,11 @@
         "Cache-Control": "no-cache",
         "Content-Encoding": "gzip",
         "Content-Type": "application/json; charset=utf-8",
-<<<<<<< HEAD
-        "Date": "Mon, 30 Jan 2023 05:37:55 GMT",
+        "Date": "Tue, 31 Jan 2023 20:21:32 GMT",
         "Expires": "-1",
         "Pragma": "no-cache",
         "Request-Context": "appId=cid-v1:2d2e8e63-272e-4b3c-8598-4ee570a0e70d",
-        "Server-Timing": "traceparent;desc=\u002200-0a37b03dca4081e9724f0b8bdcf2a27c-f9c248c9bdba905e-00\u0022",
-=======
-        "Date": "Mon, 30 Jan 2023 07:50:20 GMT",
-        "Expires": "-1",
-        "Pragma": "no-cache",
-        "Request-Context": "appId=cid-v1:512cc15a-13b5-415b-bfd0-dce7accb6bb1",
-        "Server-Timing": "traceparent;desc=\u002200-a9ba72fd638732aa69bda03fe094272e-121c7f7da7601174-01\u0022",
->>>>>>> d40d276e
+        "Server-Timing": "traceparent;desc=\u002200-b67ee68a92e2234c99cb0cd32fbf8a03-5a848acbd0a09590-01\u0022",
         "Strict-Transport-Security": "max-age=31536000; includeSubDomains",
         "Transfer-Encoding": "chunked",
         "Vary": [
@@ -395,19 +314,11 @@
         ],
         "x-aml-cluster": "vienna-eastus2-02",
         "X-Content-Type-Options": "nosniff",
-<<<<<<< HEAD
-        "x-ms-correlation-request-id": "0d5e9a74-5146-4437-a9bd-d33a0eafef9d",
+        "x-ms-correlation-request-id": "62be6ca7-9983-48ff-8ace-ea507b9a2f0c",
         "x-ms-ratelimit-remaining-subscription-writes": "1184",
         "x-ms-response-type": "standard",
-        "x-ms-routing-request-id": "CENTRALUS:20230130T053756Z:0d5e9a74-5146-4437-a9bd-d33a0eafef9d",
-        "x-request-time": "0.096"
-=======
-        "x-ms-correlation-request-id": "2b005177-adc4-4073-b9aa-2e54d758c7fe",
-        "x-ms-ratelimit-remaining-subscription-writes": "1184",
-        "x-ms-response-type": "standard",
-        "x-ms-routing-request-id": "JAPANEAST:20230130T075020Z:2b005177-adc4-4073-b9aa-2e54d758c7fe",
-        "x-request-time": "0.272"
->>>>>>> d40d276e
+        "x-ms-routing-request-id": "SOUTHCENTRALUS:20230131T202133Z:62be6ca7-9983-48ff-8ace-ea507b9a2f0c",
+        "x-request-time": "0.121"
       },
       "ResponseBody": {
         "id": "/subscriptions/00000000-0000-0000-0000-000000000/resourceGroups/00000/providers/Microsoft.MachineLearningServices/workspaces/00000/codes/1f43a999-6005-a167-6bde-90cc09ac7298/versions/1",
@@ -428,13 +339,8 @@
           "createdAt": "2023-01-30T05:26:08.7300048\u002B00:00",
           "createdBy": "Diondra Peck",
           "createdByType": "User",
-<<<<<<< HEAD
-          "lastModifiedAt": "2023-01-30T05:37:56.3459292\u002B00:00",
+          "lastModifiedAt": "2023-01-31T20:21:33.1879655\u002B00:00",
           "lastModifiedBy": "Diondra Peck",
-=======
-          "lastModifiedAt": "2023-01-30T07:50:20.6830241\u002B00:00",
-          "lastModifiedBy": "Xingzhi Zhang",
->>>>>>> d40d276e
           "lastModifiedByType": "User"
         }
       }
@@ -448,11 +354,7 @@
         "Connection": "keep-alive",
         "Content-Length": "2392",
         "Content-Type": "application/json",
-<<<<<<< HEAD
         "User-Agent": "azure-ai-ml/1.4.0 azsdk-python-mgmt-machinelearningservices/0.1.0 Python/3.7.9 (Windows-10-10.0.22621-SP0)"
-=======
-        "User-Agent": "azure-ai-ml/1.4.0 azsdk-python-mgmt-machinelearningservices/0.1.0 Python/3.9.10 (Windows-10-10.0.22621-SP0)"
->>>>>>> d40d276e
       },
       "RequestBody": {
         "properties": {
@@ -549,45 +451,24 @@
         "Cache-Control": "no-cache",
         "Content-Length": "3753",
         "Content-Type": "application/json; charset=utf-8",
-<<<<<<< HEAD
-        "Date": "Mon, 30 Jan 2023 05:37:55 GMT",
+        "Date": "Tue, 31 Jan 2023 20:21:33 GMT",
         "Expires": "-1",
         "Location": "https://management.azure.com/subscriptions/00000000-0000-0000-0000-000000000/resourceGroups/00000/providers/Microsoft.MachineLearningServices/workspaces/00000/components/azureml_anonymous/versions/1e91657f-fd3c-8cf0-aa73-141ed67e1a17?api-version=2022-10-01",
         "Pragma": "no-cache",
         "Request-Context": "appId=cid-v1:2d2e8e63-272e-4b3c-8598-4ee570a0e70d",
-        "Server-Timing": "traceparent;desc=\u002200-b70844ee33baa47629eb426a19ac3702-6fea575da8be8d39-00\u0022",
-=======
-        "Date": "Mon, 30 Jan 2023 07:50:33 GMT",
-        "Expires": "-1",
-        "Location": "https://management.azure.com/subscriptions/00000000-0000-0000-0000-000000000/resourceGroups/00000/providers/Microsoft.MachineLearningServices/workspaces/00000/components/azureml_anonymous/versions/1e91657f-fd3c-8cf0-aa73-141ed67e1a17?api-version=2022-10-01",
-        "Pragma": "no-cache",
-        "Request-Context": "appId=cid-v1:512cc15a-13b5-415b-bfd0-dce7accb6bb1",
-        "Server-Timing": "traceparent;desc=\u002200-d3827162b2083f88de962e0ac67de8c7-1d4629732bf525d7-01\u0022",
->>>>>>> d40d276e
+        "Server-Timing": "traceparent;desc=\u002200-d7bb818d4de3f2f2c523306496fafd67-d7aa6ed892587eeb-01\u0022",
         "Strict-Transport-Security": "max-age=31536000; includeSubDomains",
         "x-aml-cluster": "vienna-eastus2-02",
         "X-Content-Type-Options": "nosniff",
-<<<<<<< HEAD
-        "x-ms-correlation-request-id": "bdcb0834-8db6-4eb0-adb6-f3dbb7f1a724",
+        "x-ms-correlation-request-id": "e7502a00-1bc5-4882-8e16-8b2affa904ba",
         "x-ms-ratelimit-remaining-subscription-writes": "1183",
         "x-ms-response-type": "standard",
-        "x-ms-routing-request-id": "CENTRALUS:20230130T053756Z:bdcb0834-8db6-4eb0-adb6-f3dbb7f1a724",
-        "x-request-time": "0.181"
+        "x-ms-routing-request-id": "SOUTHCENTRALUS:20230131T202133Z:e7502a00-1bc5-4882-8e16-8b2affa904ba",
+        "x-request-time": "0.376"
       },
       "ResponseBody": {
-        "id": "/subscriptions/00000000-0000-0000-0000-000000000/resourceGroups/00000/providers/Microsoft.MachineLearningServices/workspaces/00000/components/azureml_anonymous/versions/1cb0c5e4-ded2-48f6-80c9-99b2103477d6",
-        "name": "1cb0c5e4-ded2-48f6-80c9-99b2103477d6",
-=======
-        "x-ms-correlation-request-id": "31332f6e-869a-469d-914f-684752726e72",
-        "x-ms-ratelimit-remaining-subscription-writes": "1183",
-        "x-ms-response-type": "standard",
-        "x-ms-routing-request-id": "JAPANEAST:20230130T075033Z:31332f6e-869a-469d-914f-684752726e72",
-        "x-request-time": "12.323"
-      },
-      "ResponseBody": {
-        "id": "/subscriptions/00000000-0000-0000-0000-000000000/resourceGroups/00000/providers/Microsoft.MachineLearningServices/workspaces/00000/components/azureml_anonymous/versions/8e2a6279-ecb0-4a19-98d9-a2c8624bfc0b",
-        "name": "8e2a6279-ecb0-4a19-98d9-a2c8624bfc0b",
->>>>>>> d40d276e
+        "id": "/subscriptions/00000000-0000-0000-0000-000000000/resourceGroups/00000/providers/Microsoft.MachineLearningServices/workspaces/00000/components/azureml_anonymous/versions/04295501-3f62-4562-a65f-b43a65b7d8cd",
+        "name": "04295501-3f62-4562-a65f-b43a65b7d8cd",
         "type": "Microsoft.MachineLearningServices/workspaces/components/versions",
         "properties": {
           "description": null,
@@ -601,11 +482,7 @@
           "componentSpec": {
             "$schema": "https://componentsdk.azureedge.net/jsonschema/HemeraComponent.json",
             "name": "azureml_anonymous",
-<<<<<<< HEAD
-            "version": "1cb0c5e4-ded2-48f6-80c9-99b2103477d6",
-=======
-            "version": "8e2a6279-ecb0-4a19-98d9-a2c8624bfc0b",
->>>>>>> d40d276e
+            "version": "04295501-3f62-4562-a65f-b43a65b7d8cd",
             "display_name": "Ads LR DNN Raw Keys",
             "is_deterministic": "True",
             "type": "HemeraComponent",
@@ -682,19 +559,11 @@
           }
         },
         "systemData": {
-<<<<<<< HEAD
-          "createdAt": "2023-01-30T05:26:09.4617562\u002B00:00",
+          "createdAt": "2023-01-31T20:21:33.8487065\u002B00:00",
           "createdBy": "Diondra Peck",
           "createdByType": "User",
-          "lastModifiedAt": "2023-01-30T05:26:09.5139022\u002B00:00",
+          "lastModifiedAt": "2023-01-31T20:21:33.8487065\u002B00:00",
           "lastModifiedBy": "Diondra Peck",
-=======
-          "createdAt": "2023-01-30T07:50:33.113154\u002B00:00",
-          "createdBy": "Xingzhi Zhang",
-          "createdByType": "User",
-          "lastModifiedAt": "2023-01-30T07:50:33.113154\u002B00:00",
-          "lastModifiedBy": "Xingzhi Zhang",
->>>>>>> d40d276e
           "lastModifiedByType": "User"
         }
       }
@@ -708,11 +577,7 @@
         "Connection": "keep-alive",
         "Content-Length": "875",
         "Content-Type": "application/json",
-<<<<<<< HEAD
         "User-Agent": "azure-ai-ml/1.4.0 azsdk-python-mgmt-machinelearningservices/0.1.0 Python/3.7.9 (Windows-10-10.0.22621-SP0)"
-=======
-        "User-Agent": "azure-ai-ml/1.4.0 azsdk-python-mgmt-machinelearningservices/0.1.0 Python/3.9.10 (Windows-10-10.0.22621-SP0)"
->>>>>>> d40d276e
       },
       "RequestBody": {
         "properties": {
@@ -727,11 +592,7 @@
             "node": {
               "type": "HemeraComponent",
               "_source": "YAML.COMPONENT",
-<<<<<<< HEAD
-              "componentId": "/subscriptions/00000000-0000-0000-0000-000000000/resourceGroups/00000/providers/Microsoft.MachineLearningServices/workspaces/00000/components/azureml_anonymous/versions/1cb0c5e4-ded2-48f6-80c9-99b2103477d6"
-=======
-              "componentId": "/subscriptions/00000000-0000-0000-0000-000000000/resourceGroups/00000/providers/Microsoft.MachineLearningServices/workspaces/00000/components/azureml_anonymous/versions/8e2a6279-ecb0-4a19-98d9-a2c8624bfc0b"
->>>>>>> d40d276e
+              "componentId": "/subscriptions/00000000-0000-0000-0000-000000000/resourceGroups/00000/providers/Microsoft.MachineLearningServices/workspaces/00000/components/azureml_anonymous/versions/04295501-3f62-4562-a65f-b43a65b7d8cd"
             }
           },
           "outputs": {},
@@ -745,41 +606,22 @@
       "StatusCode": 201,
       "ResponseHeaders": {
         "Cache-Control": "no-cache",
-<<<<<<< HEAD
         "Content-Length": "2756",
         "Content-Type": "application/json; charset=utf-8",
-        "Date": "Mon, 30 Jan 2023 05:37:58 GMT",
+        "Date": "Tue, 31 Jan 2023 20:21:35 GMT",
         "Expires": "-1",
         "Location": "https://management.azure.com/subscriptions/00000000-0000-0000-0000-000000000/resourceGroups/00000/providers/Microsoft.MachineLearningServices/workspaces/00000/jobs/000000000000000000000?api-version=2022-10-01-preview",
         "Pragma": "no-cache",
         "Request-Context": "appId=cid-v1:2d2e8e63-272e-4b3c-8598-4ee570a0e70d",
-        "Server-Timing": "traceparent;desc=\u002200-a567d1e182a9191f36b276b17a0b7065-0563676afc4c20c9-00\u0022",
-=======
-        "Content-Length": "2761",
-        "Content-Type": "application/json; charset=utf-8",
-        "Date": "Mon, 30 Jan 2023 07:50:37 GMT",
-        "Expires": "-1",
-        "Location": "https://management.azure.com/subscriptions/00000000-0000-0000-0000-000000000/resourceGroups/00000/providers/Microsoft.MachineLearningServices/workspaces/00000/jobs/000000000000000000000?api-version=2022-10-01-preview",
-        "Pragma": "no-cache",
-        "Request-Context": "appId=cid-v1:512cc15a-13b5-415b-bfd0-dce7accb6bb1",
-        "Server-Timing": "traceparent;desc=\u002200-6ca74e146e10866176bf2277cf4bbff1-1b19d44d627a84af-01\u0022",
->>>>>>> d40d276e
+        "Server-Timing": "traceparent;desc=\u002200-fc2436322c801a7590d3565805632c17-7aa6e05e1fe72572-01\u0022",
         "Strict-Transport-Security": "max-age=31536000; includeSubDomains",
         "x-aml-cluster": "vienna-eastus2-02",
         "X-Content-Type-Options": "nosniff",
-<<<<<<< HEAD
-        "x-ms-correlation-request-id": "d6bf03c9-3696-4886-a861-e03a06744684",
+        "x-ms-correlation-request-id": "d2e1765b-a88d-4508-ae4e-7ade69f7e8c5",
         "x-ms-ratelimit-remaining-subscription-writes": "1182",
         "x-ms-response-type": "standard",
-        "x-ms-routing-request-id": "CENTRALUS:20230130T053759Z:d6bf03c9-3696-4886-a861-e03a06744684",
-        "x-request-time": "0.900"
-=======
-        "x-ms-correlation-request-id": "bab686f7-5836-4212-a4e9-c2a86d4b8218",
-        "x-ms-ratelimit-remaining-subscription-writes": "1182",
-        "x-ms-response-type": "standard",
-        "x-ms-routing-request-id": "JAPANEAST:20230130T075038Z:bab686f7-5836-4212-a4e9-c2a86d4b8218",
-        "x-request-time": "2.246"
->>>>>>> d40d276e
+        "x-ms-routing-request-id": "SOUTHCENTRALUS:20230131T202136Z:d2e1765b-a88d-4508-ae4e-7ade69f7e8c5",
+        "x-request-time": "0.955"
       },
       "ResponseBody": {
         "id": "/subscriptions/00000000-0000-0000-0000-000000000/resourceGroups/00000/providers/Microsoft.MachineLearningServices/workspaces/00000/jobs/000000000000000000000",
@@ -837,11 +679,7 @@
             "node": {
               "type": "HemeraComponent",
               "_source": "YAML.COMPONENT",
-<<<<<<< HEAD
-              "componentId": "/subscriptions/00000000-0000-0000-0000-000000000/resourceGroups/00000/providers/Microsoft.MachineLearningServices/workspaces/00000/components/azureml_anonymous/versions/1cb0c5e4-ded2-48f6-80c9-99b2103477d6"
-=======
-              "componentId": "/subscriptions/00000000-0000-0000-0000-000000000/resourceGroups/00000/providers/Microsoft.MachineLearningServices/workspaces/00000/components/azureml_anonymous/versions/8e2a6279-ecb0-4a19-98d9-a2c8624bfc0b"
->>>>>>> d40d276e
+              "componentId": "/subscriptions/00000000-0000-0000-0000-000000000/resourceGroups/00000/providers/Microsoft.MachineLearningServices/workspaces/00000/components/azureml_anonymous/versions/04295501-3f62-4562-a65f-b43a65b7d8cd"
             }
           },
           "inputs": {},
@@ -849,13 +687,8 @@
           "sourceJobId": null
         },
         "systemData": {
-<<<<<<< HEAD
-          "createdAt": "2023-01-30T05:37:58.8848251\u002B00:00",
+          "createdAt": "2023-01-31T20:21:36.1201566\u002B00:00",
           "createdBy": "Diondra Peck",
-=======
-          "createdAt": "2023-01-30T07:50:37.2326216\u002B00:00",
-          "createdBy": "Xingzhi Zhang",
->>>>>>> d40d276e
           "createdByType": "User"
         }
       }
@@ -868,131 +701,84 @@
         "Accept-Encoding": "gzip, deflate",
         "Connection": "keep-alive",
         "Content-Length": "0",
-<<<<<<< HEAD
         "User-Agent": "azure-ai-ml/1.4.0 azsdk-python-mgmt-machinelearningservices/0.1.0 Python/3.7.9 (Windows-10-10.0.22621-SP0)"
-=======
-        "User-Agent": "azure-ai-ml/1.4.0 azsdk-python-mgmt-machinelearningservices/0.1.0 Python/3.9.10 (Windows-10-10.0.22621-SP0)"
->>>>>>> d40d276e
       },
       "RequestBody": null,
-      "StatusCode": 202,
+      "StatusCode": 400,
       "ResponseHeaders": {
         "Cache-Control": "no-cache",
-        "Content-Length": "4",
+        "Content-Length": "1224",
         "Content-Type": "application/json; charset=utf-8",
-<<<<<<< HEAD
-        "Date": "Mon, 30 Jan 2023 05:38:00 GMT",
-=======
-        "Date": "Mon, 30 Jan 2023 07:50:40 GMT",
->>>>>>> d40d276e
+        "Date": "Tue, 31 Jan 2023 20:21:52 GMT",
         "Expires": "-1",
-        "Location": "https://management.azure.com/subscriptions/00000000-0000-0000-0000-000000000/providers/Microsoft.MachineLearningServices/locations/eastus2/mfeOperationResults/jc:ed997c1d-9e48-442e-b62b-478a0b393069:000000000000000000000?api-version=2022-10-01-preview",
         "Pragma": "no-cache",
         "Request-Context": "appId=cid-v1:2d2e8e63-272e-4b3c-8598-4ee570a0e70d",
         "Strict-Transport-Security": "max-age=31536000; includeSubDomains",
         "x-aml-cluster": "vienna-eastus2-02",
         "X-Content-Type-Options": "nosniff",
-        "x-ms-async-operation-timeout": "PT1H",
-<<<<<<< HEAD
-        "x-ms-correlation-request-id": "342d4fe9-f232-4737-9284-8abf89379036",
+        "x-ms-correlation-request-id": "8134fd55-30e4-44b2-8b29-1e83ddfacd3f",
         "x-ms-ratelimit-remaining-subscription-writes": "1194",
-        "x-ms-response-type": "standard",
-        "x-ms-routing-request-id": "CENTRALUS:20230130T053801Z:342d4fe9-f232-4737-9284-8abf89379036",
-        "x-request-time": "0.530"
-=======
-        "x-ms-correlation-request-id": "0e534c52-aa75-4037-89fd-35b596a66d8f",
-        "x-ms-ratelimit-remaining-subscription-writes": "1188",
-        "x-ms-response-type": "standard",
-        "x-ms-routing-request-id": "JAPANEAST:20230130T075040Z:0e534c52-aa75-4037-89fd-35b596a66d8f",
-        "x-request-time": "0.695"
->>>>>>> d40d276e
-      },
-      "ResponseBody": "null"
-    },
-    {
-<<<<<<< HEAD
-      "RequestUri": "https://management.azure.com/subscriptions/00000000-0000-0000-0000-000000000/providers/Microsoft.MachineLearningServices/locations/eastus2/mfeOperationResults/jc:ed997c1d-9e48-442e-b62b-478a0b393069:000000000000000000000?api-version=2022-10-01-preview",
-=======
-      "RequestUri": "https://management.azure.com/subscriptions/00000000-0000-0000-0000-000000000/providers/Microsoft.MachineLearningServices/locations/centraluseuap/mfeOperationResults/jc:e61cd5e2-512f-475e-9842-5e2a973993b8:000000000000000000000?api-version=2022-10-01-preview",
-      "RequestMethod": "GET",
-      "RequestHeaders": {
-        "Accept": "*/*",
-        "Accept-Encoding": "gzip, deflate",
-        "Connection": "keep-alive",
-        "User-Agent": "azure-ai-ml/1.4.0 azsdk-python-mgmt-machinelearningservices/0.1.0 Python/3.9.10 (Windows-10-10.0.22621-SP0)"
-      },
-      "RequestBody": null,
-      "StatusCode": 202,
-      "ResponseHeaders": {
-        "Cache-Control": "no-cache",
-        "Content-Length": "2",
-        "Content-Type": "application/json; charset=utf-8",
-        "Date": "Mon, 30 Jan 2023 07:50:40 GMT",
-        "Expires": "-1",
-        "Location": "https://management.azure.com/subscriptions/00000000-0000-0000-0000-000000000/providers/Microsoft.MachineLearningServices/locations/centraluseuap/mfeOperationResults/jc:e61cd5e2-512f-475e-9842-5e2a973993b8:000000000000000000000?api-version=2022-10-01-preview",
-        "Pragma": "no-cache",
-        "Request-Context": "appId=cid-v1:512cc15a-13b5-415b-bfd0-dce7accb6bb1",
-        "Strict-Transport-Security": "max-age=31536000; includeSubDomains",
-        "x-aml-cluster": "vienna-test-westus2-02",
-        "X-Content-Type-Options": "nosniff",
-        "x-ms-correlation-request-id": "038debcc-a65e-44b9-ac5b-4ff2ef7d144b",
-        "x-ms-ratelimit-remaining-subscription-reads": "11963",
-        "x-ms-response-type": "standard",
-        "x-ms-routing-request-id": "JAPANEAST:20230130T075041Z:038debcc-a65e-44b9-ac5b-4ff2ef7d144b",
-        "x-request-time": "0.030"
-      },
-      "ResponseBody": {}
-    },
-    {
-      "RequestUri": "https://management.azure.com/subscriptions/00000000-0000-0000-0000-000000000/providers/Microsoft.MachineLearningServices/locations/centraluseuap/mfeOperationResults/jc:e61cd5e2-512f-475e-9842-5e2a973993b8:000000000000000000000?api-version=2022-10-01-preview",
->>>>>>> d40d276e
-      "RequestMethod": "GET",
-      "RequestHeaders": {
-        "Accept": "*/*",
-        "Accept-Encoding": "gzip, deflate",
-        "Connection": "keep-alive",
-<<<<<<< HEAD
-        "User-Agent": "azure-ai-ml/1.4.0 azsdk-python-mgmt-machinelearningservices/0.1.0 Python/3.7.9 (Windows-10-10.0.22621-SP0)"
-=======
-        "User-Agent": "azure-ai-ml/1.4.0 azsdk-python-mgmt-machinelearningservices/0.1.0 Python/3.9.10 (Windows-10-10.0.22621-SP0)"
->>>>>>> d40d276e
-      },
-      "RequestBody": null,
-      "StatusCode": 200,
-      "ResponseHeaders": {
-        "Cache-Control": "no-cache",
-        "Content-Length": "0",
-<<<<<<< HEAD
-        "Date": "Mon, 30 Jan 2023 05:38:00 GMT",
-        "Expires": "-1",
-        "Pragma": "no-cache",
-        "Request-Context": "appId=cid-v1:2d2e8e63-272e-4b3c-8598-4ee570a0e70d",
-        "Server-Timing": "traceparent;desc=\u002200-d008bd4bc5d1c662aaa3c4319b42e450-9f955cc4ee6b6c2c-00\u0022",
-=======
-        "Date": "Mon, 30 Jan 2023 07:51:11 GMT",
-        "Expires": "-1",
-        "Pragma": "no-cache",
-        "Request-Context": "appId=cid-v1:512cc15a-13b5-415b-bfd0-dce7accb6bb1",
-        "Server-Timing": "traceparent;desc=\u002200-a4afd159dd344608cba379bdee5ead93-057522ed0d48bc4f-01\u0022",
->>>>>>> d40d276e
-        "Strict-Transport-Security": "max-age=31536000; includeSubDomains",
-        "x-aml-cluster": "vienna-eastus2-02",
-        "X-Content-Type-Options": "nosniff",
-<<<<<<< HEAD
-        "x-ms-correlation-request-id": "28a2f62b-ee91-4721-8e00-3bbaa62b62e8",
-        "x-ms-ratelimit-remaining-subscription-reads": "11965",
-        "x-ms-response-type": "standard",
-        "x-ms-routing-request-id": "CENTRALUS:20230130T053801Z:28a2f62b-ee91-4721-8e00-3bbaa62b62e8",
-        "x-request-time": "0.055"
-=======
-        "x-ms-correlation-request-id": "7dfca09b-2426-447d-8218-f3228da73282",
-        "x-ms-ratelimit-remaining-subscription-reads": "11962",
-        "x-ms-response-type": "standard",
-        "x-ms-routing-request-id": "JAPANEAST:20230130T075111Z:7dfca09b-2426-447d-8218-f3228da73282",
-        "x-request-time": "0.029"
->>>>>>> d40d276e
-      },
-      "ResponseBody": null
+        "x-ms-response-type": "error",
+        "x-ms-routing-request-id": "SOUTHCENTRALUS:20230131T202153Z:8134fd55-30e4-44b2-8b29-1e83ddfacd3f",
+        "x-request-time": "15.255"
+      },
+      "ResponseBody": {
+        "error": {
+          "code": "UserError",
+          "message": "The pipeline run 000000000000000000000 is in terminal status, it can\u0027t be canceled.",
+          "details": [],
+          "additionalInfo": [
+            {
+              "type": "ComponentName",
+              "info": {
+                "value": "managementfrontend"
+              }
+            },
+            {
+              "type": "Correlation",
+              "info": {
+                "value": {
+                  "operation": "c7247ee795379ade55094bb951999bab",
+                  "request": "9607e6e2530ad21f"
+                }
+              }
+            },
+            {
+              "type": "Environment",
+              "info": {
+                "value": "eastus2"
+              }
+            },
+            {
+              "type": "Location",
+              "info": {
+                "value": "eastus2"
+              }
+            },
+            {
+              "type": "Time",
+              "info": {
+                "value": "2023-01-31T20:21:53.1848607\u002B00:00"
+              }
+            },
+            {
+              "type": "InnerError",
+              "info": {
+                "value": {
+                  "code": "BadArgument",
+                  "innerError": {
+                    "code": "ArgumentInvalid",
+                    "innerError": {
+                      "code": "CancelPipelineRunInTerminalStatus",
+                      "innerError": null
+                    }
+                  }
+                }
+              }
+            }
+          ]
+        }
+      }
     }
   ],
   "Variables": {}
