--- conflicted
+++ resolved
@@ -7,11 +7,7 @@
         "Accept": "application/json",
         "Accept-Encoding": "gzip, deflate",
         "Connection": "keep-alive",
-<<<<<<< HEAD
-        "User-Agent": "azure-ai-ml/0.2.0 azsdk-python-mgmt-machinelearningservices/0.1.0 Python/3.9.6 (Windows-10-10.0.22621-SP0)"
-=======
         "User-Agent": "azure-ai-ml/1.1.0 azsdk-python-mgmt-machinelearningservices/0.1.0 Python/3.9.10 (Windows-10-10.0.22621-SP0)"
->>>>>>> dce54150
       },
       "RequestBody": null,
       "StatusCode": 200,
@@ -19,19 +15,11 @@
         "Cache-Control": "no-cache",
         "Content-Encoding": "gzip",
         "Content-Type": "application/json; charset=utf-8",
-<<<<<<< HEAD
-        "Date": "Mon, 10 Oct 2022 08:21:42 GMT",
-        "Expires": "-1",
-        "Pragma": "no-cache",
-        "Request-Context": "appId=cid-v1:512cc15a-13b5-415b-bfd0-dce7accb6bb1",
-        "Server-Timing": "traceparent;desc=\u002200-9be0f44ae3395c827baed1b6414cc470-8bb09cf6d8c16f4f-01\u0022",
-=======
         "Date": "Mon, 24 Oct 2022 13:50:12 GMT",
         "Expires": "-1",
         "Pragma": "no-cache",
         "Request-Context": "appId=cid-v1:512cc15a-13b5-415b-bfd0-dce7accb6bb1",
         "Server-Timing": "traceparent;desc=\u002200-7b13945ad60e2184bdacb1ec80dbd15e-43b35a01573aeab0-00\u0022",
->>>>>>> dce54150
         "Strict-Transport-Security": "max-age=31536000; includeSubDomains",
         "Transfer-Encoding": "chunked",
         "Vary": [
@@ -40,19 +28,11 @@
         ],
         "x-aml-cluster": "vienna-test-westus2-02",
         "X-Content-Type-Options": "nosniff",
-<<<<<<< HEAD
-        "x-ms-correlation-request-id": "acbfaf9d-8442-4298-85da-1dc1880cd952",
-        "x-ms-ratelimit-remaining-subscription-reads": "11997",
-        "x-ms-response-type": "standard",
-        "x-ms-routing-request-id": "JAPANEAST:20221010T082142Z:acbfaf9d-8442-4298-85da-1dc1880cd952",
-        "x-request-time": "0.083"
-=======
         "x-ms-correlation-request-id": "43ff574d-fbaf-48dc-a168-26514e8b7bb8",
         "x-ms-ratelimit-remaining-subscription-reads": "11997",
         "x-ms-response-type": "standard",
         "x-ms-routing-request-id": "JAPANEAST:20221024T135013Z:43ff574d-fbaf-48dc-a168-26514e8b7bb8",
         "x-request-time": "0.216"
->>>>>>> dce54150
       },
       "ResponseBody": {
         "id": "/subscriptions/00000000-0000-0000-0000-000000000/resourceGroups/00000/providers/Microsoft.MachineLearningServices/workspaces/00000/datastores/workspaceblobstore",
@@ -91,11 +71,7 @@
         "Accept-Encoding": "gzip, deflate",
         "Connection": "keep-alive",
         "Content-Length": "0",
-<<<<<<< HEAD
-        "User-Agent": "azure-ai-ml/0.2.0 azsdk-python-mgmt-machinelearningservices/0.1.0 Python/3.9.6 (Windows-10-10.0.22621-SP0)"
-=======
         "User-Agent": "azure-ai-ml/1.1.0 azsdk-python-mgmt-machinelearningservices/0.1.0 Python/3.9.10 (Windows-10-10.0.22621-SP0)"
->>>>>>> dce54150
       },
       "RequestBody": null,
       "StatusCode": 200,
@@ -103,37 +79,21 @@
         "Cache-Control": "no-cache",
         "Content-Encoding": "gzip",
         "Content-Type": "application/json; charset=utf-8",
-<<<<<<< HEAD
-        "Date": "Mon, 10 Oct 2022 08:21:42 GMT",
-        "Expires": "-1",
-        "Pragma": "no-cache",
-        "Request-Context": "appId=cid-v1:512cc15a-13b5-415b-bfd0-dce7accb6bb1",
-        "Server-Timing": "traceparent;desc=\u002200-4b8817d075d71fd82f14b5940d8c6624-c2ebb947dc0f220a-01\u0022",
-=======
         "Date": "Mon, 24 Oct 2022 13:50:12 GMT",
         "Expires": "-1",
         "Pragma": "no-cache",
         "Request-Context": "appId=cid-v1:512cc15a-13b5-415b-bfd0-dce7accb6bb1",
         "Server-Timing": "traceparent;desc=\u002200-9b1adc6b05ebc213b37f90f3db57430f-12ea790f37910cb2-00\u0022",
->>>>>>> dce54150
         "Strict-Transport-Security": "max-age=31536000; includeSubDomains",
         "Transfer-Encoding": "chunked",
         "Vary": "Accept-Encoding",
         "x-aml-cluster": "vienna-test-westus2-02",
         "X-Content-Type-Options": "nosniff",
-<<<<<<< HEAD
-        "x-ms-correlation-request-id": "928f7d6f-e8b1-4552-9798-3a60ad21a4f0",
-        "x-ms-ratelimit-remaining-subscription-writes": "1198",
-        "x-ms-response-type": "standard",
-        "x-ms-routing-request-id": "JAPANEAST:20221010T082142Z:928f7d6f-e8b1-4552-9798-3a60ad21a4f0",
-        "x-request-time": "0.100"
-=======
         "x-ms-correlation-request-id": "ab6d19a8-f236-408f-a8d4-06b489e62721",
         "x-ms-ratelimit-remaining-subscription-writes": "1198",
         "x-ms-response-type": "standard",
         "x-ms-routing-request-id": "JAPANEAST:20221024T135013Z:ab6d19a8-f236-408f-a8d4-06b489e62721",
         "x-request-time": "0.088"
->>>>>>> dce54150
       },
       "ResponseBody": {
         "secretsType": "AccountKey",
@@ -141,44 +101,26 @@
       }
     },
     {
-<<<<<<< HEAD
-      "RequestUri": "https://sagvgsoim6nmhbq.blob.core.windows.net/azureml-blobstore-e61cd5e2-512f-475e-9842-5e2a973993b8/LocalUpload/00000000000000000000000000000000/distribution-component/component_spec.yaml",
-=======
       "RequestUri": "https://sagvgsoim6nmhbq.blob.core.windows.net/azureml-blobstore-e61cd5e2-512f-475e-9842-5e2a973993b8/LocalUpload/000000000000000000000000000000000000/distribution-component/component_spec.yaml",
->>>>>>> dce54150
       "RequestMethod": "HEAD",
       "RequestHeaders": {
         "Accept": "application/xml",
         "Accept-Encoding": "gzip, deflate",
         "Connection": "keep-alive",
-<<<<<<< HEAD
-        "User-Agent": "azsdk-python-storage-blob/12.14.0b2 Python/3.9.6 (Windows-10-10.0.22621-SP0)",
-        "x-ms-date": "Mon, 10 Oct 2022 08:21:43 GMT",
-=======
         "User-Agent": "azsdk-python-storage-blob/12.14.0 Python/3.9.10 (Windows-10-10.0.22621-SP0)",
         "x-ms-date": "Mon, 24 Oct 2022 13:50:13 GMT",
->>>>>>> dce54150
         "x-ms-version": "2021-08-06"
       },
       "RequestBody": null,
       "StatusCode": 200,
       "ResponseHeaders": {
         "Accept-Ranges": "bytes",
-<<<<<<< HEAD
-        "Content-Length": "758",
-        "Content-MD5": "btu6HWM/OieNWo2NW/ZsWA==",
-        "Content-Type": "application/octet-stream",
-        "Date": "Mon, 10 Oct 2022 08:21:43 GMT",
-        "ETag": "\u00220x8DAAA6EED25D44D\u0022",
-        "Last-Modified": "Mon, 10 Oct 2022 03:24:22 GMT",
-=======
         "Content-Length": "734",
         "Content-MD5": "CLjHRR9klQCsDjH3ycDqaA==",
         "Content-Type": "application/octet-stream",
         "Date": "Mon, 24 Oct 2022 13:50:13 GMT",
         "ETag": "\u00220x8DAB5ADCA0AAD6B\u0022",
         "Last-Modified": "Mon, 24 Oct 2022 10:52:05 GMT",
->>>>>>> dce54150
         "Server": [
           "Windows-Azure-Blob/1.0",
           "Microsoft-HTTPAPI/2.0"
@@ -187,17 +129,10 @@
         "x-ms-access-tier": "Hot",
         "x-ms-access-tier-inferred": "true",
         "x-ms-blob-type": "BlockBlob",
-<<<<<<< HEAD
-        "x-ms-creation-time": "Mon, 10 Oct 2022 03:24:22 GMT",
-        "x-ms-lease-state": "available",
-        "x-ms-lease-status": "unlocked",
-        "x-ms-meta-name": "d6667388-5223-4184-8359-e2929a825e06",
-=======
         "x-ms-creation-time": "Mon, 24 Oct 2022 10:52:04 GMT",
         "x-ms-lease-state": "available",
         "x-ms-lease-status": "unlocked",
         "x-ms-meta-name": "0538e903-ac4e-f403-c41e-5dc75a9c2e6b",
->>>>>>> dce54150
         "x-ms-meta-upload_status": "completed",
         "x-ms-meta-version": "1",
         "x-ms-server-encrypted": "true",
@@ -206,33 +141,20 @@
       "ResponseBody": null
     },
     {
-<<<<<<< HEAD
-      "RequestUri": "https://sagvgsoim6nmhbq.blob.core.windows.net/azureml-blobstore-e61cd5e2-512f-475e-9842-5e2a973993b8/az-ml-artifacts/00000000000000000000000000000000/distribution-component/component_spec.yaml",
-=======
       "RequestUri": "https://sagvgsoim6nmhbq.blob.core.windows.net/azureml-blobstore-e61cd5e2-512f-475e-9842-5e2a973993b8/az-ml-artifacts/000000000000000000000000000000000000/distribution-component/component_spec.yaml",
->>>>>>> dce54150
       "RequestMethod": "HEAD",
       "RequestHeaders": {
         "Accept": "application/xml",
         "Accept-Encoding": "gzip, deflate",
         "Connection": "keep-alive",
-<<<<<<< HEAD
-        "User-Agent": "azsdk-python-storage-blob/12.14.0b2 Python/3.9.6 (Windows-10-10.0.22621-SP0)",
-        "x-ms-date": "Mon, 10 Oct 2022 08:21:43 GMT",
-=======
         "User-Agent": "azsdk-python-storage-blob/12.14.0 Python/3.9.10 (Windows-10-10.0.22621-SP0)",
         "x-ms-date": "Mon, 24 Oct 2022 13:50:14 GMT",
->>>>>>> dce54150
         "x-ms-version": "2021-08-06"
       },
       "RequestBody": null,
       "StatusCode": 404,
       "ResponseHeaders": {
-<<<<<<< HEAD
-        "Date": "Mon, 10 Oct 2022 08:21:43 GMT",
-=======
         "Date": "Mon, 24 Oct 2022 13:50:13 GMT",
->>>>>>> dce54150
         "Server": [
           "Windows-Azure-Blob/1.0",
           "Microsoft-HTTPAPI/2.0"
@@ -245,11 +167,7 @@
       "ResponseBody": null
     },
     {
-<<<<<<< HEAD
-      "RequestUri": "https://management.azure.com/subscriptions/00000000-0000-0000-0000-000000000/resourceGroups/00000/providers/Microsoft.MachineLearningServices/workspaces/00000/codes/d6667388-5223-4184-8359-e2929a825e06/versions/1?api-version=2022-05-01",
-=======
       "RequestUri": "https://management.azure.com/subscriptions/00000000-0000-0000-0000-000000000/resourceGroups/00000/providers/Microsoft.MachineLearningServices/workspaces/00000/codes/0538e903-ac4e-f403-c41e-5dc75a9c2e6b/versions/1?api-version=2022-05-01",
->>>>>>> dce54150
       "RequestMethod": "PUT",
       "RequestHeaders": {
         "Accept": "application/json",
@@ -257,11 +175,7 @@
         "Connection": "keep-alive",
         "Content-Length": "315",
         "Content-Type": "application/json",
-<<<<<<< HEAD
-        "User-Agent": "azure-ai-ml/0.2.0 azsdk-python-mgmt-machinelearningservices/0.1.0 Python/3.9.6 (Windows-10-10.0.22621-SP0)"
-=======
         "User-Agent": "azure-ai-ml/1.1.0 azsdk-python-mgmt-machinelearningservices/0.1.0 Python/3.9.10 (Windows-10-10.0.22621-SP0)"
->>>>>>> dce54150
       },
       "RequestBody": {
         "properties": {
@@ -271,11 +185,7 @@
           },
           "isAnonymous": true,
           "isArchived": false,
-<<<<<<< HEAD
-          "codeUri": "https://sagvgsoim6nmhbq.blob.core.windows.net/azureml-blobstore-e61cd5e2-512f-475e-9842-5e2a973993b8/LocalUpload/00000000000000000000000000000000/distribution-component"
-=======
           "codeUri": "https://sagvgsoim6nmhbq.blob.core.windows.net/azureml-blobstore-e61cd5e2-512f-475e-9842-5e2a973993b8/LocalUpload/000000000000000000000000000000000000/distribution-component"
->>>>>>> dce54150
         }
       },
       "StatusCode": 200,
@@ -283,19 +193,11 @@
         "Cache-Control": "no-cache",
         "Content-Encoding": "gzip",
         "Content-Type": "application/json; charset=utf-8",
-<<<<<<< HEAD
-        "Date": "Mon, 10 Oct 2022 08:21:44 GMT",
-        "Expires": "-1",
-        "Pragma": "no-cache",
-        "Request-Context": "appId=cid-v1:512cc15a-13b5-415b-bfd0-dce7accb6bb1",
-        "Server-Timing": "traceparent;desc=\u002200-6a92a231a2d6e4bdbb4a673878c4c5c6-e3643a97d36c3670-01\u0022",
-=======
         "Date": "Mon, 24 Oct 2022 13:50:14 GMT",
         "Expires": "-1",
         "Pragma": "no-cache",
         "Request-Context": "appId=cid-v1:512cc15a-13b5-415b-bfd0-dce7accb6bb1",
         "Server-Timing": "traceparent;desc=\u002200-4e785a5a617c4e622fc124128e50c253-35396e6b974ad573-00\u0022",
->>>>>>> dce54150
         "Strict-Transport-Security": "max-age=31536000; includeSubDomains",
         "Transfer-Encoding": "chunked",
         "Vary": [
@@ -304,16 +206,6 @@
         ],
         "x-aml-cluster": "vienna-test-westus2-02",
         "X-Content-Type-Options": "nosniff",
-<<<<<<< HEAD
-        "x-ms-correlation-request-id": "6eac6ad1-e84e-4dd2-bec4-524e1e3517b0",
-        "x-ms-ratelimit-remaining-subscription-writes": "1197",
-        "x-ms-response-type": "standard",
-        "x-ms-routing-request-id": "JAPANEAST:20221010T082144Z:6eac6ad1-e84e-4dd2-bec4-524e1e3517b0",
-        "x-request-time": "0.253"
-      },
-      "ResponseBody": {
-        "id": "/subscriptions/00000000-0000-0000-0000-000000000/resourceGroups/00000/providers/Microsoft.MachineLearningServices/workspaces/00000/codes/d6667388-5223-4184-8359-e2929a825e06/versions/1",
-=======
         "x-ms-correlation-request-id": "a1fc1117-9a1d-43bc-a0dc-8e40e2a86d59",
         "x-ms-ratelimit-remaining-subscription-writes": "1197",
         "x-ms-response-type": "standard",
@@ -322,7 +214,6 @@
       },
       "ResponseBody": {
         "id": "/subscriptions/00000000-0000-0000-0000-000000000/resourceGroups/00000/providers/Microsoft.MachineLearningServices/workspaces/00000/codes/0538e903-ac4e-f403-c41e-5dc75a9c2e6b/versions/1",
->>>>>>> dce54150
         "name": "1",
         "type": "Microsoft.MachineLearningServices/workspaces/codes/versions",
         "properties": {
@@ -334,15 +225,6 @@
           },
           "isArchived": false,
           "isAnonymous": false,
-<<<<<<< HEAD
-          "codeUri": "https://sagvgsoim6nmhbq.blob.core.windows.net/azureml-blobstore-e61cd5e2-512f-475e-9842-5e2a973993b8/LocalUpload/00000000000000000000000000000000/distribution-component"
-        },
-        "systemData": {
-          "createdAt": "2022-10-10T03:24:23.5013448\u002B00:00",
-          "createdBy": "Xingzhi Zhang",
-          "createdByType": "User",
-          "lastModifiedAt": "2022-10-10T08:21:43.9472959\u002B00:00",
-=======
           "codeUri": "https://sagvgsoim6nmhbq.blob.core.windows.net/azureml-blobstore-e61cd5e2-512f-475e-9842-5e2a973993b8/LocalUpload/000000000000000000000000000000000000/distribution-component"
         },
         "systemData": {
@@ -350,18 +232,13 @@
           "createdBy": "Xingzhi Zhang",
           "createdByType": "User",
           "lastModifiedAt": "2022-10-24T13:50:14.6449312\u002B00:00",
->>>>>>> dce54150
           "lastModifiedBy": "Xingzhi Zhang",
           "lastModifiedByType": "User"
         }
       }
     },
     {
-<<<<<<< HEAD
-      "RequestUri": "https://management.azure.com/subscriptions/00000000-0000-0000-0000-000000000/resourceGroups/00000/providers/Microsoft.MachineLearningServices/workspaces/00000/components/test_796835642678/versions/0.0.1?api-version=2022-05-01",
-=======
       "RequestUri": "https://management.azure.com/subscriptions/00000000-0000-0000-0000-000000000/resourceGroups/00000/providers/Microsoft.MachineLearningServices/workspaces/00000/components/test_671243079619/versions/0.0.1?api-version=2022-05-01",
->>>>>>> dce54150
       "RequestMethod": "PUT",
       "RequestHeaders": {
         "Accept": "application/json",
@@ -369,11 +246,7 @@
         "Connection": "keep-alive",
         "Content-Length": "1078",
         "Content-Type": "application/json",
-<<<<<<< HEAD
-        "User-Agent": "azure-ai-ml/0.2.0 azsdk-python-mgmt-machinelearningservices/0.1.0 Python/3.9.6 (Windows-10-10.0.22621-SP0)"
-=======
         "User-Agent": "azure-ai-ml/1.1.0 azsdk-python-mgmt-machinelearningservices/0.1.0 Python/3.9.10 (Windows-10-10.0.22621-SP0)"
->>>>>>> dce54150
       },
       "RequestBody": {
         "properties": {
@@ -382,11 +255,7 @@
           "isAnonymous": false,
           "isArchived": false,
           "componentSpec": {
-<<<<<<< HEAD
-            "name": "test_796835642678",
-=======
             "name": "test_671243079619",
->>>>>>> dce54150
             "tags": {},
             "version": "0.0.1",
             "$schema": "https://componentsdk.azureedge.net/jsonschema/DistributedComponent.json",
@@ -409,11 +278,7 @@
               }
             },
             "type": "DistributedComponent",
-<<<<<<< HEAD
-            "code": "azureml:/subscriptions/00000000-0000-0000-0000-000000000/resourceGroups/00000/providers/Microsoft.MachineLearningServices/workspaces/00000/codes/d6667388-5223-4184-8359-e2929a825e06/versions/1",
-=======
             "code": "azureml:/subscriptions/00000000-0000-0000-0000-000000000/resourceGroups/00000/providers/Microsoft.MachineLearningServices/workspaces/00000/codes/0538e903-ac4e-f403-c41e-5dc75a9c2e6b/versions/1",
->>>>>>> dce54150
             "environment": {
               "os": "Linux",
               "name": "AzureML-Minimal"
@@ -430,25 +295,6 @@
         "Cache-Control": "no-cache",
         "Content-Length": "2068",
         "Content-Type": "application/json; charset=utf-8",
-<<<<<<< HEAD
-        "Date": "Mon, 10 Oct 2022 08:21:47 GMT",
-        "Expires": "-1",
-        "Location": "https://management.azure.com/subscriptions/00000000-0000-0000-0000-000000000/resourceGroups/00000/providers/Microsoft.MachineLearningServices/workspaces/00000/components/test_796835642678/versions/0.0.1?api-version=2022-05-01",
-        "Pragma": "no-cache",
-        "Request-Context": "appId=cid-v1:512cc15a-13b5-415b-bfd0-dce7accb6bb1",
-        "Server-Timing": "traceparent;desc=\u002200-628beda7c10e6a6b7ea3bb172448af44-690622f1608620ba-01\u0022",
-        "Strict-Transport-Security": "max-age=31536000; includeSubDomains",
-        "x-aml-cluster": "vienna-test-westus2-02",
-        "X-Content-Type-Options": "nosniff",
-        "x-ms-correlation-request-id": "9d4091ed-b843-4d49-a8d2-644d7b0385ff",
-        "x-ms-ratelimit-remaining-subscription-writes": "1196",
-        "x-ms-response-type": "standard",
-        "x-ms-routing-request-id": "JAPANEAST:20221010T082147Z:9d4091ed-b843-4d49-a8d2-644d7b0385ff",
-        "x-request-time": "2.531"
-      },
-      "ResponseBody": {
-        "id": "/subscriptions/00000000-0000-0000-0000-000000000/resourceGroups/00000/providers/Microsoft.MachineLearningServices/workspaces/00000/components/test_796835642678/versions/0.0.1",
-=======
         "Date": "Mon, 24 Oct 2022 13:50:16 GMT",
         "Expires": "-1",
         "Location": "https://management.azure.com/subscriptions/00000000-0000-0000-0000-000000000/resourceGroups/00000/providers/Microsoft.MachineLearningServices/workspaces/00000/components/test_671243079619/versions/0.0.1?api-version=2022-05-01",
@@ -466,7 +312,6 @@
       },
       "ResponseBody": {
         "id": "/subscriptions/00000000-0000-0000-0000-000000000/resourceGroups/00000/providers/Microsoft.MachineLearningServices/workspaces/00000/components/test_671243079619/versions/0.0.1",
->>>>>>> dce54150
         "name": "0.0.1",
         "type": "Microsoft.MachineLearningServices/workspaces/components/versions",
         "properties": {
@@ -477,11 +322,7 @@
           "isAnonymous": false,
           "componentSpec": {
             "$schema": "https://componentsdk.azureedge.net/jsonschema/DistributedComponent.json",
-<<<<<<< HEAD
-            "name": "test_796835642678",
-=======
             "name": "test_671243079619",
->>>>>>> dce54150
             "version": "0.0.1",
             "display_name": "MPI Example",
             "is_deterministic": "True",
@@ -514,16 +355,6 @@
               "type": "mpi",
               "additional_arguments": "python train.py --input-path {inputs.input_path} [--string-parameter {inputs.string_parameter}] --output-path {outputs.output_path}"
             },
-<<<<<<< HEAD
-            "code": "azureml:/subscriptions/00000000-0000-0000-0000-000000000/resourceGroups/00000/providers/Microsoft.MachineLearningServices/workspaces/00000/codes/d6667388-5223-4184-8359-e2929a825e06/versions/1"
-          }
-        },
-        "systemData": {
-          "createdAt": "2022-10-10T08:21:45.9846443\u002B00:00",
-          "createdBy": "Xingzhi Zhang",
-          "createdByType": "User",
-          "lastModifiedAt": "2022-10-10T08:21:46.6483014\u002B00:00",
-=======
             "code": "azureml:/subscriptions/00000000-0000-0000-0000-000000000/resourceGroups/00000/providers/Microsoft.MachineLearningServices/workspaces/00000/codes/0538e903-ac4e-f403-c41e-5dc75a9c2e6b/versions/1"
           }
         },
@@ -532,28 +363,19 @@
           "createdBy": "Xingzhi Zhang",
           "createdByType": "User",
           "lastModifiedAt": "2022-10-24T13:50:16.6238199\u002B00:00",
->>>>>>> dce54150
           "lastModifiedBy": "Xingzhi Zhang",
           "lastModifiedByType": "User"
         }
       }
     },
     {
-<<<<<<< HEAD
-      "RequestUri": "https://management.azure.com/subscriptions/00000000-0000-0000-0000-000000000/resourceGroups/00000/providers/Microsoft.MachineLearningServices/workspaces/00000/components/test_796835642678/versions/0.0.1?api-version=2022-05-01",
-=======
       "RequestUri": "https://management.azure.com/subscriptions/00000000-0000-0000-0000-000000000/resourceGroups/00000/providers/Microsoft.MachineLearningServices/workspaces/00000/components/test_671243079619/versions/0.0.1?api-version=2022-05-01",
->>>>>>> dce54150
       "RequestMethod": "GET",
       "RequestHeaders": {
         "Accept": "application/json",
         "Accept-Encoding": "gzip, deflate",
         "Connection": "keep-alive",
-<<<<<<< HEAD
-        "User-Agent": "azure-ai-ml/0.2.0 azsdk-python-mgmt-machinelearningservices/0.1.0 Python/3.9.6 (Windows-10-10.0.22621-SP0)"
-=======
         "User-Agent": "azure-ai-ml/1.1.0 azsdk-python-mgmt-machinelearningservices/0.1.0 Python/3.9.10 (Windows-10-10.0.22621-SP0)"
->>>>>>> dce54150
       },
       "RequestBody": null,
       "StatusCode": 200,
@@ -561,19 +383,11 @@
         "Cache-Control": "no-cache",
         "Content-Encoding": "gzip",
         "Content-Type": "application/json; charset=utf-8",
-<<<<<<< HEAD
-        "Date": "Mon, 10 Oct 2022 08:21:47 GMT",
-        "Expires": "-1",
-        "Pragma": "no-cache",
-        "Request-Context": "appId=cid-v1:512cc15a-13b5-415b-bfd0-dce7accb6bb1",
-        "Server-Timing": "traceparent;desc=\u002200-b9a99787bbd936a50b01b8033f9ef31b-32c22e9b73b7db35-01\u0022",
-=======
         "Date": "Mon, 24 Oct 2022 13:50:17 GMT",
         "Expires": "-1",
         "Pragma": "no-cache",
         "Request-Context": "appId=cid-v1:512cc15a-13b5-415b-bfd0-dce7accb6bb1",
         "Server-Timing": "traceparent;desc=\u002200-3d42d314ce33e483d0128adb54a97f9b-ef511cfc5d6fc2a7-00\u0022",
->>>>>>> dce54150
         "Strict-Transport-Security": "max-age=31536000; includeSubDomains",
         "Transfer-Encoding": "chunked",
         "Vary": [
@@ -582,16 +396,6 @@
         ],
         "x-aml-cluster": "vienna-test-westus2-02",
         "X-Content-Type-Options": "nosniff",
-<<<<<<< HEAD
-        "x-ms-correlation-request-id": "684d5991-35e8-4569-8b3b-17764cccd804",
-        "x-ms-ratelimit-remaining-subscription-reads": "11996",
-        "x-ms-response-type": "standard",
-        "x-ms-routing-request-id": "JAPANEAST:20221010T082147Z:684d5991-35e8-4569-8b3b-17764cccd804",
-        "x-request-time": "0.352"
-      },
-      "ResponseBody": {
-        "id": "/subscriptions/00000000-0000-0000-0000-000000000/resourceGroups/00000/providers/Microsoft.MachineLearningServices/workspaces/00000/components/test_796835642678/versions/0.0.1",
-=======
         "x-ms-correlation-request-id": "47c99075-b66c-44f9-b31a-0439e9802759",
         "x-ms-ratelimit-remaining-subscription-reads": "11996",
         "x-ms-response-type": "standard",
@@ -600,7 +404,6 @@
       },
       "ResponseBody": {
         "id": "/subscriptions/00000000-0000-0000-0000-000000000/resourceGroups/00000/providers/Microsoft.MachineLearningServices/workspaces/00000/components/test_671243079619/versions/0.0.1",
->>>>>>> dce54150
         "name": "0.0.1",
         "type": "Microsoft.MachineLearningServices/workspaces/components/versions",
         "properties": {
@@ -611,11 +414,7 @@
           "isAnonymous": false,
           "componentSpec": {
             "$schema": "https://componentsdk.azureedge.net/jsonschema/DistributedComponent.json",
-<<<<<<< HEAD
-            "name": "test_796835642678",
-=======
             "name": "test_671243079619",
->>>>>>> dce54150
             "version": "0.0.1",
             "display_name": "MPI Example",
             "is_deterministic": "True",
@@ -648,16 +447,6 @@
               "type": "mpi",
               "additional_arguments": "python train.py --input-path {inputs.input_path} [--string-parameter {inputs.string_parameter}] --output-path {outputs.output_path}"
             },
-<<<<<<< HEAD
-            "code": "azureml:/subscriptions/00000000-0000-0000-0000-000000000/resourceGroups/00000/providers/Microsoft.MachineLearningServices/workspaces/00000/codes/d6667388-5223-4184-8359-e2929a825e06/versions/1"
-          }
-        },
-        "systemData": {
-          "createdAt": "2022-10-10T08:21:45.9846443\u002B00:00",
-          "createdBy": "Xingzhi Zhang",
-          "createdByType": "User",
-          "lastModifiedAt": "2022-10-10T08:21:46.6483014\u002B00:00",
-=======
             "code": "azureml:/subscriptions/00000000-0000-0000-0000-000000000/resourceGroups/00000/providers/Microsoft.MachineLearningServices/workspaces/00000/codes/0538e903-ac4e-f403-c41e-5dc75a9c2e6b/versions/1"
           }
         },
@@ -666,7 +455,6 @@
           "createdBy": "Xingzhi Zhang",
           "createdByType": "User",
           "lastModifiedAt": "2022-10-24T13:50:16.6238199\u002B00:00",
->>>>>>> dce54150
           "lastModifiedBy": "Xingzhi Zhang",
           "lastModifiedByType": "User"
         }
@@ -674,10 +462,6 @@
     }
   ],
   "Variables": {
-<<<<<<< HEAD
-    "component_name": "test_796835642678"
-=======
     "component_name": "test_671243079619"
->>>>>>> dce54150
   }
 }