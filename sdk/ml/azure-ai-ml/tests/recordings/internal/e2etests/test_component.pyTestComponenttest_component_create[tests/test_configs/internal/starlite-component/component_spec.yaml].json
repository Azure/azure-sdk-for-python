{
  "Entries": [
    {
      "RequestUri": "https://management.azure.com/subscriptions/00000000-0000-0000-0000-000000000/resourceGroups/00000/providers/Microsoft.MachineLearningServices/workspaces/00000/datastores/workspaceblobstore?api-version=2022-05-01",
      "RequestMethod": "GET",
      "RequestHeaders": {
        "Accept": "application/json",
        "Accept-Encoding": "gzip, deflate",
        "Connection": "keep-alive",
<<<<<<< HEAD
        "User-Agent": "azure-ai-ml/0.2.0 azsdk-python-mgmt-machinelearningservices/0.1.0 Python/3.9.6 (Windows-10-10.0.22621-SP0)"
=======
        "User-Agent": "azure-ai-ml/1.1.0 azsdk-python-mgmt-machinelearningservices/0.1.0 Python/3.9.10 (Windows-10-10.0.22621-SP0)"
>>>>>>> dce54150
      },
      "RequestBody": null,
      "StatusCode": 200,
      "ResponseHeaders": {
        "Cache-Control": "no-cache",
        "Content-Encoding": "gzip",
        "Content-Type": "application/json; charset=utf-8",
<<<<<<< HEAD
        "Date": "Mon, 10 Oct 2022 08:22:27 GMT",
        "Expires": "-1",
        "Pragma": "no-cache",
        "Request-Context": "appId=cid-v1:512cc15a-13b5-415b-bfd0-dce7accb6bb1",
        "Server-Timing": "traceparent;desc=\u002200-4f4314081412d110f2b78330ce3a9ddc-4e8f991430c8de0c-01\u0022",
=======
        "Date": "Mon, 24 Oct 2022 13:50:58 GMT",
        "Expires": "-1",
        "Pragma": "no-cache",
        "Request-Context": "appId=cid-v1:512cc15a-13b5-415b-bfd0-dce7accb6bb1",
        "Server-Timing": "traceparent;desc=\u002200-d7b0810fd9a8c62e4889a47c9ae64dea-2d38c30dd345f098-00\u0022",
>>>>>>> dce54150
        "Strict-Transport-Security": "max-age=31536000; includeSubDomains",
        "Transfer-Encoding": "chunked",
        "Vary": [
          "Accept-Encoding",
          "Accept-Encoding"
        ],
        "x-aml-cluster": "vienna-test-westus2-02",
        "X-Content-Type-Options": "nosniff",
<<<<<<< HEAD
        "x-ms-correlation-request-id": "91715e5c-070c-40ea-a0ba-28d87dba2ee8",
        "x-ms-ratelimit-remaining-subscription-reads": "11985",
        "x-ms-response-type": "standard",
        "x-ms-routing-request-id": "JAPANEAST:20221010T082227Z:91715e5c-070c-40ea-a0ba-28d87dba2ee8",
        "x-request-time": "0.101"
=======
        "x-ms-correlation-request-id": "f0d9d1e5-ab9b-4ab4-8590-689f255193db",
        "x-ms-ratelimit-remaining-subscription-reads": "11985",
        "x-ms-response-type": "standard",
        "x-ms-routing-request-id": "JAPANEAST:20221024T135058Z:f0d9d1e5-ab9b-4ab4-8590-689f255193db",
        "x-request-time": "0.090"
>>>>>>> dce54150
      },
      "ResponseBody": {
        "id": "/subscriptions/00000000-0000-0000-0000-000000000/resourceGroups/00000/providers/Microsoft.MachineLearningServices/workspaces/00000/datastores/workspaceblobstore",
        "name": "workspaceblobstore",
        "type": "Microsoft.MachineLearningServices/workspaces/datastores",
        "properties": {
          "description": null,
          "tags": null,
          "properties": null,
          "isDefault": true,
          "credentials": {
            "credentialsType": "AccountKey"
          },
          "datastoreType": "AzureBlob",
          "accountName": "sagvgsoim6nmhbq",
          "containerName": "azureml-blobstore-e61cd5e2-512f-475e-9842-5e2a973993b8",
          "endpoint": "core.windows.net",
          "protocol": "https",
          "serviceDataAccessAuthIdentity": "WorkspaceSystemAssignedIdentity"
        },
        "systemData": {
          "createdAt": "2022-09-22T09:02:03.2629568\u002B00:00",
          "createdBy": "779301c0-18b2-4cdc-801b-a0a3368fee0a",
          "createdByType": "Application",
          "lastModifiedAt": "2022-09-22T09:02:04.166989\u002B00:00",
          "lastModifiedBy": "779301c0-18b2-4cdc-801b-a0a3368fee0a",
          "lastModifiedByType": "Application"
        }
      }
    },
    {
      "RequestUri": "https://management.azure.com/subscriptions/00000000-0000-0000-0000-000000000/resourceGroups/00000/providers/Microsoft.MachineLearningServices/workspaces/00000/datastores/workspaceblobstore/listSecrets?api-version=2022-05-01",
      "RequestMethod": "POST",
      "RequestHeaders": {
        "Accept": "application/json",
        "Accept-Encoding": "gzip, deflate",
        "Connection": "keep-alive",
        "Content-Length": "0",
<<<<<<< HEAD
        "User-Agent": "azure-ai-ml/0.2.0 azsdk-python-mgmt-machinelearningservices/0.1.0 Python/3.9.6 (Windows-10-10.0.22621-SP0)"
=======
        "User-Agent": "azure-ai-ml/1.1.0 azsdk-python-mgmt-machinelearningservices/0.1.0 Python/3.9.10 (Windows-10-10.0.22621-SP0)"
>>>>>>> dce54150
      },
      "RequestBody": null,
      "StatusCode": 200,
      "ResponseHeaders": {
        "Cache-Control": "no-cache",
        "Content-Encoding": "gzip",
        "Content-Type": "application/json; charset=utf-8",
<<<<<<< HEAD
        "Date": "Mon, 10 Oct 2022 08:22:27 GMT",
        "Expires": "-1",
        "Pragma": "no-cache",
        "Request-Context": "appId=cid-v1:512cc15a-13b5-415b-bfd0-dce7accb6bb1",
        "Server-Timing": "traceparent;desc=\u002200-25fea502af5641768b83925d29f5ea79-c39ba6f63f9a5fa6-01\u0022",
=======
        "Date": "Mon, 24 Oct 2022 13:50:58 GMT",
        "Expires": "-1",
        "Pragma": "no-cache",
        "Request-Context": "appId=cid-v1:512cc15a-13b5-415b-bfd0-dce7accb6bb1",
        "Server-Timing": "traceparent;desc=\u002200-02a03449dd9382737f51bc763f71ceb4-19ba9b3df5720318-00\u0022",
>>>>>>> dce54150
        "Strict-Transport-Security": "max-age=31536000; includeSubDomains",
        "Transfer-Encoding": "chunked",
        "Vary": "Accept-Encoding",
        "x-aml-cluster": "vienna-test-westus2-02",
        "X-Content-Type-Options": "nosniff",
<<<<<<< HEAD
        "x-ms-correlation-request-id": "c740a320-e056-4cdf-8859-ded46508f2e6",
        "x-ms-ratelimit-remaining-subscription-writes": "1192",
        "x-ms-response-type": "standard",
        "x-ms-routing-request-id": "JAPANEAST:20221010T082228Z:c740a320-e056-4cdf-8859-ded46508f2e6",
        "x-request-time": "0.088"
=======
        "x-ms-correlation-request-id": "72a7a4bf-c6fc-4c96-ad8e-d38fe008d770",
        "x-ms-ratelimit-remaining-subscription-writes": "1192",
        "x-ms-response-type": "standard",
        "x-ms-routing-request-id": "JAPANEAST:20221024T135058Z:72a7a4bf-c6fc-4c96-ad8e-d38fe008d770",
        "x-request-time": "0.092"
>>>>>>> dce54150
      },
      "ResponseBody": {
        "secretsType": "AccountKey",
        "key": "dGhpcyBpcyBmYWtlIGtleQ=="
      }
    },
    {
<<<<<<< HEAD
      "RequestUri": "https://sagvgsoim6nmhbq.blob.core.windows.net/azureml-blobstore-e61cd5e2-512f-475e-9842-5e2a973993b8/LocalUpload/00000000000000000000000000000000/starlite-component/component_spec.yaml",
=======
      "RequestUri": "https://sagvgsoim6nmhbq.blob.core.windows.net/azureml-blobstore-e61cd5e2-512f-475e-9842-5e2a973993b8/LocalUpload/000000000000000000000000000000000000/starlite-component/component_spec.yaml",
>>>>>>> dce54150
      "RequestMethod": "HEAD",
      "RequestHeaders": {
        "Accept": "application/xml",
        "Accept-Encoding": "gzip, deflate",
        "Connection": "keep-alive",
<<<<<<< HEAD
        "User-Agent": "azsdk-python-storage-blob/12.14.0b2 Python/3.9.6 (Windows-10-10.0.22621-SP0)",
        "x-ms-date": "Mon, 10 Oct 2022 08:22:28 GMT",
=======
        "User-Agent": "azsdk-python-storage-blob/12.14.0 Python/3.9.10 (Windows-10-10.0.22621-SP0)",
        "x-ms-date": "Mon, 24 Oct 2022 13:50:58 GMT",
>>>>>>> dce54150
        "x-ms-version": "2021-08-06"
      },
      "RequestBody": null,
      "StatusCode": 200,
      "ResponseHeaders": {
        "Accept-Ranges": "bytes",
<<<<<<< HEAD
        "Content-Length": "1232",
        "Content-MD5": "qEc1N\u002BFt8RxWIrBMsd03jw==",
        "Content-Type": "application/octet-stream",
        "Date": "Mon, 10 Oct 2022 08:22:28 GMT",
        "ETag": "\u00220x8DAAA6F0BD94188\u0022",
        "Last-Modified": "Mon, 10 Oct 2022 03:25:14 GMT",
=======
        "Content-Length": "1194",
        "Content-MD5": "9poX0sLTS8Jcl6jwSy99Hg==",
        "Content-Type": "application/octet-stream",
        "Date": "Mon, 24 Oct 2022 13:50:58 GMT",
        "ETag": "\u00220x8DAB5ADE602C612\u0022",
        "Last-Modified": "Mon, 24 Oct 2022 10:52:51 GMT",
>>>>>>> dce54150
        "Server": [
          "Windows-Azure-Blob/1.0",
          "Microsoft-HTTPAPI/2.0"
        ],
        "Vary": "Origin",
        "x-ms-access-tier": "Hot",
        "x-ms-access-tier-inferred": "true",
        "x-ms-blob-type": "BlockBlob",
<<<<<<< HEAD
        "x-ms-creation-time": "Mon, 10 Oct 2022 03:25:14 GMT",
        "x-ms-lease-state": "available",
        "x-ms-lease-status": "unlocked",
        "x-ms-meta-name": "f70de239-c1fe-4f08-ad76-2fdcd854c468",
=======
        "x-ms-creation-time": "Mon, 24 Oct 2022 10:52:51 GMT",
        "x-ms-lease-state": "available",
        "x-ms-lease-status": "unlocked",
        "x-ms-meta-name": "24be5e70-600a-39b9-df16-43097a549089",
>>>>>>> dce54150
        "x-ms-meta-upload_status": "completed",
        "x-ms-meta-version": "1",
        "x-ms-server-encrypted": "true",
        "x-ms-version": "2021-08-06"
      },
      "ResponseBody": null
    },
    {
<<<<<<< HEAD
      "RequestUri": "https://sagvgsoim6nmhbq.blob.core.windows.net/azureml-blobstore-e61cd5e2-512f-475e-9842-5e2a973993b8/az-ml-artifacts/00000000000000000000000000000000/starlite-component/component_spec.yaml",
=======
      "RequestUri": "https://sagvgsoim6nmhbq.blob.core.windows.net/azureml-blobstore-e61cd5e2-512f-475e-9842-5e2a973993b8/az-ml-artifacts/000000000000000000000000000000000000/starlite-component/component_spec.yaml",
>>>>>>> dce54150
      "RequestMethod": "HEAD",
      "RequestHeaders": {
        "Accept": "application/xml",
        "Accept-Encoding": "gzip, deflate",
        "Connection": "keep-alive",
<<<<<<< HEAD
        "User-Agent": "azsdk-python-storage-blob/12.14.0b2 Python/3.9.6 (Windows-10-10.0.22621-SP0)",
        "x-ms-date": "Mon, 10 Oct 2022 08:22:28 GMT",
=======
        "User-Agent": "azsdk-python-storage-blob/12.14.0 Python/3.9.10 (Windows-10-10.0.22621-SP0)",
        "x-ms-date": "Mon, 24 Oct 2022 13:50:59 GMT",
>>>>>>> dce54150
        "x-ms-version": "2021-08-06"
      },
      "RequestBody": null,
      "StatusCode": 404,
      "ResponseHeaders": {
<<<<<<< HEAD
        "Date": "Mon, 10 Oct 2022 08:22:28 GMT",
=======
        "Date": "Mon, 24 Oct 2022 13:50:59 GMT",
>>>>>>> dce54150
        "Server": [
          "Windows-Azure-Blob/1.0",
          "Microsoft-HTTPAPI/2.0"
        ],
        "Transfer-Encoding": "chunked",
        "Vary": "Origin",
        "x-ms-error-code": "BlobNotFound",
        "x-ms-version": "2021-08-06"
      },
      "ResponseBody": null
    },
    {
<<<<<<< HEAD
      "RequestUri": "https://management.azure.com/subscriptions/00000000-0000-0000-0000-000000000/resourceGroups/00000/providers/Microsoft.MachineLearningServices/workspaces/00000/codes/f70de239-c1fe-4f08-ad76-2fdcd854c468/versions/1?api-version=2022-05-01",
=======
      "RequestUri": "https://management.azure.com/subscriptions/00000000-0000-0000-0000-000000000/resourceGroups/00000/providers/Microsoft.MachineLearningServices/workspaces/00000/codes/24be5e70-600a-39b9-df16-43097a549089/versions/1?api-version=2022-05-01",
>>>>>>> dce54150
      "RequestMethod": "PUT",
      "RequestHeaders": {
        "Accept": "application/json",
        "Accept-Encoding": "gzip, deflate",
        "Connection": "keep-alive",
        "Content-Length": "311",
        "Content-Type": "application/json",
<<<<<<< HEAD
        "User-Agent": "azure-ai-ml/0.2.0 azsdk-python-mgmt-machinelearningservices/0.1.0 Python/3.9.6 (Windows-10-10.0.22621-SP0)"
=======
        "User-Agent": "azure-ai-ml/1.1.0 azsdk-python-mgmt-machinelearningservices/0.1.0 Python/3.9.10 (Windows-10-10.0.22621-SP0)"
>>>>>>> dce54150
      },
      "RequestBody": {
        "properties": {
          "properties": {
            "hash_sha256": "0000000000000",
            "hash_version": "0000000000000"
          },
          "isAnonymous": true,
          "isArchived": false,
<<<<<<< HEAD
          "codeUri": "https://sagvgsoim6nmhbq.blob.core.windows.net/azureml-blobstore-e61cd5e2-512f-475e-9842-5e2a973993b8/LocalUpload/00000000000000000000000000000000/starlite-component"
=======
          "codeUri": "https://sagvgsoim6nmhbq.blob.core.windows.net/azureml-blobstore-e61cd5e2-512f-475e-9842-5e2a973993b8/LocalUpload/000000000000000000000000000000000000/starlite-component"
>>>>>>> dce54150
        }
      },
      "StatusCode": 200,
      "ResponseHeaders": {
        "Cache-Control": "no-cache",
        "Content-Encoding": "gzip",
        "Content-Type": "application/json; charset=utf-8",
<<<<<<< HEAD
        "Date": "Mon, 10 Oct 2022 08:22:28 GMT",
        "Expires": "-1",
        "Pragma": "no-cache",
        "Request-Context": "appId=cid-v1:512cc15a-13b5-415b-bfd0-dce7accb6bb1",
        "Server-Timing": "traceparent;desc=\u002200-b2c07ce8660473501578a72321ad7560-9f6719d77e536039-01\u0022",
=======
        "Date": "Mon, 24 Oct 2022 13:50:59 GMT",
        "Expires": "-1",
        "Pragma": "no-cache",
        "Request-Context": "appId=cid-v1:512cc15a-13b5-415b-bfd0-dce7accb6bb1",
        "Server-Timing": "traceparent;desc=\u002200-07b2c179a5a572d40b57978fe5d0e428-2d6b605ae0aa30e7-00\u0022",
>>>>>>> dce54150
        "Strict-Transport-Security": "max-age=31536000; includeSubDomains",
        "Transfer-Encoding": "chunked",
        "Vary": [
          "Accept-Encoding",
          "Accept-Encoding"
        ],
        "x-aml-cluster": "vienna-test-westus2-02",
        "X-Content-Type-Options": "nosniff",
<<<<<<< HEAD
        "x-ms-correlation-request-id": "60b9255f-8458-4598-9a59-0a29dcc5b8db",
        "x-ms-ratelimit-remaining-subscription-writes": "1185",
        "x-ms-response-type": "standard",
        "x-ms-routing-request-id": "JAPANEAST:20221010T082229Z:60b9255f-8458-4598-9a59-0a29dcc5b8db",
        "x-request-time": "0.251"
      },
      "ResponseBody": {
        "id": "/subscriptions/00000000-0000-0000-0000-000000000/resourceGroups/00000/providers/Microsoft.MachineLearningServices/workspaces/00000/codes/f70de239-c1fe-4f08-ad76-2fdcd854c468/versions/1",
=======
        "x-ms-correlation-request-id": "e60d7420-525a-4a6d-842b-33d9491d1083",
        "x-ms-ratelimit-remaining-subscription-writes": "1185",
        "x-ms-response-type": "standard",
        "x-ms-routing-request-id": "JAPANEAST:20221024T135059Z:e60d7420-525a-4a6d-842b-33d9491d1083",
        "x-request-time": "0.245"
      },
      "ResponseBody": {
        "id": "/subscriptions/00000000-0000-0000-0000-000000000/resourceGroups/00000/providers/Microsoft.MachineLearningServices/workspaces/00000/codes/24be5e70-600a-39b9-df16-43097a549089/versions/1",
>>>>>>> dce54150
        "name": "1",
        "type": "Microsoft.MachineLearningServices/workspaces/codes/versions",
        "properties": {
          "description": null,
          "tags": {},
          "properties": {
            "hash_sha256": "0000000000000",
            "hash_version": "0000000000000"
          },
          "isArchived": false,
          "isAnonymous": false,
<<<<<<< HEAD
          "codeUri": "https://sagvgsoim6nmhbq.blob.core.windows.net/azureml-blobstore-e61cd5e2-512f-475e-9842-5e2a973993b8/LocalUpload/00000000000000000000000000000000/starlite-component"
        },
        "systemData": {
          "createdAt": "2022-10-10T03:25:15.1852932\u002B00:00",
          "createdBy": "Xingzhi Zhang",
          "createdByType": "User",
          "lastModifiedAt": "2022-10-10T08:22:29.226308\u002B00:00",
=======
          "codeUri": "https://sagvgsoim6nmhbq.blob.core.windows.net/azureml-blobstore-e61cd5e2-512f-475e-9842-5e2a973993b8/LocalUpload/000000000000000000000000000000000000/starlite-component"
        },
        "systemData": {
          "createdAt": "2022-10-24T10:52:52.5224062\u002B00:00",
          "createdBy": "Xingzhi Zhang",
          "createdByType": "User",
          "lastModifiedAt": "2022-10-24T13:50:59.6217209\u002B00:00",
>>>>>>> dce54150
          "lastModifiedBy": "Xingzhi Zhang",
          "lastModifiedByType": "User"
        }
      }
    },
    {
<<<<<<< HEAD
      "RequestUri": "https://management.azure.com/subscriptions/00000000-0000-0000-0000-000000000/resourceGroups/00000/providers/Microsoft.MachineLearningServices/workspaces/00000/components/test_101750798587/versions/0.0.1?api-version=2022-05-01",
=======
      "RequestUri": "https://management.azure.com/subscriptions/00000000-0000-0000-0000-000000000/resourceGroups/00000/providers/Microsoft.MachineLearningServices/workspaces/00000/components/test_313385952533/versions/0.0.1?api-version=2022-05-01",
>>>>>>> dce54150
      "RequestMethod": "PUT",
      "RequestHeaders": {
        "Accept": "application/json",
        "Accept-Encoding": "gzip, deflate",
        "Connection": "keep-alive",
        "Content-Length": "1717",
        "Content-Type": "application/json",
<<<<<<< HEAD
        "User-Agent": "azure-ai-ml/0.2.0 azsdk-python-mgmt-machinelearningservices/0.1.0 Python/3.9.6 (Windows-10-10.0.22621-SP0)"
=======
        "User-Agent": "azure-ai-ml/1.1.0 azsdk-python-mgmt-machinelearningservices/0.1.0 Python/3.9.10 (Windows-10-10.0.22621-SP0)"
>>>>>>> dce54150
      },
      "RequestBody": {
        "properties": {
          "description": "Allows to download files from SearchGold to cosmos and get their revision information. \u0027FileList\u0027 input is a file with source depot paths, one per line.",
          "properties": {},
          "tags": {
            "category": "Component Tutorial",
            "contact": "amldesigner@microsoft.com"
          },
          "isAnonymous": false,
          "isArchived": false,
          "componentSpec": {
<<<<<<< HEAD
            "name": "test_101750798587",
=======
            "name": "test_313385952533",
>>>>>>> dce54150
            "description": "Allows to download files from SearchGold to cosmos and get their revision information. \u0027FileList\u0027 input is a file with source depot paths, one per line.",
            "tags": {
              "category": "Component Tutorial",
              "contact": "amldesigner@microsoft.com"
            },
            "version": "0.0.1",
            "$schema": "https://componentsdk.azureedge.net/jsonschema/StarliteComponent.json",
            "display_name": "Starlite SearchGold Get Files",
            "inputs": {
              "UploadToCosmos": {
                "type": "enum",
                "default": "False",
                "enum": [
                  "True",
                  "False"
                ]
              },
              "FileList": {
                "type": "AnyFile"
              },
              "RunId": {
                "type": "string",
                "optional": true,
                "description": "a parameter value"
              },
              "FileListFileName": {
                "type": "string",
                "default": "\\\\output.tsv"
              }
            },
            "outputs": {
              "Files": {
                "type": "AnyDirectory"
              },
              "CosmosPath": {
                "type": "AnyFile"
              },
              "ResultInfo": {
                "type": "AnyFile"
              }
            },
            "type": "StarliteComponent",
<<<<<<< HEAD
            "code": "azureml:/subscriptions/00000000-0000-0000-0000-000000000/resourceGroups/00000/providers/Microsoft.MachineLearningServices/workspaces/00000/codes/f70de239-c1fe-4f08-ad76-2fdcd854c468/versions/1",
=======
            "code": "azureml:/subscriptions/00000000-0000-0000-0000-000000000/resourceGroups/00000/providers/Microsoft.MachineLearningServices/workspaces/00000/codes/24be5e70-600a-39b9-df16-43097a549089/versions/1",
>>>>>>> dce54150
            "command": "Starlite.Cloud.SourceDepotGet.exe /UploadToCosmos:{inputs.UploadToCosmos} /FileList:{inputs.FileList}{inputs.FileListFileName} /Files:{outputs.Files} /CosmosPath:{outputs.CosmosPath} /ResultInfo:{outputs.ResultInfo} \u0022\u0022",
            "starlite": {
              "ref_id": "bd140f4d-7775-4246-a75c-1c86df9536fb"
            }
          }
        }
      },
      "StatusCode": 201,
      "ResponseHeaders": {
        "Cache-Control": "no-cache",
        "Content-Length": "2716",
        "Content-Type": "application/json; charset=utf-8",
<<<<<<< HEAD
        "Date": "Mon, 10 Oct 2022 08:22:30 GMT",
        "Expires": "-1",
        "Location": "https://management.azure.com/subscriptions/00000000-0000-0000-0000-000000000/resourceGroups/00000/providers/Microsoft.MachineLearningServices/workspaces/00000/components/test_101750798587/versions/0.0.1?api-version=2022-05-01",
        "Pragma": "no-cache",
        "Request-Context": "appId=cid-v1:512cc15a-13b5-415b-bfd0-dce7accb6bb1",
        "Server-Timing": "traceparent;desc=\u002200-22b2646076960b4eedc2335b800c8e85-ab44bf37cbbb347a-01\u0022",
        "Strict-Transport-Security": "max-age=31536000; includeSubDomains",
        "x-aml-cluster": "vienna-test-westus2-02",
        "X-Content-Type-Options": "nosniff",
        "x-ms-correlation-request-id": "a409ae9e-26fa-4d06-99a7-bc6c197e5ca7",
        "x-ms-ratelimit-remaining-subscription-writes": "1184",
        "x-ms-response-type": "standard",
        "x-ms-routing-request-id": "JAPANEAST:20221010T082231Z:a409ae9e-26fa-4d06-99a7-bc6c197e5ca7",
        "x-request-time": "1.645"
      },
      "ResponseBody": {
        "id": "/subscriptions/00000000-0000-0000-0000-000000000/resourceGroups/00000/providers/Microsoft.MachineLearningServices/workspaces/00000/components/test_101750798587/versions/0.0.1",
=======
        "Date": "Mon, 24 Oct 2022 13:51:01 GMT",
        "Expires": "-1",
        "Location": "https://management.azure.com/subscriptions/00000000-0000-0000-0000-000000000/resourceGroups/00000/providers/Microsoft.MachineLearningServices/workspaces/00000/components/test_313385952533/versions/0.0.1?api-version=2022-05-01",
        "Pragma": "no-cache",
        "Request-Context": "appId=cid-v1:512cc15a-13b5-415b-bfd0-dce7accb6bb1",
        "Server-Timing": "traceparent;desc=\u002200-9407c9eb4ec5a8e370d336f7e328ab00-f57eeb6220e3a6cd-00\u0022",
        "Strict-Transport-Security": "max-age=31536000; includeSubDomains",
        "x-aml-cluster": "vienna-test-westus2-02",
        "X-Content-Type-Options": "nosniff",
        "x-ms-correlation-request-id": "1b5735f4-eb88-4268-b51b-ad2b9bbc06d1",
        "x-ms-ratelimit-remaining-subscription-writes": "1184",
        "x-ms-response-type": "standard",
        "x-ms-routing-request-id": "JAPANEAST:20221024T135101Z:1b5735f4-eb88-4268-b51b-ad2b9bbc06d1",
        "x-request-time": "1.730"
      },
      "ResponseBody": {
        "id": "/subscriptions/00000000-0000-0000-0000-000000000/resourceGroups/00000/providers/Microsoft.MachineLearningServices/workspaces/00000/components/test_313385952533/versions/0.0.1",
>>>>>>> dce54150
        "name": "0.0.1",
        "type": "Microsoft.MachineLearningServices/workspaces/components/versions",
        "properties": {
          "description": null,
          "tags": {
            "category": "Component Tutorial",
            "contact": "amldesigner@microsoft.com"
          },
          "properties": {},
          "isArchived": false,
          "isAnonymous": false,
          "componentSpec": {
            "$schema": "https://componentsdk.azureedge.net/jsonschema/StarliteComponent.json",
<<<<<<< HEAD
            "name": "test_101750798587",
=======
            "name": "test_313385952533",
>>>>>>> dce54150
            "version": "0.0.1",
            "display_name": "Starlite SearchGold Get Files",
            "is_deterministic": "True",
            "type": "StarliteComponent",
            "description": "Allows to download files from SearchGold to cosmos and get their revision information. \u0027FileList\u0027 input is a file with source depot paths, one per line.",
            "tags": {
              "category": "Component Tutorial",
              "contact": "amldesigner@microsoft.com"
            },
            "inputs": {
              "FileList": {
                "type": "AnyFile",
                "optional": "False"
              },
              "UploadToCosmos": {
                "type": "Enum",
                "optional": "False",
                "default": "False",
                "enum": [
                  "True",
                  "False"
                ]
              },
              "RunId": {
                "type": "String",
                "optional": "True",
                "description": "a parameter value"
              },
              "FileListFileName": {
                "type": "String",
                "optional": "False",
                "default": "\\\\output.tsv"
              }
            },
            "outputs": {
              "Files": {
                "type": "AnyDirectory"
              },
              "CosmosPath": {
                "type": "AnyFile"
              },
              "ResultInfo": {
                "type": "AnyFile"
              }
            },
            "command": "Starlite.Cloud.SourceDepotGet.exe /UploadToCosmos:{inputs.UploadToCosmos} /FileList:{inputs.FileList}{inputs.FileListFileName} /Files:{outputs.Files} /CosmosPath:{outputs.CosmosPath} /ResultInfo:{outputs.ResultInfo} \u0022\u0022",
            "starlite": {
              "ref_id": "bd140f4d-7775-4246-a75c-1c86df9536fb"
            },
<<<<<<< HEAD
            "code": "azureml:/subscriptions/00000000-0000-0000-0000-000000000/resourceGroups/00000/providers/Microsoft.MachineLearningServices/workspaces/00000/codes/f70de239-c1fe-4f08-ad76-2fdcd854c468/versions/1"
          }
        },
        "systemData": {
          "createdAt": "2022-10-10T08:22:30.2793268\u002B00:00",
          "createdBy": "Xingzhi Zhang",
          "createdByType": "User",
          "lastModifiedAt": "2022-10-10T08:22:30.9352941\u002B00:00",
=======
            "code": "azureml:/subscriptions/00000000-0000-0000-0000-000000000/resourceGroups/00000/providers/Microsoft.MachineLearningServices/workspaces/00000/codes/24be5e70-600a-39b9-df16-43097a549089/versions/1"
          }
        },
        "systemData": {
          "createdAt": "2022-10-24T13:51:00.6976538\u002B00:00",
          "createdBy": "Xingzhi Zhang",
          "createdByType": "User",
          "lastModifiedAt": "2022-10-24T13:51:01.3943585\u002B00:00",
>>>>>>> dce54150
          "lastModifiedBy": "Xingzhi Zhang",
          "lastModifiedByType": "User"
        }
      }
    },
    {
<<<<<<< HEAD
      "RequestUri": "https://management.azure.com/subscriptions/00000000-0000-0000-0000-000000000/resourceGroups/00000/providers/Microsoft.MachineLearningServices/workspaces/00000/components/test_101750798587/versions/0.0.1?api-version=2022-05-01",
=======
      "RequestUri": "https://management.azure.com/subscriptions/00000000-0000-0000-0000-000000000/resourceGroups/00000/providers/Microsoft.MachineLearningServices/workspaces/00000/components/test_313385952533/versions/0.0.1?api-version=2022-05-01",
>>>>>>> dce54150
      "RequestMethod": "GET",
      "RequestHeaders": {
        "Accept": "application/json",
        "Accept-Encoding": "gzip, deflate",
        "Connection": "keep-alive",
<<<<<<< HEAD
        "User-Agent": "azure-ai-ml/0.2.0 azsdk-python-mgmt-machinelearningservices/0.1.0 Python/3.9.6 (Windows-10-10.0.22621-SP0)"
=======
        "User-Agent": "azure-ai-ml/1.1.0 azsdk-python-mgmt-machinelearningservices/0.1.0 Python/3.9.10 (Windows-10-10.0.22621-SP0)"
>>>>>>> dce54150
      },
      "RequestBody": null,
      "StatusCode": 200,
      "ResponseHeaders": {
        "Cache-Control": "no-cache",
        "Content-Encoding": "gzip",
        "Content-Type": "application/json; charset=utf-8",
<<<<<<< HEAD
        "Date": "Mon, 10 Oct 2022 08:22:31 GMT",
        "Expires": "-1",
        "Pragma": "no-cache",
        "Request-Context": "appId=cid-v1:512cc15a-13b5-415b-bfd0-dce7accb6bb1",
        "Server-Timing": "traceparent;desc=\u002200-8ab01fb8bc955eefe5db43283d4792a7-6c750d22824dc043-01\u0022",
=======
        "Date": "Mon, 24 Oct 2022 13:51:02 GMT",
        "Expires": "-1",
        "Pragma": "no-cache",
        "Request-Context": "appId=cid-v1:512cc15a-13b5-415b-bfd0-dce7accb6bb1",
        "Server-Timing": "traceparent;desc=\u002200-057cc43ed310fa66cd28c188c23aa142-df18489be8b82edd-00\u0022",
>>>>>>> dce54150
        "Strict-Transport-Security": "max-age=31536000; includeSubDomains",
        "Transfer-Encoding": "chunked",
        "Vary": [
          "Accept-Encoding",
          "Accept-Encoding"
        ],
        "x-aml-cluster": "vienna-test-westus2-02",
        "X-Content-Type-Options": "nosniff",
<<<<<<< HEAD
        "x-ms-correlation-request-id": "f82c16ee-f764-480a-beba-dbc4f124b358",
        "x-ms-ratelimit-remaining-subscription-reads": "11984",
        "x-ms-response-type": "standard",
        "x-ms-routing-request-id": "JAPANEAST:20221010T082232Z:f82c16ee-f764-480a-beba-dbc4f124b358",
        "x-request-time": "0.489"
      },
      "ResponseBody": {
        "id": "/subscriptions/00000000-0000-0000-0000-000000000/resourceGroups/00000/providers/Microsoft.MachineLearningServices/workspaces/00000/components/test_101750798587/versions/0.0.1",
=======
        "x-ms-correlation-request-id": "46522bff-8b84-40f4-bdd7-9652f65211c4",
        "x-ms-ratelimit-remaining-subscription-reads": "11984",
        "x-ms-response-type": "standard",
        "x-ms-routing-request-id": "JAPANEAST:20221024T135102Z:46522bff-8b84-40f4-bdd7-9652f65211c4",
        "x-request-time": "0.331"
      },
      "ResponseBody": {
        "id": "/subscriptions/00000000-0000-0000-0000-000000000/resourceGroups/00000/providers/Microsoft.MachineLearningServices/workspaces/00000/components/test_313385952533/versions/0.0.1",
>>>>>>> dce54150
        "name": "0.0.1",
        "type": "Microsoft.MachineLearningServices/workspaces/components/versions",
        "properties": {
          "description": null,
          "tags": {
            "category": "Component Tutorial",
            "contact": "amldesigner@microsoft.com"
          },
          "properties": {},
          "isArchived": false,
          "isAnonymous": false,
          "componentSpec": {
            "$schema": "https://componentsdk.azureedge.net/jsonschema/StarliteComponent.json",
<<<<<<< HEAD
            "name": "test_101750798587",
=======
            "name": "test_313385952533",
>>>>>>> dce54150
            "version": "0.0.1",
            "display_name": "Starlite SearchGold Get Files",
            "is_deterministic": "True",
            "type": "StarliteComponent",
            "description": "Allows to download files from SearchGold to cosmos and get their revision information. \u0027FileList\u0027 input is a file with source depot paths, one per line.",
            "tags": {
              "category": "Component Tutorial",
              "contact": "amldesigner@microsoft.com"
            },
            "inputs": {
              "FileList": {
                "type": "AnyFile",
                "optional": "False"
              },
              "UploadToCosmos": {
                "type": "Enum",
                "optional": "False",
                "default": "False",
                "enum": [
                  "True",
                  "False"
                ]
              },
              "RunId": {
                "type": "String",
                "optional": "True",
                "description": "a parameter value"
              },
              "FileListFileName": {
                "type": "String",
                "optional": "False",
                "default": "\\\\output.tsv"
              }
            },
            "outputs": {
              "Files": {
                "type": "AnyDirectory"
              },
              "CosmosPath": {
                "type": "AnyFile"
              },
              "ResultInfo": {
                "type": "AnyFile"
              }
            },
            "command": "Starlite.Cloud.SourceDepotGet.exe /UploadToCosmos:{inputs.UploadToCosmos} /FileList:{inputs.FileList}{inputs.FileListFileName} /Files:{outputs.Files} /CosmosPath:{outputs.CosmosPath} /ResultInfo:{outputs.ResultInfo} \u0022\u0022",
            "starlite": {
              "ref_id": "bd140f4d-7775-4246-a75c-1c86df9536fb"
            },
<<<<<<< HEAD
            "code": "azureml:/subscriptions/00000000-0000-0000-0000-000000000/resourceGroups/00000/providers/Microsoft.MachineLearningServices/workspaces/00000/codes/f70de239-c1fe-4f08-ad76-2fdcd854c468/versions/1"
          }
        },
        "systemData": {
          "createdAt": "2022-10-10T08:22:30.2793268\u002B00:00",
          "createdBy": "Xingzhi Zhang",
          "createdByType": "User",
          "lastModifiedAt": "2022-10-10T08:22:30.9352941\u002B00:00",
=======
            "code": "azureml:/subscriptions/00000000-0000-0000-0000-000000000/resourceGroups/00000/providers/Microsoft.MachineLearningServices/workspaces/00000/codes/24be5e70-600a-39b9-df16-43097a549089/versions/1"
          }
        },
        "systemData": {
          "createdAt": "2022-10-24T13:51:00.6976538\u002B00:00",
          "createdBy": "Xingzhi Zhang",
          "createdByType": "User",
          "lastModifiedAt": "2022-10-24T13:51:01.3943585\u002B00:00",
>>>>>>> dce54150
          "lastModifiedBy": "Xingzhi Zhang",
          "lastModifiedByType": "User"
        }
      }
    }
  ],
  "Variables": {
<<<<<<< HEAD
    "component_name": "test_101750798587"
=======
    "component_name": "test_313385952533"
>>>>>>> dce54150
  }
}<|MERGE_RESOLUTION|>--- conflicted
+++ resolved
@@ -7,11 +7,7 @@
         "Accept": "application/json",
         "Accept-Encoding": "gzip, deflate",
         "Connection": "keep-alive",
-<<<<<<< HEAD
-        "User-Agent": "azure-ai-ml/0.2.0 azsdk-python-mgmt-machinelearningservices/0.1.0 Python/3.9.6 (Windows-10-10.0.22621-SP0)"
-=======
         "User-Agent": "azure-ai-ml/1.1.0 azsdk-python-mgmt-machinelearningservices/0.1.0 Python/3.9.10 (Windows-10-10.0.22621-SP0)"
->>>>>>> dce54150
       },
       "RequestBody": null,
       "StatusCode": 200,
@@ -19,19 +15,11 @@
         "Cache-Control": "no-cache",
         "Content-Encoding": "gzip",
         "Content-Type": "application/json; charset=utf-8",
-<<<<<<< HEAD
-        "Date": "Mon, 10 Oct 2022 08:22:27 GMT",
-        "Expires": "-1",
-        "Pragma": "no-cache",
-        "Request-Context": "appId=cid-v1:512cc15a-13b5-415b-bfd0-dce7accb6bb1",
-        "Server-Timing": "traceparent;desc=\u002200-4f4314081412d110f2b78330ce3a9ddc-4e8f991430c8de0c-01\u0022",
-=======
         "Date": "Mon, 24 Oct 2022 13:50:58 GMT",
         "Expires": "-1",
         "Pragma": "no-cache",
         "Request-Context": "appId=cid-v1:512cc15a-13b5-415b-bfd0-dce7accb6bb1",
         "Server-Timing": "traceparent;desc=\u002200-d7b0810fd9a8c62e4889a47c9ae64dea-2d38c30dd345f098-00\u0022",
->>>>>>> dce54150
         "Strict-Transport-Security": "max-age=31536000; includeSubDomains",
         "Transfer-Encoding": "chunked",
         "Vary": [
@@ -40,19 +28,11 @@
         ],
         "x-aml-cluster": "vienna-test-westus2-02",
         "X-Content-Type-Options": "nosniff",
-<<<<<<< HEAD
-        "x-ms-correlation-request-id": "91715e5c-070c-40ea-a0ba-28d87dba2ee8",
-        "x-ms-ratelimit-remaining-subscription-reads": "11985",
-        "x-ms-response-type": "standard",
-        "x-ms-routing-request-id": "JAPANEAST:20221010T082227Z:91715e5c-070c-40ea-a0ba-28d87dba2ee8",
-        "x-request-time": "0.101"
-=======
         "x-ms-correlation-request-id": "f0d9d1e5-ab9b-4ab4-8590-689f255193db",
         "x-ms-ratelimit-remaining-subscription-reads": "11985",
         "x-ms-response-type": "standard",
         "x-ms-routing-request-id": "JAPANEAST:20221024T135058Z:f0d9d1e5-ab9b-4ab4-8590-689f255193db",
         "x-request-time": "0.090"
->>>>>>> dce54150
       },
       "ResponseBody": {
         "id": "/subscriptions/00000000-0000-0000-0000-000000000/resourceGroups/00000/providers/Microsoft.MachineLearningServices/workspaces/00000/datastores/workspaceblobstore",
@@ -91,11 +71,7 @@
         "Accept-Encoding": "gzip, deflate",
         "Connection": "keep-alive",
         "Content-Length": "0",
-<<<<<<< HEAD
-        "User-Agent": "azure-ai-ml/0.2.0 azsdk-python-mgmt-machinelearningservices/0.1.0 Python/3.9.6 (Windows-10-10.0.22621-SP0)"
-=======
         "User-Agent": "azure-ai-ml/1.1.0 azsdk-python-mgmt-machinelearningservices/0.1.0 Python/3.9.10 (Windows-10-10.0.22621-SP0)"
->>>>>>> dce54150
       },
       "RequestBody": null,
       "StatusCode": 200,
@@ -103,37 +79,21 @@
         "Cache-Control": "no-cache",
         "Content-Encoding": "gzip",
         "Content-Type": "application/json; charset=utf-8",
-<<<<<<< HEAD
-        "Date": "Mon, 10 Oct 2022 08:22:27 GMT",
-        "Expires": "-1",
-        "Pragma": "no-cache",
-        "Request-Context": "appId=cid-v1:512cc15a-13b5-415b-bfd0-dce7accb6bb1",
-        "Server-Timing": "traceparent;desc=\u002200-25fea502af5641768b83925d29f5ea79-c39ba6f63f9a5fa6-01\u0022",
-=======
         "Date": "Mon, 24 Oct 2022 13:50:58 GMT",
         "Expires": "-1",
         "Pragma": "no-cache",
         "Request-Context": "appId=cid-v1:512cc15a-13b5-415b-bfd0-dce7accb6bb1",
         "Server-Timing": "traceparent;desc=\u002200-02a03449dd9382737f51bc763f71ceb4-19ba9b3df5720318-00\u0022",
->>>>>>> dce54150
         "Strict-Transport-Security": "max-age=31536000; includeSubDomains",
         "Transfer-Encoding": "chunked",
         "Vary": "Accept-Encoding",
         "x-aml-cluster": "vienna-test-westus2-02",
         "X-Content-Type-Options": "nosniff",
-<<<<<<< HEAD
-        "x-ms-correlation-request-id": "c740a320-e056-4cdf-8859-ded46508f2e6",
-        "x-ms-ratelimit-remaining-subscription-writes": "1192",
-        "x-ms-response-type": "standard",
-        "x-ms-routing-request-id": "JAPANEAST:20221010T082228Z:c740a320-e056-4cdf-8859-ded46508f2e6",
-        "x-request-time": "0.088"
-=======
         "x-ms-correlation-request-id": "72a7a4bf-c6fc-4c96-ad8e-d38fe008d770",
         "x-ms-ratelimit-remaining-subscription-writes": "1192",
         "x-ms-response-type": "standard",
         "x-ms-routing-request-id": "JAPANEAST:20221024T135058Z:72a7a4bf-c6fc-4c96-ad8e-d38fe008d770",
         "x-request-time": "0.092"
->>>>>>> dce54150
       },
       "ResponseBody": {
         "secretsType": "AccountKey",
@@ -141,44 +101,26 @@
       }
     },
     {
-<<<<<<< HEAD
-      "RequestUri": "https://sagvgsoim6nmhbq.blob.core.windows.net/azureml-blobstore-e61cd5e2-512f-475e-9842-5e2a973993b8/LocalUpload/00000000000000000000000000000000/starlite-component/component_spec.yaml",
-=======
       "RequestUri": "https://sagvgsoim6nmhbq.blob.core.windows.net/azureml-blobstore-e61cd5e2-512f-475e-9842-5e2a973993b8/LocalUpload/000000000000000000000000000000000000/starlite-component/component_spec.yaml",
->>>>>>> dce54150
       "RequestMethod": "HEAD",
       "RequestHeaders": {
         "Accept": "application/xml",
         "Accept-Encoding": "gzip, deflate",
         "Connection": "keep-alive",
-<<<<<<< HEAD
-        "User-Agent": "azsdk-python-storage-blob/12.14.0b2 Python/3.9.6 (Windows-10-10.0.22621-SP0)",
-        "x-ms-date": "Mon, 10 Oct 2022 08:22:28 GMT",
-=======
         "User-Agent": "azsdk-python-storage-blob/12.14.0 Python/3.9.10 (Windows-10-10.0.22621-SP0)",
         "x-ms-date": "Mon, 24 Oct 2022 13:50:58 GMT",
->>>>>>> dce54150
         "x-ms-version": "2021-08-06"
       },
       "RequestBody": null,
       "StatusCode": 200,
       "ResponseHeaders": {
         "Accept-Ranges": "bytes",
-<<<<<<< HEAD
-        "Content-Length": "1232",
-        "Content-MD5": "qEc1N\u002BFt8RxWIrBMsd03jw==",
-        "Content-Type": "application/octet-stream",
-        "Date": "Mon, 10 Oct 2022 08:22:28 GMT",
-        "ETag": "\u00220x8DAAA6F0BD94188\u0022",
-        "Last-Modified": "Mon, 10 Oct 2022 03:25:14 GMT",
-=======
         "Content-Length": "1194",
         "Content-MD5": "9poX0sLTS8Jcl6jwSy99Hg==",
         "Content-Type": "application/octet-stream",
         "Date": "Mon, 24 Oct 2022 13:50:58 GMT",
         "ETag": "\u00220x8DAB5ADE602C612\u0022",
         "Last-Modified": "Mon, 24 Oct 2022 10:52:51 GMT",
->>>>>>> dce54150
         "Server": [
           "Windows-Azure-Blob/1.0",
           "Microsoft-HTTPAPI/2.0"
@@ -187,17 +129,10 @@
         "x-ms-access-tier": "Hot",
         "x-ms-access-tier-inferred": "true",
         "x-ms-blob-type": "BlockBlob",
-<<<<<<< HEAD
-        "x-ms-creation-time": "Mon, 10 Oct 2022 03:25:14 GMT",
-        "x-ms-lease-state": "available",
-        "x-ms-lease-status": "unlocked",
-        "x-ms-meta-name": "f70de239-c1fe-4f08-ad76-2fdcd854c468",
-=======
         "x-ms-creation-time": "Mon, 24 Oct 2022 10:52:51 GMT",
         "x-ms-lease-state": "available",
         "x-ms-lease-status": "unlocked",
         "x-ms-meta-name": "24be5e70-600a-39b9-df16-43097a549089",
->>>>>>> dce54150
         "x-ms-meta-upload_status": "completed",
         "x-ms-meta-version": "1",
         "x-ms-server-encrypted": "true",
@@ -206,33 +141,20 @@
       "ResponseBody": null
     },
     {
-<<<<<<< HEAD
-      "RequestUri": "https://sagvgsoim6nmhbq.blob.core.windows.net/azureml-blobstore-e61cd5e2-512f-475e-9842-5e2a973993b8/az-ml-artifacts/00000000000000000000000000000000/starlite-component/component_spec.yaml",
-=======
       "RequestUri": "https://sagvgsoim6nmhbq.blob.core.windows.net/azureml-blobstore-e61cd5e2-512f-475e-9842-5e2a973993b8/az-ml-artifacts/000000000000000000000000000000000000/starlite-component/component_spec.yaml",
->>>>>>> dce54150
       "RequestMethod": "HEAD",
       "RequestHeaders": {
         "Accept": "application/xml",
         "Accept-Encoding": "gzip, deflate",
         "Connection": "keep-alive",
-<<<<<<< HEAD
-        "User-Agent": "azsdk-python-storage-blob/12.14.0b2 Python/3.9.6 (Windows-10-10.0.22621-SP0)",
-        "x-ms-date": "Mon, 10 Oct 2022 08:22:28 GMT",
-=======
         "User-Agent": "azsdk-python-storage-blob/12.14.0 Python/3.9.10 (Windows-10-10.0.22621-SP0)",
         "x-ms-date": "Mon, 24 Oct 2022 13:50:59 GMT",
->>>>>>> dce54150
         "x-ms-version": "2021-08-06"
       },
       "RequestBody": null,
       "StatusCode": 404,
       "ResponseHeaders": {
-<<<<<<< HEAD
-        "Date": "Mon, 10 Oct 2022 08:22:28 GMT",
-=======
         "Date": "Mon, 24 Oct 2022 13:50:59 GMT",
->>>>>>> dce54150
         "Server": [
           "Windows-Azure-Blob/1.0",
           "Microsoft-HTTPAPI/2.0"
@@ -245,11 +167,7 @@
       "ResponseBody": null
     },
     {
-<<<<<<< HEAD
-      "RequestUri": "https://management.azure.com/subscriptions/00000000-0000-0000-0000-000000000/resourceGroups/00000/providers/Microsoft.MachineLearningServices/workspaces/00000/codes/f70de239-c1fe-4f08-ad76-2fdcd854c468/versions/1?api-version=2022-05-01",
-=======
       "RequestUri": "https://management.azure.com/subscriptions/00000000-0000-0000-0000-000000000/resourceGroups/00000/providers/Microsoft.MachineLearningServices/workspaces/00000/codes/24be5e70-600a-39b9-df16-43097a549089/versions/1?api-version=2022-05-01",
->>>>>>> dce54150
       "RequestMethod": "PUT",
       "RequestHeaders": {
         "Accept": "application/json",
@@ -257,11 +175,7 @@
         "Connection": "keep-alive",
         "Content-Length": "311",
         "Content-Type": "application/json",
-<<<<<<< HEAD
-        "User-Agent": "azure-ai-ml/0.2.0 azsdk-python-mgmt-machinelearningservices/0.1.0 Python/3.9.6 (Windows-10-10.0.22621-SP0)"
-=======
         "User-Agent": "azure-ai-ml/1.1.0 azsdk-python-mgmt-machinelearningservices/0.1.0 Python/3.9.10 (Windows-10-10.0.22621-SP0)"
->>>>>>> dce54150
       },
       "RequestBody": {
         "properties": {
@@ -271,11 +185,7 @@
           },
           "isAnonymous": true,
           "isArchived": false,
-<<<<<<< HEAD
-          "codeUri": "https://sagvgsoim6nmhbq.blob.core.windows.net/azureml-blobstore-e61cd5e2-512f-475e-9842-5e2a973993b8/LocalUpload/00000000000000000000000000000000/starlite-component"
-=======
           "codeUri": "https://sagvgsoim6nmhbq.blob.core.windows.net/azureml-blobstore-e61cd5e2-512f-475e-9842-5e2a973993b8/LocalUpload/000000000000000000000000000000000000/starlite-component"
->>>>>>> dce54150
         }
       },
       "StatusCode": 200,
@@ -283,19 +193,11 @@
         "Cache-Control": "no-cache",
         "Content-Encoding": "gzip",
         "Content-Type": "application/json; charset=utf-8",
-<<<<<<< HEAD
-        "Date": "Mon, 10 Oct 2022 08:22:28 GMT",
-        "Expires": "-1",
-        "Pragma": "no-cache",
-        "Request-Context": "appId=cid-v1:512cc15a-13b5-415b-bfd0-dce7accb6bb1",
-        "Server-Timing": "traceparent;desc=\u002200-b2c07ce8660473501578a72321ad7560-9f6719d77e536039-01\u0022",
-=======
         "Date": "Mon, 24 Oct 2022 13:50:59 GMT",
         "Expires": "-1",
         "Pragma": "no-cache",
         "Request-Context": "appId=cid-v1:512cc15a-13b5-415b-bfd0-dce7accb6bb1",
         "Server-Timing": "traceparent;desc=\u002200-07b2c179a5a572d40b57978fe5d0e428-2d6b605ae0aa30e7-00\u0022",
->>>>>>> dce54150
         "Strict-Transport-Security": "max-age=31536000; includeSubDomains",
         "Transfer-Encoding": "chunked",
         "Vary": [
@@ -304,16 +206,6 @@
         ],
         "x-aml-cluster": "vienna-test-westus2-02",
         "X-Content-Type-Options": "nosniff",
-<<<<<<< HEAD
-        "x-ms-correlation-request-id": "60b9255f-8458-4598-9a59-0a29dcc5b8db",
-        "x-ms-ratelimit-remaining-subscription-writes": "1185",
-        "x-ms-response-type": "standard",
-        "x-ms-routing-request-id": "JAPANEAST:20221010T082229Z:60b9255f-8458-4598-9a59-0a29dcc5b8db",
-        "x-request-time": "0.251"
-      },
-      "ResponseBody": {
-        "id": "/subscriptions/00000000-0000-0000-0000-000000000/resourceGroups/00000/providers/Microsoft.MachineLearningServices/workspaces/00000/codes/f70de239-c1fe-4f08-ad76-2fdcd854c468/versions/1",
-=======
         "x-ms-correlation-request-id": "e60d7420-525a-4a6d-842b-33d9491d1083",
         "x-ms-ratelimit-remaining-subscription-writes": "1185",
         "x-ms-response-type": "standard",
@@ -322,7 +214,6 @@
       },
       "ResponseBody": {
         "id": "/subscriptions/00000000-0000-0000-0000-000000000/resourceGroups/00000/providers/Microsoft.MachineLearningServices/workspaces/00000/codes/24be5e70-600a-39b9-df16-43097a549089/versions/1",
->>>>>>> dce54150
         "name": "1",
         "type": "Microsoft.MachineLearningServices/workspaces/codes/versions",
         "properties": {
@@ -334,15 +225,6 @@
           },
           "isArchived": false,
           "isAnonymous": false,
-<<<<<<< HEAD
-          "codeUri": "https://sagvgsoim6nmhbq.blob.core.windows.net/azureml-blobstore-e61cd5e2-512f-475e-9842-5e2a973993b8/LocalUpload/00000000000000000000000000000000/starlite-component"
-        },
-        "systemData": {
-          "createdAt": "2022-10-10T03:25:15.1852932\u002B00:00",
-          "createdBy": "Xingzhi Zhang",
-          "createdByType": "User",
-          "lastModifiedAt": "2022-10-10T08:22:29.226308\u002B00:00",
-=======
           "codeUri": "https://sagvgsoim6nmhbq.blob.core.windows.net/azureml-blobstore-e61cd5e2-512f-475e-9842-5e2a973993b8/LocalUpload/000000000000000000000000000000000000/starlite-component"
         },
         "systemData": {
@@ -350,18 +232,13 @@
           "createdBy": "Xingzhi Zhang",
           "createdByType": "User",
           "lastModifiedAt": "2022-10-24T13:50:59.6217209\u002B00:00",
->>>>>>> dce54150
           "lastModifiedBy": "Xingzhi Zhang",
           "lastModifiedByType": "User"
         }
       }
     },
     {
-<<<<<<< HEAD
-      "RequestUri": "https://management.azure.com/subscriptions/00000000-0000-0000-0000-000000000/resourceGroups/00000/providers/Microsoft.MachineLearningServices/workspaces/00000/components/test_101750798587/versions/0.0.1?api-version=2022-05-01",
-=======
       "RequestUri": "https://management.azure.com/subscriptions/00000000-0000-0000-0000-000000000/resourceGroups/00000/providers/Microsoft.MachineLearningServices/workspaces/00000/components/test_313385952533/versions/0.0.1?api-version=2022-05-01",
->>>>>>> dce54150
       "RequestMethod": "PUT",
       "RequestHeaders": {
         "Accept": "application/json",
@@ -369,11 +246,7 @@
         "Connection": "keep-alive",
         "Content-Length": "1717",
         "Content-Type": "application/json",
-<<<<<<< HEAD
-        "User-Agent": "azure-ai-ml/0.2.0 azsdk-python-mgmt-machinelearningservices/0.1.0 Python/3.9.6 (Windows-10-10.0.22621-SP0)"
-=======
         "User-Agent": "azure-ai-ml/1.1.0 azsdk-python-mgmt-machinelearningservices/0.1.0 Python/3.9.10 (Windows-10-10.0.22621-SP0)"
->>>>>>> dce54150
       },
       "RequestBody": {
         "properties": {
@@ -386,11 +259,7 @@
           "isAnonymous": false,
           "isArchived": false,
           "componentSpec": {
-<<<<<<< HEAD
-            "name": "test_101750798587",
-=======
             "name": "test_313385952533",
->>>>>>> dce54150
             "description": "Allows to download files from SearchGold to cosmos and get their revision information. \u0027FileList\u0027 input is a file with source depot paths, one per line.",
             "tags": {
               "category": "Component Tutorial",
@@ -433,11 +302,7 @@
               }
             },
             "type": "StarliteComponent",
-<<<<<<< HEAD
-            "code": "azureml:/subscriptions/00000000-0000-0000-0000-000000000/resourceGroups/00000/providers/Microsoft.MachineLearningServices/workspaces/00000/codes/f70de239-c1fe-4f08-ad76-2fdcd854c468/versions/1",
-=======
             "code": "azureml:/subscriptions/00000000-0000-0000-0000-000000000/resourceGroups/00000/providers/Microsoft.MachineLearningServices/workspaces/00000/codes/24be5e70-600a-39b9-df16-43097a549089/versions/1",
->>>>>>> dce54150
             "command": "Starlite.Cloud.SourceDepotGet.exe /UploadToCosmos:{inputs.UploadToCosmos} /FileList:{inputs.FileList}{inputs.FileListFileName} /Files:{outputs.Files} /CosmosPath:{outputs.CosmosPath} /ResultInfo:{outputs.ResultInfo} \u0022\u0022",
             "starlite": {
               "ref_id": "bd140f4d-7775-4246-a75c-1c86df9536fb"
@@ -450,25 +315,6 @@
         "Cache-Control": "no-cache",
         "Content-Length": "2716",
         "Content-Type": "application/json; charset=utf-8",
-<<<<<<< HEAD
-        "Date": "Mon, 10 Oct 2022 08:22:30 GMT",
-        "Expires": "-1",
-        "Location": "https://management.azure.com/subscriptions/00000000-0000-0000-0000-000000000/resourceGroups/00000/providers/Microsoft.MachineLearningServices/workspaces/00000/components/test_101750798587/versions/0.0.1?api-version=2022-05-01",
-        "Pragma": "no-cache",
-        "Request-Context": "appId=cid-v1:512cc15a-13b5-415b-bfd0-dce7accb6bb1",
-        "Server-Timing": "traceparent;desc=\u002200-22b2646076960b4eedc2335b800c8e85-ab44bf37cbbb347a-01\u0022",
-        "Strict-Transport-Security": "max-age=31536000; includeSubDomains",
-        "x-aml-cluster": "vienna-test-westus2-02",
-        "X-Content-Type-Options": "nosniff",
-        "x-ms-correlation-request-id": "a409ae9e-26fa-4d06-99a7-bc6c197e5ca7",
-        "x-ms-ratelimit-remaining-subscription-writes": "1184",
-        "x-ms-response-type": "standard",
-        "x-ms-routing-request-id": "JAPANEAST:20221010T082231Z:a409ae9e-26fa-4d06-99a7-bc6c197e5ca7",
-        "x-request-time": "1.645"
-      },
-      "ResponseBody": {
-        "id": "/subscriptions/00000000-0000-0000-0000-000000000/resourceGroups/00000/providers/Microsoft.MachineLearningServices/workspaces/00000/components/test_101750798587/versions/0.0.1",
-=======
         "Date": "Mon, 24 Oct 2022 13:51:01 GMT",
         "Expires": "-1",
         "Location": "https://management.azure.com/subscriptions/00000000-0000-0000-0000-000000000/resourceGroups/00000/providers/Microsoft.MachineLearningServices/workspaces/00000/components/test_313385952533/versions/0.0.1?api-version=2022-05-01",
@@ -486,7 +332,6 @@
       },
       "ResponseBody": {
         "id": "/subscriptions/00000000-0000-0000-0000-000000000/resourceGroups/00000/providers/Microsoft.MachineLearningServices/workspaces/00000/components/test_313385952533/versions/0.0.1",
->>>>>>> dce54150
         "name": "0.0.1",
         "type": "Microsoft.MachineLearningServices/workspaces/components/versions",
         "properties": {
@@ -500,11 +345,7 @@
           "isAnonymous": false,
           "componentSpec": {
             "$schema": "https://componentsdk.azureedge.net/jsonschema/StarliteComponent.json",
-<<<<<<< HEAD
-            "name": "test_101750798587",
-=======
             "name": "test_313385952533",
->>>>>>> dce54150
             "version": "0.0.1",
             "display_name": "Starlite SearchGold Get Files",
             "is_deterministic": "True",
@@ -554,16 +395,6 @@
             "starlite": {
               "ref_id": "bd140f4d-7775-4246-a75c-1c86df9536fb"
             },
-<<<<<<< HEAD
-            "code": "azureml:/subscriptions/00000000-0000-0000-0000-000000000/resourceGroups/00000/providers/Microsoft.MachineLearningServices/workspaces/00000/codes/f70de239-c1fe-4f08-ad76-2fdcd854c468/versions/1"
-          }
-        },
-        "systemData": {
-          "createdAt": "2022-10-10T08:22:30.2793268\u002B00:00",
-          "createdBy": "Xingzhi Zhang",
-          "createdByType": "User",
-          "lastModifiedAt": "2022-10-10T08:22:30.9352941\u002B00:00",
-=======
             "code": "azureml:/subscriptions/00000000-0000-0000-0000-000000000/resourceGroups/00000/providers/Microsoft.MachineLearningServices/workspaces/00000/codes/24be5e70-600a-39b9-df16-43097a549089/versions/1"
           }
         },
@@ -572,28 +403,19 @@
           "createdBy": "Xingzhi Zhang",
           "createdByType": "User",
           "lastModifiedAt": "2022-10-24T13:51:01.3943585\u002B00:00",
->>>>>>> dce54150
           "lastModifiedBy": "Xingzhi Zhang",
           "lastModifiedByType": "User"
         }
       }
     },
     {
-<<<<<<< HEAD
-      "RequestUri": "https://management.azure.com/subscriptions/00000000-0000-0000-0000-000000000/resourceGroups/00000/providers/Microsoft.MachineLearningServices/workspaces/00000/components/test_101750798587/versions/0.0.1?api-version=2022-05-01",
-=======
       "RequestUri": "https://management.azure.com/subscriptions/00000000-0000-0000-0000-000000000/resourceGroups/00000/providers/Microsoft.MachineLearningServices/workspaces/00000/components/test_313385952533/versions/0.0.1?api-version=2022-05-01",
->>>>>>> dce54150
       "RequestMethod": "GET",
       "RequestHeaders": {
         "Accept": "application/json",
         "Accept-Encoding": "gzip, deflate",
         "Connection": "keep-alive",
-<<<<<<< HEAD
-        "User-Agent": "azure-ai-ml/0.2.0 azsdk-python-mgmt-machinelearningservices/0.1.0 Python/3.9.6 (Windows-10-10.0.22621-SP0)"
-=======
         "User-Agent": "azure-ai-ml/1.1.0 azsdk-python-mgmt-machinelearningservices/0.1.0 Python/3.9.10 (Windows-10-10.0.22621-SP0)"
->>>>>>> dce54150
       },
       "RequestBody": null,
       "StatusCode": 200,
@@ -601,19 +423,11 @@
         "Cache-Control": "no-cache",
         "Content-Encoding": "gzip",
         "Content-Type": "application/json; charset=utf-8",
-<<<<<<< HEAD
-        "Date": "Mon, 10 Oct 2022 08:22:31 GMT",
-        "Expires": "-1",
-        "Pragma": "no-cache",
-        "Request-Context": "appId=cid-v1:512cc15a-13b5-415b-bfd0-dce7accb6bb1",
-        "Server-Timing": "traceparent;desc=\u002200-8ab01fb8bc955eefe5db43283d4792a7-6c750d22824dc043-01\u0022",
-=======
         "Date": "Mon, 24 Oct 2022 13:51:02 GMT",
         "Expires": "-1",
         "Pragma": "no-cache",
         "Request-Context": "appId=cid-v1:512cc15a-13b5-415b-bfd0-dce7accb6bb1",
         "Server-Timing": "traceparent;desc=\u002200-057cc43ed310fa66cd28c188c23aa142-df18489be8b82edd-00\u0022",
->>>>>>> dce54150
         "Strict-Transport-Security": "max-age=31536000; includeSubDomains",
         "Transfer-Encoding": "chunked",
         "Vary": [
@@ -622,16 +436,6 @@
         ],
         "x-aml-cluster": "vienna-test-westus2-02",
         "X-Content-Type-Options": "nosniff",
-<<<<<<< HEAD
-        "x-ms-correlation-request-id": "f82c16ee-f764-480a-beba-dbc4f124b358",
-        "x-ms-ratelimit-remaining-subscription-reads": "11984",
-        "x-ms-response-type": "standard",
-        "x-ms-routing-request-id": "JAPANEAST:20221010T082232Z:f82c16ee-f764-480a-beba-dbc4f124b358",
-        "x-request-time": "0.489"
-      },
-      "ResponseBody": {
-        "id": "/subscriptions/00000000-0000-0000-0000-000000000/resourceGroups/00000/providers/Microsoft.MachineLearningServices/workspaces/00000/components/test_101750798587/versions/0.0.1",
-=======
         "x-ms-correlation-request-id": "46522bff-8b84-40f4-bdd7-9652f65211c4",
         "x-ms-ratelimit-remaining-subscription-reads": "11984",
         "x-ms-response-type": "standard",
@@ -640,7 +444,6 @@
       },
       "ResponseBody": {
         "id": "/subscriptions/00000000-0000-0000-0000-000000000/resourceGroups/00000/providers/Microsoft.MachineLearningServices/workspaces/00000/components/test_313385952533/versions/0.0.1",
->>>>>>> dce54150
         "name": "0.0.1",
         "type": "Microsoft.MachineLearningServices/workspaces/components/versions",
         "properties": {
@@ -654,11 +457,7 @@
           "isAnonymous": false,
           "componentSpec": {
             "$schema": "https://componentsdk.azureedge.net/jsonschema/StarliteComponent.json",
-<<<<<<< HEAD
-            "name": "test_101750798587",
-=======
             "name": "test_313385952533",
->>>>>>> dce54150
             "version": "0.0.1",
             "display_name": "Starlite SearchGold Get Files",
             "is_deterministic": "True",
@@ -708,16 +507,6 @@
             "starlite": {
               "ref_id": "bd140f4d-7775-4246-a75c-1c86df9536fb"
             },
-<<<<<<< HEAD
-            "code": "azureml:/subscriptions/00000000-0000-0000-0000-000000000/resourceGroups/00000/providers/Microsoft.MachineLearningServices/workspaces/00000/codes/f70de239-c1fe-4f08-ad76-2fdcd854c468/versions/1"
-          }
-        },
-        "systemData": {
-          "createdAt": "2022-10-10T08:22:30.2793268\u002B00:00",
-          "createdBy": "Xingzhi Zhang",
-          "createdByType": "User",
-          "lastModifiedAt": "2022-10-10T08:22:30.9352941\u002B00:00",
-=======
             "code": "azureml:/subscriptions/00000000-0000-0000-0000-000000000/resourceGroups/00000/providers/Microsoft.MachineLearningServices/workspaces/00000/codes/24be5e70-600a-39b9-df16-43097a549089/versions/1"
           }
         },
@@ -726,7 +515,6 @@
           "createdBy": "Xingzhi Zhang",
           "createdByType": "User",
           "lastModifiedAt": "2022-10-24T13:51:01.3943585\u002B00:00",
->>>>>>> dce54150
           "lastModifiedBy": "Xingzhi Zhang",
           "lastModifiedByType": "User"
         }
@@ -734,10 +522,6 @@
     }
   ],
   "Variables": {
-<<<<<<< HEAD
-    "component_name": "test_101750798587"
-=======
     "component_name": "test_313385952533"
->>>>>>> dce54150
   }
 }