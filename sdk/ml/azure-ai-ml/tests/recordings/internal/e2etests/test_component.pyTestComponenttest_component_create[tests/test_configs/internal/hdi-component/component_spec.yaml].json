--- conflicted
+++ resolved
@@ -7,11 +7,7 @@
         "Accept": "application/json",
         "Accept-Encoding": "gzip, deflate",
         "Connection": "keep-alive",
-<<<<<<< HEAD
-        "User-Agent": "azure-ai-ml/0.2.0 azsdk-python-mgmt-machinelearningservices/0.1.0 Python/3.9.6 (Windows-10-10.0.22621-SP0)"
-=======
         "User-Agent": "azure-ai-ml/1.1.0 azsdk-python-mgmt-machinelearningservices/0.1.0 Python/3.9.10 (Windows-10-10.0.22621-SP0)"
->>>>>>> dce54150
       },
       "RequestBody": null,
       "StatusCode": 200,
@@ -19,19 +15,11 @@
         "Cache-Control": "no-cache",
         "Content-Encoding": "gzip",
         "Content-Type": "application/json; charset=utf-8",
-<<<<<<< HEAD
-        "Date": "Mon, 10 Oct 2022 06:46:12 GMT",
-        "Expires": "-1",
-        "Pragma": "no-cache",
-        "Request-Context": "appId=cid-v1:512cc15a-13b5-415b-bfd0-dce7accb6bb1",
-        "Server-Timing": "traceparent;desc=\u002200-25cffd6ac80ea61def3abfadc400b057-d05efb9dc53b6e00-01\u0022",
-=======
         "Date": "Tue, 25 Oct 2022 04:51:06 GMT",
         "Expires": "-1",
         "Pragma": "no-cache",
         "Request-Context": "appId=cid-v1:512cc15a-13b5-415b-bfd0-dce7accb6bb1",
         "Server-Timing": "traceparent;desc=\u002200-694b185598b51cdd72030c9b2cf5e15d-5740b3b91b0a80c8-00\u0022",
->>>>>>> dce54150
         "Strict-Transport-Security": "max-age=31536000; includeSubDomains",
         "Transfer-Encoding": "chunked",
         "Vary": [
@@ -40,19 +28,11 @@
         ],
         "x-aml-cluster": "vienna-test-westus2-02",
         "X-Content-Type-Options": "nosniff",
-<<<<<<< HEAD
-        "x-ms-correlation-request-id": "e895546a-0bf6-40e9-a295-8b9e8b0cd76a",
-        "x-ms-ratelimit-remaining-subscription-reads": "11999",
-        "x-ms-response-type": "standard",
-        "x-ms-routing-request-id": "JAPANEAST:20221010T064612Z:e895546a-0bf6-40e9-a295-8b9e8b0cd76a",
-        "x-request-time": "0.188"
-=======
         "x-ms-correlation-request-id": "ce2c5254-3812-4e0b-85e7-45f124eb4f49",
         "x-ms-ratelimit-remaining-subscription-reads": "11995",
         "x-ms-response-type": "standard",
         "x-ms-routing-request-id": "JAPANEAST:20221025T045106Z:ce2c5254-3812-4e0b-85e7-45f124eb4f49",
         "x-request-time": "0.136"
->>>>>>> dce54150
       },
       "ResponseBody": {
         "id": "/subscriptions/00000000-0000-0000-0000-000000000/resourceGroups/00000/providers/Microsoft.MachineLearningServices/workspaces/00000/datastores/workspaceblobstore",
@@ -91,11 +71,7 @@
         "Accept-Encoding": "gzip, deflate",
         "Connection": "keep-alive",
         "Content-Length": "0",
-<<<<<<< HEAD
-        "User-Agent": "azure-ai-ml/0.2.0 azsdk-python-mgmt-machinelearningservices/0.1.0 Python/3.9.6 (Windows-10-10.0.22621-SP0)"
-=======
         "User-Agent": "azure-ai-ml/1.1.0 azsdk-python-mgmt-machinelearningservices/0.1.0 Python/3.9.10 (Windows-10-10.0.22621-SP0)"
->>>>>>> dce54150
       },
       "RequestBody": null,
       "StatusCode": 200,
@@ -103,37 +79,21 @@
         "Cache-Control": "no-cache",
         "Content-Encoding": "gzip",
         "Content-Type": "application/json; charset=utf-8",
-<<<<<<< HEAD
-        "Date": "Mon, 10 Oct 2022 06:46:13 GMT",
-        "Expires": "-1",
-        "Pragma": "no-cache",
-        "Request-Context": "appId=cid-v1:512cc15a-13b5-415b-bfd0-dce7accb6bb1",
-        "Server-Timing": "traceparent;desc=\u002200-272a6551a9df45f56be9df11232110ec-8ccd76b9c0fead31-01\u0022",
-=======
         "Date": "Tue, 25 Oct 2022 04:51:07 GMT",
         "Expires": "-1",
         "Pragma": "no-cache",
         "Request-Context": "appId=cid-v1:512cc15a-13b5-415b-bfd0-dce7accb6bb1",
         "Server-Timing": "traceparent;desc=\u002200-912470fd1c10daeec05200aaa4334f5f-e51e7ed26ed2b8b5-00\u0022",
->>>>>>> dce54150
         "Strict-Transport-Security": "max-age=31536000; includeSubDomains",
         "Transfer-Encoding": "chunked",
         "Vary": "Accept-Encoding",
         "x-aml-cluster": "vienna-test-westus2-02",
         "X-Content-Type-Options": "nosniff",
-<<<<<<< HEAD
-        "x-ms-correlation-request-id": "1ec972f5-8895-4a96-8715-e22a830adbf5",
-        "x-ms-ratelimit-remaining-subscription-writes": "1199",
-        "x-ms-response-type": "standard",
-        "x-ms-routing-request-id": "JAPANEAST:20221010T064613Z:1ec972f5-8895-4a96-8715-e22a830adbf5",
-        "x-request-time": "0.487"
-=======
         "x-ms-correlation-request-id": "874392b1-e129-4a0a-9c20-cb0d3ec363a2",
         "x-ms-ratelimit-remaining-subscription-writes": "1198",
         "x-ms-response-type": "standard",
         "x-ms-routing-request-id": "JAPANEAST:20221025T045107Z:874392b1-e129-4a0a-9c20-cb0d3ec363a2",
         "x-request-time": "0.091"
->>>>>>> dce54150
       },
       "ResponseBody": {
         "secretsType": "AccountKey",
@@ -141,44 +101,26 @@
       }
     },
     {
-<<<<<<< HEAD
-      "RequestUri": "https://sagvgsoim6nmhbq.blob.core.windows.net/azureml-blobstore-e61cd5e2-512f-475e-9842-5e2a973993b8/LocalUpload/00000000000000000000000000000000/hdi-component/component_spec.yaml",
-=======
       "RequestUri": "https://sagvgsoim6nmhbq.blob.core.windows.net/azureml-blobstore-e61cd5e2-512f-475e-9842-5e2a973993b8/LocalUpload/000000000000000000000000000000000000/hdi-component/component_spec.yaml",
->>>>>>> dce54150
       "RequestMethod": "HEAD",
       "RequestHeaders": {
         "Accept": "application/xml",
         "Accept-Encoding": "gzip, deflate",
         "Connection": "keep-alive",
-<<<<<<< HEAD
-        "User-Agent": "azsdk-python-storage-blob/12.14.0b2 Python/3.9.6 (Windows-10-10.0.22621-SP0)",
-        "x-ms-date": "Mon, 10 Oct 2022 06:46:13 GMT",
-=======
         "User-Agent": "azsdk-python-storage-blob/12.14.0 Python/3.9.10 (Windows-10-10.0.22621-SP0)",
         "x-ms-date": "Tue, 25 Oct 2022 04:51:07 GMT",
->>>>>>> dce54150
         "x-ms-version": "2021-08-06"
       },
       "RequestBody": null,
       "StatusCode": 200,
       "ResponseHeaders": {
         "Accept-Ranges": "bytes",
-<<<<<<< HEAD
-        "Content-Length": "996",
-        "Content-MD5": "YQpjQbTaabwHHrCyGPUlDQ==",
-        "Content-Type": "application/octet-stream",
-        "Date": "Mon, 10 Oct 2022 06:46:14 GMT",
-        "ETag": "\u00220x8DAAA7098D2C25D\u0022",
-        "Last-Modified": "Mon, 10 Oct 2022 03:36:20 GMT",
-=======
         "Content-Length": "890",
         "Content-MD5": "duF6QyA0ao43UCpMOw7VFA==",
         "Content-Type": "application/octet-stream",
         "Date": "Tue, 25 Oct 2022 04:51:07 GMT",
         "ETag": "\u00220x8DAB63E5151F1D4\u0022",
         "Last-Modified": "Tue, 25 Oct 2022 04:06:39 GMT",
->>>>>>> dce54150
         "Server": [
           "Windows-Azure-Blob/1.0",
           "Microsoft-HTTPAPI/2.0"
@@ -187,17 +129,10 @@
         "x-ms-access-tier": "Hot",
         "x-ms-access-tier-inferred": "true",
         "x-ms-blob-type": "BlockBlob",
-<<<<<<< HEAD
-        "x-ms-creation-time": "Mon, 10 Oct 2022 03:36:19 GMT",
-        "x-ms-lease-state": "available",
-        "x-ms-lease-status": "unlocked",
-        "x-ms-meta-name": "e570c693-a029-4859-b95b-ad7969f48661",
-=======
         "x-ms-creation-time": "Tue, 25 Oct 2022 04:06:39 GMT",
         "x-ms-lease-state": "available",
         "x-ms-lease-status": "unlocked",
         "x-ms-meta-name": "04f2b80e-58a5-0955-05ff-a1ee33a3a2b3",
->>>>>>> dce54150
         "x-ms-meta-upload_status": "completed",
         "x-ms-meta-version": "1",
         "x-ms-server-encrypted": "true",
@@ -206,33 +141,20 @@
       "ResponseBody": null
     },
     {
-<<<<<<< HEAD
-      "RequestUri": "https://sagvgsoim6nmhbq.blob.core.windows.net/azureml-blobstore-e61cd5e2-512f-475e-9842-5e2a973993b8/az-ml-artifacts/00000000000000000000000000000000/hdi-component/component_spec.yaml",
-=======
       "RequestUri": "https://sagvgsoim6nmhbq.blob.core.windows.net/azureml-blobstore-e61cd5e2-512f-475e-9842-5e2a973993b8/az-ml-artifacts/000000000000000000000000000000000000/hdi-component/component_spec.yaml",
->>>>>>> dce54150
       "RequestMethod": "HEAD",
       "RequestHeaders": {
         "Accept": "application/xml",
         "Accept-Encoding": "gzip, deflate",
         "Connection": "keep-alive",
-<<<<<<< HEAD
-        "User-Agent": "azsdk-python-storage-blob/12.14.0b2 Python/3.9.6 (Windows-10-10.0.22621-SP0)",
-        "x-ms-date": "Mon, 10 Oct 2022 06:46:14 GMT",
-=======
         "User-Agent": "azsdk-python-storage-blob/12.14.0 Python/3.9.10 (Windows-10-10.0.22621-SP0)",
         "x-ms-date": "Tue, 25 Oct 2022 04:51:07 GMT",
->>>>>>> dce54150
         "x-ms-version": "2021-08-06"
       },
       "RequestBody": null,
       "StatusCode": 404,
       "ResponseHeaders": {
-<<<<<<< HEAD
-        "Date": "Mon, 10 Oct 2022 06:46:14 GMT",
-=======
         "Date": "Tue, 25 Oct 2022 04:51:07 GMT",
->>>>>>> dce54150
         "Server": [
           "Windows-Azure-Blob/1.0",
           "Microsoft-HTTPAPI/2.0"
@@ -245,11 +167,7 @@
       "ResponseBody": null
     },
     {
-<<<<<<< HEAD
-      "RequestUri": "https://management.azure.com/subscriptions/00000000-0000-0000-0000-000000000/resourceGroups/00000/providers/Microsoft.MachineLearningServices/workspaces/00000/codes/e570c693-a029-4859-b95b-ad7969f48661/versions/1?api-version=2022-05-01",
-=======
       "RequestUri": "https://management.azure.com/subscriptions/00000000-0000-0000-0000-000000000/resourceGroups/00000/providers/Microsoft.MachineLearningServices/workspaces/00000/codes/04f2b80e-58a5-0955-05ff-a1ee33a3a2b3/versions/1?api-version=2022-05-01",
->>>>>>> dce54150
       "RequestMethod": "PUT",
       "RequestHeaders": {
         "Accept": "application/json",
@@ -257,11 +175,7 @@
         "Connection": "keep-alive",
         "Content-Length": "306",
         "Content-Type": "application/json",
-<<<<<<< HEAD
-        "User-Agent": "azure-ai-ml/0.2.0 azsdk-python-mgmt-machinelearningservices/0.1.0 Python/3.9.6 (Windows-10-10.0.22621-SP0)"
-=======
         "User-Agent": "azure-ai-ml/1.1.0 azsdk-python-mgmt-machinelearningservices/0.1.0 Python/3.9.10 (Windows-10-10.0.22621-SP0)"
->>>>>>> dce54150
       },
       "RequestBody": {
         "properties": {
@@ -271,11 +185,7 @@
           },
           "isAnonymous": true,
           "isArchived": false,
-<<<<<<< HEAD
-          "codeUri": "https://sagvgsoim6nmhbq.blob.core.windows.net/azureml-blobstore-e61cd5e2-512f-475e-9842-5e2a973993b8/LocalUpload/00000000000000000000000000000000/hdi-component"
-=======
           "codeUri": "https://sagvgsoim6nmhbq.blob.core.windows.net/azureml-blobstore-e61cd5e2-512f-475e-9842-5e2a973993b8/LocalUpload/000000000000000000000000000000000000/hdi-component"
->>>>>>> dce54150
         }
       },
       "StatusCode": 200,
@@ -283,19 +193,11 @@
         "Cache-Control": "no-cache",
         "Content-Encoding": "gzip",
         "Content-Type": "application/json; charset=utf-8",
-<<<<<<< HEAD
-        "Date": "Mon, 10 Oct 2022 06:46:15 GMT",
-        "Expires": "-1",
-        "Pragma": "no-cache",
-        "Request-Context": "appId=cid-v1:512cc15a-13b5-415b-bfd0-dce7accb6bb1",
-        "Server-Timing": "traceparent;desc=\u002200-c9b0e6a8ad5cd4b88ccc116bd5e204ea-05ef8ff04459938c-01\u0022",
-=======
         "Date": "Tue, 25 Oct 2022 04:51:08 GMT",
         "Expires": "-1",
         "Pragma": "no-cache",
         "Request-Context": "appId=cid-v1:512cc15a-13b5-415b-bfd0-dce7accb6bb1",
         "Server-Timing": "traceparent;desc=\u002200-54681a4c163009b0f7f4e7c265b2fa09-5fb8de78f3916e59-00\u0022",
->>>>>>> dce54150
         "Strict-Transport-Security": "max-age=31536000; includeSubDomains",
         "Transfer-Encoding": "chunked",
         "Vary": [
@@ -304,16 +206,6 @@
         ],
         "x-aml-cluster": "vienna-test-westus2-02",
         "X-Content-Type-Options": "nosniff",
-<<<<<<< HEAD
-        "x-ms-correlation-request-id": "fa313090-28e0-4232-90d2-8511078e51b1",
-        "x-ms-ratelimit-remaining-subscription-writes": "1199",
-        "x-ms-response-type": "standard",
-        "x-ms-routing-request-id": "JAPANEAST:20221010T064616Z:fa313090-28e0-4232-90d2-8511078e51b1",
-        "x-request-time": "0.338"
-      },
-      "ResponseBody": {
-        "id": "/subscriptions/00000000-0000-0000-0000-000000000/resourceGroups/00000/providers/Microsoft.MachineLearningServices/workspaces/00000/codes/e570c693-a029-4859-b95b-ad7969f48661/versions/1",
-=======
         "x-ms-correlation-request-id": "fa78d98d-d902-4eda-be59-509d8480c4f7",
         "x-ms-ratelimit-remaining-subscription-writes": "1197",
         "x-ms-response-type": "standard",
@@ -322,7 +214,6 @@
       },
       "ResponseBody": {
         "id": "/subscriptions/00000000-0000-0000-0000-000000000/resourceGroups/00000/providers/Microsoft.MachineLearningServices/workspaces/00000/codes/04f2b80e-58a5-0955-05ff-a1ee33a3a2b3/versions/1",
->>>>>>> dce54150
         "name": "1",
         "type": "Microsoft.MachineLearningServices/workspaces/codes/versions",
         "properties": {
@@ -334,15 +225,6 @@
           },
           "isArchived": false,
           "isAnonymous": false,
-<<<<<<< HEAD
-          "codeUri": "https://sagvgsoim6nmhbq.blob.core.windows.net/azureml-blobstore-e61cd5e2-512f-475e-9842-5e2a973993b8/LocalUpload/00000000000000000000000000000000/hdi-component"
-        },
-        "systemData": {
-          "createdAt": "2022-10-10T03:36:21.0505082\u002B00:00",
-          "createdBy": "Xingzhi Zhang",
-          "createdByType": "User",
-          "lastModifiedAt": "2022-10-10T06:46:16.0448881\u002B00:00",
-=======
           "codeUri": "https://sagvgsoim6nmhbq.blob.core.windows.net/azureml-blobstore-e61cd5e2-512f-475e-9842-5e2a973993b8/LocalUpload/000000000000000000000000000000000000/hdi-component"
         },
         "systemData": {
@@ -350,18 +232,13 @@
           "createdBy": "Xingzhi Zhang",
           "createdByType": "User",
           "lastModifiedAt": "2022-10-25T04:51:08.7037847\u002B00:00",
->>>>>>> dce54150
           "lastModifiedBy": "Xingzhi Zhang",
           "lastModifiedByType": "User"
         }
       }
     },
     {
-<<<<<<< HEAD
-      "RequestUri": "https://management.azure.com/subscriptions/00000000-0000-0000-0000-000000000/resourceGroups/00000/providers/Microsoft.MachineLearningServices/workspaces/00000/components/test_771683924009/versions/0.0.1?api-version=2022-05-01",
-=======
       "RequestUri": "https://management.azure.com/subscriptions/00000000-0000-0000-0000-000000000/resourceGroups/00000/providers/Microsoft.MachineLearningServices/workspaces/00000/components/test_600518345725/versions/0.0.1?api-version=2022-05-01",
->>>>>>> dce54150
       "RequestMethod": "PUT",
       "RequestHeaders": {
         "Accept": "application/json",
@@ -369,11 +246,7 @@
         "Connection": "keep-alive",
         "Content-Length": "1454",
         "Content-Type": "application/json",
-<<<<<<< HEAD
-        "User-Agent": "azure-ai-ml/0.2.0 azsdk-python-mgmt-machinelearningservices/0.1.0 Python/3.9.6 (Windows-10-10.0.22621-SP0)"
-=======
         "User-Agent": "azure-ai-ml/1.1.0 azsdk-python-mgmt-machinelearningservices/0.1.0 Python/3.9.10 (Windows-10-10.0.22621-SP0)"
->>>>>>> dce54150
       },
       "RequestBody": {
         "properties": {
@@ -388,11 +261,7 @@
           "isAnonymous": false,
           "isArchived": false,
           "componentSpec": {
-<<<<<<< HEAD
-            "name": "test_771683924009",
-=======
             "name": "test_600518345725",
->>>>>>> dce54150
             "description": "Train a Spark ML model using an HDInsight Spark cluster",
             "tags": {
               "HDInsight": "",
@@ -422,11 +291,7 @@
               }
             },
             "type": "HDInsightComponent",
-<<<<<<< HEAD
-            "code": "azureml:/subscriptions/00000000-0000-0000-0000-000000000/resourceGroups/00000/providers/Microsoft.MachineLearningServices/workspaces/00000/codes/e570c693-a029-4859-b95b-ad7969f48661/versions/1",
-=======
             "code": "azureml:/subscriptions/00000000-0000-0000-0000-000000000/resourceGroups/00000/providers/Microsoft.MachineLearningServices/workspaces/00000/codes/04f2b80e-58a5-0955-05ff-a1ee33a3a2b3/versions/1",
->>>>>>> dce54150
             "hdinsight": {
               "file": "train-spark.py",
               "args": "--input_path {inputs.input_path} [--regularization_rate {inputs.regularization_rate}] --output_path {outputs.output_path}"
@@ -439,25 +304,6 @@
         "Cache-Control": "no-cache",
         "Content-Length": "2372",
         "Content-Type": "application/json; charset=utf-8",
-<<<<<<< HEAD
-        "Date": "Mon, 10 Oct 2022 06:46:17 GMT",
-        "Expires": "-1",
-        "Location": "https://management.azure.com/subscriptions/00000000-0000-0000-0000-000000000/resourceGroups/00000/providers/Microsoft.MachineLearningServices/workspaces/00000/components/test_771683924009/versions/0.0.1?api-version=2022-05-01",
-        "Pragma": "no-cache",
-        "Request-Context": "appId=cid-v1:512cc15a-13b5-415b-bfd0-dce7accb6bb1",
-        "Server-Timing": "traceparent;desc=\u002200-b5cd8a0aade2fadeebedc6be3b8637a6-78686853f62ec4f1-01\u0022",
-        "Strict-Transport-Security": "max-age=31536000; includeSubDomains",
-        "x-aml-cluster": "vienna-test-westus2-02",
-        "X-Content-Type-Options": "nosniff",
-        "x-ms-correlation-request-id": "d2a0db2d-4b4b-4ded-a7b3-5c28db7e2471",
-        "x-ms-ratelimit-remaining-subscription-writes": "1198",
-        "x-ms-response-type": "standard",
-        "x-ms-routing-request-id": "JAPANEAST:20221010T064618Z:d2a0db2d-4b4b-4ded-a7b3-5c28db7e2471",
-        "x-request-time": "1.796"
-      },
-      "ResponseBody": {
-        "id": "/subscriptions/00000000-0000-0000-0000-000000000/resourceGroups/00000/providers/Microsoft.MachineLearningServices/workspaces/00000/components/test_771683924009/versions/0.0.1",
-=======
         "Date": "Tue, 25 Oct 2022 04:51:10 GMT",
         "Expires": "-1",
         "Location": "https://management.azure.com/subscriptions/00000000-0000-0000-0000-000000000/resourceGroups/00000/providers/Microsoft.MachineLearningServices/workspaces/00000/components/test_600518345725/versions/0.0.1?api-version=2022-05-01",
@@ -475,7 +321,6 @@
       },
       "ResponseBody": {
         "id": "/subscriptions/00000000-0000-0000-0000-000000000/resourceGroups/00000/providers/Microsoft.MachineLearningServices/workspaces/00000/components/test_600518345725/versions/0.0.1",
->>>>>>> dce54150
         "name": "0.0.1",
         "type": "Microsoft.MachineLearningServices/workspaces/components/versions",
         "properties": {
@@ -491,11 +336,7 @@
           "isAnonymous": false,
           "componentSpec": {
             "$schema": "https://componentsdk.azureedge.net/jsonschema/HDInsightComponent.json",
-<<<<<<< HEAD
-            "name": "test_771683924009",
-=======
             "name": "test_600518345725",
->>>>>>> dce54150
             "version": "0.0.1",
             "display_name": "Train in Spark",
             "is_deterministic": "True",
@@ -530,16 +371,6 @@
               "args": "--input_path {inputs.input_path} [--regularization_rate {inputs.regularization_rate}] --output_path {outputs.output_path}",
               "file": "train-spark.py"
             },
-<<<<<<< HEAD
-            "code": "azureml:/subscriptions/00000000-0000-0000-0000-000000000/resourceGroups/00000/providers/Microsoft.MachineLearningServices/workspaces/00000/codes/e570c693-a029-4859-b95b-ad7969f48661/versions/1"
-          }
-        },
-        "systemData": {
-          "createdAt": "2022-10-10T06:46:17.2616833\u002B00:00",
-          "createdBy": "Xingzhi Zhang",
-          "createdByType": "User",
-          "lastModifiedAt": "2022-10-10T06:46:17.9085779\u002B00:00",
-=======
             "code": "azureml:/subscriptions/00000000-0000-0000-0000-000000000/resourceGroups/00000/providers/Microsoft.MachineLearningServices/workspaces/00000/codes/04f2b80e-58a5-0955-05ff-a1ee33a3a2b3/versions/1"
           }
         },
@@ -548,28 +379,19 @@
           "createdBy": "Xingzhi Zhang",
           "createdByType": "User",
           "lastModifiedAt": "2022-10-25T04:51:10.5477837\u002B00:00",
->>>>>>> dce54150
           "lastModifiedBy": "Xingzhi Zhang",
           "lastModifiedByType": "User"
         }
       }
     },
     {
-<<<<<<< HEAD
-      "RequestUri": "https://management.azure.com/subscriptions/00000000-0000-0000-0000-000000000/resourceGroups/00000/providers/Microsoft.MachineLearningServices/workspaces/00000/components/test_771683924009/versions/0.0.1?api-version=2022-05-01",
-=======
       "RequestUri": "https://management.azure.com/subscriptions/00000000-0000-0000-0000-000000000/resourceGroups/00000/providers/Microsoft.MachineLearningServices/workspaces/00000/components/test_600518345725/versions/0.0.1?api-version=2022-05-01",
->>>>>>> dce54150
       "RequestMethod": "GET",
       "RequestHeaders": {
         "Accept": "application/json",
         "Accept-Encoding": "gzip, deflate",
         "Connection": "keep-alive",
-<<<<<<< HEAD
-        "User-Agent": "azure-ai-ml/0.2.0 azsdk-python-mgmt-machinelearningservices/0.1.0 Python/3.9.6 (Windows-10-10.0.22621-SP0)"
-=======
         "User-Agent": "azure-ai-ml/1.1.0 azsdk-python-mgmt-machinelearningservices/0.1.0 Python/3.9.10 (Windows-10-10.0.22621-SP0)"
->>>>>>> dce54150
       },
       "RequestBody": null,
       "StatusCode": 200,
@@ -577,19 +399,11 @@
         "Cache-Control": "no-cache",
         "Content-Encoding": "gzip",
         "Content-Type": "application/json; charset=utf-8",
-<<<<<<< HEAD
-        "Date": "Mon, 10 Oct 2022 06:46:18 GMT",
-        "Expires": "-1",
-        "Pragma": "no-cache",
-        "Request-Context": "appId=cid-v1:512cc15a-13b5-415b-bfd0-dce7accb6bb1",
-        "Server-Timing": "traceparent;desc=\u002200-a7414b4b173e52313d4aebef990c0652-2181fd71bc5020dd-01\u0022",
-=======
         "Date": "Tue, 25 Oct 2022 04:51:12 GMT",
         "Expires": "-1",
         "Pragma": "no-cache",
         "Request-Context": "appId=cid-v1:512cc15a-13b5-415b-bfd0-dce7accb6bb1",
         "Server-Timing": "traceparent;desc=\u002200-708a40661b3f0ae9cf88c3d41fb8ad8f-9692c998f88c9b64-00\u0022",
->>>>>>> dce54150
         "Strict-Transport-Security": "max-age=31536000; includeSubDomains",
         "Transfer-Encoding": "chunked",
         "Vary": [
@@ -598,16 +412,6 @@
         ],
         "x-aml-cluster": "vienna-test-westus2-02",
         "X-Content-Type-Options": "nosniff",
-<<<<<<< HEAD
-        "x-ms-correlation-request-id": "744f7998-65f9-4696-b365-7a3279d208bd",
-        "x-ms-ratelimit-remaining-subscription-reads": "11998",
-        "x-ms-response-type": "standard",
-        "x-ms-routing-request-id": "JAPANEAST:20221010T064619Z:744f7998-65f9-4696-b365-7a3279d208bd",
-        "x-request-time": "0.689"
-      },
-      "ResponseBody": {
-        "id": "/subscriptions/00000000-0000-0000-0000-000000000/resourceGroups/00000/providers/Microsoft.MachineLearningServices/workspaces/00000/components/test_771683924009/versions/0.0.1",
-=======
         "x-ms-correlation-request-id": "5a6579d5-a2d4-46d8-9e68-4831bf09d28b",
         "x-ms-ratelimit-remaining-subscription-reads": "11994",
         "x-ms-response-type": "standard",
@@ -616,7 +420,6 @@
       },
       "ResponseBody": {
         "id": "/subscriptions/00000000-0000-0000-0000-000000000/resourceGroups/00000/providers/Microsoft.MachineLearningServices/workspaces/00000/components/test_600518345725/versions/0.0.1",
->>>>>>> dce54150
         "name": "0.0.1",
         "type": "Microsoft.MachineLearningServices/workspaces/components/versions",
         "properties": {
@@ -632,11 +435,7 @@
           "isAnonymous": false,
           "componentSpec": {
             "$schema": "https://componentsdk.azureedge.net/jsonschema/HDInsightComponent.json",
-<<<<<<< HEAD
-            "name": "test_771683924009",
-=======
             "name": "test_600518345725",
->>>>>>> dce54150
             "version": "0.0.1",
             "display_name": "Train in Spark",
             "is_deterministic": "True",
@@ -671,16 +470,6 @@
               "args": "--input_path {inputs.input_path} [--regularization_rate {inputs.regularization_rate}] --output_path {outputs.output_path}",
               "file": "train-spark.py"
             },
-<<<<<<< HEAD
-            "code": "azureml:/subscriptions/00000000-0000-0000-0000-000000000/resourceGroups/00000/providers/Microsoft.MachineLearningServices/workspaces/00000/codes/e570c693-a029-4859-b95b-ad7969f48661/versions/1"
-          }
-        },
-        "systemData": {
-          "createdAt": "2022-10-10T06:46:17.2616833\u002B00:00",
-          "createdBy": "Xingzhi Zhang",
-          "createdByType": "User",
-          "lastModifiedAt": "2022-10-10T06:46:17.9085779\u002B00:00",
-=======
             "code": "azureml:/subscriptions/00000000-0000-0000-0000-000000000/resourceGroups/00000/providers/Microsoft.MachineLearningServices/workspaces/00000/codes/04f2b80e-58a5-0955-05ff-a1ee33a3a2b3/versions/1"
           }
         },
@@ -689,7 +478,6 @@
           "createdBy": "Xingzhi Zhang",
           "createdByType": "User",
           "lastModifiedAt": "2022-10-25T04:51:10.5477837\u002B00:00",
->>>>>>> dce54150
           "lastModifiedBy": "Xingzhi Zhang",
           "lastModifiedByType": "User"
         }
@@ -697,10 +485,6 @@
     }
   ],
   "Variables": {
-<<<<<<< HEAD
-    "component_name": "test_771683924009"
-=======
     "component_name": "test_600518345725"
->>>>>>> dce54150
   }
 }