{
  "Entries": [
    {
      "RequestUri": "https://management.azure.com/subscriptions/00000000-0000-0000-0000-000000000/resourceGroups/00000/providers/Microsoft.MachineLearningServices/workspaces/00000/datastores/workspaceblobstore?api-version=2022-05-01",
      "RequestMethod": "GET",
      "RequestHeaders": {
        "Accept": "application/json",
        "Accept-Encoding": "gzip, deflate",
        "Connection": "keep-alive",
<<<<<<< HEAD
        "User-Agent": "azure-ai-ml/0.2.0 azsdk-python-mgmt-machinelearningservices/0.1.0 Python/3.9.6 (Windows-10-10.0.22621-SP0)"
=======
        "User-Agent": "azure-ai-ml/1.1.0 azsdk-python-mgmt-machinelearningservices/0.1.0 Python/3.9.10 (Windows-10-10.0.22621-SP0)"
>>>>>>> dce54150
      },
      "RequestBody": null,
      "StatusCode": 200,
      "ResponseHeaders": {
        "Cache-Control": "no-cache",
        "Content-Encoding": "gzip",
        "Content-Type": "application/json; charset=utf-8",
<<<<<<< HEAD
        "Date": "Mon, 10 Oct 2022 08:22:11 GMT",
        "Expires": "-1",
        "Pragma": "no-cache",
        "Request-Context": "appId=cid-v1:512cc15a-13b5-415b-bfd0-dce7accb6bb1",
        "Server-Timing": "traceparent;desc=\u002200-d520308334a5d860c327f11b1d0c9940-0c3ecd4c5c10c7e5-01\u0022",
=======
        "Date": "Mon, 24 Oct 2022 13:50:44 GMT",
        "Expires": "-1",
        "Pragma": "no-cache",
        "Request-Context": "appId=cid-v1:512cc15a-13b5-415b-bfd0-dce7accb6bb1",
        "Server-Timing": "traceparent;desc=\u002200-aef20ad2df331b41faa0297b5b76c87e-1bac7ddc1b9cc841-00\u0022",
>>>>>>> dce54150
        "Strict-Transport-Security": "max-age=31536000; includeSubDomains",
        "Transfer-Encoding": "chunked",
        "Vary": [
          "Accept-Encoding",
          "Accept-Encoding"
        ],
        "x-aml-cluster": "vienna-test-westus2-02",
        "X-Content-Type-Options": "nosniff",
<<<<<<< HEAD
        "x-ms-correlation-request-id": "99d2abec-8b23-41ce-aebe-a29d671840ca",
        "x-ms-ratelimit-remaining-subscription-reads": "11989",
        "x-ms-response-type": "standard",
        "x-ms-routing-request-id": "JAPANEAST:20221010T082212Z:99d2abec-8b23-41ce-aebe-a29d671840ca",
        "x-request-time": "0.112"
=======
        "x-ms-correlation-request-id": "0778b423-03c2-4f9a-b78a-13861a2363f3",
        "x-ms-ratelimit-remaining-subscription-reads": "11989",
        "x-ms-response-type": "standard",
        "x-ms-routing-request-id": "JAPANEAST:20221024T135044Z:0778b423-03c2-4f9a-b78a-13861a2363f3",
        "x-request-time": "0.097"
>>>>>>> dce54150
      },
      "ResponseBody": {
        "id": "/subscriptions/00000000-0000-0000-0000-000000000/resourceGroups/00000/providers/Microsoft.MachineLearningServices/workspaces/00000/datastores/workspaceblobstore",
        "name": "workspaceblobstore",
        "type": "Microsoft.MachineLearningServices/workspaces/datastores",
        "properties": {
          "description": null,
          "tags": null,
          "properties": null,
          "isDefault": true,
          "credentials": {
            "credentialsType": "AccountKey"
          },
          "datastoreType": "AzureBlob",
          "accountName": "sagvgsoim6nmhbq",
          "containerName": "azureml-blobstore-e61cd5e2-512f-475e-9842-5e2a973993b8",
          "endpoint": "core.windows.net",
          "protocol": "https",
          "serviceDataAccessAuthIdentity": "WorkspaceSystemAssignedIdentity"
        },
        "systemData": {
          "createdAt": "2022-09-22T09:02:03.2629568\u002B00:00",
          "createdBy": "779301c0-18b2-4cdc-801b-a0a3368fee0a",
          "createdByType": "Application",
          "lastModifiedAt": "2022-09-22T09:02:04.166989\u002B00:00",
          "lastModifiedBy": "779301c0-18b2-4cdc-801b-a0a3368fee0a",
          "lastModifiedByType": "Application"
        }
      }
    },
    {
      "RequestUri": "https://management.azure.com/subscriptions/00000000-0000-0000-0000-000000000/resourceGroups/00000/providers/Microsoft.MachineLearningServices/workspaces/00000/datastores/workspaceblobstore/listSecrets?api-version=2022-05-01",
      "RequestMethod": "POST",
      "RequestHeaders": {
        "Accept": "application/json",
        "Accept-Encoding": "gzip, deflate",
        "Connection": "keep-alive",
        "Content-Length": "0",
<<<<<<< HEAD
        "User-Agent": "azure-ai-ml/0.2.0 azsdk-python-mgmt-machinelearningservices/0.1.0 Python/3.9.6 (Windows-10-10.0.22621-SP0)"
=======
        "User-Agent": "azure-ai-ml/1.1.0 azsdk-python-mgmt-machinelearningservices/0.1.0 Python/3.9.10 (Windows-10-10.0.22621-SP0)"
>>>>>>> dce54150
      },
      "RequestBody": null,
      "StatusCode": 200,
      "ResponseHeaders": {
        "Cache-Control": "no-cache",
        "Content-Encoding": "gzip",
        "Content-Type": "application/json; charset=utf-8",
<<<<<<< HEAD
        "Date": "Mon, 10 Oct 2022 08:22:12 GMT",
        "Expires": "-1",
        "Pragma": "no-cache",
        "Request-Context": "appId=cid-v1:512cc15a-13b5-415b-bfd0-dce7accb6bb1",
        "Server-Timing": "traceparent;desc=\u002200-7035726cdd8a2e41a299ea6187c3c6db-cd0f90103a1d73c9-01\u0022",
=======
        "Date": "Mon, 24 Oct 2022 13:50:44 GMT",
        "Expires": "-1",
        "Pragma": "no-cache",
        "Request-Context": "appId=cid-v1:512cc15a-13b5-415b-bfd0-dce7accb6bb1",
        "Server-Timing": "traceparent;desc=\u002200-6ec8fb7644f29895a976abb1bcaf12ad-b4ef74d29694c0a5-00\u0022",
>>>>>>> dce54150
        "Strict-Transport-Security": "max-age=31536000; includeSubDomains",
        "Transfer-Encoding": "chunked",
        "Vary": "Accept-Encoding",
        "x-aml-cluster": "vienna-test-westus2-02",
        "X-Content-Type-Options": "nosniff",
<<<<<<< HEAD
        "x-ms-correlation-request-id": "2985e17f-84ed-47cd-a3d0-b244b3b8bf50",
        "x-ms-ratelimit-remaining-subscription-writes": "1194",
        "x-ms-response-type": "standard",
        "x-ms-routing-request-id": "JAPANEAST:20221010T082212Z:2985e17f-84ed-47cd-a3d0-b244b3b8bf50",
        "x-request-time": "0.099"
=======
        "x-ms-correlation-request-id": "041434a3-a5d5-4910-adc9-afc4b2948af8",
        "x-ms-ratelimit-remaining-subscription-writes": "1194",
        "x-ms-response-type": "standard",
        "x-ms-routing-request-id": "JAPANEAST:20221024T135044Z:041434a3-a5d5-4910-adc9-afc4b2948af8",
        "x-request-time": "0.094"
>>>>>>> dce54150
      },
      "ResponseBody": {
        "secretsType": "AccountKey",
        "key": "dGhpcyBpcyBmYWtlIGtleQ=="
      }
    },
    {
<<<<<<< HEAD
      "RequestUri": "https://sagvgsoim6nmhbq.blob.core.windows.net/azureml-blobstore-e61cd5e2-512f-475e-9842-5e2a973993b8/LocalUpload/00000000000000000000000000000000/hemera-component/component.yaml",
=======
      "RequestUri": "https://sagvgsoim6nmhbq.blob.core.windows.net/azureml-blobstore-e61cd5e2-512f-475e-9842-5e2a973993b8/LocalUpload/000000000000000000000000000000000000/hemera-component/component.yaml",
>>>>>>> dce54150
      "RequestMethod": "HEAD",
      "RequestHeaders": {
        "Accept": "application/xml",
        "Accept-Encoding": "gzip, deflate",
        "Connection": "keep-alive",
<<<<<<< HEAD
        "User-Agent": "azsdk-python-storage-blob/12.14.0b2 Python/3.9.6 (Windows-10-10.0.22621-SP0)",
        "x-ms-date": "Mon, 10 Oct 2022 08:22:12 GMT",
=======
        "User-Agent": "azsdk-python-storage-blob/12.14.0 Python/3.9.10 (Windows-10-10.0.22621-SP0)",
        "x-ms-date": "Mon, 24 Oct 2022 13:50:44 GMT",
>>>>>>> dce54150
        "x-ms-version": "2021-08-06"
      },
      "RequestBody": null,
      "StatusCode": 200,
      "ResponseHeaders": {
        "Accept-Ranges": "bytes",
<<<<<<< HEAD
        "Content-Length": "1905",
        "Content-MD5": "AcQHpefZr524XtHJQHzR7Q==",
        "Content-Type": "application/octet-stream",
        "Date": "Mon, 10 Oct 2022 08:22:12 GMT",
        "ETag": "\u00220x8DAAA6F020D13E0\u0022",
        "Last-Modified": "Mon, 10 Oct 2022 03:24:57 GMT",
=======
        "Content-Length": "1844",
        "Content-MD5": "Qdx8hYKW6YPpRwzKRyORyQ==",
        "Content-Type": "application/octet-stream",
        "Date": "Mon, 24 Oct 2022 13:50:44 GMT",
        "ETag": "\u00220x8DAB5ADDCA2DBB6\u0022",
        "Last-Modified": "Mon, 24 Oct 2022 10:52:36 GMT",
>>>>>>> dce54150
        "Server": [
          "Windows-Azure-Blob/1.0",
          "Microsoft-HTTPAPI/2.0"
        ],
        "Vary": "Origin",
        "x-ms-access-tier": "Hot",
        "x-ms-access-tier-inferred": "true",
        "x-ms-blob-type": "BlockBlob",
<<<<<<< HEAD
        "x-ms-creation-time": "Mon, 10 Oct 2022 03:24:57 GMT",
        "x-ms-lease-state": "available",
        "x-ms-lease-status": "unlocked",
        "x-ms-meta-name": "efc28047-774b-4de0-8703-4c096cd4319e",
=======
        "x-ms-creation-time": "Mon, 24 Oct 2022 10:52:35 GMT",
        "x-ms-lease-state": "available",
        "x-ms-lease-status": "unlocked",
        "x-ms-meta-name": "1f43a999-6005-a167-6bde-90cc09ac7298",
>>>>>>> dce54150
        "x-ms-meta-upload_status": "completed",
        "x-ms-meta-version": "1",
        "x-ms-server-encrypted": "true",
        "x-ms-version": "2021-08-06"
      },
      "ResponseBody": null
    },
    {
<<<<<<< HEAD
      "RequestUri": "https://sagvgsoim6nmhbq.blob.core.windows.net/azureml-blobstore-e61cd5e2-512f-475e-9842-5e2a973993b8/az-ml-artifacts/00000000000000000000000000000000/hemera-component/component.yaml",
=======
      "RequestUri": "https://sagvgsoim6nmhbq.blob.core.windows.net/azureml-blobstore-e61cd5e2-512f-475e-9842-5e2a973993b8/az-ml-artifacts/000000000000000000000000000000000000/hemera-component/component.yaml",
>>>>>>> dce54150
      "RequestMethod": "HEAD",
      "RequestHeaders": {
        "Accept": "application/xml",
        "Accept-Encoding": "gzip, deflate",
        "Connection": "keep-alive",
<<<<<<< HEAD
        "User-Agent": "azsdk-python-storage-blob/12.14.0b2 Python/3.9.6 (Windows-10-10.0.22621-SP0)",
        "x-ms-date": "Mon, 10 Oct 2022 08:22:12 GMT",
=======
        "User-Agent": "azsdk-python-storage-blob/12.14.0 Python/3.9.10 (Windows-10-10.0.22621-SP0)",
        "x-ms-date": "Mon, 24 Oct 2022 13:50:44 GMT",
>>>>>>> dce54150
        "x-ms-version": "2021-08-06"
      },
      "RequestBody": null,
      "StatusCode": 404,
      "ResponseHeaders": {
<<<<<<< HEAD
        "Date": "Mon, 10 Oct 2022 08:22:12 GMT",
=======
        "Date": "Mon, 24 Oct 2022 13:50:45 GMT",
>>>>>>> dce54150
        "Server": [
          "Windows-Azure-Blob/1.0",
          "Microsoft-HTTPAPI/2.0"
        ],
        "Transfer-Encoding": "chunked",
        "Vary": "Origin",
        "x-ms-error-code": "BlobNotFound",
        "x-ms-version": "2021-08-06"
      },
      "ResponseBody": null
    },
    {
<<<<<<< HEAD
      "RequestUri": "https://management.azure.com/subscriptions/00000000-0000-0000-0000-000000000/resourceGroups/00000/providers/Microsoft.MachineLearningServices/workspaces/00000/codes/efc28047-774b-4de0-8703-4c096cd4319e/versions/1?api-version=2022-05-01",
=======
      "RequestUri": "https://management.azure.com/subscriptions/00000000-0000-0000-0000-000000000/resourceGroups/00000/providers/Microsoft.MachineLearningServices/workspaces/00000/codes/1f43a999-6005-a167-6bde-90cc09ac7298/versions/1?api-version=2022-05-01",
>>>>>>> dce54150
      "RequestMethod": "PUT",
      "RequestHeaders": {
        "Accept": "application/json",
        "Accept-Encoding": "gzip, deflate",
        "Connection": "keep-alive",
        "Content-Length": "309",
        "Content-Type": "application/json",
<<<<<<< HEAD
        "User-Agent": "azure-ai-ml/0.2.0 azsdk-python-mgmt-machinelearningservices/0.1.0 Python/3.9.6 (Windows-10-10.0.22621-SP0)"
=======
        "User-Agent": "azure-ai-ml/1.1.0 azsdk-python-mgmt-machinelearningservices/0.1.0 Python/3.9.10 (Windows-10-10.0.22621-SP0)"
>>>>>>> dce54150
      },
      "RequestBody": {
        "properties": {
          "properties": {
            "hash_sha256": "0000000000000",
            "hash_version": "0000000000000"
          },
          "isAnonymous": true,
          "isArchived": false,
<<<<<<< HEAD
          "codeUri": "https://sagvgsoim6nmhbq.blob.core.windows.net/azureml-blobstore-e61cd5e2-512f-475e-9842-5e2a973993b8/LocalUpload/00000000000000000000000000000000/hemera-component"
=======
          "codeUri": "https://sagvgsoim6nmhbq.blob.core.windows.net/azureml-blobstore-e61cd5e2-512f-475e-9842-5e2a973993b8/LocalUpload/000000000000000000000000000000000000/hemera-component"
>>>>>>> dce54150
        }
      },
      "StatusCode": 200,
      "ResponseHeaders": {
        "Cache-Control": "no-cache",
        "Content-Encoding": "gzip",
        "Content-Type": "application/json; charset=utf-8",
<<<<<<< HEAD
        "Date": "Mon, 10 Oct 2022 08:22:13 GMT",
        "Expires": "-1",
        "Pragma": "no-cache",
        "Request-Context": "appId=cid-v1:512cc15a-13b5-415b-bfd0-dce7accb6bb1",
        "Server-Timing": "traceparent;desc=\u002200-4408002ac3cb96263424859ad461f84a-36af99aed275d5cb-01\u0022",
=======
        "Date": "Mon, 24 Oct 2022 13:50:45 GMT",
        "Expires": "-1",
        "Pragma": "no-cache",
        "Request-Context": "appId=cid-v1:512cc15a-13b5-415b-bfd0-dce7accb6bb1",
        "Server-Timing": "traceparent;desc=\u002200-e94b2ea2d8acf6474b08289497ef68ed-131f7a31259e8663-00\u0022",
>>>>>>> dce54150
        "Strict-Transport-Security": "max-age=31536000; includeSubDomains",
        "Transfer-Encoding": "chunked",
        "Vary": [
          "Accept-Encoding",
          "Accept-Encoding"
        ],
        "x-aml-cluster": "vienna-test-westus2-02",
        "X-Content-Type-Options": "nosniff",
<<<<<<< HEAD
        "x-ms-correlation-request-id": "d074ed5c-8115-47bd-9d5f-0488db293cea",
        "x-ms-ratelimit-remaining-subscription-writes": "1189",
        "x-ms-response-type": "standard",
        "x-ms-routing-request-id": "JAPANEAST:20221010T082213Z:d074ed5c-8115-47bd-9d5f-0488db293cea",
        "x-request-time": "0.257"
      },
      "ResponseBody": {
        "id": "/subscriptions/00000000-0000-0000-0000-000000000/resourceGroups/00000/providers/Microsoft.MachineLearningServices/workspaces/00000/codes/efc28047-774b-4de0-8703-4c096cd4319e/versions/1",
=======
        "x-ms-correlation-request-id": "35ba9914-77c3-4cb1-a2fb-95e3edc6bddf",
        "x-ms-ratelimit-remaining-subscription-writes": "1189",
        "x-ms-response-type": "standard",
        "x-ms-routing-request-id": "JAPANEAST:20221024T135045Z:35ba9914-77c3-4cb1-a2fb-95e3edc6bddf",
        "x-request-time": "0.272"
      },
      "ResponseBody": {
        "id": "/subscriptions/00000000-0000-0000-0000-000000000/resourceGroups/00000/providers/Microsoft.MachineLearningServices/workspaces/00000/codes/1f43a999-6005-a167-6bde-90cc09ac7298/versions/1",
>>>>>>> dce54150
        "name": "1",
        "type": "Microsoft.MachineLearningServices/workspaces/codes/versions",
        "properties": {
          "description": null,
          "tags": {},
          "properties": {
            "hash_sha256": "0000000000000",
            "hash_version": "0000000000000"
          },
          "isArchived": false,
          "isAnonymous": false,
<<<<<<< HEAD
          "codeUri": "https://sagvgsoim6nmhbq.blob.core.windows.net/azureml-blobstore-e61cd5e2-512f-475e-9842-5e2a973993b8/LocalUpload/00000000000000000000000000000000/hemera-component"
        },
        "systemData": {
          "createdAt": "2022-10-10T03:24:58.5267334\u002B00:00",
          "createdBy": "Xingzhi Zhang",
          "createdByType": "User",
          "lastModifiedAt": "2022-10-10T08:22:13.5591772\u002B00:00",
=======
          "codeUri": "https://sagvgsoim6nmhbq.blob.core.windows.net/azureml-blobstore-e61cd5e2-512f-475e-9842-5e2a973993b8/LocalUpload/000000000000000000000000000000000000/hemera-component"
        },
        "systemData": {
          "createdAt": "2022-10-24T10:52:36.7657962\u002B00:00",
          "createdBy": "Xingzhi Zhang",
          "createdByType": "User",
          "lastModifiedAt": "2022-10-24T13:50:45.5941491\u002B00:00",
>>>>>>> dce54150
          "lastModifiedBy": "Xingzhi Zhang",
          "lastModifiedByType": "User"
        }
      }
    },
    {
<<<<<<< HEAD
      "RequestUri": "https://management.azure.com/subscriptions/00000000-0000-0000-0000-000000000/resourceGroups/00000/providers/Microsoft.MachineLearningServices/workspaces/00000/components/test_315280257191/versions/0.0.2?api-version=2022-05-01",
=======
      "RequestUri": "https://management.azure.com/subscriptions/00000000-0000-0000-0000-000000000/resourceGroups/00000/providers/Microsoft.MachineLearningServices/workspaces/00000/components/test_253602156392/versions/0.0.2?api-version=2022-05-01",
>>>>>>> dce54150
      "RequestMethod": "PUT",
      "RequestHeaders": {
        "Accept": "application/json",
        "Accept-Encoding": "gzip, deflate",
        "Connection": "keep-alive",
        "Content-Length": "2227",
        "Content-Type": "application/json",
<<<<<<< HEAD
        "User-Agent": "azure-ai-ml/0.2.0 azsdk-python-mgmt-machinelearningservices/0.1.0 Python/3.9.6 (Windows-10-10.0.22621-SP0)"
=======
        "User-Agent": "azure-ai-ml/1.1.0 azsdk-python-mgmt-machinelearningservices/0.1.0 Python/3.9.10 (Windows-10-10.0.22621-SP0)"
>>>>>>> dce54150
      },
      "RequestBody": {
        "properties": {
          "description": "Ads LR DNN Raw Keys Dummy sample.",
          "properties": {},
          "tags": {
            "category": "Component Tutorial",
            "contact": "amldesigner@microsoft.com"
          },
          "isAnonymous": false,
          "isArchived": false,
          "componentSpec": {
<<<<<<< HEAD
            "name": "test_315280257191",
=======
            "name": "test_253602156392",
>>>>>>> dce54150
            "description": "Ads LR DNN Raw Keys Dummy sample.",
            "tags": {
              "category": "Component Tutorial",
              "contact": "amldesigner@microsoft.com"
            },
            "version": "0.0.2",
            "$schema": "https://componentsdk.azureedge.net/jsonschema/HemeraComponent.json",
            "display_name": "Ads LR DNN Raw Keys",
            "inputs": {
              "TrainingDataDir": {
                "type": "path",
                "optional": true,
                "is_resource": true
              },
              "ValidationDataDir": {
                "type": "path",
                "optional": true,
                "is_resource": true
              },
              "InitialModelDir": {
                "type": "path",
                "optional": true,
                "is_resource": true
              },
              "YarnCluster": {
                "type": "string",
                "default": "mtprime-bn2-0"
              },
              "JobQueue": {
                "type": "string",
                "default": "default"
              },
              "WorkerCount": {
                "type": "string",
                "default": "2.0"
              },
              "Cpu": {
                "type": "string",
                "default": "2.0"
              },
              "Memory": {
                "type": "string",
                "default": "10g"
              },
              "HdfsRootDir": {
                "type": "string",
                "default": "/projects/default/"
              },
              "CosmosRootDir": {
                "type": "string",
                "default": "https://cosmos09.osdinfra.net/cosmos/dummy/local/root/"
              }
            },
            "outputs": {
              "output1": {
                "type": "AnyFile"
              },
              "output2": {
                "type": "AnyFile"
              }
            },
            "type": "HemeraComponent",
<<<<<<< HEAD
            "code": "azureml:/subscriptions/00000000-0000-0000-0000-000000000/resourceGroups/00000/providers/Microsoft.MachineLearningServices/workspaces/00000/codes/efc28047-774b-4de0-8703-4c096cd4319e/versions/1",
=======
            "code": "azureml:/subscriptions/00000000-0000-0000-0000-000000000/resourceGroups/00000/providers/Microsoft.MachineLearningServices/workspaces/00000/codes/1f43a999-6005-a167-6bde-90cc09ac7298/versions/1",
>>>>>>> dce54150
            "command": "run.bat [-_TrainingDataDir {inputs.TrainingDataDir}] [-_ValidationDataDir {inputs.ValidationDataDir}] [-_InitialModelDir {inputs.InitialModelDir}] -_CosmosRootDir {inputs.CosmosRootDir} -_PsCount 0 %CLUSTER%={inputs.YarnCluster} -JobQueue {inputs.JobQueue} -_WorkerCount {inputs.WorkerCount} -_Cpu {inputs.Cpu} -_Memory {inputs.Memory} -_HdfsRootDir {inputs.HdfsRootDir} -_ExposedPort \u00223200-3210,3300-3321\u0022 -_NodeLostBlocker -_UsePhysicalIP -_SyncWorker -_EntranceFileName run.py -_StartupArguments \u0022\u0022 -_PythonZipPath \u0022https://dummy/foo/bar.zip\u0022 -_ModelOutputDir {outputs.output1} -_ValidationOutputDir {outputs.output2}",
            "hemera": {
              "ref_id": "1bd1525c-082e-4652-a9b2-9c60783ec551"
            }
          }
        }
      },
      "StatusCode": 201,
      "ResponseHeaders": {
        "Cache-Control": "no-cache",
        "Content-Length": "3663",
        "Content-Type": "application/json; charset=utf-8",
<<<<<<< HEAD
        "Date": "Mon, 10 Oct 2022 08:22:15 GMT",
        "Expires": "-1",
        "Location": "https://management.azure.com/subscriptions/00000000-0000-0000-0000-000000000/resourceGroups/00000/providers/Microsoft.MachineLearningServices/workspaces/00000/components/test_315280257191/versions/0.0.2?api-version=2022-05-01",
        "Pragma": "no-cache",
        "Request-Context": "appId=cid-v1:512cc15a-13b5-415b-bfd0-dce7accb6bb1",
        "Server-Timing": "traceparent;desc=\u002200-d79c391db451632abb6ace0c30a392e8-52a8ea4c4e7521f7-01\u0022",
        "Strict-Transport-Security": "max-age=31536000; includeSubDomains",
        "x-aml-cluster": "vienna-test-westus2-02",
        "X-Content-Type-Options": "nosniff",
        "x-ms-correlation-request-id": "b647f9d0-024b-4e4b-9e04-3878c6ad114f",
        "x-ms-ratelimit-remaining-subscription-writes": "1188",
        "x-ms-response-type": "standard",
        "x-ms-routing-request-id": "JAPANEAST:20221010T082215Z:b647f9d0-024b-4e4b-9e04-3878c6ad114f",
        "x-request-time": "1.703"
      },
      "ResponseBody": {
        "id": "/subscriptions/00000000-0000-0000-0000-000000000/resourceGroups/00000/providers/Microsoft.MachineLearningServices/workspaces/00000/components/test_315280257191/versions/0.0.2",
=======
        "Date": "Mon, 24 Oct 2022 13:50:47 GMT",
        "Expires": "-1",
        "Location": "https://management.azure.com/subscriptions/00000000-0000-0000-0000-000000000/resourceGroups/00000/providers/Microsoft.MachineLearningServices/workspaces/00000/components/test_253602156392/versions/0.0.2?api-version=2022-05-01",
        "Pragma": "no-cache",
        "Request-Context": "appId=cid-v1:512cc15a-13b5-415b-bfd0-dce7accb6bb1",
        "Server-Timing": "traceparent;desc=\u002200-269af1b1c0738e4f72ad5e8cec3a5ccb-1aa99972ad5d5653-00\u0022",
        "Strict-Transport-Security": "max-age=31536000; includeSubDomains",
        "x-aml-cluster": "vienna-test-westus2-02",
        "X-Content-Type-Options": "nosniff",
        "x-ms-correlation-request-id": "4753404d-b3fe-4d3c-b632-3ac67abc4cf4",
        "x-ms-ratelimit-remaining-subscription-writes": "1188",
        "x-ms-response-type": "standard",
        "x-ms-routing-request-id": "JAPANEAST:20221024T135047Z:4753404d-b3fe-4d3c-b632-3ac67abc4cf4",
        "x-request-time": "1.682"
      },
      "ResponseBody": {
        "id": "/subscriptions/00000000-0000-0000-0000-000000000/resourceGroups/00000/providers/Microsoft.MachineLearningServices/workspaces/00000/components/test_253602156392/versions/0.0.2",
>>>>>>> dce54150
        "name": "0.0.2",
        "type": "Microsoft.MachineLearningServices/workspaces/components/versions",
        "properties": {
          "description": null,
          "tags": {
            "category": "Component Tutorial",
            "contact": "amldesigner@microsoft.com"
          },
          "properties": {},
          "isArchived": false,
          "isAnonymous": false,
          "componentSpec": {
            "$schema": "https://componentsdk.azureedge.net/jsonschema/HemeraComponent.json",
<<<<<<< HEAD
            "name": "test_315280257191",
=======
            "name": "test_253602156392",
>>>>>>> dce54150
            "version": "0.0.2",
            "display_name": "Ads LR DNN Raw Keys",
            "is_deterministic": "True",
            "type": "HemeraComponent",
            "description": "Ads LR DNN Raw Keys Dummy sample.",
            "tags": {
              "category": "Component Tutorial",
              "contact": "amldesigner@microsoft.com"
            },
            "inputs": {
              "TrainingDataDir": {
                "type": "path",
                "optional": "True",
                "is_resource": "True"
              },
              "ValidationDataDir": {
                "type": "path",
                "optional": "True",
                "is_resource": "True"
              },
              "InitialModelDir": {
                "type": "path",
                "optional": "True",
                "is_resource": "True"
              },
              "YarnCluster": {
                "type": "String",
                "optional": "False",
                "default": "mtprime-bn2-0"
              },
              "JobQueue": {
                "type": "String",
                "optional": "False",
                "default": "default"
              },
              "WorkerCount": {
                "type": "String",
                "optional": "False",
                "default": "2.0"
              },
              "Cpu": {
                "type": "String",
                "optional": "False",
                "default": "2.0"
              },
              "Memory": {
                "type": "String",
                "optional": "False",
                "default": "10g"
              },
              "HdfsRootDir": {
                "type": "String",
                "optional": "False",
                "default": "/projects/default/"
              },
              "CosmosRootDir": {
                "type": "String",
                "optional": "False",
                "default": "https://cosmos09.osdinfra.net/cosmos/dummy/local/root/"
              }
            },
            "outputs": {
              "output1": {
                "type": "AnyFile"
              },
              "output2": {
                "type": "AnyFile"
              }
            },
            "command": "run.bat [-_TrainingDataDir {inputs.TrainingDataDir}] [-_ValidationDataDir {inputs.ValidationDataDir}] [-_InitialModelDir {inputs.InitialModelDir}] -_CosmosRootDir {inputs.CosmosRootDir} -_PsCount 0 %CLUSTER%={inputs.YarnCluster} -JobQueue {inputs.JobQueue} -_WorkerCount {inputs.WorkerCount} -_Cpu {inputs.Cpu} -_Memory {inputs.Memory} -_HdfsRootDir {inputs.HdfsRootDir} -_ExposedPort \u00223200-3210,3300-3321\u0022 -_NodeLostBlocker -_UsePhysicalIP -_SyncWorker -_EntranceFileName run.py -_StartupArguments \u0022\u0022 -_PythonZipPath \u0022https://dummy/foo/bar.zip\u0022 -_ModelOutputDir {outputs.output1} -_ValidationOutputDir {outputs.output2}",
            "hemera": {
              "ref_id": "1bd1525c-082e-4652-a9b2-9c60783ec551"
            },
<<<<<<< HEAD
            "code": "azureml:/subscriptions/00000000-0000-0000-0000-000000000/resourceGroups/00000/providers/Microsoft.MachineLearningServices/workspaces/00000/codes/efc28047-774b-4de0-8703-4c096cd4319e/versions/1"
          }
        },
        "systemData": {
          "createdAt": "2022-10-10T08:22:14.6357398\u002B00:00",
          "createdBy": "Xingzhi Zhang",
          "createdByType": "User",
          "lastModifiedAt": "2022-10-10T08:22:15.3114219\u002B00:00",
=======
            "code": "azureml:/subscriptions/00000000-0000-0000-0000-000000000/resourceGroups/00000/providers/Microsoft.MachineLearningServices/workspaces/00000/codes/1f43a999-6005-a167-6bde-90cc09ac7298/versions/1"
          }
        },
        "systemData": {
          "createdAt": "2022-10-24T13:50:46.7031651\u002B00:00",
          "createdBy": "Xingzhi Zhang",
          "createdByType": "User",
          "lastModifiedAt": "2022-10-24T13:50:47.3361891\u002B00:00",
>>>>>>> dce54150
          "lastModifiedBy": "Xingzhi Zhang",
          "lastModifiedByType": "User"
        }
      }
    },
    {
<<<<<<< HEAD
      "RequestUri": "https://management.azure.com/subscriptions/00000000-0000-0000-0000-000000000/resourceGroups/00000/providers/Microsoft.MachineLearningServices/workspaces/00000/components/test_315280257191/versions/0.0.2?api-version=2022-05-01",
=======
      "RequestUri": "https://management.azure.com/subscriptions/00000000-0000-0000-0000-000000000/resourceGroups/00000/providers/Microsoft.MachineLearningServices/workspaces/00000/components/test_253602156392/versions/0.0.2?api-version=2022-05-01",
>>>>>>> dce54150
      "RequestMethod": "GET",
      "RequestHeaders": {
        "Accept": "application/json",
        "Accept-Encoding": "gzip, deflate",
        "Connection": "keep-alive",
<<<<<<< HEAD
        "User-Agent": "azure-ai-ml/0.2.0 azsdk-python-mgmt-machinelearningservices/0.1.0 Python/3.9.6 (Windows-10-10.0.22621-SP0)"
=======
        "User-Agent": "azure-ai-ml/1.1.0 azsdk-python-mgmt-machinelearningservices/0.1.0 Python/3.9.10 (Windows-10-10.0.22621-SP0)"
>>>>>>> dce54150
      },
      "RequestBody": null,
      "StatusCode": 200,
      "ResponseHeaders": {
        "Cache-Control": "no-cache",
        "Content-Encoding": "gzip",
        "Content-Type": "application/json; charset=utf-8",
<<<<<<< HEAD
        "Date": "Mon, 10 Oct 2022 08:22:16 GMT",
        "Expires": "-1",
        "Pragma": "no-cache",
        "Request-Context": "appId=cid-v1:512cc15a-13b5-415b-bfd0-dce7accb6bb1",
        "Server-Timing": "traceparent;desc=\u002200-dab772606f57c87d9e45c5c703fd1975-14e1539dbf6fcdf9-01\u0022",
=======
        "Date": "Mon, 24 Oct 2022 13:50:48 GMT",
        "Expires": "-1",
        "Pragma": "no-cache",
        "Request-Context": "appId=cid-v1:512cc15a-13b5-415b-bfd0-dce7accb6bb1",
        "Server-Timing": "traceparent;desc=\u002200-66d9085cfabeee8abd5d457b58816968-84a48dddd2e43a1e-00\u0022",
>>>>>>> dce54150
        "Strict-Transport-Security": "max-age=31536000; includeSubDomains",
        "Transfer-Encoding": "chunked",
        "Vary": [
          "Accept-Encoding",
          "Accept-Encoding"
        ],
        "x-aml-cluster": "vienna-test-westus2-02",
        "X-Content-Type-Options": "nosniff",
<<<<<<< HEAD
        "x-ms-correlation-request-id": "5e47b836-edae-49e2-9ad1-1dbc0eeec8fc",
        "x-ms-ratelimit-remaining-subscription-reads": "11988",
        "x-ms-response-type": "standard",
        "x-ms-routing-request-id": "JAPANEAST:20221010T082216Z:5e47b836-edae-49e2-9ad1-1dbc0eeec8fc",
        "x-request-time": "0.326"
      },
      "ResponseBody": {
        "id": "/subscriptions/00000000-0000-0000-0000-000000000/resourceGroups/00000/providers/Microsoft.MachineLearningServices/workspaces/00000/components/test_315280257191/versions/0.0.2",
=======
        "x-ms-correlation-request-id": "1d7a86d9-709f-4180-8109-e3a27b519e20",
        "x-ms-ratelimit-remaining-subscription-reads": "11988",
        "x-ms-response-type": "standard",
        "x-ms-routing-request-id": "JAPANEAST:20221024T135048Z:1d7a86d9-709f-4180-8109-e3a27b519e20",
        "x-request-time": "0.341"
      },
      "ResponseBody": {
        "id": "/subscriptions/00000000-0000-0000-0000-000000000/resourceGroups/00000/providers/Microsoft.MachineLearningServices/workspaces/00000/components/test_253602156392/versions/0.0.2",
>>>>>>> dce54150
        "name": "0.0.2",
        "type": "Microsoft.MachineLearningServices/workspaces/components/versions",
        "properties": {
          "description": null,
          "tags": {
            "category": "Component Tutorial",
            "contact": "amldesigner@microsoft.com"
          },
          "properties": {},
          "isArchived": false,
          "isAnonymous": false,
          "componentSpec": {
            "$schema": "https://componentsdk.azureedge.net/jsonschema/HemeraComponent.json",
<<<<<<< HEAD
            "name": "test_315280257191",
=======
            "name": "test_253602156392",
>>>>>>> dce54150
            "version": "0.0.2",
            "display_name": "Ads LR DNN Raw Keys",
            "is_deterministic": "True",
            "type": "HemeraComponent",
            "description": "Ads LR DNN Raw Keys Dummy sample.",
            "tags": {
              "category": "Component Tutorial",
              "contact": "amldesigner@microsoft.com"
            },
            "inputs": {
              "TrainingDataDir": {
                "type": "path",
                "optional": "True",
                "is_resource": "True"
              },
              "ValidationDataDir": {
                "type": "path",
                "optional": "True",
                "is_resource": "True"
              },
              "InitialModelDir": {
                "type": "path",
                "optional": "True",
                "is_resource": "True"
              },
              "YarnCluster": {
                "type": "String",
                "optional": "False",
                "default": "mtprime-bn2-0"
              },
              "JobQueue": {
                "type": "String",
                "optional": "False",
                "default": "default"
              },
              "WorkerCount": {
                "type": "String",
                "optional": "False",
                "default": "2.0"
              },
              "Cpu": {
                "type": "String",
                "optional": "False",
                "default": "2.0"
              },
              "Memory": {
                "type": "String",
                "optional": "False",
                "default": "10g"
              },
              "HdfsRootDir": {
                "type": "String",
                "optional": "False",
                "default": "/projects/default/"
              },
              "CosmosRootDir": {
                "type": "String",
                "optional": "False",
                "default": "https://cosmos09.osdinfra.net/cosmos/dummy/local/root/"
              }
            },
            "outputs": {
              "output1": {
                "type": "AnyFile"
              },
              "output2": {
                "type": "AnyFile"
              }
            },
            "command": "run.bat [-_TrainingDataDir {inputs.TrainingDataDir}] [-_ValidationDataDir {inputs.ValidationDataDir}] [-_InitialModelDir {inputs.InitialModelDir}] -_CosmosRootDir {inputs.CosmosRootDir} -_PsCount 0 %CLUSTER%={inputs.YarnCluster} -JobQueue {inputs.JobQueue} -_WorkerCount {inputs.WorkerCount} -_Cpu {inputs.Cpu} -_Memory {inputs.Memory} -_HdfsRootDir {inputs.HdfsRootDir} -_ExposedPort \u00223200-3210,3300-3321\u0022 -_NodeLostBlocker -_UsePhysicalIP -_SyncWorker -_EntranceFileName run.py -_StartupArguments \u0022\u0022 -_PythonZipPath \u0022https://dummy/foo/bar.zip\u0022 -_ModelOutputDir {outputs.output1} -_ValidationOutputDir {outputs.output2}",
            "hemera": {
              "ref_id": "1bd1525c-082e-4652-a9b2-9c60783ec551"
            },
<<<<<<< HEAD
            "code": "azureml:/subscriptions/00000000-0000-0000-0000-000000000/resourceGroups/00000/providers/Microsoft.MachineLearningServices/workspaces/00000/codes/efc28047-774b-4de0-8703-4c096cd4319e/versions/1"
          }
        },
        "systemData": {
          "createdAt": "2022-10-10T08:22:14.6357398\u002B00:00",
          "createdBy": "Xingzhi Zhang",
          "createdByType": "User",
          "lastModifiedAt": "2022-10-10T08:22:15.3114219\u002B00:00",
=======
            "code": "azureml:/subscriptions/00000000-0000-0000-0000-000000000/resourceGroups/00000/providers/Microsoft.MachineLearningServices/workspaces/00000/codes/1f43a999-6005-a167-6bde-90cc09ac7298/versions/1"
          }
        },
        "systemData": {
          "createdAt": "2022-10-24T13:50:46.7031651\u002B00:00",
          "createdBy": "Xingzhi Zhang",
          "createdByType": "User",
          "lastModifiedAt": "2022-10-24T13:50:47.3361891\u002B00:00",
>>>>>>> dce54150
          "lastModifiedBy": "Xingzhi Zhang",
          "lastModifiedByType": "User"
        }
      }
    }
  ],
  "Variables": {
<<<<<<< HEAD
    "component_name": "test_315280257191"
=======
    "component_name": "test_253602156392"
>>>>>>> dce54150
  }
}<|MERGE_RESOLUTION|>--- conflicted
+++ resolved
@@ -7,11 +7,7 @@
         "Accept": "application/json",
         "Accept-Encoding": "gzip, deflate",
         "Connection": "keep-alive",
-<<<<<<< HEAD
-        "User-Agent": "azure-ai-ml/0.2.0 azsdk-python-mgmt-machinelearningservices/0.1.0 Python/3.9.6 (Windows-10-10.0.22621-SP0)"
-=======
         "User-Agent": "azure-ai-ml/1.1.0 azsdk-python-mgmt-machinelearningservices/0.1.0 Python/3.9.10 (Windows-10-10.0.22621-SP0)"
->>>>>>> dce54150
       },
       "RequestBody": null,
       "StatusCode": 200,
@@ -19,19 +15,11 @@
         "Cache-Control": "no-cache",
         "Content-Encoding": "gzip",
         "Content-Type": "application/json; charset=utf-8",
-<<<<<<< HEAD
-        "Date": "Mon, 10 Oct 2022 08:22:11 GMT",
-        "Expires": "-1",
-        "Pragma": "no-cache",
-        "Request-Context": "appId=cid-v1:512cc15a-13b5-415b-bfd0-dce7accb6bb1",
-        "Server-Timing": "traceparent;desc=\u002200-d520308334a5d860c327f11b1d0c9940-0c3ecd4c5c10c7e5-01\u0022",
-=======
         "Date": "Mon, 24 Oct 2022 13:50:44 GMT",
         "Expires": "-1",
         "Pragma": "no-cache",
         "Request-Context": "appId=cid-v1:512cc15a-13b5-415b-bfd0-dce7accb6bb1",
         "Server-Timing": "traceparent;desc=\u002200-aef20ad2df331b41faa0297b5b76c87e-1bac7ddc1b9cc841-00\u0022",
->>>>>>> dce54150
         "Strict-Transport-Security": "max-age=31536000; includeSubDomains",
         "Transfer-Encoding": "chunked",
         "Vary": [
@@ -40,19 +28,11 @@
         ],
         "x-aml-cluster": "vienna-test-westus2-02",
         "X-Content-Type-Options": "nosniff",
-<<<<<<< HEAD
-        "x-ms-correlation-request-id": "99d2abec-8b23-41ce-aebe-a29d671840ca",
-        "x-ms-ratelimit-remaining-subscription-reads": "11989",
-        "x-ms-response-type": "standard",
-        "x-ms-routing-request-id": "JAPANEAST:20221010T082212Z:99d2abec-8b23-41ce-aebe-a29d671840ca",
-        "x-request-time": "0.112"
-=======
         "x-ms-correlation-request-id": "0778b423-03c2-4f9a-b78a-13861a2363f3",
         "x-ms-ratelimit-remaining-subscription-reads": "11989",
         "x-ms-response-type": "standard",
         "x-ms-routing-request-id": "JAPANEAST:20221024T135044Z:0778b423-03c2-4f9a-b78a-13861a2363f3",
         "x-request-time": "0.097"
->>>>>>> dce54150
       },
       "ResponseBody": {
         "id": "/subscriptions/00000000-0000-0000-0000-000000000/resourceGroups/00000/providers/Microsoft.MachineLearningServices/workspaces/00000/datastores/workspaceblobstore",
@@ -91,11 +71,7 @@
         "Accept-Encoding": "gzip, deflate",
         "Connection": "keep-alive",
         "Content-Length": "0",
-<<<<<<< HEAD
-        "User-Agent": "azure-ai-ml/0.2.0 azsdk-python-mgmt-machinelearningservices/0.1.0 Python/3.9.6 (Windows-10-10.0.22621-SP0)"
-=======
         "User-Agent": "azure-ai-ml/1.1.0 azsdk-python-mgmt-machinelearningservices/0.1.0 Python/3.9.10 (Windows-10-10.0.22621-SP0)"
->>>>>>> dce54150
       },
       "RequestBody": null,
       "StatusCode": 200,
@@ -103,37 +79,21 @@
         "Cache-Control": "no-cache",
         "Content-Encoding": "gzip",
         "Content-Type": "application/json; charset=utf-8",
-<<<<<<< HEAD
-        "Date": "Mon, 10 Oct 2022 08:22:12 GMT",
-        "Expires": "-1",
-        "Pragma": "no-cache",
-        "Request-Context": "appId=cid-v1:512cc15a-13b5-415b-bfd0-dce7accb6bb1",
-        "Server-Timing": "traceparent;desc=\u002200-7035726cdd8a2e41a299ea6187c3c6db-cd0f90103a1d73c9-01\u0022",
-=======
         "Date": "Mon, 24 Oct 2022 13:50:44 GMT",
         "Expires": "-1",
         "Pragma": "no-cache",
         "Request-Context": "appId=cid-v1:512cc15a-13b5-415b-bfd0-dce7accb6bb1",
         "Server-Timing": "traceparent;desc=\u002200-6ec8fb7644f29895a976abb1bcaf12ad-b4ef74d29694c0a5-00\u0022",
->>>>>>> dce54150
         "Strict-Transport-Security": "max-age=31536000; includeSubDomains",
         "Transfer-Encoding": "chunked",
         "Vary": "Accept-Encoding",
         "x-aml-cluster": "vienna-test-westus2-02",
         "X-Content-Type-Options": "nosniff",
-<<<<<<< HEAD
-        "x-ms-correlation-request-id": "2985e17f-84ed-47cd-a3d0-b244b3b8bf50",
-        "x-ms-ratelimit-remaining-subscription-writes": "1194",
-        "x-ms-response-type": "standard",
-        "x-ms-routing-request-id": "JAPANEAST:20221010T082212Z:2985e17f-84ed-47cd-a3d0-b244b3b8bf50",
-        "x-request-time": "0.099"
-=======
         "x-ms-correlation-request-id": "041434a3-a5d5-4910-adc9-afc4b2948af8",
         "x-ms-ratelimit-remaining-subscription-writes": "1194",
         "x-ms-response-type": "standard",
         "x-ms-routing-request-id": "JAPANEAST:20221024T135044Z:041434a3-a5d5-4910-adc9-afc4b2948af8",
         "x-request-time": "0.094"
->>>>>>> dce54150
       },
       "ResponseBody": {
         "secretsType": "AccountKey",
@@ -141,44 +101,26 @@
       }
     },
     {
-<<<<<<< HEAD
-      "RequestUri": "https://sagvgsoim6nmhbq.blob.core.windows.net/azureml-blobstore-e61cd5e2-512f-475e-9842-5e2a973993b8/LocalUpload/00000000000000000000000000000000/hemera-component/component.yaml",
-=======
       "RequestUri": "https://sagvgsoim6nmhbq.blob.core.windows.net/azureml-blobstore-e61cd5e2-512f-475e-9842-5e2a973993b8/LocalUpload/000000000000000000000000000000000000/hemera-component/component.yaml",
->>>>>>> dce54150
       "RequestMethod": "HEAD",
       "RequestHeaders": {
         "Accept": "application/xml",
         "Accept-Encoding": "gzip, deflate",
         "Connection": "keep-alive",
-<<<<<<< HEAD
-        "User-Agent": "azsdk-python-storage-blob/12.14.0b2 Python/3.9.6 (Windows-10-10.0.22621-SP0)",
-        "x-ms-date": "Mon, 10 Oct 2022 08:22:12 GMT",
-=======
         "User-Agent": "azsdk-python-storage-blob/12.14.0 Python/3.9.10 (Windows-10-10.0.22621-SP0)",
         "x-ms-date": "Mon, 24 Oct 2022 13:50:44 GMT",
->>>>>>> dce54150
         "x-ms-version": "2021-08-06"
       },
       "RequestBody": null,
       "StatusCode": 200,
       "ResponseHeaders": {
         "Accept-Ranges": "bytes",
-<<<<<<< HEAD
-        "Content-Length": "1905",
-        "Content-MD5": "AcQHpefZr524XtHJQHzR7Q==",
-        "Content-Type": "application/octet-stream",
-        "Date": "Mon, 10 Oct 2022 08:22:12 GMT",
-        "ETag": "\u00220x8DAAA6F020D13E0\u0022",
-        "Last-Modified": "Mon, 10 Oct 2022 03:24:57 GMT",
-=======
         "Content-Length": "1844",
         "Content-MD5": "Qdx8hYKW6YPpRwzKRyORyQ==",
         "Content-Type": "application/octet-stream",
         "Date": "Mon, 24 Oct 2022 13:50:44 GMT",
         "ETag": "\u00220x8DAB5ADDCA2DBB6\u0022",
         "Last-Modified": "Mon, 24 Oct 2022 10:52:36 GMT",
->>>>>>> dce54150
         "Server": [
           "Windows-Azure-Blob/1.0",
           "Microsoft-HTTPAPI/2.0"
@@ -187,17 +129,10 @@
         "x-ms-access-tier": "Hot",
         "x-ms-access-tier-inferred": "true",
         "x-ms-blob-type": "BlockBlob",
-<<<<<<< HEAD
-        "x-ms-creation-time": "Mon, 10 Oct 2022 03:24:57 GMT",
-        "x-ms-lease-state": "available",
-        "x-ms-lease-status": "unlocked",
-        "x-ms-meta-name": "efc28047-774b-4de0-8703-4c096cd4319e",
-=======
         "x-ms-creation-time": "Mon, 24 Oct 2022 10:52:35 GMT",
         "x-ms-lease-state": "available",
         "x-ms-lease-status": "unlocked",
         "x-ms-meta-name": "1f43a999-6005-a167-6bde-90cc09ac7298",
->>>>>>> dce54150
         "x-ms-meta-upload_status": "completed",
         "x-ms-meta-version": "1",
         "x-ms-server-encrypted": "true",
@@ -206,33 +141,20 @@
       "ResponseBody": null
     },
     {
-<<<<<<< HEAD
-      "RequestUri": "https://sagvgsoim6nmhbq.blob.core.windows.net/azureml-blobstore-e61cd5e2-512f-475e-9842-5e2a973993b8/az-ml-artifacts/00000000000000000000000000000000/hemera-component/component.yaml",
-=======
       "RequestUri": "https://sagvgsoim6nmhbq.blob.core.windows.net/azureml-blobstore-e61cd5e2-512f-475e-9842-5e2a973993b8/az-ml-artifacts/000000000000000000000000000000000000/hemera-component/component.yaml",
->>>>>>> dce54150
       "RequestMethod": "HEAD",
       "RequestHeaders": {
         "Accept": "application/xml",
         "Accept-Encoding": "gzip, deflate",
         "Connection": "keep-alive",
-<<<<<<< HEAD
-        "User-Agent": "azsdk-python-storage-blob/12.14.0b2 Python/3.9.6 (Windows-10-10.0.22621-SP0)",
-        "x-ms-date": "Mon, 10 Oct 2022 08:22:12 GMT",
-=======
         "User-Agent": "azsdk-python-storage-blob/12.14.0 Python/3.9.10 (Windows-10-10.0.22621-SP0)",
         "x-ms-date": "Mon, 24 Oct 2022 13:50:44 GMT",
->>>>>>> dce54150
         "x-ms-version": "2021-08-06"
       },
       "RequestBody": null,
       "StatusCode": 404,
       "ResponseHeaders": {
-<<<<<<< HEAD
-        "Date": "Mon, 10 Oct 2022 08:22:12 GMT",
-=======
         "Date": "Mon, 24 Oct 2022 13:50:45 GMT",
->>>>>>> dce54150
         "Server": [
           "Windows-Azure-Blob/1.0",
           "Microsoft-HTTPAPI/2.0"
@@ -245,11 +167,7 @@
       "ResponseBody": null
     },
     {
-<<<<<<< HEAD
-      "RequestUri": "https://management.azure.com/subscriptions/00000000-0000-0000-0000-000000000/resourceGroups/00000/providers/Microsoft.MachineLearningServices/workspaces/00000/codes/efc28047-774b-4de0-8703-4c096cd4319e/versions/1?api-version=2022-05-01",
-=======
       "RequestUri": "https://management.azure.com/subscriptions/00000000-0000-0000-0000-000000000/resourceGroups/00000/providers/Microsoft.MachineLearningServices/workspaces/00000/codes/1f43a999-6005-a167-6bde-90cc09ac7298/versions/1?api-version=2022-05-01",
->>>>>>> dce54150
       "RequestMethod": "PUT",
       "RequestHeaders": {
         "Accept": "application/json",
@@ -257,11 +175,7 @@
         "Connection": "keep-alive",
         "Content-Length": "309",
         "Content-Type": "application/json",
-<<<<<<< HEAD
-        "User-Agent": "azure-ai-ml/0.2.0 azsdk-python-mgmt-machinelearningservices/0.1.0 Python/3.9.6 (Windows-10-10.0.22621-SP0)"
-=======
         "User-Agent": "azure-ai-ml/1.1.0 azsdk-python-mgmt-machinelearningservices/0.1.0 Python/3.9.10 (Windows-10-10.0.22621-SP0)"
->>>>>>> dce54150
       },
       "RequestBody": {
         "properties": {
@@ -271,11 +185,7 @@
           },
           "isAnonymous": true,
           "isArchived": false,
-<<<<<<< HEAD
-          "codeUri": "https://sagvgsoim6nmhbq.blob.core.windows.net/azureml-blobstore-e61cd5e2-512f-475e-9842-5e2a973993b8/LocalUpload/00000000000000000000000000000000/hemera-component"
-=======
           "codeUri": "https://sagvgsoim6nmhbq.blob.core.windows.net/azureml-blobstore-e61cd5e2-512f-475e-9842-5e2a973993b8/LocalUpload/000000000000000000000000000000000000/hemera-component"
->>>>>>> dce54150
         }
       },
       "StatusCode": 200,
@@ -283,19 +193,11 @@
         "Cache-Control": "no-cache",
         "Content-Encoding": "gzip",
         "Content-Type": "application/json; charset=utf-8",
-<<<<<<< HEAD
-        "Date": "Mon, 10 Oct 2022 08:22:13 GMT",
-        "Expires": "-1",
-        "Pragma": "no-cache",
-        "Request-Context": "appId=cid-v1:512cc15a-13b5-415b-bfd0-dce7accb6bb1",
-        "Server-Timing": "traceparent;desc=\u002200-4408002ac3cb96263424859ad461f84a-36af99aed275d5cb-01\u0022",
-=======
         "Date": "Mon, 24 Oct 2022 13:50:45 GMT",
         "Expires": "-1",
         "Pragma": "no-cache",
         "Request-Context": "appId=cid-v1:512cc15a-13b5-415b-bfd0-dce7accb6bb1",
         "Server-Timing": "traceparent;desc=\u002200-e94b2ea2d8acf6474b08289497ef68ed-131f7a31259e8663-00\u0022",
->>>>>>> dce54150
         "Strict-Transport-Security": "max-age=31536000; includeSubDomains",
         "Transfer-Encoding": "chunked",
         "Vary": [
@@ -304,16 +206,6 @@
         ],
         "x-aml-cluster": "vienna-test-westus2-02",
         "X-Content-Type-Options": "nosniff",
-<<<<<<< HEAD
-        "x-ms-correlation-request-id": "d074ed5c-8115-47bd-9d5f-0488db293cea",
-        "x-ms-ratelimit-remaining-subscription-writes": "1189",
-        "x-ms-response-type": "standard",
-        "x-ms-routing-request-id": "JAPANEAST:20221010T082213Z:d074ed5c-8115-47bd-9d5f-0488db293cea",
-        "x-request-time": "0.257"
-      },
-      "ResponseBody": {
-        "id": "/subscriptions/00000000-0000-0000-0000-000000000/resourceGroups/00000/providers/Microsoft.MachineLearningServices/workspaces/00000/codes/efc28047-774b-4de0-8703-4c096cd4319e/versions/1",
-=======
         "x-ms-correlation-request-id": "35ba9914-77c3-4cb1-a2fb-95e3edc6bddf",
         "x-ms-ratelimit-remaining-subscription-writes": "1189",
         "x-ms-response-type": "standard",
@@ -322,7 +214,6 @@
       },
       "ResponseBody": {
         "id": "/subscriptions/00000000-0000-0000-0000-000000000/resourceGroups/00000/providers/Microsoft.MachineLearningServices/workspaces/00000/codes/1f43a999-6005-a167-6bde-90cc09ac7298/versions/1",
->>>>>>> dce54150
         "name": "1",
         "type": "Microsoft.MachineLearningServices/workspaces/codes/versions",
         "properties": {
@@ -334,15 +225,6 @@
           },
           "isArchived": false,
           "isAnonymous": false,
-<<<<<<< HEAD
-          "codeUri": "https://sagvgsoim6nmhbq.blob.core.windows.net/azureml-blobstore-e61cd5e2-512f-475e-9842-5e2a973993b8/LocalUpload/00000000000000000000000000000000/hemera-component"
-        },
-        "systemData": {
-          "createdAt": "2022-10-10T03:24:58.5267334\u002B00:00",
-          "createdBy": "Xingzhi Zhang",
-          "createdByType": "User",
-          "lastModifiedAt": "2022-10-10T08:22:13.5591772\u002B00:00",
-=======
           "codeUri": "https://sagvgsoim6nmhbq.blob.core.windows.net/azureml-blobstore-e61cd5e2-512f-475e-9842-5e2a973993b8/LocalUpload/000000000000000000000000000000000000/hemera-component"
         },
         "systemData": {
@@ -350,18 +232,13 @@
           "createdBy": "Xingzhi Zhang",
           "createdByType": "User",
           "lastModifiedAt": "2022-10-24T13:50:45.5941491\u002B00:00",
->>>>>>> dce54150
           "lastModifiedBy": "Xingzhi Zhang",
           "lastModifiedByType": "User"
         }
       }
     },
     {
-<<<<<<< HEAD
-      "RequestUri": "https://management.azure.com/subscriptions/00000000-0000-0000-0000-000000000/resourceGroups/00000/providers/Microsoft.MachineLearningServices/workspaces/00000/components/test_315280257191/versions/0.0.2?api-version=2022-05-01",
-=======
       "RequestUri": "https://management.azure.com/subscriptions/00000000-0000-0000-0000-000000000/resourceGroups/00000/providers/Microsoft.MachineLearningServices/workspaces/00000/components/test_253602156392/versions/0.0.2?api-version=2022-05-01",
->>>>>>> dce54150
       "RequestMethod": "PUT",
       "RequestHeaders": {
         "Accept": "application/json",
@@ -369,11 +246,7 @@
         "Connection": "keep-alive",
         "Content-Length": "2227",
         "Content-Type": "application/json",
-<<<<<<< HEAD
-        "User-Agent": "azure-ai-ml/0.2.0 azsdk-python-mgmt-machinelearningservices/0.1.0 Python/3.9.6 (Windows-10-10.0.22621-SP0)"
-=======
         "User-Agent": "azure-ai-ml/1.1.0 azsdk-python-mgmt-machinelearningservices/0.1.0 Python/3.9.10 (Windows-10-10.0.22621-SP0)"
->>>>>>> dce54150
       },
       "RequestBody": {
         "properties": {
@@ -386,11 +259,7 @@
           "isAnonymous": false,
           "isArchived": false,
           "componentSpec": {
-<<<<<<< HEAD
-            "name": "test_315280257191",
-=======
             "name": "test_253602156392",
->>>>>>> dce54150
             "description": "Ads LR DNN Raw Keys Dummy sample.",
             "tags": {
               "category": "Component Tutorial",
@@ -453,11 +322,7 @@
               }
             },
             "type": "HemeraComponent",
-<<<<<<< HEAD
-            "code": "azureml:/subscriptions/00000000-0000-0000-0000-000000000/resourceGroups/00000/providers/Microsoft.MachineLearningServices/workspaces/00000/codes/efc28047-774b-4de0-8703-4c096cd4319e/versions/1",
-=======
             "code": "azureml:/subscriptions/00000000-0000-0000-0000-000000000/resourceGroups/00000/providers/Microsoft.MachineLearningServices/workspaces/00000/codes/1f43a999-6005-a167-6bde-90cc09ac7298/versions/1",
->>>>>>> dce54150
             "command": "run.bat [-_TrainingDataDir {inputs.TrainingDataDir}] [-_ValidationDataDir {inputs.ValidationDataDir}] [-_InitialModelDir {inputs.InitialModelDir}] -_CosmosRootDir {inputs.CosmosRootDir} -_PsCount 0 %CLUSTER%={inputs.YarnCluster} -JobQueue {inputs.JobQueue} -_WorkerCount {inputs.WorkerCount} -_Cpu {inputs.Cpu} -_Memory {inputs.Memory} -_HdfsRootDir {inputs.HdfsRootDir} -_ExposedPort \u00223200-3210,3300-3321\u0022 -_NodeLostBlocker -_UsePhysicalIP -_SyncWorker -_EntranceFileName run.py -_StartupArguments \u0022\u0022 -_PythonZipPath \u0022https://dummy/foo/bar.zip\u0022 -_ModelOutputDir {outputs.output1} -_ValidationOutputDir {outputs.output2}",
             "hemera": {
               "ref_id": "1bd1525c-082e-4652-a9b2-9c60783ec551"
@@ -470,25 +335,6 @@
         "Cache-Control": "no-cache",
         "Content-Length": "3663",
         "Content-Type": "application/json; charset=utf-8",
-<<<<<<< HEAD
-        "Date": "Mon, 10 Oct 2022 08:22:15 GMT",
-        "Expires": "-1",
-        "Location": "https://management.azure.com/subscriptions/00000000-0000-0000-0000-000000000/resourceGroups/00000/providers/Microsoft.MachineLearningServices/workspaces/00000/components/test_315280257191/versions/0.0.2?api-version=2022-05-01",
-        "Pragma": "no-cache",
-        "Request-Context": "appId=cid-v1:512cc15a-13b5-415b-bfd0-dce7accb6bb1",
-        "Server-Timing": "traceparent;desc=\u002200-d79c391db451632abb6ace0c30a392e8-52a8ea4c4e7521f7-01\u0022",
-        "Strict-Transport-Security": "max-age=31536000; includeSubDomains",
-        "x-aml-cluster": "vienna-test-westus2-02",
-        "X-Content-Type-Options": "nosniff",
-        "x-ms-correlation-request-id": "b647f9d0-024b-4e4b-9e04-3878c6ad114f",
-        "x-ms-ratelimit-remaining-subscription-writes": "1188",
-        "x-ms-response-type": "standard",
-        "x-ms-routing-request-id": "JAPANEAST:20221010T082215Z:b647f9d0-024b-4e4b-9e04-3878c6ad114f",
-        "x-request-time": "1.703"
-      },
-      "ResponseBody": {
-        "id": "/subscriptions/00000000-0000-0000-0000-000000000/resourceGroups/00000/providers/Microsoft.MachineLearningServices/workspaces/00000/components/test_315280257191/versions/0.0.2",
-=======
         "Date": "Mon, 24 Oct 2022 13:50:47 GMT",
         "Expires": "-1",
         "Location": "https://management.azure.com/subscriptions/00000000-0000-0000-0000-000000000/resourceGroups/00000/providers/Microsoft.MachineLearningServices/workspaces/00000/components/test_253602156392/versions/0.0.2?api-version=2022-05-01",
@@ -506,7 +352,6 @@
       },
       "ResponseBody": {
         "id": "/subscriptions/00000000-0000-0000-0000-000000000/resourceGroups/00000/providers/Microsoft.MachineLearningServices/workspaces/00000/components/test_253602156392/versions/0.0.2",
->>>>>>> dce54150
         "name": "0.0.2",
         "type": "Microsoft.MachineLearningServices/workspaces/components/versions",
         "properties": {
@@ -520,11 +365,7 @@
           "isAnonymous": false,
           "componentSpec": {
             "$schema": "https://componentsdk.azureedge.net/jsonschema/HemeraComponent.json",
-<<<<<<< HEAD
-            "name": "test_315280257191",
-=======
             "name": "test_253602156392",
->>>>>>> dce54150
             "version": "0.0.2",
             "display_name": "Ads LR DNN Raw Keys",
             "is_deterministic": "True",
@@ -598,16 +439,6 @@
             "hemera": {
               "ref_id": "1bd1525c-082e-4652-a9b2-9c60783ec551"
             },
-<<<<<<< HEAD
-            "code": "azureml:/subscriptions/00000000-0000-0000-0000-000000000/resourceGroups/00000/providers/Microsoft.MachineLearningServices/workspaces/00000/codes/efc28047-774b-4de0-8703-4c096cd4319e/versions/1"
-          }
-        },
-        "systemData": {
-          "createdAt": "2022-10-10T08:22:14.6357398\u002B00:00",
-          "createdBy": "Xingzhi Zhang",
-          "createdByType": "User",
-          "lastModifiedAt": "2022-10-10T08:22:15.3114219\u002B00:00",
-=======
             "code": "azureml:/subscriptions/00000000-0000-0000-0000-000000000/resourceGroups/00000/providers/Microsoft.MachineLearningServices/workspaces/00000/codes/1f43a999-6005-a167-6bde-90cc09ac7298/versions/1"
           }
         },
@@ -616,28 +447,19 @@
           "createdBy": "Xingzhi Zhang",
           "createdByType": "User",
           "lastModifiedAt": "2022-10-24T13:50:47.3361891\u002B00:00",
->>>>>>> dce54150
           "lastModifiedBy": "Xingzhi Zhang",
           "lastModifiedByType": "User"
         }
       }
     },
     {
-<<<<<<< HEAD
-      "RequestUri": "https://management.azure.com/subscriptions/00000000-0000-0000-0000-000000000/resourceGroups/00000/providers/Microsoft.MachineLearningServices/workspaces/00000/components/test_315280257191/versions/0.0.2?api-version=2022-05-01",
-=======
       "RequestUri": "https://management.azure.com/subscriptions/00000000-0000-0000-0000-000000000/resourceGroups/00000/providers/Microsoft.MachineLearningServices/workspaces/00000/components/test_253602156392/versions/0.0.2?api-version=2022-05-01",
->>>>>>> dce54150
       "RequestMethod": "GET",
       "RequestHeaders": {
         "Accept": "application/json",
         "Accept-Encoding": "gzip, deflate",
         "Connection": "keep-alive",
-<<<<<<< HEAD
-        "User-Agent": "azure-ai-ml/0.2.0 azsdk-python-mgmt-machinelearningservices/0.1.0 Python/3.9.6 (Windows-10-10.0.22621-SP0)"
-=======
         "User-Agent": "azure-ai-ml/1.1.0 azsdk-python-mgmt-machinelearningservices/0.1.0 Python/3.9.10 (Windows-10-10.0.22621-SP0)"
->>>>>>> dce54150
       },
       "RequestBody": null,
       "StatusCode": 200,
@@ -645,19 +467,11 @@
         "Cache-Control": "no-cache",
         "Content-Encoding": "gzip",
         "Content-Type": "application/json; charset=utf-8",
-<<<<<<< HEAD
-        "Date": "Mon, 10 Oct 2022 08:22:16 GMT",
-        "Expires": "-1",
-        "Pragma": "no-cache",
-        "Request-Context": "appId=cid-v1:512cc15a-13b5-415b-bfd0-dce7accb6bb1",
-        "Server-Timing": "traceparent;desc=\u002200-dab772606f57c87d9e45c5c703fd1975-14e1539dbf6fcdf9-01\u0022",
-=======
         "Date": "Mon, 24 Oct 2022 13:50:48 GMT",
         "Expires": "-1",
         "Pragma": "no-cache",
         "Request-Context": "appId=cid-v1:512cc15a-13b5-415b-bfd0-dce7accb6bb1",
         "Server-Timing": "traceparent;desc=\u002200-66d9085cfabeee8abd5d457b58816968-84a48dddd2e43a1e-00\u0022",
->>>>>>> dce54150
         "Strict-Transport-Security": "max-age=31536000; includeSubDomains",
         "Transfer-Encoding": "chunked",
         "Vary": [
@@ -666,16 +480,6 @@
         ],
         "x-aml-cluster": "vienna-test-westus2-02",
         "X-Content-Type-Options": "nosniff",
-<<<<<<< HEAD
-        "x-ms-correlation-request-id": "5e47b836-edae-49e2-9ad1-1dbc0eeec8fc",
-        "x-ms-ratelimit-remaining-subscription-reads": "11988",
-        "x-ms-response-type": "standard",
-        "x-ms-routing-request-id": "JAPANEAST:20221010T082216Z:5e47b836-edae-49e2-9ad1-1dbc0eeec8fc",
-        "x-request-time": "0.326"
-      },
-      "ResponseBody": {
-        "id": "/subscriptions/00000000-0000-0000-0000-000000000/resourceGroups/00000/providers/Microsoft.MachineLearningServices/workspaces/00000/components/test_315280257191/versions/0.0.2",
-=======
         "x-ms-correlation-request-id": "1d7a86d9-709f-4180-8109-e3a27b519e20",
         "x-ms-ratelimit-remaining-subscription-reads": "11988",
         "x-ms-response-type": "standard",
@@ -684,7 +488,6 @@
       },
       "ResponseBody": {
         "id": "/subscriptions/00000000-0000-0000-0000-000000000/resourceGroups/00000/providers/Microsoft.MachineLearningServices/workspaces/00000/components/test_253602156392/versions/0.0.2",
->>>>>>> dce54150
         "name": "0.0.2",
         "type": "Microsoft.MachineLearningServices/workspaces/components/versions",
         "properties": {
@@ -698,11 +501,7 @@
           "isAnonymous": false,
           "componentSpec": {
             "$schema": "https://componentsdk.azureedge.net/jsonschema/HemeraComponent.json",
-<<<<<<< HEAD
-            "name": "test_315280257191",
-=======
             "name": "test_253602156392",
->>>>>>> dce54150
             "version": "0.0.2",
             "display_name": "Ads LR DNN Raw Keys",
             "is_deterministic": "True",
@@ -776,16 +575,6 @@
             "hemera": {
               "ref_id": "1bd1525c-082e-4652-a9b2-9c60783ec551"
             },
-<<<<<<< HEAD
-            "code": "azureml:/subscriptions/00000000-0000-0000-0000-000000000/resourceGroups/00000/providers/Microsoft.MachineLearningServices/workspaces/00000/codes/efc28047-774b-4de0-8703-4c096cd4319e/versions/1"
-          }
-        },
-        "systemData": {
-          "createdAt": "2022-10-10T08:22:14.6357398\u002B00:00",
-          "createdBy": "Xingzhi Zhang",
-          "createdByType": "User",
-          "lastModifiedAt": "2022-10-10T08:22:15.3114219\u002B00:00",
-=======
             "code": "azureml:/subscriptions/00000000-0000-0000-0000-000000000/resourceGroups/00000/providers/Microsoft.MachineLearningServices/workspaces/00000/codes/1f43a999-6005-a167-6bde-90cc09ac7298/versions/1"
           }
         },
@@ -794,7 +583,6 @@
           "createdBy": "Xingzhi Zhang",
           "createdByType": "User",
           "lastModifiedAt": "2022-10-24T13:50:47.3361891\u002B00:00",
->>>>>>> dce54150
           "lastModifiedBy": "Xingzhi Zhang",
           "lastModifiedByType": "User"
         }
@@ -802,10 +590,6 @@
     }
   ],
   "Variables": {
-<<<<<<< HEAD
-    "component_name": "test_315280257191"
-=======
     "component_name": "test_253602156392"
->>>>>>> dce54150
   }
 }