--- conflicted
+++ resolved
@@ -7,11 +7,7 @@
         "Accept": "application/json",
         "Accept-Encoding": "gzip, deflate",
         "Connection": "keep-alive",
-<<<<<<< HEAD
-        "User-Agent": "azure-ai-ml/0.2.0 azsdk-python-mgmt-machinelearningservices/0.1.0 Python/3.9.6 (Windows-10-10.0.22621-SP0)"
-=======
         "User-Agent": "azure-ai-ml/1.1.0 azsdk-python-mgmt-machinelearningservices/0.1.0 Python/3.9.10 (Windows-10-10.0.22621-SP0)"
->>>>>>> dce54150
       },
       "RequestBody": null,
       "StatusCode": 200,
@@ -19,19 +15,11 @@
         "Cache-Control": "no-cache",
         "Content-Encoding": "gzip",
         "Content-Type": "application/json; charset=utf-8",
-<<<<<<< HEAD
-        "Date": "Mon, 10 Oct 2022 08:21:50 GMT",
-        "Expires": "-1",
-        "Pragma": "no-cache",
-        "Request-Context": "appId=cid-v1:512cc15a-13b5-415b-bfd0-dce7accb6bb1",
-        "Server-Timing": "traceparent;desc=\u002200-a352b2b4fd137612916d6d78c1fd9666-f95a788ce7342036-01\u0022",
-=======
         "Date": "Tue, 25 Oct 2022 04:50:52 GMT",
         "Expires": "-1",
         "Pragma": "no-cache",
         "Request-Context": "appId=cid-v1:512cc15a-13b5-415b-bfd0-dce7accb6bb1",
         "Server-Timing": "traceparent;desc=\u002200-49485578eae3cc2e11c6a80c0ffc5797-d3423fe41b272ec5-00\u0022",
->>>>>>> dce54150
         "Strict-Transport-Security": "max-age=31536000; includeSubDomains",
         "Transfer-Encoding": "chunked",
         "Vary": [
@@ -40,19 +28,11 @@
         ],
         "x-aml-cluster": "vienna-test-westus2-02",
         "X-Content-Type-Options": "nosniff",
-<<<<<<< HEAD
-        "x-ms-correlation-request-id": "42a5f957-a612-4586-8c56-5a6428750b10",
-        "x-ms-ratelimit-remaining-subscription-reads": "11995",
-        "x-ms-response-type": "standard",
-        "x-ms-routing-request-id": "JAPANEAST:20221010T082150Z:42a5f957-a612-4586-8c56-5a6428750b10",
-        "x-request-time": "0.133"
-=======
         "x-ms-correlation-request-id": "b4c92789-942a-4c45-9a4e-c30ee7c27f0d",
         "x-ms-ratelimit-remaining-subscription-reads": "11997",
         "x-ms-response-type": "standard",
         "x-ms-routing-request-id": "JAPANEAST:20221025T045052Z:b4c92789-942a-4c45-9a4e-c30ee7c27f0d",
         "x-request-time": "0.113"
->>>>>>> dce54150
       },
       "ResponseBody": {
         "id": "/subscriptions/00000000-0000-0000-0000-000000000/resourceGroups/00000/providers/Microsoft.MachineLearningServices/workspaces/00000/datastores/workspaceblobstore",
@@ -91,11 +71,7 @@
         "Accept-Encoding": "gzip, deflate",
         "Connection": "keep-alive",
         "Content-Length": "0",
-<<<<<<< HEAD
-        "User-Agent": "azure-ai-ml/0.2.0 azsdk-python-mgmt-machinelearningservices/0.1.0 Python/3.9.6 (Windows-10-10.0.22621-SP0)"
-=======
         "User-Agent": "azure-ai-ml/1.1.0 azsdk-python-mgmt-machinelearningservices/0.1.0 Python/3.9.10 (Windows-10-10.0.22621-SP0)"
->>>>>>> dce54150
       },
       "RequestBody": null,
       "StatusCode": 200,
@@ -103,37 +79,21 @@
         "Cache-Control": "no-cache",
         "Content-Encoding": "gzip",
         "Content-Type": "application/json; charset=utf-8",
-<<<<<<< HEAD
-        "Date": "Mon, 10 Oct 2022 08:21:51 GMT",
-        "Expires": "-1",
-        "Pragma": "no-cache",
-        "Request-Context": "appId=cid-v1:512cc15a-13b5-415b-bfd0-dce7accb6bb1",
-        "Server-Timing": "traceparent;desc=\u002200-689005d37dd3fc1fde31f82d8c793ff1-d65825ffce855eb9-01\u0022",
-=======
         "Date": "Tue, 25 Oct 2022 04:50:52 GMT",
         "Expires": "-1",
         "Pragma": "no-cache",
         "Request-Context": "appId=cid-v1:512cc15a-13b5-415b-bfd0-dce7accb6bb1",
         "Server-Timing": "traceparent;desc=\u002200-5a721dd0c9cacc97c6fb7cf0d2003acc-28ac61016dda6b07-00\u0022",
->>>>>>> dce54150
         "Strict-Transport-Security": "max-age=31536000; includeSubDomains",
         "Transfer-Encoding": "chunked",
         "Vary": "Accept-Encoding",
         "x-aml-cluster": "vienna-test-westus2-02",
         "X-Content-Type-Options": "nosniff",
-<<<<<<< HEAD
-        "x-ms-correlation-request-id": "6af2ddd3-e443-44e9-8aaa-cc887a93d19a",
-        "x-ms-ratelimit-remaining-subscription-writes": "1197",
-        "x-ms-response-type": "standard",
-        "x-ms-routing-request-id": "JAPANEAST:20221010T082151Z:6af2ddd3-e443-44e9-8aaa-cc887a93d19a",
-        "x-request-time": "0.120"
-=======
         "x-ms-correlation-request-id": "7cd605ec-b44b-4da5-9be6-e509810fcf0a",
         "x-ms-ratelimit-remaining-subscription-writes": "1199",
         "x-ms-response-type": "standard",
         "x-ms-routing-request-id": "JAPANEAST:20221025T045053Z:7cd605ec-b44b-4da5-9be6-e509810fcf0a",
         "x-request-time": "0.142"
->>>>>>> dce54150
       },
       "ResponseBody": {
         "secretsType": "AccountKey",
@@ -141,44 +101,26 @@
       }
     },
     {
-<<<<<<< HEAD
-      "RequestUri": "https://sagvgsoim6nmhbq.blob.core.windows.net/azureml-blobstore-e61cd5e2-512f-475e-9842-5e2a973993b8/LocalUpload/00000000000000000000000000000000/batch_inference/batch_score.py",
-=======
       "RequestUri": "https://sagvgsoim6nmhbq.blob.core.windows.net/azureml-blobstore-e61cd5e2-512f-475e-9842-5e2a973993b8/LocalUpload/000000000000000000000000000000000000/batch_inference/batch_score.py",
->>>>>>> dce54150
       "RequestMethod": "HEAD",
       "RequestHeaders": {
         "Accept": "application/xml",
         "Accept-Encoding": "gzip, deflate",
         "Connection": "keep-alive",
-<<<<<<< HEAD
-        "User-Agent": "azsdk-python-storage-blob/12.14.0b2 Python/3.9.6 (Windows-10-10.0.22621-SP0)",
-        "x-ms-date": "Mon, 10 Oct 2022 08:21:51 GMT",
-=======
         "User-Agent": "azsdk-python-storage-blob/12.14.0 Python/3.9.10 (Windows-10-10.0.22621-SP0)",
         "x-ms-date": "Tue, 25 Oct 2022 04:50:53 GMT",
->>>>>>> dce54150
         "x-ms-version": "2021-08-06"
       },
       "RequestBody": null,
       "StatusCode": 200,
       "ResponseHeaders": {
         "Accept-Ranges": "bytes",
-<<<<<<< HEAD
-        "Content-Length": "1890",
-        "Content-MD5": "Nsal/dhEjjdoIJBn7yWG7Q==",
-        "Content-Type": "application/octet-stream",
-        "Date": "Mon, 10 Oct 2022 08:21:51 GMT",
-        "ETag": "\u00220x8DAAA6EF2CC2544\u0022",
-        "Last-Modified": "Mon, 10 Oct 2022 03:24:32 GMT",
-=======
         "Content-Length": "1753",
         "Content-MD5": "p\u002B9EFgMqT74femP14tdEpw==",
         "Content-Type": "application/octet-stream",
         "Date": "Tue, 25 Oct 2022 04:50:53 GMT",
         "ETag": "\u00220x8DAB63E13B55216\u0022",
         "Last-Modified": "Tue, 25 Oct 2022 04:04:56 GMT",
->>>>>>> dce54150
         "Server": [
           "Windows-Azure-Blob/1.0",
           "Microsoft-HTTPAPI/2.0"
@@ -187,17 +129,10 @@
         "x-ms-access-tier": "Hot",
         "x-ms-access-tier-inferred": "true",
         "x-ms-blob-type": "BlockBlob",
-<<<<<<< HEAD
-        "x-ms-creation-time": "Mon, 10 Oct 2022 03:24:32 GMT",
-        "x-ms-lease-state": "available",
-        "x-ms-lease-status": "unlocked",
-        "x-ms-meta-name": "12a3d416-e2ad-465d-9896-ebaf6bf0b49e",
-=======
         "x-ms-creation-time": "Tue, 25 Oct 2022 04:04:55 GMT",
         "x-ms-lease-state": "available",
         "x-ms-lease-status": "unlocked",
         "x-ms-meta-name": "0e3cc6ee-d4a0-8aee-34ca-157ccbef73ec",
->>>>>>> dce54150
         "x-ms-meta-upload_status": "completed",
         "x-ms-meta-version": "1",
         "x-ms-server-encrypted": "true",
@@ -206,33 +141,20 @@
       "ResponseBody": null
     },
     {
-<<<<<<< HEAD
-      "RequestUri": "https://sagvgsoim6nmhbq.blob.core.windows.net/azureml-blobstore-e61cd5e2-512f-475e-9842-5e2a973993b8/az-ml-artifacts/00000000000000000000000000000000/batch_inference/batch_score.py",
-=======
       "RequestUri": "https://sagvgsoim6nmhbq.blob.core.windows.net/azureml-blobstore-e61cd5e2-512f-475e-9842-5e2a973993b8/az-ml-artifacts/000000000000000000000000000000000000/batch_inference/batch_score.py",
->>>>>>> dce54150
       "RequestMethod": "HEAD",
       "RequestHeaders": {
         "Accept": "application/xml",
         "Accept-Encoding": "gzip, deflate",
         "Connection": "keep-alive",
-<<<<<<< HEAD
-        "User-Agent": "azsdk-python-storage-blob/12.14.0b2 Python/3.9.6 (Windows-10-10.0.22621-SP0)",
-        "x-ms-date": "Mon, 10 Oct 2022 08:21:51 GMT",
-=======
         "User-Agent": "azsdk-python-storage-blob/12.14.0 Python/3.9.10 (Windows-10-10.0.22621-SP0)",
         "x-ms-date": "Tue, 25 Oct 2022 04:50:54 GMT",
->>>>>>> dce54150
         "x-ms-version": "2021-08-06"
       },
       "RequestBody": null,
       "StatusCode": 404,
       "ResponseHeaders": {
-<<<<<<< HEAD
-        "Date": "Mon, 10 Oct 2022 08:21:51 GMT",
-=======
         "Date": "Tue, 25 Oct 2022 04:50:53 GMT",
->>>>>>> dce54150
         "Server": [
           "Windows-Azure-Blob/1.0",
           "Microsoft-HTTPAPI/2.0"
@@ -245,11 +167,7 @@
       "ResponseBody": null
     },
     {
-<<<<<<< HEAD
-      "RequestUri": "https://management.azure.com/subscriptions/00000000-0000-0000-0000-000000000/resourceGroups/00000/providers/Microsoft.MachineLearningServices/workspaces/00000/codes/12a3d416-e2ad-465d-9896-ebaf6bf0b49e/versions/1?api-version=2022-05-01",
-=======
       "RequestUri": "https://management.azure.com/subscriptions/00000000-0000-0000-0000-000000000/resourceGroups/00000/providers/Microsoft.MachineLearningServices/workspaces/00000/codes/0e3cc6ee-d4a0-8aee-34ca-157ccbef73ec/versions/1?api-version=2022-05-01",
->>>>>>> dce54150
       "RequestMethod": "PUT",
       "RequestHeaders": {
         "Accept": "application/json",
@@ -257,11 +175,7 @@
         "Connection": "keep-alive",
         "Content-Length": "308",
         "Content-Type": "application/json",
-<<<<<<< HEAD
-        "User-Agent": "azure-ai-ml/0.2.0 azsdk-python-mgmt-machinelearningservices/0.1.0 Python/3.9.6 (Windows-10-10.0.22621-SP0)"
-=======
         "User-Agent": "azure-ai-ml/1.1.0 azsdk-python-mgmt-machinelearningservices/0.1.0 Python/3.9.10 (Windows-10-10.0.22621-SP0)"
->>>>>>> dce54150
       },
       "RequestBody": {
         "properties": {
@@ -271,11 +185,7 @@
           },
           "isAnonymous": true,
           "isArchived": false,
-<<<<<<< HEAD
-          "codeUri": "https://sagvgsoim6nmhbq.blob.core.windows.net/azureml-blobstore-e61cd5e2-512f-475e-9842-5e2a973993b8/LocalUpload/00000000000000000000000000000000/batch_inference"
-=======
           "codeUri": "https://sagvgsoim6nmhbq.blob.core.windows.net/azureml-blobstore-e61cd5e2-512f-475e-9842-5e2a973993b8/LocalUpload/000000000000000000000000000000000000/batch_inference"
->>>>>>> dce54150
         }
       },
       "StatusCode": 200,
@@ -283,19 +193,11 @@
         "Cache-Control": "no-cache",
         "Content-Encoding": "gzip",
         "Content-Type": "application/json; charset=utf-8",
-<<<<<<< HEAD
-        "Date": "Mon, 10 Oct 2022 08:21:52 GMT",
-        "Expires": "-1",
-        "Pragma": "no-cache",
-        "Request-Context": "appId=cid-v1:512cc15a-13b5-415b-bfd0-dce7accb6bb1",
-        "Server-Timing": "traceparent;desc=\u002200-c0a3672e623aef0be9037972094511f8-f8473ae305eb182e-01\u0022",
-=======
         "Date": "Tue, 25 Oct 2022 04:50:55 GMT",
         "Expires": "-1",
         "Pragma": "no-cache",
         "Request-Context": "appId=cid-v1:512cc15a-13b5-415b-bfd0-dce7accb6bb1",
         "Server-Timing": "traceparent;desc=\u002200-0c1c27f80bcd0c79e9e57579e0e8b9f3-02283fe328d7c646-00\u0022",
->>>>>>> dce54150
         "Strict-Transport-Security": "max-age=31536000; includeSubDomains",
         "Transfer-Encoding": "chunked",
         "Vary": [
@@ -304,16 +206,6 @@
         ],
         "x-aml-cluster": "vienna-test-westus2-02",
         "X-Content-Type-Options": "nosniff",
-<<<<<<< HEAD
-        "x-ms-correlation-request-id": "0afa2c58-6905-4b23-85a9-0986c12efd27",
-        "x-ms-ratelimit-remaining-subscription-writes": "1195",
-        "x-ms-response-type": "standard",
-        "x-ms-routing-request-id": "JAPANEAST:20221010T082152Z:0afa2c58-6905-4b23-85a9-0986c12efd27",
-        "x-request-time": "0.249"
-      },
-      "ResponseBody": {
-        "id": "/subscriptions/00000000-0000-0000-0000-000000000/resourceGroups/00000/providers/Microsoft.MachineLearningServices/workspaces/00000/codes/12a3d416-e2ad-465d-9896-ebaf6bf0b49e/versions/1",
-=======
         "x-ms-correlation-request-id": "5b4a7b5d-9304-445e-bcb9-7a1e327238c4",
         "x-ms-ratelimit-remaining-subscription-writes": "1199",
         "x-ms-response-type": "standard",
@@ -322,7 +214,6 @@
       },
       "ResponseBody": {
         "id": "/subscriptions/00000000-0000-0000-0000-000000000/resourceGroups/00000/providers/Microsoft.MachineLearningServices/workspaces/00000/codes/0e3cc6ee-d4a0-8aee-34ca-157ccbef73ec/versions/1",
->>>>>>> dce54150
         "name": "1",
         "type": "Microsoft.MachineLearningServices/workspaces/codes/versions",
         "properties": {
@@ -334,15 +225,6 @@
           },
           "isArchived": false,
           "isAnonymous": false,
-<<<<<<< HEAD
-          "codeUri": "https://sagvgsoim6nmhbq.blob.core.windows.net/azureml-blobstore-e61cd5e2-512f-475e-9842-5e2a973993b8/LocalUpload/00000000000000000000000000000000/batch_inference"
-        },
-        "systemData": {
-          "createdAt": "2022-10-10T03:24:32.8523963\u002B00:00",
-          "createdBy": "Xingzhi Zhang",
-          "createdByType": "User",
-          "lastModifiedAt": "2022-10-10T08:21:52.3602777\u002B00:00",
-=======
           "codeUri": "https://sagvgsoim6nmhbq.blob.core.windows.net/azureml-blobstore-e61cd5e2-512f-475e-9842-5e2a973993b8/LocalUpload/000000000000000000000000000000000000/batch_inference"
         },
         "systemData": {
@@ -350,18 +232,13 @@
           "createdBy": "Xingzhi Zhang",
           "createdByType": "User",
           "lastModifiedAt": "2022-10-25T04:50:55.6604494\u002B00:00",
->>>>>>> dce54150
           "lastModifiedBy": "Xingzhi Zhang",
           "lastModifiedByType": "User"
         }
       }
     },
     {
-<<<<<<< HEAD
-      "RequestUri": "https://management.azure.com/subscriptions/00000000-0000-0000-0000-000000000/resourceGroups/00000/providers/Microsoft.MachineLearningServices/workspaces/00000/components/test_708243128765/versions/0.0.1?api-version=2022-05-01",
-=======
       "RequestUri": "https://management.azure.com/subscriptions/00000000-0000-0000-0000-000000000/resourceGroups/00000/providers/Microsoft.MachineLearningServices/workspaces/00000/components/test_366559478700/versions/0.0.1?api-version=2022-05-01",
->>>>>>> dce54150
       "RequestMethod": "PUT",
       "RequestHeaders": {
         "Accept": "application/json",
@@ -369,11 +246,7 @@
         "Connection": "keep-alive",
         "Content-Length": "1828",
         "Content-Type": "application/json",
-<<<<<<< HEAD
-        "User-Agent": "azure-ai-ml/0.2.0 azsdk-python-mgmt-machinelearningservices/0.1.0 Python/3.9.6 (Windows-10-10.0.22621-SP0)"
-=======
         "User-Agent": "azure-ai-ml/1.1.0 azsdk-python-mgmt-machinelearningservices/0.1.0 Python/3.9.10 (Windows-10-10.0.22621-SP0)"
->>>>>>> dce54150
       },
       "RequestBody": {
         "properties": {
@@ -388,11 +261,7 @@
           "isAnonymous": false,
           "isArchived": false,
           "componentSpec": {
-<<<<<<< HEAD
-            "name": "test_708243128765",
-=======
             "name": "test_366559478700",
->>>>>>> dce54150
             "description": "Score images with MNIST image classification model.",
             "tags": {
               "Parallel": "",
@@ -420,11 +289,7 @@
               }
             },
             "type": "ParallelComponent",
-<<<<<<< HEAD
-            "code": "azureml:/subscriptions/00000000-0000-0000-0000-000000000/resourceGroups/00000/providers/Microsoft.MachineLearningServices/workspaces/00000/codes/12a3d416-e2ad-465d-9896-ebaf6bf0b49e/versions/1",
-=======
             "code": "azureml:/subscriptions/00000000-0000-0000-0000-000000000/resourceGroups/00000/providers/Microsoft.MachineLearningServices/workspaces/00000/codes/0e3cc6ee-d4a0-8aee-34ca-157ccbef73ec/versions/1",
->>>>>>> dce54150
             "environment": {
               "docker": {
                 "image": "mcr.microsoft.com/azureml/openmpi3.1.2-cuda10.1-cudnn7-ubuntu18.04"
@@ -464,27 +329,6 @@
       "StatusCode": 201,
       "ResponseHeaders": {
         "Cache-Control": "no-cache",
-<<<<<<< HEAD
-        "Content-Length": "3235",
-        "Content-Type": "application/json; charset=utf-8",
-        "Date": "Mon, 10 Oct 2022 08:21:54 GMT",
-        "Expires": "-1",
-        "Location": "https://management.azure.com/subscriptions/00000000-0000-0000-0000-000000000/resourceGroups/00000/providers/Microsoft.MachineLearningServices/workspaces/00000/components/test_708243128765/versions/0.0.1?api-version=2022-05-01",
-        "Pragma": "no-cache",
-        "Request-Context": "appId=cid-v1:512cc15a-13b5-415b-bfd0-dce7accb6bb1",
-        "Server-Timing": "traceparent;desc=\u002200-e765835c8b7e44c130478697343d8701-a53c4471515b14be-01\u0022",
-        "Strict-Transport-Security": "max-age=31536000; includeSubDomains",
-        "x-aml-cluster": "vienna-test-westus2-02",
-        "X-Content-Type-Options": "nosniff",
-        "x-ms-correlation-request-id": "be5fd015-48e8-439f-b505-f495d6c0019f",
-        "x-ms-ratelimit-remaining-subscription-writes": "1194",
-        "x-ms-response-type": "standard",
-        "x-ms-routing-request-id": "JAPANEAST:20221010T082154Z:be5fd015-48e8-439f-b505-f495d6c0019f",
-        "x-request-time": "1.760"
-      },
-      "ResponseBody": {
-        "id": "/subscriptions/00000000-0000-0000-0000-000000000/resourceGroups/00000/providers/Microsoft.MachineLearningServices/workspaces/00000/components/test_708243128765/versions/0.0.1",
-=======
         "Content-Length": "3234",
         "Content-Type": "application/json; charset=utf-8",
         "Date": "Tue, 25 Oct 2022 04:50:59 GMT",
@@ -504,7 +348,6 @@
       },
       "ResponseBody": {
         "id": "/subscriptions/00000000-0000-0000-0000-000000000/resourceGroups/00000/providers/Microsoft.MachineLearningServices/workspaces/00000/components/test_366559478700/versions/0.0.1",
->>>>>>> dce54150
         "name": "0.0.1",
         "type": "Microsoft.MachineLearningServices/workspaces/components/versions",
         "properties": {
@@ -520,11 +363,7 @@
           "isAnonymous": false,
           "componentSpec": {
             "$schema": "https://componentsdk.azureedge.net/jsonschema/ParallelComponent.json",
-<<<<<<< HEAD
-            "name": "test_708243128765",
-=======
             "name": "test_366559478700",
->>>>>>> dce54150
             "version": "0.0.1",
             "display_name": "Parallel Score Image Classification with MNIST",
             "is_deterministic": "True",
@@ -590,16 +429,6 @@
               "output_data": "outputs.scored_dataset",
               "entry": "batch_score.py"
             },
-<<<<<<< HEAD
-            "code": "azureml:/subscriptions/00000000-0000-0000-0000-000000000/resourceGroups/00000/providers/Microsoft.MachineLearningServices/workspaces/00000/codes/12a3d416-e2ad-465d-9896-ebaf6bf0b49e/versions/1"
-          }
-        },
-        "systemData": {
-          "createdAt": "2022-10-10T08:21:53.5907515\u002B00:00",
-          "createdBy": "Xingzhi Zhang",
-          "createdByType": "User",
-          "lastModifiedAt": "2022-10-10T08:21:54.2497496\u002B00:00",
-=======
             "code": "azureml:/subscriptions/00000000-0000-0000-0000-000000000/resourceGroups/00000/providers/Microsoft.MachineLearningServices/workspaces/00000/codes/0e3cc6ee-d4a0-8aee-34ca-157ccbef73ec/versions/1"
           }
         },
@@ -608,28 +437,19 @@
           "createdBy": "Xingzhi Zhang",
           "createdByType": "User",
           "lastModifiedAt": "2022-10-25T04:50:59.471483\u002B00:00",
->>>>>>> dce54150
           "lastModifiedBy": "Xingzhi Zhang",
           "lastModifiedByType": "User"
         }
       }
     },
     {
-<<<<<<< HEAD
-      "RequestUri": "https://management.azure.com/subscriptions/00000000-0000-0000-0000-000000000/resourceGroups/00000/providers/Microsoft.MachineLearningServices/workspaces/00000/components/test_708243128765/versions/0.0.1?api-version=2022-05-01",
-=======
       "RequestUri": "https://management.azure.com/subscriptions/00000000-0000-0000-0000-000000000/resourceGroups/00000/providers/Microsoft.MachineLearningServices/workspaces/00000/components/test_366559478700/versions/0.0.1?api-version=2022-05-01",
->>>>>>> dce54150
       "RequestMethod": "GET",
       "RequestHeaders": {
         "Accept": "application/json",
         "Accept-Encoding": "gzip, deflate",
         "Connection": "keep-alive",
-<<<<<<< HEAD
-        "User-Agent": "azure-ai-ml/0.2.0 azsdk-python-mgmt-machinelearningservices/0.1.0 Python/3.9.6 (Windows-10-10.0.22621-SP0)"
-=======
         "User-Agent": "azure-ai-ml/1.1.0 azsdk-python-mgmt-machinelearningservices/0.1.0 Python/3.9.10 (Windows-10-10.0.22621-SP0)"
->>>>>>> dce54150
       },
       "RequestBody": null,
       "StatusCode": 200,
@@ -637,19 +457,11 @@
         "Cache-Control": "no-cache",
         "Content-Encoding": "gzip",
         "Content-Type": "application/json; charset=utf-8",
-<<<<<<< HEAD
-        "Date": "Mon, 10 Oct 2022 08:21:55 GMT",
-        "Expires": "-1",
-        "Pragma": "no-cache",
-        "Request-Context": "appId=cid-v1:512cc15a-13b5-415b-bfd0-dce7accb6bb1",
-        "Server-Timing": "traceparent;desc=\u002200-05170112d2d63027c48e3204783b4d4a-334ab2dee4671bdd-01\u0022",
-=======
         "Date": "Tue, 25 Oct 2022 04:51:01 GMT",
         "Expires": "-1",
         "Pragma": "no-cache",
         "Request-Context": "appId=cid-v1:512cc15a-13b5-415b-bfd0-dce7accb6bb1",
         "Server-Timing": "traceparent;desc=\u002200-2cad90bce28677fa530d074c47e5a177-b2e719aedfe83c02-00\u0022",
->>>>>>> dce54150
         "Strict-Transport-Security": "max-age=31536000; includeSubDomains",
         "Transfer-Encoding": "chunked",
         "Vary": [
@@ -658,16 +470,6 @@
         ],
         "x-aml-cluster": "vienna-test-westus2-02",
         "X-Content-Type-Options": "nosniff",
-<<<<<<< HEAD
-        "x-ms-correlation-request-id": "38e927a0-6028-4d31-b352-8179439f4e7a",
-        "x-ms-ratelimit-remaining-subscription-reads": "11994",
-        "x-ms-response-type": "standard",
-        "x-ms-routing-request-id": "JAPANEAST:20221010T082155Z:38e927a0-6028-4d31-b352-8179439f4e7a",
-        "x-request-time": "0.389"
-      },
-      "ResponseBody": {
-        "id": "/subscriptions/00000000-0000-0000-0000-000000000/resourceGroups/00000/providers/Microsoft.MachineLearningServices/workspaces/00000/components/test_708243128765/versions/0.0.1",
-=======
         "x-ms-correlation-request-id": "6d0067ee-7d16-4486-9ad3-ad7142770a29",
         "x-ms-ratelimit-remaining-subscription-reads": "11996",
         "x-ms-response-type": "standard",
@@ -676,7 +478,6 @@
       },
       "ResponseBody": {
         "id": "/subscriptions/00000000-0000-0000-0000-000000000/resourceGroups/00000/providers/Microsoft.MachineLearningServices/workspaces/00000/components/test_366559478700/versions/0.0.1",
->>>>>>> dce54150
         "name": "0.0.1",
         "type": "Microsoft.MachineLearningServices/workspaces/components/versions",
         "properties": {
@@ -692,11 +493,7 @@
           "isAnonymous": false,
           "componentSpec": {
             "$schema": "https://componentsdk.azureedge.net/jsonschema/ParallelComponent.json",
-<<<<<<< HEAD
-            "name": "test_708243128765",
-=======
             "name": "test_366559478700",
->>>>>>> dce54150
             "version": "0.0.1",
             "display_name": "Parallel Score Image Classification with MNIST",
             "is_deterministic": "True",
@@ -762,16 +559,6 @@
               "output_data": "outputs.scored_dataset",
               "entry": "batch_score.py"
             },
-<<<<<<< HEAD
-            "code": "azureml:/subscriptions/00000000-0000-0000-0000-000000000/resourceGroups/00000/providers/Microsoft.MachineLearningServices/workspaces/00000/codes/12a3d416-e2ad-465d-9896-ebaf6bf0b49e/versions/1"
-          }
-        },
-        "systemData": {
-          "createdAt": "2022-10-10T08:21:53.5907515\u002B00:00",
-          "createdBy": "Xingzhi Zhang",
-          "createdByType": "User",
-          "lastModifiedAt": "2022-10-10T08:21:54.2497496\u002B00:00",
-=======
             "code": "azureml:/subscriptions/00000000-0000-0000-0000-000000000/resourceGroups/00000/providers/Microsoft.MachineLearningServices/workspaces/00000/codes/0e3cc6ee-d4a0-8aee-34ca-157ccbef73ec/versions/1"
           }
         },
@@ -780,7 +567,6 @@
           "createdBy": "Xingzhi Zhang",
           "createdByType": "User",
           "lastModifiedAt": "2022-10-25T04:50:59.471483\u002B00:00",
->>>>>>> dce54150
           "lastModifiedBy": "Xingzhi Zhang",
           "lastModifiedByType": "User"
         }
@@ -788,10 +574,6 @@
     }
   ],
   "Variables": {
-<<<<<<< HEAD
-    "component_name": "test_708243128765"
-=======
     "component_name": "test_366559478700"
->>>>>>> dce54150
   }
 }