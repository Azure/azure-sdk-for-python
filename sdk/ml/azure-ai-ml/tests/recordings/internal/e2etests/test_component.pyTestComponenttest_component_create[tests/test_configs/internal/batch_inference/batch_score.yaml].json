{
  "Entries": [
    {
      "RequestUri": "https://management.azure.com/subscriptions/00000000-0000-0000-0000-000000000/resourceGroups/00000/providers/Microsoft.MachineLearningServices/workspaces/00000?api-version=2022-10-01",
      "RequestMethod": "GET",
      "RequestHeaders": {
        "Accept": "application/json",
        "Accept-Encoding": "gzip, deflate",
        "Connection": "keep-alive",
<<<<<<< HEAD
        "User-Agent": "azure-ai-ml/1.5.0 azsdk-python-mgmt-machinelearningservices/0.1.0 Python/3.7.9 (Windows-10-10.0.22621-SP0)"
=======
        "User-Agent": "azure-ai-ml/1.5.0 azsdk-python-mgmt-machinelearningservices/0.1.0 Python/3.10.6 (Linux-5.15.90.1-microsoft-standard-WSL2-x86_64-with-glibc2.35)"
>>>>>>> d49b4ced
      },
      "RequestBody": null,
      "StatusCode": 200,
      "ResponseHeaders": {
        "Cache-Control": "no-cache",
        "Content-Encoding": "gzip",
        "Content-Type": "application/json; charset=utf-8",
<<<<<<< HEAD
        "Date": "Thu, 23 Feb 2023 07:47:04 GMT",
        "Expires": "-1",
        "Pragma": "no-cache",
        "Request-Context": "appId=cid-v1:2d2e8e63-272e-4b3c-8598-4ee570a0e70d",
        "Server-Timing": "traceparent;desc=\u002200-56460f410433e943c92bf6a7ae6c2d36-21c546b50f606872-01\u0022",
=======
        "Date": "Thu, 09 Mar 2023 00:41:27 GMT",
        "Expires": "-1",
        "Pragma": "no-cache",
        "Request-Context": "appId=cid-v1:2d2e8e63-272e-4b3c-8598-4ee570a0e70d",
        "Server-Timing": "traceparent;desc=\u002200-894abe8f7b4007fba9573ac619c10082-a1d7b0d2ca6f46b5-01\u0022",
>>>>>>> d49b4ced
        "Strict-Transport-Security": "max-age=31536000; includeSubDomains",
        "Transfer-Encoding": "chunked",
        "Vary": [
          "Accept-Encoding",
          "Accept-Encoding"
        ],
<<<<<<< HEAD
        "x-aml-cluster": "vienna-eastus2-01",
        "X-Content-Type-Options": "nosniff",
        "x-ms-correlation-request-id": "343da4c9-50b7-434e-86d1-bfcd1f007e57",
        "x-ms-ratelimit-remaining-subscription-reads": "11998",
        "x-ms-response-type": "standard",
        "x-ms-routing-request-id": "WESTUS2:20230223T074704Z:343da4c9-50b7-434e-86d1-bfcd1f007e57",
        "x-request-time": "0.020"
=======
        "x-aml-cluster": "vienna-eastus-02",
        "X-Content-Type-Options": "nosniff",
        "x-ms-correlation-request-id": "6232482f-0272-4715-93a3-5d3bec106ad4",
        "x-ms-ratelimit-remaining-subscription-reads": "11999",
        "x-ms-response-type": "standard",
        "x-ms-routing-request-id": "CANADACENTRAL:20230309T004127Z:6232482f-0272-4715-93a3-5d3bec106ad4",
        "x-request-time": "1.409"
>>>>>>> d49b4ced
      },
      "ResponseBody": {
        "id": "/subscriptions/00000000-0000-0000-0000-000000000/resourceGroups/00000/providers/Microsoft.MachineLearningServices/workspaces/00000",
        "name": "00000",
        "type": "Microsoft.MachineLearningServices/workspaces",
        "location": "eastus2",
        "tags": {},
        "etag": null,
        "properties": {
          "friendlyName": "00000",
          "description": "",
          "storageAccount": "/subscriptions/00000000-0000-0000-0000-000000000/resourceGroups/00000/providers/Microsoft.Storage/storageAccounts/saveorz2izv2bas",
          "keyVault": "/subscriptions/00000000-0000-0000-0000-000000000/resourceGroups/00000/providers/Microsoft.Keyvault/vaults/kvtest4k4d3fds6sjxs",
          "applicationInsights": "/subscriptions/00000000-0000-0000-0000-000000000/resourceGroups/00000/providers/Microsoft.insights/components/aiveorz2izv2bas",
          "hbiWorkspace": false,
          "tenantId": "72f988bf-86f1-41af-91ab-2d7cd011db47",
          "imageBuildCompute": null,
          "provisioningState": "Succeeded",
          "v1LegacyMode": false,
          "softDeleteEnabled": false,
          "containerRegistry": "/subscriptions/00000000-0000-0000-0000-000000000/resourceGroups/00000/providers/Microsoft.ContainerRegistry/registries/crveorz2izv2bas",
          "notebookInfo": {
            "resourceId": "0000000-0000-0000-0000-000000000000",
            "fqdn": "ml-sdkvnextcli-eastus2-2d1e66ae-85e3-42c0-be91-34de66397f26.eastus2.notebooks.azure.net",
            "isPrivateLinkEnabled": false,
            "notebookPreparationError": null
          },
<<<<<<< HEAD
          "storageHnsEnabled": false,
          "workspaceId": "2d1e66ae-85e3-42c0-be91-34de66397f26",
          "linkedModelInventoryArmId": null,
          "privateLinkCount": 0,
          "publicNetworkAccess": "Enabled",
          "discoveryUrl": "https://eastus2.api.azureml.ms/discovery",
          "mlFlowTrackingUri": "azureml://eastus2.api.azureml.ms/mlflow/v1.0/subscriptions/00000000-0000-0000-0000-000000000/resourceGroups/00000/providers/Microsoft.MachineLearningServices/workspaces/00000",
          "sdkTelemetryAppInsightsKey": "0000000-0000-0000-0000-000000000000",
          "sasGetterUri": "",
          "enableDataIsolation": false
        },
        "identity": {
          "type": "SystemAssigned",
          "principalId": "0000000-0000-0000-0000-000000000000",
          "tenantId": "72f988bf-86f1-41af-91ab-2d7cd011db47"
        },
        "kind": "Default",
        "sku": {
          "name": "Basic",
          "tier": "Basic"
        },
        "systemData": {
          "createdAt": "2023-02-23T02:09:00.5159669Z",
          "createdBy": "dipeck@microsoft.com",
          "createdByType": "User",
          "lastModifiedAt": "2023-02-23T02:09:00.5159669Z",
          "lastModifiedBy": "dipeck@microsoft.com",
          "lastModifiedByType": "User"
=======
          "datastoreType": "AzureBlob",
          "accountName": "samcw32zcnpjldw",
          "containerName": "azureml-blobstore-3bd2018e-4b43-401e-ad49-85df181c9e0a",
          "endpoint": "core.windows.net",
          "protocol": "https",
          "serviceDataAccessAuthIdentity": "WorkspaceSystemAssignedIdentity"
        },
        "systemData": {
          "createdAt": "2023-02-18T09:22:33.5645164\u002B00:00",
          "createdBy": "779301c0-18b2-4cdc-801b-a0a3368fee0a",
          "createdByType": "Application",
          "lastModifiedAt": "2023-02-18T09:22:34.1712214\u002B00:00",
          "lastModifiedBy": "779301c0-18b2-4cdc-801b-a0a3368fee0a",
          "lastModifiedByType": "Application"
>>>>>>> d49b4ced
        }
      }
    },
    {
      "RequestUri": "https://eastus2.api.azureml.ms/content/v2.0/subscriptions/00000000-0000-0000-0000-000000000/resourceGroups/00000/providers/Microsoft.MachineLearningServices/workspaces/00000/snapshots/getByHash?hash=b28493bb370b188abfe2d3d8dc409805c9ddebcd6407e9fbfb980f4bd1178402\u0026hashVersion=202208",
      "RequestMethod": "GET",
      "RequestHeaders": {
        "Accept": "*/*",
        "Accept-Encoding": "gzip, deflate",
        "Connection": "keep-alive",
<<<<<<< HEAD
        "Content-Type": "application/json; charset=UTF-8",
        "User-Agent": "azure-ai-ml/1.5.0 azsdk-python-core/1.26.3 Python/3.7.9 (Windows-10-10.0.22621-SP0)"
=======
        "Content-Length": "0",
        "User-Agent": "azure-ai-ml/1.5.0 azsdk-python-mgmt-machinelearningservices/0.1.0 Python/3.10.6 (Linux-5.15.90.1-microsoft-standard-WSL2-x86_64-with-glibc2.35)"
>>>>>>> d49b4ced
      },
      "RequestBody": null,
      "StatusCode": 404,
      "ResponseHeaders": {
        "Connection": "keep-alive",
        "Content-Encoding": "gzip",
        "Content-Type": "application/json; charset=utf-8",
        "Date": "Thu, 23 Feb 2023 07:47:06 GMT",
        "Request-Context": "appId=cid-v1:2d2e8e63-272e-4b3c-8598-4ee570a0e70d",
        "Strict-Transport-Security": "max-age=15724800; includeSubDomains; preload",
        "Transfer-Encoding": "chunked",
        "Vary": "Accept-Encoding",
        "x-aml-cluster": "vienna-eastus2-01",
        "X-Content-Type-Options": "nosniff",
        "x-ms-response-type": "error",
        "x-request-time": "0.030"
      },
      "ResponseBody": {
        "error": {
          "code": "UserError",
          "severity": null,
          "message": "Snapshot with hash b28493bb370b188abfe2d3d8dc409805c9ddebcd6407e9fbfb980f4bd1178402 was not found",
          "messageFormat": null,
          "messageParameters": null,
          "referenceCode": null,
          "detailsUri": null,
          "target": null,
          "details": [],
          "innerError": {
            "code": "NotFoundError",
            "innerError": null
          },
          "debugInfo": null,
          "additionalInfo": null
        },
        "correlation": {
          "operation": "928500a5522e787a28380f30b6cbe612",
          "request": "92fc31196db649a6"
        },
        "environment": "eastus2",
        "location": "eastus2",
        "time": "2023-02-23T07:47:06.2038701\u002B00:00",
        "componentName": "project"
      }
    },
    {
      "RequestUri": "https://eastus2.api.azureml.ms/assetstore/v1.0/temporaryDataReference/createOrGet",
      "RequestMethod": "POST",
      "RequestHeaders": {
        "Accept": "*/*",
        "Accept-Encoding": "gzip, deflate",
        "Connection": "keep-alive",
        "Content-Length": "253",
        "Content-Type": "application/json; charset=UTF-8",
        "User-Agent": "azure-ai-ml/1.5.0 azsdk-python-core/1.26.3 Python/3.7.9 (Windows-10-10.0.22621-SP0)"
      },
      "RequestBody": {
        "assetId": "azureml://locations/eastus2/workspaces/2d1e66ae-85e3-42c0-be91-34de66397f26/codes/0e3cc6ee-d4a0-8aee-34ca-157ccbef73ec/versions/1",
        "temporaryDataReferenceId": "000000000000000000000",
        "temporaryDataReferenceType": "TemporaryBlobReference"
      },
      "StatusCode": 200,
      "ResponseHeaders": {
<<<<<<< HEAD
        "Connection": "keep-alive",
        "Content-Encoding": "gzip",
        "Content-Type": "application/json; charset=utf-8",
        "Date": "Thu, 23 Feb 2023 07:47:08 GMT",
        "Request-Context": "appId=cid-v1:2d2e8e63-272e-4b3c-8598-4ee570a0e70d",
        "Strict-Transport-Security": "max-age=15724800; includeSubDomains; preload",
        "Transfer-Encoding": "chunked",
        "Vary": "Accept-Encoding",
        "x-aml-cluster": "vienna-eastus2-01",
        "X-Content-Type-Options": "nosniff",
        "x-ms-response-type": "standard",
        "x-request-time": "0.372"
=======
        "Cache-Control": "no-cache",
        "Content-Length": "61",
        "Content-Type": "application/json; charset=utf-8",
        "Date": "Thu, 09 Mar 2023 00:41:31 GMT",
        "Expires": "-1",
        "Pragma": "no-cache",
        "Request-Context": "appId=cid-v1:2d2e8e63-272e-4b3c-8598-4ee570a0e70d",
        "Server-Timing": "traceparent;desc=\u002200-99f88c33ad53621ecf796e460ce1fdfa-1edab2da2d7f071f-01\u0022",
        "Strict-Transport-Security": "max-age=31536000; includeSubDomains",
        "x-aml-cluster": "vienna-eastus-02",
        "X-Content-Type-Options": "nosniff",
        "x-ms-correlation-request-id": "abf24a6b-3164-4ca5-bb7b-4ba22f513032",
        "x-ms-ratelimit-remaining-subscription-writes": "1199",
        "x-ms-response-type": "standard",
        "x-ms-routing-request-id": "CANADACENTRAL:20230309T004132Z:abf24a6b-3164-4ca5-bb7b-4ba22f513032",
        "x-request-time": "0.262"
>>>>>>> d49b4ced
      },
      "ResponseBody": {
        "blobReferenceForConsumption": {
          "blobUri": "https://saveorz2izv2bas.blob.core.windows.net:443/2d1e66ae-8-7630efe5-b67f-54a9-bf6c-9d35fbb89a69",
          "storageAccountArmId": "/subscriptions/00000000-0000-0000-0000-000000000/resourceGroups/00000/providers/Microsoft.Storage/storageAccounts/saveorz2izv2bas",
          "credential": {
            "sasUri": "https://saveorz2izv2bas.blob.core.windows.net/2d1e66ae-8-7630efe5-b67f-54a9-bf6c-9d35fbb89a69?skoid=a7dd2c6d-73fb-4c57-85b2-5c1af4f6364a\u0026sktid=72f988bf-86f1-41af-91ab-2d7cd011db47\u0026skt=2023-02-23T02%3A03%3A03Z\u0026ske=2023-02-24T10%3A13%3A03Z\u0026sks=b\u0026skv=2019-07-07\u0026sv=2021-08-06\u0026st=2023-02-23T07%3A37%3A08Z\u0026se=2023-02-23T15%3A47%3A08Z\u0026sr=c\u0026sp=rcwl\u0026sig=000000000000000000000000000000000000",
            "wasbsUri": null,
            "credentialType": "SAS"
          }
        },
        "imageReferenceForConsumption": null,
        "temporaryDataReferenceId": "000000000000000000000",
        "temporaryDataReferenceType": null
      }
    },
    {
<<<<<<< HEAD
      "RequestUri": "https://saveorz2izv2bas.blob.core.windows.net/2d1e66ae-8-7630efe5-b67f-54a9-bf6c-9d35fbb89a69/batch_inference/batch_score.py?skoid=a7dd2c6d-73fb-4c57-85b2-5c1af4f6364a\u0026sktid=72f988bf-86f1-41af-91ab-2d7cd011db47\u0026skt=2023-02-23T02%3A03%3A03Z\u0026ske=2023-02-24T10%3A13%3A03Z\u0026sks=b\u0026skv=2019-07-07\u0026sv=2021-08-06\u0026st=2023-02-23T07%3A37%3A08Z\u0026se=2023-02-23T15%3A47%3A08Z\u0026sr=c\u0026sp=rcwl\u0026sig=000000000000000000000000000000000000",
=======
      "RequestUri": "https://samcw32zcnpjldw.blob.core.windows.net/azureml-blobstore-3bd2018e-4b43-401e-ad49-85df181c9e0a/LocalUpload/000000000000000000000000000000000000/batch_inference/batch_score.py",
>>>>>>> d49b4ced
      "RequestMethod": "HEAD",
      "RequestHeaders": {
        "Accept": "application/xml",
        "Accept-Encoding": "gzip, deflate",
        "Connection": "keep-alive",
<<<<<<< HEAD
        "User-Agent": "azsdk-python-storage-blob/12.14.1 Python/3.7.9 (Windows-10-10.0.22621-SP0)",
        "x-ms-date": "Thu, 23 Feb 2023 07:47:08 GMT",
=======
        "User-Agent": "azsdk-python-storage-blob/12.14.1 Python/3.10.6 (Linux-5.15.90.1-microsoft-standard-WSL2-x86_64-with-glibc2.35)",
        "x-ms-date": "Thu, 09 Mar 2023 00:41:30 GMT",
>>>>>>> d49b4ced
        "x-ms-version": "2021-08-06"
      },
      "RequestBody": null,
      "StatusCode": 404,
      "ResponseHeaders": {
        "Date": "Thu, 23 Feb 2023 07:47:08 GMT",
        "Server": [
          "Windows-Azure-Blob/1.0",
          "Microsoft-HTTPAPI/2.0"
        ],
        "Transfer-Encoding": "chunked",
        "Vary": "Origin",
        "x-ms-error-code": "BlobNotFound",
        "x-ms-version": "2021-08-06"
      },
      "ResponseBody": null
    },
    {
      "RequestUri": "https://saveorz2izv2bas.blob.core.windows.net/2d1e66ae-8-7630efe5-b67f-54a9-bf6c-9d35fbb89a69/batch_inference/batch_score.py?skoid=a7dd2c6d-73fb-4c57-85b2-5c1af4f6364a\u0026sktid=72f988bf-86f1-41af-91ab-2d7cd011db47\u0026skt=2023-02-23T02%3A03%3A03Z\u0026ske=2023-02-24T10%3A13%3A03Z\u0026sks=b\u0026skv=2019-07-07\u0026sv=2021-08-06\u0026st=2023-02-23T07%3A37%3A08Z\u0026se=2023-02-23T15%3A47%3A08Z\u0026sr=c\u0026sp=rcwl\u0026sig=000000000000000000000000000000000000",
      "RequestMethod": "PUT",
      "RequestHeaders": {
        "Accept": "application/xml",
        "Accept-Encoding": "gzip, deflate",
        "Connection": "keep-alive",
        "Content-Length": "1753",
        "Content-MD5": "p\u002B9EFgMqT74femP14tdEpw==",
        "Content-Type": "application/octet-stream",
<<<<<<< HEAD
        "If-None-Match": "*",
        "User-Agent": "azsdk-python-storage-blob/12.14.1 Python/3.7.9 (Windows-10-10.0.22621-SP0)",
        "x-ms-blob-type": "BlockBlob",
        "x-ms-date": "Thu, 23 Feb 2023 07:47:09 GMT",
        "x-ms-version": "2021-08-06"
      },
      "RequestBody": "aW1wb3J0IGFyZ3BhcnNlCmltcG9ydCBvcwpmcm9tIHV1aWQgaW1wb3J0IHV1aWQ0CgppbXBvcnQgbnVtcHkgYXMgbnAKaW1wb3J0IHBhbmRhcyBhcyBwZAppbXBvcnQgdGVuc29yZmxvdyBhcyB0Zgpmcm9tIFBJTCBpbXBvcnQgSW1hZ2UKCgpkZWYgaW5pdCgpOgogICAgZ2xvYmFsIGdfdGZfc2VzcwogICAgZ2xvYmFsIG91dHB1dF9mb2xkZXIKCiAgICAjIEdldCBtb2RlbCBmcm9tIHRoZSBtb2RlbCBkaXIKICAgIHBhcnNlciA9IGFyZ3BhcnNlLkFyZ3VtZW50UGFyc2VyKCkKICAgIHBhcnNlci5hZGRfYXJndW1lbnQoIi0tbW9kZWxfcGF0aCIpCiAgICBwYXJzZXIuYWRkX2FyZ3VtZW50KCItLXNjb3JlZF9kYXRhc2V0IikKICAgIGFyZ3MsIF8gPSBwYXJzZXIucGFyc2Vfa25vd25fYXJncygpCiAgICBtb2RlbF9wYXRoID0gYXJncy5tb2RlbF9wYXRoCiAgICBvdXRwdXRfZm9sZGVyID0gYXJncy5zY29yZWRfZGF0YXNldAoKICAgICMgY29udHJ1Y3QgZ3JhcGggdG8gZXhlY3V0ZQogICAgdGYucmVzZXRfZGVmYXVsdF9ncmFwaCgpCiAgICBzYXZlciA9IHRmLnRyYWluLmltcG9ydF9tZXRhX2dyYXBoKG9zLnBhdGguam9pbihtb2RlbF9wYXRoLCAibW5pc3QtdGYubW9kZWwubWV0YSIpKQogICAgZ190Zl9zZXNzID0gdGYuU2Vzc2lvbihjb25maWc9dGYuQ29uZmlnUHJvdG8oZGV2aWNlX2NvdW50PXsiR1BVIjogMH0pKQogICAgc2F2ZXIucmVzdG9yZShnX3RmX3Nlc3MsIG9zLnBhdGguam9pbihtb2RlbF9wYXRoLCAibW5pc3QtdGYubW9kZWwiKSkKCgpkZWYgcnVuKG1pbmlfYmF0Y2gpOgogICAgcHJpbnQoZiJydW4gbWV0aG9kIHN0YXJ0OiB7X19maWxlX199LCBydW4oe21pbmlfYmF0Y2h9KSIpCiAgICBpbl90ZW5zb3IgPSBnX3RmX3Nlc3MuZ3JhcGguZ2V0X3RlbnNvcl9ieV9uYW1lKCJuZXR3b3JrL1g6MCIpCiAgICBvdXRwdXQgPSBnX3RmX3Nlc3MuZ3JhcGguZ2V0X3RlbnNvcl9ieV9uYW1lKCJuZXR3b3JrL291dHB1dC9NYXRNdWw6MCIpCiAgICByZXN1bHRzID0gW10KCiAgICBmb3IgaW1hZ2UgaW4gbWluaV9iYXRjaDoKICAgICAgICAjIHByZXBhcmUgZWFjaCBpbWFnZQogICAgICAgIGRhdGEgPSBJbWFnZS5vcGVuKGltYWdlKQogICAgICAgIG5wX2ltID0gbnAuYXJyYXkoZGF0YSkucmVzaGFwZSgoMSwgNzg0KSkKICAgICAgICAjIHBlcmZvcm0gaW5mZXJlbmNlCiAgICAgICAgaW5mZXJlbmNlX3Jlc3VsdCA9IG91dHB1dC5ldmFsKGZlZWRfZGljdD17aW5fdGVuc29yOiBucF9pbX0sIHNlc3Npb249Z190Zl9zZXNzKQogICAgICAgICMgZmluZCBiZXN0IHByb2JhYmlsaXR5LCBhbmQgYWRkIHRvIHJlc3VsdCBsaXN0CiAgICAgICAgYmVzdF9yZXN1bHQgPSBucC5hcmdtYXgoaW5mZXJlbmNlX3Jlc3VsdCkKICAgICAgICByZXN1bHRzLmFwcGVuZChbb3MucGF0aC5iYXNlbmFtZShpbWFnZSksIGJlc3RfcmVzdWx0XSkKICAgICMgV3JpdGUgdGhlIGRhdGFmcmFtZSB0byBwYXJxdWV0IGZpbGUgaW4gdGhlIG91dHB1dCBmb2xkZXIuCiAgICByZXN1bHRfZGYgPSBwZC5EYXRhRnJhbWUocmVzdWx0cywgY29sdW1ucz1bIkZpbGVuYW1lIiwgIkNsYXNzIl0pCiAgICBwcmludCgiUmVzdWx0OiIpCiAgICBwcmludChyZXN1bHRfZGYpCiAgICBvdXRwdXRfZmlsZSA9IG9zLnBhdGguam9pbihvdXRwdXRfZm9sZGVyLCBmInt1dWlkNCgpLmhleH0ucGFycXVldCIpCiAgICByZXN1bHRfZGYudG9fcGFycXVldChvdXRwdXRfZmlsZSwgaW5kZXg9RmFsc2UpCiAgICByZXR1cm4gcmVzdWx0X2RmCg==",
      "StatusCode": 201,
      "ResponseHeaders": {
        "Content-Length": "0",
        "Content-MD5": "p\u002B9EFgMqT74femP14tdEpw==",
        "Date": "Thu, 23 Feb 2023 07:47:09 GMT",
        "ETag": "\u00220x8DB15722ADA22C2\u0022",
        "Last-Modified": "Thu, 23 Feb 2023 07:47:09 GMT",
=======
        "Date": "Thu, 09 Mar 2023 00:41:31 GMT",
        "ETag": "\u00220x8DB1EF7708DCE7B\u0022",
        "Last-Modified": "Tue, 07 Mar 2023 10:33:49 GMT",
>>>>>>> d49b4ced
        "Server": [
          "Windows-Azure-Blob/1.0",
          "Microsoft-HTTPAPI/2.0"
        ],
        "x-ms-content-crc64": "/pgsdegoTOY=",
        "x-ms-request-server-encrypted": "true",
        "x-ms-version": "2021-08-06"
      },
      "ResponseBody": null
    },
    {
      "RequestUri": "https://saveorz2izv2bas.blob.core.windows.net/2d1e66ae-8-7630efe5-b67f-54a9-bf6c-9d35fbb89a69/batch_inference/batch_score.yaml?skoid=a7dd2c6d-73fb-4c57-85b2-5c1af4f6364a\u0026sktid=72f988bf-86f1-41af-91ab-2d7cd011db47\u0026skt=2023-02-23T02%3A03%3A03Z\u0026ske=2023-02-24T10%3A13%3A03Z\u0026sks=b\u0026skv=2019-07-07\u0026sv=2021-08-06\u0026st=2023-02-23T07%3A37%3A08Z\u0026se=2023-02-23T15%3A47%3A08Z\u0026sr=c\u0026sp=rcwl\u0026sig=000000000000000000000000000000000000",
      "RequestMethod": "PUT",
      "RequestHeaders": {
        "Accept": "application/xml",
        "Accept-Encoding": "gzip, deflate",
        "Connection": "keep-alive",
        "Content-Length": "1388",
        "Content-MD5": "ERaForOpks6vfegOZeDGJA==",
        "Content-Type": "application/octet-stream",
        "If-None-Match": "*",
        "User-Agent": "azsdk-python-storage-blob/12.14.1 Python/3.7.9 (Windows-10-10.0.22621-SP0)",
        "x-ms-blob-type": "BlockBlob",
<<<<<<< HEAD
        "x-ms-date": "Thu, 23 Feb 2023 07:47:09 GMT",
        "x-ms-version": "2021-08-06"
      },
      "RequestBody": "JHNjaGVtYTogaHR0cHM6Ly9jb21wb25lbnRzZGsuYXp1cmVlZGdlLm5ldC9qc29uc2NoZW1hL1BhcmFsbGVsQ29tcG9uZW50Lmpzb24KbmFtZTogbWljcm9zb2Z0LmNvbS5henVyZW1sLnNhbXBsZXMucGFyYWxsZWxfc2NvcmVfaW1hZ2UKdmVyc2lvbjogMC4wLjEKZGlzcGxheV9uYW1lOiBQYXJhbGxlbCBTY29yZSBJbWFnZSBDbGFzc2lmaWNhdGlvbiB3aXRoIE1OSVNUCnR5cGU6IFBhcmFsbGVsQ29tcG9uZW50CmRlc2NyaXB0aW9uOiBTY29yZSBpbWFnZXMgd2l0aCBNTklTVCBpbWFnZSBjbGFzc2lmaWNhdGlvbiBtb2RlbC4KdGFnczoKICBQYXJhbGxlbDogJycKICBTYW1wbGU6ICcnCiAgY29udGFjdDogTWljcm9zb2Z0IENvcnBvcmF0aW9uIDx4eHhAbWljcm9zb2Z0LmNvbT4KICBoZWxwRG9jdW1lbnQ6IGh0dHBzOi8vYWthLm1zL3BhcmFsbGVsLW1vZHVsZXMKaW5wdXRzOgogIG1vZGVsX3BhdGg6CiAgICB0eXBlOiBwYXRoCiAgICBkZXNjcmlwdGlvbjogVHJhaW5lZCBNTklTVCBpbWFnZSBjbGFzc2lmaWNhdGlvbiBtb2RlbC4KICAgIG9wdGlvbmFsOiBmYWxzZQogIGltYWdlc190b19zY29yZToKICAgIHR5cGU6IHBhdGgKICAgIGRlc2NyaXB0aW9uOiBJbWFnZXMgdG8gc2NvcmUuCiAgICBvcHRpb25hbDogZmFsc2UKb3V0cHV0czoKICBzY29yZWRfZGF0YXNldDoKICAgIHR5cGU6IHBhdGgKICAgIGRlc2NyaXB0aW9uOiBPdXRwdXQgZm9sZGVyIHRvIHNhdmUgc2NvcmVkIHJlc3VsdC4KZW52aXJvbm1lbnQ6CiAgZG9ja2VyOgogICAgaW1hZ2U6IG1jci5taWNyb3NvZnQuY29tL2F6dXJlbWwvb3Blbm1waTMuMS4yLWN1ZGExMC4xLWN1ZG5uNy11YnVudHUxOC4wNAogIGNvbmRhOgogICAgY29uZGFfZGVwZW5kZW5jaWVzOgogICAgICBjaGFubmVsczoKICAgICAgICAtIGRlZmF1bHRzCiAgICAgIGRlcGVuZGVuY2llczoKICAgICAgICAtIHB5dGhvbj0zLjcuOQogICAgICAgIC0gcGlwPTIwLjAKICAgICAgICAtIHBpcDoKICAgICAgICAgICAgLSBwcm90b2J1Zj09My4yMC4xCiAgICAgICAgICAgIC0gdGVuc29yZmxvdz09MS4xNS4yCiAgICAgICAgICAgIC0gcGlsbG93CiAgICAgICAgICAgIC0gYXp1cmVtbC1jb3JlCiAgICAgICAgICAgIC0gYXp1cmVtbC1kYXRhc2V0LXJ1bnRpbWVbZnVzZSwgcGFuZGFzXQogICAgICBuYW1lOiBiYXRjaF9lbnZpcm9ubWVudAogIG9zOiBMaW51eAoKcGFyYWxsZWw6CiAgaW5wdXRfZGF0YTogaW5wdXRzLmltYWdlc190b19zY29yZQogIG91dHB1dF9kYXRhOiBvdXRwdXRzLnNjb3JlZF9kYXRhc2V0CiAgZW50cnk6IGJhdGNoX3Njb3JlLnB5CiAgYXJnczogPi0KICAgIC0tbW9kZWxfcGF0aCB7aW5wdXRzLm1vZGVsX3BhdGh9IC0tc2NvcmVkX2RhdGFzZXQge291dHB1dHMuc2NvcmVkX2RhdGFzZXR9Cgo=",
      "StatusCode": 201,
      "ResponseHeaders": {
        "Content-Length": "0",
        "Content-MD5": "ERaForOpks6vfegOZeDGJA==",
        "Date": "Thu, 23 Feb 2023 07:47:09 GMT",
        "ETag": "\u00220x8DB15722AEFCA7D\u0022",
        "Last-Modified": "Thu, 23 Feb 2023 07:47:09 GMT",
        "Server": [
          "Windows-Azure-Blob/1.0",
          "Microsoft-HTTPAPI/2.0"
        ],
        "x-ms-content-crc64": "9Hp48r8/PVY=",
        "x-ms-request-server-encrypted": "true",
=======
        "x-ms-creation-time": "Tue, 07 Mar 2023 10:33:49 GMT",
        "x-ms-lease-state": "available",
        "x-ms-lease-status": "unlocked",
        "x-ms-meta-name": "23ebb661-7845-cc9a-b1da-084f1abaf69e",
        "x-ms-meta-upload_status": "completed",
        "x-ms-meta-version": "1",
        "x-ms-server-encrypted": "true",
>>>>>>> d49b4ced
        "x-ms-version": "2021-08-06"
      },
      "ResponseBody": null
    },
    {
<<<<<<< HEAD
      "RequestUri": "https://saveorz2izv2bas.blob.core.windows.net/2d1e66ae-8-7630efe5-b67f-54a9-bf6c-9d35fbb89a69/batch_inference/batch_score.py?comp=metadata\u0026skoid=a7dd2c6d-73fb-4c57-85b2-5c1af4f6364a\u0026sktid=72f988bf-86f1-41af-91ab-2d7cd011db47\u0026skt=2023-02-23T02%3A03%3A03Z\u0026ske=2023-02-24T10%3A13%3A03Z\u0026sks=b\u0026skv=2019-07-07\u0026sv=2021-08-06\u0026st=2023-02-23T07%3A37%3A08Z\u0026se=2023-02-23T15%3A47%3A08Z\u0026sr=c\u0026sp=rcwl\u0026sig=000000000000000000000000000000000000",
      "RequestMethod": "PUT",
=======
      "RequestUri": "https://samcw32zcnpjldw.blob.core.windows.net/azureml-blobstore-3bd2018e-4b43-401e-ad49-85df181c9e0a/az-ml-artifacts/000000000000000000000000000000000000/batch_inference/batch_score.py",
      "RequestMethod": "HEAD",
>>>>>>> d49b4ced
      "RequestHeaders": {
        "Accept": "application/xml",
        "Accept-Encoding": "gzip, deflate",
        "Connection": "keep-alive",
<<<<<<< HEAD
        "Content-Length": "0",
        "User-Agent": "azsdk-python-storage-blob/12.14.1 Python/3.7.9 (Windows-10-10.0.22621-SP0)",
        "x-ms-date": "Thu, 23 Feb 2023 07:47:09 GMT",
        "x-ms-meta-name": "0e3cc6ee-d4a0-8aee-34ca-157ccbef73ec",
        "x-ms-meta-upload_status": "completed",
        "x-ms-meta-version": "1",
=======
        "User-Agent": "azsdk-python-storage-blob/12.14.1 Python/3.10.6 (Linux-5.15.90.1-microsoft-standard-WSL2-x86_64-with-glibc2.35)",
        "x-ms-date": "Thu, 09 Mar 2023 00:41:31 GMT",
>>>>>>> d49b4ced
        "x-ms-version": "2021-08-06"
      },
      "RequestBody": null,
      "StatusCode": 200,
      "ResponseHeaders": {
<<<<<<< HEAD
        "Content-Length": "0",
        "Date": "Thu, 23 Feb 2023 07:47:09 GMT",
        "ETag": "\u00220x8DB15722B0FA9E0\u0022",
        "Last-Modified": "Thu, 23 Feb 2023 07:47:09 GMT",
=======
        "Date": "Thu, 09 Mar 2023 00:41:31 GMT",
>>>>>>> d49b4ced
        "Server": [
          "Windows-Azure-Blob/1.0",
          "Microsoft-HTTPAPI/2.0"
        ],
        "x-ms-request-server-encrypted": "true",
        "x-ms-version": "2021-08-06"
      },
      "ResponseBody": null
    },
    {
      "RequestUri": "https://management.azure.com/subscriptions/00000000-0000-0000-0000-000000000/resourceGroups/00000/providers/Microsoft.MachineLearningServices/workspaces/00000/codes/23ebb661-7845-cc9a-b1da-084f1abaf69e/versions/1?api-version=2022-05-01",
      "RequestMethod": "PUT",
      "RequestHeaders": {
        "Accept": "application/json",
        "Accept-Encoding": "gzip, deflate",
        "Connection": "keep-alive",
        "Content-Length": "256",
        "Content-Type": "application/json",
<<<<<<< HEAD
        "User-Agent": "azure-ai-ml/1.5.0 azsdk-python-mgmt-machinelearningservices/0.1.0 Python/3.7.9 (Windows-10-10.0.22621-SP0)"
=======
        "User-Agent": "azure-ai-ml/1.5.0 azsdk-python-mgmt-machinelearningservices/0.1.0 Python/3.10.6 (Linux-5.15.90.1-microsoft-standard-WSL2-x86_64-with-glibc2.35)"
>>>>>>> d49b4ced
      },
      "RequestBody": {
        "properties": {
          "properties": {
            "hash_sha256": "0000000000000",
            "hash_version": "0000000000000"
          },
          "isAnonymous": true,
          "isArchived": false,
<<<<<<< HEAD
          "codeUri": "https://saveorz2izv2bas.blob.core.windows.net:443/2d1e66ae-8-7630efe5-b67f-54a9-bf6c-9d35fbb89a69/batch_inference"
=======
          "codeUri": "https://samcw32zcnpjldw.blob.core.windows.net/azureml-blobstore-3bd2018e-4b43-401e-ad49-85df181c9e0a/LocalUpload/000000000000000000000000000000000000/batch_inference"
>>>>>>> d49b4ced
        }
      },
      "StatusCode": 201,
      "ResponseHeaders": {
        "Cache-Control": "no-cache",
<<<<<<< HEAD
        "Content-Length": "784",
        "Content-Type": "application/json; charset=utf-8",
        "Date": "Thu, 23 Feb 2023 07:47:11 GMT",
=======
        "Content-Length": "847",
        "Content-Type": "application/json; charset=utf-8",
        "Date": "Thu, 09 Mar 2023 00:41:46 GMT",
>>>>>>> d49b4ced
        "Expires": "-1",
        "Location": "https://management.azure.com/subscriptions/00000000-0000-0000-0000-000000000/resourceGroups/00000/providers/Microsoft.MachineLearningServices/workspaces/00000/codes/0e3cc6ee-d4a0-8aee-34ca-157ccbef73ec/versions/1?api-version=2022-05-01",
        "Pragma": "no-cache",
        "Request-Context": "appId=cid-v1:2d2e8e63-272e-4b3c-8598-4ee570a0e70d",
<<<<<<< HEAD
        "Server-Timing": "traceparent;desc=\u002200-f8be0d72c28bd361b28a2d0ffe63552a-6f4b8ef16d9e4ebd-01\u0022",
        "Strict-Transport-Security": "max-age=31536000; includeSubDomains",
        "x-aml-cluster": "vienna-eastus2-01",
        "X-Content-Type-Options": "nosniff",
        "x-ms-correlation-request-id": "ec11f0fd-4fda-4a5e-be95-1266f3e29e7d",
        "x-ms-ratelimit-remaining-subscription-writes": "1197",
        "x-ms-response-type": "standard",
        "x-ms-routing-request-id": "WESTUS2:20230223T074711Z:ec11f0fd-4fda-4a5e-be95-1266f3e29e7d",
        "x-request-time": "0.424"
=======
        "Server-Timing": "traceparent;desc=\u002200-4111e38d3f060138e20f36e71538d04e-353be16c26ee0975-01\u0022",
        "Strict-Transport-Security": "max-age=31536000; includeSubDomains",
        "Vary": "Accept-Encoding",
        "x-aml-cluster": "vienna-eastus-02",
        "X-Content-Type-Options": "nosniff",
        "x-ms-correlation-request-id": "c9e289e6-843d-4914-a193-83a6ef77fa8b",
        "x-ms-ratelimit-remaining-subscription-writes": "1199",
        "x-ms-response-type": "standard",
        "x-ms-routing-request-id": "CANADACENTRAL:20230309T004147Z:c9e289e6-843d-4914-a193-83a6ef77fa8b",
        "x-request-time": "0.752"
>>>>>>> d49b4ced
      },
      "ResponseBody": {
        "id": "/subscriptions/00000000-0000-0000-0000-000000000/resourceGroups/00000/providers/Microsoft.MachineLearningServices/workspaces/00000/codes/23ebb661-7845-cc9a-b1da-084f1abaf69e/versions/1",
        "name": "1",
        "type": "Microsoft.MachineLearningServices/workspaces/codes/versions",
        "properties": {
          "description": null,
          "tags": {},
          "properties": {
            "hash_sha256": "0000000000000",
            "hash_version": "0000000000000"
          },
          "isArchived": false,
          "isAnonymous": false,
<<<<<<< HEAD
          "codeUri": "https://saveorz2izv2bas.blob.core.windows.net:443/2d1e66ae-8-7630efe5-b67f-54a9-bf6c-9d35fbb89a69/batch_inference"
        },
        "systemData": {
          "createdAt": "2023-02-23T07:47:11.7033845\u002B00:00",
          "createdBy": "Diondra Peck",
          "createdByType": "User",
          "lastModifiedAt": "2023-02-23T07:47:11.7033845\u002B00:00",
          "lastModifiedBy": "Diondra Peck",
=======
          "codeUri": "https://samcw32zcnpjldw.blob.core.windows.net/azureml-blobstore-3bd2018e-4b43-401e-ad49-85df181c9e0a/LocalUpload/000000000000000000000000000000000000/batch_inference"
        },
        "systemData": {
          "createdAt": "2023-03-07T10:33:53.526016\u002B00:00",
          "createdBy": "Firstname Lastname",
          "createdByType": "User",
          "lastModifiedAt": "2023-03-09T00:41:47.0293399\u002B00:00",
          "lastModifiedBy": "Firstname Lastname",
>>>>>>> d49b4ced
          "lastModifiedByType": "User"
        }
      }
    },
    {
<<<<<<< HEAD
      "RequestUri": "https://management.azure.com/subscriptions/00000000-0000-0000-0000-000000000/resourceGroups/00000/providers/Microsoft.MachineLearningServices/workspaces/00000/components/test_693026272593/versions/0.0.1?api-version=2022-10-01",
=======
      "RequestUri": "https://management.azure.com/subscriptions/00000000-0000-0000-0000-000000000/resourceGroups/00000/providers/Microsoft.MachineLearningServices/workspaces/00000/components/test_341499611247/versions/0.0.1?api-version=2022-10-01",
>>>>>>> d49b4ced
      "RequestMethod": "PUT",
      "RequestHeaders": {
        "Accept": "application/json",
        "Accept-Encoding": "gzip, deflate",
        "Connection": "keep-alive",
        "Content-Length": "1895",
        "Content-Type": "application/json",
<<<<<<< HEAD
        "User-Agent": "azure-ai-ml/1.5.0 azsdk-python-mgmt-machinelearningservices/0.1.0 Python/3.7.9 (Windows-10-10.0.22621-SP0)"
=======
        "User-Agent": "azure-ai-ml/1.5.0 azsdk-python-mgmt-machinelearningservices/0.1.0 Python/3.10.6 (Linux-5.15.90.1-microsoft-standard-WSL2-x86_64-with-glibc2.35)"
>>>>>>> d49b4ced
      },
      "RequestBody": {
        "properties": {
          "description": "Score images with MNIST image classification model.",
          "properties": {},
          "tags": {
            "Parallel": "",
            "Sample": "",
            "contact": "Microsoft Corporation \u003Cxxx@microsoft.com\u003E",
            "helpDocument": "https://aka.ms/parallel-modules"
          },
          "isAnonymous": false,
          "isArchived": false,
          "componentSpec": {
<<<<<<< HEAD
            "name": "test_693026272593",
=======
            "name": "test_341499611247",
>>>>>>> d49b4ced
            "description": "Score images with MNIST image classification model.",
            "tags": {
              "Parallel": "",
              "Sample": "",
              "contact": "Microsoft Corporation \u003Cxxx@microsoft.com\u003E",
              "helpDocument": "https://aka.ms/parallel-modules"
            },
            "version": "0.0.1",
            "$schema": "https://componentsdk.azureedge.net/jsonschema/ParallelComponent.json",
            "display_name": "Parallel Score Image Classification with MNIST",
            "inputs": {
              "model_path": {
                "type": "path",
                "description": "Trained MNIST image classification model.",
                "optional": false
              },
              "images_to_score": {
                "type": "path",
                "description": "Images to score.",
                "optional": false
              }
            },
            "outputs": {
              "scored_dataset": {
                "type": "path",
                "description": "Output folder to save scored result."
              }
            },
            "type": "ParallelComponent",
            "code": "azureml:/subscriptions/00000000-0000-0000-0000-000000000/resourceGroups/00000/providers/Microsoft.MachineLearningServices/workspaces/00000/codes/23ebb661-7845-cc9a-b1da-084f1abaf69e/versions/1",
            "environment": {
              "docker": {
                "image": "mcr.microsoft.com/azureml/openmpi4.1.0-cuda11.8-cudnn8-ubuntu22.04"
              },
              "conda": {
                "conda_dependencies": {
                  "channels": [
                    "defaults"
                  ],
                  "dependencies": [
                    "python=3.7.9",
                    "pip=20.0",
                    {
                      "pip": [
                        "protobuf==3.20.1",
                        "tensorflow==1.15.2",
                        "pillow",
                        "azureml-core",
                        "azureml-dataset-runtime[fuse, pandas]"
                      ]
                    }
                  ],
                  "name": "batch_environment"
                }
              },
              "os": "Linux"
            },
            "parallel": {
              "input_data": "inputs.images_to_score",
              "output_data": "outputs.scored_dataset",
              "entry": "batch_score.py",
              "args": "--model_path {inputs.model_path} --scored_dataset {outputs.scored_dataset}"
            },
            "_source": "YAML.COMPONENT"
          }
        }
      },
      "StatusCode": 201,
      "ResponseHeaders": {
        "Cache-Control": "no-cache",
<<<<<<< HEAD
        "Content-Length": "3232",
        "Content-Type": "application/json; charset=utf-8",
        "Date": "Thu, 23 Feb 2023 07:47:12 GMT",
        "Expires": "-1",
        "Location": "https://management.azure.com/subscriptions/00000000-0000-0000-0000-000000000/resourceGroups/00000/providers/Microsoft.MachineLearningServices/workspaces/00000/components/test_693026272593/versions/0.0.1?api-version=2022-10-01",
        "Pragma": "no-cache",
        "Request-Context": "appId=cid-v1:2d2e8e63-272e-4b3c-8598-4ee570a0e70d",
        "Server-Timing": "traceparent;desc=\u002200-4b937ef98728863fd3f617c932a2ed60-22962d09dee09c4c-01\u0022",
        "Strict-Transport-Security": "max-age=31536000; includeSubDomains",
        "x-aml-cluster": "vienna-eastus2-01",
        "X-Content-Type-Options": "nosniff",
        "x-ms-correlation-request-id": "64d5725e-8cf0-4462-86ab-8283ae35ee24",
        "x-ms-ratelimit-remaining-subscription-writes": "1196",
        "x-ms-response-type": "standard",
        "x-ms-routing-request-id": "WESTUS2:20230223T074712Z:64d5725e-8cf0-4462-86ab-8283ae35ee24",
        "x-request-time": "0.345"
      },
      "ResponseBody": {
        "id": "/subscriptions/00000000-0000-0000-0000-000000000/resourceGroups/00000/providers/Microsoft.MachineLearningServices/workspaces/00000/components/test_693026272593/versions/0.0.1",
=======
        "Content-Length": "2340",
        "Content-Type": "application/json; charset=utf-8",
        "Date": "Thu, 09 Mar 2023 00:41:48 GMT",
        "Expires": "-1",
        "Location": "https://management.azure.com/subscriptions/00000000-0000-0000-0000-000000000/resourceGroups/00000/providers/Microsoft.MachineLearningServices/workspaces/00000/components/test_341499611247/versions/0.0.1?api-version=2022-10-01",
        "Pragma": "no-cache",
        "Request-Context": "appId=cid-v1:2d2e8e63-272e-4b3c-8598-4ee570a0e70d",
        "Server-Timing": "traceparent;desc=\u002200-af3d71d91313de5e34dd47ed35a7aaf8-9a1f6ac6b3e496f5-01\u0022",
        "Strict-Transport-Security": "max-age=31536000; includeSubDomains",
        "x-aml-cluster": "vienna-eastus-02",
        "X-Content-Type-Options": "nosniff",
        "x-ms-correlation-request-id": "dc06a589-5dad-445b-8ee6-9125d13670fe",
        "x-ms-ratelimit-remaining-subscription-writes": "1198",
        "x-ms-response-type": "standard",
        "x-ms-routing-request-id": "CANADACENTRAL:20230309T004149Z:dc06a589-5dad-445b-8ee6-9125d13670fe",
        "x-request-time": "0.759"
      },
      "ResponseBody": {
        "id": "/subscriptions/00000000-0000-0000-0000-000000000/resourceGroups/00000/providers/Microsoft.MachineLearningServices/workspaces/00000/components/test_341499611247/versions/0.0.1",
>>>>>>> d49b4ced
        "name": "0.0.1",
        "type": "Microsoft.MachineLearningServices/workspaces/components/versions",
        "properties": {
          "description": null,
          "tags": {
            "Parallel": "",
            "Sample": "",
            "contact": "Microsoft Corporation \u003Cxxx@microsoft.com\u003E",
            "helpDocument": "https://aka.ms/parallel-modules"
          },
          "properties": {},
          "isArchived": false,
          "isAnonymous": false,
          "componentSpec": {
            "$schema": "https://componentsdk.azureedge.net/jsonschema/ParallelComponent.json",
<<<<<<< HEAD
            "name": "test_693026272593",
=======
            "name": "test_341499611247",
>>>>>>> d49b4ced
            "version": "0.0.1",
            "display_name": "Parallel Score Image Classification with MNIST",
            "is_deterministic": "True",
            "type": "ParallelComponent",
            "description": "Score images with MNIST image classification model.",
            "tags": {
              "Parallel": "",
              "Sample": "",
              "contact": "Microsoft Corporation \u003Cxxx@microsoft.com\u003E",
              "helpDocument": "https://aka.ms/parallel-modules"
            },
            "inputs": {
              "model_path": {
                "type": "path",
                "optional": "False",
                "description": "Trained MNIST image classification model.",
                "datastore_mode": "Mount"
              },
              "images_to_score": {
                "type": "path",
                "optional": "False",
                "description": "Images to score.",
                "datastore_mode": "Mount"
              }
            },
            "outputs": {
              "scored_dataset": {
                "type": "path",
                "description": "Output folder to save scored result.",
                "datastore_mode": "Upload"
              }
            },
            "environment": {
              "conda": {
                "conda_dependencies": {
                  "channels": [
                    "defaults"
                  ],
                  "dependencies": [
                    "python=3.7.9",
                    "pip=20.0",
                    {
                      "pip": [
                        "protobuf==3.20.1",
                        "tensorflow==1.15.2",
                        "pillow",
                        "azureml-core",
                        "azureml-dataset-runtime[fuse, pandas]"
                      ]
                    }
                  ],
                  "name": "batch_environment"
                }
              },
              "docker": {
                "image": "mcr.microsoft.com/azureml/openmpi4.1.0-cuda11.8-cudnn8-ubuntu22.04"
              },
              "os": "Linux"
            },
            "parallel": {
              "args": "--model_path {inputs.model_path} --scored_dataset {outputs.scored_dataset}",
              "input_data": "inputs.images_to_score",
              "output_data": "outputs.scored_dataset",
              "entry": "batch_score.py"
            },
            "code": "azureml:/subscriptions/00000000-0000-0000-0000-000000000/resourceGroups/00000/providers/Microsoft.MachineLearningServices/workspaces/00000/codes/23ebb661-7845-cc9a-b1da-084f1abaf69e/versions/1"
          }
        },
        "systemData": {
<<<<<<< HEAD
          "createdAt": "2023-02-23T07:47:12.733469\u002B00:00",
          "createdBy": "Diondra Peck",
          "createdByType": "User",
          "lastModifiedAt": "2023-02-23T07:47:12.7972703\u002B00:00",
          "lastModifiedBy": "Diondra Peck",
=======
          "createdAt": "2023-03-09T00:41:49.3432261\u002B00:00",
          "createdBy": "Firstname Lastname",
          "createdByType": "User",
          "lastModifiedAt": "2023-03-09T00:41:49.4257209\u002B00:00",
          "lastModifiedBy": "Firstname Lastname",
>>>>>>> d49b4ced
          "lastModifiedByType": "User"
        }
      }
    },
    {
<<<<<<< HEAD
      "RequestUri": "https://management.azure.com/subscriptions/00000000-0000-0000-0000-000000000/resourceGroups/00000/providers/Microsoft.MachineLearningServices/workspaces/00000/components/test_693026272593/versions/0.0.1?api-version=2022-10-01",
=======
      "RequestUri": "https://management.azure.com/subscriptions/00000000-0000-0000-0000-000000000/resourceGroups/00000/providers/Microsoft.MachineLearningServices/workspaces/00000/components/test_341499611247/versions/0.0.1?api-version=2022-10-01",
>>>>>>> d49b4ced
      "RequestMethod": "GET",
      "RequestHeaders": {
        "Accept": "application/json",
        "Accept-Encoding": "gzip, deflate",
        "Connection": "keep-alive",
<<<<<<< HEAD
        "User-Agent": "azure-ai-ml/1.5.0 azsdk-python-mgmt-machinelearningservices/0.1.0 Python/3.7.9 (Windows-10-10.0.22621-SP0)"
=======
        "User-Agent": "azure-ai-ml/1.5.0 azsdk-python-mgmt-machinelearningservices/0.1.0 Python/3.10.6 (Linux-5.15.90.1-microsoft-standard-WSL2-x86_64-with-glibc2.35)"
>>>>>>> d49b4ced
      },
      "RequestBody": null,
      "StatusCode": 200,
      "ResponseHeaders": {
        "Cache-Control": "no-cache",
        "Content-Length": "2340",
        "Content-Type": "application/json; charset=utf-8",
<<<<<<< HEAD
        "Date": "Thu, 23 Feb 2023 07:47:12 GMT",
        "Expires": "-1",
        "Pragma": "no-cache",
        "Request-Context": "appId=cid-v1:2d2e8e63-272e-4b3c-8598-4ee570a0e70d",
        "Server-Timing": "traceparent;desc=\u002200-c901fcf78ae11c8962193a8362841a35-0caeb02c128ce6e5-01\u0022",
        "Strict-Transport-Security": "max-age=31536000; includeSubDomains",
        "Transfer-Encoding": "chunked",
        "Vary": [
          "Accept-Encoding",
          "Accept-Encoding"
        ],
        "x-aml-cluster": "vienna-eastus2-01",
        "X-Content-Type-Options": "nosniff",
        "x-ms-correlation-request-id": "17257803-342b-47bb-b9f2-d3f7bfd98472",
        "x-ms-ratelimit-remaining-subscription-reads": "11997",
        "x-ms-response-type": "standard",
        "x-ms-routing-request-id": "WESTUS2:20230223T074713Z:17257803-342b-47bb-b9f2-d3f7bfd98472",
        "x-request-time": "0.066"
      },
      "ResponseBody": {
        "id": "/subscriptions/00000000-0000-0000-0000-000000000/resourceGroups/00000/providers/Microsoft.MachineLearningServices/workspaces/00000/components/test_693026272593/versions/0.0.1",
=======
        "Date": "Thu, 09 Mar 2023 00:41:49 GMT",
        "Expires": "-1",
        "Pragma": "no-cache",
        "Request-Context": "appId=cid-v1:2d2e8e63-272e-4b3c-8598-4ee570a0e70d",
        "Server-Timing": "traceparent;desc=\u002200-f119ad10dce0e233ae738d6ba625aa41-e6f6582eee849edb-01\u0022",
        "Strict-Transport-Security": "max-age=31536000; includeSubDomains",
        "Vary": "Accept-Encoding",
        "x-aml-cluster": "vienna-eastus-02",
        "X-Content-Type-Options": "nosniff",
        "x-ms-correlation-request-id": "e2638b51-d7c5-456e-9d76-d4f38a27c42c",
        "x-ms-ratelimit-remaining-subscription-reads": "11998",
        "x-ms-response-type": "standard",
        "x-ms-routing-request-id": "CANADACENTRAL:20230309T004149Z:e2638b51-d7c5-456e-9d76-d4f38a27c42c",
        "x-request-time": "0.125"
      },
      "ResponseBody": {
        "id": "/subscriptions/00000000-0000-0000-0000-000000000/resourceGroups/00000/providers/Microsoft.MachineLearningServices/workspaces/00000/components/test_341499611247/versions/0.0.1",
>>>>>>> d49b4ced
        "name": "0.0.1",
        "type": "Microsoft.MachineLearningServices/workspaces/components/versions",
        "properties": {
          "description": null,
          "tags": {
            "Parallel": "",
            "Sample": "",
            "contact": "Microsoft Corporation \u003Cxxx@microsoft.com\u003E",
            "helpDocument": "https://aka.ms/parallel-modules"
          },
          "properties": {},
          "isArchived": false,
          "isAnonymous": false,
          "componentSpec": {
            "$schema": "https://componentsdk.azureedge.net/jsonschema/ParallelComponent.json",
<<<<<<< HEAD
            "name": "test_693026272593",
=======
            "name": "test_341499611247",
>>>>>>> d49b4ced
            "version": "0.0.1",
            "display_name": "Parallel Score Image Classification with MNIST",
            "is_deterministic": "True",
            "type": "ParallelComponent",
            "description": "Score images with MNIST image classification model.",
            "tags": {
              "Parallel": "",
              "Sample": "",
              "contact": "Microsoft Corporation \u003Cxxx@microsoft.com\u003E",
              "helpDocument": "https://aka.ms/parallel-modules"
            },
            "inputs": {
              "model_path": {
                "type": "path",
                "optional": "False",
                "description": "Trained MNIST image classification model.",
                "datastore_mode": "Mount"
              },
              "images_to_score": {
                "type": "path",
                "optional": "False",
                "description": "Images to score.",
                "datastore_mode": "Mount"
              }
            },
            "outputs": {
              "scored_dataset": {
                "type": "path",
                "description": "Output folder to save scored result.",
                "datastore_mode": "Upload"
              }
            },
            "environment": {
              "conda": {
                "conda_dependencies": {
                  "channels": [
                    "defaults"
                  ],
                  "dependencies": [
                    "python=3.7.9",
                    "pip=20.0",
                    {
                      "pip": [
                        "protobuf==3.20.1",
                        "tensorflow==1.15.2",
                        "pillow",
                        "azureml-core",
                        "azureml-dataset-runtime[fuse, pandas]"
                      ]
                    }
                  ],
                  "name": "batch_environment"
                }
              },
              "docker": {
                "image": "mcr.microsoft.com/azureml/openmpi4.1.0-cuda11.8-cudnn8-ubuntu22.04"
              },
              "os": "Linux"
            },
            "parallel": {
              "args": "--model_path {inputs.model_path} --scored_dataset {outputs.scored_dataset}",
              "input_data": "inputs.images_to_score",
              "output_data": "outputs.scored_dataset",
              "entry": "batch_score.py"
            },
            "code": "azureml:/subscriptions/00000000-0000-0000-0000-000000000/resourceGroups/00000/providers/Microsoft.MachineLearningServices/workspaces/00000/codes/23ebb661-7845-cc9a-b1da-084f1abaf69e/versions/1"
          }
        },
        "systemData": {
<<<<<<< HEAD
          "createdAt": "2023-02-23T07:47:12.733469\u002B00:00",
          "createdBy": "Diondra Peck",
          "createdByType": "User",
          "lastModifiedAt": "2023-02-23T07:47:12.7972703\u002B00:00",
          "lastModifiedBy": "Diondra Peck",
=======
          "createdAt": "2023-03-09T00:41:49.3432261\u002B00:00",
          "createdBy": "Firstname Lastname",
          "createdByType": "User",
          "lastModifiedAt": "2023-03-09T00:41:49.4257209\u002B00:00",
          "lastModifiedBy": "Firstname Lastname",
>>>>>>> d49b4ced
          "lastModifiedByType": "User"
        }
      }
    }
  ],
  "Variables": {
<<<<<<< HEAD
    "component_name": "test_693026272593"
=======
    "component_name": "test_341499611247"
>>>>>>> d49b4ced
  }
}<|MERGE_RESOLUTION|>--- conflicted
+++ resolved
@@ -7,11 +7,7 @@
         "Accept": "application/json",
         "Accept-Encoding": "gzip, deflate",
         "Connection": "keep-alive",
-<<<<<<< HEAD
-        "User-Agent": "azure-ai-ml/1.5.0 azsdk-python-mgmt-machinelearningservices/0.1.0 Python/3.7.9 (Windows-10-10.0.22621-SP0)"
-=======
         "User-Agent": "azure-ai-ml/1.5.0 azsdk-python-mgmt-machinelearningservices/0.1.0 Python/3.10.6 (Linux-5.15.90.1-microsoft-standard-WSL2-x86_64-with-glibc2.35)"
->>>>>>> d49b4ced
       },
       "RequestBody": null,
       "StatusCode": 200,
@@ -19,34 +15,17 @@
         "Cache-Control": "no-cache",
         "Content-Encoding": "gzip",
         "Content-Type": "application/json; charset=utf-8",
-<<<<<<< HEAD
-        "Date": "Thu, 23 Feb 2023 07:47:04 GMT",
-        "Expires": "-1",
-        "Pragma": "no-cache",
-        "Request-Context": "appId=cid-v1:2d2e8e63-272e-4b3c-8598-4ee570a0e70d",
-        "Server-Timing": "traceparent;desc=\u002200-56460f410433e943c92bf6a7ae6c2d36-21c546b50f606872-01\u0022",
-=======
         "Date": "Thu, 09 Mar 2023 00:41:27 GMT",
         "Expires": "-1",
         "Pragma": "no-cache",
         "Request-Context": "appId=cid-v1:2d2e8e63-272e-4b3c-8598-4ee570a0e70d",
         "Server-Timing": "traceparent;desc=\u002200-894abe8f7b4007fba9573ac619c10082-a1d7b0d2ca6f46b5-01\u0022",
->>>>>>> d49b4ced
         "Strict-Transport-Security": "max-age=31536000; includeSubDomains",
         "Transfer-Encoding": "chunked",
         "Vary": [
           "Accept-Encoding",
           "Accept-Encoding"
         ],
-<<<<<<< HEAD
-        "x-aml-cluster": "vienna-eastus2-01",
-        "X-Content-Type-Options": "nosniff",
-        "x-ms-correlation-request-id": "343da4c9-50b7-434e-86d1-bfcd1f007e57",
-        "x-ms-ratelimit-remaining-subscription-reads": "11998",
-        "x-ms-response-type": "standard",
-        "x-ms-routing-request-id": "WESTUS2:20230223T074704Z:343da4c9-50b7-434e-86d1-bfcd1f007e57",
-        "x-request-time": "0.020"
-=======
         "x-aml-cluster": "vienna-eastus-02",
         "X-Content-Type-Options": "nosniff",
         "x-ms-correlation-request-id": "6232482f-0272-4715-93a3-5d3bec106ad4",
@@ -54,7 +33,6 @@
         "x-ms-response-type": "standard",
         "x-ms-routing-request-id": "CANADACENTRAL:20230309T004127Z:6232482f-0272-4715-93a3-5d3bec106ad4",
         "x-request-time": "1.409"
->>>>>>> d49b4ced
       },
       "ResponseBody": {
         "id": "/subscriptions/00000000-0000-0000-0000-000000000/resourceGroups/00000/providers/Microsoft.MachineLearningServices/workspaces/00000",
@@ -82,36 +60,6 @@
             "isPrivateLinkEnabled": false,
             "notebookPreparationError": null
           },
-<<<<<<< HEAD
-          "storageHnsEnabled": false,
-          "workspaceId": "2d1e66ae-85e3-42c0-be91-34de66397f26",
-          "linkedModelInventoryArmId": null,
-          "privateLinkCount": 0,
-          "publicNetworkAccess": "Enabled",
-          "discoveryUrl": "https://eastus2.api.azureml.ms/discovery",
-          "mlFlowTrackingUri": "azureml://eastus2.api.azureml.ms/mlflow/v1.0/subscriptions/00000000-0000-0000-0000-000000000/resourceGroups/00000/providers/Microsoft.MachineLearningServices/workspaces/00000",
-          "sdkTelemetryAppInsightsKey": "0000000-0000-0000-0000-000000000000",
-          "sasGetterUri": "",
-          "enableDataIsolation": false
-        },
-        "identity": {
-          "type": "SystemAssigned",
-          "principalId": "0000000-0000-0000-0000-000000000000",
-          "tenantId": "72f988bf-86f1-41af-91ab-2d7cd011db47"
-        },
-        "kind": "Default",
-        "sku": {
-          "name": "Basic",
-          "tier": "Basic"
-        },
-        "systemData": {
-          "createdAt": "2023-02-23T02:09:00.5159669Z",
-          "createdBy": "dipeck@microsoft.com",
-          "createdByType": "User",
-          "lastModifiedAt": "2023-02-23T02:09:00.5159669Z",
-          "lastModifiedBy": "dipeck@microsoft.com",
-          "lastModifiedByType": "User"
-=======
           "datastoreType": "AzureBlob",
           "accountName": "samcw32zcnpjldw",
           "containerName": "azureml-blobstore-3bd2018e-4b43-401e-ad49-85df181c9e0a",
@@ -126,7 +74,6 @@
           "lastModifiedAt": "2023-02-18T09:22:34.1712214\u002B00:00",
           "lastModifiedBy": "779301c0-18b2-4cdc-801b-a0a3368fee0a",
           "lastModifiedByType": "Application"
->>>>>>> d49b4ced
         }
       }
     },
@@ -137,13 +84,8 @@
         "Accept": "*/*",
         "Accept-Encoding": "gzip, deflate",
         "Connection": "keep-alive",
-<<<<<<< HEAD
-        "Content-Type": "application/json; charset=UTF-8",
-        "User-Agent": "azure-ai-ml/1.5.0 azsdk-python-core/1.26.3 Python/3.7.9 (Windows-10-10.0.22621-SP0)"
-=======
         "Content-Length": "0",
         "User-Agent": "azure-ai-ml/1.5.0 azsdk-python-mgmt-machinelearningservices/0.1.0 Python/3.10.6 (Linux-5.15.90.1-microsoft-standard-WSL2-x86_64-with-glibc2.35)"
->>>>>>> d49b4ced
       },
       "RequestBody": null,
       "StatusCode": 404,
@@ -207,20 +149,6 @@
       },
       "StatusCode": 200,
       "ResponseHeaders": {
-<<<<<<< HEAD
-        "Connection": "keep-alive",
-        "Content-Encoding": "gzip",
-        "Content-Type": "application/json; charset=utf-8",
-        "Date": "Thu, 23 Feb 2023 07:47:08 GMT",
-        "Request-Context": "appId=cid-v1:2d2e8e63-272e-4b3c-8598-4ee570a0e70d",
-        "Strict-Transport-Security": "max-age=15724800; includeSubDomains; preload",
-        "Transfer-Encoding": "chunked",
-        "Vary": "Accept-Encoding",
-        "x-aml-cluster": "vienna-eastus2-01",
-        "X-Content-Type-Options": "nosniff",
-        "x-ms-response-type": "standard",
-        "x-request-time": "0.372"
-=======
         "Cache-Control": "no-cache",
         "Content-Length": "61",
         "Content-Type": "application/json; charset=utf-8",
@@ -237,7 +165,6 @@
         "x-ms-response-type": "standard",
         "x-ms-routing-request-id": "CANADACENTRAL:20230309T004132Z:abf24a6b-3164-4ca5-bb7b-4ba22f513032",
         "x-request-time": "0.262"
->>>>>>> d49b4ced
       },
       "ResponseBody": {
         "blobReferenceForConsumption": {
@@ -255,23 +182,14 @@
       }
     },
     {
-<<<<<<< HEAD
-      "RequestUri": "https://saveorz2izv2bas.blob.core.windows.net/2d1e66ae-8-7630efe5-b67f-54a9-bf6c-9d35fbb89a69/batch_inference/batch_score.py?skoid=a7dd2c6d-73fb-4c57-85b2-5c1af4f6364a\u0026sktid=72f988bf-86f1-41af-91ab-2d7cd011db47\u0026skt=2023-02-23T02%3A03%3A03Z\u0026ske=2023-02-24T10%3A13%3A03Z\u0026sks=b\u0026skv=2019-07-07\u0026sv=2021-08-06\u0026st=2023-02-23T07%3A37%3A08Z\u0026se=2023-02-23T15%3A47%3A08Z\u0026sr=c\u0026sp=rcwl\u0026sig=000000000000000000000000000000000000",
-=======
       "RequestUri": "https://samcw32zcnpjldw.blob.core.windows.net/azureml-blobstore-3bd2018e-4b43-401e-ad49-85df181c9e0a/LocalUpload/000000000000000000000000000000000000/batch_inference/batch_score.py",
->>>>>>> d49b4ced
       "RequestMethod": "HEAD",
       "RequestHeaders": {
         "Accept": "application/xml",
         "Accept-Encoding": "gzip, deflate",
         "Connection": "keep-alive",
-<<<<<<< HEAD
-        "User-Agent": "azsdk-python-storage-blob/12.14.1 Python/3.7.9 (Windows-10-10.0.22621-SP0)",
-        "x-ms-date": "Thu, 23 Feb 2023 07:47:08 GMT",
-=======
         "User-Agent": "azsdk-python-storage-blob/12.14.1 Python/3.10.6 (Linux-5.15.90.1-microsoft-standard-WSL2-x86_64-with-glibc2.35)",
         "x-ms-date": "Thu, 09 Mar 2023 00:41:30 GMT",
->>>>>>> d49b4ced
         "x-ms-version": "2021-08-06"
       },
       "RequestBody": null,
@@ -299,26 +217,9 @@
         "Content-Length": "1753",
         "Content-MD5": "p\u002B9EFgMqT74femP14tdEpw==",
         "Content-Type": "application/octet-stream",
-<<<<<<< HEAD
-        "If-None-Match": "*",
-        "User-Agent": "azsdk-python-storage-blob/12.14.1 Python/3.7.9 (Windows-10-10.0.22621-SP0)",
-        "x-ms-blob-type": "BlockBlob",
-        "x-ms-date": "Thu, 23 Feb 2023 07:47:09 GMT",
-        "x-ms-version": "2021-08-06"
-      },
-      "RequestBody": "aW1wb3J0IGFyZ3BhcnNlCmltcG9ydCBvcwpmcm9tIHV1aWQgaW1wb3J0IHV1aWQ0CgppbXBvcnQgbnVtcHkgYXMgbnAKaW1wb3J0IHBhbmRhcyBhcyBwZAppbXBvcnQgdGVuc29yZmxvdyBhcyB0Zgpmcm9tIFBJTCBpbXBvcnQgSW1hZ2UKCgpkZWYgaW5pdCgpOgogICAgZ2xvYmFsIGdfdGZfc2VzcwogICAgZ2xvYmFsIG91dHB1dF9mb2xkZXIKCiAgICAjIEdldCBtb2RlbCBmcm9tIHRoZSBtb2RlbCBkaXIKICAgIHBhcnNlciA9IGFyZ3BhcnNlLkFyZ3VtZW50UGFyc2VyKCkKICAgIHBhcnNlci5hZGRfYXJndW1lbnQoIi0tbW9kZWxfcGF0aCIpCiAgICBwYXJzZXIuYWRkX2FyZ3VtZW50KCItLXNjb3JlZF9kYXRhc2V0IikKICAgIGFyZ3MsIF8gPSBwYXJzZXIucGFyc2Vfa25vd25fYXJncygpCiAgICBtb2RlbF9wYXRoID0gYXJncy5tb2RlbF9wYXRoCiAgICBvdXRwdXRfZm9sZGVyID0gYXJncy5zY29yZWRfZGF0YXNldAoKICAgICMgY29udHJ1Y3QgZ3JhcGggdG8gZXhlY3V0ZQogICAgdGYucmVzZXRfZGVmYXVsdF9ncmFwaCgpCiAgICBzYXZlciA9IHRmLnRyYWluLmltcG9ydF9tZXRhX2dyYXBoKG9zLnBhdGguam9pbihtb2RlbF9wYXRoLCAibW5pc3QtdGYubW9kZWwubWV0YSIpKQogICAgZ190Zl9zZXNzID0gdGYuU2Vzc2lvbihjb25maWc9dGYuQ29uZmlnUHJvdG8oZGV2aWNlX2NvdW50PXsiR1BVIjogMH0pKQogICAgc2F2ZXIucmVzdG9yZShnX3RmX3Nlc3MsIG9zLnBhdGguam9pbihtb2RlbF9wYXRoLCAibW5pc3QtdGYubW9kZWwiKSkKCgpkZWYgcnVuKG1pbmlfYmF0Y2gpOgogICAgcHJpbnQoZiJydW4gbWV0aG9kIHN0YXJ0OiB7X19maWxlX199LCBydW4oe21pbmlfYmF0Y2h9KSIpCiAgICBpbl90ZW5zb3IgPSBnX3RmX3Nlc3MuZ3JhcGguZ2V0X3RlbnNvcl9ieV9uYW1lKCJuZXR3b3JrL1g6MCIpCiAgICBvdXRwdXQgPSBnX3RmX3Nlc3MuZ3JhcGguZ2V0X3RlbnNvcl9ieV9uYW1lKCJuZXR3b3JrL291dHB1dC9NYXRNdWw6MCIpCiAgICByZXN1bHRzID0gW10KCiAgICBmb3IgaW1hZ2UgaW4gbWluaV9iYXRjaDoKICAgICAgICAjIHByZXBhcmUgZWFjaCBpbWFnZQogICAgICAgIGRhdGEgPSBJbWFnZS5vcGVuKGltYWdlKQogICAgICAgIG5wX2ltID0gbnAuYXJyYXkoZGF0YSkucmVzaGFwZSgoMSwgNzg0KSkKICAgICAgICAjIHBlcmZvcm0gaW5mZXJlbmNlCiAgICAgICAgaW5mZXJlbmNlX3Jlc3VsdCA9IG91dHB1dC5ldmFsKGZlZWRfZGljdD17aW5fdGVuc29yOiBucF9pbX0sIHNlc3Npb249Z190Zl9zZXNzKQogICAgICAgICMgZmluZCBiZXN0IHByb2JhYmlsaXR5LCBhbmQgYWRkIHRvIHJlc3VsdCBsaXN0CiAgICAgICAgYmVzdF9yZXN1bHQgPSBucC5hcmdtYXgoaW5mZXJlbmNlX3Jlc3VsdCkKICAgICAgICByZXN1bHRzLmFwcGVuZChbb3MucGF0aC5iYXNlbmFtZShpbWFnZSksIGJlc3RfcmVzdWx0XSkKICAgICMgV3JpdGUgdGhlIGRhdGFmcmFtZSB0byBwYXJxdWV0IGZpbGUgaW4gdGhlIG91dHB1dCBmb2xkZXIuCiAgICByZXN1bHRfZGYgPSBwZC5EYXRhRnJhbWUocmVzdWx0cywgY29sdW1ucz1bIkZpbGVuYW1lIiwgIkNsYXNzIl0pCiAgICBwcmludCgiUmVzdWx0OiIpCiAgICBwcmludChyZXN1bHRfZGYpCiAgICBvdXRwdXRfZmlsZSA9IG9zLnBhdGguam9pbihvdXRwdXRfZm9sZGVyLCBmInt1dWlkNCgpLmhleH0ucGFycXVldCIpCiAgICByZXN1bHRfZGYudG9fcGFycXVldChvdXRwdXRfZmlsZSwgaW5kZXg9RmFsc2UpCiAgICByZXR1cm4gcmVzdWx0X2RmCg==",
-      "StatusCode": 201,
-      "ResponseHeaders": {
-        "Content-Length": "0",
-        "Content-MD5": "p\u002B9EFgMqT74femP14tdEpw==",
-        "Date": "Thu, 23 Feb 2023 07:47:09 GMT",
-        "ETag": "\u00220x8DB15722ADA22C2\u0022",
-        "Last-Modified": "Thu, 23 Feb 2023 07:47:09 GMT",
-=======
         "Date": "Thu, 09 Mar 2023 00:41:31 GMT",
         "ETag": "\u00220x8DB1EF7708DCE7B\u0022",
         "Last-Modified": "Tue, 07 Mar 2023 10:33:49 GMT",
->>>>>>> d49b4ced
         "Server": [
           "Windows-Azure-Blob/1.0",
           "Microsoft-HTTPAPI/2.0"
@@ -342,25 +243,6 @@
         "If-None-Match": "*",
         "User-Agent": "azsdk-python-storage-blob/12.14.1 Python/3.7.9 (Windows-10-10.0.22621-SP0)",
         "x-ms-blob-type": "BlockBlob",
-<<<<<<< HEAD
-        "x-ms-date": "Thu, 23 Feb 2023 07:47:09 GMT",
-        "x-ms-version": "2021-08-06"
-      },
-      "RequestBody": "JHNjaGVtYTogaHR0cHM6Ly9jb21wb25lbnRzZGsuYXp1cmVlZGdlLm5ldC9qc29uc2NoZW1hL1BhcmFsbGVsQ29tcG9uZW50Lmpzb24KbmFtZTogbWljcm9zb2Z0LmNvbS5henVyZW1sLnNhbXBsZXMucGFyYWxsZWxfc2NvcmVfaW1hZ2UKdmVyc2lvbjogMC4wLjEKZGlzcGxheV9uYW1lOiBQYXJhbGxlbCBTY29yZSBJbWFnZSBDbGFzc2lmaWNhdGlvbiB3aXRoIE1OSVNUCnR5cGU6IFBhcmFsbGVsQ29tcG9uZW50CmRlc2NyaXB0aW9uOiBTY29yZSBpbWFnZXMgd2l0aCBNTklTVCBpbWFnZSBjbGFzc2lmaWNhdGlvbiBtb2RlbC4KdGFnczoKICBQYXJhbGxlbDogJycKICBTYW1wbGU6ICcnCiAgY29udGFjdDogTWljcm9zb2Z0IENvcnBvcmF0aW9uIDx4eHhAbWljcm9zb2Z0LmNvbT4KICBoZWxwRG9jdW1lbnQ6IGh0dHBzOi8vYWthLm1zL3BhcmFsbGVsLW1vZHVsZXMKaW5wdXRzOgogIG1vZGVsX3BhdGg6CiAgICB0eXBlOiBwYXRoCiAgICBkZXNjcmlwdGlvbjogVHJhaW5lZCBNTklTVCBpbWFnZSBjbGFzc2lmaWNhdGlvbiBtb2RlbC4KICAgIG9wdGlvbmFsOiBmYWxzZQogIGltYWdlc190b19zY29yZToKICAgIHR5cGU6IHBhdGgKICAgIGRlc2NyaXB0aW9uOiBJbWFnZXMgdG8gc2NvcmUuCiAgICBvcHRpb25hbDogZmFsc2UKb3V0cHV0czoKICBzY29yZWRfZGF0YXNldDoKICAgIHR5cGU6IHBhdGgKICAgIGRlc2NyaXB0aW9uOiBPdXRwdXQgZm9sZGVyIHRvIHNhdmUgc2NvcmVkIHJlc3VsdC4KZW52aXJvbm1lbnQ6CiAgZG9ja2VyOgogICAgaW1hZ2U6IG1jci5taWNyb3NvZnQuY29tL2F6dXJlbWwvb3Blbm1waTMuMS4yLWN1ZGExMC4xLWN1ZG5uNy11YnVudHUxOC4wNAogIGNvbmRhOgogICAgY29uZGFfZGVwZW5kZW5jaWVzOgogICAgICBjaGFubmVsczoKICAgICAgICAtIGRlZmF1bHRzCiAgICAgIGRlcGVuZGVuY2llczoKICAgICAgICAtIHB5dGhvbj0zLjcuOQogICAgICAgIC0gcGlwPTIwLjAKICAgICAgICAtIHBpcDoKICAgICAgICAgICAgLSBwcm90b2J1Zj09My4yMC4xCiAgICAgICAgICAgIC0gdGVuc29yZmxvdz09MS4xNS4yCiAgICAgICAgICAgIC0gcGlsbG93CiAgICAgICAgICAgIC0gYXp1cmVtbC1jb3JlCiAgICAgICAgICAgIC0gYXp1cmVtbC1kYXRhc2V0LXJ1bnRpbWVbZnVzZSwgcGFuZGFzXQogICAgICBuYW1lOiBiYXRjaF9lbnZpcm9ubWVudAogIG9zOiBMaW51eAoKcGFyYWxsZWw6CiAgaW5wdXRfZGF0YTogaW5wdXRzLmltYWdlc190b19zY29yZQogIG91dHB1dF9kYXRhOiBvdXRwdXRzLnNjb3JlZF9kYXRhc2V0CiAgZW50cnk6IGJhdGNoX3Njb3JlLnB5CiAgYXJnczogPi0KICAgIC0tbW9kZWxfcGF0aCB7aW5wdXRzLm1vZGVsX3BhdGh9IC0tc2NvcmVkX2RhdGFzZXQge291dHB1dHMuc2NvcmVkX2RhdGFzZXR9Cgo=",
-      "StatusCode": 201,
-      "ResponseHeaders": {
-        "Content-Length": "0",
-        "Content-MD5": "ERaForOpks6vfegOZeDGJA==",
-        "Date": "Thu, 23 Feb 2023 07:47:09 GMT",
-        "ETag": "\u00220x8DB15722AEFCA7D\u0022",
-        "Last-Modified": "Thu, 23 Feb 2023 07:47:09 GMT",
-        "Server": [
-          "Windows-Azure-Blob/1.0",
-          "Microsoft-HTTPAPI/2.0"
-        ],
-        "x-ms-content-crc64": "9Hp48r8/PVY=",
-        "x-ms-request-server-encrypted": "true",
-=======
         "x-ms-creation-time": "Tue, 07 Mar 2023 10:33:49 GMT",
         "x-ms-lease-state": "available",
         "x-ms-lease-status": "unlocked",
@@ -368,47 +250,25 @@
         "x-ms-meta-upload_status": "completed",
         "x-ms-meta-version": "1",
         "x-ms-server-encrypted": "true",
->>>>>>> d49b4ced
         "x-ms-version": "2021-08-06"
       },
       "ResponseBody": null
     },
     {
-<<<<<<< HEAD
-      "RequestUri": "https://saveorz2izv2bas.blob.core.windows.net/2d1e66ae-8-7630efe5-b67f-54a9-bf6c-9d35fbb89a69/batch_inference/batch_score.py?comp=metadata\u0026skoid=a7dd2c6d-73fb-4c57-85b2-5c1af4f6364a\u0026sktid=72f988bf-86f1-41af-91ab-2d7cd011db47\u0026skt=2023-02-23T02%3A03%3A03Z\u0026ske=2023-02-24T10%3A13%3A03Z\u0026sks=b\u0026skv=2019-07-07\u0026sv=2021-08-06\u0026st=2023-02-23T07%3A37%3A08Z\u0026se=2023-02-23T15%3A47%3A08Z\u0026sr=c\u0026sp=rcwl\u0026sig=000000000000000000000000000000000000",
-      "RequestMethod": "PUT",
-=======
       "RequestUri": "https://samcw32zcnpjldw.blob.core.windows.net/azureml-blobstore-3bd2018e-4b43-401e-ad49-85df181c9e0a/az-ml-artifacts/000000000000000000000000000000000000/batch_inference/batch_score.py",
       "RequestMethod": "HEAD",
->>>>>>> d49b4ced
       "RequestHeaders": {
         "Accept": "application/xml",
         "Accept-Encoding": "gzip, deflate",
         "Connection": "keep-alive",
-<<<<<<< HEAD
-        "Content-Length": "0",
-        "User-Agent": "azsdk-python-storage-blob/12.14.1 Python/3.7.9 (Windows-10-10.0.22621-SP0)",
-        "x-ms-date": "Thu, 23 Feb 2023 07:47:09 GMT",
-        "x-ms-meta-name": "0e3cc6ee-d4a0-8aee-34ca-157ccbef73ec",
-        "x-ms-meta-upload_status": "completed",
-        "x-ms-meta-version": "1",
-=======
         "User-Agent": "azsdk-python-storage-blob/12.14.1 Python/3.10.6 (Linux-5.15.90.1-microsoft-standard-WSL2-x86_64-with-glibc2.35)",
         "x-ms-date": "Thu, 09 Mar 2023 00:41:31 GMT",
->>>>>>> d49b4ced
         "x-ms-version": "2021-08-06"
       },
       "RequestBody": null,
       "StatusCode": 200,
       "ResponseHeaders": {
-<<<<<<< HEAD
-        "Content-Length": "0",
-        "Date": "Thu, 23 Feb 2023 07:47:09 GMT",
-        "ETag": "\u00220x8DB15722B0FA9E0\u0022",
-        "Last-Modified": "Thu, 23 Feb 2023 07:47:09 GMT",
-=======
         "Date": "Thu, 09 Mar 2023 00:41:31 GMT",
->>>>>>> d49b4ced
         "Server": [
           "Windows-Azure-Blob/1.0",
           "Microsoft-HTTPAPI/2.0"
@@ -427,11 +287,7 @@
         "Connection": "keep-alive",
         "Content-Length": "256",
         "Content-Type": "application/json",
-<<<<<<< HEAD
-        "User-Agent": "azure-ai-ml/1.5.0 azsdk-python-mgmt-machinelearningservices/0.1.0 Python/3.7.9 (Windows-10-10.0.22621-SP0)"
-=======
         "User-Agent": "azure-ai-ml/1.5.0 azsdk-python-mgmt-machinelearningservices/0.1.0 Python/3.10.6 (Linux-5.15.90.1-microsoft-standard-WSL2-x86_64-with-glibc2.35)"
->>>>>>> d49b4ced
       },
       "RequestBody": {
         "properties": {
@@ -441,40 +297,19 @@
           },
           "isAnonymous": true,
           "isArchived": false,
-<<<<<<< HEAD
-          "codeUri": "https://saveorz2izv2bas.blob.core.windows.net:443/2d1e66ae-8-7630efe5-b67f-54a9-bf6c-9d35fbb89a69/batch_inference"
-=======
           "codeUri": "https://samcw32zcnpjldw.blob.core.windows.net/azureml-blobstore-3bd2018e-4b43-401e-ad49-85df181c9e0a/LocalUpload/000000000000000000000000000000000000/batch_inference"
->>>>>>> d49b4ced
         }
       },
       "StatusCode": 201,
       "ResponseHeaders": {
         "Cache-Control": "no-cache",
-<<<<<<< HEAD
-        "Content-Length": "784",
-        "Content-Type": "application/json; charset=utf-8",
-        "Date": "Thu, 23 Feb 2023 07:47:11 GMT",
-=======
         "Content-Length": "847",
         "Content-Type": "application/json; charset=utf-8",
         "Date": "Thu, 09 Mar 2023 00:41:46 GMT",
->>>>>>> d49b4ced
         "Expires": "-1",
         "Location": "https://management.azure.com/subscriptions/00000000-0000-0000-0000-000000000/resourceGroups/00000/providers/Microsoft.MachineLearningServices/workspaces/00000/codes/0e3cc6ee-d4a0-8aee-34ca-157ccbef73ec/versions/1?api-version=2022-05-01",
         "Pragma": "no-cache",
         "Request-Context": "appId=cid-v1:2d2e8e63-272e-4b3c-8598-4ee570a0e70d",
-<<<<<<< HEAD
-        "Server-Timing": "traceparent;desc=\u002200-f8be0d72c28bd361b28a2d0ffe63552a-6f4b8ef16d9e4ebd-01\u0022",
-        "Strict-Transport-Security": "max-age=31536000; includeSubDomains",
-        "x-aml-cluster": "vienna-eastus2-01",
-        "X-Content-Type-Options": "nosniff",
-        "x-ms-correlation-request-id": "ec11f0fd-4fda-4a5e-be95-1266f3e29e7d",
-        "x-ms-ratelimit-remaining-subscription-writes": "1197",
-        "x-ms-response-type": "standard",
-        "x-ms-routing-request-id": "WESTUS2:20230223T074711Z:ec11f0fd-4fda-4a5e-be95-1266f3e29e7d",
-        "x-request-time": "0.424"
-=======
         "Server-Timing": "traceparent;desc=\u002200-4111e38d3f060138e20f36e71538d04e-353be16c26ee0975-01\u0022",
         "Strict-Transport-Security": "max-age=31536000; includeSubDomains",
         "Vary": "Accept-Encoding",
@@ -485,7 +320,6 @@
         "x-ms-response-type": "standard",
         "x-ms-routing-request-id": "CANADACENTRAL:20230309T004147Z:c9e289e6-843d-4914-a193-83a6ef77fa8b",
         "x-request-time": "0.752"
->>>>>>> d49b4ced
       },
       "ResponseBody": {
         "id": "/subscriptions/00000000-0000-0000-0000-000000000/resourceGroups/00000/providers/Microsoft.MachineLearningServices/workspaces/00000/codes/23ebb661-7845-cc9a-b1da-084f1abaf69e/versions/1",
@@ -500,16 +334,6 @@
           },
           "isArchived": false,
           "isAnonymous": false,
-<<<<<<< HEAD
-          "codeUri": "https://saveorz2izv2bas.blob.core.windows.net:443/2d1e66ae-8-7630efe5-b67f-54a9-bf6c-9d35fbb89a69/batch_inference"
-        },
-        "systemData": {
-          "createdAt": "2023-02-23T07:47:11.7033845\u002B00:00",
-          "createdBy": "Diondra Peck",
-          "createdByType": "User",
-          "lastModifiedAt": "2023-02-23T07:47:11.7033845\u002B00:00",
-          "lastModifiedBy": "Diondra Peck",
-=======
           "codeUri": "https://samcw32zcnpjldw.blob.core.windows.net/azureml-blobstore-3bd2018e-4b43-401e-ad49-85df181c9e0a/LocalUpload/000000000000000000000000000000000000/batch_inference"
         },
         "systemData": {
@@ -518,17 +342,12 @@
           "createdByType": "User",
           "lastModifiedAt": "2023-03-09T00:41:47.0293399\u002B00:00",
           "lastModifiedBy": "Firstname Lastname",
->>>>>>> d49b4ced
           "lastModifiedByType": "User"
         }
       }
     },
     {
-<<<<<<< HEAD
-      "RequestUri": "https://management.azure.com/subscriptions/00000000-0000-0000-0000-000000000/resourceGroups/00000/providers/Microsoft.MachineLearningServices/workspaces/00000/components/test_693026272593/versions/0.0.1?api-version=2022-10-01",
-=======
       "RequestUri": "https://management.azure.com/subscriptions/00000000-0000-0000-0000-000000000/resourceGroups/00000/providers/Microsoft.MachineLearningServices/workspaces/00000/components/test_341499611247/versions/0.0.1?api-version=2022-10-01",
->>>>>>> d49b4ced
       "RequestMethod": "PUT",
       "RequestHeaders": {
         "Accept": "application/json",
@@ -536,11 +355,7 @@
         "Connection": "keep-alive",
         "Content-Length": "1895",
         "Content-Type": "application/json",
-<<<<<<< HEAD
-        "User-Agent": "azure-ai-ml/1.5.0 azsdk-python-mgmt-machinelearningservices/0.1.0 Python/3.7.9 (Windows-10-10.0.22621-SP0)"
-=======
         "User-Agent": "azure-ai-ml/1.5.0 azsdk-python-mgmt-machinelearningservices/0.1.0 Python/3.10.6 (Linux-5.15.90.1-microsoft-standard-WSL2-x86_64-with-glibc2.35)"
->>>>>>> d49b4ced
       },
       "RequestBody": {
         "properties": {
@@ -555,11 +370,7 @@
           "isAnonymous": false,
           "isArchived": false,
           "componentSpec": {
-<<<<<<< HEAD
-            "name": "test_693026272593",
-=======
             "name": "test_341499611247",
->>>>>>> d49b4ced
             "description": "Score images with MNIST image classification model.",
             "tags": {
               "Parallel": "",
@@ -630,27 +441,6 @@
       "StatusCode": 201,
       "ResponseHeaders": {
         "Cache-Control": "no-cache",
-<<<<<<< HEAD
-        "Content-Length": "3232",
-        "Content-Type": "application/json; charset=utf-8",
-        "Date": "Thu, 23 Feb 2023 07:47:12 GMT",
-        "Expires": "-1",
-        "Location": "https://management.azure.com/subscriptions/00000000-0000-0000-0000-000000000/resourceGroups/00000/providers/Microsoft.MachineLearningServices/workspaces/00000/components/test_693026272593/versions/0.0.1?api-version=2022-10-01",
-        "Pragma": "no-cache",
-        "Request-Context": "appId=cid-v1:2d2e8e63-272e-4b3c-8598-4ee570a0e70d",
-        "Server-Timing": "traceparent;desc=\u002200-4b937ef98728863fd3f617c932a2ed60-22962d09dee09c4c-01\u0022",
-        "Strict-Transport-Security": "max-age=31536000; includeSubDomains",
-        "x-aml-cluster": "vienna-eastus2-01",
-        "X-Content-Type-Options": "nosniff",
-        "x-ms-correlation-request-id": "64d5725e-8cf0-4462-86ab-8283ae35ee24",
-        "x-ms-ratelimit-remaining-subscription-writes": "1196",
-        "x-ms-response-type": "standard",
-        "x-ms-routing-request-id": "WESTUS2:20230223T074712Z:64d5725e-8cf0-4462-86ab-8283ae35ee24",
-        "x-request-time": "0.345"
-      },
-      "ResponseBody": {
-        "id": "/subscriptions/00000000-0000-0000-0000-000000000/resourceGroups/00000/providers/Microsoft.MachineLearningServices/workspaces/00000/components/test_693026272593/versions/0.0.1",
-=======
         "Content-Length": "2340",
         "Content-Type": "application/json; charset=utf-8",
         "Date": "Thu, 09 Mar 2023 00:41:48 GMT",
@@ -670,7 +460,6 @@
       },
       "ResponseBody": {
         "id": "/subscriptions/00000000-0000-0000-0000-000000000/resourceGroups/00000/providers/Microsoft.MachineLearningServices/workspaces/00000/components/test_341499611247/versions/0.0.1",
->>>>>>> d49b4ced
         "name": "0.0.1",
         "type": "Microsoft.MachineLearningServices/workspaces/components/versions",
         "properties": {
@@ -686,11 +475,7 @@
           "isAnonymous": false,
           "componentSpec": {
             "$schema": "https://componentsdk.azureedge.net/jsonschema/ParallelComponent.json",
-<<<<<<< HEAD
-            "name": "test_693026272593",
-=======
             "name": "test_341499611247",
->>>>>>> d49b4ced
             "version": "0.0.1",
             "display_name": "Parallel Score Image Classification with MNIST",
             "is_deterministic": "True",
@@ -760,39 +545,23 @@
           }
         },
         "systemData": {
-<<<<<<< HEAD
-          "createdAt": "2023-02-23T07:47:12.733469\u002B00:00",
-          "createdBy": "Diondra Peck",
-          "createdByType": "User",
-          "lastModifiedAt": "2023-02-23T07:47:12.7972703\u002B00:00",
-          "lastModifiedBy": "Diondra Peck",
-=======
           "createdAt": "2023-03-09T00:41:49.3432261\u002B00:00",
           "createdBy": "Firstname Lastname",
           "createdByType": "User",
           "lastModifiedAt": "2023-03-09T00:41:49.4257209\u002B00:00",
           "lastModifiedBy": "Firstname Lastname",
->>>>>>> d49b4ced
           "lastModifiedByType": "User"
         }
       }
     },
     {
-<<<<<<< HEAD
-      "RequestUri": "https://management.azure.com/subscriptions/00000000-0000-0000-0000-000000000/resourceGroups/00000/providers/Microsoft.MachineLearningServices/workspaces/00000/components/test_693026272593/versions/0.0.1?api-version=2022-10-01",
-=======
       "RequestUri": "https://management.azure.com/subscriptions/00000000-0000-0000-0000-000000000/resourceGroups/00000/providers/Microsoft.MachineLearningServices/workspaces/00000/components/test_341499611247/versions/0.0.1?api-version=2022-10-01",
->>>>>>> d49b4ced
       "RequestMethod": "GET",
       "RequestHeaders": {
         "Accept": "application/json",
         "Accept-Encoding": "gzip, deflate",
         "Connection": "keep-alive",
-<<<<<<< HEAD
-        "User-Agent": "azure-ai-ml/1.5.0 azsdk-python-mgmt-machinelearningservices/0.1.0 Python/3.7.9 (Windows-10-10.0.22621-SP0)"
-=======
         "User-Agent": "azure-ai-ml/1.5.0 azsdk-python-mgmt-machinelearningservices/0.1.0 Python/3.10.6 (Linux-5.15.90.1-microsoft-standard-WSL2-x86_64-with-glibc2.35)"
->>>>>>> d49b4ced
       },
       "RequestBody": null,
       "StatusCode": 200,
@@ -800,29 +569,6 @@
         "Cache-Control": "no-cache",
         "Content-Length": "2340",
         "Content-Type": "application/json; charset=utf-8",
-<<<<<<< HEAD
-        "Date": "Thu, 23 Feb 2023 07:47:12 GMT",
-        "Expires": "-1",
-        "Pragma": "no-cache",
-        "Request-Context": "appId=cid-v1:2d2e8e63-272e-4b3c-8598-4ee570a0e70d",
-        "Server-Timing": "traceparent;desc=\u002200-c901fcf78ae11c8962193a8362841a35-0caeb02c128ce6e5-01\u0022",
-        "Strict-Transport-Security": "max-age=31536000; includeSubDomains",
-        "Transfer-Encoding": "chunked",
-        "Vary": [
-          "Accept-Encoding",
-          "Accept-Encoding"
-        ],
-        "x-aml-cluster": "vienna-eastus2-01",
-        "X-Content-Type-Options": "nosniff",
-        "x-ms-correlation-request-id": "17257803-342b-47bb-b9f2-d3f7bfd98472",
-        "x-ms-ratelimit-remaining-subscription-reads": "11997",
-        "x-ms-response-type": "standard",
-        "x-ms-routing-request-id": "WESTUS2:20230223T074713Z:17257803-342b-47bb-b9f2-d3f7bfd98472",
-        "x-request-time": "0.066"
-      },
-      "ResponseBody": {
-        "id": "/subscriptions/00000000-0000-0000-0000-000000000/resourceGroups/00000/providers/Microsoft.MachineLearningServices/workspaces/00000/components/test_693026272593/versions/0.0.1",
-=======
         "Date": "Thu, 09 Mar 2023 00:41:49 GMT",
         "Expires": "-1",
         "Pragma": "no-cache",
@@ -840,7 +586,6 @@
       },
       "ResponseBody": {
         "id": "/subscriptions/00000000-0000-0000-0000-000000000/resourceGroups/00000/providers/Microsoft.MachineLearningServices/workspaces/00000/components/test_341499611247/versions/0.0.1",
->>>>>>> d49b4ced
         "name": "0.0.1",
         "type": "Microsoft.MachineLearningServices/workspaces/components/versions",
         "properties": {
@@ -856,11 +601,7 @@
           "isAnonymous": false,
           "componentSpec": {
             "$schema": "https://componentsdk.azureedge.net/jsonschema/ParallelComponent.json",
-<<<<<<< HEAD
-            "name": "test_693026272593",
-=======
             "name": "test_341499611247",
->>>>>>> d49b4ced
             "version": "0.0.1",
             "display_name": "Parallel Score Image Classification with MNIST",
             "is_deterministic": "True",
@@ -930,29 +671,17 @@
           }
         },
         "systemData": {
-<<<<<<< HEAD
-          "createdAt": "2023-02-23T07:47:12.733469\u002B00:00",
-          "createdBy": "Diondra Peck",
-          "createdByType": "User",
-          "lastModifiedAt": "2023-02-23T07:47:12.7972703\u002B00:00",
-          "lastModifiedBy": "Diondra Peck",
-=======
           "createdAt": "2023-03-09T00:41:49.3432261\u002B00:00",
           "createdBy": "Firstname Lastname",
           "createdByType": "User",
           "lastModifiedAt": "2023-03-09T00:41:49.4257209\u002B00:00",
           "lastModifiedBy": "Firstname Lastname",
->>>>>>> d49b4ced
           "lastModifiedByType": "User"
         }
       }
     }
   ],
   "Variables": {
-<<<<<<< HEAD
-    "component_name": "test_693026272593"
-=======
     "component_name": "test_341499611247"
->>>>>>> d49b4ced
   }
 }