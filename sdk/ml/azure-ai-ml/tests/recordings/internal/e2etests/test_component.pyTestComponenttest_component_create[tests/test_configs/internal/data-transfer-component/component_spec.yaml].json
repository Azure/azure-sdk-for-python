{
  "Entries": [
    {
      "RequestUri": "https://management.azure.com/subscriptions/00000000-0000-0000-0000-000000000/resourceGroups/00000/providers/Microsoft.MachineLearningServices/workspaces/00000/datastores/workspaceblobstore?api-version=2022-05-01",
      "RequestMethod": "GET",
      "RequestHeaders": {
        "Accept": "application/json",
        "Accept-Encoding": "gzip, deflate",
        "Connection": "keep-alive",
<<<<<<< HEAD
        "User-Agent": "azure-ai-ml/0.2.0 azsdk-python-mgmt-machinelearningservices/0.1.0 Python/3.9.6 (Windows-10-10.0.22621-SP0)"
=======
        "User-Agent": "azure-ai-ml/1.1.0 azsdk-python-mgmt-machinelearningservices/0.1.0 Python/3.9.10 (Windows-10-10.0.22621-SP0)"
>>>>>>> dce54150
      },
      "RequestBody": null,
      "StatusCode": 200,
      "ResponseHeaders": {
        "Cache-Control": "no-cache",
        "Content-Encoding": "gzip",
        "Content-Type": "application/json; charset=utf-8",
<<<<<<< HEAD
        "Date": "Mon, 10 Oct 2022 08:22:19 GMT",
        "Expires": "-1",
        "Pragma": "no-cache",
        "Request-Context": "appId=cid-v1:512cc15a-13b5-415b-bfd0-dce7accb6bb1",
        "Server-Timing": "traceparent;desc=\u002200-857792aaa2c642d864266974a9310d40-73fa2daf7467597a-01\u0022",
=======
        "Date": "Mon, 24 Oct 2022 13:50:51 GMT",
        "Expires": "-1",
        "Pragma": "no-cache",
        "Request-Context": "appId=cid-v1:512cc15a-13b5-415b-bfd0-dce7accb6bb1",
        "Server-Timing": "traceparent;desc=\u002200-9720353c0480d85c0e9cbabb9661ff23-98a2b26bbdb2e7c5-00\u0022",
>>>>>>> dce54150
        "Strict-Transport-Security": "max-age=31536000; includeSubDomains",
        "Transfer-Encoding": "chunked",
        "Vary": [
          "Accept-Encoding",
          "Accept-Encoding"
        ],
        "x-aml-cluster": "vienna-test-westus2-02",
        "X-Content-Type-Options": "nosniff",
<<<<<<< HEAD
        "x-ms-correlation-request-id": "085b9d2f-8a74-491e-bc90-d8914daa3b99",
        "x-ms-ratelimit-remaining-subscription-reads": "11987",
        "x-ms-response-type": "standard",
        "x-ms-routing-request-id": "JAPANEAST:20221010T082219Z:085b9d2f-8a74-491e-bc90-d8914daa3b99",
        "x-request-time": "0.090"
=======
        "x-ms-correlation-request-id": "6796ea6a-4dab-474f-a059-40529469a363",
        "x-ms-ratelimit-remaining-subscription-reads": "11987",
        "x-ms-response-type": "standard",
        "x-ms-routing-request-id": "JAPANEAST:20221024T135051Z:6796ea6a-4dab-474f-a059-40529469a363",
        "x-request-time": "0.080"
>>>>>>> dce54150
      },
      "ResponseBody": {
        "id": "/subscriptions/00000000-0000-0000-0000-000000000/resourceGroups/00000/providers/Microsoft.MachineLearningServices/workspaces/00000/datastores/workspaceblobstore",
        "name": "workspaceblobstore",
        "type": "Microsoft.MachineLearningServices/workspaces/datastores",
        "properties": {
          "description": null,
          "tags": null,
          "properties": null,
          "isDefault": true,
          "credentials": {
            "credentialsType": "AccountKey"
          },
          "datastoreType": "AzureBlob",
          "accountName": "sagvgsoim6nmhbq",
          "containerName": "azureml-blobstore-e61cd5e2-512f-475e-9842-5e2a973993b8",
          "endpoint": "core.windows.net",
          "protocol": "https",
          "serviceDataAccessAuthIdentity": "WorkspaceSystemAssignedIdentity"
        },
        "systemData": {
          "createdAt": "2022-09-22T09:02:03.2629568\u002B00:00",
          "createdBy": "779301c0-18b2-4cdc-801b-a0a3368fee0a",
          "createdByType": "Application",
          "lastModifiedAt": "2022-09-22T09:02:04.166989\u002B00:00",
          "lastModifiedBy": "779301c0-18b2-4cdc-801b-a0a3368fee0a",
          "lastModifiedByType": "Application"
        }
      }
    },
    {
      "RequestUri": "https://management.azure.com/subscriptions/00000000-0000-0000-0000-000000000/resourceGroups/00000/providers/Microsoft.MachineLearningServices/workspaces/00000/datastores/workspaceblobstore/listSecrets?api-version=2022-05-01",
      "RequestMethod": "POST",
      "RequestHeaders": {
        "Accept": "application/json",
        "Accept-Encoding": "gzip, deflate",
        "Connection": "keep-alive",
        "Content-Length": "0",
<<<<<<< HEAD
        "User-Agent": "azure-ai-ml/0.2.0 azsdk-python-mgmt-machinelearningservices/0.1.0 Python/3.9.6 (Windows-10-10.0.22621-SP0)"
=======
        "User-Agent": "azure-ai-ml/1.1.0 azsdk-python-mgmt-machinelearningservices/0.1.0 Python/3.9.10 (Windows-10-10.0.22621-SP0)"
>>>>>>> dce54150
      },
      "RequestBody": null,
      "StatusCode": 200,
      "ResponseHeaders": {
        "Cache-Control": "no-cache",
        "Content-Encoding": "gzip",
        "Content-Type": "application/json; charset=utf-8",
<<<<<<< HEAD
        "Date": "Mon, 10 Oct 2022 08:22:19 GMT",
        "Expires": "-1",
        "Pragma": "no-cache",
        "Request-Context": "appId=cid-v1:512cc15a-13b5-415b-bfd0-dce7accb6bb1",
        "Server-Timing": "traceparent;desc=\u002200-5b9d6be15e73ea7a840d5a867c96835d-037b1543d62b570a-01\u0022",
=======
        "Date": "Mon, 24 Oct 2022 13:50:51 GMT",
        "Expires": "-1",
        "Pragma": "no-cache",
        "Request-Context": "appId=cid-v1:512cc15a-13b5-415b-bfd0-dce7accb6bb1",
        "Server-Timing": "traceparent;desc=\u002200-57fc31614471443d5efaba27a08d5224-587108fd1e36ddaf-00\u0022",
>>>>>>> dce54150
        "Strict-Transport-Security": "max-age=31536000; includeSubDomains",
        "Transfer-Encoding": "chunked",
        "Vary": "Accept-Encoding",
        "x-aml-cluster": "vienna-test-westus2-02",
        "X-Content-Type-Options": "nosniff",
<<<<<<< HEAD
        "x-ms-correlation-request-id": "60a510d1-aaf6-4293-a323-e2976ab73879",
        "x-ms-ratelimit-remaining-subscription-writes": "1193",
        "x-ms-response-type": "standard",
        "x-ms-routing-request-id": "JAPANEAST:20221010T082220Z:60a510d1-aaf6-4293-a323-e2976ab73879",
        "x-request-time": "0.117"
=======
        "x-ms-correlation-request-id": "18c0141a-5b51-431e-b2a8-1c8e7d0a5d4b",
        "x-ms-ratelimit-remaining-subscription-writes": "1193",
        "x-ms-response-type": "standard",
        "x-ms-routing-request-id": "JAPANEAST:20221024T135051Z:18c0141a-5b51-431e-b2a8-1c8e7d0a5d4b",
        "x-request-time": "0.090"
>>>>>>> dce54150
      },
      "ResponseBody": {
        "secretsType": "AccountKey",
        "key": "dGhpcyBpcyBmYWtlIGtleQ=="
      }
    },
    {
<<<<<<< HEAD
      "RequestUri": "https://sagvgsoim6nmhbq.blob.core.windows.net/azureml-blobstore-e61cd5e2-512f-475e-9842-5e2a973993b8/LocalUpload/00000000000000000000000000000000/data-transfer-component/component_spec.yaml",
=======
      "RequestUri": "https://sagvgsoim6nmhbq.blob.core.windows.net/azureml-blobstore-e61cd5e2-512f-475e-9842-5e2a973993b8/LocalUpload/000000000000000000000000000000000000/data-transfer-component/component_spec.yaml",
>>>>>>> dce54150
      "RequestMethod": "HEAD",
      "RequestHeaders": {
        "Accept": "application/xml",
        "Accept-Encoding": "gzip, deflate",
        "Connection": "keep-alive",
<<<<<<< HEAD
        "User-Agent": "azsdk-python-storage-blob/12.14.0b2 Python/3.9.6 (Windows-10-10.0.22621-SP0)",
        "x-ms-date": "Mon, 10 Oct 2022 08:22:20 GMT",
=======
        "User-Agent": "azsdk-python-storage-blob/12.14.0 Python/3.9.10 (Windows-10-10.0.22621-SP0)",
        "x-ms-date": "Mon, 24 Oct 2022 13:50:51 GMT",
>>>>>>> dce54150
        "x-ms-version": "2021-08-06"
      },
      "RequestBody": null,
      "StatusCode": 200,
      "ResponseHeaders": {
        "Accept-Ranges": "bytes",
<<<<<<< HEAD
        "Content-Length": "534",
        "Content-MD5": "AGevjuGj0u\u002BzWFtkFxspxA==",
        "Content-Type": "application/octet-stream",
        "Date": "Mon, 10 Oct 2022 08:22:20 GMT",
        "ETag": "\u00220x8DAAA6F0716787F\u0022",
        "Last-Modified": "Mon, 10 Oct 2022 03:25:06 GMT",
=======
        "Content-Length": "519",
        "Content-MD5": "l52LSj1ENbMHPQwagyzJEA==",
        "Content-Type": "application/octet-stream",
        "Date": "Mon, 24 Oct 2022 13:50:51 GMT",
        "ETag": "\u00220x8DAB5ADE15136F5\u0022",
        "Last-Modified": "Mon, 24 Oct 2022 10:52:44 GMT",
>>>>>>> dce54150
        "Server": [
          "Windows-Azure-Blob/1.0",
          "Microsoft-HTTPAPI/2.0"
        ],
        "Vary": "Origin",
        "x-ms-access-tier": "Hot",
        "x-ms-access-tier-inferred": "true",
        "x-ms-blob-type": "BlockBlob",
<<<<<<< HEAD
        "x-ms-creation-time": "Mon, 10 Oct 2022 03:25:06 GMT",
        "x-ms-lease-state": "available",
        "x-ms-lease-status": "unlocked",
        "x-ms-meta-name": "e4143c07-53b4-4159-a962-a0c3efc68cc3",
=======
        "x-ms-creation-time": "Mon, 24 Oct 2022 10:52:43 GMT",
        "x-ms-lease-state": "available",
        "x-ms-lease-status": "unlocked",
        "x-ms-meta-name": "328cf68e-c819-56da-ff0f-b07237ae6f3d",
>>>>>>> dce54150
        "x-ms-meta-upload_status": "completed",
        "x-ms-meta-version": "1",
        "x-ms-server-encrypted": "true",
        "x-ms-version": "2021-08-06"
      },
      "ResponseBody": null
    },
    {
<<<<<<< HEAD
      "RequestUri": "https://sagvgsoim6nmhbq.blob.core.windows.net/azureml-blobstore-e61cd5e2-512f-475e-9842-5e2a973993b8/az-ml-artifacts/00000000000000000000000000000000/data-transfer-component/component_spec.yaml",
=======
      "RequestUri": "https://sagvgsoim6nmhbq.blob.core.windows.net/azureml-blobstore-e61cd5e2-512f-475e-9842-5e2a973993b8/az-ml-artifacts/000000000000000000000000000000000000/data-transfer-component/component_spec.yaml",
>>>>>>> dce54150
      "RequestMethod": "HEAD",
      "RequestHeaders": {
        "Accept": "application/xml",
        "Accept-Encoding": "gzip, deflate",
        "Connection": "keep-alive",
<<<<<<< HEAD
        "User-Agent": "azsdk-python-storage-blob/12.14.0b2 Python/3.9.6 (Windows-10-10.0.22621-SP0)",
        "x-ms-date": "Mon, 10 Oct 2022 08:22:20 GMT",
=======
        "User-Agent": "azsdk-python-storage-blob/12.14.0 Python/3.9.10 (Windows-10-10.0.22621-SP0)",
        "x-ms-date": "Mon, 24 Oct 2022 13:50:51 GMT",
>>>>>>> dce54150
        "x-ms-version": "2021-08-06"
      },
      "RequestBody": null,
      "StatusCode": 404,
      "ResponseHeaders": {
<<<<<<< HEAD
        "Date": "Mon, 10 Oct 2022 08:22:20 GMT",
=======
        "Date": "Mon, 24 Oct 2022 13:50:51 GMT",
>>>>>>> dce54150
        "Server": [
          "Windows-Azure-Blob/1.0",
          "Microsoft-HTTPAPI/2.0"
        ],
        "Transfer-Encoding": "chunked",
        "Vary": "Origin",
        "x-ms-error-code": "BlobNotFound",
        "x-ms-version": "2021-08-06"
      },
      "ResponseBody": null
    },
    {
<<<<<<< HEAD
      "RequestUri": "https://management.azure.com/subscriptions/00000000-0000-0000-0000-000000000/resourceGroups/00000/providers/Microsoft.MachineLearningServices/workspaces/00000/codes/e4143c07-53b4-4159-a962-a0c3efc68cc3/versions/1?api-version=2022-05-01",
=======
      "RequestUri": "https://management.azure.com/subscriptions/00000000-0000-0000-0000-000000000/resourceGroups/00000/providers/Microsoft.MachineLearningServices/workspaces/00000/codes/328cf68e-c819-56da-ff0f-b07237ae6f3d/versions/1?api-version=2022-05-01",
>>>>>>> dce54150
      "RequestMethod": "PUT",
      "RequestHeaders": {
        "Accept": "application/json",
        "Accept-Encoding": "gzip, deflate",
        "Connection": "keep-alive",
        "Content-Length": "316",
        "Content-Type": "application/json",
<<<<<<< HEAD
        "User-Agent": "azure-ai-ml/0.2.0 azsdk-python-mgmt-machinelearningservices/0.1.0 Python/3.9.6 (Windows-10-10.0.22621-SP0)"
=======
        "User-Agent": "azure-ai-ml/1.1.0 azsdk-python-mgmt-machinelearningservices/0.1.0 Python/3.9.10 (Windows-10-10.0.22621-SP0)"
>>>>>>> dce54150
      },
      "RequestBody": {
        "properties": {
          "properties": {
            "hash_sha256": "0000000000000",
            "hash_version": "0000000000000"
          },
          "isAnonymous": true,
          "isArchived": false,
<<<<<<< HEAD
          "codeUri": "https://sagvgsoim6nmhbq.blob.core.windows.net/azureml-blobstore-e61cd5e2-512f-475e-9842-5e2a973993b8/LocalUpload/00000000000000000000000000000000/data-transfer-component"
=======
          "codeUri": "https://sagvgsoim6nmhbq.blob.core.windows.net/azureml-blobstore-e61cd5e2-512f-475e-9842-5e2a973993b8/LocalUpload/000000000000000000000000000000000000/data-transfer-component"
>>>>>>> dce54150
        }
      },
      "StatusCode": 200,
      "ResponseHeaders": {
        "Cache-Control": "no-cache",
        "Content-Encoding": "gzip",
        "Content-Type": "application/json; charset=utf-8",
<<<<<<< HEAD
        "Date": "Mon, 10 Oct 2022 08:22:20 GMT",
        "Expires": "-1",
        "Pragma": "no-cache",
        "Request-Context": "appId=cid-v1:512cc15a-13b5-415b-bfd0-dce7accb6bb1",
        "Server-Timing": "traceparent;desc=\u002200-7b8bbdf7d192f1b66ece0430fceb4b81-216d57382bf6c7f5-01\u0022",
=======
        "Date": "Mon, 24 Oct 2022 13:50:52 GMT",
        "Expires": "-1",
        "Pragma": "no-cache",
        "Request-Context": "appId=cid-v1:512cc15a-13b5-415b-bfd0-dce7accb6bb1",
        "Server-Timing": "traceparent;desc=\u002200-843a2c04992427cd51b1f800581adfae-1455042161332e3d-00\u0022",
>>>>>>> dce54150
        "Strict-Transport-Security": "max-age=31536000; includeSubDomains",
        "Transfer-Encoding": "chunked",
        "Vary": [
          "Accept-Encoding",
          "Accept-Encoding"
        ],
        "x-aml-cluster": "vienna-test-westus2-02",
        "X-Content-Type-Options": "nosniff",
<<<<<<< HEAD
        "x-ms-correlation-request-id": "160cc797-b421-44ed-ac19-f632e5ef903e",
        "x-ms-ratelimit-remaining-subscription-writes": "1187",
        "x-ms-response-type": "standard",
        "x-ms-routing-request-id": "JAPANEAST:20221010T082221Z:160cc797-b421-44ed-ac19-f632e5ef903e",
        "x-request-time": "0.256"
      },
      "ResponseBody": {
        "id": "/subscriptions/00000000-0000-0000-0000-000000000/resourceGroups/00000/providers/Microsoft.MachineLearningServices/workspaces/00000/codes/e4143c07-53b4-4159-a962-a0c3efc68cc3/versions/1",
=======
        "x-ms-correlation-request-id": "3efa6d77-629b-4c0d-8738-c2cf846e02b9",
        "x-ms-ratelimit-remaining-subscription-writes": "1187",
        "x-ms-response-type": "standard",
        "x-ms-routing-request-id": "JAPANEAST:20221024T135052Z:3efa6d77-629b-4c0d-8738-c2cf846e02b9",
        "x-request-time": "0.297"
      },
      "ResponseBody": {
        "id": "/subscriptions/00000000-0000-0000-0000-000000000/resourceGroups/00000/providers/Microsoft.MachineLearningServices/workspaces/00000/codes/328cf68e-c819-56da-ff0f-b07237ae6f3d/versions/1",
>>>>>>> dce54150
        "name": "1",
        "type": "Microsoft.MachineLearningServices/workspaces/codes/versions",
        "properties": {
          "description": null,
          "tags": {},
          "properties": {
            "hash_sha256": "0000000000000",
            "hash_version": "0000000000000"
          },
          "isArchived": false,
          "isAnonymous": false,
<<<<<<< HEAD
          "codeUri": "https://sagvgsoim6nmhbq.blob.core.windows.net/azureml-blobstore-e61cd5e2-512f-475e-9842-5e2a973993b8/LocalUpload/00000000000000000000000000000000/data-transfer-component"
        },
        "systemData": {
          "createdAt": "2022-10-10T03:25:06.8837744\u002B00:00",
          "createdBy": "Xingzhi Zhang",
          "createdByType": "User",
          "lastModifiedAt": "2022-10-10T08:22:21.1269439\u002B00:00",
=======
          "codeUri": "https://sagvgsoim6nmhbq.blob.core.windows.net/azureml-blobstore-e61cd5e2-512f-475e-9842-5e2a973993b8/LocalUpload/000000000000000000000000000000000000/data-transfer-component"
        },
        "systemData": {
          "createdAt": "2022-10-24T10:52:44.6758057\u002B00:00",
          "createdBy": "Xingzhi Zhang",
          "createdByType": "User",
          "lastModifiedAt": "2022-10-24T13:50:52.5188312\u002B00:00",
>>>>>>> dce54150
          "lastModifiedBy": "Xingzhi Zhang",
          "lastModifiedByType": "User"
        }
      }
    },
    {
<<<<<<< HEAD
      "RequestUri": "https://management.azure.com/subscriptions/00000000-0000-0000-0000-000000000/resourceGroups/00000/providers/Microsoft.MachineLearningServices/workspaces/00000/components/test_565509701420/versions/0.0.1?api-version=2022-05-01",
=======
      "RequestUri": "https://management.azure.com/subscriptions/00000000-0000-0000-0000-000000000/resourceGroups/00000/providers/Microsoft.MachineLearningServices/workspaces/00000/components/test_11715350356/versions/0.0.1?api-version=2022-05-01",
>>>>>>> dce54150
      "RequestMethod": "PUT",
      "RequestHeaders": {
        "Accept": "application/json",
        "Accept-Encoding": "gzip, deflate",
        "Connection": "keep-alive",
        "Content-Length": "1074",
        "Content-Type": "application/json",
<<<<<<< HEAD
        "User-Agent": "azure-ai-ml/0.2.0 azsdk-python-mgmt-machinelearningservices/0.1.0 Python/3.9.6 (Windows-10-10.0.22621-SP0)"
=======
        "User-Agent": "azure-ai-ml/1.1.0 azsdk-python-mgmt-machinelearningservices/0.1.0 Python/3.9.10 (Windows-10-10.0.22621-SP0)"
>>>>>>> dce54150
      },
      "RequestBody": {
        "properties": {
          "description": "transfer data between common storage types such as Azure Blob Storage and Azure Data Lake.",
          "properties": {},
          "tags": {
            "category": "Component Tutorial",
            "contact": "amldesigner@microsoft.com"
          },
          "isAnonymous": false,
          "isArchived": false,
          "componentSpec": {
<<<<<<< HEAD
            "name": "test_565509701420",
=======
            "name": "test_11715350356",
>>>>>>> dce54150
            "description": "transfer data between common storage types such as Azure Blob Storage and Azure Data Lake.",
            "tags": {
              "category": "Component Tutorial",
              "contact": "amldesigner@microsoft.com"
            },
            "version": "0.0.1",
            "$schema": "https://componentsdk.azureedge.net/jsonschema/DataTransferComponent.json",
            "display_name": "Data Transfer",
            "is_deterministic": true,
            "inputs": {
              "source_data": {
                "type": "path",
                "description": "Source data"
              }
            },
            "outputs": {
              "destination_data": {
                "type": "path",
                "description": "Destination data"
              }
            },
            "type": "DataTransferComponent",
<<<<<<< HEAD
            "code": "azureml:/subscriptions/00000000-0000-0000-0000-000000000/resourceGroups/00000/providers/Microsoft.MachineLearningServices/workspaces/00000/codes/e4143c07-53b4-4159-a962-a0c3efc68cc3/versions/1"
=======
            "code": "azureml:/subscriptions/00000000-0000-0000-0000-000000000/resourceGroups/00000/providers/Microsoft.MachineLearningServices/workspaces/00000/codes/328cf68e-c819-56da-ff0f-b07237ae6f3d/versions/1"
>>>>>>> dce54150
          }
        }
      },
      "StatusCode": 201,
      "ResponseHeaders": {
        "Cache-Control": "no-cache",
<<<<<<< HEAD
        "Content-Length": "1878",
        "Content-Type": "application/json; charset=utf-8",
        "Date": "Mon, 10 Oct 2022 08:22:22 GMT",
        "Expires": "-1",
        "Location": "https://management.azure.com/subscriptions/00000000-0000-0000-0000-000000000/resourceGroups/00000/providers/Microsoft.MachineLearningServices/workspaces/00000/components/test_565509701420/versions/0.0.1?api-version=2022-05-01",
        "Pragma": "no-cache",
        "Request-Context": "appId=cid-v1:512cc15a-13b5-415b-bfd0-dce7accb6bb1",
        "Server-Timing": "traceparent;desc=\u002200-f373744095298f4cc97fcf41dbc53031-c2d3a5f0ccef4ce8-01\u0022",
        "Strict-Transport-Security": "max-age=31536000; includeSubDomains",
        "x-aml-cluster": "vienna-test-westus2-02",
        "X-Content-Type-Options": "nosniff",
        "x-ms-correlation-request-id": "65082d50-658b-4afe-868a-26f65e557227",
        "x-ms-ratelimit-remaining-subscription-writes": "1186",
        "x-ms-response-type": "standard",
        "x-ms-routing-request-id": "JAPANEAST:20221010T082223Z:65082d50-658b-4afe-868a-26f65e557227",
        "x-request-time": "1.731"
      },
      "ResponseBody": {
        "id": "/subscriptions/00000000-0000-0000-0000-000000000/resourceGroups/00000/providers/Microsoft.MachineLearningServices/workspaces/00000/components/test_565509701420/versions/0.0.1",
=======
        "Content-Length": "1877",
        "Content-Type": "application/json; charset=utf-8",
        "Date": "Mon, 24 Oct 2022 13:50:54 GMT",
        "Expires": "-1",
        "Location": "https://management.azure.com/subscriptions/00000000-0000-0000-0000-000000000/resourceGroups/00000/providers/Microsoft.MachineLearningServices/workspaces/00000/components/test_11715350356/versions/0.0.1?api-version=2022-05-01",
        "Pragma": "no-cache",
        "Request-Context": "appId=cid-v1:512cc15a-13b5-415b-bfd0-dce7accb6bb1",
        "Server-Timing": "traceparent;desc=\u002200-1e59d2af38088cfadb4daec29e973430-9e17d9ade81e2257-00\u0022",
        "Strict-Transport-Security": "max-age=31536000; includeSubDomains",
        "x-aml-cluster": "vienna-test-westus2-02",
        "X-Content-Type-Options": "nosniff",
        "x-ms-correlation-request-id": "c68fdf28-d1e3-4c24-adf9-a955937ed247",
        "x-ms-ratelimit-remaining-subscription-writes": "1186",
        "x-ms-response-type": "standard",
        "x-ms-routing-request-id": "JAPANEAST:20221024T135054Z:c68fdf28-d1e3-4c24-adf9-a955937ed247",
        "x-request-time": "1.619"
      },
      "ResponseBody": {
        "id": "/subscriptions/00000000-0000-0000-0000-000000000/resourceGroups/00000/providers/Microsoft.MachineLearningServices/workspaces/00000/components/test_11715350356/versions/0.0.1",
>>>>>>> dce54150
        "name": "0.0.1",
        "type": "Microsoft.MachineLearningServices/workspaces/components/versions",
        "properties": {
          "description": null,
          "tags": {
            "category": "Component Tutorial",
            "contact": "amldesigner@microsoft.com"
          },
          "properties": {},
          "isArchived": false,
          "isAnonymous": false,
          "componentSpec": {
            "$schema": "https://componentsdk.azureedge.net/jsonschema/DataTransferComponent.json",
<<<<<<< HEAD
            "name": "test_565509701420",
=======
            "name": "test_11715350356",
>>>>>>> dce54150
            "version": "0.0.1",
            "display_name": "Data Transfer",
            "is_deterministic": "True",
            "type": "DataTransferComponent",
            "description": "transfer data between common storage types such as Azure Blob Storage and Azure Data Lake.",
            "tags": {
              "category": "Component Tutorial",
              "contact": "amldesigner@microsoft.com"
            },
            "inputs": {
              "source_data": {
                "type": "path",
                "optional": "False",
                "description": "Source data"
              }
            },
            "outputs": {
              "destination_data": {
                "type": "path",
                "description": "Destination data"
              }
            },
            "datatransfer": {
              "allow_overwrite": "True"
            },
<<<<<<< HEAD
            "code": "azureml:/subscriptions/00000000-0000-0000-0000-000000000/resourceGroups/00000/providers/Microsoft.MachineLearningServices/workspaces/00000/codes/e4143c07-53b4-4159-a962-a0c3efc68cc3/versions/1"
          }
        },
        "systemData": {
          "createdAt": "2022-10-10T08:22:22.211214\u002B00:00",
          "createdBy": "Xingzhi Zhang",
          "createdByType": "User",
          "lastModifiedAt": "2022-10-10T08:22:22.8930557\u002B00:00",
=======
            "code": "azureml:/subscriptions/00000000-0000-0000-0000-000000000/resourceGroups/00000/providers/Microsoft.MachineLearningServices/workspaces/00000/codes/328cf68e-c819-56da-ff0f-b07237ae6f3d/versions/1"
          }
        },
        "systemData": {
          "createdAt": "2022-10-24T13:50:53.6202807\u002B00:00",
          "createdBy": "Xingzhi Zhang",
          "createdByType": "User",
          "lastModifiedAt": "2022-10-24T13:50:54.2445747\u002B00:00",
>>>>>>> dce54150
          "lastModifiedBy": "Xingzhi Zhang",
          "lastModifiedByType": "User"
        }
      }
    },
    {
<<<<<<< HEAD
      "RequestUri": "https://management.azure.com/subscriptions/00000000-0000-0000-0000-000000000/resourceGroups/00000/providers/Microsoft.MachineLearningServices/workspaces/00000/components/test_565509701420/versions/0.0.1?api-version=2022-05-01",
=======
      "RequestUri": "https://management.azure.com/subscriptions/00000000-0000-0000-0000-000000000/resourceGroups/00000/providers/Microsoft.MachineLearningServices/workspaces/00000/components/test_11715350356/versions/0.0.1?api-version=2022-05-01",
>>>>>>> dce54150
      "RequestMethod": "GET",
      "RequestHeaders": {
        "Accept": "application/json",
        "Accept-Encoding": "gzip, deflate",
        "Connection": "keep-alive",
<<<<<<< HEAD
        "User-Agent": "azure-ai-ml/0.2.0 azsdk-python-mgmt-machinelearningservices/0.1.0 Python/3.9.6 (Windows-10-10.0.22621-SP0)"
=======
        "User-Agent": "azure-ai-ml/1.1.0 azsdk-python-mgmt-machinelearningservices/0.1.0 Python/3.9.10 (Windows-10-10.0.22621-SP0)"
>>>>>>> dce54150
      },
      "RequestBody": null,
      "StatusCode": 200,
      "ResponseHeaders": {
        "Cache-Control": "no-cache",
        "Content-Encoding": "gzip",
        "Content-Type": "application/json; charset=utf-8",
<<<<<<< HEAD
        "Date": "Mon, 10 Oct 2022 08:22:23 GMT",
        "Expires": "-1",
        "Pragma": "no-cache",
        "Request-Context": "appId=cid-v1:512cc15a-13b5-415b-bfd0-dce7accb6bb1",
        "Server-Timing": "traceparent;desc=\u002200-f60494c556cee8644c0f403fa2fd2d81-46e2a4927839598f-01\u0022",
=======
        "Date": "Mon, 24 Oct 2022 13:50:55 GMT",
        "Expires": "-1",
        "Pragma": "no-cache",
        "Request-Context": "appId=cid-v1:512cc15a-13b5-415b-bfd0-dce7accb6bb1",
        "Server-Timing": "traceparent;desc=\u002200-a3bb6e62e077552655b945fa91a96a8d-f3854e45183bce22-00\u0022",
>>>>>>> dce54150
        "Strict-Transport-Security": "max-age=31536000; includeSubDomains",
        "Transfer-Encoding": "chunked",
        "Vary": [
          "Accept-Encoding",
          "Accept-Encoding"
        ],
        "x-aml-cluster": "vienna-test-westus2-02",
        "X-Content-Type-Options": "nosniff",
<<<<<<< HEAD
        "x-ms-correlation-request-id": "c7c02e7c-10c8-476d-957c-123f18f570cc",
        "x-ms-ratelimit-remaining-subscription-reads": "11986",
        "x-ms-response-type": "standard",
        "x-ms-routing-request-id": "JAPANEAST:20221010T082224Z:c7c02e7c-10c8-476d-957c-123f18f570cc",
        "x-request-time": "0.313"
      },
      "ResponseBody": {
        "id": "/subscriptions/00000000-0000-0000-0000-000000000/resourceGroups/00000/providers/Microsoft.MachineLearningServices/workspaces/00000/components/test_565509701420/versions/0.0.1",
=======
        "x-ms-correlation-request-id": "26afe45e-5841-4d25-8833-4731bb681c09",
        "x-ms-ratelimit-remaining-subscription-reads": "11986",
        "x-ms-response-type": "standard",
        "x-ms-routing-request-id": "JAPANEAST:20221024T135055Z:26afe45e-5841-4d25-8833-4731bb681c09",
        "x-request-time": "0.308"
      },
      "ResponseBody": {
        "id": "/subscriptions/00000000-0000-0000-0000-000000000/resourceGroups/00000/providers/Microsoft.MachineLearningServices/workspaces/00000/components/test_11715350356/versions/0.0.1",
>>>>>>> dce54150
        "name": "0.0.1",
        "type": "Microsoft.MachineLearningServices/workspaces/components/versions",
        "properties": {
          "description": null,
          "tags": {
            "category": "Component Tutorial",
            "contact": "amldesigner@microsoft.com"
          },
          "properties": {},
          "isArchived": false,
          "isAnonymous": false,
          "componentSpec": {
            "$schema": "https://componentsdk.azureedge.net/jsonschema/DataTransferComponent.json",
<<<<<<< HEAD
            "name": "test_565509701420",
=======
            "name": "test_11715350356",
>>>>>>> dce54150
            "version": "0.0.1",
            "display_name": "Data Transfer",
            "is_deterministic": "True",
            "type": "DataTransferComponent",
            "description": "transfer data between common storage types such as Azure Blob Storage and Azure Data Lake.",
            "tags": {
              "category": "Component Tutorial",
              "contact": "amldesigner@microsoft.com"
            },
            "inputs": {
              "source_data": {
                "type": "path",
                "optional": "False",
                "description": "Source data"
              }
            },
            "outputs": {
              "destination_data": {
                "type": "path",
                "description": "Destination data"
              }
            },
            "datatransfer": {
              "allow_overwrite": "True"
            },
<<<<<<< HEAD
            "code": "azureml:/subscriptions/00000000-0000-0000-0000-000000000/resourceGroups/00000/providers/Microsoft.MachineLearningServices/workspaces/00000/codes/e4143c07-53b4-4159-a962-a0c3efc68cc3/versions/1"
          }
        },
        "systemData": {
          "createdAt": "2022-10-10T08:22:22.211214\u002B00:00",
          "createdBy": "Xingzhi Zhang",
          "createdByType": "User",
          "lastModifiedAt": "2022-10-10T08:22:22.8930557\u002B00:00",
=======
            "code": "azureml:/subscriptions/00000000-0000-0000-0000-000000000/resourceGroups/00000/providers/Microsoft.MachineLearningServices/workspaces/00000/codes/328cf68e-c819-56da-ff0f-b07237ae6f3d/versions/1"
          }
        },
        "systemData": {
          "createdAt": "2022-10-24T13:50:53.6202807\u002B00:00",
          "createdBy": "Xingzhi Zhang",
          "createdByType": "User",
          "lastModifiedAt": "2022-10-24T13:50:54.2445747\u002B00:00",
>>>>>>> dce54150
          "lastModifiedBy": "Xingzhi Zhang",
          "lastModifiedByType": "User"
        }
      }
    }
  ],
  "Variables": {
<<<<<<< HEAD
    "component_name": "test_565509701420"
=======
    "component_name": "test_11715350356"
>>>>>>> dce54150
  }
}<|MERGE_RESOLUTION|>--- conflicted
+++ resolved
@@ -7,11 +7,7 @@
         "Accept": "application/json",
         "Accept-Encoding": "gzip, deflate",
         "Connection": "keep-alive",
-<<<<<<< HEAD
-        "User-Agent": "azure-ai-ml/0.2.0 azsdk-python-mgmt-machinelearningservices/0.1.0 Python/3.9.6 (Windows-10-10.0.22621-SP0)"
-=======
         "User-Agent": "azure-ai-ml/1.1.0 azsdk-python-mgmt-machinelearningservices/0.1.0 Python/3.9.10 (Windows-10-10.0.22621-SP0)"
->>>>>>> dce54150
       },
       "RequestBody": null,
       "StatusCode": 200,
@@ -19,19 +15,11 @@
         "Cache-Control": "no-cache",
         "Content-Encoding": "gzip",
         "Content-Type": "application/json; charset=utf-8",
-<<<<<<< HEAD
-        "Date": "Mon, 10 Oct 2022 08:22:19 GMT",
-        "Expires": "-1",
-        "Pragma": "no-cache",
-        "Request-Context": "appId=cid-v1:512cc15a-13b5-415b-bfd0-dce7accb6bb1",
-        "Server-Timing": "traceparent;desc=\u002200-857792aaa2c642d864266974a9310d40-73fa2daf7467597a-01\u0022",
-=======
         "Date": "Mon, 24 Oct 2022 13:50:51 GMT",
         "Expires": "-1",
         "Pragma": "no-cache",
         "Request-Context": "appId=cid-v1:512cc15a-13b5-415b-bfd0-dce7accb6bb1",
         "Server-Timing": "traceparent;desc=\u002200-9720353c0480d85c0e9cbabb9661ff23-98a2b26bbdb2e7c5-00\u0022",
->>>>>>> dce54150
         "Strict-Transport-Security": "max-age=31536000; includeSubDomains",
         "Transfer-Encoding": "chunked",
         "Vary": [
@@ -40,19 +28,11 @@
         ],
         "x-aml-cluster": "vienna-test-westus2-02",
         "X-Content-Type-Options": "nosniff",
-<<<<<<< HEAD
-        "x-ms-correlation-request-id": "085b9d2f-8a74-491e-bc90-d8914daa3b99",
-        "x-ms-ratelimit-remaining-subscription-reads": "11987",
-        "x-ms-response-type": "standard",
-        "x-ms-routing-request-id": "JAPANEAST:20221010T082219Z:085b9d2f-8a74-491e-bc90-d8914daa3b99",
-        "x-request-time": "0.090"
-=======
         "x-ms-correlation-request-id": "6796ea6a-4dab-474f-a059-40529469a363",
         "x-ms-ratelimit-remaining-subscription-reads": "11987",
         "x-ms-response-type": "standard",
         "x-ms-routing-request-id": "JAPANEAST:20221024T135051Z:6796ea6a-4dab-474f-a059-40529469a363",
         "x-request-time": "0.080"
->>>>>>> dce54150
       },
       "ResponseBody": {
         "id": "/subscriptions/00000000-0000-0000-0000-000000000/resourceGroups/00000/providers/Microsoft.MachineLearningServices/workspaces/00000/datastores/workspaceblobstore",
@@ -91,11 +71,7 @@
         "Accept-Encoding": "gzip, deflate",
         "Connection": "keep-alive",
         "Content-Length": "0",
-<<<<<<< HEAD
-        "User-Agent": "azure-ai-ml/0.2.0 azsdk-python-mgmt-machinelearningservices/0.1.0 Python/3.9.6 (Windows-10-10.0.22621-SP0)"
-=======
         "User-Agent": "azure-ai-ml/1.1.0 azsdk-python-mgmt-machinelearningservices/0.1.0 Python/3.9.10 (Windows-10-10.0.22621-SP0)"
->>>>>>> dce54150
       },
       "RequestBody": null,
       "StatusCode": 200,
@@ -103,37 +79,21 @@
         "Cache-Control": "no-cache",
         "Content-Encoding": "gzip",
         "Content-Type": "application/json; charset=utf-8",
-<<<<<<< HEAD
-        "Date": "Mon, 10 Oct 2022 08:22:19 GMT",
-        "Expires": "-1",
-        "Pragma": "no-cache",
-        "Request-Context": "appId=cid-v1:512cc15a-13b5-415b-bfd0-dce7accb6bb1",
-        "Server-Timing": "traceparent;desc=\u002200-5b9d6be15e73ea7a840d5a867c96835d-037b1543d62b570a-01\u0022",
-=======
         "Date": "Mon, 24 Oct 2022 13:50:51 GMT",
         "Expires": "-1",
         "Pragma": "no-cache",
         "Request-Context": "appId=cid-v1:512cc15a-13b5-415b-bfd0-dce7accb6bb1",
         "Server-Timing": "traceparent;desc=\u002200-57fc31614471443d5efaba27a08d5224-587108fd1e36ddaf-00\u0022",
->>>>>>> dce54150
         "Strict-Transport-Security": "max-age=31536000; includeSubDomains",
         "Transfer-Encoding": "chunked",
         "Vary": "Accept-Encoding",
         "x-aml-cluster": "vienna-test-westus2-02",
         "X-Content-Type-Options": "nosniff",
-<<<<<<< HEAD
-        "x-ms-correlation-request-id": "60a510d1-aaf6-4293-a323-e2976ab73879",
-        "x-ms-ratelimit-remaining-subscription-writes": "1193",
-        "x-ms-response-type": "standard",
-        "x-ms-routing-request-id": "JAPANEAST:20221010T082220Z:60a510d1-aaf6-4293-a323-e2976ab73879",
-        "x-request-time": "0.117"
-=======
         "x-ms-correlation-request-id": "18c0141a-5b51-431e-b2a8-1c8e7d0a5d4b",
         "x-ms-ratelimit-remaining-subscription-writes": "1193",
         "x-ms-response-type": "standard",
         "x-ms-routing-request-id": "JAPANEAST:20221024T135051Z:18c0141a-5b51-431e-b2a8-1c8e7d0a5d4b",
         "x-request-time": "0.090"
->>>>>>> dce54150
       },
       "ResponseBody": {
         "secretsType": "AccountKey",
@@ -141,44 +101,26 @@
       }
     },
     {
-<<<<<<< HEAD
-      "RequestUri": "https://sagvgsoim6nmhbq.blob.core.windows.net/azureml-blobstore-e61cd5e2-512f-475e-9842-5e2a973993b8/LocalUpload/00000000000000000000000000000000/data-transfer-component/component_spec.yaml",
-=======
       "RequestUri": "https://sagvgsoim6nmhbq.blob.core.windows.net/azureml-blobstore-e61cd5e2-512f-475e-9842-5e2a973993b8/LocalUpload/000000000000000000000000000000000000/data-transfer-component/component_spec.yaml",
->>>>>>> dce54150
       "RequestMethod": "HEAD",
       "RequestHeaders": {
         "Accept": "application/xml",
         "Accept-Encoding": "gzip, deflate",
         "Connection": "keep-alive",
-<<<<<<< HEAD
-        "User-Agent": "azsdk-python-storage-blob/12.14.0b2 Python/3.9.6 (Windows-10-10.0.22621-SP0)",
-        "x-ms-date": "Mon, 10 Oct 2022 08:22:20 GMT",
-=======
         "User-Agent": "azsdk-python-storage-blob/12.14.0 Python/3.9.10 (Windows-10-10.0.22621-SP0)",
         "x-ms-date": "Mon, 24 Oct 2022 13:50:51 GMT",
->>>>>>> dce54150
         "x-ms-version": "2021-08-06"
       },
       "RequestBody": null,
       "StatusCode": 200,
       "ResponseHeaders": {
         "Accept-Ranges": "bytes",
-<<<<<<< HEAD
-        "Content-Length": "534",
-        "Content-MD5": "AGevjuGj0u\u002BzWFtkFxspxA==",
-        "Content-Type": "application/octet-stream",
-        "Date": "Mon, 10 Oct 2022 08:22:20 GMT",
-        "ETag": "\u00220x8DAAA6F0716787F\u0022",
-        "Last-Modified": "Mon, 10 Oct 2022 03:25:06 GMT",
-=======
         "Content-Length": "519",
         "Content-MD5": "l52LSj1ENbMHPQwagyzJEA==",
         "Content-Type": "application/octet-stream",
         "Date": "Mon, 24 Oct 2022 13:50:51 GMT",
         "ETag": "\u00220x8DAB5ADE15136F5\u0022",
         "Last-Modified": "Mon, 24 Oct 2022 10:52:44 GMT",
->>>>>>> dce54150
         "Server": [
           "Windows-Azure-Blob/1.0",
           "Microsoft-HTTPAPI/2.0"
@@ -187,17 +129,10 @@
         "x-ms-access-tier": "Hot",
         "x-ms-access-tier-inferred": "true",
         "x-ms-blob-type": "BlockBlob",
-<<<<<<< HEAD
-        "x-ms-creation-time": "Mon, 10 Oct 2022 03:25:06 GMT",
-        "x-ms-lease-state": "available",
-        "x-ms-lease-status": "unlocked",
-        "x-ms-meta-name": "e4143c07-53b4-4159-a962-a0c3efc68cc3",
-=======
         "x-ms-creation-time": "Mon, 24 Oct 2022 10:52:43 GMT",
         "x-ms-lease-state": "available",
         "x-ms-lease-status": "unlocked",
         "x-ms-meta-name": "328cf68e-c819-56da-ff0f-b07237ae6f3d",
->>>>>>> dce54150
         "x-ms-meta-upload_status": "completed",
         "x-ms-meta-version": "1",
         "x-ms-server-encrypted": "true",
@@ -206,33 +141,20 @@
       "ResponseBody": null
     },
     {
-<<<<<<< HEAD
-      "RequestUri": "https://sagvgsoim6nmhbq.blob.core.windows.net/azureml-blobstore-e61cd5e2-512f-475e-9842-5e2a973993b8/az-ml-artifacts/00000000000000000000000000000000/data-transfer-component/component_spec.yaml",
-=======
       "RequestUri": "https://sagvgsoim6nmhbq.blob.core.windows.net/azureml-blobstore-e61cd5e2-512f-475e-9842-5e2a973993b8/az-ml-artifacts/000000000000000000000000000000000000/data-transfer-component/component_spec.yaml",
->>>>>>> dce54150
       "RequestMethod": "HEAD",
       "RequestHeaders": {
         "Accept": "application/xml",
         "Accept-Encoding": "gzip, deflate",
         "Connection": "keep-alive",
-<<<<<<< HEAD
-        "User-Agent": "azsdk-python-storage-blob/12.14.0b2 Python/3.9.6 (Windows-10-10.0.22621-SP0)",
-        "x-ms-date": "Mon, 10 Oct 2022 08:22:20 GMT",
-=======
         "User-Agent": "azsdk-python-storage-blob/12.14.0 Python/3.9.10 (Windows-10-10.0.22621-SP0)",
         "x-ms-date": "Mon, 24 Oct 2022 13:50:51 GMT",
->>>>>>> dce54150
         "x-ms-version": "2021-08-06"
       },
       "RequestBody": null,
       "StatusCode": 404,
       "ResponseHeaders": {
-<<<<<<< HEAD
-        "Date": "Mon, 10 Oct 2022 08:22:20 GMT",
-=======
         "Date": "Mon, 24 Oct 2022 13:50:51 GMT",
->>>>>>> dce54150
         "Server": [
           "Windows-Azure-Blob/1.0",
           "Microsoft-HTTPAPI/2.0"
@@ -245,11 +167,7 @@
       "ResponseBody": null
     },
     {
-<<<<<<< HEAD
-      "RequestUri": "https://management.azure.com/subscriptions/00000000-0000-0000-0000-000000000/resourceGroups/00000/providers/Microsoft.MachineLearningServices/workspaces/00000/codes/e4143c07-53b4-4159-a962-a0c3efc68cc3/versions/1?api-version=2022-05-01",
-=======
       "RequestUri": "https://management.azure.com/subscriptions/00000000-0000-0000-0000-000000000/resourceGroups/00000/providers/Microsoft.MachineLearningServices/workspaces/00000/codes/328cf68e-c819-56da-ff0f-b07237ae6f3d/versions/1?api-version=2022-05-01",
->>>>>>> dce54150
       "RequestMethod": "PUT",
       "RequestHeaders": {
         "Accept": "application/json",
@@ -257,11 +175,7 @@
         "Connection": "keep-alive",
         "Content-Length": "316",
         "Content-Type": "application/json",
-<<<<<<< HEAD
-        "User-Agent": "azure-ai-ml/0.2.0 azsdk-python-mgmt-machinelearningservices/0.1.0 Python/3.9.6 (Windows-10-10.0.22621-SP0)"
-=======
         "User-Agent": "azure-ai-ml/1.1.0 azsdk-python-mgmt-machinelearningservices/0.1.0 Python/3.9.10 (Windows-10-10.0.22621-SP0)"
->>>>>>> dce54150
       },
       "RequestBody": {
         "properties": {
@@ -271,11 +185,7 @@
           },
           "isAnonymous": true,
           "isArchived": false,
-<<<<<<< HEAD
-          "codeUri": "https://sagvgsoim6nmhbq.blob.core.windows.net/azureml-blobstore-e61cd5e2-512f-475e-9842-5e2a973993b8/LocalUpload/00000000000000000000000000000000/data-transfer-component"
-=======
           "codeUri": "https://sagvgsoim6nmhbq.blob.core.windows.net/azureml-blobstore-e61cd5e2-512f-475e-9842-5e2a973993b8/LocalUpload/000000000000000000000000000000000000/data-transfer-component"
->>>>>>> dce54150
         }
       },
       "StatusCode": 200,
@@ -283,19 +193,11 @@
         "Cache-Control": "no-cache",
         "Content-Encoding": "gzip",
         "Content-Type": "application/json; charset=utf-8",
-<<<<<<< HEAD
-        "Date": "Mon, 10 Oct 2022 08:22:20 GMT",
-        "Expires": "-1",
-        "Pragma": "no-cache",
-        "Request-Context": "appId=cid-v1:512cc15a-13b5-415b-bfd0-dce7accb6bb1",
-        "Server-Timing": "traceparent;desc=\u002200-7b8bbdf7d192f1b66ece0430fceb4b81-216d57382bf6c7f5-01\u0022",
-=======
         "Date": "Mon, 24 Oct 2022 13:50:52 GMT",
         "Expires": "-1",
         "Pragma": "no-cache",
         "Request-Context": "appId=cid-v1:512cc15a-13b5-415b-bfd0-dce7accb6bb1",
         "Server-Timing": "traceparent;desc=\u002200-843a2c04992427cd51b1f800581adfae-1455042161332e3d-00\u0022",
->>>>>>> dce54150
         "Strict-Transport-Security": "max-age=31536000; includeSubDomains",
         "Transfer-Encoding": "chunked",
         "Vary": [
@@ -304,16 +206,6 @@
         ],
         "x-aml-cluster": "vienna-test-westus2-02",
         "X-Content-Type-Options": "nosniff",
-<<<<<<< HEAD
-        "x-ms-correlation-request-id": "160cc797-b421-44ed-ac19-f632e5ef903e",
-        "x-ms-ratelimit-remaining-subscription-writes": "1187",
-        "x-ms-response-type": "standard",
-        "x-ms-routing-request-id": "JAPANEAST:20221010T082221Z:160cc797-b421-44ed-ac19-f632e5ef903e",
-        "x-request-time": "0.256"
-      },
-      "ResponseBody": {
-        "id": "/subscriptions/00000000-0000-0000-0000-000000000/resourceGroups/00000/providers/Microsoft.MachineLearningServices/workspaces/00000/codes/e4143c07-53b4-4159-a962-a0c3efc68cc3/versions/1",
-=======
         "x-ms-correlation-request-id": "3efa6d77-629b-4c0d-8738-c2cf846e02b9",
         "x-ms-ratelimit-remaining-subscription-writes": "1187",
         "x-ms-response-type": "standard",
@@ -322,7 +214,6 @@
       },
       "ResponseBody": {
         "id": "/subscriptions/00000000-0000-0000-0000-000000000/resourceGroups/00000/providers/Microsoft.MachineLearningServices/workspaces/00000/codes/328cf68e-c819-56da-ff0f-b07237ae6f3d/versions/1",
->>>>>>> dce54150
         "name": "1",
         "type": "Microsoft.MachineLearningServices/workspaces/codes/versions",
         "properties": {
@@ -334,15 +225,6 @@
           },
           "isArchived": false,
           "isAnonymous": false,
-<<<<<<< HEAD
-          "codeUri": "https://sagvgsoim6nmhbq.blob.core.windows.net/azureml-blobstore-e61cd5e2-512f-475e-9842-5e2a973993b8/LocalUpload/00000000000000000000000000000000/data-transfer-component"
-        },
-        "systemData": {
-          "createdAt": "2022-10-10T03:25:06.8837744\u002B00:00",
-          "createdBy": "Xingzhi Zhang",
-          "createdByType": "User",
-          "lastModifiedAt": "2022-10-10T08:22:21.1269439\u002B00:00",
-=======
           "codeUri": "https://sagvgsoim6nmhbq.blob.core.windows.net/azureml-blobstore-e61cd5e2-512f-475e-9842-5e2a973993b8/LocalUpload/000000000000000000000000000000000000/data-transfer-component"
         },
         "systemData": {
@@ -350,18 +232,13 @@
           "createdBy": "Xingzhi Zhang",
           "createdByType": "User",
           "lastModifiedAt": "2022-10-24T13:50:52.5188312\u002B00:00",
->>>>>>> dce54150
           "lastModifiedBy": "Xingzhi Zhang",
           "lastModifiedByType": "User"
         }
       }
     },
     {
-<<<<<<< HEAD
-      "RequestUri": "https://management.azure.com/subscriptions/00000000-0000-0000-0000-000000000/resourceGroups/00000/providers/Microsoft.MachineLearningServices/workspaces/00000/components/test_565509701420/versions/0.0.1?api-version=2022-05-01",
-=======
       "RequestUri": "https://management.azure.com/subscriptions/00000000-0000-0000-0000-000000000/resourceGroups/00000/providers/Microsoft.MachineLearningServices/workspaces/00000/components/test_11715350356/versions/0.0.1?api-version=2022-05-01",
->>>>>>> dce54150
       "RequestMethod": "PUT",
       "RequestHeaders": {
         "Accept": "application/json",
@@ -369,11 +246,7 @@
         "Connection": "keep-alive",
         "Content-Length": "1074",
         "Content-Type": "application/json",
-<<<<<<< HEAD
-        "User-Agent": "azure-ai-ml/0.2.0 azsdk-python-mgmt-machinelearningservices/0.1.0 Python/3.9.6 (Windows-10-10.0.22621-SP0)"
-=======
         "User-Agent": "azure-ai-ml/1.1.0 azsdk-python-mgmt-machinelearningservices/0.1.0 Python/3.9.10 (Windows-10-10.0.22621-SP0)"
->>>>>>> dce54150
       },
       "RequestBody": {
         "properties": {
@@ -386,11 +259,7 @@
           "isAnonymous": false,
           "isArchived": false,
           "componentSpec": {
-<<<<<<< HEAD
-            "name": "test_565509701420",
-=======
             "name": "test_11715350356",
->>>>>>> dce54150
             "description": "transfer data between common storage types such as Azure Blob Storage and Azure Data Lake.",
             "tags": {
               "category": "Component Tutorial",
@@ -413,38 +282,13 @@
               }
             },
             "type": "DataTransferComponent",
-<<<<<<< HEAD
-            "code": "azureml:/subscriptions/00000000-0000-0000-0000-000000000/resourceGroups/00000/providers/Microsoft.MachineLearningServices/workspaces/00000/codes/e4143c07-53b4-4159-a962-a0c3efc68cc3/versions/1"
-=======
             "code": "azureml:/subscriptions/00000000-0000-0000-0000-000000000/resourceGroups/00000/providers/Microsoft.MachineLearningServices/workspaces/00000/codes/328cf68e-c819-56da-ff0f-b07237ae6f3d/versions/1"
->>>>>>> dce54150
           }
         }
       },
       "StatusCode": 201,
       "ResponseHeaders": {
         "Cache-Control": "no-cache",
-<<<<<<< HEAD
-        "Content-Length": "1878",
-        "Content-Type": "application/json; charset=utf-8",
-        "Date": "Mon, 10 Oct 2022 08:22:22 GMT",
-        "Expires": "-1",
-        "Location": "https://management.azure.com/subscriptions/00000000-0000-0000-0000-000000000/resourceGroups/00000/providers/Microsoft.MachineLearningServices/workspaces/00000/components/test_565509701420/versions/0.0.1?api-version=2022-05-01",
-        "Pragma": "no-cache",
-        "Request-Context": "appId=cid-v1:512cc15a-13b5-415b-bfd0-dce7accb6bb1",
-        "Server-Timing": "traceparent;desc=\u002200-f373744095298f4cc97fcf41dbc53031-c2d3a5f0ccef4ce8-01\u0022",
-        "Strict-Transport-Security": "max-age=31536000; includeSubDomains",
-        "x-aml-cluster": "vienna-test-westus2-02",
-        "X-Content-Type-Options": "nosniff",
-        "x-ms-correlation-request-id": "65082d50-658b-4afe-868a-26f65e557227",
-        "x-ms-ratelimit-remaining-subscription-writes": "1186",
-        "x-ms-response-type": "standard",
-        "x-ms-routing-request-id": "JAPANEAST:20221010T082223Z:65082d50-658b-4afe-868a-26f65e557227",
-        "x-request-time": "1.731"
-      },
-      "ResponseBody": {
-        "id": "/subscriptions/00000000-0000-0000-0000-000000000/resourceGroups/00000/providers/Microsoft.MachineLearningServices/workspaces/00000/components/test_565509701420/versions/0.0.1",
-=======
         "Content-Length": "1877",
         "Content-Type": "application/json; charset=utf-8",
         "Date": "Mon, 24 Oct 2022 13:50:54 GMT",
@@ -464,7 +308,6 @@
       },
       "ResponseBody": {
         "id": "/subscriptions/00000000-0000-0000-0000-000000000/resourceGroups/00000/providers/Microsoft.MachineLearningServices/workspaces/00000/components/test_11715350356/versions/0.0.1",
->>>>>>> dce54150
         "name": "0.0.1",
         "type": "Microsoft.MachineLearningServices/workspaces/components/versions",
         "properties": {
@@ -478,11 +321,7 @@
           "isAnonymous": false,
           "componentSpec": {
             "$schema": "https://componentsdk.azureedge.net/jsonschema/DataTransferComponent.json",
-<<<<<<< HEAD
-            "name": "test_565509701420",
-=======
             "name": "test_11715350356",
->>>>>>> dce54150
             "version": "0.0.1",
             "display_name": "Data Transfer",
             "is_deterministic": "True",
@@ -508,16 +347,6 @@
             "datatransfer": {
               "allow_overwrite": "True"
             },
-<<<<<<< HEAD
-            "code": "azureml:/subscriptions/00000000-0000-0000-0000-000000000/resourceGroups/00000/providers/Microsoft.MachineLearningServices/workspaces/00000/codes/e4143c07-53b4-4159-a962-a0c3efc68cc3/versions/1"
-          }
-        },
-        "systemData": {
-          "createdAt": "2022-10-10T08:22:22.211214\u002B00:00",
-          "createdBy": "Xingzhi Zhang",
-          "createdByType": "User",
-          "lastModifiedAt": "2022-10-10T08:22:22.8930557\u002B00:00",
-=======
             "code": "azureml:/subscriptions/00000000-0000-0000-0000-000000000/resourceGroups/00000/providers/Microsoft.MachineLearningServices/workspaces/00000/codes/328cf68e-c819-56da-ff0f-b07237ae6f3d/versions/1"
           }
         },
@@ -526,28 +355,19 @@
           "createdBy": "Xingzhi Zhang",
           "createdByType": "User",
           "lastModifiedAt": "2022-10-24T13:50:54.2445747\u002B00:00",
->>>>>>> dce54150
           "lastModifiedBy": "Xingzhi Zhang",
           "lastModifiedByType": "User"
         }
       }
     },
     {
-<<<<<<< HEAD
-      "RequestUri": "https://management.azure.com/subscriptions/00000000-0000-0000-0000-000000000/resourceGroups/00000/providers/Microsoft.MachineLearningServices/workspaces/00000/components/test_565509701420/versions/0.0.1?api-version=2022-05-01",
-=======
       "RequestUri": "https://management.azure.com/subscriptions/00000000-0000-0000-0000-000000000/resourceGroups/00000/providers/Microsoft.MachineLearningServices/workspaces/00000/components/test_11715350356/versions/0.0.1?api-version=2022-05-01",
->>>>>>> dce54150
       "RequestMethod": "GET",
       "RequestHeaders": {
         "Accept": "application/json",
         "Accept-Encoding": "gzip, deflate",
         "Connection": "keep-alive",
-<<<<<<< HEAD
-        "User-Agent": "azure-ai-ml/0.2.0 azsdk-python-mgmt-machinelearningservices/0.1.0 Python/3.9.6 (Windows-10-10.0.22621-SP0)"
-=======
         "User-Agent": "azure-ai-ml/1.1.0 azsdk-python-mgmt-machinelearningservices/0.1.0 Python/3.9.10 (Windows-10-10.0.22621-SP0)"
->>>>>>> dce54150
       },
       "RequestBody": null,
       "StatusCode": 200,
@@ -555,19 +375,11 @@
         "Cache-Control": "no-cache",
         "Content-Encoding": "gzip",
         "Content-Type": "application/json; charset=utf-8",
-<<<<<<< HEAD
-        "Date": "Mon, 10 Oct 2022 08:22:23 GMT",
-        "Expires": "-1",
-        "Pragma": "no-cache",
-        "Request-Context": "appId=cid-v1:512cc15a-13b5-415b-bfd0-dce7accb6bb1",
-        "Server-Timing": "traceparent;desc=\u002200-f60494c556cee8644c0f403fa2fd2d81-46e2a4927839598f-01\u0022",
-=======
         "Date": "Mon, 24 Oct 2022 13:50:55 GMT",
         "Expires": "-1",
         "Pragma": "no-cache",
         "Request-Context": "appId=cid-v1:512cc15a-13b5-415b-bfd0-dce7accb6bb1",
         "Server-Timing": "traceparent;desc=\u002200-a3bb6e62e077552655b945fa91a96a8d-f3854e45183bce22-00\u0022",
->>>>>>> dce54150
         "Strict-Transport-Security": "max-age=31536000; includeSubDomains",
         "Transfer-Encoding": "chunked",
         "Vary": [
@@ -576,16 +388,6 @@
         ],
         "x-aml-cluster": "vienna-test-westus2-02",
         "X-Content-Type-Options": "nosniff",
-<<<<<<< HEAD
-        "x-ms-correlation-request-id": "c7c02e7c-10c8-476d-957c-123f18f570cc",
-        "x-ms-ratelimit-remaining-subscription-reads": "11986",
-        "x-ms-response-type": "standard",
-        "x-ms-routing-request-id": "JAPANEAST:20221010T082224Z:c7c02e7c-10c8-476d-957c-123f18f570cc",
-        "x-request-time": "0.313"
-      },
-      "ResponseBody": {
-        "id": "/subscriptions/00000000-0000-0000-0000-000000000/resourceGroups/00000/providers/Microsoft.MachineLearningServices/workspaces/00000/components/test_565509701420/versions/0.0.1",
-=======
         "x-ms-correlation-request-id": "26afe45e-5841-4d25-8833-4731bb681c09",
         "x-ms-ratelimit-remaining-subscription-reads": "11986",
         "x-ms-response-type": "standard",
@@ -594,7 +396,6 @@
       },
       "ResponseBody": {
         "id": "/subscriptions/00000000-0000-0000-0000-000000000/resourceGroups/00000/providers/Microsoft.MachineLearningServices/workspaces/00000/components/test_11715350356/versions/0.0.1",
->>>>>>> dce54150
         "name": "0.0.1",
         "type": "Microsoft.MachineLearningServices/workspaces/components/versions",
         "properties": {
@@ -608,11 +409,7 @@
           "isAnonymous": false,
           "componentSpec": {
             "$schema": "https://componentsdk.azureedge.net/jsonschema/DataTransferComponent.json",
-<<<<<<< HEAD
-            "name": "test_565509701420",
-=======
             "name": "test_11715350356",
->>>>>>> dce54150
             "version": "0.0.1",
             "display_name": "Data Transfer",
             "is_deterministic": "True",
@@ -638,16 +435,6 @@
             "datatransfer": {
               "allow_overwrite": "True"
             },
-<<<<<<< HEAD
-            "code": "azureml:/subscriptions/00000000-0000-0000-0000-000000000/resourceGroups/00000/providers/Microsoft.MachineLearningServices/workspaces/00000/codes/e4143c07-53b4-4159-a962-a0c3efc68cc3/versions/1"
-          }
-        },
-        "systemData": {
-          "createdAt": "2022-10-10T08:22:22.211214\u002B00:00",
-          "createdBy": "Xingzhi Zhang",
-          "createdByType": "User",
-          "lastModifiedAt": "2022-10-10T08:22:22.8930557\u002B00:00",
-=======
             "code": "azureml:/subscriptions/00000000-0000-0000-0000-000000000/resourceGroups/00000/providers/Microsoft.MachineLearningServices/workspaces/00000/codes/328cf68e-c819-56da-ff0f-b07237ae6f3d/versions/1"
           }
         },
@@ -656,7 +443,6 @@
           "createdBy": "Xingzhi Zhang",
           "createdByType": "User",
           "lastModifiedAt": "2022-10-24T13:50:54.2445747\u002B00:00",
->>>>>>> dce54150
           "lastModifiedBy": "Xingzhi Zhang",
           "lastModifiedByType": "User"
         }
@@ -664,10 +450,6 @@
     }
   ],
   "Variables": {
-<<<<<<< HEAD
-    "component_name": "test_565509701420"
-=======
     "component_name": "test_11715350356"
->>>>>>> dce54150
   }
 }