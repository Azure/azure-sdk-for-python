{
  "Entries": [
    {
      "RequestUri": "https://management.azure.com/subscriptions/00000000-0000-0000-0000-000000000/resourceGroups/00000/providers/Microsoft.MachineLearningServices/workspaces/00000?api-version=2022-10-01",
      "RequestMethod": "GET",
      "RequestHeaders": {
        "Accept": "application/json",
        "Accept-Encoding": "gzip, deflate",
        "Connection": "keep-alive",
<<<<<<< HEAD
        "User-Agent": "azure-ai-ml/1.4.0 azsdk-python-mgmt-machinelearningservices/0.1.0 Python/3.7.9 (Windows-10-10.0.22621-SP0)"
=======
        "User-Agent": "azure-ai-ml/1.4.0 azsdk-python-mgmt-machinelearningservices/0.1.0 Python/3.9.10 (Windows-10-10.0.22621-SP0)"
>>>>>>> d40d276e
      },
      "RequestBody": null,
      "StatusCode": 200,
      "ResponseHeaders": {
        "Cache-Control": "no-cache",
        "Content-Encoding": "gzip",
        "Content-Type": "application/json; charset=utf-8",
<<<<<<< HEAD
        "Date": "Mon, 30 Jan 2023 05:44:06 GMT",
        "Expires": "-1",
        "Pragma": "no-cache",
        "Request-Context": "appId=cid-v1:2d2e8e63-272e-4b3c-8598-4ee570a0e70d",
        "Server-Timing": "traceparent;desc=\u002200-487bc24624a69d766e7a4b489b0b5dbf-09986d2468666b0f-00\u0022",
=======
        "Date": "Mon, 30 Jan 2023 08:00:48 GMT",
        "Expires": "-1",
        "Pragma": "no-cache",
        "Request-Context": "appId=cid-v1:512cc15a-13b5-415b-bfd0-dce7accb6bb1",
        "Server-Timing": "traceparent;desc=\u002200-261d972c2ef1c554310266b5e9c4faf3-b1c7b916ffb0419c-01\u0022",
>>>>>>> d40d276e
        "Strict-Transport-Security": "max-age=31536000; includeSubDomains",
        "Transfer-Encoding": "chunked",
        "Vary": [
          "Accept-Encoding",
          "Accept-Encoding"
        ],
<<<<<<< HEAD
        "x-aml-cluster": "vienna-eastus2-02",
        "X-Content-Type-Options": "nosniff",
        "x-ms-correlation-request-id": "5a2b863b-7b83-45f8-8c79-fb2aaf3fe3bf",
        "x-ms-ratelimit-remaining-subscription-reads": "11926",
        "x-ms-response-type": "standard",
        "x-ms-routing-request-id": "CENTRALUS:20230130T054406Z:5a2b863b-7b83-45f8-8c79-fb2aaf3fe3bf",
        "x-request-time": "0.016"
=======
        "x-aml-cluster": "vienna-test-westus2-01",
        "X-Content-Type-Options": "nosniff",
        "x-ms-correlation-request-id": "8a58957e-afaf-4299-9e3c-900dc8f571d2",
        "x-ms-ratelimit-remaining-subscription-reads": "11958",
        "x-ms-response-type": "standard",
        "x-ms-routing-request-id": "JAPANEAST:20230130T080048Z:8a58957e-afaf-4299-9e3c-900dc8f571d2",
        "x-request-time": "0.137"
>>>>>>> d40d276e
      },
      "ResponseBody": {
        "id": "/subscriptions/00000000-0000-0000-0000-000000000/resourceGroups/00000/providers/Microsoft.MachineLearningServices/workspaces/00000",
        "name": "00000",
        "type": "Microsoft.MachineLearningServices/workspaces",
        "location": "eastus2",
        "tags": {},
        "etag": null,
        "properties": {
          "friendlyName": "00000",
          "description": "",
          "storageAccount": "/subscriptions/00000000-0000-0000-0000-000000000/resourceGroups/00000/providers/Microsoft.Storage/storageAccounts/sag5kafuzodsfcw",
          "keyVault": "/subscriptions/00000000-0000-0000-0000-000000000/resourceGroups/00000/providers/Microsoft.Keyvault/vaults/kvtestnq6bnff67572c",
          "applicationInsights": "/subscriptions/00000000-0000-0000-0000-000000000/resourceGroups/00000/providers/Microsoft.insights/components/aig5kafuzodsfcw",
          "hbiWorkspace": false,
          "tenantId": "0000000-0000-0000-0000-000000000000",
          "imageBuildCompute": null,
          "provisioningState": "Succeeded",
          "v1LegacyMode": false,
          "softDeleteEnabled": false,
          "containerRegistry": "/subscriptions/00000000-0000-0000-0000-000000000/resourceGroups/00000/providers/Microsoft.ContainerRegistry/registries/crg5kafuzodsfcw",
          "notebookInfo": {
            "resourceId": "0000000-0000-0000-0000-000000000000",
            "fqdn": "ml-sdkvnextcli-eastus2-ed997c1d-9e48-442e-b62b-478a0b393069.eastus2.notebooks.azure.net",
            "isPrivateLinkEnabled": false,
            "notebookPreparationError": null
          },
<<<<<<< HEAD
          "storageHnsEnabled": false,
          "workspaceId": "0000000-0000-0000-0000-000000000000",
          "linkedModelInventoryArmId": null,
          "privateLinkCount": 0,
          "publicNetworkAccess": "Enabled",
          "discoveryUrl": "https://eastus2.api.azureml.ms/discovery",
          "mlFlowTrackingUri": "azureml://eastus2.api.azureml.ms/mlflow/v1.0/subscriptions/00000000-0000-0000-0000-000000000/resourceGroups/00000/providers/Microsoft.MachineLearningServices/workspaces/00000",
          "sdkTelemetryAppInsightsKey": "0000000-0000-0000-0000-000000000000",
          "sasGetterUri": "",
          "enableDataIsolation": false
        },
        "identity": {
          "type": "SystemAssigned",
          "principalId": "0000000-0000-0000-0000-000000000000",
          "tenantId": "0000000-0000-0000-0000-000000000000"
        },
        "sku": {
          "name": "Basic",
          "tier": "Basic"
        },
        "systemData": {
          "createdAt": "2023-01-30T04:47:31.0681103Z",
          "createdBy": "dipeck@microsoft.com",
          "createdByType": "User",
          "lastModifiedAt": "2023-01-30T04:47:31.0681103Z",
          "lastModifiedBy": "dipeck@microsoft.com",
          "lastModifiedByType": "User"
=======
          "datastoreType": "AzureBlob",
          "accountName": "sagvgsoim6nmhbq",
          "containerName": "azureml-blobstore-e61cd5e2-512f-475e-9842-5e2a973993b8",
          "endpoint": "core.windows.net",
          "protocol": "https",
          "serviceDataAccessAuthIdentity": "WorkspaceSystemAssignedIdentity"
        },
        "systemData": {
          "createdAt": "2022-09-22T09:02:03.2629568\u002B00:00",
          "createdBy": "779301c0-18b2-4cdc-801b-a0a3368fee0a",
          "createdByType": "Application",
          "lastModifiedAt": "2022-09-22T09:02:04.166989\u002B00:00",
          "lastModifiedBy": "779301c0-18b2-4cdc-801b-a0a3368fee0a",
          "lastModifiedByType": "Application"
>>>>>>> d40d276e
        }
      }
    },
    {
      "RequestUri": "https://eastus2.api.azureml.ms/content/v2.0/subscriptions/00000000-0000-0000-0000-000000000/resourceGroups/00000/providers/Microsoft.MachineLearningServices/workspaces/00000/snapshots/getByHash?hash=d7cc54b54a05c68f2134620b44c2786701de721102a33f7925c9776fc0c6c523\u0026hashVersion=202208",
      "RequestMethod": "POST",
      "RequestHeaders": {
        "Accept": "*/*",
        "Accept-Encoding": "gzip, deflate",
        "Connection": "keep-alive",
        "Content-Length": "0",
<<<<<<< HEAD
        "Content-Type": "application/json; charset=UTF-8",
        "User-Agent": "azure-ai-ml/1.4.0 azsdk-python-core/1.26.3 Python/3.7.9 (Windows-10-10.0.22621-SP0)"
=======
        "User-Agent": "azure-ai-ml/1.4.0 azsdk-python-mgmt-machinelearningservices/0.1.0 Python/3.9.10 (Windows-10-10.0.22621-SP0)"
>>>>>>> d40d276e
      },
      "RequestBody": null,
      "StatusCode": 400,
      "ResponseHeaders": {
        "Connection": "keep-alive",
        "Content-Length": "557",
        "Content-Type": "application/json; charset=utf-8",
        "Date": "Mon, 30 Jan 2023 05:44:07 GMT",
        "Request-Context": "appId=cid-v1:2d2e8e63-272e-4b3c-8598-4ee570a0e70d",
        "Strict-Transport-Security": "max-age=15724800; includeSubDomains; preload",
        "x-aml-cluster": "vienna-eastus2-01",
        "X-Content-Type-Options": "nosniff",
        "x-ms-response-type": "standard",
        "x-request-time": "0.016"
      },
      "ResponseBody": {
        "error": {
          "code": "UserError",
          "severity": null,
          "message": "Request body could not be read. Ensure data was provided in the request body and that the content-type header is correct.",
          "messageFormat": null,
          "messageParameters": {},
          "referenceCode": null,
          "detailsUri": null,
          "target": null,
          "details": [],
          "innerError": null,
          "debugInfo": null,
          "additionalInfo": null
        },
        "correlation": null,
        "environment": null,
        "location": null,
        "time": "0001-01-01T00:00:00\u002B00:00",
        "componentName": null
      }
    },
    {
      "RequestUri": "https://eastus2.api.azureml.ms/assetstore/v1.0/temporaryDataReference/createOrGet",
      "RequestMethod": "POST",
      "RequestHeaders": {
        "Accept": "*/*",
        "Accept-Encoding": "gzip, deflate",
        "Connection": "keep-alive",
        "Content-Length": "253",
        "Content-Type": "application/json; charset=UTF-8",
        "User-Agent": "azure-ai-ml/1.4.0 azsdk-python-core/1.26.3 Python/3.7.9 (Windows-10-10.0.22621-SP0)"
      },
      "RequestBody": {
        "assetId": "azureml://locations/eastus2/workspaces/ed997c1d-9e48-442e-b62b-478a0b393069/codes/328cf68e-c819-56da-ff0f-b07237ae6f3d/versions/1",
        "temporaryDataReferenceId": "000000000000000000000",
        "temporaryDataReferenceType": "TemporaryBlobReference"
      },
      "StatusCode": 200,
      "ResponseHeaders": {
        "Connection": "keep-alive",
        "Content-Encoding": "gzip",
        "Content-Type": "application/json; charset=utf-8",
<<<<<<< HEAD
        "Date": "Mon, 30 Jan 2023 05:44:09 GMT",
        "Request-Context": "appId=cid-v1:2d2e8e63-272e-4b3c-8598-4ee570a0e70d",
        "Strict-Transport-Security": "max-age=15724800; includeSubDomains; preload",
        "Transfer-Encoding": "chunked",
        "Vary": "Accept-Encoding",
        "x-aml-cluster": "vienna-eastus2-01",
        "X-Content-Type-Options": "nosniff",
        "x-ms-response-type": "standard",
        "x-request-time": "0.177"
=======
        "Date": "Mon, 30 Jan 2023 08:00:49 GMT",
        "Expires": "-1",
        "Pragma": "no-cache",
        "Request-Context": "appId=cid-v1:512cc15a-13b5-415b-bfd0-dce7accb6bb1",
        "Server-Timing": "traceparent;desc=\u002200-164c7bcdf965b6bdf54f6dc17ca19af9-a9885afca6d0524e-01\u0022",
        "Strict-Transport-Security": "max-age=31536000; includeSubDomains",
        "Transfer-Encoding": "chunked",
        "Vary": "Accept-Encoding",
        "x-aml-cluster": "vienna-test-westus2-01",
        "X-Content-Type-Options": "nosniff",
        "x-ms-correlation-request-id": "b47e4feb-e3a9-4178-bc4e-d3dfc18abb74",
        "x-ms-ratelimit-remaining-subscription-writes": "1182",
        "x-ms-response-type": "standard",
        "x-ms-routing-request-id": "JAPANEAST:20230130T080049Z:b47e4feb-e3a9-4178-bc4e-d3dfc18abb74",
        "x-request-time": "0.521"
>>>>>>> d40d276e
      },
      "ResponseBody": {
        "blobReferenceForConsumption": {
          "blobUri": "https://sag5kafuzodsfcw.blob.core.windows.net:443/ed997c1d-9-e85cb78f-3fbd-54b0-ac70-31564b69b343",
          "storageAccountArmId": "/subscriptions/00000000-0000-0000-0000-000000000/resourceGroups/00000/providers/Microsoft.Storage/storageAccounts/sag5kafuzodsfcw",
          "credential": {
            "sasUri": "https://sag5kafuzodsfcw.blob.core.windows.net/ed997c1d-9-e85cb78f-3fbd-54b0-ac70-31564b69b343?skoid=da11e5f0-57ac-4d3e-894c-cf537f89d706\u0026sktid=0000000-0000-0000-0000-000000000000\u0026skt=2023-01-30T04%3A40%3A19Z\u0026ske=2023-01-31T12%3A50%3A19Z\u0026sks=b\u0026skv=2019-07-07\u0026sv=2021-08-06\u0026st=2023-01-30T05%3A34%3A09Z\u0026se=2023-01-30T13%3A44%3A09Z\u0026sr=c\u0026sp=rcwl\u0026sig=000000000000000000000000000000000000",
            "wasbsUri": null,
            "credentialType": "SAS"
          }
        },
        "imageReferenceForConsumption": null,
        "temporaryDataReferenceId": "000000000000000000000",
        "temporaryDataReferenceType": null
      }
    },
    {
<<<<<<< HEAD
      "RequestUri": "https://sag5kafuzodsfcw.blob.core.windows.net/ed997c1d-9-e85cb78f-3fbd-54b0-ac70-31564b69b343/data-transfer-component/component_spec.yaml?skoid=da11e5f0-57ac-4d3e-894c-cf537f89d706\u0026sktid=0000000-0000-0000-0000-000000000000\u0026skt=2023-01-30T04%3A40%3A19Z\u0026ske=2023-01-31T12%3A50%3A19Z\u0026sks=b\u0026skv=2019-07-07\u0026sv=2021-08-06\u0026st=2023-01-30T05%3A34%3A09Z\u0026se=2023-01-30T13%3A44%3A09Z\u0026sr=c\u0026sp=rcwl\u0026sig=000000000000000000000000000000000000",
=======
      "RequestUri": "https://sagvgsoim6nmhbq.blob.core.windows.net/azureml-blobstore-e61cd5e2-512f-475e-9842-5e2a973993b8/LocalUpload/000000000000000000000000000000000000/data-transfer-component/component_spec.yaml",
>>>>>>> d40d276e
      "RequestMethod": "HEAD",
      "RequestHeaders": {
        "Accept": "application/xml",
        "Accept-Encoding": "gzip, deflate",
        "Connection": "keep-alive",
<<<<<<< HEAD
        "User-Agent": "azsdk-python-storage-blob/12.14.1 Python/3.7.9 (Windows-10-10.0.22621-SP0)",
        "x-ms-date": "Mon, 30 Jan 2023 05:44:09 GMT",
=======
        "User-Agent": "azsdk-python-storage-blob/12.14.0 Python/3.9.10 (Windows-10-10.0.22621-SP0)",
        "x-ms-date": "Mon, 30 Jan 2023 08:00:49 GMT",
>>>>>>> d40d276e
        "x-ms-version": "2021-08-06"
      },
      "RequestBody": null,
      "StatusCode": 404,
      "ResponseHeaders": {
        "Date": "Mon, 30 Jan 2023 05:44:08 GMT",
        "Server": [
          "Windows-Azure-Blob/1.0",
          "Microsoft-HTTPAPI/2.0"
        ],
        "Transfer-Encoding": "chunked",
        "Vary": "Origin",
        "x-ms-error-code": "BlobNotFound",
        "x-ms-version": "2021-08-06"
      },
      "ResponseBody": null
    },
    {
      "RequestUri": "https://sag5kafuzodsfcw.blob.core.windows.net/ed997c1d-9-e85cb78f-3fbd-54b0-ac70-31564b69b343/data-transfer-component/component_spec.yaml?skoid=da11e5f0-57ac-4d3e-894c-cf537f89d706\u0026sktid=0000000-0000-0000-0000-000000000000\u0026skt=2023-01-30T04%3A40%3A19Z\u0026ske=2023-01-31T12%3A50%3A19Z\u0026sks=b\u0026skv=2019-07-07\u0026sv=2021-08-06\u0026st=2023-01-30T05%3A34%3A09Z\u0026se=2023-01-30T13%3A44%3A09Z\u0026sr=c\u0026sp=rcwl\u0026sig=000000000000000000000000000000000000",
      "RequestMethod": "PUT",
      "RequestHeaders": {
        "Accept": "application/xml",
        "Accept-Encoding": "gzip, deflate",
        "Connection": "keep-alive",
        "Content-Length": "519",
        "Content-MD5": "l52LSj1ENbMHPQwagyzJEA==",
        "Content-Type": "application/octet-stream",
<<<<<<< HEAD
        "If-None-Match": "*",
        "User-Agent": "azsdk-python-storage-blob/12.14.1 Python/3.7.9 (Windows-10-10.0.22621-SP0)",
        "x-ms-blob-type": "BlockBlob",
        "x-ms-date": "Mon, 30 Jan 2023 05:44:09 GMT",
        "x-ms-version": "2021-08-06"
      },
      "RequestBody": "JHNjaGVtYTogaHR0cHM6Ly9jb21wb25lbnRzZGsuYXp1cmVlZGdlLm5ldC9qc29uc2NoZW1hL0RhdGFUcmFuc2ZlckNvbXBvbmVudC5qc29uCm5hbWU6IGRhdGFfdHJhbnNmZXIKdmVyc2lvbjogMC4wLjEKZGlzcGxheV9uYW1lOiBEYXRhIFRyYW5zZmVyCnR5cGU6IERhdGFUcmFuc2ZlckNvbXBvbmVudApkZXNjcmlwdGlvbjogdHJhbnNmZXIgZGF0YSBiZXR3ZWVuIGNvbW1vbiBzdG9yYWdlIHR5cGVzIHN1Y2ggYXMgQXp1cmUgQmxvYiBTdG9yYWdlIGFuZCBBenVyZSBEYXRhIExha2UuCnRhZ3M6IHtjYXRlZ29yeTogQ29tcG9uZW50IFR1dG9yaWFsLCBjb250YWN0OiBhbWxkZXNpZ25lckBtaWNyb3NvZnQuY29tfQppc19kZXRlcm1pbmlzdGljOiBUcnVlCmlucHV0czoKICBzb3VyY2VfZGF0YToKICAgIHR5cGU6IHBhdGgKICAgIGRlc2NyaXB0aW9uOiBTb3VyY2UgZGF0YQpvdXRwdXRzOgogIGRlc3RpbmF0aW9uX2RhdGE6CiAgICB0eXBlOiBwYXRoCiAgICBkZXNjcmlwdGlvbjogRGVzdGluYXRpb24gZGF0YQoK",
      "StatusCode": 201,
      "ResponseHeaders": {
        "Content-Length": "0",
        "Content-MD5": "l52LSj1ENbMHPQwagyzJEA==",
        "Date": "Mon, 30 Jan 2023 05:44:08 GMT",
        "ETag": "\u00220x8DB028502310B96\u0022",
        "Last-Modified": "Mon, 30 Jan 2023 05:44:09 GMT",
=======
        "Date": "Mon, 30 Jan 2023 08:00:49 GMT",
        "ETag": "\u00220x8DAB5ADE15136F5\u0022",
        "Last-Modified": "Mon, 24 Oct 2022 10:52:44 GMT",
>>>>>>> d40d276e
        "Server": [
          "Windows-Azure-Blob/1.0",
          "Microsoft-HTTPAPI/2.0"
        ],
<<<<<<< HEAD
        "x-ms-content-crc64": "oYWqBmzLKWc=",
        "x-ms-request-server-encrypted": "true",
=======
        "Vary": "Origin",
        "x-ms-access-tier": "Hot",
        "x-ms-access-tier-inferred": "true",
        "x-ms-blob-type": "BlockBlob",
        "x-ms-creation-time": "Mon, 24 Oct 2022 10:52:43 GMT",
        "x-ms-lease-state": "available",
        "x-ms-lease-status": "unlocked",
        "x-ms-meta-name": "328cf68e-c819-56da-ff0f-b07237ae6f3d",
        "x-ms-meta-upload_status": "completed",
        "x-ms-meta-version": "1",
        "x-ms-server-encrypted": "true",
>>>>>>> d40d276e
        "x-ms-version": "2021-08-06"
      },
      "ResponseBody": null
    },
    {
<<<<<<< HEAD
      "RequestUri": "https://sag5kafuzodsfcw.blob.core.windows.net/ed997c1d-9-e85cb78f-3fbd-54b0-ac70-31564b69b343/data-transfer-component/component_spec.yaml?comp=metadata\u0026skoid=da11e5f0-57ac-4d3e-894c-cf537f89d706\u0026sktid=0000000-0000-0000-0000-000000000000\u0026skt=2023-01-30T04%3A40%3A19Z\u0026ske=2023-01-31T12%3A50%3A19Z\u0026sks=b\u0026skv=2019-07-07\u0026sv=2021-08-06\u0026st=2023-01-30T05%3A34%3A09Z\u0026se=2023-01-30T13%3A44%3A09Z\u0026sr=c\u0026sp=rcwl\u0026sig=000000000000000000000000000000000000",
      "RequestMethod": "PUT",
=======
      "RequestUri": "https://sagvgsoim6nmhbq.blob.core.windows.net/azureml-blobstore-e61cd5e2-512f-475e-9842-5e2a973993b8/az-ml-artifacts/000000000000000000000000000000000000/data-transfer-component/component_spec.yaml",
      "RequestMethod": "HEAD",
>>>>>>> d40d276e
      "RequestHeaders": {
        "Accept": "application/xml",
        "Accept-Encoding": "gzip, deflate",
        "Connection": "keep-alive",
<<<<<<< HEAD
        "Content-Length": "0",
        "User-Agent": "azsdk-python-storage-blob/12.14.1 Python/3.7.9 (Windows-10-10.0.22621-SP0)",
        "x-ms-date": "Mon, 30 Jan 2023 05:44:09 GMT",
        "x-ms-meta-name": "328cf68e-c819-56da-ff0f-b07237ae6f3d",
        "x-ms-meta-upload_status": "completed",
        "x-ms-meta-version": "1",
=======
        "User-Agent": "azsdk-python-storage-blob/12.14.0 Python/3.9.10 (Windows-10-10.0.22621-SP0)",
        "x-ms-date": "Mon, 30 Jan 2023 08:00:50 GMT",
>>>>>>> d40d276e
        "x-ms-version": "2021-08-06"
      },
      "RequestBody": null,
      "StatusCode": 200,
      "ResponseHeaders": {
<<<<<<< HEAD
        "Content-Length": "0",
        "Date": "Mon, 30 Jan 2023 05:44:09 GMT",
        "ETag": "\u00220x8DB0285024F3D7C\u0022",
        "Last-Modified": "Mon, 30 Jan 2023 05:44:09 GMT",
=======
        "Date": "Mon, 30 Jan 2023 08:00:49 GMT",
>>>>>>> d40d276e
        "Server": [
          "Windows-Azure-Blob/1.0",
          "Microsoft-HTTPAPI/2.0"
        ],
        "x-ms-request-server-encrypted": "true",
        "x-ms-version": "2021-08-06"
      },
      "ResponseBody": null
    },
    {
      "RequestUri": "https://management.azure.com/subscriptions/00000000-0000-0000-0000-000000000/resourceGroups/00000/providers/Microsoft.MachineLearningServices/workspaces/00000/codes/328cf68e-c819-56da-ff0f-b07237ae6f3d/versions/1?api-version=2022-05-01",
      "RequestMethod": "PUT",
      "RequestHeaders": {
        "Accept": "application/json",
        "Accept-Encoding": "gzip, deflate",
        "Connection": "keep-alive",
        "Content-Length": "264",
        "Content-Type": "application/json",
<<<<<<< HEAD
        "User-Agent": "azure-ai-ml/1.4.0 azsdk-python-mgmt-machinelearningservices/0.1.0 Python/3.7.9 (Windows-10-10.0.22621-SP0)"
=======
        "User-Agent": "azure-ai-ml/1.4.0 azsdk-python-mgmt-machinelearningservices/0.1.0 Python/3.9.10 (Windows-10-10.0.22621-SP0)"
>>>>>>> d40d276e
      },
      "RequestBody": {
        "properties": {
          "properties": {
            "hash_sha256": "0000000000000",
            "hash_version": "0000000000000"
          },
          "isAnonymous": true,
          "isArchived": false,
<<<<<<< HEAD
          "codeUri": "https://sag5kafuzodsfcw.blob.core.windows.net:443/ed997c1d-9-e85cb78f-3fbd-54b0-ac70-31564b69b343/data-transfer-component"
=======
          "codeUri": "https://sagvgsoim6nmhbq.blob.core.windows.net/azureml-blobstore-e61cd5e2-512f-475e-9842-5e2a973993b8/LocalUpload/000000000000000000000000000000000000/data-transfer-component"
>>>>>>> d40d276e
        }
      },
      "StatusCode": 200,
      "ResponseHeaders": {
        "Cache-Control": "no-cache",
        "Content-Encoding": "gzip",
        "Content-Type": "application/json; charset=utf-8",
<<<<<<< HEAD
        "Date": "Mon, 30 Jan 2023 05:44:11 GMT",
        "Expires": "-1",
        "Pragma": "no-cache",
        "Request-Context": "appId=cid-v1:2d2e8e63-272e-4b3c-8598-4ee570a0e70d",
        "Server-Timing": "traceparent;desc=\u002200-9194f8e5d93695ad0bce7102c3a56d69-bb630d708e7d048c-00\u0022",
=======
        "Date": "Mon, 30 Jan 2023 08:00:52 GMT",
        "Expires": "-1",
        "Pragma": "no-cache",
        "Request-Context": "appId=cid-v1:512cc15a-13b5-415b-bfd0-dce7accb6bb1",
        "Server-Timing": "traceparent;desc=\u002200-21a591ce08709b33dc3f9c29947adcea-c0669d9b282b0400-01\u0022",
>>>>>>> d40d276e
        "Strict-Transport-Security": "max-age=31536000; includeSubDomains",
        "Transfer-Encoding": "chunked",
        "Vary": [
          "Accept-Encoding",
          "Accept-Encoding"
        ],
<<<<<<< HEAD
        "x-aml-cluster": "vienna-eastus2-02",
        "X-Content-Type-Options": "nosniff",
        "x-ms-correlation-request-id": "a9dbe493-888e-4449-896a-c5d0aae2f26b",
        "x-ms-ratelimit-remaining-subscription-writes": "1154",
        "x-ms-response-type": "standard",
        "x-ms-routing-request-id": "CENTRALUS:20230130T054411Z:a9dbe493-888e-4449-896a-c5d0aae2f26b",
        "x-request-time": "0.094"
=======
        "x-aml-cluster": "vienna-test-westus2-01",
        "X-Content-Type-Options": "nosniff",
        "x-ms-correlation-request-id": "5c8a541b-7360-4a4e-9fcb-e4c723c828fe",
        "x-ms-ratelimit-remaining-subscription-writes": "1172",
        "x-ms-response-type": "standard",
        "x-ms-routing-request-id": "JAPANEAST:20230130T080052Z:5c8a541b-7360-4a4e-9fcb-e4c723c828fe",
        "x-request-time": "0.268"
>>>>>>> d40d276e
      },
      "ResponseBody": {
        "id": "/subscriptions/00000000-0000-0000-0000-000000000/resourceGroups/00000/providers/Microsoft.MachineLearningServices/workspaces/00000/codes/328cf68e-c819-56da-ff0f-b07237ae6f3d/versions/1",
        "name": "1",
        "type": "Microsoft.MachineLearningServices/workspaces/codes/versions",
        "properties": {
          "description": null,
          "tags": {},
          "properties": {
            "hash_sha256": "0000000000000",
            "hash_version": "0000000000000"
          },
          "isArchived": false,
          "isAnonymous": false,
<<<<<<< HEAD
          "codeUri": "https://sag5kafuzodsfcw.blob.core.windows.net:443/ed997c1d-9-405db802-7f74-5bb9-a750-0ea0274fada8/data-transfer-component"
        },
        "systemData": {
          "createdAt": "2023-01-30T05:26:22.7848544\u002B00:00",
          "createdBy": "Diondra Peck",
          "createdByType": "User",
          "lastModifiedAt": "2023-01-30T05:44:11.3482085\u002B00:00",
          "lastModifiedBy": "Diondra Peck",
=======
          "codeUri": "https://sagvgsoim6nmhbq.blob.core.windows.net/azureml-blobstore-e61cd5e2-512f-475e-9842-5e2a973993b8/LocalUpload/000000000000000000000000000000000000/data-transfer-component"
        },
        "systemData": {
          "createdAt": "2022-10-24T10:52:44.6758057\u002B00:00",
          "createdBy": "Xingzhi Zhang",
          "createdByType": "User",
          "lastModifiedAt": "2023-01-30T08:00:52.3983437\u002B00:00",
          "lastModifiedBy": "Xingzhi Zhang",
>>>>>>> d40d276e
          "lastModifiedByType": "User"
        }
      }
    },
    {
<<<<<<< HEAD
      "RequestUri": "https://management.azure.com/subscriptions/00000000-0000-0000-0000-000000000/resourceGroups/00000/providers/Microsoft.MachineLearningServices/workspaces/00000/components/test_390351716382/versions/0.0.1?api-version=2022-10-01",
=======
      "RequestUri": "https://management.azure.com/subscriptions/00000000-0000-0000-0000-000000000/resourceGroups/00000/providers/Microsoft.MachineLearningServices/workspaces/00000/components/test_644809090696/versions/0.0.1?api-version=2022-10-01",
>>>>>>> d40d276e
      "RequestMethod": "PUT",
      "RequestHeaders": {
        "Accept": "application/json",
        "Accept-Encoding": "gzip, deflate",
        "Connection": "keep-alive",
        "Content-Length": "1104",
        "Content-Type": "application/json",
<<<<<<< HEAD
        "User-Agent": "azure-ai-ml/1.4.0 azsdk-python-mgmt-machinelearningservices/0.1.0 Python/3.7.9 (Windows-10-10.0.22621-SP0)"
=======
        "User-Agent": "azure-ai-ml/1.4.0 azsdk-python-mgmt-machinelearningservices/0.1.0 Python/3.9.10 (Windows-10-10.0.22621-SP0)"
>>>>>>> d40d276e
      },
      "RequestBody": {
        "properties": {
          "description": "transfer data between common storage types such as Azure Blob Storage and Azure Data Lake.",
          "properties": {},
          "tags": {
            "category": "Component Tutorial",
            "contact": "amldesigner@microsoft.com"
          },
          "isAnonymous": false,
          "isArchived": false,
          "componentSpec": {
<<<<<<< HEAD
            "name": "test_390351716382",
=======
            "name": "test_644809090696",
>>>>>>> d40d276e
            "description": "transfer data between common storage types such as Azure Blob Storage and Azure Data Lake.",
            "tags": {
              "category": "Component Tutorial",
              "contact": "amldesigner@microsoft.com"
            },
            "version": "0.0.1",
            "$schema": "https://componentsdk.azureedge.net/jsonschema/DataTransferComponent.json",
            "display_name": "Data Transfer",
            "is_deterministic": true,
            "inputs": {
              "source_data": {
                "type": "path",
                "description": "Source data"
              }
            },
            "outputs": {
              "destination_data": {
                "type": "path",
                "description": "Destination data"
              }
            },
            "type": "DataTransferComponent",
            "code": "azureml:/subscriptions/00000000-0000-0000-0000-000000000/resourceGroups/00000/providers/Microsoft.MachineLearningServices/workspaces/00000/codes/328cf68e-c819-56da-ff0f-b07237ae6f3d/versions/1",
            "_source": "YAML.COMPONENT"
          }
        }
      },
      "StatusCode": 201,
      "ResponseHeaders": {
        "Cache-Control": "no-cache",
<<<<<<< HEAD
        "Content-Length": "1876",
        "Content-Type": "application/json; charset=utf-8",
        "Date": "Mon, 30 Jan 2023 05:44:11 GMT",
        "Expires": "-1",
        "Location": "https://management.azure.com/subscriptions/00000000-0000-0000-0000-000000000/resourceGroups/00000/providers/Microsoft.MachineLearningServices/workspaces/00000/components/test_390351716382/versions/0.0.1?api-version=2022-10-01",
        "Pragma": "no-cache",
        "Request-Context": "appId=cid-v1:2d2e8e63-272e-4b3c-8598-4ee570a0e70d",
        "Server-Timing": "traceparent;desc=\u002200-d8d16bd47b17a2aed96be20af0611bc5-5d76d66b84b0198b-00\u0022",
        "Strict-Transport-Security": "max-age=31536000; includeSubDomains",
        "x-aml-cluster": "vienna-eastus2-02",
        "X-Content-Type-Options": "nosniff",
        "x-ms-correlation-request-id": "3e8bfbda-033a-448d-92ea-6ce4d0fd617e",
        "x-ms-ratelimit-remaining-subscription-writes": "1153",
        "x-ms-response-type": "standard",
        "x-ms-routing-request-id": "CENTRALUS:20230130T054411Z:3e8bfbda-033a-448d-92ea-6ce4d0fd617e",
        "x-request-time": "0.282"
      },
      "ResponseBody": {
        "id": "/subscriptions/00000000-0000-0000-0000-000000000/resourceGroups/00000/providers/Microsoft.MachineLearningServices/workspaces/00000/components/test_390351716382/versions/0.0.1",
=======
        "Content-Length": "1878",
        "Content-Type": "application/json; charset=utf-8",
        "Date": "Mon, 30 Jan 2023 08:00:54 GMT",
        "Expires": "-1",
        "Location": "https://management.azure.com/subscriptions/00000000-0000-0000-0000-000000000/resourceGroups/00000/providers/Microsoft.MachineLearningServices/workspaces/00000/components/test_644809090696/versions/0.0.1?api-version=2022-10-01",
        "Pragma": "no-cache",
        "Request-Context": "appId=cid-v1:512cc15a-13b5-415b-bfd0-dce7accb6bb1",
        "Server-Timing": "traceparent;desc=\u002200-30b9bbf5eed3f5587c087e775d9bdd39-8d0e3ae9f16a812c-01\u0022",
        "Strict-Transport-Security": "max-age=31536000; includeSubDomains",
        "x-aml-cluster": "vienna-test-westus2-01",
        "X-Content-Type-Options": "nosniff",
        "x-ms-correlation-request-id": "f1411ef9-7365-4df7-b8fe-51a60b703628",
        "x-ms-ratelimit-remaining-subscription-writes": "1171",
        "x-ms-response-type": "standard",
        "x-ms-routing-request-id": "JAPANEAST:20230130T080054Z:f1411ef9-7365-4df7-b8fe-51a60b703628",
        "x-request-time": "1.661"
      },
      "ResponseBody": {
        "id": "/subscriptions/00000000-0000-0000-0000-000000000/resourceGroups/00000/providers/Microsoft.MachineLearningServices/workspaces/00000/components/test_644809090696/versions/0.0.1",
>>>>>>> d40d276e
        "name": "0.0.1",
        "type": "Microsoft.MachineLearningServices/workspaces/components/versions",
        "properties": {
          "description": null,
          "tags": {
            "category": "Component Tutorial",
            "contact": "amldesigner@microsoft.com"
          },
          "properties": {},
          "isArchived": false,
          "isAnonymous": false,
          "componentSpec": {
            "$schema": "https://componentsdk.azureedge.net/jsonschema/DataTransferComponent.json",
<<<<<<< HEAD
            "name": "test_390351716382",
=======
            "name": "test_644809090696",
>>>>>>> d40d276e
            "version": "0.0.1",
            "display_name": "Data Transfer",
            "is_deterministic": "True",
            "type": "DataTransferComponent",
            "description": "transfer data between common storage types such as Azure Blob Storage and Azure Data Lake.",
            "tags": {
              "category": "Component Tutorial",
              "contact": "amldesigner@microsoft.com"
            },
            "inputs": {
              "source_data": {
                "type": "path",
                "optional": "False",
                "description": "Source data"
              }
            },
            "outputs": {
              "destination_data": {
                "type": "path",
                "description": "Destination data"
              }
            },
            "datatransfer": {
              "allow_overwrite": "True"
            },
            "code": "azureml:/subscriptions/00000000-0000-0000-0000-000000000/resourceGroups/00000/providers/Microsoft.MachineLearningServices/workspaces/00000/codes/328cf68e-c819-56da-ff0f-b07237ae6f3d/versions/1"
          }
        },
        "systemData": {
<<<<<<< HEAD
          "createdAt": "2023-01-30T05:44:11.8388971\u002B00:00",
          "createdBy": "Diondra Peck",
          "createdByType": "User",
          "lastModifiedAt": "2023-01-30T05:44:11.904398\u002B00:00",
          "lastModifiedBy": "Diondra Peck",
=======
          "createdAt": "2023-01-30T08:00:53.7787962\u002B00:00",
          "createdBy": "Xingzhi Zhang",
          "createdByType": "User",
          "lastModifiedAt": "2023-01-30T08:00:54.269833\u002B00:00",
          "lastModifiedBy": "Xingzhi Zhang",
>>>>>>> d40d276e
          "lastModifiedByType": "User"
        }
      }
    },
    {
<<<<<<< HEAD
      "RequestUri": "https://management.azure.com/subscriptions/00000000-0000-0000-0000-000000000/resourceGroups/00000/providers/Microsoft.MachineLearningServices/workspaces/00000/components/test_390351716382/versions/0.0.1?api-version=2022-10-01",
=======
      "RequestUri": "https://management.azure.com/subscriptions/00000000-0000-0000-0000-000000000/resourceGroups/00000/providers/Microsoft.MachineLearningServices/workspaces/00000/components/test_644809090696/versions/0.0.1?api-version=2022-10-01",
>>>>>>> d40d276e
      "RequestMethod": "GET",
      "RequestHeaders": {
        "Accept": "application/json",
        "Accept-Encoding": "gzip, deflate",
        "Connection": "keep-alive",
<<<<<<< HEAD
        "User-Agent": "azure-ai-ml/1.4.0 azsdk-python-mgmt-machinelearningservices/0.1.0 Python/3.7.9 (Windows-10-10.0.22621-SP0)"
=======
        "User-Agent": "azure-ai-ml/1.4.0 azsdk-python-mgmt-machinelearningservices/0.1.0 Python/3.9.10 (Windows-10-10.0.22621-SP0)"
>>>>>>> d40d276e
      },
      "RequestBody": null,
      "StatusCode": 200,
      "ResponseHeaders": {
        "Cache-Control": "no-cache",
        "Content-Encoding": "gzip",
        "Content-Type": "application/json; charset=utf-8",
<<<<<<< HEAD
        "Date": "Mon, 30 Jan 2023 05:44:16 GMT",
        "Expires": "-1",
        "Pragma": "no-cache",
        "Request-Context": "appId=cid-v1:2d2e8e63-272e-4b3c-8598-4ee570a0e70d",
        "Server-Timing": "traceparent;desc=\u002200-15dfcaf6d27e4f0b23e674609b853572-7f9d3841dd577808-00\u0022",
=======
        "Date": "Mon, 30 Jan 2023 08:01:00 GMT",
        "Expires": "-1",
        "Pragma": "no-cache",
        "Request-Context": "appId=cid-v1:512cc15a-13b5-415b-bfd0-dce7accb6bb1",
        "Server-Timing": "traceparent;desc=\u002200-1741967999fe7b5c820fb7c37d7e76a4-a215c10cbdeb85f4-01\u0022",
>>>>>>> d40d276e
        "Strict-Transport-Security": "max-age=31536000; includeSubDomains",
        "Transfer-Encoding": "chunked",
        "Vary": [
          "Accept-Encoding",
          "Accept-Encoding"
        ],
<<<<<<< HEAD
        "x-aml-cluster": "vienna-eastus2-02",
        "X-Content-Type-Options": "nosniff",
        "x-ms-correlation-request-id": "c9ece769-86b3-4a6f-8ab6-55dd214e7893",
        "x-ms-ratelimit-remaining-subscription-reads": "11925",
        "x-ms-response-type": "standard",
        "x-ms-routing-request-id": "CENTRALUS:20230130T054417Z:c9ece769-86b3-4a6f-8ab6-55dd214e7893",
        "x-request-time": "0.088"
      },
      "ResponseBody": {
        "id": "/subscriptions/00000000-0000-0000-0000-000000000/resourceGroups/00000/providers/Microsoft.MachineLearningServices/workspaces/00000/components/test_390351716382/versions/0.0.1",
=======
        "x-aml-cluster": "vienna-test-westus2-01",
        "X-Content-Type-Options": "nosniff",
        "x-ms-correlation-request-id": "0f93064d-d4f4-4a5b-b466-b89185823530",
        "x-ms-ratelimit-remaining-subscription-reads": "11957",
        "x-ms-response-type": "standard",
        "x-ms-routing-request-id": "JAPANEAST:20230130T080100Z:0f93064d-d4f4-4a5b-b466-b89185823530",
        "x-request-time": "0.330"
      },
      "ResponseBody": {
        "id": "/subscriptions/00000000-0000-0000-0000-000000000/resourceGroups/00000/providers/Microsoft.MachineLearningServices/workspaces/00000/components/test_644809090696/versions/0.0.1",
>>>>>>> d40d276e
        "name": "0.0.1",
        "type": "Microsoft.MachineLearningServices/workspaces/components/versions",
        "properties": {
          "description": null,
          "tags": {
            "category": "Component Tutorial",
            "contact": "amldesigner@microsoft.com"
          },
          "properties": {},
          "isArchived": false,
          "isAnonymous": false,
          "componentSpec": {
            "$schema": "https://componentsdk.azureedge.net/jsonschema/DataTransferComponent.json",
<<<<<<< HEAD
            "name": "test_390351716382",
=======
            "name": "test_644809090696",
>>>>>>> d40d276e
            "version": "0.0.1",
            "display_name": "Data Transfer",
            "is_deterministic": "True",
            "type": "DataTransferComponent",
            "description": "transfer data between common storage types such as Azure Blob Storage and Azure Data Lake.",
            "tags": {
              "category": "Component Tutorial",
              "contact": "amldesigner@microsoft.com"
            },
            "inputs": {
              "source_data": {
                "type": "path",
                "optional": "False",
                "description": "Source data"
              }
            },
            "outputs": {
              "destination_data": {
                "type": "path",
                "description": "Destination data"
              }
            },
            "datatransfer": {
              "allow_overwrite": "True"
            },
            "code": "azureml:/subscriptions/00000000-0000-0000-0000-000000000/resourceGroups/00000/providers/Microsoft.MachineLearningServices/workspaces/00000/codes/328cf68e-c819-56da-ff0f-b07237ae6f3d/versions/1"
          }
        },
        "systemData": {
<<<<<<< HEAD
          "createdAt": "2023-01-30T05:44:11.8388971\u002B00:00",
          "createdBy": "Diondra Peck",
          "createdByType": "User",
          "lastModifiedAt": "2023-01-30T05:44:11.904398\u002B00:00",
          "lastModifiedBy": "Diondra Peck",
=======
          "createdAt": "2023-01-30T08:00:53.7787962\u002B00:00",
          "createdBy": "Xingzhi Zhang",
          "createdByType": "User",
          "lastModifiedAt": "2023-01-30T08:00:54.269833\u002B00:00",
          "lastModifiedBy": "Xingzhi Zhang",
>>>>>>> d40d276e
          "lastModifiedByType": "User"
        }
      }
    },
    {
      "RequestUri": "https://management.azure.com/subscriptions/00000000-0000-0000-0000-000000000/resourceGroups/00000/providers/Microsoft.MachineLearningServices/workspaces/00000/computes/cpu-cluster?api-version=2022-10-01-preview",
      "RequestMethod": "GET",
      "RequestHeaders": {
        "Accept": "application/json",
        "Accept-Encoding": "gzip, deflate",
        "Connection": "keep-alive",
<<<<<<< HEAD
        "User-Agent": "azure-ai-ml/1.4.0 azsdk-python-mgmt-machinelearningservices/0.1.0 Python/3.7.9 (Windows-10-10.0.22621-SP0)"
=======
        "User-Agent": "azure-ai-ml/1.4.0 azsdk-python-mgmt-machinelearningservices/0.1.0 Python/3.9.10 (Windows-10-10.0.22621-SP0)"
>>>>>>> d40d276e
      },
      "RequestBody": null,
      "StatusCode": 200,
      "ResponseHeaders": {
        "Cache-Control": "no-cache",
        "Content-Encoding": "gzip",
        "Content-Type": "application/json; charset=utf-8",
<<<<<<< HEAD
        "Date": "Mon, 30 Jan 2023 05:44:18 GMT",
        "Expires": "-1",
        "Pragma": "no-cache",
        "Request-Context": "appId=cid-v1:2d2e8e63-272e-4b3c-8598-4ee570a0e70d",
        "Server-Timing": "traceparent;desc=\u002200-4dd8d6ea57768826886aae41ca1fadcb-ed02c269e2d0c479-00\u0022",
=======
        "Date": "Mon, 30 Jan 2023 08:01:03 GMT",
        "Expires": "-1",
        "Pragma": "no-cache",
        "Request-Context": "appId=cid-v1:512cc15a-13b5-415b-bfd0-dce7accb6bb1",
        "Server-Timing": "traceparent;desc=\u002200-bdae26b11ff21281d35635c41bf9afab-9438d08db835b2a2-01\u0022",
>>>>>>> d40d276e
        "Strict-Transport-Security": "max-age=31536000; includeSubDomains",
        "Transfer-Encoding": "chunked",
        "Vary": [
          "Accept-Encoding",
          "Accept-Encoding"
        ],
<<<<<<< HEAD
        "x-aml-cluster": "vienna-eastus2-02",
        "X-Content-Type-Options": "nosniff",
        "x-ms-correlation-request-id": "1095c5bc-c4cc-4fba-ae50-a1574a3323d0",
        "x-ms-ratelimit-remaining-subscription-reads": "11924",
        "x-ms-response-type": "standard",
        "x-ms-routing-request-id": "CENTRALUS:20230130T054419Z:1095c5bc-c4cc-4fba-ae50-a1574a3323d0",
        "x-request-time": "0.035"
=======
        "x-aml-cluster": "vienna-test-westus2-02",
        "X-Content-Type-Options": "nosniff",
        "x-ms-correlation-request-id": "a3793f86-bf38-4be5-8222-234b9141a90e",
        "x-ms-ratelimit-remaining-subscription-reads": "11956",
        "x-ms-response-type": "standard",
        "x-ms-routing-request-id": "JAPANEAST:20230130T080103Z:a3793f86-bf38-4be5-8222-234b9141a90e",
        "x-request-time": "0.274"
>>>>>>> d40d276e
      },
      "ResponseBody": {
        "id": "/subscriptions/00000000-0000-0000-0000-000000000/resourceGroups/00000/providers/Microsoft.MachineLearningServices/workspaces/00000/computes/cpu-cluster",
        "name": "cpu-cluster",
        "type": "Microsoft.MachineLearningServices/workspaces/computes",
<<<<<<< HEAD
        "location": "eastus2",
        "tags": {},
        "properties": {
          "createdOn": "2023-01-30T04:48:06.2699059\u002B00:00",
          "modifiedOn": "2023-01-30T04:48:12.8944527\u002B00:00",
=======
        "location": "centraluseuap",
        "tags": {},
        "properties": {
          "createdOn": "2022-09-22T09:02:22.1899959\u002B00:00",
          "modifiedOn": "2022-11-21T09:48:12.4511558\u002B00:00",
>>>>>>> d40d276e
          "disableLocalAuth": false,
          "description": null,
          "resourceId": null,
          "computeType": "AmlCompute",
<<<<<<< HEAD
          "computeLocation": "eastus2",
=======
          "computeLocation": "centraluseuap",
>>>>>>> d40d276e
          "provisioningState": "Succeeded",
          "provisioningErrors": null,
          "isAttachedCompute": false,
          "properties": {
            "vmSize": "STANDARD_DS2_V2",
            "vmPriority": "Dedicated",
            "scaleSettings": {
              "maxNodeCount": 6,
              "minNodeCount": 1,
              "nodeIdleTimeBeforeScaleDown": "PT2M"
            },
            "subnet": null,
<<<<<<< HEAD
            "currentNodeCount": 2,
            "targetNodeCount": 3,
            "nodeStateCounts": {
              "preparingNodeCount": 0,
              "runningNodeCount": 2,
=======
            "currentNodeCount": 6,
            "targetNodeCount": 6,
            "nodeStateCounts": {
              "preparingNodeCount": 0,
              "runningNodeCount": 6,
>>>>>>> d40d276e
              "idleNodeCount": 0,
              "unusableNodeCount": 0,
              "leavingNodeCount": 0,
              "preemptedNodeCount": 0
            },
<<<<<<< HEAD
            "allocationState": "Resizing",
            "allocationStateTransitionTime": "2023-01-30T05:42:31.935\u002B00:00",
=======
            "allocationState": "Steady",
            "allocationStateTransitionTime": "2023-01-06T18:59:34.232\u002B00:00",
>>>>>>> d40d276e
            "errors": null,
            "remoteLoginPortPublicAccess": "Enabled",
            "osType": "Linux",
            "virtualMachineImage": null,
            "isolatedNetwork": false,
            "propertyBag": {}
          }
        }
      }
    },
    {
      "RequestUri": "https://management.azure.com/subscriptions/00000000-0000-0000-0000-000000000/resourceGroups/00000/providers/Microsoft.MachineLearningServices/workspaces/00000/jobs/000000000000000000000?api-version=2022-10-01-preview",
      "RequestMethod": "PUT",
      "RequestHeaders": {
        "Accept": "application/json",
        "Accept-Encoding": "gzip, deflate",
        "Connection": "keep-alive",
        "Content-Length": "1085",
        "Content-Type": "application/json",
<<<<<<< HEAD
        "User-Agent": "azure-ai-ml/1.4.0 azsdk-python-mgmt-machinelearningservices/0.1.0 Python/3.7.9 (Windows-10-10.0.22621-SP0)"
=======
        "User-Agent": "azure-ai-ml/1.4.0 azsdk-python-mgmt-machinelearningservices/0.1.0 Python/3.9.10 (Windows-10-10.0.22621-SP0)"
>>>>>>> d40d276e
      },
      "RequestBody": {
        "properties": {
          "properties": {},
          "tags": {},
          "displayName": "pipeline_func",
          "experimentName": "azure-ai-ml",
          "isArchived": false,
          "jobType": "Pipeline",
          "inputs": {},
          "jobs": {
            "node": {
              "type": "DataTransferComponent",
              "computeId": "/subscriptions/00000000-0000-0000-0000-000000000/resourceGroups/00000/providers/Microsoft.MachineLearningServices/workspaces/00000/computes/cpu-cluster",
              "inputs": {
                "source_data": {
                  "uri": "/subscriptions/00000000-0000-0000-0000-000000000/resourceGroups/00000/providers/Microsoft.MachineLearningServices/workspaces/00000/data/mltable_mnist/versions/2",
                  "job_input_type": "mltable"
                }
              },
              "_source": "REMOTE.WORKSPACE.COMPONENT",
<<<<<<< HEAD
              "componentId": "/subscriptions/00000000-0000-0000-0000-000000000/resourceGroups/00000/providers/Microsoft.MachineLearningServices/workspaces/00000/components/test_390351716382/versions/0.0.1"
=======
              "componentId": "/subscriptions/00000000-0000-0000-0000-000000000/resourceGroups/00000/providers/Microsoft.MachineLearningServices/workspaces/00000/components/test_644809090696/versions/0.0.1"
>>>>>>> d40d276e
            }
          },
          "outputs": {},
          "settings": {
            "default_datastore": "/subscriptions/00000000-0000-0000-0000-000000000/resourceGroups/00000/providers/Microsoft.MachineLearningServices/workspaces/00000/datastores/workspaceblobstore",
            "_source": "DSL"
          }
        }
      },
      "StatusCode": 201,
      "ResponseHeaders": {
        "Cache-Control": "no-cache",
<<<<<<< HEAD
        "Content-Length": "2981",
        "Content-Type": "application/json; charset=utf-8",
        "Date": "Mon, 30 Jan 2023 05:44:20 GMT",
        "Expires": "-1",
        "Location": "https://management.azure.com/subscriptions/00000000-0000-0000-0000-000000000/resourceGroups/00000/providers/Microsoft.MachineLearningServices/workspaces/00000/jobs/000000000000000000000?api-version=2022-10-01-preview",
        "Pragma": "no-cache",
        "Request-Context": "appId=cid-v1:2d2e8e63-272e-4b3c-8598-4ee570a0e70d",
        "Server-Timing": "traceparent;desc=\u002200-bd1bd9e2fb792498f6f652feebdb0053-d99f64a49df1b7cb-00\u0022",
        "Strict-Transport-Security": "max-age=31536000; includeSubDomains",
        "x-aml-cluster": "vienna-eastus2-02",
        "X-Content-Type-Options": "nosniff",
        "x-ms-correlation-request-id": "c00fc3b2-fbae-4dec-9c85-53ecaaffeae8",
        "x-ms-ratelimit-remaining-subscription-writes": "1152",
        "x-ms-response-type": "standard",
        "x-ms-routing-request-id": "CENTRALUS:20230130T054420Z:c00fc3b2-fbae-4dec-9c85-53ecaaffeae8",
        "x-request-time": "0.948"
=======
        "Content-Length": "2986",
        "Content-Type": "application/json; charset=utf-8",
        "Date": "Mon, 30 Jan 2023 08:01:05 GMT",
        "Expires": "-1",
        "Location": "https://management.azure.com/subscriptions/00000000-0000-0000-0000-000000000/resourceGroups/00000/providers/Microsoft.MachineLearningServices/workspaces/00000/jobs/000000000000000000000?api-version=2022-10-01-preview",
        "Pragma": "no-cache",
        "Request-Context": "appId=cid-v1:512cc15a-13b5-415b-bfd0-dce7accb6bb1",
        "Server-Timing": "traceparent;desc=\u002200-6c17db70a9cb0e9582116b373fb2cbe2-594242e2ee285196-01\u0022",
        "Strict-Transport-Security": "max-age=31536000; includeSubDomains",
        "x-aml-cluster": "vienna-test-westus2-01",
        "X-Content-Type-Options": "nosniff",
        "x-ms-correlation-request-id": "48c7b11b-12d8-49a3-839b-6f7eeb31820a",
        "x-ms-ratelimit-remaining-subscription-writes": "1170",
        "x-ms-response-type": "standard",
        "x-ms-routing-request-id": "JAPANEAST:20230130T080106Z:48c7b11b-12d8-49a3-839b-6f7eeb31820a",
        "x-request-time": "2.336"
>>>>>>> d40d276e
      },
      "ResponseBody": {
        "id": "/subscriptions/00000000-0000-0000-0000-000000000/resourceGroups/00000/providers/Microsoft.MachineLearningServices/workspaces/00000/jobs/000000000000000000000",
        "name": "000000000000000000000",
        "type": "Microsoft.MachineLearningServices/workspaces/jobs",
        "properties": {
          "description": null,
          "tags": {},
          "properties": {
            "azureml.DevPlatv2": "true",
            "azureml.runsource": "azureml.PipelineRun",
            "runSource": "MFE",
            "runType": "HTTP",
            "azureml.parameters": "{}",
            "azureml.continue_on_step_failure": "False",
            "azureml.continue_on_failed_optional_input": "True",
            "azureml.defaultDataStoreName": "workspaceblobstore",
            "azureml.pipelineComponent": "pipelinerun"
          },
          "displayName": "pipeline_func",
          "status": "Preparing",
          "experimentName": "azure-ai-ml",
          "services": {
            "Tracking": {
              "jobServiceType": "Tracking",
              "port": null,
<<<<<<< HEAD
              "endpoint": "azureml://eastus2.api.azureml.ms/mlflow/v1.0/subscriptions/00000000-0000-0000-0000-000000000/resourceGroups/00000/providers/Microsoft.MachineLearningServices/workspaces/00000?",
=======
              "endpoint": "azureml://master.api.azureml-test.ms/mlflow/v1.0/subscriptions/00000000-0000-0000-0000-000000000/resourceGroups/00000/providers/Microsoft.MachineLearningServices/workspaces/00000?",
>>>>>>> d40d276e
              "status": null,
              "errorMessage": null,
              "properties": null,
              "nodes": null
            },
            "Studio": {
              "jobServiceType": "Studio",
              "port": null,
              "endpoint": "https://ml.azure.com/runs/000000000000000000000?wsid=/subscriptions/00000000-0000-0000-0000-000000000/resourcegroups/00000/workspaces/00000",
              "status": null,
              "errorMessage": null,
              "properties": null,
              "nodes": null
            }
          },
          "computeId": null,
          "isArchived": false,
          "identity": null,
          "componentId": null,
          "jobType": "Pipeline",
          "settings": {
            "default_datastore": "/subscriptions/00000000-0000-0000-0000-000000000/resourceGroups/00000/providers/Microsoft.MachineLearningServices/workspaces/00000/datastores/workspaceblobstore",
            "_source": "DSL"
          },
          "jobs": {
            "node": {
              "type": "DataTransferComponent",
              "computeId": "/subscriptions/00000000-0000-0000-0000-000000000/resourceGroups/00000/providers/Microsoft.MachineLearningServices/workspaces/00000/computes/cpu-cluster",
              "inputs": {
                "source_data": {
                  "uri": "/subscriptions/00000000-0000-0000-0000-000000000/resourceGroups/00000/providers/Microsoft.MachineLearningServices/workspaces/00000/data/mltable_mnist/versions/2",
                  "job_input_type": "mltable"
                }
              },
              "_source": "REMOTE.WORKSPACE.COMPONENT",
<<<<<<< HEAD
              "componentId": "/subscriptions/00000000-0000-0000-0000-000000000/resourceGroups/00000/providers/Microsoft.MachineLearningServices/workspaces/00000/components/test_390351716382/versions/0.0.1"
=======
              "componentId": "/subscriptions/00000000-0000-0000-0000-000000000/resourceGroups/00000/providers/Microsoft.MachineLearningServices/workspaces/00000/components/test_644809090696/versions/0.0.1"
>>>>>>> d40d276e
            }
          },
          "inputs": {},
          "outputs": {},
          "sourceJobId": null
        },
        "systemData": {
<<<<<<< HEAD
          "createdAt": "2023-01-30T05:44:20.1685373\u002B00:00",
          "createdBy": "Diondra Peck",
=======
          "createdAt": "2023-01-30T08:01:05.4998551\u002B00:00",
          "createdBy": "Xingzhi Zhang",
>>>>>>> d40d276e
          "createdByType": "User"
        }
      }
    },
    {
      "RequestUri": "https://management.azure.com/subscriptions/00000000-0000-0000-0000-000000000/resourceGroups/00000/providers/Microsoft.MachineLearningServices/workspaces/00000/jobs/000000000000000000000/cancel?api-version=2022-10-01-preview",
      "RequestMethod": "POST",
      "RequestHeaders": {
        "Accept": "application/json",
        "Accept-Encoding": "gzip, deflate",
        "Connection": "keep-alive",
        "Content-Length": "0",
<<<<<<< HEAD
        "User-Agent": "azure-ai-ml/1.4.0 azsdk-python-mgmt-machinelearningservices/0.1.0 Python/3.7.9 (Windows-10-10.0.22621-SP0)"
=======
        "User-Agent": "azure-ai-ml/1.4.0 azsdk-python-mgmt-machinelearningservices/0.1.0 Python/3.9.10 (Windows-10-10.0.22621-SP0)"
>>>>>>> d40d276e
      },
      "RequestBody": null,
      "StatusCode": 202,
      "ResponseHeaders": {
        "Cache-Control": "no-cache",
        "Content-Length": "4",
        "Content-Type": "application/json; charset=utf-8",
<<<<<<< HEAD
        "Date": "Mon, 30 Jan 2023 05:44:22 GMT",
        "Expires": "-1",
        "Location": "https://management.azure.com/subscriptions/00000000-0000-0000-0000-000000000/providers/Microsoft.MachineLearningServices/locations/eastus2/mfeOperationResults/jc:ed997c1d-9e48-442e-b62b-478a0b393069:000000000000000000000?api-version=2022-10-01-preview",
=======
        "Date": "Mon, 30 Jan 2023 08:01:08 GMT",
        "Expires": "-1",
        "Location": "https://management.azure.com/subscriptions/00000000-0000-0000-0000-000000000/providers/Microsoft.MachineLearningServices/locations/centraluseuap/mfeOperationResults/jc:e61cd5e2-512f-475e-9842-5e2a973993b8:000000000000000000000?api-version=2022-10-01-preview",
>>>>>>> d40d276e
        "Pragma": "no-cache",
        "Request-Context": "appId=cid-v1:512cc15a-13b5-415b-bfd0-dce7accb6bb1",
        "Strict-Transport-Security": "max-age=31536000; includeSubDomains",
<<<<<<< HEAD
        "x-aml-cluster": "vienna-eastus2-02",
        "X-Content-Type-Options": "nosniff",
        "x-ms-async-operation-timeout": "PT1H",
        "x-ms-correlation-request-id": "91342c9e-f854-4bc0-abbd-f8de0b4b7e13",
        "x-ms-ratelimit-remaining-subscription-writes": "1184",
        "x-ms-response-type": "standard",
        "x-ms-routing-request-id": "CENTRALUS:20230130T054422Z:91342c9e-f854-4bc0-abbd-f8de0b4b7e13",
        "x-request-time": "0.588"
=======
        "x-aml-cluster": "vienna-test-westus2-01",
        "X-Content-Type-Options": "nosniff",
        "x-ms-async-operation-timeout": "PT1H",
        "x-ms-correlation-request-id": "19e744b1-e3fc-42d6-bac8-c204640c381c",
        "x-ms-ratelimit-remaining-subscription-writes": "1181",
        "x-ms-response-type": "standard",
        "x-ms-routing-request-id": "JAPANEAST:20230130T080109Z:19e744b1-e3fc-42d6-bac8-c204640c381c",
        "x-request-time": "0.910"
>>>>>>> d40d276e
      },
      "ResponseBody": "null"
    },
    {
<<<<<<< HEAD
      "RequestUri": "https://management.azure.com/subscriptions/00000000-0000-0000-0000-000000000/providers/Microsoft.MachineLearningServices/locations/eastus2/mfeOperationResults/jc:ed997c1d-9e48-442e-b62b-478a0b393069:000000000000000000000?api-version=2022-10-01-preview",
=======
      "RequestUri": "https://management.azure.com/subscriptions/00000000-0000-0000-0000-000000000/providers/Microsoft.MachineLearningServices/locations/centraluseuap/mfeOperationResults/jc:e61cd5e2-512f-475e-9842-5e2a973993b8:000000000000000000000?api-version=2022-10-01-preview",
>>>>>>> d40d276e
      "RequestMethod": "GET",
      "RequestHeaders": {
        "Accept": "*/*",
        "Accept-Encoding": "gzip, deflate",
        "Connection": "keep-alive",
<<<<<<< HEAD
        "User-Agent": "azure-ai-ml/1.4.0 azsdk-python-mgmt-machinelearningservices/0.1.0 Python/3.7.9 (Windows-10-10.0.22621-SP0)"
=======
        "User-Agent": "azure-ai-ml/1.4.0 azsdk-python-mgmt-machinelearningservices/0.1.0 Python/3.9.10 (Windows-10-10.0.22621-SP0)"
>>>>>>> d40d276e
      },
      "RequestBody": null,
      "StatusCode": 202,
      "ResponseHeaders": {
        "Cache-Control": "no-cache",
        "Content-Length": "2",
        "Content-Type": "application/json; charset=utf-8",
<<<<<<< HEAD
        "Date": "Mon, 30 Jan 2023 05:44:22 GMT",
        "Expires": "-1",
        "Location": "https://management.azure.com/subscriptions/00000000-0000-0000-0000-000000000/providers/Microsoft.MachineLearningServices/locations/eastus2/mfeOperationResults/jc:ed997c1d-9e48-442e-b62b-478a0b393069:000000000000000000000?api-version=2022-10-01-preview",
=======
        "Date": "Mon, 30 Jan 2023 08:01:08 GMT",
        "Expires": "-1",
        "Location": "https://management.azure.com/subscriptions/00000000-0000-0000-0000-000000000/providers/Microsoft.MachineLearningServices/locations/centraluseuap/mfeOperationResults/jc:e61cd5e2-512f-475e-9842-5e2a973993b8:000000000000000000000?api-version=2022-10-01-preview",
>>>>>>> d40d276e
        "Pragma": "no-cache",
        "Request-Context": "appId=cid-v1:512cc15a-13b5-415b-bfd0-dce7accb6bb1",
        "Strict-Transport-Security": "max-age=31536000; includeSubDomains",
<<<<<<< HEAD
        "x-aml-cluster": "vienna-eastus2-02",
        "X-Content-Type-Options": "nosniff",
        "x-ms-correlation-request-id": "415868e1-050d-44a1-af7d-ceaea6e10483",
        "x-ms-ratelimit-remaining-subscription-reads": "11923",
        "x-ms-response-type": "standard",
        "x-ms-routing-request-id": "CENTRALUS:20230130T054422Z:415868e1-050d-44a1-af7d-ceaea6e10483",
        "x-request-time": "0.021"
=======
        "x-aml-cluster": "vienna-test-westus2-02",
        "X-Content-Type-Options": "nosniff",
        "x-ms-correlation-request-id": "f9e5cbe1-a986-4083-bf1f-69286a20344d",
        "x-ms-ratelimit-remaining-subscription-reads": "11955",
        "x-ms-response-type": "standard",
        "x-ms-routing-request-id": "JAPANEAST:20230130T080109Z:f9e5cbe1-a986-4083-bf1f-69286a20344d",
        "x-request-time": "0.032"
>>>>>>> d40d276e
      },
      "ResponseBody": {}
    },
    {
<<<<<<< HEAD
      "RequestUri": "https://management.azure.com/subscriptions/00000000-0000-0000-0000-000000000/providers/Microsoft.MachineLearningServices/locations/eastus2/mfeOperationResults/jc:ed997c1d-9e48-442e-b62b-478a0b393069:000000000000000000000?api-version=2022-10-01-preview",
=======
      "RequestUri": "https://management.azure.com/subscriptions/00000000-0000-0000-0000-000000000/providers/Microsoft.MachineLearningServices/locations/centraluseuap/mfeOperationResults/jc:e61cd5e2-512f-475e-9842-5e2a973993b8:000000000000000000000?api-version=2022-10-01-preview",
>>>>>>> d40d276e
      "RequestMethod": "GET",
      "RequestHeaders": {
        "Accept": "*/*",
        "Accept-Encoding": "gzip, deflate",
        "Connection": "keep-alive",
<<<<<<< HEAD
        "User-Agent": "azure-ai-ml/1.4.0 azsdk-python-mgmt-machinelearningservices/0.1.0 Python/3.7.9 (Windows-10-10.0.22621-SP0)"
=======
        "User-Agent": "azure-ai-ml/1.4.0 azsdk-python-mgmt-machinelearningservices/0.1.0 Python/3.9.10 (Windows-10-10.0.22621-SP0)"
>>>>>>> d40d276e
      },
      "RequestBody": null,
      "StatusCode": 200,
      "ResponseHeaders": {
        "Cache-Control": "no-cache",
        "Content-Length": "0",
<<<<<<< HEAD
        "Date": "Mon, 30 Jan 2023 05:44:52 GMT",
        "Expires": "-1",
        "Pragma": "no-cache",
        "Request-Context": "appId=cid-v1:2d2e8e63-272e-4b3c-8598-4ee570a0e70d",
        "Server-Timing": "traceparent;desc=\u002200-fce32f7f5acda82b3b75d4c3781da1e3-c8827dce5d680a3f-00\u0022",
        "Strict-Transport-Security": "max-age=31536000; includeSubDomains",
        "x-aml-cluster": "vienna-eastus2-02",
        "X-Content-Type-Options": "nosniff",
        "x-ms-correlation-request-id": "acfb007b-b349-4030-bc10-f9bac072ae62",
        "x-ms-ratelimit-remaining-subscription-reads": "11922",
        "x-ms-response-type": "standard",
        "x-ms-routing-request-id": "CENTRALUS:20230130T054452Z:acfb007b-b349-4030-bc10-f9bac072ae62",
        "x-request-time": "0.023"
=======
        "Date": "Mon, 30 Jan 2023 08:01:40 GMT",
        "Expires": "-1",
        "Pragma": "no-cache",
        "Request-Context": "appId=cid-v1:512cc15a-13b5-415b-bfd0-dce7accb6bb1",
        "Server-Timing": "traceparent;desc=\u002200-7d51889b8412b843daab37c049a04aba-b711c7b2d63612d2-01\u0022",
        "Strict-Transport-Security": "max-age=31536000; includeSubDomains",
        "x-aml-cluster": "vienna-test-westus2-01",
        "X-Content-Type-Options": "nosniff",
        "x-ms-correlation-request-id": "1e042531-30ea-4db5-98c3-de9cee751548",
        "x-ms-ratelimit-remaining-subscription-reads": "11954",
        "x-ms-response-type": "standard",
        "x-ms-routing-request-id": "JAPANEAST:20230130T080140Z:1e042531-30ea-4db5-98c3-de9cee751548",
        "x-request-time": "0.043"
>>>>>>> d40d276e
      },
      "ResponseBody": null
    }
  ],
  "Variables": {
<<<<<<< HEAD
    "component_name": "test_390351716382"
=======
    "component_name": "test_644809090696"
>>>>>>> d40d276e
  }
}<|MERGE_RESOLUTION|>--- conflicted
+++ resolved
@@ -7,11 +7,7 @@
         "Accept": "application/json",
         "Accept-Encoding": "gzip, deflate",
         "Connection": "keep-alive",
-<<<<<<< HEAD
         "User-Agent": "azure-ai-ml/1.4.0 azsdk-python-mgmt-machinelearningservices/0.1.0 Python/3.7.9 (Windows-10-10.0.22621-SP0)"
-=======
-        "User-Agent": "azure-ai-ml/1.4.0 azsdk-python-mgmt-machinelearningservices/0.1.0 Python/3.9.10 (Windows-10-10.0.22621-SP0)"
->>>>>>> d40d276e
       },
       "RequestBody": null,
       "StatusCode": 200,
@@ -19,42 +15,24 @@
         "Cache-Control": "no-cache",
         "Content-Encoding": "gzip",
         "Content-Type": "application/json; charset=utf-8",
-<<<<<<< HEAD
-        "Date": "Mon, 30 Jan 2023 05:44:06 GMT",
+        "Date": "Tue, 31 Jan 2023 20:28:27 GMT",
         "Expires": "-1",
         "Pragma": "no-cache",
         "Request-Context": "appId=cid-v1:2d2e8e63-272e-4b3c-8598-4ee570a0e70d",
-        "Server-Timing": "traceparent;desc=\u002200-487bc24624a69d766e7a4b489b0b5dbf-09986d2468666b0f-00\u0022",
-=======
-        "Date": "Mon, 30 Jan 2023 08:00:48 GMT",
-        "Expires": "-1",
-        "Pragma": "no-cache",
-        "Request-Context": "appId=cid-v1:512cc15a-13b5-415b-bfd0-dce7accb6bb1",
-        "Server-Timing": "traceparent;desc=\u002200-261d972c2ef1c554310266b5e9c4faf3-b1c7b916ffb0419c-01\u0022",
->>>>>>> d40d276e
+        "Server-Timing": "traceparent;desc=\u002200-d911825561f661228c8b5a98f7bc06de-5e601a0e7bcbe1a3-01\u0022",
         "Strict-Transport-Security": "max-age=31536000; includeSubDomains",
         "Transfer-Encoding": "chunked",
         "Vary": [
           "Accept-Encoding",
           "Accept-Encoding"
         ],
-<<<<<<< HEAD
         "x-aml-cluster": "vienna-eastus2-02",
         "X-Content-Type-Options": "nosniff",
-        "x-ms-correlation-request-id": "5a2b863b-7b83-45f8-8c79-fb2aaf3fe3bf",
-        "x-ms-ratelimit-remaining-subscription-reads": "11926",
+        "x-ms-correlation-request-id": "f57c45ca-5f3b-4b0b-98fc-4d7337f3aeff",
+        "x-ms-ratelimit-remaining-subscription-reads": "11922",
         "x-ms-response-type": "standard",
-        "x-ms-routing-request-id": "CENTRALUS:20230130T054406Z:5a2b863b-7b83-45f8-8c79-fb2aaf3fe3bf",
-        "x-request-time": "0.016"
-=======
-        "x-aml-cluster": "vienna-test-westus2-01",
-        "X-Content-Type-Options": "nosniff",
-        "x-ms-correlation-request-id": "8a58957e-afaf-4299-9e3c-900dc8f571d2",
-        "x-ms-ratelimit-remaining-subscription-reads": "11958",
-        "x-ms-response-type": "standard",
-        "x-ms-routing-request-id": "JAPANEAST:20230130T080048Z:8a58957e-afaf-4299-9e3c-900dc8f571d2",
-        "x-request-time": "0.137"
->>>>>>> d40d276e
+        "x-ms-routing-request-id": "SOUTHCENTRALUS:20230131T202828Z:f57c45ca-5f3b-4b0b-98fc-4d7337f3aeff",
+        "x-request-time": "0.019"
       },
       "ResponseBody": {
         "id": "/subscriptions/00000000-0000-0000-0000-000000000/resourceGroups/00000/providers/Microsoft.MachineLearningServices/workspaces/00000",
@@ -82,7 +60,6 @@
             "isPrivateLinkEnabled": false,
             "notebookPreparationError": null
           },
-<<<<<<< HEAD
           "storageHnsEnabled": false,
           "workspaceId": "0000000-0000-0000-0000-000000000000",
           "linkedModelInventoryArmId": null,
@@ -110,22 +87,6 @@
           "lastModifiedAt": "2023-01-30T04:47:31.0681103Z",
           "lastModifiedBy": "dipeck@microsoft.com",
           "lastModifiedByType": "User"
-=======
-          "datastoreType": "AzureBlob",
-          "accountName": "sagvgsoim6nmhbq",
-          "containerName": "azureml-blobstore-e61cd5e2-512f-475e-9842-5e2a973993b8",
-          "endpoint": "core.windows.net",
-          "protocol": "https",
-          "serviceDataAccessAuthIdentity": "WorkspaceSystemAssignedIdentity"
-        },
-        "systemData": {
-          "createdAt": "2022-09-22T09:02:03.2629568\u002B00:00",
-          "createdBy": "779301c0-18b2-4cdc-801b-a0a3368fee0a",
-          "createdByType": "Application",
-          "lastModifiedAt": "2022-09-22T09:02:04.166989\u002B00:00",
-          "lastModifiedBy": "779301c0-18b2-4cdc-801b-a0a3368fee0a",
-          "lastModifiedByType": "Application"
->>>>>>> d40d276e
         }
       }
     },
@@ -137,12 +98,8 @@
         "Accept-Encoding": "gzip, deflate",
         "Connection": "keep-alive",
         "Content-Length": "0",
-<<<<<<< HEAD
         "Content-Type": "application/json; charset=UTF-8",
         "User-Agent": "azure-ai-ml/1.4.0 azsdk-python-core/1.26.3 Python/3.7.9 (Windows-10-10.0.22621-SP0)"
-=======
-        "User-Agent": "azure-ai-ml/1.4.0 azsdk-python-mgmt-machinelearningservices/0.1.0 Python/3.9.10 (Windows-10-10.0.22621-SP0)"
->>>>>>> d40d276e
       },
       "RequestBody": null,
       "StatusCode": 400,
@@ -150,13 +107,13 @@
         "Connection": "keep-alive",
         "Content-Length": "557",
         "Content-Type": "application/json; charset=utf-8",
-        "Date": "Mon, 30 Jan 2023 05:44:07 GMT",
+        "Date": "Tue, 31 Jan 2023 20:28:29 GMT",
         "Request-Context": "appId=cid-v1:2d2e8e63-272e-4b3c-8598-4ee570a0e70d",
         "Strict-Transport-Security": "max-age=15724800; includeSubDomains; preload",
-        "x-aml-cluster": "vienna-eastus2-01",
+        "x-aml-cluster": "vienna-eastus2-02",
         "X-Content-Type-Options": "nosniff",
         "x-ms-response-type": "standard",
-        "x-request-time": "0.016"
+        "x-request-time": "0.253"
       },
       "ResponseBody": {
         "error": {
@@ -201,40 +158,22 @@
         "Connection": "keep-alive",
         "Content-Encoding": "gzip",
         "Content-Type": "application/json; charset=utf-8",
-<<<<<<< HEAD
-        "Date": "Mon, 30 Jan 2023 05:44:09 GMT",
+        "Date": "Tue, 31 Jan 2023 20:28:30 GMT",
         "Request-Context": "appId=cid-v1:2d2e8e63-272e-4b3c-8598-4ee570a0e70d",
         "Strict-Transport-Security": "max-age=15724800; includeSubDomains; preload",
         "Transfer-Encoding": "chunked",
         "Vary": "Accept-Encoding",
-        "x-aml-cluster": "vienna-eastus2-01",
+        "x-aml-cluster": "vienna-eastus2-02",
         "X-Content-Type-Options": "nosniff",
         "x-ms-response-type": "standard",
-        "x-request-time": "0.177"
-=======
-        "Date": "Mon, 30 Jan 2023 08:00:49 GMT",
-        "Expires": "-1",
-        "Pragma": "no-cache",
-        "Request-Context": "appId=cid-v1:512cc15a-13b5-415b-bfd0-dce7accb6bb1",
-        "Server-Timing": "traceparent;desc=\u002200-164c7bcdf965b6bdf54f6dc17ca19af9-a9885afca6d0524e-01\u0022",
-        "Strict-Transport-Security": "max-age=31536000; includeSubDomains",
-        "Transfer-Encoding": "chunked",
-        "Vary": "Accept-Encoding",
-        "x-aml-cluster": "vienna-test-westus2-01",
-        "X-Content-Type-Options": "nosniff",
-        "x-ms-correlation-request-id": "b47e4feb-e3a9-4178-bc4e-d3dfc18abb74",
-        "x-ms-ratelimit-remaining-subscription-writes": "1182",
-        "x-ms-response-type": "standard",
-        "x-ms-routing-request-id": "JAPANEAST:20230130T080049Z:b47e4feb-e3a9-4178-bc4e-d3dfc18abb74",
-        "x-request-time": "0.521"
->>>>>>> d40d276e
+        "x-request-time": "0.087"
       },
       "ResponseBody": {
         "blobReferenceForConsumption": {
-          "blobUri": "https://sag5kafuzodsfcw.blob.core.windows.net:443/ed997c1d-9-e85cb78f-3fbd-54b0-ac70-31564b69b343",
+          "blobUri": "https://sag5kafuzodsfcw.blob.core.windows.net:443/ed997c1d-9-c74c7a83-fe71-53b9-8c92-cf4777d38250",
           "storageAccountArmId": "/subscriptions/00000000-0000-0000-0000-000000000/resourceGroups/00000/providers/Microsoft.Storage/storageAccounts/sag5kafuzodsfcw",
           "credential": {
-            "sasUri": "https://sag5kafuzodsfcw.blob.core.windows.net/ed997c1d-9-e85cb78f-3fbd-54b0-ac70-31564b69b343?skoid=da11e5f0-57ac-4d3e-894c-cf537f89d706\u0026sktid=0000000-0000-0000-0000-000000000000\u0026skt=2023-01-30T04%3A40%3A19Z\u0026ske=2023-01-31T12%3A50%3A19Z\u0026sks=b\u0026skv=2019-07-07\u0026sv=2021-08-06\u0026st=2023-01-30T05%3A34%3A09Z\u0026se=2023-01-30T13%3A44%3A09Z\u0026sr=c\u0026sp=rcwl\u0026sig=000000000000000000000000000000000000",
+            "sasUri": "https://sag5kafuzodsfcw.blob.core.windows.net/ed997c1d-9-c74c7a83-fe71-53b9-8c92-cf4777d38250?skoid=da11e5f0-57ac-4d3e-894c-cf537f89d706\u0026sktid=0000000-0000-0000-0000-000000000000\u0026skt=2023-01-31T18%3A31%3A59Z\u0026ske=2023-02-02T02%3A41%3A59Z\u0026sks=b\u0026skv=2019-07-07\u0026sv=2021-08-06\u0026st=2023-01-31T20%3A18%3A30Z\u0026se=2023-02-01T04%3A28%3A30Z\u0026sr=c\u0026sp=rcwl\u0026sig=000000000000000000000000000000000000Q%3D",
             "wasbsUri": null,
             "credentialType": "SAS"
           }
@@ -245,29 +184,20 @@
       }
     },
     {
-<<<<<<< HEAD
-      "RequestUri": "https://sag5kafuzodsfcw.blob.core.windows.net/ed997c1d-9-e85cb78f-3fbd-54b0-ac70-31564b69b343/data-transfer-component/component_spec.yaml?skoid=da11e5f0-57ac-4d3e-894c-cf537f89d706\u0026sktid=0000000-0000-0000-0000-000000000000\u0026skt=2023-01-30T04%3A40%3A19Z\u0026ske=2023-01-31T12%3A50%3A19Z\u0026sks=b\u0026skv=2019-07-07\u0026sv=2021-08-06\u0026st=2023-01-30T05%3A34%3A09Z\u0026se=2023-01-30T13%3A44%3A09Z\u0026sr=c\u0026sp=rcwl\u0026sig=000000000000000000000000000000000000",
-=======
-      "RequestUri": "https://sagvgsoim6nmhbq.blob.core.windows.net/azureml-blobstore-e61cd5e2-512f-475e-9842-5e2a973993b8/LocalUpload/000000000000000000000000000000000000/data-transfer-component/component_spec.yaml",
->>>>>>> d40d276e
+      "RequestUri": "https://sag5kafuzodsfcw.blob.core.windows.net/ed997c1d-9-c74c7a83-fe71-53b9-8c92-cf4777d38250/data-transfer-component/component_spec.yaml?skoid=da11e5f0-57ac-4d3e-894c-cf537f89d706\u0026sktid=0000000-0000-0000-0000-000000000000\u0026skt=2023-01-31T18%3A31%3A59Z\u0026ske=2023-02-02T02%3A41%3A59Z\u0026sks=b\u0026skv=2019-07-07\u0026sv=2021-08-06\u0026st=2023-01-31T20%3A18%3A30Z\u0026se=2023-02-01T04%3A28%3A30Z\u0026sr=c\u0026sp=rcwl\u0026sig=000000000000000000000000000000000000Q%3D",
       "RequestMethod": "HEAD",
       "RequestHeaders": {
         "Accept": "application/xml",
         "Accept-Encoding": "gzip, deflate",
         "Connection": "keep-alive",
-<<<<<<< HEAD
         "User-Agent": "azsdk-python-storage-blob/12.14.1 Python/3.7.9 (Windows-10-10.0.22621-SP0)",
-        "x-ms-date": "Mon, 30 Jan 2023 05:44:09 GMT",
-=======
-        "User-Agent": "azsdk-python-storage-blob/12.14.0 Python/3.9.10 (Windows-10-10.0.22621-SP0)",
-        "x-ms-date": "Mon, 30 Jan 2023 08:00:49 GMT",
->>>>>>> d40d276e
+        "x-ms-date": "Tue, 31 Jan 2023 20:28:31 GMT",
         "x-ms-version": "2021-08-06"
       },
       "RequestBody": null,
       "StatusCode": 404,
       "ResponseHeaders": {
-        "Date": "Mon, 30 Jan 2023 05:44:08 GMT",
+        "Date": "Tue, 31 Jan 2023 20:28:30 GMT",
         "Server": [
           "Windows-Azure-Blob/1.0",
           "Microsoft-HTTPAPI/2.0"
@@ -280,7 +210,7 @@
       "ResponseBody": null
     },
     {
-      "RequestUri": "https://sag5kafuzodsfcw.blob.core.windows.net/ed997c1d-9-e85cb78f-3fbd-54b0-ac70-31564b69b343/data-transfer-component/component_spec.yaml?skoid=da11e5f0-57ac-4d3e-894c-cf537f89d706\u0026sktid=0000000-0000-0000-0000-000000000000\u0026skt=2023-01-30T04%3A40%3A19Z\u0026ske=2023-01-31T12%3A50%3A19Z\u0026sks=b\u0026skv=2019-07-07\u0026sv=2021-08-06\u0026st=2023-01-30T05%3A34%3A09Z\u0026se=2023-01-30T13%3A44%3A09Z\u0026sr=c\u0026sp=rcwl\u0026sig=000000000000000000000000000000000000",
+      "RequestUri": "https://sag5kafuzodsfcw.blob.core.windows.net/ed997c1d-9-c74c7a83-fe71-53b9-8c92-cf4777d38250/data-transfer-component/component_spec.yaml?skoid=da11e5f0-57ac-4d3e-894c-cf537f89d706\u0026sktid=0000000-0000-0000-0000-000000000000\u0026skt=2023-01-31T18%3A31%3A59Z\u0026ske=2023-02-02T02%3A41%3A59Z\u0026sks=b\u0026skv=2019-07-07\u0026sv=2021-08-06\u0026st=2023-01-31T20%3A18%3A30Z\u0026se=2023-02-01T04%3A28%3A30Z\u0026sr=c\u0026sp=rcwl\u0026sig=000000000000000000000000000000000000Q%3D",
       "RequestMethod": "PUT",
       "RequestHeaders": {
         "Accept": "application/xml",
@@ -289,11 +219,10 @@
         "Content-Length": "519",
         "Content-MD5": "l52LSj1ENbMHPQwagyzJEA==",
         "Content-Type": "application/octet-stream",
-<<<<<<< HEAD
         "If-None-Match": "*",
         "User-Agent": "azsdk-python-storage-blob/12.14.1 Python/3.7.9 (Windows-10-10.0.22621-SP0)",
         "x-ms-blob-type": "BlockBlob",
-        "x-ms-date": "Mon, 30 Jan 2023 05:44:09 GMT",
+        "x-ms-date": "Tue, 31 Jan 2023 20:28:31 GMT",
         "x-ms-version": "2021-08-06"
       },
       "RequestBody": "JHNjaGVtYTogaHR0cHM6Ly9jb21wb25lbnRzZGsuYXp1cmVlZGdlLm5ldC9qc29uc2NoZW1hL0RhdGFUcmFuc2ZlckNvbXBvbmVudC5qc29uCm5hbWU6IGRhdGFfdHJhbnNmZXIKdmVyc2lvbjogMC4wLjEKZGlzcGxheV9uYW1lOiBEYXRhIFRyYW5zZmVyCnR5cGU6IERhdGFUcmFuc2ZlckNvbXBvbmVudApkZXNjcmlwdGlvbjogdHJhbnNmZXIgZGF0YSBiZXR3ZWVuIGNvbW1vbiBzdG9yYWdlIHR5cGVzIHN1Y2ggYXMgQXp1cmUgQmxvYiBTdG9yYWdlIGFuZCBBenVyZSBEYXRhIExha2UuCnRhZ3M6IHtjYXRlZ29yeTogQ29tcG9uZW50IFR1dG9yaWFsLCBjb250YWN0OiBhbWxkZXNpZ25lckBtaWNyb3NvZnQuY29tfQppc19kZXRlcm1pbmlzdGljOiBUcnVlCmlucHV0czoKICBzb3VyY2VfZGF0YToKICAgIHR5cGU6IHBhdGgKICAgIGRlc2NyaXB0aW9uOiBTb3VyY2UgZGF0YQpvdXRwdXRzOgogIGRlc3RpbmF0aW9uX2RhdGE6CiAgICB0eXBlOiBwYXRoCiAgICBkZXNjcmlwdGlvbjogRGVzdGluYXRpb24gZGF0YQoK",
@@ -301,74 +230,41 @@
       "ResponseHeaders": {
         "Content-Length": "0",
         "Content-MD5": "l52LSj1ENbMHPQwagyzJEA==",
-        "Date": "Mon, 30 Jan 2023 05:44:08 GMT",
-        "ETag": "\u00220x8DB028502310B96\u0022",
-        "Last-Modified": "Mon, 30 Jan 2023 05:44:09 GMT",
-=======
-        "Date": "Mon, 30 Jan 2023 08:00:49 GMT",
-        "ETag": "\u00220x8DAB5ADE15136F5\u0022",
-        "Last-Modified": "Mon, 24 Oct 2022 10:52:44 GMT",
->>>>>>> d40d276e
+        "Date": "Tue, 31 Jan 2023 20:28:30 GMT",
+        "ETag": "\u00220x8DB03C9B7EE0A17\u0022",
+        "Last-Modified": "Tue, 31 Jan 2023 20:28:31 GMT",
         "Server": [
           "Windows-Azure-Blob/1.0",
           "Microsoft-HTTPAPI/2.0"
         ],
-<<<<<<< HEAD
         "x-ms-content-crc64": "oYWqBmzLKWc=",
         "x-ms-request-server-encrypted": "true",
-=======
-        "Vary": "Origin",
-        "x-ms-access-tier": "Hot",
-        "x-ms-access-tier-inferred": "true",
-        "x-ms-blob-type": "BlockBlob",
-        "x-ms-creation-time": "Mon, 24 Oct 2022 10:52:43 GMT",
-        "x-ms-lease-state": "available",
-        "x-ms-lease-status": "unlocked",
+        "x-ms-version": "2021-08-06"
+      },
+      "ResponseBody": null
+    },
+    {
+      "RequestUri": "https://sag5kafuzodsfcw.blob.core.windows.net/ed997c1d-9-c74c7a83-fe71-53b9-8c92-cf4777d38250/data-transfer-component/component_spec.yaml?comp=metadata\u0026skoid=da11e5f0-57ac-4d3e-894c-cf537f89d706\u0026sktid=0000000-0000-0000-0000-000000000000\u0026skt=2023-01-31T18%3A31%3A59Z\u0026ske=2023-02-02T02%3A41%3A59Z\u0026sks=b\u0026skv=2019-07-07\u0026sv=2021-08-06\u0026st=2023-01-31T20%3A18%3A30Z\u0026se=2023-02-01T04%3A28%3A30Z\u0026sr=c\u0026sp=rcwl\u0026sig=000000000000000000000000000000000000Q%3D",
+      "RequestMethod": "PUT",
+      "RequestHeaders": {
+        "Accept": "application/xml",
+        "Accept-Encoding": "gzip, deflate",
+        "Connection": "keep-alive",
+        "Content-Length": "0",
+        "User-Agent": "azsdk-python-storage-blob/12.14.1 Python/3.7.9 (Windows-10-10.0.22621-SP0)",
+        "x-ms-date": "Tue, 31 Jan 2023 20:28:31 GMT",
         "x-ms-meta-name": "328cf68e-c819-56da-ff0f-b07237ae6f3d",
         "x-ms-meta-upload_status": "completed",
         "x-ms-meta-version": "1",
-        "x-ms-server-encrypted": "true",
->>>>>>> d40d276e
-        "x-ms-version": "2021-08-06"
-      },
-      "ResponseBody": null
-    },
-    {
-<<<<<<< HEAD
-      "RequestUri": "https://sag5kafuzodsfcw.blob.core.windows.net/ed997c1d-9-e85cb78f-3fbd-54b0-ac70-31564b69b343/data-transfer-component/component_spec.yaml?comp=metadata\u0026skoid=da11e5f0-57ac-4d3e-894c-cf537f89d706\u0026sktid=0000000-0000-0000-0000-000000000000\u0026skt=2023-01-30T04%3A40%3A19Z\u0026ske=2023-01-31T12%3A50%3A19Z\u0026sks=b\u0026skv=2019-07-07\u0026sv=2021-08-06\u0026st=2023-01-30T05%3A34%3A09Z\u0026se=2023-01-30T13%3A44%3A09Z\u0026sr=c\u0026sp=rcwl\u0026sig=000000000000000000000000000000000000",
-      "RequestMethod": "PUT",
-=======
-      "RequestUri": "https://sagvgsoim6nmhbq.blob.core.windows.net/azureml-blobstore-e61cd5e2-512f-475e-9842-5e2a973993b8/az-ml-artifacts/000000000000000000000000000000000000/data-transfer-component/component_spec.yaml",
-      "RequestMethod": "HEAD",
->>>>>>> d40d276e
-      "RequestHeaders": {
-        "Accept": "application/xml",
-        "Accept-Encoding": "gzip, deflate",
-        "Connection": "keep-alive",
-<<<<<<< HEAD
-        "Content-Length": "0",
-        "User-Agent": "azsdk-python-storage-blob/12.14.1 Python/3.7.9 (Windows-10-10.0.22621-SP0)",
-        "x-ms-date": "Mon, 30 Jan 2023 05:44:09 GMT",
-        "x-ms-meta-name": "328cf68e-c819-56da-ff0f-b07237ae6f3d",
-        "x-ms-meta-upload_status": "completed",
-        "x-ms-meta-version": "1",
-=======
-        "User-Agent": "azsdk-python-storage-blob/12.14.0 Python/3.9.10 (Windows-10-10.0.22621-SP0)",
-        "x-ms-date": "Mon, 30 Jan 2023 08:00:50 GMT",
->>>>>>> d40d276e
         "x-ms-version": "2021-08-06"
       },
       "RequestBody": null,
       "StatusCode": 200,
       "ResponseHeaders": {
-<<<<<<< HEAD
         "Content-Length": "0",
-        "Date": "Mon, 30 Jan 2023 05:44:09 GMT",
-        "ETag": "\u00220x8DB0285024F3D7C\u0022",
-        "Last-Modified": "Mon, 30 Jan 2023 05:44:09 GMT",
-=======
-        "Date": "Mon, 30 Jan 2023 08:00:49 GMT",
->>>>>>> d40d276e
+        "Date": "Tue, 31 Jan 2023 20:28:31 GMT",
+        "ETag": "\u00220x8DB03C9B7FBEAB5\u0022",
+        "Last-Modified": "Tue, 31 Jan 2023 20:28:31 GMT",
         "Server": [
           "Windows-Azure-Blob/1.0",
           "Microsoft-HTTPAPI/2.0"
@@ -387,11 +283,7 @@
         "Connection": "keep-alive",
         "Content-Length": "264",
         "Content-Type": "application/json",
-<<<<<<< HEAD
         "User-Agent": "azure-ai-ml/1.4.0 azsdk-python-mgmt-machinelearningservices/0.1.0 Python/3.7.9 (Windows-10-10.0.22621-SP0)"
-=======
-        "User-Agent": "azure-ai-ml/1.4.0 azsdk-python-mgmt-machinelearningservices/0.1.0 Python/3.9.10 (Windows-10-10.0.22621-SP0)"
->>>>>>> d40d276e
       },
       "RequestBody": {
         "properties": {
@@ -401,11 +293,7 @@
           },
           "isAnonymous": true,
           "isArchived": false,
-<<<<<<< HEAD
-          "codeUri": "https://sag5kafuzodsfcw.blob.core.windows.net:443/ed997c1d-9-e85cb78f-3fbd-54b0-ac70-31564b69b343/data-transfer-component"
-=======
-          "codeUri": "https://sagvgsoim6nmhbq.blob.core.windows.net/azureml-blobstore-e61cd5e2-512f-475e-9842-5e2a973993b8/LocalUpload/000000000000000000000000000000000000/data-transfer-component"
->>>>>>> d40d276e
+          "codeUri": "https://sag5kafuzodsfcw.blob.core.windows.net:443/ed997c1d-9-c74c7a83-fe71-53b9-8c92-cf4777d38250/data-transfer-component"
         }
       },
       "StatusCode": 200,
@@ -413,42 +301,24 @@
         "Cache-Control": "no-cache",
         "Content-Encoding": "gzip",
         "Content-Type": "application/json; charset=utf-8",
-<<<<<<< HEAD
-        "Date": "Mon, 30 Jan 2023 05:44:11 GMT",
+        "Date": "Tue, 31 Jan 2023 20:28:33 GMT",
         "Expires": "-1",
         "Pragma": "no-cache",
         "Request-Context": "appId=cid-v1:2d2e8e63-272e-4b3c-8598-4ee570a0e70d",
-        "Server-Timing": "traceparent;desc=\u002200-9194f8e5d93695ad0bce7102c3a56d69-bb630d708e7d048c-00\u0022",
-=======
-        "Date": "Mon, 30 Jan 2023 08:00:52 GMT",
-        "Expires": "-1",
-        "Pragma": "no-cache",
-        "Request-Context": "appId=cid-v1:512cc15a-13b5-415b-bfd0-dce7accb6bb1",
-        "Server-Timing": "traceparent;desc=\u002200-21a591ce08709b33dc3f9c29947adcea-c0669d9b282b0400-01\u0022",
->>>>>>> d40d276e
+        "Server-Timing": "traceparent;desc=\u002200-6d65b9a2595dc7b618e1eb1ef51a432d-86f0c625fe274de0-01\u0022",
         "Strict-Transport-Security": "max-age=31536000; includeSubDomains",
         "Transfer-Encoding": "chunked",
         "Vary": [
           "Accept-Encoding",
           "Accept-Encoding"
         ],
-<<<<<<< HEAD
         "x-aml-cluster": "vienna-eastus2-02",
         "X-Content-Type-Options": "nosniff",
-        "x-ms-correlation-request-id": "a9dbe493-888e-4449-896a-c5d0aae2f26b",
+        "x-ms-correlation-request-id": "73e59606-e142-4743-ba13-350dc50f657d",
         "x-ms-ratelimit-remaining-subscription-writes": "1154",
         "x-ms-response-type": "standard",
-        "x-ms-routing-request-id": "CENTRALUS:20230130T054411Z:a9dbe493-888e-4449-896a-c5d0aae2f26b",
-        "x-request-time": "0.094"
-=======
-        "x-aml-cluster": "vienna-test-westus2-01",
-        "X-Content-Type-Options": "nosniff",
-        "x-ms-correlation-request-id": "5c8a541b-7360-4a4e-9fcb-e4c723c828fe",
-        "x-ms-ratelimit-remaining-subscription-writes": "1172",
-        "x-ms-response-type": "standard",
-        "x-ms-routing-request-id": "JAPANEAST:20230130T080052Z:5c8a541b-7360-4a4e-9fcb-e4c723c828fe",
-        "x-request-time": "0.268"
->>>>>>> d40d276e
+        "x-ms-routing-request-id": "SOUTHCENTRALUS:20230131T202833Z:73e59606-e142-4743-ba13-350dc50f657d",
+        "x-request-time": "0.189"
       },
       "ResponseBody": {
         "id": "/subscriptions/00000000-0000-0000-0000-000000000/resourceGroups/00000/providers/Microsoft.MachineLearningServices/workspaces/00000/codes/328cf68e-c819-56da-ff0f-b07237ae6f3d/versions/1",
@@ -463,35 +333,20 @@
           },
           "isArchived": false,
           "isAnonymous": false,
-<<<<<<< HEAD
           "codeUri": "https://sag5kafuzodsfcw.blob.core.windows.net:443/ed997c1d-9-405db802-7f74-5bb9-a750-0ea0274fada8/data-transfer-component"
         },
         "systemData": {
           "createdAt": "2023-01-30T05:26:22.7848544\u002B00:00",
           "createdBy": "Diondra Peck",
           "createdByType": "User",
-          "lastModifiedAt": "2023-01-30T05:44:11.3482085\u002B00:00",
+          "lastModifiedAt": "2023-01-31T20:28:32.8209165\u002B00:00",
           "lastModifiedBy": "Diondra Peck",
-=======
-          "codeUri": "https://sagvgsoim6nmhbq.blob.core.windows.net/azureml-blobstore-e61cd5e2-512f-475e-9842-5e2a973993b8/LocalUpload/000000000000000000000000000000000000/data-transfer-component"
-        },
-        "systemData": {
-          "createdAt": "2022-10-24T10:52:44.6758057\u002B00:00",
-          "createdBy": "Xingzhi Zhang",
-          "createdByType": "User",
-          "lastModifiedAt": "2023-01-30T08:00:52.3983437\u002B00:00",
-          "lastModifiedBy": "Xingzhi Zhang",
->>>>>>> d40d276e
           "lastModifiedByType": "User"
         }
       }
     },
     {
-<<<<<<< HEAD
-      "RequestUri": "https://management.azure.com/subscriptions/00000000-0000-0000-0000-000000000/resourceGroups/00000/providers/Microsoft.MachineLearningServices/workspaces/00000/components/test_390351716382/versions/0.0.1?api-version=2022-10-01",
-=======
-      "RequestUri": "https://management.azure.com/subscriptions/00000000-0000-0000-0000-000000000/resourceGroups/00000/providers/Microsoft.MachineLearningServices/workspaces/00000/components/test_644809090696/versions/0.0.1?api-version=2022-10-01",
->>>>>>> d40d276e
+      "RequestUri": "https://management.azure.com/subscriptions/00000000-0000-0000-0000-000000000/resourceGroups/00000/providers/Microsoft.MachineLearningServices/workspaces/00000/components/test_849916006092/versions/0.0.1?api-version=2022-10-01",
       "RequestMethod": "PUT",
       "RequestHeaders": {
         "Accept": "application/json",
@@ -499,11 +354,7 @@
         "Connection": "keep-alive",
         "Content-Length": "1104",
         "Content-Type": "application/json",
-<<<<<<< HEAD
         "User-Agent": "azure-ai-ml/1.4.0 azsdk-python-mgmt-machinelearningservices/0.1.0 Python/3.7.9 (Windows-10-10.0.22621-SP0)"
-=======
-        "User-Agent": "azure-ai-ml/1.4.0 azsdk-python-mgmt-machinelearningservices/0.1.0 Python/3.9.10 (Windows-10-10.0.22621-SP0)"
->>>>>>> d40d276e
       },
       "RequestBody": {
         "properties": {
@@ -516,11 +367,7 @@
           "isAnonymous": false,
           "isArchived": false,
           "componentSpec": {
-<<<<<<< HEAD
-            "name": "test_390351716382",
-=======
-            "name": "test_644809090696",
->>>>>>> d40d276e
+            "name": "test_849916006092",
             "description": "transfer data between common storage types such as Azure Blob Storage and Azure Data Lake.",
             "tags": {
               "category": "Component Tutorial",
@@ -551,47 +398,25 @@
       "StatusCode": 201,
       "ResponseHeaders": {
         "Cache-Control": "no-cache",
-<<<<<<< HEAD
-        "Content-Length": "1876",
+        "Content-Length": "1877",
         "Content-Type": "application/json; charset=utf-8",
-        "Date": "Mon, 30 Jan 2023 05:44:11 GMT",
+        "Date": "Tue, 31 Jan 2023 20:28:33 GMT",
         "Expires": "-1",
-        "Location": "https://management.azure.com/subscriptions/00000000-0000-0000-0000-000000000/resourceGroups/00000/providers/Microsoft.MachineLearningServices/workspaces/00000/components/test_390351716382/versions/0.0.1?api-version=2022-10-01",
+        "Location": "https://management.azure.com/subscriptions/00000000-0000-0000-0000-000000000/resourceGroups/00000/providers/Microsoft.MachineLearningServices/workspaces/00000/components/test_849916006092/versions/0.0.1?api-version=2022-10-01",
         "Pragma": "no-cache",
         "Request-Context": "appId=cid-v1:2d2e8e63-272e-4b3c-8598-4ee570a0e70d",
-        "Server-Timing": "traceparent;desc=\u002200-d8d16bd47b17a2aed96be20af0611bc5-5d76d66b84b0198b-00\u0022",
+        "Server-Timing": "traceparent;desc=\u002200-abb1d25f7f868b19e8df30794238cc55-f654c80ec3660e60-01\u0022",
         "Strict-Transport-Security": "max-age=31536000; includeSubDomains",
         "x-aml-cluster": "vienna-eastus2-02",
         "X-Content-Type-Options": "nosniff",
-        "x-ms-correlation-request-id": "3e8bfbda-033a-448d-92ea-6ce4d0fd617e",
+        "x-ms-correlation-request-id": "9b52385a-3c1f-4b29-b4be-763bdeec2cd6",
         "x-ms-ratelimit-remaining-subscription-writes": "1153",
         "x-ms-response-type": "standard",
-        "x-ms-routing-request-id": "CENTRALUS:20230130T054411Z:3e8bfbda-033a-448d-92ea-6ce4d0fd617e",
-        "x-request-time": "0.282"
+        "x-ms-routing-request-id": "SOUTHCENTRALUS:20230131T202833Z:9b52385a-3c1f-4b29-b4be-763bdeec2cd6",
+        "x-request-time": "0.512"
       },
       "ResponseBody": {
-        "id": "/subscriptions/00000000-0000-0000-0000-000000000/resourceGroups/00000/providers/Microsoft.MachineLearningServices/workspaces/00000/components/test_390351716382/versions/0.0.1",
-=======
-        "Content-Length": "1878",
-        "Content-Type": "application/json; charset=utf-8",
-        "Date": "Mon, 30 Jan 2023 08:00:54 GMT",
-        "Expires": "-1",
-        "Location": "https://management.azure.com/subscriptions/00000000-0000-0000-0000-000000000/resourceGroups/00000/providers/Microsoft.MachineLearningServices/workspaces/00000/components/test_644809090696/versions/0.0.1?api-version=2022-10-01",
-        "Pragma": "no-cache",
-        "Request-Context": "appId=cid-v1:512cc15a-13b5-415b-bfd0-dce7accb6bb1",
-        "Server-Timing": "traceparent;desc=\u002200-30b9bbf5eed3f5587c087e775d9bdd39-8d0e3ae9f16a812c-01\u0022",
-        "Strict-Transport-Security": "max-age=31536000; includeSubDomains",
-        "x-aml-cluster": "vienna-test-westus2-01",
-        "X-Content-Type-Options": "nosniff",
-        "x-ms-correlation-request-id": "f1411ef9-7365-4df7-b8fe-51a60b703628",
-        "x-ms-ratelimit-remaining-subscription-writes": "1171",
-        "x-ms-response-type": "standard",
-        "x-ms-routing-request-id": "JAPANEAST:20230130T080054Z:f1411ef9-7365-4df7-b8fe-51a60b703628",
-        "x-request-time": "1.661"
-      },
-      "ResponseBody": {
-        "id": "/subscriptions/00000000-0000-0000-0000-000000000/resourceGroups/00000/providers/Microsoft.MachineLearningServices/workspaces/00000/components/test_644809090696/versions/0.0.1",
->>>>>>> d40d276e
+        "id": "/subscriptions/00000000-0000-0000-0000-000000000/resourceGroups/00000/providers/Microsoft.MachineLearningServices/workspaces/00000/components/test_849916006092/versions/0.0.1",
         "name": "0.0.1",
         "type": "Microsoft.MachineLearningServices/workspaces/components/versions",
         "properties": {
@@ -605,11 +430,7 @@
           "isAnonymous": false,
           "componentSpec": {
             "$schema": "https://componentsdk.azureedge.net/jsonschema/DataTransferComponent.json",
-<<<<<<< HEAD
-            "name": "test_390351716382",
-=======
-            "name": "test_644809090696",
->>>>>>> d40d276e
+            "name": "test_849916006092",
             "version": "0.0.1",
             "display_name": "Data Transfer",
             "is_deterministic": "True",
@@ -639,39 +460,23 @@
           }
         },
         "systemData": {
-<<<<<<< HEAD
-          "createdAt": "2023-01-30T05:44:11.8388971\u002B00:00",
+          "createdAt": "2023-01-31T20:28:33.8831473\u002B00:00",
           "createdBy": "Diondra Peck",
           "createdByType": "User",
-          "lastModifiedAt": "2023-01-30T05:44:11.904398\u002B00:00",
+          "lastModifiedAt": "2023-01-31T20:28:33.9342146\u002B00:00",
           "lastModifiedBy": "Diondra Peck",
-=======
-          "createdAt": "2023-01-30T08:00:53.7787962\u002B00:00",
-          "createdBy": "Xingzhi Zhang",
-          "createdByType": "User",
-          "lastModifiedAt": "2023-01-30T08:00:54.269833\u002B00:00",
-          "lastModifiedBy": "Xingzhi Zhang",
->>>>>>> d40d276e
           "lastModifiedByType": "User"
         }
       }
     },
     {
-<<<<<<< HEAD
-      "RequestUri": "https://management.azure.com/subscriptions/00000000-0000-0000-0000-000000000/resourceGroups/00000/providers/Microsoft.MachineLearningServices/workspaces/00000/components/test_390351716382/versions/0.0.1?api-version=2022-10-01",
-=======
-      "RequestUri": "https://management.azure.com/subscriptions/00000000-0000-0000-0000-000000000/resourceGroups/00000/providers/Microsoft.MachineLearningServices/workspaces/00000/components/test_644809090696/versions/0.0.1?api-version=2022-10-01",
->>>>>>> d40d276e
+      "RequestUri": "https://management.azure.com/subscriptions/00000000-0000-0000-0000-000000000/resourceGroups/00000/providers/Microsoft.MachineLearningServices/workspaces/00000/components/test_849916006092/versions/0.0.1?api-version=2022-10-01",
       "RequestMethod": "GET",
       "RequestHeaders": {
         "Accept": "application/json",
         "Accept-Encoding": "gzip, deflate",
         "Connection": "keep-alive",
-<<<<<<< HEAD
         "User-Agent": "azure-ai-ml/1.4.0 azsdk-python-mgmt-machinelearningservices/0.1.0 Python/3.7.9 (Windows-10-10.0.22621-SP0)"
-=======
-        "User-Agent": "azure-ai-ml/1.4.0 azsdk-python-mgmt-machinelearningservices/0.1.0 Python/3.9.10 (Windows-10-10.0.22621-SP0)"
->>>>>>> d40d276e
       },
       "RequestBody": null,
       "StatusCode": 200,
@@ -679,48 +484,27 @@
         "Cache-Control": "no-cache",
         "Content-Encoding": "gzip",
         "Content-Type": "application/json; charset=utf-8",
-<<<<<<< HEAD
-        "Date": "Mon, 30 Jan 2023 05:44:16 GMT",
+        "Date": "Tue, 31 Jan 2023 20:28:39 GMT",
         "Expires": "-1",
         "Pragma": "no-cache",
         "Request-Context": "appId=cid-v1:2d2e8e63-272e-4b3c-8598-4ee570a0e70d",
-        "Server-Timing": "traceparent;desc=\u002200-15dfcaf6d27e4f0b23e674609b853572-7f9d3841dd577808-00\u0022",
-=======
-        "Date": "Mon, 30 Jan 2023 08:01:00 GMT",
-        "Expires": "-1",
-        "Pragma": "no-cache",
-        "Request-Context": "appId=cid-v1:512cc15a-13b5-415b-bfd0-dce7accb6bb1",
-        "Server-Timing": "traceparent;desc=\u002200-1741967999fe7b5c820fb7c37d7e76a4-a215c10cbdeb85f4-01\u0022",
->>>>>>> d40d276e
+        "Server-Timing": "traceparent;desc=\u002200-29b3c2c3075b43ca71b2393d2ca6324d-b30d883f65cafae9-01\u0022",
         "Strict-Transport-Security": "max-age=31536000; includeSubDomains",
         "Transfer-Encoding": "chunked",
         "Vary": [
           "Accept-Encoding",
           "Accept-Encoding"
         ],
-<<<<<<< HEAD
         "x-aml-cluster": "vienna-eastus2-02",
         "X-Content-Type-Options": "nosniff",
-        "x-ms-correlation-request-id": "c9ece769-86b3-4a6f-8ab6-55dd214e7893",
-        "x-ms-ratelimit-remaining-subscription-reads": "11925",
+        "x-ms-correlation-request-id": "59418089-1655-46a8-b267-5194d0d6cf1d",
+        "x-ms-ratelimit-remaining-subscription-reads": "11921",
         "x-ms-response-type": "standard",
-        "x-ms-routing-request-id": "CENTRALUS:20230130T054417Z:c9ece769-86b3-4a6f-8ab6-55dd214e7893",
-        "x-request-time": "0.088"
+        "x-ms-routing-request-id": "SOUTHCENTRALUS:20230131T202839Z:59418089-1655-46a8-b267-5194d0d6cf1d",
+        "x-request-time": "0.067"
       },
       "ResponseBody": {
-        "id": "/subscriptions/00000000-0000-0000-0000-000000000/resourceGroups/00000/providers/Microsoft.MachineLearningServices/workspaces/00000/components/test_390351716382/versions/0.0.1",
-=======
-        "x-aml-cluster": "vienna-test-westus2-01",
-        "X-Content-Type-Options": "nosniff",
-        "x-ms-correlation-request-id": "0f93064d-d4f4-4a5b-b466-b89185823530",
-        "x-ms-ratelimit-remaining-subscription-reads": "11957",
-        "x-ms-response-type": "standard",
-        "x-ms-routing-request-id": "JAPANEAST:20230130T080100Z:0f93064d-d4f4-4a5b-b466-b89185823530",
-        "x-request-time": "0.330"
-      },
-      "ResponseBody": {
-        "id": "/subscriptions/00000000-0000-0000-0000-000000000/resourceGroups/00000/providers/Microsoft.MachineLearningServices/workspaces/00000/components/test_644809090696/versions/0.0.1",
->>>>>>> d40d276e
+        "id": "/subscriptions/00000000-0000-0000-0000-000000000/resourceGroups/00000/providers/Microsoft.MachineLearningServices/workspaces/00000/components/test_849916006092/versions/0.0.1",
         "name": "0.0.1",
         "type": "Microsoft.MachineLearningServices/workspaces/components/versions",
         "properties": {
@@ -734,11 +518,7 @@
           "isAnonymous": false,
           "componentSpec": {
             "$schema": "https://componentsdk.azureedge.net/jsonschema/DataTransferComponent.json",
-<<<<<<< HEAD
-            "name": "test_390351716382",
-=======
-            "name": "test_644809090696",
->>>>>>> d40d276e
+            "name": "test_849916006092",
             "version": "0.0.1",
             "display_name": "Data Transfer",
             "is_deterministic": "True",
@@ -768,19 +548,11 @@
           }
         },
         "systemData": {
-<<<<<<< HEAD
-          "createdAt": "2023-01-30T05:44:11.8388971\u002B00:00",
+          "createdAt": "2023-01-31T20:28:33.8831473\u002B00:00",
           "createdBy": "Diondra Peck",
           "createdByType": "User",
-          "lastModifiedAt": "2023-01-30T05:44:11.904398\u002B00:00",
+          "lastModifiedAt": "2023-01-31T20:28:33.9342146\u002B00:00",
           "lastModifiedBy": "Diondra Peck",
-=======
-          "createdAt": "2023-01-30T08:00:53.7787962\u002B00:00",
-          "createdBy": "Xingzhi Zhang",
-          "createdByType": "User",
-          "lastModifiedAt": "2023-01-30T08:00:54.269833\u002B00:00",
-          "lastModifiedBy": "Xingzhi Zhang",
->>>>>>> d40d276e
           "lastModifiedByType": "User"
         }
       }
@@ -792,11 +564,7 @@
         "Accept": "application/json",
         "Accept-Encoding": "gzip, deflate",
         "Connection": "keep-alive",
-<<<<<<< HEAD
         "User-Agent": "azure-ai-ml/1.4.0 azsdk-python-mgmt-machinelearningservices/0.1.0 Python/3.7.9 (Windows-10-10.0.22621-SP0)"
-=======
-        "User-Agent": "azure-ai-ml/1.4.0 azsdk-python-mgmt-machinelearningservices/0.1.0 Python/3.9.10 (Windows-10-10.0.22621-SP0)"
->>>>>>> d40d276e
       },
       "RequestBody": null,
       "StatusCode": 200,
@@ -804,69 +572,39 @@
         "Cache-Control": "no-cache",
         "Content-Encoding": "gzip",
         "Content-Type": "application/json; charset=utf-8",
-<<<<<<< HEAD
-        "Date": "Mon, 30 Jan 2023 05:44:18 GMT",
+        "Date": "Tue, 31 Jan 2023 20:28:41 GMT",
         "Expires": "-1",
         "Pragma": "no-cache",
         "Request-Context": "appId=cid-v1:2d2e8e63-272e-4b3c-8598-4ee570a0e70d",
-        "Server-Timing": "traceparent;desc=\u002200-4dd8d6ea57768826886aae41ca1fadcb-ed02c269e2d0c479-00\u0022",
-=======
-        "Date": "Mon, 30 Jan 2023 08:01:03 GMT",
-        "Expires": "-1",
-        "Pragma": "no-cache",
-        "Request-Context": "appId=cid-v1:512cc15a-13b5-415b-bfd0-dce7accb6bb1",
-        "Server-Timing": "traceparent;desc=\u002200-bdae26b11ff21281d35635c41bf9afab-9438d08db835b2a2-01\u0022",
->>>>>>> d40d276e
+        "Server-Timing": "traceparent;desc=\u002200-a42d0f01f04c1e9d54a8477662633df7-c4b1615e7b595742-01\u0022",
         "Strict-Transport-Security": "max-age=31536000; includeSubDomains",
         "Transfer-Encoding": "chunked",
         "Vary": [
           "Accept-Encoding",
           "Accept-Encoding"
         ],
-<<<<<<< HEAD
-        "x-aml-cluster": "vienna-eastus2-02",
+        "x-aml-cluster": "vienna-eastus2-01",
         "X-Content-Type-Options": "nosniff",
-        "x-ms-correlation-request-id": "1095c5bc-c4cc-4fba-ae50-a1574a3323d0",
-        "x-ms-ratelimit-remaining-subscription-reads": "11924",
+        "x-ms-correlation-request-id": "60835451-f1ae-4f06-93d1-f674c2131141",
+        "x-ms-ratelimit-remaining-subscription-reads": "11920",
         "x-ms-response-type": "standard",
-        "x-ms-routing-request-id": "CENTRALUS:20230130T054419Z:1095c5bc-c4cc-4fba-ae50-a1574a3323d0",
-        "x-request-time": "0.035"
-=======
-        "x-aml-cluster": "vienna-test-westus2-02",
-        "X-Content-Type-Options": "nosniff",
-        "x-ms-correlation-request-id": "a3793f86-bf38-4be5-8222-234b9141a90e",
-        "x-ms-ratelimit-remaining-subscription-reads": "11956",
-        "x-ms-response-type": "standard",
-        "x-ms-routing-request-id": "JAPANEAST:20230130T080103Z:a3793f86-bf38-4be5-8222-234b9141a90e",
-        "x-request-time": "0.274"
->>>>>>> d40d276e
+        "x-ms-routing-request-id": "SOUTHCENTRALUS:20230131T202841Z:60835451-f1ae-4f06-93d1-f674c2131141",
+        "x-request-time": "0.039"
       },
       "ResponseBody": {
         "id": "/subscriptions/00000000-0000-0000-0000-000000000/resourceGroups/00000/providers/Microsoft.MachineLearningServices/workspaces/00000/computes/cpu-cluster",
         "name": "cpu-cluster",
         "type": "Microsoft.MachineLearningServices/workspaces/computes",
-<<<<<<< HEAD
         "location": "eastus2",
         "tags": {},
         "properties": {
           "createdOn": "2023-01-30T04:48:06.2699059\u002B00:00",
           "modifiedOn": "2023-01-30T04:48:12.8944527\u002B00:00",
-=======
-        "location": "centraluseuap",
-        "tags": {},
-        "properties": {
-          "createdOn": "2022-09-22T09:02:22.1899959\u002B00:00",
-          "modifiedOn": "2022-11-21T09:48:12.4511558\u002B00:00",
->>>>>>> d40d276e
           "disableLocalAuth": false,
           "description": null,
           "resourceId": null,
           "computeType": "AmlCompute",
-<<<<<<< HEAD
           "computeLocation": "eastus2",
-=======
-          "computeLocation": "centraluseuap",
->>>>>>> d40d276e
           "provisioningState": "Succeeded",
           "provisioningErrors": null,
           "isAttachedCompute": false,
@@ -874,36 +612,23 @@
             "vmSize": "STANDARD_DS2_V2",
             "vmPriority": "Dedicated",
             "scaleSettings": {
-              "maxNodeCount": 6,
-              "minNodeCount": 1,
+              "maxNodeCount": 4,
+              "minNodeCount": 0,
               "nodeIdleTimeBeforeScaleDown": "PT2M"
             },
             "subnet": null,
-<<<<<<< HEAD
             "currentNodeCount": 2,
-            "targetNodeCount": 3,
+            "targetNodeCount": 0,
             "nodeStateCounts": {
               "preparingNodeCount": 0,
-              "runningNodeCount": 2,
-=======
-            "currentNodeCount": 6,
-            "targetNodeCount": 6,
-            "nodeStateCounts": {
-              "preparingNodeCount": 0,
-              "runningNodeCount": 6,
->>>>>>> d40d276e
-              "idleNodeCount": 0,
+              "runningNodeCount": 0,
+              "idleNodeCount": 2,
               "unusableNodeCount": 0,
               "leavingNodeCount": 0,
               "preemptedNodeCount": 0
             },
-<<<<<<< HEAD
             "allocationState": "Resizing",
-            "allocationStateTransitionTime": "2023-01-30T05:42:31.935\u002B00:00",
-=======
-            "allocationState": "Steady",
-            "allocationStateTransitionTime": "2023-01-06T18:59:34.232\u002B00:00",
->>>>>>> d40d276e
+            "allocationStateTransitionTime": "2023-01-31T20:27:08.814\u002B00:00",
             "errors": null,
             "remoteLoginPortPublicAccess": "Enabled",
             "osType": "Linux",
@@ -923,11 +648,7 @@
         "Connection": "keep-alive",
         "Content-Length": "1085",
         "Content-Type": "application/json",
-<<<<<<< HEAD
         "User-Agent": "azure-ai-ml/1.4.0 azsdk-python-mgmt-machinelearningservices/0.1.0 Python/3.7.9 (Windows-10-10.0.22621-SP0)"
-=======
-        "User-Agent": "azure-ai-ml/1.4.0 azsdk-python-mgmt-machinelearningservices/0.1.0 Python/3.9.10 (Windows-10-10.0.22621-SP0)"
->>>>>>> d40d276e
       },
       "RequestBody": {
         "properties": {
@@ -949,11 +670,7 @@
                 }
               },
               "_source": "REMOTE.WORKSPACE.COMPONENT",
-<<<<<<< HEAD
-              "componentId": "/subscriptions/00000000-0000-0000-0000-000000000/resourceGroups/00000/providers/Microsoft.MachineLearningServices/workspaces/00000/components/test_390351716382/versions/0.0.1"
-=======
-              "componentId": "/subscriptions/00000000-0000-0000-0000-000000000/resourceGroups/00000/providers/Microsoft.MachineLearningServices/workspaces/00000/components/test_644809090696/versions/0.0.1"
->>>>>>> d40d276e
+              "componentId": "/subscriptions/00000000-0000-0000-0000-000000000/resourceGroups/00000/providers/Microsoft.MachineLearningServices/workspaces/00000/components/test_849916006092/versions/0.0.1"
             }
           },
           "outputs": {},
@@ -966,41 +683,22 @@
       "StatusCode": 201,
       "ResponseHeaders": {
         "Cache-Control": "no-cache",
-<<<<<<< HEAD
-        "Content-Length": "2981",
+        "Content-Length": "2980",
         "Content-Type": "application/json; charset=utf-8",
-        "Date": "Mon, 30 Jan 2023 05:44:20 GMT",
+        "Date": "Tue, 31 Jan 2023 20:28:42 GMT",
         "Expires": "-1",
         "Location": "https://management.azure.com/subscriptions/00000000-0000-0000-0000-000000000/resourceGroups/00000/providers/Microsoft.MachineLearningServices/workspaces/00000/jobs/000000000000000000000?api-version=2022-10-01-preview",
         "Pragma": "no-cache",
         "Request-Context": "appId=cid-v1:2d2e8e63-272e-4b3c-8598-4ee570a0e70d",
-        "Server-Timing": "traceparent;desc=\u002200-bd1bd9e2fb792498f6f652feebdb0053-d99f64a49df1b7cb-00\u0022",
+        "Server-Timing": "traceparent;desc=\u002200-54ddd95794b75580d979e34c756450bf-7ef0233b268d7be8-01\u0022",
         "Strict-Transport-Security": "max-age=31536000; includeSubDomains",
         "x-aml-cluster": "vienna-eastus2-02",
         "X-Content-Type-Options": "nosniff",
-        "x-ms-correlation-request-id": "c00fc3b2-fbae-4dec-9c85-53ecaaffeae8",
+        "x-ms-correlation-request-id": "a9aaa1b1-99cb-4f61-8879-90a10de5809b",
         "x-ms-ratelimit-remaining-subscription-writes": "1152",
         "x-ms-response-type": "standard",
-        "x-ms-routing-request-id": "CENTRALUS:20230130T054420Z:c00fc3b2-fbae-4dec-9c85-53ecaaffeae8",
-        "x-request-time": "0.948"
-=======
-        "Content-Length": "2986",
-        "Content-Type": "application/json; charset=utf-8",
-        "Date": "Mon, 30 Jan 2023 08:01:05 GMT",
-        "Expires": "-1",
-        "Location": "https://management.azure.com/subscriptions/00000000-0000-0000-0000-000000000/resourceGroups/00000/providers/Microsoft.MachineLearningServices/workspaces/00000/jobs/000000000000000000000?api-version=2022-10-01-preview",
-        "Pragma": "no-cache",
-        "Request-Context": "appId=cid-v1:512cc15a-13b5-415b-bfd0-dce7accb6bb1",
-        "Server-Timing": "traceparent;desc=\u002200-6c17db70a9cb0e9582116b373fb2cbe2-594242e2ee285196-01\u0022",
-        "Strict-Transport-Security": "max-age=31536000; includeSubDomains",
-        "x-aml-cluster": "vienna-test-westus2-01",
-        "X-Content-Type-Options": "nosniff",
-        "x-ms-correlation-request-id": "48c7b11b-12d8-49a3-839b-6f7eeb31820a",
-        "x-ms-ratelimit-remaining-subscription-writes": "1170",
-        "x-ms-response-type": "standard",
-        "x-ms-routing-request-id": "JAPANEAST:20230130T080106Z:48c7b11b-12d8-49a3-839b-6f7eeb31820a",
-        "x-request-time": "2.336"
->>>>>>> d40d276e
+        "x-ms-routing-request-id": "SOUTHCENTRALUS:20230131T202842Z:a9aaa1b1-99cb-4f61-8879-90a10de5809b",
+        "x-request-time": "0.878"
       },
       "ResponseBody": {
         "id": "/subscriptions/00000000-0000-0000-0000-000000000/resourceGroups/00000/providers/Microsoft.MachineLearningServices/workspaces/00000/jobs/000000000000000000000",
@@ -1027,11 +725,7 @@
             "Tracking": {
               "jobServiceType": "Tracking",
               "port": null,
-<<<<<<< HEAD
               "endpoint": "azureml://eastus2.api.azureml.ms/mlflow/v1.0/subscriptions/00000000-0000-0000-0000-000000000/resourceGroups/00000/providers/Microsoft.MachineLearningServices/workspaces/00000?",
-=======
-              "endpoint": "azureml://master.api.azureml-test.ms/mlflow/v1.0/subscriptions/00000000-0000-0000-0000-000000000/resourceGroups/00000/providers/Microsoft.MachineLearningServices/workspaces/00000?",
->>>>>>> d40d276e
               "status": null,
               "errorMessage": null,
               "properties": null,
@@ -1067,11 +761,7 @@
                 }
               },
               "_source": "REMOTE.WORKSPACE.COMPONENT",
-<<<<<<< HEAD
-              "componentId": "/subscriptions/00000000-0000-0000-0000-000000000/resourceGroups/00000/providers/Microsoft.MachineLearningServices/workspaces/00000/components/test_390351716382/versions/0.0.1"
-=======
-              "componentId": "/subscriptions/00000000-0000-0000-0000-000000000/resourceGroups/00000/providers/Microsoft.MachineLearningServices/workspaces/00000/components/test_644809090696/versions/0.0.1"
->>>>>>> d40d276e
+              "componentId": "/subscriptions/00000000-0000-0000-0000-000000000/resourceGroups/00000/providers/Microsoft.MachineLearningServices/workspaces/00000/components/test_849916006092/versions/0.0.1"
             }
           },
           "inputs": {},
@@ -1079,13 +769,8 @@
           "sourceJobId": null
         },
         "systemData": {
-<<<<<<< HEAD
-          "createdAt": "2023-01-30T05:44:20.1685373\u002B00:00",
+          "createdAt": "2023-01-31T20:28:42.205631\u002B00:00",
           "createdBy": "Diondra Peck",
-=======
-          "createdAt": "2023-01-30T08:01:05.4998551\u002B00:00",
-          "createdBy": "Xingzhi Zhang",
->>>>>>> d40d276e
           "createdByType": "User"
         }
       }
@@ -1098,167 +783,87 @@
         "Accept-Encoding": "gzip, deflate",
         "Connection": "keep-alive",
         "Content-Length": "0",
-<<<<<<< HEAD
         "User-Agent": "azure-ai-ml/1.4.0 azsdk-python-mgmt-machinelearningservices/0.1.0 Python/3.7.9 (Windows-10-10.0.22621-SP0)"
-=======
-        "User-Agent": "azure-ai-ml/1.4.0 azsdk-python-mgmt-machinelearningservices/0.1.0 Python/3.9.10 (Windows-10-10.0.22621-SP0)"
->>>>>>> d40d276e
       },
       "RequestBody": null,
-      "StatusCode": 202,
+      "StatusCode": 400,
       "ResponseHeaders": {
         "Cache-Control": "no-cache",
-        "Content-Length": "4",
+        "Content-Length": "1224",
         "Content-Type": "application/json; charset=utf-8",
-<<<<<<< HEAD
-        "Date": "Mon, 30 Jan 2023 05:44:22 GMT",
-        "Expires": "-1",
-        "Location": "https://management.azure.com/subscriptions/00000000-0000-0000-0000-000000000/providers/Microsoft.MachineLearningServices/locations/eastus2/mfeOperationResults/jc:ed997c1d-9e48-442e-b62b-478a0b393069:000000000000000000000?api-version=2022-10-01-preview",
-=======
-        "Date": "Mon, 30 Jan 2023 08:01:08 GMT",
-        "Expires": "-1",
-        "Location": "https://management.azure.com/subscriptions/00000000-0000-0000-0000-000000000/providers/Microsoft.MachineLearningServices/locations/centraluseuap/mfeOperationResults/jc:e61cd5e2-512f-475e-9842-5e2a973993b8:000000000000000000000?api-version=2022-10-01-preview",
->>>>>>> d40d276e
-        "Pragma": "no-cache",
-        "Request-Context": "appId=cid-v1:512cc15a-13b5-415b-bfd0-dce7accb6bb1",
-        "Strict-Transport-Security": "max-age=31536000; includeSubDomains",
-<<<<<<< HEAD
-        "x-aml-cluster": "vienna-eastus2-02",
-        "X-Content-Type-Options": "nosniff",
-        "x-ms-async-operation-timeout": "PT1H",
-        "x-ms-correlation-request-id": "91342c9e-f854-4bc0-abbd-f8de0b4b7e13",
-        "x-ms-ratelimit-remaining-subscription-writes": "1184",
-        "x-ms-response-type": "standard",
-        "x-ms-routing-request-id": "CENTRALUS:20230130T054422Z:91342c9e-f854-4bc0-abbd-f8de0b4b7e13",
-        "x-request-time": "0.588"
-=======
-        "x-aml-cluster": "vienna-test-westus2-01",
-        "X-Content-Type-Options": "nosniff",
-        "x-ms-async-operation-timeout": "PT1H",
-        "x-ms-correlation-request-id": "19e744b1-e3fc-42d6-bac8-c204640c381c",
-        "x-ms-ratelimit-remaining-subscription-writes": "1181",
-        "x-ms-response-type": "standard",
-        "x-ms-routing-request-id": "JAPANEAST:20230130T080109Z:19e744b1-e3fc-42d6-bac8-c204640c381c",
-        "x-request-time": "0.910"
->>>>>>> d40d276e
-      },
-      "ResponseBody": "null"
-    },
-    {
-<<<<<<< HEAD
-      "RequestUri": "https://management.azure.com/subscriptions/00000000-0000-0000-0000-000000000/providers/Microsoft.MachineLearningServices/locations/eastus2/mfeOperationResults/jc:ed997c1d-9e48-442e-b62b-478a0b393069:000000000000000000000?api-version=2022-10-01-preview",
-=======
-      "RequestUri": "https://management.azure.com/subscriptions/00000000-0000-0000-0000-000000000/providers/Microsoft.MachineLearningServices/locations/centraluseuap/mfeOperationResults/jc:e61cd5e2-512f-475e-9842-5e2a973993b8:000000000000000000000?api-version=2022-10-01-preview",
->>>>>>> d40d276e
-      "RequestMethod": "GET",
-      "RequestHeaders": {
-        "Accept": "*/*",
-        "Accept-Encoding": "gzip, deflate",
-        "Connection": "keep-alive",
-<<<<<<< HEAD
-        "User-Agent": "azure-ai-ml/1.4.0 azsdk-python-mgmt-machinelearningservices/0.1.0 Python/3.7.9 (Windows-10-10.0.22621-SP0)"
-=======
-        "User-Agent": "azure-ai-ml/1.4.0 azsdk-python-mgmt-machinelearningservices/0.1.0 Python/3.9.10 (Windows-10-10.0.22621-SP0)"
->>>>>>> d40d276e
-      },
-      "RequestBody": null,
-      "StatusCode": 202,
-      "ResponseHeaders": {
-        "Cache-Control": "no-cache",
-        "Content-Length": "2",
-        "Content-Type": "application/json; charset=utf-8",
-<<<<<<< HEAD
-        "Date": "Mon, 30 Jan 2023 05:44:22 GMT",
-        "Expires": "-1",
-        "Location": "https://management.azure.com/subscriptions/00000000-0000-0000-0000-000000000/providers/Microsoft.MachineLearningServices/locations/eastus2/mfeOperationResults/jc:ed997c1d-9e48-442e-b62b-478a0b393069:000000000000000000000?api-version=2022-10-01-preview",
-=======
-        "Date": "Mon, 30 Jan 2023 08:01:08 GMT",
-        "Expires": "-1",
-        "Location": "https://management.azure.com/subscriptions/00000000-0000-0000-0000-000000000/providers/Microsoft.MachineLearningServices/locations/centraluseuap/mfeOperationResults/jc:e61cd5e2-512f-475e-9842-5e2a973993b8:000000000000000000000?api-version=2022-10-01-preview",
->>>>>>> d40d276e
-        "Pragma": "no-cache",
-        "Request-Context": "appId=cid-v1:512cc15a-13b5-415b-bfd0-dce7accb6bb1",
-        "Strict-Transport-Security": "max-age=31536000; includeSubDomains",
-<<<<<<< HEAD
-        "x-aml-cluster": "vienna-eastus2-02",
-        "X-Content-Type-Options": "nosniff",
-        "x-ms-correlation-request-id": "415868e1-050d-44a1-af7d-ceaea6e10483",
-        "x-ms-ratelimit-remaining-subscription-reads": "11923",
-        "x-ms-response-type": "standard",
-        "x-ms-routing-request-id": "CENTRALUS:20230130T054422Z:415868e1-050d-44a1-af7d-ceaea6e10483",
-        "x-request-time": "0.021"
-=======
-        "x-aml-cluster": "vienna-test-westus2-02",
-        "X-Content-Type-Options": "nosniff",
-        "x-ms-correlation-request-id": "f9e5cbe1-a986-4083-bf1f-69286a20344d",
-        "x-ms-ratelimit-remaining-subscription-reads": "11955",
-        "x-ms-response-type": "standard",
-        "x-ms-routing-request-id": "JAPANEAST:20230130T080109Z:f9e5cbe1-a986-4083-bf1f-69286a20344d",
-        "x-request-time": "0.032"
->>>>>>> d40d276e
-      },
-      "ResponseBody": {}
-    },
-    {
-<<<<<<< HEAD
-      "RequestUri": "https://management.azure.com/subscriptions/00000000-0000-0000-0000-000000000/providers/Microsoft.MachineLearningServices/locations/eastus2/mfeOperationResults/jc:ed997c1d-9e48-442e-b62b-478a0b393069:000000000000000000000?api-version=2022-10-01-preview",
-=======
-      "RequestUri": "https://management.azure.com/subscriptions/00000000-0000-0000-0000-000000000/providers/Microsoft.MachineLearningServices/locations/centraluseuap/mfeOperationResults/jc:e61cd5e2-512f-475e-9842-5e2a973993b8:000000000000000000000?api-version=2022-10-01-preview",
->>>>>>> d40d276e
-      "RequestMethod": "GET",
-      "RequestHeaders": {
-        "Accept": "*/*",
-        "Accept-Encoding": "gzip, deflate",
-        "Connection": "keep-alive",
-<<<<<<< HEAD
-        "User-Agent": "azure-ai-ml/1.4.0 azsdk-python-mgmt-machinelearningservices/0.1.0 Python/3.7.9 (Windows-10-10.0.22621-SP0)"
-=======
-        "User-Agent": "azure-ai-ml/1.4.0 azsdk-python-mgmt-machinelearningservices/0.1.0 Python/3.9.10 (Windows-10-10.0.22621-SP0)"
->>>>>>> d40d276e
-      },
-      "RequestBody": null,
-      "StatusCode": 200,
-      "ResponseHeaders": {
-        "Cache-Control": "no-cache",
-        "Content-Length": "0",
-<<<<<<< HEAD
-        "Date": "Mon, 30 Jan 2023 05:44:52 GMT",
+        "Date": "Tue, 31 Jan 2023 20:29:00 GMT",
         "Expires": "-1",
         "Pragma": "no-cache",
         "Request-Context": "appId=cid-v1:2d2e8e63-272e-4b3c-8598-4ee570a0e70d",
-        "Server-Timing": "traceparent;desc=\u002200-fce32f7f5acda82b3b75d4c3781da1e3-c8827dce5d680a3f-00\u0022",
         "Strict-Transport-Security": "max-age=31536000; includeSubDomains",
         "x-aml-cluster": "vienna-eastus2-02",
         "X-Content-Type-Options": "nosniff",
-        "x-ms-correlation-request-id": "acfb007b-b349-4030-bc10-f9bac072ae62",
-        "x-ms-ratelimit-remaining-subscription-reads": "11922",
-        "x-ms-response-type": "standard",
-        "x-ms-routing-request-id": "CENTRALUS:20230130T054452Z:acfb007b-b349-4030-bc10-f9bac072ae62",
-        "x-request-time": "0.023"
-=======
-        "Date": "Mon, 30 Jan 2023 08:01:40 GMT",
-        "Expires": "-1",
-        "Pragma": "no-cache",
-        "Request-Context": "appId=cid-v1:512cc15a-13b5-415b-bfd0-dce7accb6bb1",
-        "Server-Timing": "traceparent;desc=\u002200-7d51889b8412b843daab37c049a04aba-b711c7b2d63612d2-01\u0022",
-        "Strict-Transport-Security": "max-age=31536000; includeSubDomains",
-        "x-aml-cluster": "vienna-test-westus2-01",
-        "X-Content-Type-Options": "nosniff",
-        "x-ms-correlation-request-id": "1e042531-30ea-4db5-98c3-de9cee751548",
-        "x-ms-ratelimit-remaining-subscription-reads": "11954",
-        "x-ms-response-type": "standard",
-        "x-ms-routing-request-id": "JAPANEAST:20230130T080140Z:1e042531-30ea-4db5-98c3-de9cee751548",
-        "x-request-time": "0.043"
->>>>>>> d40d276e
-      },
-      "ResponseBody": null
+        "x-ms-correlation-request-id": "2a69bbc7-32a2-4698-881d-146407d1593a",
+        "x-ms-ratelimit-remaining-subscription-writes": "1184",
+        "x-ms-response-type": "error",
+        "x-ms-routing-request-id": "SOUTHCENTRALUS:20230131T202901Z:2a69bbc7-32a2-4698-881d-146407d1593a",
+        "x-request-time": "17.239"
+      },
+      "ResponseBody": {
+        "error": {
+          "code": "UserError",
+          "message": "The pipeline run 000000000000000000000 is in terminal status, it can\u0027t be canceled.",
+          "details": [],
+          "additionalInfo": [
+            {
+              "type": "ComponentName",
+              "info": {
+                "value": "managementfrontend"
+              }
+            },
+            {
+              "type": "Correlation",
+              "info": {
+                "value": {
+                  "operation": "80f47a34cb89d0addc9a69d58376775e",
+                  "request": "a1132da41ca9b259"
+                }
+              }
+            },
+            {
+              "type": "Environment",
+              "info": {
+                "value": "eastus2"
+              }
+            },
+            {
+              "type": "Location",
+              "info": {
+                "value": "eastus2"
+              }
+            },
+            {
+              "type": "Time",
+              "info": {
+                "value": "2023-01-31T20:29:01.1967278\u002B00:00"
+              }
+            },
+            {
+              "type": "InnerError",
+              "info": {
+                "value": {
+                  "code": "BadArgument",
+                  "innerError": {
+                    "code": "ArgumentInvalid",
+                    "innerError": {
+                      "code": "CancelPipelineRunInTerminalStatus",
+                      "innerError": null
+                    }
+                  }
+                }
+              }
+            }
+          ]
+        }
+      }
     }
   ],
   "Variables": {
-<<<<<<< HEAD
-    "component_name": "test_390351716382"
-=======
-    "component_name": "test_644809090696"
->>>>>>> d40d276e
+    "component_name": "test_849916006092"
   }
 }