--- conflicted
+++ resolved
@@ -7,11 +7,7 @@
         "Accept": "application/json",
         "Accept-Encoding": "gzip, deflate",
         "Connection": "keep-alive",
-<<<<<<< HEAD
         "User-Agent": "azure-ai-ml/1.4.0 azsdk-python-mgmt-machinelearningservices/0.1.0 Python/3.7.9 (Windows-10-10.0.22621-SP0)"
-=======
-        "User-Agent": "azure-ai-ml/1.4.0 azsdk-python-mgmt-machinelearningservices/0.1.0 Python/3.9.10 (Windows-10-10.0.22621-SP0)"
->>>>>>> d40d276e
       },
       "RequestBody": null,
       "StatusCode": 200,
@@ -19,69 +15,39 @@
         "Cache-Control": "no-cache",
         "Content-Encoding": "gzip",
         "Content-Type": "application/json; charset=utf-8",
-<<<<<<< HEAD
-        "Date": "Mon, 30 Jan 2023 05:35:27 GMT",
+        "Date": "Tue, 31 Jan 2023 20:18:33 GMT",
         "Expires": "-1",
         "Pragma": "no-cache",
         "Request-Context": "appId=cid-v1:2d2e8e63-272e-4b3c-8598-4ee570a0e70d",
-        "Server-Timing": "traceparent;desc=\u002200-0bfa69060964afa2c9683bea88dbda87-f19697601d13f8d9-00\u0022",
-=======
-        "Date": "Mon, 30 Jan 2023 07:47:06 GMT",
-        "Expires": "-1",
-        "Pragma": "no-cache",
-        "Request-Context": "appId=cid-v1:512cc15a-13b5-415b-bfd0-dce7accb6bb1",
-        "Server-Timing": "traceparent;desc=\u002200-9b63e34ccb87d210425c7e593b4368df-e1ff123e81cbd71f-01\u0022",
->>>>>>> d40d276e
+        "Server-Timing": "traceparent;desc=\u002200-35de841e06cb338f8ad41bb0344ef82c-eacaa19721b008e8-01\u0022",
         "Strict-Transport-Security": "max-age=31536000; includeSubDomains",
         "Transfer-Encoding": "chunked",
         "Vary": [
           "Accept-Encoding",
           "Accept-Encoding"
         ],
-<<<<<<< HEAD
-        "x-aml-cluster": "vienna-eastus2-02",
-        "X-Content-Type-Options": "nosniff",
-        "x-ms-correlation-request-id": "c2a453c7-a972-4db8-a7a4-856021dd41d8",
+        "x-aml-cluster": "vienna-eastus2-01",
+        "X-Content-Type-Options": "nosniff",
+        "x-ms-correlation-request-id": "7ace303e-da07-43e6-9602-fc6b07708abb",
         "x-ms-ratelimit-remaining-subscription-reads": "11988",
         "x-ms-response-type": "standard",
-        "x-ms-routing-request-id": "CENTRALUS:20230130T053528Z:c2a453c7-a972-4db8-a7a4-856021dd41d8",
-        "x-request-time": "0.033"
-=======
-        "x-aml-cluster": "vienna-test-westus2-01",
-        "X-Content-Type-Options": "nosniff",
-        "x-ms-correlation-request-id": "cca54ea8-a65b-445d-9c1d-895b2e63c0b0",
-        "x-ms-ratelimit-remaining-subscription-reads": "11987",
-        "x-ms-response-type": "standard",
-        "x-ms-routing-request-id": "JAPANEAST:20230130T074707Z:cca54ea8-a65b-445d-9c1d-895b2e63c0b0",
-        "x-request-time": "0.224"
->>>>>>> d40d276e
+        "x-ms-routing-request-id": "SOUTHCENTRALUS:20230131T201833Z:7ace303e-da07-43e6-9602-fc6b07708abb",
+        "x-request-time": "0.036"
       },
       "ResponseBody": {
         "id": "/subscriptions/00000000-0000-0000-0000-000000000/resourceGroups/00000/providers/Microsoft.MachineLearningServices/workspaces/00000/computes/cpu-cluster",
         "name": "cpu-cluster",
         "type": "Microsoft.MachineLearningServices/workspaces/computes",
-<<<<<<< HEAD
         "location": "eastus2",
         "tags": {},
         "properties": {
           "createdOn": "2023-01-30T04:48:06.2699059\u002B00:00",
           "modifiedOn": "2023-01-30T04:48:12.8944527\u002B00:00",
-=======
-        "location": "centraluseuap",
-        "tags": {},
-        "properties": {
-          "createdOn": "2022-09-22T09:02:22.1899959\u002B00:00",
-          "modifiedOn": "2022-11-21T09:48:12.4511558\u002B00:00",
->>>>>>> d40d276e
           "disableLocalAuth": false,
           "description": null,
           "resourceId": null,
           "computeType": "AmlCompute",
-<<<<<<< HEAD
           "computeLocation": "eastus2",
-=======
-          "computeLocation": "centraluseuap",
->>>>>>> d40d276e
           "provisioningState": "Succeeded",
           "provisioningErrors": null,
           "isAttachedCompute": false,
@@ -89,35 +55,23 @@
             "vmSize": "STANDARD_DS2_V2",
             "vmPriority": "Dedicated",
             "scaleSettings": {
-              "maxNodeCount": 6,
-              "minNodeCount": 1,
+              "maxNodeCount": 4,
+              "minNodeCount": 0,
               "nodeIdleTimeBeforeScaleDown": "PT2M"
             },
             "subnet": null,
-<<<<<<< HEAD
-            "currentNodeCount": 4,
-            "targetNodeCount": 4,
-            "nodeStateCounts": {
-              "preparingNodeCount": 4,
-              "runningNodeCount": 0,
-=======
-            "currentNodeCount": 6,
-            "targetNodeCount": 6,
+            "currentNodeCount": 0,
+            "targetNodeCount": 0,
             "nodeStateCounts": {
               "preparingNodeCount": 0,
-              "runningNodeCount": 6,
->>>>>>> d40d276e
+              "runningNodeCount": 0,
               "idleNodeCount": 0,
               "unusableNodeCount": 0,
               "leavingNodeCount": 0,
               "preemptedNodeCount": 0
             },
             "allocationState": "Steady",
-<<<<<<< HEAD
-            "allocationStateTransitionTime": "2023-01-30T05:33:59.259\u002B00:00",
-=======
-            "allocationStateTransitionTime": "2023-01-06T18:59:34.232\u002B00:00",
->>>>>>> d40d276e
+            "allocationStateTransitionTime": "2023-01-30T08:48:11.382\u002B00:00",
             "errors": null,
             "remoteLoginPortPublicAccess": "Enabled",
             "osType": "Linux",
@@ -135,11 +89,7 @@
         "Accept": "application/json",
         "Accept-Encoding": "gzip, deflate",
         "Connection": "keep-alive",
-<<<<<<< HEAD
         "User-Agent": "azure-ai-ml/1.4.0 azsdk-python-mgmt-machinelearningservices/0.1.0 Python/3.7.9 (Windows-10-10.0.22621-SP0)"
-=======
-        "User-Agent": "azure-ai-ml/1.4.0 azsdk-python-mgmt-machinelearningservices/0.1.0 Python/3.9.10 (Windows-10-10.0.22621-SP0)"
->>>>>>> d40d276e
       },
       "RequestBody": null,
       "StatusCode": 200,
@@ -147,42 +97,24 @@
         "Cache-Control": "no-cache",
         "Content-Encoding": "gzip",
         "Content-Type": "application/json; charset=utf-8",
-<<<<<<< HEAD
-        "Date": "Mon, 30 Jan 2023 05:35:29 GMT",
+        "Date": "Tue, 31 Jan 2023 20:18:35 GMT",
         "Expires": "-1",
         "Pragma": "no-cache",
         "Request-Context": "appId=cid-v1:2d2e8e63-272e-4b3c-8598-4ee570a0e70d",
-        "Server-Timing": "traceparent;desc=\u002200-4275c6bef099ccf8185bed6b7845ffda-ddd8e837b4e121a4-00\u0022",
-=======
-        "Date": "Mon, 30 Jan 2023 07:47:08 GMT",
-        "Expires": "-1",
-        "Pragma": "no-cache",
-        "Request-Context": "appId=cid-v1:512cc15a-13b5-415b-bfd0-dce7accb6bb1",
-        "Server-Timing": "traceparent;desc=\u002200-719c51ff4d00bec564d33410e2ad6b66-100f83bd138a9919-01\u0022",
->>>>>>> d40d276e
+        "Server-Timing": "traceparent;desc=\u002200-defbdf58aed96ac8412cd68ae6126e5a-af1070ef0b5b1d04-01\u0022",
         "Strict-Transport-Security": "max-age=31536000; includeSubDomains",
         "Transfer-Encoding": "chunked",
         "Vary": [
           "Accept-Encoding",
           "Accept-Encoding"
         ],
-<<<<<<< HEAD
         "x-aml-cluster": "vienna-eastus2-02",
         "X-Content-Type-Options": "nosniff",
-        "x-ms-correlation-request-id": "ed91478d-ea26-42c2-b5ea-583c8f6f6fd0",
+        "x-ms-correlation-request-id": "d54d3961-954a-42bd-8890-4dbdfafc930f",
         "x-ms-ratelimit-remaining-subscription-reads": "11987",
         "x-ms-response-type": "standard",
-        "x-ms-routing-request-id": "CENTRALUS:20230130T053529Z:ed91478d-ea26-42c2-b5ea-583c8f6f6fd0",
-        "x-request-time": "0.072"
-=======
-        "x-aml-cluster": "vienna-test-westus2-02",
-        "X-Content-Type-Options": "nosniff",
-        "x-ms-correlation-request-id": "0b7c8937-f66e-4371-967c-fb0875d835ed",
-        "x-ms-ratelimit-remaining-subscription-reads": "11986",
-        "x-ms-response-type": "standard",
-        "x-ms-routing-request-id": "JAPANEAST:20230130T074709Z:0b7c8937-f66e-4371-967c-fb0875d835ed",
-        "x-request-time": "0.094"
->>>>>>> d40d276e
+        "x-ms-routing-request-id": "SOUTHCENTRALUS:20230131T201835Z:d54d3961-954a-42bd-8890-4dbdfafc930f",
+        "x-request-time": "0.074"
       },
       "ResponseBody": {
         "id": "/subscriptions/00000000-0000-0000-0000-000000000/resourceGroups/00000/providers/Microsoft.MachineLearningServices/workspaces/00000/data/mltable_imdb_reviews_train",
@@ -198,17 +130,10 @@
           "dataType": "mltable"
         },
         "systemData": {
-<<<<<<< HEAD
           "createdAt": "2023-01-30T05:22:15.5938659\u002B00:00",
           "createdBy": "Diondra Peck",
           "createdByType": "User",
           "lastModifiedAt": "2023-01-30T05:22:15.7200463\u002B00:00"
-=======
-          "createdAt": "2022-09-23T10:32:48.2698094\u002B00:00",
-          "createdBy": "Zhengfei Wang",
-          "createdByType": "User",
-          "lastModifiedAt": "2022-09-23T10:32:48.4197408\u002B00:00"
->>>>>>> d40d276e
         }
       }
     },
@@ -219,11 +144,7 @@
         "Accept": "application/json",
         "Accept-Encoding": "gzip, deflate",
         "Connection": "keep-alive",
-<<<<<<< HEAD
         "User-Agent": "azure-ai-ml/1.4.0 azsdk-python-mgmt-machinelearningservices/0.1.0 Python/3.7.9 (Windows-10-10.0.22621-SP0)"
-=======
-        "User-Agent": "azure-ai-ml/1.4.0 azsdk-python-mgmt-machinelearningservices/0.1.0 Python/3.9.10 (Windows-10-10.0.22621-SP0)"
->>>>>>> d40d276e
       },
       "RequestBody": null,
       "StatusCode": 200,
@@ -231,42 +152,24 @@
         "Cache-Control": "no-cache",
         "Content-Encoding": "gzip",
         "Content-Type": "application/json; charset=utf-8",
-<<<<<<< HEAD
-        "Date": "Mon, 30 Jan 2023 05:35:29 GMT",
+        "Date": "Tue, 31 Jan 2023 20:18:35 GMT",
         "Expires": "-1",
         "Pragma": "no-cache",
         "Request-Context": "appId=cid-v1:2d2e8e63-272e-4b3c-8598-4ee570a0e70d",
-        "Server-Timing": "traceparent;desc=\u002200-69c61cb8fd1cd7b9634107e2b85c6614-e37bf8a224c26731-00\u0022",
-=======
-        "Date": "Mon, 30 Jan 2023 07:47:09 GMT",
-        "Expires": "-1",
-        "Pragma": "no-cache",
-        "Request-Context": "appId=cid-v1:512cc15a-13b5-415b-bfd0-dce7accb6bb1",
-        "Server-Timing": "traceparent;desc=\u002200-073669630fe1154c03cdcb6547c9b807-25e7d325360701c8-01\u0022",
->>>>>>> d40d276e
+        "Server-Timing": "traceparent;desc=\u002200-c352666a7e269fe614d02bee7ff88217-9709b334c5c504b4-01\u0022",
         "Strict-Transport-Security": "max-age=31536000; includeSubDomains",
         "Transfer-Encoding": "chunked",
         "Vary": [
           "Accept-Encoding",
           "Accept-Encoding"
         ],
-<<<<<<< HEAD
         "x-aml-cluster": "vienna-eastus2-02",
         "X-Content-Type-Options": "nosniff",
-        "x-ms-correlation-request-id": "94036978-9258-4382-8791-90c6c30ac274",
+        "x-ms-correlation-request-id": "3d119c89-3071-4117-bfbb-cda5ab9373e9",
         "x-ms-ratelimit-remaining-subscription-reads": "11986",
         "x-ms-response-type": "standard",
-        "x-ms-routing-request-id": "CENTRALUS:20230130T053529Z:94036978-9258-4382-8791-90c6c30ac274",
-        "x-request-time": "0.075"
-=======
-        "x-aml-cluster": "vienna-test-westus2-02",
-        "X-Content-Type-Options": "nosniff",
-        "x-ms-correlation-request-id": "a45de6af-3717-451a-833a-e0a71d1d5862",
-        "x-ms-ratelimit-remaining-subscription-reads": "11985",
-        "x-ms-response-type": "standard",
-        "x-ms-routing-request-id": "JAPANEAST:20230130T074709Z:a45de6af-3717-451a-833a-e0a71d1d5862",
-        "x-request-time": "0.039"
->>>>>>> d40d276e
+        "x-ms-routing-request-id": "SOUTHCENTRALUS:20230131T201835Z:3d119c89-3071-4117-bfbb-cda5ab9373e9",
+        "x-request-time": "0.028"
       },
       "ResponseBody": {
         "id": "/subscriptions/00000000-0000-0000-0000-000000000/resourceGroups/00000/providers/Microsoft.MachineLearningServices/workspaces/00000/data/mltable_imdb_reviews_train/versions/2",
@@ -288,17 +191,10 @@
           ]
         },
         "systemData": {
-<<<<<<< HEAD
           "createdAt": "2023-01-30T05:22:15.6604627\u002B00:00",
           "createdBy": "Diondra Peck",
           "createdByType": "User",
           "lastModifiedAt": "2023-01-30T05:22:15.6887107\u002B00:00"
-=======
-          "createdAt": "2022-09-23T10:32:48.3746339\u002B00:00",
-          "createdBy": "Zhengfei Wang",
-          "createdByType": "User",
-          "lastModifiedAt": "2022-09-23T10:32:48.3904292\u002B00:00"
->>>>>>> d40d276e
         }
       }
     },
@@ -309,11 +205,7 @@
         "Accept": "application/json",
         "Accept-Encoding": "gzip, deflate",
         "Connection": "keep-alive",
-<<<<<<< HEAD
         "User-Agent": "azure-ai-ml/1.4.0 azsdk-python-mgmt-machinelearningservices/0.1.0 Python/3.7.9 (Windows-10-10.0.22621-SP0)"
-=======
-        "User-Agent": "azure-ai-ml/1.4.0 azsdk-python-mgmt-machinelearningservices/0.1.0 Python/3.9.10 (Windows-10-10.0.22621-SP0)"
->>>>>>> d40d276e
       },
       "RequestBody": null,
       "StatusCode": 200,
@@ -321,42 +213,24 @@
         "Cache-Control": "no-cache",
         "Content-Encoding": "gzip",
         "Content-Type": "application/json; charset=utf-8",
-<<<<<<< HEAD
-        "Date": "Mon, 30 Jan 2023 05:35:29 GMT",
+        "Date": "Tue, 31 Jan 2023 20:18:35 GMT",
         "Expires": "-1",
         "Pragma": "no-cache",
         "Request-Context": "appId=cid-v1:2d2e8e63-272e-4b3c-8598-4ee570a0e70d",
-        "Server-Timing": "traceparent;desc=\u002200-1eed19df66f88ffc6587f8964b0d7b47-9f9a0283e2b0ebe6-00\u0022",
-=======
-        "Date": "Mon, 30 Jan 2023 07:47:09 GMT",
-        "Expires": "-1",
-        "Pragma": "no-cache",
-        "Request-Context": "appId=cid-v1:512cc15a-13b5-415b-bfd0-dce7accb6bb1",
-        "Server-Timing": "traceparent;desc=\u002200-b308d0f085b131ebad8f5217bc9a9555-e1a1e284914e7598-01\u0022",
->>>>>>> d40d276e
+        "Server-Timing": "traceparent;desc=\u002200-3264413d300381dca3083b4f14a9980d-29eea1d1e40ac301-01\u0022",
         "Strict-Transport-Security": "max-age=31536000; includeSubDomains",
         "Transfer-Encoding": "chunked",
         "Vary": [
           "Accept-Encoding",
           "Accept-Encoding"
         ],
-<<<<<<< HEAD
         "x-aml-cluster": "vienna-eastus2-02",
         "X-Content-Type-Options": "nosniff",
-        "x-ms-correlation-request-id": "e3859a38-2a88-4dad-ae27-3ca988cd3546",
+        "x-ms-correlation-request-id": "132328b5-3ef8-49da-b844-47d201dbeb57",
         "x-ms-ratelimit-remaining-subscription-reads": "11985",
         "x-ms-response-type": "standard",
-        "x-ms-routing-request-id": "CENTRALUS:20230130T053529Z:e3859a38-2a88-4dad-ae27-3ca988cd3546",
-        "x-request-time": "0.032"
-=======
-        "x-aml-cluster": "vienna-test-westus2-02",
-        "X-Content-Type-Options": "nosniff",
-        "x-ms-correlation-request-id": "15bb050d-5156-41d4-a898-818aef400431",
-        "x-ms-ratelimit-remaining-subscription-reads": "11984",
-        "x-ms-response-type": "standard",
-        "x-ms-routing-request-id": "JAPANEAST:20230130T074710Z:15bb050d-5156-41d4-a898-818aef400431",
-        "x-request-time": "0.131"
->>>>>>> d40d276e
+        "x-ms-routing-request-id": "SOUTHCENTRALUS:20230131T201835Z:132328b5-3ef8-49da-b844-47d201dbeb57",
+        "x-request-time": "0.026"
       },
       "ResponseBody": {
         "id": "/subscriptions/00000000-0000-0000-0000-000000000/resourceGroups/00000/providers/Microsoft.MachineLearningServices/workspaces/00000",
@@ -384,7 +258,6 @@
             "isPrivateLinkEnabled": false,
             "notebookPreparationError": null
           },
-<<<<<<< HEAD
           "storageHnsEnabled": false,
           "workspaceId": "0000000-0000-0000-0000-000000000000",
           "linkedModelInventoryArmId": null,
@@ -412,22 +285,6 @@
           "lastModifiedAt": "2023-01-30T04:47:31.0681103Z",
           "lastModifiedBy": "dipeck@microsoft.com",
           "lastModifiedByType": "User"
-=======
-          "datastoreType": "AzureBlob",
-          "accountName": "sagvgsoim6nmhbq",
-          "containerName": "azureml-blobstore-e61cd5e2-512f-475e-9842-5e2a973993b8",
-          "endpoint": "core.windows.net",
-          "protocol": "https",
-          "serviceDataAccessAuthIdentity": "WorkspaceSystemAssignedIdentity"
-        },
-        "systemData": {
-          "createdAt": "2022-09-22T09:02:03.2629568\u002B00:00",
-          "createdBy": "779301c0-18b2-4cdc-801b-a0a3368fee0a",
-          "createdByType": "Application",
-          "lastModifiedAt": "2022-09-22T09:02:04.166989\u002B00:00",
-          "lastModifiedBy": "779301c0-18b2-4cdc-801b-a0a3368fee0a",
-          "lastModifiedByType": "Application"
->>>>>>> d40d276e
         }
       }
     },
@@ -439,12 +296,8 @@
         "Accept-Encoding": "gzip, deflate",
         "Connection": "keep-alive",
         "Content-Length": "0",
-<<<<<<< HEAD
         "Content-Type": "application/json; charset=UTF-8",
         "User-Agent": "azure-ai-ml/1.4.0 azsdk-python-core/1.26.3 Python/3.7.9 (Windows-10-10.0.22621-SP0)"
-=======
-        "User-Agent": "azure-ai-ml/1.4.0 azsdk-python-mgmt-machinelearningservices/0.1.0 Python/3.9.10 (Windows-10-10.0.22621-SP0)"
->>>>>>> d40d276e
       },
       "RequestBody": null,
       "StatusCode": 400,
@@ -452,13 +305,13 @@
         "Connection": "keep-alive",
         "Content-Length": "557",
         "Content-Type": "application/json; charset=utf-8",
-        "Date": "Mon, 30 Jan 2023 05:35:31 GMT",
+        "Date": "Tue, 31 Jan 2023 20:18:37 GMT",
         "Request-Context": "appId=cid-v1:2d2e8e63-272e-4b3c-8598-4ee570a0e70d",
         "Strict-Transport-Security": "max-age=15724800; includeSubDomains; preload",
-        "x-aml-cluster": "vienna-eastus2-01",
-        "X-Content-Type-Options": "nosniff",
-        "x-ms-response-type": "standard",
-        "x-request-time": "0.018"
+        "x-aml-cluster": "vienna-eastus2-02",
+        "X-Content-Type-Options": "nosniff",
+        "x-ms-response-type": "standard",
+        "x-request-time": "0.021"
       },
       "ResponseBody": {
         "error": {
@@ -503,40 +356,22 @@
         "Connection": "keep-alive",
         "Content-Encoding": "gzip",
         "Content-Type": "application/json; charset=utf-8",
-<<<<<<< HEAD
-        "Date": "Mon, 30 Jan 2023 05:35:33 GMT",
+        "Date": "Tue, 31 Jan 2023 20:18:38 GMT",
         "Request-Context": "appId=cid-v1:2d2e8e63-272e-4b3c-8598-4ee570a0e70d",
         "Strict-Transport-Security": "max-age=15724800; includeSubDomains; preload",
         "Transfer-Encoding": "chunked",
         "Vary": "Accept-Encoding",
-        "x-aml-cluster": "vienna-eastus2-01",
-        "X-Content-Type-Options": "nosniff",
-        "x-ms-response-type": "standard",
-        "x-request-time": "0.452"
-=======
-        "Date": "Mon, 30 Jan 2023 07:47:10 GMT",
-        "Expires": "-1",
-        "Pragma": "no-cache",
-        "Request-Context": "appId=cid-v1:512cc15a-13b5-415b-bfd0-dce7accb6bb1",
-        "Server-Timing": "traceparent;desc=\u002200-8a9ece9702139fd140106e71f1709beb-52cc9752ef120010-01\u0022",
-        "Strict-Transport-Security": "max-age=31536000; includeSubDomains",
-        "Transfer-Encoding": "chunked",
-        "Vary": "Accept-Encoding",
-        "x-aml-cluster": "vienna-test-westus2-02",
-        "X-Content-Type-Options": "nosniff",
-        "x-ms-correlation-request-id": "35913757-a8d2-402b-82ad-94119576bb7e",
-        "x-ms-ratelimit-remaining-subscription-writes": "1197",
-        "x-ms-response-type": "standard",
-        "x-ms-routing-request-id": "JAPANEAST:20230130T074711Z:35913757-a8d2-402b-82ad-94119576bb7e",
-        "x-request-time": "0.200"
->>>>>>> d40d276e
+        "x-aml-cluster": "vienna-eastus2-02",
+        "X-Content-Type-Options": "nosniff",
+        "x-ms-response-type": "standard",
+        "x-request-time": "0.106"
       },
       "ResponseBody": {
         "blobReferenceForConsumption": {
-          "blobUri": "https://sag5kafuzodsfcw.blob.core.windows.net:443/ed997c1d-9-f8ba0592-77d0-5869-b1a3-5a9b07f72ffb",
+          "blobUri": "https://sag5kafuzodsfcw.blob.core.windows.net:443/ed997c1d-9-0a4836f9-76ab-5e76-9a96-cabe3b12f980",
           "storageAccountArmId": "/subscriptions/00000000-0000-0000-0000-000000000/resourceGroups/00000/providers/Microsoft.Storage/storageAccounts/sag5kafuzodsfcw",
           "credential": {
-            "sasUri": "https://sag5kafuzodsfcw.blob.core.windows.net/ed997c1d-9-f8ba0592-77d0-5869-b1a3-5a9b07f72ffb?skoid=da11e5f0-57ac-4d3e-894c-cf537f89d706\u0026sktid=0000000-0000-0000-0000-000000000000\u0026skt=2023-01-30T04%3A40%3A19Z\u0026ske=2023-01-31T12%3A50%3A19Z\u0026sks=b\u0026skv=2019-07-07\u0026sv=2021-08-06\u0026st=2023-01-30T05%3A25%3A33Z\u0026se=2023-01-30T13%3A35%3A33Z\u0026sr=c\u0026sp=rcwl\u0026sig=rGYrivfRVO8cjOyt5uwn4MbAT2Uc6iV38534vGXdRhU%3D",
+            "sasUri": "https://sag5kafuzodsfcw.blob.core.windows.net/ed997c1d-9-0a4836f9-76ab-5e76-9a96-cabe3b12f980?skoid=da11e5f0-57ac-4d3e-894c-cf537f89d706\u0026sktid=0000000-0000-0000-0000-000000000000\u0026skt=2023-01-31T18%3A31%3A59Z\u0026ske=2023-02-02T02%3A41%3A59Z\u0026sks=b\u0026skv=2019-07-07\u0026sv=2021-08-06\u0026st=2023-01-31T20%3A08%3A38Z\u0026se=2023-02-01T04%3A18%3A38Z\u0026sr=c\u0026sp=rcwl\u0026sig=000000000000000000000000000000000000BwA%3D",
             "wasbsUri": null,
             "credentialType": "SAS"
           }
@@ -547,29 +382,20 @@
       }
     },
     {
-<<<<<<< HEAD
-      "RequestUri": "https://sag5kafuzodsfcw.blob.core.windows.net/ed997c1d-9-f8ba0592-77d0-5869-b1a3-5a9b07f72ffb/distribution-component/component_spec.yaml?skoid=da11e5f0-57ac-4d3e-894c-cf537f89d706\u0026sktid=0000000-0000-0000-0000-000000000000\u0026skt=2023-01-30T04%3A40%3A19Z\u0026ske=2023-01-31T12%3A50%3A19Z\u0026sks=b\u0026skv=2019-07-07\u0026sv=2021-08-06\u0026st=2023-01-30T05%3A25%3A33Z\u0026se=2023-01-30T13%3A35%3A33Z\u0026sr=c\u0026sp=rcwl\u0026sig=rGYrivfRVO8cjOyt5uwn4MbAT2Uc6iV38534vGXdRhU%3D",
-=======
-      "RequestUri": "https://sagvgsoim6nmhbq.blob.core.windows.net/azureml-blobstore-e61cd5e2-512f-475e-9842-5e2a973993b8/LocalUpload/000000000000000000000000000000000000/distribution-component/component_spec.yaml",
->>>>>>> d40d276e
+      "RequestUri": "https://sag5kafuzodsfcw.blob.core.windows.net/ed997c1d-9-0a4836f9-76ab-5e76-9a96-cabe3b12f980/distribution-component/component_spec.yaml?skoid=da11e5f0-57ac-4d3e-894c-cf537f89d706\u0026sktid=0000000-0000-0000-0000-000000000000\u0026skt=2023-01-31T18%3A31%3A59Z\u0026ske=2023-02-02T02%3A41%3A59Z\u0026sks=b\u0026skv=2019-07-07\u0026sv=2021-08-06\u0026st=2023-01-31T20%3A08%3A38Z\u0026se=2023-02-01T04%3A18%3A38Z\u0026sr=c\u0026sp=rcwl\u0026sig=000000000000000000000000000000000000BwA%3D",
       "RequestMethod": "HEAD",
       "RequestHeaders": {
         "Accept": "application/xml",
         "Accept-Encoding": "gzip, deflate",
         "Connection": "keep-alive",
-<<<<<<< HEAD
         "User-Agent": "azsdk-python-storage-blob/12.14.1 Python/3.7.9 (Windows-10-10.0.22621-SP0)",
-        "x-ms-date": "Mon, 30 Jan 2023 05:35:33 GMT",
-=======
-        "User-Agent": "azsdk-python-storage-blob/12.14.0 Python/3.9.10 (Windows-10-10.0.22621-SP0)",
-        "x-ms-date": "Mon, 30 Jan 2023 07:47:11 GMT",
->>>>>>> d40d276e
+        "x-ms-date": "Tue, 31 Jan 2023 20:18:38 GMT",
         "x-ms-version": "2021-08-06"
       },
       "RequestBody": null,
       "StatusCode": 404,
       "ResponseHeaders": {
-        "Date": "Mon, 30 Jan 2023 05:35:32 GMT",
+        "Date": "Tue, 31 Jan 2023 20:18:38 GMT",
         "Server": [
           "Windows-Azure-Blob/1.0",
           "Microsoft-HTTPAPI/2.0"
@@ -582,7 +408,7 @@
       "ResponseBody": null
     },
     {
-      "RequestUri": "https://sag5kafuzodsfcw.blob.core.windows.net/ed997c1d-9-f8ba0592-77d0-5869-b1a3-5a9b07f72ffb/distribution-component/component_spec.yaml?skoid=da11e5f0-57ac-4d3e-894c-cf537f89d706\u0026sktid=0000000-0000-0000-0000-000000000000\u0026skt=2023-01-30T04%3A40%3A19Z\u0026ske=2023-01-31T12%3A50%3A19Z\u0026sks=b\u0026skv=2019-07-07\u0026sv=2021-08-06\u0026st=2023-01-30T05%3A25%3A33Z\u0026se=2023-01-30T13%3A35%3A33Z\u0026sr=c\u0026sp=rcwl\u0026sig=rGYrivfRVO8cjOyt5uwn4MbAT2Uc6iV38534vGXdRhU%3D",
+      "RequestUri": "https://sag5kafuzodsfcw.blob.core.windows.net/ed997c1d-9-0a4836f9-76ab-5e76-9a96-cabe3b12f980/distribution-component/component_spec.yaml?skoid=da11e5f0-57ac-4d3e-894c-cf537f89d706\u0026sktid=0000000-0000-0000-0000-000000000000\u0026skt=2023-01-31T18%3A31%3A59Z\u0026ske=2023-02-02T02%3A41%3A59Z\u0026sks=b\u0026skv=2019-07-07\u0026sv=2021-08-06\u0026st=2023-01-31T20%3A08%3A38Z\u0026se=2023-02-01T04%3A18%3A38Z\u0026sr=c\u0026sp=rcwl\u0026sig=000000000000000000000000000000000000BwA%3D",
       "RequestMethod": "PUT",
       "RequestHeaders": {
         "Accept": "application/xml",
@@ -591,11 +417,10 @@
         "Content-Length": "734",
         "Content-MD5": "CLjHRR9klQCsDjH3ycDqaA==",
         "Content-Type": "application/octet-stream",
-<<<<<<< HEAD
         "If-None-Match": "*",
         "User-Agent": "azsdk-python-storage-blob/12.14.1 Python/3.7.9 (Windows-10-10.0.22621-SP0)",
         "x-ms-blob-type": "BlockBlob",
-        "x-ms-date": "Mon, 30 Jan 2023 05:35:33 GMT",
+        "x-ms-date": "Tue, 31 Jan 2023 20:18:39 GMT",
         "x-ms-version": "2021-08-06"
       },
       "RequestBody": "JHNjaGVtYTogaHR0cHM6Ly9jb21wb25lbnRzZGsuYXp1cmVlZGdlLm5ldC9qc29uc2NoZW1hL0Rpc3RyaWJ1dGVkQ29tcG9uZW50Lmpzb24KbmFtZTogbWljcm9zb2Z0LmNvbS5henVyZW1sLnNhbXBsZXMubXBpX2V4YW1wbGUKdmVyc2lvbjogMC4wLjEKZGlzcGxheV9uYW1lOiBNUEkgRXhhbXBsZQp0eXBlOiBEaXN0cmlidXRlZENvbXBvbmVudAppbnB1dHM6CiAgaW5wdXRfcGF0aDoKICAgIHR5cGU6IHBhdGgKICAgIGRlc2NyaXB0aW9uOiBUaGUgZGlyZWN0b3J5IGNvbnRhaW5zIGlucHV0IGRhdGEuCiAgICBvcHRpb25hbDogZmFsc2UKICBzdHJpbmdfcGFyYW1ldGVyOgogICAgdHlwZTogU3RyaW5nCiAgICBkZXNjcmlwdGlvbjogQSBwYXJhbWV0ZXIgYWNjZXB0cyBhIHN0cmluZyB2YWx1ZS4KICAgIG9wdGlvbmFsOiB0cnVlCm91dHB1dHM6CiAgb3V0cHV0X3BhdGg6CiAgICB0eXBlOiBwYXRoCiAgICBkZXNjcmlwdGlvbjogVGhlIGRpcmVjdG9yeSBjb250YWlucyBvdXRwdXQgZGF0YS4KbGF1bmNoZXI6CiAgdHlwZTogbXBpCiAgYWRkaXRpb25hbF9hcmd1bWVudHM6ID4tCiAgICBweXRob24gdHJhaW4ucHkgLS1pbnB1dC1wYXRoIHtpbnB1dHMuaW5wdXRfcGF0aH0gWy0tc3RyaW5nLXBhcmFtZXRlciB7aW5wdXRzLnN0cmluZ19wYXJhbWV0ZXJ9XQogICAgLS1vdXRwdXQtcGF0aCB7b3V0cHV0cy5vdXRwdXRfcGF0aH0KZW52aXJvbm1lbnQ6CiAgbmFtZTogQXp1cmVNTC1NaW5pbWFsCgo=",
@@ -603,74 +428,41 @@
       "ResponseHeaders": {
         "Content-Length": "0",
         "Content-MD5": "CLjHRR9klQCsDjH3ycDqaA==",
-        "Date": "Mon, 30 Jan 2023 05:35:32 GMT",
-        "ETag": "\u00220x8DB0283CEBB4AE9\u0022",
-        "Last-Modified": "Mon, 30 Jan 2023 05:35:33 GMT",
-=======
-        "Date": "Mon, 30 Jan 2023 07:47:10 GMT",
-        "ETag": "\u00220x8DAB5ADCA0AAD6B\u0022",
-        "Last-Modified": "Mon, 24 Oct 2022 10:52:05 GMT",
->>>>>>> d40d276e
+        "Date": "Tue, 31 Jan 2023 20:18:38 GMT",
+        "ETag": "\u00220x8DB03C857013CB1\u0022",
+        "Last-Modified": "Tue, 31 Jan 2023 20:18:39 GMT",
         "Server": [
           "Windows-Azure-Blob/1.0",
           "Microsoft-HTTPAPI/2.0"
         ],
-<<<<<<< HEAD
         "x-ms-content-crc64": "IGLxSKCe8rk=",
         "x-ms-request-server-encrypted": "true",
-=======
-        "Vary": "Origin",
-        "x-ms-access-tier": "Hot",
-        "x-ms-access-tier-inferred": "true",
-        "x-ms-blob-type": "BlockBlob",
-        "x-ms-creation-time": "Mon, 24 Oct 2022 10:52:04 GMT",
-        "x-ms-lease-state": "available",
-        "x-ms-lease-status": "unlocked",
+        "x-ms-version": "2021-08-06"
+      },
+      "ResponseBody": null
+    },
+    {
+      "RequestUri": "https://sag5kafuzodsfcw.blob.core.windows.net/ed997c1d-9-0a4836f9-76ab-5e76-9a96-cabe3b12f980/distribution-component/component_spec.yaml?comp=metadata\u0026skoid=da11e5f0-57ac-4d3e-894c-cf537f89d706\u0026sktid=0000000-0000-0000-0000-000000000000\u0026skt=2023-01-31T18%3A31%3A59Z\u0026ske=2023-02-02T02%3A41%3A59Z\u0026sks=b\u0026skv=2019-07-07\u0026sv=2021-08-06\u0026st=2023-01-31T20%3A08%3A38Z\u0026se=2023-02-01T04%3A18%3A38Z\u0026sr=c\u0026sp=rcwl\u0026sig=000000000000000000000000000000000000BwA%3D",
+      "RequestMethod": "PUT",
+      "RequestHeaders": {
+        "Accept": "application/xml",
+        "Accept-Encoding": "gzip, deflate",
+        "Connection": "keep-alive",
+        "Content-Length": "0",
+        "User-Agent": "azsdk-python-storage-blob/12.14.1 Python/3.7.9 (Windows-10-10.0.22621-SP0)",
+        "x-ms-date": "Tue, 31 Jan 2023 20:18:39 GMT",
         "x-ms-meta-name": "0538e903-ac4e-f403-c41e-5dc75a9c2e6b",
         "x-ms-meta-upload_status": "completed",
         "x-ms-meta-version": "1",
-        "x-ms-server-encrypted": "true",
->>>>>>> d40d276e
-        "x-ms-version": "2021-08-06"
-      },
-      "ResponseBody": null
-    },
-    {
-<<<<<<< HEAD
-      "RequestUri": "https://sag5kafuzodsfcw.blob.core.windows.net/ed997c1d-9-f8ba0592-77d0-5869-b1a3-5a9b07f72ffb/distribution-component/component_spec.yaml?comp=metadata\u0026skoid=da11e5f0-57ac-4d3e-894c-cf537f89d706\u0026sktid=0000000-0000-0000-0000-000000000000\u0026skt=2023-01-30T04%3A40%3A19Z\u0026ske=2023-01-31T12%3A50%3A19Z\u0026sks=b\u0026skv=2019-07-07\u0026sv=2021-08-06\u0026st=2023-01-30T05%3A25%3A33Z\u0026se=2023-01-30T13%3A35%3A33Z\u0026sr=c\u0026sp=rcwl\u0026sig=rGYrivfRVO8cjOyt5uwn4MbAT2Uc6iV38534vGXdRhU%3D",
-      "RequestMethod": "PUT",
-=======
-      "RequestUri": "https://sagvgsoim6nmhbq.blob.core.windows.net/azureml-blobstore-e61cd5e2-512f-475e-9842-5e2a973993b8/az-ml-artifacts/000000000000000000000000000000000000/distribution-component/component_spec.yaml",
-      "RequestMethod": "HEAD",
->>>>>>> d40d276e
-      "RequestHeaders": {
-        "Accept": "application/xml",
-        "Accept-Encoding": "gzip, deflate",
-        "Connection": "keep-alive",
-<<<<<<< HEAD
-        "Content-Length": "0",
-        "User-Agent": "azsdk-python-storage-blob/12.14.1 Python/3.7.9 (Windows-10-10.0.22621-SP0)",
-        "x-ms-date": "Mon, 30 Jan 2023 05:35:33 GMT",
-        "x-ms-meta-name": "0538e903-ac4e-f403-c41e-5dc75a9c2e6b",
-        "x-ms-meta-upload_status": "completed",
-        "x-ms-meta-version": "1",
-=======
-        "User-Agent": "azsdk-python-storage-blob/12.14.0 Python/3.9.10 (Windows-10-10.0.22621-SP0)",
-        "x-ms-date": "Mon, 30 Jan 2023 07:47:11 GMT",
->>>>>>> d40d276e
         "x-ms-version": "2021-08-06"
       },
       "RequestBody": null,
       "StatusCode": 200,
       "ResponseHeaders": {
-<<<<<<< HEAD
         "Content-Length": "0",
-        "Date": "Mon, 30 Jan 2023 05:35:32 GMT",
-        "ETag": "\u00220x8DB0283CEC55B90\u0022",
-        "Last-Modified": "Mon, 30 Jan 2023 05:35:33 GMT",
-=======
-        "Date": "Mon, 30 Jan 2023 07:47:11 GMT",
->>>>>>> d40d276e
+        "Date": "Tue, 31 Jan 2023 20:18:38 GMT",
+        "ETag": "\u00220x8DB03C8570D6FE6\u0022",
+        "Last-Modified": "Tue, 31 Jan 2023 20:18:39 GMT",
         "Server": [
           "Windows-Azure-Blob/1.0",
           "Microsoft-HTTPAPI/2.0"
@@ -689,11 +481,7 @@
         "Connection": "keep-alive",
         "Content-Length": "263",
         "Content-Type": "application/json",
-<<<<<<< HEAD
         "User-Agent": "azure-ai-ml/1.4.0 azsdk-python-mgmt-machinelearningservices/0.1.0 Python/3.7.9 (Windows-10-10.0.22621-SP0)"
-=======
-        "User-Agent": "azure-ai-ml/1.4.0 azsdk-python-mgmt-machinelearningservices/0.1.0 Python/3.9.10 (Windows-10-10.0.22621-SP0)"
->>>>>>> d40d276e
       },
       "RequestBody": {
         "properties": {
@@ -703,11 +491,7 @@
           },
           "isAnonymous": true,
           "isArchived": false,
-<<<<<<< HEAD
-          "codeUri": "https://sag5kafuzodsfcw.blob.core.windows.net:443/ed997c1d-9-f8ba0592-77d0-5869-b1a3-5a9b07f72ffb/distribution-component"
-=======
-          "codeUri": "https://sagvgsoim6nmhbq.blob.core.windows.net/azureml-blobstore-e61cd5e2-512f-475e-9842-5e2a973993b8/LocalUpload/000000000000000000000000000000000000/distribution-component"
->>>>>>> d40d276e
+          "codeUri": "https://sag5kafuzodsfcw.blob.core.windows.net:443/ed997c1d-9-0a4836f9-76ab-5e76-9a96-cabe3b12f980/distribution-component"
         }
       },
       "StatusCode": 200,
@@ -715,42 +499,24 @@
         "Cache-Control": "no-cache",
         "Content-Encoding": "gzip",
         "Content-Type": "application/json; charset=utf-8",
-<<<<<<< HEAD
-        "Date": "Mon, 30 Jan 2023 05:35:35 GMT",
+        "Date": "Tue, 31 Jan 2023 20:18:40 GMT",
         "Expires": "-1",
         "Pragma": "no-cache",
         "Request-Context": "appId=cid-v1:2d2e8e63-272e-4b3c-8598-4ee570a0e70d",
-        "Server-Timing": "traceparent;desc=\u002200-8cef1a1470f38ef5839137608542aeca-318278fac361da65-00\u0022",
-=======
-        "Date": "Mon, 30 Jan 2023 07:47:13 GMT",
-        "Expires": "-1",
-        "Pragma": "no-cache",
-        "Request-Context": "appId=cid-v1:512cc15a-13b5-415b-bfd0-dce7accb6bb1",
-        "Server-Timing": "traceparent;desc=\u002200-a7285494cfb100c5771686835314b17a-57785a5cdc05c2c1-01\u0022",
->>>>>>> d40d276e
+        "Server-Timing": "traceparent;desc=\u002200-b0f9dc617ae1a2256057f8558dc4c304-e1b9fe5e6b53fcc1-01\u0022",
         "Strict-Transport-Security": "max-age=31536000; includeSubDomains",
         "Transfer-Encoding": "chunked",
         "Vary": [
           "Accept-Encoding",
           "Accept-Encoding"
         ],
-<<<<<<< HEAD
         "x-aml-cluster": "vienna-eastus2-02",
         "X-Content-Type-Options": "nosniff",
-        "x-ms-correlation-request-id": "0c3bedc3-816c-450a-80a3-41d5095d522d",
+        "x-ms-correlation-request-id": "f123fa84-9d02-461d-aa34-fef7052fcd7e",
         "x-ms-ratelimit-remaining-subscription-writes": "1196",
         "x-ms-response-type": "standard",
-        "x-ms-routing-request-id": "CENTRALUS:20230130T053535Z:0c3bedc3-816c-450a-80a3-41d5095d522d",
-        "x-request-time": "0.100"
-=======
-        "x-aml-cluster": "vienna-test-westus2-02",
-        "X-Content-Type-Options": "nosniff",
-        "x-ms-correlation-request-id": "341daa3c-ff30-49ec-90ba-97b2d5554d0e",
-        "x-ms-ratelimit-remaining-subscription-writes": "1196",
-        "x-ms-response-type": "standard",
-        "x-ms-routing-request-id": "JAPANEAST:20230130T074713Z:341daa3c-ff30-49ec-90ba-97b2d5554d0e",
-        "x-request-time": "0.231"
->>>>>>> d40d276e
+        "x-ms-routing-request-id": "SOUTHCENTRALUS:20230131T201841Z:f123fa84-9d02-461d-aa34-fef7052fcd7e",
+        "x-request-time": "0.145"
       },
       "ResponseBody": {
         "id": "/subscriptions/00000000-0000-0000-0000-000000000/resourceGroups/00000/providers/Microsoft.MachineLearningServices/workspaces/00000/codes/0538e903-ac4e-f403-c41e-5dc75a9c2e6b/versions/1",
@@ -765,25 +531,14 @@
           },
           "isArchived": false,
           "isAnonymous": false,
-<<<<<<< HEAD
           "codeUri": "https://sag5kafuzodsfcw.blob.core.windows.net:443/ed997c1d-9-d22e901d-d55c-52a1-adff-0c92bfb3453e/distribution-component"
         },
         "systemData": {
           "createdAt": "2023-01-30T05:23:17.2642325\u002B00:00",
           "createdBy": "Diondra Peck",
           "createdByType": "User",
-          "lastModifiedAt": "2023-01-30T05:35:35.3299615\u002B00:00",
+          "lastModifiedAt": "2023-01-31T20:18:40.9237443\u002B00:00",
           "lastModifiedBy": "Diondra Peck",
-=======
-          "codeUri": "https://sagvgsoim6nmhbq.blob.core.windows.net/azureml-blobstore-e61cd5e2-512f-475e-9842-5e2a973993b8/LocalUpload/000000000000000000000000000000000000/distribution-component"
-        },
-        "systemData": {
-          "createdAt": "2022-10-24T10:52:05.7239361\u002B00:00",
-          "createdBy": "Xingzhi Zhang",
-          "createdByType": "User",
-          "lastModifiedAt": "2023-01-30T07:47:13.6355537\u002B00:00",
-          "lastModifiedBy": "Xingzhi Zhang",
->>>>>>> d40d276e
           "lastModifiedByType": "User"
         }
       }
@@ -797,11 +552,7 @@
         "Connection": "keep-alive",
         "Content-Length": "1137",
         "Content-Type": "application/json",
-<<<<<<< HEAD
         "User-Agent": "azure-ai-ml/1.4.0 azsdk-python-mgmt-machinelearningservices/0.1.0 Python/3.7.9 (Windows-10-10.0.22621-SP0)"
-=======
-        "User-Agent": "azure-ai-ml/1.4.0 azsdk-python-mgmt-machinelearningservices/0.1.0 Python/3.9.10 (Windows-10-10.0.22621-SP0)"
->>>>>>> d40d276e
       },
       "RequestBody": {
         "properties": {
@@ -849,47 +600,26 @@
       "StatusCode": 201,
       "ResponseHeaders": {
         "Cache-Control": "no-cache",
-        "Content-Length": "2161",
-        "Content-Type": "application/json; charset=utf-8",
-<<<<<<< HEAD
-        "Date": "Mon, 30 Jan 2023 05:35:35 GMT",
+        "Content-Length": "2159",
+        "Content-Type": "application/json; charset=utf-8",
+        "Date": "Tue, 31 Jan 2023 20:18:41 GMT",
         "Expires": "-1",
         "Location": "https://management.azure.com/subscriptions/00000000-0000-0000-0000-000000000/resourceGroups/00000/providers/Microsoft.MachineLearningServices/workspaces/00000/components/azureml_anonymous/versions/dc5fc659-43d8-91e8-5951-d5c511814566?api-version=2022-10-01",
         "Pragma": "no-cache",
         "Request-Context": "appId=cid-v1:2d2e8e63-272e-4b3c-8598-4ee570a0e70d",
-        "Server-Timing": "traceparent;desc=\u002200-9b1e315035ed75aca7f80f18a86bd12e-cc2281a682ffaf9e-00\u0022",
+        "Server-Timing": "traceparent;desc=\u002200-8d12aa3baf86917c831567485a4b13bc-6babc7d27c7092ac-01\u0022",
         "Strict-Transport-Security": "max-age=31536000; includeSubDomains",
         "x-aml-cluster": "vienna-eastus2-02",
         "X-Content-Type-Options": "nosniff",
-        "x-ms-correlation-request-id": "96d3ef37-14f9-45b6-bae0-db43b927f474",
+        "x-ms-correlation-request-id": "89902857-7f87-4b70-bd3a-1a7da41fd92b",
         "x-ms-ratelimit-remaining-subscription-writes": "1195",
         "x-ms-response-type": "standard",
-        "x-ms-routing-request-id": "CENTRALUS:20230130T053535Z:96d3ef37-14f9-45b6-bae0-db43b927f474",
-        "x-request-time": "0.235"
+        "x-ms-routing-request-id": "SOUTHCENTRALUS:20230131T201841Z:89902857-7f87-4b70-bd3a-1a7da41fd92b",
+        "x-request-time": "0.430"
       },
       "ResponseBody": {
-        "id": "/subscriptions/00000000-0000-0000-0000-000000000/resourceGroups/00000/providers/Microsoft.MachineLearningServices/workspaces/00000/components/azureml_anonymous/versions/148b6d09-2fda-44a1-bbae-3678ca2fd3ec",
-        "name": "148b6d09-2fda-44a1-bbae-3678ca2fd3ec",
-=======
-        "Date": "Mon, 30 Jan 2023 07:47:14 GMT",
-        "Expires": "-1",
-        "Location": "https://management.azure.com/subscriptions/00000000-0000-0000-0000-000000000/resourceGroups/00000/providers/Microsoft.MachineLearningServices/workspaces/00000/components/azureml_anonymous/versions/dc5fc659-43d8-91e8-5951-d5c511814566?api-version=2022-10-01",
-        "Pragma": "no-cache",
-        "Request-Context": "appId=cid-v1:512cc15a-13b5-415b-bfd0-dce7accb6bb1",
-        "Server-Timing": "traceparent;desc=\u002200-6dcc19caac08265d8675ac2c74d4c8af-06be343c4e0dc0bb-01\u0022",
-        "Strict-Transport-Security": "max-age=31536000; includeSubDomains",
-        "x-aml-cluster": "vienna-test-westus2-02",
-        "X-Content-Type-Options": "nosniff",
-        "x-ms-correlation-request-id": "d8915441-7d57-4973-9d2a-d6aad6712ed2",
-        "x-ms-ratelimit-remaining-subscription-writes": "1195",
-        "x-ms-response-type": "standard",
-        "x-ms-routing-request-id": "JAPANEAST:20230130T074715Z:d8915441-7d57-4973-9d2a-d6aad6712ed2",
-        "x-request-time": "1.229"
-      },
-      "ResponseBody": {
-        "id": "/subscriptions/00000000-0000-0000-0000-000000000/resourceGroups/00000/providers/Microsoft.MachineLearningServices/workspaces/00000/components/azureml_anonymous/versions/9ebdedd2-abb6-4bc5-8c73-81b815791ca3",
-        "name": "9ebdedd2-abb6-4bc5-8c73-81b815791ca3",
->>>>>>> d40d276e
+        "id": "/subscriptions/00000000-0000-0000-0000-000000000/resourceGroups/00000/providers/Microsoft.MachineLearningServices/workspaces/00000/components/azureml_anonymous/versions/29cb5bb1-78dc-42eb-98d5-dfc15c4ee78c",
+        "name": "29cb5bb1-78dc-42eb-98d5-dfc15c4ee78c",
         "type": "Microsoft.MachineLearningServices/workspaces/components/versions",
         "properties": {
           "description": null,
@@ -900,11 +630,7 @@
           "componentSpec": {
             "$schema": "https://componentsdk.azureedge.net/jsonschema/DistributedComponent.json",
             "name": "azureml_anonymous",
-<<<<<<< HEAD
-            "version": "148b6d09-2fda-44a1-bbae-3678ca2fd3ec",
-=======
-            "version": "9ebdedd2-abb6-4bc5-8c73-81b815791ca3",
->>>>>>> d40d276e
+            "version": "29cb5bb1-78dc-42eb-98d5-dfc15c4ee78c",
             "display_name": "MPI Example",
             "is_deterministic": "True",
             "type": "DistributedComponent",
@@ -940,19 +666,11 @@
           }
         },
         "systemData": {
-<<<<<<< HEAD
-          "createdAt": "2023-01-30T05:23:18.3034002\u002B00:00",
+          "createdAt": "2023-01-31T20:18:41.7378256\u002B00:00",
           "createdBy": "Diondra Peck",
           "createdByType": "User",
-          "lastModifiedAt": "2023-01-30T05:23:18.3664986\u002B00:00",
+          "lastModifiedAt": "2023-01-31T20:18:41.7378256\u002B00:00",
           "lastModifiedBy": "Diondra Peck",
-=======
-          "createdAt": "2023-01-30T07:47:15.1093986\u002B00:00",
-          "createdBy": "Xingzhi Zhang",
-          "createdByType": "User",
-          "lastModifiedAt": "2023-01-30T07:47:15.1093986\u002B00:00",
-          "lastModifiedBy": "Xingzhi Zhang",
->>>>>>> d40d276e
           "lastModifiedByType": "User"
         }
       }
@@ -966,11 +684,7 @@
         "Connection": "keep-alive",
         "Content-Length": "1428",
         "Content-Type": "application/json",
-<<<<<<< HEAD
         "User-Agent": "azure-ai-ml/1.4.0 azsdk-python-mgmt-machinelearningservices/0.1.0 Python/3.7.9 (Windows-10-10.0.22621-SP0)"
-=======
-        "User-Agent": "azure-ai-ml/1.4.0 azsdk-python-mgmt-machinelearningservices/0.1.0 Python/3.9.10 (Windows-10-10.0.22621-SP0)"
->>>>>>> d40d276e
       },
       "RequestBody": {
         "properties": {
@@ -1010,11 +724,7 @@
                 }
               },
               "_source": "YAML.COMPONENT",
-<<<<<<< HEAD
-              "componentId": "/subscriptions/00000000-0000-0000-0000-000000000/resourceGroups/00000/providers/Microsoft.MachineLearningServices/workspaces/00000/components/azureml_anonymous/versions/148b6d09-2fda-44a1-bbae-3678ca2fd3ec"
-=======
-              "componentId": "/subscriptions/00000000-0000-0000-0000-000000000/resourceGroups/00000/providers/Microsoft.MachineLearningServices/workspaces/00000/components/azureml_anonymous/versions/9ebdedd2-abb6-4bc5-8c73-81b815791ca3"
->>>>>>> d40d276e
+              "componentId": "/subscriptions/00000000-0000-0000-0000-000000000/resourceGroups/00000/providers/Microsoft.MachineLearningServices/workspaces/00000/components/azureml_anonymous/versions/29cb5bb1-78dc-42eb-98d5-dfc15c4ee78c"
             }
           },
           "outputs": {},
@@ -1027,41 +737,22 @@
       "StatusCode": 201,
       "ResponseHeaders": {
         "Cache-Control": "no-cache",
-<<<<<<< HEAD
         "Content-Length": "3547",
         "Content-Type": "application/json; charset=utf-8",
-        "Date": "Mon, 30 Jan 2023 05:35:36 GMT",
+        "Date": "Tue, 31 Jan 2023 20:18:43 GMT",
         "Expires": "-1",
         "Location": "https://management.azure.com/subscriptions/00000000-0000-0000-0000-000000000/resourceGroups/00000/providers/Microsoft.MachineLearningServices/workspaces/00000/jobs/000000000000000000000?api-version=2022-10-01-preview",
         "Pragma": "no-cache",
         "Request-Context": "appId=cid-v1:2d2e8e63-272e-4b3c-8598-4ee570a0e70d",
-        "Server-Timing": "traceparent;desc=\u002200-535de0ec8c00405b2c54fc3b0909ac15-085ecea975a2a94a-00\u0022",
+        "Server-Timing": "traceparent;desc=\u002200-298f6a5ff12cc4e257abb6c18ff8f29b-c148127764d27609-01\u0022",
         "Strict-Transport-Security": "max-age=31536000; includeSubDomains",
         "x-aml-cluster": "vienna-eastus2-02",
         "X-Content-Type-Options": "nosniff",
-        "x-ms-correlation-request-id": "40cb85ef-47fa-44db-92fc-cadcd50cc4d9",
+        "x-ms-correlation-request-id": "be8a370f-8e3e-4699-a2ea-8d0574c01753",
         "x-ms-ratelimit-remaining-subscription-writes": "1194",
         "x-ms-response-type": "standard",
-        "x-ms-routing-request-id": "CENTRALUS:20230130T053537Z:40cb85ef-47fa-44db-92fc-cadcd50cc4d9",
-        "x-request-time": "0.988"
-=======
-        "Content-Length": "3552",
-        "Content-Type": "application/json; charset=utf-8",
-        "Date": "Mon, 30 Jan 2023 07:47:18 GMT",
-        "Expires": "-1",
-        "Location": "https://management.azure.com/subscriptions/00000000-0000-0000-0000-000000000/resourceGroups/00000/providers/Microsoft.MachineLearningServices/workspaces/00000/jobs/000000000000000000000?api-version=2022-10-01-preview",
-        "Pragma": "no-cache",
-        "Request-Context": "appId=cid-v1:512cc15a-13b5-415b-bfd0-dce7accb6bb1",
-        "Server-Timing": "traceparent;desc=\u002200-58576a813364be4f41c73d63a441e7bf-ae07566bdf0f2222-01\u0022",
-        "Strict-Transport-Security": "max-age=31536000; includeSubDomains",
-        "x-aml-cluster": "vienna-test-westus2-02",
-        "X-Content-Type-Options": "nosniff",
-        "x-ms-correlation-request-id": "9e1b89d7-a658-4869-bd33-111909c182eb",
-        "x-ms-ratelimit-remaining-subscription-writes": "1194",
-        "x-ms-response-type": "standard",
-        "x-ms-routing-request-id": "JAPANEAST:20230130T074718Z:9e1b89d7-a658-4869-bd33-111909c182eb",
-        "x-request-time": "2.634"
->>>>>>> d40d276e
+        "x-ms-routing-request-id": "SOUTHCENTRALUS:20230131T201843Z:be8a370f-8e3e-4699-a2ea-8d0574c01753",
+        "x-request-time": "1.308"
       },
       "ResponseBody": {
         "id": "/subscriptions/00000000-0000-0000-0000-000000000/resourceGroups/00000/providers/Microsoft.MachineLearningServices/workspaces/00000/jobs/000000000000000000000",
@@ -1089,11 +780,7 @@
             "Tracking": {
               "jobServiceType": "Tracking",
               "port": null,
-<<<<<<< HEAD
               "endpoint": "azureml://eastus2.api.azureml.ms/mlflow/v1.0/subscriptions/00000000-0000-0000-0000-000000000/resourceGroups/00000/providers/Microsoft.MachineLearningServices/workspaces/00000?",
-=======
-              "endpoint": "azureml://master.api.azureml-test.ms/mlflow/v1.0/subscriptions/00000000-0000-0000-0000-000000000/resourceGroups/00000/providers/Microsoft.MachineLearningServices/workspaces/00000?",
->>>>>>> d40d276e
               "status": null,
               "errorMessage": null,
               "properties": null,
@@ -1147,11 +834,7 @@
                 }
               },
               "_source": "YAML.COMPONENT",
-<<<<<<< HEAD
-              "componentId": "/subscriptions/00000000-0000-0000-0000-000000000/resourceGroups/00000/providers/Microsoft.MachineLearningServices/workspaces/00000/components/azureml_anonymous/versions/148b6d09-2fda-44a1-bbae-3678ca2fd3ec"
-=======
-              "componentId": "/subscriptions/00000000-0000-0000-0000-000000000/resourceGroups/00000/providers/Microsoft.MachineLearningServices/workspaces/00000/components/azureml_anonymous/versions/9ebdedd2-abb6-4bc5-8c73-81b815791ca3"
->>>>>>> d40d276e
+              "componentId": "/subscriptions/00000000-0000-0000-0000-000000000/resourceGroups/00000/providers/Microsoft.MachineLearningServices/workspaces/00000/components/azureml_anonymous/versions/29cb5bb1-78dc-42eb-98d5-dfc15c4ee78c"
             }
           },
           "inputs": {},
@@ -1159,13 +842,8 @@
           "sourceJobId": null
         },
         "systemData": {
-<<<<<<< HEAD
-          "createdAt": "2023-01-30T05:35:36.8330618\u002B00:00",
+          "createdAt": "2023-01-31T20:18:43.1226082\u002B00:00",
           "createdBy": "Diondra Peck",
-=======
-          "createdAt": "2023-01-30T07:47:18.0375883\u002B00:00",
-          "createdBy": "Xingzhi Zhang",
->>>>>>> d40d276e
           "createdByType": "User"
         }
       }
@@ -1178,11 +856,7 @@
         "Accept-Encoding": "gzip, deflate",
         "Connection": "keep-alive",
         "Content-Length": "0",
-<<<<<<< HEAD
         "User-Agent": "azure-ai-ml/1.4.0 azsdk-python-mgmt-machinelearningservices/0.1.0 Python/3.7.9 (Windows-10-10.0.22621-SP0)"
-=======
-        "User-Agent": "azure-ai-ml/1.4.0 azsdk-python-mgmt-machinelearningservices/0.1.0 Python/3.9.10 (Windows-10-10.0.22621-SP0)"
->>>>>>> d40d276e
       },
       "RequestBody": null,
       "StatusCode": 202,
@@ -1190,56 +864,31 @@
         "Cache-Control": "no-cache",
         "Content-Length": "4",
         "Content-Type": "application/json; charset=utf-8",
-<<<<<<< HEAD
-        "Date": "Mon, 30 Jan 2023 05:35:39 GMT",
+        "Date": "Tue, 31 Jan 2023 20:18:45 GMT",
         "Expires": "-1",
         "Location": "https://management.azure.com/subscriptions/00000000-0000-0000-0000-000000000/providers/Microsoft.MachineLearningServices/locations/eastus2/mfeOperationResults/jc:ed997c1d-9e48-442e-b62b-478a0b393069:000000000000000000000?api-version=2022-10-01-preview",
-=======
-        "Date": "Mon, 30 Jan 2023 07:47:20 GMT",
-        "Expires": "-1",
-        "Location": "https://management.azure.com/subscriptions/00000000-0000-0000-0000-000000000/providers/Microsoft.MachineLearningServices/locations/centraluseuap/mfeOperationResults/jc:e61cd5e2-512f-475e-9842-5e2a973993b8:000000000000000000000?api-version=2022-10-01-preview",
->>>>>>> d40d276e
         "Pragma": "no-cache",
-        "Request-Context": "appId=cid-v1:512cc15a-13b5-415b-bfd0-dce7accb6bb1",
+        "Request-Context": "appId=cid-v1:2d2e8e63-272e-4b3c-8598-4ee570a0e70d",
         "Strict-Transport-Security": "max-age=31536000; includeSubDomains",
-<<<<<<< HEAD
         "x-aml-cluster": "vienna-eastus2-02",
         "X-Content-Type-Options": "nosniff",
         "x-ms-async-operation-timeout": "PT1H",
-        "x-ms-correlation-request-id": "41d021bf-69e3-4399-ab16-f505f568b8f7",
+        "x-ms-correlation-request-id": "e24347ff-e490-497d-b15d-32ed32e5c4ea",
         "x-ms-ratelimit-remaining-subscription-writes": "1198",
         "x-ms-response-type": "standard",
-        "x-ms-routing-request-id": "CENTRALUS:20230130T053539Z:41d021bf-69e3-4399-ab16-f505f568b8f7",
-        "x-request-time": "0.524"
-=======
-        "x-aml-cluster": "vienna-test-westus2-02",
-        "X-Content-Type-Options": "nosniff",
-        "x-ms-async-operation-timeout": "PT1H",
-        "x-ms-correlation-request-id": "9f5c8bd8-1b69-4a4a-8b8a-24feb4a915c6",
-        "x-ms-ratelimit-remaining-subscription-writes": "1196",
-        "x-ms-response-type": "standard",
-        "x-ms-routing-request-id": "JAPANEAST:20230130T074721Z:9f5c8bd8-1b69-4a4a-8b8a-24feb4a915c6",
-        "x-request-time": "0.743"
->>>>>>> d40d276e
+        "x-ms-routing-request-id": "SOUTHCENTRALUS:20230131T201846Z:e24347ff-e490-497d-b15d-32ed32e5c4ea",
+        "x-request-time": "0.572"
       },
       "ResponseBody": "null"
     },
     {
-<<<<<<< HEAD
       "RequestUri": "https://management.azure.com/subscriptions/00000000-0000-0000-0000-000000000/providers/Microsoft.MachineLearningServices/locations/eastus2/mfeOperationResults/jc:ed997c1d-9e48-442e-b62b-478a0b393069:000000000000000000000?api-version=2022-10-01-preview",
-=======
-      "RequestUri": "https://management.azure.com/subscriptions/00000000-0000-0000-0000-000000000/providers/Microsoft.MachineLearningServices/locations/centraluseuap/mfeOperationResults/jc:e61cd5e2-512f-475e-9842-5e2a973993b8:000000000000000000000?api-version=2022-10-01-preview",
->>>>>>> d40d276e
       "RequestMethod": "GET",
       "RequestHeaders": {
         "Accept": "*/*",
         "Accept-Encoding": "gzip, deflate",
         "Connection": "keep-alive",
-<<<<<<< HEAD
         "User-Agent": "azure-ai-ml/1.4.0 azsdk-python-mgmt-machinelearningservices/0.1.0 Python/3.7.9 (Windows-10-10.0.22621-SP0)"
-=======
-        "User-Agent": "azure-ai-ml/1.4.0 azsdk-python-mgmt-machinelearningservices/0.1.0 Python/3.9.10 (Windows-10-10.0.22621-SP0)"
->>>>>>> d40d276e
       },
       "RequestBody": null,
       "StatusCode": 202,
@@ -1247,89 +896,49 @@
         "Cache-Control": "no-cache",
         "Content-Length": "2",
         "Content-Type": "application/json; charset=utf-8",
-<<<<<<< HEAD
-        "Date": "Mon, 30 Jan 2023 05:35:39 GMT",
+        "Date": "Tue, 31 Jan 2023 20:18:45 GMT",
         "Expires": "-1",
         "Location": "https://management.azure.com/subscriptions/00000000-0000-0000-0000-000000000/providers/Microsoft.MachineLearningServices/locations/eastus2/mfeOperationResults/jc:ed997c1d-9e48-442e-b62b-478a0b393069:000000000000000000000?api-version=2022-10-01-preview",
-=======
-        "Date": "Mon, 30 Jan 2023 07:47:21 GMT",
-        "Expires": "-1",
-        "Location": "https://management.azure.com/subscriptions/00000000-0000-0000-0000-000000000/providers/Microsoft.MachineLearningServices/locations/centraluseuap/mfeOperationResults/jc:e61cd5e2-512f-475e-9842-5e2a973993b8:000000000000000000000?api-version=2022-10-01-preview",
->>>>>>> d40d276e
         "Pragma": "no-cache",
-        "Request-Context": "appId=cid-v1:512cc15a-13b5-415b-bfd0-dce7accb6bb1",
+        "Request-Context": "appId=cid-v1:2d2e8e63-272e-4b3c-8598-4ee570a0e70d",
         "Strict-Transport-Security": "max-age=31536000; includeSubDomains",
-<<<<<<< HEAD
-        "x-aml-cluster": "vienna-eastus2-02",
-        "X-Content-Type-Options": "nosniff",
-        "x-ms-correlation-request-id": "fe530459-170b-40df-b961-e5d3f993ffb6",
+        "x-aml-cluster": "vienna-eastus2-01",
+        "X-Content-Type-Options": "nosniff",
+        "x-ms-correlation-request-id": "646383e1-623f-473c-9644-3291d7a27962",
         "x-ms-ratelimit-remaining-subscription-reads": "11984",
         "x-ms-response-type": "standard",
-        "x-ms-routing-request-id": "CENTRALUS:20230130T053539Z:fe530459-170b-40df-b961-e5d3f993ffb6",
-        "x-request-time": "0.042"
-=======
-        "x-aml-cluster": "vienna-test-westus2-01",
-        "X-Content-Type-Options": "nosniff",
-        "x-ms-correlation-request-id": "10736dc8-57f0-403a-9b04-b6b8d49863db",
-        "x-ms-ratelimit-remaining-subscription-reads": "11983",
-        "x-ms-response-type": "standard",
-        "x-ms-routing-request-id": "JAPANEAST:20230130T074721Z:10736dc8-57f0-403a-9b04-b6b8d49863db",
-        "x-request-time": "0.032"
->>>>>>> d40d276e
+        "x-ms-routing-request-id": "SOUTHCENTRALUS:20230131T201846Z:646383e1-623f-473c-9644-3291d7a27962",
+        "x-request-time": "0.034"
       },
       "ResponseBody": {}
     },
     {
-<<<<<<< HEAD
       "RequestUri": "https://management.azure.com/subscriptions/00000000-0000-0000-0000-000000000/providers/Microsoft.MachineLearningServices/locations/eastus2/mfeOperationResults/jc:ed997c1d-9e48-442e-b62b-478a0b393069:000000000000000000000?api-version=2022-10-01-preview",
-=======
-      "RequestUri": "https://management.azure.com/subscriptions/00000000-0000-0000-0000-000000000/providers/Microsoft.MachineLearningServices/locations/centraluseuap/mfeOperationResults/jc:e61cd5e2-512f-475e-9842-5e2a973993b8:000000000000000000000?api-version=2022-10-01-preview",
->>>>>>> d40d276e
       "RequestMethod": "GET",
       "RequestHeaders": {
         "Accept": "*/*",
         "Accept-Encoding": "gzip, deflate",
         "Connection": "keep-alive",
-<<<<<<< HEAD
         "User-Agent": "azure-ai-ml/1.4.0 azsdk-python-mgmt-machinelearningservices/0.1.0 Python/3.7.9 (Windows-10-10.0.22621-SP0)"
-=======
-        "User-Agent": "azure-ai-ml/1.4.0 azsdk-python-mgmt-machinelearningservices/0.1.0 Python/3.9.10 (Windows-10-10.0.22621-SP0)"
->>>>>>> d40d276e
       },
       "RequestBody": null,
       "StatusCode": 200,
       "ResponseHeaders": {
         "Cache-Control": "no-cache",
         "Content-Length": "0",
-<<<<<<< HEAD
-        "Date": "Mon, 30 Jan 2023 05:36:08 GMT",
+        "Date": "Tue, 31 Jan 2023 20:19:15 GMT",
         "Expires": "-1",
         "Pragma": "no-cache",
         "Request-Context": "appId=cid-v1:2d2e8e63-272e-4b3c-8598-4ee570a0e70d",
-        "Server-Timing": "traceparent;desc=\u002200-a25497355915a3a7f9b3dfaa2312c31e-f9b785a303c382a6-00\u0022",
+        "Server-Timing": "traceparent;desc=\u002200-bcdf4468320f50e645e0a6e601959476-47fef188cd71da03-01\u0022",
         "Strict-Transport-Security": "max-age=31536000; includeSubDomains",
-        "x-aml-cluster": "vienna-eastus2-02",
-        "X-Content-Type-Options": "nosniff",
-        "x-ms-correlation-request-id": "d45e0c1d-6864-4cff-8c1e-792c88834cbf",
+        "x-aml-cluster": "vienna-eastus2-01",
+        "X-Content-Type-Options": "nosniff",
+        "x-ms-correlation-request-id": "b313b79e-fb71-4265-814c-ecadc9d1ad3d",
         "x-ms-ratelimit-remaining-subscription-reads": "11983",
         "x-ms-response-type": "standard",
-        "x-ms-routing-request-id": "CENTRALUS:20230130T053609Z:d45e0c1d-6864-4cff-8c1e-792c88834cbf",
-        "x-request-time": "0.023"
-=======
-        "Date": "Mon, 30 Jan 2023 07:47:52 GMT",
-        "Expires": "-1",
-        "Pragma": "no-cache",
-        "Request-Context": "appId=cid-v1:512cc15a-13b5-415b-bfd0-dce7accb6bb1",
-        "Server-Timing": "traceparent;desc=\u002200-f572bd0a6b7663d3136e2cd258bf8e64-34ef9b5bc176fe79-01\u0022",
-        "Strict-Transport-Security": "max-age=31536000; includeSubDomains",
-        "x-aml-cluster": "vienna-test-westus2-01",
-        "X-Content-Type-Options": "nosniff",
-        "x-ms-correlation-request-id": "a745c494-45ce-4232-86d4-b061e1c0d98c",
-        "x-ms-ratelimit-remaining-subscription-reads": "11982",
-        "x-ms-response-type": "standard",
-        "x-ms-routing-request-id": "JAPANEAST:20230130T074752Z:a745c494-45ce-4232-86d4-b061e1c0d98c",
-        "x-request-time": "0.041"
->>>>>>> d40d276e
+        "x-ms-routing-request-id": "SOUTHCENTRALUS:20230131T201916Z:b313b79e-fb71-4265-814c-ecadc9d1ad3d",
+        "x-request-time": "0.049"
       },
       "ResponseBody": null
     }
