{
  "Entries": [
    {
      "RequestUri": "https://management.azure.com/subscriptions/00000000-0000-0000-0000-000000000/resourceGroups/00000/providers/Microsoft.MachineLearningServices/workspaces/00000/computes/cpu-cluster?api-version=2022-01-01-preview",
      "RequestMethod": "GET",
      "RequestHeaders": {
        "Accept": "application/json",
        "Accept-Encoding": "gzip, deflate",
        "Connection": "keep-alive",
        "User-Agent": "azure-ai-ml/1.1.0 azsdk-python-mgmt-machinelearningservices/0.1.0 Python/3.8.13 (macOS-12.6-arm64-i386-64bit)"
      },
      "RequestBody": null,
      "StatusCode": 200,
      "ResponseHeaders": {
        "Cache-Control": "no-cache",
        "Content-Length": "1512",
        "Content-Type": "application/json; charset=utf-8",
<<<<<<< HEAD
        "Date": "Mon, 07 Nov 2022 03:54:44 GMT",
        "Expires": "-1",
        "Pragma": "no-cache",
        "Request-Context": "appId=cid-v1:512cc15a-13b5-415b-bfd0-dce7accb6bb1",
        "Server-Timing": "traceparent;desc=\u002200-f475a437833f450d5cb262b1efa96cfd-fcd0fa3562585193-00\u0022",
        "Strict-Transport-Security": "max-age=31536000; includeSubDomains",
        "Vary": "Accept-Encoding",
        "x-aml-cluster": "vienna-test-westus2-01",
        "X-Content-Type-Options": "nosniff",
        "x-ms-correlation-request-id": "348fb9e2-10bc-4382-970d-b18ab1caaede",
        "x-ms-ratelimit-remaining-subscription-reads": "11987",
        "x-ms-response-type": "standard",
        "x-ms-routing-request-id": "JAPANEAST:20221107T035444Z:348fb9e2-10bc-4382-970d-b18ab1caaede",
        "x-request-time": "0.237"
=======
        "Date": "Tue, 08 Nov 2022 08:58:50 GMT",
        "Expires": "-1",
        "Pragma": "no-cache",
        "Request-Context": "appId=cid-v1:2d2e8e63-272e-4b3c-8598-4ee570a0e70d",
        "Server-Timing": "traceparent;desc=\u002200-d319b6ce07540a5df518df926f4f7881-1be2ac3a4308fc33-00\u0022",
        "Strict-Transport-Security": "max-age=31536000; includeSubDomains",
        "Transfer-Encoding": "chunked",
        "Vary": [
          "Accept-Encoding",
          "Accept-Encoding"
        ],
        "x-aml-cluster": "vienna-eastus2-02",
        "X-Content-Type-Options": "nosniff",
        "x-ms-correlation-request-id": "eaef1c43-fa37-4be9-87c5-faf3b14890b6",
        "x-ms-ratelimit-remaining-subscription-reads": "11988",
        "x-ms-response-type": "standard",
        "x-ms-routing-request-id": "EASTASIA:20221108T085850Z:eaef1c43-fa37-4be9-87c5-faf3b14890b6",
        "x-request-time": "0.039"
>>>>>>> db7ac352
      },
      "ResponseBody": {
        "id": "/subscriptions/00000000-0000-0000-0000-000000000/resourceGroups/00000/providers/Microsoft.MachineLearningServices/workspaces/00000/computes/cpu-cluster",
        "name": "cpu-cluster",
        "type": "Microsoft.MachineLearningServices/workspaces/computes",
        "location": "eastus2",
        "tags": {},
        "properties": {
          "createdOn": "2022-10-10T07:44:03.2104968\u002B00:00",
          "modifiedOn": "2022-11-08T03:58:27.2396848\u002B00:00",
          "disableLocalAuth": false,
          "description": null,
          "resourceId": null,
          "computeType": "AmlCompute",
          "computeLocation": "eastus2",
          "provisioningState": "Succeeded",
          "provisioningErrors": null,
          "isAttachedCompute": false,
          "properties": {
            "vmSize": "STANDARD_DS2_V2",
            "vmPriority": "Dedicated",
            "scaleSettings": {
              "maxNodeCount": 4,
              "minNodeCount": 0,
              "nodeIdleTimeBeforeScaleDown": "PT2M"
            },
            "subnet": null,
<<<<<<< HEAD
            "currentNodeCount": 4,
            "targetNodeCount": 4,
            "nodeStateCounts": {
              "preparingNodeCount": 0,
              "runningNodeCount": 4,
=======
            "currentNodeCount": 1,
            "targetNodeCount": 4,
            "nodeStateCounts": {
              "preparingNodeCount": 0,
              "runningNodeCount": 1,
>>>>>>> db7ac352
              "idleNodeCount": 0,
              "unusableNodeCount": 0,
              "leavingNodeCount": 0,
              "preemptedNodeCount": 0
            },
<<<<<<< HEAD
            "allocationState": "Steady",
            "allocationStateTransitionTime": "2022-11-04T13:53:40.672\u002B00:00",
            "errors": null,
=======
            "allocationState": "Resizing",
            "allocationStateTransitionTime": "2022-11-08T08:58:38.875\u002B00:00",
            "errors": [
              {
                "error": {
                  "code": "DiskFull",
                  "message": "ComputeNode.Id=tvmps_fa921fb4404dae10ba7dbb82dca8a4afffeb597ac2a973b381721e8cfad09319_d: There is not enough disk space on the node",
                  "details": [
                    {
                      "code": "Message",
                      "message": "The VM disk is full. Delete jobs, tasks, or files on the node to free up space and then reboot the node."
                    }
                  ]
                }
              }
            ],
>>>>>>> db7ac352
            "remoteLoginPortPublicAccess": "Enabled",
            "osType": "Linux",
            "virtualMachineImage": null,
            "isolatedNetwork": false,
            "propertyBag": {}
          }
        }
      }
    },
    {
      "RequestUri": "https://management.azure.com/subscriptions/00000000-0000-0000-0000-000000000/resourceGroups/00000/providers/Microsoft.MachineLearningServices/workspaces/00000/datastores/workspaceblobstore?api-version=2022-05-01",
      "RequestMethod": "GET",
      "RequestHeaders": {
        "Accept": "application/json",
        "Accept-Encoding": "gzip, deflate",
        "Connection": "keep-alive",
        "User-Agent": "azure-ai-ml/1.1.0 azsdk-python-mgmt-machinelearningservices/0.1.0 Python/3.8.13 (macOS-12.6-arm64-i386-64bit)"
      },
      "RequestBody": null,
      "StatusCode": 200,
      "ResponseHeaders": {
        "Cache-Control": "no-cache",
        "Content-Length": "1067",
        "Content-Type": "application/json; charset=utf-8",
<<<<<<< HEAD
        "Date": "Mon, 07 Nov 2022 03:54:47 GMT",
        "Expires": "-1",
        "Pragma": "no-cache",
        "Request-Context": "appId=cid-v1:512cc15a-13b5-415b-bfd0-dce7accb6bb1",
        "Server-Timing": "traceparent;desc=\u002200-a8c37de32a89f16e02b7ff0d350554bb-e080337fcd197607-00\u0022",
        "Strict-Transport-Security": "max-age=31536000; includeSubDomains",
        "Vary": "Accept-Encoding",
        "x-aml-cluster": "vienna-test-westus2-01",
        "X-Content-Type-Options": "nosniff",
        "x-ms-correlation-request-id": "21ccadbe-be18-45ec-9ad4-190d0b0bf5ba",
        "x-ms-ratelimit-remaining-subscription-reads": "11986",
        "x-ms-response-type": "standard",
        "x-ms-routing-request-id": "JAPANEAST:20221107T035447Z:21ccadbe-be18-45ec-9ad4-190d0b0bf5ba",
        "x-request-time": "0.144"
=======
        "Date": "Tue, 08 Nov 2022 08:58:52 GMT",
        "Expires": "-1",
        "Pragma": "no-cache",
        "Request-Context": "appId=cid-v1:2d2e8e63-272e-4b3c-8598-4ee570a0e70d",
        "Server-Timing": "traceparent;desc=\u002200-8a4019c54d8542aa7fdd8e74143ea8ea-96dd681bf7df1cf2-00\u0022",
        "Strict-Transport-Security": "max-age=31536000; includeSubDomains",
        "Transfer-Encoding": "chunked",
        "Vary": [
          "Accept-Encoding",
          "Accept-Encoding"
        ],
        "x-aml-cluster": "vienna-eastus2-02",
        "X-Content-Type-Options": "nosniff",
        "x-ms-correlation-request-id": "7a74f4d4-a5fd-4939-80de-4ce17f4dcbbd",
        "x-ms-ratelimit-remaining-subscription-reads": "11987",
        "x-ms-response-type": "standard",
        "x-ms-routing-request-id": "EASTASIA:20221108T085852Z:7a74f4d4-a5fd-4939-80de-4ce17f4dcbbd",
        "x-request-time": "0.104"
>>>>>>> db7ac352
      },
      "ResponseBody": {
        "id": "/subscriptions/00000000-0000-0000-0000-000000000/resourceGroups/00000/providers/Microsoft.MachineLearningServices/workspaces/00000/datastores/workspaceblobstore",
        "name": "workspaceblobstore",
        "type": "Microsoft.MachineLearningServices/workspaces/datastores",
        "properties": {
          "description": null,
          "tags": null,
          "properties": null,
          "isDefault": true,
          "credentials": {
            "credentialsType": "AccountKey"
          },
          "datastoreType": "AzureBlob",
          "accountName": "sav3u7rijui4cza",
          "containerName": "azureml-blobstore-a6db4a2a-8424-44da-a5a8-d604852f4fc3",
          "endpoint": "core.windows.net",
          "protocol": "https",
          "serviceDataAccessAuthIdentity": "WorkspaceSystemAssignedIdentity"
        },
        "systemData": {
          "createdAt": "2022-10-10T07:43:07.7818269\u002B00:00",
          "createdBy": "779301c0-18b2-4cdc-801b-a0a3368fee0a",
          "createdByType": "Application",
          "lastModifiedAt": "2022-10-10T07:43:08.5293577\u002B00:00",
          "lastModifiedBy": "779301c0-18b2-4cdc-801b-a0a3368fee0a",
          "lastModifiedByType": "Application"
        }
      }
    },
    {
      "RequestUri": "https://management.azure.com/subscriptions/00000000-0000-0000-0000-000000000/resourceGroups/00000/providers/Microsoft.MachineLearningServices/workspaces/00000/datastores/workspaceblobstore/listSecrets?api-version=2022-05-01",
      "RequestMethod": "POST",
      "RequestHeaders": {
        "Accept": "application/json",
        "Accept-Encoding": "gzip, deflate",
        "Connection": "keep-alive",
        "Content-Length": "0",
        "User-Agent": "azure-ai-ml/1.1.0 azsdk-python-mgmt-machinelearningservices/0.1.0 Python/3.8.13 (macOS-12.6-arm64-i386-64bit)"
      },
      "RequestBody": null,
      "StatusCode": 200,
      "ResponseHeaders": {
        "Cache-Control": "no-cache",
        "Content-Length": "61",
        "Content-Type": "application/json; charset=utf-8",
<<<<<<< HEAD
        "Date": "Mon, 07 Nov 2022 03:54:47 GMT",
        "Expires": "-1",
        "Pragma": "no-cache",
        "Request-Context": "appId=cid-v1:512cc15a-13b5-415b-bfd0-dce7accb6bb1",
        "Server-Timing": "traceparent;desc=\u002200-9e761bc1ebbad83a9d8a59ae76da9975-67000bdbd462bef1-00\u0022",
        "Strict-Transport-Security": "max-age=31536000; includeSubDomains",
        "x-aml-cluster": "vienna-test-westus2-01",
        "X-Content-Type-Options": "nosniff",
        "x-ms-correlation-request-id": "f7c5fd1a-6d3b-4c87-81e6-dde96eb8aca7",
        "x-ms-ratelimit-remaining-subscription-writes": "1198",
        "x-ms-response-type": "standard",
        "x-ms-routing-request-id": "JAPANEAST:20221107T035447Z:f7c5fd1a-6d3b-4c87-81e6-dde96eb8aca7",
        "x-request-time": "0.132"
=======
        "Date": "Tue, 08 Nov 2022 08:58:53 GMT",
        "Expires": "-1",
        "Pragma": "no-cache",
        "Request-Context": "appId=cid-v1:2d2e8e63-272e-4b3c-8598-4ee570a0e70d",
        "Server-Timing": "traceparent;desc=\u002200-3a2ca689736a5e5a6ced6294a721b9f7-9b06cef37301c8d9-00\u0022",
        "Strict-Transport-Security": "max-age=31536000; includeSubDomains",
        "Transfer-Encoding": "chunked",
        "Vary": "Accept-Encoding",
        "x-aml-cluster": "vienna-eastus2-02",
        "X-Content-Type-Options": "nosniff",
        "x-ms-correlation-request-id": "fdff203c-bee5-45ef-8dba-0b4846fa3213",
        "x-ms-ratelimit-remaining-subscription-writes": "1196",
        "x-ms-response-type": "standard",
        "x-ms-routing-request-id": "EASTASIA:20221108T085853Z:fdff203c-bee5-45ef-8dba-0b4846fa3213",
        "x-request-time": "0.089"
>>>>>>> db7ac352
      },
      "ResponseBody": {
        "secretsType": "AccountKey",
        "key": "dGhpcyBpcyBmYWtlIGtleQ=="
      }
    },
    {
      "RequestUri": "https://sav3u7rijui4cza.blob.core.windows.net/azureml-blobstore-a6db4a2a-8424-44da-a5a8-d604852f4fc3/LocalUpload/000000000000000000000000000000000000/distribution-component/component_spec.yaml",
      "RequestMethod": "HEAD",
      "RequestHeaders": {
        "Accept": "application/xml",
        "Accept-Encoding": "gzip, deflate",
        "Connection": "keep-alive",
<<<<<<< HEAD
        "User-Agent": "azsdk-python-storage-blob/12.14.0 Python/3.9.10 (Windows-10-10.0.22621-SP0)",
        "x-ms-date": "Mon, 07 Nov 2022 03:54:47 GMT",
=======
        "User-Agent": "azsdk-python-storage-blob/12.13.1 Python/3.8.13 (macOS-12.6-arm64-i386-64bit)",
        "x-ms-date": "Tue, 08 Nov 2022 08:58:53 GMT",
>>>>>>> db7ac352
        "x-ms-version": "2021-08-06"
      },
      "RequestBody": null,
      "StatusCode": 200,
      "ResponseHeaders": {
        "Accept-Ranges": "bytes",
        "Content-Length": "734",
        "Content-MD5": "CLjHRR9klQCsDjH3ycDqaA==",
        "Content-Type": "application/octet-stream",
<<<<<<< HEAD
        "Date": "Mon, 07 Nov 2022 03:54:47 GMT",
        "ETag": "\u00220x8DAB5ADCA0AAD6B\u0022",
        "Last-Modified": "Mon, 24 Oct 2022 10:52:05 GMT",
=======
        "Date": "Tue, 08 Nov 2022 08:58:53 GMT",
        "ETag": "\u00220x8DAC1651335C0B5\u0022",
        "Last-Modified": "Tue, 08 Nov 2022 08:41:48 GMT",
>>>>>>> db7ac352
        "Server": [
          "Windows-Azure-Blob/1.0",
          "Microsoft-HTTPAPI/2.0"
        ],
        "Vary": "Origin",
        "x-ms-access-tier": "Hot",
        "x-ms-access-tier-inferred": "true",
        "x-ms-blob-type": "BlockBlob",
        "x-ms-creation-time": "Tue, 08 Nov 2022 08:41:48 GMT",
        "x-ms-lease-state": "available",
        "x-ms-lease-status": "unlocked",
        "x-ms-meta-name": "0538e903-ac4e-f403-c41e-5dc75a9c2e6b",
        "x-ms-meta-upload_status": "completed",
        "x-ms-meta-version": "1",
        "x-ms-server-encrypted": "true",
        "x-ms-version": "2021-08-06"
      },
      "ResponseBody": null
    },
    {
      "RequestUri": "https://sav3u7rijui4cza.blob.core.windows.net/azureml-blobstore-a6db4a2a-8424-44da-a5a8-d604852f4fc3/az-ml-artifacts/000000000000000000000000000000000000/distribution-component/component_spec.yaml",
      "RequestMethod": "HEAD",
      "RequestHeaders": {
        "Accept": "application/xml",
        "Accept-Encoding": "gzip, deflate",
        "Connection": "keep-alive",
<<<<<<< HEAD
        "User-Agent": "azsdk-python-storage-blob/12.14.0 Python/3.9.10 (Windows-10-10.0.22621-SP0)",
        "x-ms-date": "Mon, 07 Nov 2022 03:54:48 GMT",
=======
        "User-Agent": "azsdk-python-storage-blob/12.13.1 Python/3.8.13 (macOS-12.6-arm64-i386-64bit)",
        "x-ms-date": "Tue, 08 Nov 2022 08:58:54 GMT",
>>>>>>> db7ac352
        "x-ms-version": "2021-08-06"
      },
      "RequestBody": null,
      "StatusCode": 404,
      "ResponseHeaders": {
<<<<<<< HEAD
        "Date": "Mon, 07 Nov 2022 03:54:47 GMT",
=======
        "Date": "Tue, 08 Nov 2022 08:58:53 GMT",
>>>>>>> db7ac352
        "Server": [
          "Windows-Azure-Blob/1.0",
          "Microsoft-HTTPAPI/2.0"
        ],
        "Transfer-Encoding": "chunked",
        "Vary": "Origin",
        "x-ms-error-code": "BlobNotFound",
        "x-ms-version": "2021-08-06"
      },
      "ResponseBody": null
    },
    {
      "RequestUri": "https://management.azure.com/subscriptions/00000000-0000-0000-0000-000000000/resourceGroups/00000/providers/Microsoft.MachineLearningServices/workspaces/00000/codes/0538e903-ac4e-f403-c41e-5dc75a9c2e6b/versions/1?api-version=2022-05-01",
      "RequestMethod": "PUT",
      "RequestHeaders": {
        "Accept": "application/json",
        "Accept-Encoding": "gzip, deflate",
        "Connection": "keep-alive",
        "Content-Length": "315",
        "Content-Type": "application/json",
        "User-Agent": "azure-ai-ml/1.1.0 azsdk-python-mgmt-machinelearningservices/0.1.0 Python/3.8.13 (macOS-12.6-arm64-i386-64bit)"
      },
      "RequestBody": {
        "properties": {
          "properties": {
            "hash_sha256": "0000000000000",
            "hash_version": "0000000000000"
          },
          "isAnonymous": true,
          "isArchived": false,
          "codeUri": "https://sav3u7rijui4cza.blob.core.windows.net/azureml-blobstore-a6db4a2a-8424-44da-a5a8-d604852f4fc3/LocalUpload/000000000000000000000000000000000000/distribution-component"
        }
      },
      "StatusCode": 200,
      "ResponseHeaders": {
        "Cache-Control": "no-cache",
        "Content-Length": "845",
        "Content-Type": "application/json; charset=utf-8",
<<<<<<< HEAD
        "Date": "Mon, 07 Nov 2022 03:54:48 GMT",
        "Expires": "-1",
        "Pragma": "no-cache",
        "Request-Context": "appId=cid-v1:512cc15a-13b5-415b-bfd0-dce7accb6bb1",
        "Server-Timing": "traceparent;desc=\u002200-05294e9a8fcfe4a77e275e0e56610ab6-b13a859094bb0413-00\u0022",
        "Strict-Transport-Security": "max-age=31536000; includeSubDomains",
        "Vary": "Accept-Encoding",
        "x-aml-cluster": "vienna-test-westus2-01",
        "X-Content-Type-Options": "nosniff",
        "x-ms-correlation-request-id": "7d60a90b-f920-4064-8d4e-1feabf19edf2",
        "x-ms-ratelimit-remaining-subscription-writes": "1196",
        "x-ms-response-type": "standard",
        "x-ms-routing-request-id": "JAPANEAST:20221107T035448Z:7d60a90b-f920-4064-8d4e-1feabf19edf2",
        "x-request-time": "0.334"
=======
        "Date": "Tue, 08 Nov 2022 08:58:55 GMT",
        "Expires": "-1",
        "Pragma": "no-cache",
        "Request-Context": "appId=cid-v1:2d2e8e63-272e-4b3c-8598-4ee570a0e70d",
        "Server-Timing": "traceparent;desc=\u002200-37e87498f229799ec71bf8751aefc246-9b154046aa569863-00\u0022",
        "Strict-Transport-Security": "max-age=31536000; includeSubDomains",
        "Transfer-Encoding": "chunked",
        "Vary": [
          "Accept-Encoding",
          "Accept-Encoding"
        ],
        "x-aml-cluster": "vienna-eastus2-02",
        "X-Content-Type-Options": "nosniff",
        "x-ms-correlation-request-id": "737e2d9c-a491-4938-bef4-614aaa232dc5",
        "x-ms-ratelimit-remaining-subscription-writes": "1192",
        "x-ms-response-type": "standard",
        "x-ms-routing-request-id": "EASTASIA:20221108T085855Z:737e2d9c-a491-4938-bef4-614aaa232dc5",
        "x-request-time": "0.126"
>>>>>>> db7ac352
      },
      "ResponseBody": {
        "id": "/subscriptions/00000000-0000-0000-0000-000000000/resourceGroups/00000/providers/Microsoft.MachineLearningServices/workspaces/00000/codes/0538e903-ac4e-f403-c41e-5dc75a9c2e6b/versions/1",
        "name": "1",
        "type": "Microsoft.MachineLearningServices/workspaces/codes/versions",
        "properties": {
          "description": null,
          "tags": {},
          "properties": {
            "hash_sha256": "0000000000000",
            "hash_version": "0000000000000"
          },
          "isArchived": false,
          "isAnonymous": false,
          "codeUri": "https://sav3u7rijui4cza.blob.core.windows.net/azureml-blobstore-a6db4a2a-8424-44da-a5a8-d604852f4fc3/LocalUpload/000000000000000000000000000000000000/distribution-component"
        },
        "systemData": {
          "createdAt": "2022-11-08T08:41:49.0999891\u002B00:00",
          "createdBy": "Honglin Du",
          "createdByType": "User",
<<<<<<< HEAD
          "lastModifiedAt": "2022-11-07T03:54:48.7960581\u002B00:00",
          "lastModifiedBy": "Xingzhi Zhang",
=======
          "lastModifiedAt": "2022-11-08T08:58:55.291265\u002B00:00",
          "lastModifiedBy": "Honglin Du",
>>>>>>> db7ac352
          "lastModifiedByType": "User"
        }
      }
    },
    {
      "RequestUri": "https://management.azure.com/subscriptions/00000000-0000-0000-0000-000000000/resourceGroups/00000/providers/Microsoft.MachineLearningServices/workspaces/00000/components/azureml_anonymous/versions/000000000000000000000?api-version=2022-05-01",
      "RequestMethod": "PUT",
      "RequestHeaders": {
        "Accept": "application/json",
        "Accept-Encoding": "gzip, deflate",
        "Connection": "keep-alive",
        "Content-Length": "1081",
        "Content-Type": "application/json",
        "User-Agent": "azure-ai-ml/1.1.0 azsdk-python-mgmt-machinelearningservices/0.1.0 Python/3.8.13 (macOS-12.6-arm64-i386-64bit)"
      },
      "RequestBody": {
        "properties": {
          "properties": {},
          "tags": {},
          "isAnonymous": true,
          "isArchived": false,
          "componentSpec": {
            "name": "azureml_anonymous",
            "version": "000000000000000000000",
            "$schema": "https://componentsdk.azureedge.net/jsonschema/DistributedComponent.json",
            "display_name": "MPI Example",
            "inputs": {
              "input_path": {
                "type": "path",
                "description": "The directory contains input data."
              },
              "string_parameter": {
                "type": "String",
                "optional": true,
                "description": "A parameter accepts a string value."
              }
            },
            "outputs": {
              "output_path": {
                "type": "path",
                "description": "The directory contains output data."
              }
            },
            "type": "DistributedComponent",
            "code": "azureml:/subscriptions/00000000-0000-0000-0000-000000000/resourceGroups/00000/providers/Microsoft.MachineLearningServices/workspaces/00000/codes/0538e903-ac4e-f403-c41e-5dc75a9c2e6b/versions/1",
            "environment": {
              "os": "Linux",
              "name": "AzureML-Minimal"
            },
            "launcher": {
              "type": "mpi",
              "additional_arguments": "python train.py --input-path {inputs.input_path} [--string-parameter {inputs.string_parameter}] --output-path {outputs.output_path}"
            }
          }
        }
      },
      "StatusCode": 201,
      "ResponseHeaders": {
        "Cache-Control": "no-cache",
<<<<<<< HEAD
        "Content-Length": "2160",
        "Content-Type": "application/json; charset=utf-8",
        "Date": "Mon, 07 Nov 2022 03:54:50 GMT",
        "Expires": "-1",
        "Location": "https://management.azure.com/subscriptions/00000000-0000-0000-0000-000000000/resourceGroups/00000/providers/Microsoft.MachineLearningServices/workspaces/00000/components/azureml_anonymous/versions/000000000000000000000?api-version=2022-05-01",
        "Pragma": "no-cache",
        "Request-Context": "appId=cid-v1:512cc15a-13b5-415b-bfd0-dce7accb6bb1",
        "Server-Timing": "traceparent;desc=\u002200-88ffd678afce15ba37b37530d309e598-db46989bad92120d-00\u0022",
        "Strict-Transport-Security": "max-age=31536000; includeSubDomains",
        "x-aml-cluster": "vienna-test-westus2-01",
        "X-Content-Type-Options": "nosniff",
        "x-ms-correlation-request-id": "74154cf7-af74-451e-a592-47e1e9fe4ac6",
        "x-ms-ratelimit-remaining-subscription-writes": "1195",
        "x-ms-response-type": "standard",
        "x-ms-routing-request-id": "JAPANEAST:20221107T035450Z:74154cf7-af74-451e-a592-47e1e9fe4ac6",
        "x-request-time": "0.761"
=======
        "Content-Length": "2154",
        "Content-Type": "application/json; charset=utf-8",
        "Date": "Tue, 08 Nov 2022 08:58:56 GMT",
        "Expires": "-1",
        "Location": "https://management.azure.com/subscriptions/00000000-0000-0000-0000-000000000/resourceGroups/00000/providers/Microsoft.MachineLearningServices/workspaces/00000/components/azureml_anonymous/versions/000000000000000000000?api-version=2022-05-01",
        "Pragma": "no-cache",
        "Request-Context": "appId=cid-v1:2d2e8e63-272e-4b3c-8598-4ee570a0e70d",
        "Server-Timing": "traceparent;desc=\u002200-6521099b68d37dcf81630ee39e9eb976-ffe4fcab93df1e1d-00\u0022",
        "Strict-Transport-Security": "max-age=31536000; includeSubDomains",
        "x-aml-cluster": "vienna-eastus2-02",
        "X-Content-Type-Options": "nosniff",
        "x-ms-correlation-request-id": "16684e06-5698-44c9-af97-4d82a1010e96",
        "x-ms-ratelimit-remaining-subscription-writes": "1191",
        "x-ms-response-type": "standard",
        "x-ms-routing-request-id": "EASTASIA:20221108T085856Z:16684e06-5698-44c9-af97-4d82a1010e96",
        "x-request-time": "0.305"
>>>>>>> db7ac352
      },
      "ResponseBody": {
        "id": "/subscriptions/00000000-0000-0000-0000-000000000/resourceGroups/00000/providers/Microsoft.MachineLearningServices/workspaces/00000/components/azureml_anonymous/versions/f3dbe473-117e-4c6f-ad6e-590fb29b24d3",
        "name": "f3dbe473-117e-4c6f-ad6e-590fb29b24d3",
        "type": "Microsoft.MachineLearningServices/workspaces/components/versions",
        "properties": {
          "description": null,
          "tags": {},
          "properties": {},
          "isArchived": false,
          "isAnonymous": true,
          "componentSpec": {
            "$schema": "https://componentsdk.azureedge.net/jsonschema/DistributedComponent.json",
            "name": "azureml_anonymous",
            "version": "f3dbe473-117e-4c6f-ad6e-590fb29b24d3",
            "display_name": "MPI Example",
            "is_deterministic": "True",
            "type": "DistributedComponent",
            "inputs": {
              "input_path": {
                "type": "path",
                "optional": "False",
                "description": "The directory contains input data.",
                "datastore_mode": "Mount"
              },
              "string_parameter": {
                "type": "String",
                "optional": "True",
                "description": "A parameter accepts a string value."
              }
            },
            "outputs": {
              "output_path": {
                "type": "path",
                "description": "The directory contains output data.",
                "datastore_mode": "Upload"
              }
            },
            "environment": {
              "name": "AzureML-Minimal",
              "os": "Linux"
            },
            "launcher": {
              "type": "mpi",
              "additional_arguments": "python train.py --input-path {inputs.input_path} [--string-parameter {inputs.string_parameter}] --output-path {outputs.output_path}"
            },
            "code": "azureml:/subscriptions/00000000-0000-0000-0000-000000000/resourceGroups/00000/providers/Microsoft.MachineLearningServices/workspaces/00000/codes/0538e903-ac4e-f403-c41e-5dc75a9c2e6b/versions/1"
          }
        },
        "systemData": {
          "createdAt": "2022-11-08T08:55:54.177538\u002B00:00",
          "createdBy": "Honglin Du",
          "createdByType": "User",
<<<<<<< HEAD
          "lastModifiedAt": "2022-10-25T04:04:09.6399786\u002B00:00",
          "lastModifiedBy": "Xingzhi Zhang",
=======
          "lastModifiedAt": "2022-11-08T08:55:54.3989685\u002B00:00",
          "lastModifiedBy": "Honglin Du",
>>>>>>> db7ac352
          "lastModifiedByType": "User"
        }
      }
    },
    {
      "RequestUri": "https://management.azure.com/subscriptions/00000000-0000-0000-0000-000000000/resourceGroups/00000/providers/Microsoft.MachineLearningServices/workspaces/00000/data/mltable_imdb_reviews_train/versions?api-version=2022-05-01\u0026$orderBy=createdtime%20desc\u0026$top=1",
      "RequestMethod": "GET",
      "RequestHeaders": {
        "Accept": "application/json",
        "Accept-Encoding": "gzip, deflate",
        "Connection": "keep-alive",
        "User-Agent": "azure-ai-ml/1.1.0 azsdk-python-mgmt-machinelearningservices/0.1.0 Python/3.8.13 (macOS-12.6-arm64-i386-64bit)"
      },
      "RequestBody": null,
      "StatusCode": 200,
      "ResponseHeaders": {
        "Cache-Control": "no-cache",
        "Content-Length": "1065",
        "Content-Type": "application/json; charset=utf-8",
<<<<<<< HEAD
        "Date": "Mon, 07 Nov 2022 03:54:50 GMT",
        "Expires": "-1",
        "Pragma": "no-cache",
        "Request-Context": "appId=cid-v1:512cc15a-13b5-415b-bfd0-dce7accb6bb1",
        "Server-Timing": "traceparent;desc=\u002200-1d529b781f4dfb69cc4ee809177aec9f-dc1373ed1f438211-00\u0022",
        "Strict-Transport-Security": "max-age=31536000; includeSubDomains",
        "Vary": "Accept-Encoding",
        "x-aml-cluster": "vienna-test-westus2-01",
        "X-Content-Type-Options": "nosniff",
        "x-ms-correlation-request-id": "35d0060a-56bd-4a27-a267-a61740c0e912",
        "x-ms-ratelimit-remaining-subscription-reads": "11985",
        "x-ms-response-type": "standard",
        "x-ms-routing-request-id": "JAPANEAST:20221107T035450Z:35d0060a-56bd-4a27-a267-a61740c0e912",
        "x-request-time": "0.197"
=======
        "Date": "Tue, 08 Nov 2022 08:58:57 GMT",
        "Expires": "-1",
        "Pragma": "no-cache",
        "Request-Context": "appId=cid-v1:2d2e8e63-272e-4b3c-8598-4ee570a0e70d",
        "Server-Timing": "traceparent;desc=\u002200-25868c37c403ad0ff3ec0c22ad9e6cba-ce93ec704bda25e2-00\u0022",
        "Strict-Transport-Security": "max-age=31536000; includeSubDomains",
        "Transfer-Encoding": "chunked",
        "Vary": [
          "Accept-Encoding",
          "Accept-Encoding"
        ],
        "x-aml-cluster": "vienna-eastus2-02",
        "X-Content-Type-Options": "nosniff",
        "x-ms-correlation-request-id": "8766dc97-c95d-434f-aff5-0cfa134ccc55",
        "x-ms-ratelimit-remaining-subscription-reads": "11986",
        "x-ms-response-type": "standard",
        "x-ms-routing-request-id": "EASTASIA:20221108T085857Z:8766dc97-c95d-434f-aff5-0cfa134ccc55",
        "x-request-time": "0.287"
>>>>>>> db7ac352
      },
      "ResponseBody": {
        "value": [
          {
            "id": "/subscriptions/00000000-0000-0000-0000-000000000/resourceGroups/00000/providers/Microsoft.MachineLearningServices/workspaces/00000/data/mltable_imdb_reviews_train/versions/2",
            "name": "2",
            "type": "Microsoft.MachineLearningServices/workspaces/data/versions",
            "properties": {
              "description": null,
              "tags": {},
              "properties": {},
              "isArchived": false,
              "isAnonymous": false,
<<<<<<< HEAD
              "dataUri": "azureml://subscriptions/00000000-0000-0000-0000-000000000/resourcegroups/00000/workspaces/00000/datastores/workspaceblobstore/paths/LocalUpload/00000000000000000000000000000000/mnist-data/",
=======
              "dataUri": "azureml://workspaces/a6db4a2a-8424-44da-a5a8-d604852f4fc3/datastores/workspaceblobstore/paths/LocalUpload/00000000000000000000000000000000/mnist-data/",
>>>>>>> db7ac352
              "dataType": "mltable",
              "referencedUris": [
                "./0.png",
                "./1.png",
                "./2.png",
                "./3.png"
              ]
            },
            "systemData": {
              "createdAt": "2022-11-08T08:55:14.4694543\u002B00:00",
              "createdBy": "Honglin Du",
              "createdByType": "User",
              "lastModifiedAt": "2022-11-08T08:55:14.4850339\u002B00:00"
            }
          }
        ]
      }
    },
    {
      "RequestUri": "https://management.azure.com/subscriptions/00000000-0000-0000-0000-000000000/resourceGroups/00000/providers/Microsoft.MachineLearningServices/workspaces/00000/jobs/000000000000000000000?api-version=2022-10-01-preview",
      "RequestMethod": "PUT",
      "RequestHeaders": {
        "Accept": "application/json",
        "Accept-Encoding": "gzip, deflate",
        "Connection": "keep-alive",
<<<<<<< HEAD
        "Content-Length": "1482",
=======
        "Content-Length": "1381",
>>>>>>> db7ac352
        "Content-Type": "application/json",
        "User-Agent": "azure-ai-ml/1.1.0 azsdk-python-mgmt-machinelearningservices/0.1.0 Python/3.8.13 (macOS-12.6-arm64-i386-64bit)"
      },
      "RequestBody": {
        "properties": {
          "properties": {},
          "tags": {},
          "displayName": "pipeline_func",
          "experimentName": "azure-ai-ml",
          "isArchived": false,
          "jobType": "Pipeline",
          "inputs": {},
          "jobs": {
            "node": {
              "limits": {
                "job_limits_type": "Command",
                "timeout": "PT5M"
              },
              "resources": {
                "instance_count": 2,
                "instance_type": "1Gi",
                "properties": {},
                "docker_args": "--cpus=2 --memory=1GB",
                "shm_size": "1Gi"
              },
              "environment_variables": {
                "verbose": "DEBUG"
              },
              "distribution": {
                "distribution_type": "Mpi",
                "process_count_per_instance": 2
              },
              "type": "DistributedComponent",
              "computeId": "/subscriptions/00000000-0000-0000-0000-000000000/resourceGroups/00000/providers/Microsoft.MachineLearningServices/workspaces/00000/computes/cpu-cluster",
              "inputs": {
                "input_path": {
                  "uri": "/subscriptions/00000000-0000-0000-0000-000000000/resourceGroups/00000/providers/Microsoft.MachineLearningServices/workspaces/00000/data/mltable_imdb_reviews_train/versions/2",
                  "job_input_type": "mltable"
                }
              },
              "_source": "YAML.COMPONENT",
              "componentId": "/subscriptions/00000000-0000-0000-0000-000000000/resourceGroups/00000/providers/Microsoft.MachineLearningServices/workspaces/00000/components/azureml_anonymous/versions/f3dbe473-117e-4c6f-ad6e-590fb29b24d3"
            }
          },
          "outputs": {},
          "settings": {
            "default_compute": "/subscriptions/00000000-0000-0000-0000-000000000/resourceGroups/00000/providers/Microsoft.MachineLearningServices/workspaces/00000/computes/cpu-cluster",
            "_source": "DSL"
          }
        }
      },
      "StatusCode": 201,
      "ResponseHeaders": {
        "Cache-Control": "no-cache",
<<<<<<< HEAD
        "Content-Length": "3630",
        "Content-Type": "application/json; charset=utf-8",
        "Date": "Mon, 07 Nov 2022 03:54:58 GMT",
        "Expires": "-1",
        "Location": "https://management.azure.com/subscriptions/00000000-0000-0000-0000-000000000/resourceGroups/00000/providers/Microsoft.MachineLearningServices/workspaces/00000/jobs/000000000000000000000?api-version=2022-10-01-preview",
        "Pragma": "no-cache",
        "Request-Context": "appId=cid-v1:512cc15a-13b5-415b-bfd0-dce7accb6bb1",
        "Server-Timing": "traceparent;desc=\u002200-994b3dd1b52d1abf8e24787c4b0dafb7-24d84f0f1b53dea8-00\u0022",
        "Strict-Transport-Security": "max-age=31536000; includeSubDomains",
        "x-aml-cluster": "vienna-test-westus2-01",
        "X-Content-Type-Options": "nosniff",
        "x-ms-correlation-request-id": "ba3f9ce3-3dd7-4aa8-827e-2ab263914c91",
        "x-ms-ratelimit-remaining-subscription-writes": "1194",
        "x-ms-response-type": "standard",
        "x-ms-routing-request-id": "JAPANEAST:20221107T035458Z:ba3f9ce3-3dd7-4aa8-827e-2ab263914c91",
        "x-request-time": "3.073"
=======
        "Content-Length": "3470",
        "Content-Type": "application/json; charset=utf-8",
        "Date": "Tue, 08 Nov 2022 08:59:04 GMT",
        "Expires": "-1",
        "Location": "https://management.azure.com/subscriptions/00000000-0000-0000-0000-000000000/resourceGroups/00000/providers/Microsoft.MachineLearningServices/workspaces/00000/jobs/000000000000000000000?api-version=2022-10-01-preview",
        "Pragma": "no-cache",
        "Request-Context": "appId=cid-v1:2d2e8e63-272e-4b3c-8598-4ee570a0e70d",
        "Server-Timing": "traceparent;desc=\u002200-780501bff154e53735da46e73e65997b-7b43f0c7860067ea-00\u0022",
        "Strict-Transport-Security": "max-age=31536000; includeSubDomains",
        "x-aml-cluster": "vienna-eastus2-02",
        "X-Content-Type-Options": "nosniff",
        "x-ms-correlation-request-id": "5f357eb3-6842-4f81-8095-265078a795ad",
        "x-ms-ratelimit-remaining-subscription-writes": "1190",
        "x-ms-response-type": "standard",
        "x-ms-routing-request-id": "EASTASIA:20221108T085905Z:5f357eb3-6842-4f81-8095-265078a795ad",
        "x-request-time": "3.451"
>>>>>>> db7ac352
      },
      "ResponseBody": {
        "id": "/subscriptions/00000000-0000-0000-0000-000000000/resourceGroups/00000/providers/Microsoft.MachineLearningServices/workspaces/00000/jobs/000000000000000000000",
        "name": "000000000000000000000",
        "type": "Microsoft.MachineLearningServices/workspaces/jobs",
        "properties": {
          "description": null,
          "tags": {},
          "properties": {
            "azureml.DevPlatv2": "true",
            "azureml.runsource": "azureml.PipelineRun",
            "runSource": "MFE",
            "runType": "HTTP",
            "azureml.parameters": "{}",
            "azureml.continue_on_step_failure": "False",
            "azureml.continue_on_failed_optional_input": "True",
            "azureml.defaultComputeName": "cpu-cluster",
            "azureml.defaultDataStoreName": "workspaceblobstore",
            "azureml.pipelineComponent": "pipelinerun"
          },
          "displayName": "pipeline_func",
          "status": "Preparing",
          "experimentName": "azure-ai-ml",
          "services": {
            "Tracking": {
              "jobServiceType": "Tracking",
              "port": null,
              "endpoint": "azureml://eastus2.api.azureml.ms/mlflow/v1.0/subscriptions/00000000-0000-0000-0000-000000000/resourceGroups/00000/providers/Microsoft.MachineLearningServices/workspaces/00000?",
              "status": null,
              "errorMessage": null,
              "properties": null,
              "nodes": null
            },
            "Studio": {
              "jobServiceType": "Studio",
              "port": null,
              "endpoint": "https://ml.azure.com/runs/000000000000000000000?wsid=/subscriptions/00000000-0000-0000-0000-000000000/resourcegroups/00000/workspaces/00000",
              "status": null,
              "errorMessage": null,
              "properties": null,
              "nodes": null
            }
          },
          "computeId": null,
          "isArchived": false,
          "identity": null,
          "componentId": null,
          "jobType": "Pipeline",
          "settings": {
            "default_compute": "/subscriptions/00000000-0000-0000-0000-000000000/resourceGroups/00000/providers/Microsoft.MachineLearningServices/workspaces/00000/computes/cpu-cluster",
            "_source": "DSL"
          },
          "jobs": {
            "node": {
              "limits": {
                "job_limits_type": "Command",
                "timeout": "PT5M"
              },
              "resources": {
                "instance_count": 2,
                "instance_type": "1Gi",
                "properties": {},
                "docker_args": "--cpus=2 --memory=1GB",
                "shm_size": "1Gi"
              },
              "environment_variables": {
                "verbose": "DEBUG"
              },
              "distribution": {
                "distribution_type": "Mpi",
                "process_count_per_instance": 2
              },
              "type": "DistributedComponent",
              "computeId": "/subscriptions/00000000-0000-0000-0000-000000000/resourceGroups/00000/providers/Microsoft.MachineLearningServices/workspaces/00000/computes/cpu-cluster",
              "inputs": {
                "input_path": {
                  "uri": "/subscriptions/00000000-0000-0000-0000-000000000/resourceGroups/00000/providers/Microsoft.MachineLearningServices/workspaces/00000/data/mltable_imdb_reviews_train/versions/2",
                  "job_input_type": "mltable"
                }
              },
              "_source": "YAML.COMPONENT",
              "componentId": "/subscriptions/00000000-0000-0000-0000-000000000/resourceGroups/00000/providers/Microsoft.MachineLearningServices/workspaces/00000/components/azureml_anonymous/versions/f3dbe473-117e-4c6f-ad6e-590fb29b24d3"
            }
          },
          "inputs": {},
          "outputs": {},
          "sourceJobId": null
        },
        "systemData": {
<<<<<<< HEAD
          "createdAt": "2022-11-07T03:54:57.3204027\u002B00:00",
          "createdBy": "Xingzhi Zhang",
=======
          "createdAt": "2022-11-08T08:59:04.7344552\u002B00:00",
          "createdBy": "Honglin Du",
>>>>>>> db7ac352
          "createdByType": "User"
        }
      }
    }
  ],
  "Variables": {}
}<|MERGE_RESOLUTION|>--- conflicted
+++ resolved
@@ -1,13 +1,13 @@
 {
   "Entries": [
     {
-      "RequestUri": "https://management.azure.com/subscriptions/00000000-0000-0000-0000-000000000/resourceGroups/00000/providers/Microsoft.MachineLearningServices/workspaces/00000/computes/cpu-cluster?api-version=2022-01-01-preview",
+      "RequestUri": "https://management.azure.com/subscriptions/00000000-0000-0000-0000-000000000/resourceGroups/00000/providers/Microsoft.MachineLearningServices/workspaces/00000/computes/cpu-cluster?api-version=2022-10-01-preview",
       "RequestMethod": "GET",
       "RequestHeaders": {
         "Accept": "application/json",
         "Accept-Encoding": "gzip, deflate",
         "Connection": "keep-alive",
-        "User-Agent": "azure-ai-ml/1.1.0 azsdk-python-mgmt-machinelearningservices/0.1.0 Python/3.8.13 (macOS-12.6-arm64-i386-64bit)"
+        "User-Agent": "azure-ai-ml/1.1.0 azsdk-python-mgmt-machinelearningservices/0.1.0 Python/3.9.10 (Windows-10-10.0.22621-SP0)"
       },
       "RequestBody": null,
       "StatusCode": 200,
@@ -15,56 +15,35 @@
         "Cache-Control": "no-cache",
         "Content-Length": "1512",
         "Content-Type": "application/json; charset=utf-8",
-<<<<<<< HEAD
-        "Date": "Mon, 07 Nov 2022 03:54:44 GMT",
+        "Date": "Thu, 10 Nov 2022 10:03:05 GMT",
         "Expires": "-1",
         "Pragma": "no-cache",
         "Request-Context": "appId=cid-v1:512cc15a-13b5-415b-bfd0-dce7accb6bb1",
-        "Server-Timing": "traceparent;desc=\u002200-f475a437833f450d5cb262b1efa96cfd-fcd0fa3562585193-00\u0022",
+        "Server-Timing": "traceparent;desc=\u002200-87b3c73d12adae67afd7bd7882c426bf-1968589e65660efd-00\u0022",
         "Strict-Transport-Security": "max-age=31536000; includeSubDomains",
         "Vary": "Accept-Encoding",
         "x-aml-cluster": "vienna-test-westus2-01",
         "X-Content-Type-Options": "nosniff",
-        "x-ms-correlation-request-id": "348fb9e2-10bc-4382-970d-b18ab1caaede",
-        "x-ms-ratelimit-remaining-subscription-reads": "11987",
+        "x-ms-correlation-request-id": "bc052b32-b967-48a2-a0f4-ea46373153c2",
+        "x-ms-ratelimit-remaining-subscription-reads": "11982",
         "x-ms-response-type": "standard",
-        "x-ms-routing-request-id": "JAPANEAST:20221107T035444Z:348fb9e2-10bc-4382-970d-b18ab1caaede",
-        "x-request-time": "0.237"
-=======
-        "Date": "Tue, 08 Nov 2022 08:58:50 GMT",
-        "Expires": "-1",
-        "Pragma": "no-cache",
-        "Request-Context": "appId=cid-v1:2d2e8e63-272e-4b3c-8598-4ee570a0e70d",
-        "Server-Timing": "traceparent;desc=\u002200-d319b6ce07540a5df518df926f4f7881-1be2ac3a4308fc33-00\u0022",
-        "Strict-Transport-Security": "max-age=31536000; includeSubDomains",
-        "Transfer-Encoding": "chunked",
-        "Vary": [
-          "Accept-Encoding",
-          "Accept-Encoding"
-        ],
-        "x-aml-cluster": "vienna-eastus2-02",
-        "X-Content-Type-Options": "nosniff",
-        "x-ms-correlation-request-id": "eaef1c43-fa37-4be9-87c5-faf3b14890b6",
-        "x-ms-ratelimit-remaining-subscription-reads": "11988",
-        "x-ms-response-type": "standard",
-        "x-ms-routing-request-id": "EASTASIA:20221108T085850Z:eaef1c43-fa37-4be9-87c5-faf3b14890b6",
-        "x-request-time": "0.039"
->>>>>>> db7ac352
+        "x-ms-routing-request-id": "JAPANEAST:20221110T100305Z:bc052b32-b967-48a2-a0f4-ea46373153c2",
+        "x-request-time": "0.230"
       },
       "ResponseBody": {
         "id": "/subscriptions/00000000-0000-0000-0000-000000000/resourceGroups/00000/providers/Microsoft.MachineLearningServices/workspaces/00000/computes/cpu-cluster",
         "name": "cpu-cluster",
         "type": "Microsoft.MachineLearningServices/workspaces/computes",
-        "location": "eastus2",
+        "location": "centraluseuap",
         "tags": {},
         "properties": {
-          "createdOn": "2022-10-10T07:44:03.2104968\u002B00:00",
-          "modifiedOn": "2022-11-08T03:58:27.2396848\u002B00:00",
+          "createdOn": "2022-09-22T09:02:22.1899959\u002B00:00",
+          "modifiedOn": "2022-09-23T03:28:18.0066218\u002B00:00",
           "disableLocalAuth": false,
           "description": null,
           "resourceId": null,
           "computeType": "AmlCompute",
-          "computeLocation": "eastus2",
+          "computeLocation": "centraluseuap",
           "provisioningState": "Succeeded",
           "provisioningErrors": null,
           "isAttachedCompute": false,
@@ -73,50 +52,23 @@
             "vmPriority": "Dedicated",
             "scaleSettings": {
               "maxNodeCount": 4,
-              "minNodeCount": 0,
+              "minNodeCount": 1,
               "nodeIdleTimeBeforeScaleDown": "PT2M"
             },
             "subnet": null,
-<<<<<<< HEAD
             "currentNodeCount": 4,
             "targetNodeCount": 4,
             "nodeStateCounts": {
               "preparingNodeCount": 0,
               "runningNodeCount": 4,
-=======
-            "currentNodeCount": 1,
-            "targetNodeCount": 4,
-            "nodeStateCounts": {
-              "preparingNodeCount": 0,
-              "runningNodeCount": 1,
->>>>>>> db7ac352
               "idleNodeCount": 0,
               "unusableNodeCount": 0,
               "leavingNodeCount": 0,
               "preemptedNodeCount": 0
             },
-<<<<<<< HEAD
             "allocationState": "Steady",
             "allocationStateTransitionTime": "2022-11-04T13:53:40.672\u002B00:00",
             "errors": null,
-=======
-            "allocationState": "Resizing",
-            "allocationStateTransitionTime": "2022-11-08T08:58:38.875\u002B00:00",
-            "errors": [
-              {
-                "error": {
-                  "code": "DiskFull",
-                  "message": "ComputeNode.Id=tvmps_fa921fb4404dae10ba7dbb82dca8a4afffeb597ac2a973b381721e8cfad09319_d: There is not enough disk space on the node",
-                  "details": [
-                    {
-                      "code": "Message",
-                      "message": "The VM disk is full. Delete jobs, tasks, or files on the node to free up space and then reboot the node."
-                    }
-                  ]
-                }
-              }
-            ],
->>>>>>> db7ac352
             "remoteLoginPortPublicAccess": "Enabled",
             "osType": "Linux",
             "virtualMachineImage": null,
@@ -133,7 +85,7 @@
         "Accept": "application/json",
         "Accept-Encoding": "gzip, deflate",
         "Connection": "keep-alive",
-        "User-Agent": "azure-ai-ml/1.1.0 azsdk-python-mgmt-machinelearningservices/0.1.0 Python/3.8.13 (macOS-12.6-arm64-i386-64bit)"
+        "User-Agent": "azure-ai-ml/1.1.0 azsdk-python-mgmt-machinelearningservices/0.1.0 Python/3.9.10 (Windows-10-10.0.22621-SP0)"
       },
       "RequestBody": null,
       "StatusCode": 200,
@@ -141,41 +93,20 @@
         "Cache-Control": "no-cache",
         "Content-Length": "1067",
         "Content-Type": "application/json; charset=utf-8",
-<<<<<<< HEAD
-        "Date": "Mon, 07 Nov 2022 03:54:47 GMT",
+        "Date": "Thu, 10 Nov 2022 10:03:07 GMT",
         "Expires": "-1",
         "Pragma": "no-cache",
         "Request-Context": "appId=cid-v1:512cc15a-13b5-415b-bfd0-dce7accb6bb1",
-        "Server-Timing": "traceparent;desc=\u002200-a8c37de32a89f16e02b7ff0d350554bb-e080337fcd197607-00\u0022",
+        "Server-Timing": "traceparent;desc=\u002200-bb74e14b8354a7d0481b02e403d713f3-78f2119b3f38aa79-00\u0022",
         "Strict-Transport-Security": "max-age=31536000; includeSubDomains",
         "Vary": "Accept-Encoding",
-        "x-aml-cluster": "vienna-test-westus2-01",
+        "x-aml-cluster": "vienna-test-westus2-02",
         "X-Content-Type-Options": "nosniff",
-        "x-ms-correlation-request-id": "21ccadbe-be18-45ec-9ad4-190d0b0bf5ba",
-        "x-ms-ratelimit-remaining-subscription-reads": "11986",
+        "x-ms-correlation-request-id": "1adf7084-79ec-4d2d-bbb4-dd8d590b5eac",
+        "x-ms-ratelimit-remaining-subscription-reads": "11981",
         "x-ms-response-type": "standard",
-        "x-ms-routing-request-id": "JAPANEAST:20221107T035447Z:21ccadbe-be18-45ec-9ad4-190d0b0bf5ba",
-        "x-request-time": "0.144"
-=======
-        "Date": "Tue, 08 Nov 2022 08:58:52 GMT",
-        "Expires": "-1",
-        "Pragma": "no-cache",
-        "Request-Context": "appId=cid-v1:2d2e8e63-272e-4b3c-8598-4ee570a0e70d",
-        "Server-Timing": "traceparent;desc=\u002200-8a4019c54d8542aa7fdd8e74143ea8ea-96dd681bf7df1cf2-00\u0022",
-        "Strict-Transport-Security": "max-age=31536000; includeSubDomains",
-        "Transfer-Encoding": "chunked",
-        "Vary": [
-          "Accept-Encoding",
-          "Accept-Encoding"
-        ],
-        "x-aml-cluster": "vienna-eastus2-02",
-        "X-Content-Type-Options": "nosniff",
-        "x-ms-correlation-request-id": "7a74f4d4-a5fd-4939-80de-4ce17f4dcbbd",
-        "x-ms-ratelimit-remaining-subscription-reads": "11987",
-        "x-ms-response-type": "standard",
-        "x-ms-routing-request-id": "EASTASIA:20221108T085852Z:7a74f4d4-a5fd-4939-80de-4ce17f4dcbbd",
-        "x-request-time": "0.104"
->>>>>>> db7ac352
+        "x-ms-routing-request-id": "JAPANEAST:20221110T100308Z:1adf7084-79ec-4d2d-bbb4-dd8d590b5eac",
+        "x-request-time": "0.110"
       },
       "ResponseBody": {
         "id": "/subscriptions/00000000-0000-0000-0000-000000000/resourceGroups/00000/providers/Microsoft.MachineLearningServices/workspaces/00000/datastores/workspaceblobstore",
@@ -190,17 +121,17 @@
             "credentialsType": "AccountKey"
           },
           "datastoreType": "AzureBlob",
-          "accountName": "sav3u7rijui4cza",
-          "containerName": "azureml-blobstore-a6db4a2a-8424-44da-a5a8-d604852f4fc3",
+          "accountName": "sagvgsoim6nmhbq",
+          "containerName": "azureml-blobstore-e61cd5e2-512f-475e-9842-5e2a973993b8",
           "endpoint": "core.windows.net",
           "protocol": "https",
           "serviceDataAccessAuthIdentity": "WorkspaceSystemAssignedIdentity"
         },
         "systemData": {
-          "createdAt": "2022-10-10T07:43:07.7818269\u002B00:00",
+          "createdAt": "2022-09-22T09:02:03.2629568\u002B00:00",
           "createdBy": "779301c0-18b2-4cdc-801b-a0a3368fee0a",
           "createdByType": "Application",
-          "lastModifiedAt": "2022-10-10T07:43:08.5293577\u002B00:00",
+          "lastModifiedAt": "2022-09-22T09:02:04.166989\u002B00:00",
           "lastModifiedBy": "779301c0-18b2-4cdc-801b-a0a3368fee0a",
           "lastModifiedByType": "Application"
         }
@@ -214,7 +145,7 @@
         "Accept-Encoding": "gzip, deflate",
         "Connection": "keep-alive",
         "Content-Length": "0",
-        "User-Agent": "azure-ai-ml/1.1.0 azsdk-python-mgmt-machinelearningservices/0.1.0 Python/3.8.13 (macOS-12.6-arm64-i386-64bit)"
+        "User-Agent": "azure-ai-ml/1.1.0 azsdk-python-mgmt-machinelearningservices/0.1.0 Python/3.9.10 (Windows-10-10.0.22621-SP0)"
       },
       "RequestBody": null,
       "StatusCode": 200,
@@ -222,37 +153,19 @@
         "Cache-Control": "no-cache",
         "Content-Length": "61",
         "Content-Type": "application/json; charset=utf-8",
-<<<<<<< HEAD
-        "Date": "Mon, 07 Nov 2022 03:54:47 GMT",
+        "Date": "Thu, 10 Nov 2022 10:03:08 GMT",
         "Expires": "-1",
         "Pragma": "no-cache",
         "Request-Context": "appId=cid-v1:512cc15a-13b5-415b-bfd0-dce7accb6bb1",
-        "Server-Timing": "traceparent;desc=\u002200-9e761bc1ebbad83a9d8a59ae76da9975-67000bdbd462bef1-00\u0022",
+        "Server-Timing": "traceparent;desc=\u002200-41a0afb2e8ab7e1689498c0a4a0645ae-b0146a469673cd74-00\u0022",
         "Strict-Transport-Security": "max-age=31536000; includeSubDomains",
-        "x-aml-cluster": "vienna-test-westus2-01",
+        "x-aml-cluster": "vienna-test-westus2-02",
         "X-Content-Type-Options": "nosniff",
-        "x-ms-correlation-request-id": "f7c5fd1a-6d3b-4c87-81e6-dde96eb8aca7",
+        "x-ms-correlation-request-id": "68912e9b-ee81-4b19-a661-46e4a8c86ac8",
         "x-ms-ratelimit-remaining-subscription-writes": "1198",
         "x-ms-response-type": "standard",
-        "x-ms-routing-request-id": "JAPANEAST:20221107T035447Z:f7c5fd1a-6d3b-4c87-81e6-dde96eb8aca7",
-        "x-request-time": "0.132"
-=======
-        "Date": "Tue, 08 Nov 2022 08:58:53 GMT",
-        "Expires": "-1",
-        "Pragma": "no-cache",
-        "Request-Context": "appId=cid-v1:2d2e8e63-272e-4b3c-8598-4ee570a0e70d",
-        "Server-Timing": "traceparent;desc=\u002200-3a2ca689736a5e5a6ced6294a721b9f7-9b06cef37301c8d9-00\u0022",
-        "Strict-Transport-Security": "max-age=31536000; includeSubDomains",
-        "Transfer-Encoding": "chunked",
-        "Vary": "Accept-Encoding",
-        "x-aml-cluster": "vienna-eastus2-02",
-        "X-Content-Type-Options": "nosniff",
-        "x-ms-correlation-request-id": "fdff203c-bee5-45ef-8dba-0b4846fa3213",
-        "x-ms-ratelimit-remaining-subscription-writes": "1196",
-        "x-ms-response-type": "standard",
-        "x-ms-routing-request-id": "EASTASIA:20221108T085853Z:fdff203c-bee5-45ef-8dba-0b4846fa3213",
-        "x-request-time": "0.089"
->>>>>>> db7ac352
+        "x-ms-routing-request-id": "JAPANEAST:20221110T100309Z:68912e9b-ee81-4b19-a661-46e4a8c86ac8",
+        "x-request-time": "0.110"
       },
       "ResponseBody": {
         "secretsType": "AccountKey",
@@ -260,19 +173,14 @@
       }
     },
     {
-      "RequestUri": "https://sav3u7rijui4cza.blob.core.windows.net/azureml-blobstore-a6db4a2a-8424-44da-a5a8-d604852f4fc3/LocalUpload/000000000000000000000000000000000000/distribution-component/component_spec.yaml",
+      "RequestUri": "https://sagvgsoim6nmhbq.blob.core.windows.net/azureml-blobstore-e61cd5e2-512f-475e-9842-5e2a973993b8/LocalUpload/000000000000000000000000000000000000/distribution-component/component_spec.yaml",
       "RequestMethod": "HEAD",
       "RequestHeaders": {
         "Accept": "application/xml",
         "Accept-Encoding": "gzip, deflate",
         "Connection": "keep-alive",
-<<<<<<< HEAD
         "User-Agent": "azsdk-python-storage-blob/12.14.0 Python/3.9.10 (Windows-10-10.0.22621-SP0)",
-        "x-ms-date": "Mon, 07 Nov 2022 03:54:47 GMT",
-=======
-        "User-Agent": "azsdk-python-storage-blob/12.13.1 Python/3.8.13 (macOS-12.6-arm64-i386-64bit)",
-        "x-ms-date": "Tue, 08 Nov 2022 08:58:53 GMT",
->>>>>>> db7ac352
+        "x-ms-date": "Thu, 10 Nov 2022 10:03:09 GMT",
         "x-ms-version": "2021-08-06"
       },
       "RequestBody": null,
@@ -282,15 +190,9 @@
         "Content-Length": "734",
         "Content-MD5": "CLjHRR9klQCsDjH3ycDqaA==",
         "Content-Type": "application/octet-stream",
-<<<<<<< HEAD
-        "Date": "Mon, 07 Nov 2022 03:54:47 GMT",
+        "Date": "Thu, 10 Nov 2022 10:03:09 GMT",
         "ETag": "\u00220x8DAB5ADCA0AAD6B\u0022",
         "Last-Modified": "Mon, 24 Oct 2022 10:52:05 GMT",
-=======
-        "Date": "Tue, 08 Nov 2022 08:58:53 GMT",
-        "ETag": "\u00220x8DAC1651335C0B5\u0022",
-        "Last-Modified": "Tue, 08 Nov 2022 08:41:48 GMT",
->>>>>>> db7ac352
         "Server": [
           "Windows-Azure-Blob/1.0",
           "Microsoft-HTTPAPI/2.0"
@@ -299,7 +201,7 @@
         "x-ms-access-tier": "Hot",
         "x-ms-access-tier-inferred": "true",
         "x-ms-blob-type": "BlockBlob",
-        "x-ms-creation-time": "Tue, 08 Nov 2022 08:41:48 GMT",
+        "x-ms-creation-time": "Mon, 24 Oct 2022 10:52:04 GMT",
         "x-ms-lease-state": "available",
         "x-ms-lease-status": "unlocked",
         "x-ms-meta-name": "0538e903-ac4e-f403-c41e-5dc75a9c2e6b",
@@ -311,29 +213,20 @@
       "ResponseBody": null
     },
     {
-      "RequestUri": "https://sav3u7rijui4cza.blob.core.windows.net/azureml-blobstore-a6db4a2a-8424-44da-a5a8-d604852f4fc3/az-ml-artifacts/000000000000000000000000000000000000/distribution-component/component_spec.yaml",
+      "RequestUri": "https://sagvgsoim6nmhbq.blob.core.windows.net/azureml-blobstore-e61cd5e2-512f-475e-9842-5e2a973993b8/az-ml-artifacts/000000000000000000000000000000000000/distribution-component/component_spec.yaml",
       "RequestMethod": "HEAD",
       "RequestHeaders": {
         "Accept": "application/xml",
         "Accept-Encoding": "gzip, deflate",
         "Connection": "keep-alive",
-<<<<<<< HEAD
         "User-Agent": "azsdk-python-storage-blob/12.14.0 Python/3.9.10 (Windows-10-10.0.22621-SP0)",
-        "x-ms-date": "Mon, 07 Nov 2022 03:54:48 GMT",
-=======
-        "User-Agent": "azsdk-python-storage-blob/12.13.1 Python/3.8.13 (macOS-12.6-arm64-i386-64bit)",
-        "x-ms-date": "Tue, 08 Nov 2022 08:58:54 GMT",
->>>>>>> db7ac352
+        "x-ms-date": "Thu, 10 Nov 2022 10:03:09 GMT",
         "x-ms-version": "2021-08-06"
       },
       "RequestBody": null,
       "StatusCode": 404,
       "ResponseHeaders": {
-<<<<<<< HEAD
-        "Date": "Mon, 07 Nov 2022 03:54:47 GMT",
-=======
-        "Date": "Tue, 08 Nov 2022 08:58:53 GMT",
->>>>>>> db7ac352
+        "Date": "Thu, 10 Nov 2022 10:03:09 GMT",
         "Server": [
           "Windows-Azure-Blob/1.0",
           "Microsoft-HTTPAPI/2.0"
@@ -354,7 +247,7 @@
         "Connection": "keep-alive",
         "Content-Length": "315",
         "Content-Type": "application/json",
-        "User-Agent": "azure-ai-ml/1.1.0 azsdk-python-mgmt-machinelearningservices/0.1.0 Python/3.8.13 (macOS-12.6-arm64-i386-64bit)"
+        "User-Agent": "azure-ai-ml/1.1.0 azsdk-python-mgmt-machinelearningservices/0.1.0 Python/3.9.10 (Windows-10-10.0.22621-SP0)"
       },
       "RequestBody": {
         "properties": {
@@ -364,7 +257,7 @@
           },
           "isAnonymous": true,
           "isArchived": false,
-          "codeUri": "https://sav3u7rijui4cza.blob.core.windows.net/azureml-blobstore-a6db4a2a-8424-44da-a5a8-d604852f4fc3/LocalUpload/000000000000000000000000000000000000/distribution-component"
+          "codeUri": "https://sagvgsoim6nmhbq.blob.core.windows.net/azureml-blobstore-e61cd5e2-512f-475e-9842-5e2a973993b8/LocalUpload/000000000000000000000000000000000000/distribution-component"
         }
       },
       "StatusCode": 200,
@@ -372,41 +265,20 @@
         "Cache-Control": "no-cache",
         "Content-Length": "845",
         "Content-Type": "application/json; charset=utf-8",
-<<<<<<< HEAD
-        "Date": "Mon, 07 Nov 2022 03:54:48 GMT",
+        "Date": "Thu, 10 Nov 2022 10:03:10 GMT",
         "Expires": "-1",
         "Pragma": "no-cache",
         "Request-Context": "appId=cid-v1:512cc15a-13b5-415b-bfd0-dce7accb6bb1",
-        "Server-Timing": "traceparent;desc=\u002200-05294e9a8fcfe4a77e275e0e56610ab6-b13a859094bb0413-00\u0022",
+        "Server-Timing": "traceparent;desc=\u002200-f08678ed513d9742ab4bb0c576d45a87-c7b55fcf5e58457c-00\u0022",
         "Strict-Transport-Security": "max-age=31536000; includeSubDomains",
         "Vary": "Accept-Encoding",
-        "x-aml-cluster": "vienna-test-westus2-01",
+        "x-aml-cluster": "vienna-test-westus2-02",
         "X-Content-Type-Options": "nosniff",
-        "x-ms-correlation-request-id": "7d60a90b-f920-4064-8d4e-1feabf19edf2",
+        "x-ms-correlation-request-id": "e5d66303-f132-43f2-8e98-c2bfc6a30f5d",
         "x-ms-ratelimit-remaining-subscription-writes": "1196",
         "x-ms-response-type": "standard",
-        "x-ms-routing-request-id": "JAPANEAST:20221107T035448Z:7d60a90b-f920-4064-8d4e-1feabf19edf2",
-        "x-request-time": "0.334"
-=======
-        "Date": "Tue, 08 Nov 2022 08:58:55 GMT",
-        "Expires": "-1",
-        "Pragma": "no-cache",
-        "Request-Context": "appId=cid-v1:2d2e8e63-272e-4b3c-8598-4ee570a0e70d",
-        "Server-Timing": "traceparent;desc=\u002200-37e87498f229799ec71bf8751aefc246-9b154046aa569863-00\u0022",
-        "Strict-Transport-Security": "max-age=31536000; includeSubDomains",
-        "Transfer-Encoding": "chunked",
-        "Vary": [
-          "Accept-Encoding",
-          "Accept-Encoding"
-        ],
-        "x-aml-cluster": "vienna-eastus2-02",
-        "X-Content-Type-Options": "nosniff",
-        "x-ms-correlation-request-id": "737e2d9c-a491-4938-bef4-614aaa232dc5",
-        "x-ms-ratelimit-remaining-subscription-writes": "1192",
-        "x-ms-response-type": "standard",
-        "x-ms-routing-request-id": "EASTASIA:20221108T085855Z:737e2d9c-a491-4938-bef4-614aaa232dc5",
-        "x-request-time": "0.126"
->>>>>>> db7ac352
+        "x-ms-routing-request-id": "JAPANEAST:20221110T100310Z:e5d66303-f132-43f2-8e98-c2bfc6a30f5d",
+        "x-request-time": "0.211"
       },
       "ResponseBody": {
         "id": "/subscriptions/00000000-0000-0000-0000-000000000/resourceGroups/00000/providers/Microsoft.MachineLearningServices/workspaces/00000/codes/0538e903-ac4e-f403-c41e-5dc75a9c2e6b/versions/1",
@@ -421,19 +293,14 @@
           },
           "isArchived": false,
           "isAnonymous": false,
-          "codeUri": "https://sav3u7rijui4cza.blob.core.windows.net/azureml-blobstore-a6db4a2a-8424-44da-a5a8-d604852f4fc3/LocalUpload/000000000000000000000000000000000000/distribution-component"
+          "codeUri": "https://sagvgsoim6nmhbq.blob.core.windows.net/azureml-blobstore-e61cd5e2-512f-475e-9842-5e2a973993b8/LocalUpload/000000000000000000000000000000000000/distribution-component"
         },
         "systemData": {
-          "createdAt": "2022-11-08T08:41:49.0999891\u002B00:00",
-          "createdBy": "Honglin Du",
+          "createdAt": "2022-10-24T10:52:05.7239361\u002B00:00",
+          "createdBy": "Xingzhi Zhang",
           "createdByType": "User",
-<<<<<<< HEAD
-          "lastModifiedAt": "2022-11-07T03:54:48.7960581\u002B00:00",
+          "lastModifiedAt": "2022-11-10T10:03:10.5640312\u002B00:00",
           "lastModifiedBy": "Xingzhi Zhang",
-=======
-          "lastModifiedAt": "2022-11-08T08:58:55.291265\u002B00:00",
-          "lastModifiedBy": "Honglin Du",
->>>>>>> db7ac352
           "lastModifiedByType": "User"
         }
       }
@@ -447,7 +314,7 @@
         "Connection": "keep-alive",
         "Content-Length": "1081",
         "Content-Type": "application/json",
-        "User-Agent": "azure-ai-ml/1.1.0 azsdk-python-mgmt-machinelearningservices/0.1.0 Python/3.8.13 (macOS-12.6-arm64-i386-64bit)"
+        "User-Agent": "azure-ai-ml/1.1.0 azsdk-python-mgmt-machinelearningservices/0.1.0 Python/3.9.10 (Windows-10-10.0.22621-SP0)"
       },
       "RequestBody": {
         "properties": {
@@ -493,45 +360,26 @@
       "StatusCode": 201,
       "ResponseHeaders": {
         "Cache-Control": "no-cache",
-<<<<<<< HEAD
-        "Content-Length": "2160",
+        "Content-Length": "2161",
         "Content-Type": "application/json; charset=utf-8",
-        "Date": "Mon, 07 Nov 2022 03:54:50 GMT",
+        "Date": "Thu, 10 Nov 2022 10:03:22 GMT",
         "Expires": "-1",
         "Location": "https://management.azure.com/subscriptions/00000000-0000-0000-0000-000000000/resourceGroups/00000/providers/Microsoft.MachineLearningServices/workspaces/00000/components/azureml_anonymous/versions/000000000000000000000?api-version=2022-05-01",
         "Pragma": "no-cache",
         "Request-Context": "appId=cid-v1:512cc15a-13b5-415b-bfd0-dce7accb6bb1",
-        "Server-Timing": "traceparent;desc=\u002200-88ffd678afce15ba37b37530d309e598-db46989bad92120d-00\u0022",
+        "Server-Timing": "traceparent;desc=\u002200-a37a910edc1f7aec43f160440411c917-ae1d157e09968258-00\u0022",
         "Strict-Transport-Security": "max-age=31536000; includeSubDomains",
-        "x-aml-cluster": "vienna-test-westus2-01",
+        "x-aml-cluster": "vienna-test-westus2-02",
         "X-Content-Type-Options": "nosniff",
-        "x-ms-correlation-request-id": "74154cf7-af74-451e-a592-47e1e9fe4ac6",
+        "x-ms-correlation-request-id": "65aa4c79-fb79-4e40-bbe0-4f12b5ec1cbd",
         "x-ms-ratelimit-remaining-subscription-writes": "1195",
         "x-ms-response-type": "standard",
-        "x-ms-routing-request-id": "JAPANEAST:20221107T035450Z:74154cf7-af74-451e-a592-47e1e9fe4ac6",
-        "x-request-time": "0.761"
-=======
-        "Content-Length": "2154",
-        "Content-Type": "application/json; charset=utf-8",
-        "Date": "Tue, 08 Nov 2022 08:58:56 GMT",
-        "Expires": "-1",
-        "Location": "https://management.azure.com/subscriptions/00000000-0000-0000-0000-000000000/resourceGroups/00000/providers/Microsoft.MachineLearningServices/workspaces/00000/components/azureml_anonymous/versions/000000000000000000000?api-version=2022-05-01",
-        "Pragma": "no-cache",
-        "Request-Context": "appId=cid-v1:2d2e8e63-272e-4b3c-8598-4ee570a0e70d",
-        "Server-Timing": "traceparent;desc=\u002200-6521099b68d37dcf81630ee39e9eb976-ffe4fcab93df1e1d-00\u0022",
-        "Strict-Transport-Security": "max-age=31536000; includeSubDomains",
-        "x-aml-cluster": "vienna-eastus2-02",
-        "X-Content-Type-Options": "nosniff",
-        "x-ms-correlation-request-id": "16684e06-5698-44c9-af97-4d82a1010e96",
-        "x-ms-ratelimit-remaining-subscription-writes": "1191",
-        "x-ms-response-type": "standard",
-        "x-ms-routing-request-id": "EASTASIA:20221108T085856Z:16684e06-5698-44c9-af97-4d82a1010e96",
-        "x-request-time": "0.305"
->>>>>>> db7ac352
+        "x-ms-routing-request-id": "JAPANEAST:20221110T100323Z:65aa4c79-fb79-4e40-bbe0-4f12b5ec1cbd",
+        "x-request-time": "11.752"
       },
       "ResponseBody": {
-        "id": "/subscriptions/00000000-0000-0000-0000-000000000/resourceGroups/00000/providers/Microsoft.MachineLearningServices/workspaces/00000/components/azureml_anonymous/versions/f3dbe473-117e-4c6f-ad6e-590fb29b24d3",
-        "name": "f3dbe473-117e-4c6f-ad6e-590fb29b24d3",
+        "id": "/subscriptions/00000000-0000-0000-0000-000000000/resourceGroups/00000/providers/Microsoft.MachineLearningServices/workspaces/00000/components/azureml_anonymous/versions/2a110a7e-1b99-4971-a94a-0deb1c8d97ab",
+        "name": "2a110a7e-1b99-4971-a94a-0deb1c8d97ab",
         "type": "Microsoft.MachineLearningServices/workspaces/components/versions",
         "properties": {
           "description": null,
@@ -542,7 +390,7 @@
           "componentSpec": {
             "$schema": "https://componentsdk.azureedge.net/jsonschema/DistributedComponent.json",
             "name": "azureml_anonymous",
-            "version": "f3dbe473-117e-4c6f-ad6e-590fb29b24d3",
+            "version": "2a110a7e-1b99-4971-a94a-0deb1c8d97ab",
             "display_name": "MPI Example",
             "is_deterministic": "True",
             "type": "DistributedComponent",
@@ -578,16 +426,11 @@
           }
         },
         "systemData": {
-          "createdAt": "2022-11-08T08:55:54.177538\u002B00:00",
-          "createdBy": "Honglin Du",
+          "createdAt": "2022-11-10T10:02:15.6205742\u002B00:00",
+          "createdBy": "Xingzhi Zhang",
           "createdByType": "User",
-<<<<<<< HEAD
-          "lastModifiedAt": "2022-10-25T04:04:09.6399786\u002B00:00",
+          "lastModifiedAt": "2022-11-10T10:02:16.1280462\u002B00:00",
           "lastModifiedBy": "Xingzhi Zhang",
-=======
-          "lastModifiedAt": "2022-11-08T08:55:54.3989685\u002B00:00",
-          "lastModifiedBy": "Honglin Du",
->>>>>>> db7ac352
           "lastModifiedByType": "User"
         }
       }
@@ -599,7 +442,7 @@
         "Accept": "application/json",
         "Accept-Encoding": "gzip, deflate",
         "Connection": "keep-alive",
-        "User-Agent": "azure-ai-ml/1.1.0 azsdk-python-mgmt-machinelearningservices/0.1.0 Python/3.8.13 (macOS-12.6-arm64-i386-64bit)"
+        "User-Agent": "azure-ai-ml/1.1.0 azsdk-python-mgmt-machinelearningservices/0.1.0 Python/3.9.10 (Windows-10-10.0.22621-SP0)"
       },
       "RequestBody": null,
       "StatusCode": 200,
@@ -607,41 +450,20 @@
         "Cache-Control": "no-cache",
         "Content-Length": "1065",
         "Content-Type": "application/json; charset=utf-8",
-<<<<<<< HEAD
-        "Date": "Mon, 07 Nov 2022 03:54:50 GMT",
+        "Date": "Thu, 10 Nov 2022 10:03:23 GMT",
         "Expires": "-1",
         "Pragma": "no-cache",
         "Request-Context": "appId=cid-v1:512cc15a-13b5-415b-bfd0-dce7accb6bb1",
-        "Server-Timing": "traceparent;desc=\u002200-1d529b781f4dfb69cc4ee809177aec9f-dc1373ed1f438211-00\u0022",
+        "Server-Timing": "traceparent;desc=\u002200-b0944ba9449d8e5b3ccc0332555a97fb-b7c41547f7c5a61a-00\u0022",
         "Strict-Transport-Security": "max-age=31536000; includeSubDomains",
         "Vary": "Accept-Encoding",
-        "x-aml-cluster": "vienna-test-westus2-01",
+        "x-aml-cluster": "vienna-test-westus2-02",
         "X-Content-Type-Options": "nosniff",
-        "x-ms-correlation-request-id": "35d0060a-56bd-4a27-a267-a61740c0e912",
-        "x-ms-ratelimit-remaining-subscription-reads": "11985",
+        "x-ms-correlation-request-id": "4eac13e7-b074-460b-b791-50cd7d773732",
+        "x-ms-ratelimit-remaining-subscription-reads": "11980",
         "x-ms-response-type": "standard",
-        "x-ms-routing-request-id": "JAPANEAST:20221107T035450Z:35d0060a-56bd-4a27-a267-a61740c0e912",
-        "x-request-time": "0.197"
-=======
-        "Date": "Tue, 08 Nov 2022 08:58:57 GMT",
-        "Expires": "-1",
-        "Pragma": "no-cache",
-        "Request-Context": "appId=cid-v1:2d2e8e63-272e-4b3c-8598-4ee570a0e70d",
-        "Server-Timing": "traceparent;desc=\u002200-25868c37c403ad0ff3ec0c22ad9e6cba-ce93ec704bda25e2-00\u0022",
-        "Strict-Transport-Security": "max-age=31536000; includeSubDomains",
-        "Transfer-Encoding": "chunked",
-        "Vary": [
-          "Accept-Encoding",
-          "Accept-Encoding"
-        ],
-        "x-aml-cluster": "vienna-eastus2-02",
-        "X-Content-Type-Options": "nosniff",
-        "x-ms-correlation-request-id": "8766dc97-c95d-434f-aff5-0cfa134ccc55",
-        "x-ms-ratelimit-remaining-subscription-reads": "11986",
-        "x-ms-response-type": "standard",
-        "x-ms-routing-request-id": "EASTASIA:20221108T085857Z:8766dc97-c95d-434f-aff5-0cfa134ccc55",
-        "x-request-time": "0.287"
->>>>>>> db7ac352
+        "x-ms-routing-request-id": "JAPANEAST:20221110T100324Z:4eac13e7-b074-460b-b791-50cd7d773732",
+        "x-request-time": "0.156"
       },
       "ResponseBody": {
         "value": [
@@ -655,11 +477,7 @@
               "properties": {},
               "isArchived": false,
               "isAnonymous": false,
-<<<<<<< HEAD
               "dataUri": "azureml://subscriptions/00000000-0000-0000-0000-000000000/resourcegroups/00000/workspaces/00000/datastores/workspaceblobstore/paths/LocalUpload/00000000000000000000000000000000/mnist-data/",
-=======
-              "dataUri": "azureml://workspaces/a6db4a2a-8424-44da-a5a8-d604852f4fc3/datastores/workspaceblobstore/paths/LocalUpload/00000000000000000000000000000000/mnist-data/",
->>>>>>> db7ac352
               "dataType": "mltable",
               "referencedUris": [
                 "./0.png",
@@ -669,10 +487,10 @@
               ]
             },
             "systemData": {
-              "createdAt": "2022-11-08T08:55:14.4694543\u002B00:00",
-              "createdBy": "Honglin Du",
+              "createdAt": "2022-09-23T10:32:48.3746339\u002B00:00",
+              "createdBy": "Zhengfei Wang",
               "createdByType": "User",
-              "lastModifiedAt": "2022-11-08T08:55:14.4850339\u002B00:00"
+              "lastModifiedAt": "2022-09-23T10:32:48.3904292\u002B00:00"
             }
           }
         ]
@@ -685,13 +503,9 @@
         "Accept": "application/json",
         "Accept-Encoding": "gzip, deflate",
         "Connection": "keep-alive",
-<<<<<<< HEAD
-        "Content-Length": "1482",
-=======
-        "Content-Length": "1381",
->>>>>>> db7ac352
+        "Content-Length": "1428",
         "Content-Type": "application/json",
-        "User-Agent": "azure-ai-ml/1.1.0 azsdk-python-mgmt-machinelearningservices/0.1.0 Python/3.8.13 (macOS-12.6-arm64-i386-64bit)"
+        "User-Agent": "azure-ai-ml/1.1.0 azsdk-python-mgmt-machinelearningservices/0.1.0 Python/3.9.10 (Windows-10-10.0.22621-SP0)"
       },
       "RequestBody": {
         "properties": {
@@ -731,7 +545,7 @@
                 }
               },
               "_source": "YAML.COMPONENT",
-              "componentId": "/subscriptions/00000000-0000-0000-0000-000000000/resourceGroups/00000/providers/Microsoft.MachineLearningServices/workspaces/00000/components/azureml_anonymous/versions/f3dbe473-117e-4c6f-ad6e-590fb29b24d3"
+              "componentId": "/subscriptions/00000000-0000-0000-0000-000000000/resourceGroups/00000/providers/Microsoft.MachineLearningServices/workspaces/00000/components/azureml_anonymous/versions/2a110a7e-1b99-4971-a94a-0deb1c8d97ab"
             }
           },
           "outputs": {},
@@ -744,41 +558,22 @@
       "StatusCode": 201,
       "ResponseHeaders": {
         "Cache-Control": "no-cache",
-<<<<<<< HEAD
-        "Content-Length": "3630",
+        "Content-Length": "3552",
         "Content-Type": "application/json; charset=utf-8",
-        "Date": "Mon, 07 Nov 2022 03:54:58 GMT",
+        "Date": "Thu, 10 Nov 2022 10:03:29 GMT",
         "Expires": "-1",
         "Location": "https://management.azure.com/subscriptions/00000000-0000-0000-0000-000000000/resourceGroups/00000/providers/Microsoft.MachineLearningServices/workspaces/00000/jobs/000000000000000000000?api-version=2022-10-01-preview",
         "Pragma": "no-cache",
         "Request-Context": "appId=cid-v1:512cc15a-13b5-415b-bfd0-dce7accb6bb1",
-        "Server-Timing": "traceparent;desc=\u002200-994b3dd1b52d1abf8e24787c4b0dafb7-24d84f0f1b53dea8-00\u0022",
+        "Server-Timing": "traceparent;desc=\u002200-730208f417dbaafcdf8161c49127689f-a4c428806b0a0cc1-00\u0022",
         "Strict-Transport-Security": "max-age=31536000; includeSubDomains",
-        "x-aml-cluster": "vienna-test-westus2-01",
+        "x-aml-cluster": "vienna-test-westus2-02",
         "X-Content-Type-Options": "nosniff",
-        "x-ms-correlation-request-id": "ba3f9ce3-3dd7-4aa8-827e-2ab263914c91",
+        "x-ms-correlation-request-id": "55e57610-0263-4870-83cf-563c09c24239",
         "x-ms-ratelimit-remaining-subscription-writes": "1194",
         "x-ms-response-type": "standard",
-        "x-ms-routing-request-id": "JAPANEAST:20221107T035458Z:ba3f9ce3-3dd7-4aa8-827e-2ab263914c91",
-        "x-request-time": "3.073"
-=======
-        "Content-Length": "3470",
-        "Content-Type": "application/json; charset=utf-8",
-        "Date": "Tue, 08 Nov 2022 08:59:04 GMT",
-        "Expires": "-1",
-        "Location": "https://management.azure.com/subscriptions/00000000-0000-0000-0000-000000000/resourceGroups/00000/providers/Microsoft.MachineLearningServices/workspaces/00000/jobs/000000000000000000000?api-version=2022-10-01-preview",
-        "Pragma": "no-cache",
-        "Request-Context": "appId=cid-v1:2d2e8e63-272e-4b3c-8598-4ee570a0e70d",
-        "Server-Timing": "traceparent;desc=\u002200-780501bff154e53735da46e73e65997b-7b43f0c7860067ea-00\u0022",
-        "Strict-Transport-Security": "max-age=31536000; includeSubDomains",
-        "x-aml-cluster": "vienna-eastus2-02",
-        "X-Content-Type-Options": "nosniff",
-        "x-ms-correlation-request-id": "5f357eb3-6842-4f81-8095-265078a795ad",
-        "x-ms-ratelimit-remaining-subscription-writes": "1190",
-        "x-ms-response-type": "standard",
-        "x-ms-routing-request-id": "EASTASIA:20221108T085905Z:5f357eb3-6842-4f81-8095-265078a795ad",
-        "x-request-time": "3.451"
->>>>>>> db7ac352
+        "x-ms-routing-request-id": "JAPANEAST:20221110T100329Z:55e57610-0263-4870-83cf-563c09c24239",
+        "x-request-time": "3.298"
       },
       "ResponseBody": {
         "id": "/subscriptions/00000000-0000-0000-0000-000000000/resourceGroups/00000/providers/Microsoft.MachineLearningServices/workspaces/00000/jobs/000000000000000000000",
@@ -806,7 +601,7 @@
             "Tracking": {
               "jobServiceType": "Tracking",
               "port": null,
-              "endpoint": "azureml://eastus2.api.azureml.ms/mlflow/v1.0/subscriptions/00000000-0000-0000-0000-000000000/resourceGroups/00000/providers/Microsoft.MachineLearningServices/workspaces/00000?",
+              "endpoint": "azureml://master.api.azureml-test.ms/mlflow/v1.0/subscriptions/00000000-0000-0000-0000-000000000/resourceGroups/00000/providers/Microsoft.MachineLearningServices/workspaces/00000?",
               "status": null,
               "errorMessage": null,
               "properties": null,
@@ -860,7 +655,7 @@
                 }
               },
               "_source": "YAML.COMPONENT",
-              "componentId": "/subscriptions/00000000-0000-0000-0000-000000000/resourceGroups/00000/providers/Microsoft.MachineLearningServices/workspaces/00000/components/azureml_anonymous/versions/f3dbe473-117e-4c6f-ad6e-590fb29b24d3"
+              "componentId": "/subscriptions/00000000-0000-0000-0000-000000000/resourceGroups/00000/providers/Microsoft.MachineLearningServices/workspaces/00000/components/azureml_anonymous/versions/2a110a7e-1b99-4971-a94a-0deb1c8d97ab"
             }
           },
           "inputs": {},
@@ -868,13 +663,8 @@
           "sourceJobId": null
         },
         "systemData": {
-<<<<<<< HEAD
-          "createdAt": "2022-11-07T03:54:57.3204027\u002B00:00",
+          "createdAt": "2022-11-10T10:03:28.9527069\u002B00:00",
           "createdBy": "Xingzhi Zhang",
-=======
-          "createdAt": "2022-11-08T08:59:04.7344552\u002B00:00",
-          "createdBy": "Honglin Du",
->>>>>>> db7ac352
           "createdByType": "User"
         }
       }
