{
  "Entries": [
    {
      "RequestUri": "https://management.azure.com/subscriptions/00000000-0000-0000-0000-000000000/resourceGroups/00000/providers/Microsoft.MachineLearningServices/workspaces/00000/data/mltable_Adls_Tsv?api-version=2022-10-01",
      "RequestMethod": "GET",
      "RequestHeaders": {
        "Accept": "application/json",
        "Accept-Encoding": "gzip, deflate",
        "Connection": "keep-alive",
<<<<<<< HEAD
        "User-Agent": "azure-ai-ml/1.4.0 azsdk-python-mgmt-machinelearningservices/0.1.0 Python/3.7.9 (Windows-10-10.0.22621-SP0)"
=======
        "User-Agent": "azure-ai-ml/1.4.0 azsdk-python-mgmt-machinelearningservices/0.1.0 Python/3.9.10 (Windows-10-10.0.22621-SP0)"
>>>>>>> d40d276e
      },
      "RequestBody": null,
      "StatusCode": 200,
      "ResponseHeaders": {
        "Cache-Control": "no-cache",
        "Content-Encoding": "gzip",
        "Content-Type": "application/json; charset=utf-8",
<<<<<<< HEAD
        "Date": "Mon, 30 Jan 2023 05:36:55 GMT",
        "Expires": "-1",
        "Pragma": "no-cache",
        "Request-Context": "appId=cid-v1:2d2e8e63-272e-4b3c-8598-4ee570a0e70d",
        "Server-Timing": "traceparent;desc=\u002200-2dde1cc68724fa1b8e0c3b81f3a2575b-a26565010c4e48e8-00\u0022",
=======
        "Date": "Mon, 30 Jan 2023 07:48:42 GMT",
        "Expires": "-1",
        "Pragma": "no-cache",
        "Request-Context": "appId=cid-v1:512cc15a-13b5-415b-bfd0-dce7accb6bb1",
        "Server-Timing": "traceparent;desc=\u002200-2596f49792bb2ecd7910373c65406659-e3548eec38b9efec-01\u0022",
>>>>>>> d40d276e
        "Strict-Transport-Security": "max-age=31536000; includeSubDomains",
        "Transfer-Encoding": "chunked",
        "Vary": [
          "Accept-Encoding",
          "Accept-Encoding"
        ],
<<<<<<< HEAD
        "x-aml-cluster": "vienna-eastus2-02",
        "X-Content-Type-Options": "nosniff",
        "x-ms-correlation-request-id": "81d726cc-56a7-4ce8-8e5c-6713c4bf9cea",
        "x-ms-ratelimit-remaining-subscription-reads": "11975",
        "x-ms-response-type": "standard",
        "x-ms-routing-request-id": "CENTRALUS:20230130T053655Z:81d726cc-56a7-4ce8-8e5c-6713c4bf9cea",
        "x-request-time": "0.040"
=======
        "x-aml-cluster": "vienna-test-westus2-02",
        "X-Content-Type-Options": "nosniff",
        "x-ms-correlation-request-id": "e507c804-5256-4f0f-b2dd-eb3823a82d8e",
        "x-ms-ratelimit-remaining-subscription-reads": "11974",
        "x-ms-response-type": "standard",
        "x-ms-routing-request-id": "JAPANEAST:20230130T074842Z:e507c804-5256-4f0f-b2dd-eb3823a82d8e",
        "x-request-time": "0.072"
>>>>>>> d40d276e
      },
      "ResponseBody": {
        "id": "/subscriptions/00000000-0000-0000-0000-000000000/resourceGroups/00000/providers/Microsoft.MachineLearningServices/workspaces/00000/data/mltable_Adls_Tsv",
        "name": "mltable_Adls_Tsv",
        "type": "Microsoft.MachineLearningServices/workspaces/data",
        "properties": {
          "description": null,
          "tags": null,
          "properties": null,
          "isArchived": false,
          "latestVersion": "2",
          "nextVersion": "3",
          "dataType": "mltable"
        },
        "systemData": {
<<<<<<< HEAD
          "createdAt": "2023-01-30T05:22:17.2074643\u002B00:00",
          "createdBy": "Diondra Peck",
          "createdByType": "User",
          "lastModifiedAt": "2023-01-30T05:22:17.3659618\u002B00:00"
=======
          "createdAt": "2022-09-23T10:32:51.989177\u002B00:00",
          "createdBy": "Zhengfei Wang",
          "createdByType": "User",
          "lastModifiedAt": "2022-09-23T10:32:52.1780057\u002B00:00"
>>>>>>> d40d276e
        }
      }
    },
    {
      "RequestUri": "https://management.azure.com/subscriptions/00000000-0000-0000-0000-000000000/resourceGroups/00000/providers/Microsoft.MachineLearningServices/workspaces/00000/data/mltable_Adls_Tsv/versions/2?api-version=2022-10-01",
      "RequestMethod": "GET",
      "RequestHeaders": {
        "Accept": "application/json",
        "Accept-Encoding": "gzip, deflate",
        "Connection": "keep-alive",
<<<<<<< HEAD
        "User-Agent": "azure-ai-ml/1.4.0 azsdk-python-mgmt-machinelearningservices/0.1.0 Python/3.7.9 (Windows-10-10.0.22621-SP0)"
=======
        "User-Agent": "azure-ai-ml/1.4.0 azsdk-python-mgmt-machinelearningservices/0.1.0 Python/3.9.10 (Windows-10-10.0.22621-SP0)"
>>>>>>> d40d276e
      },
      "RequestBody": null,
      "StatusCode": 200,
      "ResponseHeaders": {
        "Cache-Control": "no-cache",
        "Content-Encoding": "gzip",
        "Content-Type": "application/json; charset=utf-8",
<<<<<<< HEAD
        "Date": "Mon, 30 Jan 2023 05:36:55 GMT",
        "Expires": "-1",
        "Pragma": "no-cache",
        "Request-Context": "appId=cid-v1:2d2e8e63-272e-4b3c-8598-4ee570a0e70d",
        "Server-Timing": "traceparent;desc=\u002200-b617a1181931f45ac04241b2030669a2-dbd769487b15bc66-00\u0022",
=======
        "Date": "Mon, 30 Jan 2023 07:48:42 GMT",
        "Expires": "-1",
        "Pragma": "no-cache",
        "Request-Context": "appId=cid-v1:512cc15a-13b5-415b-bfd0-dce7accb6bb1",
        "Server-Timing": "traceparent;desc=\u002200-ee897218d462b7965b645fbfbcc5c452-3b2611132316792b-01\u0022",
>>>>>>> d40d276e
        "Strict-Transport-Security": "max-age=31536000; includeSubDomains",
        "Transfer-Encoding": "chunked",
        "Vary": [
          "Accept-Encoding",
          "Accept-Encoding"
        ],
<<<<<<< HEAD
        "x-aml-cluster": "vienna-eastus2-02",
        "X-Content-Type-Options": "nosniff",
        "x-ms-correlation-request-id": "55246db8-81f3-4038-af66-e5d456e2809e",
        "x-ms-ratelimit-remaining-subscription-reads": "11974",
        "x-ms-response-type": "standard",
        "x-ms-routing-request-id": "CENTRALUS:20230130T053655Z:55246db8-81f3-4038-af66-e5d456e2809e",
        "x-request-time": "0.037"
=======
        "x-aml-cluster": "vienna-test-westus2-02",
        "X-Content-Type-Options": "nosniff",
        "x-ms-correlation-request-id": "cd5331eb-1151-4b44-9922-a2bdf32c4c8b",
        "x-ms-ratelimit-remaining-subscription-reads": "11973",
        "x-ms-response-type": "standard",
        "x-ms-routing-request-id": "JAPANEAST:20230130T074843Z:cd5331eb-1151-4b44-9922-a2bdf32c4c8b",
        "x-request-time": "0.048"
>>>>>>> d40d276e
      },
      "ResponseBody": {
        "id": "/subscriptions/00000000-0000-0000-0000-000000000/resourceGroups/00000/providers/Microsoft.MachineLearningServices/workspaces/00000/data/mltable_Adls_Tsv/versions/2",
        "name": "2",
        "type": "Microsoft.MachineLearningServices/workspaces/data/versions",
        "properties": {
          "description": null,
          "tags": {},
          "properties": {},
          "isArchived": false,
          "isAnonymous": false,
          "dataUri": "azureml://subscriptions/00000000-0000-0000-0000-000000000/resourcegroups/00000/workspaces/00000/datastores/workspaceblobstore/paths/LocalUpload/00000000000000000000000000000000/mnist-data/",
          "dataType": "mltable",
          "referencedUris": [
            "./0.png",
            "./1.png",
            "./2.png",
            "./3.png"
          ]
        },
        "systemData": {
<<<<<<< HEAD
          "createdAt": "2023-01-30T05:22:17.2874423\u002B00:00",
          "createdBy": "Diondra Peck",
          "createdByType": "User",
          "lastModifiedAt": "2023-01-30T05:22:17.3287327\u002B00:00"
=======
          "createdAt": "2022-09-23T10:32:52.0981963\u002B00:00",
          "createdBy": "Zhengfei Wang",
          "createdByType": "User",
          "lastModifiedAt": "2022-09-23T10:32:52.1179821\u002B00:00"
>>>>>>> d40d276e
        }
      }
    },
    {
      "RequestUri": "https://management.azure.com/subscriptions/00000000-0000-0000-0000-000000000/resourceGroups/00000/providers/Microsoft.MachineLearningServices/workspaces/00000?api-version=2022-10-01",
      "RequestMethod": "GET",
      "RequestHeaders": {
        "Accept": "application/json",
        "Accept-Encoding": "gzip, deflate",
        "Connection": "keep-alive",
<<<<<<< HEAD
        "User-Agent": "azure-ai-ml/1.4.0 azsdk-python-mgmt-machinelearningservices/0.1.0 Python/3.7.9 (Windows-10-10.0.22621-SP0)"
=======
        "User-Agent": "azure-ai-ml/1.4.0 azsdk-python-mgmt-machinelearningservices/0.1.0 Python/3.9.10 (Windows-10-10.0.22621-SP0)"
>>>>>>> d40d276e
      },
      "RequestBody": null,
      "StatusCode": 200,
      "ResponseHeaders": {
        "Cache-Control": "no-cache",
        "Content-Encoding": "gzip",
        "Content-Type": "application/json; charset=utf-8",
<<<<<<< HEAD
        "Date": "Mon, 30 Jan 2023 05:36:55 GMT",
        "Expires": "-1",
        "Pragma": "no-cache",
        "Request-Context": "appId=cid-v1:2d2e8e63-272e-4b3c-8598-4ee570a0e70d",
        "Server-Timing": "traceparent;desc=\u002200-e123d9c94c022f103f186f73b9373dd5-1dd69e83c66db46f-00\u0022",
=======
        "Date": "Mon, 30 Jan 2023 07:48:43 GMT",
        "Expires": "-1",
        "Pragma": "no-cache",
        "Request-Context": "appId=cid-v1:512cc15a-13b5-415b-bfd0-dce7accb6bb1",
        "Server-Timing": "traceparent;desc=\u002200-126fbf187953e1b895c2635cefd6a71f-db0ade4318191606-01\u0022",
>>>>>>> d40d276e
        "Strict-Transport-Security": "max-age=31536000; includeSubDomains",
        "Transfer-Encoding": "chunked",
        "Vary": [
          "Accept-Encoding",
          "Accept-Encoding"
        ],
<<<<<<< HEAD
        "x-aml-cluster": "vienna-eastus2-02",
        "X-Content-Type-Options": "nosniff",
        "x-ms-correlation-request-id": "363004cd-2d5a-421e-8215-8cfc713ccea5",
        "x-ms-ratelimit-remaining-subscription-reads": "11973",
        "x-ms-response-type": "standard",
        "x-ms-routing-request-id": "CENTRALUS:20230130T053655Z:363004cd-2d5a-421e-8215-8cfc713ccea5",
        "x-request-time": "0.015"
=======
        "x-aml-cluster": "vienna-test-westus2-02",
        "X-Content-Type-Options": "nosniff",
        "x-ms-correlation-request-id": "9465098a-9ac6-44e8-a65c-bb0a7ce2dc47",
        "x-ms-ratelimit-remaining-subscription-reads": "11972",
        "x-ms-response-type": "standard",
        "x-ms-routing-request-id": "JAPANEAST:20230130T074843Z:9465098a-9ac6-44e8-a65c-bb0a7ce2dc47",
        "x-request-time": "0.103"
>>>>>>> d40d276e
      },
      "ResponseBody": {
        "id": "/subscriptions/00000000-0000-0000-0000-000000000/resourceGroups/00000/providers/Microsoft.MachineLearningServices/workspaces/00000",
        "name": "00000",
        "type": "Microsoft.MachineLearningServices/workspaces",
        "location": "eastus2",
        "tags": {},
        "etag": null,
        "properties": {
          "friendlyName": "00000",
          "description": "",
          "storageAccount": "/subscriptions/00000000-0000-0000-0000-000000000/resourceGroups/00000/providers/Microsoft.Storage/storageAccounts/sag5kafuzodsfcw",
          "keyVault": "/subscriptions/00000000-0000-0000-0000-000000000/resourceGroups/00000/providers/Microsoft.Keyvault/vaults/kvtestnq6bnff67572c",
          "applicationInsights": "/subscriptions/00000000-0000-0000-0000-000000000/resourceGroups/00000/providers/Microsoft.insights/components/aig5kafuzodsfcw",
          "hbiWorkspace": false,
          "tenantId": "0000000-0000-0000-0000-000000000000",
          "imageBuildCompute": null,
          "provisioningState": "Succeeded",
          "v1LegacyMode": false,
          "softDeleteEnabled": false,
          "containerRegistry": "/subscriptions/00000000-0000-0000-0000-000000000/resourceGroups/00000/providers/Microsoft.ContainerRegistry/registries/crg5kafuzodsfcw",
          "notebookInfo": {
            "resourceId": "0000000-0000-0000-0000-000000000000",
            "fqdn": "ml-sdkvnextcli-eastus2-ed997c1d-9e48-442e-b62b-478a0b393069.eastus2.notebooks.azure.net",
            "isPrivateLinkEnabled": false,
            "notebookPreparationError": null
          },
<<<<<<< HEAD
          "storageHnsEnabled": false,
          "workspaceId": "0000000-0000-0000-0000-000000000000",
          "linkedModelInventoryArmId": null,
          "privateLinkCount": 0,
          "publicNetworkAccess": "Enabled",
          "discoveryUrl": "https://eastus2.api.azureml.ms/discovery",
          "mlFlowTrackingUri": "azureml://eastus2.api.azureml.ms/mlflow/v1.0/subscriptions/00000000-0000-0000-0000-000000000/resourceGroups/00000/providers/Microsoft.MachineLearningServices/workspaces/00000",
          "sdkTelemetryAppInsightsKey": "0000000-0000-0000-0000-000000000000",
          "sasGetterUri": "",
          "enableDataIsolation": false
        },
        "identity": {
          "type": "SystemAssigned",
          "principalId": "0000000-0000-0000-0000-000000000000",
          "tenantId": "0000000-0000-0000-0000-000000000000"
        },
        "sku": {
          "name": "Basic",
          "tier": "Basic"
        },
        "systemData": {
          "createdAt": "2023-01-30T04:47:31.0681103Z",
          "createdBy": "dipeck@microsoft.com",
          "createdByType": "User",
          "lastModifiedAt": "2023-01-30T04:47:31.0681103Z",
          "lastModifiedBy": "dipeck@microsoft.com",
          "lastModifiedByType": "User"
=======
          "datastoreType": "AzureBlob",
          "accountName": "sagvgsoim6nmhbq",
          "containerName": "azureml-blobstore-e61cd5e2-512f-475e-9842-5e2a973993b8",
          "endpoint": "core.windows.net",
          "protocol": "https",
          "serviceDataAccessAuthIdentity": "WorkspaceSystemAssignedIdentity"
        },
        "systemData": {
          "createdAt": "2022-09-22T09:02:03.2629568\u002B00:00",
          "createdBy": "779301c0-18b2-4cdc-801b-a0a3368fee0a",
          "createdByType": "Application",
          "lastModifiedAt": "2022-09-22T09:02:04.166989\u002B00:00",
          "lastModifiedBy": "779301c0-18b2-4cdc-801b-a0a3368fee0a",
          "lastModifiedByType": "Application"
>>>>>>> d40d276e
        }
      }
    },
    {
      "RequestUri": "https://eastus2.api.azureml.ms/content/v2.0/subscriptions/00000000-0000-0000-0000-000000000/resourceGroups/00000/providers/Microsoft.MachineLearningServices/workspaces/00000/snapshots/getByHash?hash=2c2d3ddf8fe86cf6d2f56b3042ff446b39f87556e3b02c6c9562fe14a92a3074\u0026hashVersion=202208",
      "RequestMethod": "POST",
      "RequestHeaders": {
        "Accept": "*/*",
        "Accept-Encoding": "gzip, deflate",
        "Connection": "keep-alive",
        "Content-Length": "0",
<<<<<<< HEAD
        "Content-Type": "application/json; charset=UTF-8",
        "User-Agent": "azure-ai-ml/1.4.0 azsdk-python-core/1.26.3 Python/3.7.9 (Windows-10-10.0.22621-SP0)"
=======
        "User-Agent": "azure-ai-ml/1.4.0 azsdk-python-mgmt-machinelearningservices/0.1.0 Python/3.9.10 (Windows-10-10.0.22621-SP0)"
>>>>>>> d40d276e
      },
      "RequestBody": null,
      "StatusCode": 400,
      "ResponseHeaders": {
        "Connection": "keep-alive",
        "Content-Length": "557",
        "Content-Type": "application/json; charset=utf-8",
        "Date": "Mon, 30 Jan 2023 05:36:57 GMT",
        "Request-Context": "appId=cid-v1:2d2e8e63-272e-4b3c-8598-4ee570a0e70d",
        "Strict-Transport-Security": "max-age=15724800; includeSubDomains; preload",
        "x-aml-cluster": "vienna-eastus2-01",
        "X-Content-Type-Options": "nosniff",
        "x-ms-response-type": "standard",
        "x-request-time": "0.015"
      },
      "ResponseBody": {
        "error": {
          "code": "UserError",
          "severity": null,
          "message": "Request body could not be read. Ensure data was provided in the request body and that the content-type header is correct.",
          "messageFormat": null,
          "messageParameters": {},
          "referenceCode": null,
          "detailsUri": null,
          "target": null,
          "details": [],
          "innerError": null,
          "debugInfo": null,
          "additionalInfo": null
        },
        "correlation": null,
        "environment": null,
        "location": null,
        "time": "0001-01-01T00:00:00\u002B00:00",
        "componentName": null
      }
    },
    {
      "RequestUri": "https://eastus2.api.azureml.ms/assetstore/v1.0/temporaryDataReference/createOrGet",
      "RequestMethod": "POST",
      "RequestHeaders": {
        "Accept": "*/*",
        "Accept-Encoding": "gzip, deflate",
        "Connection": "keep-alive",
        "Content-Length": "253",
        "Content-Type": "application/json; charset=UTF-8",
        "User-Agent": "azure-ai-ml/1.4.0 azsdk-python-core/1.26.3 Python/3.7.9 (Windows-10-10.0.22621-SP0)"
      },
      "RequestBody": {
        "assetId": "azureml://locations/eastus2/workspaces/ed997c1d-9e48-442e-b62b-478a0b393069/codes/38d3bdd3-3972-0aff-771f-c9e322379b4f/versions/1",
        "temporaryDataReferenceId": "000000000000000000000",
        "temporaryDataReferenceType": "TemporaryBlobReference"
      },
      "StatusCode": 200,
      "ResponseHeaders": {
        "Connection": "keep-alive",
        "Content-Encoding": "gzip",
        "Content-Type": "application/json; charset=utf-8",
<<<<<<< HEAD
        "Date": "Mon, 30 Jan 2023 05:36:58 GMT",
        "Request-Context": "appId=cid-v1:2d2e8e63-272e-4b3c-8598-4ee570a0e70d",
        "Strict-Transport-Security": "max-age=15724800; includeSubDomains; preload",
        "Transfer-Encoding": "chunked",
        "Vary": "Accept-Encoding",
        "x-aml-cluster": "vienna-eastus2-01",
        "X-Content-Type-Options": "nosniff",
        "x-ms-response-type": "standard",
        "x-request-time": "0.222"
=======
        "Date": "Mon, 30 Jan 2023 07:48:44 GMT",
        "Expires": "-1",
        "Pragma": "no-cache",
        "Request-Context": "appId=cid-v1:512cc15a-13b5-415b-bfd0-dce7accb6bb1",
        "Server-Timing": "traceparent;desc=\u002200-1b248a2e87ba2cfffb3e306896a9b5cf-3217888538ab23fc-01\u0022",
        "Strict-Transport-Security": "max-age=31536000; includeSubDomains",
        "Transfer-Encoding": "chunked",
        "Vary": "Accept-Encoding",
        "x-aml-cluster": "vienna-test-westus2-02",
        "X-Content-Type-Options": "nosniff",
        "x-ms-correlation-request-id": "17e3ea37-e338-4e22-8338-2bdf662dda25",
        "x-ms-ratelimit-remaining-subscription-writes": "1193",
        "x-ms-response-type": "standard",
        "x-ms-routing-request-id": "JAPANEAST:20230130T074844Z:17e3ea37-e338-4e22-8338-2bdf662dda25",
        "x-request-time": "0.501"
>>>>>>> d40d276e
      },
      "ResponseBody": {
        "blobReferenceForConsumption": {
          "blobUri": "https://sag5kafuzodsfcw.blob.core.windows.net:443/ed997c1d-9-fb81a291-42cf-52c5-ab1d-e08be5d20abd",
          "storageAccountArmId": "/subscriptions/00000000-0000-0000-0000-000000000/resourceGroups/00000/providers/Microsoft.Storage/storageAccounts/sag5kafuzodsfcw",
          "credential": {
            "sasUri": "https://sag5kafuzodsfcw.blob.core.windows.net/ed997c1d-9-fb81a291-42cf-52c5-ab1d-e08be5d20abd?skoid=da11e5f0-57ac-4d3e-894c-cf537f89d706\u0026sktid=0000000-0000-0000-0000-000000000000\u0026skt=2023-01-30T04%3A40%3A19Z\u0026ske=2023-01-31T12%3A50%3A19Z\u0026sks=b\u0026skv=2019-07-07\u0026sv=2021-08-06\u0026st=2023-01-30T05%3A26%3A58Z\u0026se=2023-01-30T13%3A36%3A58Z\u0026sr=c\u0026sp=rcwl\u0026sig=699GR75Vx5UNyz2E8wNT1BKdzngkcF3c5noSWTapF4A%3D",
            "wasbsUri": null,
            "credentialType": "SAS"
          }
        },
        "imageReferenceForConsumption": null,
        "temporaryDataReferenceId": "000000000000000000000",
        "temporaryDataReferenceType": null
      }
    },
    {
<<<<<<< HEAD
      "RequestUri": "https://sag5kafuzodsfcw.blob.core.windows.net/ed997c1d-9-fb81a291-42cf-52c5-ab1d-e08be5d20abd/scope-component/component_spec.yaml?skoid=da11e5f0-57ac-4d3e-894c-cf537f89d706\u0026sktid=0000000-0000-0000-0000-000000000000\u0026skt=2023-01-30T04%3A40%3A19Z\u0026ske=2023-01-31T12%3A50%3A19Z\u0026sks=b\u0026skv=2019-07-07\u0026sv=2021-08-06\u0026st=2023-01-30T05%3A26%3A58Z\u0026se=2023-01-30T13%3A36%3A58Z\u0026sr=c\u0026sp=rcwl\u0026sig=699GR75Vx5UNyz2E8wNT1BKdzngkcF3c5noSWTapF4A%3D",
=======
      "RequestUri": "https://sagvgsoim6nmhbq.blob.core.windows.net/azureml-blobstore-e61cd5e2-512f-475e-9842-5e2a973993b8/LocalUpload/000000000000000000000000000000000000/scope-component/component_spec.yaml",
>>>>>>> d40d276e
      "RequestMethod": "HEAD",
      "RequestHeaders": {
        "Accept": "application/xml",
        "Accept-Encoding": "gzip, deflate",
        "Connection": "keep-alive",
<<<<<<< HEAD
        "User-Agent": "azsdk-python-storage-blob/12.14.1 Python/3.7.9 (Windows-10-10.0.22621-SP0)",
        "x-ms-date": "Mon, 30 Jan 2023 05:36:58 GMT",
=======
        "User-Agent": "azsdk-python-storage-blob/12.14.0 Python/3.9.10 (Windows-10-10.0.22621-SP0)",
        "x-ms-date": "Mon, 30 Jan 2023 07:48:44 GMT",
>>>>>>> d40d276e
        "x-ms-version": "2021-08-06"
      },
      "RequestBody": null,
      "StatusCode": 404,
      "ResponseHeaders": {
        "Date": "Mon, 30 Jan 2023 05:36:58 GMT",
        "Server": [
          "Windows-Azure-Blob/1.0",
          "Microsoft-HTTPAPI/2.0"
        ],
        "Transfer-Encoding": "chunked",
        "Vary": "Origin",
        "x-ms-error-code": "BlobNotFound",
        "x-ms-version": "2021-08-06"
      },
      "ResponseBody": null
    },
    {
      "RequestUri": "https://sag5kafuzodsfcw.blob.core.windows.net/ed997c1d-9-fb81a291-42cf-52c5-ab1d-e08be5d20abd/scope-component/component_spec.yaml?skoid=da11e5f0-57ac-4d3e-894c-cf537f89d706\u0026sktid=0000000-0000-0000-0000-000000000000\u0026skt=2023-01-30T04%3A40%3A19Z\u0026ske=2023-01-31T12%3A50%3A19Z\u0026sks=b\u0026skv=2019-07-07\u0026sv=2021-08-06\u0026st=2023-01-30T05%3A26%3A58Z\u0026se=2023-01-30T13%3A36%3A58Z\u0026sr=c\u0026sp=rcwl\u0026sig=699GR75Vx5UNyz2E8wNT1BKdzngkcF3c5noSWTapF4A%3D",
      "RequestMethod": "PUT",
      "RequestHeaders": {
        "Accept": "application/xml",
        "Accept-Encoding": "gzip, deflate",
        "Connection": "keep-alive",
        "Content-Length": "916",
        "Content-MD5": "eNzR/ZuYtOLAY/P/4qlaqQ==",
        "Content-Type": "application/octet-stream",
<<<<<<< HEAD
        "If-None-Match": "*",
        "User-Agent": "azsdk-python-storage-blob/12.14.1 Python/3.7.9 (Windows-10-10.0.22621-SP0)",
        "x-ms-blob-type": "BlockBlob",
        "x-ms-date": "Mon, 30 Jan 2023 05:36:59 GMT",
        "x-ms-version": "2021-08-06"
      },
      "RequestBody": "JHNjaGVtYTogaHR0cHM6Ly9jb21wb25lbnRzZGsuYXp1cmVlZGdlLm5ldC9qc29uc2NoZW1hL1Njb3BlQ29tcG9uZW50Lmpzb24KCm5hbWU6IGNvbnZlcnQyc3MKdmVyc2lvbjogMC4wLjEKZGlzcGxheV9uYW1lOiBDb252ZXJ0IFRleHQgdG8gU3RydWN0dXJlU3RyZWFtCgp0eXBlOiBTY29wZUNvbXBvbmVudAoKaXNfZGV0ZXJtaW5pc3RpYzogVHJ1ZQoKdGFnczoKICBvcmc6IGJpbmcKICBwcm9qZWN0OiByZWxldmFuY2UKCmRlc2NyaXB0aW9uOiBDb252ZXJ0IGFkbHMgdGVzdCBkYXRhIHRvIFNTIGZvcm1hdAoKaW5wdXRzOgogIFRleHREYXRhOgogICAgdHlwZTogW0FueUZpbGUsIEFueURpcmVjdG9yeV0KICAgIGRlc2NyaXB0aW9uOiB0ZXh0IGZpbGUgb24gQURMUyBzdG9yYWdlCiAgRXh0cmFjdGlvbkNsYXVzZToKICAgIHR5cGU6IHN0cmluZwogICAgZGVzY3JpcHRpb246IHRoZSBleHRyYWN0aW9uIGNsYXVzZSwgc29tZXRoaW5nIGxpa2UgImNvbHVtbjE6c3RyaW5nLCBjb2x1bW4yOmludCIKb3V0cHV0czoKICBTU1BhdGg6CiAgICB0eXBlOiBDb3Ntb3NTdHJ1Y3R1cmVkU3RyZWFtCiAgICBkZXNjcmlwdGlvbjogdGhlIGNvbnZlcnRlZCBzdHJ1Y3R1cmVkIHN0cmVhbQoKY29kZTogLi8KCnNjb3BlOgogIHNjcmlwdDogY29udmVydDJzcy5zY3JpcHQKICAjIHRvIHJlZmVyZW5jZSB0aGUgaW5wdXRzL291dHB1dHMgaW4geW91ciBzY3JpcHQKICAjIHlvdSBtdXN0IGRlZmluZSB0aGUgYXJndW1lbnQgbmFtZSBvZiB5b3VyIGludHB1cy9vdXRwdXRzIGluIGFyZ3Mgc2VjdGlvbgogIGFyZ3M6ID4tCiAgICBPdXRwdXRfU1NQYXRoIHtvdXRwdXRzLlNTUGF0aH0KICAgIElucHV0X1RleHREYXRhIHtpbnB1dHMuVGV4dERhdGF9CiAgICBFeHRyYWN0aW9uQ2xhdXNlIHtpbnB1dHMuRXh0cmFjdGlvbkNsYXVzZX0KCg==",
      "StatusCode": 201,
      "ResponseHeaders": {
        "Content-Length": "0",
        "Content-MD5": "eNzR/ZuYtOLAY/P/4qlaqQ==",
        "Date": "Mon, 30 Jan 2023 05:36:59 GMT",
        "ETag": "\u00220x8DB028401B88562\u0022",
        "Last-Modified": "Mon, 30 Jan 2023 05:36:59 GMT",
=======
        "Date": "Mon, 30 Jan 2023 07:48:44 GMT",
        "ETag": "\u00220x8DAB5C6B6A8E448\u0022",
        "Last-Modified": "Mon, 24 Oct 2022 13:50:29 GMT",
>>>>>>> d40d276e
        "Server": [
          "Windows-Azure-Blob/1.0",
          "Microsoft-HTTPAPI/2.0"
        ],
        "x-ms-content-crc64": "AD/OZROAsrE=",
        "x-ms-request-server-encrypted": "true",
        "x-ms-version": "2021-08-06"
      },
      "ResponseBody": null
    },
    {
      "RequestUri": "https://sag5kafuzodsfcw.blob.core.windows.net/ed997c1d-9-fb81a291-42cf-52c5-ab1d-e08be5d20abd/scope-component/convert2ss.script?skoid=da11e5f0-57ac-4d3e-894c-cf537f89d706\u0026sktid=0000000-0000-0000-0000-000000000000\u0026skt=2023-01-30T04%3A40%3A19Z\u0026ske=2023-01-31T12%3A50%3A19Z\u0026sks=b\u0026skv=2019-07-07\u0026sv=2021-08-06\u0026st=2023-01-30T05%3A26%3A58Z\u0026se=2023-01-30T13%3A36%3A58Z\u0026sr=c\u0026sp=rcwl\u0026sig=699GR75Vx5UNyz2E8wNT1BKdzngkcF3c5noSWTapF4A%3D",
      "RequestMethod": "PUT",
      "RequestHeaders": {
        "Accept": "application/xml",
        "Accept-Encoding": "gzip, deflate",
        "Connection": "keep-alive",
        "Content-Length": "227",
        "Content-MD5": "\u002BCWeQqiTTZiMS76jgH4yLA==",
        "Content-Type": "application/octet-stream",
        "If-None-Match": "*",
        "User-Agent": "azsdk-python-storage-blob/12.14.1 Python/3.7.9 (Windows-10-10.0.22621-SP0)",
        "x-ms-blob-type": "BlockBlob",
<<<<<<< HEAD
        "x-ms-date": "Mon, 30 Jan 2023 05:36:59 GMT",
        "x-ms-version": "2021-08-06"
      },
      "RequestBody": "I0RFQ0xBUkUgT3V0cHV0X3N0cmVhbSBzdHJpbmcgPSBAQE91dHB1dF9TU1BhdGhAQDsKI0RFQ0xBUkUgSW5fRGF0YSBzdHJpbmcgPUAiQEBJbnB1dF9UZXh0RGF0YUBAIjsKClJhd0RhdGEgPSBFWFRSQUNUIEBARXh0cmFjdGlvbkNsYXVzZUBAIEZST00gQEluX0RhdGEKVVNJTkcgRGVmYXVsdFRleHRFeHRyYWN0b3IoKTsKCgpPVVRQVVQgUmF3RGF0YSBUTyBTU1RSRUFNIEBPdXRwdXRfc3RyZWFtOwo=",
      "StatusCode": 201,
      "ResponseHeaders": {
        "Content-Length": "0",
        "Content-MD5": "\u002BCWeQqiTTZiMS76jgH4yLA==",
        "Date": "Mon, 30 Jan 2023 05:36:58 GMT",
        "ETag": "\u00220x8DB028401BE02C1\u0022",
        "Last-Modified": "Mon, 30 Jan 2023 05:36:59 GMT",
        "Server": [
          "Windows-Azure-Blob/1.0",
          "Microsoft-HTTPAPI/2.0"
        ],
        "x-ms-content-crc64": "Xo84bVHKTF8=",
        "x-ms-request-server-encrypted": "true",
=======
        "x-ms-creation-time": "Mon, 24 Oct 2022 13:50:29 GMT",
        "x-ms-lease-state": "available",
        "x-ms-lease-status": "unlocked",
        "x-ms-meta-name": "38d3bdd3-3972-0aff-771f-c9e322379b4f",
        "x-ms-meta-upload_status": "completed",
        "x-ms-meta-version": "1",
        "x-ms-server-encrypted": "true",
>>>>>>> d40d276e
        "x-ms-version": "2021-08-06"
      },
      "ResponseBody": null
    },
    {
<<<<<<< HEAD
      "RequestUri": "https://sag5kafuzodsfcw.blob.core.windows.net/ed997c1d-9-fb81a291-42cf-52c5-ab1d-e08be5d20abd/scope-component/component_spec.yaml?comp=metadata\u0026skoid=da11e5f0-57ac-4d3e-894c-cf537f89d706\u0026sktid=0000000-0000-0000-0000-000000000000\u0026skt=2023-01-30T04%3A40%3A19Z\u0026ske=2023-01-31T12%3A50%3A19Z\u0026sks=b\u0026skv=2019-07-07\u0026sv=2021-08-06\u0026st=2023-01-30T05%3A26%3A58Z\u0026se=2023-01-30T13%3A36%3A58Z\u0026sr=c\u0026sp=rcwl\u0026sig=699GR75Vx5UNyz2E8wNT1BKdzngkcF3c5noSWTapF4A%3D",
      "RequestMethod": "PUT",
=======
      "RequestUri": "https://sagvgsoim6nmhbq.blob.core.windows.net/azureml-blobstore-e61cd5e2-512f-475e-9842-5e2a973993b8/az-ml-artifacts/000000000000000000000000000000000000/scope-component/component_spec.yaml",
      "RequestMethod": "HEAD",
>>>>>>> d40d276e
      "RequestHeaders": {
        "Accept": "application/xml",
        "Accept-Encoding": "gzip, deflate",
        "Connection": "keep-alive",
<<<<<<< HEAD
        "Content-Length": "0",
        "User-Agent": "azsdk-python-storage-blob/12.14.1 Python/3.7.9 (Windows-10-10.0.22621-SP0)",
        "x-ms-date": "Mon, 30 Jan 2023 05:36:59 GMT",
        "x-ms-meta-name": "38d3bdd3-3972-0aff-771f-c9e322379b4f",
        "x-ms-meta-upload_status": "completed",
        "x-ms-meta-version": "1",
=======
        "User-Agent": "azsdk-python-storage-blob/12.14.0 Python/3.9.10 (Windows-10-10.0.22621-SP0)",
        "x-ms-date": "Mon, 30 Jan 2023 07:48:44 GMT",
>>>>>>> d40d276e
        "x-ms-version": "2021-08-06"
      },
      "RequestBody": null,
      "StatusCode": 200,
      "ResponseHeaders": {
<<<<<<< HEAD
        "Content-Length": "0",
        "Date": "Mon, 30 Jan 2023 05:36:58 GMT",
        "ETag": "\u00220x8DB028401CD1BC0\u0022",
        "Last-Modified": "Mon, 30 Jan 2023 05:36:59 GMT",
=======
        "Date": "Mon, 30 Jan 2023 07:48:44 GMT",
>>>>>>> d40d276e
        "Server": [
          "Windows-Azure-Blob/1.0",
          "Microsoft-HTTPAPI/2.0"
        ],
        "x-ms-request-server-encrypted": "true",
        "x-ms-version": "2021-08-06"
      },
      "ResponseBody": null
    },
    {
      "RequestUri": "https://management.azure.com/subscriptions/00000000-0000-0000-0000-000000000/resourceGroups/00000/providers/Microsoft.MachineLearningServices/workspaces/00000/codes/38d3bdd3-3972-0aff-771f-c9e322379b4f/versions/1?api-version=2022-05-01",
      "RequestMethod": "PUT",
      "RequestHeaders": {
        "Accept": "application/json",
        "Accept-Encoding": "gzip, deflate",
        "Connection": "keep-alive",
        "Content-Length": "256",
        "Content-Type": "application/json",
<<<<<<< HEAD
        "User-Agent": "azure-ai-ml/1.4.0 azsdk-python-mgmt-machinelearningservices/0.1.0 Python/3.7.9 (Windows-10-10.0.22621-SP0)"
=======
        "User-Agent": "azure-ai-ml/1.4.0 azsdk-python-mgmt-machinelearningservices/0.1.0 Python/3.9.10 (Windows-10-10.0.22621-SP0)"
>>>>>>> d40d276e
      },
      "RequestBody": {
        "properties": {
          "properties": {
            "hash_sha256": "0000000000000",
            "hash_version": "0000000000000"
          },
          "isAnonymous": true,
          "isArchived": false,
<<<<<<< HEAD
          "codeUri": "https://sag5kafuzodsfcw.blob.core.windows.net:443/ed997c1d-9-fb81a291-42cf-52c5-ab1d-e08be5d20abd/scope-component"
=======
          "codeUri": "https://sagvgsoim6nmhbq.blob.core.windows.net/azureml-blobstore-e61cd5e2-512f-475e-9842-5e2a973993b8/LocalUpload/000000000000000000000000000000000000/scope-component"
>>>>>>> d40d276e
        }
      },
      "StatusCode": 200,
      "ResponseHeaders": {
        "Cache-Control": "no-cache",
        "Content-Encoding": "gzip",
        "Content-Type": "application/json; charset=utf-8",
<<<<<<< HEAD
        "Date": "Mon, 30 Jan 2023 05:37:00 GMT",
        "Expires": "-1",
        "Pragma": "no-cache",
        "Request-Context": "appId=cid-v1:2d2e8e63-272e-4b3c-8598-4ee570a0e70d",
        "Server-Timing": "traceparent;desc=\u002200-41de428a57babf8f0ba6704ac86c5893-5252a0316e17a2df-00\u0022",
=======
        "Date": "Mon, 30 Jan 2023 07:48:46 GMT",
        "Expires": "-1",
        "Pragma": "no-cache",
        "Request-Context": "appId=cid-v1:512cc15a-13b5-415b-bfd0-dce7accb6bb1",
        "Server-Timing": "traceparent;desc=\u002200-db7a0a509ffae835c3bd04f4f4fe96bd-90facc03e6f1366f-01\u0022",
>>>>>>> d40d276e
        "Strict-Transport-Security": "max-age=31536000; includeSubDomains",
        "Transfer-Encoding": "chunked",
        "Vary": [
          "Accept-Encoding",
          "Accept-Encoding"
        ],
<<<<<<< HEAD
        "x-aml-cluster": "vienna-eastus2-02",
        "X-Content-Type-Options": "nosniff",
        "x-ms-correlation-request-id": "6b709e89-8349-4dee-b904-a1f06c4f8bbb",
        "x-ms-ratelimit-remaining-subscription-writes": "1190",
        "x-ms-response-type": "standard",
        "x-ms-routing-request-id": "CENTRALUS:20230130T053700Z:6b709e89-8349-4dee-b904-a1f06c4f8bbb",
        "x-request-time": "0.076"
=======
        "x-aml-cluster": "vienna-test-westus2-02",
        "X-Content-Type-Options": "nosniff",
        "x-ms-correlation-request-id": "0680d2f5-0108-4e8c-8d67-55b4c19f7c1a",
        "x-ms-ratelimit-remaining-subscription-writes": "1190",
        "x-ms-response-type": "standard",
        "x-ms-routing-request-id": "JAPANEAST:20230130T074847Z:0680d2f5-0108-4e8c-8d67-55b4c19f7c1a",
        "x-request-time": "0.331"
>>>>>>> d40d276e
      },
      "ResponseBody": {
        "id": "/subscriptions/00000000-0000-0000-0000-000000000/resourceGroups/00000/providers/Microsoft.MachineLearningServices/workspaces/00000/codes/38d3bdd3-3972-0aff-771f-c9e322379b4f/versions/1",
        "name": "1",
        "type": "Microsoft.MachineLearningServices/workspaces/codes/versions",
        "properties": {
          "description": null,
          "tags": {},
          "properties": {
            "hash_sha256": "0000000000000",
            "hash_version": "0000000000000"
          },
          "isArchived": false,
          "isAnonymous": false,
<<<<<<< HEAD
          "codeUri": "https://sag5kafuzodsfcw.blob.core.windows.net:443/ed997c1d-9-6bdf395b-0ca1-5c06-b65d-46b988625445/scope-component"
        },
        "systemData": {
          "createdAt": "2023-01-30T05:24:43.2206558\u002B00:00",
          "createdBy": "Diondra Peck",
          "createdByType": "User",
          "lastModifiedAt": "2023-01-30T05:37:00.7928471\u002B00:00",
          "lastModifiedBy": "Diondra Peck",
=======
          "codeUri": "https://sagvgsoim6nmhbq.blob.core.windows.net/azureml-blobstore-e61cd5e2-512f-475e-9842-5e2a973993b8/LocalUpload/000000000000000000000000000000000000/scope-component"
        },
        "systemData": {
          "createdAt": "2022-10-24T13:50:30.6224209\u002B00:00",
          "createdBy": "Xingzhi Zhang",
          "createdByType": "User",
          "lastModifiedAt": "2023-01-30T07:48:47.2061391\u002B00:00",
          "lastModifiedBy": "Xingzhi Zhang",
>>>>>>> d40d276e
          "lastModifiedByType": "User"
        }
      }
    },
    {
      "RequestUri": "https://management.azure.com/subscriptions/00000000-0000-0000-0000-000000000/resourceGroups/00000/providers/Microsoft.MachineLearningServices/workspaces/00000/components/azureml_anonymous/versions/30b2f89e-1f0c-ceda-6f48-7332793596d1?api-version=2022-10-01",
      "RequestMethod": "PUT",
      "RequestHeaders": {
        "Accept": "application/json",
        "Accept-Encoding": "gzip, deflate",
        "Connection": "keep-alive",
        "Content-Length": "1263",
        "Content-Type": "application/json",
<<<<<<< HEAD
        "User-Agent": "azure-ai-ml/1.4.0 azsdk-python-mgmt-machinelearningservices/0.1.0 Python/3.7.9 (Windows-10-10.0.22621-SP0)"
=======
        "User-Agent": "azure-ai-ml/1.4.0 azsdk-python-mgmt-machinelearningservices/0.1.0 Python/3.9.10 (Windows-10-10.0.22621-SP0)"
>>>>>>> d40d276e
      },
      "RequestBody": {
        "properties": {
          "description": "Convert adls test data to SS format",
          "properties": {},
          "tags": {
            "org": "bing",
            "project": "relevance"
          },
          "isAnonymous": true,
          "isArchived": false,
          "componentSpec": {
            "name": "convert2ss",
            "description": "Convert adls test data to SS format",
            "tags": {
              "org": "bing",
              "project": "relevance"
            },
            "version": "0.0.1",
            "$schema": "https://componentsdk.azureedge.net/jsonschema/ScopeComponent.json",
            "display_name": "Convert Text to StructureStream",
            "is_deterministic": true,
            "inputs": {
              "TextData": {
                "type": [
                  "AnyFile",
                  "AnyDirectory"
                ],
                "description": "text file on ADLS storage"
              },
              "ExtractionClause": {
                "type": "string",
                "description": "the extraction clause, something like \u0022column1:string, column2:int\u0022"
              }
            },
            "outputs": {
              "SSPath": {
                "type": "CosmosStructuredStream",
                "description": "the converted structured stream"
              }
            },
            "type": "ScopeComponent",
            "code": "azureml:/subscriptions/00000000-0000-0000-0000-000000000/resourceGroups/00000/providers/Microsoft.MachineLearningServices/workspaces/00000/codes/38d3bdd3-3972-0aff-771f-c9e322379b4f/versions/1",
            "scope": {
              "script": "convert2ss.script",
              "args": "Output_SSPath {outputs.SSPath} Input_TextData {inputs.TextData} ExtractionClause {inputs.ExtractionClause}"
            },
            "_source": "YAML.COMPONENT"
          }
        }
      },
      "StatusCode": 201,
      "ResponseHeaders": {
        "Cache-Control": "no-cache",
<<<<<<< HEAD
        "Content-Length": "2292",
        "Content-Type": "application/json; charset=utf-8",
        "Date": "Mon, 30 Jan 2023 05:37:01 GMT",
        "Expires": "-1",
        "Location": "https://management.azure.com/subscriptions/00000000-0000-0000-0000-000000000/resourceGroups/00000/providers/Microsoft.MachineLearningServices/workspaces/00000/components/azureml_anonymous/versions/30b2f89e-1f0c-ceda-6f48-7332793596d1?api-version=2022-10-01",
        "Pragma": "no-cache",
        "Request-Context": "appId=cid-v1:2d2e8e63-272e-4b3c-8598-4ee570a0e70d",
        "Server-Timing": "traceparent;desc=\u002200-4b1ef07c2634467127d4caa844b64765-095950dba2c95dba-00\u0022",
        "Strict-Transport-Security": "max-age=31536000; includeSubDomains",
        "x-aml-cluster": "vienna-eastus2-02",
        "X-Content-Type-Options": "nosniff",
        "x-ms-correlation-request-id": "441fbeb6-6e0b-4c08-9444-d902ed0c0ab4",
        "x-ms-ratelimit-remaining-subscription-writes": "1189",
        "x-ms-response-type": "standard",
        "x-ms-routing-request-id": "CENTRALUS:20230130T053701Z:441fbeb6-6e0b-4c08-9444-d902ed0c0ab4",
        "x-request-time": "0.170"
      },
      "ResponseBody": {
        "id": "/subscriptions/00000000-0000-0000-0000-000000000/resourceGroups/00000/providers/Microsoft.MachineLearningServices/workspaces/00000/components/azureml_anonymous/versions/86ef07e8-a077-49e8-bb1d-e85a188f7e13",
        "name": "86ef07e8-a077-49e8-bb1d-e85a188f7e13",
=======
        "Content-Length": "2295",
        "Content-Type": "application/json; charset=utf-8",
        "Date": "Mon, 30 Jan 2023 07:48:48 GMT",
        "Expires": "-1",
        "Location": "https://management.azure.com/subscriptions/00000000-0000-0000-0000-000000000/resourceGroups/00000/providers/Microsoft.MachineLearningServices/workspaces/00000/components/azureml_anonymous/versions/30b2f89e-1f0c-ceda-6f48-7332793596d1?api-version=2022-10-01",
        "Pragma": "no-cache",
        "Request-Context": "appId=cid-v1:512cc15a-13b5-415b-bfd0-dce7accb6bb1",
        "Server-Timing": "traceparent;desc=\u002200-0502f618c22551c80e5f80d121512f0a-a38536f02efdc2f7-01\u0022",
        "Strict-Transport-Security": "max-age=31536000; includeSubDomains",
        "x-aml-cluster": "vienna-test-westus2-02",
        "X-Content-Type-Options": "nosniff",
        "x-ms-correlation-request-id": "75f29a80-89e4-49e7-a54d-0af38242ebec",
        "x-ms-ratelimit-remaining-subscription-writes": "1189",
        "x-ms-response-type": "standard",
        "x-ms-routing-request-id": "JAPANEAST:20230130T074848Z:75f29a80-89e4-49e7-a54d-0af38242ebec",
        "x-request-time": "0.976"
      },
      "ResponseBody": {
        "id": "/subscriptions/00000000-0000-0000-0000-000000000/resourceGroups/00000/providers/Microsoft.MachineLearningServices/workspaces/00000/components/azureml_anonymous/versions/58e05c48-ab5e-471d-af29-ff876ff2455f",
        "name": "58e05c48-ab5e-471d-af29-ff876ff2455f",
>>>>>>> d40d276e
        "type": "Microsoft.MachineLearningServices/workspaces/components/versions",
        "properties": {
          "description": null,
          "tags": {
            "org": "bing",
            "project": "relevance"
          },
          "properties": {},
          "isArchived": false,
          "isAnonymous": true,
          "componentSpec": {
            "$schema": "https://componentsdk.azureedge.net/jsonschema/ScopeComponent.json",
            "name": "azureml_anonymous",
<<<<<<< HEAD
            "version": "86ef07e8-a077-49e8-bb1d-e85a188f7e13",
=======
            "version": "58e05c48-ab5e-471d-af29-ff876ff2455f",
>>>>>>> d40d276e
            "display_name": "Convert Text to StructureStream",
            "is_deterministic": "True",
            "type": "ScopeComponent",
            "description": "Convert adls test data to SS format",
            "tags": {
              "org": "bing",
              "project": "relevance"
            },
            "inputs": {
              "TextData": {
                "type": [
                  "AnyFile",
                  "AnyDirectory"
                ],
                "optional": "False",
                "description": "text file on ADLS storage",
                "is_resource": "False"
              },
              "ExtractionClause": {
                "type": "String",
                "optional": "False",
                "description": "the extraction clause, something like \u0022column1:string, column2:int\u0022"
              }
            },
            "outputs": {
              "SSPath": {
                "type": "CosmosStructuredStream",
                "description": "the converted structured stream"
              }
            },
            "scope": {
              "args": "Input_TextData {inputs.TextData} Output_SSPath {outputs.SSPath} ExtractionClause {inputs.ExtractionClause}",
              "script": "convert2ss.script"
            },
            "code": "azureml:/subscriptions/00000000-0000-0000-0000-000000000/resourceGroups/00000/providers/Microsoft.MachineLearningServices/workspaces/00000/codes/38d3bdd3-3972-0aff-771f-c9e322379b4f/versions/1"
          }
        },
        "systemData": {
<<<<<<< HEAD
          "createdAt": "2023-01-30T05:24:43.8644666\u002B00:00",
          "createdBy": "Diondra Peck",
          "createdByType": "User",
          "lastModifiedAt": "2023-01-30T05:24:43.923868\u002B00:00",
          "lastModifiedBy": "Diondra Peck",
=======
          "createdAt": "2023-01-30T07:48:48.4649569\u002B00:00",
          "createdBy": "Xingzhi Zhang",
          "createdByType": "User",
          "lastModifiedAt": "2023-01-30T07:48:48.4649569\u002B00:00",
          "lastModifiedBy": "Xingzhi Zhang",
>>>>>>> d40d276e
          "lastModifiedByType": "User"
        }
      }
    },
    {
      "RequestUri": "https://management.azure.com/subscriptions/00000000-0000-0000-0000-000000000/resourceGroups/00000/providers/Microsoft.MachineLearningServices/workspaces/00000/jobs/000000000000000000000?api-version=2022-10-01-preview",
      "RequestMethod": "PUT",
      "RequestHeaders": {
        "Accept": "application/json",
        "Accept-Encoding": "gzip, deflate",
        "Connection": "keep-alive",
        "Content-Length": "1382",
        "Content-Type": "application/json",
<<<<<<< HEAD
        "User-Agent": "azure-ai-ml/1.4.0 azsdk-python-mgmt-machinelearningservices/0.1.0 Python/3.7.9 (Windows-10-10.0.22621-SP0)"
=======
        "User-Agent": "azure-ai-ml/1.4.0 azsdk-python-mgmt-machinelearningservices/0.1.0 Python/3.9.10 (Windows-10-10.0.22621-SP0)"
>>>>>>> d40d276e
      },
      "RequestBody": {
        "properties": {
          "properties": {},
          "tags": {},
          "displayName": "pipeline_func",
          "experimentName": "azure-ai-ml",
          "isArchived": false,
          "jobType": "Pipeline",
          "inputs": {},
          "jobs": {
            "node": {
              "custom_job_name_suffix": "component_sdk_test",
              "scope_param": "-tokens 50",
              "adla_account_name": "adla_account_name",
              "priority": 800,
              "type": "ScopeComponent",
              "inputs": {
                "TextData": {
                  "uri": "/subscriptions/00000000-0000-0000-0000-000000000/resourceGroups/00000/providers/Microsoft.MachineLearningServices/workspaces/00000/data/mltable_Adls_Tsv/versions/2",
                  "job_input_type": "mltable"
                },
                "ExtractionClause": {
                  "job_input_type": "literal",
                  "value": "column1:string, column2:int"
                }
              },
              "_source": "YAML.COMPONENT",
<<<<<<< HEAD
              "componentId": "/subscriptions/00000000-0000-0000-0000-000000000/resourceGroups/00000/providers/Microsoft.MachineLearningServices/workspaces/00000/components/azureml_anonymous/versions/86ef07e8-a077-49e8-bb1d-e85a188f7e13"
=======
              "componentId": "/subscriptions/00000000-0000-0000-0000-000000000/resourceGroups/00000/providers/Microsoft.MachineLearningServices/workspaces/00000/components/azureml_anonymous/versions/58e05c48-ab5e-471d-af29-ff876ff2455f"
>>>>>>> d40d276e
            }
          },
          "outputs": {},
          "settings": {
            "default_compute": "/subscriptions/00000000-0000-0000-0000-000000000/resourceGroups/00000/providers/Microsoft.MachineLearningServices/workspaces/00000/computes/cpu-cluster",
            "default_datastore": "/subscriptions/00000000-0000-0000-0000-000000000/resourceGroups/00000/providers/Microsoft.MachineLearningServices/workspaces/00000/datastores/adls_datastore",
            "continue_on_step_failure": true,
            "force_rerun": false,
            "_source": "DSL"
          }
        }
      },
      "StatusCode": 201,
      "ResponseHeaders": {
        "Cache-Control": "no-cache",
<<<<<<< HEAD
        "Content-Length": "3451",
        "Content-Type": "application/json; charset=utf-8",
        "Date": "Mon, 30 Jan 2023 05:37:03 GMT",
        "Expires": "-1",
        "Location": "https://management.azure.com/subscriptions/00000000-0000-0000-0000-000000000/resourceGroups/00000/providers/Microsoft.MachineLearningServices/workspaces/00000/jobs/000000000000000000000?api-version=2022-10-01-preview",
        "Pragma": "no-cache",
        "Request-Context": "appId=cid-v1:2d2e8e63-272e-4b3c-8598-4ee570a0e70d",
        "Server-Timing": "traceparent;desc=\u002200-c6df46ff2276f66c1e8a0efaea7d3242-9c83e23d509ff439-00\u0022",
        "Strict-Transport-Security": "max-age=31536000; includeSubDomains",
        "x-aml-cluster": "vienna-eastus2-02",
        "X-Content-Type-Options": "nosniff",
        "x-ms-correlation-request-id": "02b9e5e9-ce48-4036-bde3-c17dc4493be7",
        "x-ms-ratelimit-remaining-subscription-writes": "1188",
        "x-ms-response-type": "standard",
        "x-ms-routing-request-id": "CENTRALUS:20230130T053703Z:02b9e5e9-ce48-4036-bde3-c17dc4493be7",
        "x-request-time": "0.820"
=======
        "Content-Length": "3456",
        "Content-Type": "application/json; charset=utf-8",
        "Date": "Mon, 30 Jan 2023 07:48:52 GMT",
        "Expires": "-1",
        "Location": "https://management.azure.com/subscriptions/00000000-0000-0000-0000-000000000/resourceGroups/00000/providers/Microsoft.MachineLearningServices/workspaces/00000/jobs/000000000000000000000?api-version=2022-10-01-preview",
        "Pragma": "no-cache",
        "Request-Context": "appId=cid-v1:512cc15a-13b5-415b-bfd0-dce7accb6bb1",
        "Server-Timing": "traceparent;desc=\u002200-9ff1fd72e0373481095a1c6eab035f9f-23a6185eee3c4a93-01\u0022",
        "Strict-Transport-Security": "max-age=31536000; includeSubDomains",
        "x-aml-cluster": "vienna-test-westus2-02",
        "X-Content-Type-Options": "nosniff",
        "x-ms-correlation-request-id": "f7b16604-f078-458c-8dbb-944f58b10c2b",
        "x-ms-ratelimit-remaining-subscription-writes": "1188",
        "x-ms-response-type": "standard",
        "x-ms-routing-request-id": "JAPANEAST:20230130T074853Z:f7b16604-f078-458c-8dbb-944f58b10c2b",
        "x-request-time": "2.084"
>>>>>>> d40d276e
      },
      "ResponseBody": {
        "id": "/subscriptions/00000000-0000-0000-0000-000000000/resourceGroups/00000/providers/Microsoft.MachineLearningServices/workspaces/00000/jobs/000000000000000000000",
        "name": "000000000000000000000",
        "type": "Microsoft.MachineLearningServices/workspaces/jobs",
        "properties": {
          "description": null,
          "tags": {},
          "properties": {
            "azureml.DevPlatv2": "true",
            "azureml.runsource": "azureml.PipelineRun",
            "runSource": "MFE",
            "runType": "HTTP",
            "azureml.parameters": "{}",
            "azureml.continue_on_step_failure": "True",
            "azureml.continue_on_failed_optional_input": "True",
            "azureml.enforceRerun": "False",
            "azureml.defaultComputeName": "cpu-cluster",
            "azureml.defaultDataStoreName": "adls_datastore",
            "azureml.pipelineComponent": "pipelinerun"
          },
          "displayName": "pipeline_func",
          "status": "Preparing",
          "experimentName": "azure-ai-ml",
          "services": {
            "Tracking": {
              "jobServiceType": "Tracking",
              "port": null,
<<<<<<< HEAD
              "endpoint": "azureml://eastus2.api.azureml.ms/mlflow/v1.0/subscriptions/00000000-0000-0000-0000-000000000/resourceGroups/00000/providers/Microsoft.MachineLearningServices/workspaces/00000?",
=======
              "endpoint": "azureml://master.api.azureml-test.ms/mlflow/v1.0/subscriptions/00000000-0000-0000-0000-000000000/resourceGroups/00000/providers/Microsoft.MachineLearningServices/workspaces/00000?",
>>>>>>> d40d276e
              "status": null,
              "errorMessage": null,
              "properties": null,
              "nodes": null
            },
            "Studio": {
              "jobServiceType": "Studio",
              "port": null,
              "endpoint": "https://ml.azure.com/runs/000000000000000000000?wsid=/subscriptions/00000000-0000-0000-0000-000000000/resourcegroups/00000/workspaces/00000",
              "status": null,
              "errorMessage": null,
              "properties": null,
              "nodes": null
            }
          },
          "computeId": null,
          "isArchived": false,
          "identity": null,
          "componentId": null,
          "jobType": "Pipeline",
          "settings": {
            "default_compute": "/subscriptions/00000000-0000-0000-0000-000000000/resourceGroups/00000/providers/Microsoft.MachineLearningServices/workspaces/00000/computes/cpu-cluster",
            "default_datastore": "/subscriptions/00000000-0000-0000-0000-000000000/resourceGroups/00000/providers/Microsoft.MachineLearningServices/workspaces/00000/datastores/adls_datastore",
            "continue_on_step_failure": true,
            "force_rerun": false,
            "_source": "DSL"
          },
          "jobs": {
            "node": {
              "custom_job_name_suffix": "component_sdk_test",
              "scope_param": "-tokens 50",
              "adla_account_name": "adla_account_name",
              "priority": 800,
              "type": "ScopeComponent",
              "inputs": {
                "TextData": {
                  "uri": "/subscriptions/00000000-0000-0000-0000-000000000/resourceGroups/00000/providers/Microsoft.MachineLearningServices/workspaces/00000/data/mltable_Adls_Tsv/versions/2",
                  "job_input_type": "mltable"
                },
                "ExtractionClause": {
                  "job_input_type": "literal",
                  "value": "column1:string, column2:int"
                }
              },
              "_source": "YAML.COMPONENT",
<<<<<<< HEAD
              "componentId": "/subscriptions/00000000-0000-0000-0000-000000000/resourceGroups/00000/providers/Microsoft.MachineLearningServices/workspaces/00000/components/azureml_anonymous/versions/86ef07e8-a077-49e8-bb1d-e85a188f7e13"
=======
              "componentId": "/subscriptions/00000000-0000-0000-0000-000000000/resourceGroups/00000/providers/Microsoft.MachineLearningServices/workspaces/00000/components/azureml_anonymous/versions/58e05c48-ab5e-471d-af29-ff876ff2455f"
>>>>>>> d40d276e
            }
          },
          "inputs": {},
          "outputs": {},
          "sourceJobId": null
        },
        "systemData": {
<<<<<<< HEAD
          "createdAt": "2023-01-30T05:37:03.1872425\u002B00:00",
          "createdBy": "Diondra Peck",
=======
          "createdAt": "2023-01-30T07:48:52.4861399\u002B00:00",
          "createdBy": "Xingzhi Zhang",
>>>>>>> d40d276e
          "createdByType": "User"
        }
      }
    },
    {
      "RequestUri": "https://management.azure.com/subscriptions/00000000-0000-0000-0000-000000000/resourceGroups/00000/providers/Microsoft.MachineLearningServices/workspaces/00000/jobs/000000000000000000000/cancel?api-version=2022-10-01-preview",
      "RequestMethod": "POST",
      "RequestHeaders": {
        "Accept": "application/json",
        "Accept-Encoding": "gzip, deflate",
        "Connection": "keep-alive",
        "Content-Length": "0",
<<<<<<< HEAD
        "User-Agent": "azure-ai-ml/1.4.0 azsdk-python-mgmt-machinelearningservices/0.1.0 Python/3.7.9 (Windows-10-10.0.22621-SP0)"
=======
        "User-Agent": "azure-ai-ml/1.4.0 azsdk-python-mgmt-machinelearningservices/0.1.0 Python/3.9.10 (Windows-10-10.0.22621-SP0)"
>>>>>>> d40d276e
      },
      "RequestBody": null,
      "StatusCode": 202,
      "ResponseHeaders": {
        "Cache-Control": "no-cache",
        "Content-Length": "4",
        "Content-Type": "application/json; charset=utf-8",
<<<<<<< HEAD
        "Date": "Mon, 30 Jan 2023 05:37:05 GMT",
        "Expires": "-1",
        "Location": "https://management.azure.com/subscriptions/00000000-0000-0000-0000-000000000/providers/Microsoft.MachineLearningServices/locations/eastus2/mfeOperationResults/jc:ed997c1d-9e48-442e-b62b-478a0b393069:000000000000000000000?api-version=2022-10-01-preview",
=======
        "Date": "Mon, 30 Jan 2023 07:48:55 GMT",
        "Expires": "-1",
        "Location": "https://management.azure.com/subscriptions/00000000-0000-0000-0000-000000000/providers/Microsoft.MachineLearningServices/locations/centraluseuap/mfeOperationResults/jc:e61cd5e2-512f-475e-9842-5e2a973993b8:000000000000000000000?api-version=2022-10-01-preview",
>>>>>>> d40d276e
        "Pragma": "no-cache",
        "Request-Context": "appId=cid-v1:512cc15a-13b5-415b-bfd0-dce7accb6bb1",
        "Strict-Transport-Security": "max-age=31536000; includeSubDomains",
<<<<<<< HEAD
        "x-aml-cluster": "vienna-eastus2-02",
        "X-Content-Type-Options": "nosniff",
        "x-ms-async-operation-timeout": "PT1H",
        "x-ms-correlation-request-id": "c25bc4b9-ab62-4af9-915d-2f637664ad2a",
        "x-ms-ratelimit-remaining-subscription-writes": "1196",
        "x-ms-response-type": "standard",
        "x-ms-routing-request-id": "CENTRALUS:20230130T053705Z:c25bc4b9-ab62-4af9-915d-2f637664ad2a",
        "x-request-time": "0.489"
=======
        "x-aml-cluster": "vienna-test-westus2-02",
        "X-Content-Type-Options": "nosniff",
        "x-ms-async-operation-timeout": "PT1H",
        "x-ms-correlation-request-id": "cc2dcf6b-7edf-426a-a01d-4cdfdca0b5c7",
        "x-ms-ratelimit-remaining-subscription-writes": "1192",
        "x-ms-response-type": "standard",
        "x-ms-routing-request-id": "JAPANEAST:20230130T074856Z:cc2dcf6b-7edf-426a-a01d-4cdfdca0b5c7",
        "x-request-time": "1.341"
>>>>>>> d40d276e
      },
      "ResponseBody": "null"
    },
    {
<<<<<<< HEAD
      "RequestUri": "https://management.azure.com/subscriptions/00000000-0000-0000-0000-000000000/providers/Microsoft.MachineLearningServices/locations/eastus2/mfeOperationResults/jc:ed997c1d-9e48-442e-b62b-478a0b393069:000000000000000000000?api-version=2022-10-01-preview",
=======
      "RequestUri": "https://management.azure.com/subscriptions/00000000-0000-0000-0000-000000000/providers/Microsoft.MachineLearningServices/locations/centraluseuap/mfeOperationResults/jc:e61cd5e2-512f-475e-9842-5e2a973993b8:000000000000000000000?api-version=2022-10-01-preview",
>>>>>>> d40d276e
      "RequestMethod": "GET",
      "RequestHeaders": {
        "Accept": "*/*",
        "Accept-Encoding": "gzip, deflate",
        "Connection": "keep-alive",
<<<<<<< HEAD
        "User-Agent": "azure-ai-ml/1.4.0 azsdk-python-mgmt-machinelearningservices/0.1.0 Python/3.7.9 (Windows-10-10.0.22621-SP0)"
=======
        "User-Agent": "azure-ai-ml/1.4.0 azsdk-python-mgmt-machinelearningservices/0.1.0 Python/3.9.10 (Windows-10-10.0.22621-SP0)"
>>>>>>> d40d276e
      },
      "RequestBody": null,
      "StatusCode": 202,
      "ResponseHeaders": {
        "Cache-Control": "no-cache",
        "Content-Length": "2",
        "Content-Type": "application/json; charset=utf-8",
<<<<<<< HEAD
        "Date": "Mon, 30 Jan 2023 05:37:05 GMT",
        "Expires": "-1",
        "Location": "https://management.azure.com/subscriptions/00000000-0000-0000-0000-000000000/providers/Microsoft.MachineLearningServices/locations/eastus2/mfeOperationResults/jc:ed997c1d-9e48-442e-b62b-478a0b393069:000000000000000000000?api-version=2022-10-01-preview",
=======
        "Date": "Mon, 30 Jan 2023 07:48:56 GMT",
        "Expires": "-1",
        "Location": "https://management.azure.com/subscriptions/00000000-0000-0000-0000-000000000/providers/Microsoft.MachineLearningServices/locations/centraluseuap/mfeOperationResults/jc:e61cd5e2-512f-475e-9842-5e2a973993b8:000000000000000000000?api-version=2022-10-01-preview",
>>>>>>> d40d276e
        "Pragma": "no-cache",
        "Request-Context": "appId=cid-v1:512cc15a-13b5-415b-bfd0-dce7accb6bb1",
        "Strict-Transport-Security": "max-age=31536000; includeSubDomains",
<<<<<<< HEAD
        "x-aml-cluster": "vienna-eastus2-02",
        "X-Content-Type-Options": "nosniff",
        "x-ms-correlation-request-id": "05c1c28b-eb73-4fb5-a6ef-a82f8223a7b7",
        "x-ms-ratelimit-remaining-subscription-reads": "11972",
        "x-ms-response-type": "standard",
        "x-ms-routing-request-id": "CENTRALUS:20230130T053705Z:05c1c28b-eb73-4fb5-a6ef-a82f8223a7b7",
        "x-request-time": "0.021"
=======
        "x-aml-cluster": "vienna-test-westus2-02",
        "X-Content-Type-Options": "nosniff",
        "x-ms-correlation-request-id": "5448a162-bf17-417f-a3dd-ed44ade2b0d3",
        "x-ms-ratelimit-remaining-subscription-reads": "11971",
        "x-ms-response-type": "standard",
        "x-ms-routing-request-id": "JAPANEAST:20230130T074856Z:5448a162-bf17-417f-a3dd-ed44ade2b0d3",
        "x-request-time": "0.037"
>>>>>>> d40d276e
      },
      "ResponseBody": {}
    },
    {
<<<<<<< HEAD
      "RequestUri": "https://management.azure.com/subscriptions/00000000-0000-0000-0000-000000000/providers/Microsoft.MachineLearningServices/locations/eastus2/mfeOperationResults/jc:ed997c1d-9e48-442e-b62b-478a0b393069:000000000000000000000?api-version=2022-10-01-preview",
=======
      "RequestUri": "https://management.azure.com/subscriptions/00000000-0000-0000-0000-000000000/providers/Microsoft.MachineLearningServices/locations/centraluseuap/mfeOperationResults/jc:e61cd5e2-512f-475e-9842-5e2a973993b8:000000000000000000000?api-version=2022-10-01-preview",
>>>>>>> d40d276e
      "RequestMethod": "GET",
      "RequestHeaders": {
        "Accept": "*/*",
        "Accept-Encoding": "gzip, deflate",
        "Connection": "keep-alive",
<<<<<<< HEAD
        "User-Agent": "azure-ai-ml/1.4.0 azsdk-python-mgmt-machinelearningservices/0.1.0 Python/3.7.9 (Windows-10-10.0.22621-SP0)"
=======
        "User-Agent": "azure-ai-ml/1.4.0 azsdk-python-mgmt-machinelearningservices/0.1.0 Python/3.9.10 (Windows-10-10.0.22621-SP0)"
>>>>>>> d40d276e
      },
      "RequestBody": null,
      "StatusCode": 200,
      "ResponseHeaders": {
        "Cache-Control": "no-cache",
        "Content-Length": "0",
<<<<<<< HEAD
        "Date": "Mon, 30 Jan 2023 05:37:35 GMT",
        "Expires": "-1",
        "Pragma": "no-cache",
        "Request-Context": "appId=cid-v1:2d2e8e63-272e-4b3c-8598-4ee570a0e70d",
        "Server-Timing": "traceparent;desc=\u002200-277351941da05c6505c3536ffb1b6f7b-462e3d10f6780ad4-00\u0022",
        "Strict-Transport-Security": "max-age=31536000; includeSubDomains",
        "x-aml-cluster": "vienna-eastus2-02",
        "X-Content-Type-Options": "nosniff",
        "x-ms-correlation-request-id": "f24829d1-9df8-40ac-bdeb-bcdce38429e8",
        "x-ms-ratelimit-remaining-subscription-reads": "11971",
        "x-ms-response-type": "standard",
        "x-ms-routing-request-id": "CENTRALUS:20230130T053735Z:f24829d1-9df8-40ac-bdeb-bcdce38429e8",
        "x-request-time": "0.021"
=======
        "Date": "Mon, 30 Jan 2023 07:49:26 GMT",
        "Expires": "-1",
        "Pragma": "no-cache",
        "Request-Context": "appId=cid-v1:512cc15a-13b5-415b-bfd0-dce7accb6bb1",
        "Server-Timing": "traceparent;desc=\u002200-c34a57c5b3eeabc6356b3c65c9e9c193-56da901f0b16b6b8-01\u0022",
        "Strict-Transport-Security": "max-age=31536000; includeSubDomains",
        "x-aml-cluster": "vienna-test-westus2-02",
        "X-Content-Type-Options": "nosniff",
        "x-ms-correlation-request-id": "9e8adc0f-9b0c-4558-9b8a-ca4d162e06ab",
        "x-ms-ratelimit-remaining-subscription-reads": "11970",
        "x-ms-response-type": "standard",
        "x-ms-routing-request-id": "JAPANEAST:20230130T074927Z:9e8adc0f-9b0c-4558-9b8a-ca4d162e06ab",
        "x-request-time": "0.043"
>>>>>>> d40d276e
      },
      "ResponseBody": null
    }
  ],
  "Variables": {}
}<|MERGE_RESOLUTION|>--- conflicted
+++ resolved
@@ -7,11 +7,7 @@
         "Accept": "application/json",
         "Accept-Encoding": "gzip, deflate",
         "Connection": "keep-alive",
-<<<<<<< HEAD
         "User-Agent": "azure-ai-ml/1.4.0 azsdk-python-mgmt-machinelearningservices/0.1.0 Python/3.7.9 (Windows-10-10.0.22621-SP0)"
-=======
-        "User-Agent": "azure-ai-ml/1.4.0 azsdk-python-mgmt-machinelearningservices/0.1.0 Python/3.9.10 (Windows-10-10.0.22621-SP0)"
->>>>>>> d40d276e
       },
       "RequestBody": null,
       "StatusCode": 200,
@@ -19,42 +15,24 @@
         "Cache-Control": "no-cache",
         "Content-Encoding": "gzip",
         "Content-Type": "application/json; charset=utf-8",
-<<<<<<< HEAD
-        "Date": "Mon, 30 Jan 2023 05:36:55 GMT",
+        "Date": "Tue, 31 Jan 2023 20:20:02 GMT",
         "Expires": "-1",
         "Pragma": "no-cache",
         "Request-Context": "appId=cid-v1:2d2e8e63-272e-4b3c-8598-4ee570a0e70d",
-        "Server-Timing": "traceparent;desc=\u002200-2dde1cc68724fa1b8e0c3b81f3a2575b-a26565010c4e48e8-00\u0022",
-=======
-        "Date": "Mon, 30 Jan 2023 07:48:42 GMT",
-        "Expires": "-1",
-        "Pragma": "no-cache",
-        "Request-Context": "appId=cid-v1:512cc15a-13b5-415b-bfd0-dce7accb6bb1",
-        "Server-Timing": "traceparent;desc=\u002200-2596f49792bb2ecd7910373c65406659-e3548eec38b9efec-01\u0022",
->>>>>>> d40d276e
+        "Server-Timing": "traceparent;desc=\u002200-464183dde3d9f4c42b18b40eac3fd5eb-7325139769607f47-01\u0022",
         "Strict-Transport-Security": "max-age=31536000; includeSubDomains",
         "Transfer-Encoding": "chunked",
         "Vary": [
           "Accept-Encoding",
           "Accept-Encoding"
         ],
-<<<<<<< HEAD
         "x-aml-cluster": "vienna-eastus2-02",
         "X-Content-Type-Options": "nosniff",
-        "x-ms-correlation-request-id": "81d726cc-56a7-4ce8-8e5c-6713c4bf9cea",
+        "x-ms-correlation-request-id": "0f3ef2aa-bdce-40a8-906a-b2f167c1abf4",
         "x-ms-ratelimit-remaining-subscription-reads": "11975",
         "x-ms-response-type": "standard",
-        "x-ms-routing-request-id": "CENTRALUS:20230130T053655Z:81d726cc-56a7-4ce8-8e5c-6713c4bf9cea",
-        "x-request-time": "0.040"
-=======
-        "x-aml-cluster": "vienna-test-westus2-02",
-        "X-Content-Type-Options": "nosniff",
-        "x-ms-correlation-request-id": "e507c804-5256-4f0f-b2dd-eb3823a82d8e",
-        "x-ms-ratelimit-remaining-subscription-reads": "11974",
-        "x-ms-response-type": "standard",
-        "x-ms-routing-request-id": "JAPANEAST:20230130T074842Z:e507c804-5256-4f0f-b2dd-eb3823a82d8e",
-        "x-request-time": "0.072"
->>>>>>> d40d276e
+        "x-ms-routing-request-id": "SOUTHCENTRALUS:20230131T202002Z:0f3ef2aa-bdce-40a8-906a-b2f167c1abf4",
+        "x-request-time": "0.029"
       },
       "ResponseBody": {
         "id": "/subscriptions/00000000-0000-0000-0000-000000000/resourceGroups/00000/providers/Microsoft.MachineLearningServices/workspaces/00000/data/mltable_Adls_Tsv",
@@ -70,17 +48,10 @@
           "dataType": "mltable"
         },
         "systemData": {
-<<<<<<< HEAD
           "createdAt": "2023-01-30T05:22:17.2074643\u002B00:00",
           "createdBy": "Diondra Peck",
           "createdByType": "User",
           "lastModifiedAt": "2023-01-30T05:22:17.3659618\u002B00:00"
-=======
-          "createdAt": "2022-09-23T10:32:51.989177\u002B00:00",
-          "createdBy": "Zhengfei Wang",
-          "createdByType": "User",
-          "lastModifiedAt": "2022-09-23T10:32:52.1780057\u002B00:00"
->>>>>>> d40d276e
         }
       }
     },
@@ -91,11 +62,7 @@
         "Accept": "application/json",
         "Accept-Encoding": "gzip, deflate",
         "Connection": "keep-alive",
-<<<<<<< HEAD
         "User-Agent": "azure-ai-ml/1.4.0 azsdk-python-mgmt-machinelearningservices/0.1.0 Python/3.7.9 (Windows-10-10.0.22621-SP0)"
-=======
-        "User-Agent": "azure-ai-ml/1.4.0 azsdk-python-mgmt-machinelearningservices/0.1.0 Python/3.9.10 (Windows-10-10.0.22621-SP0)"
->>>>>>> d40d276e
       },
       "RequestBody": null,
       "StatusCode": 200,
@@ -103,42 +70,24 @@
         "Cache-Control": "no-cache",
         "Content-Encoding": "gzip",
         "Content-Type": "application/json; charset=utf-8",
-<<<<<<< HEAD
-        "Date": "Mon, 30 Jan 2023 05:36:55 GMT",
+        "Date": "Tue, 31 Jan 2023 20:20:02 GMT",
         "Expires": "-1",
         "Pragma": "no-cache",
         "Request-Context": "appId=cid-v1:2d2e8e63-272e-4b3c-8598-4ee570a0e70d",
-        "Server-Timing": "traceparent;desc=\u002200-b617a1181931f45ac04241b2030669a2-dbd769487b15bc66-00\u0022",
-=======
-        "Date": "Mon, 30 Jan 2023 07:48:42 GMT",
-        "Expires": "-1",
-        "Pragma": "no-cache",
-        "Request-Context": "appId=cid-v1:512cc15a-13b5-415b-bfd0-dce7accb6bb1",
-        "Server-Timing": "traceparent;desc=\u002200-ee897218d462b7965b645fbfbcc5c452-3b2611132316792b-01\u0022",
->>>>>>> d40d276e
+        "Server-Timing": "traceparent;desc=\u002200-aefb0347d78fe293ecbd6d30c63622f2-cb0c6abdc3b47d2f-01\u0022",
         "Strict-Transport-Security": "max-age=31536000; includeSubDomains",
         "Transfer-Encoding": "chunked",
         "Vary": [
           "Accept-Encoding",
           "Accept-Encoding"
         ],
-<<<<<<< HEAD
         "x-aml-cluster": "vienna-eastus2-02",
         "X-Content-Type-Options": "nosniff",
-        "x-ms-correlation-request-id": "55246db8-81f3-4038-af66-e5d456e2809e",
+        "x-ms-correlation-request-id": "e4730426-3c59-43ca-8368-60951444345a",
         "x-ms-ratelimit-remaining-subscription-reads": "11974",
         "x-ms-response-type": "standard",
-        "x-ms-routing-request-id": "CENTRALUS:20230130T053655Z:55246db8-81f3-4038-af66-e5d456e2809e",
-        "x-request-time": "0.037"
-=======
-        "x-aml-cluster": "vienna-test-westus2-02",
-        "X-Content-Type-Options": "nosniff",
-        "x-ms-correlation-request-id": "cd5331eb-1151-4b44-9922-a2bdf32c4c8b",
-        "x-ms-ratelimit-remaining-subscription-reads": "11973",
-        "x-ms-response-type": "standard",
-        "x-ms-routing-request-id": "JAPANEAST:20230130T074843Z:cd5331eb-1151-4b44-9922-a2bdf32c4c8b",
-        "x-request-time": "0.048"
->>>>>>> d40d276e
+        "x-ms-routing-request-id": "SOUTHCENTRALUS:20230131T202002Z:e4730426-3c59-43ca-8368-60951444345a",
+        "x-request-time": "0.065"
       },
       "ResponseBody": {
         "id": "/subscriptions/00000000-0000-0000-0000-000000000/resourceGroups/00000/providers/Microsoft.MachineLearningServices/workspaces/00000/data/mltable_Adls_Tsv/versions/2",
@@ -160,17 +109,10 @@
           ]
         },
         "systemData": {
-<<<<<<< HEAD
           "createdAt": "2023-01-30T05:22:17.2874423\u002B00:00",
           "createdBy": "Diondra Peck",
           "createdByType": "User",
           "lastModifiedAt": "2023-01-30T05:22:17.3287327\u002B00:00"
-=======
-          "createdAt": "2022-09-23T10:32:52.0981963\u002B00:00",
-          "createdBy": "Zhengfei Wang",
-          "createdByType": "User",
-          "lastModifiedAt": "2022-09-23T10:32:52.1179821\u002B00:00"
->>>>>>> d40d276e
         }
       }
     },
@@ -181,11 +123,7 @@
         "Accept": "application/json",
         "Accept-Encoding": "gzip, deflate",
         "Connection": "keep-alive",
-<<<<<<< HEAD
         "User-Agent": "azure-ai-ml/1.4.0 azsdk-python-mgmt-machinelearningservices/0.1.0 Python/3.7.9 (Windows-10-10.0.22621-SP0)"
-=======
-        "User-Agent": "azure-ai-ml/1.4.0 azsdk-python-mgmt-machinelearningservices/0.1.0 Python/3.9.10 (Windows-10-10.0.22621-SP0)"
->>>>>>> d40d276e
       },
       "RequestBody": null,
       "StatusCode": 200,
@@ -193,42 +131,24 @@
         "Cache-Control": "no-cache",
         "Content-Encoding": "gzip",
         "Content-Type": "application/json; charset=utf-8",
-<<<<<<< HEAD
-        "Date": "Mon, 30 Jan 2023 05:36:55 GMT",
+        "Date": "Tue, 31 Jan 2023 20:20:03 GMT",
         "Expires": "-1",
         "Pragma": "no-cache",
         "Request-Context": "appId=cid-v1:2d2e8e63-272e-4b3c-8598-4ee570a0e70d",
-        "Server-Timing": "traceparent;desc=\u002200-e123d9c94c022f103f186f73b9373dd5-1dd69e83c66db46f-00\u0022",
-=======
-        "Date": "Mon, 30 Jan 2023 07:48:43 GMT",
-        "Expires": "-1",
-        "Pragma": "no-cache",
-        "Request-Context": "appId=cid-v1:512cc15a-13b5-415b-bfd0-dce7accb6bb1",
-        "Server-Timing": "traceparent;desc=\u002200-126fbf187953e1b895c2635cefd6a71f-db0ade4318191606-01\u0022",
->>>>>>> d40d276e
+        "Server-Timing": "traceparent;desc=\u002200-3b9530b76fe03cae124b139b4a06f0ab-3c000d413fabebcd-01\u0022",
         "Strict-Transport-Security": "max-age=31536000; includeSubDomains",
         "Transfer-Encoding": "chunked",
         "Vary": [
           "Accept-Encoding",
           "Accept-Encoding"
         ],
-<<<<<<< HEAD
         "x-aml-cluster": "vienna-eastus2-02",
         "X-Content-Type-Options": "nosniff",
-        "x-ms-correlation-request-id": "363004cd-2d5a-421e-8215-8cfc713ccea5",
+        "x-ms-correlation-request-id": "f50fa1e5-12d7-4997-a376-83b0536d81b0",
         "x-ms-ratelimit-remaining-subscription-reads": "11973",
         "x-ms-response-type": "standard",
-        "x-ms-routing-request-id": "CENTRALUS:20230130T053655Z:363004cd-2d5a-421e-8215-8cfc713ccea5",
-        "x-request-time": "0.015"
-=======
-        "x-aml-cluster": "vienna-test-westus2-02",
-        "X-Content-Type-Options": "nosniff",
-        "x-ms-correlation-request-id": "9465098a-9ac6-44e8-a65c-bb0a7ce2dc47",
-        "x-ms-ratelimit-remaining-subscription-reads": "11972",
-        "x-ms-response-type": "standard",
-        "x-ms-routing-request-id": "JAPANEAST:20230130T074843Z:9465098a-9ac6-44e8-a65c-bb0a7ce2dc47",
-        "x-request-time": "0.103"
->>>>>>> d40d276e
+        "x-ms-routing-request-id": "SOUTHCENTRALUS:20230131T202003Z:f50fa1e5-12d7-4997-a376-83b0536d81b0",
+        "x-request-time": "0.016"
       },
       "ResponseBody": {
         "id": "/subscriptions/00000000-0000-0000-0000-000000000/resourceGroups/00000/providers/Microsoft.MachineLearningServices/workspaces/00000",
@@ -256,7 +176,6 @@
             "isPrivateLinkEnabled": false,
             "notebookPreparationError": null
           },
-<<<<<<< HEAD
           "storageHnsEnabled": false,
           "workspaceId": "0000000-0000-0000-0000-000000000000",
           "linkedModelInventoryArmId": null,
@@ -284,22 +203,6 @@
           "lastModifiedAt": "2023-01-30T04:47:31.0681103Z",
           "lastModifiedBy": "dipeck@microsoft.com",
           "lastModifiedByType": "User"
-=======
-          "datastoreType": "AzureBlob",
-          "accountName": "sagvgsoim6nmhbq",
-          "containerName": "azureml-blobstore-e61cd5e2-512f-475e-9842-5e2a973993b8",
-          "endpoint": "core.windows.net",
-          "protocol": "https",
-          "serviceDataAccessAuthIdentity": "WorkspaceSystemAssignedIdentity"
-        },
-        "systemData": {
-          "createdAt": "2022-09-22T09:02:03.2629568\u002B00:00",
-          "createdBy": "779301c0-18b2-4cdc-801b-a0a3368fee0a",
-          "createdByType": "Application",
-          "lastModifiedAt": "2022-09-22T09:02:04.166989\u002B00:00",
-          "lastModifiedBy": "779301c0-18b2-4cdc-801b-a0a3368fee0a",
-          "lastModifiedByType": "Application"
->>>>>>> d40d276e
         }
       }
     },
@@ -311,12 +214,8 @@
         "Accept-Encoding": "gzip, deflate",
         "Connection": "keep-alive",
         "Content-Length": "0",
-<<<<<<< HEAD
         "Content-Type": "application/json; charset=UTF-8",
         "User-Agent": "azure-ai-ml/1.4.0 azsdk-python-core/1.26.3 Python/3.7.9 (Windows-10-10.0.22621-SP0)"
-=======
-        "User-Agent": "azure-ai-ml/1.4.0 azsdk-python-mgmt-machinelearningservices/0.1.0 Python/3.9.10 (Windows-10-10.0.22621-SP0)"
->>>>>>> d40d276e
       },
       "RequestBody": null,
       "StatusCode": 400,
@@ -324,13 +223,13 @@
         "Connection": "keep-alive",
         "Content-Length": "557",
         "Content-Type": "application/json; charset=utf-8",
-        "Date": "Mon, 30 Jan 2023 05:36:57 GMT",
+        "Date": "Tue, 31 Jan 2023 20:20:04 GMT",
         "Request-Context": "appId=cid-v1:2d2e8e63-272e-4b3c-8598-4ee570a0e70d",
         "Strict-Transport-Security": "max-age=15724800; includeSubDomains; preload",
-        "x-aml-cluster": "vienna-eastus2-01",
-        "X-Content-Type-Options": "nosniff",
-        "x-ms-response-type": "standard",
-        "x-request-time": "0.015"
+        "x-aml-cluster": "vienna-eastus2-02",
+        "X-Content-Type-Options": "nosniff",
+        "x-ms-response-type": "standard",
+        "x-request-time": "0.019"
       },
       "ResponseBody": {
         "error": {
@@ -375,40 +274,22 @@
         "Connection": "keep-alive",
         "Content-Encoding": "gzip",
         "Content-Type": "application/json; charset=utf-8",
-<<<<<<< HEAD
-        "Date": "Mon, 30 Jan 2023 05:36:58 GMT",
+        "Date": "Tue, 31 Jan 2023 20:20:05 GMT",
         "Request-Context": "appId=cid-v1:2d2e8e63-272e-4b3c-8598-4ee570a0e70d",
         "Strict-Transport-Security": "max-age=15724800; includeSubDomains; preload",
         "Transfer-Encoding": "chunked",
         "Vary": "Accept-Encoding",
-        "x-aml-cluster": "vienna-eastus2-01",
-        "X-Content-Type-Options": "nosniff",
-        "x-ms-response-type": "standard",
-        "x-request-time": "0.222"
-=======
-        "Date": "Mon, 30 Jan 2023 07:48:44 GMT",
-        "Expires": "-1",
-        "Pragma": "no-cache",
-        "Request-Context": "appId=cid-v1:512cc15a-13b5-415b-bfd0-dce7accb6bb1",
-        "Server-Timing": "traceparent;desc=\u002200-1b248a2e87ba2cfffb3e306896a9b5cf-3217888538ab23fc-01\u0022",
-        "Strict-Transport-Security": "max-age=31536000; includeSubDomains",
-        "Transfer-Encoding": "chunked",
-        "Vary": "Accept-Encoding",
-        "x-aml-cluster": "vienna-test-westus2-02",
-        "X-Content-Type-Options": "nosniff",
-        "x-ms-correlation-request-id": "17e3ea37-e338-4e22-8338-2bdf662dda25",
-        "x-ms-ratelimit-remaining-subscription-writes": "1193",
-        "x-ms-response-type": "standard",
-        "x-ms-routing-request-id": "JAPANEAST:20230130T074844Z:17e3ea37-e338-4e22-8338-2bdf662dda25",
-        "x-request-time": "0.501"
->>>>>>> d40d276e
+        "x-aml-cluster": "vienna-eastus2-02",
+        "X-Content-Type-Options": "nosniff",
+        "x-ms-response-type": "standard",
+        "x-request-time": "0.180"
       },
       "ResponseBody": {
         "blobReferenceForConsumption": {
-          "blobUri": "https://sag5kafuzodsfcw.blob.core.windows.net:443/ed997c1d-9-fb81a291-42cf-52c5-ab1d-e08be5d20abd",
+          "blobUri": "https://sag5kafuzodsfcw.blob.core.windows.net:443/ed997c1d-9-29c46185-96aa-537a-beef-f34bf90fc026",
           "storageAccountArmId": "/subscriptions/00000000-0000-0000-0000-000000000/resourceGroups/00000/providers/Microsoft.Storage/storageAccounts/sag5kafuzodsfcw",
           "credential": {
-            "sasUri": "https://sag5kafuzodsfcw.blob.core.windows.net/ed997c1d-9-fb81a291-42cf-52c5-ab1d-e08be5d20abd?skoid=da11e5f0-57ac-4d3e-894c-cf537f89d706\u0026sktid=0000000-0000-0000-0000-000000000000\u0026skt=2023-01-30T04%3A40%3A19Z\u0026ske=2023-01-31T12%3A50%3A19Z\u0026sks=b\u0026skv=2019-07-07\u0026sv=2021-08-06\u0026st=2023-01-30T05%3A26%3A58Z\u0026se=2023-01-30T13%3A36%3A58Z\u0026sr=c\u0026sp=rcwl\u0026sig=699GR75Vx5UNyz2E8wNT1BKdzngkcF3c5noSWTapF4A%3D",
+            "sasUri": "https://sag5kafuzodsfcw.blob.core.windows.net/ed997c1d-9-29c46185-96aa-537a-beef-f34bf90fc026?skoid=da11e5f0-57ac-4d3e-894c-cf537f89d706\u0026sktid=0000000-0000-0000-0000-000000000000\u0026skt=2023-01-31T18%3A31%3A59Z\u0026ske=2023-02-02T02%3A41%3A59Z\u0026sks=b\u0026skv=2019-07-07\u0026sv=2021-08-06\u0026st=2023-01-31T20%3A10%3A05Z\u0026se=2023-02-01T04%3A20%3A05Z\u0026sr=c\u0026sp=rcwl\u0026sig=0000000000000000000000000000000000003D",
             "wasbsUri": null,
             "credentialType": "SAS"
           }
@@ -419,29 +300,20 @@
       }
     },
     {
-<<<<<<< HEAD
-      "RequestUri": "https://sag5kafuzodsfcw.blob.core.windows.net/ed997c1d-9-fb81a291-42cf-52c5-ab1d-e08be5d20abd/scope-component/component_spec.yaml?skoid=da11e5f0-57ac-4d3e-894c-cf537f89d706\u0026sktid=0000000-0000-0000-0000-000000000000\u0026skt=2023-01-30T04%3A40%3A19Z\u0026ske=2023-01-31T12%3A50%3A19Z\u0026sks=b\u0026skv=2019-07-07\u0026sv=2021-08-06\u0026st=2023-01-30T05%3A26%3A58Z\u0026se=2023-01-30T13%3A36%3A58Z\u0026sr=c\u0026sp=rcwl\u0026sig=699GR75Vx5UNyz2E8wNT1BKdzngkcF3c5noSWTapF4A%3D",
-=======
-      "RequestUri": "https://sagvgsoim6nmhbq.blob.core.windows.net/azureml-blobstore-e61cd5e2-512f-475e-9842-5e2a973993b8/LocalUpload/000000000000000000000000000000000000/scope-component/component_spec.yaml",
->>>>>>> d40d276e
+      "RequestUri": "https://sag5kafuzodsfcw.blob.core.windows.net/ed997c1d-9-29c46185-96aa-537a-beef-f34bf90fc026/scope-component/component_spec.yaml?skoid=da11e5f0-57ac-4d3e-894c-cf537f89d706\u0026sktid=0000000-0000-0000-0000-000000000000\u0026skt=2023-01-31T18%3A31%3A59Z\u0026ske=2023-02-02T02%3A41%3A59Z\u0026sks=b\u0026skv=2019-07-07\u0026sv=2021-08-06\u0026st=2023-01-31T20%3A10%3A05Z\u0026se=2023-02-01T04%3A20%3A05Z\u0026sr=c\u0026sp=rcwl\u0026sig=0000000000000000000000000000000000003D",
       "RequestMethod": "HEAD",
       "RequestHeaders": {
         "Accept": "application/xml",
         "Accept-Encoding": "gzip, deflate",
         "Connection": "keep-alive",
-<<<<<<< HEAD
         "User-Agent": "azsdk-python-storage-blob/12.14.1 Python/3.7.9 (Windows-10-10.0.22621-SP0)",
-        "x-ms-date": "Mon, 30 Jan 2023 05:36:58 GMT",
-=======
-        "User-Agent": "azsdk-python-storage-blob/12.14.0 Python/3.9.10 (Windows-10-10.0.22621-SP0)",
-        "x-ms-date": "Mon, 30 Jan 2023 07:48:44 GMT",
->>>>>>> d40d276e
+        "x-ms-date": "Tue, 31 Jan 2023 20:20:05 GMT",
         "x-ms-version": "2021-08-06"
       },
       "RequestBody": null,
       "StatusCode": 404,
       "ResponseHeaders": {
-        "Date": "Mon, 30 Jan 2023 05:36:58 GMT",
+        "Date": "Tue, 31 Jan 2023 20:20:05 GMT",
         "Server": [
           "Windows-Azure-Blob/1.0",
           "Microsoft-HTTPAPI/2.0"
@@ -454,7 +326,7 @@
       "ResponseBody": null
     },
     {
-      "RequestUri": "https://sag5kafuzodsfcw.blob.core.windows.net/ed997c1d-9-fb81a291-42cf-52c5-ab1d-e08be5d20abd/scope-component/component_spec.yaml?skoid=da11e5f0-57ac-4d3e-894c-cf537f89d706\u0026sktid=0000000-0000-0000-0000-000000000000\u0026skt=2023-01-30T04%3A40%3A19Z\u0026ske=2023-01-31T12%3A50%3A19Z\u0026sks=b\u0026skv=2019-07-07\u0026sv=2021-08-06\u0026st=2023-01-30T05%3A26%3A58Z\u0026se=2023-01-30T13%3A36%3A58Z\u0026sr=c\u0026sp=rcwl\u0026sig=699GR75Vx5UNyz2E8wNT1BKdzngkcF3c5noSWTapF4A%3D",
+      "RequestUri": "https://sag5kafuzodsfcw.blob.core.windows.net/ed997c1d-9-29c46185-96aa-537a-beef-f34bf90fc026/scope-component/component_spec.yaml?skoid=da11e5f0-57ac-4d3e-894c-cf537f89d706\u0026sktid=0000000-0000-0000-0000-000000000000\u0026skt=2023-01-31T18%3A31%3A59Z\u0026ske=2023-02-02T02%3A41%3A59Z\u0026sks=b\u0026skv=2019-07-07\u0026sv=2021-08-06\u0026st=2023-01-31T20%3A10%3A05Z\u0026se=2023-02-01T04%3A20%3A05Z\u0026sr=c\u0026sp=rcwl\u0026sig=0000000000000000000000000000000000003D",
       "RequestMethod": "PUT",
       "RequestHeaders": {
         "Accept": "application/xml",
@@ -463,11 +335,10 @@
         "Content-Length": "916",
         "Content-MD5": "eNzR/ZuYtOLAY/P/4qlaqQ==",
         "Content-Type": "application/octet-stream",
-<<<<<<< HEAD
         "If-None-Match": "*",
         "User-Agent": "azsdk-python-storage-blob/12.14.1 Python/3.7.9 (Windows-10-10.0.22621-SP0)",
         "x-ms-blob-type": "BlockBlob",
-        "x-ms-date": "Mon, 30 Jan 2023 05:36:59 GMT",
+        "x-ms-date": "Tue, 31 Jan 2023 20:20:05 GMT",
         "x-ms-version": "2021-08-06"
       },
       "RequestBody": "JHNjaGVtYTogaHR0cHM6Ly9jb21wb25lbnRzZGsuYXp1cmVlZGdlLm5ldC9qc29uc2NoZW1hL1Njb3BlQ29tcG9uZW50Lmpzb24KCm5hbWU6IGNvbnZlcnQyc3MKdmVyc2lvbjogMC4wLjEKZGlzcGxheV9uYW1lOiBDb252ZXJ0IFRleHQgdG8gU3RydWN0dXJlU3RyZWFtCgp0eXBlOiBTY29wZUNvbXBvbmVudAoKaXNfZGV0ZXJtaW5pc3RpYzogVHJ1ZQoKdGFnczoKICBvcmc6IGJpbmcKICBwcm9qZWN0OiByZWxldmFuY2UKCmRlc2NyaXB0aW9uOiBDb252ZXJ0IGFkbHMgdGVzdCBkYXRhIHRvIFNTIGZvcm1hdAoKaW5wdXRzOgogIFRleHREYXRhOgogICAgdHlwZTogW0FueUZpbGUsIEFueURpcmVjdG9yeV0KICAgIGRlc2NyaXB0aW9uOiB0ZXh0IGZpbGUgb24gQURMUyBzdG9yYWdlCiAgRXh0cmFjdGlvbkNsYXVzZToKICAgIHR5cGU6IHN0cmluZwogICAgZGVzY3JpcHRpb246IHRoZSBleHRyYWN0aW9uIGNsYXVzZSwgc29tZXRoaW5nIGxpa2UgImNvbHVtbjE6c3RyaW5nLCBjb2x1bW4yOmludCIKb3V0cHV0czoKICBTU1BhdGg6CiAgICB0eXBlOiBDb3Ntb3NTdHJ1Y3R1cmVkU3RyZWFtCiAgICBkZXNjcmlwdGlvbjogdGhlIGNvbnZlcnRlZCBzdHJ1Y3R1cmVkIHN0cmVhbQoKY29kZTogLi8KCnNjb3BlOgogIHNjcmlwdDogY29udmVydDJzcy5zY3JpcHQKICAjIHRvIHJlZmVyZW5jZSB0aGUgaW5wdXRzL291dHB1dHMgaW4geW91ciBzY3JpcHQKICAjIHlvdSBtdXN0IGRlZmluZSB0aGUgYXJndW1lbnQgbmFtZSBvZiB5b3VyIGludHB1cy9vdXRwdXRzIGluIGFyZ3Mgc2VjdGlvbgogIGFyZ3M6ID4tCiAgICBPdXRwdXRfU1NQYXRoIHtvdXRwdXRzLlNTUGF0aH0KICAgIElucHV0X1RleHREYXRhIHtpbnB1dHMuVGV4dERhdGF9CiAgICBFeHRyYWN0aW9uQ2xhdXNlIHtpbnB1dHMuRXh0cmFjdGlvbkNsYXVzZX0KCg==",
@@ -475,14 +346,9 @@
       "ResponseHeaders": {
         "Content-Length": "0",
         "Content-MD5": "eNzR/ZuYtOLAY/P/4qlaqQ==",
-        "Date": "Mon, 30 Jan 2023 05:36:59 GMT",
-        "ETag": "\u00220x8DB028401B88562\u0022",
-        "Last-Modified": "Mon, 30 Jan 2023 05:36:59 GMT",
-=======
-        "Date": "Mon, 30 Jan 2023 07:48:44 GMT",
-        "ETag": "\u00220x8DAB5C6B6A8E448\u0022",
-        "Last-Modified": "Mon, 24 Oct 2022 13:50:29 GMT",
->>>>>>> d40d276e
+        "Date": "Tue, 31 Jan 2023 20:20:05 GMT",
+        "ETag": "\u00220x8DB03C88AD05BD8\u0022",
+        "Last-Modified": "Tue, 31 Jan 2023 20:20:06 GMT",
         "Server": [
           "Windows-Azure-Blob/1.0",
           "Microsoft-HTTPAPI/2.0"
@@ -494,7 +360,7 @@
       "ResponseBody": null
     },
     {
-      "RequestUri": "https://sag5kafuzodsfcw.blob.core.windows.net/ed997c1d-9-fb81a291-42cf-52c5-ab1d-e08be5d20abd/scope-component/convert2ss.script?skoid=da11e5f0-57ac-4d3e-894c-cf537f89d706\u0026sktid=0000000-0000-0000-0000-000000000000\u0026skt=2023-01-30T04%3A40%3A19Z\u0026ske=2023-01-31T12%3A50%3A19Z\u0026sks=b\u0026skv=2019-07-07\u0026sv=2021-08-06\u0026st=2023-01-30T05%3A26%3A58Z\u0026se=2023-01-30T13%3A36%3A58Z\u0026sr=c\u0026sp=rcwl\u0026sig=699GR75Vx5UNyz2E8wNT1BKdzngkcF3c5noSWTapF4A%3D",
+      "RequestUri": "https://sag5kafuzodsfcw.blob.core.windows.net/ed997c1d-9-29c46185-96aa-537a-beef-f34bf90fc026/scope-component/convert2ss.script?skoid=da11e5f0-57ac-4d3e-894c-cf537f89d706\u0026sktid=0000000-0000-0000-0000-000000000000\u0026skt=2023-01-31T18%3A31%3A59Z\u0026ske=2023-02-02T02%3A41%3A59Z\u0026sks=b\u0026skv=2019-07-07\u0026sv=2021-08-06\u0026st=2023-01-31T20%3A10%3A05Z\u0026se=2023-02-01T04%3A20%3A05Z\u0026sr=c\u0026sp=rcwl\u0026sig=0000000000000000000000000000000000003D",
       "RequestMethod": "PUT",
       "RequestHeaders": {
         "Accept": "application/xml",
@@ -506,8 +372,7 @@
         "If-None-Match": "*",
         "User-Agent": "azsdk-python-storage-blob/12.14.1 Python/3.7.9 (Windows-10-10.0.22621-SP0)",
         "x-ms-blob-type": "BlockBlob",
-<<<<<<< HEAD
-        "x-ms-date": "Mon, 30 Jan 2023 05:36:59 GMT",
+        "x-ms-date": "Tue, 31 Jan 2023 20:20:05 GMT",
         "x-ms-version": "2021-08-06"
       },
       "RequestBody": "I0RFQ0xBUkUgT3V0cHV0X3N0cmVhbSBzdHJpbmcgPSBAQE91dHB1dF9TU1BhdGhAQDsKI0RFQ0xBUkUgSW5fRGF0YSBzdHJpbmcgPUAiQEBJbnB1dF9UZXh0RGF0YUBAIjsKClJhd0RhdGEgPSBFWFRSQUNUIEBARXh0cmFjdGlvbkNsYXVzZUBAIEZST00gQEluX0RhdGEKVVNJTkcgRGVmYXVsdFRleHRFeHRyYWN0b3IoKTsKCgpPVVRQVVQgUmF3RGF0YSBUTyBTU1RSRUFNIEBPdXRwdXRfc3RyZWFtOwo=",
@@ -515,64 +380,41 @@
       "ResponseHeaders": {
         "Content-Length": "0",
         "Content-MD5": "\u002BCWeQqiTTZiMS76jgH4yLA==",
-        "Date": "Mon, 30 Jan 2023 05:36:58 GMT",
-        "ETag": "\u00220x8DB028401BE02C1\u0022",
-        "Last-Modified": "Mon, 30 Jan 2023 05:36:59 GMT",
+        "Date": "Tue, 31 Jan 2023 20:20:06 GMT",
+        "ETag": "\u00220x8DB03C88AD3B6BB\u0022",
+        "Last-Modified": "Tue, 31 Jan 2023 20:20:06 GMT",
         "Server": [
           "Windows-Azure-Blob/1.0",
           "Microsoft-HTTPAPI/2.0"
         ],
         "x-ms-content-crc64": "Xo84bVHKTF8=",
         "x-ms-request-server-encrypted": "true",
-=======
-        "x-ms-creation-time": "Mon, 24 Oct 2022 13:50:29 GMT",
-        "x-ms-lease-state": "available",
-        "x-ms-lease-status": "unlocked",
+        "x-ms-version": "2021-08-06"
+      },
+      "ResponseBody": null
+    },
+    {
+      "RequestUri": "https://sag5kafuzodsfcw.blob.core.windows.net/ed997c1d-9-29c46185-96aa-537a-beef-f34bf90fc026/scope-component/component_spec.yaml?comp=metadata\u0026skoid=da11e5f0-57ac-4d3e-894c-cf537f89d706\u0026sktid=0000000-0000-0000-0000-000000000000\u0026skt=2023-01-31T18%3A31%3A59Z\u0026ske=2023-02-02T02%3A41%3A59Z\u0026sks=b\u0026skv=2019-07-07\u0026sv=2021-08-06\u0026st=2023-01-31T20%3A10%3A05Z\u0026se=2023-02-01T04%3A20%3A05Z\u0026sr=c\u0026sp=rcwl\u0026sig=0000000000000000000000000000000000003D",
+      "RequestMethod": "PUT",
+      "RequestHeaders": {
+        "Accept": "application/xml",
+        "Accept-Encoding": "gzip, deflate",
+        "Connection": "keep-alive",
+        "Content-Length": "0",
+        "User-Agent": "azsdk-python-storage-blob/12.14.1 Python/3.7.9 (Windows-10-10.0.22621-SP0)",
+        "x-ms-date": "Tue, 31 Jan 2023 20:20:06 GMT",
         "x-ms-meta-name": "38d3bdd3-3972-0aff-771f-c9e322379b4f",
         "x-ms-meta-upload_status": "completed",
         "x-ms-meta-version": "1",
-        "x-ms-server-encrypted": "true",
->>>>>>> d40d276e
-        "x-ms-version": "2021-08-06"
-      },
-      "ResponseBody": null
-    },
-    {
-<<<<<<< HEAD
-      "RequestUri": "https://sag5kafuzodsfcw.blob.core.windows.net/ed997c1d-9-fb81a291-42cf-52c5-ab1d-e08be5d20abd/scope-component/component_spec.yaml?comp=metadata\u0026skoid=da11e5f0-57ac-4d3e-894c-cf537f89d706\u0026sktid=0000000-0000-0000-0000-000000000000\u0026skt=2023-01-30T04%3A40%3A19Z\u0026ske=2023-01-31T12%3A50%3A19Z\u0026sks=b\u0026skv=2019-07-07\u0026sv=2021-08-06\u0026st=2023-01-30T05%3A26%3A58Z\u0026se=2023-01-30T13%3A36%3A58Z\u0026sr=c\u0026sp=rcwl\u0026sig=699GR75Vx5UNyz2E8wNT1BKdzngkcF3c5noSWTapF4A%3D",
-      "RequestMethod": "PUT",
-=======
-      "RequestUri": "https://sagvgsoim6nmhbq.blob.core.windows.net/azureml-blobstore-e61cd5e2-512f-475e-9842-5e2a973993b8/az-ml-artifacts/000000000000000000000000000000000000/scope-component/component_spec.yaml",
-      "RequestMethod": "HEAD",
->>>>>>> d40d276e
-      "RequestHeaders": {
-        "Accept": "application/xml",
-        "Accept-Encoding": "gzip, deflate",
-        "Connection": "keep-alive",
-<<<<<<< HEAD
-        "Content-Length": "0",
-        "User-Agent": "azsdk-python-storage-blob/12.14.1 Python/3.7.9 (Windows-10-10.0.22621-SP0)",
-        "x-ms-date": "Mon, 30 Jan 2023 05:36:59 GMT",
-        "x-ms-meta-name": "38d3bdd3-3972-0aff-771f-c9e322379b4f",
-        "x-ms-meta-upload_status": "completed",
-        "x-ms-meta-version": "1",
-=======
-        "User-Agent": "azsdk-python-storage-blob/12.14.0 Python/3.9.10 (Windows-10-10.0.22621-SP0)",
-        "x-ms-date": "Mon, 30 Jan 2023 07:48:44 GMT",
->>>>>>> d40d276e
         "x-ms-version": "2021-08-06"
       },
       "RequestBody": null,
       "StatusCode": 200,
       "ResponseHeaders": {
-<<<<<<< HEAD
         "Content-Length": "0",
-        "Date": "Mon, 30 Jan 2023 05:36:58 GMT",
-        "ETag": "\u00220x8DB028401CD1BC0\u0022",
-        "Last-Modified": "Mon, 30 Jan 2023 05:36:59 GMT",
-=======
-        "Date": "Mon, 30 Jan 2023 07:48:44 GMT",
->>>>>>> d40d276e
+        "Date": "Tue, 31 Jan 2023 20:20:06 GMT",
+        "ETag": "\u00220x8DB03C88AE25A87\u0022",
+        "Last-Modified": "Tue, 31 Jan 2023 20:20:06 GMT",
         "Server": [
           "Windows-Azure-Blob/1.0",
           "Microsoft-HTTPAPI/2.0"
@@ -591,11 +433,7 @@
         "Connection": "keep-alive",
         "Content-Length": "256",
         "Content-Type": "application/json",
-<<<<<<< HEAD
         "User-Agent": "azure-ai-ml/1.4.0 azsdk-python-mgmt-machinelearningservices/0.1.0 Python/3.7.9 (Windows-10-10.0.22621-SP0)"
-=======
-        "User-Agent": "azure-ai-ml/1.4.0 azsdk-python-mgmt-machinelearningservices/0.1.0 Python/3.9.10 (Windows-10-10.0.22621-SP0)"
->>>>>>> d40d276e
       },
       "RequestBody": {
         "properties": {
@@ -605,11 +443,7 @@
           },
           "isAnonymous": true,
           "isArchived": false,
-<<<<<<< HEAD
-          "codeUri": "https://sag5kafuzodsfcw.blob.core.windows.net:443/ed997c1d-9-fb81a291-42cf-52c5-ab1d-e08be5d20abd/scope-component"
-=======
-          "codeUri": "https://sagvgsoim6nmhbq.blob.core.windows.net/azureml-blobstore-e61cd5e2-512f-475e-9842-5e2a973993b8/LocalUpload/000000000000000000000000000000000000/scope-component"
->>>>>>> d40d276e
+          "codeUri": "https://sag5kafuzodsfcw.blob.core.windows.net:443/ed997c1d-9-29c46185-96aa-537a-beef-f34bf90fc026/scope-component"
         }
       },
       "StatusCode": 200,
@@ -617,42 +451,24 @@
         "Cache-Control": "no-cache",
         "Content-Encoding": "gzip",
         "Content-Type": "application/json; charset=utf-8",
-<<<<<<< HEAD
-        "Date": "Mon, 30 Jan 2023 05:37:00 GMT",
+        "Date": "Tue, 31 Jan 2023 20:20:07 GMT",
         "Expires": "-1",
         "Pragma": "no-cache",
         "Request-Context": "appId=cid-v1:2d2e8e63-272e-4b3c-8598-4ee570a0e70d",
-        "Server-Timing": "traceparent;desc=\u002200-41de428a57babf8f0ba6704ac86c5893-5252a0316e17a2df-00\u0022",
-=======
-        "Date": "Mon, 30 Jan 2023 07:48:46 GMT",
-        "Expires": "-1",
-        "Pragma": "no-cache",
-        "Request-Context": "appId=cid-v1:512cc15a-13b5-415b-bfd0-dce7accb6bb1",
-        "Server-Timing": "traceparent;desc=\u002200-db7a0a509ffae835c3bd04f4f4fe96bd-90facc03e6f1366f-01\u0022",
->>>>>>> d40d276e
+        "Server-Timing": "traceparent;desc=\u002200-fe4f9070d94adbd3764bb10e30a1806e-a8a16ceabc9f2f9d-01\u0022",
         "Strict-Transport-Security": "max-age=31536000; includeSubDomains",
         "Transfer-Encoding": "chunked",
         "Vary": [
           "Accept-Encoding",
           "Accept-Encoding"
         ],
-<<<<<<< HEAD
         "x-aml-cluster": "vienna-eastus2-02",
         "X-Content-Type-Options": "nosniff",
-        "x-ms-correlation-request-id": "6b709e89-8349-4dee-b904-a1f06c4f8bbb",
+        "x-ms-correlation-request-id": "72dbc190-236e-4395-83b3-b5e607b82c40",
         "x-ms-ratelimit-remaining-subscription-writes": "1190",
         "x-ms-response-type": "standard",
-        "x-ms-routing-request-id": "CENTRALUS:20230130T053700Z:6b709e89-8349-4dee-b904-a1f06c4f8bbb",
-        "x-request-time": "0.076"
-=======
-        "x-aml-cluster": "vienna-test-westus2-02",
-        "X-Content-Type-Options": "nosniff",
-        "x-ms-correlation-request-id": "0680d2f5-0108-4e8c-8d67-55b4c19f7c1a",
-        "x-ms-ratelimit-remaining-subscription-writes": "1190",
-        "x-ms-response-type": "standard",
-        "x-ms-routing-request-id": "JAPANEAST:20230130T074847Z:0680d2f5-0108-4e8c-8d67-55b4c19f7c1a",
-        "x-request-time": "0.331"
->>>>>>> d40d276e
+        "x-ms-routing-request-id": "SOUTHCENTRALUS:20230131T202007Z:72dbc190-236e-4395-83b3-b5e607b82c40",
+        "x-request-time": "0.247"
       },
       "ResponseBody": {
         "id": "/subscriptions/00000000-0000-0000-0000-000000000/resourceGroups/00000/providers/Microsoft.MachineLearningServices/workspaces/00000/codes/38d3bdd3-3972-0aff-771f-c9e322379b4f/versions/1",
@@ -667,25 +483,14 @@
           },
           "isArchived": false,
           "isAnonymous": false,
-<<<<<<< HEAD
           "codeUri": "https://sag5kafuzodsfcw.blob.core.windows.net:443/ed997c1d-9-6bdf395b-0ca1-5c06-b65d-46b988625445/scope-component"
         },
         "systemData": {
           "createdAt": "2023-01-30T05:24:43.2206558\u002B00:00",
           "createdBy": "Diondra Peck",
           "createdByType": "User",
-          "lastModifiedAt": "2023-01-30T05:37:00.7928471\u002B00:00",
+          "lastModifiedAt": "2023-01-31T20:20:07.7683071\u002B00:00",
           "lastModifiedBy": "Diondra Peck",
-=======
-          "codeUri": "https://sagvgsoim6nmhbq.blob.core.windows.net/azureml-blobstore-e61cd5e2-512f-475e-9842-5e2a973993b8/LocalUpload/000000000000000000000000000000000000/scope-component"
-        },
-        "systemData": {
-          "createdAt": "2022-10-24T13:50:30.6224209\u002B00:00",
-          "createdBy": "Xingzhi Zhang",
-          "createdByType": "User",
-          "lastModifiedAt": "2023-01-30T07:48:47.2061391\u002B00:00",
-          "lastModifiedBy": "Xingzhi Zhang",
->>>>>>> d40d276e
           "lastModifiedByType": "User"
         }
       }
@@ -699,11 +504,7 @@
         "Connection": "keep-alive",
         "Content-Length": "1263",
         "Content-Type": "application/json",
-<<<<<<< HEAD
         "User-Agent": "azure-ai-ml/1.4.0 azsdk-python-mgmt-machinelearningservices/0.1.0 Python/3.7.9 (Windows-10-10.0.22621-SP0)"
-=======
-        "User-Agent": "azure-ai-ml/1.4.0 azsdk-python-mgmt-machinelearningservices/0.1.0 Python/3.9.10 (Windows-10-10.0.22621-SP0)"
->>>>>>> d40d276e
       },
       "RequestBody": {
         "properties": {
@@ -758,49 +559,26 @@
       "StatusCode": 201,
       "ResponseHeaders": {
         "Cache-Control": "no-cache",
-<<<<<<< HEAD
-        "Content-Length": "2292",
-        "Content-Type": "application/json; charset=utf-8",
-        "Date": "Mon, 30 Jan 2023 05:37:01 GMT",
+        "Content-Length": "2293",
+        "Content-Type": "application/json; charset=utf-8",
+        "Date": "Tue, 31 Jan 2023 20:20:08 GMT",
         "Expires": "-1",
         "Location": "https://management.azure.com/subscriptions/00000000-0000-0000-0000-000000000/resourceGroups/00000/providers/Microsoft.MachineLearningServices/workspaces/00000/components/azureml_anonymous/versions/30b2f89e-1f0c-ceda-6f48-7332793596d1?api-version=2022-10-01",
         "Pragma": "no-cache",
         "Request-Context": "appId=cid-v1:2d2e8e63-272e-4b3c-8598-4ee570a0e70d",
-        "Server-Timing": "traceparent;desc=\u002200-4b1ef07c2634467127d4caa844b64765-095950dba2c95dba-00\u0022",
+        "Server-Timing": "traceparent;desc=\u002200-61d0055bb6bad6e6ed9ab2f7fffee0c4-8f9bff567156633a-01\u0022",
         "Strict-Transport-Security": "max-age=31536000; includeSubDomains",
         "x-aml-cluster": "vienna-eastus2-02",
         "X-Content-Type-Options": "nosniff",
-        "x-ms-correlation-request-id": "441fbeb6-6e0b-4c08-9444-d902ed0c0ab4",
+        "x-ms-correlation-request-id": "bc053215-e4aa-47cb-a9a1-751a8f93388d",
         "x-ms-ratelimit-remaining-subscription-writes": "1189",
         "x-ms-response-type": "standard",
-        "x-ms-routing-request-id": "CENTRALUS:20230130T053701Z:441fbeb6-6e0b-4c08-9444-d902ed0c0ab4",
-        "x-request-time": "0.170"
+        "x-ms-routing-request-id": "SOUTHCENTRALUS:20230131T202008Z:bc053215-e4aa-47cb-a9a1-751a8f93388d",
+        "x-request-time": "0.410"
       },
       "ResponseBody": {
-        "id": "/subscriptions/00000000-0000-0000-0000-000000000/resourceGroups/00000/providers/Microsoft.MachineLearningServices/workspaces/00000/components/azureml_anonymous/versions/86ef07e8-a077-49e8-bb1d-e85a188f7e13",
-        "name": "86ef07e8-a077-49e8-bb1d-e85a188f7e13",
-=======
-        "Content-Length": "2295",
-        "Content-Type": "application/json; charset=utf-8",
-        "Date": "Mon, 30 Jan 2023 07:48:48 GMT",
-        "Expires": "-1",
-        "Location": "https://management.azure.com/subscriptions/00000000-0000-0000-0000-000000000/resourceGroups/00000/providers/Microsoft.MachineLearningServices/workspaces/00000/components/azureml_anonymous/versions/30b2f89e-1f0c-ceda-6f48-7332793596d1?api-version=2022-10-01",
-        "Pragma": "no-cache",
-        "Request-Context": "appId=cid-v1:512cc15a-13b5-415b-bfd0-dce7accb6bb1",
-        "Server-Timing": "traceparent;desc=\u002200-0502f618c22551c80e5f80d121512f0a-a38536f02efdc2f7-01\u0022",
-        "Strict-Transport-Security": "max-age=31536000; includeSubDomains",
-        "x-aml-cluster": "vienna-test-westus2-02",
-        "X-Content-Type-Options": "nosniff",
-        "x-ms-correlation-request-id": "75f29a80-89e4-49e7-a54d-0af38242ebec",
-        "x-ms-ratelimit-remaining-subscription-writes": "1189",
-        "x-ms-response-type": "standard",
-        "x-ms-routing-request-id": "JAPANEAST:20230130T074848Z:75f29a80-89e4-49e7-a54d-0af38242ebec",
-        "x-request-time": "0.976"
-      },
-      "ResponseBody": {
-        "id": "/subscriptions/00000000-0000-0000-0000-000000000/resourceGroups/00000/providers/Microsoft.MachineLearningServices/workspaces/00000/components/azureml_anonymous/versions/58e05c48-ab5e-471d-af29-ff876ff2455f",
-        "name": "58e05c48-ab5e-471d-af29-ff876ff2455f",
->>>>>>> d40d276e
+        "id": "/subscriptions/00000000-0000-0000-0000-000000000/resourceGroups/00000/providers/Microsoft.MachineLearningServices/workspaces/00000/components/azureml_anonymous/versions/62fad9ac-7b5f-4de9-9a83-ff6cb92fdc78",
+        "name": "62fad9ac-7b5f-4de9-9a83-ff6cb92fdc78",
         "type": "Microsoft.MachineLearningServices/workspaces/components/versions",
         "properties": {
           "description": null,
@@ -814,11 +592,7 @@
           "componentSpec": {
             "$schema": "https://componentsdk.azureedge.net/jsonschema/ScopeComponent.json",
             "name": "azureml_anonymous",
-<<<<<<< HEAD
-            "version": "86ef07e8-a077-49e8-bb1d-e85a188f7e13",
-=======
-            "version": "58e05c48-ab5e-471d-af29-ff876ff2455f",
->>>>>>> d40d276e
+            "version": "62fad9ac-7b5f-4de9-9a83-ff6cb92fdc78",
             "display_name": "Convert Text to StructureStream",
             "is_deterministic": "True",
             "type": "ScopeComponent",
@@ -857,19 +631,11 @@
           }
         },
         "systemData": {
-<<<<<<< HEAD
-          "createdAt": "2023-01-30T05:24:43.8644666\u002B00:00",
+          "createdAt": "2023-01-31T20:20:08.4303685\u002B00:00",
           "createdBy": "Diondra Peck",
           "createdByType": "User",
-          "lastModifiedAt": "2023-01-30T05:24:43.923868\u002B00:00",
+          "lastModifiedAt": "2023-01-31T20:20:08.4303685\u002B00:00",
           "lastModifiedBy": "Diondra Peck",
-=======
-          "createdAt": "2023-01-30T07:48:48.4649569\u002B00:00",
-          "createdBy": "Xingzhi Zhang",
-          "createdByType": "User",
-          "lastModifiedAt": "2023-01-30T07:48:48.4649569\u002B00:00",
-          "lastModifiedBy": "Xingzhi Zhang",
->>>>>>> d40d276e
           "lastModifiedByType": "User"
         }
       }
@@ -883,11 +649,7 @@
         "Connection": "keep-alive",
         "Content-Length": "1382",
         "Content-Type": "application/json",
-<<<<<<< HEAD
         "User-Agent": "azure-ai-ml/1.4.0 azsdk-python-mgmt-machinelearningservices/0.1.0 Python/3.7.9 (Windows-10-10.0.22621-SP0)"
-=======
-        "User-Agent": "azure-ai-ml/1.4.0 azsdk-python-mgmt-machinelearningservices/0.1.0 Python/3.9.10 (Windows-10-10.0.22621-SP0)"
->>>>>>> d40d276e
       },
       "RequestBody": {
         "properties": {
@@ -916,11 +678,7 @@
                 }
               },
               "_source": "YAML.COMPONENT",
-<<<<<<< HEAD
-              "componentId": "/subscriptions/00000000-0000-0000-0000-000000000/resourceGroups/00000/providers/Microsoft.MachineLearningServices/workspaces/00000/components/azureml_anonymous/versions/86ef07e8-a077-49e8-bb1d-e85a188f7e13"
-=======
-              "componentId": "/subscriptions/00000000-0000-0000-0000-000000000/resourceGroups/00000/providers/Microsoft.MachineLearningServices/workspaces/00000/components/azureml_anonymous/versions/58e05c48-ab5e-471d-af29-ff876ff2455f"
->>>>>>> d40d276e
+              "componentId": "/subscriptions/00000000-0000-0000-0000-000000000/resourceGroups/00000/providers/Microsoft.MachineLearningServices/workspaces/00000/components/azureml_anonymous/versions/62fad9ac-7b5f-4de9-9a83-ff6cb92fdc78"
             }
           },
           "outputs": {},
@@ -936,41 +694,22 @@
       "StatusCode": 201,
       "ResponseHeaders": {
         "Cache-Control": "no-cache",
-<<<<<<< HEAD
         "Content-Length": "3451",
         "Content-Type": "application/json; charset=utf-8",
-        "Date": "Mon, 30 Jan 2023 05:37:03 GMT",
+        "Date": "Tue, 31 Jan 2023 20:20:11 GMT",
         "Expires": "-1",
         "Location": "https://management.azure.com/subscriptions/00000000-0000-0000-0000-000000000/resourceGroups/00000/providers/Microsoft.MachineLearningServices/workspaces/00000/jobs/000000000000000000000?api-version=2022-10-01-preview",
         "Pragma": "no-cache",
         "Request-Context": "appId=cid-v1:2d2e8e63-272e-4b3c-8598-4ee570a0e70d",
-        "Server-Timing": "traceparent;desc=\u002200-c6df46ff2276f66c1e8a0efaea7d3242-9c83e23d509ff439-00\u0022",
+        "Server-Timing": "traceparent;desc=\u002200-63a1fe17f10de2afa63bda1817eb2ade-89ff3f9006302032-01\u0022",
         "Strict-Transport-Security": "max-age=31536000; includeSubDomains",
         "x-aml-cluster": "vienna-eastus2-02",
         "X-Content-Type-Options": "nosniff",
-        "x-ms-correlation-request-id": "02b9e5e9-ce48-4036-bde3-c17dc4493be7",
+        "x-ms-correlation-request-id": "60eddfa3-c6f9-4114-b6e3-c91cb9fafc07",
         "x-ms-ratelimit-remaining-subscription-writes": "1188",
         "x-ms-response-type": "standard",
-        "x-ms-routing-request-id": "CENTRALUS:20230130T053703Z:02b9e5e9-ce48-4036-bde3-c17dc4493be7",
-        "x-request-time": "0.820"
-=======
-        "Content-Length": "3456",
-        "Content-Type": "application/json; charset=utf-8",
-        "Date": "Mon, 30 Jan 2023 07:48:52 GMT",
-        "Expires": "-1",
-        "Location": "https://management.azure.com/subscriptions/00000000-0000-0000-0000-000000000/resourceGroups/00000/providers/Microsoft.MachineLearningServices/workspaces/00000/jobs/000000000000000000000?api-version=2022-10-01-preview",
-        "Pragma": "no-cache",
-        "Request-Context": "appId=cid-v1:512cc15a-13b5-415b-bfd0-dce7accb6bb1",
-        "Server-Timing": "traceparent;desc=\u002200-9ff1fd72e0373481095a1c6eab035f9f-23a6185eee3c4a93-01\u0022",
-        "Strict-Transport-Security": "max-age=31536000; includeSubDomains",
-        "x-aml-cluster": "vienna-test-westus2-02",
-        "X-Content-Type-Options": "nosniff",
-        "x-ms-correlation-request-id": "f7b16604-f078-458c-8dbb-944f58b10c2b",
-        "x-ms-ratelimit-remaining-subscription-writes": "1188",
-        "x-ms-response-type": "standard",
-        "x-ms-routing-request-id": "JAPANEAST:20230130T074853Z:f7b16604-f078-458c-8dbb-944f58b10c2b",
-        "x-request-time": "2.084"
->>>>>>> d40d276e
+        "x-ms-routing-request-id": "SOUTHCENTRALUS:20230131T202011Z:60eddfa3-c6f9-4114-b6e3-c91cb9fafc07",
+        "x-request-time": "1.149"
       },
       "ResponseBody": {
         "id": "/subscriptions/00000000-0000-0000-0000-000000000/resourceGroups/00000/providers/Microsoft.MachineLearningServices/workspaces/00000/jobs/000000000000000000000",
@@ -999,11 +738,7 @@
             "Tracking": {
               "jobServiceType": "Tracking",
               "port": null,
-<<<<<<< HEAD
               "endpoint": "azureml://eastus2.api.azureml.ms/mlflow/v1.0/subscriptions/00000000-0000-0000-0000-000000000/resourceGroups/00000/providers/Microsoft.MachineLearningServices/workspaces/00000?",
-=======
-              "endpoint": "azureml://master.api.azureml-test.ms/mlflow/v1.0/subscriptions/00000000-0000-0000-0000-000000000/resourceGroups/00000/providers/Microsoft.MachineLearningServices/workspaces/00000?",
->>>>>>> d40d276e
               "status": null,
               "errorMessage": null,
               "properties": null,
@@ -1049,11 +784,7 @@
                 }
               },
               "_source": "YAML.COMPONENT",
-<<<<<<< HEAD
-              "componentId": "/subscriptions/00000000-0000-0000-0000-000000000/resourceGroups/00000/providers/Microsoft.MachineLearningServices/workspaces/00000/components/azureml_anonymous/versions/86ef07e8-a077-49e8-bb1d-e85a188f7e13"
-=======
-              "componentId": "/subscriptions/00000000-0000-0000-0000-000000000/resourceGroups/00000/providers/Microsoft.MachineLearningServices/workspaces/00000/components/azureml_anonymous/versions/58e05c48-ab5e-471d-af29-ff876ff2455f"
->>>>>>> d40d276e
+              "componentId": "/subscriptions/00000000-0000-0000-0000-000000000/resourceGroups/00000/providers/Microsoft.MachineLearningServices/workspaces/00000/components/azureml_anonymous/versions/62fad9ac-7b5f-4de9-9a83-ff6cb92fdc78"
             }
           },
           "inputs": {},
@@ -1061,13 +792,8 @@
           "sourceJobId": null
         },
         "systemData": {
-<<<<<<< HEAD
-          "createdAt": "2023-01-30T05:37:03.1872425\u002B00:00",
+          "createdAt": "2023-01-31T20:20:10.7835546\u002B00:00",
           "createdBy": "Diondra Peck",
-=======
-          "createdAt": "2023-01-30T07:48:52.4861399\u002B00:00",
-          "createdBy": "Xingzhi Zhang",
->>>>>>> d40d276e
           "createdByType": "User"
         }
       }
@@ -1080,11 +806,7 @@
         "Accept-Encoding": "gzip, deflate",
         "Connection": "keep-alive",
         "Content-Length": "0",
-<<<<<<< HEAD
         "User-Agent": "azure-ai-ml/1.4.0 azsdk-python-mgmt-machinelearningservices/0.1.0 Python/3.7.9 (Windows-10-10.0.22621-SP0)"
-=======
-        "User-Agent": "azure-ai-ml/1.4.0 azsdk-python-mgmt-machinelearningservices/0.1.0 Python/3.9.10 (Windows-10-10.0.22621-SP0)"
->>>>>>> d40d276e
       },
       "RequestBody": null,
       "StatusCode": 202,
@@ -1092,56 +814,31 @@
         "Cache-Control": "no-cache",
         "Content-Length": "4",
         "Content-Type": "application/json; charset=utf-8",
-<<<<<<< HEAD
-        "Date": "Mon, 30 Jan 2023 05:37:05 GMT",
+        "Date": "Tue, 31 Jan 2023 20:20:13 GMT",
         "Expires": "-1",
         "Location": "https://management.azure.com/subscriptions/00000000-0000-0000-0000-000000000/providers/Microsoft.MachineLearningServices/locations/eastus2/mfeOperationResults/jc:ed997c1d-9e48-442e-b62b-478a0b393069:000000000000000000000?api-version=2022-10-01-preview",
-=======
-        "Date": "Mon, 30 Jan 2023 07:48:55 GMT",
-        "Expires": "-1",
-        "Location": "https://management.azure.com/subscriptions/00000000-0000-0000-0000-000000000/providers/Microsoft.MachineLearningServices/locations/centraluseuap/mfeOperationResults/jc:e61cd5e2-512f-475e-9842-5e2a973993b8:000000000000000000000?api-version=2022-10-01-preview",
->>>>>>> d40d276e
         "Pragma": "no-cache",
-        "Request-Context": "appId=cid-v1:512cc15a-13b5-415b-bfd0-dce7accb6bb1",
+        "Request-Context": "appId=cid-v1:2d2e8e63-272e-4b3c-8598-4ee570a0e70d",
         "Strict-Transport-Security": "max-age=31536000; includeSubDomains",
-<<<<<<< HEAD
         "x-aml-cluster": "vienna-eastus2-02",
         "X-Content-Type-Options": "nosniff",
         "x-ms-async-operation-timeout": "PT1H",
-        "x-ms-correlation-request-id": "c25bc4b9-ab62-4af9-915d-2f637664ad2a",
+        "x-ms-correlation-request-id": "eab3507c-23d4-4839-a9f1-ce55384ff479",
         "x-ms-ratelimit-remaining-subscription-writes": "1196",
         "x-ms-response-type": "standard",
-        "x-ms-routing-request-id": "CENTRALUS:20230130T053705Z:c25bc4b9-ab62-4af9-915d-2f637664ad2a",
-        "x-request-time": "0.489"
-=======
-        "x-aml-cluster": "vienna-test-westus2-02",
-        "X-Content-Type-Options": "nosniff",
-        "x-ms-async-operation-timeout": "PT1H",
-        "x-ms-correlation-request-id": "cc2dcf6b-7edf-426a-a01d-4cdfdca0b5c7",
-        "x-ms-ratelimit-remaining-subscription-writes": "1192",
-        "x-ms-response-type": "standard",
-        "x-ms-routing-request-id": "JAPANEAST:20230130T074856Z:cc2dcf6b-7edf-426a-a01d-4cdfdca0b5c7",
-        "x-request-time": "1.341"
->>>>>>> d40d276e
+        "x-ms-routing-request-id": "SOUTHCENTRALUS:20230131T202013Z:eab3507c-23d4-4839-a9f1-ce55384ff479",
+        "x-request-time": "0.607"
       },
       "ResponseBody": "null"
     },
     {
-<<<<<<< HEAD
       "RequestUri": "https://management.azure.com/subscriptions/00000000-0000-0000-0000-000000000/providers/Microsoft.MachineLearningServices/locations/eastus2/mfeOperationResults/jc:ed997c1d-9e48-442e-b62b-478a0b393069:000000000000000000000?api-version=2022-10-01-preview",
-=======
-      "RequestUri": "https://management.azure.com/subscriptions/00000000-0000-0000-0000-000000000/providers/Microsoft.MachineLearningServices/locations/centraluseuap/mfeOperationResults/jc:e61cd5e2-512f-475e-9842-5e2a973993b8:000000000000000000000?api-version=2022-10-01-preview",
->>>>>>> d40d276e
       "RequestMethod": "GET",
       "RequestHeaders": {
         "Accept": "*/*",
         "Accept-Encoding": "gzip, deflate",
         "Connection": "keep-alive",
-<<<<<<< HEAD
         "User-Agent": "azure-ai-ml/1.4.0 azsdk-python-mgmt-machinelearningservices/0.1.0 Python/3.7.9 (Windows-10-10.0.22621-SP0)"
-=======
-        "User-Agent": "azure-ai-ml/1.4.0 azsdk-python-mgmt-machinelearningservices/0.1.0 Python/3.9.10 (Windows-10-10.0.22621-SP0)"
->>>>>>> d40d276e
       },
       "RequestBody": null,
       "StatusCode": 202,
@@ -1149,89 +846,49 @@
         "Cache-Control": "no-cache",
         "Content-Length": "2",
         "Content-Type": "application/json; charset=utf-8",
-<<<<<<< HEAD
-        "Date": "Mon, 30 Jan 2023 05:37:05 GMT",
+        "Date": "Tue, 31 Jan 2023 20:20:13 GMT",
         "Expires": "-1",
         "Location": "https://management.azure.com/subscriptions/00000000-0000-0000-0000-000000000/providers/Microsoft.MachineLearningServices/locations/eastus2/mfeOperationResults/jc:ed997c1d-9e48-442e-b62b-478a0b393069:000000000000000000000?api-version=2022-10-01-preview",
-=======
-        "Date": "Mon, 30 Jan 2023 07:48:56 GMT",
-        "Expires": "-1",
-        "Location": "https://management.azure.com/subscriptions/00000000-0000-0000-0000-000000000/providers/Microsoft.MachineLearningServices/locations/centraluseuap/mfeOperationResults/jc:e61cd5e2-512f-475e-9842-5e2a973993b8:000000000000000000000?api-version=2022-10-01-preview",
->>>>>>> d40d276e
         "Pragma": "no-cache",
-        "Request-Context": "appId=cid-v1:512cc15a-13b5-415b-bfd0-dce7accb6bb1",
+        "Request-Context": "appId=cid-v1:2d2e8e63-272e-4b3c-8598-4ee570a0e70d",
         "Strict-Transport-Security": "max-age=31536000; includeSubDomains",
-<<<<<<< HEAD
-        "x-aml-cluster": "vienna-eastus2-02",
-        "X-Content-Type-Options": "nosniff",
-        "x-ms-correlation-request-id": "05c1c28b-eb73-4fb5-a6ef-a82f8223a7b7",
+        "x-aml-cluster": "vienna-eastus2-01",
+        "X-Content-Type-Options": "nosniff",
+        "x-ms-correlation-request-id": "04913890-f863-4fb1-850b-dc34fa952ca9",
         "x-ms-ratelimit-remaining-subscription-reads": "11972",
         "x-ms-response-type": "standard",
-        "x-ms-routing-request-id": "CENTRALUS:20230130T053705Z:05c1c28b-eb73-4fb5-a6ef-a82f8223a7b7",
-        "x-request-time": "0.021"
-=======
-        "x-aml-cluster": "vienna-test-westus2-02",
-        "X-Content-Type-Options": "nosniff",
-        "x-ms-correlation-request-id": "5448a162-bf17-417f-a3dd-ed44ade2b0d3",
-        "x-ms-ratelimit-remaining-subscription-reads": "11971",
-        "x-ms-response-type": "standard",
-        "x-ms-routing-request-id": "JAPANEAST:20230130T074856Z:5448a162-bf17-417f-a3dd-ed44ade2b0d3",
-        "x-request-time": "0.037"
->>>>>>> d40d276e
+        "x-ms-routing-request-id": "SOUTHCENTRALUS:20230131T202013Z:04913890-f863-4fb1-850b-dc34fa952ca9",
+        "x-request-time": "0.044"
       },
       "ResponseBody": {}
     },
     {
-<<<<<<< HEAD
       "RequestUri": "https://management.azure.com/subscriptions/00000000-0000-0000-0000-000000000/providers/Microsoft.MachineLearningServices/locations/eastus2/mfeOperationResults/jc:ed997c1d-9e48-442e-b62b-478a0b393069:000000000000000000000?api-version=2022-10-01-preview",
-=======
-      "RequestUri": "https://management.azure.com/subscriptions/00000000-0000-0000-0000-000000000/providers/Microsoft.MachineLearningServices/locations/centraluseuap/mfeOperationResults/jc:e61cd5e2-512f-475e-9842-5e2a973993b8:000000000000000000000?api-version=2022-10-01-preview",
->>>>>>> d40d276e
       "RequestMethod": "GET",
       "RequestHeaders": {
         "Accept": "*/*",
         "Accept-Encoding": "gzip, deflate",
         "Connection": "keep-alive",
-<<<<<<< HEAD
         "User-Agent": "azure-ai-ml/1.4.0 azsdk-python-mgmt-machinelearningservices/0.1.0 Python/3.7.9 (Windows-10-10.0.22621-SP0)"
-=======
-        "User-Agent": "azure-ai-ml/1.4.0 azsdk-python-mgmt-machinelearningservices/0.1.0 Python/3.9.10 (Windows-10-10.0.22621-SP0)"
->>>>>>> d40d276e
       },
       "RequestBody": null,
       "StatusCode": 200,
       "ResponseHeaders": {
         "Cache-Control": "no-cache",
         "Content-Length": "0",
-<<<<<<< HEAD
-        "Date": "Mon, 30 Jan 2023 05:37:35 GMT",
+        "Date": "Tue, 31 Jan 2023 20:20:43 GMT",
         "Expires": "-1",
         "Pragma": "no-cache",
         "Request-Context": "appId=cid-v1:2d2e8e63-272e-4b3c-8598-4ee570a0e70d",
-        "Server-Timing": "traceparent;desc=\u002200-277351941da05c6505c3536ffb1b6f7b-462e3d10f6780ad4-00\u0022",
+        "Server-Timing": "traceparent;desc=\u002200-5baa2bebdad1cb76691d1fe9e6846dbc-a59b57957aa335e7-01\u0022",
         "Strict-Transport-Security": "max-age=31536000; includeSubDomains",
-        "x-aml-cluster": "vienna-eastus2-02",
-        "X-Content-Type-Options": "nosniff",
-        "x-ms-correlation-request-id": "f24829d1-9df8-40ac-bdeb-bcdce38429e8",
+        "x-aml-cluster": "vienna-eastus2-01",
+        "X-Content-Type-Options": "nosniff",
+        "x-ms-correlation-request-id": "76acc08c-7340-496b-a096-03ad8027b7e8",
         "x-ms-ratelimit-remaining-subscription-reads": "11971",
         "x-ms-response-type": "standard",
-        "x-ms-routing-request-id": "CENTRALUS:20230130T053735Z:f24829d1-9df8-40ac-bdeb-bcdce38429e8",
-        "x-request-time": "0.021"
-=======
-        "Date": "Mon, 30 Jan 2023 07:49:26 GMT",
-        "Expires": "-1",
-        "Pragma": "no-cache",
-        "Request-Context": "appId=cid-v1:512cc15a-13b5-415b-bfd0-dce7accb6bb1",
-        "Server-Timing": "traceparent;desc=\u002200-c34a57c5b3eeabc6356b3c65c9e9c193-56da901f0b16b6b8-01\u0022",
-        "Strict-Transport-Security": "max-age=31536000; includeSubDomains",
-        "x-aml-cluster": "vienna-test-westus2-02",
-        "X-Content-Type-Options": "nosniff",
-        "x-ms-correlation-request-id": "9e8adc0f-9b0c-4558-9b8a-ca4d162e06ab",
-        "x-ms-ratelimit-remaining-subscription-reads": "11970",
-        "x-ms-response-type": "standard",
-        "x-ms-routing-request-id": "JAPANEAST:20230130T074927Z:9e8adc0f-9b0c-4558-9b8a-ca4d162e06ab",
-        "x-request-time": "0.043"
->>>>>>> d40d276e
+        "x-ms-routing-request-id": "SOUTHCENTRALUS:20230131T202043Z:76acc08c-7340-496b-a096-03ad8027b7e8",
+        "x-request-time": "0.051"
       },
       "ResponseBody": null
     }
