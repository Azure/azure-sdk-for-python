--- conflicted
+++ resolved
@@ -13,24 +13,8 @@
       "StatusCode": 200,
       "ResponseHeaders": {
         "Cache-Control": "no-cache",
-        "Content-Length": "1067",
+        "Content-Encoding": "gzip",
         "Content-Type": "application/json; charset=utf-8",
-<<<<<<< HEAD
-        "Date": "Mon, 07 Nov 2022 03:55:23 GMT",
-        "Expires": "-1",
-        "Pragma": "no-cache",
-        "Request-Context": "appId=cid-v1:512cc15a-13b5-415b-bfd0-dce7accb6bb1",
-        "Server-Timing": "traceparent;desc=\u002200-fe7e37d2366ccb916fd40f0effa97049-f3f2c588dbce2201-00\u0022",
-        "Strict-Transport-Security": "max-age=31536000; includeSubDomains",
-        "Vary": "Accept-Encoding",
-        "x-aml-cluster": "vienna-test-westus2-01",
-        "X-Content-Type-Options": "nosniff",
-        "x-ms-correlation-request-id": "2102f1e0-9420-4f29-970d-e1ea417df4ce",
-        "x-ms-ratelimit-remaining-subscription-reads": "11981",
-        "x-ms-response-type": "standard",
-        "x-ms-routing-request-id": "JAPANEAST:20221107T035523Z:2102f1e0-9420-4f29-970d-e1ea417df4ce",
-        "x-request-time": "0.146"
-=======
         "Date": "Tue, 08 Nov 2022 08:59:32 GMT",
         "Expires": "-1",
         "Pragma": "no-cache",
@@ -49,7 +33,6 @@
         "x-ms-response-type": "standard",
         "x-ms-routing-request-id": "EASTASIA:20221108T085932Z:66fac013-99f0-420c-8d19-f48e0e9787b0",
         "x-request-time": "0.085"
->>>>>>> db7ac352
       },
       "ResponseBody": {
         "id": "/subscriptions/00000000-0000-0000-0000-000000000/resourceGroups/00000/providers/Microsoft.MachineLearningServices/workspaces/00000/datastores/workspaceblobstore",
@@ -94,23 +77,8 @@
       "StatusCode": 200,
       "ResponseHeaders": {
         "Cache-Control": "no-cache",
-        "Content-Length": "61",
+        "Content-Encoding": "gzip",
         "Content-Type": "application/json; charset=utf-8",
-<<<<<<< HEAD
-        "Date": "Mon, 07 Nov 2022 03:55:23 GMT",
-        "Expires": "-1",
-        "Pragma": "no-cache",
-        "Request-Context": "appId=cid-v1:512cc15a-13b5-415b-bfd0-dce7accb6bb1",
-        "Server-Timing": "traceparent;desc=\u002200-4077b4215266e224b9c37ed3b3cc706c-6b07f7502620b45a-00\u0022",
-        "Strict-Transport-Security": "max-age=31536000; includeSubDomains",
-        "x-aml-cluster": "vienna-test-westus2-01",
-        "X-Content-Type-Options": "nosniff",
-        "x-ms-correlation-request-id": "7d6c64ca-73c6-48af-b118-fad5adf28e88",
-        "x-ms-ratelimit-remaining-subscription-writes": "1196",
-        "x-ms-response-type": "standard",
-        "x-ms-routing-request-id": "JAPANEAST:20221107T035523Z:7d6c64ca-73c6-48af-b118-fad5adf28e88",
-        "x-request-time": "0.175"
-=======
         "Date": "Tue, 08 Nov 2022 08:59:33 GMT",
         "Expires": "-1",
         "Pragma": "no-cache",
@@ -126,7 +94,6 @@
         "x-ms-response-type": "standard",
         "x-ms-routing-request-id": "EASTASIA:20221108T085933Z:a433dfe6-0224-4ec2-8563-5ef4b7196768",
         "x-request-time": "0.085"
->>>>>>> db7ac352
       },
       "ResponseBody": {
         "secretsType": "AccountKey",
@@ -140,13 +107,8 @@
         "Accept": "application/xml",
         "Accept-Encoding": "gzip, deflate",
         "Connection": "keep-alive",
-<<<<<<< HEAD
-        "User-Agent": "azsdk-python-storage-blob/12.14.0 Python/3.9.10 (Windows-10-10.0.22621-SP0)",
-        "x-ms-date": "Mon, 07 Nov 2022 03:55:23 GMT",
-=======
         "User-Agent": "azsdk-python-storage-blob/12.13.1 Python/3.8.13 (macOS-12.6-arm64-i386-64bit)",
         "x-ms-date": "Tue, 08 Nov 2022 08:59:33 GMT",
->>>>>>> db7ac352
         "x-ms-version": "2021-08-06"
       },
       "RequestBody": null,
@@ -156,15 +118,9 @@
         "Content-Length": "916",
         "Content-MD5": "eNzR/ZuYtOLAY/P/4qlaqQ==",
         "Content-Type": "application/octet-stream",
-<<<<<<< HEAD
-        "Date": "Mon, 07 Nov 2022 03:55:23 GMT",
-        "ETag": "\u00220x8DAB5C6B6A8E448\u0022",
-        "Last-Modified": "Mon, 24 Oct 2022 13:50:29 GMT",
-=======
         "Date": "Tue, 08 Nov 2022 08:59:32 GMT",
         "ETag": "\u00220x8DAC1651CE36A44\u0022",
         "Last-Modified": "Tue, 08 Nov 2022 08:42:04 GMT",
->>>>>>> db7ac352
         "Server": [
           "Windows-Azure-Blob/1.0",
           "Microsoft-HTTPAPI/2.0"
@@ -191,23 +147,14 @@
         "Accept": "application/xml",
         "Accept-Encoding": "gzip, deflate",
         "Connection": "keep-alive",
-<<<<<<< HEAD
-        "User-Agent": "azsdk-python-storage-blob/12.14.0 Python/3.9.10 (Windows-10-10.0.22621-SP0)",
-        "x-ms-date": "Mon, 07 Nov 2022 03:55:24 GMT",
-=======
         "User-Agent": "azsdk-python-storage-blob/12.13.1 Python/3.8.13 (macOS-12.6-arm64-i386-64bit)",
         "x-ms-date": "Tue, 08 Nov 2022 08:59:33 GMT",
->>>>>>> db7ac352
         "x-ms-version": "2021-08-06"
       },
       "RequestBody": null,
       "StatusCode": 404,
       "ResponseHeaders": {
-<<<<<<< HEAD
-        "Date": "Mon, 07 Nov 2022 03:55:23 GMT",
-=======
         "Date": "Tue, 08 Nov 2022 08:59:33 GMT",
->>>>>>> db7ac352
         "Server": [
           "Windows-Azure-Blob/1.0",
           "Microsoft-HTTPAPI/2.0"
@@ -244,24 +191,8 @@
       "StatusCode": 200,
       "ResponseHeaders": {
         "Cache-Control": "no-cache",
-        "Content-Length": "838",
+        "Content-Encoding": "gzip",
         "Content-Type": "application/json; charset=utf-8",
-<<<<<<< HEAD
-        "Date": "Mon, 07 Nov 2022 03:55:24 GMT",
-        "Expires": "-1",
-        "Pragma": "no-cache",
-        "Request-Context": "appId=cid-v1:512cc15a-13b5-415b-bfd0-dce7accb6bb1",
-        "Server-Timing": "traceparent;desc=\u002200-ae16e6f4a2d4167aab7c3030d6fe3e7f-beec64d5450136b0-00\u0022",
-        "Strict-Transport-Security": "max-age=31536000; includeSubDomains",
-        "Vary": "Accept-Encoding",
-        "x-aml-cluster": "vienna-test-westus2-01",
-        "X-Content-Type-Options": "nosniff",
-        "x-ms-correlation-request-id": "b862fde5-5104-49ea-8998-286df1f4b333",
-        "x-ms-ratelimit-remaining-subscription-writes": "1190",
-        "x-ms-response-type": "standard",
-        "x-ms-routing-request-id": "JAPANEAST:20221107T035525Z:b862fde5-5104-49ea-8998-286df1f4b333",
-        "x-request-time": "0.306"
-=======
         "Date": "Tue, 08 Nov 2022 08:59:34 GMT",
         "Expires": "-1",
         "Pragma": "no-cache",
@@ -280,7 +211,6 @@
         "x-ms-response-type": "standard",
         "x-ms-routing-request-id": "EASTASIA:20221108T085934Z:a27d0715-900a-4e7e-8d82-634ef1a29a27",
         "x-request-time": "0.061"
->>>>>>> db7ac352
       },
       "ResponseBody": {
         "id": "/subscriptions/00000000-0000-0000-0000-000000000/resourceGroups/00000/providers/Microsoft.MachineLearningServices/workspaces/00000/codes/38d3bdd3-3972-0aff-771f-c9e322379b4f/versions/1",
@@ -301,13 +231,8 @@
           "createdAt": "2022-11-08T08:42:05.2892291\u002B00:00",
           "createdBy": "Honglin Du",
           "createdByType": "User",
-<<<<<<< HEAD
-          "lastModifiedAt": "2022-11-07T03:55:24.8359666\u002B00:00",
-          "lastModifiedBy": "Xingzhi Zhang",
-=======
           "lastModifiedAt": "2022-11-08T08:59:34.7408172\u002B00:00",
           "lastModifiedBy": "Honglin Du",
->>>>>>> db7ac352
           "lastModifiedByType": "User"
         }
       }
@@ -377,22 +302,6 @@
         "Cache-Control": "no-cache",
         "Content-Length": "2288",
         "Content-Type": "application/json; charset=utf-8",
-<<<<<<< HEAD
-        "Date": "Mon, 07 Nov 2022 03:55:25 GMT",
-        "Expires": "-1",
-        "Location": "https://management.azure.com/subscriptions/00000000-0000-0000-0000-000000000/resourceGroups/00000/providers/Microsoft.MachineLearningServices/workspaces/00000/components/azureml_anonymous/versions/000000000000000000000?api-version=2022-05-01",
-        "Pragma": "no-cache",
-        "Request-Context": "appId=cid-v1:512cc15a-13b5-415b-bfd0-dce7accb6bb1",
-        "Server-Timing": "traceparent;desc=\u002200-953a78a9983757592603f7adc5e3ae7a-7516fa94bb380bc0-00\u0022",
-        "Strict-Transport-Security": "max-age=31536000; includeSubDomains",
-        "x-aml-cluster": "vienna-test-westus2-01",
-        "X-Content-Type-Options": "nosniff",
-        "x-ms-correlation-request-id": "971b65f5-c102-40bd-8818-6b20e65ee2de",
-        "x-ms-ratelimit-remaining-subscription-writes": "1189",
-        "x-ms-response-type": "standard",
-        "x-ms-routing-request-id": "JAPANEAST:20221107T035526Z:971b65f5-c102-40bd-8818-6b20e65ee2de",
-        "x-request-time": "0.551"
-=======
         "Date": "Tue, 08 Nov 2022 08:59:35 GMT",
         "Expires": "-1",
         "Location": "https://management.azure.com/subscriptions/00000000-0000-0000-0000-000000000/resourceGroups/00000/providers/Microsoft.MachineLearningServices/workspaces/00000/components/azureml_anonymous/versions/000000000000000000000?api-version=2022-05-01",
@@ -407,7 +316,6 @@
         "x-ms-response-type": "standard",
         "x-ms-routing-request-id": "EASTASIA:20221108T085935Z:3299300a-8cff-4d4f-92bc-8536b5789eb3",
         "x-request-time": "0.219"
->>>>>>> db7ac352
       },
       "ResponseBody": {
         "id": "/subscriptions/00000000-0000-0000-0000-000000000/resourceGroups/00000/providers/Microsoft.MachineLearningServices/workspaces/00000/components/azureml_anonymous/versions/589535ec-43de-4c5c-b9ee-99d6dc23a78d",
@@ -467,13 +375,8 @@
           "createdAt": "2022-11-08T08:56:24.7614521\u002B00:00",
           "createdBy": "Honglin Du",
           "createdByType": "User",
-<<<<<<< HEAD
-          "lastModifiedAt": "2022-10-25T04:05:53.1087942\u002B00:00",
-          "lastModifiedBy": "Xingzhi Zhang",
-=======
           "lastModifiedAt": "2022-11-08T08:56:24.935223\u002B00:00",
           "lastModifiedBy": "Honglin Du",
->>>>>>> db7ac352
           "lastModifiedByType": "User"
         }
       }
@@ -491,24 +394,8 @@
       "StatusCode": 200,
       "ResponseHeaders": {
         "Cache-Control": "no-cache",
-        "Content-Length": "1055",
+        "Content-Encoding": "gzip",
         "Content-Type": "application/json; charset=utf-8",
-<<<<<<< HEAD
-        "Date": "Mon, 07 Nov 2022 03:55:26 GMT",
-        "Expires": "-1",
-        "Pragma": "no-cache",
-        "Request-Context": "appId=cid-v1:512cc15a-13b5-415b-bfd0-dce7accb6bb1",
-        "Server-Timing": "traceparent;desc=\u002200-379e7d7eb8b6b88e99a906cb7bbaa37f-f62dfe06ba29d9de-00\u0022",
-        "Strict-Transport-Security": "max-age=31536000; includeSubDomains",
-        "Vary": "Accept-Encoding",
-        "x-aml-cluster": "vienna-test-westus2-01",
-        "X-Content-Type-Options": "nosniff",
-        "x-ms-correlation-request-id": "47669917-5d57-4250-a710-b611a8e5f3f8",
-        "x-ms-ratelimit-remaining-subscription-reads": "11980",
-        "x-ms-response-type": "standard",
-        "x-ms-routing-request-id": "JAPANEAST:20221107T035526Z:47669917-5d57-4250-a710-b611a8e5f3f8",
-        "x-request-time": "0.103"
-=======
         "Date": "Tue, 08 Nov 2022 08:59:36 GMT",
         "Expires": "-1",
         "Pragma": "no-cache",
@@ -527,7 +414,6 @@
         "x-ms-response-type": "standard",
         "x-ms-routing-request-id": "EASTASIA:20221108T085936Z:a8d5d3fb-abd2-413a-a30b-eb21c63026e8",
         "x-request-time": "0.126"
->>>>>>> db7ac352
       },
       "ResponseBody": {
         "value": [
@@ -541,11 +427,7 @@
               "properties": {},
               "isArchived": false,
               "isAnonymous": false,
-<<<<<<< HEAD
-              "dataUri": "azureml://subscriptions/00000000-0000-0000-0000-000000000/resourcegroups/00000/workspaces/00000/datastores/workspaceblobstore/paths/LocalUpload/00000000000000000000000000000000/mnist-data/",
-=======
               "dataUri": "azureml://workspaces/a6db4a2a-8424-44da-a5a8-d604852f4fc3/datastores/workspaceblobstore/paths/LocalUpload/00000000000000000000000000000000/mnist-data/",
->>>>>>> db7ac352
               "dataType": "mltable",
               "referencedUris": [
                 "./0.png",
@@ -618,24 +500,6 @@
       "StatusCode": 201,
       "ResponseHeaders": {
         "Cache-Control": "no-cache",
-<<<<<<< HEAD
-        "Content-Length": "3504",
-        "Content-Type": "application/json; charset=utf-8",
-        "Date": "Mon, 07 Nov 2022 03:55:32 GMT",
-        "Expires": "-1",
-        "Location": "https://management.azure.com/subscriptions/00000000-0000-0000-0000-000000000/resourceGroups/00000/providers/Microsoft.MachineLearningServices/workspaces/00000/jobs/000000000000000000000?api-version=2022-10-01-preview",
-        "Pragma": "no-cache",
-        "Request-Context": "appId=cid-v1:512cc15a-13b5-415b-bfd0-dce7accb6bb1",
-        "Server-Timing": "traceparent;desc=\u002200-5b5cd9e862a046590ae7453dcec0180c-3ac9df8c0148df99-00\u0022",
-        "Strict-Transport-Security": "max-age=31536000; includeSubDomains",
-        "x-aml-cluster": "vienna-test-westus2-01",
-        "X-Content-Type-Options": "nosniff",
-        "x-ms-correlation-request-id": "bd34a8bd-b22f-403d-a040-05244710a942",
-        "x-ms-ratelimit-remaining-subscription-writes": "1188",
-        "x-ms-response-type": "standard",
-        "x-ms-routing-request-id": "JAPANEAST:20221107T035532Z:bd34a8bd-b22f-403d-a040-05244710a942",
-        "x-request-time": "2.662"
-=======
         "Content-Length": "3449",
         "Content-Type": "application/json; charset=utf-8",
         "Date": "Tue, 08 Nov 2022 08:59:43 GMT",
@@ -652,7 +516,6 @@
         "x-ms-response-type": "standard",
         "x-ms-routing-request-id": "EASTASIA:20221108T085944Z:41bb0983-d60b-4593-80ec-f40e3ec935dc",
         "x-request-time": "3.777"
->>>>>>> db7ac352
       },
       "ResponseBody": {
         "id": "/subscriptions/00000000-0000-0000-0000-000000000/resourceGroups/00000/providers/Microsoft.MachineLearningServices/workspaces/00000/jobs/000000000000000000000",
@@ -735,13 +598,8 @@
           "sourceJobId": null
         },
         "systemData": {
-<<<<<<< HEAD
-          "createdAt": "2022-11-07T03:55:31.888233\u002B00:00",
-          "createdBy": "Xingzhi Zhang",
-=======
           "createdAt": "2022-11-08T08:59:43.5078556\u002B00:00",
           "createdBy": "Honglin Du",
->>>>>>> db7ac352
           "createdByType": "User"
         }
       }
