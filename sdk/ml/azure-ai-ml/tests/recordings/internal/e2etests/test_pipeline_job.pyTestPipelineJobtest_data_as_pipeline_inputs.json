{
  "Entries": [
    {
      "RequestUri": "https://management.azure.com/subscriptions/00000000-0000-0000-0000-000000000/resourceGroups/00000/providers/Microsoft.MachineLearningServices/workspaces/00000/data/mltable_mnist_model/versions/2?api-version=2022-05-01",
      "RequestMethod": "GET",
      "RequestHeaders": {
        "Accept": "application/json",
        "Accept-Encoding": "gzip, deflate",
        "Connection": "keep-alive",
        "User-Agent": "azure-ai-ml/1.1.0 azsdk-python-mgmt-machinelearningservices/0.1.0 Python/3.8.13 (macOS-12.6-arm64-i386-64bit)"
      },
      "RequestBody": null,
      "StatusCode": 200,
      "ResponseHeaders": {
        "Cache-Control": "no-cache",
        "Content-Encoding": "gzip",
        "Content-Type": "application/json; charset=utf-8",
        "Date": "Tue, 08 Nov 2022 09:03:59 GMT",
        "Expires": "-1",
        "Pragma": "no-cache",
        "Request-Context": "appId=cid-v1:2d2e8e63-272e-4b3c-8598-4ee570a0e70d",
        "Server-Timing": "traceparent;desc=\u002200-d36ff1ba4d2d6b08b7f09018becd2323-4d7da49a895fdb58-00\u0022",
        "Strict-Transport-Security": "max-age=31536000; includeSubDomains",
        "Transfer-Encoding": "chunked",
        "Vary": [
          "Accept-Encoding",
          "Accept-Encoding"
        ],
        "x-aml-cluster": "vienna-eastus2-02",
        "X-Content-Type-Options": "nosniff",
        "x-ms-correlation-request-id": "619295d0-c884-447e-b725-24f1c6d5ba83",
        "x-ms-ratelimit-remaining-subscription-reads": "11999",
        "x-ms-response-type": "standard",
        "x-ms-routing-request-id": "EASTASIA:20221108T090400Z:619295d0-c884-447e-b725-24f1c6d5ba83",
        "x-request-time": "0.068"
      },
      "ResponseBody": {
        "id": "/subscriptions/00000000-0000-0000-0000-000000000/resourceGroups/00000/providers/Microsoft.MachineLearningServices/workspaces/00000/data/mltable_mnist_model/versions/2",
        "name": "2",
        "type": "Microsoft.MachineLearningServices/workspaces/data/versions",
        "properties": {
          "description": null,
          "tags": {},
          "properties": {},
          "isArchived": false,
          "isAnonymous": false,
          "dataUri": "azureml://subscriptions/00000000-0000-0000-0000-000000000/resourcegroups/00000/workspaces/00000/datastores/workspaceblobstore/paths/LocalUpload/00000000000000000000000000000000/mnist-data/",
          "dataType": "mltable",
          "referencedUris": [
            "./0.png",
            "./1.png",
            "./2.png",
            "./3.png"
          ]
        },
        "systemData": {
          "createdAt": "2022-11-08T08:55:07.1846674\u002B00:00",
          "createdBy": "Honglin Du",
          "createdByType": "User",
          "lastModifiedAt": "2022-11-08T08:55:07.2031208\u002B00:00"
        }
      }
    },
    {
      "RequestUri": "https://management.azure.com/subscriptions/00000000-0000-0000-0000-000000000/resourceGroups/00000/providers/Microsoft.MachineLearningServices/workspaces/00000/data/mltable_mnist/versions/2?api-version=2022-05-01",
      "RequestMethod": "GET",
      "RequestHeaders": {
        "Accept": "application/json",
        "Accept-Encoding": "gzip, deflate",
        "Connection": "keep-alive",
        "User-Agent": "azure-ai-ml/1.1.0 azsdk-python-mgmt-machinelearningservices/0.1.0 Python/3.8.13 (macOS-12.6-arm64-i386-64bit)"
      },
      "RequestBody": null,
      "StatusCode": 200,
      "ResponseHeaders": {
        "Cache-Control": "no-cache",
        "Content-Encoding": "gzip",
        "Content-Type": "application/json; charset=utf-8",
        "Date": "Tue, 08 Nov 2022 09:04:00 GMT",
        "Expires": "-1",
        "Pragma": "no-cache",
        "Request-Context": "appId=cid-v1:2d2e8e63-272e-4b3c-8598-4ee570a0e70d",
        "Server-Timing": "traceparent;desc=\u002200-764fcd4db920f13e05e9c25005bef1aa-686c983ba8790419-00\u0022",
        "Strict-Transport-Security": "max-age=31536000; includeSubDomains",
        "Transfer-Encoding": "chunked",
        "Vary": [
          "Accept-Encoding",
          "Accept-Encoding"
        ],
        "x-aml-cluster": "vienna-eastus2-02",
        "X-Content-Type-Options": "nosniff",
        "x-ms-correlation-request-id": "14a2df23-df1d-49f3-be63-4f0533e3fa42",
        "x-ms-ratelimit-remaining-subscription-reads": "11998",
        "x-ms-response-type": "standard",
        "x-ms-routing-request-id": "EASTASIA:20221108T090401Z:14a2df23-df1d-49f3-be63-4f0533e3fa42",
        "x-request-time": "0.026"
      },
      "ResponseBody": {
        "id": "/subscriptions/00000000-0000-0000-0000-000000000/resourceGroups/00000/providers/Microsoft.MachineLearningServices/workspaces/00000/data/mltable_mnist/versions/2",
        "name": "2",
        "type": "Microsoft.MachineLearningServices/workspaces/data/versions",
        "properties": {
          "description": null,
          "tags": {},
          "properties": {},
          "isArchived": false,
          "isAnonymous": false,
          "dataUri": "azureml://subscriptions/00000000-0000-0000-0000-000000000/resourcegroups/00000/workspaces/00000/datastores/workspaceblobstore/paths/LocalUpload/00000000000000000000000000000000/mnist-data/",
          "dataType": "mltable",
          "referencedUris": [
            "./0.png",
            "./1.png",
            "./2.png",
            "./3.png"
          ]
        },
        "systemData": {
          "createdAt": "2022-11-08T08:55:10.8965393\u002B00:00",
          "createdBy": "Honglin Du",
          "createdByType": "User",
          "lastModifiedAt": "2022-11-08T08:55:10.9162223\u002B00:00"
        }
      }
    },
    {
      "RequestUri": "https://management.azure.com/subscriptions/00000000-0000-0000-0000-000000000/resourceGroups/00000/providers/Microsoft.MachineLearningServices/workspaces/00000/data/mltable_imdb_reviews_train/versions/2?api-version=2022-05-01",
      "RequestMethod": "GET",
      "RequestHeaders": {
        "Accept": "application/json",
        "Accept-Encoding": "gzip, deflate",
        "Connection": "keep-alive",
        "User-Agent": "azure-ai-ml/1.1.0 azsdk-python-mgmt-machinelearningservices/0.1.0 Python/3.8.13 (macOS-12.6-arm64-i386-64bit)"
      },
      "RequestBody": null,
      "StatusCode": 200,
      "ResponseHeaders": {
        "Cache-Control": "no-cache",
        "Content-Encoding": "gzip",
        "Content-Type": "application/json; charset=utf-8",
        "Date": "Tue, 08 Nov 2022 09:04:01 GMT",
        "Expires": "-1",
        "Pragma": "no-cache",
        "Request-Context": "appId=cid-v1:2d2e8e63-272e-4b3c-8598-4ee570a0e70d",
        "Server-Timing": "traceparent;desc=\u002200-a32bbc64df32234a8c0c6a483edcd7d6-d2d0f7a14287582d-00\u0022",
        "Strict-Transport-Security": "max-age=31536000; includeSubDomains",
        "Transfer-Encoding": "chunked",
        "Vary": [
          "Accept-Encoding",
          "Accept-Encoding"
        ],
        "x-aml-cluster": "vienna-eastus2-02",
        "X-Content-Type-Options": "nosniff",
        "x-ms-correlation-request-id": "eea68ade-3715-4b5a-91a5-892b4ec7d67a",
        "x-ms-ratelimit-remaining-subscription-reads": "11997",
        "x-ms-response-type": "standard",
        "x-ms-routing-request-id": "EASTASIA:20221108T090402Z:eea68ade-3715-4b5a-91a5-892b4ec7d67a",
        "x-request-time": "0.062"
      },
      "ResponseBody": {
        "id": "/subscriptions/00000000-0000-0000-0000-000000000/resourceGroups/00000/providers/Microsoft.MachineLearningServices/workspaces/00000/data/mltable_imdb_reviews_train/versions/2",
        "name": "2",
        "type": "Microsoft.MachineLearningServices/workspaces/data/versions",
        "properties": {
          "description": null,
          "tags": {},
          "properties": {},
          "isArchived": false,
          "isAnonymous": false,
          "dataUri": "azureml://subscriptions/00000000-0000-0000-0000-000000000/resourcegroups/00000/workspaces/00000/datastores/workspaceblobstore/paths/LocalUpload/00000000000000000000000000000000/mnist-data/",
          "dataType": "mltable",
          "referencedUris": [
            "./0.png",
            "./1.png",
            "./2.png",
            "./3.png"
          ]
        },
        "systemData": {
          "createdAt": "2022-11-08T08:55:14.4694543\u002B00:00",
          "createdBy": "Honglin Du",
          "createdByType": "User",
          "lastModifiedAt": "2022-11-08T08:55:14.4850339\u002B00:00"
        }
      }
    },
    {
      "RequestUri": "https://management.azure.com/subscriptions/00000000-0000-0000-0000-000000000/resourceGroups/00000/providers/Microsoft.MachineLearningServices/workspaces/00000/data/mltable_Adls_Tsv/versions/2?api-version=2022-05-01",
      "RequestMethod": "GET",
      "RequestHeaders": {
        "Accept": "application/json",
        "Accept-Encoding": "gzip, deflate",
        "Connection": "keep-alive",
        "User-Agent": "azure-ai-ml/1.1.0 azsdk-python-mgmt-machinelearningservices/0.1.0 Python/3.8.13 (macOS-12.6-arm64-i386-64bit)"
      },
      "RequestBody": null,
      "StatusCode": 200,
      "ResponseHeaders": {
        "Cache-Control": "no-cache",
        "Content-Encoding": "gzip",
        "Content-Type": "application/json; charset=utf-8",
        "Date": "Tue, 08 Nov 2022 09:04:02 GMT",
        "Expires": "-1",
        "Pragma": "no-cache",
        "Request-Context": "appId=cid-v1:2d2e8e63-272e-4b3c-8598-4ee570a0e70d",
        "Server-Timing": "traceparent;desc=\u002200-4389806daed1c2b135ae8d43fb6ee7f3-8de92300cc0318ec-00\u0022",
        "Strict-Transport-Security": "max-age=31536000; includeSubDomains",
        "Transfer-Encoding": "chunked",
        "Vary": [
          "Accept-Encoding",
          "Accept-Encoding"
        ],
        "x-aml-cluster": "vienna-eastus2-02",
        "X-Content-Type-Options": "nosniff",
        "x-ms-correlation-request-id": "359ad801-11f8-4bab-829d-747e1ea0c11c",
        "x-ms-ratelimit-remaining-subscription-reads": "11996",
        "x-ms-response-type": "standard",
        "x-ms-routing-request-id": "EASTASIA:20221108T090402Z:359ad801-11f8-4bab-829d-747e1ea0c11c",
        "x-request-time": "0.027"
      },
      "ResponseBody": {
        "id": "/subscriptions/00000000-0000-0000-0000-000000000/resourceGroups/00000/providers/Microsoft.MachineLearningServices/workspaces/00000/data/mltable_Adls_Tsv/versions/2",
        "name": "2",
        "type": "Microsoft.MachineLearningServices/workspaces/data/versions",
        "properties": {
          "description": null,
          "tags": {},
          "properties": {},
          "isArchived": false,
          "isAnonymous": false,
          "dataUri": "azureml://subscriptions/00000000-0000-0000-0000-000000000/resourcegroups/00000/workspaces/00000/datastores/workspaceblobstore/paths/LocalUpload/00000000000000000000000000000000/mnist-data/",
          "dataType": "mltable",
          "referencedUris": [
            "./0.png",
            "./1.png",
            "./2.png",
            "./3.png"
          ]
        },
        "systemData": {
          "createdAt": "2022-11-08T08:55:17.7821444\u002B00:00",
          "createdBy": "Honglin Du",
          "createdByType": "User",
          "lastModifiedAt": "2022-11-08T08:55:17.8016969\u002B00:00"
        }
      }
    },
    {
      "RequestUri": "https://management.azure.com/subscriptions/00000000-0000-0000-0000-000000000/resourceGroups/00000/providers/Microsoft.MachineLearningServices/workspaces/00000/data/mltable_aml_component_datatransfer_folder/versions/2?api-version=2022-05-01",
      "RequestMethod": "GET",
      "RequestHeaders": {
        "Accept": "application/json",
        "Accept-Encoding": "gzip, deflate",
        "Connection": "keep-alive",
        "User-Agent": "azure-ai-ml/1.1.0 azsdk-python-mgmt-machinelearningservices/0.1.0 Python/3.8.13 (macOS-12.6-arm64-i386-64bit)"
      },
      "RequestBody": null,
      "StatusCode": 200,
      "ResponseHeaders": {
        "Cache-Control": "no-cache",
        "Content-Encoding": "gzip",
        "Content-Type": "application/json; charset=utf-8",
        "Date": "Tue, 08 Nov 2022 09:04:02 GMT",
        "Expires": "-1",
        "Pragma": "no-cache",
        "Request-Context": "appId=cid-v1:2d2e8e63-272e-4b3c-8598-4ee570a0e70d",
        "Server-Timing": "traceparent;desc=\u002200-385f9a98c1b178a5f3266e834850b341-c6cd15b5b322aaef-00\u0022",
        "Strict-Transport-Security": "max-age=31536000; includeSubDomains",
        "Transfer-Encoding": "chunked",
        "Vary": [
          "Accept-Encoding",
          "Accept-Encoding"
        ],
        "x-aml-cluster": "vienna-eastus2-02",
        "X-Content-Type-Options": "nosniff",
        "x-ms-correlation-request-id": "f728c408-c7f0-4c00-a3f1-33f3046e3313",
        "x-ms-ratelimit-remaining-subscription-reads": "11995",
        "x-ms-response-type": "standard",
        "x-ms-routing-request-id": "EASTASIA:20221108T090403Z:f728c408-c7f0-4c00-a3f1-33f3046e3313",
        "x-request-time": "0.026"
      },
      "ResponseBody": {
        "id": "/subscriptions/00000000-0000-0000-0000-000000000/resourceGroups/00000/providers/Microsoft.MachineLearningServices/workspaces/00000/data/mltable_aml_component_datatransfer_folder/versions/2",
        "name": "2",
        "type": "Microsoft.MachineLearningServices/workspaces/data/versions",
        "properties": {
          "description": null,
          "tags": {},
          "properties": {},
          "isArchived": false,
          "isAnonymous": false,
          "dataUri": "azureml://subscriptions/00000000-0000-0000-0000-000000000/resourcegroups/00000/workspaces/00000/datastores/workspaceblobstore/paths/LocalUpload/00000000000000000000000000000000/mnist-data/",
          "dataType": "mltable",
          "referencedUris": [
            "./0.png",
            "./1.png",
            "./2.png",
            "./3.png"
          ]
        },
        "systemData": {
          "createdAt": "2022-11-08T08:55:21.2733113\u002B00:00",
          "createdBy": "Honglin Du",
          "createdByType": "User",
          "lastModifiedAt": "2022-11-08T08:55:21.2890824\u002B00:00"
        }
      }
    },
    {
      "RequestUri": "https://management.azure.com/subscriptions/00000000-0000-0000-0000-000000000/resourceGroups/00000/providers/Microsoft.MachineLearningServices/workspaces/00000/data/mltable_reghits/versions/2?api-version=2022-05-01",
      "RequestMethod": "GET",
      "RequestHeaders": {
        "Accept": "application/json",
        "Accept-Encoding": "gzip, deflate",
        "Connection": "keep-alive",
        "User-Agent": "azure-ai-ml/1.1.0 azsdk-python-mgmt-machinelearningservices/0.1.0 Python/3.8.13 (macOS-12.6-arm64-i386-64bit)"
      },
      "RequestBody": null,
      "StatusCode": 200,
      "ResponseHeaders": {
        "Cache-Control": "no-cache",
        "Content-Encoding": "gzip",
        "Content-Type": "application/json; charset=utf-8",
        "Date": "Tue, 08 Nov 2022 09:04:03 GMT",
        "Expires": "-1",
        "Pragma": "no-cache",
        "Request-Context": "appId=cid-v1:2d2e8e63-272e-4b3c-8598-4ee570a0e70d",
        "Server-Timing": "traceparent;desc=\u002200-9ae9d3428529d41cd07631f56a0c0dae-3286b25cde5dec57-00\u0022",
        "Strict-Transport-Security": "max-age=31536000; includeSubDomains",
        "Transfer-Encoding": "chunked",
        "Vary": [
          "Accept-Encoding",
          "Accept-Encoding"
        ],
        "x-aml-cluster": "vienna-eastus2-02",
        "X-Content-Type-Options": "nosniff",
        "x-ms-correlation-request-id": "fc493831-3adb-4952-aa91-ec2eff51aada",
        "x-ms-ratelimit-remaining-subscription-reads": "11994",
        "x-ms-response-type": "standard",
        "x-ms-routing-request-id": "EASTASIA:20221108T090404Z:fc493831-3adb-4952-aa91-ec2eff51aada",
        "x-request-time": "0.024"
      },
      "ResponseBody": {
        "id": "/subscriptions/00000000-0000-0000-0000-000000000/resourceGroups/00000/providers/Microsoft.MachineLearningServices/workspaces/00000/data/mltable_reghits/versions/2",
        "name": "2",
        "type": "Microsoft.MachineLearningServices/workspaces/data/versions",
        "properties": {
          "description": null,
          "tags": {},
          "properties": {},
          "isArchived": false,
          "isAnonymous": false,
          "dataUri": "azureml://subscriptions/00000000-0000-0000-0000-000000000/resourcegroups/00000/workspaces/00000/datastores/workspaceblobstore/paths/LocalUpload/00000000000000000000000000000000/mnist-data/",
          "dataType": "mltable",
          "referencedUris": [
            "./0.png",
            "./1.png",
            "./2.png",
            "./3.png"
          ]
        },
        "systemData": {
          "createdAt": "2022-11-08T08:55:24.8149194\u002B00:00",
          "createdBy": "Honglin Du",
          "createdByType": "User",
          "lastModifiedAt": "2022-11-08T08:55:24.8331173\u002B00:00"
        }
      }
    },
    {
      "RequestUri": "https://management.azure.com/subscriptions/00000000-0000-0000-0000-000000000/resourceGroups/00000/providers/Microsoft.MachineLearningServices/workspaces/00000/data/mltable_starlite_sample_output/versions/2?api-version=2022-05-01",
      "RequestMethod": "GET",
      "RequestHeaders": {
        "Accept": "application/json",
        "Accept-Encoding": "gzip, deflate",
        "Connection": "keep-alive",
        "User-Agent": "azure-ai-ml/1.1.0 azsdk-python-mgmt-machinelearningservices/0.1.0 Python/3.8.13 (macOS-12.6-arm64-i386-64bit)"
      },
      "RequestBody": null,
      "StatusCode": 200,
      "ResponseHeaders": {
        "Cache-Control": "no-cache",
        "Content-Encoding": "gzip",
        "Content-Type": "application/json; charset=utf-8",
        "Date": "Tue, 08 Nov 2022 09:04:04 GMT",
        "Expires": "-1",
        "Pragma": "no-cache",
        "Request-Context": "appId=cid-v1:2d2e8e63-272e-4b3c-8598-4ee570a0e70d",
        "Server-Timing": "traceparent;desc=\u002200-034a385ef52e430832f6b5d4972c7c10-c910c7a0e205fed7-00\u0022",
        "Strict-Transport-Security": "max-age=31536000; includeSubDomains",
        "Transfer-Encoding": "chunked",
        "Vary": [
          "Accept-Encoding",
          "Accept-Encoding"
        ],
        "x-aml-cluster": "vienna-eastus2-02",
        "X-Content-Type-Options": "nosniff",
        "x-ms-correlation-request-id": "babcb33c-10aa-4781-9fc2-01295df9f928",
        "x-ms-ratelimit-remaining-subscription-reads": "11993",
        "x-ms-response-type": "standard",
        "x-ms-routing-request-id": "EASTASIA:20221108T090404Z:babcb33c-10aa-4781-9fc2-01295df9f928",
        "x-request-time": "0.026"
      },
      "ResponseBody": {
        "id": "/subscriptions/00000000-0000-0000-0000-000000000/resourceGroups/00000/providers/Microsoft.MachineLearningServices/workspaces/00000/data/mltable_starlite_sample_output/versions/2",
        "name": "2",
        "type": "Microsoft.MachineLearningServices/workspaces/data/versions",
        "properties": {
          "description": null,
          "tags": {},
          "properties": {},
          "isArchived": false,
          "isAnonymous": false,
          "dataUri": "azureml://subscriptions/00000000-0000-0000-0000-000000000/resourcegroups/00000/workspaces/00000/datastores/workspaceblobstore/paths/LocalUpload/00000000000000000000000000000000/mnist-data/",
          "dataType": "mltable",
          "referencedUris": [
            "./0.png",
            "./1.png",
            "./2.png",
            "./3.png"
          ]
        },
        "systemData": {
          "createdAt": "2022-11-08T08:55:28.3958457\u002B00:00",
          "createdBy": "Honglin Du",
          "createdByType": "User",
          "lastModifiedAt": "2022-11-08T08:55:28.4131118\u002B00:00"
        }
      }
    },
    {
      "RequestUri": "https://management.azure.com/subscriptions/00000000-0000-0000-0000-000000000/resourceGroups/00000/providers/Microsoft.MachineLearningServices/workspaces/00000/data/mltable_imdb_reviews_train/versions?api-version=2022-05-01\u0026$orderBy=createdtime%20desc\u0026$top=1",
      "RequestMethod": "GET",
      "RequestHeaders": {
        "Accept": "application/json",
        "Accept-Encoding": "gzip, deflate",
        "Connection": "keep-alive",
        "User-Agent": "azure-ai-ml/1.1.0 azsdk-python-mgmt-machinelearningservices/0.1.0 Python/3.8.13 (macOS-12.6-arm64-i386-64bit)"
      },
      "RequestBody": null,
      "StatusCode": 200,
      "ResponseHeaders": {
        "Cache-Control": "no-cache",
        "Content-Length": "1065",
        "Content-Type": "application/json; charset=utf-8",
<<<<<<< HEAD
        "Date": "Mon, 07 Nov 2022 03:57:23 GMT",
        "Expires": "-1",
        "Pragma": "no-cache",
        "Request-Context": "appId=cid-v1:512cc15a-13b5-415b-bfd0-dce7accb6bb1",
        "Server-Timing": "traceparent;desc=\u002200-d05315f2af7d68d38142ca362c60d768-fa1c84a0e254987d-00\u0022",
        "Strict-Transport-Security": "max-age=31536000; includeSubDomains",
        "Vary": "Accept-Encoding",
        "x-aml-cluster": "vienna-test-westus2-02",
        "X-Content-Type-Options": "nosniff",
        "x-ms-correlation-request-id": "9ba58ba8-d553-4f41-99c7-5375121cbe2f",
        "x-ms-ratelimit-remaining-subscription-reads": "11965",
        "x-ms-response-type": "standard",
        "x-ms-routing-request-id": "JAPANEAST:20221107T035724Z:9ba58ba8-d553-4f41-99c7-5375121cbe2f",
        "x-request-time": "0.104"
=======
        "Date": "Tue, 08 Nov 2022 09:04:05 GMT",
        "Expires": "-1",
        "Pragma": "no-cache",
        "Request-Context": "appId=cid-v1:2d2e8e63-272e-4b3c-8598-4ee570a0e70d",
        "Server-Timing": "traceparent;desc=\u002200-7d3e09f3293b776e98160eed3fa332c1-fc583cc819a99fbc-00\u0022",
        "Strict-Transport-Security": "max-age=31536000; includeSubDomains",
        "Transfer-Encoding": "chunked",
        "Vary": [
          "Accept-Encoding",
          "Accept-Encoding"
        ],
        "x-aml-cluster": "vienna-eastus2-02",
        "X-Content-Type-Options": "nosniff",
        "x-ms-correlation-request-id": "8c4ea6f8-fc6b-43db-9ac1-dd2146a6e979",
        "x-ms-ratelimit-remaining-subscription-reads": "11992",
        "x-ms-response-type": "standard",
        "x-ms-routing-request-id": "EASTASIA:20221108T090405Z:8c4ea6f8-fc6b-43db-9ac1-dd2146a6e979",
        "x-request-time": "0.086"
>>>>>>> db7ac352
      },
      "ResponseBody": {
        "value": [
          {
            "id": "/subscriptions/00000000-0000-0000-0000-000000000/resourceGroups/00000/providers/Microsoft.MachineLearningServices/workspaces/00000/data/mltable_imdb_reviews_train/versions/2",
            "name": "2",
            "type": "Microsoft.MachineLearningServices/workspaces/data/versions",
            "properties": {
              "description": null,
              "tags": {},
              "properties": {},
              "isArchived": false,
              "isAnonymous": false,
<<<<<<< HEAD
              "dataUri": "azureml://subscriptions/00000000-0000-0000-0000-000000000/resourcegroups/00000/workspaces/00000/datastores/workspaceblobstore/paths/LocalUpload/00000000000000000000000000000000/mnist-data/",
=======
              "dataUri": "azureml://workspaces/a6db4a2a-8424-44da-a5a8-d604852f4fc3/datastores/workspaceblobstore/paths/LocalUpload/00000000000000000000000000000000/mnist-data/",
>>>>>>> db7ac352
              "dataType": "mltable",
              "referencedUris": [
                "./0.png",
                "./1.png",
                "./2.png",
                "./3.png"
              ]
            },
            "systemData": {
              "createdAt": "2022-11-08T08:55:14.4694543\u002B00:00",
              "createdBy": "Honglin Du",
              "createdByType": "User",
              "lastModifiedAt": "2022-11-08T08:55:14.4850339\u002B00:00"
            }
          }
        ]
      }
    },
    {
      "RequestUri": "https://management.azure.com/subscriptions/00000000-0000-0000-0000-000000000/resourceGroups/00000/providers/Microsoft.MachineLearningServices/workspaces/00000/computes/cpu-cluster?api-version=2022-01-01-preview",
      "RequestMethod": "GET",
      "RequestHeaders": {
        "Accept": "application/json",
        "Accept-Encoding": "gzip, deflate",
        "Connection": "keep-alive",
        "User-Agent": "azure-ai-ml/1.1.0 azsdk-python-mgmt-machinelearningservices/0.1.0 Python/3.8.13 (macOS-12.6-arm64-i386-64bit)"
      },
      "RequestBody": null,
      "StatusCode": 200,
      "ResponseHeaders": {
        "Cache-Control": "no-cache",
        "Content-Length": "1512",
        "Content-Type": "application/json; charset=utf-8",
<<<<<<< HEAD
        "Date": "Mon, 07 Nov 2022 03:57:26 GMT",
        "Expires": "-1",
        "Pragma": "no-cache",
        "Request-Context": "appId=cid-v1:512cc15a-13b5-415b-bfd0-dce7accb6bb1",
        "Server-Timing": "traceparent;desc=\u002200-b3ccb5d5b99aef588224597fcbfb20e4-57c2e489a56e1036-00\u0022",
        "Strict-Transport-Security": "max-age=31536000; includeSubDomains",
        "Vary": "Accept-Encoding",
        "x-aml-cluster": "vienna-test-westus2-02",
        "X-Content-Type-Options": "nosniff",
        "x-ms-correlation-request-id": "b91e223e-8a49-40f1-8337-f03b976381b7",
        "x-ms-ratelimit-remaining-subscription-reads": "11964",
        "x-ms-response-type": "standard",
        "x-ms-routing-request-id": "JAPANEAST:20221107T035726Z:b91e223e-8a49-40f1-8337-f03b976381b7",
        "x-request-time": "0.244"
=======
        "Date": "Tue, 08 Nov 2022 09:04:07 GMT",
        "Expires": "-1",
        "Pragma": "no-cache",
        "Request-Context": "appId=cid-v1:2d2e8e63-272e-4b3c-8598-4ee570a0e70d",
        "Server-Timing": "traceparent;desc=\u002200-570ff4ae04ba1e260a428cf82530d40f-6895684ff15d7616-00\u0022",
        "Strict-Transport-Security": "max-age=31536000; includeSubDomains",
        "Transfer-Encoding": "chunked",
        "Vary": [
          "Accept-Encoding",
          "Accept-Encoding"
        ],
        "x-aml-cluster": "vienna-eastus2-02",
        "X-Content-Type-Options": "nosniff",
        "x-ms-correlation-request-id": "b8e56aa5-5ce6-43a1-91c0-e915886a22f2",
        "x-ms-ratelimit-remaining-subscription-reads": "11991",
        "x-ms-response-type": "standard",
        "x-ms-routing-request-id": "EASTASIA:20221108T090408Z:b8e56aa5-5ce6-43a1-91c0-e915886a22f2",
        "x-request-time": "0.033"
>>>>>>> db7ac352
      },
      "ResponseBody": {
        "id": "/subscriptions/00000000-0000-0000-0000-000000000/resourceGroups/00000/providers/Microsoft.MachineLearningServices/workspaces/00000/computes/cpu-cluster",
        "name": "cpu-cluster",
        "type": "Microsoft.MachineLearningServices/workspaces/computes",
        "location": "eastus2",
        "tags": {},
        "properties": {
          "createdOn": "2022-10-10T07:44:03.2104968\u002B00:00",
          "modifiedOn": "2022-11-08T03:58:27.2396848\u002B00:00",
          "disableLocalAuth": false,
          "description": null,
          "resourceId": null,
          "computeType": "AmlCompute",
          "computeLocation": "eastus2",
          "provisioningState": "Succeeded",
          "provisioningErrors": null,
          "isAttachedCompute": false,
          "properties": {
            "vmSize": "STANDARD_DS2_V2",
            "vmPriority": "Dedicated",
            "scaleSettings": {
              "maxNodeCount": 4,
              "minNodeCount": 0,
              "nodeIdleTimeBeforeScaleDown": "PT2M"
            },
            "subnet": null,
<<<<<<< HEAD
            "currentNodeCount": 4,
            "targetNodeCount": 4,
            "nodeStateCounts": {
              "preparingNodeCount": 0,
              "runningNodeCount": 4,
=======
            "currentNodeCount": 2,
            "targetNodeCount": 4,
            "nodeStateCounts": {
              "preparingNodeCount": 0,
              "runningNodeCount": 2,
>>>>>>> db7ac352
              "idleNodeCount": 0,
              "unusableNodeCount": 0,
              "leavingNodeCount": 0,
              "preemptedNodeCount": 0
            },
            "allocationState": "Steady",
<<<<<<< HEAD
            "allocationStateTransitionTime": "2022-11-04T13:53:40.672\u002B00:00",
            "errors": null,
=======
            "allocationStateTransitionTime": "2022-11-08T09:00:25.105\u002B00:00",
            "errors": [
              {
                "error": {
                  "code": "DiskFull",
                  "message": "ComputeNode.Id=tvmps_fa921fb4404dae10ba7dbb82dca8a4afffeb597ac2a973b381721e8cfad09319_d: There is not enough disk space on the node",
                  "details": [
                    {
                      "code": "Message",
                      "message": "The VM disk is full. Delete jobs, tasks, or files on the node to free up space and then reboot the node."
                    }
                  ]
                }
              }
            ],
>>>>>>> db7ac352
            "remoteLoginPortPublicAccess": "Enabled",
            "osType": "Linux",
            "virtualMachineImage": null,
            "isolatedNetwork": false,
            "propertyBag": {}
          }
        }
      }
    },
    {
      "RequestUri": "https://management.azure.com/subscriptions/00000000-0000-0000-0000-000000000/resourceGroups/00000/providers/Microsoft.MachineLearningServices/workspaces/00000/datastores/workspaceblobstore?api-version=2022-05-01",
      "RequestMethod": "GET",
      "RequestHeaders": {
        "Accept": "application/json",
        "Accept-Encoding": "gzip, deflate",
        "Connection": "keep-alive",
        "User-Agent": "azure-ai-ml/1.1.0 azsdk-python-mgmt-machinelearningservices/0.1.0 Python/3.8.13 (macOS-12.6-arm64-i386-64bit)"
      },
      "RequestBody": null,
      "StatusCode": 200,
      "ResponseHeaders": {
        "Cache-Control": "no-cache",
        "Content-Length": "1067",
        "Content-Type": "application/json; charset=utf-8",
<<<<<<< HEAD
        "Date": "Mon, 07 Nov 2022 03:57:26 GMT",
        "Expires": "-1",
        "Pragma": "no-cache",
        "Request-Context": "appId=cid-v1:512cc15a-13b5-415b-bfd0-dce7accb6bb1",
        "Server-Timing": "traceparent;desc=\u002200-dc4d278c04c0b34f9ff64661219f26e0-ff9e94b8d1ec9ea9-00\u0022",
        "Strict-Transport-Security": "max-age=31536000; includeSubDomains",
        "Vary": "Accept-Encoding",
        "x-aml-cluster": "vienna-test-westus2-02",
        "X-Content-Type-Options": "nosniff",
        "x-ms-correlation-request-id": "67f60303-117c-48ab-8fba-2d4ca971caa5",
        "x-ms-ratelimit-remaining-subscription-reads": "11963",
        "x-ms-response-type": "standard",
        "x-ms-routing-request-id": "JAPANEAST:20221107T035727Z:67f60303-117c-48ab-8fba-2d4ca971caa5",
        "x-request-time": "0.140"
=======
        "Date": "Tue, 08 Nov 2022 09:04:08 GMT",
        "Expires": "-1",
        "Pragma": "no-cache",
        "Request-Context": "appId=cid-v1:2d2e8e63-272e-4b3c-8598-4ee570a0e70d",
        "Server-Timing": "traceparent;desc=\u002200-45c5627c60c719b411ddfeb23f3240df-9cdef1deb64594a2-00\u0022",
        "Strict-Transport-Security": "max-age=31536000; includeSubDomains",
        "Transfer-Encoding": "chunked",
        "Vary": [
          "Accept-Encoding",
          "Accept-Encoding"
        ],
        "x-aml-cluster": "vienna-eastus2-02",
        "X-Content-Type-Options": "nosniff",
        "x-ms-correlation-request-id": "2f1d78c9-5395-48ab-afc6-669634121285",
        "x-ms-ratelimit-remaining-subscription-reads": "11990",
        "x-ms-response-type": "standard",
        "x-ms-routing-request-id": "EASTASIA:20221108T090409Z:2f1d78c9-5395-48ab-afc6-669634121285",
        "x-request-time": "0.092"
>>>>>>> db7ac352
      },
      "ResponseBody": {
        "id": "/subscriptions/00000000-0000-0000-0000-000000000/resourceGroups/00000/providers/Microsoft.MachineLearningServices/workspaces/00000/datastores/workspaceblobstore",
        "name": "workspaceblobstore",
        "type": "Microsoft.MachineLearningServices/workspaces/datastores",
        "properties": {
          "description": null,
          "tags": null,
          "properties": null,
          "isDefault": true,
          "credentials": {
            "credentialsType": "AccountKey"
          },
          "datastoreType": "AzureBlob",
          "accountName": "sav3u7rijui4cza",
          "containerName": "azureml-blobstore-a6db4a2a-8424-44da-a5a8-d604852f4fc3",
          "endpoint": "core.windows.net",
          "protocol": "https",
          "serviceDataAccessAuthIdentity": "WorkspaceSystemAssignedIdentity"
        },
        "systemData": {
          "createdAt": "2022-10-10T07:43:07.7818269\u002B00:00",
          "createdBy": "779301c0-18b2-4cdc-801b-a0a3368fee0a",
          "createdByType": "Application",
          "lastModifiedAt": "2022-10-10T07:43:08.5293577\u002B00:00",
          "lastModifiedBy": "779301c0-18b2-4cdc-801b-a0a3368fee0a",
          "lastModifiedByType": "Application"
        }
      }
    },
    {
      "RequestUri": "https://management.azure.com/subscriptions/00000000-0000-0000-0000-000000000/resourceGroups/00000/providers/Microsoft.MachineLearningServices/workspaces/00000/datastores/workspaceblobstore/listSecrets?api-version=2022-05-01",
      "RequestMethod": "POST",
      "RequestHeaders": {
        "Accept": "application/json",
        "Accept-Encoding": "gzip, deflate",
        "Connection": "keep-alive",
        "Content-Length": "0",
        "User-Agent": "azure-ai-ml/1.1.0 azsdk-python-mgmt-machinelearningservices/0.1.0 Python/3.8.13 (macOS-12.6-arm64-i386-64bit)"
      },
      "RequestBody": null,
      "StatusCode": 200,
      "ResponseHeaders": {
        "Cache-Control": "no-cache",
        "Content-Length": "61",
        "Content-Type": "application/json; charset=utf-8",
<<<<<<< HEAD
        "Date": "Mon, 07 Nov 2022 03:57:27 GMT",
        "Expires": "-1",
        "Pragma": "no-cache",
        "Request-Context": "appId=cid-v1:512cc15a-13b5-415b-bfd0-dce7accb6bb1",
        "Server-Timing": "traceparent;desc=\u002200-9611d8df5f4bedf79e86105e84600c27-b868a1709b6daf16-00\u0022",
        "Strict-Transport-Security": "max-age=31536000; includeSubDomains",
        "x-aml-cluster": "vienna-test-westus2-02",
        "X-Content-Type-Options": "nosniff",
        "x-ms-correlation-request-id": "25f8929f-a750-4607-bbf0-493db844280d",
        "x-ms-ratelimit-remaining-subscription-writes": "1189",
        "x-ms-response-type": "standard",
        "x-ms-routing-request-id": "JAPANEAST:20221107T035728Z:25f8929f-a750-4607-bbf0-493db844280d",
        "x-request-time": "0.111"
=======
        "Date": "Tue, 08 Nov 2022 09:04:09 GMT",
        "Expires": "-1",
        "Pragma": "no-cache",
        "Request-Context": "appId=cid-v1:2d2e8e63-272e-4b3c-8598-4ee570a0e70d",
        "Server-Timing": "traceparent;desc=\u002200-092aa45aaced9c848241cb8fd7b9c851-4f9ace1667582547-00\u0022",
        "Strict-Transport-Security": "max-age=31536000; includeSubDomains",
        "Transfer-Encoding": "chunked",
        "Vary": "Accept-Encoding",
        "x-aml-cluster": "vienna-eastus2-02",
        "X-Content-Type-Options": "nosniff",
        "x-ms-correlation-request-id": "149731a1-257d-4be3-8dd2-278edba11001",
        "x-ms-ratelimit-remaining-subscription-writes": "1199",
        "x-ms-response-type": "standard",
        "x-ms-routing-request-id": "EASTASIA:20221108T090410Z:149731a1-257d-4be3-8dd2-278edba11001",
        "x-request-time": "0.086"
>>>>>>> db7ac352
      },
      "ResponseBody": {
        "secretsType": "AccountKey",
        "key": "dGhpcyBpcyBmYWtlIGtleQ=="
      }
    },
    {
      "RequestUri": "https://sav3u7rijui4cza.blob.core.windows.net/azureml-blobstore-a6db4a2a-8424-44da-a5a8-d604852f4fc3/LocalUpload/000000000000000000000000000000000000/distribution-component/component_spec.yaml",
      "RequestMethod": "HEAD",
      "RequestHeaders": {
        "Accept": "application/xml",
        "Accept-Encoding": "gzip, deflate",
        "Connection": "keep-alive",
<<<<<<< HEAD
        "User-Agent": "azsdk-python-storage-blob/12.14.0 Python/3.9.10 (Windows-10-10.0.22621-SP0)",
        "x-ms-date": "Mon, 07 Nov 2022 03:57:28 GMT",
=======
        "User-Agent": "azsdk-python-storage-blob/12.13.1 Python/3.8.13 (macOS-12.6-arm64-i386-64bit)",
        "x-ms-date": "Tue, 08 Nov 2022 09:04:10 GMT",
>>>>>>> db7ac352
        "x-ms-version": "2021-08-06"
      },
      "RequestBody": null,
      "StatusCode": 200,
      "ResponseHeaders": {
        "Accept-Ranges": "bytes",
        "Content-Length": "734",
        "Content-MD5": "CLjHRR9klQCsDjH3ycDqaA==",
        "Content-Type": "application/octet-stream",
<<<<<<< HEAD
        "Date": "Mon, 07 Nov 2022 03:57:27 GMT",
        "ETag": "\u00220x8DAB5ADCA0AAD6B\u0022",
        "Last-Modified": "Mon, 24 Oct 2022 10:52:05 GMT",
=======
        "Date": "Tue, 08 Nov 2022 09:04:11 GMT",
        "ETag": "\u00220x8DAC1651335C0B5\u0022",
        "Last-Modified": "Tue, 08 Nov 2022 08:41:48 GMT",
>>>>>>> db7ac352
        "Server": [
          "Windows-Azure-Blob/1.0",
          "Microsoft-HTTPAPI/2.0"
        ],
        "Vary": "Origin",
        "x-ms-access-tier": "Hot",
        "x-ms-access-tier-inferred": "true",
        "x-ms-blob-type": "BlockBlob",
        "x-ms-creation-time": "Tue, 08 Nov 2022 08:41:48 GMT",
        "x-ms-lease-state": "available",
        "x-ms-lease-status": "unlocked",
        "x-ms-meta-name": "0538e903-ac4e-f403-c41e-5dc75a9c2e6b",
        "x-ms-meta-upload_status": "completed",
        "x-ms-meta-version": "1",
        "x-ms-server-encrypted": "true",
        "x-ms-version": "2021-08-06"
      },
      "ResponseBody": null
    },
    {
      "RequestUri": "https://sav3u7rijui4cza.blob.core.windows.net/azureml-blobstore-a6db4a2a-8424-44da-a5a8-d604852f4fc3/az-ml-artifacts/000000000000000000000000000000000000/distribution-component/component_spec.yaml",
      "RequestMethod": "HEAD",
      "RequestHeaders": {
        "Accept": "application/xml",
        "Accept-Encoding": "gzip, deflate",
        "Connection": "keep-alive",
<<<<<<< HEAD
        "User-Agent": "azsdk-python-storage-blob/12.14.0 Python/3.9.10 (Windows-10-10.0.22621-SP0)",
        "x-ms-date": "Mon, 07 Nov 2022 03:57:28 GMT",
=======
        "User-Agent": "azsdk-python-storage-blob/12.13.1 Python/3.8.13 (macOS-12.6-arm64-i386-64bit)",
        "x-ms-date": "Tue, 08 Nov 2022 09:04:11 GMT",
>>>>>>> db7ac352
        "x-ms-version": "2021-08-06"
      },
      "RequestBody": null,
      "StatusCode": 404,
      "ResponseHeaders": {
<<<<<<< HEAD
        "Date": "Mon, 07 Nov 2022 03:57:27 GMT",
=======
        "Date": "Tue, 08 Nov 2022 09:04:12 GMT",
>>>>>>> db7ac352
        "Server": [
          "Windows-Azure-Blob/1.0",
          "Microsoft-HTTPAPI/2.0"
        ],
        "Transfer-Encoding": "chunked",
        "Vary": "Origin",
        "x-ms-error-code": "BlobNotFound",
        "x-ms-version": "2021-08-06"
      },
      "ResponseBody": null
    },
    {
      "RequestUri": "https://management.azure.com/subscriptions/00000000-0000-0000-0000-000000000/resourceGroups/00000/providers/Microsoft.MachineLearningServices/workspaces/00000/codes/0538e903-ac4e-f403-c41e-5dc75a9c2e6b/versions/1?api-version=2022-05-01",
      "RequestMethod": "PUT",
      "RequestHeaders": {
        "Accept": "application/json",
        "Accept-Encoding": "gzip, deflate",
        "Connection": "keep-alive",
        "Content-Length": "315",
        "Content-Type": "application/json",
        "User-Agent": "azure-ai-ml/1.1.0 azsdk-python-mgmt-machinelearningservices/0.1.0 Python/3.8.13 (macOS-12.6-arm64-i386-64bit)"
      },
      "RequestBody": {
        "properties": {
          "properties": {
            "hash_sha256": "0000000000000",
            "hash_version": "0000000000000"
          },
          "isAnonymous": true,
          "isArchived": false,
          "codeUri": "https://sav3u7rijui4cza.blob.core.windows.net/azureml-blobstore-a6db4a2a-8424-44da-a5a8-d604852f4fc3/LocalUpload/000000000000000000000000000000000000/distribution-component"
        }
      },
      "StatusCode": 200,
      "ResponseHeaders": {
        "Cache-Control": "no-cache",
        "Content-Length": "844",
        "Content-Type": "application/json; charset=utf-8",
<<<<<<< HEAD
        "Date": "Mon, 07 Nov 2022 03:57:28 GMT",
        "Expires": "-1",
        "Pragma": "no-cache",
        "Request-Context": "appId=cid-v1:512cc15a-13b5-415b-bfd0-dce7accb6bb1",
        "Server-Timing": "traceparent;desc=\u002200-fb997e7a03dc30409842c3c718c9cf5b-a45dcda931f3def2-00\u0022",
        "Strict-Transport-Security": "max-age=31536000; includeSubDomains",
        "Vary": "Accept-Encoding",
        "x-aml-cluster": "vienna-test-westus2-02",
        "X-Content-Type-Options": "nosniff",
        "x-ms-correlation-request-id": "18a5dde3-b60d-49fe-8b5e-4ff3359ec904",
        "x-ms-ratelimit-remaining-subscription-writes": "1169",
        "x-ms-response-type": "standard",
        "x-ms-routing-request-id": "JAPANEAST:20221107T035729Z:18a5dde3-b60d-49fe-8b5e-4ff3359ec904",
        "x-request-time": "0.252"
=======
        "Date": "Tue, 08 Nov 2022 09:04:13 GMT",
        "Expires": "-1",
        "Pragma": "no-cache",
        "Request-Context": "appId=cid-v1:2d2e8e63-272e-4b3c-8598-4ee570a0e70d",
        "Server-Timing": "traceparent;desc=\u002200-9b8fca423f1ea26929858310b626b411-a8dca9ee0dd96b7b-00\u0022",
        "Strict-Transport-Security": "max-age=31536000; includeSubDomains",
        "Transfer-Encoding": "chunked",
        "Vary": [
          "Accept-Encoding",
          "Accept-Encoding"
        ],
        "x-aml-cluster": "vienna-eastus2-02",
        "X-Content-Type-Options": "nosniff",
        "x-ms-correlation-request-id": "8bde6f36-7185-4083-ac5f-5541d7fd9545",
        "x-ms-ratelimit-remaining-subscription-writes": "1199",
        "x-ms-response-type": "standard",
        "x-ms-routing-request-id": "EASTASIA:20221108T090413Z:8bde6f36-7185-4083-ac5f-5541d7fd9545",
        "x-request-time": "0.138"
>>>>>>> db7ac352
      },
      "ResponseBody": {
        "id": "/subscriptions/00000000-0000-0000-0000-000000000/resourceGroups/00000/providers/Microsoft.MachineLearningServices/workspaces/00000/codes/0538e903-ac4e-f403-c41e-5dc75a9c2e6b/versions/1",
        "name": "1",
        "type": "Microsoft.MachineLearningServices/workspaces/codes/versions",
        "properties": {
          "description": null,
          "tags": {},
          "properties": {
            "hash_sha256": "0000000000000",
            "hash_version": "0000000000000"
          },
          "isArchived": false,
          "isAnonymous": false,
          "codeUri": "https://sav3u7rijui4cza.blob.core.windows.net/azureml-blobstore-a6db4a2a-8424-44da-a5a8-d604852f4fc3/LocalUpload/000000000000000000000000000000000000/distribution-component"
        },
        "systemData": {
          "createdAt": "2022-11-08T08:41:49.0999891\u002B00:00",
          "createdBy": "Honglin Du",
          "createdByType": "User",
<<<<<<< HEAD
          "lastModifiedAt": "2022-11-07T03:57:29.032445\u002B00:00",
          "lastModifiedBy": "Xingzhi Zhang",
=======
          "lastModifiedAt": "2022-11-08T09:04:13.728861\u002B00:00",
          "lastModifiedBy": "Honglin Du",
>>>>>>> db7ac352
          "lastModifiedByType": "User"
        }
      }
    },
    {
      "RequestUri": "https://management.azure.com/subscriptions/00000000-0000-0000-0000-000000000/resourceGroups/00000/providers/Microsoft.MachineLearningServices/workspaces/00000/components/azureml_anonymous/versions/000000000000000000000?api-version=2022-05-01",
      "RequestMethod": "PUT",
      "RequestHeaders": {
        "Accept": "application/json",
        "Accept-Encoding": "gzip, deflate",
        "Connection": "keep-alive",
        "Content-Length": "1081",
        "Content-Type": "application/json",
        "User-Agent": "azure-ai-ml/1.1.0 azsdk-python-mgmt-machinelearningservices/0.1.0 Python/3.8.13 (macOS-12.6-arm64-i386-64bit)"
      },
      "RequestBody": {
        "properties": {
          "properties": {},
          "tags": {},
          "isAnonymous": true,
          "isArchived": false,
          "componentSpec": {
            "name": "azureml_anonymous",
            "version": "000000000000000000000",
            "$schema": "https://componentsdk.azureedge.net/jsonschema/DistributedComponent.json",
            "display_name": "MPI Example",
            "inputs": {
              "input_path": {
                "type": "path",
                "description": "The directory contains input data."
              },
              "string_parameter": {
                "type": "String",
                "optional": true,
                "description": "A parameter accepts a string value."
              }
            },
            "outputs": {
              "output_path": {
                "type": "path",
                "description": "The directory contains output data."
              }
            },
            "type": "DistributedComponent",
            "code": "azureml:/subscriptions/00000000-0000-0000-0000-000000000/resourceGroups/00000/providers/Microsoft.MachineLearningServices/workspaces/00000/codes/0538e903-ac4e-f403-c41e-5dc75a9c2e6b/versions/1",
            "environment": {
              "os": "Linux",
              "name": "AzureML-Minimal"
            },
            "launcher": {
              "type": "mpi",
              "additional_arguments": "python train.py --input-path {inputs.input_path} [--string-parameter {inputs.string_parameter}] --output-path {outputs.output_path}"
            }
          }
        }
      },
      "StatusCode": 201,
      "ResponseHeaders": {
        "Cache-Control": "no-cache",
        "Content-Length": "2154",
        "Content-Type": "application/json; charset=utf-8",
<<<<<<< HEAD
        "Date": "Mon, 07 Nov 2022 03:57:29 GMT",
        "Expires": "-1",
        "Location": "https://management.azure.com/subscriptions/00000000-0000-0000-0000-000000000/resourceGroups/00000/providers/Microsoft.MachineLearningServices/workspaces/00000/components/azureml_anonymous/versions/000000000000000000000?api-version=2022-05-01",
        "Pragma": "no-cache",
        "Request-Context": "appId=cid-v1:512cc15a-13b5-415b-bfd0-dce7accb6bb1",
        "Server-Timing": "traceparent;desc=\u002200-28741d6ccce247036ce1096c9879b269-c92195a8f5c31d8a-00\u0022",
        "Strict-Transport-Security": "max-age=31536000; includeSubDomains",
        "x-aml-cluster": "vienna-test-westus2-02",
        "X-Content-Type-Options": "nosniff",
        "x-ms-correlation-request-id": "f6855b38-4b77-425a-934c-cf00fbf594e7",
        "x-ms-ratelimit-remaining-subscription-writes": "1168",
        "x-ms-response-type": "standard",
        "x-ms-routing-request-id": "JAPANEAST:20221107T035730Z:f6855b38-4b77-425a-934c-cf00fbf594e7",
        "x-request-time": "0.730"
=======
        "Date": "Tue, 08 Nov 2022 09:04:14 GMT",
        "Expires": "-1",
        "Location": "https://management.azure.com/subscriptions/00000000-0000-0000-0000-000000000/resourceGroups/00000/providers/Microsoft.MachineLearningServices/workspaces/00000/components/azureml_anonymous/versions/000000000000000000000?api-version=2022-05-01",
        "Pragma": "no-cache",
        "Request-Context": "appId=cid-v1:2d2e8e63-272e-4b3c-8598-4ee570a0e70d",
        "Server-Timing": "traceparent;desc=\u002200-96faaf353a13876d9f92e4fed149226e-bf2bd26a97bf9ddf-00\u0022",
        "Strict-Transport-Security": "max-age=31536000; includeSubDomains",
        "x-aml-cluster": "vienna-eastus2-02",
        "X-Content-Type-Options": "nosniff",
        "x-ms-correlation-request-id": "0f44f70f-8362-460d-a62a-d17e3ba0c443",
        "x-ms-ratelimit-remaining-subscription-writes": "1198",
        "x-ms-response-type": "standard",
        "x-ms-routing-request-id": "EASTASIA:20221108T090414Z:0f44f70f-8362-460d-a62a-d17e3ba0c443",
        "x-request-time": "0.357"
>>>>>>> db7ac352
      },
      "ResponseBody": {
        "id": "/subscriptions/00000000-0000-0000-0000-000000000/resourceGroups/00000/providers/Microsoft.MachineLearningServices/workspaces/00000/components/azureml_anonymous/versions/f3dbe473-117e-4c6f-ad6e-590fb29b24d3",
        "name": "f3dbe473-117e-4c6f-ad6e-590fb29b24d3",
        "type": "Microsoft.MachineLearningServices/workspaces/components/versions",
        "properties": {
          "description": null,
          "tags": {},
          "properties": {},
          "isArchived": false,
          "isAnonymous": true,
          "componentSpec": {
            "$schema": "https://componentsdk.azureedge.net/jsonschema/DistributedComponent.json",
            "name": "azureml_anonymous",
            "version": "f3dbe473-117e-4c6f-ad6e-590fb29b24d3",
            "display_name": "MPI Example",
            "is_deterministic": "True",
            "type": "DistributedComponent",
            "inputs": {
              "input_path": {
                "type": "path",
                "optional": "False",
                "description": "The directory contains input data.",
                "datastore_mode": "Mount"
              },
              "string_parameter": {
                "type": "String",
                "optional": "True",
                "description": "A parameter accepts a string value."
              }
            },
            "outputs": {
              "output_path": {
                "type": "path",
                "description": "The directory contains output data.",
                "datastore_mode": "Upload"
              }
            },
            "environment": {
              "name": "AzureML-Minimal",
              "os": "Linux"
            },
            "launcher": {
              "type": "mpi",
              "additional_arguments": "python train.py --input-path {inputs.input_path} [--string-parameter {inputs.string_parameter}] --output-path {outputs.output_path}"
            },
            "code": "azureml:/subscriptions/00000000-0000-0000-0000-000000000/resourceGroups/00000/providers/Microsoft.MachineLearningServices/workspaces/00000/codes/0538e903-ac4e-f403-c41e-5dc75a9c2e6b/versions/1"
          }
        },
        "systemData": {
          "createdAt": "2022-11-08T08:55:54.177538\u002B00:00",
          "createdBy": "Honglin Du",
          "createdByType": "User",
          "lastModifiedAt": "2022-11-08T08:55:54.3989685\u002B00:00",
          "lastModifiedBy": "Honglin Du",
          "lastModifiedByType": "User"
        }
      }
    },
    {
      "RequestUri": "https://management.azure.com/subscriptions/00000000-0000-0000-0000-000000000/resourceGroups/00000/providers/Microsoft.MachineLearningServices/workspaces/00000/jobs/000000000000000000000?api-version=2022-10-01-preview",
      "RequestMethod": "PUT",
      "RequestHeaders": {
        "Accept": "application/json",
        "Accept-Encoding": "gzip, deflate",
        "Connection": "keep-alive",
<<<<<<< HEAD
        "Content-Length": "1227",
=======
        "Content-Length": "1142",
>>>>>>> db7ac352
        "Content-Type": "application/json",
        "User-Agent": "azure-ai-ml/1.1.0 azsdk-python-mgmt-machinelearningservices/0.1.0 Python/3.8.13 (macOS-12.6-arm64-i386-64bit)"
      },
      "RequestBody": {
        "properties": {
          "properties": {},
          "tags": {},
          "displayName": "pipeline_func",
          "experimentName": "azure-ai-ml",
          "isArchived": false,
          "jobType": "Pipeline",
          "inputs": {
            "pipeline_input": {
              "uri": "/subscriptions/00000000-0000-0000-0000-000000000/resourceGroups/00000/providers/Microsoft.MachineLearningServices/workspaces/00000/data/mltable_imdb_reviews_train/versions/2",
              "jobInputType": "mltable"
            }
          },
          "jobs": {
            "node": {
<<<<<<< HEAD
              "environment": null,
              "limits": {
                "job_limits_type": "Command"
              },
              "resources": {
                "properties": {}
              },
              "environment_variables": null,
=======
>>>>>>> db7ac352
              "distribution": {
                "distribution_type": "Mpi"
              },
              "type": "DistributedComponent",
              "computeId": "/subscriptions/00000000-0000-0000-0000-000000000/resourceGroups/00000/providers/Microsoft.MachineLearningServices/workspaces/00000/computes/cpu-cluster",
              "inputs": {
                "input_path": {
                  "job_input_type": "literal",
                  "value": "${{parent.inputs.pipeline_input}}"
                }
              },
              "_source": "YAML.COMPONENT",
              "componentId": "/subscriptions/00000000-0000-0000-0000-000000000/resourceGroups/00000/providers/Microsoft.MachineLearningServices/workspaces/00000/components/azureml_anonymous/versions/f3dbe473-117e-4c6f-ad6e-590fb29b24d3",
              "limits": {
                "job_limits_type": "Command"
              },
              "resources": {
                "properties": {}
              }
            }
          },
          "outputs": {},
          "settings": {
            "_source": "DSL"
          }
        }
      },
      "StatusCode": 201,
      "ResponseHeaders": {
        "Cache-Control": "no-cache",
<<<<<<< HEAD
        "Content-Length": "3336",
        "Content-Type": "application/json; charset=utf-8",
        "Date": "Mon, 07 Nov 2022 03:57:36 GMT",
        "Expires": "-1",
        "Location": "https://management.azure.com/subscriptions/00000000-0000-0000-0000-000000000/resourceGroups/00000/providers/Microsoft.MachineLearningServices/workspaces/00000/jobs/000000000000000000000?api-version=2022-10-01-preview",
        "Pragma": "no-cache",
        "Request-Context": "appId=cid-v1:512cc15a-13b5-415b-bfd0-dce7accb6bb1",
        "Server-Timing": "traceparent;desc=\u002200-694b10916be1d3b61f2d68cd5cdcd809-fa08544e15ee52b1-00\u0022",
        "Strict-Transport-Security": "max-age=31536000; includeSubDomains",
        "x-aml-cluster": "vienna-test-westus2-02",
        "X-Content-Type-Options": "nosniff",
        "x-ms-correlation-request-id": "3565f38e-04a7-417e-80e3-004ff16f7d82",
        "x-ms-ratelimit-remaining-subscription-writes": "1167",
        "x-ms-response-type": "standard",
        "x-ms-routing-request-id": "JAPANEAST:20221107T035737Z:3565f38e-04a7-417e-80e3-004ff16f7d82",
        "x-request-time": "2.878"
=======
        "Content-Length": "3212",
        "Content-Type": "application/json; charset=utf-8",
        "Date": "Tue, 08 Nov 2022 09:04:21 GMT",
        "Expires": "-1",
        "Location": "https://management.azure.com/subscriptions/00000000-0000-0000-0000-000000000/resourceGroups/00000/providers/Microsoft.MachineLearningServices/workspaces/00000/jobs/000000000000000000000?api-version=2022-10-01-preview",
        "Pragma": "no-cache",
        "Request-Context": "appId=cid-v1:2d2e8e63-272e-4b3c-8598-4ee570a0e70d",
        "Server-Timing": "traceparent;desc=\u002200-2794698b891a65e68a1f5edccadf93ad-0a51a12b6cd87403-00\u0022",
        "Strict-Transport-Security": "max-age=31536000; includeSubDomains",
        "x-aml-cluster": "vienna-eastus2-02",
        "X-Content-Type-Options": "nosniff",
        "x-ms-correlation-request-id": "d00cc3e6-fee5-4276-a762-582965642a1d",
        "x-ms-ratelimit-remaining-subscription-writes": "1197",
        "x-ms-response-type": "standard",
        "x-ms-routing-request-id": "EASTASIA:20221108T090421Z:d00cc3e6-fee5-4276-a762-582965642a1d",
        "x-request-time": "3.596"
>>>>>>> db7ac352
      },
      "ResponseBody": {
        "id": "/subscriptions/00000000-0000-0000-0000-000000000/resourceGroups/00000/providers/Microsoft.MachineLearningServices/workspaces/00000/jobs/000000000000000000000",
        "name": "000000000000000000000",
        "type": "Microsoft.MachineLearningServices/workspaces/jobs",
        "properties": {
          "description": null,
          "tags": {},
          "properties": {
            "azureml.DevPlatv2": "true",
            "azureml.runsource": "azureml.PipelineRun",
            "runSource": "MFE",
            "runType": "HTTP",
            "azureml.parameters": "{}",
            "azureml.continue_on_step_failure": "False",
            "azureml.continue_on_failed_optional_input": "True",
            "azureml.defaultDataStoreName": "workspaceblobstore",
            "azureml.pipelineComponent": "pipelinerun"
          },
          "displayName": "pipeline_func",
          "status": "Preparing",
          "experimentName": "azure-ai-ml",
          "services": {
            "Tracking": {
              "jobServiceType": "Tracking",
              "port": null,
              "endpoint": "azureml://eastus2.api.azureml.ms/mlflow/v1.0/subscriptions/00000000-0000-0000-0000-000000000/resourceGroups/00000/providers/Microsoft.MachineLearningServices/workspaces/00000?",
              "status": null,
              "errorMessage": null,
              "properties": null,
              "nodes": null
            },
            "Studio": {
              "jobServiceType": "Studio",
              "port": null,
              "endpoint": "https://ml.azure.com/runs/000000000000000000000?wsid=/subscriptions/00000000-0000-0000-0000-000000000/resourcegroups/00000/workspaces/00000",
              "status": null,
              "errorMessage": null,
              "properties": null,
              "nodes": null
            }
          },
          "computeId": null,
          "isArchived": false,
          "identity": null,
          "componentId": null,
          "jobType": "Pipeline",
          "settings": {
            "_source": "DSL"
          },
          "jobs": {
            "node": {
<<<<<<< HEAD
              "environment": null,
              "limits": {
                "job_limits_type": "Command"
              },
              "resources": {
                "properties": {}
              },
              "environment_variables": null,
=======
>>>>>>> db7ac352
              "distribution": {
                "distribution_type": "Mpi"
              },
              "type": "DistributedComponent",
              "computeId": "/subscriptions/00000000-0000-0000-0000-000000000/resourceGroups/00000/providers/Microsoft.MachineLearningServices/workspaces/00000/computes/cpu-cluster",
              "inputs": {
                "input_path": {
                  "job_input_type": "literal",
                  "value": "${{parent.inputs.pipeline_input}}"
                }
              },
              "_source": "YAML.COMPONENT",
              "componentId": "/subscriptions/00000000-0000-0000-0000-000000000/resourceGroups/00000/providers/Microsoft.MachineLearningServices/workspaces/00000/components/azureml_anonymous/versions/f3dbe473-117e-4c6f-ad6e-590fb29b24d3",
              "limits": {
                "job_limits_type": "Command"
              },
              "resources": {
                "properties": {}
              }
            }
          },
          "inputs": {
            "pipeline_input": {
              "description": null,
              "uri": "/subscriptions/00000000-0000-0000-0000-000000000/resourceGroups/00000/providers/Microsoft.MachineLearningServices/workspaces/00000/data/mltable_imdb_reviews_train/versions/2",
              "mode": "ReadOnlyMount",
              "jobInputType": "mltable"
            }
          },
          "outputs": {},
          "sourceJobId": null
        },
        "systemData": {
<<<<<<< HEAD
          "createdAt": "2022-11-07T03:57:36.5931018\u002B00:00",
          "createdBy": "Xingzhi Zhang",
=======
          "createdAt": "2022-11-08T09:04:21.1227578\u002B00:00",
          "createdBy": "Honglin Du",
>>>>>>> db7ac352
          "createdByType": "User"
        }
      }
    }
  ],
  "Variables": {}
}<|MERGE_RESOLUTION|>--- conflicted
+++ resolved
@@ -440,24 +440,8 @@
       "StatusCode": 200,
       "ResponseHeaders": {
         "Cache-Control": "no-cache",
-        "Content-Length": "1065",
-        "Content-Type": "application/json; charset=utf-8",
-<<<<<<< HEAD
-        "Date": "Mon, 07 Nov 2022 03:57:23 GMT",
-        "Expires": "-1",
-        "Pragma": "no-cache",
-        "Request-Context": "appId=cid-v1:512cc15a-13b5-415b-bfd0-dce7accb6bb1",
-        "Server-Timing": "traceparent;desc=\u002200-d05315f2af7d68d38142ca362c60d768-fa1c84a0e254987d-00\u0022",
-        "Strict-Transport-Security": "max-age=31536000; includeSubDomains",
-        "Vary": "Accept-Encoding",
-        "x-aml-cluster": "vienna-test-westus2-02",
-        "X-Content-Type-Options": "nosniff",
-        "x-ms-correlation-request-id": "9ba58ba8-d553-4f41-99c7-5375121cbe2f",
-        "x-ms-ratelimit-remaining-subscription-reads": "11965",
-        "x-ms-response-type": "standard",
-        "x-ms-routing-request-id": "JAPANEAST:20221107T035724Z:9ba58ba8-d553-4f41-99c7-5375121cbe2f",
-        "x-request-time": "0.104"
-=======
+        "Content-Encoding": "gzip",
+        "Content-Type": "application/json; charset=utf-8",
         "Date": "Tue, 08 Nov 2022 09:04:05 GMT",
         "Expires": "-1",
         "Pragma": "no-cache",
@@ -476,7 +460,6 @@
         "x-ms-response-type": "standard",
         "x-ms-routing-request-id": "EASTASIA:20221108T090405Z:8c4ea6f8-fc6b-43db-9ac1-dd2146a6e979",
         "x-request-time": "0.086"
->>>>>>> db7ac352
       },
       "ResponseBody": {
         "value": [
@@ -490,11 +473,7 @@
               "properties": {},
               "isArchived": false,
               "isAnonymous": false,
-<<<<<<< HEAD
-              "dataUri": "azureml://subscriptions/00000000-0000-0000-0000-000000000/resourcegroups/00000/workspaces/00000/datastores/workspaceblobstore/paths/LocalUpload/00000000000000000000000000000000/mnist-data/",
-=======
               "dataUri": "azureml://workspaces/a6db4a2a-8424-44da-a5a8-d604852f4fc3/datastores/workspaceblobstore/paths/LocalUpload/00000000000000000000000000000000/mnist-data/",
->>>>>>> db7ac352
               "dataType": "mltable",
               "referencedUris": [
                 "./0.png",
@@ -526,24 +505,8 @@
       "StatusCode": 200,
       "ResponseHeaders": {
         "Cache-Control": "no-cache",
-        "Content-Length": "1512",
-        "Content-Type": "application/json; charset=utf-8",
-<<<<<<< HEAD
-        "Date": "Mon, 07 Nov 2022 03:57:26 GMT",
-        "Expires": "-1",
-        "Pragma": "no-cache",
-        "Request-Context": "appId=cid-v1:512cc15a-13b5-415b-bfd0-dce7accb6bb1",
-        "Server-Timing": "traceparent;desc=\u002200-b3ccb5d5b99aef588224597fcbfb20e4-57c2e489a56e1036-00\u0022",
-        "Strict-Transport-Security": "max-age=31536000; includeSubDomains",
-        "Vary": "Accept-Encoding",
-        "x-aml-cluster": "vienna-test-westus2-02",
-        "X-Content-Type-Options": "nosniff",
-        "x-ms-correlation-request-id": "b91e223e-8a49-40f1-8337-f03b976381b7",
-        "x-ms-ratelimit-remaining-subscription-reads": "11964",
-        "x-ms-response-type": "standard",
-        "x-ms-routing-request-id": "JAPANEAST:20221107T035726Z:b91e223e-8a49-40f1-8337-f03b976381b7",
-        "x-request-time": "0.244"
-=======
+        "Content-Encoding": "gzip",
+        "Content-Type": "application/json; charset=utf-8",
         "Date": "Tue, 08 Nov 2022 09:04:07 GMT",
         "Expires": "-1",
         "Pragma": "no-cache",
@@ -562,7 +525,6 @@
         "x-ms-response-type": "standard",
         "x-ms-routing-request-id": "EASTASIA:20221108T090408Z:b8e56aa5-5ce6-43a1-91c0-e915886a22f2",
         "x-request-time": "0.033"
->>>>>>> db7ac352
       },
       "ResponseBody": {
         "id": "/subscriptions/00000000-0000-0000-0000-000000000/resourceGroups/00000/providers/Microsoft.MachineLearningServices/workspaces/00000/computes/cpu-cluster",
@@ -590,29 +552,17 @@
               "nodeIdleTimeBeforeScaleDown": "PT2M"
             },
             "subnet": null,
-<<<<<<< HEAD
-            "currentNodeCount": 4,
-            "targetNodeCount": 4,
-            "nodeStateCounts": {
-              "preparingNodeCount": 0,
-              "runningNodeCount": 4,
-=======
             "currentNodeCount": 2,
             "targetNodeCount": 4,
             "nodeStateCounts": {
               "preparingNodeCount": 0,
               "runningNodeCount": 2,
->>>>>>> db7ac352
               "idleNodeCount": 0,
               "unusableNodeCount": 0,
               "leavingNodeCount": 0,
               "preemptedNodeCount": 0
             },
             "allocationState": "Steady",
-<<<<<<< HEAD
-            "allocationStateTransitionTime": "2022-11-04T13:53:40.672\u002B00:00",
-            "errors": null,
-=======
             "allocationStateTransitionTime": "2022-11-08T09:00:25.105\u002B00:00",
             "errors": [
               {
@@ -628,7 +578,6 @@
                 }
               }
             ],
->>>>>>> db7ac352
             "remoteLoginPortPublicAccess": "Enabled",
             "osType": "Linux",
             "virtualMachineImage": null,
@@ -651,24 +600,8 @@
       "StatusCode": 200,
       "ResponseHeaders": {
         "Cache-Control": "no-cache",
-        "Content-Length": "1067",
-        "Content-Type": "application/json; charset=utf-8",
-<<<<<<< HEAD
-        "Date": "Mon, 07 Nov 2022 03:57:26 GMT",
-        "Expires": "-1",
-        "Pragma": "no-cache",
-        "Request-Context": "appId=cid-v1:512cc15a-13b5-415b-bfd0-dce7accb6bb1",
-        "Server-Timing": "traceparent;desc=\u002200-dc4d278c04c0b34f9ff64661219f26e0-ff9e94b8d1ec9ea9-00\u0022",
-        "Strict-Transport-Security": "max-age=31536000; includeSubDomains",
-        "Vary": "Accept-Encoding",
-        "x-aml-cluster": "vienna-test-westus2-02",
-        "X-Content-Type-Options": "nosniff",
-        "x-ms-correlation-request-id": "67f60303-117c-48ab-8fba-2d4ca971caa5",
-        "x-ms-ratelimit-remaining-subscription-reads": "11963",
-        "x-ms-response-type": "standard",
-        "x-ms-routing-request-id": "JAPANEAST:20221107T035727Z:67f60303-117c-48ab-8fba-2d4ca971caa5",
-        "x-request-time": "0.140"
-=======
+        "Content-Encoding": "gzip",
+        "Content-Type": "application/json; charset=utf-8",
         "Date": "Tue, 08 Nov 2022 09:04:08 GMT",
         "Expires": "-1",
         "Pragma": "no-cache",
@@ -687,7 +620,6 @@
         "x-ms-response-type": "standard",
         "x-ms-routing-request-id": "EASTASIA:20221108T090409Z:2f1d78c9-5395-48ab-afc6-669634121285",
         "x-request-time": "0.092"
->>>>>>> db7ac352
       },
       "ResponseBody": {
         "id": "/subscriptions/00000000-0000-0000-0000-000000000/resourceGroups/00000/providers/Microsoft.MachineLearningServices/workspaces/00000/datastores/workspaceblobstore",
@@ -732,23 +664,8 @@
       "StatusCode": 200,
       "ResponseHeaders": {
         "Cache-Control": "no-cache",
-        "Content-Length": "61",
-        "Content-Type": "application/json; charset=utf-8",
-<<<<<<< HEAD
-        "Date": "Mon, 07 Nov 2022 03:57:27 GMT",
-        "Expires": "-1",
-        "Pragma": "no-cache",
-        "Request-Context": "appId=cid-v1:512cc15a-13b5-415b-bfd0-dce7accb6bb1",
-        "Server-Timing": "traceparent;desc=\u002200-9611d8df5f4bedf79e86105e84600c27-b868a1709b6daf16-00\u0022",
-        "Strict-Transport-Security": "max-age=31536000; includeSubDomains",
-        "x-aml-cluster": "vienna-test-westus2-02",
-        "X-Content-Type-Options": "nosniff",
-        "x-ms-correlation-request-id": "25f8929f-a750-4607-bbf0-493db844280d",
-        "x-ms-ratelimit-remaining-subscription-writes": "1189",
-        "x-ms-response-type": "standard",
-        "x-ms-routing-request-id": "JAPANEAST:20221107T035728Z:25f8929f-a750-4607-bbf0-493db844280d",
-        "x-request-time": "0.111"
-=======
+        "Content-Encoding": "gzip",
+        "Content-Type": "application/json; charset=utf-8",
         "Date": "Tue, 08 Nov 2022 09:04:09 GMT",
         "Expires": "-1",
         "Pragma": "no-cache",
@@ -764,7 +681,6 @@
         "x-ms-response-type": "standard",
         "x-ms-routing-request-id": "EASTASIA:20221108T090410Z:149731a1-257d-4be3-8dd2-278edba11001",
         "x-request-time": "0.086"
->>>>>>> db7ac352
       },
       "ResponseBody": {
         "secretsType": "AccountKey",
@@ -778,13 +694,8 @@
         "Accept": "application/xml",
         "Accept-Encoding": "gzip, deflate",
         "Connection": "keep-alive",
-<<<<<<< HEAD
-        "User-Agent": "azsdk-python-storage-blob/12.14.0 Python/3.9.10 (Windows-10-10.0.22621-SP0)",
-        "x-ms-date": "Mon, 07 Nov 2022 03:57:28 GMT",
-=======
         "User-Agent": "azsdk-python-storage-blob/12.13.1 Python/3.8.13 (macOS-12.6-arm64-i386-64bit)",
         "x-ms-date": "Tue, 08 Nov 2022 09:04:10 GMT",
->>>>>>> db7ac352
         "x-ms-version": "2021-08-06"
       },
       "RequestBody": null,
@@ -794,15 +705,9 @@
         "Content-Length": "734",
         "Content-MD5": "CLjHRR9klQCsDjH3ycDqaA==",
         "Content-Type": "application/octet-stream",
-<<<<<<< HEAD
-        "Date": "Mon, 07 Nov 2022 03:57:27 GMT",
-        "ETag": "\u00220x8DAB5ADCA0AAD6B\u0022",
-        "Last-Modified": "Mon, 24 Oct 2022 10:52:05 GMT",
-=======
         "Date": "Tue, 08 Nov 2022 09:04:11 GMT",
         "ETag": "\u00220x8DAC1651335C0B5\u0022",
         "Last-Modified": "Tue, 08 Nov 2022 08:41:48 GMT",
->>>>>>> db7ac352
         "Server": [
           "Windows-Azure-Blob/1.0",
           "Microsoft-HTTPAPI/2.0"
@@ -829,23 +734,14 @@
         "Accept": "application/xml",
         "Accept-Encoding": "gzip, deflate",
         "Connection": "keep-alive",
-<<<<<<< HEAD
-        "User-Agent": "azsdk-python-storage-blob/12.14.0 Python/3.9.10 (Windows-10-10.0.22621-SP0)",
-        "x-ms-date": "Mon, 07 Nov 2022 03:57:28 GMT",
-=======
         "User-Agent": "azsdk-python-storage-blob/12.13.1 Python/3.8.13 (macOS-12.6-arm64-i386-64bit)",
         "x-ms-date": "Tue, 08 Nov 2022 09:04:11 GMT",
->>>>>>> db7ac352
         "x-ms-version": "2021-08-06"
       },
       "RequestBody": null,
       "StatusCode": 404,
       "ResponseHeaders": {
-<<<<<<< HEAD
-        "Date": "Mon, 07 Nov 2022 03:57:27 GMT",
-=======
         "Date": "Tue, 08 Nov 2022 09:04:12 GMT",
->>>>>>> db7ac352
         "Server": [
           "Windows-Azure-Blob/1.0",
           "Microsoft-HTTPAPI/2.0"
@@ -882,24 +778,8 @@
       "StatusCode": 200,
       "ResponseHeaders": {
         "Cache-Control": "no-cache",
-        "Content-Length": "844",
-        "Content-Type": "application/json; charset=utf-8",
-<<<<<<< HEAD
-        "Date": "Mon, 07 Nov 2022 03:57:28 GMT",
-        "Expires": "-1",
-        "Pragma": "no-cache",
-        "Request-Context": "appId=cid-v1:512cc15a-13b5-415b-bfd0-dce7accb6bb1",
-        "Server-Timing": "traceparent;desc=\u002200-fb997e7a03dc30409842c3c718c9cf5b-a45dcda931f3def2-00\u0022",
-        "Strict-Transport-Security": "max-age=31536000; includeSubDomains",
-        "Vary": "Accept-Encoding",
-        "x-aml-cluster": "vienna-test-westus2-02",
-        "X-Content-Type-Options": "nosniff",
-        "x-ms-correlation-request-id": "18a5dde3-b60d-49fe-8b5e-4ff3359ec904",
-        "x-ms-ratelimit-remaining-subscription-writes": "1169",
-        "x-ms-response-type": "standard",
-        "x-ms-routing-request-id": "JAPANEAST:20221107T035729Z:18a5dde3-b60d-49fe-8b5e-4ff3359ec904",
-        "x-request-time": "0.252"
-=======
+        "Content-Encoding": "gzip",
+        "Content-Type": "application/json; charset=utf-8",
         "Date": "Tue, 08 Nov 2022 09:04:13 GMT",
         "Expires": "-1",
         "Pragma": "no-cache",
@@ -918,7 +798,6 @@
         "x-ms-response-type": "standard",
         "x-ms-routing-request-id": "EASTASIA:20221108T090413Z:8bde6f36-7185-4083-ac5f-5541d7fd9545",
         "x-request-time": "0.138"
->>>>>>> db7ac352
       },
       "ResponseBody": {
         "id": "/subscriptions/00000000-0000-0000-0000-000000000/resourceGroups/00000/providers/Microsoft.MachineLearningServices/workspaces/00000/codes/0538e903-ac4e-f403-c41e-5dc75a9c2e6b/versions/1",
@@ -939,13 +818,8 @@
           "createdAt": "2022-11-08T08:41:49.0999891\u002B00:00",
           "createdBy": "Honglin Du",
           "createdByType": "User",
-<<<<<<< HEAD
-          "lastModifiedAt": "2022-11-07T03:57:29.032445\u002B00:00",
-          "lastModifiedBy": "Xingzhi Zhang",
-=======
           "lastModifiedAt": "2022-11-08T09:04:13.728861\u002B00:00",
           "lastModifiedBy": "Honglin Du",
->>>>>>> db7ac352
           "lastModifiedByType": "User"
         }
       }
@@ -1007,22 +881,6 @@
         "Cache-Control": "no-cache",
         "Content-Length": "2154",
         "Content-Type": "application/json; charset=utf-8",
-<<<<<<< HEAD
-        "Date": "Mon, 07 Nov 2022 03:57:29 GMT",
-        "Expires": "-1",
-        "Location": "https://management.azure.com/subscriptions/00000000-0000-0000-0000-000000000/resourceGroups/00000/providers/Microsoft.MachineLearningServices/workspaces/00000/components/azureml_anonymous/versions/000000000000000000000?api-version=2022-05-01",
-        "Pragma": "no-cache",
-        "Request-Context": "appId=cid-v1:512cc15a-13b5-415b-bfd0-dce7accb6bb1",
-        "Server-Timing": "traceparent;desc=\u002200-28741d6ccce247036ce1096c9879b269-c92195a8f5c31d8a-00\u0022",
-        "Strict-Transport-Security": "max-age=31536000; includeSubDomains",
-        "x-aml-cluster": "vienna-test-westus2-02",
-        "X-Content-Type-Options": "nosniff",
-        "x-ms-correlation-request-id": "f6855b38-4b77-425a-934c-cf00fbf594e7",
-        "x-ms-ratelimit-remaining-subscription-writes": "1168",
-        "x-ms-response-type": "standard",
-        "x-ms-routing-request-id": "JAPANEAST:20221107T035730Z:f6855b38-4b77-425a-934c-cf00fbf594e7",
-        "x-request-time": "0.730"
-=======
         "Date": "Tue, 08 Nov 2022 09:04:14 GMT",
         "Expires": "-1",
         "Location": "https://management.azure.com/subscriptions/00000000-0000-0000-0000-000000000/resourceGroups/00000/providers/Microsoft.MachineLearningServices/workspaces/00000/components/azureml_anonymous/versions/000000000000000000000?api-version=2022-05-01",
@@ -1037,7 +895,6 @@
         "x-ms-response-type": "standard",
         "x-ms-routing-request-id": "EASTASIA:20221108T090414Z:0f44f70f-8362-460d-a62a-d17e3ba0c443",
         "x-request-time": "0.357"
->>>>>>> db7ac352
       },
       "ResponseBody": {
         "id": "/subscriptions/00000000-0000-0000-0000-000000000/resourceGroups/00000/providers/Microsoft.MachineLearningServices/workspaces/00000/components/azureml_anonymous/versions/f3dbe473-117e-4c6f-ad6e-590fb29b24d3",
@@ -1104,11 +961,7 @@
         "Accept": "application/json",
         "Accept-Encoding": "gzip, deflate",
         "Connection": "keep-alive",
-<<<<<<< HEAD
-        "Content-Length": "1227",
-=======
         "Content-Length": "1142",
->>>>>>> db7ac352
         "Content-Type": "application/json",
         "User-Agent": "azure-ai-ml/1.1.0 azsdk-python-mgmt-machinelearningservices/0.1.0 Python/3.8.13 (macOS-12.6-arm64-i386-64bit)"
       },
@@ -1128,17 +981,6 @@
           },
           "jobs": {
             "node": {
-<<<<<<< HEAD
-              "environment": null,
-              "limits": {
-                "job_limits_type": "Command"
-              },
-              "resources": {
-                "properties": {}
-              },
-              "environment_variables": null,
-=======
->>>>>>> db7ac352
               "distribution": {
                 "distribution_type": "Mpi"
               },
@@ -1169,24 +1011,6 @@
       "StatusCode": 201,
       "ResponseHeaders": {
         "Cache-Control": "no-cache",
-<<<<<<< HEAD
-        "Content-Length": "3336",
-        "Content-Type": "application/json; charset=utf-8",
-        "Date": "Mon, 07 Nov 2022 03:57:36 GMT",
-        "Expires": "-1",
-        "Location": "https://management.azure.com/subscriptions/00000000-0000-0000-0000-000000000/resourceGroups/00000/providers/Microsoft.MachineLearningServices/workspaces/00000/jobs/000000000000000000000?api-version=2022-10-01-preview",
-        "Pragma": "no-cache",
-        "Request-Context": "appId=cid-v1:512cc15a-13b5-415b-bfd0-dce7accb6bb1",
-        "Server-Timing": "traceparent;desc=\u002200-694b10916be1d3b61f2d68cd5cdcd809-fa08544e15ee52b1-00\u0022",
-        "Strict-Transport-Security": "max-age=31536000; includeSubDomains",
-        "x-aml-cluster": "vienna-test-westus2-02",
-        "X-Content-Type-Options": "nosniff",
-        "x-ms-correlation-request-id": "3565f38e-04a7-417e-80e3-004ff16f7d82",
-        "x-ms-ratelimit-remaining-subscription-writes": "1167",
-        "x-ms-response-type": "standard",
-        "x-ms-routing-request-id": "JAPANEAST:20221107T035737Z:3565f38e-04a7-417e-80e3-004ff16f7d82",
-        "x-request-time": "2.878"
-=======
         "Content-Length": "3212",
         "Content-Type": "application/json; charset=utf-8",
         "Date": "Tue, 08 Nov 2022 09:04:21 GMT",
@@ -1203,7 +1027,6 @@
         "x-ms-response-type": "standard",
         "x-ms-routing-request-id": "EASTASIA:20221108T090421Z:d00cc3e6-fee5-4276-a762-582965642a1d",
         "x-request-time": "3.596"
->>>>>>> db7ac352
       },
       "ResponseBody": {
         "id": "/subscriptions/00000000-0000-0000-0000-000000000/resourceGroups/00000/providers/Microsoft.MachineLearningServices/workspaces/00000/jobs/000000000000000000000",
@@ -1256,17 +1079,6 @@
           },
           "jobs": {
             "node": {
-<<<<<<< HEAD
-              "environment": null,
-              "limits": {
-                "job_limits_type": "Command"
-              },
-              "resources": {
-                "properties": {}
-              },
-              "environment_variables": null,
-=======
->>>>>>> db7ac352
               "distribution": {
                 "distribution_type": "Mpi"
               },
@@ -1300,13 +1112,8 @@
           "sourceJobId": null
         },
         "systemData": {
-<<<<<<< HEAD
-          "createdAt": "2022-11-07T03:57:36.5931018\u002B00:00",
-          "createdBy": "Xingzhi Zhang",
-=======
           "createdAt": "2022-11-08T09:04:21.1227578\u002B00:00",
           "createdBy": "Honglin Du",
->>>>>>> db7ac352
           "createdByType": "User"
         }
       }
