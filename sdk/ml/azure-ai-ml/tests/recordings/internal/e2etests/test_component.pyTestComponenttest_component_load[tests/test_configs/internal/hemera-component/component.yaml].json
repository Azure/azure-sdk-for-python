{
  "Entries": [
    {
      "RequestUri": "https://management.azure.com/subscriptions/00000000-0000-0000-0000-000000000/resourceGroups/00000/providers/Microsoft.MachineLearningServices/workspaces/00000/datastores/workspaceblobstore?api-version=2022-05-01",
      "RequestMethod": "GET",
      "RequestHeaders": {
        "Accept": "application/json",
        "Accept-Encoding": "gzip, deflate",
        "Connection": "keep-alive",
<<<<<<< HEAD
        "User-Agent": "azure-ai-ml/0.2.0 azsdk-python-mgmt-machinelearningservices/0.1.0 Python/3.9.6 (Windows-10-10.0.22621-SP0)"
=======
        "User-Agent": "azure-ai-ml/1.1.0 azsdk-python-mgmt-machinelearningservices/0.1.0 Python/3.9.10 (Windows-10-10.0.22621-SP0)"
>>>>>>> dce54150
      },
      "RequestBody": null,
      "StatusCode": 200,
      "ResponseHeaders": {
        "Cache-Control": "no-cache",
        "Content-Encoding": "gzip",
        "Content-Type": "application/json; charset=utf-8",
<<<<<<< HEAD
        "Date": "Mon, 10 Oct 2022 03:37:50 GMT",
        "Expires": "-1",
        "Pragma": "no-cache",
        "Request-Context": "appId=cid-v1:512cc15a-13b5-415b-bfd0-dce7accb6bb1",
        "Server-Timing": "traceparent;desc=\u002200-47289cd2bdd64394b6c1d00095f68bcf-d6e667bf6e6a0f21-01\u0022",
=======
        "Date": "Mon, 24 Oct 2022 13:51:49 GMT",
        "Expires": "-1",
        "Pragma": "no-cache",
        "Request-Context": "appId=cid-v1:512cc15a-13b5-415b-bfd0-dce7accb6bb1",
        "Server-Timing": "traceparent;desc=\u002200-458c877625da3db09bdd1a68a4bb5b19-efc8c8767df6c02d-00\u0022",
>>>>>>> dce54150
        "Strict-Transport-Security": "max-age=31536000; includeSubDomains",
        "Transfer-Encoding": "chunked",
        "Vary": [
          "Accept-Encoding",
          "Accept-Encoding"
        ],
<<<<<<< HEAD
        "x-aml-cluster": "vienna-test-westus2-01",
        "X-Content-Type-Options": "nosniff",
        "x-ms-correlation-request-id": "ff017e97-74af-4e13-8afc-8f044a80db69",
        "x-ms-ratelimit-remaining-subscription-reads": "11963",
        "x-ms-response-type": "standard",
        "x-ms-routing-request-id": "JAPANEAST:20221010T033750Z:ff017e97-74af-4e13-8afc-8f044a80db69",
        "x-request-time": "0.094"
=======
        "x-aml-cluster": "vienna-test-westus2-02",
        "X-Content-Type-Options": "nosniff",
        "x-ms-correlation-request-id": "811043c9-31ad-4fe1-92df-7b87d279e20e",
        "x-ms-ratelimit-remaining-subscription-reads": "11971",
        "x-ms-response-type": "standard",
        "x-ms-routing-request-id": "JAPANEAST:20221024T135149Z:811043c9-31ad-4fe1-92df-7b87d279e20e",
        "x-request-time": "0.106"
>>>>>>> dce54150
      },
      "ResponseBody": {
        "id": "/subscriptions/00000000-0000-0000-0000-000000000/resourceGroups/00000/providers/Microsoft.MachineLearningServices/workspaces/00000/datastores/workspaceblobstore",
        "name": "workspaceblobstore",
        "type": "Microsoft.MachineLearningServices/workspaces/datastores",
        "properties": {
          "description": null,
          "tags": null,
          "properties": null,
          "isDefault": true,
          "credentials": {
            "credentialsType": "AccountKey"
          },
          "datastoreType": "AzureBlob",
          "accountName": "sagvgsoim6nmhbq",
          "containerName": "azureml-blobstore-e61cd5e2-512f-475e-9842-5e2a973993b8",
          "endpoint": "core.windows.net",
          "protocol": "https",
          "serviceDataAccessAuthIdentity": "WorkspaceSystemAssignedIdentity"
        },
        "systemData": {
          "createdAt": "2022-09-22T09:02:03.2629568\u002B00:00",
          "createdBy": "779301c0-18b2-4cdc-801b-a0a3368fee0a",
          "createdByType": "Application",
          "lastModifiedAt": "2022-09-22T09:02:04.166989\u002B00:00",
          "lastModifiedBy": "779301c0-18b2-4cdc-801b-a0a3368fee0a",
          "lastModifiedByType": "Application"
        }
      }
    },
    {
      "RequestUri": "https://management.azure.com/subscriptions/00000000-0000-0000-0000-000000000/resourceGroups/00000/providers/Microsoft.MachineLearningServices/workspaces/00000/datastores/workspaceblobstore/listSecrets?api-version=2022-05-01",
      "RequestMethod": "POST",
      "RequestHeaders": {
        "Accept": "application/json",
        "Accept-Encoding": "gzip, deflate",
        "Connection": "keep-alive",
        "Content-Length": "0",
<<<<<<< HEAD
        "User-Agent": "azure-ai-ml/0.2.0 azsdk-python-mgmt-machinelearningservices/0.1.0 Python/3.9.6 (Windows-10-10.0.22621-SP0)"
=======
        "User-Agent": "azure-ai-ml/1.1.0 azsdk-python-mgmt-machinelearningservices/0.1.0 Python/3.9.10 (Windows-10-10.0.22621-SP0)"
>>>>>>> dce54150
      },
      "RequestBody": null,
      "StatusCode": 200,
      "ResponseHeaders": {
        "Cache-Control": "no-cache",
        "Content-Encoding": "gzip",
        "Content-Type": "application/json; charset=utf-8",
<<<<<<< HEAD
        "Date": "Mon, 10 Oct 2022 03:37:51 GMT",
        "Expires": "-1",
        "Pragma": "no-cache",
        "Request-Context": "appId=cid-v1:512cc15a-13b5-415b-bfd0-dce7accb6bb1",
        "Server-Timing": "traceparent;desc=\u002200-3b2a1ac945170812534b53914668d6dc-7a142f0807f5c26a-01\u0022",
        "Strict-Transport-Security": "max-age=31536000; includeSubDomains",
        "Transfer-Encoding": "chunked",
        "Vary": "Accept-Encoding",
        "x-aml-cluster": "vienna-test-westus2-01",
        "X-Content-Type-Options": "nosniff",
        "x-ms-correlation-request-id": "1ad6f51d-e333-405c-a780-d949b97512f8",
        "x-ms-ratelimit-remaining-subscription-writes": "1185",
        "x-ms-response-type": "standard",
        "x-ms-routing-request-id": "JAPANEAST:20221010T033751Z:1ad6f51d-e333-405c-a780-d949b97512f8",
        "x-request-time": "0.107"
=======
        "Date": "Mon, 24 Oct 2022 13:51:49 GMT",
        "Expires": "-1",
        "Pragma": "no-cache",
        "Request-Context": "appId=cid-v1:512cc15a-13b5-415b-bfd0-dce7accb6bb1",
        "Server-Timing": "traceparent;desc=\u002200-194b46ffbe4a9216a770590ac34f1409-72dc2667b0462387-00\u0022",
        "Strict-Transport-Security": "max-age=31536000; includeSubDomains",
        "Transfer-Encoding": "chunked",
        "Vary": "Accept-Encoding",
        "x-aml-cluster": "vienna-test-westus2-02",
        "X-Content-Type-Options": "nosniff",
        "x-ms-correlation-request-id": "4375db04-c768-4b91-83f7-add3ff3da5b6",
        "x-ms-ratelimit-remaining-subscription-writes": "1185",
        "x-ms-response-type": "standard",
        "x-ms-routing-request-id": "JAPANEAST:20221024T135150Z:4375db04-c768-4b91-83f7-add3ff3da5b6",
        "x-request-time": "0.289"
>>>>>>> dce54150
      },
      "ResponseBody": {
        "secretsType": "AccountKey",
        "key": "dGhpcyBpcyBmYWtlIGtleQ=="
      }
    },
    {
<<<<<<< HEAD
      "RequestUri": "https://sagvgsoim6nmhbq.blob.core.windows.net/azureml-blobstore-e61cd5e2-512f-475e-9842-5e2a973993b8/LocalUpload/00000000000000000000000000000000/hemera-component/component.yaml",
=======
      "RequestUri": "https://sagvgsoim6nmhbq.blob.core.windows.net/azureml-blobstore-e61cd5e2-512f-475e-9842-5e2a973993b8/LocalUpload/000000000000000000000000000000000000/hemera-component/component.yaml",
>>>>>>> dce54150
      "RequestMethod": "HEAD",
      "RequestHeaders": {
        "Accept": "application/xml",
        "Accept-Encoding": "gzip, deflate",
        "Connection": "keep-alive",
<<<<<<< HEAD
        "User-Agent": "azsdk-python-storage-blob/12.14.0b2 Python/3.9.6 (Windows-10-10.0.22621-SP0)",
        "x-ms-date": "Mon, 10 Oct 2022 03:37:51 GMT",
=======
        "User-Agent": "azsdk-python-storage-blob/12.14.0 Python/3.9.10 (Windows-10-10.0.22621-SP0)",
        "x-ms-date": "Mon, 24 Oct 2022 13:51:50 GMT",
>>>>>>> dce54150
        "x-ms-version": "2021-08-06"
      },
      "RequestBody": null,
      "StatusCode": 200,
      "ResponseHeaders": {
        "Accept-Ranges": "bytes",
<<<<<<< HEAD
        "Content-Length": "1905",
        "Content-MD5": "AcQHpefZr524XtHJQHzR7Q==",
        "Content-Type": "application/octet-stream",
        "Date": "Mon, 10 Oct 2022 03:37:50 GMT",
        "ETag": "\u00220x8DAAA6F020D13E0\u0022",
        "Last-Modified": "Mon, 10 Oct 2022 03:24:57 GMT",
=======
        "Content-Length": "1844",
        "Content-MD5": "Qdx8hYKW6YPpRwzKRyORyQ==",
        "Content-Type": "application/octet-stream",
        "Date": "Mon, 24 Oct 2022 13:51:50 GMT",
        "ETag": "\u00220x8DAB5ADDCA2DBB6\u0022",
        "Last-Modified": "Mon, 24 Oct 2022 10:52:36 GMT",
>>>>>>> dce54150
        "Server": [
          "Windows-Azure-Blob/1.0",
          "Microsoft-HTTPAPI/2.0"
        ],
        "Vary": "Origin",
        "x-ms-access-tier": "Hot",
        "x-ms-access-tier-inferred": "true",
        "x-ms-blob-type": "BlockBlob",
<<<<<<< HEAD
        "x-ms-creation-time": "Mon, 10 Oct 2022 03:24:57 GMT",
        "x-ms-lease-state": "available",
        "x-ms-lease-status": "unlocked",
        "x-ms-meta-name": "efc28047-774b-4de0-8703-4c096cd4319e",
=======
        "x-ms-creation-time": "Mon, 24 Oct 2022 10:52:35 GMT",
        "x-ms-lease-state": "available",
        "x-ms-lease-status": "unlocked",
        "x-ms-meta-name": "1f43a999-6005-a167-6bde-90cc09ac7298",
>>>>>>> dce54150
        "x-ms-meta-upload_status": "completed",
        "x-ms-meta-version": "1",
        "x-ms-server-encrypted": "true",
        "x-ms-version": "2021-08-06"
      },
      "ResponseBody": null
    },
    {
<<<<<<< HEAD
      "RequestUri": "https://sagvgsoim6nmhbq.blob.core.windows.net/azureml-blobstore-e61cd5e2-512f-475e-9842-5e2a973993b8/az-ml-artifacts/00000000000000000000000000000000/hemera-component/component.yaml",
=======
      "RequestUri": "https://sagvgsoim6nmhbq.blob.core.windows.net/azureml-blobstore-e61cd5e2-512f-475e-9842-5e2a973993b8/az-ml-artifacts/000000000000000000000000000000000000/hemera-component/component.yaml",
>>>>>>> dce54150
      "RequestMethod": "HEAD",
      "RequestHeaders": {
        "Accept": "application/xml",
        "Accept-Encoding": "gzip, deflate",
        "Connection": "keep-alive",
<<<<<<< HEAD
        "User-Agent": "azsdk-python-storage-blob/12.14.0b2 Python/3.9.6 (Windows-10-10.0.22621-SP0)",
        "x-ms-date": "Mon, 10 Oct 2022 03:37:51 GMT",
=======
        "User-Agent": "azsdk-python-storage-blob/12.14.0 Python/3.9.10 (Windows-10-10.0.22621-SP0)",
        "x-ms-date": "Mon, 24 Oct 2022 13:51:50 GMT",
>>>>>>> dce54150
        "x-ms-version": "2021-08-06"
      },
      "RequestBody": null,
      "StatusCode": 404,
      "ResponseHeaders": {
<<<<<<< HEAD
        "Date": "Mon, 10 Oct 2022 03:37:50 GMT",
=======
        "Date": "Mon, 24 Oct 2022 13:51:50 GMT",
>>>>>>> dce54150
        "Server": [
          "Windows-Azure-Blob/1.0",
          "Microsoft-HTTPAPI/2.0"
        ],
        "Transfer-Encoding": "chunked",
        "Vary": "Origin",
        "x-ms-error-code": "BlobNotFound",
        "x-ms-version": "2021-08-06"
      },
      "ResponseBody": null
    },
    {
<<<<<<< HEAD
      "RequestUri": "https://management.azure.com/subscriptions/00000000-0000-0000-0000-000000000/resourceGroups/00000/providers/Microsoft.MachineLearningServices/workspaces/00000/codes/efc28047-774b-4de0-8703-4c096cd4319e/versions/1?api-version=2022-05-01",
=======
      "RequestUri": "https://management.azure.com/subscriptions/00000000-0000-0000-0000-000000000/resourceGroups/00000/providers/Microsoft.MachineLearningServices/workspaces/00000/codes/1f43a999-6005-a167-6bde-90cc09ac7298/versions/1?api-version=2022-05-01",
>>>>>>> dce54150
      "RequestMethod": "PUT",
      "RequestHeaders": {
        "Accept": "application/json",
        "Accept-Encoding": "gzip, deflate",
        "Connection": "keep-alive",
        "Content-Length": "309",
        "Content-Type": "application/json",
<<<<<<< HEAD
        "User-Agent": "azure-ai-ml/0.2.0 azsdk-python-mgmt-machinelearningservices/0.1.0 Python/3.9.6 (Windows-10-10.0.22621-SP0)"
=======
        "User-Agent": "azure-ai-ml/1.1.0 azsdk-python-mgmt-machinelearningservices/0.1.0 Python/3.9.10 (Windows-10-10.0.22621-SP0)"
>>>>>>> dce54150
      },
      "RequestBody": {
        "properties": {
          "properties": {
            "hash_sha256": "0000000000000",
            "hash_version": "0000000000000"
          },
          "isAnonymous": true,
          "isArchived": false,
<<<<<<< HEAD
          "codeUri": "https://sagvgsoim6nmhbq.blob.core.windows.net/azureml-blobstore-e61cd5e2-512f-475e-9842-5e2a973993b8/LocalUpload/00000000000000000000000000000000/hemera-component"
=======
          "codeUri": "https://sagvgsoim6nmhbq.blob.core.windows.net/azureml-blobstore-e61cd5e2-512f-475e-9842-5e2a973993b8/LocalUpload/000000000000000000000000000000000000/hemera-component"
>>>>>>> dce54150
        }
      },
      "StatusCode": 200,
      "ResponseHeaders": {
        "Cache-Control": "no-cache",
        "Content-Encoding": "gzip",
        "Content-Type": "application/json; charset=utf-8",
<<<<<<< HEAD
        "Date": "Mon, 10 Oct 2022 03:37:52 GMT",
        "Expires": "-1",
        "Pragma": "no-cache",
        "Request-Context": "appId=cid-v1:512cc15a-13b5-415b-bfd0-dce7accb6bb1",
        "Server-Timing": "traceparent;desc=\u002200-a0fee97cc672ef961344610a248ddea1-d52a601e499bc1e1-01\u0022",
=======
        "Date": "Mon, 24 Oct 2022 13:51:50 GMT",
        "Expires": "-1",
        "Pragma": "no-cache",
        "Request-Context": "appId=cid-v1:512cc15a-13b5-415b-bfd0-dce7accb6bb1",
        "Server-Timing": "traceparent;desc=\u002200-05c738894c01d4d86ad0571b27257b71-b26fb51c96bd7aa8-00\u0022",
>>>>>>> dce54150
        "Strict-Transport-Security": "max-age=31536000; includeSubDomains",
        "Transfer-Encoding": "chunked",
        "Vary": [
          "Accept-Encoding",
          "Accept-Encoding"
        ],
<<<<<<< HEAD
        "x-aml-cluster": "vienna-test-westus2-01",
        "X-Content-Type-Options": "nosniff",
        "x-ms-correlation-request-id": "8e3e08e4-a796-4433-8aa3-e4d8e002e4a7",
        "x-ms-ratelimit-remaining-subscription-writes": "1171",
        "x-ms-response-type": "standard",
        "x-ms-routing-request-id": "JAPANEAST:20221010T033752Z:8e3e08e4-a796-4433-8aa3-e4d8e002e4a7",
        "x-request-time": "0.178"
      },
      "ResponseBody": {
        "id": "/subscriptions/00000000-0000-0000-0000-000000000/resourceGroups/00000/providers/Microsoft.MachineLearningServices/workspaces/00000/codes/efc28047-774b-4de0-8703-4c096cd4319e/versions/1",
=======
        "x-aml-cluster": "vienna-test-westus2-02",
        "X-Content-Type-Options": "nosniff",
        "x-ms-correlation-request-id": "ed9fc41e-559f-4bc0-a5f5-de82defdbe49",
        "x-ms-ratelimit-remaining-subscription-writes": "1171",
        "x-ms-response-type": "standard",
        "x-ms-routing-request-id": "JAPANEAST:20221024T135151Z:ed9fc41e-559f-4bc0-a5f5-de82defdbe49",
        "x-request-time": "0.240"
      },
      "ResponseBody": {
        "id": "/subscriptions/00000000-0000-0000-0000-000000000/resourceGroups/00000/providers/Microsoft.MachineLearningServices/workspaces/00000/codes/1f43a999-6005-a167-6bde-90cc09ac7298/versions/1",
>>>>>>> dce54150
        "name": "1",
        "type": "Microsoft.MachineLearningServices/workspaces/codes/versions",
        "properties": {
          "description": null,
          "tags": {},
          "properties": {
            "hash_sha256": "0000000000000",
            "hash_version": "0000000000000"
          },
          "isArchived": false,
          "isAnonymous": false,
<<<<<<< HEAD
          "codeUri": "https://sagvgsoim6nmhbq.blob.core.windows.net/azureml-blobstore-e61cd5e2-512f-475e-9842-5e2a973993b8/LocalUpload/00000000000000000000000000000000/hemera-component"
        },
        "systemData": {
          "createdAt": "2022-10-10T03:24:58.5267334\u002B00:00",
          "createdBy": "Xingzhi Zhang",
          "createdByType": "User",
          "lastModifiedAt": "2022-10-10T03:37:52.1544761\u002B00:00",
=======
          "codeUri": "https://sagvgsoim6nmhbq.blob.core.windows.net/azureml-blobstore-e61cd5e2-512f-475e-9842-5e2a973993b8/LocalUpload/000000000000000000000000000000000000/hemera-component"
        },
        "systemData": {
          "createdAt": "2022-10-24T10:52:36.7657962\u002B00:00",
          "createdBy": "Xingzhi Zhang",
          "createdByType": "User",
          "lastModifiedAt": "2022-10-24T13:51:51.0287357\u002B00:00",
>>>>>>> dce54150
          "lastModifiedBy": "Xingzhi Zhang",
          "lastModifiedByType": "User"
        }
      }
    },
    {
<<<<<<< HEAD
      "RequestUri": "https://management.azure.com/subscriptions/00000000-0000-0000-0000-000000000/resourceGroups/00000/providers/Microsoft.MachineLearningServices/workspaces/00000/components/test_484451349333/versions/0.0.2?api-version=2022-05-01",
=======
      "RequestUri": "https://management.azure.com/subscriptions/00000000-0000-0000-0000-000000000/resourceGroups/00000/providers/Microsoft.MachineLearningServices/workspaces/00000/components/test_339912160608/versions/0.0.2?api-version=2022-05-01",
>>>>>>> dce54150
      "RequestMethod": "PUT",
      "RequestHeaders": {
        "Accept": "application/json",
        "Accept-Encoding": "gzip, deflate",
        "Connection": "keep-alive",
        "Content-Length": "2227",
        "Content-Type": "application/json",
<<<<<<< HEAD
        "User-Agent": "azure-ai-ml/0.2.0 azsdk-python-mgmt-machinelearningservices/0.1.0 Python/3.9.6 (Windows-10-10.0.22621-SP0)"
=======
        "User-Agent": "azure-ai-ml/1.1.0 azsdk-python-mgmt-machinelearningservices/0.1.0 Python/3.9.10 (Windows-10-10.0.22621-SP0)"
>>>>>>> dce54150
      },
      "RequestBody": {
        "properties": {
          "description": "Ads LR DNN Raw Keys Dummy sample.",
          "properties": {},
          "tags": {
            "category": "Component Tutorial",
            "contact": "amldesigner@microsoft.com"
          },
          "isAnonymous": false,
          "isArchived": false,
          "componentSpec": {
<<<<<<< HEAD
            "name": "test_484451349333",
=======
            "name": "test_339912160608",
>>>>>>> dce54150
            "description": "Ads LR DNN Raw Keys Dummy sample.",
            "tags": {
              "category": "Component Tutorial",
              "contact": "amldesigner@microsoft.com"
            },
            "version": "0.0.2",
            "$schema": "https://componentsdk.azureedge.net/jsonschema/HemeraComponent.json",
            "display_name": "Ads LR DNN Raw Keys",
            "inputs": {
              "TrainingDataDir": {
                "type": "path",
                "optional": true,
                "is_resource": true
              },
              "ValidationDataDir": {
                "type": "path",
                "optional": true,
                "is_resource": true
              },
              "InitialModelDir": {
                "type": "path",
                "optional": true,
                "is_resource": true
              },
              "YarnCluster": {
                "type": "string",
                "default": "mtprime-bn2-0"
              },
              "JobQueue": {
                "type": "string",
                "default": "default"
              },
              "WorkerCount": {
                "type": "string",
                "default": "2.0"
              },
              "Cpu": {
                "type": "string",
                "default": "2.0"
              },
              "Memory": {
                "type": "string",
                "default": "10g"
              },
              "HdfsRootDir": {
                "type": "string",
                "default": "/projects/default/"
              },
              "CosmosRootDir": {
                "type": "string",
                "default": "https://cosmos09.osdinfra.net/cosmos/dummy/local/root/"
              }
            },
            "outputs": {
              "output1": {
                "type": "AnyFile"
              },
              "output2": {
                "type": "AnyFile"
              }
            },
            "type": "HemeraComponent",
<<<<<<< HEAD
            "code": "azureml:/subscriptions/00000000-0000-0000-0000-000000000/resourceGroups/00000/providers/Microsoft.MachineLearningServices/workspaces/00000/codes/efc28047-774b-4de0-8703-4c096cd4319e/versions/1",
=======
            "code": "azureml:/subscriptions/00000000-0000-0000-0000-000000000/resourceGroups/00000/providers/Microsoft.MachineLearningServices/workspaces/00000/codes/1f43a999-6005-a167-6bde-90cc09ac7298/versions/1",
>>>>>>> dce54150
            "command": "run.bat [-_TrainingDataDir {inputs.TrainingDataDir}] [-_ValidationDataDir {inputs.ValidationDataDir}] [-_InitialModelDir {inputs.InitialModelDir}] -_CosmosRootDir {inputs.CosmosRootDir} -_PsCount 0 %CLUSTER%={inputs.YarnCluster} -JobQueue {inputs.JobQueue} -_WorkerCount {inputs.WorkerCount} -_Cpu {inputs.Cpu} -_Memory {inputs.Memory} -_HdfsRootDir {inputs.HdfsRootDir} -_ExposedPort \u00223200-3210,3300-3321\u0022 -_NodeLostBlocker -_UsePhysicalIP -_SyncWorker -_EntranceFileName run.py -_StartupArguments \u0022\u0022 -_PythonZipPath \u0022https://dummy/foo/bar.zip\u0022 -_ModelOutputDir {outputs.output1} -_ValidationOutputDir {outputs.output2}",
            "hemera": {
              "ref_id": "1bd1525c-082e-4652-a9b2-9c60783ec551"
            }
          }
        }
      },
      "StatusCode": 201,
      "ResponseHeaders": {
        "Cache-Control": "no-cache",
<<<<<<< HEAD
        "Content-Length": "3663",
        "Content-Type": "application/json; charset=utf-8",
        "Date": "Mon, 10 Oct 2022 03:37:54 GMT",
        "Expires": "-1",
        "Location": "https://management.azure.com/subscriptions/00000000-0000-0000-0000-000000000/resourceGroups/00000/providers/Microsoft.MachineLearningServices/workspaces/00000/components/test_484451349333/versions/0.0.2?api-version=2022-05-01",
        "Pragma": "no-cache",
        "Request-Context": "appId=cid-v1:512cc15a-13b5-415b-bfd0-dce7accb6bb1",
        "Server-Timing": "traceparent;desc=\u002200-e7b60bc5c270523c2f5e503f0467761d-14b3180fefcc721d-01\u0022",
        "Strict-Transport-Security": "max-age=31536000; includeSubDomains",
        "x-aml-cluster": "vienna-test-westus2-01",
        "X-Content-Type-Options": "nosniff",
        "x-ms-correlation-request-id": "bdf49ef8-8d25-48e8-9d4a-a5ddc57a97c6",
        "x-ms-ratelimit-remaining-subscription-writes": "1170",
        "x-ms-response-type": "standard",
        "x-ms-routing-request-id": "JAPANEAST:20221010T033754Z:bdf49ef8-8d25-48e8-9d4a-a5ddc57a97c6",
        "x-request-time": "1.650"
      },
      "ResponseBody": {
        "id": "/subscriptions/00000000-0000-0000-0000-000000000/resourceGroups/00000/providers/Microsoft.MachineLearningServices/workspaces/00000/components/test_484451349333/versions/0.0.2",
=======
        "Content-Length": "3662",
        "Content-Type": "application/json; charset=utf-8",
        "Date": "Mon, 24 Oct 2022 13:51:52 GMT",
        "Expires": "-1",
        "Location": "https://management.azure.com/subscriptions/00000000-0000-0000-0000-000000000/resourceGroups/00000/providers/Microsoft.MachineLearningServices/workspaces/00000/components/test_339912160608/versions/0.0.2?api-version=2022-05-01",
        "Pragma": "no-cache",
        "Request-Context": "appId=cid-v1:512cc15a-13b5-415b-bfd0-dce7accb6bb1",
        "Server-Timing": "traceparent;desc=\u002200-de472767ffbf3a9a3083eaec9a6f5479-c51913972735c1f3-00\u0022",
        "Strict-Transport-Security": "max-age=31536000; includeSubDomains",
        "x-aml-cluster": "vienna-test-westus2-02",
        "X-Content-Type-Options": "nosniff",
        "x-ms-correlation-request-id": "5f824588-bac0-4a12-b94c-02935ba80e59",
        "x-ms-ratelimit-remaining-subscription-writes": "1170",
        "x-ms-response-type": "standard",
        "x-ms-routing-request-id": "JAPANEAST:20221024T135153Z:5f824588-bac0-4a12-b94c-02935ba80e59",
        "x-request-time": "1.697"
      },
      "ResponseBody": {
        "id": "/subscriptions/00000000-0000-0000-0000-000000000/resourceGroups/00000/providers/Microsoft.MachineLearningServices/workspaces/00000/components/test_339912160608/versions/0.0.2",
>>>>>>> dce54150
        "name": "0.0.2",
        "type": "Microsoft.MachineLearningServices/workspaces/components/versions",
        "properties": {
          "description": null,
          "tags": {
            "category": "Component Tutorial",
            "contact": "amldesigner@microsoft.com"
          },
          "properties": {},
          "isArchived": false,
          "isAnonymous": false,
          "componentSpec": {
            "$schema": "https://componentsdk.azureedge.net/jsonschema/HemeraComponent.json",
<<<<<<< HEAD
            "name": "test_484451349333",
=======
            "name": "test_339912160608",
>>>>>>> dce54150
            "version": "0.0.2",
            "display_name": "Ads LR DNN Raw Keys",
            "is_deterministic": "True",
            "type": "HemeraComponent",
            "description": "Ads LR DNN Raw Keys Dummy sample.",
            "tags": {
              "category": "Component Tutorial",
              "contact": "amldesigner@microsoft.com"
            },
            "inputs": {
              "TrainingDataDir": {
                "type": "path",
                "optional": "True",
                "is_resource": "True"
              },
              "ValidationDataDir": {
                "type": "path",
                "optional": "True",
                "is_resource": "True"
              },
              "InitialModelDir": {
                "type": "path",
                "optional": "True",
                "is_resource": "True"
              },
              "YarnCluster": {
                "type": "String",
                "optional": "False",
                "default": "mtprime-bn2-0"
              },
              "JobQueue": {
                "type": "String",
                "optional": "False",
                "default": "default"
              },
              "WorkerCount": {
                "type": "String",
                "optional": "False",
                "default": "2.0"
              },
              "Cpu": {
                "type": "String",
                "optional": "False",
                "default": "2.0"
              },
              "Memory": {
                "type": "String",
                "optional": "False",
                "default": "10g"
              },
              "HdfsRootDir": {
                "type": "String",
                "optional": "False",
                "default": "/projects/default/"
              },
              "CosmosRootDir": {
                "type": "String",
                "optional": "False",
                "default": "https://cosmos09.osdinfra.net/cosmos/dummy/local/root/"
              }
            },
            "outputs": {
              "output1": {
                "type": "AnyFile"
              },
              "output2": {
                "type": "AnyFile"
              }
            },
            "command": "run.bat [-_TrainingDataDir {inputs.TrainingDataDir}] [-_ValidationDataDir {inputs.ValidationDataDir}] [-_InitialModelDir {inputs.InitialModelDir}] -_CosmosRootDir {inputs.CosmosRootDir} -_PsCount 0 %CLUSTER%={inputs.YarnCluster} -JobQueue {inputs.JobQueue} -_WorkerCount {inputs.WorkerCount} -_Cpu {inputs.Cpu} -_Memory {inputs.Memory} -_HdfsRootDir {inputs.HdfsRootDir} -_ExposedPort \u00223200-3210,3300-3321\u0022 -_NodeLostBlocker -_UsePhysicalIP -_SyncWorker -_EntranceFileName run.py -_StartupArguments \u0022\u0022 -_PythonZipPath \u0022https://dummy/foo/bar.zip\u0022 -_ModelOutputDir {outputs.output1} -_ValidationOutputDir {outputs.output2}",
            "hemera": {
              "ref_id": "1bd1525c-082e-4652-a9b2-9c60783ec551"
            },
<<<<<<< HEAD
            "code": "azureml:/subscriptions/00000000-0000-0000-0000-000000000/resourceGroups/00000/providers/Microsoft.MachineLearningServices/workspaces/00000/codes/efc28047-774b-4de0-8703-4c096cd4319e/versions/1"
          }
        },
        "systemData": {
          "createdAt": "2022-10-10T03:37:53.2369259\u002B00:00",
          "createdBy": "Xingzhi Zhang",
          "createdByType": "User",
          "lastModifiedAt": "2022-10-10T03:37:53.8858086\u002B00:00",
=======
            "code": "azureml:/subscriptions/00000000-0000-0000-0000-000000000/resourceGroups/00000/providers/Microsoft.MachineLearningServices/workspaces/00000/codes/1f43a999-6005-a167-6bde-90cc09ac7298/versions/1"
          }
        },
        "systemData": {
          "createdAt": "2022-10-24T13:51:52.210531\u002B00:00",
          "createdBy": "Xingzhi Zhang",
          "createdByType": "User",
          "lastModifiedAt": "2022-10-24T13:51:52.8530168\u002B00:00",
>>>>>>> dce54150
          "lastModifiedBy": "Xingzhi Zhang",
          "lastModifiedByType": "User"
        }
      }
    },
    {
<<<<<<< HEAD
      "RequestUri": "https://management.azure.com/subscriptions/00000000-0000-0000-0000-000000000/resourceGroups/00000/providers/Microsoft.MachineLearningServices/workspaces/00000/components/test_484451349333/versions/0.0.2?api-version=2022-05-01",
=======
      "RequestUri": "https://management.azure.com/subscriptions/00000000-0000-0000-0000-000000000/resourceGroups/00000/providers/Microsoft.MachineLearningServices/workspaces/00000/components/test_339912160608/versions/0.0.2?api-version=2022-05-01",
>>>>>>> dce54150
      "RequestMethod": "GET",
      "RequestHeaders": {
        "Accept": "application/json",
        "Accept-Encoding": "gzip, deflate",
        "Connection": "keep-alive",
<<<<<<< HEAD
        "User-Agent": "azure-ai-ml/0.2.0 azsdk-python-mgmt-machinelearningservices/0.1.0 Python/3.9.6 (Windows-10-10.0.22621-SP0)"
=======
        "User-Agent": "azure-ai-ml/1.1.0 azsdk-python-mgmt-machinelearningservices/0.1.0 Python/3.9.10 (Windows-10-10.0.22621-SP0)"
>>>>>>> dce54150
      },
      "RequestBody": null,
      "StatusCode": 200,
      "ResponseHeaders": {
        "Cache-Control": "no-cache",
        "Content-Encoding": "gzip",
        "Content-Type": "application/json; charset=utf-8",
<<<<<<< HEAD
        "Date": "Mon, 10 Oct 2022 03:37:54 GMT",
        "Expires": "-1",
        "Pragma": "no-cache",
        "Request-Context": "appId=cid-v1:512cc15a-13b5-415b-bfd0-dce7accb6bb1",
        "Server-Timing": "traceparent;desc=\u002200-70b2329a17f21843cfcdfe37443b942c-50ed7c0b681250dc-01\u0022",
=======
        "Date": "Mon, 24 Oct 2022 13:51:53 GMT",
        "Expires": "-1",
        "Pragma": "no-cache",
        "Request-Context": "appId=cid-v1:512cc15a-13b5-415b-bfd0-dce7accb6bb1",
        "Server-Timing": "traceparent;desc=\u002200-b75bc20af36dec80caa0ba19bb8ea395-ac46f1160854230d-00\u0022",
>>>>>>> dce54150
        "Strict-Transport-Security": "max-age=31536000; includeSubDomains",
        "Transfer-Encoding": "chunked",
        "Vary": [
          "Accept-Encoding",
          "Accept-Encoding"
        ],
<<<<<<< HEAD
        "x-aml-cluster": "vienna-test-westus2-01",
        "X-Content-Type-Options": "nosniff",
        "x-ms-correlation-request-id": "6402af45-d389-4d02-8e8c-d55c2520f9df",
        "x-ms-ratelimit-remaining-subscription-reads": "11962",
        "x-ms-response-type": "standard",
        "x-ms-routing-request-id": "JAPANEAST:20221010T033755Z:6402af45-d389-4d02-8e8c-d55c2520f9df",
        "x-request-time": "0.313"
      },
      "ResponseBody": {
        "id": "/subscriptions/00000000-0000-0000-0000-000000000/resourceGroups/00000/providers/Microsoft.MachineLearningServices/workspaces/00000/components/test_484451349333/versions/0.0.2",
=======
        "x-aml-cluster": "vienna-test-westus2-02",
        "X-Content-Type-Options": "nosniff",
        "x-ms-correlation-request-id": "d322a65a-1bc1-4b2b-a4a9-01ebfeceb1d8",
        "x-ms-ratelimit-remaining-subscription-reads": "11970",
        "x-ms-response-type": "standard",
        "x-ms-routing-request-id": "JAPANEAST:20221024T135154Z:d322a65a-1bc1-4b2b-a4a9-01ebfeceb1d8",
        "x-request-time": "0.338"
      },
      "ResponseBody": {
        "id": "/subscriptions/00000000-0000-0000-0000-000000000/resourceGroups/00000/providers/Microsoft.MachineLearningServices/workspaces/00000/components/test_339912160608/versions/0.0.2",
>>>>>>> dce54150
        "name": "0.0.2",
        "type": "Microsoft.MachineLearningServices/workspaces/components/versions",
        "properties": {
          "description": null,
          "tags": {
            "category": "Component Tutorial",
            "contact": "amldesigner@microsoft.com"
          },
          "properties": {},
          "isArchived": false,
          "isAnonymous": false,
          "componentSpec": {
            "$schema": "https://componentsdk.azureedge.net/jsonschema/HemeraComponent.json",
<<<<<<< HEAD
            "name": "test_484451349333",
=======
            "name": "test_339912160608",
>>>>>>> dce54150
            "version": "0.0.2",
            "display_name": "Ads LR DNN Raw Keys",
            "is_deterministic": "True",
            "type": "HemeraComponent",
            "description": "Ads LR DNN Raw Keys Dummy sample.",
            "tags": {
              "category": "Component Tutorial",
              "contact": "amldesigner@microsoft.com"
            },
            "inputs": {
              "TrainingDataDir": {
                "type": "path",
                "optional": "True",
                "is_resource": "True"
              },
              "ValidationDataDir": {
                "type": "path",
                "optional": "True",
                "is_resource": "True"
              },
              "InitialModelDir": {
                "type": "path",
                "optional": "True",
                "is_resource": "True"
              },
              "YarnCluster": {
                "type": "String",
                "optional": "False",
                "default": "mtprime-bn2-0"
              },
              "JobQueue": {
                "type": "String",
                "optional": "False",
                "default": "default"
              },
              "WorkerCount": {
                "type": "String",
                "optional": "False",
                "default": "2.0"
              },
              "Cpu": {
                "type": "String",
                "optional": "False",
                "default": "2.0"
              },
              "Memory": {
                "type": "String",
                "optional": "False",
                "default": "10g"
              },
              "HdfsRootDir": {
                "type": "String",
                "optional": "False",
                "default": "/projects/default/"
              },
              "CosmosRootDir": {
                "type": "String",
                "optional": "False",
                "default": "https://cosmos09.osdinfra.net/cosmos/dummy/local/root/"
              }
            },
            "outputs": {
              "output1": {
                "type": "AnyFile"
              },
              "output2": {
                "type": "AnyFile"
              }
            },
            "command": "run.bat [-_TrainingDataDir {inputs.TrainingDataDir}] [-_ValidationDataDir {inputs.ValidationDataDir}] [-_InitialModelDir {inputs.InitialModelDir}] -_CosmosRootDir {inputs.CosmosRootDir} -_PsCount 0 %CLUSTER%={inputs.YarnCluster} -JobQueue {inputs.JobQueue} -_WorkerCount {inputs.WorkerCount} -_Cpu {inputs.Cpu} -_Memory {inputs.Memory} -_HdfsRootDir {inputs.HdfsRootDir} -_ExposedPort \u00223200-3210,3300-3321\u0022 -_NodeLostBlocker -_UsePhysicalIP -_SyncWorker -_EntranceFileName run.py -_StartupArguments \u0022\u0022 -_PythonZipPath \u0022https://dummy/foo/bar.zip\u0022 -_ModelOutputDir {outputs.output1} -_ValidationOutputDir {outputs.output2}",
            "hemera": {
              "ref_id": "1bd1525c-082e-4652-a9b2-9c60783ec551"
            },
<<<<<<< HEAD
            "code": "azureml:/subscriptions/00000000-0000-0000-0000-000000000/resourceGroups/00000/providers/Microsoft.MachineLearningServices/workspaces/00000/codes/efc28047-774b-4de0-8703-4c096cd4319e/versions/1"
          }
        },
        "systemData": {
          "createdAt": "2022-10-10T03:37:53.2369259\u002B00:00",
          "createdBy": "Xingzhi Zhang",
          "createdByType": "User",
          "lastModifiedAt": "2022-10-10T03:37:53.8858086\u002B00:00",
=======
            "code": "azureml:/subscriptions/00000000-0000-0000-0000-000000000/resourceGroups/00000/providers/Microsoft.MachineLearningServices/workspaces/00000/codes/1f43a999-6005-a167-6bde-90cc09ac7298/versions/1"
          }
        },
        "systemData": {
          "createdAt": "2022-10-24T13:51:52.210531\u002B00:00",
          "createdBy": "Xingzhi Zhang",
          "createdByType": "User",
          "lastModifiedAt": "2022-10-24T13:51:52.8530168\u002B00:00",
>>>>>>> dce54150
          "lastModifiedBy": "Xingzhi Zhang",
          "lastModifiedByType": "User"
        }
      }
    }
  ],
  "Variables": {
<<<<<<< HEAD
    "component_name": "test_484451349333"
=======
    "component_name": "test_339912160608"
>>>>>>> dce54150
  }
}<|MERGE_RESOLUTION|>--- conflicted
+++ resolved
@@ -7,11 +7,7 @@
         "Accept": "application/json",
         "Accept-Encoding": "gzip, deflate",
         "Connection": "keep-alive",
-<<<<<<< HEAD
-        "User-Agent": "azure-ai-ml/0.2.0 azsdk-python-mgmt-machinelearningservices/0.1.0 Python/3.9.6 (Windows-10-10.0.22621-SP0)"
-=======
         "User-Agent": "azure-ai-ml/1.1.0 azsdk-python-mgmt-machinelearningservices/0.1.0 Python/3.9.10 (Windows-10-10.0.22621-SP0)"
->>>>>>> dce54150
       },
       "RequestBody": null,
       "StatusCode": 200,
@@ -19,34 +15,17 @@
         "Cache-Control": "no-cache",
         "Content-Encoding": "gzip",
         "Content-Type": "application/json; charset=utf-8",
-<<<<<<< HEAD
-        "Date": "Mon, 10 Oct 2022 03:37:50 GMT",
-        "Expires": "-1",
-        "Pragma": "no-cache",
-        "Request-Context": "appId=cid-v1:512cc15a-13b5-415b-bfd0-dce7accb6bb1",
-        "Server-Timing": "traceparent;desc=\u002200-47289cd2bdd64394b6c1d00095f68bcf-d6e667bf6e6a0f21-01\u0022",
-=======
         "Date": "Mon, 24 Oct 2022 13:51:49 GMT",
         "Expires": "-1",
         "Pragma": "no-cache",
         "Request-Context": "appId=cid-v1:512cc15a-13b5-415b-bfd0-dce7accb6bb1",
         "Server-Timing": "traceparent;desc=\u002200-458c877625da3db09bdd1a68a4bb5b19-efc8c8767df6c02d-00\u0022",
->>>>>>> dce54150
         "Strict-Transport-Security": "max-age=31536000; includeSubDomains",
         "Transfer-Encoding": "chunked",
         "Vary": [
           "Accept-Encoding",
           "Accept-Encoding"
         ],
-<<<<<<< HEAD
-        "x-aml-cluster": "vienna-test-westus2-01",
-        "X-Content-Type-Options": "nosniff",
-        "x-ms-correlation-request-id": "ff017e97-74af-4e13-8afc-8f044a80db69",
-        "x-ms-ratelimit-remaining-subscription-reads": "11963",
-        "x-ms-response-type": "standard",
-        "x-ms-routing-request-id": "JAPANEAST:20221010T033750Z:ff017e97-74af-4e13-8afc-8f044a80db69",
-        "x-request-time": "0.094"
-=======
         "x-aml-cluster": "vienna-test-westus2-02",
         "X-Content-Type-Options": "nosniff",
         "x-ms-correlation-request-id": "811043c9-31ad-4fe1-92df-7b87d279e20e",
@@ -54,7 +33,6 @@
         "x-ms-response-type": "standard",
         "x-ms-routing-request-id": "JAPANEAST:20221024T135149Z:811043c9-31ad-4fe1-92df-7b87d279e20e",
         "x-request-time": "0.106"
->>>>>>> dce54150
       },
       "ResponseBody": {
         "id": "/subscriptions/00000000-0000-0000-0000-000000000/resourceGroups/00000/providers/Microsoft.MachineLearningServices/workspaces/00000/datastores/workspaceblobstore",
@@ -93,11 +71,7 @@
         "Accept-Encoding": "gzip, deflate",
         "Connection": "keep-alive",
         "Content-Length": "0",
-<<<<<<< HEAD
-        "User-Agent": "azure-ai-ml/0.2.0 azsdk-python-mgmt-machinelearningservices/0.1.0 Python/3.9.6 (Windows-10-10.0.22621-SP0)"
-=======
         "User-Agent": "azure-ai-ml/1.1.0 azsdk-python-mgmt-machinelearningservices/0.1.0 Python/3.9.10 (Windows-10-10.0.22621-SP0)"
->>>>>>> dce54150
       },
       "RequestBody": null,
       "StatusCode": 200,
@@ -105,23 +79,6 @@
         "Cache-Control": "no-cache",
         "Content-Encoding": "gzip",
         "Content-Type": "application/json; charset=utf-8",
-<<<<<<< HEAD
-        "Date": "Mon, 10 Oct 2022 03:37:51 GMT",
-        "Expires": "-1",
-        "Pragma": "no-cache",
-        "Request-Context": "appId=cid-v1:512cc15a-13b5-415b-bfd0-dce7accb6bb1",
-        "Server-Timing": "traceparent;desc=\u002200-3b2a1ac945170812534b53914668d6dc-7a142f0807f5c26a-01\u0022",
-        "Strict-Transport-Security": "max-age=31536000; includeSubDomains",
-        "Transfer-Encoding": "chunked",
-        "Vary": "Accept-Encoding",
-        "x-aml-cluster": "vienna-test-westus2-01",
-        "X-Content-Type-Options": "nosniff",
-        "x-ms-correlation-request-id": "1ad6f51d-e333-405c-a780-d949b97512f8",
-        "x-ms-ratelimit-remaining-subscription-writes": "1185",
-        "x-ms-response-type": "standard",
-        "x-ms-routing-request-id": "JAPANEAST:20221010T033751Z:1ad6f51d-e333-405c-a780-d949b97512f8",
-        "x-request-time": "0.107"
-=======
         "Date": "Mon, 24 Oct 2022 13:51:49 GMT",
         "Expires": "-1",
         "Pragma": "no-cache",
@@ -137,7 +94,6 @@
         "x-ms-response-type": "standard",
         "x-ms-routing-request-id": "JAPANEAST:20221024T135150Z:4375db04-c768-4b91-83f7-add3ff3da5b6",
         "x-request-time": "0.289"
->>>>>>> dce54150
       },
       "ResponseBody": {
         "secretsType": "AccountKey",
@@ -145,44 +101,26 @@
       }
     },
     {
-<<<<<<< HEAD
-      "RequestUri": "https://sagvgsoim6nmhbq.blob.core.windows.net/azureml-blobstore-e61cd5e2-512f-475e-9842-5e2a973993b8/LocalUpload/00000000000000000000000000000000/hemera-component/component.yaml",
-=======
       "RequestUri": "https://sagvgsoim6nmhbq.blob.core.windows.net/azureml-blobstore-e61cd5e2-512f-475e-9842-5e2a973993b8/LocalUpload/000000000000000000000000000000000000/hemera-component/component.yaml",
->>>>>>> dce54150
       "RequestMethod": "HEAD",
       "RequestHeaders": {
         "Accept": "application/xml",
         "Accept-Encoding": "gzip, deflate",
         "Connection": "keep-alive",
-<<<<<<< HEAD
-        "User-Agent": "azsdk-python-storage-blob/12.14.0b2 Python/3.9.6 (Windows-10-10.0.22621-SP0)",
-        "x-ms-date": "Mon, 10 Oct 2022 03:37:51 GMT",
-=======
         "User-Agent": "azsdk-python-storage-blob/12.14.0 Python/3.9.10 (Windows-10-10.0.22621-SP0)",
         "x-ms-date": "Mon, 24 Oct 2022 13:51:50 GMT",
->>>>>>> dce54150
         "x-ms-version": "2021-08-06"
       },
       "RequestBody": null,
       "StatusCode": 200,
       "ResponseHeaders": {
         "Accept-Ranges": "bytes",
-<<<<<<< HEAD
-        "Content-Length": "1905",
-        "Content-MD5": "AcQHpefZr524XtHJQHzR7Q==",
-        "Content-Type": "application/octet-stream",
-        "Date": "Mon, 10 Oct 2022 03:37:50 GMT",
-        "ETag": "\u00220x8DAAA6F020D13E0\u0022",
-        "Last-Modified": "Mon, 10 Oct 2022 03:24:57 GMT",
-=======
         "Content-Length": "1844",
         "Content-MD5": "Qdx8hYKW6YPpRwzKRyORyQ==",
         "Content-Type": "application/octet-stream",
         "Date": "Mon, 24 Oct 2022 13:51:50 GMT",
         "ETag": "\u00220x8DAB5ADDCA2DBB6\u0022",
         "Last-Modified": "Mon, 24 Oct 2022 10:52:36 GMT",
->>>>>>> dce54150
         "Server": [
           "Windows-Azure-Blob/1.0",
           "Microsoft-HTTPAPI/2.0"
@@ -191,17 +129,10 @@
         "x-ms-access-tier": "Hot",
         "x-ms-access-tier-inferred": "true",
         "x-ms-blob-type": "BlockBlob",
-<<<<<<< HEAD
-        "x-ms-creation-time": "Mon, 10 Oct 2022 03:24:57 GMT",
-        "x-ms-lease-state": "available",
-        "x-ms-lease-status": "unlocked",
-        "x-ms-meta-name": "efc28047-774b-4de0-8703-4c096cd4319e",
-=======
         "x-ms-creation-time": "Mon, 24 Oct 2022 10:52:35 GMT",
         "x-ms-lease-state": "available",
         "x-ms-lease-status": "unlocked",
         "x-ms-meta-name": "1f43a999-6005-a167-6bde-90cc09ac7298",
->>>>>>> dce54150
         "x-ms-meta-upload_status": "completed",
         "x-ms-meta-version": "1",
         "x-ms-server-encrypted": "true",
@@ -210,33 +141,20 @@
       "ResponseBody": null
     },
     {
-<<<<<<< HEAD
-      "RequestUri": "https://sagvgsoim6nmhbq.blob.core.windows.net/azureml-blobstore-e61cd5e2-512f-475e-9842-5e2a973993b8/az-ml-artifacts/00000000000000000000000000000000/hemera-component/component.yaml",
-=======
       "RequestUri": "https://sagvgsoim6nmhbq.blob.core.windows.net/azureml-blobstore-e61cd5e2-512f-475e-9842-5e2a973993b8/az-ml-artifacts/000000000000000000000000000000000000/hemera-component/component.yaml",
->>>>>>> dce54150
       "RequestMethod": "HEAD",
       "RequestHeaders": {
         "Accept": "application/xml",
         "Accept-Encoding": "gzip, deflate",
         "Connection": "keep-alive",
-<<<<<<< HEAD
-        "User-Agent": "azsdk-python-storage-blob/12.14.0b2 Python/3.9.6 (Windows-10-10.0.22621-SP0)",
-        "x-ms-date": "Mon, 10 Oct 2022 03:37:51 GMT",
-=======
         "User-Agent": "azsdk-python-storage-blob/12.14.0 Python/3.9.10 (Windows-10-10.0.22621-SP0)",
         "x-ms-date": "Mon, 24 Oct 2022 13:51:50 GMT",
->>>>>>> dce54150
         "x-ms-version": "2021-08-06"
       },
       "RequestBody": null,
       "StatusCode": 404,
       "ResponseHeaders": {
-<<<<<<< HEAD
-        "Date": "Mon, 10 Oct 2022 03:37:50 GMT",
-=======
         "Date": "Mon, 24 Oct 2022 13:51:50 GMT",
->>>>>>> dce54150
         "Server": [
           "Windows-Azure-Blob/1.0",
           "Microsoft-HTTPAPI/2.0"
@@ -249,11 +167,7 @@
       "ResponseBody": null
     },
     {
-<<<<<<< HEAD
-      "RequestUri": "https://management.azure.com/subscriptions/00000000-0000-0000-0000-000000000/resourceGroups/00000/providers/Microsoft.MachineLearningServices/workspaces/00000/codes/efc28047-774b-4de0-8703-4c096cd4319e/versions/1?api-version=2022-05-01",
-=======
       "RequestUri": "https://management.azure.com/subscriptions/00000000-0000-0000-0000-000000000/resourceGroups/00000/providers/Microsoft.MachineLearningServices/workspaces/00000/codes/1f43a999-6005-a167-6bde-90cc09ac7298/versions/1?api-version=2022-05-01",
->>>>>>> dce54150
       "RequestMethod": "PUT",
       "RequestHeaders": {
         "Accept": "application/json",
@@ -261,11 +175,7 @@
         "Connection": "keep-alive",
         "Content-Length": "309",
         "Content-Type": "application/json",
-<<<<<<< HEAD
-        "User-Agent": "azure-ai-ml/0.2.0 azsdk-python-mgmt-machinelearningservices/0.1.0 Python/3.9.6 (Windows-10-10.0.22621-SP0)"
-=======
         "User-Agent": "azure-ai-ml/1.1.0 azsdk-python-mgmt-machinelearningservices/0.1.0 Python/3.9.10 (Windows-10-10.0.22621-SP0)"
->>>>>>> dce54150
       },
       "RequestBody": {
         "properties": {
@@ -275,11 +185,7 @@
           },
           "isAnonymous": true,
           "isArchived": false,
-<<<<<<< HEAD
-          "codeUri": "https://sagvgsoim6nmhbq.blob.core.windows.net/azureml-blobstore-e61cd5e2-512f-475e-9842-5e2a973993b8/LocalUpload/00000000000000000000000000000000/hemera-component"
-=======
           "codeUri": "https://sagvgsoim6nmhbq.blob.core.windows.net/azureml-blobstore-e61cd5e2-512f-475e-9842-5e2a973993b8/LocalUpload/000000000000000000000000000000000000/hemera-component"
->>>>>>> dce54150
         }
       },
       "StatusCode": 200,
@@ -287,37 +193,17 @@
         "Cache-Control": "no-cache",
         "Content-Encoding": "gzip",
         "Content-Type": "application/json; charset=utf-8",
-<<<<<<< HEAD
-        "Date": "Mon, 10 Oct 2022 03:37:52 GMT",
-        "Expires": "-1",
-        "Pragma": "no-cache",
-        "Request-Context": "appId=cid-v1:512cc15a-13b5-415b-bfd0-dce7accb6bb1",
-        "Server-Timing": "traceparent;desc=\u002200-a0fee97cc672ef961344610a248ddea1-d52a601e499bc1e1-01\u0022",
-=======
         "Date": "Mon, 24 Oct 2022 13:51:50 GMT",
         "Expires": "-1",
         "Pragma": "no-cache",
         "Request-Context": "appId=cid-v1:512cc15a-13b5-415b-bfd0-dce7accb6bb1",
         "Server-Timing": "traceparent;desc=\u002200-05c738894c01d4d86ad0571b27257b71-b26fb51c96bd7aa8-00\u0022",
->>>>>>> dce54150
         "Strict-Transport-Security": "max-age=31536000; includeSubDomains",
         "Transfer-Encoding": "chunked",
         "Vary": [
           "Accept-Encoding",
           "Accept-Encoding"
         ],
-<<<<<<< HEAD
-        "x-aml-cluster": "vienna-test-westus2-01",
-        "X-Content-Type-Options": "nosniff",
-        "x-ms-correlation-request-id": "8e3e08e4-a796-4433-8aa3-e4d8e002e4a7",
-        "x-ms-ratelimit-remaining-subscription-writes": "1171",
-        "x-ms-response-type": "standard",
-        "x-ms-routing-request-id": "JAPANEAST:20221010T033752Z:8e3e08e4-a796-4433-8aa3-e4d8e002e4a7",
-        "x-request-time": "0.178"
-      },
-      "ResponseBody": {
-        "id": "/subscriptions/00000000-0000-0000-0000-000000000/resourceGroups/00000/providers/Microsoft.MachineLearningServices/workspaces/00000/codes/efc28047-774b-4de0-8703-4c096cd4319e/versions/1",
-=======
         "x-aml-cluster": "vienna-test-westus2-02",
         "X-Content-Type-Options": "nosniff",
         "x-ms-correlation-request-id": "ed9fc41e-559f-4bc0-a5f5-de82defdbe49",
@@ -328,7 +214,6 @@
       },
       "ResponseBody": {
         "id": "/subscriptions/00000000-0000-0000-0000-000000000/resourceGroups/00000/providers/Microsoft.MachineLearningServices/workspaces/00000/codes/1f43a999-6005-a167-6bde-90cc09ac7298/versions/1",
->>>>>>> dce54150
         "name": "1",
         "type": "Microsoft.MachineLearningServices/workspaces/codes/versions",
         "properties": {
@@ -340,15 +225,6 @@
           },
           "isArchived": false,
           "isAnonymous": false,
-<<<<<<< HEAD
-          "codeUri": "https://sagvgsoim6nmhbq.blob.core.windows.net/azureml-blobstore-e61cd5e2-512f-475e-9842-5e2a973993b8/LocalUpload/00000000000000000000000000000000/hemera-component"
-        },
-        "systemData": {
-          "createdAt": "2022-10-10T03:24:58.5267334\u002B00:00",
-          "createdBy": "Xingzhi Zhang",
-          "createdByType": "User",
-          "lastModifiedAt": "2022-10-10T03:37:52.1544761\u002B00:00",
-=======
           "codeUri": "https://sagvgsoim6nmhbq.blob.core.windows.net/azureml-blobstore-e61cd5e2-512f-475e-9842-5e2a973993b8/LocalUpload/000000000000000000000000000000000000/hemera-component"
         },
         "systemData": {
@@ -356,18 +232,13 @@
           "createdBy": "Xingzhi Zhang",
           "createdByType": "User",
           "lastModifiedAt": "2022-10-24T13:51:51.0287357\u002B00:00",
->>>>>>> dce54150
           "lastModifiedBy": "Xingzhi Zhang",
           "lastModifiedByType": "User"
         }
       }
     },
     {
-<<<<<<< HEAD
-      "RequestUri": "https://management.azure.com/subscriptions/00000000-0000-0000-0000-000000000/resourceGroups/00000/providers/Microsoft.MachineLearningServices/workspaces/00000/components/test_484451349333/versions/0.0.2?api-version=2022-05-01",
-=======
       "RequestUri": "https://management.azure.com/subscriptions/00000000-0000-0000-0000-000000000/resourceGroups/00000/providers/Microsoft.MachineLearningServices/workspaces/00000/components/test_339912160608/versions/0.0.2?api-version=2022-05-01",
->>>>>>> dce54150
       "RequestMethod": "PUT",
       "RequestHeaders": {
         "Accept": "application/json",
@@ -375,11 +246,7 @@
         "Connection": "keep-alive",
         "Content-Length": "2227",
         "Content-Type": "application/json",
-<<<<<<< HEAD
-        "User-Agent": "azure-ai-ml/0.2.0 azsdk-python-mgmt-machinelearningservices/0.1.0 Python/3.9.6 (Windows-10-10.0.22621-SP0)"
-=======
         "User-Agent": "azure-ai-ml/1.1.0 azsdk-python-mgmt-machinelearningservices/0.1.0 Python/3.9.10 (Windows-10-10.0.22621-SP0)"
->>>>>>> dce54150
       },
       "RequestBody": {
         "properties": {
@@ -392,11 +259,7 @@
           "isAnonymous": false,
           "isArchived": false,
           "componentSpec": {
-<<<<<<< HEAD
-            "name": "test_484451349333",
-=======
             "name": "test_339912160608",
->>>>>>> dce54150
             "description": "Ads LR DNN Raw Keys Dummy sample.",
             "tags": {
               "category": "Component Tutorial",
@@ -459,11 +322,7 @@
               }
             },
             "type": "HemeraComponent",
-<<<<<<< HEAD
-            "code": "azureml:/subscriptions/00000000-0000-0000-0000-000000000/resourceGroups/00000/providers/Microsoft.MachineLearningServices/workspaces/00000/codes/efc28047-774b-4de0-8703-4c096cd4319e/versions/1",
-=======
             "code": "azureml:/subscriptions/00000000-0000-0000-0000-000000000/resourceGroups/00000/providers/Microsoft.MachineLearningServices/workspaces/00000/codes/1f43a999-6005-a167-6bde-90cc09ac7298/versions/1",
->>>>>>> dce54150
             "command": "run.bat [-_TrainingDataDir {inputs.TrainingDataDir}] [-_ValidationDataDir {inputs.ValidationDataDir}] [-_InitialModelDir {inputs.InitialModelDir}] -_CosmosRootDir {inputs.CosmosRootDir} -_PsCount 0 %CLUSTER%={inputs.YarnCluster} -JobQueue {inputs.JobQueue} -_WorkerCount {inputs.WorkerCount} -_Cpu {inputs.Cpu} -_Memory {inputs.Memory} -_HdfsRootDir {inputs.HdfsRootDir} -_ExposedPort \u00223200-3210,3300-3321\u0022 -_NodeLostBlocker -_UsePhysicalIP -_SyncWorker -_EntranceFileName run.py -_StartupArguments \u0022\u0022 -_PythonZipPath \u0022https://dummy/foo/bar.zip\u0022 -_ModelOutputDir {outputs.output1} -_ValidationOutputDir {outputs.output2}",
             "hemera": {
               "ref_id": "1bd1525c-082e-4652-a9b2-9c60783ec551"
@@ -474,27 +333,6 @@
       "StatusCode": 201,
       "ResponseHeaders": {
         "Cache-Control": "no-cache",
-<<<<<<< HEAD
-        "Content-Length": "3663",
-        "Content-Type": "application/json; charset=utf-8",
-        "Date": "Mon, 10 Oct 2022 03:37:54 GMT",
-        "Expires": "-1",
-        "Location": "https://management.azure.com/subscriptions/00000000-0000-0000-0000-000000000/resourceGroups/00000/providers/Microsoft.MachineLearningServices/workspaces/00000/components/test_484451349333/versions/0.0.2?api-version=2022-05-01",
-        "Pragma": "no-cache",
-        "Request-Context": "appId=cid-v1:512cc15a-13b5-415b-bfd0-dce7accb6bb1",
-        "Server-Timing": "traceparent;desc=\u002200-e7b60bc5c270523c2f5e503f0467761d-14b3180fefcc721d-01\u0022",
-        "Strict-Transport-Security": "max-age=31536000; includeSubDomains",
-        "x-aml-cluster": "vienna-test-westus2-01",
-        "X-Content-Type-Options": "nosniff",
-        "x-ms-correlation-request-id": "bdf49ef8-8d25-48e8-9d4a-a5ddc57a97c6",
-        "x-ms-ratelimit-remaining-subscription-writes": "1170",
-        "x-ms-response-type": "standard",
-        "x-ms-routing-request-id": "JAPANEAST:20221010T033754Z:bdf49ef8-8d25-48e8-9d4a-a5ddc57a97c6",
-        "x-request-time": "1.650"
-      },
-      "ResponseBody": {
-        "id": "/subscriptions/00000000-0000-0000-0000-000000000/resourceGroups/00000/providers/Microsoft.MachineLearningServices/workspaces/00000/components/test_484451349333/versions/0.0.2",
-=======
         "Content-Length": "3662",
         "Content-Type": "application/json; charset=utf-8",
         "Date": "Mon, 24 Oct 2022 13:51:52 GMT",
@@ -514,7 +352,6 @@
       },
       "ResponseBody": {
         "id": "/subscriptions/00000000-0000-0000-0000-000000000/resourceGroups/00000/providers/Microsoft.MachineLearningServices/workspaces/00000/components/test_339912160608/versions/0.0.2",
->>>>>>> dce54150
         "name": "0.0.2",
         "type": "Microsoft.MachineLearningServices/workspaces/components/versions",
         "properties": {
@@ -528,11 +365,7 @@
           "isAnonymous": false,
           "componentSpec": {
             "$schema": "https://componentsdk.azureedge.net/jsonschema/HemeraComponent.json",
-<<<<<<< HEAD
-            "name": "test_484451349333",
-=======
             "name": "test_339912160608",
->>>>>>> dce54150
             "version": "0.0.2",
             "display_name": "Ads LR DNN Raw Keys",
             "is_deterministic": "True",
@@ -606,16 +439,6 @@
             "hemera": {
               "ref_id": "1bd1525c-082e-4652-a9b2-9c60783ec551"
             },
-<<<<<<< HEAD
-            "code": "azureml:/subscriptions/00000000-0000-0000-0000-000000000/resourceGroups/00000/providers/Microsoft.MachineLearningServices/workspaces/00000/codes/efc28047-774b-4de0-8703-4c096cd4319e/versions/1"
-          }
-        },
-        "systemData": {
-          "createdAt": "2022-10-10T03:37:53.2369259\u002B00:00",
-          "createdBy": "Xingzhi Zhang",
-          "createdByType": "User",
-          "lastModifiedAt": "2022-10-10T03:37:53.8858086\u002B00:00",
-=======
             "code": "azureml:/subscriptions/00000000-0000-0000-0000-000000000/resourceGroups/00000/providers/Microsoft.MachineLearningServices/workspaces/00000/codes/1f43a999-6005-a167-6bde-90cc09ac7298/versions/1"
           }
         },
@@ -624,28 +447,19 @@
           "createdBy": "Xingzhi Zhang",
           "createdByType": "User",
           "lastModifiedAt": "2022-10-24T13:51:52.8530168\u002B00:00",
->>>>>>> dce54150
           "lastModifiedBy": "Xingzhi Zhang",
           "lastModifiedByType": "User"
         }
       }
     },
     {
-<<<<<<< HEAD
-      "RequestUri": "https://management.azure.com/subscriptions/00000000-0000-0000-0000-000000000/resourceGroups/00000/providers/Microsoft.MachineLearningServices/workspaces/00000/components/test_484451349333/versions/0.0.2?api-version=2022-05-01",
-=======
       "RequestUri": "https://management.azure.com/subscriptions/00000000-0000-0000-0000-000000000/resourceGroups/00000/providers/Microsoft.MachineLearningServices/workspaces/00000/components/test_339912160608/versions/0.0.2?api-version=2022-05-01",
->>>>>>> dce54150
       "RequestMethod": "GET",
       "RequestHeaders": {
         "Accept": "application/json",
         "Accept-Encoding": "gzip, deflate",
         "Connection": "keep-alive",
-<<<<<<< HEAD
-        "User-Agent": "azure-ai-ml/0.2.0 azsdk-python-mgmt-machinelearningservices/0.1.0 Python/3.9.6 (Windows-10-10.0.22621-SP0)"
-=======
         "User-Agent": "azure-ai-ml/1.1.0 azsdk-python-mgmt-machinelearningservices/0.1.0 Python/3.9.10 (Windows-10-10.0.22621-SP0)"
->>>>>>> dce54150
       },
       "RequestBody": null,
       "StatusCode": 200,
@@ -653,37 +467,17 @@
         "Cache-Control": "no-cache",
         "Content-Encoding": "gzip",
         "Content-Type": "application/json; charset=utf-8",
-<<<<<<< HEAD
-        "Date": "Mon, 10 Oct 2022 03:37:54 GMT",
-        "Expires": "-1",
-        "Pragma": "no-cache",
-        "Request-Context": "appId=cid-v1:512cc15a-13b5-415b-bfd0-dce7accb6bb1",
-        "Server-Timing": "traceparent;desc=\u002200-70b2329a17f21843cfcdfe37443b942c-50ed7c0b681250dc-01\u0022",
-=======
         "Date": "Mon, 24 Oct 2022 13:51:53 GMT",
         "Expires": "-1",
         "Pragma": "no-cache",
         "Request-Context": "appId=cid-v1:512cc15a-13b5-415b-bfd0-dce7accb6bb1",
         "Server-Timing": "traceparent;desc=\u002200-b75bc20af36dec80caa0ba19bb8ea395-ac46f1160854230d-00\u0022",
->>>>>>> dce54150
         "Strict-Transport-Security": "max-age=31536000; includeSubDomains",
         "Transfer-Encoding": "chunked",
         "Vary": [
           "Accept-Encoding",
           "Accept-Encoding"
         ],
-<<<<<<< HEAD
-        "x-aml-cluster": "vienna-test-westus2-01",
-        "X-Content-Type-Options": "nosniff",
-        "x-ms-correlation-request-id": "6402af45-d389-4d02-8e8c-d55c2520f9df",
-        "x-ms-ratelimit-remaining-subscription-reads": "11962",
-        "x-ms-response-type": "standard",
-        "x-ms-routing-request-id": "JAPANEAST:20221010T033755Z:6402af45-d389-4d02-8e8c-d55c2520f9df",
-        "x-request-time": "0.313"
-      },
-      "ResponseBody": {
-        "id": "/subscriptions/00000000-0000-0000-0000-000000000/resourceGroups/00000/providers/Microsoft.MachineLearningServices/workspaces/00000/components/test_484451349333/versions/0.0.2",
-=======
         "x-aml-cluster": "vienna-test-westus2-02",
         "X-Content-Type-Options": "nosniff",
         "x-ms-correlation-request-id": "d322a65a-1bc1-4b2b-a4a9-01ebfeceb1d8",
@@ -694,7 +488,6 @@
       },
       "ResponseBody": {
         "id": "/subscriptions/00000000-0000-0000-0000-000000000/resourceGroups/00000/providers/Microsoft.MachineLearningServices/workspaces/00000/components/test_339912160608/versions/0.0.2",
->>>>>>> dce54150
         "name": "0.0.2",
         "type": "Microsoft.MachineLearningServices/workspaces/components/versions",
         "properties": {
@@ -708,11 +501,7 @@
           "isAnonymous": false,
           "componentSpec": {
             "$schema": "https://componentsdk.azureedge.net/jsonschema/HemeraComponent.json",
-<<<<<<< HEAD
-            "name": "test_484451349333",
-=======
             "name": "test_339912160608",
->>>>>>> dce54150
             "version": "0.0.2",
             "display_name": "Ads LR DNN Raw Keys",
             "is_deterministic": "True",
@@ -786,16 +575,6 @@
             "hemera": {
               "ref_id": "1bd1525c-082e-4652-a9b2-9c60783ec551"
             },
-<<<<<<< HEAD
-            "code": "azureml:/subscriptions/00000000-0000-0000-0000-000000000/resourceGroups/00000/providers/Microsoft.MachineLearningServices/workspaces/00000/codes/efc28047-774b-4de0-8703-4c096cd4319e/versions/1"
-          }
-        },
-        "systemData": {
-          "createdAt": "2022-10-10T03:37:53.2369259\u002B00:00",
-          "createdBy": "Xingzhi Zhang",
-          "createdByType": "User",
-          "lastModifiedAt": "2022-10-10T03:37:53.8858086\u002B00:00",
-=======
             "code": "azureml:/subscriptions/00000000-0000-0000-0000-000000000/resourceGroups/00000/providers/Microsoft.MachineLearningServices/workspaces/00000/codes/1f43a999-6005-a167-6bde-90cc09ac7298/versions/1"
           }
         },
@@ -804,7 +583,6 @@
           "createdBy": "Xingzhi Zhang",
           "createdByType": "User",
           "lastModifiedAt": "2022-10-24T13:51:52.8530168\u002B00:00",
->>>>>>> dce54150
           "lastModifiedBy": "Xingzhi Zhang",
           "lastModifiedByType": "User"
         }
@@ -812,10 +590,6 @@
     }
   ],
   "Variables": {
-<<<<<<< HEAD
-    "component_name": "test_484451349333"
-=======
     "component_name": "test_339912160608"
->>>>>>> dce54150
   }
 }