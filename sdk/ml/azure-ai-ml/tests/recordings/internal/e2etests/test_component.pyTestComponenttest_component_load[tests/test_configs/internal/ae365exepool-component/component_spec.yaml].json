--- conflicted
+++ resolved
@@ -7,11 +7,7 @@
         "Accept": "application/json",
         "Accept-Encoding": "gzip, deflate",
         "Connection": "keep-alive",
-<<<<<<< HEAD
-        "User-Agent": "azure-ai-ml/0.2.0 azsdk-python-mgmt-machinelearningservices/0.1.0 Python/3.9.6 (Windows-10-10.0.22621-SP0)"
-=======
         "User-Agent": "azure-ai-ml/1.1.0 azsdk-python-mgmt-machinelearningservices/0.1.0 Python/3.9.10 (Windows-10-10.0.22621-SP0)"
->>>>>>> dce54150
       },
       "RequestBody": null,
       "StatusCode": 200,
@@ -19,34 +15,17 @@
         "Cache-Control": "no-cache",
         "Content-Encoding": "gzip",
         "Content-Type": "application/json; charset=utf-8",
-<<<<<<< HEAD
-        "Date": "Mon, 10 Oct 2022 03:38:13 GMT",
-        "Expires": "-1",
-        "Pragma": "no-cache",
-        "Request-Context": "appId=cid-v1:512cc15a-13b5-415b-bfd0-dce7accb6bb1",
-        "Server-Timing": "traceparent;desc=\u002200-741fd5531d0ea824426ca3448317834e-9ff266b61f802be8-01\u0022",
-=======
         "Date": "Mon, 24 Oct 2022 13:52:11 GMT",
         "Expires": "-1",
         "Pragma": "no-cache",
         "Request-Context": "appId=cid-v1:512cc15a-13b5-415b-bfd0-dce7accb6bb1",
         "Server-Timing": "traceparent;desc=\u002200-df180efe1431986f3892831fd92bb1c0-27a4f9e810425c48-00\u0022",
->>>>>>> dce54150
         "Strict-Transport-Security": "max-age=31536000; includeSubDomains",
         "Transfer-Encoding": "chunked",
         "Vary": [
           "Accept-Encoding",
           "Accept-Encoding"
         ],
-<<<<<<< HEAD
-        "x-aml-cluster": "vienna-test-westus2-01",
-        "X-Content-Type-Options": "nosniff",
-        "x-ms-correlation-request-id": "0ac1a59b-2ced-402d-a9ea-387b582df96d",
-        "x-ms-ratelimit-remaining-subscription-reads": "11957",
-        "x-ms-response-type": "standard",
-        "x-ms-routing-request-id": "JAPANEAST:20221010T033814Z:0ac1a59b-2ced-402d-a9ea-387b582df96d",
-        "x-request-time": "0.090"
-=======
         "x-aml-cluster": "vienna-test-westus2-02",
         "X-Content-Type-Options": "nosniff",
         "x-ms-correlation-request-id": "e6973b8c-0346-4ed9-81f0-ad4ef5de1bd0",
@@ -54,7 +33,6 @@
         "x-ms-response-type": "standard",
         "x-ms-routing-request-id": "JAPANEAST:20221024T135212Z:e6973b8c-0346-4ed9-81f0-ad4ef5de1bd0",
         "x-request-time": "0.085"
->>>>>>> dce54150
       },
       "ResponseBody": {
         "id": "/subscriptions/00000000-0000-0000-0000-000000000/resourceGroups/00000/providers/Microsoft.MachineLearningServices/workspaces/00000/datastores/workspaceblobstore",
@@ -93,11 +71,7 @@
         "Accept-Encoding": "gzip, deflate",
         "Connection": "keep-alive",
         "Content-Length": "0",
-<<<<<<< HEAD
-        "User-Agent": "azure-ai-ml/0.2.0 azsdk-python-mgmt-machinelearningservices/0.1.0 Python/3.9.6 (Windows-10-10.0.22621-SP0)"
-=======
         "User-Agent": "azure-ai-ml/1.1.0 azsdk-python-mgmt-machinelearningservices/0.1.0 Python/3.9.10 (Windows-10-10.0.22621-SP0)"
->>>>>>> dce54150
       },
       "RequestBody": null,
       "StatusCode": 200,
@@ -105,23 +79,6 @@
         "Cache-Control": "no-cache",
         "Content-Encoding": "gzip",
         "Content-Type": "application/json; charset=utf-8",
-<<<<<<< HEAD
-        "Date": "Mon, 10 Oct 2022 03:38:14 GMT",
-        "Expires": "-1",
-        "Pragma": "no-cache",
-        "Request-Context": "appId=cid-v1:512cc15a-13b5-415b-bfd0-dce7accb6bb1",
-        "Server-Timing": "traceparent;desc=\u002200-0e80a200e4218d87a2b03c2ad9586c62-e819f662ea0b1477-01\u0022",
-        "Strict-Transport-Security": "max-age=31536000; includeSubDomains",
-        "Transfer-Encoding": "chunked",
-        "Vary": "Accept-Encoding",
-        "x-aml-cluster": "vienna-test-westus2-01",
-        "X-Content-Type-Options": "nosniff",
-        "x-ms-correlation-request-id": "83c36789-ccaf-44dd-8e9b-bce731456d74",
-        "x-ms-ratelimit-remaining-subscription-writes": "1182",
-        "x-ms-response-type": "standard",
-        "x-ms-routing-request-id": "JAPANEAST:20221010T033814Z:83c36789-ccaf-44dd-8e9b-bce731456d74",
-        "x-request-time": "0.117"
-=======
         "Date": "Mon, 24 Oct 2022 13:52:11 GMT",
         "Expires": "-1",
         "Pragma": "no-cache",
@@ -137,7 +94,6 @@
         "x-ms-response-type": "standard",
         "x-ms-routing-request-id": "JAPANEAST:20221024T135212Z:9d5d7a4e-0b05-410f-b6da-1b9ab248525c",
         "x-request-time": "0.090"
->>>>>>> dce54150
       },
       "ResponseBody": {
         "secretsType": "AccountKey",
@@ -145,44 +101,26 @@
       }
     },
     {
-<<<<<<< HEAD
-      "RequestUri": "https://sagvgsoim6nmhbq.blob.core.windows.net/azureml-blobstore-e61cd5e2-512f-475e-9842-5e2a973993b8/LocalUpload/00000000000000000000000000000000/ae365exepool-component/component_spec.yaml",
-=======
       "RequestUri": "https://sagvgsoim6nmhbq.blob.core.windows.net/azureml-blobstore-e61cd5e2-512f-475e-9842-5e2a973993b8/LocalUpload/000000000000000000000000000000000000/ae365exepool-component/component_spec.yaml",
->>>>>>> dce54150
       "RequestMethod": "HEAD",
       "RequestHeaders": {
         "Accept": "application/xml",
         "Accept-Encoding": "gzip, deflate",
         "Connection": "keep-alive",
-<<<<<<< HEAD
-        "User-Agent": "azsdk-python-storage-blob/12.14.0b2 Python/3.9.6 (Windows-10-10.0.22621-SP0)",
-        "x-ms-date": "Mon, 10 Oct 2022 03:38:14 GMT",
-=======
         "User-Agent": "azsdk-python-storage-blob/12.14.0 Python/3.9.10 (Windows-10-10.0.22621-SP0)",
         "x-ms-date": "Mon, 24 Oct 2022 13:52:12 GMT",
->>>>>>> dce54150
         "x-ms-version": "2021-08-06"
       },
       "RequestBody": null,
       "StatusCode": 200,
       "ResponseHeaders": {
         "Accept-Ranges": "bytes",
-<<<<<<< HEAD
-        "Content-Length": "3037",
-        "Content-MD5": "BJNWwWLteiyAJHIsUtiV1g==",
-        "Content-Type": "application/octet-stream",
-        "Date": "Mon, 10 Oct 2022 03:38:14 GMT",
-        "ETag": "\u00220x8DAAA6F10D672F5\u0022",
-        "Last-Modified": "Mon, 10 Oct 2022 03:25:22 GMT",
-=======
         "Content-Length": "2942",
         "Content-MD5": "NGgo7S55l6/n2jlmYPW0OQ==",
         "Content-Type": "application/octet-stream",
         "Date": "Mon, 24 Oct 2022 13:52:12 GMT",
         "ETag": "\u00220x8DAB5ADEAB2A7B8\u0022",
         "Last-Modified": "Mon, 24 Oct 2022 10:52:59 GMT",
->>>>>>> dce54150
         "Server": [
           "Windows-Azure-Blob/1.0",
           "Microsoft-HTTPAPI/2.0"
@@ -191,17 +129,10 @@
         "x-ms-access-tier": "Hot",
         "x-ms-access-tier-inferred": "true",
         "x-ms-blob-type": "BlockBlob",
-<<<<<<< HEAD
-        "x-ms-creation-time": "Mon, 10 Oct 2022 03:25:22 GMT",
-        "x-ms-lease-state": "available",
-        "x-ms-lease-status": "unlocked",
-        "x-ms-meta-name": "c9319d9f-12c0-4f61-8318-7186e19eb493",
-=======
         "x-ms-creation-time": "Mon, 24 Oct 2022 10:52:59 GMT",
         "x-ms-lease-state": "available",
         "x-ms-lease-status": "unlocked",
         "x-ms-meta-name": "d43326e1-8e93-ea60-9fb2-ebae4ed9e000",
->>>>>>> dce54150
         "x-ms-meta-upload_status": "completed",
         "x-ms-meta-version": "1",
         "x-ms-server-encrypted": "true",
@@ -210,33 +141,20 @@
       "ResponseBody": null
     },
     {
-<<<<<<< HEAD
-      "RequestUri": "https://sagvgsoim6nmhbq.blob.core.windows.net/azureml-blobstore-e61cd5e2-512f-475e-9842-5e2a973993b8/az-ml-artifacts/00000000000000000000000000000000/ae365exepool-component/component_spec.yaml",
-=======
       "RequestUri": "https://sagvgsoim6nmhbq.blob.core.windows.net/azureml-blobstore-e61cd5e2-512f-475e-9842-5e2a973993b8/az-ml-artifacts/000000000000000000000000000000000000/ae365exepool-component/component_spec.yaml",
->>>>>>> dce54150
       "RequestMethod": "HEAD",
       "RequestHeaders": {
         "Accept": "application/xml",
         "Accept-Encoding": "gzip, deflate",
         "Connection": "keep-alive",
-<<<<<<< HEAD
-        "User-Agent": "azsdk-python-storage-blob/12.14.0b2 Python/3.9.6 (Windows-10-10.0.22621-SP0)",
-        "x-ms-date": "Mon, 10 Oct 2022 03:38:14 GMT",
-=======
         "User-Agent": "azsdk-python-storage-blob/12.14.0 Python/3.9.10 (Windows-10-10.0.22621-SP0)",
         "x-ms-date": "Mon, 24 Oct 2022 13:52:12 GMT",
->>>>>>> dce54150
         "x-ms-version": "2021-08-06"
       },
       "RequestBody": null,
       "StatusCode": 404,
       "ResponseHeaders": {
-<<<<<<< HEAD
-        "Date": "Mon, 10 Oct 2022 03:38:14 GMT",
-=======
         "Date": "Mon, 24 Oct 2022 13:52:12 GMT",
->>>>>>> dce54150
         "Server": [
           "Windows-Azure-Blob/1.0",
           "Microsoft-HTTPAPI/2.0"
@@ -249,11 +167,7 @@
       "ResponseBody": null
     },
     {
-<<<<<<< HEAD
-      "RequestUri": "https://management.azure.com/subscriptions/00000000-0000-0000-0000-000000000/resourceGroups/00000/providers/Microsoft.MachineLearningServices/workspaces/00000/codes/c9319d9f-12c0-4f61-8318-7186e19eb493/versions/1?api-version=2022-05-01",
-=======
       "RequestUri": "https://management.azure.com/subscriptions/00000000-0000-0000-0000-000000000/resourceGroups/00000/providers/Microsoft.MachineLearningServices/workspaces/00000/codes/d43326e1-8e93-ea60-9fb2-ebae4ed9e000/versions/1?api-version=2022-05-01",
->>>>>>> dce54150
       "RequestMethod": "PUT",
       "RequestHeaders": {
         "Accept": "application/json",
@@ -261,11 +175,7 @@
         "Connection": "keep-alive",
         "Content-Length": "315",
         "Content-Type": "application/json",
-<<<<<<< HEAD
-        "User-Agent": "azure-ai-ml/0.2.0 azsdk-python-mgmt-machinelearningservices/0.1.0 Python/3.9.6 (Windows-10-10.0.22621-SP0)"
-=======
         "User-Agent": "azure-ai-ml/1.1.0 azsdk-python-mgmt-machinelearningservices/0.1.0 Python/3.9.10 (Windows-10-10.0.22621-SP0)"
->>>>>>> dce54150
       },
       "RequestBody": {
         "properties": {
@@ -275,11 +185,7 @@
           },
           "isAnonymous": true,
           "isArchived": false,
-<<<<<<< HEAD
-          "codeUri": "https://sagvgsoim6nmhbq.blob.core.windows.net/azureml-blobstore-e61cd5e2-512f-475e-9842-5e2a973993b8/LocalUpload/00000000000000000000000000000000/ae365exepool-component"
-=======
           "codeUri": "https://sagvgsoim6nmhbq.blob.core.windows.net/azureml-blobstore-e61cd5e2-512f-475e-9842-5e2a973993b8/LocalUpload/000000000000000000000000000000000000/ae365exepool-component"
->>>>>>> dce54150
         }
       },
       "StatusCode": 200,
@@ -287,37 +193,17 @@
         "Cache-Control": "no-cache",
         "Content-Encoding": "gzip",
         "Content-Type": "application/json; charset=utf-8",
-<<<<<<< HEAD
-        "Date": "Mon, 10 Oct 2022 03:38:15 GMT",
-        "Expires": "-1",
-        "Pragma": "no-cache",
-        "Request-Context": "appId=cid-v1:512cc15a-13b5-415b-bfd0-dce7accb6bb1",
-        "Server-Timing": "traceparent;desc=\u002200-31b72b28cf2863c77637a6867232d1ec-80f732e357c19e34-01\u0022",
-=======
         "Date": "Mon, 24 Oct 2022 13:52:23 GMT",
         "Expires": "-1",
         "Pragma": "no-cache",
         "Request-Context": "appId=cid-v1:512cc15a-13b5-415b-bfd0-dce7accb6bb1",
         "Server-Timing": "traceparent;desc=\u002200-6ec2077ff17305022bb7f15fa0f32e5c-7cf520d5b1f70185-01\u0022",
->>>>>>> dce54150
         "Strict-Transport-Security": "max-age=31536000; includeSubDomains",
         "Transfer-Encoding": "chunked",
         "Vary": [
           "Accept-Encoding",
           "Accept-Encoding"
         ],
-<<<<<<< HEAD
-        "x-aml-cluster": "vienna-test-westus2-01",
-        "X-Content-Type-Options": "nosniff",
-        "x-ms-correlation-request-id": "e3a8e111-cdc6-49e2-ac8e-b295b3ee7b91",
-        "x-ms-ratelimit-remaining-subscription-writes": "1165",
-        "x-ms-response-type": "standard",
-        "x-ms-routing-request-id": "JAPANEAST:20221010T033815Z:e3a8e111-cdc6-49e2-ac8e-b295b3ee7b91",
-        "x-request-time": "0.201"
-      },
-      "ResponseBody": {
-        "id": "/subscriptions/00000000-0000-0000-0000-000000000/resourceGroups/00000/providers/Microsoft.MachineLearningServices/workspaces/00000/codes/c9319d9f-12c0-4f61-8318-7186e19eb493/versions/1",
-=======
         "x-aml-cluster": "vienna-test-westus2-02",
         "X-Content-Type-Options": "nosniff",
         "x-ms-correlation-request-id": "977cabef-c7a6-4c3a-9533-662d77667210",
@@ -328,7 +214,6 @@
       },
       "ResponseBody": {
         "id": "/subscriptions/00000000-0000-0000-0000-000000000/resourceGroups/00000/providers/Microsoft.MachineLearningServices/workspaces/00000/codes/d43326e1-8e93-ea60-9fb2-ebae4ed9e000/versions/1",
->>>>>>> dce54150
         "name": "1",
         "type": "Microsoft.MachineLearningServices/workspaces/codes/versions",
         "properties": {
@@ -340,15 +225,6 @@
           },
           "isArchived": false,
           "isAnonymous": false,
-<<<<<<< HEAD
-          "codeUri": "https://sagvgsoim6nmhbq.blob.core.windows.net/azureml-blobstore-e61cd5e2-512f-475e-9842-5e2a973993b8/LocalUpload/00000000000000000000000000000000/ae365exepool-component"
-        },
-        "systemData": {
-          "createdAt": "2022-10-10T03:25:23.2533498\u002B00:00",
-          "createdBy": "Xingzhi Zhang",
-          "createdByType": "User",
-          "lastModifiedAt": "2022-10-10T03:38:15.7118173\u002B00:00",
-=======
           "codeUri": "https://sagvgsoim6nmhbq.blob.core.windows.net/azureml-blobstore-e61cd5e2-512f-475e-9842-5e2a973993b8/LocalUpload/000000000000000000000000000000000000/ae365exepool-component"
         },
         "systemData": {
@@ -356,18 +232,13 @@
           "createdBy": "Xingzhi Zhang",
           "createdByType": "User",
           "lastModifiedAt": "2022-10-24T13:52:24.4715795\u002B00:00",
->>>>>>> dce54150
           "lastModifiedBy": "Xingzhi Zhang",
           "lastModifiedByType": "User"
         }
       }
     },
     {
-<<<<<<< HEAD
-      "RequestUri": "https://management.azure.com/subscriptions/00000000-0000-0000-0000-000000000/resourceGroups/00000/providers/Microsoft.MachineLearningServices/workspaces/00000/components/test_351330425679/versions/0.0.1?api-version=2022-05-01",
-=======
       "RequestUri": "https://management.azure.com/subscriptions/00000000-0000-0000-0000-000000000/resourceGroups/00000/providers/Microsoft.MachineLearningServices/workspaces/00000/components/test_127538660956/versions/0.0.1?api-version=2022-05-01",
->>>>>>> dce54150
       "RequestMethod": "PUT",
       "RequestHeaders": {
         "Accept": "application/json",
@@ -375,11 +246,7 @@
         "Connection": "keep-alive",
         "Content-Length": "3431",
         "Content-Type": "application/json",
-<<<<<<< HEAD
-        "User-Agent": "azure-ai-ml/0.2.0 azsdk-python-mgmt-machinelearningservices/0.1.0 Python/3.9.6 (Windows-10-10.0.22621-SP0)"
-=======
         "User-Agent": "azure-ai-ml/1.1.0 azsdk-python-mgmt-machinelearningservices/0.1.0 Python/3.9.10 (Windows-10-10.0.22621-SP0)"
->>>>>>> dce54150
       },
       "RequestBody": {
         "properties": {
@@ -392,11 +259,7 @@
           "isAnonymous": false,
           "isArchived": false,
           "componentSpec": {
-<<<<<<< HEAD
-            "name": "test_351330425679",
-=======
             "name": "test_127538660956",
->>>>>>> dce54150
             "description": "Use this auto-approved module to download data on EyesOn machine and interact with it for Compliant Annotation purpose.",
             "tags": {
               "category": "Component Tutorial",
@@ -502,11 +365,7 @@
               }
             },
             "type": "AE365ExePoolComponent",
-<<<<<<< HEAD
-            "code": "azureml:/subscriptions/00000000-0000-0000-0000-000000000/resourceGroups/00000/providers/Microsoft.MachineLearningServices/workspaces/00000/codes/c9319d9f-12c0-4f61-8318-7186e19eb493/versions/1",
-=======
             "code": "azureml:/subscriptions/00000000-0000-0000-0000-000000000/resourceGroups/00000/providers/Microsoft.MachineLearningServices/workspaces/00000/codes/d43326e1-8e93-ea60-9fb2-ebae4ed9e000/versions/1",
->>>>>>> dce54150
             "command": "cax.eyesonmodule.exe input={inputs.DataToLookAt} inputGoldHitRta=[{inputs.GoldHitRTAData}] localoutputfolderEnc=[{inputs.localoutputfolderEnc}] localoutputfolderDec=[{inputs.localoutputfolderDec}] timeoutSeconds=[{inputs.TimeoutSeconds}] hitappid=[{inputs.hitappid}] projectname=[{inputs.projectname}] judges=[{inputs.judges}] outputfolderEnc={outputs.outputfolderEnc} outputfolderDec={outputs.outputfolderDec} annotationsMayIncludeCustomerContent=[{inputs.annotationsMayIncludeCustomerContent}] taskGroupId=[{inputs.TaskGroupId}] goldHitRTADataType=[{inputs.GoldHitRTADataType}] outputfolderForOriginalHitData={outputs.OriginalHitData} taskFileTimestamp=[{inputs.taskFileTimestamp}]",
             "ae365exepool": {
               "ref_id": "654ec0ba-bed3-48eb-a594-efd0e9275e0d"
@@ -519,25 +378,6 @@
         "Cache-Control": "no-cache",
         "Content-Length": "5003",
         "Content-Type": "application/json; charset=utf-8",
-<<<<<<< HEAD
-        "Date": "Mon, 10 Oct 2022 03:38:17 GMT",
-        "Expires": "-1",
-        "Location": "https://management.azure.com/subscriptions/00000000-0000-0000-0000-000000000/resourceGroups/00000/providers/Microsoft.MachineLearningServices/workspaces/00000/components/test_351330425679/versions/0.0.1?api-version=2022-05-01",
-        "Pragma": "no-cache",
-        "Request-Context": "appId=cid-v1:512cc15a-13b5-415b-bfd0-dce7accb6bb1",
-        "Server-Timing": "traceparent;desc=\u002200-7b70dca92a060ff0c14a10bbfb12df19-bcc80c2169ccf72f-01\u0022",
-        "Strict-Transport-Security": "max-age=31536000; includeSubDomains",
-        "x-aml-cluster": "vienna-test-westus2-01",
-        "X-Content-Type-Options": "nosniff",
-        "x-ms-correlation-request-id": "ad91f6bb-8124-481c-86e1-d3186d7066d0",
-        "x-ms-ratelimit-remaining-subscription-writes": "1164",
-        "x-ms-response-type": "standard",
-        "x-ms-routing-request-id": "JAPANEAST:20221010T033818Z:ad91f6bb-8124-481c-86e1-d3186d7066d0",
-        "x-request-time": "1.791"
-      },
-      "ResponseBody": {
-        "id": "/subscriptions/00000000-0000-0000-0000-000000000/resourceGroups/00000/providers/Microsoft.MachineLearningServices/workspaces/00000/components/test_351330425679/versions/0.0.1",
-=======
         "Date": "Mon, 24 Oct 2022 13:52:26 GMT",
         "Expires": "-1",
         "Location": "https://management.azure.com/subscriptions/00000000-0000-0000-0000-000000000/resourceGroups/00000/providers/Microsoft.MachineLearningServices/workspaces/00000/components/test_127538660956/versions/0.0.1?api-version=2022-05-01",
@@ -555,7 +395,6 @@
       },
       "ResponseBody": {
         "id": "/subscriptions/00000000-0000-0000-0000-000000000/resourceGroups/00000/providers/Microsoft.MachineLearningServices/workspaces/00000/components/test_127538660956/versions/0.0.1",
->>>>>>> dce54150
         "name": "0.0.1",
         "type": "Microsoft.MachineLearningServices/workspaces/components/versions",
         "properties": {
@@ -569,11 +408,7 @@
           "isAnonymous": false,
           "componentSpec": {
             "$schema": "https://componentsdk.azureedge.net/jsonschema/AE365ExePoolComponent.json",
-<<<<<<< HEAD
-            "name": "test_351330425679",
-=======
             "name": "test_127538660956",
->>>>>>> dce54150
             "version": "0.0.1",
             "display_name": "CAX EyesOn Module [ND] v1.6",
             "is_deterministic": "True",
@@ -682,16 +517,6 @@
             "ae365exepool": {
               "ref_id": "654ec0ba-bed3-48eb-a594-efd0e9275e0d"
             },
-<<<<<<< HEAD
-            "code": "azureml:/subscriptions/00000000-0000-0000-0000-000000000/resourceGroups/00000/providers/Microsoft.MachineLearningServices/workspaces/00000/codes/c9319d9f-12c0-4f61-8318-7186e19eb493/versions/1"
-          }
-        },
-        "systemData": {
-          "createdAt": "2022-10-10T03:38:16.8965258\u002B00:00",
-          "createdBy": "Xingzhi Zhang",
-          "createdByType": "User",
-          "lastModifiedAt": "2022-10-10T03:38:17.5892343\u002B00:00",
-=======
             "code": "azureml:/subscriptions/00000000-0000-0000-0000-000000000/resourceGroups/00000/providers/Microsoft.MachineLearningServices/workspaces/00000/codes/d43326e1-8e93-ea60-9fb2-ebae4ed9e000/versions/1"
           }
         },
@@ -700,28 +525,19 @@
           "createdBy": "Xingzhi Zhang",
           "createdByType": "User",
           "lastModifiedAt": "2022-10-24T13:52:26.3701328\u002B00:00",
->>>>>>> dce54150
           "lastModifiedBy": "Xingzhi Zhang",
           "lastModifiedByType": "User"
         }
       }
     },
     {
-<<<<<<< HEAD
-      "RequestUri": "https://management.azure.com/subscriptions/00000000-0000-0000-0000-000000000/resourceGroups/00000/providers/Microsoft.MachineLearningServices/workspaces/00000/components/test_351330425679/versions/0.0.1?api-version=2022-05-01",
-=======
       "RequestUri": "https://management.azure.com/subscriptions/00000000-0000-0000-0000-000000000/resourceGroups/00000/providers/Microsoft.MachineLearningServices/workspaces/00000/components/test_127538660956/versions/0.0.1?api-version=2022-05-01",
->>>>>>> dce54150
       "RequestMethod": "GET",
       "RequestHeaders": {
         "Accept": "application/json",
         "Accept-Encoding": "gzip, deflate",
         "Connection": "keep-alive",
-<<<<<<< HEAD
-        "User-Agent": "azure-ai-ml/0.2.0 azsdk-python-mgmt-machinelearningservices/0.1.0 Python/3.9.6 (Windows-10-10.0.22621-SP0)"
-=======
         "User-Agent": "azure-ai-ml/1.1.0 azsdk-python-mgmt-machinelearningservices/0.1.0 Python/3.9.10 (Windows-10-10.0.22621-SP0)"
->>>>>>> dce54150
       },
       "RequestBody": null,
       "StatusCode": 200,
@@ -729,37 +545,17 @@
         "Cache-Control": "no-cache",
         "Content-Encoding": "gzip",
         "Content-Type": "application/json; charset=utf-8",
-<<<<<<< HEAD
-        "Date": "Mon, 10 Oct 2022 03:38:18 GMT",
-        "Expires": "-1",
-        "Pragma": "no-cache",
-        "Request-Context": "appId=cid-v1:512cc15a-13b5-415b-bfd0-dce7accb6bb1",
-        "Server-Timing": "traceparent;desc=\u002200-796ae089fb81822d62368c4711fd4682-dcbcc9ee001ecdfd-01\u0022",
-=======
         "Date": "Mon, 24 Oct 2022 13:52:26 GMT",
         "Expires": "-1",
         "Pragma": "no-cache",
         "Request-Context": "appId=cid-v1:512cc15a-13b5-415b-bfd0-dce7accb6bb1",
         "Server-Timing": "traceparent;desc=\u002200-6be16873ac11321942545e9ab086aaf5-004eb761d4f008bb-00\u0022",
->>>>>>> dce54150
         "Strict-Transport-Security": "max-age=31536000; includeSubDomains",
         "Transfer-Encoding": "chunked",
         "Vary": [
           "Accept-Encoding",
           "Accept-Encoding"
         ],
-<<<<<<< HEAD
-        "x-aml-cluster": "vienna-test-westus2-01",
-        "X-Content-Type-Options": "nosniff",
-        "x-ms-correlation-request-id": "8f556ff8-2b5e-4e57-88d6-81c1628846ed",
-        "x-ms-ratelimit-remaining-subscription-reads": "11956",
-        "x-ms-response-type": "standard",
-        "x-ms-routing-request-id": "JAPANEAST:20221010T033819Z:8f556ff8-2b5e-4e57-88d6-81c1628846ed",
-        "x-request-time": "0.375"
-      },
-      "ResponseBody": {
-        "id": "/subscriptions/00000000-0000-0000-0000-000000000/resourceGroups/00000/providers/Microsoft.MachineLearningServices/workspaces/00000/components/test_351330425679/versions/0.0.1",
-=======
         "x-aml-cluster": "vienna-test-westus2-02",
         "X-Content-Type-Options": "nosniff",
         "x-ms-correlation-request-id": "274a5706-37bd-4f83-aef7-ee706cf57523",
@@ -770,7 +566,6 @@
       },
       "ResponseBody": {
         "id": "/subscriptions/00000000-0000-0000-0000-000000000/resourceGroups/00000/providers/Microsoft.MachineLearningServices/workspaces/00000/components/test_127538660956/versions/0.0.1",
->>>>>>> dce54150
         "name": "0.0.1",
         "type": "Microsoft.MachineLearningServices/workspaces/components/versions",
         "properties": {
@@ -784,11 +579,7 @@
           "isAnonymous": false,
           "componentSpec": {
             "$schema": "https://componentsdk.azureedge.net/jsonschema/AE365ExePoolComponent.json",
-<<<<<<< HEAD
-            "name": "test_351330425679",
-=======
             "name": "test_127538660956",
->>>>>>> dce54150
             "version": "0.0.1",
             "display_name": "CAX EyesOn Module [ND] v1.6",
             "is_deterministic": "True",
@@ -897,16 +688,6 @@
             "ae365exepool": {
               "ref_id": "654ec0ba-bed3-48eb-a594-efd0e9275e0d"
             },
-<<<<<<< HEAD
-            "code": "azureml:/subscriptions/00000000-0000-0000-0000-000000000/resourceGroups/00000/providers/Microsoft.MachineLearningServices/workspaces/00000/codes/c9319d9f-12c0-4f61-8318-7186e19eb493/versions/1"
-          }
-        },
-        "systemData": {
-          "createdAt": "2022-10-10T03:38:16.8965258\u002B00:00",
-          "createdBy": "Xingzhi Zhang",
-          "createdByType": "User",
-          "lastModifiedAt": "2022-10-10T03:38:17.5892343\u002B00:00",
-=======
             "code": "azureml:/subscriptions/00000000-0000-0000-0000-000000000/resourceGroups/00000/providers/Microsoft.MachineLearningServices/workspaces/00000/codes/d43326e1-8e93-ea60-9fb2-ebae4ed9e000/versions/1"
           }
         },
@@ -915,7 +696,6 @@
           "createdBy": "Xingzhi Zhang",
           "createdByType": "User",
           "lastModifiedAt": "2022-10-24T13:52:26.3701328\u002B00:00",
->>>>>>> dce54150
           "lastModifiedBy": "Xingzhi Zhang",
           "lastModifiedByType": "User"
         }
@@ -923,10 +703,6 @@
     }
   ],
   "Variables": {
-<<<<<<< HEAD
-    "component_name": "test_351330425679"
-=======
     "component_name": "test_127538660956"
->>>>>>> dce54150
   }
 }