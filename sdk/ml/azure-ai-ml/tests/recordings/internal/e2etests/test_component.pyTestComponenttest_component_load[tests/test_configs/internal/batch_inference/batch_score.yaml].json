{
  "Entries": [
    {
      "RequestUri": "https://management.azure.com/subscriptions/00000000-0000-0000-0000-000000000/resourceGroups/00000/providers/Microsoft.MachineLearningServices/workspaces/00000/datastores/workspaceblobstore?api-version=2022-05-01",
      "RequestMethod": "GET",
      "RequestHeaders": {
        "Accept": "application/json",
        "Accept-Encoding": "gzip, deflate",
        "Connection": "keep-alive",
<<<<<<< HEAD
        "User-Agent": "azure-ai-ml/0.2.0 azsdk-python-mgmt-machinelearningservices/0.1.0 Python/3.9.6 (Windows-10-10.0.22621-SP0)"
=======
        "User-Agent": "azure-ai-ml/1.1.0 azsdk-python-mgmt-machinelearningservices/0.1.0 Python/3.9.10 (Windows-10-10.0.22621-SP0)"
>>>>>>> dce54150
      },
      "RequestBody": null,
      "StatusCode": 200,
      "ResponseHeaders": {
        "Cache-Control": "no-cache",
        "Content-Encoding": "gzip",
        "Content-Type": "application/json; charset=utf-8",
<<<<<<< HEAD
        "Date": "Mon, 10 Oct 2022 03:37:26 GMT",
        "Expires": "-1",
        "Pragma": "no-cache",
        "Request-Context": "appId=cid-v1:512cc15a-13b5-415b-bfd0-dce7accb6bb1",
        "Server-Timing": "traceparent;desc=\u002200-c159c154aaadf58d1b45231edfaa80dd-af4224b3daffc9c4-01\u0022",
=======
        "Date": "Tue, 25 Oct 2022 04:49:05 GMT",
        "Expires": "-1",
        "Pragma": "no-cache",
        "Request-Context": "appId=cid-v1:512cc15a-13b5-415b-bfd0-dce7accb6bb1",
        "Server-Timing": "traceparent;desc=\u002200-5c1947b9fed22e3807f9b565df49d4cd-0fa93f89f1d4fe59-00\u0022",
>>>>>>> dce54150
        "Strict-Transport-Security": "max-age=31536000; includeSubDomains",
        "Transfer-Encoding": "chunked",
        "Vary": [
          "Accept-Encoding",
          "Accept-Encoding"
        ],
<<<<<<< HEAD
        "x-aml-cluster": "vienna-test-westus2-01",
        "X-Content-Type-Options": "nosniff",
        "x-ms-correlation-request-id": "7ec9d72b-5c45-4f7c-b514-7aacea905006",
        "x-ms-ratelimit-remaining-subscription-reads": "11969",
        "x-ms-response-type": "standard",
        "x-ms-routing-request-id": "JAPANEAST:20221010T033726Z:7ec9d72b-5c45-4f7c-b514-7aacea905006",
        "x-request-time": "0.100"
=======
        "x-aml-cluster": "vienna-test-westus2-02",
        "X-Content-Type-Options": "nosniff",
        "x-ms-correlation-request-id": "b58786fc-5a37-4e92-be7d-6e7b008437a9",
        "x-ms-ratelimit-remaining-subscription-reads": "11907",
        "x-ms-response-type": "standard",
        "x-ms-routing-request-id": "JAPANEAST:20221025T044905Z:b58786fc-5a37-4e92-be7d-6e7b008437a9",
        "x-request-time": "0.979"
>>>>>>> dce54150
      },
      "ResponseBody": {
        "id": "/subscriptions/00000000-0000-0000-0000-000000000/resourceGroups/00000/providers/Microsoft.MachineLearningServices/workspaces/00000/datastores/workspaceblobstore",
        "name": "workspaceblobstore",
        "type": "Microsoft.MachineLearningServices/workspaces/datastores",
        "properties": {
          "description": null,
          "tags": null,
          "properties": null,
          "isDefault": true,
          "credentials": {
            "credentialsType": "AccountKey"
          },
          "datastoreType": "AzureBlob",
          "accountName": "sagvgsoim6nmhbq",
          "containerName": "azureml-blobstore-e61cd5e2-512f-475e-9842-5e2a973993b8",
          "endpoint": "core.windows.net",
          "protocol": "https",
          "serviceDataAccessAuthIdentity": "WorkspaceSystemAssignedIdentity"
        },
        "systemData": {
          "createdAt": "2022-09-22T09:02:03.2629568\u002B00:00",
          "createdBy": "779301c0-18b2-4cdc-801b-a0a3368fee0a",
          "createdByType": "Application",
          "lastModifiedAt": "2022-09-22T09:02:04.166989\u002B00:00",
          "lastModifiedBy": "779301c0-18b2-4cdc-801b-a0a3368fee0a",
          "lastModifiedByType": "Application"
        }
      }
    },
    {
      "RequestUri": "https://management.azure.com/subscriptions/00000000-0000-0000-0000-000000000/resourceGroups/00000/providers/Microsoft.MachineLearningServices/workspaces/00000/datastores/workspaceblobstore/listSecrets?api-version=2022-05-01",
      "RequestMethod": "POST",
      "RequestHeaders": {
        "Accept": "application/json",
        "Accept-Encoding": "gzip, deflate",
        "Connection": "keep-alive",
        "Content-Length": "0",
<<<<<<< HEAD
        "User-Agent": "azure-ai-ml/0.2.0 azsdk-python-mgmt-machinelearningservices/0.1.0 Python/3.9.6 (Windows-10-10.0.22621-SP0)"
=======
        "User-Agent": "azure-ai-ml/1.1.0 azsdk-python-mgmt-machinelearningservices/0.1.0 Python/3.9.10 (Windows-10-10.0.22621-SP0)"
>>>>>>> dce54150
      },
      "RequestBody": null,
      "StatusCode": 200,
      "ResponseHeaders": {
        "Cache-Control": "no-cache",
        "Content-Encoding": "gzip",
        "Content-Type": "application/json; charset=utf-8",
<<<<<<< HEAD
        "Date": "Mon, 10 Oct 2022 03:37:26 GMT",
        "Expires": "-1",
        "Pragma": "no-cache",
        "Request-Context": "appId=cid-v1:512cc15a-13b5-415b-bfd0-dce7accb6bb1",
        "Server-Timing": "traceparent;desc=\u002200-d3077cf0150fc4c30e7c8af2e4f669f0-b4a43b9afb3a2acd-01\u0022",
        "Strict-Transport-Security": "max-age=31536000; includeSubDomains",
        "Transfer-Encoding": "chunked",
        "Vary": "Accept-Encoding",
        "x-aml-cluster": "vienna-test-westus2-01",
        "X-Content-Type-Options": "nosniff",
        "x-ms-correlation-request-id": "67357e3b-831a-4e9e-93f2-bad0dedac5eb",
        "x-ms-ratelimit-remaining-subscription-writes": "1188",
        "x-ms-response-type": "standard",
        "x-ms-routing-request-id": "JAPANEAST:20221010T033727Z:67357e3b-831a-4e9e-93f2-bad0dedac5eb",
        "x-request-time": "0.099"
=======
        "Date": "Tue, 25 Oct 2022 04:49:07 GMT",
        "Expires": "-1",
        "Pragma": "no-cache",
        "Request-Context": "appId=cid-v1:512cc15a-13b5-415b-bfd0-dce7accb6bb1",
        "Server-Timing": "traceparent;desc=\u002200-f9bd4e7e15a38644fb2d7bb5f5ed33f0-8f35fced23d78e02-00\u0022",
        "Strict-Transport-Security": "max-age=31536000; includeSubDomains",
        "Transfer-Encoding": "chunked",
        "Vary": "Accept-Encoding",
        "x-aml-cluster": "vienna-test-westus2-02",
        "X-Content-Type-Options": "nosniff",
        "x-ms-correlation-request-id": "31799307-8e98-429f-87c9-4dbdcfcd0d0c",
        "x-ms-ratelimit-remaining-subscription-writes": "1167",
        "x-ms-response-type": "standard",
        "x-ms-routing-request-id": "JAPANEAST:20221025T044907Z:31799307-8e98-429f-87c9-4dbdcfcd0d0c",
        "x-request-time": "1.649"
>>>>>>> dce54150
      },
      "ResponseBody": {
        "secretsType": "AccountKey",
        "key": "dGhpcyBpcyBmYWtlIGtleQ=="
      }
    },
    {
<<<<<<< HEAD
      "RequestUri": "https://sagvgsoim6nmhbq.blob.core.windows.net/azureml-blobstore-e61cd5e2-512f-475e-9842-5e2a973993b8/LocalUpload/00000000000000000000000000000000/batch_inference/batch_score.py",
=======
      "RequestUri": "https://sagvgsoim6nmhbq.blob.core.windows.net/azureml-blobstore-e61cd5e2-512f-475e-9842-5e2a973993b8/LocalUpload/000000000000000000000000000000000000/batch_inference/batch_score.py",
>>>>>>> dce54150
      "RequestMethod": "HEAD",
      "RequestHeaders": {
        "Accept": "application/xml",
        "Accept-Encoding": "gzip, deflate",
        "Connection": "keep-alive",
<<<<<<< HEAD
        "User-Agent": "azsdk-python-storage-blob/12.14.0b2 Python/3.9.6 (Windows-10-10.0.22621-SP0)",
        "x-ms-date": "Mon, 10 Oct 2022 03:37:27 GMT",
=======
        "User-Agent": "azsdk-python-storage-blob/12.14.0 Python/3.9.10 (Windows-10-10.0.22621-SP0)",
        "x-ms-date": "Tue, 25 Oct 2022 04:49:08 GMT",
>>>>>>> dce54150
        "x-ms-version": "2021-08-06"
      },
      "RequestBody": null,
      "StatusCode": 200,
      "ResponseHeaders": {
        "Accept-Ranges": "bytes",
<<<<<<< HEAD
        "Content-Length": "1890",
        "Content-MD5": "Nsal/dhEjjdoIJBn7yWG7Q==",
        "Content-Type": "application/octet-stream",
        "Date": "Mon, 10 Oct 2022 03:37:27 GMT",
        "ETag": "\u00220x8DAAA6EF2CC2544\u0022",
        "Last-Modified": "Mon, 10 Oct 2022 03:24:32 GMT",
=======
        "Content-Length": "1753",
        "Content-MD5": "p\u002B9EFgMqT74femP14tdEpw==",
        "Content-Type": "application/octet-stream",
        "Date": "Tue, 25 Oct 2022 04:49:08 GMT",
        "ETag": "\u00220x8DAB63E13B55216\u0022",
        "Last-Modified": "Tue, 25 Oct 2022 04:04:56 GMT",
>>>>>>> dce54150
        "Server": [
          "Windows-Azure-Blob/1.0",
          "Microsoft-HTTPAPI/2.0"
        ],
        "Vary": "Origin",
        "x-ms-access-tier": "Hot",
        "x-ms-access-tier-inferred": "true",
        "x-ms-blob-type": "BlockBlob",
<<<<<<< HEAD
        "x-ms-creation-time": "Mon, 10 Oct 2022 03:24:32 GMT",
        "x-ms-lease-state": "available",
        "x-ms-lease-status": "unlocked",
        "x-ms-meta-name": "12a3d416-e2ad-465d-9896-ebaf6bf0b49e",
=======
        "x-ms-creation-time": "Tue, 25 Oct 2022 04:04:55 GMT",
        "x-ms-lease-state": "available",
        "x-ms-lease-status": "unlocked",
        "x-ms-meta-name": "0e3cc6ee-d4a0-8aee-34ca-157ccbef73ec",
>>>>>>> dce54150
        "x-ms-meta-upload_status": "completed",
        "x-ms-meta-version": "1",
        "x-ms-server-encrypted": "true",
        "x-ms-version": "2021-08-06"
      },
      "ResponseBody": null
    },
    {
<<<<<<< HEAD
      "RequestUri": "https://sagvgsoim6nmhbq.blob.core.windows.net/azureml-blobstore-e61cd5e2-512f-475e-9842-5e2a973993b8/az-ml-artifacts/00000000000000000000000000000000/batch_inference/batch_score.py",
=======
      "RequestUri": "https://sagvgsoim6nmhbq.blob.core.windows.net/azureml-blobstore-e61cd5e2-512f-475e-9842-5e2a973993b8/az-ml-artifacts/000000000000000000000000000000000000/batch_inference/batch_score.py",
>>>>>>> dce54150
      "RequestMethod": "HEAD",
      "RequestHeaders": {
        "Accept": "application/xml",
        "Accept-Encoding": "gzip, deflate",
        "Connection": "keep-alive",
<<<<<<< HEAD
        "User-Agent": "azsdk-python-storage-blob/12.14.0b2 Python/3.9.6 (Windows-10-10.0.22621-SP0)",
        "x-ms-date": "Mon, 10 Oct 2022 03:37:27 GMT",
=======
        "User-Agent": "azsdk-python-storage-blob/12.14.0 Python/3.9.10 (Windows-10-10.0.22621-SP0)",
        "x-ms-date": "Tue, 25 Oct 2022 04:49:09 GMT",
>>>>>>> dce54150
        "x-ms-version": "2021-08-06"
      },
      "RequestBody": null,
      "StatusCode": 404,
      "ResponseHeaders": {
<<<<<<< HEAD
        "Date": "Mon, 10 Oct 2022 03:37:27 GMT",
=======
        "Date": "Tue, 25 Oct 2022 04:49:08 GMT",
>>>>>>> dce54150
        "Server": [
          "Windows-Azure-Blob/1.0",
          "Microsoft-HTTPAPI/2.0"
        ],
        "Transfer-Encoding": "chunked",
        "Vary": "Origin",
        "x-ms-error-code": "BlobNotFound",
        "x-ms-version": "2021-08-06"
      },
      "ResponseBody": null
    },
    {
<<<<<<< HEAD
      "RequestUri": "https://management.azure.com/subscriptions/00000000-0000-0000-0000-000000000/resourceGroups/00000/providers/Microsoft.MachineLearningServices/workspaces/00000/codes/12a3d416-e2ad-465d-9896-ebaf6bf0b49e/versions/1?api-version=2022-05-01",
=======
      "RequestUri": "https://management.azure.com/subscriptions/00000000-0000-0000-0000-000000000/resourceGroups/00000/providers/Microsoft.MachineLearningServices/workspaces/00000/codes/0e3cc6ee-d4a0-8aee-34ca-157ccbef73ec/versions/1?api-version=2022-05-01",
>>>>>>> dce54150
      "RequestMethod": "PUT",
      "RequestHeaders": {
        "Accept": "application/json",
        "Accept-Encoding": "gzip, deflate",
        "Connection": "keep-alive",
        "Content-Length": "308",
        "Content-Type": "application/json",
<<<<<<< HEAD
        "User-Agent": "azure-ai-ml/0.2.0 azsdk-python-mgmt-machinelearningservices/0.1.0 Python/3.9.6 (Windows-10-10.0.22621-SP0)"
=======
        "User-Agent": "azure-ai-ml/1.1.0 azsdk-python-mgmt-machinelearningservices/0.1.0 Python/3.9.10 (Windows-10-10.0.22621-SP0)"
>>>>>>> dce54150
      },
      "RequestBody": {
        "properties": {
          "properties": {
            "hash_sha256": "0000000000000",
            "hash_version": "0000000000000"
          },
          "isAnonymous": true,
          "isArchived": false,
<<<<<<< HEAD
          "codeUri": "https://sagvgsoim6nmhbq.blob.core.windows.net/azureml-blobstore-e61cd5e2-512f-475e-9842-5e2a973993b8/LocalUpload/00000000000000000000000000000000/batch_inference"
=======
          "codeUri": "https://sagvgsoim6nmhbq.blob.core.windows.net/azureml-blobstore-e61cd5e2-512f-475e-9842-5e2a973993b8/LocalUpload/000000000000000000000000000000000000/batch_inference"
>>>>>>> dce54150
        }
      },
      "StatusCode": 200,
      "ResponseHeaders": {
        "Cache-Control": "no-cache",
        "Content-Encoding": "gzip",
        "Content-Type": "application/json; charset=utf-8",
<<<<<<< HEAD
        "Date": "Mon, 10 Oct 2022 03:37:27 GMT",
        "Expires": "-1",
        "Pragma": "no-cache",
        "Request-Context": "appId=cid-v1:512cc15a-13b5-415b-bfd0-dce7accb6bb1",
        "Server-Timing": "traceparent;desc=\u002200-e7d5e14a15bdc9d5defb84a7de50c2ae-a8f6ffda3fc493fe-01\u0022",
=======
        "Date": "Tue, 25 Oct 2022 04:49:10 GMT",
        "Expires": "-1",
        "Pragma": "no-cache",
        "Request-Context": "appId=cid-v1:512cc15a-13b5-415b-bfd0-dce7accb6bb1",
        "Server-Timing": "traceparent;desc=\u002200-22c978a579f0d159b5356e09a0aad3b1-6ddfa3b77394b27e-00\u0022",
>>>>>>> dce54150
        "Strict-Transport-Security": "max-age=31536000; includeSubDomains",
        "Transfer-Encoding": "chunked",
        "Vary": [
          "Accept-Encoding",
          "Accept-Encoding"
        ],
<<<<<<< HEAD
        "x-aml-cluster": "vienna-test-westus2-01",
        "X-Content-Type-Options": "nosniff",
        "x-ms-correlation-request-id": "31717566-982e-4a28-9610-527af9e8424a",
        "x-ms-ratelimit-remaining-subscription-writes": "1177",
        "x-ms-response-type": "standard",
        "x-ms-routing-request-id": "JAPANEAST:20221010T033728Z:31717566-982e-4a28-9610-527af9e8424a",
        "x-request-time": "0.231"
      },
      "ResponseBody": {
        "id": "/subscriptions/00000000-0000-0000-0000-000000000/resourceGroups/00000/providers/Microsoft.MachineLearningServices/workspaces/00000/codes/12a3d416-e2ad-465d-9896-ebaf6bf0b49e/versions/1",
=======
        "x-aml-cluster": "vienna-test-westus2-02",
        "X-Content-Type-Options": "nosniff",
        "x-ms-correlation-request-id": "70ecd2ba-10b6-4636-9001-3e03388a6767",
        "x-ms-ratelimit-remaining-subscription-writes": "1151",
        "x-ms-response-type": "standard",
        "x-ms-routing-request-id": "JAPANEAST:20221025T044911Z:70ecd2ba-10b6-4636-9001-3e03388a6767",
        "x-request-time": "0.926"
      },
      "ResponseBody": {
        "id": "/subscriptions/00000000-0000-0000-0000-000000000/resourceGroups/00000/providers/Microsoft.MachineLearningServices/workspaces/00000/codes/0e3cc6ee-d4a0-8aee-34ca-157ccbef73ec/versions/1",
>>>>>>> dce54150
        "name": "1",
        "type": "Microsoft.MachineLearningServices/workspaces/codes/versions",
        "properties": {
          "description": null,
          "tags": {},
          "properties": {
            "hash_sha256": "0000000000000",
            "hash_version": "0000000000000"
          },
          "isArchived": false,
          "isAnonymous": false,
<<<<<<< HEAD
          "codeUri": "https://sagvgsoim6nmhbq.blob.core.windows.net/azureml-blobstore-e61cd5e2-512f-475e-9842-5e2a973993b8/LocalUpload/00000000000000000000000000000000/batch_inference"
        },
        "systemData": {
          "createdAt": "2022-10-10T03:24:32.8523963\u002B00:00",
          "createdBy": "Xingzhi Zhang",
          "createdByType": "User",
          "lastModifiedAt": "2022-10-10T03:37:28.4214759\u002B00:00",
=======
          "codeUri": "https://sagvgsoim6nmhbq.blob.core.windows.net/azureml-blobstore-e61cd5e2-512f-475e-9842-5e2a973993b8/LocalUpload/000000000000000000000000000000000000/batch_inference"
        },
        "systemData": {
          "createdAt": "2022-10-25T04:04:57.084356\u002B00:00",
          "createdBy": "Xingzhi Zhang",
          "createdByType": "User",
          "lastModifiedAt": "2022-10-25T04:49:11.0870046\u002B00:00",
>>>>>>> dce54150
          "lastModifiedBy": "Xingzhi Zhang",
          "lastModifiedByType": "User"
        }
      }
    },
    {
<<<<<<< HEAD
      "RequestUri": "https://management.azure.com/subscriptions/00000000-0000-0000-0000-000000000/resourceGroups/00000/providers/Microsoft.MachineLearningServices/workspaces/00000/components/test_766670020581/versions/0.0.1?api-version=2022-05-01",
=======
      "RequestUri": "https://management.azure.com/subscriptions/00000000-0000-0000-0000-000000000/resourceGroups/00000/providers/Microsoft.MachineLearningServices/workspaces/00000/components/test_89235706086/versions/0.0.1?api-version=2022-05-01",
>>>>>>> dce54150
      "RequestMethod": "PUT",
      "RequestHeaders": {
        "Accept": "application/json",
        "Accept-Encoding": "gzip, deflate",
        "Connection": "keep-alive",
        "Content-Length": "1827",
        "Content-Type": "application/json",
<<<<<<< HEAD
        "User-Agent": "azure-ai-ml/0.2.0 azsdk-python-mgmt-machinelearningservices/0.1.0 Python/3.9.6 (Windows-10-10.0.22621-SP0)"
=======
        "User-Agent": "azure-ai-ml/1.1.0 azsdk-python-mgmt-machinelearningservices/0.1.0 Python/3.9.10 (Windows-10-10.0.22621-SP0)"
>>>>>>> dce54150
      },
      "RequestBody": {
        "properties": {
          "description": "Score images with MNIST image classification model.",
          "properties": {},
          "tags": {
            "Parallel": "",
            "Sample": "",
            "contact": "Microsoft Corporation \u003Cxxx@microsoft.com\u003E",
            "helpDocument": "https://aka.ms/parallel-modules"
          },
          "isAnonymous": false,
          "isArchived": false,
          "componentSpec": {
<<<<<<< HEAD
            "name": "test_766670020581",
=======
            "name": "test_89235706086",
>>>>>>> dce54150
            "description": "Score images with MNIST image classification model.",
            "tags": {
              "Parallel": "",
              "Sample": "",
              "contact": "Microsoft Corporation \u003Cxxx@microsoft.com\u003E",
              "helpDocument": "https://aka.ms/parallel-modules"
            },
            "version": "0.0.1",
            "$schema": "https://componentsdk.azureedge.net/jsonschema/ParallelComponent.json",
            "display_name": "Parallel Score Image Classification with MNIST",
            "inputs": {
              "model_path": {
                "type": "path",
                "description": "Trained MNIST image classification model."
              },
              "images_to_score": {
                "type": "path",
                "description": "Images to score."
              }
            },
            "outputs": {
              "scored_dataset": {
                "type": "path",
                "description": "Output folder to save scored result."
              }
            },
            "type": "ParallelComponent",
<<<<<<< HEAD
            "code": "azureml:/subscriptions/00000000-0000-0000-0000-000000000/resourceGroups/00000/providers/Microsoft.MachineLearningServices/workspaces/00000/codes/12a3d416-e2ad-465d-9896-ebaf6bf0b49e/versions/1",
=======
            "code": "azureml:/subscriptions/00000000-0000-0000-0000-000000000/resourceGroups/00000/providers/Microsoft.MachineLearningServices/workspaces/00000/codes/0e3cc6ee-d4a0-8aee-34ca-157ccbef73ec/versions/1",
>>>>>>> dce54150
            "environment": {
              "docker": {
                "image": "mcr.microsoft.com/azureml/openmpi3.1.2-cuda10.1-cudnn7-ubuntu18.04"
              },
              "conda": {
                "conda_dependencies": {
                  "channels": [
                    "defaults"
                  ],
                  "dependencies": [
                    "python=3.7.9",
                    "pip=20.0",
                    {
                      "pip": [
                        "protobuf==3.20.1",
                        "tensorflow==1.15.2",
                        "pillow",
                        "azureml-core",
                        "azureml-dataset-runtime[fuse, pandas]"
                      ]
                    }
                  ],
                  "name": "batch_environment"
                }
              },
              "os": "Linux"
            },
            "parallel": {
              "input_data": "inputs.images_to_score",
              "output_data": "outputs.scored_dataset",
              "entry": "batch_score.py",
              "args": "--model_path {inputs.model_path} --scored_dataset {outputs.scored_dataset}"
            }
          }
        }
      },
      "StatusCode": 201,
      "ResponseHeaders": {
        "Cache-Control": "no-cache",
<<<<<<< HEAD
        "Content-Length": "3235",
        "Content-Type": "application/json; charset=utf-8",
        "Date": "Mon, 10 Oct 2022 03:37:29 GMT",
        "Expires": "-1",
        "Location": "https://management.azure.com/subscriptions/00000000-0000-0000-0000-000000000/resourceGroups/00000/providers/Microsoft.MachineLearningServices/workspaces/00000/components/test_766670020581/versions/0.0.1?api-version=2022-05-01",
        "Pragma": "no-cache",
        "Request-Context": "appId=cid-v1:512cc15a-13b5-415b-bfd0-dce7accb6bb1",
        "Server-Timing": "traceparent;desc=\u002200-233b2f24c802a7ac45e233db602586cc-6cd74d5892e5ea5c-01\u0022",
        "Strict-Transport-Security": "max-age=31536000; includeSubDomains",
        "x-aml-cluster": "vienna-test-westus2-01",
        "X-Content-Type-Options": "nosniff",
        "x-ms-correlation-request-id": "da543810-3c45-490f-8adc-9ff13b69bc69",
        "x-ms-ratelimit-remaining-subscription-writes": "1176",
        "x-ms-response-type": "standard",
        "x-ms-routing-request-id": "JAPANEAST:20221010T033730Z:da543810-3c45-490f-8adc-9ff13b69bc69",
        "x-request-time": "1.676"
      },
      "ResponseBody": {
        "id": "/subscriptions/00000000-0000-0000-0000-000000000/resourceGroups/00000/providers/Microsoft.MachineLearningServices/workspaces/00000/components/test_766670020581/versions/0.0.1",
=======
        "Content-Length": "3231",
        "Content-Type": "application/json; charset=utf-8",
        "Date": "Tue, 25 Oct 2022 04:49:14 GMT",
        "Expires": "-1",
        "Location": "https://management.azure.com/subscriptions/00000000-0000-0000-0000-000000000/resourceGroups/00000/providers/Microsoft.MachineLearningServices/workspaces/00000/components/test_89235706086/versions/0.0.1?api-version=2022-05-01",
        "Pragma": "no-cache",
        "Request-Context": "appId=cid-v1:512cc15a-13b5-415b-bfd0-dce7accb6bb1",
        "Server-Timing": "traceparent;desc=\u002200-a0a50a558c905c2aa6d37da95a403d62-60ff485479a250db-00\u0022",
        "Strict-Transport-Security": "max-age=31536000; includeSubDomains",
        "x-aml-cluster": "vienna-test-westus2-02",
        "X-Content-Type-Options": "nosniff",
        "x-ms-correlation-request-id": "32a562c7-7177-43fc-a148-e2cdb99ba0cc",
        "x-ms-ratelimit-remaining-subscription-writes": "1150",
        "x-ms-response-type": "standard",
        "x-ms-routing-request-id": "JAPANEAST:20221025T044914Z:32a562c7-7177-43fc-a148-e2cdb99ba0cc",
        "x-request-time": "2.938"
      },
      "ResponseBody": {
        "id": "/subscriptions/00000000-0000-0000-0000-000000000/resourceGroups/00000/providers/Microsoft.MachineLearningServices/workspaces/00000/components/test_89235706086/versions/0.0.1",
>>>>>>> dce54150
        "name": "0.0.1",
        "type": "Microsoft.MachineLearningServices/workspaces/components/versions",
        "properties": {
          "description": null,
          "tags": {
            "Parallel": "",
            "Sample": "",
            "contact": "Microsoft Corporation \u003Cxxx@microsoft.com\u003E",
            "helpDocument": "https://aka.ms/parallel-modules"
          },
          "properties": {},
          "isArchived": false,
          "isAnonymous": false,
          "componentSpec": {
            "$schema": "https://componentsdk.azureedge.net/jsonschema/ParallelComponent.json",
<<<<<<< HEAD
            "name": "test_766670020581",
=======
            "name": "test_89235706086",
>>>>>>> dce54150
            "version": "0.0.1",
            "display_name": "Parallel Score Image Classification with MNIST",
            "is_deterministic": "True",
            "type": "ParallelComponent",
            "description": "Score images with MNIST image classification model.",
            "tags": {
              "Parallel": "",
              "Sample": "",
              "contact": "Microsoft Corporation \u003Cxxx@microsoft.com\u003E",
              "helpDocument": "https://aka.ms/parallel-modules"
            },
            "inputs": {
              "model_path": {
                "type": "path",
                "optional": "False",
                "description": "Trained MNIST image classification model.",
                "datastore_mode": "Mount"
              },
              "images_to_score": {
                "type": "path",
                "optional": "False",
                "description": "Images to score.",
                "datastore_mode": "Mount"
              }
            },
            "outputs": {
              "scored_dataset": {
                "type": "path",
                "description": "Output folder to save scored result.",
                "datastore_mode": "Upload"
              }
            },
            "environment": {
              "conda": {
                "conda_dependencies": {
                  "channels": [
                    "defaults"
                  ],
                  "dependencies": [
                    "python=3.7.9",
                    "pip=20.0",
                    {
                      "pip": [
                        "protobuf==3.20.1",
                        "tensorflow==1.15.2",
                        "pillow",
                        "azureml-core",
                        "azureml-dataset-runtime[fuse, pandas]"
                      ]
                    }
                  ],
                  "name": "batch_environment"
                }
              },
              "docker": {
                "image": "mcr.microsoft.com/azureml/openmpi3.1.2-cuda10.1-cudnn7-ubuntu18.04"
              },
              "os": "Linux"
            },
            "parallel": {
              "args": "--model_path {inputs.model_path} --scored_dataset {outputs.scored_dataset}",
              "input_data": "inputs.images_to_score",
              "output_data": "outputs.scored_dataset",
              "entry": "batch_score.py"
            },
<<<<<<< HEAD
            "code": "azureml:/subscriptions/00000000-0000-0000-0000-000000000/resourceGroups/00000/providers/Microsoft.MachineLearningServices/workspaces/00000/codes/12a3d416-e2ad-465d-9896-ebaf6bf0b49e/versions/1"
          }
        },
        "systemData": {
          "createdAt": "2022-10-10T03:37:29.5239088\u002B00:00",
          "createdBy": "Xingzhi Zhang",
          "createdByType": "User",
          "lastModifiedAt": "2022-10-10T03:37:30.1571452\u002B00:00",
=======
            "code": "azureml:/subscriptions/00000000-0000-0000-0000-000000000/resourceGroups/00000/providers/Microsoft.MachineLearningServices/workspaces/00000/codes/0e3cc6ee-d4a0-8aee-34ca-157ccbef73ec/versions/1"
          }
        },
        "systemData": {
          "createdAt": "2022-10-25T04:49:13.5827401\u002B00:00",
          "createdBy": "Xingzhi Zhang",
          "createdByType": "User",
          "lastModifiedAt": "2022-10-25T04:49:14.23709\u002B00:00",
>>>>>>> dce54150
          "lastModifiedBy": "Xingzhi Zhang",
          "lastModifiedByType": "User"
        }
      }
    },
    {
<<<<<<< HEAD
      "RequestUri": "https://management.azure.com/subscriptions/00000000-0000-0000-0000-000000000/resourceGroups/00000/providers/Microsoft.MachineLearningServices/workspaces/00000/components/test_766670020581/versions/0.0.1?api-version=2022-05-01",
=======
      "RequestUri": "https://management.azure.com/subscriptions/00000000-0000-0000-0000-000000000/resourceGroups/00000/providers/Microsoft.MachineLearningServices/workspaces/00000/components/test_89235706086/versions/0.0.1?api-version=2022-05-01",
>>>>>>> dce54150
      "RequestMethod": "GET",
      "RequestHeaders": {
        "Accept": "application/json",
        "Accept-Encoding": "gzip, deflate",
        "Connection": "keep-alive",
<<<<<<< HEAD
        "User-Agent": "azure-ai-ml/0.2.0 azsdk-python-mgmt-machinelearningservices/0.1.0 Python/3.9.6 (Windows-10-10.0.22621-SP0)"
=======
        "User-Agent": "azure-ai-ml/1.1.0 azsdk-python-mgmt-machinelearningservices/0.1.0 Python/3.9.10 (Windows-10-10.0.22621-SP0)"
>>>>>>> dce54150
      },
      "RequestBody": null,
      "StatusCode": 200,
      "ResponseHeaders": {
        "Cache-Control": "no-cache",
        "Content-Encoding": "gzip",
        "Content-Type": "application/json; charset=utf-8",
<<<<<<< HEAD
        "Date": "Mon, 10 Oct 2022 03:37:30 GMT",
        "Expires": "-1",
        "Pragma": "no-cache",
        "Request-Context": "appId=cid-v1:512cc15a-13b5-415b-bfd0-dce7accb6bb1",
        "Server-Timing": "traceparent;desc=\u002200-90372539d9629144703e11e39428b280-dad06416b7640fd5-01\u0022",
=======
        "Date": "Tue, 25 Oct 2022 04:49:14 GMT",
        "Expires": "-1",
        "Pragma": "no-cache",
        "Request-Context": "appId=cid-v1:512cc15a-13b5-415b-bfd0-dce7accb6bb1",
        "Server-Timing": "traceparent;desc=\u002200-a41817f0528d0a70f1ee9ef522349d4a-92d14a28ff246624-00\u0022",
>>>>>>> dce54150
        "Strict-Transport-Security": "max-age=31536000; includeSubDomains",
        "Transfer-Encoding": "chunked",
        "Vary": [
          "Accept-Encoding",
          "Accept-Encoding"
        ],
<<<<<<< HEAD
        "x-aml-cluster": "vienna-test-westus2-01",
        "X-Content-Type-Options": "nosniff",
        "x-ms-correlation-request-id": "5001da22-72fa-4e01-a428-4e77ec472bdc",
        "x-ms-ratelimit-remaining-subscription-reads": "11968",
        "x-ms-response-type": "standard",
        "x-ms-routing-request-id": "JAPANEAST:20221010T033731Z:5001da22-72fa-4e01-a428-4e77ec472bdc",
        "x-request-time": "0.361"
      },
      "ResponseBody": {
        "id": "/subscriptions/00000000-0000-0000-0000-000000000/resourceGroups/00000/providers/Microsoft.MachineLearningServices/workspaces/00000/components/test_766670020581/versions/0.0.1",
=======
        "x-aml-cluster": "vienna-test-westus2-02",
        "X-Content-Type-Options": "nosniff",
        "x-ms-correlation-request-id": "a173837b-f938-4b0a-8775-628b5cfd3fea",
        "x-ms-ratelimit-remaining-subscription-reads": "11906",
        "x-ms-response-type": "standard",
        "x-ms-routing-request-id": "JAPANEAST:20221025T044915Z:a173837b-f938-4b0a-8775-628b5cfd3fea",
        "x-request-time": "0.352"
      },
      "ResponseBody": {
        "id": "/subscriptions/00000000-0000-0000-0000-000000000/resourceGroups/00000/providers/Microsoft.MachineLearningServices/workspaces/00000/components/test_89235706086/versions/0.0.1",
>>>>>>> dce54150
        "name": "0.0.1",
        "type": "Microsoft.MachineLearningServices/workspaces/components/versions",
        "properties": {
          "description": null,
          "tags": {
            "Parallel": "",
            "Sample": "",
            "contact": "Microsoft Corporation \u003Cxxx@microsoft.com\u003E",
            "helpDocument": "https://aka.ms/parallel-modules"
          },
          "properties": {},
          "isArchived": false,
          "isAnonymous": false,
          "componentSpec": {
            "$schema": "https://componentsdk.azureedge.net/jsonschema/ParallelComponent.json",
<<<<<<< HEAD
            "name": "test_766670020581",
=======
            "name": "test_89235706086",
>>>>>>> dce54150
            "version": "0.0.1",
            "display_name": "Parallel Score Image Classification with MNIST",
            "is_deterministic": "True",
            "type": "ParallelComponent",
            "description": "Score images with MNIST image classification model.",
            "tags": {
              "Parallel": "",
              "Sample": "",
              "contact": "Microsoft Corporation \u003Cxxx@microsoft.com\u003E",
              "helpDocument": "https://aka.ms/parallel-modules"
            },
            "inputs": {
              "model_path": {
                "type": "path",
                "optional": "False",
                "description": "Trained MNIST image classification model.",
                "datastore_mode": "Mount"
              },
              "images_to_score": {
                "type": "path",
                "optional": "False",
                "description": "Images to score.",
                "datastore_mode": "Mount"
              }
            },
            "outputs": {
              "scored_dataset": {
                "type": "path",
                "description": "Output folder to save scored result.",
                "datastore_mode": "Upload"
              }
            },
            "environment": {
              "conda": {
                "conda_dependencies": {
                  "channels": [
                    "defaults"
                  ],
                  "dependencies": [
                    "python=3.7.9",
                    "pip=20.0",
                    {
                      "pip": [
                        "protobuf==3.20.1",
                        "tensorflow==1.15.2",
                        "pillow",
                        "azureml-core",
                        "azureml-dataset-runtime[fuse, pandas]"
                      ]
                    }
                  ],
                  "name": "batch_environment"
                }
              },
              "docker": {
                "image": "mcr.microsoft.com/azureml/openmpi3.1.2-cuda10.1-cudnn7-ubuntu18.04"
              },
              "os": "Linux"
            },
            "parallel": {
              "args": "--model_path {inputs.model_path} --scored_dataset {outputs.scored_dataset}",
              "input_data": "inputs.images_to_score",
              "output_data": "outputs.scored_dataset",
              "entry": "batch_score.py"
            },
<<<<<<< HEAD
            "code": "azureml:/subscriptions/00000000-0000-0000-0000-000000000/resourceGroups/00000/providers/Microsoft.MachineLearningServices/workspaces/00000/codes/12a3d416-e2ad-465d-9896-ebaf6bf0b49e/versions/1"
          }
        },
        "systemData": {
          "createdAt": "2022-10-10T03:37:29.5239088\u002B00:00",
          "createdBy": "Xingzhi Zhang",
          "createdByType": "User",
          "lastModifiedAt": "2022-10-10T03:37:30.1571452\u002B00:00",
=======
            "code": "azureml:/subscriptions/00000000-0000-0000-0000-000000000/resourceGroups/00000/providers/Microsoft.MachineLearningServices/workspaces/00000/codes/0e3cc6ee-d4a0-8aee-34ca-157ccbef73ec/versions/1"
          }
        },
        "systemData": {
          "createdAt": "2022-10-25T04:49:13.5827401\u002B00:00",
          "createdBy": "Xingzhi Zhang",
          "createdByType": "User",
          "lastModifiedAt": "2022-10-25T04:49:14.23709\u002B00:00",
>>>>>>> dce54150
          "lastModifiedBy": "Xingzhi Zhang",
          "lastModifiedByType": "User"
        }
      }
    }
  ],
  "Variables": {
<<<<<<< HEAD
    "component_name": "test_766670020581"
=======
    "component_name": "test_89235706086"
>>>>>>> dce54150
  }
}<|MERGE_RESOLUTION|>--- conflicted
+++ resolved
@@ -7,11 +7,7 @@
         "Accept": "application/json",
         "Accept-Encoding": "gzip, deflate",
         "Connection": "keep-alive",
-<<<<<<< HEAD
-        "User-Agent": "azure-ai-ml/0.2.0 azsdk-python-mgmt-machinelearningservices/0.1.0 Python/3.9.6 (Windows-10-10.0.22621-SP0)"
-=======
         "User-Agent": "azure-ai-ml/1.1.0 azsdk-python-mgmt-machinelearningservices/0.1.0 Python/3.9.10 (Windows-10-10.0.22621-SP0)"
->>>>>>> dce54150
       },
       "RequestBody": null,
       "StatusCode": 200,
@@ -19,34 +15,17 @@
         "Cache-Control": "no-cache",
         "Content-Encoding": "gzip",
         "Content-Type": "application/json; charset=utf-8",
-<<<<<<< HEAD
-        "Date": "Mon, 10 Oct 2022 03:37:26 GMT",
-        "Expires": "-1",
-        "Pragma": "no-cache",
-        "Request-Context": "appId=cid-v1:512cc15a-13b5-415b-bfd0-dce7accb6bb1",
-        "Server-Timing": "traceparent;desc=\u002200-c159c154aaadf58d1b45231edfaa80dd-af4224b3daffc9c4-01\u0022",
-=======
         "Date": "Tue, 25 Oct 2022 04:49:05 GMT",
         "Expires": "-1",
         "Pragma": "no-cache",
         "Request-Context": "appId=cid-v1:512cc15a-13b5-415b-bfd0-dce7accb6bb1",
         "Server-Timing": "traceparent;desc=\u002200-5c1947b9fed22e3807f9b565df49d4cd-0fa93f89f1d4fe59-00\u0022",
->>>>>>> dce54150
         "Strict-Transport-Security": "max-age=31536000; includeSubDomains",
         "Transfer-Encoding": "chunked",
         "Vary": [
           "Accept-Encoding",
           "Accept-Encoding"
         ],
-<<<<<<< HEAD
-        "x-aml-cluster": "vienna-test-westus2-01",
-        "X-Content-Type-Options": "nosniff",
-        "x-ms-correlation-request-id": "7ec9d72b-5c45-4f7c-b514-7aacea905006",
-        "x-ms-ratelimit-remaining-subscription-reads": "11969",
-        "x-ms-response-type": "standard",
-        "x-ms-routing-request-id": "JAPANEAST:20221010T033726Z:7ec9d72b-5c45-4f7c-b514-7aacea905006",
-        "x-request-time": "0.100"
-=======
         "x-aml-cluster": "vienna-test-westus2-02",
         "X-Content-Type-Options": "nosniff",
         "x-ms-correlation-request-id": "b58786fc-5a37-4e92-be7d-6e7b008437a9",
@@ -54,7 +33,6 @@
         "x-ms-response-type": "standard",
         "x-ms-routing-request-id": "JAPANEAST:20221025T044905Z:b58786fc-5a37-4e92-be7d-6e7b008437a9",
         "x-request-time": "0.979"
->>>>>>> dce54150
       },
       "ResponseBody": {
         "id": "/subscriptions/00000000-0000-0000-0000-000000000/resourceGroups/00000/providers/Microsoft.MachineLearningServices/workspaces/00000/datastores/workspaceblobstore",
@@ -93,11 +71,7 @@
         "Accept-Encoding": "gzip, deflate",
         "Connection": "keep-alive",
         "Content-Length": "0",
-<<<<<<< HEAD
-        "User-Agent": "azure-ai-ml/0.2.0 azsdk-python-mgmt-machinelearningservices/0.1.0 Python/3.9.6 (Windows-10-10.0.22621-SP0)"
-=======
         "User-Agent": "azure-ai-ml/1.1.0 azsdk-python-mgmt-machinelearningservices/0.1.0 Python/3.9.10 (Windows-10-10.0.22621-SP0)"
->>>>>>> dce54150
       },
       "RequestBody": null,
       "StatusCode": 200,
@@ -105,23 +79,6 @@
         "Cache-Control": "no-cache",
         "Content-Encoding": "gzip",
         "Content-Type": "application/json; charset=utf-8",
-<<<<<<< HEAD
-        "Date": "Mon, 10 Oct 2022 03:37:26 GMT",
-        "Expires": "-1",
-        "Pragma": "no-cache",
-        "Request-Context": "appId=cid-v1:512cc15a-13b5-415b-bfd0-dce7accb6bb1",
-        "Server-Timing": "traceparent;desc=\u002200-d3077cf0150fc4c30e7c8af2e4f669f0-b4a43b9afb3a2acd-01\u0022",
-        "Strict-Transport-Security": "max-age=31536000; includeSubDomains",
-        "Transfer-Encoding": "chunked",
-        "Vary": "Accept-Encoding",
-        "x-aml-cluster": "vienna-test-westus2-01",
-        "X-Content-Type-Options": "nosniff",
-        "x-ms-correlation-request-id": "67357e3b-831a-4e9e-93f2-bad0dedac5eb",
-        "x-ms-ratelimit-remaining-subscription-writes": "1188",
-        "x-ms-response-type": "standard",
-        "x-ms-routing-request-id": "JAPANEAST:20221010T033727Z:67357e3b-831a-4e9e-93f2-bad0dedac5eb",
-        "x-request-time": "0.099"
-=======
         "Date": "Tue, 25 Oct 2022 04:49:07 GMT",
         "Expires": "-1",
         "Pragma": "no-cache",
@@ -137,7 +94,6 @@
         "x-ms-response-type": "standard",
         "x-ms-routing-request-id": "JAPANEAST:20221025T044907Z:31799307-8e98-429f-87c9-4dbdcfcd0d0c",
         "x-request-time": "1.649"
->>>>>>> dce54150
       },
       "ResponseBody": {
         "secretsType": "AccountKey",
@@ -145,44 +101,26 @@
       }
     },
     {
-<<<<<<< HEAD
-      "RequestUri": "https://sagvgsoim6nmhbq.blob.core.windows.net/azureml-blobstore-e61cd5e2-512f-475e-9842-5e2a973993b8/LocalUpload/00000000000000000000000000000000/batch_inference/batch_score.py",
-=======
       "RequestUri": "https://sagvgsoim6nmhbq.blob.core.windows.net/azureml-blobstore-e61cd5e2-512f-475e-9842-5e2a973993b8/LocalUpload/000000000000000000000000000000000000/batch_inference/batch_score.py",
->>>>>>> dce54150
       "RequestMethod": "HEAD",
       "RequestHeaders": {
         "Accept": "application/xml",
         "Accept-Encoding": "gzip, deflate",
         "Connection": "keep-alive",
-<<<<<<< HEAD
-        "User-Agent": "azsdk-python-storage-blob/12.14.0b2 Python/3.9.6 (Windows-10-10.0.22621-SP0)",
-        "x-ms-date": "Mon, 10 Oct 2022 03:37:27 GMT",
-=======
         "User-Agent": "azsdk-python-storage-blob/12.14.0 Python/3.9.10 (Windows-10-10.0.22621-SP0)",
         "x-ms-date": "Tue, 25 Oct 2022 04:49:08 GMT",
->>>>>>> dce54150
         "x-ms-version": "2021-08-06"
       },
       "RequestBody": null,
       "StatusCode": 200,
       "ResponseHeaders": {
         "Accept-Ranges": "bytes",
-<<<<<<< HEAD
-        "Content-Length": "1890",
-        "Content-MD5": "Nsal/dhEjjdoIJBn7yWG7Q==",
-        "Content-Type": "application/octet-stream",
-        "Date": "Mon, 10 Oct 2022 03:37:27 GMT",
-        "ETag": "\u00220x8DAAA6EF2CC2544\u0022",
-        "Last-Modified": "Mon, 10 Oct 2022 03:24:32 GMT",
-=======
         "Content-Length": "1753",
         "Content-MD5": "p\u002B9EFgMqT74femP14tdEpw==",
         "Content-Type": "application/octet-stream",
         "Date": "Tue, 25 Oct 2022 04:49:08 GMT",
         "ETag": "\u00220x8DAB63E13B55216\u0022",
         "Last-Modified": "Tue, 25 Oct 2022 04:04:56 GMT",
->>>>>>> dce54150
         "Server": [
           "Windows-Azure-Blob/1.0",
           "Microsoft-HTTPAPI/2.0"
@@ -191,17 +129,10 @@
         "x-ms-access-tier": "Hot",
         "x-ms-access-tier-inferred": "true",
         "x-ms-blob-type": "BlockBlob",
-<<<<<<< HEAD
-        "x-ms-creation-time": "Mon, 10 Oct 2022 03:24:32 GMT",
-        "x-ms-lease-state": "available",
-        "x-ms-lease-status": "unlocked",
-        "x-ms-meta-name": "12a3d416-e2ad-465d-9896-ebaf6bf0b49e",
-=======
         "x-ms-creation-time": "Tue, 25 Oct 2022 04:04:55 GMT",
         "x-ms-lease-state": "available",
         "x-ms-lease-status": "unlocked",
         "x-ms-meta-name": "0e3cc6ee-d4a0-8aee-34ca-157ccbef73ec",
->>>>>>> dce54150
         "x-ms-meta-upload_status": "completed",
         "x-ms-meta-version": "1",
         "x-ms-server-encrypted": "true",
@@ -210,33 +141,20 @@
       "ResponseBody": null
     },
     {
-<<<<<<< HEAD
-      "RequestUri": "https://sagvgsoim6nmhbq.blob.core.windows.net/azureml-blobstore-e61cd5e2-512f-475e-9842-5e2a973993b8/az-ml-artifacts/00000000000000000000000000000000/batch_inference/batch_score.py",
-=======
       "RequestUri": "https://sagvgsoim6nmhbq.blob.core.windows.net/azureml-blobstore-e61cd5e2-512f-475e-9842-5e2a973993b8/az-ml-artifacts/000000000000000000000000000000000000/batch_inference/batch_score.py",
->>>>>>> dce54150
       "RequestMethod": "HEAD",
       "RequestHeaders": {
         "Accept": "application/xml",
         "Accept-Encoding": "gzip, deflate",
         "Connection": "keep-alive",
-<<<<<<< HEAD
-        "User-Agent": "azsdk-python-storage-blob/12.14.0b2 Python/3.9.6 (Windows-10-10.0.22621-SP0)",
-        "x-ms-date": "Mon, 10 Oct 2022 03:37:27 GMT",
-=======
         "User-Agent": "azsdk-python-storage-blob/12.14.0 Python/3.9.10 (Windows-10-10.0.22621-SP0)",
         "x-ms-date": "Tue, 25 Oct 2022 04:49:09 GMT",
->>>>>>> dce54150
         "x-ms-version": "2021-08-06"
       },
       "RequestBody": null,
       "StatusCode": 404,
       "ResponseHeaders": {
-<<<<<<< HEAD
-        "Date": "Mon, 10 Oct 2022 03:37:27 GMT",
-=======
         "Date": "Tue, 25 Oct 2022 04:49:08 GMT",
->>>>>>> dce54150
         "Server": [
           "Windows-Azure-Blob/1.0",
           "Microsoft-HTTPAPI/2.0"
@@ -249,11 +167,7 @@
       "ResponseBody": null
     },
     {
-<<<<<<< HEAD
-      "RequestUri": "https://management.azure.com/subscriptions/00000000-0000-0000-0000-000000000/resourceGroups/00000/providers/Microsoft.MachineLearningServices/workspaces/00000/codes/12a3d416-e2ad-465d-9896-ebaf6bf0b49e/versions/1?api-version=2022-05-01",
-=======
       "RequestUri": "https://management.azure.com/subscriptions/00000000-0000-0000-0000-000000000/resourceGroups/00000/providers/Microsoft.MachineLearningServices/workspaces/00000/codes/0e3cc6ee-d4a0-8aee-34ca-157ccbef73ec/versions/1?api-version=2022-05-01",
->>>>>>> dce54150
       "RequestMethod": "PUT",
       "RequestHeaders": {
         "Accept": "application/json",
@@ -261,11 +175,7 @@
         "Connection": "keep-alive",
         "Content-Length": "308",
         "Content-Type": "application/json",
-<<<<<<< HEAD
-        "User-Agent": "azure-ai-ml/0.2.0 azsdk-python-mgmt-machinelearningservices/0.1.0 Python/3.9.6 (Windows-10-10.0.22621-SP0)"
-=======
         "User-Agent": "azure-ai-ml/1.1.0 azsdk-python-mgmt-machinelearningservices/0.1.0 Python/3.9.10 (Windows-10-10.0.22621-SP0)"
->>>>>>> dce54150
       },
       "RequestBody": {
         "properties": {
@@ -275,11 +185,7 @@
           },
           "isAnonymous": true,
           "isArchived": false,
-<<<<<<< HEAD
-          "codeUri": "https://sagvgsoim6nmhbq.blob.core.windows.net/azureml-blobstore-e61cd5e2-512f-475e-9842-5e2a973993b8/LocalUpload/00000000000000000000000000000000/batch_inference"
-=======
           "codeUri": "https://sagvgsoim6nmhbq.blob.core.windows.net/azureml-blobstore-e61cd5e2-512f-475e-9842-5e2a973993b8/LocalUpload/000000000000000000000000000000000000/batch_inference"
->>>>>>> dce54150
         }
       },
       "StatusCode": 200,
@@ -287,37 +193,17 @@
         "Cache-Control": "no-cache",
         "Content-Encoding": "gzip",
         "Content-Type": "application/json; charset=utf-8",
-<<<<<<< HEAD
-        "Date": "Mon, 10 Oct 2022 03:37:27 GMT",
-        "Expires": "-1",
-        "Pragma": "no-cache",
-        "Request-Context": "appId=cid-v1:512cc15a-13b5-415b-bfd0-dce7accb6bb1",
-        "Server-Timing": "traceparent;desc=\u002200-e7d5e14a15bdc9d5defb84a7de50c2ae-a8f6ffda3fc493fe-01\u0022",
-=======
         "Date": "Tue, 25 Oct 2022 04:49:10 GMT",
         "Expires": "-1",
         "Pragma": "no-cache",
         "Request-Context": "appId=cid-v1:512cc15a-13b5-415b-bfd0-dce7accb6bb1",
         "Server-Timing": "traceparent;desc=\u002200-22c978a579f0d159b5356e09a0aad3b1-6ddfa3b77394b27e-00\u0022",
->>>>>>> dce54150
         "Strict-Transport-Security": "max-age=31536000; includeSubDomains",
         "Transfer-Encoding": "chunked",
         "Vary": [
           "Accept-Encoding",
           "Accept-Encoding"
         ],
-<<<<<<< HEAD
-        "x-aml-cluster": "vienna-test-westus2-01",
-        "X-Content-Type-Options": "nosniff",
-        "x-ms-correlation-request-id": "31717566-982e-4a28-9610-527af9e8424a",
-        "x-ms-ratelimit-remaining-subscription-writes": "1177",
-        "x-ms-response-type": "standard",
-        "x-ms-routing-request-id": "JAPANEAST:20221010T033728Z:31717566-982e-4a28-9610-527af9e8424a",
-        "x-request-time": "0.231"
-      },
-      "ResponseBody": {
-        "id": "/subscriptions/00000000-0000-0000-0000-000000000/resourceGroups/00000/providers/Microsoft.MachineLearningServices/workspaces/00000/codes/12a3d416-e2ad-465d-9896-ebaf6bf0b49e/versions/1",
-=======
         "x-aml-cluster": "vienna-test-westus2-02",
         "X-Content-Type-Options": "nosniff",
         "x-ms-correlation-request-id": "70ecd2ba-10b6-4636-9001-3e03388a6767",
@@ -328,7 +214,6 @@
       },
       "ResponseBody": {
         "id": "/subscriptions/00000000-0000-0000-0000-000000000/resourceGroups/00000/providers/Microsoft.MachineLearningServices/workspaces/00000/codes/0e3cc6ee-d4a0-8aee-34ca-157ccbef73ec/versions/1",
->>>>>>> dce54150
         "name": "1",
         "type": "Microsoft.MachineLearningServices/workspaces/codes/versions",
         "properties": {
@@ -340,15 +225,6 @@
           },
           "isArchived": false,
           "isAnonymous": false,
-<<<<<<< HEAD
-          "codeUri": "https://sagvgsoim6nmhbq.blob.core.windows.net/azureml-blobstore-e61cd5e2-512f-475e-9842-5e2a973993b8/LocalUpload/00000000000000000000000000000000/batch_inference"
-        },
-        "systemData": {
-          "createdAt": "2022-10-10T03:24:32.8523963\u002B00:00",
-          "createdBy": "Xingzhi Zhang",
-          "createdByType": "User",
-          "lastModifiedAt": "2022-10-10T03:37:28.4214759\u002B00:00",
-=======
           "codeUri": "https://sagvgsoim6nmhbq.blob.core.windows.net/azureml-blobstore-e61cd5e2-512f-475e-9842-5e2a973993b8/LocalUpload/000000000000000000000000000000000000/batch_inference"
         },
         "systemData": {
@@ -356,18 +232,13 @@
           "createdBy": "Xingzhi Zhang",
           "createdByType": "User",
           "lastModifiedAt": "2022-10-25T04:49:11.0870046\u002B00:00",
->>>>>>> dce54150
           "lastModifiedBy": "Xingzhi Zhang",
           "lastModifiedByType": "User"
         }
       }
     },
     {
-<<<<<<< HEAD
-      "RequestUri": "https://management.azure.com/subscriptions/00000000-0000-0000-0000-000000000/resourceGroups/00000/providers/Microsoft.MachineLearningServices/workspaces/00000/components/test_766670020581/versions/0.0.1?api-version=2022-05-01",
-=======
       "RequestUri": "https://management.azure.com/subscriptions/00000000-0000-0000-0000-000000000/resourceGroups/00000/providers/Microsoft.MachineLearningServices/workspaces/00000/components/test_89235706086/versions/0.0.1?api-version=2022-05-01",
->>>>>>> dce54150
       "RequestMethod": "PUT",
       "RequestHeaders": {
         "Accept": "application/json",
@@ -375,11 +246,7 @@
         "Connection": "keep-alive",
         "Content-Length": "1827",
         "Content-Type": "application/json",
-<<<<<<< HEAD
-        "User-Agent": "azure-ai-ml/0.2.0 azsdk-python-mgmt-machinelearningservices/0.1.0 Python/3.9.6 (Windows-10-10.0.22621-SP0)"
-=======
         "User-Agent": "azure-ai-ml/1.1.0 azsdk-python-mgmt-machinelearningservices/0.1.0 Python/3.9.10 (Windows-10-10.0.22621-SP0)"
->>>>>>> dce54150
       },
       "RequestBody": {
         "properties": {
@@ -394,11 +261,7 @@
           "isAnonymous": false,
           "isArchived": false,
           "componentSpec": {
-<<<<<<< HEAD
-            "name": "test_766670020581",
-=======
             "name": "test_89235706086",
->>>>>>> dce54150
             "description": "Score images with MNIST image classification model.",
             "tags": {
               "Parallel": "",
@@ -426,11 +289,7 @@
               }
             },
             "type": "ParallelComponent",
-<<<<<<< HEAD
-            "code": "azureml:/subscriptions/00000000-0000-0000-0000-000000000/resourceGroups/00000/providers/Microsoft.MachineLearningServices/workspaces/00000/codes/12a3d416-e2ad-465d-9896-ebaf6bf0b49e/versions/1",
-=======
             "code": "azureml:/subscriptions/00000000-0000-0000-0000-000000000/resourceGroups/00000/providers/Microsoft.MachineLearningServices/workspaces/00000/codes/0e3cc6ee-d4a0-8aee-34ca-157ccbef73ec/versions/1",
->>>>>>> dce54150
             "environment": {
               "docker": {
                 "image": "mcr.microsoft.com/azureml/openmpi3.1.2-cuda10.1-cudnn7-ubuntu18.04"
@@ -470,27 +329,6 @@
       "StatusCode": 201,
       "ResponseHeaders": {
         "Cache-Control": "no-cache",
-<<<<<<< HEAD
-        "Content-Length": "3235",
-        "Content-Type": "application/json; charset=utf-8",
-        "Date": "Mon, 10 Oct 2022 03:37:29 GMT",
-        "Expires": "-1",
-        "Location": "https://management.azure.com/subscriptions/00000000-0000-0000-0000-000000000/resourceGroups/00000/providers/Microsoft.MachineLearningServices/workspaces/00000/components/test_766670020581/versions/0.0.1?api-version=2022-05-01",
-        "Pragma": "no-cache",
-        "Request-Context": "appId=cid-v1:512cc15a-13b5-415b-bfd0-dce7accb6bb1",
-        "Server-Timing": "traceparent;desc=\u002200-233b2f24c802a7ac45e233db602586cc-6cd74d5892e5ea5c-01\u0022",
-        "Strict-Transport-Security": "max-age=31536000; includeSubDomains",
-        "x-aml-cluster": "vienna-test-westus2-01",
-        "X-Content-Type-Options": "nosniff",
-        "x-ms-correlation-request-id": "da543810-3c45-490f-8adc-9ff13b69bc69",
-        "x-ms-ratelimit-remaining-subscription-writes": "1176",
-        "x-ms-response-type": "standard",
-        "x-ms-routing-request-id": "JAPANEAST:20221010T033730Z:da543810-3c45-490f-8adc-9ff13b69bc69",
-        "x-request-time": "1.676"
-      },
-      "ResponseBody": {
-        "id": "/subscriptions/00000000-0000-0000-0000-000000000/resourceGroups/00000/providers/Microsoft.MachineLearningServices/workspaces/00000/components/test_766670020581/versions/0.0.1",
-=======
         "Content-Length": "3231",
         "Content-Type": "application/json; charset=utf-8",
         "Date": "Tue, 25 Oct 2022 04:49:14 GMT",
@@ -510,7 +348,6 @@
       },
       "ResponseBody": {
         "id": "/subscriptions/00000000-0000-0000-0000-000000000/resourceGroups/00000/providers/Microsoft.MachineLearningServices/workspaces/00000/components/test_89235706086/versions/0.0.1",
->>>>>>> dce54150
         "name": "0.0.1",
         "type": "Microsoft.MachineLearningServices/workspaces/components/versions",
         "properties": {
@@ -526,11 +363,7 @@
           "isAnonymous": false,
           "componentSpec": {
             "$schema": "https://componentsdk.azureedge.net/jsonschema/ParallelComponent.json",
-<<<<<<< HEAD
-            "name": "test_766670020581",
-=======
             "name": "test_89235706086",
->>>>>>> dce54150
             "version": "0.0.1",
             "display_name": "Parallel Score Image Classification with MNIST",
             "is_deterministic": "True",
@@ -596,16 +429,6 @@
               "output_data": "outputs.scored_dataset",
               "entry": "batch_score.py"
             },
-<<<<<<< HEAD
-            "code": "azureml:/subscriptions/00000000-0000-0000-0000-000000000/resourceGroups/00000/providers/Microsoft.MachineLearningServices/workspaces/00000/codes/12a3d416-e2ad-465d-9896-ebaf6bf0b49e/versions/1"
-          }
-        },
-        "systemData": {
-          "createdAt": "2022-10-10T03:37:29.5239088\u002B00:00",
-          "createdBy": "Xingzhi Zhang",
-          "createdByType": "User",
-          "lastModifiedAt": "2022-10-10T03:37:30.1571452\u002B00:00",
-=======
             "code": "azureml:/subscriptions/00000000-0000-0000-0000-000000000/resourceGroups/00000/providers/Microsoft.MachineLearningServices/workspaces/00000/codes/0e3cc6ee-d4a0-8aee-34ca-157ccbef73ec/versions/1"
           }
         },
@@ -614,28 +437,19 @@
           "createdBy": "Xingzhi Zhang",
           "createdByType": "User",
           "lastModifiedAt": "2022-10-25T04:49:14.23709\u002B00:00",
->>>>>>> dce54150
           "lastModifiedBy": "Xingzhi Zhang",
           "lastModifiedByType": "User"
         }
       }
     },
     {
-<<<<<<< HEAD
-      "RequestUri": "https://management.azure.com/subscriptions/00000000-0000-0000-0000-000000000/resourceGroups/00000/providers/Microsoft.MachineLearningServices/workspaces/00000/components/test_766670020581/versions/0.0.1?api-version=2022-05-01",
-=======
       "RequestUri": "https://management.azure.com/subscriptions/00000000-0000-0000-0000-000000000/resourceGroups/00000/providers/Microsoft.MachineLearningServices/workspaces/00000/components/test_89235706086/versions/0.0.1?api-version=2022-05-01",
->>>>>>> dce54150
       "RequestMethod": "GET",
       "RequestHeaders": {
         "Accept": "application/json",
         "Accept-Encoding": "gzip, deflate",
         "Connection": "keep-alive",
-<<<<<<< HEAD
-        "User-Agent": "azure-ai-ml/0.2.0 azsdk-python-mgmt-machinelearningservices/0.1.0 Python/3.9.6 (Windows-10-10.0.22621-SP0)"
-=======
         "User-Agent": "azure-ai-ml/1.1.0 azsdk-python-mgmt-machinelearningservices/0.1.0 Python/3.9.10 (Windows-10-10.0.22621-SP0)"
->>>>>>> dce54150
       },
       "RequestBody": null,
       "StatusCode": 200,
@@ -643,37 +457,17 @@
         "Cache-Control": "no-cache",
         "Content-Encoding": "gzip",
         "Content-Type": "application/json; charset=utf-8",
-<<<<<<< HEAD
-        "Date": "Mon, 10 Oct 2022 03:37:30 GMT",
-        "Expires": "-1",
-        "Pragma": "no-cache",
-        "Request-Context": "appId=cid-v1:512cc15a-13b5-415b-bfd0-dce7accb6bb1",
-        "Server-Timing": "traceparent;desc=\u002200-90372539d9629144703e11e39428b280-dad06416b7640fd5-01\u0022",
-=======
         "Date": "Tue, 25 Oct 2022 04:49:14 GMT",
         "Expires": "-1",
         "Pragma": "no-cache",
         "Request-Context": "appId=cid-v1:512cc15a-13b5-415b-bfd0-dce7accb6bb1",
         "Server-Timing": "traceparent;desc=\u002200-a41817f0528d0a70f1ee9ef522349d4a-92d14a28ff246624-00\u0022",
->>>>>>> dce54150
         "Strict-Transport-Security": "max-age=31536000; includeSubDomains",
         "Transfer-Encoding": "chunked",
         "Vary": [
           "Accept-Encoding",
           "Accept-Encoding"
         ],
-<<<<<<< HEAD
-        "x-aml-cluster": "vienna-test-westus2-01",
-        "X-Content-Type-Options": "nosniff",
-        "x-ms-correlation-request-id": "5001da22-72fa-4e01-a428-4e77ec472bdc",
-        "x-ms-ratelimit-remaining-subscription-reads": "11968",
-        "x-ms-response-type": "standard",
-        "x-ms-routing-request-id": "JAPANEAST:20221010T033731Z:5001da22-72fa-4e01-a428-4e77ec472bdc",
-        "x-request-time": "0.361"
-      },
-      "ResponseBody": {
-        "id": "/subscriptions/00000000-0000-0000-0000-000000000/resourceGroups/00000/providers/Microsoft.MachineLearningServices/workspaces/00000/components/test_766670020581/versions/0.0.1",
-=======
         "x-aml-cluster": "vienna-test-westus2-02",
         "X-Content-Type-Options": "nosniff",
         "x-ms-correlation-request-id": "a173837b-f938-4b0a-8775-628b5cfd3fea",
@@ -684,7 +478,6 @@
       },
       "ResponseBody": {
         "id": "/subscriptions/00000000-0000-0000-0000-000000000/resourceGroups/00000/providers/Microsoft.MachineLearningServices/workspaces/00000/components/test_89235706086/versions/0.0.1",
->>>>>>> dce54150
         "name": "0.0.1",
         "type": "Microsoft.MachineLearningServices/workspaces/components/versions",
         "properties": {
@@ -700,11 +493,7 @@
           "isAnonymous": false,
           "componentSpec": {
             "$schema": "https://componentsdk.azureedge.net/jsonschema/ParallelComponent.json",
-<<<<<<< HEAD
-            "name": "test_766670020581",
-=======
             "name": "test_89235706086",
->>>>>>> dce54150
             "version": "0.0.1",
             "display_name": "Parallel Score Image Classification with MNIST",
             "is_deterministic": "True",
@@ -770,16 +559,6 @@
               "output_data": "outputs.scored_dataset",
               "entry": "batch_score.py"
             },
-<<<<<<< HEAD
-            "code": "azureml:/subscriptions/00000000-0000-0000-0000-000000000/resourceGroups/00000/providers/Microsoft.MachineLearningServices/workspaces/00000/codes/12a3d416-e2ad-465d-9896-ebaf6bf0b49e/versions/1"
-          }
-        },
-        "systemData": {
-          "createdAt": "2022-10-10T03:37:29.5239088\u002B00:00",
-          "createdBy": "Xingzhi Zhang",
-          "createdByType": "User",
-          "lastModifiedAt": "2022-10-10T03:37:30.1571452\u002B00:00",
-=======
             "code": "azureml:/subscriptions/00000000-0000-0000-0000-000000000/resourceGroups/00000/providers/Microsoft.MachineLearningServices/workspaces/00000/codes/0e3cc6ee-d4a0-8aee-34ca-157ccbef73ec/versions/1"
           }
         },
@@ -788,7 +567,6 @@
           "createdBy": "Xingzhi Zhang",
           "createdByType": "User",
           "lastModifiedAt": "2022-10-25T04:49:14.23709\u002B00:00",
->>>>>>> dce54150
           "lastModifiedBy": "Xingzhi Zhang",
           "lastModifiedByType": "User"
         }
@@ -796,10 +574,6 @@
     }
   ],
   "Variables": {
-<<<<<<< HEAD
-    "component_name": "test_766670020581"
-=======
     "component_name": "test_89235706086"
->>>>>>> dce54150
   }
 }