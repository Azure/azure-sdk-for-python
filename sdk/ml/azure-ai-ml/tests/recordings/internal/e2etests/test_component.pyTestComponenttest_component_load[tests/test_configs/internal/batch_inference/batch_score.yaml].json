{
<<<<<<< HEAD
  "Entries": [],
  "Variables": {}
=======
  "Entries": [
    {
      "RequestUri": "https://management.azure.com/subscriptions/00000000-0000-0000-0000-000000000/resourceGroups/00000/providers/Microsoft.MachineLearningServices/workspaces/00000/datastores/workspaceblobstore?api-version=2022-10-01",
      "RequestMethod": "GET",
      "RequestHeaders": {
        "Accept": "application/json",
        "Accept-Encoding": "gzip, deflate",
        "Connection": "keep-alive",
        "User-Agent": "azure-ai-ml/1.5.0 azsdk-python-mgmt-machinelearningservices/0.1.0 Python/3.9.10 (Windows-10-10.0.22621-SP0)"
      },
      "RequestBody": null,
      "StatusCode": 200,
      "ResponseHeaders": {
        "Cache-Control": "no-cache",
        "Content-Encoding": "gzip",
        "Content-Type": "application/json; charset=utf-8",
        "Date": "Mon, 13 Mar 2023 13:14:57 GMT",
        "Expires": "-1",
        "Pragma": "no-cache",
        "request-context": "appId=cid-v1:512cc15a-13b5-415b-bfd0-dce7accb6bb1",
        "Server-Timing": "traceparent;desc=\u002200-9fc04983efaaffc2191b70e51b93120b-ea0991285cf51da2-01\u0022",
        "Strict-Transport-Security": "max-age=31536000; includeSubDomains",
        "Transfer-Encoding": "chunked",
        "Vary": [
          "Accept-Encoding",
          "Accept-Encoding"
        ],
        "x-aml-cluster": "vienna-test-westus2-01",
        "X-Content-Type-Options": "nosniff",
        "x-ms-correlation-request-id": "8582e171-d03c-45fc-98a2-780230370d91",
        "x-ms-ratelimit-remaining-subscription-reads": "11999",
        "x-ms-response-type": "standard",
        "x-ms-routing-request-id": "JAPANEAST:20230313T131457Z:8582e171-d03c-45fc-98a2-780230370d91",
        "x-request-time": "0.115"
      },
      "ResponseBody": {
        "id": "/subscriptions/00000000-0000-0000-0000-000000000/resourceGroups/00000/providers/Microsoft.MachineLearningServices/workspaces/00000/datastores/workspaceblobstore",
        "name": "workspaceblobstore",
        "type": "Microsoft.MachineLearningServices/workspaces/datastores",
        "properties": {
          "description": null,
          "tags": null,
          "properties": null,
          "isDefault": true,
          "credentials": {
            "credentialsType": "AccountKey"
          },
          "datastoreType": "AzureBlob",
          "accountName": "sagvgsoim6nmhbq",
          "containerName": "azureml-blobstore-e61cd5e2-512f-475e-9842-5e2a973993b8",
          "endpoint": "core.windows.net",
          "protocol": "https",
          "serviceDataAccessAuthIdentity": "WorkspaceSystemAssignedIdentity"
        },
        "systemData": {
          "createdAt": "2022-09-22T09:02:03.2629568\u002B00:00",
          "createdBy": "779301c0-18b2-4cdc-801b-a0a3368fee0a",
          "createdByType": "Application",
          "lastModifiedAt": "2022-09-22T09:02:04.166989\u002B00:00",
          "lastModifiedBy": "779301c0-18b2-4cdc-801b-a0a3368fee0a",
          "lastModifiedByType": "Application"
        }
      }
    },
    {
      "RequestUri": "https://management.azure.com/subscriptions/00000000-0000-0000-0000-000000000/resourceGroups/00000/providers/Microsoft.MachineLearningServices/workspaces/00000/datastores/workspaceblobstore/listSecrets?api-version=2022-10-01",
      "RequestMethod": "POST",
      "RequestHeaders": {
        "Accept": "application/json",
        "Accept-Encoding": "gzip, deflate",
        "Connection": "keep-alive",
        "Content-Length": "0",
        "User-Agent": "azure-ai-ml/1.5.0 azsdk-python-mgmt-machinelearningservices/0.1.0 Python/3.9.10 (Windows-10-10.0.22621-SP0)"
      },
      "RequestBody": null,
      "StatusCode": 200,
      "ResponseHeaders": {
        "Cache-Control": "no-cache",
        "Content-Encoding": "gzip",
        "Content-Type": "application/json; charset=utf-8",
        "Date": "Mon, 13 Mar 2023 13:14:58 GMT",
        "Expires": "-1",
        "Pragma": "no-cache",
        "request-context": "appId=cid-v1:512cc15a-13b5-415b-bfd0-dce7accb6bb1",
        "Server-Timing": "traceparent;desc=\u002200-33079607f1878c2716a133da77232ec7-67e5b2ce4e256f1c-01\u0022",
        "Strict-Transport-Security": "max-age=31536000; includeSubDomains",
        "Transfer-Encoding": "chunked",
        "Vary": "Accept-Encoding",
        "x-aml-cluster": "vienna-test-westus2-01",
        "X-Content-Type-Options": "nosniff",
        "x-ms-correlation-request-id": "91462323-2698-46b9-8fe0-694e9b8ec9c8",
        "x-ms-ratelimit-remaining-subscription-writes": "1199",
        "x-ms-response-type": "standard",
        "x-ms-routing-request-id": "JAPANEAST:20230313T131458Z:91462323-2698-46b9-8fe0-694e9b8ec9c8",
        "x-request-time": "0.406"
      },
      "ResponseBody": {
        "secretsType": "AccountKey",
        "key": "dGhpcyBpcyBmYWtlIGtleQ=="
      }
    },
    {
      "RequestUri": "https://sagvgsoim6nmhbq.blob.core.windows.net/azureml-blobstore-e61cd5e2-512f-475e-9842-5e2a973993b8/LocalUpload/000000000000000000000000000000000000/batch_inference/batch_score.py",
      "RequestMethod": "HEAD",
      "RequestHeaders": {
        "Accept": "application/xml",
        "Accept-Encoding": "gzip, deflate",
        "Connection": "keep-alive",
        "User-Agent": "azsdk-python-storage-blob/12.14.0 Python/3.9.10 (Windows-10-10.0.22621-SP0)",
        "x-ms-date": "Mon, 13 Mar 2023 13:14:58 GMT",
        "x-ms-version": "2021-08-06"
      },
      "RequestBody": null,
      "StatusCode": 200,
      "ResponseHeaders": {
        "Accept-Ranges": "bytes",
        "Content-Length": "1753",
        "Content-MD5": "p\u002B9EFgMqT74femP14tdEpw==",
        "Content-Type": "application/octet-stream",
        "Date": "Mon, 13 Mar 2023 13:14:59 GMT",
        "ETag": "\u00220x8DB212CE25B298C\u0022",
        "Last-Modified": "Fri, 10 Mar 2023 06:01:26 GMT",
        "Server": [
          "Windows-Azure-Blob/1.0",
          "Microsoft-HTTPAPI/2.0"
        ],
        "Vary": "Origin",
        "x-ms-access-tier": "Hot",
        "x-ms-access-tier-inferred": "true",
        "x-ms-blob-type": "BlockBlob",
        "x-ms-creation-time": "Fri, 10 Mar 2023 06:01:25 GMT",
        "x-ms-lease-state": "available",
        "x-ms-lease-status": "unlocked",
        "x-ms-meta-name": "23ebb661-7845-cc9a-b1da-084f1abaf69e",
        "x-ms-meta-upload_status": "completed",
        "x-ms-meta-version": "1",
        "x-ms-server-encrypted": "true",
        "x-ms-version": "2021-08-06"
      },
      "ResponseBody": null
    },
    {
      "RequestUri": "https://sagvgsoim6nmhbq.blob.core.windows.net/azureml-blobstore-e61cd5e2-512f-475e-9842-5e2a973993b8/az-ml-artifacts/000000000000000000000000000000000000/batch_inference/batch_score.py",
      "RequestMethod": "HEAD",
      "RequestHeaders": {
        "Accept": "application/xml",
        "Accept-Encoding": "gzip, deflate",
        "Connection": "keep-alive",
        "User-Agent": "azsdk-python-storage-blob/12.14.0 Python/3.9.10 (Windows-10-10.0.22621-SP0)",
        "x-ms-date": "Mon, 13 Mar 2023 13:14:59 GMT",
        "x-ms-version": "2021-08-06"
      },
      "RequestBody": null,
      "StatusCode": 404,
      "ResponseHeaders": {
        "Date": "Mon, 13 Mar 2023 13:14:59 GMT",
        "Server": [
          "Windows-Azure-Blob/1.0",
          "Microsoft-HTTPAPI/2.0"
        ],
        "Transfer-Encoding": "chunked",
        "Vary": "Origin",
        "x-ms-error-code": "BlobNotFound",
        "x-ms-version": "2021-08-06"
      },
      "ResponseBody": null
    },
    {
      "RequestUri": "https://management.azure.com/subscriptions/00000000-0000-0000-0000-000000000/resourceGroups/00000/providers/Microsoft.MachineLearningServices/workspaces/00000/codes/23ebb661-7845-cc9a-b1da-084f1abaf69e/versions/1?api-version=2022-05-01",
      "RequestMethod": "PUT",
      "RequestHeaders": {
        "Accept": "application/json",
        "Accept-Encoding": "gzip, deflate",
        "Connection": "keep-alive",
        "Content-Length": "308",
        "Content-Type": "application/json",
        "User-Agent": "azure-ai-ml/1.5.0 azsdk-python-mgmt-machinelearningservices/0.1.0 Python/3.9.10 (Windows-10-10.0.22621-SP0)"
      },
      "RequestBody": {
        "properties": {
          "properties": {
            "hash_sha256": "0000000000000",
            "hash_version": "0000000000000"
          },
          "isAnonymous": true,
          "isArchived": false,
          "codeUri": "https://sagvgsoim6nmhbq.blob.core.windows.net/azureml-blobstore-e61cd5e2-512f-475e-9842-5e2a973993b8/LocalUpload/000000000000000000000000000000000000/batch_inference"
        }
      },
      "StatusCode": 200,
      "ResponseHeaders": {
        "Cache-Control": "no-cache",
        "Content-Encoding": "gzip",
        "Content-Type": "application/json; charset=utf-8",
        "Date": "Mon, 13 Mar 2023 13:15:01 GMT",
        "Expires": "-1",
        "Pragma": "no-cache",
        "request-context": "appId=cid-v1:512cc15a-13b5-415b-bfd0-dce7accb6bb1",
        "Server-Timing": "traceparent;desc=\u002200-bbfd2b4d78a3b66ed48e5d192aac840e-b93ac12debddad47-01\u0022",
        "Strict-Transport-Security": "max-age=31536000; includeSubDomains",
        "Transfer-Encoding": "chunked",
        "Vary": [
          "Accept-Encoding",
          "Accept-Encoding"
        ],
        "x-aml-cluster": "vienna-test-westus2-01",
        "X-Content-Type-Options": "nosniff",
        "x-ms-correlation-request-id": "dc732862-14c2-4a64-a60d-0bbdcdc28b70",
        "x-ms-ratelimit-remaining-subscription-writes": "1199",
        "x-ms-response-type": "standard",
        "x-ms-routing-request-id": "JAPANEAST:20230313T131501Z:dc732862-14c2-4a64-a60d-0bbdcdc28b70",
        "x-request-time": "0.377"
      },
      "ResponseBody": {
        "id": "/subscriptions/00000000-0000-0000-0000-000000000/resourceGroups/00000/providers/Microsoft.MachineLearningServices/workspaces/00000/codes/23ebb661-7845-cc9a-b1da-084f1abaf69e/versions/1",
        "name": "1",
        "type": "Microsoft.MachineLearningServices/workspaces/codes/versions",
        "properties": {
          "description": null,
          "tags": {},
          "properties": {
            "hash_sha256": "0000000000000",
            "hash_version": "0000000000000"
          },
          "isArchived": false,
          "isAnonymous": false,
          "codeUri": "https://sagvgsoim6nmhbq.blob.core.windows.net/azureml-blobstore-e61cd5e2-512f-475e-9842-5e2a973993b8/LocalUpload/000000000000000000000000000000000000/batch_inference"
        },
        "systemData": {
          "createdAt": "2023-03-10T06:01:28.8908674\u002B00:00",
          "createdBy": "Firstname Lastname",
          "createdByType": "User",
          "lastModifiedAt": "2023-03-13T13:15:01.5840443\u002B00:00",
          "lastModifiedBy": "Firstname Lastname",
          "lastModifiedByType": "User"
        }
      }
    },
    {
      "RequestUri": "https://management.azure.com/subscriptions/00000000-0000-0000-0000-000000000/resourceGroups/00000/providers/Microsoft.MachineLearningServices/workspaces/00000/components/test_90565532951/versions/0.0.1?api-version=2022-10-01",
      "RequestMethod": "PUT",
      "RequestHeaders": {
        "Accept": "application/json",
        "Accept-Encoding": "gzip, deflate",
        "Connection": "keep-alive",
        "Content-Length": "1894",
        "Content-Type": "application/json",
        "User-Agent": "azure-ai-ml/1.5.0 azsdk-python-mgmt-machinelearningservices/0.1.0 Python/3.9.10 (Windows-10-10.0.22621-SP0)"
      },
      "RequestBody": {
        "properties": {
          "description": "Score images with MNIST image classification model.",
          "properties": {},
          "tags": {
            "Parallel": "",
            "Sample": "",
            "contact": "Microsoft Corporation \u003Cxxx@microsoft.com\u003E",
            "helpDocument": "https://aka.ms/parallel-modules"
          },
          "isAnonymous": false,
          "isArchived": false,
          "componentSpec": {
            "name": "test_90565532951",
            "description": "Score images with MNIST image classification model.",
            "tags": {
              "Parallel": "",
              "Sample": "",
              "contact": "Microsoft Corporation \u003Cxxx@microsoft.com\u003E",
              "helpDocument": "https://aka.ms/parallel-modules"
            },
            "version": "0.0.1",
            "$schema": "https://componentsdk.azureedge.net/jsonschema/ParallelComponent.json",
            "display_name": "Parallel Score Image Classification with MNIST",
            "inputs": {
              "model_path": {
                "type": "path",
                "description": "Trained MNIST image classification model.",
                "optional": false
              },
              "images_to_score": {
                "type": "path",
                "description": "Images to score.",
                "optional": false
              }
            },
            "outputs": {
              "scored_dataset": {
                "type": "path",
                "description": "Output folder to save scored result."
              }
            },
            "type": "ParallelComponent",
            "code": "azureml:/subscriptions/00000000-0000-0000-0000-000000000/resourceGroups/00000/providers/Microsoft.MachineLearningServices/workspaces/00000/codes/23ebb661-7845-cc9a-b1da-084f1abaf69e/versions/1",
            "environment": {
              "docker": {
                "image": "mcr.microsoft.com/azureml/openmpi4.1.0-cuda11.8-cudnn8-ubuntu22.04"
              },
              "conda": {
                "conda_dependencies": {
                  "channels": [
                    "defaults"
                  ],
                  "dependencies": [
                    "python=3.7.9",
                    "pip=20.0",
                    {
                      "pip": [
                        "protobuf==3.20.1",
                        "tensorflow==1.15.2",
                        "pillow",
                        "azureml-core",
                        "azureml-dataset-runtime[fuse, pandas]"
                      ]
                    }
                  ],
                  "name": "batch_environment"
                }
              },
              "os": "Linux"
            },
            "parallel": {
              "input_data": "inputs.images_to_score",
              "output_data": "outputs.scored_dataset",
              "entry": "batch_score.py",
              "args": "--model_path {inputs.model_path} --scored_dataset {outputs.scored_dataset}"
            },
            "_source": "YAML.COMPONENT"
          }
        }
      },
      "StatusCode": 201,
      "ResponseHeaders": {
        "Cache-Control": "no-cache",
        "Content-Length": "2338",
        "Content-Type": "application/json; charset=utf-8",
        "Date": "Mon, 13 Mar 2023 13:15:03 GMT",
        "Expires": "-1",
        "Location": "https://management.azure.com/subscriptions/00000000-0000-0000-0000-000000000/resourceGroups/00000/providers/Microsoft.MachineLearningServices/workspaces/00000/components/test_90565532951/versions/0.0.1?api-version=2022-10-01",
        "Pragma": "no-cache",
        "request-context": "appId=cid-v1:512cc15a-13b5-415b-bfd0-dce7accb6bb1",
        "Server-Timing": "traceparent;desc=\u002200-f4b0e7b7b9f357ac36e74f6e881221ad-bfffd4a35ad2532f-01\u0022",
        "Strict-Transport-Security": "max-age=31536000; includeSubDomains",
        "x-aml-cluster": "vienna-test-westus2-01",
        "X-Content-Type-Options": "nosniff",
        "x-ms-correlation-request-id": "960f1c51-1b43-4e9c-8065-801007fa9f76",
        "x-ms-ratelimit-remaining-subscription-writes": "1198",
        "x-ms-response-type": "standard",
        "x-ms-routing-request-id": "JAPANEAST:20230313T131503Z:960f1c51-1b43-4e9c-8065-801007fa9f76",
        "x-request-time": "1.452"
      },
      "ResponseBody": {
        "id": "/subscriptions/00000000-0000-0000-0000-000000000/resourceGroups/00000/providers/Microsoft.MachineLearningServices/workspaces/00000/components/test_90565532951/versions/0.0.1",
        "name": "0.0.1",
        "type": "Microsoft.MachineLearningServices/workspaces/components/versions",
        "properties": {
          "description": null,
          "tags": {
            "Parallel": "",
            "Sample": "",
            "contact": "Microsoft Corporation \u003Cxxx@microsoft.com\u003E",
            "helpDocument": "https://aka.ms/parallel-modules"
          },
          "properties": {},
          "isArchived": false,
          "isAnonymous": false,
          "componentSpec": {
            "$schema": "https://componentsdk.azureedge.net/jsonschema/ParallelComponent.json",
            "name": "test_90565532951",
            "version": "0.0.1",
            "display_name": "Parallel Score Image Classification with MNIST",
            "is_deterministic": "True",
            "type": "ParallelComponent",
            "description": "Score images with MNIST image classification model.",
            "tags": {
              "Parallel": "",
              "Sample": "",
              "contact": "Microsoft Corporation \u003Cxxx@microsoft.com\u003E",
              "helpDocument": "https://aka.ms/parallel-modules"
            },
            "inputs": {
              "model_path": {
                "type": "path",
                "optional": "False",
                "description": "Trained MNIST image classification model.",
                "datastore_mode": "Mount"
              },
              "images_to_score": {
                "type": "path",
                "optional": "False",
                "description": "Images to score.",
                "datastore_mode": "Mount"
              }
            },
            "outputs": {
              "scored_dataset": {
                "type": "path",
                "description": "Output folder to save scored result.",
                "datastore_mode": "Upload"
              }
            },
            "environment": {
              "conda": {
                "conda_dependencies": {
                  "channels": [
                    "defaults"
                  ],
                  "dependencies": [
                    "python=3.7.9",
                    "pip=20.0",
                    {
                      "pip": [
                        "protobuf==3.20.1",
                        "tensorflow==1.15.2",
                        "pillow",
                        "azureml-core",
                        "azureml-dataset-runtime[fuse, pandas]"
                      ]
                    }
                  ],
                  "name": "batch_environment"
                }
              },
              "docker": {
                "image": "mcr.microsoft.com/azureml/openmpi4.1.0-cuda11.8-cudnn8-ubuntu22.04"
              },
              "os": "Linux"
            },
            "parallel": {
              "args": "--model_path {inputs.model_path} --scored_dataset {outputs.scored_dataset}",
              "input_data": "inputs.images_to_score",
              "output_data": "outputs.scored_dataset",
              "entry": "batch_score.py"
            },
            "code": "azureml:/subscriptions/00000000-0000-0000-0000-000000000/resourceGroups/00000/providers/Microsoft.MachineLearningServices/workspaces/00000/codes/23ebb661-7845-cc9a-b1da-084f1abaf69e/versions/1"
          }
        },
        "systemData": {
          "createdAt": "2023-03-13T13:15:02.7278299\u002B00:00",
          "createdBy": "Firstname Lastname",
          "createdByType": "User",
          "lastModifiedAt": "2023-03-13T13:15:03.2333348\u002B00:00",
          "lastModifiedBy": "Firstname Lastname",
          "lastModifiedByType": "User"
        }
      }
    },
    {
      "RequestUri": "https://management.azure.com/subscriptions/00000000-0000-0000-0000-000000000/resourceGroups/00000/providers/Microsoft.MachineLearningServices/workspaces/00000/components/test_90565532951/versions/0.0.1?api-version=2022-10-01",
      "RequestMethod": "GET",
      "RequestHeaders": {
        "Accept": "application/json",
        "Accept-Encoding": "gzip, deflate",
        "Connection": "keep-alive",
        "User-Agent": "azure-ai-ml/1.5.0 azsdk-python-mgmt-machinelearningservices/0.1.0 Python/3.9.10 (Windows-10-10.0.22621-SP0)"
      },
      "RequestBody": null,
      "StatusCode": 200,
      "ResponseHeaders": {
        "Cache-Control": "no-cache",
        "Content-Encoding": "gzip",
        "Content-Type": "application/json; charset=utf-8",
        "Date": "Mon, 13 Mar 2023 13:15:03 GMT",
        "Expires": "-1",
        "Pragma": "no-cache",
        "request-context": "appId=cid-v1:512cc15a-13b5-415b-bfd0-dce7accb6bb1",
        "Server-Timing": "traceparent;desc=\u002200-12afcf8467e7e5c4449c6abad21c3cb7-d3683f388d88a5d1-01\u0022",
        "Strict-Transport-Security": "max-age=31536000; includeSubDomains",
        "Transfer-Encoding": "chunked",
        "Vary": [
          "Accept-Encoding",
          "Accept-Encoding"
        ],
        "x-aml-cluster": "vienna-test-westus2-01",
        "X-Content-Type-Options": "nosniff",
        "x-ms-correlation-request-id": "39bcc230-4d79-4f02-93ec-1e891e1ce8a5",
        "x-ms-ratelimit-remaining-subscription-reads": "11998",
        "x-ms-response-type": "standard",
        "x-ms-routing-request-id": "JAPANEAST:20230313T131504Z:39bcc230-4d79-4f02-93ec-1e891e1ce8a5",
        "x-request-time": "0.280"
      },
      "ResponseBody": {
        "id": "/subscriptions/00000000-0000-0000-0000-000000000/resourceGroups/00000/providers/Microsoft.MachineLearningServices/workspaces/00000/components/test_90565532951/versions/0.0.1",
        "name": "0.0.1",
        "type": "Microsoft.MachineLearningServices/workspaces/components/versions",
        "properties": {
          "description": null,
          "tags": {
            "Parallel": "",
            "Sample": "",
            "contact": "Microsoft Corporation \u003Cxxx@microsoft.com\u003E",
            "helpDocument": "https://aka.ms/parallel-modules"
          },
          "properties": {},
          "isArchived": false,
          "isAnonymous": false,
          "componentSpec": {
            "$schema": "https://componentsdk.azureedge.net/jsonschema/ParallelComponent.json",
            "name": "test_90565532951",
            "version": "0.0.1",
            "display_name": "Parallel Score Image Classification with MNIST",
            "is_deterministic": "True",
            "type": "ParallelComponent",
            "description": "Score images with MNIST image classification model.",
            "tags": {
              "Parallel": "",
              "Sample": "",
              "contact": "Microsoft Corporation \u003Cxxx@microsoft.com\u003E",
              "helpDocument": "https://aka.ms/parallel-modules"
            },
            "inputs": {
              "model_path": {
                "type": "path",
                "optional": "False",
                "description": "Trained MNIST image classification model.",
                "datastore_mode": "Mount"
              },
              "images_to_score": {
                "type": "path",
                "optional": "False",
                "description": "Images to score.",
                "datastore_mode": "Mount"
              }
            },
            "outputs": {
              "scored_dataset": {
                "type": "path",
                "description": "Output folder to save scored result.",
                "datastore_mode": "Upload"
              }
            },
            "environment": {
              "conda": {
                "conda_dependencies": {
                  "channels": [
                    "defaults"
                  ],
                  "dependencies": [
                    "python=3.7.9",
                    "pip=20.0",
                    {
                      "pip": [
                        "protobuf==3.20.1",
                        "tensorflow==1.15.2",
                        "pillow",
                        "azureml-core",
                        "azureml-dataset-runtime[fuse, pandas]"
                      ]
                    }
                  ],
                  "name": "batch_environment"
                }
              },
              "docker": {
                "image": "mcr.microsoft.com/azureml/openmpi4.1.0-cuda11.8-cudnn8-ubuntu22.04"
              },
              "os": "Linux"
            },
            "parallel": {
              "args": "--model_path {inputs.model_path} --scored_dataset {outputs.scored_dataset}",
              "input_data": "inputs.images_to_score",
              "output_data": "outputs.scored_dataset",
              "entry": "batch_score.py"
            },
            "code": "azureml:/subscriptions/00000000-0000-0000-0000-000000000/resourceGroups/00000/providers/Microsoft.MachineLearningServices/workspaces/00000/codes/23ebb661-7845-cc9a-b1da-084f1abaf69e/versions/1"
          }
        },
        "systemData": {
          "createdAt": "2023-03-13T13:15:02.7278299\u002B00:00",
          "createdBy": "Firstname Lastname",
          "createdByType": "User",
          "lastModifiedAt": "2023-03-13T13:15:03.2333348\u002B00:00",
          "lastModifiedBy": "Firstname Lastname",
          "lastModifiedByType": "User"
        }
      }
    }
  ],
  "Variables": {
    "component_name": "test_90565532951"
  }
>>>>>>> d49b4ced
}<|MERGE_RESOLUTION|>--- conflicted
+++ resolved
@@ -1,8 +1,4 @@
 {
-<<<<<<< HEAD
-  "Entries": [],
-  "Variables": {}
-=======
   "Entries": [
     {
       "RequestUri": "https://management.azure.com/subscriptions/00000000-0000-0000-0000-000000000/resourceGroups/00000/providers/Microsoft.MachineLearningServices/workspaces/00000/datastores/workspaceblobstore?api-version=2022-10-01",
@@ -583,5 +579,4 @@
   "Variables": {
     "component_name": "test_90565532951"
   }
->>>>>>> d49b4ced
 }