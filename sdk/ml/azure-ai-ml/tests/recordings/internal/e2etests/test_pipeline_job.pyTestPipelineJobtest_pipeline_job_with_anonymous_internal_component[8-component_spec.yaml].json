{
  "Entries": [
    {
      "RequestUri": "https://management.azure.com/subscriptions/00000000-0000-0000-0000-000000000/resourceGroups/00000/providers/Microsoft.MachineLearningServices/workspaces/00000/data/mltable_mnist_model/versions/2?api-version=2022-10-01",
      "RequestMethod": "GET",
      "RequestHeaders": {
        "Accept": "application/json",
        "Accept-Encoding": "gzip, deflate",
        "Connection": "keep-alive",
        "User-Agent": "azure-ai-ml/1.4.0 azsdk-python-mgmt-machinelearningservices/0.1.0 Python/3.9.10 (Windows-10-10.0.22621-SP0)"
      },
      "RequestBody": null,
      "StatusCode": 200,
      "ResponseHeaders": {
        "Cache-Control": "no-cache",
        "Content-Encoding": "gzip",
        "Content-Type": "application/json; charset=utf-8",
        "Date": "Fri, 03 Feb 2023 09:31:31 GMT",
        "Expires": "-1",
        "Pragma": "no-cache",
        "Request-Context": "appId=cid-v1:512cc15a-13b5-415b-bfd0-dce7accb6bb1",
        "Server-Timing": "traceparent;desc=\u002200-fbfaec78286dc82320fd8defe55f0943-a6972c7108d2b225-01\u0022",
        "Strict-Transport-Security": "max-age=31536000; includeSubDomains",
        "Transfer-Encoding": "chunked",
        "Vary": [
          "Accept-Encoding",
          "Accept-Encoding"
        ],
        "x-aml-cluster": "vienna-test-westus2-01",
        "X-Content-Type-Options": "nosniff",
        "x-ms-correlation-request-id": "06ccd95d-508d-41c9-bcd6-b7ef17b7a30d",
        "x-ms-ratelimit-remaining-subscription-reads": "11997",
        "x-ms-response-type": "standard",
        "x-ms-routing-request-id": "JAPANEAST:20230203T093131Z:06ccd95d-508d-41c9-bcd6-b7ef17b7a30d",
        "x-request-time": "0.125"
      },
      "ResponseBody": {
        "id": "/subscriptions/00000000-0000-0000-0000-000000000/resourceGroups/00000/providers/Microsoft.MachineLearningServices/workspaces/00000/data/mltable_mnist_model/versions/2",
        "name": "2",
        "type": "Microsoft.MachineLearningServices/workspaces/data/versions",
        "properties": {
          "description": null,
          "tags": {},
          "properties": {},
          "isArchived": false,
          "isAnonymous": false,
          "dataUri": "azureml://subscriptions/00000000-0000-0000-0000-000000000/resourcegroups/00000/workspaces/00000/datastores/workspaceblobstore/paths/LocalUpload/00000000000000000000000000000000/mnist-data/",
          "dataType": "mltable",
          "referencedUris": [
            "./0.png",
            "./1.png",
            "./2.png",
            "./3.png"
          ]
        },
        "systemData": {
          "createdAt": "2022-09-23T10:32:40.2164163\u002B00:00",
          "createdBy": "Zhengfei Wang",
          "createdByType": "User",
          "lastModifiedAt": "2022-09-23T10:32:40.2354194\u002B00:00"
        }
      }
    },
    {
      "RequestUri": "https://management.azure.com/subscriptions/00000000-0000-0000-0000-000000000/resourceGroups/00000/providers/Microsoft.MachineLearningServices/workspaces/00000/data/mltable_mnist/versions/2?api-version=2022-10-01",
      "RequestMethod": "GET",
      "RequestHeaders": {
        "Accept": "application/json",
        "Accept-Encoding": "gzip, deflate",
        "Connection": "keep-alive",
        "User-Agent": "azure-ai-ml/1.4.0 azsdk-python-mgmt-machinelearningservices/0.1.0 Python/3.9.10 (Windows-10-10.0.22621-SP0)"
      },
      "RequestBody": null,
      "StatusCode": 200,
      "ResponseHeaders": {
        "Cache-Control": "no-cache",
        "Content-Encoding": "gzip",
        "Content-Type": "application/json; charset=utf-8",
        "Date": "Fri, 03 Feb 2023 09:31:31 GMT",
        "Expires": "-1",
        "Pragma": "no-cache",
        "Request-Context": "appId=cid-v1:512cc15a-13b5-415b-bfd0-dce7accb6bb1",
        "Server-Timing": "traceparent;desc=\u002200-5d4bbe186438b17782e833440aa5698f-8969e91055e725e8-01\u0022",
        "Strict-Transport-Security": "max-age=31536000; includeSubDomains",
        "Transfer-Encoding": "chunked",
        "Vary": [
          "Accept-Encoding",
          "Accept-Encoding"
        ],
        "x-aml-cluster": "vienna-test-westus2-01",
        "X-Content-Type-Options": "nosniff",
        "x-ms-correlation-request-id": "cc33668e-73de-43b2-a86a-82f0569d6904",
        "x-ms-ratelimit-remaining-subscription-reads": "11996",
        "x-ms-response-type": "standard",
        "x-ms-routing-request-id": "JAPANEAST:20230203T093132Z:cc33668e-73de-43b2-a86a-82f0569d6904",
        "x-request-time": "0.094"
      },
      "ResponseBody": {
        "id": "/subscriptions/00000000-0000-0000-0000-000000000/resourceGroups/00000/providers/Microsoft.MachineLearningServices/workspaces/00000/data/mltable_mnist/versions/2",
        "name": "2",
        "type": "Microsoft.MachineLearningServices/workspaces/data/versions",
        "properties": {
          "description": null,
          "tags": {},
          "properties": {},
          "isArchived": false,
          "isAnonymous": false,
          "dataUri": "azureml://subscriptions/00000000-0000-0000-0000-000000000/resourcegroups/00000/workspaces/00000/datastores/workspaceblobstore/paths/LocalUpload/00000000000000000000000000000000/mnist-data/",
          "dataType": "mltable",
          "referencedUris": [
            "./0.png",
            "./1.png",
            "./2.png",
            "./3.png"
          ]
        },
        "systemData": {
          "createdAt": "2022-09-23T10:32:44.0418283\u002B00:00",
          "createdBy": "Zhengfei Wang",
          "createdByType": "User",
          "lastModifiedAt": "2022-09-23T10:32:44.0609656\u002B00:00"
        }
      }
    },
    {
      "RequestUri": "https://management.azure.com/subscriptions/00000000-0000-0000-0000-000000000/resourceGroups/00000/providers/Microsoft.MachineLearningServices/workspaces/00000/data/mltable_imdb_reviews_train/versions/2?api-version=2022-10-01",
      "RequestMethod": "GET",
      "RequestHeaders": {
        "Accept": "application/json",
        "Accept-Encoding": "gzip, deflate",
        "Connection": "keep-alive",
        "User-Agent": "azure-ai-ml/1.4.0 azsdk-python-mgmt-machinelearningservices/0.1.0 Python/3.9.10 (Windows-10-10.0.22621-SP0)"
      },
      "RequestBody": null,
      "StatusCode": 200,
      "ResponseHeaders": {
        "Cache-Control": "no-cache",
        "Content-Encoding": "gzip",
        "Content-Type": "application/json; charset=utf-8",
        "Date": "Fri, 03 Feb 2023 09:31:32 GMT",
        "Expires": "-1",
        "Pragma": "no-cache",
        "Request-Context": "appId=cid-v1:512cc15a-13b5-415b-bfd0-dce7accb6bb1",
        "Server-Timing": "traceparent;desc=\u002200-447021cda5d8bc7f8eb6a372f7d6db52-475c473fa931a959-01\u0022",
        "Strict-Transport-Security": "max-age=31536000; includeSubDomains",
        "Transfer-Encoding": "chunked",
        "Vary": [
          "Accept-Encoding",
          "Accept-Encoding"
        ],
        "x-aml-cluster": "vienna-test-westus2-01",
        "X-Content-Type-Options": "nosniff",
        "x-ms-correlation-request-id": "f3d3c52e-0992-4684-ac11-7997ae1ed4f1",
        "x-ms-ratelimit-remaining-subscription-reads": "11995",
        "x-ms-response-type": "standard",
        "x-ms-routing-request-id": "JAPANEAST:20230203T093132Z:f3d3c52e-0992-4684-ac11-7997ae1ed4f1",
        "x-request-time": "0.086"
      },
      "ResponseBody": {
        "id": "/subscriptions/00000000-0000-0000-0000-000000000/resourceGroups/00000/providers/Microsoft.MachineLearningServices/workspaces/00000/data/mltable_imdb_reviews_train/versions/2",
        "name": "2",
        "type": "Microsoft.MachineLearningServices/workspaces/data/versions",
        "properties": {
          "description": null,
          "tags": {},
          "properties": {},
          "isArchived": false,
          "isAnonymous": false,
          "dataUri": "azureml://subscriptions/00000000-0000-0000-0000-000000000/resourcegroups/00000/workspaces/00000/datastores/workspaceblobstore/paths/LocalUpload/00000000000000000000000000000000/mnist-data/",
          "dataType": "mltable",
          "referencedUris": [
            "./0.png",
            "./1.png",
            "./2.png",
            "./3.png"
          ]
        },
        "systemData": {
          "createdAt": "2022-09-23T10:32:48.3746339\u002B00:00",
          "createdBy": "Zhengfei Wang",
          "createdByType": "User",
          "lastModifiedAt": "2022-09-23T10:32:48.3904292\u002B00:00"
        }
      }
    },
    {
      "RequestUri": "https://management.azure.com/subscriptions/00000000-0000-0000-0000-000000000/resourceGroups/00000/providers/Microsoft.MachineLearningServices/workspaces/00000/data/mltable_Adls_Tsv/versions/2?api-version=2022-10-01",
      "RequestMethod": "GET",
      "RequestHeaders": {
        "Accept": "application/json",
        "Accept-Encoding": "gzip, deflate",
        "Connection": "keep-alive",
        "User-Agent": "azure-ai-ml/1.4.0 azsdk-python-mgmt-machinelearningservices/0.1.0 Python/3.9.10 (Windows-10-10.0.22621-SP0)"
      },
      "RequestBody": null,
      "StatusCode": 200,
      "ResponseHeaders": {
        "Cache-Control": "no-cache",
        "Content-Encoding": "gzip",
        "Content-Type": "application/json; charset=utf-8",
        "Date": "Fri, 03 Feb 2023 09:31:32 GMT",
        "Expires": "-1",
        "Pragma": "no-cache",
        "Request-Context": "appId=cid-v1:512cc15a-13b5-415b-bfd0-dce7accb6bb1",
        "Server-Timing": "traceparent;desc=\u002200-86dc48dcae00a9c5ac4a29a57cd25675-c9e98cf8668461d9-01\u0022",
        "Strict-Transport-Security": "max-age=31536000; includeSubDomains",
        "Transfer-Encoding": "chunked",
        "Vary": [
          "Accept-Encoding",
          "Accept-Encoding"
        ],
        "x-aml-cluster": "vienna-test-westus2-01",
        "X-Content-Type-Options": "nosniff",
        "x-ms-correlation-request-id": "a89436cc-e4b9-4242-96c0-25a4826201b7",
        "x-ms-ratelimit-remaining-subscription-reads": "11994",
        "x-ms-response-type": "standard",
        "x-ms-routing-request-id": "JAPANEAST:20230203T093132Z:a89436cc-e4b9-4242-96c0-25a4826201b7",
        "x-request-time": "0.036"
      },
      "ResponseBody": {
        "id": "/subscriptions/00000000-0000-0000-0000-000000000/resourceGroups/00000/providers/Microsoft.MachineLearningServices/workspaces/00000/data/mltable_Adls_Tsv/versions/2",
        "name": "2",
        "type": "Microsoft.MachineLearningServices/workspaces/data/versions",
        "properties": {
          "description": null,
          "tags": {},
          "properties": {},
          "isArchived": false,
          "isAnonymous": false,
          "dataUri": "azureml://subscriptions/00000000-0000-0000-0000-000000000/resourcegroups/00000/workspaces/00000/datastores/workspaceblobstore/paths/LocalUpload/00000000000000000000000000000000/mnist-data/",
          "dataType": "mltable",
          "referencedUris": [
            "./0.png",
            "./1.png",
            "./2.png",
            "./3.png"
          ]
        },
        "systemData": {
          "createdAt": "2022-09-23T10:32:52.0981963\u002B00:00",
          "createdBy": "Zhengfei Wang",
          "createdByType": "User",
          "lastModifiedAt": "2022-09-23T10:32:52.1179821\u002B00:00"
        }
      }
    },
    {
      "RequestUri": "https://management.azure.com/subscriptions/00000000-0000-0000-0000-000000000/resourceGroups/00000/providers/Microsoft.MachineLearningServices/workspaces/00000/data/mltable_aml_component_datatransfer_folder/versions/2?api-version=2022-10-01",
      "RequestMethod": "GET",
      "RequestHeaders": {
        "Accept": "application/json",
        "Accept-Encoding": "gzip, deflate",
        "Connection": "keep-alive",
        "User-Agent": "azure-ai-ml/1.4.0 azsdk-python-mgmt-machinelearningservices/0.1.0 Python/3.9.10 (Windows-10-10.0.22621-SP0)"
      },
      "RequestBody": null,
      "StatusCode": 200,
      "ResponseHeaders": {
        "Cache-Control": "no-cache",
        "Content-Encoding": "gzip",
        "Content-Type": "application/json; charset=utf-8",
        "Date": "Fri, 03 Feb 2023 09:31:32 GMT",
        "Expires": "-1",
        "Pragma": "no-cache",
        "Request-Context": "appId=cid-v1:512cc15a-13b5-415b-bfd0-dce7accb6bb1",
        "Server-Timing": "traceparent;desc=\u002200-e04c5fdae95729e4a22e48e8d739eb99-745bbdd78d9cca87-01\u0022",
        "Strict-Transport-Security": "max-age=31536000; includeSubDomains",
        "Transfer-Encoding": "chunked",
        "Vary": [
          "Accept-Encoding",
          "Accept-Encoding"
        ],
        "x-aml-cluster": "vienna-test-westus2-01",
        "X-Content-Type-Options": "nosniff",
        "x-ms-correlation-request-id": "db53efe3-c7c9-4ba9-98cc-6b1a99217fdf",
        "x-ms-ratelimit-remaining-subscription-reads": "11993",
        "x-ms-response-type": "standard",
        "x-ms-routing-request-id": "JAPANEAST:20230203T093133Z:db53efe3-c7c9-4ba9-98cc-6b1a99217fdf",
        "x-request-time": "0.034"
      },
      "ResponseBody": {
        "id": "/subscriptions/00000000-0000-0000-0000-000000000/resourceGroups/00000/providers/Microsoft.MachineLearningServices/workspaces/00000/data/mltable_aml_component_datatransfer_folder/versions/2",
        "name": "2",
        "type": "Microsoft.MachineLearningServices/workspaces/data/versions",
        "properties": {
          "description": null,
          "tags": {},
          "properties": {},
          "isArchived": false,
          "isAnonymous": false,
          "dataUri": "azureml://subscriptions/00000000-0000-0000-0000-000000000/resourcegroups/00000/workspaces/00000/datastores/workspaceblobstore/paths/LocalUpload/00000000000000000000000000000000/mnist-data/",
          "dataType": "mltable",
          "referencedUris": [
            "./0.png",
            "./1.png",
            "./2.png",
            "./3.png"
          ]
        },
        "systemData": {
          "createdAt": "2022-09-23T10:32:55.9668172\u002B00:00",
          "createdBy": "Zhengfei Wang",
          "createdByType": "User",
          "lastModifiedAt": "2022-09-23T10:32:55.9831047\u002B00:00"
        }
      }
    },
    {
      "RequestUri": "https://management.azure.com/subscriptions/00000000-0000-0000-0000-000000000/resourceGroups/00000/providers/Microsoft.MachineLearningServices/workspaces/00000/data/mltable_reghits/versions/2?api-version=2022-10-01",
      "RequestMethod": "GET",
      "RequestHeaders": {
        "Accept": "application/json",
        "Accept-Encoding": "gzip, deflate",
        "Connection": "keep-alive",
        "User-Agent": "azure-ai-ml/1.4.0 azsdk-python-mgmt-machinelearningservices/0.1.0 Python/3.9.10 (Windows-10-10.0.22621-SP0)"
      },
      "RequestBody": null,
      "StatusCode": 200,
      "ResponseHeaders": {
        "Cache-Control": "no-cache",
        "Content-Encoding": "gzip",
        "Content-Type": "application/json; charset=utf-8",
        "Date": "Fri, 03 Feb 2023 09:31:33 GMT",
        "Expires": "-1",
        "Pragma": "no-cache",
        "Request-Context": "appId=cid-v1:512cc15a-13b5-415b-bfd0-dce7accb6bb1",
        "Server-Timing": "traceparent;desc=\u002200-7c057ea68462e799d88842391c4c46f8-91555a436fdc122a-01\u0022",
        "Strict-Transport-Security": "max-age=31536000; includeSubDomains",
        "Transfer-Encoding": "chunked",
        "Vary": [
          "Accept-Encoding",
          "Accept-Encoding"
        ],
        "x-aml-cluster": "vienna-test-westus2-01",
        "X-Content-Type-Options": "nosniff",
        "x-ms-correlation-request-id": "00602eec-d117-479d-89c5-36d7e6bdd827",
        "x-ms-ratelimit-remaining-subscription-reads": "11992",
        "x-ms-response-type": "standard",
        "x-ms-routing-request-id": "JAPANEAST:20230203T093133Z:00602eec-d117-479d-89c5-36d7e6bdd827",
        "x-request-time": "0.034"
      },
      "ResponseBody": {
        "id": "/subscriptions/00000000-0000-0000-0000-000000000/resourceGroups/00000/providers/Microsoft.MachineLearningServices/workspaces/00000/data/mltable_reghits/versions/2",
        "name": "2",
        "type": "Microsoft.MachineLearningServices/workspaces/data/versions",
        "properties": {
          "description": null,
          "tags": {},
          "properties": {},
          "isArchived": false,
          "isAnonymous": false,
          "dataUri": "azureml://subscriptions/00000000-0000-0000-0000-000000000/resourcegroups/00000/workspaces/00000/datastores/workspaceblobstore/paths/LocalUpload/00000000000000000000000000000000/mnist-data/",
          "dataType": "mltable",
          "referencedUris": [
            "./0.png",
            "./1.png",
            "./2.png",
            "./3.png"
          ]
        },
        "systemData": {
          "createdAt": "2022-09-23T10:33:00.1620353\u002B00:00",
          "createdBy": "Zhengfei Wang",
          "createdByType": "User",
          "lastModifiedAt": "2022-09-23T10:33:00.1831634\u002B00:00"
        }
      }
    },
    {
      "RequestUri": "https://management.azure.com/subscriptions/00000000-0000-0000-0000-000000000/resourceGroups/00000/providers/Microsoft.MachineLearningServices/workspaces/00000/data/mltable_starlite_sample_output/versions/2?api-version=2022-10-01",
      "RequestMethod": "GET",
      "RequestHeaders": {
        "Accept": "application/json",
        "Accept-Encoding": "gzip, deflate",
        "Connection": "keep-alive",
        "User-Agent": "azure-ai-ml/1.4.0 azsdk-python-mgmt-machinelearningservices/0.1.0 Python/3.7.9 (Windows-10-10.0.22621-SP0)"
      },
      "RequestBody": null,
      "StatusCode": 200,
      "ResponseHeaders": {
        "Cache-Control": "no-cache",
        "Content-Encoding": "gzip",
        "Content-Type": "application/json; charset=utf-8",
<<<<<<< HEAD
        "Date": "Tue, 31 Jan 2023 20:22:49 GMT",
        "Expires": "-1",
        "Pragma": "no-cache",
        "Request-Context": "appId=cid-v1:2d2e8e63-272e-4b3c-8598-4ee570a0e70d",
        "Server-Timing": "traceparent;desc=\u002200-0af8f393d835406b249eb3bcaed17d16-dd0885aa05f49641-01\u0022",
=======
        "Date": "Fri, 03 Feb 2023 09:31:34 GMT",
        "Expires": "-1",
        "Pragma": "no-cache",
        "Request-Context": "appId=cid-v1:512cc15a-13b5-415b-bfd0-dce7accb6bb1",
        "Server-Timing": "traceparent;desc=\u002200-6ff0f32f42a2097028e15b0a73571a38-4439386c89866b38-01\u0022",
>>>>>>> 759291c7
        "Strict-Transport-Security": "max-age=31536000; includeSubDomains",
        "Transfer-Encoding": "chunked",
        "Vary": [
          "Accept-Encoding",
          "Accept-Encoding"
        ],
        "x-aml-cluster": "vienna-eastus2-01",
        "X-Content-Type-Options": "nosniff",
<<<<<<< HEAD
        "x-ms-correlation-request-id": "5c2794ec-9c19-4fc0-8d9b-16a0daf017ea",
        "x-ms-ratelimit-remaining-subscription-reads": "11954",
        "x-ms-response-type": "standard",
        "x-ms-routing-request-id": "SOUTHCENTRALUS:20230131T202250Z:5c2794ec-9c19-4fc0-8d9b-16a0daf017ea",
        "x-request-time": "0.037"
=======
        "x-ms-correlation-request-id": "e801e67a-e24c-4544-a234-984b20486119",
        "x-ms-ratelimit-remaining-subscription-reads": "11991",
        "x-ms-response-type": "standard",
        "x-ms-routing-request-id": "JAPANEAST:20230203T093134Z:e801e67a-e24c-4544-a234-984b20486119",
        "x-request-time": "0.033"
      },
      "ResponseBody": {
        "id": "/subscriptions/00000000-0000-0000-0000-000000000/resourceGroups/00000/providers/Microsoft.MachineLearningServices/workspaces/00000/data/mltable_starlite_sample_output/versions/2",
        "name": "2",
        "type": "Microsoft.MachineLearningServices/workspaces/data/versions",
        "properties": {
          "description": null,
          "tags": {},
          "properties": {},
          "isArchived": false,
          "isAnonymous": false,
          "dataUri": "azureml://subscriptions/00000000-0000-0000-0000-000000000/resourcegroups/00000/workspaces/00000/datastores/workspaceblobstore/paths/LocalUpload/00000000000000000000000000000000/mnist-data/",
          "dataType": "mltable",
          "referencedUris": [
            "./0.png",
            "./1.png",
            "./2.png",
            "./3.png"
          ]
        },
        "systemData": {
          "createdAt": "2022-09-23T10:33:05.1339184\u002B00:00",
          "createdBy": "Zhengfei Wang",
          "createdByType": "User",
          "lastModifiedAt": "2022-09-23T10:33:05.1507003\u002B00:00"
        }
      }
    },
    {
      "RequestUri": "https://management.azure.com/subscriptions/00000000-0000-0000-0000-000000000/resourceGroups/00000/providers/Microsoft.MachineLearningServices/workspaces/00000/computes/cpu-cluster?api-version=2022-10-01-preview",
      "RequestMethod": "GET",
      "RequestHeaders": {
        "Accept": "application/json",
        "Accept-Encoding": "gzip, deflate",
        "Connection": "keep-alive",
        "User-Agent": "azure-ai-ml/1.4.0 azsdk-python-mgmt-machinelearningservices/0.1.0 Python/3.9.10 (Windows-10-10.0.22621-SP0)"
      },
      "RequestBody": null,
      "StatusCode": 200,
      "ResponseHeaders": {
        "Cache-Control": "no-cache",
        "Content-Encoding": "gzip",
        "Content-Type": "application/json; charset=utf-8",
        "Date": "Fri, 03 Feb 2023 09:31:37 GMT",
        "Expires": "-1",
        "Pragma": "no-cache",
        "Request-Context": "appId=cid-v1:512cc15a-13b5-415b-bfd0-dce7accb6bb1",
        "Server-Timing": "traceparent;desc=\u002200-e921380517ef959240d0d2ed4772023e-ad657ecab4cc7ca1-01\u0022",
        "Strict-Transport-Security": "max-age=31536000; includeSubDomains",
        "Transfer-Encoding": "chunked",
        "Vary": [
          "Accept-Encoding",
          "Accept-Encoding"
        ],
        "x-aml-cluster": "vienna-test-westus2-02",
        "X-Content-Type-Options": "nosniff",
        "x-ms-correlation-request-id": "276512e1-21d0-416e-9da3-e0543bdf7a85",
        "x-ms-ratelimit-remaining-subscription-reads": "11990",
        "x-ms-response-type": "standard",
        "x-ms-routing-request-id": "JAPANEAST:20230203T093137Z:276512e1-21d0-416e-9da3-e0543bdf7a85",
        "x-request-time": "0.215"
>>>>>>> 759291c7
      },
      "ResponseBody": {
        "id": "/subscriptions/00000000-0000-0000-0000-000000000/resourceGroups/00000/providers/Microsoft.MachineLearningServices/workspaces/00000/computes/cpu-cluster",
        "name": "cpu-cluster",
        "type": "Microsoft.MachineLearningServices/workspaces/computes",
        "location": "eastus2",
        "tags": {},
        "properties": {
          "createdOn": "2023-01-30T04:48:06.2699059\u002B00:00",
          "modifiedOn": "2023-01-30T04:48:12.8944527\u002B00:00",
          "disableLocalAuth": false,
          "description": null,
          "resourceId": null,
          "computeType": "AmlCompute",
          "computeLocation": "eastus2",
          "provisioningState": "Succeeded",
          "provisioningErrors": null,
          "isAttachedCompute": false,
          "properties": {
            "vmSize": "STANDARD_DS2_V2",
            "vmPriority": "Dedicated",
            "scaleSettings": {
              "maxNodeCount": 4,
              "minNodeCount": 0,
              "nodeIdleTimeBeforeScaleDown": "PT2M"
            },
            "subnet": null,
<<<<<<< HEAD
            "currentNodeCount": 2,
            "targetNodeCount": 2,
            "nodeStateCounts": {
              "preparingNodeCount": 2,
              "runningNodeCount": 0,
=======
            "currentNodeCount": 4,
            "targetNodeCount": 6,
            "nodeStateCounts": {
              "preparingNodeCount": 0,
              "runningNodeCount": 4,
>>>>>>> 759291c7
              "idleNodeCount": 0,
              "unusableNodeCount": 0,
              "leavingNodeCount": 0,
              "preemptedNodeCount": 0
            },
            "allocationState": "Steady",
<<<<<<< HEAD
            "allocationStateTransitionTime": "2023-01-31T20:20:23.41\u002B00:00",
            "errors": null,
=======
            "allocationStateTransitionTime": "2023-02-03T09:07:27.099\u002B00:00",
            "errors": [
              {
                "error": {
                  "code": "DiskFull",
                  "message": "ComputeNode.Id=tvmps_47b5fa73d85f936792b22fb37ff8b6e4d4b177a27bcba71e0cf8988d52534d21_d: There is not enough disk space on the node",
                  "details": [
                    {
                      "code": "Message",
                      "message": "The VM disk is full. Delete jobs, tasks, or files on the node to free up space and then reboot the node."
                    }
                  ]
                }
              }
            ],
>>>>>>> 759291c7
            "remoteLoginPortPublicAccess": "Enabled",
            "osType": "Linux",
            "virtualMachineImage": null,
            "isolatedNetwork": false,
            "propertyBag": {}
          }
        }
      }
    },
    {
      "RequestUri": "https://management.azure.com/subscriptions/00000000-0000-0000-0000-000000000/resourceGroups/00000/providers/Microsoft.MachineLearningServices/workspaces/00000/data/mltable_reghits?api-version=2022-10-01",
      "RequestMethod": "GET",
      "RequestHeaders": {
        "Accept": "application/json",
        "Accept-Encoding": "gzip, deflate",
        "Connection": "keep-alive",
        "User-Agent": "azure-ai-ml/1.4.0 azsdk-python-mgmt-machinelearningservices/0.1.0 Python/3.7.9 (Windows-10-10.0.22621-SP0)"
      },
      "RequestBody": null,
      "StatusCode": 200,
      "ResponseHeaders": {
        "Cache-Control": "no-cache",
        "Content-Encoding": "gzip",
        "Content-Type": "application/json; charset=utf-8",
<<<<<<< HEAD
        "Date": "Tue, 31 Jan 2023 20:22:50 GMT",
        "Expires": "-1",
        "Pragma": "no-cache",
        "Request-Context": "appId=cid-v1:2d2e8e63-272e-4b3c-8598-4ee570a0e70d",
        "Server-Timing": "traceparent;desc=\u002200-8d686b4ca6eb3f00fccd7fff3995ad40-deadead309335204-01\u0022",
=======
        "Date": "Fri, 03 Feb 2023 09:31:37 GMT",
        "Expires": "-1",
        "Pragma": "no-cache",
        "Request-Context": "appId=cid-v1:512cc15a-13b5-415b-bfd0-dce7accb6bb1",
        "Server-Timing": "traceparent;desc=\u002200-a23bbfa7cfab7b839c94fe18b0a01b19-e0b78b031b0af058-01\u0022",
>>>>>>> 759291c7
        "Strict-Transport-Security": "max-age=31536000; includeSubDomains",
        "Transfer-Encoding": "chunked",
        "Vary": [
          "Accept-Encoding",
          "Accept-Encoding"
        ],
<<<<<<< HEAD
        "x-aml-cluster": "vienna-eastus2-02",
        "X-Content-Type-Options": "nosniff",
        "x-ms-correlation-request-id": "1ce1cefb-0d23-4ad1-9581-c1137e8b23d7",
        "x-ms-ratelimit-remaining-subscription-reads": "11953",
        "x-ms-response-type": "standard",
        "x-ms-routing-request-id": "SOUTHCENTRALUS:20230131T202251Z:1ce1cefb-0d23-4ad1-9581-c1137e8b23d7",
        "x-request-time": "0.038"
=======
        "x-aml-cluster": "vienna-test-westus2-01",
        "X-Content-Type-Options": "nosniff",
        "x-ms-correlation-request-id": "94d5d893-92a7-48d1-81c8-58dcb601fedd",
        "x-ms-ratelimit-remaining-subscription-reads": "11989",
        "x-ms-response-type": "standard",
        "x-ms-routing-request-id": "JAPANEAST:20230203T093138Z:94d5d893-92a7-48d1-81c8-58dcb601fedd",
        "x-request-time": "0.090"
>>>>>>> 759291c7
      },
      "ResponseBody": {
        "id": "/subscriptions/00000000-0000-0000-0000-000000000/resourceGroups/00000/providers/Microsoft.MachineLearningServices/workspaces/00000/data/mltable_reghits",
        "name": "mltable_reghits",
        "type": "Microsoft.MachineLearningServices/workspaces/data",
        "properties": {
          "description": null,
          "tags": null,
          "properties": null,
          "isArchived": false,
          "latestVersion": "2",
          "nextVersion": "3",
          "dataType": "mltable"
        },
        "systemData": {
          "createdAt": "2023-01-30T05:22:20.2606948\u002B00:00",
          "createdBy": "Diondra Peck",
          "createdByType": "User",
          "lastModifiedAt": "2023-01-30T05:22:20.3963528\u002B00:00"
        }
      }
    },
    {
      "RequestUri": "https://management.azure.com/subscriptions/00000000-0000-0000-0000-000000000/resourceGroups/00000/providers/Microsoft.MachineLearningServices/workspaces/00000/data/mltable_reghits/versions/2?api-version=2022-10-01",
      "RequestMethod": "GET",
      "RequestHeaders": {
        "Accept": "application/json",
        "Accept-Encoding": "gzip, deflate",
        "Connection": "keep-alive",
        "User-Agent": "azure-ai-ml/1.4.0 azsdk-python-mgmt-machinelearningservices/0.1.0 Python/3.7.9 (Windows-10-10.0.22621-SP0)"
      },
      "RequestBody": null,
      "StatusCode": 200,
      "ResponseHeaders": {
        "Cache-Control": "no-cache",
        "Content-Encoding": "gzip",
        "Content-Type": "application/json; charset=utf-8",
<<<<<<< HEAD
        "Date": "Tue, 31 Jan 2023 20:22:51 GMT",
        "Expires": "-1",
        "Pragma": "no-cache",
        "Request-Context": "appId=cid-v1:2d2e8e63-272e-4b3c-8598-4ee570a0e70d",
        "Server-Timing": "traceparent;desc=\u002200-f9a5fec35788331b28ad69fa72898c0e-7a2d41d35ae6e886-01\u0022",
=======
        "Date": "Fri, 03 Feb 2023 09:31:38 GMT",
        "Expires": "-1",
        "Pragma": "no-cache",
        "Request-Context": "appId=cid-v1:512cc15a-13b5-415b-bfd0-dce7accb6bb1",
        "Server-Timing": "traceparent;desc=\u002200-6b9fff0f085a0c92a506cbce3ad4e799-31396d9dd64008df-01\u0022",
>>>>>>> 759291c7
        "Strict-Transport-Security": "max-age=31536000; includeSubDomains",
        "Transfer-Encoding": "chunked",
        "Vary": [
          "Accept-Encoding",
          "Accept-Encoding"
        ],
<<<<<<< HEAD
        "x-aml-cluster": "vienna-eastus2-02",
        "X-Content-Type-Options": "nosniff",
        "x-ms-correlation-request-id": "6229cfa9-a73b-4fb1-9405-b80fa790158b",
        "x-ms-ratelimit-remaining-subscription-reads": "11952",
        "x-ms-response-type": "standard",
        "x-ms-routing-request-id": "SOUTHCENTRALUS:20230131T202251Z:6229cfa9-a73b-4fb1-9405-b80fa790158b",
        "x-request-time": "0.068"
=======
        "x-aml-cluster": "vienna-test-westus2-01",
        "X-Content-Type-Options": "nosniff",
        "x-ms-correlation-request-id": "228d68ee-aabc-455a-b01a-356f3c4cdee9",
        "x-ms-ratelimit-remaining-subscription-reads": "11988",
        "x-ms-response-type": "standard",
        "x-ms-routing-request-id": "JAPANEAST:20230203T093138Z:228d68ee-aabc-455a-b01a-356f3c4cdee9",
        "x-request-time": "0.034"
>>>>>>> 759291c7
      },
      "ResponseBody": {
        "id": "/subscriptions/00000000-0000-0000-0000-000000000/resourceGroups/00000/providers/Microsoft.MachineLearningServices/workspaces/00000/data/mltable_reghits/versions/2",
        "name": "2",
        "type": "Microsoft.MachineLearningServices/workspaces/data/versions",
        "properties": {
          "description": null,
          "tags": {},
          "properties": {},
          "isArchived": false,
          "isAnonymous": false,
          "dataUri": "azureml://subscriptions/00000000-0000-0000-0000-000000000/resourcegroups/00000/workspaces/00000/datastores/workspaceblobstore/paths/LocalUpload/00000000000000000000000000000000/mnist-data/",
          "dataType": "mltable",
          "referencedUris": [
            "./0.png",
            "./1.png",
            "./2.png",
            "./3.png"
          ]
        },
        "systemData": {
          "createdAt": "2023-01-30T05:22:20.333093\u002B00:00",
          "createdBy": "Diondra Peck",
          "createdByType": "User",
          "lastModifiedAt": "2023-01-30T05:22:20.3658138\u002B00:00"
        }
      }
    },
    {
      "RequestUri": "https://management.azure.com/subscriptions/00000000-0000-0000-0000-000000000/resourceGroups/00000/providers/Microsoft.MachineLearningServices/workspaces/00000?api-version=2022-10-01",
      "RequestMethod": "GET",
      "RequestHeaders": {
        "Accept": "application/json",
        "Accept-Encoding": "gzip, deflate",
        "Connection": "keep-alive",
        "User-Agent": "azure-ai-ml/1.4.0 azsdk-python-mgmt-machinelearningservices/0.1.0 Python/3.7.9 (Windows-10-10.0.22621-SP0)"
      },
      "RequestBody": null,
      "StatusCode": 200,
      "ResponseHeaders": {
        "Cache-Control": "no-cache",
        "Content-Encoding": "gzip",
        "Content-Type": "application/json; charset=utf-8",
<<<<<<< HEAD
        "Date": "Tue, 31 Jan 2023 20:22:51 GMT",
        "Expires": "-1",
        "Pragma": "no-cache",
        "Request-Context": "appId=cid-v1:2d2e8e63-272e-4b3c-8598-4ee570a0e70d",
        "Server-Timing": "traceparent;desc=\u002200-34ecdced9b98b022d686a6e77d024439-b763587e0a64dba8-01\u0022",
=======
        "Date": "Fri, 03 Feb 2023 09:31:39 GMT",
        "Expires": "-1",
        "Pragma": "no-cache",
        "Request-Context": "appId=cid-v1:512cc15a-13b5-415b-bfd0-dce7accb6bb1",
        "Server-Timing": "traceparent;desc=\u002200-e598d87bf56afbe0ebc43930d6703b0e-88d048dfa5df21ab-01\u0022",
>>>>>>> 759291c7
        "Strict-Transport-Security": "max-age=31536000; includeSubDomains",
        "Transfer-Encoding": "chunked",
        "Vary": [
          "Accept-Encoding",
          "Accept-Encoding"
        ],
<<<<<<< HEAD
        "x-aml-cluster": "vienna-eastus2-02",
        "X-Content-Type-Options": "nosniff",
        "x-ms-correlation-request-id": "610aaa40-bbd1-4eee-9a5d-6d7afc953d2b",
        "x-ms-ratelimit-remaining-subscription-reads": "11951",
        "x-ms-response-type": "standard",
        "x-ms-routing-request-id": "SOUTHCENTRALUS:20230131T202251Z:610aaa40-bbd1-4eee-9a5d-6d7afc953d2b",
        "x-request-time": "0.017"
=======
        "x-aml-cluster": "vienna-test-westus2-01",
        "X-Content-Type-Options": "nosniff",
        "x-ms-correlation-request-id": "76e32be6-c68b-4020-9849-d129a45041fa",
        "x-ms-ratelimit-remaining-subscription-reads": "11987",
        "x-ms-response-type": "standard",
        "x-ms-routing-request-id": "JAPANEAST:20230203T093139Z:76e32be6-c68b-4020-9849-d129a45041fa",
        "x-request-time": "0.131"
>>>>>>> 759291c7
      },
      "ResponseBody": {
        "id": "/subscriptions/00000000-0000-0000-0000-000000000/resourceGroups/00000/providers/Microsoft.MachineLearningServices/workspaces/00000",
        "name": "00000",
        "type": "Microsoft.MachineLearningServices/workspaces",
        "location": "eastus2",
        "tags": {},
        "etag": null,
        "properties": {
          "friendlyName": "00000",
          "description": "",
          "storageAccount": "/subscriptions/00000000-0000-0000-0000-000000000/resourceGroups/00000/providers/Microsoft.Storage/storageAccounts/sag5kafuzodsfcw",
          "keyVault": "/subscriptions/00000000-0000-0000-0000-000000000/resourceGroups/00000/providers/Microsoft.Keyvault/vaults/kvtestnq6bnff67572c",
          "applicationInsights": "/subscriptions/00000000-0000-0000-0000-000000000/resourceGroups/00000/providers/Microsoft.insights/components/aig5kafuzodsfcw",
          "hbiWorkspace": false,
          "tenantId": "0000000-0000-0000-0000-000000000000",
          "imageBuildCompute": null,
          "provisioningState": "Succeeded",
          "v1LegacyMode": false,
          "softDeleteEnabled": false,
          "containerRegistry": "/subscriptions/00000000-0000-0000-0000-000000000/resourceGroups/00000/providers/Microsoft.ContainerRegistry/registries/crg5kafuzodsfcw",
          "notebookInfo": {
            "resourceId": "0000000-0000-0000-0000-000000000000",
            "fqdn": "ml-sdkvnextcli-eastus2-ed997c1d-9e48-442e-b62b-478a0b393069.eastus2.notebooks.azure.net",
            "isPrivateLinkEnabled": false,
            "notebookPreparationError": null
          },
          "storageHnsEnabled": false,
          "workspaceId": "0000000-0000-0000-0000-000000000000",
          "linkedModelInventoryArmId": null,
          "privateLinkCount": 0,
          "publicNetworkAccess": "Enabled",
          "discoveryUrl": "https://eastus2.api.azureml.ms/discovery",
          "mlFlowTrackingUri": "azureml://eastus2.api.azureml.ms/mlflow/v1.0/subscriptions/00000000-0000-0000-0000-000000000/resourceGroups/00000/providers/Microsoft.MachineLearningServices/workspaces/00000",
          "sdkTelemetryAppInsightsKey": "0000000-0000-0000-0000-000000000000",
          "sasGetterUri": "",
          "enableDataIsolation": false
        },
        "identity": {
          "type": "SystemAssigned",
          "principalId": "0000000-0000-0000-0000-000000000000",
          "tenantId": "0000000-0000-0000-0000-000000000000"
        },
        "sku": {
          "name": "Basic",
          "tier": "Basic"
        },
        "systemData": {
          "createdAt": "2023-01-30T04:47:31.0681103Z",
          "createdBy": "dipeck@microsoft.com",
          "createdByType": "User",
          "lastModifiedAt": "2023-01-30T04:47:31.0681103Z",
          "lastModifiedBy": "dipeck@microsoft.com",
          "lastModifiedByType": "User"
        }
      }
    },
    {
      "RequestUri": "https://eastus2.api.azureml.ms/content/v2.0/subscriptions/00000000-0000-0000-0000-000000000/resourceGroups/00000/providers/Microsoft.MachineLearningServices/workspaces/00000/snapshots/getByHash?hash=5d00bf1bccc496f7c78470b13c51270106b1bcb2c7b2706a62163e71097addc7\u0026hashVersion=202208",
      "RequestMethod": "POST",
      "RequestHeaders": {
        "Accept": "*/*",
        "Accept-Encoding": "gzip, deflate",
        "Connection": "keep-alive",
        "Content-Length": "0",
        "Content-Type": "application/json; charset=UTF-8",
        "User-Agent": "azure-ai-ml/1.4.0 azsdk-python-core/1.26.3 Python/3.7.9 (Windows-10-10.0.22621-SP0)"
      },
      "RequestBody": null,
      "StatusCode": 400,
      "ResponseHeaders": {
        "Connection": "keep-alive",
        "Content-Length": "557",
        "Content-Type": "application/json; charset=utf-8",
        "Date": "Tue, 31 Jan 2023 20:22:53 GMT",
        "Request-Context": "appId=cid-v1:2d2e8e63-272e-4b3c-8598-4ee570a0e70d",
        "Strict-Transport-Security": "max-age=15724800; includeSubDomains; preload",
        "x-aml-cluster": "vienna-eastus2-02",
        "X-Content-Type-Options": "nosniff",
        "x-ms-response-type": "standard",
        "x-request-time": "0.056"
      },
      "ResponseBody": {
        "error": {
          "code": "UserError",
          "severity": null,
          "message": "Request body could not be read. Ensure data was provided in the request body and that the content-type header is correct.",
          "messageFormat": null,
          "messageParameters": {},
          "referenceCode": null,
          "detailsUri": null,
          "target": null,
          "details": [],
          "innerError": null,
          "debugInfo": null,
          "additionalInfo": null
        },
        "correlation": null,
        "environment": null,
        "location": null,
        "time": "0001-01-01T00:00:00\u002B00:00",
        "componentName": null
      }
    },
    {
      "RequestUri": "https://eastus2.api.azureml.ms/assetstore/v1.0/temporaryDataReference/createOrGet",
      "RequestMethod": "POST",
      "RequestHeaders": {
        "Accept": "*/*",
        "Accept-Encoding": "gzip, deflate",
        "Connection": "keep-alive",
        "Content-Length": "253",
        "Content-Type": "application/json; charset=UTF-8",
        "User-Agent": "azure-ai-ml/1.4.0 azsdk-python-core/1.26.3 Python/3.7.9 (Windows-10-10.0.22621-SP0)"
      },
      "RequestBody": {
        "assetId": "azureml://locations/eastus2/workspaces/ed997c1d-9e48-442e-b62b-478a0b393069/codes/d43326e1-8e93-ea60-9fb2-ebae4ed9e000/versions/1",
        "temporaryDataReferenceId": "000000000000000000000",
        "temporaryDataReferenceType": "TemporaryBlobReference"
      },
      "StatusCode": 200,
      "ResponseHeaders": {
        "Connection": "keep-alive",
        "Content-Encoding": "gzip",
        "Content-Type": "application/json; charset=utf-8",
<<<<<<< HEAD
        "Date": "Tue, 31 Jan 2023 20:22:54 GMT",
        "Request-Context": "appId=cid-v1:2d2e8e63-272e-4b3c-8598-4ee570a0e70d",
        "Strict-Transport-Security": "max-age=15724800; includeSubDomains; preload",
        "Transfer-Encoding": "chunked",
        "Vary": "Accept-Encoding",
        "x-aml-cluster": "vienna-eastus2-02",
        "X-Content-Type-Options": "nosniff",
        "x-ms-response-type": "standard",
        "x-request-time": "0.185"
=======
        "Date": "Fri, 03 Feb 2023 09:31:40 GMT",
        "Expires": "-1",
        "Pragma": "no-cache",
        "Request-Context": "appId=cid-v1:512cc15a-13b5-415b-bfd0-dce7accb6bb1",
        "Server-Timing": "traceparent;desc=\u002200-964e94025ac44e2c1d383a3c30d42158-5012f324bfe6d520-01\u0022",
        "Strict-Transport-Security": "max-age=31536000; includeSubDomains",
        "Transfer-Encoding": "chunked",
        "Vary": "Accept-Encoding",
        "x-aml-cluster": "vienna-test-westus2-01",
        "X-Content-Type-Options": "nosniff",
        "x-ms-correlation-request-id": "3bdba33d-0a49-46e8-97e3-5064f1f400a7",
        "x-ms-ratelimit-remaining-subscription-writes": "1199",
        "x-ms-response-type": "standard",
        "x-ms-routing-request-id": "JAPANEAST:20230203T093140Z:3bdba33d-0a49-46e8-97e3-5064f1f400a7",
        "x-request-time": "0.457"
>>>>>>> 759291c7
      },
      "ResponseBody": {
        "blobReferenceForConsumption": {
          "blobUri": "https://sag5kafuzodsfcw.blob.core.windows.net:443/ed997c1d-9-cbcac2f0-a4fc-5078-be2a-6d6cae042c77",
          "storageAccountArmId": "/subscriptions/00000000-0000-0000-0000-000000000/resourceGroups/00000/providers/Microsoft.Storage/storageAccounts/sag5kafuzodsfcw",
          "credential": {
            "sasUri": "https://sag5kafuzodsfcw.blob.core.windows.net/ed997c1d-9-cbcac2f0-a4fc-5078-be2a-6d6cae042c77?skoid=da11e5f0-57ac-4d3e-894c-cf537f89d706\u0026sktid=0000000-0000-0000-0000-000000000000\u0026skt=2023-01-31T18%3A31%3A59Z\u0026ske=2023-02-02T02%3A41%3A59Z\u0026sks=b\u0026skv=2019-07-07\u0026sv=2021-08-06\u0026st=2023-01-31T20%3A12%3A54Z\u0026se=2023-02-01T04%3A22%3A54Z\u0026sr=c\u0026sp=rcwl\u0026sig=000000000000000000000000000000000000o%3D",
            "wasbsUri": null,
            "credentialType": "SAS"
          }
        },
        "imageReferenceForConsumption": null,
        "temporaryDataReferenceId": "000000000000000000000",
        "temporaryDataReferenceType": null
      }
    },
    {
      "RequestUri": "https://sag5kafuzodsfcw.blob.core.windows.net/ed997c1d-9-cbcac2f0-a4fc-5078-be2a-6d6cae042c77/ae365exepool-component/component_spec.yaml?skoid=da11e5f0-57ac-4d3e-894c-cf537f89d706\u0026sktid=0000000-0000-0000-0000-000000000000\u0026skt=2023-01-31T18%3A31%3A59Z\u0026ske=2023-02-02T02%3A41%3A59Z\u0026sks=b\u0026skv=2019-07-07\u0026sv=2021-08-06\u0026st=2023-01-31T20%3A12%3A54Z\u0026se=2023-02-01T04%3A22%3A54Z\u0026sr=c\u0026sp=rcwl\u0026sig=000000000000000000000000000000000000o%3D",
      "RequestMethod": "HEAD",
      "RequestHeaders": {
        "Accept": "application/xml",
        "Accept-Encoding": "gzip, deflate",
        "Connection": "keep-alive",
<<<<<<< HEAD
        "User-Agent": "azsdk-python-storage-blob/12.14.1 Python/3.7.9 (Windows-10-10.0.22621-SP0)",
        "x-ms-date": "Tue, 31 Jan 2023 20:22:54 GMT",
=======
        "User-Agent": "azsdk-python-storage-blob/12.14.0 Python/3.9.10 (Windows-10-10.0.22621-SP0)",
        "x-ms-date": "Fri, 03 Feb 2023 09:31:40 GMT",
>>>>>>> 759291c7
        "x-ms-version": "2021-08-06"
      },
      "RequestBody": null,
      "StatusCode": 404,
      "ResponseHeaders": {
        "Date": "Tue, 31 Jan 2023 20:22:53 GMT",
        "Server": [
          "Windows-Azure-Blob/1.0",
          "Microsoft-HTTPAPI/2.0"
        ],
        "Transfer-Encoding": "chunked",
        "Vary": "Origin",
        "x-ms-error-code": "BlobNotFound",
        "x-ms-version": "2021-08-06"
      },
      "ResponseBody": null
    },
    {
      "RequestUri": "https://sag5kafuzodsfcw.blob.core.windows.net/ed997c1d-9-cbcac2f0-a4fc-5078-be2a-6d6cae042c77/ae365exepool-component/component_spec.yaml?skoid=da11e5f0-57ac-4d3e-894c-cf537f89d706\u0026sktid=0000000-0000-0000-0000-000000000000\u0026skt=2023-01-31T18%3A31%3A59Z\u0026ske=2023-02-02T02%3A41%3A59Z\u0026sks=b\u0026skv=2019-07-07\u0026sv=2021-08-06\u0026st=2023-01-31T20%3A12%3A54Z\u0026se=2023-02-01T04%3A22%3A54Z\u0026sr=c\u0026sp=rcwl\u0026sig=000000000000000000000000000000000000o%3D",
      "RequestMethod": "PUT",
      "RequestHeaders": {
        "Accept": "application/xml",
        "Accept-Encoding": "gzip, deflate",
        "Connection": "keep-alive",
        "Content-Length": "2942",
        "Content-MD5": "NGgo7S55l6/n2jlmYPW0OQ==",
        "Content-Type": "application/octet-stream",
<<<<<<< HEAD
        "If-None-Match": "*",
        "User-Agent": "azsdk-python-storage-blob/12.14.1 Python/3.7.9 (Windows-10-10.0.22621-SP0)",
        "x-ms-blob-type": "BlockBlob",
        "x-ms-date": "Tue, 31 Jan 2023 20:22:54 GMT",
        "x-ms-version": "2021-08-06"
      },
      "RequestBody": "JHNjaGVtYTogaHR0cHM6Ly9jb21wb25lbnRzZGsuYXp1cmVlZGdlLm5ldC9qc29uc2NoZW1hL0FFMzY1RXhlUG9vbENvbXBvbmVudC5qc29uCm5hbWU6IG1pY3Jvc29mdF9jb21fYXp1cmVtbF9zYW1wbGVzX2FlMzY1ZXhlcG9vbF9jYXhfZXllc19vbl9tb2R1bGUKdmVyc2lvbjogMC4wLjEKZGlzcGxheV9uYW1lOiBDQVggRXllc09uIE1vZHVsZSBbTkRdIHYxLjYKdHlwZTogQUUzNjVFeGVQb29sQ29tcG9uZW50CmRlc2NyaXB0aW9uOiBVc2UgdGhpcyBhdXRvLWFwcHJvdmVkIG1vZHVsZSB0byBkb3dubG9hZCBkYXRhIG9uIEV5ZXNPbiBtYWNoaW5lIGFuZCBpbnRlcmFjdCB3aXRoIGl0IGZvciBDb21wbGlhbnQgQW5ub3RhdGlvbiBwdXJwb3NlLgp0YWdzOiB7Y2F0ZWdvcnk6IENvbXBvbmVudCBUdXRvcmlhbCwgY29udGFjdDogYW1sZGVzaWduZXJAbWljcm9zb2Z0LmNvbX0KaW5wdXRzOgogIENvbXBsaWFuY2VDbHVzdGVyOgogICAgdHlwZTogc3RyaW5nCiAgICBkZXNjcmlwdGlvbjogY29tcGxpYW5jZSBjbHVzdGVyIG5hbWUKICAgIGRlZmF1bHQ6ICJNc1Jlc2VhcmNoLUV5ZXNPbi1Bbm5vdGF0aW9uIgogICAgb3B0aW9uYWw6IGZhbHNlCiAgSGVyb25JZDoKICAgIHR5cGU6IHN0cmluZwogICAgZGVzY3JpcHRpb246IEhlcm9uIElECiAgICBkZWZhdWx0OiAiIgogICAgb3B0aW9uYWw6IGZhbHNlCiAgbG9jYWxvdXRwdXRmb2xkZXJFbmM6CiAgICB0eXBlOiBzdHJpbmcKICAgIGRlc2NyaXB0aW9uOiBsb2NhbCBvdXRwdXQgZm9sZGVyIGZvciBlbmNyeXB0ZWQgZGF0YQogICAgZGVmYXVsdDogIiIKICAgIG9wdGlvbmFsOiB0cnVlCiAgbG9jYWxvdXRwdXRmb2xkZXJEZWM6CiAgICB0eXBlOiBzdHJpbmcKICAgIGRlc2NyaXB0aW9uOiBsb2NhbCBvdXRwdXQgZm9sZGVyIGZvciBkZWNyeXB0ZWQgZGF0YQogICAgZGVmYXVsdDogIiIKICAgIG9wdGlvbmFsOiB0cnVlCiAgVGltZW91dFNlY29uZHM6CiAgICB0eXBlOiBpbnRlZ2VyCiAgICBkZXNjcmlwdGlvbjogdGltZW91dCBpbiBzZWNvbmRzCiAgICBkZWZhdWx0OiA1MDAwMDAKICAgIG9wdGlvbmFsOiB0cnVlCiAgaGl0YXBwaWQ6CiAgICB0eXBlOiBpbnRlZ2VyCiAgICBkZXNjcmlwdGlvbjogaGl0YXBwIGlkCiAgICBkZWZhdWx0OiAzMTM0NgogICAgb3B0aW9uYWw6IHRydWUKICBwcm9qZWN0bmFtZToKICAgIHR5cGU6IHN0cmluZwogICAgZGVzY3JpcHRpb246IHByb2plY3QgbmFtZQogICAgZGVmYXVsdDogIkxhdGVzdEUyRXRlbXBsYXRlIgogICAgb3B0aW9uYWw6IHRydWUKICBqdWRnZXM6CiAgICB0eXBlOiBzdHJpbmcKICAgIGRlc2NyaXB0aW9uOiBqdWRnZXMKICAgIGRlZmF1bHQ6ICJqdXdhbmc7YnJhZHdhbGwiCiAgICBvcHRpb25hbDogdHJ1ZQogIGFubm90YXRpb25zTWF5SW5jbHVkZUN1c3RvbWVyQ29udGVudDoKICAgIHR5cGU6IHN0cmluZwogICAgZGVzY3JpcHRpb246IGFubm90YXRpb25zIG1heSBpbmNsdWRlIGN1c3RvbWVyIGNvbnRlbnQKICAgIGRlZmF1bHQ6ICIxIgogICAgb3B0aW9uYWw6IHRydWUKICBUYXNrR3JvdXBJZDoKICAgIHR5cGU6IGludGVnZXIKICAgIGRlc2NyaXB0aW9uOiB0YXNrIGdyb3VwIGlkCiAgICBkZWZhdWx0OiA4Njg5MQogICAgb3B0aW9uYWw6IHRydWUKICBHb2xkSGl0UlRBRGF0YVR5cGU6CiAgICB0eXBlOiBlbnVtCiAgICBkZXNjcmlwdGlvbjogZ29sZCBoaXQgcnRhIGRhdGEgdHlwZQogICAgZW51bToKICAgIC0gR29sZAogICAgLSBSVEEKICAgIC0gUXVhbGlmaWNhdGlvbgogICAgLSBQcmV2aWV3CiAgICBkZWZhdWx0OiAiIgogICAgb3B0aW9uYWw6IHRydWUKICB0YXNrRmlsZVRpbWVzdGFtcDoKICAgIHR5cGU6IHN0cmluZwogICAgZGVzY3JpcHRpb246IHRhc2sgZmlsZSB0aW1lc3RhbXAKICAgIGRlZmF1bHQ6ICIyMDIxLjEyLjIxLjIzLjU1LjAwIgogICAgb3B0aW9uYWw6IHRydWUKICBEYXRhVG9Mb29rQXQ6CiAgICB0eXBlOiBBbnlGaWxlCiAgICBvcHRpb25hbDogZmFsc2UKICBHb2xkSGl0UlRBRGF0YToKICAgIHR5cGU6IEFueUZpbGUKICAgIG9wdGlvbmFsOiB0cnVlCm91dHB1dHM6CiAgb3V0cHV0Zm9sZGVyRW5jOgogICAgdHlwZTogQW55RGlyZWN0b3J5CiAgb3V0cHV0Zm9sZGVyRGVjOgogICAgdHlwZTogQW55RGlyZWN0b3J5CiAgT3JpZ2luYWxIaXREYXRhOgogICAgdHlwZTogQW55RGlyZWN0b3J5CmNvbW1hbmQ6ID4tCiAgY2F4LmV5ZXNvbm1vZHVsZS5leGUgaW5wdXQ9e2lucHV0cy5EYXRhVG9Mb29rQXR9IGlucHV0R29sZEhpdFJ0YT1be2lucHV0cy5Hb2xkSGl0UlRBRGF0YX1dCiAgbG9jYWxvdXRwdXRmb2xkZXJFbmM9W3tpbnB1dHMubG9jYWxvdXRwdXRmb2xkZXJFbmN9XSBsb2NhbG91dHB1dGZvbGRlckRlYz1be2lucHV0cy5sb2NhbG91dHB1dGZvbGRlckRlY31dCiAgdGltZW91dFNlY29uZHM9W3tpbnB1dHMuVGltZW91dFNlY29uZHN9XSBoaXRhcHBpZD1be2lucHV0cy5oaXRhcHBpZH1dIHByb2plY3RuYW1lPVt7aW5wdXRzLnByb2plY3RuYW1lfV0KICBqdWRnZXM9W3tpbnB1dHMuanVkZ2VzfV0gb3V0cHV0Zm9sZGVyRW5jPXtvdXRwdXRzLm91dHB1dGZvbGRlckVuY30gb3V0cHV0Zm9sZGVyRGVjPXtvdXRwdXRzLm91dHB1dGZvbGRlckRlY30KICBhbm5vdGF0aW9uc01heUluY2x1ZGVDdXN0b21lckNvbnRlbnQ9W3tpbnB1dHMuYW5ub3RhdGlvbnNNYXlJbmNsdWRlQ3VzdG9tZXJDb250ZW50fV0gdGFza0dyb3VwSWQ9W3tpbnB1dHMuVGFza0dyb3VwSWR9XQogIGdvbGRIaXRSVEFEYXRhVHlwZT1be2lucHV0cy5Hb2xkSGl0UlRBRGF0YVR5cGV9XSBvdXRwdXRmb2xkZXJGb3JPcmlnaW5hbEhpdERhdGE9e291dHB1dHMuT3JpZ2luYWxIaXREYXRhfQogIHRhc2tGaWxlVGltZXN0YW1wPVt7aW5wdXRzLnRhc2tGaWxlVGltZXN0YW1wfV0KYWUzNjVleGVwb29sOgogIHJlZl9pZDogNjU0ZWMwYmEtYmVkMy00OGViLWE1OTQtZWZkMGU5Mjc1ZTBkCgo=",
      "StatusCode": 201,
      "ResponseHeaders": {
        "Content-Length": "0",
        "Content-MD5": "NGgo7S55l6/n2jlmYPW0OQ==",
        "Date": "Tue, 31 Jan 2023 20:22:53 GMT",
        "ETag": "\u00220x8DB03C8EF5BB567\u0022",
        "Last-Modified": "Tue, 31 Jan 2023 20:22:54 GMT",
=======
        "Date": "Fri, 03 Feb 2023 09:31:41 GMT",
        "ETag": "\u00220x8DAB5ADEAB2A7B8\u0022",
        "Last-Modified": "Mon, 24 Oct 2022 10:52:59 GMT",
>>>>>>> 759291c7
        "Server": [
          "Windows-Azure-Blob/1.0",
          "Microsoft-HTTPAPI/2.0"
        ],
        "x-ms-content-crc64": "jqryzgDqJhQ=",
        "x-ms-request-server-encrypted": "true",
        "x-ms-version": "2021-08-06"
      },
      "ResponseBody": null
    },
    {
      "RequestUri": "https://sag5kafuzodsfcw.blob.core.windows.net/ed997c1d-9-cbcac2f0-a4fc-5078-be2a-6d6cae042c77/ae365exepool-component/component_spec.yaml?comp=metadata\u0026skoid=da11e5f0-57ac-4d3e-894c-cf537f89d706\u0026sktid=0000000-0000-0000-0000-000000000000\u0026skt=2023-01-31T18%3A31%3A59Z\u0026ske=2023-02-02T02%3A41%3A59Z\u0026sks=b\u0026skv=2019-07-07\u0026sv=2021-08-06\u0026st=2023-01-31T20%3A12%3A54Z\u0026se=2023-02-01T04%3A22%3A54Z\u0026sr=c\u0026sp=rcwl\u0026sig=000000000000000000000000000000000000o%3D",
      "RequestMethod": "PUT",
      "RequestHeaders": {
        "Accept": "application/xml",
        "Accept-Encoding": "gzip, deflate",
        "Connection": "keep-alive",
<<<<<<< HEAD
        "Content-Length": "0",
        "User-Agent": "azsdk-python-storage-blob/12.14.1 Python/3.7.9 (Windows-10-10.0.22621-SP0)",
        "x-ms-date": "Tue, 31 Jan 2023 20:22:54 GMT",
        "x-ms-meta-name": "d43326e1-8e93-ea60-9fb2-ebae4ed9e000",
        "x-ms-meta-upload_status": "completed",
        "x-ms-meta-version": "1",
=======
        "User-Agent": "azsdk-python-storage-blob/12.14.0 Python/3.9.10 (Windows-10-10.0.22621-SP0)",
        "x-ms-date": "Fri, 03 Feb 2023 09:31:42 GMT",
>>>>>>> 759291c7
        "x-ms-version": "2021-08-06"
      },
      "RequestBody": null,
      "StatusCode": 200,
      "ResponseHeaders": {
<<<<<<< HEAD
        "Content-Length": "0",
        "Date": "Tue, 31 Jan 2023 20:22:53 GMT",
        "ETag": "\u00220x8DB03C8EF68D2CF\u0022",
        "Last-Modified": "Tue, 31 Jan 2023 20:22:54 GMT",
=======
        "Date": "Fri, 03 Feb 2023 09:31:41 GMT",
>>>>>>> 759291c7
        "Server": [
          "Windows-Azure-Blob/1.0",
          "Microsoft-HTTPAPI/2.0"
        ],
        "x-ms-request-server-encrypted": "true",
        "x-ms-version": "2021-08-06"
      },
      "ResponseBody": null
    },
    {
      "RequestUri": "https://management.azure.com/subscriptions/00000000-0000-0000-0000-000000000/resourceGroups/00000/providers/Microsoft.MachineLearningServices/workspaces/00000/codes/d43326e1-8e93-ea60-9fb2-ebae4ed9e000/versions/1?api-version=2022-05-01",
      "RequestMethod": "PUT",
      "RequestHeaders": {
        "Accept": "application/json",
        "Accept-Encoding": "gzip, deflate",
        "Connection": "keep-alive",
        "Content-Length": "263",
        "Content-Type": "application/json",
        "User-Agent": "azure-ai-ml/1.4.0 azsdk-python-mgmt-machinelearningservices/0.1.0 Python/3.7.9 (Windows-10-10.0.22621-SP0)"
      },
      "RequestBody": {
        "properties": {
          "properties": {
            "hash_sha256": "0000000000000",
            "hash_version": "0000000000000"
          },
          "isAnonymous": true,
          "isArchived": false,
          "codeUri": "https://sag5kafuzodsfcw.blob.core.windows.net:443/ed997c1d-9-cbcac2f0-a4fc-5078-be2a-6d6cae042c77/ae365exepool-component"
        }
      },
      "StatusCode": 200,
      "ResponseHeaders": {
        "Cache-Control": "no-cache",
        "Content-Encoding": "gzip",
        "Content-Type": "application/json; charset=utf-8",
<<<<<<< HEAD
        "Date": "Tue, 31 Jan 2023 20:22:55 GMT",
        "Expires": "-1",
        "Pragma": "no-cache",
        "Request-Context": "appId=cid-v1:2d2e8e63-272e-4b3c-8598-4ee570a0e70d",
        "Server-Timing": "traceparent;desc=\u002200-1fe98071e18e7cdf50363425e66953f0-6b39431c04efaa23-01\u0022",
=======
        "Date": "Fri, 03 Feb 2023 09:31:45 GMT",
        "Expires": "-1",
        "Pragma": "no-cache",
        "Request-Context": "appId=cid-v1:512cc15a-13b5-415b-bfd0-dce7accb6bb1",
        "Server-Timing": "traceparent;desc=\u002200-d7b1280c2cca3977e15b505063a86207-3dfd1455a7531ddb-01\u0022",
>>>>>>> 759291c7
        "Strict-Transport-Security": "max-age=31536000; includeSubDomains",
        "Transfer-Encoding": "chunked",
        "Vary": [
          "Accept-Encoding",
          "Accept-Encoding"
        ],
<<<<<<< HEAD
        "x-aml-cluster": "vienna-eastus2-02",
        "X-Content-Type-Options": "nosniff",
        "x-ms-correlation-request-id": "ba8d60ee-39e6-412f-9b4e-c4ce5d14d4cf",
        "x-ms-ratelimit-remaining-subscription-writes": "1175",
        "x-ms-response-type": "standard",
        "x-ms-routing-request-id": "SOUTHCENTRALUS:20230131T202256Z:ba8d60ee-39e6-412f-9b4e-c4ce5d14d4cf",
        "x-request-time": "0.215"
=======
        "x-aml-cluster": "vienna-test-westus2-01",
        "X-Content-Type-Options": "nosniff",
        "x-ms-correlation-request-id": "a5f679c8-2fc6-461d-abbd-696f7f41d096",
        "x-ms-ratelimit-remaining-subscription-writes": "1199",
        "x-ms-response-type": "standard",
        "x-ms-routing-request-id": "JAPANEAST:20230203T093145Z:a5f679c8-2fc6-461d-abbd-696f7f41d096",
        "x-request-time": "1.242"
>>>>>>> 759291c7
      },
      "ResponseBody": {
        "id": "/subscriptions/00000000-0000-0000-0000-000000000/resourceGroups/00000/providers/Microsoft.MachineLearningServices/workspaces/00000/codes/d43326e1-8e93-ea60-9fb2-ebae4ed9e000/versions/1",
        "name": "1",
        "type": "Microsoft.MachineLearningServices/workspaces/codes/versions",
        "properties": {
          "description": null,
          "tags": {},
          "properties": {
            "hash_sha256": "0000000000000",
            "hash_version": "0000000000000"
          },
          "isArchived": false,
          "isAnonymous": false,
          "codeUri": "https://sag5kafuzodsfcw.blob.core.windows.net:443/ed997c1d-9-403f2fea-9f96-501a-9af3-7dce250a4ca2/ae365exepool-component"
        },
        "systemData": {
          "createdAt": "2023-01-30T05:27:38.1053401\u002B00:00",
          "createdBy": "Diondra Peck",
          "createdByType": "User",
<<<<<<< HEAD
          "lastModifiedAt": "2023-01-31T20:22:56.2352753\u002B00:00",
          "lastModifiedBy": "Diondra Peck",
=======
          "lastModifiedAt": "2023-02-03T09:31:45.74275\u002B00:00",
          "lastModifiedBy": "Xingzhi Zhang",
>>>>>>> 759291c7
          "lastModifiedByType": "User"
        }
      }
    },
    {
      "RequestUri": "https://management.azure.com/subscriptions/00000000-0000-0000-0000-000000000/resourceGroups/00000/providers/Microsoft.MachineLearningServices/workspaces/00000/components/azureml_anonymous/versions/da74159a-cc0d-9d9f-e7f6-5e7a473080da?api-version=2022-10-01",
      "RequestMethod": "PUT",
      "RequestHeaders": {
        "Accept": "application/json",
        "Accept-Encoding": "gzip, deflate",
        "Connection": "keep-alive",
        "Content-Length": "3566",
        "Content-Type": "application/json",
        "User-Agent": "azure-ai-ml/1.4.0 azsdk-python-mgmt-machinelearningservices/0.1.0 Python/3.7.9 (Windows-10-10.0.22621-SP0)"
      },
      "RequestBody": {
        "properties": {
          "description": "Use this auto-approved module to download data on EyesOn machine and interact with it for Compliant Annotation purpose.",
          "properties": {},
          "tags": {
            "category": "Component Tutorial",
            "contact": "amldesigner@microsoft.com"
          },
          "isAnonymous": true,
          "isArchived": false,
          "componentSpec": {
            "name": "microsoft_com_azureml_samples_ae365exepool_cax_eyes_on_module",
            "description": "Use this auto-approved module to download data on EyesOn machine and interact with it for Compliant Annotation purpose.",
            "tags": {
              "category": "Component Tutorial",
              "contact": "amldesigner@microsoft.com"
            },
            "version": "0.0.1",
            "$schema": "https://componentsdk.azureedge.net/jsonschema/AE365ExePoolComponent.json",
            "display_name": "CAX EyesOn Module [ND] v1.6",
            "inputs": {
              "ComplianceCluster": {
                "type": "string",
                "optional": false,
                "default": "MsResearch-EyesOn-Annotation",
                "description": "compliance cluster name"
              },
              "HeronId": {
                "type": "string",
                "optional": false,
                "default": "",
                "description": "Heron ID"
              },
              "localoutputfolderEnc": {
                "type": "string",
                "optional": true,
                "default": "",
                "description": "local output folder for encrypted data"
              },
              "localoutputfolderDec": {
                "type": "string",
                "optional": true,
                "default": "",
                "description": "local output folder for decrypted data"
              },
              "TimeoutSeconds": {
                "type": "integer",
                "optional": true,
                "default": "500000",
                "description": "timeout in seconds"
              },
              "hitappid": {
                "type": "integer",
                "optional": true,
                "default": "31346",
                "description": "hitapp id"
              },
              "projectname": {
                "type": "string",
                "optional": true,
                "default": "LatestE2Etemplate",
                "description": "project name"
              },
              "judges": {
                "type": "string",
                "optional": true,
                "default": "juwang;bradwall",
                "description": "judges"
              },
              "annotationsMayIncludeCustomerContent": {
                "type": "string",
                "optional": true,
                "default": "1",
                "description": "annotations may include customer content"
              },
              "TaskGroupId": {
                "type": "integer",
                "optional": true,
                "default": "86891",
                "description": "task group id"
              },
              "GoldHitRTADataType": {
                "type": "enum",
                "optional": true,
                "default": "",
                "description": "gold hit rta data type",
                "enum": [
                  "Gold",
                  "RTA",
                  "Qualification",
                  "Preview"
                ]
              },
              "taskFileTimestamp": {
                "type": "string",
                "optional": true,
                "default": "2021.12.21.23.55.00",
                "description": "task file timestamp"
              },
              "DataToLookAt": {
                "type": "AnyFile",
                "optional": false
              },
              "GoldHitRTAData": {
                "type": "AnyFile",
                "optional": true
              }
            },
            "outputs": {
              "outputfolderEnc": {
                "type": "AnyDirectory"
              },
              "outputfolderDec": {
                "type": "AnyDirectory"
              },
              "OriginalHitData": {
                "type": "AnyDirectory"
              }
            },
            "type": "AE365ExePoolComponent",
            "code": "azureml:/subscriptions/00000000-0000-0000-0000-000000000/resourceGroups/00000/providers/Microsoft.MachineLearningServices/workspaces/00000/codes/d43326e1-8e93-ea60-9fb2-ebae4ed9e000/versions/1",
            "command": "cax.eyesonmodule.exe input={inputs.DataToLookAt} inputGoldHitRta=[{inputs.GoldHitRTAData}] localoutputfolderEnc=[{inputs.localoutputfolderEnc}] localoutputfolderDec=[{inputs.localoutputfolderDec}] timeoutSeconds=[{inputs.TimeoutSeconds}] hitappid=[{inputs.hitappid}] projectname=[{inputs.projectname}] judges=[{inputs.judges}] outputfolderEnc={outputs.outputfolderEnc} outputfolderDec={outputs.outputfolderDec} annotationsMayIncludeCustomerContent=[{inputs.annotationsMayIncludeCustomerContent}] taskGroupId=[{inputs.TaskGroupId}] goldHitRTADataType=[{inputs.GoldHitRTADataType}] outputfolderForOriginalHitData={outputs.OriginalHitData} taskFileTimestamp=[{inputs.taskFileTimestamp}]",
            "ae365exepool": {
              "ref_id": "654ec0ba-bed3-48eb-a594-efd0e9275e0d"
            },
            "_source": "YAML.COMPONENT"
          }
        }
      },
      "StatusCode": 201,
      "ResponseHeaders": {
        "Cache-Control": "no-cache",
<<<<<<< HEAD
        "Content-Length": "5093",
        "Content-Type": "application/json; charset=utf-8",
        "Date": "Tue, 31 Jan 2023 20:22:56 GMT",
=======
        "Content-Length": "5108",
        "Content-Type": "application/json; charset=utf-8",
        "Date": "Fri, 03 Feb 2023 09:31:47 GMT",
>>>>>>> 759291c7
        "Expires": "-1",
        "Location": "https://management.azure.com/subscriptions/00000000-0000-0000-0000-000000000/resourceGroups/00000/providers/Microsoft.MachineLearningServices/workspaces/00000/components/azureml_anonymous/versions/da74159a-cc0d-9d9f-e7f6-5e7a473080da?api-version=2022-10-01",
        "Pragma": "no-cache",
<<<<<<< HEAD
        "Request-Context": "appId=cid-v1:2d2e8e63-272e-4b3c-8598-4ee570a0e70d",
        "Server-Timing": "traceparent;desc=\u002200-5cdb98ac990f53ad94b87719e4571c7b-4203589a5b99ac86-01\u0022",
        "Strict-Transport-Security": "max-age=31536000; includeSubDomains",
        "x-aml-cluster": "vienna-eastus2-02",
        "X-Content-Type-Options": "nosniff",
        "x-ms-correlation-request-id": "290e297d-99ef-4fd1-aa20-f70929a02f73",
        "x-ms-ratelimit-remaining-subscription-writes": "1174",
        "x-ms-response-type": "standard",
        "x-ms-routing-request-id": "SOUTHCENTRALUS:20230131T202257Z:290e297d-99ef-4fd1-aa20-f70929a02f73",
        "x-request-time": "0.463"
=======
        "Request-Context": "appId=cid-v1:512cc15a-13b5-415b-bfd0-dce7accb6bb1",
        "Server-Timing": "traceparent;desc=\u002200-8718b8746c6183349465400a696b1978-542f74e3cca1aa85-01\u0022",
        "Strict-Transport-Security": "max-age=31536000; includeSubDomains",
        "x-aml-cluster": "vienna-test-westus2-01",
        "X-Content-Type-Options": "nosniff",
        "x-ms-correlation-request-id": "82a743d9-31e2-4df7-afb8-ec8b6a16a446",
        "x-ms-ratelimit-remaining-subscription-writes": "1198",
        "x-ms-response-type": "standard",
        "x-ms-routing-request-id": "JAPANEAST:20230203T093147Z:82a743d9-31e2-4df7-afb8-ec8b6a16a446",
        "x-request-time": "1.314"
>>>>>>> 759291c7
      },
      "ResponseBody": {
        "id": "/subscriptions/00000000-0000-0000-0000-000000000/resourceGroups/00000/providers/Microsoft.MachineLearningServices/workspaces/00000/components/azureml_anonymous/versions/c5e3977d-3cbc-4c63-bf2c-27f868aec35f",
        "name": "c5e3977d-3cbc-4c63-bf2c-27f868aec35f",
        "type": "Microsoft.MachineLearningServices/workspaces/components/versions",
        "properties": {
          "description": null,
          "tags": {
            "category": "Component Tutorial",
            "contact": "amldesigner@microsoft.com"
          },
          "properties": {},
          "isArchived": false,
          "isAnonymous": true,
          "componentSpec": {
            "$schema": "https://componentsdk.azureedge.net/jsonschema/AE365ExePoolComponent.json",
<<<<<<< HEAD
            "name": "azureml_anonymous",
            "version": "c5e3977d-3cbc-4c63-bf2c-27f868aec35f",
=======
            "name": "microsoft_com_azureml_samples_ae365exepool_cax_eyes_on_module",
            "version": "0.0.1",
>>>>>>> 759291c7
            "display_name": "CAX EyesOn Module [ND] v1.6",
            "is_deterministic": "True",
            "type": "AE365ExePoolComponent",
            "description": "Use this auto-approved module to download data on EyesOn machine and interact with it for Compliant Annotation purpose.",
            "tags": {
              "category": "Component Tutorial",
              "contact": "amldesigner@microsoft.com"
            },
            "inputs": {
              "DataToLookAt": {
                "type": "AnyFile",
                "optional": "False"
              },
              "GoldHitRTAData": {
                "type": "AnyFile",
                "optional": "True"
              },
              "ComplianceCluster": {
                "type": "String",
                "optional": "False",
                "default": "MsResearch-EyesOn-Annotation",
                "description": "compliance cluster name"
              },
              "HeronId": {
                "type": "String",
                "optional": "False",
                "description": "Heron ID"
              },
              "localoutputfolderEnc": {
                "type": "String",
                "optional": "True",
                "description": "local output folder for encrypted data"
              },
              "localoutputfolderDec": {
                "type": "String",
                "optional": "True",
                "description": "local output folder for decrypted data"
              },
              "TimeoutSeconds": {
                "type": "Integer",
                "optional": "True",
                "default": "500000",
                "description": "timeout in seconds"
              },
              "hitappid": {
                "type": "Integer",
                "optional": "True",
                "default": "31346",
                "description": "hitapp id"
              },
              "projectname": {
                "type": "String",
                "optional": "True",
                "default": "LatestE2Etemplate",
                "description": "project name"
              },
              "judges": {
                "type": "String",
                "optional": "True",
                "default": "juwang;bradwall",
                "description": "judges"
              },
              "annotationsMayIncludeCustomerContent": {
                "type": "String",
                "optional": "True",
                "default": "1",
                "description": "annotations may include customer content"
              },
              "TaskGroupId": {
                "type": "Integer",
                "optional": "True",
                "default": "86891",
                "description": "task group id"
              },
              "GoldHitRTADataType": {
                "type": "Enum",
                "optional": "True",
                "description": "gold hit rta data type",
                "enum": [
                  "Gold",
                  "RTA",
                  "Qualification",
                  "Preview"
                ]
              },
              "taskFileTimestamp": {
                "type": "String",
                "optional": "True",
                "default": "2021.12.21.23.55.00",
                "description": "task file timestamp"
              }
            },
            "outputs": {
              "outputfolderEnc": {
                "type": "AnyDirectory"
              },
              "outputfolderDec": {
                "type": "AnyDirectory"
              },
              "OriginalHitData": {
                "type": "AnyDirectory"
              }
            },
            "command": "cax.eyesonmodule.exe input={inputs.DataToLookAt} inputGoldHitRta=[{inputs.GoldHitRTAData}] localoutputfolderEnc=[{inputs.localoutputfolderEnc}] localoutputfolderDec=[{inputs.localoutputfolderDec}] timeoutSeconds=[{inputs.TimeoutSeconds}] hitappid=[{inputs.hitappid}] projectname=[{inputs.projectname}] judges=[{inputs.judges}] outputfolderEnc={outputs.outputfolderEnc} outputfolderDec={outputs.outputfolderDec} annotationsMayIncludeCustomerContent=[{inputs.annotationsMayIncludeCustomerContent}] taskGroupId=[{inputs.TaskGroupId}] goldHitRTADataType=[{inputs.GoldHitRTADataType}] outputfolderForOriginalHitData={outputs.OriginalHitData} taskFileTimestamp=[{inputs.taskFileTimestamp}]",
            "ae365exepool": {
              "ref_id": "654ec0ba-bed3-48eb-a594-efd0e9275e0d"
            },
            "code": "azureml:/subscriptions/00000000-0000-0000-0000-000000000/resourceGroups/00000/providers/Microsoft.MachineLearningServices/workspaces/00000/codes/d43326e1-8e93-ea60-9fb2-ebae4ed9e000/versions/1"
          }
        },
        "systemData": {
          "createdAt": "2023-01-31T20:22:57.0494082\u002B00:00",
          "createdBy": "Diondra Peck",
          "createdByType": "User",
<<<<<<< HEAD
          "lastModifiedAt": "2023-01-31T20:22:57.0494082\u002B00:00",
          "lastModifiedBy": "Diondra Peck",
=======
          "lastModifiedAt": "2023-01-30T07:54:43.9953916\u002B00:00",
          "lastModifiedBy": "Xingzhi Zhang",
>>>>>>> 759291c7
          "lastModifiedByType": "User"
        }
      }
    },
    {
      "RequestUri": "https://management.azure.com/subscriptions/00000000-0000-0000-0000-000000000/resourceGroups/00000/providers/Microsoft.MachineLearningServices/workspaces/00000/jobs/000000000000000000000?api-version=2022-10-01-preview",
      "RequestMethod": "PUT",
      "RequestHeaders": {
        "Accept": "application/json",
        "Accept-Encoding": "gzip, deflate",
        "Connection": "keep-alive",
        "Content-Length": "1456",
        "Content-Type": "application/json",
        "User-Agent": "azure-ai-ml/1.4.0 azsdk-python-mgmt-machinelearningservices/0.1.0 Python/3.7.9 (Windows-10-10.0.22621-SP0)"
      },
      "RequestBody": {
        "properties": {
          "properties": {},
          "tags": {},
          "displayName": "pipeline_func",
          "experimentName": "azure-ai-ml",
          "isArchived": false,
          "jobType": "Pipeline",
          "inputs": {},
          "jobs": {
            "node": {
              "type": "AE365ExePoolComponent",
              "computeId": "/subscriptions/00000000-0000-0000-0000-000000000/resourceGroups/00000/providers/Microsoft.MachineLearningServices/workspaces/00000/computes/cpu-cluster",
              "inputs": {
                "HeronId": {
                  "job_input_type": "literal",
                  "value": "c6c849c5-4d52-412a-b4de-6cc5755bca73"
                },
                "taskFileTimestamp": {
                  "job_input_type": "literal",
                  "value": "2022.08.11.22.04.00"
                },
                "DataToLookAt": {
                  "uri": "/subscriptions/00000000-0000-0000-0000-000000000/resourceGroups/00000/providers/Microsoft.MachineLearningServices/workspaces/00000/data/mltable_reghits/versions/2",
                  "job_input_type": "mltable"
                }
              },
              "_source": "YAML.COMPONENT",
              "componentId": "/subscriptions/00000000-0000-0000-0000-000000000/resourceGroups/00000/providers/Microsoft.MachineLearningServices/workspaces/00000/components/azureml_anonymous/versions/c5e3977d-3cbc-4c63-bf2c-27f868aec35f"
            }
          },
          "outputs": {},
          "settings": {
            "default_compute": "/subscriptions/00000000-0000-0000-0000-000000000/resourceGroups/00000/providers/Microsoft.MachineLearningServices/workspaces/00000/computes/cpu-cluster",
            "default_datastore": "/subscriptions/00000000-0000-0000-0000-000000000/resourceGroups/00000/providers/Microsoft.MachineLearningServices/workspaces/00000/datastores/workspaceblobstore",
            "_source": "DSL"
          }
        }
      },
      "StatusCode": 201,
      "ResponseHeaders": {
        "Cache-Control": "no-cache",
        "Content-Length": "3501",
        "Content-Type": "application/json; charset=utf-8",
<<<<<<< HEAD
        "Date": "Tue, 31 Jan 2023 20:22:57 GMT",
        "Expires": "-1",
        "Location": "https://management.azure.com/subscriptions/00000000-0000-0000-0000-000000000/resourceGroups/00000/providers/Microsoft.MachineLearningServices/workspaces/00000/jobs/000000000000000000000?api-version=2022-10-01-preview",
        "Pragma": "no-cache",
        "Request-Context": "appId=cid-v1:2d2e8e63-272e-4b3c-8598-4ee570a0e70d",
        "Server-Timing": "traceparent;desc=\u002200-3f6ab986d96503533caffaabdce2cf50-03def02f3b2a726d-01\u0022",
        "Strict-Transport-Security": "max-age=31536000; includeSubDomains",
        "x-aml-cluster": "vienna-eastus2-02",
        "X-Content-Type-Options": "nosniff",
        "x-ms-correlation-request-id": "a5923f3c-057d-47de-b9a9-c5c5165830c9",
        "x-ms-ratelimit-remaining-subscription-writes": "1173",
        "x-ms-response-type": "standard",
        "x-ms-routing-request-id": "SOUTHCENTRALUS:20230131T202258Z:a5923f3c-057d-47de-b9a9-c5c5165830c9",
        "x-request-time": "0.952"
=======
        "Date": "Fri, 03 Feb 2023 09:31:50 GMT",
        "Expires": "-1",
        "Location": "https://management.azure.com/subscriptions/00000000-0000-0000-0000-000000000/resourceGroups/00000/providers/Microsoft.MachineLearningServices/workspaces/00000/jobs/000000000000000000000?api-version=2022-10-01-preview",
        "Pragma": "no-cache",
        "Request-Context": "appId=cid-v1:512cc15a-13b5-415b-bfd0-dce7accb6bb1",
        "Server-Timing": "traceparent;desc=\u002200-5c5f257f5eee8cc02f9ff38a80353e12-321254f5e898069e-01\u0022",
        "Strict-Transport-Security": "max-age=31536000; includeSubDomains",
        "x-aml-cluster": "vienna-test-westus2-01",
        "X-Content-Type-Options": "nosniff",
        "x-ms-correlation-request-id": "ca42b034-b2e8-41dc-8124-7053745c5d51",
        "x-ms-ratelimit-remaining-subscription-writes": "1197",
        "x-ms-response-type": "standard",
        "x-ms-routing-request-id": "JAPANEAST:20230203T093151Z:ca42b034-b2e8-41dc-8124-7053745c5d51",
        "x-request-time": "2.866"
>>>>>>> 759291c7
      },
      "ResponseBody": {
        "id": "/subscriptions/00000000-0000-0000-0000-000000000/resourceGroups/00000/providers/Microsoft.MachineLearningServices/workspaces/00000/jobs/000000000000000000000",
        "name": "000000000000000000000",
        "type": "Microsoft.MachineLearningServices/workspaces/jobs",
        "properties": {
          "description": null,
          "tags": {},
          "properties": {
            "azureml.DevPlatv2": "true",
            "azureml.runsource": "azureml.PipelineRun",
            "runSource": "MFE",
            "runType": "HTTP",
            "azureml.parameters": "{}",
            "azureml.continue_on_step_failure": "False",
            "azureml.continue_on_failed_optional_input": "True",
            "azureml.defaultComputeName": "cpu-cluster",
            "azureml.defaultDataStoreName": "workspaceblobstore",
            "azureml.pipelineComponent": "pipelinerun"
          },
          "displayName": "pipeline_func",
          "status": "Preparing",
          "experimentName": "azure-ai-ml",
          "services": {
            "Tracking": {
              "jobServiceType": "Tracking",
              "port": null,
              "endpoint": "azureml://eastus2.api.azureml.ms/mlflow/v1.0/subscriptions/00000000-0000-0000-0000-000000000/resourceGroups/00000/providers/Microsoft.MachineLearningServices/workspaces/00000?",
              "status": null,
              "errorMessage": null,
              "properties": null,
              "nodes": null
            },
            "Studio": {
              "jobServiceType": "Studio",
              "port": null,
              "endpoint": "https://ml.azure.com/runs/000000000000000000000?wsid=/subscriptions/00000000-0000-0000-0000-000000000/resourcegroups/00000/workspaces/00000",
              "status": null,
              "errorMessage": null,
              "properties": null,
              "nodes": null
            }
          },
          "computeId": null,
          "isArchived": false,
          "identity": null,
          "componentId": null,
          "jobType": "Pipeline",
          "settings": {
            "default_compute": "/subscriptions/00000000-0000-0000-0000-000000000/resourceGroups/00000/providers/Microsoft.MachineLearningServices/workspaces/00000/computes/cpu-cluster",
            "default_datastore": "/subscriptions/00000000-0000-0000-0000-000000000/resourceGroups/00000/providers/Microsoft.MachineLearningServices/workspaces/00000/datastores/workspaceblobstore",
            "_source": "DSL"
          },
          "jobs": {
            "node": {
              "type": "AE365ExePoolComponent",
              "computeId": "/subscriptions/00000000-0000-0000-0000-000000000/resourceGroups/00000/providers/Microsoft.MachineLearningServices/workspaces/00000/computes/cpu-cluster",
              "inputs": {
                "HeronId": {
                  "job_input_type": "literal",
                  "value": "c6c849c5-4d52-412a-b4de-6cc5755bca73"
                },
                "taskFileTimestamp": {
                  "job_input_type": "literal",
                  "value": "2022.08.11.22.04.00"
                },
                "DataToLookAt": {
                  "uri": "/subscriptions/00000000-0000-0000-0000-000000000/resourceGroups/00000/providers/Microsoft.MachineLearningServices/workspaces/00000/data/mltable_reghits/versions/2",
                  "job_input_type": "mltable"
                }
              },
              "_source": "YAML.COMPONENT",
              "componentId": "/subscriptions/00000000-0000-0000-0000-000000000/resourceGroups/00000/providers/Microsoft.MachineLearningServices/workspaces/00000/components/azureml_anonymous/versions/c5e3977d-3cbc-4c63-bf2c-27f868aec35f"
            }
          },
          "inputs": {},
          "outputs": {},
          "sourceJobId": null
        },
        "systemData": {
<<<<<<< HEAD
          "createdAt": "2023-01-31T20:22:58.0532288\u002B00:00",
          "createdBy": "Diondra Peck",
=======
          "createdAt": "2023-02-03T09:31:50.3785678\u002B00:00",
          "createdBy": "Xingzhi Zhang",
>>>>>>> 759291c7
          "createdByType": "User"
        }
      }
    },
    {
      "RequestUri": "https://management.azure.com/subscriptions/00000000-0000-0000-0000-000000000/resourceGroups/00000/providers/Microsoft.MachineLearningServices/workspaces/00000/jobs/000000000000000000000/cancel?api-version=2022-10-01-preview",
      "RequestMethod": "POST",
      "RequestHeaders": {
        "Accept": "application/json",
        "Accept-Encoding": "gzip, deflate",
        "Connection": "keep-alive",
        "Content-Length": "0",
        "User-Agent": "azure-ai-ml/1.4.0 azsdk-python-mgmt-machinelearningservices/0.1.0 Python/3.7.9 (Windows-10-10.0.22621-SP0)"
      },
      "RequestBody": null,
      "StatusCode": 202,
      "ResponseHeaders": {
        "Cache-Control": "no-cache",
        "Content-Length": "4",
        "Content-Type": "application/json; charset=utf-8",
<<<<<<< HEAD
        "Date": "Tue, 31 Jan 2023 20:23:00 GMT",
=======
        "Date": "Fri, 03 Feb 2023 09:31:54 GMT",
>>>>>>> 759291c7
        "Expires": "-1",
        "Location": "https://management.azure.com/subscriptions/00000000-0000-0000-0000-000000000/providers/Microsoft.MachineLearningServices/locations/eastus2/mfeOperationResults/jc:ed997c1d-9e48-442e-b62b-478a0b393069:000000000000000000000?api-version=2022-10-01-preview",
        "Pragma": "no-cache",
        "Request-Context": "appId=cid-v1:2d2e8e63-272e-4b3c-8598-4ee570a0e70d",
        "Strict-Transport-Security": "max-age=31536000; includeSubDomains",
<<<<<<< HEAD
        "x-aml-cluster": "vienna-eastus2-02",
        "X-Content-Type-Options": "nosniff",
        "x-ms-async-operation-timeout": "PT1H",
        "x-ms-correlation-request-id": "53d899ab-839d-4605-a0bf-a02292733db6",
        "x-ms-ratelimit-remaining-subscription-writes": "1191",
        "x-ms-response-type": "standard",
        "x-ms-routing-request-id": "SOUTHCENTRALUS:20230131T202300Z:53d899ab-839d-4605-a0bf-a02292733db6",
        "x-request-time": "0.882"
=======
        "x-aml-cluster": "vienna-test-westus2-01",
        "X-Content-Type-Options": "nosniff",
        "x-ms-async-operation-timeout": "PT1H",
        "x-ms-correlation-request-id": "5e68c6c7-75ba-44ce-a843-6288eac8a040",
        "x-ms-ratelimit-remaining-subscription-writes": "1198",
        "x-ms-response-type": "standard",
        "x-ms-routing-request-id": "JAPANEAST:20230203T093154Z:5e68c6c7-75ba-44ce-a843-6288eac8a040",
        "x-request-time": "1.563"
>>>>>>> 759291c7
      },
      "ResponseBody": "null"
    },
    {
      "RequestUri": "https://management.azure.com/subscriptions/00000000-0000-0000-0000-000000000/providers/Microsoft.MachineLearningServices/locations/eastus2/mfeOperationResults/jc:ed997c1d-9e48-442e-b62b-478a0b393069:000000000000000000000?api-version=2022-10-01-preview",
      "RequestMethod": "GET",
      "RequestHeaders": {
        "Accept": "*/*",
        "Accept-Encoding": "gzip, deflate",
        "Connection": "keep-alive",
        "User-Agent": "azure-ai-ml/1.4.0 azsdk-python-mgmt-machinelearningservices/0.1.0 Python/3.7.9 (Windows-10-10.0.22621-SP0)"
      },
      "RequestBody": null,
      "StatusCode": 202,
      "ResponseHeaders": {
        "Cache-Control": "no-cache",
        "Content-Length": "2",
        "Content-Type": "application/json; charset=utf-8",
<<<<<<< HEAD
        "Date": "Tue, 31 Jan 2023 20:23:00 GMT",
=======
        "Date": "Fri, 03 Feb 2023 09:31:54 GMT",
>>>>>>> 759291c7
        "Expires": "-1",
        "Location": "https://management.azure.com/subscriptions/00000000-0000-0000-0000-000000000/providers/Microsoft.MachineLearningServices/locations/eastus2/mfeOperationResults/jc:ed997c1d-9e48-442e-b62b-478a0b393069:000000000000000000000?api-version=2022-10-01-preview",
        "Pragma": "no-cache",
        "Request-Context": "appId=cid-v1:2d2e8e63-272e-4b3c-8598-4ee570a0e70d",
        "Strict-Transport-Security": "max-age=31536000; includeSubDomains",
<<<<<<< HEAD
        "x-aml-cluster": "vienna-eastus2-01",
        "X-Content-Type-Options": "nosniff",
        "x-ms-correlation-request-id": "2b4396ea-7cd6-4c5c-9683-6086047176be",
        "x-ms-ratelimit-remaining-subscription-reads": "11950",
        "x-ms-response-type": "standard",
        "x-ms-routing-request-id": "SOUTHCENTRALUS:20230131T202300Z:2b4396ea-7cd6-4c5c-9683-6086047176be",
        "x-request-time": "0.026"
=======
        "x-aml-cluster": "vienna-test-westus2-02",
        "X-Content-Type-Options": "nosniff",
        "x-ms-correlation-request-id": "966e6f05-35b9-4ae3-891c-167df4582d13",
        "x-ms-ratelimit-remaining-subscription-reads": "11986",
        "x-ms-response-type": "standard",
        "x-ms-routing-request-id": "JAPANEAST:20230203T093155Z:966e6f05-35b9-4ae3-891c-167df4582d13",
        "x-request-time": "0.081"
>>>>>>> 759291c7
      },
      "ResponseBody": {}
    },
    {
      "RequestUri": "https://management.azure.com/subscriptions/00000000-0000-0000-0000-000000000/providers/Microsoft.MachineLearningServices/locations/eastus2/mfeOperationResults/jc:ed997c1d-9e48-442e-b62b-478a0b393069:000000000000000000000?api-version=2022-10-01-preview",
      "RequestMethod": "GET",
      "RequestHeaders": {
        "Accept": "*/*",
        "Accept-Encoding": "gzip, deflate",
        "Connection": "keep-alive",
        "User-Agent": "azure-ai-ml/1.4.0 azsdk-python-mgmt-machinelearningservices/0.1.0 Python/3.7.9 (Windows-10-10.0.22621-SP0)"
      },
      "RequestBody": null,
      "StatusCode": 200,
      "ResponseHeaders": {
        "Cache-Control": "no-cache",
        "Content-Length": "0",
<<<<<<< HEAD
        "Date": "Tue, 31 Jan 2023 20:23:30 GMT",
        "Expires": "-1",
        "Pragma": "no-cache",
        "Request-Context": "appId=cid-v1:2d2e8e63-272e-4b3c-8598-4ee570a0e70d",
        "Server-Timing": "traceparent;desc=\u002200-6aa6ccb7298e1973d4da7f802577766a-abee4fae04405124-01\u0022",
=======
        "Date": "Fri, 03 Feb 2023 09:32:25 GMT",
        "Expires": "-1",
        "Pragma": "no-cache",
        "Request-Context": "appId=cid-v1:512cc15a-13b5-415b-bfd0-dce7accb6bb1",
        "Server-Timing": "traceparent;desc=\u002200-9005c0dac726bb5d8801b4ce4ba99b97-32b18310cbf27b85-01\u0022",
>>>>>>> 759291c7
        "Strict-Transport-Security": "max-age=31536000; includeSubDomains",
        "x-aml-cluster": "vienna-eastus2-01",
        "X-Content-Type-Options": "nosniff",
<<<<<<< HEAD
        "x-ms-correlation-request-id": "7cc7bcb8-c658-465d-af9f-6376869cb2ef",
        "x-ms-ratelimit-remaining-subscription-reads": "11949",
        "x-ms-response-type": "standard",
        "x-ms-routing-request-id": "SOUTHCENTRALUS:20230131T202331Z:7cc7bcb8-c658-465d-af9f-6376869cb2ef",
        "x-request-time": "0.031"
=======
        "x-ms-correlation-request-id": "591d6c01-45ee-418e-ba30-61827a9b5ead",
        "x-ms-ratelimit-remaining-subscription-reads": "11985",
        "x-ms-response-type": "standard",
        "x-ms-routing-request-id": "JAPANEAST:20230203T093225Z:591d6c01-45ee-418e-ba30-61827a9b5ead",
        "x-request-time": "0.041"
>>>>>>> 759291c7
      },
      "ResponseBody": null
    }
  ],
  "Variables": {}
}<|MERGE_RESOLUTION|>--- conflicted
+++ resolved
@@ -381,19 +381,11 @@
         "Cache-Control": "no-cache",
         "Content-Encoding": "gzip",
         "Content-Type": "application/json; charset=utf-8",
-<<<<<<< HEAD
-        "Date": "Tue, 31 Jan 2023 20:22:49 GMT",
-        "Expires": "-1",
-        "Pragma": "no-cache",
-        "Request-Context": "appId=cid-v1:2d2e8e63-272e-4b3c-8598-4ee570a0e70d",
-        "Server-Timing": "traceparent;desc=\u002200-0af8f393d835406b249eb3bcaed17d16-dd0885aa05f49641-01\u0022",
-=======
         "Date": "Fri, 03 Feb 2023 09:31:34 GMT",
         "Expires": "-1",
         "Pragma": "no-cache",
         "Request-Context": "appId=cid-v1:512cc15a-13b5-415b-bfd0-dce7accb6bb1",
         "Server-Timing": "traceparent;desc=\u002200-6ff0f32f42a2097028e15b0a73571a38-4439386c89866b38-01\u0022",
->>>>>>> 759291c7
         "Strict-Transport-Security": "max-age=31536000; includeSubDomains",
         "Transfer-Encoding": "chunked",
         "Vary": [
@@ -402,13 +394,6 @@
         ],
         "x-aml-cluster": "vienna-eastus2-01",
         "X-Content-Type-Options": "nosniff",
-<<<<<<< HEAD
-        "x-ms-correlation-request-id": "5c2794ec-9c19-4fc0-8d9b-16a0daf017ea",
-        "x-ms-ratelimit-remaining-subscription-reads": "11954",
-        "x-ms-response-type": "standard",
-        "x-ms-routing-request-id": "SOUTHCENTRALUS:20230131T202250Z:5c2794ec-9c19-4fc0-8d9b-16a0daf017ea",
-        "x-request-time": "0.037"
-=======
         "x-ms-correlation-request-id": "e801e67a-e24c-4544-a234-984b20486119",
         "x-ms-ratelimit-remaining-subscription-reads": "11991",
         "x-ms-response-type": "standard",
@@ -475,7 +460,6 @@
         "x-ms-response-type": "standard",
         "x-ms-routing-request-id": "JAPANEAST:20230203T093137Z:276512e1-21d0-416e-9da3-e0543bdf7a85",
         "x-request-time": "0.215"
->>>>>>> 759291c7
       },
       "ResponseBody": {
         "id": "/subscriptions/00000000-0000-0000-0000-000000000/resourceGroups/00000/providers/Microsoft.MachineLearningServices/workspaces/00000/computes/cpu-cluster",
@@ -503,29 +487,17 @@
               "nodeIdleTimeBeforeScaleDown": "PT2M"
             },
             "subnet": null,
-<<<<<<< HEAD
-            "currentNodeCount": 2,
-            "targetNodeCount": 2,
-            "nodeStateCounts": {
-              "preparingNodeCount": 2,
-              "runningNodeCount": 0,
-=======
             "currentNodeCount": 4,
             "targetNodeCount": 6,
             "nodeStateCounts": {
               "preparingNodeCount": 0,
               "runningNodeCount": 4,
->>>>>>> 759291c7
               "idleNodeCount": 0,
               "unusableNodeCount": 0,
               "leavingNodeCount": 0,
               "preemptedNodeCount": 0
             },
             "allocationState": "Steady",
-<<<<<<< HEAD
-            "allocationStateTransitionTime": "2023-01-31T20:20:23.41\u002B00:00",
-            "errors": null,
-=======
             "allocationStateTransitionTime": "2023-02-03T09:07:27.099\u002B00:00",
             "errors": [
               {
@@ -541,7 +513,6 @@
                 }
               }
             ],
->>>>>>> 759291c7
             "remoteLoginPortPublicAccess": "Enabled",
             "osType": "Linux",
             "virtualMachineImage": null,
@@ -566,34 +537,17 @@
         "Cache-Control": "no-cache",
         "Content-Encoding": "gzip",
         "Content-Type": "application/json; charset=utf-8",
-<<<<<<< HEAD
-        "Date": "Tue, 31 Jan 2023 20:22:50 GMT",
-        "Expires": "-1",
-        "Pragma": "no-cache",
-        "Request-Context": "appId=cid-v1:2d2e8e63-272e-4b3c-8598-4ee570a0e70d",
-        "Server-Timing": "traceparent;desc=\u002200-8d686b4ca6eb3f00fccd7fff3995ad40-deadead309335204-01\u0022",
-=======
         "Date": "Fri, 03 Feb 2023 09:31:37 GMT",
         "Expires": "-1",
         "Pragma": "no-cache",
         "Request-Context": "appId=cid-v1:512cc15a-13b5-415b-bfd0-dce7accb6bb1",
         "Server-Timing": "traceparent;desc=\u002200-a23bbfa7cfab7b839c94fe18b0a01b19-e0b78b031b0af058-01\u0022",
->>>>>>> 759291c7
         "Strict-Transport-Security": "max-age=31536000; includeSubDomains",
         "Transfer-Encoding": "chunked",
         "Vary": [
           "Accept-Encoding",
           "Accept-Encoding"
         ],
-<<<<<<< HEAD
-        "x-aml-cluster": "vienna-eastus2-02",
-        "X-Content-Type-Options": "nosniff",
-        "x-ms-correlation-request-id": "1ce1cefb-0d23-4ad1-9581-c1137e8b23d7",
-        "x-ms-ratelimit-remaining-subscription-reads": "11953",
-        "x-ms-response-type": "standard",
-        "x-ms-routing-request-id": "SOUTHCENTRALUS:20230131T202251Z:1ce1cefb-0d23-4ad1-9581-c1137e8b23d7",
-        "x-request-time": "0.038"
-=======
         "x-aml-cluster": "vienna-test-westus2-01",
         "X-Content-Type-Options": "nosniff",
         "x-ms-correlation-request-id": "94d5d893-92a7-48d1-81c8-58dcb601fedd",
@@ -601,7 +555,6 @@
         "x-ms-response-type": "standard",
         "x-ms-routing-request-id": "JAPANEAST:20230203T093138Z:94d5d893-92a7-48d1-81c8-58dcb601fedd",
         "x-request-time": "0.090"
->>>>>>> 759291c7
       },
       "ResponseBody": {
         "id": "/subscriptions/00000000-0000-0000-0000-000000000/resourceGroups/00000/providers/Microsoft.MachineLearningServices/workspaces/00000/data/mltable_reghits",
@@ -639,34 +592,17 @@
         "Cache-Control": "no-cache",
         "Content-Encoding": "gzip",
         "Content-Type": "application/json; charset=utf-8",
-<<<<<<< HEAD
-        "Date": "Tue, 31 Jan 2023 20:22:51 GMT",
-        "Expires": "-1",
-        "Pragma": "no-cache",
-        "Request-Context": "appId=cid-v1:2d2e8e63-272e-4b3c-8598-4ee570a0e70d",
-        "Server-Timing": "traceparent;desc=\u002200-f9a5fec35788331b28ad69fa72898c0e-7a2d41d35ae6e886-01\u0022",
-=======
         "Date": "Fri, 03 Feb 2023 09:31:38 GMT",
         "Expires": "-1",
         "Pragma": "no-cache",
         "Request-Context": "appId=cid-v1:512cc15a-13b5-415b-bfd0-dce7accb6bb1",
         "Server-Timing": "traceparent;desc=\u002200-6b9fff0f085a0c92a506cbce3ad4e799-31396d9dd64008df-01\u0022",
->>>>>>> 759291c7
         "Strict-Transport-Security": "max-age=31536000; includeSubDomains",
         "Transfer-Encoding": "chunked",
         "Vary": [
           "Accept-Encoding",
           "Accept-Encoding"
         ],
-<<<<<<< HEAD
-        "x-aml-cluster": "vienna-eastus2-02",
-        "X-Content-Type-Options": "nosniff",
-        "x-ms-correlation-request-id": "6229cfa9-a73b-4fb1-9405-b80fa790158b",
-        "x-ms-ratelimit-remaining-subscription-reads": "11952",
-        "x-ms-response-type": "standard",
-        "x-ms-routing-request-id": "SOUTHCENTRALUS:20230131T202251Z:6229cfa9-a73b-4fb1-9405-b80fa790158b",
-        "x-request-time": "0.068"
-=======
         "x-aml-cluster": "vienna-test-westus2-01",
         "X-Content-Type-Options": "nosniff",
         "x-ms-correlation-request-id": "228d68ee-aabc-455a-b01a-356f3c4cdee9",
@@ -674,7 +610,6 @@
         "x-ms-response-type": "standard",
         "x-ms-routing-request-id": "JAPANEAST:20230203T093138Z:228d68ee-aabc-455a-b01a-356f3c4cdee9",
         "x-request-time": "0.034"
->>>>>>> 759291c7
       },
       "ResponseBody": {
         "id": "/subscriptions/00000000-0000-0000-0000-000000000/resourceGroups/00000/providers/Microsoft.MachineLearningServices/workspaces/00000/data/mltable_reghits/versions/2",
@@ -718,34 +653,17 @@
         "Cache-Control": "no-cache",
         "Content-Encoding": "gzip",
         "Content-Type": "application/json; charset=utf-8",
-<<<<<<< HEAD
-        "Date": "Tue, 31 Jan 2023 20:22:51 GMT",
-        "Expires": "-1",
-        "Pragma": "no-cache",
-        "Request-Context": "appId=cid-v1:2d2e8e63-272e-4b3c-8598-4ee570a0e70d",
-        "Server-Timing": "traceparent;desc=\u002200-34ecdced9b98b022d686a6e77d024439-b763587e0a64dba8-01\u0022",
-=======
         "Date": "Fri, 03 Feb 2023 09:31:39 GMT",
         "Expires": "-1",
         "Pragma": "no-cache",
         "Request-Context": "appId=cid-v1:512cc15a-13b5-415b-bfd0-dce7accb6bb1",
         "Server-Timing": "traceparent;desc=\u002200-e598d87bf56afbe0ebc43930d6703b0e-88d048dfa5df21ab-01\u0022",
->>>>>>> 759291c7
         "Strict-Transport-Security": "max-age=31536000; includeSubDomains",
         "Transfer-Encoding": "chunked",
         "Vary": [
           "Accept-Encoding",
           "Accept-Encoding"
         ],
-<<<<<<< HEAD
-        "x-aml-cluster": "vienna-eastus2-02",
-        "X-Content-Type-Options": "nosniff",
-        "x-ms-correlation-request-id": "610aaa40-bbd1-4eee-9a5d-6d7afc953d2b",
-        "x-ms-ratelimit-remaining-subscription-reads": "11951",
-        "x-ms-response-type": "standard",
-        "x-ms-routing-request-id": "SOUTHCENTRALUS:20230131T202251Z:610aaa40-bbd1-4eee-9a5d-6d7afc953d2b",
-        "x-request-time": "0.017"
-=======
         "x-aml-cluster": "vienna-test-westus2-01",
         "X-Content-Type-Options": "nosniff",
         "x-ms-correlation-request-id": "76e32be6-c68b-4020-9849-d129a45041fa",
@@ -753,7 +671,6 @@
         "x-ms-response-type": "standard",
         "x-ms-routing-request-id": "JAPANEAST:20230203T093139Z:76e32be6-c68b-4020-9849-d129a45041fa",
         "x-request-time": "0.131"
->>>>>>> 759291c7
       },
       "ResponseBody": {
         "id": "/subscriptions/00000000-0000-0000-0000-000000000/resourceGroups/00000/providers/Microsoft.MachineLearningServices/workspaces/00000",
@@ -879,17 +796,6 @@
         "Connection": "keep-alive",
         "Content-Encoding": "gzip",
         "Content-Type": "application/json; charset=utf-8",
-<<<<<<< HEAD
-        "Date": "Tue, 31 Jan 2023 20:22:54 GMT",
-        "Request-Context": "appId=cid-v1:2d2e8e63-272e-4b3c-8598-4ee570a0e70d",
-        "Strict-Transport-Security": "max-age=15724800; includeSubDomains; preload",
-        "Transfer-Encoding": "chunked",
-        "Vary": "Accept-Encoding",
-        "x-aml-cluster": "vienna-eastus2-02",
-        "X-Content-Type-Options": "nosniff",
-        "x-ms-response-type": "standard",
-        "x-request-time": "0.185"
-=======
         "Date": "Fri, 03 Feb 2023 09:31:40 GMT",
         "Expires": "-1",
         "Pragma": "no-cache",
@@ -905,7 +811,6 @@
         "x-ms-response-type": "standard",
         "x-ms-routing-request-id": "JAPANEAST:20230203T093140Z:3bdba33d-0a49-46e8-97e3-5064f1f400a7",
         "x-request-time": "0.457"
->>>>>>> 759291c7
       },
       "ResponseBody": {
         "blobReferenceForConsumption": {
@@ -929,13 +834,8 @@
         "Accept": "application/xml",
         "Accept-Encoding": "gzip, deflate",
         "Connection": "keep-alive",
-<<<<<<< HEAD
-        "User-Agent": "azsdk-python-storage-blob/12.14.1 Python/3.7.9 (Windows-10-10.0.22621-SP0)",
-        "x-ms-date": "Tue, 31 Jan 2023 20:22:54 GMT",
-=======
         "User-Agent": "azsdk-python-storage-blob/12.14.0 Python/3.9.10 (Windows-10-10.0.22621-SP0)",
         "x-ms-date": "Fri, 03 Feb 2023 09:31:40 GMT",
->>>>>>> 759291c7
         "x-ms-version": "2021-08-06"
       },
       "RequestBody": null,
@@ -963,26 +863,9 @@
         "Content-Length": "2942",
         "Content-MD5": "NGgo7S55l6/n2jlmYPW0OQ==",
         "Content-Type": "application/octet-stream",
-<<<<<<< HEAD
-        "If-None-Match": "*",
-        "User-Agent": "azsdk-python-storage-blob/12.14.1 Python/3.7.9 (Windows-10-10.0.22621-SP0)",
-        "x-ms-blob-type": "BlockBlob",
-        "x-ms-date": "Tue, 31 Jan 2023 20:22:54 GMT",
-        "x-ms-version": "2021-08-06"
-      },
-      "RequestBody": "JHNjaGVtYTogaHR0cHM6Ly9jb21wb25lbnRzZGsuYXp1cmVlZGdlLm5ldC9qc29uc2NoZW1hL0FFMzY1RXhlUG9vbENvbXBvbmVudC5qc29uCm5hbWU6IG1pY3Jvc29mdF9jb21fYXp1cmVtbF9zYW1wbGVzX2FlMzY1ZXhlcG9vbF9jYXhfZXllc19vbl9tb2R1bGUKdmVyc2lvbjogMC4wLjEKZGlzcGxheV9uYW1lOiBDQVggRXllc09uIE1vZHVsZSBbTkRdIHYxLjYKdHlwZTogQUUzNjVFeGVQb29sQ29tcG9uZW50CmRlc2NyaXB0aW9uOiBVc2UgdGhpcyBhdXRvLWFwcHJvdmVkIG1vZHVsZSB0byBkb3dubG9hZCBkYXRhIG9uIEV5ZXNPbiBtYWNoaW5lIGFuZCBpbnRlcmFjdCB3aXRoIGl0IGZvciBDb21wbGlhbnQgQW5ub3RhdGlvbiBwdXJwb3NlLgp0YWdzOiB7Y2F0ZWdvcnk6IENvbXBvbmVudCBUdXRvcmlhbCwgY29udGFjdDogYW1sZGVzaWduZXJAbWljcm9zb2Z0LmNvbX0KaW5wdXRzOgogIENvbXBsaWFuY2VDbHVzdGVyOgogICAgdHlwZTogc3RyaW5nCiAgICBkZXNjcmlwdGlvbjogY29tcGxpYW5jZSBjbHVzdGVyIG5hbWUKICAgIGRlZmF1bHQ6ICJNc1Jlc2VhcmNoLUV5ZXNPbi1Bbm5vdGF0aW9uIgogICAgb3B0aW9uYWw6IGZhbHNlCiAgSGVyb25JZDoKICAgIHR5cGU6IHN0cmluZwogICAgZGVzY3JpcHRpb246IEhlcm9uIElECiAgICBkZWZhdWx0OiAiIgogICAgb3B0aW9uYWw6IGZhbHNlCiAgbG9jYWxvdXRwdXRmb2xkZXJFbmM6CiAgICB0eXBlOiBzdHJpbmcKICAgIGRlc2NyaXB0aW9uOiBsb2NhbCBvdXRwdXQgZm9sZGVyIGZvciBlbmNyeXB0ZWQgZGF0YQogICAgZGVmYXVsdDogIiIKICAgIG9wdGlvbmFsOiB0cnVlCiAgbG9jYWxvdXRwdXRmb2xkZXJEZWM6CiAgICB0eXBlOiBzdHJpbmcKICAgIGRlc2NyaXB0aW9uOiBsb2NhbCBvdXRwdXQgZm9sZGVyIGZvciBkZWNyeXB0ZWQgZGF0YQogICAgZGVmYXVsdDogIiIKICAgIG9wdGlvbmFsOiB0cnVlCiAgVGltZW91dFNlY29uZHM6CiAgICB0eXBlOiBpbnRlZ2VyCiAgICBkZXNjcmlwdGlvbjogdGltZW91dCBpbiBzZWNvbmRzCiAgICBkZWZhdWx0OiA1MDAwMDAKICAgIG9wdGlvbmFsOiB0cnVlCiAgaGl0YXBwaWQ6CiAgICB0eXBlOiBpbnRlZ2VyCiAgICBkZXNjcmlwdGlvbjogaGl0YXBwIGlkCiAgICBkZWZhdWx0OiAzMTM0NgogICAgb3B0aW9uYWw6IHRydWUKICBwcm9qZWN0bmFtZToKICAgIHR5cGU6IHN0cmluZwogICAgZGVzY3JpcHRpb246IHByb2plY3QgbmFtZQogICAgZGVmYXVsdDogIkxhdGVzdEUyRXRlbXBsYXRlIgogICAgb3B0aW9uYWw6IHRydWUKICBqdWRnZXM6CiAgICB0eXBlOiBzdHJpbmcKICAgIGRlc2NyaXB0aW9uOiBqdWRnZXMKICAgIGRlZmF1bHQ6ICJqdXdhbmc7YnJhZHdhbGwiCiAgICBvcHRpb25hbDogdHJ1ZQogIGFubm90YXRpb25zTWF5SW5jbHVkZUN1c3RvbWVyQ29udGVudDoKICAgIHR5cGU6IHN0cmluZwogICAgZGVzY3JpcHRpb246IGFubm90YXRpb25zIG1heSBpbmNsdWRlIGN1c3RvbWVyIGNvbnRlbnQKICAgIGRlZmF1bHQ6ICIxIgogICAgb3B0aW9uYWw6IHRydWUKICBUYXNrR3JvdXBJZDoKICAgIHR5cGU6IGludGVnZXIKICAgIGRlc2NyaXB0aW9uOiB0YXNrIGdyb3VwIGlkCiAgICBkZWZhdWx0OiA4Njg5MQogICAgb3B0aW9uYWw6IHRydWUKICBHb2xkSGl0UlRBRGF0YVR5cGU6CiAgICB0eXBlOiBlbnVtCiAgICBkZXNjcmlwdGlvbjogZ29sZCBoaXQgcnRhIGRhdGEgdHlwZQogICAgZW51bToKICAgIC0gR29sZAogICAgLSBSVEEKICAgIC0gUXVhbGlmaWNhdGlvbgogICAgLSBQcmV2aWV3CiAgICBkZWZhdWx0OiAiIgogICAgb3B0aW9uYWw6IHRydWUKICB0YXNrRmlsZVRpbWVzdGFtcDoKICAgIHR5cGU6IHN0cmluZwogICAgZGVzY3JpcHRpb246IHRhc2sgZmlsZSB0aW1lc3RhbXAKICAgIGRlZmF1bHQ6ICIyMDIxLjEyLjIxLjIzLjU1LjAwIgogICAgb3B0aW9uYWw6IHRydWUKICBEYXRhVG9Mb29rQXQ6CiAgICB0eXBlOiBBbnlGaWxlCiAgICBvcHRpb25hbDogZmFsc2UKICBHb2xkSGl0UlRBRGF0YToKICAgIHR5cGU6IEFueUZpbGUKICAgIG9wdGlvbmFsOiB0cnVlCm91dHB1dHM6CiAgb3V0cHV0Zm9sZGVyRW5jOgogICAgdHlwZTogQW55RGlyZWN0b3J5CiAgb3V0cHV0Zm9sZGVyRGVjOgogICAgdHlwZTogQW55RGlyZWN0b3J5CiAgT3JpZ2luYWxIaXREYXRhOgogICAgdHlwZTogQW55RGlyZWN0b3J5CmNvbW1hbmQ6ID4tCiAgY2F4LmV5ZXNvbm1vZHVsZS5leGUgaW5wdXQ9e2lucHV0cy5EYXRhVG9Mb29rQXR9IGlucHV0R29sZEhpdFJ0YT1be2lucHV0cy5Hb2xkSGl0UlRBRGF0YX1dCiAgbG9jYWxvdXRwdXRmb2xkZXJFbmM9W3tpbnB1dHMubG9jYWxvdXRwdXRmb2xkZXJFbmN9XSBsb2NhbG91dHB1dGZvbGRlckRlYz1be2lucHV0cy5sb2NhbG91dHB1dGZvbGRlckRlY31dCiAgdGltZW91dFNlY29uZHM9W3tpbnB1dHMuVGltZW91dFNlY29uZHN9XSBoaXRhcHBpZD1be2lucHV0cy5oaXRhcHBpZH1dIHByb2plY3RuYW1lPVt7aW5wdXRzLnByb2plY3RuYW1lfV0KICBqdWRnZXM9W3tpbnB1dHMuanVkZ2VzfV0gb3V0cHV0Zm9sZGVyRW5jPXtvdXRwdXRzLm91dHB1dGZvbGRlckVuY30gb3V0cHV0Zm9sZGVyRGVjPXtvdXRwdXRzLm91dHB1dGZvbGRlckRlY30KICBhbm5vdGF0aW9uc01heUluY2x1ZGVDdXN0b21lckNvbnRlbnQ9W3tpbnB1dHMuYW5ub3RhdGlvbnNNYXlJbmNsdWRlQ3VzdG9tZXJDb250ZW50fV0gdGFza0dyb3VwSWQ9W3tpbnB1dHMuVGFza0dyb3VwSWR9XQogIGdvbGRIaXRSVEFEYXRhVHlwZT1be2lucHV0cy5Hb2xkSGl0UlRBRGF0YVR5cGV9XSBvdXRwdXRmb2xkZXJGb3JPcmlnaW5hbEhpdERhdGE9e291dHB1dHMuT3JpZ2luYWxIaXREYXRhfQogIHRhc2tGaWxlVGltZXN0YW1wPVt7aW5wdXRzLnRhc2tGaWxlVGltZXN0YW1wfV0KYWUzNjVleGVwb29sOgogIHJlZl9pZDogNjU0ZWMwYmEtYmVkMy00OGViLWE1OTQtZWZkMGU5Mjc1ZTBkCgo=",
-      "StatusCode": 201,
-      "ResponseHeaders": {
-        "Content-Length": "0",
-        "Content-MD5": "NGgo7S55l6/n2jlmYPW0OQ==",
-        "Date": "Tue, 31 Jan 2023 20:22:53 GMT",
-        "ETag": "\u00220x8DB03C8EF5BB567\u0022",
-        "Last-Modified": "Tue, 31 Jan 2023 20:22:54 GMT",
-=======
         "Date": "Fri, 03 Feb 2023 09:31:41 GMT",
         "ETag": "\u00220x8DAB5ADEAB2A7B8\u0022",
         "Last-Modified": "Mon, 24 Oct 2022 10:52:59 GMT",
->>>>>>> 759291c7
         "Server": [
           "Windows-Azure-Blob/1.0",
           "Microsoft-HTTPAPI/2.0"
@@ -1000,30 +883,14 @@
         "Accept": "application/xml",
         "Accept-Encoding": "gzip, deflate",
         "Connection": "keep-alive",
-<<<<<<< HEAD
-        "Content-Length": "0",
-        "User-Agent": "azsdk-python-storage-blob/12.14.1 Python/3.7.9 (Windows-10-10.0.22621-SP0)",
-        "x-ms-date": "Tue, 31 Jan 2023 20:22:54 GMT",
-        "x-ms-meta-name": "d43326e1-8e93-ea60-9fb2-ebae4ed9e000",
-        "x-ms-meta-upload_status": "completed",
-        "x-ms-meta-version": "1",
-=======
         "User-Agent": "azsdk-python-storage-blob/12.14.0 Python/3.9.10 (Windows-10-10.0.22621-SP0)",
         "x-ms-date": "Fri, 03 Feb 2023 09:31:42 GMT",
->>>>>>> 759291c7
         "x-ms-version": "2021-08-06"
       },
       "RequestBody": null,
       "StatusCode": 200,
       "ResponseHeaders": {
-<<<<<<< HEAD
-        "Content-Length": "0",
-        "Date": "Tue, 31 Jan 2023 20:22:53 GMT",
-        "ETag": "\u00220x8DB03C8EF68D2CF\u0022",
-        "Last-Modified": "Tue, 31 Jan 2023 20:22:54 GMT",
-=======
         "Date": "Fri, 03 Feb 2023 09:31:41 GMT",
->>>>>>> 759291c7
         "Server": [
           "Windows-Azure-Blob/1.0",
           "Microsoft-HTTPAPI/2.0"
@@ -1060,34 +927,17 @@
         "Cache-Control": "no-cache",
         "Content-Encoding": "gzip",
         "Content-Type": "application/json; charset=utf-8",
-<<<<<<< HEAD
-        "Date": "Tue, 31 Jan 2023 20:22:55 GMT",
-        "Expires": "-1",
-        "Pragma": "no-cache",
-        "Request-Context": "appId=cid-v1:2d2e8e63-272e-4b3c-8598-4ee570a0e70d",
-        "Server-Timing": "traceparent;desc=\u002200-1fe98071e18e7cdf50363425e66953f0-6b39431c04efaa23-01\u0022",
-=======
         "Date": "Fri, 03 Feb 2023 09:31:45 GMT",
         "Expires": "-1",
         "Pragma": "no-cache",
         "Request-Context": "appId=cid-v1:512cc15a-13b5-415b-bfd0-dce7accb6bb1",
         "Server-Timing": "traceparent;desc=\u002200-d7b1280c2cca3977e15b505063a86207-3dfd1455a7531ddb-01\u0022",
->>>>>>> 759291c7
         "Strict-Transport-Security": "max-age=31536000; includeSubDomains",
         "Transfer-Encoding": "chunked",
         "Vary": [
           "Accept-Encoding",
           "Accept-Encoding"
         ],
-<<<<<<< HEAD
-        "x-aml-cluster": "vienna-eastus2-02",
-        "X-Content-Type-Options": "nosniff",
-        "x-ms-correlation-request-id": "ba8d60ee-39e6-412f-9b4e-c4ce5d14d4cf",
-        "x-ms-ratelimit-remaining-subscription-writes": "1175",
-        "x-ms-response-type": "standard",
-        "x-ms-routing-request-id": "SOUTHCENTRALUS:20230131T202256Z:ba8d60ee-39e6-412f-9b4e-c4ce5d14d4cf",
-        "x-request-time": "0.215"
-=======
         "x-aml-cluster": "vienna-test-westus2-01",
         "X-Content-Type-Options": "nosniff",
         "x-ms-correlation-request-id": "a5f679c8-2fc6-461d-abbd-696f7f41d096",
@@ -1095,7 +945,6 @@
         "x-ms-response-type": "standard",
         "x-ms-routing-request-id": "JAPANEAST:20230203T093145Z:a5f679c8-2fc6-461d-abbd-696f7f41d096",
         "x-request-time": "1.242"
->>>>>>> 759291c7
       },
       "ResponseBody": {
         "id": "/subscriptions/00000000-0000-0000-0000-000000000/resourceGroups/00000/providers/Microsoft.MachineLearningServices/workspaces/00000/codes/d43326e1-8e93-ea60-9fb2-ebae4ed9e000/versions/1",
@@ -1116,13 +965,8 @@
           "createdAt": "2023-01-30T05:27:38.1053401\u002B00:00",
           "createdBy": "Diondra Peck",
           "createdByType": "User",
-<<<<<<< HEAD
-          "lastModifiedAt": "2023-01-31T20:22:56.2352753\u002B00:00",
-          "lastModifiedBy": "Diondra Peck",
-=======
           "lastModifiedAt": "2023-02-03T09:31:45.74275\u002B00:00",
           "lastModifiedBy": "Xingzhi Zhang",
->>>>>>> 759291c7
           "lastModifiedByType": "User"
         }
       }
@@ -1270,30 +1114,12 @@
       "StatusCode": 201,
       "ResponseHeaders": {
         "Cache-Control": "no-cache",
-<<<<<<< HEAD
-        "Content-Length": "5093",
-        "Content-Type": "application/json; charset=utf-8",
-        "Date": "Tue, 31 Jan 2023 20:22:56 GMT",
-=======
         "Content-Length": "5108",
         "Content-Type": "application/json; charset=utf-8",
         "Date": "Fri, 03 Feb 2023 09:31:47 GMT",
->>>>>>> 759291c7
         "Expires": "-1",
         "Location": "https://management.azure.com/subscriptions/00000000-0000-0000-0000-000000000/resourceGroups/00000/providers/Microsoft.MachineLearningServices/workspaces/00000/components/azureml_anonymous/versions/da74159a-cc0d-9d9f-e7f6-5e7a473080da?api-version=2022-10-01",
         "Pragma": "no-cache",
-<<<<<<< HEAD
-        "Request-Context": "appId=cid-v1:2d2e8e63-272e-4b3c-8598-4ee570a0e70d",
-        "Server-Timing": "traceparent;desc=\u002200-5cdb98ac990f53ad94b87719e4571c7b-4203589a5b99ac86-01\u0022",
-        "Strict-Transport-Security": "max-age=31536000; includeSubDomains",
-        "x-aml-cluster": "vienna-eastus2-02",
-        "X-Content-Type-Options": "nosniff",
-        "x-ms-correlation-request-id": "290e297d-99ef-4fd1-aa20-f70929a02f73",
-        "x-ms-ratelimit-remaining-subscription-writes": "1174",
-        "x-ms-response-type": "standard",
-        "x-ms-routing-request-id": "SOUTHCENTRALUS:20230131T202257Z:290e297d-99ef-4fd1-aa20-f70929a02f73",
-        "x-request-time": "0.463"
-=======
         "Request-Context": "appId=cid-v1:512cc15a-13b5-415b-bfd0-dce7accb6bb1",
         "Server-Timing": "traceparent;desc=\u002200-8718b8746c6183349465400a696b1978-542f74e3cca1aa85-01\u0022",
         "Strict-Transport-Security": "max-age=31536000; includeSubDomains",
@@ -1304,7 +1130,6 @@
         "x-ms-response-type": "standard",
         "x-ms-routing-request-id": "JAPANEAST:20230203T093147Z:82a743d9-31e2-4df7-afb8-ec8b6a16a446",
         "x-request-time": "1.314"
->>>>>>> 759291c7
       },
       "ResponseBody": {
         "id": "/subscriptions/00000000-0000-0000-0000-000000000/resourceGroups/00000/providers/Microsoft.MachineLearningServices/workspaces/00000/components/azureml_anonymous/versions/c5e3977d-3cbc-4c63-bf2c-27f868aec35f",
@@ -1321,13 +1146,8 @@
           "isAnonymous": true,
           "componentSpec": {
             "$schema": "https://componentsdk.azureedge.net/jsonschema/AE365ExePoolComponent.json",
-<<<<<<< HEAD
-            "name": "azureml_anonymous",
-            "version": "c5e3977d-3cbc-4c63-bf2c-27f868aec35f",
-=======
             "name": "microsoft_com_azureml_samples_ae365exepool_cax_eyes_on_module",
             "version": "0.0.1",
->>>>>>> 759291c7
             "display_name": "CAX EyesOn Module [ND] v1.6",
             "is_deterministic": "True",
             "type": "AE365ExePoolComponent",
@@ -1442,13 +1262,8 @@
           "createdAt": "2023-01-31T20:22:57.0494082\u002B00:00",
           "createdBy": "Diondra Peck",
           "createdByType": "User",
-<<<<<<< HEAD
-          "lastModifiedAt": "2023-01-31T20:22:57.0494082\u002B00:00",
-          "lastModifiedBy": "Diondra Peck",
-=======
           "lastModifiedAt": "2023-01-30T07:54:43.9953916\u002B00:00",
           "lastModifiedBy": "Xingzhi Zhang",
->>>>>>> 759291c7
           "lastModifiedByType": "User"
         }
       }
@@ -1508,22 +1323,6 @@
         "Cache-Control": "no-cache",
         "Content-Length": "3501",
         "Content-Type": "application/json; charset=utf-8",
-<<<<<<< HEAD
-        "Date": "Tue, 31 Jan 2023 20:22:57 GMT",
-        "Expires": "-1",
-        "Location": "https://management.azure.com/subscriptions/00000000-0000-0000-0000-000000000/resourceGroups/00000/providers/Microsoft.MachineLearningServices/workspaces/00000/jobs/000000000000000000000?api-version=2022-10-01-preview",
-        "Pragma": "no-cache",
-        "Request-Context": "appId=cid-v1:2d2e8e63-272e-4b3c-8598-4ee570a0e70d",
-        "Server-Timing": "traceparent;desc=\u002200-3f6ab986d96503533caffaabdce2cf50-03def02f3b2a726d-01\u0022",
-        "Strict-Transport-Security": "max-age=31536000; includeSubDomains",
-        "x-aml-cluster": "vienna-eastus2-02",
-        "X-Content-Type-Options": "nosniff",
-        "x-ms-correlation-request-id": "a5923f3c-057d-47de-b9a9-c5c5165830c9",
-        "x-ms-ratelimit-remaining-subscription-writes": "1173",
-        "x-ms-response-type": "standard",
-        "x-ms-routing-request-id": "SOUTHCENTRALUS:20230131T202258Z:a5923f3c-057d-47de-b9a9-c5c5165830c9",
-        "x-request-time": "0.952"
-=======
         "Date": "Fri, 03 Feb 2023 09:31:50 GMT",
         "Expires": "-1",
         "Location": "https://management.azure.com/subscriptions/00000000-0000-0000-0000-000000000/resourceGroups/00000/providers/Microsoft.MachineLearningServices/workspaces/00000/jobs/000000000000000000000?api-version=2022-10-01-preview",
@@ -1538,7 +1337,6 @@
         "x-ms-response-type": "standard",
         "x-ms-routing-request-id": "JAPANEAST:20230203T093151Z:ca42b034-b2e8-41dc-8124-7053745c5d51",
         "x-request-time": "2.866"
->>>>>>> 759291c7
       },
       "ResponseBody": {
         "id": "/subscriptions/00000000-0000-0000-0000-000000000/resourceGroups/00000/providers/Microsoft.MachineLearningServices/workspaces/00000/jobs/000000000000000000000",
@@ -1619,13 +1417,8 @@
           "sourceJobId": null
         },
         "systemData": {
-<<<<<<< HEAD
-          "createdAt": "2023-01-31T20:22:58.0532288\u002B00:00",
-          "createdBy": "Diondra Peck",
-=======
           "createdAt": "2023-02-03T09:31:50.3785678\u002B00:00",
           "createdBy": "Xingzhi Zhang",
->>>>>>> 759291c7
           "createdByType": "User"
         }
       }
@@ -1646,26 +1439,12 @@
         "Cache-Control": "no-cache",
         "Content-Length": "4",
         "Content-Type": "application/json; charset=utf-8",
-<<<<<<< HEAD
-        "Date": "Tue, 31 Jan 2023 20:23:00 GMT",
-=======
         "Date": "Fri, 03 Feb 2023 09:31:54 GMT",
->>>>>>> 759291c7
         "Expires": "-1",
         "Location": "https://management.azure.com/subscriptions/00000000-0000-0000-0000-000000000/providers/Microsoft.MachineLearningServices/locations/eastus2/mfeOperationResults/jc:ed997c1d-9e48-442e-b62b-478a0b393069:000000000000000000000?api-version=2022-10-01-preview",
         "Pragma": "no-cache",
         "Request-Context": "appId=cid-v1:2d2e8e63-272e-4b3c-8598-4ee570a0e70d",
         "Strict-Transport-Security": "max-age=31536000; includeSubDomains",
-<<<<<<< HEAD
-        "x-aml-cluster": "vienna-eastus2-02",
-        "X-Content-Type-Options": "nosniff",
-        "x-ms-async-operation-timeout": "PT1H",
-        "x-ms-correlation-request-id": "53d899ab-839d-4605-a0bf-a02292733db6",
-        "x-ms-ratelimit-remaining-subscription-writes": "1191",
-        "x-ms-response-type": "standard",
-        "x-ms-routing-request-id": "SOUTHCENTRALUS:20230131T202300Z:53d899ab-839d-4605-a0bf-a02292733db6",
-        "x-request-time": "0.882"
-=======
         "x-aml-cluster": "vienna-test-westus2-01",
         "X-Content-Type-Options": "nosniff",
         "x-ms-async-operation-timeout": "PT1H",
@@ -1674,7 +1453,6 @@
         "x-ms-response-type": "standard",
         "x-ms-routing-request-id": "JAPANEAST:20230203T093154Z:5e68c6c7-75ba-44ce-a843-6288eac8a040",
         "x-request-time": "1.563"
->>>>>>> 759291c7
       },
       "ResponseBody": "null"
     },
@@ -1693,25 +1471,12 @@
         "Cache-Control": "no-cache",
         "Content-Length": "2",
         "Content-Type": "application/json; charset=utf-8",
-<<<<<<< HEAD
-        "Date": "Tue, 31 Jan 2023 20:23:00 GMT",
-=======
         "Date": "Fri, 03 Feb 2023 09:31:54 GMT",
->>>>>>> 759291c7
         "Expires": "-1",
         "Location": "https://management.azure.com/subscriptions/00000000-0000-0000-0000-000000000/providers/Microsoft.MachineLearningServices/locations/eastus2/mfeOperationResults/jc:ed997c1d-9e48-442e-b62b-478a0b393069:000000000000000000000?api-version=2022-10-01-preview",
         "Pragma": "no-cache",
         "Request-Context": "appId=cid-v1:2d2e8e63-272e-4b3c-8598-4ee570a0e70d",
         "Strict-Transport-Security": "max-age=31536000; includeSubDomains",
-<<<<<<< HEAD
-        "x-aml-cluster": "vienna-eastus2-01",
-        "X-Content-Type-Options": "nosniff",
-        "x-ms-correlation-request-id": "2b4396ea-7cd6-4c5c-9683-6086047176be",
-        "x-ms-ratelimit-remaining-subscription-reads": "11950",
-        "x-ms-response-type": "standard",
-        "x-ms-routing-request-id": "SOUTHCENTRALUS:20230131T202300Z:2b4396ea-7cd6-4c5c-9683-6086047176be",
-        "x-request-time": "0.026"
-=======
         "x-aml-cluster": "vienna-test-westus2-02",
         "X-Content-Type-Options": "nosniff",
         "x-ms-correlation-request-id": "966e6f05-35b9-4ae3-891c-167df4582d13",
@@ -1719,7 +1484,6 @@
         "x-ms-response-type": "standard",
         "x-ms-routing-request-id": "JAPANEAST:20230203T093155Z:966e6f05-35b9-4ae3-891c-167df4582d13",
         "x-request-time": "0.081"
->>>>>>> 759291c7
       },
       "ResponseBody": {}
     },
@@ -1737,35 +1501,19 @@
       "ResponseHeaders": {
         "Cache-Control": "no-cache",
         "Content-Length": "0",
-<<<<<<< HEAD
-        "Date": "Tue, 31 Jan 2023 20:23:30 GMT",
-        "Expires": "-1",
-        "Pragma": "no-cache",
-        "Request-Context": "appId=cid-v1:2d2e8e63-272e-4b3c-8598-4ee570a0e70d",
-        "Server-Timing": "traceparent;desc=\u002200-6aa6ccb7298e1973d4da7f802577766a-abee4fae04405124-01\u0022",
-=======
         "Date": "Fri, 03 Feb 2023 09:32:25 GMT",
         "Expires": "-1",
         "Pragma": "no-cache",
         "Request-Context": "appId=cid-v1:512cc15a-13b5-415b-bfd0-dce7accb6bb1",
         "Server-Timing": "traceparent;desc=\u002200-9005c0dac726bb5d8801b4ce4ba99b97-32b18310cbf27b85-01\u0022",
->>>>>>> 759291c7
         "Strict-Transport-Security": "max-age=31536000; includeSubDomains",
         "x-aml-cluster": "vienna-eastus2-01",
         "X-Content-Type-Options": "nosniff",
-<<<<<<< HEAD
-        "x-ms-correlation-request-id": "7cc7bcb8-c658-465d-af9f-6376869cb2ef",
-        "x-ms-ratelimit-remaining-subscription-reads": "11949",
-        "x-ms-response-type": "standard",
-        "x-ms-routing-request-id": "SOUTHCENTRALUS:20230131T202331Z:7cc7bcb8-c658-465d-af9f-6376869cb2ef",
-        "x-request-time": "0.031"
-=======
         "x-ms-correlation-request-id": "591d6c01-45ee-418e-ba30-61827a9b5ead",
         "x-ms-ratelimit-remaining-subscription-reads": "11985",
         "x-ms-response-type": "standard",
         "x-ms-routing-request-id": "JAPANEAST:20230203T093225Z:591d6c01-45ee-418e-ba30-61827a9b5ead",
         "x-request-time": "0.041"
->>>>>>> 759291c7
       },
       "ResponseBody": null
     }
