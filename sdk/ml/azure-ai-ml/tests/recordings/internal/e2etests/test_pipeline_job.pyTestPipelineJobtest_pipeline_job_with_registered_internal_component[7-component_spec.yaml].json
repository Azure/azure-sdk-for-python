--- conflicted
+++ resolved
@@ -1,16 +1,11 @@
 {
   "Entries": [
     {
-<<<<<<< HEAD
       "RequestUri": "https://management.azure.com/subscriptions/00000000-0000-0000-0000-000000000/resourceGroups/00000/providers/Microsoft.MachineLearningServices/workspaces/00000?api-version=2022-10-01",
-=======
-      "RequestUri": "https://management.azure.com/subscriptions/00000000-0000-0000-0000-000000000/resourceGroups/00000/providers/Microsoft.MachineLearningServices/workspaces/00000/datastores/workspaceblobstore?api-version=2022-10-01",
->>>>>>> d40d276e
       "RequestMethod": "GET",
       "RequestHeaders": {
         "Accept": "application/json",
         "Accept-Encoding": "gzip, deflate",
-<<<<<<< HEAD
         "Connection": "keep-alive",
         "User-Agent": "azure-ai-ml/1.4.0 azsdk-python-mgmt-machinelearningservices/0.1.0 Python/3.7.9 (Windows-10-10.0.22621-SP0)"
       },
@@ -20,11 +15,11 @@
         "Cache-Control": "no-cache",
         "Content-Encoding": "gzip",
         "Content-Type": "application/json; charset=utf-8",
-        "Date": "Mon, 30 Jan 2023 05:44:54 GMT",
+        "Date": "Tue, 31 Jan 2023 20:29:02 GMT",
         "Expires": "-1",
         "Pragma": "no-cache",
         "Request-Context": "appId=cid-v1:2d2e8e63-272e-4b3c-8598-4ee570a0e70d",
-        "Server-Timing": "traceparent;desc=\u002200-1882b270a827165129b8f711c308855b-3c42c5c47d42f252-00\u0022",
+        "Server-Timing": "traceparent;desc=\u002200-f85d2d8337b10bf14f986aa20a8fd2f5-50afe9321d5145c6-01\u0022",
         "Strict-Transport-Security": "max-age=31536000; includeSubDomains",
         "Transfer-Encoding": "chunked",
         "Vary": [
@@ -33,10 +28,10 @@
         ],
         "x-aml-cluster": "vienna-eastus2-02",
         "X-Content-Type-Options": "nosniff",
-        "x-ms-correlation-request-id": "c97ad498-f352-412c-99f2-69265af98c89",
-        "x-ms-ratelimit-remaining-subscription-reads": "11921",
-        "x-ms-response-type": "standard",
-        "x-ms-routing-request-id": "CENTRALUS:20230130T054454Z:c97ad498-f352-412c-99f2-69265af98c89",
+        "x-ms-correlation-request-id": "8490b892-cf37-421a-bdde-20a36c48a45a",
+        "x-ms-ratelimit-remaining-subscription-reads": "11919",
+        "x-ms-response-type": "standard",
+        "x-ms-routing-request-id": "SOUTHCENTRALUS:20230131T202903Z:8490b892-cf37-421a-bdde-20a36c48a45a",
         "x-request-time": "0.018"
       },
       "ResponseBody": {
@@ -112,13 +107,13 @@
         "Connection": "keep-alive",
         "Content-Length": "557",
         "Content-Type": "application/json; charset=utf-8",
-        "Date": "Mon, 30 Jan 2023 05:44:56 GMT",
+        "Date": "Tue, 31 Jan 2023 20:29:04 GMT",
         "Request-Context": "appId=cid-v1:2d2e8e63-272e-4b3c-8598-4ee570a0e70d",
         "Strict-Transport-Security": "max-age=15724800; includeSubDomains; preload",
-        "x-aml-cluster": "vienna-eastus2-01",
-        "X-Content-Type-Options": "nosniff",
-        "x-ms-response-type": "standard",
-        "x-request-time": "0.016"
+        "x-aml-cluster": "vienna-eastus2-02",
+        "X-Content-Type-Options": "nosniff",
+        "x-ms-response-type": "standard",
+        "x-request-time": "0.021"
       },
       "ResponseBody": {
         "error": {
@@ -160,44 +155,25 @@
       },
       "StatusCode": 200,
       "ResponseHeaders": {
-=======
->>>>>>> d40d276e
         "Connection": "keep-alive",
         "Content-Encoding": "gzip",
         "Content-Type": "application/json; charset=utf-8",
-<<<<<<< HEAD
-        "Date": "Mon, 30 Jan 2023 05:44:57 GMT",
+        "Date": "Tue, 31 Jan 2023 20:29:05 GMT",
         "Request-Context": "appId=cid-v1:2d2e8e63-272e-4b3c-8598-4ee570a0e70d",
         "Strict-Transport-Security": "max-age=15724800; includeSubDomains; preload",
-=======
-        "Date": "Mon, 30 Jan 2023 08:01:43 GMT",
-        "Expires": "-1",
-        "Pragma": "no-cache",
-        "Request-Context": "appId=cid-v1:512cc15a-13b5-415b-bfd0-dce7accb6bb1",
-        "Server-Timing": "traceparent;desc=\u002200-768cbb44499dae153f388056c441da11-34a7b780299b29c1-01\u0022",
-        "Strict-Transport-Security": "max-age=31536000; includeSubDomains",
->>>>>>> d40d276e
         "Transfer-Encoding": "chunked",
         "Vary": "Accept-Encoding",
-        "x-aml-cluster": "vienna-eastus2-01",
-        "X-Content-Type-Options": "nosniff",
-<<<<<<< HEAD
-        "x-ms-response-type": "standard",
-        "x-request-time": "0.241"
-=======
-        "x-ms-correlation-request-id": "a5665cea-a8df-434e-baff-8abf08f8df63",
-        "x-ms-ratelimit-remaining-subscription-reads": "11953",
-        "x-ms-response-type": "standard",
-        "x-ms-routing-request-id": "JAPANEAST:20230130T080143Z:a5665cea-a8df-434e-baff-8abf08f8df63",
-        "x-request-time": "0.168"
->>>>>>> d40d276e
+        "x-aml-cluster": "vienna-eastus2-02",
+        "X-Content-Type-Options": "nosniff",
+        "x-ms-response-type": "standard",
+        "x-request-time": "0.142"
       },
       "ResponseBody": {
         "blobReferenceForConsumption": {
-          "blobUri": "https://sag5kafuzodsfcw.blob.core.windows.net:443/ed997c1d-9-fc3b5204-0061-55d6-9b55-c4c88a3b6179",
+          "blobUri": "https://sag5kafuzodsfcw.blob.core.windows.net:443/ed997c1d-9-d8ad2a6a-06e9-5558-9ac1-d2657558092d",
           "storageAccountArmId": "/subscriptions/00000000-0000-0000-0000-000000000/resourceGroups/00000/providers/Microsoft.Storage/storageAccounts/sag5kafuzodsfcw",
           "credential": {
-            "sasUri": "https://sag5kafuzodsfcw.blob.core.windows.net/ed997c1d-9-fc3b5204-0061-55d6-9b55-c4c88a3b6179?skoid=da11e5f0-57ac-4d3e-894c-cf537f89d706\u0026sktid=0000000-0000-0000-0000-000000000000\u0026skt=2023-01-30T04%3A40%3A19Z\u0026ske=2023-01-31T12%3A50%3A19Z\u0026sks=b\u0026skv=2019-07-07\u0026sv=2021-08-06\u0026st=2023-01-30T05%3A34%3A57Z\u0026se=2023-01-30T13%3A44%3A57Z\u0026sr=c\u0026sp=rcwl\u0026sig=QjoECeUScXk5c46Aml4HoIT1TnKpXHqngyKHFXgnWUA%3D",
+            "sasUri": "https://sag5kafuzodsfcw.blob.core.windows.net/ed997c1d-9-d8ad2a6a-06e9-5558-9ac1-d2657558092d?skoid=da11e5f0-57ac-4d3e-894c-cf537f89d706\u0026sktid=0000000-0000-0000-0000-000000000000\u0026skt=2023-01-31T18%3A31%3A59Z\u0026ske=2023-02-02T02%3A41%3A59Z\u0026sks=b\u0026skv=2019-07-07\u0026sv=2021-08-06\u0026st=2023-01-31T20%3A19%3A05Z\u0026se=2023-02-01T04%3A29%3A05Z\u0026sr=c\u0026sp=rcwl\u0026sig=0000000000000000000000000000000000003D",
             "wasbsUri": null,
             "credentialType": "SAS"
           }
@@ -208,21 +184,20 @@
       }
     },
     {
-      "RequestUri": "https://sag5kafuzodsfcw.blob.core.windows.net/ed997c1d-9-fc3b5204-0061-55d6-9b55-c4c88a3b6179/starlite-component/component_spec.yaml?skoid=da11e5f0-57ac-4d3e-894c-cf537f89d706\u0026sktid=0000000-0000-0000-0000-000000000000\u0026skt=2023-01-30T04%3A40%3A19Z\u0026ske=2023-01-31T12%3A50%3A19Z\u0026sks=b\u0026skv=2019-07-07\u0026sv=2021-08-06\u0026st=2023-01-30T05%3A34%3A57Z\u0026se=2023-01-30T13%3A44%3A57Z\u0026sr=c\u0026sp=rcwl\u0026sig=QjoECeUScXk5c46Aml4HoIT1TnKpXHqngyKHFXgnWUA%3D",
+      "RequestUri": "https://sag5kafuzodsfcw.blob.core.windows.net/ed997c1d-9-d8ad2a6a-06e9-5558-9ac1-d2657558092d/starlite-component/component_spec.yaml?skoid=da11e5f0-57ac-4d3e-894c-cf537f89d706\u0026sktid=0000000-0000-0000-0000-000000000000\u0026skt=2023-01-31T18%3A31%3A59Z\u0026ske=2023-02-02T02%3A41%3A59Z\u0026sks=b\u0026skv=2019-07-07\u0026sv=2021-08-06\u0026st=2023-01-31T20%3A19%3A05Z\u0026se=2023-02-01T04%3A29%3A05Z\u0026sr=c\u0026sp=rcwl\u0026sig=0000000000000000000000000000000000003D",
       "RequestMethod": "HEAD",
       "RequestHeaders": {
         "Accept": "application/xml",
         "Accept-Encoding": "gzip, deflate",
         "Connection": "keep-alive",
         "User-Agent": "azsdk-python-storage-blob/12.14.1 Python/3.7.9 (Windows-10-10.0.22621-SP0)",
-        "x-ms-date": "Mon, 30 Jan 2023 05:44:58 GMT",
+        "x-ms-date": "Tue, 31 Jan 2023 20:29:05 GMT",
         "x-ms-version": "2021-08-06"
       },
       "RequestBody": null,
       "StatusCode": 404,
       "ResponseHeaders": {
-<<<<<<< HEAD
-        "Date": "Mon, 30 Jan 2023 05:44:57 GMT",
+        "Date": "Tue, 31 Jan 2023 20:29:05 GMT",
         "Server": [
           "Windows-Azure-Blob/1.0",
           "Microsoft-HTTPAPI/2.0"
@@ -231,48 +206,23 @@
         "Vary": "Origin",
         "x-ms-error-code": "BlobNotFound",
         "x-ms-version": "2021-08-06"
-=======
-        "Cache-Control": "no-cache",
-        "Content-Encoding": "gzip",
-        "Content-Type": "application/json; charset=utf-8",
-        "Date": "Mon, 30 Jan 2023 08:01:43 GMT",
-        "Expires": "-1",
-        "Pragma": "no-cache",
-        "Request-Context": "appId=cid-v1:512cc15a-13b5-415b-bfd0-dce7accb6bb1",
-        "Server-Timing": "traceparent;desc=\u002200-4ca572d193240b7f93944b30d65af9f6-0111295c35f441d1-01\u0022",
-        "Strict-Transport-Security": "max-age=31536000; includeSubDomains",
-        "Transfer-Encoding": "chunked",
-        "Vary": "Accept-Encoding",
-        "x-aml-cluster": "vienna-test-westus2-02",
-        "X-Content-Type-Options": "nosniff",
-        "x-ms-correlation-request-id": "b7377432-fa73-4fe4-882a-f10fdfc177d2",
-        "x-ms-ratelimit-remaining-subscription-writes": "1180",
-        "x-ms-response-type": "standard",
-        "x-ms-routing-request-id": "JAPANEAST:20230130T080144Z:b7377432-fa73-4fe4-882a-f10fdfc177d2",
-        "x-request-time": "0.141"
->>>>>>> d40d276e
       },
       "ResponseBody": null
     },
     {
-      "RequestUri": "https://sag5kafuzodsfcw.blob.core.windows.net/ed997c1d-9-fc3b5204-0061-55d6-9b55-c4c88a3b6179/starlite-component/component_spec.yaml?skoid=da11e5f0-57ac-4d3e-894c-cf537f89d706\u0026sktid=0000000-0000-0000-0000-000000000000\u0026skt=2023-01-30T04%3A40%3A19Z\u0026ske=2023-01-31T12%3A50%3A19Z\u0026sks=b\u0026skv=2019-07-07\u0026sv=2021-08-06\u0026st=2023-01-30T05%3A34%3A57Z\u0026se=2023-01-30T13%3A44%3A57Z\u0026sr=c\u0026sp=rcwl\u0026sig=QjoECeUScXk5c46Aml4HoIT1TnKpXHqngyKHFXgnWUA%3D",
+      "RequestUri": "https://sag5kafuzodsfcw.blob.core.windows.net/ed997c1d-9-d8ad2a6a-06e9-5558-9ac1-d2657558092d/starlite-component/component_spec.yaml?skoid=da11e5f0-57ac-4d3e-894c-cf537f89d706\u0026sktid=0000000-0000-0000-0000-000000000000\u0026skt=2023-01-31T18%3A31%3A59Z\u0026ske=2023-02-02T02%3A41%3A59Z\u0026sks=b\u0026skv=2019-07-07\u0026sv=2021-08-06\u0026st=2023-01-31T20%3A19%3A05Z\u0026se=2023-02-01T04%3A29%3A05Z\u0026sr=c\u0026sp=rcwl\u0026sig=0000000000000000000000000000000000003D",
       "RequestMethod": "PUT",
       "RequestHeaders": {
         "Accept": "application/xml",
         "Accept-Encoding": "gzip, deflate",
         "Connection": "keep-alive",
-<<<<<<< HEAD
         "Content-Length": "1194",
         "Content-MD5": "9poX0sLTS8Jcl6jwSy99Hg==",
         "Content-Type": "application/octet-stream",
         "If-None-Match": "*",
         "User-Agent": "azsdk-python-storage-blob/12.14.1 Python/3.7.9 (Windows-10-10.0.22621-SP0)",
         "x-ms-blob-type": "BlockBlob",
-        "x-ms-date": "Mon, 30 Jan 2023 05:44:58 GMT",
-=======
-        "User-Agent": "azsdk-python-storage-blob/12.14.0 Python/3.9.10 (Windows-10-10.0.22621-SP0)",
-        "x-ms-date": "Mon, 30 Jan 2023 08:01:44 GMT",
->>>>>>> d40d276e
+        "x-ms-date": "Tue, 31 Jan 2023 20:29:05 GMT",
         "x-ms-version": "2021-08-06"
       },
       "RequestBody": "JHNjaGVtYTogaHR0cHM6Ly9jb21wb25lbnRzZGsuYXp1cmVlZGdlLm5ldC9qc29uc2NoZW1hL1N0YXJsaXRlQ29tcG9uZW50Lmpzb24KbmFtZTogbWljcm9zb2Z0X2NvbV9henVyZW1sX3NhbXBsZXNfc3RhcmxpdGVfX3NlYXJjaF9nb2xkX2dldF9maWxlcwp2ZXJzaW9uOiAwLjAuMQpkaXNwbGF5X25hbWU6IFN0YXJsaXRlIFNlYXJjaEdvbGQgR2V0IEZpbGVzCnR5cGU6IFN0YXJsaXRlQ29tcG9uZW50CmRlc2NyaXB0aW9uOiBBbGxvd3MgdG8gZG93bmxvYWQgZmlsZXMgZnJvbSBTZWFyY2hHb2xkIHRvIGNvc21vcyBhbmQgZ2V0IHRoZWlyIHJldmlzaW9uIGluZm9ybWF0aW9uLiAnRmlsZUxpc3QnIGlucHV0IGlzIGEgZmlsZSB3aXRoIHNvdXJjZSBkZXBvdCBwYXRocywgb25lIHBlciBsaW5lLgp0YWdzOiB7Y2F0ZWdvcnk6IENvbXBvbmVudCBUdXRvcmlhbCwgY29udGFjdDogYW1sZGVzaWduZXJAbWljcm9zb2Z0LmNvbX0KaW5wdXRzOgogIFVwbG9hZFRvQ29zbW9zOgogICAgdHlwZTogZW51bQogICAgZW51bToKICAgIC0gdHJ1ZQogICAgLSBmYWxzZQogICAgZGVmYXVsdDogZmFsc2UKICAgIG9wdGlvbmFsOiBmYWxzZQogIEZpbGVMaXN0OgogICAgdHlwZTogQW55RmlsZQogICAgb3B0aW9uYWw6IGZhbHNlCiAgUnVuSWQ6CiAgICB0eXBlOiBzdHJpbmcKICAgIGRlc2NyaXB0aW9uOiBhIHBhcmFtZXRlciB2YWx1ZQogICAgb3B0aW9uYWw6IHRydWUKICBGaWxlTGlzdEZpbGVOYW1lOgogICAgdHlwZTogc3RyaW5nCiAgICBkZWZhdWx0OiBcXG91dHB1dC50c3YKICAgIG9wdGlvbmFsOiBmYWxzZQpvdXRwdXRzOgogIEZpbGVzOgogICAgdHlwZTogQW55RGlyZWN0b3J5CiAgQ29zbW9zUGF0aDoKICAgIHR5cGU6IEFueUZpbGUKICBSZXN1bHRJbmZvOgogICAgdHlwZTogQW55RmlsZQpjb21tYW5kOiA\u002BLQogIFN0YXJsaXRlLkNsb3VkLlNvdXJjZURlcG90R2V0LmV4ZSAvVXBsb2FkVG9Db3Ntb3M6e2lucHV0cy5VcGxvYWRUb0Nvc21vc30KICAvRmlsZUxpc3Q6e2lucHV0cy5GaWxlTGlzdH17aW5wdXRzLkZpbGVMaXN0RmlsZU5hbWV9CiAgL0ZpbGVzOntvdXRwdXRzLkZpbGVzfSAvQ29zbW9zUGF0aDp7b3V0cHV0cy5Db3Ntb3NQYXRofSAvUmVzdWx0SW5mbzp7b3V0cHV0cy5SZXN1bHRJbmZvfSAiIgpzdGFybGl0ZToKICByZWZfaWQ6IGJkMTQwZjRkLTc3NzUtNDI0Ni1hNzVjLTFjODZkZjk1MzZmYgoK",
@@ -280,16 +230,9 @@
       "ResponseHeaders": {
         "Content-Length": "0",
         "Content-MD5": "9poX0sLTS8Jcl6jwSy99Hg==",
-<<<<<<< HEAD
-        "Date": "Mon, 30 Jan 2023 05:44:57 GMT",
-        "ETag": "\u00220x8DB02851F48FA0C\u0022",
-        "Last-Modified": "Mon, 30 Jan 2023 05:44:58 GMT",
-=======
-        "Content-Type": "application/octet-stream",
-        "Date": "Mon, 30 Jan 2023 08:01:43 GMT",
-        "ETag": "\u00220x8DAB5ADE602C612\u0022",
-        "Last-Modified": "Mon, 24 Oct 2022 10:52:51 GMT",
->>>>>>> d40d276e
+        "Date": "Tue, 31 Jan 2023 20:29:05 GMT",
+        "ETag": "\u00220x8DB03C9CC9C7DC5\u0022",
+        "Last-Modified": "Tue, 31 Jan 2023 20:29:05 GMT",
         "Server": [
           "Windows-Azure-Blob/1.0",
           "Microsoft-HTTPAPI/2.0"
@@ -301,36 +244,27 @@
       "ResponseBody": null
     },
     {
-      "RequestUri": "https://sag5kafuzodsfcw.blob.core.windows.net/ed997c1d-9-fc3b5204-0061-55d6-9b55-c4c88a3b6179/starlite-component/component_spec.yaml?comp=metadata\u0026skoid=da11e5f0-57ac-4d3e-894c-cf537f89d706\u0026sktid=0000000-0000-0000-0000-000000000000\u0026skt=2023-01-30T04%3A40%3A19Z\u0026ske=2023-01-31T12%3A50%3A19Z\u0026sks=b\u0026skv=2019-07-07\u0026sv=2021-08-06\u0026st=2023-01-30T05%3A34%3A57Z\u0026se=2023-01-30T13%3A44%3A57Z\u0026sr=c\u0026sp=rcwl\u0026sig=QjoECeUScXk5c46Aml4HoIT1TnKpXHqngyKHFXgnWUA%3D",
+      "RequestUri": "https://sag5kafuzodsfcw.blob.core.windows.net/ed997c1d-9-d8ad2a6a-06e9-5558-9ac1-d2657558092d/starlite-component/component_spec.yaml?comp=metadata\u0026skoid=da11e5f0-57ac-4d3e-894c-cf537f89d706\u0026sktid=0000000-0000-0000-0000-000000000000\u0026skt=2023-01-31T18%3A31%3A59Z\u0026ske=2023-02-02T02%3A41%3A59Z\u0026sks=b\u0026skv=2019-07-07\u0026sv=2021-08-06\u0026st=2023-01-31T20%3A19%3A05Z\u0026se=2023-02-01T04%3A29%3A05Z\u0026sr=c\u0026sp=rcwl\u0026sig=0000000000000000000000000000000000003D",
       "RequestMethod": "PUT",
       "RequestHeaders": {
         "Accept": "application/xml",
         "Accept-Encoding": "gzip, deflate",
         "Connection": "keep-alive",
-<<<<<<< HEAD
         "Content-Length": "0",
         "User-Agent": "azsdk-python-storage-blob/12.14.1 Python/3.7.9 (Windows-10-10.0.22621-SP0)",
-        "x-ms-date": "Mon, 30 Jan 2023 05:44:58 GMT",
+        "x-ms-date": "Tue, 31 Jan 2023 20:29:05 GMT",
         "x-ms-meta-name": "24be5e70-600a-39b9-df16-43097a549089",
         "x-ms-meta-upload_status": "completed",
         "x-ms-meta-version": "1",
-=======
-        "User-Agent": "azsdk-python-storage-blob/12.14.0 Python/3.9.10 (Windows-10-10.0.22621-SP0)",
-        "x-ms-date": "Mon, 30 Jan 2023 08:01:44 GMT",
->>>>>>> d40d276e
         "x-ms-version": "2021-08-06"
       },
       "RequestBody": null,
       "StatusCode": 200,
       "ResponseHeaders": {
-<<<<<<< HEAD
         "Content-Length": "0",
-        "Date": "Mon, 30 Jan 2023 05:44:57 GMT",
-        "ETag": "\u00220x8DB02851F56658D\u0022",
-        "Last-Modified": "Mon, 30 Jan 2023 05:44:58 GMT",
-=======
-        "Date": "Mon, 30 Jan 2023 08:01:43 GMT",
->>>>>>> d40d276e
+        "Date": "Tue, 31 Jan 2023 20:29:05 GMT",
+        "ETag": "\u00220x8DB03C9CCAA856C\u0022",
+        "Last-Modified": "Tue, 31 Jan 2023 20:29:06 GMT",
         "Server": [
           "Windows-Azure-Blob/1.0",
           "Microsoft-HTTPAPI/2.0"
@@ -359,7 +293,7 @@
           },
           "isAnonymous": true,
           "isArchived": false,
-          "codeUri": "https://sag5kafuzodsfcw.blob.core.windows.net:443/ed997c1d-9-fc3b5204-0061-55d6-9b55-c4c88a3b6179/starlite-component"
+          "codeUri": "https://sag5kafuzodsfcw.blob.core.windows.net:443/ed997c1d-9-d8ad2a6a-06e9-5558-9ac1-d2657558092d/starlite-component"
         }
       },
       "StatusCode": 200,
@@ -367,19 +301,11 @@
         "Cache-Control": "no-cache",
         "Content-Encoding": "gzip",
         "Content-Type": "application/json; charset=utf-8",
-<<<<<<< HEAD
-        "Date": "Mon, 30 Jan 2023 05:44:59 GMT",
+        "Date": "Tue, 31 Jan 2023 20:29:07 GMT",
         "Expires": "-1",
         "Pragma": "no-cache",
         "Request-Context": "appId=cid-v1:2d2e8e63-272e-4b3c-8598-4ee570a0e70d",
-        "Server-Timing": "traceparent;desc=\u002200-7a934762d08bdb9b3885e9b3acc01eb7-c23817f52388f172-00\u0022",
-=======
-        "Date": "Mon, 30 Jan 2023 08:01:46 GMT",
-        "Expires": "-1",
-        "Pragma": "no-cache",
-        "Request-Context": "appId=cid-v1:512cc15a-13b5-415b-bfd0-dce7accb6bb1",
-        "Server-Timing": "traceparent;desc=\u002200-963f36e2934f9d5ad94ace2541d7436e-b72c9cf34020e5f9-01\u0022",
->>>>>>> d40d276e
+        "Server-Timing": "traceparent;desc=\u002200-ee95469f4dda085798b5a1729df854dc-624f44b560379b7b-01\u0022",
         "Strict-Transport-Security": "max-age=31536000; includeSubDomains",
         "Transfer-Encoding": "chunked",
         "Vary": [
@@ -388,19 +314,11 @@
         ],
         "x-aml-cluster": "vienna-eastus2-02",
         "X-Content-Type-Options": "nosniff",
-<<<<<<< HEAD
-        "x-ms-correlation-request-id": "e298afcb-b721-47b1-aa56-b0034971c451",
+        "x-ms-correlation-request-id": "18547854-a10a-40de-9ffd-cf975342fbc3",
         "x-ms-ratelimit-remaining-subscription-writes": "1151",
         "x-ms-response-type": "standard",
-        "x-ms-routing-request-id": "CENTRALUS:20230130T054500Z:e298afcb-b721-47b1-aa56-b0034971c451",
-        "x-request-time": "0.167"
-=======
-        "x-ms-correlation-request-id": "9ee46942-5a06-47c3-95b2-9c594e64e53e",
-        "x-ms-ratelimit-remaining-subscription-writes": "1169",
-        "x-ms-response-type": "standard",
-        "x-ms-routing-request-id": "JAPANEAST:20230130T080146Z:9ee46942-5a06-47c3-95b2-9c594e64e53e",
-        "x-request-time": "0.398"
->>>>>>> d40d276e
+        "x-ms-routing-request-id": "SOUTHCENTRALUS:20230131T202907Z:18547854-a10a-40de-9ffd-cf975342fbc3",
+        "x-request-time": "0.146"
       },
       "ResponseBody": {
         "id": "/subscriptions/00000000-0000-0000-0000-000000000/resourceGroups/00000/providers/Microsoft.MachineLearningServices/workspaces/00000/codes/24be5e70-600a-39b9-df16-43097a549089/versions/1",
@@ -421,33 +339,20 @@
           "createdAt": "2023-01-30T05:26:50.6766175\u002B00:00",
           "createdBy": "Diondra Peck",
           "createdByType": "User",
-<<<<<<< HEAD
-          "lastModifiedAt": "2023-01-30T05:45:00.0703261\u002B00:00",
+          "lastModifiedAt": "2023-01-31T20:29:07.4708277\u002B00:00",
           "lastModifiedBy": "Diondra Peck",
-=======
-          "lastModifiedAt": "2023-01-30T08:01:46.6967223\u002B00:00",
-          "lastModifiedBy": "Xingzhi Zhang",
->>>>>>> d40d276e
           "lastModifiedByType": "User"
         }
       }
     },
     {
-<<<<<<< HEAD
-      "RequestUri": "https://management.azure.com/subscriptions/00000000-0000-0000-0000-000000000/resourceGroups/00000/providers/Microsoft.MachineLearningServices/workspaces/00000/components/test_12646802892/versions/0.0.1?api-version=2022-10-01",
-=======
-      "RequestUri": "https://management.azure.com/subscriptions/00000000-0000-0000-0000-000000000/resourceGroups/00000/providers/Microsoft.MachineLearningServices/workspaces/00000/components/test_682374681440/versions/0.0.1?api-version=2022-10-01",
->>>>>>> d40d276e
+      "RequestUri": "https://management.azure.com/subscriptions/00000000-0000-0000-0000-000000000/resourceGroups/00000/providers/Microsoft.MachineLearningServices/workspaces/00000/components/test_569371151758/versions/0.0.1?api-version=2022-10-01",
       "RequestMethod": "PUT",
       "RequestHeaders": {
         "Accept": "application/json",
         "Accept-Encoding": "gzip, deflate",
         "Connection": "keep-alive",
-<<<<<<< HEAD
-        "Content-Length": "1773",
-=======
         "Content-Length": "1803",
->>>>>>> d40d276e
         "Content-Type": "application/json",
         "User-Agent": "azure-ai-ml/1.4.0 azsdk-python-mgmt-machinelearningservices/0.1.0 Python/3.7.9 (Windows-10-10.0.22621-SP0)"
       },
@@ -462,11 +367,7 @@
           "isAnonymous": false,
           "isArchived": false,
           "componentSpec": {
-<<<<<<< HEAD
-            "name": "test_12646802892",
-=======
-            "name": "test_682374681440",
->>>>>>> d40d276e
+            "name": "test_569371151758",
             "description": "Allows to download files from SearchGold to cosmos and get their revision information. \u0027FileList\u0027 input is a file with source depot paths, one per line.",
             "tags": {
               "category": "Component Tutorial",
@@ -524,47 +425,25 @@
       "StatusCode": 201,
       "ResponseHeaders": {
         "Cache-Control": "no-cache",
-<<<<<<< HEAD
-        "Content-Length": "2712",
+        "Content-Length": "2714",
         "Content-Type": "application/json; charset=utf-8",
-        "Date": "Mon, 30 Jan 2023 05:45:00 GMT",
+        "Date": "Tue, 31 Jan 2023 20:29:07 GMT",
         "Expires": "-1",
-        "Location": "https://management.azure.com/subscriptions/00000000-0000-0000-0000-000000000/resourceGroups/00000/providers/Microsoft.MachineLearningServices/workspaces/00000/components/test_12646802892/versions/0.0.1?api-version=2022-10-01",
+        "Location": "https://management.azure.com/subscriptions/00000000-0000-0000-0000-000000000/resourceGroups/00000/providers/Microsoft.MachineLearningServices/workspaces/00000/components/test_569371151758/versions/0.0.1?api-version=2022-10-01",
         "Pragma": "no-cache",
         "Request-Context": "appId=cid-v1:2d2e8e63-272e-4b3c-8598-4ee570a0e70d",
-        "Server-Timing": "traceparent;desc=\u002200-325eb5f0dc5b297367c1fe691989da92-3c6499002e9661b9-00\u0022",
-=======
-        "Content-Length": "2716",
-        "Content-Type": "application/json; charset=utf-8",
-        "Date": "Mon, 30 Jan 2023 08:01:48 GMT",
-        "Expires": "-1",
-        "Location": "https://management.azure.com/subscriptions/00000000-0000-0000-0000-000000000/resourceGroups/00000/providers/Microsoft.MachineLearningServices/workspaces/00000/components/test_682374681440/versions/0.0.1?api-version=2022-10-01",
-        "Pragma": "no-cache",
-        "Request-Context": "appId=cid-v1:512cc15a-13b5-415b-bfd0-dce7accb6bb1",
-        "Server-Timing": "traceparent;desc=\u002200-25f5dae27b05b6d917fef5d01d25022f-68df14f5335e1109-01\u0022",
->>>>>>> d40d276e
+        "Server-Timing": "traceparent;desc=\u002200-3d563a33072851af27f9daa27d977ef1-22098f55f6a861f1-01\u0022",
         "Strict-Transport-Security": "max-age=31536000; includeSubDomains",
         "x-aml-cluster": "vienna-eastus2-02",
         "X-Content-Type-Options": "nosniff",
-<<<<<<< HEAD
-        "x-ms-correlation-request-id": "cdea5c85-f831-4c07-9848-b3c85022cea4",
+        "x-ms-correlation-request-id": "8713d726-7fc0-47d6-89cd-06f273965b3c",
         "x-ms-ratelimit-remaining-subscription-writes": "1150",
         "x-ms-response-type": "standard",
-        "x-ms-routing-request-id": "CENTRALUS:20230130T054501Z:cdea5c85-f831-4c07-9848-b3c85022cea4",
-        "x-request-time": "0.375"
+        "x-ms-routing-request-id": "SOUTHCENTRALUS:20230131T202908Z:8713d726-7fc0-47d6-89cd-06f273965b3c",
+        "x-request-time": "0.298"
       },
       "ResponseBody": {
-        "id": "/subscriptions/00000000-0000-0000-0000-000000000/resourceGroups/00000/providers/Microsoft.MachineLearningServices/workspaces/00000/components/test_12646802892/versions/0.0.1",
-=======
-        "x-ms-correlation-request-id": "128fda7b-e341-42de-8fe8-4de694413def",
-        "x-ms-ratelimit-remaining-subscription-writes": "1168",
-        "x-ms-response-type": "standard",
-        "x-ms-routing-request-id": "JAPANEAST:20230130T080148Z:128fda7b-e341-42de-8fe8-4de694413def",
-        "x-request-time": "1.491"
-      },
-      "ResponseBody": {
-        "id": "/subscriptions/00000000-0000-0000-0000-000000000/resourceGroups/00000/providers/Microsoft.MachineLearningServices/workspaces/00000/components/test_682374681440/versions/0.0.1",
->>>>>>> d40d276e
+        "id": "/subscriptions/00000000-0000-0000-0000-000000000/resourceGroups/00000/providers/Microsoft.MachineLearningServices/workspaces/00000/components/test_569371151758/versions/0.0.1",
         "name": "0.0.1",
         "type": "Microsoft.MachineLearningServices/workspaces/components/versions",
         "properties": {
@@ -578,11 +457,7 @@
           "isAnonymous": false,
           "componentSpec": {
             "$schema": "https://componentsdk.azureedge.net/jsonschema/StarliteComponent.json",
-<<<<<<< HEAD
-            "name": "test_12646802892",
-=======
-            "name": "test_682374681440",
->>>>>>> d40d276e
+            "name": "test_569371151758",
             "version": "0.0.1",
             "display_name": "Starlite SearchGold Get Files",
             "is_deterministic": "True",
@@ -636,29 +511,17 @@
           }
         },
         "systemData": {
-<<<<<<< HEAD
-          "createdAt": "2023-01-30T05:45:01.1714861\u002B00:00",
+          "createdAt": "2023-01-31T20:29:07.9813972\u002B00:00",
           "createdBy": "Diondra Peck",
           "createdByType": "User",
-          "lastModifiedAt": "2023-01-30T05:45:01.2683553\u002B00:00",
+          "lastModifiedAt": "2023-01-31T20:29:08.0417587\u002B00:00",
           "lastModifiedBy": "Diondra Peck",
-=======
-          "createdAt": "2023-01-30T08:01:47.9398733\u002B00:00",
-          "createdBy": "Xingzhi Zhang",
-          "createdByType": "User",
-          "lastModifiedAt": "2023-01-30T08:01:48.4992356\u002B00:00",
-          "lastModifiedBy": "Xingzhi Zhang",
->>>>>>> d40d276e
           "lastModifiedByType": "User"
         }
       }
     },
     {
-<<<<<<< HEAD
-      "RequestUri": "https://management.azure.com/subscriptions/00000000-0000-0000-0000-000000000/resourceGroups/00000/providers/Microsoft.MachineLearningServices/workspaces/00000/components/test_12646802892/versions/0.0.1?api-version=2022-10-01",
-=======
-      "RequestUri": "https://management.azure.com/subscriptions/00000000-0000-0000-0000-000000000/resourceGroups/00000/providers/Microsoft.MachineLearningServices/workspaces/00000/components/test_682374681440/versions/0.0.1?api-version=2022-10-01",
->>>>>>> d40d276e
+      "RequestUri": "https://management.azure.com/subscriptions/00000000-0000-0000-0000-000000000/resourceGroups/00000/providers/Microsoft.MachineLearningServices/workspaces/00000/components/test_569371151758/versions/0.0.1?api-version=2022-10-01",
       "RequestMethod": "GET",
       "RequestHeaders": {
         "Accept": "application/json",
@@ -672,19 +535,11 @@
         "Cache-Control": "no-cache",
         "Content-Encoding": "gzip",
         "Content-Type": "application/json; charset=utf-8",
-<<<<<<< HEAD
-        "Date": "Mon, 30 Jan 2023 05:45:05 GMT",
+        "Date": "Tue, 31 Jan 2023 20:29:12 GMT",
         "Expires": "-1",
         "Pragma": "no-cache",
         "Request-Context": "appId=cid-v1:2d2e8e63-272e-4b3c-8598-4ee570a0e70d",
-        "Server-Timing": "traceparent;desc=\u002200-71cd1d8a9a6602e6124395e05325fd40-1dbc97982b1dd83e-00\u0022",
-=======
-        "Date": "Mon, 30 Jan 2023 08:01:54 GMT",
-        "Expires": "-1",
-        "Pragma": "no-cache",
-        "Request-Context": "appId=cid-v1:512cc15a-13b5-415b-bfd0-dce7accb6bb1",
-        "Server-Timing": "traceparent;desc=\u002200-5d6977748552b2c32236cc3b08d9668f-37eb79a77e3d8d75-01\u0022",
->>>>>>> d40d276e
+        "Server-Timing": "traceparent;desc=\u002200-c373a3e7b9ddcb634ac3506dcec9eca6-8653898eeb794d7a-01\u0022",
         "Strict-Transport-Security": "max-age=31536000; includeSubDomains",
         "Transfer-Encoding": "chunked",
         "Vary": [
@@ -693,25 +548,14 @@
         ],
         "x-aml-cluster": "vienna-eastus2-02",
         "X-Content-Type-Options": "nosniff",
-<<<<<<< HEAD
-        "x-ms-correlation-request-id": "4fc8fced-c53d-4c29-a543-cec9c29f5499",
-        "x-ms-ratelimit-remaining-subscription-reads": "11920",
-        "x-ms-response-type": "standard",
-        "x-ms-routing-request-id": "CENTRALUS:20230130T054506Z:4fc8fced-c53d-4c29-a543-cec9c29f5499",
-        "x-request-time": "0.046"
+        "x-ms-correlation-request-id": "5f8b519b-ad02-406b-bb40-49f6504b80f3",
+        "x-ms-ratelimit-remaining-subscription-reads": "11918",
+        "x-ms-response-type": "standard",
+        "x-ms-routing-request-id": "SOUTHCENTRALUS:20230131T202913Z:5f8b519b-ad02-406b-bb40-49f6504b80f3",
+        "x-request-time": "0.051"
       },
       "ResponseBody": {
-        "id": "/subscriptions/00000000-0000-0000-0000-000000000/resourceGroups/00000/providers/Microsoft.MachineLearningServices/workspaces/00000/components/test_12646802892/versions/0.0.1",
-=======
-        "x-ms-correlation-request-id": "18061ac6-072d-4f91-8350-18f1e2ce5bd7",
-        "x-ms-ratelimit-remaining-subscription-reads": "11952",
-        "x-ms-response-type": "standard",
-        "x-ms-routing-request-id": "JAPANEAST:20230130T080154Z:18061ac6-072d-4f91-8350-18f1e2ce5bd7",
-        "x-request-time": "0.260"
-      },
-      "ResponseBody": {
-        "id": "/subscriptions/00000000-0000-0000-0000-000000000/resourceGroups/00000/providers/Microsoft.MachineLearningServices/workspaces/00000/components/test_682374681440/versions/0.0.1",
->>>>>>> d40d276e
+        "id": "/subscriptions/00000000-0000-0000-0000-000000000/resourceGroups/00000/providers/Microsoft.MachineLearningServices/workspaces/00000/components/test_569371151758/versions/0.0.1",
         "name": "0.0.1",
         "type": "Microsoft.MachineLearningServices/workspaces/components/versions",
         "properties": {
@@ -725,11 +569,7 @@
           "isAnonymous": false,
           "componentSpec": {
             "$schema": "https://componentsdk.azureedge.net/jsonschema/StarliteComponent.json",
-<<<<<<< HEAD
-            "name": "test_12646802892",
-=======
-            "name": "test_682374681440",
->>>>>>> d40d276e
+            "name": "test_569371151758",
             "version": "0.0.1",
             "display_name": "Starlite SearchGold Get Files",
             "is_deterministic": "True",
@@ -783,19 +623,11 @@
           }
         },
         "systemData": {
-<<<<<<< HEAD
-          "createdAt": "2023-01-30T05:45:01.1714861\u002B00:00",
+          "createdAt": "2023-01-31T20:29:07.9813972\u002B00:00",
           "createdBy": "Diondra Peck",
           "createdByType": "User",
-          "lastModifiedAt": "2023-01-30T05:45:01.2683553\u002B00:00",
+          "lastModifiedAt": "2023-01-31T20:29:08.0417587\u002B00:00",
           "lastModifiedBy": "Diondra Peck",
-=======
-          "createdAt": "2023-01-30T08:01:47.9398733\u002B00:00",
-          "createdBy": "Xingzhi Zhang",
-          "createdByType": "User",
-          "lastModifiedAt": "2023-01-30T08:01:48.4992356\u002B00:00",
-          "lastModifiedBy": "Xingzhi Zhang",
->>>>>>> d40d276e
           "lastModifiedByType": "User"
         }
       }
@@ -815,40 +647,24 @@
         "Cache-Control": "no-cache",
         "Content-Encoding": "gzip",
         "Content-Type": "application/json; charset=utf-8",
-<<<<<<< HEAD
-        "Date": "Mon, 30 Jan 2023 05:45:08 GMT",
+        "Date": "Tue, 31 Jan 2023 20:29:14 GMT",
         "Expires": "-1",
         "Pragma": "no-cache",
         "Request-Context": "appId=cid-v1:2d2e8e63-272e-4b3c-8598-4ee570a0e70d",
-        "Server-Timing": "traceparent;desc=\u002200-2a2ca2c82cb3498a1e203e527b7468ec-8342ce3239e38406-00\u0022",
-=======
-        "Date": "Mon, 30 Jan 2023 08:01:57 GMT",
-        "Expires": "-1",
-        "Pragma": "no-cache",
-        "Request-Context": "appId=cid-v1:512cc15a-13b5-415b-bfd0-dce7accb6bb1",
-        "Server-Timing": "traceparent;desc=\u002200-c950bec46fb4f19e948ba0299c04002f-f1aeb4745c194104-01\u0022",
->>>>>>> d40d276e
+        "Server-Timing": "traceparent;desc=\u002200-f7f6b130b0f250e3fbf8d425bb8c14b0-3628018e5e2e01c6-01\u0022",
         "Strict-Transport-Security": "max-age=31536000; includeSubDomains",
         "Transfer-Encoding": "chunked",
         "Vary": [
           "Accept-Encoding",
           "Accept-Encoding"
         ],
-        "x-aml-cluster": "vienna-eastus2-02",
-        "X-Content-Type-Options": "nosniff",
-<<<<<<< HEAD
-        "x-ms-correlation-request-id": "217111c2-ad58-47e7-a7bd-237d2c22e96a",
-        "x-ms-ratelimit-remaining-subscription-reads": "11919",
-        "x-ms-response-type": "standard",
-        "x-ms-routing-request-id": "CENTRALUS:20230130T054508Z:217111c2-ad58-47e7-a7bd-237d2c22e96a",
-        "x-request-time": "0.032"
-=======
-        "x-ms-correlation-request-id": "84d87bd3-7262-4568-8fe0-64a36432334e",
-        "x-ms-ratelimit-remaining-subscription-reads": "11951",
-        "x-ms-response-type": "standard",
-        "x-ms-routing-request-id": "JAPANEAST:20230130T080157Z:84d87bd3-7262-4568-8fe0-64a36432334e",
-        "x-request-time": "0.228"
->>>>>>> d40d276e
+        "x-aml-cluster": "vienna-eastus2-01",
+        "X-Content-Type-Options": "nosniff",
+        "x-ms-correlation-request-id": "7377aab1-a677-4c71-92ca-ced462fce1e2",
+        "x-ms-ratelimit-remaining-subscription-reads": "11917",
+        "x-ms-response-type": "standard",
+        "x-ms-routing-request-id": "SOUTHCENTRALUS:20230131T202915Z:7377aab1-a677-4c71-92ca-ced462fce1e2",
+        "x-request-time": "0.041"
       },
       "ResponseBody": {
         "id": "/subscriptions/00000000-0000-0000-0000-000000000/resourceGroups/00000/providers/Microsoft.MachineLearningServices/workspaces/00000/computes/cpu-cluster",
@@ -876,18 +692,18 @@
               "nodeIdleTimeBeforeScaleDown": "PT2M"
             },
             "subnet": null,
-            "currentNodeCount": 3,
-            "targetNodeCount": 3,
+            "currentNodeCount": 2,
+            "targetNodeCount": 0,
             "nodeStateCounts": {
               "preparingNodeCount": 0,
               "runningNodeCount": 0,
-              "idleNodeCount": 3,
+              "idleNodeCount": 0,
               "unusableNodeCount": 0,
-              "leavingNodeCount": 0,
+              "leavingNodeCount": 2,
               "preemptedNodeCount": 0
             },
-            "allocationState": "Steady",
-            "allocationStateTransitionTime": "2023-01-30T05:43:27.484\u002B00:00",
+            "allocationState": "Resizing",
+            "allocationStateTransitionTime": "2023-01-31T20:27:08.814\u002B00:00",
             "errors": null,
             "remoteLoginPortPublicAccess": "Enabled",
             "osType": "Linux",
@@ -905,7 +721,7 @@
         "Accept": "application/json",
         "Accept-Encoding": "gzip, deflate",
         "Connection": "keep-alive",
-        "Content-Length": "1170",
+        "Content-Length": "1171",
         "Content-Type": "application/json",
         "User-Agent": "azure-ai-ml/1.4.0 azsdk-python-mgmt-machinelearningservices/0.1.0 Python/3.7.9 (Windows-10-10.0.22621-SP0)"
       },
@@ -933,11 +749,7 @@
                 }
               },
               "_source": "REMOTE.WORKSPACE.COMPONENT",
-<<<<<<< HEAD
-              "componentId": "/subscriptions/00000000-0000-0000-0000-000000000/resourceGroups/00000/providers/Microsoft.MachineLearningServices/workspaces/00000/components/test_12646802892/versions/0.0.1"
-=======
-              "componentId": "/subscriptions/00000000-0000-0000-0000-000000000/resourceGroups/00000/providers/Microsoft.MachineLearningServices/workspaces/00000/components/test_682374681440/versions/0.0.1"
->>>>>>> d40d276e
+              "componentId": "/subscriptions/00000000-0000-0000-0000-000000000/resourceGroups/00000/providers/Microsoft.MachineLearningServices/workspaces/00000/components/test_569371151758/versions/0.0.1"
             }
           },
           "outputs": {},
@@ -952,37 +764,20 @@
         "Cache-Control": "no-cache",
         "Content-Length": "3112",
         "Content-Type": "application/json; charset=utf-8",
-<<<<<<< HEAD
-        "Date": "Mon, 30 Jan 2023 05:45:09 GMT",
+        "Date": "Tue, 31 Jan 2023 20:29:16 GMT",
         "Expires": "-1",
         "Location": "https://management.azure.com/subscriptions/00000000-0000-0000-0000-000000000/resourceGroups/00000/providers/Microsoft.MachineLearningServices/workspaces/00000/jobs/000000000000000000000?api-version=2022-10-01-preview",
         "Pragma": "no-cache",
         "Request-Context": "appId=cid-v1:2d2e8e63-272e-4b3c-8598-4ee570a0e70d",
-        "Server-Timing": "traceparent;desc=\u002200-88c9f987f5a380b4e5676f8f27eba660-c7a2c649e28cd2e7-00\u0022",
-=======
-        "Date": "Mon, 30 Jan 2023 08:01:59 GMT",
-        "Expires": "-1",
-        "Location": "https://management.azure.com/subscriptions/00000000-0000-0000-0000-000000000/resourceGroups/00000/providers/Microsoft.MachineLearningServices/workspaces/00000/jobs/000000000000000000000?api-version=2022-10-01-preview",
-        "Pragma": "no-cache",
-        "Request-Context": "appId=cid-v1:512cc15a-13b5-415b-bfd0-dce7accb6bb1",
-        "Server-Timing": "traceparent;desc=\u002200-c70ab722012d818c46fdb8a3cf044bd2-0c3fec1604886347-01\u0022",
->>>>>>> d40d276e
+        "Server-Timing": "traceparent;desc=\u002200-12e272daf731b1b75919b75b551b226b-56dab568e6ae3b87-01\u0022",
         "Strict-Transport-Security": "max-age=31536000; includeSubDomains",
-        "x-aml-cluster": "vienna-eastus2-02",
-        "X-Content-Type-Options": "nosniff",
-<<<<<<< HEAD
-        "x-ms-correlation-request-id": "91b5f074-b9b7-4435-b560-1fc456d5f01a",
+        "x-aml-cluster": "vienna-eastus2-01",
+        "X-Content-Type-Options": "nosniff",
+        "x-ms-correlation-request-id": "ced82a26-ea9f-4cb8-82dc-cae0d3baa73d",
         "x-ms-ratelimit-remaining-subscription-writes": "1149",
         "x-ms-response-type": "standard",
-        "x-ms-routing-request-id": "CENTRALUS:20230130T054510Z:91b5f074-b9b7-4435-b560-1fc456d5f01a",
-        "x-request-time": "0.804"
-=======
-        "x-ms-correlation-request-id": "5e0f385d-b65c-42ca-8ea2-df2a4e353b86",
-        "x-ms-ratelimit-remaining-subscription-writes": "1167",
-        "x-ms-response-type": "standard",
-        "x-ms-routing-request-id": "JAPANEAST:20230130T080159Z:5e0f385d-b65c-42ca-8ea2-df2a4e353b86",
-        "x-request-time": "1.977"
->>>>>>> d40d276e
+        "x-ms-routing-request-id": "SOUTHCENTRALUS:20230131T202916Z:ced82a26-ea9f-4cb8-82dc-cae0d3baa73d",
+        "x-request-time": "1.066"
       },
       "ResponseBody": {
         "id": "/subscriptions/00000000-0000-0000-0000-000000000/resourceGroups/00000/providers/Microsoft.MachineLearningServices/workspaces/00000/jobs/000000000000000000000",
@@ -1049,11 +844,7 @@
                 }
               },
               "_source": "REMOTE.WORKSPACE.COMPONENT",
-<<<<<<< HEAD
-              "componentId": "/subscriptions/00000000-0000-0000-0000-000000000/resourceGroups/00000/providers/Microsoft.MachineLearningServices/workspaces/00000/components/test_12646802892/versions/0.0.1"
-=======
-              "componentId": "/subscriptions/00000000-0000-0000-0000-000000000/resourceGroups/00000/providers/Microsoft.MachineLearningServices/workspaces/00000/components/test_682374681440/versions/0.0.1"
->>>>>>> d40d276e
+              "componentId": "/subscriptions/00000000-0000-0000-0000-000000000/resourceGroups/00000/providers/Microsoft.MachineLearningServices/workspaces/00000/components/test_569371151758/versions/0.0.1"
             }
           },
           "inputs": {},
@@ -1061,13 +852,8 @@
           "sourceJobId": null
         },
         "systemData": {
-<<<<<<< HEAD
-          "createdAt": "2023-01-30T05:45:09.6832642\u002B00:00",
+          "createdAt": "2023-01-31T20:29:16.348821\u002B00:00",
           "createdBy": "Diondra Peck",
-=======
-          "createdAt": "2023-01-30T08:01:59.2354718\u002B00:00",
-          "createdBy": "Xingzhi Zhang",
->>>>>>> d40d276e
           "createdByType": "User"
         }
       }
@@ -1088,32 +874,20 @@
         "Cache-Control": "no-cache",
         "Content-Length": "4",
         "Content-Type": "application/json; charset=utf-8",
-<<<<<<< HEAD
-        "Date": "Mon, 30 Jan 2023 05:45:11 GMT",
-=======
-        "Date": "Mon, 30 Jan 2023 08:02:02 GMT",
->>>>>>> d40d276e
+        "Date": "Tue, 31 Jan 2023 20:29:18 GMT",
         "Expires": "-1",
         "Location": "https://management.azure.com/subscriptions/00000000-0000-0000-0000-000000000/providers/Microsoft.MachineLearningServices/locations/eastus2/mfeOperationResults/jc:ed997c1d-9e48-442e-b62b-478a0b393069:000000000000000000000?api-version=2022-10-01-preview",
         "Pragma": "no-cache",
         "Request-Context": "appId=cid-v1:2d2e8e63-272e-4b3c-8598-4ee570a0e70d",
         "Strict-Transport-Security": "max-age=31536000; includeSubDomains",
-        "x-aml-cluster": "vienna-eastus2-02",
+        "x-aml-cluster": "vienna-eastus2-01",
         "X-Content-Type-Options": "nosniff",
         "x-ms-async-operation-timeout": "PT1H",
-<<<<<<< HEAD
-        "x-ms-correlation-request-id": "5a33e0cd-f2da-4c11-aeff-a7100ca14ccf",
+        "x-ms-correlation-request-id": "5f344642-bbea-4e9e-9201-8b7969784b88",
         "x-ms-ratelimit-remaining-subscription-writes": "1183",
         "x-ms-response-type": "standard",
-        "x-ms-routing-request-id": "CENTRALUS:20230130T054512Z:5a33e0cd-f2da-4c11-aeff-a7100ca14ccf",
-        "x-request-time": "0.588"
-=======
-        "x-ms-correlation-request-id": "ab940e1f-b73f-435d-a09b-3554749f12b7",
-        "x-ms-ratelimit-remaining-subscription-writes": "1179",
-        "x-ms-response-type": "standard",
-        "x-ms-routing-request-id": "JAPANEAST:20230130T080203Z:ab940e1f-b73f-435d-a09b-3554749f12b7",
-        "x-request-time": "0.765"
->>>>>>> d40d276e
+        "x-ms-routing-request-id": "SOUTHCENTRALUS:20230131T202919Z:5f344642-bbea-4e9e-9201-8b7969784b88",
+        "x-request-time": "0.540"
       },
       "ResponseBody": "null"
     },
@@ -1132,11 +906,7 @@
         "Cache-Control": "no-cache",
         "Content-Length": "2",
         "Content-Type": "application/json; charset=utf-8",
-<<<<<<< HEAD
-        "Date": "Mon, 30 Jan 2023 05:45:11 GMT",
-=======
-        "Date": "Mon, 30 Jan 2023 08:02:02 GMT",
->>>>>>> d40d276e
+        "Date": "Tue, 31 Jan 2023 20:29:18 GMT",
         "Expires": "-1",
         "Location": "https://management.azure.com/subscriptions/00000000-0000-0000-0000-000000000/providers/Microsoft.MachineLearningServices/locations/eastus2/mfeOperationResults/jc:ed997c1d-9e48-442e-b62b-478a0b393069:000000000000000000000?api-version=2022-10-01-preview",
         "Pragma": "no-cache",
@@ -1144,19 +914,11 @@
         "Strict-Transport-Security": "max-age=31536000; includeSubDomains",
         "x-aml-cluster": "vienna-eastus2-01",
         "X-Content-Type-Options": "nosniff",
-<<<<<<< HEAD
-        "x-ms-correlation-request-id": "2f25cfab-1b7a-42af-9742-de41f921d1fc",
-        "x-ms-ratelimit-remaining-subscription-reads": "11918",
-        "x-ms-response-type": "standard",
-        "x-ms-routing-request-id": "CENTRALUS:20230130T054512Z:2f25cfab-1b7a-42af-9742-de41f921d1fc",
-        "x-request-time": "0.021"
-=======
-        "x-ms-correlation-request-id": "36ce8e3a-4e87-43b6-bf24-c61c45442d34",
-        "x-ms-ratelimit-remaining-subscription-reads": "11950",
-        "x-ms-response-type": "standard",
-        "x-ms-routing-request-id": "JAPANEAST:20230130T080203Z:36ce8e3a-4e87-43b6-bf24-c61c45442d34",
+        "x-ms-correlation-request-id": "e42f5803-706c-47b9-8239-140a3c166768",
+        "x-ms-ratelimit-remaining-subscription-reads": "11916",
+        "x-ms-response-type": "standard",
+        "x-ms-routing-request-id": "SOUTHCENTRALUS:20230131T202919Z:e42f5803-706c-47b9-8239-140a3c166768",
         "x-request-time": "0.027"
->>>>>>> d40d276e
       },
       "ResponseBody": {}
     },
@@ -1174,44 +936,24 @@
       "ResponseHeaders": {
         "Cache-Control": "no-cache",
         "Content-Length": "0",
-<<<<<<< HEAD
-        "Date": "Mon, 30 Jan 2023 05:45:41 GMT",
+        "Date": "Tue, 31 Jan 2023 20:29:48 GMT",
         "Expires": "-1",
         "Pragma": "no-cache",
         "Request-Context": "appId=cid-v1:2d2e8e63-272e-4b3c-8598-4ee570a0e70d",
-        "Server-Timing": "traceparent;desc=\u002200-c7ef94d6656f73ba0a10b2c862c01f7c-51c82a60b0f5ff24-00\u0022",
-=======
-        "Date": "Mon, 30 Jan 2023 08:02:33 GMT",
-        "Expires": "-1",
-        "Pragma": "no-cache",
-        "Request-Context": "appId=cid-v1:512cc15a-13b5-415b-bfd0-dce7accb6bb1",
-        "Server-Timing": "traceparent;desc=\u002200-dccae351699971a0a83314d7bd30d68f-2424d8a035aefdb5-01\u0022",
->>>>>>> d40d276e
+        "Server-Timing": "traceparent;desc=\u002200-2d982abd7379f6c56dbcb26bac87e207-f1f359e6b114a5e9-01\u0022",
         "Strict-Transport-Security": "max-age=31536000; includeSubDomains",
         "x-aml-cluster": "vienna-eastus2-01",
         "X-Content-Type-Options": "nosniff",
-<<<<<<< HEAD
-        "x-ms-correlation-request-id": "359cd781-9a9a-4559-b22a-d320fe80da45",
-        "x-ms-ratelimit-remaining-subscription-reads": "11917",
-        "x-ms-response-type": "standard",
-        "x-ms-routing-request-id": "CENTRALUS:20230130T054542Z:359cd781-9a9a-4559-b22a-d320fe80da45",
-        "x-request-time": "0.059"
-=======
-        "x-ms-correlation-request-id": "f09c11db-2081-4de8-9529-bfba5c1770df",
-        "x-ms-ratelimit-remaining-subscription-reads": "11949",
-        "x-ms-response-type": "standard",
-        "x-ms-routing-request-id": "JAPANEAST:20230130T080233Z:f09c11db-2081-4de8-9529-bfba5c1770df",
-        "x-request-time": "0.072"
->>>>>>> d40d276e
+        "x-ms-correlation-request-id": "ad9fdb7e-7169-4147-beda-a26cab74fbdd",
+        "x-ms-ratelimit-remaining-subscription-reads": "11915",
+        "x-ms-response-type": "standard",
+        "x-ms-routing-request-id": "SOUTHCENTRALUS:20230131T202949Z:ad9fdb7e-7169-4147-beda-a26cab74fbdd",
+        "x-request-time": "0.049"
       },
       "ResponseBody": null
     }
   ],
   "Variables": {
-<<<<<<< HEAD
-    "component_name": "test_12646802892"
-=======
-    "component_name": "test_682374681440"
->>>>>>> d40d276e
+    "component_name": "test_569371151758"
   }
 }