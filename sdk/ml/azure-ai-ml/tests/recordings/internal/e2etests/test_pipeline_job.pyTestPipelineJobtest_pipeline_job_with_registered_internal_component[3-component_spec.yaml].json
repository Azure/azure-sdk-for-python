--- conflicted
+++ resolved
@@ -7,11 +7,7 @@
         "Accept": "application/json",
         "Accept-Encoding": "gzip, deflate",
         "Connection": "keep-alive",
-<<<<<<< HEAD
         "User-Agent": "azure-ai-ml/1.4.0 azsdk-python-mgmt-machinelearningservices/0.1.0 Python/3.7.9 (Windows-10-10.0.22621-SP0)"
-=======
-        "User-Agent": "azure-ai-ml/1.4.0 azsdk-python-mgmt-machinelearningservices/0.1.0 Python/3.9.10 (Windows-10-10.0.22621-SP0)"
->>>>>>> d40d276e
       },
       "RequestBody": null,
       "StatusCode": 200,
@@ -19,42 +15,24 @@
         "Cache-Control": "no-cache",
         "Content-Encoding": "gzip",
         "Content-Type": "application/json; charset=utf-8",
-<<<<<<< HEAD
-        "Date": "Mon, 30 Jan 2023 05:42:09 GMT",
+        "Date": "Tue, 31 Jan 2023 20:26:02 GMT",
         "Expires": "-1",
         "Pragma": "no-cache",
         "Request-Context": "appId=cid-v1:2d2e8e63-272e-4b3c-8598-4ee570a0e70d",
-        "Server-Timing": "traceparent;desc=\u002200-916b53c7d487e1ff486e1045004eb2ec-3648539c136c4477-00\u0022",
-=======
-        "Date": "Mon, 30 Jan 2023 07:58:06 GMT",
-        "Expires": "-1",
-        "Pragma": "no-cache",
-        "Request-Context": "appId=cid-v1:512cc15a-13b5-415b-bfd0-dce7accb6bb1",
-        "Server-Timing": "traceparent;desc=\u002200-2239d5cf982259697a758a09f2869e70-323c82817006aeb2-01\u0022",
->>>>>>> d40d276e
+        "Server-Timing": "traceparent;desc=\u002200-647f83717466c45824b2df6adf319f7d-651226884355c566-01\u0022",
         "Strict-Transport-Security": "max-age=31536000; includeSubDomains",
         "Transfer-Encoding": "chunked",
         "Vary": [
           "Accept-Encoding",
           "Accept-Encoding"
         ],
-<<<<<<< HEAD
-        "x-aml-cluster": "vienna-eastus2-01",
-        "X-Content-Type-Options": "nosniff",
-        "x-ms-correlation-request-id": "feef0548-85bf-4d7c-ab4b-71646b8c5b35",
-        "x-ms-ratelimit-remaining-subscription-reads": "11936",
-        "x-ms-response-type": "standard",
-        "x-ms-routing-request-id": "CENTRALUS:20230130T054209Z:feef0548-85bf-4d7c-ab4b-71646b8c5b35",
-        "x-request-time": "0.015"
-=======
-        "x-aml-cluster": "vienna-test-westus2-01",
-        "X-Content-Type-Options": "nosniff",
-        "x-ms-correlation-request-id": "f03e66ae-7b3f-4196-aaa8-3a80d806c0cd",
-        "x-ms-ratelimit-remaining-subscription-reads": "11970",
-        "x-ms-response-type": "standard",
-        "x-ms-routing-request-id": "JAPANEAST:20230130T075806Z:f03e66ae-7b3f-4196-aaa8-3a80d806c0cd",
-        "x-request-time": "0.116"
->>>>>>> d40d276e
+        "x-aml-cluster": "vienna-eastus2-02",
+        "X-Content-Type-Options": "nosniff",
+        "x-ms-correlation-request-id": "2cff1821-9035-4b67-aa7e-6ff43cf1b449",
+        "x-ms-ratelimit-remaining-subscription-reads": "11934",
+        "x-ms-response-type": "standard",
+        "x-ms-routing-request-id": "SOUTHCENTRALUS:20230131T202603Z:2cff1821-9035-4b67-aa7e-6ff43cf1b449",
+        "x-request-time": "0.018"
       },
       "ResponseBody": {
         "id": "/subscriptions/00000000-0000-0000-0000-000000000/resourceGroups/00000/providers/Microsoft.MachineLearningServices/workspaces/00000",
@@ -82,7 +60,6 @@
             "isPrivateLinkEnabled": false,
             "notebookPreparationError": null
           },
-<<<<<<< HEAD
           "storageHnsEnabled": false,
           "workspaceId": "0000000-0000-0000-0000-000000000000",
           "linkedModelInventoryArmId": null,
@@ -110,22 +87,6 @@
           "lastModifiedAt": "2023-01-30T04:47:31.0681103Z",
           "lastModifiedBy": "dipeck@microsoft.com",
           "lastModifiedByType": "User"
-=======
-          "datastoreType": "AzureBlob",
-          "accountName": "sagvgsoim6nmhbq",
-          "containerName": "azureml-blobstore-e61cd5e2-512f-475e-9842-5e2a973993b8",
-          "endpoint": "core.windows.net",
-          "protocol": "https",
-          "serviceDataAccessAuthIdentity": "WorkspaceSystemAssignedIdentity"
-        },
-        "systemData": {
-          "createdAt": "2022-09-22T09:02:03.2629568\u002B00:00",
-          "createdBy": "779301c0-18b2-4cdc-801b-a0a3368fee0a",
-          "createdByType": "Application",
-          "lastModifiedAt": "2022-09-22T09:02:04.166989\u002B00:00",
-          "lastModifiedBy": "779301c0-18b2-4cdc-801b-a0a3368fee0a",
-          "lastModifiedByType": "Application"
->>>>>>> d40d276e
         }
       }
     },
@@ -137,12 +98,8 @@
         "Accept-Encoding": "gzip, deflate",
         "Connection": "keep-alive",
         "Content-Length": "0",
-<<<<<<< HEAD
         "Content-Type": "application/json; charset=UTF-8",
         "User-Agent": "azure-ai-ml/1.4.0 azsdk-python-core/1.26.3 Python/3.7.9 (Windows-10-10.0.22621-SP0)"
-=======
-        "User-Agent": "azure-ai-ml/1.4.0 azsdk-python-mgmt-machinelearningservices/0.1.0 Python/3.9.10 (Windows-10-10.0.22621-SP0)"
->>>>>>> d40d276e
       },
       "RequestBody": null,
       "StatusCode": 400,
@@ -150,13 +107,13 @@
         "Connection": "keep-alive",
         "Content-Length": "557",
         "Content-Type": "application/json; charset=utf-8",
-        "Date": "Mon, 30 Jan 2023 05:42:10 GMT",
+        "Date": "Tue, 31 Jan 2023 20:26:04 GMT",
         "Request-Context": "appId=cid-v1:2d2e8e63-272e-4b3c-8598-4ee570a0e70d",
         "Strict-Transport-Security": "max-age=15724800; includeSubDomains; preload",
-        "x-aml-cluster": "vienna-eastus2-01",
-        "X-Content-Type-Options": "nosniff",
-        "x-ms-response-type": "standard",
-        "x-request-time": "0.017"
+        "x-aml-cluster": "vienna-eastus2-02",
+        "X-Content-Type-Options": "nosniff",
+        "x-ms-response-type": "standard",
+        "x-request-time": "0.021"
       },
       "ResponseBody": {
         "error": {
@@ -201,40 +158,22 @@
         "Connection": "keep-alive",
         "Content-Encoding": "gzip",
         "Content-Type": "application/json; charset=utf-8",
-<<<<<<< HEAD
-        "Date": "Mon, 30 Jan 2023 05:42:12 GMT",
+        "Date": "Tue, 31 Jan 2023 20:26:05 GMT",
         "Request-Context": "appId=cid-v1:2d2e8e63-272e-4b3c-8598-4ee570a0e70d",
         "Strict-Transport-Security": "max-age=15724800; includeSubDomains; preload",
         "Transfer-Encoding": "chunked",
         "Vary": "Accept-Encoding",
-        "x-aml-cluster": "vienna-eastus2-01",
-        "X-Content-Type-Options": "nosniff",
-        "x-ms-response-type": "standard",
-        "x-request-time": "0.152"
-=======
-        "Date": "Mon, 30 Jan 2023 07:58:07 GMT",
-        "Expires": "-1",
-        "Pragma": "no-cache",
-        "Request-Context": "appId=cid-v1:512cc15a-13b5-415b-bfd0-dce7accb6bb1",
-        "Server-Timing": "traceparent;desc=\u002200-a153c5719efd1644e42e3db6a5fc04a1-1dc82c9fdd9357c9-01\u0022",
-        "Strict-Transport-Security": "max-age=31536000; includeSubDomains",
-        "Transfer-Encoding": "chunked",
-        "Vary": "Accept-Encoding",
-        "x-aml-cluster": "vienna-test-westus2-01",
-        "X-Content-Type-Options": "nosniff",
-        "x-ms-correlation-request-id": "9d40526b-8020-4471-a439-7a2dc9cc30c5",
-        "x-ms-ratelimit-remaining-subscription-writes": "1188",
-        "x-ms-response-type": "standard",
-        "x-ms-routing-request-id": "JAPANEAST:20230130T075807Z:9d40526b-8020-4471-a439-7a2dc9cc30c5",
-        "x-request-time": "0.127"
->>>>>>> d40d276e
+        "x-aml-cluster": "vienna-eastus2-02",
+        "X-Content-Type-Options": "nosniff",
+        "x-ms-response-type": "standard",
+        "x-request-time": "0.085"
       },
       "ResponseBody": {
         "blobReferenceForConsumption": {
-          "blobUri": "https://sag5kafuzodsfcw.blob.core.windows.net:443/ed997c1d-9-80b00c54-474c-5f8c-9f4a-996636ea11e8",
+          "blobUri": "https://sag5kafuzodsfcw.blob.core.windows.net:443/ed997c1d-9-fa7f9683-e00a-5675-aeb4-a48010cacd8f",
           "storageAccountArmId": "/subscriptions/00000000-0000-0000-0000-000000000/resourceGroups/00000/providers/Microsoft.Storage/storageAccounts/sag5kafuzodsfcw",
           "credential": {
-            "sasUri": "https://sag5kafuzodsfcw.blob.core.windows.net/ed997c1d-9-80b00c54-474c-5f8c-9f4a-996636ea11e8?skoid=da11e5f0-57ac-4d3e-894c-cf537f89d706\u0026sktid=0000000-0000-0000-0000-000000000000\u0026skt=2023-01-30T04%3A40%3A19Z\u0026ske=2023-01-31T12%3A50%3A19Z\u0026sks=b\u0026skv=2019-07-07\u0026sv=2021-08-06\u0026st=2023-01-30T05%3A32%3A12Z\u0026se=2023-01-30T13%3A42%3A12Z\u0026sr=c\u0026sp=rcwl\u0026sig=0000000000000000000000000000000000003D",
+            "sasUri": "https://sag5kafuzodsfcw.blob.core.windows.net/ed997c1d-9-fa7f9683-e00a-5675-aeb4-a48010cacd8f?skoid=da11e5f0-57ac-4d3e-894c-cf537f89d706\u0026sktid=0000000-0000-0000-0000-000000000000\u0026skt=2023-01-31T18%3A31%3A59Z\u0026ske=2023-02-02T02%3A41%3A59Z\u0026sks=b\u0026skv=2019-07-07\u0026sv=2021-08-06\u0026st=2023-01-31T20%3A16%3A05Z\u0026se=2023-02-01T04%3A26%3A05Z\u0026sr=c\u0026sp=rcwl\u0026sig=000000000000000000000000000000000000",
             "wasbsUri": null,
             "credentialType": "SAS"
           }
@@ -245,29 +184,20 @@
       }
     },
     {
-<<<<<<< HEAD
-      "RequestUri": "https://sag5kafuzodsfcw.blob.core.windows.net/ed997c1d-9-80b00c54-474c-5f8c-9f4a-996636ea11e8/scope-component/component_spec.yaml?skoid=da11e5f0-57ac-4d3e-894c-cf537f89d706\u0026sktid=0000000-0000-0000-0000-000000000000\u0026skt=2023-01-30T04%3A40%3A19Z\u0026ske=2023-01-31T12%3A50%3A19Z\u0026sks=b\u0026skv=2019-07-07\u0026sv=2021-08-06\u0026st=2023-01-30T05%3A32%3A12Z\u0026se=2023-01-30T13%3A42%3A12Z\u0026sr=c\u0026sp=rcwl\u0026sig=0000000000000000000000000000000000003D",
-=======
-      "RequestUri": "https://sagvgsoim6nmhbq.blob.core.windows.net/azureml-blobstore-e61cd5e2-512f-475e-9842-5e2a973993b8/LocalUpload/000000000000000000000000000000000000/scope-component/component_spec.yaml",
->>>>>>> d40d276e
+      "RequestUri": "https://sag5kafuzodsfcw.blob.core.windows.net/ed997c1d-9-fa7f9683-e00a-5675-aeb4-a48010cacd8f/scope-component/component_spec.yaml?skoid=da11e5f0-57ac-4d3e-894c-cf537f89d706\u0026sktid=0000000-0000-0000-0000-000000000000\u0026skt=2023-01-31T18%3A31%3A59Z\u0026ske=2023-02-02T02%3A41%3A59Z\u0026sks=b\u0026skv=2019-07-07\u0026sv=2021-08-06\u0026st=2023-01-31T20%3A16%3A05Z\u0026se=2023-02-01T04%3A26%3A05Z\u0026sr=c\u0026sp=rcwl\u0026sig=000000000000000000000000000000000000",
       "RequestMethod": "HEAD",
       "RequestHeaders": {
         "Accept": "application/xml",
         "Accept-Encoding": "gzip, deflate",
         "Connection": "keep-alive",
-<<<<<<< HEAD
         "User-Agent": "azsdk-python-storage-blob/12.14.1 Python/3.7.9 (Windows-10-10.0.22621-SP0)",
-        "x-ms-date": "Mon, 30 Jan 2023 05:42:12 GMT",
-=======
-        "User-Agent": "azsdk-python-storage-blob/12.14.0 Python/3.9.10 (Windows-10-10.0.22621-SP0)",
-        "x-ms-date": "Mon, 30 Jan 2023 07:58:07 GMT",
->>>>>>> d40d276e
+        "x-ms-date": "Tue, 31 Jan 2023 20:26:05 GMT",
         "x-ms-version": "2021-08-06"
       },
       "RequestBody": null,
       "StatusCode": 404,
       "ResponseHeaders": {
-        "Date": "Mon, 30 Jan 2023 05:42:12 GMT",
+        "Date": "Tue, 31 Jan 2023 20:26:05 GMT",
         "Server": [
           "Windows-Azure-Blob/1.0",
           "Microsoft-HTTPAPI/2.0"
@@ -280,7 +210,41 @@
       "ResponseBody": null
     },
     {
-      "RequestUri": "https://sag5kafuzodsfcw.blob.core.windows.net/ed997c1d-9-80b00c54-474c-5f8c-9f4a-996636ea11e8/scope-component/component_spec.yaml?skoid=da11e5f0-57ac-4d3e-894c-cf537f89d706\u0026sktid=0000000-0000-0000-0000-000000000000\u0026skt=2023-01-30T04%3A40%3A19Z\u0026ske=2023-01-31T12%3A50%3A19Z\u0026sks=b\u0026skv=2019-07-07\u0026sv=2021-08-06\u0026st=2023-01-30T05%3A32%3A12Z\u0026se=2023-01-30T13%3A42%3A12Z\u0026sr=c\u0026sp=rcwl\u0026sig=0000000000000000000000000000000000003D",
+      "RequestUri": "https://sag5kafuzodsfcw.blob.core.windows.net/ed997c1d-9-fa7f9683-e00a-5675-aeb4-a48010cacd8f/scope-component/convert2ss.script?skoid=da11e5f0-57ac-4d3e-894c-cf537f89d706\u0026sktid=0000000-0000-0000-0000-000000000000\u0026skt=2023-01-31T18%3A31%3A59Z\u0026ske=2023-02-02T02%3A41%3A59Z\u0026sks=b\u0026skv=2019-07-07\u0026sv=2021-08-06\u0026st=2023-01-31T20%3A16%3A05Z\u0026se=2023-02-01T04%3A26%3A05Z\u0026sr=c\u0026sp=rcwl\u0026sig=000000000000000000000000000000000000",
+      "RequestMethod": "PUT",
+      "RequestHeaders": {
+        "Accept": "application/xml",
+        "Accept-Encoding": "gzip, deflate",
+        "Connection": "keep-alive",
+        "Content-Length": "227",
+        "Content-MD5": "\u002BCWeQqiTTZiMS76jgH4yLA==",
+        "Content-Type": "application/octet-stream",
+        "If-None-Match": "*",
+        "User-Agent": "azsdk-python-storage-blob/12.14.1 Python/3.7.9 (Windows-10-10.0.22621-SP0)",
+        "x-ms-blob-type": "BlockBlob",
+        "x-ms-date": "Tue, 31 Jan 2023 20:26:06 GMT",
+        "x-ms-version": "2021-08-06"
+      },
+      "RequestBody": "I0RFQ0xBUkUgT3V0cHV0X3N0cmVhbSBzdHJpbmcgPSBAQE91dHB1dF9TU1BhdGhAQDsKI0RFQ0xBUkUgSW5fRGF0YSBzdHJpbmcgPUAiQEBJbnB1dF9UZXh0RGF0YUBAIjsKClJhd0RhdGEgPSBFWFRSQUNUIEBARXh0cmFjdGlvbkNsYXVzZUBAIEZST00gQEluX0RhdGEKVVNJTkcgRGVmYXVsdFRleHRFeHRyYWN0b3IoKTsKCgpPVVRQVVQgUmF3RGF0YSBUTyBTU1RSRUFNIEBPdXRwdXRfc3RyZWFtOwo=",
+      "StatusCode": 201,
+      "ResponseHeaders": {
+        "Content-Length": "0",
+        "Content-MD5": "\u002BCWeQqiTTZiMS76jgH4yLA==",
+        "Date": "Tue, 31 Jan 2023 20:26:06 GMT",
+        "ETag": "\u00220x8DB03C9617503E8\u0022",
+        "Last-Modified": "Tue, 31 Jan 2023 20:26:06 GMT",
+        "Server": [
+          "Windows-Azure-Blob/1.0",
+          "Microsoft-HTTPAPI/2.0"
+        ],
+        "x-ms-content-crc64": "Xo84bVHKTF8=",
+        "x-ms-request-server-encrypted": "true",
+        "x-ms-version": "2021-08-06"
+      },
+      "ResponseBody": null
+    },
+    {
+      "RequestUri": "https://sag5kafuzodsfcw.blob.core.windows.net/ed997c1d-9-fa7f9683-e00a-5675-aeb4-a48010cacd8f/scope-component/component_spec.yaml?skoid=da11e5f0-57ac-4d3e-894c-cf537f89d706\u0026sktid=0000000-0000-0000-0000-000000000000\u0026skt=2023-01-31T18%3A31%3A59Z\u0026ske=2023-02-02T02%3A41%3A59Z\u0026sks=b\u0026skv=2019-07-07\u0026sv=2021-08-06\u0026st=2023-01-31T20%3A16%3A05Z\u0026se=2023-02-01T04%3A26%3A05Z\u0026sr=c\u0026sp=rcwl\u0026sig=000000000000000000000000000000000000",
       "RequestMethod": "PUT",
       "RequestHeaders": {
         "Accept": "application/xml",
@@ -289,11 +253,10 @@
         "Content-Length": "916",
         "Content-MD5": "eNzR/ZuYtOLAY/P/4qlaqQ==",
         "Content-Type": "application/octet-stream",
-<<<<<<< HEAD
         "If-None-Match": "*",
         "User-Agent": "azsdk-python-storage-blob/12.14.1 Python/3.7.9 (Windows-10-10.0.22621-SP0)",
         "x-ms-blob-type": "BlockBlob",
-        "x-ms-date": "Mon, 30 Jan 2023 05:42:12 GMT",
+        "x-ms-date": "Tue, 31 Jan 2023 20:26:06 GMT",
         "x-ms-version": "2021-08-06"
       },
       "RequestBody": "JHNjaGVtYTogaHR0cHM6Ly9jb21wb25lbnRzZGsuYXp1cmVlZGdlLm5ldC9qc29uc2NoZW1hL1Njb3BlQ29tcG9uZW50Lmpzb24KCm5hbWU6IGNvbnZlcnQyc3MKdmVyc2lvbjogMC4wLjEKZGlzcGxheV9uYW1lOiBDb252ZXJ0IFRleHQgdG8gU3RydWN0dXJlU3RyZWFtCgp0eXBlOiBTY29wZUNvbXBvbmVudAoKaXNfZGV0ZXJtaW5pc3RpYzogVHJ1ZQoKdGFnczoKICBvcmc6IGJpbmcKICBwcm9qZWN0OiByZWxldmFuY2UKCmRlc2NyaXB0aW9uOiBDb252ZXJ0IGFkbHMgdGVzdCBkYXRhIHRvIFNTIGZvcm1hdAoKaW5wdXRzOgogIFRleHREYXRhOgogICAgdHlwZTogW0FueUZpbGUsIEFueURpcmVjdG9yeV0KICAgIGRlc2NyaXB0aW9uOiB0ZXh0IGZpbGUgb24gQURMUyBzdG9yYWdlCiAgRXh0cmFjdGlvbkNsYXVzZToKICAgIHR5cGU6IHN0cmluZwogICAgZGVzY3JpcHRpb246IHRoZSBleHRyYWN0aW9uIGNsYXVzZSwgc29tZXRoaW5nIGxpa2UgImNvbHVtbjE6c3RyaW5nLCBjb2x1bW4yOmludCIKb3V0cHV0czoKICBTU1BhdGg6CiAgICB0eXBlOiBDb3Ntb3NTdHJ1Y3R1cmVkU3RyZWFtCiAgICBkZXNjcmlwdGlvbjogdGhlIGNvbnZlcnRlZCBzdHJ1Y3R1cmVkIHN0cmVhbQoKY29kZTogLi8KCnNjb3BlOgogIHNjcmlwdDogY29udmVydDJzcy5zY3JpcHQKICAjIHRvIHJlZmVyZW5jZSB0aGUgaW5wdXRzL291dHB1dHMgaW4geW91ciBzY3JpcHQKICAjIHlvdSBtdXN0IGRlZmluZSB0aGUgYXJndW1lbnQgbmFtZSBvZiB5b3VyIGludHB1cy9vdXRwdXRzIGluIGFyZ3Mgc2VjdGlvbgogIGFyZ3M6ID4tCiAgICBPdXRwdXRfU1NQYXRoIHtvdXRwdXRzLlNTUGF0aH0KICAgIElucHV0X1RleHREYXRhIHtpbnB1dHMuVGV4dERhdGF9CiAgICBFeHRyYWN0aW9uQ2xhdXNlIHtpbnB1dHMuRXh0cmFjdGlvbkNsYXVzZX0KCg==",
@@ -301,14 +264,9 @@
       "ResponseHeaders": {
         "Content-Length": "0",
         "Content-MD5": "eNzR/ZuYtOLAY/P/4qlaqQ==",
-        "Date": "Mon, 30 Jan 2023 05:42:12 GMT",
-        "ETag": "\u00220x8DB0284BCBDB4D2\u0022",
-        "Last-Modified": "Mon, 30 Jan 2023 05:42:12 GMT",
-=======
-        "Date": "Mon, 30 Jan 2023 07:58:06 GMT",
-        "ETag": "\u00220x8DAB5C6B6A8E448\u0022",
-        "Last-Modified": "Mon, 24 Oct 2022 13:50:29 GMT",
->>>>>>> d40d276e
+        "Date": "Tue, 31 Jan 2023 20:26:05 GMT",
+        "ETag": "\u00220x8DB03C9617AF66D\u0022",
+        "Last-Modified": "Tue, 31 Jan 2023 20:26:06 GMT",
         "Server": [
           "Windows-Azure-Blob/1.0",
           "Microsoft-HTTPAPI/2.0"
@@ -320,85 +278,27 @@
       "ResponseBody": null
     },
     {
-      "RequestUri": "https://sag5kafuzodsfcw.blob.core.windows.net/ed997c1d-9-80b00c54-474c-5f8c-9f4a-996636ea11e8/scope-component/convert2ss.script?skoid=da11e5f0-57ac-4d3e-894c-cf537f89d706\u0026sktid=0000000-0000-0000-0000-000000000000\u0026skt=2023-01-30T04%3A40%3A19Z\u0026ske=2023-01-31T12%3A50%3A19Z\u0026sks=b\u0026skv=2019-07-07\u0026sv=2021-08-06\u0026st=2023-01-30T05%3A32%3A12Z\u0026se=2023-01-30T13%3A42%3A12Z\u0026sr=c\u0026sp=rcwl\u0026sig=0000000000000000000000000000000000003D",
+      "RequestUri": "https://sag5kafuzodsfcw.blob.core.windows.net/ed997c1d-9-fa7f9683-e00a-5675-aeb4-a48010cacd8f/scope-component/component_spec.yaml?comp=metadata\u0026skoid=da11e5f0-57ac-4d3e-894c-cf537f89d706\u0026sktid=0000000-0000-0000-0000-000000000000\u0026skt=2023-01-31T18%3A31%3A59Z\u0026ske=2023-02-02T02%3A41%3A59Z\u0026sks=b\u0026skv=2019-07-07\u0026sv=2021-08-06\u0026st=2023-01-31T20%3A16%3A05Z\u0026se=2023-02-01T04%3A26%3A05Z\u0026sr=c\u0026sp=rcwl\u0026sig=000000000000000000000000000000000000",
       "RequestMethod": "PUT",
       "RequestHeaders": {
         "Accept": "application/xml",
         "Accept-Encoding": "gzip, deflate",
         "Connection": "keep-alive",
-        "Content-Length": "227",
-        "Content-MD5": "\u002BCWeQqiTTZiMS76jgH4yLA==",
-        "Content-Type": "application/octet-stream",
-        "If-None-Match": "*",
+        "Content-Length": "0",
         "User-Agent": "azsdk-python-storage-blob/12.14.1 Python/3.7.9 (Windows-10-10.0.22621-SP0)",
-        "x-ms-blob-type": "BlockBlob",
-<<<<<<< HEAD
-        "x-ms-date": "Mon, 30 Jan 2023 05:42:12 GMT",
-        "x-ms-version": "2021-08-06"
-      },
-      "RequestBody": "I0RFQ0xBUkUgT3V0cHV0X3N0cmVhbSBzdHJpbmcgPSBAQE91dHB1dF9TU1BhdGhAQDsKI0RFQ0xBUkUgSW5fRGF0YSBzdHJpbmcgPUAiQEBJbnB1dF9UZXh0RGF0YUBAIjsKClJhd0RhdGEgPSBFWFRSQUNUIEBARXh0cmFjdGlvbkNsYXVzZUBAIEZST00gQEluX0RhdGEKVVNJTkcgRGVmYXVsdFRleHRFeHRyYWN0b3IoKTsKCgpPVVRQVVQgUmF3RGF0YSBUTyBTU1RSRUFNIEBPdXRwdXRfc3RyZWFtOwo=",
-      "StatusCode": 201,
-      "ResponseHeaders": {
-        "Content-Length": "0",
-        "Content-MD5": "\u002BCWeQqiTTZiMS76jgH4yLA==",
-        "Date": "Mon, 30 Jan 2023 05:42:12 GMT",
-        "ETag": "\u00220x8DB0284BCBEC61A\u0022",
-        "Last-Modified": "Mon, 30 Jan 2023 05:42:12 GMT",
-        "Server": [
-          "Windows-Azure-Blob/1.0",
-          "Microsoft-HTTPAPI/2.0"
-        ],
-        "x-ms-content-crc64": "Xo84bVHKTF8=",
-        "x-ms-request-server-encrypted": "true",
-=======
-        "x-ms-creation-time": "Mon, 24 Oct 2022 13:50:29 GMT",
-        "x-ms-lease-state": "available",
-        "x-ms-lease-status": "unlocked",
+        "x-ms-date": "Tue, 31 Jan 2023 20:26:06 GMT",
         "x-ms-meta-name": "38d3bdd3-3972-0aff-771f-c9e322379b4f",
         "x-ms-meta-upload_status": "completed",
         "x-ms-meta-version": "1",
-        "x-ms-server-encrypted": "true",
->>>>>>> d40d276e
-        "x-ms-version": "2021-08-06"
-      },
-      "ResponseBody": null
-    },
-    {
-<<<<<<< HEAD
-      "RequestUri": "https://sag5kafuzodsfcw.blob.core.windows.net/ed997c1d-9-80b00c54-474c-5f8c-9f4a-996636ea11e8/scope-component/component_spec.yaml?comp=metadata\u0026skoid=da11e5f0-57ac-4d3e-894c-cf537f89d706\u0026sktid=0000000-0000-0000-0000-000000000000\u0026skt=2023-01-30T04%3A40%3A19Z\u0026ske=2023-01-31T12%3A50%3A19Z\u0026sks=b\u0026skv=2019-07-07\u0026sv=2021-08-06\u0026st=2023-01-30T05%3A32%3A12Z\u0026se=2023-01-30T13%3A42%3A12Z\u0026sr=c\u0026sp=rcwl\u0026sig=0000000000000000000000000000000000003D",
-      "RequestMethod": "PUT",
-=======
-      "RequestUri": "https://sagvgsoim6nmhbq.blob.core.windows.net/azureml-blobstore-e61cd5e2-512f-475e-9842-5e2a973993b8/az-ml-artifacts/000000000000000000000000000000000000/scope-component/component_spec.yaml",
-      "RequestMethod": "HEAD",
->>>>>>> d40d276e
-      "RequestHeaders": {
-        "Accept": "application/xml",
-        "Accept-Encoding": "gzip, deflate",
-        "Connection": "keep-alive",
-<<<<<<< HEAD
-        "Content-Length": "0",
-        "User-Agent": "azsdk-python-storage-blob/12.14.1 Python/3.7.9 (Windows-10-10.0.22621-SP0)",
-        "x-ms-date": "Mon, 30 Jan 2023 05:42:12 GMT",
-        "x-ms-meta-name": "38d3bdd3-3972-0aff-771f-c9e322379b4f",
-        "x-ms-meta-upload_status": "completed",
-        "x-ms-meta-version": "1",
-=======
-        "User-Agent": "azsdk-python-storage-blob/12.14.0 Python/3.9.10 (Windows-10-10.0.22621-SP0)",
-        "x-ms-date": "Mon, 30 Jan 2023 07:58:07 GMT",
->>>>>>> d40d276e
         "x-ms-version": "2021-08-06"
       },
       "RequestBody": null,
       "StatusCode": 200,
       "ResponseHeaders": {
-<<<<<<< HEAD
         "Content-Length": "0",
-        "Date": "Mon, 30 Jan 2023 05:42:12 GMT",
-        "ETag": "\u00220x8DB0284BCD24B3D\u0022",
-        "Last-Modified": "Mon, 30 Jan 2023 05:42:12 GMT",
-=======
-        "Date": "Mon, 30 Jan 2023 07:58:07 GMT",
->>>>>>> d40d276e
+        "Date": "Tue, 31 Jan 2023 20:26:05 GMT",
+        "ETag": "\u00220x8DB03C9618777AC\u0022",
+        "Last-Modified": "Tue, 31 Jan 2023 20:26:06 GMT",
         "Server": [
           "Windows-Azure-Blob/1.0",
           "Microsoft-HTTPAPI/2.0"
@@ -417,11 +317,7 @@
         "Connection": "keep-alive",
         "Content-Length": "256",
         "Content-Type": "application/json",
-<<<<<<< HEAD
         "User-Agent": "azure-ai-ml/1.4.0 azsdk-python-mgmt-machinelearningservices/0.1.0 Python/3.7.9 (Windows-10-10.0.22621-SP0)"
-=======
-        "User-Agent": "azure-ai-ml/1.4.0 azsdk-python-mgmt-machinelearningservices/0.1.0 Python/3.9.10 (Windows-10-10.0.22621-SP0)"
->>>>>>> d40d276e
       },
       "RequestBody": {
         "properties": {
@@ -431,11 +327,7 @@
           },
           "isAnonymous": true,
           "isArchived": false,
-<<<<<<< HEAD
-          "codeUri": "https://sag5kafuzodsfcw.blob.core.windows.net:443/ed997c1d-9-80b00c54-474c-5f8c-9f4a-996636ea11e8/scope-component"
-=======
-          "codeUri": "https://sagvgsoim6nmhbq.blob.core.windows.net/azureml-blobstore-e61cd5e2-512f-475e-9842-5e2a973993b8/LocalUpload/000000000000000000000000000000000000/scope-component"
->>>>>>> d40d276e
+          "codeUri": "https://sag5kafuzodsfcw.blob.core.windows.net:443/ed997c1d-9-fa7f9683-e00a-5675-aeb4-a48010cacd8f/scope-component"
         }
       },
       "StatusCode": 200,
@@ -443,42 +335,24 @@
         "Cache-Control": "no-cache",
         "Content-Encoding": "gzip",
         "Content-Type": "application/json; charset=utf-8",
-<<<<<<< HEAD
-        "Date": "Mon, 30 Jan 2023 05:42:14 GMT",
+        "Date": "Tue, 31 Jan 2023 20:26:07 GMT",
         "Expires": "-1",
         "Pragma": "no-cache",
         "Request-Context": "appId=cid-v1:2d2e8e63-272e-4b3c-8598-4ee570a0e70d",
-        "Server-Timing": "traceparent;desc=\u002200-06e81b5680efc3f739624a302e555494-7f59abc14f179035-00\u0022",
-=======
-        "Date": "Mon, 30 Jan 2023 07:58:10 GMT",
-        "Expires": "-1",
-        "Pragma": "no-cache",
-        "Request-Context": "appId=cid-v1:512cc15a-13b5-415b-bfd0-dce7accb6bb1",
-        "Server-Timing": "traceparent;desc=\u002200-95d1f3e294f53b649881cb5b9aa98738-47e4f6c7885458e7-01\u0022",
->>>>>>> d40d276e
+        "Server-Timing": "traceparent;desc=\u002200-f3af0c2080b14f3816b36953b7ba00fc-a75093c849566796-01\u0022",
         "Strict-Transport-Security": "max-age=31536000; includeSubDomains",
         "Transfer-Encoding": "chunked",
         "Vary": [
           "Accept-Encoding",
           "Accept-Encoding"
         ],
-<<<<<<< HEAD
-        "x-aml-cluster": "vienna-eastus2-01",
-        "X-Content-Type-Options": "nosniff",
-        "x-ms-correlation-request-id": "2e6c467d-c000-40df-97e0-28ad95f078d3",
+        "x-aml-cluster": "vienna-eastus2-02",
+        "X-Content-Type-Options": "nosniff",
+        "x-ms-correlation-request-id": "0ae2934e-65f4-4468-bad9-d166059e759f",
         "x-ms-ratelimit-remaining-subscription-writes": "1163",
         "x-ms-response-type": "standard",
-        "x-ms-routing-request-id": "CENTRALUS:20230130T054214Z:2e6c467d-c000-40df-97e0-28ad95f078d3",
+        "x-ms-routing-request-id": "SOUTHCENTRALUS:20230131T202607Z:0ae2934e-65f4-4468-bad9-d166059e759f",
         "x-request-time": "0.105"
-=======
-        "x-aml-cluster": "vienna-test-westus2-01",
-        "X-Content-Type-Options": "nosniff",
-        "x-ms-correlation-request-id": "dce16a70-0c3d-4320-91d8-2aebe3133c0a",
-        "x-ms-ratelimit-remaining-subscription-writes": "1181",
-        "x-ms-response-type": "standard",
-        "x-ms-routing-request-id": "JAPANEAST:20230130T075810Z:dce16a70-0c3d-4320-91d8-2aebe3133c0a",
-        "x-request-time": "0.308"
->>>>>>> d40d276e
       },
       "ResponseBody": {
         "id": "/subscriptions/00000000-0000-0000-0000-000000000/resourceGroups/00000/providers/Microsoft.MachineLearningServices/workspaces/00000/codes/38d3bdd3-3972-0aff-771f-c9e322379b4f/versions/1",
@@ -493,35 +367,20 @@
           },
           "isArchived": false,
           "isAnonymous": false,
-<<<<<<< HEAD
           "codeUri": "https://sag5kafuzodsfcw.blob.core.windows.net:443/ed997c1d-9-6bdf395b-0ca1-5c06-b65d-46b988625445/scope-component"
         },
         "systemData": {
           "createdAt": "2023-01-30T05:24:43.2206558\u002B00:00",
           "createdBy": "Diondra Peck",
           "createdByType": "User",
-          "lastModifiedAt": "2023-01-30T05:42:14.5829305\u002B00:00",
+          "lastModifiedAt": "2023-01-31T20:26:07.8486539\u002B00:00",
           "lastModifiedBy": "Diondra Peck",
-=======
-          "codeUri": "https://sagvgsoim6nmhbq.blob.core.windows.net/azureml-blobstore-e61cd5e2-512f-475e-9842-5e2a973993b8/LocalUpload/000000000000000000000000000000000000/scope-component"
-        },
-        "systemData": {
-          "createdAt": "2022-10-24T13:50:30.6224209\u002B00:00",
-          "createdBy": "Xingzhi Zhang",
-          "createdByType": "User",
-          "lastModifiedAt": "2023-01-30T07:58:10.4828356\u002B00:00",
-          "lastModifiedBy": "Xingzhi Zhang",
->>>>>>> d40d276e
           "lastModifiedByType": "User"
         }
       }
     },
     {
-<<<<<<< HEAD
-      "RequestUri": "https://management.azure.com/subscriptions/00000000-0000-0000-0000-000000000/resourceGroups/00000/providers/Microsoft.MachineLearningServices/workspaces/00000/components/test_943146034820/versions/0.0.1?api-version=2022-10-01",
-=======
-      "RequestUri": "https://management.azure.com/subscriptions/00000000-0000-0000-0000-000000000/resourceGroups/00000/providers/Microsoft.MachineLearningServices/workspaces/00000/components/test_409371301304/versions/0.0.1?api-version=2022-10-01",
->>>>>>> d40d276e
+      "RequestUri": "https://management.azure.com/subscriptions/00000000-0000-0000-0000-000000000/resourceGroups/00000/providers/Microsoft.MachineLearningServices/workspaces/00000/components/test_925199436112/versions/0.0.1?api-version=2022-10-01",
       "RequestMethod": "PUT",
       "RequestHeaders": {
         "Accept": "application/json",
@@ -529,11 +388,7 @@
         "Connection": "keep-alive",
         "Content-Length": "1271",
         "Content-Type": "application/json",
-<<<<<<< HEAD
         "User-Agent": "azure-ai-ml/1.4.0 azsdk-python-mgmt-machinelearningservices/0.1.0 Python/3.7.9 (Windows-10-10.0.22621-SP0)"
-=======
-        "User-Agent": "azure-ai-ml/1.4.0 azsdk-python-mgmt-machinelearningservices/0.1.0 Python/3.9.10 (Windows-10-10.0.22621-SP0)"
->>>>>>> d40d276e
       },
       "RequestBody": {
         "properties": {
@@ -546,11 +401,7 @@
           "isAnonymous": false,
           "isArchived": false,
           "componentSpec": {
-<<<<<<< HEAD
-            "name": "test_943146034820",
-=======
-            "name": "test_409371301304",
->>>>>>> d40d276e
+            "name": "test_925199436112",
             "description": "Convert adls test data to SS format",
             "tags": {
               "org": "bing",
@@ -592,47 +443,25 @@
       "StatusCode": 201,
       "ResponseHeaders": {
         "Cache-Control": "no-cache",
-<<<<<<< HEAD
         "Content-Length": "2201",
         "Content-Type": "application/json; charset=utf-8",
-        "Date": "Mon, 30 Jan 2023 05:42:14 GMT",
+        "Date": "Tue, 31 Jan 2023 20:26:08 GMT",
         "Expires": "-1",
-        "Location": "https://management.azure.com/subscriptions/00000000-0000-0000-0000-000000000/resourceGroups/00000/providers/Microsoft.MachineLearningServices/workspaces/00000/components/test_943146034820/versions/0.0.1?api-version=2022-10-01",
+        "Location": "https://management.azure.com/subscriptions/00000000-0000-0000-0000-000000000/resourceGroups/00000/providers/Microsoft.MachineLearningServices/workspaces/00000/components/test_925199436112/versions/0.0.1?api-version=2022-10-01",
         "Pragma": "no-cache",
         "Request-Context": "appId=cid-v1:2d2e8e63-272e-4b3c-8598-4ee570a0e70d",
-        "Server-Timing": "traceparent;desc=\u002200-3f85203a94286a66324b07067a37222b-5b1e1a99406c5f21-00\u0022",
+        "Server-Timing": "traceparent;desc=\u002200-104618574ad0517fac71ae25421b8722-51cae8ca24351226-01\u0022",
         "Strict-Transport-Security": "max-age=31536000; includeSubDomains",
-        "x-aml-cluster": "vienna-eastus2-01",
-        "X-Content-Type-Options": "nosniff",
-        "x-ms-correlation-request-id": "6f3b5966-0858-4762-bf67-9e996c19613b",
+        "x-aml-cluster": "vienna-eastus2-02",
+        "X-Content-Type-Options": "nosniff",
+        "x-ms-correlation-request-id": "6089918e-a67f-4ae7-ba03-df3ca740b339",
         "x-ms-ratelimit-remaining-subscription-writes": "1162",
         "x-ms-response-type": "standard",
-        "x-ms-routing-request-id": "CENTRALUS:20230130T054215Z:6f3b5966-0858-4762-bf67-9e996c19613b",
-        "x-request-time": "0.288"
+        "x-ms-routing-request-id": "SOUTHCENTRALUS:20230131T202608Z:6089918e-a67f-4ae7-ba03-df3ca740b339",
+        "x-request-time": "0.287"
       },
       "ResponseBody": {
-        "id": "/subscriptions/00000000-0000-0000-0000-000000000/resourceGroups/00000/providers/Microsoft.MachineLearningServices/workspaces/00000/components/test_943146034820/versions/0.0.1",
-=======
-        "Content-Length": "2203",
-        "Content-Type": "application/json; charset=utf-8",
-        "Date": "Mon, 30 Jan 2023 07:58:12 GMT",
-        "Expires": "-1",
-        "Location": "https://management.azure.com/subscriptions/00000000-0000-0000-0000-000000000/resourceGroups/00000/providers/Microsoft.MachineLearningServices/workspaces/00000/components/test_409371301304/versions/0.0.1?api-version=2022-10-01",
-        "Pragma": "no-cache",
-        "Request-Context": "appId=cid-v1:512cc15a-13b5-415b-bfd0-dce7accb6bb1",
-        "Server-Timing": "traceparent;desc=\u002200-4fac14e16701a71df6910a0d54357da5-7147a424777965c4-01\u0022",
-        "Strict-Transport-Security": "max-age=31536000; includeSubDomains",
-        "x-aml-cluster": "vienna-test-westus2-01",
-        "X-Content-Type-Options": "nosniff",
-        "x-ms-correlation-request-id": "b8f945dd-42fa-40b9-93af-7bc43c28ad9e",
-        "x-ms-ratelimit-remaining-subscription-writes": "1180",
-        "x-ms-response-type": "standard",
-        "x-ms-routing-request-id": "JAPANEAST:20230130T075813Z:b8f945dd-42fa-40b9-93af-7bc43c28ad9e",
-        "x-request-time": "1.799"
-      },
-      "ResponseBody": {
-        "id": "/subscriptions/00000000-0000-0000-0000-000000000/resourceGroups/00000/providers/Microsoft.MachineLearningServices/workspaces/00000/components/test_409371301304/versions/0.0.1",
->>>>>>> d40d276e
+        "id": "/subscriptions/00000000-0000-0000-0000-000000000/resourceGroups/00000/providers/Microsoft.MachineLearningServices/workspaces/00000/components/test_925199436112/versions/0.0.1",
         "name": "0.0.1",
         "type": "Microsoft.MachineLearningServices/workspaces/components/versions",
         "properties": {
@@ -646,11 +475,7 @@
           "isAnonymous": false,
           "componentSpec": {
             "$schema": "https://componentsdk.azureedge.net/jsonschema/ScopeComponent.json",
-<<<<<<< HEAD
-            "name": "test_943146034820",
-=======
-            "name": "test_409371301304",
->>>>>>> d40d276e
+            "name": "test_925199436112",
             "version": "0.0.1",
             "display_name": "Convert Text to StructureStream",
             "is_deterministic": "True",
@@ -690,39 +515,23 @@
           }
         },
         "systemData": {
-<<<<<<< HEAD
-          "createdAt": "2023-01-30T05:42:15.0627035\u002B00:00",
+          "createdAt": "2023-01-31T20:26:08.4837858\u002B00:00",
           "createdBy": "Diondra Peck",
           "createdByType": "User",
-          "lastModifiedAt": "2023-01-30T05:42:15.1164103\u002B00:00",
+          "lastModifiedAt": "2023-01-31T20:26:08.5604017\u002B00:00",
           "lastModifiedBy": "Diondra Peck",
-=======
-          "createdAt": "2023-01-30T07:58:12.2172394\u002B00:00",
-          "createdBy": "Xingzhi Zhang",
-          "createdByType": "User",
-          "lastModifiedAt": "2023-01-30T07:58:12.7036249\u002B00:00",
-          "lastModifiedBy": "Xingzhi Zhang",
->>>>>>> d40d276e
           "lastModifiedByType": "User"
         }
       }
     },
     {
-<<<<<<< HEAD
-      "RequestUri": "https://management.azure.com/subscriptions/00000000-0000-0000-0000-000000000/resourceGroups/00000/providers/Microsoft.MachineLearningServices/workspaces/00000/components/test_943146034820/versions/0.0.1?api-version=2022-10-01",
-=======
-      "RequestUri": "https://management.azure.com/subscriptions/00000000-0000-0000-0000-000000000/resourceGroups/00000/providers/Microsoft.MachineLearningServices/workspaces/00000/components/test_409371301304/versions/0.0.1?api-version=2022-10-01",
->>>>>>> d40d276e
+      "RequestUri": "https://management.azure.com/subscriptions/00000000-0000-0000-0000-000000000/resourceGroups/00000/providers/Microsoft.MachineLearningServices/workspaces/00000/components/test_925199436112/versions/0.0.1?api-version=2022-10-01",
       "RequestMethod": "GET",
       "RequestHeaders": {
         "Accept": "application/json",
         "Accept-Encoding": "gzip, deflate",
         "Connection": "keep-alive",
-<<<<<<< HEAD
         "User-Agent": "azure-ai-ml/1.4.0 azsdk-python-mgmt-machinelearningservices/0.1.0 Python/3.7.9 (Windows-10-10.0.22621-SP0)"
-=======
-        "User-Agent": "azure-ai-ml/1.4.0 azsdk-python-mgmt-machinelearningservices/0.1.0 Python/3.9.10 (Windows-10-10.0.22621-SP0)"
->>>>>>> d40d276e
       },
       "RequestBody": null,
       "StatusCode": 200,
@@ -730,48 +539,27 @@
         "Cache-Control": "no-cache",
         "Content-Encoding": "gzip",
         "Content-Type": "application/json; charset=utf-8",
-<<<<<<< HEAD
-        "Date": "Mon, 30 Jan 2023 05:42:19 GMT",
+        "Date": "Tue, 31 Jan 2023 20:26:14 GMT",
         "Expires": "-1",
         "Pragma": "no-cache",
         "Request-Context": "appId=cid-v1:2d2e8e63-272e-4b3c-8598-4ee570a0e70d",
-        "Server-Timing": "traceparent;desc=\u002200-c023a707ea38c0ebb97444a1a9cfe77a-1cb5facb81cfbb42-00\u0022",
-=======
-        "Date": "Mon, 30 Jan 2023 07:58:18 GMT",
-        "Expires": "-1",
-        "Pragma": "no-cache",
-        "Request-Context": "appId=cid-v1:512cc15a-13b5-415b-bfd0-dce7accb6bb1",
-        "Server-Timing": "traceparent;desc=\u002200-1372d2d9062efb2a610d178921faae2b-16be2ae96fa61d4b-01\u0022",
->>>>>>> d40d276e
+        "Server-Timing": "traceparent;desc=\u002200-0aad623d6ff211f1de15c48852668ae5-e42b94abd9d6b358-01\u0022",
         "Strict-Transport-Security": "max-age=31536000; includeSubDomains",
         "Transfer-Encoding": "chunked",
         "Vary": [
           "Accept-Encoding",
           "Accept-Encoding"
         ],
-<<<<<<< HEAD
-        "x-aml-cluster": "vienna-eastus2-01",
-        "X-Content-Type-Options": "nosniff",
-        "x-ms-correlation-request-id": "8c8c7439-8fd6-44f2-8bcf-2b8168b8c036",
-        "x-ms-ratelimit-remaining-subscription-reads": "11935",
-        "x-ms-response-type": "standard",
-        "x-ms-routing-request-id": "CENTRALUS:20230130T054220Z:8c8c7439-8fd6-44f2-8bcf-2b8168b8c036",
-        "x-request-time": "0.047"
+        "x-aml-cluster": "vienna-eastus2-02",
+        "X-Content-Type-Options": "nosniff",
+        "x-ms-correlation-request-id": "44299100-44ea-4d9a-9912-95362118e9ae",
+        "x-ms-ratelimit-remaining-subscription-reads": "11933",
+        "x-ms-response-type": "standard",
+        "x-ms-routing-request-id": "SOUTHCENTRALUS:20230131T202614Z:44299100-44ea-4d9a-9912-95362118e9ae",
+        "x-request-time": "1.023"
       },
       "ResponseBody": {
-        "id": "/subscriptions/00000000-0000-0000-0000-000000000/resourceGroups/00000/providers/Microsoft.MachineLearningServices/workspaces/00000/components/test_943146034820/versions/0.0.1",
-=======
-        "x-aml-cluster": "vienna-test-westus2-01",
-        "X-Content-Type-Options": "nosniff",
-        "x-ms-correlation-request-id": "5a63e883-d40d-4498-a860-777ccf75544b",
-        "x-ms-ratelimit-remaining-subscription-reads": "11969",
-        "x-ms-response-type": "standard",
-        "x-ms-routing-request-id": "JAPANEAST:20230130T075818Z:5a63e883-d40d-4498-a860-777ccf75544b",
-        "x-request-time": "0.240"
-      },
-      "ResponseBody": {
-        "id": "/subscriptions/00000000-0000-0000-0000-000000000/resourceGroups/00000/providers/Microsoft.MachineLearningServices/workspaces/00000/components/test_409371301304/versions/0.0.1",
->>>>>>> d40d276e
+        "id": "/subscriptions/00000000-0000-0000-0000-000000000/resourceGroups/00000/providers/Microsoft.MachineLearningServices/workspaces/00000/components/test_925199436112/versions/0.0.1",
         "name": "0.0.1",
         "type": "Microsoft.MachineLearningServices/workspaces/components/versions",
         "properties": {
@@ -785,11 +573,7 @@
           "isAnonymous": false,
           "componentSpec": {
             "$schema": "https://componentsdk.azureedge.net/jsonschema/ScopeComponent.json",
-<<<<<<< HEAD
-            "name": "test_943146034820",
-=======
-            "name": "test_409371301304",
->>>>>>> d40d276e
+            "name": "test_925199436112",
             "version": "0.0.1",
             "display_name": "Convert Text to StructureStream",
             "is_deterministic": "True",
@@ -829,19 +613,11 @@
           }
         },
         "systemData": {
-<<<<<<< HEAD
-          "createdAt": "2023-01-30T05:42:15.0627035\u002B00:00",
+          "createdAt": "2023-01-31T20:26:08.4837858\u002B00:00",
           "createdBy": "Diondra Peck",
           "createdByType": "User",
-          "lastModifiedAt": "2023-01-30T05:42:15.1164103\u002B00:00",
+          "lastModifiedAt": "2023-01-31T20:26:08.5604017\u002B00:00",
           "lastModifiedBy": "Diondra Peck",
-=======
-          "createdAt": "2023-01-30T07:58:12.2172394\u002B00:00",
-          "createdBy": "Xingzhi Zhang",
-          "createdByType": "User",
-          "lastModifiedAt": "2023-01-30T07:58:12.7036249\u002B00:00",
-          "lastModifiedBy": "Xingzhi Zhang",
->>>>>>> d40d276e
           "lastModifiedByType": "User"
         }
       }
@@ -855,11 +631,7 @@
         "Connection": "keep-alive",
         "Content-Length": "1363",
         "Content-Type": "application/json",
-<<<<<<< HEAD
         "User-Agent": "azure-ai-ml/1.4.0 azsdk-python-mgmt-machinelearningservices/0.1.0 Python/3.7.9 (Windows-10-10.0.22621-SP0)"
-=======
-        "User-Agent": "azure-ai-ml/1.4.0 azsdk-python-mgmt-machinelearningservices/0.1.0 Python/3.9.10 (Windows-10-10.0.22621-SP0)"
->>>>>>> d40d276e
       },
       "RequestBody": {
         "properties": {
@@ -888,11 +660,7 @@
                 }
               },
               "_source": "REMOTE.WORKSPACE.COMPONENT",
-<<<<<<< HEAD
-              "componentId": "/subscriptions/00000000-0000-0000-0000-000000000/resourceGroups/00000/providers/Microsoft.MachineLearningServices/workspaces/00000/components/test_943146034820/versions/0.0.1"
-=======
-              "componentId": "/subscriptions/00000000-0000-0000-0000-000000000/resourceGroups/00000/providers/Microsoft.MachineLearningServices/workspaces/00000/components/test_409371301304/versions/0.0.1"
->>>>>>> d40d276e
+              "componentId": "/subscriptions/00000000-0000-0000-0000-000000000/resourceGroups/00000/providers/Microsoft.MachineLearningServices/workspaces/00000/components/test_925199436112/versions/0.0.1"
             }
           },
           "outputs": {},
@@ -908,41 +676,22 @@
       "StatusCode": 201,
       "ResponseHeaders": {
         "Cache-Control": "no-cache",
-<<<<<<< HEAD
         "Content-Length": "3432",
         "Content-Type": "application/json; charset=utf-8",
-        "Date": "Mon, 30 Jan 2023 05:42:23 GMT",
+        "Date": "Tue, 31 Jan 2023 20:26:17 GMT",
         "Expires": "-1",
         "Location": "https://management.azure.com/subscriptions/00000000-0000-0000-0000-000000000/resourceGroups/00000/providers/Microsoft.MachineLearningServices/workspaces/00000/jobs/000000000000000000000?api-version=2022-10-01-preview",
         "Pragma": "no-cache",
         "Request-Context": "appId=cid-v1:2d2e8e63-272e-4b3c-8598-4ee570a0e70d",
-        "Server-Timing": "traceparent;desc=\u002200-ca064fac07846785af328f26fbafd441-a14f188ad0b63148-00\u0022",
+        "Server-Timing": "traceparent;desc=\u002200-13715977650b6b92e94609d280cb1129-3b9f2934b4cba1f9-01\u0022",
         "Strict-Transport-Security": "max-age=31536000; includeSubDomains",
-        "x-aml-cluster": "vienna-eastus2-01",
-        "X-Content-Type-Options": "nosniff",
-        "x-ms-correlation-request-id": "83a7b889-4895-4643-ac3c-49a2ff9ecce0",
+        "x-aml-cluster": "vienna-eastus2-02",
+        "X-Content-Type-Options": "nosniff",
+        "x-ms-correlation-request-id": "b4f25746-f637-4f1a-abd7-2163164c9d9b",
         "x-ms-ratelimit-remaining-subscription-writes": "1161",
         "x-ms-response-type": "standard",
-        "x-ms-routing-request-id": "CENTRALUS:20230130T054224Z:83a7b889-4895-4643-ac3c-49a2ff9ecce0",
-        "x-request-time": "0.982"
-=======
-        "Content-Length": "3437",
-        "Content-Type": "application/json; charset=utf-8",
-        "Date": "Mon, 30 Jan 2023 07:58:23 GMT",
-        "Expires": "-1",
-        "Location": "https://management.azure.com/subscriptions/00000000-0000-0000-0000-000000000/resourceGroups/00000/providers/Microsoft.MachineLearningServices/workspaces/00000/jobs/000000000000000000000?api-version=2022-10-01-preview",
-        "Pragma": "no-cache",
-        "Request-Context": "appId=cid-v1:512cc15a-13b5-415b-bfd0-dce7accb6bb1",
-        "Server-Timing": "traceparent;desc=\u002200-fa1e3d74f09507d32cb221db6e0845b8-5c4c6a38ea16c254-01\u0022",
-        "Strict-Transport-Security": "max-age=31536000; includeSubDomains",
-        "x-aml-cluster": "vienna-test-westus2-01",
-        "X-Content-Type-Options": "nosniff",
-        "x-ms-correlation-request-id": "2b3e5626-b11b-46db-935c-68be09ad27ae",
-        "x-ms-ratelimit-remaining-subscription-writes": "1179",
-        "x-ms-response-type": "standard",
-        "x-ms-routing-request-id": "JAPANEAST:20230130T075823Z:2b3e5626-b11b-46db-935c-68be09ad27ae",
-        "x-request-time": "2.221"
->>>>>>> d40d276e
+        "x-ms-routing-request-id": "SOUTHCENTRALUS:20230131T202618Z:b4f25746-f637-4f1a-abd7-2163164c9d9b",
+        "x-request-time": "1.007"
       },
       "ResponseBody": {
         "id": "/subscriptions/00000000-0000-0000-0000-000000000/resourceGroups/00000/providers/Microsoft.MachineLearningServices/workspaces/00000/jobs/000000000000000000000",
@@ -971,11 +720,7 @@
             "Tracking": {
               "jobServiceType": "Tracking",
               "port": null,
-<<<<<<< HEAD
               "endpoint": "azureml://eastus2.api.azureml.ms/mlflow/v1.0/subscriptions/00000000-0000-0000-0000-000000000/resourceGroups/00000/providers/Microsoft.MachineLearningServices/workspaces/00000?",
-=======
-              "endpoint": "azureml://master.api.azureml-test.ms/mlflow/v1.0/subscriptions/00000000-0000-0000-0000-000000000/resourceGroups/00000/providers/Microsoft.MachineLearningServices/workspaces/00000?",
->>>>>>> d40d276e
               "status": null,
               "errorMessage": null,
               "properties": null,
@@ -1021,11 +766,7 @@
                 }
               },
               "_source": "REMOTE.WORKSPACE.COMPONENT",
-<<<<<<< HEAD
-              "componentId": "/subscriptions/00000000-0000-0000-0000-000000000/resourceGroups/00000/providers/Microsoft.MachineLearningServices/workspaces/00000/components/test_943146034820/versions/0.0.1"
-=======
-              "componentId": "/subscriptions/00000000-0000-0000-0000-000000000/resourceGroups/00000/providers/Microsoft.MachineLearningServices/workspaces/00000/components/test_409371301304/versions/0.0.1"
->>>>>>> d40d276e
+              "componentId": "/subscriptions/00000000-0000-0000-0000-000000000/resourceGroups/00000/providers/Microsoft.MachineLearningServices/workspaces/00000/components/test_925199436112/versions/0.0.1"
             }
           },
           "inputs": {},
@@ -1033,13 +774,8 @@
           "sourceJobId": null
         },
         "systemData": {
-<<<<<<< HEAD
-          "createdAt": "2023-01-30T05:42:23.6268179\u002B00:00",
+          "createdAt": "2023-01-31T20:26:17.8319501\u002B00:00",
           "createdBy": "Diondra Peck",
-=======
-          "createdAt": "2023-01-30T07:58:22.8356639\u002B00:00",
-          "createdBy": "Xingzhi Zhang",
->>>>>>> d40d276e
           "createdByType": "User"
         }
       }
@@ -1052,11 +788,7 @@
         "Accept-Encoding": "gzip, deflate",
         "Connection": "keep-alive",
         "Content-Length": "0",
-<<<<<<< HEAD
         "User-Agent": "azure-ai-ml/1.4.0 azsdk-python-mgmt-machinelearningservices/0.1.0 Python/3.7.9 (Windows-10-10.0.22621-SP0)"
-=======
-        "User-Agent": "azure-ai-ml/1.4.0 azsdk-python-mgmt-machinelearningservices/0.1.0 Python/3.9.10 (Windows-10-10.0.22621-SP0)"
->>>>>>> d40d276e
       },
       "RequestBody": null,
       "StatusCode": 202,
@@ -1064,56 +796,31 @@
         "Cache-Control": "no-cache",
         "Content-Length": "4",
         "Content-Type": "application/json; charset=utf-8",
-<<<<<<< HEAD
-        "Date": "Mon, 30 Jan 2023 05:42:25 GMT",
+        "Date": "Tue, 31 Jan 2023 20:26:19 GMT",
         "Expires": "-1",
         "Location": "https://management.azure.com/subscriptions/00000000-0000-0000-0000-000000000/providers/Microsoft.MachineLearningServices/locations/eastus2/mfeOperationResults/jc:ed997c1d-9e48-442e-b62b-478a0b393069:000000000000000000000?api-version=2022-10-01-preview",
-=======
-        "Date": "Mon, 30 Jan 2023 07:58:26 GMT",
-        "Expires": "-1",
-        "Location": "https://management.azure.com/subscriptions/00000000-0000-0000-0000-000000000/providers/Microsoft.MachineLearningServices/locations/centraluseuap/mfeOperationResults/jc:e61cd5e2-512f-475e-9842-5e2a973993b8:000000000000000000000?api-version=2022-10-01-preview",
->>>>>>> d40d276e
         "Pragma": "no-cache",
-        "Request-Context": "appId=cid-v1:512cc15a-13b5-415b-bfd0-dce7accb6bb1",
+        "Request-Context": "appId=cid-v1:2d2e8e63-272e-4b3c-8598-4ee570a0e70d",
         "Strict-Transport-Security": "max-age=31536000; includeSubDomains",
-<<<<<<< HEAD
-        "x-aml-cluster": "vienna-eastus2-01",
+        "x-aml-cluster": "vienna-eastus2-02",
         "X-Content-Type-Options": "nosniff",
         "x-ms-async-operation-timeout": "PT1H",
-        "x-ms-correlation-request-id": "accac478-4a41-409c-97e7-0542bbcdccce",
+        "x-ms-correlation-request-id": "d712a9dd-7da4-42bd-a939-c156b0d29611",
         "x-ms-ratelimit-remaining-subscription-writes": "1187",
         "x-ms-response-type": "standard",
-        "x-ms-routing-request-id": "CENTRALUS:20230130T054226Z:accac478-4a41-409c-97e7-0542bbcdccce",
-        "x-request-time": "0.568"
-=======
-        "x-aml-cluster": "vienna-test-westus2-01",
-        "X-Content-Type-Options": "nosniff",
-        "x-ms-async-operation-timeout": "PT1H",
-        "x-ms-correlation-request-id": "8f679151-daf4-4028-b186-fdbcab0da2f8",
-        "x-ms-ratelimit-remaining-subscription-writes": "1187",
-        "x-ms-response-type": "standard",
-        "x-ms-routing-request-id": "JAPANEAST:20230130T075826Z:8f679151-daf4-4028-b186-fdbcab0da2f8",
-        "x-request-time": "0.861"
->>>>>>> d40d276e
+        "x-ms-routing-request-id": "SOUTHCENTRALUS:20230131T202620Z:d712a9dd-7da4-42bd-a939-c156b0d29611",
+        "x-request-time": "0.491"
       },
       "ResponseBody": "null"
     },
     {
-<<<<<<< HEAD
       "RequestUri": "https://management.azure.com/subscriptions/00000000-0000-0000-0000-000000000/providers/Microsoft.MachineLearningServices/locations/eastus2/mfeOperationResults/jc:ed997c1d-9e48-442e-b62b-478a0b393069:000000000000000000000?api-version=2022-10-01-preview",
-=======
-      "RequestUri": "https://management.azure.com/subscriptions/00000000-0000-0000-0000-000000000/providers/Microsoft.MachineLearningServices/locations/centraluseuap/mfeOperationResults/jc:e61cd5e2-512f-475e-9842-5e2a973993b8:000000000000000000000?api-version=2022-10-01-preview",
->>>>>>> d40d276e
       "RequestMethod": "GET",
       "RequestHeaders": {
         "Accept": "*/*",
         "Accept-Encoding": "gzip, deflate",
         "Connection": "keep-alive",
-<<<<<<< HEAD
         "User-Agent": "azure-ai-ml/1.4.0 azsdk-python-mgmt-machinelearningservices/0.1.0 Python/3.7.9 (Windows-10-10.0.22621-SP0)"
-=======
-        "User-Agent": "azure-ai-ml/1.4.0 azsdk-python-mgmt-machinelearningservices/0.1.0 Python/3.9.10 (Windows-10-10.0.22621-SP0)"
->>>>>>> d40d276e
       },
       "RequestBody": null,
       "StatusCode": 202,
@@ -1121,98 +828,54 @@
         "Cache-Control": "no-cache",
         "Content-Length": "2",
         "Content-Type": "application/json; charset=utf-8",
-<<<<<<< HEAD
-        "Date": "Mon, 30 Jan 2023 05:42:25 GMT",
+        "Date": "Tue, 31 Jan 2023 20:26:19 GMT",
         "Expires": "-1",
         "Location": "https://management.azure.com/subscriptions/00000000-0000-0000-0000-000000000/providers/Microsoft.MachineLearningServices/locations/eastus2/mfeOperationResults/jc:ed997c1d-9e48-442e-b62b-478a0b393069:000000000000000000000?api-version=2022-10-01-preview",
-=======
-        "Date": "Mon, 30 Jan 2023 07:58:26 GMT",
-        "Expires": "-1",
-        "Location": "https://management.azure.com/subscriptions/00000000-0000-0000-0000-000000000/providers/Microsoft.MachineLearningServices/locations/centraluseuap/mfeOperationResults/jc:e61cd5e2-512f-475e-9842-5e2a973993b8:000000000000000000000?api-version=2022-10-01-preview",
->>>>>>> d40d276e
         "Pragma": "no-cache",
-        "Request-Context": "appId=cid-v1:512cc15a-13b5-415b-bfd0-dce7accb6bb1",
+        "Request-Context": "appId=cid-v1:2d2e8e63-272e-4b3c-8598-4ee570a0e70d",
         "Strict-Transport-Security": "max-age=31536000; includeSubDomains",
-<<<<<<< HEAD
-        "x-aml-cluster": "vienna-eastus2-02",
-        "X-Content-Type-Options": "nosniff",
-        "x-ms-correlation-request-id": "2354d34b-cb25-49dd-8051-2f77b87dda70",
-        "x-ms-ratelimit-remaining-subscription-reads": "11934",
-        "x-ms-response-type": "standard",
-        "x-ms-routing-request-id": "CENTRALUS:20230130T054226Z:2354d34b-cb25-49dd-8051-2f77b87dda70",
-        "x-request-time": "0.023"
-=======
-        "x-aml-cluster": "vienna-test-westus2-02",
-        "X-Content-Type-Options": "nosniff",
-        "x-ms-correlation-request-id": "c65e8ed5-5881-413f-9741-fee8c37226f0",
-        "x-ms-ratelimit-remaining-subscription-reads": "11968",
-        "x-ms-response-type": "standard",
-        "x-ms-routing-request-id": "JAPANEAST:20230130T075826Z:c65e8ed5-5881-413f-9741-fee8c37226f0",
-        "x-request-time": "0.044"
->>>>>>> d40d276e
+        "x-aml-cluster": "vienna-eastus2-01",
+        "X-Content-Type-Options": "nosniff",
+        "x-ms-correlation-request-id": "8b8d24b1-075d-40fa-81b0-d1e28d47787b",
+        "x-ms-ratelimit-remaining-subscription-reads": "11932",
+        "x-ms-response-type": "standard",
+        "x-ms-routing-request-id": "SOUTHCENTRALUS:20230131T202620Z:8b8d24b1-075d-40fa-81b0-d1e28d47787b",
+        "x-request-time": "0.022"
       },
       "ResponseBody": {}
     },
     {
-<<<<<<< HEAD
       "RequestUri": "https://management.azure.com/subscriptions/00000000-0000-0000-0000-000000000/providers/Microsoft.MachineLearningServices/locations/eastus2/mfeOperationResults/jc:ed997c1d-9e48-442e-b62b-478a0b393069:000000000000000000000?api-version=2022-10-01-preview",
-=======
-      "RequestUri": "https://management.azure.com/subscriptions/00000000-0000-0000-0000-000000000/providers/Microsoft.MachineLearningServices/locations/centraluseuap/mfeOperationResults/jc:e61cd5e2-512f-475e-9842-5e2a973993b8:000000000000000000000?api-version=2022-10-01-preview",
->>>>>>> d40d276e
       "RequestMethod": "GET",
       "RequestHeaders": {
         "Accept": "*/*",
         "Accept-Encoding": "gzip, deflate",
         "Connection": "keep-alive",
-<<<<<<< HEAD
         "User-Agent": "azure-ai-ml/1.4.0 azsdk-python-mgmt-machinelearningservices/0.1.0 Python/3.7.9 (Windows-10-10.0.22621-SP0)"
-=======
-        "User-Agent": "azure-ai-ml/1.4.0 azsdk-python-mgmt-machinelearningservices/0.1.0 Python/3.9.10 (Windows-10-10.0.22621-SP0)"
->>>>>>> d40d276e
       },
       "RequestBody": null,
       "StatusCode": 200,
       "ResponseHeaders": {
         "Cache-Control": "no-cache",
         "Content-Length": "0",
-<<<<<<< HEAD
-        "Date": "Mon, 30 Jan 2023 05:42:55 GMT",
+        "Date": "Tue, 31 Jan 2023 20:26:49 GMT",
         "Expires": "-1",
         "Pragma": "no-cache",
         "Request-Context": "appId=cid-v1:2d2e8e63-272e-4b3c-8598-4ee570a0e70d",
-        "Server-Timing": "traceparent;desc=\u002200-477124cecbd91c47ccbf16911143e5db-ee41a2cd62680a3d-00\u0022",
+        "Server-Timing": "traceparent;desc=\u002200-fdfc95af58f12e32debfbe0f82d3b95d-6b89fd2e091170eb-01\u0022",
         "Strict-Transport-Security": "max-age=31536000; includeSubDomains",
-        "x-aml-cluster": "vienna-eastus2-02",
-        "X-Content-Type-Options": "nosniff",
-        "x-ms-correlation-request-id": "0924ebaa-18d2-4fe1-9c26-c2f3853c89ac",
-        "x-ms-ratelimit-remaining-subscription-reads": "11933",
-        "x-ms-response-type": "standard",
-        "x-ms-routing-request-id": "CENTRALUS:20230130T054256Z:0924ebaa-18d2-4fe1-9c26-c2f3853c89ac",
-        "x-request-time": "0.023"
-=======
-        "Date": "Mon, 30 Jan 2023 07:58:56 GMT",
-        "Expires": "-1",
-        "Pragma": "no-cache",
-        "Request-Context": "appId=cid-v1:512cc15a-13b5-415b-bfd0-dce7accb6bb1",
-        "Server-Timing": "traceparent;desc=\u002200-73a75070085de13979cda8f3d5cb9292-963bfd380c505ebf-01\u0022",
-        "Strict-Transport-Security": "max-age=31536000; includeSubDomains",
-        "x-aml-cluster": "vienna-test-westus2-02",
-        "X-Content-Type-Options": "nosniff",
-        "x-ms-correlation-request-id": "fcda00b2-c7e5-4524-a639-2d38dfbe2b68",
-        "x-ms-ratelimit-remaining-subscription-reads": "11967",
-        "x-ms-response-type": "standard",
-        "x-ms-routing-request-id": "JAPANEAST:20230130T075857Z:fcda00b2-c7e5-4524-a639-2d38dfbe2b68",
-        "x-request-time": "0.038"
->>>>>>> d40d276e
+        "x-aml-cluster": "vienna-eastus2-01",
+        "X-Content-Type-Options": "nosniff",
+        "x-ms-correlation-request-id": "443b59a3-3b75-481f-a491-7f86241c0830",
+        "x-ms-ratelimit-remaining-subscription-reads": "11931",
+        "x-ms-response-type": "standard",
+        "x-ms-routing-request-id": "SOUTHCENTRALUS:20230131T202650Z:443b59a3-3b75-481f-a491-7f86241c0830",
+        "x-request-time": "0.055"
       },
       "ResponseBody": null
     }
   ],
   "Variables": {
-<<<<<<< HEAD
-    "component_name": "test_943146034820"
-=======
-    "component_name": "test_409371301304"
->>>>>>> d40d276e
+    "component_name": "test_925199436112"
   }
 }