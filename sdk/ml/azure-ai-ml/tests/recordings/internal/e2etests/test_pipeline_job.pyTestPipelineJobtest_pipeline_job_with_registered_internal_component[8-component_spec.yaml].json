{
  "Entries": [
    {
      "RequestUri": "https://management.azure.com/subscriptions/00000000-0000-0000-0000-000000000/resourceGroups/00000/providers/Microsoft.MachineLearningServices/workspaces/00000?api-version=2022-10-01",
      "RequestMethod": "GET",
      "RequestHeaders": {
        "Accept": "application/json",
        "Accept-Encoding": "gzip, deflate",
        "Connection": "keep-alive",
<<<<<<< HEAD
        "User-Agent": "azure-ai-ml/1.4.0 azsdk-python-mgmt-machinelearningservices/0.1.0 Python/3.7.9 (Windows-10-10.0.22621-SP0)"
=======
        "User-Agent": "azure-ai-ml/1.4.0 azsdk-python-mgmt-machinelearningservices/0.1.0 Python/3.9.10 (Windows-10-10.0.22621-SP0)"
>>>>>>> d40d276e
      },
      "RequestBody": null,
      "StatusCode": 200,
      "ResponseHeaders": {
        "Cache-Control": "no-cache",
        "Content-Encoding": "gzip",
        "Content-Type": "application/json; charset=utf-8",
<<<<<<< HEAD
        "Date": "Mon, 30 Jan 2023 05:45:44 GMT",
        "Expires": "-1",
        "Pragma": "no-cache",
        "Request-Context": "appId=cid-v1:2d2e8e63-272e-4b3c-8598-4ee570a0e70d",
        "Server-Timing": "traceparent;desc=\u002200-59d268e31a692d0b2f4c81a7f3507d9f-34a38b3130f44ecf-00\u0022",
=======
        "Date": "Mon, 30 Jan 2023 08:02:35 GMT",
        "Expires": "-1",
        "Pragma": "no-cache",
        "Request-Context": "appId=cid-v1:512cc15a-13b5-415b-bfd0-dce7accb6bb1",
        "Server-Timing": "traceparent;desc=\u002200-34b009556858c295f10706750570a0cc-c309d7a735cff11f-01\u0022",
>>>>>>> d40d276e
        "Strict-Transport-Security": "max-age=31536000; includeSubDomains",
        "Transfer-Encoding": "chunked",
        "Vary": [
          "Accept-Encoding",
          "Accept-Encoding"
        ],
<<<<<<< HEAD
        "x-aml-cluster": "vienna-eastus2-02",
        "X-Content-Type-Options": "nosniff",
        "x-ms-correlation-request-id": "4510a9c3-aabc-498e-8360-e28d644e4fc0",
        "x-ms-ratelimit-remaining-subscription-reads": "11916",
        "x-ms-response-type": "standard",
        "x-ms-routing-request-id": "CENTRALUS:20230130T054544Z:4510a9c3-aabc-498e-8360-e28d644e4fc0",
        "x-request-time": "0.014"
=======
        "x-aml-cluster": "vienna-test-westus2-02",
        "X-Content-Type-Options": "nosniff",
        "x-ms-correlation-request-id": "bf31832f-bb1f-4212-8484-c1fd1ccfa47a",
        "x-ms-ratelimit-remaining-subscription-reads": "11948",
        "x-ms-response-type": "standard",
        "x-ms-routing-request-id": "JAPANEAST:20230130T080236Z:bf31832f-bb1f-4212-8484-c1fd1ccfa47a",
        "x-request-time": "0.160"
>>>>>>> d40d276e
      },
      "ResponseBody": {
        "id": "/subscriptions/00000000-0000-0000-0000-000000000/resourceGroups/00000/providers/Microsoft.MachineLearningServices/workspaces/00000",
        "name": "00000",
        "type": "Microsoft.MachineLearningServices/workspaces",
        "location": "eastus2",
        "tags": {},
        "etag": null,
        "properties": {
          "friendlyName": "00000",
          "description": "",
          "storageAccount": "/subscriptions/00000000-0000-0000-0000-000000000/resourceGroups/00000/providers/Microsoft.Storage/storageAccounts/sag5kafuzodsfcw",
          "keyVault": "/subscriptions/00000000-0000-0000-0000-000000000/resourceGroups/00000/providers/Microsoft.Keyvault/vaults/kvtestnq6bnff67572c",
          "applicationInsights": "/subscriptions/00000000-0000-0000-0000-000000000/resourceGroups/00000/providers/Microsoft.insights/components/aig5kafuzodsfcw",
          "hbiWorkspace": false,
          "tenantId": "0000000-0000-0000-0000-000000000000",
          "imageBuildCompute": null,
          "provisioningState": "Succeeded",
          "v1LegacyMode": false,
          "softDeleteEnabled": false,
          "containerRegistry": "/subscriptions/00000000-0000-0000-0000-000000000/resourceGroups/00000/providers/Microsoft.ContainerRegistry/registries/crg5kafuzodsfcw",
          "notebookInfo": {
            "resourceId": "0000000-0000-0000-0000-000000000000",
            "fqdn": "ml-sdkvnextcli-eastus2-ed997c1d-9e48-442e-b62b-478a0b393069.eastus2.notebooks.azure.net",
            "isPrivateLinkEnabled": false,
            "notebookPreparationError": null
          },
<<<<<<< HEAD
          "storageHnsEnabled": false,
          "workspaceId": "0000000-0000-0000-0000-000000000000",
          "linkedModelInventoryArmId": null,
          "privateLinkCount": 0,
          "publicNetworkAccess": "Enabled",
          "discoveryUrl": "https://eastus2.api.azureml.ms/discovery",
          "mlFlowTrackingUri": "azureml://eastus2.api.azureml.ms/mlflow/v1.0/subscriptions/00000000-0000-0000-0000-000000000/resourceGroups/00000/providers/Microsoft.MachineLearningServices/workspaces/00000",
          "sdkTelemetryAppInsightsKey": "0000000-0000-0000-0000-000000000000",
          "sasGetterUri": "",
          "enableDataIsolation": false
        },
        "identity": {
          "type": "SystemAssigned",
          "principalId": "0000000-0000-0000-0000-000000000000",
          "tenantId": "0000000-0000-0000-0000-000000000000"
        },
        "sku": {
          "name": "Basic",
          "tier": "Basic"
        },
        "systemData": {
          "createdAt": "2023-01-30T04:47:31.0681103Z",
          "createdBy": "dipeck@microsoft.com",
          "createdByType": "User",
          "lastModifiedAt": "2023-01-30T04:47:31.0681103Z",
          "lastModifiedBy": "dipeck@microsoft.com",
          "lastModifiedByType": "User"
=======
          "datastoreType": "AzureBlob",
          "accountName": "sagvgsoim6nmhbq",
          "containerName": "azureml-blobstore-e61cd5e2-512f-475e-9842-5e2a973993b8",
          "endpoint": "core.windows.net",
          "protocol": "https",
          "serviceDataAccessAuthIdentity": "WorkspaceSystemAssignedIdentity"
        },
        "systemData": {
          "createdAt": "2022-09-22T09:02:03.2629568\u002B00:00",
          "createdBy": "779301c0-18b2-4cdc-801b-a0a3368fee0a",
          "createdByType": "Application",
          "lastModifiedAt": "2022-09-22T09:02:04.166989\u002B00:00",
          "lastModifiedBy": "779301c0-18b2-4cdc-801b-a0a3368fee0a",
          "lastModifiedByType": "Application"
>>>>>>> d40d276e
        }
      }
    },
    {
      "RequestUri": "https://eastus2.api.azureml.ms/content/v2.0/subscriptions/00000000-0000-0000-0000-000000000/resourceGroups/00000/providers/Microsoft.MachineLearningServices/workspaces/00000/snapshots/getByHash?hash=5d00bf1bccc496f7c78470b13c51270106b1bcb2c7b2706a62163e71097addc7\u0026hashVersion=202208",
      "RequestMethod": "POST",
      "RequestHeaders": {
        "Accept": "*/*",
        "Accept-Encoding": "gzip, deflate",
        "Connection": "keep-alive",
        "Content-Length": "0",
<<<<<<< HEAD
        "Content-Type": "application/json; charset=UTF-8",
        "User-Agent": "azure-ai-ml/1.4.0 azsdk-python-core/1.26.3 Python/3.7.9 (Windows-10-10.0.22621-SP0)"
=======
        "User-Agent": "azure-ai-ml/1.4.0 azsdk-python-mgmt-machinelearningservices/0.1.0 Python/3.9.10 (Windows-10-10.0.22621-SP0)"
>>>>>>> d40d276e
      },
      "RequestBody": null,
      "StatusCode": 400,
      "ResponseHeaders": {
        "Connection": "keep-alive",
        "Content-Length": "557",
        "Content-Type": "application/json; charset=utf-8",
        "Date": "Mon, 30 Jan 2023 05:45:45 GMT",
        "Request-Context": "appId=cid-v1:2d2e8e63-272e-4b3c-8598-4ee570a0e70d",
        "Strict-Transport-Security": "max-age=15724800; includeSubDomains; preload",
        "x-aml-cluster": "vienna-eastus2-01",
        "X-Content-Type-Options": "nosniff",
        "x-ms-response-type": "standard",
        "x-request-time": "0.017"
      },
      "ResponseBody": {
        "error": {
          "code": "UserError",
          "severity": null,
          "message": "Request body could not be read. Ensure data was provided in the request body and that the content-type header is correct.",
          "messageFormat": null,
          "messageParameters": {},
          "referenceCode": null,
          "detailsUri": null,
          "target": null,
          "details": [],
          "innerError": null,
          "debugInfo": null,
          "additionalInfo": null
        },
        "correlation": null,
        "environment": null,
        "location": null,
        "time": "0001-01-01T00:00:00\u002B00:00",
        "componentName": null
      }
    },
    {
      "RequestUri": "https://eastus2.api.azureml.ms/assetstore/v1.0/temporaryDataReference/createOrGet",
      "RequestMethod": "POST",
      "RequestHeaders": {
        "Accept": "*/*",
        "Accept-Encoding": "gzip, deflate",
        "Connection": "keep-alive",
        "Content-Length": "253",
        "Content-Type": "application/json; charset=UTF-8",
        "User-Agent": "azure-ai-ml/1.4.0 azsdk-python-core/1.26.3 Python/3.7.9 (Windows-10-10.0.22621-SP0)"
      },
      "RequestBody": {
        "assetId": "azureml://locations/eastus2/workspaces/ed997c1d-9e48-442e-b62b-478a0b393069/codes/d43326e1-8e93-ea60-9fb2-ebae4ed9e000/versions/1",
        "temporaryDataReferenceId": "000000000000000000000",
        "temporaryDataReferenceType": "TemporaryBlobReference"
      },
      "StatusCode": 200,
      "ResponseHeaders": {
        "Connection": "keep-alive",
        "Content-Encoding": "gzip",
        "Content-Type": "application/json; charset=utf-8",
<<<<<<< HEAD
        "Date": "Mon, 30 Jan 2023 05:45:47 GMT",
        "Request-Context": "appId=cid-v1:2d2e8e63-272e-4b3c-8598-4ee570a0e70d",
        "Strict-Transport-Security": "max-age=15724800; includeSubDomains; preload",
        "Transfer-Encoding": "chunked",
        "Vary": "Accept-Encoding",
        "x-aml-cluster": "vienna-eastus2-01",
        "X-Content-Type-Options": "nosniff",
        "x-ms-response-type": "standard",
        "x-request-time": "0.205"
=======
        "Date": "Mon, 30 Jan 2023 08:02:36 GMT",
        "Expires": "-1",
        "Pragma": "no-cache",
        "Request-Context": "appId=cid-v1:512cc15a-13b5-415b-bfd0-dce7accb6bb1",
        "Server-Timing": "traceparent;desc=\u002200-aaf4eaf60146dfc8b3b370ab2fc6cc54-157cf62f5b990a65-01\u0022",
        "Strict-Transport-Security": "max-age=31536000; includeSubDomains",
        "Transfer-Encoding": "chunked",
        "Vary": "Accept-Encoding",
        "x-aml-cluster": "vienna-test-westus2-02",
        "X-Content-Type-Options": "nosniff",
        "x-ms-correlation-request-id": "7ec3d3b8-5a6f-411e-b68f-1fefce068f29",
        "x-ms-ratelimit-remaining-subscription-writes": "1178",
        "x-ms-response-type": "standard",
        "x-ms-routing-request-id": "JAPANEAST:20230130T080237Z:7ec3d3b8-5a6f-411e-b68f-1fefce068f29",
        "x-request-time": "0.243"
>>>>>>> d40d276e
      },
      "ResponseBody": {
        "blobReferenceForConsumption": {
          "blobUri": "https://sag5kafuzodsfcw.blob.core.windows.net:443/ed997c1d-9-c0e221f1-e3fb-5985-a5bd-4efeaaf1801e",
          "storageAccountArmId": "/subscriptions/00000000-0000-0000-0000-000000000/resourceGroups/00000/providers/Microsoft.Storage/storageAccounts/sag5kafuzodsfcw",
          "credential": {
            "sasUri": "https://sag5kafuzodsfcw.blob.core.windows.net/ed997c1d-9-c0e221f1-e3fb-5985-a5bd-4efeaaf1801e?skoid=da11e5f0-57ac-4d3e-894c-cf537f89d706\u0026sktid=0000000-0000-0000-0000-000000000000\u0026skt=2023-01-30T04%3A40%3A19Z\u0026ske=2023-01-31T12%3A50%3A19Z\u0026sks=b\u0026skv=2019-07-07\u0026sv=2021-08-06\u0026st=2023-01-30T05%3A35%3A47Z\u0026se=2023-01-30T13%3A45%3A47Z\u0026sr=c\u0026sp=rcwl\u0026sig=NMxFBrj6Lb19np9W0kr0I4S5ZPsSd1sOXlzJFCTXbx0%3D",
            "wasbsUri": null,
            "credentialType": "SAS"
          }
        },
        "imageReferenceForConsumption": null,
        "temporaryDataReferenceId": "000000000000000000000",
        "temporaryDataReferenceType": null
      }
    },
    {
<<<<<<< HEAD
      "RequestUri": "https://sag5kafuzodsfcw.blob.core.windows.net/ed997c1d-9-c0e221f1-e3fb-5985-a5bd-4efeaaf1801e/ae365exepool-component/component_spec.yaml?skoid=da11e5f0-57ac-4d3e-894c-cf537f89d706\u0026sktid=0000000-0000-0000-0000-000000000000\u0026skt=2023-01-30T04%3A40%3A19Z\u0026ske=2023-01-31T12%3A50%3A19Z\u0026sks=b\u0026skv=2019-07-07\u0026sv=2021-08-06\u0026st=2023-01-30T05%3A35%3A47Z\u0026se=2023-01-30T13%3A45%3A47Z\u0026sr=c\u0026sp=rcwl\u0026sig=NMxFBrj6Lb19np9W0kr0I4S5ZPsSd1sOXlzJFCTXbx0%3D",
=======
      "RequestUri": "https://sagvgsoim6nmhbq.blob.core.windows.net/azureml-blobstore-e61cd5e2-512f-475e-9842-5e2a973993b8/LocalUpload/000000000000000000000000000000000000/ae365exepool-component/component_spec.yaml",
>>>>>>> d40d276e
      "RequestMethod": "HEAD",
      "RequestHeaders": {
        "Accept": "application/xml",
        "Accept-Encoding": "gzip, deflate",
        "Connection": "keep-alive",
<<<<<<< HEAD
        "User-Agent": "azsdk-python-storage-blob/12.14.1 Python/3.7.9 (Windows-10-10.0.22621-SP0)",
        "x-ms-date": "Mon, 30 Jan 2023 05:45:47 GMT",
=======
        "User-Agent": "azsdk-python-storage-blob/12.14.0 Python/3.9.10 (Windows-10-10.0.22621-SP0)",
        "x-ms-date": "Mon, 30 Jan 2023 08:02:37 GMT",
>>>>>>> d40d276e
        "x-ms-version": "2021-08-06"
      },
      "RequestBody": null,
      "StatusCode": 404,
      "ResponseHeaders": {
        "Date": "Mon, 30 Jan 2023 05:45:46 GMT",
        "Server": [
          "Windows-Azure-Blob/1.0",
          "Microsoft-HTTPAPI/2.0"
        ],
        "Transfer-Encoding": "chunked",
        "Vary": "Origin",
        "x-ms-error-code": "BlobNotFound",
        "x-ms-version": "2021-08-06"
      },
      "ResponseBody": null
    },
    {
      "RequestUri": "https://sag5kafuzodsfcw.blob.core.windows.net/ed997c1d-9-c0e221f1-e3fb-5985-a5bd-4efeaaf1801e/ae365exepool-component/component_spec.yaml?skoid=da11e5f0-57ac-4d3e-894c-cf537f89d706\u0026sktid=0000000-0000-0000-0000-000000000000\u0026skt=2023-01-30T04%3A40%3A19Z\u0026ske=2023-01-31T12%3A50%3A19Z\u0026sks=b\u0026skv=2019-07-07\u0026sv=2021-08-06\u0026st=2023-01-30T05%3A35%3A47Z\u0026se=2023-01-30T13%3A45%3A47Z\u0026sr=c\u0026sp=rcwl\u0026sig=NMxFBrj6Lb19np9W0kr0I4S5ZPsSd1sOXlzJFCTXbx0%3D",
      "RequestMethod": "PUT",
      "RequestHeaders": {
        "Accept": "application/xml",
        "Accept-Encoding": "gzip, deflate",
        "Connection": "keep-alive",
        "Content-Length": "2942",
        "Content-MD5": "NGgo7S55l6/n2jlmYPW0OQ==",
        "Content-Type": "application/octet-stream",
<<<<<<< HEAD
        "If-None-Match": "*",
        "User-Agent": "azsdk-python-storage-blob/12.14.1 Python/3.7.9 (Windows-10-10.0.22621-SP0)",
        "x-ms-blob-type": "BlockBlob",
        "x-ms-date": "Mon, 30 Jan 2023 05:45:47 GMT",
        "x-ms-version": "2021-08-06"
      },
      "RequestBody": "JHNjaGVtYTogaHR0cHM6Ly9jb21wb25lbnRzZGsuYXp1cmVlZGdlLm5ldC9qc29uc2NoZW1hL0FFMzY1RXhlUG9vbENvbXBvbmVudC5qc29uCm5hbWU6IG1pY3Jvc29mdF9jb21fYXp1cmVtbF9zYW1wbGVzX2FlMzY1ZXhlcG9vbF9jYXhfZXllc19vbl9tb2R1bGUKdmVyc2lvbjogMC4wLjEKZGlzcGxheV9uYW1lOiBDQVggRXllc09uIE1vZHVsZSBbTkRdIHYxLjYKdHlwZTogQUUzNjVFeGVQb29sQ29tcG9uZW50CmRlc2NyaXB0aW9uOiBVc2UgdGhpcyBhdXRvLWFwcHJvdmVkIG1vZHVsZSB0byBkb3dubG9hZCBkYXRhIG9uIEV5ZXNPbiBtYWNoaW5lIGFuZCBpbnRlcmFjdCB3aXRoIGl0IGZvciBDb21wbGlhbnQgQW5ub3RhdGlvbiBwdXJwb3NlLgp0YWdzOiB7Y2F0ZWdvcnk6IENvbXBvbmVudCBUdXRvcmlhbCwgY29udGFjdDogYW1sZGVzaWduZXJAbWljcm9zb2Z0LmNvbX0KaW5wdXRzOgogIENvbXBsaWFuY2VDbHVzdGVyOgogICAgdHlwZTogc3RyaW5nCiAgICBkZXNjcmlwdGlvbjogY29tcGxpYW5jZSBjbHVzdGVyIG5hbWUKICAgIGRlZmF1bHQ6ICJNc1Jlc2VhcmNoLUV5ZXNPbi1Bbm5vdGF0aW9uIgogICAgb3B0aW9uYWw6IGZhbHNlCiAgSGVyb25JZDoKICAgIHR5cGU6IHN0cmluZwogICAgZGVzY3JpcHRpb246IEhlcm9uIElECiAgICBkZWZhdWx0OiAiIgogICAgb3B0aW9uYWw6IGZhbHNlCiAgbG9jYWxvdXRwdXRmb2xkZXJFbmM6CiAgICB0eXBlOiBzdHJpbmcKICAgIGRlc2NyaXB0aW9uOiBsb2NhbCBvdXRwdXQgZm9sZGVyIGZvciBlbmNyeXB0ZWQgZGF0YQogICAgZGVmYXVsdDogIiIKICAgIG9wdGlvbmFsOiB0cnVlCiAgbG9jYWxvdXRwdXRmb2xkZXJEZWM6CiAgICB0eXBlOiBzdHJpbmcKICAgIGRlc2NyaXB0aW9uOiBsb2NhbCBvdXRwdXQgZm9sZGVyIGZvciBkZWNyeXB0ZWQgZGF0YQogICAgZGVmYXVsdDogIiIKICAgIG9wdGlvbmFsOiB0cnVlCiAgVGltZW91dFNlY29uZHM6CiAgICB0eXBlOiBpbnRlZ2VyCiAgICBkZXNjcmlwdGlvbjogdGltZW91dCBpbiBzZWNvbmRzCiAgICBkZWZhdWx0OiA1MDAwMDAKICAgIG9wdGlvbmFsOiB0cnVlCiAgaGl0YXBwaWQ6CiAgICB0eXBlOiBpbnRlZ2VyCiAgICBkZXNjcmlwdGlvbjogaGl0YXBwIGlkCiAgICBkZWZhdWx0OiAzMTM0NgogICAgb3B0aW9uYWw6IHRydWUKICBwcm9qZWN0bmFtZToKICAgIHR5cGU6IHN0cmluZwogICAgZGVzY3JpcHRpb246IHByb2plY3QgbmFtZQogICAgZGVmYXVsdDogIkxhdGVzdEUyRXRlbXBsYXRlIgogICAgb3B0aW9uYWw6IHRydWUKICBqdWRnZXM6CiAgICB0eXBlOiBzdHJpbmcKICAgIGRlc2NyaXB0aW9uOiBqdWRnZXMKICAgIGRlZmF1bHQ6ICJqdXdhbmc7YnJhZHdhbGwiCiAgICBvcHRpb25hbDogdHJ1ZQogIGFubm90YXRpb25zTWF5SW5jbHVkZUN1c3RvbWVyQ29udGVudDoKICAgIHR5cGU6IHN0cmluZwogICAgZGVzY3JpcHRpb246IGFubm90YXRpb25zIG1heSBpbmNsdWRlIGN1c3RvbWVyIGNvbnRlbnQKICAgIGRlZmF1bHQ6ICIxIgogICAgb3B0aW9uYWw6IHRydWUKICBUYXNrR3JvdXBJZDoKICAgIHR5cGU6IGludGVnZXIKICAgIGRlc2NyaXB0aW9uOiB0YXNrIGdyb3VwIGlkCiAgICBkZWZhdWx0OiA4Njg5MQogICAgb3B0aW9uYWw6IHRydWUKICBHb2xkSGl0UlRBRGF0YVR5cGU6CiAgICB0eXBlOiBlbnVtCiAgICBkZXNjcmlwdGlvbjogZ29sZCBoaXQgcnRhIGRhdGEgdHlwZQogICAgZW51bToKICAgIC0gR29sZAogICAgLSBSVEEKICAgIC0gUXVhbGlmaWNhdGlvbgogICAgLSBQcmV2aWV3CiAgICBkZWZhdWx0OiAiIgogICAgb3B0aW9uYWw6IHRydWUKICB0YXNrRmlsZVRpbWVzdGFtcDoKICAgIHR5cGU6IHN0cmluZwogICAgZGVzY3JpcHRpb246IHRhc2sgZmlsZSB0aW1lc3RhbXAKICAgIGRlZmF1bHQ6ICIyMDIxLjEyLjIxLjIzLjU1LjAwIgogICAgb3B0aW9uYWw6IHRydWUKICBEYXRhVG9Mb29rQXQ6CiAgICB0eXBlOiBBbnlGaWxlCiAgICBvcHRpb25hbDogZmFsc2UKICBHb2xkSGl0UlRBRGF0YToKICAgIHR5cGU6IEFueUZpbGUKICAgIG9wdGlvbmFsOiB0cnVlCm91dHB1dHM6CiAgb3V0cHV0Zm9sZGVyRW5jOgogICAgdHlwZTogQW55RGlyZWN0b3J5CiAgb3V0cHV0Zm9sZGVyRGVjOgogICAgdHlwZTogQW55RGlyZWN0b3J5CiAgT3JpZ2luYWxIaXREYXRhOgogICAgdHlwZTogQW55RGlyZWN0b3J5CmNvbW1hbmQ6ID4tCiAgY2F4LmV5ZXNvbm1vZHVsZS5leGUgaW5wdXQ9e2lucHV0cy5EYXRhVG9Mb29rQXR9IGlucHV0R29sZEhpdFJ0YT1be2lucHV0cy5Hb2xkSGl0UlRBRGF0YX1dCiAgbG9jYWxvdXRwdXRmb2xkZXJFbmM9W3tpbnB1dHMubG9jYWxvdXRwdXRmb2xkZXJFbmN9XSBsb2NhbG91dHB1dGZvbGRlckRlYz1be2lucHV0cy5sb2NhbG91dHB1dGZvbGRlckRlY31dCiAgdGltZW91dFNlY29uZHM9W3tpbnB1dHMuVGltZW91dFNlY29uZHN9XSBoaXRhcHBpZD1be2lucHV0cy5oaXRhcHBpZH1dIHByb2plY3RuYW1lPVt7aW5wdXRzLnByb2plY3RuYW1lfV0KICBqdWRnZXM9W3tpbnB1dHMuanVkZ2VzfV0gb3V0cHV0Zm9sZGVyRW5jPXtvdXRwdXRzLm91dHB1dGZvbGRlckVuY30gb3V0cHV0Zm9sZGVyRGVjPXtvdXRwdXRzLm91dHB1dGZvbGRlckRlY30KICBhbm5vdGF0aW9uc01heUluY2x1ZGVDdXN0b21lckNvbnRlbnQ9W3tpbnB1dHMuYW5ub3RhdGlvbnNNYXlJbmNsdWRlQ3VzdG9tZXJDb250ZW50fV0gdGFza0dyb3VwSWQ9W3tpbnB1dHMuVGFza0dyb3VwSWR9XQogIGdvbGRIaXRSVEFEYXRhVHlwZT1be2lucHV0cy5Hb2xkSGl0UlRBRGF0YVR5cGV9XSBvdXRwdXRmb2xkZXJGb3JPcmlnaW5hbEhpdERhdGE9e291dHB1dHMuT3JpZ2luYWxIaXREYXRhfQogIHRhc2tGaWxlVGltZXN0YW1wPVt7aW5wdXRzLnRhc2tGaWxlVGltZXN0YW1wfV0KYWUzNjVleGVwb29sOgogIHJlZl9pZDogNjU0ZWMwYmEtYmVkMy00OGViLWE1OTQtZWZkMGU5Mjc1ZTBkCgo=",
      "StatusCode": 201,
      "ResponseHeaders": {
        "Content-Length": "0",
        "Content-MD5": "NGgo7S55l6/n2jlmYPW0OQ==",
        "Date": "Mon, 30 Jan 2023 05:45:46 GMT",
        "ETag": "\u00220x8DB02853CA75D54\u0022",
        "Last-Modified": "Mon, 30 Jan 2023 05:45:47 GMT",
=======
        "Date": "Mon, 30 Jan 2023 08:02:36 GMT",
        "ETag": "\u00220x8DAB5ADEAB2A7B8\u0022",
        "Last-Modified": "Mon, 24 Oct 2022 10:52:59 GMT",
>>>>>>> d40d276e
        "Server": [
          "Windows-Azure-Blob/1.0",
          "Microsoft-HTTPAPI/2.0"
        ],
<<<<<<< HEAD
        "x-ms-content-crc64": "jqryzgDqJhQ=",
        "x-ms-request-server-encrypted": "true",
=======
        "Vary": "Origin",
        "x-ms-access-tier": "Hot",
        "x-ms-access-tier-inferred": "true",
        "x-ms-blob-type": "BlockBlob",
        "x-ms-creation-time": "Mon, 24 Oct 2022 10:52:59 GMT",
        "x-ms-lease-state": "available",
        "x-ms-lease-status": "unlocked",
        "x-ms-meta-name": "d43326e1-8e93-ea60-9fb2-ebae4ed9e000",
        "x-ms-meta-upload_status": "completed",
        "x-ms-meta-version": "1",
        "x-ms-server-encrypted": "true",
>>>>>>> d40d276e
        "x-ms-version": "2021-08-06"
      },
      "ResponseBody": null
    },
    {
<<<<<<< HEAD
      "RequestUri": "https://sag5kafuzodsfcw.blob.core.windows.net/ed997c1d-9-c0e221f1-e3fb-5985-a5bd-4efeaaf1801e/ae365exepool-component/component_spec.yaml?comp=metadata\u0026skoid=da11e5f0-57ac-4d3e-894c-cf537f89d706\u0026sktid=0000000-0000-0000-0000-000000000000\u0026skt=2023-01-30T04%3A40%3A19Z\u0026ske=2023-01-31T12%3A50%3A19Z\u0026sks=b\u0026skv=2019-07-07\u0026sv=2021-08-06\u0026st=2023-01-30T05%3A35%3A47Z\u0026se=2023-01-30T13%3A45%3A47Z\u0026sr=c\u0026sp=rcwl\u0026sig=NMxFBrj6Lb19np9W0kr0I4S5ZPsSd1sOXlzJFCTXbx0%3D",
      "RequestMethod": "PUT",
=======
      "RequestUri": "https://sagvgsoim6nmhbq.blob.core.windows.net/azureml-blobstore-e61cd5e2-512f-475e-9842-5e2a973993b8/az-ml-artifacts/000000000000000000000000000000000000/ae365exepool-component/component_spec.yaml",
      "RequestMethod": "HEAD",
>>>>>>> d40d276e
      "RequestHeaders": {
        "Accept": "application/xml",
        "Accept-Encoding": "gzip, deflate",
        "Connection": "keep-alive",
<<<<<<< HEAD
        "Content-Length": "0",
        "User-Agent": "azsdk-python-storage-blob/12.14.1 Python/3.7.9 (Windows-10-10.0.22621-SP0)",
        "x-ms-date": "Mon, 30 Jan 2023 05:45:47 GMT",
        "x-ms-meta-name": "d43326e1-8e93-ea60-9fb2-ebae4ed9e000",
        "x-ms-meta-upload_status": "completed",
        "x-ms-meta-version": "1",
=======
        "User-Agent": "azsdk-python-storage-blob/12.14.0 Python/3.9.10 (Windows-10-10.0.22621-SP0)",
        "x-ms-date": "Mon, 30 Jan 2023 08:02:37 GMT",
>>>>>>> d40d276e
        "x-ms-version": "2021-08-06"
      },
      "RequestBody": null,
      "StatusCode": 200,
      "ResponseHeaders": {
<<<<<<< HEAD
        "Content-Length": "0",
        "Date": "Mon, 30 Jan 2023 05:45:46 GMT",
        "ETag": "\u00220x8DB02853CB39077\u0022",
        "Last-Modified": "Mon, 30 Jan 2023 05:45:47 GMT",
=======
        "Date": "Mon, 30 Jan 2023 08:02:36 GMT",
>>>>>>> d40d276e
        "Server": [
          "Windows-Azure-Blob/1.0",
          "Microsoft-HTTPAPI/2.0"
        ],
        "x-ms-request-server-encrypted": "true",
        "x-ms-version": "2021-08-06"
      },
      "ResponseBody": null
    },
    {
      "RequestUri": "https://management.azure.com/subscriptions/00000000-0000-0000-0000-000000000/resourceGroups/00000/providers/Microsoft.MachineLearningServices/workspaces/00000/codes/d43326e1-8e93-ea60-9fb2-ebae4ed9e000/versions/1?api-version=2022-05-01",
      "RequestMethod": "PUT",
      "RequestHeaders": {
        "Accept": "application/json",
        "Accept-Encoding": "gzip, deflate",
        "Connection": "keep-alive",
        "Content-Length": "263",
        "Content-Type": "application/json",
<<<<<<< HEAD
        "User-Agent": "azure-ai-ml/1.4.0 azsdk-python-mgmt-machinelearningservices/0.1.0 Python/3.7.9 (Windows-10-10.0.22621-SP0)"
=======
        "User-Agent": "azure-ai-ml/1.4.0 azsdk-python-mgmt-machinelearningservices/0.1.0 Python/3.9.10 (Windows-10-10.0.22621-SP0)"
>>>>>>> d40d276e
      },
      "RequestBody": {
        "properties": {
          "properties": {
            "hash_sha256": "0000000000000",
            "hash_version": "0000000000000"
          },
          "isAnonymous": true,
          "isArchived": false,
<<<<<<< HEAD
          "codeUri": "https://sag5kafuzodsfcw.blob.core.windows.net:443/ed997c1d-9-c0e221f1-e3fb-5985-a5bd-4efeaaf1801e/ae365exepool-component"
=======
          "codeUri": "https://sagvgsoim6nmhbq.blob.core.windows.net/azureml-blobstore-e61cd5e2-512f-475e-9842-5e2a973993b8/LocalUpload/000000000000000000000000000000000000/ae365exepool-component"
>>>>>>> d40d276e
        }
      },
      "StatusCode": 200,
      "ResponseHeaders": {
        "Cache-Control": "no-cache",
        "Content-Encoding": "gzip",
        "Content-Type": "application/json; charset=utf-8",
<<<<<<< HEAD
        "Date": "Mon, 30 Jan 2023 05:45:49 GMT",
        "Expires": "-1",
        "Pragma": "no-cache",
        "Request-Context": "appId=cid-v1:2d2e8e63-272e-4b3c-8598-4ee570a0e70d",
        "Server-Timing": "traceparent;desc=\u002200-98e4da27c1d5c657fc4b94c12b763667-851abfcde7fa48ae-00\u0022",
=======
        "Date": "Mon, 30 Jan 2023 08:02:39 GMT",
        "Expires": "-1",
        "Pragma": "no-cache",
        "Request-Context": "appId=cid-v1:512cc15a-13b5-415b-bfd0-dce7accb6bb1",
        "Server-Timing": "traceparent;desc=\u002200-e16e54fcc2bb8b84d35062a5741ef356-fc374a89cc7091fb-01\u0022",
>>>>>>> d40d276e
        "Strict-Transport-Security": "max-age=31536000; includeSubDomains",
        "Transfer-Encoding": "chunked",
        "Vary": [
          "Accept-Encoding",
          "Accept-Encoding"
        ],
<<<<<<< HEAD
        "x-aml-cluster": "vienna-eastus2-02",
        "X-Content-Type-Options": "nosniff",
        "x-ms-correlation-request-id": "65b46186-a6d9-417d-8086-34594a02c2f9",
        "x-ms-ratelimit-remaining-subscription-writes": "1148",
        "x-ms-response-type": "standard",
        "x-ms-routing-request-id": "CENTRALUS:20230130T054549Z:65b46186-a6d9-417d-8086-34594a02c2f9",
        "x-request-time": "0.204"
=======
        "x-aml-cluster": "vienna-test-westus2-02",
        "X-Content-Type-Options": "nosniff",
        "x-ms-correlation-request-id": "4200cf9a-3441-4c7c-a157-7a769422370a",
        "x-ms-ratelimit-remaining-subscription-writes": "1166",
        "x-ms-response-type": "standard",
        "x-ms-routing-request-id": "JAPANEAST:20230130T080239Z:4200cf9a-3441-4c7c-a157-7a769422370a",
        "x-request-time": "0.272"
>>>>>>> d40d276e
      },
      "ResponseBody": {
        "id": "/subscriptions/00000000-0000-0000-0000-000000000/resourceGroups/00000/providers/Microsoft.MachineLearningServices/workspaces/00000/codes/d43326e1-8e93-ea60-9fb2-ebae4ed9e000/versions/1",
        "name": "1",
        "type": "Microsoft.MachineLearningServices/workspaces/codes/versions",
        "properties": {
          "description": null,
          "tags": {},
          "properties": {
            "hash_sha256": "0000000000000",
            "hash_version": "0000000000000"
          },
          "isArchived": false,
          "isAnonymous": false,
<<<<<<< HEAD
          "codeUri": "https://sag5kafuzodsfcw.blob.core.windows.net:443/ed997c1d-9-403f2fea-9f96-501a-9af3-7dce250a4ca2/ae365exepool-component"
        },
        "systemData": {
          "createdAt": "2023-01-30T05:27:38.1053401\u002B00:00",
          "createdBy": "Diondra Peck",
          "createdByType": "User",
          "lastModifiedAt": "2023-01-30T05:45:49.0628218\u002B00:00",
          "lastModifiedBy": "Diondra Peck",
=======
          "codeUri": "https://sagvgsoim6nmhbq.blob.core.windows.net/azureml-blobstore-e61cd5e2-512f-475e-9842-5e2a973993b8/LocalUpload/000000000000000000000000000000000000/ae365exepool-component"
        },
        "systemData": {
          "createdAt": "2022-10-24T10:53:00.430058\u002B00:00",
          "createdBy": "Xingzhi Zhang",
          "createdByType": "User",
          "lastModifiedAt": "2023-01-30T08:02:39.7418319\u002B00:00",
          "lastModifiedBy": "Xingzhi Zhang",
>>>>>>> d40d276e
          "lastModifiedByType": "User"
        }
      }
    },
    {
<<<<<<< HEAD
      "RequestUri": "https://management.azure.com/subscriptions/00000000-0000-0000-0000-000000000/resourceGroups/00000/providers/Microsoft.MachineLearningServices/workspaces/00000/components/test_605595195013/versions/0.0.1?api-version=2022-10-01",
=======
      "RequestUri": "https://management.azure.com/subscriptions/00000000-0000-0000-0000-000000000/resourceGroups/00000/providers/Microsoft.MachineLearningServices/workspaces/00000/components/test_627655517892/versions/0.0.1?api-version=2022-10-01",
>>>>>>> d40d276e
      "RequestMethod": "PUT",
      "RequestHeaders": {
        "Accept": "application/json",
        "Accept-Encoding": "gzip, deflate",
        "Connection": "keep-alive",
        "Content-Length": "3517",
        "Content-Type": "application/json",
<<<<<<< HEAD
        "User-Agent": "azure-ai-ml/1.4.0 azsdk-python-mgmt-machinelearningservices/0.1.0 Python/3.7.9 (Windows-10-10.0.22621-SP0)"
=======
        "User-Agent": "azure-ai-ml/1.4.0 azsdk-python-mgmt-machinelearningservices/0.1.0 Python/3.9.10 (Windows-10-10.0.22621-SP0)"
>>>>>>> d40d276e
      },
      "RequestBody": {
        "properties": {
          "description": "Use this auto-approved module to download data on EyesOn machine and interact with it for Compliant Annotation purpose.",
          "properties": {},
          "tags": {
            "category": "Component Tutorial",
            "contact": "amldesigner@microsoft.com"
          },
          "isAnonymous": false,
          "isArchived": false,
          "componentSpec": {
<<<<<<< HEAD
            "name": "test_605595195013",
=======
            "name": "test_627655517892",
>>>>>>> d40d276e
            "description": "Use this auto-approved module to download data on EyesOn machine and interact with it for Compliant Annotation purpose.",
            "tags": {
              "category": "Component Tutorial",
              "contact": "amldesigner@microsoft.com"
            },
            "version": "0.0.1",
            "$schema": "https://componentsdk.azureedge.net/jsonschema/AE365ExePoolComponent.json",
            "display_name": "CAX EyesOn Module [ND] v1.6",
            "inputs": {
              "ComplianceCluster": {
                "type": "string",
                "optional": false,
                "default": "MsResearch-EyesOn-Annotation",
                "description": "compliance cluster name"
              },
              "HeronId": {
                "type": "string",
                "optional": false,
                "default": "",
                "description": "Heron ID"
              },
              "localoutputfolderEnc": {
                "type": "string",
                "optional": true,
                "default": "",
                "description": "local output folder for encrypted data"
              },
              "localoutputfolderDec": {
                "type": "string",
                "optional": true,
                "default": "",
                "description": "local output folder for decrypted data"
              },
              "TimeoutSeconds": {
                "type": "integer",
                "optional": true,
                "default": 500000,
                "description": "timeout in seconds"
              },
              "hitappid": {
                "type": "integer",
                "optional": true,
                "default": 31346,
                "description": "hitapp id"
              },
              "projectname": {
                "type": "string",
                "optional": true,
                "default": "LatestE2Etemplate",
                "description": "project name"
              },
              "judges": {
                "type": "string",
                "optional": true,
                "default": "juwang;bradwall",
                "description": "judges"
              },
              "annotationsMayIncludeCustomerContent": {
                "type": "string",
                "optional": true,
                "default": "1",
                "description": "annotations may include customer content"
              },
              "TaskGroupId": {
                "type": "integer",
                "optional": true,
                "default": 86891,
                "description": "task group id"
              },
              "GoldHitRTADataType": {
                "type": "enum",
                "optional": true,
                "default": "",
                "description": "gold hit rta data type",
                "enum": [
                  "Gold",
                  "RTA",
                  "Qualification",
                  "Preview"
                ]
              },
              "taskFileTimestamp": {
                "type": "string",
                "optional": true,
                "default": "2021.12.21.23.55.00",
                "description": "task file timestamp"
              },
              "DataToLookAt": {
                "type": "AnyFile",
                "optional": false
              },
              "GoldHitRTAData": {
                "type": "AnyFile",
                "optional": true
              }
            },
            "outputs": {
              "outputfolderEnc": {
                "type": "AnyDirectory"
              },
              "outputfolderDec": {
                "type": "AnyDirectory"
              },
              "OriginalHitData": {
                "type": "AnyDirectory"
              }
            },
            "type": "AE365ExePoolComponent",
            "code": "azureml:/subscriptions/00000000-0000-0000-0000-000000000/resourceGroups/00000/providers/Microsoft.MachineLearningServices/workspaces/00000/codes/d43326e1-8e93-ea60-9fb2-ebae4ed9e000/versions/1",
            "command": "cax.eyesonmodule.exe input={inputs.DataToLookAt} inputGoldHitRta=[{inputs.GoldHitRTAData}] localoutputfolderEnc=[{inputs.localoutputfolderEnc}] localoutputfolderDec=[{inputs.localoutputfolderDec}] timeoutSeconds=[{inputs.TimeoutSeconds}] hitappid=[{inputs.hitappid}] projectname=[{inputs.projectname}] judges=[{inputs.judges}] outputfolderEnc={outputs.outputfolderEnc} outputfolderDec={outputs.outputfolderDec} annotationsMayIncludeCustomerContent=[{inputs.annotationsMayIncludeCustomerContent}] taskGroupId=[{inputs.TaskGroupId}] goldHitRTADataType=[{inputs.GoldHitRTADataType}] outputfolderForOriginalHitData={outputs.OriginalHitData} taskFileTimestamp=[{inputs.taskFileTimestamp}]",
            "ae365exepool": {
              "ref_id": "654ec0ba-bed3-48eb-a594-efd0e9275e0d"
            },
            "_source": "YAML.COMPONENT"
          }
        }
      },
      "StatusCode": 201,
      "ResponseHeaders": {
        "Cache-Control": "no-cache",
        "Content-Length": "5002",
        "Content-Type": "application/json; charset=utf-8",
<<<<<<< HEAD
        "Date": "Mon, 30 Jan 2023 05:45:49 GMT",
        "Expires": "-1",
        "Location": "https://management.azure.com/subscriptions/00000000-0000-0000-0000-000000000/resourceGroups/00000/providers/Microsoft.MachineLearningServices/workspaces/00000/components/test_605595195013/versions/0.0.1?api-version=2022-10-01",
        "Pragma": "no-cache",
        "Request-Context": "appId=cid-v1:2d2e8e63-272e-4b3c-8598-4ee570a0e70d",
        "Server-Timing": "traceparent;desc=\u002200-acbeab48f0e99029f8765a9f6afd7ca7-f123230ae5019bfa-00\u0022",
        "Strict-Transport-Security": "max-age=31536000; includeSubDomains",
        "x-aml-cluster": "vienna-eastus2-02",
        "X-Content-Type-Options": "nosniff",
        "x-ms-correlation-request-id": "cac468a2-770f-4f11-b719-c7e1ee291825",
        "x-ms-ratelimit-remaining-subscription-writes": "1147",
        "x-ms-response-type": "standard",
        "x-ms-routing-request-id": "CENTRALUS:20230130T054549Z:cac468a2-770f-4f11-b719-c7e1ee291825",
        "x-request-time": "0.410"
      },
      "ResponseBody": {
        "id": "/subscriptions/00000000-0000-0000-0000-000000000/resourceGroups/00000/providers/Microsoft.MachineLearningServices/workspaces/00000/components/test_605595195013/versions/0.0.1",
=======
        "Date": "Mon, 30 Jan 2023 08:02:41 GMT",
        "Expires": "-1",
        "Location": "https://management.azure.com/subscriptions/00000000-0000-0000-0000-000000000/resourceGroups/00000/providers/Microsoft.MachineLearningServices/workspaces/00000/components/test_627655517892/versions/0.0.1?api-version=2022-10-01",
        "Pragma": "no-cache",
        "Request-Context": "appId=cid-v1:512cc15a-13b5-415b-bfd0-dce7accb6bb1",
        "Server-Timing": "traceparent;desc=\u002200-f056331667e228247bc66029c9f98f58-c012077cec25aefb-01\u0022",
        "Strict-Transport-Security": "max-age=31536000; includeSubDomains",
        "x-aml-cluster": "vienna-test-westus2-02",
        "X-Content-Type-Options": "nosniff",
        "x-ms-correlation-request-id": "ae266ed2-a078-42b0-b8ea-d74bc4059f7c",
        "x-ms-ratelimit-remaining-subscription-writes": "1165",
        "x-ms-response-type": "standard",
        "x-ms-routing-request-id": "JAPANEAST:20230130T080242Z:ae266ed2-a078-42b0-b8ea-d74bc4059f7c",
        "x-request-time": "1.615"
      },
      "ResponseBody": {
        "id": "/subscriptions/00000000-0000-0000-0000-000000000/resourceGroups/00000/providers/Microsoft.MachineLearningServices/workspaces/00000/components/test_627655517892/versions/0.0.1",
>>>>>>> d40d276e
        "name": "0.0.1",
        "type": "Microsoft.MachineLearningServices/workspaces/components/versions",
        "properties": {
          "description": null,
          "tags": {
            "category": "Component Tutorial",
            "contact": "amldesigner@microsoft.com"
          },
          "properties": {},
          "isArchived": false,
          "isAnonymous": false,
          "componentSpec": {
            "$schema": "https://componentsdk.azureedge.net/jsonschema/AE365ExePoolComponent.json",
<<<<<<< HEAD
            "name": "test_605595195013",
=======
            "name": "test_627655517892",
>>>>>>> d40d276e
            "version": "0.0.1",
            "display_name": "CAX EyesOn Module [ND] v1.6",
            "is_deterministic": "True",
            "type": "AE365ExePoolComponent",
            "description": "Use this auto-approved module to download data on EyesOn machine and interact with it for Compliant Annotation purpose.",
            "tags": {
              "category": "Component Tutorial",
              "contact": "amldesigner@microsoft.com"
            },
            "inputs": {
              "DataToLookAt": {
                "type": "AnyFile",
                "optional": "False"
              },
              "GoldHitRTAData": {
                "type": "AnyFile",
                "optional": "True"
              },
              "ComplianceCluster": {
                "type": "String",
                "optional": "False",
                "default": "MsResearch-EyesOn-Annotation",
                "description": "compliance cluster name"
              },
              "HeronId": {
                "type": "String",
                "optional": "False",
                "description": "Heron ID"
              },
              "localoutputfolderEnc": {
                "type": "String",
                "optional": "True",
                "description": "local output folder for encrypted data"
              },
              "localoutputfolderDec": {
                "type": "String",
                "optional": "True",
                "description": "local output folder for decrypted data"
              },
              "TimeoutSeconds": {
                "type": "Integer",
                "optional": "True",
                "default": "500000",
                "description": "timeout in seconds"
              },
              "hitappid": {
                "type": "Integer",
                "optional": "True",
                "default": "31346",
                "description": "hitapp id"
              },
              "projectname": {
                "type": "String",
                "optional": "True",
                "default": "LatestE2Etemplate",
                "description": "project name"
              },
              "judges": {
                "type": "String",
                "optional": "True",
                "default": "juwang;bradwall",
                "description": "judges"
              },
              "annotationsMayIncludeCustomerContent": {
                "type": "String",
                "optional": "True",
                "default": "1",
                "description": "annotations may include customer content"
              },
              "TaskGroupId": {
                "type": "Integer",
                "optional": "True",
                "default": "86891",
                "description": "task group id"
              },
              "GoldHitRTADataType": {
                "type": "Enum",
                "optional": "True",
                "description": "gold hit rta data type",
                "enum": [
                  "Gold",
                  "RTA",
                  "Qualification",
                  "Preview"
                ]
              },
              "taskFileTimestamp": {
                "type": "String",
                "optional": "True",
                "default": "2021.12.21.23.55.00",
                "description": "task file timestamp"
              }
            },
            "outputs": {
              "outputfolderEnc": {
                "type": "AnyDirectory"
              },
              "outputfolderDec": {
                "type": "AnyDirectory"
              },
              "OriginalHitData": {
                "type": "AnyDirectory"
              }
            },
            "command": "cax.eyesonmodule.exe input={inputs.DataToLookAt} inputGoldHitRta=[{inputs.GoldHitRTAData}] localoutputfolderEnc=[{inputs.localoutputfolderEnc}] localoutputfolderDec=[{inputs.localoutputfolderDec}] timeoutSeconds=[{inputs.TimeoutSeconds}] hitappid=[{inputs.hitappid}] projectname=[{inputs.projectname}] judges=[{inputs.judges}] outputfolderEnc={outputs.outputfolderEnc} outputfolderDec={outputs.outputfolderDec} annotationsMayIncludeCustomerContent=[{inputs.annotationsMayIncludeCustomerContent}] taskGroupId=[{inputs.TaskGroupId}] goldHitRTADataType=[{inputs.GoldHitRTADataType}] outputfolderForOriginalHitData={outputs.OriginalHitData} taskFileTimestamp=[{inputs.taskFileTimestamp}]",
            "ae365exepool": {
              "ref_id": "654ec0ba-bed3-48eb-a594-efd0e9275e0d"
            },
            "code": "azureml:/subscriptions/00000000-0000-0000-0000-000000000/resourceGroups/00000/providers/Microsoft.MachineLearningServices/workspaces/00000/codes/d43326e1-8e93-ea60-9fb2-ebae4ed9e000/versions/1"
          }
        },
        "systemData": {
<<<<<<< HEAD
          "createdAt": "2023-01-30T05:45:49.6891247\u002B00:00",
          "createdBy": "Diondra Peck",
          "createdByType": "User",
          "lastModifiedAt": "2023-01-30T05:45:49.7606512\u002B00:00",
          "lastModifiedBy": "Diondra Peck",
=======
          "createdAt": "2023-01-30T08:02:41.145758\u002B00:00",
          "createdBy": "Xingzhi Zhang",
          "createdByType": "User",
          "lastModifiedAt": "2023-01-30T08:02:41.7412464\u002B00:00",
          "lastModifiedBy": "Xingzhi Zhang",
>>>>>>> d40d276e
          "lastModifiedByType": "User"
        }
      }
    },
    {
<<<<<<< HEAD
      "RequestUri": "https://management.azure.com/subscriptions/00000000-0000-0000-0000-000000000/resourceGroups/00000/providers/Microsoft.MachineLearningServices/workspaces/00000/components/test_605595195013/versions/0.0.1?api-version=2022-10-01",
=======
      "RequestUri": "https://management.azure.com/subscriptions/00000000-0000-0000-0000-000000000/resourceGroups/00000/providers/Microsoft.MachineLearningServices/workspaces/00000/components/test_627655517892/versions/0.0.1?api-version=2022-10-01",
>>>>>>> d40d276e
      "RequestMethod": "GET",
      "RequestHeaders": {
        "Accept": "application/json",
        "Accept-Encoding": "gzip, deflate",
        "Connection": "keep-alive",
<<<<<<< HEAD
        "User-Agent": "azure-ai-ml/1.4.0 azsdk-python-mgmt-machinelearningservices/0.1.0 Python/3.7.9 (Windows-10-10.0.22621-SP0)"
=======
        "User-Agent": "azure-ai-ml/1.4.0 azsdk-python-mgmt-machinelearningservices/0.1.0 Python/3.9.10 (Windows-10-10.0.22621-SP0)"
>>>>>>> d40d276e
      },
      "RequestBody": null,
      "StatusCode": 200,
      "ResponseHeaders": {
        "Cache-Control": "no-cache",
        "Content-Encoding": "gzip",
        "Content-Type": "application/json; charset=utf-8",
<<<<<<< HEAD
        "Date": "Mon, 30 Jan 2023 05:45:54 GMT",
        "Expires": "-1",
        "Pragma": "no-cache",
        "Request-Context": "appId=cid-v1:2d2e8e63-272e-4b3c-8598-4ee570a0e70d",
        "Server-Timing": "traceparent;desc=\u002200-8355e1a632a44f717d4864f62ec30400-989911512a2abcc0-00\u0022",
=======
        "Date": "Mon, 30 Jan 2023 08:02:47 GMT",
        "Expires": "-1",
        "Pragma": "no-cache",
        "Request-Context": "appId=cid-v1:512cc15a-13b5-415b-bfd0-dce7accb6bb1",
        "Server-Timing": "traceparent;desc=\u002200-149c2505b5774453d95db121cd4ce5e4-c3758c70de41ffed-01\u0022",
>>>>>>> d40d276e
        "Strict-Transport-Security": "max-age=31536000; includeSubDomains",
        "Transfer-Encoding": "chunked",
        "Vary": [
          "Accept-Encoding",
          "Accept-Encoding"
        ],
<<<<<<< HEAD
        "x-aml-cluster": "vienna-eastus2-02",
        "X-Content-Type-Options": "nosniff",
        "x-ms-correlation-request-id": "426fcfd2-23df-470a-b1cd-282ae0483b37",
        "x-ms-ratelimit-remaining-subscription-reads": "11915",
        "x-ms-response-type": "standard",
        "x-ms-routing-request-id": "CENTRALUS:20230130T054555Z:426fcfd2-23df-470a-b1cd-282ae0483b37",
        "x-request-time": "0.053"
      },
      "ResponseBody": {
        "id": "/subscriptions/00000000-0000-0000-0000-000000000/resourceGroups/00000/providers/Microsoft.MachineLearningServices/workspaces/00000/components/test_605595195013/versions/0.0.1",
=======
        "x-aml-cluster": "vienna-test-westus2-02",
        "X-Content-Type-Options": "nosniff",
        "x-ms-correlation-request-id": "e98d9c98-9722-4449-a84d-c13ad829697b",
        "x-ms-ratelimit-remaining-subscription-reads": "11947",
        "x-ms-response-type": "standard",
        "x-ms-routing-request-id": "JAPANEAST:20230130T080248Z:e98d9c98-9722-4449-a84d-c13ad829697b",
        "x-request-time": "0.401"
      },
      "ResponseBody": {
        "id": "/subscriptions/00000000-0000-0000-0000-000000000/resourceGroups/00000/providers/Microsoft.MachineLearningServices/workspaces/00000/components/test_627655517892/versions/0.0.1",
>>>>>>> d40d276e
        "name": "0.0.1",
        "type": "Microsoft.MachineLearningServices/workspaces/components/versions",
        "properties": {
          "description": null,
          "tags": {
            "category": "Component Tutorial",
            "contact": "amldesigner@microsoft.com"
          },
          "properties": {},
          "isArchived": false,
          "isAnonymous": false,
          "componentSpec": {
            "$schema": "https://componentsdk.azureedge.net/jsonschema/AE365ExePoolComponent.json",
<<<<<<< HEAD
            "name": "test_605595195013",
=======
            "name": "test_627655517892",
>>>>>>> d40d276e
            "version": "0.0.1",
            "display_name": "CAX EyesOn Module [ND] v1.6",
            "is_deterministic": "True",
            "type": "AE365ExePoolComponent",
            "description": "Use this auto-approved module to download data on EyesOn machine and interact with it for Compliant Annotation purpose.",
            "tags": {
              "category": "Component Tutorial",
              "contact": "amldesigner@microsoft.com"
            },
            "inputs": {
              "DataToLookAt": {
                "type": "AnyFile",
                "optional": "False"
              },
              "GoldHitRTAData": {
                "type": "AnyFile",
                "optional": "True"
              },
              "ComplianceCluster": {
                "type": "String",
                "optional": "False",
                "default": "MsResearch-EyesOn-Annotation",
                "description": "compliance cluster name"
              },
              "HeronId": {
                "type": "String",
                "optional": "False",
                "description": "Heron ID"
              },
              "localoutputfolderEnc": {
                "type": "String",
                "optional": "True",
                "description": "local output folder for encrypted data"
              },
              "localoutputfolderDec": {
                "type": "String",
                "optional": "True",
                "description": "local output folder for decrypted data"
              },
              "TimeoutSeconds": {
                "type": "Integer",
                "optional": "True",
                "default": "500000",
                "description": "timeout in seconds"
              },
              "hitappid": {
                "type": "Integer",
                "optional": "True",
                "default": "31346",
                "description": "hitapp id"
              },
              "projectname": {
                "type": "String",
                "optional": "True",
                "default": "LatestE2Etemplate",
                "description": "project name"
              },
              "judges": {
                "type": "String",
                "optional": "True",
                "default": "juwang;bradwall",
                "description": "judges"
              },
              "annotationsMayIncludeCustomerContent": {
                "type": "String",
                "optional": "True",
                "default": "1",
                "description": "annotations may include customer content"
              },
              "TaskGroupId": {
                "type": "Integer",
                "optional": "True",
                "default": "86891",
                "description": "task group id"
              },
              "GoldHitRTADataType": {
                "type": "Enum",
                "optional": "True",
                "description": "gold hit rta data type",
                "enum": [
                  "Gold",
                  "RTA",
                  "Qualification",
                  "Preview"
                ]
              },
              "taskFileTimestamp": {
                "type": "String",
                "optional": "True",
                "default": "2021.12.21.23.55.00",
                "description": "task file timestamp"
              }
            },
            "outputs": {
              "outputfolderEnc": {
                "type": "AnyDirectory"
              },
              "outputfolderDec": {
                "type": "AnyDirectory"
              },
              "OriginalHitData": {
                "type": "AnyDirectory"
              }
            },
            "command": "cax.eyesonmodule.exe input={inputs.DataToLookAt} inputGoldHitRta=[{inputs.GoldHitRTAData}] localoutputfolderEnc=[{inputs.localoutputfolderEnc}] localoutputfolderDec=[{inputs.localoutputfolderDec}] timeoutSeconds=[{inputs.TimeoutSeconds}] hitappid=[{inputs.hitappid}] projectname=[{inputs.projectname}] judges=[{inputs.judges}] outputfolderEnc={outputs.outputfolderEnc} outputfolderDec={outputs.outputfolderDec} annotationsMayIncludeCustomerContent=[{inputs.annotationsMayIncludeCustomerContent}] taskGroupId=[{inputs.TaskGroupId}] goldHitRTADataType=[{inputs.GoldHitRTADataType}] outputfolderForOriginalHitData={outputs.OriginalHitData} taskFileTimestamp=[{inputs.taskFileTimestamp}]",
            "ae365exepool": {
              "ref_id": "654ec0ba-bed3-48eb-a594-efd0e9275e0d"
            },
            "code": "azureml:/subscriptions/00000000-0000-0000-0000-000000000/resourceGroups/00000/providers/Microsoft.MachineLearningServices/workspaces/00000/codes/d43326e1-8e93-ea60-9fb2-ebae4ed9e000/versions/1"
          }
        },
        "systemData": {
<<<<<<< HEAD
          "createdAt": "2023-01-30T05:45:49.6891247\u002B00:00",
          "createdBy": "Diondra Peck",
          "createdByType": "User",
          "lastModifiedAt": "2023-01-30T05:45:49.7606512\u002B00:00",
          "lastModifiedBy": "Diondra Peck",
=======
          "createdAt": "2023-01-30T08:02:41.145758\u002B00:00",
          "createdBy": "Xingzhi Zhang",
          "createdByType": "User",
          "lastModifiedAt": "2023-01-30T08:02:41.7412464\u002B00:00",
          "lastModifiedBy": "Xingzhi Zhang",
>>>>>>> d40d276e
          "lastModifiedByType": "User"
        }
      }
    },
    {
      "RequestUri": "https://management.azure.com/subscriptions/00000000-0000-0000-0000-000000000/resourceGroups/00000/providers/Microsoft.MachineLearningServices/workspaces/00000/computes/cpu-cluster?api-version=2022-10-01-preview",
      "RequestMethod": "GET",
      "RequestHeaders": {
        "Accept": "application/json",
        "Accept-Encoding": "gzip, deflate",
        "Connection": "keep-alive",
<<<<<<< HEAD
        "User-Agent": "azure-ai-ml/1.4.0 azsdk-python-mgmt-machinelearningservices/0.1.0 Python/3.7.9 (Windows-10-10.0.22621-SP0)"
=======
        "User-Agent": "azure-ai-ml/1.4.0 azsdk-python-mgmt-machinelearningservices/0.1.0 Python/3.9.10 (Windows-10-10.0.22621-SP0)"
>>>>>>> d40d276e
      },
      "RequestBody": null,
      "StatusCode": 200,
      "ResponseHeaders": {
        "Cache-Control": "no-cache",
        "Content-Encoding": "gzip",
        "Content-Type": "application/json; charset=utf-8",
<<<<<<< HEAD
        "Date": "Mon, 30 Jan 2023 05:45:57 GMT",
        "Expires": "-1",
        "Pragma": "no-cache",
        "Request-Context": "appId=cid-v1:2d2e8e63-272e-4b3c-8598-4ee570a0e70d",
        "Server-Timing": "traceparent;desc=\u002200-37bcc917501fc8d1c99fcbaca76927ed-689d800de55e666b-00\u0022",
=======
        "Date": "Mon, 30 Jan 2023 08:02:49 GMT",
        "Expires": "-1",
        "Pragma": "no-cache",
        "Request-Context": "appId=cid-v1:512cc15a-13b5-415b-bfd0-dce7accb6bb1",
        "Server-Timing": "traceparent;desc=\u002200-9431f2245f583e6e17b16e8dfdd3f07f-566d8c3b67b5b9ac-01\u0022",
>>>>>>> d40d276e
        "Strict-Transport-Security": "max-age=31536000; includeSubDomains",
        "Transfer-Encoding": "chunked",
        "Vary": [
          "Accept-Encoding",
          "Accept-Encoding"
        ],
<<<<<<< HEAD
        "x-aml-cluster": "vienna-eastus2-01",
        "X-Content-Type-Options": "nosniff",
        "x-ms-correlation-request-id": "2b61fd90-88b6-4a29-8d06-881977036fca",
        "x-ms-ratelimit-remaining-subscription-reads": "11914",
        "x-ms-response-type": "standard",
        "x-ms-routing-request-id": "CENTRALUS:20230130T054557Z:2b61fd90-88b6-4a29-8d06-881977036fca",
        "x-request-time": "0.032"
=======
        "x-aml-cluster": "vienna-test-westus2-01",
        "X-Content-Type-Options": "nosniff",
        "x-ms-correlation-request-id": "949d6785-a602-4e9c-8725-4aa6ea991021",
        "x-ms-ratelimit-remaining-subscription-reads": "11946",
        "x-ms-response-type": "standard",
        "x-ms-routing-request-id": "JAPANEAST:20230130T080250Z:949d6785-a602-4e9c-8725-4aa6ea991021",
        "x-request-time": "0.246"
>>>>>>> d40d276e
      },
      "ResponseBody": {
        "id": "/subscriptions/00000000-0000-0000-0000-000000000/resourceGroups/00000/providers/Microsoft.MachineLearningServices/workspaces/00000/computes/cpu-cluster",
        "name": "cpu-cluster",
        "type": "Microsoft.MachineLearningServices/workspaces/computes",
<<<<<<< HEAD
        "location": "eastus2",
        "tags": {},
        "properties": {
          "createdOn": "2023-01-30T04:48:06.2699059\u002B00:00",
          "modifiedOn": "2023-01-30T04:48:12.8944527\u002B00:00",
=======
        "location": "centraluseuap",
        "tags": {},
        "properties": {
          "createdOn": "2022-09-22T09:02:22.1899959\u002B00:00",
          "modifiedOn": "2022-11-21T09:48:12.4511558\u002B00:00",
>>>>>>> d40d276e
          "disableLocalAuth": false,
          "description": null,
          "resourceId": null,
          "computeType": "AmlCompute",
<<<<<<< HEAD
          "computeLocation": "eastus2",
=======
          "computeLocation": "centraluseuap",
>>>>>>> d40d276e
          "provisioningState": "Succeeded",
          "provisioningErrors": null,
          "isAttachedCompute": false,
          "properties": {
            "vmSize": "STANDARD_DS2_V2",
            "vmPriority": "Dedicated",
            "scaleSettings": {
              "maxNodeCount": 6,
              "minNodeCount": 1,
              "nodeIdleTimeBeforeScaleDown": "PT2M"
            },
            "subnet": null,
<<<<<<< HEAD
            "currentNodeCount": 3,
            "targetNodeCount": 3,
            "nodeStateCounts": {
              "preparingNodeCount": 0,
              "runningNodeCount": 0,
              "idleNodeCount": 3,
=======
            "currentNodeCount": 6,
            "targetNodeCount": 6,
            "nodeStateCounts": {
              "preparingNodeCount": 0,
              "runningNodeCount": 6,
              "idleNodeCount": 0,
>>>>>>> d40d276e
              "unusableNodeCount": 0,
              "leavingNodeCount": 0,
              "preemptedNodeCount": 0
            },
            "allocationState": "Steady",
<<<<<<< HEAD
            "allocationStateTransitionTime": "2023-01-30T05:43:27.484\u002B00:00",
=======
            "allocationStateTransitionTime": "2023-01-06T18:59:34.232\u002B00:00",
>>>>>>> d40d276e
            "errors": null,
            "remoteLoginPortPublicAccess": "Enabled",
            "osType": "Linux",
            "virtualMachineImage": null,
            "isolatedNetwork": false,
            "propertyBag": {}
          }
        }
      }
    },
    {
      "RequestUri": "https://management.azure.com/subscriptions/00000000-0000-0000-0000-000000000/resourceGroups/00000/providers/Microsoft.MachineLearningServices/workspaces/00000/jobs/000000000000000000000?api-version=2022-10-01-preview",
      "RequestMethod": "PUT",
      "RequestHeaders": {
        "Accept": "application/json",
        "Accept-Encoding": "gzip, deflate",
        "Connection": "keep-alive",
        "Content-Length": "1437",
        "Content-Type": "application/json",
<<<<<<< HEAD
        "User-Agent": "azure-ai-ml/1.4.0 azsdk-python-mgmt-machinelearningservices/0.1.0 Python/3.7.9 (Windows-10-10.0.22621-SP0)"
=======
        "User-Agent": "azure-ai-ml/1.4.0 azsdk-python-mgmt-machinelearningservices/0.1.0 Python/3.9.10 (Windows-10-10.0.22621-SP0)"
>>>>>>> d40d276e
      },
      "RequestBody": {
        "properties": {
          "properties": {},
          "tags": {},
          "displayName": "pipeline_func",
          "experimentName": "azure-ai-ml",
          "isArchived": false,
          "jobType": "Pipeline",
          "inputs": {},
          "jobs": {
            "node": {
              "type": "AE365ExePoolComponent",
              "computeId": "/subscriptions/00000000-0000-0000-0000-000000000/resourceGroups/00000/providers/Microsoft.MachineLearningServices/workspaces/00000/computes/cpu-cluster",
              "inputs": {
                "DataToLookAt": {
                  "uri": "/subscriptions/00000000-0000-0000-0000-000000000/resourceGroups/00000/providers/Microsoft.MachineLearningServices/workspaces/00000/data/mltable_reghits/versions/2",
                  "job_input_type": "mltable"
                },
                "HeronId": {
                  "job_input_type": "literal",
                  "value": "c6c849c5-4d52-412a-b4de-6cc5755bca73"
                },
                "taskFileTimestamp": {
                  "job_input_type": "literal",
                  "value": "2022.08.11.22.04.00"
                }
              },
              "_source": "REMOTE.WORKSPACE.COMPONENT",
<<<<<<< HEAD
              "componentId": "/subscriptions/00000000-0000-0000-0000-000000000/resourceGroups/00000/providers/Microsoft.MachineLearningServices/workspaces/00000/components/test_605595195013/versions/0.0.1"
=======
              "componentId": "/subscriptions/00000000-0000-0000-0000-000000000/resourceGroups/00000/providers/Microsoft.MachineLearningServices/workspaces/00000/components/test_627655517892/versions/0.0.1"
>>>>>>> d40d276e
            }
          },
          "outputs": {},
          "settings": {
            "default_compute": "/subscriptions/00000000-0000-0000-0000-000000000/resourceGroups/00000/providers/Microsoft.MachineLearningServices/workspaces/00000/computes/cpu-cluster",
            "default_datastore": "/subscriptions/00000000-0000-0000-0000-000000000/resourceGroups/00000/providers/Microsoft.MachineLearningServices/workspaces/00000/datastores/workspaceblobstore",
            "_source": "DSL"
          }
        }
      },
      "StatusCode": 201,
      "ResponseHeaders": {
        "Cache-Control": "no-cache",
<<<<<<< HEAD
        "Content-Length": "3482",
        "Content-Type": "application/json; charset=utf-8",
        "Date": "Mon, 30 Jan 2023 05:45:59 GMT",
        "Expires": "-1",
        "Location": "https://management.azure.com/subscriptions/00000000-0000-0000-0000-000000000/resourceGroups/00000/providers/Microsoft.MachineLearningServices/workspaces/00000/jobs/000000000000000000000?api-version=2022-10-01-preview",
        "Pragma": "no-cache",
        "Request-Context": "appId=cid-v1:2d2e8e63-272e-4b3c-8598-4ee570a0e70d",
        "Server-Timing": "traceparent;desc=\u002200-8f4fd099a28430e2c7253b5ddfcbb467-97052d0f128b1e34-00\u0022",
        "Strict-Transport-Security": "max-age=31536000; includeSubDomains",
        "x-aml-cluster": "vienna-eastus2-02",
        "X-Content-Type-Options": "nosniff",
        "x-ms-correlation-request-id": "17593365-eb5c-4ceb-a7e3-ccf483590124",
        "x-ms-ratelimit-remaining-subscription-writes": "1146",
        "x-ms-response-type": "standard",
        "x-ms-routing-request-id": "CENTRALUS:20230130T054559Z:17593365-eb5c-4ceb-a7e3-ccf483590124",
        "x-request-time": "1.617"
=======
        "Content-Length": "3487",
        "Content-Type": "application/json; charset=utf-8",
        "Date": "Mon, 30 Jan 2023 08:02:52 GMT",
        "Expires": "-1",
        "Location": "https://management.azure.com/subscriptions/00000000-0000-0000-0000-000000000/resourceGroups/00000/providers/Microsoft.MachineLearningServices/workspaces/00000/jobs/000000000000000000000?api-version=2022-10-01-preview",
        "Pragma": "no-cache",
        "Request-Context": "appId=cid-v1:512cc15a-13b5-415b-bfd0-dce7accb6bb1",
        "Server-Timing": "traceparent;desc=\u002200-fb81698c50f281c28bd7b2262d83e59c-004f436a1aae7e2f-01\u0022",
        "Strict-Transport-Security": "max-age=31536000; includeSubDomains",
        "x-aml-cluster": "vienna-test-westus2-02",
        "X-Content-Type-Options": "nosniff",
        "x-ms-correlation-request-id": "8dd42127-314c-495e-98e1-25187afe7bfb",
        "x-ms-ratelimit-remaining-subscription-writes": "1164",
        "x-ms-response-type": "standard",
        "x-ms-routing-request-id": "JAPANEAST:20230130T080253Z:8dd42127-314c-495e-98e1-25187afe7bfb",
        "x-request-time": "2.306"
>>>>>>> d40d276e
      },
      "ResponseBody": {
        "id": "/subscriptions/00000000-0000-0000-0000-000000000/resourceGroups/00000/providers/Microsoft.MachineLearningServices/workspaces/00000/jobs/000000000000000000000",
        "name": "000000000000000000000",
        "type": "Microsoft.MachineLearningServices/workspaces/jobs",
        "properties": {
          "description": null,
          "tags": {},
          "properties": {
            "azureml.DevPlatv2": "true",
            "azureml.runsource": "azureml.PipelineRun",
            "runSource": "MFE",
            "runType": "HTTP",
            "azureml.parameters": "{}",
            "azureml.continue_on_step_failure": "False",
            "azureml.continue_on_failed_optional_input": "True",
            "azureml.defaultComputeName": "cpu-cluster",
            "azureml.defaultDataStoreName": "workspaceblobstore",
            "azureml.pipelineComponent": "pipelinerun"
          },
          "displayName": "pipeline_func",
          "status": "Preparing",
          "experimentName": "azure-ai-ml",
          "services": {
            "Tracking": {
              "jobServiceType": "Tracking",
              "port": null,
<<<<<<< HEAD
              "endpoint": "azureml://eastus2.api.azureml.ms/mlflow/v1.0/subscriptions/00000000-0000-0000-0000-000000000/resourceGroups/00000/providers/Microsoft.MachineLearningServices/workspaces/00000?",
=======
              "endpoint": "azureml://master.api.azureml-test.ms/mlflow/v1.0/subscriptions/00000000-0000-0000-0000-000000000/resourceGroups/00000/providers/Microsoft.MachineLearningServices/workspaces/00000?",
>>>>>>> d40d276e
              "status": null,
              "errorMessage": null,
              "properties": null,
              "nodes": null
            },
            "Studio": {
              "jobServiceType": "Studio",
              "port": null,
              "endpoint": "https://ml.azure.com/runs/000000000000000000000?wsid=/subscriptions/00000000-0000-0000-0000-000000000/resourcegroups/00000/workspaces/00000",
              "status": null,
              "errorMessage": null,
              "properties": null,
              "nodes": null
            }
          },
          "computeId": null,
          "isArchived": false,
          "identity": null,
          "componentId": null,
          "jobType": "Pipeline",
          "settings": {
            "default_compute": "/subscriptions/00000000-0000-0000-0000-000000000/resourceGroups/00000/providers/Microsoft.MachineLearningServices/workspaces/00000/computes/cpu-cluster",
            "default_datastore": "/subscriptions/00000000-0000-0000-0000-000000000/resourceGroups/00000/providers/Microsoft.MachineLearningServices/workspaces/00000/datastores/workspaceblobstore",
            "_source": "DSL"
          },
          "jobs": {
            "node": {
              "type": "AE365ExePoolComponent",
              "computeId": "/subscriptions/00000000-0000-0000-0000-000000000/resourceGroups/00000/providers/Microsoft.MachineLearningServices/workspaces/00000/computes/cpu-cluster",
              "inputs": {
                "DataToLookAt": {
                  "uri": "/subscriptions/00000000-0000-0000-0000-000000000/resourceGroups/00000/providers/Microsoft.MachineLearningServices/workspaces/00000/data/mltable_reghits/versions/2",
                  "job_input_type": "mltable"
                },
                "HeronId": {
                  "job_input_type": "literal",
                  "value": "c6c849c5-4d52-412a-b4de-6cc5755bca73"
                },
                "taskFileTimestamp": {
                  "job_input_type": "literal",
                  "value": "2022.08.11.22.04.00"
                }
              },
              "_source": "REMOTE.WORKSPACE.COMPONENT",
<<<<<<< HEAD
              "componentId": "/subscriptions/00000000-0000-0000-0000-000000000/resourceGroups/00000/providers/Microsoft.MachineLearningServices/workspaces/00000/components/test_605595195013/versions/0.0.1"
=======
              "componentId": "/subscriptions/00000000-0000-0000-0000-000000000/resourceGroups/00000/providers/Microsoft.MachineLearningServices/workspaces/00000/components/test_627655517892/versions/0.0.1"
>>>>>>> d40d276e
            }
          },
          "inputs": {},
          "outputs": {},
          "sourceJobId": null
        },
        "systemData": {
<<<<<<< HEAD
          "createdAt": "2023-01-30T05:45:58.6775517\u002B00:00",
          "createdBy": "Diondra Peck",
=======
          "createdAt": "2023-01-30T08:02:52.8824289\u002B00:00",
          "createdBy": "Xingzhi Zhang",
>>>>>>> d40d276e
          "createdByType": "User"
        }
      }
    },
    {
      "RequestUri": "https://management.azure.com/subscriptions/00000000-0000-0000-0000-000000000/resourceGroups/00000/providers/Microsoft.MachineLearningServices/workspaces/00000/jobs/000000000000000000000/cancel?api-version=2022-10-01-preview",
      "RequestMethod": "POST",
      "RequestHeaders": {
        "Accept": "application/json",
        "Accept-Encoding": "gzip, deflate",
        "Connection": "keep-alive",
        "Content-Length": "0",
<<<<<<< HEAD
        "User-Agent": "azure-ai-ml/1.4.0 azsdk-python-mgmt-machinelearningservices/0.1.0 Python/3.7.9 (Windows-10-10.0.22621-SP0)"
=======
        "User-Agent": "azure-ai-ml/1.4.0 azsdk-python-mgmt-machinelearningservices/0.1.0 Python/3.9.10 (Windows-10-10.0.22621-SP0)"
>>>>>>> d40d276e
      },
      "RequestBody": null,
      "StatusCode": 400,
      "ResponseHeaders": {
        "Cache-Control": "no-cache",
        "Content-Length": "1224",
        "Content-Type": "application/json; charset=utf-8",
<<<<<<< HEAD
        "Date": "Mon, 30 Jan 2023 05:46:16 GMT",
        "Expires": "-1",
=======
        "Date": "Mon, 30 Jan 2023 08:02:55 GMT",
        "Expires": "-1",
        "Location": "https://management.azure.com/subscriptions/00000000-0000-0000-0000-000000000/providers/Microsoft.MachineLearningServices/locations/centraluseuap/mfeOperationResults/jc:e61cd5e2-512f-475e-9842-5e2a973993b8:000000000000000000000?api-version=2022-10-01-preview",
>>>>>>> d40d276e
        "Pragma": "no-cache",
        "Request-Context": "appId=cid-v1:512cc15a-13b5-415b-bfd0-dce7accb6bb1",
        "Strict-Transport-Security": "max-age=31536000; includeSubDomains",
<<<<<<< HEAD
        "x-aml-cluster": "vienna-eastus2-02",
        "X-Content-Type-Options": "nosniff",
        "x-ms-correlation-request-id": "6a4a5967-4e39-49f2-8004-f51807f911b0",
        "x-ms-ratelimit-remaining-subscription-writes": "1182",
        "x-ms-response-type": "error",
        "x-ms-routing-request-id": "CENTRALUS:20230130T054616Z:6a4a5967-4e39-49f2-8004-f51807f911b0",
        "x-request-time": "15.839"
      },
      "ResponseBody": {
        "error": {
          "code": "UserError",
          "message": "The pipeline run 000000000000000000000 is in terminal status, it can\u0027t be canceled.",
          "details": [],
          "additionalInfo": [
            {
              "type": "ComponentName",
              "info": {
                "value": "managementfrontend"
              }
            },
            {
              "type": "Correlation",
              "info": {
                "value": {
                  "operation": "903eab33512ad9f3a854859742ac74bf",
                  "request": "72ee4324d6df2775"
                }
              }
            },
            {
              "type": "Environment",
              "info": {
                "value": "eastus2"
              }
            },
            {
              "type": "Location",
              "info": {
                "value": "eastus2"
              }
            },
            {
              "type": "Time",
              "info": {
                "value": "2023-01-30T05:46:16.9139737\u002B00:00"
              }
            },
            {
              "type": "InnerError",
              "info": {
                "value": {
                  "code": "BadArgument",
                  "innerError": {
                    "code": "ArgumentInvalid",
                    "innerError": {
                      "code": "CancelPipelineRunInTerminalStatus",
                      "innerError": null
                    }
                  }
                }
              }
            }
          ]
        }
      }
    }
  ],
  "Variables": {
    "component_name": "test_605595195013"
=======
        "x-aml-cluster": "vienna-test-westus2-02",
        "X-Content-Type-Options": "nosniff",
        "x-ms-async-operation-timeout": "PT1H",
        "x-ms-correlation-request-id": "5c3e1aca-cfb5-499c-b3d2-71618175cdaf",
        "x-ms-ratelimit-remaining-subscription-writes": "1177",
        "x-ms-response-type": "standard",
        "x-ms-routing-request-id": "JAPANEAST:20230130T080256Z:5c3e1aca-cfb5-499c-b3d2-71618175cdaf",
        "x-request-time": "0.876"
      },
      "ResponseBody": "null"
    },
    {
      "RequestUri": "https://management.azure.com/subscriptions/00000000-0000-0000-0000-000000000/providers/Microsoft.MachineLearningServices/locations/centraluseuap/mfeOperationResults/jc:e61cd5e2-512f-475e-9842-5e2a973993b8:000000000000000000000?api-version=2022-10-01-preview",
      "RequestMethod": "GET",
      "RequestHeaders": {
        "Accept": "*/*",
        "Accept-Encoding": "gzip, deflate",
        "Connection": "keep-alive",
        "User-Agent": "azure-ai-ml/1.4.0 azsdk-python-mgmt-machinelearningservices/0.1.0 Python/3.9.10 (Windows-10-10.0.22621-SP0)"
      },
      "RequestBody": null,
      "StatusCode": 202,
      "ResponseHeaders": {
        "Cache-Control": "no-cache",
        "Content-Length": "2",
        "Content-Type": "application/json; charset=utf-8",
        "Date": "Mon, 30 Jan 2023 08:02:56 GMT",
        "Expires": "-1",
        "Location": "https://management.azure.com/subscriptions/00000000-0000-0000-0000-000000000/providers/Microsoft.MachineLearningServices/locations/centraluseuap/mfeOperationResults/jc:e61cd5e2-512f-475e-9842-5e2a973993b8:000000000000000000000?api-version=2022-10-01-preview",
        "Pragma": "no-cache",
        "Request-Context": "appId=cid-v1:512cc15a-13b5-415b-bfd0-dce7accb6bb1",
        "Strict-Transport-Security": "max-age=31536000; includeSubDomains",
        "x-aml-cluster": "vienna-test-westus2-01",
        "X-Content-Type-Options": "nosniff",
        "x-ms-correlation-request-id": "d3b62bf3-a641-4459-a222-d9ef4d3ce324",
        "x-ms-ratelimit-remaining-subscription-reads": "11945",
        "x-ms-response-type": "standard",
        "x-ms-routing-request-id": "JAPANEAST:20230130T080256Z:d3b62bf3-a641-4459-a222-d9ef4d3ce324",
        "x-request-time": "0.036"
      },
      "ResponseBody": {}
    },
    {
      "RequestUri": "https://management.azure.com/subscriptions/00000000-0000-0000-0000-000000000/providers/Microsoft.MachineLearningServices/locations/centraluseuap/mfeOperationResults/jc:e61cd5e2-512f-475e-9842-5e2a973993b8:000000000000000000000?api-version=2022-10-01-preview",
      "RequestMethod": "GET",
      "RequestHeaders": {
        "Accept": "*/*",
        "Accept-Encoding": "gzip, deflate",
        "Connection": "keep-alive",
        "User-Agent": "azure-ai-ml/1.4.0 azsdk-python-mgmt-machinelearningservices/0.1.0 Python/3.9.10 (Windows-10-10.0.22621-SP0)"
      },
      "RequestBody": null,
      "StatusCode": 200,
      "ResponseHeaders": {
        "Cache-Control": "no-cache",
        "Content-Length": "0",
        "Date": "Mon, 30 Jan 2023 08:03:27 GMT",
        "Expires": "-1",
        "Pragma": "no-cache",
        "Request-Context": "appId=cid-v1:512cc15a-13b5-415b-bfd0-dce7accb6bb1",
        "Server-Timing": "traceparent;desc=\u002200-644b8c36551b3e606916cd95f2dc0a5a-c9c6ba27d6df40fd-01\u0022",
        "Strict-Transport-Security": "max-age=31536000; includeSubDomains",
        "x-aml-cluster": "vienna-test-westus2-01",
        "X-Content-Type-Options": "nosniff",
        "x-ms-correlation-request-id": "02744679-bb33-45ab-897a-34f0f37a08d3",
        "x-ms-ratelimit-remaining-subscription-reads": "11944",
        "x-ms-response-type": "standard",
        "x-ms-routing-request-id": "JAPANEAST:20230130T080327Z:02744679-bb33-45ab-897a-34f0f37a08d3",
        "x-request-time": "0.777"
      },
      "ResponseBody": null
    }
  ],
  "Variables": {
    "component_name": "test_627655517892"
>>>>>>> d40d276e
  }
}<|MERGE_RESOLUTION|>--- conflicted
+++ resolved
@@ -7,11 +7,7 @@
         "Accept": "application/json",
         "Accept-Encoding": "gzip, deflate",
         "Connection": "keep-alive",
-<<<<<<< HEAD
         "User-Agent": "azure-ai-ml/1.4.0 azsdk-python-mgmt-machinelearningservices/0.1.0 Python/3.7.9 (Windows-10-10.0.22621-SP0)"
-=======
-        "User-Agent": "azure-ai-ml/1.4.0 azsdk-python-mgmt-machinelearningservices/0.1.0 Python/3.9.10 (Windows-10-10.0.22621-SP0)"
->>>>>>> d40d276e
       },
       "RequestBody": null,
       "StatusCode": 200,
@@ -19,42 +15,24 @@
         "Cache-Control": "no-cache",
         "Content-Encoding": "gzip",
         "Content-Type": "application/json; charset=utf-8",
-<<<<<<< HEAD
-        "Date": "Mon, 30 Jan 2023 05:45:44 GMT",
+        "Date": "Tue, 31 Jan 2023 20:29:50 GMT",
         "Expires": "-1",
         "Pragma": "no-cache",
         "Request-Context": "appId=cid-v1:2d2e8e63-272e-4b3c-8598-4ee570a0e70d",
-        "Server-Timing": "traceparent;desc=\u002200-59d268e31a692d0b2f4c81a7f3507d9f-34a38b3130f44ecf-00\u0022",
-=======
-        "Date": "Mon, 30 Jan 2023 08:02:35 GMT",
-        "Expires": "-1",
-        "Pragma": "no-cache",
-        "Request-Context": "appId=cid-v1:512cc15a-13b5-415b-bfd0-dce7accb6bb1",
-        "Server-Timing": "traceparent;desc=\u002200-34b009556858c295f10706750570a0cc-c309d7a735cff11f-01\u0022",
->>>>>>> d40d276e
+        "Server-Timing": "traceparent;desc=\u002200-1d1fd3ab95557997e6cc744aac76538f-4d52c709b72778ea-01\u0022",
         "Strict-Transport-Security": "max-age=31536000; includeSubDomains",
         "Transfer-Encoding": "chunked",
         "Vary": [
           "Accept-Encoding",
           "Accept-Encoding"
         ],
-<<<<<<< HEAD
-        "x-aml-cluster": "vienna-eastus2-02",
+        "x-aml-cluster": "vienna-eastus2-01",
         "X-Content-Type-Options": "nosniff",
-        "x-ms-correlation-request-id": "4510a9c3-aabc-498e-8360-e28d644e4fc0",
-        "x-ms-ratelimit-remaining-subscription-reads": "11916",
+        "x-ms-correlation-request-id": "72b2bc51-48e1-46a9-9ad0-3b57a7e0fd1d",
+        "x-ms-ratelimit-remaining-subscription-reads": "11914",
         "x-ms-response-type": "standard",
-        "x-ms-routing-request-id": "CENTRALUS:20230130T054544Z:4510a9c3-aabc-498e-8360-e28d644e4fc0",
-        "x-request-time": "0.014"
-=======
-        "x-aml-cluster": "vienna-test-westus2-02",
-        "X-Content-Type-Options": "nosniff",
-        "x-ms-correlation-request-id": "bf31832f-bb1f-4212-8484-c1fd1ccfa47a",
-        "x-ms-ratelimit-remaining-subscription-reads": "11948",
-        "x-ms-response-type": "standard",
-        "x-ms-routing-request-id": "JAPANEAST:20230130T080236Z:bf31832f-bb1f-4212-8484-c1fd1ccfa47a",
-        "x-request-time": "0.160"
->>>>>>> d40d276e
+        "x-ms-routing-request-id": "SOUTHCENTRALUS:20230131T202951Z:72b2bc51-48e1-46a9-9ad0-3b57a7e0fd1d",
+        "x-request-time": "0.019"
       },
       "ResponseBody": {
         "id": "/subscriptions/00000000-0000-0000-0000-000000000/resourceGroups/00000/providers/Microsoft.MachineLearningServices/workspaces/00000",
@@ -82,7 +60,6 @@
             "isPrivateLinkEnabled": false,
             "notebookPreparationError": null
           },
-<<<<<<< HEAD
           "storageHnsEnabled": false,
           "workspaceId": "0000000-0000-0000-0000-000000000000",
           "linkedModelInventoryArmId": null,
@@ -110,22 +87,6 @@
           "lastModifiedAt": "2023-01-30T04:47:31.0681103Z",
           "lastModifiedBy": "dipeck@microsoft.com",
           "lastModifiedByType": "User"
-=======
-          "datastoreType": "AzureBlob",
-          "accountName": "sagvgsoim6nmhbq",
-          "containerName": "azureml-blobstore-e61cd5e2-512f-475e-9842-5e2a973993b8",
-          "endpoint": "core.windows.net",
-          "protocol": "https",
-          "serviceDataAccessAuthIdentity": "WorkspaceSystemAssignedIdentity"
-        },
-        "systemData": {
-          "createdAt": "2022-09-22T09:02:03.2629568\u002B00:00",
-          "createdBy": "779301c0-18b2-4cdc-801b-a0a3368fee0a",
-          "createdByType": "Application",
-          "lastModifiedAt": "2022-09-22T09:02:04.166989\u002B00:00",
-          "lastModifiedBy": "779301c0-18b2-4cdc-801b-a0a3368fee0a",
-          "lastModifiedByType": "Application"
->>>>>>> d40d276e
         }
       }
     },
@@ -137,12 +98,8 @@
         "Accept-Encoding": "gzip, deflate",
         "Connection": "keep-alive",
         "Content-Length": "0",
-<<<<<<< HEAD
         "Content-Type": "application/json; charset=UTF-8",
         "User-Agent": "azure-ai-ml/1.4.0 azsdk-python-core/1.26.3 Python/3.7.9 (Windows-10-10.0.22621-SP0)"
-=======
-        "User-Agent": "azure-ai-ml/1.4.0 azsdk-python-mgmt-machinelearningservices/0.1.0 Python/3.9.10 (Windows-10-10.0.22621-SP0)"
->>>>>>> d40d276e
       },
       "RequestBody": null,
       "StatusCode": 400,
@@ -150,13 +107,13 @@
         "Connection": "keep-alive",
         "Content-Length": "557",
         "Content-Type": "application/json; charset=utf-8",
-        "Date": "Mon, 30 Jan 2023 05:45:45 GMT",
+        "Date": "Tue, 31 Jan 2023 20:29:52 GMT",
         "Request-Context": "appId=cid-v1:2d2e8e63-272e-4b3c-8598-4ee570a0e70d",
         "Strict-Transport-Security": "max-age=15724800; includeSubDomains; preload",
-        "x-aml-cluster": "vienna-eastus2-01",
+        "x-aml-cluster": "vienna-eastus2-02",
         "X-Content-Type-Options": "nosniff",
         "x-ms-response-type": "standard",
-        "x-request-time": "0.017"
+        "x-request-time": "0.043"
       },
       "ResponseBody": {
         "error": {
@@ -201,40 +158,22 @@
         "Connection": "keep-alive",
         "Content-Encoding": "gzip",
         "Content-Type": "application/json; charset=utf-8",
-<<<<<<< HEAD
-        "Date": "Mon, 30 Jan 2023 05:45:47 GMT",
+        "Date": "Tue, 31 Jan 2023 20:29:54 GMT",
         "Request-Context": "appId=cid-v1:2d2e8e63-272e-4b3c-8598-4ee570a0e70d",
         "Strict-Transport-Security": "max-age=15724800; includeSubDomains; preload",
         "Transfer-Encoding": "chunked",
         "Vary": "Accept-Encoding",
-        "x-aml-cluster": "vienna-eastus2-01",
+        "x-aml-cluster": "vienna-eastus2-02",
         "X-Content-Type-Options": "nosniff",
         "x-ms-response-type": "standard",
-        "x-request-time": "0.205"
-=======
-        "Date": "Mon, 30 Jan 2023 08:02:36 GMT",
-        "Expires": "-1",
-        "Pragma": "no-cache",
-        "Request-Context": "appId=cid-v1:512cc15a-13b5-415b-bfd0-dce7accb6bb1",
-        "Server-Timing": "traceparent;desc=\u002200-aaf4eaf60146dfc8b3b370ab2fc6cc54-157cf62f5b990a65-01\u0022",
-        "Strict-Transport-Security": "max-age=31536000; includeSubDomains",
-        "Transfer-Encoding": "chunked",
-        "Vary": "Accept-Encoding",
-        "x-aml-cluster": "vienna-test-westus2-02",
-        "X-Content-Type-Options": "nosniff",
-        "x-ms-correlation-request-id": "7ec3d3b8-5a6f-411e-b68f-1fefce068f29",
-        "x-ms-ratelimit-remaining-subscription-writes": "1178",
-        "x-ms-response-type": "standard",
-        "x-ms-routing-request-id": "JAPANEAST:20230130T080237Z:7ec3d3b8-5a6f-411e-b68f-1fefce068f29",
-        "x-request-time": "0.243"
->>>>>>> d40d276e
+        "x-request-time": "0.190"
       },
       "ResponseBody": {
         "blobReferenceForConsumption": {
-          "blobUri": "https://sag5kafuzodsfcw.blob.core.windows.net:443/ed997c1d-9-c0e221f1-e3fb-5985-a5bd-4efeaaf1801e",
+          "blobUri": "https://sag5kafuzodsfcw.blob.core.windows.net:443/ed997c1d-9-98b10f16-1a17-5ed4-ae59-11414a3e4730",
           "storageAccountArmId": "/subscriptions/00000000-0000-0000-0000-000000000/resourceGroups/00000/providers/Microsoft.Storage/storageAccounts/sag5kafuzodsfcw",
           "credential": {
-            "sasUri": "https://sag5kafuzodsfcw.blob.core.windows.net/ed997c1d-9-c0e221f1-e3fb-5985-a5bd-4efeaaf1801e?skoid=da11e5f0-57ac-4d3e-894c-cf537f89d706\u0026sktid=0000000-0000-0000-0000-000000000000\u0026skt=2023-01-30T04%3A40%3A19Z\u0026ske=2023-01-31T12%3A50%3A19Z\u0026sks=b\u0026skv=2019-07-07\u0026sv=2021-08-06\u0026st=2023-01-30T05%3A35%3A47Z\u0026se=2023-01-30T13%3A45%3A47Z\u0026sr=c\u0026sp=rcwl\u0026sig=NMxFBrj6Lb19np9W0kr0I4S5ZPsSd1sOXlzJFCTXbx0%3D",
+            "sasUri": "https://sag5kafuzodsfcw.blob.core.windows.net/ed997c1d-9-98b10f16-1a17-5ed4-ae59-11414a3e4730?skoid=da11e5f0-57ac-4d3e-894c-cf537f89d706\u0026sktid=0000000-0000-0000-0000-000000000000\u0026skt=2023-01-31T18%3A31%3A59Z\u0026ske=2023-02-02T02%3A41%3A59Z\u0026sks=b\u0026skv=2019-07-07\u0026sv=2021-08-06\u0026st=2023-01-31T20%3A19%3A54Z\u0026se=2023-02-01T04%3A29%3A54Z\u0026sr=c\u0026sp=rcwl\u0026sig=0000000000000000000000000000000000003D",
             "wasbsUri": null,
             "credentialType": "SAS"
           }
@@ -245,29 +184,20 @@
       }
     },
     {
-<<<<<<< HEAD
-      "RequestUri": "https://sag5kafuzodsfcw.blob.core.windows.net/ed997c1d-9-c0e221f1-e3fb-5985-a5bd-4efeaaf1801e/ae365exepool-component/component_spec.yaml?skoid=da11e5f0-57ac-4d3e-894c-cf537f89d706\u0026sktid=0000000-0000-0000-0000-000000000000\u0026skt=2023-01-30T04%3A40%3A19Z\u0026ske=2023-01-31T12%3A50%3A19Z\u0026sks=b\u0026skv=2019-07-07\u0026sv=2021-08-06\u0026st=2023-01-30T05%3A35%3A47Z\u0026se=2023-01-30T13%3A45%3A47Z\u0026sr=c\u0026sp=rcwl\u0026sig=NMxFBrj6Lb19np9W0kr0I4S5ZPsSd1sOXlzJFCTXbx0%3D",
-=======
-      "RequestUri": "https://sagvgsoim6nmhbq.blob.core.windows.net/azureml-blobstore-e61cd5e2-512f-475e-9842-5e2a973993b8/LocalUpload/000000000000000000000000000000000000/ae365exepool-component/component_spec.yaml",
->>>>>>> d40d276e
+      "RequestUri": "https://sag5kafuzodsfcw.blob.core.windows.net/ed997c1d-9-98b10f16-1a17-5ed4-ae59-11414a3e4730/ae365exepool-component/component_spec.yaml?skoid=da11e5f0-57ac-4d3e-894c-cf537f89d706\u0026sktid=0000000-0000-0000-0000-000000000000\u0026skt=2023-01-31T18%3A31%3A59Z\u0026ske=2023-02-02T02%3A41%3A59Z\u0026sks=b\u0026skv=2019-07-07\u0026sv=2021-08-06\u0026st=2023-01-31T20%3A19%3A54Z\u0026se=2023-02-01T04%3A29%3A54Z\u0026sr=c\u0026sp=rcwl\u0026sig=0000000000000000000000000000000000003D",
       "RequestMethod": "HEAD",
       "RequestHeaders": {
         "Accept": "application/xml",
         "Accept-Encoding": "gzip, deflate",
         "Connection": "keep-alive",
-<<<<<<< HEAD
         "User-Agent": "azsdk-python-storage-blob/12.14.1 Python/3.7.9 (Windows-10-10.0.22621-SP0)",
-        "x-ms-date": "Mon, 30 Jan 2023 05:45:47 GMT",
-=======
-        "User-Agent": "azsdk-python-storage-blob/12.14.0 Python/3.9.10 (Windows-10-10.0.22621-SP0)",
-        "x-ms-date": "Mon, 30 Jan 2023 08:02:37 GMT",
->>>>>>> d40d276e
+        "x-ms-date": "Tue, 31 Jan 2023 20:29:54 GMT",
         "x-ms-version": "2021-08-06"
       },
       "RequestBody": null,
       "StatusCode": 404,
       "ResponseHeaders": {
-        "Date": "Mon, 30 Jan 2023 05:45:46 GMT",
+        "Date": "Tue, 31 Jan 2023 20:29:54 GMT",
         "Server": [
           "Windows-Azure-Blob/1.0",
           "Microsoft-HTTPAPI/2.0"
@@ -280,7 +210,7 @@
       "ResponseBody": null
     },
     {
-      "RequestUri": "https://sag5kafuzodsfcw.blob.core.windows.net/ed997c1d-9-c0e221f1-e3fb-5985-a5bd-4efeaaf1801e/ae365exepool-component/component_spec.yaml?skoid=da11e5f0-57ac-4d3e-894c-cf537f89d706\u0026sktid=0000000-0000-0000-0000-000000000000\u0026skt=2023-01-30T04%3A40%3A19Z\u0026ske=2023-01-31T12%3A50%3A19Z\u0026sks=b\u0026skv=2019-07-07\u0026sv=2021-08-06\u0026st=2023-01-30T05%3A35%3A47Z\u0026se=2023-01-30T13%3A45%3A47Z\u0026sr=c\u0026sp=rcwl\u0026sig=NMxFBrj6Lb19np9W0kr0I4S5ZPsSd1sOXlzJFCTXbx0%3D",
+      "RequestUri": "https://sag5kafuzodsfcw.blob.core.windows.net/ed997c1d-9-98b10f16-1a17-5ed4-ae59-11414a3e4730/ae365exepool-component/component_spec.yaml?skoid=da11e5f0-57ac-4d3e-894c-cf537f89d706\u0026sktid=0000000-0000-0000-0000-000000000000\u0026skt=2023-01-31T18%3A31%3A59Z\u0026ske=2023-02-02T02%3A41%3A59Z\u0026sks=b\u0026skv=2019-07-07\u0026sv=2021-08-06\u0026st=2023-01-31T20%3A19%3A54Z\u0026se=2023-02-01T04%3A29%3A54Z\u0026sr=c\u0026sp=rcwl\u0026sig=0000000000000000000000000000000000003D",
       "RequestMethod": "PUT",
       "RequestHeaders": {
         "Accept": "application/xml",
@@ -289,11 +219,10 @@
         "Content-Length": "2942",
         "Content-MD5": "NGgo7S55l6/n2jlmYPW0OQ==",
         "Content-Type": "application/octet-stream",
-<<<<<<< HEAD
         "If-None-Match": "*",
         "User-Agent": "azsdk-python-storage-blob/12.14.1 Python/3.7.9 (Windows-10-10.0.22621-SP0)",
         "x-ms-blob-type": "BlockBlob",
-        "x-ms-date": "Mon, 30 Jan 2023 05:45:47 GMT",
+        "x-ms-date": "Tue, 31 Jan 2023 20:29:54 GMT",
         "x-ms-version": "2021-08-06"
       },
       "RequestBody": "JHNjaGVtYTogaHR0cHM6Ly9jb21wb25lbnRzZGsuYXp1cmVlZGdlLm5ldC9qc29uc2NoZW1hL0FFMzY1RXhlUG9vbENvbXBvbmVudC5qc29uCm5hbWU6IG1pY3Jvc29mdF9jb21fYXp1cmVtbF9zYW1wbGVzX2FlMzY1ZXhlcG9vbF9jYXhfZXllc19vbl9tb2R1bGUKdmVyc2lvbjogMC4wLjEKZGlzcGxheV9uYW1lOiBDQVggRXllc09uIE1vZHVsZSBbTkRdIHYxLjYKdHlwZTogQUUzNjVFeGVQb29sQ29tcG9uZW50CmRlc2NyaXB0aW9uOiBVc2UgdGhpcyBhdXRvLWFwcHJvdmVkIG1vZHVsZSB0byBkb3dubG9hZCBkYXRhIG9uIEV5ZXNPbiBtYWNoaW5lIGFuZCBpbnRlcmFjdCB3aXRoIGl0IGZvciBDb21wbGlhbnQgQW5ub3RhdGlvbiBwdXJwb3NlLgp0YWdzOiB7Y2F0ZWdvcnk6IENvbXBvbmVudCBUdXRvcmlhbCwgY29udGFjdDogYW1sZGVzaWduZXJAbWljcm9zb2Z0LmNvbX0KaW5wdXRzOgogIENvbXBsaWFuY2VDbHVzdGVyOgogICAgdHlwZTogc3RyaW5nCiAgICBkZXNjcmlwdGlvbjogY29tcGxpYW5jZSBjbHVzdGVyIG5hbWUKICAgIGRlZmF1bHQ6ICJNc1Jlc2VhcmNoLUV5ZXNPbi1Bbm5vdGF0aW9uIgogICAgb3B0aW9uYWw6IGZhbHNlCiAgSGVyb25JZDoKICAgIHR5cGU6IHN0cmluZwogICAgZGVzY3JpcHRpb246IEhlcm9uIElECiAgICBkZWZhdWx0OiAiIgogICAgb3B0aW9uYWw6IGZhbHNlCiAgbG9jYWxvdXRwdXRmb2xkZXJFbmM6CiAgICB0eXBlOiBzdHJpbmcKICAgIGRlc2NyaXB0aW9uOiBsb2NhbCBvdXRwdXQgZm9sZGVyIGZvciBlbmNyeXB0ZWQgZGF0YQogICAgZGVmYXVsdDogIiIKICAgIG9wdGlvbmFsOiB0cnVlCiAgbG9jYWxvdXRwdXRmb2xkZXJEZWM6CiAgICB0eXBlOiBzdHJpbmcKICAgIGRlc2NyaXB0aW9uOiBsb2NhbCBvdXRwdXQgZm9sZGVyIGZvciBkZWNyeXB0ZWQgZGF0YQogICAgZGVmYXVsdDogIiIKICAgIG9wdGlvbmFsOiB0cnVlCiAgVGltZW91dFNlY29uZHM6CiAgICB0eXBlOiBpbnRlZ2VyCiAgICBkZXNjcmlwdGlvbjogdGltZW91dCBpbiBzZWNvbmRzCiAgICBkZWZhdWx0OiA1MDAwMDAKICAgIG9wdGlvbmFsOiB0cnVlCiAgaGl0YXBwaWQ6CiAgICB0eXBlOiBpbnRlZ2VyCiAgICBkZXNjcmlwdGlvbjogaGl0YXBwIGlkCiAgICBkZWZhdWx0OiAzMTM0NgogICAgb3B0aW9uYWw6IHRydWUKICBwcm9qZWN0bmFtZToKICAgIHR5cGU6IHN0cmluZwogICAgZGVzY3JpcHRpb246IHByb2plY3QgbmFtZQogICAgZGVmYXVsdDogIkxhdGVzdEUyRXRlbXBsYXRlIgogICAgb3B0aW9uYWw6IHRydWUKICBqdWRnZXM6CiAgICB0eXBlOiBzdHJpbmcKICAgIGRlc2NyaXB0aW9uOiBqdWRnZXMKICAgIGRlZmF1bHQ6ICJqdXdhbmc7YnJhZHdhbGwiCiAgICBvcHRpb25hbDogdHJ1ZQogIGFubm90YXRpb25zTWF5SW5jbHVkZUN1c3RvbWVyQ29udGVudDoKICAgIHR5cGU6IHN0cmluZwogICAgZGVzY3JpcHRpb246IGFubm90YXRpb25zIG1heSBpbmNsdWRlIGN1c3RvbWVyIGNvbnRlbnQKICAgIGRlZmF1bHQ6ICIxIgogICAgb3B0aW9uYWw6IHRydWUKICBUYXNrR3JvdXBJZDoKICAgIHR5cGU6IGludGVnZXIKICAgIGRlc2NyaXB0aW9uOiB0YXNrIGdyb3VwIGlkCiAgICBkZWZhdWx0OiA4Njg5MQogICAgb3B0aW9uYWw6IHRydWUKICBHb2xkSGl0UlRBRGF0YVR5cGU6CiAgICB0eXBlOiBlbnVtCiAgICBkZXNjcmlwdGlvbjogZ29sZCBoaXQgcnRhIGRhdGEgdHlwZQogICAgZW51bToKICAgIC0gR29sZAogICAgLSBSVEEKICAgIC0gUXVhbGlmaWNhdGlvbgogICAgLSBQcmV2aWV3CiAgICBkZWZhdWx0OiAiIgogICAgb3B0aW9uYWw6IHRydWUKICB0YXNrRmlsZVRpbWVzdGFtcDoKICAgIHR5cGU6IHN0cmluZwogICAgZGVzY3JpcHRpb246IHRhc2sgZmlsZSB0aW1lc3RhbXAKICAgIGRlZmF1bHQ6ICIyMDIxLjEyLjIxLjIzLjU1LjAwIgogICAgb3B0aW9uYWw6IHRydWUKICBEYXRhVG9Mb29rQXQ6CiAgICB0eXBlOiBBbnlGaWxlCiAgICBvcHRpb25hbDogZmFsc2UKICBHb2xkSGl0UlRBRGF0YToKICAgIHR5cGU6IEFueUZpbGUKICAgIG9wdGlvbmFsOiB0cnVlCm91dHB1dHM6CiAgb3V0cHV0Zm9sZGVyRW5jOgogICAgdHlwZTogQW55RGlyZWN0b3J5CiAgb3V0cHV0Zm9sZGVyRGVjOgogICAgdHlwZTogQW55RGlyZWN0b3J5CiAgT3JpZ2luYWxIaXREYXRhOgogICAgdHlwZTogQW55RGlyZWN0b3J5CmNvbW1hbmQ6ID4tCiAgY2F4LmV5ZXNvbm1vZHVsZS5leGUgaW5wdXQ9e2lucHV0cy5EYXRhVG9Mb29rQXR9IGlucHV0R29sZEhpdFJ0YT1be2lucHV0cy5Hb2xkSGl0UlRBRGF0YX1dCiAgbG9jYWxvdXRwdXRmb2xkZXJFbmM9W3tpbnB1dHMubG9jYWxvdXRwdXRmb2xkZXJFbmN9XSBsb2NhbG91dHB1dGZvbGRlckRlYz1be2lucHV0cy5sb2NhbG91dHB1dGZvbGRlckRlY31dCiAgdGltZW91dFNlY29uZHM9W3tpbnB1dHMuVGltZW91dFNlY29uZHN9XSBoaXRhcHBpZD1be2lucHV0cy5oaXRhcHBpZH1dIHByb2plY3RuYW1lPVt7aW5wdXRzLnByb2plY3RuYW1lfV0KICBqdWRnZXM9W3tpbnB1dHMuanVkZ2VzfV0gb3V0cHV0Zm9sZGVyRW5jPXtvdXRwdXRzLm91dHB1dGZvbGRlckVuY30gb3V0cHV0Zm9sZGVyRGVjPXtvdXRwdXRzLm91dHB1dGZvbGRlckRlY30KICBhbm5vdGF0aW9uc01heUluY2x1ZGVDdXN0b21lckNvbnRlbnQ9W3tpbnB1dHMuYW5ub3RhdGlvbnNNYXlJbmNsdWRlQ3VzdG9tZXJDb250ZW50fV0gdGFza0dyb3VwSWQ9W3tpbnB1dHMuVGFza0dyb3VwSWR9XQogIGdvbGRIaXRSVEFEYXRhVHlwZT1be2lucHV0cy5Hb2xkSGl0UlRBRGF0YVR5cGV9XSBvdXRwdXRmb2xkZXJGb3JPcmlnaW5hbEhpdERhdGE9e291dHB1dHMuT3JpZ2luYWxIaXREYXRhfQogIHRhc2tGaWxlVGltZXN0YW1wPVt7aW5wdXRzLnRhc2tGaWxlVGltZXN0YW1wfV0KYWUzNjVleGVwb29sOgogIHJlZl9pZDogNjU0ZWMwYmEtYmVkMy00OGViLWE1OTQtZWZkMGU5Mjc1ZTBkCgo=",
@@ -301,74 +230,41 @@
       "ResponseHeaders": {
         "Content-Length": "0",
         "Content-MD5": "NGgo7S55l6/n2jlmYPW0OQ==",
-        "Date": "Mon, 30 Jan 2023 05:45:46 GMT",
-        "ETag": "\u00220x8DB02853CA75D54\u0022",
-        "Last-Modified": "Mon, 30 Jan 2023 05:45:47 GMT",
-=======
-        "Date": "Mon, 30 Jan 2023 08:02:36 GMT",
-        "ETag": "\u00220x8DAB5ADEAB2A7B8\u0022",
-        "Last-Modified": "Mon, 24 Oct 2022 10:52:59 GMT",
->>>>>>> d40d276e
+        "Date": "Tue, 31 Jan 2023 20:29:54 GMT",
+        "ETag": "\u00220x8DB03C9E98A97E1\u0022",
+        "Last-Modified": "Tue, 31 Jan 2023 20:29:54 GMT",
         "Server": [
           "Windows-Azure-Blob/1.0",
           "Microsoft-HTTPAPI/2.0"
         ],
-<<<<<<< HEAD
         "x-ms-content-crc64": "jqryzgDqJhQ=",
         "x-ms-request-server-encrypted": "true",
-=======
-        "Vary": "Origin",
-        "x-ms-access-tier": "Hot",
-        "x-ms-access-tier-inferred": "true",
-        "x-ms-blob-type": "BlockBlob",
-        "x-ms-creation-time": "Mon, 24 Oct 2022 10:52:59 GMT",
-        "x-ms-lease-state": "available",
-        "x-ms-lease-status": "unlocked",
+        "x-ms-version": "2021-08-06"
+      },
+      "ResponseBody": null
+    },
+    {
+      "RequestUri": "https://sag5kafuzodsfcw.blob.core.windows.net/ed997c1d-9-98b10f16-1a17-5ed4-ae59-11414a3e4730/ae365exepool-component/component_spec.yaml?comp=metadata\u0026skoid=da11e5f0-57ac-4d3e-894c-cf537f89d706\u0026sktid=0000000-0000-0000-0000-000000000000\u0026skt=2023-01-31T18%3A31%3A59Z\u0026ske=2023-02-02T02%3A41%3A59Z\u0026sks=b\u0026skv=2019-07-07\u0026sv=2021-08-06\u0026st=2023-01-31T20%3A19%3A54Z\u0026se=2023-02-01T04%3A29%3A54Z\u0026sr=c\u0026sp=rcwl\u0026sig=0000000000000000000000000000000000003D",
+      "RequestMethod": "PUT",
+      "RequestHeaders": {
+        "Accept": "application/xml",
+        "Accept-Encoding": "gzip, deflate",
+        "Connection": "keep-alive",
+        "Content-Length": "0",
+        "User-Agent": "azsdk-python-storage-blob/12.14.1 Python/3.7.9 (Windows-10-10.0.22621-SP0)",
+        "x-ms-date": "Tue, 31 Jan 2023 20:29:54 GMT",
         "x-ms-meta-name": "d43326e1-8e93-ea60-9fb2-ebae4ed9e000",
         "x-ms-meta-upload_status": "completed",
         "x-ms-meta-version": "1",
-        "x-ms-server-encrypted": "true",
->>>>>>> d40d276e
-        "x-ms-version": "2021-08-06"
-      },
-      "ResponseBody": null
-    },
-    {
-<<<<<<< HEAD
-      "RequestUri": "https://sag5kafuzodsfcw.blob.core.windows.net/ed997c1d-9-c0e221f1-e3fb-5985-a5bd-4efeaaf1801e/ae365exepool-component/component_spec.yaml?comp=metadata\u0026skoid=da11e5f0-57ac-4d3e-894c-cf537f89d706\u0026sktid=0000000-0000-0000-0000-000000000000\u0026skt=2023-01-30T04%3A40%3A19Z\u0026ske=2023-01-31T12%3A50%3A19Z\u0026sks=b\u0026skv=2019-07-07\u0026sv=2021-08-06\u0026st=2023-01-30T05%3A35%3A47Z\u0026se=2023-01-30T13%3A45%3A47Z\u0026sr=c\u0026sp=rcwl\u0026sig=NMxFBrj6Lb19np9W0kr0I4S5ZPsSd1sOXlzJFCTXbx0%3D",
-      "RequestMethod": "PUT",
-=======
-      "RequestUri": "https://sagvgsoim6nmhbq.blob.core.windows.net/azureml-blobstore-e61cd5e2-512f-475e-9842-5e2a973993b8/az-ml-artifacts/000000000000000000000000000000000000/ae365exepool-component/component_spec.yaml",
-      "RequestMethod": "HEAD",
->>>>>>> d40d276e
-      "RequestHeaders": {
-        "Accept": "application/xml",
-        "Accept-Encoding": "gzip, deflate",
-        "Connection": "keep-alive",
-<<<<<<< HEAD
-        "Content-Length": "0",
-        "User-Agent": "azsdk-python-storage-blob/12.14.1 Python/3.7.9 (Windows-10-10.0.22621-SP0)",
-        "x-ms-date": "Mon, 30 Jan 2023 05:45:47 GMT",
-        "x-ms-meta-name": "d43326e1-8e93-ea60-9fb2-ebae4ed9e000",
-        "x-ms-meta-upload_status": "completed",
-        "x-ms-meta-version": "1",
-=======
-        "User-Agent": "azsdk-python-storage-blob/12.14.0 Python/3.9.10 (Windows-10-10.0.22621-SP0)",
-        "x-ms-date": "Mon, 30 Jan 2023 08:02:37 GMT",
->>>>>>> d40d276e
         "x-ms-version": "2021-08-06"
       },
       "RequestBody": null,
       "StatusCode": 200,
       "ResponseHeaders": {
-<<<<<<< HEAD
         "Content-Length": "0",
-        "Date": "Mon, 30 Jan 2023 05:45:46 GMT",
-        "ETag": "\u00220x8DB02853CB39077\u0022",
-        "Last-Modified": "Mon, 30 Jan 2023 05:45:47 GMT",
-=======
-        "Date": "Mon, 30 Jan 2023 08:02:36 GMT",
->>>>>>> d40d276e
+        "Date": "Tue, 31 Jan 2023 20:29:54 GMT",
+        "ETag": "\u00220x8DB03C9E99962C3\u0022",
+        "Last-Modified": "Tue, 31 Jan 2023 20:29:54 GMT",
         "Server": [
           "Windows-Azure-Blob/1.0",
           "Microsoft-HTTPAPI/2.0"
@@ -387,11 +283,7 @@
         "Connection": "keep-alive",
         "Content-Length": "263",
         "Content-Type": "application/json",
-<<<<<<< HEAD
         "User-Agent": "azure-ai-ml/1.4.0 azsdk-python-mgmt-machinelearningservices/0.1.0 Python/3.7.9 (Windows-10-10.0.22621-SP0)"
-=======
-        "User-Agent": "azure-ai-ml/1.4.0 azsdk-python-mgmt-machinelearningservices/0.1.0 Python/3.9.10 (Windows-10-10.0.22621-SP0)"
->>>>>>> d40d276e
       },
       "RequestBody": {
         "properties": {
@@ -401,11 +293,7 @@
           },
           "isAnonymous": true,
           "isArchived": false,
-<<<<<<< HEAD
-          "codeUri": "https://sag5kafuzodsfcw.blob.core.windows.net:443/ed997c1d-9-c0e221f1-e3fb-5985-a5bd-4efeaaf1801e/ae365exepool-component"
-=======
-          "codeUri": "https://sagvgsoim6nmhbq.blob.core.windows.net/azureml-blobstore-e61cd5e2-512f-475e-9842-5e2a973993b8/LocalUpload/000000000000000000000000000000000000/ae365exepool-component"
->>>>>>> d40d276e
+          "codeUri": "https://sag5kafuzodsfcw.blob.core.windows.net:443/ed997c1d-9-98b10f16-1a17-5ed4-ae59-11414a3e4730/ae365exepool-component"
         }
       },
       "StatusCode": 200,
@@ -413,42 +301,24 @@
         "Cache-Control": "no-cache",
         "Content-Encoding": "gzip",
         "Content-Type": "application/json; charset=utf-8",
-<<<<<<< HEAD
-        "Date": "Mon, 30 Jan 2023 05:45:49 GMT",
+        "Date": "Tue, 31 Jan 2023 20:29:55 GMT",
         "Expires": "-1",
         "Pragma": "no-cache",
         "Request-Context": "appId=cid-v1:2d2e8e63-272e-4b3c-8598-4ee570a0e70d",
-        "Server-Timing": "traceparent;desc=\u002200-98e4da27c1d5c657fc4b94c12b763667-851abfcde7fa48ae-00\u0022",
-=======
-        "Date": "Mon, 30 Jan 2023 08:02:39 GMT",
-        "Expires": "-1",
-        "Pragma": "no-cache",
-        "Request-Context": "appId=cid-v1:512cc15a-13b5-415b-bfd0-dce7accb6bb1",
-        "Server-Timing": "traceparent;desc=\u002200-e16e54fcc2bb8b84d35062a5741ef356-fc374a89cc7091fb-01\u0022",
->>>>>>> d40d276e
+        "Server-Timing": "traceparent;desc=\u002200-f934ceda0a4916502b3a5c38ca7b8e5c-6a54034df97065d4-01\u0022",
         "Strict-Transport-Security": "max-age=31536000; includeSubDomains",
         "Transfer-Encoding": "chunked",
         "Vary": [
           "Accept-Encoding",
           "Accept-Encoding"
         ],
-<<<<<<< HEAD
-        "x-aml-cluster": "vienna-eastus2-02",
+        "x-aml-cluster": "vienna-eastus2-01",
         "X-Content-Type-Options": "nosniff",
-        "x-ms-correlation-request-id": "65b46186-a6d9-417d-8086-34594a02c2f9",
+        "x-ms-correlation-request-id": "f5334644-c655-40c1-a67b-30dfd8c800f7",
         "x-ms-ratelimit-remaining-subscription-writes": "1148",
         "x-ms-response-type": "standard",
-        "x-ms-routing-request-id": "CENTRALUS:20230130T054549Z:65b46186-a6d9-417d-8086-34594a02c2f9",
-        "x-request-time": "0.204"
-=======
-        "x-aml-cluster": "vienna-test-westus2-02",
-        "X-Content-Type-Options": "nosniff",
-        "x-ms-correlation-request-id": "4200cf9a-3441-4c7c-a157-7a769422370a",
-        "x-ms-ratelimit-remaining-subscription-writes": "1166",
-        "x-ms-response-type": "standard",
-        "x-ms-routing-request-id": "JAPANEAST:20230130T080239Z:4200cf9a-3441-4c7c-a157-7a769422370a",
-        "x-request-time": "0.272"
->>>>>>> d40d276e
+        "x-ms-routing-request-id": "SOUTHCENTRALUS:20230131T202956Z:f5334644-c655-40c1-a67b-30dfd8c800f7",
+        "x-request-time": "0.132"
       },
       "ResponseBody": {
         "id": "/subscriptions/00000000-0000-0000-0000-000000000/resourceGroups/00000/providers/Microsoft.MachineLearningServices/workspaces/00000/codes/d43326e1-8e93-ea60-9fb2-ebae4ed9e000/versions/1",
@@ -463,35 +333,20 @@
           },
           "isArchived": false,
           "isAnonymous": false,
-<<<<<<< HEAD
           "codeUri": "https://sag5kafuzodsfcw.blob.core.windows.net:443/ed997c1d-9-403f2fea-9f96-501a-9af3-7dce250a4ca2/ae365exepool-component"
         },
         "systemData": {
           "createdAt": "2023-01-30T05:27:38.1053401\u002B00:00",
           "createdBy": "Diondra Peck",
           "createdByType": "User",
-          "lastModifiedAt": "2023-01-30T05:45:49.0628218\u002B00:00",
+          "lastModifiedAt": "2023-01-31T20:29:55.8990288\u002B00:00",
           "lastModifiedBy": "Diondra Peck",
-=======
-          "codeUri": "https://sagvgsoim6nmhbq.blob.core.windows.net/azureml-blobstore-e61cd5e2-512f-475e-9842-5e2a973993b8/LocalUpload/000000000000000000000000000000000000/ae365exepool-component"
-        },
-        "systemData": {
-          "createdAt": "2022-10-24T10:53:00.430058\u002B00:00",
-          "createdBy": "Xingzhi Zhang",
-          "createdByType": "User",
-          "lastModifiedAt": "2023-01-30T08:02:39.7418319\u002B00:00",
-          "lastModifiedBy": "Xingzhi Zhang",
->>>>>>> d40d276e
           "lastModifiedByType": "User"
         }
       }
     },
     {
-<<<<<<< HEAD
-      "RequestUri": "https://management.azure.com/subscriptions/00000000-0000-0000-0000-000000000/resourceGroups/00000/providers/Microsoft.MachineLearningServices/workspaces/00000/components/test_605595195013/versions/0.0.1?api-version=2022-10-01",
-=======
-      "RequestUri": "https://management.azure.com/subscriptions/00000000-0000-0000-0000-000000000/resourceGroups/00000/providers/Microsoft.MachineLearningServices/workspaces/00000/components/test_627655517892/versions/0.0.1?api-version=2022-10-01",
->>>>>>> d40d276e
+      "RequestUri": "https://management.azure.com/subscriptions/00000000-0000-0000-0000-000000000/resourceGroups/00000/providers/Microsoft.MachineLearningServices/workspaces/00000/components/test_620073367782/versions/0.0.1?api-version=2022-10-01",
       "RequestMethod": "PUT",
       "RequestHeaders": {
         "Accept": "application/json",
@@ -499,11 +354,7 @@
         "Connection": "keep-alive",
         "Content-Length": "3517",
         "Content-Type": "application/json",
-<<<<<<< HEAD
         "User-Agent": "azure-ai-ml/1.4.0 azsdk-python-mgmt-machinelearningservices/0.1.0 Python/3.7.9 (Windows-10-10.0.22621-SP0)"
-=======
-        "User-Agent": "azure-ai-ml/1.4.0 azsdk-python-mgmt-machinelearningservices/0.1.0 Python/3.9.10 (Windows-10-10.0.22621-SP0)"
->>>>>>> d40d276e
       },
       "RequestBody": {
         "properties": {
@@ -516,11 +367,7 @@
           "isAnonymous": false,
           "isArchived": false,
           "componentSpec": {
-<<<<<<< HEAD
-            "name": "test_605595195013",
-=======
-            "name": "test_627655517892",
->>>>>>> d40d276e
+            "name": "test_620073367782",
             "description": "Use this auto-approved module to download data on EyesOn machine and interact with it for Compliant Annotation purpose.",
             "tags": {
               "category": "Component Tutorial",
@@ -641,45 +488,25 @@
       "StatusCode": 201,
       "ResponseHeaders": {
         "Cache-Control": "no-cache",
-        "Content-Length": "5002",
+        "Content-Length": "5001",
         "Content-Type": "application/json; charset=utf-8",
-<<<<<<< HEAD
-        "Date": "Mon, 30 Jan 2023 05:45:49 GMT",
+        "Date": "Tue, 31 Jan 2023 20:29:56 GMT",
         "Expires": "-1",
-        "Location": "https://management.azure.com/subscriptions/00000000-0000-0000-0000-000000000/resourceGroups/00000/providers/Microsoft.MachineLearningServices/workspaces/00000/components/test_605595195013/versions/0.0.1?api-version=2022-10-01",
+        "Location": "https://management.azure.com/subscriptions/00000000-0000-0000-0000-000000000/resourceGroups/00000/providers/Microsoft.MachineLearningServices/workspaces/00000/components/test_620073367782/versions/0.0.1?api-version=2022-10-01",
         "Pragma": "no-cache",
         "Request-Context": "appId=cid-v1:2d2e8e63-272e-4b3c-8598-4ee570a0e70d",
-        "Server-Timing": "traceparent;desc=\u002200-acbeab48f0e99029f8765a9f6afd7ca7-f123230ae5019bfa-00\u0022",
+        "Server-Timing": "traceparent;desc=\u002200-76d06558bfa3cedf084e6793223d7576-6ca1e185e8825e6c-01\u0022",
         "Strict-Transport-Security": "max-age=31536000; includeSubDomains",
-        "x-aml-cluster": "vienna-eastus2-02",
+        "x-aml-cluster": "vienna-eastus2-01",
         "X-Content-Type-Options": "nosniff",
-        "x-ms-correlation-request-id": "cac468a2-770f-4f11-b719-c7e1ee291825",
+        "x-ms-correlation-request-id": "a1c2b2f9-2060-49e1-8c89-8db43b6634b6",
         "x-ms-ratelimit-remaining-subscription-writes": "1147",
         "x-ms-response-type": "standard",
-        "x-ms-routing-request-id": "CENTRALUS:20230130T054549Z:cac468a2-770f-4f11-b719-c7e1ee291825",
-        "x-request-time": "0.410"
+        "x-ms-routing-request-id": "SOUTHCENTRALUS:20230131T202956Z:a1c2b2f9-2060-49e1-8c89-8db43b6634b6",
+        "x-request-time": "0.572"
       },
       "ResponseBody": {
-        "id": "/subscriptions/00000000-0000-0000-0000-000000000/resourceGroups/00000/providers/Microsoft.MachineLearningServices/workspaces/00000/components/test_605595195013/versions/0.0.1",
-=======
-        "Date": "Mon, 30 Jan 2023 08:02:41 GMT",
-        "Expires": "-1",
-        "Location": "https://management.azure.com/subscriptions/00000000-0000-0000-0000-000000000/resourceGroups/00000/providers/Microsoft.MachineLearningServices/workspaces/00000/components/test_627655517892/versions/0.0.1?api-version=2022-10-01",
-        "Pragma": "no-cache",
-        "Request-Context": "appId=cid-v1:512cc15a-13b5-415b-bfd0-dce7accb6bb1",
-        "Server-Timing": "traceparent;desc=\u002200-f056331667e228247bc66029c9f98f58-c012077cec25aefb-01\u0022",
-        "Strict-Transport-Security": "max-age=31536000; includeSubDomains",
-        "x-aml-cluster": "vienna-test-westus2-02",
-        "X-Content-Type-Options": "nosniff",
-        "x-ms-correlation-request-id": "ae266ed2-a078-42b0-b8ea-d74bc4059f7c",
-        "x-ms-ratelimit-remaining-subscription-writes": "1165",
-        "x-ms-response-type": "standard",
-        "x-ms-routing-request-id": "JAPANEAST:20230130T080242Z:ae266ed2-a078-42b0-b8ea-d74bc4059f7c",
-        "x-request-time": "1.615"
-      },
-      "ResponseBody": {
-        "id": "/subscriptions/00000000-0000-0000-0000-000000000/resourceGroups/00000/providers/Microsoft.MachineLearningServices/workspaces/00000/components/test_627655517892/versions/0.0.1",
->>>>>>> d40d276e
+        "id": "/subscriptions/00000000-0000-0000-0000-000000000/resourceGroups/00000/providers/Microsoft.MachineLearningServices/workspaces/00000/components/test_620073367782/versions/0.0.1",
         "name": "0.0.1",
         "type": "Microsoft.MachineLearningServices/workspaces/components/versions",
         "properties": {
@@ -693,11 +520,7 @@
           "isAnonymous": false,
           "componentSpec": {
             "$schema": "https://componentsdk.azureedge.net/jsonschema/AE365ExePoolComponent.json",
-<<<<<<< HEAD
-            "name": "test_605595195013",
-=======
-            "name": "test_627655517892",
->>>>>>> d40d276e
+            "name": "test_620073367782",
             "version": "0.0.1",
             "display_name": "CAX EyesOn Module [ND] v1.6",
             "is_deterministic": "True",
@@ -810,39 +633,23 @@
           }
         },
         "systemData": {
-<<<<<<< HEAD
-          "createdAt": "2023-01-30T05:45:49.6891247\u002B00:00",
+          "createdAt": "2023-01-31T20:29:56.6428679\u002B00:00",
           "createdBy": "Diondra Peck",
           "createdByType": "User",
-          "lastModifiedAt": "2023-01-30T05:45:49.7606512\u002B00:00",
+          "lastModifiedAt": "2023-01-31T20:29:56.7264452\u002B00:00",
           "lastModifiedBy": "Diondra Peck",
-=======
-          "createdAt": "2023-01-30T08:02:41.145758\u002B00:00",
-          "createdBy": "Xingzhi Zhang",
-          "createdByType": "User",
-          "lastModifiedAt": "2023-01-30T08:02:41.7412464\u002B00:00",
-          "lastModifiedBy": "Xingzhi Zhang",
->>>>>>> d40d276e
           "lastModifiedByType": "User"
         }
       }
     },
     {
-<<<<<<< HEAD
-      "RequestUri": "https://management.azure.com/subscriptions/00000000-0000-0000-0000-000000000/resourceGroups/00000/providers/Microsoft.MachineLearningServices/workspaces/00000/components/test_605595195013/versions/0.0.1?api-version=2022-10-01",
-=======
-      "RequestUri": "https://management.azure.com/subscriptions/00000000-0000-0000-0000-000000000/resourceGroups/00000/providers/Microsoft.MachineLearningServices/workspaces/00000/components/test_627655517892/versions/0.0.1?api-version=2022-10-01",
->>>>>>> d40d276e
+      "RequestUri": "https://management.azure.com/subscriptions/00000000-0000-0000-0000-000000000/resourceGroups/00000/providers/Microsoft.MachineLearningServices/workspaces/00000/components/test_620073367782/versions/0.0.1?api-version=2022-10-01",
       "RequestMethod": "GET",
       "RequestHeaders": {
         "Accept": "application/json",
         "Accept-Encoding": "gzip, deflate",
         "Connection": "keep-alive",
-<<<<<<< HEAD
         "User-Agent": "azure-ai-ml/1.4.0 azsdk-python-mgmt-machinelearningservices/0.1.0 Python/3.7.9 (Windows-10-10.0.22621-SP0)"
-=======
-        "User-Agent": "azure-ai-ml/1.4.0 azsdk-python-mgmt-machinelearningservices/0.1.0 Python/3.9.10 (Windows-10-10.0.22621-SP0)"
->>>>>>> d40d276e
       },
       "RequestBody": null,
       "StatusCode": 200,
@@ -850,48 +657,27 @@
         "Cache-Control": "no-cache",
         "Content-Encoding": "gzip",
         "Content-Type": "application/json; charset=utf-8",
-<<<<<<< HEAD
-        "Date": "Mon, 30 Jan 2023 05:45:54 GMT",
+        "Date": "Tue, 31 Jan 2023 20:30:01 GMT",
         "Expires": "-1",
         "Pragma": "no-cache",
         "Request-Context": "appId=cid-v1:2d2e8e63-272e-4b3c-8598-4ee570a0e70d",
-        "Server-Timing": "traceparent;desc=\u002200-8355e1a632a44f717d4864f62ec30400-989911512a2abcc0-00\u0022",
-=======
-        "Date": "Mon, 30 Jan 2023 08:02:47 GMT",
-        "Expires": "-1",
-        "Pragma": "no-cache",
-        "Request-Context": "appId=cid-v1:512cc15a-13b5-415b-bfd0-dce7accb6bb1",
-        "Server-Timing": "traceparent;desc=\u002200-149c2505b5774453d95db121cd4ce5e4-c3758c70de41ffed-01\u0022",
->>>>>>> d40d276e
+        "Server-Timing": "traceparent;desc=\u002200-fa1a98729e435dbf7d20e67f0b3e0cb8-91141eabd5a24bcc-01\u0022",
         "Strict-Transport-Security": "max-age=31536000; includeSubDomains",
         "Transfer-Encoding": "chunked",
         "Vary": [
           "Accept-Encoding",
           "Accept-Encoding"
         ],
-<<<<<<< HEAD
-        "x-aml-cluster": "vienna-eastus2-02",
+        "x-aml-cluster": "vienna-eastus2-01",
         "X-Content-Type-Options": "nosniff",
-        "x-ms-correlation-request-id": "426fcfd2-23df-470a-b1cd-282ae0483b37",
-        "x-ms-ratelimit-remaining-subscription-reads": "11915",
+        "x-ms-correlation-request-id": "241b7824-3f4c-4f8a-92a2-61fae765826f",
+        "x-ms-ratelimit-remaining-subscription-reads": "11913",
         "x-ms-response-type": "standard",
-        "x-ms-routing-request-id": "CENTRALUS:20230130T054555Z:426fcfd2-23df-470a-b1cd-282ae0483b37",
-        "x-request-time": "0.053"
+        "x-ms-routing-request-id": "SOUTHCENTRALUS:20230131T203002Z:241b7824-3f4c-4f8a-92a2-61fae765826f",
+        "x-request-time": "0.110"
       },
       "ResponseBody": {
-        "id": "/subscriptions/00000000-0000-0000-0000-000000000/resourceGroups/00000/providers/Microsoft.MachineLearningServices/workspaces/00000/components/test_605595195013/versions/0.0.1",
-=======
-        "x-aml-cluster": "vienna-test-westus2-02",
-        "X-Content-Type-Options": "nosniff",
-        "x-ms-correlation-request-id": "e98d9c98-9722-4449-a84d-c13ad829697b",
-        "x-ms-ratelimit-remaining-subscription-reads": "11947",
-        "x-ms-response-type": "standard",
-        "x-ms-routing-request-id": "JAPANEAST:20230130T080248Z:e98d9c98-9722-4449-a84d-c13ad829697b",
-        "x-request-time": "0.401"
-      },
-      "ResponseBody": {
-        "id": "/subscriptions/00000000-0000-0000-0000-000000000/resourceGroups/00000/providers/Microsoft.MachineLearningServices/workspaces/00000/components/test_627655517892/versions/0.0.1",
->>>>>>> d40d276e
+        "id": "/subscriptions/00000000-0000-0000-0000-000000000/resourceGroups/00000/providers/Microsoft.MachineLearningServices/workspaces/00000/components/test_620073367782/versions/0.0.1",
         "name": "0.0.1",
         "type": "Microsoft.MachineLearningServices/workspaces/components/versions",
         "properties": {
@@ -905,11 +691,7 @@
           "isAnonymous": false,
           "componentSpec": {
             "$schema": "https://componentsdk.azureedge.net/jsonschema/AE365ExePoolComponent.json",
-<<<<<<< HEAD
-            "name": "test_605595195013",
-=======
-            "name": "test_627655517892",
->>>>>>> d40d276e
+            "name": "test_620073367782",
             "version": "0.0.1",
             "display_name": "CAX EyesOn Module [ND] v1.6",
             "is_deterministic": "True",
@@ -1022,19 +804,11 @@
           }
         },
         "systemData": {
-<<<<<<< HEAD
-          "createdAt": "2023-01-30T05:45:49.6891247\u002B00:00",
+          "createdAt": "2023-01-31T20:29:56.6428679\u002B00:00",
           "createdBy": "Diondra Peck",
           "createdByType": "User",
-          "lastModifiedAt": "2023-01-30T05:45:49.7606512\u002B00:00",
+          "lastModifiedAt": "2023-01-31T20:29:56.7264452\u002B00:00",
           "lastModifiedBy": "Diondra Peck",
-=======
-          "createdAt": "2023-01-30T08:02:41.145758\u002B00:00",
-          "createdBy": "Xingzhi Zhang",
-          "createdByType": "User",
-          "lastModifiedAt": "2023-01-30T08:02:41.7412464\u002B00:00",
-          "lastModifiedBy": "Xingzhi Zhang",
->>>>>>> d40d276e
           "lastModifiedByType": "User"
         }
       }
@@ -1046,11 +820,7 @@
         "Accept": "application/json",
         "Accept-Encoding": "gzip, deflate",
         "Connection": "keep-alive",
-<<<<<<< HEAD
         "User-Agent": "azure-ai-ml/1.4.0 azsdk-python-mgmt-machinelearningservices/0.1.0 Python/3.7.9 (Windows-10-10.0.22621-SP0)"
-=======
-        "User-Agent": "azure-ai-ml/1.4.0 azsdk-python-mgmt-machinelearningservices/0.1.0 Python/3.9.10 (Windows-10-10.0.22621-SP0)"
->>>>>>> d40d276e
       },
       "RequestBody": null,
       "StatusCode": 200,
@@ -1058,69 +828,39 @@
         "Cache-Control": "no-cache",
         "Content-Encoding": "gzip",
         "Content-Type": "application/json; charset=utf-8",
-<<<<<<< HEAD
-        "Date": "Mon, 30 Jan 2023 05:45:57 GMT",
+        "Date": "Tue, 31 Jan 2023 20:30:03 GMT",
         "Expires": "-1",
         "Pragma": "no-cache",
         "Request-Context": "appId=cid-v1:2d2e8e63-272e-4b3c-8598-4ee570a0e70d",
-        "Server-Timing": "traceparent;desc=\u002200-37bcc917501fc8d1c99fcbaca76927ed-689d800de55e666b-00\u0022",
-=======
-        "Date": "Mon, 30 Jan 2023 08:02:49 GMT",
-        "Expires": "-1",
-        "Pragma": "no-cache",
-        "Request-Context": "appId=cid-v1:512cc15a-13b5-415b-bfd0-dce7accb6bb1",
-        "Server-Timing": "traceparent;desc=\u002200-9431f2245f583e6e17b16e8dfdd3f07f-566d8c3b67b5b9ac-01\u0022",
->>>>>>> d40d276e
+        "Server-Timing": "traceparent;desc=\u002200-5cbd03c7f67ecc239b2d69051b0ac3e6-0f5ec705711267aa-01\u0022",
         "Strict-Transport-Security": "max-age=31536000; includeSubDomains",
         "Transfer-Encoding": "chunked",
         "Vary": [
           "Accept-Encoding",
           "Accept-Encoding"
         ],
-<<<<<<< HEAD
         "x-aml-cluster": "vienna-eastus2-01",
         "X-Content-Type-Options": "nosniff",
-        "x-ms-correlation-request-id": "2b61fd90-88b6-4a29-8d06-881977036fca",
-        "x-ms-ratelimit-remaining-subscription-reads": "11914",
+        "x-ms-correlation-request-id": "3c632a4c-cf47-42b5-95df-8fe9a21f9930",
+        "x-ms-ratelimit-remaining-subscription-reads": "11912",
         "x-ms-response-type": "standard",
-        "x-ms-routing-request-id": "CENTRALUS:20230130T054557Z:2b61fd90-88b6-4a29-8d06-881977036fca",
-        "x-request-time": "0.032"
-=======
-        "x-aml-cluster": "vienna-test-westus2-01",
-        "X-Content-Type-Options": "nosniff",
-        "x-ms-correlation-request-id": "949d6785-a602-4e9c-8725-4aa6ea991021",
-        "x-ms-ratelimit-remaining-subscription-reads": "11946",
-        "x-ms-response-type": "standard",
-        "x-ms-routing-request-id": "JAPANEAST:20230130T080250Z:949d6785-a602-4e9c-8725-4aa6ea991021",
-        "x-request-time": "0.246"
->>>>>>> d40d276e
+        "x-ms-routing-request-id": "SOUTHCENTRALUS:20230131T203004Z:3c632a4c-cf47-42b5-95df-8fe9a21f9930",
+        "x-request-time": "0.034"
       },
       "ResponseBody": {
         "id": "/subscriptions/00000000-0000-0000-0000-000000000/resourceGroups/00000/providers/Microsoft.MachineLearningServices/workspaces/00000/computes/cpu-cluster",
         "name": "cpu-cluster",
         "type": "Microsoft.MachineLearningServices/workspaces/computes",
-<<<<<<< HEAD
         "location": "eastus2",
         "tags": {},
         "properties": {
           "createdOn": "2023-01-30T04:48:06.2699059\u002B00:00",
           "modifiedOn": "2023-01-30T04:48:12.8944527\u002B00:00",
-=======
-        "location": "centraluseuap",
-        "tags": {},
-        "properties": {
-          "createdOn": "2022-09-22T09:02:22.1899959\u002B00:00",
-          "modifiedOn": "2022-11-21T09:48:12.4511558\u002B00:00",
->>>>>>> d40d276e
           "disableLocalAuth": false,
           "description": null,
           "resourceId": null,
           "computeType": "AmlCompute",
-<<<<<<< HEAD
           "computeLocation": "eastus2",
-=======
-          "computeLocation": "centraluseuap",
->>>>>>> d40d276e
           "provisioningState": "Succeeded",
           "provisioningErrors": null,
           "isAttachedCompute": false,
@@ -1128,36 +868,23 @@
             "vmSize": "STANDARD_DS2_V2",
             "vmPriority": "Dedicated",
             "scaleSettings": {
-              "maxNodeCount": 6,
-              "minNodeCount": 1,
+              "maxNodeCount": 4,
+              "minNodeCount": 0,
               "nodeIdleTimeBeforeScaleDown": "PT2M"
             },
             "subnet": null,
-<<<<<<< HEAD
-            "currentNodeCount": 3,
-            "targetNodeCount": 3,
+            "currentNodeCount": 2,
+            "targetNodeCount": 0,
             "nodeStateCounts": {
               "preparingNodeCount": 0,
               "runningNodeCount": 0,
-              "idleNodeCount": 3,
-=======
-            "currentNodeCount": 6,
-            "targetNodeCount": 6,
-            "nodeStateCounts": {
-              "preparingNodeCount": 0,
-              "runningNodeCount": 6,
               "idleNodeCount": 0,
->>>>>>> d40d276e
               "unusableNodeCount": 0,
-              "leavingNodeCount": 0,
+              "leavingNodeCount": 2,
               "preemptedNodeCount": 0
             },
-            "allocationState": "Steady",
-<<<<<<< HEAD
-            "allocationStateTransitionTime": "2023-01-30T05:43:27.484\u002B00:00",
-=======
-            "allocationStateTransitionTime": "2023-01-06T18:59:34.232\u002B00:00",
->>>>>>> d40d276e
+            "allocationState": "Resizing",
+            "allocationStateTransitionTime": "2023-01-31T20:27:08.814\u002B00:00",
             "errors": null,
             "remoteLoginPortPublicAccess": "Enabled",
             "osType": "Linux",
@@ -1177,11 +904,7 @@
         "Connection": "keep-alive",
         "Content-Length": "1437",
         "Content-Type": "application/json",
-<<<<<<< HEAD
         "User-Agent": "azure-ai-ml/1.4.0 azsdk-python-mgmt-machinelearningservices/0.1.0 Python/3.7.9 (Windows-10-10.0.22621-SP0)"
-=======
-        "User-Agent": "azure-ai-ml/1.4.0 azsdk-python-mgmt-machinelearningservices/0.1.0 Python/3.9.10 (Windows-10-10.0.22621-SP0)"
->>>>>>> d40d276e
       },
       "RequestBody": {
         "properties": {
@@ -1211,11 +934,7 @@
                 }
               },
               "_source": "REMOTE.WORKSPACE.COMPONENT",
-<<<<<<< HEAD
-              "componentId": "/subscriptions/00000000-0000-0000-0000-000000000/resourceGroups/00000/providers/Microsoft.MachineLearningServices/workspaces/00000/components/test_605595195013/versions/0.0.1"
-=======
-              "componentId": "/subscriptions/00000000-0000-0000-0000-000000000/resourceGroups/00000/providers/Microsoft.MachineLearningServices/workspaces/00000/components/test_627655517892/versions/0.0.1"
->>>>>>> d40d276e
+              "componentId": "/subscriptions/00000000-0000-0000-0000-000000000/resourceGroups/00000/providers/Microsoft.MachineLearningServices/workspaces/00000/components/test_620073367782/versions/0.0.1"
             }
           },
           "outputs": {},
@@ -1229,41 +948,22 @@
       "StatusCode": 201,
       "ResponseHeaders": {
         "Cache-Control": "no-cache",
-<<<<<<< HEAD
         "Content-Length": "3482",
         "Content-Type": "application/json; charset=utf-8",
-        "Date": "Mon, 30 Jan 2023 05:45:59 GMT",
+        "Date": "Tue, 31 Jan 2023 20:30:04 GMT",
         "Expires": "-1",
         "Location": "https://management.azure.com/subscriptions/00000000-0000-0000-0000-000000000/resourceGroups/00000/providers/Microsoft.MachineLearningServices/workspaces/00000/jobs/000000000000000000000?api-version=2022-10-01-preview",
         "Pragma": "no-cache",
         "Request-Context": "appId=cid-v1:2d2e8e63-272e-4b3c-8598-4ee570a0e70d",
-        "Server-Timing": "traceparent;desc=\u002200-8f4fd099a28430e2c7253b5ddfcbb467-97052d0f128b1e34-00\u0022",
+        "Server-Timing": "traceparent;desc=\u002200-a0be37d6e5df08c60bc6759534e3fac3-a25de573d661039f-01\u0022",
         "Strict-Transport-Security": "max-age=31536000; includeSubDomains",
-        "x-aml-cluster": "vienna-eastus2-02",
+        "x-aml-cluster": "vienna-eastus2-01",
         "X-Content-Type-Options": "nosniff",
-        "x-ms-correlation-request-id": "17593365-eb5c-4ceb-a7e3-ccf483590124",
+        "x-ms-correlation-request-id": "29c53c26-6cf3-4097-9bcc-03fcb5e7ce0b",
         "x-ms-ratelimit-remaining-subscription-writes": "1146",
         "x-ms-response-type": "standard",
-        "x-ms-routing-request-id": "CENTRALUS:20230130T054559Z:17593365-eb5c-4ceb-a7e3-ccf483590124",
-        "x-request-time": "1.617"
-=======
-        "Content-Length": "3487",
-        "Content-Type": "application/json; charset=utf-8",
-        "Date": "Mon, 30 Jan 2023 08:02:52 GMT",
-        "Expires": "-1",
-        "Location": "https://management.azure.com/subscriptions/00000000-0000-0000-0000-000000000/resourceGroups/00000/providers/Microsoft.MachineLearningServices/workspaces/00000/jobs/000000000000000000000?api-version=2022-10-01-preview",
-        "Pragma": "no-cache",
-        "Request-Context": "appId=cid-v1:512cc15a-13b5-415b-bfd0-dce7accb6bb1",
-        "Server-Timing": "traceparent;desc=\u002200-fb81698c50f281c28bd7b2262d83e59c-004f436a1aae7e2f-01\u0022",
-        "Strict-Transport-Security": "max-age=31536000; includeSubDomains",
-        "x-aml-cluster": "vienna-test-westus2-02",
-        "X-Content-Type-Options": "nosniff",
-        "x-ms-correlation-request-id": "8dd42127-314c-495e-98e1-25187afe7bfb",
-        "x-ms-ratelimit-remaining-subscription-writes": "1164",
-        "x-ms-response-type": "standard",
-        "x-ms-routing-request-id": "JAPANEAST:20230130T080253Z:8dd42127-314c-495e-98e1-25187afe7bfb",
-        "x-request-time": "2.306"
->>>>>>> d40d276e
+        "x-ms-routing-request-id": "SOUTHCENTRALUS:20230131T203005Z:29c53c26-6cf3-4097-9bcc-03fcb5e7ce0b",
+        "x-request-time": "1.054"
       },
       "ResponseBody": {
         "id": "/subscriptions/00000000-0000-0000-0000-000000000/resourceGroups/00000/providers/Microsoft.MachineLearningServices/workspaces/00000/jobs/000000000000000000000",
@@ -1291,11 +991,7 @@
             "Tracking": {
               "jobServiceType": "Tracking",
               "port": null,
-<<<<<<< HEAD
               "endpoint": "azureml://eastus2.api.azureml.ms/mlflow/v1.0/subscriptions/00000000-0000-0000-0000-000000000/resourceGroups/00000/providers/Microsoft.MachineLearningServices/workspaces/00000?",
-=======
-              "endpoint": "azureml://master.api.azureml-test.ms/mlflow/v1.0/subscriptions/00000000-0000-0000-0000-000000000/resourceGroups/00000/providers/Microsoft.MachineLearningServices/workspaces/00000?",
->>>>>>> d40d276e
               "status": null,
               "errorMessage": null,
               "properties": null,
@@ -1340,11 +1036,7 @@
                 }
               },
               "_source": "REMOTE.WORKSPACE.COMPONENT",
-<<<<<<< HEAD
-              "componentId": "/subscriptions/00000000-0000-0000-0000-000000000/resourceGroups/00000/providers/Microsoft.MachineLearningServices/workspaces/00000/components/test_605595195013/versions/0.0.1"
-=======
-              "componentId": "/subscriptions/00000000-0000-0000-0000-000000000/resourceGroups/00000/providers/Microsoft.MachineLearningServices/workspaces/00000/components/test_627655517892/versions/0.0.1"
->>>>>>> d40d276e
+              "componentId": "/subscriptions/00000000-0000-0000-0000-000000000/resourceGroups/00000/providers/Microsoft.MachineLearningServices/workspaces/00000/components/test_620073367782/versions/0.0.1"
             }
           },
           "inputs": {},
@@ -1352,13 +1044,8 @@
           "sourceJobId": null
         },
         "systemData": {
-<<<<<<< HEAD
-          "createdAt": "2023-01-30T05:45:58.6775517\u002B00:00",
+          "createdAt": "2023-01-31T20:30:05.1381131\u002B00:00",
           "createdBy": "Diondra Peck",
-=======
-          "createdAt": "2023-01-30T08:02:52.8824289\u002B00:00",
-          "createdBy": "Xingzhi Zhang",
->>>>>>> d40d276e
           "createdByType": "User"
         }
       }
@@ -1371,119 +1058,39 @@
         "Accept-Encoding": "gzip, deflate",
         "Connection": "keep-alive",
         "Content-Length": "0",
-<<<<<<< HEAD
         "User-Agent": "azure-ai-ml/1.4.0 azsdk-python-mgmt-machinelearningservices/0.1.0 Python/3.7.9 (Windows-10-10.0.22621-SP0)"
-=======
-        "User-Agent": "azure-ai-ml/1.4.0 azsdk-python-mgmt-machinelearningservices/0.1.0 Python/3.9.10 (Windows-10-10.0.22621-SP0)"
->>>>>>> d40d276e
       },
       "RequestBody": null,
-      "StatusCode": 400,
+      "StatusCode": 202,
       "ResponseHeaders": {
         "Cache-Control": "no-cache",
-        "Content-Length": "1224",
+        "Content-Length": "4",
         "Content-Type": "application/json; charset=utf-8",
-<<<<<<< HEAD
-        "Date": "Mon, 30 Jan 2023 05:46:16 GMT",
+        "Date": "Tue, 31 Jan 2023 20:30:06 GMT",
         "Expires": "-1",
-=======
-        "Date": "Mon, 30 Jan 2023 08:02:55 GMT",
-        "Expires": "-1",
-        "Location": "https://management.azure.com/subscriptions/00000000-0000-0000-0000-000000000/providers/Microsoft.MachineLearningServices/locations/centraluseuap/mfeOperationResults/jc:e61cd5e2-512f-475e-9842-5e2a973993b8:000000000000000000000?api-version=2022-10-01-preview",
->>>>>>> d40d276e
+        "Location": "https://management.azure.com/subscriptions/00000000-0000-0000-0000-000000000/providers/Microsoft.MachineLearningServices/locations/eastus2/mfeOperationResults/jc:ed997c1d-9e48-442e-b62b-478a0b393069:000000000000000000000?api-version=2022-10-01-preview",
         "Pragma": "no-cache",
-        "Request-Context": "appId=cid-v1:512cc15a-13b5-415b-bfd0-dce7accb6bb1",
+        "Request-Context": "appId=cid-v1:2d2e8e63-272e-4b3c-8598-4ee570a0e70d",
         "Strict-Transport-Security": "max-age=31536000; includeSubDomains",
-<<<<<<< HEAD
-        "x-aml-cluster": "vienna-eastus2-02",
-        "X-Content-Type-Options": "nosniff",
-        "x-ms-correlation-request-id": "6a4a5967-4e39-49f2-8004-f51807f911b0",
-        "x-ms-ratelimit-remaining-subscription-writes": "1182",
-        "x-ms-response-type": "error",
-        "x-ms-routing-request-id": "CENTRALUS:20230130T054616Z:6a4a5967-4e39-49f2-8004-f51807f911b0",
-        "x-request-time": "15.839"
-      },
-      "ResponseBody": {
-        "error": {
-          "code": "UserError",
-          "message": "The pipeline run 000000000000000000000 is in terminal status, it can\u0027t be canceled.",
-          "details": [],
-          "additionalInfo": [
-            {
-              "type": "ComponentName",
-              "info": {
-                "value": "managementfrontend"
-              }
-            },
-            {
-              "type": "Correlation",
-              "info": {
-                "value": {
-                  "operation": "903eab33512ad9f3a854859742ac74bf",
-                  "request": "72ee4324d6df2775"
-                }
-              }
-            },
-            {
-              "type": "Environment",
-              "info": {
-                "value": "eastus2"
-              }
-            },
-            {
-              "type": "Location",
-              "info": {
-                "value": "eastus2"
-              }
-            },
-            {
-              "type": "Time",
-              "info": {
-                "value": "2023-01-30T05:46:16.9139737\u002B00:00"
-              }
-            },
-            {
-              "type": "InnerError",
-              "info": {
-                "value": {
-                  "code": "BadArgument",
-                  "innerError": {
-                    "code": "ArgumentInvalid",
-                    "innerError": {
-                      "code": "CancelPipelineRunInTerminalStatus",
-                      "innerError": null
-                    }
-                  }
-                }
-              }
-            }
-          ]
-        }
-      }
-    }
-  ],
-  "Variables": {
-    "component_name": "test_605595195013"
-=======
-        "x-aml-cluster": "vienna-test-westus2-02",
+        "x-aml-cluster": "vienna-eastus2-01",
         "X-Content-Type-Options": "nosniff",
         "x-ms-async-operation-timeout": "PT1H",
-        "x-ms-correlation-request-id": "5c3e1aca-cfb5-499c-b3d2-71618175cdaf",
-        "x-ms-ratelimit-remaining-subscription-writes": "1177",
+        "x-ms-correlation-request-id": "29535f9a-31b8-4592-86a6-cf921ffa8e1b",
+        "x-ms-ratelimit-remaining-subscription-writes": "1182",
         "x-ms-response-type": "standard",
-        "x-ms-routing-request-id": "JAPANEAST:20230130T080256Z:5c3e1aca-cfb5-499c-b3d2-71618175cdaf",
-        "x-request-time": "0.876"
+        "x-ms-routing-request-id": "SOUTHCENTRALUS:20230131T203007Z:29535f9a-31b8-4592-86a6-cf921ffa8e1b",
+        "x-request-time": "0.460"
       },
       "ResponseBody": "null"
     },
     {
-      "RequestUri": "https://management.azure.com/subscriptions/00000000-0000-0000-0000-000000000/providers/Microsoft.MachineLearningServices/locations/centraluseuap/mfeOperationResults/jc:e61cd5e2-512f-475e-9842-5e2a973993b8:000000000000000000000?api-version=2022-10-01-preview",
+      "RequestUri": "https://management.azure.com/subscriptions/00000000-0000-0000-0000-000000000/providers/Microsoft.MachineLearningServices/locations/eastus2/mfeOperationResults/jc:ed997c1d-9e48-442e-b62b-478a0b393069:000000000000000000000?api-version=2022-10-01-preview",
       "RequestMethod": "GET",
       "RequestHeaders": {
         "Accept": "*/*",
         "Accept-Encoding": "gzip, deflate",
         "Connection": "keep-alive",
-        "User-Agent": "azure-ai-ml/1.4.0 azsdk-python-mgmt-machinelearningservices/0.1.0 Python/3.9.10 (Windows-10-10.0.22621-SP0)"
+        "User-Agent": "azure-ai-ml/1.4.0 azsdk-python-mgmt-machinelearningservices/0.1.0 Python/3.7.9 (Windows-10-10.0.22621-SP0)"
       },
       "RequestBody": null,
       "StatusCode": 202,
@@ -1491,55 +1098,54 @@
         "Cache-Control": "no-cache",
         "Content-Length": "2",
         "Content-Type": "application/json; charset=utf-8",
-        "Date": "Mon, 30 Jan 2023 08:02:56 GMT",
+        "Date": "Tue, 31 Jan 2023 20:30:06 GMT",
         "Expires": "-1",
-        "Location": "https://management.azure.com/subscriptions/00000000-0000-0000-0000-000000000/providers/Microsoft.MachineLearningServices/locations/centraluseuap/mfeOperationResults/jc:e61cd5e2-512f-475e-9842-5e2a973993b8:000000000000000000000?api-version=2022-10-01-preview",
+        "Location": "https://management.azure.com/subscriptions/00000000-0000-0000-0000-000000000/providers/Microsoft.MachineLearningServices/locations/eastus2/mfeOperationResults/jc:ed997c1d-9e48-442e-b62b-478a0b393069:000000000000000000000?api-version=2022-10-01-preview",
         "Pragma": "no-cache",
-        "Request-Context": "appId=cid-v1:512cc15a-13b5-415b-bfd0-dce7accb6bb1",
+        "Request-Context": "appId=cid-v1:2d2e8e63-272e-4b3c-8598-4ee570a0e70d",
         "Strict-Transport-Security": "max-age=31536000; includeSubDomains",
-        "x-aml-cluster": "vienna-test-westus2-01",
+        "x-aml-cluster": "vienna-eastus2-01",
         "X-Content-Type-Options": "nosniff",
-        "x-ms-correlation-request-id": "d3b62bf3-a641-4459-a222-d9ef4d3ce324",
-        "x-ms-ratelimit-remaining-subscription-reads": "11945",
+        "x-ms-correlation-request-id": "27e5388c-561f-4599-9790-79574d5a41ea",
+        "x-ms-ratelimit-remaining-subscription-reads": "11911",
         "x-ms-response-type": "standard",
-        "x-ms-routing-request-id": "JAPANEAST:20230130T080256Z:d3b62bf3-a641-4459-a222-d9ef4d3ce324",
-        "x-request-time": "0.036"
+        "x-ms-routing-request-id": "SOUTHCENTRALUS:20230131T203007Z:27e5388c-561f-4599-9790-79574d5a41ea",
+        "x-request-time": "0.050"
       },
       "ResponseBody": {}
     },
     {
-      "RequestUri": "https://management.azure.com/subscriptions/00000000-0000-0000-0000-000000000/providers/Microsoft.MachineLearningServices/locations/centraluseuap/mfeOperationResults/jc:e61cd5e2-512f-475e-9842-5e2a973993b8:000000000000000000000?api-version=2022-10-01-preview",
+      "RequestUri": "https://management.azure.com/subscriptions/00000000-0000-0000-0000-000000000/providers/Microsoft.MachineLearningServices/locations/eastus2/mfeOperationResults/jc:ed997c1d-9e48-442e-b62b-478a0b393069:000000000000000000000?api-version=2022-10-01-preview",
       "RequestMethod": "GET",
       "RequestHeaders": {
         "Accept": "*/*",
         "Accept-Encoding": "gzip, deflate",
         "Connection": "keep-alive",
-        "User-Agent": "azure-ai-ml/1.4.0 azsdk-python-mgmt-machinelearningservices/0.1.0 Python/3.9.10 (Windows-10-10.0.22621-SP0)"
+        "User-Agent": "azure-ai-ml/1.4.0 azsdk-python-mgmt-machinelearningservices/0.1.0 Python/3.7.9 (Windows-10-10.0.22621-SP0)"
       },
       "RequestBody": null,
       "StatusCode": 200,
       "ResponseHeaders": {
         "Cache-Control": "no-cache",
         "Content-Length": "0",
-        "Date": "Mon, 30 Jan 2023 08:03:27 GMT",
+        "Date": "Tue, 31 Jan 2023 20:30:37 GMT",
         "Expires": "-1",
         "Pragma": "no-cache",
-        "Request-Context": "appId=cid-v1:512cc15a-13b5-415b-bfd0-dce7accb6bb1",
-        "Server-Timing": "traceparent;desc=\u002200-644b8c36551b3e606916cd95f2dc0a5a-c9c6ba27d6df40fd-01\u0022",
+        "Request-Context": "appId=cid-v1:2d2e8e63-272e-4b3c-8598-4ee570a0e70d",
+        "Server-Timing": "traceparent;desc=\u002200-838c213963ea6009297dd056ffa032dd-c301eec0a32fc87c-01\u0022",
         "Strict-Transport-Security": "max-age=31536000; includeSubDomains",
-        "x-aml-cluster": "vienna-test-westus2-01",
+        "x-aml-cluster": "vienna-eastus2-01",
         "X-Content-Type-Options": "nosniff",
-        "x-ms-correlation-request-id": "02744679-bb33-45ab-897a-34f0f37a08d3",
-        "x-ms-ratelimit-remaining-subscription-reads": "11944",
+        "x-ms-correlation-request-id": "3261f7c9-9c13-4f3a-863c-205072add5ad",
+        "x-ms-ratelimit-remaining-subscription-reads": "11910",
         "x-ms-response-type": "standard",
-        "x-ms-routing-request-id": "JAPANEAST:20230130T080327Z:02744679-bb33-45ab-897a-34f0f37a08d3",
-        "x-request-time": "0.777"
+        "x-ms-routing-request-id": "SOUTHCENTRALUS:20230131T203038Z:3261f7c9-9c13-4f3a-863c-205072add5ad",
+        "x-request-time": "0.029"
       },
       "ResponseBody": null
     }
   ],
   "Variables": {
-    "component_name": "test_627655517892"
->>>>>>> d40d276e
+    "component_name": "test_620073367782"
   }
 }