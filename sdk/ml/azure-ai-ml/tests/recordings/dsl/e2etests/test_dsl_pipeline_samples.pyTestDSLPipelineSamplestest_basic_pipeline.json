{
  "Entries": [
    {
      "RequestUri": "https://management.azure.com/subscriptions/00000000-0000-0000-0000-000000000/resourceGroups/00000/providers/Microsoft.MachineLearningServices/workspaces/00000/computes/cpu-cluster?api-version=2022-10-01-preview",
      "RequestMethod": "GET",
      "RequestHeaders": {
        "Accept": "application/json",
        "Accept-Encoding": "gzip, deflate",
        "Connection": "keep-alive",
<<<<<<< HEAD
        "User-Agent": "azure-ai-ml/1.5.0 azsdk-python-mgmt-machinelearningservices/0.1.0 Python/3.7.9 (Windows-10-10.0.22621-SP0)"
=======
        "User-Agent": "azure-ai-ml/1.5.0 azsdk-python-mgmt-machinelearningservices/0.1.0 Python/3.10.6 (Linux-5.15.79.1-microsoft-standard-WSL2-x86_64-with-glibc2.35)"
>>>>>>> ce9edaa6
      },
      "RequestBody": null,
      "StatusCode": 200,
      "ResponseHeaders": {
        "Cache-Control": "no-cache",
        "Content-Encoding": "gzip",
        "Content-Type": "application/json; charset=utf-8",
<<<<<<< HEAD
        "Date": "Thu, 23 Feb 2023 18:22:48 GMT",
        "Expires": "-1",
        "Pragma": "no-cache",
        "Request-Context": "appId=cid-v1:2d2e8e63-272e-4b3c-8598-4ee570a0e70d",
        "Server-Timing": "traceparent;desc=\u002200-ad076d0b168b15dc21cb1742fbb5bb03-c18e1c0f547ef0a5-01\u0022",
=======
        "Date": "Tue, 21 Feb 2023 21:07:34 GMT",
        "Expires": "-1",
        "Pragma": "no-cache",
        "Request-Context": "appId=cid-v1:2d2e8e63-272e-4b3c-8598-4ee570a0e70d",
        "Server-Timing": "traceparent;desc=\u002200-e977aea6dcedafcee9f2849970afb47f-faa73fed06958160-01\u0022",
>>>>>>> ce9edaa6
        "Strict-Transport-Security": "max-age=31536000; includeSubDomains",
        "Transfer-Encoding": "chunked",
        "Vary": [
          "Accept-Encoding",
          "Accept-Encoding"
        ],
<<<<<<< HEAD
        "x-aml-cluster": "vienna-eastus2-01",
        "X-Content-Type-Options": "nosniff",
        "x-ms-correlation-request-id": "0d23b5a0-2962-4947-85a0-117dec29e75a",
        "x-ms-ratelimit-remaining-subscription-reads": "11999",
        "x-ms-response-type": "standard",
        "x-ms-routing-request-id": "WESTUS2:20230223T182248Z:0d23b5a0-2962-4947-85a0-117dec29e75a",
        "x-request-time": "0.037"
=======
        "x-aml-cluster": "vienna-eastus-02",
        "X-Content-Type-Options": "nosniff",
        "x-ms-correlation-request-id": "1836dda5-73dc-493e-9ec0-db0bdc5f76f0",
        "x-ms-ratelimit-remaining-subscription-reads": "11981",
        "x-ms-response-type": "standard",
        "x-ms-routing-request-id": "CANADACENTRAL:20230221T210735Z:1836dda5-73dc-493e-9ec0-db0bdc5f76f0",
        "x-request-time": "0.068"
>>>>>>> ce9edaa6
      },
      "ResponseBody": {
        "id": "/subscriptions/00000000-0000-0000-0000-000000000/resourceGroups/00000/providers/Microsoft.MachineLearningServices/workspaces/00000/computes/cpu-cluster",
        "name": "cpu-cluster",
        "type": "Microsoft.MachineLearningServices/workspaces/computes",
<<<<<<< HEAD
        "location": "eastus2",
        "tags": {},
        "properties": {
          "createdOn": "2023-02-23T02:09:37.0381833\u002B00:00",
          "modifiedOn": "2023-02-23T02:09:40.5544927\u002B00:00",
=======
        "location": "eastus",
        "tags": {},
        "properties": {
          "createdOn": "2023-02-18T09:22:48.8321811\u002B00:00",
          "modifiedOn": "2023-02-20T22:34:01.0617008\u002B00:00",
>>>>>>> ce9edaa6
          "disableLocalAuth": false,
          "description": null,
          "resourceId": null,
          "computeType": "AmlCompute",
<<<<<<< HEAD
          "computeLocation": "eastus2",
=======
          "computeLocation": "eastus",
>>>>>>> ce9edaa6
          "provisioningState": "Succeeded",
          "provisioningErrors": null,
          "isAttachedCompute": false,
          "properties": {
            "vmSize": "STANDARD_DS2_V2",
            "vmPriority": "Dedicated",
            "scaleSettings": {
              "maxNodeCount": 4,
              "minNodeCount": 0,
<<<<<<< HEAD
              "nodeIdleTimeBeforeScaleDown": "PT2M"
=======
              "nodeIdleTimeBeforeScaleDown": "PT20M"
>>>>>>> ce9edaa6
            },
            "subnet": null,
            "currentNodeCount": 1,
            "targetNodeCount": 1,
            "nodeStateCounts": {
              "preparingNodeCount": 0,
              "runningNodeCount": 0,
<<<<<<< HEAD
              "idleNodeCount": 1,
=======
              "idleNodeCount": 4,
>>>>>>> ce9edaa6
              "unusableNodeCount": 0,
              "leavingNodeCount": 0,
              "preemptedNodeCount": 0
            },
            "allocationState": "Steady",
<<<<<<< HEAD
            "allocationStateTransitionTime": "2023-02-23T18:20:25.979\u002B00:00",
=======
            "allocationStateTransitionTime": "2023-02-21T20:46:52.65\u002B00:00",
>>>>>>> ce9edaa6
            "errors": null,
            "remoteLoginPortPublicAccess": "Enabled",
            "osType": "Linux",
            "virtualMachineImage": null,
            "isolatedNetwork": false,
            "propertyBag": {}
          }
        }
      }
    },
    {
<<<<<<< HEAD
      "RequestUri": "https://management.azure.com/subscriptions/00000000-0000-0000-0000-000000000/resourceGroups/00000/providers/Microsoft.MachineLearningServices/workspaces/00000?api-version=2022-10-01",
=======
      "RequestUri": "https://management.azure.com/subscriptions/00000000-0000-0000-0000-000000000/resourceGroups/00000/providers/Microsoft.MachineLearningServices/workspaces/00000/datastores/workspaceblobstore?api-version=2022-10-01",
>>>>>>> ce9edaa6
      "RequestMethod": "GET",
      "RequestHeaders": {
        "Accept": "application/json",
        "Accept-Encoding": "gzip, deflate",
        "Connection": "keep-alive",
<<<<<<< HEAD
        "User-Agent": "azure-ai-ml/1.5.0 azsdk-python-mgmt-machinelearningservices/0.1.0 Python/3.7.9 (Windows-10-10.0.22621-SP0)"
=======
        "User-Agent": "azure-ai-ml/1.5.0 azsdk-python-mgmt-machinelearningservices/0.1.0 Python/3.10.6 (Linux-5.15.79.1-microsoft-standard-WSL2-x86_64-with-glibc2.35)"
>>>>>>> ce9edaa6
      },
      "RequestBody": null,
      "StatusCode": 200,
      "ResponseHeaders": {
        "Cache-Control": "no-cache",
        "Content-Encoding": "gzip",
        "Content-Type": "application/json; charset=utf-8",
<<<<<<< HEAD
        "Date": "Thu, 23 Feb 2023 18:22:50 GMT",
        "Expires": "-1",
        "Pragma": "no-cache",
        "Request-Context": "appId=cid-v1:2d2e8e63-272e-4b3c-8598-4ee570a0e70d",
        "Server-Timing": "traceparent;desc=\u002200-facd1793a89b7f7dffb00514f27d7bb4-b54d623ad5bc171c-01\u0022",
=======
        "Date": "Tue, 21 Feb 2023 21:07:40 GMT",
        "Expires": "-1",
        "Pragma": "no-cache",
        "Request-Context": "appId=cid-v1:2d2e8e63-272e-4b3c-8598-4ee570a0e70d",
        "Server-Timing": "traceparent;desc=\u002200-6d28e29235c2c41993e7152a328a8734-4414e8041bb37401-01\u0022",
>>>>>>> ce9edaa6
        "Strict-Transport-Security": "max-age=31536000; includeSubDomains",
        "Transfer-Encoding": "chunked",
        "Vary": [
          "Accept-Encoding",
          "Accept-Encoding"
        ],
<<<<<<< HEAD
        "x-aml-cluster": "vienna-eastus2-01",
        "X-Content-Type-Options": "nosniff",
        "x-ms-correlation-request-id": "2d661f23-5e85-4e12-af77-1729da2f91e9",
        "x-ms-ratelimit-remaining-subscription-reads": "11998",
        "x-ms-response-type": "standard",
        "x-ms-routing-request-id": "WESTUS2:20230223T182250Z:2d661f23-5e85-4e12-af77-1729da2f91e9",
        "x-request-time": "0.021"
=======
        "x-aml-cluster": "vienna-eastus-02",
        "X-Content-Type-Options": "nosniff",
        "x-ms-correlation-request-id": "25da3ed3-e1fb-4dfc-888a-096b06e9b426",
        "x-ms-ratelimit-remaining-subscription-reads": "11980",
        "x-ms-response-type": "standard",
        "x-ms-routing-request-id": "CANADACENTRAL:20230221T210740Z:25da3ed3-e1fb-4dfc-888a-096b06e9b426",
        "x-request-time": "0.106"
>>>>>>> ce9edaa6
      },
      "ResponseBody": {
        "id": "/subscriptions/00000000-0000-0000-0000-000000000/resourceGroups/00000/providers/Microsoft.MachineLearningServices/workspaces/00000",
        "name": "00000",
        "type": "Microsoft.MachineLearningServices/workspaces",
        "location": "eastus2",
        "tags": {},
        "etag": null,
        "properties": {
          "friendlyName": "00000",
          "description": "",
          "storageAccount": "/subscriptions/00000000-0000-0000-0000-000000000/resourceGroups/00000/providers/Microsoft.Storage/storageAccounts/saveorz2izv2bas",
          "keyVault": "/subscriptions/00000000-0000-0000-0000-000000000/resourceGroups/00000/providers/Microsoft.Keyvault/vaults/kvtest4k4d3fds6sjxs",
          "applicationInsights": "/subscriptions/00000000-0000-0000-0000-000000000/resourceGroups/00000/providers/Microsoft.insights/components/aiveorz2izv2bas",
          "hbiWorkspace": false,
          "tenantId": "72f988bf-86f1-41af-91ab-2d7cd011db47",
          "imageBuildCompute": null,
          "provisioningState": "Succeeded",
          "v1LegacyMode": false,
          "softDeleteEnabled": false,
          "containerRegistry": "/subscriptions/00000000-0000-0000-0000-000000000/resourceGroups/00000/providers/Microsoft.ContainerRegistry/registries/crveorz2izv2bas",
          "notebookInfo": {
            "resourceId": "0000000-0000-0000-0000-000000000000",
            "fqdn": "ml-sdkvnextcli-eastus2-2d1e66ae-85e3-42c0-be91-34de66397f26.eastus2.notebooks.azure.net",
            "isPrivateLinkEnabled": false,
            "notebookPreparationError": null
          },
<<<<<<< HEAD
          "storageHnsEnabled": false,
          "workspaceId": "2d1e66ae-85e3-42c0-be91-34de66397f26",
          "linkedModelInventoryArmId": null,
          "privateLinkCount": 0,
          "publicNetworkAccess": "Enabled",
          "discoveryUrl": "https://eastus2.api.azureml.ms/discovery",
          "mlFlowTrackingUri": "azureml://eastus2.api.azureml.ms/mlflow/v1.0/subscriptions/00000000-0000-0000-0000-000000000/resourceGroups/00000/providers/Microsoft.MachineLearningServices/workspaces/00000",
          "sdkTelemetryAppInsightsKey": "0000000-0000-0000-0000-000000000000",
          "sasGetterUri": "",
          "enableDataIsolation": false
        },
        "identity": {
          "type": "SystemAssigned",
          "principalId": "0000000-0000-0000-0000-000000000000",
          "tenantId": "72f988bf-86f1-41af-91ab-2d7cd011db47"
        },
        "kind": "Default",
        "sku": {
          "name": "Basic",
          "tier": "Basic"
        },
        "systemData": {
          "createdAt": "2023-02-23T02:09:00.5159669Z",
          "createdBy": "dipeck@microsoft.com",
          "createdByType": "User",
          "lastModifiedAt": "2023-02-23T02:09:00.5159669Z",
          "lastModifiedBy": "dipeck@microsoft.com",
          "lastModifiedByType": "User"
        }
      }
    },
    {
      "RequestUri": "https://management.azure.com/subscriptions/00000000-0000-0000-0000-000000000/resourceGroups/00000/providers/Microsoft.MachineLearningServices/workspaces/00000?api-version=2022-10-01",
      "RequestMethod": "GET",
=======
          "datastoreType": "AzureBlob",
          "accountName": "samcw32zcnpjldw",
          "containerName": "azureml-blobstore-3bd2018e-4b43-401e-ad49-85df181c9e0a",
          "endpoint": "core.windows.net",
          "protocol": "https",
          "serviceDataAccessAuthIdentity": "WorkspaceSystemAssignedIdentity"
        },
        "systemData": {
          "createdAt": "2023-02-18T09:22:33.5645164\u002B00:00",
          "createdBy": "779301c0-18b2-4cdc-801b-a0a3368fee0a",
          "createdByType": "Application",
          "lastModifiedAt": "2023-02-18T09:22:34.1712214\u002B00:00",
          "lastModifiedBy": "779301c0-18b2-4cdc-801b-a0a3368fee0a",
          "lastModifiedByType": "Application"
        }
      }
    },
    {
      "RequestUri": "https://management.azure.com/subscriptions/00000000-0000-0000-0000-000000000/resourceGroups/00000/providers/Microsoft.MachineLearningServices/workspaces/00000/datastores/workspaceblobstore/listSecrets?api-version=2022-10-01",
      "RequestMethod": "POST",
>>>>>>> ce9edaa6
      "RequestHeaders": {
        "Accept": "application/json",
        "Accept-Encoding": "gzip, deflate",
        "Connection": "keep-alive",
<<<<<<< HEAD
        "User-Agent": "azure-ai-ml/1.5.0 azsdk-python-mgmt-machinelearningservices/0.1.0 Python/3.7.9 (Windows-10-10.0.22621-SP0)"
=======
        "Content-Length": "0",
        "User-Agent": "azure-ai-ml/1.5.0 azsdk-python-mgmt-machinelearningservices/0.1.0 Python/3.10.6 (Linux-5.15.79.1-microsoft-standard-WSL2-x86_64-with-glibc2.35)"
>>>>>>> ce9edaa6
      },
      "RequestBody": null,
      "StatusCode": 200,
      "ResponseHeaders": {
        "Cache-Control": "no-cache",
        "Content-Encoding": "gzip",
        "Content-Type": "application/json; charset=utf-8",
<<<<<<< HEAD
        "Date": "Thu, 23 Feb 2023 18:22:50 GMT",
        "Expires": "-1",
        "Pragma": "no-cache",
        "Request-Context": "appId=cid-v1:2d2e8e63-272e-4b3c-8598-4ee570a0e70d",
        "Server-Timing": "traceparent;desc=\u002200-efc8ac944757b6522e4b8dd283dad0a4-9ce98a1d56c3b680-01\u0022",
        "Strict-Transport-Security": "max-age=31536000; includeSubDomains",
        "Transfer-Encoding": "chunked",
        "Vary": [
          "Accept-Encoding",
          "Accept-Encoding"
        ],
        "x-aml-cluster": "vienna-eastus2-01",
        "X-Content-Type-Options": "nosniff",
        "x-ms-correlation-request-id": "1ae99863-6159-4b02-a48f-d574a34c3bbe",
        "x-ms-ratelimit-remaining-subscription-reads": "11996",
        "x-ms-response-type": "standard",
        "x-ms-routing-request-id": "WESTUS2:20230223T182250Z:1ae99863-6159-4b02-a48f-d574a34c3bbe",
        "x-request-time": "0.017"
=======
        "Date": "Tue, 21 Feb 2023 21:07:40 GMT",
        "Expires": "-1",
        "Pragma": "no-cache",
        "Request-Context": "appId=cid-v1:2d2e8e63-272e-4b3c-8598-4ee570a0e70d",
        "Server-Timing": "traceparent;desc=\u002200-c3b4e24d4db1f91f26fb8483182e5f3a-5263bdfefb7a11c7-01\u0022",
        "Strict-Transport-Security": "max-age=31536000; includeSubDomains",
        "Transfer-Encoding": "chunked",
        "Vary": "Accept-Encoding",
        "x-aml-cluster": "vienna-eastus-02",
        "X-Content-Type-Options": "nosniff",
        "x-ms-correlation-request-id": "b798e8b9-9b08-4e78-bcf3-618909d6817d",
        "x-ms-ratelimit-remaining-subscription-writes": "1191",
        "x-ms-response-type": "standard",
        "x-ms-routing-request-id": "CANADACENTRAL:20230221T210741Z:b798e8b9-9b08-4e78-bcf3-618909d6817d",
        "x-request-time": "0.123"
>>>>>>> ce9edaa6
      },
      "ResponseBody": {
        "id": "/subscriptions/00000000-0000-0000-0000-000000000/resourceGroups/00000/providers/Microsoft.MachineLearningServices/workspaces/00000",
        "name": "00000",
        "type": "Microsoft.MachineLearningServices/workspaces",
        "location": "eastus2",
        "tags": {},
        "etag": null,
        "properties": {
          "friendlyName": "00000",
          "description": "",
          "storageAccount": "/subscriptions/00000000-0000-0000-0000-000000000/resourceGroups/00000/providers/Microsoft.Storage/storageAccounts/saveorz2izv2bas",
          "keyVault": "/subscriptions/00000000-0000-0000-0000-000000000/resourceGroups/00000/providers/Microsoft.Keyvault/vaults/kvtest4k4d3fds6sjxs",
          "applicationInsights": "/subscriptions/00000000-0000-0000-0000-000000000/resourceGroups/00000/providers/Microsoft.insights/components/aiveorz2izv2bas",
          "hbiWorkspace": false,
          "tenantId": "72f988bf-86f1-41af-91ab-2d7cd011db47",
          "imageBuildCompute": null,
          "provisioningState": "Succeeded",
          "v1LegacyMode": false,
          "softDeleteEnabled": false,
          "containerRegistry": "/subscriptions/00000000-0000-0000-0000-000000000/resourceGroups/00000/providers/Microsoft.ContainerRegistry/registries/crveorz2izv2bas",
          "notebookInfo": {
            "resourceId": "0000000-0000-0000-0000-000000000000",
            "fqdn": "ml-sdkvnextcli-eastus2-2d1e66ae-85e3-42c0-be91-34de66397f26.eastus2.notebooks.azure.net",
            "isPrivateLinkEnabled": false,
            "notebookPreparationError": null
          },
          "storageHnsEnabled": false,
          "workspaceId": "2d1e66ae-85e3-42c0-be91-34de66397f26",
          "linkedModelInventoryArmId": null,
          "privateLinkCount": 0,
          "publicNetworkAccess": "Enabled",
          "discoveryUrl": "https://eastus2.api.azureml.ms/discovery",
          "mlFlowTrackingUri": "azureml://eastus2.api.azureml.ms/mlflow/v1.0/subscriptions/00000000-0000-0000-0000-000000000/resourceGroups/00000/providers/Microsoft.MachineLearningServices/workspaces/00000",
          "sdkTelemetryAppInsightsKey": "0000000-0000-0000-0000-000000000000",
          "sasGetterUri": "",
          "enableDataIsolation": false
        },
        "identity": {
          "type": "SystemAssigned",
          "principalId": "0000000-0000-0000-0000-000000000000",
          "tenantId": "72f988bf-86f1-41af-91ab-2d7cd011db47"
        },
        "kind": "Default",
        "sku": {
          "name": "Basic",
          "tier": "Basic"
        },
        "systemData": {
          "createdAt": "2023-02-23T02:09:00.5159669Z",
          "createdBy": "dipeck@microsoft.com",
          "createdByType": "User",
          "lastModifiedAt": "2023-02-23T02:09:00.5159669Z",
          "lastModifiedBy": "dipeck@microsoft.com",
          "lastModifiedByType": "User"
        }
      }
    },
    {
<<<<<<< HEAD
      "RequestUri": "https://management.azure.com/subscriptions/00000000-0000-0000-0000-000000000/resourceGroups/00000/providers/Microsoft.MachineLearningServices/workspaces/00000?api-version=2022-10-01",
      "RequestMethod": "GET",
=======
      "RequestUri": "https://samcw32zcnpjldw.blob.core.windows.net/azureml-blobstore-3bd2018e-4b43-401e-ad49-85df181c9e0a/LocalUpload/00000000000000000000000000000000/componentA_src/hello.py",
      "RequestMethod": "HEAD",
>>>>>>> ce9edaa6
      "RequestHeaders": {
        "Accept": "application/json",
        "Accept-Encoding": "gzip, deflate",
        "Connection": "keep-alive",
<<<<<<< HEAD
        "User-Agent": "azure-ai-ml/1.5.0 azsdk-python-mgmt-machinelearningservices/0.1.0 Python/3.7.9 (Windows-10-10.0.22621-SP0)"
=======
        "User-Agent": "azsdk-python-storage-blob/12.14.1 Python/3.10.6 (Linux-5.15.79.1-microsoft-standard-WSL2-x86_64-with-glibc2.35)",
        "x-ms-date": "Tue, 21 Feb 2023 21:07:40 GMT",
        "x-ms-version": "2021-08-06"
>>>>>>> ce9edaa6
      },
      "RequestBody": null,
      "StatusCode": 200,
      "ResponseHeaders": {
<<<<<<< HEAD
        "Cache-Control": "no-cache",
        "Content-Encoding": "gzip",
        "Content-Type": "application/json; charset=utf-8",
        "Date": "Thu, 23 Feb 2023 18:22:51 GMT",
        "Expires": "-1",
        "Pragma": "no-cache",
        "Request-Context": "appId=cid-v1:2d2e8e63-272e-4b3c-8598-4ee570a0e70d",
        "Server-Timing": "traceparent;desc=\u002200-2f904596ded1de9407c9a86457f6b6af-6721e59347d6107a-01\u0022",
        "Strict-Transport-Security": "max-age=31536000; includeSubDomains",
        "Transfer-Encoding": "chunked",
        "Vary": [
          "Accept-Encoding",
          "Accept-Encoding"
        ],
        "x-aml-cluster": "vienna-eastus2-02",
        "X-Content-Type-Options": "nosniff",
        "x-ms-correlation-request-id": "61d26cb7-ac21-433a-9bdf-d82001fb01a6",
        "x-ms-ratelimit-remaining-subscription-reads": "11999",
        "x-ms-response-type": "standard",
        "x-ms-routing-request-id": "WESTUS2:20230223T182251Z:61d26cb7-ac21-433a-9bdf-d82001fb01a6",
        "x-request-time": "0.024"
=======
        "Accept-Ranges": "bytes",
        "Content-Length": "52",
        "Content-MD5": "ugY0eWWck115WE2CMNlxew==",
        "Content-Type": "application/octet-stream",
        "Date": "Tue, 21 Feb 2023 21:07:40 GMT",
        "ETag": "\u00220x8DB120A1398C602\u0022",
        "Last-Modified": "Sat, 18 Feb 2023 23:44:29 GMT",
        "Server": [
          "Windows-Azure-Blob/1.0",
          "Microsoft-HTTPAPI/2.0"
        ],
        "Vary": "Origin",
        "x-ms-access-tier": "Hot",
        "x-ms-access-tier-inferred": "true",
        "x-ms-blob-type": "BlockBlob",
        "x-ms-creation-time": "Sat, 18 Feb 2023 23:44:29 GMT",
        "x-ms-lease-state": "available",
        "x-ms-lease-status": "unlocked",
        "x-ms-meta-name": "74201fcc-4938-495f-9784-9be38ffed430",
        "x-ms-meta-upload_status": "completed",
        "x-ms-meta-version": "1",
        "x-ms-server-encrypted": "true",
        "x-ms-version": "2021-08-06"
>>>>>>> ce9edaa6
      },
      "ResponseBody": {
        "id": "/subscriptions/00000000-0000-0000-0000-000000000/resourceGroups/00000/providers/Microsoft.MachineLearningServices/workspaces/00000",
        "name": "00000",
        "type": "Microsoft.MachineLearningServices/workspaces",
        "location": "eastus2",
        "tags": {},
        "etag": null,
        "properties": {
          "friendlyName": "00000",
          "description": "",
          "storageAccount": "/subscriptions/00000000-0000-0000-0000-000000000/resourceGroups/00000/providers/Microsoft.Storage/storageAccounts/saveorz2izv2bas",
          "keyVault": "/subscriptions/00000000-0000-0000-0000-000000000/resourceGroups/00000/providers/Microsoft.Keyvault/vaults/kvtest4k4d3fds6sjxs",
          "applicationInsights": "/subscriptions/00000000-0000-0000-0000-000000000/resourceGroups/00000/providers/Microsoft.insights/components/aiveorz2izv2bas",
          "hbiWorkspace": false,
          "tenantId": "72f988bf-86f1-41af-91ab-2d7cd011db47",
          "imageBuildCompute": null,
          "provisioningState": "Succeeded",
          "v1LegacyMode": false,
          "softDeleteEnabled": false,
          "containerRegistry": "/subscriptions/00000000-0000-0000-0000-000000000/resourceGroups/00000/providers/Microsoft.ContainerRegistry/registries/crveorz2izv2bas",
          "notebookInfo": {
            "resourceId": "0000000-0000-0000-0000-000000000000",
            "fqdn": "ml-sdkvnextcli-eastus2-2d1e66ae-85e3-42c0-be91-34de66397f26.eastus2.notebooks.azure.net",
            "isPrivateLinkEnabled": false,
            "notebookPreparationError": null
          },
          "storageHnsEnabled": false,
          "workspaceId": "2d1e66ae-85e3-42c0-be91-34de66397f26",
          "linkedModelInventoryArmId": null,
          "privateLinkCount": 0,
          "publicNetworkAccess": "Enabled",
          "discoveryUrl": "https://eastus2.api.azureml.ms/discovery",
          "mlFlowTrackingUri": "azureml://eastus2.api.azureml.ms/mlflow/v1.0/subscriptions/00000000-0000-0000-0000-000000000/resourceGroups/00000/providers/Microsoft.MachineLearningServices/workspaces/00000",
          "sdkTelemetryAppInsightsKey": "0000000-0000-0000-0000-000000000000",
          "sasGetterUri": "",
          "enableDataIsolation": false
        },
        "identity": {
          "type": "SystemAssigned",
          "principalId": "0000000-0000-0000-0000-000000000000",
          "tenantId": "72f988bf-86f1-41af-91ab-2d7cd011db47"
        },
        "kind": "Default",
        "sku": {
          "name": "Basic",
          "tier": "Basic"
        },
        "systemData": {
          "createdAt": "2023-02-23T02:09:00.5159669Z",
          "createdBy": "dipeck@microsoft.com",
          "createdByType": "User",
          "lastModifiedAt": "2023-02-23T02:09:00.5159669Z",
          "lastModifiedBy": "dipeck@microsoft.com",
          "lastModifiedByType": "User"
        }
      }
    },
    {
<<<<<<< HEAD
      "RequestUri": "https://eastus2.api.azureml.ms/content/v2.0/subscriptions/00000000-0000-0000-0000-000000000/resourceGroups/00000/providers/Microsoft.MachineLearningServices/workspaces/00000/snapshots/getByHash?hash=611fe99204002d15a38285f682e1f65ea96553435fda51ee9c13638e8b9eb431\u0026hashVersion=202208",
      "RequestMethod": "GET",
=======
      "RequestUri": "https://samcw32zcnpjldw.blob.core.windows.net/azureml-blobstore-3bd2018e-4b43-401e-ad49-85df181c9e0a/az-ml-artifacts/00000000000000000000000000000000/componentA_src/hello.py",
      "RequestMethod": "HEAD",
>>>>>>> ce9edaa6
      "RequestHeaders": {
        "Accept": "*/*",
        "Accept-Encoding": "gzip, deflate",
        "Connection": "keep-alive",
<<<<<<< HEAD
        "Content-Type": "application/json; charset=UTF-8",
        "User-Agent": "azure-ai-ml/1.5.0 azsdk-python-core/1.26.3 Python/3.7.9 (Windows-10-10.0.22621-SP0)"
=======
        "User-Agent": "azsdk-python-storage-blob/12.14.1 Python/3.10.6 (Linux-5.15.79.1-microsoft-standard-WSL2-x86_64-with-glibc2.35)",
        "x-ms-date": "Tue, 21 Feb 2023 21:07:40 GMT",
        "x-ms-version": "2021-08-06"
>>>>>>> ce9edaa6
      },
      "RequestBody": null,
      "StatusCode": 200,
      "ResponseHeaders": {
<<<<<<< HEAD
        "Connection": "keep-alive",
        "Content-Encoding": "gzip",
        "Content-Type": "application/json; charset=utf-8",
        "Date": "Thu, 23 Feb 2023 18:22:52 GMT",
        "Request-Context": "appId=cid-v1:2d2e8e63-272e-4b3c-8598-4ee570a0e70d",
        "Strict-Transport-Security": "max-age=15724800; includeSubDomains; preload",
=======
        "Date": "Tue, 21 Feb 2023 21:07:40 GMT",
        "Server": [
          "Windows-Azure-Blob/1.0",
          "Microsoft-HTTPAPI/2.0"
        ],
>>>>>>> ce9edaa6
        "Transfer-Encoding": "chunked",
        "Vary": "Accept-Encoding",
        "x-aml-cluster": "vienna-eastus2-01",
        "X-Content-Type-Options": "nosniff",
        "x-ms-response-type": "standard",
        "x-request-time": "0.169"
      },
      "ResponseBody": {
        "snapshotType": "LocalFiles",
        "id": "346b977f-88d7-40f2-84fe-88538e69e69d",
        "root": {
          "name": "",
          "hash": null,
          "type": "Directory",
          "timestamp": "0001-01-01T00:00:00\u002B00:00",
          "sasUrl": null,
          "absoluteUrl": null,
          "sizeBytes": 0,
          "sizeSet": false,
          "children": {
            "hello.py": {
              "name": "hello.py",
              "hash": "E8766823FB8C70502CF031B1B3DDB495",
              "type": "File",
              "timestamp": "0001-01-01T00:00:00\u002B00:00",
              "sasUrl": null,
              "absoluteUrl": null,
              "sizeBytes": 52,
              "sizeSet": true,
              "children": {}
            }
          }
        },
        "tags": {},
        "properties": {
          "hash_sha256": "611fe99204002d15a38285f682e1f65ea96553435fda51ee9c13638e8b9eb431",
          "hash_version": "202208",
          "azureml.codeUri": "https://saveorz2izv2bas.blob.core.windows.net:443/2d1e66ae-8-306129e4-3056-543d-abbe-36678d6c92bb/componentB_src"
        },
        "description": null,
        "name": "0c105387-001f-4a48-8791-6d6b6d9510e3",
        "version": "1",
        "createdBy": {
          "userObjectId": "b3a957de-450c-4ca7-b2aa-88dd98c87fef",
          "userPuId": "10037FFEAD05DD5D",
          "userIdp": null,
          "userAltSecId": null,
          "userIss": "https://sts.windows.net/72f988bf-86f1-41af-91ab-2d7cd011db47/",
          "userTenantId": "72f988bf-86f1-41af-91ab-2d7cd011db47",
          "userName": "Diondra Peck",
          "upn": null
        },
        "createdTime": "2023-02-23T07:12:11.5313619\u002B00:00",
        "modifiedBy": {
          "userObjectId": "b3a957de-450c-4ca7-b2aa-88dd98c87fef",
          "userPuId": "10037FFEAD05DD5D",
          "userIdp": null,
          "userAltSecId": null,
          "userIss": "https://sts.windows.net/72f988bf-86f1-41af-91ab-2d7cd011db47/",
          "userTenantId": "72f988bf-86f1-41af-91ab-2d7cd011db47",
          "userName": "Diondra Peck",
          "upn": null
        },
        "modifiedTime": "2023-02-23T07:12:11.5313619\u002B00:00",
        "gitRepositoryCommit": null,
        "uri": "https://saveorz2izv2bas.blob.core.windows.net:443/2d1e66ae-8-306129e4-3056-543d-abbe-36678d6c92bb/componentB_src",
        "contentHash": "611fe99204002d15a38285f682e1f65ea96553435fda51ee9c13638e8b9eb431",
        "hashVersion": "202208",
        "provisioningState": "Succeeded"
      }
    },
    {
<<<<<<< HEAD
      "RequestUri": "https://eastus2.api.azureml.ms/content/v2.0/subscriptions/00000000-0000-0000-0000-000000000/resourceGroups/00000/providers/Microsoft.MachineLearningServices/workspaces/00000/snapshots/getByHash?hash=43b0f79cc764b33959f4ba993cbebcfd2e077b41f8ed5722b10405632547bbac\u0026hashVersion=202208",
=======
      "RequestUri": "https://management.azure.com/subscriptions/00000000-0000-0000-0000-000000000/resourceGroups/00000/providers/Microsoft.MachineLearningServices/workspaces/00000/datastores/workspaceblobstore?api-version=2022-10-01",
>>>>>>> ce9edaa6
      "RequestMethod": "GET",
      "RequestHeaders": {
        "Accept": "*/*",
        "Accept-Encoding": "gzip, deflate",
        "Connection": "keep-alive",
<<<<<<< HEAD
        "Content-Type": "application/json; charset=UTF-8",
        "User-Agent": "azure-ai-ml/1.5.0 azsdk-python-core/1.26.3 Python/3.7.9 (Windows-10-10.0.22621-SP0)"
=======
        "User-Agent": "azure-ai-ml/1.5.0 azsdk-python-mgmt-machinelearningservices/0.1.0 Python/3.10.6 (Linux-5.15.79.1-microsoft-standard-WSL2-x86_64-with-glibc2.35)"
>>>>>>> ce9edaa6
      },
      "RequestBody": null,
      "StatusCode": 200,
      "ResponseHeaders": {
        "Connection": "keep-alive",
        "Content-Encoding": "gzip",
        "Content-Type": "application/json; charset=utf-8",
<<<<<<< HEAD
        "Date": "Thu, 23 Feb 2023 18:22:52 GMT",
        "Request-Context": "appId=cid-v1:2d2e8e63-272e-4b3c-8598-4ee570a0e70d",
        "Strict-Transport-Security": "max-age=15724800; includeSubDomains; preload",
        "Transfer-Encoding": "chunked",
        "Vary": "Accept-Encoding",
        "x-aml-cluster": "vienna-eastus2-01",
        "X-Content-Type-Options": "nosniff",
        "x-ms-response-type": "standard",
        "x-request-time": "0.144"
      },
      "ResponseBody": {
        "snapshotType": "LocalFiles",
        "id": "83e2bc72-f73c-4eba-b31b-e4aca707ef16",
        "root": {
          "name": "",
          "hash": null,
          "type": "Directory",
          "timestamp": "0001-01-01T00:00:00\u002B00:00",
          "sasUrl": null,
          "absoluteUrl": null,
          "sizeBytes": 0,
          "sizeSet": false,
          "children": {
            "hello.py": {
              "name": "hello.py",
              "hash": "6FCE32D0BAA1C07F3603B6DBB93295F2",
              "type": "File",
              "timestamp": "0001-01-01T00:00:00\u002B00:00",
              "sasUrl": null,
              "absoluteUrl": null,
              "sizeBytes": 52,
              "sizeSet": true,
              "children": {}
            }
          }
        },
        "tags": {},
        "properties": {
          "hash_sha256": "43b0f79cc764b33959f4ba993cbebcfd2e077b41f8ed5722b10405632547bbac",
          "hash_version": "202208",
          "azureml.codeUri": "https://saveorz2izv2bas.blob.core.windows.net:443/2d1e66ae-8-11fda033-5bda-505c-a13e-e00747892ec2/componentC_src"
        },
        "description": null,
        "name": "ab19f012-e419-43c3-ae73-692418ed707b",
        "version": "1",
        "createdBy": {
          "userObjectId": "b3a957de-450c-4ca7-b2aa-88dd98c87fef",
          "userPuId": "10037FFEAD05DD5D",
          "userIdp": null,
          "userAltSecId": null,
          "userIss": "https://sts.windows.net/72f988bf-86f1-41af-91ab-2d7cd011db47/",
          "userTenantId": "72f988bf-86f1-41af-91ab-2d7cd011db47",
          "userName": "Diondra Peck",
          "upn": null
        },
        "createdTime": "2023-02-23T07:12:11.6456049\u002B00:00",
        "modifiedBy": {
          "userObjectId": "b3a957de-450c-4ca7-b2aa-88dd98c87fef",
          "userPuId": "10037FFEAD05DD5D",
          "userIdp": null,
          "userAltSecId": null,
          "userIss": "https://sts.windows.net/72f988bf-86f1-41af-91ab-2d7cd011db47/",
          "userTenantId": "72f988bf-86f1-41af-91ab-2d7cd011db47",
          "userName": "Diondra Peck",
          "upn": null
        },
        "modifiedTime": "2023-02-23T07:12:11.6456049\u002B00:00",
        "gitRepositoryCommit": null,
        "uri": "https://saveorz2izv2bas.blob.core.windows.net:443/2d1e66ae-8-11fda033-5bda-505c-a13e-e00747892ec2/componentC_src",
        "contentHash": "43b0f79cc764b33959f4ba993cbebcfd2e077b41f8ed5722b10405632547bbac",
        "hashVersion": "202208",
        "provisioningState": "Succeeded"
      }
    },
    {
      "RequestUri": "https://eastus2.api.azureml.ms/content/v2.0/subscriptions/00000000-0000-0000-0000-000000000/resourceGroups/00000/providers/Microsoft.MachineLearningServices/workspaces/00000/snapshots/getByHash?hash=20bf653a7c34bff9bc282f20ac3b80ac462271239017d141ea0d78fc28b400b0\u0026hashVersion=202208",
      "RequestMethod": "GET",
      "RequestHeaders": {
        "Accept": "*/*",
        "Accept-Encoding": "gzip, deflate",
        "Connection": "keep-alive",
        "Content-Type": "application/json; charset=UTF-8",
        "User-Agent": "azure-ai-ml/1.5.0 azsdk-python-core/1.26.3 Python/3.7.9 (Windows-10-10.0.22621-SP0)"
      },
      "RequestBody": null,
      "StatusCode": 200,
      "ResponseHeaders": {
        "Connection": "keep-alive",
        "Content-Encoding": "gzip",
        "Content-Type": "application/json; charset=utf-8",
        "Date": "Thu, 23 Feb 2023 18:22:53 GMT",
        "Request-Context": "appId=cid-v1:2d2e8e63-272e-4b3c-8598-4ee570a0e70d",
        "Strict-Transport-Security": "max-age=15724800; includeSubDomains; preload",
        "Transfer-Encoding": "chunked",
        "Vary": "Accept-Encoding",
        "x-aml-cluster": "vienna-eastus2-01",
        "X-Content-Type-Options": "nosniff",
        "x-ms-response-type": "standard",
        "x-request-time": "0.096"
      },
      "ResponseBody": {
        "snapshotType": "LocalFiles",
        "id": "871e15bf-a1b4-4b4a-91f8-6d7c3719369b",
        "root": {
          "name": "",
          "hash": null,
          "type": "Directory",
          "timestamp": "0001-01-01T00:00:00\u002B00:00",
          "sasUrl": null,
          "absoluteUrl": null,
          "sizeBytes": 0,
          "sizeSet": false,
          "children": {
            "hello.py": {
              "name": "hello.py",
              "hash": "BA063479659C935D79584D8230D9717B",
              "type": "File",
              "timestamp": "0001-01-01T00:00:00\u002B00:00",
              "sasUrl": null,
              "absoluteUrl": null,
              "sizeBytes": 52,
              "sizeSet": true,
              "children": {}
            }
          }
        },
        "tags": {},
        "properties": {
          "hash_sha256": "20bf653a7c34bff9bc282f20ac3b80ac462271239017d141ea0d78fc28b400b0",
          "hash_version": "202208",
          "azureml.codeUri": "https://saveorz2izv2bas.blob.core.windows.net:443/2d1e66ae-8-2775eaf8-566f-5aae-be19-5250feff1750/componentA_src"
        },
        "description": null,
        "name": "68154822-990e-43b9-9483-ef6b6b3ef581",
        "version": "1",
        "createdBy": {
          "userObjectId": "b3a957de-450c-4ca7-b2aa-88dd98c87fef",
          "userPuId": "10037FFEAD05DD5D",
          "userIdp": null,
          "userAltSecId": null,
          "userIss": "https://sts.windows.net/72f988bf-86f1-41af-91ab-2d7cd011db47/",
          "userTenantId": "72f988bf-86f1-41af-91ab-2d7cd011db47",
          "userName": "Diondra Peck",
          "upn": null
        },
        "createdTime": "2023-02-23T07:12:12.1036178\u002B00:00",
        "modifiedBy": {
          "userObjectId": "b3a957de-450c-4ca7-b2aa-88dd98c87fef",
          "userPuId": "10037FFEAD05DD5D",
          "userIdp": null,
          "userAltSecId": null,
          "userIss": "https://sts.windows.net/72f988bf-86f1-41af-91ab-2d7cd011db47/",
          "userTenantId": "72f988bf-86f1-41af-91ab-2d7cd011db47",
          "userName": "Diondra Peck",
          "upn": null
        },
        "modifiedTime": "2023-02-23T07:12:12.1036178\u002B00:00",
        "gitRepositoryCommit": null,
        "uri": "https://saveorz2izv2bas.blob.core.windows.net:443/2d1e66ae-8-2775eaf8-566f-5aae-be19-5250feff1750/componentA_src",
        "contentHash": "20bf653a7c34bff9bc282f20ac3b80ac462271239017d141ea0d78fc28b400b0",
        "hashVersion": "202208",
        "provisioningState": "Succeeded"
      }
    },
    {
      "RequestUri": "https://management.azure.com/subscriptions/00000000-0000-0000-0000-000000000/resourceGroups/00000/providers/Microsoft.MachineLearningServices/workspaces/00000/codes/ab19f012-e419-43c3-ae73-692418ed707b/versions/1?api-version=2022-05-01",
=======
        "Date": "Tue, 21 Feb 2023 21:07:41 GMT",
        "Expires": "-1",
        "Pragma": "no-cache",
        "Request-Context": "appId=cid-v1:2d2e8e63-272e-4b3c-8598-4ee570a0e70d",
        "Server-Timing": "traceparent;desc=\u002200-c1e0993f027c67ee7dafbd17d7e3a907-5f49f49adf1ccabf-01\u0022",
        "Strict-Transport-Security": "max-age=31536000; includeSubDomains",
        "Transfer-Encoding": "chunked",
        "Vary": [
          "Accept-Encoding",
          "Accept-Encoding"
        ],
        "x-aml-cluster": "vienna-eastus-02",
        "X-Content-Type-Options": "nosniff",
        "x-ms-correlation-request-id": "ef22fcfa-555e-4839-9d7f-fa2de5c1c2fe",
        "x-ms-ratelimit-remaining-subscription-reads": "11979",
        "x-ms-response-type": "standard",
        "x-ms-routing-request-id": "CANADACENTRAL:20230221T210741Z:ef22fcfa-555e-4839-9d7f-fa2de5c1c2fe",
        "x-request-time": "0.175"
      },
      "ResponseBody": {
        "id": "/subscriptions/00000000-0000-0000-0000-000000000/resourceGroups/00000/providers/Microsoft.MachineLearningServices/workspaces/00000/datastores/workspaceblobstore",
        "name": "workspaceblobstore",
        "type": "Microsoft.MachineLearningServices/workspaces/datastores",
        "properties": {
          "description": null,
          "tags": null,
          "properties": null,
          "isDefault": true,
          "credentials": {
            "credentialsType": "AccountKey"
          },
          "datastoreType": "AzureBlob",
          "accountName": "samcw32zcnpjldw",
          "containerName": "azureml-blobstore-3bd2018e-4b43-401e-ad49-85df181c9e0a",
          "endpoint": "core.windows.net",
          "protocol": "https",
          "serviceDataAccessAuthIdentity": "WorkspaceSystemAssignedIdentity"
        },
        "systemData": {
          "createdAt": "2023-02-18T09:22:33.5645164\u002B00:00",
          "createdBy": "779301c0-18b2-4cdc-801b-a0a3368fee0a",
          "createdByType": "Application",
          "lastModifiedAt": "2023-02-18T09:22:34.1712214\u002B00:00",
          "lastModifiedBy": "779301c0-18b2-4cdc-801b-a0a3368fee0a",
          "lastModifiedByType": "Application"
        }
      }
    },
    {
      "RequestUri": "https://management.azure.com/subscriptions/00000000-0000-0000-0000-000000000/resourceGroups/00000/providers/Microsoft.MachineLearningServices/workspaces/00000/datastores/workspaceblobstore?api-version=2022-10-01",
>>>>>>> ce9edaa6
      "RequestMethod": "GET",
      "RequestHeaders": {
        "Accept": "application/json",
        "Accept-Encoding": "gzip, deflate",
        "Connection": "keep-alive",
<<<<<<< HEAD
        "User-Agent": "azure-ai-ml/1.5.0 azsdk-python-mgmt-machinelearningservices/0.1.0 Python/3.7.9 (Windows-10-10.0.22621-SP0)"
=======
        "User-Agent": "azure-ai-ml/1.5.0 azsdk-python-mgmt-machinelearningservices/0.1.0 Python/3.10.6 (Linux-5.15.79.1-microsoft-standard-WSL2-x86_64-with-glibc2.35)"
>>>>>>> ce9edaa6
      },
      "RequestBody": null,
      "StatusCode": 200,
      "ResponseHeaders": {
        "Cache-Control": "no-cache",
        "Content-Encoding": "gzip",
        "Content-Type": "application/json; charset=utf-8",
<<<<<<< HEAD
        "Date": "Thu, 23 Feb 2023 18:22:54 GMT",
        "Expires": "-1",
        "Pragma": "no-cache",
        "Request-Context": "appId=cid-v1:2d2e8e63-272e-4b3c-8598-4ee570a0e70d",
        "Server-Timing": "traceparent;desc=\u002200-2795bb033ccdc3d9a92ec5be7074688c-eb6af9da384e5c0c-01\u0022",
=======
        "Date": "Tue, 21 Feb 2023 21:07:40 GMT",
        "Expires": "-1",
        "Pragma": "no-cache",
        "Request-Context": "appId=cid-v1:2d2e8e63-272e-4b3c-8598-4ee570a0e70d",
        "Server-Timing": "traceparent;desc=\u002200-9570bf71fff4f4ed2dbe354ac9cc79b4-2fe4376c4097a2ad-01\u0022",
>>>>>>> ce9edaa6
        "Strict-Transport-Security": "max-age=31536000; includeSubDomains",
        "Transfer-Encoding": "chunked",
        "Vary": [
          "Accept-Encoding",
          "Accept-Encoding"
        ],
<<<<<<< HEAD
        "x-aml-cluster": "vienna-eastus2-01",
        "X-Content-Type-Options": "nosniff",
        "x-ms-correlation-request-id": "6b69f5e0-82ea-4180-8bea-1f52d3034904",
        "x-ms-ratelimit-remaining-subscription-reads": "11995",
        "x-ms-response-type": "standard",
        "x-ms-routing-request-id": "WESTUS2:20230223T182254Z:6b69f5e0-82ea-4180-8bea-1f52d3034904",
        "x-request-time": "0.089"
=======
        "x-aml-cluster": "vienna-eastus-02",
        "X-Content-Type-Options": "nosniff",
        "x-ms-correlation-request-id": "0748135b-d848-45e5-af8a-8df389df25e7",
        "x-ms-ratelimit-remaining-subscription-reads": "11999",
        "x-ms-response-type": "standard",
        "x-ms-routing-request-id": "CANADACENTRAL:20230221T210741Z:0748135b-d848-45e5-af8a-8df389df25e7",
        "x-request-time": "0.110"
>>>>>>> ce9edaa6
      },
      "ResponseBody": {
        "id": "/subscriptions/00000000-0000-0000-0000-000000000/resourceGroups/00000/providers/Microsoft.MachineLearningServices/workspaces/00000/codes/ab19f012-e419-43c3-ae73-692418ed707b/versions/1",
        "name": "1",
        "type": "Microsoft.MachineLearningServices/workspaces/codes/versions",
        "properties": {
          "description": null,
          "tags": {},
          "properties": {
            "hash_sha256": "0000000000000",
            "hash_version": "0000000000000"
          },
<<<<<<< HEAD
          "isArchived": false,
          "isAnonymous": false,
          "codeUri": "https://saveorz2izv2bas.blob.core.windows.net:443/2d1e66ae-8-11fda033-5bda-505c-a13e-e00747892ec2/componentC_src"
        },
        "systemData": {
          "createdAt": "2023-02-23T07:12:11.6456049\u002B00:00",
          "createdBy": "Diondra Peck",
          "createdByType": "User",
          "lastModifiedAt": "2023-02-23T07:12:11.6456049\u002B00:00",
          "lastModifiedBy": "Diondra Peck",
          "lastModifiedByType": "User"
        }
      }
    },
    {
      "RequestUri": "https://management.azure.com/subscriptions/00000000-0000-0000-0000-000000000/resourceGroups/00000/providers/Microsoft.MachineLearningServices/workspaces/00000/codes/0c105387-001f-4a48-8791-6d6b6d9510e3/versions/1?api-version=2022-05-01",
      "RequestMethod": "GET",
=======
          "datastoreType": "AzureBlob",
          "accountName": "samcw32zcnpjldw",
          "containerName": "azureml-blobstore-3bd2018e-4b43-401e-ad49-85df181c9e0a",
          "endpoint": "core.windows.net",
          "protocol": "https",
          "serviceDataAccessAuthIdentity": "WorkspaceSystemAssignedIdentity"
        },
        "systemData": {
          "createdAt": "2023-02-18T09:22:33.5645164\u002B00:00",
          "createdBy": "779301c0-18b2-4cdc-801b-a0a3368fee0a",
          "createdByType": "Application",
          "lastModifiedAt": "2023-02-18T09:22:34.1712214\u002B00:00",
          "lastModifiedBy": "779301c0-18b2-4cdc-801b-a0a3368fee0a",
          "lastModifiedByType": "Application"
        }
      }
    },
    {
      "RequestUri": "https://management.azure.com/subscriptions/00000000-0000-0000-0000-000000000/resourceGroups/00000/providers/Microsoft.MachineLearningServices/workspaces/00000/datastores/workspaceblobstore/listSecrets?api-version=2022-10-01",
      "RequestMethod": "POST",
>>>>>>> ce9edaa6
      "RequestHeaders": {
        "Accept": "application/json",
        "Accept-Encoding": "gzip, deflate",
        "Connection": "keep-alive",
<<<<<<< HEAD
        "User-Agent": "azure-ai-ml/1.5.0 azsdk-python-mgmt-machinelearningservices/0.1.0 Python/3.7.9 (Windows-10-10.0.22621-SP0)"
=======
        "Content-Length": "0",
        "User-Agent": "azure-ai-ml/1.5.0 azsdk-python-mgmt-machinelearningservices/0.1.0 Python/3.10.6 (Linux-5.15.79.1-microsoft-standard-WSL2-x86_64-with-glibc2.35)"
>>>>>>> ce9edaa6
      },
      "RequestBody": null,
      "StatusCode": 200,
      "ResponseHeaders": {
        "Cache-Control": "no-cache",
        "Content-Encoding": "gzip",
        "Content-Type": "application/json; charset=utf-8",
<<<<<<< HEAD
        "Date": "Thu, 23 Feb 2023 18:22:54 GMT",
        "Expires": "-1",
        "Pragma": "no-cache",
        "Request-Context": "appId=cid-v1:2d2e8e63-272e-4b3c-8598-4ee570a0e70d",
        "Server-Timing": "traceparent;desc=\u002200-c5147c92781490bcf40d6033f048c0db-f4e4f35f4da67249-01\u0022",
        "Strict-Transport-Security": "max-age=31536000; includeSubDomains",
        "Transfer-Encoding": "chunked",
        "Vary": [
          "Accept-Encoding",
          "Accept-Encoding"
        ],
        "x-aml-cluster": "vienna-eastus2-02",
        "X-Content-Type-Options": "nosniff",
        "x-ms-correlation-request-id": "c9e195da-3ef6-4d0b-b7ef-80e9e606c39c",
        "x-ms-ratelimit-remaining-subscription-reads": "11998",
        "x-ms-response-type": "standard",
        "x-ms-routing-request-id": "WESTUS2:20230223T182254Z:c9e195da-3ef6-4d0b-b7ef-80e9e606c39c",
        "x-request-time": "0.176"
      },
      "ResponseBody": {
        "id": "/subscriptions/00000000-0000-0000-0000-000000000/resourceGroups/00000/providers/Microsoft.MachineLearningServices/workspaces/00000/codes/0c105387-001f-4a48-8791-6d6b6d9510e3/versions/1",
        "name": "1",
        "type": "Microsoft.MachineLearningServices/workspaces/codes/versions",
=======
        "Date": "Tue, 21 Feb 2023 21:07:41 GMT",
        "Expires": "-1",
        "Pragma": "no-cache",
        "Request-Context": "appId=cid-v1:2d2e8e63-272e-4b3c-8598-4ee570a0e70d",
        "Server-Timing": "traceparent;desc=\u002200-95cb0135b99535af8327ce05dada8f7c-f5b6582cd3a6ad38-01\u0022",
        "Strict-Transport-Security": "max-age=31536000; includeSubDomains",
        "Transfer-Encoding": "chunked",
        "Vary": "Accept-Encoding",
        "x-aml-cluster": "vienna-eastus-02",
        "X-Content-Type-Options": "nosniff",
        "x-ms-correlation-request-id": "2f1c4b82-b4c1-4ac2-8b36-c7c5b3714d26",
        "x-ms-ratelimit-remaining-subscription-writes": "1190",
        "x-ms-response-type": "standard",
        "x-ms-routing-request-id": "CANADACENTRAL:20230221T210741Z:2f1c4b82-b4c1-4ac2-8b36-c7c5b3714d26",
        "x-request-time": "0.108"
      },
      "ResponseBody": {
        "secretsType": "AccountKey",
        "key": "dGhpcyBpcyBmYWtlIGtleQ=="
      }
    },
    {
      "RequestUri": "https://samcw32zcnpjldw.blob.core.windows.net/azureml-blobstore-3bd2018e-4b43-401e-ad49-85df181c9e0a/LocalUpload/00000000000000000000000000000000/componentC_src/hello.py",
      "RequestMethod": "HEAD",
      "RequestHeaders": {
        "Accept": "application/xml",
        "Accept-Encoding": "gzip, deflate",
        "Connection": "keep-alive",
        "User-Agent": "azsdk-python-storage-blob/12.14.1 Python/3.10.6 (Linux-5.15.79.1-microsoft-standard-WSL2-x86_64-with-glibc2.35)",
        "x-ms-date": "Tue, 21 Feb 2023 21:07:41 GMT",
        "x-ms-version": "2021-08-06"
      },
      "RequestBody": null,
      "StatusCode": 200,
      "ResponseHeaders": {
        "Accept-Ranges": "bytes",
        "Content-Length": "52",
        "Content-MD5": "b84y0LqhwH82A7bbuTKV8g==",
        "Content-Type": "application/octet-stream",
        "Date": "Tue, 21 Feb 2023 21:07:41 GMT",
        "ETag": "\u00220x8DB120A13102203\u0022",
        "Last-Modified": "Sat, 18 Feb 2023 23:44:28 GMT",
        "Server": [
          "Windows-Azure-Blob/1.0",
          "Microsoft-HTTPAPI/2.0"
        ],
        "Vary": "Origin",
        "x-ms-access-tier": "Hot",
        "x-ms-access-tier-inferred": "true",
        "x-ms-blob-type": "BlockBlob",
        "x-ms-creation-time": "Sat, 18 Feb 2023 23:44:28 GMT",
        "x-ms-lease-state": "available",
        "x-ms-lease-status": "unlocked",
        "x-ms-meta-name": "797b74e8-9caa-43b6-8c1c-56ee8c0cc404",
        "x-ms-meta-upload_status": "completed",
        "x-ms-meta-version": "1",
        "x-ms-server-encrypted": "true",
        "x-ms-version": "2021-08-06"
      },
      "ResponseBody": null
    },
    {
      "RequestUri": "https://samcw32zcnpjldw.blob.core.windows.net/azureml-blobstore-3bd2018e-4b43-401e-ad49-85df181c9e0a/az-ml-artifacts/00000000000000000000000000000000/componentC_src/hello.py",
      "RequestMethod": "HEAD",
      "RequestHeaders": {
        "Accept": "application/xml",
        "Accept-Encoding": "gzip, deflate",
        "Connection": "keep-alive",
        "User-Agent": "azsdk-python-storage-blob/12.14.1 Python/3.10.6 (Linux-5.15.79.1-microsoft-standard-WSL2-x86_64-with-glibc2.35)",
        "x-ms-date": "Tue, 21 Feb 2023 21:07:41 GMT",
        "x-ms-version": "2021-08-06"
      },
      "RequestBody": null,
      "StatusCode": 404,
      "ResponseHeaders": {
        "Date": "Tue, 21 Feb 2023 21:07:41 GMT",
        "Server": [
          "Windows-Azure-Blob/1.0",
          "Microsoft-HTTPAPI/2.0"
        ],
        "Transfer-Encoding": "chunked",
        "Vary": "Origin",
        "x-ms-error-code": "BlobNotFound",
        "x-ms-version": "2021-08-06"
      },
      "ResponseBody": null
    },
    {
      "RequestUri": "https://management.azure.com/subscriptions/00000000-0000-0000-0000-000000000/resourceGroups/00000/providers/Microsoft.MachineLearningServices/workspaces/00000/datastores/workspaceblobstore/listSecrets?api-version=2022-10-01",
      "RequestMethod": "POST",
      "RequestHeaders": {
        "Accept": "application/json",
        "Accept-Encoding": "gzip, deflate",
        "Connection": "keep-alive",
        "Content-Length": "0",
        "User-Agent": "azure-ai-ml/1.5.0 azsdk-python-mgmt-machinelearningservices/0.1.0 Python/3.10.6 (Linux-5.15.79.1-microsoft-standard-WSL2-x86_64-with-glibc2.35)"
      },
      "RequestBody": null,
      "StatusCode": 200,
      "ResponseHeaders": {
        "Cache-Control": "no-cache",
        "Content-Encoding": "gzip",
        "Content-Type": "application/json; charset=utf-8",
        "Date": "Tue, 21 Feb 2023 21:07:42 GMT",
        "Expires": "-1",
        "Pragma": "no-cache",
        "Request-Context": "appId=cid-v1:2d2e8e63-272e-4b3c-8598-4ee570a0e70d",
        "Server-Timing": "traceparent;desc=\u002200-2185b33330266201647b7322b07d797f-aa88bb994d87287a-01\u0022",
        "Strict-Transport-Security": "max-age=31536000; includeSubDomains",
        "Transfer-Encoding": "chunked",
        "Vary": "Accept-Encoding",
        "x-aml-cluster": "vienna-eastus-02",
        "X-Content-Type-Options": "nosniff",
        "x-ms-correlation-request-id": "f964ba4b-ae8c-4663-91ef-ca419fd91bd4",
        "x-ms-ratelimit-remaining-subscription-writes": "1199",
        "x-ms-response-type": "standard",
        "x-ms-routing-request-id": "CANADACENTRAL:20230221T210742Z:f964ba4b-ae8c-4663-91ef-ca419fd91bd4",
        "x-request-time": "0.112"
      },
      "ResponseBody": {
        "secretsType": "AccountKey",
        "key": "dGhpcyBpcyBmYWtlIGtleQ=="
      }
    },
    {
      "RequestUri": "https://samcw32zcnpjldw.blob.core.windows.net/azureml-blobstore-3bd2018e-4b43-401e-ad49-85df181c9e0a/LocalUpload/00000000000000000000000000000000/componentB_src/hello.py",
      "RequestMethod": "HEAD",
      "RequestHeaders": {
        "Accept": "application/xml",
        "Accept-Encoding": "gzip, deflate",
        "Connection": "keep-alive",
        "User-Agent": "azsdk-python-storage-blob/12.14.1 Python/3.10.6 (Linux-5.15.79.1-microsoft-standard-WSL2-x86_64-with-glibc2.35)",
        "x-ms-date": "Tue, 21 Feb 2023 21:07:42 GMT",
        "x-ms-version": "2021-08-06"
      },
      "RequestBody": null,
      "StatusCode": 200,
      "ResponseHeaders": {
        "Accept-Ranges": "bytes",
        "Content-Length": "52",
        "Content-MD5": "6HZoI/uMcFAs8DGxs920lQ==",
        "Content-Type": "application/octet-stream",
        "Date": "Tue, 21 Feb 2023 21:07:42 GMT",
        "ETag": "\u00220x8DB120A13678407\u0022",
        "Last-Modified": "Sat, 18 Feb 2023 23:44:28 GMT",
        "Server": [
          "Windows-Azure-Blob/1.0",
          "Microsoft-HTTPAPI/2.0"
        ],
        "Vary": "Origin",
        "x-ms-access-tier": "Hot",
        "x-ms-access-tier-inferred": "true",
        "x-ms-blob-type": "BlockBlob",
        "x-ms-creation-time": "Sat, 18 Feb 2023 23:44:28 GMT",
        "x-ms-lease-state": "available",
        "x-ms-lease-status": "unlocked",
        "x-ms-meta-name": "6e86bc7c-e789-4310-b09f-566fff6a55ff",
        "x-ms-meta-upload_status": "completed",
        "x-ms-meta-version": "1",
        "x-ms-server-encrypted": "true",
        "x-ms-version": "2021-08-06"
      },
      "ResponseBody": null
    },
    {
      "RequestUri": "https://samcw32zcnpjldw.blob.core.windows.net/azureml-blobstore-3bd2018e-4b43-401e-ad49-85df181c9e0a/az-ml-artifacts/00000000000000000000000000000000/componentB_src/hello.py",
      "RequestMethod": "HEAD",
      "RequestHeaders": {
        "Accept": "application/xml",
        "Accept-Encoding": "gzip, deflate",
        "Connection": "keep-alive",
        "User-Agent": "azsdk-python-storage-blob/12.14.1 Python/3.10.6 (Linux-5.15.79.1-microsoft-standard-WSL2-x86_64-with-glibc2.35)",
        "x-ms-date": "Tue, 21 Feb 2023 21:07:42 GMT",
        "x-ms-version": "2021-08-06"
      },
      "RequestBody": null,
      "StatusCode": 404,
      "ResponseHeaders": {
        "Date": "Tue, 21 Feb 2023 21:07:42 GMT",
        "Server": [
          "Windows-Azure-Blob/1.0",
          "Microsoft-HTTPAPI/2.0"
        ],
        "Transfer-Encoding": "chunked",
        "Vary": "Origin",
        "x-ms-error-code": "BlobNotFound",
        "x-ms-version": "2021-08-06"
      },
      "ResponseBody": null
    },
    {
      "RequestUri": "https://management.azure.com/subscriptions/00000000-0000-0000-0000-000000000/resourceGroups/00000/providers/Microsoft.MachineLearningServices/workspaces/00000/codes/74201fcc-4938-495f-9784-9be38ffed430/versions/1?api-version=2022-05-01",
      "RequestMethod": "PUT",
      "RequestHeaders": {
        "Accept": "application/json",
        "Accept-Encoding": "gzip, deflate",
        "Connection": "keep-alive",
        "Content-Length": "303",
        "Content-Type": "application/json",
        "User-Agent": "azure-ai-ml/1.5.0 azsdk-python-mgmt-machinelearningservices/0.1.0 Python/3.10.6 (Linux-5.15.79.1-microsoft-standard-WSL2-x86_64-with-glibc2.35)"
      },
      "RequestBody": {
>>>>>>> ce9edaa6
        "properties": {
          "description": null,
          "tags": {},
          "properties": {
            "hash_sha256": "0000000000000",
            "hash_version": "0000000000000"
          },
          "isArchived": false,
<<<<<<< HEAD
          "isAnonymous": false,
          "codeUri": "https://saveorz2izv2bas.blob.core.windows.net:443/2d1e66ae-8-306129e4-3056-543d-abbe-36678d6c92bb/componentB_src"
        },
        "systemData": {
          "createdAt": "2023-02-23T07:12:11.5313619\u002B00:00",
          "createdBy": "Diondra Peck",
          "createdByType": "User",
          "lastModifiedAt": "2023-02-23T07:12:11.5313619\u002B00:00",
          "lastModifiedBy": "Diondra Peck",
          "lastModifiedByType": "User"
=======
          "codeUri": "https://samcw32zcnpjldw.blob.core.windows.net/azureml-blobstore-3bd2018e-4b43-401e-ad49-85df181c9e0a/LocalUpload/00000000000000000000000000000000/componentA_src"
>>>>>>> ce9edaa6
        }
      }
    },
    {
      "RequestUri": "https://management.azure.com/subscriptions/00000000-0000-0000-0000-000000000/resourceGroups/00000/providers/Microsoft.MachineLearningServices/workspaces/00000/codes/68154822-990e-43b9-9483-ef6b6b3ef581/versions/1?api-version=2022-05-01",
      "RequestMethod": "GET",
      "RequestHeaders": {
        "Accept": "application/json",
        "Accept-Encoding": "gzip, deflate",
        "Connection": "keep-alive",
        "User-Agent": "azure-ai-ml/1.5.0 azsdk-python-mgmt-machinelearningservices/0.1.0 Python/3.7.9 (Windows-10-10.0.22621-SP0)"
      },
      "RequestBody": null,
      "StatusCode": 200,
      "ResponseHeaders": {
        "Cache-Control": "no-cache",
        "Content-Encoding": "gzip",
        "Content-Type": "application/json; charset=utf-8",
<<<<<<< HEAD
        "Date": "Thu, 23 Feb 2023 18:22:55 GMT",
        "Expires": "-1",
        "Pragma": "no-cache",
        "Request-Context": "appId=cid-v1:2d2e8e63-272e-4b3c-8598-4ee570a0e70d",
        "Server-Timing": "traceparent;desc=\u002200-7d94950b342760817a5ef8d7ebed838a-1d3e2d13a6bdfe6f-01\u0022",
=======
        "Date": "Tue, 21 Feb 2023 21:07:44 GMT",
        "Expires": "-1",
        "Pragma": "no-cache",
        "Request-Context": "appId=cid-v1:2d2e8e63-272e-4b3c-8598-4ee570a0e70d",
        "Server-Timing": "traceparent;desc=\u002200-91742a5ed627d2e525b6623be2168d4e-93089739c3a2edfa-01\u0022",
>>>>>>> ce9edaa6
        "Strict-Transport-Security": "max-age=31536000; includeSubDomains",
        "Transfer-Encoding": "chunked",
        "Vary": [
          "Accept-Encoding",
          "Accept-Encoding"
        ],
<<<<<<< HEAD
        "x-aml-cluster": "vienna-eastus2-01",
        "X-Content-Type-Options": "nosniff",
        "x-ms-correlation-request-id": "ab0f2219-46b4-4152-b29a-ca9abfd8825a",
        "x-ms-ratelimit-remaining-subscription-reads": "11997",
        "x-ms-response-type": "standard",
        "x-ms-routing-request-id": "WESTUS2:20230223T182255Z:ab0f2219-46b4-4152-b29a-ca9abfd8825a",
        "x-request-time": "0.067"
      },
      "ResponseBody": {
        "id": "/subscriptions/00000000-0000-0000-0000-000000000/resourceGroups/00000/providers/Microsoft.MachineLearningServices/workspaces/00000/codes/68154822-990e-43b9-9483-ef6b6b3ef581/versions/1",
=======
        "x-aml-cluster": "vienna-eastus-02",
        "X-Content-Type-Options": "nosniff",
        "x-ms-correlation-request-id": "6968d81f-fbd7-4873-805e-122844bd7668",
        "x-ms-ratelimit-remaining-subscription-writes": "1199",
        "x-ms-response-type": "standard",
        "x-ms-routing-request-id": "CANADACENTRAL:20230221T210745Z:6968d81f-fbd7-4873-805e-122844bd7668",
        "x-request-time": "0.286"
      },
      "ResponseBody": {
        "id": "/subscriptions/00000000-0000-0000-0000-000000000/resourceGroups/00000/providers/Microsoft.MachineLearningServices/workspaces/00000/codes/74201fcc-4938-495f-9784-9be38ffed430/versions/1",
        "name": "1",
        "type": "Microsoft.MachineLearningServices/workspaces/codes/versions",
        "properties": {
          "description": null,
          "tags": {},
          "properties": {
            "hash_sha256": "0000000000000",
            "hash_version": "0000000000000"
          },
          "isArchived": false,
          "isAnonymous": false,
          "codeUri": "https://samcw32zcnpjldw.blob.core.windows.net/azureml-blobstore-3bd2018e-4b43-401e-ad49-85df181c9e0a/LocalUpload/00000000000000000000000000000000/componentA_src"
        },
        "systemData": {
          "createdAt": "2023-02-18T23:44:33.6146224\u002B00:00",
          "createdBy": "Firstname Lastname",
          "createdByType": "User",
          "lastModifiedAt": "2023-02-21T21:07:45.2544018\u002B00:00",
          "lastModifiedBy": "Firstname Lastname",
          "lastModifiedByType": "User"
        }
      }
    },
    {
      "RequestUri": "https://management.azure.com/subscriptions/00000000-0000-0000-0000-000000000/resourceGroups/00000/providers/Microsoft.MachineLearningServices/workspaces/00000/codes/797b74e8-9caa-43b6-8c1c-56ee8c0cc404/versions/1?api-version=2022-05-01",
      "RequestMethod": "PUT",
      "RequestHeaders": {
        "Accept": "application/json",
        "Accept-Encoding": "gzip, deflate",
        "Connection": "keep-alive",
        "Content-Length": "303",
        "Content-Type": "application/json",
        "User-Agent": "azure-ai-ml/1.5.0 azsdk-python-mgmt-machinelearningservices/0.1.0 Python/3.10.6 (Linux-5.15.79.1-microsoft-standard-WSL2-x86_64-with-glibc2.35)"
      },
      "RequestBody": {
        "properties": {
          "properties": {
            "hash_sha256": "0000000000000",
            "hash_version": "0000000000000"
          },
          "isAnonymous": true,
          "isArchived": false,
          "codeUri": "https://samcw32zcnpjldw.blob.core.windows.net/azureml-blobstore-3bd2018e-4b43-401e-ad49-85df181c9e0a/LocalUpload/00000000000000000000000000000000/componentC_src"
        }
      },
      "StatusCode": 200,
      "ResponseHeaders": {
        "Cache-Control": "no-cache",
        "Content-Encoding": "gzip",
        "Content-Type": "application/json; charset=utf-8",
        "Date": "Tue, 21 Feb 2023 21:07:45 GMT",
        "Expires": "-1",
        "Pragma": "no-cache",
        "Request-Context": "appId=cid-v1:2d2e8e63-272e-4b3c-8598-4ee570a0e70d",
        "Server-Timing": "traceparent;desc=\u002200-c5feeba5427f0f4c68bf8d279036aa1f-2af70986565a225d-01\u0022",
        "Strict-Transport-Security": "max-age=31536000; includeSubDomains",
        "Transfer-Encoding": "chunked",
        "Vary": [
          "Accept-Encoding",
          "Accept-Encoding"
        ],
        "x-aml-cluster": "vienna-eastus-02",
        "X-Content-Type-Options": "nosniff",
        "x-ms-correlation-request-id": "82d4cff3-ad73-494f-9c0c-a24992da87c9",
        "x-ms-ratelimit-remaining-subscription-writes": "1183",
        "x-ms-response-type": "standard",
        "x-ms-routing-request-id": "CANADACENTRAL:20230221T210745Z:82d4cff3-ad73-494f-9c0c-a24992da87c9",
        "x-request-time": "0.180"
      },
      "ResponseBody": {
        "id": "/subscriptions/00000000-0000-0000-0000-000000000/resourceGroups/00000/providers/Microsoft.MachineLearningServices/workspaces/00000/codes/797b74e8-9caa-43b6-8c1c-56ee8c0cc404/versions/1",
>>>>>>> ce9edaa6
        "name": "1",
        "type": "Microsoft.MachineLearningServices/workspaces/codes/versions",
        "properties": {
          "description": null,
          "tags": {},
          "properties": {
            "hash_sha256": "0000000000000",
            "hash_version": "0000000000000"
          },
          "isArchived": false,
          "isAnonymous": false,
<<<<<<< HEAD
          "codeUri": "https://saveorz2izv2bas.blob.core.windows.net:443/2d1e66ae-8-2775eaf8-566f-5aae-be19-5250feff1750/componentA_src"
        },
        "systemData": {
          "createdAt": "2023-02-23T07:12:12.1036178\u002B00:00",
          "createdBy": "Diondra Peck",
          "createdByType": "User",
          "lastModifiedAt": "2023-02-23T07:12:12.1036178\u002B00:00",
          "lastModifiedBy": "Diondra Peck",
=======
          "codeUri": "https://samcw32zcnpjldw.blob.core.windows.net/azureml-blobstore-3bd2018e-4b43-401e-ad49-85df181c9e0a/LocalUpload/00000000000000000000000000000000/componentC_src"
        },
        "systemData": {
          "createdAt": "2023-02-18T23:44:33.2245361\u002B00:00",
          "createdBy": "Firstname Lastname",
          "createdByType": "User",
          "lastModifiedAt": "2023-02-21T21:07:45.3959175\u002B00:00",
          "lastModifiedBy": "Firstname Lastname",
>>>>>>> ce9edaa6
          "lastModifiedByType": "User"
        }
      }
    },
    {
<<<<<<< HEAD
      "RequestUri": "https://management.azure.com/subscriptions/00000000-0000-0000-0000-000000000/resourceGroups/00000/providers/Microsoft.MachineLearningServices/workspaces/00000/components/azureml_anonymous/versions/59ce8a6d-464f-aa8b-c009-e373986995be?api-version=2022-10-01",
=======
      "RequestUri": "https://management.azure.com/subscriptions/00000000-0000-0000-0000-000000000/resourceGroups/00000/providers/Microsoft.MachineLearningServices/workspaces/00000/components/azureml_anonymous/versions/268017a1-12bf-2c3a-1ee6-c6ffacf40e68?api-version=2022-10-01",
>>>>>>> ce9edaa6
      "RequestMethod": "PUT",
      "RequestHeaders": {
        "Accept": "application/json",
        "Accept-Encoding": "gzip, deflate",
        "Connection": "keep-alive",
        "Content-Length": "554",
        "Content-Type": "application/json",
<<<<<<< HEAD
        "User-Agent": "azure-ai-ml/1.5.0 azsdk-python-mgmt-machinelearningservices/0.1.0 Python/3.7.9 (Windows-10-10.0.22621-SP0)"
=======
        "User-Agent": "azure-ai-ml/1.5.0 azsdk-python-mgmt-machinelearningservices/0.1.0 Python/3.10.6 (Linux-5.15.79.1-microsoft-standard-WSL2-x86_64-with-glibc2.35)"
>>>>>>> ce9edaa6
      },
      "RequestBody": {
        "properties": {
          "properties": {},
          "tags": {},
          "isAnonymous": true,
          "isArchived": false,
          "componentSpec": {
            "command": "python hello.py",
<<<<<<< HEAD
            "code": "azureml:/subscriptions/00000000-0000-0000-0000-000000000/resourceGroups/00000/providers/Microsoft.MachineLearningServices/workspaces/00000/codes/0c105387-001f-4a48-8791-6d6b6d9510e3/versions/1",
            "environment": "azureml:AzureML-sklearn-0.24-ubuntu18.04-py37-cpu:5",
            "name": "component_b",
=======
            "code": "azureml:/subscriptions/00000000-0000-0000-0000-000000000/resourceGroups/00000/providers/Microsoft.MachineLearningServices/workspaces/00000/codes/74201fcc-4938-495f-9784-9be38ffed430/versions/1",
            "environment": "azureml:AzureML-sklearn-1.0-ubuntu20.04-py38-cpu:33",
            "name": "component_a",
>>>>>>> ce9edaa6
            "version": "1",
            "display_name": "componentA",
            "is_deterministic": true,
            "type": "command",
            "_source": "YAML.COMPONENT"
          }
        }
      },
      "StatusCode": 201,
      "ResponseHeaders": {
        "Cache-Control": "no-cache",
<<<<<<< HEAD
        "Content-Length": "1439",
        "Content-Type": "application/json; charset=utf-8",
        "Date": "Thu, 23 Feb 2023 18:22:56 GMT",
        "Expires": "-1",
        "Location": "https://management.azure.com/subscriptions/00000000-0000-0000-0000-000000000/resourceGroups/00000/providers/Microsoft.MachineLearningServices/workspaces/00000/components/azureml_anonymous/versions/59ce8a6d-464f-aa8b-c009-e373986995be?api-version=2022-10-01",
        "Pragma": "no-cache",
        "Request-Context": "appId=cid-v1:2d2e8e63-272e-4b3c-8598-4ee570a0e70d",
        "Server-Timing": "traceparent;desc=\u002200-e2480f8972e3c4ecbd6bb170d45b1c60-7ba34a0e396371ee-01\u0022",
        "Strict-Transport-Security": "max-age=31536000; includeSubDomains",
        "x-aml-cluster": "vienna-eastus2-02",
        "X-Content-Type-Options": "nosniff",
        "x-ms-correlation-request-id": "ff7ef61c-30bb-4ba4-acc5-5150b99eea07",
        "x-ms-ratelimit-remaining-subscription-writes": "1199",
        "x-ms-response-type": "standard",
        "x-ms-routing-request-id": "WESTUS2:20230223T182256Z:ff7ef61c-30bb-4ba4-acc5-5150b99eea07",
        "x-request-time": "0.681"
      },
      "ResponseBody": {
        "id": "/subscriptions/00000000-0000-0000-0000-000000000/resourceGroups/00000/providers/Microsoft.MachineLearningServices/workspaces/00000/components/azureml_anonymous/versions/7fe991bb-933a-49b2-bac1-f4748dab23fc",
        "name": "7fe991bb-933a-49b2-bac1-f4748dab23fc",
=======
        "Content-Length": "1250",
        "Content-Type": "application/json; charset=utf-8",
        "Date": "Tue, 21 Feb 2023 21:07:45 GMT",
        "Expires": "-1",
        "Location": "https://management.azure.com/subscriptions/00000000-0000-0000-0000-000000000/resourceGroups/00000/providers/Microsoft.MachineLearningServices/workspaces/00000/components/azureml_anonymous/versions/268017a1-12bf-2c3a-1ee6-c6ffacf40e68?api-version=2022-10-01",
        "Pragma": "no-cache",
        "Request-Context": "appId=cid-v1:2d2e8e63-272e-4b3c-8598-4ee570a0e70d",
        "Server-Timing": "traceparent;desc=\u002200-4dd4850138afba605871f307632999d9-d412b49dedfa331d-01\u0022",
        "Strict-Transport-Security": "max-age=31536000; includeSubDomains",
        "x-aml-cluster": "vienna-eastus-02",
        "X-Content-Type-Options": "nosniff",
        "x-ms-correlation-request-id": "4821946d-d8bd-4fc8-bfdb-6855e038c764",
        "x-ms-ratelimit-remaining-subscription-writes": "1198",
        "x-ms-response-type": "standard",
        "x-ms-routing-request-id": "CANADACENTRAL:20230221T210746Z:4821946d-d8bd-4fc8-bfdb-6855e038c764",
        "x-request-time": "0.899"
      },
      "ResponseBody": {
        "id": "/subscriptions/00000000-0000-0000-0000-000000000/resourceGroups/00000/providers/Microsoft.MachineLearningServices/workspaces/00000/components/azureml_anonymous/versions/d0784c05-b643-4942-88d9-5923211584fc",
        "name": "d0784c05-b643-4942-88d9-5923211584fc",
>>>>>>> ce9edaa6
        "type": "Microsoft.MachineLearningServices/workspaces/components/versions",
        "properties": {
          "description": null,
          "tags": {},
          "properties": {},
          "isArchived": false,
          "isAnonymous": true,
          "componentSpec": {
<<<<<<< HEAD
            "name": "component_b",
            "version": "1",
            "display_name": "componentB",
            "is_deterministic": "True",
            "type": "command",
            "code": "azureml:/subscriptions/00000000-0000-0000-0000-000000000/resourceGroups/00000/providers/Microsoft.MachineLearningServices/workspaces/00000/codes/0c105387-001f-4a48-8791-6d6b6d9510e3/versions/1",
            "environment": "azureml://registries/azureml/environments/AzureML-sklearn-0.24-ubuntu18.04-py37-cpu/versions/5",
=======
            "name": "component_a",
            "version": "1",
            "display_name": "componentA",
            "is_deterministic": "True",
            "type": "command",
            "code": "azureml:/subscriptions/00000000-0000-0000-0000-000000000/resourceGroups/00000/providers/Microsoft.MachineLearningServices/workspaces/00000/codes/74201fcc-4938-495f-9784-9be38ffed430/versions/1",
            "environment": "azureml://registries/azureml/environments/AzureML-sklearn-1.0-ubuntu20.04-py38-cpu/versions/33",
>>>>>>> ce9edaa6
            "resources": {
              "instance_count": "1"
            },
            "command": "python hello.py",
            "$schema": "https://componentsdk.azureedge.net/jsonschema/CommandComponent.json"
          }
        },
        "systemData": {
<<<<<<< HEAD
          "createdAt": "2023-02-23T07:12:12.4516116\u002B00:00",
          "createdBy": "Diondra Peck",
          "createdByType": "User",
          "lastModifiedAt": "2023-02-23T07:12:12.5212641\u002B00:00",
          "lastModifiedBy": "Diondra Peck",
=======
          "createdAt": "2023-02-18T23:44:34.5450153\u002B00:00",
          "createdBy": "Firstname Lastname",
          "createdByType": "User",
          "lastModifiedAt": "2023-02-18T23:44:34.6221736\u002B00:00",
          "lastModifiedBy": "Firstname Lastname",
>>>>>>> ce9edaa6
          "lastModifiedByType": "User"
        }
      }
    },
    {
<<<<<<< HEAD
      "RequestUri": "https://management.azure.com/subscriptions/00000000-0000-0000-0000-000000000/resourceGroups/00000/providers/Microsoft.MachineLearningServices/workspaces/00000/components/azureml_anonymous/versions/1e0abcf0-9f53-29df-7272-4fff30de9a17?api-version=2022-10-01",
=======
      "RequestUri": "https://management.azure.com/subscriptions/00000000-0000-0000-0000-000000000/resourceGroups/00000/providers/Microsoft.MachineLearningServices/workspaces/00000/components/azureml_anonymous/versions/432aac64-524f-c537-3dce-059b16d7115c?api-version=2022-10-01",
      "RequestMethod": "PUT",
      "RequestHeaders": {
        "Accept": "application/json",
        "Accept-Encoding": "gzip, deflate",
        "Connection": "keep-alive",
        "Content-Length": "554",
        "Content-Type": "application/json",
        "User-Agent": "azure-ai-ml/1.5.0 azsdk-python-mgmt-machinelearningservices/0.1.0 Python/3.10.6 (Linux-5.15.79.1-microsoft-standard-WSL2-x86_64-with-glibc2.35)"
      },
      "RequestBody": {
        "properties": {
          "properties": {},
          "tags": {},
          "isAnonymous": true,
          "isArchived": false,
          "componentSpec": {
            "command": "python hello.py",
            "code": "azureml:/subscriptions/00000000-0000-0000-0000-000000000/resourceGroups/00000/providers/Microsoft.MachineLearningServices/workspaces/00000/codes/797b74e8-9caa-43b6-8c1c-56ee8c0cc404/versions/1",
            "environment": "azureml:AzureML-sklearn-1.0-ubuntu20.04-py38-cpu:33",
            "name": "component_c",
            "version": "1",
            "display_name": "componentC",
            "is_deterministic": true,
            "type": "command",
            "_source": "YAML.COMPONENT"
          }
        }
      },
      "StatusCode": 201,
      "ResponseHeaders": {
        "Cache-Control": "no-cache",
        "Content-Length": "1250",
        "Content-Type": "application/json; charset=utf-8",
        "Date": "Tue, 21 Feb 2023 21:07:46 GMT",
        "Expires": "-1",
        "Location": "https://management.azure.com/subscriptions/00000000-0000-0000-0000-000000000/resourceGroups/00000/providers/Microsoft.MachineLearningServices/workspaces/00000/components/azureml_anonymous/versions/432aac64-524f-c537-3dce-059b16d7115c?api-version=2022-10-01",
        "Pragma": "no-cache",
        "Request-Context": "appId=cid-v1:2d2e8e63-272e-4b3c-8598-4ee570a0e70d",
        "Server-Timing": "traceparent;desc=\u002200-413b8d934fdb6f09ff3525149b91fc33-36eed4282e28cce5-01\u0022",
        "Strict-Transport-Security": "max-age=31536000; includeSubDomains",
        "x-aml-cluster": "vienna-eastus-02",
        "X-Content-Type-Options": "nosniff",
        "x-ms-correlation-request-id": "413ec04e-6b3a-4520-8049-ed7080f3803a",
        "x-ms-ratelimit-remaining-subscription-writes": "1182",
        "x-ms-response-type": "standard",
        "x-ms-routing-request-id": "CANADACENTRAL:20230221T210746Z:413ec04e-6b3a-4520-8049-ed7080f3803a",
        "x-request-time": "0.725"
      },
      "ResponseBody": {
        "id": "/subscriptions/00000000-0000-0000-0000-000000000/resourceGroups/00000/providers/Microsoft.MachineLearningServices/workspaces/00000/components/azureml_anonymous/versions/1bbb5954-4f5c-43e3-a1f8-195d7ca035db",
        "name": "1bbb5954-4f5c-43e3-a1f8-195d7ca035db",
        "type": "Microsoft.MachineLearningServices/workspaces/components/versions",
        "properties": {
          "description": null,
          "tags": {},
          "properties": {},
          "isArchived": false,
          "isAnonymous": true,
          "componentSpec": {
            "name": "component_c",
            "version": "1",
            "display_name": "componentC",
            "is_deterministic": "True",
            "type": "command",
            "code": "azureml:/subscriptions/00000000-0000-0000-0000-000000000/resourceGroups/00000/providers/Microsoft.MachineLearningServices/workspaces/00000/codes/797b74e8-9caa-43b6-8c1c-56ee8c0cc404/versions/1",
            "environment": "azureml://registries/azureml/environments/AzureML-sklearn-1.0-ubuntu20.04-py38-cpu/versions/33",
            "resources": {
              "instance_count": "1"
            },
            "command": "python hello.py",
            "$schema": "https://componentsdk.azureedge.net/jsonschema/CommandComponent.json"
          }
        },
        "systemData": {
          "createdAt": "2023-02-18T23:44:34.2989105\u002B00:00",
          "createdBy": "Firstname Lastname",
          "createdByType": "User",
          "lastModifiedAt": "2023-02-18T23:44:34.4165813\u002B00:00",
          "lastModifiedBy": "Firstname Lastname",
          "lastModifiedByType": "User"
        }
      }
    },
    {
      "RequestUri": "https://management.azure.com/subscriptions/00000000-0000-0000-0000-000000000/resourceGroups/00000/providers/Microsoft.MachineLearningServices/workspaces/00000/codes/6e86bc7c-e789-4310-b09f-566fff6a55ff/versions/1?api-version=2022-05-01",
>>>>>>> ce9edaa6
      "RequestMethod": "PUT",
      "RequestHeaders": {
        "Accept": "application/json",
        "Accept-Encoding": "gzip, deflate",
        "Connection": "keep-alive",
        "Content-Length": "554",
        "Content-Type": "application/json",
<<<<<<< HEAD
        "User-Agent": "azure-ai-ml/1.5.0 azsdk-python-mgmt-machinelearningservices/0.1.0 Python/3.7.9 (Windows-10-10.0.22621-SP0)"
=======
        "User-Agent": "azure-ai-ml/1.5.0 azsdk-python-mgmt-machinelearningservices/0.1.0 Python/3.10.6 (Linux-5.15.79.1-microsoft-standard-WSL2-x86_64-with-glibc2.35)"
>>>>>>> ce9edaa6
      },
      "RequestBody": {
        "properties": {
          "properties": {},
          "tags": {},
          "isAnonymous": true,
          "isArchived": false,
<<<<<<< HEAD
          "componentSpec": {
            "command": "python hello.py",
            "code": "azureml:/subscriptions/00000000-0000-0000-0000-000000000/resourceGroups/00000/providers/Microsoft.MachineLearningServices/workspaces/00000/codes/ab19f012-e419-43c3-ae73-692418ed707b/versions/1",
            "environment": "azureml:AzureML-sklearn-0.24-ubuntu18.04-py37-cpu:5",
            "name": "component_c",
            "version": "1",
            "display_name": "componentC",
            "is_deterministic": true,
            "type": "command",
            "_source": "YAML.COMPONENT"
          }
=======
          "codeUri": "https://samcw32zcnpjldw.blob.core.windows.net/azureml-blobstore-3bd2018e-4b43-401e-ad49-85df181c9e0a/LocalUpload/00000000000000000000000000000000/componentB_src"
>>>>>>> ce9edaa6
        }
      },
      "StatusCode": 201,
      "ResponseHeaders": {
        "Cache-Control": "no-cache",
        "Content-Length": "1439",
        "Content-Type": "application/json; charset=utf-8",
<<<<<<< HEAD
        "Date": "Thu, 23 Feb 2023 18:22:55 GMT",
=======
        "Date": "Tue, 21 Feb 2023 21:07:45 GMT",
>>>>>>> ce9edaa6
        "Expires": "-1",
        "Location": "https://management.azure.com/subscriptions/00000000-0000-0000-0000-000000000/resourceGroups/00000/providers/Microsoft.MachineLearningServices/workspaces/00000/components/azureml_anonymous/versions/1e0abcf0-9f53-29df-7272-4fff30de9a17?api-version=2022-10-01",
        "Pragma": "no-cache",
        "Request-Context": "appId=cid-v1:2d2e8e63-272e-4b3c-8598-4ee570a0e70d",
<<<<<<< HEAD
        "Server-Timing": "traceparent;desc=\u002200-fe6624a90ef894531fd4283de403aafc-874e7fee4fa761bf-01\u0022",
        "Strict-Transport-Security": "max-age=31536000; includeSubDomains",
        "x-aml-cluster": "vienna-eastus2-01",
        "X-Content-Type-Options": "nosniff",
        "x-ms-correlation-request-id": "0df90345-18c9-4bf6-b5a5-d6ca87bbdbbc",
        "x-ms-ratelimit-remaining-subscription-writes": "1199",
        "x-ms-response-type": "standard",
        "x-ms-routing-request-id": "WESTUS2:20230223T182256Z:0df90345-18c9-4bf6-b5a5-d6ca87bbdbbc",
        "x-request-time": "0.662"
      },
      "ResponseBody": {
        "id": "/subscriptions/00000000-0000-0000-0000-000000000/resourceGroups/00000/providers/Microsoft.MachineLearningServices/workspaces/00000/components/azureml_anonymous/versions/d4401d0c-73c6-4103-8c2f-27f831264e8f",
        "name": "d4401d0c-73c6-4103-8c2f-27f831264e8f",
        "type": "Microsoft.MachineLearningServices/workspaces/components/versions",
=======
        "Server-Timing": "traceparent;desc=\u002200-30157e4628025c99f4e39d8007aac0ba-d19dfc804ec7b312-01\u0022",
        "Strict-Transport-Security": "max-age=31536000; includeSubDomains",
        "Transfer-Encoding": "chunked",
        "Vary": [
          "Accept-Encoding",
          "Accept-Encoding"
        ],
        "x-aml-cluster": "vienna-eastus-01",
        "X-Content-Type-Options": "nosniff",
        "x-ms-correlation-request-id": "17d7bff2-9066-460a-a3fb-85c54ceb671b",
        "x-ms-ratelimit-remaining-subscription-writes": "1199",
        "x-ms-response-type": "standard",
        "x-ms-routing-request-id": "CANADACENTRAL:20230221T210746Z:17d7bff2-9066-460a-a3fb-85c54ceb671b",
        "x-request-time": "0.278"
      },
      "ResponseBody": {
        "id": "/subscriptions/00000000-0000-0000-0000-000000000/resourceGroups/00000/providers/Microsoft.MachineLearningServices/workspaces/00000/codes/6e86bc7c-e789-4310-b09f-566fff6a55ff/versions/1",
        "name": "1",
        "type": "Microsoft.MachineLearningServices/workspaces/codes/versions",
>>>>>>> ce9edaa6
        "properties": {
          "description": null,
          "tags": {},
          "properties": {},
          "isArchived": false,
<<<<<<< HEAD
          "isAnonymous": true,
          "componentSpec": {
            "name": "component_c",
            "version": "1",
            "display_name": "componentC",
            "is_deterministic": "True",
            "type": "command",
            "code": "azureml:/subscriptions/00000000-0000-0000-0000-000000000/resourceGroups/00000/providers/Microsoft.MachineLearningServices/workspaces/00000/codes/ab19f012-e419-43c3-ae73-692418ed707b/versions/1",
            "environment": "azureml://registries/azureml/environments/AzureML-sklearn-0.24-ubuntu18.04-py37-cpu/versions/5",
            "resources": {
              "instance_count": "1"
            },
            "command": "python hello.py",
            "$schema": "https://componentsdk.azureedge.net/jsonschema/CommandComponent.json"
          }
        },
        "systemData": {
          "createdAt": "2023-02-23T07:12:13.1298363\u002B00:00",
          "createdBy": "Diondra Peck",
          "createdByType": "User",
          "lastModifiedAt": "2023-02-23T07:12:13.2473044\u002B00:00",
          "lastModifiedBy": "Diondra Peck",
=======
          "isAnonymous": false,
          "codeUri": "https://samcw32zcnpjldw.blob.core.windows.net/azureml-blobstore-3bd2018e-4b43-401e-ad49-85df181c9e0a/LocalUpload/00000000000000000000000000000000/componentB_src"
        },
        "systemData": {
          "createdAt": "2023-02-18T23:44:32.9148647\u002B00:00",
          "createdBy": "Firstname Lastname",
          "createdByType": "User",
          "lastModifiedAt": "2023-02-21T21:07:46.4812968\u002B00:00",
          "lastModifiedBy": "Firstname Lastname",
>>>>>>> ce9edaa6
          "lastModifiedByType": "User"
        }
      }
    },
    {
<<<<<<< HEAD
      "RequestUri": "https://management.azure.com/subscriptions/00000000-0000-0000-0000-000000000/resourceGroups/00000/providers/Microsoft.MachineLearningServices/workspaces/00000/components/azureml_anonymous/versions/4fe71a03-f7b5-3ddb-d1c2-b788263d8f7b?api-version=2022-10-01",
=======
      "RequestUri": "https://management.azure.com/subscriptions/00000000-0000-0000-0000-000000000/resourceGroups/00000/providers/Microsoft.MachineLearningServices/workspaces/00000/components/azureml_anonymous/versions/94f8ae01-99d7-1ca8-a47b-7fd2f9c89d23?api-version=2022-10-01",
>>>>>>> ce9edaa6
      "RequestMethod": "PUT",
      "RequestHeaders": {
        "Accept": "application/json",
        "Accept-Encoding": "gzip, deflate",
        "Connection": "keep-alive",
        "Content-Length": "554",
        "Content-Type": "application/json",
<<<<<<< HEAD
        "User-Agent": "azure-ai-ml/1.5.0 azsdk-python-mgmt-machinelearningservices/0.1.0 Python/3.7.9 (Windows-10-10.0.22621-SP0)"
=======
        "User-Agent": "azure-ai-ml/1.5.0 azsdk-python-mgmt-machinelearningservices/0.1.0 Python/3.10.6 (Linux-5.15.79.1-microsoft-standard-WSL2-x86_64-with-glibc2.35)"
>>>>>>> ce9edaa6
      },
      "RequestBody": {
        "properties": {
          "properties": {},
          "tags": {},
          "isAnonymous": true,
          "isArchived": false,
          "componentSpec": {
            "command": "python hello.py",
<<<<<<< HEAD
            "code": "azureml:/subscriptions/00000000-0000-0000-0000-000000000/resourceGroups/00000/providers/Microsoft.MachineLearningServices/workspaces/00000/codes/68154822-990e-43b9-9483-ef6b6b3ef581/versions/1",
            "environment": "azureml:AzureML-sklearn-0.24-ubuntu18.04-py37-cpu:5",
            "name": "component_a",
            "version": "1",
            "display_name": "componentA",
=======
            "code": "azureml:/subscriptions/00000000-0000-0000-0000-000000000/resourceGroups/00000/providers/Microsoft.MachineLearningServices/workspaces/00000/codes/6e86bc7c-e789-4310-b09f-566fff6a55ff/versions/1",
            "environment": "azureml:AzureML-sklearn-1.0-ubuntu20.04-py38-cpu:33",
            "name": "component_b",
            "version": "1",
            "display_name": "componentB",
>>>>>>> ce9edaa6
            "is_deterministic": true,
            "type": "command",
            "_source": "YAML.COMPONENT"
          }
        }
      },
      "StatusCode": 201,
      "ResponseHeaders": {
        "Cache-Control": "no-cache",
<<<<<<< HEAD
        "Content-Length": "1439",
        "Content-Type": "application/json; charset=utf-8",
        "Date": "Thu, 23 Feb 2023 18:22:56 GMT",
        "Expires": "-1",
        "Location": "https://management.azure.com/subscriptions/00000000-0000-0000-0000-000000000/resourceGroups/00000/providers/Microsoft.MachineLearningServices/workspaces/00000/components/azureml_anonymous/versions/4fe71a03-f7b5-3ddb-d1c2-b788263d8f7b?api-version=2022-10-01",
        "Pragma": "no-cache",
        "Request-Context": "appId=cid-v1:2d2e8e63-272e-4b3c-8598-4ee570a0e70d",
        "Server-Timing": "traceparent;desc=\u002200-ad15a5601fc2de4c5e95d9248ab39019-049e4233ba6ad908-01\u0022",
        "Strict-Transport-Security": "max-age=31536000; includeSubDomains",
        "x-aml-cluster": "vienna-eastus2-01",
        "X-Content-Type-Options": "nosniff",
        "x-ms-correlation-request-id": "5757b4db-17b6-4123-884a-99e1cf506aa3",
        "x-ms-ratelimit-remaining-subscription-writes": "1199",
        "x-ms-response-type": "standard",
        "x-ms-routing-request-id": "WESTUS2:20230223T182256Z:5757b4db-17b6-4123-884a-99e1cf506aa3",
        "x-request-time": "0.721"
      },
      "ResponseBody": {
        "id": "/subscriptions/00000000-0000-0000-0000-000000000/resourceGroups/00000/providers/Microsoft.MachineLearningServices/workspaces/00000/components/azureml_anonymous/versions/5db5c681-0536-4e3c-baeb-3b806d87a9dd",
        "name": "5db5c681-0536-4e3c-baeb-3b806d87a9dd",
=======
        "Content-Length": "1250",
        "Content-Type": "application/json; charset=utf-8",
        "Date": "Tue, 21 Feb 2023 21:07:47 GMT",
        "Expires": "-1",
        "Location": "https://management.azure.com/subscriptions/00000000-0000-0000-0000-000000000/resourceGroups/00000/providers/Microsoft.MachineLearningServices/workspaces/00000/components/azureml_anonymous/versions/94f8ae01-99d7-1ca8-a47b-7fd2f9c89d23?api-version=2022-10-01",
        "Pragma": "no-cache",
        "Request-Context": "appId=cid-v1:2d2e8e63-272e-4b3c-8598-4ee570a0e70d",
        "Server-Timing": "traceparent;desc=\u002200-0edb8b7c6592003d68c79ae7ec4cc420-8e15ae93f0ef59f3-01\u0022",
        "Strict-Transport-Security": "max-age=31536000; includeSubDomains",
        "x-aml-cluster": "vienna-eastus-01",
        "X-Content-Type-Options": "nosniff",
        "x-ms-correlation-request-id": "fac4fad1-b72e-42b6-8871-7ac0e5babfb4",
        "x-ms-ratelimit-remaining-subscription-writes": "1198",
        "x-ms-response-type": "standard",
        "x-ms-routing-request-id": "CANADACENTRAL:20230221T210747Z:fac4fad1-b72e-42b6-8871-7ac0e5babfb4",
        "x-request-time": "0.570"
      },
      "ResponseBody": {
        "id": "/subscriptions/00000000-0000-0000-0000-000000000/resourceGroups/00000/providers/Microsoft.MachineLearningServices/workspaces/00000/components/azureml_anonymous/versions/68c33727-90ef-48c3-bfcc-f0f90c84b156",
        "name": "68c33727-90ef-48c3-bfcc-f0f90c84b156",
>>>>>>> ce9edaa6
        "type": "Microsoft.MachineLearningServices/workspaces/components/versions",
        "properties": {
          "description": null,
          "tags": {},
          "properties": {},
          "isArchived": false,
          "isAnonymous": true,
          "componentSpec": {
<<<<<<< HEAD
            "name": "component_a",
            "version": "1",
            "display_name": "componentA",
            "is_deterministic": "True",
            "type": "command",
            "code": "azureml:/subscriptions/00000000-0000-0000-0000-000000000/resourceGroups/00000/providers/Microsoft.MachineLearningServices/workspaces/00000/codes/68154822-990e-43b9-9483-ef6b6b3ef581/versions/1",
            "environment": "azureml://registries/azureml/environments/AzureML-sklearn-0.24-ubuntu18.04-py37-cpu/versions/5",
=======
            "name": "component_b",
            "version": "1",
            "display_name": "componentB",
            "is_deterministic": "True",
            "type": "command",
            "code": "azureml:/subscriptions/00000000-0000-0000-0000-000000000/resourceGroups/00000/providers/Microsoft.MachineLearningServices/workspaces/00000/codes/6e86bc7c-e789-4310-b09f-566fff6a55ff/versions/1",
            "environment": "azureml://registries/azureml/environments/AzureML-sklearn-1.0-ubuntu20.04-py38-cpu/versions/33",
>>>>>>> ce9edaa6
            "resources": {
              "instance_count": "1"
            },
            "command": "python hello.py",
            "$schema": "https://componentsdk.azureedge.net/jsonschema/CommandComponent.json"
          }
        },
        "systemData": {
<<<<<<< HEAD
          "createdAt": "2023-02-23T07:12:13.9556725\u002B00:00",
          "createdBy": "Diondra Peck",
          "createdByType": "User",
          "lastModifiedAt": "2023-02-23T07:12:14.0418459\u002B00:00",
          "lastModifiedBy": "Diondra Peck",
=======
          "createdAt": "2023-02-18T23:44:34.0062876\u002B00:00",
          "createdBy": "Firstname Lastname",
          "createdByType": "User",
          "lastModifiedAt": "2023-02-18T23:44:34.1105014\u002B00:00",
          "lastModifiedBy": "Firstname Lastname",
>>>>>>> ce9edaa6
          "lastModifiedByType": "User"
        }
      }
    },
    {
      "RequestUri": "https://management.azure.com/subscriptions/00000000-0000-0000-0000-000000000/resourceGroups/00000/providers/Microsoft.MachineLearningServices/workspaces/00000/jobs/000000000000000000000?api-version=2022-12-01-preview",
      "RequestMethod": "PUT",
      "RequestHeaders": {
        "Accept": "application/json",
        "Accept-Encoding": "gzip, deflate",
        "Connection": "keep-alive",
        "Content-Length": "1422",
        "Content-Type": "application/json",
<<<<<<< HEAD
        "User-Agent": "azure-ai-ml/1.5.0 azsdk-python-mgmt-machinelearningservices/0.1.0 Python/3.7.9 (Windows-10-10.0.22621-SP0)"
=======
        "User-Agent": "azure-ai-ml/1.5.0 azsdk-python-mgmt-machinelearningservices/0.1.0 Python/3.10.6 (Linux-5.15.79.1-microsoft-standard-WSL2-x86_64-with-glibc2.35)"
>>>>>>> ce9edaa6
      },
      "RequestBody": {
        "properties": {
          "description": "Basic Pipeline Job with 3 Hello World components",
          "properties": {},
          "tags": {},
          "computeId": "/subscriptions/00000000-0000-0000-0000-000000000/resourceGroups/00000/providers/Microsoft.MachineLearningServices/workspaces/00000/computes/cpu-cluster",
          "displayName": "basic_pipeline",
          "experimentName": "azure-ai-ml",
          "isArchived": false,
          "jobType": "Pipeline",
          "inputs": {},
          "jobs": {
            "component_a_job": {
              "name": "component_a_job",
              "type": "command",
              "_source": "YAML.COMPONENT",
<<<<<<< HEAD
              "componentId": "/subscriptions/00000000-0000-0000-0000-000000000/resourceGroups/00000/providers/Microsoft.MachineLearningServices/workspaces/00000/components/azureml_anonymous/versions/5db5c681-0536-4e3c-baeb-3b806d87a9dd"
=======
              "componentId": "/subscriptions/00000000-0000-0000-0000-000000000/resourceGroups/00000/providers/Microsoft.MachineLearningServices/workspaces/00000/components/azureml_anonymous/versions/d0784c05-b643-4942-88d9-5923211584fc"
>>>>>>> ce9edaa6
            },
            "component_b_job": {
              "name": "component_b_job",
              "type": "command",
              "_source": "YAML.COMPONENT",
<<<<<<< HEAD
              "componentId": "/subscriptions/00000000-0000-0000-0000-000000000/resourceGroups/00000/providers/Microsoft.MachineLearningServices/workspaces/00000/components/azureml_anonymous/versions/7fe991bb-933a-49b2-bac1-f4748dab23fc"
=======
              "componentId": "/subscriptions/00000000-0000-0000-0000-000000000/resourceGroups/00000/providers/Microsoft.MachineLearningServices/workspaces/00000/components/azureml_anonymous/versions/68c33727-90ef-48c3-bfcc-f0f90c84b156"
>>>>>>> ce9edaa6
            },
            "component_c_job": {
              "name": "component_c_job",
              "type": "command",
              "_source": "YAML.COMPONENT",
<<<<<<< HEAD
              "componentId": "/subscriptions/00000000-0000-0000-0000-000000000/resourceGroups/00000/providers/Microsoft.MachineLearningServices/workspaces/00000/components/azureml_anonymous/versions/d4401d0c-73c6-4103-8c2f-27f831264e8f"
=======
              "componentId": "/subscriptions/00000000-0000-0000-0000-000000000/resourceGroups/00000/providers/Microsoft.MachineLearningServices/workspaces/00000/components/azureml_anonymous/versions/1bbb5954-4f5c-43e3-a1f8-195d7ca035db"
>>>>>>> ce9edaa6
            }
          },
          "outputs": {},
          "settings": {
            "_source": "DSL"
          }
        }
      },
      "StatusCode": 201,
      "ResponseHeaders": {
        "Cache-Control": "no-cache",
<<<<<<< HEAD
        "Content-Length": "3350",
        "Content-Type": "application/json; charset=utf-8",
        "Date": "Thu, 23 Feb 2023 18:22:59 GMT",
=======
        "Content-Length": "2766",
        "Content-Type": "application/json; charset=utf-8",
        "Date": "Tue, 21 Feb 2023 21:07:52 GMT",
>>>>>>> ce9edaa6
        "Expires": "-1",
        "Location": "https://management.azure.com/subscriptions/00000000-0000-0000-0000-000000000/resourceGroups/00000/providers/Microsoft.MachineLearningServices/workspaces/00000/jobs/000000000000000000000?api-version=2022-12-01-preview",
        "Pragma": "no-cache",
        "Request-Context": "appId=cid-v1:2d2e8e63-272e-4b3c-8598-4ee570a0e70d",
<<<<<<< HEAD
        "Server-Timing": "traceparent;desc=\u002200-5f2d145a48c2065bc922935c0888ce99-987c468a2760d506-01\u0022",
        "Strict-Transport-Security": "max-age=31536000; includeSubDomains",
        "x-aml-cluster": "vienna-eastus2-01",
        "X-Content-Type-Options": "nosniff",
        "x-ms-correlation-request-id": "3b65a9b1-f29e-40c9-82d7-b5560dac91c9",
        "x-ms-ratelimit-remaining-subscription-writes": "1198",
        "x-ms-response-type": "standard",
        "x-ms-routing-request-id": "WESTUS2:20230223T182259Z:3b65a9b1-f29e-40c9-82d7-b5560dac91c9",
        "x-request-time": "1.211"
=======
        "Server-Timing": "traceparent;desc=\u002200-05bddbda03c3ac8c2cfa07a173fd0d82-216b2819d2e2e141-01\u0022",
        "Strict-Transport-Security": "max-age=31536000; includeSubDomains",
        "x-aml-cluster": "vienna-eastus-01",
        "X-Content-Type-Options": "nosniff",
        "x-ms-correlation-request-id": "eb2a215c-cb3b-4de9-b2e9-91e27b12f144",
        "x-ms-ratelimit-remaining-subscription-writes": "1197",
        "x-ms-response-type": "standard",
        "x-ms-routing-request-id": "CANADACENTRAL:20230221T210752Z:eb2a215c-cb3b-4de9-b2e9-91e27b12f144",
        "x-request-time": "1.549"
>>>>>>> ce9edaa6
      },
      "ResponseBody": {
        "id": "/subscriptions/00000000-0000-0000-0000-000000000/resourceGroups/00000/providers/Microsoft.MachineLearningServices/workspaces/00000/jobs/000000000000000000000",
        "name": "000000000000000000000",
        "type": "Microsoft.MachineLearningServices/workspaces/jobs",
        "properties": {
          "description": "Basic Pipeline Job with 3 Hello World components",
          "tags": {},
          "properties": {
            "azureml.DevPlatv2": "true",
            "azureml.runsource": "azureml.PipelineRun",
            "runSource": "MFE",
            "runType": "HTTP",
            "azureml.parameters": "{}",
            "azureml.continue_on_step_failure": "False",
            "azureml.continue_on_failed_optional_input": "True",
            "azureml.defaultComputeName": "cpu-cluster",
            "azureml.defaultDataStoreName": "workspaceblobstore",
            "azureml.pipelineComponent": "pipelinerun"
          },
          "displayName": "basic_pipeline",
          "status": "Preparing",
          "experimentName": "azure-ai-ml",
          "services": {
            "Tracking": {
              "jobServiceType": "Tracking",
              "port": null,
<<<<<<< HEAD
              "endpoint": "azureml://eastus2.api.azureml.ms/mlflow/v1.0/subscriptions/00000000-0000-0000-0000-000000000/resourceGroups/00000/providers/Microsoft.MachineLearningServices/workspaces/00000?",
=======
              "endpoint": "azureml://eastus.api.azureml.ms/mlflow/v1.0/subscriptions/00000000-0000-0000-0000-000000000/resourceGroups/00000/providers/Microsoft.MachineLearningServices/workspaces/00000?",
>>>>>>> ce9edaa6
              "status": null,
              "errorMessage": null,
              "properties": null,
              "nodes": null
            },
            "Studio": {
              "jobServiceType": "Studio",
              "port": null,
              "endpoint": "https://ml.azure.com/runs/000000000000000000000?wsid=/subscriptions/00000000-0000-0000-0000-000000000/resourcegroups/00000/workspaces/00000",
              "status": null,
              "errorMessage": null,
              "properties": null,
              "nodes": null
            }
          },
          "computeId": "/subscriptions/00000000-0000-0000-0000-000000000/resourceGroups/00000/providers/Microsoft.MachineLearningServices/workspaces/00000/computes/cpu-cluster",
          "isArchived": false,
          "identity": null,
          "componentId": null,
          "jobType": "Pipeline",
          "settings": {
            "_source": "DSL"
          },
          "jobs": {
            "component_a_job": {
              "name": "component_a_job",
              "type": "command",
              "_source": "YAML.COMPONENT",
<<<<<<< HEAD
              "componentId": "/subscriptions/00000000-0000-0000-0000-000000000/resourceGroups/00000/providers/Microsoft.MachineLearningServices/workspaces/00000/components/azureml_anonymous/versions/5db5c681-0536-4e3c-baeb-3b806d87a9dd"
=======
              "componentId": "/subscriptions/00000000-0000-0000-0000-000000000/resourceGroups/00000/providers/Microsoft.MachineLearningServices/workspaces/00000/components/azureml_anonymous/versions/d0784c05-b643-4942-88d9-5923211584fc"
>>>>>>> ce9edaa6
            },
            "component_b_job": {
              "name": "component_b_job",
              "type": "command",
              "_source": "YAML.COMPONENT",
<<<<<<< HEAD
              "componentId": "/subscriptions/00000000-0000-0000-0000-000000000/resourceGroups/00000/providers/Microsoft.MachineLearningServices/workspaces/00000/components/azureml_anonymous/versions/7fe991bb-933a-49b2-bac1-f4748dab23fc"
=======
              "componentId": "/subscriptions/00000000-0000-0000-0000-000000000/resourceGroups/00000/providers/Microsoft.MachineLearningServices/workspaces/00000/components/azureml_anonymous/versions/68c33727-90ef-48c3-bfcc-f0f90c84b156"
>>>>>>> ce9edaa6
            },
            "component_c_job": {
              "name": "component_c_job",
              "type": "command",
              "_source": "YAML.COMPONENT",
<<<<<<< HEAD
              "componentId": "/subscriptions/00000000-0000-0000-0000-000000000/resourceGroups/00000/providers/Microsoft.MachineLearningServices/workspaces/00000/components/azureml_anonymous/versions/d4401d0c-73c6-4103-8c2f-27f831264e8f"
=======
              "componentId": "/subscriptions/00000000-0000-0000-0000-000000000/resourceGroups/00000/providers/Microsoft.MachineLearningServices/workspaces/00000/components/azureml_anonymous/versions/1bbb5954-4f5c-43e3-a1f8-195d7ca035db"
>>>>>>> ce9edaa6
            }
          },
          "inputs": {},
          "outputs": {},
          "sourceJobId": null
        },
        "systemData": {
<<<<<<< HEAD
          "createdAt": "2023-02-23T18:22:58.736531\u002B00:00",
          "createdBy": "Diondra Peck",
=======
          "createdAt": "2023-02-21T21:07:52.3174155\u002B00:00",
          "createdBy": "Firstname Lastname",
>>>>>>> ce9edaa6
          "createdByType": "User"
        }
      }
    },
    {
      "RequestUri": "https://management.azure.com/subscriptions/00000000-0000-0000-0000-000000000/resourceGroups/00000/providers/Microsoft.MachineLearningServices/workspaces/00000/jobs/000000000000000000000/cancel?api-version=2022-12-01-preview",
      "RequestMethod": "POST",
      "RequestHeaders": {
        "Accept": "application/json",
        "Accept-Encoding": "gzip, deflate",
        "Connection": "keep-alive",
        "Content-Length": "0",
<<<<<<< HEAD
        "User-Agent": "azure-ai-ml/1.5.0 azsdk-python-mgmt-machinelearningservices/0.1.0 Python/3.7.9 (Windows-10-10.0.22621-SP0)"
=======
        "User-Agent": "azure-ai-ml/1.5.0 azsdk-python-mgmt-machinelearningservices/0.1.0 Python/3.10.6 (Linux-5.15.79.1-microsoft-standard-WSL2-x86_64-with-glibc2.35)"
>>>>>>> ce9edaa6
      },
      "RequestBody": null,
      "StatusCode": 202,
      "ResponseHeaders": {
        "Cache-Control": "no-cache",
        "Content-Length": "4",
        "Content-Type": "application/json; charset=utf-8",
<<<<<<< HEAD
        "Date": "Thu, 23 Feb 2023 18:23:01 GMT",
        "Expires": "-1",
        "Location": "https://management.azure.com/subscriptions/00000000-0000-0000-0000-000000000/providers/Microsoft.MachineLearningServices/locations/eastus2/mfeOperationResults/jc:2d1e66ae-85e3-42c0-be91-34de66397f26:000000000000000000000?api-version=2022-12-01-preview",
        "Pragma": "no-cache",
        "Request-Context": "appId=cid-v1:2d2e8e63-272e-4b3c-8598-4ee570a0e70d",
        "Strict-Transport-Security": "max-age=31536000; includeSubDomains",
        "x-aml-cluster": "vienna-eastus2-01",
        "X-Content-Type-Options": "nosniff",
        "x-ms-async-operation-timeout": "PT1H",
        "x-ms-correlation-request-id": "6c363a0e-63aa-41bd-9492-c529f4c3e988",
        "x-ms-ratelimit-remaining-subscription-writes": "1199",
        "x-ms-response-type": "standard",
        "x-ms-routing-request-id": "WESTUS2:20230223T182301Z:6c363a0e-63aa-41bd-9492-c529f4c3e988",
        "x-request-time": "0.558"
=======
        "Date": "Tue, 21 Feb 2023 21:07:55 GMT",
        "Expires": "-1",
        "Location": "https://management.azure.com/subscriptions/00000000-0000-0000-0000-000000000/providers/Microsoft.MachineLearningServices/locations/eastus/mfeOperationResults/jc:3bd2018e-4b43-401e-ad49-85df181c9e0a:000000000000000000000?api-version=2022-12-01-preview",
        "Pragma": "no-cache",
        "Request-Context": "appId=cid-v1:2d2e8e63-272e-4b3c-8598-4ee570a0e70d",
        "Strict-Transport-Security": "max-age=31536000; includeSubDomains",
        "x-aml-cluster": "vienna-eastus-01",
        "X-Content-Type-Options": "nosniff",
        "x-ms-async-operation-timeout": "PT1H",
        "x-ms-correlation-request-id": "a352da45-a8b3-4e51-942f-05da963aa832",
        "x-ms-ratelimit-remaining-subscription-writes": "1199",
        "x-ms-response-type": "standard",
        "x-ms-routing-request-id": "CANADACENTRAL:20230221T210755Z:a352da45-a8b3-4e51-942f-05da963aa832",
        "x-request-time": "0.664"
>>>>>>> ce9edaa6
      },
      "ResponseBody": "null"
    },
    {
<<<<<<< HEAD
      "RequestUri": "https://management.azure.com/subscriptions/00000000-0000-0000-0000-000000000/providers/Microsoft.MachineLearningServices/locations/eastus2/mfeOperationResults/jc:2d1e66ae-85e3-42c0-be91-34de66397f26:000000000000000000000?api-version=2022-12-01-preview",
=======
      "RequestUri": "https://management.azure.com/subscriptions/00000000-0000-0000-0000-000000000/providers/Microsoft.MachineLearningServices/locations/eastus/mfeOperationResults/jc:3bd2018e-4b43-401e-ad49-85df181c9e0a:000000000000000000000?api-version=2022-12-01-preview",
>>>>>>> ce9edaa6
      "RequestMethod": "GET",
      "RequestHeaders": {
        "Accept": "*/*",
        "Accept-Encoding": "gzip, deflate",
        "Connection": "keep-alive",
<<<<<<< HEAD
        "User-Agent": "azure-ai-ml/1.5.0 azsdk-python-mgmt-machinelearningservices/0.1.0 Python/3.7.9 (Windows-10-10.0.22621-SP0)"
=======
        "User-Agent": "azure-ai-ml/1.5.0 azsdk-python-mgmt-machinelearningservices/0.1.0 Python/3.10.6 (Linux-5.15.79.1-microsoft-standard-WSL2-x86_64-with-glibc2.35)"
>>>>>>> ce9edaa6
      },
      "RequestBody": null,
      "StatusCode": 202,
      "ResponseHeaders": {
        "Cache-Control": "no-cache",
        "Content-Length": "2",
        "Content-Type": "application/json; charset=utf-8",
<<<<<<< HEAD
        "Date": "Thu, 23 Feb 2023 18:23:01 GMT",
        "Expires": "-1",
        "Location": "https://management.azure.com/subscriptions/00000000-0000-0000-0000-000000000/providers/Microsoft.MachineLearningServices/locations/eastus2/mfeOperationResults/jc:2d1e66ae-85e3-42c0-be91-34de66397f26:000000000000000000000?api-version=2022-12-01-preview",
        "Pragma": "no-cache",
        "Request-Context": "appId=cid-v1:2d2e8e63-272e-4b3c-8598-4ee570a0e70d",
        "Strict-Transport-Security": "max-age=31536000; includeSubDomains",
        "x-aml-cluster": "vienna-eastus2-01",
        "X-Content-Type-Options": "nosniff",
        "x-ms-correlation-request-id": "27046103-ed03-4364-af49-da74c9cd9cf9",
        "x-ms-ratelimit-remaining-subscription-reads": "11996",
        "x-ms-response-type": "standard",
        "x-ms-routing-request-id": "WESTUS2:20230223T182301Z:27046103-ed03-4364-af49-da74c9cd9cf9",
        "x-request-time": "0.026"
=======
        "Date": "Tue, 21 Feb 2023 21:07:56 GMT",
        "Expires": "-1",
        "Location": "https://management.azure.com/subscriptions/00000000-0000-0000-0000-000000000/providers/Microsoft.MachineLearningServices/locations/eastus/mfeOperationResults/jc:3bd2018e-4b43-401e-ad49-85df181c9e0a:000000000000000000000?api-version=2022-12-01-preview",
        "Pragma": "no-cache",
        "Request-Context": "appId=cid-v1:2d2e8e63-272e-4b3c-8598-4ee570a0e70d",
        "Strict-Transport-Security": "max-age=31536000; includeSubDomains",
        "x-aml-cluster": "vienna-eastus-02",
        "X-Content-Type-Options": "nosniff",
        "x-ms-correlation-request-id": "4ac4045a-2326-4354-818b-e7955f3ed64e",
        "x-ms-ratelimit-remaining-subscription-reads": "11999",
        "x-ms-response-type": "standard",
        "x-ms-routing-request-id": "CANADACENTRAL:20230221T210756Z:4ac4045a-2326-4354-818b-e7955f3ed64e",
        "x-request-time": "0.050"
>>>>>>> ce9edaa6
      },
      "ResponseBody": {}
    },
    {
<<<<<<< HEAD
      "RequestUri": "https://management.azure.com/subscriptions/00000000-0000-0000-0000-000000000/providers/Microsoft.MachineLearningServices/locations/eastus2/mfeOperationResults/jc:2d1e66ae-85e3-42c0-be91-34de66397f26:000000000000000000000?api-version=2022-12-01-preview",
=======
      "RequestUri": "https://management.azure.com/subscriptions/00000000-0000-0000-0000-000000000/providers/Microsoft.MachineLearningServices/locations/eastus/mfeOperationResults/jc:3bd2018e-4b43-401e-ad49-85df181c9e0a:000000000000000000000?api-version=2022-12-01-preview",
>>>>>>> ce9edaa6
      "RequestMethod": "GET",
      "RequestHeaders": {
        "Accept": "*/*",
        "Accept-Encoding": "gzip, deflate",
        "Connection": "keep-alive",
<<<<<<< HEAD
        "User-Agent": "azure-ai-ml/1.5.0 azsdk-python-mgmt-machinelearningservices/0.1.0 Python/3.7.9 (Windows-10-10.0.22621-SP0)"
=======
        "User-Agent": "azure-ai-ml/1.5.0 azsdk-python-mgmt-machinelearningservices/0.1.0 Python/3.10.6 (Linux-5.15.79.1-microsoft-standard-WSL2-x86_64-with-glibc2.35)"
>>>>>>> ce9edaa6
      },
      "RequestBody": null,
      "StatusCode": 200,
      "ResponseHeaders": {
        "Cache-Control": "no-cache",
        "Content-Length": "0",
<<<<<<< HEAD
        "Date": "Thu, 23 Feb 2023 18:23:31 GMT",
        "Expires": "-1",
        "Pragma": "no-cache",
        "Request-Context": "appId=cid-v1:2d2e8e63-272e-4b3c-8598-4ee570a0e70d",
        "Server-Timing": "traceparent;desc=\u002200-eb5dcb6087092a9886862de21ee73940-6cedfbd7d47904bf-01\u0022",
        "Strict-Transport-Security": "max-age=31536000; includeSubDomains",
        "x-aml-cluster": "vienna-eastus2-01",
        "X-Content-Type-Options": "nosniff",
        "x-ms-correlation-request-id": "b1dc596e-f898-4137-9365-fcf11e89c713",
        "x-ms-ratelimit-remaining-subscription-reads": "11995",
        "x-ms-response-type": "standard",
        "x-ms-routing-request-id": "WESTUS2:20230223T182331Z:b1dc596e-f898-4137-9365-fcf11e89c713",
        "x-request-time": "0.028"
=======
        "Date": "Tue, 21 Feb 2023 21:08:25 GMT",
        "Expires": "-1",
        "Pragma": "no-cache",
        "Request-Context": "appId=cid-v1:2d2e8e63-272e-4b3c-8598-4ee570a0e70d",
        "Server-Timing": "traceparent;desc=\u002200-229ebde0a029145bead83009c90df1b1-28570a9ff411e425-01\u0022",
        "Strict-Transport-Security": "max-age=31536000; includeSubDomains",
        "x-aml-cluster": "vienna-eastus-02",
        "X-Content-Type-Options": "nosniff",
        "x-ms-correlation-request-id": "0cca6234-82d6-40a7-a6cc-316b77778a1b",
        "x-ms-ratelimit-remaining-subscription-reads": "11998",
        "x-ms-response-type": "standard",
        "x-ms-routing-request-id": "CANADACENTRAL:20230221T210826Z:0cca6234-82d6-40a7-a6cc-316b77778a1b",
        "x-request-time": "0.031"
>>>>>>> ce9edaa6
      },
      "ResponseBody": null
    }
  ],
  "Variables": {}
}<|MERGE_RESOLUTION|>--- conflicted
+++ resolved
@@ -7,11 +7,7 @@
         "Accept": "application/json",
         "Accept-Encoding": "gzip, deflate",
         "Connection": "keep-alive",
-<<<<<<< HEAD
         "User-Agent": "azure-ai-ml/1.5.0 azsdk-python-mgmt-machinelearningservices/0.1.0 Python/3.7.9 (Windows-10-10.0.22621-SP0)"
-=======
-        "User-Agent": "azure-ai-ml/1.5.0 azsdk-python-mgmt-machinelearningservices/0.1.0 Python/3.10.6 (Linux-5.15.79.1-microsoft-standard-WSL2-x86_64-with-glibc2.35)"
->>>>>>> ce9edaa6
       },
       "RequestBody": null,
       "StatusCode": 200,
@@ -19,69 +15,39 @@
         "Cache-Control": "no-cache",
         "Content-Encoding": "gzip",
         "Content-Type": "application/json; charset=utf-8",
-<<<<<<< HEAD
-        "Date": "Thu, 23 Feb 2023 18:22:48 GMT",
+        "Date": "Thu, 23 Feb 2023 19:35:32 GMT",
         "Expires": "-1",
         "Pragma": "no-cache",
         "Request-Context": "appId=cid-v1:2d2e8e63-272e-4b3c-8598-4ee570a0e70d",
-        "Server-Timing": "traceparent;desc=\u002200-ad076d0b168b15dc21cb1742fbb5bb03-c18e1c0f547ef0a5-01\u0022",
-=======
-        "Date": "Tue, 21 Feb 2023 21:07:34 GMT",
-        "Expires": "-1",
-        "Pragma": "no-cache",
-        "Request-Context": "appId=cid-v1:2d2e8e63-272e-4b3c-8598-4ee570a0e70d",
-        "Server-Timing": "traceparent;desc=\u002200-e977aea6dcedafcee9f2849970afb47f-faa73fed06958160-01\u0022",
->>>>>>> ce9edaa6
+        "Server-Timing": "traceparent;desc=\u002200-f01cb1a1a9711e34eb2e69fca8514125-39b12c7015e6a0b6-01\u0022",
         "Strict-Transport-Security": "max-age=31536000; includeSubDomains",
         "Transfer-Encoding": "chunked",
         "Vary": [
           "Accept-Encoding",
           "Accept-Encoding"
         ],
-<<<<<<< HEAD
         "x-aml-cluster": "vienna-eastus2-01",
         "X-Content-Type-Options": "nosniff",
-        "x-ms-correlation-request-id": "0d23b5a0-2962-4947-85a0-117dec29e75a",
-        "x-ms-ratelimit-remaining-subscription-reads": "11999",
-        "x-ms-response-type": "standard",
-        "x-ms-routing-request-id": "WESTUS2:20230223T182248Z:0d23b5a0-2962-4947-85a0-117dec29e75a",
-        "x-request-time": "0.037"
-=======
-        "x-aml-cluster": "vienna-eastus-02",
-        "X-Content-Type-Options": "nosniff",
-        "x-ms-correlation-request-id": "1836dda5-73dc-493e-9ec0-db0bdc5f76f0",
-        "x-ms-ratelimit-remaining-subscription-reads": "11981",
-        "x-ms-response-type": "standard",
-        "x-ms-routing-request-id": "CANADACENTRAL:20230221T210735Z:1836dda5-73dc-493e-9ec0-db0bdc5f76f0",
-        "x-request-time": "0.068"
->>>>>>> ce9edaa6
+        "x-ms-correlation-request-id": "e7490e48-1b2e-4a98-a003-39c0b330742b",
+        "x-ms-ratelimit-remaining-subscription-reads": "11976",
+        "x-ms-response-type": "standard",
+        "x-ms-routing-request-id": "WESTUS2:20230223T193532Z:e7490e48-1b2e-4a98-a003-39c0b330742b",
+        "x-request-time": "0.580"
       },
       "ResponseBody": {
         "id": "/subscriptions/00000000-0000-0000-0000-000000000/resourceGroups/00000/providers/Microsoft.MachineLearningServices/workspaces/00000/computes/cpu-cluster",
         "name": "cpu-cluster",
         "type": "Microsoft.MachineLearningServices/workspaces/computes",
-<<<<<<< HEAD
         "location": "eastus2",
         "tags": {},
         "properties": {
           "createdOn": "2023-02-23T02:09:37.0381833\u002B00:00",
           "modifiedOn": "2023-02-23T02:09:40.5544927\u002B00:00",
-=======
-        "location": "eastus",
-        "tags": {},
-        "properties": {
-          "createdOn": "2023-02-18T09:22:48.8321811\u002B00:00",
-          "modifiedOn": "2023-02-20T22:34:01.0617008\u002B00:00",
->>>>>>> ce9edaa6
           "disableLocalAuth": false,
           "description": null,
           "resourceId": null,
           "computeType": "AmlCompute",
-<<<<<<< HEAD
           "computeLocation": "eastus2",
-=======
-          "computeLocation": "eastus",
->>>>>>> ce9edaa6
           "provisioningState": "Succeeded",
           "provisioningErrors": null,
           "isAttachedCompute": false,
@@ -91,33 +57,21 @@
             "scaleSettings": {
               "maxNodeCount": 4,
               "minNodeCount": 0,
-<<<<<<< HEAD
               "nodeIdleTimeBeforeScaleDown": "PT2M"
-=======
-              "nodeIdleTimeBeforeScaleDown": "PT20M"
->>>>>>> ce9edaa6
             },
             "subnet": null,
-            "currentNodeCount": 1,
-            "targetNodeCount": 1,
+            "currentNodeCount": 0,
+            "targetNodeCount": 0,
             "nodeStateCounts": {
               "preparingNodeCount": 0,
               "runningNodeCount": 0,
-<<<<<<< HEAD
-              "idleNodeCount": 1,
-=======
-              "idleNodeCount": 4,
->>>>>>> ce9edaa6
+              "idleNodeCount": 0,
               "unusableNodeCount": 0,
               "leavingNodeCount": 0,
               "preemptedNodeCount": 0
             },
             "allocationState": "Steady",
-<<<<<<< HEAD
-            "allocationStateTransitionTime": "2023-02-23T18:20:25.979\u002B00:00",
-=======
-            "allocationStateTransitionTime": "2023-02-21T20:46:52.65\u002B00:00",
->>>>>>> ce9edaa6
+            "allocationStateTransitionTime": "2023-02-23T19:25:02.755\u002B00:00",
             "errors": null,
             "remoteLoginPortPublicAccess": "Enabled",
             "osType": "Linux",
@@ -129,21 +83,13 @@
       }
     },
     {
-<<<<<<< HEAD
       "RequestUri": "https://management.azure.com/subscriptions/00000000-0000-0000-0000-000000000/resourceGroups/00000/providers/Microsoft.MachineLearningServices/workspaces/00000?api-version=2022-10-01",
-=======
-      "RequestUri": "https://management.azure.com/subscriptions/00000000-0000-0000-0000-000000000/resourceGroups/00000/providers/Microsoft.MachineLearningServices/workspaces/00000/datastores/workspaceblobstore?api-version=2022-10-01",
->>>>>>> ce9edaa6
       "RequestMethod": "GET",
       "RequestHeaders": {
         "Accept": "application/json",
         "Accept-Encoding": "gzip, deflate",
         "Connection": "keep-alive",
-<<<<<<< HEAD
         "User-Agent": "azure-ai-ml/1.5.0 azsdk-python-mgmt-machinelearningservices/0.1.0 Python/3.7.9 (Windows-10-10.0.22621-SP0)"
-=======
-        "User-Agent": "azure-ai-ml/1.5.0 azsdk-python-mgmt-machinelearningservices/0.1.0 Python/3.10.6 (Linux-5.15.79.1-microsoft-standard-WSL2-x86_64-with-glibc2.35)"
->>>>>>> ce9edaa6
       },
       "RequestBody": null,
       "StatusCode": 200,
@@ -151,179 +97,24 @@
         "Cache-Control": "no-cache",
         "Content-Encoding": "gzip",
         "Content-Type": "application/json; charset=utf-8",
-<<<<<<< HEAD
-        "Date": "Thu, 23 Feb 2023 18:22:50 GMT",
+        "Date": "Thu, 23 Feb 2023 19:35:35 GMT",
         "Expires": "-1",
         "Pragma": "no-cache",
         "Request-Context": "appId=cid-v1:2d2e8e63-272e-4b3c-8598-4ee570a0e70d",
-        "Server-Timing": "traceparent;desc=\u002200-facd1793a89b7f7dffb00514f27d7bb4-b54d623ad5bc171c-01\u0022",
-=======
-        "Date": "Tue, 21 Feb 2023 21:07:40 GMT",
-        "Expires": "-1",
-        "Pragma": "no-cache",
-        "Request-Context": "appId=cid-v1:2d2e8e63-272e-4b3c-8598-4ee570a0e70d",
-        "Server-Timing": "traceparent;desc=\u002200-6d28e29235c2c41993e7152a328a8734-4414e8041bb37401-01\u0022",
->>>>>>> ce9edaa6
+        "Server-Timing": "traceparent;desc=\u002200-f307a1ee7f3df42ee204622fa3d9da78-f753c5abeebc0d7e-01\u0022",
         "Strict-Transport-Security": "max-age=31536000; includeSubDomains",
         "Transfer-Encoding": "chunked",
         "Vary": [
           "Accept-Encoding",
           "Accept-Encoding"
         ],
-<<<<<<< HEAD
-        "x-aml-cluster": "vienna-eastus2-01",
-        "X-Content-Type-Options": "nosniff",
-        "x-ms-correlation-request-id": "2d661f23-5e85-4e12-af77-1729da2f91e9",
-        "x-ms-ratelimit-remaining-subscription-reads": "11998",
-        "x-ms-response-type": "standard",
-        "x-ms-routing-request-id": "WESTUS2:20230223T182250Z:2d661f23-5e85-4e12-af77-1729da2f91e9",
-        "x-request-time": "0.021"
-=======
-        "x-aml-cluster": "vienna-eastus-02",
-        "X-Content-Type-Options": "nosniff",
-        "x-ms-correlation-request-id": "25da3ed3-e1fb-4dfc-888a-096b06e9b426",
-        "x-ms-ratelimit-remaining-subscription-reads": "11980",
-        "x-ms-response-type": "standard",
-        "x-ms-routing-request-id": "CANADACENTRAL:20230221T210740Z:25da3ed3-e1fb-4dfc-888a-096b06e9b426",
-        "x-request-time": "0.106"
->>>>>>> ce9edaa6
-      },
-      "ResponseBody": {
-        "id": "/subscriptions/00000000-0000-0000-0000-000000000/resourceGroups/00000/providers/Microsoft.MachineLearningServices/workspaces/00000",
-        "name": "00000",
-        "type": "Microsoft.MachineLearningServices/workspaces",
-        "location": "eastus2",
-        "tags": {},
-        "etag": null,
-        "properties": {
-          "friendlyName": "00000",
-          "description": "",
-          "storageAccount": "/subscriptions/00000000-0000-0000-0000-000000000/resourceGroups/00000/providers/Microsoft.Storage/storageAccounts/saveorz2izv2bas",
-          "keyVault": "/subscriptions/00000000-0000-0000-0000-000000000/resourceGroups/00000/providers/Microsoft.Keyvault/vaults/kvtest4k4d3fds6sjxs",
-          "applicationInsights": "/subscriptions/00000000-0000-0000-0000-000000000/resourceGroups/00000/providers/Microsoft.insights/components/aiveorz2izv2bas",
-          "hbiWorkspace": false,
-          "tenantId": "72f988bf-86f1-41af-91ab-2d7cd011db47",
-          "imageBuildCompute": null,
-          "provisioningState": "Succeeded",
-          "v1LegacyMode": false,
-          "softDeleteEnabled": false,
-          "containerRegistry": "/subscriptions/00000000-0000-0000-0000-000000000/resourceGroups/00000/providers/Microsoft.ContainerRegistry/registries/crveorz2izv2bas",
-          "notebookInfo": {
-            "resourceId": "0000000-0000-0000-0000-000000000000",
-            "fqdn": "ml-sdkvnextcli-eastus2-2d1e66ae-85e3-42c0-be91-34de66397f26.eastus2.notebooks.azure.net",
-            "isPrivateLinkEnabled": false,
-            "notebookPreparationError": null
-          },
-<<<<<<< HEAD
-          "storageHnsEnabled": false,
-          "workspaceId": "2d1e66ae-85e3-42c0-be91-34de66397f26",
-          "linkedModelInventoryArmId": null,
-          "privateLinkCount": 0,
-          "publicNetworkAccess": "Enabled",
-          "discoveryUrl": "https://eastus2.api.azureml.ms/discovery",
-          "mlFlowTrackingUri": "azureml://eastus2.api.azureml.ms/mlflow/v1.0/subscriptions/00000000-0000-0000-0000-000000000/resourceGroups/00000/providers/Microsoft.MachineLearningServices/workspaces/00000",
-          "sdkTelemetryAppInsightsKey": "0000000-0000-0000-0000-000000000000",
-          "sasGetterUri": "",
-          "enableDataIsolation": false
-        },
-        "identity": {
-          "type": "SystemAssigned",
-          "principalId": "0000000-0000-0000-0000-000000000000",
-          "tenantId": "72f988bf-86f1-41af-91ab-2d7cd011db47"
-        },
-        "kind": "Default",
-        "sku": {
-          "name": "Basic",
-          "tier": "Basic"
-        },
-        "systemData": {
-          "createdAt": "2023-02-23T02:09:00.5159669Z",
-          "createdBy": "dipeck@microsoft.com",
-          "createdByType": "User",
-          "lastModifiedAt": "2023-02-23T02:09:00.5159669Z",
-          "lastModifiedBy": "dipeck@microsoft.com",
-          "lastModifiedByType": "User"
-        }
-      }
-    },
-    {
-      "RequestUri": "https://management.azure.com/subscriptions/00000000-0000-0000-0000-000000000/resourceGroups/00000/providers/Microsoft.MachineLearningServices/workspaces/00000?api-version=2022-10-01",
-      "RequestMethod": "GET",
-=======
-          "datastoreType": "AzureBlob",
-          "accountName": "samcw32zcnpjldw",
-          "containerName": "azureml-blobstore-3bd2018e-4b43-401e-ad49-85df181c9e0a",
-          "endpoint": "core.windows.net",
-          "protocol": "https",
-          "serviceDataAccessAuthIdentity": "WorkspaceSystemAssignedIdentity"
-        },
-        "systemData": {
-          "createdAt": "2023-02-18T09:22:33.5645164\u002B00:00",
-          "createdBy": "779301c0-18b2-4cdc-801b-a0a3368fee0a",
-          "createdByType": "Application",
-          "lastModifiedAt": "2023-02-18T09:22:34.1712214\u002B00:00",
-          "lastModifiedBy": "779301c0-18b2-4cdc-801b-a0a3368fee0a",
-          "lastModifiedByType": "Application"
-        }
-      }
-    },
-    {
-      "RequestUri": "https://management.azure.com/subscriptions/00000000-0000-0000-0000-000000000/resourceGroups/00000/providers/Microsoft.MachineLearningServices/workspaces/00000/datastores/workspaceblobstore/listSecrets?api-version=2022-10-01",
-      "RequestMethod": "POST",
->>>>>>> ce9edaa6
-      "RequestHeaders": {
-        "Accept": "application/json",
-        "Accept-Encoding": "gzip, deflate",
-        "Connection": "keep-alive",
-<<<<<<< HEAD
-        "User-Agent": "azure-ai-ml/1.5.0 azsdk-python-mgmt-machinelearningservices/0.1.0 Python/3.7.9 (Windows-10-10.0.22621-SP0)"
-=======
-        "Content-Length": "0",
-        "User-Agent": "azure-ai-ml/1.5.0 azsdk-python-mgmt-machinelearningservices/0.1.0 Python/3.10.6 (Linux-5.15.79.1-microsoft-standard-WSL2-x86_64-with-glibc2.35)"
->>>>>>> ce9edaa6
-      },
-      "RequestBody": null,
-      "StatusCode": 200,
-      "ResponseHeaders": {
-        "Cache-Control": "no-cache",
-        "Content-Encoding": "gzip",
-        "Content-Type": "application/json; charset=utf-8",
-<<<<<<< HEAD
-        "Date": "Thu, 23 Feb 2023 18:22:50 GMT",
-        "Expires": "-1",
-        "Pragma": "no-cache",
-        "Request-Context": "appId=cid-v1:2d2e8e63-272e-4b3c-8598-4ee570a0e70d",
-        "Server-Timing": "traceparent;desc=\u002200-efc8ac944757b6522e4b8dd283dad0a4-9ce98a1d56c3b680-01\u0022",
-        "Strict-Transport-Security": "max-age=31536000; includeSubDomains",
-        "Transfer-Encoding": "chunked",
-        "Vary": [
-          "Accept-Encoding",
-          "Accept-Encoding"
-        ],
-        "x-aml-cluster": "vienna-eastus2-01",
-        "X-Content-Type-Options": "nosniff",
-        "x-ms-correlation-request-id": "1ae99863-6159-4b02-a48f-d574a34c3bbe",
-        "x-ms-ratelimit-remaining-subscription-reads": "11996",
-        "x-ms-response-type": "standard",
-        "x-ms-routing-request-id": "WESTUS2:20230223T182250Z:1ae99863-6159-4b02-a48f-d574a34c3bbe",
-        "x-request-time": "0.017"
-=======
-        "Date": "Tue, 21 Feb 2023 21:07:40 GMT",
-        "Expires": "-1",
-        "Pragma": "no-cache",
-        "Request-Context": "appId=cid-v1:2d2e8e63-272e-4b3c-8598-4ee570a0e70d",
-        "Server-Timing": "traceparent;desc=\u002200-c3b4e24d4db1f91f26fb8483182e5f3a-5263bdfefb7a11c7-01\u0022",
-        "Strict-Transport-Security": "max-age=31536000; includeSubDomains",
-        "Transfer-Encoding": "chunked",
-        "Vary": "Accept-Encoding",
-        "x-aml-cluster": "vienna-eastus-02",
-        "X-Content-Type-Options": "nosniff",
-        "x-ms-correlation-request-id": "b798e8b9-9b08-4e78-bcf3-618909d6817d",
-        "x-ms-ratelimit-remaining-subscription-writes": "1191",
-        "x-ms-response-type": "standard",
-        "x-ms-routing-request-id": "CANADACENTRAL:20230221T210741Z:b798e8b9-9b08-4e78-bcf3-618909d6817d",
-        "x-request-time": "0.123"
->>>>>>> ce9edaa6
+        "x-aml-cluster": "vienna-eastus2-02",
+        "X-Content-Type-Options": "nosniff",
+        "x-ms-correlation-request-id": "c1800e26-0cfa-4808-b53a-c045d50e2685",
+        "x-ms-ratelimit-remaining-subscription-reads": "11975",
+        "x-ms-response-type": "standard",
+        "x-ms-routing-request-id": "WESTUS2:20230223T193535Z:c1800e26-0cfa-4808-b53a-c045d50e2685",
+        "x-request-time": "0.268"
       },
       "ResponseBody": {
         "id": "/subscriptions/00000000-0000-0000-0000-000000000/resourceGroups/00000/providers/Microsoft.MachineLearningServices/workspaces/00000",
@@ -383,37 +174,25 @@
       }
     },
     {
-<<<<<<< HEAD
       "RequestUri": "https://management.azure.com/subscriptions/00000000-0000-0000-0000-000000000/resourceGroups/00000/providers/Microsoft.MachineLearningServices/workspaces/00000?api-version=2022-10-01",
       "RequestMethod": "GET",
-=======
-      "RequestUri": "https://samcw32zcnpjldw.blob.core.windows.net/azureml-blobstore-3bd2018e-4b43-401e-ad49-85df181c9e0a/LocalUpload/00000000000000000000000000000000/componentA_src/hello.py",
-      "RequestMethod": "HEAD",
->>>>>>> ce9edaa6
       "RequestHeaders": {
         "Accept": "application/json",
         "Accept-Encoding": "gzip, deflate",
         "Connection": "keep-alive",
-<<<<<<< HEAD
         "User-Agent": "azure-ai-ml/1.5.0 azsdk-python-mgmt-machinelearningservices/0.1.0 Python/3.7.9 (Windows-10-10.0.22621-SP0)"
-=======
-        "User-Agent": "azsdk-python-storage-blob/12.14.1 Python/3.10.6 (Linux-5.15.79.1-microsoft-standard-WSL2-x86_64-with-glibc2.35)",
-        "x-ms-date": "Tue, 21 Feb 2023 21:07:40 GMT",
-        "x-ms-version": "2021-08-06"
->>>>>>> ce9edaa6
       },
       "RequestBody": null,
       "StatusCode": 200,
       "ResponseHeaders": {
-<<<<<<< HEAD
         "Cache-Control": "no-cache",
         "Content-Encoding": "gzip",
         "Content-Type": "application/json; charset=utf-8",
-        "Date": "Thu, 23 Feb 2023 18:22:51 GMT",
+        "Date": "Thu, 23 Feb 2023 19:35:35 GMT",
         "Expires": "-1",
         "Pragma": "no-cache",
         "Request-Context": "appId=cid-v1:2d2e8e63-272e-4b3c-8598-4ee570a0e70d",
-        "Server-Timing": "traceparent;desc=\u002200-2f904596ded1de9407c9a86457f6b6af-6721e59347d6107a-01\u0022",
+        "Server-Timing": "traceparent;desc=\u002200-19c07cab684857db5d534acaf893cf1d-e9eb6e71e43473e9-01\u0022",
         "Strict-Transport-Security": "max-age=31536000; includeSubDomains",
         "Transfer-Encoding": "chunked",
         "Vary": [
@@ -422,36 +201,11 @@
         ],
         "x-aml-cluster": "vienna-eastus2-02",
         "X-Content-Type-Options": "nosniff",
-        "x-ms-correlation-request-id": "61d26cb7-ac21-433a-9bdf-d82001fb01a6",
-        "x-ms-ratelimit-remaining-subscription-reads": "11999",
-        "x-ms-response-type": "standard",
-        "x-ms-routing-request-id": "WESTUS2:20230223T182251Z:61d26cb7-ac21-433a-9bdf-d82001fb01a6",
-        "x-request-time": "0.024"
-=======
-        "Accept-Ranges": "bytes",
-        "Content-Length": "52",
-        "Content-MD5": "ugY0eWWck115WE2CMNlxew==",
-        "Content-Type": "application/octet-stream",
-        "Date": "Tue, 21 Feb 2023 21:07:40 GMT",
-        "ETag": "\u00220x8DB120A1398C602\u0022",
-        "Last-Modified": "Sat, 18 Feb 2023 23:44:29 GMT",
-        "Server": [
-          "Windows-Azure-Blob/1.0",
-          "Microsoft-HTTPAPI/2.0"
-        ],
-        "Vary": "Origin",
-        "x-ms-access-tier": "Hot",
-        "x-ms-access-tier-inferred": "true",
-        "x-ms-blob-type": "BlockBlob",
-        "x-ms-creation-time": "Sat, 18 Feb 2023 23:44:29 GMT",
-        "x-ms-lease-state": "available",
-        "x-ms-lease-status": "unlocked",
-        "x-ms-meta-name": "74201fcc-4938-495f-9784-9be38ffed430",
-        "x-ms-meta-upload_status": "completed",
-        "x-ms-meta-version": "1",
-        "x-ms-server-encrypted": "true",
-        "x-ms-version": "2021-08-06"
->>>>>>> ce9edaa6
+        "x-ms-correlation-request-id": "81def97d-9f63-41ee-96b3-0757680751f1",
+        "x-ms-ratelimit-remaining-subscription-reads": "11974",
+        "x-ms-response-type": "standard",
+        "x-ms-routing-request-id": "WESTUS2:20230223T193535Z:81def97d-9f63-41ee-96b3-0757680751f1",
+        "x-request-time": "0.153"
       },
       "ResponseBody": {
         "id": "/subscriptions/00000000-0000-0000-0000-000000000/resourceGroups/00000/providers/Microsoft.MachineLearningServices/workspaces/00000",
@@ -511,49 +265,121 @@
       }
     },
     {
-<<<<<<< HEAD
+      "RequestUri": "https://management.azure.com/subscriptions/00000000-0000-0000-0000-000000000/resourceGroups/00000/providers/Microsoft.MachineLearningServices/workspaces/00000?api-version=2022-10-01",
+      "RequestMethod": "GET",
+      "RequestHeaders": {
+        "Accept": "application/json",
+        "Accept-Encoding": "gzip, deflate",
+        "Connection": "keep-alive",
+        "User-Agent": "azure-ai-ml/1.5.0 azsdk-python-mgmt-machinelearningservices/0.1.0 Python/3.7.9 (Windows-10-10.0.22621-SP0)"
+      },
+      "RequestBody": null,
+      "StatusCode": 200,
+      "ResponseHeaders": {
+        "Cache-Control": "no-cache",
+        "Content-Encoding": "gzip",
+        "Content-Type": "application/json; charset=utf-8",
+        "Date": "Thu, 23 Feb 2023 19:35:35 GMT",
+        "Expires": "-1",
+        "Pragma": "no-cache",
+        "Request-Context": "appId=cid-v1:2d2e8e63-272e-4b3c-8598-4ee570a0e70d",
+        "Server-Timing": "traceparent;desc=\u002200-792431022e4b7e147f29347bf04bb759-c2742fd8ae7cffc1-01\u0022",
+        "Strict-Transport-Security": "max-age=31536000; includeSubDomains",
+        "Transfer-Encoding": "chunked",
+        "Vary": [
+          "Accept-Encoding",
+          "Accept-Encoding"
+        ],
+        "x-aml-cluster": "vienna-eastus2-01",
+        "X-Content-Type-Options": "nosniff",
+        "x-ms-correlation-request-id": "0a788dd5-26f3-4965-a15d-5ec57f6fc899",
+        "x-ms-ratelimit-remaining-subscription-reads": "11999",
+        "x-ms-response-type": "standard",
+        "x-ms-routing-request-id": "WESTUS2:20230223T193536Z:0a788dd5-26f3-4965-a15d-5ec57f6fc899",
+        "x-request-time": "0.588"
+      },
+      "ResponseBody": {
+        "id": "/subscriptions/00000000-0000-0000-0000-000000000/resourceGroups/00000/providers/Microsoft.MachineLearningServices/workspaces/00000",
+        "name": "00000",
+        "type": "Microsoft.MachineLearningServices/workspaces",
+        "location": "eastus2",
+        "tags": {},
+        "etag": null,
+        "properties": {
+          "friendlyName": "00000",
+          "description": "",
+          "storageAccount": "/subscriptions/00000000-0000-0000-0000-000000000/resourceGroups/00000/providers/Microsoft.Storage/storageAccounts/saveorz2izv2bas",
+          "keyVault": "/subscriptions/00000000-0000-0000-0000-000000000/resourceGroups/00000/providers/Microsoft.Keyvault/vaults/kvtest4k4d3fds6sjxs",
+          "applicationInsights": "/subscriptions/00000000-0000-0000-0000-000000000/resourceGroups/00000/providers/Microsoft.insights/components/aiveorz2izv2bas",
+          "hbiWorkspace": false,
+          "tenantId": "72f988bf-86f1-41af-91ab-2d7cd011db47",
+          "imageBuildCompute": null,
+          "provisioningState": "Succeeded",
+          "v1LegacyMode": false,
+          "softDeleteEnabled": false,
+          "containerRegistry": "/subscriptions/00000000-0000-0000-0000-000000000/resourceGroups/00000/providers/Microsoft.ContainerRegistry/registries/crveorz2izv2bas",
+          "notebookInfo": {
+            "resourceId": "0000000-0000-0000-0000-000000000000",
+            "fqdn": "ml-sdkvnextcli-eastus2-2d1e66ae-85e3-42c0-be91-34de66397f26.eastus2.notebooks.azure.net",
+            "isPrivateLinkEnabled": false,
+            "notebookPreparationError": null
+          },
+          "storageHnsEnabled": false,
+          "workspaceId": "2d1e66ae-85e3-42c0-be91-34de66397f26",
+          "linkedModelInventoryArmId": null,
+          "privateLinkCount": 0,
+          "publicNetworkAccess": "Enabled",
+          "discoveryUrl": "https://eastus2.api.azureml.ms/discovery",
+          "mlFlowTrackingUri": "azureml://eastus2.api.azureml.ms/mlflow/v1.0/subscriptions/00000000-0000-0000-0000-000000000/resourceGroups/00000/providers/Microsoft.MachineLearningServices/workspaces/00000",
+          "sdkTelemetryAppInsightsKey": "0000000-0000-0000-0000-000000000000",
+          "sasGetterUri": "",
+          "enableDataIsolation": false
+        },
+        "identity": {
+          "type": "SystemAssigned",
+          "principalId": "0000000-0000-0000-0000-000000000000",
+          "tenantId": "72f988bf-86f1-41af-91ab-2d7cd011db47"
+        },
+        "kind": "Default",
+        "sku": {
+          "name": "Basic",
+          "tier": "Basic"
+        },
+        "systemData": {
+          "createdAt": "2023-02-23T02:09:00.5159669Z",
+          "createdBy": "dipeck@microsoft.com",
+          "createdByType": "User",
+          "lastModifiedAt": "2023-02-23T02:09:00.5159669Z",
+          "lastModifiedBy": "dipeck@microsoft.com",
+          "lastModifiedByType": "User"
+        }
+      }
+    },
+    {
       "RequestUri": "https://eastus2.api.azureml.ms/content/v2.0/subscriptions/00000000-0000-0000-0000-000000000/resourceGroups/00000/providers/Microsoft.MachineLearningServices/workspaces/00000/snapshots/getByHash?hash=611fe99204002d15a38285f682e1f65ea96553435fda51ee9c13638e8b9eb431\u0026hashVersion=202208",
       "RequestMethod": "GET",
-=======
-      "RequestUri": "https://samcw32zcnpjldw.blob.core.windows.net/azureml-blobstore-3bd2018e-4b43-401e-ad49-85df181c9e0a/az-ml-artifacts/00000000000000000000000000000000/componentA_src/hello.py",
-      "RequestMethod": "HEAD",
->>>>>>> ce9edaa6
       "RequestHeaders": {
         "Accept": "*/*",
         "Accept-Encoding": "gzip, deflate",
         "Connection": "keep-alive",
-<<<<<<< HEAD
         "Content-Type": "application/json; charset=UTF-8",
         "User-Agent": "azure-ai-ml/1.5.0 azsdk-python-core/1.26.3 Python/3.7.9 (Windows-10-10.0.22621-SP0)"
-=======
-        "User-Agent": "azsdk-python-storage-blob/12.14.1 Python/3.10.6 (Linux-5.15.79.1-microsoft-standard-WSL2-x86_64-with-glibc2.35)",
-        "x-ms-date": "Tue, 21 Feb 2023 21:07:40 GMT",
-        "x-ms-version": "2021-08-06"
->>>>>>> ce9edaa6
       },
       "RequestBody": null,
       "StatusCode": 200,
       "ResponseHeaders": {
-<<<<<<< HEAD
         "Connection": "keep-alive",
         "Content-Encoding": "gzip",
         "Content-Type": "application/json; charset=utf-8",
-        "Date": "Thu, 23 Feb 2023 18:22:52 GMT",
+        "Date": "Thu, 23 Feb 2023 19:35:38 GMT",
         "Request-Context": "appId=cid-v1:2d2e8e63-272e-4b3c-8598-4ee570a0e70d",
         "Strict-Transport-Security": "max-age=15724800; includeSubDomains; preload",
-=======
-        "Date": "Tue, 21 Feb 2023 21:07:40 GMT",
-        "Server": [
-          "Windows-Azure-Blob/1.0",
-          "Microsoft-HTTPAPI/2.0"
-        ],
->>>>>>> ce9edaa6
         "Transfer-Encoding": "chunked",
         "Vary": "Accept-Encoding",
-        "x-aml-cluster": "vienna-eastus2-01",
-        "X-Content-Type-Options": "nosniff",
-        "x-ms-response-type": "standard",
-        "x-request-time": "0.169"
+        "x-aml-cluster": "vienna-eastus2-02",
+        "X-Content-Type-Options": "nosniff",
+        "x-ms-response-type": "standard",
+        "x-request-time": "1.202"
       },
       "ResponseBody": {
         "snapshotType": "LocalFiles",
@@ -620,22 +446,14 @@
       }
     },
     {
-<<<<<<< HEAD
-      "RequestUri": "https://eastus2.api.azureml.ms/content/v2.0/subscriptions/00000000-0000-0000-0000-000000000/resourceGroups/00000/providers/Microsoft.MachineLearningServices/workspaces/00000/snapshots/getByHash?hash=43b0f79cc764b33959f4ba993cbebcfd2e077b41f8ed5722b10405632547bbac\u0026hashVersion=202208",
-=======
-      "RequestUri": "https://management.azure.com/subscriptions/00000000-0000-0000-0000-000000000/resourceGroups/00000/providers/Microsoft.MachineLearningServices/workspaces/00000/datastores/workspaceblobstore?api-version=2022-10-01",
->>>>>>> ce9edaa6
+      "RequestUri": "https://eastus2.api.azureml.ms/content/v2.0/subscriptions/00000000-0000-0000-0000-000000000/resourceGroups/00000/providers/Microsoft.MachineLearningServices/workspaces/00000/snapshots/getByHash?hash=20bf653a7c34bff9bc282f20ac3b80ac462271239017d141ea0d78fc28b400b0\u0026hashVersion=202208",
       "RequestMethod": "GET",
       "RequestHeaders": {
         "Accept": "*/*",
         "Accept-Encoding": "gzip, deflate",
         "Connection": "keep-alive",
-<<<<<<< HEAD
         "Content-Type": "application/json; charset=UTF-8",
         "User-Agent": "azure-ai-ml/1.5.0 azsdk-python-core/1.26.3 Python/3.7.9 (Windows-10-10.0.22621-SP0)"
-=======
-        "User-Agent": "azure-ai-ml/1.5.0 azsdk-python-mgmt-machinelearningservices/0.1.0 Python/3.10.6 (Linux-5.15.79.1-microsoft-standard-WSL2-x86_64-with-glibc2.35)"
->>>>>>> ce9edaa6
       },
       "RequestBody": null,
       "StatusCode": 200,
@@ -643,8 +461,7 @@
         "Connection": "keep-alive",
         "Content-Encoding": "gzip",
         "Content-Type": "application/json; charset=utf-8",
-<<<<<<< HEAD
-        "Date": "Thu, 23 Feb 2023 18:22:52 GMT",
+        "Date": "Thu, 23 Feb 2023 19:35:39 GMT",
         "Request-Context": "appId=cid-v1:2d2e8e63-272e-4b3c-8598-4ee570a0e70d",
         "Strict-Transport-Security": "max-age=15724800; includeSubDomains; preload",
         "Transfer-Encoding": "chunked",
@@ -652,7 +469,97 @@
         "x-aml-cluster": "vienna-eastus2-01",
         "X-Content-Type-Options": "nosniff",
         "x-ms-response-type": "standard",
-        "x-request-time": "0.144"
+        "x-request-time": "0.432"
+      },
+      "ResponseBody": {
+        "snapshotType": "LocalFiles",
+        "id": "871e15bf-a1b4-4b4a-91f8-6d7c3719369b",
+        "root": {
+          "name": "",
+          "hash": null,
+          "type": "Directory",
+          "timestamp": "0001-01-01T00:00:00\u002B00:00",
+          "sasUrl": null,
+          "absoluteUrl": null,
+          "sizeBytes": 0,
+          "sizeSet": false,
+          "children": {
+            "hello.py": {
+              "name": "hello.py",
+              "hash": "BA063479659C935D79584D8230D9717B",
+              "type": "File",
+              "timestamp": "0001-01-01T00:00:00\u002B00:00",
+              "sasUrl": null,
+              "absoluteUrl": null,
+              "sizeBytes": 52,
+              "sizeSet": true,
+              "children": {}
+            }
+          }
+        },
+        "tags": {},
+        "properties": {
+          "hash_sha256": "20bf653a7c34bff9bc282f20ac3b80ac462271239017d141ea0d78fc28b400b0",
+          "hash_version": "202208",
+          "azureml.codeUri": "https://saveorz2izv2bas.blob.core.windows.net:443/2d1e66ae-8-2775eaf8-566f-5aae-be19-5250feff1750/componentA_src"
+        },
+        "description": null,
+        "name": "68154822-990e-43b9-9483-ef6b6b3ef581",
+        "version": "1",
+        "createdBy": {
+          "userObjectId": "b3a957de-450c-4ca7-b2aa-88dd98c87fef",
+          "userPuId": "10037FFEAD05DD5D",
+          "userIdp": null,
+          "userAltSecId": null,
+          "userIss": "https://sts.windows.net/72f988bf-86f1-41af-91ab-2d7cd011db47/",
+          "userTenantId": "72f988bf-86f1-41af-91ab-2d7cd011db47",
+          "userName": "Diondra Peck",
+          "upn": null
+        },
+        "createdTime": "2023-02-23T07:12:12.1036178\u002B00:00",
+        "modifiedBy": {
+          "userObjectId": "b3a957de-450c-4ca7-b2aa-88dd98c87fef",
+          "userPuId": "10037FFEAD05DD5D",
+          "userIdp": null,
+          "userAltSecId": null,
+          "userIss": "https://sts.windows.net/72f988bf-86f1-41af-91ab-2d7cd011db47/",
+          "userTenantId": "72f988bf-86f1-41af-91ab-2d7cd011db47",
+          "userName": "Diondra Peck",
+          "upn": null
+        },
+        "modifiedTime": "2023-02-23T07:12:12.1036178\u002B00:00",
+        "gitRepositoryCommit": null,
+        "uri": "https://saveorz2izv2bas.blob.core.windows.net:443/2d1e66ae-8-2775eaf8-566f-5aae-be19-5250feff1750/componentA_src",
+        "contentHash": "20bf653a7c34bff9bc282f20ac3b80ac462271239017d141ea0d78fc28b400b0",
+        "hashVersion": "202208",
+        "provisioningState": "Succeeded"
+      }
+    },
+    {
+      "RequestUri": "https://eastus2.api.azureml.ms/content/v2.0/subscriptions/00000000-0000-0000-0000-000000000/resourceGroups/00000/providers/Microsoft.MachineLearningServices/workspaces/00000/snapshots/getByHash?hash=43b0f79cc764b33959f4ba993cbebcfd2e077b41f8ed5722b10405632547bbac\u0026hashVersion=202208",
+      "RequestMethod": "GET",
+      "RequestHeaders": {
+        "Accept": "*/*",
+        "Accept-Encoding": "gzip, deflate",
+        "Connection": "keep-alive",
+        "Content-Type": "application/json; charset=UTF-8",
+        "User-Agent": "azure-ai-ml/1.5.0 azsdk-python-core/1.26.3 Python/3.7.9 (Windows-10-10.0.22621-SP0)"
+      },
+      "RequestBody": null,
+      "StatusCode": 200,
+      "ResponseHeaders": {
+        "Connection": "keep-alive",
+        "Content-Encoding": "gzip",
+        "Content-Type": "application/json; charset=utf-8",
+        "Date": "Thu, 23 Feb 2023 19:35:40 GMT",
+        "Request-Context": "appId=cid-v1:2d2e8e63-272e-4b3c-8598-4ee570a0e70d",
+        "Strict-Transport-Security": "max-age=15724800; includeSubDomains; preload",
+        "Transfer-Encoding": "chunked",
+        "Vary": "Accept-Encoding",
+        "x-aml-cluster": "vienna-eastus2-02",
+        "X-Content-Type-Options": "nosniff",
+        "x-ms-response-type": "standard",
+        "x-request-time": "1.156"
       },
       "ResponseBody": {
         "snapshotType": "LocalFiles",
@@ -719,580 +626,41 @@
       }
     },
     {
-      "RequestUri": "https://eastus2.api.azureml.ms/content/v2.0/subscriptions/00000000-0000-0000-0000-000000000/resourceGroups/00000/providers/Microsoft.MachineLearningServices/workspaces/00000/snapshots/getByHash?hash=20bf653a7c34bff9bc282f20ac3b80ac462271239017d141ea0d78fc28b400b0\u0026hashVersion=202208",
+      "RequestUri": "https://management.azure.com/subscriptions/00000000-0000-0000-0000-000000000/resourceGroups/00000/providers/Microsoft.MachineLearningServices/workspaces/00000/codes/0c105387-001f-4a48-8791-6d6b6d9510e3/versions/1?api-version=2022-05-01",
       "RequestMethod": "GET",
       "RequestHeaders": {
-        "Accept": "*/*",
-        "Accept-Encoding": "gzip, deflate",
-        "Connection": "keep-alive",
-        "Content-Type": "application/json; charset=UTF-8",
-        "User-Agent": "azure-ai-ml/1.5.0 azsdk-python-core/1.26.3 Python/3.7.9 (Windows-10-10.0.22621-SP0)"
+        "Accept": "application/json",
+        "Accept-Encoding": "gzip, deflate",
+        "Connection": "keep-alive",
+        "User-Agent": "azure-ai-ml/1.5.0 azsdk-python-mgmt-machinelearningservices/0.1.0 Python/3.7.9 (Windows-10-10.0.22621-SP0)"
       },
       "RequestBody": null,
       "StatusCode": 200,
       "ResponseHeaders": {
-        "Connection": "keep-alive",
+        "Cache-Control": "no-cache",
         "Content-Encoding": "gzip",
         "Content-Type": "application/json; charset=utf-8",
-        "Date": "Thu, 23 Feb 2023 18:22:53 GMT",
-        "Request-Context": "appId=cid-v1:2d2e8e63-272e-4b3c-8598-4ee570a0e70d",
-        "Strict-Transport-Security": "max-age=15724800; includeSubDomains; preload",
-        "Transfer-Encoding": "chunked",
-        "Vary": "Accept-Encoding",
-        "x-aml-cluster": "vienna-eastus2-01",
-        "X-Content-Type-Options": "nosniff",
-        "x-ms-response-type": "standard",
-        "x-request-time": "0.096"
-      },
-      "ResponseBody": {
-        "snapshotType": "LocalFiles",
-        "id": "871e15bf-a1b4-4b4a-91f8-6d7c3719369b",
-        "root": {
-          "name": "",
-          "hash": null,
-          "type": "Directory",
-          "timestamp": "0001-01-01T00:00:00\u002B00:00",
-          "sasUrl": null,
-          "absoluteUrl": null,
-          "sizeBytes": 0,
-          "sizeSet": false,
-          "children": {
-            "hello.py": {
-              "name": "hello.py",
-              "hash": "BA063479659C935D79584D8230D9717B",
-              "type": "File",
-              "timestamp": "0001-01-01T00:00:00\u002B00:00",
-              "sasUrl": null,
-              "absoluteUrl": null,
-              "sizeBytes": 52,
-              "sizeSet": true,
-              "children": {}
-            }
-          }
-        },
-        "tags": {},
-        "properties": {
-          "hash_sha256": "20bf653a7c34bff9bc282f20ac3b80ac462271239017d141ea0d78fc28b400b0",
-          "hash_version": "202208",
-          "azureml.codeUri": "https://saveorz2izv2bas.blob.core.windows.net:443/2d1e66ae-8-2775eaf8-566f-5aae-be19-5250feff1750/componentA_src"
-        },
-        "description": null,
-        "name": "68154822-990e-43b9-9483-ef6b6b3ef581",
-        "version": "1",
-        "createdBy": {
-          "userObjectId": "b3a957de-450c-4ca7-b2aa-88dd98c87fef",
-          "userPuId": "10037FFEAD05DD5D",
-          "userIdp": null,
-          "userAltSecId": null,
-          "userIss": "https://sts.windows.net/72f988bf-86f1-41af-91ab-2d7cd011db47/",
-          "userTenantId": "72f988bf-86f1-41af-91ab-2d7cd011db47",
-          "userName": "Diondra Peck",
-          "upn": null
-        },
-        "createdTime": "2023-02-23T07:12:12.1036178\u002B00:00",
-        "modifiedBy": {
-          "userObjectId": "b3a957de-450c-4ca7-b2aa-88dd98c87fef",
-          "userPuId": "10037FFEAD05DD5D",
-          "userIdp": null,
-          "userAltSecId": null,
-          "userIss": "https://sts.windows.net/72f988bf-86f1-41af-91ab-2d7cd011db47/",
-          "userTenantId": "72f988bf-86f1-41af-91ab-2d7cd011db47",
-          "userName": "Diondra Peck",
-          "upn": null
-        },
-        "modifiedTime": "2023-02-23T07:12:12.1036178\u002B00:00",
-        "gitRepositoryCommit": null,
-        "uri": "https://saveorz2izv2bas.blob.core.windows.net:443/2d1e66ae-8-2775eaf8-566f-5aae-be19-5250feff1750/componentA_src",
-        "contentHash": "20bf653a7c34bff9bc282f20ac3b80ac462271239017d141ea0d78fc28b400b0",
-        "hashVersion": "202208",
-        "provisioningState": "Succeeded"
-      }
-    },
-    {
-      "RequestUri": "https://management.azure.com/subscriptions/00000000-0000-0000-0000-000000000/resourceGroups/00000/providers/Microsoft.MachineLearningServices/workspaces/00000/codes/ab19f012-e419-43c3-ae73-692418ed707b/versions/1?api-version=2022-05-01",
-=======
-        "Date": "Tue, 21 Feb 2023 21:07:41 GMT",
+        "Date": "Thu, 23 Feb 2023 19:35:40 GMT",
         "Expires": "-1",
         "Pragma": "no-cache",
         "Request-Context": "appId=cid-v1:2d2e8e63-272e-4b3c-8598-4ee570a0e70d",
-        "Server-Timing": "traceparent;desc=\u002200-c1e0993f027c67ee7dafbd17d7e3a907-5f49f49adf1ccabf-01\u0022",
+        "Server-Timing": "traceparent;desc=\u002200-f995cd264f3db3201fbd3c7fb54f90ef-1c5effed175b3fa7-01\u0022",
         "Strict-Transport-Security": "max-age=31536000; includeSubDomains",
         "Transfer-Encoding": "chunked",
         "Vary": [
           "Accept-Encoding",
           "Accept-Encoding"
         ],
-        "x-aml-cluster": "vienna-eastus-02",
-        "X-Content-Type-Options": "nosniff",
-        "x-ms-correlation-request-id": "ef22fcfa-555e-4839-9d7f-fa2de5c1c2fe",
-        "x-ms-ratelimit-remaining-subscription-reads": "11979",
-        "x-ms-response-type": "standard",
-        "x-ms-routing-request-id": "CANADACENTRAL:20230221T210741Z:ef22fcfa-555e-4839-9d7f-fa2de5c1c2fe",
-        "x-request-time": "0.175"
-      },
-      "ResponseBody": {
-        "id": "/subscriptions/00000000-0000-0000-0000-000000000/resourceGroups/00000/providers/Microsoft.MachineLearningServices/workspaces/00000/datastores/workspaceblobstore",
-        "name": "workspaceblobstore",
-        "type": "Microsoft.MachineLearningServices/workspaces/datastores",
-        "properties": {
-          "description": null,
-          "tags": null,
-          "properties": null,
-          "isDefault": true,
-          "credentials": {
-            "credentialsType": "AccountKey"
-          },
-          "datastoreType": "AzureBlob",
-          "accountName": "samcw32zcnpjldw",
-          "containerName": "azureml-blobstore-3bd2018e-4b43-401e-ad49-85df181c9e0a",
-          "endpoint": "core.windows.net",
-          "protocol": "https",
-          "serviceDataAccessAuthIdentity": "WorkspaceSystemAssignedIdentity"
-        },
-        "systemData": {
-          "createdAt": "2023-02-18T09:22:33.5645164\u002B00:00",
-          "createdBy": "779301c0-18b2-4cdc-801b-a0a3368fee0a",
-          "createdByType": "Application",
-          "lastModifiedAt": "2023-02-18T09:22:34.1712214\u002B00:00",
-          "lastModifiedBy": "779301c0-18b2-4cdc-801b-a0a3368fee0a",
-          "lastModifiedByType": "Application"
-        }
-      }
-    },
-    {
-      "RequestUri": "https://management.azure.com/subscriptions/00000000-0000-0000-0000-000000000/resourceGroups/00000/providers/Microsoft.MachineLearningServices/workspaces/00000/datastores/workspaceblobstore?api-version=2022-10-01",
->>>>>>> ce9edaa6
-      "RequestMethod": "GET",
-      "RequestHeaders": {
-        "Accept": "application/json",
-        "Accept-Encoding": "gzip, deflate",
-        "Connection": "keep-alive",
-<<<<<<< HEAD
-        "User-Agent": "azure-ai-ml/1.5.0 azsdk-python-mgmt-machinelearningservices/0.1.0 Python/3.7.9 (Windows-10-10.0.22621-SP0)"
-=======
-        "User-Agent": "azure-ai-ml/1.5.0 azsdk-python-mgmt-machinelearningservices/0.1.0 Python/3.10.6 (Linux-5.15.79.1-microsoft-standard-WSL2-x86_64-with-glibc2.35)"
->>>>>>> ce9edaa6
-      },
-      "RequestBody": null,
-      "StatusCode": 200,
-      "ResponseHeaders": {
-        "Cache-Control": "no-cache",
-        "Content-Encoding": "gzip",
-        "Content-Type": "application/json; charset=utf-8",
-<<<<<<< HEAD
-        "Date": "Thu, 23 Feb 2023 18:22:54 GMT",
-        "Expires": "-1",
-        "Pragma": "no-cache",
-        "Request-Context": "appId=cid-v1:2d2e8e63-272e-4b3c-8598-4ee570a0e70d",
-        "Server-Timing": "traceparent;desc=\u002200-2795bb033ccdc3d9a92ec5be7074688c-eb6af9da384e5c0c-01\u0022",
-=======
-        "Date": "Tue, 21 Feb 2023 21:07:40 GMT",
-        "Expires": "-1",
-        "Pragma": "no-cache",
-        "Request-Context": "appId=cid-v1:2d2e8e63-272e-4b3c-8598-4ee570a0e70d",
-        "Server-Timing": "traceparent;desc=\u002200-9570bf71fff4f4ed2dbe354ac9cc79b4-2fe4376c4097a2ad-01\u0022",
->>>>>>> ce9edaa6
-        "Strict-Transport-Security": "max-age=31536000; includeSubDomains",
-        "Transfer-Encoding": "chunked",
-        "Vary": [
-          "Accept-Encoding",
-          "Accept-Encoding"
-        ],
-<<<<<<< HEAD
         "x-aml-cluster": "vienna-eastus2-01",
         "X-Content-Type-Options": "nosniff",
-        "x-ms-correlation-request-id": "6b69f5e0-82ea-4180-8bea-1f52d3034904",
-        "x-ms-ratelimit-remaining-subscription-reads": "11995",
-        "x-ms-response-type": "standard",
-        "x-ms-routing-request-id": "WESTUS2:20230223T182254Z:6b69f5e0-82ea-4180-8bea-1f52d3034904",
-        "x-request-time": "0.089"
-=======
-        "x-aml-cluster": "vienna-eastus-02",
-        "X-Content-Type-Options": "nosniff",
-        "x-ms-correlation-request-id": "0748135b-d848-45e5-af8a-8df389df25e7",
-        "x-ms-ratelimit-remaining-subscription-reads": "11999",
-        "x-ms-response-type": "standard",
-        "x-ms-routing-request-id": "CANADACENTRAL:20230221T210741Z:0748135b-d848-45e5-af8a-8df389df25e7",
-        "x-request-time": "0.110"
->>>>>>> ce9edaa6
-      },
-      "ResponseBody": {
-        "id": "/subscriptions/00000000-0000-0000-0000-000000000/resourceGroups/00000/providers/Microsoft.MachineLearningServices/workspaces/00000/codes/ab19f012-e419-43c3-ae73-692418ed707b/versions/1",
-        "name": "1",
-        "type": "Microsoft.MachineLearningServices/workspaces/codes/versions",
-        "properties": {
-          "description": null,
-          "tags": {},
-          "properties": {
-            "hash_sha256": "0000000000000",
-            "hash_version": "0000000000000"
-          },
-<<<<<<< HEAD
-          "isArchived": false,
-          "isAnonymous": false,
-          "codeUri": "https://saveorz2izv2bas.blob.core.windows.net:443/2d1e66ae-8-11fda033-5bda-505c-a13e-e00747892ec2/componentC_src"
-        },
-        "systemData": {
-          "createdAt": "2023-02-23T07:12:11.6456049\u002B00:00",
-          "createdBy": "Diondra Peck",
-          "createdByType": "User",
-          "lastModifiedAt": "2023-02-23T07:12:11.6456049\u002B00:00",
-          "lastModifiedBy": "Diondra Peck",
-          "lastModifiedByType": "User"
-        }
-      }
-    },
-    {
-      "RequestUri": "https://management.azure.com/subscriptions/00000000-0000-0000-0000-000000000/resourceGroups/00000/providers/Microsoft.MachineLearningServices/workspaces/00000/codes/0c105387-001f-4a48-8791-6d6b6d9510e3/versions/1?api-version=2022-05-01",
-      "RequestMethod": "GET",
-=======
-          "datastoreType": "AzureBlob",
-          "accountName": "samcw32zcnpjldw",
-          "containerName": "azureml-blobstore-3bd2018e-4b43-401e-ad49-85df181c9e0a",
-          "endpoint": "core.windows.net",
-          "protocol": "https",
-          "serviceDataAccessAuthIdentity": "WorkspaceSystemAssignedIdentity"
-        },
-        "systemData": {
-          "createdAt": "2023-02-18T09:22:33.5645164\u002B00:00",
-          "createdBy": "779301c0-18b2-4cdc-801b-a0a3368fee0a",
-          "createdByType": "Application",
-          "lastModifiedAt": "2023-02-18T09:22:34.1712214\u002B00:00",
-          "lastModifiedBy": "779301c0-18b2-4cdc-801b-a0a3368fee0a",
-          "lastModifiedByType": "Application"
-        }
-      }
-    },
-    {
-      "RequestUri": "https://management.azure.com/subscriptions/00000000-0000-0000-0000-000000000/resourceGroups/00000/providers/Microsoft.MachineLearningServices/workspaces/00000/datastores/workspaceblobstore/listSecrets?api-version=2022-10-01",
-      "RequestMethod": "POST",
->>>>>>> ce9edaa6
-      "RequestHeaders": {
-        "Accept": "application/json",
-        "Accept-Encoding": "gzip, deflate",
-        "Connection": "keep-alive",
-<<<<<<< HEAD
-        "User-Agent": "azure-ai-ml/1.5.0 azsdk-python-mgmt-machinelearningservices/0.1.0 Python/3.7.9 (Windows-10-10.0.22621-SP0)"
-=======
-        "Content-Length": "0",
-        "User-Agent": "azure-ai-ml/1.5.0 azsdk-python-mgmt-machinelearningservices/0.1.0 Python/3.10.6 (Linux-5.15.79.1-microsoft-standard-WSL2-x86_64-with-glibc2.35)"
->>>>>>> ce9edaa6
-      },
-      "RequestBody": null,
-      "StatusCode": 200,
-      "ResponseHeaders": {
-        "Cache-Control": "no-cache",
-        "Content-Encoding": "gzip",
-        "Content-Type": "application/json; charset=utf-8",
-<<<<<<< HEAD
-        "Date": "Thu, 23 Feb 2023 18:22:54 GMT",
-        "Expires": "-1",
-        "Pragma": "no-cache",
-        "Request-Context": "appId=cid-v1:2d2e8e63-272e-4b3c-8598-4ee570a0e70d",
-        "Server-Timing": "traceparent;desc=\u002200-c5147c92781490bcf40d6033f048c0db-f4e4f35f4da67249-01\u0022",
-        "Strict-Transport-Security": "max-age=31536000; includeSubDomains",
-        "Transfer-Encoding": "chunked",
-        "Vary": [
-          "Accept-Encoding",
-          "Accept-Encoding"
-        ],
-        "x-aml-cluster": "vienna-eastus2-02",
-        "X-Content-Type-Options": "nosniff",
-        "x-ms-correlation-request-id": "c9e195da-3ef6-4d0b-b7ef-80e9e606c39c",
+        "x-ms-correlation-request-id": "f37e00de-77a6-432e-90f8-e478b025f1c5",
         "x-ms-ratelimit-remaining-subscription-reads": "11998",
         "x-ms-response-type": "standard",
-        "x-ms-routing-request-id": "WESTUS2:20230223T182254Z:c9e195da-3ef6-4d0b-b7ef-80e9e606c39c",
-        "x-request-time": "0.176"
+        "x-ms-routing-request-id": "WESTUS2:20230223T193541Z:f37e00de-77a6-432e-90f8-e478b025f1c5",
+        "x-request-time": "0.235"
       },
       "ResponseBody": {
         "id": "/subscriptions/00000000-0000-0000-0000-000000000/resourceGroups/00000/providers/Microsoft.MachineLearningServices/workspaces/00000/codes/0c105387-001f-4a48-8791-6d6b6d9510e3/versions/1",
-        "name": "1",
-        "type": "Microsoft.MachineLearningServices/workspaces/codes/versions",
-=======
-        "Date": "Tue, 21 Feb 2023 21:07:41 GMT",
-        "Expires": "-1",
-        "Pragma": "no-cache",
-        "Request-Context": "appId=cid-v1:2d2e8e63-272e-4b3c-8598-4ee570a0e70d",
-        "Server-Timing": "traceparent;desc=\u002200-95cb0135b99535af8327ce05dada8f7c-f5b6582cd3a6ad38-01\u0022",
-        "Strict-Transport-Security": "max-age=31536000; includeSubDomains",
-        "Transfer-Encoding": "chunked",
-        "Vary": "Accept-Encoding",
-        "x-aml-cluster": "vienna-eastus-02",
-        "X-Content-Type-Options": "nosniff",
-        "x-ms-correlation-request-id": "2f1c4b82-b4c1-4ac2-8b36-c7c5b3714d26",
-        "x-ms-ratelimit-remaining-subscription-writes": "1190",
-        "x-ms-response-type": "standard",
-        "x-ms-routing-request-id": "CANADACENTRAL:20230221T210741Z:2f1c4b82-b4c1-4ac2-8b36-c7c5b3714d26",
-        "x-request-time": "0.108"
-      },
-      "ResponseBody": {
-        "secretsType": "AccountKey",
-        "key": "dGhpcyBpcyBmYWtlIGtleQ=="
-      }
-    },
-    {
-      "RequestUri": "https://samcw32zcnpjldw.blob.core.windows.net/azureml-blobstore-3bd2018e-4b43-401e-ad49-85df181c9e0a/LocalUpload/00000000000000000000000000000000/componentC_src/hello.py",
-      "RequestMethod": "HEAD",
-      "RequestHeaders": {
-        "Accept": "application/xml",
-        "Accept-Encoding": "gzip, deflate",
-        "Connection": "keep-alive",
-        "User-Agent": "azsdk-python-storage-blob/12.14.1 Python/3.10.6 (Linux-5.15.79.1-microsoft-standard-WSL2-x86_64-with-glibc2.35)",
-        "x-ms-date": "Tue, 21 Feb 2023 21:07:41 GMT",
-        "x-ms-version": "2021-08-06"
-      },
-      "RequestBody": null,
-      "StatusCode": 200,
-      "ResponseHeaders": {
-        "Accept-Ranges": "bytes",
-        "Content-Length": "52",
-        "Content-MD5": "b84y0LqhwH82A7bbuTKV8g==",
-        "Content-Type": "application/octet-stream",
-        "Date": "Tue, 21 Feb 2023 21:07:41 GMT",
-        "ETag": "\u00220x8DB120A13102203\u0022",
-        "Last-Modified": "Sat, 18 Feb 2023 23:44:28 GMT",
-        "Server": [
-          "Windows-Azure-Blob/1.0",
-          "Microsoft-HTTPAPI/2.0"
-        ],
-        "Vary": "Origin",
-        "x-ms-access-tier": "Hot",
-        "x-ms-access-tier-inferred": "true",
-        "x-ms-blob-type": "BlockBlob",
-        "x-ms-creation-time": "Sat, 18 Feb 2023 23:44:28 GMT",
-        "x-ms-lease-state": "available",
-        "x-ms-lease-status": "unlocked",
-        "x-ms-meta-name": "797b74e8-9caa-43b6-8c1c-56ee8c0cc404",
-        "x-ms-meta-upload_status": "completed",
-        "x-ms-meta-version": "1",
-        "x-ms-server-encrypted": "true",
-        "x-ms-version": "2021-08-06"
-      },
-      "ResponseBody": null
-    },
-    {
-      "RequestUri": "https://samcw32zcnpjldw.blob.core.windows.net/azureml-blobstore-3bd2018e-4b43-401e-ad49-85df181c9e0a/az-ml-artifacts/00000000000000000000000000000000/componentC_src/hello.py",
-      "RequestMethod": "HEAD",
-      "RequestHeaders": {
-        "Accept": "application/xml",
-        "Accept-Encoding": "gzip, deflate",
-        "Connection": "keep-alive",
-        "User-Agent": "azsdk-python-storage-blob/12.14.1 Python/3.10.6 (Linux-5.15.79.1-microsoft-standard-WSL2-x86_64-with-glibc2.35)",
-        "x-ms-date": "Tue, 21 Feb 2023 21:07:41 GMT",
-        "x-ms-version": "2021-08-06"
-      },
-      "RequestBody": null,
-      "StatusCode": 404,
-      "ResponseHeaders": {
-        "Date": "Tue, 21 Feb 2023 21:07:41 GMT",
-        "Server": [
-          "Windows-Azure-Blob/1.0",
-          "Microsoft-HTTPAPI/2.0"
-        ],
-        "Transfer-Encoding": "chunked",
-        "Vary": "Origin",
-        "x-ms-error-code": "BlobNotFound",
-        "x-ms-version": "2021-08-06"
-      },
-      "ResponseBody": null
-    },
-    {
-      "RequestUri": "https://management.azure.com/subscriptions/00000000-0000-0000-0000-000000000/resourceGroups/00000/providers/Microsoft.MachineLearningServices/workspaces/00000/datastores/workspaceblobstore/listSecrets?api-version=2022-10-01",
-      "RequestMethod": "POST",
-      "RequestHeaders": {
-        "Accept": "application/json",
-        "Accept-Encoding": "gzip, deflate",
-        "Connection": "keep-alive",
-        "Content-Length": "0",
-        "User-Agent": "azure-ai-ml/1.5.0 azsdk-python-mgmt-machinelearningservices/0.1.0 Python/3.10.6 (Linux-5.15.79.1-microsoft-standard-WSL2-x86_64-with-glibc2.35)"
-      },
-      "RequestBody": null,
-      "StatusCode": 200,
-      "ResponseHeaders": {
-        "Cache-Control": "no-cache",
-        "Content-Encoding": "gzip",
-        "Content-Type": "application/json; charset=utf-8",
-        "Date": "Tue, 21 Feb 2023 21:07:42 GMT",
-        "Expires": "-1",
-        "Pragma": "no-cache",
-        "Request-Context": "appId=cid-v1:2d2e8e63-272e-4b3c-8598-4ee570a0e70d",
-        "Server-Timing": "traceparent;desc=\u002200-2185b33330266201647b7322b07d797f-aa88bb994d87287a-01\u0022",
-        "Strict-Transport-Security": "max-age=31536000; includeSubDomains",
-        "Transfer-Encoding": "chunked",
-        "Vary": "Accept-Encoding",
-        "x-aml-cluster": "vienna-eastus-02",
-        "X-Content-Type-Options": "nosniff",
-        "x-ms-correlation-request-id": "f964ba4b-ae8c-4663-91ef-ca419fd91bd4",
-        "x-ms-ratelimit-remaining-subscription-writes": "1199",
-        "x-ms-response-type": "standard",
-        "x-ms-routing-request-id": "CANADACENTRAL:20230221T210742Z:f964ba4b-ae8c-4663-91ef-ca419fd91bd4",
-        "x-request-time": "0.112"
-      },
-      "ResponseBody": {
-        "secretsType": "AccountKey",
-        "key": "dGhpcyBpcyBmYWtlIGtleQ=="
-      }
-    },
-    {
-      "RequestUri": "https://samcw32zcnpjldw.blob.core.windows.net/azureml-blobstore-3bd2018e-4b43-401e-ad49-85df181c9e0a/LocalUpload/00000000000000000000000000000000/componentB_src/hello.py",
-      "RequestMethod": "HEAD",
-      "RequestHeaders": {
-        "Accept": "application/xml",
-        "Accept-Encoding": "gzip, deflate",
-        "Connection": "keep-alive",
-        "User-Agent": "azsdk-python-storage-blob/12.14.1 Python/3.10.6 (Linux-5.15.79.1-microsoft-standard-WSL2-x86_64-with-glibc2.35)",
-        "x-ms-date": "Tue, 21 Feb 2023 21:07:42 GMT",
-        "x-ms-version": "2021-08-06"
-      },
-      "RequestBody": null,
-      "StatusCode": 200,
-      "ResponseHeaders": {
-        "Accept-Ranges": "bytes",
-        "Content-Length": "52",
-        "Content-MD5": "6HZoI/uMcFAs8DGxs920lQ==",
-        "Content-Type": "application/octet-stream",
-        "Date": "Tue, 21 Feb 2023 21:07:42 GMT",
-        "ETag": "\u00220x8DB120A13678407\u0022",
-        "Last-Modified": "Sat, 18 Feb 2023 23:44:28 GMT",
-        "Server": [
-          "Windows-Azure-Blob/1.0",
-          "Microsoft-HTTPAPI/2.0"
-        ],
-        "Vary": "Origin",
-        "x-ms-access-tier": "Hot",
-        "x-ms-access-tier-inferred": "true",
-        "x-ms-blob-type": "BlockBlob",
-        "x-ms-creation-time": "Sat, 18 Feb 2023 23:44:28 GMT",
-        "x-ms-lease-state": "available",
-        "x-ms-lease-status": "unlocked",
-        "x-ms-meta-name": "6e86bc7c-e789-4310-b09f-566fff6a55ff",
-        "x-ms-meta-upload_status": "completed",
-        "x-ms-meta-version": "1",
-        "x-ms-server-encrypted": "true",
-        "x-ms-version": "2021-08-06"
-      },
-      "ResponseBody": null
-    },
-    {
-      "RequestUri": "https://samcw32zcnpjldw.blob.core.windows.net/azureml-blobstore-3bd2018e-4b43-401e-ad49-85df181c9e0a/az-ml-artifacts/00000000000000000000000000000000/componentB_src/hello.py",
-      "RequestMethod": "HEAD",
-      "RequestHeaders": {
-        "Accept": "application/xml",
-        "Accept-Encoding": "gzip, deflate",
-        "Connection": "keep-alive",
-        "User-Agent": "azsdk-python-storage-blob/12.14.1 Python/3.10.6 (Linux-5.15.79.1-microsoft-standard-WSL2-x86_64-with-glibc2.35)",
-        "x-ms-date": "Tue, 21 Feb 2023 21:07:42 GMT",
-        "x-ms-version": "2021-08-06"
-      },
-      "RequestBody": null,
-      "StatusCode": 404,
-      "ResponseHeaders": {
-        "Date": "Tue, 21 Feb 2023 21:07:42 GMT",
-        "Server": [
-          "Windows-Azure-Blob/1.0",
-          "Microsoft-HTTPAPI/2.0"
-        ],
-        "Transfer-Encoding": "chunked",
-        "Vary": "Origin",
-        "x-ms-error-code": "BlobNotFound",
-        "x-ms-version": "2021-08-06"
-      },
-      "ResponseBody": null
-    },
-    {
-      "RequestUri": "https://management.azure.com/subscriptions/00000000-0000-0000-0000-000000000/resourceGroups/00000/providers/Microsoft.MachineLearningServices/workspaces/00000/codes/74201fcc-4938-495f-9784-9be38ffed430/versions/1?api-version=2022-05-01",
-      "RequestMethod": "PUT",
-      "RequestHeaders": {
-        "Accept": "application/json",
-        "Accept-Encoding": "gzip, deflate",
-        "Connection": "keep-alive",
-        "Content-Length": "303",
-        "Content-Type": "application/json",
-        "User-Agent": "azure-ai-ml/1.5.0 azsdk-python-mgmt-machinelearningservices/0.1.0 Python/3.10.6 (Linux-5.15.79.1-microsoft-standard-WSL2-x86_64-with-glibc2.35)"
-      },
-      "RequestBody": {
->>>>>>> ce9edaa6
-        "properties": {
-          "description": null,
-          "tags": {},
-          "properties": {
-            "hash_sha256": "0000000000000",
-            "hash_version": "0000000000000"
-          },
-          "isArchived": false,
-<<<<<<< HEAD
-          "isAnonymous": false,
-          "codeUri": "https://saveorz2izv2bas.blob.core.windows.net:443/2d1e66ae-8-306129e4-3056-543d-abbe-36678d6c92bb/componentB_src"
-        },
-        "systemData": {
-          "createdAt": "2023-02-23T07:12:11.5313619\u002B00:00",
-          "createdBy": "Diondra Peck",
-          "createdByType": "User",
-          "lastModifiedAt": "2023-02-23T07:12:11.5313619\u002B00:00",
-          "lastModifiedBy": "Diondra Peck",
-          "lastModifiedByType": "User"
-=======
-          "codeUri": "https://samcw32zcnpjldw.blob.core.windows.net/azureml-blobstore-3bd2018e-4b43-401e-ad49-85df181c9e0a/LocalUpload/00000000000000000000000000000000/componentA_src"
->>>>>>> ce9edaa6
-        }
-      }
-    },
-    {
-      "RequestUri": "https://management.azure.com/subscriptions/00000000-0000-0000-0000-000000000/resourceGroups/00000/providers/Microsoft.MachineLearningServices/workspaces/00000/codes/68154822-990e-43b9-9483-ef6b6b3ef581/versions/1?api-version=2022-05-01",
-      "RequestMethod": "GET",
-      "RequestHeaders": {
-        "Accept": "application/json",
-        "Accept-Encoding": "gzip, deflate",
-        "Connection": "keep-alive",
-        "User-Agent": "azure-ai-ml/1.5.0 azsdk-python-mgmt-machinelearningservices/0.1.0 Python/3.7.9 (Windows-10-10.0.22621-SP0)"
-      },
-      "RequestBody": null,
-      "StatusCode": 200,
-      "ResponseHeaders": {
-        "Cache-Control": "no-cache",
-        "Content-Encoding": "gzip",
-        "Content-Type": "application/json; charset=utf-8",
-<<<<<<< HEAD
-        "Date": "Thu, 23 Feb 2023 18:22:55 GMT",
-        "Expires": "-1",
-        "Pragma": "no-cache",
-        "Request-Context": "appId=cid-v1:2d2e8e63-272e-4b3c-8598-4ee570a0e70d",
-        "Server-Timing": "traceparent;desc=\u002200-7d94950b342760817a5ef8d7ebed838a-1d3e2d13a6bdfe6f-01\u0022",
-=======
-        "Date": "Tue, 21 Feb 2023 21:07:44 GMT",
-        "Expires": "-1",
-        "Pragma": "no-cache",
-        "Request-Context": "appId=cid-v1:2d2e8e63-272e-4b3c-8598-4ee570a0e70d",
-        "Server-Timing": "traceparent;desc=\u002200-91742a5ed627d2e525b6623be2168d4e-93089739c3a2edfa-01\u0022",
->>>>>>> ce9edaa6
-        "Strict-Transport-Security": "max-age=31536000; includeSubDomains",
-        "Transfer-Encoding": "chunked",
-        "Vary": [
-          "Accept-Encoding",
-          "Accept-Encoding"
-        ],
-<<<<<<< HEAD
-        "x-aml-cluster": "vienna-eastus2-01",
-        "X-Content-Type-Options": "nosniff",
-        "x-ms-correlation-request-id": "ab0f2219-46b4-4152-b29a-ca9abfd8825a",
-        "x-ms-ratelimit-remaining-subscription-reads": "11997",
-        "x-ms-response-type": "standard",
-        "x-ms-routing-request-id": "WESTUS2:20230223T182255Z:ab0f2219-46b4-4152-b29a-ca9abfd8825a",
-        "x-request-time": "0.067"
-      },
-      "ResponseBody": {
-        "id": "/subscriptions/00000000-0000-0000-0000-000000000/resourceGroups/00000/providers/Microsoft.MachineLearningServices/workspaces/00000/codes/68154822-990e-43b9-9483-ef6b6b3ef581/versions/1",
-=======
-        "x-aml-cluster": "vienna-eastus-02",
-        "X-Content-Type-Options": "nosniff",
-        "x-ms-correlation-request-id": "6968d81f-fbd7-4873-805e-122844bd7668",
-        "x-ms-ratelimit-remaining-subscription-writes": "1199",
-        "x-ms-response-type": "standard",
-        "x-ms-routing-request-id": "CANADACENTRAL:20230221T210745Z:6968d81f-fbd7-4873-805e-122844bd7668",
-        "x-request-time": "0.286"
-      },
-      "ResponseBody": {
-        "id": "/subscriptions/00000000-0000-0000-0000-000000000/resourceGroups/00000/providers/Microsoft.MachineLearningServices/workspaces/00000/codes/74201fcc-4938-495f-9784-9be38ffed430/versions/1",
         "name": "1",
         "type": "Microsoft.MachineLearningServices/workspaces/codes/versions",
         "properties": {
@@ -1304,67 +672,54 @@
           },
           "isArchived": false,
           "isAnonymous": false,
-          "codeUri": "https://samcw32zcnpjldw.blob.core.windows.net/azureml-blobstore-3bd2018e-4b43-401e-ad49-85df181c9e0a/LocalUpload/00000000000000000000000000000000/componentA_src"
+          "codeUri": "https://saveorz2izv2bas.blob.core.windows.net:443/2d1e66ae-8-306129e4-3056-543d-abbe-36678d6c92bb/componentB_src"
         },
         "systemData": {
-          "createdAt": "2023-02-18T23:44:33.6146224\u002B00:00",
-          "createdBy": "Firstname Lastname",
+          "createdAt": "2023-02-23T07:12:11.5313619\u002B00:00",
+          "createdBy": "Diondra Peck",
           "createdByType": "User",
-          "lastModifiedAt": "2023-02-21T21:07:45.2544018\u002B00:00",
-          "lastModifiedBy": "Firstname Lastname",
+          "lastModifiedAt": "2023-02-23T07:12:11.5313619\u002B00:00",
+          "lastModifiedBy": "Diondra Peck",
           "lastModifiedByType": "User"
         }
       }
     },
     {
-      "RequestUri": "https://management.azure.com/subscriptions/00000000-0000-0000-0000-000000000/resourceGroups/00000/providers/Microsoft.MachineLearningServices/workspaces/00000/codes/797b74e8-9caa-43b6-8c1c-56ee8c0cc404/versions/1?api-version=2022-05-01",
-      "RequestMethod": "PUT",
+      "RequestUri": "https://management.azure.com/subscriptions/00000000-0000-0000-0000-000000000/resourceGroups/00000/providers/Microsoft.MachineLearningServices/workspaces/00000/codes/68154822-990e-43b9-9483-ef6b6b3ef581/versions/1?api-version=2022-05-01",
+      "RequestMethod": "GET",
       "RequestHeaders": {
         "Accept": "application/json",
         "Accept-Encoding": "gzip, deflate",
         "Connection": "keep-alive",
-        "Content-Length": "303",
-        "Content-Type": "application/json",
-        "User-Agent": "azure-ai-ml/1.5.0 azsdk-python-mgmt-machinelearningservices/0.1.0 Python/3.10.6 (Linux-5.15.79.1-microsoft-standard-WSL2-x86_64-with-glibc2.35)"
-      },
-      "RequestBody": {
-        "properties": {
-          "properties": {
-            "hash_sha256": "0000000000000",
-            "hash_version": "0000000000000"
-          },
-          "isAnonymous": true,
-          "isArchived": false,
-          "codeUri": "https://samcw32zcnpjldw.blob.core.windows.net/azureml-blobstore-3bd2018e-4b43-401e-ad49-85df181c9e0a/LocalUpload/00000000000000000000000000000000/componentC_src"
-        }
-      },
+        "User-Agent": "azure-ai-ml/1.5.0 azsdk-python-mgmt-machinelearningservices/0.1.0 Python/3.7.9 (Windows-10-10.0.22621-SP0)"
+      },
+      "RequestBody": null,
       "StatusCode": 200,
       "ResponseHeaders": {
         "Cache-Control": "no-cache",
         "Content-Encoding": "gzip",
         "Content-Type": "application/json; charset=utf-8",
-        "Date": "Tue, 21 Feb 2023 21:07:45 GMT",
+        "Date": "Thu, 23 Feb 2023 19:35:41 GMT",
         "Expires": "-1",
         "Pragma": "no-cache",
         "Request-Context": "appId=cid-v1:2d2e8e63-272e-4b3c-8598-4ee570a0e70d",
-        "Server-Timing": "traceparent;desc=\u002200-c5feeba5427f0f4c68bf8d279036aa1f-2af70986565a225d-01\u0022",
+        "Server-Timing": "traceparent;desc=\u002200-5ca5707b2fd1dfda6fe7619bbe705698-9eaf5232ffebe314-01\u0022",
         "Strict-Transport-Security": "max-age=31536000; includeSubDomains",
         "Transfer-Encoding": "chunked",
         "Vary": [
           "Accept-Encoding",
           "Accept-Encoding"
         ],
-        "x-aml-cluster": "vienna-eastus-02",
-        "X-Content-Type-Options": "nosniff",
-        "x-ms-correlation-request-id": "82d4cff3-ad73-494f-9c0c-a24992da87c9",
-        "x-ms-ratelimit-remaining-subscription-writes": "1183",
-        "x-ms-response-type": "standard",
-        "x-ms-routing-request-id": "CANADACENTRAL:20230221T210745Z:82d4cff3-ad73-494f-9c0c-a24992da87c9",
-        "x-request-time": "0.180"
-      },
-      "ResponseBody": {
-        "id": "/subscriptions/00000000-0000-0000-0000-000000000/resourceGroups/00000/providers/Microsoft.MachineLearningServices/workspaces/00000/codes/797b74e8-9caa-43b6-8c1c-56ee8c0cc404/versions/1",
->>>>>>> ce9edaa6
+        "x-aml-cluster": "vienna-eastus2-02",
+        "X-Content-Type-Options": "nosniff",
+        "x-ms-correlation-request-id": "c88ed81c-82df-4223-981b-d1f2d1d9443f",
+        "x-ms-ratelimit-remaining-subscription-reads": "11973",
+        "x-ms-response-type": "standard",
+        "x-ms-routing-request-id": "WESTUS2:20230223T193541Z:c88ed81c-82df-4223-981b-d1f2d1d9443f",
+        "x-request-time": "0.097"
+      },
+      "ResponseBody": {
+        "id": "/subscriptions/00000000-0000-0000-0000-000000000/resourceGroups/00000/providers/Microsoft.MachineLearningServices/workspaces/00000/codes/68154822-990e-43b9-9483-ef6b6b3ef581/versions/1",
         "name": "1",
         "type": "Microsoft.MachineLearningServices/workspaces/codes/versions",
         "properties": {
@@ -1376,7 +731,6 @@
           },
           "isArchived": false,
           "isAnonymous": false,
-<<<<<<< HEAD
           "codeUri": "https://saveorz2izv2bas.blob.core.windows.net:443/2d1e66ae-8-2775eaf8-566f-5aae-be19-5250feff1750/componentA_src"
         },
         "systemData": {
@@ -1385,26 +739,71 @@
           "createdByType": "User",
           "lastModifiedAt": "2023-02-23T07:12:12.1036178\u002B00:00",
           "lastModifiedBy": "Diondra Peck",
-=======
-          "codeUri": "https://samcw32zcnpjldw.blob.core.windows.net/azureml-blobstore-3bd2018e-4b43-401e-ad49-85df181c9e0a/LocalUpload/00000000000000000000000000000000/componentC_src"
+          "lastModifiedByType": "User"
+        }
+      }
+    },
+    {
+      "RequestUri": "https://management.azure.com/subscriptions/00000000-0000-0000-0000-000000000/resourceGroups/00000/providers/Microsoft.MachineLearningServices/workspaces/00000/codes/ab19f012-e419-43c3-ae73-692418ed707b/versions/1?api-version=2022-05-01",
+      "RequestMethod": "GET",
+      "RequestHeaders": {
+        "Accept": "application/json",
+        "Accept-Encoding": "gzip, deflate",
+        "Connection": "keep-alive",
+        "User-Agent": "azure-ai-ml/1.5.0 azsdk-python-mgmt-machinelearningservices/0.1.0 Python/3.7.9 (Windows-10-10.0.22621-SP0)"
+      },
+      "RequestBody": null,
+      "StatusCode": 200,
+      "ResponseHeaders": {
+        "Cache-Control": "no-cache",
+        "Content-Encoding": "gzip",
+        "Content-Type": "application/json; charset=utf-8",
+        "Date": "Thu, 23 Feb 2023 19:35:42 GMT",
+        "Expires": "-1",
+        "Pragma": "no-cache",
+        "Request-Context": "appId=cid-v1:2d2e8e63-272e-4b3c-8598-4ee570a0e70d",
+        "Server-Timing": "traceparent;desc=\u002200-8f9e0622f56de845ed62a087e1574ad3-bdda7ca9f31993ca-01\u0022",
+        "Strict-Transport-Security": "max-age=31536000; includeSubDomains",
+        "Transfer-Encoding": "chunked",
+        "Vary": [
+          "Accept-Encoding",
+          "Accept-Encoding"
+        ],
+        "x-aml-cluster": "vienna-eastus2-01",
+        "X-Content-Type-Options": "nosniff",
+        "x-ms-correlation-request-id": "a3372984-bdd0-483c-976a-fc52fe80429b",
+        "x-ms-ratelimit-remaining-subscription-reads": "11999",
+        "x-ms-response-type": "standard",
+        "x-ms-routing-request-id": "WESTUS2:20230223T193543Z:a3372984-bdd0-483c-976a-fc52fe80429b",
+        "x-request-time": "0.481"
+      },
+      "ResponseBody": {
+        "id": "/subscriptions/00000000-0000-0000-0000-000000000/resourceGroups/00000/providers/Microsoft.MachineLearningServices/workspaces/00000/codes/ab19f012-e419-43c3-ae73-692418ed707b/versions/1",
+        "name": "1",
+        "type": "Microsoft.MachineLearningServices/workspaces/codes/versions",
+        "properties": {
+          "description": null,
+          "tags": {},
+          "properties": {
+            "hash_sha256": "0000000000000",
+            "hash_version": "0000000000000"
+          },
+          "isArchived": false,
+          "isAnonymous": false,
+          "codeUri": "https://saveorz2izv2bas.blob.core.windows.net:443/2d1e66ae-8-11fda033-5bda-505c-a13e-e00747892ec2/componentC_src"
         },
         "systemData": {
-          "createdAt": "2023-02-18T23:44:33.2245361\u002B00:00",
-          "createdBy": "Firstname Lastname",
+          "createdAt": "2023-02-23T07:12:11.6456049\u002B00:00",
+          "createdBy": "Diondra Peck",
           "createdByType": "User",
-          "lastModifiedAt": "2023-02-21T21:07:45.3959175\u002B00:00",
-          "lastModifiedBy": "Firstname Lastname",
->>>>>>> ce9edaa6
+          "lastModifiedAt": "2023-02-23T07:12:11.6456049\u002B00:00",
+          "lastModifiedBy": "Diondra Peck",
           "lastModifiedByType": "User"
         }
       }
     },
     {
-<<<<<<< HEAD
-      "RequestUri": "https://management.azure.com/subscriptions/00000000-0000-0000-0000-000000000/resourceGroups/00000/providers/Microsoft.MachineLearningServices/workspaces/00000/components/azureml_anonymous/versions/59ce8a6d-464f-aa8b-c009-e373986995be?api-version=2022-10-01",
-=======
-      "RequestUri": "https://management.azure.com/subscriptions/00000000-0000-0000-0000-000000000/resourceGroups/00000/providers/Microsoft.MachineLearningServices/workspaces/00000/components/azureml_anonymous/versions/268017a1-12bf-2c3a-1ee6-c6ffacf40e68?api-version=2022-10-01",
->>>>>>> ce9edaa6
+      "RequestUri": "https://management.azure.com/subscriptions/00000000-0000-0000-0000-000000000/resourceGroups/00000/providers/Microsoft.MachineLearningServices/workspaces/00000/components/azureml_anonymous/versions/7c0c5869-bf65-278a-2400-b96240898215?api-version=2022-10-01",
       "RequestMethod": "PUT",
       "RequestHeaders": {
         "Accept": "application/json",
@@ -1412,11 +811,7 @@
         "Connection": "keep-alive",
         "Content-Length": "554",
         "Content-Type": "application/json",
-<<<<<<< HEAD
         "User-Agent": "azure-ai-ml/1.5.0 azsdk-python-mgmt-machinelearningservices/0.1.0 Python/3.7.9 (Windows-10-10.0.22621-SP0)"
-=======
-        "User-Agent": "azure-ai-ml/1.5.0 azsdk-python-mgmt-machinelearningservices/0.1.0 Python/3.10.6 (Linux-5.15.79.1-microsoft-standard-WSL2-x86_64-with-glibc2.35)"
->>>>>>> ce9edaa6
       },
       "RequestBody": {
         "properties": {
@@ -1426,15 +821,94 @@
           "isArchived": false,
           "componentSpec": {
             "command": "python hello.py",
-<<<<<<< HEAD
             "code": "azureml:/subscriptions/00000000-0000-0000-0000-000000000/resourceGroups/00000/providers/Microsoft.MachineLearningServices/workspaces/00000/codes/0c105387-001f-4a48-8791-6d6b6d9510e3/versions/1",
-            "environment": "azureml:AzureML-sklearn-0.24-ubuntu18.04-py37-cpu:5",
+            "environment": "azureml:AzureML-sklearn-1.0-ubuntu20.04-py38-cpu:33",
             "name": "component_b",
-=======
-            "code": "azureml:/subscriptions/00000000-0000-0000-0000-000000000/resourceGroups/00000/providers/Microsoft.MachineLearningServices/workspaces/00000/codes/74201fcc-4938-495f-9784-9be38ffed430/versions/1",
+            "version": "1",
+            "display_name": "componentB",
+            "is_deterministic": true,
+            "type": "command",
+            "_source": "YAML.COMPONENT"
+          }
+        }
+      },
+      "StatusCode": 201,
+      "ResponseHeaders": {
+        "Cache-Control": "no-cache",
+        "Content-Length": "1439",
+        "Content-Type": "application/json; charset=utf-8",
+        "Date": "Thu, 23 Feb 2023 19:35:44 GMT",
+        "Expires": "-1",
+        "Location": "https://management.azure.com/subscriptions/00000000-0000-0000-0000-000000000/resourceGroups/00000/providers/Microsoft.MachineLearningServices/workspaces/00000/components/azureml_anonymous/versions/7c0c5869-bf65-278a-2400-b96240898215?api-version=2022-10-01",
+        "Pragma": "no-cache",
+        "Request-Context": "appId=cid-v1:2d2e8e63-272e-4b3c-8598-4ee570a0e70d",
+        "Server-Timing": "traceparent;desc=\u002200-5d5c48d222633b524067b8aaca175590-68fd3e5bd2164ec3-01\u0022",
+        "Strict-Transport-Security": "max-age=31536000; includeSubDomains",
+        "x-aml-cluster": "vienna-eastus2-01",
+        "X-Content-Type-Options": "nosniff",
+        "x-ms-correlation-request-id": "25e0c619-0a27-4fd0-9005-9efc429755e7",
+        "x-ms-ratelimit-remaining-subscription-writes": "1199",
+        "x-ms-response-type": "standard",
+        "x-ms-routing-request-id": "WESTUS2:20230223T193545Z:25e0c619-0a27-4fd0-9005-9efc429755e7",
+        "x-request-time": "2.854"
+      },
+      "ResponseBody": {
+        "id": "/subscriptions/00000000-0000-0000-0000-000000000/resourceGroups/00000/providers/Microsoft.MachineLearningServices/workspaces/00000/components/azureml_anonymous/versions/90adb6d8-d658-444b-8da3-94c4be047531",
+        "name": "90adb6d8-d658-444b-8da3-94c4be047531",
+        "type": "Microsoft.MachineLearningServices/workspaces/components/versions",
+        "properties": {
+          "description": null,
+          "tags": {},
+          "properties": {},
+          "isArchived": false,
+          "isAnonymous": true,
+          "componentSpec": {
+            "name": "component_b",
+            "version": "1",
+            "display_name": "componentB",
+            "is_deterministic": "True",
+            "type": "command",
+            "code": "azureml:/subscriptions/00000000-0000-0000-0000-000000000/resourceGroups/00000/providers/Microsoft.MachineLearningServices/workspaces/00000/codes/0c105387-001f-4a48-8791-6d6b6d9510e3/versions/1",
+            "environment": "azureml://registries/azureml/environments/AzureML-sklearn-1.0-ubuntu20.04-py38-cpu/versions/33",
+            "resources": {
+              "instance_count": "1"
+            },
+            "command": "python hello.py",
+            "$schema": "https://componentsdk.azureedge.net/jsonschema/CommandComponent.json"
+          }
+        },
+        "systemData": {
+          "createdAt": "2023-02-23T19:35:44.8820222\u002B00:00",
+          "createdBy": "Diondra Peck",
+          "createdByType": "User",
+          "lastModifiedAt": "2023-02-23T19:35:44.8820222\u002B00:00",
+          "lastModifiedBy": "Diondra Peck",
+          "lastModifiedByType": "User"
+        }
+      }
+    },
+    {
+      "RequestUri": "https://management.azure.com/subscriptions/00000000-0000-0000-0000-000000000/resourceGroups/00000/providers/Microsoft.MachineLearningServices/workspaces/00000/components/azureml_anonymous/versions/5f49b737-2e7d-ba40-dd16-32a2e935d6d9?api-version=2022-10-01",
+      "RequestMethod": "PUT",
+      "RequestHeaders": {
+        "Accept": "application/json",
+        "Accept-Encoding": "gzip, deflate",
+        "Connection": "keep-alive",
+        "Content-Length": "554",
+        "Content-Type": "application/json",
+        "User-Agent": "azure-ai-ml/1.5.0 azsdk-python-mgmt-machinelearningservices/0.1.0 Python/3.7.9 (Windows-10-10.0.22621-SP0)"
+      },
+      "RequestBody": {
+        "properties": {
+          "properties": {},
+          "tags": {},
+          "isAnonymous": true,
+          "isArchived": false,
+          "componentSpec": {
+            "command": "python hello.py",
+            "code": "azureml:/subscriptions/00000000-0000-0000-0000-000000000/resourceGroups/00000/providers/Microsoft.MachineLearningServices/workspaces/00000/codes/68154822-990e-43b9-9483-ef6b6b3ef581/versions/1",
             "environment": "azureml:AzureML-sklearn-1.0-ubuntu20.04-py38-cpu:33",
             "name": "component_a",
->>>>>>> ce9edaa6
             "version": "1",
             "display_name": "componentA",
             "is_deterministic": true,
@@ -1446,49 +920,26 @@
       "StatusCode": 201,
       "ResponseHeaders": {
         "Cache-Control": "no-cache",
-<<<<<<< HEAD
         "Content-Length": "1439",
         "Content-Type": "application/json; charset=utf-8",
-        "Date": "Thu, 23 Feb 2023 18:22:56 GMT",
+        "Date": "Thu, 23 Feb 2023 19:35:45 GMT",
         "Expires": "-1",
-        "Location": "https://management.azure.com/subscriptions/00000000-0000-0000-0000-000000000/resourceGroups/00000/providers/Microsoft.MachineLearningServices/workspaces/00000/components/azureml_anonymous/versions/59ce8a6d-464f-aa8b-c009-e373986995be?api-version=2022-10-01",
+        "Location": "https://management.azure.com/subscriptions/00000000-0000-0000-0000-000000000/resourceGroups/00000/providers/Microsoft.MachineLearningServices/workspaces/00000/components/azureml_anonymous/versions/5f49b737-2e7d-ba40-dd16-32a2e935d6d9?api-version=2022-10-01",
         "Pragma": "no-cache",
         "Request-Context": "appId=cid-v1:2d2e8e63-272e-4b3c-8598-4ee570a0e70d",
-        "Server-Timing": "traceparent;desc=\u002200-e2480f8972e3c4ecbd6bb170d45b1c60-7ba34a0e396371ee-01\u0022",
+        "Server-Timing": "traceparent;desc=\u002200-a6cd3ed93fab1f205563cd3d27694825-dcecf6e3fd05ccef-01\u0022",
         "Strict-Transport-Security": "max-age=31536000; includeSubDomains",
         "x-aml-cluster": "vienna-eastus2-02",
         "X-Content-Type-Options": "nosniff",
-        "x-ms-correlation-request-id": "ff7ef61c-30bb-4ba4-acc5-5150b99eea07",
-        "x-ms-ratelimit-remaining-subscription-writes": "1199",
-        "x-ms-response-type": "standard",
-        "x-ms-routing-request-id": "WESTUS2:20230223T182256Z:ff7ef61c-30bb-4ba4-acc5-5150b99eea07",
-        "x-request-time": "0.681"
-      },
-      "ResponseBody": {
-        "id": "/subscriptions/00000000-0000-0000-0000-000000000/resourceGroups/00000/providers/Microsoft.MachineLearningServices/workspaces/00000/components/azureml_anonymous/versions/7fe991bb-933a-49b2-bac1-f4748dab23fc",
-        "name": "7fe991bb-933a-49b2-bac1-f4748dab23fc",
-=======
-        "Content-Length": "1250",
-        "Content-Type": "application/json; charset=utf-8",
-        "Date": "Tue, 21 Feb 2023 21:07:45 GMT",
-        "Expires": "-1",
-        "Location": "https://management.azure.com/subscriptions/00000000-0000-0000-0000-000000000/resourceGroups/00000/providers/Microsoft.MachineLearningServices/workspaces/00000/components/azureml_anonymous/versions/268017a1-12bf-2c3a-1ee6-c6ffacf40e68?api-version=2022-10-01",
-        "Pragma": "no-cache",
-        "Request-Context": "appId=cid-v1:2d2e8e63-272e-4b3c-8598-4ee570a0e70d",
-        "Server-Timing": "traceparent;desc=\u002200-4dd4850138afba605871f307632999d9-d412b49dedfa331d-01\u0022",
-        "Strict-Transport-Security": "max-age=31536000; includeSubDomains",
-        "x-aml-cluster": "vienna-eastus-02",
-        "X-Content-Type-Options": "nosniff",
-        "x-ms-correlation-request-id": "4821946d-d8bd-4fc8-bfdb-6855e038c764",
-        "x-ms-ratelimit-remaining-subscription-writes": "1198",
-        "x-ms-response-type": "standard",
-        "x-ms-routing-request-id": "CANADACENTRAL:20230221T210746Z:4821946d-d8bd-4fc8-bfdb-6855e038c764",
-        "x-request-time": "0.899"
-      },
-      "ResponseBody": {
-        "id": "/subscriptions/00000000-0000-0000-0000-000000000/resourceGroups/00000/providers/Microsoft.MachineLearningServices/workspaces/00000/components/azureml_anonymous/versions/d0784c05-b643-4942-88d9-5923211584fc",
-        "name": "d0784c05-b643-4942-88d9-5923211584fc",
->>>>>>> ce9edaa6
+        "x-ms-correlation-request-id": "0450e1ab-5b6e-437d-afc0-56f22c651b7c",
+        "x-ms-ratelimit-remaining-subscription-writes": "1192",
+        "x-ms-response-type": "standard",
+        "x-ms-routing-request-id": "WESTUS2:20230223T193545Z:0450e1ab-5b6e-437d-afc0-56f22c651b7c",
+        "x-request-time": "3.193"
+      },
+      "ResponseBody": {
+        "id": "/subscriptions/00000000-0000-0000-0000-000000000/resourceGroups/00000/providers/Microsoft.MachineLearningServices/workspaces/00000/components/azureml_anonymous/versions/0a84999f-4876-42c4-a532-d7a0eedbc57b",
+        "name": "0a84999f-4876-42c4-a532-d7a0eedbc57b",
         "type": "Microsoft.MachineLearningServices/workspaces/components/versions",
         "properties": {
           "description": null,
@@ -1497,23 +948,13 @@
           "isArchived": false,
           "isAnonymous": true,
           "componentSpec": {
-<<<<<<< HEAD
-            "name": "component_b",
-            "version": "1",
-            "display_name": "componentB",
-            "is_deterministic": "True",
-            "type": "command",
-            "code": "azureml:/subscriptions/00000000-0000-0000-0000-000000000/resourceGroups/00000/providers/Microsoft.MachineLearningServices/workspaces/00000/codes/0c105387-001f-4a48-8791-6d6b6d9510e3/versions/1",
-            "environment": "azureml://registries/azureml/environments/AzureML-sklearn-0.24-ubuntu18.04-py37-cpu/versions/5",
-=======
             "name": "component_a",
             "version": "1",
             "display_name": "componentA",
             "is_deterministic": "True",
             "type": "command",
-            "code": "azureml:/subscriptions/00000000-0000-0000-0000-000000000/resourceGroups/00000/providers/Microsoft.MachineLearningServices/workspaces/00000/codes/74201fcc-4938-495f-9784-9be38ffed430/versions/1",
+            "code": "azureml:/subscriptions/00000000-0000-0000-0000-000000000/resourceGroups/00000/providers/Microsoft.MachineLearningServices/workspaces/00000/codes/68154822-990e-43b9-9483-ef6b6b3ef581/versions/1",
             "environment": "azureml://registries/azureml/environments/AzureML-sklearn-1.0-ubuntu20.04-py38-cpu/versions/33",
->>>>>>> ce9edaa6
             "resources": {
               "instance_count": "1"
             },
@@ -1522,28 +963,17 @@
           }
         },
         "systemData": {
-<<<<<<< HEAD
-          "createdAt": "2023-02-23T07:12:12.4516116\u002B00:00",
+          "createdAt": "2023-02-23T19:35:45.2841586\u002B00:00",
           "createdBy": "Diondra Peck",
           "createdByType": "User",
-          "lastModifiedAt": "2023-02-23T07:12:12.5212641\u002B00:00",
+          "lastModifiedAt": "2023-02-23T19:35:45.2841586\u002B00:00",
           "lastModifiedBy": "Diondra Peck",
-=======
-          "createdAt": "2023-02-18T23:44:34.5450153\u002B00:00",
-          "createdBy": "Firstname Lastname",
-          "createdByType": "User",
-          "lastModifiedAt": "2023-02-18T23:44:34.6221736\u002B00:00",
-          "lastModifiedBy": "Firstname Lastname",
->>>>>>> ce9edaa6
           "lastModifiedByType": "User"
         }
       }
     },
     {
-<<<<<<< HEAD
-      "RequestUri": "https://management.azure.com/subscriptions/00000000-0000-0000-0000-000000000/resourceGroups/00000/providers/Microsoft.MachineLearningServices/workspaces/00000/components/azureml_anonymous/versions/1e0abcf0-9f53-29df-7272-4fff30de9a17?api-version=2022-10-01",
-=======
-      "RequestUri": "https://management.azure.com/subscriptions/00000000-0000-0000-0000-000000000/resourceGroups/00000/providers/Microsoft.MachineLearningServices/workspaces/00000/components/azureml_anonymous/versions/432aac64-524f-c537-3dce-059b16d7115c?api-version=2022-10-01",
+      "RequestUri": "https://management.azure.com/subscriptions/00000000-0000-0000-0000-000000000/resourceGroups/00000/providers/Microsoft.MachineLearningServices/workspaces/00000/components/azureml_anonymous/versions/e7aa5b69-3ad7-86fc-1c7c-10262d33f7e0?api-version=2022-10-01",
       "RequestMethod": "PUT",
       "RequestHeaders": {
         "Accept": "application/json",
@@ -1551,7 +981,7 @@
         "Connection": "keep-alive",
         "Content-Length": "554",
         "Content-Type": "application/json",
-        "User-Agent": "azure-ai-ml/1.5.0 azsdk-python-mgmt-machinelearningservices/0.1.0 Python/3.10.6 (Linux-5.15.79.1-microsoft-standard-WSL2-x86_64-with-glibc2.35)"
+        "User-Agent": "azure-ai-ml/1.5.0 azsdk-python-mgmt-machinelearningservices/0.1.0 Python/3.7.9 (Windows-10-10.0.22621-SP0)"
       },
       "RequestBody": {
         "properties": {
@@ -1561,7 +991,7 @@
           "isArchived": false,
           "componentSpec": {
             "command": "python hello.py",
-            "code": "azureml:/subscriptions/00000000-0000-0000-0000-000000000/resourceGroups/00000/providers/Microsoft.MachineLearningServices/workspaces/00000/codes/797b74e8-9caa-43b6-8c1c-56ee8c0cc404/versions/1",
+            "code": "azureml:/subscriptions/00000000-0000-0000-0000-000000000/resourceGroups/00000/providers/Microsoft.MachineLearningServices/workspaces/00000/codes/ab19f012-e419-43c3-ae73-692418ed707b/versions/1",
             "environment": "azureml:AzureML-sklearn-1.0-ubuntu20.04-py38-cpu:33",
             "name": "component_c",
             "version": "1",
@@ -1575,26 +1005,26 @@
       "StatusCode": 201,
       "ResponseHeaders": {
         "Cache-Control": "no-cache",
-        "Content-Length": "1250",
-        "Content-Type": "application/json; charset=utf-8",
-        "Date": "Tue, 21 Feb 2023 21:07:46 GMT",
+        "Content-Length": "1439",
+        "Content-Type": "application/json; charset=utf-8",
+        "Date": "Thu, 23 Feb 2023 19:35:48 GMT",
         "Expires": "-1",
-        "Location": "https://management.azure.com/subscriptions/00000000-0000-0000-0000-000000000/resourceGroups/00000/providers/Microsoft.MachineLearningServices/workspaces/00000/components/azureml_anonymous/versions/432aac64-524f-c537-3dce-059b16d7115c?api-version=2022-10-01",
+        "Location": "https://management.azure.com/subscriptions/00000000-0000-0000-0000-000000000/resourceGroups/00000/providers/Microsoft.MachineLearningServices/workspaces/00000/components/azureml_anonymous/versions/e7aa5b69-3ad7-86fc-1c7c-10262d33f7e0?api-version=2022-10-01",
         "Pragma": "no-cache",
         "Request-Context": "appId=cid-v1:2d2e8e63-272e-4b3c-8598-4ee570a0e70d",
-        "Server-Timing": "traceparent;desc=\u002200-413b8d934fdb6f09ff3525149b91fc33-36eed4282e28cce5-01\u0022",
+        "Server-Timing": "traceparent;desc=\u002200-09f5a32465ef44ef34bb92781dd70ab6-ac050e83713f4cab-01\u0022",
         "Strict-Transport-Security": "max-age=31536000; includeSubDomains",
-        "x-aml-cluster": "vienna-eastus-02",
-        "X-Content-Type-Options": "nosniff",
-        "x-ms-correlation-request-id": "413ec04e-6b3a-4520-8049-ed7080f3803a",
-        "x-ms-ratelimit-remaining-subscription-writes": "1182",
-        "x-ms-response-type": "standard",
-        "x-ms-routing-request-id": "CANADACENTRAL:20230221T210746Z:413ec04e-6b3a-4520-8049-ed7080f3803a",
-        "x-request-time": "0.725"
-      },
-      "ResponseBody": {
-        "id": "/subscriptions/00000000-0000-0000-0000-000000000/resourceGroups/00000/providers/Microsoft.MachineLearningServices/workspaces/00000/components/azureml_anonymous/versions/1bbb5954-4f5c-43e3-a1f8-195d7ca035db",
-        "name": "1bbb5954-4f5c-43e3-a1f8-195d7ca035db",
+        "x-aml-cluster": "vienna-eastus2-01",
+        "X-Content-Type-Options": "nosniff",
+        "x-ms-correlation-request-id": "4985a94c-ef7f-4cb8-a277-1cf5dae65128",
+        "x-ms-ratelimit-remaining-subscription-writes": "1199",
+        "x-ms-response-type": "standard",
+        "x-ms-routing-request-id": "WESTUS2:20230223T193548Z:4985a94c-ef7f-4cb8-a277-1cf5dae65128",
+        "x-request-time": "4.672"
+      },
+      "ResponseBody": {
+        "id": "/subscriptions/00000000-0000-0000-0000-000000000/resourceGroups/00000/providers/Microsoft.MachineLearningServices/workspaces/00000/components/azureml_anonymous/versions/83b60a23-077e-4a8f-b241-050b8c644d77",
+        "name": "83b60a23-077e-4a8f-b241-050b8c644d77",
         "type": "Microsoft.MachineLearningServices/workspaces/components/versions",
         "properties": {
           "description": null,
@@ -1608,7 +1038,7 @@
             "display_name": "componentC",
             "is_deterministic": "True",
             "type": "command",
-            "code": "azureml:/subscriptions/00000000-0000-0000-0000-000000000/resourceGroups/00000/providers/Microsoft.MachineLearningServices/workspaces/00000/codes/797b74e8-9caa-43b6-8c1c-56ee8c0cc404/versions/1",
+            "code": "azureml:/subscriptions/00000000-0000-0000-0000-000000000/resourceGroups/00000/providers/Microsoft.MachineLearningServices/workspaces/00000/codes/ab19f012-e419-43c3-ae73-692418ed707b/versions/1",
             "environment": "azureml://registries/azureml/environments/AzureML-sklearn-1.0-ubuntu20.04-py38-cpu/versions/33",
             "resources": {
               "instance_count": "1"
@@ -1618,285 +1048,11 @@
           }
         },
         "systemData": {
-          "createdAt": "2023-02-18T23:44:34.2989105\u002B00:00",
-          "createdBy": "Firstname Lastname",
-          "createdByType": "User",
-          "lastModifiedAt": "2023-02-18T23:44:34.4165813\u002B00:00",
-          "lastModifiedBy": "Firstname Lastname",
-          "lastModifiedByType": "User"
-        }
-      }
-    },
-    {
-      "RequestUri": "https://management.azure.com/subscriptions/00000000-0000-0000-0000-000000000/resourceGroups/00000/providers/Microsoft.MachineLearningServices/workspaces/00000/codes/6e86bc7c-e789-4310-b09f-566fff6a55ff/versions/1?api-version=2022-05-01",
->>>>>>> ce9edaa6
-      "RequestMethod": "PUT",
-      "RequestHeaders": {
-        "Accept": "application/json",
-        "Accept-Encoding": "gzip, deflate",
-        "Connection": "keep-alive",
-        "Content-Length": "554",
-        "Content-Type": "application/json",
-<<<<<<< HEAD
-        "User-Agent": "azure-ai-ml/1.5.0 azsdk-python-mgmt-machinelearningservices/0.1.0 Python/3.7.9 (Windows-10-10.0.22621-SP0)"
-=======
-        "User-Agent": "azure-ai-ml/1.5.0 azsdk-python-mgmt-machinelearningservices/0.1.0 Python/3.10.6 (Linux-5.15.79.1-microsoft-standard-WSL2-x86_64-with-glibc2.35)"
->>>>>>> ce9edaa6
-      },
-      "RequestBody": {
-        "properties": {
-          "properties": {},
-          "tags": {},
-          "isAnonymous": true,
-          "isArchived": false,
-<<<<<<< HEAD
-          "componentSpec": {
-            "command": "python hello.py",
-            "code": "azureml:/subscriptions/00000000-0000-0000-0000-000000000/resourceGroups/00000/providers/Microsoft.MachineLearningServices/workspaces/00000/codes/ab19f012-e419-43c3-ae73-692418ed707b/versions/1",
-            "environment": "azureml:AzureML-sklearn-0.24-ubuntu18.04-py37-cpu:5",
-            "name": "component_c",
-            "version": "1",
-            "display_name": "componentC",
-            "is_deterministic": true,
-            "type": "command",
-            "_source": "YAML.COMPONENT"
-          }
-=======
-          "codeUri": "https://samcw32zcnpjldw.blob.core.windows.net/azureml-blobstore-3bd2018e-4b43-401e-ad49-85df181c9e0a/LocalUpload/00000000000000000000000000000000/componentB_src"
->>>>>>> ce9edaa6
-        }
-      },
-      "StatusCode": 201,
-      "ResponseHeaders": {
-        "Cache-Control": "no-cache",
-        "Content-Length": "1439",
-        "Content-Type": "application/json; charset=utf-8",
-<<<<<<< HEAD
-        "Date": "Thu, 23 Feb 2023 18:22:55 GMT",
-=======
-        "Date": "Tue, 21 Feb 2023 21:07:45 GMT",
->>>>>>> ce9edaa6
-        "Expires": "-1",
-        "Location": "https://management.azure.com/subscriptions/00000000-0000-0000-0000-000000000/resourceGroups/00000/providers/Microsoft.MachineLearningServices/workspaces/00000/components/azureml_anonymous/versions/1e0abcf0-9f53-29df-7272-4fff30de9a17?api-version=2022-10-01",
-        "Pragma": "no-cache",
-        "Request-Context": "appId=cid-v1:2d2e8e63-272e-4b3c-8598-4ee570a0e70d",
-<<<<<<< HEAD
-        "Server-Timing": "traceparent;desc=\u002200-fe6624a90ef894531fd4283de403aafc-874e7fee4fa761bf-01\u0022",
-        "Strict-Transport-Security": "max-age=31536000; includeSubDomains",
-        "x-aml-cluster": "vienna-eastus2-01",
-        "X-Content-Type-Options": "nosniff",
-        "x-ms-correlation-request-id": "0df90345-18c9-4bf6-b5a5-d6ca87bbdbbc",
-        "x-ms-ratelimit-remaining-subscription-writes": "1199",
-        "x-ms-response-type": "standard",
-        "x-ms-routing-request-id": "WESTUS2:20230223T182256Z:0df90345-18c9-4bf6-b5a5-d6ca87bbdbbc",
-        "x-request-time": "0.662"
-      },
-      "ResponseBody": {
-        "id": "/subscriptions/00000000-0000-0000-0000-000000000/resourceGroups/00000/providers/Microsoft.MachineLearningServices/workspaces/00000/components/azureml_anonymous/versions/d4401d0c-73c6-4103-8c2f-27f831264e8f",
-        "name": "d4401d0c-73c6-4103-8c2f-27f831264e8f",
-        "type": "Microsoft.MachineLearningServices/workspaces/components/versions",
-=======
-        "Server-Timing": "traceparent;desc=\u002200-30157e4628025c99f4e39d8007aac0ba-d19dfc804ec7b312-01\u0022",
-        "Strict-Transport-Security": "max-age=31536000; includeSubDomains",
-        "Transfer-Encoding": "chunked",
-        "Vary": [
-          "Accept-Encoding",
-          "Accept-Encoding"
-        ],
-        "x-aml-cluster": "vienna-eastus-01",
-        "X-Content-Type-Options": "nosniff",
-        "x-ms-correlation-request-id": "17d7bff2-9066-460a-a3fb-85c54ceb671b",
-        "x-ms-ratelimit-remaining-subscription-writes": "1199",
-        "x-ms-response-type": "standard",
-        "x-ms-routing-request-id": "CANADACENTRAL:20230221T210746Z:17d7bff2-9066-460a-a3fb-85c54ceb671b",
-        "x-request-time": "0.278"
-      },
-      "ResponseBody": {
-        "id": "/subscriptions/00000000-0000-0000-0000-000000000/resourceGroups/00000/providers/Microsoft.MachineLearningServices/workspaces/00000/codes/6e86bc7c-e789-4310-b09f-566fff6a55ff/versions/1",
-        "name": "1",
-        "type": "Microsoft.MachineLearningServices/workspaces/codes/versions",
->>>>>>> ce9edaa6
-        "properties": {
-          "description": null,
-          "tags": {},
-          "properties": {},
-          "isArchived": false,
-<<<<<<< HEAD
-          "isAnonymous": true,
-          "componentSpec": {
-            "name": "component_c",
-            "version": "1",
-            "display_name": "componentC",
-            "is_deterministic": "True",
-            "type": "command",
-            "code": "azureml:/subscriptions/00000000-0000-0000-0000-000000000/resourceGroups/00000/providers/Microsoft.MachineLearningServices/workspaces/00000/codes/ab19f012-e419-43c3-ae73-692418ed707b/versions/1",
-            "environment": "azureml://registries/azureml/environments/AzureML-sklearn-0.24-ubuntu18.04-py37-cpu/versions/5",
-            "resources": {
-              "instance_count": "1"
-            },
-            "command": "python hello.py",
-            "$schema": "https://componentsdk.azureedge.net/jsonschema/CommandComponent.json"
-          }
-        },
-        "systemData": {
-          "createdAt": "2023-02-23T07:12:13.1298363\u002B00:00",
+          "createdAt": "2023-02-23T19:35:48.2732039\u002B00:00",
           "createdBy": "Diondra Peck",
           "createdByType": "User",
-          "lastModifiedAt": "2023-02-23T07:12:13.2473044\u002B00:00",
+          "lastModifiedAt": "2023-02-23T19:35:48.2732039\u002B00:00",
           "lastModifiedBy": "Diondra Peck",
-=======
-          "isAnonymous": false,
-          "codeUri": "https://samcw32zcnpjldw.blob.core.windows.net/azureml-blobstore-3bd2018e-4b43-401e-ad49-85df181c9e0a/LocalUpload/00000000000000000000000000000000/componentB_src"
-        },
-        "systemData": {
-          "createdAt": "2023-02-18T23:44:32.9148647\u002B00:00",
-          "createdBy": "Firstname Lastname",
-          "createdByType": "User",
-          "lastModifiedAt": "2023-02-21T21:07:46.4812968\u002B00:00",
-          "lastModifiedBy": "Firstname Lastname",
->>>>>>> ce9edaa6
-          "lastModifiedByType": "User"
-        }
-      }
-    },
-    {
-<<<<<<< HEAD
-      "RequestUri": "https://management.azure.com/subscriptions/00000000-0000-0000-0000-000000000/resourceGroups/00000/providers/Microsoft.MachineLearningServices/workspaces/00000/components/azureml_anonymous/versions/4fe71a03-f7b5-3ddb-d1c2-b788263d8f7b?api-version=2022-10-01",
-=======
-      "RequestUri": "https://management.azure.com/subscriptions/00000000-0000-0000-0000-000000000/resourceGroups/00000/providers/Microsoft.MachineLearningServices/workspaces/00000/components/azureml_anonymous/versions/94f8ae01-99d7-1ca8-a47b-7fd2f9c89d23?api-version=2022-10-01",
->>>>>>> ce9edaa6
-      "RequestMethod": "PUT",
-      "RequestHeaders": {
-        "Accept": "application/json",
-        "Accept-Encoding": "gzip, deflate",
-        "Connection": "keep-alive",
-        "Content-Length": "554",
-        "Content-Type": "application/json",
-<<<<<<< HEAD
-        "User-Agent": "azure-ai-ml/1.5.0 azsdk-python-mgmt-machinelearningservices/0.1.0 Python/3.7.9 (Windows-10-10.0.22621-SP0)"
-=======
-        "User-Agent": "azure-ai-ml/1.5.0 azsdk-python-mgmt-machinelearningservices/0.1.0 Python/3.10.6 (Linux-5.15.79.1-microsoft-standard-WSL2-x86_64-with-glibc2.35)"
->>>>>>> ce9edaa6
-      },
-      "RequestBody": {
-        "properties": {
-          "properties": {},
-          "tags": {},
-          "isAnonymous": true,
-          "isArchived": false,
-          "componentSpec": {
-            "command": "python hello.py",
-<<<<<<< HEAD
-            "code": "azureml:/subscriptions/00000000-0000-0000-0000-000000000/resourceGroups/00000/providers/Microsoft.MachineLearningServices/workspaces/00000/codes/68154822-990e-43b9-9483-ef6b6b3ef581/versions/1",
-            "environment": "azureml:AzureML-sklearn-0.24-ubuntu18.04-py37-cpu:5",
-            "name": "component_a",
-            "version": "1",
-            "display_name": "componentA",
-=======
-            "code": "azureml:/subscriptions/00000000-0000-0000-0000-000000000/resourceGroups/00000/providers/Microsoft.MachineLearningServices/workspaces/00000/codes/6e86bc7c-e789-4310-b09f-566fff6a55ff/versions/1",
-            "environment": "azureml:AzureML-sklearn-1.0-ubuntu20.04-py38-cpu:33",
-            "name": "component_b",
-            "version": "1",
-            "display_name": "componentB",
->>>>>>> ce9edaa6
-            "is_deterministic": true,
-            "type": "command",
-            "_source": "YAML.COMPONENT"
-          }
-        }
-      },
-      "StatusCode": 201,
-      "ResponseHeaders": {
-        "Cache-Control": "no-cache",
-<<<<<<< HEAD
-        "Content-Length": "1439",
-        "Content-Type": "application/json; charset=utf-8",
-        "Date": "Thu, 23 Feb 2023 18:22:56 GMT",
-        "Expires": "-1",
-        "Location": "https://management.azure.com/subscriptions/00000000-0000-0000-0000-000000000/resourceGroups/00000/providers/Microsoft.MachineLearningServices/workspaces/00000/components/azureml_anonymous/versions/4fe71a03-f7b5-3ddb-d1c2-b788263d8f7b?api-version=2022-10-01",
-        "Pragma": "no-cache",
-        "Request-Context": "appId=cid-v1:2d2e8e63-272e-4b3c-8598-4ee570a0e70d",
-        "Server-Timing": "traceparent;desc=\u002200-ad15a5601fc2de4c5e95d9248ab39019-049e4233ba6ad908-01\u0022",
-        "Strict-Transport-Security": "max-age=31536000; includeSubDomains",
-        "x-aml-cluster": "vienna-eastus2-01",
-        "X-Content-Type-Options": "nosniff",
-        "x-ms-correlation-request-id": "5757b4db-17b6-4123-884a-99e1cf506aa3",
-        "x-ms-ratelimit-remaining-subscription-writes": "1199",
-        "x-ms-response-type": "standard",
-        "x-ms-routing-request-id": "WESTUS2:20230223T182256Z:5757b4db-17b6-4123-884a-99e1cf506aa3",
-        "x-request-time": "0.721"
-      },
-      "ResponseBody": {
-        "id": "/subscriptions/00000000-0000-0000-0000-000000000/resourceGroups/00000/providers/Microsoft.MachineLearningServices/workspaces/00000/components/azureml_anonymous/versions/5db5c681-0536-4e3c-baeb-3b806d87a9dd",
-        "name": "5db5c681-0536-4e3c-baeb-3b806d87a9dd",
-=======
-        "Content-Length": "1250",
-        "Content-Type": "application/json; charset=utf-8",
-        "Date": "Tue, 21 Feb 2023 21:07:47 GMT",
-        "Expires": "-1",
-        "Location": "https://management.azure.com/subscriptions/00000000-0000-0000-0000-000000000/resourceGroups/00000/providers/Microsoft.MachineLearningServices/workspaces/00000/components/azureml_anonymous/versions/94f8ae01-99d7-1ca8-a47b-7fd2f9c89d23?api-version=2022-10-01",
-        "Pragma": "no-cache",
-        "Request-Context": "appId=cid-v1:2d2e8e63-272e-4b3c-8598-4ee570a0e70d",
-        "Server-Timing": "traceparent;desc=\u002200-0edb8b7c6592003d68c79ae7ec4cc420-8e15ae93f0ef59f3-01\u0022",
-        "Strict-Transport-Security": "max-age=31536000; includeSubDomains",
-        "x-aml-cluster": "vienna-eastus-01",
-        "X-Content-Type-Options": "nosniff",
-        "x-ms-correlation-request-id": "fac4fad1-b72e-42b6-8871-7ac0e5babfb4",
-        "x-ms-ratelimit-remaining-subscription-writes": "1198",
-        "x-ms-response-type": "standard",
-        "x-ms-routing-request-id": "CANADACENTRAL:20230221T210747Z:fac4fad1-b72e-42b6-8871-7ac0e5babfb4",
-        "x-request-time": "0.570"
-      },
-      "ResponseBody": {
-        "id": "/subscriptions/00000000-0000-0000-0000-000000000/resourceGroups/00000/providers/Microsoft.MachineLearningServices/workspaces/00000/components/azureml_anonymous/versions/68c33727-90ef-48c3-bfcc-f0f90c84b156",
-        "name": "68c33727-90ef-48c3-bfcc-f0f90c84b156",
->>>>>>> ce9edaa6
-        "type": "Microsoft.MachineLearningServices/workspaces/components/versions",
-        "properties": {
-          "description": null,
-          "tags": {},
-          "properties": {},
-          "isArchived": false,
-          "isAnonymous": true,
-          "componentSpec": {
-<<<<<<< HEAD
-            "name": "component_a",
-            "version": "1",
-            "display_name": "componentA",
-            "is_deterministic": "True",
-            "type": "command",
-            "code": "azureml:/subscriptions/00000000-0000-0000-0000-000000000/resourceGroups/00000/providers/Microsoft.MachineLearningServices/workspaces/00000/codes/68154822-990e-43b9-9483-ef6b6b3ef581/versions/1",
-            "environment": "azureml://registries/azureml/environments/AzureML-sklearn-0.24-ubuntu18.04-py37-cpu/versions/5",
-=======
-            "name": "component_b",
-            "version": "1",
-            "display_name": "componentB",
-            "is_deterministic": "True",
-            "type": "command",
-            "code": "azureml:/subscriptions/00000000-0000-0000-0000-000000000/resourceGroups/00000/providers/Microsoft.MachineLearningServices/workspaces/00000/codes/6e86bc7c-e789-4310-b09f-566fff6a55ff/versions/1",
-            "environment": "azureml://registries/azureml/environments/AzureML-sklearn-1.0-ubuntu20.04-py38-cpu/versions/33",
->>>>>>> ce9edaa6
-            "resources": {
-              "instance_count": "1"
-            },
-            "command": "python hello.py",
-            "$schema": "https://componentsdk.azureedge.net/jsonschema/CommandComponent.json"
-          }
-        },
-        "systemData": {
-<<<<<<< HEAD
-          "createdAt": "2023-02-23T07:12:13.9556725\u002B00:00",
-          "createdBy": "Diondra Peck",
-          "createdByType": "User",
-          "lastModifiedAt": "2023-02-23T07:12:14.0418459\u002B00:00",
-          "lastModifiedBy": "Diondra Peck",
-=======
-          "createdAt": "2023-02-18T23:44:34.0062876\u002B00:00",
-          "createdBy": "Firstname Lastname",
-          "createdByType": "User",
-          "lastModifiedAt": "2023-02-18T23:44:34.1105014\u002B00:00",
-          "lastModifiedBy": "Firstname Lastname",
->>>>>>> ce9edaa6
           "lastModifiedByType": "User"
         }
       }
@@ -1910,11 +1066,7 @@
         "Connection": "keep-alive",
         "Content-Length": "1422",
         "Content-Type": "application/json",
-<<<<<<< HEAD
         "User-Agent": "azure-ai-ml/1.5.0 azsdk-python-mgmt-machinelearningservices/0.1.0 Python/3.7.9 (Windows-10-10.0.22621-SP0)"
-=======
-        "User-Agent": "azure-ai-ml/1.5.0 azsdk-python-mgmt-machinelearningservices/0.1.0 Python/3.10.6 (Linux-5.15.79.1-microsoft-standard-WSL2-x86_64-with-glibc2.35)"
->>>>>>> ce9edaa6
       },
       "RequestBody": {
         "properties": {
@@ -1932,31 +1084,19 @@
               "name": "component_a_job",
               "type": "command",
               "_source": "YAML.COMPONENT",
-<<<<<<< HEAD
-              "componentId": "/subscriptions/00000000-0000-0000-0000-000000000/resourceGroups/00000/providers/Microsoft.MachineLearningServices/workspaces/00000/components/azureml_anonymous/versions/5db5c681-0536-4e3c-baeb-3b806d87a9dd"
-=======
-              "componentId": "/subscriptions/00000000-0000-0000-0000-000000000/resourceGroups/00000/providers/Microsoft.MachineLearningServices/workspaces/00000/components/azureml_anonymous/versions/d0784c05-b643-4942-88d9-5923211584fc"
->>>>>>> ce9edaa6
+              "componentId": "/subscriptions/00000000-0000-0000-0000-000000000/resourceGroups/00000/providers/Microsoft.MachineLearningServices/workspaces/00000/components/azureml_anonymous/versions/0a84999f-4876-42c4-a532-d7a0eedbc57b"
             },
             "component_b_job": {
               "name": "component_b_job",
               "type": "command",
               "_source": "YAML.COMPONENT",
-<<<<<<< HEAD
-              "componentId": "/subscriptions/00000000-0000-0000-0000-000000000/resourceGroups/00000/providers/Microsoft.MachineLearningServices/workspaces/00000/components/azureml_anonymous/versions/7fe991bb-933a-49b2-bac1-f4748dab23fc"
-=======
-              "componentId": "/subscriptions/00000000-0000-0000-0000-000000000/resourceGroups/00000/providers/Microsoft.MachineLearningServices/workspaces/00000/components/azureml_anonymous/versions/68c33727-90ef-48c3-bfcc-f0f90c84b156"
->>>>>>> ce9edaa6
+              "componentId": "/subscriptions/00000000-0000-0000-0000-000000000/resourceGroups/00000/providers/Microsoft.MachineLearningServices/workspaces/00000/components/azureml_anonymous/versions/90adb6d8-d658-444b-8da3-94c4be047531"
             },
             "component_c_job": {
               "name": "component_c_job",
               "type": "command",
               "_source": "YAML.COMPONENT",
-<<<<<<< HEAD
-              "componentId": "/subscriptions/00000000-0000-0000-0000-000000000/resourceGroups/00000/providers/Microsoft.MachineLearningServices/workspaces/00000/components/azureml_anonymous/versions/d4401d0c-73c6-4103-8c2f-27f831264e8f"
-=======
-              "componentId": "/subscriptions/00000000-0000-0000-0000-000000000/resourceGroups/00000/providers/Microsoft.MachineLearningServices/workspaces/00000/components/azureml_anonymous/versions/1bbb5954-4f5c-43e3-a1f8-195d7ca035db"
->>>>>>> ce9edaa6
+              "componentId": "/subscriptions/00000000-0000-0000-0000-000000000/resourceGroups/00000/providers/Microsoft.MachineLearningServices/workspaces/00000/components/azureml_anonymous/versions/83b60a23-077e-4a8f-b241-050b8c644d77"
             }
           },
           "outputs": {},
@@ -1968,40 +1108,22 @@
       "StatusCode": 201,
       "ResponseHeaders": {
         "Cache-Control": "no-cache",
-<<<<<<< HEAD
         "Content-Length": "3350",
         "Content-Type": "application/json; charset=utf-8",
-        "Date": "Thu, 23 Feb 2023 18:22:59 GMT",
-=======
-        "Content-Length": "2766",
-        "Content-Type": "application/json; charset=utf-8",
-        "Date": "Tue, 21 Feb 2023 21:07:52 GMT",
->>>>>>> ce9edaa6
+        "Date": "Thu, 23 Feb 2023 19:35:55 GMT",
         "Expires": "-1",
         "Location": "https://management.azure.com/subscriptions/00000000-0000-0000-0000-000000000/resourceGroups/00000/providers/Microsoft.MachineLearningServices/workspaces/00000/jobs/000000000000000000000?api-version=2022-12-01-preview",
         "Pragma": "no-cache",
         "Request-Context": "appId=cid-v1:2d2e8e63-272e-4b3c-8598-4ee570a0e70d",
-<<<<<<< HEAD
-        "Server-Timing": "traceparent;desc=\u002200-5f2d145a48c2065bc922935c0888ce99-987c468a2760d506-01\u0022",
+        "Server-Timing": "traceparent;desc=\u002200-143301f81cd1b68b0fdf763d4cdf9b43-2aec418fd124c937-01\u0022",
         "Strict-Transport-Security": "max-age=31536000; includeSubDomains",
         "x-aml-cluster": "vienna-eastus2-01",
         "X-Content-Type-Options": "nosniff",
-        "x-ms-correlation-request-id": "3b65a9b1-f29e-40c9-82d7-b5560dac91c9",
+        "x-ms-correlation-request-id": "c27510f8-2356-45cf-aca3-4546cf4ab8ce",
         "x-ms-ratelimit-remaining-subscription-writes": "1198",
         "x-ms-response-type": "standard",
-        "x-ms-routing-request-id": "WESTUS2:20230223T182259Z:3b65a9b1-f29e-40c9-82d7-b5560dac91c9",
-        "x-request-time": "1.211"
-=======
-        "Server-Timing": "traceparent;desc=\u002200-05bddbda03c3ac8c2cfa07a173fd0d82-216b2819d2e2e141-01\u0022",
-        "Strict-Transport-Security": "max-age=31536000; includeSubDomains",
-        "x-aml-cluster": "vienna-eastus-01",
-        "X-Content-Type-Options": "nosniff",
-        "x-ms-correlation-request-id": "eb2a215c-cb3b-4de9-b2e9-91e27b12f144",
-        "x-ms-ratelimit-remaining-subscription-writes": "1197",
-        "x-ms-response-type": "standard",
-        "x-ms-routing-request-id": "CANADACENTRAL:20230221T210752Z:eb2a215c-cb3b-4de9-b2e9-91e27b12f144",
-        "x-request-time": "1.549"
->>>>>>> ce9edaa6
+        "x-ms-routing-request-id": "WESTUS2:20230223T193556Z:c27510f8-2356-45cf-aca3-4546cf4ab8ce",
+        "x-request-time": "5.509"
       },
       "ResponseBody": {
         "id": "/subscriptions/00000000-0000-0000-0000-000000000/resourceGroups/00000/providers/Microsoft.MachineLearningServices/workspaces/00000/jobs/000000000000000000000",
@@ -2029,11 +1151,7 @@
             "Tracking": {
               "jobServiceType": "Tracking",
               "port": null,
-<<<<<<< HEAD
               "endpoint": "azureml://eastus2.api.azureml.ms/mlflow/v1.0/subscriptions/00000000-0000-0000-0000-000000000/resourceGroups/00000/providers/Microsoft.MachineLearningServices/workspaces/00000?",
-=======
-              "endpoint": "azureml://eastus.api.azureml.ms/mlflow/v1.0/subscriptions/00000000-0000-0000-0000-000000000/resourceGroups/00000/providers/Microsoft.MachineLearningServices/workspaces/00000?",
->>>>>>> ce9edaa6
               "status": null,
               "errorMessage": null,
               "properties": null,
@@ -2062,31 +1180,19 @@
               "name": "component_a_job",
               "type": "command",
               "_source": "YAML.COMPONENT",
-<<<<<<< HEAD
-              "componentId": "/subscriptions/00000000-0000-0000-0000-000000000/resourceGroups/00000/providers/Microsoft.MachineLearningServices/workspaces/00000/components/azureml_anonymous/versions/5db5c681-0536-4e3c-baeb-3b806d87a9dd"
-=======
-              "componentId": "/subscriptions/00000000-0000-0000-0000-000000000/resourceGroups/00000/providers/Microsoft.MachineLearningServices/workspaces/00000/components/azureml_anonymous/versions/d0784c05-b643-4942-88d9-5923211584fc"
->>>>>>> ce9edaa6
+              "componentId": "/subscriptions/00000000-0000-0000-0000-000000000/resourceGroups/00000/providers/Microsoft.MachineLearningServices/workspaces/00000/components/azureml_anonymous/versions/0a84999f-4876-42c4-a532-d7a0eedbc57b"
             },
             "component_b_job": {
               "name": "component_b_job",
               "type": "command",
               "_source": "YAML.COMPONENT",
-<<<<<<< HEAD
-              "componentId": "/subscriptions/00000000-0000-0000-0000-000000000/resourceGroups/00000/providers/Microsoft.MachineLearningServices/workspaces/00000/components/azureml_anonymous/versions/7fe991bb-933a-49b2-bac1-f4748dab23fc"
-=======
-              "componentId": "/subscriptions/00000000-0000-0000-0000-000000000/resourceGroups/00000/providers/Microsoft.MachineLearningServices/workspaces/00000/components/azureml_anonymous/versions/68c33727-90ef-48c3-bfcc-f0f90c84b156"
->>>>>>> ce9edaa6
+              "componentId": "/subscriptions/00000000-0000-0000-0000-000000000/resourceGroups/00000/providers/Microsoft.MachineLearningServices/workspaces/00000/components/azureml_anonymous/versions/90adb6d8-d658-444b-8da3-94c4be047531"
             },
             "component_c_job": {
               "name": "component_c_job",
               "type": "command",
               "_source": "YAML.COMPONENT",
-<<<<<<< HEAD
-              "componentId": "/subscriptions/00000000-0000-0000-0000-000000000/resourceGroups/00000/providers/Microsoft.MachineLearningServices/workspaces/00000/components/azureml_anonymous/versions/d4401d0c-73c6-4103-8c2f-27f831264e8f"
-=======
-              "componentId": "/subscriptions/00000000-0000-0000-0000-000000000/resourceGroups/00000/providers/Microsoft.MachineLearningServices/workspaces/00000/components/azureml_anonymous/versions/1bbb5954-4f5c-43e3-a1f8-195d7ca035db"
->>>>>>> ce9edaa6
+              "componentId": "/subscriptions/00000000-0000-0000-0000-000000000/resourceGroups/00000/providers/Microsoft.MachineLearningServices/workspaces/00000/components/azureml_anonymous/versions/83b60a23-077e-4a8f-b241-050b8c644d77"
             }
           },
           "inputs": {},
@@ -2094,13 +1200,8 @@
           "sourceJobId": null
         },
         "systemData": {
-<<<<<<< HEAD
-          "createdAt": "2023-02-23T18:22:58.736531\u002B00:00",
+          "createdAt": "2023-02-23T19:35:55.411289\u002B00:00",
           "createdBy": "Diondra Peck",
-=======
-          "createdAt": "2023-02-21T21:07:52.3174155\u002B00:00",
-          "createdBy": "Firstname Lastname",
->>>>>>> ce9edaa6
           "createdByType": "User"
         }
       }
@@ -2113,11 +1214,7 @@
         "Accept-Encoding": "gzip, deflate",
         "Connection": "keep-alive",
         "Content-Length": "0",
-<<<<<<< HEAD
         "User-Agent": "azure-ai-ml/1.5.0 azsdk-python-mgmt-machinelearningservices/0.1.0 Python/3.7.9 (Windows-10-10.0.22621-SP0)"
-=======
-        "User-Agent": "azure-ai-ml/1.5.0 azsdk-python-mgmt-machinelearningservices/0.1.0 Python/3.10.6 (Linux-5.15.79.1-microsoft-standard-WSL2-x86_64-with-glibc2.35)"
->>>>>>> ce9edaa6
       },
       "RequestBody": null,
       "StatusCode": 202,
@@ -2125,8 +1222,7 @@
         "Cache-Control": "no-cache",
         "Content-Length": "4",
         "Content-Type": "application/json; charset=utf-8",
-<<<<<<< HEAD
-        "Date": "Thu, 23 Feb 2023 18:23:01 GMT",
+        "Date": "Thu, 23 Feb 2023 19:35:58 GMT",
         "Expires": "-1",
         "Location": "https://management.azure.com/subscriptions/00000000-0000-0000-0000-000000000/providers/Microsoft.MachineLearningServices/locations/eastus2/mfeOperationResults/jc:2d1e66ae-85e3-42c0-be91-34de66397f26:000000000000000000000?api-version=2022-12-01-preview",
         "Pragma": "no-cache",
@@ -2135,136 +1231,41 @@
         "x-aml-cluster": "vienna-eastus2-01",
         "X-Content-Type-Options": "nosniff",
         "x-ms-async-operation-timeout": "PT1H",
-        "x-ms-correlation-request-id": "6c363a0e-63aa-41bd-9492-c529f4c3e988",
+        "x-ms-correlation-request-id": "087fd63b-5408-47e3-bc97-9cddae7b3baf",
         "x-ms-ratelimit-remaining-subscription-writes": "1199",
         "x-ms-response-type": "standard",
-        "x-ms-routing-request-id": "WESTUS2:20230223T182301Z:6c363a0e-63aa-41bd-9492-c529f4c3e988",
-        "x-request-time": "0.558"
-=======
-        "Date": "Tue, 21 Feb 2023 21:07:55 GMT",
-        "Expires": "-1",
-        "Location": "https://management.azure.com/subscriptions/00000000-0000-0000-0000-000000000/providers/Microsoft.MachineLearningServices/locations/eastus/mfeOperationResults/jc:3bd2018e-4b43-401e-ad49-85df181c9e0a:000000000000000000000?api-version=2022-12-01-preview",
-        "Pragma": "no-cache",
-        "Request-Context": "appId=cid-v1:2d2e8e63-272e-4b3c-8598-4ee570a0e70d",
-        "Strict-Transport-Security": "max-age=31536000; includeSubDomains",
-        "x-aml-cluster": "vienna-eastus-01",
-        "X-Content-Type-Options": "nosniff",
-        "x-ms-async-operation-timeout": "PT1H",
-        "x-ms-correlation-request-id": "a352da45-a8b3-4e51-942f-05da963aa832",
-        "x-ms-ratelimit-remaining-subscription-writes": "1199",
-        "x-ms-response-type": "standard",
-        "x-ms-routing-request-id": "CANADACENTRAL:20230221T210755Z:a352da45-a8b3-4e51-942f-05da963aa832",
-        "x-request-time": "0.664"
->>>>>>> ce9edaa6
+        "x-ms-routing-request-id": "WESTUS2:20230223T193558Z:087fd63b-5408-47e3-bc97-9cddae7b3baf",
+        "x-request-time": "0.962"
       },
       "ResponseBody": "null"
     },
     {
-<<<<<<< HEAD
       "RequestUri": "https://management.azure.com/subscriptions/00000000-0000-0000-0000-000000000/providers/Microsoft.MachineLearningServices/locations/eastus2/mfeOperationResults/jc:2d1e66ae-85e3-42c0-be91-34de66397f26:000000000000000000000?api-version=2022-12-01-preview",
-=======
-      "RequestUri": "https://management.azure.com/subscriptions/00000000-0000-0000-0000-000000000/providers/Microsoft.MachineLearningServices/locations/eastus/mfeOperationResults/jc:3bd2018e-4b43-401e-ad49-85df181c9e0a:000000000000000000000?api-version=2022-12-01-preview",
->>>>>>> ce9edaa6
       "RequestMethod": "GET",
       "RequestHeaders": {
         "Accept": "*/*",
         "Accept-Encoding": "gzip, deflate",
         "Connection": "keep-alive",
-<<<<<<< HEAD
         "User-Agent": "azure-ai-ml/1.5.0 azsdk-python-mgmt-machinelearningservices/0.1.0 Python/3.7.9 (Windows-10-10.0.22621-SP0)"
-=======
-        "User-Agent": "azure-ai-ml/1.5.0 azsdk-python-mgmt-machinelearningservices/0.1.0 Python/3.10.6 (Linux-5.15.79.1-microsoft-standard-WSL2-x86_64-with-glibc2.35)"
->>>>>>> ce9edaa6
-      },
-      "RequestBody": null,
-      "StatusCode": 202,
-      "ResponseHeaders": {
-        "Cache-Control": "no-cache",
-        "Content-Length": "2",
-        "Content-Type": "application/json; charset=utf-8",
-<<<<<<< HEAD
-        "Date": "Thu, 23 Feb 2023 18:23:01 GMT",
-        "Expires": "-1",
-        "Location": "https://management.azure.com/subscriptions/00000000-0000-0000-0000-000000000/providers/Microsoft.MachineLearningServices/locations/eastus2/mfeOperationResults/jc:2d1e66ae-85e3-42c0-be91-34de66397f26:000000000000000000000?api-version=2022-12-01-preview",
-        "Pragma": "no-cache",
-        "Request-Context": "appId=cid-v1:2d2e8e63-272e-4b3c-8598-4ee570a0e70d",
-        "Strict-Transport-Security": "max-age=31536000; includeSubDomains",
-        "x-aml-cluster": "vienna-eastus2-01",
-        "X-Content-Type-Options": "nosniff",
-        "x-ms-correlation-request-id": "27046103-ed03-4364-af49-da74c9cd9cf9",
-        "x-ms-ratelimit-remaining-subscription-reads": "11996",
-        "x-ms-response-type": "standard",
-        "x-ms-routing-request-id": "WESTUS2:20230223T182301Z:27046103-ed03-4364-af49-da74c9cd9cf9",
-        "x-request-time": "0.026"
-=======
-        "Date": "Tue, 21 Feb 2023 21:07:56 GMT",
-        "Expires": "-1",
-        "Location": "https://management.azure.com/subscriptions/00000000-0000-0000-0000-000000000/providers/Microsoft.MachineLearningServices/locations/eastus/mfeOperationResults/jc:3bd2018e-4b43-401e-ad49-85df181c9e0a:000000000000000000000?api-version=2022-12-01-preview",
-        "Pragma": "no-cache",
-        "Request-Context": "appId=cid-v1:2d2e8e63-272e-4b3c-8598-4ee570a0e70d",
-        "Strict-Transport-Security": "max-age=31536000; includeSubDomains",
-        "x-aml-cluster": "vienna-eastus-02",
-        "X-Content-Type-Options": "nosniff",
-        "x-ms-correlation-request-id": "4ac4045a-2326-4354-818b-e7955f3ed64e",
-        "x-ms-ratelimit-remaining-subscription-reads": "11999",
-        "x-ms-response-type": "standard",
-        "x-ms-routing-request-id": "CANADACENTRAL:20230221T210756Z:4ac4045a-2326-4354-818b-e7955f3ed64e",
-        "x-request-time": "0.050"
->>>>>>> ce9edaa6
-      },
-      "ResponseBody": {}
-    },
-    {
-<<<<<<< HEAD
-      "RequestUri": "https://management.azure.com/subscriptions/00000000-0000-0000-0000-000000000/providers/Microsoft.MachineLearningServices/locations/eastus2/mfeOperationResults/jc:2d1e66ae-85e3-42c0-be91-34de66397f26:000000000000000000000?api-version=2022-12-01-preview",
-=======
-      "RequestUri": "https://management.azure.com/subscriptions/00000000-0000-0000-0000-000000000/providers/Microsoft.MachineLearningServices/locations/eastus/mfeOperationResults/jc:3bd2018e-4b43-401e-ad49-85df181c9e0a:000000000000000000000?api-version=2022-12-01-preview",
->>>>>>> ce9edaa6
-      "RequestMethod": "GET",
-      "RequestHeaders": {
-        "Accept": "*/*",
-        "Accept-Encoding": "gzip, deflate",
-        "Connection": "keep-alive",
-<<<<<<< HEAD
-        "User-Agent": "azure-ai-ml/1.5.0 azsdk-python-mgmt-machinelearningservices/0.1.0 Python/3.7.9 (Windows-10-10.0.22621-SP0)"
-=======
-        "User-Agent": "azure-ai-ml/1.5.0 azsdk-python-mgmt-machinelearningservices/0.1.0 Python/3.10.6 (Linux-5.15.79.1-microsoft-standard-WSL2-x86_64-with-glibc2.35)"
->>>>>>> ce9edaa6
       },
       "RequestBody": null,
       "StatusCode": 200,
       "ResponseHeaders": {
         "Cache-Control": "no-cache",
         "Content-Length": "0",
-<<<<<<< HEAD
-        "Date": "Thu, 23 Feb 2023 18:23:31 GMT",
+        "Date": "Thu, 23 Feb 2023 19:35:58 GMT",
         "Expires": "-1",
         "Pragma": "no-cache",
         "Request-Context": "appId=cid-v1:2d2e8e63-272e-4b3c-8598-4ee570a0e70d",
-        "Server-Timing": "traceparent;desc=\u002200-eb5dcb6087092a9886862de21ee73940-6cedfbd7d47904bf-01\u0022",
+        "Server-Timing": "traceparent;desc=\u002200-479b2c5aa2b615fe2670d6165c3da4b1-57327ad42cffb97a-01\u0022",
         "Strict-Transport-Security": "max-age=31536000; includeSubDomains",
-        "x-aml-cluster": "vienna-eastus2-01",
-        "X-Content-Type-Options": "nosniff",
-        "x-ms-correlation-request-id": "b1dc596e-f898-4137-9365-fcf11e89c713",
-        "x-ms-ratelimit-remaining-subscription-reads": "11995",
-        "x-ms-response-type": "standard",
-        "x-ms-routing-request-id": "WESTUS2:20230223T182331Z:b1dc596e-f898-4137-9365-fcf11e89c713",
-        "x-request-time": "0.028"
-=======
-        "Date": "Tue, 21 Feb 2023 21:08:25 GMT",
-        "Expires": "-1",
-        "Pragma": "no-cache",
-        "Request-Context": "appId=cid-v1:2d2e8e63-272e-4b3c-8598-4ee570a0e70d",
-        "Server-Timing": "traceparent;desc=\u002200-229ebde0a029145bead83009c90df1b1-28570a9ff411e425-01\u0022",
-        "Strict-Transport-Security": "max-age=31536000; includeSubDomains",
-        "x-aml-cluster": "vienna-eastus-02",
-        "X-Content-Type-Options": "nosniff",
-        "x-ms-correlation-request-id": "0cca6234-82d6-40a7-a6cc-316b77778a1b",
+        "x-aml-cluster": "vienna-eastus2-02",
+        "X-Content-Type-Options": "nosniff",
+        "x-ms-correlation-request-id": "82588381-ac94-4769-98a1-a86add0bde44",
         "x-ms-ratelimit-remaining-subscription-reads": "11998",
         "x-ms-response-type": "standard",
-        "x-ms-routing-request-id": "CANADACENTRAL:20230221T210826Z:0cca6234-82d6-40a7-a6cc-316b77778a1b",
-        "x-request-time": "0.031"
->>>>>>> ce9edaa6
+        "x-ms-routing-request-id": "WESTUS2:20230223T193559Z:82588381-ac94-4769-98a1-a86add0bde44",
+        "x-request-time": "0.146"
       },
       "ResponseBody": null
     }
