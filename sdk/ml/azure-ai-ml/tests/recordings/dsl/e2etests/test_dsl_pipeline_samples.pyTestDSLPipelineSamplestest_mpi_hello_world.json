--- conflicted
+++ resolved
@@ -7,11 +7,7 @@
         "Accept": "application/json",
         "Accept-Encoding": "gzip, deflate",
         "Connection": "keep-alive",
-<<<<<<< HEAD
-        "User-Agent": "azure-ai-ml/1.5.0 azsdk-python-mgmt-machinelearningservices/0.1.0 Python/3.7.9 (Windows-10-10.0.22621-SP0)"
-=======
-        "User-Agent": "azure-ai-ml/1.5.0 azsdk-python-mgmt-machinelearningservices/0.1.0 Python/3.10.6 (Linux-5.15.90.1-microsoft-standard-WSL2-x86_64-with-glibc2.35)"
->>>>>>> d49b4ced
+        "User-Agent": "azure-ai-ml/1.5.0 azsdk-python-mgmt-machinelearningservices/0.1.0 Python/3.10.6 (Linux-5.15.90.1-microsoft-standard-WSL2-x86_64-with-glibc2.35)"
       },
       "RequestBody": null,
       "StatusCode": 200,
@@ -19,34 +15,17 @@
         "Cache-Control": "no-cache",
         "Content-Encoding": "gzip",
         "Content-Type": "application/json; charset=utf-8",
-<<<<<<< HEAD
-        "Date": "Thu, 23 Feb 2023 19:40:34 GMT",
-        "Expires": "-1",
-        "Pragma": "no-cache",
-        "Request-Context": "appId=cid-v1:2d2e8e63-272e-4b3c-8598-4ee570a0e70d",
-        "Server-Timing": "traceparent;desc=\u002200-4d33d210faa9ed43555dcff5280d2168-82eca44c56e063aa-01\u0022",
-=======
         "Date": "Thu, 09 Mar 2023 07:35:20 GMT",
         "Expires": "-1",
         "Pragma": "no-cache",
         "Request-Context": "appId=cid-v1:2d2e8e63-272e-4b3c-8598-4ee570a0e70d",
         "Server-Timing": "traceparent;desc=\u002200-7e6d1d404fa689efc7797fe8527b5f6c-718fa6fcd9c6ef60-01\u0022",
->>>>>>> d49b4ced
         "Strict-Transport-Security": "max-age=31536000; includeSubDomains",
         "Transfer-Encoding": "chunked",
         "Vary": [
           "Accept-Encoding",
           "Accept-Encoding"
         ],
-<<<<<<< HEAD
-        "x-aml-cluster": "vienna-eastus2-02",
-        "X-Content-Type-Options": "nosniff",
-        "x-ms-correlation-request-id": "bd3e0b8b-6d4a-4f30-9e11-42421e3f9526",
-        "x-ms-ratelimit-remaining-subscription-reads": "11955",
-        "x-ms-response-type": "standard",
-        "x-ms-routing-request-id": "WESTUS2:20230223T194034Z:bd3e0b8b-6d4a-4f30-9e11-42421e3f9526",
-        "x-request-time": "0.563"
-=======
         "x-aml-cluster": "vienna-eastus-01",
         "X-Content-Type-Options": "nosniff",
         "x-ms-correlation-request-id": "61d858a6-1b84-43bc-8191-a4f9142b690c",
@@ -54,34 +33,21 @@
         "x-ms-response-type": "standard",
         "x-ms-routing-request-id": "CANADACENTRAL:20230309T073520Z:61d858a6-1b84-43bc-8191-a4f9142b690c",
         "x-request-time": "0.054"
->>>>>>> d49b4ced
       },
       "ResponseBody": {
         "id": "/subscriptions/00000000-0000-0000-0000-000000000/resourceGroups/00000/providers/Microsoft.MachineLearningServices/workspaces/00000/computes/cpu-cluster",
         "name": "cpu-cluster",
         "type": "Microsoft.MachineLearningServices/workspaces/computes",
-<<<<<<< HEAD
-        "location": "eastus2",
-        "tags": {},
-        "properties": {
-          "createdOn": "2023-02-23T02:09:37.0381833\u002B00:00",
-          "modifiedOn": "2023-02-23T02:09:40.5544927\u002B00:00",
-=======
         "location": "eastus",
         "tags": {},
         "properties": {
           "createdOn": "2023-02-18T09:22:48.8321811\u002B00:00",
           "modifiedOn": "2023-02-20T22:34:01.0617008\u002B00:00",
->>>>>>> d49b4ced
           "disableLocalAuth": false,
           "description": null,
           "resourceId": null,
           "computeType": "AmlCompute",
-<<<<<<< HEAD
-          "computeLocation": "eastus2",
-=======
           "computeLocation": "eastus",
->>>>>>> d49b4ced
           "provisioningState": "Succeeded",
           "provisioningErrors": null,
           "isAttachedCompute": false,
@@ -91,11 +57,7 @@
             "scaleSettings": {
               "maxNodeCount": 4,
               "minNodeCount": 0,
-<<<<<<< HEAD
-              "nodeIdleTimeBeforeScaleDown": "PT2M"
-=======
               "nodeIdleTimeBeforeScaleDown": "PT20M"
->>>>>>> d49b4ced
             },
             "subnet": null,
             "currentNodeCount": 0,
@@ -109,11 +71,7 @@
               "preemptedNodeCount": 0
             },
             "allocationState": "Steady",
-<<<<<<< HEAD
-            "allocationStateTransitionTime": "2023-02-23T19:25:02.755\u002B00:00",
-=======
             "allocationStateTransitionTime": "2023-03-09T02:01:12.941\u002B00:00",
->>>>>>> d49b4ced
             "errors": null,
             "remoteLoginPortPublicAccess": "Enabled",
             "osType": "Linux",
@@ -126,21 +84,13 @@
       }
     },
     {
-<<<<<<< HEAD
-      "RequestUri": "https://management.azure.com/subscriptions/00000000-0000-0000-0000-000000000/resourceGroups/00000/providers/Microsoft.MachineLearningServices/workspaces/00000?api-version=2022-10-01",
-=======
       "RequestUri": "https://management.azure.com/subscriptions/00000000-0000-0000-0000-000000000/resourceGroups/00000/providers/Microsoft.MachineLearningServices/workspaces/00000/datastores/workspaceblobstore?api-version=2022-10-01",
->>>>>>> d49b4ced
       "RequestMethod": "GET",
       "RequestHeaders": {
         "Accept": "application/json",
         "Accept-Encoding": "gzip, deflate",
         "Connection": "keep-alive",
-<<<<<<< HEAD
-        "User-Agent": "azure-ai-ml/1.5.0 azsdk-python-mgmt-machinelearningservices/0.1.0 Python/3.7.9 (Windows-10-10.0.22621-SP0)"
-=======
-        "User-Agent": "azure-ai-ml/1.5.0 azsdk-python-mgmt-machinelearningservices/0.1.0 Python/3.10.6 (Linux-5.15.90.1-microsoft-standard-WSL2-x86_64-with-glibc2.35)"
->>>>>>> d49b4ced
+        "User-Agent": "azure-ai-ml/1.5.0 azsdk-python-mgmt-machinelearningservices/0.1.0 Python/3.10.6 (Linux-5.15.90.1-microsoft-standard-WSL2-x86_64-with-glibc2.35)"
       },
       "RequestBody": null,
       "StatusCode": 200,
@@ -148,34 +98,17 @@
         "Cache-Control": "no-cache",
         "Content-Encoding": "gzip",
         "Content-Type": "application/json; charset=utf-8",
-<<<<<<< HEAD
-        "Date": "Thu, 23 Feb 2023 19:40:36 GMT",
-        "Expires": "-1",
-        "Pragma": "no-cache",
-        "Request-Context": "appId=cid-v1:2d2e8e63-272e-4b3c-8598-4ee570a0e70d",
-        "Server-Timing": "traceparent;desc=\u002200-40f19844a578f4bdd91a940b1b55b5a0-235a2e34825ccc91-01\u0022",
-=======
         "Date": "Thu, 09 Mar 2023 07:35:22 GMT",
         "Expires": "-1",
         "Pragma": "no-cache",
         "Request-Context": "appId=cid-v1:2d2e8e63-272e-4b3c-8598-4ee570a0e70d",
         "Server-Timing": "traceparent;desc=\u002200-427aeab4e82164fed85b8980b87bd819-e81349d61d5f5282-01\u0022",
->>>>>>> d49b4ced
         "Strict-Transport-Security": "max-age=31536000; includeSubDomains",
         "Transfer-Encoding": "chunked",
         "Vary": [
           "Accept-Encoding",
           "Accept-Encoding"
         ],
-<<<<<<< HEAD
-        "x-aml-cluster": "vienna-eastus2-01",
-        "X-Content-Type-Options": "nosniff",
-        "x-ms-correlation-request-id": "31326f84-76f4-446a-807c-ba32c4d79851",
-        "x-ms-ratelimit-remaining-subscription-reads": "11954",
-        "x-ms-response-type": "standard",
-        "x-ms-routing-request-id": "WESTUS2:20230223T194036Z:31326f84-76f4-446a-807c-ba32c4d79851",
-        "x-request-time": "0.141"
-=======
         "x-aml-cluster": "vienna-eastus-02",
         "X-Content-Type-Options": "nosniff",
         "x-ms-correlation-request-id": "1b4b9816-fb2b-4bbb-802b-fbaebf60445b",
@@ -183,7 +116,6 @@
         "x-ms-response-type": "standard",
         "x-ms-routing-request-id": "CANADACENTRAL:20230309T073523Z:1b4b9816-fb2b-4bbb-802b-fbaebf60445b",
         "x-request-time": "0.113"
->>>>>>> d49b4ced
       },
       "ResponseBody": {
         "id": "/subscriptions/00000000-0000-0000-0000-000000000/resourceGroups/00000/providers/Microsoft.MachineLearningServices/workspaces/00000",
@@ -211,42 +143,6 @@
             "isPrivateLinkEnabled": false,
             "notebookPreparationError": null
           },
-<<<<<<< HEAD
-          "storageHnsEnabled": false,
-          "workspaceId": "2d1e66ae-85e3-42c0-be91-34de66397f26",
-          "linkedModelInventoryArmId": null,
-          "privateLinkCount": 0,
-          "publicNetworkAccess": "Enabled",
-          "discoveryUrl": "https://eastus2.api.azureml.ms/discovery",
-          "mlFlowTrackingUri": "azureml://eastus2.api.azureml.ms/mlflow/v1.0/subscriptions/00000000-0000-0000-0000-000000000/resourceGroups/00000/providers/Microsoft.MachineLearningServices/workspaces/00000",
-          "sdkTelemetryAppInsightsKey": "0000000-0000-0000-0000-000000000000",
-          "sasGetterUri": "",
-          "enableDataIsolation": false
-        },
-        "identity": {
-          "type": "SystemAssigned",
-          "principalId": "0000000-0000-0000-0000-000000000000",
-          "tenantId": "72f988bf-86f1-41af-91ab-2d7cd011db47"
-        },
-        "kind": "Default",
-        "sku": {
-          "name": "Basic",
-          "tier": "Basic"
-        },
-        "systemData": {
-          "createdAt": "2023-02-23T02:09:00.5159669Z",
-          "createdBy": "dipeck@microsoft.com",
-          "createdByType": "User",
-          "lastModifiedAt": "2023-02-23T02:09:00.5159669Z",
-          "lastModifiedBy": "dipeck@microsoft.com",
-          "lastModifiedByType": "User"
-        }
-      }
-    },
-    {
-      "RequestUri": "https://eastus2.api.azureml.ms/content/v2.0/subscriptions/00000000-0000-0000-0000-000000000/resourceGroups/00000/providers/Microsoft.MachineLearningServices/workspaces/00000/snapshots/getByHash?hash=d3c05b496c685e7e5a204e3cebc689086bd0f622c2975d8090c18968739a464a\u0026hashVersion=202208",
-      "RequestMethod": "GET",
-=======
           "datastoreType": "AzureBlob",
           "accountName": "samcw32zcnpjldw",
           "containerName": "azureml-blobstore-3bd2018e-4b43-401e-ad49-85df181c9e0a",
@@ -267,18 +163,12 @@
     {
       "RequestUri": "https://management.azure.com/subscriptions/00000000-0000-0000-0000-000000000/resourceGroups/00000/providers/Microsoft.MachineLearningServices/workspaces/00000/datastores/workspaceblobstore/listSecrets?api-version=2022-10-01",
       "RequestMethod": "POST",
->>>>>>> d49b4ced
       "RequestHeaders": {
         "Accept": "*/*",
         "Accept-Encoding": "gzip, deflate",
         "Connection": "keep-alive",
-<<<<<<< HEAD
-        "Content-Type": "application/json; charset=UTF-8",
-        "User-Agent": "azure-ai-ml/1.5.0 azsdk-python-core/1.26.3 Python/3.7.9 (Windows-10-10.0.22621-SP0)"
-=======
         "Content-Length": "0",
         "User-Agent": "azure-ai-ml/1.5.0 azsdk-python-mgmt-machinelearningservices/0.1.0 Python/3.10.6 (Linux-5.15.90.1-microsoft-standard-WSL2-x86_64-with-glibc2.35)"
->>>>>>> d49b4ced
       },
       "RequestBody": null,
       "StatusCode": 200,
@@ -286,17 +176,6 @@
         "Connection": "keep-alive",
         "Content-Encoding": "gzip",
         "Content-Type": "application/json; charset=utf-8",
-<<<<<<< HEAD
-        "Date": "Thu, 23 Feb 2023 19:40:40 GMT",
-        "Request-Context": "appId=cid-v1:2d2e8e63-272e-4b3c-8598-4ee570a0e70d",
-        "Strict-Transport-Security": "max-age=15724800; includeSubDomains; preload",
-        "Transfer-Encoding": "chunked",
-        "Vary": "Accept-Encoding",
-        "x-aml-cluster": "vienna-eastus2-02",
-        "X-Content-Type-Options": "nosniff",
-        "x-ms-response-type": "standard",
-        "x-request-time": "1.260"
-=======
         "Date": "Thu, 09 Mar 2023 07:35:23 GMT",
         "Expires": "-1",
         "Pragma": "no-cache",
@@ -312,7 +191,6 @@
         "x-ms-response-type": "standard",
         "x-ms-routing-request-id": "CANADACENTRAL:20230309T073523Z:e30a144b-df32-46f1-b8df-a8930ed1e656",
         "x-request-time": "0.118"
->>>>>>> d49b4ced
       },
       "ResponseBody": {
         "snapshotType": "LocalFiles",
@@ -379,10 +257,6 @@
       }
     },
     {
-<<<<<<< HEAD
-      "RequestUri": "https://management.azure.com/subscriptions/00000000-0000-0000-0000-000000000/resourceGroups/00000/providers/Microsoft.MachineLearningServices/workspaces/00000/codes/e7a3f40e-eb47-4499-9b80-1e5d911878f8/versions/1?api-version=2022-05-01",
-      "RequestMethod": "GET",
-=======
       "RequestUri": "https://samcw32zcnpjldw.blob.core.windows.net/azureml-blobstore-3bd2018e-4b43-401e-ad49-85df181c9e0a/LocalUpload/00000000000000000000000000000000/COMPONENT_PLACEHOLDER",
       "RequestMethod": "HEAD",
       "RequestHeaders": {
@@ -451,14 +325,10 @@
     {
       "RequestUri": "https://management.azure.com/subscriptions/00000000-0000-0000-0000-000000000/resourceGroups/00000/providers/Microsoft.MachineLearningServices/workspaces/00000/codes/c4b5a984-a0c9-4622-a5cf-f22114f04941/versions/1?api-version=2022-05-01",
       "RequestMethod": "PUT",
->>>>>>> d49b4ced
       "RequestHeaders": {
         "Accept": "application/json",
         "Accept-Encoding": "gzip, deflate",
         "Connection": "keep-alive",
-<<<<<<< HEAD
-        "User-Agent": "azure-ai-ml/1.5.0 azsdk-python-mgmt-machinelearningservices/0.1.0 Python/3.7.9 (Windows-10-10.0.22621-SP0)"
-=======
         "Content-Length": "288",
         "Content-Type": "application/json",
         "User-Agent": "azure-ai-ml/1.5.0 azsdk-python-mgmt-machinelearningservices/0.1.0 Python/3.10.6 (Linux-5.15.90.1-microsoft-standard-WSL2-x86_64-with-glibc2.35)"
@@ -473,7 +343,6 @@
           "isArchived": false,
           "codeUri": "https://samcw32zcnpjldw.blob.core.windows.net/azureml-blobstore-3bd2018e-4b43-401e-ad49-85df181c9e0a/LocalUpload/00000000000000000000000000000000"
         }
->>>>>>> d49b4ced
       },
       "RequestBody": null,
       "StatusCode": 200,
@@ -481,37 +350,17 @@
         "Cache-Control": "no-cache",
         "Content-Encoding": "gzip",
         "Content-Type": "application/json; charset=utf-8",
-<<<<<<< HEAD
-        "Date": "Thu, 23 Feb 2023 19:40:41 GMT",
-        "Expires": "-1",
-        "Pragma": "no-cache",
-        "Request-Context": "appId=cid-v1:2d2e8e63-272e-4b3c-8598-4ee570a0e70d",
-        "Server-Timing": "traceparent;desc=\u002200-205ee0e80539978583ce6d92318b6cee-61d698490100aa33-01\u0022",
-=======
         "Date": "Thu, 09 Mar 2023 07:35:26 GMT",
         "Expires": "-1",
         "Pragma": "no-cache",
         "Request-Context": "appId=cid-v1:2d2e8e63-272e-4b3c-8598-4ee570a0e70d",
         "Server-Timing": "traceparent;desc=\u002200-046eccd51ffff8819eafe441c8bdd616-97e86bb3ea7ff183-01\u0022",
->>>>>>> d49b4ced
         "Strict-Transport-Security": "max-age=31536000; includeSubDomains",
         "Transfer-Encoding": "chunked",
         "Vary": [
           "Accept-Encoding",
           "Accept-Encoding"
         ],
-<<<<<<< HEAD
-        "x-aml-cluster": "vienna-eastus2-01",
-        "X-Content-Type-Options": "nosniff",
-        "x-ms-correlation-request-id": "8004b306-54ac-44a9-a84b-8e01c95ceeb3",
-        "x-ms-ratelimit-remaining-subscription-reads": "11953",
-        "x-ms-response-type": "standard",
-        "x-ms-routing-request-id": "WESTUS2:20230223T194041Z:8004b306-54ac-44a9-a84b-8e01c95ceeb3",
-        "x-request-time": "0.140"
-      },
-      "ResponseBody": {
-        "id": "/subscriptions/00000000-0000-0000-0000-000000000/resourceGroups/00000/providers/Microsoft.MachineLearningServices/workspaces/00000/codes/e7a3f40e-eb47-4499-9b80-1e5d911878f8/versions/1",
-=======
         "x-aml-cluster": "vienna-eastus-02",
         "X-Content-Type-Options": "nosniff",
         "x-ms-correlation-request-id": "87f37fad-3383-4588-97f8-67a2cdc78c73",
@@ -522,7 +371,6 @@
       },
       "ResponseBody": {
         "id": "/subscriptions/00000000-0000-0000-0000-000000000/resourceGroups/00000/providers/Microsoft.MachineLearningServices/workspaces/00000/codes/c4b5a984-a0c9-4622-a5cf-f22114f04941/versions/1",
->>>>>>> d49b4ced
         "name": "1",
         "type": "Microsoft.MachineLearningServices/workspaces/codes/versions",
         "properties": {
@@ -534,16 +382,6 @@
           },
           "isArchived": false,
           "isAnonymous": false,
-<<<<<<< HEAD
-          "codeUri": "https://saveorz2izv2bas.blob.core.windows.net:443/2d1e66ae-8-4d828c93-7c8f-558b-b99d-d21850cf37d9/"
-        },
-        "systemData": {
-          "createdAt": "2023-02-23T02:16:10.3151666\u002B00:00",
-          "createdBy": "Diondra Peck",
-          "createdByType": "User",
-          "lastModifiedAt": "2023-02-23T02:16:10.3151666\u002B00:00",
-          "lastModifiedBy": "Diondra Peck",
-=======
           "codeUri": "https://samcw32zcnpjldw.blob.core.windows.net/azureml-blobstore-3bd2018e-4b43-401e-ad49-85df181c9e0a/LocalUpload/00000000000000000000000000000000"
         },
         "systemData": {
@@ -552,17 +390,12 @@
           "createdByType": "User",
           "lastModifiedAt": "2023-03-09T07:35:26.8108423\u002B00:00",
           "lastModifiedBy": "Firstname Lastname",
->>>>>>> d49b4ced
           "lastModifiedByType": "User"
         }
       }
     },
     {
-<<<<<<< HEAD
-      "RequestUri": "https://management.azure.com/subscriptions/00000000-0000-0000-0000-000000000/resourceGroups/00000/providers/Microsoft.MachineLearningServices/workspaces/00000/components/azureml_anonymous/versions/daeb7f39-67a3-f3de-6d23-f4e014fbe96d?api-version=2022-10-01",
-=======
       "RequestUri": "https://management.azure.com/subscriptions/00000000-0000-0000-0000-000000000/resourceGroups/00000/providers/Microsoft.MachineLearningServices/workspaces/00000/components/azureml_anonymous/versions/f1188570-20ff-8696-e88d-b8bf7204601a?api-version=2022-10-01",
->>>>>>> d49b4ced
       "RequestMethod": "PUT",
       "RequestHeaders": {
         "Accept": "application/json",
@@ -570,11 +403,7 @@
         "Connection": "keep-alive",
         "Content-Length": "806",
         "Content-Type": "application/json",
-<<<<<<< HEAD
-        "User-Agent": "azure-ai-ml/1.5.0 azsdk-python-mgmt-machinelearningservices/0.1.0 Python/3.7.9 (Windows-10-10.0.22621-SP0)"
-=======
-        "User-Agent": "azure-ai-ml/1.5.0 azsdk-python-mgmt-machinelearningservices/0.1.0 Python/3.10.6 (Linux-5.15.90.1-microsoft-standard-WSL2-x86_64-with-glibc2.35)"
->>>>>>> d49b4ced
+        "User-Agent": "azure-ai-ml/1.5.0 azsdk-python-mgmt-machinelearningservices/0.1.0 Python/3.10.6 (Linux-5.15.90.1-microsoft-standard-WSL2-x86_64-with-glibc2.35)"
       },
       "RequestBody": {
         "properties": {
@@ -586,13 +415,8 @@
           "componentSpec": {
             "compute": "azureml:gpu-cluster",
             "command": "printenv",
-<<<<<<< HEAD
-            "code": "azureml:/subscriptions/00000000-0000-0000-0000-000000000/resourceGroups/00000/providers/Microsoft.MachineLearningServices/workspaces/00000/codes/e7a3f40e-eb47-4499-9b80-1e5d911878f8/versions/1",
-            "environment": "azureml:AzureML-tensorflow-2.4-ubuntu18.04-py37-cuda11-gpu:15",
-=======
             "code": "azureml:/subscriptions/00000000-0000-0000-0000-000000000/resourceGroups/00000/providers/Microsoft.MachineLearningServices/workspaces/00000/codes/c4b5a984-a0c9-4622-a5cf-f22114f04941/versions/1",
             "environment": "azureml:AzureML-tensorflow-2.5-ubuntu20.04-py38-cuda11-gpu:27",
->>>>>>> d49b4ced
             "resources": {
               "instance_count": 2
             },
@@ -613,28 +437,6 @@
       "StatusCode": 201,
       "ResponseHeaders": {
         "Cache-Control": "no-cache",
-<<<<<<< HEAD
-        "Content-Length": "1607",
-        "Content-Type": "application/json; charset=utf-8",
-        "Date": "Thu, 23 Feb 2023 19:40:45 GMT",
-        "Expires": "-1",
-        "Location": "https://management.azure.com/subscriptions/00000000-0000-0000-0000-000000000/resourceGroups/00000/providers/Microsoft.MachineLearningServices/workspaces/00000/components/azureml_anonymous/versions/daeb7f39-67a3-f3de-6d23-f4e014fbe96d?api-version=2022-10-01",
-        "Pragma": "no-cache",
-        "Request-Context": "appId=cid-v1:2d2e8e63-272e-4b3c-8598-4ee570a0e70d",
-        "Server-Timing": "traceparent;desc=\u002200-dd444265470fb8feccdb82672a418b18-c63e394548932369-01\u0022",
-        "Strict-Transport-Security": "max-age=31536000; includeSubDomains",
-        "x-aml-cluster": "vienna-eastus2-01",
-        "X-Content-Type-Options": "nosniff",
-        "x-ms-correlation-request-id": "cb36b661-9ee7-4c5b-a0eb-a691f320194b",
-        "x-ms-ratelimit-remaining-subscription-writes": "1176",
-        "x-ms-response-type": "standard",
-        "x-ms-routing-request-id": "WESTUS2:20230223T194046Z:cb36b661-9ee7-4c5b-a0eb-a691f320194b",
-        "x-request-time": "3.729"
-      },
-      "ResponseBody": {
-        "id": "/subscriptions/00000000-0000-0000-0000-000000000/resourceGroups/00000/providers/Microsoft.MachineLearningServices/workspaces/00000/components/azureml_anonymous/versions/a75cc9bb-6d3c-4c61-bb5d-76c1bc1920af",
-        "name": "a75cc9bb-6d3c-4c61-bb5d-76c1bc1920af",
-=======
         "Content-Length": "1375",
         "Content-Type": "application/json; charset=utf-8",
         "Date": "Thu, 09 Mar 2023 07:35:27 GMT",
@@ -655,7 +457,6 @@
       "ResponseBody": {
         "id": "/subscriptions/00000000-0000-0000-0000-000000000/resourceGroups/00000/providers/Microsoft.MachineLearningServices/workspaces/00000/components/azureml_anonymous/versions/c6bd3685-cf66-40d7-8d6f-3019f48ddf8d",
         "name": "c6bd3685-cf66-40d7-8d6f-3019f48ddf8d",
->>>>>>> d49b4ced
         "type": "Microsoft.MachineLearningServices/workspaces/components/versions",
         "properties": {
           "description": null,
@@ -670,13 +471,8 @@
             "is_deterministic": "True",
             "type": "command",
             "description": "Show the MPI training environment",
-<<<<<<< HEAD
-            "code": "azureml:/subscriptions/00000000-0000-0000-0000-000000000/resourceGroups/00000/providers/Microsoft.MachineLearningServices/workspaces/00000/codes/e7a3f40e-eb47-4499-9b80-1e5d911878f8/versions/1",
-            "environment": "azureml://registries/azureml/environments/AzureML-tensorflow-2.4-ubuntu18.04-py37-cuda11-gpu/versions/15",
-=======
             "code": "azureml:/subscriptions/00000000-0000-0000-0000-000000000/resourceGroups/00000/providers/Microsoft.MachineLearningServices/workspaces/00000/codes/c4b5a984-a0c9-4622-a5cf-f22114f04941/versions/1",
             "environment": "azureml://registries/azureml/environments/AzureML-tensorflow-2.5-ubuntu20.04-py38-cuda11-gpu/versions/27",
->>>>>>> d49b4ced
             "resources": {
               "instance_count": "2"
             },
@@ -689,29 +485,17 @@
           }
         },
         "systemData": {
-<<<<<<< HEAD
-          "createdAt": "2023-02-23T07:19:46.8432439\u002B00:00",
-          "createdBy": "Diondra Peck",
-          "createdByType": "User",
-          "lastModifiedAt": "2023-02-23T07:19:46.9227405\u002B00:00",
-          "lastModifiedBy": "Diondra Peck",
-=======
           "createdAt": "2023-03-09T07:35:27.6496099\u002B00:00",
           "createdBy": "Firstname Lastname",
           "createdByType": "User",
           "lastModifiedAt": "2023-03-09T07:35:27.6496099\u002B00:00",
           "lastModifiedBy": "Firstname Lastname",
->>>>>>> d49b4ced
           "lastModifiedByType": "User"
         }
       }
     },
     {
-<<<<<<< HEAD
-      "RequestUri": "https://management.azure.com/subscriptions/00000000-0000-0000-0000-000000000/resourceGroups/00000/providers/Microsoft.MachineLearningServices/workspaces/00000/jobs/000000000000000000000?api-version=2022-12-01-preview",
-=======
       "RequestUri": "https://management.azure.com/subscriptions/00000000-0000-0000-0000-000000000/resourceGroups/00000/providers/Microsoft.MachineLearningServices/workspaces/00000/jobs/000000000000000000000?api-version=2023-02-01-preview",
->>>>>>> d49b4ced
       "RequestMethod": "PUT",
       "RequestHeaders": {
         "Accept": "application/json",
@@ -719,11 +503,7 @@
         "Connection": "keep-alive",
         "Content-Length": "865",
         "Content-Type": "application/json",
-<<<<<<< HEAD
-        "User-Agent": "azure-ai-ml/1.5.0 azsdk-python-mgmt-machinelearningservices/0.1.0 Python/3.7.9 (Windows-10-10.0.22621-SP0)"
-=======
-        "User-Agent": "azure-ai-ml/1.5.0 azsdk-python-mgmt-machinelearningservices/0.1.0 Python/3.10.6 (Linux-5.15.90.1-microsoft-standard-WSL2-x86_64-with-glibc2.35)"
->>>>>>> d49b4ced
+        "User-Agent": "azure-ai-ml/1.5.0 azsdk-python-mgmt-machinelearningservices/0.1.0 Python/3.10.6 (Linux-5.15.90.1-microsoft-standard-WSL2-x86_64-with-glibc2.35)"
       },
       "RequestBody": {
         "properties": {
@@ -748,11 +528,7 @@
               "type": "command",
               "computeId": "/subscriptions/00000000-0000-0000-0000-000000000/resourceGroups/00000/providers/Microsoft.MachineLearningServices/workspaces/00000/computes/cpu-cluster",
               "_source": "YAML.COMPONENT",
-<<<<<<< HEAD
-              "componentId": "/subscriptions/00000000-0000-0000-0000-000000000/resourceGroups/00000/providers/Microsoft.MachineLearningServices/workspaces/00000/components/azureml_anonymous/versions/a75cc9bb-6d3c-4c61-bb5d-76c1bc1920af"
-=======
               "componentId": "/subscriptions/00000000-0000-0000-0000-000000000/resourceGroups/00000/providers/Microsoft.MachineLearningServices/workspaces/00000/components/azureml_anonymous/versions/c6bd3685-cf66-40d7-8d6f-3019f48ddf8d"
->>>>>>> d49b4ced
             }
           },
           "outputs": {},
@@ -764,24 +540,6 @@
       "StatusCode": 201,
       "ResponseHeaders": {
         "Cache-Control": "no-cache",
-<<<<<<< HEAD
-        "Content-Length": "2744",
-        "Content-Type": "application/json; charset=utf-8",
-        "Date": "Thu, 23 Feb 2023 19:40:48 GMT",
-        "Expires": "-1",
-        "Location": "https://management.azure.com/subscriptions/00000000-0000-0000-0000-000000000/resourceGroups/00000/providers/Microsoft.MachineLearningServices/workspaces/00000/jobs/000000000000000000000?api-version=2022-12-01-preview",
-        "Pragma": "no-cache",
-        "Request-Context": "appId=cid-v1:2d2e8e63-272e-4b3c-8598-4ee570a0e70d",
-        "Server-Timing": "traceparent;desc=\u002200-f4b2f921849ca46dda678235e209b86c-126ca8989db35e8a-01\u0022",
-        "Strict-Transport-Security": "max-age=31536000; includeSubDomains",
-        "x-aml-cluster": "vienna-eastus2-01",
-        "X-Content-Type-Options": "nosniff",
-        "x-ms-correlation-request-id": "bd0d2d3a-0393-4b30-900e-f052a66e2896",
-        "x-ms-ratelimit-remaining-subscription-writes": "1175",
-        "x-ms-response-type": "standard",
-        "x-ms-routing-request-id": "WESTUS2:20230223T194049Z:bd0d2d3a-0393-4b30-900e-f052a66e2896",
-        "x-request-time": "1.446"
-=======
         "Content-Length": "2219",
         "Content-Type": "application/json; charset=utf-8",
         "Date": "Thu, 09 Mar 2023 07:35:31 GMT",
@@ -798,7 +556,6 @@
         "x-ms-response-type": "standard",
         "x-ms-routing-request-id": "CANADACENTRAL:20230309T073532Z:56c82024-8637-4f06-a423-634180c2423c",
         "x-request-time": "1.551"
->>>>>>> d49b4ced
       },
       "ResponseBody": {
         "id": "/subscriptions/00000000-0000-0000-0000-000000000/resourceGroups/00000/providers/Microsoft.MachineLearningServices/workspaces/00000/jobs/000000000000000000000",
@@ -825,11 +582,7 @@
             "Tracking": {
               "jobServiceType": "Tracking",
               "port": null,
-<<<<<<< HEAD
-              "endpoint": "azureml://eastus2.api.azureml.ms/mlflow/v1.0/subscriptions/00000000-0000-0000-0000-000000000/resourceGroups/00000/providers/Microsoft.MachineLearningServices/workspaces/00000?",
-=======
               "endpoint": "azureml://eastus.api.azureml.ms/mlflow/v1.0/subscriptions/00000000-0000-0000-0000-000000000/resourceGroups/00000/providers/Microsoft.MachineLearningServices/workspaces/00000?",
->>>>>>> d49b4ced
               "status": null,
               "errorMessage": null,
               "properties": null,
@@ -867,11 +620,7 @@
               "type": "command",
               "computeId": "/subscriptions/00000000-0000-0000-0000-000000000/resourceGroups/00000/providers/Microsoft.MachineLearningServices/workspaces/00000/computes/cpu-cluster",
               "_source": "YAML.COMPONENT",
-<<<<<<< HEAD
-              "componentId": "/subscriptions/00000000-0000-0000-0000-000000000/resourceGroups/00000/providers/Microsoft.MachineLearningServices/workspaces/00000/components/azureml_anonymous/versions/a75cc9bb-6d3c-4c61-bb5d-76c1bc1920af"
-=======
               "componentId": "/subscriptions/00000000-0000-0000-0000-000000000/resourceGroups/00000/providers/Microsoft.MachineLearningServices/workspaces/00000/components/azureml_anonymous/versions/c6bd3685-cf66-40d7-8d6f-3019f48ddf8d"
->>>>>>> d49b4ced
             }
           },
           "inputs": {},
@@ -879,34 +628,21 @@
           "sourceJobId": null
         },
         "systemData": {
-<<<<<<< HEAD
-          "createdAt": "2023-02-23T19:40:48.6978424\u002B00:00",
-          "createdBy": "Diondra Peck",
-=======
           "createdAt": "2023-03-09T07:35:31.5707543\u002B00:00",
           "createdBy": "Firstname Lastname",
->>>>>>> d49b4ced
           "createdByType": "User"
         }
       }
     },
     {
-<<<<<<< HEAD
-      "RequestUri": "https://management.azure.com/subscriptions/00000000-0000-0000-0000-000000000/resourceGroups/00000/providers/Microsoft.MachineLearningServices/workspaces/00000/jobs/000000000000000000000/cancel?api-version=2022-12-01-preview",
-=======
       "RequestUri": "https://management.azure.com/subscriptions/00000000-0000-0000-0000-000000000/resourceGroups/00000/providers/Microsoft.MachineLearningServices/workspaces/00000/jobs/000000000000000000000/cancel?api-version=2023-02-01-preview",
->>>>>>> d49b4ced
       "RequestMethod": "POST",
       "RequestHeaders": {
         "Accept": "application/json",
         "Accept-Encoding": "gzip, deflate",
         "Connection": "keep-alive",
         "Content-Length": "0",
-<<<<<<< HEAD
-        "User-Agent": "azure-ai-ml/1.5.0 azsdk-python-mgmt-machinelearningservices/0.1.0 Python/3.7.9 (Windows-10-10.0.22621-SP0)"
-=======
-        "User-Agent": "azure-ai-ml/1.5.0 azsdk-python-mgmt-machinelearningservices/0.1.0 Python/3.10.6 (Linux-5.15.90.1-microsoft-standard-WSL2-x86_64-with-glibc2.35)"
->>>>>>> d49b4ced
+        "User-Agent": "azure-ai-ml/1.5.0 azsdk-python-mgmt-machinelearningservices/0.1.0 Python/3.10.6 (Linux-5.15.90.1-microsoft-standard-WSL2-x86_64-with-glibc2.35)"
       },
       "RequestBody": null,
       "StatusCode": 202,
@@ -914,22 +650,6 @@
         "Cache-Control": "no-cache",
         "Content-Length": "4",
         "Content-Type": "application/json; charset=utf-8",
-<<<<<<< HEAD
-        "Date": "Thu, 23 Feb 2023 19:40:51 GMT",
-        "Expires": "-1",
-        "Location": "https://management.azure.com/subscriptions/00000000-0000-0000-0000-000000000/providers/Microsoft.MachineLearningServices/locations/eastus2/mfeOperationResults/jc:2d1e66ae-85e3-42c0-be91-34de66397f26:000000000000000000000?api-version=2022-12-01-preview",
-        "Pragma": "no-cache",
-        "Request-Context": "appId=cid-v1:2d2e8e63-272e-4b3c-8598-4ee570a0e70d",
-        "Strict-Transport-Security": "max-age=31536000; includeSubDomains",
-        "x-aml-cluster": "vienna-eastus2-01",
-        "X-Content-Type-Options": "nosniff",
-        "x-ms-async-operation-timeout": "PT1H",
-        "x-ms-correlation-request-id": "65f4e0ad-b378-43ed-911c-99850b722c8a",
-        "x-ms-ratelimit-remaining-subscription-writes": "1188",
-        "x-ms-response-type": "standard",
-        "x-ms-routing-request-id": "WESTUS2:20230223T194051Z:65f4e0ad-b378-43ed-911c-99850b722c8a",
-        "x-request-time": "0.702"
-=======
         "Date": "Thu, 09 Mar 2023 07:35:35 GMT",
         "Expires": "-1",
         "Location": "https://management.azure.com/subscriptions/00000000-0000-0000-0000-000000000/providers/Microsoft.MachineLearningServices/locations/eastus/mfeOperationResults/jc:3bd2018e-4b43-401e-ad49-85df181c9e0a:000000000000000000000?api-version=2023-02-01-preview",
@@ -944,14 +664,10 @@
         "x-ms-response-type": "standard",
         "x-ms-routing-request-id": "CANADACENTRAL:20230309T073536Z:fe2d2806-9e5e-45a7-84fb-e08a751a2199",
         "x-request-time": "0.760"
->>>>>>> d49b4ced
       },
       "ResponseBody": "null"
     },
     {
-<<<<<<< HEAD
-      "RequestUri": "https://management.azure.com/subscriptions/00000000-0000-0000-0000-000000000/providers/Microsoft.MachineLearningServices/locations/eastus2/mfeOperationResults/jc:2d1e66ae-85e3-42c0-be91-34de66397f26:000000000000000000000?api-version=2022-12-01-preview",
-=======
       "RequestUri": "https://management.azure.com/subscriptions/00000000-0000-0000-0000-000000000/providers/Microsoft.MachineLearningServices/locations/eastus/mfeOperationResults/jc:3bd2018e-4b43-401e-ad49-85df181c9e0a:000000000000000000000?api-version=2023-02-01-preview",
       "RequestMethod": "GET",
       "RequestHeaders": {
@@ -984,38 +700,18 @@
     },
     {
       "RequestUri": "https://management.azure.com/subscriptions/00000000-0000-0000-0000-000000000/providers/Microsoft.MachineLearningServices/locations/eastus/mfeOperationResults/jc:3bd2018e-4b43-401e-ad49-85df181c9e0a:000000000000000000000?api-version=2023-02-01-preview",
->>>>>>> d49b4ced
       "RequestMethod": "GET",
       "RequestHeaders": {
         "Accept": "*/*",
         "Accept-Encoding": "gzip, deflate",
         "Connection": "keep-alive",
-<<<<<<< HEAD
-        "User-Agent": "azure-ai-ml/1.5.0 azsdk-python-mgmt-machinelearningservices/0.1.0 Python/3.7.9 (Windows-10-10.0.22621-SP0)"
-=======
-        "User-Agent": "azure-ai-ml/1.5.0 azsdk-python-mgmt-machinelearningservices/0.1.0 Python/3.10.6 (Linux-5.15.90.1-microsoft-standard-WSL2-x86_64-with-glibc2.35)"
->>>>>>> d49b4ced
+        "User-Agent": "azure-ai-ml/1.5.0 azsdk-python-mgmt-machinelearningservices/0.1.0 Python/3.10.6 (Linux-5.15.90.1-microsoft-standard-WSL2-x86_64-with-glibc2.35)"
       },
       "RequestBody": null,
       "StatusCode": 200,
       "ResponseHeaders": {
         "Cache-Control": "no-cache",
         "Content-Length": "0",
-<<<<<<< HEAD
-        "Date": "Thu, 23 Feb 2023 19:40:52 GMT",
-        "Expires": "-1",
-        "Pragma": "no-cache",
-        "Request-Context": "appId=cid-v1:2d2e8e63-272e-4b3c-8598-4ee570a0e70d",
-        "Server-Timing": "traceparent;desc=\u002200-26a7fe439663214b625336612bf218a7-07f9c64ddc1ba08f-01\u0022",
-        "Strict-Transport-Security": "max-age=31536000; includeSubDomains",
-        "x-aml-cluster": "vienna-eastus2-02",
-        "X-Content-Type-Options": "nosniff",
-        "x-ms-correlation-request-id": "2ea58db3-8b0f-4ffb-a5c2-ecc806bded32",
-        "x-ms-ratelimit-remaining-subscription-reads": "11952",
-        "x-ms-response-type": "standard",
-        "x-ms-routing-request-id": "WESTUS2:20230223T194052Z:2ea58db3-8b0f-4ffb-a5c2-ecc806bded32",
-        "x-request-time": "0.463"
-=======
         "Date": "Thu, 09 Mar 2023 07:36:05 GMT",
         "Expires": "-1",
         "Pragma": "no-cache",
@@ -1029,7 +725,6 @@
         "x-ms-response-type": "standard",
         "x-ms-routing-request-id": "CANADACENTRAL:20230309T073606Z:e0081fe9-8cd6-44e6-b479-1b2f53f3ec5a",
         "x-request-time": "0.053"
->>>>>>> d49b4ced
       },
       "ResponseBody": null
     }
