--- conflicted
+++ resolved
@@ -1,21 +1,13 @@
 {
   "Entries": [
     {
-<<<<<<< HEAD
       "RequestUri": "https://management.azure.com/subscriptions/00000000-0000-0000-0000-000000000/resourceGroups/00000/providers/Microsoft.MachineLearningServices/workspaces/00000?api-version=2022-10-01",
-=======
-      "RequestUri": "https://management.azure.com/subscriptions/00000000-0000-0000-0000-000000000/resourceGroups/00000/providers/Microsoft.MachineLearningServices/workspaces/00000/datastores/workspaceblobstore?api-version=2022-10-01",
->>>>>>> ce9edaa6
       "RequestMethod": "GET",
       "RequestHeaders": {
         "Accept": "application/json",
         "Accept-Encoding": "gzip, deflate",
         "Connection": "keep-alive",
-<<<<<<< HEAD
         "User-Agent": "azure-ai-ml/1.5.0 azsdk-python-mgmt-machinelearningservices/0.1.0 Python/3.7.9 (Windows-10-10.0.22621-SP0)"
-=======
-        "User-Agent": "azure-ai-ml/1.5.0 azsdk-python-mgmt-machinelearningservices/0.1.0 Python/3.10.6 (Linux-5.15.79.1-microsoft-standard-WSL2-x86_64-with-glibc2.35)"
->>>>>>> ce9edaa6
       },
       "RequestBody": null,
       "StatusCode": 200,
@@ -23,42 +15,24 @@
         "Cache-Control": "no-cache",
         "Content-Encoding": "gzip",
         "Content-Type": "application/json; charset=utf-8",
-<<<<<<< HEAD
-        "Date": "Thu, 23 Feb 2023 04:38:03 GMT",
+        "Date": "Thu, 23 Feb 2023 20:26:59 GMT",
         "Expires": "-1",
         "Pragma": "no-cache",
         "Request-Context": "appId=cid-v1:2d2e8e63-272e-4b3c-8598-4ee570a0e70d",
-        "Server-Timing": "traceparent;desc=\u002200-7518d821c4c136d74cf8cf7b89054a95-d0ed86ca5b98fa1c-01\u0022",
-=======
-        "Date": "Tue, 21 Feb 2023 20:57:48 GMT",
-        "Expires": "-1",
-        "Pragma": "no-cache",
-        "Request-Context": "appId=cid-v1:2d2e8e63-272e-4b3c-8598-4ee570a0e70d",
-        "Server-Timing": "traceparent;desc=\u002200-43414234fa98d25429341ad10c62c417-cea61c07866db1fd-01\u0022",
->>>>>>> ce9edaa6
+        "Server-Timing": "traceparent;desc=\u002200-d48bd52838f173fe8a66de9a4f2488fe-2b3d816e339524d4-01\u0022",
         "Strict-Transport-Security": "max-age=31536000; includeSubDomains",
         "Transfer-Encoding": "chunked",
         "Vary": [
           "Accept-Encoding",
           "Accept-Encoding"
         ],
-<<<<<<< HEAD
         "x-aml-cluster": "vienna-eastus2-01",
         "X-Content-Type-Options": "nosniff",
-        "x-ms-correlation-request-id": "45176c05-5e9e-4e31-9edf-7533d5da78b2",
-        "x-ms-ratelimit-remaining-subscription-reads": "11947",
-        "x-ms-response-type": "standard",
-        "x-ms-routing-request-id": "WESTUS:20230223T043804Z:45176c05-5e9e-4e31-9edf-7533d5da78b2",
-        "x-request-time": "0.019"
-=======
-        "x-aml-cluster": "vienna-eastus-02",
-        "X-Content-Type-Options": "nosniff",
-        "x-ms-correlation-request-id": "63689356-dae3-498d-b401-54ceac962119",
-        "x-ms-ratelimit-remaining-subscription-reads": "11956",
-        "x-ms-response-type": "standard",
-        "x-ms-routing-request-id": "CANADACENTRAL:20230221T205749Z:63689356-dae3-498d-b401-54ceac962119",
-        "x-request-time": "0.099"
->>>>>>> ce9edaa6
+        "x-ms-correlation-request-id": "65f45b3a-e41c-4261-94e6-2d21e88eb55f",
+        "x-ms-ratelimit-remaining-subscription-reads": "11934",
+        "x-ms-response-type": "standard",
+        "x-ms-routing-request-id": "WESTUS2:20230223T202700Z:65f45b3a-e41c-4261-94e6-2d21e88eb55f",
+        "x-request-time": "0.234"
       },
       "ResponseBody": {
         "id": "/subscriptions/00000000-0000-0000-0000-000000000/resourceGroups/00000/providers/Microsoft.MachineLearningServices/workspaces/00000",
@@ -86,7 +60,6 @@
             "isPrivateLinkEnabled": false,
             "notebookPreparationError": null
           },
-<<<<<<< HEAD
           "storageHnsEnabled": false,
           "workspaceId": "2d1e66ae-85e3-42c0-be91-34de66397f26",
           "linkedModelInventoryArmId": null,
@@ -121,39 +94,12 @@
     {
       "RequestUri": "https://eastus2.api.azureml.ms/content/v2.0/subscriptions/00000000-0000-0000-0000-000000000/resourceGroups/00000/providers/Microsoft.MachineLearningServices/workspaces/00000/snapshots/getByHash?hash=ca6459f829642a4a40d03092f6d5b08a2aac512d76d9469bdd20ad0c63f4a65c\u0026hashVersion=202208",
       "RequestMethod": "GET",
-=======
-          "datastoreType": "AzureBlob",
-          "accountName": "samcw32zcnpjldw",
-          "containerName": "azureml-blobstore-3bd2018e-4b43-401e-ad49-85df181c9e0a",
-          "endpoint": "core.windows.net",
-          "protocol": "https",
-          "serviceDataAccessAuthIdentity": "WorkspaceSystemAssignedIdentity"
-        },
-        "systemData": {
-          "createdAt": "2023-02-18T09:22:33.5645164\u002B00:00",
-          "createdBy": "779301c0-18b2-4cdc-801b-a0a3368fee0a",
-          "createdByType": "Application",
-          "lastModifiedAt": "2023-02-18T09:22:34.1712214\u002B00:00",
-          "lastModifiedBy": "779301c0-18b2-4cdc-801b-a0a3368fee0a",
-          "lastModifiedByType": "Application"
-        }
-      }
-    },
-    {
-      "RequestUri": "https://management.azure.com/subscriptions/00000000-0000-0000-0000-000000000/resourceGroups/00000/providers/Microsoft.MachineLearningServices/workspaces/00000/datastores/workspaceblobstore/listSecrets?api-version=2022-10-01",
-      "RequestMethod": "POST",
->>>>>>> ce9edaa6
       "RequestHeaders": {
         "Accept": "*/*",
         "Accept-Encoding": "gzip, deflate",
         "Connection": "keep-alive",
-<<<<<<< HEAD
         "Content-Type": "application/json; charset=UTF-8",
         "User-Agent": "azure-ai-ml/1.5.0 azsdk-python-core/1.26.3 Python/3.7.9 (Windows-10-10.0.22621-SP0)"
-=======
-        "Content-Length": "0",
-        "User-Agent": "azure-ai-ml/1.5.0 azsdk-python-mgmt-machinelearningservices/0.1.0 Python/3.10.6 (Linux-5.15.79.1-microsoft-standard-WSL2-x86_64-with-glibc2.35)"
->>>>>>> ce9edaa6
       },
       "RequestBody": null,
       "StatusCode": 200,
@@ -161,33 +107,15 @@
         "Connection": "keep-alive",
         "Content-Encoding": "gzip",
         "Content-Type": "application/json; charset=utf-8",
-<<<<<<< HEAD
-        "Date": "Thu, 23 Feb 2023 04:38:06 GMT",
+        "Date": "Thu, 23 Feb 2023 20:27:02 GMT",
         "Request-Context": "appId=cid-v1:2d2e8e63-272e-4b3c-8598-4ee570a0e70d",
         "Strict-Transport-Security": "max-age=15724800; includeSubDomains; preload",
         "Transfer-Encoding": "chunked",
         "Vary": "Accept-Encoding",
-        "x-aml-cluster": "vienna-eastus2-01",
-        "X-Content-Type-Options": "nosniff",
-        "x-ms-response-type": "standard",
-        "x-request-time": "0.144"
-=======
-        "Date": "Tue, 21 Feb 2023 20:57:48 GMT",
-        "Expires": "-1",
-        "Pragma": "no-cache",
-        "Request-Context": "appId=cid-v1:2d2e8e63-272e-4b3c-8598-4ee570a0e70d",
-        "Server-Timing": "traceparent;desc=\u002200-f517d8a7c7f6b6bcf01343fc62dd33cb-1d30334234a967e6-01\u0022",
-        "Strict-Transport-Security": "max-age=31536000; includeSubDomains",
-        "Transfer-Encoding": "chunked",
-        "Vary": "Accept-Encoding",
-        "x-aml-cluster": "vienna-eastus-02",
-        "X-Content-Type-Options": "nosniff",
-        "x-ms-correlation-request-id": "f331b4c2-51fe-47dc-86cf-00db7d13ed28",
-        "x-ms-ratelimit-remaining-subscription-writes": "1178",
-        "x-ms-response-type": "standard",
-        "x-ms-routing-request-id": "CANADACENTRAL:20230221T205749Z:f331b4c2-51fe-47dc-86cf-00db7d13ed28",
-        "x-request-time": "0.204"
->>>>>>> ce9edaa6
+        "x-aml-cluster": "vienna-eastus2-02",
+        "X-Content-Type-Options": "nosniff",
+        "x-ms-response-type": "standard",
+        "x-request-time": "1.114"
       },
       "ResponseBody": {
         "snapshotType": "LocalFiles",
@@ -265,101 +193,13 @@
       }
     },
     {
-<<<<<<< HEAD
       "RequestUri": "https://management.azure.com/subscriptions/00000000-0000-0000-0000-000000000/resourceGroups/00000/providers/Microsoft.MachineLearningServices/workspaces/00000/codes/dce8c9e6-2d24-45e0-9acd-50f0d5dc6631/versions/1?api-version=2022-05-01",
       "RequestMethod": "GET",
-=======
-      "RequestUri": "https://samcw32zcnpjldw.blob.core.windows.net/azureml-blobstore-3bd2018e-4b43-401e-ad49-85df181c9e0a/LocalUpload/00000000000000000000000000000000/src/convert_data.py",
-      "RequestMethod": "HEAD",
-      "RequestHeaders": {
-        "Accept": "application/xml",
-        "Accept-Encoding": "gzip, deflate",
-        "Connection": "keep-alive",
-        "User-Agent": "azsdk-python-storage-blob/12.14.1 Python/3.10.6 (Linux-5.15.79.1-microsoft-standard-WSL2-x86_64-with-glibc2.35)",
-        "x-ms-date": "Tue, 21 Feb 2023 20:57:49 GMT",
-        "x-ms-version": "2021-08-06"
-      },
-      "RequestBody": null,
-      "StatusCode": 200,
-      "ResponseHeaders": {
-        "Accept-Ranges": "bytes",
-        "Content-Length": "938",
-        "Content-MD5": "jWvALmotN8At/gwdYNFPcA==",
-        "Content-Type": "application/octet-stream",
-        "Date": "Tue, 21 Feb 2023 20:57:49 GMT",
-        "ETag": "\u00220x8DB120781F36C3F\u0022",
-        "Last-Modified": "Sat, 18 Feb 2023 23:26:05 GMT",
-        "Server": [
-          "Windows-Azure-Blob/1.0",
-          "Microsoft-HTTPAPI/2.0"
-        ],
-        "Vary": "Origin",
-        "x-ms-access-tier": "Hot",
-        "x-ms-access-tier-inferred": "true",
-        "x-ms-blob-type": "BlockBlob",
-        "x-ms-creation-time": "Sat, 18 Feb 2023 23:26:05 GMT",
-        "x-ms-lease-state": "available",
-        "x-ms-lease-status": "unlocked",
-        "x-ms-meta-name": "8f3157bb-03de-4d47-967a-b31766deec9b",
-        "x-ms-meta-upload_status": "completed",
-        "x-ms-meta-version": "1",
-        "x-ms-server-encrypted": "true",
-        "x-ms-version": "2021-08-06"
-      },
-      "ResponseBody": null
-    },
-    {
-      "RequestUri": "https://samcw32zcnpjldw.blob.core.windows.net/azureml-blobstore-3bd2018e-4b43-401e-ad49-85df181c9e0a/az-ml-artifacts/00000000000000000000000000000000/src/convert_data.py",
-      "RequestMethod": "HEAD",
-      "RequestHeaders": {
-        "Accept": "application/xml",
-        "Accept-Encoding": "gzip, deflate",
-        "Connection": "keep-alive",
-        "User-Agent": "azsdk-python-storage-blob/12.14.1 Python/3.10.6 (Linux-5.15.79.1-microsoft-standard-WSL2-x86_64-with-glibc2.35)",
-        "x-ms-date": "Tue, 21 Feb 2023 20:57:49 GMT",
-        "x-ms-version": "2021-08-06"
-      },
-      "RequestBody": null,
-      "StatusCode": 404,
-      "ResponseHeaders": {
-        "Date": "Tue, 21 Feb 2023 20:57:49 GMT",
-        "Server": [
-          "Windows-Azure-Blob/1.0",
-          "Microsoft-HTTPAPI/2.0"
-        ],
-        "Transfer-Encoding": "chunked",
-        "Vary": "Origin",
-        "x-ms-error-code": "BlobNotFound",
-        "x-ms-version": "2021-08-06"
-      },
-      "ResponseBody": null
-    },
-    {
-      "RequestUri": "https://management.azure.com/subscriptions/00000000-0000-0000-0000-000000000/resourceGroups/00000/providers/Microsoft.MachineLearningServices/workspaces/00000/codes/8f3157bb-03de-4d47-967a-b31766deec9b/versions/1?api-version=2022-05-01",
-      "RequestMethod": "PUT",
->>>>>>> ce9edaa6
       "RequestHeaders": {
         "Accept": "application/json",
         "Accept-Encoding": "gzip, deflate",
         "Connection": "keep-alive",
-<<<<<<< HEAD
         "User-Agent": "azure-ai-ml/1.5.0 azsdk-python-mgmt-machinelearningservices/0.1.0 Python/3.7.9 (Windows-10-10.0.22621-SP0)"
-=======
-        "Content-Length": "292",
-        "Content-Type": "application/json",
-        "User-Agent": "azure-ai-ml/1.5.0 azsdk-python-mgmt-machinelearningservices/0.1.0 Python/3.10.6 (Linux-5.15.79.1-microsoft-standard-WSL2-x86_64-with-glibc2.35)"
-      },
-      "RequestBody": {
-        "properties": {
-          "properties": {
-            "hash_sha256": "0000000000000",
-            "hash_version": "0000000000000"
-          },
-          "isAnonymous": true,
-          "isArchived": false,
-          "codeUri": "https://samcw32zcnpjldw.blob.core.windows.net/azureml-blobstore-3bd2018e-4b43-401e-ad49-85df181c9e0a/LocalUpload/00000000000000000000000000000000/src"
-        }
->>>>>>> ce9edaa6
       },
       "RequestBody": null,
       "StatusCode": 200,
@@ -367,48 +207,27 @@
         "Cache-Control": "no-cache",
         "Content-Encoding": "gzip",
         "Content-Type": "application/json; charset=utf-8",
-<<<<<<< HEAD
-        "Date": "Thu, 23 Feb 2023 04:38:09 GMT",
+        "Date": "Thu, 23 Feb 2023 20:27:04 GMT",
         "Expires": "-1",
         "Pragma": "no-cache",
         "Request-Context": "appId=cid-v1:2d2e8e63-272e-4b3c-8598-4ee570a0e70d",
-        "Server-Timing": "traceparent;desc=\u002200-2af1620558cf1a9b525b0c0eec85558f-5f4f7835d427e96c-01\u0022",
-=======
-        "Date": "Tue, 21 Feb 2023 20:57:52 GMT",
-        "Expires": "-1",
-        "Pragma": "no-cache",
-        "Request-Context": "appId=cid-v1:2d2e8e63-272e-4b3c-8598-4ee570a0e70d",
-        "Server-Timing": "traceparent;desc=\u002200-5781e7fcb750bee035ffcc9e1bdcf63e-b12bc60348e697c2-01\u0022",
->>>>>>> ce9edaa6
+        "Server-Timing": "traceparent;desc=\u002200-190d740a511479b340b38b01c60e6398-b1df5d5b66e81f49-01\u0022",
         "Strict-Transport-Security": "max-age=31536000; includeSubDomains",
         "Transfer-Encoding": "chunked",
         "Vary": [
           "Accept-Encoding",
           "Accept-Encoding"
         ],
-<<<<<<< HEAD
         "x-aml-cluster": "vienna-eastus2-01",
         "X-Content-Type-Options": "nosniff",
-        "x-ms-correlation-request-id": "8f41d3c8-4ba2-4fc0-8c3f-39cb8610b5f6",
-        "x-ms-ratelimit-remaining-subscription-reads": "11946",
-        "x-ms-response-type": "standard",
-        "x-ms-routing-request-id": "WESTUS:20230223T043809Z:8f41d3c8-4ba2-4fc0-8c3f-39cb8610b5f6",
-        "x-request-time": "0.065"
+        "x-ms-correlation-request-id": "a2292a67-ebe4-454b-9687-0627456d2145",
+        "x-ms-ratelimit-remaining-subscription-reads": "11933",
+        "x-ms-response-type": "standard",
+        "x-ms-routing-request-id": "WESTUS2:20230223T202704Z:a2292a67-ebe4-454b-9687-0627456d2145",
+        "x-request-time": "0.322"
       },
       "ResponseBody": {
         "id": "/subscriptions/00000000-0000-0000-0000-000000000/resourceGroups/00000/providers/Microsoft.MachineLearningServices/workspaces/00000/codes/dce8c9e6-2d24-45e0-9acd-50f0d5dc6631/versions/1",
-=======
-        "x-aml-cluster": "vienna-eastus-02",
-        "X-Content-Type-Options": "nosniff",
-        "x-ms-correlation-request-id": "a3d55716-1f03-4700-b64e-0dfbad0570ed",
-        "x-ms-ratelimit-remaining-subscription-writes": "1160",
-        "x-ms-response-type": "standard",
-        "x-ms-routing-request-id": "CANADACENTRAL:20230221T205753Z:a3d55716-1f03-4700-b64e-0dfbad0570ed",
-        "x-request-time": "0.179"
-      },
-      "ResponseBody": {
-        "id": "/subscriptions/00000000-0000-0000-0000-000000000/resourceGroups/00000/providers/Microsoft.MachineLearningServices/workspaces/00000/codes/8f3157bb-03de-4d47-967a-b31766deec9b/versions/1",
->>>>>>> ce9edaa6
         "name": "1",
         "type": "Microsoft.MachineLearningServices/workspaces/codes/versions",
         "properties": {
@@ -420,7 +239,6 @@
           },
           "isArchived": false,
           "isAnonymous": false,
-<<<<<<< HEAD
           "codeUri": "https://saveorz2izv2bas.blob.core.windows.net:443/2d1e66ae-8-fb9523c8-8865-50f6-a13d-d6cf7b9a153f/src"
         },
         "systemData": {
@@ -429,26 +247,12 @@
           "createdByType": "User",
           "lastModifiedAt": "2023-02-23T02:20:24.4631884\u002B00:00",
           "lastModifiedBy": "Diondra Peck",
-=======
-          "codeUri": "https://samcw32zcnpjldw.blob.core.windows.net/azureml-blobstore-3bd2018e-4b43-401e-ad49-85df181c9e0a/LocalUpload/00000000000000000000000000000000/src"
-        },
-        "systemData": {
-          "createdAt": "2023-02-18T23:26:09.0360011\u002B00:00",
-          "createdBy": "Firstname Lastname",
-          "createdByType": "User",
-          "lastModifiedAt": "2023-02-21T20:57:52.9507648\u002B00:00",
-          "lastModifiedBy": "Firstname Lastname",
->>>>>>> ce9edaa6
           "lastModifiedByType": "User"
         }
       }
     },
     {
-<<<<<<< HEAD
-      "RequestUri": "https://management.azure.com/subscriptions/00000000-0000-0000-0000-000000000/resourceGroups/00000/providers/Microsoft.MachineLearningServices/workspaces/00000/components/azureml_anonymous/versions/54142cd4-7da3-cd4f-d1d5-0a9d397c5697?api-version=2022-10-01",
-=======
-      "RequestUri": "https://management.azure.com/subscriptions/00000000-0000-0000-0000-000000000/resourceGroups/00000/providers/Microsoft.MachineLearningServices/workspaces/00000/components/azureml_anonymous/versions/7fe15230-d1cb-2a75-e2f6-89a695998f98?api-version=2022-10-01",
->>>>>>> ce9edaa6
+      "RequestUri": "https://management.azure.com/subscriptions/00000000-0000-0000-0000-000000000/resourceGroups/00000/providers/Microsoft.MachineLearningServices/workspaces/00000/components/azureml_anonymous/versions/c67694a3-0f64-bbdc-cc32-d9fcc66f2949?api-version=2022-10-01",
       "RequestMethod": "PUT",
       "RequestHeaders": {
         "Accept": "application/json",
@@ -456,11 +260,7 @@
         "Connection": "keep-alive",
         "Content-Length": "1192",
         "Content-Type": "application/json",
-<<<<<<< HEAD
         "User-Agent": "azure-ai-ml/1.5.0 azsdk-python-mgmt-machinelearningservices/0.1.0 Python/3.7.9 (Windows-10-10.0.22621-SP0)"
-=======
-        "User-Agent": "azure-ai-ml/1.5.0 azsdk-python-mgmt-machinelearningservices/0.1.0 Python/3.10.6 (Linux-5.15.79.1-microsoft-standard-WSL2-x86_64-with-glibc2.35)"
->>>>>>> ce9edaa6
       },
       "RequestBody": {
         "properties": {
@@ -494,11 +294,7 @@
             },
             "task": {
               "type": "run_function",
-<<<<<<< HEAD
               "code": "azureml:/subscriptions/00000000-0000-0000-0000-000000000/resourceGroups/00000/providers/Microsoft.MachineLearningServices/workspaces/00000/codes/dce8c9e6-2d24-45e0-9acd-50f0d5dc6631/versions/1",
-=======
-              "code": "azureml:/subscriptions/00000000-0000-0000-0000-000000000/resourceGroups/00000/providers/Microsoft.MachineLearningServices/workspaces/00000/codes/8f3157bb-03de-4d47-967a-b31766deec9b/versions/1",
->>>>>>> ce9edaa6
               "entry_script": "score.py",
               "program_arguments": "--job_output_path ${{outputs.job_output_path}}",
               "environment": "azureml:AzureML-sklearn-1.0-ubuntu20.04-py38-cpu:33"
@@ -514,49 +310,26 @@
       "StatusCode": 201,
       "ResponseHeaders": {
         "Cache-Control": "no-cache",
-<<<<<<< HEAD
         "Content-Length": "2171",
         "Content-Type": "application/json; charset=utf-8",
-        "Date": "Thu, 23 Feb 2023 04:38:10 GMT",
+        "Date": "Thu, 23 Feb 2023 20:27:08 GMT",
         "Expires": "-1",
-        "Location": "https://management.azure.com/subscriptions/00000000-0000-0000-0000-000000000/resourceGroups/00000/providers/Microsoft.MachineLearningServices/workspaces/00000/components/azureml_anonymous/versions/54142cd4-7da3-cd4f-d1d5-0a9d397c5697?api-version=2022-10-01",
+        "Location": "https://management.azure.com/subscriptions/00000000-0000-0000-0000-000000000/resourceGroups/00000/providers/Microsoft.MachineLearningServices/workspaces/00000/components/azureml_anonymous/versions/c67694a3-0f64-bbdc-cc32-d9fcc66f2949?api-version=2022-10-01",
         "Pragma": "no-cache",
         "Request-Context": "appId=cid-v1:2d2e8e63-272e-4b3c-8598-4ee570a0e70d",
-        "Server-Timing": "traceparent;desc=\u002200-ccab3190c133af47b0bf489ef7feffa9-4ed0c03084bc992c-01\u0022",
+        "Server-Timing": "traceparent;desc=\u002200-931025e791ff3038fe7170d30fe8ac9d-d260bd975d92bb86-01\u0022",
         "Strict-Transport-Security": "max-age=31536000; includeSubDomains",
         "x-aml-cluster": "vienna-eastus2-01",
         "X-Content-Type-Options": "nosniff",
-        "x-ms-correlation-request-id": "b79d1067-2e52-4467-9eed-04d2b52c0240",
-        "x-ms-ratelimit-remaining-subscription-writes": "1152",
-        "x-ms-response-type": "standard",
-        "x-ms-routing-request-id": "WESTUS:20230223T043810Z:b79d1067-2e52-4467-9eed-04d2b52c0240",
-        "x-request-time": "0.586"
+        "x-ms-correlation-request-id": "efe9a189-4742-4571-aa99-b9d83e76a07c",
+        "x-ms-ratelimit-remaining-subscription-writes": "1147",
+        "x-ms-response-type": "standard",
+        "x-ms-routing-request-id": "WESTUS2:20230223T202708Z:efe9a189-4742-4571-aa99-b9d83e76a07c",
+        "x-request-time": "4.026"
       },
       "ResponseBody": {
-        "id": "/subscriptions/00000000-0000-0000-0000-000000000/resourceGroups/00000/providers/Microsoft.MachineLearningServices/workspaces/00000/components/azureml_anonymous/versions/97d5d7bc-2a1a-4d98-866a-388557ad2068",
-        "name": "97d5d7bc-2a1a-4d98-866a-388557ad2068",
-=======
-        "Content-Length": "1759",
-        "Content-Type": "application/json; charset=utf-8",
-        "Date": "Tue, 21 Feb 2023 20:57:52 GMT",
-        "Expires": "-1",
-        "Location": "https://management.azure.com/subscriptions/00000000-0000-0000-0000-000000000/resourceGroups/00000/providers/Microsoft.MachineLearningServices/workspaces/00000/components/azureml_anonymous/versions/7fe15230-d1cb-2a75-e2f6-89a695998f98?api-version=2022-10-01",
-        "Pragma": "no-cache",
-        "Request-Context": "appId=cid-v1:2d2e8e63-272e-4b3c-8598-4ee570a0e70d",
-        "Server-Timing": "traceparent;desc=\u002200-1766067e9625762d1db16d70d4ad5ff7-98c773f1eac19eaa-01\u0022",
-        "Strict-Transport-Security": "max-age=31536000; includeSubDomains",
-        "x-aml-cluster": "vienna-eastus-02",
-        "X-Content-Type-Options": "nosniff",
-        "x-ms-correlation-request-id": "709af4ba-b95c-4057-a12d-1f0826f8efd7",
-        "x-ms-ratelimit-remaining-subscription-writes": "1159",
-        "x-ms-response-type": "standard",
-        "x-ms-routing-request-id": "CANADACENTRAL:20230221T205753Z:709af4ba-b95c-4057-a12d-1f0826f8efd7",
-        "x-request-time": "0.531"
-      },
-      "ResponseBody": {
-        "id": "/subscriptions/00000000-0000-0000-0000-000000000/resourceGroups/00000/providers/Microsoft.MachineLearningServices/workspaces/00000/components/azureml_anonymous/versions/3586b324-2205-4215-8873-f84a93f07678",
-        "name": "3586b324-2205-4215-8873-f84a93f07678",
->>>>>>> ce9edaa6
+        "id": "/subscriptions/00000000-0000-0000-0000-000000000/resourceGroups/00000/providers/Microsoft.MachineLearningServices/workspaces/00000/components/azureml_anonymous/versions/bb2704ab-2321-4289-8469-2cefcddbb391",
+        "name": "bb2704ab-2321-4289-8469-2cefcddbb391",
         "type": "Microsoft.MachineLearningServices/workspaces/components/versions",
         "properties": {
           "description": null,
@@ -584,13 +357,8 @@
               }
             },
             "task": {
-<<<<<<< HEAD
               "code": "azureml:/subscriptions/00000000-0000-0000-0000-000000000/resourceGroups/00000/providers/Microsoft.MachineLearningServices/workspaces/00000/codes/dce8c9e6-2d24-45e0-9acd-50f0d5dc6631/versions/1",
-              "environment": "azureml://registries/azureml/environments/AzureML-sklearn-0.24-ubuntu18.04-py37-cpu/versions/1",
-=======
-              "code": "azureml:/subscriptions/00000000-0000-0000-0000-000000000/resourceGroups/00000/providers/Microsoft.MachineLearningServices/workspaces/00000/codes/8f3157bb-03de-4d47-967a-b31766deec9b/versions/1",
               "environment": "azureml://registries/azureml/environments/AzureML-sklearn-1.0-ubuntu20.04-py38-cpu/versions/33",
->>>>>>> ce9edaa6
               "program_arguments": "--job_output_path ${{outputs.job_output_path}}",
               "entry_script": "score.py",
               "type": "run_function"
@@ -609,19 +377,11 @@
           }
         },
         "systemData": {
-<<<<<<< HEAD
-          "createdAt": "2023-02-23T04:38:10.8007312\u002B00:00",
+          "createdAt": "2023-02-23T19:45:51.4892746\u002B00:00",
           "createdBy": "Diondra Peck",
           "createdByType": "User",
-          "lastModifiedAt": "2023-02-23T04:38:10.8007312\u002B00:00",
+          "lastModifiedAt": "2023-02-23T19:45:51.5709245\u002B00:00",
           "lastModifiedBy": "Diondra Peck",
-=======
-          "createdAt": "2023-02-18T23:26:10.5372546\u002B00:00",
-          "createdBy": "Firstname Lastname",
-          "createdByType": "User",
-          "lastModifiedAt": "2023-02-18T23:26:10.6244865\u002B00:00",
-          "lastModifiedBy": "Firstname Lastname",
->>>>>>> ce9edaa6
           "lastModifiedByType": "User"
         }
       }
@@ -633,11 +393,7 @@
         "Accept": "application/json",
         "Accept-Encoding": "gzip, deflate",
         "Connection": "keep-alive",
-<<<<<<< HEAD
         "User-Agent": "azure-ai-ml/1.5.0 azsdk-python-mgmt-machinelearningservices/0.1.0 Python/3.7.9 (Windows-10-10.0.22621-SP0)"
-=======
-        "User-Agent": "azure-ai-ml/1.5.0 azsdk-python-mgmt-machinelearningservices/0.1.0 Python/3.10.6 (Linux-5.15.79.1-microsoft-standard-WSL2-x86_64-with-glibc2.35)"
->>>>>>> ce9edaa6
       },
       "RequestBody": null,
       "StatusCode": 200,
@@ -645,42 +401,24 @@
         "Cache-Control": "no-cache",
         "Content-Encoding": "gzip",
         "Content-Type": "application/json; charset=utf-8",
-<<<<<<< HEAD
-        "Date": "Thu, 23 Feb 2023 04:38:11 GMT",
+        "Date": "Thu, 23 Feb 2023 20:27:09 GMT",
         "Expires": "-1",
         "Pragma": "no-cache",
         "Request-Context": "appId=cid-v1:2d2e8e63-272e-4b3c-8598-4ee570a0e70d",
-        "Server-Timing": "traceparent;desc=\u002200-99574c49a45e46a35af661d9b6e7de5a-8da7479fe4cc173a-01\u0022",
-=======
-        "Date": "Tue, 21 Feb 2023 20:57:54 GMT",
-        "Expires": "-1",
-        "Pragma": "no-cache",
-        "Request-Context": "appId=cid-v1:2d2e8e63-272e-4b3c-8598-4ee570a0e70d",
-        "Server-Timing": "traceparent;desc=\u002200-099cd19463de79a4ace7b404c0fafde1-d860590a5b398981-01\u0022",
->>>>>>> ce9edaa6
+        "Server-Timing": "traceparent;desc=\u002200-51745ef1344acddcaa2755a5fcf16018-d4a9c090ed837da0-01\u0022",
         "Strict-Transport-Security": "max-age=31536000; includeSubDomains",
         "Transfer-Encoding": "chunked",
         "Vary": [
           "Accept-Encoding",
           "Accept-Encoding"
         ],
-<<<<<<< HEAD
         "x-aml-cluster": "vienna-eastus2-01",
         "X-Content-Type-Options": "nosniff",
-        "x-ms-correlation-request-id": "d1610d92-e691-4414-868d-8aea6d6d2230",
-        "x-ms-ratelimit-remaining-subscription-reads": "11945",
-        "x-ms-response-type": "standard",
-        "x-ms-routing-request-id": "WESTUS:20230223T043811Z:d1610d92-e691-4414-868d-8aea6d6d2230",
-        "x-request-time": "0.090"
-=======
-        "x-aml-cluster": "vienna-eastus-02",
-        "X-Content-Type-Options": "nosniff",
-        "x-ms-correlation-request-id": "c68316a9-5d33-40a3-a3cc-8d487b6668a8",
-        "x-ms-ratelimit-remaining-subscription-reads": "11955",
-        "x-ms-response-type": "standard",
-        "x-ms-routing-request-id": "CANADACENTRAL:20230221T205754Z:c68316a9-5d33-40a3-a3cc-8d487b6668a8",
-        "x-request-time": "0.119"
->>>>>>> ce9edaa6
+        "x-ms-correlation-request-id": "287a7559-fd95-4d81-8d10-55590c345d64",
+        "x-ms-ratelimit-remaining-subscription-reads": "11932",
+        "x-ms-response-type": "standard",
+        "x-ms-routing-request-id": "WESTUS2:20230223T202709Z:287a7559-fd95-4d81-8d10-55590c345d64",
+        "x-request-time": "0.390"
       },
       "ResponseBody": {
         "id": "/subscriptions/00000000-0000-0000-0000-000000000/resourceGroups/00000/providers/Microsoft.MachineLearningServices/workspaces/00000/datastores/workspaceblobstore",
@@ -695,29 +433,17 @@
             "credentialsType": "AccountKey"
           },
           "datastoreType": "AzureBlob",
-<<<<<<< HEAD
           "accountName": "saveorz2izv2bas",
           "containerName": "azureml-blobstore-2d1e66ae-85e3-42c0-be91-34de66397f26",
-=======
-          "accountName": "samcw32zcnpjldw",
-          "containerName": "azureml-blobstore-3bd2018e-4b43-401e-ad49-85df181c9e0a",
->>>>>>> ce9edaa6
           "endpoint": "core.windows.net",
           "protocol": "https",
           "serviceDataAccessAuthIdentity": "WorkspaceSystemAssignedIdentity"
         },
         "systemData": {
-<<<<<<< HEAD
           "createdAt": "2023-02-23T02:09:20.7946807\u002B00:00",
           "createdBy": "779301c0-18b2-4cdc-801b-a0a3368fee0a",
           "createdByType": "Application",
           "lastModifiedAt": "2023-02-23T02:09:21.4547132\u002B00:00",
-=======
-          "createdAt": "2023-02-18T09:22:33.5645164\u002B00:00",
-          "createdBy": "779301c0-18b2-4cdc-801b-a0a3368fee0a",
-          "createdByType": "Application",
-          "lastModifiedAt": "2023-02-18T09:22:34.1712214\u002B00:00",
->>>>>>> ce9edaa6
           "lastModifiedBy": "779301c0-18b2-4cdc-801b-a0a3368fee0a",
           "lastModifiedByType": "Application"
         }
@@ -731,11 +457,7 @@
         "Accept-Encoding": "gzip, deflate",
         "Connection": "keep-alive",
         "Content-Length": "0",
-<<<<<<< HEAD
         "User-Agent": "azure-ai-ml/1.5.0 azsdk-python-mgmt-machinelearningservices/0.1.0 Python/3.7.9 (Windows-10-10.0.22621-SP0)"
-=======
-        "User-Agent": "azure-ai-ml/1.5.0 azsdk-python-mgmt-machinelearningservices/0.1.0 Python/3.10.6 (Linux-5.15.79.1-microsoft-standard-WSL2-x86_64-with-glibc2.35)"
->>>>>>> ce9edaa6
       },
       "RequestBody": null,
       "StatusCode": 200,
@@ -743,39 +465,21 @@
         "Cache-Control": "no-cache",
         "Content-Encoding": "gzip",
         "Content-Type": "application/json; charset=utf-8",
-<<<<<<< HEAD
-        "Date": "Thu, 23 Feb 2023 04:38:11 GMT",
+        "Date": "Thu, 23 Feb 2023 20:27:09 GMT",
         "Expires": "-1",
         "Pragma": "no-cache",
         "Request-Context": "appId=cid-v1:2d2e8e63-272e-4b3c-8598-4ee570a0e70d",
-        "Server-Timing": "traceparent;desc=\u002200-3c86bd6d51deaa161742cedc2a3a08b7-c65efe559204dea0-01\u0022",
+        "Server-Timing": "traceparent;desc=\u002200-cf0a02fb5af669a4cfed43fdbf92490a-017fe33f49e2bda1-01\u0022",
         "Strict-Transport-Security": "max-age=31536000; includeSubDomains",
         "Transfer-Encoding": "chunked",
         "Vary": "Accept-Encoding",
         "x-aml-cluster": "vienna-eastus2-01",
         "X-Content-Type-Options": "nosniff",
-        "x-ms-correlation-request-id": "cf915113-a29b-4985-8dea-fb46aa14b5ce",
-        "x-ms-ratelimit-remaining-subscription-writes": "1197",
-        "x-ms-response-type": "standard",
-        "x-ms-routing-request-id": "WESTUS:20230223T043812Z:cf915113-a29b-4985-8dea-fb46aa14b5ce",
-        "x-request-time": "0.089"
-=======
-        "Date": "Tue, 21 Feb 2023 20:57:54 GMT",
-        "Expires": "-1",
-        "Pragma": "no-cache",
-        "Request-Context": "appId=cid-v1:2d2e8e63-272e-4b3c-8598-4ee570a0e70d",
-        "Server-Timing": "traceparent;desc=\u002200-1946618e7ab0d3f479ad8061b1ed1be7-6d6c7a123bd89667-01\u0022",
-        "Strict-Transport-Security": "max-age=31536000; includeSubDomains",
-        "Transfer-Encoding": "chunked",
-        "Vary": "Accept-Encoding",
-        "x-aml-cluster": "vienna-eastus-02",
-        "X-Content-Type-Options": "nosniff",
-        "x-ms-correlation-request-id": "adb082d3-a84b-444c-97f3-887a0b1901e0",
-        "x-ms-ratelimit-remaining-subscription-writes": "1177",
-        "x-ms-response-type": "standard",
-        "x-ms-routing-request-id": "CANADACENTRAL:20230221T205754Z:adb082d3-a84b-444c-97f3-887a0b1901e0",
-        "x-request-time": "0.105"
->>>>>>> ce9edaa6
+        "x-ms-correlation-request-id": "2414e361-527e-4955-8da8-dcfe587de1a5",
+        "x-ms-ratelimit-remaining-subscription-writes": "1193",
+        "x-ms-response-type": "standard",
+        "x-ms-routing-request-id": "WESTUS2:20230223T202710Z:2414e361-527e-4955-8da8-dcfe587de1a5",
+        "x-request-time": "0.393"
       },
       "ResponseBody": {
         "secretsType": "AccountKey",
@@ -783,23 +487,14 @@
       }
     },
     {
-<<<<<<< HEAD
       "RequestUri": "https://saveorz2izv2bas.blob.core.windows.net/azureml-blobstore-2d1e66ae-85e3-42c0-be91-34de66397f26/LocalUpload/00000000000000000000000000000000/mnist-data/0.png",
-=======
-      "RequestUri": "https://samcw32zcnpjldw.blob.core.windows.net/azureml-blobstore-3bd2018e-4b43-401e-ad49-85df181c9e0a/LocalUpload/00000000000000000000000000000000/mnist-data/0.png",
->>>>>>> ce9edaa6
       "RequestMethod": "HEAD",
       "RequestHeaders": {
         "Accept": "application/xml",
         "Accept-Encoding": "gzip, deflate",
         "Connection": "keep-alive",
-<<<<<<< HEAD
         "User-Agent": "azsdk-python-storage-blob/12.14.1 Python/3.7.9 (Windows-10-10.0.22621-SP0)",
-        "x-ms-date": "Thu, 23 Feb 2023 04:38:12 GMT",
-=======
-        "User-Agent": "azsdk-python-storage-blob/12.14.1 Python/3.10.6 (Linux-5.15.79.1-microsoft-standard-WSL2-x86_64-with-glibc2.35)",
-        "x-ms-date": "Tue, 21 Feb 2023 20:57:53 GMT",
->>>>>>> ce9edaa6
+        "x-ms-date": "Thu, 23 Feb 2023 20:27:10 GMT",
         "x-ms-version": "2021-08-06"
       },
       "RequestBody": null,
@@ -809,15 +504,9 @@
         "Content-Length": "223",
         "Content-MD5": "yLW2CQQeldeN1S7hH1/5Nw==",
         "Content-Type": "application/octet-stream",
-<<<<<<< HEAD
-        "Date": "Thu, 23 Feb 2023 04:38:13 GMT",
+        "Date": "Thu, 23 Feb 2023 20:27:09 GMT",
         "ETag": "\u00220x8DB15445BF6DA1A\u0022",
         "Last-Modified": "Thu, 23 Feb 2023 02:19:14 GMT",
-=======
-        "Date": "Tue, 21 Feb 2023 20:57:53 GMT",
-        "ETag": "\u00220x8DB1207868AE631\u0022",
-        "Last-Modified": "Sat, 18 Feb 2023 23:26:13 GMT",
->>>>>>> ce9edaa6
         "Server": [
           "Windows-Azure-Blob/1.0",
           "Microsoft-HTTPAPI/2.0"
@@ -826,54 +515,32 @@
         "x-ms-access-tier": "Hot",
         "x-ms-access-tier-inferred": "true",
         "x-ms-blob-type": "BlockBlob",
-<<<<<<< HEAD
         "x-ms-creation-time": "Thu, 23 Feb 2023 02:19:14 GMT",
         "x-ms-lease-state": "available",
         "x-ms-lease-status": "unlocked",
         "x-ms-meta-name": "51ee030a-55de-4159-a99f-0223530e2630",
         "x-ms-meta-upload_status": "completed",
         "x-ms-meta-version": "d2ef0ffa-b8b7-4010-9fb0-c2f833f841a8",
-=======
-        "x-ms-creation-time": "Sat, 18 Feb 2023 23:26:11 GMT",
-        "x-ms-lease-state": "available",
-        "x-ms-lease-status": "unlocked",
-        "x-ms-meta-name": "fe621636-2cdd-4b31-8f92-ae99d1ab9264",
-        "x-ms-meta-upload_status": "completed",
-        "x-ms-meta-version": "fb4535b4-da68-4891-8c6a-ff6c1a8dc8c6",
->>>>>>> ce9edaa6
         "x-ms-server-encrypted": "true",
         "x-ms-version": "2021-08-06"
       },
       "ResponseBody": null
     },
     {
-<<<<<<< HEAD
       "RequestUri": "https://saveorz2izv2bas.blob.core.windows.net/azureml-blobstore-2d1e66ae-85e3-42c0-be91-34de66397f26/az-ml-artifacts/00000000000000000000000000000000/mnist-data/0.png",
-=======
-      "RequestUri": "https://samcw32zcnpjldw.blob.core.windows.net/azureml-blobstore-3bd2018e-4b43-401e-ad49-85df181c9e0a/az-ml-artifacts/00000000000000000000000000000000/mnist-data/0.png",
->>>>>>> ce9edaa6
       "RequestMethod": "HEAD",
       "RequestHeaders": {
         "Accept": "application/xml",
         "Accept-Encoding": "gzip, deflate",
         "Connection": "keep-alive",
-<<<<<<< HEAD
         "User-Agent": "azsdk-python-storage-blob/12.14.1 Python/3.7.9 (Windows-10-10.0.22621-SP0)",
-        "x-ms-date": "Thu, 23 Feb 2023 04:38:14 GMT",
-=======
-        "User-Agent": "azsdk-python-storage-blob/12.14.1 Python/3.10.6 (Linux-5.15.79.1-microsoft-standard-WSL2-x86_64-with-glibc2.35)",
-        "x-ms-date": "Tue, 21 Feb 2023 20:57:54 GMT",
->>>>>>> ce9edaa6
+        "x-ms-date": "Thu, 23 Feb 2023 20:27:10 GMT",
         "x-ms-version": "2021-08-06"
       },
       "RequestBody": null,
       "StatusCode": 404,
       "ResponseHeaders": {
-<<<<<<< HEAD
-        "Date": "Thu, 23 Feb 2023 04:38:14 GMT",
-=======
-        "Date": "Tue, 21 Feb 2023 20:57:53 GMT",
->>>>>>> ce9edaa6
+        "Date": "Thu, 23 Feb 2023 20:27:09 GMT",
         "Server": [
           "Windows-Azure-Blob/1.0",
           "Microsoft-HTTPAPI/2.0"
@@ -894,11 +561,7 @@
         "Connection": "keep-alive",
         "Content-Length": "1605",
         "Content-Type": "application/json",
-<<<<<<< HEAD
         "User-Agent": "azure-ai-ml/1.5.0 azsdk-python-mgmt-machinelearningservices/0.1.0 Python/3.7.9 (Windows-10-10.0.22621-SP0)"
-=======
-        "User-Agent": "azure-ai-ml/1.5.0 azsdk-python-mgmt-machinelearningservices/0.1.0 Python/3.10.6 (Linux-5.15.79.1-microsoft-standard-WSL2-x86_64-with-glibc2.35)"
->>>>>>> ce9edaa6
       },
       "RequestBody": {
         "properties": {
@@ -925,11 +588,7 @@
               "max_concurrency_per_instance": 1,
               "task": {
                 "type": "run_function",
-<<<<<<< HEAD
                 "code": "azureml:/subscriptions/00000000-0000-0000-0000-000000000/resourceGroups/00000/providers/Microsoft.MachineLearningServices/workspaces/00000/codes/dce8c9e6-2d24-45e0-9acd-50f0d5dc6631/versions/1",
-=======
-                "code": "azureml:/subscriptions/00000000-0000-0000-0000-000000000/resourceGroups/00000/providers/Microsoft.MachineLearningServices/workspaces/00000/codes/8f3157bb-03de-4d47-967a-b31766deec9b/versions/1",
->>>>>>> ce9edaa6
                 "entry_script": "score.py",
                 "program_arguments": "--job_output_path ${{outputs.job_output_path}}",
                 "environment": "azureml:AzureML-sklearn-1.0-ubuntu20.04-py38-cpu:33"
@@ -943,11 +602,7 @@
                 }
               },
               "_source": "YAML.COMPONENT",
-<<<<<<< HEAD
-              "componentId": "/subscriptions/00000000-0000-0000-0000-000000000/resourceGroups/00000/providers/Microsoft.MachineLearningServices/workspaces/00000/components/azureml_anonymous/versions/97d5d7bc-2a1a-4d98-866a-388557ad2068",
-=======
-              "componentId": "/subscriptions/00000000-0000-0000-0000-000000000/resourceGroups/00000/providers/Microsoft.MachineLearningServices/workspaces/00000/components/azureml_anonymous/versions/3586b324-2205-4215-8873-f84a93f07678",
->>>>>>> ce9edaa6
+              "componentId": "/subscriptions/00000000-0000-0000-0000-000000000/resourceGroups/00000/providers/Microsoft.MachineLearningServices/workspaces/00000/components/azureml_anonymous/versions/bb2704ab-2321-4289-8469-2cefcddbb391",
               "mini_batch_size": 5
             }
           },
@@ -961,40 +616,22 @@
       "StatusCode": 201,
       "ResponseHeaders": {
         "Cache-Control": "no-cache",
-<<<<<<< HEAD
-        "Content-Length": "3752",
+        "Content-Length": "3753",
         "Content-Type": "application/json; charset=utf-8",
-        "Date": "Thu, 23 Feb 2023 04:38:19 GMT",
-=======
-        "Content-Length": "2987",
-        "Content-Type": "application/json; charset=utf-8",
-        "Date": "Tue, 21 Feb 2023 20:57:58 GMT",
->>>>>>> ce9edaa6
+        "Date": "Thu, 23 Feb 2023 20:27:13 GMT",
         "Expires": "-1",
         "Location": "https://management.azure.com/subscriptions/00000000-0000-0000-0000-000000000/resourceGroups/00000/providers/Microsoft.MachineLearningServices/workspaces/00000/jobs/000000000000000000000?api-version=2022-12-01-preview",
         "Pragma": "no-cache",
         "Request-Context": "appId=cid-v1:2d2e8e63-272e-4b3c-8598-4ee570a0e70d",
-<<<<<<< HEAD
-        "Server-Timing": "traceparent;desc=\u002200-2fa9811e581d7dd3efe5511f20c84041-e82183155d80bc77-01\u0022",
+        "Server-Timing": "traceparent;desc=\u002200-3166d27aafece1bc68e65ae138c132f9-98ad11f2cd7a8367-01\u0022",
         "Strict-Transport-Security": "max-age=31536000; includeSubDomains",
         "x-aml-cluster": "vienna-eastus2-01",
         "X-Content-Type-Options": "nosniff",
-        "x-ms-correlation-request-id": "3d69b3fd-ee97-4e3f-9814-84236c86794a",
-        "x-ms-ratelimit-remaining-subscription-writes": "1151",
-        "x-ms-response-type": "standard",
-        "x-ms-routing-request-id": "WESTUS:20230223T043819Z:3d69b3fd-ee97-4e3f-9814-84236c86794a",
-        "x-request-time": "1.957"
-=======
-        "Server-Timing": "traceparent;desc=\u002200-93e5b34c645ba53a19fa64fd362d967e-a0bea57dd60c1383-01\u0022",
-        "Strict-Transport-Security": "max-age=31536000; includeSubDomains",
-        "x-aml-cluster": "vienna-eastus-02",
-        "X-Content-Type-Options": "nosniff",
-        "x-ms-correlation-request-id": "b56f74c2-c8e4-4433-942b-f141645d79f3",
-        "x-ms-ratelimit-remaining-subscription-writes": "1158",
-        "x-ms-response-type": "standard",
-        "x-ms-routing-request-id": "CANADACENTRAL:20230221T205758Z:b56f74c2-c8e4-4433-942b-f141645d79f3",
-        "x-request-time": "1.370"
->>>>>>> ce9edaa6
+        "x-ms-correlation-request-id": "d480b921-029a-47d6-b188-340cdd809a47",
+        "x-ms-ratelimit-remaining-subscription-writes": "1146",
+        "x-ms-response-type": "standard",
+        "x-ms-routing-request-id": "WESTUS2:20230223T202713Z:d480b921-029a-47d6-b188-340cdd809a47",
+        "x-request-time": "1.517"
       },
       "ResponseBody": {
         "id": "/subscriptions/00000000-0000-0000-0000-000000000/resourceGroups/00000/providers/Microsoft.MachineLearningServices/workspaces/00000/jobs/000000000000000000000",
@@ -1022,11 +659,7 @@
             "Tracking": {
               "jobServiceType": "Tracking",
               "port": null,
-<<<<<<< HEAD
               "endpoint": "azureml://eastus2.api.azureml.ms/mlflow/v1.0/subscriptions/00000000-0000-0000-0000-000000000/resourceGroups/00000/providers/Microsoft.MachineLearningServices/workspaces/00000?",
-=======
-              "endpoint": "azureml://eastus.api.azureml.ms/mlflow/v1.0/subscriptions/00000000-0000-0000-0000-000000000/resourceGroups/00000/providers/Microsoft.MachineLearningServices/workspaces/00000?",
->>>>>>> ce9edaa6
               "status": null,
               "errorMessage": null,
               "properties": null,
@@ -1061,11 +694,7 @@
               "max_concurrency_per_instance": 1,
               "task": {
                 "type": "run_function",
-<<<<<<< HEAD
                 "code": "azureml:/subscriptions/00000000-0000-0000-0000-000000000/resourceGroups/00000/providers/Microsoft.MachineLearningServices/workspaces/00000/codes/dce8c9e6-2d24-45e0-9acd-50f0d5dc6631/versions/1",
-=======
-                "code": "azureml:/subscriptions/00000000-0000-0000-0000-000000000/resourceGroups/00000/providers/Microsoft.MachineLearningServices/workspaces/00000/codes/8f3157bb-03de-4d47-967a-b31766deec9b/versions/1",
->>>>>>> ce9edaa6
                 "entry_script": "score.py",
                 "program_arguments": "--job_output_path ${{outputs.job_output_path}}",
                 "environment": "azureml:AzureML-sklearn-1.0-ubuntu20.04-py38-cpu:33"
@@ -1079,11 +708,7 @@
                 }
               },
               "_source": "YAML.COMPONENT",
-<<<<<<< HEAD
-              "componentId": "/subscriptions/00000000-0000-0000-0000-000000000/resourceGroups/00000/providers/Microsoft.MachineLearningServices/workspaces/00000/components/azureml_anonymous/versions/97d5d7bc-2a1a-4d98-866a-388557ad2068",
-=======
-              "componentId": "/subscriptions/00000000-0000-0000-0000-000000000/resourceGroups/00000/providers/Microsoft.MachineLearningServices/workspaces/00000/components/azureml_anonymous/versions/3586b324-2205-4215-8873-f84a93f07678",
->>>>>>> ce9edaa6
+              "componentId": "/subscriptions/00000000-0000-0000-0000-000000000/resourceGroups/00000/providers/Microsoft.MachineLearningServices/workspaces/00000/components/azureml_anonymous/versions/bb2704ab-2321-4289-8469-2cefcddbb391",
               "mini_batch_size": 5
             }
           },
@@ -1099,13 +724,8 @@
           "sourceJobId": null
         },
         "systemData": {
-<<<<<<< HEAD
-          "createdAt": "2023-02-23T04:38:19.268927\u002B00:00",
+          "createdAt": "2023-02-23T20:27:13.3254408\u002B00:00",
           "createdBy": "Diondra Peck",
-=======
-          "createdAt": "2023-02-21T20:57:58.3137\u002B00:00",
-          "createdBy": "Firstname Lastname",
->>>>>>> ce9edaa6
           "createdByType": "User"
         }
       }
@@ -1118,11 +738,7 @@
         "Accept-Encoding": "gzip, deflate",
         "Connection": "keep-alive",
         "Content-Length": "0",
-<<<<<<< HEAD
         "User-Agent": "azure-ai-ml/1.5.0 azsdk-python-mgmt-machinelearningservices/0.1.0 Python/3.7.9 (Windows-10-10.0.22621-SP0)"
-=======
-        "User-Agent": "azure-ai-ml/1.5.0 azsdk-python-mgmt-machinelearningservices/0.1.0 Python/3.10.6 (Linux-5.15.79.1-microsoft-standard-WSL2-x86_64-with-glibc2.35)"
->>>>>>> ce9edaa6
       },
       "RequestBody": null,
       "StatusCode": 202,
@@ -1130,8 +746,7 @@
         "Cache-Control": "no-cache",
         "Content-Length": "4",
         "Content-Type": "application/json; charset=utf-8",
-<<<<<<< HEAD
-        "Date": "Thu, 23 Feb 2023 04:38:25 GMT",
+        "Date": "Thu, 23 Feb 2023 20:27:16 GMT",
         "Expires": "-1",
         "Location": "https://management.azure.com/subscriptions/00000000-0000-0000-0000-000000000/providers/Microsoft.MachineLearningServices/locations/eastus2/mfeOperationResults/jc:2d1e66ae-85e3-42c0-be91-34de66397f26:000000000000000000000?api-version=2022-12-01-preview",
         "Pragma": "no-cache",
@@ -1140,112 +755,41 @@
         "x-aml-cluster": "vienna-eastus2-01",
         "X-Content-Type-Options": "nosniff",
         "x-ms-async-operation-timeout": "PT1H",
-        "x-ms-correlation-request-id": "73836fa0-def6-4bd3-8bcf-92c5e4b615a5",
-        "x-ms-ratelimit-remaining-subscription-writes": "1196",
-        "x-ms-response-type": "standard",
-        "x-ms-routing-request-id": "WESTUS:20230223T043825Z:73836fa0-def6-4bd3-8bcf-92c5e4b615a5",
-        "x-request-time": "0.609"
-=======
-        "Date": "Tue, 21 Feb 2023 20:58:02 GMT",
-        "Expires": "-1",
-        "Location": "https://management.azure.com/subscriptions/00000000-0000-0000-0000-000000000/providers/Microsoft.MachineLearningServices/locations/eastus/mfeOperationResults/jc:3bd2018e-4b43-401e-ad49-85df181c9e0a:000000000000000000000?api-version=2022-12-01-preview",
-        "Pragma": "no-cache",
-        "Request-Context": "appId=cid-v1:2d2e8e63-272e-4b3c-8598-4ee570a0e70d",
-        "Strict-Transport-Security": "max-age=31536000; includeSubDomains",
-        "x-aml-cluster": "vienna-eastus-02",
-        "X-Content-Type-Options": "nosniff",
-        "x-ms-async-operation-timeout": "PT1H",
-        "x-ms-correlation-request-id": "8daded12-2a79-4b4a-becb-7f94d574e653",
-        "x-ms-ratelimit-remaining-subscription-writes": "1176",
-        "x-ms-response-type": "standard",
-        "x-ms-routing-request-id": "CANADACENTRAL:20230221T205802Z:8daded12-2a79-4b4a-becb-7f94d574e653",
-        "x-request-time": "0.498"
->>>>>>> ce9edaa6
+        "x-ms-correlation-request-id": "e111d6b9-8f65-47bf-abba-88b6ea661825",
+        "x-ms-ratelimit-remaining-subscription-writes": "1192",
+        "x-ms-response-type": "standard",
+        "x-ms-routing-request-id": "WESTUS2:20230223T202716Z:e111d6b9-8f65-47bf-abba-88b6ea661825",
+        "x-request-time": "1.410"
       },
       "ResponseBody": "null"
     },
     {
-<<<<<<< HEAD
       "RequestUri": "https://management.azure.com/subscriptions/00000000-0000-0000-0000-000000000/providers/Microsoft.MachineLearningServices/locations/eastus2/mfeOperationResults/jc:2d1e66ae-85e3-42c0-be91-34de66397f26:000000000000000000000?api-version=2022-12-01-preview",
-=======
-      "RequestUri": "https://management.azure.com/subscriptions/00000000-0000-0000-0000-000000000/providers/Microsoft.MachineLearningServices/locations/eastus/mfeOperationResults/jc:3bd2018e-4b43-401e-ad49-85df181c9e0a:000000000000000000000?api-version=2022-12-01-preview",
       "RequestMethod": "GET",
       "RequestHeaders": {
         "Accept": "*/*",
         "Accept-Encoding": "gzip, deflate",
         "Connection": "keep-alive",
-        "User-Agent": "azure-ai-ml/1.5.0 azsdk-python-mgmt-machinelearningservices/0.1.0 Python/3.10.6 (Linux-5.15.79.1-microsoft-standard-WSL2-x86_64-with-glibc2.35)"
-      },
-      "RequestBody": null,
-      "StatusCode": 202,
-      "ResponseHeaders": {
-        "Cache-Control": "no-cache",
-        "Content-Length": "2",
-        "Content-Type": "application/json; charset=utf-8",
-        "Date": "Tue, 21 Feb 2023 20:58:02 GMT",
-        "Expires": "-1",
-        "Location": "https://management.azure.com/subscriptions/00000000-0000-0000-0000-000000000/providers/Microsoft.MachineLearningServices/locations/eastus/mfeOperationResults/jc:3bd2018e-4b43-401e-ad49-85df181c9e0a:000000000000000000000?api-version=2022-12-01-preview",
-        "Pragma": "no-cache",
-        "Request-Context": "appId=cid-v1:2d2e8e63-272e-4b3c-8598-4ee570a0e70d",
-        "Strict-Transport-Security": "max-age=31536000; includeSubDomains",
-        "x-aml-cluster": "vienna-eastus-02",
-        "X-Content-Type-Options": "nosniff",
-        "x-ms-correlation-request-id": "c03c8013-8a0c-4ddf-bca3-b7569091a82c",
-        "x-ms-ratelimit-remaining-subscription-reads": "11954",
-        "x-ms-response-type": "standard",
-        "x-ms-routing-request-id": "CANADACENTRAL:20230221T205802Z:c03c8013-8a0c-4ddf-bca3-b7569091a82c",
-        "x-request-time": "0.044"
-      },
-      "ResponseBody": {}
-    },
-    {
-      "RequestUri": "https://management.azure.com/subscriptions/00000000-0000-0000-0000-000000000/providers/Microsoft.MachineLearningServices/locations/eastus/mfeOperationResults/jc:3bd2018e-4b43-401e-ad49-85df181c9e0a:000000000000000000000?api-version=2022-12-01-preview",
->>>>>>> ce9edaa6
-      "RequestMethod": "GET",
-      "RequestHeaders": {
-        "Accept": "*/*",
-        "Accept-Encoding": "gzip, deflate",
-        "Connection": "keep-alive",
-<<<<<<< HEAD
         "User-Agent": "azure-ai-ml/1.5.0 azsdk-python-mgmt-machinelearningservices/0.1.0 Python/3.7.9 (Windows-10-10.0.22621-SP0)"
-=======
-        "User-Agent": "azure-ai-ml/1.5.0 azsdk-python-mgmt-machinelearningservices/0.1.0 Python/3.10.6 (Linux-5.15.79.1-microsoft-standard-WSL2-x86_64-with-glibc2.35)"
->>>>>>> ce9edaa6
       },
       "RequestBody": null,
       "StatusCode": 200,
       "ResponseHeaders": {
         "Cache-Control": "no-cache",
         "Content-Length": "0",
-<<<<<<< HEAD
-        "Date": "Thu, 23 Feb 2023 04:38:25 GMT",
+        "Date": "Thu, 23 Feb 2023 20:27:17 GMT",
         "Expires": "-1",
         "Pragma": "no-cache",
         "Request-Context": "appId=cid-v1:2d2e8e63-272e-4b3c-8598-4ee570a0e70d",
-        "Server-Timing": "traceparent;desc=\u002200-e9f573484f0c1fdc4c04060c192268c5-3aa87c29706d54f3-01\u0022",
+        "Server-Timing": "traceparent;desc=\u002200-32f724abc1289d37831afc7167252622-5923281dc103a700-01\u0022",
         "Strict-Transport-Security": "max-age=31536000; includeSubDomains",
         "x-aml-cluster": "vienna-eastus2-02",
         "X-Content-Type-Options": "nosniff",
-        "x-ms-correlation-request-id": "c73571ae-1927-4980-aba3-ae82ebdbf666",
-        "x-ms-ratelimit-remaining-subscription-reads": "11944",
-        "x-ms-response-type": "standard",
-        "x-ms-routing-request-id": "WESTUS:20230223T043826Z:c73571ae-1927-4980-aba3-ae82ebdbf666",
-        "x-request-time": "0.067"
-=======
-        "Date": "Tue, 21 Feb 2023 20:58:31 GMT",
-        "Expires": "-1",
-        "Pragma": "no-cache",
-        "Request-Context": "appId=cid-v1:2d2e8e63-272e-4b3c-8598-4ee570a0e70d",
-        "Server-Timing": "traceparent;desc=\u002200-ad5f7242c1db35e58bc4491b52497bb8-2501d9b283672cdf-01\u0022",
-        "Strict-Transport-Security": "max-age=31536000; includeSubDomains",
-        "x-aml-cluster": "vienna-eastus-02",
-        "X-Content-Type-Options": "nosniff",
-        "x-ms-correlation-request-id": "a44a52d0-53a6-4b69-936d-d8556bda6ad0",
-        "x-ms-ratelimit-remaining-subscription-reads": "11953",
-        "x-ms-response-type": "standard",
-        "x-ms-routing-request-id": "CANADACENTRAL:20230221T205832Z:a44a52d0-53a6-4b69-936d-d8556bda6ad0",
-        "x-request-time": "0.037"
->>>>>>> ce9edaa6
+        "x-ms-correlation-request-id": "d2aa9e79-1d43-4c6a-8254-aa28bb543282",
+        "x-ms-ratelimit-remaining-subscription-reads": "11931",
+        "x-ms-response-type": "standard",
+        "x-ms-routing-request-id": "WESTUS2:20230223T202717Z:d2aa9e79-1d43-4c6a-8254-aa28bb543282",
+        "x-request-time": "0.988"
       },
       "ResponseBody": null
     }
