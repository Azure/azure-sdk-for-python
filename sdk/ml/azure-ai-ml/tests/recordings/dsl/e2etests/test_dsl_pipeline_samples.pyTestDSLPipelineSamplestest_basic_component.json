--- conflicted
+++ resolved
@@ -7,11 +7,7 @@
         "Accept": "application/json",
         "Accept-Encoding": "gzip, deflate",
         "Connection": "keep-alive",
-<<<<<<< HEAD
         "User-Agent": "azure-ai-ml/1.5.0 azsdk-python-mgmt-machinelearningservices/0.1.0 Python/3.7.9 (Windows-10-10.0.22621-SP0)"
-=======
-        "User-Agent": "azure-ai-ml/1.5.0 azsdk-python-mgmt-machinelearningservices/0.1.0 Python/3.10.6 (Linux-5.15.79.1-microsoft-standard-WSL2-x86_64-with-glibc2.35)"
->>>>>>> ce9edaa6
       },
       "RequestBody": null,
       "StatusCode": 200,
@@ -19,69 +15,39 @@
         "Cache-Control": "no-cache",
         "Content-Encoding": "gzip",
         "Content-Type": "application/json; charset=utf-8",
-<<<<<<< HEAD
-        "Date": "Thu, 23 Feb 2023 07:10:53 GMT",
+        "Date": "Thu, 23 Feb 2023 19:34:11 GMT",
         "Expires": "-1",
         "Pragma": "no-cache",
         "Request-Context": "appId=cid-v1:2d2e8e63-272e-4b3c-8598-4ee570a0e70d",
-        "Server-Timing": "traceparent;desc=\u002200-16cf4b288b36176d8e4a0853835d265e-bbdd4c21cf9ce911-01\u0022",
-=======
-        "Date": "Tue, 21 Feb 2023 21:06:43 GMT",
-        "Expires": "-1",
-        "Pragma": "no-cache",
-        "Request-Context": "appId=cid-v1:2d2e8e63-272e-4b3c-8598-4ee570a0e70d",
-        "Server-Timing": "traceparent;desc=\u002200-ff5b0a8885451e3dae276089a87e56e8-c966080771450e20-01\u0022",
->>>>>>> ce9edaa6
+        "Server-Timing": "traceparent;desc=\u002200-08d83d9f91faf5cf9a7cdb5a61361033-8842079bcc051965-01\u0022",
         "Strict-Transport-Security": "max-age=31536000; includeSubDomains",
         "Transfer-Encoding": "chunked",
         "Vary": [
           "Accept-Encoding",
           "Accept-Encoding"
         ],
-<<<<<<< HEAD
-        "x-aml-cluster": "vienna-eastus2-02",
-        "X-Content-Type-Options": "nosniff",
-        "x-ms-correlation-request-id": "acefbdbb-bbed-46b2-975f-2c4acbeb6a9c",
-        "x-ms-ratelimit-remaining-subscription-reads": "11983",
-        "x-ms-response-type": "standard",
-        "x-ms-routing-request-id": "WESTUS2:20230223T071053Z:acefbdbb-bbed-46b2-975f-2c4acbeb6a9c",
-        "x-request-time": "0.045"
-=======
-        "x-aml-cluster": "vienna-eastus-02",
-        "X-Content-Type-Options": "nosniff",
-        "x-ms-correlation-request-id": "a8d955eb-1ecb-4a94-a1fe-fc7cd602b998",
+        "x-aml-cluster": "vienna-eastus2-01",
+        "X-Content-Type-Options": "nosniff",
+        "x-ms-correlation-request-id": "5cd84205-6782-48d8-938b-b87689f2b37a",
         "x-ms-ratelimit-remaining-subscription-reads": "11985",
         "x-ms-response-type": "standard",
-        "x-ms-routing-request-id": "CANADACENTRAL:20230221T210644Z:a8d955eb-1ecb-4a94-a1fe-fc7cd602b998",
-        "x-request-time": "0.054"
->>>>>>> ce9edaa6
+        "x-ms-routing-request-id": "WESTUS2:20230223T193411Z:5cd84205-6782-48d8-938b-b87689f2b37a",
+        "x-request-time": "0.583"
       },
       "ResponseBody": {
         "id": "/subscriptions/00000000-0000-0000-0000-000000000/resourceGroups/00000/providers/Microsoft.MachineLearningServices/workspaces/00000/computes/cpu-cluster",
         "name": "cpu-cluster",
         "type": "Microsoft.MachineLearningServices/workspaces/computes",
-<<<<<<< HEAD
         "location": "eastus2",
         "tags": {},
         "properties": {
           "createdOn": "2023-02-23T02:09:37.0381833\u002B00:00",
           "modifiedOn": "2023-02-23T02:09:40.5544927\u002B00:00",
-=======
-        "location": "eastus",
-        "tags": {},
-        "properties": {
-          "createdOn": "2023-02-18T09:22:48.8321811\u002B00:00",
-          "modifiedOn": "2023-02-20T22:34:01.0617008\u002B00:00",
->>>>>>> ce9edaa6
           "disableLocalAuth": false,
           "description": null,
           "resourceId": null,
           "computeType": "AmlCompute",
-<<<<<<< HEAD
           "computeLocation": "eastus2",
-=======
-          "computeLocation": "eastus",
->>>>>>> ce9edaa6
           "provisioningState": "Succeeded",
           "provisioningErrors": null,
           "isAttachedCompute": false,
@@ -91,34 +57,21 @@
             "scaleSettings": {
               "maxNodeCount": 4,
               "minNodeCount": 0,
-<<<<<<< HEAD
               "nodeIdleTimeBeforeScaleDown": "PT2M"
-=======
-              "nodeIdleTimeBeforeScaleDown": "PT20M"
->>>>>>> ce9edaa6
             },
             "subnet": null,
-            "currentNodeCount": 3,
-            "targetNodeCount": 2,
+            "currentNodeCount": 0,
+            "targetNodeCount": 0,
             "nodeStateCounts": {
               "preparingNodeCount": 0,
               "runningNodeCount": 0,
-<<<<<<< HEAD
-              "idleNodeCount": 2,
-=======
-              "idleNodeCount": 4,
->>>>>>> ce9edaa6
+              "idleNodeCount": 0,
               "unusableNodeCount": 0,
-              "leavingNodeCount": 1,
+              "leavingNodeCount": 0,
               "preemptedNodeCount": 0
             },
-<<<<<<< HEAD
-            "allocationState": "Resizing",
-            "allocationStateTransitionTime": "2023-02-23T07:07:36.422\u002B00:00",
-=======
             "allocationState": "Steady",
-            "allocationStateTransitionTime": "2023-02-21T20:46:52.65\u002B00:00",
->>>>>>> ce9edaa6
+            "allocationStateTransitionTime": "2023-02-23T19:25:02.755\u002B00:00",
             "errors": null,
             "remoteLoginPortPublicAccess": "Enabled",
             "osType": "Linux",
@@ -130,21 +83,13 @@
       }
     },
     {
-<<<<<<< HEAD
       "RequestUri": "https://management.azure.com/subscriptions/00000000-0000-0000-0000-000000000/resourceGroups/00000/providers/Microsoft.MachineLearningServices/workspaces/00000?api-version=2022-10-01",
-=======
-      "RequestUri": "https://management.azure.com/subscriptions/00000000-0000-0000-0000-000000000/resourceGroups/00000/providers/Microsoft.MachineLearningServices/workspaces/00000/datastores/workspaceblobstore?api-version=2022-10-01",
->>>>>>> ce9edaa6
       "RequestMethod": "GET",
       "RequestHeaders": {
         "Accept": "application/json",
         "Accept-Encoding": "gzip, deflate",
         "Connection": "keep-alive",
-<<<<<<< HEAD
         "User-Agent": "azure-ai-ml/1.5.0 azsdk-python-mgmt-machinelearningservices/0.1.0 Python/3.7.9 (Windows-10-10.0.22621-SP0)"
-=======
-        "User-Agent": "azure-ai-ml/1.5.0 azsdk-python-mgmt-machinelearningservices/0.1.0 Python/3.10.6 (Linux-5.15.79.1-microsoft-standard-WSL2-x86_64-with-glibc2.35)"
->>>>>>> ce9edaa6
       },
       "RequestBody": null,
       "StatusCode": 200,
@@ -152,42 +97,24 @@
         "Cache-Control": "no-cache",
         "Content-Encoding": "gzip",
         "Content-Type": "application/json; charset=utf-8",
-<<<<<<< HEAD
-        "Date": "Thu, 23 Feb 2023 07:10:55 GMT",
+        "Date": "Thu, 23 Feb 2023 19:34:13 GMT",
         "Expires": "-1",
         "Pragma": "no-cache",
         "Request-Context": "appId=cid-v1:2d2e8e63-272e-4b3c-8598-4ee570a0e70d",
-        "Server-Timing": "traceparent;desc=\u002200-d2c53c327ae2647ae81a6ca77eea9831-712a8ca106a3dd30-01\u0022",
-=======
-        "Date": "Tue, 21 Feb 2023 21:06:46 GMT",
-        "Expires": "-1",
-        "Pragma": "no-cache",
-        "Request-Context": "appId=cid-v1:2d2e8e63-272e-4b3c-8598-4ee570a0e70d",
-        "Server-Timing": "traceparent;desc=\u002200-4cc245af61d5e8c9dbfaaf631f858f3f-d80faa369c8aef41-01\u0022",
->>>>>>> ce9edaa6
+        "Server-Timing": "traceparent;desc=\u002200-8b7efd7e5183c6574dfa09bf5e8e43c5-e260c11037e7bb24-01\u0022",
         "Strict-Transport-Security": "max-age=31536000; includeSubDomains",
         "Transfer-Encoding": "chunked",
         "Vary": [
           "Accept-Encoding",
           "Accept-Encoding"
         ],
-<<<<<<< HEAD
-        "x-aml-cluster": "vienna-eastus2-01",
-        "X-Content-Type-Options": "nosniff",
-        "x-ms-correlation-request-id": "82ba3043-1acf-4374-83e0-3b8c32ee4a70",
-        "x-ms-ratelimit-remaining-subscription-reads": "11982",
-        "x-ms-response-type": "standard",
-        "x-ms-routing-request-id": "WESTUS2:20230223T071055Z:82ba3043-1acf-4374-83e0-3b8c32ee4a70",
-        "x-request-time": "0.097"
-=======
-        "x-aml-cluster": "vienna-eastus-02",
-        "X-Content-Type-Options": "nosniff",
-        "x-ms-correlation-request-id": "39a7a73e-d787-4d6d-ac85-cecae1d25e7b",
+        "x-aml-cluster": "vienna-eastus2-02",
+        "X-Content-Type-Options": "nosniff",
+        "x-ms-correlation-request-id": "b4b77f10-46ce-4452-8410-17b9c44fad6a",
         "x-ms-ratelimit-remaining-subscription-reads": "11984",
         "x-ms-response-type": "standard",
-        "x-ms-routing-request-id": "CANADACENTRAL:20230221T210647Z:39a7a73e-d787-4d6d-ac85-cecae1d25e7b",
-        "x-request-time": "0.099"
->>>>>>> ce9edaa6
+        "x-ms-routing-request-id": "WESTUS2:20230223T193413Z:b4b77f10-46ce-4452-8410-17b9c44fad6a",
+        "x-request-time": "0.347"
       },
       "ResponseBody": {
         "id": "/subscriptions/00000000-0000-0000-0000-000000000/resourceGroups/00000/providers/Microsoft.MachineLearningServices/workspaces/00000",
@@ -215,7 +142,6 @@
             "isPrivateLinkEnabled": false,
             "notebookPreparationError": null
           },
-<<<<<<< HEAD
           "storageHnsEnabled": false,
           "workspaceId": "2d1e66ae-85e3-42c0-be91-34de66397f26",
           "linkedModelInventoryArmId": null,
@@ -250,39 +176,12 @@
     {
       "RequestUri": "https://eastus2.api.azureml.ms/content/v2.0/subscriptions/00000000-0000-0000-0000-000000000/resourceGroups/00000/providers/Microsoft.MachineLearningServices/workspaces/00000/snapshots/getByHash?hash=e42b127437b795923c82befd752f1ab4fd5419bab338a20fc65f9ebcce81f568\u0026hashVersion=202208",
       "RequestMethod": "GET",
-=======
-          "datastoreType": "AzureBlob",
-          "accountName": "samcw32zcnpjldw",
-          "containerName": "azureml-blobstore-3bd2018e-4b43-401e-ad49-85df181c9e0a",
-          "endpoint": "core.windows.net",
-          "protocol": "https",
-          "serviceDataAccessAuthIdentity": "WorkspaceSystemAssignedIdentity"
-        },
-        "systemData": {
-          "createdAt": "2023-02-18T09:22:33.5645164\u002B00:00",
-          "createdBy": "779301c0-18b2-4cdc-801b-a0a3368fee0a",
-          "createdByType": "Application",
-          "lastModifiedAt": "2023-02-18T09:22:34.1712214\u002B00:00",
-          "lastModifiedBy": "779301c0-18b2-4cdc-801b-a0a3368fee0a",
-          "lastModifiedByType": "Application"
-        }
-      }
-    },
-    {
-      "RequestUri": "https://management.azure.com/subscriptions/00000000-0000-0000-0000-000000000/resourceGroups/00000/providers/Microsoft.MachineLearningServices/workspaces/00000/datastores/workspaceblobstore/listSecrets?api-version=2022-10-01",
-      "RequestMethod": "POST",
->>>>>>> ce9edaa6
       "RequestHeaders": {
         "Accept": "*/*",
         "Accept-Encoding": "gzip, deflate",
         "Connection": "keep-alive",
-<<<<<<< HEAD
         "Content-Type": "application/json; charset=UTF-8",
         "User-Agent": "azure-ai-ml/1.5.0 azsdk-python-core/1.26.3 Python/3.7.9 (Windows-10-10.0.22621-SP0)"
-=======
-        "Content-Length": "0",
-        "User-Agent": "azure-ai-ml/1.5.0 azsdk-python-mgmt-machinelearningservices/0.1.0 Python/3.10.6 (Linux-5.15.79.1-microsoft-standard-WSL2-x86_64-with-glibc2.35)"
->>>>>>> ce9edaa6
       },
       "RequestBody": null,
       "StatusCode": 200,
@@ -290,33 +189,15 @@
         "Connection": "keep-alive",
         "Content-Encoding": "gzip",
         "Content-Type": "application/json; charset=utf-8",
-<<<<<<< HEAD
-        "Date": "Thu, 23 Feb 2023 07:10:57 GMT",
+        "Date": "Thu, 23 Feb 2023 19:34:17 GMT",
         "Request-Context": "appId=cid-v1:2d2e8e63-272e-4b3c-8598-4ee570a0e70d",
         "Strict-Transport-Security": "max-age=15724800; includeSubDomains; preload",
         "Transfer-Encoding": "chunked",
         "Vary": "Accept-Encoding",
-        "x-aml-cluster": "vienna-eastus2-01",
-        "X-Content-Type-Options": "nosniff",
-        "x-ms-response-type": "standard",
-        "x-request-time": "0.163"
-=======
-        "Date": "Tue, 21 Feb 2023 21:06:47 GMT",
-        "Expires": "-1",
-        "Pragma": "no-cache",
-        "Request-Context": "appId=cid-v1:2d2e8e63-272e-4b3c-8598-4ee570a0e70d",
-        "Server-Timing": "traceparent;desc=\u002200-412b66d83271fb315d3ad2cd176bcae6-39a361fe74034283-01\u0022",
-        "Strict-Transport-Security": "max-age=31536000; includeSubDomains",
-        "Transfer-Encoding": "chunked",
-        "Vary": "Accept-Encoding",
-        "x-aml-cluster": "vienna-eastus-02",
-        "X-Content-Type-Options": "nosniff",
-        "x-ms-correlation-request-id": "42271ca0-85bd-4574-b88a-e2b717fcb27c",
-        "x-ms-ratelimit-remaining-subscription-writes": "1193",
-        "x-ms-response-type": "standard",
-        "x-ms-routing-request-id": "CANADACENTRAL:20230221T210647Z:42271ca0-85bd-4574-b88a-e2b717fcb27c",
-        "x-request-time": "0.115"
->>>>>>> ce9edaa6
+        "x-aml-cluster": "vienna-eastus2-02",
+        "X-Content-Type-Options": "nosniff",
+        "x-ms-response-type": "standard",
+        "x-request-time": "0.851"
       },
       "ResponseBody": {
         "snapshotType": "LocalFiles",
@@ -383,101 +264,13 @@
       }
     },
     {
-<<<<<<< HEAD
       "RequestUri": "https://management.azure.com/subscriptions/00000000-0000-0000-0000-000000000/resourceGroups/00000/providers/Microsoft.MachineLearningServices/workspaces/00000/codes/980c10f2-659c-4def-b7a4-119c6ccd6b5b/versions/1?api-version=2022-05-01",
       "RequestMethod": "GET",
-=======
-      "RequestUri": "https://samcw32zcnpjldw.blob.core.windows.net/azureml-blobstore-3bd2018e-4b43-401e-ad49-85df181c9e0a/LocalUpload/00000000000000000000000000000000/src/hello.py",
-      "RequestMethod": "HEAD",
-      "RequestHeaders": {
-        "Accept": "application/xml",
-        "Accept-Encoding": "gzip, deflate",
-        "Connection": "keep-alive",
-        "User-Agent": "azsdk-python-storage-blob/12.14.1 Python/3.10.6 (Linux-5.15.79.1-microsoft-standard-WSL2-x86_64-with-glibc2.35)",
-        "x-ms-date": "Tue, 21 Feb 2023 21:06:47 GMT",
-        "x-ms-version": "2021-08-06"
-      },
-      "RequestBody": null,
-      "StatusCode": 200,
-      "ResponseHeaders": {
-        "Accept-Ranges": "bytes",
-        "Content-Length": "28",
-        "Content-MD5": "gICVmDUK1JCyDdePVtuQvw==",
-        "Content-Type": "application/octet-stream",
-        "Date": "Tue, 21 Feb 2023 21:06:47 GMT",
-        "ETag": "\u00220x8DB1209D20C7F49\u0022",
-        "Last-Modified": "Sat, 18 Feb 2023 23:42:39 GMT",
-        "Server": [
-          "Windows-Azure-Blob/1.0",
-          "Microsoft-HTTPAPI/2.0"
-        ],
-        "Vary": "Origin",
-        "x-ms-access-tier": "Hot",
-        "x-ms-access-tier-inferred": "true",
-        "x-ms-blob-type": "BlockBlob",
-        "x-ms-creation-time": "Sat, 18 Feb 2023 23:42:39 GMT",
-        "x-ms-lease-state": "available",
-        "x-ms-lease-status": "unlocked",
-        "x-ms-meta-name": "2b5e699d-5763-4057-9a2b-979c60e308e5",
-        "x-ms-meta-upload_status": "completed",
-        "x-ms-meta-version": "1",
-        "x-ms-server-encrypted": "true",
-        "x-ms-version": "2021-08-06"
-      },
-      "ResponseBody": null
-    },
-    {
-      "RequestUri": "https://samcw32zcnpjldw.blob.core.windows.net/azureml-blobstore-3bd2018e-4b43-401e-ad49-85df181c9e0a/az-ml-artifacts/00000000000000000000000000000000/src/hello.py",
-      "RequestMethod": "HEAD",
-      "RequestHeaders": {
-        "Accept": "application/xml",
-        "Accept-Encoding": "gzip, deflate",
-        "Connection": "keep-alive",
-        "User-Agent": "azsdk-python-storage-blob/12.14.1 Python/3.10.6 (Linux-5.15.79.1-microsoft-standard-WSL2-x86_64-with-glibc2.35)",
-        "x-ms-date": "Tue, 21 Feb 2023 21:06:47 GMT",
-        "x-ms-version": "2021-08-06"
-      },
-      "RequestBody": null,
-      "StatusCode": 404,
-      "ResponseHeaders": {
-        "Date": "Tue, 21 Feb 2023 21:06:47 GMT",
-        "Server": [
-          "Windows-Azure-Blob/1.0",
-          "Microsoft-HTTPAPI/2.0"
-        ],
-        "Transfer-Encoding": "chunked",
-        "Vary": "Origin",
-        "x-ms-error-code": "BlobNotFound",
-        "x-ms-version": "2021-08-06"
-      },
-      "ResponseBody": null
-    },
-    {
-      "RequestUri": "https://management.azure.com/subscriptions/00000000-0000-0000-0000-000000000/resourceGroups/00000/providers/Microsoft.MachineLearningServices/workspaces/00000/codes/2b5e699d-5763-4057-9a2b-979c60e308e5/versions/1?api-version=2022-05-01",
-      "RequestMethod": "PUT",
->>>>>>> ce9edaa6
       "RequestHeaders": {
         "Accept": "application/json",
         "Accept-Encoding": "gzip, deflate",
         "Connection": "keep-alive",
-<<<<<<< HEAD
         "User-Agent": "azure-ai-ml/1.5.0 azsdk-python-mgmt-machinelearningservices/0.1.0 Python/3.7.9 (Windows-10-10.0.22621-SP0)"
-=======
-        "Content-Length": "292",
-        "Content-Type": "application/json",
-        "User-Agent": "azure-ai-ml/1.5.0 azsdk-python-mgmt-machinelearningservices/0.1.0 Python/3.10.6 (Linux-5.15.79.1-microsoft-standard-WSL2-x86_64-with-glibc2.35)"
-      },
-      "RequestBody": {
-        "properties": {
-          "properties": {
-            "hash_sha256": "0000000000000",
-            "hash_version": "0000000000000"
-          },
-          "isAnonymous": true,
-          "isArchived": false,
-          "codeUri": "https://samcw32zcnpjldw.blob.core.windows.net/azureml-blobstore-3bd2018e-4b43-401e-ad49-85df181c9e0a/LocalUpload/00000000000000000000000000000000/src"
-        }
->>>>>>> ce9edaa6
       },
       "RequestBody": null,
       "StatusCode": 200,
@@ -485,48 +278,27 @@
         "Cache-Control": "no-cache",
         "Content-Encoding": "gzip",
         "Content-Type": "application/json; charset=utf-8",
-<<<<<<< HEAD
-        "Date": "Thu, 23 Feb 2023 07:10:58 GMT",
+        "Date": "Thu, 23 Feb 2023 19:34:19 GMT",
         "Expires": "-1",
         "Pragma": "no-cache",
         "Request-Context": "appId=cid-v1:2d2e8e63-272e-4b3c-8598-4ee570a0e70d",
-        "Server-Timing": "traceparent;desc=\u002200-96834bca67512cf9d57740364a41c7c6-60a68c259bc542ec-01\u0022",
-=======
-        "Date": "Tue, 21 Feb 2023 21:06:50 GMT",
-        "Expires": "-1",
-        "Pragma": "no-cache",
-        "Request-Context": "appId=cid-v1:2d2e8e63-272e-4b3c-8598-4ee570a0e70d",
-        "Server-Timing": "traceparent;desc=\u002200-95142f8414ec3fd840bffe4ce3e39eb9-08bb08ec2eebe956-01\u0022",
->>>>>>> ce9edaa6
+        "Server-Timing": "traceparent;desc=\u002200-b4751566a01df6840c6b6f4a8ea0a2ed-552010a6d985a24d-01\u0022",
         "Strict-Transport-Security": "max-age=31536000; includeSubDomains",
         "Transfer-Encoding": "chunked",
         "Vary": [
           "Accept-Encoding",
           "Accept-Encoding"
         ],
-<<<<<<< HEAD
-        "x-aml-cluster": "vienna-eastus2-01",
-        "X-Content-Type-Options": "nosniff",
-        "x-ms-correlation-request-id": "07d849c2-4471-4554-ae7c-8591e4332ed7",
-        "x-ms-ratelimit-remaining-subscription-reads": "11981",
-        "x-ms-response-type": "standard",
-        "x-ms-routing-request-id": "WESTUS2:20230223T071058Z:07d849c2-4471-4554-ae7c-8591e4332ed7",
-        "x-request-time": "0.080"
+        "x-aml-cluster": "vienna-eastus2-02",
+        "X-Content-Type-Options": "nosniff",
+        "x-ms-correlation-request-id": "25e45044-7bd7-4a0f-98a4-b2942ddf920d",
+        "x-ms-ratelimit-remaining-subscription-reads": "11983",
+        "x-ms-response-type": "standard",
+        "x-ms-routing-request-id": "WESTUS2:20230223T193420Z:25e45044-7bd7-4a0f-98a4-b2942ddf920d",
+        "x-request-time": "0.356"
       },
       "ResponseBody": {
         "id": "/subscriptions/00000000-0000-0000-0000-000000000/resourceGroups/00000/providers/Microsoft.MachineLearningServices/workspaces/00000/codes/980c10f2-659c-4def-b7a4-119c6ccd6b5b/versions/1",
-=======
-        "x-aml-cluster": "vienna-eastus-02",
-        "X-Content-Type-Options": "nosniff",
-        "x-ms-correlation-request-id": "08bd7a66-2a7f-4d46-82a5-6c2fb183c00f",
-        "x-ms-ratelimit-remaining-subscription-writes": "1186",
-        "x-ms-response-type": "standard",
-        "x-ms-routing-request-id": "CANADACENTRAL:20230221T210651Z:08bd7a66-2a7f-4d46-82a5-6c2fb183c00f",
-        "x-request-time": "0.184"
-      },
-      "ResponseBody": {
-        "id": "/subscriptions/00000000-0000-0000-0000-000000000/resourceGroups/00000/providers/Microsoft.MachineLearningServices/workspaces/00000/codes/2b5e699d-5763-4057-9a2b-979c60e308e5/versions/1",
->>>>>>> ce9edaa6
         "name": "1",
         "type": "Microsoft.MachineLearningServices/workspaces/codes/versions",
         "properties": {
@@ -538,7 +310,6 @@
           },
           "isArchived": false,
           "isAnonymous": false,
-<<<<<<< HEAD
           "codeUri": "https://saveorz2izv2bas.blob.core.windows.net:443/2d1e66ae-8-1e0db13a-d0f2-54f2-8790-297522743408/src"
         },
         "systemData": {
@@ -547,26 +318,12 @@
           "createdByType": "User",
           "lastModifiedAt": "2023-02-23T02:16:34.0732216\u002B00:00",
           "lastModifiedBy": "Diondra Peck",
-=======
-          "codeUri": "https://samcw32zcnpjldw.blob.core.windows.net/azureml-blobstore-3bd2018e-4b43-401e-ad49-85df181c9e0a/LocalUpload/00000000000000000000000000000000/src"
-        },
-        "systemData": {
-          "createdAt": "2023-02-18T23:42:42.592299\u002B00:00",
-          "createdBy": "Firstname Lastname",
-          "createdByType": "User",
-          "lastModifiedAt": "2023-02-21T21:06:51.2763403\u002B00:00",
-          "lastModifiedBy": "Firstname Lastname",
->>>>>>> ce9edaa6
           "lastModifiedByType": "User"
         }
       }
     },
     {
-<<<<<<< HEAD
-      "RequestUri": "https://management.azure.com/subscriptions/00000000-0000-0000-0000-000000000/resourceGroups/00000/providers/Microsoft.MachineLearningServices/workspaces/00000/components/azureml_anonymous/versions/bd7b9423-aa07-dd9f-8fef-bc343469339e?api-version=2022-10-01",
-=======
-      "RequestUri": "https://management.azure.com/subscriptions/00000000-0000-0000-0000-000000000/resourceGroups/00000/providers/Microsoft.MachineLearningServices/workspaces/00000/components/azureml_anonymous/versions/d3eb8035-f880-11dd-cf79-16a99d1a2646?api-version=2022-10-01",
->>>>>>> ce9edaa6
+      "RequestUri": "https://management.azure.com/subscriptions/00000000-0000-0000-0000-000000000/resourceGroups/00000/providers/Microsoft.MachineLearningServices/workspaces/00000/components/azureml_anonymous/versions/a2b5b278-1da2-ccd8-8aea-7e7b341fb124?api-version=2022-10-01",
       "RequestMethod": "PUT",
       "RequestHeaders": {
         "Accept": "application/json",
@@ -574,11 +331,7 @@
         "Connection": "keep-alive",
         "Content-Length": "571",
         "Content-Type": "application/json",
-<<<<<<< HEAD
         "User-Agent": "azure-ai-ml/1.5.0 azsdk-python-mgmt-machinelearningservices/0.1.0 Python/3.7.9 (Windows-10-10.0.22621-SP0)"
-=======
-        "User-Agent": "azure-ai-ml/1.5.0 azsdk-python-mgmt-machinelearningservices/0.1.0 Python/3.10.6 (Linux-5.15.79.1-microsoft-standard-WSL2-x86_64-with-glibc2.35)"
->>>>>>> ce9edaa6
       },
       "RequestBody": {
         "properties": {
@@ -588,13 +341,8 @@
           "isArchived": false,
           "componentSpec": {
             "command": "python hello.py",
-<<<<<<< HEAD
             "code": "azureml:/subscriptions/00000000-0000-0000-0000-000000000/resourceGroups/00000/providers/Microsoft.MachineLearningServices/workspaces/00000/codes/980c10f2-659c-4def-b7a4-119c6ccd6b5b/versions/1",
-            "environment": "azureml:AzureML-sklearn-0.24-ubuntu18.04-py37-cpu:5",
-=======
-            "code": "azureml:/subscriptions/00000000-0000-0000-0000-000000000/resourceGroups/00000/providers/Microsoft.MachineLearningServices/workspaces/00000/codes/2b5e699d-5763-4057-9a2b-979c60e308e5/versions/1",
             "environment": "azureml:AzureML-sklearn-1.0-ubuntu20.04-py38-cpu:33",
->>>>>>> ce9edaa6
             "name": "hello__python__world",
             "version": "1",
             "display_name": "Hello_Python_World",
@@ -607,49 +355,26 @@
       "StatusCode": 201,
       "ResponseHeaders": {
         "Cache-Control": "no-cache",
-<<<<<<< HEAD
         "Content-Length": "1456",
         "Content-Type": "application/json; charset=utf-8",
-        "Date": "Thu, 23 Feb 2023 07:10:59 GMT",
+        "Date": "Thu, 23 Feb 2023 19:34:22 GMT",
         "Expires": "-1",
-        "Location": "https://management.azure.com/subscriptions/00000000-0000-0000-0000-000000000/resourceGroups/00000/providers/Microsoft.MachineLearningServices/workspaces/00000/components/azureml_anonymous/versions/bd7b9423-aa07-dd9f-8fef-bc343469339e?api-version=2022-10-01",
+        "Location": "https://management.azure.com/subscriptions/00000000-0000-0000-0000-000000000/resourceGroups/00000/providers/Microsoft.MachineLearningServices/workspaces/00000/components/azureml_anonymous/versions/a2b5b278-1da2-ccd8-8aea-7e7b341fb124?api-version=2022-10-01",
         "Pragma": "no-cache",
         "Request-Context": "appId=cid-v1:2d2e8e63-272e-4b3c-8598-4ee570a0e70d",
-        "Server-Timing": "traceparent;desc=\u002200-81ee08a5ba7106653431f43f2a9717a3-f71c64aa2c9b9c2a-01\u0022",
+        "Server-Timing": "traceparent;desc=\u002200-9f8bfe60f00f744ae113d735231fa72b-a16b241b69652dbf-01\u0022",
         "Strict-Transport-Security": "max-age=31536000; includeSubDomains",
-        "x-aml-cluster": "vienna-eastus2-01",
-        "X-Content-Type-Options": "nosniff",
-        "x-ms-correlation-request-id": "f4611dff-d171-43bd-8fec-b2a632e883f4",
-        "x-ms-ratelimit-remaining-subscription-writes": "1193",
-        "x-ms-response-type": "standard",
-        "x-ms-routing-request-id": "WESTUS2:20230223T071059Z:f4611dff-d171-43bd-8fec-b2a632e883f4",
-        "x-request-time": "0.544"
+        "x-aml-cluster": "vienna-eastus2-02",
+        "X-Content-Type-Options": "nosniff",
+        "x-ms-correlation-request-id": "4601be12-7acc-4958-905b-3aadf74fa746",
+        "x-ms-ratelimit-remaining-subscription-writes": "1196",
+        "x-ms-response-type": "standard",
+        "x-ms-routing-request-id": "WESTUS2:20230223T193423Z:4601be12-7acc-4958-905b-3aadf74fa746",
+        "x-request-time": "2.515"
       },
       "ResponseBody": {
-        "id": "/subscriptions/00000000-0000-0000-0000-000000000/resourceGroups/00000/providers/Microsoft.MachineLearningServices/workspaces/00000/components/azureml_anonymous/versions/f8fd6957-70e7-4e29-836a-b586a1283e9e",
-        "name": "f8fd6957-70e7-4e29-836a-b586a1283e9e",
-=======
-        "Content-Length": "1267",
-        "Content-Type": "application/json; charset=utf-8",
-        "Date": "Tue, 21 Feb 2023 21:06:51 GMT",
-        "Expires": "-1",
-        "Location": "https://management.azure.com/subscriptions/00000000-0000-0000-0000-000000000/resourceGroups/00000/providers/Microsoft.MachineLearningServices/workspaces/00000/components/azureml_anonymous/versions/d3eb8035-f880-11dd-cf79-16a99d1a2646?api-version=2022-10-01",
-        "Pragma": "no-cache",
-        "Request-Context": "appId=cid-v1:2d2e8e63-272e-4b3c-8598-4ee570a0e70d",
-        "Server-Timing": "traceparent;desc=\u002200-00a9001b3e54339ae1167f9f0d0c0841-05d8afd8c9ede95c-01\u0022",
-        "Strict-Transport-Security": "max-age=31536000; includeSubDomains",
-        "x-aml-cluster": "vienna-eastus-02",
-        "X-Content-Type-Options": "nosniff",
-        "x-ms-correlation-request-id": "46174ec5-fd3e-4c98-8096-84ab9d490034",
-        "x-ms-ratelimit-remaining-subscription-writes": "1185",
-        "x-ms-response-type": "standard",
-        "x-ms-routing-request-id": "CANADACENTRAL:20230221T210652Z:46174ec5-fd3e-4c98-8096-84ab9d490034",
-        "x-request-time": "0.837"
-      },
-      "ResponseBody": {
-        "id": "/subscriptions/00000000-0000-0000-0000-000000000/resourceGroups/00000/providers/Microsoft.MachineLearningServices/workspaces/00000/components/azureml_anonymous/versions/5e5f81e7-c598-40e8-848a-f7ca401f6d9f",
-        "name": "5e5f81e7-c598-40e8-848a-f7ca401f6d9f",
->>>>>>> ce9edaa6
+        "id": "/subscriptions/00000000-0000-0000-0000-000000000/resourceGroups/00000/providers/Microsoft.MachineLearningServices/workspaces/00000/components/azureml_anonymous/versions/de93c504-51f4-4d55-b9fc-6b20c57756a3",
+        "name": "de93c504-51f4-4d55-b9fc-6b20c57756a3",
         "type": "Microsoft.MachineLearningServices/workspaces/components/versions",
         "properties": {
           "description": null,
@@ -663,13 +388,8 @@
             "display_name": "Hello_Python_World",
             "is_deterministic": "True",
             "type": "command",
-<<<<<<< HEAD
             "code": "azureml:/subscriptions/00000000-0000-0000-0000-000000000/resourceGroups/00000/providers/Microsoft.MachineLearningServices/workspaces/00000/codes/980c10f2-659c-4def-b7a4-119c6ccd6b5b/versions/1",
-            "environment": "azureml://registries/azureml/environments/AzureML-sklearn-0.24-ubuntu18.04-py37-cpu/versions/5",
-=======
-            "code": "azureml:/subscriptions/00000000-0000-0000-0000-000000000/resourceGroups/00000/providers/Microsoft.MachineLearningServices/workspaces/00000/codes/2b5e699d-5763-4057-9a2b-979c60e308e5/versions/1",
             "environment": "azureml://registries/azureml/environments/AzureML-sklearn-1.0-ubuntu20.04-py38-cpu/versions/33",
->>>>>>> ce9edaa6
             "resources": {
               "instance_count": "1"
             },
@@ -678,19 +398,11 @@
           }
         },
         "systemData": {
-<<<<<<< HEAD
-          "createdAt": "2023-02-23T07:10:59.6320769\u002B00:00",
+          "createdAt": "2023-02-23T19:34:23.0675599\u002B00:00",
           "createdBy": "Diondra Peck",
           "createdByType": "User",
-          "lastModifiedAt": "2023-02-23T07:10:59.6320769\u002B00:00",
+          "lastModifiedAt": "2023-02-23T19:34:23.0675599\u002B00:00",
           "lastModifiedBy": "Diondra Peck",
-=======
-          "createdAt": "2023-02-18T23:42:44.1359782\u002B00:00",
-          "createdBy": "Firstname Lastname",
-          "createdByType": "User",
-          "lastModifiedAt": "2023-02-18T23:42:44.2254153\u002B00:00",
-          "lastModifiedBy": "Firstname Lastname",
->>>>>>> ce9edaa6
           "lastModifiedByType": "User"
         }
       }
@@ -704,11 +416,7 @@
         "Connection": "keep-alive",
         "Content-Length": "778",
         "Content-Type": "application/json",
-<<<<<<< HEAD
         "User-Agent": "azure-ai-ml/1.5.0 azsdk-python-mgmt-machinelearningservices/0.1.0 Python/3.7.9 (Windows-10-10.0.22621-SP0)"
-=======
-        "User-Agent": "azure-ai-ml/1.5.0 azsdk-python-mgmt-machinelearningservices/0.1.0 Python/3.10.6 (Linux-5.15.79.1-microsoft-standard-WSL2-x86_64-with-glibc2.35)"
->>>>>>> ce9edaa6
       },
       "RequestBody": {
         "properties": {
@@ -726,11 +434,7 @@
               "type": "command",
               "computeId": "/subscriptions/00000000-0000-0000-0000-000000000/resourceGroups/00000/providers/Microsoft.MachineLearningServices/workspaces/00000/computes/cpu-cluster",
               "_source": "YAML.COMPONENT",
-<<<<<<< HEAD
-              "componentId": "/subscriptions/00000000-0000-0000-0000-000000000/resourceGroups/00000/providers/Microsoft.MachineLearningServices/workspaces/00000/components/azureml_anonymous/versions/f8fd6957-70e7-4e29-836a-b586a1283e9e"
-=======
-              "componentId": "/subscriptions/00000000-0000-0000-0000-000000000/resourceGroups/00000/providers/Microsoft.MachineLearningServices/workspaces/00000/components/azureml_anonymous/versions/5e5f81e7-c598-40e8-848a-f7ca401f6d9f"
->>>>>>> ce9edaa6
+              "componentId": "/subscriptions/00000000-0000-0000-0000-000000000/resourceGroups/00000/providers/Microsoft.MachineLearningServices/workspaces/00000/components/azureml_anonymous/versions/de93c504-51f4-4d55-b9fc-6b20c57756a3"
             }
           },
           "outputs": {},
@@ -742,40 +446,22 @@
       "StatusCode": 201,
       "ResponseHeaders": {
         "Cache-Control": "no-cache",
-<<<<<<< HEAD
         "Content-Length": "2591",
         "Content-Type": "application/json; charset=utf-8",
-        "Date": "Thu, 23 Feb 2023 07:11:02 GMT",
-=======
-        "Content-Length": "2114",
-        "Content-Type": "application/json; charset=utf-8",
-        "Date": "Tue, 21 Feb 2023 21:06:55 GMT",
->>>>>>> ce9edaa6
+        "Date": "Thu, 23 Feb 2023 19:34:26 GMT",
         "Expires": "-1",
         "Location": "https://management.azure.com/subscriptions/00000000-0000-0000-0000-000000000/resourceGroups/00000/providers/Microsoft.MachineLearningServices/workspaces/00000/jobs/000000000000000000000?api-version=2022-12-01-preview",
         "Pragma": "no-cache",
         "Request-Context": "appId=cid-v1:2d2e8e63-272e-4b3c-8598-4ee570a0e70d",
-<<<<<<< HEAD
-        "Server-Timing": "traceparent;desc=\u002200-20d8d4b3f76b7979d755001e54c917ec-d9b4759b3f879312-01\u0022",
+        "Server-Timing": "traceparent;desc=\u002200-e477b102e8cfd83c40ed903deb10f07d-b509ac6687e468a0-01\u0022",
         "Strict-Transport-Security": "max-age=31536000; includeSubDomains",
-        "x-aml-cluster": "vienna-eastus2-01",
-        "X-Content-Type-Options": "nosniff",
-        "x-ms-correlation-request-id": "1216268f-1766-4052-91d0-d071644d19d8",
-        "x-ms-ratelimit-remaining-subscription-writes": "1192",
-        "x-ms-response-type": "standard",
-        "x-ms-routing-request-id": "WESTUS2:20230223T071102Z:1216268f-1766-4052-91d0-d071644d19d8",
-        "x-request-time": "1.082"
-=======
-        "Server-Timing": "traceparent;desc=\u002200-9cac5aab5f9f07deec7e526eb3ccfaa5-17919876c4a6f41f-01\u0022",
-        "Strict-Transport-Security": "max-age=31536000; includeSubDomains",
-        "x-aml-cluster": "vienna-eastus-02",
-        "X-Content-Type-Options": "nosniff",
-        "x-ms-correlation-request-id": "fe3370c4-23e5-45e6-97b2-284c413129ba",
-        "x-ms-ratelimit-remaining-subscription-writes": "1184",
-        "x-ms-response-type": "standard",
-        "x-ms-routing-request-id": "CANADACENTRAL:20230221T210656Z:fe3370c4-23e5-45e6-97b2-284c413129ba",
-        "x-request-time": "1.354"
->>>>>>> ce9edaa6
+        "x-aml-cluster": "vienna-eastus2-02",
+        "X-Content-Type-Options": "nosniff",
+        "x-ms-correlation-request-id": "c5971047-7108-461c-beb6-642e6a8faa31",
+        "x-ms-ratelimit-remaining-subscription-writes": "1195",
+        "x-ms-response-type": "standard",
+        "x-ms-routing-request-id": "WESTUS2:20230223T193426Z:c5971047-7108-461c-beb6-642e6a8faa31",
+        "x-request-time": "1.530"
       },
       "ResponseBody": {
         "id": "/subscriptions/00000000-0000-0000-0000-000000000/resourceGroups/00000/providers/Microsoft.MachineLearningServices/workspaces/00000/jobs/000000000000000000000",
@@ -802,11 +488,7 @@
             "Tracking": {
               "jobServiceType": "Tracking",
               "port": null,
-<<<<<<< HEAD
               "endpoint": "azureml://eastus2.api.azureml.ms/mlflow/v1.0/subscriptions/00000000-0000-0000-0000-000000000/resourceGroups/00000/providers/Microsoft.MachineLearningServices/workspaces/00000?",
-=======
-              "endpoint": "azureml://eastus.api.azureml.ms/mlflow/v1.0/subscriptions/00000000-0000-0000-0000-000000000/resourceGroups/00000/providers/Microsoft.MachineLearningServices/workspaces/00000?",
->>>>>>> ce9edaa6
               "status": null,
               "errorMessage": null,
               "properties": null,
@@ -836,11 +518,7 @@
               "type": "command",
               "computeId": "/subscriptions/00000000-0000-0000-0000-000000000/resourceGroups/00000/providers/Microsoft.MachineLearningServices/workspaces/00000/computes/cpu-cluster",
               "_source": "YAML.COMPONENT",
-<<<<<<< HEAD
-              "componentId": "/subscriptions/00000000-0000-0000-0000-000000000/resourceGroups/00000/providers/Microsoft.MachineLearningServices/workspaces/00000/components/azureml_anonymous/versions/f8fd6957-70e7-4e29-836a-b586a1283e9e"
-=======
-              "componentId": "/subscriptions/00000000-0000-0000-0000-000000000/resourceGroups/00000/providers/Microsoft.MachineLearningServices/workspaces/00000/components/azureml_anonymous/versions/5e5f81e7-c598-40e8-848a-f7ca401f6d9f"
->>>>>>> ce9edaa6
+              "componentId": "/subscriptions/00000000-0000-0000-0000-000000000/resourceGroups/00000/providers/Microsoft.MachineLearningServices/workspaces/00000/components/azureml_anonymous/versions/de93c504-51f4-4d55-b9fc-6b20c57756a3"
             }
           },
           "inputs": {},
@@ -848,13 +526,8 @@
           "sourceJobId": null
         },
         "systemData": {
-<<<<<<< HEAD
-          "createdAt": "2023-02-23T07:11:02.4041543\u002B00:00",
+          "createdAt": "2023-02-23T19:34:26.4612936\u002B00:00",
           "createdBy": "Diondra Peck",
-=======
-          "createdAt": "2023-02-21T21:06:56.0398517\u002B00:00",
-          "createdBy": "Firstname Lastname",
->>>>>>> ce9edaa6
           "createdByType": "User"
         }
       }
@@ -867,11 +540,7 @@
         "Accept-Encoding": "gzip, deflate",
         "Connection": "keep-alive",
         "Content-Length": "0",
-<<<<<<< HEAD
         "User-Agent": "azure-ai-ml/1.5.0 azsdk-python-mgmt-machinelearningservices/0.1.0 Python/3.7.9 (Windows-10-10.0.22621-SP0)"
-=======
-        "User-Agent": "azure-ai-ml/1.5.0 azsdk-python-mgmt-machinelearningservices/0.1.0 Python/3.10.6 (Linux-5.15.79.1-microsoft-standard-WSL2-x86_64-with-glibc2.35)"
->>>>>>> ce9edaa6
       },
       "RequestBody": null,
       "StatusCode": 202,
@@ -879,122 +548,50 @@
         "Cache-Control": "no-cache",
         "Content-Length": "4",
         "Content-Type": "application/json; charset=utf-8",
-<<<<<<< HEAD
-        "Date": "Thu, 23 Feb 2023 07:11:04 GMT",
+        "Date": "Thu, 23 Feb 2023 19:34:30 GMT",
         "Expires": "-1",
         "Location": "https://management.azure.com/subscriptions/00000000-0000-0000-0000-000000000/providers/Microsoft.MachineLearningServices/locations/eastus2/mfeOperationResults/jc:2d1e66ae-85e3-42c0-be91-34de66397f26:000000000000000000000?api-version=2022-12-01-preview",
         "Pragma": "no-cache",
         "Request-Context": "appId=cid-v1:2d2e8e63-272e-4b3c-8598-4ee570a0e70d",
         "Strict-Transport-Security": "max-age=31536000; includeSubDomains",
-        "x-aml-cluster": "vienna-eastus2-01",
+        "x-aml-cluster": "vienna-eastus2-02",
         "X-Content-Type-Options": "nosniff",
         "x-ms-async-operation-timeout": "PT1H",
-        "x-ms-correlation-request-id": "599c0dd4-4667-4a30-970f-ad5df82837dd",
-        "x-ms-ratelimit-remaining-subscription-writes": "1196",
-        "x-ms-response-type": "standard",
-        "x-ms-routing-request-id": "WESTUS2:20230223T071104Z:599c0dd4-4667-4a30-970f-ad5df82837dd",
-        "x-request-time": "0.509"
-=======
-        "Date": "Tue, 21 Feb 2023 21:06:58 GMT",
-        "Expires": "-1",
-        "Location": "https://management.azure.com/subscriptions/00000000-0000-0000-0000-000000000/providers/Microsoft.MachineLearningServices/locations/eastus/mfeOperationResults/jc:3bd2018e-4b43-401e-ad49-85df181c9e0a:000000000000000000000?api-version=2022-12-01-preview",
-        "Pragma": "no-cache",
-        "Request-Context": "appId=cid-v1:2d2e8e63-272e-4b3c-8598-4ee570a0e70d",
-        "Strict-Transport-Security": "max-age=31536000; includeSubDomains",
-        "x-aml-cluster": "vienna-eastus-02",
-        "X-Content-Type-Options": "nosniff",
-        "x-ms-async-operation-timeout": "PT1H",
-        "x-ms-correlation-request-id": "5f4c242f-cae0-412d-9bfa-2c141d001a26",
-        "x-ms-ratelimit-remaining-subscription-writes": "1192",
-        "x-ms-response-type": "standard",
-        "x-ms-routing-request-id": "CANADACENTRAL:20230221T210659Z:5f4c242f-cae0-412d-9bfa-2c141d001a26",
-        "x-request-time": "0.652"
->>>>>>> ce9edaa6
+        "x-ms-correlation-request-id": "1d81d5f3-13fc-4081-a76a-f3c890406909",
+        "x-ms-ratelimit-remaining-subscription-writes": "1194",
+        "x-ms-response-type": "standard",
+        "x-ms-routing-request-id": "WESTUS2:20230223T193431Z:1d81d5f3-13fc-4081-a76a-f3c890406909",
+        "x-request-time": "1.771"
       },
       "ResponseBody": "null"
     },
     {
-<<<<<<< HEAD
       "RequestUri": "https://management.azure.com/subscriptions/00000000-0000-0000-0000-000000000/providers/Microsoft.MachineLearningServices/locations/eastus2/mfeOperationResults/jc:2d1e66ae-85e3-42c0-be91-34de66397f26:000000000000000000000?api-version=2022-12-01-preview",
-=======
-      "RequestUri": "https://management.azure.com/subscriptions/00000000-0000-0000-0000-000000000/providers/Microsoft.MachineLearningServices/locations/eastus/mfeOperationResults/jc:3bd2018e-4b43-401e-ad49-85df181c9e0a:000000000000000000000?api-version=2022-12-01-preview",
       "RequestMethod": "GET",
       "RequestHeaders": {
         "Accept": "*/*",
         "Accept-Encoding": "gzip, deflate",
         "Connection": "keep-alive",
-        "User-Agent": "azure-ai-ml/1.5.0 azsdk-python-mgmt-machinelearningservices/0.1.0 Python/3.10.6 (Linux-5.15.79.1-microsoft-standard-WSL2-x86_64-with-glibc2.35)"
-      },
-      "RequestBody": null,
-      "StatusCode": 202,
-      "ResponseHeaders": {
-        "Cache-Control": "no-cache",
-        "Content-Length": "2",
-        "Content-Type": "application/json; charset=utf-8",
-        "Date": "Tue, 21 Feb 2023 21:06:58 GMT",
-        "Expires": "-1",
-        "Location": "https://management.azure.com/subscriptions/00000000-0000-0000-0000-000000000/providers/Microsoft.MachineLearningServices/locations/eastus/mfeOperationResults/jc:3bd2018e-4b43-401e-ad49-85df181c9e0a:000000000000000000000?api-version=2022-12-01-preview",
-        "Pragma": "no-cache",
-        "Request-Context": "appId=cid-v1:2d2e8e63-272e-4b3c-8598-4ee570a0e70d",
-        "Strict-Transport-Security": "max-age=31536000; includeSubDomains",
-        "x-aml-cluster": "vienna-eastus-02",
-        "X-Content-Type-Options": "nosniff",
-        "x-ms-correlation-request-id": "deb3f335-4d33-4e27-a756-48d3d87c921c",
-        "x-ms-ratelimit-remaining-subscription-reads": "11983",
-        "x-ms-response-type": "standard",
-        "x-ms-routing-request-id": "CANADACENTRAL:20230221T210659Z:deb3f335-4d33-4e27-a756-48d3d87c921c",
-        "x-request-time": "0.056"
-      },
-      "ResponseBody": {}
-    },
-    {
-      "RequestUri": "https://management.azure.com/subscriptions/00000000-0000-0000-0000-000000000/providers/Microsoft.MachineLearningServices/locations/eastus/mfeOperationResults/jc:3bd2018e-4b43-401e-ad49-85df181c9e0a:000000000000000000000?api-version=2022-12-01-preview",
->>>>>>> ce9edaa6
-      "RequestMethod": "GET",
-      "RequestHeaders": {
-        "Accept": "*/*",
-        "Accept-Encoding": "gzip, deflate",
-        "Connection": "keep-alive",
-<<<<<<< HEAD
         "User-Agent": "azure-ai-ml/1.5.0 azsdk-python-mgmt-machinelearningservices/0.1.0 Python/3.7.9 (Windows-10-10.0.22621-SP0)"
-=======
-        "User-Agent": "azure-ai-ml/1.5.0 azsdk-python-mgmt-machinelearningservices/0.1.0 Python/3.10.6 (Linux-5.15.79.1-microsoft-standard-WSL2-x86_64-with-glibc2.35)"
->>>>>>> ce9edaa6
       },
       "RequestBody": null,
       "StatusCode": 200,
       "ResponseHeaders": {
         "Cache-Control": "no-cache",
         "Content-Length": "0",
-<<<<<<< HEAD
-        "Date": "Thu, 23 Feb 2023 07:11:05 GMT",
+        "Date": "Thu, 23 Feb 2023 19:34:31 GMT",
         "Expires": "-1",
         "Pragma": "no-cache",
         "Request-Context": "appId=cid-v1:2d2e8e63-272e-4b3c-8598-4ee570a0e70d",
-        "Server-Timing": "traceparent;desc=\u002200-9ebc0504ee3dfd6faaa3231f77359504-2fb1cb3ad1fb5417-01\u0022",
+        "Server-Timing": "traceparent;desc=\u002200-f17040f06ed33aaff38098d2947a57bc-3eef5c8fda81b61c-01\u0022",
         "Strict-Transport-Security": "max-age=31536000; includeSubDomains",
-        "x-aml-cluster": "vienna-eastus2-02",
-        "X-Content-Type-Options": "nosniff",
-        "x-ms-correlation-request-id": "1be1c601-acd4-4cc0-814b-943e219ffd68",
-        "x-ms-ratelimit-remaining-subscription-reads": "11980",
-        "x-ms-response-type": "standard",
-        "x-ms-routing-request-id": "WESTUS2:20230223T071105Z:1be1c601-acd4-4cc0-814b-943e219ffd68",
-        "x-request-time": "0.030"
-=======
-        "Date": "Tue, 21 Feb 2023 21:07:29 GMT",
-        "Expires": "-1",
-        "Pragma": "no-cache",
-        "Request-Context": "appId=cid-v1:2d2e8e63-272e-4b3c-8598-4ee570a0e70d",
-        "Server-Timing": "traceparent;desc=\u002200-93f27e34f4d1b8442974fdbc243dafe3-eb722b94601500f4-01\u0022",
-        "Strict-Transport-Security": "max-age=31536000; includeSubDomains",
-        "x-aml-cluster": "vienna-eastus-02",
-        "X-Content-Type-Options": "nosniff",
-        "x-ms-correlation-request-id": "341e3292-3507-4afa-aa6e-af7b70a4a6df",
+        "x-aml-cluster": "vienna-eastus2-01",
+        "X-Content-Type-Options": "nosniff",
+        "x-ms-correlation-request-id": "0a21a7c9-a061-4f67-8865-bc5b8adad846",
         "x-ms-ratelimit-remaining-subscription-reads": "11982",
         "x-ms-response-type": "standard",
-        "x-ms-routing-request-id": "CANADACENTRAL:20230221T210729Z:341e3292-3507-4afa-aa6e-af7b70a4a6df",
-        "x-request-time": "0.043"
->>>>>>> ce9edaa6
+        "x-ms-routing-request-id": "WESTUS2:20230223T193431Z:0a21a7c9-a061-4f67-8865-bc5b8adad846",
+        "x-request-time": "0.331"
       },
       "ResponseBody": null
     }
