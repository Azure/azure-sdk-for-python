--- conflicted
+++ resolved
@@ -7,11 +7,7 @@
         "Accept": "application/json",
         "Accept-Encoding": "gzip, deflate",
         "Connection": "keep-alive",
-<<<<<<< HEAD
         "User-Agent": "azure-ai-ml/1.5.0 azsdk-python-mgmt-machinelearningservices/0.1.0 Python/3.7.9 (Windows-10-10.0.22621-SP0)"
-=======
-        "User-Agent": "azure-ai-ml/1.5.0 azsdk-python-mgmt-machinelearningservices/0.1.0 Python/3.10.6 (Linux-5.15.79.1-microsoft-standard-WSL2-x86_64-with-glibc2.35)"
->>>>>>> ce9edaa6
       },
       "RequestBody": null,
       "StatusCode": 200,
@@ -19,69 +15,39 @@
         "Cache-Control": "no-cache",
         "Content-Encoding": "gzip",
         "Content-Type": "application/json; charset=utf-8",
-<<<<<<< HEAD
-        "Date": "Thu, 23 Feb 2023 04:31:49 GMT",
+        "Date": "Thu, 23 Feb 2023 20:19:11 GMT",
         "Expires": "-1",
         "Pragma": "no-cache",
         "Request-Context": "appId=cid-v1:2d2e8e63-272e-4b3c-8598-4ee570a0e70d",
-        "Server-Timing": "traceparent;desc=\u002200-853ed367238bb33473464e59a568a686-d522f28ea06e7027-01\u0022",
-=======
-        "Date": "Tue, 21 Feb 2023 20:48:36 GMT",
-        "Expires": "-1",
-        "Pragma": "no-cache",
-        "Request-Context": "appId=cid-v1:2d2e8e63-272e-4b3c-8598-4ee570a0e70d",
-        "Server-Timing": "traceparent;desc=\u002200-0ade55c34be1cc5ff0863481a7cc63b7-e4067933a492b540-01\u0022",
->>>>>>> ce9edaa6
+        "Server-Timing": "traceparent;desc=\u002200-32cceb7c1d2d9786aa169677026a0020-bf1ce0122056b20b-01\u0022",
         "Strict-Transport-Security": "max-age=31536000; includeSubDomains",
         "Transfer-Encoding": "chunked",
         "Vary": [
           "Accept-Encoding",
           "Accept-Encoding"
         ],
-<<<<<<< HEAD
         "x-aml-cluster": "vienna-eastus2-01",
         "X-Content-Type-Options": "nosniff",
-        "x-ms-correlation-request-id": "a6f2fb3d-e00a-4b0b-a1a9-853b8eb450bd",
-        "x-ms-ratelimit-remaining-subscription-reads": "11999",
+        "x-ms-correlation-request-id": "12b72265-297c-42a0-8a4e-de705f7b59d6",
+        "x-ms-ratelimit-remaining-subscription-reads": "11995",
         "x-ms-response-type": "standard",
-        "x-ms-routing-request-id": "WESTUS:20230223T043150Z:a6f2fb3d-e00a-4b0b-a1a9-853b8eb450bd",
-        "x-request-time": "0.036"
-=======
-        "x-aml-cluster": "vienna-eastus-02",
-        "X-Content-Type-Options": "nosniff",
-        "x-ms-correlation-request-id": "c29ce8d9-4a5a-4ee8-bccb-ee4c6b1421c5",
-        "x-ms-ratelimit-remaining-subscription-reads": "11896",
-        "x-ms-response-type": "standard",
-        "x-ms-routing-request-id": "CANADACENTRAL:20230221T204836Z:c29ce8d9-4a5a-4ee8-bccb-ee4c6b1421c5",
-        "x-request-time": "0.056"
->>>>>>> ce9edaa6
+        "x-ms-routing-request-id": "WESTUS2:20230223T201912Z:12b72265-297c-42a0-8a4e-de705f7b59d6",
+        "x-request-time": "0.258"
       },
       "ResponseBody": {
         "id": "/subscriptions/00000000-0000-0000-0000-000000000/resourceGroups/00000/providers/Microsoft.MachineLearningServices/workspaces/00000/computes/cpu-cluster",
         "name": "cpu-cluster",
         "type": "Microsoft.MachineLearningServices/workspaces/computes",
-<<<<<<< HEAD
         "location": "eastus2",
         "tags": {},
         "properties": {
           "createdOn": "2023-02-23T02:09:37.0381833\u002B00:00",
           "modifiedOn": "2023-02-23T02:09:40.5544927\u002B00:00",
-=======
-        "location": "eastus",
-        "tags": {},
-        "properties": {
-          "createdOn": "2023-02-18T09:22:48.8321811\u002B00:00",
-          "modifiedOn": "2023-02-20T22:34:01.0617008\u002B00:00",
->>>>>>> ce9edaa6
           "disableLocalAuth": false,
           "description": null,
           "resourceId": null,
           "computeType": "AmlCompute",
-<<<<<<< HEAD
           "computeLocation": "eastus2",
-=======
-          "computeLocation": "eastus",
->>>>>>> ce9edaa6
           "provisioningState": "Succeeded",
           "provisioningErrors": null,
           "isAttachedCompute": false,
@@ -91,38 +57,21 @@
             "scaleSettings": {
               "maxNodeCount": 4,
               "minNodeCount": 0,
-<<<<<<< HEAD
               "nodeIdleTimeBeforeScaleDown": "PT2M"
             },
             "subnet": null,
-            "currentNodeCount": 0,
+            "currentNodeCount": 4,
             "targetNodeCount": 2,
             "nodeStateCounts": {
               "preparingNodeCount": 0,
               "runningNodeCount": 0,
-              "idleNodeCount": 0,
-=======
-              "nodeIdleTimeBeforeScaleDown": "PT20M"
-            },
-            "subnet": null,
-            "currentNodeCount": 4,
-            "targetNodeCount": 4,
-            "nodeStateCounts": {
-              "preparingNodeCount": 2,
-              "runningNodeCount": 1,
-              "idleNodeCount": 1,
->>>>>>> ce9edaa6
+              "idleNodeCount": 2,
               "unusableNodeCount": 0,
-              "leavingNodeCount": 0,
+              "leavingNodeCount": 2,
               "preemptedNodeCount": 0
             },
-<<<<<<< HEAD
             "allocationState": "Resizing",
-            "allocationStateTransitionTime": "2023-02-23T04:30:35.738\u002B00:00",
-=======
-            "allocationState": "Steady",
-            "allocationStateTransitionTime": "2023-02-21T20:46:52.65\u002B00:00",
->>>>>>> ce9edaa6
+            "allocationStateTransitionTime": "2023-02-23T20:16:24.868\u002B00:00",
             "errors": null,
             "remoteLoginPortPublicAccess": "Enabled",
             "osType": "Linux",
@@ -140,11 +89,7 @@
         "Accept": "application/json",
         "Accept-Encoding": "gzip, deflate",
         "Connection": "keep-alive",
-<<<<<<< HEAD
         "User-Agent": "azure-ai-ml/1.5.0 azsdk-python-mgmt-machinelearningservices/0.1.0 Python/3.7.9 (Windows-10-10.0.22621-SP0)"
-=======
-        "User-Agent": "azure-ai-ml/1.5.0 azsdk-python-mgmt-machinelearningservices/0.1.0 Python/3.10.6 (Linux-5.15.79.1-microsoft-standard-WSL2-x86_64-with-glibc2.35)"
->>>>>>> ce9edaa6
       },
       "RequestBody": null,
       "StatusCode": 200,
@@ -152,42 +97,24 @@
         "Cache-Control": "no-cache",
         "Content-Encoding": "gzip",
         "Content-Type": "application/json; charset=utf-8",
-<<<<<<< HEAD
-        "Date": "Thu, 23 Feb 2023 04:31:52 GMT",
+        "Date": "Thu, 23 Feb 2023 20:19:14 GMT",
         "Expires": "-1",
         "Pragma": "no-cache",
         "Request-Context": "appId=cid-v1:2d2e8e63-272e-4b3c-8598-4ee570a0e70d",
-        "Server-Timing": "traceparent;desc=\u002200-b0bc05062f158e2c878bb23c1320d6b4-50a7f4861118f243-01\u0022",
-=======
-        "Date": "Tue, 21 Feb 2023 20:48:40 GMT",
-        "Expires": "-1",
-        "Pragma": "no-cache",
-        "Request-Context": "appId=cid-v1:2d2e8e63-272e-4b3c-8598-4ee570a0e70d",
-        "Server-Timing": "traceparent;desc=\u002200-bf95ba56ef370e8b38ce32fa26057abf-2d267e5e1a726e0b-01\u0022",
->>>>>>> ce9edaa6
+        "Server-Timing": "traceparent;desc=\u002200-be4b8c1bbe52860f6619dce8a6fcede6-0cb858aebc2c0e4a-01\u0022",
         "Strict-Transport-Security": "max-age=31536000; includeSubDomains",
         "Transfer-Encoding": "chunked",
         "Vary": [
           "Accept-Encoding",
           "Accept-Encoding"
         ],
-<<<<<<< HEAD
-        "x-aml-cluster": "vienna-eastus2-02",
+        "x-aml-cluster": "vienna-eastus2-01",
         "X-Content-Type-Options": "nosniff",
-        "x-ms-correlation-request-id": "4ad5877d-9012-426f-a399-944534f71181",
-        "x-ms-ratelimit-remaining-subscription-reads": "11998",
+        "x-ms-correlation-request-id": "ebe568cf-788d-4032-96d0-cb0f016ea4b2",
+        "x-ms-ratelimit-remaining-subscription-reads": "11994",
         "x-ms-response-type": "standard",
-        "x-ms-routing-request-id": "WESTUS:20230223T043153Z:4ad5877d-9012-426f-a399-944534f71181",
-        "x-request-time": "0.023"
-=======
-        "x-aml-cluster": "vienna-eastus-01",
-        "X-Content-Type-Options": "nosniff",
-        "x-ms-correlation-request-id": "528d18fe-46ff-41c6-81e3-c558b8b945f6",
-        "x-ms-ratelimit-remaining-subscription-reads": "11895",
-        "x-ms-response-type": "standard",
-        "x-ms-routing-request-id": "CANADACENTRAL:20230221T204841Z:528d18fe-46ff-41c6-81e3-c558b8b945f6",
-        "x-request-time": "0.091"
->>>>>>> ce9edaa6
+        "x-ms-routing-request-id": "WESTUS2:20230223T201915Z:ebe568cf-788d-4032-96d0-cb0f016ea4b2",
+        "x-request-time": "0.437"
       },
       "ResponseBody": {
         "id": "/subscriptions/00000000-0000-0000-0000-000000000/resourceGroups/00000/providers/Microsoft.MachineLearningServices/workspaces/00000",
@@ -215,7 +142,6 @@
             "isPrivateLinkEnabled": false,
             "notebookPreparationError": null
           },
-<<<<<<< HEAD
           "storageHnsEnabled": false,
           "workspaceId": "2d1e66ae-85e3-42c0-be91-34de66397f26",
           "linkedModelInventoryArmId": null,
@@ -244,22 +170,6 @@
           "lastModifiedAt": "2023-02-23T02:09:00.5159669Z",
           "lastModifiedBy": "dipeck@microsoft.com",
           "lastModifiedByType": "User"
-=======
-          "datastoreType": "AzureBlob",
-          "accountName": "samcw32zcnpjldw",
-          "containerName": "azureml-blobstore-3bd2018e-4b43-401e-ad49-85df181c9e0a",
-          "endpoint": "core.windows.net",
-          "protocol": "https",
-          "serviceDataAccessAuthIdentity": "WorkspaceSystemAssignedIdentity"
-        },
-        "systemData": {
-          "createdAt": "2023-02-18T09:22:33.5645164\u002B00:00",
-          "createdBy": "779301c0-18b2-4cdc-801b-a0a3368fee0a",
-          "createdByType": "Application",
-          "lastModifiedAt": "2023-02-18T09:22:34.1712214\u002B00:00",
-          "lastModifiedBy": "779301c0-18b2-4cdc-801b-a0a3368fee0a",
-          "lastModifiedByType": "Application"
->>>>>>> ce9edaa6
         }
       }
     },
@@ -270,11 +180,7 @@
         "Accept": "application/json",
         "Accept-Encoding": "gzip, deflate",
         "Connection": "keep-alive",
-<<<<<<< HEAD
         "User-Agent": "azure-ai-ml/1.5.0 azsdk-python-mgmt-machinelearningservices/0.1.0 Python/3.7.9 (Windows-10-10.0.22621-SP0)"
-=======
-        "User-Agent": "azure-ai-ml/1.5.0 azsdk-python-mgmt-machinelearningservices/0.1.0 Python/3.10.6 (Linux-5.15.79.1-microsoft-standard-WSL2-x86_64-with-glibc2.35)"
->>>>>>> ce9edaa6
       },
       "RequestBody": null,
       "StatusCode": 200,
@@ -282,42 +188,24 @@
         "Cache-Control": "no-cache",
         "Content-Encoding": "gzip",
         "Content-Type": "application/json; charset=utf-8",
-<<<<<<< HEAD
-        "Date": "Thu, 23 Feb 2023 04:31:52 GMT",
+        "Date": "Thu, 23 Feb 2023 20:19:15 GMT",
         "Expires": "-1",
         "Pragma": "no-cache",
         "Request-Context": "appId=cid-v1:2d2e8e63-272e-4b3c-8598-4ee570a0e70d",
-        "Server-Timing": "traceparent;desc=\u002200-d95f0cd67f8fa9ccb498f11275ee5869-803b064047f0706e-01\u0022",
-=======
-        "Date": "Tue, 21 Feb 2023 20:48:41 GMT",
-        "Expires": "-1",
-        "Pragma": "no-cache",
-        "Request-Context": "appId=cid-v1:2d2e8e63-272e-4b3c-8598-4ee570a0e70d",
-        "Server-Timing": "traceparent;desc=\u002200-bdbb53650a71b4d9565ba5b97fe45bd0-84211c1fabd6b080-01\u0022",
->>>>>>> ce9edaa6
+        "Server-Timing": "traceparent;desc=\u002200-4e4ce73640b789c863dcf43a45a7360e-766bff4c46f441d3-01\u0022",
         "Strict-Transport-Security": "max-age=31536000; includeSubDomains",
         "Transfer-Encoding": "chunked",
         "Vary": [
           "Accept-Encoding",
           "Accept-Encoding"
         ],
-<<<<<<< HEAD
         "x-aml-cluster": "vienna-eastus2-02",
         "X-Content-Type-Options": "nosniff",
-        "x-ms-correlation-request-id": "189bc233-1545-41d7-a695-f02b7918aa1b",
-        "x-ms-ratelimit-remaining-subscription-reads": "11978",
+        "x-ms-correlation-request-id": "5f830dfc-f908-40b9-8921-b2129bfa5664",
+        "x-ms-ratelimit-remaining-subscription-reads": "11995",
         "x-ms-response-type": "standard",
-        "x-ms-routing-request-id": "WESTUS2:20230223T043153Z:189bc233-1545-41d7-a695-f02b7918aa1b",
-        "x-request-time": "0.040"
-=======
-        "x-aml-cluster": "vienna-eastus-01",
-        "X-Content-Type-Options": "nosniff",
-        "x-ms-correlation-request-id": "b1ed3770-d6f4-4566-ad80-d2aa122709e0",
-        "x-ms-ratelimit-remaining-subscription-reads": "11894",
-        "x-ms-response-type": "standard",
-        "x-ms-routing-request-id": "CANADACENTRAL:20230221T204841Z:b1ed3770-d6f4-4566-ad80-d2aa122709e0",
-        "x-request-time": "0.096"
->>>>>>> ce9edaa6
+        "x-ms-routing-request-id": "WESTUS2:20230223T201915Z:5f830dfc-f908-40b9-8921-b2129bfa5664",
+        "x-request-time": "0.916"
       },
       "ResponseBody": {
         "id": "/subscriptions/00000000-0000-0000-0000-000000000/resourceGroups/00000/providers/Microsoft.MachineLearningServices/workspaces/00000",
@@ -345,7 +233,6 @@
             "isPrivateLinkEnabled": false,
             "notebookPreparationError": null
           },
-<<<<<<< HEAD
           "storageHnsEnabled": false,
           "workspaceId": "2d1e66ae-85e3-42c0-be91-34de66397f26",
           "linkedModelInventoryArmId": null,
@@ -379,33 +266,12 @@
     },
     {
       "RequestUri": "https://management.azure.com/subscriptions/00000000-0000-0000-0000-000000000/resourceGroups/00000/providers/Microsoft.MachineLearningServices/workspaces/00000?api-version=2022-10-01",
-=======
-          "datastoreType": "AzureBlob",
-          "accountName": "samcw32zcnpjldw",
-          "containerName": "azureml-blobstore-3bd2018e-4b43-401e-ad49-85df181c9e0a",
-          "endpoint": "core.windows.net",
-          "protocol": "https",
-          "serviceDataAccessAuthIdentity": "WorkspaceSystemAssignedIdentity"
-        },
-        "systemData": {
-          "createdAt": "2023-02-18T09:22:33.5645164\u002B00:00",
-          "createdBy": "779301c0-18b2-4cdc-801b-a0a3368fee0a",
-          "createdByType": "Application",
-          "lastModifiedAt": "2023-02-18T09:22:34.1712214\u002B00:00",
-          "lastModifiedBy": "779301c0-18b2-4cdc-801b-a0a3368fee0a",
-          "lastModifiedByType": "Application"
-        }
-      }
-    },
-    {
-      "RequestUri": "https://management.azure.com/subscriptions/00000000-0000-0000-0000-000000000/resourceGroups/00000/providers/Microsoft.MachineLearningServices/workspaces/00000/datastores/workspaceblobstore/listSecrets?api-version=2022-10-01",
-      "RequestMethod": "POST",
+      "RequestMethod": "GET",
       "RequestHeaders": {
         "Accept": "application/json",
         "Accept-Encoding": "gzip, deflate",
         "Connection": "keep-alive",
-        "Content-Length": "0",
-        "User-Agent": "azure-ai-ml/1.5.0 azsdk-python-mgmt-machinelearningservices/0.1.0 Python/3.10.6 (Linux-5.15.79.1-microsoft-standard-WSL2-x86_64-with-glibc2.35)"
+        "User-Agent": "azure-ai-ml/1.5.0 azsdk-python-mgmt-machinelearningservices/0.1.0 Python/3.7.9 (Windows-10-10.0.22621-SP0)"
       },
       "RequestBody": null,
       "StatusCode": 200,
@@ -413,83 +279,24 @@
         "Cache-Control": "no-cache",
         "Content-Encoding": "gzip",
         "Content-Type": "application/json; charset=utf-8",
-        "Date": "Tue, 21 Feb 2023 20:48:41 GMT",
+        "Date": "Thu, 23 Feb 2023 20:19:15 GMT",
         "Expires": "-1",
         "Pragma": "no-cache",
         "Request-Context": "appId=cid-v1:2d2e8e63-272e-4b3c-8598-4ee570a0e70d",
-        "Server-Timing": "traceparent;desc=\u002200-0645281c911db559f987a9d5b2d6b442-dac8e8f49c8e8a9d-01\u0022",
-        "Strict-Transport-Security": "max-age=31536000; includeSubDomains",
-        "Transfer-Encoding": "chunked",
-        "Vary": "Accept-Encoding",
-        "x-aml-cluster": "vienna-eastus-01",
-        "X-Content-Type-Options": "nosniff",
-        "x-ms-correlation-request-id": "29f7bf6e-ef9b-4758-84af-2aeba956721f",
-        "x-ms-ratelimit-remaining-subscription-writes": "1199",
-        "x-ms-response-type": "standard",
-        "x-ms-routing-request-id": "CANADACENTRAL:20230221T204841Z:29f7bf6e-ef9b-4758-84af-2aeba956721f",
-        "x-request-time": "0.189"
-      },
-      "ResponseBody": {
-        "secretsType": "AccountKey",
-        "key": "dGhpcyBpcyBmYWtlIGtleQ=="
-      }
-    },
-    {
-      "RequestUri": "https://management.azure.com/subscriptions/00000000-0000-0000-0000-000000000/resourceGroups/00000/providers/Microsoft.MachineLearningServices/workspaces/00000/datastores/workspaceblobstore?api-version=2022-10-01",
->>>>>>> ce9edaa6
-      "RequestMethod": "GET",
-      "RequestHeaders": {
-        "Accept": "application/json",
-        "Accept-Encoding": "gzip, deflate",
-        "Connection": "keep-alive",
-<<<<<<< HEAD
-        "User-Agent": "azure-ai-ml/1.5.0 azsdk-python-mgmt-machinelearningservices/0.1.0 Python/3.7.9 (Windows-10-10.0.22621-SP0)"
-=======
-        "User-Agent": "azure-ai-ml/1.5.0 azsdk-python-mgmt-machinelearningservices/0.1.0 Python/3.10.6 (Linux-5.15.79.1-microsoft-standard-WSL2-x86_64-with-glibc2.35)"
->>>>>>> ce9edaa6
-      },
-      "RequestBody": null,
-      "StatusCode": 200,
-      "ResponseHeaders": {
-        "Cache-Control": "no-cache",
-        "Content-Encoding": "gzip",
-        "Content-Type": "application/json; charset=utf-8",
-<<<<<<< HEAD
-        "Date": "Thu, 23 Feb 2023 04:31:53 GMT",
-        "Expires": "-1",
-        "Pragma": "no-cache",
-        "Request-Context": "appId=cid-v1:2d2e8e63-272e-4b3c-8598-4ee570a0e70d",
-        "Server-Timing": "traceparent;desc=\u002200-04df4ea9d6ad15315864f1151ab89f42-e567d17d3feba245-01\u0022",
-=======
-        "Date": "Tue, 21 Feb 2023 20:48:41 GMT",
-        "Expires": "-1",
-        "Pragma": "no-cache",
-        "Request-Context": "appId=cid-v1:2d2e8e63-272e-4b3c-8598-4ee570a0e70d",
-        "Server-Timing": "traceparent;desc=\u002200-5714fbc82fce298927e391d1ab00868a-2912a01d8538c060-01\u0022",
->>>>>>> ce9edaa6
+        "Server-Timing": "traceparent;desc=\u002200-51f3fbce0b893301c850cf6431d72f4e-b0fab24a16767ede-01\u0022",
         "Strict-Transport-Security": "max-age=31536000; includeSubDomains",
         "Transfer-Encoding": "chunked",
         "Vary": [
           "Accept-Encoding",
           "Accept-Encoding"
         ],
-<<<<<<< HEAD
         "x-aml-cluster": "vienna-eastus2-01",
         "X-Content-Type-Options": "nosniff",
-        "x-ms-correlation-request-id": "73718983-0cf4-45a2-9165-24503d3a7746",
-        "x-ms-ratelimit-remaining-subscription-reads": "11998",
+        "x-ms-correlation-request-id": "8d86f83d-2988-46c1-bec0-a1451682eaf0",
+        "x-ms-ratelimit-remaining-subscription-reads": "11976",
         "x-ms-response-type": "standard",
-        "x-ms-routing-request-id": "WESTUS:20230223T043154Z:73718983-0cf4-45a2-9165-24503d3a7746",
-        "x-request-time": "0.038"
-=======
-        "x-aml-cluster": "vienna-eastus-01",
-        "X-Content-Type-Options": "nosniff",
-        "x-ms-correlation-request-id": "5e5bc2dc-2abf-4189-83fa-28ee5611819f",
-        "x-ms-ratelimit-remaining-subscription-reads": "11999",
-        "x-ms-response-type": "standard",
-        "x-ms-routing-request-id": "CANADACENTRAL:20230221T204841Z:5e5bc2dc-2abf-4189-83fa-28ee5611819f",
-        "x-request-time": "0.101"
->>>>>>> ce9edaa6
+        "x-ms-routing-request-id": "WESTUS2:20230223T201916Z:8d86f83d-2988-46c1-bec0-a1451682eaf0",
+        "x-request-time": "1.154"
       },
       "ResponseBody": {
         "id": "/subscriptions/00000000-0000-0000-0000-000000000/resourceGroups/00000/providers/Microsoft.MachineLearningServices/workspaces/00000",
@@ -517,7 +324,6 @@
             "isPrivateLinkEnabled": false,
             "notebookPreparationError": null
           },
-<<<<<<< HEAD
           "storageHnsEnabled": false,
           "workspaceId": "2d1e66ae-85e3-42c0-be91-34de66397f26",
           "linkedModelInventoryArmId": null,
@@ -558,44 +364,14 @@
         "Connection": "keep-alive",
         "Content-Type": "application/json; charset=UTF-8",
         "User-Agent": "azure-ai-ml/1.5.0 azsdk-python-core/1.26.3 Python/3.7.9 (Windows-10-10.0.22621-SP0)"
-=======
-          "datastoreType": "AzureBlob",
-          "accountName": "samcw32zcnpjldw",
-          "containerName": "azureml-blobstore-3bd2018e-4b43-401e-ad49-85df181c9e0a",
-          "endpoint": "core.windows.net",
-          "protocol": "https",
-          "serviceDataAccessAuthIdentity": "WorkspaceSystemAssignedIdentity"
-        },
-        "systemData": {
-          "createdAt": "2023-02-18T09:22:33.5645164\u002B00:00",
-          "createdBy": "779301c0-18b2-4cdc-801b-a0a3368fee0a",
-          "createdByType": "Application",
-          "lastModifiedAt": "2023-02-18T09:22:34.1712214\u002B00:00",
-          "lastModifiedBy": "779301c0-18b2-4cdc-801b-a0a3368fee0a",
-          "lastModifiedByType": "Application"
-        }
-      }
-    },
-    {
-      "RequestUri": "https://samcw32zcnpjldw.blob.core.windows.net/azureml-blobstore-3bd2018e-4b43-401e-ad49-85df181c9e0a/LocalUpload/00000000000000000000000000000000/COMPONENT_PLACEHOLDER",
-      "RequestMethod": "HEAD",
-      "RequestHeaders": {
-        "Accept": "application/xml",
-        "Accept-Encoding": "gzip, deflate",
-        "Connection": "keep-alive",
-        "User-Agent": "azsdk-python-storage-blob/12.14.1 Python/3.10.6 (Linux-5.15.79.1-microsoft-standard-WSL2-x86_64-with-glibc2.35)",
-        "x-ms-date": "Tue, 21 Feb 2023 20:48:41 GMT",
-        "x-ms-version": "2021-08-06"
->>>>>>> ce9edaa6
       },
       "RequestBody": null,
       "StatusCode": 200,
       "ResponseHeaders": {
-<<<<<<< HEAD
         "Connection": "keep-alive",
         "Content-Encoding": "gzip",
         "Content-Type": "application/json; charset=utf-8",
-        "Date": "Thu, 23 Feb 2023 04:31:58 GMT",
+        "Date": "Thu, 23 Feb 2023 20:19:18 GMT",
         "Request-Context": "appId=cid-v1:2d2e8e63-272e-4b3c-8598-4ee570a0e70d",
         "Strict-Transport-Security": "max-age=15724800; includeSubDomains; preload",
         "Transfer-Encoding": "chunked",
@@ -603,7 +379,7 @@
         "x-aml-cluster": "vienna-eastus2-02",
         "X-Content-Type-Options": "nosniff",
         "x-ms-response-type": "standard",
-        "x-request-time": "0.064"
+        "x-request-time": "0.899"
       },
       "ResponseBody": {
         "snapshotType": "LocalFiles",
@@ -678,61 +454,22 @@
         "Connection": "keep-alive",
         "Content-Type": "application/json; charset=UTF-8",
         "User-Agent": "azure-ai-ml/1.5.0 azsdk-python-core/1.26.3 Python/3.7.9 (Windows-10-10.0.22621-SP0)"
-=======
-        "Accept-Ranges": "bytes",
-        "Content-Length": "35",
-        "Content-MD5": "L/DnSpFIn\u002BjaQWc\u002BsUQdcw==",
-        "Content-Type": "application/octet-stream",
-        "Date": "Tue, 21 Feb 2023 20:48:42 GMT",
-        "ETag": "\u00220x8DB1192C06E1C79\u0022",
-        "Last-Modified": "Sat, 18 Feb 2023 09:30:19 GMT",
-        "Server": [
-          "Windows-Azure-Blob/1.0",
-          "Microsoft-HTTPAPI/2.0"
-        ],
-        "Vary": "Origin",
-        "x-ms-access-tier": "Hot",
-        "x-ms-access-tier-inferred": "true",
-        "x-ms-blob-type": "BlockBlob",
-        "x-ms-creation-time": "Sat, 18 Feb 2023 09:30:19 GMT",
-        "x-ms-lease-state": "available",
-        "x-ms-lease-status": "unlocked",
-        "x-ms-meta-name": "c4b5a984-a0c9-4622-a5cf-f22114f04941",
-        "x-ms-meta-upload_status": "completed",
-        "x-ms-meta-version": "1",
-        "x-ms-server-encrypted": "true",
-        "x-ms-version": "2021-08-06"
-      },
-      "ResponseBody": null
-    },
-    {
-      "RequestUri": "https://samcw32zcnpjldw.blob.core.windows.net/azureml-blobstore-3bd2018e-4b43-401e-ad49-85df181c9e0a/az-ml-artifacts/00000000000000000000000000000000/COMPONENT_PLACEHOLDER",
-      "RequestMethod": "HEAD",
-      "RequestHeaders": {
-        "Accept": "application/xml",
-        "Accept-Encoding": "gzip, deflate",
-        "Connection": "keep-alive",
-        "User-Agent": "azsdk-python-storage-blob/12.14.1 Python/3.10.6 (Linux-5.15.79.1-microsoft-standard-WSL2-x86_64-with-glibc2.35)",
-        "x-ms-date": "Tue, 21 Feb 2023 20:48:41 GMT",
-        "x-ms-version": "2021-08-06"
->>>>>>> ce9edaa6
       },
       "RequestBody": null,
-      "StatusCode": 404,
+      "StatusCode": 200,
       "ResponseHeaders": {
-<<<<<<< HEAD
         "Connection": "keep-alive",
         "Content-Encoding": "gzip",
         "Content-Type": "application/json; charset=utf-8",
-        "Date": "Thu, 23 Feb 2023 04:31:58 GMT",
+        "Date": "Thu, 23 Feb 2023 20:19:19 GMT",
         "Request-Context": "appId=cid-v1:2d2e8e63-272e-4b3c-8598-4ee570a0e70d",
         "Strict-Transport-Security": "max-age=15724800; includeSubDomains; preload",
         "Transfer-Encoding": "chunked",
         "Vary": "Accept-Encoding",
-        "x-aml-cluster": "vienna-eastus2-01",
+        "x-aml-cluster": "vienna-eastus2-02",
         "X-Content-Type-Options": "nosniff",
         "x-ms-response-type": "standard",
-        "x-request-time": "0.072"
+        "x-request-time": "1.141"
       },
       "ResponseBody": {
         "snapshotType": "LocalFiles",
@@ -797,19 +534,6 @@
         "hashVersion": "202208",
         "provisioningState": "Succeeded"
       }
-=======
-        "Date": "Tue, 21 Feb 2023 20:48:42 GMT",
-        "Server": [
-          "Windows-Azure-Blob/1.0",
-          "Microsoft-HTTPAPI/2.0"
-        ],
-        "Transfer-Encoding": "chunked",
-        "Vary": "Origin",
-        "x-ms-error-code": "BlobNotFound",
-        "x-ms-version": "2021-08-06"
-      },
-      "ResponseBody": null
->>>>>>> ce9edaa6
     },
     {
       "RequestUri": "https://eastus2.api.azureml.ms/content/v2.0/subscriptions/00000000-0000-0000-0000-000000000/resourceGroups/00000/providers/Microsoft.MachineLearningServices/workspaces/00000/snapshots/getByHash?hash=d3c05b496c685e7e5a204e3cebc689086bd0f622c2975d8090c18968739a464a\u0026hashVersion=202208",
@@ -818,13 +542,8 @@
         "Accept": "*/*",
         "Accept-Encoding": "gzip, deflate",
         "Connection": "keep-alive",
-<<<<<<< HEAD
         "Content-Type": "application/json; charset=UTF-8",
         "User-Agent": "azure-ai-ml/1.5.0 azsdk-python-core/1.26.3 Python/3.7.9 (Windows-10-10.0.22621-SP0)"
-=======
-        "Content-Length": "0",
-        "User-Agent": "azure-ai-ml/1.5.0 azsdk-python-mgmt-machinelearningservices/0.1.0 Python/3.10.6 (Linux-5.15.79.1-microsoft-standard-WSL2-x86_64-with-glibc2.35)"
->>>>>>> ce9edaa6
       },
       "RequestBody": null,
       "StatusCode": 200,
@@ -832,33 +551,15 @@
         "Connection": "keep-alive",
         "Content-Encoding": "gzip",
         "Content-Type": "application/json; charset=utf-8",
-<<<<<<< HEAD
-        "Date": "Thu, 23 Feb 2023 04:31:58 GMT",
+        "Date": "Thu, 23 Feb 2023 20:19:19 GMT",
         "Request-Context": "appId=cid-v1:2d2e8e63-272e-4b3c-8598-4ee570a0e70d",
         "Strict-Transport-Security": "max-age=15724800; includeSubDomains; preload",
         "Transfer-Encoding": "chunked",
         "Vary": "Accept-Encoding",
-        "x-aml-cluster": "vienna-eastus2-01",
+        "x-aml-cluster": "vienna-eastus2-02",
         "X-Content-Type-Options": "nosniff",
         "x-ms-response-type": "standard",
-        "x-request-time": "0.051"
-=======
-        "Date": "Tue, 21 Feb 2023 20:48:41 GMT",
-        "Expires": "-1",
-        "Pragma": "no-cache",
-        "Request-Context": "appId=cid-v1:2d2e8e63-272e-4b3c-8598-4ee570a0e70d",
-        "Server-Timing": "traceparent;desc=\u002200-d0baf2df50c070b2546171a29af4e8ba-fc37b4f7921bdad0-01\u0022",
-        "Strict-Transport-Security": "max-age=31536000; includeSubDomains",
-        "Transfer-Encoding": "chunked",
-        "Vary": "Accept-Encoding",
-        "x-aml-cluster": "vienna-eastus-01",
-        "X-Content-Type-Options": "nosniff",
-        "x-ms-correlation-request-id": "7071d539-1c23-4c8b-b0a6-b1c76aebc681",
-        "x-ms-ratelimit-remaining-subscription-writes": "1199",
-        "x-ms-response-type": "standard",
-        "x-ms-routing-request-id": "CANADACENTRAL:20230221T204842Z:7071d539-1c23-4c8b-b0a6-b1c76aebc681",
-        "x-request-time": "0.106"
->>>>>>> ce9edaa6
+        "x-request-time": "1.128"
       },
       "ResponseBody": {
         "snapshotType": "LocalFiles",
@@ -925,89 +626,13 @@
       }
     },
     {
-<<<<<<< HEAD
       "RequestUri": "https://management.azure.com/subscriptions/00000000-0000-0000-0000-000000000/resourceGroups/00000/providers/Microsoft.MachineLearningServices/workspaces/00000/codes/e7a3f40e-eb47-4499-9b80-1e5d911878f8/versions/1?api-version=2022-05-01",
       "RequestMethod": "GET",
-=======
-      "RequestUri": "https://samcw32zcnpjldw.blob.core.windows.net/azureml-blobstore-3bd2018e-4b43-401e-ad49-85df181c9e0a/LocalUpload/00000000000000000000000000000000/COMPONENT_PLACEHOLDER",
-      "RequestMethod": "HEAD",
-      "RequestHeaders": {
-        "Accept": "application/xml",
-        "Accept-Encoding": "gzip, deflate",
-        "Connection": "keep-alive",
-        "User-Agent": "azsdk-python-storage-blob/12.14.1 Python/3.10.6 (Linux-5.15.79.1-microsoft-standard-WSL2-x86_64-with-glibc2.35)",
-        "x-ms-date": "Tue, 21 Feb 2023 20:48:42 GMT",
-        "x-ms-version": "2021-08-06"
-      },
-      "RequestBody": null,
-      "StatusCode": 200,
-      "ResponseHeaders": {
-        "Accept-Ranges": "bytes",
-        "Content-Length": "35",
-        "Content-MD5": "L/DnSpFIn\u002BjaQWc\u002BsUQdcw==",
-        "Content-Type": "application/octet-stream",
-        "Date": "Tue, 21 Feb 2023 20:48:42 GMT",
-        "ETag": "\u00220x8DB1192C06E1C79\u0022",
-        "Last-Modified": "Sat, 18 Feb 2023 09:30:19 GMT",
-        "Server": [
-          "Windows-Azure-Blob/1.0",
-          "Microsoft-HTTPAPI/2.0"
-        ],
-        "Vary": "Origin",
-        "x-ms-access-tier": "Hot",
-        "x-ms-access-tier-inferred": "true",
-        "x-ms-blob-type": "BlockBlob",
-        "x-ms-creation-time": "Sat, 18 Feb 2023 09:30:19 GMT",
-        "x-ms-lease-state": "available",
-        "x-ms-lease-status": "unlocked",
-        "x-ms-meta-name": "c4b5a984-a0c9-4622-a5cf-f22114f04941",
-        "x-ms-meta-upload_status": "completed",
-        "x-ms-meta-version": "1",
-        "x-ms-server-encrypted": "true",
-        "x-ms-version": "2021-08-06"
-      },
-      "ResponseBody": null
-    },
-    {
-      "RequestUri": "https://samcw32zcnpjldw.blob.core.windows.net/azureml-blobstore-3bd2018e-4b43-401e-ad49-85df181c9e0a/az-ml-artifacts/00000000000000000000000000000000/COMPONENT_PLACEHOLDER",
-      "RequestMethod": "HEAD",
-      "RequestHeaders": {
-        "Accept": "application/xml",
-        "Accept-Encoding": "gzip, deflate",
-        "Connection": "keep-alive",
-        "User-Agent": "azsdk-python-storage-blob/12.14.1 Python/3.10.6 (Linux-5.15.79.1-microsoft-standard-WSL2-x86_64-with-glibc2.35)",
-        "x-ms-date": "Tue, 21 Feb 2023 20:48:42 GMT",
-        "x-ms-version": "2021-08-06"
-      },
-      "RequestBody": null,
-      "StatusCode": 404,
-      "ResponseHeaders": {
-        "Date": "Tue, 21 Feb 2023 20:48:42 GMT",
-        "Server": [
-          "Windows-Azure-Blob/1.0",
-          "Microsoft-HTTPAPI/2.0"
-        ],
-        "Transfer-Encoding": "chunked",
-        "Vary": "Origin",
-        "x-ms-error-code": "BlobNotFound",
-        "x-ms-version": "2021-08-06"
-      },
-      "ResponseBody": null
-    },
-    {
-      "RequestUri": "https://management.azure.com/subscriptions/00000000-0000-0000-0000-000000000/resourceGroups/00000/providers/Microsoft.MachineLearningServices/workspaces/00000/datastores/workspaceblobstore/listSecrets?api-version=2022-10-01",
-      "RequestMethod": "POST",
->>>>>>> ce9edaa6
       "RequestHeaders": {
         "Accept": "application/json",
         "Accept-Encoding": "gzip, deflate",
         "Connection": "keep-alive",
-<<<<<<< HEAD
         "User-Agent": "azure-ai-ml/1.5.0 azsdk-python-mgmt-machinelearningservices/0.1.0 Python/3.7.9 (Windows-10-10.0.22621-SP0)"
-=======
-        "Content-Length": "0",
-        "User-Agent": "azure-ai-ml/1.5.0 azsdk-python-mgmt-machinelearningservices/0.1.0 Python/3.10.6 (Linux-5.15.79.1-microsoft-standard-WSL2-x86_64-with-glibc2.35)"
->>>>>>> ce9edaa6
       },
       "RequestBody": null,
       "StatusCode": 200,
@@ -1015,25 +640,24 @@
         "Cache-Control": "no-cache",
         "Content-Encoding": "gzip",
         "Content-Type": "application/json; charset=utf-8",
-<<<<<<< HEAD
-        "Date": "Thu, 23 Feb 2023 04:32:02 GMT",
+        "Date": "Thu, 23 Feb 2023 20:19:20 GMT",
         "Expires": "-1",
         "Pragma": "no-cache",
         "Request-Context": "appId=cid-v1:2d2e8e63-272e-4b3c-8598-4ee570a0e70d",
-        "Server-Timing": "traceparent;desc=\u002200-f1ece6d545b4751586cfed3182d6128f-18c631b80d9b83c2-01\u0022",
+        "Server-Timing": "traceparent;desc=\u002200-7432fceadc468f3db95ebfa791974cdb-66ef4c2499ee0f01-01\u0022",
         "Strict-Transport-Security": "max-age=31536000; includeSubDomains",
         "Transfer-Encoding": "chunked",
         "Vary": [
           "Accept-Encoding",
           "Accept-Encoding"
         ],
-        "x-aml-cluster": "vienna-eastus2-02",
+        "x-aml-cluster": "vienna-eastus2-01",
         "X-Content-Type-Options": "nosniff",
-        "x-ms-correlation-request-id": "1a8fb9aa-c3cb-4280-929e-c5e93c6a0bd6",
-        "x-ms-ratelimit-remaining-subscription-reads": "11977",
+        "x-ms-correlation-request-id": "cbfa5909-e1c9-4982-8b7f-f6a24fef3430",
+        "x-ms-ratelimit-remaining-subscription-reads": "11975",
         "x-ms-response-type": "standard",
-        "x-ms-routing-request-id": "WESTUS2:20230223T043202Z:1a8fb9aa-c3cb-4280-929e-c5e93c6a0bd6",
-        "x-request-time": "0.046"
+        "x-ms-routing-request-id": "WESTUS2:20230223T201920Z:cbfa5909-e1c9-4982-8b7f-f6a24fef3430",
+        "x-request-time": "0.399"
       },
       "ResponseBody": {
         "id": "/subscriptions/00000000-0000-0000-0000-000000000/resourceGroups/00000/providers/Microsoft.MachineLearningServices/workspaces/00000/codes/e7a3f40e-eb47-4499-9b80-1e5d911878f8/versions/1",
@@ -1063,120 +687,11 @@
     {
       "RequestUri": "https://management.azure.com/subscriptions/00000000-0000-0000-0000-000000000/resourceGroups/00000/providers/Microsoft.MachineLearningServices/workspaces/00000/codes/e7a3f40e-eb47-4499-9b80-1e5d911878f8/versions/1?api-version=2022-05-01",
       "RequestMethod": "GET",
-=======
-        "Date": "Tue, 21 Feb 2023 20:48:43 GMT",
-        "Expires": "-1",
-        "Pragma": "no-cache",
-        "Request-Context": "appId=cid-v1:2d2e8e63-272e-4b3c-8598-4ee570a0e70d",
-        "Server-Timing": "traceparent;desc=\u002200-6ad85f7c07cd900a03316e8ead8bd98a-aa34fd83f374114a-01\u0022",
-        "Strict-Transport-Security": "max-age=31536000; includeSubDomains",
-        "Transfer-Encoding": "chunked",
-        "Vary": "Accept-Encoding",
-        "x-aml-cluster": "vienna-eastus-01",
-        "X-Content-Type-Options": "nosniff",
-        "x-ms-correlation-request-id": "46646b04-9cc2-4296-b7b3-23f920a0111e",
-        "x-ms-ratelimit-remaining-subscription-writes": "1145",
-        "x-ms-response-type": "standard",
-        "x-ms-routing-request-id": "CANADACENTRAL:20230221T204843Z:46646b04-9cc2-4296-b7b3-23f920a0111e",
-        "x-request-time": "0.124"
-      },
-      "ResponseBody": {
-        "secretsType": "AccountKey",
-        "key": "dGhpcyBpcyBmYWtlIGtleQ=="
-      }
-    },
-    {
-      "RequestUri": "https://samcw32zcnpjldw.blob.core.windows.net/azureml-blobstore-3bd2018e-4b43-401e-ad49-85df181c9e0a/LocalUpload/00000000000000000000000000000000/COMPONENT_PLACEHOLDER",
-      "RequestMethod": "HEAD",
-      "RequestHeaders": {
-        "Accept": "application/xml",
-        "Accept-Encoding": "gzip, deflate",
-        "Connection": "keep-alive",
-        "User-Agent": "azsdk-python-storage-blob/12.14.1 Python/3.10.6 (Linux-5.15.79.1-microsoft-standard-WSL2-x86_64-with-glibc2.35)",
-        "x-ms-date": "Tue, 21 Feb 2023 20:48:43 GMT",
-        "x-ms-version": "2021-08-06"
-      },
-      "RequestBody": null,
-      "StatusCode": 200,
-      "ResponseHeaders": {
-        "Accept-Ranges": "bytes",
-        "Content-Length": "35",
-        "Content-MD5": "L/DnSpFIn\u002BjaQWc\u002BsUQdcw==",
-        "Content-Type": "application/octet-stream",
-        "Date": "Tue, 21 Feb 2023 20:48:44 GMT",
-        "ETag": "\u00220x8DB1192C06E1C79\u0022",
-        "Last-Modified": "Sat, 18 Feb 2023 09:30:19 GMT",
-        "Server": [
-          "Windows-Azure-Blob/1.0",
-          "Microsoft-HTTPAPI/2.0"
-        ],
-        "Vary": "Origin",
-        "x-ms-access-tier": "Hot",
-        "x-ms-access-tier-inferred": "true",
-        "x-ms-blob-type": "BlockBlob",
-        "x-ms-creation-time": "Sat, 18 Feb 2023 09:30:19 GMT",
-        "x-ms-lease-state": "available",
-        "x-ms-lease-status": "unlocked",
-        "x-ms-meta-name": "c4b5a984-a0c9-4622-a5cf-f22114f04941",
-        "x-ms-meta-upload_status": "completed",
-        "x-ms-meta-version": "1",
-        "x-ms-server-encrypted": "true",
-        "x-ms-version": "2021-08-06"
-      },
-      "ResponseBody": null
-    },
-    {
-      "RequestUri": "https://samcw32zcnpjldw.blob.core.windows.net/azureml-blobstore-3bd2018e-4b43-401e-ad49-85df181c9e0a/az-ml-artifacts/00000000000000000000000000000000/COMPONENT_PLACEHOLDER",
-      "RequestMethod": "HEAD",
-      "RequestHeaders": {
-        "Accept": "application/xml",
-        "Accept-Encoding": "gzip, deflate",
-        "Connection": "keep-alive",
-        "User-Agent": "azsdk-python-storage-blob/12.14.1 Python/3.10.6 (Linux-5.15.79.1-microsoft-standard-WSL2-x86_64-with-glibc2.35)",
-        "x-ms-date": "Tue, 21 Feb 2023 20:48:43 GMT",
-        "x-ms-version": "2021-08-06"
-      },
-      "RequestBody": null,
-      "StatusCode": 404,
-      "ResponseHeaders": {
-        "Date": "Tue, 21 Feb 2023 20:48:44 GMT",
-        "Server": [
-          "Windows-Azure-Blob/1.0",
-          "Microsoft-HTTPAPI/2.0"
-        ],
-        "Transfer-Encoding": "chunked",
-        "Vary": "Origin",
-        "x-ms-error-code": "BlobNotFound",
-        "x-ms-version": "2021-08-06"
-      },
-      "ResponseBody": null
-    },
-    {
-      "RequestUri": "https://management.azure.com/subscriptions/00000000-0000-0000-0000-000000000/resourceGroups/00000/providers/Microsoft.MachineLearningServices/workspaces/00000/codes/c4b5a984-a0c9-4622-a5cf-f22114f04941/versions/1?api-version=2022-05-01",
-      "RequestMethod": "PUT",
->>>>>>> ce9edaa6
       "RequestHeaders": {
         "Accept": "application/json",
         "Accept-Encoding": "gzip, deflate",
         "Connection": "keep-alive",
-<<<<<<< HEAD
         "User-Agent": "azure-ai-ml/1.5.0 azsdk-python-mgmt-machinelearningservices/0.1.0 Python/3.7.9 (Windows-10-10.0.22621-SP0)"
-=======
-        "Content-Length": "288",
-        "Content-Type": "application/json",
-        "User-Agent": "azure-ai-ml/1.5.0 azsdk-python-mgmt-machinelearningservices/0.1.0 Python/3.10.6 (Linux-5.15.79.1-microsoft-standard-WSL2-x86_64-with-glibc2.35)"
-      },
-      "RequestBody": {
-        "properties": {
-          "properties": {
-            "hash_sha256": "0000000000000",
-            "hash_version": "0000000000000"
-          },
-          "isAnonymous": true,
-          "isArchived": false,
-          "codeUri": "https://samcw32zcnpjldw.blob.core.windows.net/azureml-blobstore-3bd2018e-4b43-401e-ad49-85df181c9e0a/LocalUpload/00000000000000000000000000000000"
-        }
->>>>>>> ce9edaa6
       },
       "RequestBody": null,
       "StatusCode": 200,
@@ -1184,48 +699,27 @@
         "Cache-Control": "no-cache",
         "Content-Encoding": "gzip",
         "Content-Type": "application/json; charset=utf-8",
-<<<<<<< HEAD
-        "Date": "Thu, 23 Feb 2023 04:32:01 GMT",
+        "Date": "Thu, 23 Feb 2023 20:19:21 GMT",
         "Expires": "-1",
         "Pragma": "no-cache",
         "Request-Context": "appId=cid-v1:2d2e8e63-272e-4b3c-8598-4ee570a0e70d",
-        "Server-Timing": "traceparent;desc=\u002200-0beb491499972d2a7a3903f65ff2c3ad-a9a672e20a81f557-01\u0022",
-=======
-        "Date": "Tue, 21 Feb 2023 20:48:45 GMT",
-        "Expires": "-1",
-        "Pragma": "no-cache",
-        "Request-Context": "appId=cid-v1:2d2e8e63-272e-4b3c-8598-4ee570a0e70d",
-        "Server-Timing": "traceparent;desc=\u002200-6ba67105888623483c1a31e53a5cd2ed-635c31cb92b4c90f-01\u0022",
->>>>>>> ce9edaa6
+        "Server-Timing": "traceparent;desc=\u002200-5813119cc83fc64e3552abd164ed3449-86f50e803566e8ff-01\u0022",
         "Strict-Transport-Security": "max-age=31536000; includeSubDomains",
         "Transfer-Encoding": "chunked",
         "Vary": [
           "Accept-Encoding",
           "Accept-Encoding"
         ],
-<<<<<<< HEAD
-        "x-aml-cluster": "vienna-eastus2-01",
+        "x-aml-cluster": "vienna-eastus2-02",
         "X-Content-Type-Options": "nosniff",
-        "x-ms-correlation-request-id": "df0ad674-67e8-4a13-9c64-bc85ab8db781",
-        "x-ms-ratelimit-remaining-subscription-reads": "11997",
+        "x-ms-correlation-request-id": "f868e23c-88f0-4d6a-a484-f8831490bef1",
+        "x-ms-ratelimit-remaining-subscription-reads": "11994",
         "x-ms-response-type": "standard",
-        "x-ms-routing-request-id": "WESTUS:20230223T043202Z:df0ad674-67e8-4a13-9c64-bc85ab8db781",
-        "x-request-time": "0.094"
+        "x-ms-routing-request-id": "WESTUS2:20230223T201922Z:f868e23c-88f0-4d6a-a484-f8831490bef1",
+        "x-request-time": "0.680"
       },
       "ResponseBody": {
         "id": "/subscriptions/00000000-0000-0000-0000-000000000/resourceGroups/00000/providers/Microsoft.MachineLearningServices/workspaces/00000/codes/e7a3f40e-eb47-4499-9b80-1e5d911878f8/versions/1",
-=======
-        "x-aml-cluster": "vienna-eastus-01",
-        "X-Content-Type-Options": "nosniff",
-        "x-ms-correlation-request-id": "caccaf99-4981-4dd1-aba2-475374f89da3",
-        "x-ms-ratelimit-remaining-subscription-writes": "1090",
-        "x-ms-response-type": "standard",
-        "x-ms-routing-request-id": "CANADACENTRAL:20230221T204846Z:caccaf99-4981-4dd1-aba2-475374f89da3",
-        "x-request-time": "0.124"
-      },
-      "ResponseBody": {
-        "id": "/subscriptions/00000000-0000-0000-0000-000000000/resourceGroups/00000/providers/Microsoft.MachineLearningServices/workspaces/00000/codes/c4b5a984-a0c9-4622-a5cf-f22114f04941/versions/1",
->>>>>>> ce9edaa6
         "name": "1",
         "type": "Microsoft.MachineLearningServices/workspaces/codes/versions",
         "properties": {
@@ -1237,7 +731,6 @@
           },
           "isArchived": false,
           "isAnonymous": false,
-<<<<<<< HEAD
           "codeUri": "https://saveorz2izv2bas.blob.core.windows.net:443/2d1e66ae-8-4d828c93-7c8f-558b-b99d-d21850cf37d9/"
         },
         "systemData": {
@@ -1246,50 +739,18 @@
           "createdByType": "User",
           "lastModifiedAt": "2023-02-23T02:16:10.3151666\u002B00:00",
           "lastModifiedBy": "Diondra Peck",
-=======
-          "codeUri": "https://samcw32zcnpjldw.blob.core.windows.net/azureml-blobstore-3bd2018e-4b43-401e-ad49-85df181c9e0a/LocalUpload/00000000000000000000000000000000"
-        },
-        "systemData": {
-          "createdAt": "2023-02-18T09:30:23.7478116\u002B00:00",
-          "createdBy": "Firstname Lastname",
-          "createdByType": "User",
-          "lastModifiedAt": "2023-02-21T20:48:46.1229574\u002B00:00",
-          "lastModifiedBy": "Firstname Lastname",
->>>>>>> ce9edaa6
           "lastModifiedByType": "User"
         }
       }
     },
     {
-<<<<<<< HEAD
       "RequestUri": "https://management.azure.com/subscriptions/00000000-0000-0000-0000-000000000/resourceGroups/00000/providers/Microsoft.MachineLearningServices/workspaces/00000/codes/e7a3f40e-eb47-4499-9b80-1e5d911878f8/versions/1?api-version=2022-05-01",
       "RequestMethod": "GET",
-=======
-      "RequestUri": "https://management.azure.com/subscriptions/00000000-0000-0000-0000-000000000/resourceGroups/00000/providers/Microsoft.MachineLearningServices/workspaces/00000/codes/c4b5a984-a0c9-4622-a5cf-f22114f04941/versions/1?api-version=2022-05-01",
-      "RequestMethod": "PUT",
->>>>>>> ce9edaa6
       "RequestHeaders": {
         "Accept": "application/json",
         "Accept-Encoding": "gzip, deflate",
         "Connection": "keep-alive",
-<<<<<<< HEAD
         "User-Agent": "azure-ai-ml/1.5.0 azsdk-python-mgmt-machinelearningservices/0.1.0 Python/3.7.9 (Windows-10-10.0.22621-SP0)"
-=======
-        "Content-Length": "288",
-        "Content-Type": "application/json",
-        "User-Agent": "azure-ai-ml/1.5.0 azsdk-python-mgmt-machinelearningservices/0.1.0 Python/3.10.6 (Linux-5.15.79.1-microsoft-standard-WSL2-x86_64-with-glibc2.35)"
-      },
-      "RequestBody": {
-        "properties": {
-          "properties": {
-            "hash_sha256": "0000000000000",
-            "hash_version": "0000000000000"
-          },
-          "isAnonymous": true,
-          "isArchived": false,
-          "codeUri": "https://samcw32zcnpjldw.blob.core.windows.net/azureml-blobstore-3bd2018e-4b43-401e-ad49-85df181c9e0a/LocalUpload/00000000000000000000000000000000"
-        }
->>>>>>> ce9edaa6
       },
       "RequestBody": null,
       "StatusCode": 200,
@@ -1297,48 +758,27 @@
         "Cache-Control": "no-cache",
         "Content-Encoding": "gzip",
         "Content-Type": "application/json; charset=utf-8",
-<<<<<<< HEAD
-        "Date": "Thu, 23 Feb 2023 04:32:03 GMT",
+        "Date": "Thu, 23 Feb 2023 20:19:21 GMT",
         "Expires": "-1",
         "Pragma": "no-cache",
         "Request-Context": "appId=cid-v1:2d2e8e63-272e-4b3c-8598-4ee570a0e70d",
-        "Server-Timing": "traceparent;desc=\u002200-72836be6421166c845710324561e21d3-a8f0ecd95b544812-01\u0022",
-=======
-        "Date": "Tue, 21 Feb 2023 20:48:46 GMT",
-        "Expires": "-1",
-        "Pragma": "no-cache",
-        "Request-Context": "appId=cid-v1:2d2e8e63-272e-4b3c-8598-4ee570a0e70d",
-        "Server-Timing": "traceparent;desc=\u002200-848f771c5f2770d386e0e8007243a7ae-4c3f825db14b7727-01\u0022",
->>>>>>> ce9edaa6
+        "Server-Timing": "traceparent;desc=\u002200-2d80494f0d3d93ed1fe70bbcc1c74e5d-2c511efac1215488-01\u0022",
         "Strict-Transport-Security": "max-age=31536000; includeSubDomains",
         "Transfer-Encoding": "chunked",
         "Vary": [
           "Accept-Encoding",
           "Accept-Encoding"
         ],
-<<<<<<< HEAD
-        "x-aml-cluster": "vienna-eastus2-02",
+        "x-aml-cluster": "vienna-eastus2-01",
         "X-Content-Type-Options": "nosniff",
-        "x-ms-correlation-request-id": "54c359ec-70e9-4a44-8e88-5b2a8aa1b188",
-        "x-ms-ratelimit-remaining-subscription-reads": "11997",
+        "x-ms-correlation-request-id": "5fd348ee-4f49-4530-bab0-402593920f7b",
+        "x-ms-ratelimit-remaining-subscription-reads": "11993",
         "x-ms-response-type": "standard",
-        "x-ms-routing-request-id": "WESTUS:20230223T043203Z:54c359ec-70e9-4a44-8e88-5b2a8aa1b188",
-        "x-request-time": "0.058"
+        "x-ms-routing-request-id": "WESTUS2:20230223T201922Z:5fd348ee-4f49-4530-bab0-402593920f7b",
+        "x-request-time": "0.743"
       },
       "ResponseBody": {
         "id": "/subscriptions/00000000-0000-0000-0000-000000000/resourceGroups/00000/providers/Microsoft.MachineLearningServices/workspaces/00000/codes/e7a3f40e-eb47-4499-9b80-1e5d911878f8/versions/1",
-=======
-        "x-aml-cluster": "vienna-eastus-01",
-        "X-Content-Type-Options": "nosniff",
-        "x-ms-correlation-request-id": "dcf24190-f29b-43c5-aebe-dd70c07c7ecf",
-        "x-ms-ratelimit-remaining-subscription-writes": "1199",
-        "x-ms-response-type": "standard",
-        "x-ms-routing-request-id": "CANADACENTRAL:20230221T204846Z:dcf24190-f29b-43c5-aebe-dd70c07c7ecf",
-        "x-request-time": "0.130"
-      },
-      "ResponseBody": {
-        "id": "/subscriptions/00000000-0000-0000-0000-000000000/resourceGroups/00000/providers/Microsoft.MachineLearningServices/workspaces/00000/codes/c4b5a984-a0c9-4622-a5cf-f22114f04941/versions/1",
->>>>>>> ce9edaa6
         "name": "1",
         "type": "Microsoft.MachineLearningServices/workspaces/codes/versions",
         "properties": {
@@ -1350,7 +790,6 @@
           },
           "isArchived": false,
           "isAnonymous": false,
-<<<<<<< HEAD
           "codeUri": "https://saveorz2izv2bas.blob.core.windows.net:443/2d1e66ae-8-4d828c93-7c8f-558b-b99d-d21850cf37d9/"
         },
         "systemData": {
@@ -1359,40 +798,20 @@
           "createdByType": "User",
           "lastModifiedAt": "2023-02-23T02:16:10.3151666\u002B00:00",
           "lastModifiedBy": "Diondra Peck",
-=======
-          "codeUri": "https://samcw32zcnpjldw.blob.core.windows.net/azureml-blobstore-3bd2018e-4b43-401e-ad49-85df181c9e0a/LocalUpload/00000000000000000000000000000000"
-        },
-        "systemData": {
-          "createdAt": "2023-02-18T09:30:23.7478116\u002B00:00",
-          "createdBy": "Firstname Lastname",
-          "createdByType": "User",
-          "lastModifiedAt": "2023-02-21T20:48:46.7323181\u002B00:00",
-          "lastModifiedBy": "Firstname Lastname",
->>>>>>> ce9edaa6
           "lastModifiedByType": "User"
         }
       }
     },
     {
-<<<<<<< HEAD
-      "RequestUri": "https://management.azure.com/subscriptions/00000000-0000-0000-0000-000000000/resourceGroups/00000/providers/Microsoft.MachineLearningServices/workspaces/00000/components/azureml_anonymous/versions/6f430b33-ff88-845f-3b0d-b401b0f7126e?api-version=2022-10-01",
-=======
-      "RequestUri": "https://management.azure.com/subscriptions/00000000-0000-0000-0000-000000000/resourceGroups/00000/providers/Microsoft.MachineLearningServices/workspaces/00000/components/azureml_anonymous/versions/3f9cc29a-3c88-cdab-0ae9-3459a982766a?api-version=2022-10-01",
->>>>>>> ce9edaa6
+      "RequestUri": "https://management.azure.com/subscriptions/00000000-0000-0000-0000-000000000/resourceGroups/00000/providers/Microsoft.MachineLearningServices/workspaces/00000/components/azureml_anonymous/versions/c9c26171-c9ff-2b52-48be-3213a4f54b38?api-version=2022-10-01",
       "RequestMethod": "PUT",
       "RequestHeaders": {
         "Accept": "application/json",
         "Accept-Encoding": "gzip, deflate",
         "Connection": "keep-alive",
-<<<<<<< HEAD
         "Content-Length": "894",
         "Content-Type": "application/json",
         "User-Agent": "azure-ai-ml/1.5.0 azsdk-python-mgmt-machinelearningservices/0.1.0 Python/3.7.9 (Windows-10-10.0.22621-SP0)"
-=======
-        "Content-Length": "832",
-        "Content-Type": "application/json",
-        "User-Agent": "azure-ai-ml/1.5.0 azsdk-python-mgmt-machinelearningservices/0.1.0 Python/3.10.6 (Linux-5.15.79.1-microsoft-standard-WSL2-x86_64-with-glibc2.35)"
->>>>>>> ce9edaa6
       },
       "RequestBody": {
         "properties": {
@@ -1402,204 +821,8 @@
           "isArchived": false,
           "componentSpec": {
             "command": "echo \u0022hello world\u0022",
-<<<<<<< HEAD
             "code": "azureml:/subscriptions/00000000-0000-0000-0000-000000000/resourceGroups/00000/providers/Microsoft.MachineLearningServices/workspaces/00000/codes/e7a3f40e-eb47-4499-9b80-1e5d911878f8/versions/1",
-            "environment": "azureml:AzureML-sklearn-0.24-ubuntu18.04-py37-cpu:5",
-=======
-            "code": "azureml:/subscriptions/00000000-0000-0000-0000-000000000/resourceGroups/00000/providers/Microsoft.MachineLearningServices/workspaces/00000/codes/c4b5a984-a0c9-4622-a5cf-f22114f04941/versions/1",
             "environment": "azureml:AzureML-sklearn-1.0-ubuntu20.04-py38-cpu:33",
->>>>>>> ce9edaa6
-            "resources": {
-              "instance_count": 2
-            },
-            "distribution": {
-              "type": "pytorch",
-              "process_count_per_instance": 2
-            },
-            "name": "azureml_anonymous",
-            "version": "1",
-<<<<<<< HEAD
-            "display_name": "command-function-job",
-=======
->>>>>>> ce9edaa6
-            "is_deterministic": true,
-            "inputs": {
-              "component_in_path": {
-                "type": "uri_folder",
-                "mode": "ro_mount"
-              },
-              "component_in_number": {
-                "type": "number",
-                "default": "0.01"
-              }
-            },
-            "outputs": {
-              "component_out_path": {
-<<<<<<< HEAD
-                "type": "mlflow_model",
-                "mode": "rw_mount"
-              }
-            },
-            "type": "command",
-            "_source": "BUILDER"
-=======
-                "type": "mlflow_model"
-              }
-            },
-            "type": "command",
-            "_source": "CLASS"
->>>>>>> ce9edaa6
-          }
-        }
-      },
-      "StatusCode": 201,
-      "ResponseHeaders": {
-        "Cache-Control": "no-cache",
-<<<<<<< HEAD
-        "Content-Length": "1924",
-        "Content-Type": "application/json; charset=utf-8",
-        "Date": "Thu, 23 Feb 2023 04:32:03 GMT",
-        "Expires": "-1",
-        "Location": "https://management.azure.com/subscriptions/00000000-0000-0000-0000-000000000/resourceGroups/00000/providers/Microsoft.MachineLearningServices/workspaces/00000/components/azureml_anonymous/versions/6f430b33-ff88-845f-3b0d-b401b0f7126e?api-version=2022-10-01",
-        "Pragma": "no-cache",
-        "Request-Context": "appId=cid-v1:2d2e8e63-272e-4b3c-8598-4ee570a0e70d",
-        "Server-Timing": "traceparent;desc=\u002200-d03839a74ad082c6cc38756d5a7b1f02-a64d4e75f6e0852a-01\u0022",
-        "Strict-Transport-Security": "max-age=31536000; includeSubDomains",
-        "x-aml-cluster": "vienna-eastus2-02",
-        "X-Content-Type-Options": "nosniff",
-        "x-ms-correlation-request-id": "f2640749-819f-4097-9740-d1864c914b2e",
-        "x-ms-ratelimit-remaining-subscription-writes": "1191",
-        "x-ms-response-type": "standard",
-        "x-ms-routing-request-id": "WESTUS2:20230223T043203Z:f2640749-819f-4097-9740-d1864c914b2e",
-        "x-request-time": "0.685"
-      },
-      "ResponseBody": {
-        "id": "/subscriptions/00000000-0000-0000-0000-000000000/resourceGroups/00000/providers/Microsoft.MachineLearningServices/workspaces/00000/components/azureml_anonymous/versions/6bff4c24-3183-4a44-b880-a0ca74d44851",
-        "name": "6bff4c24-3183-4a44-b880-a0ca74d44851",
-=======
-        "Content-Length": "1505",
-        "Content-Type": "application/json; charset=utf-8",
-        "Date": "Tue, 21 Feb 2023 20:48:46 GMT",
-        "Expires": "-1",
-        "Location": "https://management.azure.com/subscriptions/00000000-0000-0000-0000-000000000/resourceGroups/00000/providers/Microsoft.MachineLearningServices/workspaces/00000/components/azureml_anonymous/versions/3f9cc29a-3c88-cdab-0ae9-3459a982766a?api-version=2022-10-01",
-        "Pragma": "no-cache",
-        "Request-Context": "appId=cid-v1:2d2e8e63-272e-4b3c-8598-4ee570a0e70d",
-        "Server-Timing": "traceparent;desc=\u002200-bf4267deb29a58c51d4dbde5bd51bbc9-59199222cf3643df-01\u0022",
-        "Strict-Transport-Security": "max-age=31536000; includeSubDomains",
-        "x-aml-cluster": "vienna-eastus-01",
-        "X-Content-Type-Options": "nosniff",
-        "x-ms-correlation-request-id": "d2bc64b0-bfe7-4556-9367-853ac0fa4034",
-        "x-ms-ratelimit-remaining-subscription-writes": "1089",
-        "x-ms-response-type": "standard",
-        "x-ms-routing-request-id": "CANADACENTRAL:20230221T204846Z:d2bc64b0-bfe7-4556-9367-853ac0fa4034",
-        "x-request-time": "0.564"
-      },
-      "ResponseBody": {
-        "id": "/subscriptions/00000000-0000-0000-0000-000000000/resourceGroups/00000/providers/Microsoft.MachineLearningServices/workspaces/00000/components/azureml_anonymous/versions/79f554cd-124d-41ac-b2ce-8051c3b015dc",
-        "name": "79f554cd-124d-41ac-b2ce-8051c3b015dc",
->>>>>>> ce9edaa6
-        "type": "Microsoft.MachineLearningServices/workspaces/components/versions",
-        "properties": {
-          "description": null,
-          "tags": {},
-          "properties": {},
-          "isArchived": false,
-          "isAnonymous": true,
-          "componentSpec": {
-            "name": "azureml_anonymous",
-            "version": "1",
-<<<<<<< HEAD
-            "display_name": "command-function-job",
-=======
->>>>>>> ce9edaa6
-            "is_deterministic": "True",
-            "type": "command",
-            "inputs": {
-              "component_in_path": {
-                "type": "uri_folder",
-                "optional": "False"
-              },
-              "component_in_number": {
-                "type": "number",
-                "optional": "False",
-                "default": "0.01"
-              }
-            },
-            "outputs": {
-              "component_out_path": {
-                "type": "mlflow_model"
-              }
-            },
-<<<<<<< HEAD
-            "code": "azureml:/subscriptions/00000000-0000-0000-0000-000000000/resourceGroups/00000/providers/Microsoft.MachineLearningServices/workspaces/00000/codes/e7a3f40e-eb47-4499-9b80-1e5d911878f8/versions/1",
-            "environment": "azureml://registries/azureml/environments/AzureML-sklearn-0.24-ubuntu18.04-py37-cpu/versions/5",
-=======
-            "code": "azureml:/subscriptions/00000000-0000-0000-0000-000000000/resourceGroups/00000/providers/Microsoft.MachineLearningServices/workspaces/00000/codes/c4b5a984-a0c9-4622-a5cf-f22114f04941/versions/1",
-            "environment": "azureml://registries/azureml/environments/AzureML-sklearn-1.0-ubuntu20.04-py38-cpu/versions/33",
->>>>>>> ce9edaa6
-            "resources": {
-              "instance_count": "2"
-            },
-            "distribution": {
-              "process_count_per_instance": "2",
-              "type": "Pytorch"
-            },
-            "command": "echo \u0022hello world\u0022",
-            "$schema": "https://componentsdk.azureedge.net/jsonschema/CommandComponent.json"
-          }
-        },
-        "systemData": {
-<<<<<<< HEAD
-          "createdAt": "2023-02-23T04:32:03.774545\u002B00:00",
-          "createdBy": "Diondra Peck",
-          "createdByType": "User",
-          "lastModifiedAt": "2023-02-23T04:32:03.774545\u002B00:00",
-          "lastModifiedBy": "Diondra Peck",
-=======
-          "createdAt": "2023-02-18T23:20:05.6543561\u002B00:00",
-          "createdBy": "Firstname Lastname",
-          "createdByType": "User",
-          "lastModifiedAt": "2023-02-18T23:20:05.7067451\u002B00:00",
-          "lastModifiedBy": "Firstname Lastname",
->>>>>>> ce9edaa6
-          "lastModifiedByType": "User"
-        }
-      }
-    },
-    {
-<<<<<<< HEAD
-      "RequestUri": "https://management.azure.com/subscriptions/00000000-0000-0000-0000-000000000/resourceGroups/00000/providers/Microsoft.MachineLearningServices/workspaces/00000/components/azureml_anonymous/versions/c69566d2-0a0b-5505-120e-e6bb1dded1c8?api-version=2022-10-01",
-=======
-      "RequestUri": "https://management.azure.com/subscriptions/00000000-0000-0000-0000-000000000/resourceGroups/00000/providers/Microsoft.MachineLearningServices/workspaces/00000/components/azureml_anonymous/versions/9fa4c5f3-1bad-b983-45fb-cc130913fbe8?api-version=2022-10-01",
->>>>>>> ce9edaa6
-      "RequestMethod": "PUT",
-      "RequestHeaders": {
-        "Accept": "application/json",
-        "Accept-Encoding": "gzip, deflate",
-        "Connection": "keep-alive",
-        "Content-Length": "894",
-        "Content-Type": "application/json",
-<<<<<<< HEAD
-        "User-Agent": "azure-ai-ml/1.5.0 azsdk-python-mgmt-machinelearningservices/0.1.0 Python/3.7.9 (Windows-10-10.0.22621-SP0)"
-=======
-        "User-Agent": "azure-ai-ml/1.5.0 azsdk-python-mgmt-machinelearningservices/0.1.0 Python/3.10.6 (Linux-5.15.79.1-microsoft-standard-WSL2-x86_64-with-glibc2.35)"
->>>>>>> ce9edaa6
-      },
-      "RequestBody": {
-        "properties": {
-          "properties": {},
-          "tags": {},
-          "isAnonymous": true,
-          "isArchived": false,
-          "componentSpec": {
-            "command": "echo \u0022hello world\u0022",
-<<<<<<< HEAD
-            "code": "azureml:/subscriptions/00000000-0000-0000-0000-000000000/resourceGroups/00000/providers/Microsoft.MachineLearningServices/workspaces/00000/codes/e7a3f40e-eb47-4499-9b80-1e5d911878f8/versions/1",
-            "environment": "azureml:AzureML-sklearn-0.24-ubuntu18.04-py37-cpu:5",
-=======
-            "code": "azureml:/subscriptions/00000000-0000-0000-0000-000000000/resourceGroups/00000/providers/Microsoft.MachineLearningServices/workspaces/00000/codes/c4b5a984-a0c9-4622-a5cf-f22114f04941/versions/1",
-            "environment": "azureml:AzureML-sklearn-1.0-ubuntu20.04-py38-cpu:33",
->>>>>>> ce9edaa6
             "resources": {
               "instance_count": 2
             },
@@ -1635,49 +858,26 @@
       "StatusCode": 201,
       "ResponseHeaders": {
         "Cache-Control": "no-cache",
-<<<<<<< HEAD
-        "Content-Length": "1880",
+        "Content-Length": "1926",
         "Content-Type": "application/json; charset=utf-8",
-        "Date": "Thu, 23 Feb 2023 04:32:03 GMT",
+        "Date": "Thu, 23 Feb 2023 20:19:25 GMT",
         "Expires": "-1",
-        "Location": "https://management.azure.com/subscriptions/00000000-0000-0000-0000-000000000/resourceGroups/00000/providers/Microsoft.MachineLearningServices/workspaces/00000/components/azureml_anonymous/versions/c69566d2-0a0b-5505-120e-e6bb1dded1c8?api-version=2022-10-01",
+        "Location": "https://management.azure.com/subscriptions/00000000-0000-0000-0000-000000000/resourceGroups/00000/providers/Microsoft.MachineLearningServices/workspaces/00000/components/azureml_anonymous/versions/c9c26171-c9ff-2b52-48be-3213a4f54b38?api-version=2022-10-01",
         "Pragma": "no-cache",
         "Request-Context": "appId=cid-v1:2d2e8e63-272e-4b3c-8598-4ee570a0e70d",
-        "Server-Timing": "traceparent;desc=\u002200-a6fcd7f28dd338533c87d3ee48873b96-8e3f722a8655407d-01\u0022",
+        "Server-Timing": "traceparent;desc=\u002200-7be577110b67e3fe4a70c3055a637ce7-77d614f59af5e5de-01\u0022",
         "Strict-Transport-Security": "max-age=31536000; includeSubDomains",
-        "x-aml-cluster": "vienna-eastus2-02",
+        "x-aml-cluster": "vienna-eastus2-01",
         "X-Content-Type-Options": "nosniff",
-        "x-ms-correlation-request-id": "7165d349-f3ac-4dfc-8fd4-42b12004ac07",
-        "x-ms-ratelimit-remaining-subscription-writes": "1197",
+        "x-ms-correlation-request-id": "0bbe0de6-a2b8-4df4-8f94-f537e06c357e",
+        "x-ms-ratelimit-remaining-subscription-writes": "1189",
         "x-ms-response-type": "standard",
-        "x-ms-routing-request-id": "WESTUS:20230223T043203Z:7165d349-f3ac-4dfc-8fd4-42b12004ac07",
-        "x-request-time": "0.544"
+        "x-ms-routing-request-id": "WESTUS2:20230223T201925Z:0bbe0de6-a2b8-4df4-8f94-f537e06c357e",
+        "x-request-time": "4.029"
       },
       "ResponseBody": {
-        "id": "/subscriptions/00000000-0000-0000-0000-000000000/resourceGroups/00000/providers/Microsoft.MachineLearningServices/workspaces/00000/components/azureml_anonymous/versions/cd25b147-bf81-4762-8dc1-ea1d00ef594d",
-        "name": "cd25b147-bf81-4762-8dc1-ea1d00ef594d",
-=======
-        "Content-Length": "1543",
-        "Content-Type": "application/json; charset=utf-8",
-        "Date": "Tue, 21 Feb 2023 20:48:47 GMT",
-        "Expires": "-1",
-        "Location": "https://management.azure.com/subscriptions/00000000-0000-0000-0000-000000000/resourceGroups/00000/providers/Microsoft.MachineLearningServices/workspaces/00000/components/azureml_anonymous/versions/9fa4c5f3-1bad-b983-45fb-cc130913fbe8?api-version=2022-10-01",
-        "Pragma": "no-cache",
-        "Request-Context": "appId=cid-v1:2d2e8e63-272e-4b3c-8598-4ee570a0e70d",
-        "Server-Timing": "traceparent;desc=\u002200-f745aad0319951e35d46bdece751aea5-fe269f5c9adfd322-01\u0022",
-        "Strict-Transport-Security": "max-age=31536000; includeSubDomains",
-        "x-aml-cluster": "vienna-eastus-01",
-        "X-Content-Type-Options": "nosniff",
-        "x-ms-correlation-request-id": "64570a74-e61f-400e-b1aa-f5626968da34",
-        "x-ms-ratelimit-remaining-subscription-writes": "1198",
-        "x-ms-response-type": "standard",
-        "x-ms-routing-request-id": "CANADACENTRAL:20230221T204848Z:64570a74-e61f-400e-b1aa-f5626968da34",
-        "x-request-time": "0.553"
-      },
-      "ResponseBody": {
-        "id": "/subscriptions/00000000-0000-0000-0000-000000000/resourceGroups/00000/providers/Microsoft.MachineLearningServices/workspaces/00000/components/azureml_anonymous/versions/38bb1921-b252-4bf2-a260-628b46e0ba07",
-        "name": "38bb1921-b252-4bf2-a260-628b46e0ba07",
->>>>>>> ce9edaa6
+        "id": "/subscriptions/00000000-0000-0000-0000-000000000/resourceGroups/00000/providers/Microsoft.MachineLearningServices/workspaces/00000/components/azureml_anonymous/versions/3b0cb0b1-5d47-4946-9274-5c6808cc6a36",
+        "name": "3b0cb0b1-5d47-4946-9274-5c6808cc6a36",
         "type": "Microsoft.MachineLearningServices/workspaces/components/versions",
         "properties": {
           "description": null,
@@ -1707,13 +907,8 @@
                 "type": "mlflow_model"
               }
             },
-<<<<<<< HEAD
             "code": "azureml:/subscriptions/00000000-0000-0000-0000-000000000/resourceGroups/00000/providers/Microsoft.MachineLearningServices/workspaces/00000/codes/e7a3f40e-eb47-4499-9b80-1e5d911878f8/versions/1",
-            "environment": "azureml://registries/azureml/environments/AzureML-sklearn-0.24-ubuntu18.04-py37-cpu/versions/5",
-=======
-            "code": "azureml:/subscriptions/00000000-0000-0000-0000-000000000/resourceGroups/00000/providers/Microsoft.MachineLearningServices/workspaces/00000/codes/c4b5a984-a0c9-4622-a5cf-f22114f04941/versions/1",
             "environment": "azureml://registries/azureml/environments/AzureML-sklearn-1.0-ubuntu20.04-py38-cpu/versions/33",
->>>>>>> ce9edaa6
             "resources": {
               "instance_count": "2"
             },
@@ -1726,120 +921,28 @@
           }
         },
         "systemData": {
-<<<<<<< HEAD
-          "createdAt": "2023-02-23T04:32:03.8526746\u002B00:00",
+          "createdAt": "2023-02-23T20:19:25.2040475\u002B00:00",
           "createdBy": "Diondra Peck",
           "createdByType": "User",
-          "lastModifiedAt": "2023-02-23T04:32:03.8526746\u002B00:00",
+          "lastModifiedAt": "2023-02-23T20:19:25.2040475\u002B00:00",
           "lastModifiedBy": "Diondra Peck",
-=======
-          "createdAt": "2023-02-18T23:20:05.5716171\u002B00:00",
-          "createdBy": "Firstname Lastname",
-          "createdByType": "User",
-          "lastModifiedAt": "2023-02-18T23:20:05.6457515\u002B00:00",
-          "lastModifiedBy": "Firstname Lastname",
->>>>>>> ce9edaa6
           "lastModifiedByType": "User"
         }
       }
     },
     {
-<<<<<<< HEAD
-      "RequestUri": "https://management.azure.com/subscriptions/00000000-0000-0000-0000-000000000/resourceGroups/00000/providers/Microsoft.MachineLearningServices/workspaces/00000/components/azureml_anonymous/versions/85d71ec8-2b9d-eee5-f759-922e25fe0e6a?api-version=2022-10-01",
-=======
-      "RequestUri": "https://management.azure.com/subscriptions/00000000-0000-0000-0000-000000000/resourceGroups/00000/providers/Microsoft.MachineLearningServices/workspaces/00000/codes/c4b5a984-a0c9-4622-a5cf-f22114f04941/versions/1?api-version=2022-05-01",
->>>>>>> ce9edaa6
+      "RequestUri": "https://management.azure.com/subscriptions/00000000-0000-0000-0000-000000000/resourceGroups/00000/providers/Microsoft.MachineLearningServices/workspaces/00000/components/azureml_anonymous/versions/5dd22f08-7bf2-58f4-9baf-190d94f67d7b?api-version=2022-10-01",
       "RequestMethod": "PUT",
       "RequestHeaders": {
         "Accept": "application/json",
         "Accept-Encoding": "gzip, deflate",
         "Connection": "keep-alive",
-<<<<<<< HEAD
         "Content-Length": "1313",
         "Content-Type": "application/json",
         "User-Agent": "azure-ai-ml/1.5.0 azsdk-python-mgmt-machinelearningservices/0.1.0 Python/3.7.9 (Windows-10-10.0.22621-SP0)"
       },
       "RequestBody": {
         "properties": {
-=======
-        "Content-Length": "288",
-        "Content-Type": "application/json",
-        "User-Agent": "azure-ai-ml/1.5.0 azsdk-python-mgmt-machinelearningservices/0.1.0 Python/3.10.6 (Linux-5.15.79.1-microsoft-standard-WSL2-x86_64-with-glibc2.35)"
-      },
-      "RequestBody": {
-        "properties": {
-          "properties": {
-            "hash_sha256": "0000000000000",
-            "hash_version": "0000000000000"
-          },
-          "isAnonymous": true,
-          "isArchived": false,
-          "codeUri": "https://samcw32zcnpjldw.blob.core.windows.net/azureml-blobstore-3bd2018e-4b43-401e-ad49-85df181c9e0a/LocalUpload/00000000000000000000000000000000"
-        }
-      },
-      "StatusCode": 200,
-      "ResponseHeaders": {
-        "Cache-Control": "no-cache",
-        "Content-Encoding": "gzip",
-        "Content-Type": "application/json; charset=utf-8",
-        "Date": "Tue, 21 Feb 2023 20:48:48 GMT",
-        "Expires": "-1",
-        "Pragma": "no-cache",
-        "Request-Context": "appId=cid-v1:2d2e8e63-272e-4b3c-8598-4ee570a0e70d",
-        "Server-Timing": "traceparent;desc=\u002200-c65e889faac853f0e0ab9bdd999a15df-a78de8883767cedf-01\u0022",
-        "Strict-Transport-Security": "max-age=31536000; includeSubDomains",
-        "Transfer-Encoding": "chunked",
-        "Vary": [
-          "Accept-Encoding",
-          "Accept-Encoding"
-        ],
-        "x-aml-cluster": "vienna-eastus-01",
-        "X-Content-Type-Options": "nosniff",
-        "x-ms-correlation-request-id": "d0dd2fcb-4e41-43d2-b2f0-efccfe6b0234",
-        "x-ms-ratelimit-remaining-subscription-writes": "1088",
-        "x-ms-response-type": "standard",
-        "x-ms-routing-request-id": "CANADACENTRAL:20230221T204848Z:d0dd2fcb-4e41-43d2-b2f0-efccfe6b0234",
-        "x-request-time": "0.200"
-      },
-      "ResponseBody": {
-        "id": "/subscriptions/00000000-0000-0000-0000-000000000/resourceGroups/00000/providers/Microsoft.MachineLearningServices/workspaces/00000/codes/c4b5a984-a0c9-4622-a5cf-f22114f04941/versions/1",
-        "name": "1",
-        "type": "Microsoft.MachineLearningServices/workspaces/codes/versions",
-        "properties": {
-          "description": null,
-          "tags": {},
-          "properties": {
-            "hash_sha256": "0000000000000",
-            "hash_version": "0000000000000"
-          },
-          "isArchived": false,
-          "isAnonymous": false,
-          "codeUri": "https://samcw32zcnpjldw.blob.core.windows.net/azureml-blobstore-3bd2018e-4b43-401e-ad49-85df181c9e0a/LocalUpload/00000000000000000000000000000000"
-        },
-        "systemData": {
-          "createdAt": "2023-02-18T09:30:23.7478116\u002B00:00",
-          "createdBy": "Firstname Lastname",
-          "createdByType": "User",
-          "lastModifiedAt": "2023-02-21T20:48:48.5477915\u002B00:00",
-          "lastModifiedBy": "Firstname Lastname",
-          "lastModifiedByType": "User"
-        }
-      }
-    },
-    {
-      "RequestUri": "https://management.azure.com/subscriptions/00000000-0000-0000-0000-000000000/resourceGroups/00000/providers/Microsoft.MachineLearningServices/workspaces/00000/components/azureml_anonymous/versions/a23ce9b0-c3ab-981a-c6b1-973f20a0817a?api-version=2022-10-01",
-      "RequestMethod": "PUT",
-      "RequestHeaders": {
-        "Accept": "application/json",
-        "Accept-Encoding": "gzip, deflate",
-        "Connection": "keep-alive",
-        "Content-Length": "1313",
-        "Content-Type": "application/json",
-        "User-Agent": "azure-ai-ml/1.5.0 azsdk-python-mgmt-machinelearningservices/0.1.0 Python/3.10.6 (Linux-5.15.79.1-microsoft-standard-WSL2-x86_64-with-glibc2.35)"
-      },
-      "RequestBody": {
-        "properties": {
->>>>>>> ce9edaa6
           "description": "This is the basic command component",
           "properties": {},
           "tags": {
@@ -1850,13 +953,8 @@
           "isArchived": false,
           "componentSpec": {
             "command": "echo Hello World \u0026 echo $[[${{inputs.component_in_number}}]] \u0026 echo ${{inputs.component_in_path}} \u0026 echo ${{outputs.component_out_path}} \u003E ${{outputs.component_out_path}}/component_in_number",
-<<<<<<< HEAD
             "code": "azureml:/subscriptions/00000000-0000-0000-0000-000000000/resourceGroups/00000/providers/Microsoft.MachineLearningServices/workspaces/00000/codes/e7a3f40e-eb47-4499-9b80-1e5d911878f8/versions/1",
-            "environment": "azureml:AzureML-sklearn-0.24-ubuntu18.04-py37-cpu:1",
-=======
-            "code": "azureml:/subscriptions/00000000-0000-0000-0000-000000000/resourceGroups/00000/providers/Microsoft.MachineLearningServices/workspaces/00000/codes/c4b5a984-a0c9-4622-a5cf-f22114f04941/versions/1",
             "environment": "azureml:AzureML-sklearn-1.0-ubuntu20.04-py38-cpu:33",
->>>>>>> ce9edaa6
             "name": "microsoftsamples_command_component_basic",
             "description": "This is the basic command component",
             "tags": {
@@ -1892,49 +990,26 @@
       "StatusCode": 201,
       "ResponseHeaders": {
         "Cache-Control": "no-cache",
-<<<<<<< HEAD
-        "Content-Length": "2299",
+        "Content-Length": "2301",
         "Content-Type": "application/json; charset=utf-8",
-        "Date": "Thu, 23 Feb 2023 04:32:03 GMT",
+        "Date": "Thu, 23 Feb 2023 20:19:25 GMT",
         "Expires": "-1",
-        "Location": "https://management.azure.com/subscriptions/00000000-0000-0000-0000-000000000/resourceGroups/00000/providers/Microsoft.MachineLearningServices/workspaces/00000/components/azureml_anonymous/versions/85d71ec8-2b9d-eee5-f759-922e25fe0e6a?api-version=2022-10-01",
+        "Location": "https://management.azure.com/subscriptions/00000000-0000-0000-0000-000000000/resourceGroups/00000/providers/Microsoft.MachineLearningServices/workspaces/00000/components/azureml_anonymous/versions/5dd22f08-7bf2-58f4-9baf-190d94f67d7b?api-version=2022-10-01",
         "Pragma": "no-cache",
         "Request-Context": "appId=cid-v1:2d2e8e63-272e-4b3c-8598-4ee570a0e70d",
-        "Server-Timing": "traceparent;desc=\u002200-71dff9777214826e60215cf4786bdba9-d4599a23b28a955a-01\u0022",
+        "Server-Timing": "traceparent;desc=\u002200-20ca3b06aa5450395833dd1d34f2a28a-da51666fbfea263f-01\u0022",
         "Strict-Transport-Security": "max-age=31536000; includeSubDomains",
-        "x-aml-cluster": "vienna-eastus2-01",
+        "x-aml-cluster": "vienna-eastus2-02",
         "X-Content-Type-Options": "nosniff",
-        "x-ms-correlation-request-id": "9a98a64a-fbd2-4aa2-a39b-9680a0ed2dd7",
-        "x-ms-ratelimit-remaining-subscription-writes": "1199",
+        "x-ms-correlation-request-id": "e48abaf7-c224-47e7-ba4d-6728b7cd2c6e",
+        "x-ms-ratelimit-remaining-subscription-writes": "1197",
         "x-ms-response-type": "standard",
-        "x-ms-routing-request-id": "WESTUS:20230223T043204Z:9a98a64a-fbd2-4aa2-a39b-9680a0ed2dd7",
-        "x-request-time": "0.749"
+        "x-ms-routing-request-id": "WESTUS2:20230223T201925Z:e48abaf7-c224-47e7-ba4d-6728b7cd2c6e",
+        "x-request-time": "3.103"
       },
       "ResponseBody": {
-        "id": "/subscriptions/00000000-0000-0000-0000-000000000/resourceGroups/00000/providers/Microsoft.MachineLearningServices/workspaces/00000/components/azureml_anonymous/versions/9aa5a8cf-7ced-46bf-8205-7b99b39502b3",
-        "name": "9aa5a8cf-7ced-46bf-8205-7b99b39502b3",
-=======
-        "Content-Length": "1865",
-        "Content-Type": "application/json; charset=utf-8",
-        "Date": "Tue, 21 Feb 2023 20:48:49 GMT",
-        "Expires": "-1",
-        "Location": "https://management.azure.com/subscriptions/00000000-0000-0000-0000-000000000/resourceGroups/00000/providers/Microsoft.MachineLearningServices/workspaces/00000/components/azureml_anonymous/versions/a23ce9b0-c3ab-981a-c6b1-973f20a0817a?api-version=2022-10-01",
-        "Pragma": "no-cache",
-        "Request-Context": "appId=cid-v1:2d2e8e63-272e-4b3c-8598-4ee570a0e70d",
-        "Server-Timing": "traceparent;desc=\u002200-ac1ad07e9030ec47fe7067deb9c96d15-71193f521dcfd0fe-01\u0022",
-        "Strict-Transport-Security": "max-age=31536000; includeSubDomains",
-        "x-aml-cluster": "vienna-eastus-01",
-        "X-Content-Type-Options": "nosniff",
-        "x-ms-correlation-request-id": "a5de2019-9890-4973-b808-b77309acc4c0",
-        "x-ms-ratelimit-remaining-subscription-writes": "1087",
-        "x-ms-response-type": "standard",
-        "x-ms-routing-request-id": "CANADACENTRAL:20230221T204849Z:a5de2019-9890-4973-b808-b77309acc4c0",
-        "x-request-time": "0.734"
-      },
-      "ResponseBody": {
-        "id": "/subscriptions/00000000-0000-0000-0000-000000000/resourceGroups/00000/providers/Microsoft.MachineLearningServices/workspaces/00000/components/azureml_anonymous/versions/94a79412-3f75-4431-b1cb-3da44fe17450",
-        "name": "94a79412-3f75-4431-b1cb-3da44fe17450",
->>>>>>> ce9edaa6
+        "id": "/subscriptions/00000000-0000-0000-0000-000000000/resourceGroups/00000/providers/Microsoft.MachineLearningServices/workspaces/00000/components/azureml_anonymous/versions/44e92650-ab9d-4559-9fe0-535d22d17750",
+        "name": "44e92650-ab9d-4559-9fe0-535d22d17750",
         "type": "Microsoft.MachineLearningServices/workspaces/components/versions",
         "properties": {
           "description": null,
@@ -1974,13 +1049,8 @@
                 "type": "uri_folder"
               }
             },
-<<<<<<< HEAD
             "code": "azureml:/subscriptions/00000000-0000-0000-0000-000000000/resourceGroups/00000/providers/Microsoft.MachineLearningServices/workspaces/00000/codes/e7a3f40e-eb47-4499-9b80-1e5d911878f8/versions/1",
-            "environment": "azureml://registries/azureml/environments/AzureML-sklearn-0.24-ubuntu18.04-py37-cpu/versions/1",
-=======
-            "code": "azureml:/subscriptions/00000000-0000-0000-0000-000000000/resourceGroups/00000/providers/Microsoft.MachineLearningServices/workspaces/00000/codes/c4b5a984-a0c9-4622-a5cf-f22114f04941/versions/1",
             "environment": "azureml://registries/azureml/environments/AzureML-sklearn-1.0-ubuntu20.04-py38-cpu/versions/33",
->>>>>>> ce9edaa6
             "resources": {
               "instance_count": "1"
             },
@@ -1989,19 +1059,136 @@
           }
         },
         "systemData": {
-<<<<<<< HEAD
-          "createdAt": "2023-02-23T04:32:03.987756\u002B00:00",
+          "createdAt": "2023-02-23T20:19:25.5504652\u002B00:00",
           "createdBy": "Diondra Peck",
           "createdByType": "User",
-          "lastModifiedAt": "2023-02-23T04:32:03.987756\u002B00:00",
+          "lastModifiedAt": "2023-02-23T20:19:25.5504652\u002B00:00",
           "lastModifiedBy": "Diondra Peck",
-=======
-          "createdAt": "2023-02-18T23:20:05.6530767\u002B00:00",
-          "createdBy": "Firstname Lastname",
+          "lastModifiedByType": "User"
+        }
+      }
+    },
+    {
+      "RequestUri": "https://management.azure.com/subscriptions/00000000-0000-0000-0000-000000000/resourceGroups/00000/providers/Microsoft.MachineLearningServices/workspaces/00000/components/azureml_anonymous/versions/47c152e5-5bad-7b12-1d89-a1522a74326c?api-version=2022-10-01",
+      "RequestMethod": "PUT",
+      "RequestHeaders": {
+        "Accept": "application/json",
+        "Accept-Encoding": "gzip, deflate",
+        "Connection": "keep-alive",
+        "Content-Length": "832",
+        "Content-Type": "application/json",
+        "User-Agent": "azure-ai-ml/1.5.0 azsdk-python-mgmt-machinelearningservices/0.1.0 Python/3.7.9 (Windows-10-10.0.22621-SP0)"
+      },
+      "RequestBody": {
+        "properties": {
+          "properties": {},
+          "tags": {},
+          "isAnonymous": true,
+          "isArchived": false,
+          "componentSpec": {
+            "command": "echo \u0022hello world\u0022",
+            "code": "azureml:/subscriptions/00000000-0000-0000-0000-000000000/resourceGroups/00000/providers/Microsoft.MachineLearningServices/workspaces/00000/codes/e7a3f40e-eb47-4499-9b80-1e5d911878f8/versions/1",
+            "environment": "azureml:AzureML-sklearn-1.0-ubuntu20.04-py38-cpu:33",
+            "resources": {
+              "instance_count": 2
+            },
+            "distribution": {
+              "type": "pytorch",
+              "process_count_per_instance": 2
+            },
+            "name": "azureml_anonymous",
+            "version": "1",
+            "is_deterministic": true,
+            "inputs": {
+              "component_in_path": {
+                "type": "uri_folder",
+                "mode": "ro_mount"
+              },
+              "component_in_number": {
+                "type": "number",
+                "default": "0.01"
+              }
+            },
+            "outputs": {
+              "component_out_path": {
+                "type": "mlflow_model"
+              }
+            },
+            "type": "command",
+            "_source": "CLASS"
+          }
+        }
+      },
+      "StatusCode": 201,
+      "ResponseHeaders": {
+        "Cache-Control": "no-cache",
+        "Content-Length": "1880",
+        "Content-Type": "application/json; charset=utf-8",
+        "Date": "Thu, 23 Feb 2023 20:19:25 GMT",
+        "Expires": "-1",
+        "Location": "https://management.azure.com/subscriptions/00000000-0000-0000-0000-000000000/resourceGroups/00000/providers/Microsoft.MachineLearningServices/workspaces/00000/components/azureml_anonymous/versions/47c152e5-5bad-7b12-1d89-a1522a74326c?api-version=2022-10-01",
+        "Pragma": "no-cache",
+        "Request-Context": "appId=cid-v1:2d2e8e63-272e-4b3c-8598-4ee570a0e70d",
+        "Server-Timing": "traceparent;desc=\u002200-11b3542c11b4cc9bbb33ddc3bac075c2-19a2b28215a31f20-01\u0022",
+        "Strict-Transport-Security": "max-age=31536000; includeSubDomains",
+        "x-aml-cluster": "vienna-eastus2-01",
+        "X-Content-Type-Options": "nosniff",
+        "x-ms-correlation-request-id": "131a48ed-b603-4f14-87e2-f21684fd784a",
+        "x-ms-ratelimit-remaining-subscription-writes": "1196",
+        "x-ms-response-type": "standard",
+        "x-ms-routing-request-id": "WESTUS2:20230223T201926Z:131a48ed-b603-4f14-87e2-f21684fd784a",
+        "x-request-time": "3.607"
+      },
+      "ResponseBody": {
+        "id": "/subscriptions/00000000-0000-0000-0000-000000000/resourceGroups/00000/providers/Microsoft.MachineLearningServices/workspaces/00000/components/azureml_anonymous/versions/320c6eaa-e768-420e-a82b-4a56a9638b7b",
+        "name": "320c6eaa-e768-420e-a82b-4a56a9638b7b",
+        "type": "Microsoft.MachineLearningServices/workspaces/components/versions",
+        "properties": {
+          "description": null,
+          "tags": {},
+          "properties": {},
+          "isArchived": false,
+          "isAnonymous": true,
+          "componentSpec": {
+            "name": "azureml_anonymous",
+            "version": "1",
+            "is_deterministic": "True",
+            "type": "command",
+            "inputs": {
+              "component_in_path": {
+                "type": "uri_folder",
+                "optional": "False"
+              },
+              "component_in_number": {
+                "type": "number",
+                "optional": "False",
+                "default": "0.01"
+              }
+            },
+            "outputs": {
+              "component_out_path": {
+                "type": "mlflow_model"
+              }
+            },
+            "code": "azureml:/subscriptions/00000000-0000-0000-0000-000000000/resourceGroups/00000/providers/Microsoft.MachineLearningServices/workspaces/00000/codes/e7a3f40e-eb47-4499-9b80-1e5d911878f8/versions/1",
+            "environment": "azureml://registries/azureml/environments/AzureML-sklearn-1.0-ubuntu20.04-py38-cpu/versions/33",
+            "resources": {
+              "instance_count": "2"
+            },
+            "distribution": {
+              "process_count_per_instance": "2",
+              "type": "Pytorch"
+            },
+            "command": "echo \u0022hello world\u0022",
+            "$schema": "https://componentsdk.azureedge.net/jsonschema/CommandComponent.json"
+          }
+        },
+        "systemData": {
+          "createdAt": "2023-02-23T20:19:26.3240264\u002B00:00",
+          "createdBy": "Diondra Peck",
           "createdByType": "User",
-          "lastModifiedAt": "2023-02-18T23:20:05.7329566\u002B00:00",
-          "lastModifiedBy": "Firstname Lastname",
->>>>>>> ce9edaa6
+          "lastModifiedAt": "2023-02-23T20:19:26.3240264\u002B00:00",
+          "lastModifiedBy": "Diondra Peck",
           "lastModifiedByType": "User"
         }
       }
@@ -2015,11 +1202,7 @@
         "Connection": "keep-alive",
         "Content-Length": "2641",
         "Content-Type": "application/json",
-<<<<<<< HEAD
         "User-Agent": "azure-ai-ml/1.5.0 azsdk-python-mgmt-machinelearningservices/0.1.0 Python/3.7.9 (Windows-10-10.0.22621-SP0)"
-=======
-        "User-Agent": "azure-ai-ml/1.5.0 azsdk-python-mgmt-machinelearningservices/0.1.0 Python/3.10.6 (Linux-5.15.79.1-microsoft-standard-WSL2-x86_64-with-glibc2.35)"
->>>>>>> ce9edaa6
       },
       "RequestBody": {
         "properties": {
@@ -2030,11 +1213,7 @@
             "tag": "tagvalue"
           },
           "computeId": "/subscriptions/00000000-0000-0000-0000-000000000/resourceGroups/00000/providers/Microsoft.MachineLearningServices/workspaces/00000/computes/cpu-cluster",
-<<<<<<< HEAD
-          "displayName": "test_947907487483",
-=======
-          "displayName": "test_794085507263",
->>>>>>> ce9edaa6
+          "displayName": "test_104044029575",
           "experimentName": "mixed_pipeline",
           "isArchived": false,
           "jobType": "Pipeline",
@@ -2063,11 +1242,7 @@
                 }
               },
               "_source": "YAML.COMPONENT",
-<<<<<<< HEAD
-              "componentId": "/subscriptions/00000000-0000-0000-0000-000000000/resourceGroups/00000/providers/Microsoft.MachineLearningServices/workspaces/00000/components/azureml_anonymous/versions/9aa5a8cf-7ced-46bf-8205-7b99b39502b3"
-=======
-              "componentId": "/subscriptions/00000000-0000-0000-0000-000000000/resourceGroups/00000/providers/Microsoft.MachineLearningServices/workspaces/00000/components/azureml_anonymous/versions/94a79412-3f75-4431-b1cb-3da44fe17450"
->>>>>>> ce9edaa6
+              "componentId": "/subscriptions/00000000-0000-0000-0000-000000000/resourceGroups/00000/providers/Microsoft.MachineLearningServices/workspaces/00000/components/azureml_anonymous/versions/44e92650-ab9d-4559-9fe0-535d22d17750"
             },
             "node2": {
               "resources": {
@@ -2090,11 +1265,7 @@
                 }
               },
               "_source": "CLASS",
-<<<<<<< HEAD
-              "componentId": "/subscriptions/00000000-0000-0000-0000-000000000/resourceGroups/00000/providers/Microsoft.MachineLearningServices/workspaces/00000/components/azureml_anonymous/versions/cd25b147-bf81-4762-8dc1-ea1d00ef594d"
-=======
-              "componentId": "/subscriptions/00000000-0000-0000-0000-000000000/resourceGroups/00000/providers/Microsoft.MachineLearningServices/workspaces/00000/components/azureml_anonymous/versions/79f554cd-124d-41ac-b2ce-8051c3b015dc"
->>>>>>> ce9edaa6
+              "componentId": "/subscriptions/00000000-0000-0000-0000-000000000/resourceGroups/00000/providers/Microsoft.MachineLearningServices/workspaces/00000/components/azureml_anonymous/versions/320c6eaa-e768-420e-a82b-4a56a9638b7b"
             },
             "node3": {
               "resources": {
@@ -2127,11 +1298,7 @@
                 }
               },
               "_source": "BUILDER",
-<<<<<<< HEAD
-              "componentId": "/subscriptions/00000000-0000-0000-0000-000000000/resourceGroups/00000/providers/Microsoft.MachineLearningServices/workspaces/00000/components/azureml_anonymous/versions/6bff4c24-3183-4a44-b880-a0ca74d44851"
-=======
-              "componentId": "/subscriptions/00000000-0000-0000-0000-000000000/resourceGroups/00000/providers/Microsoft.MachineLearningServices/workspaces/00000/components/azureml_anonymous/versions/38bb1921-b252-4bf2-a260-628b46e0ba07"
->>>>>>> ce9edaa6
+              "componentId": "/subscriptions/00000000-0000-0000-0000-000000000/resourceGroups/00000/providers/Microsoft.MachineLearningServices/workspaces/00000/components/azureml_anonymous/versions/3b0cb0b1-5d47-4946-9274-5c6808cc6a36"
             }
           },
           "outputs": {
@@ -2148,38 +1315,22 @@
       "StatusCode": 201,
       "ResponseHeaders": {
         "Cache-Control": "no-cache",
-        "Content-Length": "4061",
+        "Content-Length": "5474",
         "Content-Type": "application/json; charset=utf-8",
-<<<<<<< HEAD
-        "Date": "Thu, 23 Feb 2023 04:32:10 GMT",
-=======
-        "Date": "Tue, 21 Feb 2023 20:48:54 GMT",
->>>>>>> ce9edaa6
+        "Date": "Thu, 23 Feb 2023 20:19:29 GMT",
         "Expires": "-1",
         "Location": "https://management.azure.com/subscriptions/00000000-0000-0000-0000-000000000/resourceGroups/00000/providers/Microsoft.MachineLearningServices/workspaces/00000/jobs/000000000000000000000?api-version=2022-12-01-preview",
         "Pragma": "no-cache",
         "Request-Context": "appId=cid-v1:2d2e8e63-272e-4b3c-8598-4ee570a0e70d",
-<<<<<<< HEAD
-        "Server-Timing": "traceparent;desc=\u002200-db7c0ce36ba091e066529aba80d1bb1c-084bc51062d452ea-01\u0022",
+        "Server-Timing": "traceparent;desc=\u002200-f3f43ad47618b901e56d6ccb83ad5a35-74219a2415ee35d4-01\u0022",
         "Strict-Transport-Security": "max-age=31536000; includeSubDomains",
         "x-aml-cluster": "vienna-eastus2-01",
         "X-Content-Type-Options": "nosniff",
-        "x-ms-correlation-request-id": "fc50fcb4-12cd-4101-805a-c07583bc1a82",
-        "x-ms-ratelimit-remaining-subscription-writes": "1198",
+        "x-ms-correlation-request-id": "58ec490c-0718-4a75-bf2d-63d35236a519",
+        "x-ms-ratelimit-remaining-subscription-writes": "1195",
         "x-ms-response-type": "standard",
-        "x-ms-routing-request-id": "WESTUS:20230223T043210Z:fc50fcb4-12cd-4101-805a-c07583bc1a82",
-        "x-request-time": "3.451"
-=======
-        "Server-Timing": "traceparent;desc=\u002200-78754c39a8aa759563e6021aed4af905-9322cbfc873b3e1b-01\u0022",
-        "Strict-Transport-Security": "max-age=31536000; includeSubDomains",
-        "x-aml-cluster": "vienna-eastus-01",
-        "X-Content-Type-Options": "nosniff",
-        "x-ms-correlation-request-id": "c2d0bb74-e1e6-44ec-ba94-8dacda55ae09",
-        "x-ms-ratelimit-remaining-subscription-writes": "1086",
-        "x-ms-response-type": "standard",
-        "x-ms-routing-request-id": "CANADACENTRAL:20230221T204854Z:c2d0bb74-e1e6-44ec-ba94-8dacda55ae09",
-        "x-request-time": "1.522"
->>>>>>> ce9edaa6
+        "x-ms-routing-request-id": "WESTUS2:20230223T201930Z:58ec490c-0718-4a75-bf2d-63d35236a519",
+        "x-request-time": "2.768"
       },
       "ResponseBody": {
         "id": "/subscriptions/00000000-0000-0000-0000-000000000/resourceGroups/00000/providers/Microsoft.MachineLearningServices/workspaces/00000/jobs/000000000000000000000",
@@ -2203,22 +1354,14 @@
             "azureml.defaultDataStoreName": "workspaceblobstore",
             "azureml.pipelineComponent": "pipelinerun"
           },
-<<<<<<< HEAD
-          "displayName": "test_947907487483",
-=======
-          "displayName": "test_794085507263",
->>>>>>> ce9edaa6
+          "displayName": "test_104044029575",
           "status": "Preparing",
           "experimentName": "mixed_pipeline",
           "services": {
             "Tracking": {
               "jobServiceType": "Tracking",
               "port": null,
-<<<<<<< HEAD
               "endpoint": "azureml://eastus2.api.azureml.ms/mlflow/v1.0/subscriptions/00000000-0000-0000-0000-000000000/resourceGroups/00000/providers/Microsoft.MachineLearningServices/workspaces/00000?",
-=======
-              "endpoint": "azureml://eastus.api.azureml.ms/mlflow/v1.0/subscriptions/00000000-0000-0000-0000-000000000/resourceGroups/00000/providers/Microsoft.MachineLearningServices/workspaces/00000?",
->>>>>>> ce9edaa6
               "status": null,
               "errorMessage": null,
               "properties": null,
@@ -2257,11 +1400,7 @@
                 }
               },
               "_source": "YAML.COMPONENT",
-<<<<<<< HEAD
-              "componentId": "/subscriptions/00000000-0000-0000-0000-000000000/resourceGroups/00000/providers/Microsoft.MachineLearningServices/workspaces/00000/components/azureml_anonymous/versions/9aa5a8cf-7ced-46bf-8205-7b99b39502b3"
-=======
-              "componentId": "/subscriptions/00000000-0000-0000-0000-000000000/resourceGroups/00000/providers/Microsoft.MachineLearningServices/workspaces/00000/components/azureml_anonymous/versions/94a79412-3f75-4431-b1cb-3da44fe17450"
->>>>>>> ce9edaa6
+              "componentId": "/subscriptions/00000000-0000-0000-0000-000000000/resourceGroups/00000/providers/Microsoft.MachineLearningServices/workspaces/00000/components/azureml_anonymous/versions/44e92650-ab9d-4559-9fe0-535d22d17750"
             },
             "node2": {
               "resources": {
@@ -2284,11 +1423,7 @@
                 }
               },
               "_source": "CLASS",
-<<<<<<< HEAD
-              "componentId": "/subscriptions/00000000-0000-0000-0000-000000000/resourceGroups/00000/providers/Microsoft.MachineLearningServices/workspaces/00000/components/azureml_anonymous/versions/cd25b147-bf81-4762-8dc1-ea1d00ef594d"
-=======
-              "componentId": "/subscriptions/00000000-0000-0000-0000-000000000/resourceGroups/00000/providers/Microsoft.MachineLearningServices/workspaces/00000/components/azureml_anonymous/versions/79f554cd-124d-41ac-b2ce-8051c3b015dc"
->>>>>>> ce9edaa6
+              "componentId": "/subscriptions/00000000-0000-0000-0000-000000000/resourceGroups/00000/providers/Microsoft.MachineLearningServices/workspaces/00000/components/azureml_anonymous/versions/320c6eaa-e768-420e-a82b-4a56a9638b7b"
             },
             "node3": {
               "resources": {
@@ -2321,11 +1456,7 @@
                 }
               },
               "_source": "BUILDER",
-<<<<<<< HEAD
-              "componentId": "/subscriptions/00000000-0000-0000-0000-000000000/resourceGroups/00000/providers/Microsoft.MachineLearningServices/workspaces/00000/components/azureml_anonymous/versions/6bff4c24-3183-4a44-b880-a0ca74d44851"
-=======
-              "componentId": "/subscriptions/00000000-0000-0000-0000-000000000/resourceGroups/00000/providers/Microsoft.MachineLearningServices/workspaces/00000/components/azureml_anonymous/versions/38bb1921-b252-4bf2-a260-628b46e0ba07"
->>>>>>> ce9edaa6
+              "componentId": "/subscriptions/00000000-0000-0000-0000-000000000/resourceGroups/00000/providers/Microsoft.MachineLearningServices/workspaces/00000/components/azureml_anonymous/versions/3b0cb0b1-5d47-4946-9274-5c6808cc6a36"
             }
           },
           "inputs": {
@@ -2354,23 +1485,14 @@
           "sourceJobId": null
         },
         "systemData": {
-<<<<<<< HEAD
-          "createdAt": "2023-02-23T04:32:09.5186983\u002B00:00",
+          "createdAt": "2023-02-23T20:19:30.3763447\u002B00:00",
           "createdBy": "Diondra Peck",
-=======
-          "createdAt": "2023-02-21T20:48:53.9537359\u002B00:00",
-          "createdBy": "Firstname Lastname",
->>>>>>> ce9edaa6
           "createdByType": "User"
         }
       }
     }
   ],
   "Variables": {
-<<<<<<< HEAD
-    "pipeline_name": "test_947907487483"
-=======
-    "pipeline_name": "test_794085507263"
->>>>>>> ce9edaa6
+    "pipeline_name": "test_104044029575"
   }
 }