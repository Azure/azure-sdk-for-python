--- conflicted
+++ resolved
@@ -7,11 +7,7 @@
         "Accept": "application/json",
         "Accept-Encoding": "gzip, deflate",
         "Connection": "keep-alive",
-<<<<<<< HEAD
         "User-Agent": "azure-ai-ml/1.5.0 azsdk-python-mgmt-machinelearningservices/0.1.0 Python/3.7.9 (Windows-10-10.0.22621-SP0)"
-=======
-        "User-Agent": "azure-ai-ml/1.5.0 azsdk-python-mgmt-machinelearningservices/0.1.0 Python/3.8.13 (Windows-10-10.0.22621-SP0)"
->>>>>>> 36df7d3e
       },
       "RequestBody": null,
       "StatusCode": 200,
@@ -19,19 +15,11 @@
         "Cache-Control": "no-cache",
         "Content-Encoding": "gzip",
         "Content-Type": "application/json; charset=utf-8",
-<<<<<<< HEAD
         "Date": "Mon, 13 Feb 2023 23:09:04 GMT",
         "Expires": "-1",
         "Pragma": "no-cache",
         "Request-Context": "appId=cid-v1:2d2e8e63-272e-4b3c-8598-4ee570a0e70d",
         "Server-Timing": "traceparent;desc=\u002200-3572a5573a8694513b0c9cca19f37060-287bc2a6224f7dd4-01\u0022",
-=======
-        "Date": "Mon, 13 Feb 2023 08:21:30 GMT",
-        "Expires": "-1",
-        "Pragma": "no-cache",
-        "Request-Context": "appId=cid-v1:512cc15a-13b5-415b-bfd0-dce7accb6bb1",
-        "Server-Timing": "traceparent;desc=\u002200-5fc2ec9a10d46f508eb59fc02fbb4a53-300c0c76ec5ac0da-01\u0022",
->>>>>>> 36df7d3e
         "Strict-Transport-Security": "max-age=31536000; includeSubDomains",
         "Transfer-Encoding": "chunked",
         "Vary": [
@@ -40,19 +28,11 @@
         ],
         "x-aml-cluster": "vienna-eastus2-01",
         "X-Content-Type-Options": "nosniff",
-<<<<<<< HEAD
         "x-ms-correlation-request-id": "c887750f-3926-40e8-b3d6-5910933bd152",
         "x-ms-ratelimit-remaining-subscription-reads": "11997",
         "x-ms-response-type": "standard",
         "x-ms-routing-request-id": "WESTUS2:20230213T230905Z:c887750f-3926-40e8-b3d6-5910933bd152",
         "x-request-time": "0.042"
-=======
-        "x-ms-correlation-request-id": "e3f3a6da-abbb-4a7b-a850-b9551805c73c",
-        "x-ms-ratelimit-remaining-subscription-reads": "11996",
-        "x-ms-response-type": "standard",
-        "x-ms-routing-request-id": "JAPANEAST:20230213T082130Z:e3f3a6da-abbb-4a7b-a850-b9551805c73c",
-        "x-request-time": "0.256"
->>>>>>> 36df7d3e
       },
       "ResponseBody": {
         "id": "/subscriptions/00000000-0000-0000-0000-000000000/resourceGroups/00000/providers/Microsoft.MachineLearningServices/workspaces/00000/computes/cpu-cluster",
@@ -109,11 +89,7 @@
         "Accept": "application/json",
         "Accept-Encoding": "gzip, deflate",
         "Connection": "keep-alive",
-<<<<<<< HEAD
         "User-Agent": "azure-ai-ml/1.5.0 azsdk-python-mgmt-machinelearningservices/0.1.0 Python/3.7.9 (Windows-10-10.0.22621-SP0)"
-=======
-        "User-Agent": "azure-ai-ml/1.5.0 azsdk-python-mgmt-machinelearningservices/0.1.0 Python/3.8.13 (Windows-10-10.0.22621-SP0)"
->>>>>>> 36df7d3e
       },
       "RequestBody": null,
       "StatusCode": 200,
@@ -121,19 +97,11 @@
         "Cache-Control": "no-cache",
         "Content-Encoding": "gzip",
         "Content-Type": "application/json; charset=utf-8",
-<<<<<<< HEAD
         "Date": "Mon, 13 Feb 2023 23:09:06 GMT",
         "Expires": "-1",
         "Pragma": "no-cache",
         "Request-Context": "appId=cid-v1:2d2e8e63-272e-4b3c-8598-4ee570a0e70d",
         "Server-Timing": "traceparent;desc=\u002200-e9c1e3218e92fd80c4768e6d75c80611-4fa2de457a9429a4-01\u0022",
-=======
-        "Date": "Mon, 13 Feb 2023 08:21:34 GMT",
-        "Expires": "-1",
-        "Pragma": "no-cache",
-        "Request-Context": "appId=cid-v1:512cc15a-13b5-415b-bfd0-dce7accb6bb1",
-        "Server-Timing": "traceparent;desc=\u002200-b794de303b63d8cacbe3d563cd97860d-a6cdc68ccc04b847-01\u0022",
->>>>>>> 36df7d3e
         "Strict-Transport-Security": "max-age=31536000; includeSubDomains",
         "Transfer-Encoding": "chunked",
         "Vary": [
@@ -142,19 +110,11 @@
         ],
         "x-aml-cluster": "vienna-eastus2-01",
         "X-Content-Type-Options": "nosniff",
-<<<<<<< HEAD
         "x-ms-correlation-request-id": "21ae1173-bf12-4664-b6de-80890ffd39ca",
         "x-ms-ratelimit-remaining-subscription-reads": "11996",
         "x-ms-response-type": "standard",
         "x-ms-routing-request-id": "WESTUS2:20230213T230907Z:21ae1173-bf12-4664-b6de-80890ffd39ca",
         "x-request-time": "0.027"
-=======
-        "x-ms-correlation-request-id": "07fc4e0e-5021-4741-a576-9032e44eeece",
-        "x-ms-ratelimit-remaining-subscription-reads": "11995",
-        "x-ms-response-type": "standard",
-        "x-ms-routing-request-id": "JAPANEAST:20230213T082134Z:07fc4e0e-5021-4741-a576-9032e44eeece",
-        "x-request-time": "0.129"
->>>>>>> 36df7d3e
       },
       "ResponseBody": {
         "id": "/subscriptions/00000000-0000-0000-0000-000000000/resourceGroups/00000/providers/Microsoft.MachineLearningServices/workspaces/00000",
@@ -220,13 +180,8 @@
         "Accept": "*/*",
         "Accept-Encoding": "gzip, deflate",
         "Connection": "keep-alive",
-<<<<<<< HEAD
         "Content-Type": "application/json; charset=UTF-8",
         "User-Agent": "azure-ai-ml/1.5.0 azsdk-python-core/1.26.3 Python/3.7.9 (Windows-10-10.0.22621-SP0)"
-=======
-        "Content-Length": "0",
-        "User-Agent": "azure-ai-ml/1.5.0 azsdk-python-mgmt-machinelearningservices/0.1.0 Python/3.8.13 (Windows-10-10.0.22621-SP0)"
->>>>>>> 36df7d3e
       },
       "RequestBody": null,
       "StatusCode": 200,
@@ -234,32 +189,15 @@
         "Connection": "keep-alive",
         "Content-Encoding": "gzip",
         "Content-Type": "application/json; charset=utf-8",
-<<<<<<< HEAD
         "Date": "Mon, 13 Feb 2023 23:09:09 GMT",
         "Request-Context": "appId=cid-v1:2d2e8e63-272e-4b3c-8598-4ee570a0e70d",
         "Strict-Transport-Security": "max-age=15724800; includeSubDomains; preload",
-=======
-        "Date": "Mon, 13 Feb 2023 08:21:34 GMT",
-        "Expires": "-1",
-        "Pragma": "no-cache",
-        "Request-Context": "appId=cid-v1:512cc15a-13b5-415b-bfd0-dce7accb6bb1",
-        "Server-Timing": "traceparent;desc=\u002200-83c90ff44a2ece39606226bee8c9397e-df62a6d8df66e38e-01\u0022",
-        "Strict-Transport-Security": "max-age=31536000; includeSubDomains",
->>>>>>> 36df7d3e
         "Transfer-Encoding": "chunked",
         "Vary": "Accept-Encoding",
         "x-aml-cluster": "vienna-eastus2-01",
         "X-Content-Type-Options": "nosniff",
-<<<<<<< HEAD
         "x-ms-response-type": "standard",
         "x-request-time": "0.076"
-=======
-        "x-ms-correlation-request-id": "82941004-af5b-4adc-a7b1-c31e298b696b",
-        "x-ms-ratelimit-remaining-subscription-writes": "1198",
-        "x-ms-response-type": "standard",
-        "x-ms-routing-request-id": "JAPANEAST:20230213T082135Z:82941004-af5b-4adc-a7b1-c31e298b696b",
-        "x-request-time": "0.142"
->>>>>>> 36df7d3e
       },
       "ResponseBody": {
         "snapshotType": "LocalFiles",
@@ -326,101 +264,13 @@
       }
     },
     {
-<<<<<<< HEAD
       "RequestUri": "https://management.azure.com/subscriptions/00000000-0000-0000-0000-000000000/resourceGroups/00000/providers/Microsoft.MachineLearningServices/workspaces/00000/codes/8049def6-b143-4c84-8888-1b7f4782b566/versions/1?api-version=2022-05-01",
       "RequestMethod": "GET",
-=======
-      "RequestUri": "https://sagvgsoim6nmhbq.blob.core.windows.net/azureml-blobstore-e61cd5e2-512f-475e-9842-5e2a973993b8/LocalUpload/00000000000000000000000000000000/COMPONENT_PLACEHOLDER",
-      "RequestMethod": "HEAD",
-      "RequestHeaders": {
-        "Accept": "application/xml",
-        "Accept-Encoding": "gzip, deflate",
-        "Connection": "keep-alive",
-        "User-Agent": "azsdk-python-storage-blob/12.12.0 Python/3.8.13 (Windows-10-10.0.22621-SP0)",
-        "x-ms-date": "Mon, 13 Feb 2023 08:21:35 GMT",
-        "x-ms-version": "2021-06-08"
-      },
-      "RequestBody": null,
-      "StatusCode": 200,
-      "ResponseHeaders": {
-        "Accept-Ranges": "bytes",
-        "Content-Length": "35",
-        "Content-MD5": "L/DnSpFIn\u002BjaQWc\u002BsUQdcw==",
-        "Content-Type": "application/octet-stream",
-        "Date": "Mon, 13 Feb 2023 08:21:34 GMT",
-        "ETag": "\u00220x8DA9D48E17467D7\u0022",
-        "Last-Modified": "Fri, 23 Sep 2022 09:49:17 GMT",
-        "Server": [
-          "Windows-Azure-Blob/1.0",
-          "Microsoft-HTTPAPI/2.0"
-        ],
-        "Vary": "Origin",
-        "x-ms-access-tier": "Hot",
-        "x-ms-access-tier-inferred": "true",
-        "x-ms-blob-type": "BlockBlob",
-        "x-ms-creation-time": "Fri, 23 Sep 2022 09:49:16 GMT",
-        "x-ms-lease-state": "available",
-        "x-ms-lease-status": "unlocked",
-        "x-ms-meta-name": "9c9cfba9-82bd-45db-ad06-07009d1d9672",
-        "x-ms-meta-upload_status": "completed",
-        "x-ms-meta-version": "1",
-        "x-ms-server-encrypted": "true",
-        "x-ms-version": "2021-06-08"
-      },
-      "ResponseBody": null
-    },
-    {
-      "RequestUri": "https://sagvgsoim6nmhbq.blob.core.windows.net/azureml-blobstore-e61cd5e2-512f-475e-9842-5e2a973993b8/az-ml-artifacts/00000000000000000000000000000000/COMPONENT_PLACEHOLDER",
-      "RequestMethod": "HEAD",
-      "RequestHeaders": {
-        "Accept": "application/xml",
-        "Accept-Encoding": "gzip, deflate",
-        "Connection": "keep-alive",
-        "User-Agent": "azsdk-python-storage-blob/12.12.0 Python/3.8.13 (Windows-10-10.0.22621-SP0)",
-        "x-ms-date": "Mon, 13 Feb 2023 08:21:35 GMT",
-        "x-ms-version": "2021-06-08"
-      },
-      "RequestBody": null,
-      "StatusCode": 404,
-      "ResponseHeaders": {
-        "Date": "Mon, 13 Feb 2023 08:21:35 GMT",
-        "Server": [
-          "Windows-Azure-Blob/1.0",
-          "Microsoft-HTTPAPI/2.0"
-        ],
-        "Transfer-Encoding": "chunked",
-        "Vary": "Origin",
-        "x-ms-error-code": "BlobNotFound",
-        "x-ms-version": "2021-06-08"
-      },
-      "ResponseBody": null
-    },
-    {
-      "RequestUri": "https://management.azure.com/subscriptions/00000000-0000-0000-0000-000000000/resourceGroups/00000/providers/Microsoft.MachineLearningServices/workspaces/00000/codes/9c9cfba9-82bd-45db-ad06-07009d1d9672/versions/1?api-version=2022-05-01",
-      "RequestMethod": "PUT",
->>>>>>> 36df7d3e
       "RequestHeaders": {
         "Accept": "application/json",
         "Accept-Encoding": "gzip, deflate",
         "Connection": "keep-alive",
-<<<<<<< HEAD
         "User-Agent": "azure-ai-ml/1.5.0 azsdk-python-mgmt-machinelearningservices/0.1.0 Python/3.7.9 (Windows-10-10.0.22621-SP0)"
-=======
-        "Content-Length": "288",
-        "Content-Type": "application/json",
-        "User-Agent": "azure-ai-ml/1.5.0 azsdk-python-mgmt-machinelearningservices/0.1.0 Python/3.8.13 (Windows-10-10.0.22621-SP0)"
-      },
-      "RequestBody": {
-        "properties": {
-          "properties": {
-            "hash_sha256": "0000000000000",
-            "hash_version": "0000000000000"
-          },
-          "isAnonymous": true,
-          "isArchived": false,
-          "codeUri": "https://sagvgsoim6nmhbq.blob.core.windows.net/azureml-blobstore-e61cd5e2-512f-475e-9842-5e2a973993b8/LocalUpload/00000000000000000000000000000000"
-        }
->>>>>>> 36df7d3e
       },
       "RequestBody": null,
       "StatusCode": 200,
@@ -428,19 +278,11 @@
         "Cache-Control": "no-cache",
         "Content-Encoding": "gzip",
         "Content-Type": "application/json; charset=utf-8",
-<<<<<<< HEAD
         "Date": "Mon, 13 Feb 2023 23:09:10 GMT",
         "Expires": "-1",
         "Pragma": "no-cache",
         "Request-Context": "appId=cid-v1:2d2e8e63-272e-4b3c-8598-4ee570a0e70d",
         "Server-Timing": "traceparent;desc=\u002200-316b548ce6cfb138941ad672f1f5f57f-d30384d9253187c5-01\u0022",
-=======
-        "Date": "Mon, 13 Feb 2023 08:21:39 GMT",
-        "Expires": "-1",
-        "Pragma": "no-cache",
-        "Request-Context": "appId=cid-v1:512cc15a-13b5-415b-bfd0-dce7accb6bb1",
-        "Server-Timing": "traceparent;desc=\u002200-91a8e267cfc4da414357b2f4f757ac97-c095e01184675f20-01\u0022",
->>>>>>> 36df7d3e
         "Strict-Transport-Security": "max-age=31536000; includeSubDomains",
         "Transfer-Encoding": "chunked",
         "Vary": [
@@ -449,19 +291,11 @@
         ],
         "x-aml-cluster": "vienna-eastus2-01",
         "X-Content-Type-Options": "nosniff",
-<<<<<<< HEAD
         "x-ms-correlation-request-id": "27a3002e-e9eb-41b3-bc38-c9cdee26923f",
         "x-ms-ratelimit-remaining-subscription-reads": "11995",
         "x-ms-response-type": "standard",
         "x-ms-routing-request-id": "WESTUS2:20230213T230911Z:27a3002e-e9eb-41b3-bc38-c9cdee26923f",
         "x-request-time": "0.072"
-=======
-        "x-ms-correlation-request-id": "0fafbc8e-fb0d-4e16-8d97-dd14be6e11b5",
-        "x-ms-ratelimit-remaining-subscription-writes": "1196",
-        "x-ms-response-type": "standard",
-        "x-ms-routing-request-id": "JAPANEAST:20230213T082139Z:0fafbc8e-fb0d-4e16-8d97-dd14be6e11b5",
-        "x-request-time": "0.200"
->>>>>>> 36df7d3e
       },
       "ResponseBody": {
         "id": "/subscriptions/00000000-0000-0000-0000-000000000/resourceGroups/00000/providers/Microsoft.MachineLearningServices/workspaces/00000/codes/8049def6-b143-4c84-8888-1b7f4782b566/versions/1",
@@ -479,21 +313,12 @@
           "codeUri": "https://saocxrxy4dyx3oa.blob.core.windows.net:443/43bdc2d7-9-f001ad47-8105-5112-b854-8337bdde6f24/"
         },
         "systemData": {
-<<<<<<< HEAD
           "createdAt": "2023-02-13T17:22:20.7371942\u002B00:00",
           "createdBy": "9d38e6ce-9061-40c6-ba8d-c6e0462c76e7",
           "createdByType": "Application",
           "lastModifiedAt": "2023-02-13T17:22:20.7371942\u002B00:00",
           "lastModifiedBy": "9d38e6ce-9061-40c6-ba8d-c6e0462c76e7",
           "lastModifiedByType": "Application"
-=======
-          "createdAt": "2022-09-23T09:49:20.984936\u002B00:00",
-          "createdBy": "Ying Chen",
-          "createdByType": "User",
-          "lastModifiedAt": "2023-02-13T08:21:39.5170507\u002B00:00",
-          "lastModifiedBy": "Brynn Yin",
-          "lastModifiedByType": "User"
->>>>>>> 36df7d3e
         }
       }
     },
@@ -506,11 +331,7 @@
         "Connection": "keep-alive",
         "Content-Length": "1308",
         "Content-Type": "application/json",
-<<<<<<< HEAD
         "User-Agent": "azure-ai-ml/1.5.0 azsdk-python-mgmt-machinelearningservices/0.1.0 Python/3.7.9 (Windows-10-10.0.22621-SP0)"
-=======
-        "User-Agent": "azure-ai-ml/1.5.0 azsdk-python-mgmt-machinelearningservices/0.1.0 Python/3.8.13 (Windows-10-10.0.22621-SP0)"
->>>>>>> 36df7d3e
       },
       "RequestBody": {
         "properties": {
@@ -563,37 +384,20 @@
         "Cache-Control": "no-cache",
         "Content-Length": "2295",
         "Content-Type": "application/json; charset=utf-8",
-<<<<<<< HEAD
         "Date": "Mon, 13 Feb 2023 23:09:11 GMT",
-=======
-        "Date": "Mon, 13 Feb 2023 08:21:41 GMT",
->>>>>>> 36df7d3e
         "Expires": "-1",
         "Location": "https://management.azure.com/subscriptions/00000000-0000-0000-0000-000000000/resourceGroups/00000/providers/Microsoft.MachineLearningServices/workspaces/00000/components/azureml_anonymous/versions/d643ff0e-6de0-e345-e66f-06b47e905cd1?api-version=2022-10-01",
         "Pragma": "no-cache",
-<<<<<<< HEAD
         "Request-Context": "appId=cid-v1:2d2e8e63-272e-4b3c-8598-4ee570a0e70d",
         "Server-Timing": "traceparent;desc=\u002200-116792e4d19eca5e666e6f78b2f245f2-5c49beb19b85f8fd-01\u0022",
-=======
-        "Request-Context": "appId=cid-v1:512cc15a-13b5-415b-bfd0-dce7accb6bb1",
-        "Server-Timing": "traceparent;desc=\u002200-94a9ec111453907023b1e97b569daa9b-455b414f37fc7595-01\u0022",
->>>>>>> 36df7d3e
         "Strict-Transport-Security": "max-age=31536000; includeSubDomains",
         "x-aml-cluster": "vienna-eastus2-01",
         "X-Content-Type-Options": "nosniff",
-<<<<<<< HEAD
         "x-ms-correlation-request-id": "ca26c31b-0c90-4022-97c6-6bf5d0516a95",
         "x-ms-ratelimit-remaining-subscription-writes": "1199",
         "x-ms-response-type": "standard",
         "x-ms-routing-request-id": "WESTUS2:20230213T230912Z:ca26c31b-0c90-4022-97c6-6bf5d0516a95",
         "x-request-time": "0.636"
-=======
-        "x-ms-correlation-request-id": "46d68623-376a-481b-9a97-f6e170710381",
-        "x-ms-ratelimit-remaining-subscription-writes": "1195",
-        "x-ms-response-type": "standard",
-        "x-ms-routing-request-id": "JAPANEAST:20230213T082142Z:46d68623-376a-481b-9a97-f6e170710381",
-        "x-request-time": "1.778"
->>>>>>> 36df7d3e
       },
       "ResponseBody": {
         "id": "/subscriptions/00000000-0000-0000-0000-000000000/resourceGroups/00000/providers/Microsoft.MachineLearningServices/workspaces/00000/components/azureml_anonymous/versions/1b1239d5-f829-4853-ac4d-b9a507af840c",
@@ -665,11 +469,7 @@
         "Connection": "keep-alive",
         "Content-Length": "1644",
         "Content-Type": "application/json",
-<<<<<<< HEAD
         "User-Agent": "azure-ai-ml/1.5.0 azsdk-python-mgmt-machinelearningservices/0.1.0 Python/3.7.9 (Windows-10-10.0.22621-SP0)"
-=======
-        "User-Agent": "azure-ai-ml/1.5.0 azsdk-python-mgmt-machinelearningservices/0.1.0 Python/3.8.13 (Windows-10-10.0.22621-SP0)"
->>>>>>> 36df7d3e
       },
       "RequestBody": {
         "properties": {
@@ -725,37 +525,20 @@
         "Cache-Control": "no-cache",
         "Content-Length": "3756",
         "Content-Type": "application/json; charset=utf-8",
-<<<<<<< HEAD
         "Date": "Mon, 13 Feb 2023 23:09:14 GMT",
         "Expires": "-1",
         "Location": "https://management.azure.com/subscriptions/00000000-0000-0000-0000-000000000/resourceGroups/00000/providers/Microsoft.MachineLearningServices/workspaces/00000/jobs/000000000000000000000?api-version=2022-12-01-preview",
         "Pragma": "no-cache",
         "Request-Context": "appId=cid-v1:2d2e8e63-272e-4b3c-8598-4ee570a0e70d",
         "Server-Timing": "traceparent;desc=\u002200-4da82073bc14a0752caa3309668979bc-199fdff4b2c33d14-01\u0022",
-=======
-        "Date": "Mon, 13 Feb 2023 08:21:47 GMT",
-        "Expires": "-1",
-        "Location": "https://management.azure.com/subscriptions/00000000-0000-0000-0000-000000000/resourceGroups/00000/providers/Microsoft.MachineLearningServices/workspaces/00000/jobs/000000000000000000000?api-version=2022-12-01-preview",
-        "Pragma": "no-cache",
-        "Request-Context": "appId=cid-v1:512cc15a-13b5-415b-bfd0-dce7accb6bb1",
-        "Server-Timing": "traceparent;desc=\u002200-cdfb829d961b28b6e9123f673add6ede-e7f0a59d777075ad-01\u0022",
->>>>>>> 36df7d3e
         "Strict-Transport-Security": "max-age=31536000; includeSubDomains",
         "x-aml-cluster": "vienna-eastus2-01",
         "X-Content-Type-Options": "nosniff",
-<<<<<<< HEAD
         "x-ms-correlation-request-id": "52f5107c-8bbc-4c27-96ce-742036d2990a",
         "x-ms-ratelimit-remaining-subscription-writes": "1198",
         "x-ms-response-type": "standard",
         "x-ms-routing-request-id": "WESTUS2:20230213T230915Z:52f5107c-8bbc-4c27-96ce-742036d2990a",
         "x-request-time": "1.497"
-=======
-        "x-ms-correlation-request-id": "e8df38f7-a18d-4c86-a961-8e711eb5ac49",
-        "x-ms-ratelimit-remaining-subscription-writes": "1194",
-        "x-ms-response-type": "standard",
-        "x-ms-routing-request-id": "JAPANEAST:20230213T082148Z:e8df38f7-a18d-4c86-a961-8e711eb5ac49",
-        "x-request-time": "2.755"
->>>>>>> 36df7d3e
       },
       "ResponseBody": {
         "id": "/subscriptions/00000000-0000-0000-0000-000000000/resourceGroups/00000/providers/Microsoft.MachineLearningServices/workspaces/00000/jobs/000000000000000000000",
@@ -846,13 +629,8 @@
           "sourceJobId": null
         },
         "systemData": {
-<<<<<<< HEAD
           "createdAt": "2023-02-13T23:09:15.2225109\u002B00:00",
           "createdBy": "Diondra Peck",
-=======
-          "createdAt": "2023-02-13T08:21:47.4690373\u002B00:00",
-          "createdBy": "Brynn Yin",
->>>>>>> 36df7d3e
           "createdByType": "User"
         }
       }
@@ -865,11 +643,7 @@
         "Accept-Encoding": "gzip, deflate",
         "Connection": "keep-alive",
         "Content-Length": "0",
-<<<<<<< HEAD
         "User-Agent": "azure-ai-ml/1.5.0 azsdk-python-mgmt-machinelearningservices/0.1.0 Python/3.7.9 (Windows-10-10.0.22621-SP0)"
-=======
-        "User-Agent": "azure-ai-ml/1.5.0 azsdk-python-mgmt-machinelearningservices/0.1.0 Python/3.8.13 (Windows-10-10.0.22621-SP0)"
->>>>>>> 36df7d3e
       },
       "RequestBody": null,
       "StatusCode": 202,
@@ -877,11 +651,7 @@
         "Cache-Control": "no-cache",
         "Content-Length": "4",
         "Content-Type": "application/json; charset=utf-8",
-<<<<<<< HEAD
         "Date": "Mon, 13 Feb 2023 23:09:16 GMT",
-=======
-        "Date": "Mon, 13 Feb 2023 08:21:51 GMT",
->>>>>>> 36df7d3e
         "Expires": "-1",
         "Location": "https://management.azure.com/subscriptions/00000000-0000-0000-0000-000000000/providers/Microsoft.MachineLearningServices/locations/eastus2/mfeOperationResults/jc:43bdc2d7-9930-46b1-b7d0-0e906bdb656a:000000000000000000000?api-version=2022-12-01-preview",
         "Pragma": "no-cache",
@@ -890,19 +660,11 @@
         "x-aml-cluster": "vienna-eastus2-01",
         "X-Content-Type-Options": "nosniff",
         "x-ms-async-operation-timeout": "PT1H",
-<<<<<<< HEAD
         "x-ms-correlation-request-id": "9fa789ae-aaba-43eb-b529-dd05a3b808b1",
         "x-ms-ratelimit-remaining-subscription-writes": "1199",
         "x-ms-response-type": "standard",
         "x-ms-routing-request-id": "WESTUS2:20230213T230917Z:9fa789ae-aaba-43eb-b529-dd05a3b808b1",
         "x-request-time": "0.614"
-=======
-        "x-ms-correlation-request-id": "7b912b3a-b7eb-4ae2-ba90-8d2b401f2602",
-        "x-ms-ratelimit-remaining-subscription-writes": "1197",
-        "x-ms-response-type": "standard",
-        "x-ms-routing-request-id": "JAPANEAST:20230213T082152Z:7b912b3a-b7eb-4ae2-ba90-8d2b401f2602",
-        "x-request-time": "0.729"
->>>>>>> 36df7d3e
       },
       "ResponseBody": "null"
     },
@@ -913,7 +675,6 @@
         "Accept": "*/*",
         "Accept-Encoding": "gzip, deflate",
         "Connection": "keep-alive",
-<<<<<<< HEAD
         "User-Agent": "azure-ai-ml/1.5.0 azsdk-python-mgmt-machinelearningservices/0.1.0 Python/3.7.9 (Windows-10-10.0.22621-SP0)"
       },
       "RequestBody": null,
@@ -946,16 +707,12 @@
         "Accept-Encoding": "gzip, deflate",
         "Connection": "keep-alive",
         "User-Agent": "azure-ai-ml/1.5.0 azsdk-python-mgmt-machinelearningservices/0.1.0 Python/3.7.9 (Windows-10-10.0.22621-SP0)"
-=======
-        "User-Agent": "azure-ai-ml/1.5.0 azsdk-python-mgmt-machinelearningservices/0.1.0 Python/3.8.13 (Windows-10-10.0.22621-SP0)"
->>>>>>> 36df7d3e
       },
       "RequestBody": null,
       "StatusCode": 200,
       "ResponseHeaders": {
         "Cache-Control": "no-cache",
         "Content-Length": "0",
-<<<<<<< HEAD
         "Date": "Mon, 13 Feb 2023 23:09:48 GMT",
         "Expires": "-1",
         "Pragma": "no-cache",
@@ -969,21 +726,6 @@
         "x-ms-response-type": "standard",
         "x-ms-routing-request-id": "WESTUS2:20230213T230948Z:dd0fb005-c012-4b6d-903f-2d8d07f65f06",
         "x-request-time": "0.028"
-=======
-        "Date": "Mon, 13 Feb 2023 08:22:22 GMT",
-        "Expires": "-1",
-        "Pragma": "no-cache",
-        "Request-Context": "appId=cid-v1:512cc15a-13b5-415b-bfd0-dce7accb6bb1",
-        "Server-Timing": "traceparent;desc=\u002200-d0e1fd3725b016f21edbdbbc1e9dc9a5-e26c67a5c93c0019-01\u0022",
-        "Strict-Transport-Security": "max-age=31536000; includeSubDomains",
-        "x-aml-cluster": "vienna-test-westus2-02",
-        "X-Content-Type-Options": "nosniff",
-        "x-ms-correlation-request-id": "eba6ec64-6cff-4be0-ae6c-23766d7ab323",
-        "x-ms-ratelimit-remaining-subscription-reads": "11994",
-        "x-ms-response-type": "standard",
-        "x-ms-routing-request-id": "JAPANEAST:20230213T082223Z:eba6ec64-6cff-4be0-ae6c-23766d7ab323",
-        "x-request-time": "0.036"
->>>>>>> 36df7d3e
       },
       "ResponseBody": null
     }
