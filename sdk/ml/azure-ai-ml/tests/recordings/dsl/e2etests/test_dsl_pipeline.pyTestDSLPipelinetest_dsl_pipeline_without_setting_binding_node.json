--- conflicted
+++ resolved
@@ -7,11 +7,7 @@
         "Accept": "application/json",
         "Accept-Encoding": "gzip, deflate",
         "Connection": "keep-alive",
-<<<<<<< HEAD
         "User-Agent": "azure-ai-ml/1.5.0 azsdk-python-mgmt-machinelearningservices/0.1.0 Python/3.7.9 (Windows-10-10.0.22621-SP0)"
-=======
-        "User-Agent": "azure-ai-ml/1.5.0 azsdk-python-mgmt-machinelearningservices/0.1.0 Python/3.10.6 (Linux-5.15.79.1-microsoft-standard-WSL2-x86_64-with-glibc2.35)"
->>>>>>> ce9edaa6
       },
       "RequestBody": null,
       "StatusCode": 200,
@@ -19,69 +15,39 @@
         "Cache-Control": "no-cache",
         "Content-Encoding": "gzip",
         "Content-Type": "application/json; charset=utf-8",
-<<<<<<< HEAD
-        "Date": "Thu, 23 Feb 2023 04:40:39 GMT",
+        "Date": "Thu, 23 Feb 2023 20:29:52 GMT",
         "Expires": "-1",
         "Pragma": "no-cache",
         "Request-Context": "appId=cid-v1:2d2e8e63-272e-4b3c-8598-4ee570a0e70d",
-        "Server-Timing": "traceparent;desc=\u002200-971ee6e5370a5f06d65260427bc31b6b-d02ba380073e25ac-01\u0022",
-=======
-        "Date": "Thu, 23 Feb 2023 00:46:30 GMT",
-        "Expires": "-1",
-        "Pragma": "no-cache",
-        "Request-Context": "appId=cid-v1:2d2e8e63-272e-4b3c-8598-4ee570a0e70d",
-        "Server-Timing": "traceparent;desc=\u002200-75cd119655a0e4f6372a7941a36da701-5413b1697389438c-01\u0022",
->>>>>>> ce9edaa6
+        "Server-Timing": "traceparent;desc=\u002200-fa701068036d3b1f9a0ab79cd2c04585-f904e2c2be6834f2-01\u0022",
         "Strict-Transport-Security": "max-age=31536000; includeSubDomains",
         "Transfer-Encoding": "chunked",
         "Vary": [
           "Accept-Encoding",
           "Accept-Encoding"
         ],
-<<<<<<< HEAD
-        "x-aml-cluster": "vienna-eastus2-01",
+        "x-aml-cluster": "vienna-eastus2-02",
         "X-Content-Type-Options": "nosniff",
-        "x-ms-correlation-request-id": "434807d9-7257-435f-b1f9-cc9d81ae4bd5",
+        "x-ms-correlation-request-id": "97d95312-4512-45be-9c65-330ef9b8fa82",
         "x-ms-ratelimit-remaining-subscription-reads": "11985",
         "x-ms-response-type": "standard",
-        "x-ms-routing-request-id": "WESTUS2:20230223T044039Z:434807d9-7257-435f-b1f9-cc9d81ae4bd5",
-        "x-request-time": "0.043"
-=======
-        "x-aml-cluster": "vienna-eastus-02",
-        "X-Content-Type-Options": "nosniff",
-        "x-ms-correlation-request-id": "f4dd8ae3-793f-41ed-bb4c-e06c55443abc",
-        "x-ms-ratelimit-remaining-subscription-reads": "11994",
-        "x-ms-response-type": "standard",
-        "x-ms-routing-request-id": "CANADACENTRAL:20230223T004631Z:f4dd8ae3-793f-41ed-bb4c-e06c55443abc",
-        "x-request-time": "0.065"
->>>>>>> ce9edaa6
+        "x-ms-routing-request-id": "WESTUS2:20230223T202953Z:97d95312-4512-45be-9c65-330ef9b8fa82",
+        "x-request-time": "0.303"
       },
       "ResponseBody": {
         "id": "/subscriptions/00000000-0000-0000-0000-000000000/resourceGroups/00000/providers/Microsoft.MachineLearningServices/workspaces/00000/computes/cpu-cluster",
         "name": "cpu-cluster",
         "type": "Microsoft.MachineLearningServices/workspaces/computes",
-<<<<<<< HEAD
         "location": "eastus2",
         "tags": {},
         "properties": {
           "createdOn": "2023-02-23T02:09:37.0381833\u002B00:00",
           "modifiedOn": "2023-02-23T02:09:40.5544927\u002B00:00",
-=======
-        "location": "eastus",
-        "tags": {},
-        "properties": {
-          "createdOn": "2023-02-18T09:22:48.8321811\u002B00:00",
-          "modifiedOn": "2023-02-20T22:34:01.0617008\u002B00:00",
->>>>>>> ce9edaa6
           "disableLocalAuth": false,
           "description": null,
           "resourceId": null,
           "computeType": "AmlCompute",
-<<<<<<< HEAD
           "computeLocation": "eastus2",
-=======
-          "computeLocation": "eastus",
->>>>>>> ce9edaa6
           "provisioningState": "Succeeded",
           "provisioningErrors": null,
           "isAttachedCompute": false,
@@ -91,37 +57,35 @@
             "scaleSettings": {
               "maxNodeCount": 4,
               "minNodeCount": 0,
-<<<<<<< HEAD
               "nodeIdleTimeBeforeScaleDown": "PT2M"
             },
             "subnet": null,
-            "currentNodeCount": 4,
-=======
-              "nodeIdleTimeBeforeScaleDown": "PT20M"
-            },
-            "subnet": null,
-            "currentNodeCount": 0,
->>>>>>> ce9edaa6
-            "targetNodeCount": 0,
+            "currentNodeCount": 3,
+            "targetNodeCount": 4,
             "nodeStateCounts": {
               "preparingNodeCount": 0,
-              "runningNodeCount": 0,
-              "idleNodeCount": 0,
+              "runningNodeCount": 2,
+              "idleNodeCount": 1,
               "unusableNodeCount": 0,
-<<<<<<< HEAD
-              "leavingNodeCount": 4,
-              "preemptedNodeCount": 0
-            },
-            "allocationState": "Resizing",
-            "allocationStateTransitionTime": "2023-02-23T04:34:37.346\u002B00:00",
-=======
               "leavingNodeCount": 0,
               "preemptedNodeCount": 0
             },
-            "allocationState": "Steady",
-            "allocationStateTransitionTime": "2023-02-22T22:41:34.909\u002B00:00",
->>>>>>> ce9edaa6
-            "errors": null,
+            "allocationState": "Resizing",
+            "allocationStateTransitionTime": "2023-02-23T20:25:10.325\u002B00:00",
+            "errors": [
+              {
+                "error": {
+                  "code": "DiskFull",
+                  "message": "ComputeNode.Id=tvmps_69fca04a96d3726662de782643a0944c33e9522ee88a385dde78b236d5b1586c_d: There is not enough disk space on the node",
+                  "details": [
+                    {
+                      "code": "Message",
+                      "message": "The VM disk is full. Delete jobs, tasks, or files on the node to free up space and then reboot the node."
+                    }
+                  ]
+                }
+              }
+            ],
             "remoteLoginPortPublicAccess": "Enabled",
             "osType": "Linux",
             "virtualMachineImage": null,
@@ -132,21 +96,13 @@
       }
     },
     {
-<<<<<<< HEAD
       "RequestUri": "https://management.azure.com/subscriptions/00000000-0000-0000-0000-000000000/resourceGroups/00000/providers/Microsoft.MachineLearningServices/workspaces/00000?api-version=2022-10-01",
-=======
-      "RequestUri": "https://management.azure.com/subscriptions/00000000-0000-0000-0000-000000000/resourceGroups/00000/providers/Microsoft.MachineLearningServices/workspaces/00000/datastores/workspaceblobstore?api-version=2022-10-01",
->>>>>>> ce9edaa6
       "RequestMethod": "GET",
       "RequestHeaders": {
         "Accept": "application/json",
         "Accept-Encoding": "gzip, deflate",
         "Connection": "keep-alive",
-<<<<<<< HEAD
         "User-Agent": "azure-ai-ml/1.5.0 azsdk-python-mgmt-machinelearningservices/0.1.0 Python/3.7.9 (Windows-10-10.0.22621-SP0)"
-=======
-        "User-Agent": "azure-ai-ml/1.5.0 azsdk-python-mgmt-machinelearningservices/0.1.0 Python/3.10.6 (Linux-5.15.79.1-microsoft-standard-WSL2-x86_64-with-glibc2.35)"
->>>>>>> ce9edaa6
       },
       "RequestBody": null,
       "StatusCode": 200,
@@ -154,42 +110,24 @@
         "Cache-Control": "no-cache",
         "Content-Encoding": "gzip",
         "Content-Type": "application/json; charset=utf-8",
-<<<<<<< HEAD
-        "Date": "Thu, 23 Feb 2023 04:40:42 GMT",
+        "Date": "Thu, 23 Feb 2023 20:29:55 GMT",
         "Expires": "-1",
         "Pragma": "no-cache",
         "Request-Context": "appId=cid-v1:2d2e8e63-272e-4b3c-8598-4ee570a0e70d",
-        "Server-Timing": "traceparent;desc=\u002200-373f553a11cd43573c0b6afe19e9fa34-bbc1642a159c140e-01\u0022",
-=======
-        "Date": "Thu, 23 Feb 2023 00:46:36 GMT",
-        "Expires": "-1",
-        "Pragma": "no-cache",
-        "Request-Context": "appId=cid-v1:2d2e8e63-272e-4b3c-8598-4ee570a0e70d",
-        "Server-Timing": "traceparent;desc=\u002200-9f22882cda960950dbd2d609d058aaa4-d2eaf648830f1e0b-01\u0022",
->>>>>>> ce9edaa6
+        "Server-Timing": "traceparent;desc=\u002200-66c5da96e972700399d4108a2f978cf8-fcd4784f9b585d07-01\u0022",
         "Strict-Transport-Security": "max-age=31536000; includeSubDomains",
         "Transfer-Encoding": "chunked",
         "Vary": [
           "Accept-Encoding",
           "Accept-Encoding"
         ],
-<<<<<<< HEAD
         "x-aml-cluster": "vienna-eastus2-01",
         "X-Content-Type-Options": "nosniff",
-        "x-ms-correlation-request-id": "51e300da-ea3c-4dd4-a02a-5386a59690be",
+        "x-ms-correlation-request-id": "d0867849-45a8-46d6-9596-fa9c3a003990",
         "x-ms-ratelimit-remaining-subscription-reads": "11984",
         "x-ms-response-type": "standard",
-        "x-ms-routing-request-id": "WESTUS2:20230223T044043Z:51e300da-ea3c-4dd4-a02a-5386a59690be",
-        "x-request-time": "0.027"
-=======
-        "x-aml-cluster": "vienna-eastus-01",
-        "X-Content-Type-Options": "nosniff",
-        "x-ms-correlation-request-id": "5b771e3a-0480-4522-b382-696aa9c0eae4",
-        "x-ms-ratelimit-remaining-subscription-reads": "11993",
-        "x-ms-response-type": "standard",
-        "x-ms-routing-request-id": "CANADACENTRAL:20230223T004637Z:5b771e3a-0480-4522-b382-696aa9c0eae4",
-        "x-request-time": "0.099"
->>>>>>> ce9edaa6
+        "x-ms-routing-request-id": "WESTUS2:20230223T202956Z:d0867849-45a8-46d6-9596-fa9c3a003990",
+        "x-request-time": "0.717"
       },
       "ResponseBody": {
         "id": "/subscriptions/00000000-0000-0000-0000-000000000/resourceGroups/00000/providers/Microsoft.MachineLearningServices/workspaces/00000",
@@ -217,7 +155,6 @@
             "isPrivateLinkEnabled": false,
             "notebookPreparationError": null
           },
-<<<<<<< HEAD
           "storageHnsEnabled": false,
           "workspaceId": "2d1e66ae-85e3-42c0-be91-34de66397f26",
           "linkedModelInventoryArmId": null,
@@ -252,39 +189,12 @@
     {
       "RequestUri": "https://eastus2.api.azureml.ms/content/v2.0/subscriptions/00000000-0000-0000-0000-000000000/resourceGroups/00000/providers/Microsoft.MachineLearningServices/workspaces/00000/snapshots/getByHash?hash=2735546483b0329614357785c9ce58e15d3c43b1401bacc7e587e6526ff79af5\u0026hashVersion=202208",
       "RequestMethod": "GET",
-=======
-          "datastoreType": "AzureBlob",
-          "accountName": "samcw32zcnpjldw",
-          "containerName": "azureml-blobstore-3bd2018e-4b43-401e-ad49-85df181c9e0a",
-          "endpoint": "core.windows.net",
-          "protocol": "https",
-          "serviceDataAccessAuthIdentity": "WorkspaceSystemAssignedIdentity"
-        },
-        "systemData": {
-          "createdAt": "2023-02-18T09:22:33.5645164\u002B00:00",
-          "createdBy": "779301c0-18b2-4cdc-801b-a0a3368fee0a",
-          "createdByType": "Application",
-          "lastModifiedAt": "2023-02-18T09:22:34.1712214\u002B00:00",
-          "lastModifiedBy": "779301c0-18b2-4cdc-801b-a0a3368fee0a",
-          "lastModifiedByType": "Application"
-        }
-      }
-    },
-    {
-      "RequestUri": "https://management.azure.com/subscriptions/00000000-0000-0000-0000-000000000/resourceGroups/00000/providers/Microsoft.MachineLearningServices/workspaces/00000/datastores/workspaceblobstore/listSecrets?api-version=2022-10-01",
-      "RequestMethod": "POST",
->>>>>>> ce9edaa6
       "RequestHeaders": {
         "Accept": "*/*",
         "Accept-Encoding": "gzip, deflate",
         "Connection": "keep-alive",
-<<<<<<< HEAD
         "Content-Type": "application/json; charset=UTF-8",
         "User-Agent": "azure-ai-ml/1.5.0 azsdk-python-core/1.26.3 Python/3.7.9 (Windows-10-10.0.22621-SP0)"
-=======
-        "Content-Length": "0",
-        "User-Agent": "azure-ai-ml/1.5.0 azsdk-python-mgmt-machinelearningservices/0.1.0 Python/3.10.6 (Linux-5.15.79.1-microsoft-standard-WSL2-x86_64-with-glibc2.35)"
->>>>>>> ce9edaa6
       },
       "RequestBody": null,
       "StatusCode": 200,
@@ -292,33 +202,15 @@
         "Connection": "keep-alive",
         "Content-Encoding": "gzip",
         "Content-Type": "application/json; charset=utf-8",
-<<<<<<< HEAD
-        "Date": "Thu, 23 Feb 2023 04:40:45 GMT",
+        "Date": "Thu, 23 Feb 2023 20:30:01 GMT",
         "Request-Context": "appId=cid-v1:2d2e8e63-272e-4b3c-8598-4ee570a0e70d",
         "Strict-Transport-Security": "max-age=15724800; includeSubDomains; preload",
         "Transfer-Encoding": "chunked",
         "Vary": "Accept-Encoding",
-        "x-aml-cluster": "vienna-eastus2-01",
+        "x-aml-cluster": "vienna-eastus2-02",
         "X-Content-Type-Options": "nosniff",
         "x-ms-response-type": "standard",
-        "x-request-time": "0.056"
-=======
-        "Date": "Thu, 23 Feb 2023 00:46:37 GMT",
-        "Expires": "-1",
-        "Pragma": "no-cache",
-        "Request-Context": "appId=cid-v1:2d2e8e63-272e-4b3c-8598-4ee570a0e70d",
-        "Server-Timing": "traceparent;desc=\u002200-cc95c91b0aa754cd003d4f3e94f50f71-72c77d35c9ce8ab0-01\u0022",
-        "Strict-Transport-Security": "max-age=31536000; includeSubDomains",
-        "Transfer-Encoding": "chunked",
-        "Vary": "Accept-Encoding",
-        "x-aml-cluster": "vienna-eastus-01",
-        "X-Content-Type-Options": "nosniff",
-        "x-ms-correlation-request-id": "394e6c2f-d504-4630-8230-4dff7f345122",
-        "x-ms-ratelimit-remaining-subscription-writes": "1197",
-        "x-ms-response-type": "standard",
-        "x-ms-routing-request-id": "CANADACENTRAL:20230223T004637Z:394e6c2f-d504-4630-8230-4dff7f345122",
-        "x-request-time": "0.110"
->>>>>>> ce9edaa6
+        "x-request-time": "0.875"
       },
       "ResponseBody": {
         "snapshotType": "LocalFiles",
@@ -385,101 +277,13 @@
       }
     },
     {
-<<<<<<< HEAD
       "RequestUri": "https://management.azure.com/subscriptions/00000000-0000-0000-0000-000000000/resourceGroups/00000/providers/Microsoft.MachineLearningServices/workspaces/00000/codes/48bd6022-60cb-4001-87c5-1ddc07d4cda5/versions/1?api-version=2022-05-01",
       "RequestMethod": "GET",
-=======
-      "RequestUri": "https://samcw32zcnpjldw.blob.core.windows.net/azureml-blobstore-3bd2018e-4b43-401e-ad49-85df181c9e0a/LocalUpload/00000000000000000000000000000000/train_src/train.py",
-      "RequestMethod": "HEAD",
-      "RequestHeaders": {
-        "Accept": "application/xml",
-        "Accept-Encoding": "gzip, deflate",
-        "Connection": "keep-alive",
-        "User-Agent": "azsdk-python-storage-blob/12.14.1 Python/3.10.6 (Linux-5.15.79.1-microsoft-standard-WSL2-x86_64-with-glibc2.35)",
-        "x-ms-date": "Thu, 23 Feb 2023 00:46:36 GMT",
-        "x-ms-version": "2021-08-06"
-      },
-      "RequestBody": null,
-      "StatusCode": 200,
-      "ResponseHeaders": {
-        "Accept-Ranges": "bytes",
-        "Content-Length": "1459",
-        "Content-MD5": "0vFwXEoU1mnn7HUtIfbkVg==",
-        "Content-Type": "application/octet-stream",
-        "Date": "Thu, 23 Feb 2023 00:46:37 GMT",
-        "ETag": "\u00220x8DB119D70BCE7A8\u0022",
-        "Last-Modified": "Sat, 18 Feb 2023 10:46:50 GMT",
-        "Server": [
-          "Windows-Azure-Blob/1.0",
-          "Microsoft-HTTPAPI/2.0"
-        ],
-        "Vary": "Origin",
-        "x-ms-access-tier": "Hot",
-        "x-ms-access-tier-inferred": "true",
-        "x-ms-blob-type": "BlockBlob",
-        "x-ms-creation-time": "Sat, 18 Feb 2023 10:46:50 GMT",
-        "x-ms-lease-state": "available",
-        "x-ms-lease-status": "unlocked",
-        "x-ms-meta-name": "a25df824-3791-4289-94a1-79a9ca4b88e5",
-        "x-ms-meta-upload_status": "completed",
-        "x-ms-meta-version": "1",
-        "x-ms-server-encrypted": "true",
-        "x-ms-version": "2021-08-06"
-      },
-      "ResponseBody": null
-    },
-    {
-      "RequestUri": "https://samcw32zcnpjldw.blob.core.windows.net/azureml-blobstore-3bd2018e-4b43-401e-ad49-85df181c9e0a/az-ml-artifacts/00000000000000000000000000000000/train_src/train.py",
-      "RequestMethod": "HEAD",
-      "RequestHeaders": {
-        "Accept": "application/xml",
-        "Accept-Encoding": "gzip, deflate",
-        "Connection": "keep-alive",
-        "User-Agent": "azsdk-python-storage-blob/12.14.1 Python/3.10.6 (Linux-5.15.79.1-microsoft-standard-WSL2-x86_64-with-glibc2.35)",
-        "x-ms-date": "Thu, 23 Feb 2023 00:46:37 GMT",
-        "x-ms-version": "2021-08-06"
-      },
-      "RequestBody": null,
-      "StatusCode": 404,
-      "ResponseHeaders": {
-        "Date": "Thu, 23 Feb 2023 00:46:37 GMT",
-        "Server": [
-          "Windows-Azure-Blob/1.0",
-          "Microsoft-HTTPAPI/2.0"
-        ],
-        "Transfer-Encoding": "chunked",
-        "Vary": "Origin",
-        "x-ms-error-code": "BlobNotFound",
-        "x-ms-version": "2021-08-06"
-      },
-      "ResponseBody": null
-    },
-    {
-      "RequestUri": "https://management.azure.com/subscriptions/00000000-0000-0000-0000-000000000/resourceGroups/00000/providers/Microsoft.MachineLearningServices/workspaces/00000/codes/a25df824-3791-4289-94a1-79a9ca4b88e5/versions/1?api-version=2022-05-01",
-      "RequestMethod": "PUT",
->>>>>>> ce9edaa6
       "RequestHeaders": {
         "Accept": "application/json",
         "Accept-Encoding": "gzip, deflate",
         "Connection": "keep-alive",
-<<<<<<< HEAD
         "User-Agent": "azure-ai-ml/1.5.0 azsdk-python-mgmt-machinelearningservices/0.1.0 Python/3.7.9 (Windows-10-10.0.22621-SP0)"
-=======
-        "Content-Length": "298",
-        "Content-Type": "application/json",
-        "User-Agent": "azure-ai-ml/1.5.0 azsdk-python-mgmt-machinelearningservices/0.1.0 Python/3.10.6 (Linux-5.15.79.1-microsoft-standard-WSL2-x86_64-with-glibc2.35)"
-      },
-      "RequestBody": {
-        "properties": {
-          "properties": {
-            "hash_sha256": "0000000000000",
-            "hash_version": "0000000000000"
-          },
-          "isAnonymous": true,
-          "isArchived": false,
-          "codeUri": "https://samcw32zcnpjldw.blob.core.windows.net/azureml-blobstore-3bd2018e-4b43-401e-ad49-85df181c9e0a/LocalUpload/00000000000000000000000000000000/train_src"
-        }
->>>>>>> ce9edaa6
       },
       "RequestBody": null,
       "StatusCode": 200,
@@ -487,48 +291,27 @@
         "Cache-Control": "no-cache",
         "Content-Encoding": "gzip",
         "Content-Type": "application/json; charset=utf-8",
-<<<<<<< HEAD
-        "Date": "Thu, 23 Feb 2023 04:40:50 GMT",
+        "Date": "Thu, 23 Feb 2023 20:30:04 GMT",
         "Expires": "-1",
         "Pragma": "no-cache",
         "Request-Context": "appId=cid-v1:2d2e8e63-272e-4b3c-8598-4ee570a0e70d",
-        "Server-Timing": "traceparent;desc=\u002200-cc40d319ab5c7ae55304fd77feca151e-6bebd1c9c0bd428c-01\u0022",
-=======
-        "Date": "Thu, 23 Feb 2023 00:46:42 GMT",
-        "Expires": "-1",
-        "Pragma": "no-cache",
-        "Request-Context": "appId=cid-v1:2d2e8e63-272e-4b3c-8598-4ee570a0e70d",
-        "Server-Timing": "traceparent;desc=\u002200-095f18b79d2c00b07a7dbe13401ce4a3-ed33da0b3f4f2b2d-01\u0022",
->>>>>>> ce9edaa6
+        "Server-Timing": "traceparent;desc=\u002200-046b6068b299ef7f0217558a80a8b1ed-48b56f35b3b331cb-01\u0022",
         "Strict-Transport-Security": "max-age=31536000; includeSubDomains",
         "Transfer-Encoding": "chunked",
         "Vary": [
           "Accept-Encoding",
           "Accept-Encoding"
         ],
-<<<<<<< HEAD
         "x-aml-cluster": "vienna-eastus2-01",
         "X-Content-Type-Options": "nosniff",
-        "x-ms-correlation-request-id": "4e3b4905-d77a-4447-92a1-6d4b0e0adb95",
+        "x-ms-correlation-request-id": "5032cadd-65ab-4b8d-b6c6-886f919e319c",
         "x-ms-ratelimit-remaining-subscription-reads": "11983",
         "x-ms-response-type": "standard",
-        "x-ms-routing-request-id": "WESTUS2:20230223T044051Z:4e3b4905-d77a-4447-92a1-6d4b0e0adb95",
-        "x-request-time": "0.051"
+        "x-ms-routing-request-id": "WESTUS2:20230223T203005Z:5032cadd-65ab-4b8d-b6c6-886f919e319c",
+        "x-request-time": "0.454"
       },
       "ResponseBody": {
         "id": "/subscriptions/00000000-0000-0000-0000-000000000/resourceGroups/00000/providers/Microsoft.MachineLearningServices/workspaces/00000/codes/48bd6022-60cb-4001-87c5-1ddc07d4cda5/versions/1",
-=======
-        "x-aml-cluster": "vienna-eastus-01",
-        "X-Content-Type-Options": "nosniff",
-        "x-ms-correlation-request-id": "16145632-c811-4d7c-a536-63248588febe",
-        "x-ms-ratelimit-remaining-subscription-writes": "1194",
-        "x-ms-response-type": "standard",
-        "x-ms-routing-request-id": "CANADACENTRAL:20230223T004642Z:16145632-c811-4d7c-a536-63248588febe",
-        "x-request-time": "0.373"
-      },
-      "ResponseBody": {
-        "id": "/subscriptions/00000000-0000-0000-0000-000000000/resourceGroups/00000/providers/Microsoft.MachineLearningServices/workspaces/00000/codes/a25df824-3791-4289-94a1-79a9ca4b88e5/versions/1",
->>>>>>> ce9edaa6
         "name": "1",
         "type": "Microsoft.MachineLearningServices/workspaces/codes/versions",
         "properties": {
@@ -540,7 +323,6 @@
           },
           "isArchived": false,
           "isAnonymous": false,
-<<<<<<< HEAD
           "codeUri": "https://saveorz2izv2bas.blob.core.windows.net:443/2d1e66ae-8-477494b7-a49b-56f0-baf1-abbd380f9554/train_src"
         },
         "systemData": {
@@ -549,26 +331,12 @@
           "createdByType": "User",
           "lastModifiedAt": "2023-02-23T02:38:05.2889396\u002B00:00",
           "lastModifiedBy": "Diondra Peck",
-=======
-          "codeUri": "https://samcw32zcnpjldw.blob.core.windows.net/azureml-blobstore-3bd2018e-4b43-401e-ad49-85df181c9e0a/LocalUpload/00000000000000000000000000000000/train_src"
-        },
-        "systemData": {
-          "createdAt": "2023-02-18T10:46:53.8485204\u002B00:00",
-          "createdBy": "Firstname Lastname",
-          "createdByType": "User",
-          "lastModifiedAt": "2023-02-23T00:46:42.3383807\u002B00:00",
-          "lastModifiedBy": "Firstname Lastname",
->>>>>>> ce9edaa6
           "lastModifiedByType": "User"
         }
       }
     },
     {
-<<<<<<< HEAD
-      "RequestUri": "https://management.azure.com/subscriptions/00000000-0000-0000-0000-000000000/resourceGroups/00000/providers/Microsoft.MachineLearningServices/workspaces/00000/components/azureml_anonymous/versions/6771b51f-ee7e-9f12-6d80-f87f68b50ec2?api-version=2022-10-01",
-=======
-      "RequestUri": "https://management.azure.com/subscriptions/00000000-0000-0000-0000-000000000/resourceGroups/00000/providers/Microsoft.MachineLearningServices/workspaces/00000/components/azureml_anonymous/versions/27adb3e8-954d-0af5-c170-802ab33e598a?api-version=2022-10-01",
->>>>>>> ce9edaa6
+      "RequestUri": "https://management.azure.com/subscriptions/00000000-0000-0000-0000-000000000/resourceGroups/00000/providers/Microsoft.MachineLearningServices/workspaces/00000/components/azureml_anonymous/versions/7dc243a8-70b6-b649-e8f6-f9a22848f5b1?api-version=2022-10-01",
       "RequestMethod": "PUT",
       "RequestHeaders": {
         "Accept": "application/json",
@@ -576,11 +344,7 @@
         "Connection": "keep-alive",
         "Content-Length": "1248",
         "Content-Type": "application/json",
-<<<<<<< HEAD
         "User-Agent": "azure-ai-ml/1.5.0 azsdk-python-mgmt-machinelearningservices/0.1.0 Python/3.7.9 (Windows-10-10.0.22621-SP0)"
-=======
-        "User-Agent": "azure-ai-ml/1.5.0 azsdk-python-mgmt-machinelearningservices/0.1.0 Python/3.10.6 (Linux-5.15.79.1-microsoft-standard-WSL2-x86_64-with-glibc2.35)"
->>>>>>> ce9edaa6
       },
       "RequestBody": {
         "properties": {
@@ -591,13 +355,8 @@
           "isArchived": false,
           "componentSpec": {
             "command": "python train.py --training_data ${{inputs.training_data}} $[[--max_epochs ${{inputs.max_epochs}}]] --learning_rate ${{inputs.learning_rate}} --learning_rate_schedule ${{inputs.learning_rate_schedule}} --model_output ${{outputs.model_output}}",
-<<<<<<< HEAD
             "code": "azureml:/subscriptions/00000000-0000-0000-0000-000000000/resourceGroups/00000/providers/Microsoft.MachineLearningServices/workspaces/00000/codes/48bd6022-60cb-4001-87c5-1ddc07d4cda5/versions/1",
-            "environment": "azureml:AzureML-sklearn-0.24-ubuntu18.04-py37-cpu:5",
-=======
-            "code": "azureml:/subscriptions/00000000-0000-0000-0000-000000000/resourceGroups/00000/providers/Microsoft.MachineLearningServices/workspaces/00000/codes/a25df824-3791-4289-94a1-79a9ca4b88e5/versions/1",
             "environment": "azureml:AzureML-sklearn-1.0-ubuntu20.04-py38-cpu:33",
->>>>>>> ce9edaa6
             "name": "train_model",
             "description": "A dummy training component",
             "version": "0.0.1",
@@ -634,49 +393,26 @@
       "StatusCode": 201,
       "ResponseHeaders": {
         "Cache-Control": "no-cache",
-<<<<<<< HEAD
         "Content-Length": "2305",
         "Content-Type": "application/json; charset=utf-8",
-        "Date": "Thu, 23 Feb 2023 04:40:57 GMT",
+        "Date": "Thu, 23 Feb 2023 20:30:12 GMT",
         "Expires": "-1",
-        "Location": "https://management.azure.com/subscriptions/00000000-0000-0000-0000-000000000/resourceGroups/00000/providers/Microsoft.MachineLearningServices/workspaces/00000/components/azureml_anonymous/versions/6771b51f-ee7e-9f12-6d80-f87f68b50ec2?api-version=2022-10-01",
+        "Location": "https://management.azure.com/subscriptions/00000000-0000-0000-0000-000000000/resourceGroups/00000/providers/Microsoft.MachineLearningServices/workspaces/00000/components/azureml_anonymous/versions/7dc243a8-70b6-b649-e8f6-f9a22848f5b1?api-version=2022-10-01",
         "Pragma": "no-cache",
         "Request-Context": "appId=cid-v1:2d2e8e63-272e-4b3c-8598-4ee570a0e70d",
-        "Server-Timing": "traceparent;desc=\u002200-359d074e144c7d2fbdcfe0dae6c87920-6e2c4bf47d89619c-01\u0022",
+        "Server-Timing": "traceparent;desc=\u002200-33f2931665a866f1f23f07d09eaad394-127ca49eb6ec9110-01\u0022",
         "Strict-Transport-Security": "max-age=31536000; includeSubDomains",
         "x-aml-cluster": "vienna-eastus2-01",
         "X-Content-Type-Options": "nosniff",
-        "x-ms-correlation-request-id": "55284d16-905a-42c8-bf31-33105cb14d08",
+        "x-ms-correlation-request-id": "803f057b-b11a-47a5-9b3a-6501ef6a70d8",
         "x-ms-ratelimit-remaining-subscription-writes": "1195",
         "x-ms-response-type": "standard",
-        "x-ms-routing-request-id": "WESTUS2:20230223T044058Z:55284d16-905a-42c8-bf31-33105cb14d08",
-        "x-request-time": "1.343"
+        "x-ms-routing-request-id": "WESTUS2:20230223T203012Z:803f057b-b11a-47a5-9b3a-6501ef6a70d8",
+        "x-request-time": "5.518"
       },
       "ResponseBody": {
-        "id": "/subscriptions/00000000-0000-0000-0000-000000000/resourceGroups/00000/providers/Microsoft.MachineLearningServices/workspaces/00000/components/azureml_anonymous/versions/eec0c7f5-2a78-4dff-a8c1-3dee58d46645",
-        "name": "eec0c7f5-2a78-4dff-a8c1-3dee58d46645",
-=======
-        "Content-Length": "1851",
-        "Content-Type": "application/json; charset=utf-8",
-        "Date": "Thu, 23 Feb 2023 00:46:43 GMT",
-        "Expires": "-1",
-        "Location": "https://management.azure.com/subscriptions/00000000-0000-0000-0000-000000000/resourceGroups/00000/providers/Microsoft.MachineLearningServices/workspaces/00000/components/azureml_anonymous/versions/27adb3e8-954d-0af5-c170-802ab33e598a?api-version=2022-10-01",
-        "Pragma": "no-cache",
-        "Request-Context": "appId=cid-v1:2d2e8e63-272e-4b3c-8598-4ee570a0e70d",
-        "Server-Timing": "traceparent;desc=\u002200-a31a7e2532f17ce2c8c3dabf14d07686-432e54069cce2a0e-01\u0022",
-        "Strict-Transport-Security": "max-age=31536000; includeSubDomains",
-        "x-aml-cluster": "vienna-eastus-01",
-        "X-Content-Type-Options": "nosniff",
-        "x-ms-correlation-request-id": "113ab230-a0e3-4b67-8828-7a2f560e0d42",
-        "x-ms-ratelimit-remaining-subscription-writes": "1193",
-        "x-ms-response-type": "standard",
-        "x-ms-routing-request-id": "CANADACENTRAL:20230223T004643Z:113ab230-a0e3-4b67-8828-7a2f560e0d42",
-        "x-request-time": "0.694"
-      },
-      "ResponseBody": {
-        "id": "/subscriptions/00000000-0000-0000-0000-000000000/resourceGroups/00000/providers/Microsoft.MachineLearningServices/workspaces/00000/components/azureml_anonymous/versions/3d21497f-c0fc-4c4b-93a3-9a8d95ab6889",
-        "name": "3d21497f-c0fc-4c4b-93a3-9a8d95ab6889",
->>>>>>> ce9edaa6
+        "id": "/subscriptions/00000000-0000-0000-0000-000000000/resourceGroups/00000/providers/Microsoft.MachineLearningServices/workspaces/00000/components/azureml_anonymous/versions/b4ebd068-0b7d-4d8b-85ff-ad377b35e96c",
+        "name": "b4ebd068-0b7d-4d8b-85ff-ad377b35e96c",
         "type": "Microsoft.MachineLearningServices/workspaces/components/versions",
         "properties": {
           "description": null,
@@ -716,13 +452,8 @@
                 "type": "uri_folder"
               }
             },
-<<<<<<< HEAD
             "code": "azureml:/subscriptions/00000000-0000-0000-0000-000000000/resourceGroups/00000/providers/Microsoft.MachineLearningServices/workspaces/00000/codes/48bd6022-60cb-4001-87c5-1ddc07d4cda5/versions/1",
-            "environment": "azureml://registries/azureml/environments/AzureML-sklearn-0.24-ubuntu18.04-py37-cpu/versions/5",
-=======
-            "code": "azureml:/subscriptions/00000000-0000-0000-0000-000000000/resourceGroups/00000/providers/Microsoft.MachineLearningServices/workspaces/00000/codes/a25df824-3791-4289-94a1-79a9ca4b88e5/versions/1",
             "environment": "azureml://registries/azureml/environments/AzureML-sklearn-1.0-ubuntu20.04-py38-cpu/versions/33",
->>>>>>> ce9edaa6
             "resources": {
               "instance_count": "1"
             },
@@ -731,19 +462,11 @@
           }
         },
         "systemData": {
-<<<<<<< HEAD
-          "createdAt": "2023-02-23T04:40:58.0128308\u002B00:00",
+          "createdAt": "2023-02-23T19:48:58.8368934\u002B00:00",
           "createdBy": "Diondra Peck",
           "createdByType": "User",
-          "lastModifiedAt": "2023-02-23T04:40:58.0128308\u002B00:00",
+          "lastModifiedAt": "2023-02-23T19:48:58.8884902\u002B00:00",
           "lastModifiedBy": "Diondra Peck",
-=======
-          "createdAt": "2023-02-18T23:29:58.5171421\u002B00:00",
-          "createdBy": "Firstname Lastname",
-          "createdByType": "User",
-          "lastModifiedAt": "2023-02-18T23:29:58.6308627\u002B00:00",
-          "lastModifiedBy": "Firstname Lastname",
->>>>>>> ce9edaa6
           "lastModifiedByType": "User"
         }
       }
@@ -755,11 +478,7 @@
         "Accept": "application/json",
         "Accept-Encoding": "gzip, deflate",
         "Connection": "keep-alive",
-<<<<<<< HEAD
         "User-Agent": "azure-ai-ml/1.5.0 azsdk-python-mgmt-machinelearningservices/0.1.0 Python/3.7.9 (Windows-10-10.0.22621-SP0)"
-=======
-        "User-Agent": "azure-ai-ml/1.5.0 azsdk-python-mgmt-machinelearningservices/0.1.0 Python/3.10.6 (Linux-5.15.79.1-microsoft-standard-WSL2-x86_64-with-glibc2.35)"
->>>>>>> ce9edaa6
       },
       "RequestBody": null,
       "StatusCode": 200,
@@ -767,42 +486,24 @@
         "Cache-Control": "no-cache",
         "Content-Encoding": "gzip",
         "Content-Type": "application/json; charset=utf-8",
-<<<<<<< HEAD
-        "Date": "Thu, 23 Feb 2023 04:40:57 GMT",
+        "Date": "Thu, 23 Feb 2023 20:30:13 GMT",
         "Expires": "-1",
         "Pragma": "no-cache",
         "Request-Context": "appId=cid-v1:2d2e8e63-272e-4b3c-8598-4ee570a0e70d",
-        "Server-Timing": "traceparent;desc=\u002200-688896f38cb3bface770549e4f5bcdd8-eca4f0ce58bee9d8-01\u0022",
-=======
-        "Date": "Thu, 23 Feb 2023 00:46:43 GMT",
-        "Expires": "-1",
-        "Pragma": "no-cache",
-        "Request-Context": "appId=cid-v1:2d2e8e63-272e-4b3c-8598-4ee570a0e70d",
-        "Server-Timing": "traceparent;desc=\u002200-302536a9ccfa57456f0a76cd09135014-d288d48d04e67cbf-01\u0022",
->>>>>>> ce9edaa6
+        "Server-Timing": "traceparent;desc=\u002200-7755eec4c0b21f83c6e54771b11636c8-56748a39e77dc73e-01\u0022",
         "Strict-Transport-Security": "max-age=31536000; includeSubDomains",
         "Transfer-Encoding": "chunked",
         "Vary": [
           "Accept-Encoding",
           "Accept-Encoding"
         ],
-<<<<<<< HEAD
         "x-aml-cluster": "vienna-eastus2-01",
         "X-Content-Type-Options": "nosniff",
-        "x-ms-correlation-request-id": "19ac3fa3-882b-4ab2-a92e-39283e787275",
+        "x-ms-correlation-request-id": "6504a025-ea8f-4f5f-8c44-7f4c4852cc1a",
         "x-ms-ratelimit-remaining-subscription-reads": "11982",
         "x-ms-response-type": "standard",
-        "x-ms-routing-request-id": "WESTUS2:20230223T044058Z:19ac3fa3-882b-4ab2-a92e-39283e787275",
-        "x-request-time": "0.125"
-=======
-        "x-aml-cluster": "vienna-eastus-01",
-        "X-Content-Type-Options": "nosniff",
-        "x-ms-correlation-request-id": "15919d40-db5a-4e2b-a708-eb76cacd1a26",
-        "x-ms-ratelimit-remaining-subscription-reads": "11992",
-        "x-ms-response-type": "standard",
-        "x-ms-routing-request-id": "CANADACENTRAL:20230223T004643Z:15919d40-db5a-4e2b-a708-eb76cacd1a26",
-        "x-request-time": "0.103"
->>>>>>> ce9edaa6
+        "x-ms-routing-request-id": "WESTUS2:20230223T203013Z:6504a025-ea8f-4f5f-8c44-7f4c4852cc1a",
+        "x-request-time": "0.437"
       },
       "ResponseBody": {
         "id": "/subscriptions/00000000-0000-0000-0000-000000000/resourceGroups/00000/providers/Microsoft.MachineLearningServices/workspaces/00000/datastores/workspaceblobstore",
@@ -817,29 +518,17 @@
             "credentialsType": "AccountKey"
           },
           "datastoreType": "AzureBlob",
-<<<<<<< HEAD
           "accountName": "saveorz2izv2bas",
           "containerName": "azureml-blobstore-2d1e66ae-85e3-42c0-be91-34de66397f26",
-=======
-          "accountName": "samcw32zcnpjldw",
-          "containerName": "azureml-blobstore-3bd2018e-4b43-401e-ad49-85df181c9e0a",
->>>>>>> ce9edaa6
           "endpoint": "core.windows.net",
           "protocol": "https",
           "serviceDataAccessAuthIdentity": "WorkspaceSystemAssignedIdentity"
         },
         "systemData": {
-<<<<<<< HEAD
           "createdAt": "2023-02-23T02:09:20.7946807\u002B00:00",
           "createdBy": "779301c0-18b2-4cdc-801b-a0a3368fee0a",
           "createdByType": "Application",
           "lastModifiedAt": "2023-02-23T02:09:21.4547132\u002B00:00",
-=======
-          "createdAt": "2023-02-18T09:22:33.5645164\u002B00:00",
-          "createdBy": "779301c0-18b2-4cdc-801b-a0a3368fee0a",
-          "createdByType": "Application",
-          "lastModifiedAt": "2023-02-18T09:22:34.1712214\u002B00:00",
->>>>>>> ce9edaa6
           "lastModifiedBy": "779301c0-18b2-4cdc-801b-a0a3368fee0a",
           "lastModifiedByType": "Application"
         }
@@ -853,11 +542,7 @@
         "Accept-Encoding": "gzip, deflate",
         "Connection": "keep-alive",
         "Content-Length": "0",
-<<<<<<< HEAD
         "User-Agent": "azure-ai-ml/1.5.0 azsdk-python-mgmt-machinelearningservices/0.1.0 Python/3.7.9 (Windows-10-10.0.22621-SP0)"
-=======
-        "User-Agent": "azure-ai-ml/1.5.0 azsdk-python-mgmt-machinelearningservices/0.1.0 Python/3.10.6 (Linux-5.15.79.1-microsoft-standard-WSL2-x86_64-with-glibc2.35)"
->>>>>>> ce9edaa6
       },
       "RequestBody": null,
       "StatusCode": 200,
@@ -865,39 +550,21 @@
         "Cache-Control": "no-cache",
         "Content-Encoding": "gzip",
         "Content-Type": "application/json; charset=utf-8",
-<<<<<<< HEAD
-        "Date": "Thu, 23 Feb 2023 04:40:58 GMT",
+        "Date": "Thu, 23 Feb 2023 20:30:14 GMT",
         "Expires": "-1",
         "Pragma": "no-cache",
         "Request-Context": "appId=cid-v1:2d2e8e63-272e-4b3c-8598-4ee570a0e70d",
-        "Server-Timing": "traceparent;desc=\u002200-ce79504b3c6787186664f14de5cf60bf-e682efe14764c1cc-01\u0022",
+        "Server-Timing": "traceparent;desc=\u002200-d8fd91f4a33217798215726712e61193-f43165bcb83f7fd5-01\u0022",
         "Strict-Transport-Security": "max-age=31536000; includeSubDomains",
         "Transfer-Encoding": "chunked",
         "Vary": "Accept-Encoding",
         "x-aml-cluster": "vienna-eastus2-01",
         "X-Content-Type-Options": "nosniff",
-        "x-ms-correlation-request-id": "540a0de9-4d8c-478d-825d-37110f50f4f2",
+        "x-ms-correlation-request-id": "7c2f3a7c-166d-46a8-9f5a-3d6f1d03a802",
         "x-ms-ratelimit-remaining-subscription-writes": "1197",
         "x-ms-response-type": "standard",
-        "x-ms-routing-request-id": "WESTUS2:20230223T044059Z:540a0de9-4d8c-478d-825d-37110f50f4f2",
-        "x-request-time": "0.173"
-=======
-        "Date": "Thu, 23 Feb 2023 00:46:43 GMT",
-        "Expires": "-1",
-        "Pragma": "no-cache",
-        "Request-Context": "appId=cid-v1:2d2e8e63-272e-4b3c-8598-4ee570a0e70d",
-        "Server-Timing": "traceparent;desc=\u002200-4b93ee8ff0b05c8843705b2d7152ee43-a224419687aad057-01\u0022",
-        "Strict-Transport-Security": "max-age=31536000; includeSubDomains",
-        "Transfer-Encoding": "chunked",
-        "Vary": "Accept-Encoding",
-        "x-aml-cluster": "vienna-eastus-01",
-        "X-Content-Type-Options": "nosniff",
-        "x-ms-correlation-request-id": "d66d10bf-1aec-48bc-ade9-8af0b703a3c3",
-        "x-ms-ratelimit-remaining-subscription-writes": "1196",
-        "x-ms-response-type": "standard",
-        "x-ms-routing-request-id": "CANADACENTRAL:20230223T004643Z:d66d10bf-1aec-48bc-ade9-8af0b703a3c3",
-        "x-request-time": "0.116"
->>>>>>> ce9edaa6
+        "x-ms-routing-request-id": "WESTUS2:20230223T203015Z:7c2f3a7c-166d-46a8-9f5a-3d6f1d03a802",
+        "x-request-time": "0.746"
       },
       "ResponseBody": {
         "secretsType": "AccountKey",
@@ -905,23 +572,14 @@
       }
     },
     {
-<<<<<<< HEAD
       "RequestUri": "https://saveorz2izv2bas.blob.core.windows.net/azureml-blobstore-2d1e66ae-85e3-42c0-be91-34de66397f26/LocalUpload/00000000000000000000000000000000/data/sample1.csv",
-=======
-      "RequestUri": "https://samcw32zcnpjldw.blob.core.windows.net/azureml-blobstore-3bd2018e-4b43-401e-ad49-85df181c9e0a/LocalUpload/00000000000000000000000000000000/data/sample1.csv",
->>>>>>> ce9edaa6
       "RequestMethod": "HEAD",
       "RequestHeaders": {
         "Accept": "application/xml",
         "Accept-Encoding": "gzip, deflate",
         "Connection": "keep-alive",
-<<<<<<< HEAD
         "User-Agent": "azsdk-python-storage-blob/12.14.1 Python/3.7.9 (Windows-10-10.0.22621-SP0)",
-        "x-ms-date": "Thu, 23 Feb 2023 04:40:59 GMT",
-=======
-        "User-Agent": "azsdk-python-storage-blob/12.14.1 Python/3.10.6 (Linux-5.15.79.1-microsoft-standard-WSL2-x86_64-with-glibc2.35)",
-        "x-ms-date": "Thu, 23 Feb 2023 00:46:42 GMT",
->>>>>>> ce9edaa6
+        "x-ms-date": "Thu, 23 Feb 2023 20:30:15 GMT",
         "x-ms-version": "2021-08-06"
       },
       "RequestBody": null,
@@ -931,15 +589,9 @@
         "Content-Length": "499",
         "Content-MD5": "kD7N5\u002BygjTfbYTFhyEo7RA==",
         "Content-Type": "application/octet-stream",
-<<<<<<< HEAD
-        "Date": "Thu, 23 Feb 2023 04:40:59 GMT",
+        "Date": "Thu, 23 Feb 2023 20:30:19 GMT",
         "ETag": "\u00220x8DB15444E15BC78\u0022",
         "Last-Modified": "Thu, 23 Feb 2023 02:18:51 GMT",
-=======
-        "Date": "Thu, 23 Feb 2023 00:46:43 GMT",
-        "ETag": "\u00220x8DB1192D95592BC\u0022",
-        "Last-Modified": "Sat, 18 Feb 2023 09:31:01 GMT",
->>>>>>> ce9edaa6
         "Server": [
           "Windows-Azure-Blob/1.0",
           "Microsoft-HTTPAPI/2.0"
@@ -948,54 +600,32 @@
         "x-ms-access-tier": "Hot",
         "x-ms-access-tier-inferred": "true",
         "x-ms-blob-type": "BlockBlob",
-<<<<<<< HEAD
         "x-ms-creation-time": "Thu, 23 Feb 2023 02:18:51 GMT",
         "x-ms-lease-state": "available",
         "x-ms-lease-status": "unlocked",
         "x-ms-meta-name": "474b2deb-5552-44f0-b87f-df067fbfad5e",
         "x-ms-meta-upload_status": "completed",
         "x-ms-meta-version": "c60c640b-115d-4627-97bb-c73afe107525",
-=======
-        "x-ms-creation-time": "Sat, 18 Feb 2023 09:31:01 GMT",
-        "x-ms-lease-state": "available",
-        "x-ms-lease-status": "unlocked",
-        "x-ms-meta-name": "da7a3a5b-c8c2-4f4b-9b1e-3b95f0e5cbf2",
-        "x-ms-meta-upload_status": "completed",
-        "x-ms-meta-version": "19c9a32f-cff6-4c71-93bd-25e98ef82404",
->>>>>>> ce9edaa6
         "x-ms-server-encrypted": "true",
         "x-ms-version": "2021-08-06"
       },
       "ResponseBody": null
     },
     {
-<<<<<<< HEAD
       "RequestUri": "https://saveorz2izv2bas.blob.core.windows.net/azureml-blobstore-2d1e66ae-85e3-42c0-be91-34de66397f26/az-ml-artifacts/00000000000000000000000000000000/data/sample1.csv",
-=======
-      "RequestUri": "https://samcw32zcnpjldw.blob.core.windows.net/azureml-blobstore-3bd2018e-4b43-401e-ad49-85df181c9e0a/az-ml-artifacts/00000000000000000000000000000000/data/sample1.csv",
->>>>>>> ce9edaa6
       "RequestMethod": "HEAD",
       "RequestHeaders": {
         "Accept": "application/xml",
         "Accept-Encoding": "gzip, deflate",
         "Connection": "keep-alive",
-<<<<<<< HEAD
         "User-Agent": "azsdk-python-storage-blob/12.14.1 Python/3.7.9 (Windows-10-10.0.22621-SP0)",
-        "x-ms-date": "Thu, 23 Feb 2023 04:41:00 GMT",
-=======
-        "User-Agent": "azsdk-python-storage-blob/12.14.1 Python/3.10.6 (Linux-5.15.79.1-microsoft-standard-WSL2-x86_64-with-glibc2.35)",
-        "x-ms-date": "Thu, 23 Feb 2023 00:46:42 GMT",
->>>>>>> ce9edaa6
+        "x-ms-date": "Thu, 23 Feb 2023 20:30:19 GMT",
         "x-ms-version": "2021-08-06"
       },
       "RequestBody": null,
       "StatusCode": 404,
       "ResponseHeaders": {
-<<<<<<< HEAD
-        "Date": "Thu, 23 Feb 2023 04:40:59 GMT",
-=======
-        "Date": "Thu, 23 Feb 2023 00:46:43 GMT",
->>>>>>> ce9edaa6
+        "Date": "Thu, 23 Feb 2023 20:30:20 GMT",
         "Server": [
           "Windows-Azure-Blob/1.0",
           "Microsoft-HTTPAPI/2.0"
@@ -1016,11 +646,7 @@
         "Connection": "keep-alive",
         "Content-Length": "1736",
         "Content-Type": "application/json",
-<<<<<<< HEAD
         "User-Agent": "azure-ai-ml/1.5.0 azsdk-python-mgmt-machinelearningservices/0.1.0 Python/3.7.9 (Windows-10-10.0.22621-SP0)"
-=======
-        "User-Agent": "azure-ai-ml/1.5.0 azsdk-python-mgmt-machinelearningservices/0.1.0 Python/3.10.6 (Linux-5.15.79.1-microsoft-standard-WSL2-x86_64-with-glibc2.35)"
->>>>>>> ce9edaa6
       },
       "RequestBody": {
         "properties": {
@@ -1079,11 +705,7 @@
                 }
               },
               "_source": "YAML.COMPONENT",
-<<<<<<< HEAD
-              "componentId": "/subscriptions/00000000-0000-0000-0000-000000000/resourceGroups/00000/providers/Microsoft.MachineLearningServices/workspaces/00000/components/azureml_anonymous/versions/eec0c7f5-2a78-4dff-a8c1-3dee58d46645"
-=======
-              "componentId": "/subscriptions/00000000-0000-0000-0000-000000000/resourceGroups/00000/providers/Microsoft.MachineLearningServices/workspaces/00000/components/azureml_anonymous/versions/3d21497f-c0fc-4c4b-93a3-9a8d95ab6889"
->>>>>>> ce9edaa6
+              "componentId": "/subscriptions/00000000-0000-0000-0000-000000000/resourceGroups/00000/providers/Microsoft.MachineLearningServices/workspaces/00000/components/azureml_anonymous/versions/b4ebd068-0b7d-4d8b-85ff-ad377b35e96c"
             }
           },
           "outputs": {
@@ -1099,40 +721,22 @@
       "StatusCode": 201,
       "ResponseHeaders": {
         "Cache-Control": "no-cache",
-<<<<<<< HEAD
         "Content-Length": "4390",
         "Content-Type": "application/json; charset=utf-8",
-        "Date": "Thu, 23 Feb 2023 04:41:05 GMT",
-=======
-        "Content-Length": "3347",
-        "Content-Type": "application/json; charset=utf-8",
-        "Date": "Thu, 23 Feb 2023 00:46:49 GMT",
->>>>>>> ce9edaa6
+        "Date": "Thu, 23 Feb 2023 20:30:24 GMT",
         "Expires": "-1",
         "Location": "https://management.azure.com/subscriptions/00000000-0000-0000-0000-000000000/resourceGroups/00000/providers/Microsoft.MachineLearningServices/workspaces/00000/jobs/000000000000000000000?api-version=2022-12-01-preview",
         "Pragma": "no-cache",
         "Request-Context": "appId=cid-v1:2d2e8e63-272e-4b3c-8598-4ee570a0e70d",
-<<<<<<< HEAD
-        "Server-Timing": "traceparent;desc=\u002200-f7e50b7124c53e845039485c753d95c6-4cdd373f7c5bde32-01\u0022",
+        "Server-Timing": "traceparent;desc=\u002200-ea90813a97566f2c026753d4f77bd4db-1200248b325b21e1-01\u0022",
         "Strict-Transport-Security": "max-age=31536000; includeSubDomains",
         "x-aml-cluster": "vienna-eastus2-01",
         "X-Content-Type-Options": "nosniff",
-        "x-ms-correlation-request-id": "daac6b3c-3e1d-4b19-929e-8d79321500d9",
+        "x-ms-correlation-request-id": "f384cd47-7282-4849-b528-8d855c947f4f",
         "x-ms-ratelimit-remaining-subscription-writes": "1194",
         "x-ms-response-type": "standard",
-        "x-ms-routing-request-id": "WESTUS2:20230223T044106Z:daac6b3c-3e1d-4b19-929e-8d79321500d9",
-        "x-request-time": "1.595"
-=======
-        "Server-Timing": "traceparent;desc=\u002200-01816861ae465e842053dbe5ade42bf5-0bc62f767cac36b0-01\u0022",
-        "Strict-Transport-Security": "max-age=31536000; includeSubDomains",
-        "x-aml-cluster": "vienna-eastus-01",
-        "X-Content-Type-Options": "nosniff",
-        "x-ms-correlation-request-id": "7469ace3-5867-462f-9f8e-5453e3a335cb",
-        "x-ms-ratelimit-remaining-subscription-writes": "1192",
-        "x-ms-response-type": "standard",
-        "x-ms-routing-request-id": "CANADACENTRAL:20230223T004649Z:7469ace3-5867-462f-9f8e-5453e3a335cb",
-        "x-request-time": "1.900"
->>>>>>> ce9edaa6
+        "x-ms-routing-request-id": "WESTUS2:20230223T203024Z:f384cd47-7282-4849-b528-8d855c947f4f",
+        "x-request-time": "1.899"
       },
       "ResponseBody": {
         "id": "/subscriptions/00000000-0000-0000-0000-000000000/resourceGroups/00000/providers/Microsoft.MachineLearningServices/workspaces/00000/jobs/000000000000000000000",
@@ -1160,11 +764,7 @@
             "Tracking": {
               "jobServiceType": "Tracking",
               "port": null,
-<<<<<<< HEAD
               "endpoint": "azureml://eastus2.api.azureml.ms/mlflow/v1.0/subscriptions/00000000-0000-0000-0000-000000000/resourceGroups/00000/providers/Microsoft.MachineLearningServices/workspaces/00000?",
-=======
-              "endpoint": "azureml://eastus.api.azureml.ms/mlflow/v1.0/subscriptions/00000000-0000-0000-0000-000000000/resourceGroups/00000/providers/Microsoft.MachineLearningServices/workspaces/00000?",
->>>>>>> ce9edaa6
               "status": null,
               "errorMessage": null,
               "properties": null,
@@ -1217,11 +817,7 @@
                 }
               },
               "_source": "YAML.COMPONENT",
-<<<<<<< HEAD
-              "componentId": "/subscriptions/00000000-0000-0000-0000-000000000/resourceGroups/00000/providers/Microsoft.MachineLearningServices/workspaces/00000/components/azureml_anonymous/versions/eec0c7f5-2a78-4dff-a8c1-3dee58d46645"
-=======
-              "componentId": "/subscriptions/00000000-0000-0000-0000-000000000/resourceGroups/00000/providers/Microsoft.MachineLearningServices/workspaces/00000/components/azureml_anonymous/versions/3d21497f-c0fc-4c4b-93a3-9a8d95ab6889"
->>>>>>> ce9edaa6
+              "componentId": "/subscriptions/00000000-0000-0000-0000-000000000/resourceGroups/00000/providers/Microsoft.MachineLearningServices/workspaces/00000/components/azureml_anonymous/versions/b4ebd068-0b7d-4d8b-85ff-ad377b35e96c"
             }
           },
           "inputs": {
@@ -1260,13 +856,8 @@
           "sourceJobId": null
         },
         "systemData": {
-<<<<<<< HEAD
-          "createdAt": "2023-02-23T04:41:05.5880816\u002B00:00",
+          "createdAt": "2023-02-23T20:30:24.3272664\u002B00:00",
           "createdBy": "Diondra Peck",
-=======
-          "createdAt": "2023-02-23T00:46:48.5771745\u002B00:00",
-          "createdBy": "Firstname Lastname",
->>>>>>> ce9edaa6
           "createdByType": "User"
         }
       }
