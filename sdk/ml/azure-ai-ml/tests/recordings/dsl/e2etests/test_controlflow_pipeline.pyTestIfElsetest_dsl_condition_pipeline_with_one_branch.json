--- conflicted
+++ resolved
@@ -7,11 +7,7 @@
         "Accept": "application/json",
         "Accept-Encoding": "gzip, deflate",
         "Connection": "keep-alive",
-<<<<<<< HEAD
         "User-Agent": "azure-ai-ml/1.5.0 azsdk-python-mgmt-machinelearningservices/0.1.0 Python/3.7.9 (Windows-10-10.0.22621-SP0)"
-=======
-        "User-Agent": "azure-ai-ml/1.5.0 azsdk-python-mgmt-machinelearningservices/0.1.0 Python/3.8.13 (Windows-10-10.0.19045-SP0)"
->>>>>>> edbff1d3
       },
       "RequestBody": null,
       "StatusCode": 200,
@@ -19,26 +15,17 @@
         "Cache-Control": "no-cache",
         "Content-Encoding": "gzip",
         "Content-Type": "application/json; charset=utf-8",
-<<<<<<< HEAD
         "Date": "Fri, 10 Feb 2023 21:48:27 GMT",
         "Expires": "-1",
         "Pragma": "no-cache",
         "Request-Context": "appId=cid-v1:2d2e8e63-272e-4b3c-8598-4ee570a0e70d",
         "Server-Timing": "traceparent;desc=\u002200-10909f2f7c6a227c405c186b7aa51a7d-4eb47d8efb9cd0e7-01\u0022",
-=======
-        "Date": "Fri, 10 Feb 2023 08:54:44 GMT",
-        "Expires": "-1",
-        "Pragma": "no-cache",
-        "Request-Context": "appId=cid-v1:512cc15a-13b5-415b-bfd0-dce7accb6bb1",
-        "Server-Timing": "traceparent;desc=\u002200-2a90cc0775e0c6160fc0a2eb69a7bd44-810e7cab9fa18669-01\u0022",
->>>>>>> edbff1d3
         "Strict-Transport-Security": "max-age=31536000; includeSubDomains",
         "Transfer-Encoding": "chunked",
         "Vary": [
           "Accept-Encoding",
           "Accept-Encoding"
         ],
-<<<<<<< HEAD
         "x-aml-cluster": "vienna-eastus2-02",
         "X-Content-Type-Options": "nosniff",
         "x-ms-correlation-request-id": "86252b4d-d765-4d6f-992f-96ae5b4812ed",
@@ -46,15 +33,6 @@
         "x-ms-response-type": "standard",
         "x-ms-routing-request-id": "WESTUS2:20230210T214828Z:86252b4d-d765-4d6f-992f-96ae5b4812ed",
         "x-request-time": "0.044"
-=======
-        "x-aml-cluster": "vienna-test-westus2-02",
-        "X-Content-Type-Options": "nosniff",
-        "x-ms-correlation-request-id": "8eccbabe-361d-4b5f-bcba-b52346590dc9",
-        "x-ms-ratelimit-remaining-subscription-reads": "11982",
-        "x-ms-response-type": "standard",
-        "x-ms-routing-request-id": "JAPANEAST:20230210T085444Z:8eccbabe-361d-4b5f-bcba-b52346590dc9",
-        "x-request-time": "0.229"
->>>>>>> edbff1d3
       },
       "ResponseBody": {
         "id": "/subscriptions/00000000-0000-0000-0000-000000000/resourceGroups/00000/providers/Microsoft.MachineLearningServices/workspaces/00000/computes/cpu-cluster",
@@ -82,31 +60,18 @@
               "nodeIdleTimeBeforeScaleDown": "PT2M"
             },
             "subnet": null,
-<<<<<<< HEAD
             "currentNodeCount": 0,
             "targetNodeCount": 2,
             "nodeStateCounts": {
               "preparingNodeCount": 0,
               "runningNodeCount": 0,
-=======
-            "currentNodeCount": 6,
-            "targetNodeCount": 6,
-            "nodeStateCounts": {
-              "preparingNodeCount": 0,
-              "runningNodeCount": 6,
->>>>>>> edbff1d3
               "idleNodeCount": 0,
               "unusableNodeCount": 0,
               "leavingNodeCount": 0,
               "preemptedNodeCount": 0
             },
-<<<<<<< HEAD
             "allocationState": "Resizing",
             "allocationStateTransitionTime": "2023-02-10T21:48:18.534\u002B00:00",
-=======
-            "allocationState": "Steady",
-            "allocationStateTransitionTime": "2023-02-03T15:03:52.027\u002B00:00",
->>>>>>> edbff1d3
             "errors": null,
             "remoteLoginPortPublicAccess": "Enabled",
             "osType": "Linux",
@@ -126,11 +91,7 @@
         "Connection": "keep-alive",
         "Content-Length": "395",
         "Content-Type": "application/json",
-<<<<<<< HEAD
         "User-Agent": "azure-ai-ml/1.5.0 azsdk-python-mgmt-machinelearningservices/0.1.0 Python/3.7.9 (Windows-10-10.0.22621-SP0)"
-=======
-        "User-Agent": "azure-ai-ml/1.5.0 azsdk-python-mgmt-machinelearningservices/0.1.0 Python/3.8.13 (Windows-10-10.0.19045-SP0)"
->>>>>>> edbff1d3
       },
       "RequestBody": {
         "properties": {
@@ -145,7 +106,6 @@
         "Cache-Control": "no-cache",
         "Content-Length": "1330",
         "Content-Type": "application/json; charset=utf-8",
-<<<<<<< HEAD
         "Date": "Fri, 10 Feb 2023 21:48:29 GMT",
         "Expires": "-1",
         "Location": "https://management.azure.com/subscriptions/00000000-0000-0000-0000-000000000/resourceGroups/00000/providers/Microsoft.MachineLearningServices/workspaces/00000/environments/CliV2AnonymousEnvironment/versions/65a57bb8969551bd51f7d3e2f734e76e?api-version=2022-05-01",
@@ -160,22 +120,6 @@
         "x-ms-response-type": "standard",
         "x-ms-routing-request-id": "WESTUS2:20230210T214830Z:1ed29312-efe6-4572-944e-f78448000937",
         "x-request-time": "0.172"
-=======
-        "Date": "Fri, 10 Feb 2023 08:54:46 GMT",
-        "Expires": "-1",
-        "Location": "https://management.azure.com/subscriptions/00000000-0000-0000-0000-000000000/resourceGroups/00000/providers/Microsoft.MachineLearningServices/workspaces/00000/environments/CliV2AnonymousEnvironment/versions/65a57bb8969551bd51f7d3e2f734e76e?api-version=2022-05-01",
-        "Pragma": "no-cache",
-        "Request-Context": "appId=cid-v1:512cc15a-13b5-415b-bfd0-dce7accb6bb1",
-        "Server-Timing": "traceparent;desc=\u002200-1a2bb571162d0b763c72b06babc178f0-666b692ca2616ff7-01\u0022",
-        "Strict-Transport-Security": "max-age=31536000; includeSubDomains",
-        "x-aml-cluster": "vienna-test-westus2-01",
-        "X-Content-Type-Options": "nosniff",
-        "x-ms-correlation-request-id": "52f0d978-697d-4964-846b-ceb61e78cab9",
-        "x-ms-ratelimit-remaining-subscription-writes": "1167",
-        "x-ms-response-type": "standard",
-        "x-ms-routing-request-id": "JAPANEAST:20230210T085447Z:52f0d978-697d-4964-846b-ceb61e78cab9",
-        "x-request-time": "0.190"
->>>>>>> edbff1d3
       },
       "ResponseBody": {
         "id": "/subscriptions/00000000-0000-0000-0000-000000000/resourceGroups/00000/providers/Microsoft.MachineLearningServices/workspaces/00000/environments/CliV2AnonymousEnvironment/versions/65a57bb8969551bd51f7d3e2f734e76e",
@@ -203,21 +147,13 @@
       }
     },
     {
-<<<<<<< HEAD
       "RequestUri": "https://management.azure.com/subscriptions/00000000-0000-0000-0000-000000000/resourceGroups/00000/providers/Microsoft.MachineLearningServices/workspaces/00000?api-version=2022-10-01",
-=======
-      "RequestUri": "https://management.azure.com/subscriptions/00000000-0000-0000-0000-000000000/resourceGroups/00000/providers/Microsoft.MachineLearningServices/workspaces/00000/datastores/workspaceblobstore?api-version=2022-10-01",
->>>>>>> edbff1d3
       "RequestMethod": "GET",
       "RequestHeaders": {
         "Accept": "application/json",
         "Accept-Encoding": "gzip, deflate",
         "Connection": "keep-alive",
-<<<<<<< HEAD
         "User-Agent": "azure-ai-ml/1.5.0 azsdk-python-mgmt-machinelearningservices/0.1.0 Python/3.7.9 (Windows-10-10.0.22621-SP0)"
-=======
-        "User-Agent": "azure-ai-ml/1.5.0 azsdk-python-mgmt-machinelearningservices/0.1.0 Python/3.8.13 (Windows-10-10.0.19045-SP0)"
->>>>>>> edbff1d3
       },
       "RequestBody": null,
       "StatusCode": 200,
@@ -225,26 +161,17 @@
         "Cache-Control": "no-cache",
         "Content-Encoding": "gzip",
         "Content-Type": "application/json; charset=utf-8",
-<<<<<<< HEAD
         "Date": "Fri, 10 Feb 2023 21:48:31 GMT",
         "Expires": "-1",
         "Pragma": "no-cache",
         "Request-Context": "appId=cid-v1:2d2e8e63-272e-4b3c-8598-4ee570a0e70d",
         "Server-Timing": "traceparent;desc=\u002200-6f725ad7f4767ce7fb3dad5c49fb0a65-054dbe7f75c6cca3-01\u0022",
-=======
-        "Date": "Fri, 10 Feb 2023 08:54:49 GMT",
-        "Expires": "-1",
-        "Pragma": "no-cache",
-        "Request-Context": "appId=cid-v1:512cc15a-13b5-415b-bfd0-dce7accb6bb1",
-        "Server-Timing": "traceparent;desc=\u002200-21e996e4a521c905a59b882fff017830-0001541202a0e1f7-01\u0022",
->>>>>>> edbff1d3
         "Strict-Transport-Security": "max-age=31536000; includeSubDomains",
         "Transfer-Encoding": "chunked",
         "Vary": [
           "Accept-Encoding",
           "Accept-Encoding"
         ],
-<<<<<<< HEAD
         "x-aml-cluster": "vienna-eastus2-01",
         "X-Content-Type-Options": "nosniff",
         "x-ms-correlation-request-id": "3677a0b5-74ea-47ab-805e-c1409706aa2d",
@@ -252,15 +179,6 @@
         "x-ms-response-type": "standard",
         "x-ms-routing-request-id": "WESTUS2:20230210T214832Z:3677a0b5-74ea-47ab-805e-c1409706aa2d",
         "x-request-time": "0.021"
-=======
-        "x-aml-cluster": "vienna-test-westus2-01",
-        "X-Content-Type-Options": "nosniff",
-        "x-ms-correlation-request-id": "199e3927-8d09-41e1-a2d3-4dbbb4dc749e",
-        "x-ms-ratelimit-remaining-subscription-reads": "11988",
-        "x-ms-response-type": "standard",
-        "x-ms-routing-request-id": "JAPANEAST:20230210T085449Z:199e3927-8d09-41e1-a2d3-4dbbb4dc749e",
-        "x-request-time": "0.163"
->>>>>>> edbff1d3
       },
       "ResponseBody": {
         "id": "/subscriptions/00000000-0000-0000-0000-000000000/resourceGroups/00000/providers/Microsoft.MachineLearningServices/workspaces/00000",
@@ -320,24 +238,14 @@
       }
     },
     {
-<<<<<<< HEAD
       "RequestUri": "https://eastus2.api.azureml.ms/content/v2.0/subscriptions/00000000-0000-0000-0000-000000000/resourceGroups/00000/providers/Microsoft.MachineLearningServices/workspaces/00000/snapshots/getByHash?hash=a4e91c079c2a271d699ffac5ca5441abc8034151356913e57bff8f483c3d3a3b\u0026hashVersion=202208",
       "RequestMethod": "GET",
-=======
-      "RequestUri": "https://management.azure.com/subscriptions/00000000-0000-0000-0000-000000000/resourceGroups/00000/providers/Microsoft.MachineLearningServices/workspaces/00000/datastores/workspaceblobstore/listSecrets?api-version=2022-10-01",
-      "RequestMethod": "POST",
->>>>>>> edbff1d3
       "RequestHeaders": {
         "Accept": "*/*",
         "Accept-Encoding": "gzip, deflate",
         "Connection": "keep-alive",
-<<<<<<< HEAD
         "Content-Type": "application/json; charset=UTF-8",
         "User-Agent": "azure-ai-ml/1.5.0 azsdk-python-core/1.26.3 Python/3.7.9 (Windows-10-10.0.22621-SP0)"
-=======
-        "Content-Length": "0",
-        "User-Agent": "azure-ai-ml/1.5.0 azsdk-python-mgmt-machinelearningservices/0.1.0 Python/3.8.13 (Windows-10-10.0.19045-SP0)"
->>>>>>> edbff1d3
       },
       "RequestBody": null,
       "StatusCode": 200,
@@ -345,7 +253,6 @@
         "Connection": "keep-alive",
         "Content-Encoding": "gzip",
         "Content-Type": "application/json; charset=utf-8",
-<<<<<<< HEAD
         "Date": "Fri, 10 Feb 2023 21:48:34 GMT",
         "Request-Context": "appId=cid-v1:2d2e8e63-272e-4b3c-8598-4ee570a0e70d",
         "Strict-Transport-Security": "max-age=15724800; includeSubDomains; preload",
@@ -355,23 +262,6 @@
         "X-Content-Type-Options": "nosniff",
         "x-ms-response-type": "standard",
         "x-request-time": "0.086"
-=======
-        "Date": "Fri, 10 Feb 2023 08:54:49 GMT",
-        "Expires": "-1",
-        "Pragma": "no-cache",
-        "Request-Context": "appId=cid-v1:512cc15a-13b5-415b-bfd0-dce7accb6bb1",
-        "Server-Timing": "traceparent;desc=\u002200-e20c9cb72593dcf671974a17e0f8747b-08a007bc7ae8437b-01\u0022",
-        "Strict-Transport-Security": "max-age=31536000; includeSubDomains",
-        "Transfer-Encoding": "chunked",
-        "Vary": "Accept-Encoding",
-        "x-aml-cluster": "vienna-test-westus2-01",
-        "X-Content-Type-Options": "nosniff",
-        "x-ms-correlation-request-id": "0798d84a-9d6b-41ba-9621-f1e1aa01682a",
-        "x-ms-ratelimit-remaining-subscription-writes": "1190",
-        "x-ms-response-type": "standard",
-        "x-ms-routing-request-id": "JAPANEAST:20230210T085450Z:0798d84a-9d6b-41ba-9621-f1e1aa01682a",
-        "x-request-time": "0.115"
->>>>>>> edbff1d3
       },
       "ResponseBody": {
         "snapshotType": "LocalFiles",
@@ -482,101 +372,13 @@
       }
     },
     {
-<<<<<<< HEAD
       "RequestUri": "https://management.azure.com/subscriptions/00000000-0000-0000-0000-000000000/resourceGroups/00000/providers/Microsoft.MachineLearningServices/workspaces/00000/codes/c3993a39-d70c-407c-91da-a788052f0c0a/versions/1?api-version=2022-05-01",
       "RequestMethod": "GET",
-=======
-      "RequestUri": "https://sagvgsoim6nmhbq.blob.core.windows.net/azureml-blobstore-e61cd5e2-512f-475e-9842-5e2a973993b8/LocalUpload/00000000000000000000000000000000/python/sample1.csv",
-      "RequestMethod": "HEAD",
-      "RequestHeaders": {
-        "Accept": "application/xml",
-        "Accept-Encoding": "gzip, deflate",
-        "Connection": "keep-alive",
-        "User-Agent": "azsdk-python-storage-blob/12.13.1 Python/3.8.13 (Windows-10-10.0.19045-SP0)",
-        "x-ms-date": "Fri, 10 Feb 2023 08:54:50 GMT",
-        "x-ms-version": "2021-08-06"
-      },
-      "RequestBody": null,
-      "StatusCode": 200,
-      "ResponseHeaders": {
-        "Accept-Ranges": "bytes",
-        "Content-Length": "508",
-        "Content-MD5": "dUQjYq1qrTeqLOaZ4N2AUQ==",
-        "Content-Type": "application/octet-stream",
-        "Date": "Fri, 10 Feb 2023 08:54:50 GMT",
-        "ETag": "\u00220x8DA9D482EE600C0\u0022",
-        "Last-Modified": "Fri, 23 Sep 2022 09:44:17 GMT",
-        "Server": [
-          "Windows-Azure-Blob/1.0",
-          "Microsoft-HTTPAPI/2.0"
-        ],
-        "Vary": "Origin",
-        "x-ms-access-tier": "Hot",
-        "x-ms-access-tier-inferred": "true",
-        "x-ms-blob-type": "BlockBlob",
-        "x-ms-creation-time": "Fri, 23 Sep 2022 09:44:17 GMT",
-        "x-ms-lease-state": "available",
-        "x-ms-lease-status": "unlocked",
-        "x-ms-meta-name": "92e51c4c-40c7-4f95-ba55-e3a63d7d7c14",
-        "x-ms-meta-upload_status": "completed",
-        "x-ms-meta-version": "1",
-        "x-ms-server-encrypted": "true",
-        "x-ms-version": "2021-08-06"
-      },
-      "ResponseBody": null
-    },
-    {
-      "RequestUri": "https://sagvgsoim6nmhbq.blob.core.windows.net/azureml-blobstore-e61cd5e2-512f-475e-9842-5e2a973993b8/az-ml-artifacts/00000000000000000000000000000000/python/sample1.csv",
-      "RequestMethod": "HEAD",
-      "RequestHeaders": {
-        "Accept": "application/xml",
-        "Accept-Encoding": "gzip, deflate",
-        "Connection": "keep-alive",
-        "User-Agent": "azsdk-python-storage-blob/12.13.1 Python/3.8.13 (Windows-10-10.0.19045-SP0)",
-        "x-ms-date": "Fri, 10 Feb 2023 08:54:50 GMT",
-        "x-ms-version": "2021-08-06"
-      },
-      "RequestBody": null,
-      "StatusCode": 404,
-      "ResponseHeaders": {
-        "Date": "Fri, 10 Feb 2023 08:54:50 GMT",
-        "Server": [
-          "Windows-Azure-Blob/1.0",
-          "Microsoft-HTTPAPI/2.0"
-        ],
-        "Transfer-Encoding": "chunked",
-        "Vary": "Origin",
-        "x-ms-error-code": "BlobNotFound",
-        "x-ms-version": "2021-08-06"
-      },
-      "ResponseBody": null
-    },
-    {
-      "RequestUri": "https://management.azure.com/subscriptions/00000000-0000-0000-0000-000000000/resourceGroups/00000/providers/Microsoft.MachineLearningServices/workspaces/00000/codes/92e51c4c-40c7-4f95-ba55-e3a63d7d7c14/versions/1?api-version=2022-05-01",
-      "RequestMethod": "PUT",
->>>>>>> edbff1d3
       "RequestHeaders": {
         "Accept": "application/json",
         "Accept-Encoding": "gzip, deflate",
         "Connection": "keep-alive",
-<<<<<<< HEAD
         "User-Agent": "azure-ai-ml/1.5.0 azsdk-python-mgmt-machinelearningservices/0.1.0 Python/3.7.9 (Windows-10-10.0.22621-SP0)"
-=======
-        "Content-Length": "295",
-        "Content-Type": "application/json",
-        "User-Agent": "azure-ai-ml/1.5.0 azsdk-python-mgmt-machinelearningservices/0.1.0 Python/3.8.13 (Windows-10-10.0.19045-SP0)"
-      },
-      "RequestBody": {
-        "properties": {
-          "properties": {
-            "hash_sha256": "0000000000000",
-            "hash_version": "0000000000000"
-          },
-          "isAnonymous": true,
-          "isArchived": false,
-          "codeUri": "https://sagvgsoim6nmhbq.blob.core.windows.net/azureml-blobstore-e61cd5e2-512f-475e-9842-5e2a973993b8/LocalUpload/00000000000000000000000000000000/python"
-        }
->>>>>>> edbff1d3
       },
       "RequestBody": null,
       "StatusCode": 200,
@@ -584,26 +386,17 @@
         "Cache-Control": "no-cache",
         "Content-Encoding": "gzip",
         "Content-Type": "application/json; charset=utf-8",
-<<<<<<< HEAD
         "Date": "Fri, 10 Feb 2023 21:48:34 GMT",
         "Expires": "-1",
         "Pragma": "no-cache",
         "Request-Context": "appId=cid-v1:2d2e8e63-272e-4b3c-8598-4ee570a0e70d",
         "Server-Timing": "traceparent;desc=\u002200-de00b561787be909acae4ab49d595240-4530e28424857248-01\u0022",
-=======
-        "Date": "Fri, 10 Feb 2023 08:54:51 GMT",
-        "Expires": "-1",
-        "Pragma": "no-cache",
-        "Request-Context": "appId=cid-v1:512cc15a-13b5-415b-bfd0-dce7accb6bb1",
-        "Server-Timing": "traceparent;desc=\u002200-750986113837c3b1da75a16050bd415f-044ca83cb4fd0d6c-01\u0022",
->>>>>>> edbff1d3
         "Strict-Transport-Security": "max-age=31536000; includeSubDomains",
         "Transfer-Encoding": "chunked",
         "Vary": [
           "Accept-Encoding",
           "Accept-Encoding"
         ],
-<<<<<<< HEAD
         "x-aml-cluster": "vienna-eastus2-01",
         "X-Content-Type-Options": "nosniff",
         "x-ms-correlation-request-id": "75caba14-41b3-4420-8f9c-cdd159177fa4",
@@ -611,15 +404,6 @@
         "x-ms-response-type": "standard",
         "x-ms-routing-request-id": "WESTUS2:20230210T214834Z:75caba14-41b3-4420-8f9c-cdd159177fa4",
         "x-request-time": "0.151"
-=======
-        "x-aml-cluster": "vienna-test-westus2-01",
-        "X-Content-Type-Options": "nosniff",
-        "x-ms-correlation-request-id": "63b9be1a-ffc1-4043-8d8b-a773003fce6d",
-        "x-ms-ratelimit-remaining-subscription-writes": "1166",
-        "x-ms-response-type": "standard",
-        "x-ms-routing-request-id": "JAPANEAST:20230210T085451Z:63b9be1a-ffc1-4043-8d8b-a773003fce6d",
-        "x-request-time": "0.216"
->>>>>>> edbff1d3
       },
       "ResponseBody": {
         "id": "/subscriptions/00000000-0000-0000-0000-000000000/resourceGroups/00000/providers/Microsoft.MachineLearningServices/workspaces/00000/codes/c3993a39-d70c-407c-91da-a788052f0c0a/versions/1",
@@ -640,23 +424,14 @@
           "createdAt": "2023-02-10T19:50:55.0775102\u002B00:00",
           "createdBy": "Diondra Peck",
           "createdByType": "User",
-<<<<<<< HEAD
           "lastModifiedAt": "2023-02-10T19:50:55.0775102\u002B00:00",
           "lastModifiedBy": "Diondra Peck",
-=======
-          "lastModifiedAt": "2023-02-10T08:54:51.4931213\u002B00:00",
-          "lastModifiedBy": "Han Wang",
->>>>>>> edbff1d3
           "lastModifiedByType": "User"
         }
       }
     },
     {
-<<<<<<< HEAD
       "RequestUri": "https://management.azure.com/subscriptions/00000000-0000-0000-0000-000000000/resourceGroups/00000/providers/Microsoft.MachineLearningServices/workspaces/00000/components/azureml_anonymous/versions/aed5e1ad-a9d3-92ac-3ca0-6303afa094ea?api-version=2022-10-01",
-=======
-      "RequestUri": "https://management.azure.com/subscriptions/00000000-0000-0000-0000-000000000/resourceGroups/00000/providers/Microsoft.MachineLearningServices/workspaces/00000/components/azureml_anonymous/versions/24bd4b3b-0552-b290-f7e3-f3c55ccdefd0?api-version=2022-10-01",
->>>>>>> edbff1d3
       "RequestMethod": "PUT",
       "RequestHeaders": {
         "Accept": "application/json",
@@ -664,11 +439,7 @@
         "Connection": "keep-alive",
         "Content-Length": "1219",
         "Content-Type": "application/json",
-<<<<<<< HEAD
         "User-Agent": "azure-ai-ml/1.5.0 azsdk-python-mgmt-machinelearningservices/0.1.0 Python/3.7.9 (Windows-10-10.0.22621-SP0)"
-=======
-        "User-Agent": "azure-ai-ml/1.5.0 azsdk-python-mgmt-machinelearningservices/0.1.0 Python/3.8.13 (Windows-10-10.0.19045-SP0)"
->>>>>>> edbff1d3
       },
       "RequestBody": {
         "properties": {
@@ -710,7 +481,6 @@
       "StatusCode": 201,
       "ResponseHeaders": {
         "Cache-Control": "no-cache",
-<<<<<<< HEAD
         "Content-Length": "2053",
         "Content-Type": "application/json; charset=utf-8",
         "Date": "Fri, 10 Feb 2023 21:48:35 GMT",
@@ -731,28 +501,6 @@
       "ResponseBody": {
         "id": "/subscriptions/00000000-0000-0000-0000-000000000/resourceGroups/00000/providers/Microsoft.MachineLearningServices/workspaces/00000/components/azureml_anonymous/versions/0cc6b52a-0316-4984-bde0-c1f493439412",
         "name": "0cc6b52a-0316-4984-bde0-c1f493439412",
-=======
-        "Content-Length": "2045",
-        "Content-Type": "application/json; charset=utf-8",
-        "Date": "Fri, 10 Feb 2023 08:54:51 GMT",
-        "Expires": "-1",
-        "Location": "https://management.azure.com/subscriptions/00000000-0000-0000-0000-000000000/resourceGroups/00000/providers/Microsoft.MachineLearningServices/workspaces/00000/components/azureml_anonymous/versions/24bd4b3b-0552-b290-f7e3-f3c55ccdefd0?api-version=2022-10-01",
-        "Pragma": "no-cache",
-        "Request-Context": "appId=cid-v1:512cc15a-13b5-415b-bfd0-dce7accb6bb1",
-        "Server-Timing": "traceparent;desc=\u002200-1577857df7cf0229fa4747cc1ce45c46-6275e5f636878427-01\u0022",
-        "Strict-Transport-Security": "max-age=31536000; includeSubDomains",
-        "x-aml-cluster": "vienna-test-westus2-01",
-        "X-Content-Type-Options": "nosniff",
-        "x-ms-correlation-request-id": "82a255d0-9b00-4da8-8524-be034a888f57",
-        "x-ms-ratelimit-remaining-subscription-writes": "1165",
-        "x-ms-response-type": "standard",
-        "x-ms-routing-request-id": "JAPANEAST:20230210T085452Z:82a255d0-9b00-4da8-8524-be034a888f57",
-        "x-request-time": "0.383"
-      },
-      "ResponseBody": {
-        "id": "/subscriptions/00000000-0000-0000-0000-000000000/resourceGroups/00000/providers/Microsoft.MachineLearningServices/workspaces/00000/components/azureml_anonymous/versions/9364aead-9522-4ad2-9b35-e5a6a1f4ebed",
-        "name": "9364aead-9522-4ad2-9b35-e5a6a1f4ebed",
->>>>>>> edbff1d3
         "type": "Microsoft.MachineLearningServices/workspaces/components/versions",
         "properties": {
           "description": null,
@@ -792,19 +540,11 @@
           }
         },
         "systemData": {
-<<<<<<< HEAD
           "createdAt": "2023-02-10T20:55:35.0244255\u002B00:00",
           "createdBy": "Diondra Peck",
           "createdByType": "User",
           "lastModifiedAt": "2023-02-10T20:55:35.0912686\u002B00:00",
           "lastModifiedBy": "Diondra Peck",
-=======
-          "createdAt": "2023-02-10T08:53:04.5992155\u002B00:00",
-          "createdBy": "Han Wang",
-          "createdByType": "User",
-          "lastModifiedAt": "2023-02-10T08:53:04.9892844\u002B00:00",
-          "lastModifiedBy": "Han Wang",
->>>>>>> edbff1d3
           "lastModifiedByType": "User"
         }
       }
@@ -818,11 +558,7 @@
         "Connection": "keep-alive",
         "Content-Length": "895",
         "Content-Type": "application/json",
-<<<<<<< HEAD
         "User-Agent": "azure-ai-ml/1.5.0 azsdk-python-mgmt-machinelearningservices/0.1.0 Python/3.7.9 (Windows-10-10.0.22621-SP0)"
-=======
-        "User-Agent": "azure-ai-ml/1.5.0 azsdk-python-mgmt-machinelearningservices/0.1.0 Python/3.8.13 (Windows-10-10.0.19045-SP0)"
->>>>>>> edbff1d3
       },
       "RequestBody": {
         "properties": {
@@ -845,11 +581,7 @@
                 }
               },
               "_source": "YAML.COMPONENT",
-<<<<<<< HEAD
               "componentId": "/subscriptions/00000000-0000-0000-0000-000000000/resourceGroups/00000/providers/Microsoft.MachineLearningServices/workspaces/00000/components/azureml_anonymous/versions/0cc6b52a-0316-4984-bde0-c1f493439412"
-=======
-              "componentId": "/subscriptions/00000000-0000-0000-0000-000000000/resourceGroups/00000/providers/Microsoft.MachineLearningServices/workspaces/00000/components/azureml_anonymous/versions/9364aead-9522-4ad2-9b35-e5a6a1f4ebed"
->>>>>>> edbff1d3
             },
             "conditionnode": {
               "type": "if_else",
@@ -867,7 +599,6 @@
       "StatusCode": 201,
       "ResponseHeaders": {
         "Cache-Control": "no-cache",
-<<<<<<< HEAD
         "Content-Length": "2837",
         "Content-Type": "application/json; charset=utf-8",
         "Date": "Fri, 10 Feb 2023 21:48:38 GMT",
@@ -884,24 +615,6 @@
         "x-ms-response-type": "standard",
         "x-ms-routing-request-id": "WESTUS2:20230210T214838Z:08203255-ef98-40fd-908f-11c4ea95dd4c",
         "x-request-time": "0.940"
-=======
-        "Content-Length": "2861",
-        "Content-Type": "application/json; charset=utf-8",
-        "Date": "Fri, 10 Feb 2023 08:54:56 GMT",
-        "Expires": "-1",
-        "Location": "https://management.azure.com/subscriptions/00000000-0000-0000-0000-000000000/resourceGroups/00000/providers/Microsoft.MachineLearningServices/workspaces/00000/jobs/000000000000000000000?api-version=2022-12-01-preview",
-        "Pragma": "no-cache",
-        "Request-Context": "appId=cid-v1:512cc15a-13b5-415b-bfd0-dce7accb6bb1",
-        "Server-Timing": "traceparent;desc=\u002200-e3094e69ba5efc7b9db6d55a800abee6-a668e0616c8144bf-01\u0022",
-        "Strict-Transport-Security": "max-age=31536000; includeSubDomains",
-        "x-aml-cluster": "vienna-test-westus2-01",
-        "X-Content-Type-Options": "nosniff",
-        "x-ms-correlation-request-id": "d85bab6f-0c62-4e4d-93d5-cb17db8aca3e",
-        "x-ms-ratelimit-remaining-subscription-writes": "1181",
-        "x-ms-response-type": "standard",
-        "x-ms-routing-request-id": "JAPANEAST:20230210T085457Z:d85bab6f-0c62-4e4d-93d5-cb17db8aca3e",
-        "x-request-time": "2.118"
->>>>>>> edbff1d3
       },
       "ResponseBody": {
         "id": "/subscriptions/00000000-0000-0000-0000-000000000/resourceGroups/00000/providers/Microsoft.MachineLearningServices/workspaces/00000/jobs/000000000000000000000",
@@ -964,11 +677,7 @@
                 }
               },
               "_source": "YAML.COMPONENT",
-<<<<<<< HEAD
               "componentId": "/subscriptions/00000000-0000-0000-0000-000000000/resourceGroups/00000/providers/Microsoft.MachineLearningServices/workspaces/00000/components/azureml_anonymous/versions/0cc6b52a-0316-4984-bde0-c1f493439412"
-=======
-              "componentId": "/subscriptions/00000000-0000-0000-0000-000000000/resourceGroups/00000/providers/Microsoft.MachineLearningServices/workspaces/00000/components/azureml_anonymous/versions/9364aead-9522-4ad2-9b35-e5a6a1f4ebed"
->>>>>>> edbff1d3
             },
             "conditionnode": {
               "type": "if_else",
@@ -982,13 +691,8 @@
           "sourceJobId": null
         },
         "systemData": {
-<<<<<<< HEAD
           "createdAt": "2023-02-10T21:48:37.9528741\u002B00:00",
           "createdBy": "Diondra Peck",
-=======
-          "createdAt": "2023-02-10T08:54:56.51238\u002B00:00",
-          "createdBy": "Han Wang",
->>>>>>> edbff1d3
           "createdByType": "User"
         }
       }
@@ -1001,11 +705,7 @@
         "Accept-Encoding": "gzip, deflate",
         "Connection": "keep-alive",
         "Content-Length": "0",
-<<<<<<< HEAD
         "User-Agent": "azure-ai-ml/1.5.0 azsdk-python-mgmt-machinelearningservices/0.1.0 Python/3.7.9 (Windows-10-10.0.22621-SP0)"
-=======
-        "User-Agent": "azure-ai-ml/1.5.0 azsdk-python-mgmt-machinelearningservices/0.1.0 Python/3.8.13 (Windows-10-10.0.19045-SP0)"
->>>>>>> edbff1d3
       },
       "RequestBody": null,
       "StatusCode": 400,
@@ -1013,18 +713,11 @@
         "Cache-Control": "no-cache",
         "Content-Length": "1224",
         "Content-Type": "application/json; charset=utf-8",
-<<<<<<< HEAD
         "Date": "Fri, 10 Feb 2023 21:48:56 GMT",
         "Expires": "-1",
-=======
-        "Date": "Fri, 10 Feb 2023 08:54:59 GMT",
-        "Expires": "-1",
-        "Location": "https://management.azure.com/subscriptions/00000000-0000-0000-0000-000000000/providers/Microsoft.MachineLearningServices/locations/centraluseuap/mfeOperationResults/jc:e61cd5e2-512f-475e-9842-5e2a973993b8:000000000000000000000?api-version=2022-12-01-preview",
->>>>>>> edbff1d3
         "Pragma": "no-cache",
         "Request-Context": "appId=cid-v1:2d2e8e63-272e-4b3c-8598-4ee570a0e70d",
         "Strict-Transport-Security": "max-age=31536000; includeSubDomains",
-<<<<<<< HEAD
         "x-aml-cluster": "vienna-eastus2-01",
         "X-Content-Type-Options": "nosniff",
         "x-ms-correlation-request-id": "848c4eea-752f-4b61-bbe3-2f1eb9f64558",
@@ -1090,48 +783,6 @@
           ]
         }
       }
-=======
-        "x-aml-cluster": "vienna-test-westus2-01",
-        "X-Content-Type-Options": "nosniff",
-        "x-ms-async-operation-timeout": "PT1H",
-        "x-ms-correlation-request-id": "1bc371b0-67fc-42a5-980b-11c3614e6641",
-        "x-ms-ratelimit-remaining-subscription-writes": "1183",
-        "x-ms-response-type": "standard",
-        "x-ms-routing-request-id": "JAPANEAST:20230210T085500Z:1bc371b0-67fc-42a5-980b-11c3614e6641",
-        "x-request-time": "0.684"
-      },
-      "ResponseBody": "null"
-    },
-    {
-      "RequestUri": "https://management.azure.com/subscriptions/00000000-0000-0000-0000-000000000/providers/Microsoft.MachineLearningServices/locations/centraluseuap/mfeOperationResults/jc:e61cd5e2-512f-475e-9842-5e2a973993b8:000000000000000000000?api-version=2022-12-01-preview",
-      "RequestMethod": "GET",
-      "RequestHeaders": {
-        "Accept": "*/*",
-        "Accept-Encoding": "gzip, deflate",
-        "Connection": "keep-alive",
-        "User-Agent": "azure-ai-ml/1.5.0 azsdk-python-mgmt-machinelearningservices/0.1.0 Python/3.8.13 (Windows-10-10.0.19045-SP0)"
-      },
-      "RequestBody": null,
-      "StatusCode": 200,
-      "ResponseHeaders": {
-        "Cache-Control": "no-cache",
-        "Content-Length": "0",
-        "Date": "Fri, 10 Feb 2023 08:55:30 GMT",
-        "Expires": "-1",
-        "Pragma": "no-cache",
-        "Request-Context": "appId=cid-v1:512cc15a-13b5-415b-bfd0-dce7accb6bb1",
-        "Server-Timing": "traceparent;desc=\u002200-f5baca37c862d0c7eb1004d0bef88bcf-c5d589a8a9a9c843-01\u0022",
-        "Strict-Transport-Security": "max-age=31536000; includeSubDomains",
-        "x-aml-cluster": "vienna-test-westus2-01",
-        "X-Content-Type-Options": "nosniff",
-        "x-ms-correlation-request-id": "d8d35e13-9a50-4d42-a7a4-72f1dc532952",
-        "x-ms-ratelimit-remaining-subscription-reads": "11985",
-        "x-ms-response-type": "standard",
-        "x-ms-routing-request-id": "JAPANEAST:20230210T085530Z:d8d35e13-9a50-4d42-a7a4-72f1dc532952",
-        "x-request-time": "0.048"
-      },
-      "ResponseBody": null
->>>>>>> edbff1d3
     }
   ],
   "Variables": {}
