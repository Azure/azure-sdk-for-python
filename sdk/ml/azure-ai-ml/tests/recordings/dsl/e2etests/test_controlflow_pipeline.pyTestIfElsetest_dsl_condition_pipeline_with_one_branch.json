{
  "Entries": [
    {
      "RequestUri": "https://management.azure.com/subscriptions/00000000-0000-0000-0000-000000000/resourceGroups/00000/providers/Microsoft.MachineLearningServices/workspaces/00000/computes/cpu-cluster?api-version=2022-10-01-preview",
      "RequestMethod": "GET",
      "RequestHeaders": {
        "Accept": "application/json",
        "Accept-Encoding": "gzip, deflate",
        "Connection": "keep-alive",
<<<<<<< HEAD
        "User-Agent": "azure-ai-ml/1.5.0 azsdk-python-mgmt-machinelearningservices/0.1.0 Python/3.7.9 (Windows-10-10.0.22621-SP0)"
=======
        "User-Agent": "azure-ai-ml/1.5.0 azsdk-python-mgmt-machinelearningservices/0.1.0 Python/3.10.6 (Linux-5.15.79.1-microsoft-standard-WSL2-x86_64-with-glibc2.35)"
>>>>>>> ce9edaa6
      },
      "RequestBody": null,
      "StatusCode": 200,
      "ResponseHeaders": {
        "Cache-Control": "no-cache",
        "Content-Encoding": "gzip",
        "Content-Type": "application/json; charset=utf-8",
<<<<<<< HEAD
        "Date": "Thu, 23 Feb 2023 06:59:13 GMT",
        "Expires": "-1",
        "Pragma": "no-cache",
        "Request-Context": "appId=cid-v1:2d2e8e63-272e-4b3c-8598-4ee570a0e70d",
        "Server-Timing": "traceparent;desc=\u002200-e46024f363a97911a3bd7c07f7fb993b-f07755538c703ee2-01\u0022",
=======
        "Date": "Wed, 22 Feb 2023 07:18:09 GMT",
        "Expires": "-1",
        "Pragma": "no-cache",
        "Request-Context": "appId=cid-v1:2d2e8e63-272e-4b3c-8598-4ee570a0e70d",
        "Server-Timing": "traceparent;desc=\u002200-09289dcfab335600d8fea76be0f4547d-a72accc0b38a0a13-01\u0022",
>>>>>>> ce9edaa6
        "Strict-Transport-Security": "max-age=31536000; includeSubDomains",
        "Transfer-Encoding": "chunked",
        "Vary": [
          "Accept-Encoding",
          "Accept-Encoding"
        ],
<<<<<<< HEAD
        "x-aml-cluster": "vienna-eastus2-02",
        "X-Content-Type-Options": "nosniff",
        "x-ms-correlation-request-id": "2d9f512f-5edc-469d-bef5-6f3d21120d45",
        "x-ms-ratelimit-remaining-subscription-reads": "11992",
        "x-ms-response-type": "standard",
        "x-ms-routing-request-id": "WESTUS2:20230223T065913Z:2d9f512f-5edc-469d-bef5-6f3d21120d45",
        "x-request-time": "0.092"
=======
        "x-aml-cluster": "vienna-eastus-02",
        "X-Content-Type-Options": "nosniff",
        "x-ms-correlation-request-id": "903aa7d1-3eae-4405-b5e1-d7d9f83fe67f",
        "x-ms-ratelimit-remaining-subscription-reads": "11993",
        "x-ms-response-type": "standard",
        "x-ms-routing-request-id": "CANADACENTRAL:20230222T071809Z:903aa7d1-3eae-4405-b5e1-d7d9f83fe67f",
        "x-request-time": "0.104"
>>>>>>> ce9edaa6
      },
      "ResponseBody": {
        "id": "/subscriptions/00000000-0000-0000-0000-000000000/resourceGroups/00000/providers/Microsoft.MachineLearningServices/workspaces/00000/computes/cpu-cluster",
        "name": "cpu-cluster",
        "type": "Microsoft.MachineLearningServices/workspaces/computes",
<<<<<<< HEAD
        "location": "eastus2",
        "tags": {},
        "properties": {
          "createdOn": "2023-02-23T02:09:37.0381833\u002B00:00",
          "modifiedOn": "2023-02-23T02:09:40.5544927\u002B00:00",
=======
        "location": "eastus",
        "tags": {},
        "properties": {
          "createdOn": "2023-02-18T09:22:48.8321811\u002B00:00",
          "modifiedOn": "2023-02-20T22:34:01.0617008\u002B00:00",
>>>>>>> ce9edaa6
          "disableLocalAuth": false,
          "description": null,
          "resourceId": null,
          "computeType": "AmlCompute",
<<<<<<< HEAD
          "computeLocation": "eastus2",
=======
          "computeLocation": "eastus",
>>>>>>> ce9edaa6
          "provisioningState": "Succeeded",
          "provisioningErrors": null,
          "isAttachedCompute": false,
          "properties": {
            "vmSize": "STANDARD_DS2_V2",
            "vmPriority": "Dedicated",
            "scaleSettings": {
              "maxNodeCount": 4,
              "minNodeCount": 0,
<<<<<<< HEAD
              "nodeIdleTimeBeforeScaleDown": "PT2M"
=======
              "nodeIdleTimeBeforeScaleDown": "PT20M"
>>>>>>> ce9edaa6
            },
            "subnet": null,
            "currentNodeCount": 0,
            "targetNodeCount": 0,
            "nodeStateCounts": {
              "preparingNodeCount": 0,
              "runningNodeCount": 0,
              "idleNodeCount": 0,
              "unusableNodeCount": 0,
              "leavingNodeCount": 0,
              "preemptedNodeCount": 0
            },
            "allocationState": "Steady",
<<<<<<< HEAD
            "allocationStateTransitionTime": "2023-02-23T06:43:30.238\u002B00:00",
=======
            "allocationStateTransitionTime": "2023-02-21T22:58:42.592\u002B00:00",
>>>>>>> ce9edaa6
            "errors": null,
            "remoteLoginPortPublicAccess": "Enabled",
            "osType": "Linux",
            "virtualMachineImage": null,
            "isolatedNetwork": false,
            "propertyBag": {}
          }
        }
      }
    },
    {
      "RequestUri": "https://management.azure.com/subscriptions/00000000-0000-0000-0000-000000000/resourceGroups/00000/providers/Microsoft.MachineLearningServices/workspaces/00000/environments/CliV2AnonymousEnvironment/versions/65a57bb8969551bd51f7d3e2f734e76e?api-version=2022-05-01",
      "RequestMethod": "PUT",
      "RequestHeaders": {
        "Accept": "application/json",
        "Accept-Encoding": "gzip, deflate",
        "Connection": "keep-alive",
        "Content-Length": "395",
        "Content-Type": "application/json",
<<<<<<< HEAD
        "User-Agent": "azure-ai-ml/1.5.0 azsdk-python-mgmt-machinelearningservices/0.1.0 Python/3.7.9 (Windows-10-10.0.22621-SP0)"
=======
        "User-Agent": "azure-ai-ml/1.5.0 azsdk-python-mgmt-machinelearningservices/0.1.0 Python/3.10.6 (Linux-5.15.79.1-microsoft-standard-WSL2-x86_64-with-glibc2.35)"
>>>>>>> ce9edaa6
      },
      "RequestBody": {
        "properties": {
          "isAnonymous": true,
          "isArchived": false,
          "condaFile": "channels:\n- conda-forge\ndependencies:\n- python=3.7.10\n- numpy\n- pip\n- scikit-learn==0.19.1\n- scipy\n- pip:\n  - azureml-defaults\n  - inference-schema[numpy-support]\n  - joblib\n  - numpy\n  - scikit-learn==0.19.1\n  - scipy\nname: sklearn-aks-env\n",
          "image": "mcr.microsoft.com/azureml/openmpi3.1.2-ubuntu18.04"
        }
      },
      "StatusCode": 201,
      "ResponseHeaders": {
        "Cache-Control": "no-cache",
<<<<<<< HEAD
        "Content-Length": "1330",
        "Content-Type": "application/json; charset=utf-8",
        "Date": "Thu, 23 Feb 2023 06:59:15 GMT",
=======
        "Content-Length": "1225",
        "Content-Type": "application/json; charset=utf-8",
        "Date": "Wed, 22 Feb 2023 07:18:11 GMT",
>>>>>>> ce9edaa6
        "Expires": "-1",
        "Location": "https://management.azure.com/subscriptions/00000000-0000-0000-0000-000000000/resourceGroups/00000/providers/Microsoft.MachineLearningServices/workspaces/00000/environments/CliV2AnonymousEnvironment/versions/65a57bb8969551bd51f7d3e2f734e76e?api-version=2022-05-01",
        "Pragma": "no-cache",
        "Request-Context": "appId=cid-v1:2d2e8e63-272e-4b3c-8598-4ee570a0e70d",
<<<<<<< HEAD
        "Server-Timing": "traceparent;desc=\u002200-5913013e09e83ed224a1bb553e66fda8-afa87912179a858a-01\u0022",
        "Strict-Transport-Security": "max-age=31536000; includeSubDomains",
        "x-aml-cluster": "vienna-eastus2-01",
        "X-Content-Type-Options": "nosniff",
        "x-ms-correlation-request-id": "f6ccaf08-994d-4830-9a4c-cd14b06bdad7",
        "x-ms-ratelimit-remaining-subscription-writes": "1194",
        "x-ms-response-type": "standard",
        "x-ms-routing-request-id": "WESTUS2:20230223T065915Z:f6ccaf08-994d-4830-9a4c-cd14b06bdad7",
        "x-request-time": "0.121"
=======
        "Server-Timing": "traceparent;desc=\u002200-40b327af80dff71863a1c79b10f16e9e-5108081e68e5c89a-01\u0022",
        "Strict-Transport-Security": "max-age=31536000; includeSubDomains",
        "x-aml-cluster": "vienna-eastus-02",
        "X-Content-Type-Options": "nosniff",
        "x-ms-correlation-request-id": "1191863f-e30c-46ca-9bdf-d84911e65d47",
        "x-ms-ratelimit-remaining-subscription-writes": "1192",
        "x-ms-response-type": "standard",
        "x-ms-routing-request-id": "CANADACENTRAL:20230222T071812Z:1191863f-e30c-46ca-9bdf-d84911e65d47",
        "x-request-time": "0.136"
>>>>>>> ce9edaa6
      },
      "ResponseBody": {
        "id": "/subscriptions/00000000-0000-0000-0000-000000000/resourceGroups/00000/providers/Microsoft.MachineLearningServices/workspaces/00000/environments/CliV2AnonymousEnvironment/versions/65a57bb8969551bd51f7d3e2f734e76e",
        "name": "65a57bb8969551bd51f7d3e2f734e76e",
        "type": "Microsoft.MachineLearningServices/workspaces/environments/versions",
        "properties": {
          "description": null,
          "tags": {},
          "properties": {},
          "isArchived": false,
          "isAnonymous": true,
          "environmentType": "UserCreated",
          "image": "mcr.microsoft.com/azureml/openmpi3.1.2-ubuntu18.04",
          "condaFile": "{\n  \u0022channels\u0022: [\n    \u0022conda-forge\u0022\n  ],\n  \u0022dependencies\u0022: [\n    \u0022python=3.7.10\u0022,\n    \u0022numpy\u0022,\n    \u0022pip\u0022,\n    \u0022scikit-learn==0.19.1\u0022,\n    \u0022scipy\u0022,\n    {\n      \u0022pip\u0022: [\n        \u0022azureml-defaults\u0022,\n        \u0022inference-schema[numpy-support]\u0022,\n        \u0022joblib\u0022,\n        \u0022numpy\u0022,\n        \u0022scikit-learn==0.19.1\u0022,\n        \u0022scipy\u0022\n      ]\n    }\n  ],\n  \u0022name\u0022: \u0022sklearn-aks-env\u0022\n}",
          "osType": "Linux"
        },
        "systemData": {
<<<<<<< HEAD
          "createdAt": "2023-02-23T02:13:09.2950159\u002B00:00",
          "createdBy": "Diondra Peck",
          "createdByType": "User",
          "lastModifiedAt": "2023-02-23T02:13:09.2950159\u002B00:00",
          "lastModifiedBy": "Diondra Peck",
=======
          "createdAt": "2023-02-18T09:53:09.4254691\u002B00:00",
          "createdBy": "Firstname Lastname",
          "createdByType": "User",
          "lastModifiedAt": "2023-02-18T09:53:09.4254691\u002B00:00",
          "lastModifiedBy": "Firstname Lastname",
>>>>>>> ce9edaa6
          "lastModifiedByType": "User"
        }
      }
    },
    {
      "RequestUri": "https://management.azure.com/subscriptions/00000000-0000-0000-0000-000000000/resourceGroups/00000/providers/Microsoft.MachineLearningServices/workspaces/00000?api-version=2022-10-01",
      "RequestMethod": "GET",
      "RequestHeaders": {
        "Accept": "application/json",
        "Accept-Encoding": "gzip, deflate",
        "Connection": "keep-alive",
<<<<<<< HEAD
        "User-Agent": "azure-ai-ml/1.5.0 azsdk-python-mgmt-machinelearningservices/0.1.0 Python/3.7.9 (Windows-10-10.0.22621-SP0)"
=======
        "User-Agent": "azure-ai-ml/1.5.0 azsdk-python-mgmt-machinelearningservices/0.1.0 Python/3.10.6 (Linux-5.15.79.1-microsoft-standard-WSL2-x86_64-with-glibc2.35)"
>>>>>>> ce9edaa6
      },
      "RequestBody": null,
      "StatusCode": 200,
      "ResponseHeaders": {
        "Cache-Control": "no-cache",
        "Content-Encoding": "gzip",
        "Content-Type": "application/json; charset=utf-8",
<<<<<<< HEAD
        "Date": "Thu, 23 Feb 2023 06:59:17 GMT",
        "Expires": "-1",
        "Pragma": "no-cache",
        "Request-Context": "appId=cid-v1:2d2e8e63-272e-4b3c-8598-4ee570a0e70d",
        "Server-Timing": "traceparent;desc=\u002200-083c6e29e15f68930b8f1c1534e56fcf-fd9cfb1a0195d93e-01\u0022",
=======
        "Date": "Wed, 22 Feb 2023 07:18:14 GMT",
        "Expires": "-1",
        "Pragma": "no-cache",
        "Request-Context": "appId=cid-v1:2d2e8e63-272e-4b3c-8598-4ee570a0e70d",
        "Server-Timing": "traceparent;desc=\u002200-7438aa8db8ada0f792317eacc2ad7a70-7ad1480042dd0f75-01\u0022",
>>>>>>> ce9edaa6
        "Strict-Transport-Security": "max-age=31536000; includeSubDomains",
        "Transfer-Encoding": "chunked",
        "Vary": [
          "Accept-Encoding",
          "Accept-Encoding"
        ],
<<<<<<< HEAD
        "x-aml-cluster": "vienna-eastus2-01",
        "X-Content-Type-Options": "nosniff",
        "x-ms-correlation-request-id": "5c89b478-8a9a-46b2-b00d-26452993e565",
        "x-ms-ratelimit-remaining-subscription-reads": "11991",
        "x-ms-response-type": "standard",
        "x-ms-routing-request-id": "WESTUS2:20230223T065917Z:5c89b478-8a9a-46b2-b00d-26452993e565",
        "x-request-time": "0.027"
=======
        "x-aml-cluster": "vienna-eastus-02",
        "X-Content-Type-Options": "nosniff",
        "x-ms-correlation-request-id": "edca9622-605d-4386-8e06-5b7be5d749db",
        "x-ms-ratelimit-remaining-subscription-reads": "11992",
        "x-ms-response-type": "standard",
        "x-ms-routing-request-id": "CANADACENTRAL:20230222T071815Z:edca9622-605d-4386-8e06-5b7be5d749db",
        "x-request-time": "0.116"
>>>>>>> ce9edaa6
      },
      "ResponseBody": {
        "id": "/subscriptions/00000000-0000-0000-0000-000000000/resourceGroups/00000/providers/Microsoft.MachineLearningServices/workspaces/00000",
        "name": "00000",
        "type": "Microsoft.MachineLearningServices/workspaces",
        "location": "eastus2",
        "tags": {},
        "etag": null,
        "properties": {
          "friendlyName": "00000",
          "description": "",
          "storageAccount": "/subscriptions/00000000-0000-0000-0000-000000000/resourceGroups/00000/providers/Microsoft.Storage/storageAccounts/saveorz2izv2bas",
          "keyVault": "/subscriptions/00000000-0000-0000-0000-000000000/resourceGroups/00000/providers/Microsoft.Keyvault/vaults/kvtest4k4d3fds6sjxs",
          "applicationInsights": "/subscriptions/00000000-0000-0000-0000-000000000/resourceGroups/00000/providers/Microsoft.insights/components/aiveorz2izv2bas",
          "hbiWorkspace": false,
          "tenantId": "72f988bf-86f1-41af-91ab-2d7cd011db47",
          "imageBuildCompute": null,
          "provisioningState": "Succeeded",
          "v1LegacyMode": false,
          "softDeleteEnabled": false,
          "containerRegistry": "/subscriptions/00000000-0000-0000-0000-000000000/resourceGroups/00000/providers/Microsoft.ContainerRegistry/registries/crveorz2izv2bas",
          "notebookInfo": {
            "resourceId": "0000000-0000-0000-0000-000000000000",
            "fqdn": "ml-sdkvnextcli-eastus2-2d1e66ae-85e3-42c0-be91-34de66397f26.eastus2.notebooks.azure.net",
            "isPrivateLinkEnabled": false,
            "notebookPreparationError": null
          },
<<<<<<< HEAD
          "storageHnsEnabled": false,
          "workspaceId": "2d1e66ae-85e3-42c0-be91-34de66397f26",
          "linkedModelInventoryArmId": null,
          "privateLinkCount": 0,
          "publicNetworkAccess": "Enabled",
          "discoveryUrl": "https://eastus2.api.azureml.ms/discovery",
          "mlFlowTrackingUri": "azureml://eastus2.api.azureml.ms/mlflow/v1.0/subscriptions/00000000-0000-0000-0000-000000000/resourceGroups/00000/providers/Microsoft.MachineLearningServices/workspaces/00000",
          "sdkTelemetryAppInsightsKey": "0000000-0000-0000-0000-000000000000",
          "sasGetterUri": "",
          "enableDataIsolation": false
        },
        "identity": {
          "type": "SystemAssigned",
          "principalId": "0000000-0000-0000-0000-000000000000",
          "tenantId": "72f988bf-86f1-41af-91ab-2d7cd011db47"
        },
        "kind": "Default",
        "sku": {
          "name": "Basic",
          "tier": "Basic"
        },
        "systemData": {
          "createdAt": "2023-02-23T02:09:00.5159669Z",
          "createdBy": "dipeck@microsoft.com",
          "createdByType": "User",
          "lastModifiedAt": "2023-02-23T02:09:00.5159669Z",
          "lastModifiedBy": "dipeck@microsoft.com",
          "lastModifiedByType": "User"
=======
          "datastoreType": "AzureBlob",
          "accountName": "samcw32zcnpjldw",
          "containerName": "azureml-blobstore-3bd2018e-4b43-401e-ad49-85df181c9e0a",
          "endpoint": "core.windows.net",
          "protocol": "https",
          "serviceDataAccessAuthIdentity": "WorkspaceSystemAssignedIdentity"
        },
        "systemData": {
          "createdAt": "2023-02-18T09:22:33.5645164\u002B00:00",
          "createdBy": "779301c0-18b2-4cdc-801b-a0a3368fee0a",
          "createdByType": "Application",
          "lastModifiedAt": "2023-02-18T09:22:34.1712214\u002B00:00",
          "lastModifiedBy": "779301c0-18b2-4cdc-801b-a0a3368fee0a",
          "lastModifiedByType": "Application"
>>>>>>> ce9edaa6
        }
      }
    },
    {
      "RequestUri": "https://eastus2.api.azureml.ms/content/v2.0/subscriptions/00000000-0000-0000-0000-000000000/resourceGroups/00000/providers/Microsoft.MachineLearningServices/workspaces/00000/snapshots/getByHash?hash=a4e91c079c2a271d699ffac5ca5441abc8034151356913e57bff8f483c3d3a3b\u0026hashVersion=202208",
      "RequestMethod": "GET",
      "RequestHeaders": {
        "Accept": "*/*",
        "Accept-Encoding": "gzip, deflate",
        "Connection": "keep-alive",
<<<<<<< HEAD
        "Content-Type": "application/json; charset=UTF-8",
        "User-Agent": "azure-ai-ml/1.5.0 azsdk-python-core/1.26.3 Python/3.7.9 (Windows-10-10.0.22621-SP0)"
=======
        "Content-Length": "0",
        "User-Agent": "azure-ai-ml/1.5.0 azsdk-python-mgmt-machinelearningservices/0.1.0 Python/3.10.6 (Linux-5.15.79.1-microsoft-standard-WSL2-x86_64-with-glibc2.35)"
>>>>>>> ce9edaa6
      },
      "RequestBody": null,
      "StatusCode": 200,
      "ResponseHeaders": {
        "Connection": "keep-alive",
        "Content-Encoding": "gzip",
        "Content-Type": "application/json; charset=utf-8",
<<<<<<< HEAD
        "Date": "Thu, 23 Feb 2023 06:59:19 GMT",
        "Request-Context": "appId=cid-v1:2d2e8e63-272e-4b3c-8598-4ee570a0e70d",
        "Strict-Transport-Security": "max-age=15724800; includeSubDomains; preload",
        "Transfer-Encoding": "chunked",
        "Vary": "Accept-Encoding",
        "x-aml-cluster": "vienna-eastus2-02",
        "X-Content-Type-Options": "nosniff",
        "x-ms-response-type": "standard",
        "x-request-time": "0.076"
=======
        "Date": "Wed, 22 Feb 2023 07:18:15 GMT",
        "Expires": "-1",
        "Pragma": "no-cache",
        "Request-Context": "appId=cid-v1:2d2e8e63-272e-4b3c-8598-4ee570a0e70d",
        "Server-Timing": "traceparent;desc=\u002200-63a9712be7961fd6677fc4f1c5ce2292-1dbbe13a08898bdf-01\u0022",
        "Strict-Transport-Security": "max-age=31536000; includeSubDomains",
        "Transfer-Encoding": "chunked",
        "Vary": "Accept-Encoding",
        "x-aml-cluster": "vienna-eastus-02",
        "X-Content-Type-Options": "nosniff",
        "x-ms-correlation-request-id": "487bb197-2a94-4e1c-afa1-645e293c9d43",
        "x-ms-ratelimit-remaining-subscription-writes": "1195",
        "x-ms-response-type": "standard",
        "x-ms-routing-request-id": "CANADACENTRAL:20230222T071815Z:487bb197-2a94-4e1c-afa1-645e293c9d43",
        "x-request-time": "0.192"
>>>>>>> ce9edaa6
      },
      "ResponseBody": {
        "snapshotType": "LocalFiles",
        "id": "99542f3d-f069-49d3-9cc9-b427c1c8ed70",
        "root": {
          "name": "",
          "hash": null,
          "type": "Directory",
          "timestamp": "0001-01-01T00:00:00\u002B00:00",
          "sasUrl": null,
          "absoluteUrl": null,
          "sizeBytes": 0,
          "sizeSet": false,
          "children": {
            "sample1.csv": {
              "name": "sample1.csv",
              "hash": "903ECDE7ECA08D37DB613161C84A3B44",
              "type": "File",
              "timestamp": "0001-01-01T00:00:00\u002B00:00",
              "sasUrl": null,
              "absoluteUrl": null,
              "sizeBytes": 499,
              "sizeSet": true,
              "children": {}
            },
            "simple_train.py": {
              "name": "simple_train.py",
              "hash": "089E6E7C3139494A4CA699CA074DE23A",
              "type": "File",
              "timestamp": "0001-01-01T00:00:00\u002B00:00",
              "sasUrl": null,
              "absoluteUrl": null,
              "sizeBytes": 1010,
              "sizeSet": true,
              "children": {}
            },
            "sweep_script_search.py": {
              "name": "sweep_script_search.py",
              "hash": "D6CD553E776D3CA9799A5E09213CB8C2",
              "type": "File",
              "timestamp": "0001-01-01T00:00:00\u002B00:00",
              "sasUrl": null,
              "absoluteUrl": null,
              "sizeBytes": 2797,
              "sizeSet": true,
              "children": {}
            },
            "sweep_script.py": {
              "name": "sweep_script.py",
              "hash": "3020E5228A8D7D442D4D801A862C3EA5",
              "type": "File",
              "timestamp": "0001-01-01T00:00:00\u002B00:00",
              "sasUrl": null,
              "absoluteUrl": null,
              "sizeBytes": 515,
              "sizeSet": true,
              "children": {}
            },
            "train.py": {
              "name": "train.py",
              "hash": "F4F3547C4D5D54BC0A494EB945137546",
              "type": "File",
              "timestamp": "0001-01-01T00:00:00\u002B00:00",
              "sasUrl": null,
              "absoluteUrl": null,
              "sizeBytes": 1036,
              "sizeSet": true,
              "children": {}
            }
          }
        },
        "tags": {},
        "properties": {
          "hash_sha256": "a4e91c079c2a271d699ffac5ca5441abc8034151356913e57bff8f483c3d3a3b",
          "hash_version": "202208",
          "azureml.codeUri": "https://saveorz2izv2bas.blob.core.windows.net:443/2d1e66ae-8-f3cf1369-9d81-5ebd-8683-58576b06dde7/python"
        },
        "description": null,
        "name": "51872d28-bb1a-461a-9ed1-6e46d16c62c4",
        "version": "1",
        "createdBy": {
          "userObjectId": "b3a957de-450c-4ca7-b2aa-88dd98c87fef",
          "userPuId": "10037FFEAD05DD5D",
          "userIdp": null,
          "userAltSecId": null,
          "userIss": "https://sts.windows.net/72f988bf-86f1-41af-91ab-2d7cd011db47/",
          "userTenantId": "72f988bf-86f1-41af-91ab-2d7cd011db47",
          "userName": "Diondra Peck",
          "upn": null
        },
        "createdTime": "2023-02-23T02:13:08.3319505\u002B00:00",
        "modifiedBy": {
          "userObjectId": "b3a957de-450c-4ca7-b2aa-88dd98c87fef",
          "userPuId": "10037FFEAD05DD5D",
          "userIdp": null,
          "userAltSecId": null,
          "userIss": "https://sts.windows.net/72f988bf-86f1-41af-91ab-2d7cd011db47/",
          "userTenantId": "72f988bf-86f1-41af-91ab-2d7cd011db47",
          "userName": "Diondra Peck",
          "upn": null
        },
        "modifiedTime": "2023-02-23T02:13:08.3319505\u002B00:00",
        "gitRepositoryCommit": null,
        "uri": "https://saveorz2izv2bas.blob.core.windows.net:443/2d1e66ae-8-f3cf1369-9d81-5ebd-8683-58576b06dde7/python",
        "contentHash": "a4e91c079c2a271d699ffac5ca5441abc8034151356913e57bff8f483c3d3a3b",
        "hashVersion": "202208",
        "provisioningState": "Succeeded"
      }
    },
    {
<<<<<<< HEAD
      "RequestUri": "https://management.azure.com/subscriptions/00000000-0000-0000-0000-000000000/resourceGroups/00000/providers/Microsoft.MachineLearningServices/workspaces/00000/codes/51872d28-bb1a-461a-9ed1-6e46d16c62c4/versions/1?api-version=2022-05-01",
      "RequestMethod": "GET",
=======
      "RequestUri": "https://samcw32zcnpjldw.blob.core.windows.net/azureml-blobstore-3bd2018e-4b43-401e-ad49-85df181c9e0a/LocalUpload/00000000000000000000000000000000/python/sample1.csv",
      "RequestMethod": "HEAD",
      "RequestHeaders": {
        "Accept": "application/xml",
        "Accept-Encoding": "gzip, deflate",
        "Connection": "keep-alive",
        "User-Agent": "azsdk-python-storage-blob/12.14.1 Python/3.10.6 (Linux-5.15.79.1-microsoft-standard-WSL2-x86_64-with-glibc2.35)",
        "x-ms-date": "Wed, 22 Feb 2023 07:18:14 GMT",
        "x-ms-version": "2021-08-06"
      },
      "RequestBody": null,
      "StatusCode": 200,
      "ResponseHeaders": {
        "Accept-Ranges": "bytes",
        "Content-Length": "499",
        "Content-MD5": "kD7N5\u002BygjTfbYTFhyEo7RA==",
        "Content-Type": "application/octet-stream",
        "Date": "Wed, 22 Feb 2023 07:18:15 GMT",
        "ETag": "\u00220x8DB1193343DFA7C\u0022",
        "Last-Modified": "Sat, 18 Feb 2023 09:33:33 GMT",
        "Server": [
          "Windows-Azure-Blob/1.0",
          "Microsoft-HTTPAPI/2.0"
        ],
        "Vary": "Origin",
        "x-ms-access-tier": "Hot",
        "x-ms-access-tier-inferred": "true",
        "x-ms-blob-type": "BlockBlob",
        "x-ms-creation-time": "Sat, 18 Feb 2023 09:33:31 GMT",
        "x-ms-lease-state": "available",
        "x-ms-lease-status": "unlocked",
        "x-ms-meta-name": "012982b7-8c20-41db-8cd8-cdebb0a77080",
        "x-ms-meta-upload_status": "completed",
        "x-ms-meta-version": "1",
        "x-ms-server-encrypted": "true",
        "x-ms-version": "2021-08-06"
      },
      "ResponseBody": null
    },
    {
      "RequestUri": "https://samcw32zcnpjldw.blob.core.windows.net/azureml-blobstore-3bd2018e-4b43-401e-ad49-85df181c9e0a/az-ml-artifacts/00000000000000000000000000000000/python/sample1.csv",
      "RequestMethod": "HEAD",
      "RequestHeaders": {
        "Accept": "application/xml",
        "Accept-Encoding": "gzip, deflate",
        "Connection": "keep-alive",
        "User-Agent": "azsdk-python-storage-blob/12.14.1 Python/3.10.6 (Linux-5.15.79.1-microsoft-standard-WSL2-x86_64-with-glibc2.35)",
        "x-ms-date": "Wed, 22 Feb 2023 07:18:15 GMT",
        "x-ms-version": "2021-08-06"
      },
      "RequestBody": null,
      "StatusCode": 404,
      "ResponseHeaders": {
        "Date": "Wed, 22 Feb 2023 07:18:15 GMT",
        "Server": [
          "Windows-Azure-Blob/1.0",
          "Microsoft-HTTPAPI/2.0"
        ],
        "Transfer-Encoding": "chunked",
        "Vary": "Origin",
        "x-ms-error-code": "BlobNotFound",
        "x-ms-version": "2021-08-06"
      },
      "ResponseBody": null
    },
    {
      "RequestUri": "https://management.azure.com/subscriptions/00000000-0000-0000-0000-000000000/resourceGroups/00000/providers/Microsoft.MachineLearningServices/workspaces/00000/codes/012982b7-8c20-41db-8cd8-cdebb0a77080/versions/1?api-version=2022-05-01",
      "RequestMethod": "PUT",
>>>>>>> ce9edaa6
      "RequestHeaders": {
        "Accept": "application/json",
        "Accept-Encoding": "gzip, deflate",
        "Connection": "keep-alive",
<<<<<<< HEAD
        "User-Agent": "azure-ai-ml/1.5.0 azsdk-python-mgmt-machinelearningservices/0.1.0 Python/3.7.9 (Windows-10-10.0.22621-SP0)"
=======
        "Content-Length": "295",
        "Content-Type": "application/json",
        "User-Agent": "azure-ai-ml/1.5.0 azsdk-python-mgmt-machinelearningservices/0.1.0 Python/3.10.6 (Linux-5.15.79.1-microsoft-standard-WSL2-x86_64-with-glibc2.35)"
      },
      "RequestBody": {
        "properties": {
          "properties": {
            "hash_sha256": "0000000000000",
            "hash_version": "0000000000000"
          },
          "isAnonymous": true,
          "isArchived": false,
          "codeUri": "https://samcw32zcnpjldw.blob.core.windows.net/azureml-blobstore-3bd2018e-4b43-401e-ad49-85df181c9e0a/LocalUpload/00000000000000000000000000000000/python"
        }
>>>>>>> ce9edaa6
      },
      "RequestBody": null,
      "StatusCode": 200,
      "ResponseHeaders": {
        "Cache-Control": "no-cache",
        "Content-Encoding": "gzip",
        "Content-Type": "application/json; charset=utf-8",
<<<<<<< HEAD
        "Date": "Thu, 23 Feb 2023 06:59:19 GMT",
        "Expires": "-1",
        "Pragma": "no-cache",
        "Request-Context": "appId=cid-v1:2d2e8e63-272e-4b3c-8598-4ee570a0e70d",
        "Server-Timing": "traceparent;desc=\u002200-f4c4ad4308ac6bc657820646b2ac99dd-a1a65c1fd28cb161-01\u0022",
=======
        "Date": "Wed, 22 Feb 2023 07:18:16 GMT",
        "Expires": "-1",
        "Pragma": "no-cache",
        "Request-Context": "appId=cid-v1:2d2e8e63-272e-4b3c-8598-4ee570a0e70d",
        "Server-Timing": "traceparent;desc=\u002200-3e1da43a58ccc79ccd29e63b197f98ac-ed51f3e7f130e2fd-01\u0022",
>>>>>>> ce9edaa6
        "Strict-Transport-Security": "max-age=31536000; includeSubDomains",
        "Transfer-Encoding": "chunked",
        "Vary": [
          "Accept-Encoding",
          "Accept-Encoding"
        ],
<<<<<<< HEAD
        "x-aml-cluster": "vienna-eastus2-01",
        "X-Content-Type-Options": "nosniff",
        "x-ms-correlation-request-id": "d68bd648-13f3-4cb8-b110-36b99f194bb9",
        "x-ms-ratelimit-remaining-subscription-reads": "11990",
        "x-ms-response-type": "standard",
        "x-ms-routing-request-id": "WESTUS2:20230223T065920Z:d68bd648-13f3-4cb8-b110-36b99f194bb9",
        "x-request-time": "0.085"
      },
      "ResponseBody": {
        "id": "/subscriptions/00000000-0000-0000-0000-000000000/resourceGroups/00000/providers/Microsoft.MachineLearningServices/workspaces/00000/codes/51872d28-bb1a-461a-9ed1-6e46d16c62c4/versions/1",
=======
        "x-aml-cluster": "vienna-eastus-02",
        "X-Content-Type-Options": "nosniff",
        "x-ms-correlation-request-id": "56924a4b-b8fa-4b1a-9bdb-02fe76037dac",
        "x-ms-ratelimit-remaining-subscription-writes": "1191",
        "x-ms-response-type": "standard",
        "x-ms-routing-request-id": "CANADACENTRAL:20230222T071817Z:56924a4b-b8fa-4b1a-9bdb-02fe76037dac",
        "x-request-time": "0.154"
      },
      "ResponseBody": {
        "id": "/subscriptions/00000000-0000-0000-0000-000000000/resourceGroups/00000/providers/Microsoft.MachineLearningServices/workspaces/00000/codes/012982b7-8c20-41db-8cd8-cdebb0a77080/versions/1",
>>>>>>> ce9edaa6
        "name": "1",
        "type": "Microsoft.MachineLearningServices/workspaces/codes/versions",
        "properties": {
          "description": null,
          "tags": {},
          "properties": {
            "hash_sha256": "0000000000000",
            "hash_version": "0000000000000"
          },
          "isArchived": false,
          "isAnonymous": false,
<<<<<<< HEAD
          "codeUri": "https://saveorz2izv2bas.blob.core.windows.net:443/2d1e66ae-8-f3cf1369-9d81-5ebd-8683-58576b06dde7/python"
        },
        "systemData": {
          "createdAt": "2023-02-23T02:13:08.3319505\u002B00:00",
          "createdBy": "Diondra Peck",
          "createdByType": "User",
          "lastModifiedAt": "2023-02-23T02:13:08.3319505\u002B00:00",
          "lastModifiedBy": "Diondra Peck",
=======
          "codeUri": "https://samcw32zcnpjldw.blob.core.windows.net/azureml-blobstore-3bd2018e-4b43-401e-ad49-85df181c9e0a/LocalUpload/00000000000000000000000000000000/python"
        },
        "systemData": {
          "createdAt": "2023-02-18T09:33:36.2076076\u002B00:00",
          "createdBy": "Firstname Lastname",
          "createdByType": "User",
          "lastModifiedAt": "2023-02-22T07:18:17.4207748\u002B00:00",
          "lastModifiedBy": "Firstname Lastname",
>>>>>>> ce9edaa6
          "lastModifiedByType": "User"
        }
      }
    },
    {
<<<<<<< HEAD
      "RequestUri": "https://management.azure.com/subscriptions/00000000-0000-0000-0000-000000000/resourceGroups/00000/providers/Microsoft.MachineLearningServices/workspaces/00000/components/azureml_anonymous/versions/628f4e2f-97b0-72a2-8d32-5a9551eca5b4?api-version=2022-10-01",
=======
      "RequestUri": "https://management.azure.com/subscriptions/00000000-0000-0000-0000-000000000/resourceGroups/00000/providers/Microsoft.MachineLearningServices/workspaces/00000/components/azureml_anonymous/versions/082bb3b0-1a97-1cdc-ad63-30ab2b499d53?api-version=2022-10-01",
>>>>>>> ce9edaa6
      "RequestMethod": "PUT",
      "RequestHeaders": {
        "Accept": "application/json",
        "Accept-Encoding": "gzip, deflate",
        "Connection": "keep-alive",
        "Content-Length": "1219",
        "Content-Type": "application/json",
<<<<<<< HEAD
        "User-Agent": "azure-ai-ml/1.5.0 azsdk-python-mgmt-machinelearningservices/0.1.0 Python/3.7.9 (Windows-10-10.0.22621-SP0)"
=======
        "User-Agent": "azure-ai-ml/1.5.0 azsdk-python-mgmt-machinelearningservices/0.1.0 Python/3.10.6 (Linux-5.15.79.1-microsoft-standard-WSL2-x86_64-with-glibc2.35)"
>>>>>>> ce9edaa6
      },
      "RequestBody": {
        "properties": {
          "description": "This is the basic command component",
          "properties": {},
          "tags": {
            "tag": "tagvalue",
            "owner": "sdkteam"
          },
          "isAnonymous": true,
          "isArchived": false,
          "componentSpec": {
            "command": "echo Hello World \u0026 echo ${{inputs.component_in_number}}",
<<<<<<< HEAD
            "code": "azureml:/subscriptions/00000000-0000-0000-0000-000000000/resourceGroups/00000/providers/Microsoft.MachineLearningServices/workspaces/00000/codes/51872d28-bb1a-461a-9ed1-6e46d16c62c4/versions/1",
=======
            "code": "azureml:/subscriptions/00000000-0000-0000-0000-000000000/resourceGroups/00000/providers/Microsoft.MachineLearningServices/workspaces/00000/codes/012982b7-8c20-41db-8cd8-cdebb0a77080/versions/1",
>>>>>>> ce9edaa6
            "environment": "azureml:/subscriptions/00000000-0000-0000-0000-000000000/resourceGroups/00000/providers/Microsoft.MachineLearningServices/workspaces/00000/environments/CliV2AnonymousEnvironment/versions/65a57bb8969551bd51f7d3e2f734e76e",
            "name": "microsoftsamplescommandcomponentbasic_nopaths_test",
            "description": "This is the basic command component",
            "tags": {
              "tag": "tagvalue",
              "owner": "sdkteam"
            },
            "version": "1",
            "$schema": "https://azuremlschemas.azureedge.net/development/commandComponent.schema.json",
            "display_name": "CommandComponentBasic",
            "is_deterministic": true,
            "inputs": {
              "component_in_number": {
                "type": "number",
                "optional": false,
                "default": "10.99",
                "description": "A number"
              }
            },
            "type": "command",
            "_source": "YAML.COMPONENT"
          }
        }
      },
      "StatusCode": 201,
      "ResponseHeaders": {
        "Cache-Control": "no-cache",
<<<<<<< HEAD
        "Content-Length": "2052",
        "Content-Type": "application/json; charset=utf-8",
        "Date": "Thu, 23 Feb 2023 06:59:20 GMT",
        "Expires": "-1",
        "Location": "https://management.azure.com/subscriptions/00000000-0000-0000-0000-000000000/resourceGroups/00000/providers/Microsoft.MachineLearningServices/workspaces/00000/components/azureml_anonymous/versions/628f4e2f-97b0-72a2-8d32-5a9551eca5b4?api-version=2022-10-01",
        "Pragma": "no-cache",
        "Request-Context": "appId=cid-v1:2d2e8e63-272e-4b3c-8598-4ee570a0e70d",
        "Server-Timing": "traceparent;desc=\u002200-353ab829b8d7bf13c46880e83eee5fbe-45802d8ff0788d65-01\u0022",
        "Strict-Transport-Security": "max-age=31536000; includeSubDomains",
        "x-aml-cluster": "vienna-eastus2-01",
        "X-Content-Type-Options": "nosniff",
        "x-ms-correlation-request-id": "e6084816-ecad-4b81-964c-ef3a056d952a",
        "x-ms-ratelimit-remaining-subscription-writes": "1193",
        "x-ms-response-type": "standard",
        "x-ms-routing-request-id": "WESTUS2:20230223T065920Z:e6084816-ecad-4b81-964c-ef3a056d952a",
        "x-request-time": "0.291"
      },
      "ResponseBody": {
        "id": "/subscriptions/00000000-0000-0000-0000-000000000/resourceGroups/00000/providers/Microsoft.MachineLearningServices/workspaces/00000/components/azureml_anonymous/versions/05672c22-7059-485f-b04d-2a2ff24e958f",
        "name": "05672c22-7059-485f-b04d-2a2ff24e958f",
=======
        "Content-Length": "1718",
        "Content-Type": "application/json; charset=utf-8",
        "Date": "Wed, 22 Feb 2023 07:18:17 GMT",
        "Expires": "-1",
        "Location": "https://management.azure.com/subscriptions/00000000-0000-0000-0000-000000000/resourceGroups/00000/providers/Microsoft.MachineLearningServices/workspaces/00000/components/azureml_anonymous/versions/082bb3b0-1a97-1cdc-ad63-30ab2b499d53?api-version=2022-10-01",
        "Pragma": "no-cache",
        "Request-Context": "appId=cid-v1:2d2e8e63-272e-4b3c-8598-4ee570a0e70d",
        "Server-Timing": "traceparent;desc=\u002200-fa61391122f37a71e35dca6e4f505594-686076cbe792e829-01\u0022",
        "Strict-Transport-Security": "max-age=31536000; includeSubDomains",
        "x-aml-cluster": "vienna-eastus-02",
        "X-Content-Type-Options": "nosniff",
        "x-ms-correlation-request-id": "cfbbd2a6-b638-4e3f-a5bb-45e31bd95dd0",
        "x-ms-ratelimit-remaining-subscription-writes": "1190",
        "x-ms-response-type": "standard",
        "x-ms-routing-request-id": "CANADACENTRAL:20230222T071818Z:cfbbd2a6-b638-4e3f-a5bb-45e31bd95dd0",
        "x-request-time": "0.380"
      },
      "ResponseBody": {
        "id": "/subscriptions/00000000-0000-0000-0000-000000000/resourceGroups/00000/providers/Microsoft.MachineLearningServices/workspaces/00000/components/azureml_anonymous/versions/76c1928e-6a5d-475f-9ce1-99de2069a854",
        "name": "76c1928e-6a5d-475f-9ce1-99de2069a854",
>>>>>>> ce9edaa6
        "type": "Microsoft.MachineLearningServices/workspaces/components/versions",
        "properties": {
          "description": null,
          "tags": {
            "tag": "tagvalue",
            "owner": "sdkteam"
          },
          "properties": {},
          "isArchived": false,
          "isAnonymous": true,
          "componentSpec": {
            "name": "microsoftsamplescommandcomponentbasic_nopaths_test",
            "version": "1",
            "display_name": "CommandComponentBasic",
            "is_deterministic": "True",
            "type": "command",
            "description": "This is the basic command component",
            "tags": {
              "tag": "tagvalue",
              "owner": "sdkteam"
            },
            "inputs": {
              "component_in_number": {
                "type": "number",
                "optional": "False",
                "default": "10.99",
                "description": "A number"
              }
            },
<<<<<<< HEAD
            "code": "azureml:/subscriptions/00000000-0000-0000-0000-000000000/resourceGroups/00000/providers/Microsoft.MachineLearningServices/workspaces/00000/codes/51872d28-bb1a-461a-9ed1-6e46d16c62c4/versions/1",
=======
            "code": "azureml:/subscriptions/00000000-0000-0000-0000-000000000/resourceGroups/00000/providers/Microsoft.MachineLearningServices/workspaces/00000/codes/012982b7-8c20-41db-8cd8-cdebb0a77080/versions/1",
>>>>>>> ce9edaa6
            "environment": "azureml:/subscriptions/00000000-0000-0000-0000-000000000/resourceGroups/00000/providers/Microsoft.MachineLearningServices/workspaces/00000/environments/CliV2AnonymousEnvironment/versions/65a57bb8969551bd51f7d3e2f734e76e",
            "resources": {
              "instance_count": "1"
            },
            "command": "echo Hello World \u0026 echo ${{inputs.component_in_number}}",
            "$schema": "https://azuremlschemas.azureedge.net/development/commandComponent.schema.json"
          }
        },
        "systemData": {
<<<<<<< HEAD
          "createdAt": "2023-02-23T06:58:14.863903\u002B00:00",
          "createdBy": "Diondra Peck",
          "createdByType": "User",
          "lastModifiedAt": "2023-02-23T06:58:14.9640083\u002B00:00",
          "lastModifiedBy": "Diondra Peck",
=======
          "createdAt": "2023-02-22T07:16:38.9115935\u002B00:00",
          "createdBy": "Firstname Lastname",
          "createdByType": "User",
          "lastModifiedAt": "2023-02-22T07:16:39.0078192\u002B00:00",
          "lastModifiedBy": "Firstname Lastname",
>>>>>>> ce9edaa6
          "lastModifiedByType": "User"
        }
      }
    },
    {
      "RequestUri": "https://management.azure.com/subscriptions/00000000-0000-0000-0000-000000000/resourceGroups/00000/providers/Microsoft.MachineLearningServices/workspaces/00000/jobs/000000000000000000000?api-version=2022-12-01-preview",
      "RequestMethod": "PUT",
      "RequestHeaders": {
        "Accept": "application/json",
        "Accept-Encoding": "gzip, deflate",
        "Connection": "keep-alive",
        "Content-Length": "895",
        "Content-Type": "application/json",
<<<<<<< HEAD
        "User-Agent": "azure-ai-ml/1.5.0 azsdk-python-mgmt-machinelearningservices/0.1.0 Python/3.7.9 (Windows-10-10.0.22621-SP0)"
=======
        "User-Agent": "azure-ai-ml/1.5.0 azsdk-python-mgmt-machinelearningservices/0.1.0 Python/3.10.6 (Linux-5.15.79.1-microsoft-standard-WSL2-x86_64-with-glibc2.35)"
>>>>>>> ce9edaa6
      },
      "RequestBody": {
        "properties": {
          "properties": {},
          "tags": {},
          "computeId": "/subscriptions/00000000-0000-0000-0000-000000000/resourceGroups/00000/providers/Microsoft.MachineLearningServices/workspaces/00000/computes/cpu-cluster",
          "displayName": "condition_pipeline",
          "experimentName": "azure-ai-ml",
          "isArchived": false,
          "jobType": "Pipeline",
          "inputs": {},
          "jobs": {
            "node1": {
              "name": "node1",
              "type": "command",
              "inputs": {
                "component_in_number": {
                  "job_input_type": "literal",
                  "value": "1"
                }
              },
              "_source": "YAML.COMPONENT",
<<<<<<< HEAD
              "componentId": "/subscriptions/00000000-0000-0000-0000-000000000/resourceGroups/00000/providers/Microsoft.MachineLearningServices/workspaces/00000/components/azureml_anonymous/versions/05672c22-7059-485f-b04d-2a2ff24e958f"
=======
              "componentId": "/subscriptions/00000000-0000-0000-0000-000000000/resourceGroups/00000/providers/Microsoft.MachineLearningServices/workspaces/00000/components/azureml_anonymous/versions/76c1928e-6a5d-475f-9ce1-99de2069a854"
>>>>>>> ce9edaa6
            },
            "conditionnode": {
              "type": "if_else",
              "condition": true,
              "false_block": "${{parent.jobs.node1}}",
              "_source": "DSL"
            }
          },
          "outputs": {},
          "settings": {
            "_source": "DSL"
          }
        }
      },
      "StatusCode": 201,
      "ResponseHeaders": {
        "Cache-Control": "no-cache",
<<<<<<< HEAD
        "Content-Length": "2862",
        "Content-Type": "application/json; charset=utf-8",
        "Date": "Thu, 23 Feb 2023 06:59:23 GMT",
=======
        "Content-Length": "2263",
        "Content-Type": "application/json; charset=utf-8",
        "Date": "Wed, 22 Feb 2023 07:18:22 GMT",
>>>>>>> ce9edaa6
        "Expires": "-1",
        "Location": "https://management.azure.com/subscriptions/00000000-0000-0000-0000-000000000/resourceGroups/00000/providers/Microsoft.MachineLearningServices/workspaces/00000/jobs/000000000000000000000?api-version=2022-12-01-preview",
        "Pragma": "no-cache",
        "Request-Context": "appId=cid-v1:2d2e8e63-272e-4b3c-8598-4ee570a0e70d",
<<<<<<< HEAD
        "Server-Timing": "traceparent;desc=\u002200-daefd66f25ad60d199f966d377f01b3d-068fe67dc4a13246-01\u0022",
        "Strict-Transport-Security": "max-age=31536000; includeSubDomains",
        "x-aml-cluster": "vienna-eastus2-01",
        "X-Content-Type-Options": "nosniff",
        "x-ms-correlation-request-id": "2c60dbca-7d59-47c1-9fe9-151b38249cd1",
        "x-ms-ratelimit-remaining-subscription-writes": "1192",
        "x-ms-response-type": "standard",
        "x-ms-routing-request-id": "WESTUS2:20230223T065923Z:2c60dbca-7d59-47c1-9fe9-151b38249cd1",
        "x-request-time": "1.111"
=======
        "Server-Timing": "traceparent;desc=\u002200-fb6e9c9c9f85172ef134b73bdd426015-e998b496106c8b24-01\u0022",
        "Strict-Transport-Security": "max-age=31536000; includeSubDomains",
        "x-aml-cluster": "vienna-eastus-02",
        "X-Content-Type-Options": "nosniff",
        "x-ms-correlation-request-id": "53f09537-3188-4363-a51c-f6839ea2932f",
        "x-ms-ratelimit-remaining-subscription-writes": "1189",
        "x-ms-response-type": "standard",
        "x-ms-routing-request-id": "CANADACENTRAL:20230222T071822Z:53f09537-3188-4363-a51c-f6839ea2932f",
        "x-request-time": "1.164"
>>>>>>> ce9edaa6
      },
      "ResponseBody": {
        "id": "/subscriptions/00000000-0000-0000-0000-000000000/resourceGroups/00000/providers/Microsoft.MachineLearningServices/workspaces/00000/jobs/000000000000000000000",
        "name": "000000000000000000000",
        "type": "Microsoft.MachineLearningServices/workspaces/jobs",
        "properties": {
          "description": null,
          "tags": {},
          "properties": {
            "azureml.DevPlatv2": "true",
            "azureml.runsource": "azureml.PipelineRun",
            "runSource": "MFE",
            "runType": "HTTP",
            "azureml.parameters": "{}",
            "azureml.continue_on_step_failure": "False",
            "azureml.continue_on_failed_optional_input": "True",
            "azureml.defaultComputeName": "cpu-cluster",
            "azureml.defaultDataStoreName": "workspaceblobstore",
            "azureml.pipelineComponent": "pipelinerun"
          },
          "displayName": "condition_pipeline",
          "status": "Preparing",
          "experimentName": "azure-ai-ml",
          "services": {
            "Tracking": {
              "jobServiceType": "Tracking",
              "port": null,
<<<<<<< HEAD
              "endpoint": "azureml://eastus2.api.azureml.ms/mlflow/v1.0/subscriptions/00000000-0000-0000-0000-000000000/resourceGroups/00000/providers/Microsoft.MachineLearningServices/workspaces/00000?",
=======
              "endpoint": "azureml://eastus.api.azureml.ms/mlflow/v1.0/subscriptions/00000000-0000-0000-0000-000000000/resourceGroups/00000/providers/Microsoft.MachineLearningServices/workspaces/00000?",
>>>>>>> ce9edaa6
              "status": null,
              "errorMessage": null,
              "properties": null,
              "nodes": null
            },
            "Studio": {
              "jobServiceType": "Studio",
              "port": null,
              "endpoint": "https://ml.azure.com/runs/000000000000000000000?wsid=/subscriptions/00000000-0000-0000-0000-000000000/resourcegroups/00000/workspaces/00000",
              "status": null,
              "errorMessage": null,
              "properties": null,
              "nodes": null
            }
          },
          "computeId": "/subscriptions/00000000-0000-0000-0000-000000000/resourceGroups/00000/providers/Microsoft.MachineLearningServices/workspaces/00000/computes/cpu-cluster",
          "isArchived": false,
          "identity": null,
          "componentId": null,
          "jobType": "Pipeline",
          "settings": {
            "_source": "DSL"
          },
          "jobs": {
            "node1": {
              "name": "node1",
              "type": "command",
              "inputs": {
                "component_in_number": {
                  "job_input_type": "literal",
                  "value": "1"
                }
              },
              "_source": "YAML.COMPONENT",
<<<<<<< HEAD
              "componentId": "/subscriptions/00000000-0000-0000-0000-000000000/resourceGroups/00000/providers/Microsoft.MachineLearningServices/workspaces/00000/components/azureml_anonymous/versions/05672c22-7059-485f-b04d-2a2ff24e958f"
=======
              "componentId": "/subscriptions/00000000-0000-0000-0000-000000000/resourceGroups/00000/providers/Microsoft.MachineLearningServices/workspaces/00000/components/azureml_anonymous/versions/76c1928e-6a5d-475f-9ce1-99de2069a854"
>>>>>>> ce9edaa6
            },
            "conditionnode": {
              "type": "if_else",
              "condition": true,
              "false_block": "${{parent.jobs.node1}}",
              "_source": "DSL"
            }
          },
          "inputs": {},
          "outputs": {},
          "sourceJobId": null
        },
        "systemData": {
<<<<<<< HEAD
          "createdAt": "2023-02-23T06:59:23.154025\u002B00:00",
          "createdBy": "Diondra Peck",
=======
          "createdAt": "2023-02-22T07:18:22.1750966\u002B00:00",
          "createdBy": "Firstname Lastname",
>>>>>>> ce9edaa6
          "createdByType": "User"
        }
      }
    },
    {
      "RequestUri": "https://management.azure.com/subscriptions/00000000-0000-0000-0000-000000000/resourceGroups/00000/providers/Microsoft.MachineLearningServices/workspaces/00000/jobs/000000000000000000000/cancel?api-version=2022-12-01-preview",
      "RequestMethod": "POST",
      "RequestHeaders": {
        "Accept": "application/json",
        "Accept-Encoding": "gzip, deflate",
        "Connection": "keep-alive",
        "Content-Length": "0",
<<<<<<< HEAD
        "User-Agent": "azure-ai-ml/1.5.0 azsdk-python-mgmt-machinelearningservices/0.1.0 Python/3.7.9 (Windows-10-10.0.22621-SP0)"
=======
        "User-Agent": "azure-ai-ml/1.5.0 azsdk-python-mgmt-machinelearningservices/0.1.0 Python/3.10.6 (Linux-5.15.79.1-microsoft-standard-WSL2-x86_64-with-glibc2.35)"
>>>>>>> ce9edaa6
      },
      "RequestBody": null,
      "StatusCode": 400,
      "ResponseHeaders": {
        "Cache-Control": "no-cache",
<<<<<<< HEAD
        "Content-Length": "1224",
        "Content-Type": "application/json; charset=utf-8",
        "Date": "Thu, 23 Feb 2023 06:59:40 GMT",
=======
        "Content-Length": "1221",
        "Content-Type": "application/json; charset=utf-8",
        "Date": "Wed, 22 Feb 2023 07:18:39 GMT",
>>>>>>> ce9edaa6
        "Expires": "-1",
        "Pragma": "no-cache",
        "Request-Context": "appId=cid-v1:2d2e8e63-272e-4b3c-8598-4ee570a0e70d",
        "Strict-Transport-Security": "max-age=31536000; includeSubDomains",
<<<<<<< HEAD
        "x-aml-cluster": "vienna-eastus2-01",
        "X-Content-Type-Options": "nosniff",
        "x-ms-correlation-request-id": "1f6ee90e-aac0-4b3e-8adb-da550cd85a4f",
        "x-ms-ratelimit-remaining-subscription-writes": "1197",
        "x-ms-response-type": "error",
        "x-ms-routing-request-id": "WESTUS2:20230223T065941Z:1f6ee90e-aac0-4b3e-8adb-da550cd85a4f",
        "x-request-time": "15.658"
=======
        "x-aml-cluster": "vienna-eastus-02",
        "X-Content-Type-Options": "nosniff",
        "x-ms-correlation-request-id": "2940c396-a62b-492a-8e95-e6f9e2cf167f",
        "x-ms-ratelimit-remaining-subscription-writes": "1194",
        "x-ms-response-type": "error",
        "x-ms-routing-request-id": "CANADACENTRAL:20230222T071840Z:2940c396-a62b-492a-8e95-e6f9e2cf167f",
        "x-request-time": "15.328"
>>>>>>> ce9edaa6
      },
      "ResponseBody": {
        "error": {
          "code": "UserError",
          "message": "The pipeline run 000000000000000000000 is in terminal status, it can\u0027t be canceled.",
          "details": [],
          "additionalInfo": [
            {
              "type": "ComponentName",
              "info": {
                "value": "managementfrontend"
              }
            },
            {
              "type": "Correlation",
              "info": {
                "value": {
<<<<<<< HEAD
                  "operation": "8683a5c0cff61335d7dc4be0d2d976d6",
                  "request": "b02d0d1d4003a191"
=======
                  "operation": "6106f3e519d0c22975ee79a56c2b1d74",
                  "request": "f1c88019583ea6cb"
>>>>>>> ce9edaa6
                }
              }
            },
            {
              "type": "Environment",
              "info": {
<<<<<<< HEAD
                "value": "eastus2"
=======
                "value": "eastus"
>>>>>>> ce9edaa6
              }
            },
            {
              "type": "Location",
              "info": {
<<<<<<< HEAD
                "value": "eastus2"
=======
                "value": "eastus"
>>>>>>> ce9edaa6
              }
            },
            {
              "type": "Time",
              "info": {
<<<<<<< HEAD
                "value": "2023-02-23T06:59:40.9829344\u002B00:00"
=======
                "value": "2023-02-22T07:18:40.509308\u002B00:00"
>>>>>>> ce9edaa6
              }
            },
            {
              "type": "InnerError",
              "info": {
                "value": {
                  "code": "BadArgument",
                  "innerError": {
                    "code": "ArgumentInvalid",
                    "innerError": {
                      "code": "CancelPipelineRunInTerminalStatus",
                      "innerError": null
                    }
                  }
                }
              }
            }
          ]
        }
      }
    }
  ],
  "Variables": {}
}<|MERGE_RESOLUTION|>--- conflicted
+++ resolved
@@ -7,11 +7,7 @@
         "Accept": "application/json",
         "Accept-Encoding": "gzip, deflate",
         "Connection": "keep-alive",
-<<<<<<< HEAD
         "User-Agent": "azure-ai-ml/1.5.0 azsdk-python-mgmt-machinelearningservices/0.1.0 Python/3.7.9 (Windows-10-10.0.22621-SP0)"
-=======
-        "User-Agent": "azure-ai-ml/1.5.0 azsdk-python-mgmt-machinelearningservices/0.1.0 Python/3.10.6 (Linux-5.15.79.1-microsoft-standard-WSL2-x86_64-with-glibc2.35)"
->>>>>>> ce9edaa6
       },
       "RequestBody": null,
       "StatusCode": 200,
@@ -19,69 +15,39 @@
         "Cache-Control": "no-cache",
         "Content-Encoding": "gzip",
         "Content-Type": "application/json; charset=utf-8",
-<<<<<<< HEAD
-        "Date": "Thu, 23 Feb 2023 06:59:13 GMT",
+        "Date": "Thu, 23 Feb 2023 22:06:09 GMT",
         "Expires": "-1",
         "Pragma": "no-cache",
         "Request-Context": "appId=cid-v1:2d2e8e63-272e-4b3c-8598-4ee570a0e70d",
-        "Server-Timing": "traceparent;desc=\u002200-e46024f363a97911a3bd7c07f7fb993b-f07755538c703ee2-01\u0022",
-=======
-        "Date": "Wed, 22 Feb 2023 07:18:09 GMT",
-        "Expires": "-1",
-        "Pragma": "no-cache",
-        "Request-Context": "appId=cid-v1:2d2e8e63-272e-4b3c-8598-4ee570a0e70d",
-        "Server-Timing": "traceparent;desc=\u002200-09289dcfab335600d8fea76be0f4547d-a72accc0b38a0a13-01\u0022",
->>>>>>> ce9edaa6
+        "Server-Timing": "traceparent;desc=\u002200-7e3d219dddd6b0fe737096dd4b03b342-6e9abbf419449e2d-01\u0022",
         "Strict-Transport-Security": "max-age=31536000; includeSubDomains",
         "Transfer-Encoding": "chunked",
         "Vary": [
           "Accept-Encoding",
           "Accept-Encoding"
         ],
-<<<<<<< HEAD
         "x-aml-cluster": "vienna-eastus2-02",
         "X-Content-Type-Options": "nosniff",
-        "x-ms-correlation-request-id": "2d9f512f-5edc-469d-bef5-6f3d21120d45",
-        "x-ms-ratelimit-remaining-subscription-reads": "11992",
+        "x-ms-correlation-request-id": "0b7b4d1c-8e1d-4ef4-851f-758c90170aa4",
+        "x-ms-ratelimit-remaining-subscription-reads": "11991",
         "x-ms-response-type": "standard",
-        "x-ms-routing-request-id": "WESTUS2:20230223T065913Z:2d9f512f-5edc-469d-bef5-6f3d21120d45",
-        "x-request-time": "0.092"
-=======
-        "x-aml-cluster": "vienna-eastus-02",
-        "X-Content-Type-Options": "nosniff",
-        "x-ms-correlation-request-id": "903aa7d1-3eae-4405-b5e1-d7d9f83fe67f",
-        "x-ms-ratelimit-remaining-subscription-reads": "11993",
-        "x-ms-response-type": "standard",
-        "x-ms-routing-request-id": "CANADACENTRAL:20230222T071809Z:903aa7d1-3eae-4405-b5e1-d7d9f83fe67f",
-        "x-request-time": "0.104"
->>>>>>> ce9edaa6
+        "x-ms-routing-request-id": "WESTUS:20230223T220609Z:0b7b4d1c-8e1d-4ef4-851f-758c90170aa4",
+        "x-request-time": "0.182"
       },
       "ResponseBody": {
         "id": "/subscriptions/00000000-0000-0000-0000-000000000/resourceGroups/00000/providers/Microsoft.MachineLearningServices/workspaces/00000/computes/cpu-cluster",
         "name": "cpu-cluster",
         "type": "Microsoft.MachineLearningServices/workspaces/computes",
-<<<<<<< HEAD
         "location": "eastus2",
         "tags": {},
         "properties": {
           "createdOn": "2023-02-23T02:09:37.0381833\u002B00:00",
           "modifiedOn": "2023-02-23T02:09:40.5544927\u002B00:00",
-=======
-        "location": "eastus",
-        "tags": {},
-        "properties": {
-          "createdOn": "2023-02-18T09:22:48.8321811\u002B00:00",
-          "modifiedOn": "2023-02-20T22:34:01.0617008\u002B00:00",
->>>>>>> ce9edaa6
           "disableLocalAuth": false,
           "description": null,
           "resourceId": null,
           "computeType": "AmlCompute",
-<<<<<<< HEAD
           "computeLocation": "eastus2",
-=======
-          "computeLocation": "eastus",
->>>>>>> ce9edaa6
           "provisioningState": "Succeeded",
           "provisioningErrors": null,
           "isAttachedCompute": false,
@@ -91,11 +57,7 @@
             "scaleSettings": {
               "maxNodeCount": 4,
               "minNodeCount": 0,
-<<<<<<< HEAD
               "nodeIdleTimeBeforeScaleDown": "PT2M"
-=======
-              "nodeIdleTimeBeforeScaleDown": "PT20M"
->>>>>>> ce9edaa6
             },
             "subnet": null,
             "currentNodeCount": 0,
@@ -109,11 +71,7 @@
               "preemptedNodeCount": 0
             },
             "allocationState": "Steady",
-<<<<<<< HEAD
-            "allocationStateTransitionTime": "2023-02-23T06:43:30.238\u002B00:00",
-=======
-            "allocationStateTransitionTime": "2023-02-21T22:58:42.592\u002B00:00",
->>>>>>> ce9edaa6
+            "allocationStateTransitionTime": "2023-02-23T22:01:12.266\u002B00:00",
             "errors": null,
             "remoteLoginPortPublicAccess": "Enabled",
             "osType": "Linux",
@@ -133,11 +91,7 @@
         "Connection": "keep-alive",
         "Content-Length": "395",
         "Content-Type": "application/json",
-<<<<<<< HEAD
         "User-Agent": "azure-ai-ml/1.5.0 azsdk-python-mgmt-machinelearningservices/0.1.0 Python/3.7.9 (Windows-10-10.0.22621-SP0)"
-=======
-        "User-Agent": "azure-ai-ml/1.5.0 azsdk-python-mgmt-machinelearningservices/0.1.0 Python/3.10.6 (Linux-5.15.79.1-microsoft-standard-WSL2-x86_64-with-glibc2.35)"
->>>>>>> ce9edaa6
       },
       "RequestBody": {
         "properties": {
@@ -150,40 +104,22 @@
       "StatusCode": 201,
       "ResponseHeaders": {
         "Cache-Control": "no-cache",
-<<<<<<< HEAD
         "Content-Length": "1330",
         "Content-Type": "application/json; charset=utf-8",
-        "Date": "Thu, 23 Feb 2023 06:59:15 GMT",
-=======
-        "Content-Length": "1225",
-        "Content-Type": "application/json; charset=utf-8",
-        "Date": "Wed, 22 Feb 2023 07:18:11 GMT",
->>>>>>> ce9edaa6
+        "Date": "Thu, 23 Feb 2023 22:06:10 GMT",
         "Expires": "-1",
         "Location": "https://management.azure.com/subscriptions/00000000-0000-0000-0000-000000000/resourceGroups/00000/providers/Microsoft.MachineLearningServices/workspaces/00000/environments/CliV2AnonymousEnvironment/versions/65a57bb8969551bd51f7d3e2f734e76e?api-version=2022-05-01",
         "Pragma": "no-cache",
         "Request-Context": "appId=cid-v1:2d2e8e63-272e-4b3c-8598-4ee570a0e70d",
-<<<<<<< HEAD
-        "Server-Timing": "traceparent;desc=\u002200-5913013e09e83ed224a1bb553e66fda8-afa87912179a858a-01\u0022",
+        "Server-Timing": "traceparent;desc=\u002200-dd2a8b581bf709cb97aad4c65fe99595-809441fbe36968cc-01\u0022",
         "Strict-Transport-Security": "max-age=31536000; includeSubDomains",
-        "x-aml-cluster": "vienna-eastus2-01",
+        "x-aml-cluster": "vienna-eastus2-02",
         "X-Content-Type-Options": "nosniff",
-        "x-ms-correlation-request-id": "f6ccaf08-994d-4830-9a4c-cd14b06bdad7",
+        "x-ms-correlation-request-id": "7386231a-7ae3-4216-a28e-38f0b67f9a0e",
         "x-ms-ratelimit-remaining-subscription-writes": "1194",
         "x-ms-response-type": "standard",
-        "x-ms-routing-request-id": "WESTUS2:20230223T065915Z:f6ccaf08-994d-4830-9a4c-cd14b06bdad7",
-        "x-request-time": "0.121"
-=======
-        "Server-Timing": "traceparent;desc=\u002200-40b327af80dff71863a1c79b10f16e9e-5108081e68e5c89a-01\u0022",
-        "Strict-Transport-Security": "max-age=31536000; includeSubDomains",
-        "x-aml-cluster": "vienna-eastus-02",
-        "X-Content-Type-Options": "nosniff",
-        "x-ms-correlation-request-id": "1191863f-e30c-46ca-9bdf-d84911e65d47",
-        "x-ms-ratelimit-remaining-subscription-writes": "1192",
-        "x-ms-response-type": "standard",
-        "x-ms-routing-request-id": "CANADACENTRAL:20230222T071812Z:1191863f-e30c-46ca-9bdf-d84911e65d47",
-        "x-request-time": "0.136"
->>>>>>> ce9edaa6
+        "x-ms-routing-request-id": "WESTUS:20230223T220611Z:7386231a-7ae3-4216-a28e-38f0b67f9a0e",
+        "x-request-time": "0.127"
       },
       "ResponseBody": {
         "id": "/subscriptions/00000000-0000-0000-0000-000000000/resourceGroups/00000/providers/Microsoft.MachineLearningServices/workspaces/00000/environments/CliV2AnonymousEnvironment/versions/65a57bb8969551bd51f7d3e2f734e76e",
@@ -201,19 +137,11 @@
           "osType": "Linux"
         },
         "systemData": {
-<<<<<<< HEAD
           "createdAt": "2023-02-23T02:13:09.2950159\u002B00:00",
           "createdBy": "Diondra Peck",
           "createdByType": "User",
           "lastModifiedAt": "2023-02-23T02:13:09.2950159\u002B00:00",
           "lastModifiedBy": "Diondra Peck",
-=======
-          "createdAt": "2023-02-18T09:53:09.4254691\u002B00:00",
-          "createdBy": "Firstname Lastname",
-          "createdByType": "User",
-          "lastModifiedAt": "2023-02-18T09:53:09.4254691\u002B00:00",
-          "lastModifiedBy": "Firstname Lastname",
->>>>>>> ce9edaa6
           "lastModifiedByType": "User"
         }
       }
@@ -225,11 +153,7 @@
         "Accept": "application/json",
         "Accept-Encoding": "gzip, deflate",
         "Connection": "keep-alive",
-<<<<<<< HEAD
         "User-Agent": "azure-ai-ml/1.5.0 azsdk-python-mgmt-machinelearningservices/0.1.0 Python/3.7.9 (Windows-10-10.0.22621-SP0)"
-=======
-        "User-Agent": "azure-ai-ml/1.5.0 azsdk-python-mgmt-machinelearningservices/0.1.0 Python/3.10.6 (Linux-5.15.79.1-microsoft-standard-WSL2-x86_64-with-glibc2.35)"
->>>>>>> ce9edaa6
       },
       "RequestBody": null,
       "StatusCode": 200,
@@ -237,42 +161,24 @@
         "Cache-Control": "no-cache",
         "Content-Encoding": "gzip",
         "Content-Type": "application/json; charset=utf-8",
-<<<<<<< HEAD
-        "Date": "Thu, 23 Feb 2023 06:59:17 GMT",
+        "Date": "Thu, 23 Feb 2023 22:06:12 GMT",
         "Expires": "-1",
         "Pragma": "no-cache",
         "Request-Context": "appId=cid-v1:2d2e8e63-272e-4b3c-8598-4ee570a0e70d",
-        "Server-Timing": "traceparent;desc=\u002200-083c6e29e15f68930b8f1c1534e56fcf-fd9cfb1a0195d93e-01\u0022",
-=======
-        "Date": "Wed, 22 Feb 2023 07:18:14 GMT",
-        "Expires": "-1",
-        "Pragma": "no-cache",
-        "Request-Context": "appId=cid-v1:2d2e8e63-272e-4b3c-8598-4ee570a0e70d",
-        "Server-Timing": "traceparent;desc=\u002200-7438aa8db8ada0f792317eacc2ad7a70-7ad1480042dd0f75-01\u0022",
->>>>>>> ce9edaa6
+        "Server-Timing": "traceparent;desc=\u002200-943e4ad40899bbf55d87439c81774205-0550c03fdfaf49d7-01\u0022",
         "Strict-Transport-Security": "max-age=31536000; includeSubDomains",
         "Transfer-Encoding": "chunked",
         "Vary": [
           "Accept-Encoding",
           "Accept-Encoding"
         ],
-<<<<<<< HEAD
-        "x-aml-cluster": "vienna-eastus2-01",
+        "x-aml-cluster": "vienna-eastus2-02",
         "X-Content-Type-Options": "nosniff",
-        "x-ms-correlation-request-id": "5c89b478-8a9a-46b2-b00d-26452993e565",
-        "x-ms-ratelimit-remaining-subscription-reads": "11991",
+        "x-ms-correlation-request-id": "d3694c03-fb64-473b-bcb4-c284b355ee78",
+        "x-ms-ratelimit-remaining-subscription-reads": "11990",
         "x-ms-response-type": "standard",
-        "x-ms-routing-request-id": "WESTUS2:20230223T065917Z:5c89b478-8a9a-46b2-b00d-26452993e565",
-        "x-request-time": "0.027"
-=======
-        "x-aml-cluster": "vienna-eastus-02",
-        "X-Content-Type-Options": "nosniff",
-        "x-ms-correlation-request-id": "edca9622-605d-4386-8e06-5b7be5d749db",
-        "x-ms-ratelimit-remaining-subscription-reads": "11992",
-        "x-ms-response-type": "standard",
-        "x-ms-routing-request-id": "CANADACENTRAL:20230222T071815Z:edca9622-605d-4386-8e06-5b7be5d749db",
-        "x-request-time": "0.116"
->>>>>>> ce9edaa6
+        "x-ms-routing-request-id": "WESTUS:20230223T220613Z:d3694c03-fb64-473b-bcb4-c284b355ee78",
+        "x-request-time": "0.074"
       },
       "ResponseBody": {
         "id": "/subscriptions/00000000-0000-0000-0000-000000000/resourceGroups/00000/providers/Microsoft.MachineLearningServices/workspaces/00000",
@@ -300,7 +206,6 @@
             "isPrivateLinkEnabled": false,
             "notebookPreparationError": null
           },
-<<<<<<< HEAD
           "storageHnsEnabled": false,
           "workspaceId": "2d1e66ae-85e3-42c0-be91-34de66397f26",
           "linkedModelInventoryArmId": null,
@@ -329,22 +234,6 @@
           "lastModifiedAt": "2023-02-23T02:09:00.5159669Z",
           "lastModifiedBy": "dipeck@microsoft.com",
           "lastModifiedByType": "User"
-=======
-          "datastoreType": "AzureBlob",
-          "accountName": "samcw32zcnpjldw",
-          "containerName": "azureml-blobstore-3bd2018e-4b43-401e-ad49-85df181c9e0a",
-          "endpoint": "core.windows.net",
-          "protocol": "https",
-          "serviceDataAccessAuthIdentity": "WorkspaceSystemAssignedIdentity"
-        },
-        "systemData": {
-          "createdAt": "2023-02-18T09:22:33.5645164\u002B00:00",
-          "createdBy": "779301c0-18b2-4cdc-801b-a0a3368fee0a",
-          "createdByType": "Application",
-          "lastModifiedAt": "2023-02-18T09:22:34.1712214\u002B00:00",
-          "lastModifiedBy": "779301c0-18b2-4cdc-801b-a0a3368fee0a",
-          "lastModifiedByType": "Application"
->>>>>>> ce9edaa6
         }
       }
     },
@@ -355,13 +244,8 @@
         "Accept": "*/*",
         "Accept-Encoding": "gzip, deflate",
         "Connection": "keep-alive",
-<<<<<<< HEAD
         "Content-Type": "application/json; charset=UTF-8",
         "User-Agent": "azure-ai-ml/1.5.0 azsdk-python-core/1.26.3 Python/3.7.9 (Windows-10-10.0.22621-SP0)"
-=======
-        "Content-Length": "0",
-        "User-Agent": "azure-ai-ml/1.5.0 azsdk-python-mgmt-machinelearningservices/0.1.0 Python/3.10.6 (Linux-5.15.79.1-microsoft-standard-WSL2-x86_64-with-glibc2.35)"
->>>>>>> ce9edaa6
       },
       "RequestBody": null,
       "StatusCode": 200,
@@ -369,8 +253,7 @@
         "Connection": "keep-alive",
         "Content-Encoding": "gzip",
         "Content-Type": "application/json; charset=utf-8",
-<<<<<<< HEAD
-        "Date": "Thu, 23 Feb 2023 06:59:19 GMT",
+        "Date": "Thu, 23 Feb 2023 22:06:14 GMT",
         "Request-Context": "appId=cid-v1:2d2e8e63-272e-4b3c-8598-4ee570a0e70d",
         "Strict-Transport-Security": "max-age=15724800; includeSubDomains; preload",
         "Transfer-Encoding": "chunked",
@@ -378,24 +261,7 @@
         "x-aml-cluster": "vienna-eastus2-02",
         "X-Content-Type-Options": "nosniff",
         "x-ms-response-type": "standard",
-        "x-request-time": "0.076"
-=======
-        "Date": "Wed, 22 Feb 2023 07:18:15 GMT",
-        "Expires": "-1",
-        "Pragma": "no-cache",
-        "Request-Context": "appId=cid-v1:2d2e8e63-272e-4b3c-8598-4ee570a0e70d",
-        "Server-Timing": "traceparent;desc=\u002200-63a9712be7961fd6677fc4f1c5ce2292-1dbbe13a08898bdf-01\u0022",
-        "Strict-Transport-Security": "max-age=31536000; includeSubDomains",
-        "Transfer-Encoding": "chunked",
-        "Vary": "Accept-Encoding",
-        "x-aml-cluster": "vienna-eastus-02",
-        "X-Content-Type-Options": "nosniff",
-        "x-ms-correlation-request-id": "487bb197-2a94-4e1c-afa1-645e293c9d43",
-        "x-ms-ratelimit-remaining-subscription-writes": "1195",
-        "x-ms-response-type": "standard",
-        "x-ms-routing-request-id": "CANADACENTRAL:20230222T071815Z:487bb197-2a94-4e1c-afa1-645e293c9d43",
-        "x-request-time": "0.192"
->>>>>>> ce9edaa6
+        "x-request-time": "0.268"
       },
       "ResponseBody": {
         "snapshotType": "LocalFiles",
@@ -506,101 +372,13 @@
       }
     },
     {
-<<<<<<< HEAD
       "RequestUri": "https://management.azure.com/subscriptions/00000000-0000-0000-0000-000000000/resourceGroups/00000/providers/Microsoft.MachineLearningServices/workspaces/00000/codes/51872d28-bb1a-461a-9ed1-6e46d16c62c4/versions/1?api-version=2022-05-01",
       "RequestMethod": "GET",
-=======
-      "RequestUri": "https://samcw32zcnpjldw.blob.core.windows.net/azureml-blobstore-3bd2018e-4b43-401e-ad49-85df181c9e0a/LocalUpload/00000000000000000000000000000000/python/sample1.csv",
-      "RequestMethod": "HEAD",
-      "RequestHeaders": {
-        "Accept": "application/xml",
-        "Accept-Encoding": "gzip, deflate",
-        "Connection": "keep-alive",
-        "User-Agent": "azsdk-python-storage-blob/12.14.1 Python/3.10.6 (Linux-5.15.79.1-microsoft-standard-WSL2-x86_64-with-glibc2.35)",
-        "x-ms-date": "Wed, 22 Feb 2023 07:18:14 GMT",
-        "x-ms-version": "2021-08-06"
-      },
-      "RequestBody": null,
-      "StatusCode": 200,
-      "ResponseHeaders": {
-        "Accept-Ranges": "bytes",
-        "Content-Length": "499",
-        "Content-MD5": "kD7N5\u002BygjTfbYTFhyEo7RA==",
-        "Content-Type": "application/octet-stream",
-        "Date": "Wed, 22 Feb 2023 07:18:15 GMT",
-        "ETag": "\u00220x8DB1193343DFA7C\u0022",
-        "Last-Modified": "Sat, 18 Feb 2023 09:33:33 GMT",
-        "Server": [
-          "Windows-Azure-Blob/1.0",
-          "Microsoft-HTTPAPI/2.0"
-        ],
-        "Vary": "Origin",
-        "x-ms-access-tier": "Hot",
-        "x-ms-access-tier-inferred": "true",
-        "x-ms-blob-type": "BlockBlob",
-        "x-ms-creation-time": "Sat, 18 Feb 2023 09:33:31 GMT",
-        "x-ms-lease-state": "available",
-        "x-ms-lease-status": "unlocked",
-        "x-ms-meta-name": "012982b7-8c20-41db-8cd8-cdebb0a77080",
-        "x-ms-meta-upload_status": "completed",
-        "x-ms-meta-version": "1",
-        "x-ms-server-encrypted": "true",
-        "x-ms-version": "2021-08-06"
-      },
-      "ResponseBody": null
-    },
-    {
-      "RequestUri": "https://samcw32zcnpjldw.blob.core.windows.net/azureml-blobstore-3bd2018e-4b43-401e-ad49-85df181c9e0a/az-ml-artifacts/00000000000000000000000000000000/python/sample1.csv",
-      "RequestMethod": "HEAD",
-      "RequestHeaders": {
-        "Accept": "application/xml",
-        "Accept-Encoding": "gzip, deflate",
-        "Connection": "keep-alive",
-        "User-Agent": "azsdk-python-storage-blob/12.14.1 Python/3.10.6 (Linux-5.15.79.1-microsoft-standard-WSL2-x86_64-with-glibc2.35)",
-        "x-ms-date": "Wed, 22 Feb 2023 07:18:15 GMT",
-        "x-ms-version": "2021-08-06"
-      },
-      "RequestBody": null,
-      "StatusCode": 404,
-      "ResponseHeaders": {
-        "Date": "Wed, 22 Feb 2023 07:18:15 GMT",
-        "Server": [
-          "Windows-Azure-Blob/1.0",
-          "Microsoft-HTTPAPI/2.0"
-        ],
-        "Transfer-Encoding": "chunked",
-        "Vary": "Origin",
-        "x-ms-error-code": "BlobNotFound",
-        "x-ms-version": "2021-08-06"
-      },
-      "ResponseBody": null
-    },
-    {
-      "RequestUri": "https://management.azure.com/subscriptions/00000000-0000-0000-0000-000000000/resourceGroups/00000/providers/Microsoft.MachineLearningServices/workspaces/00000/codes/012982b7-8c20-41db-8cd8-cdebb0a77080/versions/1?api-version=2022-05-01",
-      "RequestMethod": "PUT",
->>>>>>> ce9edaa6
       "RequestHeaders": {
         "Accept": "application/json",
         "Accept-Encoding": "gzip, deflate",
         "Connection": "keep-alive",
-<<<<<<< HEAD
         "User-Agent": "azure-ai-ml/1.5.0 azsdk-python-mgmt-machinelearningservices/0.1.0 Python/3.7.9 (Windows-10-10.0.22621-SP0)"
-=======
-        "Content-Length": "295",
-        "Content-Type": "application/json",
-        "User-Agent": "azure-ai-ml/1.5.0 azsdk-python-mgmt-machinelearningservices/0.1.0 Python/3.10.6 (Linux-5.15.79.1-microsoft-standard-WSL2-x86_64-with-glibc2.35)"
-      },
-      "RequestBody": {
-        "properties": {
-          "properties": {
-            "hash_sha256": "0000000000000",
-            "hash_version": "0000000000000"
-          },
-          "isAnonymous": true,
-          "isArchived": false,
-          "codeUri": "https://samcw32zcnpjldw.blob.core.windows.net/azureml-blobstore-3bd2018e-4b43-401e-ad49-85df181c9e0a/LocalUpload/00000000000000000000000000000000/python"
-        }
->>>>>>> ce9edaa6
       },
       "RequestBody": null,
       "StatusCode": 200,
@@ -608,48 +386,27 @@
         "Cache-Control": "no-cache",
         "Content-Encoding": "gzip",
         "Content-Type": "application/json; charset=utf-8",
-<<<<<<< HEAD
-        "Date": "Thu, 23 Feb 2023 06:59:19 GMT",
+        "Date": "Thu, 23 Feb 2023 22:06:14 GMT",
         "Expires": "-1",
         "Pragma": "no-cache",
         "Request-Context": "appId=cid-v1:2d2e8e63-272e-4b3c-8598-4ee570a0e70d",
-        "Server-Timing": "traceparent;desc=\u002200-f4c4ad4308ac6bc657820646b2ac99dd-a1a65c1fd28cb161-01\u0022",
-=======
-        "Date": "Wed, 22 Feb 2023 07:18:16 GMT",
-        "Expires": "-1",
-        "Pragma": "no-cache",
-        "Request-Context": "appId=cid-v1:2d2e8e63-272e-4b3c-8598-4ee570a0e70d",
-        "Server-Timing": "traceparent;desc=\u002200-3e1da43a58ccc79ccd29e63b197f98ac-ed51f3e7f130e2fd-01\u0022",
->>>>>>> ce9edaa6
+        "Server-Timing": "traceparent;desc=\u002200-bfc047b8253c5e5059fa24017b0f23c3-e0f95ecf08181a6f-01\u0022",
         "Strict-Transport-Security": "max-age=31536000; includeSubDomains",
         "Transfer-Encoding": "chunked",
         "Vary": [
           "Accept-Encoding",
           "Accept-Encoding"
         ],
-<<<<<<< HEAD
-        "x-aml-cluster": "vienna-eastus2-01",
+        "x-aml-cluster": "vienna-eastus2-02",
         "X-Content-Type-Options": "nosniff",
-        "x-ms-correlation-request-id": "d68bd648-13f3-4cb8-b110-36b99f194bb9",
-        "x-ms-ratelimit-remaining-subscription-reads": "11990",
+        "x-ms-correlation-request-id": "501d4846-3f7f-45a7-8815-9c3158496a66",
+        "x-ms-ratelimit-remaining-subscription-reads": "11989",
         "x-ms-response-type": "standard",
-        "x-ms-routing-request-id": "WESTUS2:20230223T065920Z:d68bd648-13f3-4cb8-b110-36b99f194bb9",
-        "x-request-time": "0.085"
+        "x-ms-routing-request-id": "WESTUS:20230223T220615Z:501d4846-3f7f-45a7-8815-9c3158496a66",
+        "x-request-time": "0.221"
       },
       "ResponseBody": {
         "id": "/subscriptions/00000000-0000-0000-0000-000000000/resourceGroups/00000/providers/Microsoft.MachineLearningServices/workspaces/00000/codes/51872d28-bb1a-461a-9ed1-6e46d16c62c4/versions/1",
-=======
-        "x-aml-cluster": "vienna-eastus-02",
-        "X-Content-Type-Options": "nosniff",
-        "x-ms-correlation-request-id": "56924a4b-b8fa-4b1a-9bdb-02fe76037dac",
-        "x-ms-ratelimit-remaining-subscription-writes": "1191",
-        "x-ms-response-type": "standard",
-        "x-ms-routing-request-id": "CANADACENTRAL:20230222T071817Z:56924a4b-b8fa-4b1a-9bdb-02fe76037dac",
-        "x-request-time": "0.154"
-      },
-      "ResponseBody": {
-        "id": "/subscriptions/00000000-0000-0000-0000-000000000/resourceGroups/00000/providers/Microsoft.MachineLearningServices/workspaces/00000/codes/012982b7-8c20-41db-8cd8-cdebb0a77080/versions/1",
->>>>>>> ce9edaa6
         "name": "1",
         "type": "Microsoft.MachineLearningServices/workspaces/codes/versions",
         "properties": {
@@ -661,7 +418,6 @@
           },
           "isArchived": false,
           "isAnonymous": false,
-<<<<<<< HEAD
           "codeUri": "https://saveorz2izv2bas.blob.core.windows.net:443/2d1e66ae-8-f3cf1369-9d81-5ebd-8683-58576b06dde7/python"
         },
         "systemData": {
@@ -670,26 +426,12 @@
           "createdByType": "User",
           "lastModifiedAt": "2023-02-23T02:13:08.3319505\u002B00:00",
           "lastModifiedBy": "Diondra Peck",
-=======
-          "codeUri": "https://samcw32zcnpjldw.blob.core.windows.net/azureml-blobstore-3bd2018e-4b43-401e-ad49-85df181c9e0a/LocalUpload/00000000000000000000000000000000/python"
-        },
-        "systemData": {
-          "createdAt": "2023-02-18T09:33:36.2076076\u002B00:00",
-          "createdBy": "Firstname Lastname",
-          "createdByType": "User",
-          "lastModifiedAt": "2023-02-22T07:18:17.4207748\u002B00:00",
-          "lastModifiedBy": "Firstname Lastname",
->>>>>>> ce9edaa6
           "lastModifiedByType": "User"
         }
       }
     },
     {
-<<<<<<< HEAD
       "RequestUri": "https://management.azure.com/subscriptions/00000000-0000-0000-0000-000000000/resourceGroups/00000/providers/Microsoft.MachineLearningServices/workspaces/00000/components/azureml_anonymous/versions/628f4e2f-97b0-72a2-8d32-5a9551eca5b4?api-version=2022-10-01",
-=======
-      "RequestUri": "https://management.azure.com/subscriptions/00000000-0000-0000-0000-000000000/resourceGroups/00000/providers/Microsoft.MachineLearningServices/workspaces/00000/components/azureml_anonymous/versions/082bb3b0-1a97-1cdc-ad63-30ab2b499d53?api-version=2022-10-01",
->>>>>>> ce9edaa6
       "RequestMethod": "PUT",
       "RequestHeaders": {
         "Accept": "application/json",
@@ -697,11 +439,7 @@
         "Connection": "keep-alive",
         "Content-Length": "1219",
         "Content-Type": "application/json",
-<<<<<<< HEAD
         "User-Agent": "azure-ai-ml/1.5.0 azsdk-python-mgmt-machinelearningservices/0.1.0 Python/3.7.9 (Windows-10-10.0.22621-SP0)"
-=======
-        "User-Agent": "azure-ai-ml/1.5.0 azsdk-python-mgmt-machinelearningservices/0.1.0 Python/3.10.6 (Linux-5.15.79.1-microsoft-standard-WSL2-x86_64-with-glibc2.35)"
->>>>>>> ce9edaa6
       },
       "RequestBody": {
         "properties": {
@@ -715,11 +453,7 @@
           "isArchived": false,
           "componentSpec": {
             "command": "echo Hello World \u0026 echo ${{inputs.component_in_number}}",
-<<<<<<< HEAD
             "code": "azureml:/subscriptions/00000000-0000-0000-0000-000000000/resourceGroups/00000/providers/Microsoft.MachineLearningServices/workspaces/00000/codes/51872d28-bb1a-461a-9ed1-6e46d16c62c4/versions/1",
-=======
-            "code": "azureml:/subscriptions/00000000-0000-0000-0000-000000000/resourceGroups/00000/providers/Microsoft.MachineLearningServices/workspaces/00000/codes/012982b7-8c20-41db-8cd8-cdebb0a77080/versions/1",
->>>>>>> ce9edaa6
             "environment": "azureml:/subscriptions/00000000-0000-0000-0000-000000000/resourceGroups/00000/providers/Microsoft.MachineLearningServices/workspaces/00000/environments/CliV2AnonymousEnvironment/versions/65a57bb8969551bd51f7d3e2f734e76e",
             "name": "microsoftsamplescommandcomponentbasic_nopaths_test",
             "description": "This is the basic command component",
@@ -747,49 +481,26 @@
       "StatusCode": 201,
       "ResponseHeaders": {
         "Cache-Control": "no-cache",
-<<<<<<< HEAD
         "Content-Length": "2052",
         "Content-Type": "application/json; charset=utf-8",
-        "Date": "Thu, 23 Feb 2023 06:59:20 GMT",
+        "Date": "Thu, 23 Feb 2023 22:06:17 GMT",
         "Expires": "-1",
         "Location": "https://management.azure.com/subscriptions/00000000-0000-0000-0000-000000000/resourceGroups/00000/providers/Microsoft.MachineLearningServices/workspaces/00000/components/azureml_anonymous/versions/628f4e2f-97b0-72a2-8d32-5a9551eca5b4?api-version=2022-10-01",
         "Pragma": "no-cache",
         "Request-Context": "appId=cid-v1:2d2e8e63-272e-4b3c-8598-4ee570a0e70d",
-        "Server-Timing": "traceparent;desc=\u002200-353ab829b8d7bf13c46880e83eee5fbe-45802d8ff0788d65-01\u0022",
+        "Server-Timing": "traceparent;desc=\u002200-73294c729cf62500d7a093027532a20a-7e86b081cafe9318-01\u0022",
         "Strict-Transport-Security": "max-age=31536000; includeSubDomains",
-        "x-aml-cluster": "vienna-eastus2-01",
+        "x-aml-cluster": "vienna-eastus2-02",
         "X-Content-Type-Options": "nosniff",
-        "x-ms-correlation-request-id": "e6084816-ecad-4b81-964c-ef3a056d952a",
+        "x-ms-correlation-request-id": "41e7916b-781f-43ad-a3db-b273e6c3d96e",
         "x-ms-ratelimit-remaining-subscription-writes": "1193",
         "x-ms-response-type": "standard",
-        "x-ms-routing-request-id": "WESTUS2:20230223T065920Z:e6084816-ecad-4b81-964c-ef3a056d952a",
-        "x-request-time": "0.291"
+        "x-ms-routing-request-id": "WESTUS:20230223T220617Z:41e7916b-781f-43ad-a3db-b273e6c3d96e",
+        "x-request-time": "1.773"
       },
       "ResponseBody": {
         "id": "/subscriptions/00000000-0000-0000-0000-000000000/resourceGroups/00000/providers/Microsoft.MachineLearningServices/workspaces/00000/components/azureml_anonymous/versions/05672c22-7059-485f-b04d-2a2ff24e958f",
         "name": "05672c22-7059-485f-b04d-2a2ff24e958f",
-=======
-        "Content-Length": "1718",
-        "Content-Type": "application/json; charset=utf-8",
-        "Date": "Wed, 22 Feb 2023 07:18:17 GMT",
-        "Expires": "-1",
-        "Location": "https://management.azure.com/subscriptions/00000000-0000-0000-0000-000000000/resourceGroups/00000/providers/Microsoft.MachineLearningServices/workspaces/00000/components/azureml_anonymous/versions/082bb3b0-1a97-1cdc-ad63-30ab2b499d53?api-version=2022-10-01",
-        "Pragma": "no-cache",
-        "Request-Context": "appId=cid-v1:2d2e8e63-272e-4b3c-8598-4ee570a0e70d",
-        "Server-Timing": "traceparent;desc=\u002200-fa61391122f37a71e35dca6e4f505594-686076cbe792e829-01\u0022",
-        "Strict-Transport-Security": "max-age=31536000; includeSubDomains",
-        "x-aml-cluster": "vienna-eastus-02",
-        "X-Content-Type-Options": "nosniff",
-        "x-ms-correlation-request-id": "cfbbd2a6-b638-4e3f-a5bb-45e31bd95dd0",
-        "x-ms-ratelimit-remaining-subscription-writes": "1190",
-        "x-ms-response-type": "standard",
-        "x-ms-routing-request-id": "CANADACENTRAL:20230222T071818Z:cfbbd2a6-b638-4e3f-a5bb-45e31bd95dd0",
-        "x-request-time": "0.380"
-      },
-      "ResponseBody": {
-        "id": "/subscriptions/00000000-0000-0000-0000-000000000/resourceGroups/00000/providers/Microsoft.MachineLearningServices/workspaces/00000/components/azureml_anonymous/versions/76c1928e-6a5d-475f-9ce1-99de2069a854",
-        "name": "76c1928e-6a5d-475f-9ce1-99de2069a854",
->>>>>>> ce9edaa6
         "type": "Microsoft.MachineLearningServices/workspaces/components/versions",
         "properties": {
           "description": null,
@@ -819,11 +530,7 @@
                 "description": "A number"
               }
             },
-<<<<<<< HEAD
             "code": "azureml:/subscriptions/00000000-0000-0000-0000-000000000/resourceGroups/00000/providers/Microsoft.MachineLearningServices/workspaces/00000/codes/51872d28-bb1a-461a-9ed1-6e46d16c62c4/versions/1",
-=======
-            "code": "azureml:/subscriptions/00000000-0000-0000-0000-000000000/resourceGroups/00000/providers/Microsoft.MachineLearningServices/workspaces/00000/codes/012982b7-8c20-41db-8cd8-cdebb0a77080/versions/1",
->>>>>>> ce9edaa6
             "environment": "azureml:/subscriptions/00000000-0000-0000-0000-000000000/resourceGroups/00000/providers/Microsoft.MachineLearningServices/workspaces/00000/environments/CliV2AnonymousEnvironment/versions/65a57bb8969551bd51f7d3e2f734e76e",
             "resources": {
               "instance_count": "1"
@@ -833,19 +540,11 @@
           }
         },
         "systemData": {
-<<<<<<< HEAD
           "createdAt": "2023-02-23T06:58:14.863903\u002B00:00",
           "createdBy": "Diondra Peck",
           "createdByType": "User",
           "lastModifiedAt": "2023-02-23T06:58:14.9640083\u002B00:00",
           "lastModifiedBy": "Diondra Peck",
-=======
-          "createdAt": "2023-02-22T07:16:38.9115935\u002B00:00",
-          "createdBy": "Firstname Lastname",
-          "createdByType": "User",
-          "lastModifiedAt": "2023-02-22T07:16:39.0078192\u002B00:00",
-          "lastModifiedBy": "Firstname Lastname",
->>>>>>> ce9edaa6
           "lastModifiedByType": "User"
         }
       }
@@ -859,11 +558,7 @@
         "Connection": "keep-alive",
         "Content-Length": "895",
         "Content-Type": "application/json",
-<<<<<<< HEAD
         "User-Agent": "azure-ai-ml/1.5.0 azsdk-python-mgmt-machinelearningservices/0.1.0 Python/3.7.9 (Windows-10-10.0.22621-SP0)"
-=======
-        "User-Agent": "azure-ai-ml/1.5.0 azsdk-python-mgmt-machinelearningservices/0.1.0 Python/3.10.6 (Linux-5.15.79.1-microsoft-standard-WSL2-x86_64-with-glibc2.35)"
->>>>>>> ce9edaa6
       },
       "RequestBody": {
         "properties": {
@@ -886,11 +581,7 @@
                 }
               },
               "_source": "YAML.COMPONENT",
-<<<<<<< HEAD
               "componentId": "/subscriptions/00000000-0000-0000-0000-000000000/resourceGroups/00000/providers/Microsoft.MachineLearningServices/workspaces/00000/components/azureml_anonymous/versions/05672c22-7059-485f-b04d-2a2ff24e958f"
-=======
-              "componentId": "/subscriptions/00000000-0000-0000-0000-000000000/resourceGroups/00000/providers/Microsoft.MachineLearningServices/workspaces/00000/components/azureml_anonymous/versions/76c1928e-6a5d-475f-9ce1-99de2069a854"
->>>>>>> ce9edaa6
             },
             "conditionnode": {
               "type": "if_else",
@@ -908,40 +599,22 @@
       "StatusCode": 201,
       "ResponseHeaders": {
         "Cache-Control": "no-cache",
-<<<<<<< HEAD
-        "Content-Length": "2862",
+        "Content-Length": "2863",
         "Content-Type": "application/json; charset=utf-8",
-        "Date": "Thu, 23 Feb 2023 06:59:23 GMT",
-=======
-        "Content-Length": "2263",
-        "Content-Type": "application/json; charset=utf-8",
-        "Date": "Wed, 22 Feb 2023 07:18:22 GMT",
->>>>>>> ce9edaa6
+        "Date": "Thu, 23 Feb 2023 22:06:20 GMT",
         "Expires": "-1",
         "Location": "https://management.azure.com/subscriptions/00000000-0000-0000-0000-000000000/resourceGroups/00000/providers/Microsoft.MachineLearningServices/workspaces/00000/jobs/000000000000000000000?api-version=2022-12-01-preview",
         "Pragma": "no-cache",
         "Request-Context": "appId=cid-v1:2d2e8e63-272e-4b3c-8598-4ee570a0e70d",
-<<<<<<< HEAD
-        "Server-Timing": "traceparent;desc=\u002200-daefd66f25ad60d199f966d377f01b3d-068fe67dc4a13246-01\u0022",
+        "Server-Timing": "traceparent;desc=\u002200-adb62025534434ae63ffa88ee39abcdd-6a5161f1deccdfd3-01\u0022",
         "Strict-Transport-Security": "max-age=31536000; includeSubDomains",
-        "x-aml-cluster": "vienna-eastus2-01",
+        "x-aml-cluster": "vienna-eastus2-02",
         "X-Content-Type-Options": "nosniff",
-        "x-ms-correlation-request-id": "2c60dbca-7d59-47c1-9fe9-151b38249cd1",
+        "x-ms-correlation-request-id": "00a5a2ab-f617-42fc-bf5a-070dfa567c71",
         "x-ms-ratelimit-remaining-subscription-writes": "1192",
         "x-ms-response-type": "standard",
-        "x-ms-routing-request-id": "WESTUS2:20230223T065923Z:2c60dbca-7d59-47c1-9fe9-151b38249cd1",
-        "x-request-time": "1.111"
-=======
-        "Server-Timing": "traceparent;desc=\u002200-fb6e9c9c9f85172ef134b73bdd426015-e998b496106c8b24-01\u0022",
-        "Strict-Transport-Security": "max-age=31536000; includeSubDomains",
-        "x-aml-cluster": "vienna-eastus-02",
-        "X-Content-Type-Options": "nosniff",
-        "x-ms-correlation-request-id": "53f09537-3188-4363-a51c-f6839ea2932f",
-        "x-ms-ratelimit-remaining-subscription-writes": "1189",
-        "x-ms-response-type": "standard",
-        "x-ms-routing-request-id": "CANADACENTRAL:20230222T071822Z:53f09537-3188-4363-a51c-f6839ea2932f",
-        "x-request-time": "1.164"
->>>>>>> ce9edaa6
+        "x-ms-routing-request-id": "WESTUS:20230223T220621Z:00a5a2ab-f617-42fc-bf5a-070dfa567c71",
+        "x-request-time": "1.635"
       },
       "ResponseBody": {
         "id": "/subscriptions/00000000-0000-0000-0000-000000000/resourceGroups/00000/providers/Microsoft.MachineLearningServices/workspaces/00000/jobs/000000000000000000000",
@@ -969,11 +642,7 @@
             "Tracking": {
               "jobServiceType": "Tracking",
               "port": null,
-<<<<<<< HEAD
               "endpoint": "azureml://eastus2.api.azureml.ms/mlflow/v1.0/subscriptions/00000000-0000-0000-0000-000000000/resourceGroups/00000/providers/Microsoft.MachineLearningServices/workspaces/00000?",
-=======
-              "endpoint": "azureml://eastus.api.azureml.ms/mlflow/v1.0/subscriptions/00000000-0000-0000-0000-000000000/resourceGroups/00000/providers/Microsoft.MachineLearningServices/workspaces/00000?",
->>>>>>> ce9edaa6
               "status": null,
               "errorMessage": null,
               "properties": null,
@@ -1008,11 +677,7 @@
                 }
               },
               "_source": "YAML.COMPONENT",
-<<<<<<< HEAD
               "componentId": "/subscriptions/00000000-0000-0000-0000-000000000/resourceGroups/00000/providers/Microsoft.MachineLearningServices/workspaces/00000/components/azureml_anonymous/versions/05672c22-7059-485f-b04d-2a2ff24e958f"
-=======
-              "componentId": "/subscriptions/00000000-0000-0000-0000-000000000/resourceGroups/00000/providers/Microsoft.MachineLearningServices/workspaces/00000/components/azureml_anonymous/versions/76c1928e-6a5d-475f-9ce1-99de2069a854"
->>>>>>> ce9edaa6
             },
             "conditionnode": {
               "type": "if_else",
@@ -1026,13 +691,8 @@
           "sourceJobId": null
         },
         "systemData": {
-<<<<<<< HEAD
-          "createdAt": "2023-02-23T06:59:23.154025\u002B00:00",
+          "createdAt": "2023-02-23T22:06:20.5071491\u002B00:00",
           "createdBy": "Diondra Peck",
-=======
-          "createdAt": "2023-02-22T07:18:22.1750966\u002B00:00",
-          "createdBy": "Firstname Lastname",
->>>>>>> ce9edaa6
           "createdByType": "User"
         }
       }
@@ -1045,46 +705,26 @@
         "Accept-Encoding": "gzip, deflate",
         "Connection": "keep-alive",
         "Content-Length": "0",
-<<<<<<< HEAD
         "User-Agent": "azure-ai-ml/1.5.0 azsdk-python-mgmt-machinelearningservices/0.1.0 Python/3.7.9 (Windows-10-10.0.22621-SP0)"
-=======
-        "User-Agent": "azure-ai-ml/1.5.0 azsdk-python-mgmt-machinelearningservices/0.1.0 Python/3.10.6 (Linux-5.15.79.1-microsoft-standard-WSL2-x86_64-with-glibc2.35)"
->>>>>>> ce9edaa6
       },
       "RequestBody": null,
       "StatusCode": 400,
       "ResponseHeaders": {
         "Cache-Control": "no-cache",
-<<<<<<< HEAD
         "Content-Length": "1224",
         "Content-Type": "application/json; charset=utf-8",
-        "Date": "Thu, 23 Feb 2023 06:59:40 GMT",
-=======
-        "Content-Length": "1221",
-        "Content-Type": "application/json; charset=utf-8",
-        "Date": "Wed, 22 Feb 2023 07:18:39 GMT",
->>>>>>> ce9edaa6
+        "Date": "Thu, 23 Feb 2023 22:06:41 GMT",
         "Expires": "-1",
         "Pragma": "no-cache",
         "Request-Context": "appId=cid-v1:2d2e8e63-272e-4b3c-8598-4ee570a0e70d",
         "Strict-Transport-Security": "max-age=31536000; includeSubDomains",
-<<<<<<< HEAD
-        "x-aml-cluster": "vienna-eastus2-01",
+        "x-aml-cluster": "vienna-eastus2-02",
         "X-Content-Type-Options": "nosniff",
-        "x-ms-correlation-request-id": "1f6ee90e-aac0-4b3e-8adb-da550cd85a4f",
+        "x-ms-correlation-request-id": "f3551341-927d-4a49-806a-df63c1651418",
         "x-ms-ratelimit-remaining-subscription-writes": "1197",
         "x-ms-response-type": "error",
-        "x-ms-routing-request-id": "WESTUS2:20230223T065941Z:1f6ee90e-aac0-4b3e-8adb-da550cd85a4f",
-        "x-request-time": "15.658"
-=======
-        "x-aml-cluster": "vienna-eastus-02",
-        "X-Content-Type-Options": "nosniff",
-        "x-ms-correlation-request-id": "2940c396-a62b-492a-8e95-e6f9e2cf167f",
-        "x-ms-ratelimit-remaining-subscription-writes": "1194",
-        "x-ms-response-type": "error",
-        "x-ms-routing-request-id": "CANADACENTRAL:20230222T071840Z:2940c396-a62b-492a-8e95-e6f9e2cf167f",
-        "x-request-time": "15.328"
->>>>>>> ce9edaa6
+        "x-ms-routing-request-id": "WESTUS:20230223T220641Z:f3551341-927d-4a49-806a-df63c1651418",
+        "x-request-time": "17.317"
       },
       "ResponseBody": {
         "error": {
@@ -1102,44 +742,27 @@
               "type": "Correlation",
               "info": {
                 "value": {
-<<<<<<< HEAD
-                  "operation": "8683a5c0cff61335d7dc4be0d2d976d6",
-                  "request": "b02d0d1d4003a191"
-=======
-                  "operation": "6106f3e519d0c22975ee79a56c2b1d74",
-                  "request": "f1c88019583ea6cb"
->>>>>>> ce9edaa6
+                  "operation": "4672d1885b7c2a31efd611d3735034a5",
+                  "request": "6b97ea59cc6dc8d0"
                 }
               }
             },
             {
               "type": "Environment",
               "info": {
-<<<<<<< HEAD
                 "value": "eastus2"
-=======
-                "value": "eastus"
->>>>>>> ce9edaa6
               }
             },
             {
               "type": "Location",
               "info": {
-<<<<<<< HEAD
                 "value": "eastus2"
-=======
-                "value": "eastus"
->>>>>>> ce9edaa6
               }
             },
             {
               "type": "Time",
               "info": {
-<<<<<<< HEAD
-                "value": "2023-02-23T06:59:40.9829344\u002B00:00"
-=======
-                "value": "2023-02-22T07:18:40.509308\u002B00:00"
->>>>>>> ce9edaa6
+                "value": "2023-02-23T22:06:41.2577424\u002B00:00"
               }
             },
             {
