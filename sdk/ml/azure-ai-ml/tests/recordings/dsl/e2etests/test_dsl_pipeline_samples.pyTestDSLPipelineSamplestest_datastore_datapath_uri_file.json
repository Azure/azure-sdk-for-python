--- conflicted
+++ resolved
@@ -7,11 +7,7 @@
         "Accept": "application/json",
         "Accept-Encoding": "gzip, deflate",
         "Connection": "keep-alive",
-<<<<<<< HEAD
-        "User-Agent": "azure-ai-ml/1.6.0 azsdk-python-mgmt-machinelearningservices/0.1.0 Python/3.10.11 (Windows-10-10.0.19045-SP0)"
-=======
-        "User-Agent": "azure-ai-ml/1.6.0 azsdk-python-mgmt-machinelearningservices/0.1.0 Python/3.8.13 (Windows-10-10.0.19045-SP0)"
->>>>>>> ade14f2c
+        "User-Agent": "azure-ai-ml/1.6.0 azsdk-python-mgmt-machinelearningservices/0.1.0 Python/3.8.13 (Windows-10-10.0.19045-SP0)"
       },
       "RequestBody": null,
       "StatusCode": 200,
@@ -19,34 +15,17 @@
         "Cache-Control": "no-cache",
         "Content-Encoding": "gzip",
         "Content-Type": "application/json; charset=utf-8",
-<<<<<<< HEAD
-        "Date": "Fri, 14 Apr 2023 04:46:42 GMT",
-        "Expires": "-1",
-        "Pragma": "no-cache",
-        "request-context": "appId=cid-v1:512cc15a-13b5-415b-bfd0-dce7accb6bb1",
-        "Server-Timing": "traceparent;desc=\u002200-efc6f0124375e19120a0d939c0a49115-5d9addbaa3466c4c-01\u0022",
-=======
         "Date": "Tue, 18 Apr 2023 08:40:35 GMT",
         "Expires": "-1",
         "Pragma": "no-cache",
         "Request-Context": "appId=cid-v1:17d65b70-e9ce-4ed5-9347-1f660ec782e9",
         "Server-Timing": "traceparent;desc=\u002200-8b0e4ad4571051615b789aa45c1cc6ff-e0df1d576d35d2a3-01\u0022",
->>>>>>> ade14f2c
         "Strict-Transport-Security": "max-age=31536000; includeSubDomains",
         "Transfer-Encoding": "chunked",
         "Vary": [
           "Accept-Encoding",
           "Accept-Encoding"
         ],
-<<<<<<< HEAD
-        "x-aml-cluster": "vienna-test-westus2-01",
-        "X-Content-Type-Options": "nosniff",
-        "x-ms-correlation-request-id": "6b3b51f0-286d-4cd2-8b8d-904efb154c54",
-        "x-ms-ratelimit-remaining-subscription-reads": "11980",
-        "x-ms-response-type": "standard",
-        "x-ms-routing-request-id": "WESTUS2:20230414T044643Z:6b3b51f0-286d-4cd2-8b8d-904efb154c54",
-        "x-request-time": "0.122"
-=======
         "x-aml-cluster": "vienna-eastus2euap-01",
         "X-Content-Type-Options": "nosniff",
         "x-ms-correlation-request-id": "bdc94dc8-7129-4846-8f25-7302225059e7",
@@ -54,34 +33,21 @@
         "x-ms-response-type": "standard",
         "x-ms-routing-request-id": "JAPANEAST:20230418T084036Z:bdc94dc8-7129-4846-8f25-7302225059e7",
         "x-request-time": "0.038"
->>>>>>> ade14f2c
       },
       "ResponseBody": {
         "id": "/subscriptions/00000000-0000-0000-0000-000000000/resourceGroups/00000/providers/Microsoft.MachineLearningServices/workspaces/00000/computes/cpu-cluster",
         "name": "cpu-cluster",
         "type": "Microsoft.MachineLearningServices/workspaces/computes",
-<<<<<<< HEAD
-        "location": "centraluseuap",
-        "tags": {},
-        "properties": {
-          "createdOn": "2023-04-07T22:03:53.3028094\u002B00:00",
-          "modifiedOn": "2023-04-07T22:04:04.7412586\u002B00:00",
-=======
         "location": "eastus2euap",
         "tags": {},
         "properties": {
           "createdOn": "2023-03-06T09:25:13.5054594\u002B00:00",
           "modifiedOn": "2023-03-06T09:25:20.1789218\u002B00:00",
->>>>>>> ade14f2c
           "disableLocalAuth": false,
           "description": null,
           "resourceId": null,
           "computeType": "AmlCompute",
-<<<<<<< HEAD
-          "computeLocation": "centraluseuap",
-=======
           "computeLocation": "eastus2euap",
->>>>>>> ade14f2c
           "provisioningState": "Succeeded",
           "provisioningErrors": null,
           "isAttachedCompute": false,
@@ -89,19 +55,6 @@
             "vmSize": "STANDARD_DS3_V2",
             "vmPriority": "Dedicated",
             "scaleSettings": {
-<<<<<<< HEAD
-              "maxNodeCount": 4,
-              "minNodeCount": 0,
-              "nodeIdleTimeBeforeScaleDown": "PT2M"
-            },
-            "subnet": null,
-            "currentNodeCount": 0,
-            "targetNodeCount": 0,
-            "nodeStateCounts": {
-              "preparingNodeCount": 0,
-              "runningNodeCount": 0,
-              "idleNodeCount": 0,
-=======
               "maxNodeCount": 8,
               "minNodeCount": 1,
               "nodeIdleTimeBeforeScaleDown": "PT2H"
@@ -113,17 +66,12 @@
               "preparingNodeCount": 0,
               "runningNodeCount": 0,
               "idleNodeCount": 1,
->>>>>>> ade14f2c
               "unusableNodeCount": 0,
               "leavingNodeCount": 0,
               "preemptedNodeCount": 0
             },
             "allocationState": "Steady",
-<<<<<<< HEAD
-            "allocationStateTransitionTime": "2023-04-14T01:43:27.889\u002B00:00",
-=======
             "allocationStateTransitionTime": "2023-04-03T09:35:47.442\u002B00:00",
->>>>>>> ade14f2c
             "errors": null,
             "remoteLoginPortPublicAccess": "Disabled",
             "osType": "Linux",
@@ -142,11 +90,7 @@
         "Accept": "application/json",
         "Accept-Encoding": "gzip, deflate",
         "Connection": "keep-alive",
-<<<<<<< HEAD
-        "User-Agent": "azure-ai-ml/1.6.0 azsdk-python-mgmt-machinelearningservices/0.1.0 Python/3.10.11 (Windows-10-10.0.19045-SP0)"
-=======
-        "User-Agent": "azure-ai-ml/1.6.0 azsdk-python-mgmt-machinelearningservices/0.1.0 Python/3.8.13 (Windows-10-10.0.19045-SP0)"
->>>>>>> ade14f2c
+        "User-Agent": "azure-ai-ml/1.6.0 azsdk-python-mgmt-machinelearningservices/0.1.0 Python/3.8.13 (Windows-10-10.0.19045-SP0)"
       },
       "RequestBody": null,
       "StatusCode": 200,
@@ -154,63 +98,17 @@
         "Cache-Control": "no-cache",
         "Content-Encoding": "gzip",
         "Content-Type": "application/json; charset=utf-8",
-<<<<<<< HEAD
-        "Date": "Fri, 14 Apr 2023 04:46:44 GMT",
-        "Expires": "-1",
-        "Pragma": "no-cache",
-        "request-context": "appId=cid-v1:512cc15a-13b5-415b-bfd0-dce7accb6bb1",
-        "Server-Timing": "traceparent;desc=\u002200-5c1b6b41f01849ff34e26a8f3be4c165-c4d574c4e2b6e29c-01\u0022",
-=======
         "Date": "Tue, 18 Apr 2023 08:40:38 GMT",
         "Expires": "-1",
         "Pragma": "no-cache",
         "Request-Context": "appId=cid-v1:17d65b70-e9ce-4ed5-9347-1f660ec782e9",
         "Server-Timing": "traceparent;desc=\u002200-393ab7f6d69dc2d182b1ad6046d8200c-d9b456347acdfb41-01\u0022",
->>>>>>> ade14f2c
         "Strict-Transport-Security": "max-age=31536000; includeSubDomains",
         "Transfer-Encoding": "chunked",
         "Vary": [
           "Accept-Encoding",
           "Accept-Encoding"
         ],
-<<<<<<< HEAD
-        "x-aml-cluster": "vienna-test-westus2-01",
-        "X-Content-Type-Options": "nosniff",
-        "x-ms-correlation-request-id": "fae0a091-2ae4-4b97-bedc-468986367448",
-        "x-ms-ratelimit-remaining-subscription-reads": "11979",
-        "x-ms-response-type": "standard",
-        "x-ms-routing-request-id": "WESTUS2:20230414T044644Z:fae0a091-2ae4-4b97-bedc-468986367448",
-        "x-request-time": "0.274"
-      },
-      "ResponseBody": {
-        "value": [
-          {
-            "id": "/subscriptions/00000000-0000-0000-0000-000000000/resourceGroups/00000/providers/Microsoft.MachineLearningServices/workspaces/00000/codes/4f05f01a-a1c8-4f1f-9af8-8df707b1c3f6/versions/1",
-            "name": "1",
-            "type": "Microsoft.MachineLearningServices/workspaces/codes/versions",
-            "properties": {
-              "description": null,
-              "tags": {},
-              "properties": {
-                "hash_sha256": "193de68f895959276a94da5d708f359dfbce8155e35e5b3ae57a1d9ee1da5849",
-                "hash_version": "202208"
-              },
-              "isArchived": false,
-              "isAnonymous": false,
-              "codeUri": "https://sab6b272nokaeak.blob.core.windows.net:443/061273aa-2-479827bd-da42-53ed-a7d9-52deae792ee5/src",
-              "provisioningState": "Succeeded"
-            },
-            "systemData": {
-              "createdAt": "2023-04-12T06:14:40.6049238\u002B00:00",
-              "createdBy": "Diondra Peck",
-              "createdByType": "User",
-              "lastModifiedAt": "2023-04-12T06:14:40.6049238\u002B00:00",
-              "lastModifiedBy": "Diondra Peck",
-              "lastModifiedByType": "User"
-            }
-          }
-        ]
-=======
         "x-aml-cluster": "vienna-eastus2euap-02",
         "X-Content-Type-Options": "nosniff",
         "x-ms-correlation-request-id": "e1433e8d-b0da-471c-a385-d6d06f96494f",
@@ -246,7 +144,6 @@
           "lastModifiedBy": "779301c0-18b2-4cdc-801b-a0a3368fee0a",
           "lastModifiedByType": "Application"
         }
->>>>>>> ade14f2c
       }
     },
     {
@@ -256,11 +153,6 @@
         "Accept": "application/json",
         "Accept-Encoding": "gzip, deflate",
         "Connection": "keep-alive",
-<<<<<<< HEAD
-        "User-Agent": "azure-ai-ml/1.6.0 azsdk-python-mgmt-machinelearningservices/0.1.0 Python/3.10.11 (Windows-10-10.0.19045-SP0)"
-      },
-      "RequestBody": null,
-=======
         "Content-Length": "0",
         "User-Agent": "azure-ai-ml/1.6.0 azsdk-python-mgmt-machinelearningservices/0.1.0 Python/3.8.13 (Windows-10-10.0.19045-SP0)"
       },
@@ -379,43 +271,22 @@
           "codeUri": "https://wanhancastorageba580499e.blob.core.windows.net/azureml-blobstore-225be529-a868-416b-a4eb-34d6e69c611d/LocalUpload/00000000000000000000000000000000/src"
         }
       },
->>>>>>> ade14f2c
       "StatusCode": 200,
       "ResponseHeaders": {
         "Cache-Control": "no-cache",
         "Content-Encoding": "gzip",
         "Content-Type": "application/json; charset=utf-8",
-<<<<<<< HEAD
-        "Date": "Fri, 14 Apr 2023 04:46:44 GMT",
-        "Expires": "-1",
-        "Pragma": "no-cache",
-        "request-context": "appId=cid-v1:512cc15a-13b5-415b-bfd0-dce7accb6bb1",
-        "Server-Timing": "traceparent;desc=\u002200-89f1f1a4608195eab1865f23a7e965c3-7a4a035d9f08c5a2-01\u0022",
-=======
         "Date": "Tue, 18 Apr 2023 08:40:42 GMT",
         "Expires": "-1",
         "Pragma": "no-cache",
         "Request-Context": "appId=cid-v1:17d65b70-e9ce-4ed5-9347-1f660ec782e9",
         "Server-Timing": "traceparent;desc=\u002200-4ee385ca76feb0780f6c218c7d652bcc-e67489935aace676-01\u0022",
->>>>>>> ade14f2c
         "Strict-Transport-Security": "max-age=31536000; includeSubDomains",
         "Transfer-Encoding": "chunked",
         "Vary": [
           "Accept-Encoding",
           "Accept-Encoding"
         ],
-<<<<<<< HEAD
-        "x-aml-cluster": "vienna-test-westus2-01",
-        "X-Content-Type-Options": "nosniff",
-        "x-ms-correlation-request-id": "3d0de063-021d-49fa-b1e9-cdb7ceb41e05",
-        "x-ms-ratelimit-remaining-subscription-reads": "11978",
-        "x-ms-response-type": "standard",
-        "x-ms-routing-request-id": "WESTUS2:20230414T044645Z:3d0de063-021d-49fa-b1e9-cdb7ceb41e05",
-        "x-request-time": "0.096"
-      },
-      "ResponseBody": {
-        "id": "/subscriptions/00000000-0000-0000-0000-000000000/resourceGroups/00000/providers/Microsoft.MachineLearningServices/workspaces/00000/codes/4f05f01a-a1c8-4f1f-9af8-8df707b1c3f6/versions/1",
-=======
         "x-aml-cluster": "vienna-eastus2euap-02",
         "X-Content-Type-Options": "nosniff",
         "x-ms-correlation-request-id": "7f80c515-dfe8-4d2a-8355-2355b2fe7d9c",
@@ -426,7 +297,6 @@
       },
       "ResponseBody": {
         "id": "/subscriptions/00000000-0000-0000-0000-000000000/resourceGroups/00000/providers/Microsoft.MachineLearningServices/workspaces/00000/codes/ca4fda51-12f1-47a1-8a15-8e58e188d187/versions/1",
->>>>>>> ade14f2c
         "name": "1",
         "type": "Microsoft.MachineLearningServices/workspaces/codes/versions",
         "properties": {
@@ -438,17 +308,6 @@
           },
           "isArchived": false,
           "isAnonymous": false,
-<<<<<<< HEAD
-          "codeUri": "https://sab6b272nokaeak.blob.core.windows.net:443/061273aa-2-479827bd-da42-53ed-a7d9-52deae792ee5/src",
-          "provisioningState": "Succeeded"
-        },
-        "systemData": {
-          "createdAt": "2023-04-12T06:14:40.6049238\u002B00:00",
-          "createdBy": "Diondra Peck",
-          "createdByType": "User",
-          "lastModifiedAt": "2023-04-12T06:14:40.6049238\u002B00:00",
-          "lastModifiedBy": "Diondra Peck",
-=======
           "codeUri": "https://wanhancastorageba580499e.blob.core.windows.net/azureml-blobstore-225be529-a868-416b-a4eb-34d6e69c611d/LocalUpload/00000000000000000000000000000000/src"
         },
         "systemData": {
@@ -457,17 +316,12 @@
           "createdByType": "User",
           "lastModifiedAt": "2023-04-18T08:40:43.4468465\u002B00:00",
           "lastModifiedBy": "Han Wang",
->>>>>>> ade14f2c
           "lastModifiedByType": "User"
         }
       }
     },
     {
-<<<<<<< HEAD
-      "RequestUri": "https://management.azure.com/subscriptions/00000000-0000-0000-0000-000000000/resourceGroups/00000/providers/Microsoft.MachineLearningServices/workspaces/00000/components/azureml_anonymous/versions/000000000000000000000?api-version=2022-10-01",
-=======
       "RequestUri": "https://management.azure.com/subscriptions/00000000-0000-0000-0000-000000000/resourceGroups/00000/providers/Microsoft.MachineLearningServices/workspaces/00000/components/azureml_anonymous/versions/4be5fdc7-9653-398e-5f68-1c53dbdc96ce?api-version=2022-10-01",
->>>>>>> ade14f2c
       "RequestMethod": "PUT",
       "RequestHeaders": {
         "Accept": "application/json",
@@ -475,11 +329,7 @@
         "Connection": "keep-alive",
         "Content-Length": "895",
         "Content-Type": "application/json",
-<<<<<<< HEAD
-        "User-Agent": "azure-ai-ml/1.6.0 azsdk-python-mgmt-machinelearningservices/0.1.0 Python/3.10.11 (Windows-10-10.0.19045-SP0)"
-=======
-        "User-Agent": "azure-ai-ml/1.6.0 azsdk-python-mgmt-machinelearningservices/0.1.0 Python/3.8.13 (Windows-10-10.0.19045-SP0)"
->>>>>>> ade14f2c
+        "User-Agent": "azure-ai-ml/1.6.0 azsdk-python-mgmt-machinelearningservices/0.1.0 Python/3.8.13 (Windows-10-10.0.19045-SP0)"
       },
       "RequestBody": {
         "properties": {
@@ -489,11 +339,7 @@
           "isArchived": false,
           "componentSpec": {
             "command": "python hello.py --input_data ${{inputs.sample_input_data}} --input_string ${{inputs.sample_input_string}} --output_data ${{outputs.sample_output_data}}",
-<<<<<<< HEAD
-            "code": "azureml:/subscriptions/00000000-0000-0000-0000-000000000/resourceGroups/00000/providers/Microsoft.MachineLearningServices/workspaces/00000/codes/4f05f01a-a1c8-4f1f-9af8-8df707b1c3f6/versions/1",
-=======
             "code": "azureml:/subscriptions/00000000-0000-0000-0000-000000000/resourceGroups/00000/providers/Microsoft.MachineLearningServices/workspaces/00000/codes/ca4fda51-12f1-47a1-8a15-8e58e188d187/versions/1",
->>>>>>> ade14f2c
             "environment": "azureml:AzureML-sklearn-1.0-ubuntu20.04-py38-cpu:33",
             "name": "hello__python__world",
             "version": "1",
@@ -521,28 +367,6 @@
       "StatusCode": 201,
       "ResponseHeaders": {
         "Cache-Control": "no-cache",
-<<<<<<< HEAD
-        "Content-Length": "1880",
-        "Content-Type": "application/json; charset=utf-8",
-        "Date": "Fri, 14 Apr 2023 04:46:46 GMT",
-        "Expires": "-1",
-        "Location": "https://management.azure.com/subscriptions/00000000-0000-0000-0000-000000000/resourceGroups/00000/providers/Microsoft.MachineLearningServices/workspaces/00000/components/azureml_anonymous/versions/000000000000000000000?api-version=2022-10-01",
-        "Pragma": "no-cache",
-        "request-context": "appId=cid-v1:512cc15a-13b5-415b-bfd0-dce7accb6bb1",
-        "Server-Timing": "traceparent;desc=\u002200-1a1c5e4afb366a846765067747e42d84-192811500d81d77c-01\u0022",
-        "Strict-Transport-Security": "max-age=31536000; includeSubDomains",
-        "x-aml-cluster": "vienna-test-westus2-01",
-        "X-Content-Type-Options": "nosniff",
-        "x-ms-correlation-request-id": "e8d5707a-c8c0-49a3-9be9-04f578d74e27",
-        "x-ms-ratelimit-remaining-subscription-writes": "1191",
-        "x-ms-response-type": "standard",
-        "x-ms-routing-request-id": "WESTUS2:20230414T044647Z:e8d5707a-c8c0-49a3-9be9-04f578d74e27",
-        "x-request-time": "0.858"
-      },
-      "ResponseBody": {
-        "id": "/subscriptions/00000000-0000-0000-0000-000000000/resourceGroups/00000/providers/Microsoft.MachineLearningServices/workspaces/00000/components/azureml_anonymous/versions/384b60df-84fd-4ec1-a323-6e23acd7ce75",
-        "name": "384b60df-84fd-4ec1-a323-6e23acd7ce75",
-=======
         "Content-Length": "1876",
         "Content-Type": "application/json; charset=utf-8",
         "Date": "Tue, 18 Apr 2023 08:40:43 GMT",
@@ -563,7 +387,6 @@
       "ResponseBody": {
         "id": "/subscriptions/00000000-0000-0000-0000-000000000/resourceGroups/00000/providers/Microsoft.MachineLearningServices/workspaces/00000/components/azureml_anonymous/versions/4121eb10-2dbc-4f0b-ab07-1072c44c1f8a",
         "name": "4121eb10-2dbc-4f0b-ab07-1072c44c1f8a",
->>>>>>> ade14f2c
         "type": "Microsoft.MachineLearningServices/workspaces/components/versions",
         "properties": {
           "description": null,
@@ -593,13 +416,8 @@
                 "type": "uri_file"
               }
             },
-<<<<<<< HEAD
-            "code": "azureml:/subscriptions/00000000-0000-0000-0000-000000000/resourceGroups/00000/providers/Microsoft.MachineLearningServices/workspaces/00000/codes/4f05f01a-a1c8-4f1f-9af8-8df707b1c3f6/versions/1",
-            "environment": "azureml://registries/azureml-dev/environments/AzureML-sklearn-1.0-ubuntu20.04-py38-cpu/versions/33",
-=======
             "code": "azureml:/subscriptions/00000000-0000-0000-0000-000000000/resourceGroups/00000/providers/Microsoft.MachineLearningServices/workspaces/00000/codes/ca4fda51-12f1-47a1-8a15-8e58e188d187/versions/1",
             "environment": "azureml://registries/CuratedRegistry/environments/AzureML-sklearn-1.0-ubuntu20.04-py38-cpu/versions/33",
->>>>>>> ade14f2c
             "resources": {
               "instance_count": "1"
             },
@@ -607,19 +425,11 @@
           }
         },
         "systemData": {
-<<<<<<< HEAD
-          "createdAt": "2023-04-12T19:00:22.5687859\u002B00:00",
-          "createdBy": "Diondra Peck",
-          "createdByType": "User",
-          "lastModifiedAt": "2023-04-12T19:00:22.9732457\u002B00:00",
-          "lastModifiedBy": "Diondra Peck",
-=======
           "createdAt": "2023-04-18T08:39:13.4354974\u002B00:00",
           "createdBy": "Han Wang",
           "createdByType": "User",
           "lastModifiedAt": "2023-04-18T08:39:13.4989171\u002B00:00",
           "lastModifiedBy": "Han Wang",
->>>>>>> ade14f2c
           "lastModifiedByType": "User"
         }
       }
@@ -633,11 +443,7 @@
         "Connection": "keep-alive",
         "Content-Length": "1551",
         "Content-Type": "application/json",
-<<<<<<< HEAD
-        "User-Agent": "azure-ai-ml/1.6.0 azsdk-python-mgmt-machinelearningservices/0.1.0 Python/3.10.11 (Windows-10-10.0.19045-SP0)"
-=======
-        "User-Agent": "azure-ai-ml/1.6.0 azsdk-python-mgmt-machinelearningservices/0.1.0 Python/3.8.13 (Windows-10-10.0.19045-SP0)"
->>>>>>> ade14f2c
+        "User-Agent": "azure-ai-ml/1.6.0 azsdk-python-mgmt-machinelearningservices/0.1.0 Python/3.8.13 (Windows-10-10.0.19045-SP0)"
       },
       "RequestBody": {
         "properties": {
@@ -681,11 +487,7 @@
                 }
               },
               "_source": "YAML.COMPONENT",
-<<<<<<< HEAD
-              "componentId": "/subscriptions/00000000-0000-0000-0000-000000000/resourceGroups/00000/providers/Microsoft.MachineLearningServices/workspaces/00000/components/azureml_anonymous/versions/384b60df-84fd-4ec1-a323-6e23acd7ce75"
-=======
               "componentId": "/subscriptions/00000000-0000-0000-0000-000000000/resourceGroups/00000/providers/Microsoft.MachineLearningServices/workspaces/00000/components/azureml_anonymous/versions/4121eb10-2dbc-4f0b-ab07-1072c44c1f8a"
->>>>>>> ade14f2c
             }
           },
           "outputs": {
@@ -702,24 +504,6 @@
       "StatusCode": 201,
       "ResponseHeaders": {
         "Cache-Control": "no-cache",
-<<<<<<< HEAD
-        "Content-Length": "4015",
-        "Content-Type": "application/json; charset=utf-8",
-        "Date": "Fri, 14 Apr 2023 04:47:17 GMT",
-        "Expires": "-1",
-        "Location": "https://management.azure.com/subscriptions/00000000-0000-0000-0000-000000000/resourceGroups/00000/providers/Microsoft.MachineLearningServices/workspaces/00000/jobs/000000000000000000000?api-version=2023-02-01-preview",
-        "Pragma": "no-cache",
-        "request-context": "appId=cid-v1:512cc15a-13b5-415b-bfd0-dce7accb6bb1",
-        "Server-Timing": "traceparent;desc=\u002200-4258e87a29b38a4ee51dbc12dff3f00e-eb17427e8ba5d52e-01\u0022",
-        "Strict-Transport-Security": "max-age=31536000; includeSubDomains",
-        "x-aml-cluster": "vienna-test-westus2-01",
-        "X-Content-Type-Options": "nosniff",
-        "x-ms-correlation-request-id": "d77cea6c-b498-49dc-8c87-e5015f2a4e36",
-        "x-ms-ratelimit-remaining-subscription-writes": "1190",
-        "x-ms-response-type": "standard",
-        "x-ms-routing-request-id": "WESTUS2:20230414T044717Z:d77cea6c-b498-49dc-8c87-e5015f2a4e36",
-        "x-request-time": "29.006"
-=======
         "Content-Length": "4009",
         "Content-Type": "application/json; charset=utf-8",
         "Date": "Tue, 18 Apr 2023 08:40:48 GMT",
@@ -736,7 +520,6 @@
         "x-ms-response-type": "standard",
         "x-ms-routing-request-id": "JAPANEAST:20230418T084048Z:e3d83689-d3e9-4bb0-acfc-e2d388eae850",
         "x-request-time": "1.254"
->>>>>>> ade14f2c
       },
       "ResponseBody": {
         "id": "/subscriptions/00000000-0000-0000-0000-000000000/resourceGroups/00000/providers/Microsoft.MachineLearningServices/workspaces/00000/jobs/000000000000000000000",
@@ -766,11 +549,7 @@
             "Tracking": {
               "jobServiceType": "Tracking",
               "port": null,
-<<<<<<< HEAD
-              "endpoint": "azureml://master.api.azureml-test.ms/mlflow/v1.0/subscriptions/00000000-0000-0000-0000-000000000/resourceGroups/00000/providers/Microsoft.MachineLearningServices/workspaces/00000?",
-=======
               "endpoint": "azureml://eastus2euap.api.azureml.ms/mlflow/v1.0/subscriptions/00000000-0000-0000-0000-000000000/resourceGroups/00000/providers/Microsoft.MachineLearningServices/workspaces/00000?",
->>>>>>> ade14f2c
               "status": null,
               "errorMessage": null,
               "properties": null,
@@ -816,11 +595,7 @@
                 }
               },
               "_source": "YAML.COMPONENT",
-<<<<<<< HEAD
-              "componentId": "/subscriptions/00000000-0000-0000-0000-000000000/resourceGroups/00000/providers/Microsoft.MachineLearningServices/workspaces/00000/components/azureml_anonymous/versions/384b60df-84fd-4ec1-a323-6e23acd7ce75"
-=======
               "componentId": "/subscriptions/00000000-0000-0000-0000-000000000/resourceGroups/00000/providers/Microsoft.MachineLearningServices/workspaces/00000/components/azureml_anonymous/versions/4121eb10-2dbc-4f0b-ab07-1072c44c1f8a"
->>>>>>> ade14f2c
             }
           },
           "inputs": {
@@ -849,13 +624,8 @@
           "sourceJobId": null
         },
         "systemData": {
-<<<<<<< HEAD
-          "createdAt": "2023-04-14T04:47:16.8800583\u002B00:00",
-          "createdBy": "Diondra Peck",
-=======
           "createdAt": "2023-04-18T08:40:47.6370739\u002B00:00",
           "createdBy": "Han Wang",
->>>>>>> ade14f2c
           "createdByType": "User"
         }
       }
@@ -868,11 +638,7 @@
         "Accept-Encoding": "gzip, deflate",
         "Connection": "keep-alive",
         "Content-Length": "0",
-<<<<<<< HEAD
-        "User-Agent": "azure-ai-ml/1.6.0 azsdk-python-mgmt-machinelearningservices/0.1.0 Python/3.10.11 (Windows-10-10.0.19045-SP0)"
-=======
-        "User-Agent": "azure-ai-ml/1.6.0 azsdk-python-mgmt-machinelearningservices/0.1.0 Python/3.8.13 (Windows-10-10.0.19045-SP0)"
->>>>>>> ade14f2c
+        "User-Agent": "azure-ai-ml/1.6.0 azsdk-python-mgmt-machinelearningservices/0.1.0 Python/3.8.13 (Windows-10-10.0.19045-SP0)"
       },
       "RequestBody": null,
       "StatusCode": 202,
@@ -880,22 +646,6 @@
         "Cache-Control": "no-cache",
         "Content-Length": "4",
         "Content-Type": "application/json; charset=utf-8",
-<<<<<<< HEAD
-        "Date": "Fri, 14 Apr 2023 04:47:19 GMT",
-        "Expires": "-1",
-        "Location": "https://management.azure.com/subscriptions/00000000-0000-0000-0000-000000000/providers/Microsoft.MachineLearningServices/locations/centraluseuap/mfeOperationResults/jc:061273aa-2956-4aff-8628-0fad8c820f9e:000000000000000000000?api-version=2023-02-01-preview",
-        "Pragma": "no-cache",
-        "request-context": "appId=cid-v1:512cc15a-13b5-415b-bfd0-dce7accb6bb1",
-        "Strict-Transport-Security": "max-age=31536000; includeSubDomains",
-        "x-aml-cluster": "vienna-test-westus2-01",
-        "X-Content-Type-Options": "nosniff",
-        "x-ms-async-operation-timeout": "PT1H",
-        "x-ms-correlation-request-id": "0cc3efa0-1fe5-4d87-beca-5edf070e8de0",
-        "x-ms-ratelimit-remaining-subscription-writes": "1194",
-        "x-ms-response-type": "standard",
-        "x-ms-routing-request-id": "WESTUS2:20230414T044719Z:0cc3efa0-1fe5-4d87-beca-5edf070e8de0",
-        "x-request-time": "0.959"
-=======
         "Date": "Tue, 18 Apr 2023 08:40:51 GMT",
         "Expires": "-1",
         "Location": "https://management.azure.com/subscriptions/00000000-0000-0000-0000-000000000/providers/Microsoft.MachineLearningServices/locations/eastus2euap/mfeOperationResults/jc:225be529-a868-416b-a4eb-34d6e69c611d:000000000000000000000?api-version=2023-02-01-preview",
@@ -910,78 +660,23 @@
         "x-ms-response-type": "standard",
         "x-ms-routing-request-id": "JAPANEAST:20230418T084051Z:01faa39f-baf3-4155-b386-8b368ebce0bb",
         "x-request-time": "0.486"
->>>>>>> ade14f2c
       },
       "ResponseBody": "null"
     },
     {
-<<<<<<< HEAD
-      "RequestUri": "https://management.azure.com/subscriptions/00000000-0000-0000-0000-000000000/providers/Microsoft.MachineLearningServices/locations/centraluseuap/mfeOperationResults/jc:061273aa-2956-4aff-8628-0fad8c820f9e:000000000000000000000?api-version=2023-02-01-preview",
+      "RequestUri": "https://management.azure.com/subscriptions/00000000-0000-0000-0000-000000000/providers/Microsoft.MachineLearningServices/locations/eastus2euap/mfeOperationResults/jc:225be529-a868-416b-a4eb-34d6e69c611d:000000000000000000000?api-version=2023-02-01-preview",
       "RequestMethod": "GET",
       "RequestHeaders": {
         "Accept": "*/*",
         "Accept-Encoding": "gzip, deflate",
         "Connection": "keep-alive",
-        "User-Agent": "azure-ai-ml/1.6.0 azsdk-python-mgmt-machinelearningservices/0.1.0 Python/3.10.11 (Windows-10-10.0.19045-SP0)"
-      },
-      "RequestBody": null,
-      "StatusCode": 202,
-      "ResponseHeaders": {
-        "Cache-Control": "no-cache",
-        "Content-Length": "2",
-        "Content-Type": "application/json; charset=utf-8",
-        "Date": "Fri, 14 Apr 2023 04:47:19 GMT",
-        "Expires": "-1",
-        "Location": "https://management.azure.com/subscriptions/00000000-0000-0000-0000-000000000/providers/Microsoft.MachineLearningServices/locations/centraluseuap/mfeOperationResults/jc:061273aa-2956-4aff-8628-0fad8c820f9e:000000000000000000000?api-version=2023-02-01-preview",
-        "Pragma": "no-cache",
-        "request-context": "appId=cid-v1:512cc15a-13b5-415b-bfd0-dce7accb6bb1",
-        "Strict-Transport-Security": "max-age=31536000; includeSubDomains",
-        "x-aml-cluster": "vienna-test-westus2-01",
-        "X-Content-Type-Options": "nosniff",
-        "x-ms-correlation-request-id": "e83381f8-e199-4549-b944-55b6bd384030",
-        "x-ms-ratelimit-remaining-subscription-reads": "11977",
-        "x-ms-response-type": "standard",
-        "x-ms-routing-request-id": "WESTUS2:20230414T044720Z:e83381f8-e199-4549-b944-55b6bd384030",
-        "x-request-time": "0.049"
-      },
-      "ResponseBody": {}
-    },
-    {
-      "RequestUri": "https://management.azure.com/subscriptions/00000000-0000-0000-0000-000000000/providers/Microsoft.MachineLearningServices/locations/centraluseuap/mfeOperationResults/jc:061273aa-2956-4aff-8628-0fad8c820f9e:000000000000000000000?api-version=2023-02-01-preview",
-=======
-      "RequestUri": "https://management.azure.com/subscriptions/00000000-0000-0000-0000-000000000/providers/Microsoft.MachineLearningServices/locations/eastus2euap/mfeOperationResults/jc:225be529-a868-416b-a4eb-34d6e69c611d:000000000000000000000?api-version=2023-02-01-preview",
->>>>>>> ade14f2c
-      "RequestMethod": "GET",
-      "RequestHeaders": {
-        "Accept": "*/*",
-        "Accept-Encoding": "gzip, deflate",
-        "Connection": "keep-alive",
-<<<<<<< HEAD
-        "User-Agent": "azure-ai-ml/1.6.0 azsdk-python-mgmt-machinelearningservices/0.1.0 Python/3.10.11 (Windows-10-10.0.19045-SP0)"
-=======
-        "User-Agent": "azure-ai-ml/1.6.0 azsdk-python-mgmt-machinelearningservices/0.1.0 Python/3.8.13 (Windows-10-10.0.19045-SP0)"
->>>>>>> ade14f2c
+        "User-Agent": "azure-ai-ml/1.6.0 azsdk-python-mgmt-machinelearningservices/0.1.0 Python/3.8.13 (Windows-10-10.0.19045-SP0)"
       },
       "RequestBody": null,
       "StatusCode": 200,
       "ResponseHeaders": {
         "Cache-Control": "no-cache",
         "Content-Length": "0",
-<<<<<<< HEAD
-        "Date": "Fri, 14 Apr 2023 04:47:49 GMT",
-        "Expires": "-1",
-        "Pragma": "no-cache",
-        "request-context": "appId=cid-v1:512cc15a-13b5-415b-bfd0-dce7accb6bb1",
-        "Server-Timing": "traceparent;desc=\u002200-b39b735559dee102f5ff8422850a6b11-86357cb35ff12299-01\u0022",
-        "Strict-Transport-Security": "max-age=31536000; includeSubDomains",
-        "x-aml-cluster": "vienna-test-westus2-01",
-        "X-Content-Type-Options": "nosniff",
-        "x-ms-correlation-request-id": "b8d3619e-2cd4-411d-99ee-ff66c4488e90",
-        "x-ms-ratelimit-remaining-subscription-reads": "11976",
-        "x-ms-response-type": "standard",
-        "x-ms-routing-request-id": "WESTUS2:20230414T044750Z:b8d3619e-2cd4-411d-99ee-ff66c4488e90",
-        "x-request-time": "0.033"
-=======
         "Date": "Tue, 18 Apr 2023 08:41:21 GMT",
         "Expires": "-1",
         "Pragma": "no-cache",
@@ -995,7 +690,6 @@
         "x-ms-response-type": "standard",
         "x-ms-routing-request-id": "JAPANEAST:20230418T084121Z:d5479b05-745c-44ec-9506-35728985a80c",
         "x-request-time": "0.029"
->>>>>>> ade14f2c
       },
       "ResponseBody": null
     }
