{
  "Entries": [
    {
      "RequestUri": "https://management.azure.com/subscriptions/00000000-0000-0000-0000-000000000/resourceGroups/00000/providers/Microsoft.MachineLearningServices/workspaces/00000/computes/cpu-cluster?api-version=2022-10-01-preview",
      "RequestMethod": "GET",
      "RequestHeaders": {
        "Accept": "application/json",
        "Accept-Encoding": "gzip, deflate",
        "Connection": "keep-alive",
<<<<<<< HEAD
        "User-Agent": "azure-ai-ml/1.5.0 azsdk-python-mgmt-machinelearningservices/0.1.0 Python/3.7.9 (Windows-10-10.0.22621-SP0)"
=======
        "User-Agent": "azure-ai-ml/1.5.0 azsdk-python-mgmt-machinelearningservices/0.1.0 Python/3.10.6 (Linux-5.15.79.1-microsoft-standard-WSL2-x86_64-with-glibc2.35)"
>>>>>>> ce9edaa6
      },
      "RequestBody": null,
      "StatusCode": 200,
      "ResponseHeaders": {
        "Cache-Control": "no-cache",
        "Content-Encoding": "gzip",
        "Content-Type": "application/json; charset=utf-8",
<<<<<<< HEAD
        "Date": "Thu, 23 Feb 2023 07:03:14 GMT",
        "Expires": "-1",
        "Pragma": "no-cache",
        "Request-Context": "appId=cid-v1:2d2e8e63-272e-4b3c-8598-4ee570a0e70d",
        "Server-Timing": "traceparent;desc=\u002200-4b9decd89c115b7e3eda63609164801e-17775bff0f7ab5c2-01\u0022",
=======
        "Date": "Wed, 22 Feb 2023 07:22:18 GMT",
        "Expires": "-1",
        "Pragma": "no-cache",
        "Request-Context": "appId=cid-v1:2d2e8e63-272e-4b3c-8598-4ee570a0e70d",
        "Server-Timing": "traceparent;desc=\u002200-72a1d55303e96e7318da7cd5b0f630bf-41ea90e359cf9061-01\u0022",
>>>>>>> ce9edaa6
        "Strict-Transport-Security": "max-age=31536000; includeSubDomains",
        "Transfer-Encoding": "chunked",
        "Vary": [
          "Accept-Encoding",
          "Accept-Encoding"
        ],
<<<<<<< HEAD
        "x-aml-cluster": "vienna-eastus2-02",
        "X-Content-Type-Options": "nosniff",
        "x-ms-correlation-request-id": "43dcbab6-72a9-40ec-8f9f-ba8c3bcb53d3",
        "x-ms-ratelimit-remaining-subscription-reads": "11981",
        "x-ms-response-type": "standard",
        "x-ms-routing-request-id": "WESTUS2:20230223T070314Z:43dcbab6-72a9-40ec-8f9f-ba8c3bcb53d3",
        "x-request-time": "0.135"
=======
        "x-aml-cluster": "vienna-eastus-02",
        "X-Content-Type-Options": "nosniff",
        "x-ms-correlation-request-id": "b27503ca-9fb8-415b-b611-6f7335cdcb03",
        "x-ms-ratelimit-remaining-subscription-reads": "11972",
        "x-ms-response-type": "standard",
        "x-ms-routing-request-id": "CANADACENTRAL:20230222T072219Z:b27503ca-9fb8-415b-b611-6f7335cdcb03",
        "x-request-time": "0.093"
>>>>>>> ce9edaa6
      },
      "ResponseBody": {
        "id": "/subscriptions/00000000-0000-0000-0000-000000000/resourceGroups/00000/providers/Microsoft.MachineLearningServices/workspaces/00000/computes/cpu-cluster",
        "name": "cpu-cluster",
        "type": "Microsoft.MachineLearningServices/workspaces/computes",
<<<<<<< HEAD
        "location": "eastus2",
        "tags": {},
        "properties": {
          "createdOn": "2023-02-23T02:09:37.0381833\u002B00:00",
          "modifiedOn": "2023-02-23T02:09:40.5544927\u002B00:00",
=======
        "location": "eastus",
        "tags": {},
        "properties": {
          "createdOn": "2023-02-18T09:22:48.8321811\u002B00:00",
          "modifiedOn": "2023-02-20T22:34:01.0617008\u002B00:00",
>>>>>>> ce9edaa6
          "disableLocalAuth": false,
          "description": null,
          "resourceId": null,
          "computeType": "AmlCompute",
<<<<<<< HEAD
          "computeLocation": "eastus2",
=======
          "computeLocation": "eastus",
>>>>>>> ce9edaa6
          "provisioningState": "Succeeded",
          "provisioningErrors": null,
          "isAttachedCompute": false,
          "properties": {
            "vmSize": "STANDARD_DS2_V2",
            "vmPriority": "Dedicated",
            "scaleSettings": {
              "maxNodeCount": 4,
              "minNodeCount": 0,
<<<<<<< HEAD
              "nodeIdleTimeBeforeScaleDown": "PT2M"
            },
            "subnet": null,
            "currentNodeCount": 0,
            "targetNodeCount": 0,
=======
              "nodeIdleTimeBeforeScaleDown": "PT20M"
            },
            "subnet": null,
            "currentNodeCount": 0,
            "targetNodeCount": 2,
>>>>>>> ce9edaa6
            "nodeStateCounts": {
              "preparingNodeCount": 0,
              "runningNodeCount": 0,
              "idleNodeCount": 0,
              "unusableNodeCount": 0,
              "leavingNodeCount": 0,
              "preemptedNodeCount": 0
            },
<<<<<<< HEAD
            "allocationState": "Steady",
            "allocationStateTransitionTime": "2023-02-23T06:43:30.238\u002B00:00",
=======
            "allocationState": "Resizing",
            "allocationStateTransitionTime": "2023-02-22T07:22:02.674\u002B00:00",
>>>>>>> ce9edaa6
            "errors": null,
            "remoteLoginPortPublicAccess": "Enabled",
            "osType": "Linux",
            "virtualMachineImage": null,
            "isolatedNetwork": false,
            "propertyBag": {}
          }
        }
      }
    },
    {
      "RequestUri": "https://management.azure.com/subscriptions/00000000-0000-0000-0000-000000000/resourceGroups/00000/providers/Microsoft.MachineLearningServices/workspaces/00000?api-version=2022-10-01",
      "RequestMethod": "GET",
      "RequestHeaders": {
        "Accept": "application/json",
        "Accept-Encoding": "gzip, deflate",
        "Connection": "keep-alive",
<<<<<<< HEAD
        "User-Agent": "azure-ai-ml/1.5.0 azsdk-python-mgmt-machinelearningservices/0.1.0 Python/3.7.9 (Windows-10-10.0.22621-SP0)"
=======
        "User-Agent": "azure-ai-ml/1.5.0 azsdk-python-mgmt-machinelearningservices/0.1.0 Python/3.10.6 (Linux-5.15.79.1-microsoft-standard-WSL2-x86_64-with-glibc2.35)"
>>>>>>> ce9edaa6
      },
      "RequestBody": null,
      "StatusCode": 200,
      "ResponseHeaders": {
        "Cache-Control": "no-cache",
        "Content-Encoding": "gzip",
        "Content-Type": "application/json; charset=utf-8",
<<<<<<< HEAD
        "Date": "Thu, 23 Feb 2023 07:03:16 GMT",
        "Expires": "-1",
        "Pragma": "no-cache",
        "Request-Context": "appId=cid-v1:2d2e8e63-272e-4b3c-8598-4ee570a0e70d",
        "Server-Timing": "traceparent;desc=\u002200-604228f4e2aa645d88c1567d4c69abb6-8e3a01a4804609b4-01\u0022",
=======
        "Date": "Wed, 22 Feb 2023 07:22:20 GMT",
        "Expires": "-1",
        "Pragma": "no-cache",
        "Request-Context": "appId=cid-v1:2d2e8e63-272e-4b3c-8598-4ee570a0e70d",
        "Server-Timing": "traceparent;desc=\u002200-b5721bb45be5c395d05453f171be4b77-eb83382ebd3c7a52-01\u0022",
>>>>>>> ce9edaa6
        "Strict-Transport-Security": "max-age=31536000; includeSubDomains",
        "Transfer-Encoding": "chunked",
        "Vary": [
          "Accept-Encoding",
          "Accept-Encoding"
        ],
<<<<<<< HEAD
        "x-aml-cluster": "vienna-eastus2-01",
        "X-Content-Type-Options": "nosniff",
        "x-ms-correlation-request-id": "3b13ea7f-68e2-43e1-a097-f83a892ae3ca",
        "x-ms-ratelimit-remaining-subscription-reads": "11980",
        "x-ms-response-type": "standard",
        "x-ms-routing-request-id": "WESTUS2:20230223T070316Z:3b13ea7f-68e2-43e1-a097-f83a892ae3ca",
        "x-request-time": "0.026"
=======
        "x-aml-cluster": "vienna-eastus-02",
        "X-Content-Type-Options": "nosniff",
        "x-ms-correlation-request-id": "4175015e-657a-4f05-bac7-da75f7599158",
        "x-ms-ratelimit-remaining-subscription-reads": "11971",
        "x-ms-response-type": "standard",
        "x-ms-routing-request-id": "CANADACENTRAL:20230222T072221Z:4175015e-657a-4f05-bac7-da75f7599158",
        "x-request-time": "0.099"
>>>>>>> ce9edaa6
      },
      "ResponseBody": {
        "id": "/subscriptions/00000000-0000-0000-0000-000000000/resourceGroups/00000/providers/Microsoft.MachineLearningServices/workspaces/00000",
        "name": "00000",
        "type": "Microsoft.MachineLearningServices/workspaces",
        "location": "eastus2",
        "tags": {},
        "etag": null,
        "properties": {
          "friendlyName": "00000",
          "description": "",
          "storageAccount": "/subscriptions/00000000-0000-0000-0000-000000000/resourceGroups/00000/providers/Microsoft.Storage/storageAccounts/saveorz2izv2bas",
          "keyVault": "/subscriptions/00000000-0000-0000-0000-000000000/resourceGroups/00000/providers/Microsoft.Keyvault/vaults/kvtest4k4d3fds6sjxs",
          "applicationInsights": "/subscriptions/00000000-0000-0000-0000-000000000/resourceGroups/00000/providers/Microsoft.insights/components/aiveorz2izv2bas",
          "hbiWorkspace": false,
          "tenantId": "72f988bf-86f1-41af-91ab-2d7cd011db47",
          "imageBuildCompute": null,
          "provisioningState": "Succeeded",
          "v1LegacyMode": false,
          "softDeleteEnabled": false,
          "containerRegistry": "/subscriptions/00000000-0000-0000-0000-000000000/resourceGroups/00000/providers/Microsoft.ContainerRegistry/registries/crveorz2izv2bas",
          "notebookInfo": {
            "resourceId": "0000000-0000-0000-0000-000000000000",
            "fqdn": "ml-sdkvnextcli-eastus2-2d1e66ae-85e3-42c0-be91-34de66397f26.eastus2.notebooks.azure.net",
            "isPrivateLinkEnabled": false,
            "notebookPreparationError": null
          },
<<<<<<< HEAD
          "storageHnsEnabled": false,
          "workspaceId": "2d1e66ae-85e3-42c0-be91-34de66397f26",
          "linkedModelInventoryArmId": null,
          "privateLinkCount": 0,
          "publicNetworkAccess": "Enabled",
          "discoveryUrl": "https://eastus2.api.azureml.ms/discovery",
          "mlFlowTrackingUri": "azureml://eastus2.api.azureml.ms/mlflow/v1.0/subscriptions/00000000-0000-0000-0000-000000000/resourceGroups/00000/providers/Microsoft.MachineLearningServices/workspaces/00000",
          "sdkTelemetryAppInsightsKey": "0000000-0000-0000-0000-000000000000",
          "sasGetterUri": "",
          "enableDataIsolation": false
        },
        "identity": {
          "type": "SystemAssigned",
          "principalId": "0000000-0000-0000-0000-000000000000",
          "tenantId": "72f988bf-86f1-41af-91ab-2d7cd011db47"
        },
        "kind": "Default",
        "sku": {
          "name": "Basic",
          "tier": "Basic"
        },
        "systemData": {
          "createdAt": "2023-02-23T02:09:00.5159669Z",
          "createdBy": "dipeck@microsoft.com",
          "createdByType": "User",
          "lastModifiedAt": "2023-02-23T02:09:00.5159669Z",
          "lastModifiedBy": "dipeck@microsoft.com",
          "lastModifiedByType": "User"
=======
          "datastoreType": "AzureBlob",
          "accountName": "samcw32zcnpjldw",
          "containerName": "azureml-blobstore-3bd2018e-4b43-401e-ad49-85df181c9e0a",
          "endpoint": "core.windows.net",
          "protocol": "https",
          "serviceDataAccessAuthIdentity": "WorkspaceSystemAssignedIdentity"
        },
        "systemData": {
          "createdAt": "2023-02-18T09:22:33.5645164\u002B00:00",
          "createdBy": "779301c0-18b2-4cdc-801b-a0a3368fee0a",
          "createdByType": "Application",
          "lastModifiedAt": "2023-02-18T09:22:34.1712214\u002B00:00",
          "lastModifiedBy": "779301c0-18b2-4cdc-801b-a0a3368fee0a",
          "lastModifiedByType": "Application"
>>>>>>> ce9edaa6
        }
      }
    },
    {
      "RequestUri": "https://eastus2.api.azureml.ms/content/v2.0/subscriptions/00000000-0000-0000-0000-000000000/resourceGroups/00000/providers/Microsoft.MachineLearningServices/workspaces/00000/snapshots/getByHash?hash=d3c05b496c685e7e5a204e3cebc689086bd0f622c2975d8090c18968739a464a\u0026hashVersion=202208",
      "RequestMethod": "GET",
      "RequestHeaders": {
        "Accept": "*/*",
        "Accept-Encoding": "gzip, deflate",
        "Connection": "keep-alive",
<<<<<<< HEAD
        "Content-Type": "application/json; charset=UTF-8",
        "User-Agent": "azure-ai-ml/1.5.0 azsdk-python-core/1.26.3 Python/3.7.9 (Windows-10-10.0.22621-SP0)"
=======
        "Content-Length": "0",
        "User-Agent": "azure-ai-ml/1.5.0 azsdk-python-mgmt-machinelearningservices/0.1.0 Python/3.10.6 (Linux-5.15.79.1-microsoft-standard-WSL2-x86_64-with-glibc2.35)"
>>>>>>> ce9edaa6
      },
      "RequestBody": null,
      "StatusCode": 200,
      "ResponseHeaders": {
        "Connection": "keep-alive",
        "Content-Encoding": "gzip",
        "Content-Type": "application/json; charset=utf-8",
<<<<<<< HEAD
        "Date": "Thu, 23 Feb 2023 07:03:18 GMT",
        "Request-Context": "appId=cid-v1:2d2e8e63-272e-4b3c-8598-4ee570a0e70d",
        "Strict-Transport-Security": "max-age=15724800; includeSubDomains; preload",
        "Transfer-Encoding": "chunked",
        "Vary": "Accept-Encoding",
        "x-aml-cluster": "vienna-eastus2-01",
        "X-Content-Type-Options": "nosniff",
        "x-ms-response-type": "standard",
        "x-request-time": "0.218"
=======
        "Date": "Wed, 22 Feb 2023 07:22:21 GMT",
        "Expires": "-1",
        "Pragma": "no-cache",
        "Request-Context": "appId=cid-v1:2d2e8e63-272e-4b3c-8598-4ee570a0e70d",
        "Server-Timing": "traceparent;desc=\u002200-e132e588e7b1f7c897dc8377f1000948-80c06ee94754bfd0-01\u0022",
        "Strict-Transport-Security": "max-age=31536000; includeSubDomains",
        "Transfer-Encoding": "chunked",
        "Vary": "Accept-Encoding",
        "x-aml-cluster": "vienna-eastus-02",
        "X-Content-Type-Options": "nosniff",
        "x-ms-correlation-request-id": "a52edb55-ca2b-43f5-bb58-424023ff1f41",
        "x-ms-ratelimit-remaining-subscription-writes": "1184",
        "x-ms-response-type": "standard",
        "x-ms-routing-request-id": "CANADACENTRAL:20230222T072221Z:a52edb55-ca2b-43f5-bb58-424023ff1f41",
        "x-request-time": "0.120"
>>>>>>> ce9edaa6
      },
      "ResponseBody": {
        "snapshotType": "LocalFiles",
        "id": "9b43efc6-3388-4585-99dc-71aea82a739c",
        "root": {
          "name": "",
          "hash": null,
          "type": "Directory",
          "timestamp": "0001-01-01T00:00:00\u002B00:00",
          "sasUrl": null,
          "absoluteUrl": null,
          "sizeBytes": 0,
          "sizeSet": false,
          "children": {
            "COMPONENT_PLACEHOLDER": {
              "name": "COMPONENT_PLACEHOLDER",
              "hash": "2FF0E74A91489FE8DA41673EB1441D73",
              "type": "File",
              "timestamp": "0001-01-01T00:00:00\u002B00:00",
              "sasUrl": null,
              "absoluteUrl": null,
              "sizeBytes": 35,
              "sizeSet": true,
              "children": {}
            }
          }
        },
        "tags": {},
        "properties": {
          "hash_sha256": "d3c05b496c685e7e5a204e3cebc689086bd0f622c2975d8090c18968739a464a",
          "hash_version": "202208",
          "azureml.codeUri": "https://saveorz2izv2bas.blob.core.windows.net:443/2d1e66ae-8-4d828c93-7c8f-558b-b99d-d21850cf37d9/"
        },
        "description": null,
        "name": "e7a3f40e-eb47-4499-9b80-1e5d911878f8",
        "version": "1",
        "createdBy": {
          "userObjectId": "b3a957de-450c-4ca7-b2aa-88dd98c87fef",
          "userPuId": "10037FFEAD05DD5D",
          "userIdp": null,
          "userAltSecId": null,
          "userIss": "https://sts.windows.net/72f988bf-86f1-41af-91ab-2d7cd011db47/",
          "userTenantId": "72f988bf-86f1-41af-91ab-2d7cd011db47",
          "userName": "Diondra Peck",
          "upn": null
        },
        "createdTime": "2023-02-23T02:16:10.3151666\u002B00:00",
        "modifiedBy": {
          "userObjectId": "b3a957de-450c-4ca7-b2aa-88dd98c87fef",
          "userPuId": "10037FFEAD05DD5D",
          "userIdp": null,
          "userAltSecId": null,
          "userIss": "https://sts.windows.net/72f988bf-86f1-41af-91ab-2d7cd011db47/",
          "userTenantId": "72f988bf-86f1-41af-91ab-2d7cd011db47",
          "userName": "Diondra Peck",
          "upn": null
        },
        "modifiedTime": "2023-02-23T02:16:10.3151666\u002B00:00",
        "gitRepositoryCommit": null,
        "uri": "https://saveorz2izv2bas.blob.core.windows.net:443/2d1e66ae-8-4d828c93-7c8f-558b-b99d-d21850cf37d9/",
        "contentHash": "d3c05b496c685e7e5a204e3cebc689086bd0f622c2975d8090c18968739a464a",
        "hashVersion": "202208",
        "provisioningState": "Succeeded"
      }
    },
    {
<<<<<<< HEAD
      "RequestUri": "https://management.azure.com/subscriptions/00000000-0000-0000-0000-000000000/resourceGroups/00000/providers/Microsoft.MachineLearningServices/workspaces/00000/codes/e7a3f40e-eb47-4499-9b80-1e5d911878f8/versions/1?api-version=2022-05-01",
      "RequestMethod": "GET",
=======
      "RequestUri": "https://samcw32zcnpjldw.blob.core.windows.net/azureml-blobstore-3bd2018e-4b43-401e-ad49-85df181c9e0a/LocalUpload/00000000000000000000000000000000/COMPONENT_PLACEHOLDER",
      "RequestMethod": "HEAD",
      "RequestHeaders": {
        "Accept": "application/xml",
        "Accept-Encoding": "gzip, deflate",
        "Connection": "keep-alive",
        "User-Agent": "azsdk-python-storage-blob/12.14.1 Python/3.10.6 (Linux-5.15.79.1-microsoft-standard-WSL2-x86_64-with-glibc2.35)",
        "x-ms-date": "Wed, 22 Feb 2023 07:22:21 GMT",
        "x-ms-version": "2021-08-06"
      },
      "RequestBody": null,
      "StatusCode": 200,
      "ResponseHeaders": {
        "Accept-Ranges": "bytes",
        "Content-Length": "35",
        "Content-MD5": "L/DnSpFIn\u002BjaQWc\u002BsUQdcw==",
        "Content-Type": "application/octet-stream",
        "Date": "Wed, 22 Feb 2023 07:22:21 GMT",
        "ETag": "\u00220x8DB1192C06E1C79\u0022",
        "Last-Modified": "Sat, 18 Feb 2023 09:30:19 GMT",
        "Server": [
          "Windows-Azure-Blob/1.0",
          "Microsoft-HTTPAPI/2.0"
        ],
        "Vary": "Origin",
        "x-ms-access-tier": "Hot",
        "x-ms-access-tier-inferred": "true",
        "x-ms-blob-type": "BlockBlob",
        "x-ms-creation-time": "Sat, 18 Feb 2023 09:30:19 GMT",
        "x-ms-lease-state": "available",
        "x-ms-lease-status": "unlocked",
        "x-ms-meta-name": "c4b5a984-a0c9-4622-a5cf-f22114f04941",
        "x-ms-meta-upload_status": "completed",
        "x-ms-meta-version": "1",
        "x-ms-server-encrypted": "true",
        "x-ms-version": "2021-08-06"
      },
      "ResponseBody": null
    },
    {
      "RequestUri": "https://samcw32zcnpjldw.blob.core.windows.net/azureml-blobstore-3bd2018e-4b43-401e-ad49-85df181c9e0a/az-ml-artifacts/00000000000000000000000000000000/COMPONENT_PLACEHOLDER",
      "RequestMethod": "HEAD",
      "RequestHeaders": {
        "Accept": "application/xml",
        "Accept-Encoding": "gzip, deflate",
        "Connection": "keep-alive",
        "User-Agent": "azsdk-python-storage-blob/12.14.1 Python/3.10.6 (Linux-5.15.79.1-microsoft-standard-WSL2-x86_64-with-glibc2.35)",
        "x-ms-date": "Wed, 22 Feb 2023 07:22:21 GMT",
        "x-ms-version": "2021-08-06"
      },
      "RequestBody": null,
      "StatusCode": 404,
      "ResponseHeaders": {
        "Date": "Wed, 22 Feb 2023 07:22:21 GMT",
        "Server": [
          "Windows-Azure-Blob/1.0",
          "Microsoft-HTTPAPI/2.0"
        ],
        "Transfer-Encoding": "chunked",
        "Vary": "Origin",
        "x-ms-error-code": "BlobNotFound",
        "x-ms-version": "2021-08-06"
      },
      "ResponseBody": null
    },
    {
      "RequestUri": "https://management.azure.com/subscriptions/00000000-0000-0000-0000-000000000/resourceGroups/00000/providers/Microsoft.MachineLearningServices/workspaces/00000/codes/c4b5a984-a0c9-4622-a5cf-f22114f04941/versions/1?api-version=2022-05-01",
      "RequestMethod": "PUT",
>>>>>>> ce9edaa6
      "RequestHeaders": {
        "Accept": "application/json",
        "Accept-Encoding": "gzip, deflate",
        "Connection": "keep-alive",
<<<<<<< HEAD
        "User-Agent": "azure-ai-ml/1.5.0 azsdk-python-mgmt-machinelearningservices/0.1.0 Python/3.7.9 (Windows-10-10.0.22621-SP0)"
=======
        "Content-Length": "288",
        "Content-Type": "application/json",
        "User-Agent": "azure-ai-ml/1.5.0 azsdk-python-mgmt-machinelearningservices/0.1.0 Python/3.10.6 (Linux-5.15.79.1-microsoft-standard-WSL2-x86_64-with-glibc2.35)"
      },
      "RequestBody": {
        "properties": {
          "properties": {
            "hash_sha256": "0000000000000",
            "hash_version": "0000000000000"
          },
          "isAnonymous": true,
          "isArchived": false,
          "codeUri": "https://samcw32zcnpjldw.blob.core.windows.net/azureml-blobstore-3bd2018e-4b43-401e-ad49-85df181c9e0a/LocalUpload/00000000000000000000000000000000"
        }
>>>>>>> ce9edaa6
      },
      "RequestBody": null,
      "StatusCode": 200,
      "ResponseHeaders": {
        "Cache-Control": "no-cache",
        "Content-Encoding": "gzip",
        "Content-Type": "application/json; charset=utf-8",
<<<<<<< HEAD
        "Date": "Thu, 23 Feb 2023 07:03:19 GMT",
        "Expires": "-1",
        "Pragma": "no-cache",
        "Request-Context": "appId=cid-v1:2d2e8e63-272e-4b3c-8598-4ee570a0e70d",
        "Server-Timing": "traceparent;desc=\u002200-b30e26fad7fab6117b09c6e319e9e498-27fe1bd8c9c53b79-01\u0022",
=======
        "Date": "Wed, 22 Feb 2023 07:22:24 GMT",
        "Expires": "-1",
        "Pragma": "no-cache",
        "Request-Context": "appId=cid-v1:2d2e8e63-272e-4b3c-8598-4ee570a0e70d",
        "Server-Timing": "traceparent;desc=\u002200-0948b5d04602d459dc9c583bb8af3eb0-d014602b50d0ef63-01\u0022",
>>>>>>> ce9edaa6
        "Strict-Transport-Security": "max-age=31536000; includeSubDomains",
        "Transfer-Encoding": "chunked",
        "Vary": [
          "Accept-Encoding",
          "Accept-Encoding"
        ],
<<<<<<< HEAD
        "x-aml-cluster": "vienna-eastus2-01",
        "X-Content-Type-Options": "nosniff",
        "x-ms-correlation-request-id": "6cd8e83a-1407-4cc0-b418-325f4cff9970",
        "x-ms-ratelimit-remaining-subscription-reads": "11979",
        "x-ms-response-type": "standard",
        "x-ms-routing-request-id": "WESTUS2:20230223T070319Z:6cd8e83a-1407-4cc0-b418-325f4cff9970",
        "x-request-time": "0.055"
      },
      "ResponseBody": {
        "id": "/subscriptions/00000000-0000-0000-0000-000000000/resourceGroups/00000/providers/Microsoft.MachineLearningServices/workspaces/00000/codes/e7a3f40e-eb47-4499-9b80-1e5d911878f8/versions/1",
=======
        "x-aml-cluster": "vienna-eastus-02",
        "X-Content-Type-Options": "nosniff",
        "x-ms-correlation-request-id": "a57ceb16-b5a5-4184-a3ce-bd251b6e0021",
        "x-ms-ratelimit-remaining-subscription-writes": "1168",
        "x-ms-response-type": "standard",
        "x-ms-routing-request-id": "CANADACENTRAL:20230222T072224Z:a57ceb16-b5a5-4184-a3ce-bd251b6e0021",
        "x-request-time": "0.175"
      },
      "ResponseBody": {
        "id": "/subscriptions/00000000-0000-0000-0000-000000000/resourceGroups/00000/providers/Microsoft.MachineLearningServices/workspaces/00000/codes/c4b5a984-a0c9-4622-a5cf-f22114f04941/versions/1",
>>>>>>> ce9edaa6
        "name": "1",
        "type": "Microsoft.MachineLearningServices/workspaces/codes/versions",
        "properties": {
          "description": null,
          "tags": {},
          "properties": {
            "hash_sha256": "0000000000000",
            "hash_version": "0000000000000"
          },
          "isArchived": false,
          "isAnonymous": false,
<<<<<<< HEAD
          "codeUri": "https://saveorz2izv2bas.blob.core.windows.net:443/2d1e66ae-8-4d828c93-7c8f-558b-b99d-d21850cf37d9/"
        },
        "systemData": {
          "createdAt": "2023-02-23T02:16:10.3151666\u002B00:00",
          "createdBy": "Diondra Peck",
          "createdByType": "User",
          "lastModifiedAt": "2023-02-23T02:16:10.3151666\u002B00:00",
          "lastModifiedBy": "Diondra Peck",
=======
          "codeUri": "https://samcw32zcnpjldw.blob.core.windows.net/azureml-blobstore-3bd2018e-4b43-401e-ad49-85df181c9e0a/LocalUpload/00000000000000000000000000000000"
        },
        "systemData": {
          "createdAt": "2023-02-18T09:30:23.7478116\u002B00:00",
          "createdBy": "Firstname Lastname",
          "createdByType": "User",
          "lastModifiedAt": "2023-02-22T07:22:24.7601682\u002B00:00",
          "lastModifiedBy": "Firstname Lastname",
>>>>>>> ce9edaa6
          "lastModifiedByType": "User"
        }
      }
    },
    {
<<<<<<< HEAD
      "RequestUri": "https://management.azure.com/subscriptions/00000000-0000-0000-0000-000000000/resourceGroups/00000/providers/Microsoft.MachineLearningServices/workspaces/00000/components/azureml_anonymous/versions/0b35a8f7-cee5-d105-0ea9-5575c8ab619b?api-version=2022-10-01",
=======
      "RequestUri": "https://management.azure.com/subscriptions/00000000-0000-0000-0000-000000000/resourceGroups/00000/providers/Microsoft.MachineLearningServices/workspaces/00000/components/azureml_anonymous/versions/c69b468f-5cf3-2edb-680e-f382769c983d?api-version=2022-10-01",
>>>>>>> ce9edaa6
      "RequestMethod": "PUT",
      "RequestHeaders": {
        "Accept": "application/json",
        "Accept-Encoding": "gzip, deflate",
        "Connection": "keep-alive",
        "Content-Length": "1308",
        "Content-Type": "application/json",
<<<<<<< HEAD
        "User-Agent": "azure-ai-ml/1.5.0 azsdk-python-mgmt-machinelearningservices/0.1.0 Python/3.7.9 (Windows-10-10.0.22621-SP0)"
=======
        "User-Agent": "azure-ai-ml/1.5.0 azsdk-python-mgmt-machinelearningservices/0.1.0 Python/3.10.6 (Linux-5.15.79.1-microsoft-standard-WSL2-x86_64-with-glibc2.35)"
>>>>>>> ce9edaa6
      },
      "RequestBody": {
        "properties": {
          "description": "This is the basic command component",
          "properties": {},
          "tags": {
            "tag": "tagvalue",
            "owner": "sdkteam"
          },
          "isAnonymous": true,
          "isArchived": false,
          "componentSpec": {
            "command": "echo Hello World \u0026 echo $[[${{inputs.component_in_number}}]] \u0026 echo ${{inputs.component_in_path}} \u0026 echo ${{outputs.component_out_path}} \u003E ${{outputs.component_out_path}}/component_in_number",
<<<<<<< HEAD
            "code": "azureml:/subscriptions/00000000-0000-0000-0000-000000000/resourceGroups/00000/providers/Microsoft.MachineLearningServices/workspaces/00000/codes/e7a3f40e-eb47-4499-9b80-1e5d911878f8/versions/1",
            "environment": "azureml:AzureML-sklearn-0.24-ubuntu18.04-py37-cpu:1",
=======
            "code": "azureml:/subscriptions/00000000-0000-0000-0000-000000000/resourceGroups/00000/providers/Microsoft.MachineLearningServices/workspaces/00000/codes/c4b5a984-a0c9-4622-a5cf-f22114f04941/versions/1",
            "environment": "azureml:AzureML-sklearn-1.0-ubuntu20.04-py38-cpu:33",
>>>>>>> ce9edaa6
            "name": "microsoftsamples_command_component_basic",
            "description": "This is the basic command component",
            "tags": {
              "tag": "tagvalue",
              "owner": "sdkteam"
            },
            "version": "0.0.1",
            "$schema": "https://azuremlschemas.azureedge.net/development/commandComponent.schema.json",
            "display_name": "CommandComponentBasic",
            "is_deterministic": true,
            "inputs": {
              "component_in_number": {
                "type": "number",
                "optional": true,
                "default": "10.99",
                "description": "A number"
              },
              "component_in_path": {
                "type": "uri_folder",
                "description": "A path"
              }
            },
            "outputs": {
              "component_out_path": {
                "type": "uri_folder"
              }
            },
            "type": "command",
            "_source": "YAML.COMPONENT"
          }
        }
      },
      "StatusCode": 201,
      "ResponseHeaders": {
        "Cache-Control": "no-cache",
<<<<<<< HEAD
        "Content-Length": "2295",
        "Content-Type": "application/json; charset=utf-8",
        "Date": "Thu, 23 Feb 2023 07:03:20 GMT",
        "Expires": "-1",
        "Location": "https://management.azure.com/subscriptions/00000000-0000-0000-0000-000000000/resourceGroups/00000/providers/Microsoft.MachineLearningServices/workspaces/00000/components/azureml_anonymous/versions/0b35a8f7-cee5-d105-0ea9-5575c8ab619b?api-version=2022-10-01",
        "Pragma": "no-cache",
        "Request-Context": "appId=cid-v1:2d2e8e63-272e-4b3c-8598-4ee570a0e70d",
        "Server-Timing": "traceparent;desc=\u002200-dba269ea014f3e930ce2b74ffa0599c3-bec6cb0059481538-01\u0022",
        "Strict-Transport-Security": "max-age=31536000; includeSubDomains",
        "x-aml-cluster": "vienna-eastus2-01",
        "X-Content-Type-Options": "nosniff",
        "x-ms-correlation-request-id": "b0ce9655-6230-49f6-a476-e6763244f371",
        "x-ms-ratelimit-remaining-subscription-writes": "1190",
        "x-ms-response-type": "standard",
        "x-ms-routing-request-id": "WESTUS2:20230223T070321Z:b0ce9655-6230-49f6-a476-e6763244f371",
        "x-request-time": "0.476"
      },
      "ResponseBody": {
        "id": "/subscriptions/00000000-0000-0000-0000-000000000/resourceGroups/00000/providers/Microsoft.MachineLearningServices/workspaces/00000/components/azureml_anonymous/versions/833cdf36-a5af-493c-809a-0b7bfb2c91bc",
        "name": "833cdf36-a5af-493c-809a-0b7bfb2c91bc",
=======
        "Content-Length": "1860",
        "Content-Type": "application/json; charset=utf-8",
        "Date": "Wed, 22 Feb 2023 07:22:24 GMT",
        "Expires": "-1",
        "Location": "https://management.azure.com/subscriptions/00000000-0000-0000-0000-000000000/resourceGroups/00000/providers/Microsoft.MachineLearningServices/workspaces/00000/components/azureml_anonymous/versions/c69b468f-5cf3-2edb-680e-f382769c983d?api-version=2022-10-01",
        "Pragma": "no-cache",
        "Request-Context": "appId=cid-v1:2d2e8e63-272e-4b3c-8598-4ee570a0e70d",
        "Server-Timing": "traceparent;desc=\u002200-4e14321b6e154e7e2e36a37009d2058c-70d46f2e265bd296-01\u0022",
        "Strict-Transport-Security": "max-age=31536000; includeSubDomains",
        "x-aml-cluster": "vienna-eastus-02",
        "X-Content-Type-Options": "nosniff",
        "x-ms-correlation-request-id": "a75d1246-4075-46d8-bfb5-ecd464f8368f",
        "x-ms-ratelimit-remaining-subscription-writes": "1167",
        "x-ms-response-type": "standard",
        "x-ms-routing-request-id": "CANADACENTRAL:20230222T072225Z:a75d1246-4075-46d8-bfb5-ecd464f8368f",
        "x-request-time": "0.597"
      },
      "ResponseBody": {
        "id": "/subscriptions/00000000-0000-0000-0000-000000000/resourceGroups/00000/providers/Microsoft.MachineLearningServices/workspaces/00000/components/azureml_anonymous/versions/68824f44-e08e-486f-b3e1-20c610731caa",
        "name": "68824f44-e08e-486f-b3e1-20c610731caa",
>>>>>>> ce9edaa6
        "type": "Microsoft.MachineLearningServices/workspaces/components/versions",
        "properties": {
          "description": null,
          "tags": {
            "tag": "tagvalue",
            "owner": "sdkteam"
          },
          "properties": {},
          "isArchived": false,
          "isAnonymous": true,
          "componentSpec": {
            "name": "microsoftsamples_command_component_basic",
            "version": "0.0.1",
            "display_name": "CommandComponentBasic",
            "is_deterministic": "True",
            "type": "command",
            "description": "This is the basic command component",
            "tags": {
              "tag": "tagvalue",
              "owner": "sdkteam"
            },
            "inputs": {
              "component_in_path": {
                "type": "uri_folder",
                "optional": "False",
                "description": "A path"
              },
              "component_in_number": {
                "type": "number",
                "optional": "True",
                "default": "10.99",
                "description": "A number"
              }
            },
            "outputs": {
              "component_out_path": {
                "type": "uri_folder"
              }
            },
<<<<<<< HEAD
            "code": "azureml:/subscriptions/00000000-0000-0000-0000-000000000/resourceGroups/00000/providers/Microsoft.MachineLearningServices/workspaces/00000/codes/e7a3f40e-eb47-4499-9b80-1e5d911878f8/versions/1",
            "environment": "azureml://registries/azureml/environments/AzureML-sklearn-0.24-ubuntu18.04-py37-cpu/versions/1",
=======
            "code": "azureml:/subscriptions/00000000-0000-0000-0000-000000000/resourceGroups/00000/providers/Microsoft.MachineLearningServices/workspaces/00000/codes/c4b5a984-a0c9-4622-a5cf-f22114f04941/versions/1",
            "environment": "azureml://registries/azureml/environments/AzureML-sklearn-1.0-ubuntu20.04-py38-cpu/versions/33",
>>>>>>> ce9edaa6
            "resources": {
              "instance_count": "1"
            },
            "command": "echo Hello World \u0026 echo $[[${{inputs.component_in_number}}]] \u0026 echo ${{inputs.component_in_path}} \u0026 echo ${{outputs.component_out_path}} \u003E ${{outputs.component_out_path}}/component_in_number",
            "$schema": "https://azuremlschemas.azureedge.net/development/commandComponent.schema.json"
          }
        },
        "systemData": {
<<<<<<< HEAD
          "createdAt": "2023-02-23T04:30:19.5602547\u002B00:00",
          "createdBy": "Diondra Peck",
          "createdByType": "User",
          "lastModifiedAt": "2023-02-23T04:30:19.605687\u002B00:00",
          "lastModifiedBy": "Diondra Peck",
=======
          "createdAt": "2023-02-18T09:32:29.8019177\u002B00:00",
          "createdBy": "Firstname Lastname",
          "createdByType": "User",
          "lastModifiedAt": "2023-02-18T09:32:29.8982296\u002B00:00",
          "lastModifiedBy": "Firstname Lastname",
>>>>>>> ce9edaa6
          "lastModifiedByType": "User"
        }
      }
    },
    {
<<<<<<< HEAD
      "RequestUri": "https://management.azure.com/subscriptions/00000000-0000-0000-0000-000000000/resourceGroups/00000/providers/Microsoft.MachineLearningServices/workspaces/00000/components/azureml_anonymous/versions/9c2dd98d-8499-ec8e-19e0-e26acf74344f?api-version=2022-10-01",
=======
      "RequestUri": "https://management.azure.com/subscriptions/00000000-0000-0000-0000-000000000/resourceGroups/00000/providers/Microsoft.MachineLearningServices/workspaces/00000/components/azureml_anonymous/versions/57e41d62-4018-07d9-a7eb-eb912d3be446?api-version=2022-10-01",
>>>>>>> ce9edaa6
      "RequestMethod": "PUT",
      "RequestHeaders": {
        "Accept": "application/json",
        "Accept-Encoding": "gzip, deflate",
        "Connection": "keep-alive",
        "Content-Length": "1001",
        "Content-Type": "application/json",
<<<<<<< HEAD
        "User-Agent": "azure-ai-ml/1.5.0 azsdk-python-mgmt-machinelearningservices/0.1.0 Python/3.7.9 (Windows-10-10.0.22621-SP0)"
=======
        "User-Agent": "azure-ai-ml/1.5.0 azsdk-python-mgmt-machinelearningservices/0.1.0 Python/3.10.6 (Linux-5.15.79.1-microsoft-standard-WSL2-x86_64-with-glibc2.35)"
>>>>>>> ce9edaa6
      },
      "RequestBody": {
        "properties": {
          "properties": {},
          "tags": {},
          "isAnonymous": true,
          "isArchived": false,
          "componentSpec": {
            "name": "sub_graph",
            "display_name": "sub_graph",
            "inputs": {
              "component_in_number": {
                "type": "integer",
                "optional": true
              }
            },
            "outputs": {
              "component_out_path": {
                "type": "uri_folder"
              }
            },
            "type": "pipeline",
            "jobs": {
              "node": {
                "name": "node",
                "type": "command",
                "inputs": {
                  "component_in_number": {
                    "job_input_type": "literal",
                    "value": "${{parent.inputs.component_in_number}}"
                  },
                  "component_in_path": {
                    "uri": "https://dprepdata.blob.core.windows.net/demo/Titanic.csv",
                    "job_input_type": "uri_file"
                  }
                },
                "outputs": {
                  "component_out_path": {
                    "value": "${{parent.outputs.component_out_path}}",
                    "type": "literal"
                  }
                },
                "_source": "YAML.COMPONENT",
<<<<<<< HEAD
                "componentId": "/subscriptions/00000000-0000-0000-0000-000000000/resourceGroups/00000/providers/Microsoft.MachineLearningServices/workspaces/00000/components/azureml_anonymous/versions/833cdf36-a5af-493c-809a-0b7bfb2c91bc"
=======
                "componentId": "/subscriptions/00000000-0000-0000-0000-000000000/resourceGroups/00000/providers/Microsoft.MachineLearningServices/workspaces/00000/components/azureml_anonymous/versions/68824f44-e08e-486f-b3e1-20c610731caa"
>>>>>>> ce9edaa6
              }
            },
            "_source": "DSL",
            "sourceJobId": null
          }
        }
      },
      "StatusCode": 201,
      "ResponseHeaders": {
        "Cache-Control": "no-cache",
<<<<<<< HEAD
        "Content-Length": "1132",
        "Content-Type": "application/json; charset=utf-8",
        "Date": "Thu, 23 Feb 2023 07:03:21 GMT",
        "Expires": "-1",
        "Location": "https://management.azure.com/subscriptions/00000000-0000-0000-0000-000000000/resourceGroups/00000/providers/Microsoft.MachineLearningServices/workspaces/00000/components/azureml_anonymous/versions/9c2dd98d-8499-ec8e-19e0-e26acf74344f?api-version=2022-10-01",
        "Pragma": "no-cache",
        "Request-Context": "appId=cid-v1:2d2e8e63-272e-4b3c-8598-4ee570a0e70d",
        "Server-Timing": "traceparent;desc=\u002200-ba039e47a7ed4dcd946ef5b0e4b0c171-a6b8ed9855a06190-01\u0022",
        "Strict-Transport-Security": "max-age=31536000; includeSubDomains",
        "x-aml-cluster": "vienna-eastus2-01",
        "X-Content-Type-Options": "nosniff",
        "x-ms-correlation-request-id": "37a61c0c-5732-4776-8e51-6455d82f9a31",
        "x-ms-ratelimit-remaining-subscription-writes": "1189",
        "x-ms-response-type": "standard",
        "x-ms-routing-request-id": "WESTUS2:20230223T070322Z:37a61c0c-5732-4776-8e51-6455d82f9a31",
        "x-request-time": "0.801"
      },
      "ResponseBody": {
        "id": "/subscriptions/00000000-0000-0000-0000-000000000/resourceGroups/00000/providers/Microsoft.MachineLearningServices/workspaces/00000/components/azureml_anonymous/versions/62a714d9-289b-4b98-b2af-fbcb374eb064",
        "name": "62a714d9-289b-4b98-b2af-fbcb374eb064",
=======
        "Content-Length": "904",
        "Content-Type": "application/json; charset=utf-8",
        "Date": "Wed, 22 Feb 2023 07:22:26 GMT",
        "Expires": "-1",
        "Location": "https://management.azure.com/subscriptions/00000000-0000-0000-0000-000000000/resourceGroups/00000/providers/Microsoft.MachineLearningServices/workspaces/00000/components/azureml_anonymous/versions/57e41d62-4018-07d9-a7eb-eb912d3be446?api-version=2022-10-01",
        "Pragma": "no-cache",
        "Request-Context": "appId=cid-v1:2d2e8e63-272e-4b3c-8598-4ee570a0e70d",
        "Server-Timing": "traceparent;desc=\u002200-9ebca28107a6d79aa44f5921c74edf12-77a4c250fe47b335-01\u0022",
        "Strict-Transport-Security": "max-age=31536000; includeSubDomains",
        "x-aml-cluster": "vienna-eastus-02",
        "X-Content-Type-Options": "nosniff",
        "x-ms-correlation-request-id": "1450ae36-da02-49ed-9fde-5753a18bc698",
        "x-ms-ratelimit-remaining-subscription-writes": "1166",
        "x-ms-response-type": "standard",
        "x-ms-routing-request-id": "CANADACENTRAL:20230222T072226Z:1450ae36-da02-49ed-9fde-5753a18bc698",
        "x-request-time": "0.783"
      },
      "ResponseBody": {
        "id": "/subscriptions/00000000-0000-0000-0000-000000000/resourceGroups/00000/providers/Microsoft.MachineLearningServices/workspaces/00000/components/azureml_anonymous/versions/69884485-15b1-434f-b2ef-749ffc5f12df",
        "name": "69884485-15b1-434f-b2ef-749ffc5f12df",
>>>>>>> ce9edaa6
        "type": "Microsoft.MachineLearningServices/workspaces/components/versions",
        "properties": {
          "description": null,
          "tags": {},
          "properties": {},
          "isArchived": false,
          "isAnonymous": true,
          "componentSpec": {
            "name": "sub_graph",
            "display_name": "sub_graph",
            "is_deterministic": "False",
            "type": "pipeline",
            "outputs": {
              "component_out_path": {
                "type": "uri_folder"
              }
            },
            "inputs": {
              "component_in_number": {
                "type": "integer",
                "optional": "True"
              }
            }
          }
        },
        "systemData": {
<<<<<<< HEAD
          "createdAt": "2023-02-23T07:03:22.1786089\u002B00:00",
          "createdBy": "Diondra Peck",
          "createdByType": "User",
          "lastModifiedAt": "2023-02-23T07:03:22.1786089\u002B00:00",
          "lastModifiedBy": "Diondra Peck",
=======
          "createdAt": "2023-02-22T07:22:26.8670318\u002B00:00",
          "createdBy": "Firstname Lastname",
          "createdByType": "User",
          "lastModifiedAt": "2023-02-22T07:22:26.8670318\u002B00:00",
          "lastModifiedBy": "Firstname Lastname",
>>>>>>> ce9edaa6
          "lastModifiedByType": "User"
        }
      }
    },
    {
      "RequestUri": "https://management.azure.com/subscriptions/00000000-0000-0000-0000-000000000/resourceGroups/00000/providers/Microsoft.MachineLearningServices/workspaces/00000/jobs/000000000000000000000?api-version=2022-12-01-preview",
      "RequestMethod": "PUT",
      "RequestHeaders": {
        "Accept": "application/json",
        "Accept-Encoding": "gzip, deflate",
        "Connection": "keep-alive",
        "Content-Length": "1502",
        "Content-Type": "application/json",
<<<<<<< HEAD
        "User-Agent": "azure-ai-ml/1.5.0 azsdk-python-mgmt-machinelearningservices/0.1.0 Python/3.7.9 (Windows-10-10.0.22621-SP0)"
=======
        "User-Agent": "azure-ai-ml/1.5.0 azsdk-python-mgmt-machinelearningservices/0.1.0 Python/3.10.6 (Linux-5.15.79.1-microsoft-standard-WSL2-x86_64-with-glibc2.35)"
>>>>>>> ce9edaa6
      },
      "RequestBody": {
        "properties": {
          "properties": {},
          "tags": {},
          "displayName": "parallel_for_pipeline",
          "experimentName": "azure-ai-ml",
          "isArchived": false,
          "jobType": "Pipeline",
          "inputs": {},
          "jobs": {
            "parallel_body": {
              "name": "parallel_body",
              "type": "pipeline",
              "_source": "DSL",
<<<<<<< HEAD
              "componentId": "/subscriptions/00000000-0000-0000-0000-000000000/resourceGroups/00000/providers/Microsoft.MachineLearningServices/workspaces/00000/components/azureml_anonymous/versions/62a714d9-289b-4b98-b2af-fbcb374eb064"
=======
              "componentId": "/subscriptions/00000000-0000-0000-0000-000000000/resourceGroups/00000/providers/Microsoft.MachineLearningServices/workspaces/00000/components/azureml_anonymous/versions/69884485-15b1-434f-b2ef-749ffc5f12df"
>>>>>>> ce9edaa6
            },
            "parallel_node": {
              "body": "${{parent.jobs.parallel_body}}",
              "type": "parallel_for",
              "items": "[{\u0022component_in_number\u0022: 1}, {\u0022component_in_number\u0022: 2}]",
              "_source": "DSL"
            },
            "after_node": {
              "name": "after_node",
              "type": "command",
              "computeId": "/subscriptions/00000000-0000-0000-0000-000000000/resourceGroups/00000/providers/Microsoft.MachineLearningServices/workspaces/00000/computes/cpu-cluster",
              "inputs": {
                "component_in_path": {
                  "job_input_type": "literal",
                  "value": "${{parent.jobs.parallel_node.outputs.component_out_path}}"
                }
              },
              "_source": "YAML.COMPONENT",
<<<<<<< HEAD
              "componentId": "/subscriptions/00000000-0000-0000-0000-000000000/resourceGroups/00000/providers/Microsoft.MachineLearningServices/workspaces/00000/components/azureml_anonymous/versions/833cdf36-a5af-493c-809a-0b7bfb2c91bc"
=======
              "componentId": "/subscriptions/00000000-0000-0000-0000-000000000/resourceGroups/00000/providers/Microsoft.MachineLearningServices/workspaces/00000/components/azureml_anonymous/versions/68824f44-e08e-486f-b3e1-20c610731caa"
>>>>>>> ce9edaa6
            }
          },
          "outputs": {},
          "settings": {
            "default_compute": "/subscriptions/00000000-0000-0000-0000-000000000/resourceGroups/00000/providers/Microsoft.MachineLearningServices/workspaces/00000/computes/cpu-cluster",
            "_source": "DSL"
          }
        }
      },
      "StatusCode": 201,
      "ResponseHeaders": {
        "Cache-Control": "no-cache",
<<<<<<< HEAD
        "Content-Length": "3549",
        "Content-Type": "application/json; charset=utf-8",
        "Date": "Thu, 23 Feb 2023 07:03:24 GMT",
=======
        "Content-Length": "2876",
        "Content-Type": "application/json; charset=utf-8",
        "Date": "Wed, 22 Feb 2023 07:22:31 GMT",
>>>>>>> ce9edaa6
        "Expires": "-1",
        "Location": "https://management.azure.com/subscriptions/00000000-0000-0000-0000-000000000/resourceGroups/00000/providers/Microsoft.MachineLearningServices/workspaces/00000/jobs/000000000000000000000?api-version=2022-12-01-preview",
        "Pragma": "no-cache",
        "Request-Context": "appId=cid-v1:2d2e8e63-272e-4b3c-8598-4ee570a0e70d",
<<<<<<< HEAD
        "Server-Timing": "traceparent;desc=\u002200-2f1b1153fb832441b05ac87e0e02701d-3e1751182a17c56f-01\u0022",
        "Strict-Transport-Security": "max-age=31536000; includeSubDomains",
        "x-aml-cluster": "vienna-eastus2-01",
        "X-Content-Type-Options": "nosniff",
        "x-ms-correlation-request-id": "e1d1846d-e8d8-4489-88a6-baff90433adf",
        "x-ms-ratelimit-remaining-subscription-writes": "1188",
        "x-ms-response-type": "standard",
        "x-ms-routing-request-id": "WESTUS2:20230223T070325Z:e1d1846d-e8d8-4489-88a6-baff90433adf",
        "x-request-time": "1.374"
=======
        "Server-Timing": "traceparent;desc=\u002200-608c23324ad9de2c1fbefa5e931e9884-2a6e8a3cbb101376-01\u0022",
        "Strict-Transport-Security": "max-age=31536000; includeSubDomains",
        "x-aml-cluster": "vienna-eastus-02",
        "X-Content-Type-Options": "nosniff",
        "x-ms-correlation-request-id": "d8b08b91-11dd-4f09-9009-ea91414e5681",
        "x-ms-ratelimit-remaining-subscription-writes": "1165",
        "x-ms-response-type": "standard",
        "x-ms-routing-request-id": "CANADACENTRAL:20230222T072232Z:d8b08b91-11dd-4f09-9009-ea91414e5681",
        "x-request-time": "1.725"
>>>>>>> ce9edaa6
      },
      "ResponseBody": {
        "id": "/subscriptions/00000000-0000-0000-0000-000000000/resourceGroups/00000/providers/Microsoft.MachineLearningServices/workspaces/00000/jobs/000000000000000000000",
        "name": "000000000000000000000",
        "type": "Microsoft.MachineLearningServices/workspaces/jobs",
        "properties": {
          "description": null,
          "tags": {},
          "properties": {
            "azureml.DevPlatv2": "true",
            "azureml.runsource": "azureml.PipelineRun",
            "runSource": "MFE",
            "runType": "HTTP",
            "azureml.parameters": "{}",
            "azureml.continue_on_step_failure": "False",
            "azureml.continue_on_failed_optional_input": "True",
            "azureml.defaultComputeName": "cpu-cluster",
            "azureml.defaultDataStoreName": "workspaceblobstore",
            "azureml.pipelineComponent": "pipelinerun"
          },
          "displayName": "parallel_for_pipeline",
          "status": "Preparing",
          "experimentName": "azure-ai-ml",
          "services": {
            "Tracking": {
              "jobServiceType": "Tracking",
              "port": null,
<<<<<<< HEAD
              "endpoint": "azureml://eastus2.api.azureml.ms/mlflow/v1.0/subscriptions/00000000-0000-0000-0000-000000000/resourceGroups/00000/providers/Microsoft.MachineLearningServices/workspaces/00000?",
=======
              "endpoint": "azureml://eastus.api.azureml.ms/mlflow/v1.0/subscriptions/00000000-0000-0000-0000-000000000/resourceGroups/00000/providers/Microsoft.MachineLearningServices/workspaces/00000?",
>>>>>>> ce9edaa6
              "status": null,
              "errorMessage": null,
              "properties": null,
              "nodes": null
            },
            "Studio": {
              "jobServiceType": "Studio",
              "port": null,
              "endpoint": "https://ml.azure.com/runs/000000000000000000000?wsid=/subscriptions/00000000-0000-0000-0000-000000000/resourcegroups/00000/workspaces/00000",
              "status": null,
              "errorMessage": null,
              "properties": null,
              "nodes": null
            }
          },
          "computeId": null,
          "isArchived": false,
          "identity": null,
          "componentId": null,
          "jobType": "Pipeline",
          "settings": {
            "default_compute": "/subscriptions/00000000-0000-0000-0000-000000000/resourceGroups/00000/providers/Microsoft.MachineLearningServices/workspaces/00000/computes/cpu-cluster",
            "_source": "DSL"
          },
          "jobs": {
            "parallel_body": {
              "name": "parallel_body",
              "type": "pipeline",
              "_source": "DSL",
<<<<<<< HEAD
              "componentId": "/subscriptions/00000000-0000-0000-0000-000000000/resourceGroups/00000/providers/Microsoft.MachineLearningServices/workspaces/00000/components/azureml_anonymous/versions/62a714d9-289b-4b98-b2af-fbcb374eb064"
=======
              "componentId": "/subscriptions/00000000-0000-0000-0000-000000000/resourceGroups/00000/providers/Microsoft.MachineLearningServices/workspaces/00000/components/azureml_anonymous/versions/69884485-15b1-434f-b2ef-749ffc5f12df"
>>>>>>> ce9edaa6
            },
            "parallel_node": {
              "body": "${{parent.jobs.parallel_body}}",
              "type": "parallel_for",
              "items": "[{\u0022component_in_number\u0022: 1}, {\u0022component_in_number\u0022: 2}]",
              "_source": "DSL"
            },
            "after_node": {
              "name": "after_node",
              "type": "command",
              "computeId": "/subscriptions/00000000-0000-0000-0000-000000000/resourceGroups/00000/providers/Microsoft.MachineLearningServices/workspaces/00000/computes/cpu-cluster",
              "inputs": {
                "component_in_path": {
                  "job_input_type": "literal",
                  "value": "${{parent.jobs.parallel_node.outputs.component_out_path}}"
                }
              },
              "_source": "YAML.COMPONENT",
<<<<<<< HEAD
              "componentId": "/subscriptions/00000000-0000-0000-0000-000000000/resourceGroups/00000/providers/Microsoft.MachineLearningServices/workspaces/00000/components/azureml_anonymous/versions/833cdf36-a5af-493c-809a-0b7bfb2c91bc"
=======
              "componentId": "/subscriptions/00000000-0000-0000-0000-000000000/resourceGroups/00000/providers/Microsoft.MachineLearningServices/workspaces/00000/components/azureml_anonymous/versions/68824f44-e08e-486f-b3e1-20c610731caa"
>>>>>>> ce9edaa6
            }
          },
          "inputs": {},
          "outputs": {},
          "sourceJobId": null
        },
        "systemData": {
<<<<<<< HEAD
          "createdAt": "2023-02-23T07:03:24.8468727\u002B00:00",
          "createdBy": "Diondra Peck",
=======
          "createdAt": "2023-02-22T07:22:31.8344777\u002B00:00",
          "createdBy": "Firstname Lastname",
>>>>>>> ce9edaa6
          "createdByType": "User"
        }
      }
    },
    {
      "RequestUri": "https://management.azure.com/subscriptions/00000000-0000-0000-0000-000000000/resourceGroups/00000/providers/Microsoft.MachineLearningServices/workspaces/00000/jobs/000000000000000000000/cancel?api-version=2022-12-01-preview",
      "RequestMethod": "POST",
      "RequestHeaders": {
        "Accept": "application/json",
        "Accept-Encoding": "gzip, deflate",
        "Connection": "keep-alive",
        "Content-Length": "0",
<<<<<<< HEAD
        "User-Agent": "azure-ai-ml/1.5.0 azsdk-python-mgmt-machinelearningservices/0.1.0 Python/3.7.9 (Windows-10-10.0.22621-SP0)"
=======
        "User-Agent": "azure-ai-ml/1.5.0 azsdk-python-mgmt-machinelearningservices/0.1.0 Python/3.10.6 (Linux-5.15.79.1-microsoft-standard-WSL2-x86_64-with-glibc2.35)"
>>>>>>> ce9edaa6
      },
      "RequestBody": null,
      "StatusCode": 202,
      "ResponseHeaders": {
        "Cache-Control": "no-cache",
        "Content-Length": "4",
        "Content-Type": "application/json; charset=utf-8",
<<<<<<< HEAD
        "Date": "Thu, 23 Feb 2023 07:03:27 GMT",
        "Expires": "-1",
        "Location": "https://management.azure.com/subscriptions/00000000-0000-0000-0000-000000000/providers/Microsoft.MachineLearningServices/locations/eastus2/mfeOperationResults/jc:2d1e66ae-85e3-42c0-be91-34de66397f26:000000000000000000000?api-version=2022-12-01-preview",
        "Pragma": "no-cache",
        "Request-Context": "appId=cid-v1:2d2e8e63-272e-4b3c-8598-4ee570a0e70d",
        "Strict-Transport-Security": "max-age=31536000; includeSubDomains",
        "x-aml-cluster": "vienna-eastus2-01",
        "X-Content-Type-Options": "nosniff",
        "x-ms-async-operation-timeout": "PT1H",
        "x-ms-correlation-request-id": "d3fc6591-2b2c-4889-9da3-26be21fbd8a0",
        "x-ms-ratelimit-remaining-subscription-writes": "1195",
        "x-ms-response-type": "standard",
        "x-ms-routing-request-id": "WESTUS2:20230223T070327Z:d3fc6591-2b2c-4889-9da3-26be21fbd8a0",
        "x-request-time": "0.663"
=======
        "Date": "Wed, 22 Feb 2023 07:22:35 GMT",
        "Expires": "-1",
        "Location": "https://management.azure.com/subscriptions/00000000-0000-0000-0000-000000000/providers/Microsoft.MachineLearningServices/locations/eastus/mfeOperationResults/jc:3bd2018e-4b43-401e-ad49-85df181c9e0a:000000000000000000000?api-version=2022-12-01-preview",
        "Pragma": "no-cache",
        "Request-Context": "appId=cid-v1:2d2e8e63-272e-4b3c-8598-4ee570a0e70d",
        "Strict-Transport-Security": "max-age=31536000; includeSubDomains",
        "x-aml-cluster": "vienna-eastus-02",
        "X-Content-Type-Options": "nosniff",
        "x-ms-async-operation-timeout": "PT1H",
        "x-ms-correlation-request-id": "5ef1c14d-13ea-4692-b03a-2b79d2d8be6c",
        "x-ms-ratelimit-remaining-subscription-writes": "1183",
        "x-ms-response-type": "standard",
        "x-ms-routing-request-id": "CANADACENTRAL:20230222T072236Z:5ef1c14d-13ea-4692-b03a-2b79d2d8be6c",
        "x-request-time": "0.875"
>>>>>>> ce9edaa6
      },
      "ResponseBody": "null"
    },
    {
<<<<<<< HEAD
      "RequestUri": "https://management.azure.com/subscriptions/00000000-0000-0000-0000-000000000/providers/Microsoft.MachineLearningServices/locations/eastus2/mfeOperationResults/jc:2d1e66ae-85e3-42c0-be91-34de66397f26:000000000000000000000?api-version=2022-12-01-preview",
=======
      "RequestUri": "https://management.azure.com/subscriptions/00000000-0000-0000-0000-000000000/providers/Microsoft.MachineLearningServices/locations/eastus/mfeOperationResults/jc:3bd2018e-4b43-401e-ad49-85df181c9e0a:000000000000000000000?api-version=2022-12-01-preview",
>>>>>>> ce9edaa6
      "RequestMethod": "GET",
      "RequestHeaders": {
        "Accept": "*/*",
        "Accept-Encoding": "gzip, deflate",
        "Connection": "keep-alive",
<<<<<<< HEAD
        "User-Agent": "azure-ai-ml/1.5.0 azsdk-python-mgmt-machinelearningservices/0.1.0 Python/3.7.9 (Windows-10-10.0.22621-SP0)"
=======
        "User-Agent": "azure-ai-ml/1.5.0 azsdk-python-mgmt-machinelearningservices/0.1.0 Python/3.10.6 (Linux-5.15.79.1-microsoft-standard-WSL2-x86_64-with-glibc2.35)"
>>>>>>> ce9edaa6
      },
      "RequestBody": null,
      "StatusCode": 202,
      "ResponseHeaders": {
        "Cache-Control": "no-cache",
        "Content-Length": "2",
        "Content-Type": "application/json; charset=utf-8",
<<<<<<< HEAD
        "Date": "Thu, 23 Feb 2023 07:03:27 GMT",
        "Expires": "-1",
        "Location": "https://management.azure.com/subscriptions/00000000-0000-0000-0000-000000000/providers/Microsoft.MachineLearningServices/locations/eastus2/mfeOperationResults/jc:2d1e66ae-85e3-42c0-be91-34de66397f26:000000000000000000000?api-version=2022-12-01-preview",
        "Pragma": "no-cache",
        "Request-Context": "appId=cid-v1:2d2e8e63-272e-4b3c-8598-4ee570a0e70d",
        "Strict-Transport-Security": "max-age=31536000; includeSubDomains",
        "x-aml-cluster": "vienna-eastus2-02",
        "X-Content-Type-Options": "nosniff",
        "x-ms-correlation-request-id": "926bf323-254a-407c-8ede-7e42b4a296e1",
        "x-ms-ratelimit-remaining-subscription-reads": "11978",
        "x-ms-response-type": "standard",
        "x-ms-routing-request-id": "WESTUS2:20230223T070327Z:926bf323-254a-407c-8ede-7e42b4a296e1",
        "x-request-time": "0.126"
=======
        "Date": "Wed, 22 Feb 2023 07:22:35 GMT",
        "Expires": "-1",
        "Location": "https://management.azure.com/subscriptions/00000000-0000-0000-0000-000000000/providers/Microsoft.MachineLearningServices/locations/eastus/mfeOperationResults/jc:3bd2018e-4b43-401e-ad49-85df181c9e0a:000000000000000000000?api-version=2022-12-01-preview",
        "Pragma": "no-cache",
        "Request-Context": "appId=cid-v1:2d2e8e63-272e-4b3c-8598-4ee570a0e70d",
        "Strict-Transport-Security": "max-age=31536000; includeSubDomains",
        "x-aml-cluster": "vienna-eastus-02",
        "X-Content-Type-Options": "nosniff",
        "x-ms-correlation-request-id": "2402b6ca-d72b-40c1-8a16-9fd52ff7fead",
        "x-ms-ratelimit-remaining-subscription-reads": "11970",
        "x-ms-response-type": "standard",
        "x-ms-routing-request-id": "CANADACENTRAL:20230222T072236Z:2402b6ca-d72b-40c1-8a16-9fd52ff7fead",
        "x-request-time": "0.045"
>>>>>>> ce9edaa6
      },
      "ResponseBody": {}
    },
    {
<<<<<<< HEAD
      "RequestUri": "https://management.azure.com/subscriptions/00000000-0000-0000-0000-000000000/providers/Microsoft.MachineLearningServices/locations/eastus2/mfeOperationResults/jc:2d1e66ae-85e3-42c0-be91-34de66397f26:000000000000000000000?api-version=2022-12-01-preview",
=======
      "RequestUri": "https://management.azure.com/subscriptions/00000000-0000-0000-0000-000000000/providers/Microsoft.MachineLearningServices/locations/eastus/mfeOperationResults/jc:3bd2018e-4b43-401e-ad49-85df181c9e0a:000000000000000000000?api-version=2022-12-01-preview",
>>>>>>> ce9edaa6
      "RequestMethod": "GET",
      "RequestHeaders": {
        "Accept": "*/*",
        "Accept-Encoding": "gzip, deflate",
        "Connection": "keep-alive",
<<<<<<< HEAD
        "User-Agent": "azure-ai-ml/1.5.0 azsdk-python-mgmt-machinelearningservices/0.1.0 Python/3.7.9 (Windows-10-10.0.22621-SP0)"
=======
        "User-Agent": "azure-ai-ml/1.5.0 azsdk-python-mgmt-machinelearningservices/0.1.0 Python/3.10.6 (Linux-5.15.79.1-microsoft-standard-WSL2-x86_64-with-glibc2.35)"
>>>>>>> ce9edaa6
      },
      "RequestBody": null,
      "StatusCode": 200,
      "ResponseHeaders": {
        "Cache-Control": "no-cache",
        "Content-Length": "0",
<<<<<<< HEAD
        "Date": "Thu, 23 Feb 2023 07:03:57 GMT",
        "Expires": "-1",
        "Pragma": "no-cache",
        "Request-Context": "appId=cid-v1:2d2e8e63-272e-4b3c-8598-4ee570a0e70d",
        "Server-Timing": "traceparent;desc=\u002200-ec0bef257eac693f5c2f33fa9ab0dcf5-a3168826beac0932-01\u0022",
        "Strict-Transport-Security": "max-age=31536000; includeSubDomains",
        "x-aml-cluster": "vienna-eastus2-02",
        "X-Content-Type-Options": "nosniff",
        "x-ms-correlation-request-id": "8a6f76b6-af8c-4f73-b308-1a1c475cb8c3",
        "x-ms-ratelimit-remaining-subscription-reads": "11977",
        "x-ms-response-type": "standard",
        "x-ms-routing-request-id": "WESTUS2:20230223T070358Z:8a6f76b6-af8c-4f73-b308-1a1c475cb8c3",
        "x-request-time": "0.024"
=======
        "Date": "Wed, 22 Feb 2023 07:23:06 GMT",
        "Expires": "-1",
        "Pragma": "no-cache",
        "Request-Context": "appId=cid-v1:2d2e8e63-272e-4b3c-8598-4ee570a0e70d",
        "Server-Timing": "traceparent;desc=\u002200-8f839e7da3c9ba92d3ea8fa5334d0eea-07726f05fed26a43-01\u0022",
        "Strict-Transport-Security": "max-age=31536000; includeSubDomains",
        "x-aml-cluster": "vienna-eastus-02",
        "X-Content-Type-Options": "nosniff",
        "x-ms-correlation-request-id": "5621a75f-e83d-4ccd-ac7d-36d4aee983cf",
        "x-ms-ratelimit-remaining-subscription-reads": "11969",
        "x-ms-response-type": "standard",
        "x-ms-routing-request-id": "CANADACENTRAL:20230222T072306Z:5621a75f-e83d-4ccd-ac7d-36d4aee983cf",
        "x-request-time": "0.037"
>>>>>>> ce9edaa6
      },
      "ResponseBody": null
    }
  ],
  "Variables": {}
}<|MERGE_RESOLUTION|>--- conflicted
+++ resolved
@@ -7,11 +7,7 @@
         "Accept": "application/json",
         "Accept-Encoding": "gzip, deflate",
         "Connection": "keep-alive",
-<<<<<<< HEAD
         "User-Agent": "azure-ai-ml/1.5.0 azsdk-python-mgmt-machinelearningservices/0.1.0 Python/3.7.9 (Windows-10-10.0.22621-SP0)"
-=======
-        "User-Agent": "azure-ai-ml/1.5.0 azsdk-python-mgmt-machinelearningservices/0.1.0 Python/3.10.6 (Linux-5.15.79.1-microsoft-standard-WSL2-x86_64-with-glibc2.35)"
->>>>>>> ce9edaa6
       },
       "RequestBody": null,
       "StatusCode": 200,
@@ -19,69 +15,39 @@
         "Cache-Control": "no-cache",
         "Content-Encoding": "gzip",
         "Content-Type": "application/json; charset=utf-8",
-<<<<<<< HEAD
-        "Date": "Thu, 23 Feb 2023 07:03:14 GMT",
+        "Date": "Thu, 23 Feb 2023 22:10:27 GMT",
         "Expires": "-1",
         "Pragma": "no-cache",
         "Request-Context": "appId=cid-v1:2d2e8e63-272e-4b3c-8598-4ee570a0e70d",
-        "Server-Timing": "traceparent;desc=\u002200-4b9decd89c115b7e3eda63609164801e-17775bff0f7ab5c2-01\u0022",
-=======
-        "Date": "Wed, 22 Feb 2023 07:22:18 GMT",
-        "Expires": "-1",
-        "Pragma": "no-cache",
-        "Request-Context": "appId=cid-v1:2d2e8e63-272e-4b3c-8598-4ee570a0e70d",
-        "Server-Timing": "traceparent;desc=\u002200-72a1d55303e96e7318da7cd5b0f630bf-41ea90e359cf9061-01\u0022",
->>>>>>> ce9edaa6
+        "Server-Timing": "traceparent;desc=\u002200-9255e2009cc33e6b8ef0ff38d68ad664-4079744fe7796e2b-01\u0022",
         "Strict-Transport-Security": "max-age=31536000; includeSubDomains",
         "Transfer-Encoding": "chunked",
         "Vary": [
           "Accept-Encoding",
           "Accept-Encoding"
         ],
-<<<<<<< HEAD
-        "x-aml-cluster": "vienna-eastus2-02",
-        "X-Content-Type-Options": "nosniff",
-        "x-ms-correlation-request-id": "43dcbab6-72a9-40ec-8f9f-ba8c3bcb53d3",
+        "x-aml-cluster": "vienna-eastus2-01",
+        "X-Content-Type-Options": "nosniff",
+        "x-ms-correlation-request-id": "1100cb41-eaa4-4bab-bf88-9d775e976244",
         "x-ms-ratelimit-remaining-subscription-reads": "11981",
         "x-ms-response-type": "standard",
-        "x-ms-routing-request-id": "WESTUS2:20230223T070314Z:43dcbab6-72a9-40ec-8f9f-ba8c3bcb53d3",
-        "x-request-time": "0.135"
-=======
-        "x-aml-cluster": "vienna-eastus-02",
-        "X-Content-Type-Options": "nosniff",
-        "x-ms-correlation-request-id": "b27503ca-9fb8-415b-b611-6f7335cdcb03",
-        "x-ms-ratelimit-remaining-subscription-reads": "11972",
-        "x-ms-response-type": "standard",
-        "x-ms-routing-request-id": "CANADACENTRAL:20230222T072219Z:b27503ca-9fb8-415b-b611-6f7335cdcb03",
-        "x-request-time": "0.093"
->>>>>>> ce9edaa6
+        "x-ms-routing-request-id": "WESTUS2:20230223T221027Z:1100cb41-eaa4-4bab-bf88-9d775e976244",
+        "x-request-time": "0.104"
       },
       "ResponseBody": {
         "id": "/subscriptions/00000000-0000-0000-0000-000000000/resourceGroups/00000/providers/Microsoft.MachineLearningServices/workspaces/00000/computes/cpu-cluster",
         "name": "cpu-cluster",
         "type": "Microsoft.MachineLearningServices/workspaces/computes",
-<<<<<<< HEAD
         "location": "eastus2",
         "tags": {},
         "properties": {
           "createdOn": "2023-02-23T02:09:37.0381833\u002B00:00",
           "modifiedOn": "2023-02-23T02:09:40.5544927\u002B00:00",
-=======
-        "location": "eastus",
-        "tags": {},
-        "properties": {
-          "createdOn": "2023-02-18T09:22:48.8321811\u002B00:00",
-          "modifiedOn": "2023-02-20T22:34:01.0617008\u002B00:00",
->>>>>>> ce9edaa6
           "disableLocalAuth": false,
           "description": null,
           "resourceId": null,
           "computeType": "AmlCompute",
-<<<<<<< HEAD
           "computeLocation": "eastus2",
-=======
-          "computeLocation": "eastus",
->>>>>>> ce9edaa6
           "provisioningState": "Succeeded",
           "provisioningErrors": null,
           "isAttachedCompute": false,
@@ -91,19 +57,11 @@
             "scaleSettings": {
               "maxNodeCount": 4,
               "minNodeCount": 0,
-<<<<<<< HEAD
               "nodeIdleTimeBeforeScaleDown": "PT2M"
             },
             "subnet": null,
             "currentNodeCount": 0,
             "targetNodeCount": 0,
-=======
-              "nodeIdleTimeBeforeScaleDown": "PT20M"
-            },
-            "subnet": null,
-            "currentNodeCount": 0,
-            "targetNodeCount": 2,
->>>>>>> ce9edaa6
             "nodeStateCounts": {
               "preparingNodeCount": 0,
               "runningNodeCount": 0,
@@ -112,13 +70,8 @@
               "leavingNodeCount": 0,
               "preemptedNodeCount": 0
             },
-<<<<<<< HEAD
             "allocationState": "Steady",
-            "allocationStateTransitionTime": "2023-02-23T06:43:30.238\u002B00:00",
-=======
-            "allocationState": "Resizing",
-            "allocationStateTransitionTime": "2023-02-22T07:22:02.674\u002B00:00",
->>>>>>> ce9edaa6
+            "allocationStateTransitionTime": "2023-02-23T22:01:12.266\u002B00:00",
             "errors": null,
             "remoteLoginPortPublicAccess": "Enabled",
             "osType": "Linux",
@@ -136,11 +89,7 @@
         "Accept": "application/json",
         "Accept-Encoding": "gzip, deflate",
         "Connection": "keep-alive",
-<<<<<<< HEAD
         "User-Agent": "azure-ai-ml/1.5.0 azsdk-python-mgmt-machinelearningservices/0.1.0 Python/3.7.9 (Windows-10-10.0.22621-SP0)"
-=======
-        "User-Agent": "azure-ai-ml/1.5.0 azsdk-python-mgmt-machinelearningservices/0.1.0 Python/3.10.6 (Linux-5.15.79.1-microsoft-standard-WSL2-x86_64-with-glibc2.35)"
->>>>>>> ce9edaa6
       },
       "RequestBody": null,
       "StatusCode": 200,
@@ -148,42 +97,24 @@
         "Cache-Control": "no-cache",
         "Content-Encoding": "gzip",
         "Content-Type": "application/json; charset=utf-8",
-<<<<<<< HEAD
-        "Date": "Thu, 23 Feb 2023 07:03:16 GMT",
+        "Date": "Thu, 23 Feb 2023 22:10:28 GMT",
         "Expires": "-1",
         "Pragma": "no-cache",
         "Request-Context": "appId=cid-v1:2d2e8e63-272e-4b3c-8598-4ee570a0e70d",
-        "Server-Timing": "traceparent;desc=\u002200-604228f4e2aa645d88c1567d4c69abb6-8e3a01a4804609b4-01\u0022",
-=======
-        "Date": "Wed, 22 Feb 2023 07:22:20 GMT",
-        "Expires": "-1",
-        "Pragma": "no-cache",
-        "Request-Context": "appId=cid-v1:2d2e8e63-272e-4b3c-8598-4ee570a0e70d",
-        "Server-Timing": "traceparent;desc=\u002200-b5721bb45be5c395d05453f171be4b77-eb83382ebd3c7a52-01\u0022",
->>>>>>> ce9edaa6
+        "Server-Timing": "traceparent;desc=\u002200-d0a9091ce21f6b8c33141df8c3a9a09c-afdf5ef1845512a2-01\u0022",
         "Strict-Transport-Security": "max-age=31536000; includeSubDomains",
         "Transfer-Encoding": "chunked",
         "Vary": [
           "Accept-Encoding",
           "Accept-Encoding"
         ],
-<<<<<<< HEAD
         "x-aml-cluster": "vienna-eastus2-01",
         "X-Content-Type-Options": "nosniff",
-        "x-ms-correlation-request-id": "3b13ea7f-68e2-43e1-a097-f83a892ae3ca",
+        "x-ms-correlation-request-id": "1c43a842-8f09-4780-8649-d56a3d753dcf",
         "x-ms-ratelimit-remaining-subscription-reads": "11980",
         "x-ms-response-type": "standard",
-        "x-ms-routing-request-id": "WESTUS2:20230223T070316Z:3b13ea7f-68e2-43e1-a097-f83a892ae3ca",
-        "x-request-time": "0.026"
-=======
-        "x-aml-cluster": "vienna-eastus-02",
-        "X-Content-Type-Options": "nosniff",
-        "x-ms-correlation-request-id": "4175015e-657a-4f05-bac7-da75f7599158",
-        "x-ms-ratelimit-remaining-subscription-reads": "11971",
-        "x-ms-response-type": "standard",
-        "x-ms-routing-request-id": "CANADACENTRAL:20230222T072221Z:4175015e-657a-4f05-bac7-da75f7599158",
-        "x-request-time": "0.099"
->>>>>>> ce9edaa6
+        "x-ms-routing-request-id": "WESTUS2:20230223T221029Z:1c43a842-8f09-4780-8649-d56a3d753dcf",
+        "x-request-time": "0.021"
       },
       "ResponseBody": {
         "id": "/subscriptions/00000000-0000-0000-0000-000000000/resourceGroups/00000/providers/Microsoft.MachineLearningServices/workspaces/00000",
@@ -211,7 +142,6 @@
             "isPrivateLinkEnabled": false,
             "notebookPreparationError": null
           },
-<<<<<<< HEAD
           "storageHnsEnabled": false,
           "workspaceId": "2d1e66ae-85e3-42c0-be91-34de66397f26",
           "linkedModelInventoryArmId": null,
@@ -240,22 +170,6 @@
           "lastModifiedAt": "2023-02-23T02:09:00.5159669Z",
           "lastModifiedBy": "dipeck@microsoft.com",
           "lastModifiedByType": "User"
-=======
-          "datastoreType": "AzureBlob",
-          "accountName": "samcw32zcnpjldw",
-          "containerName": "azureml-blobstore-3bd2018e-4b43-401e-ad49-85df181c9e0a",
-          "endpoint": "core.windows.net",
-          "protocol": "https",
-          "serviceDataAccessAuthIdentity": "WorkspaceSystemAssignedIdentity"
-        },
-        "systemData": {
-          "createdAt": "2023-02-18T09:22:33.5645164\u002B00:00",
-          "createdBy": "779301c0-18b2-4cdc-801b-a0a3368fee0a",
-          "createdByType": "Application",
-          "lastModifiedAt": "2023-02-18T09:22:34.1712214\u002B00:00",
-          "lastModifiedBy": "779301c0-18b2-4cdc-801b-a0a3368fee0a",
-          "lastModifiedByType": "Application"
->>>>>>> ce9edaa6
         }
       }
     },
@@ -266,13 +180,8 @@
         "Accept": "*/*",
         "Accept-Encoding": "gzip, deflate",
         "Connection": "keep-alive",
-<<<<<<< HEAD
         "Content-Type": "application/json; charset=UTF-8",
         "User-Agent": "azure-ai-ml/1.5.0 azsdk-python-core/1.26.3 Python/3.7.9 (Windows-10-10.0.22621-SP0)"
-=======
-        "Content-Length": "0",
-        "User-Agent": "azure-ai-ml/1.5.0 azsdk-python-mgmt-machinelearningservices/0.1.0 Python/3.10.6 (Linux-5.15.79.1-microsoft-standard-WSL2-x86_64-with-glibc2.35)"
->>>>>>> ce9edaa6
       },
       "RequestBody": null,
       "StatusCode": 200,
@@ -280,33 +189,15 @@
         "Connection": "keep-alive",
         "Content-Encoding": "gzip",
         "Content-Type": "application/json; charset=utf-8",
-<<<<<<< HEAD
-        "Date": "Thu, 23 Feb 2023 07:03:18 GMT",
+        "Date": "Thu, 23 Feb 2023 22:10:31 GMT",
         "Request-Context": "appId=cid-v1:2d2e8e63-272e-4b3c-8598-4ee570a0e70d",
         "Strict-Transport-Security": "max-age=15724800; includeSubDomains; preload",
         "Transfer-Encoding": "chunked",
         "Vary": "Accept-Encoding",
-        "x-aml-cluster": "vienna-eastus2-01",
-        "X-Content-Type-Options": "nosniff",
-        "x-ms-response-type": "standard",
-        "x-request-time": "0.218"
-=======
-        "Date": "Wed, 22 Feb 2023 07:22:21 GMT",
-        "Expires": "-1",
-        "Pragma": "no-cache",
-        "Request-Context": "appId=cid-v1:2d2e8e63-272e-4b3c-8598-4ee570a0e70d",
-        "Server-Timing": "traceparent;desc=\u002200-e132e588e7b1f7c897dc8377f1000948-80c06ee94754bfd0-01\u0022",
-        "Strict-Transport-Security": "max-age=31536000; includeSubDomains",
-        "Transfer-Encoding": "chunked",
-        "Vary": "Accept-Encoding",
-        "x-aml-cluster": "vienna-eastus-02",
-        "X-Content-Type-Options": "nosniff",
-        "x-ms-correlation-request-id": "a52edb55-ca2b-43f5-bb58-424023ff1f41",
-        "x-ms-ratelimit-remaining-subscription-writes": "1184",
-        "x-ms-response-type": "standard",
-        "x-ms-routing-request-id": "CANADACENTRAL:20230222T072221Z:a52edb55-ca2b-43f5-bb58-424023ff1f41",
-        "x-request-time": "0.120"
->>>>>>> ce9edaa6
+        "x-aml-cluster": "vienna-eastus2-02",
+        "X-Content-Type-Options": "nosniff",
+        "x-ms-response-type": "standard",
+        "x-request-time": "0.114"
       },
       "ResponseBody": {
         "snapshotType": "LocalFiles",
@@ -373,101 +264,13 @@
       }
     },
     {
-<<<<<<< HEAD
       "RequestUri": "https://management.azure.com/subscriptions/00000000-0000-0000-0000-000000000/resourceGroups/00000/providers/Microsoft.MachineLearningServices/workspaces/00000/codes/e7a3f40e-eb47-4499-9b80-1e5d911878f8/versions/1?api-version=2022-05-01",
       "RequestMethod": "GET",
-=======
-      "RequestUri": "https://samcw32zcnpjldw.blob.core.windows.net/azureml-blobstore-3bd2018e-4b43-401e-ad49-85df181c9e0a/LocalUpload/00000000000000000000000000000000/COMPONENT_PLACEHOLDER",
-      "RequestMethod": "HEAD",
-      "RequestHeaders": {
-        "Accept": "application/xml",
-        "Accept-Encoding": "gzip, deflate",
-        "Connection": "keep-alive",
-        "User-Agent": "azsdk-python-storage-blob/12.14.1 Python/3.10.6 (Linux-5.15.79.1-microsoft-standard-WSL2-x86_64-with-glibc2.35)",
-        "x-ms-date": "Wed, 22 Feb 2023 07:22:21 GMT",
-        "x-ms-version": "2021-08-06"
-      },
-      "RequestBody": null,
-      "StatusCode": 200,
-      "ResponseHeaders": {
-        "Accept-Ranges": "bytes",
-        "Content-Length": "35",
-        "Content-MD5": "L/DnSpFIn\u002BjaQWc\u002BsUQdcw==",
-        "Content-Type": "application/octet-stream",
-        "Date": "Wed, 22 Feb 2023 07:22:21 GMT",
-        "ETag": "\u00220x8DB1192C06E1C79\u0022",
-        "Last-Modified": "Sat, 18 Feb 2023 09:30:19 GMT",
-        "Server": [
-          "Windows-Azure-Blob/1.0",
-          "Microsoft-HTTPAPI/2.0"
-        ],
-        "Vary": "Origin",
-        "x-ms-access-tier": "Hot",
-        "x-ms-access-tier-inferred": "true",
-        "x-ms-blob-type": "BlockBlob",
-        "x-ms-creation-time": "Sat, 18 Feb 2023 09:30:19 GMT",
-        "x-ms-lease-state": "available",
-        "x-ms-lease-status": "unlocked",
-        "x-ms-meta-name": "c4b5a984-a0c9-4622-a5cf-f22114f04941",
-        "x-ms-meta-upload_status": "completed",
-        "x-ms-meta-version": "1",
-        "x-ms-server-encrypted": "true",
-        "x-ms-version": "2021-08-06"
-      },
-      "ResponseBody": null
-    },
-    {
-      "RequestUri": "https://samcw32zcnpjldw.blob.core.windows.net/azureml-blobstore-3bd2018e-4b43-401e-ad49-85df181c9e0a/az-ml-artifacts/00000000000000000000000000000000/COMPONENT_PLACEHOLDER",
-      "RequestMethod": "HEAD",
-      "RequestHeaders": {
-        "Accept": "application/xml",
-        "Accept-Encoding": "gzip, deflate",
-        "Connection": "keep-alive",
-        "User-Agent": "azsdk-python-storage-blob/12.14.1 Python/3.10.6 (Linux-5.15.79.1-microsoft-standard-WSL2-x86_64-with-glibc2.35)",
-        "x-ms-date": "Wed, 22 Feb 2023 07:22:21 GMT",
-        "x-ms-version": "2021-08-06"
-      },
-      "RequestBody": null,
-      "StatusCode": 404,
-      "ResponseHeaders": {
-        "Date": "Wed, 22 Feb 2023 07:22:21 GMT",
-        "Server": [
-          "Windows-Azure-Blob/1.0",
-          "Microsoft-HTTPAPI/2.0"
-        ],
-        "Transfer-Encoding": "chunked",
-        "Vary": "Origin",
-        "x-ms-error-code": "BlobNotFound",
-        "x-ms-version": "2021-08-06"
-      },
-      "ResponseBody": null
-    },
-    {
-      "RequestUri": "https://management.azure.com/subscriptions/00000000-0000-0000-0000-000000000/resourceGroups/00000/providers/Microsoft.MachineLearningServices/workspaces/00000/codes/c4b5a984-a0c9-4622-a5cf-f22114f04941/versions/1?api-version=2022-05-01",
-      "RequestMethod": "PUT",
->>>>>>> ce9edaa6
       "RequestHeaders": {
         "Accept": "application/json",
         "Accept-Encoding": "gzip, deflate",
         "Connection": "keep-alive",
-<<<<<<< HEAD
         "User-Agent": "azure-ai-ml/1.5.0 azsdk-python-mgmt-machinelearningservices/0.1.0 Python/3.7.9 (Windows-10-10.0.22621-SP0)"
-=======
-        "Content-Length": "288",
-        "Content-Type": "application/json",
-        "User-Agent": "azure-ai-ml/1.5.0 azsdk-python-mgmt-machinelearningservices/0.1.0 Python/3.10.6 (Linux-5.15.79.1-microsoft-standard-WSL2-x86_64-with-glibc2.35)"
-      },
-      "RequestBody": {
-        "properties": {
-          "properties": {
-            "hash_sha256": "0000000000000",
-            "hash_version": "0000000000000"
-          },
-          "isAnonymous": true,
-          "isArchived": false,
-          "codeUri": "https://samcw32zcnpjldw.blob.core.windows.net/azureml-blobstore-3bd2018e-4b43-401e-ad49-85df181c9e0a/LocalUpload/00000000000000000000000000000000"
-        }
->>>>>>> ce9edaa6
       },
       "RequestBody": null,
       "StatusCode": 200,
@@ -475,48 +278,27 @@
         "Cache-Control": "no-cache",
         "Content-Encoding": "gzip",
         "Content-Type": "application/json; charset=utf-8",
-<<<<<<< HEAD
-        "Date": "Thu, 23 Feb 2023 07:03:19 GMT",
+        "Date": "Thu, 23 Feb 2023 22:10:32 GMT",
         "Expires": "-1",
         "Pragma": "no-cache",
         "Request-Context": "appId=cid-v1:2d2e8e63-272e-4b3c-8598-4ee570a0e70d",
-        "Server-Timing": "traceparent;desc=\u002200-b30e26fad7fab6117b09c6e319e9e498-27fe1bd8c9c53b79-01\u0022",
-=======
-        "Date": "Wed, 22 Feb 2023 07:22:24 GMT",
-        "Expires": "-1",
-        "Pragma": "no-cache",
-        "Request-Context": "appId=cid-v1:2d2e8e63-272e-4b3c-8598-4ee570a0e70d",
-        "Server-Timing": "traceparent;desc=\u002200-0948b5d04602d459dc9c583bb8af3eb0-d014602b50d0ef63-01\u0022",
->>>>>>> ce9edaa6
+        "Server-Timing": "traceparent;desc=\u002200-24d1ca46a2a8f3c641895dbff2482c28-31f4309989c7cb71-01\u0022",
         "Strict-Transport-Security": "max-age=31536000; includeSubDomains",
         "Transfer-Encoding": "chunked",
         "Vary": [
           "Accept-Encoding",
           "Accept-Encoding"
         ],
-<<<<<<< HEAD
         "x-aml-cluster": "vienna-eastus2-01",
         "X-Content-Type-Options": "nosniff",
-        "x-ms-correlation-request-id": "6cd8e83a-1407-4cc0-b418-325f4cff9970",
+        "x-ms-correlation-request-id": "1cea82a4-6c7b-43f0-a994-36356e245422",
         "x-ms-ratelimit-remaining-subscription-reads": "11979",
         "x-ms-response-type": "standard",
-        "x-ms-routing-request-id": "WESTUS2:20230223T070319Z:6cd8e83a-1407-4cc0-b418-325f4cff9970",
-        "x-request-time": "0.055"
+        "x-ms-routing-request-id": "WESTUS2:20230223T221033Z:1cea82a4-6c7b-43f0-a994-36356e245422",
+        "x-request-time": "0.139"
       },
       "ResponseBody": {
         "id": "/subscriptions/00000000-0000-0000-0000-000000000/resourceGroups/00000/providers/Microsoft.MachineLearningServices/workspaces/00000/codes/e7a3f40e-eb47-4499-9b80-1e5d911878f8/versions/1",
-=======
-        "x-aml-cluster": "vienna-eastus-02",
-        "X-Content-Type-Options": "nosniff",
-        "x-ms-correlation-request-id": "a57ceb16-b5a5-4184-a3ce-bd251b6e0021",
-        "x-ms-ratelimit-remaining-subscription-writes": "1168",
-        "x-ms-response-type": "standard",
-        "x-ms-routing-request-id": "CANADACENTRAL:20230222T072224Z:a57ceb16-b5a5-4184-a3ce-bd251b6e0021",
-        "x-request-time": "0.175"
-      },
-      "ResponseBody": {
-        "id": "/subscriptions/00000000-0000-0000-0000-000000000/resourceGroups/00000/providers/Microsoft.MachineLearningServices/workspaces/00000/codes/c4b5a984-a0c9-4622-a5cf-f22114f04941/versions/1",
->>>>>>> ce9edaa6
         "name": "1",
         "type": "Microsoft.MachineLearningServices/workspaces/codes/versions",
         "properties": {
@@ -528,7 +310,6 @@
           },
           "isArchived": false,
           "isAnonymous": false,
-<<<<<<< HEAD
           "codeUri": "https://saveorz2izv2bas.blob.core.windows.net:443/2d1e66ae-8-4d828c93-7c8f-558b-b99d-d21850cf37d9/"
         },
         "systemData": {
@@ -537,26 +318,12 @@
           "createdByType": "User",
           "lastModifiedAt": "2023-02-23T02:16:10.3151666\u002B00:00",
           "lastModifiedBy": "Diondra Peck",
-=======
-          "codeUri": "https://samcw32zcnpjldw.blob.core.windows.net/azureml-blobstore-3bd2018e-4b43-401e-ad49-85df181c9e0a/LocalUpload/00000000000000000000000000000000"
-        },
-        "systemData": {
-          "createdAt": "2023-02-18T09:30:23.7478116\u002B00:00",
-          "createdBy": "Firstname Lastname",
-          "createdByType": "User",
-          "lastModifiedAt": "2023-02-22T07:22:24.7601682\u002B00:00",
-          "lastModifiedBy": "Firstname Lastname",
->>>>>>> ce9edaa6
           "lastModifiedByType": "User"
         }
       }
     },
     {
-<<<<<<< HEAD
-      "RequestUri": "https://management.azure.com/subscriptions/00000000-0000-0000-0000-000000000/resourceGroups/00000/providers/Microsoft.MachineLearningServices/workspaces/00000/components/azureml_anonymous/versions/0b35a8f7-cee5-d105-0ea9-5575c8ab619b?api-version=2022-10-01",
-=======
-      "RequestUri": "https://management.azure.com/subscriptions/00000000-0000-0000-0000-000000000/resourceGroups/00000/providers/Microsoft.MachineLearningServices/workspaces/00000/components/azureml_anonymous/versions/c69b468f-5cf3-2edb-680e-f382769c983d?api-version=2022-10-01",
->>>>>>> ce9edaa6
+      "RequestUri": "https://management.azure.com/subscriptions/00000000-0000-0000-0000-000000000/resourceGroups/00000/providers/Microsoft.MachineLearningServices/workspaces/00000/components/azureml_anonymous/versions/b233095b-7964-64f4-db6e-5ac440193065?api-version=2022-10-01",
       "RequestMethod": "PUT",
       "RequestHeaders": {
         "Accept": "application/json",
@@ -564,11 +331,7 @@
         "Connection": "keep-alive",
         "Content-Length": "1308",
         "Content-Type": "application/json",
-<<<<<<< HEAD
         "User-Agent": "azure-ai-ml/1.5.0 azsdk-python-mgmt-machinelearningservices/0.1.0 Python/3.7.9 (Windows-10-10.0.22621-SP0)"
-=======
-        "User-Agent": "azure-ai-ml/1.5.0 azsdk-python-mgmt-machinelearningservices/0.1.0 Python/3.10.6 (Linux-5.15.79.1-microsoft-standard-WSL2-x86_64-with-glibc2.35)"
->>>>>>> ce9edaa6
       },
       "RequestBody": {
         "properties": {
@@ -582,13 +345,8 @@
           "isArchived": false,
           "componentSpec": {
             "command": "echo Hello World \u0026 echo $[[${{inputs.component_in_number}}]] \u0026 echo ${{inputs.component_in_path}} \u0026 echo ${{outputs.component_out_path}} \u003E ${{outputs.component_out_path}}/component_in_number",
-<<<<<<< HEAD
             "code": "azureml:/subscriptions/00000000-0000-0000-0000-000000000/resourceGroups/00000/providers/Microsoft.MachineLearningServices/workspaces/00000/codes/e7a3f40e-eb47-4499-9b80-1e5d911878f8/versions/1",
-            "environment": "azureml:AzureML-sklearn-0.24-ubuntu18.04-py37-cpu:1",
-=======
-            "code": "azureml:/subscriptions/00000000-0000-0000-0000-000000000/resourceGroups/00000/providers/Microsoft.MachineLearningServices/workspaces/00000/codes/c4b5a984-a0c9-4622-a5cf-f22114f04941/versions/1",
             "environment": "azureml:AzureML-sklearn-1.0-ubuntu20.04-py38-cpu:33",
->>>>>>> ce9edaa6
             "name": "microsoftsamples_command_component_basic",
             "description": "This is the basic command component",
             "tags": {
@@ -624,49 +382,26 @@
       "StatusCode": 201,
       "ResponseHeaders": {
         "Cache-Control": "no-cache",
-<<<<<<< HEAD
         "Content-Length": "2295",
         "Content-Type": "application/json; charset=utf-8",
-        "Date": "Thu, 23 Feb 2023 07:03:20 GMT",
+        "Date": "Thu, 23 Feb 2023 22:10:34 GMT",
         "Expires": "-1",
-        "Location": "https://management.azure.com/subscriptions/00000000-0000-0000-0000-000000000/resourceGroups/00000/providers/Microsoft.MachineLearningServices/workspaces/00000/components/azureml_anonymous/versions/0b35a8f7-cee5-d105-0ea9-5575c8ab619b?api-version=2022-10-01",
+        "Location": "https://management.azure.com/subscriptions/00000000-0000-0000-0000-000000000/resourceGroups/00000/providers/Microsoft.MachineLearningServices/workspaces/00000/components/azureml_anonymous/versions/b233095b-7964-64f4-db6e-5ac440193065?api-version=2022-10-01",
         "Pragma": "no-cache",
         "Request-Context": "appId=cid-v1:2d2e8e63-272e-4b3c-8598-4ee570a0e70d",
-        "Server-Timing": "traceparent;desc=\u002200-dba269ea014f3e930ce2b74ffa0599c3-bec6cb0059481538-01\u0022",
+        "Server-Timing": "traceparent;desc=\u002200-200be2f91768620f829c6774c943ea1e-f6d48dedd35b94c8-01\u0022",
         "Strict-Transport-Security": "max-age=31536000; includeSubDomains",
         "x-aml-cluster": "vienna-eastus2-01",
         "X-Content-Type-Options": "nosniff",
-        "x-ms-correlation-request-id": "b0ce9655-6230-49f6-a476-e6763244f371",
+        "x-ms-correlation-request-id": "56980ace-19c5-453b-981b-7abb7896384b",
         "x-ms-ratelimit-remaining-subscription-writes": "1190",
         "x-ms-response-type": "standard",
-        "x-ms-routing-request-id": "WESTUS2:20230223T070321Z:b0ce9655-6230-49f6-a476-e6763244f371",
-        "x-request-time": "0.476"
+        "x-ms-routing-request-id": "WESTUS2:20230223T221034Z:56980ace-19c5-453b-981b-7abb7896384b",
+        "x-request-time": "1.529"
       },
       "ResponseBody": {
-        "id": "/subscriptions/00000000-0000-0000-0000-000000000/resourceGroups/00000/providers/Microsoft.MachineLearningServices/workspaces/00000/components/azureml_anonymous/versions/833cdf36-a5af-493c-809a-0b7bfb2c91bc",
-        "name": "833cdf36-a5af-493c-809a-0b7bfb2c91bc",
-=======
-        "Content-Length": "1860",
-        "Content-Type": "application/json; charset=utf-8",
-        "Date": "Wed, 22 Feb 2023 07:22:24 GMT",
-        "Expires": "-1",
-        "Location": "https://management.azure.com/subscriptions/00000000-0000-0000-0000-000000000/resourceGroups/00000/providers/Microsoft.MachineLearningServices/workspaces/00000/components/azureml_anonymous/versions/c69b468f-5cf3-2edb-680e-f382769c983d?api-version=2022-10-01",
-        "Pragma": "no-cache",
-        "Request-Context": "appId=cid-v1:2d2e8e63-272e-4b3c-8598-4ee570a0e70d",
-        "Server-Timing": "traceparent;desc=\u002200-4e14321b6e154e7e2e36a37009d2058c-70d46f2e265bd296-01\u0022",
-        "Strict-Transport-Security": "max-age=31536000; includeSubDomains",
-        "x-aml-cluster": "vienna-eastus-02",
-        "X-Content-Type-Options": "nosniff",
-        "x-ms-correlation-request-id": "a75d1246-4075-46d8-bfb5-ecd464f8368f",
-        "x-ms-ratelimit-remaining-subscription-writes": "1167",
-        "x-ms-response-type": "standard",
-        "x-ms-routing-request-id": "CANADACENTRAL:20230222T072225Z:a75d1246-4075-46d8-bfb5-ecd464f8368f",
-        "x-request-time": "0.597"
-      },
-      "ResponseBody": {
-        "id": "/subscriptions/00000000-0000-0000-0000-000000000/resourceGroups/00000/providers/Microsoft.MachineLearningServices/workspaces/00000/components/azureml_anonymous/versions/68824f44-e08e-486f-b3e1-20c610731caa",
-        "name": "68824f44-e08e-486f-b3e1-20c610731caa",
->>>>>>> ce9edaa6
+        "id": "/subscriptions/00000000-0000-0000-0000-000000000/resourceGroups/00000/providers/Microsoft.MachineLearningServices/workspaces/00000/components/azureml_anonymous/versions/01f2a0ca-131d-447d-8525-c0b37db16ec7",
+        "name": "01f2a0ca-131d-447d-8525-c0b37db16ec7",
         "type": "Microsoft.MachineLearningServices/workspaces/components/versions",
         "properties": {
           "description": null,
@@ -706,13 +441,8 @@
                 "type": "uri_folder"
               }
             },
-<<<<<<< HEAD
             "code": "azureml:/subscriptions/00000000-0000-0000-0000-000000000/resourceGroups/00000/providers/Microsoft.MachineLearningServices/workspaces/00000/codes/e7a3f40e-eb47-4499-9b80-1e5d911878f8/versions/1",
-            "environment": "azureml://registries/azureml/environments/AzureML-sklearn-0.24-ubuntu18.04-py37-cpu/versions/1",
-=======
-            "code": "azureml:/subscriptions/00000000-0000-0000-0000-000000000/resourceGroups/00000/providers/Microsoft.MachineLearningServices/workspaces/00000/codes/c4b5a984-a0c9-4622-a5cf-f22114f04941/versions/1",
             "environment": "azureml://registries/azureml/environments/AzureML-sklearn-1.0-ubuntu20.04-py38-cpu/versions/33",
->>>>>>> ce9edaa6
             "resources": {
               "instance_count": "1"
             },
@@ -721,29 +451,17 @@
           }
         },
         "systemData": {
-<<<<<<< HEAD
-          "createdAt": "2023-02-23T04:30:19.5602547\u002B00:00",
+          "createdAt": "2023-02-23T19:04:44.0030332\u002B00:00",
           "createdBy": "Diondra Peck",
           "createdByType": "User",
-          "lastModifiedAt": "2023-02-23T04:30:19.605687\u002B00:00",
+          "lastModifiedAt": "2023-02-23T19:04:44.075392\u002B00:00",
           "lastModifiedBy": "Diondra Peck",
-=======
-          "createdAt": "2023-02-18T09:32:29.8019177\u002B00:00",
-          "createdBy": "Firstname Lastname",
-          "createdByType": "User",
-          "lastModifiedAt": "2023-02-18T09:32:29.8982296\u002B00:00",
-          "lastModifiedBy": "Firstname Lastname",
->>>>>>> ce9edaa6
           "lastModifiedByType": "User"
         }
       }
     },
     {
-<<<<<<< HEAD
-      "RequestUri": "https://management.azure.com/subscriptions/00000000-0000-0000-0000-000000000/resourceGroups/00000/providers/Microsoft.MachineLearningServices/workspaces/00000/components/azureml_anonymous/versions/9c2dd98d-8499-ec8e-19e0-e26acf74344f?api-version=2022-10-01",
-=======
-      "RequestUri": "https://management.azure.com/subscriptions/00000000-0000-0000-0000-000000000/resourceGroups/00000/providers/Microsoft.MachineLearningServices/workspaces/00000/components/azureml_anonymous/versions/57e41d62-4018-07d9-a7eb-eb912d3be446?api-version=2022-10-01",
->>>>>>> ce9edaa6
+      "RequestUri": "https://management.azure.com/subscriptions/00000000-0000-0000-0000-000000000/resourceGroups/00000/providers/Microsoft.MachineLearningServices/workspaces/00000/components/azureml_anonymous/versions/38c26371-ebe9-9881-8cf3-526b0578131c?api-version=2022-10-01",
       "RequestMethod": "PUT",
       "RequestHeaders": {
         "Accept": "application/json",
@@ -751,11 +469,7 @@
         "Connection": "keep-alive",
         "Content-Length": "1001",
         "Content-Type": "application/json",
-<<<<<<< HEAD
         "User-Agent": "azure-ai-ml/1.5.0 azsdk-python-mgmt-machinelearningservices/0.1.0 Python/3.7.9 (Windows-10-10.0.22621-SP0)"
-=======
-        "User-Agent": "azure-ai-ml/1.5.0 azsdk-python-mgmt-machinelearningservices/0.1.0 Python/3.10.6 (Linux-5.15.79.1-microsoft-standard-WSL2-x86_64-with-glibc2.35)"
->>>>>>> ce9edaa6
       },
       "RequestBody": {
         "properties": {
@@ -799,11 +513,7 @@
                   }
                 },
                 "_source": "YAML.COMPONENT",
-<<<<<<< HEAD
-                "componentId": "/subscriptions/00000000-0000-0000-0000-000000000/resourceGroups/00000/providers/Microsoft.MachineLearningServices/workspaces/00000/components/azureml_anonymous/versions/833cdf36-a5af-493c-809a-0b7bfb2c91bc"
-=======
-                "componentId": "/subscriptions/00000000-0000-0000-0000-000000000/resourceGroups/00000/providers/Microsoft.MachineLearningServices/workspaces/00000/components/azureml_anonymous/versions/68824f44-e08e-486f-b3e1-20c610731caa"
->>>>>>> ce9edaa6
+                "componentId": "/subscriptions/00000000-0000-0000-0000-000000000/resourceGroups/00000/providers/Microsoft.MachineLearningServices/workspaces/00000/components/azureml_anonymous/versions/01f2a0ca-131d-447d-8525-c0b37db16ec7"
               }
             },
             "_source": "DSL",
@@ -814,49 +524,26 @@
       "StatusCode": 201,
       "ResponseHeaders": {
         "Cache-Control": "no-cache",
-<<<<<<< HEAD
         "Content-Length": "1132",
         "Content-Type": "application/json; charset=utf-8",
-        "Date": "Thu, 23 Feb 2023 07:03:21 GMT",
+        "Date": "Thu, 23 Feb 2023 22:10:35 GMT",
         "Expires": "-1",
-        "Location": "https://management.azure.com/subscriptions/00000000-0000-0000-0000-000000000/resourceGroups/00000/providers/Microsoft.MachineLearningServices/workspaces/00000/components/azureml_anonymous/versions/9c2dd98d-8499-ec8e-19e0-e26acf74344f?api-version=2022-10-01",
+        "Location": "https://management.azure.com/subscriptions/00000000-0000-0000-0000-000000000/resourceGroups/00000/providers/Microsoft.MachineLearningServices/workspaces/00000/components/azureml_anonymous/versions/38c26371-ebe9-9881-8cf3-526b0578131c?api-version=2022-10-01",
         "Pragma": "no-cache",
         "Request-Context": "appId=cid-v1:2d2e8e63-272e-4b3c-8598-4ee570a0e70d",
-        "Server-Timing": "traceparent;desc=\u002200-ba039e47a7ed4dcd946ef5b0e4b0c171-a6b8ed9855a06190-01\u0022",
+        "Server-Timing": "traceparent;desc=\u002200-177621a1d0f1f8baf69294ccff743bdd-157045add9514114-01\u0022",
         "Strict-Transport-Security": "max-age=31536000; includeSubDomains",
         "x-aml-cluster": "vienna-eastus2-01",
         "X-Content-Type-Options": "nosniff",
-        "x-ms-correlation-request-id": "37a61c0c-5732-4776-8e51-6455d82f9a31",
+        "x-ms-correlation-request-id": "c316414e-def5-4c73-9a35-22f2461c8bc2",
         "x-ms-ratelimit-remaining-subscription-writes": "1189",
         "x-ms-response-type": "standard",
-        "x-ms-routing-request-id": "WESTUS2:20230223T070322Z:37a61c0c-5732-4776-8e51-6455d82f9a31",
-        "x-request-time": "0.801"
+        "x-ms-routing-request-id": "WESTUS2:20230223T221036Z:c316414e-def5-4c73-9a35-22f2461c8bc2",
+        "x-request-time": "0.865"
       },
       "ResponseBody": {
-        "id": "/subscriptions/00000000-0000-0000-0000-000000000/resourceGroups/00000/providers/Microsoft.MachineLearningServices/workspaces/00000/components/azureml_anonymous/versions/62a714d9-289b-4b98-b2af-fbcb374eb064",
-        "name": "62a714d9-289b-4b98-b2af-fbcb374eb064",
-=======
-        "Content-Length": "904",
-        "Content-Type": "application/json; charset=utf-8",
-        "Date": "Wed, 22 Feb 2023 07:22:26 GMT",
-        "Expires": "-1",
-        "Location": "https://management.azure.com/subscriptions/00000000-0000-0000-0000-000000000/resourceGroups/00000/providers/Microsoft.MachineLearningServices/workspaces/00000/components/azureml_anonymous/versions/57e41d62-4018-07d9-a7eb-eb912d3be446?api-version=2022-10-01",
-        "Pragma": "no-cache",
-        "Request-Context": "appId=cid-v1:2d2e8e63-272e-4b3c-8598-4ee570a0e70d",
-        "Server-Timing": "traceparent;desc=\u002200-9ebca28107a6d79aa44f5921c74edf12-77a4c250fe47b335-01\u0022",
-        "Strict-Transport-Security": "max-age=31536000; includeSubDomains",
-        "x-aml-cluster": "vienna-eastus-02",
-        "X-Content-Type-Options": "nosniff",
-        "x-ms-correlation-request-id": "1450ae36-da02-49ed-9fde-5753a18bc698",
-        "x-ms-ratelimit-remaining-subscription-writes": "1166",
-        "x-ms-response-type": "standard",
-        "x-ms-routing-request-id": "CANADACENTRAL:20230222T072226Z:1450ae36-da02-49ed-9fde-5753a18bc698",
-        "x-request-time": "0.783"
-      },
-      "ResponseBody": {
-        "id": "/subscriptions/00000000-0000-0000-0000-000000000/resourceGroups/00000/providers/Microsoft.MachineLearningServices/workspaces/00000/components/azureml_anonymous/versions/69884485-15b1-434f-b2ef-749ffc5f12df",
-        "name": "69884485-15b1-434f-b2ef-749ffc5f12df",
->>>>>>> ce9edaa6
+        "id": "/subscriptions/00000000-0000-0000-0000-000000000/resourceGroups/00000/providers/Microsoft.MachineLearningServices/workspaces/00000/components/azureml_anonymous/versions/ba1149ad-126a-452f-bfaa-432fa7f9e53d",
+        "name": "ba1149ad-126a-452f-bfaa-432fa7f9e53d",
         "type": "Microsoft.MachineLearningServices/workspaces/components/versions",
         "properties": {
           "description": null,
@@ -883,19 +570,11 @@
           }
         },
         "systemData": {
-<<<<<<< HEAD
-          "createdAt": "2023-02-23T07:03:22.1786089\u002B00:00",
+          "createdAt": "2023-02-23T22:10:36.4771113\u002B00:00",
           "createdBy": "Diondra Peck",
           "createdByType": "User",
-          "lastModifiedAt": "2023-02-23T07:03:22.1786089\u002B00:00",
+          "lastModifiedAt": "2023-02-23T22:10:36.4771113\u002B00:00",
           "lastModifiedBy": "Diondra Peck",
-=======
-          "createdAt": "2023-02-22T07:22:26.8670318\u002B00:00",
-          "createdBy": "Firstname Lastname",
-          "createdByType": "User",
-          "lastModifiedAt": "2023-02-22T07:22:26.8670318\u002B00:00",
-          "lastModifiedBy": "Firstname Lastname",
->>>>>>> ce9edaa6
           "lastModifiedByType": "User"
         }
       }
@@ -909,11 +588,7 @@
         "Connection": "keep-alive",
         "Content-Length": "1502",
         "Content-Type": "application/json",
-<<<<<<< HEAD
         "User-Agent": "azure-ai-ml/1.5.0 azsdk-python-mgmt-machinelearningservices/0.1.0 Python/3.7.9 (Windows-10-10.0.22621-SP0)"
-=======
-        "User-Agent": "azure-ai-ml/1.5.0 azsdk-python-mgmt-machinelearningservices/0.1.0 Python/3.10.6 (Linux-5.15.79.1-microsoft-standard-WSL2-x86_64-with-glibc2.35)"
->>>>>>> ce9edaa6
       },
       "RequestBody": {
         "properties": {
@@ -929,11 +604,7 @@
               "name": "parallel_body",
               "type": "pipeline",
               "_source": "DSL",
-<<<<<<< HEAD
-              "componentId": "/subscriptions/00000000-0000-0000-0000-000000000/resourceGroups/00000/providers/Microsoft.MachineLearningServices/workspaces/00000/components/azureml_anonymous/versions/62a714d9-289b-4b98-b2af-fbcb374eb064"
-=======
-              "componentId": "/subscriptions/00000000-0000-0000-0000-000000000/resourceGroups/00000/providers/Microsoft.MachineLearningServices/workspaces/00000/components/azureml_anonymous/versions/69884485-15b1-434f-b2ef-749ffc5f12df"
->>>>>>> ce9edaa6
+              "componentId": "/subscriptions/00000000-0000-0000-0000-000000000/resourceGroups/00000/providers/Microsoft.MachineLearningServices/workspaces/00000/components/azureml_anonymous/versions/ba1149ad-126a-452f-bfaa-432fa7f9e53d"
             },
             "parallel_node": {
               "body": "${{parent.jobs.parallel_body}}",
@@ -952,11 +623,7 @@
                 }
               },
               "_source": "YAML.COMPONENT",
-<<<<<<< HEAD
-              "componentId": "/subscriptions/00000000-0000-0000-0000-000000000/resourceGroups/00000/providers/Microsoft.MachineLearningServices/workspaces/00000/components/azureml_anonymous/versions/833cdf36-a5af-493c-809a-0b7bfb2c91bc"
-=======
-              "componentId": "/subscriptions/00000000-0000-0000-0000-000000000/resourceGroups/00000/providers/Microsoft.MachineLearningServices/workspaces/00000/components/azureml_anonymous/versions/68824f44-e08e-486f-b3e1-20c610731caa"
->>>>>>> ce9edaa6
+              "componentId": "/subscriptions/00000000-0000-0000-0000-000000000/resourceGroups/00000/providers/Microsoft.MachineLearningServices/workspaces/00000/components/azureml_anonymous/versions/01f2a0ca-131d-447d-8525-c0b37db16ec7"
             }
           },
           "outputs": {},
@@ -969,40 +636,22 @@
       "StatusCode": 201,
       "ResponseHeaders": {
         "Cache-Control": "no-cache",
-<<<<<<< HEAD
         "Content-Length": "3549",
         "Content-Type": "application/json; charset=utf-8",
-        "Date": "Thu, 23 Feb 2023 07:03:24 GMT",
-=======
-        "Content-Length": "2876",
-        "Content-Type": "application/json; charset=utf-8",
-        "Date": "Wed, 22 Feb 2023 07:22:31 GMT",
->>>>>>> ce9edaa6
+        "Date": "Thu, 23 Feb 2023 22:10:39 GMT",
         "Expires": "-1",
         "Location": "https://management.azure.com/subscriptions/00000000-0000-0000-0000-000000000/resourceGroups/00000/providers/Microsoft.MachineLearningServices/workspaces/00000/jobs/000000000000000000000?api-version=2022-12-01-preview",
         "Pragma": "no-cache",
         "Request-Context": "appId=cid-v1:2d2e8e63-272e-4b3c-8598-4ee570a0e70d",
-<<<<<<< HEAD
-        "Server-Timing": "traceparent;desc=\u002200-2f1b1153fb832441b05ac87e0e02701d-3e1751182a17c56f-01\u0022",
+        "Server-Timing": "traceparent;desc=\u002200-6ba503805c0dc539d9180fa22335dba6-694d9441b41ffc1e-01\u0022",
         "Strict-Transport-Security": "max-age=31536000; includeSubDomains",
         "x-aml-cluster": "vienna-eastus2-01",
         "X-Content-Type-Options": "nosniff",
-        "x-ms-correlation-request-id": "e1d1846d-e8d8-4489-88a6-baff90433adf",
+        "x-ms-correlation-request-id": "97c0a17f-bcad-49e2-a127-896e41365d68",
         "x-ms-ratelimit-remaining-subscription-writes": "1188",
         "x-ms-response-type": "standard",
-        "x-ms-routing-request-id": "WESTUS2:20230223T070325Z:e1d1846d-e8d8-4489-88a6-baff90433adf",
-        "x-request-time": "1.374"
-=======
-        "Server-Timing": "traceparent;desc=\u002200-608c23324ad9de2c1fbefa5e931e9884-2a6e8a3cbb101376-01\u0022",
-        "Strict-Transport-Security": "max-age=31536000; includeSubDomains",
-        "x-aml-cluster": "vienna-eastus-02",
-        "X-Content-Type-Options": "nosniff",
-        "x-ms-correlation-request-id": "d8b08b91-11dd-4f09-9009-ea91414e5681",
-        "x-ms-ratelimit-remaining-subscription-writes": "1165",
-        "x-ms-response-type": "standard",
-        "x-ms-routing-request-id": "CANADACENTRAL:20230222T072232Z:d8b08b91-11dd-4f09-9009-ea91414e5681",
-        "x-request-time": "1.725"
->>>>>>> ce9edaa6
+        "x-ms-routing-request-id": "WESTUS2:20230223T221039Z:97c0a17f-bcad-49e2-a127-896e41365d68",
+        "x-request-time": "1.445"
       },
       "ResponseBody": {
         "id": "/subscriptions/00000000-0000-0000-0000-000000000/resourceGroups/00000/providers/Microsoft.MachineLearningServices/workspaces/00000/jobs/000000000000000000000",
@@ -1030,11 +679,7 @@
             "Tracking": {
               "jobServiceType": "Tracking",
               "port": null,
-<<<<<<< HEAD
               "endpoint": "azureml://eastus2.api.azureml.ms/mlflow/v1.0/subscriptions/00000000-0000-0000-0000-000000000/resourceGroups/00000/providers/Microsoft.MachineLearningServices/workspaces/00000?",
-=======
-              "endpoint": "azureml://eastus.api.azureml.ms/mlflow/v1.0/subscriptions/00000000-0000-0000-0000-000000000/resourceGroups/00000/providers/Microsoft.MachineLearningServices/workspaces/00000?",
->>>>>>> ce9edaa6
               "status": null,
               "errorMessage": null,
               "properties": null,
@@ -1064,11 +709,7 @@
               "name": "parallel_body",
               "type": "pipeline",
               "_source": "DSL",
-<<<<<<< HEAD
-              "componentId": "/subscriptions/00000000-0000-0000-0000-000000000/resourceGroups/00000/providers/Microsoft.MachineLearningServices/workspaces/00000/components/azureml_anonymous/versions/62a714d9-289b-4b98-b2af-fbcb374eb064"
-=======
-              "componentId": "/subscriptions/00000000-0000-0000-0000-000000000/resourceGroups/00000/providers/Microsoft.MachineLearningServices/workspaces/00000/components/azureml_anonymous/versions/69884485-15b1-434f-b2ef-749ffc5f12df"
->>>>>>> ce9edaa6
+              "componentId": "/subscriptions/00000000-0000-0000-0000-000000000/resourceGroups/00000/providers/Microsoft.MachineLearningServices/workspaces/00000/components/azureml_anonymous/versions/ba1149ad-126a-452f-bfaa-432fa7f9e53d"
             },
             "parallel_node": {
               "body": "${{parent.jobs.parallel_body}}",
@@ -1087,11 +728,7 @@
                 }
               },
               "_source": "YAML.COMPONENT",
-<<<<<<< HEAD
-              "componentId": "/subscriptions/00000000-0000-0000-0000-000000000/resourceGroups/00000/providers/Microsoft.MachineLearningServices/workspaces/00000/components/azureml_anonymous/versions/833cdf36-a5af-493c-809a-0b7bfb2c91bc"
-=======
-              "componentId": "/subscriptions/00000000-0000-0000-0000-000000000/resourceGroups/00000/providers/Microsoft.MachineLearningServices/workspaces/00000/components/azureml_anonymous/versions/68824f44-e08e-486f-b3e1-20c610731caa"
->>>>>>> ce9edaa6
+              "componentId": "/subscriptions/00000000-0000-0000-0000-000000000/resourceGroups/00000/providers/Microsoft.MachineLearningServices/workspaces/00000/components/azureml_anonymous/versions/01f2a0ca-131d-447d-8525-c0b37db16ec7"
             }
           },
           "inputs": {},
@@ -1099,13 +736,8 @@
           "sourceJobId": null
         },
         "systemData": {
-<<<<<<< HEAD
-          "createdAt": "2023-02-23T07:03:24.8468727\u002B00:00",
+          "createdAt": "2023-02-23T22:10:39.4531501\u002B00:00",
           "createdBy": "Diondra Peck",
-=======
-          "createdAt": "2023-02-22T07:22:31.8344777\u002B00:00",
-          "createdBy": "Firstname Lastname",
->>>>>>> ce9edaa6
           "createdByType": "User"
         }
       }
@@ -1118,11 +750,7 @@
         "Accept-Encoding": "gzip, deflate",
         "Connection": "keep-alive",
         "Content-Length": "0",
-<<<<<<< HEAD
         "User-Agent": "azure-ai-ml/1.5.0 azsdk-python-mgmt-machinelearningservices/0.1.0 Python/3.7.9 (Windows-10-10.0.22621-SP0)"
-=======
-        "User-Agent": "azure-ai-ml/1.5.0 azsdk-python-mgmt-machinelearningservices/0.1.0 Python/3.10.6 (Linux-5.15.79.1-microsoft-standard-WSL2-x86_64-with-glibc2.35)"
->>>>>>> ce9edaa6
       },
       "RequestBody": null,
       "StatusCode": 202,
@@ -1130,8 +758,7 @@
         "Cache-Control": "no-cache",
         "Content-Length": "4",
         "Content-Type": "application/json; charset=utf-8",
-<<<<<<< HEAD
-        "Date": "Thu, 23 Feb 2023 07:03:27 GMT",
+        "Date": "Thu, 23 Feb 2023 22:10:41 GMT",
         "Expires": "-1",
         "Location": "https://management.azure.com/subscriptions/00000000-0000-0000-0000-000000000/providers/Microsoft.MachineLearningServices/locations/eastus2/mfeOperationResults/jc:2d1e66ae-85e3-42c0-be91-34de66397f26:000000000000000000000?api-version=2022-12-01-preview",
         "Pragma": "no-cache",
@@ -1140,46 +767,22 @@
         "x-aml-cluster": "vienna-eastus2-01",
         "X-Content-Type-Options": "nosniff",
         "x-ms-async-operation-timeout": "PT1H",
-        "x-ms-correlation-request-id": "d3fc6591-2b2c-4889-9da3-26be21fbd8a0",
+        "x-ms-correlation-request-id": "8221d80f-fbc9-4b24-99d5-3eb428f5220b",
         "x-ms-ratelimit-remaining-subscription-writes": "1195",
         "x-ms-response-type": "standard",
-        "x-ms-routing-request-id": "WESTUS2:20230223T070327Z:d3fc6591-2b2c-4889-9da3-26be21fbd8a0",
-        "x-request-time": "0.663"
-=======
-        "Date": "Wed, 22 Feb 2023 07:22:35 GMT",
-        "Expires": "-1",
-        "Location": "https://management.azure.com/subscriptions/00000000-0000-0000-0000-000000000/providers/Microsoft.MachineLearningServices/locations/eastus/mfeOperationResults/jc:3bd2018e-4b43-401e-ad49-85df181c9e0a:000000000000000000000?api-version=2022-12-01-preview",
-        "Pragma": "no-cache",
-        "Request-Context": "appId=cid-v1:2d2e8e63-272e-4b3c-8598-4ee570a0e70d",
-        "Strict-Transport-Security": "max-age=31536000; includeSubDomains",
-        "x-aml-cluster": "vienna-eastus-02",
-        "X-Content-Type-Options": "nosniff",
-        "x-ms-async-operation-timeout": "PT1H",
-        "x-ms-correlation-request-id": "5ef1c14d-13ea-4692-b03a-2b79d2d8be6c",
-        "x-ms-ratelimit-remaining-subscription-writes": "1183",
-        "x-ms-response-type": "standard",
-        "x-ms-routing-request-id": "CANADACENTRAL:20230222T072236Z:5ef1c14d-13ea-4692-b03a-2b79d2d8be6c",
-        "x-request-time": "0.875"
->>>>>>> ce9edaa6
+        "x-ms-routing-request-id": "WESTUS2:20230223T221042Z:8221d80f-fbc9-4b24-99d5-3eb428f5220b",
+        "x-request-time": "0.790"
       },
       "ResponseBody": "null"
     },
     {
-<<<<<<< HEAD
       "RequestUri": "https://management.azure.com/subscriptions/00000000-0000-0000-0000-000000000/providers/Microsoft.MachineLearningServices/locations/eastus2/mfeOperationResults/jc:2d1e66ae-85e3-42c0-be91-34de66397f26:000000000000000000000?api-version=2022-12-01-preview",
-=======
-      "RequestUri": "https://management.azure.com/subscriptions/00000000-0000-0000-0000-000000000/providers/Microsoft.MachineLearningServices/locations/eastus/mfeOperationResults/jc:3bd2018e-4b43-401e-ad49-85df181c9e0a:000000000000000000000?api-version=2022-12-01-preview",
->>>>>>> ce9edaa6
       "RequestMethod": "GET",
       "RequestHeaders": {
         "Accept": "*/*",
         "Accept-Encoding": "gzip, deflate",
         "Connection": "keep-alive",
-<<<<<<< HEAD
         "User-Agent": "azure-ai-ml/1.5.0 azsdk-python-mgmt-machinelearningservices/0.1.0 Python/3.7.9 (Windows-10-10.0.22621-SP0)"
-=======
-        "User-Agent": "azure-ai-ml/1.5.0 azsdk-python-mgmt-machinelearningservices/0.1.0 Python/3.10.6 (Linux-5.15.79.1-microsoft-standard-WSL2-x86_64-with-glibc2.35)"
->>>>>>> ce9edaa6
       },
       "RequestBody": null,
       "StatusCode": 202,
@@ -1187,89 +790,49 @@
         "Cache-Control": "no-cache",
         "Content-Length": "2",
         "Content-Type": "application/json; charset=utf-8",
-<<<<<<< HEAD
-        "Date": "Thu, 23 Feb 2023 07:03:27 GMT",
+        "Date": "Thu, 23 Feb 2023 22:10:41 GMT",
         "Expires": "-1",
         "Location": "https://management.azure.com/subscriptions/00000000-0000-0000-0000-000000000/providers/Microsoft.MachineLearningServices/locations/eastus2/mfeOperationResults/jc:2d1e66ae-85e3-42c0-be91-34de66397f26:000000000000000000000?api-version=2022-12-01-preview",
         "Pragma": "no-cache",
         "Request-Context": "appId=cid-v1:2d2e8e63-272e-4b3c-8598-4ee570a0e70d",
         "Strict-Transport-Security": "max-age=31536000; includeSubDomains",
-        "x-aml-cluster": "vienna-eastus2-02",
-        "X-Content-Type-Options": "nosniff",
-        "x-ms-correlation-request-id": "926bf323-254a-407c-8ede-7e42b4a296e1",
+        "x-aml-cluster": "vienna-eastus2-01",
+        "X-Content-Type-Options": "nosniff",
+        "x-ms-correlation-request-id": "662fccf5-19e8-4621-9bb7-74158c9984e1",
         "x-ms-ratelimit-remaining-subscription-reads": "11978",
         "x-ms-response-type": "standard",
-        "x-ms-routing-request-id": "WESTUS2:20230223T070327Z:926bf323-254a-407c-8ede-7e42b4a296e1",
-        "x-request-time": "0.126"
-=======
-        "Date": "Wed, 22 Feb 2023 07:22:35 GMT",
-        "Expires": "-1",
-        "Location": "https://management.azure.com/subscriptions/00000000-0000-0000-0000-000000000/providers/Microsoft.MachineLearningServices/locations/eastus/mfeOperationResults/jc:3bd2018e-4b43-401e-ad49-85df181c9e0a:000000000000000000000?api-version=2022-12-01-preview",
-        "Pragma": "no-cache",
-        "Request-Context": "appId=cid-v1:2d2e8e63-272e-4b3c-8598-4ee570a0e70d",
-        "Strict-Transport-Security": "max-age=31536000; includeSubDomains",
-        "x-aml-cluster": "vienna-eastus-02",
-        "X-Content-Type-Options": "nosniff",
-        "x-ms-correlation-request-id": "2402b6ca-d72b-40c1-8a16-9fd52ff7fead",
-        "x-ms-ratelimit-remaining-subscription-reads": "11970",
-        "x-ms-response-type": "standard",
-        "x-ms-routing-request-id": "CANADACENTRAL:20230222T072236Z:2402b6ca-d72b-40c1-8a16-9fd52ff7fead",
-        "x-request-time": "0.045"
->>>>>>> ce9edaa6
+        "x-ms-routing-request-id": "WESTUS2:20230223T221042Z:662fccf5-19e8-4621-9bb7-74158c9984e1",
+        "x-request-time": "0.031"
       },
       "ResponseBody": {}
     },
     {
-<<<<<<< HEAD
       "RequestUri": "https://management.azure.com/subscriptions/00000000-0000-0000-0000-000000000/providers/Microsoft.MachineLearningServices/locations/eastus2/mfeOperationResults/jc:2d1e66ae-85e3-42c0-be91-34de66397f26:000000000000000000000?api-version=2022-12-01-preview",
-=======
-      "RequestUri": "https://management.azure.com/subscriptions/00000000-0000-0000-0000-000000000/providers/Microsoft.MachineLearningServices/locations/eastus/mfeOperationResults/jc:3bd2018e-4b43-401e-ad49-85df181c9e0a:000000000000000000000?api-version=2022-12-01-preview",
->>>>>>> ce9edaa6
       "RequestMethod": "GET",
       "RequestHeaders": {
         "Accept": "*/*",
         "Accept-Encoding": "gzip, deflate",
         "Connection": "keep-alive",
-<<<<<<< HEAD
         "User-Agent": "azure-ai-ml/1.5.0 azsdk-python-mgmt-machinelearningservices/0.1.0 Python/3.7.9 (Windows-10-10.0.22621-SP0)"
-=======
-        "User-Agent": "azure-ai-ml/1.5.0 azsdk-python-mgmt-machinelearningservices/0.1.0 Python/3.10.6 (Linux-5.15.79.1-microsoft-standard-WSL2-x86_64-with-glibc2.35)"
->>>>>>> ce9edaa6
       },
       "RequestBody": null,
       "StatusCode": 200,
       "ResponseHeaders": {
         "Cache-Control": "no-cache",
         "Content-Length": "0",
-<<<<<<< HEAD
-        "Date": "Thu, 23 Feb 2023 07:03:57 GMT",
+        "Date": "Thu, 23 Feb 2023 22:11:12 GMT",
         "Expires": "-1",
         "Pragma": "no-cache",
         "Request-Context": "appId=cid-v1:2d2e8e63-272e-4b3c-8598-4ee570a0e70d",
-        "Server-Timing": "traceparent;desc=\u002200-ec0bef257eac693f5c2f33fa9ab0dcf5-a3168826beac0932-01\u0022",
+        "Server-Timing": "traceparent;desc=\u002200-06c3474ae5f3efa0fd2f1f6ee417e183-85d662955585b6ac-01\u0022",
         "Strict-Transport-Security": "max-age=31536000; includeSubDomains",
-        "x-aml-cluster": "vienna-eastus2-02",
-        "X-Content-Type-Options": "nosniff",
-        "x-ms-correlation-request-id": "8a6f76b6-af8c-4f73-b308-1a1c475cb8c3",
+        "x-aml-cluster": "vienna-eastus2-01",
+        "X-Content-Type-Options": "nosniff",
+        "x-ms-correlation-request-id": "9d075ceb-cf13-4f69-8a67-ffee91934bd0",
         "x-ms-ratelimit-remaining-subscription-reads": "11977",
         "x-ms-response-type": "standard",
-        "x-ms-routing-request-id": "WESTUS2:20230223T070358Z:8a6f76b6-af8c-4f73-b308-1a1c475cb8c3",
-        "x-request-time": "0.024"
-=======
-        "Date": "Wed, 22 Feb 2023 07:23:06 GMT",
-        "Expires": "-1",
-        "Pragma": "no-cache",
-        "Request-Context": "appId=cid-v1:2d2e8e63-272e-4b3c-8598-4ee570a0e70d",
-        "Server-Timing": "traceparent;desc=\u002200-8f839e7da3c9ba92d3ea8fa5334d0eea-07726f05fed26a43-01\u0022",
-        "Strict-Transport-Security": "max-age=31536000; includeSubDomains",
-        "x-aml-cluster": "vienna-eastus-02",
-        "X-Content-Type-Options": "nosniff",
-        "x-ms-correlation-request-id": "5621a75f-e83d-4ccd-ac7d-36d4aee983cf",
-        "x-ms-ratelimit-remaining-subscription-reads": "11969",
-        "x-ms-response-type": "standard",
-        "x-ms-routing-request-id": "CANADACENTRAL:20230222T072306Z:5621a75f-e83d-4ccd-ac7d-36d4aee983cf",
-        "x-request-time": "0.037"
->>>>>>> ce9edaa6
+        "x-ms-routing-request-id": "WESTUS2:20230223T221112Z:9d075ceb-cf13-4f69-8a67-ffee91934bd0",
+        "x-request-time": "0.269"
       },
       "ResponseBody": null
     }
