--- conflicted
+++ resolved
@@ -7,11 +7,7 @@
         "Accept": "application/json",
         "Accept-Encoding": "gzip, deflate",
         "Connection": "keep-alive",
-<<<<<<< HEAD
-        "User-Agent": "azure-ai-ml/1.5.0 azsdk-python-mgmt-machinelearningservices/0.1.0 Python/3.7.9 (Windows-10-10.0.22621-SP0)"
-=======
-        "User-Agent": "azure-ai-ml/1.5.0 azsdk-python-mgmt-machinelearningservices/0.1.0 Python/3.8.13 (Windows-10-10.0.22621-SP0)"
->>>>>>> 36df7d3e
+        "User-Agent": "azure-ai-ml/1.5.0 azsdk-python-mgmt-machinelearningservices/0.1.0 Python/3.7.9 (Windows-10-10.0.22621-SP0)"
       },
       "RequestBody": null,
       "StatusCode": 200,
@@ -19,26 +15,17 @@
         "Cache-Control": "no-cache",
         "Content-Encoding": "gzip",
         "Content-Type": "application/json; charset=utf-8",
-<<<<<<< HEAD
         "Date": "Mon, 13 Feb 2023 23:03:35 GMT",
         "Expires": "-1",
         "Pragma": "no-cache",
         "Request-Context": "appId=cid-v1:2d2e8e63-272e-4b3c-8598-4ee570a0e70d",
         "Server-Timing": "traceparent;desc=\u002200-9d3109a1c3e7ce3872741260ec8b14c1-73f4e6361ad2c906-01\u0022",
-=======
-        "Date": "Mon, 13 Feb 2023 08:28:19 GMT",
-        "Expires": "-1",
-        "Pragma": "no-cache",
-        "Request-Context": "appId=cid-v1:512cc15a-13b5-415b-bfd0-dce7accb6bb1",
-        "Server-Timing": "traceparent;desc=\u002200-0659af18bfac4abcf0560bb5c3e4fe81-084e26d3dc1418ba-01\u0022",
->>>>>>> 36df7d3e
         "Strict-Transport-Security": "max-age=31536000; includeSubDomains",
         "Transfer-Encoding": "chunked",
         "Vary": [
           "Accept-Encoding",
           "Accept-Encoding"
         ],
-<<<<<<< HEAD
         "x-aml-cluster": "vienna-eastus2-02",
         "X-Content-Type-Options": "nosniff",
         "x-ms-correlation-request-id": "35ae99ec-943d-4cbe-9f33-8e6c8ec17c9d",
@@ -46,15 +33,6 @@
         "x-ms-response-type": "standard",
         "x-ms-routing-request-id": "WESTUS2:20230213T230336Z:35ae99ec-943d-4cbe-9f33-8e6c8ec17c9d",
         "x-request-time": "0.019"
-=======
-        "x-aml-cluster": "vienna-test-westus2-01",
-        "X-Content-Type-Options": "nosniff",
-        "x-ms-correlation-request-id": "f8d9cb6c-b25f-47a6-ae08-706d32b9fd6e",
-        "x-ms-ratelimit-remaining-subscription-reads": "11978",
-        "x-ms-response-type": "standard",
-        "x-ms-routing-request-id": "JAPANEAST:20230213T082819Z:f8d9cb6c-b25f-47a6-ae08-706d32b9fd6e",
-        "x-request-time": "0.226"
->>>>>>> 36df7d3e
       },
       "ResponseBody": {
         "id": "/subscriptions/00000000-0000-0000-0000-000000000/resourceGroups/00000/providers/Microsoft.MachineLearningServices/workspaces/00000",
@@ -120,13 +98,8 @@
         "Accept": "*/*",
         "Accept-Encoding": "gzip, deflate",
         "Connection": "keep-alive",
-<<<<<<< HEAD
         "Content-Type": "application/json; charset=UTF-8",
         "User-Agent": "azure-ai-ml/1.5.0 azsdk-python-core/1.26.3 Python/3.7.9 (Windows-10-10.0.22621-SP0)"
-=======
-        "Content-Length": "0",
-        "User-Agent": "azure-ai-ml/1.5.0 azsdk-python-mgmt-machinelearningservices/0.1.0 Python/3.8.13 (Windows-10-10.0.22621-SP0)"
->>>>>>> 36df7d3e
       },
       "RequestBody": null,
       "StatusCode": 200,
@@ -134,7 +107,6 @@
         "Connection": "keep-alive",
         "Content-Encoding": "gzip",
         "Content-Type": "application/json; charset=utf-8",
-<<<<<<< HEAD
         "Date": "Mon, 13 Feb 2023 23:03:38 GMT",
         "Request-Context": "appId=cid-v1:2d2e8e63-272e-4b3c-8598-4ee570a0e70d",
         "Strict-Transport-Security": "max-age=15724800; includeSubDomains; preload",
@@ -144,23 +116,6 @@
         "X-Content-Type-Options": "nosniff",
         "x-ms-response-type": "standard",
         "x-request-time": "0.043"
-=======
-        "Date": "Mon, 13 Feb 2023 08:28:20 GMT",
-        "Expires": "-1",
-        "Pragma": "no-cache",
-        "Request-Context": "appId=cid-v1:512cc15a-13b5-415b-bfd0-dce7accb6bb1",
-        "Server-Timing": "traceparent;desc=\u002200-b0bc77b0a0e49c5dfb8f672f35d724db-7600f306bd92a6bf-01\u0022",
-        "Strict-Transport-Security": "max-age=31536000; includeSubDomains",
-        "Transfer-Encoding": "chunked",
-        "Vary": "Accept-Encoding",
-        "x-aml-cluster": "vienna-test-westus2-01",
-        "X-Content-Type-Options": "nosniff",
-        "x-ms-correlation-request-id": "e520e4a5-eb76-421f-ae12-ce9c41d14258",
-        "x-ms-ratelimit-remaining-subscription-writes": "1190",
-        "x-ms-response-type": "standard",
-        "x-ms-routing-request-id": "JAPANEAST:20230213T082820Z:e520e4a5-eb76-421f-ae12-ce9c41d14258",
-        "x-request-time": "0.524"
->>>>>>> 36df7d3e
       },
       "ResponseBody": {
         "snapshotType": "LocalFiles",
@@ -227,128 +182,31 @@
       }
     },
     {
-<<<<<<< HEAD
       "RequestUri": "https://management.azure.com/subscriptions/00000000-0000-0000-0000-000000000/resourceGroups/00000/providers/Microsoft.MachineLearningServices/workspaces/00000/codes/8049def6-b143-4c84-8888-1b7f4782b566/versions/1?api-version=2022-05-01",
       "RequestMethod": "GET",
-=======
-      "RequestUri": "https://sagvgsoim6nmhbq.blob.core.windows.net/azureml-blobstore-e61cd5e2-512f-475e-9842-5e2a973993b8/LocalUpload/00000000000000000000000000000000/COMPONENT_PLACEHOLDER",
-      "RequestMethod": "HEAD",
-      "RequestHeaders": {
-        "Accept": "application/xml",
-        "Accept-Encoding": "gzip, deflate",
-        "Connection": "keep-alive",
-        "User-Agent": "azsdk-python-storage-blob/12.12.0 Python/3.8.13 (Windows-10-10.0.22621-SP0)",
-        "x-ms-date": "Mon, 13 Feb 2023 08:28:20 GMT",
-        "x-ms-version": "2021-06-08"
+      "RequestHeaders": {
+        "Accept": "application/json",
+        "Accept-Encoding": "gzip, deflate",
+        "Connection": "keep-alive",
+        "User-Agent": "azure-ai-ml/1.5.0 azsdk-python-mgmt-machinelearningservices/0.1.0 Python/3.7.9 (Windows-10-10.0.22621-SP0)"
       },
       "RequestBody": null,
       "StatusCode": 200,
       "ResponseHeaders": {
-        "Accept-Ranges": "bytes",
-        "Content-Length": "35",
-        "Content-MD5": "L/DnSpFIn\u002BjaQWc\u002BsUQdcw==",
-        "Content-Type": "application/octet-stream",
-        "Date": "Mon, 13 Feb 2023 08:28:21 GMT",
-        "ETag": "\u00220x8DA9D48E17467D7\u0022",
-        "Last-Modified": "Fri, 23 Sep 2022 09:49:17 GMT",
-        "Server": [
-          "Windows-Azure-Blob/1.0",
-          "Microsoft-HTTPAPI/2.0"
-        ],
-        "Vary": "Origin",
-        "x-ms-access-tier": "Hot",
-        "x-ms-access-tier-inferred": "true",
-        "x-ms-blob-type": "BlockBlob",
-        "x-ms-creation-time": "Fri, 23 Sep 2022 09:49:16 GMT",
-        "x-ms-lease-state": "available",
-        "x-ms-lease-status": "unlocked",
-        "x-ms-meta-name": "9c9cfba9-82bd-45db-ad06-07009d1d9672",
-        "x-ms-meta-upload_status": "completed",
-        "x-ms-meta-version": "1",
-        "x-ms-server-encrypted": "true",
-        "x-ms-version": "2021-06-08"
-      },
-      "ResponseBody": null
-    },
-    {
-      "RequestUri": "https://sagvgsoim6nmhbq.blob.core.windows.net/azureml-blobstore-e61cd5e2-512f-475e-9842-5e2a973993b8/az-ml-artifacts/00000000000000000000000000000000/COMPONENT_PLACEHOLDER",
-      "RequestMethod": "HEAD",
-      "RequestHeaders": {
-        "Accept": "application/xml",
-        "Accept-Encoding": "gzip, deflate",
-        "Connection": "keep-alive",
-        "User-Agent": "azsdk-python-storage-blob/12.12.0 Python/3.8.13 (Windows-10-10.0.22621-SP0)",
-        "x-ms-date": "Mon, 13 Feb 2023 08:28:21 GMT",
-        "x-ms-version": "2021-06-08"
-      },
-      "RequestBody": null,
-      "StatusCode": 404,
-      "ResponseHeaders": {
-        "Date": "Mon, 13 Feb 2023 08:28:21 GMT",
-        "Server": [
-          "Windows-Azure-Blob/1.0",
-          "Microsoft-HTTPAPI/2.0"
-        ],
-        "Transfer-Encoding": "chunked",
-        "Vary": "Origin",
-        "x-ms-error-code": "BlobNotFound",
-        "x-ms-version": "2021-06-08"
-      },
-      "ResponseBody": null
-    },
-    {
-      "RequestUri": "https://management.azure.com/subscriptions/00000000-0000-0000-0000-000000000/resourceGroups/00000/providers/Microsoft.MachineLearningServices/workspaces/00000/codes/9c9cfba9-82bd-45db-ad06-07009d1d9672/versions/1?api-version=2022-05-01",
-      "RequestMethod": "PUT",
->>>>>>> 36df7d3e
-      "RequestHeaders": {
-        "Accept": "application/json",
-        "Accept-Encoding": "gzip, deflate",
-        "Connection": "keep-alive",
-<<<<<<< HEAD
-        "User-Agent": "azure-ai-ml/1.5.0 azsdk-python-mgmt-machinelearningservices/0.1.0 Python/3.7.9 (Windows-10-10.0.22621-SP0)"
-=======
-        "Content-Length": "288",
-        "Content-Type": "application/json",
-        "User-Agent": "azure-ai-ml/1.5.0 azsdk-python-mgmt-machinelearningservices/0.1.0 Python/3.8.13 (Windows-10-10.0.22621-SP0)"
-      },
-      "RequestBody": {
-        "properties": {
-          "properties": {
-            "hash_sha256": "0000000000000",
-            "hash_version": "0000000000000"
-          },
-          "isAnonymous": true,
-          "isArchived": false,
-          "codeUri": "https://sagvgsoim6nmhbq.blob.core.windows.net/azureml-blobstore-e61cd5e2-512f-475e-9842-5e2a973993b8/LocalUpload/00000000000000000000000000000000"
-        }
->>>>>>> 36df7d3e
-      },
-      "RequestBody": null,
-      "StatusCode": 200,
-      "ResponseHeaders": {
         "Cache-Control": "no-cache",
         "Content-Encoding": "gzip",
         "Content-Type": "application/json; charset=utf-8",
-<<<<<<< HEAD
         "Date": "Mon, 13 Feb 2023 23:03:39 GMT",
         "Expires": "-1",
         "Pragma": "no-cache",
         "Request-Context": "appId=cid-v1:2d2e8e63-272e-4b3c-8598-4ee570a0e70d",
         "Server-Timing": "traceparent;desc=\u002200-ff302e7625c9f8b938b48a7de6bd9871-f230976aa0ccb6d4-01\u0022",
-=======
-        "Date": "Mon, 13 Feb 2023 08:28:24 GMT",
-        "Expires": "-1",
-        "Pragma": "no-cache",
-        "Request-Context": "appId=cid-v1:512cc15a-13b5-415b-bfd0-dce7accb6bb1",
-        "Server-Timing": "traceparent;desc=\u002200-35e0311b84fc23e3f4bfdcb15eef6513-9a276fbc1bb95500-01\u0022",
->>>>>>> 36df7d3e
         "Strict-Transport-Security": "max-age=31536000; includeSubDomains",
         "Transfer-Encoding": "chunked",
         "Vary": [
           "Accept-Encoding",
           "Accept-Encoding"
         ],
-<<<<<<< HEAD
         "x-aml-cluster": "vienna-eastus2-02",
         "X-Content-Type-Options": "nosniff",
         "x-ms-correlation-request-id": "a72e9121-7267-4857-aeca-fabe490fae9d",
@@ -356,15 +214,6 @@
         "x-ms-response-type": "standard",
         "x-ms-routing-request-id": "WESTUS2:20230213T230340Z:a72e9121-7267-4857-aeca-fabe490fae9d",
         "x-request-time": "0.051"
-=======
-        "x-aml-cluster": "vienna-test-westus2-01",
-        "X-Content-Type-Options": "nosniff",
-        "x-ms-correlation-request-id": "75ede753-82b0-4453-8c3e-135b818dd71c",
-        "x-ms-ratelimit-remaining-subscription-writes": "1182",
-        "x-ms-response-type": "standard",
-        "x-ms-routing-request-id": "JAPANEAST:20230213T082825Z:75ede753-82b0-4453-8c3e-135b818dd71c",
-        "x-request-time": "0.358"
->>>>>>> 36df7d3e
       },
       "ResponseBody": {
         "id": "/subscriptions/00000000-0000-0000-0000-000000000/resourceGroups/00000/providers/Microsoft.MachineLearningServices/workspaces/00000/codes/8049def6-b143-4c84-8888-1b7f4782b566/versions/1",
@@ -382,21 +231,12 @@
           "codeUri": "https://saocxrxy4dyx3oa.blob.core.windows.net:443/43bdc2d7-9-f001ad47-8105-5112-b854-8337bdde6f24/"
         },
         "systemData": {
-<<<<<<< HEAD
           "createdAt": "2023-02-13T17:22:20.7371942\u002B00:00",
           "createdBy": "9d38e6ce-9061-40c6-ba8d-c6e0462c76e7",
           "createdByType": "Application",
           "lastModifiedAt": "2023-02-13T17:22:20.7371942\u002B00:00",
           "lastModifiedBy": "9d38e6ce-9061-40c6-ba8d-c6e0462c76e7",
           "lastModifiedByType": "Application"
-=======
-          "createdAt": "2022-09-23T09:49:20.984936\u002B00:00",
-          "createdBy": "Ying Chen",
-          "createdByType": "User",
-          "lastModifiedAt": "2023-02-13T08:28:24.8473002\u002B00:00",
-          "lastModifiedBy": "Brynn Yin",
-          "lastModifiedByType": "User"
->>>>>>> 36df7d3e
         }
       }
     },
@@ -409,11 +249,7 @@
         "Connection": "keep-alive",
         "Content-Length": "1396",
         "Content-Type": "application/json",
-<<<<<<< HEAD
-        "User-Agent": "azure-ai-ml/1.5.0 azsdk-python-mgmt-machinelearningservices/0.1.0 Python/3.7.9 (Windows-10-10.0.22621-SP0)"
-=======
-        "User-Agent": "azure-ai-ml/1.5.0 azsdk-python-mgmt-machinelearningservices/0.1.0 Python/3.8.13 (Windows-10-10.0.22621-SP0)"
->>>>>>> 36df7d3e
+        "User-Agent": "azure-ai-ml/1.5.0 azsdk-python-mgmt-machinelearningservices/0.1.0 Python/3.7.9 (Windows-10-10.0.22621-SP0)"
       },
       "RequestBody": {
         "properties": {
@@ -472,15 +308,10 @@
         "Cache-Control": "no-cache",
         "Content-Length": "2440",
         "Content-Type": "application/json; charset=utf-8",
-<<<<<<< HEAD
         "Date": "Mon, 13 Feb 2023 23:03:40 GMT",
-=======
-        "Date": "Mon, 13 Feb 2023 08:28:27 GMT",
->>>>>>> 36df7d3e
         "Expires": "-1",
         "Location": "https://management.azure.com/subscriptions/00000000-0000-0000-0000-000000000/resourceGroups/00000/providers/Microsoft.MachineLearningServices/workspaces/00000/components/azureml_anonymous/versions/c88db2f5-b889-4e04-25e2-dc74f5a09033?api-version=2022-10-01",
         "Pragma": "no-cache",
-<<<<<<< HEAD
         "Request-Context": "appId=cid-v1:2d2e8e63-272e-4b3c-8598-4ee570a0e70d",
         "Server-Timing": "traceparent;desc=\u002200-aa8e71b6c45a1f0a66b1b7096d5ee917-b86d50818fe7c310-01\u0022",
         "Strict-Transport-Security": "max-age=31536000; includeSubDomains",
@@ -491,18 +322,6 @@
         "x-ms-response-type": "standard",
         "x-ms-routing-request-id": "WESTUS2:20230213T230341Z:7d80c86c-6c83-4624-9a37-d513e3c3581f",
         "x-request-time": "0.853"
-=======
-        "Request-Context": "appId=cid-v1:512cc15a-13b5-415b-bfd0-dce7accb6bb1",
-        "Server-Timing": "traceparent;desc=\u002200-25b048e7b0673ef70e22d278f54dccb3-fc5bfebe29103d62-01\u0022",
-        "Strict-Transport-Security": "max-age=31536000; includeSubDomains",
-        "x-aml-cluster": "vienna-test-westus2-01",
-        "X-Content-Type-Options": "nosniff",
-        "x-ms-correlation-request-id": "da7594d7-7607-48b1-88d2-ceb9ed6b46bb",
-        "x-ms-ratelimit-remaining-subscription-writes": "1181",
-        "x-ms-response-type": "standard",
-        "x-ms-routing-request-id": "JAPANEAST:20230213T082827Z:da7594d7-7607-48b1-88d2-ceb9ed6b46bb",
-        "x-request-time": "2.302"
->>>>>>> 36df7d3e
       },
       "ResponseBody": {
         "id": "/subscriptions/00000000-0000-0000-0000-000000000/resourceGroups/00000/providers/Microsoft.MachineLearningServices/workspaces/00000/components/azureml_anonymous/versions/a63cf598-ab5e-41fe-8f9f-75d875ea16c6",
@@ -580,11 +399,7 @@
         "Connection": "keep-alive",
         "Content-Length": "1484",
         "Content-Type": "application/json",
-<<<<<<< HEAD
-        "User-Agent": "azure-ai-ml/1.5.0 azsdk-python-mgmt-machinelearningservices/0.1.0 Python/3.7.9 (Windows-10-10.0.22621-SP0)"
-=======
-        "User-Agent": "azure-ai-ml/1.5.0 azsdk-python-mgmt-machinelearningservices/0.1.0 Python/3.8.13 (Windows-10-10.0.22621-SP0)"
->>>>>>> 36df7d3e
+        "User-Agent": "azure-ai-ml/1.5.0 azsdk-python-mgmt-machinelearningservices/0.1.0 Python/3.7.9 (Windows-10-10.0.22621-SP0)"
       },
       "RequestBody": {
         "properties": {
@@ -651,7 +466,6 @@
         "Cache-Control": "no-cache",
         "Content-Length": "4129",
         "Content-Type": "application/json; charset=utf-8",
-<<<<<<< HEAD
         "Date": "Mon, 13 Feb 2023 23:03:44 GMT",
         "Expires": "-1",
         "Location": "https://management.azure.com/subscriptions/00000000-0000-0000-0000-000000000/resourceGroups/00000/providers/Microsoft.MachineLearningServices/workspaces/00000/jobs/000000000000000000000?api-version=2022-12-01-preview",
@@ -666,22 +480,6 @@
         "x-ms-response-type": "standard",
         "x-ms-routing-request-id": "WESTUS2:20230213T230344Z:eadc899a-cb22-47ca-9818-0496a67dec2d",
         "x-request-time": "1.368"
-=======
-        "Date": "Mon, 13 Feb 2023 08:28:33 GMT",
-        "Expires": "-1",
-        "Location": "https://management.azure.com/subscriptions/00000000-0000-0000-0000-000000000/resourceGroups/00000/providers/Microsoft.MachineLearningServices/workspaces/00000/jobs/000000000000000000000?api-version=2022-12-01-preview",
-        "Pragma": "no-cache",
-        "Request-Context": "appId=cid-v1:512cc15a-13b5-415b-bfd0-dce7accb6bb1",
-        "Server-Timing": "traceparent;desc=\u002200-f5420f74a93aee76c535e5a09b045b01-cb1d5f63208ef2db-01\u0022",
-        "Strict-Transport-Security": "max-age=31536000; includeSubDomains",
-        "x-aml-cluster": "vienna-test-westus2-01",
-        "X-Content-Type-Options": "nosniff",
-        "x-ms-correlation-request-id": "50dd97ab-db72-437c-9560-468ddb07b139",
-        "x-ms-ratelimit-remaining-subscription-writes": "1180",
-        "x-ms-response-type": "standard",
-        "x-ms-routing-request-id": "JAPANEAST:20230213T082833Z:50dd97ab-db72-437c-9560-468ddb07b139",
-        "x-request-time": "2.462"
->>>>>>> 36df7d3e
       },
       "ResponseBody": {
         "id": "/subscriptions/00000000-0000-0000-0000-000000000/resourceGroups/00000/providers/Microsoft.MachineLearningServices/workspaces/00000/jobs/000000000000000000000",
@@ -798,13 +596,8 @@
           "sourceJobId": null
         },
         "systemData": {
-<<<<<<< HEAD
           "createdAt": "2023-02-13T23:03:44.5110591\u002B00:00",
           "createdBy": "Diondra Peck",
-=======
-          "createdAt": "2023-02-13T08:28:32.5192805\u002B00:00",
-          "createdBy": "Brynn Yin",
->>>>>>> 36df7d3e
           "createdByType": "User"
         }
       }
@@ -817,11 +610,7 @@
         "Accept-Encoding": "gzip, deflate",
         "Connection": "keep-alive",
         "Content-Length": "0",
-<<<<<<< HEAD
-        "User-Agent": "azure-ai-ml/1.5.0 azsdk-python-mgmt-machinelearningservices/0.1.0 Python/3.7.9 (Windows-10-10.0.22621-SP0)"
-=======
-        "User-Agent": "azure-ai-ml/1.5.0 azsdk-python-mgmt-machinelearningservices/0.1.0 Python/3.8.13 (Windows-10-10.0.22621-SP0)"
->>>>>>> 36df7d3e
+        "User-Agent": "azure-ai-ml/1.5.0 azsdk-python-mgmt-machinelearningservices/0.1.0 Python/3.7.9 (Windows-10-10.0.22621-SP0)"
       },
       "RequestBody": null,
       "StatusCode": 202,
@@ -829,17 +618,12 @@
         "Cache-Control": "no-cache",
         "Content-Length": "4",
         "Content-Type": "application/json; charset=utf-8",
-<<<<<<< HEAD
         "Date": "Mon, 13 Feb 2023 23:03:46 GMT",
-=======
-        "Date": "Mon, 13 Feb 2023 08:28:36 GMT",
->>>>>>> 36df7d3e
         "Expires": "-1",
         "Location": "https://management.azure.com/subscriptions/00000000-0000-0000-0000-000000000/providers/Microsoft.MachineLearningServices/locations/eastus2/mfeOperationResults/jc:43bdc2d7-9930-46b1-b7d0-0e906bdb656a:000000000000000000000?api-version=2022-12-01-preview",
         "Pragma": "no-cache",
         "Request-Context": "appId=cid-v1:2d2e8e63-272e-4b3c-8598-4ee570a0e70d",
         "Strict-Transport-Security": "max-age=31536000; includeSubDomains",
-<<<<<<< HEAD
         "x-aml-cluster": "vienna-eastus2-02",
         "X-Content-Type-Options": "nosniff",
         "x-ms-async-operation-timeout": "PT1H",
@@ -848,16 +632,6 @@
         "x-ms-response-type": "standard",
         "x-ms-routing-request-id": "WESTUS2:20230213T230347Z:2cfd5fa2-a58e-41e6-94c6-5951837b223f",
         "x-request-time": "0.534"
-=======
-        "x-aml-cluster": "vienna-test-westus2-01",
-        "X-Content-Type-Options": "nosniff",
-        "x-ms-async-operation-timeout": "PT1H",
-        "x-ms-correlation-request-id": "2894f752-8632-43cb-9dac-18d4e7ba4d1e",
-        "x-ms-ratelimit-remaining-subscription-writes": "1189",
-        "x-ms-response-type": "standard",
-        "x-ms-routing-request-id": "JAPANEAST:20230213T082837Z:2894f752-8632-43cb-9dac-18d4e7ba4d1e",
-        "x-request-time": "0.709"
->>>>>>> 36df7d3e
       },
       "ResponseBody": "null"
     },
@@ -899,77 +673,26 @@
         "Accept": "*/*",
         "Accept-Encoding": "gzip, deflate",
         "Connection": "keep-alive",
-<<<<<<< HEAD
-        "User-Agent": "azure-ai-ml/1.5.0 azsdk-python-mgmt-machinelearningservices/0.1.0 Python/3.7.9 (Windows-10-10.0.22621-SP0)"
-=======
-        "User-Agent": "azure-ai-ml/1.5.0 azsdk-python-mgmt-machinelearningservices/0.1.0 Python/3.8.13 (Windows-10-10.0.22621-SP0)"
-      },
-      "RequestBody": null,
-      "StatusCode": 202,
-      "ResponseHeaders": {
-        "Cache-Control": "no-cache",
-        "Content-Length": "2",
-        "Content-Type": "application/json; charset=utf-8",
-        "Date": "Mon, 13 Feb 2023 08:29:07 GMT",
-        "Expires": "-1",
-        "Location": "https://management.azure.com/subscriptions/00000000-0000-0000-0000-000000000/providers/Microsoft.MachineLearningServices/locations/centraluseuap/mfeOperationResults/jc:e61cd5e2-512f-475e-9842-5e2a973993b8:000000000000000000000?api-version=2022-12-01-preview",
-        "Pragma": "no-cache",
-        "Request-Context": "appId=cid-v1:512cc15a-13b5-415b-bfd0-dce7accb6bb1",
-        "Strict-Transport-Security": "max-age=31536000; includeSubDomains",
-        "x-aml-cluster": "vienna-test-westus2-02",
-        "X-Content-Type-Options": "nosniff",
-        "x-ms-correlation-request-id": "1b3a629f-e30b-4775-b65a-69507d958d78",
-        "x-ms-ratelimit-remaining-subscription-reads": "11977",
-        "x-ms-response-type": "standard",
-        "x-ms-routing-request-id": "JAPANEAST:20230213T082907Z:1b3a629f-e30b-4775-b65a-69507d958d78",
-        "x-request-time": "0.030"
-      },
-      "ResponseBody": {}
-    },
-    {
-      "RequestUri": "https://management.azure.com/subscriptions/00000000-0000-0000-0000-000000000/providers/Microsoft.MachineLearningServices/locations/centraluseuap/mfeOperationResults/jc:e61cd5e2-512f-475e-9842-5e2a973993b8:000000000000000000000?api-version=2022-12-01-preview",
-      "RequestMethod": "GET",
-      "RequestHeaders": {
-        "Accept": "*/*",
-        "Accept-Encoding": "gzip, deflate",
-        "Connection": "keep-alive",
-        "User-Agent": "azure-ai-ml/1.5.0 azsdk-python-mgmt-machinelearningservices/0.1.0 Python/3.8.13 (Windows-10-10.0.22621-SP0)"
->>>>>>> 36df7d3e
+        "User-Agent": "azure-ai-ml/1.5.0 azsdk-python-mgmt-machinelearningservices/0.1.0 Python/3.7.9 (Windows-10-10.0.22621-SP0)"
       },
       "RequestBody": null,
       "StatusCode": 200,
       "ResponseHeaders": {
         "Cache-Control": "no-cache",
         "Content-Length": "0",
-<<<<<<< HEAD
         "Date": "Mon, 13 Feb 2023 23:04:18 GMT",
         "Expires": "-1",
         "Pragma": "no-cache",
         "Request-Context": "appId=cid-v1:2d2e8e63-272e-4b3c-8598-4ee570a0e70d",
         "Server-Timing": "traceparent;desc=\u002200-13dd7e9526fabd757086d785d368d5c5-2d28754aaa8e2538-01\u0022",
-=======
-        "Date": "Mon, 13 Feb 2023 08:29:37 GMT",
-        "Expires": "-1",
-        "Pragma": "no-cache",
-        "Request-Context": "appId=cid-v1:512cc15a-13b5-415b-bfd0-dce7accb6bb1",
-        "Server-Timing": "traceparent;desc=\u002200-c558f4148b68f0b323fee13b0c03547b-99d4eeb2ea6cd29b-01\u0022",
->>>>>>> 36df7d3e
         "Strict-Transport-Security": "max-age=31536000; includeSubDomains",
         "x-aml-cluster": "vienna-eastus2-01",
         "X-Content-Type-Options": "nosniff",
-<<<<<<< HEAD
         "x-ms-correlation-request-id": "c9a3abae-0d39-4293-8f66-4a8ab0dfa86b",
         "x-ms-ratelimit-remaining-subscription-reads": "11996",
         "x-ms-response-type": "standard",
         "x-ms-routing-request-id": "WESTUS2:20230213T230418Z:c9a3abae-0d39-4293-8f66-4a8ab0dfa86b",
         "x-request-time": "0.029"
-=======
-        "x-ms-correlation-request-id": "d4e6375a-6404-4a91-b548-add673113d1c",
-        "x-ms-ratelimit-remaining-subscription-reads": "11976",
-        "x-ms-response-type": "standard",
-        "x-ms-routing-request-id": "JAPANEAST:20230213T082938Z:d4e6375a-6404-4a91-b548-add673113d1c",
-        "x-request-time": "0.036"
->>>>>>> 36df7d3e
       },
       "ResponseBody": null
     },
@@ -982,11 +705,7 @@
         "Connection": "keep-alive",
         "Content-Length": "1314",
         "Content-Type": "application/json",
-<<<<<<< HEAD
-        "User-Agent": "azure-ai-ml/1.5.0 azsdk-python-mgmt-machinelearningservices/0.1.0 Python/3.7.9 (Windows-10-10.0.22621-SP0)"
-=======
-        "User-Agent": "azure-ai-ml/1.5.0 azsdk-python-mgmt-machinelearningservices/0.1.0 Python/3.8.13 (Windows-10-10.0.22621-SP0)"
->>>>>>> 36df7d3e
+        "User-Agent": "azure-ai-ml/1.5.0 azsdk-python-mgmt-machinelearningservices/0.1.0 Python/3.7.9 (Windows-10-10.0.22621-SP0)"
       },
       "RequestBody": {
         "properties": {
@@ -1051,19 +770,12 @@
       "StatusCode": 201,
       "ResponseHeaders": {
         "Cache-Control": "no-cache",
-<<<<<<< HEAD
         "Content-Length": "1334",
         "Content-Type": "application/json; charset=utf-8",
         "Date": "Mon, 13 Feb 2023 23:04:20 GMT",
-=======
-        "Content-Length": "1162",
-        "Content-Type": "application/json; charset=utf-8",
-        "Date": "Mon, 13 Feb 2023 08:29:43 GMT",
->>>>>>> 36df7d3e
         "Expires": "-1",
         "Location": "https://management.azure.com/subscriptions/00000000-0000-0000-0000-000000000/resourceGroups/00000/providers/Microsoft.MachineLearningServices/workspaces/00000/components/azureml_anonymous/versions/64352084-6c59-1401-6781-6d27fce78136?api-version=2022-10-01",
         "Pragma": "no-cache",
-<<<<<<< HEAD
         "Request-Context": "appId=cid-v1:2d2e8e63-272e-4b3c-8598-4ee570a0e70d",
         "Server-Timing": "traceparent;desc=\u002200-d5c497a29f1640c8e50d5a9171b1d47d-92d5133fdbc50c94-01\u0022",
         "Strict-Transport-Security": "max-age=31536000; includeSubDomains",
@@ -1078,22 +790,6 @@
       "ResponseBody": {
         "id": "/subscriptions/00000000-0000-0000-0000-000000000/resourceGroups/00000/providers/Microsoft.MachineLearningServices/workspaces/00000/components/azureml_anonymous/versions/defb6ae8-e97a-41fb-9fb4-d07190a75a82",
         "name": "defb6ae8-e97a-41fb-9fb4-d07190a75a82",
-=======
-        "Request-Context": "appId=cid-v1:512cc15a-13b5-415b-bfd0-dce7accb6bb1",
-        "Server-Timing": "traceparent;desc=\u002200-7981a62cb338348a7c673958591bff8f-ee9851f562d8934b-01\u0022",
-        "Strict-Transport-Security": "max-age=31536000; includeSubDomains",
-        "x-aml-cluster": "vienna-test-westus2-01",
-        "X-Content-Type-Options": "nosniff",
-        "x-ms-correlation-request-id": "ed93cf5c-8c7b-4439-bac9-955537bc739c",
-        "x-ms-ratelimit-remaining-subscription-writes": "1179",
-        "x-ms-response-type": "standard",
-        "x-ms-routing-request-id": "JAPANEAST:20230213T082943Z:ed93cf5c-8c7b-4439-bac9-955537bc739c",
-        "x-request-time": "3.837"
-      },
-      "ResponseBody": {
-        "id": "/subscriptions/00000000-0000-0000-0000-000000000/resourceGroups/00000/providers/Microsoft.MachineLearningServices/workspaces/00000/components/azureml_anonymous/versions/282e6846-80c7-4360-afc5-63d49addb09f",
-        "name": "282e6846-80c7-4360-afc5-63d49addb09f",
->>>>>>> 36df7d3e
         "type": "Microsoft.MachineLearningServices/workspaces/components/versions",
         "properties": {
           "description": null,
@@ -1123,19 +819,11 @@
           }
         },
         "systemData": {
-<<<<<<< HEAD
           "createdAt": "2023-02-13T23:04:19.9873535\u002B00:00",
           "createdBy": "Diondra Peck",
           "createdByType": "User",
           "lastModifiedAt": "2023-02-13T23:04:19.9873535\u002B00:00",
           "lastModifiedBy": "Diondra Peck",
-=======
-          "createdAt": "2023-02-13T08:29:43.0872922\u002B00:00",
-          "createdBy": "Brynn Yin",
-          "createdByType": "User",
-          "lastModifiedAt": "2023-02-13T08:29:43.0872922\u002B00:00",
-          "lastModifiedBy": "Brynn Yin",
->>>>>>> 36df7d3e
           "lastModifiedByType": "User"
         }
       }
@@ -1149,11 +837,7 @@
         "Connection": "keep-alive",
         "Content-Length": "724",
         "Content-Type": "application/json",
-<<<<<<< HEAD
-        "User-Agent": "azure-ai-ml/1.5.0 azsdk-python-mgmt-machinelearningservices/0.1.0 Python/3.7.9 (Windows-10-10.0.22621-SP0)"
-=======
-        "User-Agent": "azure-ai-ml/1.5.0 azsdk-python-mgmt-machinelearningservices/0.1.0 Python/3.8.13 (Windows-10-10.0.22621-SP0)"
->>>>>>> 36df7d3e
+        "User-Agent": "azure-ai-ml/1.5.0 azsdk-python-mgmt-machinelearningservices/0.1.0 Python/3.7.9 (Windows-10-10.0.22621-SP0)"
       },
       "RequestBody": {
         "properties": {
@@ -1169,11 +853,7 @@
               "name": "parallel_for_pipeline",
               "type": "pipeline",
               "_source": "DSL",
-<<<<<<< HEAD
               "componentId": "/subscriptions/00000000-0000-0000-0000-000000000/resourceGroups/00000/providers/Microsoft.MachineLearningServices/workspaces/00000/components/azureml_anonymous/versions/defb6ae8-e97a-41fb-9fb4-d07190a75a82"
-=======
-              "componentId": "/subscriptions/00000000-0000-0000-0000-000000000/resourceGroups/00000/providers/Microsoft.MachineLearningServices/workspaces/00000/components/azureml_anonymous/versions/282e6846-80c7-4360-afc5-63d49addb09f"
->>>>>>> 36df7d3e
             }
           },
           "outputs": {},
@@ -1188,7 +868,6 @@
         "Cache-Control": "no-cache",
         "Content-Length": "2608",
         "Content-Type": "application/json; charset=utf-8",
-<<<<<<< HEAD
         "Date": "Mon, 13 Feb 2023 23:04:21 GMT",
         "Expires": "-1",
         "Location": "https://management.azure.com/subscriptions/00000000-0000-0000-0000-000000000/resourceGroups/00000/providers/Microsoft.MachineLearningServices/workspaces/00000/jobs/000000000000000000000?api-version=2022-12-01-preview",
@@ -1203,22 +882,6 @@
         "x-ms-response-type": "standard",
         "x-ms-routing-request-id": "WESTUS2:20230213T230421Z:7dc9a2f9-406d-4d75-bca0-f9e15a8154d4",
         "x-request-time": "1.309"
-=======
-        "Date": "Mon, 13 Feb 2023 08:29:46 GMT",
-        "Expires": "-1",
-        "Location": "https://management.azure.com/subscriptions/00000000-0000-0000-0000-000000000/resourceGroups/00000/providers/Microsoft.MachineLearningServices/workspaces/00000/jobs/000000000000000000000?api-version=2022-12-01-preview",
-        "Pragma": "no-cache",
-        "Request-Context": "appId=cid-v1:512cc15a-13b5-415b-bfd0-dce7accb6bb1",
-        "Server-Timing": "traceparent;desc=\u002200-e1ebda9fdf9796023f152b561268c3b3-24edf3bfbf910911-01\u0022",
-        "Strict-Transport-Security": "max-age=31536000; includeSubDomains",
-        "x-aml-cluster": "vienna-test-westus2-01",
-        "X-Content-Type-Options": "nosniff",
-        "x-ms-correlation-request-id": "5e89afb5-7d43-49af-9036-93e5e29bf23d",
-        "x-ms-ratelimit-remaining-subscription-writes": "1178",
-        "x-ms-response-type": "standard",
-        "x-ms-routing-request-id": "JAPANEAST:20230213T082946Z:5e89afb5-7d43-49af-9036-93e5e29bf23d",
-        "x-request-time": "2.343"
->>>>>>> 36df7d3e
       },
       "ResponseBody": {
         "id": "/subscriptions/00000000-0000-0000-0000-000000000/resourceGroups/00000/providers/Microsoft.MachineLearningServices/workspaces/00000/jobs/000000000000000000000",
@@ -1276,11 +939,7 @@
               "name": "parallel_for_pipeline",
               "type": "pipeline",
               "_source": "DSL",
-<<<<<<< HEAD
               "componentId": "/subscriptions/00000000-0000-0000-0000-000000000/resourceGroups/00000/providers/Microsoft.MachineLearningServices/workspaces/00000/components/azureml_anonymous/versions/defb6ae8-e97a-41fb-9fb4-d07190a75a82"
-=======
-              "componentId": "/subscriptions/00000000-0000-0000-0000-000000000/resourceGroups/00000/providers/Microsoft.MachineLearningServices/workspaces/00000/components/azureml_anonymous/versions/282e6846-80c7-4360-afc5-63d49addb09f"
->>>>>>> 36df7d3e
             }
           },
           "inputs": {},
@@ -1288,13 +947,8 @@
           "sourceJobId": null
         },
         "systemData": {
-<<<<<<< HEAD
           "createdAt": "2023-02-13T23:04:21.3320308\u002B00:00",
           "createdBy": "Diondra Peck",
-=======
-          "createdAt": "2023-02-13T08:29:45.8742009\u002B00:00",
-          "createdBy": "Brynn Yin",
->>>>>>> 36df7d3e
           "createdByType": "User"
         }
       }
@@ -1307,11 +961,7 @@
         "Accept-Encoding": "gzip, deflate",
         "Connection": "keep-alive",
         "Content-Length": "0",
-<<<<<<< HEAD
-        "User-Agent": "azure-ai-ml/1.5.0 azsdk-python-mgmt-machinelearningservices/0.1.0 Python/3.7.9 (Windows-10-10.0.22621-SP0)"
-=======
-        "User-Agent": "azure-ai-ml/1.5.0 azsdk-python-mgmt-machinelearningservices/0.1.0 Python/3.8.13 (Windows-10-10.0.22621-SP0)"
->>>>>>> 36df7d3e
+        "User-Agent": "azure-ai-ml/1.5.0 azsdk-python-mgmt-machinelearningservices/0.1.0 Python/3.7.9 (Windows-10-10.0.22621-SP0)"
       },
       "RequestBody": null,
       "StatusCode": 202,
@@ -1319,17 +969,12 @@
         "Cache-Control": "no-cache",
         "Content-Length": "4",
         "Content-Type": "application/json; charset=utf-8",
-<<<<<<< HEAD
         "Date": "Mon, 13 Feb 2023 23:04:23 GMT",
-=======
-        "Date": "Mon, 13 Feb 2023 08:29:51 GMT",
->>>>>>> 36df7d3e
         "Expires": "-1",
         "Location": "https://management.azure.com/subscriptions/00000000-0000-0000-0000-000000000/providers/Microsoft.MachineLearningServices/locations/eastus2/mfeOperationResults/jc:43bdc2d7-9930-46b1-b7d0-0e906bdb656a:000000000000000000000?api-version=2022-12-01-preview",
         "Pragma": "no-cache",
         "Request-Context": "appId=cid-v1:2d2e8e63-272e-4b3c-8598-4ee570a0e70d",
         "Strict-Transport-Security": "max-age=31536000; includeSubDomains",
-<<<<<<< HEAD
         "x-aml-cluster": "vienna-eastus2-02",
         "X-Content-Type-Options": "nosniff",
         "x-ms-async-operation-timeout": "PT1H",
@@ -1338,16 +983,6 @@
         "x-ms-response-type": "standard",
         "x-ms-routing-request-id": "WESTUS2:20230213T230424Z:75d4d9cd-9bce-4a74-bb44-690fbc01c9bb",
         "x-request-time": "0.533"
-=======
-        "x-aml-cluster": "vienna-test-westus2-01",
-        "X-Content-Type-Options": "nosniff",
-        "x-ms-async-operation-timeout": "PT1H",
-        "x-ms-correlation-request-id": "905655d7-ba9f-49fd-817a-c19fbfd554b7",
-        "x-ms-ratelimit-remaining-subscription-writes": "1188",
-        "x-ms-response-type": "standard",
-        "x-ms-routing-request-id": "JAPANEAST:20230213T082951Z:905655d7-ba9f-49fd-817a-c19fbfd554b7",
-        "x-request-time": "0.794"
->>>>>>> 36df7d3e
       },
       "ResponseBody": "null"
     },
@@ -1358,7 +993,6 @@
         "Accept": "*/*",
         "Accept-Encoding": "gzip, deflate",
         "Connection": "keep-alive",
-<<<<<<< HEAD
         "User-Agent": "azure-ai-ml/1.5.0 azsdk-python-mgmt-machinelearningservices/0.1.0 Python/3.7.9 (Windows-10-10.0.22621-SP0)"
       },
       "RequestBody": null,
@@ -1391,44 +1025,25 @@
         "Accept-Encoding": "gzip, deflate",
         "Connection": "keep-alive",
         "User-Agent": "azure-ai-ml/1.5.0 azsdk-python-mgmt-machinelearningservices/0.1.0 Python/3.7.9 (Windows-10-10.0.22621-SP0)"
-=======
-        "User-Agent": "azure-ai-ml/1.5.0 azsdk-python-mgmt-machinelearningservices/0.1.0 Python/3.8.13 (Windows-10-10.0.22621-SP0)"
->>>>>>> 36df7d3e
       },
       "RequestBody": null,
       "StatusCode": 200,
       "ResponseHeaders": {
         "Cache-Control": "no-cache",
         "Content-Length": "0",
-<<<<<<< HEAD
         "Date": "Mon, 13 Feb 2023 23:04:54 GMT",
         "Expires": "-1",
         "Pragma": "no-cache",
         "Request-Context": "appId=cid-v1:2d2e8e63-272e-4b3c-8598-4ee570a0e70d",
         "Server-Timing": "traceparent;desc=\u002200-baab6e3f48e0369c15ce528de1ef83f7-e4819d793bc1fcc9-01\u0022",
-=======
-        "Date": "Mon, 13 Feb 2023 08:30:21 GMT",
-        "Expires": "-1",
-        "Pragma": "no-cache",
-        "Request-Context": "appId=cid-v1:512cc15a-13b5-415b-bfd0-dce7accb6bb1",
-        "Server-Timing": "traceparent;desc=\u002200-327a75e4ead626c1c7ed181941edd62d-6a1f4ef0d8c4c896-01\u0022",
->>>>>>> 36df7d3e
         "Strict-Transport-Security": "max-age=31536000; includeSubDomains",
         "x-aml-cluster": "vienna-eastus2-01",
         "X-Content-Type-Options": "nosniff",
-<<<<<<< HEAD
         "x-ms-correlation-request-id": "24047965-bb20-459e-817c-a61ba34fcad6",
         "x-ms-ratelimit-remaining-subscription-reads": "11994",
         "x-ms-response-type": "standard",
         "x-ms-routing-request-id": "WESTUS2:20230213T230454Z:24047965-bb20-459e-817c-a61ba34fcad6",
         "x-request-time": "0.027"
-=======
-        "x-ms-correlation-request-id": "278e0bdd-0774-49b7-8776-99ceefc363f1",
-        "x-ms-ratelimit-remaining-subscription-reads": "11975",
-        "x-ms-response-type": "standard",
-        "x-ms-routing-request-id": "JAPANEAST:20230213T083021Z:278e0bdd-0774-49b7-8776-99ceefc363f1",
-        "x-request-time": "0.046"
->>>>>>> 36df7d3e
       },
       "ResponseBody": null
     }
