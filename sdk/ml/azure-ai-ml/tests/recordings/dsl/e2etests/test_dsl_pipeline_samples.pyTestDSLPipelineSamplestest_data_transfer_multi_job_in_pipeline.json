--- conflicted
+++ resolved
@@ -7,11 +7,7 @@
         "Accept": "application/json",
         "Accept-Encoding": "gzip, deflate",
         "Connection": "keep-alive",
-<<<<<<< HEAD
-        "User-Agent": "azure-ai-ml/1.6.0 azsdk-python-mgmt-machinelearningservices/0.1.0 Python/3.10.11 (Windows-10-10.0.19045-SP0)"
-=======
         "User-Agent": "azure-ai-ml/1.6.0 azsdk-python-mgmt-machinelearningservices/0.1.0 Python/3.8.13 (Windows-10-10.0.22000-SP0)"
->>>>>>> ade14f2c
       },
       "RequestBody": null,
       "StatusCode": 200,
@@ -19,34 +15,17 @@
         "Cache-Control": "no-cache",
         "Content-Encoding": "gzip",
         "Content-Type": "application/json; charset=utf-8",
-<<<<<<< HEAD
-        "Date": "Fri, 14 Apr 2023 05:07:12 GMT",
-        "Expires": "-1",
-        "Pragma": "no-cache",
-        "request-context": "appId=cid-v1:512cc15a-13b5-415b-bfd0-dce7accb6bb1",
-        "Server-Timing": "traceparent;desc=\u002200-6fe93afa48e3c8f99b6f0cc6db71bacb-5722e3ffc1c06a80-01\u0022",
-=======
         "Date": "Tue, 18 Apr 2023 09:44:23 GMT",
         "Expires": "-1",
         "Pragma": "no-cache",
         "request-context": "appId=cid-v1:512cc15a-13b5-415b-bfd0-dce7accb6bb1",
         "Server-Timing": "traceparent;desc=\u002200-98d086d2646025dd508d11e93737bdd1-ca080dff7edd495b-01\u0022",
->>>>>>> ade14f2c
         "Strict-Transport-Security": "max-age=31536000; includeSubDomains",
         "Transfer-Encoding": "chunked",
         "Vary": [
           "Accept-Encoding",
           "Accept-Encoding"
         ],
-<<<<<<< HEAD
-        "x-aml-cluster": "vienna-test-westus2-01",
-        "X-Content-Type-Options": "nosniff",
-        "x-ms-correlation-request-id": "46deb018-33d0-423c-b54c-2a49c5737092",
-        "x-ms-ratelimit-remaining-subscription-reads": "11960",
-        "x-ms-response-type": "standard",
-        "x-ms-routing-request-id": "WESTUS2:20230414T050713Z:46deb018-33d0-423c-b54c-2a49c5737092",
-        "x-request-time": "0.134"
-=======
         "x-aml-cluster": "int-01",
         "X-Content-Type-Options": "nosniff",
         "x-ms-correlation-request-id": "53bfd9bf-a3de-48aa-8f90-e75e7dcfd8b8",
@@ -54,7 +33,6 @@
         "x-ms-response-type": "standard",
         "x-ms-routing-request-id": "JAPANEAST:20230418T094423Z:53bfd9bf-a3de-48aa-8f90-e75e7dcfd8b8",
         "x-request-time": "0.113"
->>>>>>> ade14f2c
       },
       "ResponseBody": {
         "id": "/subscriptions/00000000-0000-0000-0000-000000000/resourceGroups/00000/providers/Microsoft.MachineLearningServices/workspaces/00000/datastores/workspaceblobstore",
@@ -69,29 +47,17 @@
             "credentialsType": "AccountKey"
           },
           "datastoreType": "AzureBlob",
-<<<<<<< HEAD
-          "accountName": "sab6b272nokaeak",
-          "containerName": "azureml-blobstore-061273aa-2956-4aff-8628-0fad8c820f9e",
-=======
           "accountName": "000000828235389",
           "containerName": "azureml-blobstore-4cb595ba-a971-49ea-b17f-fc1f049f599d",
->>>>>>> ade14f2c
           "endpoint": "core.windows.net",
           "protocol": "https",
           "serviceDataAccessAuthIdentity": "WorkspaceSystemAssignedIdentity"
         },
         "systemData": {
-<<<<<<< HEAD
-          "createdAt": "2023-04-07T22:03:48.498579\u002B00:00",
-          "createdBy": "779301c0-18b2-4cdc-801b-a0a3368fee0a",
-          "createdByType": "Application",
-          "lastModifiedAt": "2023-04-07T22:03:49.2565567\u002B00:00",
-=======
           "createdAt": "2023-03-22T03:27:18.4749166\u002B00:00",
           "createdBy": "779301c0-18b2-4cdc-801b-a0a3368fee0a",
           "createdByType": "Application",
           "lastModifiedAt": "2023-03-22T03:27:19.5999773\u002B00:00",
->>>>>>> ade14f2c
           "lastModifiedBy": "779301c0-18b2-4cdc-801b-a0a3368fee0a",
           "lastModifiedByType": "Application"
         }
@@ -105,11 +71,7 @@
         "Accept-Encoding": "gzip, deflate",
         "Connection": "keep-alive",
         "Content-Length": "0",
-<<<<<<< HEAD
-        "User-Agent": "azure-ai-ml/1.6.0 azsdk-python-mgmt-machinelearningservices/0.1.0 Python/3.10.11 (Windows-10-10.0.19045-SP0)"
-=======
         "User-Agent": "azure-ai-ml/1.6.0 azsdk-python-mgmt-machinelearningservices/0.1.0 Python/3.8.13 (Windows-10-10.0.22000-SP0)"
->>>>>>> ade14f2c
       },
       "RequestBody": null,
       "StatusCode": 200,
@@ -117,23 +79,6 @@
         "Cache-Control": "no-cache",
         "Content-Encoding": "gzip",
         "Content-Type": "application/json; charset=utf-8",
-<<<<<<< HEAD
-        "Date": "Fri, 14 Apr 2023 05:07:12 GMT",
-        "Expires": "-1",
-        "Pragma": "no-cache",
-        "request-context": "appId=cid-v1:512cc15a-13b5-415b-bfd0-dce7accb6bb1",
-        "Server-Timing": "traceparent;desc=\u002200-a962044ac2df0bebe6ec70dc20d3d276-c2bbe4a973b98e6e-01\u0022",
-        "Strict-Transport-Security": "max-age=31536000; includeSubDomains",
-        "Transfer-Encoding": "chunked",
-        "Vary": "Accept-Encoding",
-        "x-aml-cluster": "vienna-test-westus2-01",
-        "X-Content-Type-Options": "nosniff",
-        "x-ms-correlation-request-id": "cd823596-f652-4c07-bb90-5f32b136504d",
-        "x-ms-ratelimit-remaining-subscription-writes": "1178",
-        "x-ms-response-type": "standard",
-        "x-ms-routing-request-id": "WESTUS2:20230414T050713Z:cd823596-f652-4c07-bb90-5f32b136504d",
-        "x-request-time": "0.147"
-=======
         "Date": "Tue, 18 Apr 2023 09:44:24 GMT",
         "Expires": "-1",
         "Pragma": "no-cache",
@@ -149,7 +94,6 @@
         "x-ms-response-type": "standard",
         "x-ms-routing-request-id": "JAPANEAST:20230418T094424Z:85940213-d036-4fde-b7b8-721bf8f60bed",
         "x-request-time": "0.134"
->>>>>>> ade14f2c
       },
       "ResponseBody": {
         "secretsType": "AccountKey",
@@ -157,25 +101,15 @@
       }
     },
     {
-<<<<<<< HEAD
-      "RequestUri": "https://sab6b272nokaeak.blob.core.windows.net/azureml-blobstore-061273aa-2956-4aff-8628-0fad8c820f9e/LocalUpload/00000000000000000000000000000000/testFile_ForSqlDB.parquet",
-=======
       "RequestUri": "https://000000828235389.blob.core.windows.net/azureml-blobstore-4cb595ba-a971-49ea-b17f-fc1f049f599d/LocalUpload/00000000000000000000000000000000/testFile_ForSqlDB.parquet",
->>>>>>> ade14f2c
       "RequestMethod": "HEAD",
       "RequestHeaders": {
         "Accept": "application/xml",
         "Accept-Encoding": "gzip, deflate",
         "Connection": "keep-alive",
-<<<<<<< HEAD
-        "User-Agent": "azsdk-python-storage-blob/12.15.0 Python/3.10.11 (Windows-10-10.0.19045-SP0)",
-        "x-ms-date": "Fri, 14 Apr 2023 05:07:14 GMT",
-        "x-ms-version": "2021-12-02"
-=======
         "User-Agent": "azsdk-python-storage-blob/12.13.1 Python/3.8.13 (Windows-10-10.0.22000-SP0)",
         "x-ms-date": "Tue, 18 Apr 2023 09:44:25 GMT",
         "x-ms-version": "2021-08-06"
->>>>>>> ade14f2c
       },
       "RequestBody": null,
       "StatusCode": 200,
@@ -184,15 +118,9 @@
         "Content-Length": "460",
         "Content-MD5": "yEVdiDaCQ2KROmNhs\u002BM\u002BLg==",
         "Content-Type": "application/octet-stream",
-<<<<<<< HEAD
-        "Date": "Fri, 14 Apr 2023 05:07:13 GMT",
-        "ETag": "\u00220x8DB3B8B7F5E6E33\u0022",
-        "Last-Modified": "Wed, 12 Apr 2023 19:24:12 GMT",
-=======
         "Date": "Tue, 18 Apr 2023 09:44:24 GMT",
         "ETag": "\u00220x8DB3FEE870512EB\u0022",
         "Last-Modified": "Tue, 18 Apr 2023 09:23:10 GMT",
->>>>>>> ade14f2c
         "Server": [
           "Windows-Azure-Blob/1.0",
           "Microsoft-HTTPAPI/2.0"
@@ -201,55 +129,32 @@
         "x-ms-access-tier": "Hot",
         "x-ms-access-tier-inferred": "true",
         "x-ms-blob-type": "BlockBlob",
-<<<<<<< HEAD
-        "x-ms-creation-time": "Wed, 12 Apr 2023 19:24:12 GMT",
-        "x-ms-lease-state": "available",
-        "x-ms-lease-status": "unlocked",
-        "x-ms-meta-name": "7222f0af-945a-4ac6-936f-c7b22514e244",
-        "x-ms-meta-upload_status": "completed",
-        "x-ms-meta-version": "c51f4029-9526-4e19-bf6a-76abe51524b8",
-=======
         "x-ms-creation-time": "Tue, 18 Apr 2023 09:23:10 GMT",
         "x-ms-lease-state": "available",
         "x-ms-lease-status": "unlocked",
         "x-ms-meta-name": "beb419e8-aa13-4c69-a06a-21ab28896e45",
         "x-ms-meta-upload_status": "completed",
         "x-ms-meta-version": "99e00552-ed27-470e-9a2f-dd959861616e",
->>>>>>> ade14f2c
         "x-ms-server-encrypted": "true",
         "x-ms-version": "2021-12-02"
       },
       "ResponseBody": null
     },
     {
-<<<<<<< HEAD
-      "RequestUri": "https://sab6b272nokaeak.blob.core.windows.net/azureml-blobstore-061273aa-2956-4aff-8628-0fad8c820f9e/az-ml-artifacts/00000000000000000000000000000000/testFile_ForSqlDB.parquet",
-=======
       "RequestUri": "https://000000828235389.blob.core.windows.net/azureml-blobstore-4cb595ba-a971-49ea-b17f-fc1f049f599d/az-ml-artifacts/00000000000000000000000000000000/testFile_ForSqlDB.parquet",
->>>>>>> ade14f2c
       "RequestMethod": "HEAD",
       "RequestHeaders": {
         "Accept": "application/xml",
         "Accept-Encoding": "gzip, deflate",
         "Connection": "keep-alive",
-<<<<<<< HEAD
-        "User-Agent": "azsdk-python-storage-blob/12.15.0 Python/3.10.11 (Windows-10-10.0.19045-SP0)",
-        "x-ms-date": "Fri, 14 Apr 2023 05:07:14 GMT",
-        "x-ms-version": "2021-12-02"
-=======
         "User-Agent": "azsdk-python-storage-blob/12.13.1 Python/3.8.13 (Windows-10-10.0.22000-SP0)",
         "x-ms-date": "Tue, 18 Apr 2023 09:44:25 GMT",
         "x-ms-version": "2021-08-06"
->>>>>>> ade14f2c
       },
       "RequestBody": null,
       "StatusCode": 404,
       "ResponseHeaders": {
-<<<<<<< HEAD
-        "Date": "Fri, 14 Apr 2023 05:07:13 GMT",
-=======
         "Date": "Tue, 18 Apr 2023 09:44:24 GMT",
->>>>>>> ade14f2c
         "Server": [
           "Windows-Azure-Blob/1.0",
           "Microsoft-HTTPAPI/2.0"
@@ -270,11 +175,7 @@
         "Connection": "keep-alive",
         "Content-Length": "541",
         "Content-Type": "application/json",
-<<<<<<< HEAD
-        "User-Agent": "azure-ai-ml/1.6.0 azsdk-python-mgmt-machinelearningservices/0.1.0 Python/3.10.11 (Windows-10-10.0.19045-SP0)"
-=======
         "User-Agent": "azure-ai-ml/1.6.0 azsdk-python-mgmt-machinelearningservices/0.1.0 Python/3.8.13 (Windows-10-10.0.22000-SP0)"
->>>>>>> ade14f2c
       },
       "RequestBody": {
         "properties": {
@@ -310,34 +211,13 @@
       "StatusCode": 201,
       "ResponseHeaders": {
         "Cache-Control": "no-cache",
-<<<<<<< HEAD
-        "Content-Length": "1403",
-        "Content-Type": "application/json; charset=utf-8",
-        "Date": "Fri, 14 Apr 2023 05:07:13 GMT",
-=======
         "Content-Length": "1397",
         "Content-Type": "application/json; charset=utf-8",
         "Date": "Tue, 18 Apr 2023 09:44:25 GMT",
->>>>>>> ade14f2c
         "Expires": "-1",
         "Location": "https://management.azure.com/subscriptions/00000000-0000-0000-0000-000000000/resourceGroups/00000/providers/Microsoft.MachineLearningServices/workspaces/00000/components/azureml_anonymous/versions/000000000000000000000?api-version=2022-10-01",
         "Pragma": "no-cache",
         "request-context": "appId=cid-v1:512cc15a-13b5-415b-bfd0-dce7accb6bb1",
-<<<<<<< HEAD
-        "Server-Timing": "traceparent;desc=\u002200-b03f67895c95e48216cd62b30a96dd75-75bcd66c4b111cc8-01\u0022",
-        "Strict-Transport-Security": "max-age=31536000; includeSubDomains",
-        "x-aml-cluster": "vienna-test-westus2-01",
-        "X-Content-Type-Options": "nosniff",
-        "x-ms-correlation-request-id": "7cf8615b-ce64-49d7-82a1-45e9037b22ca",
-        "x-ms-ratelimit-remaining-subscription-writes": "1177",
-        "x-ms-response-type": "standard",
-        "x-ms-routing-request-id": "WESTUS2:20230414T050714Z:7cf8615b-ce64-49d7-82a1-45e9037b22ca",
-        "x-request-time": "0.385"
-      },
-      "ResponseBody": {
-        "id": "/subscriptions/00000000-0000-0000-0000-000000000/resourceGroups/00000/providers/Microsoft.MachineLearningServices/workspaces/00000/components/azureml_anonymous/versions/8bfb8352-3547-4316-a964-a9e9a852b2d1",
-        "name": "8bfb8352-3547-4316-a964-a9e9a852b2d1",
-=======
         "Server-Timing": "traceparent;desc=\u002200-b9098ca9c7fe2ea7b3c165f319d0926e-b75ce500c83c105d-01\u0022",
         "Strict-Transport-Security": "max-age=31536000; includeSubDomains",
         "x-aml-cluster": "int-01",
@@ -351,7 +231,6 @@
       "ResponseBody": {
         "id": "/subscriptions/00000000-0000-0000-0000-000000000/resourceGroups/00000/providers/Microsoft.MachineLearningServices/workspaces/00000/components/azureml_anonymous/versions/e05c1c36-92a3-45b8-80ed-c8d4d3bc229a",
         "name": "e05c1c36-92a3-45b8-80ed-c8d4d3bc229a",
->>>>>>> ade14f2c
         "type": "Microsoft.MachineLearningServices/workspaces/components/versions",
         "properties": {
           "description": null,
@@ -385,29 +264,17 @@
           }
         },
         "systemData": {
-<<<<<<< HEAD
-          "createdAt": "2023-04-12T19:20:03.5065043\u002B00:00",
-          "createdBy": "Diondra Peck",
-          "createdByType": "User",
-          "lastModifiedAt": "2023-04-12T19:20:03.8943331\u002B00:00",
-          "lastModifiedBy": "Diondra Peck",
-=======
           "createdAt": "2023-04-18T09:31:51.8115554\u002B00:00",
           "createdBy": "Ying Chen",
           "createdByType": "User",
           "lastModifiedAt": "2023-04-18T09:31:51.8645504\u002B00:00",
           "lastModifiedBy": "Ying Chen",
->>>>>>> ade14f2c
           "lastModifiedByType": "User"
         }
       }
     },
     {
-<<<<<<< HEAD
-      "RequestUri": "https://management.azure.com/subscriptions/00000000-0000-0000-0000-000000000/resourceGroups/00000/providers/Microsoft.MachineLearningServices/workspaces/00000/jobs/000000000000000000000?api-version=2023-02-01-preview",
-=======
       "RequestUri": "https://management.azure.com/subscriptions/00000000-0000-0000-0000-000000000/resourceGroups/00000/providers/Microsoft.MachineLearningServices/workspaces/00000/jobs/000000000000000000000?api-version=2023-04-01-preview",
->>>>>>> ade14f2c
       "RequestMethod": "PUT",
       "RequestHeaders": {
         "Accept": "application/json",
@@ -415,11 +282,7 @@
         "Connection": "keep-alive",
         "Content-Length": "2652",
         "Content-Type": "application/json",
-<<<<<<< HEAD
-        "User-Agent": "azure-ai-ml/1.6.0 azsdk-python-mgmt-machinelearningservices/0.1.0 Python/3.10.11 (Windows-10-10.0.19045-SP0)"
-=======
         "User-Agent": "azure-ai-ml/1.6.0 azsdk-python-mgmt-machinelearningservices/0.1.0 Python/3.8.13 (Windows-10-10.0.22000-SP0)"
->>>>>>> ade14f2c
       },
       "RequestBody": {
         "properties": {
@@ -496,11 +359,7 @@
                 }
               },
               "_source": "YAML.COMPONENT",
-<<<<<<< HEAD
-              "componentId": "/subscriptions/00000000-0000-0000-0000-000000000/resourceGroups/00000/providers/Microsoft.MachineLearningServices/workspaces/00000/components/azureml_anonymous/versions/8bfb8352-3547-4316-a964-a9e9a852b2d1",
-=======
               "componentId": "/subscriptions/00000000-0000-0000-0000-000000000/resourceGroups/00000/providers/Microsoft.MachineLearningServices/workspaces/00000/components/azureml_anonymous/versions/e05c1c36-92a3-45b8-80ed-c8d4d3bc229a",
->>>>>>> ade14f2c
               "data_copy_mode": "merge_with_overwrite"
             },
             "blob_azuresql": {
@@ -536,24 +395,6 @@
       "StatusCode": 201,
       "ResponseHeaders": {
         "Cache-Control": "no-cache",
-<<<<<<< HEAD
-        "Content-Length": "5717",
-        "Content-Type": "application/json; charset=utf-8",
-        "Date": "Fri, 14 Apr 2023 05:07:18 GMT",
-        "Expires": "-1",
-        "Location": "https://management.azure.com/subscriptions/00000000-0000-0000-0000-000000000/resourceGroups/00000/providers/Microsoft.MachineLearningServices/workspaces/00000/jobs/000000000000000000000?api-version=2023-02-01-preview",
-        "Pragma": "no-cache",
-        "request-context": "appId=cid-v1:512cc15a-13b5-415b-bfd0-dce7accb6bb1",
-        "Server-Timing": "traceparent;desc=\u002200-c967ebb189c1f0a4515402cf50c42b76-62c9f1097d3ed5f8-01\u0022",
-        "Strict-Transport-Security": "max-age=31536000; includeSubDomains",
-        "x-aml-cluster": "vienna-test-westus2-01",
-        "X-Content-Type-Options": "nosniff",
-        "x-ms-correlation-request-id": "cde1bf00-03fb-4820-8d0a-0078adcd59a9",
-        "x-ms-ratelimit-remaining-subscription-writes": "1176",
-        "x-ms-response-type": "standard",
-        "x-ms-routing-request-id": "WESTUS2:20230414T050719Z:cde1bf00-03fb-4820-8d0a-0078adcd59a9",
-        "x-request-time": "3.983"
-=======
         "Content-Length": "5127",
         "Content-Type": "application/json; charset=utf-8",
         "Date": "Tue, 18 Apr 2023 09:44:28 GMT",
@@ -570,7 +411,6 @@
         "x-ms-response-type": "standard",
         "x-ms-routing-request-id": "JAPANEAST:20230418T094428Z:b62f2227-d52b-4d87-bfca-c7c7de3a8c30",
         "x-request-time": "0.365"
->>>>>>> ade14f2c
       },
       "ResponseBody": {
         "id": "/subscriptions/00000000-0000-0000-0000-000000000/resourceGroups/00000/providers/Microsoft.MachineLearningServices/workspaces/00000/jobs/000000000000000000000",
@@ -579,24 +419,7 @@
         "properties": {
           "description": "submit a pipeline with data transfer job",
           "tags": {},
-<<<<<<< HEAD
-          "properties": {
-            "azureml.DevPlatv2": "true",
-            "azureml.DatasetAccessMode": "Asset",
-            "azureml.runsource": "azureml.PipelineRun",
-            "runSource": "MFE",
-            "runType": "HTTP",
-            "azureml.parameters": "{\u0022query_source_sql\u0022:\u0022select top(10) Name from SalesLT.ProductCategory\u0022,\u0022path_source_s3\u0022:\u0022test1/*\u0022}",
-            "azureml.continue_on_step_failure": "True",
-            "azureml.continue_on_failed_optional_input": "True",
-            "azureml.enforceRerun": "False",
-            "azureml.defaultComputeName": "serverless",
-            "azureml.defaultDataStoreName": "workspaceblobstore",
-            "azureml.pipelineComponent": "pipelinerun"
-          },
-=======
           "properties": {},
->>>>>>> ade14f2c
           "displayName": "data_transfer_pipeline_from_yaml",
           "status": "NotStarted",
           "experimentName": "azure-ai-ml",
@@ -604,11 +427,7 @@
             "Tracking": {
               "jobServiceType": "Tracking",
               "port": null,
-<<<<<<< HEAD
-              "endpoint": "azureml://master.api.azureml-test.ms/mlflow/v1.0/subscriptions/00000000-0000-0000-0000-000000000/resourceGroups/00000/providers/Microsoft.MachineLearningServices/workspaces/00000?",
-=======
               "endpoint": "azureml://int.api.azureml-test.ms/mlflow/v1.0/subscriptions/00000000-0000-0000-0000-000000000/resourceGroups/00000/providers/Microsoft.MachineLearningServices/workspaces/00000?",
->>>>>>> ade14f2c
               "status": null,
               "errorMessage": null,
               "properties": null,
@@ -629,10 +448,7 @@
           "identity": null,
           "componentId": null,
           "notificationSetting": null,
-<<<<<<< HEAD
-=======
           "secretsConfiguration": null,
->>>>>>> ade14f2c
           "jobType": "Pipeline",
           "settings": {
             "default_compute": "/subscriptions/00000000-0000-0000-0000-000000000/resourceGroups/00000/providers/Microsoft.MachineLearningServices/workspaces/00000/computes/serverless",
@@ -694,11 +510,7 @@
                 }
               },
               "_source": "YAML.COMPONENT",
-<<<<<<< HEAD
-              "componentId": "/subscriptions/00000000-0000-0000-0000-000000000/resourceGroups/00000/providers/Microsoft.MachineLearningServices/workspaces/00000/components/azureml_anonymous/versions/8bfb8352-3547-4316-a964-a9e9a852b2d1",
-=======
               "componentId": "/subscriptions/00000000-0000-0000-0000-000000000/resourceGroups/00000/providers/Microsoft.MachineLearningServices/workspaces/00000/components/azureml_anonymous/versions/e05c1c36-92a3-45b8-80ed-c8d4d3bc229a",
->>>>>>> ade14f2c
               "data_copy_mode": "merge_with_overwrite"
             },
             "blob_azuresql": {
@@ -746,34 +558,21 @@
           "sourceJobId": null
         },
         "systemData": {
-<<<<<<< HEAD
-          "createdAt": "2023-04-14T05:07:18.9122004\u002B00:00",
-          "createdBy": "Diondra Peck",
-=======
           "createdAt": "2023-04-18T09:44:28.6146505\u002B00:00",
           "createdBy": "Ying Chen",
->>>>>>> ade14f2c
           "createdByType": "User"
         }
       }
     },
     {
-<<<<<<< HEAD
-      "RequestUri": "https://management.azure.com/subscriptions/00000000-0000-0000-0000-000000000/resourceGroups/00000/providers/Microsoft.MachineLearningServices/workspaces/00000/jobs/000000000000000000000/cancel?api-version=2023-02-01-preview",
-=======
       "RequestUri": "https://management.azure.com/subscriptions/00000000-0000-0000-0000-000000000/resourceGroups/00000/providers/Microsoft.MachineLearningServices/workspaces/00000/jobs/000000000000000000000/cancel?api-version=2023-04-01-preview",
->>>>>>> ade14f2c
       "RequestMethod": "POST",
       "RequestHeaders": {
         "Accept": "application/json",
         "Accept-Encoding": "gzip, deflate",
         "Connection": "keep-alive",
         "Content-Length": "0",
-<<<<<<< HEAD
-        "User-Agent": "azure-ai-ml/1.6.0 azsdk-python-mgmt-machinelearningservices/0.1.0 Python/3.10.11 (Windows-10-10.0.19045-SP0)"
-=======
         "User-Agent": "azure-ai-ml/1.6.0 azsdk-python-mgmt-machinelearningservices/0.1.0 Python/3.8.13 (Windows-10-10.0.22000-SP0)"
->>>>>>> ade14f2c
       },
       "RequestBody": null,
       "StatusCode": 202,
@@ -781,22 +580,6 @@
         "Cache-Control": "no-cache",
         "Content-Length": "4",
         "Content-Type": "application/json; charset=utf-8",
-<<<<<<< HEAD
-        "Date": "Fri, 14 Apr 2023 05:07:21 GMT",
-        "Expires": "-1",
-        "Location": "https://management.azure.com/subscriptions/00000000-0000-0000-0000-000000000/providers/Microsoft.MachineLearningServices/locations/centraluseuap/mfeOperationResults/jc:061273aa-2956-4aff-8628-0fad8c820f9e:000000000000000000000?api-version=2023-02-01-preview",
-        "Pragma": "no-cache",
-        "request-context": "appId=cid-v1:512cc15a-13b5-415b-bfd0-dce7accb6bb1",
-        "Strict-Transport-Security": "max-age=31536000; includeSubDomains",
-        "x-aml-cluster": "vienna-test-westus2-01",
-        "X-Content-Type-Options": "nosniff",
-        "x-ms-async-operation-timeout": "PT1H",
-        "x-ms-correlation-request-id": "7a94bbcf-1e8d-4ddf-94fb-a84c8f913459",
-        "x-ms-ratelimit-remaining-subscription-writes": "1177",
-        "x-ms-response-type": "standard",
-        "x-ms-routing-request-id": "WESTUS2:20230414T050721Z:7a94bbcf-1e8d-4ddf-94fb-a84c8f913459",
-        "x-request-time": "0.772"
-=======
         "Date": "Tue, 18 Apr 2023 09:44:30 GMT",
         "Expires": "-1",
         "Location": "https://management.azure.com/subscriptions/00000000-0000-0000-0000-000000000/providers/Microsoft.MachineLearningServices/locations/centraluseuap/mfeOperationResults/jc:4cb595ba-a971-49ea-b17f-fc1f049f599d:000000000000000000000?api-version=2023-04-01-preview",
@@ -811,26 +594,17 @@
         "x-ms-response-type": "standard",
         "x-ms-routing-request-id": "JAPANEAST:20230418T094431Z:183e249a-de4b-47d6-ae5d-902f3fb52f84",
         "x-request-time": "0.411"
->>>>>>> ade14f2c
       },
       "ResponseBody": "null"
     },
     {
-<<<<<<< HEAD
-      "RequestUri": "https://management.azure.com/subscriptions/00000000-0000-0000-0000-000000000/providers/Microsoft.MachineLearningServices/locations/centraluseuap/mfeOperationResults/jc:061273aa-2956-4aff-8628-0fad8c820f9e:000000000000000000000?api-version=2023-02-01-preview",
-=======
       "RequestUri": "https://management.azure.com/subscriptions/00000000-0000-0000-0000-000000000/providers/Microsoft.MachineLearningServices/locations/centraluseuap/mfeOperationResults/jc:4cb595ba-a971-49ea-b17f-fc1f049f599d:000000000000000000000?api-version=2023-04-01-preview",
->>>>>>> ade14f2c
       "RequestMethod": "GET",
       "RequestHeaders": {
         "Accept": "*/*",
         "Accept-Encoding": "gzip, deflate",
         "Connection": "keep-alive",
-<<<<<<< HEAD
-        "User-Agent": "azure-ai-ml/1.6.0 azsdk-python-mgmt-machinelearningservices/0.1.0 Python/3.10.11 (Windows-10-10.0.19045-SP0)"
-=======
         "User-Agent": "azure-ai-ml/1.6.0 azsdk-python-mgmt-machinelearningservices/0.1.0 Python/3.8.13 (Windows-10-10.0.22000-SP0)"
->>>>>>> ade14f2c
       },
       "RequestBody": null,
       "StatusCode": 202,
@@ -838,21 +612,6 @@
         "Cache-Control": "no-cache",
         "Content-Length": "2",
         "Content-Type": "application/json; charset=utf-8",
-<<<<<<< HEAD
-        "Date": "Fri, 14 Apr 2023 05:07:21 GMT",
-        "Expires": "-1",
-        "Location": "https://management.azure.com/subscriptions/00000000-0000-0000-0000-000000000/providers/Microsoft.MachineLearningServices/locations/centraluseuap/mfeOperationResults/jc:061273aa-2956-4aff-8628-0fad8c820f9e:000000000000000000000?api-version=2023-02-01-preview",
-        "Pragma": "no-cache",
-        "request-context": "appId=cid-v1:512cc15a-13b5-415b-bfd0-dce7accb6bb1",
-        "Strict-Transport-Security": "max-age=31536000; includeSubDomains",
-        "x-aml-cluster": "vienna-test-westus2-01",
-        "X-Content-Type-Options": "nosniff",
-        "x-ms-correlation-request-id": "91d77adb-ff74-4fdd-8ff9-68ac08c1caef",
-        "x-ms-ratelimit-remaining-subscription-reads": "11959",
-        "x-ms-response-type": "standard",
-        "x-ms-routing-request-id": "WESTUS2:20230414T050721Z:91d77adb-ff74-4fdd-8ff9-68ac08c1caef",
-        "x-request-time": "0.030"
-=======
         "Date": "Tue, 18 Apr 2023 09:44:31 GMT",
         "Expires": "-1",
         "Location": "https://management.azure.com/subscriptions/00000000-0000-0000-0000-000000000/providers/Microsoft.MachineLearningServices/locations/centraluseuap/mfeOperationResults/jc:4cb595ba-a971-49ea-b17f-fc1f049f599d:000000000000000000000?api-version=2023-04-01-preview",
@@ -866,47 +625,23 @@
         "x-ms-response-type": "standard",
         "x-ms-routing-request-id": "JAPANEAST:20230418T094431Z:423d0872-f0e6-41c0-bc36-4681679e57aa",
         "x-request-time": "0.032"
->>>>>>> ade14f2c
       },
       "ResponseBody": {}
     },
     {
-<<<<<<< HEAD
-      "RequestUri": "https://management.azure.com/subscriptions/00000000-0000-0000-0000-000000000/providers/Microsoft.MachineLearningServices/locations/centraluseuap/mfeOperationResults/jc:061273aa-2956-4aff-8628-0fad8c820f9e:000000000000000000000?api-version=2023-02-01-preview",
-=======
       "RequestUri": "https://management.azure.com/subscriptions/00000000-0000-0000-0000-000000000/providers/Microsoft.MachineLearningServices/locations/centraluseuap/mfeOperationResults/jc:4cb595ba-a971-49ea-b17f-fc1f049f599d:000000000000000000000?api-version=2023-04-01-preview",
->>>>>>> ade14f2c
       "RequestMethod": "GET",
       "RequestHeaders": {
         "Accept": "*/*",
         "Accept-Encoding": "gzip, deflate",
         "Connection": "keep-alive",
-<<<<<<< HEAD
-        "User-Agent": "azure-ai-ml/1.6.0 azsdk-python-mgmt-machinelearningservices/0.1.0 Python/3.10.11 (Windows-10-10.0.19045-SP0)"
-=======
         "User-Agent": "azure-ai-ml/1.6.0 azsdk-python-mgmt-machinelearningservices/0.1.0 Python/3.8.13 (Windows-10-10.0.22000-SP0)"
->>>>>>> ade14f2c
       },
       "RequestBody": null,
       "StatusCode": 200,
       "ResponseHeaders": {
         "Cache-Control": "no-cache",
         "Content-Length": "0",
-<<<<<<< HEAD
-        "Date": "Fri, 14 Apr 2023 05:07:51 GMT",
-        "Expires": "-1",
-        "Pragma": "no-cache",
-        "request-context": "appId=cid-v1:512cc15a-13b5-415b-bfd0-dce7accb6bb1",
-        "Server-Timing": "traceparent;desc=\u002200-1c75e1e08efe2b1bc0f37408a22b0dfe-408efdbc7867cc04-01\u0022",
-        "Strict-Transport-Security": "max-age=31536000; includeSubDomains",
-        "x-aml-cluster": "vienna-test-westus2-01",
-        "X-Content-Type-Options": "nosniff",
-        "x-ms-correlation-request-id": "c4da3325-750a-422b-b239-f3d3842db7a2",
-        "x-ms-ratelimit-remaining-subscription-reads": "11958",
-        "x-ms-response-type": "standard",
-        "x-ms-routing-request-id": "WESTUS2:20230414T050751Z:c4da3325-750a-422b-b239-f3d3842db7a2",
-        "x-request-time": "0.027"
-=======
         "Date": "Tue, 18 Apr 2023 09:45:01 GMT",
         "Expires": "-1",
         "Pragma": "no-cache",
@@ -920,7 +655,6 @@
         "x-ms-response-type": "standard",
         "x-ms-routing-request-id": "JAPANEAST:20230418T094502Z:84e38fbe-834c-4f50-8431-0805864e8cde",
         "x-request-time": "0.029"
->>>>>>> ade14f2c
       },
       "ResponseBody": null
     }
