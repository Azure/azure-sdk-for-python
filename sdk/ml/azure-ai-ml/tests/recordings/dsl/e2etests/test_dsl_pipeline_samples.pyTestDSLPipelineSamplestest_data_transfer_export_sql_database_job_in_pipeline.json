--- conflicted
+++ resolved
@@ -7,11 +7,7 @@
         "Accept": "application/json",
         "Accept-Encoding": "gzip, deflate",
         "Connection": "keep-alive",
-<<<<<<< HEAD
-        "User-Agent": "azure-ai-ml/1.5.0 azsdk-python-mgmt-machinelearningservices/0.1.0 Python/3.7.9 (Windows-10-10.0.22621-SP0)"
-=======
         "User-Agent": "azure-ai-ml/1.5.0 az00000-python-mgmt-machinelearningservices/0.1.0 Python/3.8.13 (Windows-10-10.0.22000-SP0)"
->>>>>>> 3db039c7
       },
       "RequestBody": null,
       "StatusCode": 200,
@@ -19,34 +15,17 @@
         "Cache-Control": "no-cache",
         "Content-Encoding": "gzip",
         "Content-Type": "application/json; charset=utf-8",
-<<<<<<< HEAD
-        "Date": "Sun, 05 Mar 2023 21:21:15 GMT",
-        "Expires": "-1",
-        "Pragma": "no-cache",
-        "request-context": "appId=cid-v1:512cc15a-13b5-415b-bfd0-dce7accb6bb1",
-        "Server-Timing": "traceparent;desc=\u002200-262a8a3ab6b5c5125a561a471ac2e6f3-5ee887e15a17c450-01\u0022",
-=======
         "Date": "Fri, 03 Mar 2023 04:47:10 GMT",
         "Expires": "-1",
         "Pragma": "no-cache",
         "Request-Context": "appId=cid-v1:17d65b70-e9ce-4ed5-9347-1f660ec782e9",
         "Server-Timing": "traceparent;desc=\u002200-f63bb7002cf66b3ed63c4cc2c806be17-6ed853644d386b81-01\u0022",
->>>>>>> 3db039c7
         "Strict-Transport-Security": "max-age=31536000; includeSubDomains",
         "Transfer-Encoding": "chunked",
         "Vary": [
           "Accept-Encoding",
           "Accept-Encoding"
         ],
-<<<<<<< HEAD
-        "x-aml-cluster": "vienna-test-westus2-02",
-        "X-Content-Type-Options": "nosniff",
-        "x-ms-correlation-request-id": "8582a629-718c-492b-91ee-58b59a6d2e90",
-        "x-ms-ratelimit-remaining-subscription-reads": "11946",
-        "x-ms-response-type": "standard",
-        "x-ms-routing-request-id": "WESTUS2:20230305T212115Z:8582a629-718c-492b-91ee-58b59a6d2e90",
-        "x-request-time": "0.085"
-=======
         "x-aml-cluster": "vienna-eastus2euap-02",
         "X-Content-Type-Options": "nosniff",
         "x-ms-correlation-request-id": "7c99294e-49e8-4628-b5ef-477e3c45c53f",
@@ -54,7 +33,6 @@
         "x-ms-response-type": "standard",
         "x-ms-routing-request-id": "JAPANEAST:20230303T044710Z:7c99294e-49e8-4628-b5ef-477e3c45c53f",
         "x-request-time": "0.101"
->>>>>>> 3db039c7
       },
       "ResponseBody": {
         "id": "/subscriptions/00000000-0000-0000-0000-000000000/resourceGroups/00000/providers/Microsoft.MachineLearningServices/workspaces/00000/datastores/workspaceblobstore",
@@ -69,29 +47,17 @@
             "credentialsType": "AccountKey"
           },
           "datastoreType": "AzureBlob",
-<<<<<<< HEAD
-          "accountName": "sax5mzqu7xztpx4",
-          "containerName": "azureml-blobstore-288fbc99-974d-4a49-b40f-53b041fe40cc",
-=======
           "accountName": "00000canary9173837871",
           "containerName": "azureml-blobstore-296119a5-4b49-4d46-8bc2-199ef997ce62",
->>>>>>> 3db039c7
           "endpoint": "core.windows.net",
           "protocol": "https",
           "serviceDataAccessAuthIdentity": "WorkspaceSystemAssignedIdentity"
         },
         "systemData": {
-<<<<<<< HEAD
-          "createdAt": "2023-03-03T20:15:35.8475982\u002B00:00",
-          "createdBy": "779301c0-18b2-4cdc-801b-a0a3368fee0a",
-          "createdByType": "Application",
-          "lastModifiedAt": "2023-03-03T20:15:36.7830744\u002B00:00",
-=======
           "createdAt": "2022-08-03T08:58:56.8282984\u002B00:00",
           "createdBy": "779301c0-18b2-4cdc-801b-a0a3368fee0a",
           "createdByType": "Application",
           "lastModifiedAt": "2022-08-03T08:58:57.6613626\u002B00:00",
->>>>>>> 3db039c7
           "lastModifiedBy": "779301c0-18b2-4cdc-801b-a0a3368fee0a",
           "lastModifiedByType": "Application"
         }
@@ -105,11 +71,7 @@
         "Accept-Encoding": "gzip, deflate",
         "Connection": "keep-alive",
         "Content-Length": "0",
-<<<<<<< HEAD
-        "User-Agent": "azure-ai-ml/1.5.0 azsdk-python-mgmt-machinelearningservices/0.1.0 Python/3.7.9 (Windows-10-10.0.22621-SP0)"
-=======
         "User-Agent": "azure-ai-ml/1.5.0 az00000-python-mgmt-machinelearningservices/0.1.0 Python/3.8.13 (Windows-10-10.0.22000-SP0)"
->>>>>>> 3db039c7
       },
       "RequestBody": null,
       "StatusCode": 200,
@@ -117,23 +79,6 @@
         "Cache-Control": "no-cache",
         "Content-Encoding": "gzip",
         "Content-Type": "application/json; charset=utf-8",
-<<<<<<< HEAD
-        "Date": "Sun, 05 Mar 2023 21:21:15 GMT",
-        "Expires": "-1",
-        "Pragma": "no-cache",
-        "request-context": "appId=cid-v1:512cc15a-13b5-415b-bfd0-dce7accb6bb1",
-        "Server-Timing": "traceparent;desc=\u002200-0abd530a03fc39a1fb2028ce9a077c61-414376677810a544-01\u0022",
-        "Strict-Transport-Security": "max-age=31536000; includeSubDomains",
-        "Transfer-Encoding": "chunked",
-        "Vary": "Accept-Encoding",
-        "x-aml-cluster": "vienna-test-westus2-02",
-        "X-Content-Type-Options": "nosniff",
-        "x-ms-correlation-request-id": "f7d2495b-004f-4153-b0fc-9a1630e2e9f7",
-        "x-ms-ratelimit-remaining-subscription-writes": "1175",
-        "x-ms-response-type": "standard",
-        "x-ms-routing-request-id": "WESTUS2:20230305T212115Z:f7d2495b-004f-4153-b0fc-9a1630e2e9f7",
-        "x-request-time": "0.107"
-=======
         "Date": "Fri, 03 Mar 2023 04:47:10 GMT",
         "Expires": "-1",
         "Pragma": "no-cache",
@@ -149,7 +94,6 @@
         "x-ms-response-type": "standard",
         "x-ms-routing-request-id": "JAPANEAST:20230303T044711Z:b71ac80b-dc1c-484c-9d8e-1bcd095992d1",
         "x-request-time": "0.121"
->>>>>>> 3db039c7
       },
       "ResponseBody": {
         "secretsType": "AccountKey",
@@ -157,23 +101,14 @@
       }
     },
     {
-<<<<<<< HEAD
-      "RequestUri": "https://sax5mzqu7xztpx4.blob.core.windows.net/azureml-blobstore-288fbc99-974d-4a49-b40f-53b041fe40cc/LocalUpload/00000000000000000000000000000000/testFile_ForSqlDB.parquet",
-=======
       "RequestUri": "https://00000canary9173837871.blob.core.windows.net/azureml-blobstore-296119a5-4b49-4d46-8bc2-199ef997ce62/LocalUpload/00000000000000000000000000000000/testFile_ForSqlDB.parquet",
->>>>>>> 3db039c7
       "RequestMethod": "HEAD",
       "RequestHeaders": {
         "Accept": "application/xml",
         "Accept-Encoding": "gzip, deflate",
         "Connection": "keep-alive",
-<<<<<<< HEAD
-        "User-Agent": "azsdk-python-storage-blob/12.14.1 Python/3.7.9 (Windows-10-10.0.22621-SP0)",
-        "x-ms-date": "Sun, 05 Mar 2023 21:21:16 GMT",
-=======
         "User-Agent": "az00000-python-storage-blob/12.13.1 Python/3.8.13 (Windows-10-10.0.22000-SP0)",
         "x-ms-date": "Fri, 03 Mar 2023 04:47:12 GMT",
->>>>>>> 3db039c7
         "x-ms-version": "2021-08-06"
       },
       "RequestBody": null,
@@ -183,15 +118,9 @@
         "Content-Length": "460",
         "Content-MD5": "yEVdiDaCQ2KROmNhs\u002BM\u002BLg==",
         "Content-Type": "application/octet-stream",
-<<<<<<< HEAD
-        "Date": "Sun, 05 Mar 2023 21:21:16 GMT",
-        "ETag": "\u00220x8DB1D31CCC66E43\u0022",
-        "Last-Modified": "Sun, 05 Mar 2023 04:26:32 GMT",
-=======
         "Date": "Fri, 03 Mar 2023 04:47:11 GMT",
         "ETag": "\u00220x8DB1B92E7852956\u0022",
         "Last-Modified": "Fri, 03 Mar 2023 02:56:36 GMT",
->>>>>>> 3db039c7
         "Server": [
           "Windows-Azure-Blob/1.0",
           "Microsoft-HTTPAPI/2.0"
@@ -200,54 +129,32 @@
         "x-ms-access-tier": "Hot",
         "x-ms-access-tier-inferred": "true",
         "x-ms-blob-type": "BlockBlob",
-<<<<<<< HEAD
-        "x-ms-creation-time": "Sun, 05 Mar 2023 04:26:32 GMT",
-        "x-ms-lease-state": "available",
-        "x-ms-lease-status": "unlocked",
-        "x-ms-meta-name": "57a43ea0-946e-47ca-a707-0c515b9a416f",
-        "x-ms-meta-upload_status": "completed",
-        "x-ms-meta-version": "ee2e654f-768e-467f-92e0-86e251266b42",
-=======
         "x-ms-creation-time": "Fri, 03 Mar 2023 02:56:36 GMT",
         "x-ms-lease-state": "available",
         "x-ms-lease-status": "unlocked",
         "x-ms-meta-name": "28228db4-a9f4-48e6-81c3-d0ec71cbe63a",
         "x-ms-meta-upload_status": "completed",
         "x-ms-meta-version": "ed52c300-641e-46ea-ac8e-49db941af402",
->>>>>>> 3db039c7
         "x-ms-server-encrypted": "true",
         "x-ms-version": "2021-08-06"
       },
       "ResponseBody": null
     },
     {
-<<<<<<< HEAD
-      "RequestUri": "https://sax5mzqu7xztpx4.blob.core.windows.net/azureml-blobstore-288fbc99-974d-4a49-b40f-53b041fe40cc/az-ml-artifacts/00000000000000000000000000000000/testFile_ForSqlDB.parquet",
-=======
       "RequestUri": "https://00000canary9173837871.blob.core.windows.net/azureml-blobstore-296119a5-4b49-4d46-8bc2-199ef997ce62/az-ml-artifacts/00000000000000000000000000000000/testFile_ForSqlDB.parquet",
->>>>>>> 3db039c7
       "RequestMethod": "HEAD",
       "RequestHeaders": {
         "Accept": "application/xml",
         "Accept-Encoding": "gzip, deflate",
         "Connection": "keep-alive",
-<<<<<<< HEAD
-        "User-Agent": "azsdk-python-storage-blob/12.14.1 Python/3.7.9 (Windows-10-10.0.22621-SP0)",
-        "x-ms-date": "Sun, 05 Mar 2023 21:21:16 GMT",
-=======
         "User-Agent": "az00000-python-storage-blob/12.13.1 Python/3.8.13 (Windows-10-10.0.22000-SP0)",
         "x-ms-date": "Fri, 03 Mar 2023 04:47:13 GMT",
->>>>>>> 3db039c7
         "x-ms-version": "2021-08-06"
       },
       "RequestBody": null,
       "StatusCode": 404,
       "ResponseHeaders": {
-<<<<<<< HEAD
-        "Date": "Sun, 05 Mar 2023 21:21:16 GMT",
-=======
         "Date": "Fri, 03 Mar 2023 04:47:11 GMT",
->>>>>>> 3db039c7
         "Server": [
           "Windows-Azure-Blob/1.0",
           "Microsoft-HTTPAPI/2.0"
@@ -266,11 +173,7 @@
         "Accept": "application/json",
         "Accept-Encoding": "gzip, deflate",
         "Connection": "keep-alive",
-<<<<<<< HEAD
-        "User-Agent": "azure-ai-ml/1.5.0 azsdk-python-mgmt-machinelearningservices/0.1.0 Python/3.7.9 (Windows-10-10.0.22621-SP0)"
-=======
         "User-Agent": "azure-ai-ml/1.5.0 az00000-python-mgmt-machinelearningservices/0.1.0 Python/3.8.13 (Windows-10-10.0.22000-SP0)"
->>>>>>> 3db039c7
       },
       "RequestBody": null,
       "StatusCode": 200,
@@ -278,34 +181,17 @@
         "Cache-Control": "no-cache",
         "Content-Encoding": "gzip",
         "Content-Type": "application/json; charset=utf-8",
-<<<<<<< HEAD
-        "Date": "Sun, 05 Mar 2023 21:21:16 GMT",
-        "Expires": "-1",
-        "Pragma": "no-cache",
-        "request-context": "appId=cid-v1:512cc15a-13b5-415b-bfd0-dce7accb6bb1",
-        "Server-Timing": "traceparent;desc=\u002200-07adf1dd8d5ea6045947fc5691f3f4d5-409db63e05036556-01\u0022",
-=======
         "Date": "Fri, 03 Mar 2023 04:47:12 GMT",
         "Expires": "-1",
         "Pragma": "no-cache",
         "Request-Context": "appId=cid-v1:17d65b70-e9ce-4ed5-9347-1f660ec782e9",
         "Server-Timing": "traceparent;desc=\u002200-fd97fa0e6943a05ed377c12cd2509cef-a793658d6fbd8e2e-01\u0022",
->>>>>>> 3db039c7
         "Strict-Transport-Security": "max-age=31536000; includeSubDomains",
         "Transfer-Encoding": "chunked",
         "Vary": [
           "Accept-Encoding",
           "Accept-Encoding"
         ],
-<<<<<<< HEAD
-        "x-aml-cluster": "vienna-test-westus2-02",
-        "X-Content-Type-Options": "nosniff",
-        "x-ms-correlation-request-id": "f01132d2-d162-4487-a6bf-20f6e54415e7",
-        "x-ms-ratelimit-remaining-subscription-reads": "11945",
-        "x-ms-response-type": "standard",
-        "x-ms-routing-request-id": "WESTUS2:20230305T212117Z:f01132d2-d162-4487-a6bf-20f6e54415e7",
-        "x-request-time": "0.086"
-=======
         "x-aml-cluster": "vienna-eastus2euap-02",
         "X-Content-Type-Options": "nosniff",
         "x-ms-correlation-request-id": "e745d242-18ca-4128-aa86-07c547b219d6",
@@ -313,7 +199,6 @@
         "x-ms-response-type": "standard",
         "x-ms-routing-request-id": "JAPANEAST:20230303T044713Z:e745d242-18ca-4128-aa86-07c547b219d6",
         "x-request-time": "0.133"
->>>>>>> 3db039c7
       },
       "ResponseBody": {
         "id": "/subscriptions/00000000-0000-0000-0000-000000000/resourceGroups/00000/providers/Microsoft.MachineLearningServices/workspaces/00000/datastores/workspaceblobstore",
@@ -328,29 +213,17 @@
             "credentialsType": "AccountKey"
           },
           "datastoreType": "AzureBlob",
-<<<<<<< HEAD
-          "accountName": "sax5mzqu7xztpx4",
-          "containerName": "azureml-blobstore-288fbc99-974d-4a49-b40f-53b041fe40cc",
-=======
           "accountName": "00000canary9173837871",
           "containerName": "azureml-blobstore-296119a5-4b49-4d46-8bc2-199ef997ce62",
->>>>>>> 3db039c7
           "endpoint": "core.windows.net",
           "protocol": "https",
           "serviceDataAccessAuthIdentity": "WorkspaceSystemAssignedIdentity"
         },
         "systemData": {
-<<<<<<< HEAD
-          "createdAt": "2023-03-03T20:15:35.8475982\u002B00:00",
-          "createdBy": "779301c0-18b2-4cdc-801b-a0a3368fee0a",
-          "createdByType": "Application",
-          "lastModifiedAt": "2023-03-03T20:15:36.7830744\u002B00:00",
-=======
           "createdAt": "2022-08-03T08:58:56.8282984\u002B00:00",
           "createdBy": "779301c0-18b2-4cdc-801b-a0a3368fee0a",
           "createdByType": "Application",
           "lastModifiedAt": "2022-08-03T08:58:57.6613626\u002B00:00",
->>>>>>> 3db039c7
           "lastModifiedBy": "779301c0-18b2-4cdc-801b-a0a3368fee0a",
           "lastModifiedByType": "Application"
         }
@@ -364,11 +237,7 @@
         "Accept-Encoding": "gzip, deflate",
         "Connection": "keep-alive",
         "Content-Length": "0",
-<<<<<<< HEAD
-        "User-Agent": "azure-ai-ml/1.5.0 azsdk-python-mgmt-machinelearningservices/0.1.0 Python/3.7.9 (Windows-10-10.0.22621-SP0)"
-=======
         "User-Agent": "azure-ai-ml/1.5.0 az00000-python-mgmt-machinelearningservices/0.1.0 Python/3.8.13 (Windows-10-10.0.22000-SP0)"
->>>>>>> 3db039c7
       },
       "RequestBody": null,
       "StatusCode": 200,
@@ -376,23 +245,6 @@
         "Cache-Control": "no-cache",
         "Content-Encoding": "gzip",
         "Content-Type": "application/json; charset=utf-8",
-<<<<<<< HEAD
-        "Date": "Sun, 05 Mar 2023 21:21:17 GMT",
-        "Expires": "-1",
-        "Pragma": "no-cache",
-        "request-context": "appId=cid-v1:512cc15a-13b5-415b-bfd0-dce7accb6bb1",
-        "Server-Timing": "traceparent;desc=\u002200-2d38736d67dc75a8cd03c6275103d6a6-db372662a40eb58b-01\u0022",
-        "Strict-Transport-Security": "max-age=31536000; includeSubDomains",
-        "Transfer-Encoding": "chunked",
-        "Vary": "Accept-Encoding",
-        "x-aml-cluster": "vienna-test-westus2-02",
-        "X-Content-Type-Options": "nosniff",
-        "x-ms-correlation-request-id": "fc4cbacd-ac64-409d-a118-68158b2e3087",
-        "x-ms-ratelimit-remaining-subscription-writes": "1174",
-        "x-ms-response-type": "standard",
-        "x-ms-routing-request-id": "WESTUS2:20230305T212117Z:fc4cbacd-ac64-409d-a118-68158b2e3087",
-        "x-request-time": "0.098"
-=======
         "Date": "Fri, 03 Mar 2023 04:47:13 GMT",
         "Expires": "-1",
         "Pragma": "no-cache",
@@ -408,7 +260,6 @@
         "x-ms-response-type": "standard",
         "x-ms-routing-request-id": "JAPANEAST:20230303T044714Z:04d6c7a0-02b6-4e9f-b007-8cc8afcc5b57",
         "x-request-time": "0.125"
->>>>>>> 3db039c7
       },
       "ResponseBody": {
         "secretsType": "AccountKey",
@@ -416,23 +267,14 @@
       }
     },
     {
-<<<<<<< HEAD
-      "RequestUri": "https://sax5mzqu7xztpx4.blob.core.windows.net/azureml-blobstore-288fbc99-974d-4a49-b40f-53b041fe40cc/LocalUpload/00000000000000000000000000000000/testFile_ForSqlDB.parquet",
-=======
       "RequestUri": "https://00000canary9173837871.blob.core.windows.net/azureml-blobstore-296119a5-4b49-4d46-8bc2-199ef997ce62/LocalUpload/00000000000000000000000000000000/testFile_ForSqlDB.parquet",
->>>>>>> 3db039c7
       "RequestMethod": "HEAD",
       "RequestHeaders": {
         "Accept": "application/xml",
         "Accept-Encoding": "gzip, deflate",
         "Connection": "keep-alive",
-<<<<<<< HEAD
-        "User-Agent": "azsdk-python-storage-blob/12.14.1 Python/3.7.9 (Windows-10-10.0.22621-SP0)",
-        "x-ms-date": "Sun, 05 Mar 2023 21:21:17 GMT",
-=======
         "User-Agent": "az00000-python-storage-blob/12.13.1 Python/3.8.13 (Windows-10-10.0.22000-SP0)",
         "x-ms-date": "Fri, 03 Mar 2023 04:47:15 GMT",
->>>>>>> 3db039c7
         "x-ms-version": "2021-08-06"
       },
       "RequestBody": null,
@@ -442,15 +284,9 @@
         "Content-Length": "460",
         "Content-MD5": "yEVdiDaCQ2KROmNhs\u002BM\u002BLg==",
         "Content-Type": "application/octet-stream",
-<<<<<<< HEAD
-        "Date": "Sun, 05 Mar 2023 21:21:17 GMT",
-        "ETag": "\u00220x8DB1D31CCC66E43\u0022",
-        "Last-Modified": "Sun, 05 Mar 2023 04:26:32 GMT",
-=======
         "Date": "Fri, 03 Mar 2023 04:47:13 GMT",
         "ETag": "\u00220x8DB1B92E7852956\u0022",
         "Last-Modified": "Fri, 03 Mar 2023 02:56:36 GMT",
->>>>>>> 3db039c7
         "Server": [
           "Windows-Azure-Blob/1.0",
           "Microsoft-HTTPAPI/2.0"
@@ -459,54 +295,32 @@
         "x-ms-access-tier": "Hot",
         "x-ms-access-tier-inferred": "true",
         "x-ms-blob-type": "BlockBlob",
-<<<<<<< HEAD
-        "x-ms-creation-time": "Sun, 05 Mar 2023 04:26:32 GMT",
-        "x-ms-lease-state": "available",
-        "x-ms-lease-status": "unlocked",
-        "x-ms-meta-name": "57a43ea0-946e-47ca-a707-0c515b9a416f",
-        "x-ms-meta-upload_status": "completed",
-        "x-ms-meta-version": "ee2e654f-768e-467f-92e0-86e251266b42",
-=======
         "x-ms-creation-time": "Fri, 03 Mar 2023 02:56:36 GMT",
         "x-ms-lease-state": "available",
         "x-ms-lease-status": "unlocked",
         "x-ms-meta-name": "28228db4-a9f4-48e6-81c3-d0ec71cbe63a",
         "x-ms-meta-upload_status": "completed",
         "x-ms-meta-version": "ed52c300-641e-46ea-ac8e-49db941af402",
->>>>>>> 3db039c7
         "x-ms-server-encrypted": "true",
         "x-ms-version": "2021-08-06"
       },
       "ResponseBody": null
     },
     {
-<<<<<<< HEAD
-      "RequestUri": "https://sax5mzqu7xztpx4.blob.core.windows.net/azureml-blobstore-288fbc99-974d-4a49-b40f-53b041fe40cc/az-ml-artifacts/00000000000000000000000000000000/testFile_ForSqlDB.parquet",
-=======
       "RequestUri": "https://00000canary9173837871.blob.core.windows.net/azureml-blobstore-296119a5-4b49-4d46-8bc2-199ef997ce62/az-ml-artifacts/00000000000000000000000000000000/testFile_ForSqlDB.parquet",
->>>>>>> 3db039c7
       "RequestMethod": "HEAD",
       "RequestHeaders": {
         "Accept": "application/xml",
         "Accept-Encoding": "gzip, deflate",
         "Connection": "keep-alive",
-<<<<<<< HEAD
-        "User-Agent": "azsdk-python-storage-blob/12.14.1 Python/3.7.9 (Windows-10-10.0.22621-SP0)",
-        "x-ms-date": "Sun, 05 Mar 2023 21:21:17 GMT",
-=======
         "User-Agent": "az00000-python-storage-blob/12.13.1 Python/3.8.13 (Windows-10-10.0.22000-SP0)",
         "x-ms-date": "Fri, 03 Mar 2023 04:47:15 GMT",
->>>>>>> 3db039c7
         "x-ms-version": "2021-08-06"
       },
       "RequestBody": null,
       "StatusCode": 404,
       "ResponseHeaders": {
-<<<<<<< HEAD
-        "Date": "Sun, 05 Mar 2023 21:21:17 GMT",
-=======
         "Date": "Fri, 03 Mar 2023 04:47:13 GMT",
->>>>>>> 3db039c7
         "Server": [
           "Windows-Azure-Blob/1.0",
           "Microsoft-HTTPAPI/2.0"
@@ -527,11 +341,7 @@
         "Connection": "keep-alive",
         "Content-Length": "1851",
         "Content-Type": "application/json",
-<<<<<<< HEAD
-        "User-Agent": "azure-ai-ml/1.5.0 azsdk-python-mgmt-machinelearningservices/0.1.0 Python/3.7.9 (Windows-10-10.0.22621-SP0)"
-=======
         "User-Agent": "azure-ai-ml/1.5.0 az00000-python-mgmt-machinelearningservices/0.1.0 Python/3.8.13 (Windows-10-10.0.22000-SP0)"
->>>>>>> 3db039c7
       },
       "RequestBody": {
         "properties": {
@@ -604,30 +414,12 @@
       "StatusCode": 201,
       "ResponseHeaders": {
         "Cache-Control": "no-cache",
-<<<<<<< HEAD
-        "Content-Length": "3377",
-        "Content-Type": "application/json; charset=utf-8",
-        "Date": "Sun, 05 Mar 2023 21:21:21 GMT",
-=======
         "Content-Length": "3358",
         "Content-Type": "application/json; charset=utf-8",
         "Date": "Fri, 03 Mar 2023 04:47:18 GMT",
->>>>>>> 3db039c7
         "Expires": "-1",
         "Location": "https://management.azure.com/subscriptions/00000000-0000-0000-0000-000000000/resourceGroups/00000/providers/Microsoft.MachineLearningServices/workspaces/00000/jobs/000000000000000000000?api-version=2023-02-01-preview",
         "Pragma": "no-cache",
-<<<<<<< HEAD
-        "request-context": "appId=cid-v1:512cc15a-13b5-415b-bfd0-dce7accb6bb1",
-        "Server-Timing": "traceparent;desc=\u002200-733236fbb3900cc62cd5229e06910fbd-098ad13c53a4579f-01\u0022",
-        "Strict-Transport-Security": "max-age=31536000; includeSubDomains",
-        "x-aml-cluster": "vienna-test-westus2-02",
-        "X-Content-Type-Options": "nosniff",
-        "x-ms-correlation-request-id": "14091a80-bf78-4040-a9ef-c8acdd115b25",
-        "x-ms-ratelimit-remaining-subscription-writes": "1172",
-        "x-ms-response-type": "standard",
-        "x-ms-routing-request-id": "WESTUS2:20230305T212121Z:14091a80-bf78-4040-a9ef-c8acdd115b25",
-        "x-request-time": "2.517"
-=======
         "Request-Context": "appId=cid-v1:17d65b70-e9ce-4ed5-9347-1f660ec782e9",
         "Server-Timing": "traceparent;desc=\u002200-f410c95908adca7b3607b563855c6e45-720d1583b2be0e1e-01\u0022",
         "Strict-Transport-Security": "max-age=31536000; includeSubDomains",
@@ -638,7 +430,6 @@
         "x-ms-response-type": "standard",
         "x-ms-routing-request-id": "JAPANEAST:20230303T044718Z:b9aee40c-8df9-41be-8ef0-a876cb0c8de4",
         "x-request-time": "1.703"
->>>>>>> 3db039c7
       },
       "ResponseBody": {
         "id": "/subscriptions/00000000-0000-0000-0000-000000000/resourceGroups/00000/providers/Microsoft.MachineLearningServices/workspaces/00000/jobs/000000000000000000000",
@@ -752,11 +543,7 @@
           "sourceJobId": null
         },
         "systemData": {
-<<<<<<< HEAD
-          "createdAt": "2023-03-05T21:21:21.0136826\u002B00:00",
-=======
           "createdAt": "2023-03-03T04:47:18.3582538\u002B00:00",
->>>>>>> 3db039c7
           "createdBy": "Firstname Lastname",
           "createdByType": "User"
         }
@@ -770,11 +557,7 @@
         "Accept-Encoding": "gzip, deflate",
         "Connection": "keep-alive",
         "Content-Length": "0",
-<<<<<<< HEAD
-        "User-Agent": "azure-ai-ml/1.5.0 azsdk-python-mgmt-machinelearningservices/0.1.0 Python/3.7.9 (Windows-10-10.0.22621-SP0)"
-=======
         "User-Agent": "azure-ai-ml/1.5.0 az00000-python-mgmt-machinelearningservices/0.1.0 Python/3.8.13 (Windows-10-10.0.22000-SP0)"
->>>>>>> 3db039c7
       },
       "RequestBody": null,
       "StatusCode": 202,
@@ -782,22 +565,6 @@
         "Cache-Control": "no-cache",
         "Content-Length": "4",
         "Content-Type": "application/json; charset=utf-8",
-<<<<<<< HEAD
-        "Date": "Sun, 05 Mar 2023 21:21:23 GMT",
-        "Expires": "-1",
-        "Location": "https://management.azure.com/subscriptions/00000000-0000-0000-0000-000000000/providers/Microsoft.MachineLearningServices/locations/centraluseuap/mfeOperationResults/jc:288fbc99-974d-4a49-b40f-53b041fe40cc:000000000000000000000?api-version=2023-02-01-preview",
-        "Pragma": "no-cache",
-        "request-context": "appId=cid-v1:512cc15a-13b5-415b-bfd0-dce7accb6bb1",
-        "Strict-Transport-Security": "max-age=31536000; includeSubDomains",
-        "x-aml-cluster": "vienna-test-westus2-02",
-        "X-Content-Type-Options": "nosniff",
-        "x-ms-async-operation-timeout": "PT1H",
-        "x-ms-correlation-request-id": "e2957654-4349-4a0f-96e4-47a747857f61",
-        "x-ms-ratelimit-remaining-subscription-writes": "1173",
-        "x-ms-response-type": "standard",
-        "x-ms-routing-request-id": "WESTUS2:20230305T212123Z:e2957654-4349-4a0f-96e4-47a747857f61",
-        "x-request-time": "0.704"
-=======
         "Date": "Fri, 03 Mar 2023 04:47:21 GMT",
         "Expires": "-1",
         "Location": "https://management.azure.com/subscriptions/00000000-0000-0000-0000-000000000/providers/Microsoft.MachineLearningServices/locations/eastus2euap/mfeOperationResults/jc:296119a5-4b49-4d46-8bc2-199ef997ce62:000000000000000000000?api-version=2022-12-01-preview",
@@ -812,92 +579,36 @@
         "x-ms-response-type": "standard",
         "x-ms-routing-request-id": "JAPANEAST:20230303T044722Z:a8aac99f-492e-4390-a22f-c66374b91b3d",
         "x-request-time": "0.719"
->>>>>>> 3db039c7
       },
       "ResponseBody": "null"
     },
     {
-<<<<<<< HEAD
-      "RequestUri": "https://management.azure.com/subscriptions/00000000-0000-0000-0000-000000000/providers/Microsoft.MachineLearningServices/locations/centraluseuap/mfeOperationResults/jc:288fbc99-974d-4a49-b40f-53b041fe40cc:000000000000000000000?api-version=2023-02-01-preview",
-=======
       "RequestUri": "https://management.azure.com/subscriptions/00000000-0000-0000-0000-000000000/providers/Microsoft.MachineLearningServices/locations/eastus2euap/mfeOperationResults/jc:296119a5-4b49-4d46-8bc2-199ef997ce62:000000000000000000000?api-version=2022-12-01-preview",
->>>>>>> 3db039c7
       "RequestMethod": "GET",
       "RequestHeaders": {
         "Accept": "*/*",
         "Accept-Encoding": "gzip, deflate",
         "Connection": "keep-alive",
-<<<<<<< HEAD
-        "User-Agent": "azure-ai-ml/1.5.0 azsdk-python-mgmt-machinelearningservices/0.1.0 Python/3.7.9 (Windows-10-10.0.22621-SP0)"
-      },
-      "RequestBody": null,
-      "StatusCode": 202,
-      "ResponseHeaders": {
-        "Cache-Control": "no-cache",
-        "Content-Length": "2",
-        "Content-Type": "application/json; charset=utf-8",
-        "Date": "Sun, 05 Mar 2023 21:21:23 GMT",
-        "Expires": "-1",
-        "Location": "https://management.azure.com/subscriptions/00000000-0000-0000-0000-000000000/providers/Microsoft.MachineLearningServices/locations/centraluseuap/mfeOperationResults/jc:288fbc99-974d-4a49-b40f-53b041fe40cc:000000000000000000000?api-version=2023-02-01-preview",
-        "Pragma": "no-cache",
-        "request-context": "appId=cid-v1:512cc15a-13b5-415b-bfd0-dce7accb6bb1",
-        "Strict-Transport-Security": "max-age=31536000; includeSubDomains",
-        "x-aml-cluster": "vienna-test-westus2-02",
-        "X-Content-Type-Options": "nosniff",
-        "x-ms-correlation-request-id": "55aefda2-ed42-4db5-9b49-33ccb8e65d10",
-        "x-ms-ratelimit-remaining-subscription-reads": "11944",
-        "x-ms-response-type": "standard",
-        "x-ms-routing-request-id": "WESTUS2:20230305T212123Z:55aefda2-ed42-4db5-9b49-33ccb8e65d10",
-        "x-request-time": "0.031"
-      },
-      "ResponseBody": {}
-    },
-    {
-      "RequestUri": "https://management.azure.com/subscriptions/00000000-0000-0000-0000-000000000/providers/Microsoft.MachineLearningServices/locations/centraluseuap/mfeOperationResults/jc:288fbc99-974d-4a49-b40f-53b041fe40cc:000000000000000000000?api-version=2023-02-01-preview",
-      "RequestMethod": "GET",
-      "RequestHeaders": {
-        "Accept": "*/*",
-        "Accept-Encoding": "gzip, deflate",
-        "Connection": "keep-alive",
-        "User-Agent": "azure-ai-ml/1.5.0 azsdk-python-mgmt-machinelearningservices/0.1.0 Python/3.7.9 (Windows-10-10.0.22621-SP0)"
-=======
         "User-Agent": "azure-ai-ml/1.5.0 az00000-python-mgmt-machinelearningservices/0.1.0 Python/3.8.13 (Windows-10-10.0.22000-SP0)"
->>>>>>> 3db039c7
       },
       "RequestBody": null,
       "StatusCode": 200,
       "ResponseHeaders": {
         "Cache-Control": "no-cache",
         "Content-Length": "0",
-<<<<<<< HEAD
-        "Date": "Sun, 05 Mar 2023 21:21:53 GMT",
-        "Expires": "-1",
-        "Pragma": "no-cache",
-        "request-context": "appId=cid-v1:512cc15a-13b5-415b-bfd0-dce7accb6bb1",
-        "Server-Timing": "traceparent;desc=\u002200-1a82c5e7aa88b76ef8958c1e58f82ddd-08fad2ccb951827a-01\u0022",
-=======
         "Date": "Fri, 03 Mar 2023 04:47:22 GMT",
         "Expires": "-1",
         "Pragma": "no-cache",
         "Request-Context": "appId=cid-v1:17d65b70-e9ce-4ed5-9347-1f660ec782e9",
         "Server-Timing": "traceparent;desc=\u002200-cc829fd9a759d7b0d7d6eba1f9eea4a0-4a7eadcb382563b5-01\u0022",
->>>>>>> 3db039c7
         "Strict-Transport-Security": "max-age=31536000; includeSubDomains",
         "x-aml-cluster": "vienna-eastus2euap-01",
         "X-Content-Type-Options": "nosniff",
-<<<<<<< HEAD
-        "x-ms-correlation-request-id": "638e80d5-8062-4686-b931-18a0498ff3ef",
-        "x-ms-ratelimit-remaining-subscription-reads": "11943",
-        "x-ms-response-type": "standard",
-        "x-ms-routing-request-id": "WESTUS2:20230305T212154Z:638e80d5-8062-4686-b931-18a0498ff3ef",
-        "x-request-time": "0.053"
-=======
         "x-ms-correlation-request-id": "78b60701-3e54-43a7-914d-a677d62cdebc",
         "x-ms-ratelimit-remaining-subscription-reads": "11997",
         "x-ms-response-type": "standard",
         "x-ms-routing-request-id": "JAPANEAST:20230303T044723Z:78b60701-3e54-43a7-914d-a677d62cdebc",
         "x-request-time": "0.040"
->>>>>>> 3db039c7
       },
       "ResponseBody": null
     }
