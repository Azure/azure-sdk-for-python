--- conflicted
+++ resolved
@@ -7,11 +7,7 @@
         "Accept": "application/json",
         "Accept-Encoding": "gzip, deflate",
         "Connection": "keep-alive",
-<<<<<<< HEAD
         "User-Agent": "azure-ai-ml/1.5.0 azsdk-python-mgmt-machinelearningservices/0.1.0 Python/3.7.9 (Windows-10-10.0.22621-SP0)"
-=======
-        "User-Agent": "azure-ai-ml/1.5.0 azsdk-python-mgmt-machinelearningservices/0.1.0 Python/3.10.6 (Linux-5.15.79.1-microsoft-standard-WSL2-x86_64-with-glibc2.35)"
->>>>>>> ce9edaa6
       },
       "RequestBody": null,
       "StatusCode": 200,
@@ -19,42 +15,24 @@
         "Cache-Control": "no-cache",
         "Content-Encoding": "gzip",
         "Content-Type": "application/json; charset=utf-8",
-<<<<<<< HEAD
-        "Date": "Thu, 23 Feb 2023 04:43:04 GMT",
+        "Date": "Thu, 23 Feb 2023 20:32:32 GMT",
         "Expires": "-1",
         "Pragma": "no-cache",
         "Request-Context": "appId=cid-v1:2d2e8e63-272e-4b3c-8598-4ee570a0e70d",
-        "Server-Timing": "traceparent;desc=\u002200-44b9738185612a324e6fb44d6532f1a2-77d56ccc16e35d5b-01\u0022",
-=======
-        "Date": "Tue, 21 Feb 2023 21:06:23 GMT",
-        "Expires": "-1",
-        "Pragma": "no-cache",
-        "Request-Context": "appId=cid-v1:2d2e8e63-272e-4b3c-8598-4ee570a0e70d",
-        "Server-Timing": "traceparent;desc=\u002200-5cae2c1069ee2743332a6a50ce3561e2-efe353ad6f47fef6-01\u0022",
->>>>>>> ce9edaa6
+        "Server-Timing": "traceparent;desc=\u002200-8a5aa5f9ea2bff8bc21851237b41b5a2-44c5bb9270654d38-01\u0022",
         "Strict-Transport-Security": "max-age=31536000; includeSubDomains",
         "Transfer-Encoding": "chunked",
         "Vary": [
           "Accept-Encoding",
           "Accept-Encoding"
         ],
-<<<<<<< HEAD
         "x-aml-cluster": "vienna-eastus2-01",
         "X-Content-Type-Options": "nosniff",
-        "x-ms-correlation-request-id": "0723098f-13a8-481a-b504-e17ab68aedc5",
-        "x-ms-ratelimit-remaining-subscription-reads": "11994",
+        "x-ms-correlation-request-id": "831535ab-bab4-459a-a741-a41705cfb139",
+        "x-ms-ratelimit-remaining-subscription-reads": "11965",
         "x-ms-response-type": "standard",
-        "x-ms-routing-request-id": "WESTUS2:20230223T044305Z:0723098f-13a8-481a-b504-e17ab68aedc5",
-        "x-request-time": "0.020"
-=======
-        "x-aml-cluster": "vienna-eastus-02",
-        "X-Content-Type-Options": "nosniff",
-        "x-ms-correlation-request-id": "8f63a4ec-e12d-4e25-99d5-b6f598e5138f",
-        "x-ms-ratelimit-remaining-subscription-reads": "11987",
-        "x-ms-response-type": "standard",
-        "x-ms-routing-request-id": "CANADACENTRAL:20230221T210624Z:8f63a4ec-e12d-4e25-99d5-b6f598e5138f",
-        "x-request-time": "0.097"
->>>>>>> ce9edaa6
+        "x-ms-routing-request-id": "WESTUS2:20230223T203232Z:831535ab-bab4-459a-a741-a41705cfb139",
+        "x-request-time": "0.032"
       },
       "ResponseBody": {
         "id": "/subscriptions/00000000-0000-0000-0000-000000000/resourceGroups/00000/providers/Microsoft.MachineLearningServices/workspaces/00000",
@@ -82,7 +60,6 @@
             "isPrivateLinkEnabled": false,
             "notebookPreparationError": null
           },
-<<<<<<< HEAD
           "storageHnsEnabled": false,
           "workspaceId": "2d1e66ae-85e3-42c0-be91-34de66397f26",
           "linkedModelInventoryArmId": null,
@@ -111,22 +88,6 @@
           "lastModifiedAt": "2023-02-23T02:09:00.5159669Z",
           "lastModifiedBy": "dipeck@microsoft.com",
           "lastModifiedByType": "User"
-=======
-          "datastoreType": "AzureBlob",
-          "accountName": "samcw32zcnpjldw",
-          "containerName": "azureml-blobstore-3bd2018e-4b43-401e-ad49-85df181c9e0a",
-          "endpoint": "core.windows.net",
-          "protocol": "https",
-          "serviceDataAccessAuthIdentity": "WorkspaceSystemAssignedIdentity"
-        },
-        "systemData": {
-          "createdAt": "2023-02-18T09:22:33.5645164\u002B00:00",
-          "createdBy": "779301c0-18b2-4cdc-801b-a0a3368fee0a",
-          "createdByType": "Application",
-          "lastModifiedAt": "2023-02-18T09:22:34.1712214\u002B00:00",
-          "lastModifiedBy": "779301c0-18b2-4cdc-801b-a0a3368fee0a",
-          "lastModifiedByType": "Application"
->>>>>>> ce9edaa6
         }
       }
     },
@@ -137,13 +98,8 @@
         "Accept": "*/*",
         "Accept-Encoding": "gzip, deflate",
         "Connection": "keep-alive",
-<<<<<<< HEAD
         "Content-Type": "application/json; charset=UTF-8",
         "User-Agent": "azure-ai-ml/1.5.0 azsdk-python-core/1.26.3 Python/3.7.9 (Windows-10-10.0.22621-SP0)"
-=======
-        "Content-Length": "0",
-        "User-Agent": "azure-ai-ml/1.5.0 azsdk-python-mgmt-machinelearningservices/0.1.0 Python/3.10.6 (Linux-5.15.79.1-microsoft-standard-WSL2-x86_64-with-glibc2.35)"
->>>>>>> ce9edaa6
       },
       "RequestBody": null,
       "StatusCode": 200,
@@ -151,8 +107,7 @@
         "Connection": "keep-alive",
         "Content-Encoding": "gzip",
         "Content-Type": "application/json; charset=utf-8",
-<<<<<<< HEAD
-        "Date": "Thu, 23 Feb 2023 04:43:09 GMT",
+        "Date": "Thu, 23 Feb 2023 20:32:35 GMT",
         "Request-Context": "appId=cid-v1:2d2e8e63-272e-4b3c-8598-4ee570a0e70d",
         "Strict-Transport-Security": "max-age=15724800; includeSubDomains; preload",
         "Transfer-Encoding": "chunked",
@@ -160,24 +115,7 @@
         "x-aml-cluster": "vienna-eastus2-01",
         "X-Content-Type-Options": "nosniff",
         "x-ms-response-type": "standard",
-        "x-request-time": "0.053"
-=======
-        "Date": "Tue, 21 Feb 2023 21:06:24 GMT",
-        "Expires": "-1",
-        "Pragma": "no-cache",
-        "Request-Context": "appId=cid-v1:2d2e8e63-272e-4b3c-8598-4ee570a0e70d",
-        "Server-Timing": "traceparent;desc=\u002200-740d282c7363010855a98b5382671727-a29bbbc45f310f65-01\u0022",
-        "Strict-Transport-Security": "max-age=31536000; includeSubDomains",
-        "Transfer-Encoding": "chunked",
-        "Vary": "Accept-Encoding",
-        "x-aml-cluster": "vienna-eastus-02",
-        "X-Content-Type-Options": "nosniff",
-        "x-ms-correlation-request-id": "cdb0a2fa-7fbc-419c-9e39-eb5dc777325a",
-        "x-ms-ratelimit-remaining-subscription-writes": "1194",
-        "x-ms-response-type": "standard",
-        "x-ms-routing-request-id": "CANADACENTRAL:20230221T210624Z:cdb0a2fa-7fbc-419c-9e39-eb5dc777325a",
-        "x-request-time": "0.111"
->>>>>>> ce9edaa6
+        "x-request-time": "0.188"
       },
       "ResponseBody": {
         "snapshotType": "LocalFiles",
@@ -244,101 +182,13 @@
       }
     },
     {
-<<<<<<< HEAD
       "RequestUri": "https://management.azure.com/subscriptions/00000000-0000-0000-0000-000000000/resourceGroups/00000/providers/Microsoft.MachineLearningServices/workspaces/00000/codes/e7a3f40e-eb47-4499-9b80-1e5d911878f8/versions/1?api-version=2022-05-01",
       "RequestMethod": "GET",
-=======
-      "RequestUri": "https://samcw32zcnpjldw.blob.core.windows.net/azureml-blobstore-3bd2018e-4b43-401e-ad49-85df181c9e0a/LocalUpload/00000000000000000000000000000000/COMPONENT_PLACEHOLDER",
-      "RequestMethod": "HEAD",
-      "RequestHeaders": {
-        "Accept": "application/xml",
-        "Accept-Encoding": "gzip, deflate",
-        "Connection": "keep-alive",
-        "User-Agent": "azsdk-python-storage-blob/12.14.1 Python/3.10.6 (Linux-5.15.79.1-microsoft-standard-WSL2-x86_64-with-glibc2.35)",
-        "x-ms-date": "Tue, 21 Feb 2023 21:06:24 GMT",
-        "x-ms-version": "2021-08-06"
-      },
-      "RequestBody": null,
-      "StatusCode": 200,
-      "ResponseHeaders": {
-        "Accept-Ranges": "bytes",
-        "Content-Length": "35",
-        "Content-MD5": "L/DnSpFIn\u002BjaQWc\u002BsUQdcw==",
-        "Content-Type": "application/octet-stream",
-        "Date": "Tue, 21 Feb 2023 21:06:24 GMT",
-        "ETag": "\u00220x8DB1192C06E1C79\u0022",
-        "Last-Modified": "Sat, 18 Feb 2023 09:30:19 GMT",
-        "Server": [
-          "Windows-Azure-Blob/1.0",
-          "Microsoft-HTTPAPI/2.0"
-        ],
-        "Vary": "Origin",
-        "x-ms-access-tier": "Hot",
-        "x-ms-access-tier-inferred": "true",
-        "x-ms-blob-type": "BlockBlob",
-        "x-ms-creation-time": "Sat, 18 Feb 2023 09:30:19 GMT",
-        "x-ms-lease-state": "available",
-        "x-ms-lease-status": "unlocked",
-        "x-ms-meta-name": "c4b5a984-a0c9-4622-a5cf-f22114f04941",
-        "x-ms-meta-upload_status": "completed",
-        "x-ms-meta-version": "1",
-        "x-ms-server-encrypted": "true",
-        "x-ms-version": "2021-08-06"
-      },
-      "ResponseBody": null
-    },
-    {
-      "RequestUri": "https://samcw32zcnpjldw.blob.core.windows.net/azureml-blobstore-3bd2018e-4b43-401e-ad49-85df181c9e0a/az-ml-artifacts/00000000000000000000000000000000/COMPONENT_PLACEHOLDER",
-      "RequestMethod": "HEAD",
-      "RequestHeaders": {
-        "Accept": "application/xml",
-        "Accept-Encoding": "gzip, deflate",
-        "Connection": "keep-alive",
-        "User-Agent": "azsdk-python-storage-blob/12.14.1 Python/3.10.6 (Linux-5.15.79.1-microsoft-standard-WSL2-x86_64-with-glibc2.35)",
-        "x-ms-date": "Tue, 21 Feb 2023 21:06:24 GMT",
-        "x-ms-version": "2021-08-06"
-      },
-      "RequestBody": null,
-      "StatusCode": 404,
-      "ResponseHeaders": {
-        "Date": "Tue, 21 Feb 2023 21:06:24 GMT",
-        "Server": [
-          "Windows-Azure-Blob/1.0",
-          "Microsoft-HTTPAPI/2.0"
-        ],
-        "Transfer-Encoding": "chunked",
-        "Vary": "Origin",
-        "x-ms-error-code": "BlobNotFound",
-        "x-ms-version": "2021-08-06"
-      },
-      "ResponseBody": null
-    },
-    {
-      "RequestUri": "https://management.azure.com/subscriptions/00000000-0000-0000-0000-000000000/resourceGroups/00000/providers/Microsoft.MachineLearningServices/workspaces/00000/codes/c4b5a984-a0c9-4622-a5cf-f22114f04941/versions/1?api-version=2022-05-01",
-      "RequestMethod": "PUT",
->>>>>>> ce9edaa6
       "RequestHeaders": {
         "Accept": "application/json",
         "Accept-Encoding": "gzip, deflate",
         "Connection": "keep-alive",
-<<<<<<< HEAD
         "User-Agent": "azure-ai-ml/1.5.0 azsdk-python-mgmt-machinelearningservices/0.1.0 Python/3.7.9 (Windows-10-10.0.22621-SP0)"
-=======
-        "Content-Length": "288",
-        "Content-Type": "application/json",
-        "User-Agent": "azure-ai-ml/1.5.0 azsdk-python-mgmt-machinelearningservices/0.1.0 Python/3.10.6 (Linux-5.15.79.1-microsoft-standard-WSL2-x86_64-with-glibc2.35)"
-      },
-      "RequestBody": {
-        "properties": {
-          "properties": {
-            "hash_sha256": "0000000000000",
-            "hash_version": "0000000000000"
-          },
-          "isAnonymous": true,
-          "isArchived": false,
-          "codeUri": "https://samcw32zcnpjldw.blob.core.windows.net/azureml-blobstore-3bd2018e-4b43-401e-ad49-85df181c9e0a/LocalUpload/00000000000000000000000000000000"
-        }
->>>>>>> ce9edaa6
       },
       "RequestBody": null,
       "StatusCode": 200,
@@ -346,48 +196,27 @@
         "Cache-Control": "no-cache",
         "Content-Encoding": "gzip",
         "Content-Type": "application/json; charset=utf-8",
-<<<<<<< HEAD
-        "Date": "Thu, 23 Feb 2023 04:43:10 GMT",
+        "Date": "Thu, 23 Feb 2023 20:32:37 GMT",
         "Expires": "-1",
         "Pragma": "no-cache",
         "Request-Context": "appId=cid-v1:2d2e8e63-272e-4b3c-8598-4ee570a0e70d",
-        "Server-Timing": "traceparent;desc=\u002200-edbc67130e582076abea3707259425d9-58c5f48b29c508e6-01\u0022",
-=======
-        "Date": "Tue, 21 Feb 2023 21:06:27 GMT",
-        "Expires": "-1",
-        "Pragma": "no-cache",
-        "Request-Context": "appId=cid-v1:2d2e8e63-272e-4b3c-8598-4ee570a0e70d",
-        "Server-Timing": "traceparent;desc=\u002200-2d79498e98a09012d1fb5894fb42ae63-abced7ed36105804-01\u0022",
->>>>>>> ce9edaa6
+        "Server-Timing": "traceparent;desc=\u002200-94ee5e4a40a58916ff5e665d4601c12f-7b281ddf43bb7548-01\u0022",
         "Strict-Transport-Security": "max-age=31536000; includeSubDomains",
         "Transfer-Encoding": "chunked",
         "Vary": [
           "Accept-Encoding",
           "Accept-Encoding"
         ],
-<<<<<<< HEAD
         "x-aml-cluster": "vienna-eastus2-01",
         "X-Content-Type-Options": "nosniff",
-        "x-ms-correlation-request-id": "2845f385-92d8-4447-9da5-27689d95a2fa",
-        "x-ms-ratelimit-remaining-subscription-reads": "11993",
+        "x-ms-correlation-request-id": "cd34345d-3f76-4c20-b59c-ab4dcff97cdc",
+        "x-ms-ratelimit-remaining-subscription-reads": "11964",
         "x-ms-response-type": "standard",
-        "x-ms-routing-request-id": "WESTUS2:20230223T044311Z:2845f385-92d8-4447-9da5-27689d95a2fa",
-        "x-request-time": "0.058"
+        "x-ms-routing-request-id": "WESTUS2:20230223T203238Z:cd34345d-3f76-4c20-b59c-ab4dcff97cdc",
+        "x-request-time": "0.239"
       },
       "ResponseBody": {
         "id": "/subscriptions/00000000-0000-0000-0000-000000000/resourceGroups/00000/providers/Microsoft.MachineLearningServices/workspaces/00000/codes/e7a3f40e-eb47-4499-9b80-1e5d911878f8/versions/1",
-=======
-        "x-aml-cluster": "vienna-eastus-02",
-        "X-Content-Type-Options": "nosniff",
-        "x-ms-correlation-request-id": "9b7fe117-f43f-471d-995d-fab2ce86b2fa",
-        "x-ms-ratelimit-remaining-subscription-writes": "1190",
-        "x-ms-response-type": "standard",
-        "x-ms-routing-request-id": "CANADACENTRAL:20230221T210627Z:9b7fe117-f43f-471d-995d-fab2ce86b2fa",
-        "x-request-time": "0.192"
-      },
-      "ResponseBody": {
-        "id": "/subscriptions/00000000-0000-0000-0000-000000000/resourceGroups/00000/providers/Microsoft.MachineLearningServices/workspaces/00000/codes/c4b5a984-a0c9-4622-a5cf-f22114f04941/versions/1",
->>>>>>> ce9edaa6
         "name": "1",
         "type": "Microsoft.MachineLearningServices/workspaces/codes/versions",
         "properties": {
@@ -399,7 +228,6 @@
           },
           "isArchived": false,
           "isAnonymous": false,
-<<<<<<< HEAD
           "codeUri": "https://saveorz2izv2bas.blob.core.windows.net:443/2d1e66ae-8-4d828c93-7c8f-558b-b99d-d21850cf37d9/"
         },
         "systemData": {
@@ -408,26 +236,12 @@
           "createdByType": "User",
           "lastModifiedAt": "2023-02-23T02:16:10.3151666\u002B00:00",
           "lastModifiedBy": "Diondra Peck",
-=======
-          "codeUri": "https://samcw32zcnpjldw.blob.core.windows.net/azureml-blobstore-3bd2018e-4b43-401e-ad49-85df181c9e0a/LocalUpload/00000000000000000000000000000000"
-        },
-        "systemData": {
-          "createdAt": "2023-02-18T09:30:23.7478116\u002B00:00",
-          "createdBy": "Firstname Lastname",
-          "createdByType": "User",
-          "lastModifiedAt": "2023-02-21T21:06:27.5071206\u002B00:00",
-          "lastModifiedBy": "Firstname Lastname",
->>>>>>> ce9edaa6
           "lastModifiedByType": "User"
         }
       }
     },
     {
-<<<<<<< HEAD
-      "RequestUri": "https://management.azure.com/subscriptions/00000000-0000-0000-0000-000000000/resourceGroups/00000/providers/Microsoft.MachineLearningServices/workspaces/00000/components/azureml_anonymous/versions/12fe321c-154d-534e-8ad5-d5045cec20c6?api-version=2022-10-01",
-=======
-      "RequestUri": "https://management.azure.com/subscriptions/00000000-0000-0000-0000-000000000/resourceGroups/00000/providers/Microsoft.MachineLearningServices/workspaces/00000/components/azureml_anonymous/versions/611b5215-ad9b-ff62-361a-5f2b71342a64?api-version=2022-10-01",
->>>>>>> ce9edaa6
+      "RequestUri": "https://management.azure.com/subscriptions/00000000-0000-0000-0000-000000000/resourceGroups/00000/providers/Microsoft.MachineLearningServices/workspaces/00000/components/azureml_anonymous/versions/7b11dfa3-504e-e8eb-486f-316b7f289184?api-version=2022-10-01",
       "RequestMethod": "PUT",
       "RequestHeaders": {
         "Accept": "application/json",
@@ -435,11 +249,7 @@
         "Connection": "keep-alive",
         "Content-Length": "1726",
         "Content-Type": "application/json",
-<<<<<<< HEAD
         "User-Agent": "azure-ai-ml/1.5.0 azsdk-python-mgmt-machinelearningservices/0.1.0 Python/3.7.9 (Windows-10-10.0.22621-SP0)"
-=======
-        "User-Agent": "azure-ai-ml/1.5.0 azsdk-python-mgmt-machinelearningservices/0.1.0 Python/3.10.6 (Linux-5.15.79.1-microsoft-standard-WSL2-x86_64-with-glibc2.35)"
->>>>>>> ce9edaa6
       },
       "RequestBody": {
         "properties": {
@@ -453,13 +263,8 @@
           "isArchived": false,
           "componentSpec": {
             "command": "echo Hello World \u0026 echo ${{inputs.component_in_string}} \u0026 echo ${{inputs.component_in_ranged_integer}} \u0026 echo ${{inputs.component_in_enum}} \u0026 echo ${{inputs.component_in_boolean}} \u0026 echo ${{inputs.component_in_ranged_number}} \u0026",
-<<<<<<< HEAD
             "code": "azureml:/subscriptions/00000000-0000-0000-0000-000000000/resourceGroups/00000/providers/Microsoft.MachineLearningServices/workspaces/00000/codes/e7a3f40e-eb47-4499-9b80-1e5d911878f8/versions/1",
-            "environment": "azureml:AzureML-sklearn-0.24-ubuntu18.04-py37-cpu:1",
-=======
-            "code": "azureml:/subscriptions/00000000-0000-0000-0000-000000000/resourceGroups/00000/providers/Microsoft.MachineLearningServices/workspaces/00000/codes/c4b5a984-a0c9-4622-a5cf-f22114f04941/versions/1",
             "environment": "azureml:AzureML-sklearn-1.0-ubuntu20.04-py38-cpu:33",
->>>>>>> ce9edaa6
             "name": "microsoft_samples_command_component_basic_inputs",
             "description": "This is the basic command component with several input types",
             "tags": {
@@ -513,49 +318,26 @@
       "StatusCode": 201,
       "ResponseHeaders": {
         "Cache-Control": "no-cache",
-<<<<<<< HEAD
         "Content-Length": "2969",
         "Content-Type": "application/json; charset=utf-8",
-        "Date": "Thu, 23 Feb 2023 04:43:11 GMT",
+        "Date": "Thu, 23 Feb 2023 20:32:40 GMT",
         "Expires": "-1",
-        "Location": "https://management.azure.com/subscriptions/00000000-0000-0000-0000-000000000/resourceGroups/00000/providers/Microsoft.MachineLearningServices/workspaces/00000/components/azureml_anonymous/versions/12fe321c-154d-534e-8ad5-d5045cec20c6?api-version=2022-10-01",
+        "Location": "https://management.azure.com/subscriptions/00000000-0000-0000-0000-000000000/resourceGroups/00000/providers/Microsoft.MachineLearningServices/workspaces/00000/components/azureml_anonymous/versions/7b11dfa3-504e-e8eb-486f-316b7f289184?api-version=2022-10-01",
         "Pragma": "no-cache",
         "Request-Context": "appId=cid-v1:2d2e8e63-272e-4b3c-8598-4ee570a0e70d",
-        "Server-Timing": "traceparent;desc=\u002200-00c832abc9e269fbe4baf40b3e960b17-0de9e09192ea940d-01\u0022",
+        "Server-Timing": "traceparent;desc=\u002200-6e567034d058e2e28380488473f333b1-76ad135258e08fd3-01\u0022",
         "Strict-Transport-Security": "max-age=31536000; includeSubDomains",
         "x-aml-cluster": "vienna-eastus2-01",
         "X-Content-Type-Options": "nosniff",
-        "x-ms-correlation-request-id": "87ebf021-7ee4-4a09-bcc5-0621f725d78f",
-        "x-ms-ratelimit-remaining-subscription-writes": "1195",
+        "x-ms-correlation-request-id": "d1884582-b401-4600-8338-4c2256d9deee",
+        "x-ms-ratelimit-remaining-subscription-writes": "1184",
         "x-ms-response-type": "standard",
-        "x-ms-routing-request-id": "WESTUS2:20230223T044312Z:87ebf021-7ee4-4a09-bcc5-0621f725d78f",
-        "x-request-time": "0.456"
+        "x-ms-routing-request-id": "WESTUS2:20230223T203240Z:d1884582-b401-4600-8338-4c2256d9deee",
+        "x-request-time": "1.947"
       },
       "ResponseBody": {
-        "id": "/subscriptions/00000000-0000-0000-0000-000000000/resourceGroups/00000/providers/Microsoft.MachineLearningServices/workspaces/00000/components/azureml_anonymous/versions/cc585fa0-8ca3-44d0-9e41-74d1ecc4be8e",
-        "name": "cc585fa0-8ca3-44d0-9e41-74d1ecc4be8e",
-=======
-        "Content-Length": "2282",
-        "Content-Type": "application/json; charset=utf-8",
-        "Date": "Tue, 21 Feb 2023 21:06:28 GMT",
-        "Expires": "-1",
-        "Location": "https://management.azure.com/subscriptions/00000000-0000-0000-0000-000000000/resourceGroups/00000/providers/Microsoft.MachineLearningServices/workspaces/00000/components/azureml_anonymous/versions/611b5215-ad9b-ff62-361a-5f2b71342a64?api-version=2022-10-01",
-        "Pragma": "no-cache",
-        "Request-Context": "appId=cid-v1:2d2e8e63-272e-4b3c-8598-4ee570a0e70d",
-        "Server-Timing": "traceparent;desc=\u002200-2e22d66f98d87cada69fdeb04721dec3-92a0d76187a48005-01\u0022",
-        "Strict-Transport-Security": "max-age=31536000; includeSubDomains",
-        "x-aml-cluster": "vienna-eastus-02",
-        "X-Content-Type-Options": "nosniff",
-        "x-ms-correlation-request-id": "9135d7cd-25c4-4157-9078-1cb3d60f3e68",
-        "x-ms-ratelimit-remaining-subscription-writes": "1189",
-        "x-ms-response-type": "standard",
-        "x-ms-routing-request-id": "CANADACENTRAL:20230221T210628Z:9135d7cd-25c4-4157-9078-1cb3d60f3e68",
-        "x-request-time": "0.962"
-      },
-      "ResponseBody": {
-        "id": "/subscriptions/00000000-0000-0000-0000-000000000/resourceGroups/00000/providers/Microsoft.MachineLearningServices/workspaces/00000/components/azureml_anonymous/versions/086d88eb-a3d1-4875-bf47-51064bc31937",
-        "name": "086d88eb-a3d1-4875-bf47-51064bc31937",
->>>>>>> ce9edaa6
+        "id": "/subscriptions/00000000-0000-0000-0000-000000000/resourceGroups/00000/providers/Microsoft.MachineLearningServices/workspaces/00000/components/azureml_anonymous/versions/396c9bf2-5b71-4e88-a052-fedd5c98ff43",
+        "name": "396c9bf2-5b71-4e88-a052-fedd5c98ff43",
         "type": "Microsoft.MachineLearningServices/workspaces/components/versions",
         "properties": {
           "description": null,
@@ -616,13 +398,8 @@
                 "max": "8.0"
               }
             },
-<<<<<<< HEAD
             "code": "azureml:/subscriptions/00000000-0000-0000-0000-000000000/resourceGroups/00000/providers/Microsoft.MachineLearningServices/workspaces/00000/codes/e7a3f40e-eb47-4499-9b80-1e5d911878f8/versions/1",
-            "environment": "azureml://registries/azureml/environments/AzureML-sklearn-0.24-ubuntu18.04-py37-cpu/versions/1",
-=======
-            "code": "azureml:/subscriptions/00000000-0000-0000-0000-000000000/resourceGroups/00000/providers/Microsoft.MachineLearningServices/workspaces/00000/codes/c4b5a984-a0c9-4622-a5cf-f22114f04941/versions/1",
             "environment": "azureml://registries/azureml/environments/AzureML-sklearn-1.0-ubuntu20.04-py38-cpu/versions/33",
->>>>>>> ce9edaa6
             "resources": {
               "instance_count": "1"
             },
@@ -631,19 +408,11 @@
           }
         },
         "systemData": {
-<<<<<<< HEAD
-          "createdAt": "2023-02-23T04:33:07.6336161\u002B00:00",
+          "createdAt": "2023-02-23T20:21:07.8462468\u002B00:00",
           "createdBy": "Diondra Peck",
           "createdByType": "User",
-          "lastModifiedAt": "2023-02-23T04:33:07.722638\u002B00:00",
+          "lastModifiedAt": "2023-02-23T20:21:07.916233\u002B00:00",
           "lastModifiedBy": "Diondra Peck",
-=======
-          "createdAt": "2023-02-18T23:21:12.8486919\u002B00:00",
-          "createdBy": "Firstname Lastname",
-          "createdByType": "User",
-          "lastModifiedAt": "2023-02-18T23:21:12.9309743\u002B00:00",
-          "lastModifiedBy": "Firstname Lastname",
->>>>>>> ce9edaa6
           "lastModifiedByType": "User"
         }
       }
@@ -655,109 +424,32 @@
         "Accept": "application/json",
         "Accept-Encoding": "gzip, deflate",
         "Connection": "keep-alive",
-<<<<<<< HEAD
         "User-Agent": "azure-ai-ml/1.5.0 azsdk-python-mgmt-machinelearningservices/0.1.0 Python/3.7.9 (Windows-10-10.0.22621-SP0)"
-=======
-        "User-Agent": "azure-ai-ml/1.5.0 azsdk-python-mgmt-machinelearningservices/0.1.0 Python/3.10.6 (Linux-5.15.79.1-microsoft-standard-WSL2-x86_64-with-glibc2.35)"
->>>>>>> ce9edaa6
       },
       "RequestBody": null,
-      "StatusCode": 404,
+      "StatusCode": 200,
       "ResponseHeaders": {
         "Cache-Control": "no-cache",
-        "Content-Length": "1071",
+        "Content-Encoding": "gzip",
         "Content-Type": "application/json; charset=utf-8",
-<<<<<<< HEAD
-        "Date": "Thu, 23 Feb 2023 04:43:12 GMT",
+        "Date": "Thu, 23 Feb 2023 20:32:41 GMT",
         "Expires": "-1",
         "Pragma": "no-cache",
         "Request-Context": "appId=cid-v1:2d2e8e63-272e-4b3c-8598-4ee570a0e70d",
-        "Strict-Transport-Security": "max-age=31536000; includeSubDomains",
-        "Vary": "Accept-Encoding",
-        "x-aml-cluster": "vienna-eastus2-01",
-        "X-Content-Type-Options": "nosniff",
-        "x-ms-correlation-request-id": "d5b1902f-6152-4330-9c21-6f2bb4b0d6e0",
-        "x-ms-ratelimit-remaining-subscription-reads": "11992",
-        "x-ms-response-type": "error",
-        "x-ms-routing-request-id": "WESTUS2:20230223T044313Z:d5b1902f-6152-4330-9c21-6f2bb4b0d6e0",
-        "x-request-time": "0.068"
-      },
-      "ResponseBody": {
-        "error": {
-          "code": "UserError",
-          "message": "Not found component pipeline_with_group.",
-          "details": [],
-          "additionalInfo": [
-            {
-              "type": "ComponentName",
-              "info": {
-                "value": "managementfrontend"
-              }
-            },
-            {
-              "type": "Correlation",
-              "info": {
-                "value": {
-                  "operation": "4290a7f45e9c66586cb6267ce191bf4c",
-                  "request": "884f0913f35a00d9"
-                }
-              }
-            },
-            {
-              "type": "Environment",
-              "info": {
-                "value": "eastus2"
-              }
-            },
-            {
-              "type": "Location",
-              "info": {
-                "value": "eastus2"
-              }
-            },
-            {
-              "type": "Time",
-              "info": {
-                "value": "2023-02-23T04:43:13.2752189\u002B00:00"
-              }
-            },
-            {
-              "type": "InnerError",
-              "info": {
-                "value": {
-                  "code": "NotFound",
-                  "innerError": {
-                    "code": "ComponentNotFound",
-                    "innerError": null
-                  }
-                }
-              }
-            }
-          ]
-        }
-      }
-    },
-    {
-      "RequestUri": "https://management.azure.com/subscriptions/00000000-0000-0000-0000-000000000/resourceGroups/00000/providers/Microsoft.MachineLearningServices/workspaces/00000/components/pipeline_with_group/versions/1?api-version=2022-10-01",
-=======
-        "Date": "Tue, 21 Feb 2023 21:06:28 GMT",
-        "Expires": "-1",
-        "Pragma": "no-cache",
-        "Request-Context": "appId=cid-v1:2d2e8e63-272e-4b3c-8598-4ee570a0e70d",
-        "Server-Timing": "traceparent;desc=\u002200-85391ae753adce521e5f378958385480-ba0d79157e19ef43-01\u0022",
+        "Server-Timing": "traceparent;desc=\u002200-77cd0c285d469fcc31cd9a656d8772e2-a807a168cd285bec-01\u0022",
         "Strict-Transport-Security": "max-age=31536000; includeSubDomains",
         "Transfer-Encoding": "chunked",
         "Vary": [
           "Accept-Encoding",
           "Accept-Encoding"
         ],
-        "x-aml-cluster": "vienna-eastus-02",
+        "x-aml-cluster": "vienna-eastus2-01",
         "X-Content-Type-Options": "nosniff",
-        "x-ms-correlation-request-id": "d627f004-dd24-40e2-a2a7-196c0e268a27",
-        "x-ms-ratelimit-remaining-subscription-reads": "11986",
+        "x-ms-correlation-request-id": "048ad0a9-c846-433b-97d4-0871c56cf896",
+        "x-ms-ratelimit-remaining-subscription-reads": "11963",
         "x-ms-response-type": "standard",
-        "x-ms-routing-request-id": "CANADACENTRAL:20230221T210629Z:d627f004-dd24-40e2-a2a7-196c0e268a27",
-        "x-request-time": "0.028"
+        "x-ms-routing-request-id": "WESTUS2:20230223T203241Z:048ad0a9-c846-433b-97d4-0871c56cf896",
+        "x-request-time": "0.175"
       },
       "ResponseBody": {
         "id": "/subscriptions/00000000-0000-0000-0000-000000000/resourceGroups/00000/providers/Microsoft.MachineLearningServices/workspaces/00000/components/pipeline_with_group",
@@ -769,17 +461,16 @@
           "properties": {},
           "isArchived": false,
           "latestVersion": null,
-          "nextVersion": "2023-02-21-21-06-29-1158124"
+          "nextVersion": "2023-02-23-20-32-41-5712451"
         },
         "systemData": {
-          "createdAt": "2023-02-18T23:31:16.2735976\u002B00:00",
-          "lastModifiedAt": "2023-02-18T23:31:16.3405071\u002B00:00"
+          "createdAt": "2023-02-23T04:43:14.2019366\u002B00:00",
+          "lastModifiedAt": "2023-02-23T04:43:14.2443931\u002B00:00"
         }
       }
     },
     {
-      "RequestUri": "https://management.azure.com/subscriptions/00000000-0000-0000-0000-000000000/resourceGroups/00000/providers/Microsoft.MachineLearningServices/workspaces/00000/components/pipeline_with_group/versions/2023-02-21-21-06-29-1158124?api-version=2022-10-01",
->>>>>>> ce9edaa6
+      "RequestUri": "https://management.azure.com/subscriptions/00000000-0000-0000-0000-000000000/resourceGroups/00000/providers/Microsoft.MachineLearningServices/workspaces/00000/components/pipeline_with_group/versions/2023-02-23-20-32-41-5712451?api-version=2022-10-01",
       "RequestMethod": "PUT",
       "RequestHeaders": {
         "Accept": "application/json",
@@ -787,11 +478,7 @@
         "Connection": "keep-alive",
         "Content-Length": "1331",
         "Content-Type": "application/json",
-<<<<<<< HEAD
         "User-Agent": "azure-ai-ml/1.5.0 azsdk-python-mgmt-machinelearningservices/0.1.0 Python/3.7.9 (Windows-10-10.0.22621-SP0)"
-=======
-        "User-Agent": "azure-ai-ml/1.5.0 azsdk-python-mgmt-machinelearningservices/0.1.0 Python/3.10.6 (Linux-5.15.79.1-microsoft-standard-WSL2-x86_64-with-glibc2.35)"
->>>>>>> ce9edaa6
       },
       "RequestBody": {
         "properties": {
@@ -845,11 +532,7 @@
                   }
                 },
                 "_source": "YAML.COMPONENT",
-<<<<<<< HEAD
-                "componentId": "/subscriptions/00000000-0000-0000-0000-000000000/resourceGroups/00000/providers/Microsoft.MachineLearningServices/workspaces/00000/components/azureml_anonymous/versions/cc585fa0-8ca3-44d0-9e41-74d1ecc4be8e"
-=======
-                "componentId": "/subscriptions/00000000-0000-0000-0000-000000000/resourceGroups/00000/providers/Microsoft.MachineLearningServices/workspaces/00000/components/azureml_anonymous/versions/086d88eb-a3d1-4875-bf47-51064bc31937"
->>>>>>> ce9edaa6
+                "componentId": "/subscriptions/00000000-0000-0000-0000-000000000/resourceGroups/00000/providers/Microsoft.MachineLearningServices/workspaces/00000/components/azureml_anonymous/versions/396c9bf2-5b71-4e88-a052-fedd5c98ff43"
               }
             },
             "_source": "DSL",
@@ -860,49 +543,26 @@
       "StatusCode": 201,
       "ResponseHeaders": {
         "Cache-Control": "no-cache",
-<<<<<<< HEAD
-        "Content-Length": "1436",
+        "Content-Length": "1514",
         "Content-Type": "application/json; charset=utf-8",
-        "Date": "Thu, 23 Feb 2023 04:43:13 GMT",
+        "Date": "Thu, 23 Feb 2023 20:32:43 GMT",
         "Expires": "-1",
-        "Location": "https://management.azure.com/subscriptions/00000000-0000-0000-0000-000000000/resourceGroups/00000/providers/Microsoft.MachineLearningServices/workspaces/00000/components/pipeline_with_group/versions/1?api-version=2022-10-01",
+        "Location": "https://management.azure.com/subscriptions/00000000-0000-0000-0000-000000000/resourceGroups/00000/providers/Microsoft.MachineLearningServices/workspaces/00000/components/pipeline_with_group/versions/2023-02-23-20-32-41-5712451?api-version=2022-10-01",
         "Pragma": "no-cache",
         "Request-Context": "appId=cid-v1:2d2e8e63-272e-4b3c-8598-4ee570a0e70d",
-        "Server-Timing": "traceparent;desc=\u002200-e8cb53add25bae427059a932f9fbd8dd-6b6d9952030ebaf6-01\u0022",
+        "Server-Timing": "traceparent;desc=\u002200-84353bdf35281dac575a919c1722d9e5-16aab77cb06031e8-01\u0022",
         "Strict-Transport-Security": "max-age=31536000; includeSubDomains",
         "x-aml-cluster": "vienna-eastus2-01",
         "X-Content-Type-Options": "nosniff",
-        "x-ms-correlation-request-id": "0b680246-bc20-4cdc-8fec-01abe1a26b87",
-        "x-ms-ratelimit-remaining-subscription-writes": "1194",
+        "x-ms-correlation-request-id": "741b5c76-533f-4978-a3a1-fd2e47e4bddd",
+        "x-ms-ratelimit-remaining-subscription-writes": "1183",
         "x-ms-response-type": "standard",
-        "x-ms-routing-request-id": "WESTUS2:20230223T044314Z:0b680246-bc20-4cdc-8fec-01abe1a26b87",
-        "x-request-time": "0.732"
+        "x-ms-routing-request-id": "WESTUS2:20230223T203243Z:741b5c76-533f-4978-a3a1-fd2e47e4bddd",
+        "x-request-time": "0.937"
       },
       "ResponseBody": {
-        "id": "/subscriptions/00000000-0000-0000-0000-000000000/resourceGroups/00000/providers/Microsoft.MachineLearningServices/workspaces/00000/components/pipeline_with_group/versions/1",
-        "name": "1",
-=======
-        "Content-Length": "1135",
-        "Content-Type": "application/json; charset=utf-8",
-        "Date": "Tue, 21 Feb 2023 21:06:30 GMT",
-        "Expires": "-1",
-        "Location": "https://management.azure.com/subscriptions/00000000-0000-0000-0000-000000000/resourceGroups/00000/providers/Microsoft.MachineLearningServices/workspaces/00000/components/pipeline_with_group/versions/2023-02-21-21-06-29-1158124?api-version=2022-10-01",
-        "Pragma": "no-cache",
-        "Request-Context": "appId=cid-v1:2d2e8e63-272e-4b3c-8598-4ee570a0e70d",
-        "Server-Timing": "traceparent;desc=\u002200-f11c6f9cc856f80799ee681cb7278ec0-34ad9cb833d3388d-01\u0022",
-        "Strict-Transport-Security": "max-age=31536000; includeSubDomains",
-        "x-aml-cluster": "vienna-eastus-02",
-        "X-Content-Type-Options": "nosniff",
-        "x-ms-correlation-request-id": "8e54bed0-8a4f-42ca-8e4d-c5d263c0d3c9",
-        "x-ms-ratelimit-remaining-subscription-writes": "1188",
-        "x-ms-response-type": "standard",
-        "x-ms-routing-request-id": "CANADACENTRAL:20230221T210630Z:8e54bed0-8a4f-42ca-8e4d-c5d263c0d3c9",
-        "x-request-time": "0.701"
-      },
-      "ResponseBody": {
-        "id": "/subscriptions/00000000-0000-0000-0000-000000000/resourceGroups/00000/providers/Microsoft.MachineLearningServices/workspaces/00000/components/pipeline_with_group/versions/2023-02-21-21-06-29-1158124",
-        "name": "2023-02-21-21-06-29-1158124",
->>>>>>> ce9edaa6
+        "id": "/subscriptions/00000000-0000-0000-0000-000000000/resourceGroups/00000/providers/Microsoft.MachineLearningServices/workspaces/00000/components/pipeline_with_group/versions/2023-02-23-20-32-41-5712451",
+        "name": "2023-02-23-20-32-41-5712451",
         "type": "Microsoft.MachineLearningServices/workspaces/components/versions",
         "properties": {
           "description": null,
@@ -912,11 +572,7 @@
           "isAnonymous": false,
           "componentSpec": {
             "name": "pipeline_with_group",
-<<<<<<< HEAD
-            "version": "1",
-=======
-            "version": "2023-02-21-21-06-29-1158124",
->>>>>>> ce9edaa6
+            "version": "2023-02-23-20-32-41-5712451",
             "display_name": "pipeline_with_group",
             "is_deterministic": "False",
             "type": "pipeline",
@@ -946,19 +602,11 @@
           }
         },
         "systemData": {
-<<<<<<< HEAD
-          "createdAt": "2023-02-23T04:43:14.2140116\u002B00:00",
+          "createdAt": "2023-02-23T20:32:43.0102682\u002B00:00",
           "createdBy": "Diondra Peck",
           "createdByType": "User",
-          "lastModifiedAt": "2023-02-23T04:43:14.2720767\u002B00:00",
+          "lastModifiedAt": "2023-02-23T20:32:43.1008341\u002B00:00",
           "lastModifiedBy": "Diondra Peck",
-=======
-          "createdAt": "2023-02-21T21:06:30.6085756\u002B00:00",
-          "createdBy": "Firstname Lastname",
-          "createdByType": "User",
-          "lastModifiedAt": "2023-02-21T21:06:30.6948385\u002B00:00",
-          "lastModifiedBy": "Firstname Lastname",
->>>>>>> ce9edaa6
           "lastModifiedByType": "User"
         }
       }
@@ -970,23 +618,15 @@
         "Accept": "application/json",
         "Accept-Encoding": "gzip, deflate",
         "Connection": "keep-alive",
-        "Content-Length": "821",
+        "Content-Length": "847",
         "Content-Type": "application/json",
-<<<<<<< HEAD
         "User-Agent": "azure-ai-ml/1.5.0 azsdk-python-mgmt-machinelearningservices/0.1.0 Python/3.7.9 (Windows-10-10.0.22621-SP0)"
-=======
-        "User-Agent": "azure-ai-ml/1.5.0 azsdk-python-mgmt-machinelearningservices/0.1.0 Python/3.10.6 (Linux-5.15.79.1-microsoft-standard-WSL2-x86_64-with-glibc2.35)"
->>>>>>> ce9edaa6
       },
       "RequestBody": {
         "properties": {
           "properties": {},
           "tags": {},
-<<<<<<< HEAD
-          "componentId": "/subscriptions/00000000-0000-0000-0000-000000000/resourceGroups/00000/providers/Microsoft.MachineLearningServices/workspaces/00000/components/pipeline_with_group/versions/1",
-=======
-          "componentId": "/subscriptions/00000000-0000-0000-0000-000000000/resourceGroups/00000/providers/Microsoft.MachineLearningServices/workspaces/00000/components/pipeline_with_group/versions/2023-02-21-21-06-29-1158124",
->>>>>>> ce9edaa6
+          "componentId": "/subscriptions/00000000-0000-0000-0000-000000000/resourceGroups/00000/providers/Microsoft.MachineLearningServices/workspaces/00000/components/pipeline_with_group/versions/2023-02-23-20-32-41-5712451",
           "displayName": "pipeline_with_group",
           "experimentName": "azure-ai-ml",
           "isArchived": false,
@@ -1016,40 +656,22 @@
       "StatusCode": 201,
       "ResponseHeaders": {
         "Cache-Control": "no-cache",
-<<<<<<< HEAD
-        "Content-Length": "3146",
+        "Content-Length": "3198",
         "Content-Type": "application/json; charset=utf-8",
-        "Date": "Thu, 23 Feb 2023 04:43:18 GMT",
-=======
-        "Content-Length": "2626",
-        "Content-Type": "application/json; charset=utf-8",
-        "Date": "Tue, 21 Feb 2023 21:06:34 GMT",
->>>>>>> ce9edaa6
+        "Date": "Thu, 23 Feb 2023 20:32:47 GMT",
         "Expires": "-1",
         "Location": "https://management.azure.com/subscriptions/00000000-0000-0000-0000-000000000/resourceGroups/00000/providers/Microsoft.MachineLearningServices/workspaces/00000/jobs/000000000000000000000?api-version=2022-12-01-preview",
         "Pragma": "no-cache",
         "Request-Context": "appId=cid-v1:2d2e8e63-272e-4b3c-8598-4ee570a0e70d",
-<<<<<<< HEAD
-        "Server-Timing": "traceparent;desc=\u002200-4e84239d43951fbaba3a96868a335282-8ae3c1b8f375b9f2-01\u0022",
+        "Server-Timing": "traceparent;desc=\u002200-2297d0c09df006141a61a32cecb4de3e-8a09bfb6e17698c9-01\u0022",
         "Strict-Transport-Security": "max-age=31536000; includeSubDomains",
         "x-aml-cluster": "vienna-eastus2-01",
         "X-Content-Type-Options": "nosniff",
-        "x-ms-correlation-request-id": "c7a98706-7781-47e1-9551-2835eea11616",
-        "x-ms-ratelimit-remaining-subscription-writes": "1193",
+        "x-ms-correlation-request-id": "c7689954-b6f0-4d05-a51a-467f7ba12145",
+        "x-ms-ratelimit-remaining-subscription-writes": "1182",
         "x-ms-response-type": "standard",
-        "x-ms-routing-request-id": "WESTUS2:20230223T044318Z:c7a98706-7781-47e1-9551-2835eea11616",
-        "x-request-time": "1.900"
-=======
-        "Server-Timing": "traceparent;desc=\u002200-39e9fced344c74014439104fffe3bdcd-3d17ca43b2da5852-01\u0022",
-        "Strict-Transport-Security": "max-age=31536000; includeSubDomains",
-        "x-aml-cluster": "vienna-eastus-02",
-        "X-Content-Type-Options": "nosniff",
-        "x-ms-correlation-request-id": "266aaa38-6f2a-4eb5-a737-2ce79fed4b40",
-        "x-ms-ratelimit-remaining-subscription-writes": "1187",
-        "x-ms-response-type": "standard",
-        "x-ms-routing-request-id": "CANADACENTRAL:20230221T210634Z:266aaa38-6f2a-4eb5-a737-2ce79fed4b40",
-        "x-request-time": "1.599"
->>>>>>> ce9edaa6
+        "x-ms-routing-request-id": "WESTUS2:20230223T203247Z:c7689954-b6f0-4d05-a51a-467f7ba12145",
+        "x-request-time": "2.004"
       },
       "ResponseBody": {
         "id": "/subscriptions/00000000-0000-0000-0000-000000000/resourceGroups/00000/providers/Microsoft.MachineLearningServices/workspaces/00000/jobs/000000000000000000000",
@@ -1059,11 +681,7 @@
           "description": null,
           "tags": {},
           "properties": {
-<<<<<<< HEAD
-            "azureml.SourceComponentId": "/subscriptions/00000000-0000-0000-0000-000000000/resourceGroups/00000/providers/Microsoft.MachineLearningServices/workspaces/00000/components/pipeline_with_group/versions/1",
-=======
-            "azureml.SourceComponentId": "/subscriptions/00000000-0000-0000-0000-000000000/resourceGroups/00000/providers/Microsoft.MachineLearningServices/workspaces/00000/components/pipeline_with_group/versions/2023-02-21-21-06-29-1158124",
->>>>>>> ce9edaa6
+            "azureml.SourceComponentId": "/subscriptions/00000000-0000-0000-0000-000000000/resourceGroups/00000/providers/Microsoft.MachineLearningServices/workspaces/00000/components/pipeline_with_group/versions/2023-02-23-20-32-41-5712451",
             "azureml.DevPlatv2": "true",
             "azureml.runsource": "azureml.PipelineRun",
             "runSource": "MFE",
@@ -1082,11 +700,7 @@
             "Tracking": {
               "jobServiceType": "Tracking",
               "port": null,
-<<<<<<< HEAD
               "endpoint": "azureml://eastus2.api.azureml.ms/mlflow/v1.0/subscriptions/00000000-0000-0000-0000-000000000/resourceGroups/00000/providers/Microsoft.MachineLearningServices/workspaces/00000?",
-=======
-              "endpoint": "azureml://eastus.api.azureml.ms/mlflow/v1.0/subscriptions/00000000-0000-0000-0000-000000000/resourceGroups/00000/providers/Microsoft.MachineLearningServices/workspaces/00000?",
->>>>>>> ce9edaa6
               "status": null,
               "errorMessage": null,
               "properties": null,
@@ -1105,11 +719,7 @@
           "computeId": null,
           "isArchived": false,
           "identity": null,
-<<<<<<< HEAD
-          "componentId": "/subscriptions/00000000-0000-0000-0000-000000000/resourceGroups/00000/providers/Microsoft.MachineLearningServices/workspaces/00000/components/pipeline_with_group/versions/1",
-=======
-          "componentId": "/subscriptions/00000000-0000-0000-0000-000000000/resourceGroups/00000/providers/Microsoft.MachineLearningServices/workspaces/00000/components/pipeline_with_group/versions/2023-02-21-21-06-29-1158124",
->>>>>>> ce9edaa6
+          "componentId": "/subscriptions/00000000-0000-0000-0000-000000000/resourceGroups/00000/providers/Microsoft.MachineLearningServices/workspaces/00000/components/pipeline_with_group/versions/2023-02-23-20-32-41-5712451",
           "jobType": "Pipeline",
           "settings": {
             "default_compute": "/subscriptions/00000000-0000-0000-0000-000000000/resourceGroups/00000/providers/Microsoft.MachineLearningServices/workspaces/00000/computes/cpu-cluster",
@@ -1137,13 +747,8 @@
           "sourceJobId": null
         },
         "systemData": {
-<<<<<<< HEAD
-          "createdAt": "2023-02-23T04:43:18.4320125\u002B00:00",
+          "createdAt": "2023-02-23T20:32:47.2695716\u002B00:00",
           "createdBy": "Diondra Peck",
-=======
-          "createdAt": "2023-02-21T21:06:34.460324\u002B00:00",
-          "createdBy": "Firstname Lastname",
->>>>>>> ce9edaa6
           "createdByType": "User"
         }
       }
