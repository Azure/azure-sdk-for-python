{
  "Entries": [
    {
<<<<<<< HEAD
      "RequestUri": "https://management.azure.com/subscriptions/00000000-0000-0000-0000-000000000/resourceGroups/00000/providers/Microsoft.MachineLearningServices/workspaces/00000?api-version=2022-10-01",
=======
      "RequestUri": "https://management.azure.com/subscriptions/00000000-0000-0000-0000-000000000/resourceGroups/00000/providers/Microsoft.MachineLearningServices/workspaces/00000/datastores/workspaceblobstore?api-version=2022-10-01",
>>>>>>> b23e71b2
      "RequestMethod": "GET",
      "RequestHeaders": {
        "Accept": "application/json",
        "Accept-Encoding": "gzip, deflate",
        "Connection": "keep-alive",
<<<<<<< HEAD
        "User-Agent": "azure-ai-ml/1.5.0 azsdk-python-mgmt-machinelearningservices/0.1.0 Python/3.7.9 (Windows-10-10.0.22621-SP0)"
=======
        "User-Agent": "azure-ai-ml/1.5.0 azsdk-python-mgmt-machinelearningservices/0.1.0 Python/3.8.13 (Windows-10-10.0.19045-SP0)"
>>>>>>> b23e71b2
      },
      "RequestBody": null,
      "StatusCode": 200,
      "ResponseHeaders": {
        "Cache-Control": "no-cache",
        "Content-Encoding": "gzip",
        "Content-Type": "application/json; charset=utf-8",
<<<<<<< HEAD
        "Date": "Fri, 10 Feb 2023 23:10:31 GMT",
        "Expires": "-1",
        "Pragma": "no-cache",
        "Request-Context": "appId=cid-v1:2d2e8e63-272e-4b3c-8598-4ee570a0e70d",
        "Server-Timing": "traceparent;desc=\u002200-93d5595a3f0926805d7158ae233e188a-a088a138907f8c8f-01\u0022",
=======
        "Date": "Tue, 14 Feb 2023 09:35:03 GMT",
        "Expires": "-1",
        "Pragma": "no-cache",
        "Request-Context": "appId=cid-v1:512cc15a-13b5-415b-bfd0-dce7accb6bb1",
        "Server-Timing": "traceparent;desc=\u002200-72402b289078f0bcdf05fa6c021bde09-7cb7a915e1415021-01\u0022",
>>>>>>> b23e71b2
        "Strict-Transport-Security": "max-age=31536000; includeSubDomains",
        "Transfer-Encoding": "chunked",
        "Vary": [
          "Accept-Encoding",
          "Accept-Encoding"
        ],
        "x-aml-cluster": "vienna-eastus2-02",
        "X-Content-Type-Options": "nosniff",
<<<<<<< HEAD
        "x-ms-correlation-request-id": "21d05fcc-b8f8-4808-a144-fcd9c980a1ae",
        "x-ms-ratelimit-remaining-subscription-reads": "11941",
        "x-ms-response-type": "standard",
        "x-ms-routing-request-id": "WESTUS2:20230210T231032Z:21d05fcc-b8f8-4808-a144-fcd9c980a1ae",
        "x-request-time": "0.022"
=======
        "x-ms-correlation-request-id": "9a857caa-1603-491e-9b4f-4a5d2a7da84f",
        "x-ms-ratelimit-remaining-subscription-reads": "11997",
        "x-ms-response-type": "standard",
        "x-ms-routing-request-id": "JAPANEAST:20230214T093504Z:9a857caa-1603-491e-9b4f-4a5d2a7da84f",
        "x-request-time": "0.179"
>>>>>>> b23e71b2
      },
      "ResponseBody": {
        "id": "/subscriptions/00000000-0000-0000-0000-000000000/resourceGroups/00000/providers/Microsoft.MachineLearningServices/workspaces/00000",
        "name": "00000",
        "type": "Microsoft.MachineLearningServices/workspaces",
        "location": "eastus2",
        "tags": {},
        "etag": null,
        "properties": {
          "friendlyName": "00000",
          "description": "",
          "storageAccount": "/subscriptions/00000000-0000-0000-0000-000000000/resourceGroups/00000/providers/Microsoft.Storage/storageAccounts/saq2bndciqx7ykq",
          "keyVault": "/subscriptions/00000000-0000-0000-0000-000000000/resourceGroups/00000/providers/Microsoft.Keyvault/vaults/kvtestvbu4v2iv4flem",
          "applicationInsights": "/subscriptions/00000000-0000-0000-0000-000000000/resourceGroups/00000/providers/Microsoft.insights/components/aiq2bndciqx7ykq",
          "hbiWorkspace": false,
          "tenantId": "72f988bf-86f1-41af-91ab-2d7cd011db47",
          "imageBuildCompute": null,
          "provisioningState": "Succeeded",
          "v1LegacyMode": false,
          "softDeleteEnabled": false,
          "containerRegistry": "/subscriptions/00000000-0000-0000-0000-000000000/resourceGroups/00000/providers/Microsoft.ContainerRegistry/registries/crq2bndciqx7ykq",
          "notebookInfo": {
            "resourceId": "0000000-0000-0000-0000-000000000000",
            "fqdn": "ml-sdkvnextcli-eastus2-04f1af0f-9f21-42f6-8358-8ef712733a0e.eastus2.notebooks.azure.net",
            "isPrivateLinkEnabled": false,
            "notebookPreparationError": null
          },
          "storageHnsEnabled": false,
          "workspaceId": "04f1af0f-9f21-42f6-8358-8ef712733a0e",
          "linkedModelInventoryArmId": null,
          "privateLinkCount": 0,
          "publicNetworkAccess": "Enabled",
          "discoveryUrl": "https://eastus2.api.azureml.ms/discovery",
          "mlFlowTrackingUri": "azureml://eastus2.api.azureml.ms/mlflow/v1.0/subscriptions/00000000-0000-0000-0000-000000000/resourceGroups/00000/providers/Microsoft.MachineLearningServices/workspaces/00000",
          "sdkTelemetryAppInsightsKey": "0000000-0000-0000-0000-000000000000",
          "sasGetterUri": "",
          "enableDataIsolation": false
        },
        "identity": {
          "type": "SystemAssigned",
          "principalId": "0000000-0000-0000-0000-000000000000",
          "tenantId": "72f988bf-86f1-41af-91ab-2d7cd011db47"
        },
        "kind": "Default",
        "sku": {
          "name": "Basic",
          "tier": "Basic"
        },
        "systemData": {
          "createdAt": "2023-02-10T19:10:44.0152416Z",
          "createdBy": "dipeck@microsoft.com",
          "createdByType": "User",
          "lastModifiedAt": "2023-02-10T19:10:44.0152416Z",
          "lastModifiedBy": "dipeck@microsoft.com",
          "lastModifiedByType": "User"
        }
      }
    },
    {
<<<<<<< HEAD
      "RequestUri": "https://eastus2.api.azureml.ms/content/v2.0/subscriptions/00000000-0000-0000-0000-000000000/resourceGroups/00000/providers/Microsoft.MachineLearningServices/workspaces/00000/snapshots/getByHash?hash=ca6459f829642a4a40d03092f6d5b08a2aac512d76d9469bdd20ad0c63f4a65c\u0026hashVersion=202208",
      "RequestMethod": "GET",
=======
      "RequestUri": "https://management.azure.com/subscriptions/00000000-0000-0000-0000-000000000/resourceGroups/00000/providers/Microsoft.MachineLearningServices/workspaces/00000/datastores/workspaceblobstore/listSecrets?api-version=2022-10-01",
      "RequestMethod": "POST",
>>>>>>> b23e71b2
      "RequestHeaders": {
        "Accept": "*/*",
        "Accept-Encoding": "gzip, deflate",
        "Connection": "keep-alive",
<<<<<<< HEAD
        "Content-Type": "application/json; charset=UTF-8",
        "User-Agent": "azure-ai-ml/1.5.0 azsdk-python-core/1.26.3 Python/3.7.9 (Windows-10-10.0.22621-SP0)"
=======
        "Content-Length": "0",
        "User-Agent": "azure-ai-ml/1.5.0 azsdk-python-mgmt-machinelearningservices/0.1.0 Python/3.8.13 (Windows-10-10.0.19045-SP0)"
>>>>>>> b23e71b2
      },
      "RequestBody": null,
      "StatusCode": 404,
      "ResponseHeaders": {
        "Connection": "keep-alive",
        "Content-Encoding": "gzip",
        "Content-Type": "application/json; charset=utf-8",
        "Date": "Fri, 10 Feb 2023 23:10:34 GMT",
        "Request-Context": "appId=cid-v1:2d2e8e63-272e-4b3c-8598-4ee570a0e70d",
        "Strict-Transport-Security": "max-age=15724800; includeSubDomains; preload",
        "Transfer-Encoding": "chunked",
        "Vary": "Accept-Encoding",
        "x-aml-cluster": "vienna-eastus2-01",
        "X-Content-Type-Options": "nosniff",
        "x-ms-response-type": "error",
        "x-request-time": "0.143"
      },
      "ResponseBody": {
        "error": {
          "code": "UserError",
          "severity": null,
          "message": "Snapshot with hash ca6459f829642a4a40d03092f6d5b08a2aac512d76d9469bdd20ad0c63f4a65c was not found",
          "messageFormat": null,
          "messageParameters": null,
          "referenceCode": null,
          "detailsUri": null,
          "target": null,
          "details": [],
          "innerError": {
            "code": "NotFoundError",
            "innerError": null
          },
          "debugInfo": null,
          "additionalInfo": null
        },
        "correlation": {
          "operation": "514f1f8a4d625ecfc1d5fe7984a896ad",
          "request": "1062a8d68c066523"
        },
        "environment": "eastus2",
        "location": "eastus2",
        "time": "2023-02-10T23:10:34.1337852\u002B00:00",
        "componentName": "project"
      }
    },
    {
      "RequestUri": "https://eastus2.api.azureml.ms/assetstore/v1.0/temporaryDataReference/createOrGet",
      "RequestMethod": "POST",
      "RequestHeaders": {
        "Accept": "*/*",
        "Accept-Encoding": "gzip, deflate",
        "Connection": "keep-alive",
        "Content-Length": "253",
        "Content-Type": "application/json; charset=UTF-8",
        "User-Agent": "azure-ai-ml/1.5.0 azsdk-python-core/1.26.3 Python/3.7.9 (Windows-10-10.0.22621-SP0)"
      },
      "RequestBody": {
        "assetId": "azureml://locations/eastus2/workspaces/04f1af0f-9f21-42f6-8358-8ef712733a0e/codes/4e341cd5-763d-4309-a86b-792a287b278a/versions/1",
        "temporaryDataReferenceId": "000000000000000000000",
        "temporaryDataReferenceType": "TemporaryBlobReference"
      },
      "StatusCode": 403,
      "ResponseHeaders": {
        "Connection": "keep-alive",
        "Content-Encoding": "gzip",
        "Content-Type": "application/json; charset=utf-8",
        "Date": "Fri, 10 Feb 2023 23:10:36 GMT",
        "Request-Context": "appId=cid-v1:2d2e8e63-272e-4b3c-8598-4ee570a0e70d",
        "Strict-Transport-Security": "max-age=15724800; includeSubDomains; preload",
        "Transfer-Encoding": "chunked",
        "Vary": "Accept-Encoding",
        "x-aml-cluster": "vienna-eastus2-01",
        "X-Content-Type-Options": "nosniff",
        "x-ms-response-type": "error",
        "x-request-time": "0.021"
      },
      "ResponseBody": {
        "error": {
          "code": "UserError",
          "severity": null,
          "message": "User is not authorized to access provided resources due to not having read access to specified resources for following asset types: codes.",
          "messageFormat": "User is not authorized to access provided resources due to {reason}.",
          "messageParameters": {
            "reason": "not having read access to specified resources for following asset types: codes"
          },
          "referenceCode": null,
          "detailsUri": null,
          "target": null,
          "details": [],
          "innerError": {
            "code": "Auth",
            "innerError": {
              "code": "Authorization",
              "innerError": null
            }
          },
          "debugInfo": null,
          "additionalInfo": null
        },
        "correlation": {
          "operation": "d921d058886171c915ae48d7bcd9da9e",
          "request": "e0100fcf079147f6"
        },
        "environment": "eastus2",
        "location": "eastus2",
        "time": "2023-02-10T23:10:36.3156602\u002B00:00",
        "componentName": "feed"
      }
    },
    {
      "RequestUri": "https://eastus2.api.azureml.ms/assetstore/v1.0/temporaryDataReference/createOrGet",
      "RequestMethod": "POST",
      "RequestHeaders": {
        "Accept": "*/*",
        "Accept-Encoding": "gzip, deflate",
        "Connection": "keep-alive",
        "Content-Length": "253",
        "Content-Type": "application/json; charset=UTF-8",
        "User-Agent": "azure-ai-ml/1.5.0 azsdk-python-core/1.26.3 Python/3.7.9 (Windows-10-10.0.22621-SP0)"
      },
      "RequestBody": {
        "assetId": "azureml://locations/eastus2/workspaces/04f1af0f-9f21-42f6-8358-8ef712733a0e/codes/4e341cd5-763d-4309-a86b-792a287b278a/versions/1",
        "temporaryDataReferenceId": "000000000000000000000",
        "temporaryDataReferenceType": "TemporaryBlobReference"
      },
      "StatusCode": 403,
      "ResponseHeaders": {
        "Connection": "keep-alive",
        "Content-Encoding": "gzip",
        "Content-Type": "application/json; charset=utf-8",
        "Date": "Fri, 10 Feb 2023 23:10:37 GMT",
        "Request-Context": "appId=cid-v1:2d2e8e63-272e-4b3c-8598-4ee570a0e70d",
        "Strict-Transport-Security": "max-age=15724800; includeSubDomains; preload",
        "Transfer-Encoding": "chunked",
        "Vary": "Accept-Encoding",
        "x-aml-cluster": "vienna-eastus2-01",
        "X-Content-Type-Options": "nosniff",
        "x-ms-response-type": "error",
        "x-request-time": "0.036"
      },
      "ResponseBody": {
        "error": {
          "code": "UserError",
          "severity": null,
          "message": "User is not authorized to access provided resources due to not having read access to specified resources for following asset types: codes.",
          "messageFormat": "User is not authorized to access provided resources due to {reason}.",
          "messageParameters": {
            "reason": "not having read access to specified resources for following asset types: codes"
          },
          "referenceCode": null,
          "detailsUri": null,
          "target": null,
          "details": [],
          "innerError": {
            "code": "Auth",
            "innerError": {
              "code": "Authorization",
              "innerError": null
            }
          },
          "debugInfo": null,
          "additionalInfo": null
        },
        "correlation": {
          "operation": "b45e15f25dbaf326985e2a66da730f97",
          "request": "ab7693d9393405ce"
        },
        "environment": "eastus2",
        "location": "eastus2",
        "time": "2023-02-10T23:10:37.3201142\u002B00:00",
        "componentName": "feed"
      }
    },
    {
      "RequestUri": "https://eastus2.api.azureml.ms/assetstore/v1.0/temporaryDataReference/createOrGet",
      "RequestMethod": "POST",
      "RequestHeaders": {
        "Accept": "*/*",
        "Accept-Encoding": "gzip, deflate",
        "Connection": "keep-alive",
        "Content-Length": "253",
        "Content-Type": "application/json; charset=UTF-8",
        "User-Agent": "azure-ai-ml/1.5.0 azsdk-python-core/1.26.3 Python/3.7.9 (Windows-10-10.0.22621-SP0)"
      },
      "RequestBody": {
        "assetId": "azureml://locations/eastus2/workspaces/04f1af0f-9f21-42f6-8358-8ef712733a0e/codes/4e341cd5-763d-4309-a86b-792a287b278a/versions/1",
        "temporaryDataReferenceId": "000000000000000000000",
        "temporaryDataReferenceType": "TemporaryBlobReference"
      },
      "StatusCode": 200,
      "ResponseHeaders": {
        "Connection": "keep-alive",
        "Content-Encoding": "gzip",
        "Content-Type": "application/json; charset=utf-8",
<<<<<<< HEAD
        "Date": "Fri, 10 Feb 2023 23:10:39 GMT",
        "Request-Context": "appId=cid-v1:2d2e8e63-272e-4b3c-8598-4ee570a0e70d",
        "Strict-Transport-Security": "max-age=15724800; includeSubDomains; preload",
=======
        "Date": "Tue, 14 Feb 2023 09:35:05 GMT",
        "Expires": "-1",
        "Pragma": "no-cache",
        "Request-Context": "appId=cid-v1:512cc15a-13b5-415b-bfd0-dce7accb6bb1",
        "Server-Timing": "traceparent;desc=\u002200-605ba3be5a88c1334078962e7e4fed0b-c30ba33e149f9a3a-01\u0022",
        "Strict-Transport-Security": "max-age=31536000; includeSubDomains",
>>>>>>> b23e71b2
        "Transfer-Encoding": "chunked",
        "Vary": "Accept-Encoding",
        "x-aml-cluster": "vienna-eastus2-01",
        "X-Content-Type-Options": "nosniff",
<<<<<<< HEAD
        "x-ms-response-type": "standard",
        "x-request-time": "0.240"
=======
        "x-ms-correlation-request-id": "21ea6b5e-9a87-4654-953d-59fa7a12fdb1",
        "x-ms-ratelimit-remaining-subscription-writes": "1199",
        "x-ms-response-type": "standard",
        "x-ms-routing-request-id": "JAPANEAST:20230214T093505Z:21ea6b5e-9a87-4654-953d-59fa7a12fdb1",
        "x-request-time": "0.641"
>>>>>>> b23e71b2
      },
      "ResponseBody": {
        "blobReferenceForConsumption": {
          "blobUri": "https://saq2bndciqx7ykq.blob.core.windows.net:443/04f1af0f-9-5a64be15-005c-5963-aaf6-e5ebcc7ef521",
          "storageAccountArmId": "/subscriptions/00000000-0000-0000-0000-000000000/resourceGroups/00000/providers/Microsoft.Storage/storageAccounts/saq2bndciqx7ykq",
          "credential": {
            "sasUri": "https://saq2bndciqx7ykq.blob.core.windows.net/04f1af0f-9-5a64be15-005c-5963-aaf6-e5ebcc7ef521?skoid=e25d6058-422e-4ea1-b94c-c03d2a297f29\u0026sktid=72f988bf-86f1-41af-91ab-2d7cd011db47\u0026skt=2023-02-10T19%3A40%3A23Z\u0026ske=2023-02-12T03%3A50%3A23Z\u0026sks=b\u0026skv=2019-07-07\u0026sv=2021-08-06\u0026st=2023-02-10T23%3A00%3A39Z\u0026se=2023-02-11T07%3A10%3A39Z\u0026sr=c\u0026sp=rcwl\u0026sig=000000000000000000000000000000000000",
            "wasbsUri": null,
            "credentialType": "SAS"
          }
        },
        "imageReferenceForConsumption": null,
        "temporaryDataReferenceId": "000000000000000000000",
        "temporaryDataReferenceType": null
      }
    },
    {
      "RequestUri": "https://saq2bndciqx7ykq.blob.core.windows.net/04f1af0f-9-5a64be15-005c-5963-aaf6-e5ebcc7ef521/src/convert_data.py?skoid=e25d6058-422e-4ea1-b94c-c03d2a297f29\u0026sktid=72f988bf-86f1-41af-91ab-2d7cd011db47\u0026skt=2023-02-10T19%3A40%3A23Z\u0026ske=2023-02-12T03%3A50%3A23Z\u0026sks=b\u0026skv=2019-07-07\u0026sv=2021-08-06\u0026st=2023-02-10T23%3A00%3A39Z\u0026se=2023-02-11T07%3A10%3A39Z\u0026sr=c\u0026sp=rcwl\u0026sig=000000000000000000000000000000000000",
      "RequestMethod": "HEAD",
      "RequestHeaders": {
        "Accept": "application/xml",
        "Accept-Encoding": "gzip, deflate",
        "Connection": "keep-alive",
<<<<<<< HEAD
        "User-Agent": "azsdk-python-storage-blob/12.14.1 Python/3.7.9 (Windows-10-10.0.22621-SP0)",
        "x-ms-date": "Fri, 10 Feb 2023 23:10:39 GMT",
=======
        "User-Agent": "azsdk-python-storage-blob/12.13.1 Python/3.8.13 (Windows-10-10.0.19045-SP0)",
        "x-ms-date": "Tue, 14 Feb 2023 09:35:04 GMT",
>>>>>>> b23e71b2
        "x-ms-version": "2021-08-06"
      },
      "RequestBody": null,
      "StatusCode": 404,
      "ResponseHeaders": {
<<<<<<< HEAD
        "Date": "Fri, 10 Feb 2023 23:10:38 GMT",
=======
        "Accept-Ranges": "bytes",
        "Content-Length": "969",
        "Content-MD5": "DhunCanKGufSVuPKEYN51w==",
        "Content-Type": "application/octet-stream",
        "Date": "Tue, 14 Feb 2023 09:35:06 GMT",
        "ETag": "\u00220x8DA9D4A193DC816\u0022",
        "Last-Modified": "Fri, 23 Sep 2022 09:58:00 GMT",
>>>>>>> b23e71b2
        "Server": [
          "Windows-Azure-Blob/1.0",
          "Microsoft-HTTPAPI/2.0"
        ],
        "Transfer-Encoding": "chunked",
        "Vary": "Origin",
        "x-ms-error-code": "BlobNotFound",
        "x-ms-version": "2021-08-06"
      },
      "ResponseBody": null
    },
    {
      "RequestUri": "https://saq2bndciqx7ykq.blob.core.windows.net/04f1af0f-9-5a64be15-005c-5963-aaf6-e5ebcc7ef521/src/score.py?skoid=e25d6058-422e-4ea1-b94c-c03d2a297f29\u0026sktid=72f988bf-86f1-41af-91ab-2d7cd011db47\u0026skt=2023-02-10T19%3A40%3A23Z\u0026ske=2023-02-12T03%3A50%3A23Z\u0026sks=b\u0026skv=2019-07-07\u0026sv=2021-08-06\u0026st=2023-02-10T23%3A00%3A39Z\u0026se=2023-02-11T07%3A10%3A39Z\u0026sr=c\u0026sp=rcwl\u0026sig=000000000000000000000000000000000000",
      "RequestMethod": "PUT",
      "RequestHeaders": {
        "Accept": "application/xml",
        "Accept-Encoding": "gzip, deflate",
        "Connection": "keep-alive",
        "Content-Length": "1340",
        "Content-MD5": "ltqExQtHuaQHSgKUtRgiPw==",
        "Content-Type": "application/octet-stream",
        "If-None-Match": "*",
        "User-Agent": "azsdk-python-storage-blob/12.14.1 Python/3.7.9 (Windows-10-10.0.22621-SP0)",
        "x-ms-blob-type": "BlockBlob",
        "x-ms-date": "Fri, 10 Feb 2023 23:10:39 GMT",
        "x-ms-version": "2021-08-06"
      },
      "RequestBody": "IyAtLS0tLS0tLS0tLS0tLS0tLS0tLS0tLS0tLS0tLS0tLS0tLS0tLS0tLS0tLS0tLS0tLS0tLS0tLS0KIyBDb3B5cmlnaHQgKGMpIE1pY3Jvc29mdCBDb3Jwb3JhdGlvbi4gQWxsIHJpZ2h0cyByZXNlcnZlZC4KIyAtLS0tLS0tLS0tLS0tLS0tLS0tLS0tLS0tLS0tLS0tLS0tLS0tLS0tLS0tLS0tLS0tLS0tLS0tLS0KIiIiVGhpcyBtb2R1bGUgc2ltdWxhdGUgcnVuKCkgd2hpY2ggY2FuIHNwZWNpZnkgc3VjY2VlZCBldmVyeSBuIGl0ZW1zIGZyb20gYXJndW1lbnQuIiIiCmltcG9ydCBhcmdwYXJzZQpmcm9tIHBhdGhsaWIgaW1wb3J0IFBhdGgKCgpkZWYgaW5pdCgpOgogICAgIiIiSW5pdC4iIiIKICAgIGdsb2JhbCBPVVRQVVRfUEFUSAoKICAgIHBhcnNlciA9IGFyZ3BhcnNlLkFyZ3VtZW50UGFyc2VyKGFsbG93X2FiYnJldj1GYWxzZSwgZGVzY3JpcHRpb249IlBhcmFsbGVsUnVuU3RlcCBBZ2VudCIpCiAgICBwYXJzZXIuYWRkX2FyZ3VtZW50KCItLWpvYl9vdXRwdXRfcGF0aCIsIHR5cGU9c3RyLCBkZWZhdWx0PTApCiAgICBhcmdzLCBfID0gcGFyc2VyLnBhcnNlX2tub3duX2FyZ3MoKQogICAgT1VUUFVUX1BBVEggPSBhcmdzLmpvYl9vdXRwdXRfcGF0aAogICAgcHJpbnQoIlBhc3MgdGhyb3VnaCBpbml0IGRvbmUiKQoKCmRlZiBydW4obWluaV9iYXRjaCk6CiAgICAiIiJSdW4uIiIiCgogICAgZm9yIGZpbGVfcGF0aCBpbiBtaW5pX2JhdGNoOgogICAgICAgIGZpbGUgPSBQYXRoKGZpbGVfcGF0aCkKICAgICAgICBwcmludCgiUHJvY2Vzc2luZyB7fSIuZm9ybWF0KGZpbGUpKQogICAgICAgIGFzc2VydCBmaWxlLmV4aXN0cygpCgogICAgICAgICMgVHdvIGN1c3RvbWVycyByZXBvcnRlZCB0cmFuc2llbnQgZXJyb3Igd2hlbiB1c2luZyBPdXRwdXRGaWxlRGF0YXNldENvbmZpZy4KICAgICAgICAjIEl0IGhpdHMgIkZpbGVOb3RGb3VuZEVycm9yIiB3aGVuIHdyaXRpbmcgdG8gYSBmaWxlIGluIHRoZSBvdXRwdXRfZGlyIGZvbGRlciwKICAgICAgICAjICBldmVuIHRoZSBmb2xkZXIgZGlkIGV4aXN0IHBlciBsb2dzLgogICAgICAgICMgVGhpcyBpcyB0byBzaW11bGF0ZSBzdWNoIGNhc2UgYW5kIGhvcGUgd2UgY2FuIHJlcHJvIGluIG91ciBnYXRlZCBidWlsZC4KICAgICAgICBvdXRwdXRfZGlyID0gUGF0aChPVVRQVVRfUEFUSCkKICAgICAgICBwcmludCgib3V0cHV0X2RpciIsIG91dHB1dF9kaXIpCiAgICAgICAgcHJpbnQoIm91dHB1dF9kaXIgZXhpdHMiLCBQYXRoKG91dHB1dF9kaXIpLmV4aXN0cygpKQogICAgICAgIChQYXRoKG91dHB1dF9kaXIpIC8gZmlsZS5uYW1lKS53cml0ZV90ZXh0KGZpbGVfcGF0aCkKCiAgICByZXR1cm4gbWluaV9iYXRjaAo=",
      "StatusCode": 201,
      "ResponseHeaders": {
        "Content-Length": "0",
        "Content-MD5": "ltqExQtHuaQHSgKUtRgiPw==",
        "Date": "Fri, 10 Feb 2023 23:10:39 GMT",
        "ETag": "\u00220x8DB0BBC069AD148\u0022",
        "Last-Modified": "Fri, 10 Feb 2023 23:10:39 GMT",
        "Server": [
          "Windows-Azure-Blob/1.0",
          "Microsoft-HTTPAPI/2.0"
        ],
        "x-ms-content-crc64": "wXR6G9rDk7I=",
        "x-ms-request-server-encrypted": "true",
        "x-ms-version": "2021-08-06"
      },
      "ResponseBody": null
    },
    {
      "RequestUri": "https://saq2bndciqx7ykq.blob.core.windows.net/04f1af0f-9-5a64be15-005c-5963-aaf6-e5ebcc7ef521/src/convert_data.py?skoid=e25d6058-422e-4ea1-b94c-c03d2a297f29\u0026sktid=72f988bf-86f1-41af-91ab-2d7cd011db47\u0026skt=2023-02-10T19%3A40%3A23Z\u0026ske=2023-02-12T03%3A50%3A23Z\u0026sks=b\u0026skv=2019-07-07\u0026sv=2021-08-06\u0026st=2023-02-10T23%3A00%3A39Z\u0026se=2023-02-11T07%3A10%3A39Z\u0026sr=c\u0026sp=rcwl\u0026sig=000000000000000000000000000000000000",
      "RequestMethod": "PUT",
      "RequestHeaders": {
        "Accept": "application/xml",
        "Accept-Encoding": "gzip, deflate",
        "Connection": "keep-alive",
        "Content-Length": "938",
        "Content-MD5": "jWvALmotN8At/gwdYNFPcA==",
        "Content-Type": "application/octet-stream",
        "If-None-Match": "*",
        "User-Agent": "azsdk-python-storage-blob/12.14.1 Python/3.7.9 (Windows-10-10.0.22621-SP0)",
        "x-ms-blob-type": "BlockBlob",
        "x-ms-date": "Fri, 10 Feb 2023 23:10:39 GMT",
        "x-ms-version": "2021-08-06"
      },
      "RequestBody": "aW1wb3J0IGFyZ3BhcnNlCmltcG9ydCBvcwpmcm9tIHBhdGhsaWIgaW1wb3J0IFBhdGgKCnBhcnNlciA9IGFyZ3BhcnNlLkFyZ3VtZW50UGFyc2VyKCkKcGFyc2VyLmFkZF9hcmd1bWVudCgiLS1pbnB1dF9kYXRhIiwgdHlwZT1zdHIpCnBhcnNlci5hZGRfYXJndW1lbnQoIi0tZmlsZV9vdXRwdXRfZGF0YSIsIHR5cGU9c3RyKQoKYXJncyA9IHBhcnNlci5wYXJzZV9hcmdzKCkKCnByaW50KCJpbnB1dF9kYXRhIHBhdGg6ICVzIiAlIGFyZ3MuaW5wdXRfZGF0YSkKCnByaW50KCJmaWxlcyBpbiBpbnB1dF9kYXRhIHBhdGg6ICIpCmFyciA9IG9zLmxpc3RkaXIoYXJncy5pbnB1dF9kYXRhKQpwcmludChhcnIpCgpvdXRwdXRfZGlyID0gUGF0aChhcmdzLmZpbGVfb3V0cHV0X2RhdGEpCnByaW50KCJmaWxlX291dHB1dF9kaXIiLCBvdXRwdXRfZGlyKQpwcmludCgiZmlsZV9vdXRwdXRfZGlyIGV4aXRzIiwgUGF0aChvdXRwdXRfZGlyKS5leGlzdHMoKSkKCk1MVGFibGUgPSBvdXRwdXRfZGlyIC8gIk1MVGFibGUiCk1MVGFibGUud3JpdGVfdGV4dCgicGF0aHM6IikKCmZvciBmaWxlX25hbWUgaW4gYXJyOgogICAgZGF0YV9wYXRoID0gUGF0aChhcmdzLmlucHV0X2RhdGEgKyAiLyIgKyBmaWxlX25hbWUpCiAgICBwcmludCgiUHJvY2Vzc2luZyB7fSIuZm9ybWF0KGRhdGFfcGF0aCkpCiAgICAob3V0cHV0X2RpciAvIGRhdGFfcGF0aC5uYW1lKS53cml0ZV90ZXh0KGZpbGVfbmFtZSkKICAgIHdpdGggTUxUYWJsZS5vcGVuKG1vZGU9ImEiKSBhcyBmOgogICAgICAgIGYud3JpdGUoZiJcbiAgLSBmaWxlOiAuL3tkYXRhX3BhdGgubmFtZX0iKQogICAgIyBzaHV0aWwubW92ZShkYXRhX3BhdGgsIFBhdGgob3V0cHV0X2RpciAvIGRhdGFfcGF0aC5uYW1lKSkKICAgICMgTUxUYWJsZS53cml0ZV90ZXh0KGYiXHRcdC1cdGZpbGU6XHQuL3tkYXRhX3BhdGgubmFtZX0iKQo=",
      "StatusCode": 201,
      "ResponseHeaders": {
        "Content-Length": "0",
        "Content-MD5": "jWvALmotN8At/gwdYNFPcA==",
        "Date": "Fri, 10 Feb 2023 23:10:39 GMT",
        "ETag": "\u00220x8DB0BBC06ADE148\u0022",
        "Last-Modified": "Fri, 10 Feb 2023 23:10:39 GMT",
        "Server": [
          "Windows-Azure-Blob/1.0",
          "Microsoft-HTTPAPI/2.0"
        ],
        "x-ms-content-crc64": "VDVzmZlvzuQ=",
        "x-ms-request-server-encrypted": "true",
        "x-ms-version": "2021-08-06"
      },
      "ResponseBody": null
    },
    {
      "RequestUri": "https://saq2bndciqx7ykq.blob.core.windows.net/04f1af0f-9-5a64be15-005c-5963-aaf6-e5ebcc7ef521/src/convert_data.py?comp=metadata\u0026skoid=e25d6058-422e-4ea1-b94c-c03d2a297f29\u0026sktid=72f988bf-86f1-41af-91ab-2d7cd011db47\u0026skt=2023-02-10T19%3A40%3A23Z\u0026ske=2023-02-12T03%3A50%3A23Z\u0026sks=b\u0026skv=2019-07-07\u0026sv=2021-08-06\u0026st=2023-02-10T23%3A00%3A39Z\u0026se=2023-02-11T07%3A10%3A39Z\u0026sr=c\u0026sp=rcwl\u0026sig=000000000000000000000000000000000000",
      "RequestMethod": "PUT",
      "RequestHeaders": {
        "Accept": "application/xml",
        "Accept-Encoding": "gzip, deflate",
        "Connection": "keep-alive",
<<<<<<< HEAD
        "Content-Length": "0",
        "User-Agent": "azsdk-python-storage-blob/12.14.1 Python/3.7.9 (Windows-10-10.0.22621-SP0)",
        "x-ms-date": "Fri, 10 Feb 2023 23:10:39 GMT",
        "x-ms-meta-name": "4e341cd5-763d-4309-a86b-792a287b278a",
        "x-ms-meta-upload_status": "completed",
        "x-ms-meta-version": "1",
=======
        "User-Agent": "azsdk-python-storage-blob/12.13.1 Python/3.8.13 (Windows-10-10.0.19045-SP0)",
        "x-ms-date": "Tue, 14 Feb 2023 09:35:05 GMT",
>>>>>>> b23e71b2
        "x-ms-version": "2021-08-06"
      },
      "RequestBody": null,
      "StatusCode": 200,
      "ResponseHeaders": {
<<<<<<< HEAD
        "Content-Length": "0",
        "Date": "Fri, 10 Feb 2023 23:10:39 GMT",
        "ETag": "\u00220x8DB0BBC06C758F5\u0022",
        "Last-Modified": "Fri, 10 Feb 2023 23:10:39 GMT",
=======
        "Date": "Tue, 14 Feb 2023 09:35:06 GMT",
>>>>>>> b23e71b2
        "Server": [
          "Windows-Azure-Blob/1.0",
          "Microsoft-HTTPAPI/2.0"
        ],
        "x-ms-request-server-encrypted": "true",
        "x-ms-version": "2021-08-06"
      },
      "ResponseBody": null
    },
    {
      "RequestUri": "https://management.azure.com/subscriptions/00000000-0000-0000-0000-000000000/resourceGroups/00000/providers/Microsoft.MachineLearningServices/workspaces/00000/codes/4e341cd5-763d-4309-a86b-792a287b278a/versions/1?api-version=2022-05-01",
      "RequestMethod": "PUT",
      "RequestHeaders": {
        "Accept": "application/json",
        "Accept-Encoding": "gzip, deflate",
        "Connection": "keep-alive",
        "Content-Length": "244",
        "Content-Type": "application/json",
<<<<<<< HEAD
        "User-Agent": "azure-ai-ml/1.5.0 azsdk-python-mgmt-machinelearningservices/0.1.0 Python/3.7.9 (Windows-10-10.0.22621-SP0)"
=======
        "User-Agent": "azure-ai-ml/1.5.0 azsdk-python-mgmt-machinelearningservices/0.1.0 Python/3.8.13 (Windows-10-10.0.19045-SP0)"
>>>>>>> b23e71b2
      },
      "RequestBody": {
        "properties": {
          "properties": {
            "hash_sha256": "0000000000000",
            "hash_version": "0000000000000"
          },
          "isAnonymous": true,
          "isArchived": false,
          "codeUri": "https://saq2bndciqx7ykq.blob.core.windows.net:443/04f1af0f-9-5a64be15-005c-5963-aaf6-e5ebcc7ef521/src"
        }
      },
      "StatusCode": 201,
      "ResponseHeaders": {
        "Cache-Control": "no-cache",
        "Content-Length": "772",
        "Content-Type": "application/json; charset=utf-8",
<<<<<<< HEAD
        "Date": "Fri, 10 Feb 2023 23:10:41 GMT",
=======
        "Date": "Tue, 14 Feb 2023 09:35:10 GMT",
>>>>>>> b23e71b2
        "Expires": "-1",
        "Location": "https://management.azure.com/subscriptions/00000000-0000-0000-0000-000000000/resourceGroups/00000/providers/Microsoft.MachineLearningServices/workspaces/00000/codes/4e341cd5-763d-4309-a86b-792a287b278a/versions/1?api-version=2022-05-01",
        "Pragma": "no-cache",
<<<<<<< HEAD
        "Request-Context": "appId=cid-v1:2d2e8e63-272e-4b3c-8598-4ee570a0e70d",
        "Server-Timing": "traceparent;desc=\u002200-3b749f6e07aa315755d2fae8b8a33122-545d5e22dde8fdfd-01\u0022",
=======
        "Request-Context": "appId=cid-v1:512cc15a-13b5-415b-bfd0-dce7accb6bb1",
        "Server-Timing": "traceparent;desc=\u002200-2550e6c2e8753d7a70ad5193fecff0c6-49fe13e917489540-01\u0022",
>>>>>>> b23e71b2
        "Strict-Transport-Security": "max-age=31536000; includeSubDomains",
        "x-aml-cluster": "vienna-eastus2-02",
        "X-Content-Type-Options": "nosniff",
<<<<<<< HEAD
        "x-ms-correlation-request-id": "c8d7675b-f344-4935-9e25-615c6b602ced",
        "x-ms-ratelimit-remaining-subscription-writes": "1147",
        "x-ms-response-type": "standard",
        "x-ms-routing-request-id": "WESTUS2:20230210T231042Z:c8d7675b-f344-4935-9e25-615c6b602ced",
        "x-request-time": "0.285"
=======
        "x-ms-correlation-request-id": "285ee678-783c-4c69-82e2-692e9ea34c3c",
        "x-ms-ratelimit-remaining-subscription-writes": "1199",
        "x-ms-response-type": "standard",
        "x-ms-routing-request-id": "JAPANEAST:20230214T093510Z:285ee678-783c-4c69-82e2-692e9ea34c3c",
        "x-request-time": "1.352"
>>>>>>> b23e71b2
      },
      "ResponseBody": {
        "id": "/subscriptions/00000000-0000-0000-0000-000000000/resourceGroups/00000/providers/Microsoft.MachineLearningServices/workspaces/00000/codes/4e341cd5-763d-4309-a86b-792a287b278a/versions/1",
        "name": "1",
        "type": "Microsoft.MachineLearningServices/workspaces/codes/versions",
        "properties": {
          "description": null,
          "tags": {},
          "properties": {
            "hash_sha256": "0000000000000",
            "hash_version": "0000000000000"
          },
          "isArchived": false,
          "isAnonymous": false,
          "codeUri": "https://saq2bndciqx7ykq.blob.core.windows.net:443/04f1af0f-9-5a64be15-005c-5963-aaf6-e5ebcc7ef521/src"
        },
        "systemData": {
          "createdAt": "2023-02-10T23:10:41.9288147\u002B00:00",
          "createdBy": "Diondra Peck",
          "createdByType": "User",
<<<<<<< HEAD
          "lastModifiedAt": "2023-02-10T23:10:41.9288147\u002B00:00",
          "lastModifiedBy": "Diondra Peck",
=======
          "lastModifiedAt": "2023-02-14T09:35:10.7015563\u002B00:00",
          "lastModifiedBy": "Han Wang",
>>>>>>> b23e71b2
          "lastModifiedByType": "User"
        }
      }
    },
    {
<<<<<<< HEAD
      "RequestUri": "https://management.azure.com/subscriptions/00000000-0000-0000-0000-000000000/resourceGroups/00000/providers/Microsoft.MachineLearningServices/workspaces/00000/components/azureml_anonymous/versions/00b7d8b4-8ed2-a260-17f9-bac9a23ae5da?api-version=2022-10-01",
=======
      "RequestUri": "https://management.azure.com/subscriptions/00000000-0000-0000-0000-000000000/resourceGroups/00000/providers/Microsoft.MachineLearningServices/workspaces/00000/components/azureml_anonymous/versions/e6853f12-7a1b-a102-b65c-c36bb36b5d3b?api-version=2022-10-01",
>>>>>>> b23e71b2
      "RequestMethod": "PUT",
      "RequestHeaders": {
        "Accept": "application/json",
        "Accept-Encoding": "gzip, deflate",
        "Connection": "keep-alive",
        "Content-Length": "1116",
        "Content-Type": "application/json",
<<<<<<< HEAD
        "User-Agent": "azure-ai-ml/1.5.0 azsdk-python-mgmt-machinelearningservices/0.1.0 Python/3.7.9 (Windows-10-10.0.22621-SP0)"
=======
        "User-Agent": "azure-ai-ml/1.5.0 azsdk-python-mgmt-machinelearningservices/0.1.0 Python/3.8.13 (Windows-10-10.0.19045-SP0)"
>>>>>>> b23e71b2
      },
      "RequestBody": {
        "properties": {
          "properties": {},
          "tags": {},
          "isAnonymous": true,
          "isArchived": false,
          "componentSpec": {
            "name": "azureml_anonymous",
            "version": "1",
            "display_name": "my-evaluate-job",
            "is_deterministic": true,
            "inputs": {
              "job_data_path": {
                "type": "mltable",
                "mode": "eval_mount"
              },
              "job_data_path_optional": {
                "type": "mltable",
                "optional": true,
                "mode": "eval_mount"
              }
            },
            "outputs": {
              "job_output_path": {
                "type": "uri_folder",
                "mode": "rw_mount"
              }
            },
            "type": "parallel",
            "resources": {
              "instance_count": 2
            },
            "logging_level": "DEBUG",
            "task": {
              "type": "run_function",
              "code": "azureml:/subscriptions/00000000-0000-0000-0000-000000000/resourceGroups/00000/providers/Microsoft.MachineLearningServices/workspaces/00000/codes/4e341cd5-763d-4309-a86b-792a287b278a/versions/1",
              "entry_script": "score.py",
              "program_arguments": "--job_output_path ${{outputs.job_output_path}}",
              "environment": "azureml:AzureML-sklearn-0.24-ubuntu18.04-py37-cpu:5"
            },
            "mini_batch_size": "5",
            "input_data": "${{inputs.job_data_path}}",
            "max_concurrency_per_instance": 1,
            "error_threshold": 1,
            "mini_batch_error_threshold": 1,
            "_source": "BUILDER"
          }
        }
      },
      "StatusCode": 201,
      "ResponseHeaders": {
        "Cache-Control": "no-cache",
<<<<<<< HEAD
        "Content-Length": "2168",
        "Content-Type": "application/json; charset=utf-8",
        "Date": "Fri, 10 Feb 2023 23:10:42 GMT",
        "Expires": "-1",
        "Location": "https://management.azure.com/subscriptions/00000000-0000-0000-0000-000000000/resourceGroups/00000/providers/Microsoft.MachineLearningServices/workspaces/00000/components/azureml_anonymous/versions/00b7d8b4-8ed2-a260-17f9-bac9a23ae5da?api-version=2022-10-01",
        "Pragma": "no-cache",
        "Request-Context": "appId=cid-v1:2d2e8e63-272e-4b3c-8598-4ee570a0e70d",
        "Server-Timing": "traceparent;desc=\u002200-211b03f17ea7f2df04023d77ebb32da9-9be1716b62c2b962-01\u0022",
=======
        "Content-Length": "2164",
        "Content-Type": "application/json; charset=utf-8",
        "Date": "Tue, 14 Feb 2023 09:35:14 GMT",
        "Expires": "-1",
        "Location": "https://management.azure.com/subscriptions/00000000-0000-0000-0000-000000000/resourceGroups/00000/providers/Microsoft.MachineLearningServices/workspaces/00000/components/azureml_anonymous/versions/e6853f12-7a1b-a102-b65c-c36bb36b5d3b?api-version=2022-10-01",
        "Pragma": "no-cache",
        "Request-Context": "appId=cid-v1:512cc15a-13b5-415b-bfd0-dce7accb6bb1",
        "Server-Timing": "traceparent;desc=\u002200-25d9d909121173ac7d86853a91f48081-30d0ed2e013596ab-01\u0022",
>>>>>>> b23e71b2
        "Strict-Transport-Security": "max-age=31536000; includeSubDomains",
        "x-aml-cluster": "vienna-eastus2-02",
        "X-Content-Type-Options": "nosniff",
<<<<<<< HEAD
        "x-ms-correlation-request-id": "748923e8-22d4-4d02-af5a-34d66a94ffc5",
        "x-ms-ratelimit-remaining-subscription-writes": "1146",
        "x-ms-response-type": "standard",
        "x-ms-routing-request-id": "WESTUS2:20230210T231043Z:748923e8-22d4-4d02-af5a-34d66a94ffc5",
        "x-request-time": "0.932"
      },
      "ResponseBody": {
        "id": "/subscriptions/00000000-0000-0000-0000-000000000/resourceGroups/00000/providers/Microsoft.MachineLearningServices/workspaces/00000/components/azureml_anonymous/versions/7d50b0c0-1f49-437e-9d40-e7b3ec5b6e74",
        "name": "7d50b0c0-1f49-437e-9d40-e7b3ec5b6e74",
=======
        "x-ms-correlation-request-id": "6e809249-4747-4ff3-b867-5e840dea6cc2",
        "x-ms-ratelimit-remaining-subscription-writes": "1198",
        "x-ms-response-type": "standard",
        "x-ms-routing-request-id": "JAPANEAST:20230214T093515Z:6e809249-4747-4ff3-b867-5e840dea6cc2",
        "x-request-time": "3.441"
      },
      "ResponseBody": {
        "id": "/subscriptions/00000000-0000-0000-0000-000000000/resourceGroups/00000/providers/Microsoft.MachineLearningServices/workspaces/00000/components/azureml_anonymous/versions/a6d9932e-a269-4792-be56-14817a0b110b",
        "name": "a6d9932e-a269-4792-be56-14817a0b110b",
>>>>>>> b23e71b2
        "type": "Microsoft.MachineLearningServices/workspaces/components/versions",
        "properties": {
          "description": null,
          "tags": {},
          "properties": {},
          "isArchived": false,
          "isAnonymous": true,
          "componentSpec": {
            "name": "azureml_anonymous",
            "version": "1",
            "display_name": "my-evaluate-job",
            "is_deterministic": "True",
            "type": "parallel",
            "inputs": {
              "job_data_path": {
                "type": "mltable",
                "optional": "False"
              },
              "job_data_path_optional": {
                "type": "mltable",
                "optional": "True"
              }
            },
            "outputs": {
              "job_output_path": {
                "type": "uri_folder"
              }
            },
            "task": {
              "code": "azureml:/subscriptions/00000000-0000-0000-0000-000000000/resourceGroups/00000/providers/Microsoft.MachineLearningServices/workspaces/00000/codes/4e341cd5-763d-4309-a86b-792a287b278a/versions/1",
              "environment": "azureml://registries/azureml/environments/AzureML-sklearn-0.24-ubuntu18.04-py37-cpu/versions/5",
              "program_arguments": "--job_output_path ${{outputs.job_output_path}}",
              "entry_script": "score.py",
              "type": "run_function"
            },
            "input_data": "${{inputs.job_data_path}}",
            "error_threshold": "1",
            "logging_level": "DEBUG",
            "max_concurrency_per_instance": "1",
            "mini_batch_error_threshold": "1",
            "mini_batch_size": "5",
            "retry_settings": {
              "max_retries": "3",
              "timeout": "60"
            },
            "$schema": "https://componentsdk.azureedge.net/jsonschema/CommandComponent.json"
          }
        },
        "systemData": {
<<<<<<< HEAD
          "createdAt": "2023-02-10T23:10:43.2544157\u002B00:00",
          "createdBy": "Diondra Peck",
          "createdByType": "User",
          "lastModifiedAt": "2023-02-10T23:10:43.2544157\u002B00:00",
          "lastModifiedBy": "Diondra Peck",
=======
          "createdAt": "2023-02-14T09:35:14.5959618\u002B00:00",
          "createdBy": "Han Wang",
          "createdByType": "User",
          "lastModifiedAt": "2023-02-14T09:35:14.5959618\u002B00:00",
          "lastModifiedBy": "Han Wang",
>>>>>>> b23e71b2
          "lastModifiedByType": "User"
        }
      }
    },
    {
      "RequestUri": "https://management.azure.com/subscriptions/00000000-0000-0000-0000-000000000/resourceGroups/00000/providers/Microsoft.MachineLearningServices/workspaces/00000/datastores/workspaceblobstore?api-version=2022-10-01",
      "RequestMethod": "GET",
      "RequestHeaders": {
        "Accept": "application/json",
        "Accept-Encoding": "gzip, deflate",
        "Connection": "keep-alive",
<<<<<<< HEAD
        "User-Agent": "azure-ai-ml/1.5.0 azsdk-python-mgmt-machinelearningservices/0.1.0 Python/3.7.9 (Windows-10-10.0.22621-SP0)"
=======
        "User-Agent": "azure-ai-ml/1.5.0 azsdk-python-mgmt-machinelearningservices/0.1.0 Python/3.8.13 (Windows-10-10.0.19045-SP0)"
>>>>>>> b23e71b2
      },
      "RequestBody": null,
      "StatusCode": 200,
      "ResponseHeaders": {
        "Cache-Control": "no-cache",
        "Content-Encoding": "gzip",
        "Content-Type": "application/json; charset=utf-8",
<<<<<<< HEAD
        "Date": "Fri, 10 Feb 2023 23:10:43 GMT",
        "Expires": "-1",
        "Pragma": "no-cache",
        "Request-Context": "appId=cid-v1:2d2e8e63-272e-4b3c-8598-4ee570a0e70d",
        "Server-Timing": "traceparent;desc=\u002200-b14a05a7437a95e55400010e6334126d-0e01fb8b3f8877a7-01\u0022",
=======
        "Date": "Tue, 14 Feb 2023 09:35:15 GMT",
        "Expires": "-1",
        "Pragma": "no-cache",
        "Request-Context": "appId=cid-v1:512cc15a-13b5-415b-bfd0-dce7accb6bb1",
        "Server-Timing": "traceparent;desc=\u002200-9d8d23305055fde25b060d1acbe45191-f2ac74dd83eac883-01\u0022",
>>>>>>> b23e71b2
        "Strict-Transport-Security": "max-age=31536000; includeSubDomains",
        "Transfer-Encoding": "chunked",
        "Vary": [
          "Accept-Encoding",
          "Accept-Encoding"
        ],
        "x-aml-cluster": "vienna-eastus2-02",
        "X-Content-Type-Options": "nosniff",
<<<<<<< HEAD
        "x-ms-correlation-request-id": "fb177e1f-a758-498b-b5f3-962816b5035a",
        "x-ms-ratelimit-remaining-subscription-reads": "11940",
        "x-ms-response-type": "standard",
        "x-ms-routing-request-id": "WESTUS2:20230210T231043Z:fb177e1f-a758-498b-b5f3-962816b5035a",
        "x-request-time": "0.194"
=======
        "x-ms-correlation-request-id": "f6319474-a1d0-4268-bbdb-bfe18aaff9e1",
        "x-ms-ratelimit-remaining-subscription-reads": "11996",
        "x-ms-response-type": "standard",
        "x-ms-routing-request-id": "JAPANEAST:20230214T093515Z:f6319474-a1d0-4268-bbdb-bfe18aaff9e1",
        "x-request-time": "0.108"
>>>>>>> b23e71b2
      },
      "ResponseBody": {
        "id": "/subscriptions/00000000-0000-0000-0000-000000000/resourceGroups/00000/providers/Microsoft.MachineLearningServices/workspaces/00000/datastores/workspaceblobstore",
        "name": "workspaceblobstore",
        "type": "Microsoft.MachineLearningServices/workspaces/datastores",
        "properties": {
          "description": null,
          "tags": null,
          "properties": null,
          "isDefault": true,
          "credentials": {
            "credentialsType": "AccountKey"
          },
          "datastoreType": "AzureBlob",
          "accountName": "saq2bndciqx7ykq",
          "containerName": "azureml-blobstore-04f1af0f-9f21-42f6-8358-8ef712733a0e",
          "endpoint": "core.windows.net",
          "protocol": "https",
          "serviceDataAccessAuthIdentity": "WorkspaceSystemAssignedIdentity"
        },
        "systemData": {
          "createdAt": "2023-02-10T19:11:05.0704738\u002B00:00",
          "createdBy": "779301c0-18b2-4cdc-801b-a0a3368fee0a",
          "createdByType": "Application",
          "lastModifiedAt": "2023-02-10T19:11:05.7527308\u002B00:00",
          "lastModifiedBy": "779301c0-18b2-4cdc-801b-a0a3368fee0a",
          "lastModifiedByType": "Application"
        }
      }
    },
    {
      "RequestUri": "https://management.azure.com/subscriptions/00000000-0000-0000-0000-000000000/resourceGroups/00000/providers/Microsoft.MachineLearningServices/workspaces/00000/datastores/workspaceblobstore/listSecrets?api-version=2022-10-01",
      "RequestMethod": "POST",
      "RequestHeaders": {
        "Accept": "application/json",
        "Accept-Encoding": "gzip, deflate",
        "Connection": "keep-alive",
        "Content-Length": "0",
<<<<<<< HEAD
        "User-Agent": "azure-ai-ml/1.5.0 azsdk-python-mgmt-machinelearningservices/0.1.0 Python/3.7.9 (Windows-10-10.0.22621-SP0)"
=======
        "User-Agent": "azure-ai-ml/1.5.0 azsdk-python-mgmt-machinelearningservices/0.1.0 Python/3.8.13 (Windows-10-10.0.19045-SP0)"
>>>>>>> b23e71b2
      },
      "RequestBody": null,
      "StatusCode": 200,
      "ResponseHeaders": {
        "Cache-Control": "no-cache",
        "Content-Encoding": "gzip",
        "Content-Type": "application/json; charset=utf-8",
<<<<<<< HEAD
        "Date": "Fri, 10 Feb 2023 23:10:43 GMT",
        "Expires": "-1",
        "Pragma": "no-cache",
        "Request-Context": "appId=cid-v1:2d2e8e63-272e-4b3c-8598-4ee570a0e70d",
        "Server-Timing": "traceparent;desc=\u002200-9d0a8c663008aa85f8812879f586badd-5908904957c75530-01\u0022",
=======
        "Date": "Tue, 14 Feb 2023 09:35:15 GMT",
        "Expires": "-1",
        "Pragma": "no-cache",
        "Request-Context": "appId=cid-v1:512cc15a-13b5-415b-bfd0-dce7accb6bb1",
        "Server-Timing": "traceparent;desc=\u002200-bafcffa7bf2d2307004379286ce79b24-898b72b4280730a7-01\u0022",
>>>>>>> b23e71b2
        "Strict-Transport-Security": "max-age=31536000; includeSubDomains",
        "Transfer-Encoding": "chunked",
        "Vary": "Accept-Encoding",
        "x-aml-cluster": "vienna-eastus2-02",
        "X-Content-Type-Options": "nosniff",
<<<<<<< HEAD
        "x-ms-correlation-request-id": "adc75625-509e-4ca6-ab0d-e8f0f14d2bb2",
        "x-ms-ratelimit-remaining-subscription-writes": "1194",
        "x-ms-response-type": "standard",
        "x-ms-routing-request-id": "WESTUS2:20230210T231044Z:adc75625-509e-4ca6-ab0d-e8f0f14d2bb2",
        "x-request-time": "0.242"
=======
        "x-ms-correlation-request-id": "c63fd6ea-45ff-4648-8e7b-effd2107d004",
        "x-ms-ratelimit-remaining-subscription-writes": "1198",
        "x-ms-response-type": "standard",
        "x-ms-routing-request-id": "JAPANEAST:20230214T093516Z:c63fd6ea-45ff-4648-8e7b-effd2107d004",
        "x-request-time": "0.163"
>>>>>>> b23e71b2
      },
      "ResponseBody": {
        "secretsType": "AccountKey",
        "key": "dGhpcyBpcyBmYWtlIGtleQ=="
      }
    },
    {
      "RequestUri": "https://saq2bndciqx7ykq.blob.core.windows.net/azureml-blobstore-04f1af0f-9f21-42f6-8358-8ef712733a0e/LocalUpload/00000000000000000000000000000000/mnist-data/0.png",
      "RequestMethod": "HEAD",
      "RequestHeaders": {
        "Accept": "application/xml",
        "Accept-Encoding": "gzip, deflate",
        "Connection": "keep-alive",
<<<<<<< HEAD
        "User-Agent": "azsdk-python-storage-blob/12.14.1 Python/3.7.9 (Windows-10-10.0.22621-SP0)",
        "x-ms-date": "Fri, 10 Feb 2023 23:10:44 GMT",
=======
        "User-Agent": "azsdk-python-storage-blob/12.13.1 Python/3.8.13 (Windows-10-10.0.19045-SP0)",
        "x-ms-date": "Tue, 14 Feb 2023 09:35:15 GMT",
>>>>>>> b23e71b2
        "x-ms-version": "2021-08-06"
      },
      "RequestBody": null,
      "StatusCode": 404,
      "ResponseHeaders": {
        "Date": "Fri, 10 Feb 2023 23:10:44 GMT",
        "Server": [
          "Windows-Azure-Blob/1.0",
          "Microsoft-HTTPAPI/2.0"
        ],
        "Transfer-Encoding": "chunked",
        "Vary": "Origin",
        "x-ms-error-code": "BlobNotFound",
        "x-ms-version": "2021-08-06"
      },
      "ResponseBody": null
    },
    {
      "RequestUri": "https://saq2bndciqx7ykq.blob.core.windows.net/azureml-blobstore-04f1af0f-9f21-42f6-8358-8ef712733a0e/LocalUpload/00000000000000000000000000000000/mnist-data/0.png",
      "RequestMethod": "PUT",
      "RequestHeaders": {
        "Accept": "application/xml",
        "Accept-Encoding": "gzip, deflate",
        "Connection": "keep-alive",
        "Content-Length": "223",
        "Content-MD5": "yLW2CQQeldeN1S7hH1/5Nw==",
        "Content-Type": "application/octet-stream",
<<<<<<< HEAD
        "If-None-Match": "*",
        "User-Agent": "azsdk-python-storage-blob/12.14.1 Python/3.7.9 (Windows-10-10.0.22621-SP0)",
        "x-ms-blob-type": "BlockBlob",
        "x-ms-date": "Fri, 10 Feb 2023 23:10:44 GMT",
        "x-ms-version": "2021-08-06"
      },
      "RequestBody": "iVBORw0KGgoAAAANSUhEUgAAABwAAAAcCAAAAABXZoBIAAAApklEQVR4nGNgGG4gZOf86TYqOCTv/QOCj8egYJUJiqRzkUfR4sf/HgKV/Hr6718PpnZBJz5nZ2dr0Tf/snDaH/z3ohAuObGX/4Nxamz8904Hl5z1z392ODW2/tvNikuO8\u002BwPK5wa6/5twynn/fuDJS454bv/luGSYz7977YyLkm1f/98ccnJP/hXzIhLsvXfPxNccraf8EhW/vt3WwO35HmcUYUFAADoRUgXjdCLBAAAAABJRU5ErkJggg==",
      "StatusCode": 201,
      "ResponseHeaders": {
        "Content-Length": "0",
        "Content-MD5": "yLW2CQQeldeN1S7hH1/5Nw==",
        "Date": "Fri, 10 Feb 2023 23:10:44 GMT",
        "ETag": "\u00220x8DB0BBC09AE2D16\u0022",
        "Last-Modified": "Fri, 10 Feb 2023 23:10:44 GMT",
=======
        "Date": "Tue, 14 Feb 2023 09:35:16 GMT",
        "ETag": "\u00220x8DA9D49DDA8E2B9\u0022",
        "Last-Modified": "Fri, 23 Sep 2022 09:56:20 GMT",
>>>>>>> b23e71b2
        "Server": [
          "Windows-Azure-Blob/1.0",
          "Microsoft-HTTPAPI/2.0"
        ],
        "x-ms-content-crc64": "udv6YBRBC3o=",
        "x-ms-request-server-encrypted": "true",
        "x-ms-version": "2021-08-06"
      },
      "ResponseBody": null
    },
    {
      "RequestUri": "https://saq2bndciqx7ykq.blob.core.windows.net/azureml-blobstore-04f1af0f-9f21-42f6-8358-8ef712733a0e/LocalUpload/00000000000000000000000000000000/mnist-data/1.png",
      "RequestMethod": "PUT",
      "RequestHeaders": {
        "Accept": "application/xml",
        "Accept-Encoding": "gzip, deflate",
        "Connection": "keep-alive",
        "Content-Length": "255",
        "Content-MD5": "4soERrkbkp\u002BoJQfBCzPTxw==",
        "Content-Type": "application/octet-stream",
        "If-None-Match": "*",
        "User-Agent": "azsdk-python-storage-blob/12.14.1 Python/3.7.9 (Windows-10-10.0.22621-SP0)",
        "x-ms-blob-type": "BlockBlob",
        "x-ms-date": "Fri, 10 Feb 2023 23:10:44 GMT",
        "x-ms-version": "2021-08-06"
      },
      "RequestBody": "iVBORw0KGgoAAAANSUhEUgAAABwAAAAcCAAAAABXZoBIAAAAxklEQVR4nGNgoDUoqV39//\u002B0WKxyK/\u002BCwS05HHJX\u002Bzb8/VuFKWfy6\u002B8lBR4GtnN/ezAlfX9fkgRSVT/\u002BOmIxVl4IRF78i1USDEq//z3GhUPO5/vf5/a4NDb8/TsBl9yGb3/n8\u002BCQk3z196UyLo3H/v7txSXn9\u002BPvXlyGCp/Ao7Ht79\u002B1uDQy/Pj7VxKXHEhSWwQIWBlYRURUp02bNpkLRRIMVvQvg7KqEZLr/iLAz\u002B/fV5aWWiKZW1ZdXQ3SNLu6WhOn5QMMADeOcLN/VWHoAAAAAElFTkSuQmCC",
      "StatusCode": 201,
      "ResponseHeaders": {
        "Content-Length": "0",
        "Content-MD5": "4soERrkbkp\u002BoJQfBCzPTxw==",
        "Date": "Fri, 10 Feb 2023 23:10:44 GMT",
        "ETag": "\u00220x8DB0BBC09C18B1F\u0022",
        "Last-Modified": "Fri, 10 Feb 2023 23:10:44 GMT",
        "Server": [
          "Windows-Azure-Blob/1.0",
          "Microsoft-HTTPAPI/2.0"
        ],
        "x-ms-content-crc64": "GFNu8HXRRJ0=",
        "x-ms-request-server-encrypted": "true",
        "x-ms-version": "2021-08-06"
      },
      "ResponseBody": null
    },
    {
      "RequestUri": "https://saq2bndciqx7ykq.blob.core.windows.net/azureml-blobstore-04f1af0f-9f21-42f6-8358-8ef712733a0e/LocalUpload/00000000000000000000000000000000/mnist-data/3.png",
      "RequestMethod": "PUT",
      "RequestHeaders": {
        "Accept": "application/xml",
        "Accept-Encoding": "gzip, deflate",
        "Connection": "keep-alive",
        "Content-Length": "266",
        "Content-MD5": "u9vq0WTYgE2NVJ8dagwc/w==",
        "Content-Type": "application/octet-stream",
        "If-None-Match": "*",
        "User-Agent": "azsdk-python-storage-blob/12.14.1 Python/3.7.9 (Windows-10-10.0.22621-SP0)",
        "x-ms-blob-type": "BlockBlob",
        "x-ms-date": "Fri, 10 Feb 2023 23:10:44 GMT",
        "x-ms-version": "2021-08-06"
      },
      "RequestBody": "iVBORw0KGgoAAAANSUhEUgAAABwAAAAcCAAAAABXZoBIAAAA0UlEQVR4nGNgGGDAPe3vKXlckqq/f//NxiEnehS3ZN6\u002B30DJlbl22CT//gZJ/v59xxhTbtv/v0Dw6h6QwJCzvwvSOdnXruH370w0OYXnQBPvdHIxMMg/\u002B/25kBXDF3tEwMxcoDJldMmTchCm/AkMSYQzFE79/7sERbLn928YE9PYmzBJUXug057JYZecAPTQXVsGrJLb7gIlt6D589bfv56eT/7\u002BBQcTmhxDIThYIcRkdElguEAkn\u002B1V5kKXZLDrg0jiiE\u002BPdb/XunvIYZekGwAAcICQlxrnDN8AAAAASUVORK5CYII=",
      "StatusCode": 201,
      "ResponseHeaders": {
        "Content-Length": "0",
        "Content-MD5": "u9vq0WTYgE2NVJ8dagwc/w==",
        "Date": "Fri, 10 Feb 2023 23:10:44 GMT",
        "ETag": "\u00220x8DB0BBC09D8441D\u0022",
        "Last-Modified": "Fri, 10 Feb 2023 23:10:44 GMT",
        "Server": [
          "Windows-Azure-Blob/1.0",
          "Microsoft-HTTPAPI/2.0"
        ],
        "x-ms-content-crc64": "EysDbvmWNSg=",
        "x-ms-request-server-encrypted": "true",
        "x-ms-version": "2021-08-06"
      },
      "ResponseBody": null
    },
    {
      "RequestUri": "https://saq2bndciqx7ykq.blob.core.windows.net/azureml-blobstore-04f1af0f-9f21-42f6-8358-8ef712733a0e/LocalUpload/00000000000000000000000000000000/mnist-data/2.png",
      "RequestMethod": "PUT",
      "RequestHeaders": {
        "Accept": "application/xml",
        "Accept-Encoding": "gzip, deflate",
        "Connection": "keep-alive",
        "Content-Length": "181",
        "Content-MD5": "ZFD2PtrWo3KKbhKY8o6U0Q==",
        "Content-Type": "application/octet-stream",
        "If-None-Match": "*",
        "User-Agent": "azsdk-python-storage-blob/12.14.1 Python/3.7.9 (Windows-10-10.0.22621-SP0)",
        "x-ms-blob-type": "BlockBlob",
        "x-ms-date": "Fri, 10 Feb 2023 23:10:44 GMT",
        "x-ms-version": "2021-08-06"
      },
      "RequestBody": "iVBORw0KGgoAAAANSUhEUgAAABwAAAAcCAAAAABXZoBIAAAAfElEQVR4nGNgGARA7V8ubsnwP0G4Jds/4pbT/TINt2TIP3vckqfuc\u002BOUU/h3A7fG\u002BH\u002BHcUv2/PPFKWf59iwHTsma/0txm7r6XyBOOYkX13FrrPg3H7fk9H99uCWf/HPCKWf7G49k77\u002BzzLjkuK7/q8SpkfXYBi7c7qEXAACSSyaQJMO2CwAAAABJRU5ErkJggg==",
      "StatusCode": 201,
      "ResponseHeaders": {
        "Content-Length": "0",
        "Content-MD5": "ZFD2PtrWo3KKbhKY8o6U0Q==",
        "Date": "Fri, 10 Feb 2023 23:10:44 GMT",
        "ETag": "\u00220x8DB0BBC09E7D244\u0022",
        "Last-Modified": "Fri, 10 Feb 2023 23:10:45 GMT",
        "Server": [
          "Windows-Azure-Blob/1.0",
          "Microsoft-HTTPAPI/2.0"
        ],
        "x-ms-content-crc64": "JgB64NheC6Y=",
        "x-ms-request-server-encrypted": "true",
        "x-ms-version": "2021-08-06"
      },
      "ResponseBody": null
    },
    {
      "RequestUri": "https://saq2bndciqx7ykq.blob.core.windows.net/azureml-blobstore-04f1af0f-9f21-42f6-8358-8ef712733a0e/LocalUpload/00000000000000000000000000000000/mnist-data/MLTable",
      "RequestMethod": "PUT",
      "RequestHeaders": {
        "Accept": "application/xml",
        "Accept-Encoding": "gzip, deflate",
        "Connection": "keep-alive",
<<<<<<< HEAD
        "Content-Length": "79",
        "Content-MD5": "7zeyWI64YGa2uwX4\u002BTxQyw==",
        "Content-Type": "application/octet-stream",
        "If-None-Match": "*",
        "User-Agent": "azsdk-python-storage-blob/12.14.1 Python/3.7.9 (Windows-10-10.0.22621-SP0)",
        "x-ms-blob-type": "BlockBlob",
        "x-ms-date": "Fri, 10 Feb 2023 23:10:44 GMT",
        "x-ms-version": "2021-08-06"
      },
      "RequestBody": "cGF0aHM6CiAgLSBmaWxlOiAuLzAucG5nCiAgLSBmaWxlOiAuLzEucG5nCiAgLSBmaWxlOiAuLzIucG5nCiAgLSBmaWxlOiAuLzMucG5nCg==",
      "StatusCode": 201,
      "ResponseHeaders": {
        "Content-Length": "0",
        "Content-MD5": "7zeyWI64YGa2uwX4\u002BTxQyw==",
        "Date": "Fri, 10 Feb 2023 23:10:44 GMT",
        "ETag": "\u00220x8DB0BBC09FB093F\u0022",
        "Last-Modified": "Fri, 10 Feb 2023 23:10:45 GMT",
        "Server": [
          "Windows-Azure-Blob/1.0",
          "Microsoft-HTTPAPI/2.0"
        ],
        "x-ms-content-crc64": "XyX/9IMWGbk=",
        "x-ms-request-server-encrypted": "true",
        "x-ms-version": "2021-08-06"
      },
      "ResponseBody": null
    },
    {
      "RequestUri": "https://saq2bndciqx7ykq.blob.core.windows.net/azureml-blobstore-04f1af0f-9f21-42f6-8358-8ef712733a0e/LocalUpload/00000000000000000000000000000000/mnist-data/0.png?comp=metadata",
      "RequestMethod": "PUT",
      "RequestHeaders": {
        "Accept": "application/xml",
        "Accept-Encoding": "gzip, deflate",
        "Connection": "keep-alive",
        "Content-Length": "0",
        "User-Agent": "azsdk-python-storage-blob/12.14.1 Python/3.7.9 (Windows-10-10.0.22621-SP0)",
        "x-ms-date": "Fri, 10 Feb 2023 23:10:45 GMT",
        "x-ms-meta-name": "760ebb05-42c0-46d3-b11b-747196d6b227",
        "x-ms-meta-upload_status": "completed",
        "x-ms-meta-version": "8af96c8f-21ad-4b37-bbe4-795faef9c8b0",
=======
        "User-Agent": "azsdk-python-storage-blob/12.13.1 Python/3.8.13 (Windows-10-10.0.19045-SP0)",
        "x-ms-date": "Tue, 14 Feb 2023 09:35:15 GMT",
>>>>>>> b23e71b2
        "x-ms-version": "2021-08-06"
      },
      "RequestBody": null,
      "StatusCode": 200,
      "ResponseHeaders": {
<<<<<<< HEAD
        "Content-Length": "0",
        "Date": "Fri, 10 Feb 2023 23:10:44 GMT",
        "ETag": "\u00220x8DB0BBC0A1396AC\u0022",
        "Last-Modified": "Fri, 10 Feb 2023 23:10:45 GMT",
=======
        "Date": "Tue, 14 Feb 2023 09:35:16 GMT",
>>>>>>> b23e71b2
        "Server": [
          "Windows-Azure-Blob/1.0",
          "Microsoft-HTTPAPI/2.0"
        ],
        "x-ms-request-server-encrypted": "true",
        "x-ms-version": "2021-08-06"
      },
      "ResponseBody": null
    },
    {
      "RequestUri": "https://management.azure.com/subscriptions/00000000-0000-0000-0000-000000000/resourceGroups/00000/providers/Microsoft.MachineLearningServices/workspaces/00000/jobs/000000000000000000000?api-version=2022-12-01-preview",
      "RequestMethod": "PUT",
      "RequestHeaders": {
        "Accept": "application/json",
        "Accept-Encoding": "gzip, deflate",
        "Connection": "keep-alive",
        "Content-Length": "1437",
        "Content-Type": "application/json",
<<<<<<< HEAD
        "User-Agent": "azure-ai-ml/1.5.0 azsdk-python-mgmt-machinelearningservices/0.1.0 Python/3.7.9 (Windows-10-10.0.22621-SP0)"
=======
        "User-Agent": "azure-ai-ml/1.5.0 azsdk-python-mgmt-machinelearningservices/0.1.0 Python/3.8.13 (Windows-10-10.0.19045-SP0)"
>>>>>>> b23e71b2
      },
      "RequestBody": {
        "properties": {
          "properties": {},
          "tags": {},
          "displayName": "parallel_in_pipeline",
          "experimentName": "test_pipeline_with_parallel_function",
          "isArchived": false,
          "jobType": "Pipeline",
          "inputs": {
            "job_data_path": {
              "mode": "EvalMount",
              "uri": "azureml://datastores/workspaceblobstore/paths/LocalUpload/00000000000000000000000000000000/mnist-data",
              "jobInputType": "mltable"
            }
          },
          "jobs": {
            "node1": {
              "type": "parallel",
              "resources": {
                "instance_count": 2
              },
              "error_threshold": 1,
              "mini_batch_error_threshold": 1,
              "max_concurrency_per_instance": 1,
              "input_data": "${{inputs.job_data_path}}",
              "name": "node1",
              "display_name": "my-evaluate-job",
              "inputs": {
                "job_data_path": {
                  "job_input_type": "literal",
                  "value": "${{parent.inputs.job_data_path}}"
                }
              },
              "outputs": {
                "job_output_path": {
                  "value": "${{parent.outputs.pipeline_output}}",
                  "type": "literal"
                }
              },
              "_source": "BUILDER",
<<<<<<< HEAD
              "componentId": "/subscriptions/00000000-0000-0000-0000-000000000/resourceGroups/00000/providers/Microsoft.MachineLearningServices/workspaces/00000/components/azureml_anonymous/versions/7d50b0c0-1f49-437e-9d40-e7b3ec5b6e74",
=======
              "componentId": "/subscriptions/00000000-0000-0000-0000-000000000/resourceGroups/00000/providers/Microsoft.MachineLearningServices/workspaces/00000/components/azureml_anonymous/versions/a6d9932e-a269-4792-be56-14817a0b110b",
>>>>>>> b23e71b2
              "logging_level": "DEBUG",
              "mini_batch_size": 5
            }
          },
          "outputs": {
            "pipeline_output": {
              "mode": "ReadWriteMount",
              "jobOutputType": "uri_folder"
            }
          },
          "settings": {
            "default_compute": "/subscriptions/00000000-0000-0000-0000-000000000/resourceGroups/00000/providers/Microsoft.MachineLearningServices/workspaces/00000/computes/cpu-cluster",
            "_source": "DSL"
          }
        }
      },
      "StatusCode": 201,
      "ResponseHeaders": {
        "Cache-Control": "no-cache",
        "Content-Length": "3748",
        "Content-Type": "application/json; charset=utf-8",
<<<<<<< HEAD
        "Date": "Fri, 10 Feb 2023 23:10:48 GMT",
        "Expires": "-1",
        "Location": "https://management.azure.com/subscriptions/00000000-0000-0000-0000-000000000/resourceGroups/00000/providers/Microsoft.MachineLearningServices/workspaces/00000/jobs/000000000000000000000?api-version=2022-12-01-preview",
        "Pragma": "no-cache",
        "Request-Context": "appId=cid-v1:2d2e8e63-272e-4b3c-8598-4ee570a0e70d",
        "Server-Timing": "traceparent;desc=\u002200-9fecd87bc5a6e1828c1866113f3d6e6e-08d3ef5880a80e52-01\u0022",
=======
        "Date": "Tue, 14 Feb 2023 09:35:21 GMT",
        "Expires": "-1",
        "Location": "https://management.azure.com/subscriptions/00000000-0000-0000-0000-000000000/resourceGroups/00000/providers/Microsoft.MachineLearningServices/workspaces/00000/jobs/000000000000000000000?api-version=2022-12-01-preview",
        "Pragma": "no-cache",
        "Request-Context": "appId=cid-v1:512cc15a-13b5-415b-bfd0-dce7accb6bb1",
        "Server-Timing": "traceparent;desc=\u002200-e5d89105e059adfee81561d198547652-8a1fd2a5721a6879-01\u0022",
>>>>>>> b23e71b2
        "Strict-Transport-Security": "max-age=31536000; includeSubDomains",
        "x-aml-cluster": "vienna-eastus2-02",
        "X-Content-Type-Options": "nosniff",
<<<<<<< HEAD
        "x-ms-correlation-request-id": "8c41d16c-b741-4007-9765-52fececea9f4",
        "x-ms-ratelimit-remaining-subscription-writes": "1145",
        "x-ms-response-type": "standard",
        "x-ms-routing-request-id": "WESTUS2:20230210T231048Z:8c41d16c-b741-4007-9765-52fececea9f4",
        "x-request-time": "1.541"
=======
        "x-ms-correlation-request-id": "f6aaab48-1f82-4a79-a254-b5ffd4f03c8d",
        "x-ms-ratelimit-remaining-subscription-writes": "1197",
        "x-ms-response-type": "standard",
        "x-ms-routing-request-id": "JAPANEAST:20230214T093522Z:f6aaab48-1f82-4a79-a254-b5ffd4f03c8d",
        "x-request-time": "3.297"
>>>>>>> b23e71b2
      },
      "ResponseBody": {
        "id": "/subscriptions/00000000-0000-0000-0000-000000000/resourceGroups/00000/providers/Microsoft.MachineLearningServices/workspaces/00000/jobs/000000000000000000000",
        "name": "000000000000000000000",
        "type": "Microsoft.MachineLearningServices/workspaces/jobs",
        "properties": {
          "description": null,
          "tags": {},
          "properties": {
            "azureml.DevPlatv2": "true",
            "azureml.runsource": "azureml.PipelineRun",
            "runSource": "MFE",
            "runType": "HTTP",
            "azureml.parameters": "{}",
            "azureml.continue_on_step_failure": "False",
            "azureml.continue_on_failed_optional_input": "True",
            "azureml.defaultComputeName": "cpu-cluster",
            "azureml.defaultDataStoreName": "workspaceblobstore",
            "azureml.pipelineComponent": "pipelinerun"
          },
          "displayName": "parallel_in_pipeline",
          "status": "Preparing",
          "experimentName": "test_pipeline_with_parallel_function",
          "services": {
            "Tracking": {
              "jobServiceType": "Tracking",
              "port": null,
              "endpoint": "azureml://eastus2.api.azureml.ms/mlflow/v1.0/subscriptions/00000000-0000-0000-0000-000000000/resourceGroups/00000/providers/Microsoft.MachineLearningServices/workspaces/00000?",
              "status": null,
              "errorMessage": null,
              "properties": null,
              "nodes": null
            },
            "Studio": {
              "jobServiceType": "Studio",
              "port": null,
              "endpoint": "https://ml.azure.com/runs/000000000000000000000?wsid=/subscriptions/00000000-0000-0000-0000-000000000/resourcegroups/00000/workspaces/00000",
              "status": null,
              "errorMessage": null,
              "properties": null,
              "nodes": null
            }
          },
          "computeId": null,
          "isArchived": false,
          "identity": null,
          "componentId": null,
          "jobType": "Pipeline",
          "settings": {
            "default_compute": "/subscriptions/00000000-0000-0000-0000-000000000/resourceGroups/00000/providers/Microsoft.MachineLearningServices/workspaces/00000/computes/cpu-cluster",
            "_source": "DSL"
          },
          "jobs": {
            "node1": {
              "type": "parallel",
              "resources": {
                "instance_count": 2
              },
              "error_threshold": 1,
              "mini_batch_error_threshold": 1,
              "max_concurrency_per_instance": 1,
              "input_data": "${{inputs.job_data_path}}",
              "name": "node1",
              "display_name": "my-evaluate-job",
              "inputs": {
                "job_data_path": {
                  "job_input_type": "literal",
                  "value": "${{parent.inputs.job_data_path}}"
                }
              },
              "outputs": {
                "job_output_path": {
                  "value": "${{parent.outputs.pipeline_output}}",
                  "type": "literal"
                }
              },
              "_source": "BUILDER",
<<<<<<< HEAD
              "componentId": "/subscriptions/00000000-0000-0000-0000-000000000/resourceGroups/00000/providers/Microsoft.MachineLearningServices/workspaces/00000/components/azureml_anonymous/versions/7d50b0c0-1f49-437e-9d40-e7b3ec5b6e74",
=======
              "componentId": "/subscriptions/00000000-0000-0000-0000-000000000/resourceGroups/00000/providers/Microsoft.MachineLearningServices/workspaces/00000/components/azureml_anonymous/versions/a6d9932e-a269-4792-be56-14817a0b110b",
>>>>>>> b23e71b2
              "logging_level": "DEBUG",
              "mini_batch_size": 5
            }
          },
          "inputs": {
            "job_data_path": {
              "description": null,
              "uri": "azureml://datastores/workspaceblobstore/paths/LocalUpload/00000000000000000000000000000000/mnist-data",
              "mode": "EvalMount",
              "jobInputType": "mltable"
            }
          },
          "outputs": {
            "pipeline_output": {
              "description": null,
              "uri": null,
              "assetName": null,
              "assetVersion": null,
              "mode": "ReadWriteMount",
              "jobOutputType": "uri_folder"
            }
          },
          "sourceJobId": null
        },
        "systemData": {
<<<<<<< HEAD
          "createdAt": "2023-02-10T23:10:48.5319358\u002B00:00",
          "createdBy": "Diondra Peck",
=======
          "createdAt": "2023-02-14T09:35:21.4552043\u002B00:00",
          "createdBy": "Han Wang",
>>>>>>> b23e71b2
          "createdByType": "User"
        }
      }
    }
  ],
  "Variables": {}
}<|MERGE_RESOLUTION|>--- conflicted
+++ resolved
@@ -1,21 +1,13 @@
 {
   "Entries": [
     {
-<<<<<<< HEAD
-      "RequestUri": "https://management.azure.com/subscriptions/00000000-0000-0000-0000-000000000/resourceGroups/00000/providers/Microsoft.MachineLearningServices/workspaces/00000?api-version=2022-10-01",
-=======
       "RequestUri": "https://management.azure.com/subscriptions/00000000-0000-0000-0000-000000000/resourceGroups/00000/providers/Microsoft.MachineLearningServices/workspaces/00000/datastores/workspaceblobstore?api-version=2022-10-01",
->>>>>>> b23e71b2
       "RequestMethod": "GET",
       "RequestHeaders": {
         "Accept": "application/json",
         "Accept-Encoding": "gzip, deflate",
         "Connection": "keep-alive",
-<<<<<<< HEAD
-        "User-Agent": "azure-ai-ml/1.5.0 azsdk-python-mgmt-machinelearningservices/0.1.0 Python/3.7.9 (Windows-10-10.0.22621-SP0)"
-=======
         "User-Agent": "azure-ai-ml/1.5.0 azsdk-python-mgmt-machinelearningservices/0.1.0 Python/3.8.13 (Windows-10-10.0.19045-SP0)"
->>>>>>> b23e71b2
       },
       "RequestBody": null,
       "StatusCode": 200,
@@ -23,19 +15,11 @@
         "Cache-Control": "no-cache",
         "Content-Encoding": "gzip",
         "Content-Type": "application/json; charset=utf-8",
-<<<<<<< HEAD
-        "Date": "Fri, 10 Feb 2023 23:10:31 GMT",
-        "Expires": "-1",
-        "Pragma": "no-cache",
-        "Request-Context": "appId=cid-v1:2d2e8e63-272e-4b3c-8598-4ee570a0e70d",
-        "Server-Timing": "traceparent;desc=\u002200-93d5595a3f0926805d7158ae233e188a-a088a138907f8c8f-01\u0022",
-=======
         "Date": "Tue, 14 Feb 2023 09:35:03 GMT",
         "Expires": "-1",
         "Pragma": "no-cache",
         "Request-Context": "appId=cid-v1:512cc15a-13b5-415b-bfd0-dce7accb6bb1",
         "Server-Timing": "traceparent;desc=\u002200-72402b289078f0bcdf05fa6c021bde09-7cb7a915e1415021-01\u0022",
->>>>>>> b23e71b2
         "Strict-Transport-Security": "max-age=31536000; includeSubDomains",
         "Transfer-Encoding": "chunked",
         "Vary": [
@@ -44,19 +28,11 @@
         ],
         "x-aml-cluster": "vienna-eastus2-02",
         "X-Content-Type-Options": "nosniff",
-<<<<<<< HEAD
-        "x-ms-correlation-request-id": "21d05fcc-b8f8-4808-a144-fcd9c980a1ae",
-        "x-ms-ratelimit-remaining-subscription-reads": "11941",
-        "x-ms-response-type": "standard",
-        "x-ms-routing-request-id": "WESTUS2:20230210T231032Z:21d05fcc-b8f8-4808-a144-fcd9c980a1ae",
-        "x-request-time": "0.022"
-=======
         "x-ms-correlation-request-id": "9a857caa-1603-491e-9b4f-4a5d2a7da84f",
         "x-ms-ratelimit-remaining-subscription-reads": "11997",
         "x-ms-response-type": "standard",
         "x-ms-routing-request-id": "JAPANEAST:20230214T093504Z:9a857caa-1603-491e-9b4f-4a5d2a7da84f",
         "x-request-time": "0.179"
->>>>>>> b23e71b2
       },
       "ResponseBody": {
         "id": "/subscriptions/00000000-0000-0000-0000-000000000/resourceGroups/00000/providers/Microsoft.MachineLearningServices/workspaces/00000",
@@ -116,24 +92,14 @@
       }
     },
     {
-<<<<<<< HEAD
-      "RequestUri": "https://eastus2.api.azureml.ms/content/v2.0/subscriptions/00000000-0000-0000-0000-000000000/resourceGroups/00000/providers/Microsoft.MachineLearningServices/workspaces/00000/snapshots/getByHash?hash=ca6459f829642a4a40d03092f6d5b08a2aac512d76d9469bdd20ad0c63f4a65c\u0026hashVersion=202208",
-      "RequestMethod": "GET",
-=======
       "RequestUri": "https://management.azure.com/subscriptions/00000000-0000-0000-0000-000000000/resourceGroups/00000/providers/Microsoft.MachineLearningServices/workspaces/00000/datastores/workspaceblobstore/listSecrets?api-version=2022-10-01",
       "RequestMethod": "POST",
->>>>>>> b23e71b2
       "RequestHeaders": {
         "Accept": "*/*",
         "Accept-Encoding": "gzip, deflate",
         "Connection": "keep-alive",
-<<<<<<< HEAD
-        "Content-Type": "application/json; charset=UTF-8",
-        "User-Agent": "azure-ai-ml/1.5.0 azsdk-python-core/1.26.3 Python/3.7.9 (Windows-10-10.0.22621-SP0)"
-=======
         "Content-Length": "0",
         "User-Agent": "azure-ai-ml/1.5.0 azsdk-python-mgmt-machinelearningservices/0.1.0 Python/3.8.13 (Windows-10-10.0.19045-SP0)"
->>>>>>> b23e71b2
       },
       "RequestBody": null,
       "StatusCode": 404,
@@ -328,32 +294,21 @@
         "Connection": "keep-alive",
         "Content-Encoding": "gzip",
         "Content-Type": "application/json; charset=utf-8",
-<<<<<<< HEAD
-        "Date": "Fri, 10 Feb 2023 23:10:39 GMT",
-        "Request-Context": "appId=cid-v1:2d2e8e63-272e-4b3c-8598-4ee570a0e70d",
-        "Strict-Transport-Security": "max-age=15724800; includeSubDomains; preload",
-=======
         "Date": "Tue, 14 Feb 2023 09:35:05 GMT",
         "Expires": "-1",
         "Pragma": "no-cache",
         "Request-Context": "appId=cid-v1:512cc15a-13b5-415b-bfd0-dce7accb6bb1",
         "Server-Timing": "traceparent;desc=\u002200-605ba3be5a88c1334078962e7e4fed0b-c30ba33e149f9a3a-01\u0022",
         "Strict-Transport-Security": "max-age=31536000; includeSubDomains",
->>>>>>> b23e71b2
         "Transfer-Encoding": "chunked",
         "Vary": "Accept-Encoding",
         "x-aml-cluster": "vienna-eastus2-01",
         "X-Content-Type-Options": "nosniff",
-<<<<<<< HEAD
-        "x-ms-response-type": "standard",
-        "x-request-time": "0.240"
-=======
         "x-ms-correlation-request-id": "21ea6b5e-9a87-4654-953d-59fa7a12fdb1",
         "x-ms-ratelimit-remaining-subscription-writes": "1199",
         "x-ms-response-type": "standard",
         "x-ms-routing-request-id": "JAPANEAST:20230214T093505Z:21ea6b5e-9a87-4654-953d-59fa7a12fdb1",
         "x-request-time": "0.641"
->>>>>>> b23e71b2
       },
       "ResponseBody": {
         "blobReferenceForConsumption": {
@@ -377,21 +332,13 @@
         "Accept": "application/xml",
         "Accept-Encoding": "gzip, deflate",
         "Connection": "keep-alive",
-<<<<<<< HEAD
-        "User-Agent": "azsdk-python-storage-blob/12.14.1 Python/3.7.9 (Windows-10-10.0.22621-SP0)",
-        "x-ms-date": "Fri, 10 Feb 2023 23:10:39 GMT",
-=======
         "User-Agent": "azsdk-python-storage-blob/12.13.1 Python/3.8.13 (Windows-10-10.0.19045-SP0)",
         "x-ms-date": "Tue, 14 Feb 2023 09:35:04 GMT",
->>>>>>> b23e71b2
         "x-ms-version": "2021-08-06"
       },
       "RequestBody": null,
       "StatusCode": 404,
       "ResponseHeaders": {
-<<<<<<< HEAD
-        "Date": "Fri, 10 Feb 2023 23:10:38 GMT",
-=======
         "Accept-Ranges": "bytes",
         "Content-Length": "969",
         "Content-MD5": "DhunCanKGufSVuPKEYN51w==",
@@ -399,7 +346,6 @@
         "Date": "Tue, 14 Feb 2023 09:35:06 GMT",
         "ETag": "\u00220x8DA9D4A193DC816\u0022",
         "Last-Modified": "Fri, 23 Sep 2022 09:58:00 GMT",
->>>>>>> b23e71b2
         "Server": [
           "Windows-Azure-Blob/1.0",
           "Microsoft-HTTPAPI/2.0"
@@ -486,30 +432,14 @@
         "Accept": "application/xml",
         "Accept-Encoding": "gzip, deflate",
         "Connection": "keep-alive",
-<<<<<<< HEAD
-        "Content-Length": "0",
-        "User-Agent": "azsdk-python-storage-blob/12.14.1 Python/3.7.9 (Windows-10-10.0.22621-SP0)",
-        "x-ms-date": "Fri, 10 Feb 2023 23:10:39 GMT",
-        "x-ms-meta-name": "4e341cd5-763d-4309-a86b-792a287b278a",
-        "x-ms-meta-upload_status": "completed",
-        "x-ms-meta-version": "1",
-=======
         "User-Agent": "azsdk-python-storage-blob/12.13.1 Python/3.8.13 (Windows-10-10.0.19045-SP0)",
         "x-ms-date": "Tue, 14 Feb 2023 09:35:05 GMT",
->>>>>>> b23e71b2
         "x-ms-version": "2021-08-06"
       },
       "RequestBody": null,
       "StatusCode": 200,
       "ResponseHeaders": {
-<<<<<<< HEAD
-        "Content-Length": "0",
-        "Date": "Fri, 10 Feb 2023 23:10:39 GMT",
-        "ETag": "\u00220x8DB0BBC06C758F5\u0022",
-        "Last-Modified": "Fri, 10 Feb 2023 23:10:39 GMT",
-=======
         "Date": "Tue, 14 Feb 2023 09:35:06 GMT",
->>>>>>> b23e71b2
         "Server": [
           "Windows-Azure-Blob/1.0",
           "Microsoft-HTTPAPI/2.0"
@@ -528,11 +458,7 @@
         "Connection": "keep-alive",
         "Content-Length": "244",
         "Content-Type": "application/json",
-<<<<<<< HEAD
-        "User-Agent": "azure-ai-ml/1.5.0 azsdk-python-mgmt-machinelearningservices/0.1.0 Python/3.7.9 (Windows-10-10.0.22621-SP0)"
-=======
         "User-Agent": "azure-ai-ml/1.5.0 azsdk-python-mgmt-machinelearningservices/0.1.0 Python/3.8.13 (Windows-10-10.0.19045-SP0)"
->>>>>>> b23e71b2
       },
       "RequestBody": {
         "properties": {
@@ -550,37 +476,20 @@
         "Cache-Control": "no-cache",
         "Content-Length": "772",
         "Content-Type": "application/json; charset=utf-8",
-<<<<<<< HEAD
-        "Date": "Fri, 10 Feb 2023 23:10:41 GMT",
-=======
         "Date": "Tue, 14 Feb 2023 09:35:10 GMT",
->>>>>>> b23e71b2
         "Expires": "-1",
         "Location": "https://management.azure.com/subscriptions/00000000-0000-0000-0000-000000000/resourceGroups/00000/providers/Microsoft.MachineLearningServices/workspaces/00000/codes/4e341cd5-763d-4309-a86b-792a287b278a/versions/1?api-version=2022-05-01",
         "Pragma": "no-cache",
-<<<<<<< HEAD
-        "Request-Context": "appId=cid-v1:2d2e8e63-272e-4b3c-8598-4ee570a0e70d",
-        "Server-Timing": "traceparent;desc=\u002200-3b749f6e07aa315755d2fae8b8a33122-545d5e22dde8fdfd-01\u0022",
-=======
         "Request-Context": "appId=cid-v1:512cc15a-13b5-415b-bfd0-dce7accb6bb1",
         "Server-Timing": "traceparent;desc=\u002200-2550e6c2e8753d7a70ad5193fecff0c6-49fe13e917489540-01\u0022",
->>>>>>> b23e71b2
         "Strict-Transport-Security": "max-age=31536000; includeSubDomains",
         "x-aml-cluster": "vienna-eastus2-02",
         "X-Content-Type-Options": "nosniff",
-<<<<<<< HEAD
-        "x-ms-correlation-request-id": "c8d7675b-f344-4935-9e25-615c6b602ced",
-        "x-ms-ratelimit-remaining-subscription-writes": "1147",
-        "x-ms-response-type": "standard",
-        "x-ms-routing-request-id": "WESTUS2:20230210T231042Z:c8d7675b-f344-4935-9e25-615c6b602ced",
-        "x-request-time": "0.285"
-=======
         "x-ms-correlation-request-id": "285ee678-783c-4c69-82e2-692e9ea34c3c",
         "x-ms-ratelimit-remaining-subscription-writes": "1199",
         "x-ms-response-type": "standard",
         "x-ms-routing-request-id": "JAPANEAST:20230214T093510Z:285ee678-783c-4c69-82e2-692e9ea34c3c",
         "x-request-time": "1.352"
->>>>>>> b23e71b2
       },
       "ResponseBody": {
         "id": "/subscriptions/00000000-0000-0000-0000-000000000/resourceGroups/00000/providers/Microsoft.MachineLearningServices/workspaces/00000/codes/4e341cd5-763d-4309-a86b-792a287b278a/versions/1",
@@ -601,23 +510,14 @@
           "createdAt": "2023-02-10T23:10:41.9288147\u002B00:00",
           "createdBy": "Diondra Peck",
           "createdByType": "User",
-<<<<<<< HEAD
-          "lastModifiedAt": "2023-02-10T23:10:41.9288147\u002B00:00",
-          "lastModifiedBy": "Diondra Peck",
-=======
           "lastModifiedAt": "2023-02-14T09:35:10.7015563\u002B00:00",
           "lastModifiedBy": "Han Wang",
->>>>>>> b23e71b2
           "lastModifiedByType": "User"
         }
       }
     },
     {
-<<<<<<< HEAD
-      "RequestUri": "https://management.azure.com/subscriptions/00000000-0000-0000-0000-000000000/resourceGroups/00000/providers/Microsoft.MachineLearningServices/workspaces/00000/components/azureml_anonymous/versions/00b7d8b4-8ed2-a260-17f9-bac9a23ae5da?api-version=2022-10-01",
-=======
       "RequestUri": "https://management.azure.com/subscriptions/00000000-0000-0000-0000-000000000/resourceGroups/00000/providers/Microsoft.MachineLearningServices/workspaces/00000/components/azureml_anonymous/versions/e6853f12-7a1b-a102-b65c-c36bb36b5d3b?api-version=2022-10-01",
->>>>>>> b23e71b2
       "RequestMethod": "PUT",
       "RequestHeaders": {
         "Accept": "application/json",
@@ -625,11 +525,7 @@
         "Connection": "keep-alive",
         "Content-Length": "1116",
         "Content-Type": "application/json",
-<<<<<<< HEAD
-        "User-Agent": "azure-ai-ml/1.5.0 azsdk-python-mgmt-machinelearningservices/0.1.0 Python/3.7.9 (Windows-10-10.0.22621-SP0)"
-=======
         "User-Agent": "azure-ai-ml/1.5.0 azsdk-python-mgmt-machinelearningservices/0.1.0 Python/3.8.13 (Windows-10-10.0.19045-SP0)"
->>>>>>> b23e71b2
       },
       "RequestBody": {
         "properties": {
@@ -683,16 +579,6 @@
       "StatusCode": 201,
       "ResponseHeaders": {
         "Cache-Control": "no-cache",
-<<<<<<< HEAD
-        "Content-Length": "2168",
-        "Content-Type": "application/json; charset=utf-8",
-        "Date": "Fri, 10 Feb 2023 23:10:42 GMT",
-        "Expires": "-1",
-        "Location": "https://management.azure.com/subscriptions/00000000-0000-0000-0000-000000000/resourceGroups/00000/providers/Microsoft.MachineLearningServices/workspaces/00000/components/azureml_anonymous/versions/00b7d8b4-8ed2-a260-17f9-bac9a23ae5da?api-version=2022-10-01",
-        "Pragma": "no-cache",
-        "Request-Context": "appId=cid-v1:2d2e8e63-272e-4b3c-8598-4ee570a0e70d",
-        "Server-Timing": "traceparent;desc=\u002200-211b03f17ea7f2df04023d77ebb32da9-9be1716b62c2b962-01\u0022",
-=======
         "Content-Length": "2164",
         "Content-Type": "application/json; charset=utf-8",
         "Date": "Tue, 14 Feb 2023 09:35:14 GMT",
@@ -701,21 +587,9 @@
         "Pragma": "no-cache",
         "Request-Context": "appId=cid-v1:512cc15a-13b5-415b-bfd0-dce7accb6bb1",
         "Server-Timing": "traceparent;desc=\u002200-25d9d909121173ac7d86853a91f48081-30d0ed2e013596ab-01\u0022",
->>>>>>> b23e71b2
         "Strict-Transport-Security": "max-age=31536000; includeSubDomains",
         "x-aml-cluster": "vienna-eastus2-02",
         "X-Content-Type-Options": "nosniff",
-<<<<<<< HEAD
-        "x-ms-correlation-request-id": "748923e8-22d4-4d02-af5a-34d66a94ffc5",
-        "x-ms-ratelimit-remaining-subscription-writes": "1146",
-        "x-ms-response-type": "standard",
-        "x-ms-routing-request-id": "WESTUS2:20230210T231043Z:748923e8-22d4-4d02-af5a-34d66a94ffc5",
-        "x-request-time": "0.932"
-      },
-      "ResponseBody": {
-        "id": "/subscriptions/00000000-0000-0000-0000-000000000/resourceGroups/00000/providers/Microsoft.MachineLearningServices/workspaces/00000/components/azureml_anonymous/versions/7d50b0c0-1f49-437e-9d40-e7b3ec5b6e74",
-        "name": "7d50b0c0-1f49-437e-9d40-e7b3ec5b6e74",
-=======
         "x-ms-correlation-request-id": "6e809249-4747-4ff3-b867-5e840dea6cc2",
         "x-ms-ratelimit-remaining-subscription-writes": "1198",
         "x-ms-response-type": "standard",
@@ -725,7 +599,6 @@
       "ResponseBody": {
         "id": "/subscriptions/00000000-0000-0000-0000-000000000/resourceGroups/00000/providers/Microsoft.MachineLearningServices/workspaces/00000/components/azureml_anonymous/versions/a6d9932e-a269-4792-be56-14817a0b110b",
         "name": "a6d9932e-a269-4792-be56-14817a0b110b",
->>>>>>> b23e71b2
         "type": "Microsoft.MachineLearningServices/workspaces/components/versions",
         "properties": {
           "description": null,
@@ -775,19 +648,11 @@
           }
         },
         "systemData": {
-<<<<<<< HEAD
-          "createdAt": "2023-02-10T23:10:43.2544157\u002B00:00",
-          "createdBy": "Diondra Peck",
-          "createdByType": "User",
-          "lastModifiedAt": "2023-02-10T23:10:43.2544157\u002B00:00",
-          "lastModifiedBy": "Diondra Peck",
-=======
           "createdAt": "2023-02-14T09:35:14.5959618\u002B00:00",
           "createdBy": "Han Wang",
           "createdByType": "User",
           "lastModifiedAt": "2023-02-14T09:35:14.5959618\u002B00:00",
           "lastModifiedBy": "Han Wang",
->>>>>>> b23e71b2
           "lastModifiedByType": "User"
         }
       }
@@ -799,11 +664,7 @@
         "Accept": "application/json",
         "Accept-Encoding": "gzip, deflate",
         "Connection": "keep-alive",
-<<<<<<< HEAD
-        "User-Agent": "azure-ai-ml/1.5.0 azsdk-python-mgmt-machinelearningservices/0.1.0 Python/3.7.9 (Windows-10-10.0.22621-SP0)"
-=======
         "User-Agent": "azure-ai-ml/1.5.0 azsdk-python-mgmt-machinelearningservices/0.1.0 Python/3.8.13 (Windows-10-10.0.19045-SP0)"
->>>>>>> b23e71b2
       },
       "RequestBody": null,
       "StatusCode": 200,
@@ -811,19 +672,11 @@
         "Cache-Control": "no-cache",
         "Content-Encoding": "gzip",
         "Content-Type": "application/json; charset=utf-8",
-<<<<<<< HEAD
-        "Date": "Fri, 10 Feb 2023 23:10:43 GMT",
-        "Expires": "-1",
-        "Pragma": "no-cache",
-        "Request-Context": "appId=cid-v1:2d2e8e63-272e-4b3c-8598-4ee570a0e70d",
-        "Server-Timing": "traceparent;desc=\u002200-b14a05a7437a95e55400010e6334126d-0e01fb8b3f8877a7-01\u0022",
-=======
         "Date": "Tue, 14 Feb 2023 09:35:15 GMT",
         "Expires": "-1",
         "Pragma": "no-cache",
         "Request-Context": "appId=cid-v1:512cc15a-13b5-415b-bfd0-dce7accb6bb1",
         "Server-Timing": "traceparent;desc=\u002200-9d8d23305055fde25b060d1acbe45191-f2ac74dd83eac883-01\u0022",
->>>>>>> b23e71b2
         "Strict-Transport-Security": "max-age=31536000; includeSubDomains",
         "Transfer-Encoding": "chunked",
         "Vary": [
@@ -832,19 +685,11 @@
         ],
         "x-aml-cluster": "vienna-eastus2-02",
         "X-Content-Type-Options": "nosniff",
-<<<<<<< HEAD
-        "x-ms-correlation-request-id": "fb177e1f-a758-498b-b5f3-962816b5035a",
-        "x-ms-ratelimit-remaining-subscription-reads": "11940",
-        "x-ms-response-type": "standard",
-        "x-ms-routing-request-id": "WESTUS2:20230210T231043Z:fb177e1f-a758-498b-b5f3-962816b5035a",
-        "x-request-time": "0.194"
-=======
         "x-ms-correlation-request-id": "f6319474-a1d0-4268-bbdb-bfe18aaff9e1",
         "x-ms-ratelimit-remaining-subscription-reads": "11996",
         "x-ms-response-type": "standard",
         "x-ms-routing-request-id": "JAPANEAST:20230214T093515Z:f6319474-a1d0-4268-bbdb-bfe18aaff9e1",
         "x-request-time": "0.108"
->>>>>>> b23e71b2
       },
       "ResponseBody": {
         "id": "/subscriptions/00000000-0000-0000-0000-000000000/resourceGroups/00000/providers/Microsoft.MachineLearningServices/workspaces/00000/datastores/workspaceblobstore",
@@ -883,11 +728,7 @@
         "Accept-Encoding": "gzip, deflate",
         "Connection": "keep-alive",
         "Content-Length": "0",
-<<<<<<< HEAD
-        "User-Agent": "azure-ai-ml/1.5.0 azsdk-python-mgmt-machinelearningservices/0.1.0 Python/3.7.9 (Windows-10-10.0.22621-SP0)"
-=======
         "User-Agent": "azure-ai-ml/1.5.0 azsdk-python-mgmt-machinelearningservices/0.1.0 Python/3.8.13 (Windows-10-10.0.19045-SP0)"
->>>>>>> b23e71b2
       },
       "RequestBody": null,
       "StatusCode": 200,
@@ -895,37 +736,21 @@
         "Cache-Control": "no-cache",
         "Content-Encoding": "gzip",
         "Content-Type": "application/json; charset=utf-8",
-<<<<<<< HEAD
-        "Date": "Fri, 10 Feb 2023 23:10:43 GMT",
-        "Expires": "-1",
-        "Pragma": "no-cache",
-        "Request-Context": "appId=cid-v1:2d2e8e63-272e-4b3c-8598-4ee570a0e70d",
-        "Server-Timing": "traceparent;desc=\u002200-9d0a8c663008aa85f8812879f586badd-5908904957c75530-01\u0022",
-=======
         "Date": "Tue, 14 Feb 2023 09:35:15 GMT",
         "Expires": "-1",
         "Pragma": "no-cache",
         "Request-Context": "appId=cid-v1:512cc15a-13b5-415b-bfd0-dce7accb6bb1",
         "Server-Timing": "traceparent;desc=\u002200-bafcffa7bf2d2307004379286ce79b24-898b72b4280730a7-01\u0022",
->>>>>>> b23e71b2
         "Strict-Transport-Security": "max-age=31536000; includeSubDomains",
         "Transfer-Encoding": "chunked",
         "Vary": "Accept-Encoding",
         "x-aml-cluster": "vienna-eastus2-02",
         "X-Content-Type-Options": "nosniff",
-<<<<<<< HEAD
-        "x-ms-correlation-request-id": "adc75625-509e-4ca6-ab0d-e8f0f14d2bb2",
-        "x-ms-ratelimit-remaining-subscription-writes": "1194",
-        "x-ms-response-type": "standard",
-        "x-ms-routing-request-id": "WESTUS2:20230210T231044Z:adc75625-509e-4ca6-ab0d-e8f0f14d2bb2",
-        "x-request-time": "0.242"
-=======
         "x-ms-correlation-request-id": "c63fd6ea-45ff-4648-8e7b-effd2107d004",
         "x-ms-ratelimit-remaining-subscription-writes": "1198",
         "x-ms-response-type": "standard",
         "x-ms-routing-request-id": "JAPANEAST:20230214T093516Z:c63fd6ea-45ff-4648-8e7b-effd2107d004",
         "x-request-time": "0.163"
->>>>>>> b23e71b2
       },
       "ResponseBody": {
         "secretsType": "AccountKey",
@@ -939,13 +764,8 @@
         "Accept": "application/xml",
         "Accept-Encoding": "gzip, deflate",
         "Connection": "keep-alive",
-<<<<<<< HEAD
-        "User-Agent": "azsdk-python-storage-blob/12.14.1 Python/3.7.9 (Windows-10-10.0.22621-SP0)",
-        "x-ms-date": "Fri, 10 Feb 2023 23:10:44 GMT",
-=======
         "User-Agent": "azsdk-python-storage-blob/12.13.1 Python/3.8.13 (Windows-10-10.0.19045-SP0)",
         "x-ms-date": "Tue, 14 Feb 2023 09:35:15 GMT",
->>>>>>> b23e71b2
         "x-ms-version": "2021-08-06"
       },
       "RequestBody": null,
@@ -973,26 +793,9 @@
         "Content-Length": "223",
         "Content-MD5": "yLW2CQQeldeN1S7hH1/5Nw==",
         "Content-Type": "application/octet-stream",
-<<<<<<< HEAD
-        "If-None-Match": "*",
-        "User-Agent": "azsdk-python-storage-blob/12.14.1 Python/3.7.9 (Windows-10-10.0.22621-SP0)",
-        "x-ms-blob-type": "BlockBlob",
-        "x-ms-date": "Fri, 10 Feb 2023 23:10:44 GMT",
-        "x-ms-version": "2021-08-06"
-      },
-      "RequestBody": "iVBORw0KGgoAAAANSUhEUgAAABwAAAAcCAAAAABXZoBIAAAApklEQVR4nGNgGG4gZOf86TYqOCTv/QOCj8egYJUJiqRzkUfR4sf/HgKV/Hr6718PpnZBJz5nZ2dr0Tf/snDaH/z3ohAuObGX/4Nxamz8904Hl5z1z392ODW2/tvNikuO8\u002BwPK5wa6/5twynn/fuDJS454bv/luGSYz7977YyLkm1f/98ccnJP/hXzIhLsvXfPxNccraf8EhW/vt3WwO35HmcUYUFAADoRUgXjdCLBAAAAABJRU5ErkJggg==",
-      "StatusCode": 201,
-      "ResponseHeaders": {
-        "Content-Length": "0",
-        "Content-MD5": "yLW2CQQeldeN1S7hH1/5Nw==",
-        "Date": "Fri, 10 Feb 2023 23:10:44 GMT",
-        "ETag": "\u00220x8DB0BBC09AE2D16\u0022",
-        "Last-Modified": "Fri, 10 Feb 2023 23:10:44 GMT",
-=======
         "Date": "Tue, 14 Feb 2023 09:35:16 GMT",
         "ETag": "\u00220x8DA9D49DDA8E2B9\u0022",
         "Last-Modified": "Fri, 23 Sep 2022 09:56:20 GMT",
->>>>>>> b23e71b2
         "Server": [
           "Windows-Azure-Blob/1.0",
           "Microsoft-HTTPAPI/2.0"
@@ -1112,64 +915,14 @@
         "Accept": "application/xml",
         "Accept-Encoding": "gzip, deflate",
         "Connection": "keep-alive",
-<<<<<<< HEAD
-        "Content-Length": "79",
-        "Content-MD5": "7zeyWI64YGa2uwX4\u002BTxQyw==",
-        "Content-Type": "application/octet-stream",
-        "If-None-Match": "*",
-        "User-Agent": "azsdk-python-storage-blob/12.14.1 Python/3.7.9 (Windows-10-10.0.22621-SP0)",
-        "x-ms-blob-type": "BlockBlob",
-        "x-ms-date": "Fri, 10 Feb 2023 23:10:44 GMT",
-        "x-ms-version": "2021-08-06"
-      },
-      "RequestBody": "cGF0aHM6CiAgLSBmaWxlOiAuLzAucG5nCiAgLSBmaWxlOiAuLzEucG5nCiAgLSBmaWxlOiAuLzIucG5nCiAgLSBmaWxlOiAuLzMucG5nCg==",
-      "StatusCode": 201,
-      "ResponseHeaders": {
-        "Content-Length": "0",
-        "Content-MD5": "7zeyWI64YGa2uwX4\u002BTxQyw==",
-        "Date": "Fri, 10 Feb 2023 23:10:44 GMT",
-        "ETag": "\u00220x8DB0BBC09FB093F\u0022",
-        "Last-Modified": "Fri, 10 Feb 2023 23:10:45 GMT",
-        "Server": [
-          "Windows-Azure-Blob/1.0",
-          "Microsoft-HTTPAPI/2.0"
-        ],
-        "x-ms-content-crc64": "XyX/9IMWGbk=",
-        "x-ms-request-server-encrypted": "true",
-        "x-ms-version": "2021-08-06"
-      },
-      "ResponseBody": null
-    },
-    {
-      "RequestUri": "https://saq2bndciqx7ykq.blob.core.windows.net/azureml-blobstore-04f1af0f-9f21-42f6-8358-8ef712733a0e/LocalUpload/00000000000000000000000000000000/mnist-data/0.png?comp=metadata",
-      "RequestMethod": "PUT",
-      "RequestHeaders": {
-        "Accept": "application/xml",
-        "Accept-Encoding": "gzip, deflate",
-        "Connection": "keep-alive",
-        "Content-Length": "0",
-        "User-Agent": "azsdk-python-storage-blob/12.14.1 Python/3.7.9 (Windows-10-10.0.22621-SP0)",
-        "x-ms-date": "Fri, 10 Feb 2023 23:10:45 GMT",
-        "x-ms-meta-name": "760ebb05-42c0-46d3-b11b-747196d6b227",
-        "x-ms-meta-upload_status": "completed",
-        "x-ms-meta-version": "8af96c8f-21ad-4b37-bbe4-795faef9c8b0",
-=======
         "User-Agent": "azsdk-python-storage-blob/12.13.1 Python/3.8.13 (Windows-10-10.0.19045-SP0)",
         "x-ms-date": "Tue, 14 Feb 2023 09:35:15 GMT",
->>>>>>> b23e71b2
         "x-ms-version": "2021-08-06"
       },
       "RequestBody": null,
       "StatusCode": 200,
       "ResponseHeaders": {
-<<<<<<< HEAD
-        "Content-Length": "0",
-        "Date": "Fri, 10 Feb 2023 23:10:44 GMT",
-        "ETag": "\u00220x8DB0BBC0A1396AC\u0022",
-        "Last-Modified": "Fri, 10 Feb 2023 23:10:45 GMT",
-=======
         "Date": "Tue, 14 Feb 2023 09:35:16 GMT",
->>>>>>> b23e71b2
         "Server": [
           "Windows-Azure-Blob/1.0",
           "Microsoft-HTTPAPI/2.0"
@@ -1188,11 +941,7 @@
         "Connection": "keep-alive",
         "Content-Length": "1437",
         "Content-Type": "application/json",
-<<<<<<< HEAD
-        "User-Agent": "azure-ai-ml/1.5.0 azsdk-python-mgmt-machinelearningservices/0.1.0 Python/3.7.9 (Windows-10-10.0.22621-SP0)"
-=======
         "User-Agent": "azure-ai-ml/1.5.0 azsdk-python-mgmt-machinelearningservices/0.1.0 Python/3.8.13 (Windows-10-10.0.19045-SP0)"
->>>>>>> b23e71b2
       },
       "RequestBody": {
         "properties": {
@@ -1234,11 +983,7 @@
                 }
               },
               "_source": "BUILDER",
-<<<<<<< HEAD
-              "componentId": "/subscriptions/00000000-0000-0000-0000-000000000/resourceGroups/00000/providers/Microsoft.MachineLearningServices/workspaces/00000/components/azureml_anonymous/versions/7d50b0c0-1f49-437e-9d40-e7b3ec5b6e74",
-=======
               "componentId": "/subscriptions/00000000-0000-0000-0000-000000000/resourceGroups/00000/providers/Microsoft.MachineLearningServices/workspaces/00000/components/azureml_anonymous/versions/a6d9932e-a269-4792-be56-14817a0b110b",
->>>>>>> b23e71b2
               "logging_level": "DEBUG",
               "mini_batch_size": 5
             }
@@ -1260,37 +1005,20 @@
         "Cache-Control": "no-cache",
         "Content-Length": "3748",
         "Content-Type": "application/json; charset=utf-8",
-<<<<<<< HEAD
-        "Date": "Fri, 10 Feb 2023 23:10:48 GMT",
-        "Expires": "-1",
-        "Location": "https://management.azure.com/subscriptions/00000000-0000-0000-0000-000000000/resourceGroups/00000/providers/Microsoft.MachineLearningServices/workspaces/00000/jobs/000000000000000000000?api-version=2022-12-01-preview",
-        "Pragma": "no-cache",
-        "Request-Context": "appId=cid-v1:2d2e8e63-272e-4b3c-8598-4ee570a0e70d",
-        "Server-Timing": "traceparent;desc=\u002200-9fecd87bc5a6e1828c1866113f3d6e6e-08d3ef5880a80e52-01\u0022",
-=======
         "Date": "Tue, 14 Feb 2023 09:35:21 GMT",
         "Expires": "-1",
         "Location": "https://management.azure.com/subscriptions/00000000-0000-0000-0000-000000000/resourceGroups/00000/providers/Microsoft.MachineLearningServices/workspaces/00000/jobs/000000000000000000000?api-version=2022-12-01-preview",
         "Pragma": "no-cache",
         "Request-Context": "appId=cid-v1:512cc15a-13b5-415b-bfd0-dce7accb6bb1",
         "Server-Timing": "traceparent;desc=\u002200-e5d89105e059adfee81561d198547652-8a1fd2a5721a6879-01\u0022",
->>>>>>> b23e71b2
         "Strict-Transport-Security": "max-age=31536000; includeSubDomains",
         "x-aml-cluster": "vienna-eastus2-02",
         "X-Content-Type-Options": "nosniff",
-<<<<<<< HEAD
-        "x-ms-correlation-request-id": "8c41d16c-b741-4007-9765-52fececea9f4",
-        "x-ms-ratelimit-remaining-subscription-writes": "1145",
-        "x-ms-response-type": "standard",
-        "x-ms-routing-request-id": "WESTUS2:20230210T231048Z:8c41d16c-b741-4007-9765-52fececea9f4",
-        "x-request-time": "1.541"
-=======
         "x-ms-correlation-request-id": "f6aaab48-1f82-4a79-a254-b5ffd4f03c8d",
         "x-ms-ratelimit-remaining-subscription-writes": "1197",
         "x-ms-response-type": "standard",
         "x-ms-routing-request-id": "JAPANEAST:20230214T093522Z:f6aaab48-1f82-4a79-a254-b5ffd4f03c8d",
         "x-request-time": "3.297"
->>>>>>> b23e71b2
       },
       "ResponseBody": {
         "id": "/subscriptions/00000000-0000-0000-0000-000000000/resourceGroups/00000/providers/Microsoft.MachineLearningServices/workspaces/00000/jobs/000000000000000000000",
@@ -1368,11 +1096,7 @@
                 }
               },
               "_source": "BUILDER",
-<<<<<<< HEAD
-              "componentId": "/subscriptions/00000000-0000-0000-0000-000000000/resourceGroups/00000/providers/Microsoft.MachineLearningServices/workspaces/00000/components/azureml_anonymous/versions/7d50b0c0-1f49-437e-9d40-e7b3ec5b6e74",
-=======
               "componentId": "/subscriptions/00000000-0000-0000-0000-000000000/resourceGroups/00000/providers/Microsoft.MachineLearningServices/workspaces/00000/components/azureml_anonymous/versions/a6d9932e-a269-4792-be56-14817a0b110b",
->>>>>>> b23e71b2
               "logging_level": "DEBUG",
               "mini_batch_size": 5
             }
@@ -1398,13 +1122,8 @@
           "sourceJobId": null
         },
         "systemData": {
-<<<<<<< HEAD
-          "createdAt": "2023-02-10T23:10:48.5319358\u002B00:00",
-          "createdBy": "Diondra Peck",
-=======
           "createdAt": "2023-02-14T09:35:21.4552043\u002B00:00",
           "createdBy": "Han Wang",
->>>>>>> b23e71b2
           "createdByType": "User"
         }
       }
