--- conflicted
+++ resolved
@@ -7,11 +7,7 @@
         "Accept": "application/json",
         "Accept-Encoding": "gzip, deflate",
         "Connection": "keep-alive",
-<<<<<<< HEAD
         "User-Agent": "azure-ai-ml/1.5.0 azsdk-python-mgmt-machinelearningservices/0.1.0 Python/3.7.9 (Windows-10-10.0.22621-SP0)"
-=======
-        "User-Agent": "azure-ai-ml/1.5.0 azsdk-python-mgmt-machinelearningservices/0.1.0 Python/3.10.6 (Linux-5.15.79.1-microsoft-standard-WSL2-x86_64-with-glibc2.35)"
->>>>>>> ce9edaa6
       },
       "RequestBody": null,
       "StatusCode": 200,
@@ -19,42 +15,24 @@
         "Cache-Control": "no-cache",
         "Content-Encoding": "gzip",
         "Content-Type": "application/json; charset=utf-8",
-<<<<<<< HEAD
-        "Date": "Thu, 23 Feb 2023 04:38:32 GMT",
+        "Date": "Thu, 23 Feb 2023 20:27:19 GMT",
         "Expires": "-1",
         "Pragma": "no-cache",
         "Request-Context": "appId=cid-v1:2d2e8e63-272e-4b3c-8598-4ee570a0e70d",
-        "Server-Timing": "traceparent;desc=\u002200-1393b2720c41967227acbc23a8d436b8-066846923ab063f4-01\u0022",
-=======
-        "Date": "Tue, 21 Feb 2023 20:59:28 GMT",
-        "Expires": "-1",
-        "Pragma": "no-cache",
-        "Request-Context": "appId=cid-v1:2d2e8e63-272e-4b3c-8598-4ee570a0e70d",
-        "Server-Timing": "traceparent;desc=\u002200-cb79af9e2bb7e1216e6d60663441a053-dfa46173bd48b94d-01\u0022",
->>>>>>> ce9edaa6
+        "Server-Timing": "traceparent;desc=\u002200-20732ba09fa9b5ee60ae58d9f1badd9f-631968c7c311bba2-01\u0022",
         "Strict-Transport-Security": "max-age=31536000; includeSubDomains",
         "Transfer-Encoding": "chunked",
         "Vary": [
           "Accept-Encoding",
           "Accept-Encoding"
         ],
-<<<<<<< HEAD
         "x-aml-cluster": "vienna-eastus2-01",
         "X-Content-Type-Options": "nosniff",
-        "x-ms-correlation-request-id": "3adf3f69-3f14-4968-88b7-04fdcb2103e4",
-        "x-ms-ratelimit-remaining-subscription-reads": "11943",
+        "x-ms-correlation-request-id": "32a7788d-3de6-41f7-b617-db285b1beb19",
+        "x-ms-ratelimit-remaining-subscription-reads": "11930",
         "x-ms-response-type": "standard",
-        "x-ms-routing-request-id": "WESTUS:20230223T043833Z:3adf3f69-3f14-4968-88b7-04fdcb2103e4",
-        "x-request-time": "0.021"
-=======
-        "x-aml-cluster": "vienna-eastus-02",
-        "X-Content-Type-Options": "nosniff",
-        "x-ms-correlation-request-id": "789c7e95-35c9-468b-bcdc-b76a90c8fed5",
-        "x-ms-ratelimit-remaining-subscription-reads": "11948",
-        "x-ms-response-type": "standard",
-        "x-ms-routing-request-id": "CANADACENTRAL:20230221T205929Z:789c7e95-35c9-468b-bcdc-b76a90c8fed5",
-        "x-request-time": "0.121"
->>>>>>> ce9edaa6
+        "x-ms-routing-request-id": "WESTUS2:20230223T202720Z:32a7788d-3de6-41f7-b617-db285b1beb19",
+        "x-request-time": "0.088"
       },
       "ResponseBody": {
         "id": "/subscriptions/00000000-0000-0000-0000-000000000/resourceGroups/00000/providers/Microsoft.MachineLearningServices/workspaces/00000",
@@ -82,7 +60,6 @@
             "isPrivateLinkEnabled": false,
             "notebookPreparationError": null
           },
-<<<<<<< HEAD
           "storageHnsEnabled": false,
           "workspaceId": "2d1e66ae-85e3-42c0-be91-34de66397f26",
           "linkedModelInventoryArmId": null,
@@ -111,22 +88,6 @@
           "lastModifiedAt": "2023-02-23T02:09:00.5159669Z",
           "lastModifiedBy": "dipeck@microsoft.com",
           "lastModifiedByType": "User"
-=======
-          "datastoreType": "AzureBlob",
-          "accountName": "samcw32zcnpjldw",
-          "containerName": "azureml-blobstore-3bd2018e-4b43-401e-ad49-85df181c9e0a",
-          "endpoint": "core.windows.net",
-          "protocol": "https",
-          "serviceDataAccessAuthIdentity": "WorkspaceSystemAssignedIdentity"
-        },
-        "systemData": {
-          "createdAt": "2023-02-18T09:22:33.5645164\u002B00:00",
-          "createdBy": "779301c0-18b2-4cdc-801b-a0a3368fee0a",
-          "createdByType": "Application",
-          "lastModifiedAt": "2023-02-18T09:22:34.1712214\u002B00:00",
-          "lastModifiedBy": "779301c0-18b2-4cdc-801b-a0a3368fee0a",
-          "lastModifiedByType": "Application"
->>>>>>> ce9edaa6
         }
       }
     },
@@ -137,13 +98,8 @@
         "Accept": "*/*",
         "Accept-Encoding": "gzip, deflate",
         "Connection": "keep-alive",
-<<<<<<< HEAD
         "Content-Type": "application/json; charset=UTF-8",
         "User-Agent": "azure-ai-ml/1.5.0 azsdk-python-core/1.26.3 Python/3.7.9 (Windows-10-10.0.22621-SP0)"
-=======
-        "Content-Length": "0",
-        "User-Agent": "azure-ai-ml/1.5.0 azsdk-python-mgmt-machinelearningservices/0.1.0 Python/3.10.6 (Linux-5.15.79.1-microsoft-standard-WSL2-x86_64-with-glibc2.35)"
->>>>>>> ce9edaa6
       },
       "RequestBody": null,
       "StatusCode": 200,
@@ -151,33 +107,15 @@
         "Connection": "keep-alive",
         "Content-Encoding": "gzip",
         "Content-Type": "application/json; charset=utf-8",
-<<<<<<< HEAD
-        "Date": "Thu, 23 Feb 2023 04:38:36 GMT",
+        "Date": "Thu, 23 Feb 2023 20:27:23 GMT",
         "Request-Context": "appId=cid-v1:2d2e8e63-272e-4b3c-8598-4ee570a0e70d",
         "Strict-Transport-Security": "max-age=15724800; includeSubDomains; preload",
         "Transfer-Encoding": "chunked",
         "Vary": "Accept-Encoding",
-        "x-aml-cluster": "vienna-eastus2-01",
+        "x-aml-cluster": "vienna-eastus2-02",
         "X-Content-Type-Options": "nosniff",
         "x-ms-response-type": "standard",
-        "x-request-time": "0.099"
-=======
-        "Date": "Tue, 21 Feb 2023 20:59:29 GMT",
-        "Expires": "-1",
-        "Pragma": "no-cache",
-        "Request-Context": "appId=cid-v1:2d2e8e63-272e-4b3c-8598-4ee570a0e70d",
-        "Server-Timing": "traceparent;desc=\u002200-e4fe4131f42d082232c5db1512483524-1a75c68f6a489469-01\u0022",
-        "Strict-Transport-Security": "max-age=31536000; includeSubDomains",
-        "Transfer-Encoding": "chunked",
-        "Vary": "Accept-Encoding",
-        "x-aml-cluster": "vienna-eastus-02",
-        "X-Content-Type-Options": "nosniff",
-        "x-ms-correlation-request-id": "e4948ea5-fee4-45dd-80b9-98ad04dc9ab6",
-        "x-ms-ratelimit-remaining-subscription-writes": "1172",
-        "x-ms-response-type": "standard",
-        "x-ms-routing-request-id": "CANADACENTRAL:20230221T205929Z:e4948ea5-fee4-45dd-80b9-98ad04dc9ab6",
-        "x-request-time": "0.112"
->>>>>>> ce9edaa6
+        "x-request-time": "2.040"
       },
       "ResponseBody": {
         "snapshotType": "LocalFiles",
@@ -255,101 +193,13 @@
       }
     },
     {
-<<<<<<< HEAD
       "RequestUri": "https://management.azure.com/subscriptions/00000000-0000-0000-0000-000000000/resourceGroups/00000/providers/Microsoft.MachineLearningServices/workspaces/00000/codes/dce8c9e6-2d24-45e0-9acd-50f0d5dc6631/versions/1?api-version=2022-05-01",
       "RequestMethod": "GET",
-=======
-      "RequestUri": "https://samcw32zcnpjldw.blob.core.windows.net/azureml-blobstore-3bd2018e-4b43-401e-ad49-85df181c9e0a/LocalUpload/00000000000000000000000000000000/src/convert_data.py",
-      "RequestMethod": "HEAD",
-      "RequestHeaders": {
-        "Accept": "application/xml",
-        "Accept-Encoding": "gzip, deflate",
-        "Connection": "keep-alive",
-        "User-Agent": "azsdk-python-storage-blob/12.14.1 Python/3.10.6 (Linux-5.15.79.1-microsoft-standard-WSL2-x86_64-with-glibc2.35)",
-        "x-ms-date": "Tue, 21 Feb 2023 20:59:29 GMT",
-        "x-ms-version": "2021-08-06"
-      },
-      "RequestBody": null,
-      "StatusCode": 200,
-      "ResponseHeaders": {
-        "Accept-Ranges": "bytes",
-        "Content-Length": "938",
-        "Content-MD5": "jWvALmotN8At/gwdYNFPcA==",
-        "Content-Type": "application/octet-stream",
-        "Date": "Tue, 21 Feb 2023 20:59:29 GMT",
-        "ETag": "\u00220x8DB120781F36C3F\u0022",
-        "Last-Modified": "Sat, 18 Feb 2023 23:26:05 GMT",
-        "Server": [
-          "Windows-Azure-Blob/1.0",
-          "Microsoft-HTTPAPI/2.0"
-        ],
-        "Vary": "Origin",
-        "x-ms-access-tier": "Hot",
-        "x-ms-access-tier-inferred": "true",
-        "x-ms-blob-type": "BlockBlob",
-        "x-ms-creation-time": "Sat, 18 Feb 2023 23:26:05 GMT",
-        "x-ms-lease-state": "available",
-        "x-ms-lease-status": "unlocked",
-        "x-ms-meta-name": "8f3157bb-03de-4d47-967a-b31766deec9b",
-        "x-ms-meta-upload_status": "completed",
-        "x-ms-meta-version": "1",
-        "x-ms-server-encrypted": "true",
-        "x-ms-version": "2021-08-06"
-      },
-      "ResponseBody": null
-    },
-    {
-      "RequestUri": "https://samcw32zcnpjldw.blob.core.windows.net/azureml-blobstore-3bd2018e-4b43-401e-ad49-85df181c9e0a/az-ml-artifacts/00000000000000000000000000000000/src/convert_data.py",
-      "RequestMethod": "HEAD",
-      "RequestHeaders": {
-        "Accept": "application/xml",
-        "Accept-Encoding": "gzip, deflate",
-        "Connection": "keep-alive",
-        "User-Agent": "azsdk-python-storage-blob/12.14.1 Python/3.10.6 (Linux-5.15.79.1-microsoft-standard-WSL2-x86_64-with-glibc2.35)",
-        "x-ms-date": "Tue, 21 Feb 2023 20:59:29 GMT",
-        "x-ms-version": "2021-08-06"
-      },
-      "RequestBody": null,
-      "StatusCode": 404,
-      "ResponseHeaders": {
-        "Date": "Tue, 21 Feb 2023 20:59:29 GMT",
-        "Server": [
-          "Windows-Azure-Blob/1.0",
-          "Microsoft-HTTPAPI/2.0"
-        ],
-        "Transfer-Encoding": "chunked",
-        "Vary": "Origin",
-        "x-ms-error-code": "BlobNotFound",
-        "x-ms-version": "2021-08-06"
-      },
-      "ResponseBody": null
-    },
-    {
-      "RequestUri": "https://management.azure.com/subscriptions/00000000-0000-0000-0000-000000000/resourceGroups/00000/providers/Microsoft.MachineLearningServices/workspaces/00000/codes/8f3157bb-03de-4d47-967a-b31766deec9b/versions/1?api-version=2022-05-01",
-      "RequestMethod": "PUT",
->>>>>>> ce9edaa6
       "RequestHeaders": {
         "Accept": "application/json",
         "Accept-Encoding": "gzip, deflate",
         "Connection": "keep-alive",
-<<<<<<< HEAD
         "User-Agent": "azure-ai-ml/1.5.0 azsdk-python-mgmt-machinelearningservices/0.1.0 Python/3.7.9 (Windows-10-10.0.22621-SP0)"
-=======
-        "Content-Length": "292",
-        "Content-Type": "application/json",
-        "User-Agent": "azure-ai-ml/1.5.0 azsdk-python-mgmt-machinelearningservices/0.1.0 Python/3.10.6 (Linux-5.15.79.1-microsoft-standard-WSL2-x86_64-with-glibc2.35)"
-      },
-      "RequestBody": {
-        "properties": {
-          "properties": {
-            "hash_sha256": "0000000000000",
-            "hash_version": "0000000000000"
-          },
-          "isAnonymous": true,
-          "isArchived": false,
-          "codeUri": "https://samcw32zcnpjldw.blob.core.windows.net/azureml-blobstore-3bd2018e-4b43-401e-ad49-85df181c9e0a/LocalUpload/00000000000000000000000000000000/src"
-        }
->>>>>>> ce9edaa6
       },
       "RequestBody": null,
       "StatusCode": 200,
@@ -357,48 +207,27 @@
         "Cache-Control": "no-cache",
         "Content-Encoding": "gzip",
         "Content-Type": "application/json; charset=utf-8",
-<<<<<<< HEAD
-        "Date": "Thu, 23 Feb 2023 04:38:38 GMT",
+        "Date": "Thu, 23 Feb 2023 20:27:24 GMT",
         "Expires": "-1",
         "Pragma": "no-cache",
         "Request-Context": "appId=cid-v1:2d2e8e63-272e-4b3c-8598-4ee570a0e70d",
-        "Server-Timing": "traceparent;desc=\u002200-76385feb08e3f22a7def6e7fc7df39a7-b5b4ac61c911f2d3-01\u0022",
-=======
-        "Date": "Tue, 21 Feb 2023 20:59:32 GMT",
-        "Expires": "-1",
-        "Pragma": "no-cache",
-        "Request-Context": "appId=cid-v1:2d2e8e63-272e-4b3c-8598-4ee570a0e70d",
-        "Server-Timing": "traceparent;desc=\u002200-b17423f5cda8aef8264c5de6419b69f5-3d204da5d4f5ac7d-01\u0022",
->>>>>>> ce9edaa6
+        "Server-Timing": "traceparent;desc=\u002200-4e3c6ec06bad54669a154852716b821d-c732f94a7aa501d8-01\u0022",
         "Strict-Transport-Security": "max-age=31536000; includeSubDomains",
         "Transfer-Encoding": "chunked",
         "Vary": [
           "Accept-Encoding",
           "Accept-Encoding"
         ],
-<<<<<<< HEAD
         "x-aml-cluster": "vienna-eastus2-01",
         "X-Content-Type-Options": "nosniff",
-        "x-ms-correlation-request-id": "6fa00544-1066-4220-8d21-e7e677ac83f3",
-        "x-ms-ratelimit-remaining-subscription-reads": "11942",
+        "x-ms-correlation-request-id": "3f88a67d-7d2f-4f34-b79c-3b02d3dbeb8e",
+        "x-ms-ratelimit-remaining-subscription-reads": "11929",
         "x-ms-response-type": "standard",
-        "x-ms-routing-request-id": "WESTUS:20230223T043839Z:6fa00544-1066-4220-8d21-e7e677ac83f3",
-        "x-request-time": "0.060"
+        "x-ms-routing-request-id": "WESTUS2:20230223T202725Z:3f88a67d-7d2f-4f34-b79c-3b02d3dbeb8e",
+        "x-request-time": "0.272"
       },
       "ResponseBody": {
         "id": "/subscriptions/00000000-0000-0000-0000-000000000/resourceGroups/00000/providers/Microsoft.MachineLearningServices/workspaces/00000/codes/dce8c9e6-2d24-45e0-9acd-50f0d5dc6631/versions/1",
-=======
-        "x-aml-cluster": "vienna-eastus-02",
-        "X-Content-Type-Options": "nosniff",
-        "x-ms-correlation-request-id": "a5af9abe-1114-4250-a841-d4a6ac7d91b3",
-        "x-ms-ratelimit-remaining-subscription-writes": "1154",
-        "x-ms-response-type": "standard",
-        "x-ms-routing-request-id": "CANADACENTRAL:20230221T205933Z:a5af9abe-1114-4250-a841-d4a6ac7d91b3",
-        "x-request-time": "0.342"
-      },
-      "ResponseBody": {
-        "id": "/subscriptions/00000000-0000-0000-0000-000000000/resourceGroups/00000/providers/Microsoft.MachineLearningServices/workspaces/00000/codes/8f3157bb-03de-4d47-967a-b31766deec9b/versions/1",
->>>>>>> ce9edaa6
         "name": "1",
         "type": "Microsoft.MachineLearningServices/workspaces/codes/versions",
         "properties": {
@@ -410,7 +239,6 @@
           },
           "isArchived": false,
           "isAnonymous": false,
-<<<<<<< HEAD
           "codeUri": "https://saveorz2izv2bas.blob.core.windows.net:443/2d1e66ae-8-fb9523c8-8865-50f6-a13d-d6cf7b9a153f/src"
         },
         "systemData": {
@@ -419,26 +247,12 @@
           "createdByType": "User",
           "lastModifiedAt": "2023-02-23T02:20:24.4631884\u002B00:00",
           "lastModifiedBy": "Diondra Peck",
-=======
-          "codeUri": "https://samcw32zcnpjldw.blob.core.windows.net/azureml-blobstore-3bd2018e-4b43-401e-ad49-85df181c9e0a/LocalUpload/00000000000000000000000000000000/src"
-        },
-        "systemData": {
-          "createdAt": "2023-02-18T23:26:09.0360011\u002B00:00",
-          "createdBy": "Firstname Lastname",
-          "createdByType": "User",
-          "lastModifiedAt": "2023-02-21T20:59:33.2589811\u002B00:00",
-          "lastModifiedBy": "Firstname Lastname",
->>>>>>> ce9edaa6
           "lastModifiedByType": "User"
         }
       }
     },
     {
-<<<<<<< HEAD
-      "RequestUri": "https://management.azure.com/subscriptions/00000000-0000-0000-0000-000000000/resourceGroups/00000/providers/Microsoft.MachineLearningServices/workspaces/00000/components/azureml_anonymous/versions/8773414a-dfce-4838-6561-38bf5c446466?api-version=2022-10-01",
-=======
-      "RequestUri": "https://management.azure.com/subscriptions/00000000-0000-0000-0000-000000000/resourceGroups/00000/providers/Microsoft.MachineLearningServices/workspaces/00000/components/azureml_anonymous/versions/a2f17cf8-81d1-9e0d-58a6-b6d0641beeae?api-version=2022-10-01",
->>>>>>> ce9edaa6
+      "RequestUri": "https://management.azure.com/subscriptions/00000000-0000-0000-0000-000000000/resourceGroups/00000/providers/Microsoft.MachineLearningServices/workspaces/00000/components/azureml_anonymous/versions/da23831a-aeac-6d74-2264-e333d53288d4?api-version=2022-10-01",
       "RequestMethod": "PUT",
       "RequestHeaders": {
         "Accept": "application/json",
@@ -446,11 +260,7 @@
         "Connection": "keep-alive",
         "Content-Length": "1116",
         "Content-Type": "application/json",
-<<<<<<< HEAD
         "User-Agent": "azure-ai-ml/1.5.0 azsdk-python-mgmt-machinelearningservices/0.1.0 Python/3.7.9 (Windows-10-10.0.22621-SP0)"
-=======
-        "User-Agent": "azure-ai-ml/1.5.0 azsdk-python-mgmt-machinelearningservices/0.1.0 Python/3.10.6 (Linux-5.15.79.1-microsoft-standard-WSL2-x86_64-with-glibc2.35)"
->>>>>>> ce9edaa6
       },
       "RequestBody": {
         "properties": {
@@ -487,11 +297,7 @@
             "logging_level": "DEBUG",
             "task": {
               "type": "run_function",
-<<<<<<< HEAD
               "code": "azureml:/subscriptions/00000000-0000-0000-0000-000000000/resourceGroups/00000/providers/Microsoft.MachineLearningServices/workspaces/00000/codes/dce8c9e6-2d24-45e0-9acd-50f0d5dc6631/versions/1",
-=======
-              "code": "azureml:/subscriptions/00000000-0000-0000-0000-000000000/resourceGroups/00000/providers/Microsoft.MachineLearningServices/workspaces/00000/codes/8f3157bb-03de-4d47-967a-b31766deec9b/versions/1",
->>>>>>> ce9edaa6
               "entry_script": "score.py",
               "program_arguments": "--job_output_path ${{outputs.job_output_path}}",
               "environment": "azureml:AzureML-sklearn-1.0-ubuntu20.04-py38-cpu:33"
@@ -508,49 +314,26 @@
       "StatusCode": 201,
       "ResponseHeaders": {
         "Cache-Control": "no-cache",
-<<<<<<< HEAD
         "Content-Length": "2168",
         "Content-Type": "application/json; charset=utf-8",
-        "Date": "Thu, 23 Feb 2023 04:38:39 GMT",
+        "Date": "Thu, 23 Feb 2023 20:27:28 GMT",
         "Expires": "-1",
-        "Location": "https://management.azure.com/subscriptions/00000000-0000-0000-0000-000000000/resourceGroups/00000/providers/Microsoft.MachineLearningServices/workspaces/00000/components/azureml_anonymous/versions/8773414a-dfce-4838-6561-38bf5c446466?api-version=2022-10-01",
+        "Location": "https://management.azure.com/subscriptions/00000000-0000-0000-0000-000000000/resourceGroups/00000/providers/Microsoft.MachineLearningServices/workspaces/00000/components/azureml_anonymous/versions/da23831a-aeac-6d74-2264-e333d53288d4?api-version=2022-10-01",
         "Pragma": "no-cache",
         "Request-Context": "appId=cid-v1:2d2e8e63-272e-4b3c-8598-4ee570a0e70d",
-        "Server-Timing": "traceparent;desc=\u002200-4ce6d269ef742e04467cd89de4884e24-ed410bfd27b19a4c-01\u0022",
+        "Server-Timing": "traceparent;desc=\u002200-50e4b004eb2b8bc20129411f8f7a0d60-384109bebcbd05ab-01\u0022",
         "Strict-Transport-Security": "max-age=31536000; includeSubDomains",
         "x-aml-cluster": "vienna-eastus2-01",
         "X-Content-Type-Options": "nosniff",
-        "x-ms-correlation-request-id": "ceffe3e6-4c67-47a1-93bf-fc5f9e7a903a",
-        "x-ms-ratelimit-remaining-subscription-writes": "1150",
+        "x-ms-correlation-request-id": "c0313750-d9cd-4f5f-8505-027cc71a7d3e",
+        "x-ms-ratelimit-remaining-subscription-writes": "1145",
         "x-ms-response-type": "standard",
-        "x-ms-routing-request-id": "WESTUS:20230223T043840Z:ceffe3e6-4c67-47a1-93bf-fc5f9e7a903a",
-        "x-request-time": "0.868"
+        "x-ms-routing-request-id": "WESTUS2:20230223T202728Z:c0313750-d9cd-4f5f-8505-027cc71a7d3e",
+        "x-request-time": "2.959"
       },
       "ResponseBody": {
-        "id": "/subscriptions/00000000-0000-0000-0000-000000000/resourceGroups/00000/providers/Microsoft.MachineLearningServices/workspaces/00000/components/azureml_anonymous/versions/91f70dfd-e690-4fd6-98e7-d324532f572f",
-        "name": "91f70dfd-e690-4fd6-98e7-d324532f572f",
-=======
-        "Content-Length": "1733",
-        "Content-Type": "application/json; charset=utf-8",
-        "Date": "Tue, 21 Feb 2023 20:59:33 GMT",
-        "Expires": "-1",
-        "Location": "https://management.azure.com/subscriptions/00000000-0000-0000-0000-000000000/resourceGroups/00000/providers/Microsoft.MachineLearningServices/workspaces/00000/components/azureml_anonymous/versions/a2f17cf8-81d1-9e0d-58a6-b6d0641beeae?api-version=2022-10-01",
-        "Pragma": "no-cache",
-        "Request-Context": "appId=cid-v1:2d2e8e63-272e-4b3c-8598-4ee570a0e70d",
-        "Server-Timing": "traceparent;desc=\u002200-1ddedf746287b6614c821d25971bd184-16cfc2905bd68198-01\u0022",
-        "Strict-Transport-Security": "max-age=31536000; includeSubDomains",
-        "x-aml-cluster": "vienna-eastus-02",
-        "X-Content-Type-Options": "nosniff",
-        "x-ms-correlation-request-id": "539522cc-f3ef-4e63-a9cf-831f274cd930",
-        "x-ms-ratelimit-remaining-subscription-writes": "1153",
-        "x-ms-response-type": "standard",
-        "x-ms-routing-request-id": "CANADACENTRAL:20230221T205934Z:539522cc-f3ef-4e63-a9cf-831f274cd930",
-        "x-request-time": "1.093"
-      },
-      "ResponseBody": {
-        "id": "/subscriptions/00000000-0000-0000-0000-000000000/resourceGroups/00000/providers/Microsoft.MachineLearningServices/workspaces/00000/components/azureml_anonymous/versions/9a0fb24c-a1af-43a2-acd0-59e62a73869d",
-        "name": "9a0fb24c-a1af-43a2-acd0-59e62a73869d",
->>>>>>> ce9edaa6
+        "id": "/subscriptions/00000000-0000-0000-0000-000000000/resourceGroups/00000/providers/Microsoft.MachineLearningServices/workspaces/00000/components/azureml_anonymous/versions/bbc7c946-04b5-460c-b063-915b21fc0026",
+        "name": "bbc7c946-04b5-460c-b063-915b21fc0026",
         "type": "Microsoft.MachineLearningServices/workspaces/components/versions",
         "properties": {
           "description": null,
@@ -580,13 +363,8 @@
               }
             },
             "task": {
-<<<<<<< HEAD
               "code": "azureml:/subscriptions/00000000-0000-0000-0000-000000000/resourceGroups/00000/providers/Microsoft.MachineLearningServices/workspaces/00000/codes/dce8c9e6-2d24-45e0-9acd-50f0d5dc6631/versions/1",
-              "environment": "azureml://registries/azureml/environments/AzureML-sklearn-0.24-ubuntu18.04-py37-cpu/versions/5",
-=======
-              "code": "azureml:/subscriptions/00000000-0000-0000-0000-000000000/resourceGroups/00000/providers/Microsoft.MachineLearningServices/workspaces/00000/codes/8f3157bb-03de-4d47-967a-b31766deec9b/versions/1",
               "environment": "azureml://registries/azureml/environments/AzureML-sklearn-1.0-ubuntu20.04-py38-cpu/versions/33",
->>>>>>> ce9edaa6
               "program_arguments": "--job_output_path ${{outputs.job_output_path}}",
               "entry_script": "score.py",
               "type": "run_function"
@@ -605,19 +383,11 @@
           }
         },
         "systemData": {
-<<<<<<< HEAD
-          "createdAt": "2023-02-23T04:38:40.4000651\u002B00:00",
+          "createdAt": "2023-02-23T20:27:28.5802854\u002B00:00",
           "createdBy": "Diondra Peck",
           "createdByType": "User",
-          "lastModifiedAt": "2023-02-23T04:38:40.4000651\u002B00:00",
+          "lastModifiedAt": "2023-02-23T20:27:28.5802854\u002B00:00",
           "lastModifiedBy": "Diondra Peck",
-=======
-          "createdAt": "2023-02-18T23:27:02.7792653\u002B00:00",
-          "createdBy": "Firstname Lastname",
-          "createdByType": "User",
-          "lastModifiedAt": "2023-02-18T23:27:02.8699241\u002B00:00",
-          "lastModifiedBy": "Firstname Lastname",
->>>>>>> ce9edaa6
           "lastModifiedByType": "User"
         }
       }
@@ -629,11 +399,7 @@
         "Accept": "application/json",
         "Accept-Encoding": "gzip, deflate",
         "Connection": "keep-alive",
-<<<<<<< HEAD
         "User-Agent": "azure-ai-ml/1.5.0 azsdk-python-mgmt-machinelearningservices/0.1.0 Python/3.7.9 (Windows-10-10.0.22621-SP0)"
-=======
-        "User-Agent": "azure-ai-ml/1.5.0 azsdk-python-mgmt-machinelearningservices/0.1.0 Python/3.10.6 (Linux-5.15.79.1-microsoft-standard-WSL2-x86_64-with-glibc2.35)"
->>>>>>> ce9edaa6
       },
       "RequestBody": null,
       "StatusCode": 200,
@@ -641,42 +407,24 @@
         "Cache-Control": "no-cache",
         "Content-Encoding": "gzip",
         "Content-Type": "application/json; charset=utf-8",
-<<<<<<< HEAD
-        "Date": "Thu, 23 Feb 2023 04:38:40 GMT",
+        "Date": "Thu, 23 Feb 2023 20:27:28 GMT",
         "Expires": "-1",
         "Pragma": "no-cache",
         "Request-Context": "appId=cid-v1:2d2e8e63-272e-4b3c-8598-4ee570a0e70d",
-        "Server-Timing": "traceparent;desc=\u002200-ab8357acff5e3437bb511f45658a4b16-244dc0fa9fa5d339-01\u0022",
-=======
-        "Date": "Tue, 21 Feb 2023 20:59:33 GMT",
-        "Expires": "-1",
-        "Pragma": "no-cache",
-        "Request-Context": "appId=cid-v1:2d2e8e63-272e-4b3c-8598-4ee570a0e70d",
-        "Server-Timing": "traceparent;desc=\u002200-0718617491192710c7dde2572babc93b-ed3dbb11af7e2175-01\u0022",
->>>>>>> ce9edaa6
+        "Server-Timing": "traceparent;desc=\u002200-56397cb555b9929975965ae9510479a1-640af2fdf5b18e05-01\u0022",
         "Strict-Transport-Security": "max-age=31536000; includeSubDomains",
         "Transfer-Encoding": "chunked",
         "Vary": [
           "Accept-Encoding",
           "Accept-Encoding"
         ],
-<<<<<<< HEAD
         "x-aml-cluster": "vienna-eastus2-01",
         "X-Content-Type-Options": "nosniff",
-        "x-ms-correlation-request-id": "f5d1e8b4-1383-4060-a976-27199d44ccda",
-        "x-ms-ratelimit-remaining-subscription-reads": "11941",
+        "x-ms-correlation-request-id": "d5e892ae-2a41-48fc-9306-565086bfd0e8",
+        "x-ms-ratelimit-remaining-subscription-reads": "11928",
         "x-ms-response-type": "standard",
-        "x-ms-routing-request-id": "WESTUS:20230223T043841Z:f5d1e8b4-1383-4060-a976-27199d44ccda",
-        "x-request-time": "0.094"
-=======
-        "x-aml-cluster": "vienna-eastus-02",
-        "X-Content-Type-Options": "nosniff",
-        "x-ms-correlation-request-id": "771c65ba-a312-4874-94d0-bec4951104a3",
-        "x-ms-ratelimit-remaining-subscription-reads": "11947",
-        "x-ms-response-type": "standard",
-        "x-ms-routing-request-id": "CANADACENTRAL:20230221T205934Z:771c65ba-a312-4874-94d0-bec4951104a3",
-        "x-request-time": "0.098"
->>>>>>> ce9edaa6
+        "x-ms-routing-request-id": "WESTUS2:20230223T202729Z:d5e892ae-2a41-48fc-9306-565086bfd0e8",
+        "x-request-time": "0.180"
       },
       "ResponseBody": {
         "id": "/subscriptions/00000000-0000-0000-0000-000000000/resourceGroups/00000/providers/Microsoft.MachineLearningServices/workspaces/00000/datastores/workspaceblobstore",
@@ -691,29 +439,17 @@
             "credentialsType": "AccountKey"
           },
           "datastoreType": "AzureBlob",
-<<<<<<< HEAD
           "accountName": "saveorz2izv2bas",
           "containerName": "azureml-blobstore-2d1e66ae-85e3-42c0-be91-34de66397f26",
-=======
-          "accountName": "samcw32zcnpjldw",
-          "containerName": "azureml-blobstore-3bd2018e-4b43-401e-ad49-85df181c9e0a",
->>>>>>> ce9edaa6
           "endpoint": "core.windows.net",
           "protocol": "https",
           "serviceDataAccessAuthIdentity": "WorkspaceSystemAssignedIdentity"
         },
         "systemData": {
-<<<<<<< HEAD
           "createdAt": "2023-02-23T02:09:20.7946807\u002B00:00",
           "createdBy": "779301c0-18b2-4cdc-801b-a0a3368fee0a",
           "createdByType": "Application",
           "lastModifiedAt": "2023-02-23T02:09:21.4547132\u002B00:00",
-=======
-          "createdAt": "2023-02-18T09:22:33.5645164\u002B00:00",
-          "createdBy": "779301c0-18b2-4cdc-801b-a0a3368fee0a",
-          "createdByType": "Application",
-          "lastModifiedAt": "2023-02-18T09:22:34.1712214\u002B00:00",
->>>>>>> ce9edaa6
           "lastModifiedBy": "779301c0-18b2-4cdc-801b-a0a3368fee0a",
           "lastModifiedByType": "Application"
         }
@@ -727,11 +463,7 @@
         "Accept-Encoding": "gzip, deflate",
         "Connection": "keep-alive",
         "Content-Length": "0",
-<<<<<<< HEAD
         "User-Agent": "azure-ai-ml/1.5.0 azsdk-python-mgmt-machinelearningservices/0.1.0 Python/3.7.9 (Windows-10-10.0.22621-SP0)"
-=======
-        "User-Agent": "azure-ai-ml/1.5.0 azsdk-python-mgmt-machinelearningservices/0.1.0 Python/3.10.6 (Linux-5.15.79.1-microsoft-standard-WSL2-x86_64-with-glibc2.35)"
->>>>>>> ce9edaa6
       },
       "RequestBody": null,
       "StatusCode": 200,
@@ -739,39 +471,21 @@
         "Cache-Control": "no-cache",
         "Content-Encoding": "gzip",
         "Content-Type": "application/json; charset=utf-8",
-<<<<<<< HEAD
-        "Date": "Thu, 23 Feb 2023 04:38:40 GMT",
+        "Date": "Thu, 23 Feb 2023 20:27:29 GMT",
         "Expires": "-1",
         "Pragma": "no-cache",
         "Request-Context": "appId=cid-v1:2d2e8e63-272e-4b3c-8598-4ee570a0e70d",
-        "Server-Timing": "traceparent;desc=\u002200-945092601b9c012b6dab14ff41ec20b2-3c49d75e53297533-01\u0022",
+        "Server-Timing": "traceparent;desc=\u002200-0b09ffe64da214291900d58dbaf4d67b-fd07787b9a98edd9-01\u0022",
         "Strict-Transport-Security": "max-age=31536000; includeSubDomains",
         "Transfer-Encoding": "chunked",
         "Vary": "Accept-Encoding",
         "x-aml-cluster": "vienna-eastus2-01",
         "X-Content-Type-Options": "nosniff",
-        "x-ms-correlation-request-id": "b06d6e95-b547-49e4-ba0c-b417f091931b",
-        "x-ms-ratelimit-remaining-subscription-writes": "1195",
+        "x-ms-correlation-request-id": "88bbcbb4-2965-4fc0-b660-d656245e3793",
+        "x-ms-ratelimit-remaining-subscription-writes": "1191",
         "x-ms-response-type": "standard",
-        "x-ms-routing-request-id": "WESTUS:20230223T043841Z:b06d6e95-b547-49e4-ba0c-b417f091931b",
-        "x-request-time": "0.096"
-=======
-        "Date": "Tue, 21 Feb 2023 20:59:34 GMT",
-        "Expires": "-1",
-        "Pragma": "no-cache",
-        "Request-Context": "appId=cid-v1:2d2e8e63-272e-4b3c-8598-4ee570a0e70d",
-        "Server-Timing": "traceparent;desc=\u002200-1b677f5e3fa9698e348709457a4ba4a3-b22eac976a6a1e3c-01\u0022",
-        "Strict-Transport-Security": "max-age=31536000; includeSubDomains",
-        "Transfer-Encoding": "chunked",
-        "Vary": "Accept-Encoding",
-        "x-aml-cluster": "vienna-eastus-02",
-        "X-Content-Type-Options": "nosniff",
-        "x-ms-correlation-request-id": "22da562f-9282-407a-bbf8-7c3f773bab49",
-        "x-ms-ratelimit-remaining-subscription-writes": "1171",
-        "x-ms-response-type": "standard",
-        "x-ms-routing-request-id": "CANADACENTRAL:20230221T205935Z:22da562f-9282-407a-bbf8-7c3f773bab49",
-        "x-request-time": "0.126"
->>>>>>> ce9edaa6
+        "x-ms-routing-request-id": "WESTUS2:20230223T202729Z:88bbcbb4-2965-4fc0-b660-d656245e3793",
+        "x-request-time": "0.274"
       },
       "ResponseBody": {
         "secretsType": "AccountKey",
@@ -779,23 +493,14 @@
       }
     },
     {
-<<<<<<< HEAD
       "RequestUri": "https://saveorz2izv2bas.blob.core.windows.net/azureml-blobstore-2d1e66ae-85e3-42c0-be91-34de66397f26/LocalUpload/00000000000000000000000000000000/mnist-data/0.png",
-=======
-      "RequestUri": "https://samcw32zcnpjldw.blob.core.windows.net/azureml-blobstore-3bd2018e-4b43-401e-ad49-85df181c9e0a/LocalUpload/00000000000000000000000000000000/mnist-data/0.png",
->>>>>>> ce9edaa6
       "RequestMethod": "HEAD",
       "RequestHeaders": {
         "Accept": "application/xml",
         "Accept-Encoding": "gzip, deflate",
         "Connection": "keep-alive",
-<<<<<<< HEAD
         "User-Agent": "azsdk-python-storage-blob/12.14.1 Python/3.7.9 (Windows-10-10.0.22621-SP0)",
-        "x-ms-date": "Thu, 23 Feb 2023 04:38:42 GMT",
-=======
-        "User-Agent": "azsdk-python-storage-blob/12.14.1 Python/3.10.6 (Linux-5.15.79.1-microsoft-standard-WSL2-x86_64-with-glibc2.35)",
-        "x-ms-date": "Tue, 21 Feb 2023 20:59:35 GMT",
->>>>>>> ce9edaa6
+        "x-ms-date": "Thu, 23 Feb 2023 20:27:29 GMT",
         "x-ms-version": "2021-08-06"
       },
       "RequestBody": null,
@@ -805,15 +510,9 @@
         "Content-Length": "223",
         "Content-MD5": "yLW2CQQeldeN1S7hH1/5Nw==",
         "Content-Type": "application/octet-stream",
-<<<<<<< HEAD
-        "Date": "Thu, 23 Feb 2023 04:38:41 GMT",
+        "Date": "Thu, 23 Feb 2023 20:27:28 GMT",
         "ETag": "\u00220x8DB15445BF6DA1A\u0022",
         "Last-Modified": "Thu, 23 Feb 2023 02:19:14 GMT",
-=======
-        "Date": "Tue, 21 Feb 2023 20:59:34 GMT",
-        "ETag": "\u00220x8DB1207868AE631\u0022",
-        "Last-Modified": "Sat, 18 Feb 2023 23:26:13 GMT",
->>>>>>> ce9edaa6
         "Server": [
           "Windows-Azure-Blob/1.0",
           "Microsoft-HTTPAPI/2.0"
@@ -822,54 +521,32 @@
         "x-ms-access-tier": "Hot",
         "x-ms-access-tier-inferred": "true",
         "x-ms-blob-type": "BlockBlob",
-<<<<<<< HEAD
         "x-ms-creation-time": "Thu, 23 Feb 2023 02:19:14 GMT",
         "x-ms-lease-state": "available",
         "x-ms-lease-status": "unlocked",
         "x-ms-meta-name": "51ee030a-55de-4159-a99f-0223530e2630",
         "x-ms-meta-upload_status": "completed",
         "x-ms-meta-version": "d2ef0ffa-b8b7-4010-9fb0-c2f833f841a8",
-=======
-        "x-ms-creation-time": "Sat, 18 Feb 2023 23:26:11 GMT",
-        "x-ms-lease-state": "available",
-        "x-ms-lease-status": "unlocked",
-        "x-ms-meta-name": "fe621636-2cdd-4b31-8f92-ae99d1ab9264",
-        "x-ms-meta-upload_status": "completed",
-        "x-ms-meta-version": "fb4535b4-da68-4891-8c6a-ff6c1a8dc8c6",
->>>>>>> ce9edaa6
         "x-ms-server-encrypted": "true",
         "x-ms-version": "2021-08-06"
       },
       "ResponseBody": null
     },
     {
-<<<<<<< HEAD
       "RequestUri": "https://saveorz2izv2bas.blob.core.windows.net/azureml-blobstore-2d1e66ae-85e3-42c0-be91-34de66397f26/az-ml-artifacts/00000000000000000000000000000000/mnist-data/0.png",
-=======
-      "RequestUri": "https://samcw32zcnpjldw.blob.core.windows.net/azureml-blobstore-3bd2018e-4b43-401e-ad49-85df181c9e0a/az-ml-artifacts/00000000000000000000000000000000/mnist-data/0.png",
->>>>>>> ce9edaa6
       "RequestMethod": "HEAD",
       "RequestHeaders": {
         "Accept": "application/xml",
         "Accept-Encoding": "gzip, deflate",
         "Connection": "keep-alive",
-<<<<<<< HEAD
         "User-Agent": "azsdk-python-storage-blob/12.14.1 Python/3.7.9 (Windows-10-10.0.22621-SP0)",
-        "x-ms-date": "Thu, 23 Feb 2023 04:38:42 GMT",
-=======
-        "User-Agent": "azsdk-python-storage-blob/12.14.1 Python/3.10.6 (Linux-5.15.79.1-microsoft-standard-WSL2-x86_64-with-glibc2.35)",
-        "x-ms-date": "Tue, 21 Feb 2023 20:59:35 GMT",
->>>>>>> ce9edaa6
+        "x-ms-date": "Thu, 23 Feb 2023 20:27:30 GMT",
         "x-ms-version": "2021-08-06"
       },
       "RequestBody": null,
       "StatusCode": 404,
       "ResponseHeaders": {
-<<<<<<< HEAD
-        "Date": "Thu, 23 Feb 2023 04:38:41 GMT",
-=======
-        "Date": "Tue, 21 Feb 2023 20:59:34 GMT",
->>>>>>> ce9edaa6
+        "Date": "Thu, 23 Feb 2023 20:27:29 GMT",
         "Server": [
           "Windows-Azure-Blob/1.0",
           "Microsoft-HTTPAPI/2.0"
@@ -890,11 +567,7 @@
         "Connection": "keep-alive",
         "Content-Length": "1437",
         "Content-Type": "application/json",
-<<<<<<< HEAD
         "User-Agent": "azure-ai-ml/1.5.0 azsdk-python-mgmt-machinelearningservices/0.1.0 Python/3.7.9 (Windows-10-10.0.22621-SP0)"
-=======
-        "User-Agent": "azure-ai-ml/1.5.0 azsdk-python-mgmt-machinelearningservices/0.1.0 Python/3.10.6 (Linux-5.15.79.1-microsoft-standard-WSL2-x86_64-with-glibc2.35)"
->>>>>>> ce9edaa6
       },
       "RequestBody": {
         "properties": {
@@ -936,11 +609,7 @@
                 }
               },
               "_source": "BUILDER",
-<<<<<<< HEAD
-              "componentId": "/subscriptions/00000000-0000-0000-0000-000000000/resourceGroups/00000/providers/Microsoft.MachineLearningServices/workspaces/00000/components/azureml_anonymous/versions/91f70dfd-e690-4fd6-98e7-d324532f572f",
-=======
-              "componentId": "/subscriptions/00000000-0000-0000-0000-000000000/resourceGroups/00000/providers/Microsoft.MachineLearningServices/workspaces/00000/components/azureml_anonymous/versions/9a0fb24c-a1af-43a2-acd0-59e62a73869d",
->>>>>>> ce9edaa6
+              "componentId": "/subscriptions/00000000-0000-0000-0000-000000000/resourceGroups/00000/providers/Microsoft.MachineLearningServices/workspaces/00000/components/azureml_anonymous/versions/bbc7c946-04b5-460c-b063-915b21fc0026",
               "logging_level": "DEBUG",
               "mini_batch_size": 5
             }
@@ -960,38 +629,22 @@
       "StatusCode": 201,
       "ResponseHeaders": {
         "Cache-Control": "no-cache",
-        "Content-Length": "2884",
+        "Content-Length": "3748",
         "Content-Type": "application/json; charset=utf-8",
-<<<<<<< HEAD
-        "Date": "Thu, 23 Feb 2023 04:38:44 GMT",
-=======
-        "Date": "Tue, 21 Feb 2023 20:59:38 GMT",
->>>>>>> ce9edaa6
+        "Date": "Thu, 23 Feb 2023 20:27:32 GMT",
         "Expires": "-1",
         "Location": "https://management.azure.com/subscriptions/00000000-0000-0000-0000-000000000/resourceGroups/00000/providers/Microsoft.MachineLearningServices/workspaces/00000/jobs/000000000000000000000?api-version=2022-12-01-preview",
         "Pragma": "no-cache",
         "Request-Context": "appId=cid-v1:2d2e8e63-272e-4b3c-8598-4ee570a0e70d",
-<<<<<<< HEAD
-        "Server-Timing": "traceparent;desc=\u002200-88efda842180b0a43749780eca5f3d3b-f623b198202e71bd-01\u0022",
+        "Server-Timing": "traceparent;desc=\u002200-c172301e6aae524d128361f52b116ec7-87f9683da6953a71-01\u0022",
         "Strict-Transport-Security": "max-age=31536000; includeSubDomains",
         "x-aml-cluster": "vienna-eastus2-01",
         "X-Content-Type-Options": "nosniff",
-        "x-ms-correlation-request-id": "1709dda7-3f67-4da0-a1d1-debac8610fc0",
-        "x-ms-ratelimit-remaining-subscription-writes": "1149",
+        "x-ms-correlation-request-id": "633481ca-1833-4623-bf54-cc347d6c67eb",
+        "x-ms-ratelimit-remaining-subscription-writes": "1144",
         "x-ms-response-type": "standard",
-        "x-ms-routing-request-id": "WESTUS:20230223T043845Z:1709dda7-3f67-4da0-a1d1-debac8610fc0",
-        "x-request-time": "1.171"
-=======
-        "Server-Timing": "traceparent;desc=\u002200-50fd4b5fa69c8f613c70d1757b5fe57f-ea587f64daaf73c7-01\u0022",
-        "Strict-Transport-Security": "max-age=31536000; includeSubDomains",
-        "x-aml-cluster": "vienna-eastus-02",
-        "X-Content-Type-Options": "nosniff",
-        "x-ms-correlation-request-id": "2f511222-57da-4f51-8d7a-4cf7172553b6",
-        "x-ms-ratelimit-remaining-subscription-writes": "1152",
-        "x-ms-response-type": "standard",
-        "x-ms-routing-request-id": "CANADACENTRAL:20230221T205939Z:2f511222-57da-4f51-8d7a-4cf7172553b6",
-        "x-request-time": "1.569"
->>>>>>> ce9edaa6
+        "x-ms-routing-request-id": "WESTUS2:20230223T202733Z:633481ca-1833-4623-bf54-cc347d6c67eb",
+        "x-request-time": "1.900"
       },
       "ResponseBody": {
         "id": "/subscriptions/00000000-0000-0000-0000-000000000/resourceGroups/00000/providers/Microsoft.MachineLearningServices/workspaces/00000/jobs/000000000000000000000",
@@ -1019,11 +672,7 @@
             "Tracking": {
               "jobServiceType": "Tracking",
               "port": null,
-<<<<<<< HEAD
               "endpoint": "azureml://eastus2.api.azureml.ms/mlflow/v1.0/subscriptions/00000000-0000-0000-0000-000000000/resourceGroups/00000/providers/Microsoft.MachineLearningServices/workspaces/00000?",
-=======
-              "endpoint": "azureml://eastus.api.azureml.ms/mlflow/v1.0/subscriptions/00000000-0000-0000-0000-000000000/resourceGroups/00000/providers/Microsoft.MachineLearningServices/workspaces/00000?",
->>>>>>> ce9edaa6
               "status": null,
               "errorMessage": null,
               "properties": null,
@@ -1073,11 +722,7 @@
                 }
               },
               "_source": "BUILDER",
-<<<<<<< HEAD
-              "componentId": "/subscriptions/00000000-0000-0000-0000-000000000/resourceGroups/00000/providers/Microsoft.MachineLearningServices/workspaces/00000/components/azureml_anonymous/versions/91f70dfd-e690-4fd6-98e7-d324532f572f",
-=======
-              "componentId": "/subscriptions/00000000-0000-0000-0000-000000000/resourceGroups/00000/providers/Microsoft.MachineLearningServices/workspaces/00000/components/azureml_anonymous/versions/9a0fb24c-a1af-43a2-acd0-59e62a73869d",
->>>>>>> ce9edaa6
+              "componentId": "/subscriptions/00000000-0000-0000-0000-000000000/resourceGroups/00000/providers/Microsoft.MachineLearningServices/workspaces/00000/components/azureml_anonymous/versions/bbc7c946-04b5-460c-b063-915b21fc0026",
               "logging_level": "DEBUG",
               "mini_batch_size": 5
             }
@@ -1103,13 +748,8 @@
           "sourceJobId": null
         },
         "systemData": {
-<<<<<<< HEAD
-          "createdAt": "2023-02-23T04:38:45.3912662\u002B00:00",
+          "createdAt": "2023-02-23T20:27:33.0081757\u002B00:00",
           "createdBy": "Diondra Peck",
-=======
-          "createdAt": "2023-02-21T20:59:39.3902936\u002B00:00",
-          "createdBy": "Firstname Lastname",
->>>>>>> ce9edaa6
           "createdByType": "User"
         }
       }
