--- conflicted
+++ resolved
@@ -7,11 +7,7 @@
         "Accept": "application/json",
         "Accept-Encoding": "gzip, deflate",
         "Connection": "keep-alive",
-<<<<<<< HEAD
-        "User-Agent": "azure-ai-ml/0.1.0 azsdk-python-mgmt-machinelearningservices/0.1.0 Python/3.8.5 (Windows-10-10.0.19041-SP0)"
-=======
         "User-Agent": "azure-ai-ml/1.1.0 azsdk-python-mgmt-machinelearningservices/0.1.0 Python/3.8.13 (Windows-10-10.0.19044-SP0)"
->>>>>>> dce54150
       },
       "RequestBody": null,
       "StatusCode": 200,
@@ -19,34 +15,17 @@
         "Cache-Control": "no-cache",
         "Content-Encoding": "gzip",
         "Content-Type": "application/json; charset=utf-8",
-<<<<<<< HEAD
-        "Date": "Thu, 29 Sep 2022 23:32:08 GMT",
-        "Expires": "-1",
-        "Pragma": "no-cache",
-        "Request-Context": "appId=cid-v1:512cc15a-13b5-415b-bfd0-dce7accb6bb1",
-        "Server-Timing": "traceparent;desc=\u002200-708f059c47326f63fea31f41bd56c9c8-abcdff6c1e9f58ed-01\u0022",
-=======
         "Date": "Tue, 25 Oct 2022 03:07:20 GMT",
         "Expires": "-1",
         "Pragma": "no-cache",
         "Request-Context": "appId=cid-v1:2d2e8e63-272e-4b3c-8598-4ee570a0e70d",
         "Server-Timing": "traceparent;desc=\u002200-2e828c91e64bfc0debd4ed896264af3c-7e07fb3bb583ea95-01\u0022",
->>>>>>> dce54150
         "Strict-Transport-Security": "max-age=31536000; includeSubDomains",
         "Transfer-Encoding": "chunked",
         "Vary": [
           "Accept-Encoding",
           "Accept-Encoding"
         ],
-<<<<<<< HEAD
-        "x-aml-cluster": "vienna-test-westus2-02",
-        "X-Content-Type-Options": "nosniff",
-        "x-ms-correlation-request-id": "22952e34-e84c-468d-ac91-40e5cc2a07ca",
-        "x-ms-ratelimit-remaining-subscription-reads": "11941",
-        "x-ms-response-type": "standard",
-        "x-ms-routing-request-id": "WESTUS2:20220929T233209Z:22952e34-e84c-468d-ac91-40e5cc2a07ca",
-        "x-request-time": "0.086"
-=======
         "x-aml-cluster": "vienna-eastus2-01",
         "X-Content-Type-Options": "nosniff",
         "x-ms-correlation-request-id": "4e34e877-6070-4b4b-8ad6-88f72b4db638",
@@ -54,7 +33,6 @@
         "x-ms-response-type": "standard",
         "x-ms-routing-request-id": "JAPANEAST:20221025T030720Z:4e34e877-6070-4b4b-8ad6-88f72b4db638",
         "x-request-time": "0.621"
->>>>>>> dce54150
       },
       "ResponseBody": {
         "id": "/subscriptions/00000000-0000-0000-0000-000000000/resourceGroups/00000/providers/Microsoft.MachineLearningServices/workspaces/00000/datastores/workspaceblobstore",
@@ -69,17 +47,17 @@
             "credentialsType": "AccountKey"
           },
           "datastoreType": "AzureBlob",
-          "accountName": "sas3vrosykmdp4s",
-          "containerName": "azureml-blobstore-86253a4f-a7a6-4008-8c86-ce9cf2978bc1",
+          "accountName": "sav6dhrxexwlv7g",
+          "containerName": "azureml-blobstore-e950f876-7257-4cf3-99a5-ff66812ac44c",
           "endpoint": "core.windows.net",
           "protocol": "https",
           "serviceDataAccessAuthIdentity": "WorkspaceSystemAssignedIdentity"
         },
         "systemData": {
-          "createdAt": "2022-09-29T22:16:05.5940148\u002B00:00",
+          "createdAt": "2022-09-22T03:07:29.4396872\u002B00:00",
           "createdBy": "779301c0-18b2-4cdc-801b-a0a3368fee0a",
           "createdByType": "Application",
-          "lastModifiedAt": "2022-09-29T22:16:06.5431636\u002B00:00",
+          "lastModifiedAt": "2022-09-22T03:07:30.424941\u002B00:00",
           "lastModifiedBy": "779301c0-18b2-4cdc-801b-a0a3368fee0a",
           "lastModifiedByType": "Application"
         }
@@ -93,11 +71,7 @@
         "Accept-Encoding": "gzip, deflate",
         "Connection": "keep-alive",
         "Content-Length": "0",
-<<<<<<< HEAD
-        "User-Agent": "azure-ai-ml/0.1.0 azsdk-python-mgmt-machinelearningservices/0.1.0 Python/3.8.5 (Windows-10-10.0.19041-SP0)"
-=======
         "User-Agent": "azure-ai-ml/1.1.0 azsdk-python-mgmt-machinelearningservices/0.1.0 Python/3.8.13 (Windows-10-10.0.19044-SP0)"
->>>>>>> dce54150
       },
       "RequestBody": null,
       "StatusCode": 200,
@@ -105,23 +79,6 @@
         "Cache-Control": "no-cache",
         "Content-Encoding": "gzip",
         "Content-Type": "application/json; charset=utf-8",
-<<<<<<< HEAD
-        "Date": "Thu, 29 Sep 2022 23:32:08 GMT",
-        "Expires": "-1",
-        "Pragma": "no-cache",
-        "Request-Context": "appId=cid-v1:512cc15a-13b5-415b-bfd0-dce7accb6bb1",
-        "Server-Timing": "traceparent;desc=\u002200-f4f1840613b2759dd1d6f2e88e8d02b4-bfb227003d971dd9-01\u0022",
-        "Strict-Transport-Security": "max-age=31536000; includeSubDomains",
-        "Transfer-Encoding": "chunked",
-        "Vary": "Accept-Encoding",
-        "x-aml-cluster": "vienna-test-westus2-02",
-        "X-Content-Type-Options": "nosniff",
-        "x-ms-correlation-request-id": "39049a34-1b7a-4d50-b3de-f0b2facfac89",
-        "x-ms-ratelimit-remaining-subscription-writes": "1161",
-        "x-ms-response-type": "standard",
-        "x-ms-routing-request-id": "WESTUS2:20220929T233209Z:39049a34-1b7a-4d50-b3de-f0b2facfac89",
-        "x-request-time": "0.225"
-=======
         "Date": "Tue, 25 Oct 2022 03:07:21 GMT",
         "Expires": "-1",
         "Pragma": "no-cache",
@@ -137,7 +94,6 @@
         "x-ms-response-type": "standard",
         "x-ms-routing-request-id": "JAPANEAST:20221025T030721Z:9c94daea-1c49-402d-b926-c60c451eeb56",
         "x-request-time": "0.236"
->>>>>>> dce54150
       },
       "ResponseBody": {
         "secretsType": "AccountKey",
@@ -145,25 +101,15 @@
       }
     },
     {
-<<<<<<< HEAD
-      "RequestUri": "https://sas3vrosykmdp4s.blob.core.windows.net/azureml-blobstore-86253a4f-a7a6-4008-8c86-ce9cf2978bc1/LocalUpload/00000000000000000000000000000000/src/convert_data.py",
-=======
       "RequestUri": "https://sav6dhrxexwlv7g.blob.core.windows.net/azureml-blobstore-e950f876-7257-4cf3-99a5-ff66812ac44c/LocalUpload/00000000000000000000000000000000/src/convert_data.py",
->>>>>>> dce54150
       "RequestMethod": "HEAD",
       "RequestHeaders": {
         "Accept": "application/xml",
         "Accept-Encoding": "gzip, deflate",
         "Connection": "keep-alive",
-<<<<<<< HEAD
-        "User-Agent": "azsdk-python-storage-blob/12.9.0 Python/3.8.5 (Windows-10-10.0.19041-SP0)",
-        "x-ms-date": "Thu, 29 Sep 2022 23:32:09 GMT",
-        "x-ms-version": "2020-10-02"
-=======
         "User-Agent": "azsdk-python-storage-blob/12.14.0 Python/3.8.13 (Windows-10-10.0.19044-SP0)",
         "x-ms-date": "Tue, 25 Oct 2022 03:07:21 GMT",
         "x-ms-version": "2021-08-06"
->>>>>>> dce54150
       },
       "RequestBody": null,
       "StatusCode": 200,
@@ -172,15 +118,9 @@
         "Content-Length": "969",
         "Content-MD5": "DhunCanKGufSVuPKEYN51w==",
         "Content-Type": "application/octet-stream",
-<<<<<<< HEAD
-        "Date": "Thu, 29 Sep 2022 23:32:08 GMT",
-        "ETag": "\u00220x8DAA272BA182BEE\u0022",
-        "Last-Modified": "Thu, 29 Sep 2022 23:31:25 GMT",
-=======
         "Date": "Tue, 25 Oct 2022 03:07:22 GMT",
         "ETag": "\u00220x8DA9D77F491F568\u0022",
         "Last-Modified": "Fri, 23 Sep 2022 15:26:15 GMT",
->>>>>>> dce54150
         "Server": [
           "Windows-Azure-Blob/1.0",
           "Microsoft-HTTPAPI/2.0"
@@ -189,42 +129,32 @@
         "x-ms-access-tier": "Hot",
         "x-ms-access-tier-inferred": "true",
         "x-ms-blob-type": "BlockBlob",
-        "x-ms-creation-time": "Thu, 29 Sep 2022 23:31:25 GMT",
+        "x-ms-creation-time": "Fri, 23 Sep 2022 15:26:15 GMT",
         "x-ms-lease-state": "available",
         "x-ms-lease-status": "unlocked",
-        "x-ms-meta-name": "1992c9ec-9950-4a10-b848-21eccf196b5e",
+        "x-ms-meta-name": "55c9c168-236e-473f-b35e-c3cba03dad49",
         "x-ms-meta-upload_status": "completed",
         "x-ms-meta-version": "1",
         "x-ms-server-encrypted": "true",
-        "x-ms-version": "2020-10-02"
+        "x-ms-version": "2021-08-06"
       },
       "ResponseBody": null
     },
     {
-      "RequestUri": "https://sas3vrosykmdp4s.blob.core.windows.net/azureml-blobstore-86253a4f-a7a6-4008-8c86-ce9cf2978bc1/az-ml-artifacts/00000000000000000000000000000000/src/convert_data.py",
+      "RequestUri": "https://sav6dhrxexwlv7g.blob.core.windows.net/azureml-blobstore-e950f876-7257-4cf3-99a5-ff66812ac44c/az-ml-artifacts/00000000000000000000000000000000/src/convert_data.py",
       "RequestMethod": "HEAD",
       "RequestHeaders": {
         "Accept": "application/xml",
         "Accept-Encoding": "gzip, deflate",
         "Connection": "keep-alive",
-<<<<<<< HEAD
-        "User-Agent": "azsdk-python-storage-blob/12.9.0 Python/3.8.5 (Windows-10-10.0.19041-SP0)",
-        "x-ms-date": "Thu, 29 Sep 2022 23:32:09 GMT",
-        "x-ms-version": "2020-10-02"
-=======
         "User-Agent": "azsdk-python-storage-blob/12.14.0 Python/3.8.13 (Windows-10-10.0.19044-SP0)",
         "x-ms-date": "Tue, 25 Oct 2022 03:07:22 GMT",
         "x-ms-version": "2021-08-06"
->>>>>>> dce54150
       },
       "RequestBody": null,
       "StatusCode": 404,
       "ResponseHeaders": {
-<<<<<<< HEAD
-        "Date": "Thu, 29 Sep 2022 23:32:08 GMT",
-=======
         "Date": "Tue, 25 Oct 2022 03:07:22 GMT",
->>>>>>> dce54150
         "Server": [
           "Windows-Azure-Blob/1.0",
           "Microsoft-HTTPAPI/2.0"
@@ -232,12 +162,12 @@
         "Transfer-Encoding": "chunked",
         "Vary": "Origin",
         "x-ms-error-code": "BlobNotFound",
-        "x-ms-version": "2020-10-02"
+        "x-ms-version": "2021-08-06"
       },
       "ResponseBody": null
     },
     {
-      "RequestUri": "https://management.azure.com/subscriptions/00000000-0000-0000-0000-000000000/resourceGroups/00000/providers/Microsoft.MachineLearningServices/workspaces/00000/codes/1992c9ec-9950-4a10-b848-21eccf196b5e/versions/1?api-version=2022-05-01",
+      "RequestUri": "https://management.azure.com/subscriptions/00000000-0000-0000-0000-000000000/resourceGroups/00000/providers/Microsoft.MachineLearningServices/workspaces/00000/codes/55c9c168-236e-473f-b35e-c3cba03dad49/versions/1?api-version=2022-05-01",
       "RequestMethod": "PUT",
       "RequestHeaders": {
         "Accept": "application/json",
@@ -245,11 +175,7 @@
         "Connection": "keep-alive",
         "Content-Length": "292",
         "Content-Type": "application/json",
-<<<<<<< HEAD
-        "User-Agent": "azure-ai-ml/0.1.0 azsdk-python-mgmt-machinelearningservices/0.1.0 Python/3.8.5 (Windows-10-10.0.19041-SP0)"
-=======
         "User-Agent": "azure-ai-ml/1.1.0 azsdk-python-mgmt-machinelearningservices/0.1.0 Python/3.8.13 (Windows-10-10.0.19044-SP0)"
->>>>>>> dce54150
       },
       "RequestBody": {
         "properties": {
@@ -259,7 +185,7 @@
           },
           "isAnonymous": true,
           "isArchived": false,
-          "codeUri": "https://sas3vrosykmdp4s.blob.core.windows.net/azureml-blobstore-86253a4f-a7a6-4008-8c86-ce9cf2978bc1/LocalUpload/00000000000000000000000000000000/src"
+          "codeUri": "https://sav6dhrxexwlv7g.blob.core.windows.net/azureml-blobstore-e950f876-7257-4cf3-99a5-ff66812ac44c/LocalUpload/00000000000000000000000000000000/src"
         }
       },
       "StatusCode": 200,
@@ -267,34 +193,17 @@
         "Cache-Control": "no-cache",
         "Content-Encoding": "gzip",
         "Content-Type": "application/json; charset=utf-8",
-<<<<<<< HEAD
-        "Date": "Thu, 29 Sep 2022 23:32:09 GMT",
-        "Expires": "-1",
-        "Pragma": "no-cache",
-        "Request-Context": "appId=cid-v1:512cc15a-13b5-415b-bfd0-dce7accb6bb1",
-        "Server-Timing": "traceparent;desc=\u002200-748fe032d878a630dbb0ca5c235485a9-4635c5d63fb02f37-01\u0022",
-=======
         "Date": "Tue, 25 Oct 2022 03:07:23 GMT",
         "Expires": "-1",
         "Pragma": "no-cache",
         "Request-Context": "appId=cid-v1:2d2e8e63-272e-4b3c-8598-4ee570a0e70d",
         "Server-Timing": "traceparent;desc=\u002200-2463d44e8be094dbd14d363e13360cc6-5a3cebe28e4c7ac0-01\u0022",
->>>>>>> dce54150
         "Strict-Transport-Security": "max-age=31536000; includeSubDomains",
         "Transfer-Encoding": "chunked",
         "Vary": [
           "Accept-Encoding",
           "Accept-Encoding"
         ],
-<<<<<<< HEAD
-        "x-aml-cluster": "vienna-test-westus2-02",
-        "X-Content-Type-Options": "nosniff",
-        "x-ms-correlation-request-id": "52f22a67-4317-4fae-a22c-f8796ae18dc0",
-        "x-ms-ratelimit-remaining-subscription-writes": "1104",
-        "x-ms-response-type": "standard",
-        "x-ms-routing-request-id": "WESTUS2:20220929T233210Z:52f22a67-4317-4fae-a22c-f8796ae18dc0",
-        "x-request-time": "0.207"
-=======
         "x-aml-cluster": "vienna-eastus2-01",
         "X-Content-Type-Options": "nosniff",
         "x-ms-correlation-request-id": "1851931d-cd59-4904-b901-875a24fa180c",
@@ -302,10 +211,9 @@
         "x-ms-response-type": "standard",
         "x-ms-routing-request-id": "JAPANEAST:20221025T030723Z:1851931d-cd59-4904-b901-875a24fa180c",
         "x-request-time": "0.643"
->>>>>>> dce54150
       },
       "ResponseBody": {
-        "id": "/subscriptions/00000000-0000-0000-0000-000000000/resourceGroups/00000/providers/Microsoft.MachineLearningServices/workspaces/00000/codes/1992c9ec-9950-4a10-b848-21eccf196b5e/versions/1",
+        "id": "/subscriptions/00000000-0000-0000-0000-000000000/resourceGroups/00000/providers/Microsoft.MachineLearningServices/workspaces/00000/codes/55c9c168-236e-473f-b35e-c3cba03dad49/versions/1",
         "name": "1",
         "type": "Microsoft.MachineLearningServices/workspaces/codes/versions",
         "properties": {
@@ -317,19 +225,14 @@
           },
           "isArchived": false,
           "isAnonymous": false,
-          "codeUri": "https://sas3vrosykmdp4s.blob.core.windows.net/azureml-blobstore-86253a4f-a7a6-4008-8c86-ce9cf2978bc1/LocalUpload/00000000000000000000000000000000/src"
+          "codeUri": "https://sav6dhrxexwlv7g.blob.core.windows.net/azureml-blobstore-e950f876-7257-4cf3-99a5-ff66812ac44c/LocalUpload/00000000000000000000000000000000/src"
         },
         "systemData": {
-          "createdAt": "2022-09-29T23:31:26.2712278\u002B00:00",
-          "createdBy": "Aditi Singhal",
+          "createdAt": "2022-09-23T15:26:16.5278828\u002B00:00",
+          "createdBy": "Zhengfei Wang",
           "createdByType": "User",
-<<<<<<< HEAD
-          "lastModifiedAt": "2022-09-29T23:32:10.0656255\u002B00:00",
-          "lastModifiedBy": "Aditi Singhal",
-=======
           "lastModifiedAt": "2022-10-25T03:07:23.623117\u002B00:00",
           "lastModifiedBy": "Xiaole Wen",
->>>>>>> dce54150
           "lastModifiedByType": "User"
         }
       }
@@ -343,11 +246,7 @@
         "Connection": "keep-alive",
         "Content-Length": "1148",
         "Content-Type": "application/json",
-<<<<<<< HEAD
-        "User-Agent": "azure-ai-ml/0.1.0 azsdk-python-mgmt-machinelearningservices/0.1.0 Python/3.8.5 (Windows-10-10.0.19041-SP0)"
-=======
         "User-Agent": "azure-ai-ml/1.1.0 azsdk-python-mgmt-machinelearningservices/0.1.0 Python/3.8.13 (Windows-10-10.0.19044-SP0)"
->>>>>>> dce54150
       },
       "RequestBody": {
         "properties": {
@@ -385,7 +284,7 @@
             "logging_level": "DEBUG",
             "task": {
               "type": "run_function",
-              "code": "azureml:/subscriptions/00000000-0000-0000-0000-000000000/resourceGroups/00000/providers/Microsoft.MachineLearningServices/workspaces/00000/codes/1992c9ec-9950-4a10-b848-21eccf196b5e/versions/1",
+              "code": "azureml:/subscriptions/00000000-0000-0000-0000-000000000/resourceGroups/00000/providers/Microsoft.MachineLearningServices/workspaces/00000/codes/55c9c168-236e-473f-b35e-c3cba03dad49/versions/1",
               "entry_script": "score.py",
               "program_arguments": "--job_output_path ${{outputs.job_output_path}}",
               "environment": "azureml:AzureML-sklearn-0.24-ubuntu18.04-py37-cpu:5"
@@ -402,28 +301,6 @@
       "StatusCode": 201,
       "ResponseHeaders": {
         "Cache-Control": "no-cache",
-<<<<<<< HEAD
-        "Content-Length": "2209",
-        "Content-Type": "application/json; charset=utf-8",
-        "Date": "Thu, 29 Sep 2022 23:32:12 GMT",
-        "Expires": "-1",
-        "Location": "https://management.azure.com/subscriptions/00000000-0000-0000-0000-000000000/resourceGroups/00000/providers/Microsoft.MachineLearningServices/workspaces/00000/components/azureml_anonymous/versions/000000000000000000000?api-version=2022-05-01",
-        "Pragma": "no-cache",
-        "Request-Context": "appId=cid-v1:512cc15a-13b5-415b-bfd0-dce7accb6bb1",
-        "Server-Timing": "traceparent;desc=\u002200-0fc91100124d33889158da2c0ae60ef0-b6b24e80056498d2-01\u0022",
-        "Strict-Transport-Security": "max-age=31536000; includeSubDomains",
-        "x-aml-cluster": "vienna-test-westus2-02",
-        "X-Content-Type-Options": "nosniff",
-        "x-ms-correlation-request-id": "2e333a53-0484-4913-914e-4488c1594925",
-        "x-ms-ratelimit-remaining-subscription-writes": "1103",
-        "x-ms-response-type": "standard",
-        "x-ms-routing-request-id": "WESTUS2:20220929T233213Z:2e333a53-0484-4913-914e-4488c1594925",
-        "x-request-time": "3.464"
-      },
-      "ResponseBody": {
-        "id": "/subscriptions/00000000-0000-0000-0000-000000000/resourceGroups/00000/providers/Microsoft.MachineLearningServices/workspaces/00000/components/azureml_anonymous/versions/b5226dec-80b6-4eb0-bcb3-04148d75a9a0",
-        "name": "b5226dec-80b6-4eb0-bcb3-04148d75a9a0",
-=======
         "Content-Length": "2199",
         "Content-Type": "application/json; charset=utf-8",
         "Date": "Tue, 25 Oct 2022 03:07:25 GMT",
@@ -444,7 +321,6 @@
       "ResponseBody": {
         "id": "/subscriptions/00000000-0000-0000-0000-000000000/resourceGroups/00000/providers/Microsoft.MachineLearningServices/workspaces/00000/components/azureml_anonymous/versions/f6c9fd47-f34d-4d25-bdff-4eb6bd580e1e",
         "name": "f6c9fd47-f34d-4d25-bdff-4eb6bd580e1e",
->>>>>>> dce54150
         "type": "Microsoft.MachineLearningServices/workspaces/components/versions",
         "properties": {
           "description": null,
@@ -454,11 +330,7 @@
           "isAnonymous": true,
           "componentSpec": {
             "name": "azureml_anonymous",
-<<<<<<< HEAD
-            "version": "b5226dec-80b6-4eb0-bcb3-04148d75a9a0",
-=======
             "version": "f6c9fd47-f34d-4d25-bdff-4eb6bd580e1e",
->>>>>>> dce54150
             "display_name": "my-evaluate-job",
             "is_deterministic": "True",
             "type": "parallel",
@@ -478,13 +350,8 @@
               }
             },
             "task": {
-<<<<<<< HEAD
-              "code": "azureml:/subscriptions/00000000-0000-0000-0000-000000000/resourceGroups/00000/providers/Microsoft.MachineLearningServices/workspaces/00000/codes/1992c9ec-9950-4a10-b848-21eccf196b5e/versions/1",
-              "environment": "azureml://registries/azureml-dev/environments/AzureML-sklearn-0.24-ubuntu18.04-py37-cpu/versions/5",
-=======
               "code": "azureml:/subscriptions/00000000-0000-0000-0000-000000000/resourceGroups/00000/providers/Microsoft.MachineLearningServices/workspaces/00000/codes/55c9c168-236e-473f-b35e-c3cba03dad49/versions/1",
               "environment": "azureml://registries/azureml/environments/AzureML-sklearn-0.24-ubuntu18.04-py37-cpu/versions/5",
->>>>>>> dce54150
               "program_arguments": "--job_output_path ${{outputs.job_output_path}}",
               "entry_script": "score.py",
               "type": "run_function"
@@ -503,19 +370,11 @@
           }
         },
         "systemData": {
-<<<<<<< HEAD
-          "createdAt": "2022-09-29T23:32:13.2729195\u002B00:00",
-          "createdBy": "Aditi Singhal",
-          "createdByType": "User",
-          "lastModifiedAt": "2022-09-29T23:32:13.2729195\u002B00:00",
-          "lastModifiedBy": "Aditi Singhal",
-=======
           "createdAt": "2022-10-24T08:21:40.1641741\u002B00:00",
           "createdBy": "Xiaole Wen",
           "createdByType": "User",
           "lastModifiedAt": "2022-10-24T08:21:40.3454311\u002B00:00",
           "lastModifiedBy": "Xiaole Wen",
->>>>>>> dce54150
           "lastModifiedByType": "User"
         }
       }
@@ -527,11 +386,7 @@
         "Accept": "application/json",
         "Accept-Encoding": "gzip, deflate",
         "Connection": "keep-alive",
-<<<<<<< HEAD
-        "User-Agent": "azure-ai-ml/0.1.0 azsdk-python-mgmt-machinelearningservices/0.1.0 Python/3.8.5 (Windows-10-10.0.19041-SP0)"
-=======
         "User-Agent": "azure-ai-ml/1.1.0 azsdk-python-mgmt-machinelearningservices/0.1.0 Python/3.8.13 (Windows-10-10.0.19044-SP0)"
->>>>>>> dce54150
       },
       "RequestBody": null,
       "StatusCode": 200,
@@ -539,34 +394,17 @@
         "Cache-Control": "no-cache",
         "Content-Encoding": "gzip",
         "Content-Type": "application/json; charset=utf-8",
-<<<<<<< HEAD
-        "Date": "Thu, 29 Sep 2022 23:32:14 GMT",
-        "Expires": "-1",
-        "Pragma": "no-cache",
-        "Request-Context": "appId=cid-v1:512cc15a-13b5-415b-bfd0-dce7accb6bb1",
-        "Server-Timing": "traceparent;desc=\u002200-46bc4ae2c28d008256a1fe5e40574ed5-4845f12e2c738f4e-01\u0022",
-=======
         "Date": "Tue, 25 Oct 2022 03:07:26 GMT",
         "Expires": "-1",
         "Pragma": "no-cache",
         "Request-Context": "appId=cid-v1:2d2e8e63-272e-4b3c-8598-4ee570a0e70d",
         "Server-Timing": "traceparent;desc=\u002200-3d6faba63b407f9aa70496e0278083fa-fbcc4f5762b6170a-01\u0022",
->>>>>>> dce54150
         "Strict-Transport-Security": "max-age=31536000; includeSubDomains",
         "Transfer-Encoding": "chunked",
         "Vary": [
           "Accept-Encoding",
           "Accept-Encoding"
         ],
-<<<<<<< HEAD
-        "x-aml-cluster": "vienna-test-westus2-02",
-        "X-Content-Type-Options": "nosniff",
-        "x-ms-correlation-request-id": "75eecbc9-e724-46d7-b857-478c10c9298d",
-        "x-ms-ratelimit-remaining-subscription-reads": "11940",
-        "x-ms-response-type": "standard",
-        "x-ms-routing-request-id": "WESTUS2:20220929T233214Z:75eecbc9-e724-46d7-b857-478c10c9298d",
-        "x-request-time": "0.090"
-=======
         "x-aml-cluster": "vienna-eastus2-01",
         "X-Content-Type-Options": "nosniff",
         "x-ms-correlation-request-id": "1798bfeb-ece0-448b-86cd-11be036d2772",
@@ -574,7 +412,6 @@
         "x-ms-response-type": "standard",
         "x-ms-routing-request-id": "JAPANEAST:20221025T030726Z:1798bfeb-ece0-448b-86cd-11be036d2772",
         "x-request-time": "0.073"
->>>>>>> dce54150
       },
       "ResponseBody": {
         "id": "/subscriptions/00000000-0000-0000-0000-000000000/resourceGroups/00000/providers/Microsoft.MachineLearningServices/workspaces/00000/datastores/workspaceblobstore",
@@ -589,17 +426,17 @@
             "credentialsType": "AccountKey"
           },
           "datastoreType": "AzureBlob",
-          "accountName": "sas3vrosykmdp4s",
-          "containerName": "azureml-blobstore-86253a4f-a7a6-4008-8c86-ce9cf2978bc1",
+          "accountName": "sav6dhrxexwlv7g",
+          "containerName": "azureml-blobstore-e950f876-7257-4cf3-99a5-ff66812ac44c",
           "endpoint": "core.windows.net",
           "protocol": "https",
           "serviceDataAccessAuthIdentity": "WorkspaceSystemAssignedIdentity"
         },
         "systemData": {
-          "createdAt": "2022-09-29T22:16:05.5940148\u002B00:00",
+          "createdAt": "2022-09-22T03:07:29.4396872\u002B00:00",
           "createdBy": "779301c0-18b2-4cdc-801b-a0a3368fee0a",
           "createdByType": "Application",
-          "lastModifiedAt": "2022-09-29T22:16:06.5431636\u002B00:00",
+          "lastModifiedAt": "2022-09-22T03:07:30.424941\u002B00:00",
           "lastModifiedBy": "779301c0-18b2-4cdc-801b-a0a3368fee0a",
           "lastModifiedByType": "Application"
         }
@@ -613,11 +450,7 @@
         "Accept-Encoding": "gzip, deflate",
         "Connection": "keep-alive",
         "Content-Length": "0",
-<<<<<<< HEAD
-        "User-Agent": "azure-ai-ml/0.1.0 azsdk-python-mgmt-machinelearningservices/0.1.0 Python/3.8.5 (Windows-10-10.0.19041-SP0)"
-=======
         "User-Agent": "azure-ai-ml/1.1.0 azsdk-python-mgmt-machinelearningservices/0.1.0 Python/3.8.13 (Windows-10-10.0.19044-SP0)"
->>>>>>> dce54150
       },
       "RequestBody": null,
       "StatusCode": 200,
@@ -625,23 +458,6 @@
         "Cache-Control": "no-cache",
         "Content-Encoding": "gzip",
         "Content-Type": "application/json; charset=utf-8",
-<<<<<<< HEAD
-        "Date": "Thu, 29 Sep 2022 23:32:14 GMT",
-        "Expires": "-1",
-        "Pragma": "no-cache",
-        "Request-Context": "appId=cid-v1:512cc15a-13b5-415b-bfd0-dce7accb6bb1",
-        "Server-Timing": "traceparent;desc=\u002200-946c106e70bedf75e37ad5a887eb71ed-a8517d69253ffba9-01\u0022",
-        "Strict-Transport-Security": "max-age=31536000; includeSubDomains",
-        "Transfer-Encoding": "chunked",
-        "Vary": "Accept-Encoding",
-        "x-aml-cluster": "vienna-test-westus2-02",
-        "X-Content-Type-Options": "nosniff",
-        "x-ms-correlation-request-id": "8e7e6aa4-4df9-4dfd-bf6d-bd793ca25b60",
-        "x-ms-ratelimit-remaining-subscription-writes": "1160",
-        "x-ms-response-type": "standard",
-        "x-ms-routing-request-id": "WESTUS2:20220929T233214Z:8e7e6aa4-4df9-4dfd-bf6d-bd793ca25b60",
-        "x-request-time": "0.424"
-=======
         "Date": "Tue, 25 Oct 2022 03:07:27 GMT",
         "Expires": "-1",
         "Pragma": "no-cache",
@@ -657,7 +473,6 @@
         "x-ms-response-type": "standard",
         "x-ms-routing-request-id": "JAPANEAST:20221025T030727Z:ed6fae53-c1ef-49d4-a268-0268dccf4693",
         "x-request-time": "0.115"
->>>>>>> dce54150
       },
       "ResponseBody": {
         "secretsType": "AccountKey",
@@ -665,21 +480,15 @@
       }
     },
     {
-      "RequestUri": "https://sas3vrosykmdp4s.blob.core.windows.net/azureml-blobstore-86253a4f-a7a6-4008-8c86-ce9cf2978bc1/LocalUpload/00000000000000000000000000000000/mnist-data/0.png",
+      "RequestUri": "https://sav6dhrxexwlv7g.blob.core.windows.net/azureml-blobstore-e950f876-7257-4cf3-99a5-ff66812ac44c/LocalUpload/00000000000000000000000000000000/mnist-data/0.png",
       "RequestMethod": "HEAD",
       "RequestHeaders": {
         "Accept": "application/xml",
         "Accept-Encoding": "gzip, deflate",
         "Connection": "keep-alive",
-<<<<<<< HEAD
-        "User-Agent": "azsdk-python-storage-blob/12.9.0 Python/3.8.5 (Windows-10-10.0.19041-SP0)",
-        "x-ms-date": "Thu, 29 Sep 2022 23:32:14 GMT",
-        "x-ms-version": "2020-10-02"
-=======
         "User-Agent": "azsdk-python-storage-blob/12.14.0 Python/3.8.13 (Windows-10-10.0.19044-SP0)",
         "x-ms-date": "Tue, 25 Oct 2022 03:07:27 GMT",
         "x-ms-version": "2021-08-06"
->>>>>>> dce54150
       },
       "RequestBody": null,
       "StatusCode": 200,
@@ -688,15 +497,9 @@
         "Content-Length": "223",
         "Content-MD5": "yLW2CQQeldeN1S7hH1/5Nw==",
         "Content-Type": "application/octet-stream",
-<<<<<<< HEAD
-        "Date": "Thu, 29 Sep 2022 23:32:13 GMT",
-        "ETag": "\u00220x8DAA272BD4B9081\u0022",
-        "Last-Modified": "Thu, 29 Sep 2022 23:31:31 GMT",
-=======
         "Date": "Tue, 25 Oct 2022 03:07:27 GMT",
         "ETag": "\u00220x8DA9D77C1560DE2\u0022",
         "Last-Modified": "Fri, 23 Sep 2022 15:24:49 GMT",
->>>>>>> dce54150
         "Server": [
           "Windows-Azure-Blob/1.0",
           "Microsoft-HTTPAPI/2.0"
@@ -705,42 +508,32 @@
         "x-ms-access-tier": "Hot",
         "x-ms-access-tier-inferred": "true",
         "x-ms-blob-type": "BlockBlob",
-        "x-ms-creation-time": "Thu, 29 Sep 2022 23:31:31 GMT",
+        "x-ms-creation-time": "Fri, 23 Sep 2022 15:24:48 GMT",
         "x-ms-lease-state": "available",
         "x-ms-lease-status": "unlocked",
-        "x-ms-meta-name": "776195be-0520-410c-baf6-30d470c2ba98",
+        "x-ms-meta-name": "e6954628-b564-4b7e-bf0e-472284fbfa3f",
         "x-ms-meta-upload_status": "completed",
-        "x-ms-meta-version": "9e2621cd-06f1-4034-af15-7e796b2f5bb7",
+        "x-ms-meta-version": "c9aa34c9-8122-4239-abd0-25287b724051",
         "x-ms-server-encrypted": "true",
-        "x-ms-version": "2020-10-02"
+        "x-ms-version": "2021-08-06"
       },
       "ResponseBody": null
     },
     {
-      "RequestUri": "https://sas3vrosykmdp4s.blob.core.windows.net/azureml-blobstore-86253a4f-a7a6-4008-8c86-ce9cf2978bc1/az-ml-artifacts/00000000000000000000000000000000/mnist-data/0.png",
+      "RequestUri": "https://sav6dhrxexwlv7g.blob.core.windows.net/azureml-blobstore-e950f876-7257-4cf3-99a5-ff66812ac44c/az-ml-artifacts/00000000000000000000000000000000/mnist-data/0.png",
       "RequestMethod": "HEAD",
       "RequestHeaders": {
         "Accept": "application/xml",
         "Accept-Encoding": "gzip, deflate",
         "Connection": "keep-alive",
-<<<<<<< HEAD
-        "User-Agent": "azsdk-python-storage-blob/12.9.0 Python/3.8.5 (Windows-10-10.0.19041-SP0)",
-        "x-ms-date": "Thu, 29 Sep 2022 23:32:14 GMT",
-        "x-ms-version": "2020-10-02"
-=======
         "User-Agent": "azsdk-python-storage-blob/12.14.0 Python/3.8.13 (Windows-10-10.0.19044-SP0)",
         "x-ms-date": "Tue, 25 Oct 2022 03:07:27 GMT",
         "x-ms-version": "2021-08-06"
->>>>>>> dce54150
       },
       "RequestBody": null,
       "StatusCode": 404,
       "ResponseHeaders": {
-<<<<<<< HEAD
-        "Date": "Thu, 29 Sep 2022 23:32:13 GMT",
-=======
         "Date": "Tue, 25 Oct 2022 03:07:27 GMT",
->>>>>>> dce54150
         "Server": [
           "Windows-Azure-Blob/1.0",
           "Microsoft-HTTPAPI/2.0"
@@ -748,7 +541,7 @@
         "Transfer-Encoding": "chunked",
         "Vary": "Origin",
         "x-ms-error-code": "BlobNotFound",
-        "x-ms-version": "2020-10-02"
+        "x-ms-version": "2021-08-06"
       },
       "ResponseBody": null
     },
@@ -761,11 +554,7 @@
         "Connection": "keep-alive",
         "Content-Length": "1843",
         "Content-Type": "application/json",
-<<<<<<< HEAD
-        "User-Agent": "azure-ai-ml/0.1.0 azsdk-python-mgmt-machinelearningservices/0.1.0 Python/3.8.5 (Windows-10-10.0.19041-SP0)"
-=======
         "User-Agent": "azure-ai-ml/1.1.0 azsdk-python-mgmt-machinelearningservices/0.1.0 Python/3.8.13 (Windows-10-10.0.19044-SP0)"
->>>>>>> dce54150
       },
       "RequestBody": {
         "properties": {
@@ -819,11 +608,7 @@
               },
               "properties": {},
               "_source": "BUILDER",
-<<<<<<< HEAD
-              "componentId": "/subscriptions/00000000-0000-0000-0000-000000000/resourceGroups/00000/providers/Microsoft.MachineLearningServices/workspaces/00000/components/azureml_anonymous/versions/b5226dec-80b6-4eb0-bcb3-04148d75a9a0",
-=======
               "componentId": "/subscriptions/00000000-0000-0000-0000-000000000/resourceGroups/00000/providers/Microsoft.MachineLearningServices/workspaces/00000/components/azureml_anonymous/versions/f6c9fd47-f34d-4d25-bdff-4eb6bd580e1e",
->>>>>>> dce54150
               "retry_settings": null,
               "logging_level": "DEBUG",
               "mini_batch_size": 5,
@@ -844,30 +629,12 @@
       "StatusCode": 201,
       "ResponseHeaders": {
         "Cache-Control": "no-cache",
-<<<<<<< HEAD
-        "Content-Length": "4176",
-        "Content-Type": "application/json; charset=utf-8",
-        "Date": "Thu, 29 Sep 2022 23:32:19 GMT",
-=======
         "Content-Length": "4247",
         "Content-Type": "application/json; charset=utf-8",
         "Date": "Tue, 25 Oct 2022 03:07:38 GMT",
->>>>>>> dce54150
         "Expires": "-1",
         "Location": "https://management.azure.com/subscriptions/00000000-0000-0000-0000-000000000/resourceGroups/00000/providers/Microsoft.MachineLearningServices/workspaces/00000/jobs/000000000000000000000?api-version=2022-10-01-preview",
         "Pragma": "no-cache",
-<<<<<<< HEAD
-        "Request-Context": "appId=cid-v1:512cc15a-13b5-415b-bfd0-dce7accb6bb1",
-        "Server-Timing": "traceparent;desc=\u002200-624762a0f811ce2a3339362c1ee7d784-b4bd0bfab69b80a4-01\u0022",
-        "Strict-Transport-Security": "max-age=31536000; includeSubDomains",
-        "x-aml-cluster": "vienna-test-westus2-02",
-        "X-Content-Type-Options": "nosniff",
-        "x-ms-correlation-request-id": "87945923-9e4b-405f-8519-76ee46ba124c",
-        "x-ms-ratelimit-remaining-subscription-writes": "1102",
-        "x-ms-response-type": "standard",
-        "x-ms-routing-request-id": "WESTUS2:20220929T233219Z:87945923-9e4b-405f-8519-76ee46ba124c",
-        "x-request-time": "3.007"
-=======
         "Request-Context": "appId=cid-v1:2d2e8e63-272e-4b3c-8598-4ee570a0e70d",
         "Server-Timing": "traceparent;desc=\u002200-2b0c33e65408b9e406c7ed855d7e4d12-b963591c610d798e-01\u0022",
         "Strict-Transport-Security": "max-age=31536000; includeSubDomains",
@@ -878,7 +645,6 @@
         "x-ms-response-type": "standard",
         "x-ms-routing-request-id": "JAPANEAST:20221025T030738Z:475ee5a1-5f92-4c96-b75c-cc6d11ef3d07",
         "x-request-time": "4.203"
->>>>>>> dce54150
       },
       "ResponseBody": {
         "id": "/subscriptions/00000000-0000-0000-0000-000000000/resourceGroups/00000/providers/Microsoft.MachineLearningServices/workspaces/00000/jobs/000000000000000000000",
@@ -906,7 +672,7 @@
             "Tracking": {
               "jobServiceType": "Tracking",
               "port": null,
-              "endpoint": "azureml://master.api.azureml-test.ms/mlflow/v1.0/subscriptions/00000000-0000-0000-0000-000000000/resourceGroups/00000/providers/Microsoft.MachineLearningServices/workspaces/00000?",
+              "endpoint": "azureml://eastus2.api.azureml.ms/mlflow/v1.0/subscriptions/00000000-0000-0000-0000-000000000/resourceGroups/00000/providers/Microsoft.MachineLearningServices/workspaces/00000?",
               "status": null,
               "errorMessage": null,
               "properties": null,
@@ -968,11 +734,7 @@
               },
               "properties": {},
               "_source": "BUILDER",
-<<<<<<< HEAD
-              "componentId": "/subscriptions/00000000-0000-0000-0000-000000000/resourceGroups/00000/providers/Microsoft.MachineLearningServices/workspaces/00000/components/azureml_anonymous/versions/b5226dec-80b6-4eb0-bcb3-04148d75a9a0",
-=======
               "componentId": "/subscriptions/00000000-0000-0000-0000-000000000/resourceGroups/00000/providers/Microsoft.MachineLearningServices/workspaces/00000/components/azureml_anonymous/versions/f6c9fd47-f34d-4d25-bdff-4eb6bd580e1e",
->>>>>>> dce54150
               "retry_settings": null,
               "logging_level": "DEBUG",
               "mini_batch_size": 5,
@@ -998,13 +760,8 @@
           "sourceJobId": null
         },
         "systemData": {
-<<<<<<< HEAD
-          "createdAt": "2022-09-29T23:32:18.9816675\u002B00:00",
-          "createdBy": "Aditi Singhal",
-=======
           "createdAt": "2022-10-25T03:07:38.0518894\u002B00:00",
           "createdBy": "Xiaole Wen",
->>>>>>> dce54150
           "createdByType": "User"
         }
       }
