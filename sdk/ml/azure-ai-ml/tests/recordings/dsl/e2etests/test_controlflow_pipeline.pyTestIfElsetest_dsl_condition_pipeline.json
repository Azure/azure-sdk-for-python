{
  "Entries": [
    {
      "RequestUri": "https://management.azure.com/subscriptions/00000000-0000-0000-0000-000000000/resourceGroups/00000/providers/Microsoft.MachineLearningServices/workspaces/00000/computes/cpu-cluster?api-version=2022-10-01-preview",
      "RequestMethod": "GET",
      "RequestHeaders": {
        "Accept": "application/json",
        "Accept-Encoding": "gzip, deflate",
        "Connection": "keep-alive",
<<<<<<< HEAD
        "User-Agent": "azure-ai-ml/1.5.0 azsdk-python-mgmt-machinelearningservices/0.1.0 Python/3.7.9 (Windows-10-10.0.22621-SP0)"
=======
        "User-Agent": "azure-ai-ml/1.5.0 azsdk-python-mgmt-machinelearningservices/0.1.0 Python/3.8.13 (Windows-10-10.0.22621-SP0)"
>>>>>>> 36df7d3e
      },
      "RequestBody": null,
      "StatusCode": 200,
      "ResponseHeaders": {
        "Cache-Control": "no-cache",
        "Content-Encoding": "gzip",
        "Content-Type": "application/json; charset=utf-8",
<<<<<<< HEAD
        "Date": "Fri, 10 Feb 2023 21:47:01 GMT",
        "Expires": "-1",
        "Pragma": "no-cache",
        "Request-Context": "appId=cid-v1:2d2e8e63-272e-4b3c-8598-4ee570a0e70d",
        "Server-Timing": "traceparent;desc=\u002200-949818fdb8efad2476a3e3965eb9ce5e-345d96e7738c8e94-01\u0022",
=======
        "Date": "Mon, 13 Feb 2023 08:17:48 GMT",
        "Expires": "-1",
        "Pragma": "no-cache",
        "Request-Context": "appId=cid-v1:512cc15a-13b5-415b-bfd0-dce7accb6bb1",
        "Server-Timing": "traceparent;desc=\u002200-0070ddbb5383ff5d6621a1c286115fd4-f46af635c8abf733-01\u0022",
>>>>>>> 36df7d3e
        "Strict-Transport-Security": "max-age=31536000; includeSubDomains",
        "Transfer-Encoding": "chunked",
        "Vary": [
          "Accept-Encoding",
          "Accept-Encoding"
        ],
<<<<<<< HEAD
        "x-aml-cluster": "vienna-eastus2-01",
        "X-Content-Type-Options": "nosniff",
        "x-ms-correlation-request-id": "18cb7263-4a29-4c5b-bb69-46700a5bfbe3",
        "x-ms-ratelimit-remaining-subscription-reads": "11999",
        "x-ms-response-type": "standard",
        "x-ms-routing-request-id": "WESTUS2:20230210T214701Z:18cb7263-4a29-4c5b-bb69-46700a5bfbe3",
        "x-request-time": "0.039"
=======
        "x-aml-cluster": "vienna-test-westus2-02",
        "X-Content-Type-Options": "nosniff",
        "x-ms-correlation-request-id": "95c54425-fd62-43ea-bb70-424251b9146b",
        "x-ms-ratelimit-remaining-subscription-reads": "11997",
        "x-ms-response-type": "standard",
        "x-ms-routing-request-id": "JAPANEAST:20230213T081749Z:95c54425-fd62-43ea-bb70-424251b9146b",
        "x-request-time": "0.239"
>>>>>>> 36df7d3e
      },
      "ResponseBody": {
        "id": "/subscriptions/00000000-0000-0000-0000-000000000/resourceGroups/00000/providers/Microsoft.MachineLearningServices/workspaces/00000/computes/cpu-cluster",
        "name": "cpu-cluster",
        "type": "Microsoft.MachineLearningServices/workspaces/computes",
        "location": "eastus2",
        "tags": {},
        "properties": {
          "createdOn": "2023-02-10T19:11:19.681076\u002B00:00",
          "modifiedOn": "2023-02-10T19:11:23.3095208\u002B00:00",
          "disableLocalAuth": false,
          "description": null,
          "resourceId": null,
          "computeType": "AmlCompute",
          "computeLocation": "eastus2",
          "provisioningState": "Succeeded",
          "provisioningErrors": null,
          "isAttachedCompute": false,
          "properties": {
            "vmSize": "STANDARD_DS2_V2",
            "vmPriority": "Dedicated",
            "scaleSettings": {
              "maxNodeCount": 4,
              "minNodeCount": 0,
              "nodeIdleTimeBeforeScaleDown": "PT2M"
            },
            "subnet": null,
            "currentNodeCount": 0,
            "targetNodeCount": 0,
            "nodeStateCounts": {
              "preparingNodeCount": 0,
              "runningNodeCount": 0,
              "idleNodeCount": 0,
              "unusableNodeCount": 0,
              "leavingNodeCount": 0,
              "preemptedNodeCount": 0
            },
            "allocationState": "Steady",
            "allocationStateTransitionTime": "2023-02-10T21:44:48.177\u002B00:00",
            "errors": null,
            "remoteLoginPortPublicAccess": "Enabled",
            "osType": "Linux",
            "virtualMachineImage": null,
            "isolatedNetwork": false,
            "propertyBag": {}
          }
        }
      }
    },
    {
      "RequestUri": "https://management.azure.com/subscriptions/00000000-0000-0000-0000-000000000/resourceGroups/00000/providers/Microsoft.MachineLearningServices/workspaces/00000/environments/CliV2AnonymousEnvironment/versions/de330be7295a60292e69e4d0aca3cd6b?api-version=2022-05-01",
      "RequestMethod": "PUT",
      "RequestHeaders": {
        "Accept": "application/json",
        "Accept-Encoding": "gzip, deflate",
        "Connection": "keep-alive",
        "Content-Length": "379",
        "Content-Type": "application/json",
<<<<<<< HEAD
        "User-Agent": "azure-ai-ml/1.5.0 azsdk-python-mgmt-machinelearningservices/0.1.0 Python/3.7.9 (Windows-10-10.0.22621-SP0)"
=======
        "User-Agent": "azure-ai-ml/1.5.0 azsdk-python-mgmt-machinelearningservices/0.1.0 Python/3.8.13 (Windows-10-10.0.22621-SP0)"
>>>>>>> 36df7d3e
      },
      "RequestBody": {
        "properties": {
          "isAnonymous": true,
          "isArchived": false,
          "condaFile": "channels:\n- defaults\ndependencies:\n- python=3.8.12\n- pip=21.2.2\n- pip:\n  - --extra-index-url=https://azuremlsdktestpypi.azureedge.net/sdk-cli-v2\n  - mldesigner==0.0.72212755\n  - mlflow\n  - azureml-mlflow\nname: default_environment\n",
          "image": "mcr.microsoft.com/azureml/openmpi3.1.2-ubuntu18.04"
        }
      },
      "StatusCode": 201,
      "ResponseHeaders": {
        "Cache-Control": "no-cache",
        "Content-Length": "1275",
        "Content-Type": "application/json; charset=utf-8",
<<<<<<< HEAD
        "Date": "Fri, 10 Feb 2023 21:47:06 GMT",
        "Expires": "-1",
        "Location": "https://management.azure.com/subscriptions/00000000-0000-0000-0000-000000000/resourceGroups/00000/providers/Microsoft.MachineLearningServices/workspaces/00000/environments/CliV2AnonymousEnvironment/versions/de330be7295a60292e69e4d0aca3cd6b?api-version=2022-05-01",
        "Pragma": "no-cache",
        "Request-Context": "appId=cid-v1:2d2e8e63-272e-4b3c-8598-4ee570a0e70d",
        "Server-Timing": "traceparent;desc=\u002200-62661ab8155d0801dcc8f3b98e32f854-18f4ebb36b84a627-01\u0022",
=======
        "Date": "Mon, 13 Feb 2023 08:17:54 GMT",
        "Expires": "-1",
        "Location": "https://management.azure.com/subscriptions/00000000-0000-0000-0000-000000000/resourceGroups/00000/providers/Microsoft.MachineLearningServices/workspaces/00000/environments/CliV2AnonymousEnvironment/versions/de330be7295a60292e69e4d0aca3cd6b?api-version=2022-05-01",
        "Pragma": "no-cache",
        "Request-Context": "appId=cid-v1:512cc15a-13b5-415b-bfd0-dce7accb6bb1",
        "Server-Timing": "traceparent;desc=\u002200-cadb6693704e15cfe627e3084c0a74ce-d460a7dd76d7c719-01\u0022",
>>>>>>> 36df7d3e
        "Strict-Transport-Security": "max-age=31536000; includeSubDomains",
        "x-aml-cluster": "vienna-eastus2-01",
        "X-Content-Type-Options": "nosniff",
<<<<<<< HEAD
        "x-ms-correlation-request-id": "6c299e73-a61a-4d28-b071-9caf1423884c",
        "x-ms-ratelimit-remaining-subscription-writes": "1199",
        "x-ms-response-type": "standard",
        "x-ms-routing-request-id": "WESTUS2:20230210T214706Z:6c299e73-a61a-4d28-b071-9caf1423884c",
        "x-request-time": "1.192"
=======
        "x-ms-correlation-request-id": "741cf670-bba9-4c0c-ad3b-2017bcd2ec4d",
        "x-ms-ratelimit-remaining-subscription-writes": "1199",
        "x-ms-response-type": "standard",
        "x-ms-routing-request-id": "JAPANEAST:20230213T081754Z:741cf670-bba9-4c0c-ad3b-2017bcd2ec4d",
        "x-request-time": "1.905"
>>>>>>> 36df7d3e
      },
      "ResponseBody": {
        "id": "/subscriptions/00000000-0000-0000-0000-000000000/resourceGroups/00000/providers/Microsoft.MachineLearningServices/workspaces/00000/environments/CliV2AnonymousEnvironment/versions/de330be7295a60292e69e4d0aca3cd6b",
        "name": "de330be7295a60292e69e4d0aca3cd6b",
        "type": "Microsoft.MachineLearningServices/workspaces/environments/versions",
        "properties": {
          "description": null,
          "tags": {},
          "properties": {},
          "isArchived": false,
          "isAnonymous": true,
          "environmentType": "UserCreated",
          "image": "mcr.microsoft.com/azureml/openmpi3.1.2-ubuntu18.04",
          "condaFile": "{\n  \u0022channels\u0022: [\n    \u0022defaults\u0022\n  ],\n  \u0022dependencies\u0022: [\n    \u0022python=3.8.12\u0022,\n    \u0022pip=21.2.2\u0022,\n    {\n      \u0022pip\u0022: [\n        \u0022--extra-index-url=https://azuremlsdktestpypi.azureedge.net/sdk-cli-v2\u0022,\n        \u0022mldesigner==0.0.72212755\u0022,\n        \u0022mlflow\u0022,\n        \u0022azureml-mlflow\u0022\n      ]\n    }\n  ],\n  \u0022name\u0022: \u0022default_environment\u0022\n}",
          "osType": "Linux"
        },
        "systemData": {
          "createdAt": "2023-02-10T20:55:10.0590483\u002B00:00",
          "createdBy": "Diondra Peck",
          "createdByType": "User",
          "lastModifiedAt": "2023-02-10T20:55:10.0590483\u002B00:00",
          "lastModifiedBy": "Diondra Peck",
          "lastModifiedByType": "User"
        }
      }
    },
    {
      "RequestUri": "https://management.azure.com/subscriptions/00000000-0000-0000-0000-000000000/resourceGroups/00000/providers/Microsoft.MachineLearningServices/workspaces/00000/environments/CliV2AnonymousEnvironment/versions/65a57bb8969551bd51f7d3e2f734e76e?api-version=2022-05-01",
      "RequestMethod": "PUT",
      "RequestHeaders": {
        "Accept": "application/json",
        "Accept-Encoding": "gzip, deflate",
        "Connection": "keep-alive",
        "Content-Length": "395",
        "Content-Type": "application/json",
<<<<<<< HEAD
        "User-Agent": "azure-ai-ml/1.5.0 azsdk-python-mgmt-machinelearningservices/0.1.0 Python/3.7.9 (Windows-10-10.0.22621-SP0)"
=======
        "User-Agent": "azure-ai-ml/1.5.0 azsdk-python-mgmt-machinelearningservices/0.1.0 Python/3.8.13 (Windows-10-10.0.22621-SP0)"
>>>>>>> 36df7d3e
      },
      "RequestBody": {
        "properties": {
          "isAnonymous": true,
          "isArchived": false,
          "condaFile": "channels:\n- conda-forge\ndependencies:\n- python=3.7.10\n- numpy\n- pip\n- scikit-learn==0.19.1\n- scipy\n- pip:\n  - azureml-defaults\n  - inference-schema[numpy-support]\n  - joblib\n  - numpy\n  - scikit-learn==0.19.1\n  - scipy\nname: sklearn-aks-env\n",
          "image": "mcr.microsoft.com/azureml/openmpi3.1.2-ubuntu18.04"
        }
      },
      "StatusCode": 201,
      "ResponseHeaders": {
        "Cache-Control": "no-cache",
        "Content-Length": "1330",
        "Content-Type": "application/json; charset=utf-8",
<<<<<<< HEAD
        "Date": "Fri, 10 Feb 2023 21:47:07 GMT",
        "Expires": "-1",
        "Location": "https://management.azure.com/subscriptions/00000000-0000-0000-0000-000000000/resourceGroups/00000/providers/Microsoft.MachineLearningServices/workspaces/00000/environments/CliV2AnonymousEnvironment/versions/65a57bb8969551bd51f7d3e2f734e76e?api-version=2022-05-01",
        "Pragma": "no-cache",
        "Request-Context": "appId=cid-v1:2d2e8e63-272e-4b3c-8598-4ee570a0e70d",
        "Server-Timing": "traceparent;desc=\u002200-88125664f680b8901b59db7bdd5c8584-df6ffbb93b7dfdb2-01\u0022",
=======
        "Date": "Mon, 13 Feb 2023 08:17:54 GMT",
        "Expires": "-1",
        "Location": "https://management.azure.com/subscriptions/00000000-0000-0000-0000-000000000/resourceGroups/00000/providers/Microsoft.MachineLearningServices/workspaces/00000/environments/CliV2AnonymousEnvironment/versions/65a57bb8969551bd51f7d3e2f734e76e?api-version=2022-05-01",
        "Pragma": "no-cache",
        "Request-Context": "appId=cid-v1:512cc15a-13b5-415b-bfd0-dce7accb6bb1",
        "Server-Timing": "traceparent;desc=\u002200-49529cee7fc9703a307dfa765e457bf6-50ff4c8f8a21b623-01\u0022",
>>>>>>> 36df7d3e
        "Strict-Transport-Security": "max-age=31536000; includeSubDomains",
        "x-aml-cluster": "vienna-eastus2-01",
        "X-Content-Type-Options": "nosniff",
<<<<<<< HEAD
        "x-ms-correlation-request-id": "2e24243b-b646-4d89-b9e0-8e7167fceb3e",
        "x-ms-ratelimit-remaining-subscription-writes": "1198",
        "x-ms-response-type": "standard",
        "x-ms-routing-request-id": "WESTUS2:20230210T214707Z:2e24243b-b646-4d89-b9e0-8e7167fceb3e",
        "x-request-time": "0.644"
=======
        "x-ms-correlation-request-id": "c642d3f1-b9b5-4011-9091-f48401c9218d",
        "x-ms-ratelimit-remaining-subscription-writes": "1198",
        "x-ms-response-type": "standard",
        "x-ms-routing-request-id": "JAPANEAST:20230213T081755Z:c642d3f1-b9b5-4011-9091-f48401c9218d",
        "x-request-time": "0.220"
>>>>>>> 36df7d3e
      },
      "ResponseBody": {
        "id": "/subscriptions/00000000-0000-0000-0000-000000000/resourceGroups/00000/providers/Microsoft.MachineLearningServices/workspaces/00000/environments/CliV2AnonymousEnvironment/versions/65a57bb8969551bd51f7d3e2f734e76e",
        "name": "65a57bb8969551bd51f7d3e2f734e76e",
        "type": "Microsoft.MachineLearningServices/workspaces/environments/versions",
        "properties": {
          "description": null,
          "tags": {},
          "properties": {},
          "isArchived": false,
          "isAnonymous": true,
          "environmentType": "UserCreated",
          "image": "mcr.microsoft.com/azureml/openmpi3.1.2-ubuntu18.04",
          "condaFile": "{\n  \u0022channels\u0022: [\n    \u0022conda-forge\u0022\n  ],\n  \u0022dependencies\u0022: [\n    \u0022python=3.7.10\u0022,\n    \u0022numpy\u0022,\n    \u0022pip\u0022,\n    \u0022scikit-learn==0.19.1\u0022,\n    \u0022scipy\u0022,\n    {\n      \u0022pip\u0022: [\n        \u0022azureml-defaults\u0022,\n        \u0022inference-schema[numpy-support]\u0022,\n        \u0022joblib\u0022,\n        \u0022numpy\u0022,\n        \u0022scikit-learn==0.19.1\u0022,\n        \u0022scipy\u0022\n      ]\n    }\n  ],\n  \u0022name\u0022: \u0022sklearn-aks-env\u0022\n}",
          "osType": "Linux"
        },
        "systemData": {
          "createdAt": "2023-02-10T20:32:56.2744438\u002B00:00",
          "createdBy": "Diondra Peck",
          "createdByType": "User",
          "lastModifiedAt": "2023-02-10T20:32:56.2744438\u002B00:00",
          "lastModifiedBy": "Diondra Peck",
          "lastModifiedByType": "User"
        }
      }
    },
    {
      "RequestUri": "https://management.azure.com/subscriptions/00000000-0000-0000-0000-000000000/resourceGroups/00000/providers/Microsoft.MachineLearningServices/workspaces/00000?api-version=2022-10-01",
      "RequestMethod": "GET",
      "RequestHeaders": {
        "Accept": "application/json",
        "Accept-Encoding": "gzip, deflate",
        "Connection": "keep-alive",
<<<<<<< HEAD
        "User-Agent": "azure-ai-ml/1.5.0 azsdk-python-mgmt-machinelearningservices/0.1.0 Python/3.7.9 (Windows-10-10.0.22621-SP0)"
=======
        "User-Agent": "azure-ai-ml/1.5.0 azsdk-python-mgmt-machinelearningservices/0.1.0 Python/3.8.13 (Windows-10-10.0.22621-SP0)"
>>>>>>> 36df7d3e
      },
      "RequestBody": null,
      "StatusCode": 200,
      "ResponseHeaders": {
        "Cache-Control": "no-cache",
        "Content-Encoding": "gzip",
        "Content-Type": "application/json; charset=utf-8",
<<<<<<< HEAD
        "Date": "Fri, 10 Feb 2023 21:47:11 GMT",
        "Expires": "-1",
        "Pragma": "no-cache",
        "Request-Context": "appId=cid-v1:2d2e8e63-272e-4b3c-8598-4ee570a0e70d",
        "Server-Timing": "traceparent;desc=\u002200-d257c33cc468a47304e19c0b52994c75-c6e9839daf4e7e12-01\u0022",
=======
        "Date": "Mon, 13 Feb 2023 08:17:58 GMT",
        "Expires": "-1",
        "Pragma": "no-cache",
        "Request-Context": "appId=cid-v1:512cc15a-13b5-415b-bfd0-dce7accb6bb1",
        "Server-Timing": "traceparent;desc=\u002200-d15bd64b3dc54cf1110aaebeb6fb7ee9-a4d807c3167a0b4b-01\u0022",
>>>>>>> 36df7d3e
        "Strict-Transport-Security": "max-age=31536000; includeSubDomains",
        "Transfer-Encoding": "chunked",
        "Vary": [
          "Accept-Encoding",
          "Accept-Encoding"
        ],
        "x-aml-cluster": "vienna-eastus2-01",
        "X-Content-Type-Options": "nosniff",
<<<<<<< HEAD
        "x-ms-correlation-request-id": "3e35d952-1e95-45e0-8b7d-b59511b41f23",
        "x-ms-ratelimit-remaining-subscription-reads": "11998",
        "x-ms-response-type": "standard",
        "x-ms-routing-request-id": "WESTUS2:20230210T214711Z:3e35d952-1e95-45e0-8b7d-b59511b41f23",
        "x-request-time": "0.024"
=======
        "x-ms-correlation-request-id": "dd6277dd-2610-4f32-94fb-ec924b80bf50",
        "x-ms-ratelimit-remaining-subscription-reads": "11996",
        "x-ms-response-type": "standard",
        "x-ms-routing-request-id": "JAPANEAST:20230213T081758Z:dd6277dd-2610-4f32-94fb-ec924b80bf50",
        "x-request-time": "0.161"
>>>>>>> 36df7d3e
      },
      "ResponseBody": {
        "id": "/subscriptions/00000000-0000-0000-0000-000000000/resourceGroups/00000/providers/Microsoft.MachineLearningServices/workspaces/00000",
        "name": "00000",
        "type": "Microsoft.MachineLearningServices/workspaces",
        "location": "eastus2",
        "tags": {},
        "etag": null,
        "properties": {
          "friendlyName": "00000",
          "description": "",
          "storageAccount": "/subscriptions/00000000-0000-0000-0000-000000000/resourceGroups/00000/providers/Microsoft.Storage/storageAccounts/saq2bndciqx7ykq",
          "keyVault": "/subscriptions/00000000-0000-0000-0000-000000000/resourceGroups/00000/providers/Microsoft.Keyvault/vaults/kvtestvbu4v2iv4flem",
          "applicationInsights": "/subscriptions/00000000-0000-0000-0000-000000000/resourceGroups/00000/providers/Microsoft.insights/components/aiq2bndciqx7ykq",
          "hbiWorkspace": false,
          "tenantId": "72f988bf-86f1-41af-91ab-2d7cd011db47",
          "imageBuildCompute": null,
          "provisioningState": "Succeeded",
          "v1LegacyMode": false,
          "softDeleteEnabled": false,
          "containerRegistry": "/subscriptions/00000000-0000-0000-0000-000000000/resourceGroups/00000/providers/Microsoft.ContainerRegistry/registries/crq2bndciqx7ykq",
          "notebookInfo": {
            "resourceId": "0000000-0000-0000-0000-000000000000",
            "fqdn": "ml-sdkvnextcli-eastus2-04f1af0f-9f21-42f6-8358-8ef712733a0e.eastus2.notebooks.azure.net",
            "isPrivateLinkEnabled": false,
            "notebookPreparationError": null
          },
          "storageHnsEnabled": false,
          "workspaceId": "04f1af0f-9f21-42f6-8358-8ef712733a0e",
          "linkedModelInventoryArmId": null,
          "privateLinkCount": 0,
          "publicNetworkAccess": "Enabled",
          "discoveryUrl": "https://eastus2.api.azureml.ms/discovery",
          "mlFlowTrackingUri": "azureml://eastus2.api.azureml.ms/mlflow/v1.0/subscriptions/00000000-0000-0000-0000-000000000/resourceGroups/00000/providers/Microsoft.MachineLearningServices/workspaces/00000",
          "sdkTelemetryAppInsightsKey": "0000000-0000-0000-0000-000000000000",
          "sasGetterUri": "",
          "enableDataIsolation": false
        },
        "identity": {
          "type": "SystemAssigned",
          "principalId": "0000000-0000-0000-0000-000000000000",
          "tenantId": "72f988bf-86f1-41af-91ab-2d7cd011db47"
        },
        "kind": "Default",
        "sku": {
          "name": "Basic",
          "tier": "Basic"
        },
        "systemData": {
          "createdAt": "2023-02-10T19:10:44.0152416Z",
          "createdBy": "dipeck@microsoft.com",
          "createdByType": "User",
          "lastModifiedAt": "2023-02-10T19:10:44.0152416Z",
          "lastModifiedBy": "dipeck@microsoft.com",
          "lastModifiedByType": "User"
        }
      }
    },
    {
      "RequestUri": "https://management.azure.com/subscriptions/00000000-0000-0000-0000-000000000/resourceGroups/00000/providers/Microsoft.MachineLearningServices/workspaces/00000?api-version=2022-10-01",
      "RequestMethod": "GET",
      "RequestHeaders": {
        "Accept": "application/json",
        "Accept-Encoding": "gzip, deflate",
        "Connection": "keep-alive",
<<<<<<< HEAD
        "User-Agent": "azure-ai-ml/1.5.0 azsdk-python-mgmt-machinelearningservices/0.1.0 Python/3.7.9 (Windows-10-10.0.22621-SP0)"
=======
        "Content-Length": "0",
        "User-Agent": "azure-ai-ml/1.5.0 azsdk-python-mgmt-machinelearningservices/0.1.0 Python/3.8.13 (Windows-10-10.0.22621-SP0)"
>>>>>>> 36df7d3e
      },
      "RequestBody": null,
      "StatusCode": 200,
      "ResponseHeaders": {
        "Cache-Control": "no-cache",
        "Content-Encoding": "gzip",
        "Content-Type": "application/json; charset=utf-8",
<<<<<<< HEAD
        "Date": "Fri, 10 Feb 2023 21:47:11 GMT",
        "Expires": "-1",
        "Pragma": "no-cache",
        "Request-Context": "appId=cid-v1:2d2e8e63-272e-4b3c-8598-4ee570a0e70d",
        "Server-Timing": "traceparent;desc=\u002200-4f5dc4e84194748f7a744af6937e65da-3d3745cfb87b1ef7-01\u0022",
=======
        "Date": "Mon, 13 Feb 2023 08:17:58 GMT",
        "Expires": "-1",
        "Pragma": "no-cache",
        "Request-Context": "appId=cid-v1:512cc15a-13b5-415b-bfd0-dce7accb6bb1",
        "Server-Timing": "traceparent;desc=\u002200-9af7a4d48765f061442f6f7731511076-e96959dc6046d384-01\u0022",
>>>>>>> 36df7d3e
        "Strict-Transport-Security": "max-age=31536000; includeSubDomains",
        "Transfer-Encoding": "chunked",
        "Vary": [
          "Accept-Encoding",
          "Accept-Encoding"
        ],
        "x-aml-cluster": "vienna-eastus2-01",
        "X-Content-Type-Options": "nosniff",
<<<<<<< HEAD
        "x-ms-correlation-request-id": "0f2c00b1-77b1-416c-9bd3-b9e05e28b1e2",
        "x-ms-ratelimit-remaining-subscription-reads": "11997",
        "x-ms-response-type": "standard",
        "x-ms-routing-request-id": "WESTUS2:20230210T214711Z:0f2c00b1-77b1-416c-9bd3-b9e05e28b1e2",
        "x-request-time": "0.034"
=======
        "x-ms-correlation-request-id": "6d362700-2cf0-4192-a602-da93d12d06ff",
        "x-ms-ratelimit-remaining-subscription-writes": "1199",
        "x-ms-response-type": "standard",
        "x-ms-routing-request-id": "JAPANEAST:20230213T081759Z:6d362700-2cf0-4192-a602-da93d12d06ff",
        "x-request-time": "0.477"
      },
      "ResponseBody": {
        "secretsType": "AccountKey",
        "key": "dGhpcyBpcyBmYWtlIGtleQ=="
      }
    },
    {
      "RequestUri": "https://management.azure.com/subscriptions/00000000-0000-0000-0000-000000000/resourceGroups/00000/providers/Microsoft.MachineLearningServices/workspaces/00000/datastores/workspaceblobstore?api-version=2022-10-01",
      "RequestMethod": "GET",
      "RequestHeaders": {
        "Accept": "application/json",
        "Accept-Encoding": "gzip, deflate",
        "Connection": "keep-alive",
        "User-Agent": "azure-ai-ml/1.5.0 azsdk-python-mgmt-machinelearningservices/0.1.0 Python/3.8.13 (Windows-10-10.0.22621-SP0)"
      },
      "RequestBody": null,
      "StatusCode": 200,
      "ResponseHeaders": {
        "Cache-Control": "no-cache",
        "Content-Encoding": "gzip",
        "Content-Type": "application/json; charset=utf-8",
        "Date": "Mon, 13 Feb 2023 08:17:59 GMT",
        "Expires": "-1",
        "Pragma": "no-cache",
        "Request-Context": "appId=cid-v1:512cc15a-13b5-415b-bfd0-dce7accb6bb1",
        "Server-Timing": "traceparent;desc=\u002200-b0a3aeb5eb710de4c9d00e014b5c7a36-559003fe30d1d9a4-01\u0022",
        "Strict-Transport-Security": "max-age=31536000; includeSubDomains",
        "Transfer-Encoding": "chunked",
        "Vary": [
          "Accept-Encoding",
          "Accept-Encoding"
        ],
        "x-aml-cluster": "vienna-test-westus2-01",
        "X-Content-Type-Options": "nosniff",
        "x-ms-correlation-request-id": "9dc9b226-2876-439d-88c1-90d47ed32c3a",
        "x-ms-ratelimit-remaining-subscription-reads": "11999",
        "x-ms-response-type": "standard",
        "x-ms-routing-request-id": "JAPANEAST:20230213T081759Z:9dc9b226-2876-439d-88c1-90d47ed32c3a",
        "x-request-time": "0.191"
      },
      "ResponseBody": {
        "id": "/subscriptions/00000000-0000-0000-0000-000000000/resourceGroups/00000/providers/Microsoft.MachineLearningServices/workspaces/00000/datastores/workspaceblobstore",
        "name": "workspaceblobstore",
        "type": "Microsoft.MachineLearningServices/workspaces/datastores",
        "properties": {
          "description": null,
          "tags": null,
          "properties": null,
          "isDefault": true,
          "credentials": {
            "credentialsType": "AccountKey"
          },
          "datastoreType": "AzureBlob",
          "accountName": "sagvgsoim6nmhbq",
          "containerName": "azureml-blobstore-e61cd5e2-512f-475e-9842-5e2a973993b8",
          "endpoint": "core.windows.net",
          "protocol": "https",
          "serviceDataAccessAuthIdentity": "WorkspaceSystemAssignedIdentity"
        },
        "systemData": {
          "createdAt": "2022-09-22T09:02:03.2629568\u002B00:00",
          "createdBy": "779301c0-18b2-4cdc-801b-a0a3368fee0a",
          "createdByType": "Application",
          "lastModifiedAt": "2022-09-22T09:02:04.166989\u002B00:00",
          "lastModifiedBy": "779301c0-18b2-4cdc-801b-a0a3368fee0a",
          "lastModifiedByType": "Application"
        }
      }
    },
    {
      "RequestUri": "https://management.azure.com/subscriptions/00000000-0000-0000-0000-000000000/resourceGroups/00000/providers/Microsoft.MachineLearningServices/workspaces/00000/datastores/workspaceblobstore/listSecrets?api-version=2022-10-01",
      "RequestMethod": "POST",
      "RequestHeaders": {
        "Accept": "application/json",
        "Accept-Encoding": "gzip, deflate",
        "Connection": "keep-alive",
        "Content-Length": "0",
        "User-Agent": "azure-ai-ml/1.5.0 azsdk-python-mgmt-machinelearningservices/0.1.0 Python/3.8.13 (Windows-10-10.0.22621-SP0)"
      },
      "RequestBody": null,
      "StatusCode": 200,
      "ResponseHeaders": {
        "Cache-Control": "no-cache",
        "Content-Encoding": "gzip",
        "Content-Type": "application/json; charset=utf-8",
        "Date": "Mon, 13 Feb 2023 08:17:59 GMT",
        "Expires": "-1",
        "Pragma": "no-cache",
        "Request-Context": "appId=cid-v1:512cc15a-13b5-415b-bfd0-dce7accb6bb1",
        "Server-Timing": "traceparent;desc=\u002200-506825cf60a8af5a78aaab6792d50f1b-ccd3276fc6838fa3-01\u0022",
        "Strict-Transport-Security": "max-age=31536000; includeSubDomains",
        "Transfer-Encoding": "chunked",
        "Vary": "Accept-Encoding",
        "x-aml-cluster": "vienna-test-westus2-01",
        "X-Content-Type-Options": "nosniff",
        "x-ms-correlation-request-id": "bfdaad9a-909d-47ca-81ca-ff5a4f1f7592",
        "x-ms-ratelimit-remaining-subscription-writes": "1199",
        "x-ms-response-type": "standard",
        "x-ms-routing-request-id": "JAPANEAST:20230213T081759Z:bfdaad9a-909d-47ca-81ca-ff5a4f1f7592",
        "x-request-time": "0.121"
>>>>>>> 36df7d3e
      },
      "ResponseBody": {
        "id": "/subscriptions/00000000-0000-0000-0000-000000000/resourceGroups/00000/providers/Microsoft.MachineLearningServices/workspaces/00000",
        "name": "00000",
        "type": "Microsoft.MachineLearningServices/workspaces",
        "location": "eastus2",
        "tags": {},
        "etag": null,
        "properties": {
          "friendlyName": "00000",
          "description": "",
          "storageAccount": "/subscriptions/00000000-0000-0000-0000-000000000/resourceGroups/00000/providers/Microsoft.Storage/storageAccounts/saq2bndciqx7ykq",
          "keyVault": "/subscriptions/00000000-0000-0000-0000-000000000/resourceGroups/00000/providers/Microsoft.Keyvault/vaults/kvtestvbu4v2iv4flem",
          "applicationInsights": "/subscriptions/00000000-0000-0000-0000-000000000/resourceGroups/00000/providers/Microsoft.insights/components/aiq2bndciqx7ykq",
          "hbiWorkspace": false,
          "tenantId": "72f988bf-86f1-41af-91ab-2d7cd011db47",
          "imageBuildCompute": null,
          "provisioningState": "Succeeded",
          "v1LegacyMode": false,
          "softDeleteEnabled": false,
          "containerRegistry": "/subscriptions/00000000-0000-0000-0000-000000000/resourceGroups/00000/providers/Microsoft.ContainerRegistry/registries/crq2bndciqx7ykq",
          "notebookInfo": {
            "resourceId": "0000000-0000-0000-0000-000000000000",
            "fqdn": "ml-sdkvnextcli-eastus2-04f1af0f-9f21-42f6-8358-8ef712733a0e.eastus2.notebooks.azure.net",
            "isPrivateLinkEnabled": false,
            "notebookPreparationError": null
          },
          "storageHnsEnabled": false,
          "workspaceId": "04f1af0f-9f21-42f6-8358-8ef712733a0e",
          "linkedModelInventoryArmId": null,
          "privateLinkCount": 0,
          "publicNetworkAccess": "Enabled",
          "discoveryUrl": "https://eastus2.api.azureml.ms/discovery",
          "mlFlowTrackingUri": "azureml://eastus2.api.azureml.ms/mlflow/v1.0/subscriptions/00000000-0000-0000-0000-000000000/resourceGroups/00000/providers/Microsoft.MachineLearningServices/workspaces/00000",
          "sdkTelemetryAppInsightsKey": "0000000-0000-0000-0000-000000000000",
          "sasGetterUri": "",
          "enableDataIsolation": false
        },
        "identity": {
          "type": "SystemAssigned",
          "principalId": "0000000-0000-0000-0000-000000000000",
          "tenantId": "72f988bf-86f1-41af-91ab-2d7cd011db47"
        },
        "kind": "Default",
        "sku": {
          "name": "Basic",
          "tier": "Basic"
        },
        "systemData": {
          "createdAt": "2023-02-10T19:10:44.0152416Z",
          "createdBy": "dipeck@microsoft.com",
          "createdByType": "User",
          "lastModifiedAt": "2023-02-10T19:10:44.0152416Z",
          "lastModifiedBy": "dipeck@microsoft.com",
          "lastModifiedByType": "User"
        }
      }
    },
    {
      "RequestUri": "https://eastus2.api.azureml.ms/content/v2.0/subscriptions/00000000-0000-0000-0000-000000000/resourceGroups/00000/providers/Microsoft.MachineLearningServices/workspaces/00000/snapshots/getByHash?hash=a4e91c079c2a271d699ffac5ca5441abc8034151356913e57bff8f483c3d3a3b\u0026hashVersion=202208",
      "RequestMethod": "GET",
      "RequestHeaders": {
        "Accept": "*/*",
        "Accept-Encoding": "gzip, deflate",
        "Connection": "keep-alive",
<<<<<<< HEAD
        "Content-Type": "application/json; charset=UTF-8",
        "User-Agent": "azure-ai-ml/1.5.0 azsdk-python-core/1.26.3 Python/3.7.9 (Windows-10-10.0.22621-SP0)"
=======
        "User-Agent": "azsdk-python-storage-blob/12.12.0 Python/3.8.13 (Windows-10-10.0.22621-SP0)",
        "x-ms-date": "Mon, 13 Feb 2023 08:17:59 GMT",
        "x-ms-version": "2021-06-08"
>>>>>>> 36df7d3e
      },
      "RequestBody": null,
      "StatusCode": 200,
      "ResponseHeaders": {
<<<<<<< HEAD
        "Connection": "keep-alive",
        "Content-Encoding": "gzip",
        "Content-Type": "application/json; charset=utf-8",
        "Date": "Fri, 10 Feb 2023 21:47:18 GMT",
        "Request-Context": "appId=cid-v1:2d2e8e63-272e-4b3c-8598-4ee570a0e70d",
        "Strict-Transport-Security": "max-age=15724800; includeSubDomains; preload",
        "Transfer-Encoding": "chunked",
        "Vary": "Accept-Encoding",
        "x-aml-cluster": "vienna-eastus2-02",
        "X-Content-Type-Options": "nosniff",
        "x-ms-response-type": "standard",
        "x-request-time": "0.164"
=======
        "Accept-Ranges": "bytes",
        "Content-Length": "508",
        "Content-MD5": "dUQjYq1qrTeqLOaZ4N2AUQ==",
        "Content-Type": "application/octet-stream",
        "Date": "Mon, 13 Feb 2023 08:17:59 GMT",
        "ETag": "\u00220x8DA9D482EE600C0\u0022",
        "Last-Modified": "Fri, 23 Sep 2022 09:44:17 GMT",
        "Server": [
          "Windows-Azure-Blob/1.0",
          "Microsoft-HTTPAPI/2.0"
        ],
        "Vary": "Origin",
        "x-ms-access-tier": "Hot",
        "x-ms-access-tier-inferred": "true",
        "x-ms-blob-type": "BlockBlob",
        "x-ms-creation-time": "Fri, 23 Sep 2022 09:44:17 GMT",
        "x-ms-lease-state": "available",
        "x-ms-lease-status": "unlocked",
        "x-ms-meta-name": "92e51c4c-40c7-4f95-ba55-e3a63d7d7c14",
        "x-ms-meta-upload_status": "completed",
        "x-ms-meta-version": "1",
        "x-ms-server-encrypted": "true",
        "x-ms-version": "2021-06-08"
      },
      "ResponseBody": null
    },
    {
      "RequestUri": "https://sagvgsoim6nmhbq.blob.core.windows.net/azureml-blobstore-e61cd5e2-512f-475e-9842-5e2a973993b8/LocalUpload/00000000000000000000000000000000/component_with_conditional_output/entry.py",
      "RequestMethod": "HEAD",
      "RequestHeaders": {
        "Accept": "application/xml",
        "Accept-Encoding": "gzip, deflate",
        "Connection": "keep-alive",
        "User-Agent": "azsdk-python-storage-blob/12.12.0 Python/3.8.13 (Windows-10-10.0.22621-SP0)",
        "x-ms-date": "Mon, 13 Feb 2023 08:17:59 GMT",
        "x-ms-version": "2021-06-08"
      },
      "RequestBody": null,
      "StatusCode": 200,
      "ResponseHeaders": {
        "Accept-Ranges": "bytes",
        "Content-Length": "544",
        "Content-MD5": "ckhCMLno0vnEJhuGVfkbnA==",
        "Content-Type": "application/octet-stream",
        "Date": "Mon, 13 Feb 2023 08:17:59 GMT",
        "ETag": "\u00220x8DAF2D33678CC8F\u0022",
        "Last-Modified": "Tue, 10 Jan 2023 06:23:39 GMT",
        "Server": [
          "Windows-Azure-Blob/1.0",
          "Microsoft-HTTPAPI/2.0"
        ],
        "Vary": "Origin",
        "x-ms-access-tier": "Hot",
        "x-ms-access-tier-inferred": "true",
        "x-ms-blob-type": "BlockBlob",
        "x-ms-creation-time": "Tue, 10 Jan 2023 06:23:38 GMT",
        "x-ms-lease-state": "available",
        "x-ms-lease-status": "unlocked",
        "x-ms-meta-name": "dab5eb3a-726c-478e-a7d0-5ecb4b47e476",
        "x-ms-meta-upload_status": "completed",
        "x-ms-meta-version": "1",
        "x-ms-server-encrypted": "true",
        "x-ms-version": "2021-06-08"
>>>>>>> 36df7d3e
      },
      "ResponseBody": {
        "snapshotType": "LocalFiles",
        "id": "62d7e9d0-9999-4dc5-8591-2f2d6fda997b",
        "root": {
          "name": "",
          "hash": null,
          "type": "Directory",
          "timestamp": "0001-01-01T00:00:00\u002B00:00",
          "sasUrl": null,
          "absoluteUrl": null,
          "sizeBytes": 0,
          "sizeSet": false,
          "children": {
            "sample1.csv": {
              "name": "sample1.csv",
              "hash": "903ECDE7ECA08D37DB613161C84A3B44",
              "type": "File",
              "timestamp": "0001-01-01T00:00:00\u002B00:00",
              "sasUrl": null,
              "absoluteUrl": null,
              "sizeBytes": 499,
              "sizeSet": true,
              "children": {}
            },
            "simple_train.py": {
              "name": "simple_train.py",
              "hash": "089E6E7C3139494A4CA699CA074DE23A",
              "type": "File",
              "timestamp": "0001-01-01T00:00:00\u002B00:00",
              "sasUrl": null,
              "absoluteUrl": null,
              "sizeBytes": 1010,
              "sizeSet": true,
              "children": {}
            },
            "sweep_script_search.py": {
              "name": "sweep_script_search.py",
              "hash": "D6CD553E776D3CA9799A5E09213CB8C2",
              "type": "File",
              "timestamp": "0001-01-01T00:00:00\u002B00:00",
              "sasUrl": null,
              "absoluteUrl": null,
              "sizeBytes": 2797,
              "sizeSet": true,
              "children": {}
            },
            "sweep_script.py": {
              "name": "sweep_script.py",
              "hash": "3020E5228A8D7D442D4D801A862C3EA5",
              "type": "File",
              "timestamp": "0001-01-01T00:00:00\u002B00:00",
              "sasUrl": null,
              "absoluteUrl": null,
              "sizeBytes": 515,
              "sizeSet": true,
              "children": {}
            },
            "train.py": {
              "name": "train.py",
              "hash": "F4F3547C4D5D54BC0A494EB945137546",
              "type": "File",
              "timestamp": "0001-01-01T00:00:00\u002B00:00",
              "sasUrl": null,
              "absoluteUrl": null,
              "sizeBytes": 1036,
              "sizeSet": true,
              "children": {}
            }
          }
        },
        "tags": {},
        "properties": {
          "hash_sha256": "a4e91c079c2a271d699ffac5ca5441abc8034151356913e57bff8f483c3d3a3b",
          "hash_version": "202208",
          "azureml.codeUri": "https://saq2bndciqx7ykq.blob.core.windows.net:443/04f1af0f-9-399cb602-b161-5cdf-8dcf-e02e3ce64a1b/python"
        },
        "description": null,
        "name": "c3993a39-d70c-407c-91da-a788052f0c0a",
        "version": "1",
        "createdBy": {
          "userObjectId": "b3a957de-450c-4ca7-b2aa-88dd98c87fef",
          "userPuId": "10037FFEAD05DD5D",
          "userIdp": null,
          "userAltSecId": null,
          "userIss": "https://sts.windows.net/72f988bf-86f1-41af-91ab-2d7cd011db47/",
          "userTenantId": "72f988bf-86f1-41af-91ab-2d7cd011db47",
          "userName": "Diondra Peck",
          "upn": null
        },
        "createdTime": "2023-02-10T19:50:55.0775102\u002B00:00",
        "modifiedBy": {
          "userObjectId": "b3a957de-450c-4ca7-b2aa-88dd98c87fef",
          "userPuId": "10037FFEAD05DD5D",
          "userIdp": null,
          "userAltSecId": null,
          "userIss": "https://sts.windows.net/72f988bf-86f1-41af-91ab-2d7cd011db47/",
          "userTenantId": "72f988bf-86f1-41af-91ab-2d7cd011db47",
          "userName": "Diondra Peck",
          "upn": null
        },
        "modifiedTime": "2023-02-10T19:50:55.0775102\u002B00:00",
        "gitRepositoryCommit": null,
        "uri": "https://saq2bndciqx7ykq.blob.core.windows.net:443/04f1af0f-9-399cb602-b161-5cdf-8dcf-e02e3ce64a1b/python",
        "contentHash": "a4e91c079c2a271d699ffac5ca5441abc8034151356913e57bff8f483c3d3a3b",
        "hashVersion": "202208",
        "provisioningState": "Succeeded"
      }
    },
    {
      "RequestUri": "https://eastus2.api.azureml.ms/content/v2.0/subscriptions/00000000-0000-0000-0000-000000000/resourceGroups/00000/providers/Microsoft.MachineLearningServices/workspaces/00000/snapshots/getByHash?hash=99ca6dbd871eafad4cddb12c42d1ad31f451490dbba9e07db1ecb4e9cfc5c420\u0026hashVersion=202208",
      "RequestMethod": "GET",
      "RequestHeaders": {
        "Accept": "*/*",
        "Accept-Encoding": "gzip, deflate",
        "Connection": "keep-alive",
<<<<<<< HEAD
        "Content-Type": "application/json; charset=UTF-8",
        "User-Agent": "azure-ai-ml/1.5.0 azsdk-python-core/1.26.3 Python/3.7.9 (Windows-10-10.0.22621-SP0)"
=======
        "User-Agent": "azsdk-python-storage-blob/12.12.0 Python/3.8.13 (Windows-10-10.0.22621-SP0)",
        "x-ms-date": "Mon, 13 Feb 2023 08:18:00 GMT",
        "x-ms-version": "2021-06-08"
>>>>>>> 36df7d3e
      },
      "RequestBody": null,
      "StatusCode": 200,
      "ResponseHeaders": {
<<<<<<< HEAD
        "Connection": "keep-alive",
        "Content-Encoding": "gzip",
        "Content-Type": "application/json; charset=utf-8",
        "Date": "Fri, 10 Feb 2023 21:47:18 GMT",
        "Request-Context": "appId=cid-v1:2d2e8e63-272e-4b3c-8598-4ee570a0e70d",
        "Strict-Transport-Security": "max-age=15724800; includeSubDomains; preload",
        "Transfer-Encoding": "chunked",
        "Vary": "Accept-Encoding",
        "x-aml-cluster": "vienna-eastus2-02",
        "X-Content-Type-Options": "nosniff",
        "x-ms-response-type": "standard",
        "x-request-time": "0.136"
=======
        "Date": "Mon, 13 Feb 2023 08:18:00 GMT",
        "Server": [
          "Windows-Azure-Blob/1.0",
          "Microsoft-HTTPAPI/2.0"
        ],
        "Transfer-Encoding": "chunked",
        "Vary": "Origin",
        "x-ms-error-code": "BlobNotFound",
        "x-ms-version": "2021-06-08"
>>>>>>> 36df7d3e
      },
      "ResponseBody": {
        "snapshotType": "LocalFiles",
        "id": "d6734fd5-8a39-4c24-9464-7c3822af6fef",
        "root": {
          "name": "",
          "hash": null,
          "type": "Directory",
          "timestamp": "0001-01-01T00:00:00\u002B00:00",
          "sasUrl": null,
          "absoluteUrl": null,
          "sizeBytes": 0,
          "sizeSet": false,
          "children": {
            "entry.py": {
              "name": "entry.py",
              "hash": "F5C7808503728A99ABD2477AD8D24F33",
              "type": "File",
              "timestamp": "0001-01-01T00:00:00\u002B00:00",
              "sasUrl": null,
              "absoluteUrl": null,
              "sizeBytes": 530,
              "sizeSet": true,
              "children": {}
            },
            "spec.yaml": {
              "name": "spec.yaml",
              "hash": "4ACA9059F6139751DFA45382A6FB976C",
              "type": "File",
              "timestamp": "0001-01-01T00:00:00\u002B00:00",
              "sasUrl": null,
              "absoluteUrl": null,
              "sizeBytes": 1040,
              "sizeSet": true,
              "children": {}
            }
          }
        },
        "tags": {},
        "properties": {
          "hash_sha256": "99ca6dbd871eafad4cddb12c42d1ad31f451490dbba9e07db1ecb4e9cfc5c420",
          "hash_version": "202208",
          "azureml.codeUri": "https://saq2bndciqx7ykq.blob.core.windows.net:443/04f1af0f-9-10b1c6c0-889f-54d0-b42b-ec01322197aa/component_with_conditional_output"
        },
        "description": null,
        "name": "42be3f93-be99-424d-b374-b95ab97fd4ca",
        "version": "1",
        "createdBy": {
          "userObjectId": "b3a957de-450c-4ca7-b2aa-88dd98c87fef",
          "userPuId": "10037FFEAD05DD5D",
          "userIdp": null,
          "userAltSecId": null,
          "userIss": "https://sts.windows.net/72f988bf-86f1-41af-91ab-2d7cd011db47/",
          "userTenantId": "72f988bf-86f1-41af-91ab-2d7cd011db47",
          "userName": "Diondra Peck",
          "upn": null
        },
        "createdTime": "2023-02-10T20:55:43.1061326\u002B00:00",
        "modifiedBy": {
          "userObjectId": "b3a957de-450c-4ca7-b2aa-88dd98c87fef",
          "userPuId": "10037FFEAD05DD5D",
          "userIdp": null,
          "userAltSecId": null,
          "userIss": "https://sts.windows.net/72f988bf-86f1-41af-91ab-2d7cd011db47/",
          "userTenantId": "72f988bf-86f1-41af-91ab-2d7cd011db47",
          "userName": "Diondra Peck",
          "upn": null
        },
        "modifiedTime": "2023-02-10T20:55:43.1061326\u002B00:00",
        "gitRepositoryCommit": null,
        "uri": "https://saq2bndciqx7ykq.blob.core.windows.net:443/04f1af0f-9-10b1c6c0-889f-54d0-b42b-ec01322197aa/component_with_conditional_output",
        "contentHash": "99ca6dbd871eafad4cddb12c42d1ad31f451490dbba9e07db1ecb4e9cfc5c420",
        "hashVersion": "202208",
        "provisioningState": "Succeeded"
      }
    },
    {
<<<<<<< HEAD
      "RequestUri": "https://management.azure.com/subscriptions/00000000-0000-0000-0000-000000000/resourceGroups/00000/providers/Microsoft.MachineLearningServices/workspaces/00000/codes/c3993a39-d70c-407c-91da-a788052f0c0a/versions/1?api-version=2022-05-01",
      "RequestMethod": "GET",
=======
      "RequestUri": "https://sagvgsoim6nmhbq.blob.core.windows.net/azureml-blobstore-e61cd5e2-512f-475e-9842-5e2a973993b8/az-ml-artifacts/00000000000000000000000000000000/component_with_conditional_output/entry.py",
      "RequestMethod": "HEAD",
>>>>>>> 36df7d3e
      "RequestHeaders": {
        "Accept": "application/xml",
        "Accept-Encoding": "gzip, deflate",
        "Connection": "keep-alive",
<<<<<<< HEAD
        "User-Agent": "azure-ai-ml/1.5.0 azsdk-python-mgmt-machinelearningservices/0.1.0 Python/3.7.9 (Windows-10-10.0.22621-SP0)"
=======
        "User-Agent": "azsdk-python-storage-blob/12.12.0 Python/3.8.13 (Windows-10-10.0.22621-SP0)",
        "x-ms-date": "Mon, 13 Feb 2023 08:18:00 GMT",
        "x-ms-version": "2021-06-08"
>>>>>>> 36df7d3e
      },
      "RequestBody": null,
      "StatusCode": 404,
      "ResponseHeaders": {
        "Date": "Mon, 13 Feb 2023 08:18:00 GMT",
        "Server": [
          "Windows-Azure-Blob/1.0",
          "Microsoft-HTTPAPI/2.0"
        ],
        "Transfer-Encoding": "chunked",
        "Vary": "Origin",
        "x-ms-error-code": "BlobNotFound",
        "x-ms-version": "2021-06-08"
      },
      "ResponseBody": null
    },
    {
      "RequestUri": "https://management.azure.com/subscriptions/00000000-0000-0000-0000-000000000/resourceGroups/00000/providers/Microsoft.MachineLearningServices/workspaces/00000/codes/dab5eb3a-726c-478e-a7d0-5ecb4b47e476/versions/1?api-version=2022-05-01",
      "RequestMethod": "PUT",
      "RequestHeaders": {
        "Accept": "application/json",
        "Accept-Encoding": "gzip, deflate",
        "Connection": "keep-alive",
        "Content-Length": "322",
        "Content-Type": "application/json",
        "User-Agent": "azure-ai-ml/1.5.0 azsdk-python-mgmt-machinelearningservices/0.1.0 Python/3.8.13 (Windows-10-10.0.22621-SP0)"
      },
      "RequestBody": {
        "properties": {
          "properties": {
            "hash_sha256": "0000000000000",
            "hash_version": "0000000000000"
          },
          "isAnonymous": true,
          "isArchived": false,
          "codeUri": "https://sagvgsoim6nmhbq.blob.core.windows.net/azureml-blobstore-e61cd5e2-512f-475e-9842-5e2a973993b8/LocalUpload/00000000000000000000000000000000/component_with_conditional_output"
        }
      },
      "StatusCode": 200,
      "ResponseHeaders": {
        "Cache-Control": "no-cache",
        "Content-Encoding": "gzip",
        "Content-Type": "application/json; charset=utf-8",
<<<<<<< HEAD
        "Date": "Fri, 10 Feb 2023 21:47:18 GMT",
        "Expires": "-1",
        "Pragma": "no-cache",
        "Request-Context": "appId=cid-v1:2d2e8e63-272e-4b3c-8598-4ee570a0e70d",
        "Server-Timing": "traceparent;desc=\u002200-c8e15c41b6e4f9696c3ba42265e3778b-3f38ad3bb01d6f7a-01\u0022",
=======
        "Date": "Mon, 13 Feb 2023 08:18:01 GMT",
        "Expires": "-1",
        "Pragma": "no-cache",
        "Request-Context": "appId=cid-v1:512cc15a-13b5-415b-bfd0-dce7accb6bb1",
        "Server-Timing": "traceparent;desc=\u002200-50d21e54218a8a5a142115cf64874e2c-899337ee7737bb1f-01\u0022",
>>>>>>> 36df7d3e
        "Strict-Transport-Security": "max-age=31536000; includeSubDomains",
        "Transfer-Encoding": "chunked",
        "Vary": [
          "Accept-Encoding",
          "Accept-Encoding"
        ],
        "x-aml-cluster": "vienna-eastus2-01",
        "X-Content-Type-Options": "nosniff",
<<<<<<< HEAD
        "x-ms-correlation-request-id": "6526c11f-e27d-4bfe-ba52-6a95b922f7f0",
        "x-ms-ratelimit-remaining-subscription-reads": "11996",
        "x-ms-response-type": "standard",
        "x-ms-routing-request-id": "WESTUS2:20230210T214718Z:6526c11f-e27d-4bfe-ba52-6a95b922f7f0",
        "x-request-time": "0.083"
      },
      "ResponseBody": {
        "id": "/subscriptions/00000000-0000-0000-0000-000000000/resourceGroups/00000/providers/Microsoft.MachineLearningServices/workspaces/00000/codes/c3993a39-d70c-407c-91da-a788052f0c0a/versions/1",
=======
        "x-ms-correlation-request-id": "d2bc420e-4126-43a4-b580-9c3558978e3c",
        "x-ms-ratelimit-remaining-subscription-writes": "1197",
        "x-ms-response-type": "standard",
        "x-ms-routing-request-id": "JAPANEAST:20230213T081802Z:d2bc420e-4126-43a4-b580-9c3558978e3c",
        "x-request-time": "0.876"
      },
      "ResponseBody": {
        "id": "/subscriptions/00000000-0000-0000-0000-000000000/resourceGroups/00000/providers/Microsoft.MachineLearningServices/workspaces/00000/codes/dab5eb3a-726c-478e-a7d0-5ecb4b47e476/versions/1",
>>>>>>> 36df7d3e
        "name": "1",
        "type": "Microsoft.MachineLearningServices/workspaces/codes/versions",
        "properties": {
          "description": null,
          "tags": {},
          "properties": {
            "hash_sha256": "0000000000000",
            "hash_version": "0000000000000"
          },
          "isArchived": false,
          "isAnonymous": false,
<<<<<<< HEAD
          "codeUri": "https://saq2bndciqx7ykq.blob.core.windows.net:443/04f1af0f-9-399cb602-b161-5cdf-8dcf-e02e3ce64a1b/python"
        },
        "systemData": {
          "createdAt": "2023-02-10T19:50:55.0775102\u002B00:00",
          "createdBy": "Diondra Peck",
          "createdByType": "User",
          "lastModifiedAt": "2023-02-10T19:50:55.0775102\u002B00:00",
          "lastModifiedBy": "Diondra Peck",
=======
          "codeUri": "https://sagvgsoim6nmhbq.blob.core.windows.net/azureml-blobstore-e61cd5e2-512f-475e-9842-5e2a973993b8/LocalUpload/00000000000000000000000000000000/component_with_conditional_output"
        },
        "systemData": {
          "createdAt": "2023-01-10T06:23:40.65355\u002B00:00",
          "createdBy": "Han Wang",
          "createdByType": "User",
          "lastModifiedAt": "2023-02-13T08:18:02.0763676\u002B00:00",
          "lastModifiedBy": "Brynn Yin",
>>>>>>> 36df7d3e
          "lastModifiedByType": "User"
        }
      }
    },
    {
      "RequestUri": "https://management.azure.com/subscriptions/00000000-0000-0000-0000-000000000/resourceGroups/00000/providers/Microsoft.MachineLearningServices/workspaces/00000/codes/42be3f93-be99-424d-b374-b95ab97fd4ca/versions/1?api-version=2022-05-01",
      "RequestMethod": "GET",
      "RequestHeaders": {
        "Accept": "application/json",
        "Accept-Encoding": "gzip, deflate",
        "Connection": "keep-alive",
<<<<<<< HEAD
        "User-Agent": "azure-ai-ml/1.5.0 azsdk-python-mgmt-machinelearningservices/0.1.0 Python/3.7.9 (Windows-10-10.0.22621-SP0)"
=======
        "Content-Length": "295",
        "Content-Type": "application/json",
        "User-Agent": "azure-ai-ml/1.5.0 azsdk-python-mgmt-machinelearningservices/0.1.0 Python/3.8.13 (Windows-10-10.0.22621-SP0)"
      },
      "RequestBody": {
        "properties": {
          "properties": {
            "hash_sha256": "0000000000000",
            "hash_version": "0000000000000"
          },
          "isAnonymous": true,
          "isArchived": false,
          "codeUri": "https://sagvgsoim6nmhbq.blob.core.windows.net/azureml-blobstore-e61cd5e2-512f-475e-9842-5e2a973993b8/LocalUpload/00000000000000000000000000000000/python"
        }
>>>>>>> 36df7d3e
      },
      "RequestBody": null,
      "StatusCode": 200,
      "ResponseHeaders": {
        "Cache-Control": "no-cache",
        "Content-Encoding": "gzip",
        "Content-Type": "application/json; charset=utf-8",
<<<<<<< HEAD
        "Date": "Fri, 10 Feb 2023 21:47:19 GMT",
        "Expires": "-1",
        "Pragma": "no-cache",
        "Request-Context": "appId=cid-v1:2d2e8e63-272e-4b3c-8598-4ee570a0e70d",
        "Server-Timing": "traceparent;desc=\u002200-bdb137b293640083b3854b52ea7f3c5a-1c63dc284b5b5146-01\u0022",
=======
        "Date": "Mon, 13 Feb 2023 08:18:02 GMT",
        "Expires": "-1",
        "Pragma": "no-cache",
        "Request-Context": "appId=cid-v1:512cc15a-13b5-415b-bfd0-dce7accb6bb1",
        "Server-Timing": "traceparent;desc=\u002200-9610ddfd597a6ffd72accb773cd9a169-924f14b5113daa52-01\u0022",
>>>>>>> 36df7d3e
        "Strict-Transport-Security": "max-age=31536000; includeSubDomains",
        "Transfer-Encoding": "chunked",
        "Vary": [
          "Accept-Encoding",
          "Accept-Encoding"
        ],
        "x-aml-cluster": "vienna-eastus2-01",
        "X-Content-Type-Options": "nosniff",
<<<<<<< HEAD
        "x-ms-correlation-request-id": "45a47b83-4214-462d-be5d-d8aa19e1669c",
        "x-ms-ratelimit-remaining-subscription-reads": "11997",
        "x-ms-response-type": "standard",
        "x-ms-routing-request-id": "WESTUS2:20230210T214719Z:45a47b83-4214-462d-be5d-d8aa19e1669c",
        "x-request-time": "0.036"
=======
        "x-ms-correlation-request-id": "48ecd705-5ca5-4419-a1ac-5065abe7e1ac",
        "x-ms-ratelimit-remaining-subscription-writes": "1199",
        "x-ms-response-type": "standard",
        "x-ms-routing-request-id": "JAPANEAST:20230213T081802Z:48ecd705-5ca5-4419-a1ac-5065abe7e1ac",
        "x-request-time": "0.995"
>>>>>>> 36df7d3e
      },
      "ResponseBody": {
        "id": "/subscriptions/00000000-0000-0000-0000-000000000/resourceGroups/00000/providers/Microsoft.MachineLearningServices/workspaces/00000/codes/42be3f93-be99-424d-b374-b95ab97fd4ca/versions/1",
        "name": "1",
        "type": "Microsoft.MachineLearningServices/workspaces/codes/versions",
        "properties": {
          "description": null,
          "tags": {},
          "properties": {
            "hash_sha256": "0000000000000",
            "hash_version": "0000000000000"
          },
          "isArchived": false,
          "isAnonymous": false,
          "codeUri": "https://saq2bndciqx7ykq.blob.core.windows.net:443/04f1af0f-9-10b1c6c0-889f-54d0-b42b-ec01322197aa/component_with_conditional_output"
        },
        "systemData": {
          "createdAt": "2023-02-10T20:55:43.1061326\u002B00:00",
          "createdBy": "Diondra Peck",
          "createdByType": "User",
<<<<<<< HEAD
          "lastModifiedAt": "2023-02-10T20:55:43.1061326\u002B00:00",
          "lastModifiedBy": "Diondra Peck",
=======
          "lastModifiedAt": "2023-02-13T08:18:02.6756696\u002B00:00",
          "lastModifiedBy": "Brynn Yin",
>>>>>>> 36df7d3e
          "lastModifiedByType": "User"
        }
      }
    },
    {
<<<<<<< HEAD
      "RequestUri": "https://management.azure.com/subscriptions/00000000-0000-0000-0000-000000000/resourceGroups/00000/providers/Microsoft.MachineLearningServices/workspaces/00000/components/azureml_anonymous/versions/aed5e1ad-a9d3-92ac-3ca0-6303afa094ea?api-version=2022-10-01",
=======
      "RequestUri": "https://management.azure.com/subscriptions/00000000-0000-0000-0000-000000000/resourceGroups/00000/providers/Microsoft.MachineLearningServices/workspaces/00000/components/azureml_anonymous/versions/24bd4b3b-0552-b290-f7e3-f3c55ccdefd0?api-version=2022-10-01",
>>>>>>> 36df7d3e
      "RequestMethod": "PUT",
      "RequestHeaders": {
        "Accept": "application/json",
        "Accept-Encoding": "gzip, deflate",
        "Connection": "keep-alive",
        "Content-Length": "1219",
        "Content-Type": "application/json",
<<<<<<< HEAD
        "User-Agent": "azure-ai-ml/1.5.0 azsdk-python-mgmt-machinelearningservices/0.1.0 Python/3.7.9 (Windows-10-10.0.22621-SP0)"
=======
        "User-Agent": "azure-ai-ml/1.5.0 azsdk-python-mgmt-machinelearningservices/0.1.0 Python/3.8.13 (Windows-10-10.0.22621-SP0)"
>>>>>>> 36df7d3e
      },
      "RequestBody": {
        "properties": {
          "description": "This is the basic command component",
          "properties": {},
          "tags": {
            "tag": "tagvalue",
            "owner": "sdkteam"
          },
          "isAnonymous": true,
          "isArchived": false,
          "componentSpec": {
            "command": "echo Hello World \u0026 echo ${{inputs.component_in_number}}",
            "code": "azureml:/subscriptions/00000000-0000-0000-0000-000000000/resourceGroups/00000/providers/Microsoft.MachineLearningServices/workspaces/00000/codes/c3993a39-d70c-407c-91da-a788052f0c0a/versions/1",
            "environment": "azureml:/subscriptions/00000000-0000-0000-0000-000000000/resourceGroups/00000/providers/Microsoft.MachineLearningServices/workspaces/00000/environments/CliV2AnonymousEnvironment/versions/65a57bb8969551bd51f7d3e2f734e76e",
            "name": "microsoftsamplescommandcomponentbasic_nopaths_test",
            "description": "This is the basic command component",
            "tags": {
              "tag": "tagvalue",
              "owner": "sdkteam"
            },
            "version": "1",
            "$schema": "https://azuremlschemas.azureedge.net/development/commandComponent.schema.json",
            "display_name": "CommandComponentBasic",
            "is_deterministic": true,
            "inputs": {
              "component_in_number": {
                "type": "number",
                "optional": false,
                "default": "10.99",
                "description": "A number"
              }
            },
            "type": "command",
            "_source": "YAML.COMPONENT"
          }
        }
      },
      "StatusCode": 201,
      "ResponseHeaders": {
        "Cache-Control": "no-cache",
        "Content-Length": "2053",
        "Content-Type": "application/json; charset=utf-8",
<<<<<<< HEAD
        "Date": "Fri, 10 Feb 2023 21:47:19 GMT",
=======
        "Date": "Mon, 13 Feb 2023 08:18:03 GMT",
>>>>>>> 36df7d3e
        "Expires": "-1",
        "Location": "https://management.azure.com/subscriptions/00000000-0000-0000-0000-000000000/resourceGroups/00000/providers/Microsoft.MachineLearningServices/workspaces/00000/components/azureml_anonymous/versions/aed5e1ad-a9d3-92ac-3ca0-6303afa094ea?api-version=2022-10-01",
        "Pragma": "no-cache",
<<<<<<< HEAD
        "Request-Context": "appId=cid-v1:2d2e8e63-272e-4b3c-8598-4ee570a0e70d",
        "Server-Timing": "traceparent;desc=\u002200-e15a3b2e7a2fd251565b1f9daa7caa88-1dd02d6428f92435-01\u0022",
=======
        "Request-Context": "appId=cid-v1:512cc15a-13b5-415b-bfd0-dce7accb6bb1",
        "Server-Timing": "traceparent;desc=\u002200-839eda77a4785555b40300e0fd1e975f-2277a6ff973c786c-01\u0022",
>>>>>>> 36df7d3e
        "Strict-Transport-Security": "max-age=31536000; includeSubDomains",
        "x-aml-cluster": "vienna-eastus2-01",
        "X-Content-Type-Options": "nosniff",
<<<<<<< HEAD
        "x-ms-correlation-request-id": "bc950b20-d59e-4771-aa48-82578012be2e",
        "x-ms-ratelimit-remaining-subscription-writes": "1197",
        "x-ms-response-type": "standard",
        "x-ms-routing-request-id": "WESTUS2:20230210T214719Z:bc950b20-d59e-4771-aa48-82578012be2e",
        "x-request-time": "0.474"
=======
        "x-ms-correlation-request-id": "5e6206b6-cb91-4bab-aced-06d6424a2af7",
        "x-ms-ratelimit-remaining-subscription-writes": "1198",
        "x-ms-response-type": "standard",
        "x-ms-routing-request-id": "JAPANEAST:20230213T081803Z:5e6206b6-cb91-4bab-aced-06d6424a2af7",
        "x-request-time": "0.422"
>>>>>>> 36df7d3e
      },
      "ResponseBody": {
        "id": "/subscriptions/00000000-0000-0000-0000-000000000/resourceGroups/00000/providers/Microsoft.MachineLearningServices/workspaces/00000/components/azureml_anonymous/versions/0cc6b52a-0316-4984-bde0-c1f493439412",
        "name": "0cc6b52a-0316-4984-bde0-c1f493439412",
        "type": "Microsoft.MachineLearningServices/workspaces/components/versions",
        "properties": {
          "description": null,
          "tags": {
            "tag": "tagvalue",
            "owner": "sdkteam"
          },
          "properties": {},
          "isArchived": false,
          "isAnonymous": true,
          "componentSpec": {
            "name": "microsoftsamplescommandcomponentbasic_nopaths_test",
            "version": "1",
            "display_name": "CommandComponentBasic",
            "is_deterministic": "True",
            "type": "command",
            "description": "This is the basic command component",
            "tags": {
              "tag": "tagvalue",
              "owner": "sdkteam"
            },
            "inputs": {
              "component_in_number": {
                "type": "number",
                "optional": "False",
                "default": "10.99",
                "description": "A number"
              }
            },
            "code": "azureml:/subscriptions/00000000-0000-0000-0000-000000000/resourceGroups/00000/providers/Microsoft.MachineLearningServices/workspaces/00000/codes/c3993a39-d70c-407c-91da-a788052f0c0a/versions/1",
            "environment": "azureml:/subscriptions/00000000-0000-0000-0000-000000000/resourceGroups/00000/providers/Microsoft.MachineLearningServices/workspaces/00000/environments/CliV2AnonymousEnvironment/versions/65a57bb8969551bd51f7d3e2f734e76e",
            "resources": {
              "instance_count": "1"
            },
            "command": "echo Hello World \u0026 echo ${{inputs.component_in_number}}",
            "$schema": "https://azuremlschemas.azureedge.net/development/commandComponent.schema.json"
          }
        },
        "systemData": {
<<<<<<< HEAD
          "createdAt": "2023-02-10T20:55:35.0244255\u002B00:00",
          "createdBy": "Diondra Peck",
          "createdByType": "User",
          "lastModifiedAt": "2023-02-10T20:55:35.0912686\u002B00:00",
          "lastModifiedBy": "Diondra Peck",
=======
          "createdAt": "2023-02-10T08:53:04.5992155\u002B00:00",
          "createdBy": "Han Wang",
          "createdByType": "User",
          "lastModifiedAt": "2023-02-10T08:53:04.9892844\u002B00:00",
          "lastModifiedBy": "Han Wang",
>>>>>>> 36df7d3e
          "lastModifiedByType": "User"
        }
      }
    },
    {
      "RequestUri": "https://management.azure.com/subscriptions/00000000-0000-0000-0000-000000000/resourceGroups/00000/providers/Microsoft.MachineLearningServices/workspaces/00000/components/azureml_anonymous/versions/55972372-33eb-ed9d-7b5e-2fdd172a66fa?api-version=2022-10-01",
      "RequestMethod": "PUT",
      "RequestHeaders": {
        "Accept": "application/json",
        "Accept-Encoding": "gzip, deflate",
        "Connection": "keep-alive",
        "Content-Length": "1251",
        "Content-Type": "application/json",
<<<<<<< HEAD
        "User-Agent": "azure-ai-ml/1.5.0 azsdk-python-mgmt-machinelearningservices/0.1.0 Python/3.7.9 (Windows-10-10.0.22621-SP0)"
=======
        "User-Agent": "azure-ai-ml/1.5.0 azsdk-python-mgmt-machinelearningservices/0.1.0 Python/3.8.13 (Windows-10-10.0.22621-SP0)"
>>>>>>> 36df7d3e
      },
      "RequestBody": {
        "properties": {
          "description": "module run logic goes here",
          "properties": {},
          "tags": {
            "codegenBy": "mldesigner"
          },
          "isAnonymous": true,
          "isArchived": false,
          "componentSpec": {
            "command": "mldesigner execute --source entry.py --name basic_component --outputs output1=${{outputs.output1}} output2=${{outputs.output2}} output3=${{outputs.output3}} output=${{outputs.output}}",
            "code": "azureml:/subscriptions/00000000-0000-0000-0000-000000000/resourceGroups/00000/providers/Microsoft.MachineLearningServices/workspaces/00000/codes/42be3f93-be99-424d-b374-b95ab97fd4ca/versions/1",
            "environment": "azureml:/subscriptions/00000000-0000-0000-0000-000000000/resourceGroups/00000/providers/Microsoft.MachineLearningServices/workspaces/00000/environments/CliV2AnonymousEnvironment/versions/de330be7295a60292e69e4d0aca3cd6b",
            "name": "basic_component",
            "description": "module run logic goes here",
            "tags": {
              "codegenBy": "mldesigner"
            },
            "version": "1",
            "display_name": "basic_component",
            "is_deterministic": true,
            "outputs": {
              "output1": {
                "type": "boolean",
                "is_control": true
              },
              "output2": {
                "type": "boolean",
                "is_control": true
              },
              "output3": {
                "type": "boolean"
              },
              "output": {
                "type": "boolean",
                "is_control": true
              }
            },
            "type": "command",
            "_source": "YAML.COMPONENT"
          }
        }
      },
      "StatusCode": 201,
      "ResponseHeaders": {
        "Cache-Control": "no-cache",
        "Content-Length": "2250",
        "Content-Type": "application/json; charset=utf-8",
<<<<<<< HEAD
        "Date": "Fri, 10 Feb 2023 21:47:20 GMT",
=======
        "Date": "Mon, 13 Feb 2023 08:18:03 GMT",
>>>>>>> 36df7d3e
        "Expires": "-1",
        "Location": "https://management.azure.com/subscriptions/00000000-0000-0000-0000-000000000/resourceGroups/00000/providers/Microsoft.MachineLearningServices/workspaces/00000/components/azureml_anonymous/versions/55972372-33eb-ed9d-7b5e-2fdd172a66fa?api-version=2022-10-01",
        "Pragma": "no-cache",
<<<<<<< HEAD
        "Request-Context": "appId=cid-v1:2d2e8e63-272e-4b3c-8598-4ee570a0e70d",
        "Server-Timing": "traceparent;desc=\u002200-a5b07e20c6142330b8e6267b462f903c-14fd379a1a1d118a-01\u0022",
=======
        "Request-Context": "appId=cid-v1:512cc15a-13b5-415b-bfd0-dce7accb6bb1",
        "Server-Timing": "traceparent;desc=\u002200-ccd161ba14be4b33410e3d40cbf4bbf6-f2bc913e8a6a526f-01\u0022",
>>>>>>> 36df7d3e
        "Strict-Transport-Security": "max-age=31536000; includeSubDomains",
        "x-aml-cluster": "vienna-eastus2-01",
        "X-Content-Type-Options": "nosniff",
<<<<<<< HEAD
        "x-ms-correlation-request-id": "49b5a6ba-9cb0-409e-892f-a5cae4a21b47",
        "x-ms-ratelimit-remaining-subscription-writes": "1199",
        "x-ms-response-type": "standard",
        "x-ms-routing-request-id": "WESTUS2:20230210T214720Z:49b5a6ba-9cb0-409e-892f-a5cae4a21b47",
        "x-request-time": "0.299"
=======
        "x-ms-correlation-request-id": "fca21000-ec4f-4169-ba0b-237b9b9b7815",
        "x-ms-ratelimit-remaining-subscription-writes": "1196",
        "x-ms-response-type": "standard",
        "x-ms-routing-request-id": "JAPANEAST:20230213T081804Z:fca21000-ec4f-4169-ba0b-237b9b9b7815",
        "x-request-time": "1.344"
>>>>>>> 36df7d3e
      },
      "ResponseBody": {
        "id": "/subscriptions/00000000-0000-0000-0000-000000000/resourceGroups/00000/providers/Microsoft.MachineLearningServices/workspaces/00000/components/azureml_anonymous/versions/a2aa89e4-055a-458d-9fd9-dc7e3cc08909",
        "name": "a2aa89e4-055a-458d-9fd9-dc7e3cc08909",
        "type": "Microsoft.MachineLearningServices/workspaces/components/versions",
        "properties": {
          "description": null,
          "tags": {
            "codegenBy": "mldesigner"
          },
          "properties": {},
          "isArchived": false,
          "isAnonymous": true,
          "componentSpec": {
            "name": "basic_component",
            "version": "1",
            "display_name": "basic_component",
            "is_deterministic": "True",
            "type": "command",
            "description": "module run logic goes here",
            "tags": {
              "codegenBy": "mldesigner"
            },
            "outputs": {
              "output1": {
                "type": "boolean",
                "is_control": "True"
              },
              "output2": {
                "type": "boolean",
                "is_control": "True"
              },
              "output3": {
                "type": "boolean"
              },
              "output": {
                "type": "boolean",
                "is_control": "True"
              }
            },
            "code": "azureml:/subscriptions/00000000-0000-0000-0000-000000000/resourceGroups/00000/providers/Microsoft.MachineLearningServices/workspaces/00000/codes/42be3f93-be99-424d-b374-b95ab97fd4ca/versions/1",
            "environment": "azureml:/subscriptions/00000000-0000-0000-0000-000000000/resourceGroups/00000/providers/Microsoft.MachineLearningServices/workspaces/00000/environments/CliV2AnonymousEnvironment/versions/de330be7295a60292e69e4d0aca3cd6b",
            "resources": {
              "instance_count": "1"
            },
            "command": "mldesigner execute --source entry.py --name basic_component --outputs output1=${{outputs.output1}} output2=${{outputs.output2}} output3=${{outputs.output3}} output=${{outputs.output}}",
            "$schema": "https://componentsdk.azureedge.net/jsonschema/CommandComponent.json"
          }
        },
        "systemData": {
          "createdAt": "2023-02-10T20:55:43.9061406\u002B00:00",
          "createdBy": "Diondra Peck",
          "createdByType": "User",
<<<<<<< HEAD
          "lastModifiedAt": "2023-02-10T20:55:43.9780079\u002B00:00",
          "lastModifiedBy": "Diondra Peck",
=======
          "lastModifiedAt": "2023-02-10T08:53:07.3659968\u002B00:00",
          "lastModifiedBy": "Han Wang",
>>>>>>> 36df7d3e
          "lastModifiedByType": "User"
        }
      }
    },
    {
      "RequestUri": "https://management.azure.com/subscriptions/00000000-0000-0000-0000-000000000/resourceGroups/00000/providers/Microsoft.MachineLearningServices/workspaces/00000/jobs/000000000000000000000?api-version=2022-12-01-preview",
      "RequestMethod": "PUT",
      "RequestHeaders": {
        "Accept": "application/json",
        "Accept-Encoding": "gzip, deflate",
        "Connection": "keep-alive",
        "Content-Length": "1684",
        "Content-Type": "application/json",
<<<<<<< HEAD
        "User-Agent": "azure-ai-ml/1.5.0 azsdk-python-mgmt-machinelearningservices/0.1.0 Python/3.7.9 (Windows-10-10.0.22621-SP0)"
=======
        "User-Agent": "azure-ai-ml/1.5.0 azsdk-python-mgmt-machinelearningservices/0.1.0 Python/3.8.13 (Windows-10-10.0.22621-SP0)"
>>>>>>> 36df7d3e
      },
      "RequestBody": {
        "properties": {
          "properties": {},
          "tags": {},
          "computeId": "/subscriptions/00000000-0000-0000-0000-000000000/resourceGroups/00000/providers/Microsoft.MachineLearningServices/workspaces/00000/computes/cpu-cluster",
          "displayName": "test_mldesigner_component_with_conditional_output",
          "experimentName": "azure-ai-ml",
          "isArchived": false,
          "jobType": "Pipeline",
          "inputs": {},
          "jobs": {
            "result": {
              "name": "result",
              "type": "command",
              "_source": "YAML.COMPONENT",
              "componentId": "/subscriptions/00000000-0000-0000-0000-000000000/resourceGroups/00000/providers/Microsoft.MachineLearningServices/workspaces/00000/components/azureml_anonymous/versions/a2aa89e4-055a-458d-9fd9-dc7e3cc08909"
            },
            "node1": {
              "name": "node1",
              "type": "command",
              "inputs": {
                "component_in_number": {
                  "job_input_type": "literal",
                  "value": "1"
                }
              },
              "_source": "YAML.COMPONENT",
              "componentId": "/subscriptions/00000000-0000-0000-0000-000000000/resourceGroups/00000/providers/Microsoft.MachineLearningServices/workspaces/00000/components/azureml_anonymous/versions/0cc6b52a-0316-4984-bde0-c1f493439412"
            },
            "node2": {
              "name": "node2",
              "type": "command",
              "inputs": {
                "component_in_number": {
                  "job_input_type": "literal",
                  "value": "2"
                }
              },
              "_source": "YAML.COMPONENT",
              "componentId": "/subscriptions/00000000-0000-0000-0000-000000000/resourceGroups/00000/providers/Microsoft.MachineLearningServices/workspaces/00000/components/azureml_anonymous/versions/0cc6b52a-0316-4984-bde0-c1f493439412"
            },
            "conditionnode": {
              "type": "if_else",
              "condition": "${{parent.jobs.result.outputs.output}}",
              "true_block": "${{parent.jobs.node2}}",
              "false_block": "${{parent.jobs.node1}}",
              "_source": "DSL"
            }
          },
          "outputs": {},
          "settings": {
            "_source": "DSL"
          }
        }
      },
      "StatusCode": 201,
      "ResponseHeaders": {
        "Cache-Control": "no-cache",
        "Content-Length": "3817",
        "Content-Type": "application/json; charset=utf-8",
<<<<<<< HEAD
        "Date": "Fri, 10 Feb 2023 21:47:29 GMT",
        "Expires": "-1",
        "Location": "https://management.azure.com/subscriptions/00000000-0000-0000-0000-000000000/resourceGroups/00000/providers/Microsoft.MachineLearningServices/workspaces/00000/jobs/000000000000000000000?api-version=2022-12-01-preview",
        "Pragma": "no-cache",
        "Request-Context": "appId=cid-v1:2d2e8e63-272e-4b3c-8598-4ee570a0e70d",
        "Server-Timing": "traceparent;desc=\u002200-61e80bbf38b3c0f0e5798c50a4efe14d-be0c52fbe0aa64fe-01\u0022",
=======
        "Date": "Mon, 13 Feb 2023 08:18:09 GMT",
        "Expires": "-1",
        "Location": "https://management.azure.com/subscriptions/00000000-0000-0000-0000-000000000/resourceGroups/00000/providers/Microsoft.MachineLearningServices/workspaces/00000/jobs/000000000000000000000?api-version=2022-12-01-preview",
        "Pragma": "no-cache",
        "Request-Context": "appId=cid-v1:512cc15a-13b5-415b-bfd0-dce7accb6bb1",
        "Server-Timing": "traceparent;desc=\u002200-e3c61d891c38f46a441010f5d7fe1f14-16a846869915fe95-01\u0022",
>>>>>>> 36df7d3e
        "Strict-Transport-Security": "max-age=31536000; includeSubDomains",
        "x-aml-cluster": "vienna-eastus2-01",
        "X-Content-Type-Options": "nosniff",
<<<<<<< HEAD
        "x-ms-correlation-request-id": "54ff8b8a-294a-4553-83e3-32461d397625",
        "x-ms-ratelimit-remaining-subscription-writes": "1198",
        "x-ms-response-type": "standard",
        "x-ms-routing-request-id": "WESTUS2:20230210T214729Z:54ff8b8a-294a-4553-83e3-32461d397625",
        "x-request-time": "1.343"
=======
        "x-ms-correlation-request-id": "8ee76a20-14d7-42bd-a792-6fb6d98affd5",
        "x-ms-ratelimit-remaining-subscription-writes": "1195",
        "x-ms-response-type": "standard",
        "x-ms-routing-request-id": "JAPANEAST:20230213T081809Z:8ee76a20-14d7-42bd-a792-6fb6d98affd5",
        "x-request-time": "2.262"
>>>>>>> 36df7d3e
      },
      "ResponseBody": {
        "id": "/subscriptions/00000000-0000-0000-0000-000000000/resourceGroups/00000/providers/Microsoft.MachineLearningServices/workspaces/00000/jobs/000000000000000000000",
        "name": "000000000000000000000",
        "type": "Microsoft.MachineLearningServices/workspaces/jobs",
        "properties": {
          "description": null,
          "tags": {},
          "properties": {
            "azureml.DevPlatv2": "true",
            "azureml.runsource": "azureml.PipelineRun",
            "runSource": "MFE",
            "runType": "HTTP",
            "azureml.parameters": "{}",
            "azureml.continue_on_step_failure": "False",
            "azureml.continue_on_failed_optional_input": "True",
            "azureml.defaultComputeName": "cpu-cluster",
            "azureml.defaultDataStoreName": "workspaceblobstore",
            "azureml.pipelineComponent": "pipelinerun"
          },
          "displayName": "test_mldesigner_component_with_conditional_output",
          "status": "Preparing",
          "experimentName": "azure-ai-ml",
          "services": {
            "Tracking": {
              "jobServiceType": "Tracking",
              "port": null,
              "endpoint": "azureml://eastus2.api.azureml.ms/mlflow/v1.0/subscriptions/00000000-0000-0000-0000-000000000/resourceGroups/00000/providers/Microsoft.MachineLearningServices/workspaces/00000?",
              "status": null,
              "errorMessage": null,
              "properties": null,
              "nodes": null
            },
            "Studio": {
              "jobServiceType": "Studio",
              "port": null,
              "endpoint": "https://ml.azure.com/runs/000000000000000000000?wsid=/subscriptions/00000000-0000-0000-0000-000000000/resourcegroups/00000/workspaces/00000",
              "status": null,
              "errorMessage": null,
              "properties": null,
              "nodes": null
            }
          },
          "computeId": "/subscriptions/00000000-0000-0000-0000-000000000/resourceGroups/00000/providers/Microsoft.MachineLearningServices/workspaces/00000/computes/cpu-cluster",
          "isArchived": false,
          "identity": null,
          "componentId": null,
          "jobType": "Pipeline",
          "settings": {
            "_source": "DSL"
          },
          "jobs": {
            "result": {
              "name": "result",
              "type": "command",
              "_source": "YAML.COMPONENT",
              "componentId": "/subscriptions/00000000-0000-0000-0000-000000000/resourceGroups/00000/providers/Microsoft.MachineLearningServices/workspaces/00000/components/azureml_anonymous/versions/a2aa89e4-055a-458d-9fd9-dc7e3cc08909"
            },
            "node1": {
              "name": "node1",
              "type": "command",
              "inputs": {
                "component_in_number": {
                  "job_input_type": "literal",
                  "value": "1"
                }
              },
              "_source": "YAML.COMPONENT",
              "componentId": "/subscriptions/00000000-0000-0000-0000-000000000/resourceGroups/00000/providers/Microsoft.MachineLearningServices/workspaces/00000/components/azureml_anonymous/versions/0cc6b52a-0316-4984-bde0-c1f493439412"
            },
            "node2": {
              "name": "node2",
              "type": "command",
              "inputs": {
                "component_in_number": {
                  "job_input_type": "literal",
                  "value": "2"
                }
              },
              "_source": "YAML.COMPONENT",
              "componentId": "/subscriptions/00000000-0000-0000-0000-000000000/resourceGroups/00000/providers/Microsoft.MachineLearningServices/workspaces/00000/components/azureml_anonymous/versions/0cc6b52a-0316-4984-bde0-c1f493439412"
            },
            "conditionnode": {
              "type": "if_else",
              "condition": "${{parent.jobs.result.outputs.output}}",
              "true_block": "${{parent.jobs.node2}}",
              "false_block": "${{parent.jobs.node1}}",
              "_source": "DSL"
            }
          },
          "inputs": {},
          "outputs": {},
          "sourceJobId": null
        },
        "systemData": {
<<<<<<< HEAD
          "createdAt": "2023-02-10T21:47:29.2884836\u002B00:00",
          "createdBy": "Diondra Peck",
=======
          "createdAt": "2023-02-13T08:18:08.8948417\u002B00:00",
          "createdBy": "Brynn Yin",
>>>>>>> 36df7d3e
          "createdByType": "User"
        }
      }
    },
    {
      "RequestUri": "https://management.azure.com/subscriptions/00000000-0000-0000-0000-000000000/resourceGroups/00000/providers/Microsoft.MachineLearningServices/workspaces/00000/jobs/000000000000000000000/cancel?api-version=2022-12-01-preview",
      "RequestMethod": "POST",
      "RequestHeaders": {
        "Accept": "application/json",
        "Accept-Encoding": "gzip, deflate",
        "Connection": "keep-alive",
        "Content-Length": "0",
<<<<<<< HEAD
        "User-Agent": "azure-ai-ml/1.5.0 azsdk-python-mgmt-machinelearningservices/0.1.0 Python/3.7.9 (Windows-10-10.0.22621-SP0)"
=======
        "User-Agent": "azure-ai-ml/1.5.0 azsdk-python-mgmt-machinelearningservices/0.1.0 Python/3.8.13 (Windows-10-10.0.22621-SP0)"
>>>>>>> 36df7d3e
      },
      "RequestBody": null,
      "StatusCode": 202,
      "ResponseHeaders": {
        "Cache-Control": "no-cache",
        "Content-Length": "4",
        "Content-Type": "application/json; charset=utf-8",
<<<<<<< HEAD
        "Date": "Fri, 10 Feb 2023 21:47:32 GMT",
=======
        "Date": "Mon, 13 Feb 2023 08:18:12 GMT",
>>>>>>> 36df7d3e
        "Expires": "-1",
        "Location": "https://management.azure.com/subscriptions/00000000-0000-0000-0000-000000000/providers/Microsoft.MachineLearningServices/locations/eastus2/mfeOperationResults/jc:04f1af0f-9f21-42f6-8358-8ef712733a0e:000000000000000000000?api-version=2022-12-01-preview",
        "Pragma": "no-cache",
        "Request-Context": "appId=cid-v1:2d2e8e63-272e-4b3c-8598-4ee570a0e70d",
        "Strict-Transport-Security": "max-age=31536000; includeSubDomains",
        "x-aml-cluster": "vienna-eastus2-01",
        "X-Content-Type-Options": "nosniff",
        "x-ms-async-operation-timeout": "PT1H",
<<<<<<< HEAD
        "x-ms-correlation-request-id": "ad5d90b1-c8d4-4c11-9cb6-b418f59dc1f1",
        "x-ms-ratelimit-remaining-subscription-writes": "1199",
        "x-ms-response-type": "standard",
        "x-ms-routing-request-id": "WESTUS2:20230210T214732Z:ad5d90b1-c8d4-4c11-9cb6-b418f59dc1f1",
        "x-request-time": "0.619"
=======
        "x-ms-correlation-request-id": "bdaea115-5b53-4d7c-be01-f1a2de072a9a",
        "x-ms-ratelimit-remaining-subscription-writes": "1198",
        "x-ms-response-type": "standard",
        "x-ms-routing-request-id": "JAPANEAST:20230213T081813Z:bdaea115-5b53-4d7c-be01-f1a2de072a9a",
        "x-request-time": "1.024"
>>>>>>> 36df7d3e
      },
      "ResponseBody": "null"
    },
    {
      "RequestUri": "https://management.azure.com/subscriptions/00000000-0000-0000-0000-000000000/providers/Microsoft.MachineLearningServices/locations/eastus2/mfeOperationResults/jc:04f1af0f-9f21-42f6-8358-8ef712733a0e:000000000000000000000?api-version=2022-12-01-preview",
      "RequestMethod": "GET",
      "RequestHeaders": {
        "Accept": "*/*",
        "Accept-Encoding": "gzip, deflate",
        "Connection": "keep-alive",
<<<<<<< HEAD
        "User-Agent": "azure-ai-ml/1.5.0 azsdk-python-mgmt-machinelearningservices/0.1.0 Python/3.7.9 (Windows-10-10.0.22621-SP0)"
=======
        "User-Agent": "azure-ai-ml/1.5.0 azsdk-python-mgmt-machinelearningservices/0.1.0 Python/3.8.13 (Windows-10-10.0.22621-SP0)"
>>>>>>> 36df7d3e
      },
      "RequestBody": null,
      "StatusCode": 200,
      "ResponseHeaders": {
        "Cache-Control": "no-cache",
        "Content-Length": "0",
<<<<<<< HEAD
        "Date": "Fri, 10 Feb 2023 21:47:32 GMT",
        "Expires": "-1",
        "Pragma": "no-cache",
        "Request-Context": "appId=cid-v1:2d2e8e63-272e-4b3c-8598-4ee570a0e70d",
        "Server-Timing": "traceparent;desc=\u002200-f8fab14efdd3a4a8c6d408777c4e6cf2-f41fdabddc2735ec-01\u0022",
=======
        "Date": "Mon, 13 Feb 2023 08:18:43 GMT",
        "Expires": "-1",
        "Pragma": "no-cache",
        "Request-Context": "appId=cid-v1:512cc15a-13b5-415b-bfd0-dce7accb6bb1",
        "Server-Timing": "traceparent;desc=\u002200-cffbfedc92d0d377fe9a1a9cd0e41de2-136963063d74bf68-01\u0022",
>>>>>>> 36df7d3e
        "Strict-Transport-Security": "max-age=31536000; includeSubDomains",
        "x-aml-cluster": "vienna-eastus2-02",
        "X-Content-Type-Options": "nosniff",
<<<<<<< HEAD
        "x-ms-correlation-request-id": "a87cc92a-a83d-4399-b08d-fd7b2782030f",
        "x-ms-ratelimit-remaining-subscription-reads": "11996",
        "x-ms-response-type": "standard",
        "x-ms-routing-request-id": "WESTUS2:20230210T214732Z:a87cc92a-a83d-4399-b08d-fd7b2782030f",
=======
        "x-ms-correlation-request-id": "9b23a5c8-dc29-4eea-9820-ca7d23fb0244",
        "x-ms-ratelimit-remaining-subscription-reads": "11995",
        "x-ms-response-type": "standard",
        "x-ms-routing-request-id": "JAPANEAST:20230213T081844Z:9b23a5c8-dc29-4eea-9820-ca7d23fb0244",
>>>>>>> 36df7d3e
        "x-request-time": "0.041"
      },
      "ResponseBody": null
    }
  ],
  "Variables": {}
}<|MERGE_RESOLUTION|>--- conflicted
+++ resolved
@@ -7,11 +7,7 @@
         "Accept": "application/json",
         "Accept-Encoding": "gzip, deflate",
         "Connection": "keep-alive",
-<<<<<<< HEAD
         "User-Agent": "azure-ai-ml/1.5.0 azsdk-python-mgmt-machinelearningservices/0.1.0 Python/3.7.9 (Windows-10-10.0.22621-SP0)"
-=======
-        "User-Agent": "azure-ai-ml/1.5.0 azsdk-python-mgmt-machinelearningservices/0.1.0 Python/3.8.13 (Windows-10-10.0.22621-SP0)"
->>>>>>> 36df7d3e
       },
       "RequestBody": null,
       "StatusCode": 200,
@@ -19,26 +15,17 @@
         "Cache-Control": "no-cache",
         "Content-Encoding": "gzip",
         "Content-Type": "application/json; charset=utf-8",
-<<<<<<< HEAD
         "Date": "Fri, 10 Feb 2023 21:47:01 GMT",
         "Expires": "-1",
         "Pragma": "no-cache",
         "Request-Context": "appId=cid-v1:2d2e8e63-272e-4b3c-8598-4ee570a0e70d",
         "Server-Timing": "traceparent;desc=\u002200-949818fdb8efad2476a3e3965eb9ce5e-345d96e7738c8e94-01\u0022",
-=======
-        "Date": "Mon, 13 Feb 2023 08:17:48 GMT",
-        "Expires": "-1",
-        "Pragma": "no-cache",
-        "Request-Context": "appId=cid-v1:512cc15a-13b5-415b-bfd0-dce7accb6bb1",
-        "Server-Timing": "traceparent;desc=\u002200-0070ddbb5383ff5d6621a1c286115fd4-f46af635c8abf733-01\u0022",
->>>>>>> 36df7d3e
         "Strict-Transport-Security": "max-age=31536000; includeSubDomains",
         "Transfer-Encoding": "chunked",
         "Vary": [
           "Accept-Encoding",
           "Accept-Encoding"
         ],
-<<<<<<< HEAD
         "x-aml-cluster": "vienna-eastus2-01",
         "X-Content-Type-Options": "nosniff",
         "x-ms-correlation-request-id": "18cb7263-4a29-4c5b-bb69-46700a5bfbe3",
@@ -46,15 +33,6 @@
         "x-ms-response-type": "standard",
         "x-ms-routing-request-id": "WESTUS2:20230210T214701Z:18cb7263-4a29-4c5b-bb69-46700a5bfbe3",
         "x-request-time": "0.039"
-=======
-        "x-aml-cluster": "vienna-test-westus2-02",
-        "X-Content-Type-Options": "nosniff",
-        "x-ms-correlation-request-id": "95c54425-fd62-43ea-bb70-424251b9146b",
-        "x-ms-ratelimit-remaining-subscription-reads": "11997",
-        "x-ms-response-type": "standard",
-        "x-ms-routing-request-id": "JAPANEAST:20230213T081749Z:95c54425-fd62-43ea-bb70-424251b9146b",
-        "x-request-time": "0.239"
->>>>>>> 36df7d3e
       },
       "ResponseBody": {
         "id": "/subscriptions/00000000-0000-0000-0000-000000000/resourceGroups/00000/providers/Microsoft.MachineLearningServices/workspaces/00000/computes/cpu-cluster",
@@ -113,11 +91,7 @@
         "Connection": "keep-alive",
         "Content-Length": "379",
         "Content-Type": "application/json",
-<<<<<<< HEAD
         "User-Agent": "azure-ai-ml/1.5.0 azsdk-python-mgmt-machinelearningservices/0.1.0 Python/3.7.9 (Windows-10-10.0.22621-SP0)"
-=======
-        "User-Agent": "azure-ai-ml/1.5.0 azsdk-python-mgmt-machinelearningservices/0.1.0 Python/3.8.13 (Windows-10-10.0.22621-SP0)"
->>>>>>> 36df7d3e
       },
       "RequestBody": {
         "properties": {
@@ -132,37 +106,20 @@
         "Cache-Control": "no-cache",
         "Content-Length": "1275",
         "Content-Type": "application/json; charset=utf-8",
-<<<<<<< HEAD
         "Date": "Fri, 10 Feb 2023 21:47:06 GMT",
         "Expires": "-1",
         "Location": "https://management.azure.com/subscriptions/00000000-0000-0000-0000-000000000/resourceGroups/00000/providers/Microsoft.MachineLearningServices/workspaces/00000/environments/CliV2AnonymousEnvironment/versions/de330be7295a60292e69e4d0aca3cd6b?api-version=2022-05-01",
         "Pragma": "no-cache",
         "Request-Context": "appId=cid-v1:2d2e8e63-272e-4b3c-8598-4ee570a0e70d",
         "Server-Timing": "traceparent;desc=\u002200-62661ab8155d0801dcc8f3b98e32f854-18f4ebb36b84a627-01\u0022",
-=======
-        "Date": "Mon, 13 Feb 2023 08:17:54 GMT",
-        "Expires": "-1",
-        "Location": "https://management.azure.com/subscriptions/00000000-0000-0000-0000-000000000/resourceGroups/00000/providers/Microsoft.MachineLearningServices/workspaces/00000/environments/CliV2AnonymousEnvironment/versions/de330be7295a60292e69e4d0aca3cd6b?api-version=2022-05-01",
-        "Pragma": "no-cache",
-        "Request-Context": "appId=cid-v1:512cc15a-13b5-415b-bfd0-dce7accb6bb1",
-        "Server-Timing": "traceparent;desc=\u002200-cadb6693704e15cfe627e3084c0a74ce-d460a7dd76d7c719-01\u0022",
->>>>>>> 36df7d3e
         "Strict-Transport-Security": "max-age=31536000; includeSubDomains",
         "x-aml-cluster": "vienna-eastus2-01",
         "X-Content-Type-Options": "nosniff",
-<<<<<<< HEAD
         "x-ms-correlation-request-id": "6c299e73-a61a-4d28-b071-9caf1423884c",
         "x-ms-ratelimit-remaining-subscription-writes": "1199",
         "x-ms-response-type": "standard",
         "x-ms-routing-request-id": "WESTUS2:20230210T214706Z:6c299e73-a61a-4d28-b071-9caf1423884c",
         "x-request-time": "1.192"
-=======
-        "x-ms-correlation-request-id": "741cf670-bba9-4c0c-ad3b-2017bcd2ec4d",
-        "x-ms-ratelimit-remaining-subscription-writes": "1199",
-        "x-ms-response-type": "standard",
-        "x-ms-routing-request-id": "JAPANEAST:20230213T081754Z:741cf670-bba9-4c0c-ad3b-2017bcd2ec4d",
-        "x-request-time": "1.905"
->>>>>>> 36df7d3e
       },
       "ResponseBody": {
         "id": "/subscriptions/00000000-0000-0000-0000-000000000/resourceGroups/00000/providers/Microsoft.MachineLearningServices/workspaces/00000/environments/CliV2AnonymousEnvironment/versions/de330be7295a60292e69e4d0aca3cd6b",
@@ -198,11 +155,7 @@
         "Connection": "keep-alive",
         "Content-Length": "395",
         "Content-Type": "application/json",
-<<<<<<< HEAD
         "User-Agent": "azure-ai-ml/1.5.0 azsdk-python-mgmt-machinelearningservices/0.1.0 Python/3.7.9 (Windows-10-10.0.22621-SP0)"
-=======
-        "User-Agent": "azure-ai-ml/1.5.0 azsdk-python-mgmt-machinelearningservices/0.1.0 Python/3.8.13 (Windows-10-10.0.22621-SP0)"
->>>>>>> 36df7d3e
       },
       "RequestBody": {
         "properties": {
@@ -217,37 +170,20 @@
         "Cache-Control": "no-cache",
         "Content-Length": "1330",
         "Content-Type": "application/json; charset=utf-8",
-<<<<<<< HEAD
         "Date": "Fri, 10 Feb 2023 21:47:07 GMT",
         "Expires": "-1",
         "Location": "https://management.azure.com/subscriptions/00000000-0000-0000-0000-000000000/resourceGroups/00000/providers/Microsoft.MachineLearningServices/workspaces/00000/environments/CliV2AnonymousEnvironment/versions/65a57bb8969551bd51f7d3e2f734e76e?api-version=2022-05-01",
         "Pragma": "no-cache",
         "Request-Context": "appId=cid-v1:2d2e8e63-272e-4b3c-8598-4ee570a0e70d",
         "Server-Timing": "traceparent;desc=\u002200-88125664f680b8901b59db7bdd5c8584-df6ffbb93b7dfdb2-01\u0022",
-=======
-        "Date": "Mon, 13 Feb 2023 08:17:54 GMT",
-        "Expires": "-1",
-        "Location": "https://management.azure.com/subscriptions/00000000-0000-0000-0000-000000000/resourceGroups/00000/providers/Microsoft.MachineLearningServices/workspaces/00000/environments/CliV2AnonymousEnvironment/versions/65a57bb8969551bd51f7d3e2f734e76e?api-version=2022-05-01",
-        "Pragma": "no-cache",
-        "Request-Context": "appId=cid-v1:512cc15a-13b5-415b-bfd0-dce7accb6bb1",
-        "Server-Timing": "traceparent;desc=\u002200-49529cee7fc9703a307dfa765e457bf6-50ff4c8f8a21b623-01\u0022",
->>>>>>> 36df7d3e
         "Strict-Transport-Security": "max-age=31536000; includeSubDomains",
         "x-aml-cluster": "vienna-eastus2-01",
         "X-Content-Type-Options": "nosniff",
-<<<<<<< HEAD
         "x-ms-correlation-request-id": "2e24243b-b646-4d89-b9e0-8e7167fceb3e",
         "x-ms-ratelimit-remaining-subscription-writes": "1198",
         "x-ms-response-type": "standard",
         "x-ms-routing-request-id": "WESTUS2:20230210T214707Z:2e24243b-b646-4d89-b9e0-8e7167fceb3e",
         "x-request-time": "0.644"
-=======
-        "x-ms-correlation-request-id": "c642d3f1-b9b5-4011-9091-f48401c9218d",
-        "x-ms-ratelimit-remaining-subscription-writes": "1198",
-        "x-ms-response-type": "standard",
-        "x-ms-routing-request-id": "JAPANEAST:20230213T081755Z:c642d3f1-b9b5-4011-9091-f48401c9218d",
-        "x-request-time": "0.220"
->>>>>>> 36df7d3e
       },
       "ResponseBody": {
         "id": "/subscriptions/00000000-0000-0000-0000-000000000/resourceGroups/00000/providers/Microsoft.MachineLearningServices/workspaces/00000/environments/CliV2AnonymousEnvironment/versions/65a57bb8969551bd51f7d3e2f734e76e",
@@ -281,11 +217,7 @@
         "Accept": "application/json",
         "Accept-Encoding": "gzip, deflate",
         "Connection": "keep-alive",
-<<<<<<< HEAD
         "User-Agent": "azure-ai-ml/1.5.0 azsdk-python-mgmt-machinelearningservices/0.1.0 Python/3.7.9 (Windows-10-10.0.22621-SP0)"
-=======
-        "User-Agent": "azure-ai-ml/1.5.0 azsdk-python-mgmt-machinelearningservices/0.1.0 Python/3.8.13 (Windows-10-10.0.22621-SP0)"
->>>>>>> 36df7d3e
       },
       "RequestBody": null,
       "StatusCode": 200,
@@ -293,19 +225,11 @@
         "Cache-Control": "no-cache",
         "Content-Encoding": "gzip",
         "Content-Type": "application/json; charset=utf-8",
-<<<<<<< HEAD
         "Date": "Fri, 10 Feb 2023 21:47:11 GMT",
         "Expires": "-1",
         "Pragma": "no-cache",
         "Request-Context": "appId=cid-v1:2d2e8e63-272e-4b3c-8598-4ee570a0e70d",
         "Server-Timing": "traceparent;desc=\u002200-d257c33cc468a47304e19c0b52994c75-c6e9839daf4e7e12-01\u0022",
-=======
-        "Date": "Mon, 13 Feb 2023 08:17:58 GMT",
-        "Expires": "-1",
-        "Pragma": "no-cache",
-        "Request-Context": "appId=cid-v1:512cc15a-13b5-415b-bfd0-dce7accb6bb1",
-        "Server-Timing": "traceparent;desc=\u002200-d15bd64b3dc54cf1110aaebeb6fb7ee9-a4d807c3167a0b4b-01\u0022",
->>>>>>> 36df7d3e
         "Strict-Transport-Security": "max-age=31536000; includeSubDomains",
         "Transfer-Encoding": "chunked",
         "Vary": [
@@ -314,19 +238,11 @@
         ],
         "x-aml-cluster": "vienna-eastus2-01",
         "X-Content-Type-Options": "nosniff",
-<<<<<<< HEAD
         "x-ms-correlation-request-id": "3e35d952-1e95-45e0-8b7d-b59511b41f23",
         "x-ms-ratelimit-remaining-subscription-reads": "11998",
         "x-ms-response-type": "standard",
         "x-ms-routing-request-id": "WESTUS2:20230210T214711Z:3e35d952-1e95-45e0-8b7d-b59511b41f23",
         "x-request-time": "0.024"
-=======
-        "x-ms-correlation-request-id": "dd6277dd-2610-4f32-94fb-ec924b80bf50",
-        "x-ms-ratelimit-remaining-subscription-reads": "11996",
-        "x-ms-response-type": "standard",
-        "x-ms-routing-request-id": "JAPANEAST:20230213T081758Z:dd6277dd-2610-4f32-94fb-ec924b80bf50",
-        "x-request-time": "0.161"
->>>>>>> 36df7d3e
       },
       "ResponseBody": {
         "id": "/subscriptions/00000000-0000-0000-0000-000000000/resourceGroups/00000/providers/Microsoft.MachineLearningServices/workspaces/00000",
@@ -392,12 +308,7 @@
         "Accept": "application/json",
         "Accept-Encoding": "gzip, deflate",
         "Connection": "keep-alive",
-<<<<<<< HEAD
         "User-Agent": "azure-ai-ml/1.5.0 azsdk-python-mgmt-machinelearningservices/0.1.0 Python/3.7.9 (Windows-10-10.0.22621-SP0)"
-=======
-        "Content-Length": "0",
-        "User-Agent": "azure-ai-ml/1.5.0 azsdk-python-mgmt-machinelearningservices/0.1.0 Python/3.8.13 (Windows-10-10.0.22621-SP0)"
->>>>>>> 36df7d3e
       },
       "RequestBody": null,
       "StatusCode": 200,
@@ -405,19 +316,11 @@
         "Cache-Control": "no-cache",
         "Content-Encoding": "gzip",
         "Content-Type": "application/json; charset=utf-8",
-<<<<<<< HEAD
         "Date": "Fri, 10 Feb 2023 21:47:11 GMT",
         "Expires": "-1",
         "Pragma": "no-cache",
         "Request-Context": "appId=cid-v1:2d2e8e63-272e-4b3c-8598-4ee570a0e70d",
         "Server-Timing": "traceparent;desc=\u002200-4f5dc4e84194748f7a744af6937e65da-3d3745cfb87b1ef7-01\u0022",
-=======
-        "Date": "Mon, 13 Feb 2023 08:17:58 GMT",
-        "Expires": "-1",
-        "Pragma": "no-cache",
-        "Request-Context": "appId=cid-v1:512cc15a-13b5-415b-bfd0-dce7accb6bb1",
-        "Server-Timing": "traceparent;desc=\u002200-9af7a4d48765f061442f6f7731511076-e96959dc6046d384-01\u0022",
->>>>>>> 36df7d3e
         "Strict-Transport-Security": "max-age=31536000; includeSubDomains",
         "Transfer-Encoding": "chunked",
         "Vary": [
@@ -426,119 +329,11 @@
         ],
         "x-aml-cluster": "vienna-eastus2-01",
         "X-Content-Type-Options": "nosniff",
-<<<<<<< HEAD
         "x-ms-correlation-request-id": "0f2c00b1-77b1-416c-9bd3-b9e05e28b1e2",
         "x-ms-ratelimit-remaining-subscription-reads": "11997",
         "x-ms-response-type": "standard",
         "x-ms-routing-request-id": "WESTUS2:20230210T214711Z:0f2c00b1-77b1-416c-9bd3-b9e05e28b1e2",
         "x-request-time": "0.034"
-=======
-        "x-ms-correlation-request-id": "6d362700-2cf0-4192-a602-da93d12d06ff",
-        "x-ms-ratelimit-remaining-subscription-writes": "1199",
-        "x-ms-response-type": "standard",
-        "x-ms-routing-request-id": "JAPANEAST:20230213T081759Z:6d362700-2cf0-4192-a602-da93d12d06ff",
-        "x-request-time": "0.477"
-      },
-      "ResponseBody": {
-        "secretsType": "AccountKey",
-        "key": "dGhpcyBpcyBmYWtlIGtleQ=="
-      }
-    },
-    {
-      "RequestUri": "https://management.azure.com/subscriptions/00000000-0000-0000-0000-000000000/resourceGroups/00000/providers/Microsoft.MachineLearningServices/workspaces/00000/datastores/workspaceblobstore?api-version=2022-10-01",
-      "RequestMethod": "GET",
-      "RequestHeaders": {
-        "Accept": "application/json",
-        "Accept-Encoding": "gzip, deflate",
-        "Connection": "keep-alive",
-        "User-Agent": "azure-ai-ml/1.5.0 azsdk-python-mgmt-machinelearningservices/0.1.0 Python/3.8.13 (Windows-10-10.0.22621-SP0)"
-      },
-      "RequestBody": null,
-      "StatusCode": 200,
-      "ResponseHeaders": {
-        "Cache-Control": "no-cache",
-        "Content-Encoding": "gzip",
-        "Content-Type": "application/json; charset=utf-8",
-        "Date": "Mon, 13 Feb 2023 08:17:59 GMT",
-        "Expires": "-1",
-        "Pragma": "no-cache",
-        "Request-Context": "appId=cid-v1:512cc15a-13b5-415b-bfd0-dce7accb6bb1",
-        "Server-Timing": "traceparent;desc=\u002200-b0a3aeb5eb710de4c9d00e014b5c7a36-559003fe30d1d9a4-01\u0022",
-        "Strict-Transport-Security": "max-age=31536000; includeSubDomains",
-        "Transfer-Encoding": "chunked",
-        "Vary": [
-          "Accept-Encoding",
-          "Accept-Encoding"
-        ],
-        "x-aml-cluster": "vienna-test-westus2-01",
-        "X-Content-Type-Options": "nosniff",
-        "x-ms-correlation-request-id": "9dc9b226-2876-439d-88c1-90d47ed32c3a",
-        "x-ms-ratelimit-remaining-subscription-reads": "11999",
-        "x-ms-response-type": "standard",
-        "x-ms-routing-request-id": "JAPANEAST:20230213T081759Z:9dc9b226-2876-439d-88c1-90d47ed32c3a",
-        "x-request-time": "0.191"
-      },
-      "ResponseBody": {
-        "id": "/subscriptions/00000000-0000-0000-0000-000000000/resourceGroups/00000/providers/Microsoft.MachineLearningServices/workspaces/00000/datastores/workspaceblobstore",
-        "name": "workspaceblobstore",
-        "type": "Microsoft.MachineLearningServices/workspaces/datastores",
-        "properties": {
-          "description": null,
-          "tags": null,
-          "properties": null,
-          "isDefault": true,
-          "credentials": {
-            "credentialsType": "AccountKey"
-          },
-          "datastoreType": "AzureBlob",
-          "accountName": "sagvgsoim6nmhbq",
-          "containerName": "azureml-blobstore-e61cd5e2-512f-475e-9842-5e2a973993b8",
-          "endpoint": "core.windows.net",
-          "protocol": "https",
-          "serviceDataAccessAuthIdentity": "WorkspaceSystemAssignedIdentity"
-        },
-        "systemData": {
-          "createdAt": "2022-09-22T09:02:03.2629568\u002B00:00",
-          "createdBy": "779301c0-18b2-4cdc-801b-a0a3368fee0a",
-          "createdByType": "Application",
-          "lastModifiedAt": "2022-09-22T09:02:04.166989\u002B00:00",
-          "lastModifiedBy": "779301c0-18b2-4cdc-801b-a0a3368fee0a",
-          "lastModifiedByType": "Application"
-        }
-      }
-    },
-    {
-      "RequestUri": "https://management.azure.com/subscriptions/00000000-0000-0000-0000-000000000/resourceGroups/00000/providers/Microsoft.MachineLearningServices/workspaces/00000/datastores/workspaceblobstore/listSecrets?api-version=2022-10-01",
-      "RequestMethod": "POST",
-      "RequestHeaders": {
-        "Accept": "application/json",
-        "Accept-Encoding": "gzip, deflate",
-        "Connection": "keep-alive",
-        "Content-Length": "0",
-        "User-Agent": "azure-ai-ml/1.5.0 azsdk-python-mgmt-machinelearningservices/0.1.0 Python/3.8.13 (Windows-10-10.0.22621-SP0)"
-      },
-      "RequestBody": null,
-      "StatusCode": 200,
-      "ResponseHeaders": {
-        "Cache-Control": "no-cache",
-        "Content-Encoding": "gzip",
-        "Content-Type": "application/json; charset=utf-8",
-        "Date": "Mon, 13 Feb 2023 08:17:59 GMT",
-        "Expires": "-1",
-        "Pragma": "no-cache",
-        "Request-Context": "appId=cid-v1:512cc15a-13b5-415b-bfd0-dce7accb6bb1",
-        "Server-Timing": "traceparent;desc=\u002200-506825cf60a8af5a78aaab6792d50f1b-ccd3276fc6838fa3-01\u0022",
-        "Strict-Transport-Security": "max-age=31536000; includeSubDomains",
-        "Transfer-Encoding": "chunked",
-        "Vary": "Accept-Encoding",
-        "x-aml-cluster": "vienna-test-westus2-01",
-        "X-Content-Type-Options": "nosniff",
-        "x-ms-correlation-request-id": "bfdaad9a-909d-47ca-81ca-ff5a4f1f7592",
-        "x-ms-ratelimit-remaining-subscription-writes": "1199",
-        "x-ms-response-type": "standard",
-        "x-ms-routing-request-id": "JAPANEAST:20230213T081759Z:bfdaad9a-909d-47ca-81ca-ff5a4f1f7592",
-        "x-request-time": "0.121"
->>>>>>> 36df7d3e
       },
       "ResponseBody": {
         "id": "/subscriptions/00000000-0000-0000-0000-000000000/resourceGroups/00000/providers/Microsoft.MachineLearningServices/workspaces/00000",
@@ -604,19 +399,12 @@
         "Accept": "*/*",
         "Accept-Encoding": "gzip, deflate",
         "Connection": "keep-alive",
-<<<<<<< HEAD
         "Content-Type": "application/json; charset=UTF-8",
         "User-Agent": "azure-ai-ml/1.5.0 azsdk-python-core/1.26.3 Python/3.7.9 (Windows-10-10.0.22621-SP0)"
-=======
-        "User-Agent": "azsdk-python-storage-blob/12.12.0 Python/3.8.13 (Windows-10-10.0.22621-SP0)",
-        "x-ms-date": "Mon, 13 Feb 2023 08:17:59 GMT",
-        "x-ms-version": "2021-06-08"
->>>>>>> 36df7d3e
       },
       "RequestBody": null,
       "StatusCode": 200,
       "ResponseHeaders": {
-<<<<<<< HEAD
         "Connection": "keep-alive",
         "Content-Encoding": "gzip",
         "Content-Type": "application/json; charset=utf-8",
@@ -629,71 +417,6 @@
         "X-Content-Type-Options": "nosniff",
         "x-ms-response-type": "standard",
         "x-request-time": "0.164"
-=======
-        "Accept-Ranges": "bytes",
-        "Content-Length": "508",
-        "Content-MD5": "dUQjYq1qrTeqLOaZ4N2AUQ==",
-        "Content-Type": "application/octet-stream",
-        "Date": "Mon, 13 Feb 2023 08:17:59 GMT",
-        "ETag": "\u00220x8DA9D482EE600C0\u0022",
-        "Last-Modified": "Fri, 23 Sep 2022 09:44:17 GMT",
-        "Server": [
-          "Windows-Azure-Blob/1.0",
-          "Microsoft-HTTPAPI/2.0"
-        ],
-        "Vary": "Origin",
-        "x-ms-access-tier": "Hot",
-        "x-ms-access-tier-inferred": "true",
-        "x-ms-blob-type": "BlockBlob",
-        "x-ms-creation-time": "Fri, 23 Sep 2022 09:44:17 GMT",
-        "x-ms-lease-state": "available",
-        "x-ms-lease-status": "unlocked",
-        "x-ms-meta-name": "92e51c4c-40c7-4f95-ba55-e3a63d7d7c14",
-        "x-ms-meta-upload_status": "completed",
-        "x-ms-meta-version": "1",
-        "x-ms-server-encrypted": "true",
-        "x-ms-version": "2021-06-08"
-      },
-      "ResponseBody": null
-    },
-    {
-      "RequestUri": "https://sagvgsoim6nmhbq.blob.core.windows.net/azureml-blobstore-e61cd5e2-512f-475e-9842-5e2a973993b8/LocalUpload/00000000000000000000000000000000/component_with_conditional_output/entry.py",
-      "RequestMethod": "HEAD",
-      "RequestHeaders": {
-        "Accept": "application/xml",
-        "Accept-Encoding": "gzip, deflate",
-        "Connection": "keep-alive",
-        "User-Agent": "azsdk-python-storage-blob/12.12.0 Python/3.8.13 (Windows-10-10.0.22621-SP0)",
-        "x-ms-date": "Mon, 13 Feb 2023 08:17:59 GMT",
-        "x-ms-version": "2021-06-08"
-      },
-      "RequestBody": null,
-      "StatusCode": 200,
-      "ResponseHeaders": {
-        "Accept-Ranges": "bytes",
-        "Content-Length": "544",
-        "Content-MD5": "ckhCMLno0vnEJhuGVfkbnA==",
-        "Content-Type": "application/octet-stream",
-        "Date": "Mon, 13 Feb 2023 08:17:59 GMT",
-        "ETag": "\u00220x8DAF2D33678CC8F\u0022",
-        "Last-Modified": "Tue, 10 Jan 2023 06:23:39 GMT",
-        "Server": [
-          "Windows-Azure-Blob/1.0",
-          "Microsoft-HTTPAPI/2.0"
-        ],
-        "Vary": "Origin",
-        "x-ms-access-tier": "Hot",
-        "x-ms-access-tier-inferred": "true",
-        "x-ms-blob-type": "BlockBlob",
-        "x-ms-creation-time": "Tue, 10 Jan 2023 06:23:38 GMT",
-        "x-ms-lease-state": "available",
-        "x-ms-lease-status": "unlocked",
-        "x-ms-meta-name": "dab5eb3a-726c-478e-a7d0-5ecb4b47e476",
-        "x-ms-meta-upload_status": "completed",
-        "x-ms-meta-version": "1",
-        "x-ms-server-encrypted": "true",
-        "x-ms-version": "2021-06-08"
->>>>>>> 36df7d3e
       },
       "ResponseBody": {
         "snapshotType": "LocalFiles",
@@ -810,19 +533,12 @@
         "Accept": "*/*",
         "Accept-Encoding": "gzip, deflate",
         "Connection": "keep-alive",
-<<<<<<< HEAD
         "Content-Type": "application/json; charset=UTF-8",
         "User-Agent": "azure-ai-ml/1.5.0 azsdk-python-core/1.26.3 Python/3.7.9 (Windows-10-10.0.22621-SP0)"
-=======
-        "User-Agent": "azsdk-python-storage-blob/12.12.0 Python/3.8.13 (Windows-10-10.0.22621-SP0)",
-        "x-ms-date": "Mon, 13 Feb 2023 08:18:00 GMT",
-        "x-ms-version": "2021-06-08"
->>>>>>> 36df7d3e
       },
       "RequestBody": null,
       "StatusCode": 200,
       "ResponseHeaders": {
-<<<<<<< HEAD
         "Connection": "keep-alive",
         "Content-Encoding": "gzip",
         "Content-Type": "application/json; charset=utf-8",
@@ -835,17 +551,6 @@
         "X-Content-Type-Options": "nosniff",
         "x-ms-response-type": "standard",
         "x-request-time": "0.136"
-=======
-        "Date": "Mon, 13 Feb 2023 08:18:00 GMT",
-        "Server": [
-          "Windows-Azure-Blob/1.0",
-          "Microsoft-HTTPAPI/2.0"
-        ],
-        "Transfer-Encoding": "chunked",
-        "Vary": "Origin",
-        "x-ms-error-code": "BlobNotFound",
-        "x-ms-version": "2021-06-08"
->>>>>>> 36df7d3e
       },
       "ResponseBody": {
         "snapshotType": "LocalFiles",
@@ -923,24 +628,13 @@
       }
     },
     {
-<<<<<<< HEAD
       "RequestUri": "https://management.azure.com/subscriptions/00000000-0000-0000-0000-000000000/resourceGroups/00000/providers/Microsoft.MachineLearningServices/workspaces/00000/codes/c3993a39-d70c-407c-91da-a788052f0c0a/versions/1?api-version=2022-05-01",
       "RequestMethod": "GET",
-=======
-      "RequestUri": "https://sagvgsoim6nmhbq.blob.core.windows.net/azureml-blobstore-e61cd5e2-512f-475e-9842-5e2a973993b8/az-ml-artifacts/00000000000000000000000000000000/component_with_conditional_output/entry.py",
-      "RequestMethod": "HEAD",
->>>>>>> 36df7d3e
       "RequestHeaders": {
         "Accept": "application/xml",
         "Accept-Encoding": "gzip, deflate",
         "Connection": "keep-alive",
-<<<<<<< HEAD
         "User-Agent": "azure-ai-ml/1.5.0 azsdk-python-mgmt-machinelearningservices/0.1.0 Python/3.7.9 (Windows-10-10.0.22621-SP0)"
-=======
-        "User-Agent": "azsdk-python-storage-blob/12.12.0 Python/3.8.13 (Windows-10-10.0.22621-SP0)",
-        "x-ms-date": "Mon, 13 Feb 2023 08:18:00 GMT",
-        "x-ms-version": "2021-06-08"
->>>>>>> 36df7d3e
       },
       "RequestBody": null,
       "StatusCode": 404,
@@ -984,19 +678,11 @@
         "Cache-Control": "no-cache",
         "Content-Encoding": "gzip",
         "Content-Type": "application/json; charset=utf-8",
-<<<<<<< HEAD
         "Date": "Fri, 10 Feb 2023 21:47:18 GMT",
         "Expires": "-1",
         "Pragma": "no-cache",
         "Request-Context": "appId=cid-v1:2d2e8e63-272e-4b3c-8598-4ee570a0e70d",
         "Server-Timing": "traceparent;desc=\u002200-c8e15c41b6e4f9696c3ba42265e3778b-3f38ad3bb01d6f7a-01\u0022",
-=======
-        "Date": "Mon, 13 Feb 2023 08:18:01 GMT",
-        "Expires": "-1",
-        "Pragma": "no-cache",
-        "Request-Context": "appId=cid-v1:512cc15a-13b5-415b-bfd0-dce7accb6bb1",
-        "Server-Timing": "traceparent;desc=\u002200-50d21e54218a8a5a142115cf64874e2c-899337ee7737bb1f-01\u0022",
->>>>>>> 36df7d3e
         "Strict-Transport-Security": "max-age=31536000; includeSubDomains",
         "Transfer-Encoding": "chunked",
         "Vary": [
@@ -1005,7 +691,6 @@
         ],
         "x-aml-cluster": "vienna-eastus2-01",
         "X-Content-Type-Options": "nosniff",
-<<<<<<< HEAD
         "x-ms-correlation-request-id": "6526c11f-e27d-4bfe-ba52-6a95b922f7f0",
         "x-ms-ratelimit-remaining-subscription-reads": "11996",
         "x-ms-response-type": "standard",
@@ -1014,16 +699,6 @@
       },
       "ResponseBody": {
         "id": "/subscriptions/00000000-0000-0000-0000-000000000/resourceGroups/00000/providers/Microsoft.MachineLearningServices/workspaces/00000/codes/c3993a39-d70c-407c-91da-a788052f0c0a/versions/1",
-=======
-        "x-ms-correlation-request-id": "d2bc420e-4126-43a4-b580-9c3558978e3c",
-        "x-ms-ratelimit-remaining-subscription-writes": "1197",
-        "x-ms-response-type": "standard",
-        "x-ms-routing-request-id": "JAPANEAST:20230213T081802Z:d2bc420e-4126-43a4-b580-9c3558978e3c",
-        "x-request-time": "0.876"
-      },
-      "ResponseBody": {
-        "id": "/subscriptions/00000000-0000-0000-0000-000000000/resourceGroups/00000/providers/Microsoft.MachineLearningServices/workspaces/00000/codes/dab5eb3a-726c-478e-a7d0-5ecb4b47e476/versions/1",
->>>>>>> 36df7d3e
         "name": "1",
         "type": "Microsoft.MachineLearningServices/workspaces/codes/versions",
         "properties": {
@@ -1035,7 +710,6 @@
           },
           "isArchived": false,
           "isAnonymous": false,
-<<<<<<< HEAD
           "codeUri": "https://saq2bndciqx7ykq.blob.core.windows.net:443/04f1af0f-9-399cb602-b161-5cdf-8dcf-e02e3ce64a1b/python"
         },
         "systemData": {
@@ -1044,16 +718,6 @@
           "createdByType": "User",
           "lastModifiedAt": "2023-02-10T19:50:55.0775102\u002B00:00",
           "lastModifiedBy": "Diondra Peck",
-=======
-          "codeUri": "https://sagvgsoim6nmhbq.blob.core.windows.net/azureml-blobstore-e61cd5e2-512f-475e-9842-5e2a973993b8/LocalUpload/00000000000000000000000000000000/component_with_conditional_output"
-        },
-        "systemData": {
-          "createdAt": "2023-01-10T06:23:40.65355\u002B00:00",
-          "createdBy": "Han Wang",
-          "createdByType": "User",
-          "lastModifiedAt": "2023-02-13T08:18:02.0763676\u002B00:00",
-          "lastModifiedBy": "Brynn Yin",
->>>>>>> 36df7d3e
           "lastModifiedByType": "User"
         }
       }
@@ -1065,24 +729,7 @@
         "Accept": "application/json",
         "Accept-Encoding": "gzip, deflate",
         "Connection": "keep-alive",
-<<<<<<< HEAD
         "User-Agent": "azure-ai-ml/1.5.0 azsdk-python-mgmt-machinelearningservices/0.1.0 Python/3.7.9 (Windows-10-10.0.22621-SP0)"
-=======
-        "Content-Length": "295",
-        "Content-Type": "application/json",
-        "User-Agent": "azure-ai-ml/1.5.0 azsdk-python-mgmt-machinelearningservices/0.1.0 Python/3.8.13 (Windows-10-10.0.22621-SP0)"
-      },
-      "RequestBody": {
-        "properties": {
-          "properties": {
-            "hash_sha256": "0000000000000",
-            "hash_version": "0000000000000"
-          },
-          "isAnonymous": true,
-          "isArchived": false,
-          "codeUri": "https://sagvgsoim6nmhbq.blob.core.windows.net/azureml-blobstore-e61cd5e2-512f-475e-9842-5e2a973993b8/LocalUpload/00000000000000000000000000000000/python"
-        }
->>>>>>> 36df7d3e
       },
       "RequestBody": null,
       "StatusCode": 200,
@@ -1090,19 +737,11 @@
         "Cache-Control": "no-cache",
         "Content-Encoding": "gzip",
         "Content-Type": "application/json; charset=utf-8",
-<<<<<<< HEAD
         "Date": "Fri, 10 Feb 2023 21:47:19 GMT",
         "Expires": "-1",
         "Pragma": "no-cache",
         "Request-Context": "appId=cid-v1:2d2e8e63-272e-4b3c-8598-4ee570a0e70d",
         "Server-Timing": "traceparent;desc=\u002200-bdb137b293640083b3854b52ea7f3c5a-1c63dc284b5b5146-01\u0022",
-=======
-        "Date": "Mon, 13 Feb 2023 08:18:02 GMT",
-        "Expires": "-1",
-        "Pragma": "no-cache",
-        "Request-Context": "appId=cid-v1:512cc15a-13b5-415b-bfd0-dce7accb6bb1",
-        "Server-Timing": "traceparent;desc=\u002200-9610ddfd597a6ffd72accb773cd9a169-924f14b5113daa52-01\u0022",
->>>>>>> 36df7d3e
         "Strict-Transport-Security": "max-age=31536000; includeSubDomains",
         "Transfer-Encoding": "chunked",
         "Vary": [
@@ -1111,19 +750,11 @@
         ],
         "x-aml-cluster": "vienna-eastus2-01",
         "X-Content-Type-Options": "nosniff",
-<<<<<<< HEAD
         "x-ms-correlation-request-id": "45a47b83-4214-462d-be5d-d8aa19e1669c",
         "x-ms-ratelimit-remaining-subscription-reads": "11997",
         "x-ms-response-type": "standard",
         "x-ms-routing-request-id": "WESTUS2:20230210T214719Z:45a47b83-4214-462d-be5d-d8aa19e1669c",
         "x-request-time": "0.036"
-=======
-        "x-ms-correlation-request-id": "48ecd705-5ca5-4419-a1ac-5065abe7e1ac",
-        "x-ms-ratelimit-remaining-subscription-writes": "1199",
-        "x-ms-response-type": "standard",
-        "x-ms-routing-request-id": "JAPANEAST:20230213T081802Z:48ecd705-5ca5-4419-a1ac-5065abe7e1ac",
-        "x-request-time": "0.995"
->>>>>>> 36df7d3e
       },
       "ResponseBody": {
         "id": "/subscriptions/00000000-0000-0000-0000-000000000/resourceGroups/00000/providers/Microsoft.MachineLearningServices/workspaces/00000/codes/42be3f93-be99-424d-b374-b95ab97fd4ca/versions/1",
@@ -1144,23 +775,14 @@
           "createdAt": "2023-02-10T20:55:43.1061326\u002B00:00",
           "createdBy": "Diondra Peck",
           "createdByType": "User",
-<<<<<<< HEAD
           "lastModifiedAt": "2023-02-10T20:55:43.1061326\u002B00:00",
           "lastModifiedBy": "Diondra Peck",
-=======
-          "lastModifiedAt": "2023-02-13T08:18:02.6756696\u002B00:00",
-          "lastModifiedBy": "Brynn Yin",
->>>>>>> 36df7d3e
           "lastModifiedByType": "User"
         }
       }
     },
     {
-<<<<<<< HEAD
       "RequestUri": "https://management.azure.com/subscriptions/00000000-0000-0000-0000-000000000/resourceGroups/00000/providers/Microsoft.MachineLearningServices/workspaces/00000/components/azureml_anonymous/versions/aed5e1ad-a9d3-92ac-3ca0-6303afa094ea?api-version=2022-10-01",
-=======
-      "RequestUri": "https://management.azure.com/subscriptions/00000000-0000-0000-0000-000000000/resourceGroups/00000/providers/Microsoft.MachineLearningServices/workspaces/00000/components/azureml_anonymous/versions/24bd4b3b-0552-b290-f7e3-f3c55ccdefd0?api-version=2022-10-01",
->>>>>>> 36df7d3e
       "RequestMethod": "PUT",
       "RequestHeaders": {
         "Accept": "application/json",
@@ -1168,11 +790,7 @@
         "Connection": "keep-alive",
         "Content-Length": "1219",
         "Content-Type": "application/json",
-<<<<<<< HEAD
         "User-Agent": "azure-ai-ml/1.5.0 azsdk-python-mgmt-machinelearningservices/0.1.0 Python/3.7.9 (Windows-10-10.0.22621-SP0)"
-=======
-        "User-Agent": "azure-ai-ml/1.5.0 azsdk-python-mgmt-machinelearningservices/0.1.0 Python/3.8.13 (Windows-10-10.0.22621-SP0)"
->>>>>>> 36df7d3e
       },
       "RequestBody": {
         "properties": {
@@ -1216,37 +834,20 @@
         "Cache-Control": "no-cache",
         "Content-Length": "2053",
         "Content-Type": "application/json; charset=utf-8",
-<<<<<<< HEAD
         "Date": "Fri, 10 Feb 2023 21:47:19 GMT",
-=======
-        "Date": "Mon, 13 Feb 2023 08:18:03 GMT",
->>>>>>> 36df7d3e
         "Expires": "-1",
         "Location": "https://management.azure.com/subscriptions/00000000-0000-0000-0000-000000000/resourceGroups/00000/providers/Microsoft.MachineLearningServices/workspaces/00000/components/azureml_anonymous/versions/aed5e1ad-a9d3-92ac-3ca0-6303afa094ea?api-version=2022-10-01",
         "Pragma": "no-cache",
-<<<<<<< HEAD
         "Request-Context": "appId=cid-v1:2d2e8e63-272e-4b3c-8598-4ee570a0e70d",
         "Server-Timing": "traceparent;desc=\u002200-e15a3b2e7a2fd251565b1f9daa7caa88-1dd02d6428f92435-01\u0022",
-=======
-        "Request-Context": "appId=cid-v1:512cc15a-13b5-415b-bfd0-dce7accb6bb1",
-        "Server-Timing": "traceparent;desc=\u002200-839eda77a4785555b40300e0fd1e975f-2277a6ff973c786c-01\u0022",
->>>>>>> 36df7d3e
         "Strict-Transport-Security": "max-age=31536000; includeSubDomains",
         "x-aml-cluster": "vienna-eastus2-01",
         "X-Content-Type-Options": "nosniff",
-<<<<<<< HEAD
         "x-ms-correlation-request-id": "bc950b20-d59e-4771-aa48-82578012be2e",
         "x-ms-ratelimit-remaining-subscription-writes": "1197",
         "x-ms-response-type": "standard",
         "x-ms-routing-request-id": "WESTUS2:20230210T214719Z:bc950b20-d59e-4771-aa48-82578012be2e",
         "x-request-time": "0.474"
-=======
-        "x-ms-correlation-request-id": "5e6206b6-cb91-4bab-aced-06d6424a2af7",
-        "x-ms-ratelimit-remaining-subscription-writes": "1198",
-        "x-ms-response-type": "standard",
-        "x-ms-routing-request-id": "JAPANEAST:20230213T081803Z:5e6206b6-cb91-4bab-aced-06d6424a2af7",
-        "x-request-time": "0.422"
->>>>>>> 36df7d3e
       },
       "ResponseBody": {
         "id": "/subscriptions/00000000-0000-0000-0000-000000000/resourceGroups/00000/providers/Microsoft.MachineLearningServices/workspaces/00000/components/azureml_anonymous/versions/0cc6b52a-0316-4984-bde0-c1f493439412",
@@ -1290,19 +891,11 @@
           }
         },
         "systemData": {
-<<<<<<< HEAD
           "createdAt": "2023-02-10T20:55:35.0244255\u002B00:00",
           "createdBy": "Diondra Peck",
           "createdByType": "User",
           "lastModifiedAt": "2023-02-10T20:55:35.0912686\u002B00:00",
           "lastModifiedBy": "Diondra Peck",
-=======
-          "createdAt": "2023-02-10T08:53:04.5992155\u002B00:00",
-          "createdBy": "Han Wang",
-          "createdByType": "User",
-          "lastModifiedAt": "2023-02-10T08:53:04.9892844\u002B00:00",
-          "lastModifiedBy": "Han Wang",
->>>>>>> 36df7d3e
           "lastModifiedByType": "User"
         }
       }
@@ -1316,11 +909,7 @@
         "Connection": "keep-alive",
         "Content-Length": "1251",
         "Content-Type": "application/json",
-<<<<<<< HEAD
         "User-Agent": "azure-ai-ml/1.5.0 azsdk-python-mgmt-machinelearningservices/0.1.0 Python/3.7.9 (Windows-10-10.0.22621-SP0)"
-=======
-        "User-Agent": "azure-ai-ml/1.5.0 azsdk-python-mgmt-machinelearningservices/0.1.0 Python/3.8.13 (Windows-10-10.0.22621-SP0)"
->>>>>>> 36df7d3e
       },
       "RequestBody": {
         "properties": {
@@ -1370,37 +959,20 @@
         "Cache-Control": "no-cache",
         "Content-Length": "2250",
         "Content-Type": "application/json; charset=utf-8",
-<<<<<<< HEAD
         "Date": "Fri, 10 Feb 2023 21:47:20 GMT",
-=======
-        "Date": "Mon, 13 Feb 2023 08:18:03 GMT",
->>>>>>> 36df7d3e
         "Expires": "-1",
         "Location": "https://management.azure.com/subscriptions/00000000-0000-0000-0000-000000000/resourceGroups/00000/providers/Microsoft.MachineLearningServices/workspaces/00000/components/azureml_anonymous/versions/55972372-33eb-ed9d-7b5e-2fdd172a66fa?api-version=2022-10-01",
         "Pragma": "no-cache",
-<<<<<<< HEAD
         "Request-Context": "appId=cid-v1:2d2e8e63-272e-4b3c-8598-4ee570a0e70d",
         "Server-Timing": "traceparent;desc=\u002200-a5b07e20c6142330b8e6267b462f903c-14fd379a1a1d118a-01\u0022",
-=======
-        "Request-Context": "appId=cid-v1:512cc15a-13b5-415b-bfd0-dce7accb6bb1",
-        "Server-Timing": "traceparent;desc=\u002200-ccd161ba14be4b33410e3d40cbf4bbf6-f2bc913e8a6a526f-01\u0022",
->>>>>>> 36df7d3e
         "Strict-Transport-Security": "max-age=31536000; includeSubDomains",
         "x-aml-cluster": "vienna-eastus2-01",
         "X-Content-Type-Options": "nosniff",
-<<<<<<< HEAD
         "x-ms-correlation-request-id": "49b5a6ba-9cb0-409e-892f-a5cae4a21b47",
         "x-ms-ratelimit-remaining-subscription-writes": "1199",
         "x-ms-response-type": "standard",
         "x-ms-routing-request-id": "WESTUS2:20230210T214720Z:49b5a6ba-9cb0-409e-892f-a5cae4a21b47",
         "x-request-time": "0.299"
-=======
-        "x-ms-correlation-request-id": "fca21000-ec4f-4169-ba0b-237b9b9b7815",
-        "x-ms-ratelimit-remaining-subscription-writes": "1196",
-        "x-ms-response-type": "standard",
-        "x-ms-routing-request-id": "JAPANEAST:20230213T081804Z:fca21000-ec4f-4169-ba0b-237b9b9b7815",
-        "x-request-time": "1.344"
->>>>>>> 36df7d3e
       },
       "ResponseBody": {
         "id": "/subscriptions/00000000-0000-0000-0000-000000000/resourceGroups/00000/providers/Microsoft.MachineLearningServices/workspaces/00000/components/azureml_anonymous/versions/a2aa89e4-055a-458d-9fd9-dc7e3cc08909",
@@ -1454,13 +1026,8 @@
           "createdAt": "2023-02-10T20:55:43.9061406\u002B00:00",
           "createdBy": "Diondra Peck",
           "createdByType": "User",
-<<<<<<< HEAD
           "lastModifiedAt": "2023-02-10T20:55:43.9780079\u002B00:00",
           "lastModifiedBy": "Diondra Peck",
-=======
-          "lastModifiedAt": "2023-02-10T08:53:07.3659968\u002B00:00",
-          "lastModifiedBy": "Han Wang",
->>>>>>> 36df7d3e
           "lastModifiedByType": "User"
         }
       }
@@ -1474,11 +1041,7 @@
         "Connection": "keep-alive",
         "Content-Length": "1684",
         "Content-Type": "application/json",
-<<<<<<< HEAD
         "User-Agent": "azure-ai-ml/1.5.0 azsdk-python-mgmt-machinelearningservices/0.1.0 Python/3.7.9 (Windows-10-10.0.22621-SP0)"
-=======
-        "User-Agent": "azure-ai-ml/1.5.0 azsdk-python-mgmt-machinelearningservices/0.1.0 Python/3.8.13 (Windows-10-10.0.22621-SP0)"
->>>>>>> 36df7d3e
       },
       "RequestBody": {
         "properties": {
@@ -1540,37 +1103,20 @@
         "Cache-Control": "no-cache",
         "Content-Length": "3817",
         "Content-Type": "application/json; charset=utf-8",
-<<<<<<< HEAD
         "Date": "Fri, 10 Feb 2023 21:47:29 GMT",
         "Expires": "-1",
         "Location": "https://management.azure.com/subscriptions/00000000-0000-0000-0000-000000000/resourceGroups/00000/providers/Microsoft.MachineLearningServices/workspaces/00000/jobs/000000000000000000000?api-version=2022-12-01-preview",
         "Pragma": "no-cache",
         "Request-Context": "appId=cid-v1:2d2e8e63-272e-4b3c-8598-4ee570a0e70d",
         "Server-Timing": "traceparent;desc=\u002200-61e80bbf38b3c0f0e5798c50a4efe14d-be0c52fbe0aa64fe-01\u0022",
-=======
-        "Date": "Mon, 13 Feb 2023 08:18:09 GMT",
-        "Expires": "-1",
-        "Location": "https://management.azure.com/subscriptions/00000000-0000-0000-0000-000000000/resourceGroups/00000/providers/Microsoft.MachineLearningServices/workspaces/00000/jobs/000000000000000000000?api-version=2022-12-01-preview",
-        "Pragma": "no-cache",
-        "Request-Context": "appId=cid-v1:512cc15a-13b5-415b-bfd0-dce7accb6bb1",
-        "Server-Timing": "traceparent;desc=\u002200-e3c61d891c38f46a441010f5d7fe1f14-16a846869915fe95-01\u0022",
->>>>>>> 36df7d3e
         "Strict-Transport-Security": "max-age=31536000; includeSubDomains",
         "x-aml-cluster": "vienna-eastus2-01",
         "X-Content-Type-Options": "nosniff",
-<<<<<<< HEAD
         "x-ms-correlation-request-id": "54ff8b8a-294a-4553-83e3-32461d397625",
         "x-ms-ratelimit-remaining-subscription-writes": "1198",
         "x-ms-response-type": "standard",
         "x-ms-routing-request-id": "WESTUS2:20230210T214729Z:54ff8b8a-294a-4553-83e3-32461d397625",
         "x-request-time": "1.343"
-=======
-        "x-ms-correlation-request-id": "8ee76a20-14d7-42bd-a792-6fb6d98affd5",
-        "x-ms-ratelimit-remaining-subscription-writes": "1195",
-        "x-ms-response-type": "standard",
-        "x-ms-routing-request-id": "JAPANEAST:20230213T081809Z:8ee76a20-14d7-42bd-a792-6fb6d98affd5",
-        "x-request-time": "2.262"
->>>>>>> 36df7d3e
       },
       "ResponseBody": {
         "id": "/subscriptions/00000000-0000-0000-0000-000000000/resourceGroups/00000/providers/Microsoft.MachineLearningServices/workspaces/00000/jobs/000000000000000000000",
@@ -1666,13 +1212,8 @@
           "sourceJobId": null
         },
         "systemData": {
-<<<<<<< HEAD
           "createdAt": "2023-02-10T21:47:29.2884836\u002B00:00",
           "createdBy": "Diondra Peck",
-=======
-          "createdAt": "2023-02-13T08:18:08.8948417\u002B00:00",
-          "createdBy": "Brynn Yin",
->>>>>>> 36df7d3e
           "createdByType": "User"
         }
       }
@@ -1685,11 +1226,7 @@
         "Accept-Encoding": "gzip, deflate",
         "Connection": "keep-alive",
         "Content-Length": "0",
-<<<<<<< HEAD
         "User-Agent": "azure-ai-ml/1.5.0 azsdk-python-mgmt-machinelearningservices/0.1.0 Python/3.7.9 (Windows-10-10.0.22621-SP0)"
-=======
-        "User-Agent": "azure-ai-ml/1.5.0 azsdk-python-mgmt-machinelearningservices/0.1.0 Python/3.8.13 (Windows-10-10.0.22621-SP0)"
->>>>>>> 36df7d3e
       },
       "RequestBody": null,
       "StatusCode": 202,
@@ -1697,11 +1234,7 @@
         "Cache-Control": "no-cache",
         "Content-Length": "4",
         "Content-Type": "application/json; charset=utf-8",
-<<<<<<< HEAD
         "Date": "Fri, 10 Feb 2023 21:47:32 GMT",
-=======
-        "Date": "Mon, 13 Feb 2023 08:18:12 GMT",
->>>>>>> 36df7d3e
         "Expires": "-1",
         "Location": "https://management.azure.com/subscriptions/00000000-0000-0000-0000-000000000/providers/Microsoft.MachineLearningServices/locations/eastus2/mfeOperationResults/jc:04f1af0f-9f21-42f6-8358-8ef712733a0e:000000000000000000000?api-version=2022-12-01-preview",
         "Pragma": "no-cache",
@@ -1710,19 +1243,11 @@
         "x-aml-cluster": "vienna-eastus2-01",
         "X-Content-Type-Options": "nosniff",
         "x-ms-async-operation-timeout": "PT1H",
-<<<<<<< HEAD
         "x-ms-correlation-request-id": "ad5d90b1-c8d4-4c11-9cb6-b418f59dc1f1",
         "x-ms-ratelimit-remaining-subscription-writes": "1199",
         "x-ms-response-type": "standard",
         "x-ms-routing-request-id": "WESTUS2:20230210T214732Z:ad5d90b1-c8d4-4c11-9cb6-b418f59dc1f1",
         "x-request-time": "0.619"
-=======
-        "x-ms-correlation-request-id": "bdaea115-5b53-4d7c-be01-f1a2de072a9a",
-        "x-ms-ratelimit-remaining-subscription-writes": "1198",
-        "x-ms-response-type": "standard",
-        "x-ms-routing-request-id": "JAPANEAST:20230213T081813Z:bdaea115-5b53-4d7c-be01-f1a2de072a9a",
-        "x-request-time": "1.024"
->>>>>>> 36df7d3e
       },
       "ResponseBody": "null"
     },
@@ -1733,44 +1258,25 @@
         "Accept": "*/*",
         "Accept-Encoding": "gzip, deflate",
         "Connection": "keep-alive",
-<<<<<<< HEAD
         "User-Agent": "azure-ai-ml/1.5.0 azsdk-python-mgmt-machinelearningservices/0.1.0 Python/3.7.9 (Windows-10-10.0.22621-SP0)"
-=======
-        "User-Agent": "azure-ai-ml/1.5.0 azsdk-python-mgmt-machinelearningservices/0.1.0 Python/3.8.13 (Windows-10-10.0.22621-SP0)"
->>>>>>> 36df7d3e
       },
       "RequestBody": null,
       "StatusCode": 200,
       "ResponseHeaders": {
         "Cache-Control": "no-cache",
         "Content-Length": "0",
-<<<<<<< HEAD
         "Date": "Fri, 10 Feb 2023 21:47:32 GMT",
         "Expires": "-1",
         "Pragma": "no-cache",
         "Request-Context": "appId=cid-v1:2d2e8e63-272e-4b3c-8598-4ee570a0e70d",
         "Server-Timing": "traceparent;desc=\u002200-f8fab14efdd3a4a8c6d408777c4e6cf2-f41fdabddc2735ec-01\u0022",
-=======
-        "Date": "Mon, 13 Feb 2023 08:18:43 GMT",
-        "Expires": "-1",
-        "Pragma": "no-cache",
-        "Request-Context": "appId=cid-v1:512cc15a-13b5-415b-bfd0-dce7accb6bb1",
-        "Server-Timing": "traceparent;desc=\u002200-cffbfedc92d0d377fe9a1a9cd0e41de2-136963063d74bf68-01\u0022",
->>>>>>> 36df7d3e
         "Strict-Transport-Security": "max-age=31536000; includeSubDomains",
         "x-aml-cluster": "vienna-eastus2-02",
         "X-Content-Type-Options": "nosniff",
-<<<<<<< HEAD
         "x-ms-correlation-request-id": "a87cc92a-a83d-4399-b08d-fd7b2782030f",
         "x-ms-ratelimit-remaining-subscription-reads": "11996",
         "x-ms-response-type": "standard",
         "x-ms-routing-request-id": "WESTUS2:20230210T214732Z:a87cc92a-a83d-4399-b08d-fd7b2782030f",
-=======
-        "x-ms-correlation-request-id": "9b23a5c8-dc29-4eea-9820-ca7d23fb0244",
-        "x-ms-ratelimit-remaining-subscription-reads": "11995",
-        "x-ms-response-type": "standard",
-        "x-ms-routing-request-id": "JAPANEAST:20230213T081844Z:9b23a5c8-dc29-4eea-9820-ca7d23fb0244",
->>>>>>> 36df7d3e
         "x-request-time": "0.041"
       },
       "ResponseBody": null
