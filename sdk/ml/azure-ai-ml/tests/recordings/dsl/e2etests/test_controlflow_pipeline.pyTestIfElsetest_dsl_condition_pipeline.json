{
  "Entries": [
    {
      "RequestUri": "https://management.azure.com/subscriptions/00000000-0000-0000-0000-000000000/resourceGroups/00000/providers/Microsoft.MachineLearningServices/workspaces/00000/computes/cpu-cluster?api-version=2022-10-01-preview",
      "RequestMethod": "GET",
      "RequestHeaders": {
        "Accept": "application/json",
        "Accept-Encoding": "gzip, deflate",
        "Connection": "keep-alive",
<<<<<<< HEAD
        "User-Agent": "azure-ai-ml/1.5.0 azsdk-python-mgmt-machinelearningservices/0.1.0 Python/3.7.9 (Windows-10-10.0.22621-SP0)"
=======
        "User-Agent": "azure-ai-ml/1.5.0 azsdk-python-mgmt-machinelearningservices/0.1.0 Python/3.10.6 (Linux-5.15.79.1-microsoft-standard-WSL2-x86_64-with-glibc2.35)"
>>>>>>> ce9edaa6
      },
      "RequestBody": null,
      "StatusCode": 200,
      "ResponseHeaders": {
        "Cache-Control": "no-cache",
        "Content-Encoding": "gzip",
        "Content-Type": "application/json; charset=utf-8",
<<<<<<< HEAD
        "Date": "Thu, 23 Feb 2023 06:58:01 GMT",
        "Expires": "-1",
        "Pragma": "no-cache",
        "Request-Context": "appId=cid-v1:2d2e8e63-272e-4b3c-8598-4ee570a0e70d",
        "Server-Timing": "traceparent;desc=\u002200-40a815333b61d0b380c2e9362b68cad7-ff39567037869651-01\u0022",
=======
        "Date": "Thu, 23 Feb 2023 00:45:31 GMT",
        "Expires": "-1",
        "Pragma": "no-cache",
        "Request-Context": "appId=cid-v1:2d2e8e63-272e-4b3c-8598-4ee570a0e70d",
        "Server-Timing": "traceparent;desc=\u002200-3b5235a0827140d3efabe0938289c973-783e0a65d67e3f63-01\u0022",
>>>>>>> ce9edaa6
        "Strict-Transport-Security": "max-age=31536000; includeSubDomains",
        "Transfer-Encoding": "chunked",
        "Vary": [
          "Accept-Encoding",
          "Accept-Encoding"
        ],
<<<<<<< HEAD
        "x-aml-cluster": "vienna-eastus2-02",
        "X-Content-Type-Options": "nosniff",
        "x-ms-correlation-request-id": "795c5639-0faa-4d20-818f-84fb7a85ca1f",
        "x-ms-ratelimit-remaining-subscription-reads": "11997",
        "x-ms-response-type": "standard",
        "x-ms-routing-request-id": "WESTUS2:20230223T065801Z:795c5639-0faa-4d20-818f-84fb7a85ca1f",
        "x-request-time": "0.044"
=======
        "x-aml-cluster": "vienna-eastus-02",
        "X-Content-Type-Options": "nosniff",
        "x-ms-correlation-request-id": "cfe79be7-ae5e-4dc1-920c-d62f15c64ce1",
        "x-ms-ratelimit-remaining-subscription-reads": "11999",
        "x-ms-response-type": "standard",
        "x-ms-routing-request-id": "CANADACENTRAL:20230223T004532Z:cfe79be7-ae5e-4dc1-920c-d62f15c64ce1",
        "x-request-time": "0.050"
>>>>>>> ce9edaa6
      },
      "ResponseBody": {
        "id": "/subscriptions/00000000-0000-0000-0000-000000000/resourceGroups/00000/providers/Microsoft.MachineLearningServices/workspaces/00000/computes/cpu-cluster",
        "name": "cpu-cluster",
        "type": "Microsoft.MachineLearningServices/workspaces/computes",
<<<<<<< HEAD
        "location": "eastus2",
        "tags": {},
        "properties": {
          "createdOn": "2023-02-23T02:09:37.0381833\u002B00:00",
          "modifiedOn": "2023-02-23T02:09:40.5544927\u002B00:00",
=======
        "location": "eastus",
        "tags": {},
        "properties": {
          "createdOn": "2023-02-18T09:22:48.8321811\u002B00:00",
          "modifiedOn": "2023-02-20T22:34:01.0617008\u002B00:00",
>>>>>>> ce9edaa6
          "disableLocalAuth": false,
          "description": null,
          "resourceId": null,
          "computeType": "AmlCompute",
<<<<<<< HEAD
          "computeLocation": "eastus2",
=======
          "computeLocation": "eastus",
>>>>>>> ce9edaa6
          "provisioningState": "Succeeded",
          "provisioningErrors": null,
          "isAttachedCompute": false,
          "properties": {
            "vmSize": "STANDARD_DS2_V2",
            "vmPriority": "Dedicated",
            "scaleSettings": {
              "maxNodeCount": 4,
              "minNodeCount": 0,
<<<<<<< HEAD
              "nodeIdleTimeBeforeScaleDown": "PT2M"
=======
              "nodeIdleTimeBeforeScaleDown": "PT20M"
>>>>>>> ce9edaa6
            },
            "subnet": null,
            "currentNodeCount": 0,
            "targetNodeCount": 0,
            "nodeStateCounts": {
              "preparingNodeCount": 0,
              "runningNodeCount": 0,
              "idleNodeCount": 0,
              "unusableNodeCount": 0,
              "leavingNodeCount": 0,
              "preemptedNodeCount": 0
            },
            "allocationState": "Steady",
<<<<<<< HEAD
            "allocationStateTransitionTime": "2023-02-23T06:43:30.238\u002B00:00",
=======
            "allocationStateTransitionTime": "2023-02-22T22:41:34.909\u002B00:00",
>>>>>>> ce9edaa6
            "errors": null,
            "remoteLoginPortPublicAccess": "Enabled",
            "osType": "Linux",
            "virtualMachineImage": null,
            "isolatedNetwork": false,
            "propertyBag": {}
          }
        }
      }
    },
    {
      "RequestUri": "https://management.azure.com/subscriptions/00000000-0000-0000-0000-000000000/resourceGroups/00000/providers/Microsoft.MachineLearningServices/workspaces/00000/environments/CliV2AnonymousEnvironment/versions/de330be7295a60292e69e4d0aca3cd6b?api-version=2022-05-01",
      "RequestMethod": "PUT",
      "RequestHeaders": {
        "Accept": "application/json",
        "Accept-Encoding": "gzip, deflate",
        "Connection": "keep-alive",
        "Content-Length": "379",
        "Content-Type": "application/json",
<<<<<<< HEAD
        "User-Agent": "azure-ai-ml/1.5.0 azsdk-python-mgmt-machinelearningservices/0.1.0 Python/3.7.9 (Windows-10-10.0.22621-SP0)"
=======
        "User-Agent": "azure-ai-ml/1.5.0 azsdk-python-mgmt-machinelearningservices/0.1.0 Python/3.10.6 (Linux-5.15.79.1-microsoft-standard-WSL2-x86_64-with-glibc2.35)"
>>>>>>> ce9edaa6
      },
      "RequestBody": {
        "properties": {
          "isAnonymous": true,
          "isArchived": false,
          "condaFile": "channels:\n- defaults\ndependencies:\n- python=3.8.12\n- pip=21.2.2\n- pip:\n  - --extra-index-url=https://azuremlsdktestpypi.azureedge.net/sdk-cli-v2\n  - mldesigner==0.0.72212755\n  - mlflow\n  - azureml-mlflow\nname: default_environment\n",
          "image": "mcr.microsoft.com/azureml/openmpi3.1.2-ubuntu18.04"
        }
      },
      "StatusCode": 201,
      "ResponseHeaders": {
        "Cache-Control": "no-cache",
<<<<<<< HEAD
        "Content-Length": "1275",
        "Content-Type": "application/json; charset=utf-8",
        "Date": "Thu, 23 Feb 2023 06:58:05 GMT",
=======
        "Content-Length": "1170",
        "Content-Type": "application/json; charset=utf-8",
        "Date": "Thu, 23 Feb 2023 00:45:36 GMT",
>>>>>>> ce9edaa6
        "Expires": "-1",
        "Location": "https://management.azure.com/subscriptions/00000000-0000-0000-0000-000000000/resourceGroups/00000/providers/Microsoft.MachineLearningServices/workspaces/00000/environments/CliV2AnonymousEnvironment/versions/de330be7295a60292e69e4d0aca3cd6b?api-version=2022-05-01",
        "Pragma": "no-cache",
        "Request-Context": "appId=cid-v1:2d2e8e63-272e-4b3c-8598-4ee570a0e70d",
<<<<<<< HEAD
        "Server-Timing": "traceparent;desc=\u002200-01a97253e6333c69a32fe5b4d7fa7591-03058547803c3e67-01\u0022",
        "Strict-Transport-Security": "max-age=31536000; includeSubDomains",
        "x-aml-cluster": "vienna-eastus2-02",
        "X-Content-Type-Options": "nosniff",
        "x-ms-correlation-request-id": "a34c3eae-f061-473c-89e8-d07d077222ef",
        "x-ms-ratelimit-remaining-subscription-writes": "1199",
        "x-ms-response-type": "standard",
        "x-ms-routing-request-id": "WESTUS2:20230223T065806Z:a34c3eae-f061-473c-89e8-d07d077222ef",
        "x-request-time": "1.103"
=======
        "Server-Timing": "traceparent;desc=\u002200-2a33a3cf9c7a668d1e2c55286b271b4e-ced6a05000bfc6e5-01\u0022",
        "Strict-Transport-Security": "max-age=31536000; includeSubDomains",
        "x-aml-cluster": "vienna-eastus-01",
        "X-Content-Type-Options": "nosniff",
        "x-ms-correlation-request-id": "492affb4-de3f-4688-9d35-df3fa8ffc8ac",
        "x-ms-ratelimit-remaining-subscription-writes": "1199",
        "x-ms-response-type": "standard",
        "x-ms-routing-request-id": "CANADACENTRAL:20230223T004537Z:492affb4-de3f-4688-9d35-df3fa8ffc8ac",
        "x-request-time": "1.147"
>>>>>>> ce9edaa6
      },
      "ResponseBody": {
        "id": "/subscriptions/00000000-0000-0000-0000-000000000/resourceGroups/00000/providers/Microsoft.MachineLearningServices/workspaces/00000/environments/CliV2AnonymousEnvironment/versions/de330be7295a60292e69e4d0aca3cd6b",
        "name": "de330be7295a60292e69e4d0aca3cd6b",
        "type": "Microsoft.MachineLearningServices/workspaces/environments/versions",
        "properties": {
          "description": null,
          "tags": {},
          "properties": {},
          "isArchived": false,
          "isAnonymous": true,
          "environmentType": "UserCreated",
          "image": "mcr.microsoft.com/azureml/openmpi3.1.2-ubuntu18.04",
          "condaFile": "{\n  \u0022channels\u0022: [\n    \u0022defaults\u0022\n  ],\n  \u0022dependencies\u0022: [\n    \u0022python=3.8.12\u0022,\n    \u0022pip=21.2.2\u0022,\n    {\n      \u0022pip\u0022: [\n        \u0022--extra-index-url=https://azuremlsdktestpypi.azureedge.net/sdk-cli-v2\u0022,\n        \u0022mldesigner==0.0.72212755\u0022,\n        \u0022mlflow\u0022,\n        \u0022azureml-mlflow\u0022\n      ]\n    }\n  ],\n  \u0022name\u0022: \u0022default_environment\u0022\n}",
          "osType": "Linux"
        },
        "systemData": {
<<<<<<< HEAD
          "createdAt": "2023-02-23T05:39:14.9740403\u002B00:00",
          "createdBy": "Diondra Peck",
          "createdByType": "User",
          "lastModifiedAt": "2023-02-23T05:39:14.9740403\u002B00:00",
          "lastModifiedBy": "Diondra Peck",
=======
          "createdAt": "2023-02-22T07:16:20.1214957\u002B00:00",
          "createdBy": "Firstname Lastname",
          "createdByType": "User",
          "lastModifiedAt": "2023-02-22T07:16:20.1214957\u002B00:00",
          "lastModifiedBy": "Firstname Lastname",
>>>>>>> ce9edaa6
          "lastModifiedByType": "User"
        }
      }
    },
    {
      "RequestUri": "https://management.azure.com/subscriptions/00000000-0000-0000-0000-000000000/resourceGroups/00000/providers/Microsoft.MachineLearningServices/workspaces/00000/environments/CliV2AnonymousEnvironment/versions/65a57bb8969551bd51f7d3e2f734e76e?api-version=2022-05-01",
      "RequestMethod": "PUT",
      "RequestHeaders": {
        "Accept": "application/json",
        "Accept-Encoding": "gzip, deflate",
        "Connection": "keep-alive",
        "Content-Length": "395",
        "Content-Type": "application/json",
<<<<<<< HEAD
        "User-Agent": "azure-ai-ml/1.5.0 azsdk-python-mgmt-machinelearningservices/0.1.0 Python/3.7.9 (Windows-10-10.0.22621-SP0)"
=======
        "User-Agent": "azure-ai-ml/1.5.0 azsdk-python-mgmt-machinelearningservices/0.1.0 Python/3.10.6 (Linux-5.15.79.1-microsoft-standard-WSL2-x86_64-with-glibc2.35)"
>>>>>>> ce9edaa6
      },
      "RequestBody": {
        "properties": {
          "isAnonymous": true,
          "isArchived": false,
          "condaFile": "channels:\n- conda-forge\ndependencies:\n- python=3.7.10\n- numpy\n- pip\n- scikit-learn==0.19.1\n- scipy\n- pip:\n  - azureml-defaults\n  - inference-schema[numpy-support]\n  - joblib\n  - numpy\n  - scikit-learn==0.19.1\n  - scipy\nname: sklearn-aks-env\n",
          "image": "mcr.microsoft.com/azureml/openmpi3.1.2-ubuntu18.04"
        }
      },
      "StatusCode": 201,
      "ResponseHeaders": {
        "Cache-Control": "no-cache",
<<<<<<< HEAD
        "Content-Length": "1330",
        "Content-Type": "application/json; charset=utf-8",
        "Date": "Thu, 23 Feb 2023 06:58:07 GMT",
=======
        "Content-Length": "1225",
        "Content-Type": "application/json; charset=utf-8",
        "Date": "Thu, 23 Feb 2023 00:45:37 GMT",
>>>>>>> ce9edaa6
        "Expires": "-1",
        "Location": "https://management.azure.com/subscriptions/00000000-0000-0000-0000-000000000/resourceGroups/00000/providers/Microsoft.MachineLearningServices/workspaces/00000/environments/CliV2AnonymousEnvironment/versions/65a57bb8969551bd51f7d3e2f734e76e?api-version=2022-05-01",
        "Pragma": "no-cache",
        "Request-Context": "appId=cid-v1:2d2e8e63-272e-4b3c-8598-4ee570a0e70d",
<<<<<<< HEAD
        "Server-Timing": "traceparent;desc=\u002200-67fab1aece5fe133bf0608b6b30f925a-ec240030424b7321-01\u0022",
        "Strict-Transport-Security": "max-age=31536000; includeSubDomains",
        "x-aml-cluster": "vienna-eastus2-02",
        "X-Content-Type-Options": "nosniff",
        "x-ms-correlation-request-id": "af6cf15f-ce17-4d64-acfe-76aadb455d9f",
        "x-ms-ratelimit-remaining-subscription-writes": "1198",
        "x-ms-response-type": "standard",
        "x-ms-routing-request-id": "WESTUS2:20230223T065807Z:af6cf15f-ce17-4d64-acfe-76aadb455d9f",
        "x-request-time": "0.420"
=======
        "Server-Timing": "traceparent;desc=\u002200-1931fcad956d4dfa27d49a127fc42d29-6bcb212dcad9dcb0-01\u0022",
        "Strict-Transport-Security": "max-age=31536000; includeSubDomains",
        "x-aml-cluster": "vienna-eastus-01",
        "X-Content-Type-Options": "nosniff",
        "x-ms-correlation-request-id": "846d6049-6b47-4312-b48a-92a2088d8327",
        "x-ms-ratelimit-remaining-subscription-writes": "1198",
        "x-ms-response-type": "standard",
        "x-ms-routing-request-id": "CANADACENTRAL:20230223T004538Z:846d6049-6b47-4312-b48a-92a2088d8327",
        "x-request-time": "0.313"
>>>>>>> ce9edaa6
      },
      "ResponseBody": {
        "id": "/subscriptions/00000000-0000-0000-0000-000000000/resourceGroups/00000/providers/Microsoft.MachineLearningServices/workspaces/00000/environments/CliV2AnonymousEnvironment/versions/65a57bb8969551bd51f7d3e2f734e76e",
        "name": "65a57bb8969551bd51f7d3e2f734e76e",
        "type": "Microsoft.MachineLearningServices/workspaces/environments/versions",
        "properties": {
          "description": null,
          "tags": {},
          "properties": {},
          "isArchived": false,
          "isAnonymous": true,
          "environmentType": "UserCreated",
          "image": "mcr.microsoft.com/azureml/openmpi3.1.2-ubuntu18.04",
          "condaFile": "{\n  \u0022channels\u0022: [\n    \u0022conda-forge\u0022\n  ],\n  \u0022dependencies\u0022: [\n    \u0022python=3.7.10\u0022,\n    \u0022numpy\u0022,\n    \u0022pip\u0022,\n    \u0022scikit-learn==0.19.1\u0022,\n    \u0022scipy\u0022,\n    {\n      \u0022pip\u0022: [\n        \u0022azureml-defaults\u0022,\n        \u0022inference-schema[numpy-support]\u0022,\n        \u0022joblib\u0022,\n        \u0022numpy\u0022,\n        \u0022scikit-learn==0.19.1\u0022,\n        \u0022scipy\u0022\n      ]\n    }\n  ],\n  \u0022name\u0022: \u0022sklearn-aks-env\u0022\n}",
          "osType": "Linux"
        },
        "systemData": {
<<<<<<< HEAD
          "createdAt": "2023-02-23T02:13:09.2950159\u002B00:00",
          "createdBy": "Diondra Peck",
          "createdByType": "User",
          "lastModifiedAt": "2023-02-23T02:13:09.2950159\u002B00:00",
          "lastModifiedBy": "Diondra Peck",
=======
          "createdAt": "2023-02-18T09:53:09.4254691\u002B00:00",
          "createdBy": "Firstname Lastname",
          "createdByType": "User",
          "lastModifiedAt": "2023-02-18T09:53:09.4254691\u002B00:00",
          "lastModifiedBy": "Firstname Lastname",
>>>>>>> ce9edaa6
          "lastModifiedByType": "User"
        }
      }
    },
    {
      "RequestUri": "https://management.azure.com/subscriptions/00000000-0000-0000-0000-000000000/resourceGroups/00000/providers/Microsoft.MachineLearningServices/workspaces/00000?api-version=2022-10-01",
      "RequestMethod": "GET",
      "RequestHeaders": {
        "Accept": "application/json",
        "Accept-Encoding": "gzip, deflate",
        "Connection": "keep-alive",
<<<<<<< HEAD
        "User-Agent": "azure-ai-ml/1.5.0 azsdk-python-mgmt-machinelearningservices/0.1.0 Python/3.7.9 (Windows-10-10.0.22621-SP0)"
=======
        "User-Agent": "azure-ai-ml/1.5.0 azsdk-python-mgmt-machinelearningservices/0.1.0 Python/3.10.6 (Linux-5.15.79.1-microsoft-standard-WSL2-x86_64-with-glibc2.35)"
>>>>>>> ce9edaa6
      },
      "RequestBody": null,
      "StatusCode": 200,
      "ResponseHeaders": {
        "Cache-Control": "no-cache",
        "Content-Encoding": "gzip",
        "Content-Type": "application/json; charset=utf-8",
<<<<<<< HEAD
        "Date": "Thu, 23 Feb 2023 06:58:09 GMT",
        "Expires": "-1",
        "Pragma": "no-cache",
        "Request-Context": "appId=cid-v1:2d2e8e63-272e-4b3c-8598-4ee570a0e70d",
        "Server-Timing": "traceparent;desc=\u002200-51cebd5f28fbb06a08ebb3b706aca36c-a461351c39fc604d-01\u0022",
=======
        "Date": "Thu, 23 Feb 2023 00:45:42 GMT",
        "Expires": "-1",
        "Pragma": "no-cache",
        "Request-Context": "appId=cid-v1:2d2e8e63-272e-4b3c-8598-4ee570a0e70d",
        "Server-Timing": "traceparent;desc=\u002200-33586fc85b7b14be77eed8300cd5893c-a0306d45fb0eadca-01\u0022",
>>>>>>> ce9edaa6
        "Strict-Transport-Security": "max-age=31536000; includeSubDomains",
        "Transfer-Encoding": "chunked",
        "Vary": [
          "Accept-Encoding",
          "Accept-Encoding"
        ],
<<<<<<< HEAD
        "x-aml-cluster": "vienna-eastus2-02",
        "X-Content-Type-Options": "nosniff",
        "x-ms-correlation-request-id": "0064c123-db38-44e8-b183-9252dc1b1ba2",
        "x-ms-ratelimit-remaining-subscription-reads": "11996",
        "x-ms-response-type": "standard",
        "x-ms-routing-request-id": "WESTUS2:20230223T065809Z:0064c123-db38-44e8-b183-9252dc1b1ba2",
        "x-request-time": "0.020"
=======
        "x-aml-cluster": "vienna-eastus-01",
        "X-Content-Type-Options": "nosniff",
        "x-ms-correlation-request-id": "975236f6-56d3-42ea-a8bc-2c88be3c7852",
        "x-ms-ratelimit-remaining-subscription-reads": "11998",
        "x-ms-response-type": "standard",
        "x-ms-routing-request-id": "CANADACENTRAL:20230223T004542Z:975236f6-56d3-42ea-a8bc-2c88be3c7852",
        "x-request-time": "0.183"
>>>>>>> ce9edaa6
      },
      "ResponseBody": {
        "id": "/subscriptions/00000000-0000-0000-0000-000000000/resourceGroups/00000/providers/Microsoft.MachineLearningServices/workspaces/00000",
        "name": "00000",
        "type": "Microsoft.MachineLearningServices/workspaces",
        "location": "eastus2",
        "tags": {},
        "etag": null,
        "properties": {
          "friendlyName": "00000",
          "description": "",
          "storageAccount": "/subscriptions/00000000-0000-0000-0000-000000000/resourceGroups/00000/providers/Microsoft.Storage/storageAccounts/saveorz2izv2bas",
          "keyVault": "/subscriptions/00000000-0000-0000-0000-000000000/resourceGroups/00000/providers/Microsoft.Keyvault/vaults/kvtest4k4d3fds6sjxs",
          "applicationInsights": "/subscriptions/00000000-0000-0000-0000-000000000/resourceGroups/00000/providers/Microsoft.insights/components/aiveorz2izv2bas",
          "hbiWorkspace": false,
          "tenantId": "72f988bf-86f1-41af-91ab-2d7cd011db47",
          "imageBuildCompute": null,
          "provisioningState": "Succeeded",
          "v1LegacyMode": false,
          "softDeleteEnabled": false,
          "containerRegistry": "/subscriptions/00000000-0000-0000-0000-000000000/resourceGroups/00000/providers/Microsoft.ContainerRegistry/registries/crveorz2izv2bas",
          "notebookInfo": {
            "resourceId": "0000000-0000-0000-0000-000000000000",
            "fqdn": "ml-sdkvnextcli-eastus2-2d1e66ae-85e3-42c0-be91-34de66397f26.eastus2.notebooks.azure.net",
            "isPrivateLinkEnabled": false,
            "notebookPreparationError": null
          },
<<<<<<< HEAD
          "storageHnsEnabled": false,
          "workspaceId": "2d1e66ae-85e3-42c0-be91-34de66397f26",
          "linkedModelInventoryArmId": null,
          "privateLinkCount": 0,
          "publicNetworkAccess": "Enabled",
          "discoveryUrl": "https://eastus2.api.azureml.ms/discovery",
          "mlFlowTrackingUri": "azureml://eastus2.api.azureml.ms/mlflow/v1.0/subscriptions/00000000-0000-0000-0000-000000000/resourceGroups/00000/providers/Microsoft.MachineLearningServices/workspaces/00000",
          "sdkTelemetryAppInsightsKey": "0000000-0000-0000-0000-000000000000",
          "sasGetterUri": "",
          "enableDataIsolation": false
        },
        "identity": {
          "type": "SystemAssigned",
          "principalId": "0000000-0000-0000-0000-000000000000",
          "tenantId": "72f988bf-86f1-41af-91ab-2d7cd011db47"
        },
        "kind": "Default",
        "sku": {
          "name": "Basic",
          "tier": "Basic"
        },
        "systemData": {
          "createdAt": "2023-02-23T02:09:00.5159669Z",
          "createdBy": "dipeck@microsoft.com",
          "createdByType": "User",
          "lastModifiedAt": "2023-02-23T02:09:00.5159669Z",
          "lastModifiedBy": "dipeck@microsoft.com",
          "lastModifiedByType": "User"
        }
      }
    },
    {
      "RequestUri": "https://management.azure.com/subscriptions/00000000-0000-0000-0000-000000000/resourceGroups/00000/providers/Microsoft.MachineLearningServices/workspaces/00000?api-version=2022-10-01",
=======
          "datastoreType": "AzureBlob",
          "accountName": "samcw32zcnpjldw",
          "containerName": "azureml-blobstore-3bd2018e-4b43-401e-ad49-85df181c9e0a",
          "endpoint": "core.windows.net",
          "protocol": "https",
          "serviceDataAccessAuthIdentity": "WorkspaceSystemAssignedIdentity"
        },
        "systemData": {
          "createdAt": "2023-02-18T09:22:33.5645164\u002B00:00",
          "createdBy": "779301c0-18b2-4cdc-801b-a0a3368fee0a",
          "createdByType": "Application",
          "lastModifiedAt": "2023-02-18T09:22:34.1712214\u002B00:00",
          "lastModifiedBy": "779301c0-18b2-4cdc-801b-a0a3368fee0a",
          "lastModifiedByType": "Application"
        }
      }
    },
    {
      "RequestUri": "https://management.azure.com/subscriptions/00000000-0000-0000-0000-000000000/resourceGroups/00000/providers/Microsoft.MachineLearningServices/workspaces/00000/datastores/workspaceblobstore?api-version=2022-10-01",
>>>>>>> ce9edaa6
      "RequestMethod": "GET",
      "RequestHeaders": {
        "Accept": "application/json",
        "Accept-Encoding": "gzip, deflate",
        "Connection": "keep-alive",
<<<<<<< HEAD
        "User-Agent": "azure-ai-ml/1.5.0 azsdk-python-mgmt-machinelearningservices/0.1.0 Python/3.7.9 (Windows-10-10.0.22621-SP0)"
=======
        "User-Agent": "azure-ai-ml/1.5.0 azsdk-python-mgmt-machinelearningservices/0.1.0 Python/3.10.6 (Linux-5.15.79.1-microsoft-standard-WSL2-x86_64-with-glibc2.35)"
>>>>>>> ce9edaa6
      },
      "RequestBody": null,
      "StatusCode": 200,
      "ResponseHeaders": {
        "Cache-Control": "no-cache",
        "Content-Encoding": "gzip",
        "Content-Type": "application/json; charset=utf-8",
<<<<<<< HEAD
        "Date": "Thu, 23 Feb 2023 06:58:09 GMT",
        "Expires": "-1",
        "Pragma": "no-cache",
        "Request-Context": "appId=cid-v1:2d2e8e63-272e-4b3c-8598-4ee570a0e70d",
        "Server-Timing": "traceparent;desc=\u002200-f1792553abdef05accaf93958bc69c4a-72d9fd1fc07cb6e0-01\u0022",
=======
        "Date": "Thu, 23 Feb 2023 00:45:42 GMT",
        "Expires": "-1",
        "Pragma": "no-cache",
        "Request-Context": "appId=cid-v1:2d2e8e63-272e-4b3c-8598-4ee570a0e70d",
        "Server-Timing": "traceparent;desc=\u002200-c402aeb52ba036979b637c199448b98c-4a7296cfb6d404bc-01\u0022",
>>>>>>> ce9edaa6
        "Strict-Transport-Security": "max-age=31536000; includeSubDomains",
        "Transfer-Encoding": "chunked",
        "Vary": [
          "Accept-Encoding",
          "Accept-Encoding"
        ],
<<<<<<< HEAD
        "x-aml-cluster": "vienna-eastus2-02",
        "X-Content-Type-Options": "nosniff",
        "x-ms-correlation-request-id": "7ebc36f5-b4fb-44f7-bfc4-6624d82f24fa",
        "x-ms-ratelimit-remaining-subscription-reads": "11995",
        "x-ms-response-type": "standard",
        "x-ms-routing-request-id": "WESTUS2:20230223T065809Z:7ebc36f5-b4fb-44f7-bfc4-6624d82f24fa",
        "x-request-time": "0.022"
=======
        "x-aml-cluster": "vienna-eastus-01",
        "X-Content-Type-Options": "nosniff",
        "x-ms-correlation-request-id": "2a60678b-40b6-4492-9b1c-166c7f590291",
        "x-ms-ratelimit-remaining-subscription-reads": "11997",
        "x-ms-response-type": "standard",
        "x-ms-routing-request-id": "CANADACENTRAL:20230223T004542Z:2a60678b-40b6-4492-9b1c-166c7f590291",
        "x-request-time": "0.105"
>>>>>>> ce9edaa6
      },
      "ResponseBody": {
        "id": "/subscriptions/00000000-0000-0000-0000-000000000/resourceGroups/00000/providers/Microsoft.MachineLearningServices/workspaces/00000",
        "name": "00000",
        "type": "Microsoft.MachineLearningServices/workspaces",
        "location": "eastus2",
        "tags": {},
        "etag": null,
        "properties": {
          "friendlyName": "00000",
          "description": "",
          "storageAccount": "/subscriptions/00000000-0000-0000-0000-000000000/resourceGroups/00000/providers/Microsoft.Storage/storageAccounts/saveorz2izv2bas",
          "keyVault": "/subscriptions/00000000-0000-0000-0000-000000000/resourceGroups/00000/providers/Microsoft.Keyvault/vaults/kvtest4k4d3fds6sjxs",
          "applicationInsights": "/subscriptions/00000000-0000-0000-0000-000000000/resourceGroups/00000/providers/Microsoft.insights/components/aiveorz2izv2bas",
          "hbiWorkspace": false,
          "tenantId": "72f988bf-86f1-41af-91ab-2d7cd011db47",
          "imageBuildCompute": null,
          "provisioningState": "Succeeded",
          "v1LegacyMode": false,
          "softDeleteEnabled": false,
          "containerRegistry": "/subscriptions/00000000-0000-0000-0000-000000000/resourceGroups/00000/providers/Microsoft.ContainerRegistry/registries/crveorz2izv2bas",
          "notebookInfo": {
            "resourceId": "0000000-0000-0000-0000-000000000000",
            "fqdn": "ml-sdkvnextcli-eastus2-2d1e66ae-85e3-42c0-be91-34de66397f26.eastus2.notebooks.azure.net",
            "isPrivateLinkEnabled": false,
            "notebookPreparationError": null
          },
<<<<<<< HEAD
          "storageHnsEnabled": false,
          "workspaceId": "2d1e66ae-85e3-42c0-be91-34de66397f26",
          "linkedModelInventoryArmId": null,
          "privateLinkCount": 0,
          "publicNetworkAccess": "Enabled",
          "discoveryUrl": "https://eastus2.api.azureml.ms/discovery",
          "mlFlowTrackingUri": "azureml://eastus2.api.azureml.ms/mlflow/v1.0/subscriptions/00000000-0000-0000-0000-000000000/resourceGroups/00000/providers/Microsoft.MachineLearningServices/workspaces/00000",
          "sdkTelemetryAppInsightsKey": "0000000-0000-0000-0000-000000000000",
          "sasGetterUri": "",
          "enableDataIsolation": false
        },
        "identity": {
          "type": "SystemAssigned",
          "principalId": "0000000-0000-0000-0000-000000000000",
          "tenantId": "72f988bf-86f1-41af-91ab-2d7cd011db47"
        },
        "kind": "Default",
        "sku": {
          "name": "Basic",
          "tier": "Basic"
        },
        "systemData": {
          "createdAt": "2023-02-23T02:09:00.5159669Z",
          "createdBy": "dipeck@microsoft.com",
          "createdByType": "User",
          "lastModifiedAt": "2023-02-23T02:09:00.5159669Z",
          "lastModifiedBy": "dipeck@microsoft.com",
          "lastModifiedByType": "User"
=======
          "datastoreType": "AzureBlob",
          "accountName": "samcw32zcnpjldw",
          "containerName": "azureml-blobstore-3bd2018e-4b43-401e-ad49-85df181c9e0a",
          "endpoint": "core.windows.net",
          "protocol": "https",
          "serviceDataAccessAuthIdentity": "WorkspaceSystemAssignedIdentity"
        },
        "systemData": {
          "createdAt": "2023-02-18T09:22:33.5645164\u002B00:00",
          "createdBy": "779301c0-18b2-4cdc-801b-a0a3368fee0a",
          "createdByType": "Application",
          "lastModifiedAt": "2023-02-18T09:22:34.1712214\u002B00:00",
          "lastModifiedBy": "779301c0-18b2-4cdc-801b-a0a3368fee0a",
          "lastModifiedByType": "Application"
>>>>>>> ce9edaa6
        }
      }
    },
    {
      "RequestUri": "https://eastus2.api.azureml.ms/content/v2.0/subscriptions/00000000-0000-0000-0000-000000000/resourceGroups/00000/providers/Microsoft.MachineLearningServices/workspaces/00000/snapshots/getByHash?hash=5960b79d175d40f6b269724e6f5ceef6a2cf0708da9f6870219fd7676b9adbe8\u0026hashVersion=202208",
      "RequestMethod": "GET",
      "RequestHeaders": {
        "Accept": "*/*",
        "Accept-Encoding": "gzip, deflate",
        "Connection": "keep-alive",
<<<<<<< HEAD
        "Content-Type": "application/json; charset=UTF-8",
        "User-Agent": "azure-ai-ml/1.5.0 azsdk-python-core/1.26.3 Python/3.7.9 (Windows-10-10.0.22621-SP0)"
=======
        "Content-Length": "0",
        "User-Agent": "azure-ai-ml/1.5.0 azsdk-python-mgmt-machinelearningservices/0.1.0 Python/3.10.6 (Linux-5.15.79.1-microsoft-standard-WSL2-x86_64-with-glibc2.35)"
      },
      "RequestBody": null,
      "StatusCode": 200,
      "ResponseHeaders": {
        "Cache-Control": "no-cache",
        "Content-Encoding": "gzip",
        "Content-Type": "application/json; charset=utf-8",
        "Date": "Thu, 23 Feb 2023 00:45:43 GMT",
        "Expires": "-1",
        "Pragma": "no-cache",
        "Request-Context": "appId=cid-v1:2d2e8e63-272e-4b3c-8598-4ee570a0e70d",
        "Server-Timing": "traceparent;desc=\u002200-df530216d78bb8c9a73ebe4759784dfe-baee4de76131d73c-01\u0022",
        "Strict-Transport-Security": "max-age=31536000; includeSubDomains",
        "Transfer-Encoding": "chunked",
        "Vary": "Accept-Encoding",
        "x-aml-cluster": "vienna-eastus-01",
        "X-Content-Type-Options": "nosniff",
        "x-ms-correlation-request-id": "aabd80df-9f4f-44f8-8dae-0c49b521a371",
        "x-ms-ratelimit-remaining-subscription-writes": "1199",
        "x-ms-response-type": "standard",
        "x-ms-routing-request-id": "CANADACENTRAL:20230223T004543Z:aabd80df-9f4f-44f8-8dae-0c49b521a371",
        "x-request-time": "0.262"
      },
      "ResponseBody": {
        "secretsType": "AccountKey",
        "key": "dGhpcyBpcyBmYWtlIGtleQ=="
      }
    },
    {
      "RequestUri": "https://management.azure.com/subscriptions/00000000-0000-0000-0000-000000000/resourceGroups/00000/providers/Microsoft.MachineLearningServices/workspaces/00000/datastores/workspaceblobstore/listSecrets?api-version=2022-10-01",
      "RequestMethod": "POST",
      "RequestHeaders": {
        "Accept": "application/json",
        "Accept-Encoding": "gzip, deflate",
        "Connection": "keep-alive",
        "Content-Length": "0",
        "User-Agent": "azure-ai-ml/1.5.0 azsdk-python-mgmt-machinelearningservices/0.1.0 Python/3.10.6 (Linux-5.15.79.1-microsoft-standard-WSL2-x86_64-with-glibc2.35)"
>>>>>>> ce9edaa6
      },
      "RequestBody": null,
      "StatusCode": 200,
      "ResponseHeaders": {
        "Connection": "keep-alive",
        "Content-Encoding": "gzip",
        "Content-Type": "application/json; charset=utf-8",
<<<<<<< HEAD
        "Date": "Thu, 23 Feb 2023 06:58:12 GMT",
        "Request-Context": "appId=cid-v1:2d2e8e63-272e-4b3c-8598-4ee570a0e70d",
        "Strict-Transport-Security": "max-age=15724800; includeSubDomains; preload",
        "Transfer-Encoding": "chunked",
        "Vary": "Accept-Encoding",
        "x-aml-cluster": "vienna-eastus2-02",
        "X-Content-Type-Options": "nosniff",
        "x-ms-response-type": "standard",
        "x-request-time": "0.158"
=======
        "Date": "Thu, 23 Feb 2023 00:45:42 GMT",
        "Expires": "-1",
        "Pragma": "no-cache",
        "Request-Context": "appId=cid-v1:2d2e8e63-272e-4b3c-8598-4ee570a0e70d",
        "Server-Timing": "traceparent;desc=\u002200-bd2948d3b6136669e4b14764a9019d54-343fb525a7d2b040-01\u0022",
        "Strict-Transport-Security": "max-age=31536000; includeSubDomains",
        "Transfer-Encoding": "chunked",
        "Vary": "Accept-Encoding",
        "x-aml-cluster": "vienna-eastus-02",
        "X-Content-Type-Options": "nosniff",
        "x-ms-correlation-request-id": "fa705b96-91a6-4ec7-b22f-288886ce4f2e",
        "x-ms-ratelimit-remaining-subscription-writes": "1199",
        "x-ms-response-type": "standard",
        "x-ms-routing-request-id": "CANADACENTRAL:20230223T004543Z:fa705b96-91a6-4ec7-b22f-288886ce4f2e",
        "x-request-time": "0.112"
>>>>>>> ce9edaa6
      },
      "ResponseBody": {
        "snapshotType": "LocalFiles",
        "id": "077b957c-a9e4-496b-9f80-45f34d7183c9",
        "root": {
          "name": "",
          "hash": null,
          "type": "Directory",
          "timestamp": "0001-01-01T00:00:00\u002B00:00",
          "sasUrl": null,
          "absoluteUrl": null,
          "sizeBytes": 0,
          "sizeSet": false,
          "children": {
            "entry.py": {
              "name": "entry.py",
              "hash": "01CD70E7C8FEAC166324DA00E106099F",
              "type": "File",
              "timestamp": "0001-01-01T00:00:00\u002B00:00",
              "sasUrl": null,
              "absoluteUrl": null,
              "sizeBytes": 518,
              "sizeSet": true,
              "children": {}
            },
            "spec.yaml": {
              "name": "spec.yaml",
              "hash": "4ACA9059F6139751DFA45382A6FB976C",
              "type": "File",
              "timestamp": "0001-01-01T00:00:00\u002B00:00",
              "sasUrl": null,
              "absoluteUrl": null,
              "sizeBytes": 1040,
              "sizeSet": true,
              "children": {}
            }
          }
        },
        "tags": {},
        "properties": {
          "hash_sha256": "5960b79d175d40f6b269724e6f5ceef6a2cf0708da9f6870219fd7676b9adbe8",
          "hash_version": "202208",
          "azureml.codeUri": "https://saveorz2izv2bas.blob.core.windows.net:443/2d1e66ae-8-afc70932-366e-5f9e-b02e-993938dd423d/component_with_conditional_output"
        },
        "description": null,
        "name": "a310f622-871f-4db4-b978-40579f72396b",
        "version": "1",
        "createdBy": {
          "userObjectId": "b3a957de-450c-4ca7-b2aa-88dd98c87fef",
          "userPuId": "10037FFEAD05DD5D",
          "userIdp": null,
          "userAltSecId": null,
          "userIss": "https://sts.windows.net/72f988bf-86f1-41af-91ab-2d7cd011db47/",
          "userTenantId": "72f988bf-86f1-41af-91ab-2d7cd011db47",
          "userName": "Diondra Peck",
          "upn": null
        },
        "createdTime": "2023-02-23T05:39:51.3800904\u002B00:00",
        "modifiedBy": {
          "userObjectId": "b3a957de-450c-4ca7-b2aa-88dd98c87fef",
          "userPuId": "10037FFEAD05DD5D",
          "userIdp": null,
          "userAltSecId": null,
          "userIss": "https://sts.windows.net/72f988bf-86f1-41af-91ab-2d7cd011db47/",
          "userTenantId": "72f988bf-86f1-41af-91ab-2d7cd011db47",
          "userName": "Diondra Peck",
          "upn": null
        },
        "modifiedTime": "2023-02-23T05:39:51.3800904\u002B00:00",
        "gitRepositoryCommit": null,
        "uri": "https://saveorz2izv2bas.blob.core.windows.net:443/2d1e66ae-8-afc70932-366e-5f9e-b02e-993938dd423d/component_with_conditional_output",
        "contentHash": "5960b79d175d40f6b269724e6f5ceef6a2cf0708da9f6870219fd7676b9adbe8",
        "hashVersion": "202208",
        "provisioningState": "Succeeded"
      }
    },
    {
<<<<<<< HEAD
      "RequestUri": "https://eastus2.api.azureml.ms/content/v2.0/subscriptions/00000000-0000-0000-0000-000000000/resourceGroups/00000/providers/Microsoft.MachineLearningServices/workspaces/00000/snapshots/getByHash?hash=a4e91c079c2a271d699ffac5ca5441abc8034151356913e57bff8f483c3d3a3b\u0026hashVersion=202208",
      "RequestMethod": "GET",
=======
      "RequestUri": "https://samcw32zcnpjldw.blob.core.windows.net/azureml-blobstore-3bd2018e-4b43-401e-ad49-85df181c9e0a/LocalUpload/00000000000000000000000000000000/component_with_conditional_output/entry.py",
      "RequestMethod": "HEAD",
>>>>>>> ce9edaa6
      "RequestHeaders": {
        "Accept": "*/*",
        "Accept-Encoding": "gzip, deflate",
        "Connection": "keep-alive",
<<<<<<< HEAD
        "Content-Type": "application/json; charset=UTF-8",
        "User-Agent": "azure-ai-ml/1.5.0 azsdk-python-core/1.26.3 Python/3.7.9 (Windows-10-10.0.22621-SP0)"
=======
        "User-Agent": "azsdk-python-storage-blob/12.14.1 Python/3.10.6 (Linux-5.15.79.1-microsoft-standard-WSL2-x86_64-with-glibc2.35)",
        "x-ms-date": "Thu, 23 Feb 2023 00:45:41 GMT",
        "x-ms-version": "2021-08-06"
>>>>>>> ce9edaa6
      },
      "RequestBody": null,
      "StatusCode": 200,
      "ResponseHeaders": {
<<<<<<< HEAD
        "Connection": "keep-alive",
        "Content-Encoding": "gzip",
        "Content-Type": "application/json; charset=utf-8",
        "Date": "Thu, 23 Feb 2023 06:58:13 GMT",
        "Request-Context": "appId=cid-v1:2d2e8e63-272e-4b3c-8598-4ee570a0e70d",
        "Strict-Transport-Security": "max-age=15724800; includeSubDomains; preload",
        "Transfer-Encoding": "chunked",
        "Vary": "Accept-Encoding",
        "x-aml-cluster": "vienna-eastus2-02",
        "X-Content-Type-Options": "nosniff",
        "x-ms-response-type": "standard",
        "x-request-time": "0.129"
=======
        "Accept-Ranges": "bytes",
        "Content-Length": "518",
        "Content-MD5": "Ac1w58j\u002BrBZjJNoA4QYJnw==",
        "Content-Type": "application/octet-stream",
        "Date": "Thu, 23 Feb 2023 00:45:43 GMT",
        "ETag": "\u00220x8DB14A4BC70E3F0\u0022",
        "Last-Modified": "Wed, 22 Feb 2023 07:16:37 GMT",
        "Server": [
          "Windows-Azure-Blob/1.0",
          "Microsoft-HTTPAPI/2.0"
        ],
        "Vary": "Origin",
        "x-ms-access-tier": "Hot",
        "x-ms-access-tier-inferred": "true",
        "x-ms-blob-type": "BlockBlob",
        "x-ms-creation-time": "Wed, 22 Feb 2023 07:16:37 GMT",
        "x-ms-lease-state": "available",
        "x-ms-lease-status": "unlocked",
        "x-ms-meta-name": "24c9fcc7-971e-4e58-a7fd-e741bbd9e66a",
        "x-ms-meta-upload_status": "completed",
        "x-ms-meta-version": "1",
        "x-ms-server-encrypted": "true",
        "x-ms-version": "2021-08-06"
      },
      "ResponseBody": null
    },
    {
      "RequestUri": "https://samcw32zcnpjldw.blob.core.windows.net/azureml-blobstore-3bd2018e-4b43-401e-ad49-85df181c9e0a/LocalUpload/00000000000000000000000000000000/python/sample1.csv",
      "RequestMethod": "HEAD",
      "RequestHeaders": {
        "Accept": "application/xml",
        "Accept-Encoding": "gzip, deflate",
        "Connection": "keep-alive",
        "User-Agent": "azsdk-python-storage-blob/12.14.1 Python/3.10.6 (Linux-5.15.79.1-microsoft-standard-WSL2-x86_64-with-glibc2.35)",
        "x-ms-date": "Thu, 23 Feb 2023 00:45:42 GMT",
        "x-ms-version": "2021-08-06"
      },
      "RequestBody": null,
      "StatusCode": 200,
      "ResponseHeaders": {
        "Accept-Ranges": "bytes",
        "Content-Length": "499",
        "Content-MD5": "kD7N5\u002BygjTfbYTFhyEo7RA==",
        "Content-Type": "application/octet-stream",
        "Date": "Thu, 23 Feb 2023 00:45:43 GMT",
        "ETag": "\u00220x8DB1193343DFA7C\u0022",
        "Last-Modified": "Sat, 18 Feb 2023 09:33:33 GMT",
        "Server": [
          "Windows-Azure-Blob/1.0",
          "Microsoft-HTTPAPI/2.0"
        ],
        "Vary": "Origin",
        "x-ms-access-tier": "Hot",
        "x-ms-access-tier-inferred": "true",
        "x-ms-blob-type": "BlockBlob",
        "x-ms-creation-time": "Sat, 18 Feb 2023 09:33:31 GMT",
        "x-ms-lease-state": "available",
        "x-ms-lease-status": "unlocked",
        "x-ms-meta-name": "012982b7-8c20-41db-8cd8-cdebb0a77080",
        "x-ms-meta-upload_status": "completed",
        "x-ms-meta-version": "1",
        "x-ms-server-encrypted": "true",
        "x-ms-version": "2021-08-06"
      },
      "ResponseBody": null
    },
    {
      "RequestUri": "https://samcw32zcnpjldw.blob.core.windows.net/azureml-blobstore-3bd2018e-4b43-401e-ad49-85df181c9e0a/az-ml-artifacts/00000000000000000000000000000000/component_with_conditional_output/entry.py",
      "RequestMethod": "HEAD",
      "RequestHeaders": {
        "Accept": "application/xml",
        "Accept-Encoding": "gzip, deflate",
        "Connection": "keep-alive",
        "User-Agent": "azsdk-python-storage-blob/12.14.1 Python/3.10.6 (Linux-5.15.79.1-microsoft-standard-WSL2-x86_64-with-glibc2.35)",
        "x-ms-date": "Thu, 23 Feb 2023 00:45:42 GMT",
        "x-ms-version": "2021-08-06"
      },
      "RequestBody": null,
      "StatusCode": 404,
      "ResponseHeaders": {
        "Date": "Thu, 23 Feb 2023 00:45:43 GMT",
        "Server": [
          "Windows-Azure-Blob/1.0",
          "Microsoft-HTTPAPI/2.0"
        ],
        "Transfer-Encoding": "chunked",
        "Vary": "Origin",
        "x-ms-error-code": "BlobNotFound",
        "x-ms-version": "2021-08-06"
      },
      "ResponseBody": null
    },
    {
      "RequestUri": "https://samcw32zcnpjldw.blob.core.windows.net/azureml-blobstore-3bd2018e-4b43-401e-ad49-85df181c9e0a/az-ml-artifacts/00000000000000000000000000000000/python/sample1.csv",
      "RequestMethod": "HEAD",
      "RequestHeaders": {
        "Accept": "application/xml",
        "Accept-Encoding": "gzip, deflate",
        "Connection": "keep-alive",
        "User-Agent": "azsdk-python-storage-blob/12.14.1 Python/3.10.6 (Linux-5.15.79.1-microsoft-standard-WSL2-x86_64-with-glibc2.35)",
        "x-ms-date": "Thu, 23 Feb 2023 00:45:42 GMT",
        "x-ms-version": "2021-08-06"
      },
      "RequestBody": null,
      "StatusCode": 404,
      "ResponseHeaders": {
        "Date": "Thu, 23 Feb 2023 00:45:43 GMT",
        "Server": [
          "Windows-Azure-Blob/1.0",
          "Microsoft-HTTPAPI/2.0"
        ],
        "Transfer-Encoding": "chunked",
        "Vary": "Origin",
        "x-ms-error-code": "BlobNotFound",
        "x-ms-version": "2021-08-06"
>>>>>>> ce9edaa6
      },
      "ResponseBody": {
        "snapshotType": "LocalFiles",
        "id": "99542f3d-f069-49d3-9cc9-b427c1c8ed70",
        "root": {
          "name": "",
          "hash": null,
          "type": "Directory",
          "timestamp": "0001-01-01T00:00:00\u002B00:00",
          "sasUrl": null,
          "absoluteUrl": null,
          "sizeBytes": 0,
          "sizeSet": false,
          "children": {
            "sample1.csv": {
              "name": "sample1.csv",
              "hash": "903ECDE7ECA08D37DB613161C84A3B44",
              "type": "File",
              "timestamp": "0001-01-01T00:00:00\u002B00:00",
              "sasUrl": null,
              "absoluteUrl": null,
              "sizeBytes": 499,
              "sizeSet": true,
              "children": {}
            },
            "simple_train.py": {
              "name": "simple_train.py",
              "hash": "089E6E7C3139494A4CA699CA074DE23A",
              "type": "File",
              "timestamp": "0001-01-01T00:00:00\u002B00:00",
              "sasUrl": null,
              "absoluteUrl": null,
              "sizeBytes": 1010,
              "sizeSet": true,
              "children": {}
            },
            "sweep_script_search.py": {
              "name": "sweep_script_search.py",
              "hash": "D6CD553E776D3CA9799A5E09213CB8C2",
              "type": "File",
              "timestamp": "0001-01-01T00:00:00\u002B00:00",
              "sasUrl": null,
              "absoluteUrl": null,
              "sizeBytes": 2797,
              "sizeSet": true,
              "children": {}
            },
            "sweep_script.py": {
              "name": "sweep_script.py",
              "hash": "3020E5228A8D7D442D4D801A862C3EA5",
              "type": "File",
              "timestamp": "0001-01-01T00:00:00\u002B00:00",
              "sasUrl": null,
              "absoluteUrl": null,
              "sizeBytes": 515,
              "sizeSet": true,
              "children": {}
            },
            "train.py": {
              "name": "train.py",
              "hash": "F4F3547C4D5D54BC0A494EB945137546",
              "type": "File",
              "timestamp": "0001-01-01T00:00:00\u002B00:00",
              "sasUrl": null,
              "absoluteUrl": null,
              "sizeBytes": 1036,
              "sizeSet": true,
              "children": {}
            }
          }
        },
        "tags": {},
        "properties": {
          "hash_sha256": "a4e91c079c2a271d699ffac5ca5441abc8034151356913e57bff8f483c3d3a3b",
          "hash_version": "202208",
          "azureml.codeUri": "https://saveorz2izv2bas.blob.core.windows.net:443/2d1e66ae-8-f3cf1369-9d81-5ebd-8683-58576b06dde7/python"
        },
        "description": null,
        "name": "51872d28-bb1a-461a-9ed1-6e46d16c62c4",
        "version": "1",
        "createdBy": {
          "userObjectId": "b3a957de-450c-4ca7-b2aa-88dd98c87fef",
          "userPuId": "10037FFEAD05DD5D",
          "userIdp": null,
          "userAltSecId": null,
          "userIss": "https://sts.windows.net/72f988bf-86f1-41af-91ab-2d7cd011db47/",
          "userTenantId": "72f988bf-86f1-41af-91ab-2d7cd011db47",
          "userName": "Diondra Peck",
          "upn": null
        },
        "createdTime": "2023-02-23T02:13:08.3319505\u002B00:00",
        "modifiedBy": {
          "userObjectId": "b3a957de-450c-4ca7-b2aa-88dd98c87fef",
          "userPuId": "10037FFEAD05DD5D",
          "userIdp": null,
          "userAltSecId": null,
          "userIss": "https://sts.windows.net/72f988bf-86f1-41af-91ab-2d7cd011db47/",
          "userTenantId": "72f988bf-86f1-41af-91ab-2d7cd011db47",
          "userName": "Diondra Peck",
          "upn": null
        },
        "modifiedTime": "2023-02-23T02:13:08.3319505\u002B00:00",
        "gitRepositoryCommit": null,
        "uri": "https://saveorz2izv2bas.blob.core.windows.net:443/2d1e66ae-8-f3cf1369-9d81-5ebd-8683-58576b06dde7/python",
        "contentHash": "a4e91c079c2a271d699ffac5ca5441abc8034151356913e57bff8f483c3d3a3b",
        "hashVersion": "202208",
        "provisioningState": "Succeeded"
      }
    },
    {
<<<<<<< HEAD
      "RequestUri": "https://management.azure.com/subscriptions/00000000-0000-0000-0000-000000000/resourceGroups/00000/providers/Microsoft.MachineLearningServices/workspaces/00000/codes/51872d28-bb1a-461a-9ed1-6e46d16c62c4/versions/1?api-version=2022-05-01",
      "RequestMethod": "GET",
=======
      "RequestUri": "https://management.azure.com/subscriptions/00000000-0000-0000-0000-000000000/resourceGroups/00000/providers/Microsoft.MachineLearningServices/workspaces/00000/codes/012982b7-8c20-41db-8cd8-cdebb0a77080/versions/1?api-version=2022-05-01",
      "RequestMethod": "PUT",
>>>>>>> ce9edaa6
      "RequestHeaders": {
        "Accept": "application/json",
        "Accept-Encoding": "gzip, deflate",
        "Connection": "keep-alive",
<<<<<<< HEAD
        "User-Agent": "azure-ai-ml/1.5.0 azsdk-python-mgmt-machinelearningservices/0.1.0 Python/3.7.9 (Windows-10-10.0.22621-SP0)"
=======
        "Content-Length": "295",
        "Content-Type": "application/json",
        "User-Agent": "azure-ai-ml/1.5.0 azsdk-python-mgmt-machinelearningservices/0.1.0 Python/3.10.6 (Linux-5.15.79.1-microsoft-standard-WSL2-x86_64-with-glibc2.35)"
      },
      "RequestBody": {
        "properties": {
          "properties": {
            "hash_sha256": "0000000000000",
            "hash_version": "0000000000000"
          },
          "isAnonymous": true,
          "isArchived": false,
          "codeUri": "https://samcw32zcnpjldw.blob.core.windows.net/azureml-blobstore-3bd2018e-4b43-401e-ad49-85df181c9e0a/LocalUpload/00000000000000000000000000000000/python"
        }
>>>>>>> ce9edaa6
      },
      "RequestBody": null,
      "StatusCode": 200,
      "ResponseHeaders": {
        "Cache-Control": "no-cache",
        "Content-Encoding": "gzip",
        "Content-Type": "application/json; charset=utf-8",
<<<<<<< HEAD
        "Date": "Thu, 23 Feb 2023 06:58:13 GMT",
        "Expires": "-1",
        "Pragma": "no-cache",
        "Request-Context": "appId=cid-v1:2d2e8e63-272e-4b3c-8598-4ee570a0e70d",
        "Server-Timing": "traceparent;desc=\u002200-c45f8de1ccb8563596180aaa026643f1-65f079293897102b-01\u0022",
=======
        "Date": "Thu, 23 Feb 2023 00:45:44 GMT",
        "Expires": "-1",
        "Pragma": "no-cache",
        "Request-Context": "appId=cid-v1:2d2e8e63-272e-4b3c-8598-4ee570a0e70d",
        "Server-Timing": "traceparent;desc=\u002200-7f62958dd3102e1149db239a20b0aaef-f5057b3cb2a23581-01\u0022",
>>>>>>> ce9edaa6
        "Strict-Transport-Security": "max-age=31536000; includeSubDomains",
        "Transfer-Encoding": "chunked",
        "Vary": [
          "Accept-Encoding",
          "Accept-Encoding"
        ],
<<<<<<< HEAD
        "x-aml-cluster": "vienna-eastus2-02",
        "X-Content-Type-Options": "nosniff",
        "x-ms-correlation-request-id": "615d71a3-866a-47af-8b21-e18e13beba40",
        "x-ms-ratelimit-remaining-subscription-reads": "11994",
        "x-ms-response-type": "standard",
        "x-ms-routing-request-id": "WESTUS2:20230223T065813Z:615d71a3-866a-47af-8b21-e18e13beba40",
        "x-request-time": "0.063"
      },
      "ResponseBody": {
        "id": "/subscriptions/00000000-0000-0000-0000-000000000/resourceGroups/00000/providers/Microsoft.MachineLearningServices/workspaces/00000/codes/51872d28-bb1a-461a-9ed1-6e46d16c62c4/versions/1",
=======
        "x-aml-cluster": "vienna-eastus-01",
        "X-Content-Type-Options": "nosniff",
        "x-ms-correlation-request-id": "40fdb749-6f59-4d89-90a9-9aeba24465b9",
        "x-ms-ratelimit-remaining-subscription-writes": "1197",
        "x-ms-response-type": "standard",
        "x-ms-routing-request-id": "CANADACENTRAL:20230223T004544Z:40fdb749-6f59-4d89-90a9-9aeba24465b9",
        "x-request-time": "0.419"
      },
      "ResponseBody": {
        "id": "/subscriptions/00000000-0000-0000-0000-000000000/resourceGroups/00000/providers/Microsoft.MachineLearningServices/workspaces/00000/codes/012982b7-8c20-41db-8cd8-cdebb0a77080/versions/1",
>>>>>>> ce9edaa6
        "name": "1",
        "type": "Microsoft.MachineLearningServices/workspaces/codes/versions",
        "properties": {
          "description": null,
          "tags": {},
          "properties": {
            "hash_sha256": "0000000000000",
            "hash_version": "0000000000000"
          },
          "isArchived": false,
          "isAnonymous": false,
<<<<<<< HEAD
          "codeUri": "https://saveorz2izv2bas.blob.core.windows.net:443/2d1e66ae-8-f3cf1369-9d81-5ebd-8683-58576b06dde7/python"
        },
        "systemData": {
          "createdAt": "2023-02-23T02:13:08.3319505\u002B00:00",
          "createdBy": "Diondra Peck",
          "createdByType": "User",
          "lastModifiedAt": "2023-02-23T02:13:08.3319505\u002B00:00",
          "lastModifiedBy": "Diondra Peck",
=======
          "codeUri": "https://samcw32zcnpjldw.blob.core.windows.net/azureml-blobstore-3bd2018e-4b43-401e-ad49-85df181c9e0a/LocalUpload/00000000000000000000000000000000/python"
        },
        "systemData": {
          "createdAt": "2023-02-18T09:33:36.2076076\u002B00:00",
          "createdBy": "Firstname Lastname",
          "createdByType": "User",
          "lastModifiedAt": "2023-02-23T00:45:44.8683614\u002B00:00",
          "lastModifiedBy": "Firstname Lastname",
>>>>>>> ce9edaa6
          "lastModifiedByType": "User"
        }
      }
    },
    {
<<<<<<< HEAD
      "RequestUri": "https://management.azure.com/subscriptions/00000000-0000-0000-0000-000000000/resourceGroups/00000/providers/Microsoft.MachineLearningServices/workspaces/00000/codes/a310f622-871f-4db4-b978-40579f72396b/versions/1?api-version=2022-05-01",
      "RequestMethod": "GET",
=======
      "RequestUri": "https://management.azure.com/subscriptions/00000000-0000-0000-0000-000000000/resourceGroups/00000/providers/Microsoft.MachineLearningServices/workspaces/00000/codes/24c9fcc7-971e-4e58-a7fd-e741bbd9e66a/versions/1?api-version=2022-05-01",
      "RequestMethod": "PUT",
>>>>>>> ce9edaa6
      "RequestHeaders": {
        "Accept": "application/json",
        "Accept-Encoding": "gzip, deflate",
        "Connection": "keep-alive",
<<<<<<< HEAD
        "User-Agent": "azure-ai-ml/1.5.0 azsdk-python-mgmt-machinelearningservices/0.1.0 Python/3.7.9 (Windows-10-10.0.22621-SP0)"
=======
        "Content-Length": "322",
        "Content-Type": "application/json",
        "User-Agent": "azure-ai-ml/1.5.0 azsdk-python-mgmt-machinelearningservices/0.1.0 Python/3.10.6 (Linux-5.15.79.1-microsoft-standard-WSL2-x86_64-with-glibc2.35)"
      },
      "RequestBody": {
        "properties": {
          "properties": {
            "hash_sha256": "0000000000000",
            "hash_version": "0000000000000"
          },
          "isAnonymous": true,
          "isArchived": false,
          "codeUri": "https://samcw32zcnpjldw.blob.core.windows.net/azureml-blobstore-3bd2018e-4b43-401e-ad49-85df181c9e0a/LocalUpload/00000000000000000000000000000000/component_with_conditional_output"
        }
>>>>>>> ce9edaa6
      },
      "RequestBody": null,
      "StatusCode": 200,
      "ResponseHeaders": {
        "Cache-Control": "no-cache",
        "Content-Encoding": "gzip",
        "Content-Type": "application/json; charset=utf-8",
<<<<<<< HEAD
        "Date": "Thu, 23 Feb 2023 06:58:13 GMT",
        "Expires": "-1",
        "Pragma": "no-cache",
        "Request-Context": "appId=cid-v1:2d2e8e63-272e-4b3c-8598-4ee570a0e70d",
        "Server-Timing": "traceparent;desc=\u002200-895ed33863bd5569144318331741b2f0-6b1871df119e27c8-01\u0022",
=======
        "Date": "Thu, 23 Feb 2023 00:45:44 GMT",
        "Expires": "-1",
        "Pragma": "no-cache",
        "Request-Context": "appId=cid-v1:2d2e8e63-272e-4b3c-8598-4ee570a0e70d",
        "Server-Timing": "traceparent;desc=\u002200-ffe8ea7ec5c3f815a829032d879f0f2d-3c9c2d46f034fe4c-01\u0022",
>>>>>>> ce9edaa6
        "Strict-Transport-Security": "max-age=31536000; includeSubDomains",
        "Transfer-Encoding": "chunked",
        "Vary": [
          "Accept-Encoding",
          "Accept-Encoding"
        ],
<<<<<<< HEAD
        "x-aml-cluster": "vienna-eastus2-01",
        "X-Content-Type-Options": "nosniff",
        "x-ms-correlation-request-id": "38995be7-f35a-4b33-a636-f99376cb20bf",
        "x-ms-ratelimit-remaining-subscription-reads": "11999",
        "x-ms-response-type": "standard",
        "x-ms-routing-request-id": "WESTUS2:20230223T065814Z:38995be7-f35a-4b33-a636-f99376cb20bf",
        "x-request-time": "0.090"
      },
      "ResponseBody": {
        "id": "/subscriptions/00000000-0000-0000-0000-000000000/resourceGroups/00000/providers/Microsoft.MachineLearningServices/workspaces/00000/codes/a310f622-871f-4db4-b978-40579f72396b/versions/1",
=======
        "x-aml-cluster": "vienna-eastus-02",
        "X-Content-Type-Options": "nosniff",
        "x-ms-correlation-request-id": "1980c0a0-e336-462d-8859-bf670f496e0b",
        "x-ms-ratelimit-remaining-subscription-writes": "1199",
        "x-ms-response-type": "standard",
        "x-ms-routing-request-id": "CANADACENTRAL:20230223T004545Z:1980c0a0-e336-462d-8859-bf670f496e0b",
        "x-request-time": "0.831"
      },
      "ResponseBody": {
        "id": "/subscriptions/00000000-0000-0000-0000-000000000/resourceGroups/00000/providers/Microsoft.MachineLearningServices/workspaces/00000/codes/24c9fcc7-971e-4e58-a7fd-e741bbd9e66a/versions/1",
>>>>>>> ce9edaa6
        "name": "1",
        "type": "Microsoft.MachineLearningServices/workspaces/codes/versions",
        "properties": {
          "description": null,
          "tags": {},
          "properties": {
            "hash_sha256": "0000000000000",
            "hash_version": "0000000000000"
          },
          "isArchived": false,
          "isAnonymous": false,
<<<<<<< HEAD
          "codeUri": "https://saveorz2izv2bas.blob.core.windows.net:443/2d1e66ae-8-afc70932-366e-5f9e-b02e-993938dd423d/component_with_conditional_output"
        },
        "systemData": {
          "createdAt": "2023-02-23T05:39:51.3800904\u002B00:00",
          "createdBy": "Diondra Peck",
          "createdByType": "User",
          "lastModifiedAt": "2023-02-23T05:39:51.3800904\u002B00:00",
          "lastModifiedBy": "Diondra Peck",
=======
          "codeUri": "https://samcw32zcnpjldw.blob.core.windows.net/azureml-blobstore-3bd2018e-4b43-401e-ad49-85df181c9e0a/LocalUpload/00000000000000000000000000000000/component_with_conditional_output"
        },
        "systemData": {
          "createdAt": "2023-02-22T07:16:37.4565492\u002B00:00",
          "createdBy": "Firstname Lastname",
          "createdByType": "User",
          "lastModifiedAt": "2023-02-23T00:45:45.0512106\u002B00:00",
          "lastModifiedBy": "Firstname Lastname",
>>>>>>> ce9edaa6
          "lastModifiedByType": "User"
        }
      }
    },
    {
<<<<<<< HEAD
      "RequestUri": "https://management.azure.com/subscriptions/00000000-0000-0000-0000-000000000/resourceGroups/00000/providers/Microsoft.MachineLearningServices/workspaces/00000/components/azureml_anonymous/versions/000000000000000000000?api-version=2022-10-01",
=======
      "RequestUri": "https://management.azure.com/subscriptions/00000000-0000-0000-0000-000000000/resourceGroups/00000/providers/Microsoft.MachineLearningServices/workspaces/00000/components/azureml_anonymous/versions/dcb2ad46-64d4-697b-ef9e-237f06a78a68?api-version=2022-10-01",
>>>>>>> ce9edaa6
      "RequestMethod": "PUT",
      "RequestHeaders": {
        "Accept": "application/json",
        "Accept-Encoding": "gzip, deflate",
        "Connection": "keep-alive",
        "Content-Length": "1251",
        "Content-Type": "application/json",
<<<<<<< HEAD
        "User-Agent": "azure-ai-ml/1.5.0 azsdk-python-mgmt-machinelearningservices/0.1.0 Python/3.7.9 (Windows-10-10.0.22621-SP0)"
=======
        "User-Agent": "azure-ai-ml/1.5.0 azsdk-python-mgmt-machinelearningservices/0.1.0 Python/3.10.6 (Linux-5.15.79.1-microsoft-standard-WSL2-x86_64-with-glibc2.35)"
>>>>>>> ce9edaa6
      },
      "RequestBody": {
        "properties": {
          "description": "module run logic goes here",
          "properties": {},
          "tags": {
            "codegenBy": "mldesigner"
          },
          "isAnonymous": true,
          "isArchived": false,
          "componentSpec": {
<<<<<<< HEAD
            "command": "echo Hello World \u0026 echo ${{inputs.component_in_number}}",
            "code": "azureml:/subscriptions/00000000-0000-0000-0000-000000000/resourceGroups/00000/providers/Microsoft.MachineLearningServices/workspaces/00000/codes/51872d28-bb1a-461a-9ed1-6e46d16c62c4/versions/1",
            "environment": "azureml:/subscriptions/00000000-0000-0000-0000-000000000/resourceGroups/00000/providers/Microsoft.MachineLearningServices/workspaces/00000/environments/CliV2AnonymousEnvironment/versions/65a57bb8969551bd51f7d3e2f734e76e",
            "name": "microsoftsamplescommandcomponentbasic_nopaths_test",
            "description": "This is the basic command component",
=======
            "command": "mldesigner execute --source entry.py --name basic_component --outputs output1=${{outputs.output1}} output2=${{outputs.output2}} output3=${{outputs.output3}} output=${{outputs.output}}",
            "code": "azureml:/subscriptions/00000000-0000-0000-0000-000000000/resourceGroups/00000/providers/Microsoft.MachineLearningServices/workspaces/00000/codes/24c9fcc7-971e-4e58-a7fd-e741bbd9e66a/versions/1",
            "environment": "azureml:/subscriptions/00000000-0000-0000-0000-000000000/resourceGroups/00000/providers/Microsoft.MachineLearningServices/workspaces/00000/environments/CliV2AnonymousEnvironment/versions/de330be7295a60292e69e4d0aca3cd6b",
            "name": "basic_component",
            "description": "module run logic goes here",
>>>>>>> ce9edaa6
            "tags": {
              "codegenBy": "mldesigner"
            },
            "version": "1",
            "display_name": "basic_component",
            "is_deterministic": true,
            "outputs": {
              "output1": {
                "type": "boolean",
                "is_control": true
              },
              "output2": {
                "type": "boolean",
                "is_control": true
              },
              "output3": {
                "type": "boolean"
              },
              "output": {
                "type": "boolean",
                "is_control": true
              }
            },
            "type": "command",
            "_source": "YAML.COMPONENT"
          }
        }
      },
      "StatusCode": 201,
      "ResponseHeaders": {
        "Cache-Control": "no-cache",
<<<<<<< HEAD
        "Content-Length": "2051",
        "Content-Type": "application/json; charset=utf-8",
        "Date": "Thu, 23 Feb 2023 06:58:14 GMT",
        "Expires": "-1",
        "Location": "https://management.azure.com/subscriptions/00000000-0000-0000-0000-000000000/resourceGroups/00000/providers/Microsoft.MachineLearningServices/workspaces/00000/components/azureml_anonymous/versions/000000000000000000000?api-version=2022-10-01",
        "Pragma": "no-cache",
        "Request-Context": "appId=cid-v1:2d2e8e63-272e-4b3c-8598-4ee570a0e70d",
        "Server-Timing": "traceparent;desc=\u002200-a1885d91a3888088080910b0f8e957ec-2282b60c1f507481-01\u0022",
        "Strict-Transport-Security": "max-age=31536000; includeSubDomains",
        "x-aml-cluster": "vienna-eastus2-02",
        "X-Content-Type-Options": "nosniff",
        "x-ms-correlation-request-id": "b53b3374-c8e2-40ae-a98e-956d1f2e8c60",
        "x-ms-ratelimit-remaining-subscription-writes": "1197",
        "x-ms-response-type": "standard",
        "x-ms-routing-request-id": "WESTUS2:20230223T065815Z:b53b3374-c8e2-40ae-a98e-956d1f2e8c60",
        "x-request-time": "0.790"
      },
      "ResponseBody": {
        "id": "/subscriptions/00000000-0000-0000-0000-000000000/resourceGroups/00000/providers/Microsoft.MachineLearningServices/workspaces/00000/components/azureml_anonymous/versions/05672c22-7059-485f-b04d-2a2ff24e958f",
        "name": "05672c22-7059-485f-b04d-2a2ff24e958f",
=======
        "Content-Length": "1840",
        "Content-Type": "application/json; charset=utf-8",
        "Date": "Thu, 23 Feb 2023 00:45:45 GMT",
        "Expires": "-1",
        "Location": "https://management.azure.com/subscriptions/00000000-0000-0000-0000-000000000/resourceGroups/00000/providers/Microsoft.MachineLearningServices/workspaces/00000/components/azureml_anonymous/versions/dcb2ad46-64d4-697b-ef9e-237f06a78a68?api-version=2022-10-01",
        "Pragma": "no-cache",
        "Request-Context": "appId=cid-v1:2d2e8e63-272e-4b3c-8598-4ee570a0e70d",
        "Server-Timing": "traceparent;desc=\u002200-ff061b3de06b1c539fd83678967adde7-c368f17857ef84bc-01\u0022",
        "Strict-Transport-Security": "max-age=31536000; includeSubDomains",
        "x-aml-cluster": "vienna-eastus-02",
        "X-Content-Type-Options": "nosniff",
        "x-ms-correlation-request-id": "f653eaad-0c3d-4977-8abe-caa4aa42f178",
        "x-ms-ratelimit-remaining-subscription-writes": "1198",
        "x-ms-response-type": "standard",
        "x-ms-routing-request-id": "CANADACENTRAL:20230223T004546Z:f653eaad-0c3d-4977-8abe-caa4aa42f178",
        "x-request-time": "0.808"
      },
      "ResponseBody": {
        "id": "/subscriptions/00000000-0000-0000-0000-000000000/resourceGroups/00000/providers/Microsoft.MachineLearningServices/workspaces/00000/components/azureml_anonymous/versions/2423d7cb-1f78-45c5-9d65-e3f5bd8f3f65",
        "name": "2423d7cb-1f78-45c5-9d65-e3f5bd8f3f65",
>>>>>>> ce9edaa6
        "type": "Microsoft.MachineLearningServices/workspaces/components/versions",
        "properties": {
          "description": null,
          "tags": {
            "codegenBy": "mldesigner"
          },
          "properties": {},
          "isArchived": false,
          "isAnonymous": true,
          "componentSpec": {
            "name": "basic_component",
            "version": "1",
            "display_name": "basic_component",
            "is_deterministic": "True",
            "type": "command",
            "description": "module run logic goes here",
            "tags": {
              "codegenBy": "mldesigner"
            },
            "outputs": {
              "output1": {
                "type": "boolean",
                "is_control": "True"
              },
              "output2": {
                "type": "boolean",
                "is_control": "True"
              },
              "output3": {
                "type": "boolean"
              },
              "output": {
                "type": "boolean",
                "is_control": "True"
              }
            },
<<<<<<< HEAD
            "code": "azureml:/subscriptions/00000000-0000-0000-0000-000000000/resourceGroups/00000/providers/Microsoft.MachineLearningServices/workspaces/00000/codes/51872d28-bb1a-461a-9ed1-6e46d16c62c4/versions/1",
            "environment": "azureml:/subscriptions/00000000-0000-0000-0000-000000000/resourceGroups/00000/providers/Microsoft.MachineLearningServices/workspaces/00000/environments/CliV2AnonymousEnvironment/versions/65a57bb8969551bd51f7d3e2f734e76e",
=======
            "code": "azureml:/subscriptions/00000000-0000-0000-0000-000000000/resourceGroups/00000/providers/Microsoft.MachineLearningServices/workspaces/00000/codes/24c9fcc7-971e-4e58-a7fd-e741bbd9e66a/versions/1",
            "environment": "azureml:/subscriptions/00000000-0000-0000-0000-000000000/resourceGroups/00000/providers/Microsoft.MachineLearningServices/workspaces/00000/environments/CliV2AnonymousEnvironment/versions/de330be7295a60292e69e4d0aca3cd6b",
>>>>>>> ce9edaa6
            "resources": {
              "instance_count": "1"
            },
            "command": "mldesigner execute --source entry.py --name basic_component --outputs output1=${{outputs.output1}} output2=${{outputs.output2}} output3=${{outputs.output3}} output=${{outputs.output}}",
            "$schema": "https://componentsdk.azureedge.net/jsonschema/CommandComponent.json"
          }
        },
        "systemData": {
<<<<<<< HEAD
          "createdAt": "2023-02-23T06:58:14.863903\u002B00:00",
          "createdBy": "Diondra Peck",
          "createdByType": "User",
          "lastModifiedAt": "2023-02-23T06:58:14.863903\u002B00:00",
          "lastModifiedBy": "Diondra Peck",
=======
          "createdAt": "2023-02-22T07:16:38.5061697\u002B00:00",
          "createdBy": "Firstname Lastname",
          "createdByType": "User",
          "lastModifiedAt": "2023-02-22T07:16:38.5979879\u002B00:00",
          "lastModifiedBy": "Firstname Lastname",
>>>>>>> ce9edaa6
          "lastModifiedByType": "User"
        }
      }
    },
    {
<<<<<<< HEAD
      "RequestUri": "https://management.azure.com/subscriptions/00000000-0000-0000-0000-000000000/resourceGroups/00000/providers/Microsoft.MachineLearningServices/workspaces/00000/components/azureml_anonymous/versions/000000000000000000000?api-version=2022-10-01",
=======
      "RequestUri": "https://management.azure.com/subscriptions/00000000-0000-0000-0000-000000000/resourceGroups/00000/providers/Microsoft.MachineLearningServices/workspaces/00000/components/azureml_anonymous/versions/082bb3b0-1a97-1cdc-ad63-30ab2b499d53?api-version=2022-10-01",
>>>>>>> ce9edaa6
      "RequestMethod": "PUT",
      "RequestHeaders": {
        "Accept": "application/json",
        "Accept-Encoding": "gzip, deflate",
        "Connection": "keep-alive",
        "Content-Length": "1219",
        "Content-Type": "application/json",
<<<<<<< HEAD
        "User-Agent": "azure-ai-ml/1.5.0 azsdk-python-mgmt-machinelearningservices/0.1.0 Python/3.7.9 (Windows-10-10.0.22621-SP0)"
=======
        "User-Agent": "azure-ai-ml/1.5.0 azsdk-python-mgmt-machinelearningservices/0.1.0 Python/3.10.6 (Linux-5.15.79.1-microsoft-standard-WSL2-x86_64-with-glibc2.35)"
>>>>>>> ce9edaa6
      },
      "RequestBody": {
        "properties": {
          "description": "This is the basic command component",
          "properties": {},
          "tags": {
            "tag": "tagvalue",
            "owner": "sdkteam"
          },
          "isAnonymous": true,
          "isArchived": false,
          "componentSpec": {
<<<<<<< HEAD
            "command": "mldesigner execute --source entry.py --name basic_component --outputs output1=${{outputs.output1}} output2=${{outputs.output2}} output3=${{outputs.output3}} output=${{outputs.output}}",
            "code": "azureml:/subscriptions/00000000-0000-0000-0000-000000000/resourceGroups/00000/providers/Microsoft.MachineLearningServices/workspaces/00000/codes/a310f622-871f-4db4-b978-40579f72396b/versions/1",
            "environment": "azureml:/subscriptions/00000000-0000-0000-0000-000000000/resourceGroups/00000/providers/Microsoft.MachineLearningServices/workspaces/00000/environments/CliV2AnonymousEnvironment/versions/de330be7295a60292e69e4d0aca3cd6b",
            "name": "basic_component",
            "description": "module run logic goes here",
=======
            "command": "echo Hello World \u0026 echo ${{inputs.component_in_number}}",
            "code": "azureml:/subscriptions/00000000-0000-0000-0000-000000000/resourceGroups/00000/providers/Microsoft.MachineLearningServices/workspaces/00000/codes/012982b7-8c20-41db-8cd8-cdebb0a77080/versions/1",
            "environment": "azureml:/subscriptions/00000000-0000-0000-0000-000000000/resourceGroups/00000/providers/Microsoft.MachineLearningServices/workspaces/00000/environments/CliV2AnonymousEnvironment/versions/65a57bb8969551bd51f7d3e2f734e76e",
            "name": "microsoftsamplescommandcomponentbasic_nopaths_test",
            "description": "This is the basic command component",
>>>>>>> ce9edaa6
            "tags": {
              "tag": "tagvalue",
              "owner": "sdkteam"
            },
            "version": "1",
            "$schema": "https://azuremlschemas.azureedge.net/development/commandComponent.schema.json",
            "display_name": "CommandComponentBasic",
            "is_deterministic": true,
            "inputs": {
              "component_in_number": {
                "type": "number",
                "optional": false,
                "default": "10.99",
                "description": "A number"
              }
            },
            "type": "command",
            "_source": "YAML.COMPONENT"
          }
        }
      },
      "StatusCode": 201,
      "ResponseHeaders": {
        "Cache-Control": "no-cache",
<<<<<<< HEAD
        "Content-Length": "2250",
        "Content-Type": "application/json; charset=utf-8",
        "Date": "Thu, 23 Feb 2023 06:58:14 GMT",
        "Expires": "-1",
        "Location": "https://management.azure.com/subscriptions/00000000-0000-0000-0000-000000000/resourceGroups/00000/providers/Microsoft.MachineLearningServices/workspaces/00000/components/azureml_anonymous/versions/000000000000000000000?api-version=2022-10-01",
        "Pragma": "no-cache",
        "Request-Context": "appId=cid-v1:2d2e8e63-272e-4b3c-8598-4ee570a0e70d",
        "Server-Timing": "traceparent;desc=\u002200-671db1598aba52da6d1524b4a924b99a-e88c9e1e507867ee-01\u0022",
        "Strict-Transport-Security": "max-age=31536000; includeSubDomains",
        "x-aml-cluster": "vienna-eastus2-01",
        "X-Content-Type-Options": "nosniff",
        "x-ms-correlation-request-id": "ee51758b-5cdb-4a2f-93da-b5cb420ceaca",
        "x-ms-ratelimit-remaining-subscription-writes": "1199",
        "x-ms-response-type": "standard",
        "x-ms-routing-request-id": "WESTUS2:20230223T065815Z:ee51758b-5cdb-4a2f-93da-b5cb420ceaca",
        "x-request-time": "0.553"
      },
      "ResponseBody": {
        "id": "/subscriptions/00000000-0000-0000-0000-000000000/resourceGroups/00000/providers/Microsoft.MachineLearningServices/workspaces/00000/components/azureml_anonymous/versions/52705a2a-297e-4e44-91de-f7b26582c7d3",
        "name": "52705a2a-297e-4e44-91de-f7b26582c7d3",
=======
        "Content-Length": "1718",
        "Content-Type": "application/json; charset=utf-8",
        "Date": "Thu, 23 Feb 2023 00:45:46 GMT",
        "Expires": "-1",
        "Location": "https://management.azure.com/subscriptions/00000000-0000-0000-0000-000000000/resourceGroups/00000/providers/Microsoft.MachineLearningServices/workspaces/00000/components/azureml_anonymous/versions/082bb3b0-1a97-1cdc-ad63-30ab2b499d53?api-version=2022-10-01",
        "Pragma": "no-cache",
        "Request-Context": "appId=cid-v1:2d2e8e63-272e-4b3c-8598-4ee570a0e70d",
        "Server-Timing": "traceparent;desc=\u002200-7a2e07276725344c7b9b52d14f7a5b7f-0fad6442b38a1ff7-01\u0022",
        "Strict-Transport-Security": "max-age=31536000; includeSubDomains",
        "x-aml-cluster": "vienna-eastus-01",
        "X-Content-Type-Options": "nosniff",
        "x-ms-correlation-request-id": "0a437754-9699-416a-8830-29406637be72",
        "x-ms-ratelimit-remaining-subscription-writes": "1196",
        "x-ms-response-type": "standard",
        "x-ms-routing-request-id": "CANADACENTRAL:20230223T004546Z:0a437754-9699-416a-8830-29406637be72",
        "x-request-time": "1.489"
      },
      "ResponseBody": {
        "id": "/subscriptions/00000000-0000-0000-0000-000000000/resourceGroups/00000/providers/Microsoft.MachineLearningServices/workspaces/00000/components/azureml_anonymous/versions/76c1928e-6a5d-475f-9ce1-99de2069a854",
        "name": "76c1928e-6a5d-475f-9ce1-99de2069a854",
>>>>>>> ce9edaa6
        "type": "Microsoft.MachineLearningServices/workspaces/components/versions",
        "properties": {
          "description": null,
          "tags": {
            "tag": "tagvalue",
            "owner": "sdkteam"
          },
          "properties": {},
          "isArchived": false,
          "isAnonymous": true,
          "componentSpec": {
            "name": "microsoftsamplescommandcomponentbasic_nopaths_test",
            "version": "1",
            "display_name": "CommandComponentBasic",
            "is_deterministic": "True",
            "type": "command",
            "description": "This is the basic command component",
            "tags": {
              "tag": "tagvalue",
              "owner": "sdkteam"
            },
            "inputs": {
              "component_in_number": {
                "type": "number",
                "optional": "False",
                "default": "10.99",
                "description": "A number"
              }
            },
<<<<<<< HEAD
            "code": "azureml:/subscriptions/00000000-0000-0000-0000-000000000/resourceGroups/00000/providers/Microsoft.MachineLearningServices/workspaces/00000/codes/a310f622-871f-4db4-b978-40579f72396b/versions/1",
            "environment": "azureml:/subscriptions/00000000-0000-0000-0000-000000000/resourceGroups/00000/providers/Microsoft.MachineLearningServices/workspaces/00000/environments/CliV2AnonymousEnvironment/versions/de330be7295a60292e69e4d0aca3cd6b",
=======
            "code": "azureml:/subscriptions/00000000-0000-0000-0000-000000000/resourceGroups/00000/providers/Microsoft.MachineLearningServices/workspaces/00000/codes/012982b7-8c20-41db-8cd8-cdebb0a77080/versions/1",
            "environment": "azureml:/subscriptions/00000000-0000-0000-0000-000000000/resourceGroups/00000/providers/Microsoft.MachineLearningServices/workspaces/00000/environments/CliV2AnonymousEnvironment/versions/65a57bb8969551bd51f7d3e2f734e76e",
>>>>>>> ce9edaa6
            "resources": {
              "instance_count": "1"
            },
            "command": "echo Hello World \u0026 echo ${{inputs.component_in_number}}",
            "$schema": "https://azuremlschemas.azureedge.net/development/commandComponent.schema.json"
          }
        },
        "systemData": {
<<<<<<< HEAD
          "createdAt": "2023-02-23T06:58:15.4282746\u002B00:00",
          "createdBy": "Diondra Peck",
          "createdByType": "User",
          "lastModifiedAt": "2023-02-23T06:58:15.4282746\u002B00:00",
          "lastModifiedBy": "Diondra Peck",
=======
          "createdAt": "2023-02-22T07:16:38.9115935\u002B00:00",
          "createdBy": "Firstname Lastname",
          "createdByType": "User",
          "lastModifiedAt": "2023-02-22T07:16:39.0078192\u002B00:00",
          "lastModifiedBy": "Firstname Lastname",
>>>>>>> ce9edaa6
          "lastModifiedByType": "User"
        }
      }
    },
    {
      "RequestUri": "https://management.azure.com/subscriptions/00000000-0000-0000-0000-000000000/resourceGroups/00000/providers/Microsoft.MachineLearningServices/workspaces/00000/jobs/000000000000000000000?api-version=2022-12-01-preview",
      "RequestMethod": "PUT",
      "RequestHeaders": {
        "Accept": "application/json",
        "Accept-Encoding": "gzip, deflate",
        "Connection": "keep-alive",
        "Content-Length": "1684",
        "Content-Type": "application/json",
<<<<<<< HEAD
        "User-Agent": "azure-ai-ml/1.5.0 azsdk-python-mgmt-machinelearningservices/0.1.0 Python/3.7.9 (Windows-10-10.0.22621-SP0)"
=======
        "User-Agent": "azure-ai-ml/1.5.0 azsdk-python-mgmt-machinelearningservices/0.1.0 Python/3.10.6 (Linux-5.15.79.1-microsoft-standard-WSL2-x86_64-with-glibc2.35)"
>>>>>>> ce9edaa6
      },
      "RequestBody": {
        "properties": {
          "properties": {},
          "tags": {},
          "computeId": "/subscriptions/00000000-0000-0000-0000-000000000/resourceGroups/00000/providers/Microsoft.MachineLearningServices/workspaces/00000/computes/cpu-cluster",
          "displayName": "test_mldesigner_component_with_conditional_output",
          "experimentName": "azure-ai-ml",
          "isArchived": false,
          "jobType": "Pipeline",
          "inputs": {},
          "jobs": {
            "result": {
              "name": "result",
              "type": "command",
              "_source": "YAML.COMPONENT",
<<<<<<< HEAD
              "componentId": "/subscriptions/00000000-0000-0000-0000-000000000/resourceGroups/00000/providers/Microsoft.MachineLearningServices/workspaces/00000/components/azureml_anonymous/versions/52705a2a-297e-4e44-91de-f7b26582c7d3"
=======
              "componentId": "/subscriptions/00000000-0000-0000-0000-000000000/resourceGroups/00000/providers/Microsoft.MachineLearningServices/workspaces/00000/components/azureml_anonymous/versions/2423d7cb-1f78-45c5-9d65-e3f5bd8f3f65"
>>>>>>> ce9edaa6
            },
            "node1": {
              "name": "node1",
              "type": "command",
              "inputs": {
                "component_in_number": {
                  "job_input_type": "literal",
                  "value": "1"
                }
              },
              "_source": "YAML.COMPONENT",
<<<<<<< HEAD
              "componentId": "/subscriptions/00000000-0000-0000-0000-000000000/resourceGroups/00000/providers/Microsoft.MachineLearningServices/workspaces/00000/components/azureml_anonymous/versions/05672c22-7059-485f-b04d-2a2ff24e958f"
=======
              "componentId": "/subscriptions/00000000-0000-0000-0000-000000000/resourceGroups/00000/providers/Microsoft.MachineLearningServices/workspaces/00000/components/azureml_anonymous/versions/76c1928e-6a5d-475f-9ce1-99de2069a854"
>>>>>>> ce9edaa6
            },
            "node2": {
              "name": "node2",
              "type": "command",
              "inputs": {
                "component_in_number": {
                  "job_input_type": "literal",
                  "value": "2"
                }
              },
              "_source": "YAML.COMPONENT",
<<<<<<< HEAD
              "componentId": "/subscriptions/00000000-0000-0000-0000-000000000/resourceGroups/00000/providers/Microsoft.MachineLearningServices/workspaces/00000/components/azureml_anonymous/versions/05672c22-7059-485f-b04d-2a2ff24e958f"
=======
              "componentId": "/subscriptions/00000000-0000-0000-0000-000000000/resourceGroups/00000/providers/Microsoft.MachineLearningServices/workspaces/00000/components/azureml_anonymous/versions/76c1928e-6a5d-475f-9ce1-99de2069a854"
>>>>>>> ce9edaa6
            },
            "conditionnode": {
              "type": "if_else",
              "condition": "${{parent.jobs.result.outputs.output}}",
              "true_block": "${{parent.jobs.node2}}",
              "false_block": "${{parent.jobs.node1}}",
              "_source": "DSL"
            }
          },
          "outputs": {},
          "settings": {
            "_source": "DSL"
          }
        }
      },
      "StatusCode": 201,
      "ResponseHeaders": {
        "Cache-Control": "no-cache",
<<<<<<< HEAD
        "Content-Length": "3816",
        "Content-Type": "application/json; charset=utf-8",
        "Date": "Thu, 23 Feb 2023 06:58:20 GMT",
=======
        "Content-Length": "3026",
        "Content-Type": "application/json; charset=utf-8",
        "Date": "Thu, 23 Feb 2023 00:45:51 GMT",
>>>>>>> ce9edaa6
        "Expires": "-1",
        "Location": "https://management.azure.com/subscriptions/00000000-0000-0000-0000-000000000/resourceGroups/00000/providers/Microsoft.MachineLearningServices/workspaces/00000/jobs/000000000000000000000?api-version=2022-12-01-preview",
        "Pragma": "no-cache",
        "Request-Context": "appId=cid-v1:2d2e8e63-272e-4b3c-8598-4ee570a0e70d",
<<<<<<< HEAD
        "Server-Timing": "traceparent;desc=\u002200-fb5817e42e9bc3e6459534a40e1c862a-bf8bac3e8e32c327-01\u0022",
        "Strict-Transport-Security": "max-age=31536000; includeSubDomains",
        "x-aml-cluster": "vienna-eastus2-01",
        "X-Content-Type-Options": "nosniff",
        "x-ms-correlation-request-id": "a1639eb2-e1b7-4d99-8d1b-b8498ede0594",
        "x-ms-ratelimit-remaining-subscription-writes": "1198",
        "x-ms-response-type": "standard",
        "x-ms-routing-request-id": "WESTUS2:20230223T065820Z:a1639eb2-e1b7-4d99-8d1b-b8498ede0594",
        "x-request-time": "3.060"
=======
        "Server-Timing": "traceparent;desc=\u002200-bcca984a8e6dfd09ccdc02c9e8fd47bc-e4076562e76dd0d4-01\u0022",
        "Strict-Transport-Security": "max-age=31536000; includeSubDomains",
        "x-aml-cluster": "vienna-eastus-01",
        "X-Content-Type-Options": "nosniff",
        "x-ms-correlation-request-id": "c9f171e9-10af-4095-afe4-8650616d1c02",
        "x-ms-ratelimit-remaining-subscription-writes": "1195",
        "x-ms-response-type": "standard",
        "x-ms-routing-request-id": "CANADACENTRAL:20230223T004551Z:c9f171e9-10af-4095-afe4-8650616d1c02",
        "x-request-time": "1.441"
>>>>>>> ce9edaa6
      },
      "ResponseBody": {
        "id": "/subscriptions/00000000-0000-0000-0000-000000000/resourceGroups/00000/providers/Microsoft.MachineLearningServices/workspaces/00000/jobs/000000000000000000000",
        "name": "000000000000000000000",
        "type": "Microsoft.MachineLearningServices/workspaces/jobs",
        "properties": {
          "description": null,
          "tags": {},
          "properties": {
            "azureml.DevPlatv2": "true",
            "azureml.runsource": "azureml.PipelineRun",
            "runSource": "MFE",
            "runType": "HTTP",
            "azureml.parameters": "{}",
            "azureml.continue_on_step_failure": "False",
            "azureml.continue_on_failed_optional_input": "True",
            "azureml.defaultComputeName": "cpu-cluster",
            "azureml.defaultDataStoreName": "workspaceblobstore",
            "azureml.pipelineComponent": "pipelinerun"
          },
          "displayName": "test_mldesigner_component_with_conditional_output",
          "status": "Preparing",
          "experimentName": "azure-ai-ml",
          "services": {
            "Tracking": {
              "jobServiceType": "Tracking",
              "port": null,
<<<<<<< HEAD
              "endpoint": "azureml://eastus2.api.azureml.ms/mlflow/v1.0/subscriptions/00000000-0000-0000-0000-000000000/resourceGroups/00000/providers/Microsoft.MachineLearningServices/workspaces/00000?",
=======
              "endpoint": "azureml://eastus.api.azureml.ms/mlflow/v1.0/subscriptions/00000000-0000-0000-0000-000000000/resourceGroups/00000/providers/Microsoft.MachineLearningServices/workspaces/00000?",
>>>>>>> ce9edaa6
              "status": null,
              "errorMessage": null,
              "properties": null,
              "nodes": null
            },
            "Studio": {
              "jobServiceType": "Studio",
              "port": null,
              "endpoint": "https://ml.azure.com/runs/000000000000000000000?wsid=/subscriptions/00000000-0000-0000-0000-000000000/resourcegroups/00000/workspaces/00000",
              "status": null,
              "errorMessage": null,
              "properties": null,
              "nodes": null
            }
          },
          "computeId": "/subscriptions/00000000-0000-0000-0000-000000000/resourceGroups/00000/providers/Microsoft.MachineLearningServices/workspaces/00000/computes/cpu-cluster",
          "isArchived": false,
          "identity": null,
          "componentId": null,
          "jobType": "Pipeline",
          "settings": {
            "_source": "DSL"
          },
          "jobs": {
            "result": {
              "name": "result",
              "type": "command",
              "_source": "YAML.COMPONENT",
<<<<<<< HEAD
              "componentId": "/subscriptions/00000000-0000-0000-0000-000000000/resourceGroups/00000/providers/Microsoft.MachineLearningServices/workspaces/00000/components/azureml_anonymous/versions/52705a2a-297e-4e44-91de-f7b26582c7d3"
=======
              "componentId": "/subscriptions/00000000-0000-0000-0000-000000000/resourceGroups/00000/providers/Microsoft.MachineLearningServices/workspaces/00000/components/azureml_anonymous/versions/2423d7cb-1f78-45c5-9d65-e3f5bd8f3f65"
>>>>>>> ce9edaa6
            },
            "node1": {
              "name": "node1",
              "type": "command",
              "inputs": {
                "component_in_number": {
                  "job_input_type": "literal",
                  "value": "1"
                }
              },
              "_source": "YAML.COMPONENT",
<<<<<<< HEAD
              "componentId": "/subscriptions/00000000-0000-0000-0000-000000000/resourceGroups/00000/providers/Microsoft.MachineLearningServices/workspaces/00000/components/azureml_anonymous/versions/05672c22-7059-485f-b04d-2a2ff24e958f"
=======
              "componentId": "/subscriptions/00000000-0000-0000-0000-000000000/resourceGroups/00000/providers/Microsoft.MachineLearningServices/workspaces/00000/components/azureml_anonymous/versions/76c1928e-6a5d-475f-9ce1-99de2069a854"
>>>>>>> ce9edaa6
            },
            "node2": {
              "name": "node2",
              "type": "command",
              "inputs": {
                "component_in_number": {
                  "job_input_type": "literal",
                  "value": "2"
                }
              },
              "_source": "YAML.COMPONENT",
<<<<<<< HEAD
              "componentId": "/subscriptions/00000000-0000-0000-0000-000000000/resourceGroups/00000/providers/Microsoft.MachineLearningServices/workspaces/00000/components/azureml_anonymous/versions/05672c22-7059-485f-b04d-2a2ff24e958f"
=======
              "componentId": "/subscriptions/00000000-0000-0000-0000-000000000/resourceGroups/00000/providers/Microsoft.MachineLearningServices/workspaces/00000/components/azureml_anonymous/versions/76c1928e-6a5d-475f-9ce1-99de2069a854"
>>>>>>> ce9edaa6
            },
            "conditionnode": {
              "type": "if_else",
              "condition": "${{parent.jobs.result.outputs.output}}",
              "true_block": "${{parent.jobs.node2}}",
              "false_block": "${{parent.jobs.node1}}",
              "_source": "DSL"
            }
          },
          "inputs": {},
          "outputs": {},
          "sourceJobId": null
        },
        "systemData": {
<<<<<<< HEAD
          "createdAt": "2023-02-23T06:58:20.4321534\u002B00:00",
          "createdBy": "Diondra Peck",
=======
          "createdAt": "2023-02-23T00:45:51.3425936\u002B00:00",
          "createdBy": "Firstname Lastname",
>>>>>>> ce9edaa6
          "createdByType": "User"
        }
      }
    },
    {
      "RequestUri": "https://management.azure.com/subscriptions/00000000-0000-0000-0000-000000000/resourceGroups/00000/providers/Microsoft.MachineLearningServices/workspaces/00000/jobs/000000000000000000000/cancel?api-version=2022-12-01-preview",
      "RequestMethod": "POST",
      "RequestHeaders": {
        "Accept": "application/json",
        "Accept-Encoding": "gzip, deflate",
        "Connection": "keep-alive",
        "Content-Length": "0",
<<<<<<< HEAD
        "User-Agent": "azure-ai-ml/1.5.0 azsdk-python-mgmt-machinelearningservices/0.1.0 Python/3.7.9 (Windows-10-10.0.22621-SP0)"
=======
        "User-Agent": "azure-ai-ml/1.5.0 azsdk-python-mgmt-machinelearningservices/0.1.0 Python/3.10.6 (Linux-5.15.79.1-microsoft-standard-WSL2-x86_64-with-glibc2.35)"
>>>>>>> ce9edaa6
      },
      "RequestBody": null,
      "StatusCode": 202,
      "ResponseHeaders": {
        "Cache-Control": "no-cache",
        "Content-Length": "4",
        "Content-Type": "application/json; charset=utf-8",
<<<<<<< HEAD
        "Date": "Thu, 23 Feb 2023 06:58:22 GMT",
        "Expires": "-1",
        "Location": "https://management.azure.com/subscriptions/00000000-0000-0000-0000-000000000/providers/Microsoft.MachineLearningServices/locations/eastus2/mfeOperationResults/jc:2d1e66ae-85e3-42c0-be91-34de66397f26:000000000000000000000?api-version=2022-12-01-preview",
        "Pragma": "no-cache",
        "Request-Context": "appId=cid-v1:2d2e8e63-272e-4b3c-8598-4ee570a0e70d",
        "Strict-Transport-Security": "max-age=31536000; includeSubDomains",
        "x-aml-cluster": "vienna-eastus2-01",
        "X-Content-Type-Options": "nosniff",
        "x-ms-async-operation-timeout": "PT1H",
        "x-ms-correlation-request-id": "92b42ddf-d2e2-472b-b050-2dac59b29704",
        "x-ms-ratelimit-remaining-subscription-writes": "1199",
        "x-ms-response-type": "standard",
        "x-ms-routing-request-id": "WESTUS2:20230223T065823Z:92b42ddf-d2e2-472b-b050-2dac59b29704",
        "x-request-time": "0.604"
=======
        "Date": "Thu, 23 Feb 2023 00:45:55 GMT",
        "Expires": "-1",
        "Location": "https://management.azure.com/subscriptions/00000000-0000-0000-0000-000000000/providers/Microsoft.MachineLearningServices/locations/eastus/mfeOperationResults/jc:3bd2018e-4b43-401e-ad49-85df181c9e0a:000000000000000000000?api-version=2022-12-01-preview",
        "Pragma": "no-cache",
        "Request-Context": "appId=cid-v1:2d2e8e63-272e-4b3c-8598-4ee570a0e70d",
        "Strict-Transport-Security": "max-age=31536000; includeSubDomains",
        "x-aml-cluster": "vienna-eastus-01",
        "X-Content-Type-Options": "nosniff",
        "x-ms-async-operation-timeout": "PT1H",
        "x-ms-correlation-request-id": "3b61fb92-46da-4e9e-b532-8edb0bcc8446",
        "x-ms-ratelimit-remaining-subscription-writes": "1198",
        "x-ms-response-type": "standard",
        "x-ms-routing-request-id": "CANADACENTRAL:20230223T004555Z:3b61fb92-46da-4e9e-b532-8edb0bcc8446",
        "x-request-time": "0.883"
>>>>>>> ce9edaa6
      },
      "ResponseBody": "null"
    },
    {
<<<<<<< HEAD
      "RequestUri": "https://management.azure.com/subscriptions/00000000-0000-0000-0000-000000000/providers/Microsoft.MachineLearningServices/locations/eastus2/mfeOperationResults/jc:2d1e66ae-85e3-42c0-be91-34de66397f26:000000000000000000000?api-version=2022-12-01-preview",
=======
      "RequestUri": "https://management.azure.com/subscriptions/00000000-0000-0000-0000-000000000/providers/Microsoft.MachineLearningServices/locations/eastus/mfeOperationResults/jc:3bd2018e-4b43-401e-ad49-85df181c9e0a:000000000000000000000?api-version=2022-12-01-preview",
      "RequestMethod": "GET",
      "RequestHeaders": {
        "Accept": "*/*",
        "Accept-Encoding": "gzip, deflate",
        "Connection": "keep-alive",
        "User-Agent": "azure-ai-ml/1.5.0 azsdk-python-mgmt-machinelearningservices/0.1.0 Python/3.10.6 (Linux-5.15.79.1-microsoft-standard-WSL2-x86_64-with-glibc2.35)"
      },
      "RequestBody": null,
      "StatusCode": 202,
      "ResponseHeaders": {
        "Cache-Control": "no-cache",
        "Content-Length": "2",
        "Content-Type": "application/json; charset=utf-8",
        "Date": "Thu, 23 Feb 2023 00:45:55 GMT",
        "Expires": "-1",
        "Location": "https://management.azure.com/subscriptions/00000000-0000-0000-0000-000000000/providers/Microsoft.MachineLearningServices/locations/eastus/mfeOperationResults/jc:3bd2018e-4b43-401e-ad49-85df181c9e0a:000000000000000000000?api-version=2022-12-01-preview",
        "Pragma": "no-cache",
        "Request-Context": "appId=cid-v1:2d2e8e63-272e-4b3c-8598-4ee570a0e70d",
        "Strict-Transport-Security": "max-age=31536000; includeSubDomains",
        "x-aml-cluster": "vienna-eastus-02",
        "X-Content-Type-Options": "nosniff",
        "x-ms-correlation-request-id": "78b37ac9-63bb-4491-b4c2-b6620dc6ef82",
        "x-ms-ratelimit-remaining-subscription-reads": "11996",
        "x-ms-response-type": "standard",
        "x-ms-routing-request-id": "CANADACENTRAL:20230223T004555Z:78b37ac9-63bb-4491-b4c2-b6620dc6ef82",
        "x-request-time": "0.067"
      },
      "ResponseBody": {}
    },
    {
      "RequestUri": "https://management.azure.com/subscriptions/00000000-0000-0000-0000-000000000/providers/Microsoft.MachineLearningServices/locations/eastus/mfeOperationResults/jc:3bd2018e-4b43-401e-ad49-85df181c9e0a:000000000000000000000?api-version=2022-12-01-preview",
>>>>>>> ce9edaa6
      "RequestMethod": "GET",
      "RequestHeaders": {
        "Accept": "*/*",
        "Accept-Encoding": "gzip, deflate",
        "Connection": "keep-alive",
<<<<<<< HEAD
        "User-Agent": "azure-ai-ml/1.5.0 azsdk-python-mgmt-machinelearningservices/0.1.0 Python/3.7.9 (Windows-10-10.0.22621-SP0)"
=======
        "User-Agent": "azure-ai-ml/1.5.0 azsdk-python-mgmt-machinelearningservices/0.1.0 Python/3.10.6 (Linux-5.15.79.1-microsoft-standard-WSL2-x86_64-with-glibc2.35)"
>>>>>>> ce9edaa6
      },
      "RequestBody": null,
      "StatusCode": 200,
      "ResponseHeaders": {
        "Cache-Control": "no-cache",
        "Content-Length": "0",
<<<<<<< HEAD
        "Date": "Thu, 23 Feb 2023 06:58:23 GMT",
        "Expires": "-1",
        "Pragma": "no-cache",
        "Request-Context": "appId=cid-v1:2d2e8e63-272e-4b3c-8598-4ee570a0e70d",
        "Server-Timing": "traceparent;desc=\u002200-2a9fcc2ca0f2b68ea533a3c0c9f5d46f-90f16eabb791bec0-01\u0022",
        "Strict-Transport-Security": "max-age=31536000; includeSubDomains",
        "x-aml-cluster": "vienna-eastus2-02",
        "X-Content-Type-Options": "nosniff",
        "x-ms-correlation-request-id": "9de2d5a2-8e7f-4fc3-a7f8-d99449552127",
        "x-ms-ratelimit-remaining-subscription-reads": "11998",
        "x-ms-response-type": "standard",
        "x-ms-routing-request-id": "WESTUS2:20230223T065824Z:9de2d5a2-8e7f-4fc3-a7f8-d99449552127",
        "x-request-time": "0.072"
=======
        "Date": "Thu, 23 Feb 2023 00:46:25 GMT",
        "Expires": "-1",
        "Pragma": "no-cache",
        "Request-Context": "appId=cid-v1:2d2e8e63-272e-4b3c-8598-4ee570a0e70d",
        "Server-Timing": "traceparent;desc=\u002200-2f8c52addb8c861b2415ffded3194ded-c34343817f45f594-01\u0022",
        "Strict-Transport-Security": "max-age=31536000; includeSubDomains",
        "x-aml-cluster": "vienna-eastus-02",
        "X-Content-Type-Options": "nosniff",
        "x-ms-correlation-request-id": "c45268a0-24cf-460e-a6d7-71ab5f017e83",
        "x-ms-ratelimit-remaining-subscription-reads": "11995",
        "x-ms-response-type": "standard",
        "x-ms-routing-request-id": "CANADACENTRAL:20230223T004625Z:c45268a0-24cf-460e-a6d7-71ab5f017e83",
        "x-request-time": "0.036"
>>>>>>> ce9edaa6
      },
      "ResponseBody": null
    }
  ],
  "Variables": {}
}<|MERGE_RESOLUTION|>--- conflicted
+++ resolved
@@ -7,11 +7,7 @@
         "Accept": "application/json",
         "Accept-Encoding": "gzip, deflate",
         "Connection": "keep-alive",
-<<<<<<< HEAD
         "User-Agent": "azure-ai-ml/1.5.0 azsdk-python-mgmt-machinelearningservices/0.1.0 Python/3.7.9 (Windows-10-10.0.22621-SP0)"
-=======
-        "User-Agent": "azure-ai-ml/1.5.0 azsdk-python-mgmt-machinelearningservices/0.1.0 Python/3.10.6 (Linux-5.15.79.1-microsoft-standard-WSL2-x86_64-with-glibc2.35)"
->>>>>>> ce9edaa6
       },
       "RequestBody": null,
       "StatusCode": 200,
@@ -19,69 +15,39 @@
         "Cache-Control": "no-cache",
         "Content-Encoding": "gzip",
         "Content-Type": "application/json; charset=utf-8",
-<<<<<<< HEAD
-        "Date": "Thu, 23 Feb 2023 06:58:01 GMT",
+        "Date": "Thu, 23 Feb 2023 22:04:14 GMT",
         "Expires": "-1",
         "Pragma": "no-cache",
         "Request-Context": "appId=cid-v1:2d2e8e63-272e-4b3c-8598-4ee570a0e70d",
-        "Server-Timing": "traceparent;desc=\u002200-40a815333b61d0b380c2e9362b68cad7-ff39567037869651-01\u0022",
-=======
-        "Date": "Thu, 23 Feb 2023 00:45:31 GMT",
-        "Expires": "-1",
-        "Pragma": "no-cache",
-        "Request-Context": "appId=cid-v1:2d2e8e63-272e-4b3c-8598-4ee570a0e70d",
-        "Server-Timing": "traceparent;desc=\u002200-3b5235a0827140d3efabe0938289c973-783e0a65d67e3f63-01\u0022",
->>>>>>> ce9edaa6
+        "Server-Timing": "traceparent;desc=\u002200-39101921f934e5bae55e2b00a4c4f7d4-4d6183e26d4d018f-01\u0022",
         "Strict-Transport-Security": "max-age=31536000; includeSubDomains",
         "Transfer-Encoding": "chunked",
         "Vary": [
           "Accept-Encoding",
           "Accept-Encoding"
         ],
-<<<<<<< HEAD
-        "x-aml-cluster": "vienna-eastus2-02",
-        "X-Content-Type-Options": "nosniff",
-        "x-ms-correlation-request-id": "795c5639-0faa-4d20-818f-84fb7a85ca1f",
-        "x-ms-ratelimit-remaining-subscription-reads": "11997",
-        "x-ms-response-type": "standard",
-        "x-ms-routing-request-id": "WESTUS2:20230223T065801Z:795c5639-0faa-4d20-818f-84fb7a85ca1f",
-        "x-request-time": "0.044"
-=======
-        "x-aml-cluster": "vienna-eastus-02",
-        "X-Content-Type-Options": "nosniff",
-        "x-ms-correlation-request-id": "cfe79be7-ae5e-4dc1-920c-d62f15c64ce1",
+        "x-aml-cluster": "vienna-eastus2-02",
+        "X-Content-Type-Options": "nosniff",
+        "x-ms-correlation-request-id": "8f5c3e55-09ad-4ce9-84b5-ff2e9b546155",
         "x-ms-ratelimit-remaining-subscription-reads": "11999",
         "x-ms-response-type": "standard",
-        "x-ms-routing-request-id": "CANADACENTRAL:20230223T004532Z:cfe79be7-ae5e-4dc1-920c-d62f15c64ce1",
-        "x-request-time": "0.050"
->>>>>>> ce9edaa6
+        "x-ms-routing-request-id": "WESTUS:20230223T220415Z:8f5c3e55-09ad-4ce9-84b5-ff2e9b546155",
+        "x-request-time": "0.155"
       },
       "ResponseBody": {
         "id": "/subscriptions/00000000-0000-0000-0000-000000000/resourceGroups/00000/providers/Microsoft.MachineLearningServices/workspaces/00000/computes/cpu-cluster",
         "name": "cpu-cluster",
         "type": "Microsoft.MachineLearningServices/workspaces/computes",
-<<<<<<< HEAD
         "location": "eastus2",
         "tags": {},
         "properties": {
           "createdOn": "2023-02-23T02:09:37.0381833\u002B00:00",
           "modifiedOn": "2023-02-23T02:09:40.5544927\u002B00:00",
-=======
-        "location": "eastus",
-        "tags": {},
-        "properties": {
-          "createdOn": "2023-02-18T09:22:48.8321811\u002B00:00",
-          "modifiedOn": "2023-02-20T22:34:01.0617008\u002B00:00",
->>>>>>> ce9edaa6
           "disableLocalAuth": false,
           "description": null,
           "resourceId": null,
           "computeType": "AmlCompute",
-<<<<<<< HEAD
           "computeLocation": "eastus2",
-=======
-          "computeLocation": "eastus",
->>>>>>> ce9edaa6
           "provisioningState": "Succeeded",
           "provisioningErrors": null,
           "isAttachedCompute": false,
@@ -91,11 +57,7 @@
             "scaleSettings": {
               "maxNodeCount": 4,
               "minNodeCount": 0,
-<<<<<<< HEAD
               "nodeIdleTimeBeforeScaleDown": "PT2M"
-=======
-              "nodeIdleTimeBeforeScaleDown": "PT20M"
->>>>>>> ce9edaa6
             },
             "subnet": null,
             "currentNodeCount": 0,
@@ -109,11 +71,7 @@
               "preemptedNodeCount": 0
             },
             "allocationState": "Steady",
-<<<<<<< HEAD
-            "allocationStateTransitionTime": "2023-02-23T06:43:30.238\u002B00:00",
-=======
-            "allocationStateTransitionTime": "2023-02-22T22:41:34.909\u002B00:00",
->>>>>>> ce9edaa6
+            "allocationStateTransitionTime": "2023-02-23T22:01:12.266\u002B00:00",
             "errors": null,
             "remoteLoginPortPublicAccess": "Enabled",
             "osType": "Linux",
@@ -133,11 +91,7 @@
         "Connection": "keep-alive",
         "Content-Length": "379",
         "Content-Type": "application/json",
-<<<<<<< HEAD
         "User-Agent": "azure-ai-ml/1.5.0 azsdk-python-mgmt-machinelearningservices/0.1.0 Python/3.7.9 (Windows-10-10.0.22621-SP0)"
-=======
-        "User-Agent": "azure-ai-ml/1.5.0 azsdk-python-mgmt-machinelearningservices/0.1.0 Python/3.10.6 (Linux-5.15.79.1-microsoft-standard-WSL2-x86_64-with-glibc2.35)"
->>>>>>> ce9edaa6
       },
       "RequestBody": {
         "properties": {
@@ -150,40 +104,22 @@
       "StatusCode": 201,
       "ResponseHeaders": {
         "Cache-Control": "no-cache",
-<<<<<<< HEAD
         "Content-Length": "1275",
         "Content-Type": "application/json; charset=utf-8",
-        "Date": "Thu, 23 Feb 2023 06:58:05 GMT",
-=======
-        "Content-Length": "1170",
-        "Content-Type": "application/json; charset=utf-8",
-        "Date": "Thu, 23 Feb 2023 00:45:36 GMT",
->>>>>>> ce9edaa6
+        "Date": "Thu, 23 Feb 2023 22:04:21 GMT",
         "Expires": "-1",
         "Location": "https://management.azure.com/subscriptions/00000000-0000-0000-0000-000000000/resourceGroups/00000/providers/Microsoft.MachineLearningServices/workspaces/00000/environments/CliV2AnonymousEnvironment/versions/de330be7295a60292e69e4d0aca3cd6b?api-version=2022-05-01",
         "Pragma": "no-cache",
         "Request-Context": "appId=cid-v1:2d2e8e63-272e-4b3c-8598-4ee570a0e70d",
-<<<<<<< HEAD
-        "Server-Timing": "traceparent;desc=\u002200-01a97253e6333c69a32fe5b4d7fa7591-03058547803c3e67-01\u0022",
+        "Server-Timing": "traceparent;desc=\u002200-cde24e86a47320a3a43f216333a18ae5-0717e065d394aabd-01\u0022",
         "Strict-Transport-Security": "max-age=31536000; includeSubDomains",
         "x-aml-cluster": "vienna-eastus2-02",
         "X-Content-Type-Options": "nosniff",
-        "x-ms-correlation-request-id": "a34c3eae-f061-473c-89e8-d07d077222ef",
+        "x-ms-correlation-request-id": "81703569-9b28-457a-9af0-09aa84d70197",
         "x-ms-ratelimit-remaining-subscription-writes": "1199",
         "x-ms-response-type": "standard",
-        "x-ms-routing-request-id": "WESTUS2:20230223T065806Z:a34c3eae-f061-473c-89e8-d07d077222ef",
-        "x-request-time": "1.103"
-=======
-        "Server-Timing": "traceparent;desc=\u002200-2a33a3cf9c7a668d1e2c55286b271b4e-ced6a05000bfc6e5-01\u0022",
-        "Strict-Transport-Security": "max-age=31536000; includeSubDomains",
-        "x-aml-cluster": "vienna-eastus-01",
-        "X-Content-Type-Options": "nosniff",
-        "x-ms-correlation-request-id": "492affb4-de3f-4688-9d35-df3fa8ffc8ac",
-        "x-ms-ratelimit-remaining-subscription-writes": "1199",
-        "x-ms-response-type": "standard",
-        "x-ms-routing-request-id": "CANADACENTRAL:20230223T004537Z:492affb4-de3f-4688-9d35-df3fa8ffc8ac",
-        "x-request-time": "1.147"
->>>>>>> ce9edaa6
+        "x-ms-routing-request-id": "WESTUS:20230223T220421Z:81703569-9b28-457a-9af0-09aa84d70197",
+        "x-request-time": "1.036"
       },
       "ResponseBody": {
         "id": "/subscriptions/00000000-0000-0000-0000-000000000/resourceGroups/00000/providers/Microsoft.MachineLearningServices/workspaces/00000/environments/CliV2AnonymousEnvironment/versions/de330be7295a60292e69e4d0aca3cd6b",
@@ -201,19 +137,11 @@
           "osType": "Linux"
         },
         "systemData": {
-<<<<<<< HEAD
           "createdAt": "2023-02-23T05:39:14.9740403\u002B00:00",
           "createdBy": "Diondra Peck",
           "createdByType": "User",
           "lastModifiedAt": "2023-02-23T05:39:14.9740403\u002B00:00",
           "lastModifiedBy": "Diondra Peck",
-=======
-          "createdAt": "2023-02-22T07:16:20.1214957\u002B00:00",
-          "createdBy": "Firstname Lastname",
-          "createdByType": "User",
-          "lastModifiedAt": "2023-02-22T07:16:20.1214957\u002B00:00",
-          "lastModifiedBy": "Firstname Lastname",
->>>>>>> ce9edaa6
           "lastModifiedByType": "User"
         }
       }
@@ -227,11 +155,7 @@
         "Connection": "keep-alive",
         "Content-Length": "395",
         "Content-Type": "application/json",
-<<<<<<< HEAD
         "User-Agent": "azure-ai-ml/1.5.0 azsdk-python-mgmt-machinelearningservices/0.1.0 Python/3.7.9 (Windows-10-10.0.22621-SP0)"
-=======
-        "User-Agent": "azure-ai-ml/1.5.0 azsdk-python-mgmt-machinelearningservices/0.1.0 Python/3.10.6 (Linux-5.15.79.1-microsoft-standard-WSL2-x86_64-with-glibc2.35)"
->>>>>>> ce9edaa6
       },
       "RequestBody": {
         "properties": {
@@ -244,40 +168,22 @@
       "StatusCode": 201,
       "ResponseHeaders": {
         "Cache-Control": "no-cache",
-<<<<<<< HEAD
         "Content-Length": "1330",
         "Content-Type": "application/json; charset=utf-8",
-        "Date": "Thu, 23 Feb 2023 06:58:07 GMT",
-=======
-        "Content-Length": "1225",
-        "Content-Type": "application/json; charset=utf-8",
-        "Date": "Thu, 23 Feb 2023 00:45:37 GMT",
->>>>>>> ce9edaa6
+        "Date": "Thu, 23 Feb 2023 22:04:22 GMT",
         "Expires": "-1",
         "Location": "https://management.azure.com/subscriptions/00000000-0000-0000-0000-000000000/resourceGroups/00000/providers/Microsoft.MachineLearningServices/workspaces/00000/environments/CliV2AnonymousEnvironment/versions/65a57bb8969551bd51f7d3e2f734e76e?api-version=2022-05-01",
         "Pragma": "no-cache",
         "Request-Context": "appId=cid-v1:2d2e8e63-272e-4b3c-8598-4ee570a0e70d",
-<<<<<<< HEAD
-        "Server-Timing": "traceparent;desc=\u002200-67fab1aece5fe133bf0608b6b30f925a-ec240030424b7321-01\u0022",
+        "Server-Timing": "traceparent;desc=\u002200-f4e334ea5b1246a327fa4d9b92147ae6-77fbf45fe457d1f0-01\u0022",
         "Strict-Transport-Security": "max-age=31536000; includeSubDomains",
         "x-aml-cluster": "vienna-eastus2-02",
         "X-Content-Type-Options": "nosniff",
-        "x-ms-correlation-request-id": "af6cf15f-ce17-4d64-acfe-76aadb455d9f",
+        "x-ms-correlation-request-id": "8e64289a-ddae-420a-9fb3-641a400fb174",
         "x-ms-ratelimit-remaining-subscription-writes": "1198",
         "x-ms-response-type": "standard",
-        "x-ms-routing-request-id": "WESTUS2:20230223T065807Z:af6cf15f-ce17-4d64-acfe-76aadb455d9f",
-        "x-request-time": "0.420"
-=======
-        "Server-Timing": "traceparent;desc=\u002200-1931fcad956d4dfa27d49a127fc42d29-6bcb212dcad9dcb0-01\u0022",
-        "Strict-Transport-Security": "max-age=31536000; includeSubDomains",
-        "x-aml-cluster": "vienna-eastus-01",
-        "X-Content-Type-Options": "nosniff",
-        "x-ms-correlation-request-id": "846d6049-6b47-4312-b48a-92a2088d8327",
-        "x-ms-ratelimit-remaining-subscription-writes": "1198",
-        "x-ms-response-type": "standard",
-        "x-ms-routing-request-id": "CANADACENTRAL:20230223T004538Z:846d6049-6b47-4312-b48a-92a2088d8327",
-        "x-request-time": "0.313"
->>>>>>> ce9edaa6
+        "x-ms-routing-request-id": "WESTUS:20230223T220422Z:8e64289a-ddae-420a-9fb3-641a400fb174",
+        "x-request-time": "0.693"
       },
       "ResponseBody": {
         "id": "/subscriptions/00000000-0000-0000-0000-000000000/resourceGroups/00000/providers/Microsoft.MachineLearningServices/workspaces/00000/environments/CliV2AnonymousEnvironment/versions/65a57bb8969551bd51f7d3e2f734e76e",
@@ -295,19 +201,11 @@
           "osType": "Linux"
         },
         "systemData": {
-<<<<<<< HEAD
           "createdAt": "2023-02-23T02:13:09.2950159\u002B00:00",
           "createdBy": "Diondra Peck",
           "createdByType": "User",
           "lastModifiedAt": "2023-02-23T02:13:09.2950159\u002B00:00",
           "lastModifiedBy": "Diondra Peck",
-=======
-          "createdAt": "2023-02-18T09:53:09.4254691\u002B00:00",
-          "createdBy": "Firstname Lastname",
-          "createdByType": "User",
-          "lastModifiedAt": "2023-02-18T09:53:09.4254691\u002B00:00",
-          "lastModifiedBy": "Firstname Lastname",
->>>>>>> ce9edaa6
           "lastModifiedByType": "User"
         }
       }
@@ -319,11 +217,7 @@
         "Accept": "application/json",
         "Accept-Encoding": "gzip, deflate",
         "Connection": "keep-alive",
-<<<<<<< HEAD
         "User-Agent": "azure-ai-ml/1.5.0 azsdk-python-mgmt-machinelearningservices/0.1.0 Python/3.7.9 (Windows-10-10.0.22621-SP0)"
-=======
-        "User-Agent": "azure-ai-ml/1.5.0 azsdk-python-mgmt-machinelearningservices/0.1.0 Python/3.10.6 (Linux-5.15.79.1-microsoft-standard-WSL2-x86_64-with-glibc2.35)"
->>>>>>> ce9edaa6
       },
       "RequestBody": null,
       "StatusCode": 200,
@@ -331,42 +225,24 @@
         "Cache-Control": "no-cache",
         "Content-Encoding": "gzip",
         "Content-Type": "application/json; charset=utf-8",
-<<<<<<< HEAD
-        "Date": "Thu, 23 Feb 2023 06:58:09 GMT",
+        "Date": "Thu, 23 Feb 2023 22:04:28 GMT",
         "Expires": "-1",
         "Pragma": "no-cache",
         "Request-Context": "appId=cid-v1:2d2e8e63-272e-4b3c-8598-4ee570a0e70d",
-        "Server-Timing": "traceparent;desc=\u002200-51cebd5f28fbb06a08ebb3b706aca36c-a461351c39fc604d-01\u0022",
-=======
-        "Date": "Thu, 23 Feb 2023 00:45:42 GMT",
-        "Expires": "-1",
-        "Pragma": "no-cache",
-        "Request-Context": "appId=cid-v1:2d2e8e63-272e-4b3c-8598-4ee570a0e70d",
-        "Server-Timing": "traceparent;desc=\u002200-33586fc85b7b14be77eed8300cd5893c-a0306d45fb0eadca-01\u0022",
->>>>>>> ce9edaa6
+        "Server-Timing": "traceparent;desc=\u002200-2c82b4688ac9f63bb2fb37c567b6fd1b-cf6c7ce05aae714a-01\u0022",
         "Strict-Transport-Security": "max-age=31536000; includeSubDomains",
         "Transfer-Encoding": "chunked",
         "Vary": [
           "Accept-Encoding",
           "Accept-Encoding"
         ],
-<<<<<<< HEAD
-        "x-aml-cluster": "vienna-eastus2-02",
-        "X-Content-Type-Options": "nosniff",
-        "x-ms-correlation-request-id": "0064c123-db38-44e8-b183-9252dc1b1ba2",
-        "x-ms-ratelimit-remaining-subscription-reads": "11996",
-        "x-ms-response-type": "standard",
-        "x-ms-routing-request-id": "WESTUS2:20230223T065809Z:0064c123-db38-44e8-b183-9252dc1b1ba2",
-        "x-request-time": "0.020"
-=======
-        "x-aml-cluster": "vienna-eastus-01",
-        "X-Content-Type-Options": "nosniff",
-        "x-ms-correlation-request-id": "975236f6-56d3-42ea-a8bc-2c88be3c7852",
+        "x-aml-cluster": "vienna-eastus2-02",
+        "X-Content-Type-Options": "nosniff",
+        "x-ms-correlation-request-id": "a9238341-4a4c-43ca-b68a-b19cb883e293",
         "x-ms-ratelimit-remaining-subscription-reads": "11998",
         "x-ms-response-type": "standard",
-        "x-ms-routing-request-id": "CANADACENTRAL:20230223T004542Z:975236f6-56d3-42ea-a8bc-2c88be3c7852",
-        "x-request-time": "0.183"
->>>>>>> ce9edaa6
+        "x-ms-routing-request-id": "WESTUS:20230223T220428Z:a9238341-4a4c-43ca-b68a-b19cb883e293",
+        "x-request-time": "0.071"
       },
       "ResponseBody": {
         "id": "/subscriptions/00000000-0000-0000-0000-000000000/resourceGroups/00000/providers/Microsoft.MachineLearningServices/workspaces/00000",
@@ -394,7 +270,6 @@
             "isPrivateLinkEnabled": false,
             "notebookPreparationError": null
           },
-<<<<<<< HEAD
           "storageHnsEnabled": false,
           "workspaceId": "2d1e66ae-85e3-42c0-be91-34de66397f26",
           "linkedModelInventoryArmId": null,
@@ -428,37 +303,12 @@
     },
     {
       "RequestUri": "https://management.azure.com/subscriptions/00000000-0000-0000-0000-000000000/resourceGroups/00000/providers/Microsoft.MachineLearningServices/workspaces/00000?api-version=2022-10-01",
-=======
-          "datastoreType": "AzureBlob",
-          "accountName": "samcw32zcnpjldw",
-          "containerName": "azureml-blobstore-3bd2018e-4b43-401e-ad49-85df181c9e0a",
-          "endpoint": "core.windows.net",
-          "protocol": "https",
-          "serviceDataAccessAuthIdentity": "WorkspaceSystemAssignedIdentity"
-        },
-        "systemData": {
-          "createdAt": "2023-02-18T09:22:33.5645164\u002B00:00",
-          "createdBy": "779301c0-18b2-4cdc-801b-a0a3368fee0a",
-          "createdByType": "Application",
-          "lastModifiedAt": "2023-02-18T09:22:34.1712214\u002B00:00",
-          "lastModifiedBy": "779301c0-18b2-4cdc-801b-a0a3368fee0a",
-          "lastModifiedByType": "Application"
-        }
-      }
-    },
-    {
-      "RequestUri": "https://management.azure.com/subscriptions/00000000-0000-0000-0000-000000000/resourceGroups/00000/providers/Microsoft.MachineLearningServices/workspaces/00000/datastores/workspaceblobstore?api-version=2022-10-01",
->>>>>>> ce9edaa6
       "RequestMethod": "GET",
       "RequestHeaders": {
         "Accept": "application/json",
         "Accept-Encoding": "gzip, deflate",
         "Connection": "keep-alive",
-<<<<<<< HEAD
         "User-Agent": "azure-ai-ml/1.5.0 azsdk-python-mgmt-machinelearningservices/0.1.0 Python/3.7.9 (Windows-10-10.0.22621-SP0)"
-=======
-        "User-Agent": "azure-ai-ml/1.5.0 azsdk-python-mgmt-machinelearningservices/0.1.0 Python/3.10.6 (Linux-5.15.79.1-microsoft-standard-WSL2-x86_64-with-glibc2.35)"
->>>>>>> ce9edaa6
       },
       "RequestBody": null,
       "StatusCode": 200,
@@ -466,42 +316,24 @@
         "Cache-Control": "no-cache",
         "Content-Encoding": "gzip",
         "Content-Type": "application/json; charset=utf-8",
-<<<<<<< HEAD
-        "Date": "Thu, 23 Feb 2023 06:58:09 GMT",
+        "Date": "Thu, 23 Feb 2023 22:04:28 GMT",
         "Expires": "-1",
         "Pragma": "no-cache",
         "Request-Context": "appId=cid-v1:2d2e8e63-272e-4b3c-8598-4ee570a0e70d",
-        "Server-Timing": "traceparent;desc=\u002200-f1792553abdef05accaf93958bc69c4a-72d9fd1fc07cb6e0-01\u0022",
-=======
-        "Date": "Thu, 23 Feb 2023 00:45:42 GMT",
-        "Expires": "-1",
-        "Pragma": "no-cache",
-        "Request-Context": "appId=cid-v1:2d2e8e63-272e-4b3c-8598-4ee570a0e70d",
-        "Server-Timing": "traceparent;desc=\u002200-c402aeb52ba036979b637c199448b98c-4a7296cfb6d404bc-01\u0022",
->>>>>>> ce9edaa6
+        "Server-Timing": "traceparent;desc=\u002200-6561c017085624325cf4f024180bc64b-0ab6fd9884e1600d-01\u0022",
         "Strict-Transport-Security": "max-age=31536000; includeSubDomains",
         "Transfer-Encoding": "chunked",
         "Vary": [
           "Accept-Encoding",
           "Accept-Encoding"
         ],
-<<<<<<< HEAD
-        "x-aml-cluster": "vienna-eastus2-02",
-        "X-Content-Type-Options": "nosniff",
-        "x-ms-correlation-request-id": "7ebc36f5-b4fb-44f7-bfc4-6624d82f24fa",
-        "x-ms-ratelimit-remaining-subscription-reads": "11995",
-        "x-ms-response-type": "standard",
-        "x-ms-routing-request-id": "WESTUS2:20230223T065809Z:7ebc36f5-b4fb-44f7-bfc4-6624d82f24fa",
-        "x-request-time": "0.022"
-=======
-        "x-aml-cluster": "vienna-eastus-01",
-        "X-Content-Type-Options": "nosniff",
-        "x-ms-correlation-request-id": "2a60678b-40b6-4492-9b1c-166c7f590291",
+        "x-aml-cluster": "vienna-eastus2-02",
+        "X-Content-Type-Options": "nosniff",
+        "x-ms-correlation-request-id": "f1f5adfe-07aa-472e-86c1-18485edef35e",
         "x-ms-ratelimit-remaining-subscription-reads": "11997",
         "x-ms-response-type": "standard",
-        "x-ms-routing-request-id": "CANADACENTRAL:20230223T004542Z:2a60678b-40b6-4492-9b1c-166c7f590291",
-        "x-request-time": "0.105"
->>>>>>> ce9edaa6
+        "x-ms-routing-request-id": "WESTUS:20230223T220428Z:f1f5adfe-07aa-472e-86c1-18485edef35e",
+        "x-request-time": "0.126"
       },
       "ResponseBody": {
         "id": "/subscriptions/00000000-0000-0000-0000-000000000/resourceGroups/00000/providers/Microsoft.MachineLearningServices/workspaces/00000",
@@ -529,7 +361,6 @@
             "isPrivateLinkEnabled": false,
             "notebookPreparationError": null
           },
-<<<<<<< HEAD
           "storageHnsEnabled": false,
           "workspaceId": "2d1e66ae-85e3-42c0-be91-34de66397f26",
           "linkedModelInventoryArmId": null,
@@ -558,85 +389,26 @@
           "lastModifiedAt": "2023-02-23T02:09:00.5159669Z",
           "lastModifiedBy": "dipeck@microsoft.com",
           "lastModifiedByType": "User"
-=======
-          "datastoreType": "AzureBlob",
-          "accountName": "samcw32zcnpjldw",
-          "containerName": "azureml-blobstore-3bd2018e-4b43-401e-ad49-85df181c9e0a",
-          "endpoint": "core.windows.net",
-          "protocol": "https",
-          "serviceDataAccessAuthIdentity": "WorkspaceSystemAssignedIdentity"
-        },
-        "systemData": {
-          "createdAt": "2023-02-18T09:22:33.5645164\u002B00:00",
-          "createdBy": "779301c0-18b2-4cdc-801b-a0a3368fee0a",
-          "createdByType": "Application",
-          "lastModifiedAt": "2023-02-18T09:22:34.1712214\u002B00:00",
-          "lastModifiedBy": "779301c0-18b2-4cdc-801b-a0a3368fee0a",
-          "lastModifiedByType": "Application"
->>>>>>> ce9edaa6
         }
       }
     },
     {
-      "RequestUri": "https://eastus2.api.azureml.ms/content/v2.0/subscriptions/00000000-0000-0000-0000-000000000/resourceGroups/00000/providers/Microsoft.MachineLearningServices/workspaces/00000/snapshots/getByHash?hash=5960b79d175d40f6b269724e6f5ceef6a2cf0708da9f6870219fd7676b9adbe8\u0026hashVersion=202208",
+      "RequestUri": "https://eastus2.api.azureml.ms/content/v2.0/subscriptions/00000000-0000-0000-0000-000000000/resourceGroups/00000/providers/Microsoft.MachineLearningServices/workspaces/00000/snapshots/getByHash?hash=a4e91c079c2a271d699ffac5ca5441abc8034151356913e57bff8f483c3d3a3b\u0026hashVersion=202208",
       "RequestMethod": "GET",
       "RequestHeaders": {
         "Accept": "*/*",
         "Accept-Encoding": "gzip, deflate",
         "Connection": "keep-alive",
-<<<<<<< HEAD
         "Content-Type": "application/json; charset=UTF-8",
         "User-Agent": "azure-ai-ml/1.5.0 azsdk-python-core/1.26.3 Python/3.7.9 (Windows-10-10.0.22621-SP0)"
-=======
-        "Content-Length": "0",
-        "User-Agent": "azure-ai-ml/1.5.0 azsdk-python-mgmt-machinelearningservices/0.1.0 Python/3.10.6 (Linux-5.15.79.1-microsoft-standard-WSL2-x86_64-with-glibc2.35)"
       },
       "RequestBody": null,
       "StatusCode": 200,
       "ResponseHeaders": {
-        "Cache-Control": "no-cache",
+        "Connection": "keep-alive",
         "Content-Encoding": "gzip",
         "Content-Type": "application/json; charset=utf-8",
-        "Date": "Thu, 23 Feb 2023 00:45:43 GMT",
-        "Expires": "-1",
-        "Pragma": "no-cache",
-        "Request-Context": "appId=cid-v1:2d2e8e63-272e-4b3c-8598-4ee570a0e70d",
-        "Server-Timing": "traceparent;desc=\u002200-df530216d78bb8c9a73ebe4759784dfe-baee4de76131d73c-01\u0022",
-        "Strict-Transport-Security": "max-age=31536000; includeSubDomains",
-        "Transfer-Encoding": "chunked",
-        "Vary": "Accept-Encoding",
-        "x-aml-cluster": "vienna-eastus-01",
-        "X-Content-Type-Options": "nosniff",
-        "x-ms-correlation-request-id": "aabd80df-9f4f-44f8-8dae-0c49b521a371",
-        "x-ms-ratelimit-remaining-subscription-writes": "1199",
-        "x-ms-response-type": "standard",
-        "x-ms-routing-request-id": "CANADACENTRAL:20230223T004543Z:aabd80df-9f4f-44f8-8dae-0c49b521a371",
-        "x-request-time": "0.262"
-      },
-      "ResponseBody": {
-        "secretsType": "AccountKey",
-        "key": "dGhpcyBpcyBmYWtlIGtleQ=="
-      }
-    },
-    {
-      "RequestUri": "https://management.azure.com/subscriptions/00000000-0000-0000-0000-000000000/resourceGroups/00000/providers/Microsoft.MachineLearningServices/workspaces/00000/datastores/workspaceblobstore/listSecrets?api-version=2022-10-01",
-      "RequestMethod": "POST",
-      "RequestHeaders": {
-        "Accept": "application/json",
-        "Accept-Encoding": "gzip, deflate",
-        "Connection": "keep-alive",
-        "Content-Length": "0",
-        "User-Agent": "azure-ai-ml/1.5.0 azsdk-python-mgmt-machinelearningservices/0.1.0 Python/3.10.6 (Linux-5.15.79.1-microsoft-standard-WSL2-x86_64-with-glibc2.35)"
->>>>>>> ce9edaa6
-      },
-      "RequestBody": null,
-      "StatusCode": 200,
-      "ResponseHeaders": {
-        "Connection": "keep-alive",
-        "Content-Encoding": "gzip",
-        "Content-Type": "application/json; charset=utf-8",
-<<<<<<< HEAD
-        "Date": "Thu, 23 Feb 2023 06:58:12 GMT",
+        "Date": "Thu, 23 Feb 2023 22:04:32 GMT",
         "Request-Context": "appId=cid-v1:2d2e8e63-272e-4b3c-8598-4ee570a0e70d",
         "Strict-Transport-Security": "max-age=15724800; includeSubDomains; preload",
         "Transfer-Encoding": "chunked",
@@ -644,24 +416,141 @@
         "x-aml-cluster": "vienna-eastus2-02",
         "X-Content-Type-Options": "nosniff",
         "x-ms-response-type": "standard",
-        "x-request-time": "0.158"
-=======
-        "Date": "Thu, 23 Feb 2023 00:45:42 GMT",
-        "Expires": "-1",
-        "Pragma": "no-cache",
-        "Request-Context": "appId=cid-v1:2d2e8e63-272e-4b3c-8598-4ee570a0e70d",
-        "Server-Timing": "traceparent;desc=\u002200-bd2948d3b6136669e4b14764a9019d54-343fb525a7d2b040-01\u0022",
-        "Strict-Transport-Security": "max-age=31536000; includeSubDomains",
+        "x-request-time": "0.448"
+      },
+      "ResponseBody": {
+        "snapshotType": "LocalFiles",
+        "id": "99542f3d-f069-49d3-9cc9-b427c1c8ed70",
+        "root": {
+          "name": "",
+          "hash": null,
+          "type": "Directory",
+          "timestamp": "0001-01-01T00:00:00\u002B00:00",
+          "sasUrl": null,
+          "absoluteUrl": null,
+          "sizeBytes": 0,
+          "sizeSet": false,
+          "children": {
+            "sample1.csv": {
+              "name": "sample1.csv",
+              "hash": "903ECDE7ECA08D37DB613161C84A3B44",
+              "type": "File",
+              "timestamp": "0001-01-01T00:00:00\u002B00:00",
+              "sasUrl": null,
+              "absoluteUrl": null,
+              "sizeBytes": 499,
+              "sizeSet": true,
+              "children": {}
+            },
+            "simple_train.py": {
+              "name": "simple_train.py",
+              "hash": "089E6E7C3139494A4CA699CA074DE23A",
+              "type": "File",
+              "timestamp": "0001-01-01T00:00:00\u002B00:00",
+              "sasUrl": null,
+              "absoluteUrl": null,
+              "sizeBytes": 1010,
+              "sizeSet": true,
+              "children": {}
+            },
+            "sweep_script_search.py": {
+              "name": "sweep_script_search.py",
+              "hash": "D6CD553E776D3CA9799A5E09213CB8C2",
+              "type": "File",
+              "timestamp": "0001-01-01T00:00:00\u002B00:00",
+              "sasUrl": null,
+              "absoluteUrl": null,
+              "sizeBytes": 2797,
+              "sizeSet": true,
+              "children": {}
+            },
+            "sweep_script.py": {
+              "name": "sweep_script.py",
+              "hash": "3020E5228A8D7D442D4D801A862C3EA5",
+              "type": "File",
+              "timestamp": "0001-01-01T00:00:00\u002B00:00",
+              "sasUrl": null,
+              "absoluteUrl": null,
+              "sizeBytes": 515,
+              "sizeSet": true,
+              "children": {}
+            },
+            "train.py": {
+              "name": "train.py",
+              "hash": "F4F3547C4D5D54BC0A494EB945137546",
+              "type": "File",
+              "timestamp": "0001-01-01T00:00:00\u002B00:00",
+              "sasUrl": null,
+              "absoluteUrl": null,
+              "sizeBytes": 1036,
+              "sizeSet": true,
+              "children": {}
+            }
+          }
+        },
+        "tags": {},
+        "properties": {
+          "hash_sha256": "a4e91c079c2a271d699ffac5ca5441abc8034151356913e57bff8f483c3d3a3b",
+          "hash_version": "202208",
+          "azureml.codeUri": "https://saveorz2izv2bas.blob.core.windows.net:443/2d1e66ae-8-f3cf1369-9d81-5ebd-8683-58576b06dde7/python"
+        },
+        "description": null,
+        "name": "51872d28-bb1a-461a-9ed1-6e46d16c62c4",
+        "version": "1",
+        "createdBy": {
+          "userObjectId": "b3a957de-450c-4ca7-b2aa-88dd98c87fef",
+          "userPuId": "10037FFEAD05DD5D",
+          "userIdp": null,
+          "userAltSecId": null,
+          "userIss": "https://sts.windows.net/72f988bf-86f1-41af-91ab-2d7cd011db47/",
+          "userTenantId": "72f988bf-86f1-41af-91ab-2d7cd011db47",
+          "userName": "Diondra Peck",
+          "upn": null
+        },
+        "createdTime": "2023-02-23T02:13:08.3319505\u002B00:00",
+        "modifiedBy": {
+          "userObjectId": "b3a957de-450c-4ca7-b2aa-88dd98c87fef",
+          "userPuId": "10037FFEAD05DD5D",
+          "userIdp": null,
+          "userAltSecId": null,
+          "userIss": "https://sts.windows.net/72f988bf-86f1-41af-91ab-2d7cd011db47/",
+          "userTenantId": "72f988bf-86f1-41af-91ab-2d7cd011db47",
+          "userName": "Diondra Peck",
+          "upn": null
+        },
+        "modifiedTime": "2023-02-23T02:13:08.3319505\u002B00:00",
+        "gitRepositoryCommit": null,
+        "uri": "https://saveorz2izv2bas.blob.core.windows.net:443/2d1e66ae-8-f3cf1369-9d81-5ebd-8683-58576b06dde7/python",
+        "contentHash": "a4e91c079c2a271d699ffac5ca5441abc8034151356913e57bff8f483c3d3a3b",
+        "hashVersion": "202208",
+        "provisioningState": "Succeeded"
+      }
+    },
+    {
+      "RequestUri": "https://eastus2.api.azureml.ms/content/v2.0/subscriptions/00000000-0000-0000-0000-000000000/resourceGroups/00000/providers/Microsoft.MachineLearningServices/workspaces/00000/snapshots/getByHash?hash=5960b79d175d40f6b269724e6f5ceef6a2cf0708da9f6870219fd7676b9adbe8\u0026hashVersion=202208",
+      "RequestMethod": "GET",
+      "RequestHeaders": {
+        "Accept": "*/*",
+        "Accept-Encoding": "gzip, deflate",
+        "Connection": "keep-alive",
+        "Content-Type": "application/json; charset=UTF-8",
+        "User-Agent": "azure-ai-ml/1.5.0 azsdk-python-core/1.26.3 Python/3.7.9 (Windows-10-10.0.22621-SP0)"
+      },
+      "RequestBody": null,
+      "StatusCode": 200,
+      "ResponseHeaders": {
+        "Connection": "keep-alive",
+        "Content-Encoding": "gzip",
+        "Content-Type": "application/json; charset=utf-8",
+        "Date": "Thu, 23 Feb 2023 22:04:32 GMT",
+        "Request-Context": "appId=cid-v1:2d2e8e63-272e-4b3c-8598-4ee570a0e70d",
+        "Strict-Transport-Security": "max-age=15724800; includeSubDomains; preload",
         "Transfer-Encoding": "chunked",
         "Vary": "Accept-Encoding",
-        "x-aml-cluster": "vienna-eastus-02",
-        "X-Content-Type-Options": "nosniff",
-        "x-ms-correlation-request-id": "fa705b96-91a6-4ec7-b22f-288886ce4f2e",
-        "x-ms-ratelimit-remaining-subscription-writes": "1199",
-        "x-ms-response-type": "standard",
-        "x-ms-routing-request-id": "CANADACENTRAL:20230223T004543Z:fa705b96-91a6-4ec7-b22f-288886ce4f2e",
-        "x-request-time": "0.112"
->>>>>>> ce9edaa6
+        "x-aml-cluster": "vienna-eastus2-02",
+        "X-Content-Type-Options": "nosniff",
+        "x-ms-response-type": "standard",
+        "x-request-time": "0.698"
       },
       "ResponseBody": {
         "snapshotType": "LocalFiles",
@@ -739,347 +628,41 @@
       }
     },
     {
-<<<<<<< HEAD
-      "RequestUri": "https://eastus2.api.azureml.ms/content/v2.0/subscriptions/00000000-0000-0000-0000-000000000/resourceGroups/00000/providers/Microsoft.MachineLearningServices/workspaces/00000/snapshots/getByHash?hash=a4e91c079c2a271d699ffac5ca5441abc8034151356913e57bff8f483c3d3a3b\u0026hashVersion=202208",
+      "RequestUri": "https://management.azure.com/subscriptions/00000000-0000-0000-0000-000000000/resourceGroups/00000/providers/Microsoft.MachineLearningServices/workspaces/00000/codes/a310f622-871f-4db4-b978-40579f72396b/versions/1?api-version=2022-05-01",
       "RequestMethod": "GET",
-=======
-      "RequestUri": "https://samcw32zcnpjldw.blob.core.windows.net/azureml-blobstore-3bd2018e-4b43-401e-ad49-85df181c9e0a/LocalUpload/00000000000000000000000000000000/component_with_conditional_output/entry.py",
-      "RequestMethod": "HEAD",
->>>>>>> ce9edaa6
-      "RequestHeaders": {
-        "Accept": "*/*",
-        "Accept-Encoding": "gzip, deflate",
-        "Connection": "keep-alive",
-<<<<<<< HEAD
-        "Content-Type": "application/json; charset=UTF-8",
-        "User-Agent": "azure-ai-ml/1.5.0 azsdk-python-core/1.26.3 Python/3.7.9 (Windows-10-10.0.22621-SP0)"
-=======
-        "User-Agent": "azsdk-python-storage-blob/12.14.1 Python/3.10.6 (Linux-5.15.79.1-microsoft-standard-WSL2-x86_64-with-glibc2.35)",
-        "x-ms-date": "Thu, 23 Feb 2023 00:45:41 GMT",
-        "x-ms-version": "2021-08-06"
->>>>>>> ce9edaa6
+      "RequestHeaders": {
+        "Accept": "application/json",
+        "Accept-Encoding": "gzip, deflate",
+        "Connection": "keep-alive",
+        "User-Agent": "azure-ai-ml/1.5.0 azsdk-python-mgmt-machinelearningservices/0.1.0 Python/3.7.9 (Windows-10-10.0.22621-SP0)"
       },
       "RequestBody": null,
       "StatusCode": 200,
       "ResponseHeaders": {
-<<<<<<< HEAD
-        "Connection": "keep-alive",
-        "Content-Encoding": "gzip",
-        "Content-Type": "application/json; charset=utf-8",
-        "Date": "Thu, 23 Feb 2023 06:58:13 GMT",
-        "Request-Context": "appId=cid-v1:2d2e8e63-272e-4b3c-8598-4ee570a0e70d",
-        "Strict-Transport-Security": "max-age=15724800; includeSubDomains; preload",
-        "Transfer-Encoding": "chunked",
-        "Vary": "Accept-Encoding",
-        "x-aml-cluster": "vienna-eastus2-02",
-        "X-Content-Type-Options": "nosniff",
-        "x-ms-response-type": "standard",
-        "x-request-time": "0.129"
-=======
-        "Accept-Ranges": "bytes",
-        "Content-Length": "518",
-        "Content-MD5": "Ac1w58j\u002BrBZjJNoA4QYJnw==",
-        "Content-Type": "application/octet-stream",
-        "Date": "Thu, 23 Feb 2023 00:45:43 GMT",
-        "ETag": "\u00220x8DB14A4BC70E3F0\u0022",
-        "Last-Modified": "Wed, 22 Feb 2023 07:16:37 GMT",
-        "Server": [
-          "Windows-Azure-Blob/1.0",
-          "Microsoft-HTTPAPI/2.0"
-        ],
-        "Vary": "Origin",
-        "x-ms-access-tier": "Hot",
-        "x-ms-access-tier-inferred": "true",
-        "x-ms-blob-type": "BlockBlob",
-        "x-ms-creation-time": "Wed, 22 Feb 2023 07:16:37 GMT",
-        "x-ms-lease-state": "available",
-        "x-ms-lease-status": "unlocked",
-        "x-ms-meta-name": "24c9fcc7-971e-4e58-a7fd-e741bbd9e66a",
-        "x-ms-meta-upload_status": "completed",
-        "x-ms-meta-version": "1",
-        "x-ms-server-encrypted": "true",
-        "x-ms-version": "2021-08-06"
-      },
-      "ResponseBody": null
-    },
-    {
-      "RequestUri": "https://samcw32zcnpjldw.blob.core.windows.net/azureml-blobstore-3bd2018e-4b43-401e-ad49-85df181c9e0a/LocalUpload/00000000000000000000000000000000/python/sample1.csv",
-      "RequestMethod": "HEAD",
-      "RequestHeaders": {
-        "Accept": "application/xml",
-        "Accept-Encoding": "gzip, deflate",
-        "Connection": "keep-alive",
-        "User-Agent": "azsdk-python-storage-blob/12.14.1 Python/3.10.6 (Linux-5.15.79.1-microsoft-standard-WSL2-x86_64-with-glibc2.35)",
-        "x-ms-date": "Thu, 23 Feb 2023 00:45:42 GMT",
-        "x-ms-version": "2021-08-06"
-      },
-      "RequestBody": null,
-      "StatusCode": 200,
-      "ResponseHeaders": {
-        "Accept-Ranges": "bytes",
-        "Content-Length": "499",
-        "Content-MD5": "kD7N5\u002BygjTfbYTFhyEo7RA==",
-        "Content-Type": "application/octet-stream",
-        "Date": "Thu, 23 Feb 2023 00:45:43 GMT",
-        "ETag": "\u00220x8DB1193343DFA7C\u0022",
-        "Last-Modified": "Sat, 18 Feb 2023 09:33:33 GMT",
-        "Server": [
-          "Windows-Azure-Blob/1.0",
-          "Microsoft-HTTPAPI/2.0"
-        ],
-        "Vary": "Origin",
-        "x-ms-access-tier": "Hot",
-        "x-ms-access-tier-inferred": "true",
-        "x-ms-blob-type": "BlockBlob",
-        "x-ms-creation-time": "Sat, 18 Feb 2023 09:33:31 GMT",
-        "x-ms-lease-state": "available",
-        "x-ms-lease-status": "unlocked",
-        "x-ms-meta-name": "012982b7-8c20-41db-8cd8-cdebb0a77080",
-        "x-ms-meta-upload_status": "completed",
-        "x-ms-meta-version": "1",
-        "x-ms-server-encrypted": "true",
-        "x-ms-version": "2021-08-06"
-      },
-      "ResponseBody": null
-    },
-    {
-      "RequestUri": "https://samcw32zcnpjldw.blob.core.windows.net/azureml-blobstore-3bd2018e-4b43-401e-ad49-85df181c9e0a/az-ml-artifacts/00000000000000000000000000000000/component_with_conditional_output/entry.py",
-      "RequestMethod": "HEAD",
-      "RequestHeaders": {
-        "Accept": "application/xml",
-        "Accept-Encoding": "gzip, deflate",
-        "Connection": "keep-alive",
-        "User-Agent": "azsdk-python-storage-blob/12.14.1 Python/3.10.6 (Linux-5.15.79.1-microsoft-standard-WSL2-x86_64-with-glibc2.35)",
-        "x-ms-date": "Thu, 23 Feb 2023 00:45:42 GMT",
-        "x-ms-version": "2021-08-06"
-      },
-      "RequestBody": null,
-      "StatusCode": 404,
-      "ResponseHeaders": {
-        "Date": "Thu, 23 Feb 2023 00:45:43 GMT",
-        "Server": [
-          "Windows-Azure-Blob/1.0",
-          "Microsoft-HTTPAPI/2.0"
-        ],
-        "Transfer-Encoding": "chunked",
-        "Vary": "Origin",
-        "x-ms-error-code": "BlobNotFound",
-        "x-ms-version": "2021-08-06"
-      },
-      "ResponseBody": null
-    },
-    {
-      "RequestUri": "https://samcw32zcnpjldw.blob.core.windows.net/azureml-blobstore-3bd2018e-4b43-401e-ad49-85df181c9e0a/az-ml-artifacts/00000000000000000000000000000000/python/sample1.csv",
-      "RequestMethod": "HEAD",
-      "RequestHeaders": {
-        "Accept": "application/xml",
-        "Accept-Encoding": "gzip, deflate",
-        "Connection": "keep-alive",
-        "User-Agent": "azsdk-python-storage-blob/12.14.1 Python/3.10.6 (Linux-5.15.79.1-microsoft-standard-WSL2-x86_64-with-glibc2.35)",
-        "x-ms-date": "Thu, 23 Feb 2023 00:45:42 GMT",
-        "x-ms-version": "2021-08-06"
-      },
-      "RequestBody": null,
-      "StatusCode": 404,
-      "ResponseHeaders": {
-        "Date": "Thu, 23 Feb 2023 00:45:43 GMT",
-        "Server": [
-          "Windows-Azure-Blob/1.0",
-          "Microsoft-HTTPAPI/2.0"
-        ],
-        "Transfer-Encoding": "chunked",
-        "Vary": "Origin",
-        "x-ms-error-code": "BlobNotFound",
-        "x-ms-version": "2021-08-06"
->>>>>>> ce9edaa6
-      },
-      "ResponseBody": {
-        "snapshotType": "LocalFiles",
-        "id": "99542f3d-f069-49d3-9cc9-b427c1c8ed70",
-        "root": {
-          "name": "",
-          "hash": null,
-          "type": "Directory",
-          "timestamp": "0001-01-01T00:00:00\u002B00:00",
-          "sasUrl": null,
-          "absoluteUrl": null,
-          "sizeBytes": 0,
-          "sizeSet": false,
-          "children": {
-            "sample1.csv": {
-              "name": "sample1.csv",
-              "hash": "903ECDE7ECA08D37DB613161C84A3B44",
-              "type": "File",
-              "timestamp": "0001-01-01T00:00:00\u002B00:00",
-              "sasUrl": null,
-              "absoluteUrl": null,
-              "sizeBytes": 499,
-              "sizeSet": true,
-              "children": {}
-            },
-            "simple_train.py": {
-              "name": "simple_train.py",
-              "hash": "089E6E7C3139494A4CA699CA074DE23A",
-              "type": "File",
-              "timestamp": "0001-01-01T00:00:00\u002B00:00",
-              "sasUrl": null,
-              "absoluteUrl": null,
-              "sizeBytes": 1010,
-              "sizeSet": true,
-              "children": {}
-            },
-            "sweep_script_search.py": {
-              "name": "sweep_script_search.py",
-              "hash": "D6CD553E776D3CA9799A5E09213CB8C2",
-              "type": "File",
-              "timestamp": "0001-01-01T00:00:00\u002B00:00",
-              "sasUrl": null,
-              "absoluteUrl": null,
-              "sizeBytes": 2797,
-              "sizeSet": true,
-              "children": {}
-            },
-            "sweep_script.py": {
-              "name": "sweep_script.py",
-              "hash": "3020E5228A8D7D442D4D801A862C3EA5",
-              "type": "File",
-              "timestamp": "0001-01-01T00:00:00\u002B00:00",
-              "sasUrl": null,
-              "absoluteUrl": null,
-              "sizeBytes": 515,
-              "sizeSet": true,
-              "children": {}
-            },
-            "train.py": {
-              "name": "train.py",
-              "hash": "F4F3547C4D5D54BC0A494EB945137546",
-              "type": "File",
-              "timestamp": "0001-01-01T00:00:00\u002B00:00",
-              "sasUrl": null,
-              "absoluteUrl": null,
-              "sizeBytes": 1036,
-              "sizeSet": true,
-              "children": {}
-            }
-          }
-        },
-        "tags": {},
-        "properties": {
-          "hash_sha256": "a4e91c079c2a271d699ffac5ca5441abc8034151356913e57bff8f483c3d3a3b",
-          "hash_version": "202208",
-          "azureml.codeUri": "https://saveorz2izv2bas.blob.core.windows.net:443/2d1e66ae-8-f3cf1369-9d81-5ebd-8683-58576b06dde7/python"
-        },
-        "description": null,
-        "name": "51872d28-bb1a-461a-9ed1-6e46d16c62c4",
-        "version": "1",
-        "createdBy": {
-          "userObjectId": "b3a957de-450c-4ca7-b2aa-88dd98c87fef",
-          "userPuId": "10037FFEAD05DD5D",
-          "userIdp": null,
-          "userAltSecId": null,
-          "userIss": "https://sts.windows.net/72f988bf-86f1-41af-91ab-2d7cd011db47/",
-          "userTenantId": "72f988bf-86f1-41af-91ab-2d7cd011db47",
-          "userName": "Diondra Peck",
-          "upn": null
-        },
-        "createdTime": "2023-02-23T02:13:08.3319505\u002B00:00",
-        "modifiedBy": {
-          "userObjectId": "b3a957de-450c-4ca7-b2aa-88dd98c87fef",
-          "userPuId": "10037FFEAD05DD5D",
-          "userIdp": null,
-          "userAltSecId": null,
-          "userIss": "https://sts.windows.net/72f988bf-86f1-41af-91ab-2d7cd011db47/",
-          "userTenantId": "72f988bf-86f1-41af-91ab-2d7cd011db47",
-          "userName": "Diondra Peck",
-          "upn": null
-        },
-        "modifiedTime": "2023-02-23T02:13:08.3319505\u002B00:00",
-        "gitRepositoryCommit": null,
-        "uri": "https://saveorz2izv2bas.blob.core.windows.net:443/2d1e66ae-8-f3cf1369-9d81-5ebd-8683-58576b06dde7/python",
-        "contentHash": "a4e91c079c2a271d699ffac5ca5441abc8034151356913e57bff8f483c3d3a3b",
-        "hashVersion": "202208",
-        "provisioningState": "Succeeded"
-      }
-    },
-    {
-<<<<<<< HEAD
-      "RequestUri": "https://management.azure.com/subscriptions/00000000-0000-0000-0000-000000000/resourceGroups/00000/providers/Microsoft.MachineLearningServices/workspaces/00000/codes/51872d28-bb1a-461a-9ed1-6e46d16c62c4/versions/1?api-version=2022-05-01",
-      "RequestMethod": "GET",
-=======
-      "RequestUri": "https://management.azure.com/subscriptions/00000000-0000-0000-0000-000000000/resourceGroups/00000/providers/Microsoft.MachineLearningServices/workspaces/00000/codes/012982b7-8c20-41db-8cd8-cdebb0a77080/versions/1?api-version=2022-05-01",
-      "RequestMethod": "PUT",
->>>>>>> ce9edaa6
-      "RequestHeaders": {
-        "Accept": "application/json",
-        "Accept-Encoding": "gzip, deflate",
-        "Connection": "keep-alive",
-<<<<<<< HEAD
-        "User-Agent": "azure-ai-ml/1.5.0 azsdk-python-mgmt-machinelearningservices/0.1.0 Python/3.7.9 (Windows-10-10.0.22621-SP0)"
-=======
-        "Content-Length": "295",
-        "Content-Type": "application/json",
-        "User-Agent": "azure-ai-ml/1.5.0 azsdk-python-mgmt-machinelearningservices/0.1.0 Python/3.10.6 (Linux-5.15.79.1-microsoft-standard-WSL2-x86_64-with-glibc2.35)"
-      },
-      "RequestBody": {
-        "properties": {
-          "properties": {
-            "hash_sha256": "0000000000000",
-            "hash_version": "0000000000000"
-          },
-          "isAnonymous": true,
-          "isArchived": false,
-          "codeUri": "https://samcw32zcnpjldw.blob.core.windows.net/azureml-blobstore-3bd2018e-4b43-401e-ad49-85df181c9e0a/LocalUpload/00000000000000000000000000000000/python"
-        }
->>>>>>> ce9edaa6
-      },
-      "RequestBody": null,
-      "StatusCode": 200,
-      "ResponseHeaders": {
         "Cache-Control": "no-cache",
         "Content-Encoding": "gzip",
         "Content-Type": "application/json; charset=utf-8",
-<<<<<<< HEAD
-        "Date": "Thu, 23 Feb 2023 06:58:13 GMT",
+        "Date": "Thu, 23 Feb 2023 22:04:33 GMT",
         "Expires": "-1",
         "Pragma": "no-cache",
         "Request-Context": "appId=cid-v1:2d2e8e63-272e-4b3c-8598-4ee570a0e70d",
-        "Server-Timing": "traceparent;desc=\u002200-c45f8de1ccb8563596180aaa026643f1-65f079293897102b-01\u0022",
-=======
-        "Date": "Thu, 23 Feb 2023 00:45:44 GMT",
-        "Expires": "-1",
-        "Pragma": "no-cache",
-        "Request-Context": "appId=cid-v1:2d2e8e63-272e-4b3c-8598-4ee570a0e70d",
-        "Server-Timing": "traceparent;desc=\u002200-7f62958dd3102e1149db239a20b0aaef-f5057b3cb2a23581-01\u0022",
->>>>>>> ce9edaa6
+        "Server-Timing": "traceparent;desc=\u002200-6094b6c03b47486defa17d281e688d14-fa6c01e3ed6e532d-01\u0022",
         "Strict-Transport-Security": "max-age=31536000; includeSubDomains",
         "Transfer-Encoding": "chunked",
         "Vary": [
           "Accept-Encoding",
           "Accept-Encoding"
         ],
-<<<<<<< HEAD
-        "x-aml-cluster": "vienna-eastus2-02",
-        "X-Content-Type-Options": "nosniff",
-        "x-ms-correlation-request-id": "615d71a3-866a-47af-8b21-e18e13beba40",
-        "x-ms-ratelimit-remaining-subscription-reads": "11994",
-        "x-ms-response-type": "standard",
-        "x-ms-routing-request-id": "WESTUS2:20230223T065813Z:615d71a3-866a-47af-8b21-e18e13beba40",
-        "x-request-time": "0.063"
+        "x-aml-cluster": "vienna-eastus2-02",
+        "X-Content-Type-Options": "nosniff",
+        "x-ms-correlation-request-id": "5e1cb401-ac3f-4935-ae4a-cb17f94c1d32",
+        "x-ms-ratelimit-remaining-subscription-reads": "11996",
+        "x-ms-response-type": "standard",
+        "x-ms-routing-request-id": "WESTUS:20230223T220433Z:5e1cb401-ac3f-4935-ae4a-cb17f94c1d32",
+        "x-request-time": "0.091"
       },
       "ResponseBody": {
-        "id": "/subscriptions/00000000-0000-0000-0000-000000000/resourceGroups/00000/providers/Microsoft.MachineLearningServices/workspaces/00000/codes/51872d28-bb1a-461a-9ed1-6e46d16c62c4/versions/1",
-=======
-        "x-aml-cluster": "vienna-eastus-01",
-        "X-Content-Type-Options": "nosniff",
-        "x-ms-correlation-request-id": "40fdb749-6f59-4d89-90a9-9aeba24465b9",
-        "x-ms-ratelimit-remaining-subscription-writes": "1197",
-        "x-ms-response-type": "standard",
-        "x-ms-routing-request-id": "CANADACENTRAL:20230223T004544Z:40fdb749-6f59-4d89-90a9-9aeba24465b9",
-        "x-request-time": "0.419"
-      },
-      "ResponseBody": {
-        "id": "/subscriptions/00000000-0000-0000-0000-000000000/resourceGroups/00000/providers/Microsoft.MachineLearningServices/workspaces/00000/codes/012982b7-8c20-41db-8cd8-cdebb0a77080/versions/1",
->>>>>>> ce9edaa6
+        "id": "/subscriptions/00000000-0000-0000-0000-000000000/resourceGroups/00000/providers/Microsoft.MachineLearningServices/workspaces/00000/codes/a310f622-871f-4db4-b978-40579f72396b/versions/1",
         "name": "1",
         "type": "Microsoft.MachineLearningServices/workspaces/codes/versions",
         "properties": {
@@ -1091,59 +674,26 @@
           },
           "isArchived": false,
           "isAnonymous": false,
-<<<<<<< HEAD
-          "codeUri": "https://saveorz2izv2bas.blob.core.windows.net:443/2d1e66ae-8-f3cf1369-9d81-5ebd-8683-58576b06dde7/python"
+          "codeUri": "https://saveorz2izv2bas.blob.core.windows.net:443/2d1e66ae-8-afc70932-366e-5f9e-b02e-993938dd423d/component_with_conditional_output"
         },
         "systemData": {
-          "createdAt": "2023-02-23T02:13:08.3319505\u002B00:00",
+          "createdAt": "2023-02-23T05:39:51.3800904\u002B00:00",
           "createdBy": "Diondra Peck",
           "createdByType": "User",
-          "lastModifiedAt": "2023-02-23T02:13:08.3319505\u002B00:00",
+          "lastModifiedAt": "2023-02-23T05:39:51.3800904\u002B00:00",
           "lastModifiedBy": "Diondra Peck",
-=======
-          "codeUri": "https://samcw32zcnpjldw.blob.core.windows.net/azureml-blobstore-3bd2018e-4b43-401e-ad49-85df181c9e0a/LocalUpload/00000000000000000000000000000000/python"
-        },
-        "systemData": {
-          "createdAt": "2023-02-18T09:33:36.2076076\u002B00:00",
-          "createdBy": "Firstname Lastname",
-          "createdByType": "User",
-          "lastModifiedAt": "2023-02-23T00:45:44.8683614\u002B00:00",
-          "lastModifiedBy": "Firstname Lastname",
->>>>>>> ce9edaa6
           "lastModifiedByType": "User"
         }
       }
     },
     {
-<<<<<<< HEAD
-      "RequestUri": "https://management.azure.com/subscriptions/00000000-0000-0000-0000-000000000/resourceGroups/00000/providers/Microsoft.MachineLearningServices/workspaces/00000/codes/a310f622-871f-4db4-b978-40579f72396b/versions/1?api-version=2022-05-01",
+      "RequestUri": "https://management.azure.com/subscriptions/00000000-0000-0000-0000-000000000/resourceGroups/00000/providers/Microsoft.MachineLearningServices/workspaces/00000/codes/51872d28-bb1a-461a-9ed1-6e46d16c62c4/versions/1?api-version=2022-05-01",
       "RequestMethod": "GET",
-=======
-      "RequestUri": "https://management.azure.com/subscriptions/00000000-0000-0000-0000-000000000/resourceGroups/00000/providers/Microsoft.MachineLearningServices/workspaces/00000/codes/24c9fcc7-971e-4e58-a7fd-e741bbd9e66a/versions/1?api-version=2022-05-01",
-      "RequestMethod": "PUT",
->>>>>>> ce9edaa6
       "RequestHeaders": {
         "Accept": "application/json",
         "Accept-Encoding": "gzip, deflate",
         "Connection": "keep-alive",
-<<<<<<< HEAD
         "User-Agent": "azure-ai-ml/1.5.0 azsdk-python-mgmt-machinelearningservices/0.1.0 Python/3.7.9 (Windows-10-10.0.22621-SP0)"
-=======
-        "Content-Length": "322",
-        "Content-Type": "application/json",
-        "User-Agent": "azure-ai-ml/1.5.0 azsdk-python-mgmt-machinelearningservices/0.1.0 Python/3.10.6 (Linux-5.15.79.1-microsoft-standard-WSL2-x86_64-with-glibc2.35)"
-      },
-      "RequestBody": {
-        "properties": {
-          "properties": {
-            "hash_sha256": "0000000000000",
-            "hash_version": "0000000000000"
-          },
-          "isAnonymous": true,
-          "isArchived": false,
-          "codeUri": "https://samcw32zcnpjldw.blob.core.windows.net/azureml-blobstore-3bd2018e-4b43-401e-ad49-85df181c9e0a/LocalUpload/00000000000000000000000000000000/component_with_conditional_output"
-        }
->>>>>>> ce9edaa6
       },
       "RequestBody": null,
       "StatusCode": 200,
@@ -1151,48 +701,27 @@
         "Cache-Control": "no-cache",
         "Content-Encoding": "gzip",
         "Content-Type": "application/json; charset=utf-8",
-<<<<<<< HEAD
-        "Date": "Thu, 23 Feb 2023 06:58:13 GMT",
+        "Date": "Thu, 23 Feb 2023 22:04:32 GMT",
         "Expires": "-1",
         "Pragma": "no-cache",
         "Request-Context": "appId=cid-v1:2d2e8e63-272e-4b3c-8598-4ee570a0e70d",
-        "Server-Timing": "traceparent;desc=\u002200-895ed33863bd5569144318331741b2f0-6b1871df119e27c8-01\u0022",
-=======
-        "Date": "Thu, 23 Feb 2023 00:45:44 GMT",
-        "Expires": "-1",
-        "Pragma": "no-cache",
-        "Request-Context": "appId=cid-v1:2d2e8e63-272e-4b3c-8598-4ee570a0e70d",
-        "Server-Timing": "traceparent;desc=\u002200-ffe8ea7ec5c3f815a829032d879f0f2d-3c9c2d46f034fe4c-01\u0022",
->>>>>>> ce9edaa6
+        "Server-Timing": "traceparent;desc=\u002200-8466c0e0ac3a27d25da9b3b50c5b6b82-c2876d39a5a8155a-01\u0022",
         "Strict-Transport-Security": "max-age=31536000; includeSubDomains",
         "Transfer-Encoding": "chunked",
         "Vary": [
           "Accept-Encoding",
           "Accept-Encoding"
         ],
-<<<<<<< HEAD
-        "x-aml-cluster": "vienna-eastus2-01",
-        "X-Content-Type-Options": "nosniff",
-        "x-ms-correlation-request-id": "38995be7-f35a-4b33-a636-f99376cb20bf",
+        "x-aml-cluster": "vienna-eastus2-02",
+        "X-Content-Type-Options": "nosniff",
+        "x-ms-correlation-request-id": "f052ae8d-91aa-4514-9692-d7569b669562",
         "x-ms-ratelimit-remaining-subscription-reads": "11999",
         "x-ms-response-type": "standard",
-        "x-ms-routing-request-id": "WESTUS2:20230223T065814Z:38995be7-f35a-4b33-a636-f99376cb20bf",
-        "x-request-time": "0.090"
+        "x-ms-routing-request-id": "WESTUS:20230223T220433Z:f052ae8d-91aa-4514-9692-d7569b669562",
+        "x-request-time": "0.109"
       },
       "ResponseBody": {
-        "id": "/subscriptions/00000000-0000-0000-0000-000000000/resourceGroups/00000/providers/Microsoft.MachineLearningServices/workspaces/00000/codes/a310f622-871f-4db4-b978-40579f72396b/versions/1",
-=======
-        "x-aml-cluster": "vienna-eastus-02",
-        "X-Content-Type-Options": "nosniff",
-        "x-ms-correlation-request-id": "1980c0a0-e336-462d-8859-bf670f496e0b",
-        "x-ms-ratelimit-remaining-subscription-writes": "1199",
-        "x-ms-response-type": "standard",
-        "x-ms-routing-request-id": "CANADACENTRAL:20230223T004545Z:1980c0a0-e336-462d-8859-bf670f496e0b",
-        "x-request-time": "0.831"
-      },
-      "ResponseBody": {
-        "id": "/subscriptions/00000000-0000-0000-0000-000000000/resourceGroups/00000/providers/Microsoft.MachineLearningServices/workspaces/00000/codes/24c9fcc7-971e-4e58-a7fd-e741bbd9e66a/versions/1",
->>>>>>> ce9edaa6
+        "id": "/subscriptions/00000000-0000-0000-0000-000000000/resourceGroups/00000/providers/Microsoft.MachineLearningServices/workspaces/00000/codes/51872d28-bb1a-461a-9ed1-6e46d16c62c4/versions/1",
         "name": "1",
         "type": "Microsoft.MachineLearningServices/workspaces/codes/versions",
         "properties": {
@@ -1204,35 +733,20 @@
           },
           "isArchived": false,
           "isAnonymous": false,
-<<<<<<< HEAD
-          "codeUri": "https://saveorz2izv2bas.blob.core.windows.net:443/2d1e66ae-8-afc70932-366e-5f9e-b02e-993938dd423d/component_with_conditional_output"
+          "codeUri": "https://saveorz2izv2bas.blob.core.windows.net:443/2d1e66ae-8-f3cf1369-9d81-5ebd-8683-58576b06dde7/python"
         },
         "systemData": {
-          "createdAt": "2023-02-23T05:39:51.3800904\u002B00:00",
+          "createdAt": "2023-02-23T02:13:08.3319505\u002B00:00",
           "createdBy": "Diondra Peck",
           "createdByType": "User",
-          "lastModifiedAt": "2023-02-23T05:39:51.3800904\u002B00:00",
+          "lastModifiedAt": "2023-02-23T02:13:08.3319505\u002B00:00",
           "lastModifiedBy": "Diondra Peck",
-=======
-          "codeUri": "https://samcw32zcnpjldw.blob.core.windows.net/azureml-blobstore-3bd2018e-4b43-401e-ad49-85df181c9e0a/LocalUpload/00000000000000000000000000000000/component_with_conditional_output"
-        },
-        "systemData": {
-          "createdAt": "2023-02-22T07:16:37.4565492\u002B00:00",
-          "createdBy": "Firstname Lastname",
-          "createdByType": "User",
-          "lastModifiedAt": "2023-02-23T00:45:45.0512106\u002B00:00",
-          "lastModifiedBy": "Firstname Lastname",
->>>>>>> ce9edaa6
           "lastModifiedByType": "User"
         }
       }
     },
     {
-<<<<<<< HEAD
       "RequestUri": "https://management.azure.com/subscriptions/00000000-0000-0000-0000-000000000/resourceGroups/00000/providers/Microsoft.MachineLearningServices/workspaces/00000/components/azureml_anonymous/versions/000000000000000000000?api-version=2022-10-01",
-=======
-      "RequestUri": "https://management.azure.com/subscriptions/00000000-0000-0000-0000-000000000/resourceGroups/00000/providers/Microsoft.MachineLearningServices/workspaces/00000/components/azureml_anonymous/versions/dcb2ad46-64d4-697b-ef9e-237f06a78a68?api-version=2022-10-01",
->>>>>>> ce9edaa6
       "RequestMethod": "PUT",
       "RequestHeaders": {
         "Accept": "application/json",
@@ -1240,11 +754,7 @@
         "Connection": "keep-alive",
         "Content-Length": "1251",
         "Content-Type": "application/json",
-<<<<<<< HEAD
         "User-Agent": "azure-ai-ml/1.5.0 azsdk-python-mgmt-machinelearningservices/0.1.0 Python/3.7.9 (Windows-10-10.0.22621-SP0)"
-=======
-        "User-Agent": "azure-ai-ml/1.5.0 azsdk-python-mgmt-machinelearningservices/0.1.0 Python/3.10.6 (Linux-5.15.79.1-microsoft-standard-WSL2-x86_64-with-glibc2.35)"
->>>>>>> ce9edaa6
       },
       "RequestBody": {
         "properties": {
@@ -1256,19 +766,11 @@
           "isAnonymous": true,
           "isArchived": false,
           "componentSpec": {
-<<<<<<< HEAD
-            "command": "echo Hello World \u0026 echo ${{inputs.component_in_number}}",
-            "code": "azureml:/subscriptions/00000000-0000-0000-0000-000000000/resourceGroups/00000/providers/Microsoft.MachineLearningServices/workspaces/00000/codes/51872d28-bb1a-461a-9ed1-6e46d16c62c4/versions/1",
-            "environment": "azureml:/subscriptions/00000000-0000-0000-0000-000000000/resourceGroups/00000/providers/Microsoft.MachineLearningServices/workspaces/00000/environments/CliV2AnonymousEnvironment/versions/65a57bb8969551bd51f7d3e2f734e76e",
-            "name": "microsoftsamplescommandcomponentbasic_nopaths_test",
-            "description": "This is the basic command component",
-=======
             "command": "mldesigner execute --source entry.py --name basic_component --outputs output1=${{outputs.output1}} output2=${{outputs.output2}} output3=${{outputs.output3}} output=${{outputs.output}}",
-            "code": "azureml:/subscriptions/00000000-0000-0000-0000-000000000/resourceGroups/00000/providers/Microsoft.MachineLearningServices/workspaces/00000/codes/24c9fcc7-971e-4e58-a7fd-e741bbd9e66a/versions/1",
+            "code": "azureml:/subscriptions/00000000-0000-0000-0000-000000000/resourceGroups/00000/providers/Microsoft.MachineLearningServices/workspaces/00000/codes/a310f622-871f-4db4-b978-40579f72396b/versions/1",
             "environment": "azureml:/subscriptions/00000000-0000-0000-0000-000000000/resourceGroups/00000/providers/Microsoft.MachineLearningServices/workspaces/00000/environments/CliV2AnonymousEnvironment/versions/de330be7295a60292e69e4d0aca3cd6b",
             "name": "basic_component",
             "description": "module run logic goes here",
->>>>>>> ce9edaa6
             "tags": {
               "codegenBy": "mldesigner"
             },
@@ -1300,49 +802,26 @@
       "StatusCode": 201,
       "ResponseHeaders": {
         "Cache-Control": "no-cache",
-<<<<<<< HEAD
-        "Content-Length": "2051",
-        "Content-Type": "application/json; charset=utf-8",
-        "Date": "Thu, 23 Feb 2023 06:58:14 GMT",
+        "Content-Length": "2250",
+        "Content-Type": "application/json; charset=utf-8",
+        "Date": "Thu, 23 Feb 2023 22:04:34 GMT",
         "Expires": "-1",
         "Location": "https://management.azure.com/subscriptions/00000000-0000-0000-0000-000000000/resourceGroups/00000/providers/Microsoft.MachineLearningServices/workspaces/00000/components/azureml_anonymous/versions/000000000000000000000?api-version=2022-10-01",
         "Pragma": "no-cache",
         "Request-Context": "appId=cid-v1:2d2e8e63-272e-4b3c-8598-4ee570a0e70d",
-        "Server-Timing": "traceparent;desc=\u002200-a1885d91a3888088080910b0f8e957ec-2282b60c1f507481-01\u0022",
+        "Server-Timing": "traceparent;desc=\u002200-28c890e3cc0dc50bfc89c31f10f4becd-c12018df1b339983-01\u0022",
         "Strict-Transport-Security": "max-age=31536000; includeSubDomains",
         "x-aml-cluster": "vienna-eastus2-02",
         "X-Content-Type-Options": "nosniff",
-        "x-ms-correlation-request-id": "b53b3374-c8e2-40ae-a98e-956d1f2e8c60",
+        "x-ms-correlation-request-id": "d8711813-8a67-4514-aa83-0e2627a84924",
         "x-ms-ratelimit-remaining-subscription-writes": "1197",
         "x-ms-response-type": "standard",
-        "x-ms-routing-request-id": "WESTUS2:20230223T065815Z:b53b3374-c8e2-40ae-a98e-956d1f2e8c60",
-        "x-request-time": "0.790"
+        "x-ms-routing-request-id": "WESTUS:20230223T220434Z:d8711813-8a67-4514-aa83-0e2627a84924",
+        "x-request-time": "0.549"
       },
       "ResponseBody": {
-        "id": "/subscriptions/00000000-0000-0000-0000-000000000/resourceGroups/00000/providers/Microsoft.MachineLearningServices/workspaces/00000/components/azureml_anonymous/versions/05672c22-7059-485f-b04d-2a2ff24e958f",
-        "name": "05672c22-7059-485f-b04d-2a2ff24e958f",
-=======
-        "Content-Length": "1840",
-        "Content-Type": "application/json; charset=utf-8",
-        "Date": "Thu, 23 Feb 2023 00:45:45 GMT",
-        "Expires": "-1",
-        "Location": "https://management.azure.com/subscriptions/00000000-0000-0000-0000-000000000/resourceGroups/00000/providers/Microsoft.MachineLearningServices/workspaces/00000/components/azureml_anonymous/versions/dcb2ad46-64d4-697b-ef9e-237f06a78a68?api-version=2022-10-01",
-        "Pragma": "no-cache",
-        "Request-Context": "appId=cid-v1:2d2e8e63-272e-4b3c-8598-4ee570a0e70d",
-        "Server-Timing": "traceparent;desc=\u002200-ff061b3de06b1c539fd83678967adde7-c368f17857ef84bc-01\u0022",
-        "Strict-Transport-Security": "max-age=31536000; includeSubDomains",
-        "x-aml-cluster": "vienna-eastus-02",
-        "X-Content-Type-Options": "nosniff",
-        "x-ms-correlation-request-id": "f653eaad-0c3d-4977-8abe-caa4aa42f178",
-        "x-ms-ratelimit-remaining-subscription-writes": "1198",
-        "x-ms-response-type": "standard",
-        "x-ms-routing-request-id": "CANADACENTRAL:20230223T004546Z:f653eaad-0c3d-4977-8abe-caa4aa42f178",
-        "x-request-time": "0.808"
-      },
-      "ResponseBody": {
-        "id": "/subscriptions/00000000-0000-0000-0000-000000000/resourceGroups/00000/providers/Microsoft.MachineLearningServices/workspaces/00000/components/azureml_anonymous/versions/2423d7cb-1f78-45c5-9d65-e3f5bd8f3f65",
-        "name": "2423d7cb-1f78-45c5-9d65-e3f5bd8f3f65",
->>>>>>> ce9edaa6
+        "id": "/subscriptions/00000000-0000-0000-0000-000000000/resourceGroups/00000/providers/Microsoft.MachineLearningServices/workspaces/00000/components/azureml_anonymous/versions/52705a2a-297e-4e44-91de-f7b26582c7d3",
+        "name": "52705a2a-297e-4e44-91de-f7b26582c7d3",
         "type": "Microsoft.MachineLearningServices/workspaces/components/versions",
         "properties": {
           "description": null,
@@ -1379,13 +858,8 @@
                 "is_control": "True"
               }
             },
-<<<<<<< HEAD
-            "code": "azureml:/subscriptions/00000000-0000-0000-0000-000000000/resourceGroups/00000/providers/Microsoft.MachineLearningServices/workspaces/00000/codes/51872d28-bb1a-461a-9ed1-6e46d16c62c4/versions/1",
-            "environment": "azureml:/subscriptions/00000000-0000-0000-0000-000000000/resourceGroups/00000/providers/Microsoft.MachineLearningServices/workspaces/00000/environments/CliV2AnonymousEnvironment/versions/65a57bb8969551bd51f7d3e2f734e76e",
-=======
-            "code": "azureml:/subscriptions/00000000-0000-0000-0000-000000000/resourceGroups/00000/providers/Microsoft.MachineLearningServices/workspaces/00000/codes/24c9fcc7-971e-4e58-a7fd-e741bbd9e66a/versions/1",
+            "code": "azureml:/subscriptions/00000000-0000-0000-0000-000000000/resourceGroups/00000/providers/Microsoft.MachineLearningServices/workspaces/00000/codes/a310f622-871f-4db4-b978-40579f72396b/versions/1",
             "environment": "azureml:/subscriptions/00000000-0000-0000-0000-000000000/resourceGroups/00000/providers/Microsoft.MachineLearningServices/workspaces/00000/environments/CliV2AnonymousEnvironment/versions/de330be7295a60292e69e4d0aca3cd6b",
->>>>>>> ce9edaa6
             "resources": {
               "instance_count": "1"
             },
@@ -1394,29 +868,17 @@
           }
         },
         "systemData": {
-<<<<<<< HEAD
-          "createdAt": "2023-02-23T06:58:14.863903\u002B00:00",
+          "createdAt": "2023-02-23T06:58:15.4282746\u002B00:00",
           "createdBy": "Diondra Peck",
           "createdByType": "User",
-          "lastModifiedAt": "2023-02-23T06:58:14.863903\u002B00:00",
+          "lastModifiedAt": "2023-02-23T06:58:15.4773623\u002B00:00",
           "lastModifiedBy": "Diondra Peck",
-=======
-          "createdAt": "2023-02-22T07:16:38.5061697\u002B00:00",
-          "createdBy": "Firstname Lastname",
-          "createdByType": "User",
-          "lastModifiedAt": "2023-02-22T07:16:38.5979879\u002B00:00",
-          "lastModifiedBy": "Firstname Lastname",
->>>>>>> ce9edaa6
           "lastModifiedByType": "User"
         }
       }
     },
     {
-<<<<<<< HEAD
       "RequestUri": "https://management.azure.com/subscriptions/00000000-0000-0000-0000-000000000/resourceGroups/00000/providers/Microsoft.MachineLearningServices/workspaces/00000/components/azureml_anonymous/versions/000000000000000000000?api-version=2022-10-01",
-=======
-      "RequestUri": "https://management.azure.com/subscriptions/00000000-0000-0000-0000-000000000/resourceGroups/00000/providers/Microsoft.MachineLearningServices/workspaces/00000/components/azureml_anonymous/versions/082bb3b0-1a97-1cdc-ad63-30ab2b499d53?api-version=2022-10-01",
->>>>>>> ce9edaa6
       "RequestMethod": "PUT",
       "RequestHeaders": {
         "Accept": "application/json",
@@ -1424,11 +886,7 @@
         "Connection": "keep-alive",
         "Content-Length": "1219",
         "Content-Type": "application/json",
-<<<<<<< HEAD
         "User-Agent": "azure-ai-ml/1.5.0 azsdk-python-mgmt-machinelearningservices/0.1.0 Python/3.7.9 (Windows-10-10.0.22621-SP0)"
-=======
-        "User-Agent": "azure-ai-ml/1.5.0 azsdk-python-mgmt-machinelearningservices/0.1.0 Python/3.10.6 (Linux-5.15.79.1-microsoft-standard-WSL2-x86_64-with-glibc2.35)"
->>>>>>> ce9edaa6
       },
       "RequestBody": {
         "properties": {
@@ -1441,19 +899,11 @@
           "isAnonymous": true,
           "isArchived": false,
           "componentSpec": {
-<<<<<<< HEAD
-            "command": "mldesigner execute --source entry.py --name basic_component --outputs output1=${{outputs.output1}} output2=${{outputs.output2}} output3=${{outputs.output3}} output=${{outputs.output}}",
-            "code": "azureml:/subscriptions/00000000-0000-0000-0000-000000000/resourceGroups/00000/providers/Microsoft.MachineLearningServices/workspaces/00000/codes/a310f622-871f-4db4-b978-40579f72396b/versions/1",
-            "environment": "azureml:/subscriptions/00000000-0000-0000-0000-000000000/resourceGroups/00000/providers/Microsoft.MachineLearningServices/workspaces/00000/environments/CliV2AnonymousEnvironment/versions/de330be7295a60292e69e4d0aca3cd6b",
-            "name": "basic_component",
-            "description": "module run logic goes here",
-=======
             "command": "echo Hello World \u0026 echo ${{inputs.component_in_number}}",
-            "code": "azureml:/subscriptions/00000000-0000-0000-0000-000000000/resourceGroups/00000/providers/Microsoft.MachineLearningServices/workspaces/00000/codes/012982b7-8c20-41db-8cd8-cdebb0a77080/versions/1",
+            "code": "azureml:/subscriptions/00000000-0000-0000-0000-000000000/resourceGroups/00000/providers/Microsoft.MachineLearningServices/workspaces/00000/codes/51872d28-bb1a-461a-9ed1-6e46d16c62c4/versions/1",
             "environment": "azureml:/subscriptions/00000000-0000-0000-0000-000000000/resourceGroups/00000/providers/Microsoft.MachineLearningServices/workspaces/00000/environments/CliV2AnonymousEnvironment/versions/65a57bb8969551bd51f7d3e2f734e76e",
             "name": "microsoftsamplescommandcomponentbasic_nopaths_test",
             "description": "This is the basic command component",
->>>>>>> ce9edaa6
             "tags": {
               "tag": "tagvalue",
               "owner": "sdkteam"
@@ -1478,49 +928,26 @@
       "StatusCode": 201,
       "ResponseHeaders": {
         "Cache-Control": "no-cache",
-<<<<<<< HEAD
-        "Content-Length": "2250",
-        "Content-Type": "application/json; charset=utf-8",
-        "Date": "Thu, 23 Feb 2023 06:58:14 GMT",
+        "Content-Length": "2052",
+        "Content-Type": "application/json; charset=utf-8",
+        "Date": "Thu, 23 Feb 2023 22:04:34 GMT",
         "Expires": "-1",
         "Location": "https://management.azure.com/subscriptions/00000000-0000-0000-0000-000000000/resourceGroups/00000/providers/Microsoft.MachineLearningServices/workspaces/00000/components/azureml_anonymous/versions/000000000000000000000?api-version=2022-10-01",
         "Pragma": "no-cache",
         "Request-Context": "appId=cid-v1:2d2e8e63-272e-4b3c-8598-4ee570a0e70d",
-        "Server-Timing": "traceparent;desc=\u002200-671db1598aba52da6d1524b4a924b99a-e88c9e1e507867ee-01\u0022",
+        "Server-Timing": "traceparent;desc=\u002200-9ab436be1eea8415dbf8c5d42a7aea58-2658fd9b9c448c7f-01\u0022",
         "Strict-Transport-Security": "max-age=31536000; includeSubDomains",
-        "x-aml-cluster": "vienna-eastus2-01",
-        "X-Content-Type-Options": "nosniff",
-        "x-ms-correlation-request-id": "ee51758b-5cdb-4a2f-93da-b5cb420ceaca",
+        "x-aml-cluster": "vienna-eastus2-02",
+        "X-Content-Type-Options": "nosniff",
+        "x-ms-correlation-request-id": "71a94d0b-d288-43c4-a6b6-bc139357952c",
         "x-ms-ratelimit-remaining-subscription-writes": "1199",
         "x-ms-response-type": "standard",
-        "x-ms-routing-request-id": "WESTUS2:20230223T065815Z:ee51758b-5cdb-4a2f-93da-b5cb420ceaca",
-        "x-request-time": "0.553"
+        "x-ms-routing-request-id": "WESTUS:20230223T220434Z:71a94d0b-d288-43c4-a6b6-bc139357952c",
+        "x-request-time": "1.025"
       },
       "ResponseBody": {
-        "id": "/subscriptions/00000000-0000-0000-0000-000000000/resourceGroups/00000/providers/Microsoft.MachineLearningServices/workspaces/00000/components/azureml_anonymous/versions/52705a2a-297e-4e44-91de-f7b26582c7d3",
-        "name": "52705a2a-297e-4e44-91de-f7b26582c7d3",
-=======
-        "Content-Length": "1718",
-        "Content-Type": "application/json; charset=utf-8",
-        "Date": "Thu, 23 Feb 2023 00:45:46 GMT",
-        "Expires": "-1",
-        "Location": "https://management.azure.com/subscriptions/00000000-0000-0000-0000-000000000/resourceGroups/00000/providers/Microsoft.MachineLearningServices/workspaces/00000/components/azureml_anonymous/versions/082bb3b0-1a97-1cdc-ad63-30ab2b499d53?api-version=2022-10-01",
-        "Pragma": "no-cache",
-        "Request-Context": "appId=cid-v1:2d2e8e63-272e-4b3c-8598-4ee570a0e70d",
-        "Server-Timing": "traceparent;desc=\u002200-7a2e07276725344c7b9b52d14f7a5b7f-0fad6442b38a1ff7-01\u0022",
-        "Strict-Transport-Security": "max-age=31536000; includeSubDomains",
-        "x-aml-cluster": "vienna-eastus-01",
-        "X-Content-Type-Options": "nosniff",
-        "x-ms-correlation-request-id": "0a437754-9699-416a-8830-29406637be72",
-        "x-ms-ratelimit-remaining-subscription-writes": "1196",
-        "x-ms-response-type": "standard",
-        "x-ms-routing-request-id": "CANADACENTRAL:20230223T004546Z:0a437754-9699-416a-8830-29406637be72",
-        "x-request-time": "1.489"
-      },
-      "ResponseBody": {
-        "id": "/subscriptions/00000000-0000-0000-0000-000000000/resourceGroups/00000/providers/Microsoft.MachineLearningServices/workspaces/00000/components/azureml_anonymous/versions/76c1928e-6a5d-475f-9ce1-99de2069a854",
-        "name": "76c1928e-6a5d-475f-9ce1-99de2069a854",
->>>>>>> ce9edaa6
+        "id": "/subscriptions/00000000-0000-0000-0000-000000000/resourceGroups/00000/providers/Microsoft.MachineLearningServices/workspaces/00000/components/azureml_anonymous/versions/05672c22-7059-485f-b04d-2a2ff24e958f",
+        "name": "05672c22-7059-485f-b04d-2a2ff24e958f",
         "type": "Microsoft.MachineLearningServices/workspaces/components/versions",
         "properties": {
           "description": null,
@@ -1550,13 +977,8 @@
                 "description": "A number"
               }
             },
-<<<<<<< HEAD
-            "code": "azureml:/subscriptions/00000000-0000-0000-0000-000000000/resourceGroups/00000/providers/Microsoft.MachineLearningServices/workspaces/00000/codes/a310f622-871f-4db4-b978-40579f72396b/versions/1",
-            "environment": "azureml:/subscriptions/00000000-0000-0000-0000-000000000/resourceGroups/00000/providers/Microsoft.MachineLearningServices/workspaces/00000/environments/CliV2AnonymousEnvironment/versions/de330be7295a60292e69e4d0aca3cd6b",
-=======
-            "code": "azureml:/subscriptions/00000000-0000-0000-0000-000000000/resourceGroups/00000/providers/Microsoft.MachineLearningServices/workspaces/00000/codes/012982b7-8c20-41db-8cd8-cdebb0a77080/versions/1",
+            "code": "azureml:/subscriptions/00000000-0000-0000-0000-000000000/resourceGroups/00000/providers/Microsoft.MachineLearningServices/workspaces/00000/codes/51872d28-bb1a-461a-9ed1-6e46d16c62c4/versions/1",
             "environment": "azureml:/subscriptions/00000000-0000-0000-0000-000000000/resourceGroups/00000/providers/Microsoft.MachineLearningServices/workspaces/00000/environments/CliV2AnonymousEnvironment/versions/65a57bb8969551bd51f7d3e2f734e76e",
->>>>>>> ce9edaa6
             "resources": {
               "instance_count": "1"
             },
@@ -1565,19 +987,11 @@
           }
         },
         "systemData": {
-<<<<<<< HEAD
-          "createdAt": "2023-02-23T06:58:15.4282746\u002B00:00",
+          "createdAt": "2023-02-23T06:58:14.863903\u002B00:00",
           "createdBy": "Diondra Peck",
           "createdByType": "User",
-          "lastModifiedAt": "2023-02-23T06:58:15.4282746\u002B00:00",
+          "lastModifiedAt": "2023-02-23T06:58:14.9640083\u002B00:00",
           "lastModifiedBy": "Diondra Peck",
-=======
-          "createdAt": "2023-02-22T07:16:38.9115935\u002B00:00",
-          "createdBy": "Firstname Lastname",
-          "createdByType": "User",
-          "lastModifiedAt": "2023-02-22T07:16:39.0078192\u002B00:00",
-          "lastModifiedBy": "Firstname Lastname",
->>>>>>> ce9edaa6
           "lastModifiedByType": "User"
         }
       }
@@ -1591,11 +1005,7 @@
         "Connection": "keep-alive",
         "Content-Length": "1684",
         "Content-Type": "application/json",
-<<<<<<< HEAD
         "User-Agent": "azure-ai-ml/1.5.0 azsdk-python-mgmt-machinelearningservices/0.1.0 Python/3.7.9 (Windows-10-10.0.22621-SP0)"
-=======
-        "User-Agent": "azure-ai-ml/1.5.0 azsdk-python-mgmt-machinelearningservices/0.1.0 Python/3.10.6 (Linux-5.15.79.1-microsoft-standard-WSL2-x86_64-with-glibc2.35)"
->>>>>>> ce9edaa6
       },
       "RequestBody": {
         "properties": {
@@ -1612,11 +1022,7 @@
               "name": "result",
               "type": "command",
               "_source": "YAML.COMPONENT",
-<<<<<<< HEAD
               "componentId": "/subscriptions/00000000-0000-0000-0000-000000000/resourceGroups/00000/providers/Microsoft.MachineLearningServices/workspaces/00000/components/azureml_anonymous/versions/52705a2a-297e-4e44-91de-f7b26582c7d3"
-=======
-              "componentId": "/subscriptions/00000000-0000-0000-0000-000000000/resourceGroups/00000/providers/Microsoft.MachineLearningServices/workspaces/00000/components/azureml_anonymous/versions/2423d7cb-1f78-45c5-9d65-e3f5bd8f3f65"
->>>>>>> ce9edaa6
             },
             "node1": {
               "name": "node1",
@@ -1628,11 +1034,7 @@
                 }
               },
               "_source": "YAML.COMPONENT",
-<<<<<<< HEAD
               "componentId": "/subscriptions/00000000-0000-0000-0000-000000000/resourceGroups/00000/providers/Microsoft.MachineLearningServices/workspaces/00000/components/azureml_anonymous/versions/05672c22-7059-485f-b04d-2a2ff24e958f"
-=======
-              "componentId": "/subscriptions/00000000-0000-0000-0000-000000000/resourceGroups/00000/providers/Microsoft.MachineLearningServices/workspaces/00000/components/azureml_anonymous/versions/76c1928e-6a5d-475f-9ce1-99de2069a854"
->>>>>>> ce9edaa6
             },
             "node2": {
               "name": "node2",
@@ -1644,11 +1046,7 @@
                 }
               },
               "_source": "YAML.COMPONENT",
-<<<<<<< HEAD
               "componentId": "/subscriptions/00000000-0000-0000-0000-000000000/resourceGroups/00000/providers/Microsoft.MachineLearningServices/workspaces/00000/components/azureml_anonymous/versions/05672c22-7059-485f-b04d-2a2ff24e958f"
-=======
-              "componentId": "/subscriptions/00000000-0000-0000-0000-000000000/resourceGroups/00000/providers/Microsoft.MachineLearningServices/workspaces/00000/components/azureml_anonymous/versions/76c1928e-6a5d-475f-9ce1-99de2069a854"
->>>>>>> ce9edaa6
             },
             "conditionnode": {
               "type": "if_else",
@@ -1667,40 +1065,22 @@
       "StatusCode": 201,
       "ResponseHeaders": {
         "Cache-Control": "no-cache",
-<<<<<<< HEAD
         "Content-Length": "3816",
         "Content-Type": "application/json; charset=utf-8",
-        "Date": "Thu, 23 Feb 2023 06:58:20 GMT",
-=======
-        "Content-Length": "3026",
-        "Content-Type": "application/json; charset=utf-8",
-        "Date": "Thu, 23 Feb 2023 00:45:51 GMT",
->>>>>>> ce9edaa6
+        "Date": "Thu, 23 Feb 2023 22:04:38 GMT",
         "Expires": "-1",
         "Location": "https://management.azure.com/subscriptions/00000000-0000-0000-0000-000000000/resourceGroups/00000/providers/Microsoft.MachineLearningServices/workspaces/00000/jobs/000000000000000000000?api-version=2022-12-01-preview",
         "Pragma": "no-cache",
         "Request-Context": "appId=cid-v1:2d2e8e63-272e-4b3c-8598-4ee570a0e70d",
-<<<<<<< HEAD
-        "Server-Timing": "traceparent;desc=\u002200-fb5817e42e9bc3e6459534a40e1c862a-bf8bac3e8e32c327-01\u0022",
+        "Server-Timing": "traceparent;desc=\u002200-463d669ca4fe717cf37ee06c09d59fa7-3f03948cec7ac387-01\u0022",
         "Strict-Transport-Security": "max-age=31536000; includeSubDomains",
-        "x-aml-cluster": "vienna-eastus2-01",
-        "X-Content-Type-Options": "nosniff",
-        "x-ms-correlation-request-id": "a1639eb2-e1b7-4d99-8d1b-b8498ede0594",
+        "x-aml-cluster": "vienna-eastus2-02",
+        "X-Content-Type-Options": "nosniff",
+        "x-ms-correlation-request-id": "f9eb86ce-205e-4e4c-b868-5618bd5f5ac9",
         "x-ms-ratelimit-remaining-subscription-writes": "1198",
         "x-ms-response-type": "standard",
-        "x-ms-routing-request-id": "WESTUS2:20230223T065820Z:a1639eb2-e1b7-4d99-8d1b-b8498ede0594",
-        "x-request-time": "3.060"
-=======
-        "Server-Timing": "traceparent;desc=\u002200-bcca984a8e6dfd09ccdc02c9e8fd47bc-e4076562e76dd0d4-01\u0022",
-        "Strict-Transport-Security": "max-age=31536000; includeSubDomains",
-        "x-aml-cluster": "vienna-eastus-01",
-        "X-Content-Type-Options": "nosniff",
-        "x-ms-correlation-request-id": "c9f171e9-10af-4095-afe4-8650616d1c02",
-        "x-ms-ratelimit-remaining-subscription-writes": "1195",
-        "x-ms-response-type": "standard",
-        "x-ms-routing-request-id": "CANADACENTRAL:20230223T004551Z:c9f171e9-10af-4095-afe4-8650616d1c02",
-        "x-request-time": "1.441"
->>>>>>> ce9edaa6
+        "x-ms-routing-request-id": "WESTUS:20230223T220439Z:f9eb86ce-205e-4e4c-b868-5618bd5f5ac9",
+        "x-request-time": "1.660"
       },
       "ResponseBody": {
         "id": "/subscriptions/00000000-0000-0000-0000-000000000/resourceGroups/00000/providers/Microsoft.MachineLearningServices/workspaces/00000/jobs/000000000000000000000",
@@ -1728,11 +1108,7 @@
             "Tracking": {
               "jobServiceType": "Tracking",
               "port": null,
-<<<<<<< HEAD
               "endpoint": "azureml://eastus2.api.azureml.ms/mlflow/v1.0/subscriptions/00000000-0000-0000-0000-000000000/resourceGroups/00000/providers/Microsoft.MachineLearningServices/workspaces/00000?",
-=======
-              "endpoint": "azureml://eastus.api.azureml.ms/mlflow/v1.0/subscriptions/00000000-0000-0000-0000-000000000/resourceGroups/00000/providers/Microsoft.MachineLearningServices/workspaces/00000?",
->>>>>>> ce9edaa6
               "status": null,
               "errorMessage": null,
               "properties": null,
@@ -1761,11 +1137,7 @@
               "name": "result",
               "type": "command",
               "_source": "YAML.COMPONENT",
-<<<<<<< HEAD
               "componentId": "/subscriptions/00000000-0000-0000-0000-000000000/resourceGroups/00000/providers/Microsoft.MachineLearningServices/workspaces/00000/components/azureml_anonymous/versions/52705a2a-297e-4e44-91de-f7b26582c7d3"
-=======
-              "componentId": "/subscriptions/00000000-0000-0000-0000-000000000/resourceGroups/00000/providers/Microsoft.MachineLearningServices/workspaces/00000/components/azureml_anonymous/versions/2423d7cb-1f78-45c5-9d65-e3f5bd8f3f65"
->>>>>>> ce9edaa6
             },
             "node1": {
               "name": "node1",
@@ -1777,11 +1149,7 @@
                 }
               },
               "_source": "YAML.COMPONENT",
-<<<<<<< HEAD
               "componentId": "/subscriptions/00000000-0000-0000-0000-000000000/resourceGroups/00000/providers/Microsoft.MachineLearningServices/workspaces/00000/components/azureml_anonymous/versions/05672c22-7059-485f-b04d-2a2ff24e958f"
-=======
-              "componentId": "/subscriptions/00000000-0000-0000-0000-000000000/resourceGroups/00000/providers/Microsoft.MachineLearningServices/workspaces/00000/components/azureml_anonymous/versions/76c1928e-6a5d-475f-9ce1-99de2069a854"
->>>>>>> ce9edaa6
             },
             "node2": {
               "name": "node2",
@@ -1793,11 +1161,7 @@
                 }
               },
               "_source": "YAML.COMPONENT",
-<<<<<<< HEAD
               "componentId": "/subscriptions/00000000-0000-0000-0000-000000000/resourceGroups/00000/providers/Microsoft.MachineLearningServices/workspaces/00000/components/azureml_anonymous/versions/05672c22-7059-485f-b04d-2a2ff24e958f"
-=======
-              "componentId": "/subscriptions/00000000-0000-0000-0000-000000000/resourceGroups/00000/providers/Microsoft.MachineLearningServices/workspaces/00000/components/azureml_anonymous/versions/76c1928e-6a5d-475f-9ce1-99de2069a854"
->>>>>>> ce9edaa6
             },
             "conditionnode": {
               "type": "if_else",
@@ -1812,13 +1176,8 @@
           "sourceJobId": null
         },
         "systemData": {
-<<<<<<< HEAD
-          "createdAt": "2023-02-23T06:58:20.4321534\u002B00:00",
+          "createdAt": "2023-02-23T22:04:38.9451591\u002B00:00",
           "createdBy": "Diondra Peck",
-=======
-          "createdAt": "2023-02-23T00:45:51.3425936\u002B00:00",
-          "createdBy": "Firstname Lastname",
->>>>>>> ce9edaa6
           "createdByType": "User"
         }
       }
@@ -1831,11 +1190,7 @@
         "Accept-Encoding": "gzip, deflate",
         "Connection": "keep-alive",
         "Content-Length": "0",
-<<<<<<< HEAD
         "User-Agent": "azure-ai-ml/1.5.0 azsdk-python-mgmt-machinelearningservices/0.1.0 Python/3.7.9 (Windows-10-10.0.22621-SP0)"
-=======
-        "User-Agent": "azure-ai-ml/1.5.0 azsdk-python-mgmt-machinelearningservices/0.1.0 Python/3.10.6 (Linux-5.15.79.1-microsoft-standard-WSL2-x86_64-with-glibc2.35)"
->>>>>>> ce9edaa6
       },
       "RequestBody": null,
       "StatusCode": 202,
@@ -1843,51 +1198,31 @@
         "Cache-Control": "no-cache",
         "Content-Length": "4",
         "Content-Type": "application/json; charset=utf-8",
-<<<<<<< HEAD
-        "Date": "Thu, 23 Feb 2023 06:58:22 GMT",
+        "Date": "Thu, 23 Feb 2023 22:04:42 GMT",
         "Expires": "-1",
         "Location": "https://management.azure.com/subscriptions/00000000-0000-0000-0000-000000000/providers/Microsoft.MachineLearningServices/locations/eastus2/mfeOperationResults/jc:2d1e66ae-85e3-42c0-be91-34de66397f26:000000000000000000000?api-version=2022-12-01-preview",
         "Pragma": "no-cache",
         "Request-Context": "appId=cid-v1:2d2e8e63-272e-4b3c-8598-4ee570a0e70d",
         "Strict-Transport-Security": "max-age=31536000; includeSubDomains",
-        "x-aml-cluster": "vienna-eastus2-01",
+        "x-aml-cluster": "vienna-eastus2-02",
         "X-Content-Type-Options": "nosniff",
         "x-ms-async-operation-timeout": "PT1H",
-        "x-ms-correlation-request-id": "92b42ddf-d2e2-472b-b050-2dac59b29704",
+        "x-ms-correlation-request-id": "1ea5f8a1-f36d-409a-a957-a8901199c04e",
         "x-ms-ratelimit-remaining-subscription-writes": "1199",
         "x-ms-response-type": "standard",
-        "x-ms-routing-request-id": "WESTUS2:20230223T065823Z:92b42ddf-d2e2-472b-b050-2dac59b29704",
-        "x-request-time": "0.604"
-=======
-        "Date": "Thu, 23 Feb 2023 00:45:55 GMT",
-        "Expires": "-1",
-        "Location": "https://management.azure.com/subscriptions/00000000-0000-0000-0000-000000000/providers/Microsoft.MachineLearningServices/locations/eastus/mfeOperationResults/jc:3bd2018e-4b43-401e-ad49-85df181c9e0a:000000000000000000000?api-version=2022-12-01-preview",
-        "Pragma": "no-cache",
-        "Request-Context": "appId=cid-v1:2d2e8e63-272e-4b3c-8598-4ee570a0e70d",
-        "Strict-Transport-Security": "max-age=31536000; includeSubDomains",
-        "x-aml-cluster": "vienna-eastus-01",
-        "X-Content-Type-Options": "nosniff",
-        "x-ms-async-operation-timeout": "PT1H",
-        "x-ms-correlation-request-id": "3b61fb92-46da-4e9e-b532-8edb0bcc8446",
-        "x-ms-ratelimit-remaining-subscription-writes": "1198",
-        "x-ms-response-type": "standard",
-        "x-ms-routing-request-id": "CANADACENTRAL:20230223T004555Z:3b61fb92-46da-4e9e-b532-8edb0bcc8446",
-        "x-request-time": "0.883"
->>>>>>> ce9edaa6
+        "x-ms-routing-request-id": "WESTUS:20230223T220443Z:1ea5f8a1-f36d-409a-a957-a8901199c04e",
+        "x-request-time": "0.826"
       },
       "ResponseBody": "null"
     },
     {
-<<<<<<< HEAD
       "RequestUri": "https://management.azure.com/subscriptions/00000000-0000-0000-0000-000000000/providers/Microsoft.MachineLearningServices/locations/eastus2/mfeOperationResults/jc:2d1e66ae-85e3-42c0-be91-34de66397f26:000000000000000000000?api-version=2022-12-01-preview",
-=======
-      "RequestUri": "https://management.azure.com/subscriptions/00000000-0000-0000-0000-000000000/providers/Microsoft.MachineLearningServices/locations/eastus/mfeOperationResults/jc:3bd2018e-4b43-401e-ad49-85df181c9e0a:000000000000000000000?api-version=2022-12-01-preview",
       "RequestMethod": "GET",
       "RequestHeaders": {
         "Accept": "*/*",
         "Accept-Encoding": "gzip, deflate",
         "Connection": "keep-alive",
-        "User-Agent": "azure-ai-ml/1.5.0 azsdk-python-mgmt-machinelearningservices/0.1.0 Python/3.10.6 (Linux-5.15.79.1-microsoft-standard-WSL2-x86_64-with-glibc2.35)"
+        "User-Agent": "azure-ai-ml/1.5.0 azsdk-python-mgmt-machinelearningservices/0.1.0 Python/3.7.9 (Windows-10-10.0.22621-SP0)"
       },
       "RequestBody": null,
       "StatusCode": 202,
@@ -1895,70 +1230,49 @@
         "Cache-Control": "no-cache",
         "Content-Length": "2",
         "Content-Type": "application/json; charset=utf-8",
-        "Date": "Thu, 23 Feb 2023 00:45:55 GMT",
+        "Date": "Thu, 23 Feb 2023 22:04:42 GMT",
         "Expires": "-1",
-        "Location": "https://management.azure.com/subscriptions/00000000-0000-0000-0000-000000000/providers/Microsoft.MachineLearningServices/locations/eastus/mfeOperationResults/jc:3bd2018e-4b43-401e-ad49-85df181c9e0a:000000000000000000000?api-version=2022-12-01-preview",
+        "Location": "https://management.azure.com/subscriptions/00000000-0000-0000-0000-000000000/providers/Microsoft.MachineLearningServices/locations/eastus2/mfeOperationResults/jc:2d1e66ae-85e3-42c0-be91-34de66397f26:000000000000000000000?api-version=2022-12-01-preview",
         "Pragma": "no-cache",
         "Request-Context": "appId=cid-v1:2d2e8e63-272e-4b3c-8598-4ee570a0e70d",
         "Strict-Transport-Security": "max-age=31536000; includeSubDomains",
-        "x-aml-cluster": "vienna-eastus-02",
-        "X-Content-Type-Options": "nosniff",
-        "x-ms-correlation-request-id": "78b37ac9-63bb-4491-b4c2-b6620dc6ef82",
-        "x-ms-ratelimit-remaining-subscription-reads": "11996",
-        "x-ms-response-type": "standard",
-        "x-ms-routing-request-id": "CANADACENTRAL:20230223T004555Z:78b37ac9-63bb-4491-b4c2-b6620dc6ef82",
-        "x-request-time": "0.067"
+        "x-aml-cluster": "vienna-eastus2-02",
+        "X-Content-Type-Options": "nosniff",
+        "x-ms-correlation-request-id": "45286883-b7fc-4a46-8842-8f969217a15c",
+        "x-ms-ratelimit-remaining-subscription-reads": "11998",
+        "x-ms-response-type": "standard",
+        "x-ms-routing-request-id": "WESTUS:20230223T220443Z:45286883-b7fc-4a46-8842-8f969217a15c",
+        "x-request-time": "0.109"
       },
       "ResponseBody": {}
     },
     {
-      "RequestUri": "https://management.azure.com/subscriptions/00000000-0000-0000-0000-000000000/providers/Microsoft.MachineLearningServices/locations/eastus/mfeOperationResults/jc:3bd2018e-4b43-401e-ad49-85df181c9e0a:000000000000000000000?api-version=2022-12-01-preview",
->>>>>>> ce9edaa6
+      "RequestUri": "https://management.azure.com/subscriptions/00000000-0000-0000-0000-000000000/providers/Microsoft.MachineLearningServices/locations/eastus2/mfeOperationResults/jc:2d1e66ae-85e3-42c0-be91-34de66397f26:000000000000000000000?api-version=2022-12-01-preview",
       "RequestMethod": "GET",
       "RequestHeaders": {
         "Accept": "*/*",
         "Accept-Encoding": "gzip, deflate",
         "Connection": "keep-alive",
-<<<<<<< HEAD
         "User-Agent": "azure-ai-ml/1.5.0 azsdk-python-mgmt-machinelearningservices/0.1.0 Python/3.7.9 (Windows-10-10.0.22621-SP0)"
-=======
-        "User-Agent": "azure-ai-ml/1.5.0 azsdk-python-mgmt-machinelearningservices/0.1.0 Python/3.10.6 (Linux-5.15.79.1-microsoft-standard-WSL2-x86_64-with-glibc2.35)"
->>>>>>> ce9edaa6
       },
       "RequestBody": null,
       "StatusCode": 200,
       "ResponseHeaders": {
         "Cache-Control": "no-cache",
         "Content-Length": "0",
-<<<<<<< HEAD
-        "Date": "Thu, 23 Feb 2023 06:58:23 GMT",
+        "Date": "Thu, 23 Feb 2023 22:05:13 GMT",
         "Expires": "-1",
         "Pragma": "no-cache",
         "Request-Context": "appId=cid-v1:2d2e8e63-272e-4b3c-8598-4ee570a0e70d",
-        "Server-Timing": "traceparent;desc=\u002200-2a9fcc2ca0f2b68ea533a3c0c9f5d46f-90f16eabb791bec0-01\u0022",
+        "Server-Timing": "traceparent;desc=\u002200-60fe1f92558853aeda28adc3a06309d0-c7fe5ce3d1e70b3b-01\u0022",
         "Strict-Transport-Security": "max-age=31536000; includeSubDomains",
         "x-aml-cluster": "vienna-eastus2-02",
         "X-Content-Type-Options": "nosniff",
-        "x-ms-correlation-request-id": "9de2d5a2-8e7f-4fc3-a7f8-d99449552127",
-        "x-ms-ratelimit-remaining-subscription-reads": "11998",
-        "x-ms-response-type": "standard",
-        "x-ms-routing-request-id": "WESTUS2:20230223T065824Z:9de2d5a2-8e7f-4fc3-a7f8-d99449552127",
-        "x-request-time": "0.072"
-=======
-        "Date": "Thu, 23 Feb 2023 00:46:25 GMT",
-        "Expires": "-1",
-        "Pragma": "no-cache",
-        "Request-Context": "appId=cid-v1:2d2e8e63-272e-4b3c-8598-4ee570a0e70d",
-        "Server-Timing": "traceparent;desc=\u002200-2f8c52addb8c861b2415ffded3194ded-c34343817f45f594-01\u0022",
-        "Strict-Transport-Security": "max-age=31536000; includeSubDomains",
-        "x-aml-cluster": "vienna-eastus-02",
-        "X-Content-Type-Options": "nosniff",
-        "x-ms-correlation-request-id": "c45268a0-24cf-460e-a6d7-71ab5f017e83",
-        "x-ms-ratelimit-remaining-subscription-reads": "11995",
-        "x-ms-response-type": "standard",
-        "x-ms-routing-request-id": "CANADACENTRAL:20230223T004625Z:c45268a0-24cf-460e-a6d7-71ab5f017e83",
-        "x-request-time": "0.036"
->>>>>>> ce9edaa6
+        "x-ms-correlation-request-id": "ba0445bd-c1d5-4692-8705-1d54bc98de31",
+        "x-ms-ratelimit-remaining-subscription-reads": "11997",
+        "x-ms-response-type": "standard",
+        "x-ms-routing-request-id": "WESTUS:20230223T220513Z:ba0445bd-c1d5-4692-8705-1d54bc98de31",
+        "x-request-time": "0.148"
       },
       "ResponseBody": null
     }
