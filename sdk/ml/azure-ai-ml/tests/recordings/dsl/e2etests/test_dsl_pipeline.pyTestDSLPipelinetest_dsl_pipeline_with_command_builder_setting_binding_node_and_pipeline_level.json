{
  "Entries": [
    {
      "RequestUri": "https://management.azure.com/subscriptions/00000000-0000-0000-0000-000000000/resourceGroups/00000/providers/Microsoft.MachineLearningServices/workspaces/00000/computes/cpu-cluster?api-version=2022-10-01-preview",
      "RequestMethod": "GET",
      "RequestHeaders": {
        "Accept": "application/json",
        "Accept-Encoding": "gzip, deflate",
        "Connection": "keep-alive",
<<<<<<< HEAD
        "User-Agent": "azure-ai-ml/1.5.0 azsdk-python-mgmt-machinelearningservices/0.1.0 Python/3.7.9 (Windows-10-10.0.22621-SP0)"
=======
        "User-Agent": "azure-ai-ml/1.5.0 azsdk-python-mgmt-machinelearningservices/0.1.0 Python/3.10.6 (Linux-5.15.79.1-microsoft-standard-WSL2-x86_64-with-glibc2.35)"
>>>>>>> ce9edaa6
      },
      "RequestBody": null,
      "StatusCode": 200,
      "ResponseHeaders": {
        "Cache-Control": "no-cache",
        "Content-Encoding": "gzip",
        "Content-Type": "application/json; charset=utf-8",
<<<<<<< HEAD
        "Date": "Thu, 23 Feb 2023 04:41:59 GMT",
        "Expires": "-1",
        "Pragma": "no-cache",
        "Request-Context": "appId=cid-v1:2d2e8e63-272e-4b3c-8598-4ee570a0e70d",
        "Server-Timing": "traceparent;desc=\u002200-20880d255a2063b9b8dc0a880b4756e7-68f7acca4a3c1316-01\u0022",
=======
        "Date": "Tue, 21 Feb 2023 20:51:51 GMT",
        "Expires": "-1",
        "Pragma": "no-cache",
        "Request-Context": "appId=cid-v1:2d2e8e63-272e-4b3c-8598-4ee570a0e70d",
        "Server-Timing": "traceparent;desc=\u002200-9689e34e0ab2bf2764b7cb7cd86df9a8-4c252d90101f8d12-01\u0022",
>>>>>>> ce9edaa6
        "Strict-Transport-Security": "max-age=31536000; includeSubDomains",
        "Transfer-Encoding": "chunked",
        "Vary": [
          "Accept-Encoding",
          "Accept-Encoding"
        ],
<<<<<<< HEAD
        "x-aml-cluster": "vienna-eastus2-01",
        "X-Content-Type-Options": "nosniff",
        "x-ms-correlation-request-id": "59bedbaa-c76b-48a8-99c3-206f03487b80",
        "x-ms-ratelimit-remaining-subscription-reads": "11975",
        "x-ms-response-type": "standard",
        "x-ms-routing-request-id": "WESTUS2:20230223T044200Z:59bedbaa-c76b-48a8-99c3-206f03487b80",
        "x-request-time": "0.042"
=======
        "x-aml-cluster": "vienna-eastus-01",
        "X-Content-Type-Options": "nosniff",
        "x-ms-correlation-request-id": "124a353f-b4fe-4707-b979-59a54c0b1e53",
        "x-ms-ratelimit-remaining-subscription-reads": "11999",
        "x-ms-response-type": "standard",
        "x-ms-routing-request-id": "CANADACENTRAL:20230221T205151Z:124a353f-b4fe-4707-b979-59a54c0b1e53",
        "x-request-time": "0.075"
>>>>>>> ce9edaa6
      },
      "ResponseBody": {
        "id": "/subscriptions/00000000-0000-0000-0000-000000000/resourceGroups/00000/providers/Microsoft.MachineLearningServices/workspaces/00000/computes/cpu-cluster",
        "name": "cpu-cluster",
        "type": "Microsoft.MachineLearningServices/workspaces/computes",
<<<<<<< HEAD
        "location": "eastus2",
        "tags": {},
        "properties": {
          "createdOn": "2023-02-23T02:09:37.0381833\u002B00:00",
          "modifiedOn": "2023-02-23T02:09:40.5544927\u002B00:00",
=======
        "location": "eastus",
        "tags": {},
        "properties": {
          "createdOn": "2023-02-18T09:22:48.8321811\u002B00:00",
          "modifiedOn": "2023-02-20T22:34:01.0617008\u002B00:00",
>>>>>>> ce9edaa6
          "disableLocalAuth": false,
          "description": null,
          "resourceId": null,
          "computeType": "AmlCompute",
<<<<<<< HEAD
          "computeLocation": "eastus2",
=======
          "computeLocation": "eastus",
>>>>>>> ce9edaa6
          "provisioningState": "Succeeded",
          "provisioningErrors": null,
          "isAttachedCompute": false,
          "properties": {
            "vmSize": "STANDARD_DS2_V2",
            "vmPriority": "Dedicated",
            "scaleSettings": {
              "maxNodeCount": 4,
              "minNodeCount": 0,
<<<<<<< HEAD
              "nodeIdleTimeBeforeScaleDown": "PT2M"
            },
            "subnet": null,
            "currentNodeCount": 0,
=======
              "nodeIdleTimeBeforeScaleDown": "PT20M"
            },
            "subnet": null,
            "currentNodeCount": 4,
>>>>>>> ce9edaa6
            "targetNodeCount": 4,
            "nodeStateCounts": {
              "preparingNodeCount": 0,
              "runningNodeCount": 0,
<<<<<<< HEAD
              "idleNodeCount": 0,
=======
              "idleNodeCount": 4,
>>>>>>> ce9edaa6
              "unusableNodeCount": 0,
              "leavingNodeCount": 0,
              "preemptedNodeCount": 0
            },
<<<<<<< HEAD
            "allocationState": "Resizing",
            "allocationStateTransitionTime": "2023-02-23T04:40:40.07\u002B00:00",
=======
            "allocationState": "Steady",
            "allocationStateTransitionTime": "2023-02-21T20:46:52.65\u002B00:00",
>>>>>>> ce9edaa6
            "errors": null,
            "remoteLoginPortPublicAccess": "Enabled",
            "osType": "Linux",
            "virtualMachineImage": null,
            "isolatedNetwork": false,
            "propertyBag": {}
          }
        }
      }
    },
    {
      "RequestUri": "https://management.azure.com/subscriptions/00000000-0000-0000-0000-000000000/resourceGroups/00000/providers/Microsoft.MachineLearningServices/workspaces/00000?api-version=2022-10-01",
      "RequestMethod": "GET",
      "RequestHeaders": {
        "Accept": "application/json",
        "Accept-Encoding": "gzip, deflate",
        "Connection": "keep-alive",
<<<<<<< HEAD
        "User-Agent": "azure-ai-ml/1.5.0 azsdk-python-mgmt-machinelearningservices/0.1.0 Python/3.7.9 (Windows-10-10.0.22621-SP0)"
=======
        "User-Agent": "azure-ai-ml/1.5.0 azsdk-python-mgmt-machinelearningservices/0.1.0 Python/3.10.6 (Linux-5.15.79.1-microsoft-standard-WSL2-x86_64-with-glibc2.35)"
>>>>>>> ce9edaa6
      },
      "RequestBody": null,
      "StatusCode": 200,
      "ResponseHeaders": {
        "Cache-Control": "no-cache",
        "Content-Encoding": "gzip",
        "Content-Type": "application/json; charset=utf-8",
<<<<<<< HEAD
        "Date": "Thu, 23 Feb 2023 04:42:01 GMT",
        "Expires": "-1",
        "Pragma": "no-cache",
        "Request-Context": "appId=cid-v1:2d2e8e63-272e-4b3c-8598-4ee570a0e70d",
        "Server-Timing": "traceparent;desc=\u002200-a4c85282603fa8a08f21167ac1c974ab-89d403959eff89f2-01\u0022",
=======
        "Date": "Tue, 21 Feb 2023 20:51:54 GMT",
        "Expires": "-1",
        "Pragma": "no-cache",
        "Request-Context": "appId=cid-v1:2d2e8e63-272e-4b3c-8598-4ee570a0e70d",
        "Server-Timing": "traceparent;desc=\u002200-f358f181390af772c67df1c62c621f8c-fc426e7d8eea6e39-01\u0022",
>>>>>>> ce9edaa6
        "Strict-Transport-Security": "max-age=31536000; includeSubDomains",
        "Transfer-Encoding": "chunked",
        "Vary": [
          "Accept-Encoding",
          "Accept-Encoding"
        ],
<<<<<<< HEAD
        "x-aml-cluster": "vienna-eastus2-01",
        "X-Content-Type-Options": "nosniff",
        "x-ms-correlation-request-id": "b99c930c-7196-4959-875e-da1c8738b3ce",
        "x-ms-ratelimit-remaining-subscription-reads": "11974",
        "x-ms-response-type": "standard",
        "x-ms-routing-request-id": "WESTUS2:20230223T044202Z:b99c930c-7196-4959-875e-da1c8738b3ce",
        "x-request-time": "0.024"
=======
        "x-aml-cluster": "vienna-eastus-01",
        "X-Content-Type-Options": "nosniff",
        "x-ms-correlation-request-id": "0852667f-c116-4395-8a7c-c46047fe711b",
        "x-ms-ratelimit-remaining-subscription-reads": "11998",
        "x-ms-response-type": "standard",
        "x-ms-routing-request-id": "CANADACENTRAL:20230221T205154Z:0852667f-c116-4395-8a7c-c46047fe711b",
        "x-request-time": "0.108"
>>>>>>> ce9edaa6
      },
      "ResponseBody": {
        "id": "/subscriptions/00000000-0000-0000-0000-000000000/resourceGroups/00000/providers/Microsoft.MachineLearningServices/workspaces/00000",
        "name": "00000",
        "type": "Microsoft.MachineLearningServices/workspaces",
        "location": "eastus2",
        "tags": {},
        "etag": null,
        "properties": {
          "friendlyName": "00000",
          "description": "",
          "storageAccount": "/subscriptions/00000000-0000-0000-0000-000000000/resourceGroups/00000/providers/Microsoft.Storage/storageAccounts/saveorz2izv2bas",
          "keyVault": "/subscriptions/00000000-0000-0000-0000-000000000/resourceGroups/00000/providers/Microsoft.Keyvault/vaults/kvtest4k4d3fds6sjxs",
          "applicationInsights": "/subscriptions/00000000-0000-0000-0000-000000000/resourceGroups/00000/providers/Microsoft.insights/components/aiveorz2izv2bas",
          "hbiWorkspace": false,
          "tenantId": "72f988bf-86f1-41af-91ab-2d7cd011db47",
          "imageBuildCompute": null,
          "provisioningState": "Succeeded",
          "v1LegacyMode": false,
          "softDeleteEnabled": false,
          "containerRegistry": "/subscriptions/00000000-0000-0000-0000-000000000/resourceGroups/00000/providers/Microsoft.ContainerRegistry/registries/crveorz2izv2bas",
          "notebookInfo": {
            "resourceId": "0000000-0000-0000-0000-000000000000",
            "fqdn": "ml-sdkvnextcli-eastus2-2d1e66ae-85e3-42c0-be91-34de66397f26.eastus2.notebooks.azure.net",
            "isPrivateLinkEnabled": false,
            "notebookPreparationError": null
          },
<<<<<<< HEAD
          "storageHnsEnabled": false,
          "workspaceId": "2d1e66ae-85e3-42c0-be91-34de66397f26",
          "linkedModelInventoryArmId": null,
          "privateLinkCount": 0,
          "publicNetworkAccess": "Enabled",
          "discoveryUrl": "https://eastus2.api.azureml.ms/discovery",
          "mlFlowTrackingUri": "azureml://eastus2.api.azureml.ms/mlflow/v1.0/subscriptions/00000000-0000-0000-0000-000000000/resourceGroups/00000/providers/Microsoft.MachineLearningServices/workspaces/00000",
          "sdkTelemetryAppInsightsKey": "0000000-0000-0000-0000-000000000000",
          "sasGetterUri": "",
          "enableDataIsolation": false
        },
        "identity": {
          "type": "SystemAssigned",
          "principalId": "0000000-0000-0000-0000-000000000000",
          "tenantId": "72f988bf-86f1-41af-91ab-2d7cd011db47"
        },
        "kind": "Default",
        "sku": {
          "name": "Basic",
          "tier": "Basic"
        },
        "systemData": {
          "createdAt": "2023-02-23T02:09:00.5159669Z",
          "createdBy": "dipeck@microsoft.com",
          "createdByType": "User",
          "lastModifiedAt": "2023-02-23T02:09:00.5159669Z",
          "lastModifiedBy": "dipeck@microsoft.com",
          "lastModifiedByType": "User"
=======
          "datastoreType": "AzureBlob",
          "accountName": "samcw32zcnpjldw",
          "containerName": "azureml-blobstore-3bd2018e-4b43-401e-ad49-85df181c9e0a",
          "endpoint": "core.windows.net",
          "protocol": "https",
          "serviceDataAccessAuthIdentity": "WorkspaceSystemAssignedIdentity"
        },
        "systemData": {
          "createdAt": "2023-02-18T09:22:33.5645164\u002B00:00",
          "createdBy": "779301c0-18b2-4cdc-801b-a0a3368fee0a",
          "createdByType": "Application",
          "lastModifiedAt": "2023-02-18T09:22:34.1712214\u002B00:00",
          "lastModifiedBy": "779301c0-18b2-4cdc-801b-a0a3368fee0a",
          "lastModifiedByType": "Application"
>>>>>>> ce9edaa6
        }
      }
    },
    {
      "RequestUri": "https://eastus2.api.azureml.ms/content/v2.0/subscriptions/00000000-0000-0000-0000-000000000/resourceGroups/00000/providers/Microsoft.MachineLearningServices/workspaces/00000/snapshots/getByHash?hash=d3c05b496c685e7e5a204e3cebc689086bd0f622c2975d8090c18968739a464a\u0026hashVersion=202208",
      "RequestMethod": "GET",
      "RequestHeaders": {
        "Accept": "*/*",
        "Accept-Encoding": "gzip, deflate",
        "Connection": "keep-alive",
<<<<<<< HEAD
        "Content-Type": "application/json; charset=UTF-8",
        "User-Agent": "azure-ai-ml/1.5.0 azsdk-python-core/1.26.3 Python/3.7.9 (Windows-10-10.0.22621-SP0)"
=======
        "Content-Length": "0",
        "User-Agent": "azure-ai-ml/1.5.0 azsdk-python-mgmt-machinelearningservices/0.1.0 Python/3.10.6 (Linux-5.15.79.1-microsoft-standard-WSL2-x86_64-with-glibc2.35)"
>>>>>>> ce9edaa6
      },
      "RequestBody": null,
      "StatusCode": 200,
      "ResponseHeaders": {
        "Connection": "keep-alive",
        "Content-Encoding": "gzip",
        "Content-Type": "application/json; charset=utf-8",
<<<<<<< HEAD
        "Date": "Thu, 23 Feb 2023 04:42:06 GMT",
        "Request-Context": "appId=cid-v1:2d2e8e63-272e-4b3c-8598-4ee570a0e70d",
        "Strict-Transport-Security": "max-age=15724800; includeSubDomains; preload",
        "Transfer-Encoding": "chunked",
        "Vary": "Accept-Encoding",
        "x-aml-cluster": "vienna-eastus2-01",
        "X-Content-Type-Options": "nosniff",
        "x-ms-response-type": "standard",
        "x-request-time": "0.072"
=======
        "Date": "Tue, 21 Feb 2023 20:51:54 GMT",
        "Expires": "-1",
        "Pragma": "no-cache",
        "Request-Context": "appId=cid-v1:2d2e8e63-272e-4b3c-8598-4ee570a0e70d",
        "Server-Timing": "traceparent;desc=\u002200-5ececbaefc8bdd2a7e927212545616f8-7593b23bd8584d99-01\u0022",
        "Strict-Transport-Security": "max-age=31536000; includeSubDomains",
        "Transfer-Encoding": "chunked",
        "Vary": "Accept-Encoding",
        "x-aml-cluster": "vienna-eastus-01",
        "X-Content-Type-Options": "nosniff",
        "x-ms-correlation-request-id": "9e9b636e-8327-4f9f-a034-1b376b319217",
        "x-ms-ratelimit-remaining-subscription-writes": "1199",
        "x-ms-response-type": "standard",
        "x-ms-routing-request-id": "CANADACENTRAL:20230221T205154Z:9e9b636e-8327-4f9f-a034-1b376b319217",
        "x-request-time": "0.110"
>>>>>>> ce9edaa6
      },
      "ResponseBody": {
        "snapshotType": "LocalFiles",
        "id": "9b43efc6-3388-4585-99dc-71aea82a739c",
        "root": {
          "name": "",
          "hash": null,
          "type": "Directory",
          "timestamp": "0001-01-01T00:00:00\u002B00:00",
          "sasUrl": null,
          "absoluteUrl": null,
          "sizeBytes": 0,
          "sizeSet": false,
          "children": {
            "COMPONENT_PLACEHOLDER": {
              "name": "COMPONENT_PLACEHOLDER",
              "hash": "2FF0E74A91489FE8DA41673EB1441D73",
              "type": "File",
              "timestamp": "0001-01-01T00:00:00\u002B00:00",
              "sasUrl": null,
              "absoluteUrl": null,
              "sizeBytes": 35,
              "sizeSet": true,
              "children": {}
            }
          }
        },
        "tags": {},
        "properties": {
          "hash_sha256": "d3c05b496c685e7e5a204e3cebc689086bd0f622c2975d8090c18968739a464a",
          "hash_version": "202208",
          "azureml.codeUri": "https://saveorz2izv2bas.blob.core.windows.net:443/2d1e66ae-8-4d828c93-7c8f-558b-b99d-d21850cf37d9/"
        },
        "description": null,
        "name": "e7a3f40e-eb47-4499-9b80-1e5d911878f8",
        "version": "1",
        "createdBy": {
          "userObjectId": "b3a957de-450c-4ca7-b2aa-88dd98c87fef",
          "userPuId": "10037FFEAD05DD5D",
          "userIdp": null,
          "userAltSecId": null,
          "userIss": "https://sts.windows.net/72f988bf-86f1-41af-91ab-2d7cd011db47/",
          "userTenantId": "72f988bf-86f1-41af-91ab-2d7cd011db47",
          "userName": "Diondra Peck",
          "upn": null
        },
        "createdTime": "2023-02-23T02:16:10.3151666\u002B00:00",
        "modifiedBy": {
          "userObjectId": "b3a957de-450c-4ca7-b2aa-88dd98c87fef",
          "userPuId": "10037FFEAD05DD5D",
          "userIdp": null,
          "userAltSecId": null,
          "userIss": "https://sts.windows.net/72f988bf-86f1-41af-91ab-2d7cd011db47/",
          "userTenantId": "72f988bf-86f1-41af-91ab-2d7cd011db47",
          "userName": "Diondra Peck",
          "upn": null
        },
        "modifiedTime": "2023-02-23T02:16:10.3151666\u002B00:00",
        "gitRepositoryCommit": null,
        "uri": "https://saveorz2izv2bas.blob.core.windows.net:443/2d1e66ae-8-4d828c93-7c8f-558b-b99d-d21850cf37d9/",
        "contentHash": "d3c05b496c685e7e5a204e3cebc689086bd0f622c2975d8090c18968739a464a",
        "hashVersion": "202208",
        "provisioningState": "Succeeded"
      }
    },
    {
<<<<<<< HEAD
      "RequestUri": "https://management.azure.com/subscriptions/00000000-0000-0000-0000-000000000/resourceGroups/00000/providers/Microsoft.MachineLearningServices/workspaces/00000/codes/e7a3f40e-eb47-4499-9b80-1e5d911878f8/versions/1?api-version=2022-05-01",
      "RequestMethod": "GET",
=======
      "RequestUri": "https://samcw32zcnpjldw.blob.core.windows.net/azureml-blobstore-3bd2018e-4b43-401e-ad49-85df181c9e0a/LocalUpload/00000000000000000000000000000000/COMPONENT_PLACEHOLDER",
      "RequestMethod": "HEAD",
      "RequestHeaders": {
        "Accept": "application/xml",
        "Accept-Encoding": "gzip, deflate",
        "Connection": "keep-alive",
        "User-Agent": "azsdk-python-storage-blob/12.14.1 Python/3.10.6 (Linux-5.15.79.1-microsoft-standard-WSL2-x86_64-with-glibc2.35)",
        "x-ms-date": "Tue, 21 Feb 2023 20:51:54 GMT",
        "x-ms-version": "2021-08-06"
      },
      "RequestBody": null,
      "StatusCode": 200,
      "ResponseHeaders": {
        "Accept-Ranges": "bytes",
        "Content-Length": "35",
        "Content-MD5": "L/DnSpFIn\u002BjaQWc\u002BsUQdcw==",
        "Content-Type": "application/octet-stream",
        "Date": "Tue, 21 Feb 2023 20:51:54 GMT",
        "ETag": "\u00220x8DB1192C06E1C79\u0022",
        "Last-Modified": "Sat, 18 Feb 2023 09:30:19 GMT",
        "Server": [
          "Windows-Azure-Blob/1.0",
          "Microsoft-HTTPAPI/2.0"
        ],
        "Vary": "Origin",
        "x-ms-access-tier": "Hot",
        "x-ms-access-tier-inferred": "true",
        "x-ms-blob-type": "BlockBlob",
        "x-ms-creation-time": "Sat, 18 Feb 2023 09:30:19 GMT",
        "x-ms-lease-state": "available",
        "x-ms-lease-status": "unlocked",
        "x-ms-meta-name": "c4b5a984-a0c9-4622-a5cf-f22114f04941",
        "x-ms-meta-upload_status": "completed",
        "x-ms-meta-version": "1",
        "x-ms-server-encrypted": "true",
        "x-ms-version": "2021-08-06"
      },
      "ResponseBody": null
    },
    {
      "RequestUri": "https://samcw32zcnpjldw.blob.core.windows.net/azureml-blobstore-3bd2018e-4b43-401e-ad49-85df181c9e0a/az-ml-artifacts/00000000000000000000000000000000/COMPONENT_PLACEHOLDER",
      "RequestMethod": "HEAD",
      "RequestHeaders": {
        "Accept": "application/xml",
        "Accept-Encoding": "gzip, deflate",
        "Connection": "keep-alive",
        "User-Agent": "azsdk-python-storage-blob/12.14.1 Python/3.10.6 (Linux-5.15.79.1-microsoft-standard-WSL2-x86_64-with-glibc2.35)",
        "x-ms-date": "Tue, 21 Feb 2023 20:51:54 GMT",
        "x-ms-version": "2021-08-06"
      },
      "RequestBody": null,
      "StatusCode": 404,
      "ResponseHeaders": {
        "Date": "Tue, 21 Feb 2023 20:51:54 GMT",
        "Server": [
          "Windows-Azure-Blob/1.0",
          "Microsoft-HTTPAPI/2.0"
        ],
        "Transfer-Encoding": "chunked",
        "Vary": "Origin",
        "x-ms-error-code": "BlobNotFound",
        "x-ms-version": "2021-08-06"
      },
      "ResponseBody": null
    },
    {
      "RequestUri": "https://management.azure.com/subscriptions/00000000-0000-0000-0000-000000000/resourceGroups/00000/providers/Microsoft.MachineLearningServices/workspaces/00000/codes/c4b5a984-a0c9-4622-a5cf-f22114f04941/versions/1?api-version=2022-05-01",
      "RequestMethod": "PUT",
>>>>>>> ce9edaa6
      "RequestHeaders": {
        "Accept": "application/json",
        "Accept-Encoding": "gzip, deflate",
        "Connection": "keep-alive",
<<<<<<< HEAD
        "User-Agent": "azure-ai-ml/1.5.0 azsdk-python-mgmt-machinelearningservices/0.1.0 Python/3.7.9 (Windows-10-10.0.22621-SP0)"
=======
        "Content-Length": "288",
        "Content-Type": "application/json",
        "User-Agent": "azure-ai-ml/1.5.0 azsdk-python-mgmt-machinelearningservices/0.1.0 Python/3.10.6 (Linux-5.15.79.1-microsoft-standard-WSL2-x86_64-with-glibc2.35)"
      },
      "RequestBody": {
        "properties": {
          "properties": {
            "hash_sha256": "0000000000000",
            "hash_version": "0000000000000"
          },
          "isAnonymous": true,
          "isArchived": false,
          "codeUri": "https://samcw32zcnpjldw.blob.core.windows.net/azureml-blobstore-3bd2018e-4b43-401e-ad49-85df181c9e0a/LocalUpload/00000000000000000000000000000000"
        }
>>>>>>> ce9edaa6
      },
      "RequestBody": null,
      "StatusCode": 200,
      "ResponseHeaders": {
        "Cache-Control": "no-cache",
        "Content-Encoding": "gzip",
        "Content-Type": "application/json; charset=utf-8",
<<<<<<< HEAD
        "Date": "Thu, 23 Feb 2023 04:42:07 GMT",
        "Expires": "-1",
        "Pragma": "no-cache",
        "Request-Context": "appId=cid-v1:2d2e8e63-272e-4b3c-8598-4ee570a0e70d",
        "Server-Timing": "traceparent;desc=\u002200-05baf45cf4a17951ba09b7b4a6c37630-b4b79315a6819ca1-01\u0022",
=======
        "Date": "Tue, 21 Feb 2023 20:51:57 GMT",
        "Expires": "-1",
        "Pragma": "no-cache",
        "Request-Context": "appId=cid-v1:2d2e8e63-272e-4b3c-8598-4ee570a0e70d",
        "Server-Timing": "traceparent;desc=\u002200-6250aa6b56567e4e8f838da999c505dd-6c0d98e8dd6f2128-01\u0022",
>>>>>>> ce9edaa6
        "Strict-Transport-Security": "max-age=31536000; includeSubDomains",
        "Transfer-Encoding": "chunked",
        "Vary": [
          "Accept-Encoding",
          "Accept-Encoding"
        ],
<<<<<<< HEAD
        "x-aml-cluster": "vienna-eastus2-01",
        "X-Content-Type-Options": "nosniff",
        "x-ms-correlation-request-id": "b7509693-0ef0-4e83-8eb4-b940b991fe72",
        "x-ms-ratelimit-remaining-subscription-reads": "11973",
        "x-ms-response-type": "standard",
        "x-ms-routing-request-id": "WESTUS2:20230223T044208Z:b7509693-0ef0-4e83-8eb4-b940b991fe72",
        "x-request-time": "0.043"
      },
      "ResponseBody": {
        "id": "/subscriptions/00000000-0000-0000-0000-000000000/resourceGroups/00000/providers/Microsoft.MachineLearningServices/workspaces/00000/codes/e7a3f40e-eb47-4499-9b80-1e5d911878f8/versions/1",
=======
        "x-aml-cluster": "vienna-eastus-01",
        "X-Content-Type-Options": "nosniff",
        "x-ms-correlation-request-id": "080ebced-9a59-4a29-bd66-f0b3763c0e27",
        "x-ms-ratelimit-remaining-subscription-writes": "1196",
        "x-ms-response-type": "standard",
        "x-ms-routing-request-id": "CANADACENTRAL:20230221T205157Z:080ebced-9a59-4a29-bd66-f0b3763c0e27",
        "x-request-time": "0.105"
      },
      "ResponseBody": {
        "id": "/subscriptions/00000000-0000-0000-0000-000000000/resourceGroups/00000/providers/Microsoft.MachineLearningServices/workspaces/00000/codes/c4b5a984-a0c9-4622-a5cf-f22114f04941/versions/1",
>>>>>>> ce9edaa6
        "name": "1",
        "type": "Microsoft.MachineLearningServices/workspaces/codes/versions",
        "properties": {
          "description": null,
          "tags": {},
          "properties": {
            "hash_sha256": "0000000000000",
            "hash_version": "0000000000000"
          },
          "isArchived": false,
          "isAnonymous": false,
<<<<<<< HEAD
          "codeUri": "https://saveorz2izv2bas.blob.core.windows.net:443/2d1e66ae-8-4d828c93-7c8f-558b-b99d-d21850cf37d9/"
        },
        "systemData": {
          "createdAt": "2023-02-23T02:16:10.3151666\u002B00:00",
          "createdBy": "Diondra Peck",
          "createdByType": "User",
          "lastModifiedAt": "2023-02-23T02:16:10.3151666\u002B00:00",
          "lastModifiedBy": "Diondra Peck",
=======
          "codeUri": "https://samcw32zcnpjldw.blob.core.windows.net/azureml-blobstore-3bd2018e-4b43-401e-ad49-85df181c9e0a/LocalUpload/00000000000000000000000000000000"
        },
        "systemData": {
          "createdAt": "2023-02-18T09:30:23.7478116\u002B00:00",
          "createdBy": "Firstname Lastname",
          "createdByType": "User",
          "lastModifiedAt": "2023-02-21T20:51:57.5890631\u002B00:00",
          "lastModifiedBy": "Firstname Lastname",
>>>>>>> ce9edaa6
          "lastModifiedByType": "User"
        }
      }
    },
    {
<<<<<<< HEAD
      "RequestUri": "https://management.azure.com/subscriptions/00000000-0000-0000-0000-000000000/resourceGroups/00000/providers/Microsoft.MachineLearningServices/workspaces/00000/components/azureml_anonymous/versions/5ea40a53-54bd-218f-404c-9e5156df82d7?api-version=2022-10-01",
=======
      "RequestUri": "https://management.azure.com/subscriptions/00000000-0000-0000-0000-000000000/resourceGroups/00000/providers/Microsoft.MachineLearningServices/workspaces/00000/components/azureml_anonymous/versions/082555ff-4505-d7b8-0af8-215ad996de2b?api-version=2022-10-01",
>>>>>>> ce9edaa6
      "RequestMethod": "PUT",
      "RequestHeaders": {
        "Accept": "application/json",
        "Accept-Encoding": "gzip, deflate",
        "Connection": "keep-alive",
        "Content-Length": "882",
        "Content-Type": "application/json",
<<<<<<< HEAD
        "User-Agent": "azure-ai-ml/1.5.0 azsdk-python-mgmt-machinelearningservices/0.1.0 Python/3.7.9 (Windows-10-10.0.22621-SP0)"
=======
        "User-Agent": "azure-ai-ml/1.5.0 azsdk-python-mgmt-machinelearningservices/0.1.0 Python/3.10.6 (Linux-5.15.79.1-microsoft-standard-WSL2-x86_64-with-glibc2.35)"
>>>>>>> ce9edaa6
      },
      "RequestBody": {
        "properties": {
          "properties": {},
          "tags": {},
          "isAnonymous": true,
          "isArchived": false,
          "componentSpec": {
            "command": "echo \u0022hello world\u0022",
<<<<<<< HEAD
            "code": "azureml:/subscriptions/00000000-0000-0000-0000-000000000/resourceGroups/00000/providers/Microsoft.MachineLearningServices/workspaces/00000/codes/e7a3f40e-eb47-4499-9b80-1e5d911878f8/versions/1",
            "environment": "azureml:AzureML-sklearn-0.24-ubuntu18.04-py37-cpu:5",
=======
            "code": "azureml:/subscriptions/00000000-0000-0000-0000-000000000/resourceGroups/00000/providers/Microsoft.MachineLearningServices/workspaces/00000/codes/c4b5a984-a0c9-4622-a5cf-f22114f04941/versions/1",
            "environment": "azureml:AzureML-sklearn-1.0-ubuntu20.04-py38-cpu:33",
>>>>>>> ce9edaa6
            "distribution": {
              "type": "pytorch",
              "process_count_per_instance": 2
            },
            "name": "azureml_anonymous",
            "version": "1",
            "is_deterministic": true,
            "inputs": {
              "training_data": {
                "type": "uri_folder"
              },
              "max_epochs": {
                "type": "integer",
                "default": "20"
              },
              "learning_rate": {
                "type": "number",
                "default": "1.8"
              },
              "learning_rate_schedule": {
                "type": "string",
                "default": "time-based"
              }
            },
            "outputs": {
              "model_output": {
                "type": "uri_folder"
              }
            },
            "type": "command",
            "_source": "BUILDER"
          }
        }
      },
      "StatusCode": 201,
      "ResponseHeaders": {
        "Cache-Control": "no-cache",
<<<<<<< HEAD
        "Content-Length": "2122",
        "Content-Type": "application/json; charset=utf-8",
        "Date": "Thu, 23 Feb 2023 04:42:08 GMT",
        "Expires": "-1",
        "Location": "https://management.azure.com/subscriptions/00000000-0000-0000-0000-000000000/resourceGroups/00000/providers/Microsoft.MachineLearningServices/workspaces/00000/components/azureml_anonymous/versions/5ea40a53-54bd-218f-404c-9e5156df82d7?api-version=2022-10-01",
        "Pragma": "no-cache",
        "Request-Context": "appId=cid-v1:2d2e8e63-272e-4b3c-8598-4ee570a0e70d",
        "Server-Timing": "traceparent;desc=\u002200-41d14f5202eda7a78a47c305a2efd108-7e0a5353ed144fbc-01\u0022",
        "Strict-Transport-Security": "max-age=31536000; includeSubDomains",
        "x-aml-cluster": "vienna-eastus2-01",
        "X-Content-Type-Options": "nosniff",
        "x-ms-correlation-request-id": "37b47b8b-9044-4950-b221-2a51fdceda3a",
        "x-ms-ratelimit-remaining-subscription-writes": "1190",
        "x-ms-response-type": "standard",
        "x-ms-routing-request-id": "WESTUS2:20230223T044209Z:37b47b8b-9044-4950-b221-2a51fdceda3a",
        "x-request-time": "0.583"
      },
      "ResponseBody": {
        "id": "/subscriptions/00000000-0000-0000-0000-000000000/resourceGroups/00000/providers/Microsoft.MachineLearningServices/workspaces/00000/components/azureml_anonymous/versions/42fe473a-0ac4-4129-9e6f-b9352a527b3e",
        "name": "42fe473a-0ac4-4129-9e6f-b9352a527b3e",
=======
        "Content-Length": "1637",
        "Content-Type": "application/json; charset=utf-8",
        "Date": "Tue, 21 Feb 2023 20:51:57 GMT",
        "Expires": "-1",
        "Location": "https://management.azure.com/subscriptions/00000000-0000-0000-0000-000000000/resourceGroups/00000/providers/Microsoft.MachineLearningServices/workspaces/00000/components/azureml_anonymous/versions/082555ff-4505-d7b8-0af8-215ad996de2b?api-version=2022-10-01",
        "Pragma": "no-cache",
        "Request-Context": "appId=cid-v1:2d2e8e63-272e-4b3c-8598-4ee570a0e70d",
        "Server-Timing": "traceparent;desc=\u002200-a5687f6a30100fc56bf19033b089442c-95aa03c312462453-01\u0022",
        "Strict-Transport-Security": "max-age=31536000; includeSubDomains",
        "x-aml-cluster": "vienna-eastus-01",
        "X-Content-Type-Options": "nosniff",
        "x-ms-correlation-request-id": "dfff0ae7-edb9-442c-bc81-5e2431fa64a1",
        "x-ms-ratelimit-remaining-subscription-writes": "1195",
        "x-ms-response-type": "standard",
        "x-ms-routing-request-id": "CANADACENTRAL:20230221T205158Z:dfff0ae7-edb9-442c-bc81-5e2431fa64a1",
        "x-request-time": "0.434"
      },
      "ResponseBody": {
        "id": "/subscriptions/00000000-0000-0000-0000-000000000/resourceGroups/00000/providers/Microsoft.MachineLearningServices/workspaces/00000/components/azureml_anonymous/versions/57dd6e6a-7a41-4929-9f48-6e30c99cc34a",
        "name": "57dd6e6a-7a41-4929-9f48-6e30c99cc34a",
>>>>>>> ce9edaa6
        "type": "Microsoft.MachineLearningServices/workspaces/components/versions",
        "properties": {
          "description": null,
          "tags": {},
          "properties": {},
          "isArchived": false,
          "isAnonymous": true,
          "componentSpec": {
            "name": "azureml_anonymous",
            "version": "1",
            "is_deterministic": "True",
            "type": "command",
            "inputs": {
              "training_data": {
                "type": "uri_folder",
                "optional": "False"
              },
              "max_epochs": {
                "type": "integer",
                "optional": "False",
                "default": "20"
              },
              "learning_rate": {
                "type": "number",
                "optional": "False",
                "default": "1.8"
              },
              "learning_rate_schedule": {
                "type": "string",
                "optional": "False",
                "default": "time-based"
              }
            },
            "outputs": {
              "model_output": {
                "type": "uri_folder"
              }
            },
<<<<<<< HEAD
            "code": "azureml:/subscriptions/00000000-0000-0000-0000-000000000/resourceGroups/00000/providers/Microsoft.MachineLearningServices/workspaces/00000/codes/e7a3f40e-eb47-4499-9b80-1e5d911878f8/versions/1",
            "environment": "azureml://registries/azureml/environments/AzureML-sklearn-0.24-ubuntu18.04-py37-cpu/versions/5",
=======
            "code": "azureml:/subscriptions/00000000-0000-0000-0000-000000000/resourceGroups/00000/providers/Microsoft.MachineLearningServices/workspaces/00000/codes/c4b5a984-a0c9-4622-a5cf-f22114f04941/versions/1",
            "environment": "azureml://registries/azureml/environments/AzureML-sklearn-1.0-ubuntu20.04-py38-cpu/versions/33",
>>>>>>> ce9edaa6
            "resources": {
              "instance_count": "1"
            },
            "distribution": {
              "process_count_per_instance": "2",
              "type": "Pytorch"
            },
            "command": "echo \u0022hello world\u0022",
            "$schema": "https://componentsdk.azureedge.net/jsonschema/CommandComponent.json"
          }
        },
        "systemData": {
<<<<<<< HEAD
          "createdAt": "2023-02-23T04:42:09.4348955\u002B00:00",
          "createdBy": "Diondra Peck",
          "createdByType": "User",
          "lastModifiedAt": "2023-02-23T04:42:09.4348955\u002B00:00",
          "lastModifiedBy": "Diondra Peck",
=======
          "createdAt": "2023-02-18T23:30:37.7037498\u002B00:00",
          "createdBy": "Firstname Lastname",
          "createdByType": "User",
          "lastModifiedAt": "2023-02-18T23:30:37.8016292\u002B00:00",
          "lastModifiedBy": "Firstname Lastname",
>>>>>>> ce9edaa6
          "lastModifiedByType": "User"
        }
      }
    },
    {
      "RequestUri": "https://management.azure.com/subscriptions/00000000-0000-0000-0000-000000000/resourceGroups/00000/providers/Microsoft.MachineLearningServices/workspaces/00000/datastores/workspaceblobstore?api-version=2022-10-01",
      "RequestMethod": "GET",
      "RequestHeaders": {
        "Accept": "application/json",
        "Accept-Encoding": "gzip, deflate",
        "Connection": "keep-alive",
<<<<<<< HEAD
        "User-Agent": "azure-ai-ml/1.5.0 azsdk-python-mgmt-machinelearningservices/0.1.0 Python/3.7.9 (Windows-10-10.0.22621-SP0)"
=======
        "User-Agent": "azure-ai-ml/1.5.0 azsdk-python-mgmt-machinelearningservices/0.1.0 Python/3.10.6 (Linux-5.15.79.1-microsoft-standard-WSL2-x86_64-with-glibc2.35)"
>>>>>>> ce9edaa6
      },
      "RequestBody": null,
      "StatusCode": 200,
      "ResponseHeaders": {
        "Cache-Control": "no-cache",
        "Content-Encoding": "gzip",
        "Content-Type": "application/json; charset=utf-8",
<<<<<<< HEAD
        "Date": "Thu, 23 Feb 2023 04:42:09 GMT",
        "Expires": "-1",
        "Pragma": "no-cache",
        "Request-Context": "appId=cid-v1:2d2e8e63-272e-4b3c-8598-4ee570a0e70d",
        "Server-Timing": "traceparent;desc=\u002200-eaba1851c9e9e29ddb804810f6a3a3ec-38553a46fbf90f64-01\u0022",
=======
        "Date": "Tue, 21 Feb 2023 20:51:58 GMT",
        "Expires": "-1",
        "Pragma": "no-cache",
        "Request-Context": "appId=cid-v1:2d2e8e63-272e-4b3c-8598-4ee570a0e70d",
        "Server-Timing": "traceparent;desc=\u002200-17c3fb70a67264be7010d69e9791815c-c3dacf972a4248bf-01\u0022",
>>>>>>> ce9edaa6
        "Strict-Transport-Security": "max-age=31536000; includeSubDomains",
        "Transfer-Encoding": "chunked",
        "Vary": [
          "Accept-Encoding",
          "Accept-Encoding"
        ],
<<<<<<< HEAD
        "x-aml-cluster": "vienna-eastus2-01",
        "X-Content-Type-Options": "nosniff",
        "x-ms-correlation-request-id": "c2f459cc-ae1d-4df2-9c96-7902617d5132",
        "x-ms-ratelimit-remaining-subscription-reads": "11972",
        "x-ms-response-type": "standard",
        "x-ms-routing-request-id": "WESTUS2:20230223T044210Z:c2f459cc-ae1d-4df2-9c96-7902617d5132",
        "x-request-time": "0.105"
=======
        "x-aml-cluster": "vienna-eastus-01",
        "X-Content-Type-Options": "nosniff",
        "x-ms-correlation-request-id": "0b57f48b-c03e-4d25-8b79-9f5d3164024b",
        "x-ms-ratelimit-remaining-subscription-reads": "11997",
        "x-ms-response-type": "standard",
        "x-ms-routing-request-id": "CANADACENTRAL:20230221T205158Z:0b57f48b-c03e-4d25-8b79-9f5d3164024b",
        "x-request-time": "0.195"
>>>>>>> ce9edaa6
      },
      "ResponseBody": {
        "id": "/subscriptions/00000000-0000-0000-0000-000000000/resourceGroups/00000/providers/Microsoft.MachineLearningServices/workspaces/00000/datastores/workspaceblobstore",
        "name": "workspaceblobstore",
        "type": "Microsoft.MachineLearningServices/workspaces/datastores",
        "properties": {
          "description": null,
          "tags": null,
          "properties": null,
          "isDefault": true,
          "credentials": {
            "credentialsType": "AccountKey"
          },
          "datastoreType": "AzureBlob",
<<<<<<< HEAD
          "accountName": "saveorz2izv2bas",
          "containerName": "azureml-blobstore-2d1e66ae-85e3-42c0-be91-34de66397f26",
=======
          "accountName": "samcw32zcnpjldw",
          "containerName": "azureml-blobstore-3bd2018e-4b43-401e-ad49-85df181c9e0a",
>>>>>>> ce9edaa6
          "endpoint": "core.windows.net",
          "protocol": "https",
          "serviceDataAccessAuthIdentity": "WorkspaceSystemAssignedIdentity"
        },
        "systemData": {
<<<<<<< HEAD
          "createdAt": "2023-02-23T02:09:20.7946807\u002B00:00",
          "createdBy": "779301c0-18b2-4cdc-801b-a0a3368fee0a",
          "createdByType": "Application",
          "lastModifiedAt": "2023-02-23T02:09:21.4547132\u002B00:00",
=======
          "createdAt": "2023-02-18T09:22:33.5645164\u002B00:00",
          "createdBy": "779301c0-18b2-4cdc-801b-a0a3368fee0a",
          "createdByType": "Application",
          "lastModifiedAt": "2023-02-18T09:22:34.1712214\u002B00:00",
>>>>>>> ce9edaa6
          "lastModifiedBy": "779301c0-18b2-4cdc-801b-a0a3368fee0a",
          "lastModifiedByType": "Application"
        }
      }
    },
    {
      "RequestUri": "https://management.azure.com/subscriptions/00000000-0000-0000-0000-000000000/resourceGroups/00000/providers/Microsoft.MachineLearningServices/workspaces/00000/datastores/workspaceblobstore/listSecrets?api-version=2022-10-01",
      "RequestMethod": "POST",
      "RequestHeaders": {
        "Accept": "application/json",
        "Accept-Encoding": "gzip, deflate",
        "Connection": "keep-alive",
        "Content-Length": "0",
<<<<<<< HEAD
        "User-Agent": "azure-ai-ml/1.5.0 azsdk-python-mgmt-machinelearningservices/0.1.0 Python/3.7.9 (Windows-10-10.0.22621-SP0)"
=======
        "User-Agent": "azure-ai-ml/1.5.0 azsdk-python-mgmt-machinelearningservices/0.1.0 Python/3.10.6 (Linux-5.15.79.1-microsoft-standard-WSL2-x86_64-with-glibc2.35)"
>>>>>>> ce9edaa6
      },
      "RequestBody": null,
      "StatusCode": 200,
      "ResponseHeaders": {
        "Cache-Control": "no-cache",
        "Content-Encoding": "gzip",
        "Content-Type": "application/json; charset=utf-8",
<<<<<<< HEAD
        "Date": "Thu, 23 Feb 2023 04:42:09 GMT",
        "Expires": "-1",
        "Pragma": "no-cache",
        "Request-Context": "appId=cid-v1:2d2e8e63-272e-4b3c-8598-4ee570a0e70d",
        "Server-Timing": "traceparent;desc=\u002200-68084ed6f930f111d77c678a42c049ea-2460efdaa8dd8b7b-01\u0022",
        "Strict-Transport-Security": "max-age=31536000; includeSubDomains",
        "Transfer-Encoding": "chunked",
        "Vary": "Accept-Encoding",
        "x-aml-cluster": "vienna-eastus2-01",
        "X-Content-Type-Options": "nosniff",
        "x-ms-correlation-request-id": "8cbea8d1-de91-4153-86fa-bfbbf642491b",
        "x-ms-ratelimit-remaining-subscription-writes": "1193",
        "x-ms-response-type": "standard",
        "x-ms-routing-request-id": "WESTUS2:20230223T044210Z:8cbea8d1-de91-4153-86fa-bfbbf642491b",
        "x-request-time": "0.084"
=======
        "Date": "Tue, 21 Feb 2023 20:51:59 GMT",
        "Expires": "-1",
        "Pragma": "no-cache",
        "Request-Context": "appId=cid-v1:2d2e8e63-272e-4b3c-8598-4ee570a0e70d",
        "Server-Timing": "traceparent;desc=\u002200-8ca73f2f5a526948196ec1c7b7b8ba65-c98215ff9e2ef24c-01\u0022",
        "Strict-Transport-Security": "max-age=31536000; includeSubDomains",
        "Transfer-Encoding": "chunked",
        "Vary": "Accept-Encoding",
        "x-aml-cluster": "vienna-eastus-01",
        "X-Content-Type-Options": "nosniff",
        "x-ms-correlation-request-id": "f02f304a-2876-4c56-85fb-375f94626ba1",
        "x-ms-ratelimit-remaining-subscription-writes": "1198",
        "x-ms-response-type": "standard",
        "x-ms-routing-request-id": "CANADACENTRAL:20230221T205159Z:f02f304a-2876-4c56-85fb-375f94626ba1",
        "x-request-time": "0.104"
>>>>>>> ce9edaa6
      },
      "ResponseBody": {
        "secretsType": "AccountKey",
        "key": "dGhpcyBpcyBmYWtlIGtleQ=="
      }
    },
    {
<<<<<<< HEAD
      "RequestUri": "https://saveorz2izv2bas.blob.core.windows.net/azureml-blobstore-2d1e66ae-85e3-42c0-be91-34de66397f26/LocalUpload/00000000000000000000000000000000/data/sample1.csv",
=======
      "RequestUri": "https://samcw32zcnpjldw.blob.core.windows.net/azureml-blobstore-3bd2018e-4b43-401e-ad49-85df181c9e0a/LocalUpload/00000000000000000000000000000000/data/sample1.csv",
>>>>>>> ce9edaa6
      "RequestMethod": "HEAD",
      "RequestHeaders": {
        "Accept": "application/xml",
        "Accept-Encoding": "gzip, deflate",
        "Connection": "keep-alive",
<<<<<<< HEAD
        "User-Agent": "azsdk-python-storage-blob/12.14.1 Python/3.7.9 (Windows-10-10.0.22621-SP0)",
        "x-ms-date": "Thu, 23 Feb 2023 04:42:10 GMT",
=======
        "User-Agent": "azsdk-python-storage-blob/12.14.1 Python/3.10.6 (Linux-5.15.79.1-microsoft-standard-WSL2-x86_64-with-glibc2.35)",
        "x-ms-date": "Tue, 21 Feb 2023 20:51:59 GMT",
>>>>>>> ce9edaa6
        "x-ms-version": "2021-08-06"
      },
      "RequestBody": null,
      "StatusCode": 200,
      "ResponseHeaders": {
        "Accept-Ranges": "bytes",
        "Content-Length": "499",
        "Content-MD5": "kD7N5\u002BygjTfbYTFhyEo7RA==",
        "Content-Type": "application/octet-stream",
<<<<<<< HEAD
        "Date": "Thu, 23 Feb 2023 04:42:11 GMT",
        "ETag": "\u00220x8DB15444E15BC78\u0022",
        "Last-Modified": "Thu, 23 Feb 2023 02:18:51 GMT",
=======
        "Date": "Tue, 21 Feb 2023 20:51:59 GMT",
        "ETag": "\u00220x8DB1192D95592BC\u0022",
        "Last-Modified": "Sat, 18 Feb 2023 09:31:01 GMT",
>>>>>>> ce9edaa6
        "Server": [
          "Windows-Azure-Blob/1.0",
          "Microsoft-HTTPAPI/2.0"
        ],
        "Vary": "Origin",
        "x-ms-access-tier": "Hot",
        "x-ms-access-tier-inferred": "true",
        "x-ms-blob-type": "BlockBlob",
<<<<<<< HEAD
        "x-ms-creation-time": "Thu, 23 Feb 2023 02:18:51 GMT",
        "x-ms-lease-state": "available",
        "x-ms-lease-status": "unlocked",
        "x-ms-meta-name": "474b2deb-5552-44f0-b87f-df067fbfad5e",
        "x-ms-meta-upload_status": "completed",
        "x-ms-meta-version": "c60c640b-115d-4627-97bb-c73afe107525",
=======
        "x-ms-creation-time": "Sat, 18 Feb 2023 09:31:01 GMT",
        "x-ms-lease-state": "available",
        "x-ms-lease-status": "unlocked",
        "x-ms-meta-name": "da7a3a5b-c8c2-4f4b-9b1e-3b95f0e5cbf2",
        "x-ms-meta-upload_status": "completed",
        "x-ms-meta-version": "19c9a32f-cff6-4c71-93bd-25e98ef82404",
>>>>>>> ce9edaa6
        "x-ms-server-encrypted": "true",
        "x-ms-version": "2021-08-06"
      },
      "ResponseBody": null
    },
    {
<<<<<<< HEAD
      "RequestUri": "https://saveorz2izv2bas.blob.core.windows.net/azureml-blobstore-2d1e66ae-85e3-42c0-be91-34de66397f26/az-ml-artifacts/00000000000000000000000000000000/data/sample1.csv",
=======
      "RequestUri": "https://samcw32zcnpjldw.blob.core.windows.net/azureml-blobstore-3bd2018e-4b43-401e-ad49-85df181c9e0a/az-ml-artifacts/00000000000000000000000000000000/data/sample1.csv",
>>>>>>> ce9edaa6
      "RequestMethod": "HEAD",
      "RequestHeaders": {
        "Accept": "application/xml",
        "Accept-Encoding": "gzip, deflate",
        "Connection": "keep-alive",
<<<<<<< HEAD
        "User-Agent": "azsdk-python-storage-blob/12.14.1 Python/3.7.9 (Windows-10-10.0.22621-SP0)",
        "x-ms-date": "Thu, 23 Feb 2023 04:42:11 GMT",
=======
        "User-Agent": "azsdk-python-storage-blob/12.14.1 Python/3.10.6 (Linux-5.15.79.1-microsoft-standard-WSL2-x86_64-with-glibc2.35)",
        "x-ms-date": "Tue, 21 Feb 2023 20:51:59 GMT",
>>>>>>> ce9edaa6
        "x-ms-version": "2021-08-06"
      },
      "RequestBody": null,
      "StatusCode": 404,
      "ResponseHeaders": {
<<<<<<< HEAD
        "Date": "Thu, 23 Feb 2023 04:42:11 GMT",
=======
        "Date": "Tue, 21 Feb 2023 20:51:59 GMT",
>>>>>>> ce9edaa6
        "Server": [
          "Windows-Azure-Blob/1.0",
          "Microsoft-HTTPAPI/2.0"
        ],
        "Transfer-Encoding": "chunked",
        "Vary": "Origin",
        "x-ms-error-code": "BlobNotFound",
        "x-ms-version": "2021-08-06"
      },
      "ResponseBody": null
    },
    {
      "RequestUri": "https://management.azure.com/subscriptions/00000000-0000-0000-0000-000000000/resourceGroups/00000/providers/Microsoft.MachineLearningServices/workspaces/00000/jobs/000000000000000000000?api-version=2022-12-01-preview",
      "RequestMethod": "PUT",
      "RequestHeaders": {
        "Accept": "application/json",
        "Accept-Encoding": "gzip, deflate",
        "Connection": "keep-alive",
        "Content-Length": "1901",
        "Content-Type": "application/json",
<<<<<<< HEAD
        "User-Agent": "azure-ai-ml/1.5.0 azsdk-python-mgmt-machinelearningservices/0.1.0 Python/3.7.9 (Windows-10-10.0.22621-SP0)"
=======
        "User-Agent": "azure-ai-ml/1.5.0 azsdk-python-mgmt-machinelearningservices/0.1.0 Python/3.10.6 (Linux-5.15.79.1-microsoft-standard-WSL2-x86_64-with-glibc2.35)"
>>>>>>> ce9edaa6
      },
      "RequestBody": {
        "properties": {
          "description": "E2E dummy pipeline with components defined via yaml.",
          "properties": {},
          "tags": {},
          "computeId": "/subscriptions/00000000-0000-0000-0000-000000000/resourceGroups/00000/providers/Microsoft.MachineLearningServices/workspaces/00000/computes/cpu-cluster",
          "displayName": "e2e_local_components",
          "experimentName": "azure-ai-ml",
          "isArchived": false,
          "jobType": "Pipeline",
          "inputs": {
            "training_input": {
              "mode": "Download",
              "uri": "azureml://datastores/workspaceblobstore/paths/LocalUpload/00000000000000000000000000000000/data/",
              "jobInputType": "uri_folder"
            },
            "training_max_epochs": {
              "jobInputType": "literal",
              "value": "20"
            },
            "training_learning_rate": {
              "jobInputType": "literal",
              "value": "1.8"
            },
            "learning_rate_schedule": {
              "jobInputType": "literal",
              "value": "time-based"
            }
          },
          "jobs": {
            "train_with_sample_data": {
              "distribution": {
                "distribution_type": "PyTorch",
                "process_count_per_instance": 2
              },
              "name": "train_with_sample_data",
              "type": "command",
              "inputs": {
                "training_data": {
                  "job_input_type": "literal",
                  "value": "${{parent.inputs.training_input}}",
                  "mode": "ReadOnlyMount"
                },
                "max_epochs": {
                  "job_input_type": "literal",
                  "value": "${{parent.inputs.training_max_epochs}}"
                },
                "learning_rate": {
                  "job_input_type": "literal",
                  "value": "${{parent.inputs.training_learning_rate}}"
                },
                "learning_rate_schedule": {
                  "job_input_type": "literal",
                  "value": "${{parent.inputs.learning_rate_schedule}}"
                }
              },
              "outputs": {
                "model_output": {
                  "value": "${{parent.outputs.trained_model}}",
                  "type": "literal",
                  "mode": "Upload"
                }
              },
              "_source": "BUILDER",
<<<<<<< HEAD
              "componentId": "/subscriptions/00000000-0000-0000-0000-000000000/resourceGroups/00000/providers/Microsoft.MachineLearningServices/workspaces/00000/components/azureml_anonymous/versions/42fe473a-0ac4-4129-9e6f-b9352a527b3e"
=======
              "componentId": "/subscriptions/00000000-0000-0000-0000-000000000/resourceGroups/00000/providers/Microsoft.MachineLearningServices/workspaces/00000/components/azureml_anonymous/versions/57dd6e6a-7a41-4929-9f48-6e30c99cc34a"
>>>>>>> ce9edaa6
            }
          },
          "outputs": {
            "trained_model": {
              "mode": "ReadWriteMount",
              "jobOutputType": "uri_folder"
            }
          },
          "settings": {
            "_source": "DSL"
          }
        }
      },
      "StatusCode": 201,
      "ResponseHeaders": {
        "Cache-Control": "no-cache",
<<<<<<< HEAD
        "Content-Length": "4566",
        "Content-Type": "application/json; charset=utf-8",
        "Date": "Thu, 23 Feb 2023 04:42:15 GMT",
=======
        "Content-Length": "3452",
        "Content-Type": "application/json; charset=utf-8",
        "Date": "Tue, 21 Feb 2023 20:52:03 GMT",
>>>>>>> ce9edaa6
        "Expires": "-1",
        "Location": "https://management.azure.com/subscriptions/00000000-0000-0000-0000-000000000/resourceGroups/00000/providers/Microsoft.MachineLearningServices/workspaces/00000/jobs/000000000000000000000?api-version=2022-12-01-preview",
        "Pragma": "no-cache",
        "Request-Context": "appId=cid-v1:2d2e8e63-272e-4b3c-8598-4ee570a0e70d",
<<<<<<< HEAD
        "Server-Timing": "traceparent;desc=\u002200-be7bdebf2646d5006d3bc4f7031d4769-2344d79fe9d15486-01\u0022",
        "Strict-Transport-Security": "max-age=31536000; includeSubDomains",
        "x-aml-cluster": "vienna-eastus2-01",
        "X-Content-Type-Options": "nosniff",
        "x-ms-correlation-request-id": "f6d27dca-2b6a-4e9f-a0bd-376f23c780d6",
        "x-ms-ratelimit-remaining-subscription-writes": "1189",
        "x-ms-response-type": "standard",
        "x-ms-routing-request-id": "WESTUS2:20230223T044215Z:f6d27dca-2b6a-4e9f-a0bd-376f23c780d6",
        "x-request-time": "1.327"
=======
        "Server-Timing": "traceparent;desc=\u002200-0e31ec2a72104398cb95beffa2bace4e-5fc5d5f6d2d38e18-01\u0022",
        "Strict-Transport-Security": "max-age=31536000; includeSubDomains",
        "x-aml-cluster": "vienna-eastus-01",
        "X-Content-Type-Options": "nosniff",
        "x-ms-correlation-request-id": "587bbf8b-b2ab-4c94-ac6a-8b74cf4ce538",
        "x-ms-ratelimit-remaining-subscription-writes": "1194",
        "x-ms-response-type": "standard",
        "x-ms-routing-request-id": "CANADACENTRAL:20230221T205203Z:587bbf8b-b2ab-4c94-ac6a-8b74cf4ce538",
        "x-request-time": "1.390"
>>>>>>> ce9edaa6
      },
      "ResponseBody": {
        "id": "/subscriptions/00000000-0000-0000-0000-000000000/resourceGroups/00000/providers/Microsoft.MachineLearningServices/workspaces/00000/jobs/000000000000000000000",
        "name": "000000000000000000000",
        "type": "Microsoft.MachineLearningServices/workspaces/jobs",
        "properties": {
          "description": "E2E dummy pipeline with components defined via yaml.",
          "tags": {},
          "properties": {
            "azureml.DevPlatv2": "true",
            "azureml.runsource": "azureml.PipelineRun",
            "runSource": "MFE",
            "runType": "HTTP",
            "azureml.parameters": "{\u0022training_max_epochs\u0022:\u002220\u0022,\u0022training_learning_rate\u0022:\u00221.8\u0022,\u0022learning_rate_schedule\u0022:\u0022time-based\u0022}",
            "azureml.continue_on_step_failure": "False",
            "azureml.continue_on_failed_optional_input": "True",
            "azureml.defaultComputeName": "cpu-cluster",
            "azureml.defaultDataStoreName": "workspaceblobstore",
            "azureml.pipelineComponent": "pipelinerun"
          },
          "displayName": "e2e_local_components",
          "status": "Preparing",
          "experimentName": "azure-ai-ml",
          "services": {
            "Tracking": {
              "jobServiceType": "Tracking",
              "port": null,
<<<<<<< HEAD
              "endpoint": "azureml://eastus2.api.azureml.ms/mlflow/v1.0/subscriptions/00000000-0000-0000-0000-000000000/resourceGroups/00000/providers/Microsoft.MachineLearningServices/workspaces/00000?",
=======
              "endpoint": "azureml://eastus.api.azureml.ms/mlflow/v1.0/subscriptions/00000000-0000-0000-0000-000000000/resourceGroups/00000/providers/Microsoft.MachineLearningServices/workspaces/00000?",
>>>>>>> ce9edaa6
              "status": null,
              "errorMessage": null,
              "properties": null,
              "nodes": null
            },
            "Studio": {
              "jobServiceType": "Studio",
              "port": null,
              "endpoint": "https://ml.azure.com/runs/000000000000000000000?wsid=/subscriptions/00000000-0000-0000-0000-000000000/resourcegroups/00000/workspaces/00000",
              "status": null,
              "errorMessage": null,
              "properties": null,
              "nodes": null
            }
          },
          "computeId": "/subscriptions/00000000-0000-0000-0000-000000000/resourceGroups/00000/providers/Microsoft.MachineLearningServices/workspaces/00000/computes/cpu-cluster",
          "isArchived": false,
          "identity": null,
          "componentId": null,
          "jobType": "Pipeline",
          "settings": {
            "_source": "DSL"
          },
          "jobs": {
            "train_with_sample_data": {
              "distribution": {
                "distribution_type": "PyTorch",
                "process_count_per_instance": 2
              },
              "name": "train_with_sample_data",
              "type": "command",
              "inputs": {
                "training_data": {
                  "job_input_type": "literal",
                  "value": "${{parent.inputs.training_input}}",
                  "mode": "ReadOnlyMount"
                },
                "max_epochs": {
                  "job_input_type": "literal",
                  "value": "${{parent.inputs.training_max_epochs}}"
                },
                "learning_rate": {
                  "job_input_type": "literal",
                  "value": "${{parent.inputs.training_learning_rate}}"
                },
                "learning_rate_schedule": {
                  "job_input_type": "literal",
                  "value": "${{parent.inputs.learning_rate_schedule}}"
                }
              },
              "outputs": {
                "model_output": {
                  "value": "${{parent.outputs.trained_model}}",
                  "type": "literal",
                  "mode": "Upload"
                }
              },
              "_source": "BUILDER",
<<<<<<< HEAD
              "componentId": "/subscriptions/00000000-0000-0000-0000-000000000/resourceGroups/00000/providers/Microsoft.MachineLearningServices/workspaces/00000/components/azureml_anonymous/versions/42fe473a-0ac4-4129-9e6f-b9352a527b3e"
=======
              "componentId": "/subscriptions/00000000-0000-0000-0000-000000000/resourceGroups/00000/providers/Microsoft.MachineLearningServices/workspaces/00000/components/azureml_anonymous/versions/57dd6e6a-7a41-4929-9f48-6e30c99cc34a"
>>>>>>> ce9edaa6
            }
          },
          "inputs": {
            "training_input": {
              "description": null,
              "uri": "azureml://datastores/workspaceblobstore/paths/LocalUpload/00000000000000000000000000000000/data/",
              "mode": "Download",
              "jobInputType": "uri_folder"
            },
            "training_max_epochs": {
              "description": null,
              "jobInputType": "literal",
              "value": "20"
            },
            "training_learning_rate": {
              "description": null,
              "jobInputType": "literal",
              "value": "1.8"
            },
            "learning_rate_schedule": {
              "description": null,
              "jobInputType": "literal",
              "value": "time-based"
            }
          },
          "outputs": {
            "trained_model": {
              "description": null,
              "uri": null,
              "assetName": null,
              "assetVersion": null,
              "mode": "ReadWriteMount",
              "jobOutputType": "uri_folder"
            }
          },
          "sourceJobId": null
        },
        "systemData": {
<<<<<<< HEAD
          "createdAt": "2023-02-23T04:42:15.4427943\u002B00:00",
          "createdBy": "Diondra Peck",
=======
          "createdAt": "2023-02-21T20:52:03.3121956\u002B00:00",
          "createdBy": "Firstname Lastname",
>>>>>>> ce9edaa6
          "createdByType": "User"
        }
      }
    }
  ],
  "Variables": {}
}<|MERGE_RESOLUTION|>--- conflicted
+++ resolved
@@ -7,11 +7,7 @@
         "Accept": "application/json",
         "Accept-Encoding": "gzip, deflate",
         "Connection": "keep-alive",
-<<<<<<< HEAD
         "User-Agent": "azure-ai-ml/1.5.0 azsdk-python-mgmt-machinelearningservices/0.1.0 Python/3.7.9 (Windows-10-10.0.22621-SP0)"
-=======
-        "User-Agent": "azure-ai-ml/1.5.0 azsdk-python-mgmt-machinelearningservices/0.1.0 Python/3.10.6 (Linux-5.15.79.1-microsoft-standard-WSL2-x86_64-with-glibc2.35)"
->>>>>>> ce9edaa6
       },
       "RequestBody": null,
       "StatusCode": 200,
@@ -19,69 +15,39 @@
         "Cache-Control": "no-cache",
         "Content-Encoding": "gzip",
         "Content-Type": "application/json; charset=utf-8",
-<<<<<<< HEAD
-        "Date": "Thu, 23 Feb 2023 04:41:59 GMT",
+        "Date": "Thu, 23 Feb 2023 20:31:20 GMT",
         "Expires": "-1",
         "Pragma": "no-cache",
         "Request-Context": "appId=cid-v1:2d2e8e63-272e-4b3c-8598-4ee570a0e70d",
-        "Server-Timing": "traceparent;desc=\u002200-20880d255a2063b9b8dc0a880b4756e7-68f7acca4a3c1316-01\u0022",
-=======
-        "Date": "Tue, 21 Feb 2023 20:51:51 GMT",
-        "Expires": "-1",
-        "Pragma": "no-cache",
-        "Request-Context": "appId=cid-v1:2d2e8e63-272e-4b3c-8598-4ee570a0e70d",
-        "Server-Timing": "traceparent;desc=\u002200-9689e34e0ab2bf2764b7cb7cd86df9a8-4c252d90101f8d12-01\u0022",
->>>>>>> ce9edaa6
+        "Server-Timing": "traceparent;desc=\u002200-9baee94b1890ae3fae07e7c2eed86b11-5d5a6e05a8ae2af2-01\u0022",
         "Strict-Transport-Security": "max-age=31536000; includeSubDomains",
         "Transfer-Encoding": "chunked",
         "Vary": [
           "Accept-Encoding",
           "Accept-Encoding"
         ],
-<<<<<<< HEAD
-        "x-aml-cluster": "vienna-eastus2-01",
+        "x-aml-cluster": "vienna-eastus2-02",
         "X-Content-Type-Options": "nosniff",
-        "x-ms-correlation-request-id": "59bedbaa-c76b-48a8-99c3-206f03487b80",
+        "x-ms-correlation-request-id": "a3d14e45-d342-44e2-a20c-e9b911d7c7b3",
         "x-ms-ratelimit-remaining-subscription-reads": "11975",
         "x-ms-response-type": "standard",
-        "x-ms-routing-request-id": "WESTUS2:20230223T044200Z:59bedbaa-c76b-48a8-99c3-206f03487b80",
-        "x-request-time": "0.042"
-=======
-        "x-aml-cluster": "vienna-eastus-01",
-        "X-Content-Type-Options": "nosniff",
-        "x-ms-correlation-request-id": "124a353f-b4fe-4707-b979-59a54c0b1e53",
-        "x-ms-ratelimit-remaining-subscription-reads": "11999",
-        "x-ms-response-type": "standard",
-        "x-ms-routing-request-id": "CANADACENTRAL:20230221T205151Z:124a353f-b4fe-4707-b979-59a54c0b1e53",
-        "x-request-time": "0.075"
->>>>>>> ce9edaa6
+        "x-ms-routing-request-id": "WESTUS2:20230223T203121Z:a3d14e45-d342-44e2-a20c-e9b911d7c7b3",
+        "x-request-time": "0.615"
       },
       "ResponseBody": {
         "id": "/subscriptions/00000000-0000-0000-0000-000000000/resourceGroups/00000/providers/Microsoft.MachineLearningServices/workspaces/00000/computes/cpu-cluster",
         "name": "cpu-cluster",
         "type": "Microsoft.MachineLearningServices/workspaces/computes",
-<<<<<<< HEAD
         "location": "eastus2",
         "tags": {},
         "properties": {
           "createdOn": "2023-02-23T02:09:37.0381833\u002B00:00",
           "modifiedOn": "2023-02-23T02:09:40.5544927\u002B00:00",
-=======
-        "location": "eastus",
-        "tags": {},
-        "properties": {
-          "createdOn": "2023-02-18T09:22:48.8321811\u002B00:00",
-          "modifiedOn": "2023-02-20T22:34:01.0617008\u002B00:00",
->>>>>>> ce9edaa6
           "disableLocalAuth": false,
           "description": null,
           "resourceId": null,
           "computeType": "AmlCompute",
-<<<<<<< HEAD
           "computeLocation": "eastus2",
-=======
-          "computeLocation": "eastus",
->>>>>>> ce9edaa6
           "provisioningState": "Succeeded",
           "provisioningErrors": null,
           "isAttachedCompute": false,
@@ -91,38 +57,35 @@
             "scaleSettings": {
               "maxNodeCount": 4,
               "minNodeCount": 0,
-<<<<<<< HEAD
               "nodeIdleTimeBeforeScaleDown": "PT2M"
             },
             "subnet": null,
-            "currentNodeCount": 0,
-=======
-              "nodeIdleTimeBeforeScaleDown": "PT20M"
-            },
-            "subnet": null,
-            "currentNodeCount": 4,
->>>>>>> ce9edaa6
-            "targetNodeCount": 4,
+            "currentNodeCount": 3,
+            "targetNodeCount": 2,
             "nodeStateCounts": {
               "preparingNodeCount": 0,
               "runningNodeCount": 0,
-<<<<<<< HEAD
-              "idleNodeCount": 0,
-=======
-              "idleNodeCount": 4,
->>>>>>> ce9edaa6
+              "idleNodeCount": 3,
               "unusableNodeCount": 0,
               "leavingNodeCount": 0,
               "preemptedNodeCount": 0
             },
-<<<<<<< HEAD
             "allocationState": "Resizing",
-            "allocationStateTransitionTime": "2023-02-23T04:40:40.07\u002B00:00",
-=======
-            "allocationState": "Steady",
-            "allocationStateTransitionTime": "2023-02-21T20:46:52.65\u002B00:00",
->>>>>>> ce9edaa6
-            "errors": null,
+            "allocationStateTransitionTime": "2023-02-23T20:30:31.962\u002B00:00",
+            "errors": [
+              {
+                "error": {
+                  "code": "DiskFull",
+                  "message": "ComputeNode.Id=tvmps_69fca04a96d3726662de782643a0944c33e9522ee88a385dde78b236d5b1586c_d: There is not enough disk space on the node",
+                  "details": [
+                    {
+                      "code": "Message",
+                      "message": "The VM disk is full. Delete jobs, tasks, or files on the node to free up space and then reboot the node."
+                    }
+                  ]
+                }
+              }
+            ],
             "remoteLoginPortPublicAccess": "Enabled",
             "osType": "Linux",
             "virtualMachineImage": null,
@@ -139,11 +102,7 @@
         "Accept": "application/json",
         "Accept-Encoding": "gzip, deflate",
         "Connection": "keep-alive",
-<<<<<<< HEAD
         "User-Agent": "azure-ai-ml/1.5.0 azsdk-python-mgmt-machinelearningservices/0.1.0 Python/3.7.9 (Windows-10-10.0.22621-SP0)"
-=======
-        "User-Agent": "azure-ai-ml/1.5.0 azsdk-python-mgmt-machinelearningservices/0.1.0 Python/3.10.6 (Linux-5.15.79.1-microsoft-standard-WSL2-x86_64-with-glibc2.35)"
->>>>>>> ce9edaa6
       },
       "RequestBody": null,
       "StatusCode": 200,
@@ -151,42 +110,24 @@
         "Cache-Control": "no-cache",
         "Content-Encoding": "gzip",
         "Content-Type": "application/json; charset=utf-8",
-<<<<<<< HEAD
-        "Date": "Thu, 23 Feb 2023 04:42:01 GMT",
+        "Date": "Thu, 23 Feb 2023 20:31:23 GMT",
         "Expires": "-1",
         "Pragma": "no-cache",
         "Request-Context": "appId=cid-v1:2d2e8e63-272e-4b3c-8598-4ee570a0e70d",
-        "Server-Timing": "traceparent;desc=\u002200-a4c85282603fa8a08f21167ac1c974ab-89d403959eff89f2-01\u0022",
-=======
-        "Date": "Tue, 21 Feb 2023 20:51:54 GMT",
-        "Expires": "-1",
-        "Pragma": "no-cache",
-        "Request-Context": "appId=cid-v1:2d2e8e63-272e-4b3c-8598-4ee570a0e70d",
-        "Server-Timing": "traceparent;desc=\u002200-f358f181390af772c67df1c62c621f8c-fc426e7d8eea6e39-01\u0022",
->>>>>>> ce9edaa6
+        "Server-Timing": "traceparent;desc=\u002200-635a55274a0f5c8087b02b981e626222-131410f847d362c0-01\u0022",
         "Strict-Transport-Security": "max-age=31536000; includeSubDomains",
         "Transfer-Encoding": "chunked",
         "Vary": [
           "Accept-Encoding",
           "Accept-Encoding"
         ],
-<<<<<<< HEAD
         "x-aml-cluster": "vienna-eastus2-01",
         "X-Content-Type-Options": "nosniff",
-        "x-ms-correlation-request-id": "b99c930c-7196-4959-875e-da1c8738b3ce",
+        "x-ms-correlation-request-id": "4ea10881-3f84-43c3-a191-fc70835299da",
         "x-ms-ratelimit-remaining-subscription-reads": "11974",
         "x-ms-response-type": "standard",
-        "x-ms-routing-request-id": "WESTUS2:20230223T044202Z:b99c930c-7196-4959-875e-da1c8738b3ce",
-        "x-request-time": "0.024"
-=======
-        "x-aml-cluster": "vienna-eastus-01",
-        "X-Content-Type-Options": "nosniff",
-        "x-ms-correlation-request-id": "0852667f-c116-4395-8a7c-c46047fe711b",
-        "x-ms-ratelimit-remaining-subscription-reads": "11998",
-        "x-ms-response-type": "standard",
-        "x-ms-routing-request-id": "CANADACENTRAL:20230221T205154Z:0852667f-c116-4395-8a7c-c46047fe711b",
-        "x-request-time": "0.108"
->>>>>>> ce9edaa6
+        "x-ms-routing-request-id": "WESTUS2:20230223T203123Z:4ea10881-3f84-43c3-a191-fc70835299da",
+        "x-request-time": "0.215"
       },
       "ResponseBody": {
         "id": "/subscriptions/00000000-0000-0000-0000-000000000/resourceGroups/00000/providers/Microsoft.MachineLearningServices/workspaces/00000",
@@ -214,7 +155,6 @@
             "isPrivateLinkEnabled": false,
             "notebookPreparationError": null
           },
-<<<<<<< HEAD
           "storageHnsEnabled": false,
           "workspaceId": "2d1e66ae-85e3-42c0-be91-34de66397f26",
           "linkedModelInventoryArmId": null,
@@ -243,22 +183,6 @@
           "lastModifiedAt": "2023-02-23T02:09:00.5159669Z",
           "lastModifiedBy": "dipeck@microsoft.com",
           "lastModifiedByType": "User"
-=======
-          "datastoreType": "AzureBlob",
-          "accountName": "samcw32zcnpjldw",
-          "containerName": "azureml-blobstore-3bd2018e-4b43-401e-ad49-85df181c9e0a",
-          "endpoint": "core.windows.net",
-          "protocol": "https",
-          "serviceDataAccessAuthIdentity": "WorkspaceSystemAssignedIdentity"
-        },
-        "systemData": {
-          "createdAt": "2023-02-18T09:22:33.5645164\u002B00:00",
-          "createdBy": "779301c0-18b2-4cdc-801b-a0a3368fee0a",
-          "createdByType": "Application",
-          "lastModifiedAt": "2023-02-18T09:22:34.1712214\u002B00:00",
-          "lastModifiedBy": "779301c0-18b2-4cdc-801b-a0a3368fee0a",
-          "lastModifiedByType": "Application"
->>>>>>> ce9edaa6
         }
       }
     },
@@ -269,13 +193,8 @@
         "Accept": "*/*",
         "Accept-Encoding": "gzip, deflate",
         "Connection": "keep-alive",
-<<<<<<< HEAD
         "Content-Type": "application/json; charset=UTF-8",
         "User-Agent": "azure-ai-ml/1.5.0 azsdk-python-core/1.26.3 Python/3.7.9 (Windows-10-10.0.22621-SP0)"
-=======
-        "Content-Length": "0",
-        "User-Agent": "azure-ai-ml/1.5.0 azsdk-python-mgmt-machinelearningservices/0.1.0 Python/3.10.6 (Linux-5.15.79.1-microsoft-standard-WSL2-x86_64-with-glibc2.35)"
->>>>>>> ce9edaa6
       },
       "RequestBody": null,
       "StatusCode": 200,
@@ -283,8 +202,7 @@
         "Connection": "keep-alive",
         "Content-Encoding": "gzip",
         "Content-Type": "application/json; charset=utf-8",
-<<<<<<< HEAD
-        "Date": "Thu, 23 Feb 2023 04:42:06 GMT",
+        "Date": "Thu, 23 Feb 2023 20:31:26 GMT",
         "Request-Context": "appId=cid-v1:2d2e8e63-272e-4b3c-8598-4ee570a0e70d",
         "Strict-Transport-Security": "max-age=15724800; includeSubDomains; preload",
         "Transfer-Encoding": "chunked",
@@ -292,24 +210,7 @@
         "x-aml-cluster": "vienna-eastus2-01",
         "X-Content-Type-Options": "nosniff",
         "x-ms-response-type": "standard",
-        "x-request-time": "0.072"
-=======
-        "Date": "Tue, 21 Feb 2023 20:51:54 GMT",
-        "Expires": "-1",
-        "Pragma": "no-cache",
-        "Request-Context": "appId=cid-v1:2d2e8e63-272e-4b3c-8598-4ee570a0e70d",
-        "Server-Timing": "traceparent;desc=\u002200-5ececbaefc8bdd2a7e927212545616f8-7593b23bd8584d99-01\u0022",
-        "Strict-Transport-Security": "max-age=31536000; includeSubDomains",
-        "Transfer-Encoding": "chunked",
-        "Vary": "Accept-Encoding",
-        "x-aml-cluster": "vienna-eastus-01",
-        "X-Content-Type-Options": "nosniff",
-        "x-ms-correlation-request-id": "9e9b636e-8327-4f9f-a034-1b376b319217",
-        "x-ms-ratelimit-remaining-subscription-writes": "1199",
-        "x-ms-response-type": "standard",
-        "x-ms-routing-request-id": "CANADACENTRAL:20230221T205154Z:9e9b636e-8327-4f9f-a034-1b376b319217",
-        "x-request-time": "0.110"
->>>>>>> ce9edaa6
+        "x-request-time": "0.103"
       },
       "ResponseBody": {
         "snapshotType": "LocalFiles",
@@ -376,101 +277,13 @@
       }
     },
     {
-<<<<<<< HEAD
       "RequestUri": "https://management.azure.com/subscriptions/00000000-0000-0000-0000-000000000/resourceGroups/00000/providers/Microsoft.MachineLearningServices/workspaces/00000/codes/e7a3f40e-eb47-4499-9b80-1e5d911878f8/versions/1?api-version=2022-05-01",
       "RequestMethod": "GET",
-=======
-      "RequestUri": "https://samcw32zcnpjldw.blob.core.windows.net/azureml-blobstore-3bd2018e-4b43-401e-ad49-85df181c9e0a/LocalUpload/00000000000000000000000000000000/COMPONENT_PLACEHOLDER",
-      "RequestMethod": "HEAD",
-      "RequestHeaders": {
-        "Accept": "application/xml",
-        "Accept-Encoding": "gzip, deflate",
-        "Connection": "keep-alive",
-        "User-Agent": "azsdk-python-storage-blob/12.14.1 Python/3.10.6 (Linux-5.15.79.1-microsoft-standard-WSL2-x86_64-with-glibc2.35)",
-        "x-ms-date": "Tue, 21 Feb 2023 20:51:54 GMT",
-        "x-ms-version": "2021-08-06"
-      },
-      "RequestBody": null,
-      "StatusCode": 200,
-      "ResponseHeaders": {
-        "Accept-Ranges": "bytes",
-        "Content-Length": "35",
-        "Content-MD5": "L/DnSpFIn\u002BjaQWc\u002BsUQdcw==",
-        "Content-Type": "application/octet-stream",
-        "Date": "Tue, 21 Feb 2023 20:51:54 GMT",
-        "ETag": "\u00220x8DB1192C06E1C79\u0022",
-        "Last-Modified": "Sat, 18 Feb 2023 09:30:19 GMT",
-        "Server": [
-          "Windows-Azure-Blob/1.0",
-          "Microsoft-HTTPAPI/2.0"
-        ],
-        "Vary": "Origin",
-        "x-ms-access-tier": "Hot",
-        "x-ms-access-tier-inferred": "true",
-        "x-ms-blob-type": "BlockBlob",
-        "x-ms-creation-time": "Sat, 18 Feb 2023 09:30:19 GMT",
-        "x-ms-lease-state": "available",
-        "x-ms-lease-status": "unlocked",
-        "x-ms-meta-name": "c4b5a984-a0c9-4622-a5cf-f22114f04941",
-        "x-ms-meta-upload_status": "completed",
-        "x-ms-meta-version": "1",
-        "x-ms-server-encrypted": "true",
-        "x-ms-version": "2021-08-06"
-      },
-      "ResponseBody": null
-    },
-    {
-      "RequestUri": "https://samcw32zcnpjldw.blob.core.windows.net/azureml-blobstore-3bd2018e-4b43-401e-ad49-85df181c9e0a/az-ml-artifacts/00000000000000000000000000000000/COMPONENT_PLACEHOLDER",
-      "RequestMethod": "HEAD",
-      "RequestHeaders": {
-        "Accept": "application/xml",
-        "Accept-Encoding": "gzip, deflate",
-        "Connection": "keep-alive",
-        "User-Agent": "azsdk-python-storage-blob/12.14.1 Python/3.10.6 (Linux-5.15.79.1-microsoft-standard-WSL2-x86_64-with-glibc2.35)",
-        "x-ms-date": "Tue, 21 Feb 2023 20:51:54 GMT",
-        "x-ms-version": "2021-08-06"
-      },
-      "RequestBody": null,
-      "StatusCode": 404,
-      "ResponseHeaders": {
-        "Date": "Tue, 21 Feb 2023 20:51:54 GMT",
-        "Server": [
-          "Windows-Azure-Blob/1.0",
-          "Microsoft-HTTPAPI/2.0"
-        ],
-        "Transfer-Encoding": "chunked",
-        "Vary": "Origin",
-        "x-ms-error-code": "BlobNotFound",
-        "x-ms-version": "2021-08-06"
-      },
-      "ResponseBody": null
-    },
-    {
-      "RequestUri": "https://management.azure.com/subscriptions/00000000-0000-0000-0000-000000000/resourceGroups/00000/providers/Microsoft.MachineLearningServices/workspaces/00000/codes/c4b5a984-a0c9-4622-a5cf-f22114f04941/versions/1?api-version=2022-05-01",
-      "RequestMethod": "PUT",
->>>>>>> ce9edaa6
       "RequestHeaders": {
         "Accept": "application/json",
         "Accept-Encoding": "gzip, deflate",
         "Connection": "keep-alive",
-<<<<<<< HEAD
         "User-Agent": "azure-ai-ml/1.5.0 azsdk-python-mgmt-machinelearningservices/0.1.0 Python/3.7.9 (Windows-10-10.0.22621-SP0)"
-=======
-        "Content-Length": "288",
-        "Content-Type": "application/json",
-        "User-Agent": "azure-ai-ml/1.5.0 azsdk-python-mgmt-machinelearningservices/0.1.0 Python/3.10.6 (Linux-5.15.79.1-microsoft-standard-WSL2-x86_64-with-glibc2.35)"
-      },
-      "RequestBody": {
-        "properties": {
-          "properties": {
-            "hash_sha256": "0000000000000",
-            "hash_version": "0000000000000"
-          },
-          "isAnonymous": true,
-          "isArchived": false,
-          "codeUri": "https://samcw32zcnpjldw.blob.core.windows.net/azureml-blobstore-3bd2018e-4b43-401e-ad49-85df181c9e0a/LocalUpload/00000000000000000000000000000000"
-        }
->>>>>>> ce9edaa6
       },
       "RequestBody": null,
       "StatusCode": 200,
@@ -478,48 +291,27 @@
         "Cache-Control": "no-cache",
         "Content-Encoding": "gzip",
         "Content-Type": "application/json; charset=utf-8",
-<<<<<<< HEAD
-        "Date": "Thu, 23 Feb 2023 04:42:07 GMT",
+        "Date": "Thu, 23 Feb 2023 20:31:28 GMT",
         "Expires": "-1",
         "Pragma": "no-cache",
         "Request-Context": "appId=cid-v1:2d2e8e63-272e-4b3c-8598-4ee570a0e70d",
-        "Server-Timing": "traceparent;desc=\u002200-05baf45cf4a17951ba09b7b4a6c37630-b4b79315a6819ca1-01\u0022",
-=======
-        "Date": "Tue, 21 Feb 2023 20:51:57 GMT",
-        "Expires": "-1",
-        "Pragma": "no-cache",
-        "Request-Context": "appId=cid-v1:2d2e8e63-272e-4b3c-8598-4ee570a0e70d",
-        "Server-Timing": "traceparent;desc=\u002200-6250aa6b56567e4e8f838da999c505dd-6c0d98e8dd6f2128-01\u0022",
->>>>>>> ce9edaa6
+        "Server-Timing": "traceparent;desc=\u002200-b162f8ee4c8e9e45df9948ddac842c6e-b7732f272d4d68b0-01\u0022",
         "Strict-Transport-Security": "max-age=31536000; includeSubDomains",
         "Transfer-Encoding": "chunked",
         "Vary": [
           "Accept-Encoding",
           "Accept-Encoding"
         ],
-<<<<<<< HEAD
         "x-aml-cluster": "vienna-eastus2-01",
         "X-Content-Type-Options": "nosniff",
-        "x-ms-correlation-request-id": "b7509693-0ef0-4e83-8eb4-b940b991fe72",
+        "x-ms-correlation-request-id": "959f52a3-7236-492a-99a2-98d6450015ce",
         "x-ms-ratelimit-remaining-subscription-reads": "11973",
         "x-ms-response-type": "standard",
-        "x-ms-routing-request-id": "WESTUS2:20230223T044208Z:b7509693-0ef0-4e83-8eb4-b940b991fe72",
-        "x-request-time": "0.043"
+        "x-ms-routing-request-id": "WESTUS2:20230223T203129Z:959f52a3-7236-492a-99a2-98d6450015ce",
+        "x-request-time": "0.451"
       },
       "ResponseBody": {
         "id": "/subscriptions/00000000-0000-0000-0000-000000000/resourceGroups/00000/providers/Microsoft.MachineLearningServices/workspaces/00000/codes/e7a3f40e-eb47-4499-9b80-1e5d911878f8/versions/1",
-=======
-        "x-aml-cluster": "vienna-eastus-01",
-        "X-Content-Type-Options": "nosniff",
-        "x-ms-correlation-request-id": "080ebced-9a59-4a29-bd66-f0b3763c0e27",
-        "x-ms-ratelimit-remaining-subscription-writes": "1196",
-        "x-ms-response-type": "standard",
-        "x-ms-routing-request-id": "CANADACENTRAL:20230221T205157Z:080ebced-9a59-4a29-bd66-f0b3763c0e27",
-        "x-request-time": "0.105"
-      },
-      "ResponseBody": {
-        "id": "/subscriptions/00000000-0000-0000-0000-000000000/resourceGroups/00000/providers/Microsoft.MachineLearningServices/workspaces/00000/codes/c4b5a984-a0c9-4622-a5cf-f22114f04941/versions/1",
->>>>>>> ce9edaa6
         "name": "1",
         "type": "Microsoft.MachineLearningServices/workspaces/codes/versions",
         "properties": {
@@ -531,7 +323,6 @@
           },
           "isArchived": false,
           "isAnonymous": false,
-<<<<<<< HEAD
           "codeUri": "https://saveorz2izv2bas.blob.core.windows.net:443/2d1e66ae-8-4d828c93-7c8f-558b-b99d-d21850cf37d9/"
         },
         "systemData": {
@@ -540,26 +331,12 @@
           "createdByType": "User",
           "lastModifiedAt": "2023-02-23T02:16:10.3151666\u002B00:00",
           "lastModifiedBy": "Diondra Peck",
-=======
-          "codeUri": "https://samcw32zcnpjldw.blob.core.windows.net/azureml-blobstore-3bd2018e-4b43-401e-ad49-85df181c9e0a/LocalUpload/00000000000000000000000000000000"
-        },
-        "systemData": {
-          "createdAt": "2023-02-18T09:30:23.7478116\u002B00:00",
-          "createdBy": "Firstname Lastname",
-          "createdByType": "User",
-          "lastModifiedAt": "2023-02-21T20:51:57.5890631\u002B00:00",
-          "lastModifiedBy": "Firstname Lastname",
->>>>>>> ce9edaa6
           "lastModifiedByType": "User"
         }
       }
     },
     {
-<<<<<<< HEAD
-      "RequestUri": "https://management.azure.com/subscriptions/00000000-0000-0000-0000-000000000/resourceGroups/00000/providers/Microsoft.MachineLearningServices/workspaces/00000/components/azureml_anonymous/versions/5ea40a53-54bd-218f-404c-9e5156df82d7?api-version=2022-10-01",
-=======
-      "RequestUri": "https://management.azure.com/subscriptions/00000000-0000-0000-0000-000000000/resourceGroups/00000/providers/Microsoft.MachineLearningServices/workspaces/00000/components/azureml_anonymous/versions/082555ff-4505-d7b8-0af8-215ad996de2b?api-version=2022-10-01",
->>>>>>> ce9edaa6
+      "RequestUri": "https://management.azure.com/subscriptions/00000000-0000-0000-0000-000000000/resourceGroups/00000/providers/Microsoft.MachineLearningServices/workspaces/00000/components/azureml_anonymous/versions/ed152de0-4e4b-d700-bf32-ae9cc1efce3d?api-version=2022-10-01",
       "RequestMethod": "PUT",
       "RequestHeaders": {
         "Accept": "application/json",
@@ -567,11 +344,7 @@
         "Connection": "keep-alive",
         "Content-Length": "882",
         "Content-Type": "application/json",
-<<<<<<< HEAD
         "User-Agent": "azure-ai-ml/1.5.0 azsdk-python-mgmt-machinelearningservices/0.1.0 Python/3.7.9 (Windows-10-10.0.22621-SP0)"
-=======
-        "User-Agent": "azure-ai-ml/1.5.0 azsdk-python-mgmt-machinelearningservices/0.1.0 Python/3.10.6 (Linux-5.15.79.1-microsoft-standard-WSL2-x86_64-with-glibc2.35)"
->>>>>>> ce9edaa6
       },
       "RequestBody": {
         "properties": {
@@ -581,13 +354,8 @@
           "isArchived": false,
           "componentSpec": {
             "command": "echo \u0022hello world\u0022",
-<<<<<<< HEAD
             "code": "azureml:/subscriptions/00000000-0000-0000-0000-000000000/resourceGroups/00000/providers/Microsoft.MachineLearningServices/workspaces/00000/codes/e7a3f40e-eb47-4499-9b80-1e5d911878f8/versions/1",
-            "environment": "azureml:AzureML-sklearn-0.24-ubuntu18.04-py37-cpu:5",
-=======
-            "code": "azureml:/subscriptions/00000000-0000-0000-0000-000000000/resourceGroups/00000/providers/Microsoft.MachineLearningServices/workspaces/00000/codes/c4b5a984-a0c9-4622-a5cf-f22114f04941/versions/1",
             "environment": "azureml:AzureML-sklearn-1.0-ubuntu20.04-py38-cpu:33",
->>>>>>> ce9edaa6
             "distribution": {
               "type": "pytorch",
               "process_count_per_instance": 2
@@ -625,49 +393,26 @@
       "StatusCode": 201,
       "ResponseHeaders": {
         "Cache-Control": "no-cache",
-<<<<<<< HEAD
         "Content-Length": "2122",
         "Content-Type": "application/json; charset=utf-8",
-        "Date": "Thu, 23 Feb 2023 04:42:08 GMT",
+        "Date": "Thu, 23 Feb 2023 20:31:32 GMT",
         "Expires": "-1",
-        "Location": "https://management.azure.com/subscriptions/00000000-0000-0000-0000-000000000/resourceGroups/00000/providers/Microsoft.MachineLearningServices/workspaces/00000/components/azureml_anonymous/versions/5ea40a53-54bd-218f-404c-9e5156df82d7?api-version=2022-10-01",
+        "Location": "https://management.azure.com/subscriptions/00000000-0000-0000-0000-000000000/resourceGroups/00000/providers/Microsoft.MachineLearningServices/workspaces/00000/components/azureml_anonymous/versions/ed152de0-4e4b-d700-bf32-ae9cc1efce3d?api-version=2022-10-01",
         "Pragma": "no-cache",
         "Request-Context": "appId=cid-v1:2d2e8e63-272e-4b3c-8598-4ee570a0e70d",
-        "Server-Timing": "traceparent;desc=\u002200-41d14f5202eda7a78a47c305a2efd108-7e0a5353ed144fbc-01\u0022",
+        "Server-Timing": "traceparent;desc=\u002200-515f96e23891869f0a43e84487fc7737-4d57db05c03cfa92-01\u0022",
         "Strict-Transport-Security": "max-age=31536000; includeSubDomains",
         "x-aml-cluster": "vienna-eastus2-01",
         "X-Content-Type-Options": "nosniff",
-        "x-ms-correlation-request-id": "37b47b8b-9044-4950-b221-2a51fdceda3a",
+        "x-ms-correlation-request-id": "2fe93c59-8c68-4f19-ac31-96d368d3ebd6",
         "x-ms-ratelimit-remaining-subscription-writes": "1190",
         "x-ms-response-type": "standard",
-        "x-ms-routing-request-id": "WESTUS2:20230223T044209Z:37b47b8b-9044-4950-b221-2a51fdceda3a",
-        "x-request-time": "0.583"
+        "x-ms-routing-request-id": "WESTUS2:20230223T203132Z:2fe93c59-8c68-4f19-ac31-96d368d3ebd6",
+        "x-request-time": "2.908"
       },
       "ResponseBody": {
-        "id": "/subscriptions/00000000-0000-0000-0000-000000000/resourceGroups/00000/providers/Microsoft.MachineLearningServices/workspaces/00000/components/azureml_anonymous/versions/42fe473a-0ac4-4129-9e6f-b9352a527b3e",
-        "name": "42fe473a-0ac4-4129-9e6f-b9352a527b3e",
-=======
-        "Content-Length": "1637",
-        "Content-Type": "application/json; charset=utf-8",
-        "Date": "Tue, 21 Feb 2023 20:51:57 GMT",
-        "Expires": "-1",
-        "Location": "https://management.azure.com/subscriptions/00000000-0000-0000-0000-000000000/resourceGroups/00000/providers/Microsoft.MachineLearningServices/workspaces/00000/components/azureml_anonymous/versions/082555ff-4505-d7b8-0af8-215ad996de2b?api-version=2022-10-01",
-        "Pragma": "no-cache",
-        "Request-Context": "appId=cid-v1:2d2e8e63-272e-4b3c-8598-4ee570a0e70d",
-        "Server-Timing": "traceparent;desc=\u002200-a5687f6a30100fc56bf19033b089442c-95aa03c312462453-01\u0022",
-        "Strict-Transport-Security": "max-age=31536000; includeSubDomains",
-        "x-aml-cluster": "vienna-eastus-01",
-        "X-Content-Type-Options": "nosniff",
-        "x-ms-correlation-request-id": "dfff0ae7-edb9-442c-bc81-5e2431fa64a1",
-        "x-ms-ratelimit-remaining-subscription-writes": "1195",
-        "x-ms-response-type": "standard",
-        "x-ms-routing-request-id": "CANADACENTRAL:20230221T205158Z:dfff0ae7-edb9-442c-bc81-5e2431fa64a1",
-        "x-request-time": "0.434"
-      },
-      "ResponseBody": {
-        "id": "/subscriptions/00000000-0000-0000-0000-000000000/resourceGroups/00000/providers/Microsoft.MachineLearningServices/workspaces/00000/components/azureml_anonymous/versions/57dd6e6a-7a41-4929-9f48-6e30c99cc34a",
-        "name": "57dd6e6a-7a41-4929-9f48-6e30c99cc34a",
->>>>>>> ce9edaa6
+        "id": "/subscriptions/00000000-0000-0000-0000-000000000/resourceGroups/00000/providers/Microsoft.MachineLearningServices/workspaces/00000/components/azureml_anonymous/versions/126f9176-4948-49ad-a8bd-241530dd661c",
+        "name": "126f9176-4948-49ad-a8bd-241530dd661c",
         "type": "Microsoft.MachineLearningServices/workspaces/components/versions",
         "properties": {
           "description": null,
@@ -706,13 +451,8 @@
                 "type": "uri_folder"
               }
             },
-<<<<<<< HEAD
             "code": "azureml:/subscriptions/00000000-0000-0000-0000-000000000/resourceGroups/00000/providers/Microsoft.MachineLearningServices/workspaces/00000/codes/e7a3f40e-eb47-4499-9b80-1e5d911878f8/versions/1",
-            "environment": "azureml://registries/azureml/environments/AzureML-sklearn-0.24-ubuntu18.04-py37-cpu/versions/5",
-=======
-            "code": "azureml:/subscriptions/00000000-0000-0000-0000-000000000/resourceGroups/00000/providers/Microsoft.MachineLearningServices/workspaces/00000/codes/c4b5a984-a0c9-4622-a5cf-f22114f04941/versions/1",
             "environment": "azureml://registries/azureml/environments/AzureML-sklearn-1.0-ubuntu20.04-py38-cpu/versions/33",
->>>>>>> ce9edaa6
             "resources": {
               "instance_count": "1"
             },
@@ -725,19 +465,11 @@
           }
         },
         "systemData": {
-<<<<<<< HEAD
-          "createdAt": "2023-02-23T04:42:09.4348955\u002B00:00",
+          "createdAt": "2023-02-23T20:31:32.5737432\u002B00:00",
           "createdBy": "Diondra Peck",
           "createdByType": "User",
-          "lastModifiedAt": "2023-02-23T04:42:09.4348955\u002B00:00",
+          "lastModifiedAt": "2023-02-23T20:31:32.5737432\u002B00:00",
           "lastModifiedBy": "Diondra Peck",
-=======
-          "createdAt": "2023-02-18T23:30:37.7037498\u002B00:00",
-          "createdBy": "Firstname Lastname",
-          "createdByType": "User",
-          "lastModifiedAt": "2023-02-18T23:30:37.8016292\u002B00:00",
-          "lastModifiedBy": "Firstname Lastname",
->>>>>>> ce9edaa6
           "lastModifiedByType": "User"
         }
       }
@@ -749,11 +481,7 @@
         "Accept": "application/json",
         "Accept-Encoding": "gzip, deflate",
         "Connection": "keep-alive",
-<<<<<<< HEAD
         "User-Agent": "azure-ai-ml/1.5.0 azsdk-python-mgmt-machinelearningservices/0.1.0 Python/3.7.9 (Windows-10-10.0.22621-SP0)"
-=======
-        "User-Agent": "azure-ai-ml/1.5.0 azsdk-python-mgmt-machinelearningservices/0.1.0 Python/3.10.6 (Linux-5.15.79.1-microsoft-standard-WSL2-x86_64-with-glibc2.35)"
->>>>>>> ce9edaa6
       },
       "RequestBody": null,
       "StatusCode": 200,
@@ -761,42 +489,24 @@
         "Cache-Control": "no-cache",
         "Content-Encoding": "gzip",
         "Content-Type": "application/json; charset=utf-8",
-<<<<<<< HEAD
-        "Date": "Thu, 23 Feb 2023 04:42:09 GMT",
+        "Date": "Thu, 23 Feb 2023 20:31:33 GMT",
         "Expires": "-1",
         "Pragma": "no-cache",
         "Request-Context": "appId=cid-v1:2d2e8e63-272e-4b3c-8598-4ee570a0e70d",
-        "Server-Timing": "traceparent;desc=\u002200-eaba1851c9e9e29ddb804810f6a3a3ec-38553a46fbf90f64-01\u0022",
-=======
-        "Date": "Tue, 21 Feb 2023 20:51:58 GMT",
-        "Expires": "-1",
-        "Pragma": "no-cache",
-        "Request-Context": "appId=cid-v1:2d2e8e63-272e-4b3c-8598-4ee570a0e70d",
-        "Server-Timing": "traceparent;desc=\u002200-17c3fb70a67264be7010d69e9791815c-c3dacf972a4248bf-01\u0022",
->>>>>>> ce9edaa6
+        "Server-Timing": "traceparent;desc=\u002200-76a5269edc759e28497a041663d11bd8-1b1aa9e154fd5da6-01\u0022",
         "Strict-Transport-Security": "max-age=31536000; includeSubDomains",
         "Transfer-Encoding": "chunked",
         "Vary": [
           "Accept-Encoding",
           "Accept-Encoding"
         ],
-<<<<<<< HEAD
         "x-aml-cluster": "vienna-eastus2-01",
         "X-Content-Type-Options": "nosniff",
-        "x-ms-correlation-request-id": "c2f459cc-ae1d-4df2-9c96-7902617d5132",
+        "x-ms-correlation-request-id": "d31be8b4-81ca-45b9-911f-d09c9cd6de6e",
         "x-ms-ratelimit-remaining-subscription-reads": "11972",
         "x-ms-response-type": "standard",
-        "x-ms-routing-request-id": "WESTUS2:20230223T044210Z:c2f459cc-ae1d-4df2-9c96-7902617d5132",
-        "x-request-time": "0.105"
-=======
-        "x-aml-cluster": "vienna-eastus-01",
-        "X-Content-Type-Options": "nosniff",
-        "x-ms-correlation-request-id": "0b57f48b-c03e-4d25-8b79-9f5d3164024b",
-        "x-ms-ratelimit-remaining-subscription-reads": "11997",
-        "x-ms-response-type": "standard",
-        "x-ms-routing-request-id": "CANADACENTRAL:20230221T205158Z:0b57f48b-c03e-4d25-8b79-9f5d3164024b",
-        "x-request-time": "0.195"
->>>>>>> ce9edaa6
+        "x-ms-routing-request-id": "WESTUS2:20230223T203134Z:d31be8b4-81ca-45b9-911f-d09c9cd6de6e",
+        "x-request-time": "0.615"
       },
       "ResponseBody": {
         "id": "/subscriptions/00000000-0000-0000-0000-000000000/resourceGroups/00000/providers/Microsoft.MachineLearningServices/workspaces/00000/datastores/workspaceblobstore",
@@ -811,29 +521,17 @@
             "credentialsType": "AccountKey"
           },
           "datastoreType": "AzureBlob",
-<<<<<<< HEAD
           "accountName": "saveorz2izv2bas",
           "containerName": "azureml-blobstore-2d1e66ae-85e3-42c0-be91-34de66397f26",
-=======
-          "accountName": "samcw32zcnpjldw",
-          "containerName": "azureml-blobstore-3bd2018e-4b43-401e-ad49-85df181c9e0a",
->>>>>>> ce9edaa6
           "endpoint": "core.windows.net",
           "protocol": "https",
           "serviceDataAccessAuthIdentity": "WorkspaceSystemAssignedIdentity"
         },
         "systemData": {
-<<<<<<< HEAD
           "createdAt": "2023-02-23T02:09:20.7946807\u002B00:00",
           "createdBy": "779301c0-18b2-4cdc-801b-a0a3368fee0a",
           "createdByType": "Application",
           "lastModifiedAt": "2023-02-23T02:09:21.4547132\u002B00:00",
-=======
-          "createdAt": "2023-02-18T09:22:33.5645164\u002B00:00",
-          "createdBy": "779301c0-18b2-4cdc-801b-a0a3368fee0a",
-          "createdByType": "Application",
-          "lastModifiedAt": "2023-02-18T09:22:34.1712214\u002B00:00",
->>>>>>> ce9edaa6
           "lastModifiedBy": "779301c0-18b2-4cdc-801b-a0a3368fee0a",
           "lastModifiedByType": "Application"
         }
@@ -847,11 +545,7 @@
         "Accept-Encoding": "gzip, deflate",
         "Connection": "keep-alive",
         "Content-Length": "0",
-<<<<<<< HEAD
         "User-Agent": "azure-ai-ml/1.5.0 azsdk-python-mgmt-machinelearningservices/0.1.0 Python/3.7.9 (Windows-10-10.0.22621-SP0)"
-=======
-        "User-Agent": "azure-ai-ml/1.5.0 azsdk-python-mgmt-machinelearningservices/0.1.0 Python/3.10.6 (Linux-5.15.79.1-microsoft-standard-WSL2-x86_64-with-glibc2.35)"
->>>>>>> ce9edaa6
       },
       "RequestBody": null,
       "StatusCode": 200,
@@ -859,39 +553,21 @@
         "Cache-Control": "no-cache",
         "Content-Encoding": "gzip",
         "Content-Type": "application/json; charset=utf-8",
-<<<<<<< HEAD
-        "Date": "Thu, 23 Feb 2023 04:42:09 GMT",
+        "Date": "Thu, 23 Feb 2023 20:31:34 GMT",
         "Expires": "-1",
         "Pragma": "no-cache",
         "Request-Context": "appId=cid-v1:2d2e8e63-272e-4b3c-8598-4ee570a0e70d",
-        "Server-Timing": "traceparent;desc=\u002200-68084ed6f930f111d77c678a42c049ea-2460efdaa8dd8b7b-01\u0022",
+        "Server-Timing": "traceparent;desc=\u002200-3817f92f4559d6029f2ef7c83c81d8a6-d9b6e06f07f18545-01\u0022",
         "Strict-Transport-Security": "max-age=31536000; includeSubDomains",
         "Transfer-Encoding": "chunked",
         "Vary": "Accept-Encoding",
         "x-aml-cluster": "vienna-eastus2-01",
         "X-Content-Type-Options": "nosniff",
-        "x-ms-correlation-request-id": "8cbea8d1-de91-4153-86fa-bfbbf642491b",
+        "x-ms-correlation-request-id": "4bc55b99-17e0-4cdd-882f-2e4c9c6163ea",
         "x-ms-ratelimit-remaining-subscription-writes": "1193",
         "x-ms-response-type": "standard",
-        "x-ms-routing-request-id": "WESTUS2:20230223T044210Z:8cbea8d1-de91-4153-86fa-bfbbf642491b",
-        "x-request-time": "0.084"
-=======
-        "Date": "Tue, 21 Feb 2023 20:51:59 GMT",
-        "Expires": "-1",
-        "Pragma": "no-cache",
-        "Request-Context": "appId=cid-v1:2d2e8e63-272e-4b3c-8598-4ee570a0e70d",
-        "Server-Timing": "traceparent;desc=\u002200-8ca73f2f5a526948196ec1c7b7b8ba65-c98215ff9e2ef24c-01\u0022",
-        "Strict-Transport-Security": "max-age=31536000; includeSubDomains",
-        "Transfer-Encoding": "chunked",
-        "Vary": "Accept-Encoding",
-        "x-aml-cluster": "vienna-eastus-01",
-        "X-Content-Type-Options": "nosniff",
-        "x-ms-correlation-request-id": "f02f304a-2876-4c56-85fb-375f94626ba1",
-        "x-ms-ratelimit-remaining-subscription-writes": "1198",
-        "x-ms-response-type": "standard",
-        "x-ms-routing-request-id": "CANADACENTRAL:20230221T205159Z:f02f304a-2876-4c56-85fb-375f94626ba1",
-        "x-request-time": "0.104"
->>>>>>> ce9edaa6
+        "x-ms-routing-request-id": "WESTUS2:20230223T203135Z:4bc55b99-17e0-4cdd-882f-2e4c9c6163ea",
+        "x-request-time": "0.973"
       },
       "ResponseBody": {
         "secretsType": "AccountKey",
@@ -899,23 +575,14 @@
       }
     },
     {
-<<<<<<< HEAD
       "RequestUri": "https://saveorz2izv2bas.blob.core.windows.net/azureml-blobstore-2d1e66ae-85e3-42c0-be91-34de66397f26/LocalUpload/00000000000000000000000000000000/data/sample1.csv",
-=======
-      "RequestUri": "https://samcw32zcnpjldw.blob.core.windows.net/azureml-blobstore-3bd2018e-4b43-401e-ad49-85df181c9e0a/LocalUpload/00000000000000000000000000000000/data/sample1.csv",
->>>>>>> ce9edaa6
       "RequestMethod": "HEAD",
       "RequestHeaders": {
         "Accept": "application/xml",
         "Accept-Encoding": "gzip, deflate",
         "Connection": "keep-alive",
-<<<<<<< HEAD
         "User-Agent": "azsdk-python-storage-blob/12.14.1 Python/3.7.9 (Windows-10-10.0.22621-SP0)",
-        "x-ms-date": "Thu, 23 Feb 2023 04:42:10 GMT",
-=======
-        "User-Agent": "azsdk-python-storage-blob/12.14.1 Python/3.10.6 (Linux-5.15.79.1-microsoft-standard-WSL2-x86_64-with-glibc2.35)",
-        "x-ms-date": "Tue, 21 Feb 2023 20:51:59 GMT",
->>>>>>> ce9edaa6
+        "x-ms-date": "Thu, 23 Feb 2023 20:31:35 GMT",
         "x-ms-version": "2021-08-06"
       },
       "RequestBody": null,
@@ -925,15 +592,9 @@
         "Content-Length": "499",
         "Content-MD5": "kD7N5\u002BygjTfbYTFhyEo7RA==",
         "Content-Type": "application/octet-stream",
-<<<<<<< HEAD
-        "Date": "Thu, 23 Feb 2023 04:42:11 GMT",
+        "Date": "Thu, 23 Feb 2023 20:31:35 GMT",
         "ETag": "\u00220x8DB15444E15BC78\u0022",
         "Last-Modified": "Thu, 23 Feb 2023 02:18:51 GMT",
-=======
-        "Date": "Tue, 21 Feb 2023 20:51:59 GMT",
-        "ETag": "\u00220x8DB1192D95592BC\u0022",
-        "Last-Modified": "Sat, 18 Feb 2023 09:31:01 GMT",
->>>>>>> ce9edaa6
         "Server": [
           "Windows-Azure-Blob/1.0",
           "Microsoft-HTTPAPI/2.0"
@@ -942,54 +603,32 @@
         "x-ms-access-tier": "Hot",
         "x-ms-access-tier-inferred": "true",
         "x-ms-blob-type": "BlockBlob",
-<<<<<<< HEAD
         "x-ms-creation-time": "Thu, 23 Feb 2023 02:18:51 GMT",
         "x-ms-lease-state": "available",
         "x-ms-lease-status": "unlocked",
         "x-ms-meta-name": "474b2deb-5552-44f0-b87f-df067fbfad5e",
         "x-ms-meta-upload_status": "completed",
         "x-ms-meta-version": "c60c640b-115d-4627-97bb-c73afe107525",
-=======
-        "x-ms-creation-time": "Sat, 18 Feb 2023 09:31:01 GMT",
-        "x-ms-lease-state": "available",
-        "x-ms-lease-status": "unlocked",
-        "x-ms-meta-name": "da7a3a5b-c8c2-4f4b-9b1e-3b95f0e5cbf2",
-        "x-ms-meta-upload_status": "completed",
-        "x-ms-meta-version": "19c9a32f-cff6-4c71-93bd-25e98ef82404",
->>>>>>> ce9edaa6
         "x-ms-server-encrypted": "true",
         "x-ms-version": "2021-08-06"
       },
       "ResponseBody": null
     },
     {
-<<<<<<< HEAD
       "RequestUri": "https://saveorz2izv2bas.blob.core.windows.net/azureml-blobstore-2d1e66ae-85e3-42c0-be91-34de66397f26/az-ml-artifacts/00000000000000000000000000000000/data/sample1.csv",
-=======
-      "RequestUri": "https://samcw32zcnpjldw.blob.core.windows.net/azureml-blobstore-3bd2018e-4b43-401e-ad49-85df181c9e0a/az-ml-artifacts/00000000000000000000000000000000/data/sample1.csv",
->>>>>>> ce9edaa6
       "RequestMethod": "HEAD",
       "RequestHeaders": {
         "Accept": "application/xml",
         "Accept-Encoding": "gzip, deflate",
         "Connection": "keep-alive",
-<<<<<<< HEAD
         "User-Agent": "azsdk-python-storage-blob/12.14.1 Python/3.7.9 (Windows-10-10.0.22621-SP0)",
-        "x-ms-date": "Thu, 23 Feb 2023 04:42:11 GMT",
-=======
-        "User-Agent": "azsdk-python-storage-blob/12.14.1 Python/3.10.6 (Linux-5.15.79.1-microsoft-standard-WSL2-x86_64-with-glibc2.35)",
-        "x-ms-date": "Tue, 21 Feb 2023 20:51:59 GMT",
->>>>>>> ce9edaa6
+        "x-ms-date": "Thu, 23 Feb 2023 20:31:35 GMT",
         "x-ms-version": "2021-08-06"
       },
       "RequestBody": null,
       "StatusCode": 404,
       "ResponseHeaders": {
-<<<<<<< HEAD
-        "Date": "Thu, 23 Feb 2023 04:42:11 GMT",
-=======
-        "Date": "Tue, 21 Feb 2023 20:51:59 GMT",
->>>>>>> ce9edaa6
+        "Date": "Thu, 23 Feb 2023 20:31:35 GMT",
         "Server": [
           "Windows-Azure-Blob/1.0",
           "Microsoft-HTTPAPI/2.0"
@@ -1010,11 +649,7 @@
         "Connection": "keep-alive",
         "Content-Length": "1901",
         "Content-Type": "application/json",
-<<<<<<< HEAD
         "User-Agent": "azure-ai-ml/1.5.0 azsdk-python-mgmt-machinelearningservices/0.1.0 Python/3.7.9 (Windows-10-10.0.22621-SP0)"
-=======
-        "User-Agent": "azure-ai-ml/1.5.0 azsdk-python-mgmt-machinelearningservices/0.1.0 Python/3.10.6 (Linux-5.15.79.1-microsoft-standard-WSL2-x86_64-with-glibc2.35)"
->>>>>>> ce9edaa6
       },
       "RequestBody": {
         "properties": {
@@ -1080,11 +715,7 @@
                 }
               },
               "_source": "BUILDER",
-<<<<<<< HEAD
-              "componentId": "/subscriptions/00000000-0000-0000-0000-000000000/resourceGroups/00000/providers/Microsoft.MachineLearningServices/workspaces/00000/components/azureml_anonymous/versions/42fe473a-0ac4-4129-9e6f-b9352a527b3e"
-=======
-              "componentId": "/subscriptions/00000000-0000-0000-0000-000000000/resourceGroups/00000/providers/Microsoft.MachineLearningServices/workspaces/00000/components/azureml_anonymous/versions/57dd6e6a-7a41-4929-9f48-6e30c99cc34a"
->>>>>>> ce9edaa6
+              "componentId": "/subscriptions/00000000-0000-0000-0000-000000000/resourceGroups/00000/providers/Microsoft.MachineLearningServices/workspaces/00000/components/azureml_anonymous/versions/126f9176-4948-49ad-a8bd-241530dd661c"
             }
           },
           "outputs": {
@@ -1101,40 +732,22 @@
       "StatusCode": 201,
       "ResponseHeaders": {
         "Cache-Control": "no-cache",
-<<<<<<< HEAD
         "Content-Length": "4566",
         "Content-Type": "application/json; charset=utf-8",
-        "Date": "Thu, 23 Feb 2023 04:42:15 GMT",
-=======
-        "Content-Length": "3452",
-        "Content-Type": "application/json; charset=utf-8",
-        "Date": "Tue, 21 Feb 2023 20:52:03 GMT",
->>>>>>> ce9edaa6
+        "Date": "Thu, 23 Feb 2023 20:31:38 GMT",
         "Expires": "-1",
         "Location": "https://management.azure.com/subscriptions/00000000-0000-0000-0000-000000000/resourceGroups/00000/providers/Microsoft.MachineLearningServices/workspaces/00000/jobs/000000000000000000000?api-version=2022-12-01-preview",
         "Pragma": "no-cache",
         "Request-Context": "appId=cid-v1:2d2e8e63-272e-4b3c-8598-4ee570a0e70d",
-<<<<<<< HEAD
-        "Server-Timing": "traceparent;desc=\u002200-be7bdebf2646d5006d3bc4f7031d4769-2344d79fe9d15486-01\u0022",
+        "Server-Timing": "traceparent;desc=\u002200-1e6135b6b5d4e438c5fde83e73d49cd0-fb9295d5a94e0d56-01\u0022",
         "Strict-Transport-Security": "max-age=31536000; includeSubDomains",
         "x-aml-cluster": "vienna-eastus2-01",
         "X-Content-Type-Options": "nosniff",
-        "x-ms-correlation-request-id": "f6d27dca-2b6a-4e9f-a0bd-376f23c780d6",
+        "x-ms-correlation-request-id": "4b91839f-8fda-4437-a813-2cdeac470155",
         "x-ms-ratelimit-remaining-subscription-writes": "1189",
         "x-ms-response-type": "standard",
-        "x-ms-routing-request-id": "WESTUS2:20230223T044215Z:f6d27dca-2b6a-4e9f-a0bd-376f23c780d6",
-        "x-request-time": "1.327"
-=======
-        "Server-Timing": "traceparent;desc=\u002200-0e31ec2a72104398cb95beffa2bace4e-5fc5d5f6d2d38e18-01\u0022",
-        "Strict-Transport-Security": "max-age=31536000; includeSubDomains",
-        "x-aml-cluster": "vienna-eastus-01",
-        "X-Content-Type-Options": "nosniff",
-        "x-ms-correlation-request-id": "587bbf8b-b2ab-4c94-ac6a-8b74cf4ce538",
-        "x-ms-ratelimit-remaining-subscription-writes": "1194",
-        "x-ms-response-type": "standard",
-        "x-ms-routing-request-id": "CANADACENTRAL:20230221T205203Z:587bbf8b-b2ab-4c94-ac6a-8b74cf4ce538",
-        "x-request-time": "1.390"
->>>>>>> ce9edaa6
+        "x-ms-routing-request-id": "WESTUS2:20230223T203139Z:4b91839f-8fda-4437-a813-2cdeac470155",
+        "x-request-time": "1.829"
       },
       "ResponseBody": {
         "id": "/subscriptions/00000000-0000-0000-0000-000000000/resourceGroups/00000/providers/Microsoft.MachineLearningServices/workspaces/00000/jobs/000000000000000000000",
@@ -1162,11 +775,7 @@
             "Tracking": {
               "jobServiceType": "Tracking",
               "port": null,
-<<<<<<< HEAD
               "endpoint": "azureml://eastus2.api.azureml.ms/mlflow/v1.0/subscriptions/00000000-0000-0000-0000-000000000/resourceGroups/00000/providers/Microsoft.MachineLearningServices/workspaces/00000?",
-=======
-              "endpoint": "azureml://eastus.api.azureml.ms/mlflow/v1.0/subscriptions/00000000-0000-0000-0000-000000000/resourceGroups/00000/providers/Microsoft.MachineLearningServices/workspaces/00000?",
->>>>>>> ce9edaa6
               "status": null,
               "errorMessage": null,
               "properties": null,
@@ -1225,11 +834,7 @@
                 }
               },
               "_source": "BUILDER",
-<<<<<<< HEAD
-              "componentId": "/subscriptions/00000000-0000-0000-0000-000000000/resourceGroups/00000/providers/Microsoft.MachineLearningServices/workspaces/00000/components/azureml_anonymous/versions/42fe473a-0ac4-4129-9e6f-b9352a527b3e"
-=======
-              "componentId": "/subscriptions/00000000-0000-0000-0000-000000000/resourceGroups/00000/providers/Microsoft.MachineLearningServices/workspaces/00000/components/azureml_anonymous/versions/57dd6e6a-7a41-4929-9f48-6e30c99cc34a"
->>>>>>> ce9edaa6
+              "componentId": "/subscriptions/00000000-0000-0000-0000-000000000/resourceGroups/00000/providers/Microsoft.MachineLearningServices/workspaces/00000/components/azureml_anonymous/versions/126f9176-4948-49ad-a8bd-241530dd661c"
             }
           },
           "inputs": {
@@ -1268,13 +873,8 @@
           "sourceJobId": null
         },
         "systemData": {
-<<<<<<< HEAD
-          "createdAt": "2023-02-23T04:42:15.4427943\u002B00:00",
+          "createdAt": "2023-02-23T20:31:39.2085654\u002B00:00",
           "createdBy": "Diondra Peck",
-=======
-          "createdAt": "2023-02-21T20:52:03.3121956\u002B00:00",
-          "createdBy": "Firstname Lastname",
->>>>>>> ce9edaa6
           "createdByType": "User"
         }
       }
