--- conflicted
+++ resolved
@@ -1426,42 +1426,27 @@
               "uri": null,
               "assetName": null,
               "assetVersion": null,
-<<<<<<< HEAD
               "jobOutputType": "uri_folder",
-              "mode": "ReadWriteMount"
-=======
               "mode": "ReadWriteMount",
-              "autoDeleteSetting": null,
-              "jobOutputType": "uri_folder"
->>>>>>> d49d820d
+              "autoDeleteSetting": null
             },
             "pipeline_job_scored_data": {
               "description": null,
               "uri": null,
               "assetName": null,
               "assetVersion": null,
-<<<<<<< HEAD
               "jobOutputType": "uri_folder",
-              "mode": "ReadWriteMount"
-=======
               "mode": "ReadWriteMount",
-              "autoDeleteSetting": null,
-              "jobOutputType": "uri_folder"
->>>>>>> d49d820d
+              "autoDeleteSetting": null
             },
             "pipeline_job_evaluation_report": {
               "description": null,
               "uri": null,
               "assetName": null,
               "assetVersion": null,
-<<<<<<< HEAD
               "jobOutputType": "uri_folder",
-              "mode": "ReadWriteMount"
-=======
               "mode": "ReadWriteMount",
-              "autoDeleteSetting": null,
-              "jobOutputType": "uri_folder"
->>>>>>> d49d820d
+              "autoDeleteSetting": null
             }
           },
           "sourceJobId": null
