--- conflicted
+++ resolved
@@ -9,11 +9,7 @@
         "Connection": "keep-alive",
         "Content-Length": "535",
         "Content-Type": "application/json",
-<<<<<<< HEAD
         "User-Agent": "azure-ai-ml/1.5.0 azsdk-python-mgmt-machinelearningservices/0.1.0 Python/3.7.9 (Windows-10-10.0.22621-SP0)"
-=======
-        "User-Agent": "azure-ai-ml/1.5.0 azsdk-python-mgmt-machinelearningservices/0.1.0 Python/3.8.13 (Windows-10-10.0.19045-SP0)"
->>>>>>> edbff1d3
       },
       "RequestBody": {
         "properties": {
@@ -28,7 +24,6 @@
         "Cache-Control": "no-cache",
         "Content-Length": "1474",
         "Content-Type": "application/json; charset=utf-8",
-<<<<<<< HEAD
         "Date": "Fri, 10 Feb 2023 21:48:59 GMT",
         "Expires": "-1",
         "Location": "https://management.azure.com/subscriptions/00000000-0000-0000-0000-000000000/resourceGroups/00000/providers/Microsoft.MachineLearningServices/workspaces/00000/environments/CliV2AnonymousEnvironment/versions/6eedff85d2f858b9cd4e12021dbc722e?api-version=2022-05-01",
@@ -43,22 +38,6 @@
         "x-ms-response-type": "standard",
         "x-ms-routing-request-id": "WESTUS2:20230210T214859Z:bb320c27-c5f5-4f42-b93a-b2f097936605",
         "x-request-time": "0.581"
-=======
-        "Date": "Fri, 10 Feb 2023 08:55:35 GMT",
-        "Expires": "-1",
-        "Location": "https://management.azure.com/subscriptions/00000000-0000-0000-0000-000000000/resourceGroups/00000/providers/Microsoft.MachineLearningServices/workspaces/00000/environments/CliV2AnonymousEnvironment/versions/6eedff85d2f858b9cd4e12021dbc722e?api-version=2022-05-01",
-        "Pragma": "no-cache",
-        "Request-Context": "appId=cid-v1:512cc15a-13b5-415b-bfd0-dce7accb6bb1",
-        "Server-Timing": "traceparent;desc=\u002200-48471c3d8fddf5502c962adcaf034fdc-29cc0b0e96996fea-01\u0022",
-        "Strict-Transport-Security": "max-age=31536000; includeSubDomains",
-        "x-aml-cluster": "vienna-test-westus2-01",
-        "X-Content-Type-Options": "nosniff",
-        "x-ms-correlation-request-id": "d754669b-601e-494c-90f8-e629dc782948",
-        "x-ms-ratelimit-remaining-subscription-writes": "1180",
-        "x-ms-response-type": "standard",
-        "x-ms-routing-request-id": "JAPANEAST:20230210T085535Z:d754669b-601e-494c-90f8-e629dc782948",
-        "x-request-time": "1.105"
->>>>>>> edbff1d3
       },
       "ResponseBody": {
         "id": "/subscriptions/00000000-0000-0000-0000-000000000/resourceGroups/00000/providers/Microsoft.MachineLearningServices/workspaces/00000/environments/CliV2AnonymousEnvironment/versions/6eedff85d2f858b9cd4e12021dbc722e",
@@ -94,11 +73,7 @@
         "Connection": "keep-alive",
         "Content-Length": "535",
         "Content-Type": "application/json",
-<<<<<<< HEAD
         "User-Agent": "azure-ai-ml/1.5.0 azsdk-python-mgmt-machinelearningservices/0.1.0 Python/3.7.9 (Windows-10-10.0.22621-SP0)"
-=======
-        "User-Agent": "azure-ai-ml/1.5.0 azsdk-python-mgmt-machinelearningservices/0.1.0 Python/3.8.13 (Windows-10-10.0.19045-SP0)"
->>>>>>> edbff1d3
       },
       "RequestBody": {
         "properties": {
@@ -113,7 +88,6 @@
         "Cache-Control": "no-cache",
         "Content-Length": "1474",
         "Content-Type": "application/json; charset=utf-8",
-<<<<<<< HEAD
         "Date": "Fri, 10 Feb 2023 21:48:59 GMT",
         "Expires": "-1",
         "Location": "https://management.azure.com/subscriptions/00000000-0000-0000-0000-000000000/resourceGroups/00000/providers/Microsoft.MachineLearningServices/workspaces/00000/environments/CliV2AnonymousEnvironment/versions/6eedff85d2f858b9cd4e12021dbc722e?api-version=2022-05-01",
@@ -128,22 +102,6 @@
         "x-ms-response-type": "standard",
         "x-ms-routing-request-id": "WESTUS2:20230210T214900Z:96df30d6-afb4-4c34-866a-dceb52bc3466",
         "x-request-time": "0.257"
-=======
-        "Date": "Fri, 10 Feb 2023 08:55:36 GMT",
-        "Expires": "-1",
-        "Location": "https://management.azure.com/subscriptions/00000000-0000-0000-0000-000000000/resourceGroups/00000/providers/Microsoft.MachineLearningServices/workspaces/00000/environments/CliV2AnonymousEnvironment/versions/6eedff85d2f858b9cd4e12021dbc722e?api-version=2022-05-01",
-        "Pragma": "no-cache",
-        "Request-Context": "appId=cid-v1:512cc15a-13b5-415b-bfd0-dce7accb6bb1",
-        "Server-Timing": "traceparent;desc=\u002200-74c4f3123d08988974f57b1b35768c93-01bfcf9e1f40c609-01\u0022",
-        "Strict-Transport-Security": "max-age=31536000; includeSubDomains",
-        "x-aml-cluster": "vienna-test-westus2-01",
-        "X-Content-Type-Options": "nosniff",
-        "x-ms-correlation-request-id": "798dcd14-47d0-4cad-9a3a-40602ba7ceaf",
-        "x-ms-ratelimit-remaining-subscription-writes": "1179",
-        "x-ms-response-type": "standard",
-        "x-ms-routing-request-id": "JAPANEAST:20230210T085536Z:798dcd14-47d0-4cad-9a3a-40602ba7ceaf",
-        "x-request-time": "0.198"
->>>>>>> edbff1d3
       },
       "ResponseBody": {
         "id": "/subscriptions/00000000-0000-0000-0000-000000000/resourceGroups/00000/providers/Microsoft.MachineLearningServices/workspaces/00000/environments/CliV2AnonymousEnvironment/versions/6eedff85d2f858b9cd4e12021dbc722e",
@@ -177,11 +135,7 @@
         "Accept": "application/json",
         "Accept-Encoding": "gzip, deflate",
         "Connection": "keep-alive",
-<<<<<<< HEAD
         "User-Agent": "azure-ai-ml/1.5.0 azsdk-python-mgmt-machinelearningservices/0.1.0 Python/3.7.9 (Windows-10-10.0.22621-SP0)"
-=======
-        "User-Agent": "azure-ai-ml/1.5.0 azsdk-python-mgmt-machinelearningservices/0.1.0 Python/3.8.13 (Windows-10-10.0.19045-SP0)"
->>>>>>> edbff1d3
       },
       "RequestBody": null,
       "StatusCode": 200,
@@ -189,26 +143,17 @@
         "Cache-Control": "no-cache",
         "Content-Encoding": "gzip",
         "Content-Type": "application/json; charset=utf-8",
-<<<<<<< HEAD
         "Date": "Fri, 10 Feb 2023 21:49:01 GMT",
         "Expires": "-1",
         "Pragma": "no-cache",
         "Request-Context": "appId=cid-v1:2d2e8e63-272e-4b3c-8598-4ee570a0e70d",
         "Server-Timing": "traceparent;desc=\u002200-1ac81a8294abc67e8b598fa73c734ce3-dec4a0f385cd560a-01\u0022",
-=======
-        "Date": "Fri, 10 Feb 2023 08:55:38 GMT",
-        "Expires": "-1",
-        "Pragma": "no-cache",
-        "Request-Context": "appId=cid-v1:512cc15a-13b5-415b-bfd0-dce7accb6bb1",
-        "Server-Timing": "traceparent;desc=\u002200-7d5f3669adfcb6f313367bc1c1862ddb-b2b0baf659267be5-01\u0022",
->>>>>>> edbff1d3
         "Strict-Transport-Security": "max-age=31536000; includeSubDomains",
         "Transfer-Encoding": "chunked",
         "Vary": [
           "Accept-Encoding",
           "Accept-Encoding"
         ],
-<<<<<<< HEAD
         "x-aml-cluster": "vienna-eastus2-01",
         "X-Content-Type-Options": "nosniff",
         "x-ms-correlation-request-id": "b92d0144-8f1b-4bfd-8559-337dd85d1f07",
@@ -216,15 +161,6 @@
         "x-ms-response-type": "standard",
         "x-ms-routing-request-id": "WESTUS2:20230210T214902Z:b92d0144-8f1b-4bfd-8559-337dd85d1f07",
         "x-request-time": "0.018"
-=======
-        "x-aml-cluster": "vienna-test-westus2-01",
-        "X-Content-Type-Options": "nosniff",
-        "x-ms-correlation-request-id": "fa5d7b1a-a1c1-4e62-90c2-f965f1cb4755",
-        "x-ms-ratelimit-remaining-subscription-reads": "11976",
-        "x-ms-response-type": "standard",
-        "x-ms-routing-request-id": "JAPANEAST:20230210T085538Z:fa5d7b1a-a1c1-4e62-90c2-f965f1cb4755",
-        "x-request-time": "0.134"
->>>>>>> edbff1d3
       },
       "ResponseBody": {
         "id": "/subscriptions/00000000-0000-0000-0000-000000000/resourceGroups/00000/providers/Microsoft.MachineLearningServices/workspaces/00000",
@@ -284,17 +220,13 @@
       }
     },
     {
-<<<<<<< HEAD
       "RequestUri": "https://management.azure.com/subscriptions/00000000-0000-0000-0000-000000000/resourceGroups/00000/providers/Microsoft.MachineLearningServices/workspaces/00000?api-version=2022-10-01",
-=======
-      "RequestUri": "https://management.azure.com/subscriptions/00000000-0000-0000-0000-000000000/resourceGroups/00000/providers/Microsoft.MachineLearningServices/workspaces/00000/datastores/workspaceblobstore/listSecrets?api-version=2022-10-01",
-      "RequestMethod": "POST",
+      "RequestMethod": "GET",
       "RequestHeaders": {
         "Accept": "application/json",
         "Accept-Encoding": "gzip, deflate",
         "Connection": "keep-alive",
-        "Content-Length": "0",
-        "User-Agent": "azure-ai-ml/1.5.0 azsdk-python-mgmt-machinelearningservices/0.1.0 Python/3.8.13 (Windows-10-10.0.19045-SP0)"
+        "User-Agent": "azure-ai-ml/1.5.0 azsdk-python-mgmt-machinelearningservices/0.1.0 Python/3.7.9 (Windows-10-10.0.22621-SP0)"
       },
       "RequestBody": null,
       "StatusCode": 200,
@@ -302,100 +234,11 @@
         "Cache-Control": "no-cache",
         "Content-Encoding": "gzip",
         "Content-Type": "application/json; charset=utf-8",
-        "Date": "Fri, 10 Feb 2023 08:55:39 GMT",
-        "Expires": "-1",
-        "Pragma": "no-cache",
-        "Request-Context": "appId=cid-v1:512cc15a-13b5-415b-bfd0-dce7accb6bb1",
-        "Server-Timing": "traceparent;desc=\u002200-54d3847e408a77de1552e6311e4aaaa8-bd70e58fb74cd82a-01\u0022",
-        "Strict-Transport-Security": "max-age=31536000; includeSubDomains",
-        "Transfer-Encoding": "chunked",
-        "Vary": "Accept-Encoding",
-        "x-aml-cluster": "vienna-test-westus2-01",
-        "X-Content-Type-Options": "nosniff",
-        "x-ms-correlation-request-id": "1fd5cc26-9127-4e0a-92e7-fe1fd666bd24",
-        "x-ms-ratelimit-remaining-subscription-writes": "1180",
-        "x-ms-response-type": "standard",
-        "x-ms-routing-request-id": "JAPANEAST:20230210T085539Z:1fd5cc26-9127-4e0a-92e7-fe1fd666bd24",
-        "x-request-time": "0.121"
-      },
-      "ResponseBody": {
-        "secretsType": "AccountKey",
-        "key": "dGhpcyBpcyBmYWtlIGtleQ=="
-      }
-    },
-    {
-      "RequestUri": "https://sagvgsoim6nmhbq.blob.core.windows.net/azureml-blobstore-e61cd5e2-512f-475e-9842-5e2a973993b8/LocalUpload/00000000000000000000000000000000/COMPONENT_PLACEHOLDER",
-      "RequestMethod": "HEAD",
-      "RequestHeaders": {
-        "Accept": "application/xml",
-        "Accept-Encoding": "gzip, deflate",
-        "Connection": "keep-alive",
-        "User-Agent": "azsdk-python-storage-blob/12.13.1 Python/3.8.13 (Windows-10-10.0.19045-SP0)",
-        "x-ms-date": "Fri, 10 Feb 2023 08:55:39 GMT",
-        "x-ms-version": "2021-08-06"
-      },
-      "RequestBody": null,
-      "StatusCode": 200,
-      "ResponseHeaders": {
-        "Accept-Ranges": "bytes",
-        "Content-Length": "35",
-        "Content-MD5": "L/DnSpFIn\u002BjaQWc\u002BsUQdcw==",
-        "Content-Type": "application/octet-stream",
-        "Date": "Fri, 10 Feb 2023 08:55:39 GMT",
-        "ETag": "\u00220x8DA9D48E17467D7\u0022",
-        "Last-Modified": "Fri, 23 Sep 2022 09:49:17 GMT",
-        "Server": [
-          "Windows-Azure-Blob/1.0",
-          "Microsoft-HTTPAPI/2.0"
-        ],
-        "Vary": "Origin",
-        "x-ms-access-tier": "Hot",
-        "x-ms-access-tier-inferred": "true",
-        "x-ms-blob-type": "BlockBlob",
-        "x-ms-creation-time": "Fri, 23 Sep 2022 09:49:16 GMT",
-        "x-ms-lease-state": "available",
-        "x-ms-lease-status": "unlocked",
-        "x-ms-meta-name": "9c9cfba9-82bd-45db-ad06-07009d1d9672",
-        "x-ms-meta-upload_status": "completed",
-        "x-ms-meta-version": "1",
-        "x-ms-server-encrypted": "true",
-        "x-ms-version": "2021-08-06"
-      },
-      "ResponseBody": null
-    },
-    {
-      "RequestUri": "https://management.azure.com/subscriptions/00000000-0000-0000-0000-000000000/resourceGroups/00000/providers/Microsoft.MachineLearningServices/workspaces/00000/datastores/workspaceblobstore?api-version=2022-10-01",
->>>>>>> edbff1d3
-      "RequestMethod": "GET",
-      "RequestHeaders": {
-        "Accept": "application/json",
-        "Accept-Encoding": "gzip, deflate",
-        "Connection": "keep-alive",
-<<<<<<< HEAD
-        "User-Agent": "azure-ai-ml/1.5.0 azsdk-python-mgmt-machinelearningservices/0.1.0 Python/3.7.9 (Windows-10-10.0.22621-SP0)"
-=======
-        "User-Agent": "azure-ai-ml/1.5.0 azsdk-python-mgmt-machinelearningservices/0.1.0 Python/3.8.13 (Windows-10-10.0.19045-SP0)"
->>>>>>> edbff1d3
-      },
-      "RequestBody": null,
-      "StatusCode": 200,
-      "ResponseHeaders": {
-        "Cache-Control": "no-cache",
-        "Content-Encoding": "gzip",
-        "Content-Type": "application/json; charset=utf-8",
-<<<<<<< HEAD
         "Date": "Fri, 10 Feb 2023 21:49:02 GMT",
         "Expires": "-1",
         "Pragma": "no-cache",
         "Request-Context": "appId=cid-v1:2d2e8e63-272e-4b3c-8598-4ee570a0e70d",
         "Server-Timing": "traceparent;desc=\u002200-2150cd518b5fc766f3795ba5670ee81c-cfe86ff8f5bff0ca-01\u0022",
-=======
-        "Date": "Fri, 10 Feb 2023 08:55:38 GMT",
-        "Expires": "-1",
-        "Pragma": "no-cache",
-        "Request-Context": "appId=cid-v1:512cc15a-13b5-415b-bfd0-dce7accb6bb1",
-        "Server-Timing": "traceparent;desc=\u002200-d6de811bd8bac8cc187a490f5c53afaf-f4587c51b14e154a-01\u0022",
->>>>>>> edbff1d3
         "Strict-Transport-Security": "max-age=31536000; includeSubDomains",
         "Transfer-Encoding": "chunked",
         "Vary": [
@@ -404,19 +247,11 @@
         ],
         "x-aml-cluster": "vienna-eastus2-01",
         "X-Content-Type-Options": "nosniff",
-<<<<<<< HEAD
         "x-ms-correlation-request-id": "e07fce85-688c-4720-bd30-28e42bdb5908",
         "x-ms-ratelimit-remaining-subscription-reads": "11986",
         "x-ms-response-type": "standard",
         "x-ms-routing-request-id": "WESTUS2:20230210T214902Z:e07fce85-688c-4720-bd30-28e42bdb5908",
         "x-request-time": "0.019"
-=======
-        "x-ms-correlation-request-id": "66925112-bc19-49e7-8b98-282b738689ae",
-        "x-ms-ratelimit-remaining-subscription-reads": "11995",
-        "x-ms-response-type": "standard",
-        "x-ms-routing-request-id": "JAPANEAST:20230210T085539Z:66925112-bc19-49e7-8b98-282b738689ae",
-        "x-request-time": "0.167"
->>>>>>> edbff1d3
       },
       "ResponseBody": {
         "id": "/subscriptions/00000000-0000-0000-0000-000000000/resourceGroups/00000/providers/Microsoft.MachineLearningServices/workspaces/00000",
@@ -476,50 +311,14 @@
       }
     },
     {
-<<<<<<< HEAD
       "RequestUri": "https://eastus2.api.azureml.ms/content/v2.0/subscriptions/00000000-0000-0000-0000-000000000/resourceGroups/00000/providers/Microsoft.MachineLearningServices/workspaces/00000/snapshots/getByHash?hash=d3c05b496c685e7e5a204e3cebc689086bd0f622c2975d8090c18968739a464a\u0026hashVersion=202208",
       "RequestMethod": "GET",
-=======
-      "RequestUri": "https://sagvgsoim6nmhbq.blob.core.windows.net/azureml-blobstore-e61cd5e2-512f-475e-9842-5e2a973993b8/az-ml-artifacts/00000000000000000000000000000000/COMPONENT_PLACEHOLDER",
-      "RequestMethod": "HEAD",
-      "RequestHeaders": {
-        "Accept": "application/xml",
-        "Accept-Encoding": "gzip, deflate",
-        "Connection": "keep-alive",
-        "User-Agent": "azsdk-python-storage-blob/12.13.1 Python/3.8.13 (Windows-10-10.0.19045-SP0)",
-        "x-ms-date": "Fri, 10 Feb 2023 08:55:39 GMT",
-        "x-ms-version": "2021-08-06"
-      },
-      "RequestBody": null,
-      "StatusCode": 404,
-      "ResponseHeaders": {
-        "Date": "Fri, 10 Feb 2023 08:55:39 GMT",
-        "Server": [
-          "Windows-Azure-Blob/1.0",
-          "Microsoft-HTTPAPI/2.0"
-        ],
-        "Transfer-Encoding": "chunked",
-        "Vary": "Origin",
-        "x-ms-error-code": "BlobNotFound",
-        "x-ms-version": "2021-08-06"
-      },
-      "ResponseBody": null
-    },
-    {
-      "RequestUri": "https://management.azure.com/subscriptions/00000000-0000-0000-0000-000000000/resourceGroups/00000/providers/Microsoft.MachineLearningServices/workspaces/00000/datastores/workspaceblobstore/listSecrets?api-version=2022-10-01",
-      "RequestMethod": "POST",
->>>>>>> edbff1d3
       "RequestHeaders": {
         "Accept": "*/*",
         "Accept-Encoding": "gzip, deflate",
         "Connection": "keep-alive",
-<<<<<<< HEAD
         "Content-Type": "application/json; charset=UTF-8",
         "User-Agent": "azure-ai-ml/1.5.0 azsdk-python-core/1.26.3 Python/3.7.9 (Windows-10-10.0.22621-SP0)"
-=======
-        "Content-Length": "0",
-        "User-Agent": "azure-ai-ml/1.5.0 azsdk-python-mgmt-machinelearningservices/0.1.0 Python/3.8.13 (Windows-10-10.0.19045-SP0)"
->>>>>>> edbff1d3
       },
       "RequestBody": null,
       "StatusCode": 200,
@@ -527,32 +326,15 @@
         "Connection": "keep-alive",
         "Content-Encoding": "gzip",
         "Content-Type": "application/json; charset=utf-8",
-<<<<<<< HEAD
         "Date": "Fri, 10 Feb 2023 21:49:04 GMT",
         "Request-Context": "appId=cid-v1:2d2e8e63-272e-4b3c-8598-4ee570a0e70d",
         "Strict-Transport-Security": "max-age=15724800; includeSubDomains; preload",
-=======
-        "Date": "Fri, 10 Feb 2023 08:55:39 GMT",
-        "Expires": "-1",
-        "Pragma": "no-cache",
-        "Request-Context": "appId=cid-v1:512cc15a-13b5-415b-bfd0-dce7accb6bb1",
-        "Server-Timing": "traceparent;desc=\u002200-2f0a8688cae77a8500891073b4b99781-e2c21738d7fa2a52-01\u0022",
-        "Strict-Transport-Security": "max-age=31536000; includeSubDomains",
->>>>>>> edbff1d3
         "Transfer-Encoding": "chunked",
         "Vary": "Accept-Encoding",
         "x-aml-cluster": "vienna-eastus2-02",
         "X-Content-Type-Options": "nosniff",
-<<<<<<< HEAD
         "x-ms-response-type": "standard",
         "x-request-time": "0.118"
-=======
-        "x-ms-correlation-request-id": "9d0e9ed3-ee01-4967-a552-11b661ae49fc",
-        "x-ms-ratelimit-remaining-subscription-writes": "1199",
-        "x-ms-response-type": "standard",
-        "x-ms-routing-request-id": "JAPANEAST:20230210T085540Z:9d0e9ed3-ee01-4967-a552-11b661ae49fc",
-        "x-request-time": "0.208"
->>>>>>> edbff1d3
       },
       "ResponseBody": {
         "snapshotType": "LocalFiles",
@@ -619,154 +401,24 @@
       }
     },
     {
-<<<<<<< HEAD
       "RequestUri": "https://eastus2.api.azureml.ms/content/v2.0/subscriptions/00000000-0000-0000-0000-000000000/resourceGroups/00000/providers/Microsoft.MachineLearningServices/workspaces/00000/snapshots/getByHash?hash=d3c05b496c685e7e5a204e3cebc689086bd0f622c2975d8090c18968739a464a\u0026hashVersion=202208",
       "RequestMethod": "GET",
-=======
-      "RequestUri": "https://management.azure.com/subscriptions/00000000-0000-0000-0000-000000000/resourceGroups/00000/providers/Microsoft.MachineLearningServices/workspaces/00000/codes/9c9cfba9-82bd-45db-ad06-07009d1d9672/versions/1?api-version=2022-05-01",
-      "RequestMethod": "PUT",
-      "RequestHeaders": {
-        "Accept": "application/json",
-        "Accept-Encoding": "gzip, deflate",
-        "Connection": "keep-alive",
-        "Content-Length": "288",
-        "Content-Type": "application/json",
-        "User-Agent": "azure-ai-ml/1.5.0 azsdk-python-mgmt-machinelearningservices/0.1.0 Python/3.8.13 (Windows-10-10.0.19045-SP0)"
-      },
-      "RequestBody": {
-        "properties": {
-          "properties": {
-            "hash_sha256": "0000000000000",
-            "hash_version": "0000000000000"
-          },
-          "isAnonymous": true,
-          "isArchived": false,
-          "codeUri": "https://sagvgsoim6nmhbq.blob.core.windows.net/azureml-blobstore-e61cd5e2-512f-475e-9842-5e2a973993b8/LocalUpload/00000000000000000000000000000000"
-        }
-      },
-      "StatusCode": 200,
-      "ResponseHeaders": {
-        "Cache-Control": "no-cache",
-        "Content-Encoding": "gzip",
-        "Content-Type": "application/json; charset=utf-8",
-        "Date": "Fri, 10 Feb 2023 08:55:40 GMT",
-        "Expires": "-1",
-        "Pragma": "no-cache",
-        "Request-Context": "appId=cid-v1:512cc15a-13b5-415b-bfd0-dce7accb6bb1",
-        "Server-Timing": "traceparent;desc=\u002200-d0490fef1a841a78dbaf5a748c3e1b64-e544018a7d4112eb-01\u0022",
-        "Strict-Transport-Security": "max-age=31536000; includeSubDomains",
-        "Transfer-Encoding": "chunked",
-        "Vary": [
-          "Accept-Encoding",
-          "Accept-Encoding"
-        ],
-        "x-aml-cluster": "vienna-test-westus2-01",
-        "X-Content-Type-Options": "nosniff",
-        "x-ms-correlation-request-id": "3e1f691f-8c24-4e43-abda-6fe101b23c9e",
-        "x-ms-ratelimit-remaining-subscription-writes": "1157",
-        "x-ms-response-type": "standard",
-        "x-ms-routing-request-id": "JAPANEAST:20230210T085540Z:3e1f691f-8c24-4e43-abda-6fe101b23c9e",
-        "x-request-time": "0.227"
-      },
-      "ResponseBody": {
-        "id": "/subscriptions/00000000-0000-0000-0000-000000000/resourceGroups/00000/providers/Microsoft.MachineLearningServices/workspaces/00000/codes/9c9cfba9-82bd-45db-ad06-07009d1d9672/versions/1",
-        "name": "1",
-        "type": "Microsoft.MachineLearningServices/workspaces/codes/versions",
-        "properties": {
-          "description": null,
-          "tags": {},
-          "properties": {
-            "hash_sha256": "0000000000000",
-            "hash_version": "0000000000000"
-          },
-          "isArchived": false,
-          "isAnonymous": false,
-          "codeUri": "https://sagvgsoim6nmhbq.blob.core.windows.net/azureml-blobstore-e61cd5e2-512f-475e-9842-5e2a973993b8/LocalUpload/00000000000000000000000000000000"
-        },
-        "systemData": {
-          "createdAt": "2022-09-23T09:49:20.984936\u002B00:00",
-          "createdBy": "Ying Chen",
-          "createdByType": "User",
-          "lastModifiedAt": "2023-02-10T08:55:40.4996743\u002B00:00",
-          "lastModifiedBy": "Han Wang",
-          "lastModifiedByType": "User"
-        }
-      }
-    },
-    {
-      "RequestUri": "https://sagvgsoim6nmhbq.blob.core.windows.net/azureml-blobstore-e61cd5e2-512f-475e-9842-5e2a973993b8/LocalUpload/00000000000000000000000000000000/COMPONENT_PLACEHOLDER",
-      "RequestMethod": "HEAD",
->>>>>>> edbff1d3
       "RequestHeaders": {
         "Accept": "*/*",
         "Accept-Encoding": "gzip, deflate",
         "Connection": "keep-alive",
-<<<<<<< HEAD
         "Content-Type": "application/json; charset=UTF-8",
         "User-Agent": "azure-ai-ml/1.5.0 azsdk-python-core/1.26.3 Python/3.7.9 (Windows-10-10.0.22621-SP0)"
-=======
-        "User-Agent": "azsdk-python-storage-blob/12.13.1 Python/3.8.13 (Windows-10-10.0.19045-SP0)",
-        "x-ms-date": "Fri, 10 Feb 2023 08:55:40 GMT",
-        "x-ms-version": "2021-08-06"
->>>>>>> edbff1d3
       },
       "RequestBody": null,
       "StatusCode": 200,
       "ResponseHeaders": {
-<<<<<<< HEAD
         "Connection": "keep-alive",
         "Content-Encoding": "gzip",
         "Content-Type": "application/json; charset=utf-8",
         "Date": "Fri, 10 Feb 2023 21:49:05 GMT",
         "Request-Context": "appId=cid-v1:2d2e8e63-272e-4b3c-8598-4ee570a0e70d",
         "Strict-Transport-Security": "max-age=15724800; includeSubDomains; preload",
-=======
-        "Accept-Ranges": "bytes",
-        "Content-Length": "35",
-        "Content-MD5": "L/DnSpFIn\u002BjaQWc\u002BsUQdcw==",
-        "Content-Type": "application/octet-stream",
-        "Date": "Fri, 10 Feb 2023 08:55:40 GMT",
-        "ETag": "\u00220x8DA9D48E17467D7\u0022",
-        "Last-Modified": "Fri, 23 Sep 2022 09:49:17 GMT",
-        "Server": [
-          "Windows-Azure-Blob/1.0",
-          "Microsoft-HTTPAPI/2.0"
-        ],
-        "Vary": "Origin",
-        "x-ms-access-tier": "Hot",
-        "x-ms-access-tier-inferred": "true",
-        "x-ms-blob-type": "BlockBlob",
-        "x-ms-creation-time": "Fri, 23 Sep 2022 09:49:16 GMT",
-        "x-ms-lease-state": "available",
-        "x-ms-lease-status": "unlocked",
-        "x-ms-meta-name": "9c9cfba9-82bd-45db-ad06-07009d1d9672",
-        "x-ms-meta-upload_status": "completed",
-        "x-ms-meta-version": "1",
-        "x-ms-server-encrypted": "true",
-        "x-ms-version": "2021-08-06"
-      },
-      "ResponseBody": null
-    },
-    {
-      "RequestUri": "https://sagvgsoim6nmhbq.blob.core.windows.net/azureml-blobstore-e61cd5e2-512f-475e-9842-5e2a973993b8/az-ml-artifacts/00000000000000000000000000000000/COMPONENT_PLACEHOLDER",
-      "RequestMethod": "HEAD",
-      "RequestHeaders": {
-        "Accept": "application/xml",
-        "Accept-Encoding": "gzip, deflate",
-        "Connection": "keep-alive",
-        "User-Agent": "azsdk-python-storage-blob/12.13.1 Python/3.8.13 (Windows-10-10.0.19045-SP0)",
-        "x-ms-date": "Fri, 10 Feb 2023 08:55:40 GMT",
-        "x-ms-version": "2021-08-06"
-      },
-      "RequestBody": null,
-      "StatusCode": 404,
-      "ResponseHeaders": {
-        "Date": "Fri, 10 Feb 2023 08:55:40 GMT",
-        "Server": [
-          "Windows-Azure-Blob/1.0",
-          "Microsoft-HTTPAPI/2.0"
-        ],
->>>>>>> edbff1d3
         "Transfer-Encoding": "chunked",
         "Vary": "Accept-Encoding",
         "x-aml-cluster": "vienna-eastus2-02",
@@ -845,7 +497,6 @@
         "Accept": "application/json",
         "Accept-Encoding": "gzip, deflate",
         "Connection": "keep-alive",
-<<<<<<< HEAD
         "User-Agent": "azure-ai-ml/1.5.0 azsdk-python-mgmt-machinelearningservices/0.1.0 Python/3.7.9 (Windows-10-10.0.22621-SP0)"
       },
       "RequestBody": null,
@@ -880,19 +531,10 @@
         "properties": {
           "description": null,
           "tags": {},
-=======
-        "Content-Length": "288",
-        "Content-Type": "application/json",
-        "User-Agent": "azure-ai-ml/1.5.0 azsdk-python-mgmt-machinelearningservices/0.1.0 Python/3.8.13 (Windows-10-10.0.19045-SP0)"
-      },
-      "RequestBody": {
-        "properties": {
->>>>>>> edbff1d3
           "properties": {
             "hash_sha256": "0000000000000",
             "hash_version": "0000000000000"
           },
-<<<<<<< HEAD
           "isArchived": false,
           "isAnonymous": false,
           "codeUri": "https://saq2bndciqx7ykq.blob.core.windows.net:443/04f1af0f-9-306f089c-a354-5ce8-a787-93ba780353e0/"
@@ -915,12 +557,6 @@
         "Accept-Encoding": "gzip, deflate",
         "Connection": "keep-alive",
         "User-Agent": "azure-ai-ml/1.5.0 azsdk-python-mgmt-machinelearningservices/0.1.0 Python/3.7.9 (Windows-10-10.0.22621-SP0)"
-=======
-          "isAnonymous": true,
-          "isArchived": false,
-          "codeUri": "https://sagvgsoim6nmhbq.blob.core.windows.net/azureml-blobstore-e61cd5e2-512f-475e-9842-5e2a973993b8/LocalUpload/00000000000000000000000000000000"
-        }
->>>>>>> edbff1d3
       },
       "RequestBody": null,
       "StatusCode": 200,
@@ -928,19 +564,11 @@
         "Cache-Control": "no-cache",
         "Content-Encoding": "gzip",
         "Content-Type": "application/json; charset=utf-8",
-<<<<<<< HEAD
         "Date": "Fri, 10 Feb 2023 21:49:05 GMT",
         "Expires": "-1",
         "Pragma": "no-cache",
         "Request-Context": "appId=cid-v1:2d2e8e63-272e-4b3c-8598-4ee570a0e70d",
         "Server-Timing": "traceparent;desc=\u002200-54e8cb4acb3f92095354408502fe8239-1589c8ee53b06a67-01\u0022",
-=======
-        "Date": "Fri, 10 Feb 2023 08:55:41 GMT",
-        "Expires": "-1",
-        "Pragma": "no-cache",
-        "Request-Context": "appId=cid-v1:512cc15a-13b5-415b-bfd0-dce7accb6bb1",
-        "Server-Timing": "traceparent;desc=\u002200-dfd7c7151cf44def8c9f554b4d6adf46-a578dd53d1c25a5e-01\u0022",
->>>>>>> edbff1d3
         "Strict-Transport-Security": "max-age=31536000; includeSubDomains",
         "Transfer-Encoding": "chunked",
         "Vary": [
@@ -949,19 +577,11 @@
         ],
         "x-aml-cluster": "vienna-eastus2-01",
         "X-Content-Type-Options": "nosniff",
-<<<<<<< HEAD
         "x-ms-correlation-request-id": "9d425ef9-aa72-491a-bd80-5f99b5534776",
         "x-ms-ratelimit-remaining-subscription-reads": "11984",
         "x-ms-response-type": "standard",
         "x-ms-routing-request-id": "WESTUS2:20230210T214905Z:9d425ef9-aa72-491a-bd80-5f99b5534776",
         "x-request-time": "0.043"
-=======
-        "x-ms-correlation-request-id": "ed06ad27-af95-4d85-bbe0-a5801f488812",
-        "x-ms-ratelimit-remaining-subscription-writes": "1199",
-        "x-ms-response-type": "standard",
-        "x-ms-routing-request-id": "JAPANEAST:20230210T085542Z:ed06ad27-af95-4d85-bbe0-a5801f488812",
-        "x-request-time": "0.209"
->>>>>>> edbff1d3
       },
       "ResponseBody": {
         "id": "/subscriptions/00000000-0000-0000-0000-000000000/resourceGroups/00000/providers/Microsoft.MachineLearningServices/workspaces/00000/codes/0deb6540-7bdf-44cc-8517-c1eddbb714fc/versions/1",
@@ -982,23 +602,14 @@
           "createdAt": "2023-02-10T19:50:28.5237843\u002B00:00",
           "createdBy": "Diondra Peck",
           "createdByType": "User",
-<<<<<<< HEAD
           "lastModifiedAt": "2023-02-10T19:50:28.5237843\u002B00:00",
           "lastModifiedBy": "Diondra Peck",
-=======
-          "lastModifiedAt": "2023-02-10T08:55:41.8488037\u002B00:00",
-          "lastModifiedBy": "Han Wang",
->>>>>>> edbff1d3
           "lastModifiedByType": "User"
         }
       }
     },
     {
-<<<<<<< HEAD
       "RequestUri": "https://management.azure.com/subscriptions/00000000-0000-0000-0000-000000000/resourceGroups/00000/providers/Microsoft.MachineLearningServices/workspaces/00000/components/azureml_anonymous/versions/86e8be39-2efa-e733-6123-eb7210c0cb17?api-version=2022-10-01",
-=======
-      "RequestUri": "https://management.azure.com/subscriptions/00000000-0000-0000-0000-000000000/resourceGroups/00000/providers/Microsoft.MachineLearningServices/workspaces/00000/components/azureml_anonymous/versions/eb2c425a-4d5c-4ebf-a78f-cc5920aedf1b?api-version=2022-10-01",
->>>>>>> edbff1d3
       "RequestMethod": "PUT",
       "RequestHeaders": {
         "Accept": "application/json",
@@ -1006,11 +617,7 @@
         "Connection": "keep-alive",
         "Content-Length": "2090",
         "Content-Type": "application/json",
-<<<<<<< HEAD
         "User-Agent": "azure-ai-ml/1.5.0 azsdk-python-mgmt-machinelearningservices/0.1.0 Python/3.7.9 (Windows-10-10.0.22621-SP0)"
-=======
-        "User-Agent": "azure-ai-ml/1.5.0 azsdk-python-mgmt-machinelearningservices/0.1.0 Python/3.8.13 (Windows-10-10.0.19045-SP0)"
->>>>>>> edbff1d3
       },
       "RequestBody": {
         "properties": {
@@ -1021,13 +628,8 @@
           "isAnonymous": true,
           "isArchived": false,
           "componentSpec": {
-<<<<<<< HEAD
             "command": "mldesigner execute --source entry.py --name primitive_component_with_normal_input_output_v2 --inputs input_data=\u0022${{inputs.input_data}}\u0022 parambool=\u0022${{inputs.parambool}}\u0022 paramint=\u0022${{inputs.paramint}}\u0022 paramfloat=\u0022${{inputs.paramfloat}}\u0022 paramstr=\u0022${{inputs.paramstr}}\u0022 --outputs output_data=\u0022${{outputs.output_data}}\u0022 bool_param_output=\u0022${{outputs.bool_param_output}}\u0022 int_param_output=\u0022${{outputs.int_param_output}}\u0022 float_param_output=\u0022${{outputs.float_param_output}}\u0022 str_param_output=\u0022${{outputs.str_param_output}}\u0022",
             "code": "azureml:/subscriptions/00000000-0000-0000-0000-000000000/resourceGroups/00000/providers/Microsoft.MachineLearningServices/workspaces/00000/codes/0deb6540-7bdf-44cc-8517-c1eddbb714fc/versions/1",
-=======
-            "command": "mldesigner execute --source entry.py --name do_while_body_component --inputs input_1=\u0022${{inputs.input_1}}\u0022 input_2=\u0022${{inputs.input_2}}\u0022 bool_param=\u0022${{inputs.bool_param}}\u0022 int_param=\u0022${{inputs.int_param}}\u0022 float_param=\u0022${{inputs.float_param}}\u0022 str_param=\u0022${{inputs.str_param}}\u0022 --outputs output_1=\u0022${{outputs.output_1}}\u0022 output_2=\u0022${{outputs.output_2}}\u0022 condition=\u0022${{outputs.condition}}\u0022 bool_param_output=\u0022${{outputs.bool_param_output}}\u0022 int_param_output=\u0022${{outputs.int_param_output}}\u0022 float_param_output=\u0022${{outputs.float_param_output}}\u0022 str_param_output=\u0022${{outputs.str_param_output}}\u0022",
-            "code": "azureml:/subscriptions/00000000-0000-0000-0000-000000000/resourceGroups/00000/providers/Microsoft.MachineLearningServices/workspaces/00000/codes/9c9cfba9-82bd-45db-ad06-07009d1d9672/versions/1",
->>>>>>> edbff1d3
             "environment": "azureml:/subscriptions/00000000-0000-0000-0000-000000000/resourceGroups/00000/providers/Microsoft.MachineLearningServices/workspaces/00000/environments/CliV2AnonymousEnvironment/versions/6eedff85d2f858b9cd4e12021dbc722e",
             "name": "do_while_body_component",
             "tags": {
@@ -1092,7 +694,6 @@
       "StatusCode": 201,
       "ResponseHeaders": {
         "Cache-Control": "no-cache",
-<<<<<<< HEAD
         "Content-Length": "3238",
         "Content-Type": "application/json; charset=utf-8",
         "Date": "Fri, 10 Feb 2023 21:49:06 GMT",
@@ -1113,28 +714,6 @@
       "ResponseBody": {
         "id": "/subscriptions/00000000-0000-0000-0000-000000000/resourceGroups/00000/providers/Microsoft.MachineLearningServices/workspaces/00000/components/azureml_anonymous/versions/ad5c26b3-995b-41ca-aff3-7026bc9a4b96",
         "name": "ad5c26b3-995b-41ca-aff3-7026bc9a4b96",
-=======
-        "Content-Length": "3508",
-        "Content-Type": "application/json; charset=utf-8",
-        "Date": "Fri, 10 Feb 2023 08:55:41 GMT",
-        "Expires": "-1",
-        "Location": "https://management.azure.com/subscriptions/00000000-0000-0000-0000-000000000/resourceGroups/00000/providers/Microsoft.MachineLearningServices/workspaces/00000/components/azureml_anonymous/versions/eb2c425a-4d5c-4ebf-a78f-cc5920aedf1b?api-version=2022-10-01",
-        "Pragma": "no-cache",
-        "Request-Context": "appId=cid-v1:512cc15a-13b5-415b-bfd0-dce7accb6bb1",
-        "Server-Timing": "traceparent;desc=\u002200-300df9ef012273558ada9d5bcd7c4946-1a44a07a6410809c-01\u0022",
-        "Strict-Transport-Security": "max-age=31536000; includeSubDomains",
-        "x-aml-cluster": "vienna-test-westus2-01",
-        "X-Content-Type-Options": "nosniff",
-        "x-ms-correlation-request-id": "bec7e580-639b-40b2-903e-d821356cc4e2",
-        "x-ms-ratelimit-remaining-subscription-writes": "1156",
-        "x-ms-response-type": "standard",
-        "x-ms-routing-request-id": "JAPANEAST:20230210T085542Z:bec7e580-639b-40b2-903e-d821356cc4e2",
-        "x-request-time": "1.170"
-      },
-      "ResponseBody": {
-        "id": "/subscriptions/00000000-0000-0000-0000-000000000/resourceGroups/00000/providers/Microsoft.MachineLearningServices/workspaces/00000/components/azureml_anonymous/versions/9ab1968b-819a-4e93-9010-9f53b9cf4954",
-        "name": "9ab1968b-819a-4e93-9010-9f53b9cf4954",
->>>>>>> edbff1d3
         "type": "Microsoft.MachineLearningServices/workspaces/components/versions",
         "properties": {
           "description": null,
@@ -1145,13 +724,8 @@
           "isArchived": false,
           "isAnonymous": true,
           "componentSpec": {
-<<<<<<< HEAD
             "name": "primitive_component_with_normal_input_output_v2",
             "display_name": "primitive_component_with_normal_input_output_v2",
-=======
-            "name": "do_while_body_component",
-            "display_name": "do_while_body_component",
->>>>>>> edbff1d3
             "is_deterministic": "True",
             "type": "command",
             "tags": {
@@ -1221,29 +795,17 @@
           }
         },
         "systemData": {
-<<<<<<< HEAD
           "createdAt": "2023-02-10T20:58:21.8019144\u002B00:00",
           "createdBy": "Diondra Peck",
           "createdByType": "User",
           "lastModifiedAt": "2023-02-10T20:58:21.8920345\u002B00:00",
           "lastModifiedBy": "Diondra Peck",
-=======
-          "createdAt": "2023-02-10T08:55:41.6048663\u002B00:00",
-          "createdBy": "Han Wang",
-          "createdByType": "User",
-          "lastModifiedAt": "2023-02-10T08:55:41.6048663\u002B00:00",
-          "lastModifiedBy": "Han Wang",
->>>>>>> edbff1d3
           "lastModifiedByType": "User"
         }
       }
     },
     {
-<<<<<<< HEAD
       "RequestUri": "https://management.azure.com/subscriptions/00000000-0000-0000-0000-000000000/resourceGroups/00000/providers/Microsoft.MachineLearningServices/workspaces/00000/components/azureml_anonymous/versions/0052a3ad-f031-55a4-e6d6-b32f0e0cf674?api-version=2022-10-01",
-=======
-      "RequestUri": "https://management.azure.com/subscriptions/00000000-0000-0000-0000-000000000/resourceGroups/00000/providers/Microsoft.MachineLearningServices/workspaces/00000/components/azureml_anonymous/versions/1029c303-a671-a56b-aae1-403be446d2ab?api-version=2022-10-01",
->>>>>>> edbff1d3
       "RequestMethod": "PUT",
       "RequestHeaders": {
         "Accept": "application/json",
@@ -1251,11 +813,7 @@
         "Connection": "keep-alive",
         "Content-Length": "1939",
         "Content-Type": "application/json",
-<<<<<<< HEAD
         "User-Agent": "azure-ai-ml/1.5.0 azsdk-python-mgmt-machinelearningservices/0.1.0 Python/3.7.9 (Windows-10-10.0.22621-SP0)"
-=======
-        "User-Agent": "azure-ai-ml/1.5.0 azsdk-python-mgmt-machinelearningservices/0.1.0 Python/3.8.13 (Windows-10-10.0.19045-SP0)"
->>>>>>> edbff1d3
       },
       "RequestBody": {
         "properties": {
@@ -1266,13 +824,8 @@
           "isAnonymous": true,
           "isArchived": false,
           "componentSpec": {
-<<<<<<< HEAD
             "command": "mldesigner execute --source entry.py --name do_while_body_component --inputs input_1=\u0022${{inputs.input_1}}\u0022 input_2=\u0022${{inputs.input_2}}\u0022 bool_param=\u0022${{inputs.bool_param}}\u0022 int_param=\u0022${{inputs.int_param}}\u0022 float_param=\u0022${{inputs.float_param}}\u0022 str_param=\u0022${{inputs.str_param}}\u0022 --outputs output_1=\u0022${{outputs.output_1}}\u0022 output_2=\u0022${{outputs.output_2}}\u0022 condition=\u0022${{outputs.condition}}\u0022 bool_param_output=\u0022${{outputs.bool_param_output}}\u0022 int_param_output=\u0022${{outputs.int_param_output}}\u0022 float_param_output=\u0022${{outputs.float_param_output}}\u0022 str_param_output=\u0022${{outputs.str_param_output}}\u0022",
             "code": "azureml:/subscriptions/00000000-0000-0000-0000-000000000/resourceGroups/00000/providers/Microsoft.MachineLearningServices/workspaces/00000/codes/0deb6540-7bdf-44cc-8517-c1eddbb714fc/versions/1",
-=======
-            "command": "mldesigner execute --source entry.py --name primitive_component_with_normal_input_output_v2 --inputs input_data=\u0022${{inputs.input_data}}\u0022 parambool=\u0022${{inputs.parambool}}\u0022 paramint=\u0022${{inputs.paramint}}\u0022 paramfloat=\u0022${{inputs.paramfloat}}\u0022 paramstr=\u0022${{inputs.paramstr}}\u0022 --outputs output_data=\u0022${{outputs.output_data}}\u0022 bool_param_output=\u0022${{outputs.bool_param_output}}\u0022 int_param_output=\u0022${{outputs.int_param_output}}\u0022 float_param_output=\u0022${{outputs.float_param_output}}\u0022 str_param_output=\u0022${{outputs.str_param_output}}\u0022",
-            "code": "azureml:/subscriptions/00000000-0000-0000-0000-000000000/resourceGroups/00000/providers/Microsoft.MachineLearningServices/workspaces/00000/codes/9c9cfba9-82bd-45db-ad06-07009d1d9672/versions/1",
->>>>>>> edbff1d3
             "environment": "azureml:/subscriptions/00000000-0000-0000-0000-000000000/resourceGroups/00000/providers/Microsoft.MachineLearningServices/workspaces/00000/environments/CliV2AnonymousEnvironment/versions/6eedff85d2f858b9cd4e12021dbc722e",
             "name": "primitive_component_with_normal_input_output_v2",
             "tags": {
@@ -1327,7 +880,6 @@
       "StatusCode": 201,
       "ResponseHeaders": {
         "Cache-Control": "no-cache",
-<<<<<<< HEAD
         "Content-Length": "3516",
         "Content-Type": "application/json; charset=utf-8",
         "Date": "Fri, 10 Feb 2023 21:49:05 GMT",
@@ -1336,20 +888,9 @@
         "Pragma": "no-cache",
         "Request-Context": "appId=cid-v1:2d2e8e63-272e-4b3c-8598-4ee570a0e70d",
         "Server-Timing": "traceparent;desc=\u002200-6137ac154f0a6ad8a008e78df7decb73-143e62f650525a00-01\u0022",
-=======
-        "Content-Length": "3230",
-        "Content-Type": "application/json; charset=utf-8",
-        "Date": "Fri, 10 Feb 2023 08:55:42 GMT",
-        "Expires": "-1",
-        "Location": "https://management.azure.com/subscriptions/00000000-0000-0000-0000-000000000/resourceGroups/00000/providers/Microsoft.MachineLearningServices/workspaces/00000/components/azureml_anonymous/versions/1029c303-a671-a56b-aae1-403be446d2ab?api-version=2022-10-01",
-        "Pragma": "no-cache",
-        "Request-Context": "appId=cid-v1:512cc15a-13b5-415b-bfd0-dce7accb6bb1",
-        "Server-Timing": "traceparent;desc=\u002200-6e45baea0d016ba5c8f72a5aa42fa375-21376cd5dc3e1588-01\u0022",
->>>>>>> edbff1d3
         "Strict-Transport-Security": "max-age=31536000; includeSubDomains",
         "x-aml-cluster": "vienna-eastus2-02",
         "X-Content-Type-Options": "nosniff",
-<<<<<<< HEAD
         "x-ms-correlation-request-id": "6e73cd76-cf00-4af8-bdf2-1868d047e790",
         "x-ms-ratelimit-remaining-subscription-writes": "1199",
         "x-ms-response-type": "standard",
@@ -1359,17 +900,6 @@
       "ResponseBody": {
         "id": "/subscriptions/00000000-0000-0000-0000-000000000/resourceGroups/00000/providers/Microsoft.MachineLearningServices/workspaces/00000/components/azureml_anonymous/versions/86cf3924-d62c-4528-928b-7330a79eb6b7",
         "name": "86cf3924-d62c-4528-928b-7330a79eb6b7",
-=======
-        "x-ms-correlation-request-id": "1fe6755f-12eb-4b2b-bde4-47cb1d0912fe",
-        "x-ms-ratelimit-remaining-subscription-writes": "1198",
-        "x-ms-response-type": "standard",
-        "x-ms-routing-request-id": "JAPANEAST:20230210T085543Z:1fe6755f-12eb-4b2b-bde4-47cb1d0912fe",
-        "x-request-time": "1.079"
-      },
-      "ResponseBody": {
-        "id": "/subscriptions/00000000-0000-0000-0000-000000000/resourceGroups/00000/providers/Microsoft.MachineLearningServices/workspaces/00000/components/azureml_anonymous/versions/f2f2d7c5-b446-4d30-a397-57216b4e354c",
-        "name": "f2f2d7c5-b446-4d30-a397-57216b4e354c",
->>>>>>> edbff1d3
         "type": "Microsoft.MachineLearningServices/workspaces/components/versions",
         "properties": {
           "description": null,
@@ -1380,13 +910,8 @@
           "isArchived": false,
           "isAnonymous": true,
           "componentSpec": {
-<<<<<<< HEAD
             "name": "do_while_body_component",
             "display_name": "do_while_body_component",
-=======
-            "name": "primitive_component_with_normal_input_output_v2",
-            "display_name": "primitive_component_with_normal_input_output_v2",
->>>>>>> edbff1d3
             "is_deterministic": "True",
             "type": "command",
             "tags": {
@@ -1445,19 +970,11 @@
           }
         },
         "systemData": {
-<<<<<<< HEAD
           "createdAt": "2023-02-10T20:58:22.3502268\u002B00:00",
           "createdBy": "Diondra Peck",
           "createdByType": "User",
           "lastModifiedAt": "2023-02-10T20:58:22.4593518\u002B00:00",
           "lastModifiedBy": "Diondra Peck",
-=======
-          "createdAt": "2023-02-10T08:55:43.0601833\u002B00:00",
-          "createdBy": "Han Wang",
-          "createdByType": "User",
-          "lastModifiedAt": "2023-02-10T08:55:43.0601833\u002B00:00",
-          "lastModifiedBy": "Han Wang",
->>>>>>> edbff1d3
           "lastModifiedByType": "User"
         }
       }
@@ -1471,11 +988,7 @@
         "Connection": "keep-alive",
         "Content-Length": "3419",
         "Content-Type": "application/json",
-<<<<<<< HEAD
         "User-Agent": "azure-ai-ml/1.5.0 azsdk-python-mgmt-machinelearningservices/0.1.0 Python/3.7.9 (Windows-10-10.0.22621-SP0)"
-=======
-        "User-Agent": "azure-ai-ml/1.5.0 azsdk-python-mgmt-machinelearningservices/0.1.0 Python/3.8.13 (Windows-10-10.0.19045-SP0)"
->>>>>>> edbff1d3
       },
       "RequestBody": {
         "properties": {
@@ -1538,11 +1051,7 @@
                 }
               },
               "_source": "YAML.COMPONENT",
-<<<<<<< HEAD
               "componentId": "/subscriptions/00000000-0000-0000-0000-000000000/resourceGroups/00000/providers/Microsoft.MachineLearningServices/workspaces/00000/components/azureml_anonymous/versions/86cf3924-d62c-4528-928b-7330a79eb6b7"
-=======
-              "componentId": "/subscriptions/00000000-0000-0000-0000-000000000/resourceGroups/00000/providers/Microsoft.MachineLearningServices/workspaces/00000/components/azureml_anonymous/versions/9ab1968b-819a-4e93-9010-9f53b9cf4954"
->>>>>>> edbff1d3
             },
             "dowhile": {
               "body": "${{parent.jobs.do_while_body_func}}",
@@ -1599,11 +1108,7 @@
                 }
               },
               "_source": "YAML.COMPONENT",
-<<<<<<< HEAD
               "componentId": "/subscriptions/00000000-0000-0000-0000-000000000/resourceGroups/00000/providers/Microsoft.MachineLearningServices/workspaces/00000/components/azureml_anonymous/versions/ad5c26b3-995b-41ca-aff3-7026bc9a4b96"
-=======
-              "componentId": "/subscriptions/00000000-0000-0000-0000-000000000/resourceGroups/00000/providers/Microsoft.MachineLearningServices/workspaces/00000/components/azureml_anonymous/versions/f2f2d7c5-b446-4d30-a397-57216b4e354c"
->>>>>>> edbff1d3
             },
             "conditionnode": {
               "type": "if_else",
@@ -1623,7 +1128,6 @@
       "StatusCode": 201,
       "ResponseHeaders": {
         "Cache-Control": "no-cache",
-<<<<<<< HEAD
         "Content-Length": "6627",
         "Content-Type": "application/json; charset=utf-8",
         "Date": "Fri, 10 Feb 2023 21:49:10 GMT",
@@ -1632,32 +1136,14 @@
         "Pragma": "no-cache",
         "Request-Context": "appId=cid-v1:2d2e8e63-272e-4b3c-8598-4ee570a0e70d",
         "Server-Timing": "traceparent;desc=\u002200-0ceeb4d50387945d585b5a7ea55048e7-cc23b8bd6364d146-01\u0022",
-=======
-        "Content-Length": "6679",
-        "Content-Type": "application/json; charset=utf-8",
-        "Date": "Fri, 10 Feb 2023 08:55:52 GMT",
-        "Expires": "-1",
-        "Location": "https://management.azure.com/subscriptions/00000000-0000-0000-0000-000000000/resourceGroups/00000/providers/Microsoft.MachineLearningServices/workspaces/00000/jobs/000000000000000000000?api-version=2022-12-01-preview",
-        "Pragma": "no-cache",
-        "Request-Context": "appId=cid-v1:512cc15a-13b5-415b-bfd0-dce7accb6bb1",
-        "Server-Timing": "traceparent;desc=\u002200-3c390c45f37c5ce3cf6335b82ab3efa0-d5d77ab91e2e6701-01\u0022",
->>>>>>> edbff1d3
         "Strict-Transport-Security": "max-age=31536000; includeSubDomains",
         "x-aml-cluster": "vienna-eastus2-02",
         "X-Content-Type-Options": "nosniff",
-<<<<<<< HEAD
         "x-ms-correlation-request-id": "cafd5de9-0e37-4bc9-b5be-bc5b53ae65f5",
         "x-ms-ratelimit-remaining-subscription-writes": "1198",
         "x-ms-response-type": "standard",
         "x-ms-routing-request-id": "WESTUS2:20230210T214911Z:cafd5de9-0e37-4bc9-b5be-bc5b53ae65f5",
         "x-request-time": "1.733"
-=======
-        "x-ms-correlation-request-id": "565d3d67-ab97-40d0-ba0b-f0cab3953e1d",
-        "x-ms-ratelimit-remaining-subscription-writes": "1197",
-        "x-ms-response-type": "standard",
-        "x-ms-routing-request-id": "JAPANEAST:20230210T085552Z:565d3d67-ab97-40d0-ba0b-f0cab3953e1d",
-        "x-request-time": "6.255"
->>>>>>> edbff1d3
       },
       "ResponseBody": {
         "id": "/subscriptions/00000000-0000-0000-0000-000000000/resourceGroups/00000/providers/Microsoft.MachineLearningServices/workspaces/00000/jobs/000000000000000000000",
@@ -1742,11 +1228,7 @@
                 }
               },
               "_source": "YAML.COMPONENT",
-<<<<<<< HEAD
               "componentId": "/subscriptions/00000000-0000-0000-0000-000000000/resourceGroups/00000/providers/Microsoft.MachineLearningServices/workspaces/00000/components/azureml_anonymous/versions/86cf3924-d62c-4528-928b-7330a79eb6b7"
-=======
-              "componentId": "/subscriptions/00000000-0000-0000-0000-000000000/resourceGroups/00000/providers/Microsoft.MachineLearningServices/workspaces/00000/components/azureml_anonymous/versions/9ab1968b-819a-4e93-9010-9f53b9cf4954"
->>>>>>> edbff1d3
             },
             "dowhile": {
               "body": "${{parent.jobs.do_while_body_func}}",
@@ -1803,11 +1285,7 @@
                 }
               },
               "_source": "YAML.COMPONENT",
-<<<<<<< HEAD
               "componentId": "/subscriptions/00000000-0000-0000-0000-000000000/resourceGroups/00000/providers/Microsoft.MachineLearningServices/workspaces/00000/components/azureml_anonymous/versions/ad5c26b3-995b-41ca-aff3-7026bc9a4b96"
-=======
-              "componentId": "/subscriptions/00000000-0000-0000-0000-000000000/resourceGroups/00000/providers/Microsoft.MachineLearningServices/workspaces/00000/components/azureml_anonymous/versions/f2f2d7c5-b446-4d30-a397-57216b4e354c"
->>>>>>> edbff1d3
             },
             "conditionnode": {
               "type": "if_else",
@@ -1848,13 +1326,8 @@
           "sourceJobId": null
         },
         "systemData": {
-<<<<<<< HEAD
           "createdAt": "2023-02-10T21:49:10.8625365\u002B00:00",
           "createdBy": "Diondra Peck",
-=======
-          "createdAt": "2023-02-10T08:55:51.8189566\u002B00:00",
-          "createdBy": "Han Wang",
->>>>>>> edbff1d3
           "createdByType": "User"
         }
       }
@@ -1867,11 +1340,7 @@
         "Accept-Encoding": "gzip, deflate",
         "Connection": "keep-alive",
         "Content-Length": "0",
-<<<<<<< HEAD
         "User-Agent": "azure-ai-ml/1.5.0 azsdk-python-mgmt-machinelearningservices/0.1.0 Python/3.7.9 (Windows-10-10.0.22621-SP0)"
-=======
-        "User-Agent": "azure-ai-ml/1.5.0 azsdk-python-mgmt-machinelearningservices/0.1.0 Python/3.8.13 (Windows-10-10.0.19045-SP0)"
->>>>>>> edbff1d3
       },
       "RequestBody": null,
       "StatusCode": 202,
@@ -1879,80 +1348,30 @@
         "Cache-Control": "no-cache",
         "Content-Length": "4",
         "Content-Type": "application/json; charset=utf-8",
-<<<<<<< HEAD
         "Date": "Fri, 10 Feb 2023 21:49:13 GMT",
         "Expires": "-1",
         "Location": "https://management.azure.com/subscriptions/00000000-0000-0000-0000-000000000/providers/Microsoft.MachineLearningServices/locations/eastus2/mfeOperationResults/jc:04f1af0f-9f21-42f6-8358-8ef712733a0e:000000000000000000000?api-version=2022-12-01-preview",
-=======
-        "Date": "Fri, 10 Feb 2023 08:55:55 GMT",
-        "Expires": "-1",
-        "Location": "https://management.azure.com/subscriptions/00000000-0000-0000-0000-000000000/providers/Microsoft.MachineLearningServices/locations/centraluseuap/mfeOperationResults/jc:e61cd5e2-512f-475e-9842-5e2a973993b8:000000000000000000000?api-version=2022-12-01-preview",
->>>>>>> edbff1d3
         "Pragma": "no-cache",
         "Request-Context": "appId=cid-v1:2d2e8e63-272e-4b3c-8598-4ee570a0e70d",
         "Strict-Transport-Security": "max-age=31536000; includeSubDomains",
         "x-aml-cluster": "vienna-eastus2-02",
         "X-Content-Type-Options": "nosniff",
         "x-ms-async-operation-timeout": "PT1H",
-<<<<<<< HEAD
         "x-ms-correlation-request-id": "771c1124-f426-453a-a353-eafa77ee088c",
         "x-ms-ratelimit-remaining-subscription-writes": "1199",
         "x-ms-response-type": "standard",
         "x-ms-routing-request-id": "WESTUS2:20230210T214914Z:771c1124-f426-453a-a353-eafa77ee088c",
         "x-request-time": "0.693"
-=======
-        "x-ms-correlation-request-id": "66023ae2-0283-476e-89b9-112deb8a119f",
-        "x-ms-ratelimit-remaining-subscription-writes": "1198",
-        "x-ms-response-type": "standard",
-        "x-ms-routing-request-id": "JAPANEAST:20230210T085555Z:66023ae2-0283-476e-89b9-112deb8a119f",
-        "x-request-time": "0.712"
->>>>>>> edbff1d3
       },
       "ResponseBody": "null"
     },
     {
-<<<<<<< HEAD
       "RequestUri": "https://management.azure.com/subscriptions/00000000-0000-0000-0000-000000000/providers/Microsoft.MachineLearningServices/locations/eastus2/mfeOperationResults/jc:04f1af0f-9f21-42f6-8358-8ef712733a0e:000000000000000000000?api-version=2022-12-01-preview",
-=======
-      "RequestUri": "https://management.azure.com/subscriptions/00000000-0000-0000-0000-000000000/providers/Microsoft.MachineLearningServices/locations/centraluseuap/mfeOperationResults/jc:e61cd5e2-512f-475e-9842-5e2a973993b8:000000000000000000000?api-version=2022-12-01-preview",
       "RequestMethod": "GET",
       "RequestHeaders": {
         "Accept": "*/*",
         "Accept-Encoding": "gzip, deflate",
         "Connection": "keep-alive",
-        "User-Agent": "azure-ai-ml/1.5.0 azsdk-python-mgmt-machinelearningservices/0.1.0 Python/3.8.13 (Windows-10-10.0.19045-SP0)"
-      },
-      "RequestBody": null,
-      "StatusCode": 202,
-      "ResponseHeaders": {
-        "Cache-Control": "no-cache",
-        "Content-Length": "2",
-        "Content-Type": "application/json; charset=utf-8",
-        "Date": "Fri, 10 Feb 2023 08:56:25 GMT",
-        "Expires": "-1",
-        "Location": "https://management.azure.com/subscriptions/00000000-0000-0000-0000-000000000/providers/Microsoft.MachineLearningServices/locations/centraluseuap/mfeOperationResults/jc:e61cd5e2-512f-475e-9842-5e2a973993b8:000000000000000000000?api-version=2022-12-01-preview",
-        "Pragma": "no-cache",
-        "Request-Context": "appId=cid-v1:512cc15a-13b5-415b-bfd0-dce7accb6bb1",
-        "Strict-Transport-Security": "max-age=31536000; includeSubDomains",
-        "x-aml-cluster": "vienna-test-westus2-02",
-        "X-Content-Type-Options": "nosniff",
-        "x-ms-correlation-request-id": "aa4a26d6-fff0-4a63-a667-680c2eeee881",
-        "x-ms-ratelimit-remaining-subscription-reads": "11992",
-        "x-ms-response-type": "standard",
-        "x-ms-routing-request-id": "JAPANEAST:20230210T085626Z:aa4a26d6-fff0-4a63-a667-680c2eeee881",
-        "x-request-time": "0.034"
-      },
-      "ResponseBody": {}
-    },
-    {
-      "RequestUri": "https://management.azure.com/subscriptions/00000000-0000-0000-0000-000000000/providers/Microsoft.MachineLearningServices/locations/centraluseuap/mfeOperationResults/jc:e61cd5e2-512f-475e-9842-5e2a973993b8:000000000000000000000?api-version=2022-12-01-preview",
->>>>>>> edbff1d3
-      "RequestMethod": "GET",
-      "RequestHeaders": {
-        "Accept": "*/*",
-        "Accept-Encoding": "gzip, deflate",
-        "Connection": "keep-alive",
-<<<<<<< HEAD
         "User-Agent": "azure-ai-ml/1.5.0 azsdk-python-mgmt-machinelearningservices/0.1.0 Python/3.7.9 (Windows-10-10.0.22621-SP0)"
       },
       "RequestBody": null,
@@ -1985,44 +1404,25 @@
         "Accept-Encoding": "gzip, deflate",
         "Connection": "keep-alive",
         "User-Agent": "azure-ai-ml/1.5.0 azsdk-python-mgmt-machinelearningservices/0.1.0 Python/3.7.9 (Windows-10-10.0.22621-SP0)"
-=======
-        "User-Agent": "azure-ai-ml/1.5.0 azsdk-python-mgmt-machinelearningservices/0.1.0 Python/3.8.13 (Windows-10-10.0.19045-SP0)"
->>>>>>> edbff1d3
       },
       "RequestBody": null,
       "StatusCode": 200,
       "ResponseHeaders": {
         "Cache-Control": "no-cache",
         "Content-Length": "0",
-<<<<<<< HEAD
         "Date": "Fri, 10 Feb 2023 21:49:44 GMT",
         "Expires": "-1",
         "Pragma": "no-cache",
         "Request-Context": "appId=cid-v1:2d2e8e63-272e-4b3c-8598-4ee570a0e70d",
         "Server-Timing": "traceparent;desc=\u002200-376e2dc3f741c2634249b6105cb5c0a5-69457a759efd510e-01\u0022",
-=======
-        "Date": "Fri, 10 Feb 2023 08:56:55 GMT",
-        "Expires": "-1",
-        "Pragma": "no-cache",
-        "Request-Context": "appId=cid-v1:512cc15a-13b5-415b-bfd0-dce7accb6bb1",
-        "Server-Timing": "traceparent;desc=\u002200-98e43ffe3f7616c5305e9b46702683f1-b81e7a2f70a56972-01\u0022",
->>>>>>> edbff1d3
         "Strict-Transport-Security": "max-age=31536000; includeSubDomains",
         "x-aml-cluster": "vienna-eastus2-02",
         "X-Content-Type-Options": "nosniff",
-<<<<<<< HEAD
         "x-ms-correlation-request-id": "efec6af7-e63b-4515-be5a-6a0db8fad0fa",
         "x-ms-ratelimit-remaining-subscription-reads": "11998",
         "x-ms-response-type": "standard",
         "x-ms-routing-request-id": "WESTUS2:20230210T214944Z:efec6af7-e63b-4515-be5a-6a0db8fad0fa",
         "x-request-time": "0.027"
-=======
-        "x-ms-correlation-request-id": "9eb1dce3-4dc0-41dc-9eac-2694adab93c0",
-        "x-ms-ratelimit-remaining-subscription-reads": "11990",
-        "x-ms-response-type": "standard",
-        "x-ms-routing-request-id": "JAPANEAST:20230210T085656Z:9eb1dce3-4dc0-41dc-9eac-2694adab93c0",
-        "x-request-time": "0.030"
->>>>>>> edbff1d3
       },
       "ResponseBody": null
     }
