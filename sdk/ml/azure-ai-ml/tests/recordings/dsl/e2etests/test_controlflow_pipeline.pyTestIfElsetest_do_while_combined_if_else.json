--- conflicted
+++ resolved
@@ -9,11 +9,7 @@
         "Connection": "keep-alive",
         "Content-Length": "535",
         "Content-Type": "application/json",
-<<<<<<< HEAD
         "User-Agent": "azure-ai-ml/1.5.0 azsdk-python-mgmt-machinelearningservices/0.1.0 Python/3.7.9 (Windows-10-10.0.22621-SP0)"
-=======
-        "User-Agent": "azure-ai-ml/1.5.0 azsdk-python-mgmt-machinelearningservices/0.1.0 Python/3.10.6 (Linux-5.15.79.1-microsoft-standard-WSL2-x86_64-with-glibc2.35)"
->>>>>>> ce9edaa6
       },
       "RequestBody": {
         "properties": {
@@ -25,44 +21,23 @@
       },
       "StatusCode": 201,
       "ResponseHeaders": {
-<<<<<<< HEAD
-        "Build-ID": "chc",
         "Cache-Control": "no-cache",
         "Content-Length": "1474",
         "Content-Type": "application/json; charset=utf-8",
-        "Date": "Thu, 23 Feb 2023 07:00:06 GMT",
-=======
-        "Build-ID": "ca6",
-        "Cache-Control": "no-cache",
-        "Content-Length": "1369",
-        "Content-Type": "application/json; charset=utf-8",
-        "Date": "Wed, 22 Feb 2023 07:18:55 GMT",
->>>>>>> ce9edaa6
+        "Date": "Thu, 23 Feb 2023 22:07:03 GMT",
         "Expires": "-1",
         "Location": "https://management.azure.com/subscriptions/00000000-0000-0000-0000-000000000/resourceGroups/00000/providers/Microsoft.MachineLearningServices/workspaces/00000/environments/CliV2AnonymousEnvironment/versions/6eedff85d2f858b9cd4e12021dbc722e?api-version=2022-05-01",
         "Pragma": "no-cache",
         "Request-Context": "appId=cid-v1:2d2e8e63-272e-4b3c-8598-4ee570a0e70d",
-<<<<<<< HEAD
-        "Server-Timing": "traceparent;desc=\u002200-c59202f339db6d2763ba5a4fedf163dd-298a8f6d66a21e20-01\u0022",
+        "Server-Timing": "traceparent;desc=\u002200-dd33e6587af52c59e4e0b9b45954494d-9d1594c708e366ba-01\u0022",
         "Strict-Transport-Security": "max-age=31536000; includeSubDomains",
-        "x-aml-cluster": "vienna-eastus2-01",
+        "x-aml-cluster": "vienna-eastus2-02",
         "X-Content-Type-Options": "nosniff",
-        "x-ms-correlation-request-id": "00ff3fda-c3da-4380-927d-7fbd9a910f4b",
+        "x-ms-correlation-request-id": "6e0bd440-2f19-4794-9371-e8beb0d1bf12",
         "x-ms-ratelimit-remaining-subscription-writes": "1187",
         "x-ms-response-type": "standard",
-        "x-ms-routing-request-id": "WESTUS2:20230223T070006Z:00ff3fda-c3da-4380-927d-7fbd9a910f4b",
-        "x-request-time": "0.407"
-=======
-        "Server-Timing": "traceparent;desc=\u002200-0fc2d0b8ffb9d12bcc524a9e2f625e78-8e1c7b29252b2c30-01\u0022",
-        "Strict-Transport-Security": "max-age=31536000; includeSubDomains",
-        "x-aml-cluster": "vienna-eastus-02",
-        "X-Content-Type-Options": "nosniff",
-        "x-ms-correlation-request-id": "f017fb71-e95b-48e1-9753-2d67f56fd530",
-        "x-ms-ratelimit-remaining-subscription-writes": "1183",
-        "x-ms-response-type": "standard",
-        "x-ms-routing-request-id": "CANADACENTRAL:20230222T071856Z:f017fb71-e95b-48e1-9753-2d67f56fd530",
-        "x-request-time": "0.182"
->>>>>>> ce9edaa6
+        "x-ms-routing-request-id": "WESTUS:20230223T220703Z:6e0bd440-2f19-4794-9371-e8beb0d1bf12",
+        "x-request-time": "0.237"
       },
       "ResponseBody": {
         "id": "/subscriptions/00000000-0000-0000-0000-000000000/resourceGroups/00000/providers/Microsoft.MachineLearningServices/workspaces/00000/environments/CliV2AnonymousEnvironment/versions/6eedff85d2f858b9cd4e12021dbc722e",
@@ -80,19 +55,11 @@
           "osType": "Linux"
         },
         "systemData": {
-<<<<<<< HEAD
           "createdAt": "2023-02-23T06:59:47.4157313\u002B00:00",
           "createdBy": "Diondra Peck",
           "createdByType": "User",
           "lastModifiedAt": "2023-02-23T06:59:47.4157313\u002B00:00",
           "lastModifiedBy": "Diondra Peck",
-=======
-          "createdAt": "2023-02-22T07:15:57.5551751\u002B00:00",
-          "createdBy": "Firstname Lastname",
-          "createdByType": "User",
-          "lastModifiedAt": "2023-02-22T07:15:57.5551751\u002B00:00",
-          "lastModifiedBy": "Firstname Lastname",
->>>>>>> ce9edaa6
           "lastModifiedByType": "User"
         }
       }
@@ -106,11 +73,7 @@
         "Connection": "keep-alive",
         "Content-Length": "535",
         "Content-Type": "application/json",
-<<<<<<< HEAD
         "User-Agent": "azure-ai-ml/1.5.0 azsdk-python-mgmt-machinelearningservices/0.1.0 Python/3.7.9 (Windows-10-10.0.22621-SP0)"
-=======
-        "User-Agent": "azure-ai-ml/1.5.0 azsdk-python-mgmt-machinelearningservices/0.1.0 Python/3.10.6 (Linux-5.15.79.1-microsoft-standard-WSL2-x86_64-with-glibc2.35)"
->>>>>>> ce9edaa6
       },
       "RequestBody": {
         "properties": {
@@ -122,44 +85,23 @@
       },
       "StatusCode": 201,
       "ResponseHeaders": {
-<<<<<<< HEAD
-        "Build-ID": "chc",
         "Cache-Control": "no-cache",
         "Content-Length": "1474",
         "Content-Type": "application/json; charset=utf-8",
-        "Date": "Thu, 23 Feb 2023 07:00:06 GMT",
-=======
-        "Build-ID": "ca6",
-        "Cache-Control": "no-cache",
-        "Content-Length": "1369",
-        "Content-Type": "application/json; charset=utf-8",
-        "Date": "Wed, 22 Feb 2023 07:18:56 GMT",
->>>>>>> ce9edaa6
+        "Date": "Thu, 23 Feb 2023 22:07:04 GMT",
         "Expires": "-1",
         "Location": "https://management.azure.com/subscriptions/00000000-0000-0000-0000-000000000/resourceGroups/00000/providers/Microsoft.MachineLearningServices/workspaces/00000/environments/CliV2AnonymousEnvironment/versions/6eedff85d2f858b9cd4e12021dbc722e?api-version=2022-05-01",
         "Pragma": "no-cache",
         "Request-Context": "appId=cid-v1:2d2e8e63-272e-4b3c-8598-4ee570a0e70d",
-<<<<<<< HEAD
-        "Server-Timing": "traceparent;desc=\u002200-45f1fd5bc918c46061edda0db3e07510-d3764808fc8c5536-01\u0022",
+        "Server-Timing": "traceparent;desc=\u002200-bef3f08db9931c1e2e0dc040371f4cea-ea14086f588cfce5-01\u0022",
         "Strict-Transport-Security": "max-age=31536000; includeSubDomains",
-        "x-aml-cluster": "vienna-eastus2-01",
+        "x-aml-cluster": "vienna-eastus2-02",
         "X-Content-Type-Options": "nosniff",
-        "x-ms-correlation-request-id": "2903efc5-b66d-4207-aaa4-940a57d5106a",
+        "x-ms-correlation-request-id": "56544592-b39f-4387-ad75-f49b6593bc02",
         "x-ms-ratelimit-remaining-subscription-writes": "1186",
         "x-ms-response-type": "standard",
-        "x-ms-routing-request-id": "WESTUS2:20230223T070007Z:2903efc5-b66d-4207-aaa4-940a57d5106a",
-        "x-request-time": "0.163"
-=======
-        "Server-Timing": "traceparent;desc=\u002200-af75d20822038b340e43e5566ee7d459-4bf295038cdb20e3-01\u0022",
-        "Strict-Transport-Security": "max-age=31536000; includeSubDomains",
-        "x-aml-cluster": "vienna-eastus-02",
-        "X-Content-Type-Options": "nosniff",
-        "x-ms-correlation-request-id": "88e8ea77-a83d-461e-b92a-cf3269c0c8e4",
-        "x-ms-ratelimit-remaining-subscription-writes": "1182",
-        "x-ms-response-type": "standard",
-        "x-ms-routing-request-id": "CANADACENTRAL:20230222T071856Z:88e8ea77-a83d-461e-b92a-cf3269c0c8e4",
-        "x-request-time": "0.181"
->>>>>>> ce9edaa6
+        "x-ms-routing-request-id": "WESTUS:20230223T220704Z:56544592-b39f-4387-ad75-f49b6593bc02",
+        "x-request-time": "0.597"
       },
       "ResponseBody": {
         "id": "/subscriptions/00000000-0000-0000-0000-000000000/resourceGroups/00000/providers/Microsoft.MachineLearningServices/workspaces/00000/environments/CliV2AnonymousEnvironment/versions/6eedff85d2f858b9cd4e12021dbc722e",
@@ -177,19 +119,11 @@
           "osType": "Linux"
         },
         "systemData": {
-<<<<<<< HEAD
           "createdAt": "2023-02-23T06:59:47.4157313\u002B00:00",
           "createdBy": "Diondra Peck",
           "createdByType": "User",
           "lastModifiedAt": "2023-02-23T06:59:47.4157313\u002B00:00",
           "lastModifiedBy": "Diondra Peck",
-=======
-          "createdAt": "2023-02-22T07:15:57.5551751\u002B00:00",
-          "createdBy": "Firstname Lastname",
-          "createdByType": "User",
-          "lastModifiedAt": "2023-02-22T07:15:57.5551751\u002B00:00",
-          "lastModifiedBy": "Firstname Lastname",
->>>>>>> ce9edaa6
           "lastModifiedByType": "User"
         }
       }
@@ -201,11 +135,7 @@
         "Accept": "application/json",
         "Accept-Encoding": "gzip, deflate",
         "Connection": "keep-alive",
-<<<<<<< HEAD
         "User-Agent": "azure-ai-ml/1.5.0 azsdk-python-mgmt-machinelearningservices/0.1.0 Python/3.7.9 (Windows-10-10.0.22621-SP0)"
-=======
-        "User-Agent": "azure-ai-ml/1.5.0 azsdk-python-mgmt-machinelearningservices/0.1.0 Python/3.10.6 (Linux-5.15.79.1-microsoft-standard-WSL2-x86_64-with-glibc2.35)"
->>>>>>> ce9edaa6
       },
       "RequestBody": null,
       "StatusCode": 200,
@@ -213,42 +143,24 @@
         "Cache-Control": "no-cache",
         "Content-Encoding": "gzip",
         "Content-Type": "application/json; charset=utf-8",
-<<<<<<< HEAD
-        "Date": "Thu, 23 Feb 2023 07:00:08 GMT",
+        "Date": "Thu, 23 Feb 2023 22:07:08 GMT",
         "Expires": "-1",
         "Pragma": "no-cache",
         "Request-Context": "appId=cid-v1:2d2e8e63-272e-4b3c-8598-4ee570a0e70d",
-        "Server-Timing": "traceparent;desc=\u002200-20d6e561b139e191f374ccb688fcff61-6c10f548eec9af17-01\u0022",
-=======
-        "Date": "Wed, 22 Feb 2023 07:18:59 GMT",
-        "Expires": "-1",
-        "Pragma": "no-cache",
-        "Request-Context": "appId=cid-v1:2d2e8e63-272e-4b3c-8598-4ee570a0e70d",
-        "Server-Timing": "traceparent;desc=\u002200-6f68df5417a102bca8b2c375ed21f436-ba33864029bc0811-01\u0022",
->>>>>>> ce9edaa6
+        "Server-Timing": "traceparent;desc=\u002200-85230a73d614b571d41bff0fce188646-5ad1756c5045a4a2-01\u0022",
         "Strict-Transport-Security": "max-age=31536000; includeSubDomains",
         "Transfer-Encoding": "chunked",
         "Vary": [
           "Accept-Encoding",
           "Accept-Encoding"
         ],
-<<<<<<< HEAD
-        "x-aml-cluster": "vienna-eastus2-01",
+        "x-aml-cluster": "vienna-eastus2-02",
         "X-Content-Type-Options": "nosniff",
-        "x-ms-correlation-request-id": "260ce8df-613d-47b2-9962-279a24a5f619",
-        "x-ms-ratelimit-remaining-subscription-reads": "11985",
+        "x-ms-correlation-request-id": "51cf287d-b669-49fb-a0a9-5737356dc5a7",
+        "x-ms-ratelimit-remaining-subscription-reads": "11984",
         "x-ms-response-type": "standard",
-        "x-ms-routing-request-id": "WESTUS2:20230223T070009Z:260ce8df-613d-47b2-9962-279a24a5f619",
-        "x-request-time": "0.019"
-=======
-        "x-aml-cluster": "vienna-eastus-02",
-        "X-Content-Type-Options": "nosniff",
-        "x-ms-correlation-request-id": "cd28adf9-a85f-422f-8062-e1e0062d0aed",
-        "x-ms-ratelimit-remaining-subscription-reads": "11988",
-        "x-ms-response-type": "standard",
-        "x-ms-routing-request-id": "CANADACENTRAL:20230222T071859Z:cd28adf9-a85f-422f-8062-e1e0062d0aed",
-        "x-request-time": "0.163"
->>>>>>> ce9edaa6
+        "x-ms-routing-request-id": "WESTUS:20230223T220708Z:51cf287d-b669-49fb-a0a9-5737356dc5a7",
+        "x-request-time": "0.154"
       },
       "ResponseBody": {
         "id": "/subscriptions/00000000-0000-0000-0000-000000000/resourceGroups/00000/providers/Microsoft.MachineLearningServices/workspaces/00000",
@@ -276,7 +188,6 @@
             "isPrivateLinkEnabled": false,
             "notebookPreparationError": null
           },
-<<<<<<< HEAD
           "storageHnsEnabled": false,
           "workspaceId": "2d1e66ae-85e3-42c0-be91-34de66397f26",
           "linkedModelInventoryArmId": null,
@@ -305,22 +216,6 @@
           "lastModifiedAt": "2023-02-23T02:09:00.5159669Z",
           "lastModifiedBy": "dipeck@microsoft.com",
           "lastModifiedByType": "User"
-=======
-          "datastoreType": "AzureBlob",
-          "accountName": "samcw32zcnpjldw",
-          "containerName": "azureml-blobstore-3bd2018e-4b43-401e-ad49-85df181c9e0a",
-          "endpoint": "core.windows.net",
-          "protocol": "https",
-          "serviceDataAccessAuthIdentity": "WorkspaceSystemAssignedIdentity"
-        },
-        "systemData": {
-          "createdAt": "2023-02-18T09:22:33.5645164\u002B00:00",
-          "createdBy": "779301c0-18b2-4cdc-801b-a0a3368fee0a",
-          "createdByType": "Application",
-          "lastModifiedAt": "2023-02-18T09:22:34.1712214\u002B00:00",
-          "lastModifiedBy": "779301c0-18b2-4cdc-801b-a0a3368fee0a",
-          "lastModifiedByType": "Application"
->>>>>>> ce9edaa6
         }
       }
     },
@@ -331,11 +226,7 @@
         "Accept": "application/json",
         "Accept-Encoding": "gzip, deflate",
         "Connection": "keep-alive",
-<<<<<<< HEAD
         "User-Agent": "azure-ai-ml/1.5.0 azsdk-python-mgmt-machinelearningservices/0.1.0 Python/3.7.9 (Windows-10-10.0.22621-SP0)"
-=======
-        "User-Agent": "azure-ai-ml/1.5.0 azsdk-python-mgmt-machinelearningservices/0.1.0 Python/3.10.6 (Linux-5.15.79.1-microsoft-standard-WSL2-x86_64-with-glibc2.35)"
->>>>>>> ce9edaa6
       },
       "RequestBody": null,
       "StatusCode": 200,
@@ -343,42 +234,24 @@
         "Cache-Control": "no-cache",
         "Content-Encoding": "gzip",
         "Content-Type": "application/json; charset=utf-8",
-<<<<<<< HEAD
-        "Date": "Thu, 23 Feb 2023 07:00:09 GMT",
+        "Date": "Thu, 23 Feb 2023 22:07:08 GMT",
         "Expires": "-1",
         "Pragma": "no-cache",
         "Request-Context": "appId=cid-v1:2d2e8e63-272e-4b3c-8598-4ee570a0e70d",
-        "Server-Timing": "traceparent;desc=\u002200-e4dd337fec1674668037e09e709cb161-c832e3d1700a1903-01\u0022",
-=======
-        "Date": "Wed, 22 Feb 2023 07:18:59 GMT",
-        "Expires": "-1",
-        "Pragma": "no-cache",
-        "Request-Context": "appId=cid-v1:2d2e8e63-272e-4b3c-8598-4ee570a0e70d",
-        "Server-Timing": "traceparent;desc=\u002200-c4a6de7010009d3f5ed1f21a6fd6d5d3-eea076ebbd479a3a-01\u0022",
->>>>>>> ce9edaa6
+        "Server-Timing": "traceparent;desc=\u002200-28d005ca9f5b8f76833b4fbd439e779f-ae98b71d1ab55805-01\u0022",
         "Strict-Transport-Security": "max-age=31536000; includeSubDomains",
         "Transfer-Encoding": "chunked",
         "Vary": [
           "Accept-Encoding",
           "Accept-Encoding"
         ],
-<<<<<<< HEAD
-        "x-aml-cluster": "vienna-eastus2-01",
+        "x-aml-cluster": "vienna-eastus2-02",
         "X-Content-Type-Options": "nosniff",
-        "x-ms-correlation-request-id": "b6897c12-508f-4bf5-9ad1-cfe2e167753e",
-        "x-ms-ratelimit-remaining-subscription-reads": "11984",
+        "x-ms-correlation-request-id": "82b94f09-7215-4e14-971e-c5e4e84bfd8c",
+        "x-ms-ratelimit-remaining-subscription-reads": "11983",
         "x-ms-response-type": "standard",
-        "x-ms-routing-request-id": "WESTUS2:20230223T070009Z:b6897c12-508f-4bf5-9ad1-cfe2e167753e",
-        "x-request-time": "0.026"
-=======
-        "x-aml-cluster": "vienna-eastus-02",
-        "X-Content-Type-Options": "nosniff",
-        "x-ms-correlation-request-id": "1f511617-e1a2-497a-a2ab-f00ae391a5c0",
-        "x-ms-ratelimit-remaining-subscription-reads": "11987",
-        "x-ms-response-type": "standard",
-        "x-ms-routing-request-id": "CANADACENTRAL:20230222T071859Z:1f511617-e1a2-497a-a2ab-f00ae391a5c0",
-        "x-request-time": "0.111"
->>>>>>> ce9edaa6
+        "x-ms-routing-request-id": "WESTUS:20230223T220708Z:82b94f09-7215-4e14-971e-c5e4e84bfd8c",
+        "x-request-time": "0.114"
       },
       "ResponseBody": {
         "id": "/subscriptions/00000000-0000-0000-0000-000000000/resourceGroups/00000/providers/Microsoft.MachineLearningServices/workspaces/00000",
@@ -406,7 +279,6 @@
             "isPrivateLinkEnabled": false,
             "notebookPreparationError": null
           },
-<<<<<<< HEAD
           "storageHnsEnabled": false,
           "workspaceId": "2d1e66ae-85e3-42c0-be91-34de66397f26",
           "linkedModelInventoryArmId": null,
@@ -435,22 +307,6 @@
           "lastModifiedAt": "2023-02-23T02:09:00.5159669Z",
           "lastModifiedBy": "dipeck@microsoft.com",
           "lastModifiedByType": "User"
-=======
-          "datastoreType": "AzureBlob",
-          "accountName": "samcw32zcnpjldw",
-          "containerName": "azureml-blobstore-3bd2018e-4b43-401e-ad49-85df181c9e0a",
-          "endpoint": "core.windows.net",
-          "protocol": "https",
-          "serviceDataAccessAuthIdentity": "WorkspaceSystemAssignedIdentity"
-        },
-        "systemData": {
-          "createdAt": "2023-02-18T09:22:33.5645164\u002B00:00",
-          "createdBy": "779301c0-18b2-4cdc-801b-a0a3368fee0a",
-          "createdByType": "Application",
-          "lastModifiedAt": "2023-02-18T09:22:34.1712214\u002B00:00",
-          "lastModifiedBy": "779301c0-18b2-4cdc-801b-a0a3368fee0a",
-          "lastModifiedByType": "Application"
->>>>>>> ce9edaa6
         }
       }
     },
@@ -461,22 +317,16 @@
         "Accept": "*/*",
         "Accept-Encoding": "gzip, deflate",
         "Connection": "keep-alive",
-<<<<<<< HEAD
         "Content-Type": "application/json; charset=UTF-8",
         "User-Agent": "azure-ai-ml/1.5.0 azsdk-python-core/1.26.3 Python/3.7.9 (Windows-10-10.0.22621-SP0)"
-=======
-        "Content-Length": "0",
-        "User-Agent": "azure-ai-ml/1.5.0 azsdk-python-mgmt-machinelearningservices/0.1.0 Python/3.10.6 (Linux-5.15.79.1-microsoft-standard-WSL2-x86_64-with-glibc2.35)"
->>>>>>> ce9edaa6
       },
       "RequestBody": null,
       "StatusCode": 200,
       "ResponseHeaders": {
-<<<<<<< HEAD
         "Connection": "keep-alive",
         "Content-Encoding": "gzip",
         "Content-Type": "application/json; charset=utf-8",
-        "Date": "Thu, 23 Feb 2023 07:00:10 GMT",
+        "Date": "Thu, 23 Feb 2023 22:07:11 GMT",
         "Request-Context": "appId=cid-v1:2d2e8e63-272e-4b3c-8598-4ee570a0e70d",
         "Strict-Transport-Security": "max-age=15724800; includeSubDomains; preload",
         "Transfer-Encoding": "chunked",
@@ -484,7 +334,7 @@
         "x-aml-cluster": "vienna-eastus2-02",
         "X-Content-Type-Options": "nosniff",
         "x-ms-response-type": "standard",
-        "x-request-time": "0.188"
+        "x-request-time": "0.797"
       },
       "ResponseBody": {
         "snapshotType": "LocalFiles",
@@ -559,128 +409,14 @@
         "Connection": "keep-alive",
         "Content-Type": "application/json; charset=UTF-8",
         "User-Agent": "azure-ai-ml/1.5.0 azsdk-python-core/1.26.3 Python/3.7.9 (Windows-10-10.0.22621-SP0)"
-=======
-        "Cache-Control": "no-cache",
-        "Content-Encoding": "gzip",
-        "Content-Type": "application/json; charset=utf-8",
-        "Date": "Wed, 22 Feb 2023 07:18:59 GMT",
-        "Expires": "-1",
-        "Pragma": "no-cache",
-        "Request-Context": "appId=cid-v1:2d2e8e63-272e-4b3c-8598-4ee570a0e70d",
-        "Server-Timing": "traceparent;desc=\u002200-0aa0efec1d56d926b6d02fd980defd06-223a86df91f4fbe7-01\u0022",
-        "Strict-Transport-Security": "max-age=31536000; includeSubDomains",
-        "Transfer-Encoding": "chunked",
-        "Vary": "Accept-Encoding",
-        "x-aml-cluster": "vienna-eastus-02",
-        "X-Content-Type-Options": "nosniff",
-        "x-ms-correlation-request-id": "93725797-705f-4a26-83e5-95ae96d90d83",
-        "x-ms-ratelimit-remaining-subscription-writes": "1192",
-        "x-ms-response-type": "standard",
-        "x-ms-routing-request-id": "CANADACENTRAL:20230222T071900Z:93725797-705f-4a26-83e5-95ae96d90d83",
-        "x-request-time": "0.119"
-      },
-      "ResponseBody": {
-        "secretsType": "AccountKey",
-        "key": "dGhpcyBpcyBmYWtlIGtleQ=="
-      }
-    },
-    {
-      "RequestUri": "https://management.azure.com/subscriptions/00000000-0000-0000-0000-000000000/resourceGroups/00000/providers/Microsoft.MachineLearningServices/workspaces/00000/datastores/workspaceblobstore/listSecrets?api-version=2022-10-01",
-      "RequestMethod": "POST",
-      "RequestHeaders": {
-        "Accept": "application/json",
-        "Accept-Encoding": "gzip, deflate",
-        "Connection": "keep-alive",
-        "Content-Length": "0",
-        "User-Agent": "azure-ai-ml/1.5.0 azsdk-python-mgmt-machinelearningservices/0.1.0 Python/3.10.6 (Linux-5.15.79.1-microsoft-standard-WSL2-x86_64-with-glibc2.35)"
       },
       "RequestBody": null,
       "StatusCode": 200,
       "ResponseHeaders": {
-        "Cache-Control": "no-cache",
+        "Connection": "keep-alive",
         "Content-Encoding": "gzip",
         "Content-Type": "application/json; charset=utf-8",
-        "Date": "Wed, 22 Feb 2023 07:18:59 GMT",
-        "Expires": "-1",
-        "Pragma": "no-cache",
-        "Request-Context": "appId=cid-v1:2d2e8e63-272e-4b3c-8598-4ee570a0e70d",
-        "Server-Timing": "traceparent;desc=\u002200-e201eb0a2968890ec074891bcceba9f3-00d41f713774f1be-01\u0022",
-        "Strict-Transport-Security": "max-age=31536000; includeSubDomains",
-        "Transfer-Encoding": "chunked",
-        "Vary": "Accept-Encoding",
-        "x-aml-cluster": "vienna-eastus-01",
-        "X-Content-Type-Options": "nosniff",
-        "x-ms-correlation-request-id": "ec65ab50-f0e2-4108-b7f2-47292b80c487",
-        "x-ms-ratelimit-remaining-subscription-writes": "1199",
-        "x-ms-response-type": "standard",
-        "x-ms-routing-request-id": "CANADACENTRAL:20230222T071900Z:ec65ab50-f0e2-4108-b7f2-47292b80c487",
-        "x-request-time": "0.123"
-      },
-      "ResponseBody": {
-        "secretsType": "AccountKey",
-        "key": "dGhpcyBpcyBmYWtlIGtleQ=="
-      }
-    },
-    {
-      "RequestUri": "https://samcw32zcnpjldw.blob.core.windows.net/azureml-blobstore-3bd2018e-4b43-401e-ad49-85df181c9e0a/LocalUpload/00000000000000000000000000000000/COMPONENT_PLACEHOLDER",
-      "RequestMethod": "HEAD",
-      "RequestHeaders": {
-        "Accept": "application/xml",
-        "Accept-Encoding": "gzip, deflate",
-        "Connection": "keep-alive",
-        "User-Agent": "azsdk-python-storage-blob/12.14.1 Python/3.10.6 (Linux-5.15.79.1-microsoft-standard-WSL2-x86_64-with-glibc2.35)",
-        "x-ms-date": "Wed, 22 Feb 2023 07:18:59 GMT",
-        "x-ms-version": "2021-08-06"
-      },
-      "RequestBody": null,
-      "StatusCode": 200,
-      "ResponseHeaders": {
-        "Accept-Ranges": "bytes",
-        "Content-Length": "35",
-        "Content-MD5": "L/DnSpFIn\u002BjaQWc\u002BsUQdcw==",
-        "Content-Type": "application/octet-stream",
-        "Date": "Wed, 22 Feb 2023 07:19:01 GMT",
-        "ETag": "\u00220x8DB1192C06E1C79\u0022",
-        "Last-Modified": "Sat, 18 Feb 2023 09:30:19 GMT",
-        "Server": [
-          "Windows-Azure-Blob/1.0",
-          "Microsoft-HTTPAPI/2.0"
-        ],
-        "Vary": "Origin",
-        "x-ms-access-tier": "Hot",
-        "x-ms-access-tier-inferred": "true",
-        "x-ms-blob-type": "BlockBlob",
-        "x-ms-creation-time": "Sat, 18 Feb 2023 09:30:19 GMT",
-        "x-ms-lease-state": "available",
-        "x-ms-lease-status": "unlocked",
-        "x-ms-meta-name": "c4b5a984-a0c9-4622-a5cf-f22114f04941",
-        "x-ms-meta-upload_status": "completed",
-        "x-ms-meta-version": "1",
-        "x-ms-server-encrypted": "true",
-        "x-ms-version": "2021-08-06"
-      },
-      "ResponseBody": null
-    },
-    {
-      "RequestUri": "https://samcw32zcnpjldw.blob.core.windows.net/azureml-blobstore-3bd2018e-4b43-401e-ad49-85df181c9e0a/LocalUpload/00000000000000000000000000000000/COMPONENT_PLACEHOLDER",
-      "RequestMethod": "HEAD",
-      "RequestHeaders": {
-        "Accept": "application/xml",
-        "Accept-Encoding": "gzip, deflate",
-        "Connection": "keep-alive",
-        "User-Agent": "azsdk-python-storage-blob/12.14.1 Python/3.10.6 (Linux-5.15.79.1-microsoft-standard-WSL2-x86_64-with-glibc2.35)",
-        "x-ms-date": "Wed, 22 Feb 2023 07:18:59 GMT",
-        "x-ms-version": "2021-08-06"
->>>>>>> ce9edaa6
-      },
-      "RequestBody": null,
-      "StatusCode": 200,
-      "ResponseHeaders": {
-<<<<<<< HEAD
-        "Connection": "keep-alive",
-        "Content-Encoding": "gzip",
-        "Content-Type": "application/json; charset=utf-8",
-        "Date": "Thu, 23 Feb 2023 07:00:11 GMT",
+        "Date": "Thu, 23 Feb 2023 22:07:12 GMT",
         "Request-Context": "appId=cid-v1:2d2e8e63-272e-4b3c-8598-4ee570a0e70d",
         "Strict-Transport-Security": "max-age=15724800; includeSubDomains; preload",
         "Transfer-Encoding": "chunked",
@@ -688,7 +424,7 @@
         "x-aml-cluster": "vienna-eastus2-02",
         "X-Content-Type-Options": "nosniff",
         "x-ms-response-type": "standard",
-        "x-request-time": "0.164"
+        "x-request-time": "0.653"
       },
       "ResponseBody": {
         "snapshotType": "LocalFiles",
@@ -757,111 +493,11 @@
     {
       "RequestUri": "https://management.azure.com/subscriptions/00000000-0000-0000-0000-000000000/resourceGroups/00000/providers/Microsoft.MachineLearningServices/workspaces/00000/codes/e7a3f40e-eb47-4499-9b80-1e5d911878f8/versions/1?api-version=2022-05-01",
       "RequestMethod": "GET",
-=======
-        "Accept-Ranges": "bytes",
-        "Content-Length": "35",
-        "Content-MD5": "L/DnSpFIn\u002BjaQWc\u002BsUQdcw==",
-        "Content-Type": "application/octet-stream",
-        "Date": "Wed, 22 Feb 2023 07:19:01 GMT",
-        "ETag": "\u00220x8DB1192C06E1C79\u0022",
-        "Last-Modified": "Sat, 18 Feb 2023 09:30:19 GMT",
-        "Server": [
-          "Windows-Azure-Blob/1.0",
-          "Microsoft-HTTPAPI/2.0"
-        ],
-        "Vary": "Origin",
-        "x-ms-access-tier": "Hot",
-        "x-ms-access-tier-inferred": "true",
-        "x-ms-blob-type": "BlockBlob",
-        "x-ms-creation-time": "Sat, 18 Feb 2023 09:30:19 GMT",
-        "x-ms-lease-state": "available",
-        "x-ms-lease-status": "unlocked",
-        "x-ms-meta-name": "c4b5a984-a0c9-4622-a5cf-f22114f04941",
-        "x-ms-meta-upload_status": "completed",
-        "x-ms-meta-version": "1",
-        "x-ms-server-encrypted": "true",
-        "x-ms-version": "2021-08-06"
-      },
-      "ResponseBody": null
-    },
-    {
-      "RequestUri": "https://samcw32zcnpjldw.blob.core.windows.net/azureml-blobstore-3bd2018e-4b43-401e-ad49-85df181c9e0a/az-ml-artifacts/00000000000000000000000000000000/COMPONENT_PLACEHOLDER",
-      "RequestMethod": "HEAD",
-      "RequestHeaders": {
-        "Accept": "application/xml",
-        "Accept-Encoding": "gzip, deflate",
-        "Connection": "keep-alive",
-        "User-Agent": "azsdk-python-storage-blob/12.14.1 Python/3.10.6 (Linux-5.15.79.1-microsoft-standard-WSL2-x86_64-with-glibc2.35)",
-        "x-ms-date": "Wed, 22 Feb 2023 07:19:01 GMT",
-        "x-ms-version": "2021-08-06"
-      },
-      "RequestBody": null,
-      "StatusCode": 404,
-      "ResponseHeaders": {
-        "Date": "Wed, 22 Feb 2023 07:19:01 GMT",
-        "Server": [
-          "Windows-Azure-Blob/1.0",
-          "Microsoft-HTTPAPI/2.0"
-        ],
-        "Transfer-Encoding": "chunked",
-        "Vary": "Origin",
-        "x-ms-error-code": "BlobNotFound",
-        "x-ms-version": "2021-08-06"
-      },
-      "ResponseBody": null
-    },
-    {
-      "RequestUri": "https://samcw32zcnpjldw.blob.core.windows.net/azureml-blobstore-3bd2018e-4b43-401e-ad49-85df181c9e0a/az-ml-artifacts/00000000000000000000000000000000/COMPONENT_PLACEHOLDER",
-      "RequestMethod": "HEAD",
-      "RequestHeaders": {
-        "Accept": "application/xml",
-        "Accept-Encoding": "gzip, deflate",
-        "Connection": "keep-alive",
-        "User-Agent": "azsdk-python-storage-blob/12.14.1 Python/3.10.6 (Linux-5.15.79.1-microsoft-standard-WSL2-x86_64-with-glibc2.35)",
-        "x-ms-date": "Wed, 22 Feb 2023 07:19:01 GMT",
-        "x-ms-version": "2021-08-06"
-      },
-      "RequestBody": null,
-      "StatusCode": 404,
-      "ResponseHeaders": {
-        "Date": "Wed, 22 Feb 2023 07:19:01 GMT",
-        "Server": [
-          "Windows-Azure-Blob/1.0",
-          "Microsoft-HTTPAPI/2.0"
-        ],
-        "Transfer-Encoding": "chunked",
-        "Vary": "Origin",
-        "x-ms-error-code": "BlobNotFound",
-        "x-ms-version": "2021-08-06"
-      },
-      "ResponseBody": null
-    },
-    {
-      "RequestUri": "https://management.azure.com/subscriptions/00000000-0000-0000-0000-000000000/resourceGroups/00000/providers/Microsoft.MachineLearningServices/workspaces/00000/codes/c4b5a984-a0c9-4622-a5cf-f22114f04941/versions/1?api-version=2022-05-01",
-      "RequestMethod": "PUT",
->>>>>>> ce9edaa6
       "RequestHeaders": {
         "Accept": "application/json",
         "Accept-Encoding": "gzip, deflate",
         "Connection": "keep-alive",
-<<<<<<< HEAD
         "User-Agent": "azure-ai-ml/1.5.0 azsdk-python-mgmt-machinelearningservices/0.1.0 Python/3.7.9 (Windows-10-10.0.22621-SP0)"
-=======
-        "Content-Length": "288",
-        "Content-Type": "application/json",
-        "User-Agent": "azure-ai-ml/1.5.0 azsdk-python-mgmt-machinelearningservices/0.1.0 Python/3.10.6 (Linux-5.15.79.1-microsoft-standard-WSL2-x86_64-with-glibc2.35)"
-      },
-      "RequestBody": {
-        "properties": {
-          "properties": {
-            "hash_sha256": "0000000000000",
-            "hash_version": "0000000000000"
-          },
-          "isAnonymous": true,
-          "isArchived": false,
-          "codeUri": "https://samcw32zcnpjldw.blob.core.windows.net/azureml-blobstore-3bd2018e-4b43-401e-ad49-85df181c9e0a/LocalUpload/00000000000000000000000000000000"
-        }
->>>>>>> ce9edaa6
       },
       "RequestBody": null,
       "StatusCode": 200,
@@ -869,48 +505,27 @@
         "Cache-Control": "no-cache",
         "Content-Encoding": "gzip",
         "Content-Type": "application/json; charset=utf-8",
-<<<<<<< HEAD
-        "Date": "Thu, 23 Feb 2023 07:00:10 GMT",
+        "Date": "Thu, 23 Feb 2023 22:07:12 GMT",
         "Expires": "-1",
         "Pragma": "no-cache",
         "Request-Context": "appId=cid-v1:2d2e8e63-272e-4b3c-8598-4ee570a0e70d",
-        "Server-Timing": "traceparent;desc=\u002200-3a3d072680c83613416390900419bc3b-17c639122bcb8569-01\u0022",
-=======
-        "Date": "Wed, 22 Feb 2023 07:19:01 GMT",
-        "Expires": "-1",
-        "Pragma": "no-cache",
-        "Request-Context": "appId=cid-v1:2d2e8e63-272e-4b3c-8598-4ee570a0e70d",
-        "Server-Timing": "traceparent;desc=\u002200-f1ba2217aef165be9e95e267e442dd49-8e28537bdddcaee4-01\u0022",
->>>>>>> ce9edaa6
+        "Server-Timing": "traceparent;desc=\u002200-0968b015919a3f61d648b2de70caa0d7-1d8fdaf2999cdf2b-01\u0022",
         "Strict-Transport-Security": "max-age=31536000; includeSubDomains",
         "Transfer-Encoding": "chunked",
         "Vary": [
           "Accept-Encoding",
           "Accept-Encoding"
         ],
-<<<<<<< HEAD
         "x-aml-cluster": "vienna-eastus2-01",
         "X-Content-Type-Options": "nosniff",
-        "x-ms-correlation-request-id": "21b98d69-5fbd-4b2c-8417-97a18a743755",
-        "x-ms-ratelimit-remaining-subscription-reads": "11983",
+        "x-ms-correlation-request-id": "26a936c3-d3c3-41fd-8fee-de49f92fe5f2",
+        "x-ms-ratelimit-remaining-subscription-reads": "11999",
         "x-ms-response-type": "standard",
-        "x-ms-routing-request-id": "WESTUS2:20230223T070011Z:21b98d69-5fbd-4b2c-8417-97a18a743755",
-        "x-request-time": "0.056"
+        "x-ms-routing-request-id": "WESTUS2:20230223T220713Z:26a936c3-d3c3-41fd-8fee-de49f92fe5f2",
+        "x-request-time": "0.170"
       },
       "ResponseBody": {
         "id": "/subscriptions/00000000-0000-0000-0000-000000000/resourceGroups/00000/providers/Microsoft.MachineLearningServices/workspaces/00000/codes/e7a3f40e-eb47-4499-9b80-1e5d911878f8/versions/1",
-=======
-        "x-aml-cluster": "vienna-eastus-01",
-        "X-Content-Type-Options": "nosniff",
-        "x-ms-correlation-request-id": "75945148-3fbd-4fa0-98dc-63c21014ec4d",
-        "x-ms-ratelimit-remaining-subscription-writes": "1199",
-        "x-ms-response-type": "standard",
-        "x-ms-routing-request-id": "CANADACENTRAL:20230222T071902Z:75945148-3fbd-4fa0-98dc-63c21014ec4d",
-        "x-request-time": "0.207"
-      },
-      "ResponseBody": {
-        "id": "/subscriptions/00000000-0000-0000-0000-000000000/resourceGroups/00000/providers/Microsoft.MachineLearningServices/workspaces/00000/codes/c4b5a984-a0c9-4622-a5cf-f22114f04941/versions/1",
->>>>>>> ce9edaa6
         "name": "1",
         "type": "Microsoft.MachineLearningServices/workspaces/codes/versions",
         "properties": {
@@ -922,7 +537,6 @@
           },
           "isArchived": false,
           "isAnonymous": false,
-<<<<<<< HEAD
           "codeUri": "https://saveorz2izv2bas.blob.core.windows.net:443/2d1e66ae-8-4d828c93-7c8f-558b-b99d-d21850cf37d9/"
         },
         "systemData": {
@@ -931,38 +545,254 @@
           "createdByType": "User",
           "lastModifiedAt": "2023-02-23T02:16:10.3151666\u002B00:00",
           "lastModifiedBy": "Diondra Peck",
-=======
-          "codeUri": "https://samcw32zcnpjldw.blob.core.windows.net/azureml-blobstore-3bd2018e-4b43-401e-ad49-85df181c9e0a/LocalUpload/00000000000000000000000000000000"
-        },
-        "systemData": {
-          "createdAt": "2023-02-18T09:30:23.7478116\u002B00:00",
-          "createdBy": "Firstname Lastname",
-          "createdByType": "User",
-          "lastModifiedAt": "2023-02-22T07:19:02.2808028\u002B00:00",
-          "lastModifiedBy": "Firstname Lastname",
->>>>>>> ce9edaa6
           "lastModifiedByType": "User"
         }
       }
     },
     {
-<<<<<<< HEAD
-      "RequestUri": "https://management.azure.com/subscriptions/00000000-0000-0000-0000-000000000/resourceGroups/00000/providers/Microsoft.MachineLearningServices/workspaces/00000/components/azureml_anonymous/versions/79efe0af-8e3a-d87e-6270-21343e9c018c?api-version=2022-10-01",
-=======
-      "RequestUri": "https://management.azure.com/subscriptions/00000000-0000-0000-0000-000000000/resourceGroups/00000/providers/Microsoft.MachineLearningServices/workspaces/00000/components/azureml_anonymous/versions/ff64a12b-63b2-9115-6b16-c18a6515384f?api-version=2022-10-01",
->>>>>>> ce9edaa6
+      "RequestUri": "https://management.azure.com/subscriptions/00000000-0000-0000-0000-000000000/resourceGroups/00000/providers/Microsoft.MachineLearningServices/workspaces/00000/codes/e7a3f40e-eb47-4499-9b80-1e5d911878f8/versions/1?api-version=2022-05-01",
+      "RequestMethod": "GET",
+      "RequestHeaders": {
+        "Accept": "application/json",
+        "Accept-Encoding": "gzip, deflate",
+        "Connection": "keep-alive",
+        "User-Agent": "azure-ai-ml/1.5.0 azsdk-python-mgmt-machinelearningservices/0.1.0 Python/3.7.9 (Windows-10-10.0.22621-SP0)"
+      },
+      "RequestBody": null,
+      "StatusCode": 200,
+      "ResponseHeaders": {
+        "Cache-Control": "no-cache",
+        "Content-Encoding": "gzip",
+        "Content-Type": "application/json; charset=utf-8",
+        "Date": "Thu, 23 Feb 2023 22:07:13 GMT",
+        "Expires": "-1",
+        "Pragma": "no-cache",
+        "Request-Context": "appId=cid-v1:2d2e8e63-272e-4b3c-8598-4ee570a0e70d",
+        "Server-Timing": "traceparent;desc=\u002200-76a70ec0d97ccd7e0e9f362d9a060ac8-b5f1716ca3829d98-01\u0022",
+        "Strict-Transport-Security": "max-age=31536000; includeSubDomains",
+        "Transfer-Encoding": "chunked",
+        "Vary": [
+          "Accept-Encoding",
+          "Accept-Encoding"
+        ],
+        "x-aml-cluster": "vienna-eastus2-02",
+        "X-Content-Type-Options": "nosniff",
+        "x-ms-correlation-request-id": "a228440f-a1d3-4657-9bcd-c21318017d04",
+        "x-ms-ratelimit-remaining-subscription-reads": "11982",
+        "x-ms-response-type": "standard",
+        "x-ms-routing-request-id": "WESTUS:20230223T220713Z:a228440f-a1d3-4657-9bcd-c21318017d04",
+        "x-request-time": "0.364"
+      },
+      "ResponseBody": {
+        "id": "/subscriptions/00000000-0000-0000-0000-000000000/resourceGroups/00000/providers/Microsoft.MachineLearningServices/workspaces/00000/codes/e7a3f40e-eb47-4499-9b80-1e5d911878f8/versions/1",
+        "name": "1",
+        "type": "Microsoft.MachineLearningServices/workspaces/codes/versions",
+        "properties": {
+          "description": null,
+          "tags": {},
+          "properties": {
+            "hash_sha256": "0000000000000",
+            "hash_version": "0000000000000"
+          },
+          "isArchived": false,
+          "isAnonymous": false,
+          "codeUri": "https://saveorz2izv2bas.blob.core.windows.net:443/2d1e66ae-8-4d828c93-7c8f-558b-b99d-d21850cf37d9/"
+        },
+        "systemData": {
+          "createdAt": "2023-02-23T02:16:10.3151666\u002B00:00",
+          "createdBy": "Diondra Peck",
+          "createdByType": "User",
+          "lastModifiedAt": "2023-02-23T02:16:10.3151666\u002B00:00",
+          "lastModifiedBy": "Diondra Peck",
+          "lastModifiedByType": "User"
+        }
+      }
+    },
+    {
+      "RequestUri": "https://management.azure.com/subscriptions/00000000-0000-0000-0000-000000000/resourceGroups/00000/providers/Microsoft.MachineLearningServices/workspaces/00000/components/azureml_anonymous/versions/246d63db-e8e8-507c-3093-bea76d4c09c0?api-version=2022-10-01",
       "RequestMethod": "PUT",
       "RequestHeaders": {
         "Accept": "application/json",
         "Accept-Encoding": "gzip, deflate",
         "Connection": "keep-alive",
+        "Content-Length": "1939",
+        "Content-Type": "application/json",
+        "User-Agent": "azure-ai-ml/1.5.0 azsdk-python-mgmt-machinelearningservices/0.1.0 Python/3.7.9 (Windows-10-10.0.22621-SP0)"
+      },
+      "RequestBody": {
+        "properties": {
+          "properties": {},
+          "tags": {
+            "codegenBy": "mldesigner"
+          },
+          "isAnonymous": true,
+          "isArchived": false,
+          "componentSpec": {
+            "command": "mldesigner execute --source entry.py --name primitive_component_with_normal_input_output_v2 --inputs input_data=\u0022${{inputs.input_data}}\u0022 parambool=\u0022${{inputs.parambool}}\u0022 paramint=\u0022${{inputs.paramint}}\u0022 paramfloat=\u0022${{inputs.paramfloat}}\u0022 paramstr=\u0022${{inputs.paramstr}}\u0022 --outputs output_data=\u0022${{outputs.output_data}}\u0022 bool_param_output=\u0022${{outputs.bool_param_output}}\u0022 int_param_output=\u0022${{outputs.int_param_output}}\u0022 float_param_output=\u0022${{outputs.float_param_output}}\u0022 str_param_output=\u0022${{outputs.str_param_output}}\u0022",
+            "code": "azureml:/subscriptions/00000000-0000-0000-0000-000000000/resourceGroups/00000/providers/Microsoft.MachineLearningServices/workspaces/00000/codes/e7a3f40e-eb47-4499-9b80-1e5d911878f8/versions/1",
+            "environment": "azureml:/subscriptions/00000000-0000-0000-0000-000000000/resourceGroups/00000/providers/Microsoft.MachineLearningServices/workspaces/00000/environments/CliV2AnonymousEnvironment/versions/6eedff85d2f858b9cd4e12021dbc722e",
+            "name": "primitive_component_with_normal_input_output_v2",
+            "tags": {
+              "codegenBy": "mldesigner"
+            },
+            "$schema": "https://azuremlschemas.azureedge.net/development/commandComponent.schema.json",
+            "display_name": "primitive_component_with_normal_input_output_v2",
+            "is_deterministic": true,
+            "inputs": {
+              "input_data": {
+                "type": "uri_folder"
+              },
+              "parambool": {
+                "type": "boolean"
+              },
+              "paramint": {
+                "type": "integer"
+              },
+              "paramfloat": {
+                "type": "number"
+              },
+              "paramstr": {
+                "type": "string"
+              }
+            },
+            "outputs": {
+              "output_data": {
+                "type": "uri_folder"
+              },
+              "bool_param_output": {
+                "type": "boolean",
+                "is_control": true
+              },
+              "int_param_output": {
+                "type": "integer",
+                "is_control": true
+              },
+              "float_param_output": {
+                "type": "number",
+                "is_control": true
+              },
+              "str_param_output": {
+                "type": "string",
+                "is_control": true
+              }
+            },
+            "type": "command",
+            "_source": "YAML.COMPONENT"
+          }
+        }
+      },
+      "StatusCode": 201,
+      "ResponseHeaders": {
+        "Cache-Control": "no-cache",
+        "Content-Length": "3238",
+        "Content-Type": "application/json; charset=utf-8",
+        "Date": "Thu, 23 Feb 2023 22:07:14 GMT",
+        "Expires": "-1",
+        "Location": "https://management.azure.com/subscriptions/00000000-0000-0000-0000-000000000/resourceGroups/00000/providers/Microsoft.MachineLearningServices/workspaces/00000/components/azureml_anonymous/versions/246d63db-e8e8-507c-3093-bea76d4c09c0?api-version=2022-10-01",
+        "Pragma": "no-cache",
+        "Request-Context": "appId=cid-v1:2d2e8e63-272e-4b3c-8598-4ee570a0e70d",
+        "Server-Timing": "traceparent;desc=\u002200-60966aea58c9ab70b2dc3020280f72e3-1b5c432af480f534-01\u0022",
+        "Strict-Transport-Security": "max-age=31536000; includeSubDomains",
+        "x-aml-cluster": "vienna-eastus2-02",
+        "X-Content-Type-Options": "nosniff",
+        "x-ms-correlation-request-id": "dea61a7f-9558-4442-8867-0e33a2569967",
+        "x-ms-ratelimit-remaining-subscription-writes": "1185",
+        "x-ms-response-type": "standard",
+        "x-ms-routing-request-id": "WESTUS:20230223T220714Z:dea61a7f-9558-4442-8867-0e33a2569967",
+        "x-request-time": "0.679"
+      },
+      "ResponseBody": {
+        "id": "/subscriptions/00000000-0000-0000-0000-000000000/resourceGroups/00000/providers/Microsoft.MachineLearningServices/workspaces/00000/components/azureml_anonymous/versions/46aa9a0b-2e6e-4b2d-a0b4-daae280786c9",
+        "name": "46aa9a0b-2e6e-4b2d-a0b4-daae280786c9",
+        "type": "Microsoft.MachineLearningServices/workspaces/components/versions",
+        "properties": {
+          "description": null,
+          "tags": {
+            "codegenBy": "mldesigner"
+          },
+          "properties": {},
+          "isArchived": false,
+          "isAnonymous": true,
+          "componentSpec": {
+            "name": "primitive_component_with_normal_input_output_v2",
+            "display_name": "primitive_component_with_normal_input_output_v2",
+            "is_deterministic": "True",
+            "type": "command",
+            "tags": {
+              "codegenBy": "mldesigner"
+            },
+            "inputs": {
+              "input_data": {
+                "type": "uri_folder",
+                "optional": "False"
+              },
+              "parambool": {
+                "type": "boolean",
+                "optional": "False"
+              },
+              "paramint": {
+                "type": "integer",
+                "optional": "False"
+              },
+              "paramfloat": {
+                "type": "number",
+                "optional": "False"
+              },
+              "paramstr": {
+                "type": "string",
+                "optional": "False"
+              }
+            },
+            "outputs": {
+              "output_data": {
+                "type": "uri_folder"
+              },
+              "bool_param_output": {
+                "type": "boolean",
+                "is_control": "True"
+              },
+              "int_param_output": {
+                "type": "integer",
+                "is_control": "True"
+              },
+              "float_param_output": {
+                "type": "number",
+                "is_control": "True"
+              },
+              "str_param_output": {
+                "type": "string",
+                "is_control": "True"
+              }
+            },
+            "code": "azureml:/subscriptions/00000000-0000-0000-0000-000000000/resourceGroups/00000/providers/Microsoft.MachineLearningServices/workspaces/00000/codes/e7a3f40e-eb47-4499-9b80-1e5d911878f8/versions/1",
+            "environment": "azureml:/subscriptions/00000000-0000-0000-0000-000000000/resourceGroups/00000/providers/Microsoft.MachineLearningServices/workspaces/00000/environments/CliV2AnonymousEnvironment/versions/6eedff85d2f858b9cd4e12021dbc722e",
+            "resources": {
+              "instance_count": "1"
+            },
+            "command": "mldesigner execute --source entry.py --name primitive_component_with_normal_input_output_v2 --inputs input_data=\u0022${{inputs.input_data}}\u0022 parambool=\u0022${{inputs.parambool}}\u0022 paramint=\u0022${{inputs.paramint}}\u0022 paramfloat=\u0022${{inputs.paramfloat}}\u0022 paramstr=\u0022${{inputs.paramstr}}\u0022 --outputs output_data=\u0022${{outputs.output_data}}\u0022 bool_param_output=\u0022${{outputs.bool_param_output}}\u0022 int_param_output=\u0022${{outputs.int_param_output}}\u0022 float_param_output=\u0022${{outputs.float_param_output}}\u0022 str_param_output=\u0022${{outputs.str_param_output}}\u0022",
+            "$schema": "https://azuremlschemas.azureedge.net/development/commandComponent.schema.json"
+          }
+        },
+        "systemData": {
+          "createdAt": "2023-02-23T07:00:13.1756858\u002B00:00",
+          "createdBy": "Diondra Peck",
+          "createdByType": "User",
+          "lastModifiedAt": "2023-02-23T07:00:13.2582294\u002B00:00",
+          "lastModifiedBy": "Diondra Peck",
+          "lastModifiedByType": "User"
+        }
+      }
+    },
+    {
+      "RequestUri": "https://management.azure.com/subscriptions/00000000-0000-0000-0000-000000000/resourceGroups/00000/providers/Microsoft.MachineLearningServices/workspaces/00000/components/azureml_anonymous/versions/79efe0af-8e3a-d87e-6270-21343e9c018c?api-version=2022-10-01",
+      "RequestMethod": "PUT",
+      "RequestHeaders": {
+        "Accept": "application/json",
+        "Accept-Encoding": "gzip, deflate",
+        "Connection": "keep-alive",
         "Content-Length": "2090",
         "Content-Type": "application/json",
-<<<<<<< HEAD
         "User-Agent": "azure-ai-ml/1.5.0 azsdk-python-mgmt-machinelearningservices/0.1.0 Python/3.7.9 (Windows-10-10.0.22621-SP0)"
-=======
-        "User-Agent": "azure-ai-ml/1.5.0 azsdk-python-mgmt-machinelearningservices/0.1.0 Python/3.10.6 (Linux-5.15.79.1-microsoft-standard-WSL2-x86_64-with-glibc2.35)"
->>>>>>> ce9edaa6
       },
       "RequestBody": {
         "properties": {
@@ -974,11 +804,7 @@
           "isArchived": false,
           "componentSpec": {
             "command": "mldesigner execute --source entry.py --name do_while_body_component --inputs input_1=\u0022${{inputs.input_1}}\u0022 input_2=\u0022${{inputs.input_2}}\u0022 bool_param=\u0022${{inputs.bool_param}}\u0022 int_param=\u0022${{inputs.int_param}}\u0022 float_param=\u0022${{inputs.float_param}}\u0022 str_param=\u0022${{inputs.str_param}}\u0022 --outputs output_1=\u0022${{outputs.output_1}}\u0022 output_2=\u0022${{outputs.output_2}}\u0022 condition=\u0022${{outputs.condition}}\u0022 bool_param_output=\u0022${{outputs.bool_param_output}}\u0022 int_param_output=\u0022${{outputs.int_param_output}}\u0022 float_param_output=\u0022${{outputs.float_param_output}}\u0022 str_param_output=\u0022${{outputs.str_param_output}}\u0022",
-<<<<<<< HEAD
             "code": "azureml:/subscriptions/00000000-0000-0000-0000-000000000/resourceGroups/00000/providers/Microsoft.MachineLearningServices/workspaces/00000/codes/e7a3f40e-eb47-4499-9b80-1e5d911878f8/versions/1",
-=======
-            "code": "azureml:/subscriptions/00000000-0000-0000-0000-000000000/resourceGroups/00000/providers/Microsoft.MachineLearningServices/workspaces/00000/codes/c4b5a984-a0c9-4622-a5cf-f22114f04941/versions/1",
->>>>>>> ce9edaa6
             "environment": "azureml:/subscriptions/00000000-0000-0000-0000-000000000/resourceGroups/00000/providers/Microsoft.MachineLearningServices/workspaces/00000/environments/CliV2AnonymousEnvironment/versions/6eedff85d2f858b9cd4e12021dbc722e",
             "name": "do_while_body_component",
             "tags": {
@@ -1043,49 +869,26 @@
       "StatusCode": 201,
       "ResponseHeaders": {
         "Cache-Control": "no-cache",
-<<<<<<< HEAD
         "Content-Length": "3516",
         "Content-Type": "application/json; charset=utf-8",
-        "Date": "Thu, 23 Feb 2023 07:00:11 GMT",
+        "Date": "Thu, 23 Feb 2023 22:07:15 GMT",
         "Expires": "-1",
         "Location": "https://management.azure.com/subscriptions/00000000-0000-0000-0000-000000000/resourceGroups/00000/providers/Microsoft.MachineLearningServices/workspaces/00000/components/azureml_anonymous/versions/79efe0af-8e3a-d87e-6270-21343e9c018c?api-version=2022-10-01",
         "Pragma": "no-cache",
         "Request-Context": "appId=cid-v1:2d2e8e63-272e-4b3c-8598-4ee570a0e70d",
-        "Server-Timing": "traceparent;desc=\u002200-a8708b0c5df002955aa1ff138e1a47dc-849eb69493dc0340-01\u0022",
+        "Server-Timing": "traceparent;desc=\u002200-aa55886d3d9a410efe876df32089e654-f8f0295ce860059d-01\u0022",
         "Strict-Transport-Security": "max-age=31536000; includeSubDomains",
         "x-aml-cluster": "vienna-eastus2-01",
         "X-Content-Type-Options": "nosniff",
-        "x-ms-correlation-request-id": "b5c4309c-e3f5-429c-ab7f-76b5105003eb",
-        "x-ms-ratelimit-remaining-subscription-writes": "1185",
+        "x-ms-correlation-request-id": "1f5ca489-0361-4158-9dc7-36765e5a1273",
+        "x-ms-ratelimit-remaining-subscription-writes": "1199",
         "x-ms-response-type": "standard",
-        "x-ms-routing-request-id": "WESTUS2:20230223T070012Z:b5c4309c-e3f5-429c-ab7f-76b5105003eb",
-        "x-request-time": "0.508"
+        "x-ms-routing-request-id": "WESTUS2:20230223T220716Z:1f5ca489-0361-4158-9dc7-36765e5a1273",
+        "x-request-time": "1.928"
       },
       "ResponseBody": {
         "id": "/subscriptions/00000000-0000-0000-0000-000000000/resourceGroups/00000/providers/Microsoft.MachineLearningServices/workspaces/00000/components/azureml_anonymous/versions/db76e678-2bce-45fb-b4ec-9a5c254911cd",
         "name": "db76e678-2bce-45fb-b4ec-9a5c254911cd",
-=======
-        "Content-Length": "2732",
-        "Content-Type": "application/json; charset=utf-8",
-        "Date": "Wed, 22 Feb 2023 07:19:02 GMT",
-        "Expires": "-1",
-        "Location": "https://management.azure.com/subscriptions/00000000-0000-0000-0000-000000000/resourceGroups/00000/providers/Microsoft.MachineLearningServices/workspaces/00000/components/azureml_anonymous/versions/ff64a12b-63b2-9115-6b16-c18a6515384f?api-version=2022-10-01",
-        "Pragma": "no-cache",
-        "Request-Context": "appId=cid-v1:2d2e8e63-272e-4b3c-8598-4ee570a0e70d",
-        "Server-Timing": "traceparent;desc=\u002200-6b38607bd52f66b0a6ed8f38dd9fd62b-2527dc9da3b4e884-01\u0022",
-        "Strict-Transport-Security": "max-age=31536000; includeSubDomains",
-        "x-aml-cluster": "vienna-eastus-01",
-        "X-Content-Type-Options": "nosniff",
-        "x-ms-correlation-request-id": "8bb6f9f6-c049-487f-8105-6427847de1f2",
-        "x-ms-ratelimit-remaining-subscription-writes": "1198",
-        "x-ms-response-type": "standard",
-        "x-ms-routing-request-id": "CANADACENTRAL:20230222T071903Z:8bb6f9f6-c049-487f-8105-6427847de1f2",
-        "x-request-time": "0.611"
-      },
-      "ResponseBody": {
-        "id": "/subscriptions/00000000-0000-0000-0000-000000000/resourceGroups/00000/providers/Microsoft.MachineLearningServices/workspaces/00000/components/azureml_anonymous/versions/a8f9733b-2b4d-41ac-848b-8bad27859219",
-        "name": "a8f9733b-2b4d-41ac-848b-8bad27859219",
->>>>>>> ce9edaa6
         "type": "Microsoft.MachineLearningServices/workspaces/components/versions",
         "properties": {
           "description": null,
@@ -1157,11 +960,7 @@
                 "is_control": "True"
               }
             },
-<<<<<<< HEAD
             "code": "azureml:/subscriptions/00000000-0000-0000-0000-000000000/resourceGroups/00000/providers/Microsoft.MachineLearningServices/workspaces/00000/codes/e7a3f40e-eb47-4499-9b80-1e5d911878f8/versions/1",
-=======
-            "code": "azureml:/subscriptions/00000000-0000-0000-0000-000000000/resourceGroups/00000/providers/Microsoft.MachineLearningServices/workspaces/00000/codes/c4b5a984-a0c9-4622-a5cf-f22114f04941/versions/1",
->>>>>>> ce9edaa6
             "environment": "azureml:/subscriptions/00000000-0000-0000-0000-000000000/resourceGroups/00000/providers/Microsoft.MachineLearningServices/workspaces/00000/environments/CliV2AnonymousEnvironment/versions/6eedff85d2f858b9cd4e12021dbc722e",
             "resources": {
               "instance_count": "1"
@@ -1171,373 +970,11 @@
           }
         },
         "systemData": {
-<<<<<<< HEAD
           "createdAt": "2023-02-23T07:00:12.0462555\u002B00:00",
           "createdBy": "Diondra Peck",
           "createdByType": "User",
-          "lastModifiedAt": "2023-02-23T07:00:12.0462555\u002B00:00",
+          "lastModifiedAt": "2023-02-23T07:00:12.1018109\u002B00:00",
           "lastModifiedBy": "Diondra Peck",
-=======
-          "createdAt": "2023-02-22T07:19:03.0232069\u002B00:00",
-          "createdBy": "Firstname Lastname",
-          "createdByType": "User",
-          "lastModifiedAt": "2023-02-22T07:19:03.0232069\u002B00:00",
-          "lastModifiedBy": "Firstname Lastname",
->>>>>>> ce9edaa6
-          "lastModifiedByType": "User"
-        }
-      }
-    },
-    {
-<<<<<<< HEAD
-      "RequestUri": "https://management.azure.com/subscriptions/00000000-0000-0000-0000-000000000/resourceGroups/00000/providers/Microsoft.MachineLearningServices/workspaces/00000/codes/e7a3f40e-eb47-4499-9b80-1e5d911878f8/versions/1?api-version=2022-05-01",
-      "RequestMethod": "GET",
-      "RequestHeaders": {
-        "Accept": "application/json",
-        "Accept-Encoding": "gzip, deflate",
-        "Connection": "keep-alive",
-        "User-Agent": "azure-ai-ml/1.5.0 azsdk-python-mgmt-machinelearningservices/0.1.0 Python/3.7.9 (Windows-10-10.0.22621-SP0)"
-      },
-      "RequestBody": null,
-      "StatusCode": 200,
-      "ResponseHeaders": {
-        "Cache-Control": "no-cache",
-        "Content-Encoding": "gzip",
-        "Content-Type": "application/json; charset=utf-8",
-        "Date": "Thu, 23 Feb 2023 07:00:11 GMT",
-        "Expires": "-1",
-        "Pragma": "no-cache",
-        "Request-Context": "appId=cid-v1:2d2e8e63-272e-4b3c-8598-4ee570a0e70d",
-        "Server-Timing": "traceparent;desc=\u002200-20faa1a0a8b901b978dcd2b895c8dcf3-bab195af2e565e8e-01\u0022",
-        "Strict-Transport-Security": "max-age=31536000; includeSubDomains",
-        "Transfer-Encoding": "chunked",
-        "Vary": [
-          "Accept-Encoding",
-          "Accept-Encoding"
-        ],
-        "x-aml-cluster": "vienna-eastus2-01",
-        "X-Content-Type-Options": "nosniff",
-        "x-ms-correlation-request-id": "be0540b3-7597-4cb7-913c-9ab482dd8c83",
-        "x-ms-ratelimit-remaining-subscription-reads": "11999",
-        "x-ms-response-type": "standard",
-        "x-ms-routing-request-id": "WESTUS2:20230223T070012Z:be0540b3-7597-4cb7-913c-9ab482dd8c83",
-        "x-request-time": "0.052"
-      },
-      "ResponseBody": {
-        "id": "/subscriptions/00000000-0000-0000-0000-000000000/resourceGroups/00000/providers/Microsoft.MachineLearningServices/workspaces/00000/codes/e7a3f40e-eb47-4499-9b80-1e5d911878f8/versions/1",
-        "name": "1",
-        "type": "Microsoft.MachineLearningServices/workspaces/codes/versions",
-        "properties": {
-          "description": null,
-          "tags": {},
-          "properties": {
-            "hash_sha256": "0000000000000",
-            "hash_version": "0000000000000"
-          },
-          "isArchived": false,
-          "isAnonymous": false,
-          "codeUri": "https://saveorz2izv2bas.blob.core.windows.net:443/2d1e66ae-8-4d828c93-7c8f-558b-b99d-d21850cf37d9/"
-        },
-        "systemData": {
-          "createdAt": "2023-02-23T02:16:10.3151666\u002B00:00",
-          "createdBy": "Diondra Peck",
-          "createdByType": "User",
-          "lastModifiedAt": "2023-02-23T02:16:10.3151666\u002B00:00",
-          "lastModifiedBy": "Diondra Peck",
-          "lastModifiedByType": "User"
-        }
-      }
-    },
-    {
-      "RequestUri": "https://management.azure.com/subscriptions/00000000-0000-0000-0000-000000000/resourceGroups/00000/providers/Microsoft.MachineLearningServices/workspaces/00000/components/azureml_anonymous/versions/246d63db-e8e8-507c-3093-bea76d4c09c0?api-version=2022-10-01",
-=======
-      "RequestUri": "https://management.azure.com/subscriptions/00000000-0000-0000-0000-000000000/resourceGroups/00000/providers/Microsoft.MachineLearningServices/workspaces/00000/codes/c4b5a984-a0c9-4622-a5cf-f22114f04941/versions/1?api-version=2022-05-01",
->>>>>>> ce9edaa6
-      "RequestMethod": "PUT",
-      "RequestHeaders": {
-        "Accept": "application/json",
-        "Accept-Encoding": "gzip, deflate",
-        "Connection": "keep-alive",
-<<<<<<< HEAD
-        "Content-Length": "1939",
-        "Content-Type": "application/json",
-        "User-Agent": "azure-ai-ml/1.5.0 azsdk-python-mgmt-machinelearningservices/0.1.0 Python/3.7.9 (Windows-10-10.0.22621-SP0)"
-=======
-        "Content-Length": "288",
-        "Content-Type": "application/json",
-        "User-Agent": "azure-ai-ml/1.5.0 azsdk-python-mgmt-machinelearningservices/0.1.0 Python/3.10.6 (Linux-5.15.79.1-microsoft-standard-WSL2-x86_64-with-glibc2.35)"
-      },
-      "RequestBody": {
-        "properties": {
-          "properties": {
-            "hash_sha256": "0000000000000",
-            "hash_version": "0000000000000"
-          },
-          "isAnonymous": true,
-          "isArchived": false,
-          "codeUri": "https://samcw32zcnpjldw.blob.core.windows.net/azureml-blobstore-3bd2018e-4b43-401e-ad49-85df181c9e0a/LocalUpload/00000000000000000000000000000000"
-        }
-      },
-      "StatusCode": 200,
-      "ResponseHeaders": {
-        "Cache-Control": "no-cache",
-        "Content-Encoding": "gzip",
-        "Content-Type": "application/json; charset=utf-8",
-        "Date": "Wed, 22 Feb 2023 07:19:03 GMT",
-        "Expires": "-1",
-        "Pragma": "no-cache",
-        "Request-Context": "appId=cid-v1:2d2e8e63-272e-4b3c-8598-4ee570a0e70d",
-        "Server-Timing": "traceparent;desc=\u002200-52f048abe55b629ee08ef07768817c3a-2c1dcc8c629c0fde-01\u0022",
-        "Strict-Transport-Security": "max-age=31536000; includeSubDomains",
-        "Transfer-Encoding": "chunked",
-        "Vary": [
-          "Accept-Encoding",
-          "Accept-Encoding"
-        ],
-        "x-aml-cluster": "vienna-eastus-02",
-        "X-Content-Type-Options": "nosniff",
-        "x-ms-correlation-request-id": "c0ea29ec-5eb6-47b2-9ca5-31c9d09f46ca",
-        "x-ms-ratelimit-remaining-subscription-writes": "1181",
-        "x-ms-response-type": "standard",
-        "x-ms-routing-request-id": "CANADACENTRAL:20230222T071904Z:c0ea29ec-5eb6-47b2-9ca5-31c9d09f46ca",
-        "x-request-time": "0.146"
-      },
-      "ResponseBody": {
-        "id": "/subscriptions/00000000-0000-0000-0000-000000000/resourceGroups/00000/providers/Microsoft.MachineLearningServices/workspaces/00000/codes/c4b5a984-a0c9-4622-a5cf-f22114f04941/versions/1",
-        "name": "1",
-        "type": "Microsoft.MachineLearningServices/workspaces/codes/versions",
-        "properties": {
-          "description": null,
-          "tags": {},
-          "properties": {
-            "hash_sha256": "0000000000000",
-            "hash_version": "0000000000000"
-          },
-          "isArchived": false,
-          "isAnonymous": false,
-          "codeUri": "https://samcw32zcnpjldw.blob.core.windows.net/azureml-blobstore-3bd2018e-4b43-401e-ad49-85df181c9e0a/LocalUpload/00000000000000000000000000000000"
-        },
-        "systemData": {
-          "createdAt": "2023-02-18T09:30:23.7478116\u002B00:00",
-          "createdBy": "Firstname Lastname",
-          "createdByType": "User",
-          "lastModifiedAt": "2023-02-22T07:19:04.4927644\u002B00:00",
-          "lastModifiedBy": "Firstname Lastname",
-          "lastModifiedByType": "User"
-        }
-      }
-    },
-    {
-      "RequestUri": "https://management.azure.com/subscriptions/00000000-0000-0000-0000-000000000/resourceGroups/00000/providers/Microsoft.MachineLearningServices/workspaces/00000/components/azureml_anonymous/versions/fe87d5f5-1c1c-114f-e901-7373e257f510?api-version=2022-10-01",
-      "RequestMethod": "PUT",
-      "RequestHeaders": {
-        "Accept": "application/json",
-        "Accept-Encoding": "gzip, deflate",
-        "Connection": "keep-alive",
-        "Content-Length": "1939",
-        "Content-Type": "application/json",
-        "User-Agent": "azure-ai-ml/1.5.0 azsdk-python-mgmt-machinelearningservices/0.1.0 Python/3.10.6 (Linux-5.15.79.1-microsoft-standard-WSL2-x86_64-with-glibc2.35)"
->>>>>>> ce9edaa6
-      },
-      "RequestBody": {
-        "properties": {
-          "properties": {},
-          "tags": {
-            "codegenBy": "mldesigner"
-          },
-          "isAnonymous": true,
-          "isArchived": false,
-          "componentSpec": {
-            "command": "mldesigner execute --source entry.py --name primitive_component_with_normal_input_output_v2 --inputs input_data=\u0022${{inputs.input_data}}\u0022 parambool=\u0022${{inputs.parambool}}\u0022 paramint=\u0022${{inputs.paramint}}\u0022 paramfloat=\u0022${{inputs.paramfloat}}\u0022 paramstr=\u0022${{inputs.paramstr}}\u0022 --outputs output_data=\u0022${{outputs.output_data}}\u0022 bool_param_output=\u0022${{outputs.bool_param_output}}\u0022 int_param_output=\u0022${{outputs.int_param_output}}\u0022 float_param_output=\u0022${{outputs.float_param_output}}\u0022 str_param_output=\u0022${{outputs.str_param_output}}\u0022",
-<<<<<<< HEAD
-            "code": "azureml:/subscriptions/00000000-0000-0000-0000-000000000/resourceGroups/00000/providers/Microsoft.MachineLearningServices/workspaces/00000/codes/e7a3f40e-eb47-4499-9b80-1e5d911878f8/versions/1",
-=======
-            "code": "azureml:/subscriptions/00000000-0000-0000-0000-000000000/resourceGroups/00000/providers/Microsoft.MachineLearningServices/workspaces/00000/codes/c4b5a984-a0c9-4622-a5cf-f22114f04941/versions/1",
->>>>>>> ce9edaa6
-            "environment": "azureml:/subscriptions/00000000-0000-0000-0000-000000000/resourceGroups/00000/providers/Microsoft.MachineLearningServices/workspaces/00000/environments/CliV2AnonymousEnvironment/versions/6eedff85d2f858b9cd4e12021dbc722e",
-            "name": "primitive_component_with_normal_input_output_v2",
-            "tags": {
-              "codegenBy": "mldesigner"
-            },
-            "$schema": "https://azuremlschemas.azureedge.net/development/commandComponent.schema.json",
-            "display_name": "primitive_component_with_normal_input_output_v2",
-            "is_deterministic": true,
-            "inputs": {
-              "input_data": {
-                "type": "uri_folder"
-              },
-              "parambool": {
-                "type": "boolean"
-              },
-              "paramint": {
-                "type": "integer"
-              },
-              "paramfloat": {
-                "type": "number"
-              },
-              "paramstr": {
-                "type": "string"
-              }
-            },
-            "outputs": {
-              "output_data": {
-                "type": "uri_folder"
-              },
-              "bool_param_output": {
-                "type": "boolean",
-                "is_control": true
-              },
-              "int_param_output": {
-                "type": "integer",
-                "is_control": true
-              },
-              "float_param_output": {
-                "type": "number",
-                "is_control": true
-              },
-              "str_param_output": {
-                "type": "string",
-                "is_control": true
-              }
-            },
-            "type": "command",
-            "_source": "YAML.COMPONENT"
-          }
-        }
-      },
-      "StatusCode": 201,
-      "ResponseHeaders": {
-        "Cache-Control": "no-cache",
-<<<<<<< HEAD
-        "Content-Length": "3238",
-        "Content-Type": "application/json; charset=utf-8",
-        "Date": "Thu, 23 Feb 2023 07:00:12 GMT",
-        "Expires": "-1",
-        "Location": "https://management.azure.com/subscriptions/00000000-0000-0000-0000-000000000/resourceGroups/00000/providers/Microsoft.MachineLearningServices/workspaces/00000/components/azureml_anonymous/versions/246d63db-e8e8-507c-3093-bea76d4c09c0?api-version=2022-10-01",
-        "Pragma": "no-cache",
-        "Request-Context": "appId=cid-v1:2d2e8e63-272e-4b3c-8598-4ee570a0e70d",
-        "Server-Timing": "traceparent;desc=\u002200-80c42a15f2abf3ab7b44e16725bbdd0d-21182ef5d0fbfe28-01\u0022",
-        "Strict-Transport-Security": "max-age=31536000; includeSubDomains",
-        "x-aml-cluster": "vienna-eastus2-01",
-        "X-Content-Type-Options": "nosniff",
-        "x-ms-correlation-request-id": "4b5509f7-f860-4325-a2f3-8b1d69d70ceb",
-        "x-ms-ratelimit-remaining-subscription-writes": "1199",
-        "x-ms-response-type": "standard",
-        "x-ms-routing-request-id": "WESTUS2:20230223T070013Z:4b5509f7-f860-4325-a2f3-8b1d69d70ceb",
-        "x-request-time": "0.462"
-      },
-      "ResponseBody": {
-        "id": "/subscriptions/00000000-0000-0000-0000-000000000/resourceGroups/00000/providers/Microsoft.MachineLearningServices/workspaces/00000/components/azureml_anonymous/versions/46aa9a0b-2e6e-4b2d-a0b4-daae280786c9",
-        "name": "46aa9a0b-2e6e-4b2d-a0b4-daae280786c9",
-=======
-        "Content-Length": "2571",
-        "Content-Type": "application/json; charset=utf-8",
-        "Date": "Wed, 22 Feb 2023 07:19:04 GMT",
-        "Expires": "-1",
-        "Location": "https://management.azure.com/subscriptions/00000000-0000-0000-0000-000000000/resourceGroups/00000/providers/Microsoft.MachineLearningServices/workspaces/00000/components/azureml_anonymous/versions/fe87d5f5-1c1c-114f-e901-7373e257f510?api-version=2022-10-01",
-        "Pragma": "no-cache",
-        "Request-Context": "appId=cid-v1:2d2e8e63-272e-4b3c-8598-4ee570a0e70d",
-        "Server-Timing": "traceparent;desc=\u002200-631b994e8a6b5800c48dec64b936792b-9aa9472fba9cb845-01\u0022",
-        "Strict-Transport-Security": "max-age=31536000; includeSubDomains",
-        "x-aml-cluster": "vienna-eastus-02",
-        "X-Content-Type-Options": "nosniff",
-        "x-ms-correlation-request-id": "cc85ed7d-2f82-4331-9fac-fb0d7250723e",
-        "x-ms-ratelimit-remaining-subscription-writes": "1180",
-        "x-ms-response-type": "standard",
-        "x-ms-routing-request-id": "CANADACENTRAL:20230222T071905Z:cc85ed7d-2f82-4331-9fac-fb0d7250723e",
-        "x-request-time": "0.465"
-      },
-      "ResponseBody": {
-        "id": "/subscriptions/00000000-0000-0000-0000-000000000/resourceGroups/00000/providers/Microsoft.MachineLearningServices/workspaces/00000/components/azureml_anonymous/versions/97d144b8-9046-43af-adaa-58b9ca567774",
-        "name": "97d144b8-9046-43af-adaa-58b9ca567774",
->>>>>>> ce9edaa6
-        "type": "Microsoft.MachineLearningServices/workspaces/components/versions",
-        "properties": {
-          "description": null,
-          "tags": {
-            "codegenBy": "mldesigner"
-          },
-          "properties": {},
-          "isArchived": false,
-          "isAnonymous": true,
-          "componentSpec": {
-            "name": "primitive_component_with_normal_input_output_v2",
-            "display_name": "primitive_component_with_normal_input_output_v2",
-            "is_deterministic": "True",
-            "type": "command",
-            "tags": {
-              "codegenBy": "mldesigner"
-            },
-            "inputs": {
-              "input_data": {
-                "type": "uri_folder",
-                "optional": "False"
-              },
-              "parambool": {
-                "type": "boolean",
-                "optional": "False"
-              },
-              "paramint": {
-                "type": "integer",
-                "optional": "False"
-              },
-              "paramfloat": {
-                "type": "number",
-                "optional": "False"
-              },
-              "paramstr": {
-                "type": "string",
-                "optional": "False"
-              }
-            },
-            "outputs": {
-              "output_data": {
-                "type": "uri_folder"
-              },
-              "bool_param_output": {
-                "type": "boolean",
-                "is_control": "True"
-              },
-              "int_param_output": {
-                "type": "integer",
-                "is_control": "True"
-              },
-              "float_param_output": {
-                "type": "number",
-                "is_control": "True"
-              },
-              "str_param_output": {
-                "type": "string",
-                "is_control": "True"
-              }
-            },
-<<<<<<< HEAD
-            "code": "azureml:/subscriptions/00000000-0000-0000-0000-000000000/resourceGroups/00000/providers/Microsoft.MachineLearningServices/workspaces/00000/codes/e7a3f40e-eb47-4499-9b80-1e5d911878f8/versions/1",
-=======
-            "code": "azureml:/subscriptions/00000000-0000-0000-0000-000000000/resourceGroups/00000/providers/Microsoft.MachineLearningServices/workspaces/00000/codes/c4b5a984-a0c9-4622-a5cf-f22114f04941/versions/1",
->>>>>>> ce9edaa6
-            "environment": "azureml:/subscriptions/00000000-0000-0000-0000-000000000/resourceGroups/00000/providers/Microsoft.MachineLearningServices/workspaces/00000/environments/CliV2AnonymousEnvironment/versions/6eedff85d2f858b9cd4e12021dbc722e",
-            "resources": {
-              "instance_count": "1"
-            },
-            "command": "mldesigner execute --source entry.py --name primitive_component_with_normal_input_output_v2 --inputs input_data=\u0022${{inputs.input_data}}\u0022 parambool=\u0022${{inputs.parambool}}\u0022 paramint=\u0022${{inputs.paramint}}\u0022 paramfloat=\u0022${{inputs.paramfloat}}\u0022 paramstr=\u0022${{inputs.paramstr}}\u0022 --outputs output_data=\u0022${{outputs.output_data}}\u0022 bool_param_output=\u0022${{outputs.bool_param_output}}\u0022 int_param_output=\u0022${{outputs.int_param_output}}\u0022 float_param_output=\u0022${{outputs.float_param_output}}\u0022 str_param_output=\u0022${{outputs.str_param_output}}\u0022",
-            "$schema": "https://azuremlschemas.azureedge.net/development/commandComponent.schema.json"
-          }
-        },
-        "systemData": {
-<<<<<<< HEAD
-          "createdAt": "2023-02-23T07:00:13.1756858\u002B00:00",
-          "createdBy": "Diondra Peck",
-          "createdByType": "User",
-          "lastModifiedAt": "2023-02-23T07:00:13.1756858\u002B00:00",
-          "lastModifiedBy": "Diondra Peck",
-=======
-          "createdAt": "2023-02-22T07:19:05.1692881\u002B00:00",
-          "createdBy": "Firstname Lastname",
-          "createdByType": "User",
-          "lastModifiedAt": "2023-02-22T07:19:05.1692881\u002B00:00",
-          "lastModifiedBy": "Firstname Lastname",
->>>>>>> ce9edaa6
           "lastModifiedByType": "User"
         }
       }
@@ -1551,11 +988,7 @@
         "Connection": "keep-alive",
         "Content-Length": "3419",
         "Content-Type": "application/json",
-<<<<<<< HEAD
         "User-Agent": "azure-ai-ml/1.5.0 azsdk-python-mgmt-machinelearningservices/0.1.0 Python/3.7.9 (Windows-10-10.0.22621-SP0)"
-=======
-        "User-Agent": "azure-ai-ml/1.5.0 azsdk-python-mgmt-machinelearningservices/0.1.0 Python/3.10.6 (Linux-5.15.79.1-microsoft-standard-WSL2-x86_64-with-glibc2.35)"
->>>>>>> ce9edaa6
       },
       "RequestBody": {
         "properties": {
@@ -1618,11 +1051,7 @@
                 }
               },
               "_source": "YAML.COMPONENT",
-<<<<<<< HEAD
               "componentId": "/subscriptions/00000000-0000-0000-0000-000000000/resourceGroups/00000/providers/Microsoft.MachineLearningServices/workspaces/00000/components/azureml_anonymous/versions/db76e678-2bce-45fb-b4ec-9a5c254911cd"
-=======
-              "componentId": "/subscriptions/00000000-0000-0000-0000-000000000/resourceGroups/00000/providers/Microsoft.MachineLearningServices/workspaces/00000/components/azureml_anonymous/versions/a8f9733b-2b4d-41ac-848b-8bad27859219"
->>>>>>> ce9edaa6
             },
             "dowhile": {
               "body": "${{parent.jobs.do_while_body_func}}",
@@ -1679,11 +1108,7 @@
                 }
               },
               "_source": "YAML.COMPONENT",
-<<<<<<< HEAD
               "componentId": "/subscriptions/00000000-0000-0000-0000-000000000/resourceGroups/00000/providers/Microsoft.MachineLearningServices/workspaces/00000/components/azureml_anonymous/versions/46aa9a0b-2e6e-4b2d-a0b4-daae280786c9"
-=======
-              "componentId": "/subscriptions/00000000-0000-0000-0000-000000000/resourceGroups/00000/providers/Microsoft.MachineLearningServices/workspaces/00000/components/azureml_anonymous/versions/97d144b8-9046-43af-adaa-58b9ca567774"
->>>>>>> ce9edaa6
             },
             "conditionnode": {
               "type": "if_else",
@@ -1703,40 +1128,22 @@
       "StatusCode": 201,
       "ResponseHeaders": {
         "Cache-Control": "no-cache",
-<<<<<<< HEAD
-        "Content-Length": "6679",
+        "Content-Length": "6678",
         "Content-Type": "application/json; charset=utf-8",
-        "Date": "Thu, 23 Feb 2023 07:00:20 GMT",
-=======
-        "Content-Length": "4918",
-        "Content-Type": "application/json; charset=utf-8",
-        "Date": "Wed, 22 Feb 2023 07:19:09 GMT",
->>>>>>> ce9edaa6
+        "Date": "Thu, 23 Feb 2023 22:07:19 GMT",
         "Expires": "-1",
         "Location": "https://management.azure.com/subscriptions/00000000-0000-0000-0000-000000000/resourceGroups/00000/providers/Microsoft.MachineLearningServices/workspaces/00000/jobs/000000000000000000000?api-version=2022-12-01-preview",
         "Pragma": "no-cache",
         "Request-Context": "appId=cid-v1:2d2e8e63-272e-4b3c-8598-4ee570a0e70d",
-<<<<<<< HEAD
-        "Server-Timing": "traceparent;desc=\u002200-4d2f98937c3ae9bea343437d7186938f-e8a871a1ceac474c-01\u0022",
+        "Server-Timing": "traceparent;desc=\u002200-fcd413bac54e60b88f49c7a320311a0f-bc93bbb8db461c9d-01\u0022",
         "Strict-Transport-Security": "max-age=31536000; includeSubDomains",
         "x-aml-cluster": "vienna-eastus2-01",
         "X-Content-Type-Options": "nosniff",
-        "x-ms-correlation-request-id": "f1a4f28c-8b2d-45fa-bd62-3ad9884742b5",
+        "x-ms-correlation-request-id": "132c821f-71ae-4e3b-a446-6bd07778890e",
         "x-ms-ratelimit-remaining-subscription-writes": "1198",
         "x-ms-response-type": "standard",
-        "x-ms-routing-request-id": "WESTUS2:20230223T070020Z:f1a4f28c-8b2d-45fa-bd62-3ad9884742b5",
-        "x-request-time": "5.563"
-=======
-        "Server-Timing": "traceparent;desc=\u002200-0132a2b115ed51296141f8e38a09aabc-d37cb1913f8f1b45-01\u0022",
-        "Strict-Transport-Security": "max-age=31536000; includeSubDomains",
-        "x-aml-cluster": "vienna-eastus-02",
-        "X-Content-Type-Options": "nosniff",
-        "x-ms-correlation-request-id": "23a8685c-d32a-4080-958a-5de311755c2d",
-        "x-ms-ratelimit-remaining-subscription-writes": "1179",
-        "x-ms-response-type": "standard",
-        "x-ms-routing-request-id": "CANADACENTRAL:20230222T071910Z:23a8685c-d32a-4080-958a-5de311755c2d",
-        "x-request-time": "1.999"
->>>>>>> ce9edaa6
+        "x-ms-routing-request-id": "WESTUS2:20230223T220720Z:132c821f-71ae-4e3b-a446-6bd07778890e",
+        "x-request-time": "2.581"
       },
       "ResponseBody": {
         "id": "/subscriptions/00000000-0000-0000-0000-000000000/resourceGroups/00000/providers/Microsoft.MachineLearningServices/workspaces/00000/jobs/000000000000000000000",
@@ -1764,11 +1171,7 @@
             "Tracking": {
               "jobServiceType": "Tracking",
               "port": null,
-<<<<<<< HEAD
               "endpoint": "azureml://eastus2.api.azureml.ms/mlflow/v1.0/subscriptions/00000000-0000-0000-0000-000000000/resourceGroups/00000/providers/Microsoft.MachineLearningServices/workspaces/00000?",
-=======
-              "endpoint": "azureml://eastus.api.azureml.ms/mlflow/v1.0/subscriptions/00000000-0000-0000-0000-000000000/resourceGroups/00000/providers/Microsoft.MachineLearningServices/workspaces/00000?",
->>>>>>> ce9edaa6
               "status": null,
               "errorMessage": null,
               "properties": null,
@@ -1825,11 +1228,7 @@
                 }
               },
               "_source": "YAML.COMPONENT",
-<<<<<<< HEAD
               "componentId": "/subscriptions/00000000-0000-0000-0000-000000000/resourceGroups/00000/providers/Microsoft.MachineLearningServices/workspaces/00000/components/azureml_anonymous/versions/db76e678-2bce-45fb-b4ec-9a5c254911cd"
-=======
-              "componentId": "/subscriptions/00000000-0000-0000-0000-000000000/resourceGroups/00000/providers/Microsoft.MachineLearningServices/workspaces/00000/components/azureml_anonymous/versions/a8f9733b-2b4d-41ac-848b-8bad27859219"
->>>>>>> ce9edaa6
             },
             "dowhile": {
               "body": "${{parent.jobs.do_while_body_func}}",
@@ -1886,11 +1285,7 @@
                 }
               },
               "_source": "YAML.COMPONENT",
-<<<<<<< HEAD
               "componentId": "/subscriptions/00000000-0000-0000-0000-000000000/resourceGroups/00000/providers/Microsoft.MachineLearningServices/workspaces/00000/components/azureml_anonymous/versions/46aa9a0b-2e6e-4b2d-a0b4-daae280786c9"
-=======
-              "componentId": "/subscriptions/00000000-0000-0000-0000-000000000/resourceGroups/00000/providers/Microsoft.MachineLearningServices/workspaces/00000/components/azureml_anonymous/versions/97d144b8-9046-43af-adaa-58b9ca567774"
->>>>>>> ce9edaa6
             },
             "conditionnode": {
               "type": "if_else",
@@ -1931,13 +1326,8 @@
           "sourceJobId": null
         },
         "systemData": {
-<<<<<<< HEAD
-          "createdAt": "2023-02-23T07:00:20.4884098\u002B00:00",
+          "createdAt": "2023-02-23T22:07:19.850365\u002B00:00",
           "createdBy": "Diondra Peck",
-=======
-          "createdAt": "2023-02-22T07:19:09.9518711\u002B00:00",
-          "createdBy": "Firstname Lastname",
->>>>>>> ce9edaa6
           "createdByType": "User"
         }
       }
@@ -1950,11 +1340,7 @@
         "Accept-Encoding": "gzip, deflate",
         "Connection": "keep-alive",
         "Content-Length": "0",
-<<<<<<< HEAD
         "User-Agent": "azure-ai-ml/1.5.0 azsdk-python-mgmt-machinelearningservices/0.1.0 Python/3.7.9 (Windows-10-10.0.22621-SP0)"
-=======
-        "User-Agent": "azure-ai-ml/1.5.0 azsdk-python-mgmt-machinelearningservices/0.1.0 Python/3.10.6 (Linux-5.15.79.1-microsoft-standard-WSL2-x86_64-with-glibc2.35)"
->>>>>>> ce9edaa6
       },
       "RequestBody": null,
       "StatusCode": 202,
@@ -1962,8 +1348,7 @@
         "Cache-Control": "no-cache",
         "Content-Length": "4",
         "Content-Type": "application/json; charset=utf-8",
-<<<<<<< HEAD
-        "Date": "Thu, 23 Feb 2023 07:00:22 GMT",
+        "Date": "Thu, 23 Feb 2023 22:07:22 GMT",
         "Expires": "-1",
         "Location": "https://management.azure.com/subscriptions/00000000-0000-0000-0000-000000000/providers/Microsoft.MachineLearningServices/locations/eastus2/mfeOperationResults/jc:2d1e66ae-85e3-42c0-be91-34de66397f26:000000000000000000000?api-version=2022-12-01-preview",
         "Pragma": "no-cache",
@@ -1972,46 +1357,22 @@
         "x-aml-cluster": "vienna-eastus2-01",
         "X-Content-Type-Options": "nosniff",
         "x-ms-async-operation-timeout": "PT1H",
-        "x-ms-correlation-request-id": "22d28d93-3d89-440e-8622-b1d6551c2789",
+        "x-ms-correlation-request-id": "1b48233d-6fc5-4117-a68d-b016f4598295",
         "x-ms-ratelimit-remaining-subscription-writes": "1199",
         "x-ms-response-type": "standard",
-        "x-ms-routing-request-id": "WESTUS2:20230223T070023Z:22d28d93-3d89-440e-8622-b1d6551c2789",
-        "x-request-time": "0.662"
-=======
-        "Date": "Wed, 22 Feb 2023 07:19:12 GMT",
-        "Expires": "-1",
-        "Location": "https://management.azure.com/subscriptions/00000000-0000-0000-0000-000000000/providers/Microsoft.MachineLearningServices/locations/eastus/mfeOperationResults/jc:3bd2018e-4b43-401e-ad49-85df181c9e0a:000000000000000000000?api-version=2022-12-01-preview",
-        "Pragma": "no-cache",
-        "Request-Context": "appId=cid-v1:2d2e8e63-272e-4b3c-8598-4ee570a0e70d",
-        "Strict-Transport-Security": "max-age=31536000; includeSubDomains",
-        "x-aml-cluster": "vienna-eastus-02",
-        "X-Content-Type-Options": "nosniff",
-        "x-ms-async-operation-timeout": "PT1H",
-        "x-ms-correlation-request-id": "b519d832-e1f5-4408-8876-9270286b9bf2",
-        "x-ms-ratelimit-remaining-subscription-writes": "1191",
-        "x-ms-response-type": "standard",
-        "x-ms-routing-request-id": "CANADACENTRAL:20230222T071913Z:b519d832-e1f5-4408-8876-9270286b9bf2",
-        "x-request-time": "0.864"
->>>>>>> ce9edaa6
+        "x-ms-routing-request-id": "WESTUS2:20230223T220722Z:1b48233d-6fc5-4117-a68d-b016f4598295",
+        "x-request-time": "0.793"
       },
       "ResponseBody": "null"
     },
     {
-<<<<<<< HEAD
       "RequestUri": "https://management.azure.com/subscriptions/00000000-0000-0000-0000-000000000/providers/Microsoft.MachineLearningServices/locations/eastus2/mfeOperationResults/jc:2d1e66ae-85e3-42c0-be91-34de66397f26:000000000000000000000?api-version=2022-12-01-preview",
-=======
-      "RequestUri": "https://management.azure.com/subscriptions/00000000-0000-0000-0000-000000000/providers/Microsoft.MachineLearningServices/locations/eastus/mfeOperationResults/jc:3bd2018e-4b43-401e-ad49-85df181c9e0a:000000000000000000000?api-version=2022-12-01-preview",
->>>>>>> ce9edaa6
       "RequestMethod": "GET",
       "RequestHeaders": {
         "Accept": "*/*",
         "Accept-Encoding": "gzip, deflate",
         "Connection": "keep-alive",
-<<<<<<< HEAD
         "User-Agent": "azure-ai-ml/1.5.0 azsdk-python-mgmt-machinelearningservices/0.1.0 Python/3.7.9 (Windows-10-10.0.22621-SP0)"
-=======
-        "User-Agent": "azure-ai-ml/1.5.0 azsdk-python-mgmt-machinelearningservices/0.1.0 Python/3.10.6 (Linux-5.15.79.1-microsoft-standard-WSL2-x86_64-with-glibc2.35)"
->>>>>>> ce9edaa6
       },
       "RequestBody": null,
       "StatusCode": 202,
@@ -2019,89 +1380,49 @@
         "Cache-Control": "no-cache",
         "Content-Length": "2",
         "Content-Type": "application/json; charset=utf-8",
-<<<<<<< HEAD
-        "Date": "Thu, 23 Feb 2023 07:00:22 GMT",
+        "Date": "Thu, 23 Feb 2023 22:07:22 GMT",
         "Expires": "-1",
         "Location": "https://management.azure.com/subscriptions/00000000-0000-0000-0000-000000000/providers/Microsoft.MachineLearningServices/locations/eastus2/mfeOperationResults/jc:2d1e66ae-85e3-42c0-be91-34de66397f26:000000000000000000000?api-version=2022-12-01-preview",
         "Pragma": "no-cache",
         "Request-Context": "appId=cid-v1:2d2e8e63-272e-4b3c-8598-4ee570a0e70d",
         "Strict-Transport-Security": "max-age=31536000; includeSubDomains",
-        "x-aml-cluster": "vienna-eastus2-02",
+        "x-aml-cluster": "vienna-eastus2-01",
         "X-Content-Type-Options": "nosniff",
-        "x-ms-correlation-request-id": "64af4fb2-8260-4205-888e-82d40d592a28",
+        "x-ms-correlation-request-id": "aa90bb38-6d78-4a9e-9506-d919ab870213",
         "x-ms-ratelimit-remaining-subscription-reads": "11998",
         "x-ms-response-type": "standard",
-        "x-ms-routing-request-id": "WESTUS2:20230223T070023Z:64af4fb2-8260-4205-888e-82d40d592a28",
-        "x-request-time": "0.038"
-=======
-        "Date": "Wed, 22 Feb 2023 07:19:13 GMT",
-        "Expires": "-1",
-        "Location": "https://management.azure.com/subscriptions/00000000-0000-0000-0000-000000000/providers/Microsoft.MachineLearningServices/locations/eastus/mfeOperationResults/jc:3bd2018e-4b43-401e-ad49-85df181c9e0a:000000000000000000000?api-version=2022-12-01-preview",
-        "Pragma": "no-cache",
-        "Request-Context": "appId=cid-v1:2d2e8e63-272e-4b3c-8598-4ee570a0e70d",
-        "Strict-Transport-Security": "max-age=31536000; includeSubDomains",
-        "x-aml-cluster": "vienna-eastus-02",
-        "X-Content-Type-Options": "nosniff",
-        "x-ms-correlation-request-id": "34dc1558-0382-41e4-a372-d4788630d3a2",
-        "x-ms-ratelimit-remaining-subscription-reads": "11986",
-        "x-ms-response-type": "standard",
-        "x-ms-routing-request-id": "CANADACENTRAL:20230222T071914Z:34dc1558-0382-41e4-a372-d4788630d3a2",
-        "x-request-time": "0.026"
->>>>>>> ce9edaa6
+        "x-ms-routing-request-id": "WESTUS2:20230223T220723Z:aa90bb38-6d78-4a9e-9506-d919ab870213",
+        "x-request-time": "0.067"
       },
       "ResponseBody": {}
     },
     {
-<<<<<<< HEAD
       "RequestUri": "https://management.azure.com/subscriptions/00000000-0000-0000-0000-000000000/providers/Microsoft.MachineLearningServices/locations/eastus2/mfeOperationResults/jc:2d1e66ae-85e3-42c0-be91-34de66397f26:000000000000000000000?api-version=2022-12-01-preview",
-=======
-      "RequestUri": "https://management.azure.com/subscriptions/00000000-0000-0000-0000-000000000/providers/Microsoft.MachineLearningServices/locations/eastus/mfeOperationResults/jc:3bd2018e-4b43-401e-ad49-85df181c9e0a:000000000000000000000?api-version=2022-12-01-preview",
->>>>>>> ce9edaa6
       "RequestMethod": "GET",
       "RequestHeaders": {
         "Accept": "*/*",
         "Accept-Encoding": "gzip, deflate",
         "Connection": "keep-alive",
-<<<<<<< HEAD
         "User-Agent": "azure-ai-ml/1.5.0 azsdk-python-mgmt-machinelearningservices/0.1.0 Python/3.7.9 (Windows-10-10.0.22621-SP0)"
-=======
-        "User-Agent": "azure-ai-ml/1.5.0 azsdk-python-mgmt-machinelearningservices/0.1.0 Python/3.10.6 (Linux-5.15.79.1-microsoft-standard-WSL2-x86_64-with-glibc2.35)"
->>>>>>> ce9edaa6
       },
       "RequestBody": null,
       "StatusCode": 200,
       "ResponseHeaders": {
         "Cache-Control": "no-cache",
         "Content-Length": "0",
-<<<<<<< HEAD
-        "Date": "Thu, 23 Feb 2023 07:00:53 GMT",
+        "Date": "Thu, 23 Feb 2023 22:07:54 GMT",
         "Expires": "-1",
         "Pragma": "no-cache",
         "Request-Context": "appId=cid-v1:2d2e8e63-272e-4b3c-8598-4ee570a0e70d",
-        "Server-Timing": "traceparent;desc=\u002200-00c9ca2090e72424a6299e465b09ed8f-58cfa10814dbcdda-01\u0022",
+        "Server-Timing": "traceparent;desc=\u002200-f4f67a40c7ea41efc4401741fa018870-c7b27e02652fd58b-01\u0022",
         "Strict-Transport-Security": "max-age=31536000; includeSubDomains",
-        "x-aml-cluster": "vienna-eastus2-02",
+        "x-aml-cluster": "vienna-eastus2-01",
         "X-Content-Type-Options": "nosniff",
-        "x-ms-correlation-request-id": "d3cba682-bead-4908-a17a-84b8ee81f2c8",
+        "x-ms-correlation-request-id": "4808671c-1b19-417f-b89f-efaa06e04f43",
         "x-ms-ratelimit-remaining-subscription-reads": "11997",
         "x-ms-response-type": "standard",
-        "x-ms-routing-request-id": "WESTUS2:20230223T070054Z:d3cba682-bead-4908-a17a-84b8ee81f2c8",
-        "x-request-time": "0.085"
-=======
-        "Date": "Wed, 22 Feb 2023 07:19:44 GMT",
-        "Expires": "-1",
-        "Pragma": "no-cache",
-        "Request-Context": "appId=cid-v1:2d2e8e63-272e-4b3c-8598-4ee570a0e70d",
-        "Server-Timing": "traceparent;desc=\u002200-113e51cdcefaa55d6a2777d784b0289b-65b4685849e9e35b-01\u0022",
-        "Strict-Transport-Security": "max-age=31536000; includeSubDomains",
-        "x-aml-cluster": "vienna-eastus-02",
-        "X-Content-Type-Options": "nosniff",
-        "x-ms-correlation-request-id": "e3187adf-a77f-4934-b522-f1f5b104c24e",
-        "x-ms-ratelimit-remaining-subscription-reads": "11985",
-        "x-ms-response-type": "standard",
-        "x-ms-routing-request-id": "CANADACENTRAL:20230222T071944Z:e3187adf-a77f-4934-b522-f1f5b104c24e",
-        "x-request-time": "0.030"
->>>>>>> ce9edaa6
+        "x-ms-routing-request-id": "WESTUS2:20230223T220754Z:4808671c-1b19-417f-b89f-efaa06e04f43",
+        "x-request-time": "0.484"
       },
       "ResponseBody": null
     }
