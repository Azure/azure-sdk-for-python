--- conflicted
+++ resolved
@@ -9,11 +9,7 @@
         "Connection": "keep-alive",
         "Content-Length": "535",
         "Content-Type": "application/json",
-<<<<<<< HEAD
         "User-Agent": "azure-ai-ml/1.5.0 azsdk-python-mgmt-machinelearningservices/0.1.0 Python/3.7.9 (Windows-10-10.0.22621-SP0)"
-=======
-        "User-Agent": "azure-ai-ml/1.5.0 azsdk-python-mgmt-machinelearningservices/0.1.0 Python/3.8.13 (Windows-10-10.0.22621-SP0)"
->>>>>>> 36df7d3e
       },
       "RequestBody": {
         "properties": {
@@ -28,7 +24,6 @@
         "Cache-Control": "no-cache",
         "Content-Length": "1474",
         "Content-Type": "application/json; charset=utf-8",
-<<<<<<< HEAD
         "Date": "Fri, 10 Feb 2023 21:48:59 GMT",
         "Expires": "-1",
         "Location": "https://management.azure.com/subscriptions/00000000-0000-0000-0000-000000000/resourceGroups/00000/providers/Microsoft.MachineLearningServices/workspaces/00000/environments/CliV2AnonymousEnvironment/versions/6eedff85d2f858b9cd4e12021dbc722e?api-version=2022-05-01",
@@ -43,22 +38,6 @@
         "x-ms-response-type": "standard",
         "x-ms-routing-request-id": "WESTUS2:20230210T214859Z:bb320c27-c5f5-4f42-b93a-b2f097936605",
         "x-request-time": "0.581"
-=======
-        "Date": "Mon, 13 Feb 2023 08:20:36 GMT",
-        "Expires": "-1",
-        "Location": "https://management.azure.com/subscriptions/00000000-0000-0000-0000-000000000/resourceGroups/00000/providers/Microsoft.MachineLearningServices/workspaces/00000/environments/CliV2AnonymousEnvironment/versions/6eedff85d2f858b9cd4e12021dbc722e?api-version=2022-05-01",
-        "Pragma": "no-cache",
-        "Request-Context": "appId=cid-v1:512cc15a-13b5-415b-bfd0-dce7accb6bb1",
-        "Server-Timing": "traceparent;desc=\u002200-1d42b81dae392c5a6e64426749ffc27c-2fbbfc58140b63e8-01\u0022",
-        "Strict-Transport-Security": "max-age=31536000; includeSubDomains",
-        "x-aml-cluster": "vienna-test-westus2-02",
-        "X-Content-Type-Options": "nosniff",
-        "x-ms-correlation-request-id": "bdcfcc89-b4a8-4ffc-ab99-08237b7ef094",
-        "x-ms-ratelimit-remaining-subscription-writes": "1183",
-        "x-ms-response-type": "standard",
-        "x-ms-routing-request-id": "JAPANEAST:20230213T082036Z:bdcfcc89-b4a8-4ffc-ab99-08237b7ef094",
-        "x-request-time": "0.172"
->>>>>>> 36df7d3e
       },
       "ResponseBody": {
         "id": "/subscriptions/00000000-0000-0000-0000-000000000/resourceGroups/00000/providers/Microsoft.MachineLearningServices/workspaces/00000/environments/CliV2AnonymousEnvironment/versions/6eedff85d2f858b9cd4e12021dbc722e",
@@ -94,11 +73,7 @@
         "Connection": "keep-alive",
         "Content-Length": "535",
         "Content-Type": "application/json",
-<<<<<<< HEAD
         "User-Agent": "azure-ai-ml/1.5.0 azsdk-python-mgmt-machinelearningservices/0.1.0 Python/3.7.9 (Windows-10-10.0.22621-SP0)"
-=======
-        "User-Agent": "azure-ai-ml/1.5.0 azsdk-python-mgmt-machinelearningservices/0.1.0 Python/3.8.13 (Windows-10-10.0.22621-SP0)"
->>>>>>> 36df7d3e
       },
       "RequestBody": {
         "properties": {
@@ -113,7 +88,6 @@
         "Cache-Control": "no-cache",
         "Content-Length": "1474",
         "Content-Type": "application/json; charset=utf-8",
-<<<<<<< HEAD
         "Date": "Fri, 10 Feb 2023 21:48:59 GMT",
         "Expires": "-1",
         "Location": "https://management.azure.com/subscriptions/00000000-0000-0000-0000-000000000/resourceGroups/00000/providers/Microsoft.MachineLearningServices/workspaces/00000/environments/CliV2AnonymousEnvironment/versions/6eedff85d2f858b9cd4e12021dbc722e?api-version=2022-05-01",
@@ -128,22 +102,6 @@
         "x-ms-response-type": "standard",
         "x-ms-routing-request-id": "WESTUS2:20230210T214900Z:96df30d6-afb4-4c34-866a-dceb52bc3466",
         "x-request-time": "0.257"
-=======
-        "Date": "Mon, 13 Feb 2023 08:20:37 GMT",
-        "Expires": "-1",
-        "Location": "https://management.azure.com/subscriptions/00000000-0000-0000-0000-000000000/resourceGroups/00000/providers/Microsoft.MachineLearningServices/workspaces/00000/environments/CliV2AnonymousEnvironment/versions/6eedff85d2f858b9cd4e12021dbc722e?api-version=2022-05-01",
-        "Pragma": "no-cache",
-        "Request-Context": "appId=cid-v1:512cc15a-13b5-415b-bfd0-dce7accb6bb1",
-        "Server-Timing": "traceparent;desc=\u002200-6c1ed58acc2e12bd1f0136cfab86d381-348e0b9724bd9532-01\u0022",
-        "Strict-Transport-Security": "max-age=31536000; includeSubDomains",
-        "x-aml-cluster": "vienna-test-westus2-02",
-        "X-Content-Type-Options": "nosniff",
-        "x-ms-correlation-request-id": "61a57a64-ac0a-42ad-9bac-a29b46325806",
-        "x-ms-ratelimit-remaining-subscription-writes": "1182",
-        "x-ms-response-type": "standard",
-        "x-ms-routing-request-id": "JAPANEAST:20230213T082037Z:61a57a64-ac0a-42ad-9bac-a29b46325806",
-        "x-request-time": "0.212"
->>>>>>> 36df7d3e
       },
       "ResponseBody": {
         "id": "/subscriptions/00000000-0000-0000-0000-000000000/resourceGroups/00000/providers/Microsoft.MachineLearningServices/workspaces/00000/environments/CliV2AnonymousEnvironment/versions/6eedff85d2f858b9cd4e12021dbc722e",
@@ -177,10 +135,7 @@
         "Accept": "application/json",
         "Accept-Encoding": "gzip, deflate",
         "Connection": "keep-alive",
-<<<<<<< HEAD
         "User-Agent": "azure-ai-ml/1.5.0 azsdk-python-mgmt-machinelearningservices/0.1.0 Python/3.7.9 (Windows-10-10.0.22621-SP0)"
-=======
-        "User-Agent": "azure-ai-ml/1.5.0 azsdk-python-mgmt-machinelearningservices/0.1.0 Python/3.8.13 (Windows-10-10.0.22621-SP0)"
       },
       "RequestBody": null,
       "StatusCode": 200,
@@ -188,83 +143,11 @@
         "Cache-Control": "no-cache",
         "Content-Encoding": "gzip",
         "Content-Type": "application/json; charset=utf-8",
-        "Date": "Mon, 13 Feb 2023 08:20:40 GMT",
-        "Expires": "-1",
-        "Pragma": "no-cache",
-        "Request-Context": "appId=cid-v1:512cc15a-13b5-415b-bfd0-dce7accb6bb1",
-        "Server-Timing": "traceparent;desc=\u002200-8e7f9737474489f9dbfadc6ea250ab0a-80edebb753534a7e-01\u0022",
-        "Strict-Transport-Security": "max-age=31536000; includeSubDomains",
-        "Transfer-Encoding": "chunked",
-        "Vary": [
-          "Accept-Encoding",
-          "Accept-Encoding"
-        ],
-        "x-aml-cluster": "vienna-test-westus2-02",
-        "X-Content-Type-Options": "nosniff",
-        "x-ms-correlation-request-id": "4fe694c4-e584-406d-be07-5653780f7c7e",
-        "x-ms-ratelimit-remaining-subscription-reads": "11987",
-        "x-ms-response-type": "standard",
-        "x-ms-routing-request-id": "JAPANEAST:20230213T082040Z:4fe694c4-e584-406d-be07-5653780f7c7e",
-        "x-request-time": "0.198"
-      },
-      "ResponseBody": {
-        "id": "/subscriptions/00000000-0000-0000-0000-000000000/resourceGroups/00000/providers/Microsoft.MachineLearningServices/workspaces/00000/datastores/workspaceblobstore",
-        "name": "workspaceblobstore",
-        "type": "Microsoft.MachineLearningServices/workspaces/datastores",
-        "properties": {
-          "description": null,
-          "tags": null,
-          "properties": null,
-          "isDefault": true,
-          "credentials": {
-            "credentialsType": "AccountKey"
-          },
-          "datastoreType": "AzureBlob",
-          "accountName": "sagvgsoim6nmhbq",
-          "containerName": "azureml-blobstore-e61cd5e2-512f-475e-9842-5e2a973993b8",
-          "endpoint": "core.windows.net",
-          "protocol": "https",
-          "serviceDataAccessAuthIdentity": "WorkspaceSystemAssignedIdentity"
-        },
-        "systemData": {
-          "createdAt": "2022-09-22T09:02:03.2629568\u002B00:00",
-          "createdBy": "779301c0-18b2-4cdc-801b-a0a3368fee0a",
-          "createdByType": "Application",
-          "lastModifiedAt": "2022-09-22T09:02:04.166989\u002B00:00",
-          "lastModifiedBy": "779301c0-18b2-4cdc-801b-a0a3368fee0a",
-          "lastModifiedByType": "Application"
-        }
-      }
-    },
-    {
-      "RequestUri": "https://management.azure.com/subscriptions/00000000-0000-0000-0000-000000000/resourceGroups/00000/providers/Microsoft.MachineLearningServices/workspaces/00000/datastores/workspaceblobstore?api-version=2022-10-01",
-      "RequestMethod": "GET",
-      "RequestHeaders": {
-        "Accept": "application/json",
-        "Accept-Encoding": "gzip, deflate",
-        "Connection": "keep-alive",
-        "User-Agent": "azure-ai-ml/1.5.0 azsdk-python-mgmt-machinelearningservices/0.1.0 Python/3.8.13 (Windows-10-10.0.22621-SP0)"
->>>>>>> 36df7d3e
-      },
-      "RequestBody": null,
-      "StatusCode": 200,
-      "ResponseHeaders": {
-        "Cache-Control": "no-cache",
-        "Content-Encoding": "gzip",
-        "Content-Type": "application/json; charset=utf-8",
-<<<<<<< HEAD
         "Date": "Fri, 10 Feb 2023 21:49:01 GMT",
         "Expires": "-1",
         "Pragma": "no-cache",
         "Request-Context": "appId=cid-v1:2d2e8e63-272e-4b3c-8598-4ee570a0e70d",
         "Server-Timing": "traceparent;desc=\u002200-1ac81a8294abc67e8b598fa73c734ce3-dec4a0f385cd560a-01\u0022",
-=======
-        "Date": "Mon, 13 Feb 2023 08:20:40 GMT",
-        "Expires": "-1",
-        "Pragma": "no-cache",
-        "Request-Context": "appId=cid-v1:512cc15a-13b5-415b-bfd0-dce7accb6bb1",
-        "Server-Timing": "traceparent;desc=\u002200-72dccaadd20f819891c0b4348012551b-22aac3e6010f17e4-01\u0022",
->>>>>>> 36df7d3e
         "Strict-Transport-Security": "max-age=31536000; includeSubDomains",
         "Transfer-Encoding": "chunked",
         "Vary": [
@@ -273,19 +156,11 @@
         ],
         "x-aml-cluster": "vienna-eastus2-01",
         "X-Content-Type-Options": "nosniff",
-<<<<<<< HEAD
         "x-ms-correlation-request-id": "b92d0144-8f1b-4bfd-8559-337dd85d1f07",
         "x-ms-ratelimit-remaining-subscription-reads": "11987",
         "x-ms-response-type": "standard",
         "x-ms-routing-request-id": "WESTUS2:20230210T214902Z:b92d0144-8f1b-4bfd-8559-337dd85d1f07",
         "x-request-time": "0.018"
-=======
-        "x-ms-correlation-request-id": "663869a8-ca3d-4dab-b7b0-6cec43eb6ee5",
-        "x-ms-ratelimit-remaining-subscription-reads": "11998",
-        "x-ms-response-type": "standard",
-        "x-ms-routing-request-id": "JAPANEAST:20230213T082041Z:663869a8-ca3d-4dab-b7b0-6cec43eb6ee5",
-        "x-request-time": "0.159"
->>>>>>> 36df7d3e
       },
       "ResponseBody": {
         "id": "/subscriptions/00000000-0000-0000-0000-000000000/resourceGroups/00000/providers/Microsoft.MachineLearningServices/workspaces/00000",
@@ -345,23 +220,13 @@
       }
     },
     {
-<<<<<<< HEAD
       "RequestUri": "https://management.azure.com/subscriptions/00000000-0000-0000-0000-000000000/resourceGroups/00000/providers/Microsoft.MachineLearningServices/workspaces/00000?api-version=2022-10-01",
       "RequestMethod": "GET",
-=======
-      "RequestUri": "https://management.azure.com/subscriptions/00000000-0000-0000-0000-000000000/resourceGroups/00000/providers/Microsoft.MachineLearningServices/workspaces/00000/datastores/workspaceblobstore/listSecrets?api-version=2022-10-01",
-      "RequestMethod": "POST",
->>>>>>> 36df7d3e
       "RequestHeaders": {
         "Accept": "application/json",
         "Accept-Encoding": "gzip, deflate",
         "Connection": "keep-alive",
-<<<<<<< HEAD
         "User-Agent": "azure-ai-ml/1.5.0 azsdk-python-mgmt-machinelearningservices/0.1.0 Python/3.7.9 (Windows-10-10.0.22621-SP0)"
-=======
-        "Content-Length": "0",
-        "User-Agent": "azure-ai-ml/1.5.0 azsdk-python-mgmt-machinelearningservices/0.1.0 Python/3.8.13 (Windows-10-10.0.22621-SP0)"
->>>>>>> 36df7d3e
       },
       "RequestBody": null,
       "StatusCode": 200,
@@ -369,7 +234,6 @@
         "Cache-Control": "no-cache",
         "Content-Encoding": "gzip",
         "Content-Type": "application/json; charset=utf-8",
-<<<<<<< HEAD
         "Date": "Fri, 10 Feb 2023 21:49:02 GMT",
         "Expires": "-1",
         "Pragma": "no-cache",
@@ -449,89 +313,16 @@
     {
       "RequestUri": "https://eastus2.api.azureml.ms/content/v2.0/subscriptions/00000000-0000-0000-0000-000000000/resourceGroups/00000/providers/Microsoft.MachineLearningServices/workspaces/00000/snapshots/getByHash?hash=d3c05b496c685e7e5a204e3cebc689086bd0f622c2975d8090c18968739a464a\u0026hashVersion=202208",
       "RequestMethod": "GET",
-=======
-        "Date": "Mon, 13 Feb 2023 08:20:41 GMT",
-        "Expires": "-1",
-        "Pragma": "no-cache",
-        "Request-Context": "appId=cid-v1:512cc15a-13b5-415b-bfd0-dce7accb6bb1",
-        "Server-Timing": "traceparent;desc=\u002200-7a5f5b6d1a8e50a33980520885ddb877-fc918a82b0c9640a-01\u0022",
-        "Strict-Transport-Security": "max-age=31536000; includeSubDomains",
-        "Transfer-Encoding": "chunked",
-        "Vary": "Accept-Encoding",
-        "x-aml-cluster": "vienna-test-westus2-02",
-        "X-Content-Type-Options": "nosniff",
-        "x-ms-correlation-request-id": "b5963ad5-cea2-4d9f-bc67-1cdf27054690",
-        "x-ms-ratelimit-remaining-subscription-writes": "1192",
-        "x-ms-response-type": "standard",
-        "x-ms-routing-request-id": "JAPANEAST:20230213T082041Z:b5963ad5-cea2-4d9f-bc67-1cdf27054690",
-        "x-request-time": "0.247"
-      },
-      "ResponseBody": {
-        "secretsType": "AccountKey",
-        "key": "dGhpcyBpcyBmYWtlIGtleQ=="
-      }
-    },
-    {
-      "RequestUri": "https://sagvgsoim6nmhbq.blob.core.windows.net/azureml-blobstore-e61cd5e2-512f-475e-9842-5e2a973993b8/LocalUpload/00000000000000000000000000000000/COMPONENT_PLACEHOLDER",
-      "RequestMethod": "HEAD",
       "RequestHeaders": {
-        "Accept": "application/xml",
+        "Accept": "*/*",
         "Accept-Encoding": "gzip, deflate",
         "Connection": "keep-alive",
-        "User-Agent": "azsdk-python-storage-blob/12.12.0 Python/3.8.13 (Windows-10-10.0.22621-SP0)",
-        "x-ms-date": "Mon, 13 Feb 2023 08:20:41 GMT",
-        "x-ms-version": "2021-06-08"
+        "Content-Type": "application/json; charset=UTF-8",
+        "User-Agent": "azure-ai-ml/1.5.0 azsdk-python-core/1.26.3 Python/3.7.9 (Windows-10-10.0.22621-SP0)"
       },
       "RequestBody": null,
       "StatusCode": 200,
       "ResponseHeaders": {
-        "Accept-Ranges": "bytes",
-        "Content-Length": "35",
-        "Content-MD5": "L/DnSpFIn\u002BjaQWc\u002BsUQdcw==",
-        "Content-Type": "application/octet-stream",
-        "Date": "Mon, 13 Feb 2023 08:20:41 GMT",
-        "ETag": "\u00220x8DA9D48E17467D7\u0022",
-        "Last-Modified": "Fri, 23 Sep 2022 09:49:17 GMT",
-        "Server": [
-          "Windows-Azure-Blob/1.0",
-          "Microsoft-HTTPAPI/2.0"
-        ],
-        "Vary": "Origin",
-        "x-ms-access-tier": "Hot",
-        "x-ms-access-tier-inferred": "true",
-        "x-ms-blob-type": "BlockBlob",
-        "x-ms-creation-time": "Fri, 23 Sep 2022 09:49:16 GMT",
-        "x-ms-lease-state": "available",
-        "x-ms-lease-status": "unlocked",
-        "x-ms-meta-name": "9c9cfba9-82bd-45db-ad06-07009d1d9672",
-        "x-ms-meta-upload_status": "completed",
-        "x-ms-meta-version": "1",
-        "x-ms-server-encrypted": "true",
-        "x-ms-version": "2021-06-08"
-      },
-      "ResponseBody": null
-    },
-    {
-      "RequestUri": "https://sagvgsoim6nmhbq.blob.core.windows.net/azureml-blobstore-e61cd5e2-512f-475e-9842-5e2a973993b8/az-ml-artifacts/00000000000000000000000000000000/COMPONENT_PLACEHOLDER",
-      "RequestMethod": "HEAD",
->>>>>>> 36df7d3e
-      "RequestHeaders": {
-        "Accept": "*/*",
-        "Accept-Encoding": "gzip, deflate",
-        "Connection": "keep-alive",
-<<<<<<< HEAD
-        "Content-Type": "application/json; charset=UTF-8",
-        "User-Agent": "azure-ai-ml/1.5.0 azsdk-python-core/1.26.3 Python/3.7.9 (Windows-10-10.0.22621-SP0)"
-=======
-        "User-Agent": "azsdk-python-storage-blob/12.12.0 Python/3.8.13 (Windows-10-10.0.22621-SP0)",
-        "x-ms-date": "Mon, 13 Feb 2023 08:20:42 GMT",
-        "x-ms-version": "2021-06-08"
->>>>>>> 36df7d3e
-      },
-      "RequestBody": null,
-      "StatusCode": 200,
-      "ResponseHeaders": {
-<<<<<<< HEAD
         "Connection": "keep-alive",
         "Content-Encoding": "gzip",
         "Content-Type": "application/json; charset=utf-8",
@@ -544,17 +335,6 @@
         "X-Content-Type-Options": "nosniff",
         "x-ms-response-type": "standard",
         "x-request-time": "0.118"
-=======
-        "Date": "Mon, 13 Feb 2023 08:20:41 GMT",
-        "Server": [
-          "Windows-Azure-Blob/1.0",
-          "Microsoft-HTTPAPI/2.0"
-        ],
-        "Transfer-Encoding": "chunked",
-        "Vary": "Origin",
-        "x-ms-error-code": "BlobNotFound",
-        "x-ms-version": "2021-06-08"
->>>>>>> 36df7d3e
       },
       "ResponseBody": {
         "snapshotType": "LocalFiles",
@@ -627,13 +407,8 @@
         "Accept": "*/*",
         "Accept-Encoding": "gzip, deflate",
         "Connection": "keep-alive",
-<<<<<<< HEAD
         "Content-Type": "application/json; charset=UTF-8",
         "User-Agent": "azure-ai-ml/1.5.0 azsdk-python-core/1.26.3 Python/3.7.9 (Windows-10-10.0.22621-SP0)"
-=======
-        "Content-Length": "0",
-        "User-Agent": "azure-ai-ml/1.5.0 azsdk-python-mgmt-machinelearningservices/0.1.0 Python/3.8.13 (Windows-10-10.0.22621-SP0)"
->>>>>>> 36df7d3e
       },
       "RequestBody": null,
       "StatusCode": 200,
@@ -641,7 +416,6 @@
         "Connection": "keep-alive",
         "Content-Encoding": "gzip",
         "Content-Type": "application/json; charset=utf-8",
-<<<<<<< HEAD
         "Date": "Fri, 10 Feb 2023 21:49:05 GMT",
         "Request-Context": "appId=cid-v1:2d2e8e63-272e-4b3c-8598-4ee570a0e70d",
         "Strict-Transport-Security": "max-age=15724800; includeSubDomains; preload",
@@ -651,23 +425,6 @@
         "X-Content-Type-Options": "nosniff",
         "x-ms-response-type": "standard",
         "x-request-time": "0.078"
-=======
-        "Date": "Mon, 13 Feb 2023 08:20:42 GMT",
-        "Expires": "-1",
-        "Pragma": "no-cache",
-        "Request-Context": "appId=cid-v1:512cc15a-13b5-415b-bfd0-dce7accb6bb1",
-        "Server-Timing": "traceparent;desc=\u002200-4daf52b312d99acc4a80aa4bf194edec-b7456caae122f649-01\u0022",
-        "Strict-Transport-Security": "max-age=31536000; includeSubDomains",
-        "Transfer-Encoding": "chunked",
-        "Vary": "Accept-Encoding",
-        "x-aml-cluster": "vienna-test-westus2-02",
-        "X-Content-Type-Options": "nosniff",
-        "x-ms-correlation-request-id": "3124a9f1-2adf-4dff-a63e-c848b8c9e71a",
-        "x-ms-ratelimit-remaining-subscription-writes": "1191",
-        "x-ms-response-type": "standard",
-        "x-ms-routing-request-id": "JAPANEAST:20230213T082042Z:3124a9f1-2adf-4dff-a63e-c848b8c9e71a",
-        "x-request-time": "0.150"
->>>>>>> 36df7d3e
       },
       "ResponseBody": {
         "snapshotType": "LocalFiles",
@@ -734,101 +491,13 @@
       }
     },
     {
-<<<<<<< HEAD
       "RequestUri": "https://management.azure.com/subscriptions/00000000-0000-0000-0000-000000000/resourceGroups/00000/providers/Microsoft.MachineLearningServices/workspaces/00000/codes/0deb6540-7bdf-44cc-8517-c1eddbb714fc/versions/1?api-version=2022-05-01",
       "RequestMethod": "GET",
-=======
-      "RequestUri": "https://sagvgsoim6nmhbq.blob.core.windows.net/azureml-blobstore-e61cd5e2-512f-475e-9842-5e2a973993b8/LocalUpload/00000000000000000000000000000000/COMPONENT_PLACEHOLDER",
-      "RequestMethod": "HEAD",
-      "RequestHeaders": {
-        "Accept": "application/xml",
-        "Accept-Encoding": "gzip, deflate",
-        "Connection": "keep-alive",
-        "User-Agent": "azsdk-python-storage-blob/12.12.0 Python/3.8.13 (Windows-10-10.0.22621-SP0)",
-        "x-ms-date": "Mon, 13 Feb 2023 08:20:42 GMT",
-        "x-ms-version": "2021-06-08"
-      },
-      "RequestBody": null,
-      "StatusCode": 200,
-      "ResponseHeaders": {
-        "Accept-Ranges": "bytes",
-        "Content-Length": "35",
-        "Content-MD5": "L/DnSpFIn\u002BjaQWc\u002BsUQdcw==",
-        "Content-Type": "application/octet-stream",
-        "Date": "Mon, 13 Feb 2023 08:20:41 GMT",
-        "ETag": "\u00220x8DA9D48E17467D7\u0022",
-        "Last-Modified": "Fri, 23 Sep 2022 09:49:17 GMT",
-        "Server": [
-          "Windows-Azure-Blob/1.0",
-          "Microsoft-HTTPAPI/2.0"
-        ],
-        "Vary": "Origin",
-        "x-ms-access-tier": "Hot",
-        "x-ms-access-tier-inferred": "true",
-        "x-ms-blob-type": "BlockBlob",
-        "x-ms-creation-time": "Fri, 23 Sep 2022 09:49:16 GMT",
-        "x-ms-lease-state": "available",
-        "x-ms-lease-status": "unlocked",
-        "x-ms-meta-name": "9c9cfba9-82bd-45db-ad06-07009d1d9672",
-        "x-ms-meta-upload_status": "completed",
-        "x-ms-meta-version": "1",
-        "x-ms-server-encrypted": "true",
-        "x-ms-version": "2021-06-08"
-      },
-      "ResponseBody": null
-    },
-    {
-      "RequestUri": "https://sagvgsoim6nmhbq.blob.core.windows.net/azureml-blobstore-e61cd5e2-512f-475e-9842-5e2a973993b8/az-ml-artifacts/00000000000000000000000000000000/COMPONENT_PLACEHOLDER",
-      "RequestMethod": "HEAD",
-      "RequestHeaders": {
-        "Accept": "application/xml",
-        "Accept-Encoding": "gzip, deflate",
-        "Connection": "keep-alive",
-        "User-Agent": "azsdk-python-storage-blob/12.12.0 Python/3.8.13 (Windows-10-10.0.22621-SP0)",
-        "x-ms-date": "Mon, 13 Feb 2023 08:20:42 GMT",
-        "x-ms-version": "2021-06-08"
-      },
-      "RequestBody": null,
-      "StatusCode": 404,
-      "ResponseHeaders": {
-        "Date": "Mon, 13 Feb 2023 08:20:42 GMT",
-        "Server": [
-          "Windows-Azure-Blob/1.0",
-          "Microsoft-HTTPAPI/2.0"
-        ],
-        "Transfer-Encoding": "chunked",
-        "Vary": "Origin",
-        "x-ms-error-code": "BlobNotFound",
-        "x-ms-version": "2021-06-08"
-      },
-      "ResponseBody": null
-    },
-    {
-      "RequestUri": "https://management.azure.com/subscriptions/00000000-0000-0000-0000-000000000/resourceGroups/00000/providers/Microsoft.MachineLearningServices/workspaces/00000/codes/9c9cfba9-82bd-45db-ad06-07009d1d9672/versions/1?api-version=2022-05-01",
-      "RequestMethod": "PUT",
->>>>>>> 36df7d3e
       "RequestHeaders": {
         "Accept": "application/json",
         "Accept-Encoding": "gzip, deflate",
         "Connection": "keep-alive",
-<<<<<<< HEAD
         "User-Agent": "azure-ai-ml/1.5.0 azsdk-python-mgmt-machinelearningservices/0.1.0 Python/3.7.9 (Windows-10-10.0.22621-SP0)"
-=======
-        "Content-Length": "288",
-        "Content-Type": "application/json",
-        "User-Agent": "azure-ai-ml/1.5.0 azsdk-python-mgmt-machinelearningservices/0.1.0 Python/3.8.13 (Windows-10-10.0.22621-SP0)"
-      },
-      "RequestBody": {
-        "properties": {
-          "properties": {
-            "hash_sha256": "0000000000000",
-            "hash_version": "0000000000000"
-          },
-          "isAnonymous": true,
-          "isArchived": false,
-          "codeUri": "https://sagvgsoim6nmhbq.blob.core.windows.net/azureml-blobstore-e61cd5e2-512f-475e-9842-5e2a973993b8/LocalUpload/00000000000000000000000000000000"
-        }
->>>>>>> 36df7d3e
       },
       "RequestBody": null,
       "StatusCode": 200,
@@ -836,19 +505,11 @@
         "Cache-Control": "no-cache",
         "Content-Encoding": "gzip",
         "Content-Type": "application/json; charset=utf-8",
-<<<<<<< HEAD
         "Date": "Fri, 10 Feb 2023 21:49:04 GMT",
         "Expires": "-1",
         "Pragma": "no-cache",
         "Request-Context": "appId=cid-v1:2d2e8e63-272e-4b3c-8598-4ee570a0e70d",
         "Server-Timing": "traceparent;desc=\u002200-bc5b3ab06adc481b8e079132a2fabc9b-9701bf19fc33159a-01\u0022",
-=======
-        "Date": "Mon, 13 Feb 2023 08:20:42 GMT",
-        "Expires": "-1",
-        "Pragma": "no-cache",
-        "Request-Context": "appId=cid-v1:512cc15a-13b5-415b-bfd0-dce7accb6bb1",
-        "Server-Timing": "traceparent;desc=\u002200-9ba4dc7ae254d81d449b0ef3a0fc8d0f-6ed3babfbedc05e4-01\u0022",
->>>>>>> 36df7d3e
         "Strict-Transport-Security": "max-age=31536000; includeSubDomains",
         "Transfer-Encoding": "chunked",
         "Vary": [
@@ -857,19 +518,11 @@
         ],
         "x-aml-cluster": "vienna-eastus2-01",
         "X-Content-Type-Options": "nosniff",
-<<<<<<< HEAD
         "x-ms-correlation-request-id": "dcc645b8-ca59-4195-b549-c00c6ae54135",
         "x-ms-ratelimit-remaining-subscription-reads": "11985",
         "x-ms-response-type": "standard",
         "x-ms-routing-request-id": "WESTUS2:20230210T214905Z:dcc645b8-ca59-4195-b549-c00c6ae54135",
         "x-request-time": "0.048"
-=======
-        "x-ms-correlation-request-id": "27670ad9-981a-4a60-b5ae-6197791a29a7",
-        "x-ms-ratelimit-remaining-subscription-writes": "1199",
-        "x-ms-response-type": "standard",
-        "x-ms-routing-request-id": "JAPANEAST:20230213T082043Z:27670ad9-981a-4a60-b5ae-6197791a29a7",
-        "x-request-time": "0.344"
->>>>>>> 36df7d3e
       },
       "ResponseBody": {
         "id": "/subscriptions/00000000-0000-0000-0000-000000000/resourceGroups/00000/providers/Microsoft.MachineLearningServices/workspaces/00000/codes/0deb6540-7bdf-44cc-8517-c1eddbb714fc/versions/1",
@@ -890,47 +543,20 @@
           "createdAt": "2023-02-10T19:50:28.5237843\u002B00:00",
           "createdBy": "Diondra Peck",
           "createdByType": "User",
-<<<<<<< HEAD
           "lastModifiedAt": "2023-02-10T19:50:28.5237843\u002B00:00",
           "lastModifiedBy": "Diondra Peck",
-=======
-          "lastModifiedAt": "2023-02-13T08:20:43.6556944\u002B00:00",
-          "lastModifiedBy": "Brynn Yin",
->>>>>>> 36df7d3e
           "lastModifiedByType": "User"
         }
       }
     },
     {
-<<<<<<< HEAD
       "RequestUri": "https://management.azure.com/subscriptions/00000000-0000-0000-0000-000000000/resourceGroups/00000/providers/Microsoft.MachineLearningServices/workspaces/00000/codes/0deb6540-7bdf-44cc-8517-c1eddbb714fc/versions/1?api-version=2022-05-01",
       "RequestMethod": "GET",
-=======
-      "RequestUri": "https://management.azure.com/subscriptions/00000000-0000-0000-0000-000000000/resourceGroups/00000/providers/Microsoft.MachineLearningServices/workspaces/00000/codes/9c9cfba9-82bd-45db-ad06-07009d1d9672/versions/1?api-version=2022-05-01",
-      "RequestMethod": "PUT",
->>>>>>> 36df7d3e
       "RequestHeaders": {
         "Accept": "application/json",
         "Accept-Encoding": "gzip, deflate",
         "Connection": "keep-alive",
-<<<<<<< HEAD
         "User-Agent": "azure-ai-ml/1.5.0 azsdk-python-mgmt-machinelearningservices/0.1.0 Python/3.7.9 (Windows-10-10.0.22621-SP0)"
-=======
-        "Content-Length": "288",
-        "Content-Type": "application/json",
-        "User-Agent": "azure-ai-ml/1.5.0 azsdk-python-mgmt-machinelearningservices/0.1.0 Python/3.8.13 (Windows-10-10.0.22621-SP0)"
-      },
-      "RequestBody": {
-        "properties": {
-          "properties": {
-            "hash_sha256": "0000000000000",
-            "hash_version": "0000000000000"
-          },
-          "isAnonymous": true,
-          "isArchived": false,
-          "codeUri": "https://sagvgsoim6nmhbq.blob.core.windows.net/azureml-blobstore-e61cd5e2-512f-475e-9842-5e2a973993b8/LocalUpload/00000000000000000000000000000000"
-        }
->>>>>>> 36df7d3e
       },
       "RequestBody": null,
       "StatusCode": 200,
@@ -938,26 +564,17 @@
         "Cache-Control": "no-cache",
         "Content-Encoding": "gzip",
         "Content-Type": "application/json; charset=utf-8",
-<<<<<<< HEAD
         "Date": "Fri, 10 Feb 2023 21:49:05 GMT",
         "Expires": "-1",
         "Pragma": "no-cache",
         "Request-Context": "appId=cid-v1:2d2e8e63-272e-4b3c-8598-4ee570a0e70d",
         "Server-Timing": "traceparent;desc=\u002200-54e8cb4acb3f92095354408502fe8239-1589c8ee53b06a67-01\u0022",
-=======
-        "Date": "Mon, 13 Feb 2023 08:20:43 GMT",
-        "Expires": "-1",
-        "Pragma": "no-cache",
-        "Request-Context": "appId=cid-v1:512cc15a-13b5-415b-bfd0-dce7accb6bb1",
-        "Server-Timing": "traceparent;desc=\u002200-c4fd61b9e254482e4a73d41e06dfbe6a-7aaf1432d5c6daa3-01\u0022",
->>>>>>> 36df7d3e
         "Strict-Transport-Security": "max-age=31536000; includeSubDomains",
         "Transfer-Encoding": "chunked",
         "Vary": [
           "Accept-Encoding",
           "Accept-Encoding"
         ],
-<<<<<<< HEAD
         "x-aml-cluster": "vienna-eastus2-01",
         "X-Content-Type-Options": "nosniff",
         "x-ms-correlation-request-id": "9d425ef9-aa72-491a-bd80-5f99b5534776",
@@ -965,15 +582,6 @@
         "x-ms-response-type": "standard",
         "x-ms-routing-request-id": "WESTUS2:20230210T214905Z:9d425ef9-aa72-491a-bd80-5f99b5534776",
         "x-request-time": "0.043"
-=======
-        "x-aml-cluster": "vienna-test-westus2-02",
-        "X-Content-Type-Options": "nosniff",
-        "x-ms-correlation-request-id": "0274f37f-ed86-4975-8fea-17e2856bf5b2",
-        "x-ms-ratelimit-remaining-subscription-writes": "1181",
-        "x-ms-response-type": "standard",
-        "x-ms-routing-request-id": "JAPANEAST:20230213T082043Z:0274f37f-ed86-4975-8fea-17e2856bf5b2",
-        "x-request-time": "0.190"
->>>>>>> 36df7d3e
       },
       "ResponseBody": {
         "id": "/subscriptions/00000000-0000-0000-0000-000000000/resourceGroups/00000/providers/Microsoft.MachineLearningServices/workspaces/00000/codes/0deb6540-7bdf-44cc-8517-c1eddbb714fc/versions/1",
@@ -994,23 +602,14 @@
           "createdAt": "2023-02-10T19:50:28.5237843\u002B00:00",
           "createdBy": "Diondra Peck",
           "createdByType": "User",
-<<<<<<< HEAD
           "lastModifiedAt": "2023-02-10T19:50:28.5237843\u002B00:00",
           "lastModifiedBy": "Diondra Peck",
-=======
-          "lastModifiedAt": "2023-02-13T08:20:43.7299684\u002B00:00",
-          "lastModifiedBy": "Brynn Yin",
->>>>>>> 36df7d3e
           "lastModifiedByType": "User"
         }
       }
     },
     {
-<<<<<<< HEAD
       "RequestUri": "https://management.azure.com/subscriptions/00000000-0000-0000-0000-000000000/resourceGroups/00000/providers/Microsoft.MachineLearningServices/workspaces/00000/components/azureml_anonymous/versions/86e8be39-2efa-e733-6123-eb7210c0cb17?api-version=2022-10-01",
-=======
-      "RequestUri": "https://management.azure.com/subscriptions/00000000-0000-0000-0000-000000000/resourceGroups/00000/providers/Microsoft.MachineLearningServices/workspaces/00000/components/azureml_anonymous/versions/1029c303-a671-a56b-aae1-403be446d2ab?api-version=2022-10-01",
->>>>>>> 36df7d3e
       "RequestMethod": "PUT",
       "RequestHeaders": {
         "Accept": "application/json",
@@ -1018,11 +617,7 @@
         "Connection": "keep-alive",
         "Content-Length": "1939",
         "Content-Type": "application/json",
-<<<<<<< HEAD
         "User-Agent": "azure-ai-ml/1.5.0 azsdk-python-mgmt-machinelearningservices/0.1.0 Python/3.7.9 (Windows-10-10.0.22621-SP0)"
-=======
-        "User-Agent": "azure-ai-ml/1.5.0 azsdk-python-mgmt-machinelearningservices/0.1.0 Python/3.8.13 (Windows-10-10.0.22621-SP0)"
->>>>>>> 36df7d3e
       },
       "RequestBody": {
         "properties": {
@@ -1034,11 +629,7 @@
           "isArchived": false,
           "componentSpec": {
             "command": "mldesigner execute --source entry.py --name primitive_component_with_normal_input_output_v2 --inputs input_data=\u0022${{inputs.input_data}}\u0022 parambool=\u0022${{inputs.parambool}}\u0022 paramint=\u0022${{inputs.paramint}}\u0022 paramfloat=\u0022${{inputs.paramfloat}}\u0022 paramstr=\u0022${{inputs.paramstr}}\u0022 --outputs output_data=\u0022${{outputs.output_data}}\u0022 bool_param_output=\u0022${{outputs.bool_param_output}}\u0022 int_param_output=\u0022${{outputs.int_param_output}}\u0022 float_param_output=\u0022${{outputs.float_param_output}}\u0022 str_param_output=\u0022${{outputs.str_param_output}}\u0022",
-<<<<<<< HEAD
             "code": "azureml:/subscriptions/00000000-0000-0000-0000-000000000/resourceGroups/00000/providers/Microsoft.MachineLearningServices/workspaces/00000/codes/0deb6540-7bdf-44cc-8517-c1eddbb714fc/versions/1",
-=======
-            "code": "azureml:/subscriptions/00000000-0000-0000-0000-000000000/resourceGroups/00000/providers/Microsoft.MachineLearningServices/workspaces/00000/codes/9c9cfba9-82bd-45db-ad06-07009d1d9672/versions/1",
->>>>>>> 36df7d3e
             "environment": "azureml:/subscriptions/00000000-0000-0000-0000-000000000/resourceGroups/00000/providers/Microsoft.MachineLearningServices/workspaces/00000/environments/CliV2AnonymousEnvironment/versions/6eedff85d2f858b9cd4e12021dbc722e",
             "name": "primitive_component_with_normal_input_output_v2",
             "tags": {
@@ -1093,7 +684,6 @@
       "StatusCode": 201,
       "ResponseHeaders": {
         "Cache-Control": "no-cache",
-<<<<<<< HEAD
         "Content-Length": "3238",
         "Content-Type": "application/json; charset=utf-8",
         "Date": "Fri, 10 Feb 2023 21:49:06 GMT",
@@ -1114,28 +704,6 @@
       "ResponseBody": {
         "id": "/subscriptions/00000000-0000-0000-0000-000000000/resourceGroups/00000/providers/Microsoft.MachineLearningServices/workspaces/00000/components/azureml_anonymous/versions/ad5c26b3-995b-41ca-aff3-7026bc9a4b96",
         "name": "ad5c26b3-995b-41ca-aff3-7026bc9a4b96",
-=======
-        "Content-Length": "3230",
-        "Content-Type": "application/json; charset=utf-8",
-        "Date": "Mon, 13 Feb 2023 08:20:44 GMT",
-        "Expires": "-1",
-        "Location": "https://management.azure.com/subscriptions/00000000-0000-0000-0000-000000000/resourceGroups/00000/providers/Microsoft.MachineLearningServices/workspaces/00000/components/azureml_anonymous/versions/1029c303-a671-a56b-aae1-403be446d2ab?api-version=2022-10-01",
-        "Pragma": "no-cache",
-        "Request-Context": "appId=cid-v1:512cc15a-13b5-415b-bfd0-dce7accb6bb1",
-        "Server-Timing": "traceparent;desc=\u002200-810c6d558af1d0b9e24c0f3bce3dcf70-ec3c600e4462363c-01\u0022",
-        "Strict-Transport-Security": "max-age=31536000; includeSubDomains",
-        "x-aml-cluster": "vienna-test-westus2-02",
-        "X-Content-Type-Options": "nosniff",
-        "x-ms-correlation-request-id": "62694bd6-bea3-4844-bc71-ded995d43bac",
-        "x-ms-ratelimit-remaining-subscription-writes": "1180",
-        "x-ms-response-type": "standard",
-        "x-ms-routing-request-id": "JAPANEAST:20230213T082045Z:62694bd6-bea3-4844-bc71-ded995d43bac",
-        "x-request-time": "0.510"
-      },
-      "ResponseBody": {
-        "id": "/subscriptions/00000000-0000-0000-0000-000000000/resourceGroups/00000/providers/Microsoft.MachineLearningServices/workspaces/00000/components/azureml_anonymous/versions/f2f2d7c5-b446-4d30-a397-57216b4e354c",
-        "name": "f2f2d7c5-b446-4d30-a397-57216b4e354c",
->>>>>>> 36df7d3e
         "type": "Microsoft.MachineLearningServices/workspaces/components/versions",
         "properties": {
           "description": null,
@@ -1206,29 +774,17 @@
           }
         },
         "systemData": {
-<<<<<<< HEAD
           "createdAt": "2023-02-10T20:58:21.8019144\u002B00:00",
           "createdBy": "Diondra Peck",
           "createdByType": "User",
           "lastModifiedAt": "2023-02-10T20:58:21.8920345\u002B00:00",
           "lastModifiedBy": "Diondra Peck",
-=======
-          "createdAt": "2023-02-10T08:55:43.0601833\u002B00:00",
-          "createdBy": "Han Wang",
-          "createdByType": "User",
-          "lastModifiedAt": "2023-02-10T08:55:43.4711063\u002B00:00",
-          "lastModifiedBy": "Han Wang",
->>>>>>> 36df7d3e
           "lastModifiedByType": "User"
         }
       }
     },
     {
-<<<<<<< HEAD
       "RequestUri": "https://management.azure.com/subscriptions/00000000-0000-0000-0000-000000000/resourceGroups/00000/providers/Microsoft.MachineLearningServices/workspaces/00000/components/azureml_anonymous/versions/0052a3ad-f031-55a4-e6d6-b32f0e0cf674?api-version=2022-10-01",
-=======
-      "RequestUri": "https://management.azure.com/subscriptions/00000000-0000-0000-0000-000000000/resourceGroups/00000/providers/Microsoft.MachineLearningServices/workspaces/00000/components/azureml_anonymous/versions/eb2c425a-4d5c-4ebf-a78f-cc5920aedf1b?api-version=2022-10-01",
->>>>>>> 36df7d3e
       "RequestMethod": "PUT",
       "RequestHeaders": {
         "Accept": "application/json",
@@ -1236,11 +792,7 @@
         "Connection": "keep-alive",
         "Content-Length": "2090",
         "Content-Type": "application/json",
-<<<<<<< HEAD
         "User-Agent": "azure-ai-ml/1.5.0 azsdk-python-mgmt-machinelearningservices/0.1.0 Python/3.7.9 (Windows-10-10.0.22621-SP0)"
-=======
-        "User-Agent": "azure-ai-ml/1.5.0 azsdk-python-mgmt-machinelearningservices/0.1.0 Python/3.8.13 (Windows-10-10.0.22621-SP0)"
->>>>>>> 36df7d3e
       },
       "RequestBody": {
         "properties": {
@@ -1252,11 +804,7 @@
           "isArchived": false,
           "componentSpec": {
             "command": "mldesigner execute --source entry.py --name do_while_body_component --inputs input_1=\u0022${{inputs.input_1}}\u0022 input_2=\u0022${{inputs.input_2}}\u0022 bool_param=\u0022${{inputs.bool_param}}\u0022 int_param=\u0022${{inputs.int_param}}\u0022 float_param=\u0022${{inputs.float_param}}\u0022 str_param=\u0022${{inputs.str_param}}\u0022 --outputs output_1=\u0022${{outputs.output_1}}\u0022 output_2=\u0022${{outputs.output_2}}\u0022 condition=\u0022${{outputs.condition}}\u0022 bool_param_output=\u0022${{outputs.bool_param_output}}\u0022 int_param_output=\u0022${{outputs.int_param_output}}\u0022 float_param_output=\u0022${{outputs.float_param_output}}\u0022 str_param_output=\u0022${{outputs.str_param_output}}\u0022",
-<<<<<<< HEAD
             "code": "azureml:/subscriptions/00000000-0000-0000-0000-000000000/resourceGroups/00000/providers/Microsoft.MachineLearningServices/workspaces/00000/codes/0deb6540-7bdf-44cc-8517-c1eddbb714fc/versions/1",
-=======
-            "code": "azureml:/subscriptions/00000000-0000-0000-0000-000000000/resourceGroups/00000/providers/Microsoft.MachineLearningServices/workspaces/00000/codes/9c9cfba9-82bd-45db-ad06-07009d1d9672/versions/1",
->>>>>>> 36df7d3e
             "environment": "azureml:/subscriptions/00000000-0000-0000-0000-000000000/resourceGroups/00000/providers/Microsoft.MachineLearningServices/workspaces/00000/environments/CliV2AnonymousEnvironment/versions/6eedff85d2f858b9cd4e12021dbc722e",
             "name": "do_while_body_component",
             "tags": {
@@ -1321,7 +869,6 @@
       "StatusCode": 201,
       "ResponseHeaders": {
         "Cache-Control": "no-cache",
-<<<<<<< HEAD
         "Content-Length": "3516",
         "Content-Type": "application/json; charset=utf-8",
         "Date": "Fri, 10 Feb 2023 21:49:05 GMT",
@@ -1330,20 +877,9 @@
         "Pragma": "no-cache",
         "Request-Context": "appId=cid-v1:2d2e8e63-272e-4b3c-8598-4ee570a0e70d",
         "Server-Timing": "traceparent;desc=\u002200-6137ac154f0a6ad8a008e78df7decb73-143e62f650525a00-01\u0022",
-=======
-        "Content-Length": "3508",
-        "Content-Type": "application/json; charset=utf-8",
-        "Date": "Mon, 13 Feb 2023 08:20:44 GMT",
-        "Expires": "-1",
-        "Location": "https://management.azure.com/subscriptions/00000000-0000-0000-0000-000000000/resourceGroups/00000/providers/Microsoft.MachineLearningServices/workspaces/00000/components/azureml_anonymous/versions/eb2c425a-4d5c-4ebf-a78f-cc5920aedf1b?api-version=2022-10-01",
-        "Pragma": "no-cache",
-        "Request-Context": "appId=cid-v1:512cc15a-13b5-415b-bfd0-dce7accb6bb1",
-        "Server-Timing": "traceparent;desc=\u002200-4c18db25de479cf9504d9e5c1d290488-76ac66b5711ff241-01\u0022",
->>>>>>> 36df7d3e
         "Strict-Transport-Security": "max-age=31536000; includeSubDomains",
         "x-aml-cluster": "vienna-eastus2-02",
         "X-Content-Type-Options": "nosniff",
-<<<<<<< HEAD
         "x-ms-correlation-request-id": "6e73cd76-cf00-4af8-bdf2-1868d047e790",
         "x-ms-ratelimit-remaining-subscription-writes": "1199",
         "x-ms-response-type": "standard",
@@ -1353,17 +889,6 @@
       "ResponseBody": {
         "id": "/subscriptions/00000000-0000-0000-0000-000000000/resourceGroups/00000/providers/Microsoft.MachineLearningServices/workspaces/00000/components/azureml_anonymous/versions/86cf3924-d62c-4528-928b-7330a79eb6b7",
         "name": "86cf3924-d62c-4528-928b-7330a79eb6b7",
-=======
-        "x-ms-correlation-request-id": "a0682e46-1dfd-4881-a4c9-384f9e73e9fc",
-        "x-ms-ratelimit-remaining-subscription-writes": "1198",
-        "x-ms-response-type": "standard",
-        "x-ms-routing-request-id": "JAPANEAST:20230213T082045Z:a0682e46-1dfd-4881-a4c9-384f9e73e9fc",
-        "x-request-time": "0.774"
-      },
-      "ResponseBody": {
-        "id": "/subscriptions/00000000-0000-0000-0000-000000000/resourceGroups/00000/providers/Microsoft.MachineLearningServices/workspaces/00000/components/azureml_anonymous/versions/9ab1968b-819a-4e93-9010-9f53b9cf4954",
-        "name": "9ab1968b-819a-4e93-9010-9f53b9cf4954",
->>>>>>> 36df7d3e
         "type": "Microsoft.MachineLearningServices/workspaces/components/versions",
         "properties": {
           "description": null,
@@ -1445,19 +970,11 @@
           }
         },
         "systemData": {
-<<<<<<< HEAD
           "createdAt": "2023-02-10T20:58:22.3502268\u002B00:00",
           "createdBy": "Diondra Peck",
           "createdByType": "User",
           "lastModifiedAt": "2023-02-10T20:58:22.4593518\u002B00:00",
           "lastModifiedBy": "Diondra Peck",
-=======
-          "createdAt": "2023-02-10T08:55:41.6048663\u002B00:00",
-          "createdBy": "Han Wang",
-          "createdByType": "User",
-          "lastModifiedAt": "2023-02-10T08:55:42.0775769\u002B00:00",
-          "lastModifiedBy": "Han Wang",
->>>>>>> 36df7d3e
           "lastModifiedByType": "User"
         }
       }
@@ -1471,11 +988,7 @@
         "Connection": "keep-alive",
         "Content-Length": "3419",
         "Content-Type": "application/json",
-<<<<<<< HEAD
         "User-Agent": "azure-ai-ml/1.5.0 azsdk-python-mgmt-machinelearningservices/0.1.0 Python/3.7.9 (Windows-10-10.0.22621-SP0)"
-=======
-        "User-Agent": "azure-ai-ml/1.5.0 azsdk-python-mgmt-machinelearningservices/0.1.0 Python/3.8.13 (Windows-10-10.0.22621-SP0)"
->>>>>>> 36df7d3e
       },
       "RequestBody": {
         "properties": {
@@ -1615,7 +1128,6 @@
       "StatusCode": 201,
       "ResponseHeaders": {
         "Cache-Control": "no-cache",
-<<<<<<< HEAD
         "Content-Length": "6627",
         "Content-Type": "application/json; charset=utf-8",
         "Date": "Fri, 10 Feb 2023 21:49:10 GMT",
@@ -1624,32 +1136,14 @@
         "Pragma": "no-cache",
         "Request-Context": "appId=cid-v1:2d2e8e63-272e-4b3c-8598-4ee570a0e70d",
         "Server-Timing": "traceparent;desc=\u002200-0ceeb4d50387945d585b5a7ea55048e7-cc23b8bd6364d146-01\u0022",
-=======
-        "Content-Length": "6680",
-        "Content-Type": "application/json; charset=utf-8",
-        "Date": "Mon, 13 Feb 2023 08:20:52 GMT",
-        "Expires": "-1",
-        "Location": "https://management.azure.com/subscriptions/00000000-0000-0000-0000-000000000/resourceGroups/00000/providers/Microsoft.MachineLearningServices/workspaces/00000/jobs/000000000000000000000?api-version=2022-12-01-preview",
-        "Pragma": "no-cache",
-        "Request-Context": "appId=cid-v1:512cc15a-13b5-415b-bfd0-dce7accb6bb1",
-        "Server-Timing": "traceparent;desc=\u002200-94ccfbee13a60c548458bd330471837b-d842c760d7476565-01\u0022",
->>>>>>> 36df7d3e
         "Strict-Transport-Security": "max-age=31536000; includeSubDomains",
         "x-aml-cluster": "vienna-eastus2-02",
         "X-Content-Type-Options": "nosniff",
-<<<<<<< HEAD
         "x-ms-correlation-request-id": "cafd5de9-0e37-4bc9-b5be-bc5b53ae65f5",
         "x-ms-ratelimit-remaining-subscription-writes": "1198",
         "x-ms-response-type": "standard",
         "x-ms-routing-request-id": "WESTUS2:20230210T214911Z:cafd5de9-0e37-4bc9-b5be-bc5b53ae65f5",
         "x-request-time": "1.733"
-=======
-        "x-ms-correlation-request-id": "2bae8239-f560-4e4d-ae1b-0e3d555fe894",
-        "x-ms-ratelimit-remaining-subscription-writes": "1197",
-        "x-ms-response-type": "standard",
-        "x-ms-routing-request-id": "JAPANEAST:20230213T082052Z:2bae8239-f560-4e4d-ae1b-0e3d555fe894",
-        "x-request-time": "3.801"
->>>>>>> 36df7d3e
       },
       "ResponseBody": {
         "id": "/subscriptions/00000000-0000-0000-0000-000000000/resourceGroups/00000/providers/Microsoft.MachineLearningServices/workspaces/00000/jobs/000000000000000000000",
@@ -1832,13 +1326,8 @@
           "sourceJobId": null
         },
         "systemData": {
-<<<<<<< HEAD
           "createdAt": "2023-02-10T21:49:10.8625365\u002B00:00",
           "createdBy": "Diondra Peck",
-=======
-          "createdAt": "2023-02-13T08:20:51.5716074\u002B00:00",
-          "createdBy": "Brynn Yin",
->>>>>>> 36df7d3e
           "createdByType": "User"
         }
       }
@@ -1851,11 +1340,7 @@
         "Accept-Encoding": "gzip, deflate",
         "Connection": "keep-alive",
         "Content-Length": "0",
-<<<<<<< HEAD
         "User-Agent": "azure-ai-ml/1.5.0 azsdk-python-mgmt-machinelearningservices/0.1.0 Python/3.7.9 (Windows-10-10.0.22621-SP0)"
-=======
-        "User-Agent": "azure-ai-ml/1.5.0 azsdk-python-mgmt-machinelearningservices/0.1.0 Python/3.8.13 (Windows-10-10.0.22621-SP0)"
->>>>>>> 36df7d3e
       },
       "RequestBody": null,
       "StatusCode": 202,
@@ -1863,11 +1348,7 @@
         "Cache-Control": "no-cache",
         "Content-Length": "4",
         "Content-Type": "application/json; charset=utf-8",
-<<<<<<< HEAD
         "Date": "Fri, 10 Feb 2023 21:49:13 GMT",
-=======
-        "Date": "Mon, 13 Feb 2023 08:20:56 GMT",
->>>>>>> 36df7d3e
         "Expires": "-1",
         "Location": "https://management.azure.com/subscriptions/00000000-0000-0000-0000-000000000/providers/Microsoft.MachineLearningServices/locations/eastus2/mfeOperationResults/jc:04f1af0f-9f21-42f6-8358-8ef712733a0e:000000000000000000000?api-version=2022-12-01-preview",
         "Pragma": "no-cache",
@@ -1876,19 +1357,11 @@
         "x-aml-cluster": "vienna-eastus2-02",
         "X-Content-Type-Options": "nosniff",
         "x-ms-async-operation-timeout": "PT1H",
-<<<<<<< HEAD
         "x-ms-correlation-request-id": "771c1124-f426-453a-a353-eafa77ee088c",
         "x-ms-ratelimit-remaining-subscription-writes": "1199",
         "x-ms-response-type": "standard",
         "x-ms-routing-request-id": "WESTUS2:20230210T214914Z:771c1124-f426-453a-a353-eafa77ee088c",
         "x-request-time": "0.693"
-=======
-        "x-ms-correlation-request-id": "ef3816fe-c7fa-49a7-8b2d-6cf65bc0a6d7",
-        "x-ms-ratelimit-remaining-subscription-writes": "1199",
-        "x-ms-response-type": "standard",
-        "x-ms-routing-request-id": "JAPANEAST:20230213T082056Z:ef3816fe-c7fa-49a7-8b2d-6cf65bc0a6d7",
-        "x-request-time": "0.749"
->>>>>>> 36df7d3e
       },
       "ResponseBody": "null"
     },
@@ -1899,7 +1372,6 @@
         "Accept": "*/*",
         "Accept-Encoding": "gzip, deflate",
         "Connection": "keep-alive",
-<<<<<<< HEAD
         "User-Agent": "azure-ai-ml/1.5.0 azsdk-python-mgmt-machinelearningservices/0.1.0 Python/3.7.9 (Windows-10-10.0.22621-SP0)"
       },
       "RequestBody": null,
@@ -1932,16 +1404,12 @@
         "Accept-Encoding": "gzip, deflate",
         "Connection": "keep-alive",
         "User-Agent": "azure-ai-ml/1.5.0 azsdk-python-mgmt-machinelearningservices/0.1.0 Python/3.7.9 (Windows-10-10.0.22621-SP0)"
-=======
-        "User-Agent": "azure-ai-ml/1.5.0 azsdk-python-mgmt-machinelearningservices/0.1.0 Python/3.8.13 (Windows-10-10.0.22621-SP0)"
->>>>>>> 36df7d3e
       },
       "RequestBody": null,
       "StatusCode": 200,
       "ResponseHeaders": {
         "Cache-Control": "no-cache",
         "Content-Length": "0",
-<<<<<<< HEAD
         "Date": "Fri, 10 Feb 2023 21:49:44 GMT",
         "Expires": "-1",
         "Pragma": "no-cache",
@@ -1955,21 +1423,6 @@
         "x-ms-response-type": "standard",
         "x-ms-routing-request-id": "WESTUS2:20230210T214944Z:efec6af7-e63b-4515-be5a-6a0db8fad0fa",
         "x-request-time": "0.027"
-=======
-        "Date": "Mon, 13 Feb 2023 08:21:26 GMT",
-        "Expires": "-1",
-        "Pragma": "no-cache",
-        "Request-Context": "appId=cid-v1:512cc15a-13b5-415b-bfd0-dce7accb6bb1",
-        "Server-Timing": "traceparent;desc=\u002200-31aa4c6d48b12486f33ef908dd2f3081-1e6dd7bec07e7724-01\u0022",
-        "Strict-Transport-Security": "max-age=31536000; includeSubDomains",
-        "x-aml-cluster": "vienna-test-westus2-01",
-        "X-Content-Type-Options": "nosniff",
-        "x-ms-correlation-request-id": "a582b5f7-8cdf-4d7c-b49b-e54325e2532e",
-        "x-ms-ratelimit-remaining-subscription-reads": "11997",
-        "x-ms-response-type": "standard",
-        "x-ms-routing-request-id": "JAPANEAST:20230213T082126Z:a582b5f7-8cdf-4d7c-b49b-e54325e2532e",
-        "x-request-time": "0.031"
->>>>>>> 36df7d3e
       },
       "ResponseBody": null
     }
