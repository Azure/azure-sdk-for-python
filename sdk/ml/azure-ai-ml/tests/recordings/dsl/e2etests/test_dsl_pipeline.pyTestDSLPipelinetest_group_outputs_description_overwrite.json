{
  "Entries": [
    {
      "RequestUri": "https://management.azure.com/subscriptions/00000000-0000-0000-0000-000000000/resourceGroups/00000/providers/Microsoft.MachineLearningServices/workspaces/00000?api-version=2022-10-01",
      "RequestMethod": "GET",
      "RequestHeaders": {
        "Accept": "application/json",
        "Accept-Encoding": "gzip, deflate",
        "Connection": "keep-alive",
<<<<<<< HEAD
        "User-Agent": "azure-ai-ml/1.5.0 azsdk-python-mgmt-machinelearningservices/0.1.0 Python/3.7.9 (Windows-10-10.0.22621-SP0)"
=======
        "User-Agent": "azure-ai-ml/1.5.0 azsdk-python-mgmt-machinelearningservices/0.1.0 Python/3.10.6 (Linux-5.15.79.1-microsoft-standard-WSL2-x86_64-with-glibc2.35)"
>>>>>>> ce9edaa6
      },
      "RequestBody": null,
      "StatusCode": 200,
      "ResponseHeaders": {
        "Cache-Control": "no-cache",
        "Content-Encoding": "gzip",
        "Content-Type": "application/json; charset=utf-8",
<<<<<<< HEAD
        "Date": "Thu, 23 Feb 2023 04:44:24 GMT",
        "Expires": "-1",
        "Pragma": "no-cache",
        "Request-Context": "appId=cid-v1:2d2e8e63-272e-4b3c-8598-4ee570a0e70d",
        "Server-Timing": "traceparent;desc=\u002200-af0f64cec8fb8f08d0cdb8093b59f062-cade575d990e8d8e-01\u0022",
=======
        "Date": "Tue, 21 Feb 2023 20:53:39 GMT",
        "Expires": "-1",
        "Pragma": "no-cache",
        "Request-Context": "appId=cid-v1:2d2e8e63-272e-4b3c-8598-4ee570a0e70d",
        "Server-Timing": "traceparent;desc=\u002200-5d34b70d89307be3d28530a74bf595cf-9c9f573f851a2989-01\u0022",
>>>>>>> ce9edaa6
        "Strict-Transport-Security": "max-age=31536000; includeSubDomains",
        "Transfer-Encoding": "chunked",
        "Vary": [
          "Accept-Encoding",
          "Accept-Encoding"
        ],
<<<<<<< HEAD
        "x-aml-cluster": "vienna-eastus2-01",
        "X-Content-Type-Options": "nosniff",
        "x-ms-correlation-request-id": "87829521-5014-4bba-a6b5-6bcba84f00f8",
        "x-ms-ratelimit-remaining-subscription-reads": "11980",
        "x-ms-response-type": "standard",
        "x-ms-routing-request-id": "WESTUS2:20230223T044424Z:87829521-5014-4bba-a6b5-6bcba84f00f8",
        "x-request-time": "0.019"
=======
        "x-aml-cluster": "vienna-eastus-01",
        "X-Content-Type-Options": "nosniff",
        "x-ms-correlation-request-id": "e7c65242-aeeb-470f-af7b-010c66915594",
        "x-ms-ratelimit-remaining-subscription-reads": "11977",
        "x-ms-response-type": "standard",
        "x-ms-routing-request-id": "CANADACENTRAL:20230221T205339Z:e7c65242-aeeb-470f-af7b-010c66915594",
        "x-request-time": "0.119"
>>>>>>> ce9edaa6
      },
      "ResponseBody": {
        "id": "/subscriptions/00000000-0000-0000-0000-000000000/resourceGroups/00000/providers/Microsoft.MachineLearningServices/workspaces/00000",
        "name": "00000",
        "type": "Microsoft.MachineLearningServices/workspaces",
        "location": "eastus2",
        "tags": {},
        "etag": null,
        "properties": {
          "friendlyName": "00000",
          "description": "",
          "storageAccount": "/subscriptions/00000000-0000-0000-0000-000000000/resourceGroups/00000/providers/Microsoft.Storage/storageAccounts/saveorz2izv2bas",
          "keyVault": "/subscriptions/00000000-0000-0000-0000-000000000/resourceGroups/00000/providers/Microsoft.Keyvault/vaults/kvtest4k4d3fds6sjxs",
          "applicationInsights": "/subscriptions/00000000-0000-0000-0000-000000000/resourceGroups/00000/providers/Microsoft.insights/components/aiveorz2izv2bas",
          "hbiWorkspace": false,
          "tenantId": "72f988bf-86f1-41af-91ab-2d7cd011db47",
          "imageBuildCompute": null,
          "provisioningState": "Succeeded",
          "v1LegacyMode": false,
          "softDeleteEnabled": false,
          "containerRegistry": "/subscriptions/00000000-0000-0000-0000-000000000/resourceGroups/00000/providers/Microsoft.ContainerRegistry/registries/crveorz2izv2bas",
          "notebookInfo": {
            "resourceId": "0000000-0000-0000-0000-000000000000",
            "fqdn": "ml-sdkvnextcli-eastus2-2d1e66ae-85e3-42c0-be91-34de66397f26.eastus2.notebooks.azure.net",
            "isPrivateLinkEnabled": false,
            "notebookPreparationError": null
          },
<<<<<<< HEAD
          "storageHnsEnabled": false,
          "workspaceId": "2d1e66ae-85e3-42c0-be91-34de66397f26",
          "linkedModelInventoryArmId": null,
          "privateLinkCount": 0,
          "publicNetworkAccess": "Enabled",
          "discoveryUrl": "https://eastus2.api.azureml.ms/discovery",
          "mlFlowTrackingUri": "azureml://eastus2.api.azureml.ms/mlflow/v1.0/subscriptions/00000000-0000-0000-0000-000000000/resourceGroups/00000/providers/Microsoft.MachineLearningServices/workspaces/00000",
          "sdkTelemetryAppInsightsKey": "0000000-0000-0000-0000-000000000000",
          "sasGetterUri": "",
          "enableDataIsolation": false
        },
        "identity": {
          "type": "SystemAssigned",
          "principalId": "0000000-0000-0000-0000-000000000000",
          "tenantId": "72f988bf-86f1-41af-91ab-2d7cd011db47"
        },
        "kind": "Default",
        "sku": {
          "name": "Basic",
          "tier": "Basic"
        },
        "systemData": {
          "createdAt": "2023-02-23T02:09:00.5159669Z",
          "createdBy": "dipeck@microsoft.com",
          "createdByType": "User",
          "lastModifiedAt": "2023-02-23T02:09:00.5159669Z",
          "lastModifiedBy": "dipeck@microsoft.com",
          "lastModifiedByType": "User"
=======
          "datastoreType": "AzureBlob",
          "accountName": "samcw32zcnpjldw",
          "containerName": "azureml-blobstore-3bd2018e-4b43-401e-ad49-85df181c9e0a",
          "endpoint": "core.windows.net",
          "protocol": "https",
          "serviceDataAccessAuthIdentity": "WorkspaceSystemAssignedIdentity"
        },
        "systemData": {
          "createdAt": "2023-02-18T09:22:33.5645164\u002B00:00",
          "createdBy": "779301c0-18b2-4cdc-801b-a0a3368fee0a",
          "createdByType": "Application",
          "lastModifiedAt": "2023-02-18T09:22:34.1712214\u002B00:00",
          "lastModifiedBy": "779301c0-18b2-4cdc-801b-a0a3368fee0a",
          "lastModifiedByType": "Application"
>>>>>>> ce9edaa6
        }
      }
    },
    {
      "RequestUri": "https://eastus2.api.azureml.ms/content/v2.0/subscriptions/00000000-0000-0000-0000-000000000/resourceGroups/00000/providers/Microsoft.MachineLearningServices/workspaces/00000/snapshots/getByHash?hash=d3c05b496c685e7e5a204e3cebc689086bd0f622c2975d8090c18968739a464a\u0026hashVersion=202208",
      "RequestMethod": "GET",
      "RequestHeaders": {
        "Accept": "*/*",
        "Accept-Encoding": "gzip, deflate",
        "Connection": "keep-alive",
<<<<<<< HEAD
        "Content-Type": "application/json; charset=UTF-8",
        "User-Agent": "azure-ai-ml/1.5.0 azsdk-python-core/1.26.3 Python/3.7.9 (Windows-10-10.0.22621-SP0)"
=======
        "Content-Length": "0",
        "User-Agent": "azure-ai-ml/1.5.0 azsdk-python-mgmt-machinelearningservices/0.1.0 Python/3.10.6 (Linux-5.15.79.1-microsoft-standard-WSL2-x86_64-with-glibc2.35)"
>>>>>>> ce9edaa6
      },
      "RequestBody": null,
      "StatusCode": 200,
      "ResponseHeaders": {
        "Connection": "keep-alive",
        "Content-Encoding": "gzip",
        "Content-Type": "application/json; charset=utf-8",
<<<<<<< HEAD
        "Date": "Thu, 23 Feb 2023 04:44:28 GMT",
        "Request-Context": "appId=cid-v1:2d2e8e63-272e-4b3c-8598-4ee570a0e70d",
        "Strict-Transport-Security": "max-age=15724800; includeSubDomains; preload",
        "Transfer-Encoding": "chunked",
        "Vary": "Accept-Encoding",
        "x-aml-cluster": "vienna-eastus2-01",
        "X-Content-Type-Options": "nosniff",
        "x-ms-response-type": "standard",
        "x-request-time": "0.061"
=======
        "Date": "Tue, 21 Feb 2023 20:53:39 GMT",
        "Expires": "-1",
        "Pragma": "no-cache",
        "Request-Context": "appId=cid-v1:2d2e8e63-272e-4b3c-8598-4ee570a0e70d",
        "Server-Timing": "traceparent;desc=\u002200-8c12d14fa64d2a5784a5b79c8e44a816-758d3d0231266915-01\u0022",
        "Strict-Transport-Security": "max-age=31536000; includeSubDomains",
        "Transfer-Encoding": "chunked",
        "Vary": "Accept-Encoding",
        "x-aml-cluster": "vienna-eastus-01",
        "X-Content-Type-Options": "nosniff",
        "x-ms-correlation-request-id": "ef2f027e-b125-4eaf-9793-0d993772f26b",
        "x-ms-ratelimit-remaining-subscription-writes": "1192",
        "x-ms-response-type": "standard",
        "x-ms-routing-request-id": "CANADACENTRAL:20230221T205339Z:ef2f027e-b125-4eaf-9793-0d993772f26b",
        "x-request-time": "0.155"
>>>>>>> ce9edaa6
      },
      "ResponseBody": {
        "snapshotType": "LocalFiles",
        "id": "9b43efc6-3388-4585-99dc-71aea82a739c",
        "root": {
          "name": "",
          "hash": null,
          "type": "Directory",
          "timestamp": "0001-01-01T00:00:00\u002B00:00",
          "sasUrl": null,
          "absoluteUrl": null,
          "sizeBytes": 0,
          "sizeSet": false,
          "children": {
            "COMPONENT_PLACEHOLDER": {
              "name": "COMPONENT_PLACEHOLDER",
              "hash": "2FF0E74A91489FE8DA41673EB1441D73",
              "type": "File",
              "timestamp": "0001-01-01T00:00:00\u002B00:00",
              "sasUrl": null,
              "absoluteUrl": null,
              "sizeBytes": 35,
              "sizeSet": true,
              "children": {}
            }
          }
        },
        "tags": {},
        "properties": {
          "hash_sha256": "d3c05b496c685e7e5a204e3cebc689086bd0f622c2975d8090c18968739a464a",
          "hash_version": "202208",
          "azureml.codeUri": "https://saveorz2izv2bas.blob.core.windows.net:443/2d1e66ae-8-4d828c93-7c8f-558b-b99d-d21850cf37d9/"
        },
        "description": null,
        "name": "e7a3f40e-eb47-4499-9b80-1e5d911878f8",
        "version": "1",
        "createdBy": {
          "userObjectId": "b3a957de-450c-4ca7-b2aa-88dd98c87fef",
          "userPuId": "10037FFEAD05DD5D",
          "userIdp": null,
          "userAltSecId": null,
          "userIss": "https://sts.windows.net/72f988bf-86f1-41af-91ab-2d7cd011db47/",
          "userTenantId": "72f988bf-86f1-41af-91ab-2d7cd011db47",
          "userName": "Diondra Peck",
          "upn": null
        },
        "createdTime": "2023-02-23T02:16:10.3151666\u002B00:00",
        "modifiedBy": {
          "userObjectId": "b3a957de-450c-4ca7-b2aa-88dd98c87fef",
          "userPuId": "10037FFEAD05DD5D",
          "userIdp": null,
          "userAltSecId": null,
          "userIss": "https://sts.windows.net/72f988bf-86f1-41af-91ab-2d7cd011db47/",
          "userTenantId": "72f988bf-86f1-41af-91ab-2d7cd011db47",
          "userName": "Diondra Peck",
          "upn": null
        },
        "modifiedTime": "2023-02-23T02:16:10.3151666\u002B00:00",
        "gitRepositoryCommit": null,
        "uri": "https://saveorz2izv2bas.blob.core.windows.net:443/2d1e66ae-8-4d828c93-7c8f-558b-b99d-d21850cf37d9/",
        "contentHash": "d3c05b496c685e7e5a204e3cebc689086bd0f622c2975d8090c18968739a464a",
        "hashVersion": "202208",
        "provisioningState": "Succeeded"
      }
    },
    {
<<<<<<< HEAD
      "RequestUri": "https://management.azure.com/subscriptions/00000000-0000-0000-0000-000000000/resourceGroups/00000/providers/Microsoft.MachineLearningServices/workspaces/00000/codes/e7a3f40e-eb47-4499-9b80-1e5d911878f8/versions/1?api-version=2022-05-01",
      "RequestMethod": "GET",
=======
      "RequestUri": "https://samcw32zcnpjldw.blob.core.windows.net/azureml-blobstore-3bd2018e-4b43-401e-ad49-85df181c9e0a/LocalUpload/00000000000000000000000000000000/COMPONENT_PLACEHOLDER",
      "RequestMethod": "HEAD",
      "RequestHeaders": {
        "Accept": "application/xml",
        "Accept-Encoding": "gzip, deflate",
        "Connection": "keep-alive",
        "User-Agent": "azsdk-python-storage-blob/12.14.1 Python/3.10.6 (Linux-5.15.79.1-microsoft-standard-WSL2-x86_64-with-glibc2.35)",
        "x-ms-date": "Tue, 21 Feb 2023 20:53:39 GMT",
        "x-ms-version": "2021-08-06"
      },
      "RequestBody": null,
      "StatusCode": 200,
      "ResponseHeaders": {
        "Accept-Ranges": "bytes",
        "Content-Length": "35",
        "Content-MD5": "L/DnSpFIn\u002BjaQWc\u002BsUQdcw==",
        "Content-Type": "application/octet-stream",
        "Date": "Tue, 21 Feb 2023 20:53:39 GMT",
        "ETag": "\u00220x8DB1192C06E1C79\u0022",
        "Last-Modified": "Sat, 18 Feb 2023 09:30:19 GMT",
        "Server": [
          "Windows-Azure-Blob/1.0",
          "Microsoft-HTTPAPI/2.0"
        ],
        "Vary": "Origin",
        "x-ms-access-tier": "Hot",
        "x-ms-access-tier-inferred": "true",
        "x-ms-blob-type": "BlockBlob",
        "x-ms-creation-time": "Sat, 18 Feb 2023 09:30:19 GMT",
        "x-ms-lease-state": "available",
        "x-ms-lease-status": "unlocked",
        "x-ms-meta-name": "c4b5a984-a0c9-4622-a5cf-f22114f04941",
        "x-ms-meta-upload_status": "completed",
        "x-ms-meta-version": "1",
        "x-ms-server-encrypted": "true",
        "x-ms-version": "2021-08-06"
      },
      "ResponseBody": null
    },
    {
      "RequestUri": "https://samcw32zcnpjldw.blob.core.windows.net/azureml-blobstore-3bd2018e-4b43-401e-ad49-85df181c9e0a/az-ml-artifacts/00000000000000000000000000000000/COMPONENT_PLACEHOLDER",
      "RequestMethod": "HEAD",
      "RequestHeaders": {
        "Accept": "application/xml",
        "Accept-Encoding": "gzip, deflate",
        "Connection": "keep-alive",
        "User-Agent": "azsdk-python-storage-blob/12.14.1 Python/3.10.6 (Linux-5.15.79.1-microsoft-standard-WSL2-x86_64-with-glibc2.35)",
        "x-ms-date": "Tue, 21 Feb 2023 20:53:39 GMT",
        "x-ms-version": "2021-08-06"
      },
      "RequestBody": null,
      "StatusCode": 404,
      "ResponseHeaders": {
        "Date": "Tue, 21 Feb 2023 20:53:39 GMT",
        "Server": [
          "Windows-Azure-Blob/1.0",
          "Microsoft-HTTPAPI/2.0"
        ],
        "Transfer-Encoding": "chunked",
        "Vary": "Origin",
        "x-ms-error-code": "BlobNotFound",
        "x-ms-version": "2021-08-06"
      },
      "ResponseBody": null
    },
    {
      "RequestUri": "https://management.azure.com/subscriptions/00000000-0000-0000-0000-000000000/resourceGroups/00000/providers/Microsoft.MachineLearningServices/workspaces/00000/codes/c4b5a984-a0c9-4622-a5cf-f22114f04941/versions/1?api-version=2022-05-01",
      "RequestMethod": "PUT",
>>>>>>> ce9edaa6
      "RequestHeaders": {
        "Accept": "application/json",
        "Accept-Encoding": "gzip, deflate",
        "Connection": "keep-alive",
<<<<<<< HEAD
        "User-Agent": "azure-ai-ml/1.5.0 azsdk-python-mgmt-machinelearningservices/0.1.0 Python/3.7.9 (Windows-10-10.0.22621-SP0)"
=======
        "Content-Length": "288",
        "Content-Type": "application/json",
        "User-Agent": "azure-ai-ml/1.5.0 azsdk-python-mgmt-machinelearningservices/0.1.0 Python/3.10.6 (Linux-5.15.79.1-microsoft-standard-WSL2-x86_64-with-glibc2.35)"
      },
      "RequestBody": {
        "properties": {
          "properties": {
            "hash_sha256": "0000000000000",
            "hash_version": "0000000000000"
          },
          "isAnonymous": true,
          "isArchived": false,
          "codeUri": "https://samcw32zcnpjldw.blob.core.windows.net/azureml-blobstore-3bd2018e-4b43-401e-ad49-85df181c9e0a/LocalUpload/00000000000000000000000000000000"
        }
>>>>>>> ce9edaa6
      },
      "RequestBody": null,
      "StatusCode": 200,
      "ResponseHeaders": {
        "Cache-Control": "no-cache",
        "Content-Encoding": "gzip",
        "Content-Type": "application/json; charset=utf-8",
<<<<<<< HEAD
        "Date": "Thu, 23 Feb 2023 04:44:31 GMT",
        "Expires": "-1",
        "Pragma": "no-cache",
        "Request-Context": "appId=cid-v1:2d2e8e63-272e-4b3c-8598-4ee570a0e70d",
        "Server-Timing": "traceparent;desc=\u002200-894e062a3589711a831df745b045658c-0f0cd5b32161c7c4-01\u0022",
=======
        "Date": "Tue, 21 Feb 2023 20:53:42 GMT",
        "Expires": "-1",
        "Pragma": "no-cache",
        "Request-Context": "appId=cid-v1:2d2e8e63-272e-4b3c-8598-4ee570a0e70d",
        "Server-Timing": "traceparent;desc=\u002200-e23206be66024efc44a059a832180b81-0abcdd9b16ab57ce-01\u0022",
>>>>>>> ce9edaa6
        "Strict-Transport-Security": "max-age=31536000; includeSubDomains",
        "Transfer-Encoding": "chunked",
        "Vary": [
          "Accept-Encoding",
          "Accept-Encoding"
        ],
<<<<<<< HEAD
        "x-aml-cluster": "vienna-eastus2-01",
        "X-Content-Type-Options": "nosniff",
        "x-ms-correlation-request-id": "6a9596fa-e9d4-4fbd-9bd6-a7c0d933dc98",
        "x-ms-ratelimit-remaining-subscription-reads": "11979",
        "x-ms-response-type": "standard",
        "x-ms-routing-request-id": "WESTUS2:20230223T044432Z:6a9596fa-e9d4-4fbd-9bd6-a7c0d933dc98",
        "x-request-time": "0.051"
      },
      "ResponseBody": {
        "id": "/subscriptions/00000000-0000-0000-0000-000000000/resourceGroups/00000/providers/Microsoft.MachineLearningServices/workspaces/00000/codes/e7a3f40e-eb47-4499-9b80-1e5d911878f8/versions/1",
=======
        "x-aml-cluster": "vienna-eastus-01",
        "X-Content-Type-Options": "nosniff",
        "x-ms-correlation-request-id": "9b15f7b3-4e43-4cb7-ab45-61c3adf4813c",
        "x-ms-ratelimit-remaining-subscription-writes": "1183",
        "x-ms-response-type": "standard",
        "x-ms-routing-request-id": "CANADACENTRAL:20230221T205342Z:9b15f7b3-4e43-4cb7-ab45-61c3adf4813c",
        "x-request-time": "0.312"
      },
      "ResponseBody": {
        "id": "/subscriptions/00000000-0000-0000-0000-000000000/resourceGroups/00000/providers/Microsoft.MachineLearningServices/workspaces/00000/codes/c4b5a984-a0c9-4622-a5cf-f22114f04941/versions/1",
>>>>>>> ce9edaa6
        "name": "1",
        "type": "Microsoft.MachineLearningServices/workspaces/codes/versions",
        "properties": {
          "description": null,
          "tags": {},
          "properties": {
            "hash_sha256": "0000000000000",
            "hash_version": "0000000000000"
          },
          "isArchived": false,
          "isAnonymous": false,
<<<<<<< HEAD
          "codeUri": "https://saveorz2izv2bas.blob.core.windows.net:443/2d1e66ae-8-4d828c93-7c8f-558b-b99d-d21850cf37d9/"
        },
        "systemData": {
          "createdAt": "2023-02-23T02:16:10.3151666\u002B00:00",
          "createdBy": "Diondra Peck",
          "createdByType": "User",
          "lastModifiedAt": "2023-02-23T02:16:10.3151666\u002B00:00",
          "lastModifiedBy": "Diondra Peck",
=======
          "codeUri": "https://samcw32zcnpjldw.blob.core.windows.net/azureml-blobstore-3bd2018e-4b43-401e-ad49-85df181c9e0a/LocalUpload/00000000000000000000000000000000"
        },
        "systemData": {
          "createdAt": "2023-02-18T09:30:23.7478116\u002B00:00",
          "createdBy": "Firstname Lastname",
          "createdByType": "User",
          "lastModifiedAt": "2023-02-21T20:53:42.6238714\u002B00:00",
          "lastModifiedBy": "Firstname Lastname",
>>>>>>> ce9edaa6
          "lastModifiedByType": "User"
        }
      }
    },
    {
<<<<<<< HEAD
      "RequestUri": "https://management.azure.com/subscriptions/00000000-0000-0000-0000-000000000/resourceGroups/00000/providers/Microsoft.MachineLearningServices/workspaces/00000/components/azureml_anonymous/versions/0b35a8f7-cee5-d105-0ea9-5575c8ab619b?api-version=2022-10-01",
=======
      "RequestUri": "https://management.azure.com/subscriptions/00000000-0000-0000-0000-000000000/resourceGroups/00000/providers/Microsoft.MachineLearningServices/workspaces/00000/components/azureml_anonymous/versions/c69b468f-5cf3-2edb-680e-f382769c983d?api-version=2022-10-01",
>>>>>>> ce9edaa6
      "RequestMethod": "PUT",
      "RequestHeaders": {
        "Accept": "application/json",
        "Accept-Encoding": "gzip, deflate",
        "Connection": "keep-alive",
        "Content-Length": "1308",
        "Content-Type": "application/json",
<<<<<<< HEAD
        "User-Agent": "azure-ai-ml/1.5.0 azsdk-python-mgmt-machinelearningservices/0.1.0 Python/3.7.9 (Windows-10-10.0.22621-SP0)"
=======
        "User-Agent": "azure-ai-ml/1.5.0 azsdk-python-mgmt-machinelearningservices/0.1.0 Python/3.10.6 (Linux-5.15.79.1-microsoft-standard-WSL2-x86_64-with-glibc2.35)"
>>>>>>> ce9edaa6
      },
      "RequestBody": {
        "properties": {
          "description": "This is the basic command component",
          "properties": {},
          "tags": {
            "tag": "tagvalue",
            "owner": "sdkteam"
          },
          "isAnonymous": true,
          "isArchived": false,
          "componentSpec": {
            "command": "echo Hello World \u0026 echo $[[${{inputs.component_in_number}}]] \u0026 echo ${{inputs.component_in_path}} \u0026 echo ${{outputs.component_out_path}} \u003E ${{outputs.component_out_path}}/component_in_number",
<<<<<<< HEAD
            "code": "azureml:/subscriptions/00000000-0000-0000-0000-000000000/resourceGroups/00000/providers/Microsoft.MachineLearningServices/workspaces/00000/codes/e7a3f40e-eb47-4499-9b80-1e5d911878f8/versions/1",
            "environment": "azureml:AzureML-sklearn-0.24-ubuntu18.04-py37-cpu:1",
=======
            "code": "azureml:/subscriptions/00000000-0000-0000-0000-000000000/resourceGroups/00000/providers/Microsoft.MachineLearningServices/workspaces/00000/codes/c4b5a984-a0c9-4622-a5cf-f22114f04941/versions/1",
            "environment": "azureml:AzureML-sklearn-1.0-ubuntu20.04-py38-cpu:33",
>>>>>>> ce9edaa6
            "name": "microsoftsamples_command_component_basic",
            "description": "This is the basic command component",
            "tags": {
              "tag": "tagvalue",
              "owner": "sdkteam"
            },
            "version": "0.0.1",
            "$schema": "https://azuremlschemas.azureedge.net/development/commandComponent.schema.json",
            "display_name": "CommandComponentBasic",
            "is_deterministic": true,
            "inputs": {
              "component_in_number": {
                "type": "number",
                "optional": true,
                "default": "10.99",
                "description": "A number"
              },
              "component_in_path": {
                "type": "uri_folder",
                "description": "A path"
              }
            },
            "outputs": {
              "component_out_path": {
                "type": "uri_folder"
              }
            },
            "type": "command",
            "_source": "YAML.COMPONENT"
          }
        }
      },
      "StatusCode": 201,
      "ResponseHeaders": {
        "Cache-Control": "no-cache",
<<<<<<< HEAD
        "Content-Length": "2295",
        "Content-Type": "application/json; charset=utf-8",
        "Date": "Thu, 23 Feb 2023 04:44:32 GMT",
        "Expires": "-1",
        "Location": "https://management.azure.com/subscriptions/00000000-0000-0000-0000-000000000/resourceGroups/00000/providers/Microsoft.MachineLearningServices/workspaces/00000/components/azureml_anonymous/versions/0b35a8f7-cee5-d105-0ea9-5575c8ab619b?api-version=2022-10-01",
        "Pragma": "no-cache",
        "Request-Context": "appId=cid-v1:2d2e8e63-272e-4b3c-8598-4ee570a0e70d",
        "Server-Timing": "traceparent;desc=\u002200-ae6d1494f57069c3c5597ae5da4ec069-72eea07c8eded777-01\u0022",
        "Strict-Transport-Security": "max-age=31536000; includeSubDomains",
        "x-aml-cluster": "vienna-eastus2-01",
        "X-Content-Type-Options": "nosniff",
        "x-ms-correlation-request-id": "c9b831f4-ccc4-46ce-adc3-22b1cf9d1d14",
        "x-ms-ratelimit-remaining-subscription-writes": "1186",
        "x-ms-response-type": "standard",
        "x-ms-routing-request-id": "WESTUS2:20230223T044433Z:c9b831f4-ccc4-46ce-adc3-22b1cf9d1d14",
        "x-request-time": "0.519"
      },
      "ResponseBody": {
        "id": "/subscriptions/00000000-0000-0000-0000-000000000/resourceGroups/00000/providers/Microsoft.MachineLearningServices/workspaces/00000/components/azureml_anonymous/versions/833cdf36-a5af-493c-809a-0b7bfb2c91bc",
        "name": "833cdf36-a5af-493c-809a-0b7bfb2c91bc",
=======
        "Content-Length": "1860",
        "Content-Type": "application/json; charset=utf-8",
        "Date": "Tue, 21 Feb 2023 20:53:43 GMT",
        "Expires": "-1",
        "Location": "https://management.azure.com/subscriptions/00000000-0000-0000-0000-000000000/resourceGroups/00000/providers/Microsoft.MachineLearningServices/workspaces/00000/components/azureml_anonymous/versions/c69b468f-5cf3-2edb-680e-f382769c983d?api-version=2022-10-01",
        "Pragma": "no-cache",
        "Request-Context": "appId=cid-v1:2d2e8e63-272e-4b3c-8598-4ee570a0e70d",
        "Server-Timing": "traceparent;desc=\u002200-c673df74045249af485a16fb0a1d8ffc-126a9ca3d01ed416-01\u0022",
        "Strict-Transport-Security": "max-age=31536000; includeSubDomains",
        "x-aml-cluster": "vienna-eastus-01",
        "X-Content-Type-Options": "nosniff",
        "x-ms-correlation-request-id": "b1c3b373-6a02-4a38-8bd4-5dfe09b5ada7",
        "x-ms-ratelimit-remaining-subscription-writes": "1182",
        "x-ms-response-type": "standard",
        "x-ms-routing-request-id": "CANADACENTRAL:20230221T205343Z:b1c3b373-6a02-4a38-8bd4-5dfe09b5ada7",
        "x-request-time": "0.586"
      },
      "ResponseBody": {
        "id": "/subscriptions/00000000-0000-0000-0000-000000000/resourceGroups/00000/providers/Microsoft.MachineLearningServices/workspaces/00000/components/azureml_anonymous/versions/68824f44-e08e-486f-b3e1-20c610731caa",
        "name": "68824f44-e08e-486f-b3e1-20c610731caa",
>>>>>>> ce9edaa6
        "type": "Microsoft.MachineLearningServices/workspaces/components/versions",
        "properties": {
          "description": null,
          "tags": {
            "tag": "tagvalue",
            "owner": "sdkteam"
          },
          "properties": {},
          "isArchived": false,
          "isAnonymous": true,
          "componentSpec": {
            "name": "microsoftsamples_command_component_basic",
            "version": "0.0.1",
            "display_name": "CommandComponentBasic",
            "is_deterministic": "True",
            "type": "command",
            "description": "This is the basic command component",
            "tags": {
              "tag": "tagvalue",
              "owner": "sdkteam"
            },
            "inputs": {
              "component_in_path": {
                "type": "uri_folder",
                "optional": "False",
                "description": "A path"
              },
              "component_in_number": {
                "type": "number",
                "optional": "True",
                "default": "10.99",
                "description": "A number"
              }
            },
            "outputs": {
              "component_out_path": {
                "type": "uri_folder"
              }
            },
<<<<<<< HEAD
            "code": "azureml:/subscriptions/00000000-0000-0000-0000-000000000/resourceGroups/00000/providers/Microsoft.MachineLearningServices/workspaces/00000/codes/e7a3f40e-eb47-4499-9b80-1e5d911878f8/versions/1",
            "environment": "azureml://registries/azureml/environments/AzureML-sklearn-0.24-ubuntu18.04-py37-cpu/versions/1",
=======
            "code": "azureml:/subscriptions/00000000-0000-0000-0000-000000000/resourceGroups/00000/providers/Microsoft.MachineLearningServices/workspaces/00000/codes/c4b5a984-a0c9-4622-a5cf-f22114f04941/versions/1",
            "environment": "azureml://registries/azureml/environments/AzureML-sklearn-1.0-ubuntu20.04-py38-cpu/versions/33",
>>>>>>> ce9edaa6
            "resources": {
              "instance_count": "1"
            },
            "command": "echo Hello World \u0026 echo $[[${{inputs.component_in_number}}]] \u0026 echo ${{inputs.component_in_path}} \u0026 echo ${{outputs.component_out_path}} \u003E ${{outputs.component_out_path}}/component_in_number",
            "$schema": "https://azuremlschemas.azureedge.net/development/commandComponent.schema.json"
          }
        },
        "systemData": {
<<<<<<< HEAD
          "createdAt": "2023-02-23T04:30:19.5602547\u002B00:00",
          "createdBy": "Diondra Peck",
          "createdByType": "User",
          "lastModifiedAt": "2023-02-23T04:30:19.605687\u002B00:00",
          "lastModifiedBy": "Diondra Peck",
=======
          "createdAt": "2023-02-18T09:32:29.8019177\u002B00:00",
          "createdBy": "Firstname Lastname",
          "createdByType": "User",
          "lastModifiedAt": "2023-02-18T09:32:29.8982296\u002B00:00",
          "lastModifiedBy": "Firstname Lastname",
>>>>>>> ce9edaa6
          "lastModifiedByType": "User"
        }
      }
    },
    {
      "RequestUri": "https://management.azure.com/subscriptions/00000000-0000-0000-0000-000000000/resourceGroups/00000/providers/Microsoft.MachineLearningServices/workspaces/00000/jobs/000000000000000000000?api-version=2022-12-01-preview",
      "RequestMethod": "PUT",
      "RequestHeaders": {
        "Accept": "application/json",
        "Accept-Encoding": "gzip, deflate",
        "Connection": "keep-alive",
        "Content-Length": "1070",
        "Content-Type": "application/json",
<<<<<<< HEAD
        "User-Agent": "azure-ai-ml/1.5.0 azsdk-python-mgmt-machinelearningservices/0.1.0 Python/3.7.9 (Windows-10-10.0.22621-SP0)"
=======
        "User-Agent": "azure-ai-ml/1.5.0 azsdk-python-mgmt-machinelearningservices/0.1.0 Python/3.10.6 (Linux-5.15.79.1-microsoft-standard-WSL2-x86_64-with-glibc2.35)"
>>>>>>> ce9edaa6
      },
      "RequestBody": {
        "properties": {
          "properties": {},
          "tags": {},
          "displayName": "my_pipeline",
          "experimentName": "azure-ai-ml",
          "isArchived": false,
          "jobType": "Pipeline",
          "inputs": {},
          "jobs": {
            "node1": {
              "name": "node1",
              "type": "command",
              "inputs": {
                "component_in_number": {
                  "job_input_type": "literal",
                  "value": "1"
                },
                "component_in_path": {
                  "uri": "https://dprepdata.blob.core.windows.net/demo/Titanic.csv",
                  "job_input_type": "uri_file"
                }
              },
              "outputs": {
                "component_out_path": {
                  "value": "${{parent.outputs.output1}}",
                  "type": "literal"
                }
              },
              "_source": "YAML.COMPONENT",
<<<<<<< HEAD
              "componentId": "/subscriptions/00000000-0000-0000-0000-000000000/resourceGroups/00000/providers/Microsoft.MachineLearningServices/workspaces/00000/components/azureml_anonymous/versions/833cdf36-a5af-493c-809a-0b7bfb2c91bc"
=======
              "componentId": "/subscriptions/00000000-0000-0000-0000-000000000/resourceGroups/00000/providers/Microsoft.MachineLearningServices/workspaces/00000/components/azureml_anonymous/versions/68824f44-e08e-486f-b3e1-20c610731caa"
>>>>>>> ce9edaa6
            }
          },
          "outputs": {
            "output1": {
              "description": "new description",
              "jobOutputType": "uri_folder"
            }
          },
          "settings": {
            "default_compute": "/subscriptions/00000000-0000-0000-0000-000000000/resourceGroups/00000/providers/Microsoft.MachineLearningServices/workspaces/00000/computes/cpu-cluster",
            "_source": "DSL"
          }
        }
      },
      "StatusCode": 201,
      "ResponseHeaders": {
        "Cache-Control": "no-cache",
<<<<<<< HEAD
        "Content-Length": "3274",
        "Content-Type": "application/json; charset=utf-8",
        "Date": "Thu, 23 Feb 2023 04:44:36 GMT",
=======
        "Content-Length": "2520",
        "Content-Type": "application/json; charset=utf-8",
        "Date": "Tue, 21 Feb 2023 20:53:47 GMT",
>>>>>>> ce9edaa6
        "Expires": "-1",
        "Location": "https://management.azure.com/subscriptions/00000000-0000-0000-0000-000000000/resourceGroups/00000/providers/Microsoft.MachineLearningServices/workspaces/00000/jobs/000000000000000000000?api-version=2022-12-01-preview",
        "Pragma": "no-cache",
        "Request-Context": "appId=cid-v1:2d2e8e63-272e-4b3c-8598-4ee570a0e70d",
<<<<<<< HEAD
        "Server-Timing": "traceparent;desc=\u002200-27744a36205ad41d928238c1adf95123-93d82219f12551d6-01\u0022",
        "Strict-Transport-Security": "max-age=31536000; includeSubDomains",
        "x-aml-cluster": "vienna-eastus2-01",
        "X-Content-Type-Options": "nosniff",
        "x-ms-correlation-request-id": "60bbb055-cc5b-47c8-9f38-f54b98723ff6",
        "x-ms-ratelimit-remaining-subscription-writes": "1185",
        "x-ms-response-type": "standard",
        "x-ms-routing-request-id": "WESTUS2:20230223T044437Z:60bbb055-cc5b-47c8-9f38-f54b98723ff6",
        "x-request-time": "1.207"
=======
        "Server-Timing": "traceparent;desc=\u002200-2c5ebc71189f09e55a299c6fb398fdbe-aa9936a6f8b766bf-01\u0022",
        "Strict-Transport-Security": "max-age=31536000; includeSubDomains",
        "x-aml-cluster": "vienna-eastus-01",
        "X-Content-Type-Options": "nosniff",
        "x-ms-correlation-request-id": "74df6d93-31d6-4f96-8866-09b5c369b463",
        "x-ms-ratelimit-remaining-subscription-writes": "1181",
        "x-ms-response-type": "standard",
        "x-ms-routing-request-id": "CANADACENTRAL:20230221T205347Z:74df6d93-31d6-4f96-8866-09b5c369b463",
        "x-request-time": "1.345"
>>>>>>> ce9edaa6
      },
      "ResponseBody": {
        "id": "/subscriptions/00000000-0000-0000-0000-000000000/resourceGroups/00000/providers/Microsoft.MachineLearningServices/workspaces/00000/jobs/000000000000000000000",
        "name": "000000000000000000000",
        "type": "Microsoft.MachineLearningServices/workspaces/jobs",
        "properties": {
          "description": null,
          "tags": {},
          "properties": {
            "azureml.DevPlatv2": "true",
            "azureml.runsource": "azureml.PipelineRun",
            "runSource": "MFE",
            "runType": "HTTP",
            "azureml.parameters": "{}",
            "azureml.continue_on_step_failure": "False",
            "azureml.continue_on_failed_optional_input": "True",
            "azureml.defaultComputeName": "cpu-cluster",
            "azureml.defaultDataStoreName": "workspaceblobstore",
            "azureml.pipelineComponent": "pipelinerun"
          },
          "displayName": "my_pipeline",
          "status": "Preparing",
          "experimentName": "azure-ai-ml",
          "services": {
            "Tracking": {
              "jobServiceType": "Tracking",
              "port": null,
<<<<<<< HEAD
              "endpoint": "azureml://eastus2.api.azureml.ms/mlflow/v1.0/subscriptions/00000000-0000-0000-0000-000000000/resourceGroups/00000/providers/Microsoft.MachineLearningServices/workspaces/00000?",
=======
              "endpoint": "azureml://eastus.api.azureml.ms/mlflow/v1.0/subscriptions/00000000-0000-0000-0000-000000000/resourceGroups/00000/providers/Microsoft.MachineLearningServices/workspaces/00000?",
>>>>>>> ce9edaa6
              "status": null,
              "errorMessage": null,
              "properties": null,
              "nodes": null
            },
            "Studio": {
              "jobServiceType": "Studio",
              "port": null,
              "endpoint": "https://ml.azure.com/runs/000000000000000000000?wsid=/subscriptions/00000000-0000-0000-0000-000000000/resourcegroups/00000/workspaces/00000",
              "status": null,
              "errorMessage": null,
              "properties": null,
              "nodes": null
            }
          },
          "computeId": null,
          "isArchived": false,
          "identity": null,
          "componentId": null,
          "jobType": "Pipeline",
          "settings": {
            "default_compute": "/subscriptions/00000000-0000-0000-0000-000000000/resourceGroups/00000/providers/Microsoft.MachineLearningServices/workspaces/00000/computes/cpu-cluster",
            "_source": "DSL"
          },
          "jobs": {
            "node1": {
              "name": "node1",
              "type": "command",
              "inputs": {
                "component_in_number": {
                  "job_input_type": "literal",
                  "value": "1"
                },
                "component_in_path": {
                  "uri": "https://dprepdata.blob.core.windows.net/demo/Titanic.csv",
                  "job_input_type": "uri_file"
                }
              },
              "outputs": {
                "component_out_path": {
                  "value": "${{parent.outputs.output1}}",
                  "type": "literal"
                }
              },
              "_source": "YAML.COMPONENT",
<<<<<<< HEAD
              "componentId": "/subscriptions/00000000-0000-0000-0000-000000000/resourceGroups/00000/providers/Microsoft.MachineLearningServices/workspaces/00000/components/azureml_anonymous/versions/833cdf36-a5af-493c-809a-0b7bfb2c91bc"
=======
              "componentId": "/subscriptions/00000000-0000-0000-0000-000000000/resourceGroups/00000/providers/Microsoft.MachineLearningServices/workspaces/00000/components/azureml_anonymous/versions/68824f44-e08e-486f-b3e1-20c610731caa"
>>>>>>> ce9edaa6
            }
          },
          "inputs": {},
          "outputs": {
            "output1": {
              "description": "new description",
              "uri": null,
              "assetName": null,
              "assetVersion": null,
              "mode": "ReadWriteMount",
              "jobOutputType": "uri_folder"
            }
          },
          "sourceJobId": null
        },
        "systemData": {
<<<<<<< HEAD
          "createdAt": "2023-02-23T04:44:36.759441\u002B00:00",
          "createdBy": "Diondra Peck",
=======
          "createdAt": "2023-02-21T20:53:46.969004\u002B00:00",
          "createdBy": "Firstname Lastname",
>>>>>>> ce9edaa6
          "createdByType": "User"
        }
      }
    },
    {
      "RequestUri": "https://management.azure.com/subscriptions/00000000-0000-0000-0000-000000000/resourceGroups/00000/providers/Microsoft.MachineLearningServices/workspaces/00000/jobs/000000000000000000000/cancel?api-version=2022-12-01-preview",
      "RequestMethod": "POST",
      "RequestHeaders": {
        "Accept": "application/json",
        "Accept-Encoding": "gzip, deflate",
        "Connection": "keep-alive",
        "Content-Length": "0",
<<<<<<< HEAD
        "User-Agent": "azure-ai-ml/1.5.0 azsdk-python-mgmt-machinelearningservices/0.1.0 Python/3.7.9 (Windows-10-10.0.22621-SP0)"
=======
        "User-Agent": "azure-ai-ml/1.5.0 azsdk-python-mgmt-machinelearningservices/0.1.0 Python/3.10.6 (Linux-5.15.79.1-microsoft-standard-WSL2-x86_64-with-glibc2.35)"
>>>>>>> ce9edaa6
      },
      "RequestBody": null,
      "StatusCode": 202,
      "ResponseHeaders": {
        "Cache-Control": "no-cache",
        "Content-Length": "4",
        "Content-Type": "application/json; charset=utf-8",
<<<<<<< HEAD
        "Date": "Thu, 23 Feb 2023 04:44:39 GMT",
        "Expires": "-1",
        "Location": "https://management.azure.com/subscriptions/00000000-0000-0000-0000-000000000/providers/Microsoft.MachineLearningServices/locations/eastus2/mfeOperationResults/jc:2d1e66ae-85e3-42c0-be91-34de66397f26:000000000000000000000?api-version=2022-12-01-preview",
        "Pragma": "no-cache",
        "Request-Context": "appId=cid-v1:2d2e8e63-272e-4b3c-8598-4ee570a0e70d",
        "Strict-Transport-Security": "max-age=31536000; includeSubDomains",
        "x-aml-cluster": "vienna-eastus2-01",
        "X-Content-Type-Options": "nosniff",
        "x-ms-async-operation-timeout": "PT1H",
        "x-ms-correlation-request-id": "96891875-343f-4d95-8e6c-003567e2c5cc",
        "x-ms-ratelimit-remaining-subscription-writes": "1197",
        "x-ms-response-type": "standard",
        "x-ms-routing-request-id": "WESTUS2:20230223T044439Z:96891875-343f-4d95-8e6c-003567e2c5cc",
        "x-request-time": "0.573"
=======
        "Date": "Tue, 21 Feb 2023 20:53:50 GMT",
        "Expires": "-1",
        "Location": "https://management.azure.com/subscriptions/00000000-0000-0000-0000-000000000/providers/Microsoft.MachineLearningServices/locations/eastus/mfeOperationResults/jc:3bd2018e-4b43-401e-ad49-85df181c9e0a:000000000000000000000?api-version=2022-12-01-preview",
        "Pragma": "no-cache",
        "Request-Context": "appId=cid-v1:2d2e8e63-272e-4b3c-8598-4ee570a0e70d",
        "Strict-Transport-Security": "max-age=31536000; includeSubDomains",
        "x-aml-cluster": "vienna-eastus-01",
        "X-Content-Type-Options": "nosniff",
        "x-ms-async-operation-timeout": "PT1H",
        "x-ms-correlation-request-id": "c64952d4-f8c6-48ae-84b0-4de79de0473a",
        "x-ms-ratelimit-remaining-subscription-writes": "1191",
        "x-ms-response-type": "standard",
        "x-ms-routing-request-id": "CANADACENTRAL:20230221T205350Z:c64952d4-f8c6-48ae-84b0-4de79de0473a",
        "x-request-time": "0.671"
>>>>>>> ce9edaa6
      },
      "ResponseBody": "null"
    },
    {
<<<<<<< HEAD
      "RequestUri": "https://management.azure.com/subscriptions/00000000-0000-0000-0000-000000000/providers/Microsoft.MachineLearningServices/locations/eastus2/mfeOperationResults/jc:2d1e66ae-85e3-42c0-be91-34de66397f26:000000000000000000000?api-version=2022-12-01-preview",
=======
      "RequestUri": "https://management.azure.com/subscriptions/00000000-0000-0000-0000-000000000/providers/Microsoft.MachineLearningServices/locations/eastus/mfeOperationResults/jc:3bd2018e-4b43-401e-ad49-85df181c9e0a:000000000000000000000?api-version=2022-12-01-preview",
      "RequestMethod": "GET",
      "RequestHeaders": {
        "Accept": "*/*",
        "Accept-Encoding": "gzip, deflate",
        "Connection": "keep-alive",
        "User-Agent": "azure-ai-ml/1.5.0 azsdk-python-mgmt-machinelearningservices/0.1.0 Python/3.10.6 (Linux-5.15.79.1-microsoft-standard-WSL2-x86_64-with-glibc2.35)"
      },
      "RequestBody": null,
      "StatusCode": 202,
      "ResponseHeaders": {
        "Cache-Control": "no-cache",
        "Content-Length": "2",
        "Content-Type": "application/json; charset=utf-8",
        "Date": "Tue, 21 Feb 2023 20:53:50 GMT",
        "Expires": "-1",
        "Location": "https://management.azure.com/subscriptions/00000000-0000-0000-0000-000000000/providers/Microsoft.MachineLearningServices/locations/eastus/mfeOperationResults/jc:3bd2018e-4b43-401e-ad49-85df181c9e0a:000000000000000000000?api-version=2022-12-01-preview",
        "Pragma": "no-cache",
        "Request-Context": "appId=cid-v1:2d2e8e63-272e-4b3c-8598-4ee570a0e70d",
        "Strict-Transport-Security": "max-age=31536000; includeSubDomains",
        "x-aml-cluster": "vienna-eastus-01",
        "X-Content-Type-Options": "nosniff",
        "x-ms-correlation-request-id": "b50c2ba5-3d73-4dfb-9eaa-771dea417c45",
        "x-ms-ratelimit-remaining-subscription-reads": "11976",
        "x-ms-response-type": "standard",
        "x-ms-routing-request-id": "CANADACENTRAL:20230221T205350Z:b50c2ba5-3d73-4dfb-9eaa-771dea417c45",
        "x-request-time": "0.033"
      },
      "ResponseBody": {}
    },
    {
      "RequestUri": "https://management.azure.com/subscriptions/00000000-0000-0000-0000-000000000/providers/Microsoft.MachineLearningServices/locations/eastus/mfeOperationResults/jc:3bd2018e-4b43-401e-ad49-85df181c9e0a:000000000000000000000?api-version=2022-12-01-preview",
>>>>>>> ce9edaa6
      "RequestMethod": "GET",
      "RequestHeaders": {
        "Accept": "*/*",
        "Accept-Encoding": "gzip, deflate",
        "Connection": "keep-alive",
<<<<<<< HEAD
        "User-Agent": "azure-ai-ml/1.5.0 azsdk-python-mgmt-machinelearningservices/0.1.0 Python/3.7.9 (Windows-10-10.0.22621-SP0)"
      },
      "RequestBody": null,
      "StatusCode": 202,
      "ResponseHeaders": {
        "Cache-Control": "no-cache",
        "Content-Length": "2",
        "Content-Type": "application/json; charset=utf-8",
        "Date": "Thu, 23 Feb 2023 04:44:39 GMT",
        "Expires": "-1",
        "Location": "https://management.azure.com/subscriptions/00000000-0000-0000-0000-000000000/providers/Microsoft.MachineLearningServices/locations/eastus2/mfeOperationResults/jc:2d1e66ae-85e3-42c0-be91-34de66397f26:000000000000000000000?api-version=2022-12-01-preview",
        "Pragma": "no-cache",
        "Request-Context": "appId=cid-v1:2d2e8e63-272e-4b3c-8598-4ee570a0e70d",
        "Strict-Transport-Security": "max-age=31536000; includeSubDomains",
        "x-aml-cluster": "vienna-eastus2-01",
        "X-Content-Type-Options": "nosniff",
        "x-ms-correlation-request-id": "ac9a5a2d-f671-4432-9991-09925c471534",
        "x-ms-ratelimit-remaining-subscription-reads": "11978",
        "x-ms-response-type": "standard",
        "x-ms-routing-request-id": "WESTUS2:20230223T044439Z:ac9a5a2d-f671-4432-9991-09925c471534",
        "x-request-time": "0.027"
      },
      "ResponseBody": {}
    },
    {
      "RequestUri": "https://management.azure.com/subscriptions/00000000-0000-0000-0000-000000000/providers/Microsoft.MachineLearningServices/locations/eastus2/mfeOperationResults/jc:2d1e66ae-85e3-42c0-be91-34de66397f26:000000000000000000000?api-version=2022-12-01-preview",
      "RequestMethod": "GET",
      "RequestHeaders": {
        "Accept": "*/*",
        "Accept-Encoding": "gzip, deflate",
        "Connection": "keep-alive",
        "User-Agent": "azure-ai-ml/1.5.0 azsdk-python-mgmt-machinelearningservices/0.1.0 Python/3.7.9 (Windows-10-10.0.22621-SP0)"
=======
        "User-Agent": "azure-ai-ml/1.5.0 azsdk-python-mgmt-machinelearningservices/0.1.0 Python/3.10.6 (Linux-5.15.79.1-microsoft-standard-WSL2-x86_64-with-glibc2.35)"
>>>>>>> ce9edaa6
      },
      "RequestBody": null,
      "StatusCode": 200,
      "ResponseHeaders": {
        "Cache-Control": "no-cache",
        "Content-Length": "0",
<<<<<<< HEAD
        "Date": "Thu, 23 Feb 2023 04:45:09 GMT",
        "Expires": "-1",
        "Pragma": "no-cache",
        "Request-Context": "appId=cid-v1:2d2e8e63-272e-4b3c-8598-4ee570a0e70d",
        "Server-Timing": "traceparent;desc=\u002200-2a0c7af4859b1d393137ec1aabafd82b-70f9b9c0e73aa9d3-01\u0022",
        "Strict-Transport-Security": "max-age=31536000; includeSubDomains",
        "x-aml-cluster": "vienna-eastus2-01",
        "X-Content-Type-Options": "nosniff",
        "x-ms-correlation-request-id": "9c34abe0-756d-492b-9d26-53bc85298f87",
        "x-ms-ratelimit-remaining-subscription-reads": "11977",
        "x-ms-response-type": "standard",
        "x-ms-routing-request-id": "WESTUS2:20230223T044510Z:9c34abe0-756d-492b-9d26-53bc85298f87",
        "x-request-time": "0.055"
=======
        "Date": "Tue, 21 Feb 2023 20:54:20 GMT",
        "Expires": "-1",
        "Pragma": "no-cache",
        "Request-Context": "appId=cid-v1:2d2e8e63-272e-4b3c-8598-4ee570a0e70d",
        "Server-Timing": "traceparent;desc=\u002200-71c755ebf4c2c38a18a9fbe37d799bc5-3e79da37dc3fd026-01\u0022",
        "Strict-Transport-Security": "max-age=31536000; includeSubDomains",
        "x-aml-cluster": "vienna-eastus-01",
        "X-Content-Type-Options": "nosniff",
        "x-ms-correlation-request-id": "0b58f093-7b5d-4802-846a-53fdb7c5788c",
        "x-ms-ratelimit-remaining-subscription-reads": "11975",
        "x-ms-response-type": "standard",
        "x-ms-routing-request-id": "CANADACENTRAL:20230221T205420Z:0b58f093-7b5d-4802-846a-53fdb7c5788c",
        "x-request-time": "0.023"
>>>>>>> ce9edaa6
      },
      "ResponseBody": null
    },
    {
      "RequestUri": "https://management.azure.com/subscriptions/00000000-0000-0000-0000-000000000/resourceGroups/00000/providers/Microsoft.MachineLearningServices/workspaces/00000/components/my_pipeline?api-version=2022-10-01",
      "RequestMethod": "GET",
      "RequestHeaders": {
        "Accept": "application/json",
        "Accept-Encoding": "gzip, deflate",
        "Connection": "keep-alive",
<<<<<<< HEAD
        "User-Agent": "azure-ai-ml/1.5.0 azsdk-python-mgmt-machinelearningservices/0.1.0 Python/3.7.9 (Windows-10-10.0.22621-SP0)"
=======
        "User-Agent": "azure-ai-ml/1.5.0 azsdk-python-mgmt-machinelearningservices/0.1.0 Python/3.10.6 (Linux-5.15.79.1-microsoft-standard-WSL2-x86_64-with-glibc2.35)"
>>>>>>> ce9edaa6
      },
      "RequestBody": null,
      "StatusCode": 404,
      "ResponseHeaders": {
        "Cache-Control": "no-cache",
        "Content-Length": "1063",
        "Content-Type": "application/json; charset=utf-8",
<<<<<<< HEAD
        "Date": "Thu, 23 Feb 2023 04:45:09 GMT",
        "Expires": "-1",
        "Pragma": "no-cache",
        "Request-Context": "appId=cid-v1:2d2e8e63-272e-4b3c-8598-4ee570a0e70d",
        "Strict-Transport-Security": "max-age=31536000; includeSubDomains",
        "Vary": "Accept-Encoding",
        "x-aml-cluster": "vienna-eastus2-01",
        "X-Content-Type-Options": "nosniff",
        "x-ms-correlation-request-id": "caf67cf3-2cd6-4d83-b0ff-4daf46673b85",
        "x-ms-ratelimit-remaining-subscription-reads": "11976",
        "x-ms-response-type": "error",
        "x-ms-routing-request-id": "WESTUS2:20230223T044510Z:caf67cf3-2cd6-4d83-b0ff-4daf46673b85",
        "x-request-time": "0.116"
      },
      "ResponseBody": {
        "error": {
          "code": "UserError",
          "message": "Not found component my_pipeline.",
          "details": [],
          "additionalInfo": [
            {
              "type": "ComponentName",
              "info": {
                "value": "managementfrontend"
              }
            },
            {
              "type": "Correlation",
              "info": {
                "value": {
                  "operation": "78f8f5d5f91525e4569acdcb89c72632",
                  "request": "934104e52e95bda5"
                }
              }
            },
            {
              "type": "Environment",
              "info": {
                "value": "eastus2"
              }
            },
            {
              "type": "Location",
              "info": {
                "value": "eastus2"
              }
            },
            {
              "type": "Time",
              "info": {
                "value": "2023-02-23T04:45:10.6277845\u002B00:00"
              }
            },
            {
              "type": "InnerError",
              "info": {
                "value": {
                  "code": "NotFound",
                  "innerError": {
                    "code": "ComponentNotFound",
                    "innerError": null
                  }
                }
              }
            }
          ]
        }
      }
    },
    {
      "RequestUri": "https://management.azure.com/subscriptions/00000000-0000-0000-0000-000000000/resourceGroups/00000/providers/Microsoft.MachineLearningServices/workspaces/00000/components/my_pipeline/versions/1?api-version=2022-10-01",
=======
        "Date": "Tue, 21 Feb 2023 20:54:20 GMT",
        "Expires": "-1",
        "Pragma": "no-cache",
        "Request-Context": "appId=cid-v1:2d2e8e63-272e-4b3c-8598-4ee570a0e70d",
        "Server-Timing": "traceparent;desc=\u002200-631e4ee8cd3776e06bc1a247eb69ffb7-9e7fbf91ffec2074-01\u0022",
        "Strict-Transport-Security": "max-age=31536000; includeSubDomains",
        "Transfer-Encoding": "chunked",
        "Vary": [
          "Accept-Encoding",
          "Accept-Encoding"
        ],
        "x-aml-cluster": "vienna-eastus-01",
        "X-Content-Type-Options": "nosniff",
        "x-ms-correlation-request-id": "d80773c4-e200-405a-a958-a9efb6fc1ada",
        "x-ms-ratelimit-remaining-subscription-reads": "11974",
        "x-ms-response-type": "standard",
        "x-ms-routing-request-id": "CANADACENTRAL:20230221T205421Z:d80773c4-e200-405a-a958-a9efb6fc1ada",
        "x-request-time": "0.103"
      },
      "ResponseBody": {
        "id": "/subscriptions/00000000-0000-0000-0000-000000000/resourceGroups/00000/providers/Microsoft.MachineLearningServices/workspaces/00000/components/my_pipeline",
        "name": "my_pipeline",
        "type": "Microsoft.MachineLearningServices/workspaces/components",
        "properties": {
          "description": "",
          "tags": {},
          "properties": {},
          "isArchived": false,
          "latestVersion": null,
          "nextVersion": "2023-02-21-20-54-21-2275991"
        },
        "systemData": {
          "createdAt": "2023-02-18T23:33:28.2725115\u002B00:00",
          "lastModifiedAt": "2023-02-18T23:34:20.6088494\u002B00:00"
        }
      }
    },
    {
      "RequestUri": "https://management.azure.com/subscriptions/00000000-0000-0000-0000-000000000/resourceGroups/00000/providers/Microsoft.MachineLearningServices/workspaces/00000/components/my_pipeline/versions/2023-02-21-20-54-21-2275991?api-version=2022-10-01",
>>>>>>> ce9edaa6
      "RequestMethod": "PUT",
      "RequestHeaders": {
        "Accept": "application/json",
        "Accept-Encoding": "gzip, deflate",
        "Connection": "keep-alive",
        "Content-Length": "909",
        "Content-Type": "application/json",
<<<<<<< HEAD
        "User-Agent": "azure-ai-ml/1.5.0 azsdk-python-mgmt-machinelearningservices/0.1.0 Python/3.7.9 (Windows-10-10.0.22621-SP0)"
=======
        "User-Agent": "azure-ai-ml/1.5.0 azsdk-python-mgmt-machinelearningservices/0.1.0 Python/3.10.6 (Linux-5.15.79.1-microsoft-standard-WSL2-x86_64-with-glibc2.35)"
>>>>>>> ce9edaa6
      },
      "RequestBody": {
        "properties": {
          "properties": {},
          "tags": {},
          "isAnonymous": false,
          "isArchived": false,
          "componentSpec": {
            "name": "my_pipeline",
            "display_name": "my_pipeline",
            "outputs": {
              "output1": {
                "type": "uri_folder",
                "description": "new description"
              }
            },
            "type": "pipeline",
            "jobs": {
              "node1": {
                "name": "node1",
                "type": "command",
                "inputs": {
                  "component_in_number": {
                    "job_input_type": "literal",
                    "value": "1"
                  },
                  "component_in_path": {
                    "uri": "https://dprepdata.blob.core.windows.net/demo/Titanic.csv",
                    "job_input_type": "uri_file"
                  }
                },
                "outputs": {
                  "component_out_path": {
                    "value": "${{parent.outputs.output1}}",
                    "type": "literal"
                  }
                },
                "_source": "YAML.COMPONENT",
<<<<<<< HEAD
                "componentId": "/subscriptions/00000000-0000-0000-0000-000000000/resourceGroups/00000/providers/Microsoft.MachineLearningServices/workspaces/00000/components/azureml_anonymous/versions/833cdf36-a5af-493c-809a-0b7bfb2c91bc"
=======
                "componentId": "/subscriptions/00000000-0000-0000-0000-000000000/resourceGroups/00000/providers/Microsoft.MachineLearningServices/workspaces/00000/components/azureml_anonymous/versions/68824f44-e08e-486f-b3e1-20c610731caa"
>>>>>>> ce9edaa6
              }
            },
            "_source": "DSL",
            "sourceJobId": null
          }
        }
      },
      "StatusCode": 201,
      "ResponseHeaders": {
        "Cache-Control": "no-cache",
<<<<<<< HEAD
        "Content-Length": "987",
        "Content-Type": "application/json; charset=utf-8",
        "Date": "Thu, 23 Feb 2023 04:45:12 GMT",
        "Expires": "-1",
        "Location": "https://management.azure.com/subscriptions/00000000-0000-0000-0000-000000000/resourceGroups/00000/providers/Microsoft.MachineLearningServices/workspaces/00000/components/my_pipeline/versions/1?api-version=2022-10-01",
        "Pragma": "no-cache",
        "Request-Context": "appId=cid-v1:2d2e8e63-272e-4b3c-8598-4ee570a0e70d",
        "Server-Timing": "traceparent;desc=\u002200-05be53af27d34e6ed1875c48e09a3966-da632ba0abffdae9-01\u0022",
        "Strict-Transport-Security": "max-age=31536000; includeSubDomains",
        "x-aml-cluster": "vienna-eastus2-01",
        "X-Content-Type-Options": "nosniff",
        "x-ms-correlation-request-id": "016680d2-a27a-405b-9797-2011ce7088f5",
        "x-ms-ratelimit-remaining-subscription-writes": "1184",
        "x-ms-response-type": "standard",
        "x-ms-routing-request-id": "WESTUS2:20230223T044512Z:016680d2-a27a-405b-9797-2011ce7088f5",
        "x-request-time": "1.603"
      },
      "ResponseBody": {
        "id": "/subscriptions/00000000-0000-0000-0000-000000000/resourceGroups/00000/providers/Microsoft.MachineLearningServices/workspaces/00000/components/my_pipeline/versions/1",
        "name": "1",
=======
        "Content-Length": "875",
        "Content-Type": "application/json; charset=utf-8",
        "Date": "Tue, 21 Feb 2023 20:54:21 GMT",
        "Expires": "-1",
        "Location": "https://management.azure.com/subscriptions/00000000-0000-0000-0000-000000000/resourceGroups/00000/providers/Microsoft.MachineLearningServices/workspaces/00000/components/my_pipeline/versions/2023-02-21-20-54-21-2275991?api-version=2022-10-01",
        "Pragma": "no-cache",
        "Request-Context": "appId=cid-v1:2d2e8e63-272e-4b3c-8598-4ee570a0e70d",
        "Server-Timing": "traceparent;desc=\u002200-cf2847a7524d063d8a9399aacfcd165a-bc4f87051b6e4852-01\u0022",
        "Strict-Transport-Security": "max-age=31536000; includeSubDomains",
        "x-aml-cluster": "vienna-eastus-01",
        "X-Content-Type-Options": "nosniff",
        "x-ms-correlation-request-id": "73b6cca8-13ff-41a7-9300-65a96fa322d9",
        "x-ms-ratelimit-remaining-subscription-writes": "1180",
        "x-ms-response-type": "standard",
        "x-ms-routing-request-id": "CANADACENTRAL:20230221T205422Z:73b6cca8-13ff-41a7-9300-65a96fa322d9",
        "x-request-time": "0.982"
      },
      "ResponseBody": {
        "id": "/subscriptions/00000000-0000-0000-0000-000000000/resourceGroups/00000/providers/Microsoft.MachineLearningServices/workspaces/00000/components/my_pipeline/versions/2023-02-21-20-54-21-2275991",
        "name": "2023-02-21-20-54-21-2275991",
>>>>>>> ce9edaa6
        "type": "Microsoft.MachineLearningServices/workspaces/components/versions",
        "properties": {
          "description": null,
          "tags": {},
          "properties": {},
          "isArchived": false,
          "isAnonymous": false,
          "componentSpec": {
            "name": "my_pipeline",
<<<<<<< HEAD
            "version": "1",
=======
            "version": "2023-02-21-20-54-21-2275991",
>>>>>>> ce9edaa6
            "display_name": "my_pipeline",
            "is_deterministic": "False",
            "type": "pipeline",
            "outputs": {
              "output1": {
                "type": "uri_folder",
                "description": "new description"
              }
            }
          }
        },
        "systemData": {
<<<<<<< HEAD
          "createdAt": "2023-02-23T04:45:12.763724\u002B00:00",
          "createdBy": "Diondra Peck",
          "createdByType": "User",
          "lastModifiedAt": "2023-02-23T04:45:12.8475073\u002B00:00",
          "lastModifiedBy": "Diondra Peck",
=======
          "createdAt": "2023-02-21T20:54:22.791633\u002B00:00",
          "createdBy": "Firstname Lastname",
          "createdByType": "User",
          "lastModifiedAt": "2023-02-21T20:54:22.8779824\u002B00:00",
          "lastModifiedBy": "Firstname Lastname",
>>>>>>> ce9edaa6
          "lastModifiedByType": "User"
        }
      }
    }
  ],
  "Variables": {}
}<|MERGE_RESOLUTION|>--- conflicted
+++ resolved
@@ -7,11 +7,7 @@
         "Accept": "application/json",
         "Accept-Encoding": "gzip, deflate",
         "Connection": "keep-alive",
-<<<<<<< HEAD
         "User-Agent": "azure-ai-ml/1.5.0 azsdk-python-mgmt-machinelearningservices/0.1.0 Python/3.7.9 (Windows-10-10.0.22621-SP0)"
-=======
-        "User-Agent": "azure-ai-ml/1.5.0 azsdk-python-mgmt-machinelearningservices/0.1.0 Python/3.10.6 (Linux-5.15.79.1-microsoft-standard-WSL2-x86_64-with-glibc2.35)"
->>>>>>> ce9edaa6
       },
       "RequestBody": null,
       "StatusCode": 200,
@@ -19,42 +15,24 @@
         "Cache-Control": "no-cache",
         "Content-Encoding": "gzip",
         "Content-Type": "application/json; charset=utf-8",
-<<<<<<< HEAD
-        "Date": "Thu, 23 Feb 2023 04:44:24 GMT",
+        "Date": "Thu, 23 Feb 2023 20:34:10 GMT",
         "Expires": "-1",
         "Pragma": "no-cache",
         "Request-Context": "appId=cid-v1:2d2e8e63-272e-4b3c-8598-4ee570a0e70d",
-        "Server-Timing": "traceparent;desc=\u002200-af0f64cec8fb8f08d0cdb8093b59f062-cade575d990e8d8e-01\u0022",
-=======
-        "Date": "Tue, 21 Feb 2023 20:53:39 GMT",
-        "Expires": "-1",
-        "Pragma": "no-cache",
-        "Request-Context": "appId=cid-v1:2d2e8e63-272e-4b3c-8598-4ee570a0e70d",
-        "Server-Timing": "traceparent;desc=\u002200-5d34b70d89307be3d28530a74bf595cf-9c9f573f851a2989-01\u0022",
->>>>>>> ce9edaa6
+        "Server-Timing": "traceparent;desc=\u002200-877aa194a452d0541067e8d7f720c0c5-8658d8f513ff29dc-01\u0022",
         "Strict-Transport-Security": "max-age=31536000; includeSubDomains",
         "Transfer-Encoding": "chunked",
         "Vary": [
           "Accept-Encoding",
           "Accept-Encoding"
         ],
-<<<<<<< HEAD
         "x-aml-cluster": "vienna-eastus2-01",
         "X-Content-Type-Options": "nosniff",
-        "x-ms-correlation-request-id": "87829521-5014-4bba-a6b5-6bcba84f00f8",
-        "x-ms-ratelimit-remaining-subscription-reads": "11980",
-        "x-ms-response-type": "standard",
-        "x-ms-routing-request-id": "WESTUS2:20230223T044424Z:87829521-5014-4bba-a6b5-6bcba84f00f8",
-        "x-request-time": "0.019"
-=======
-        "x-aml-cluster": "vienna-eastus-01",
-        "X-Content-Type-Options": "nosniff",
-        "x-ms-correlation-request-id": "e7c65242-aeeb-470f-af7b-010c66915594",
-        "x-ms-ratelimit-remaining-subscription-reads": "11977",
-        "x-ms-response-type": "standard",
-        "x-ms-routing-request-id": "CANADACENTRAL:20230221T205339Z:e7c65242-aeeb-470f-af7b-010c66915594",
-        "x-request-time": "0.119"
->>>>>>> ce9edaa6
+        "x-ms-correlation-request-id": "1a229fec-c6cf-4df9-9aae-a6a818570b89",
+        "x-ms-ratelimit-remaining-subscription-reads": "11951",
+        "x-ms-response-type": "standard",
+        "x-ms-routing-request-id": "WESTUS2:20230223T203410Z:1a229fec-c6cf-4df9-9aae-a6a818570b89",
+        "x-request-time": "0.343"
       },
       "ResponseBody": {
         "id": "/subscriptions/00000000-0000-0000-0000-000000000/resourceGroups/00000/providers/Microsoft.MachineLearningServices/workspaces/00000",
@@ -82,7 +60,6 @@
             "isPrivateLinkEnabled": false,
             "notebookPreparationError": null
           },
-<<<<<<< HEAD
           "storageHnsEnabled": false,
           "workspaceId": "2d1e66ae-85e3-42c0-be91-34de66397f26",
           "linkedModelInventoryArmId": null,
@@ -111,22 +88,6 @@
           "lastModifiedAt": "2023-02-23T02:09:00.5159669Z",
           "lastModifiedBy": "dipeck@microsoft.com",
           "lastModifiedByType": "User"
-=======
-          "datastoreType": "AzureBlob",
-          "accountName": "samcw32zcnpjldw",
-          "containerName": "azureml-blobstore-3bd2018e-4b43-401e-ad49-85df181c9e0a",
-          "endpoint": "core.windows.net",
-          "protocol": "https",
-          "serviceDataAccessAuthIdentity": "WorkspaceSystemAssignedIdentity"
-        },
-        "systemData": {
-          "createdAt": "2023-02-18T09:22:33.5645164\u002B00:00",
-          "createdBy": "779301c0-18b2-4cdc-801b-a0a3368fee0a",
-          "createdByType": "Application",
-          "lastModifiedAt": "2023-02-18T09:22:34.1712214\u002B00:00",
-          "lastModifiedBy": "779301c0-18b2-4cdc-801b-a0a3368fee0a",
-          "lastModifiedByType": "Application"
->>>>>>> ce9edaa6
         }
       }
     },
@@ -137,13 +98,8 @@
         "Accept": "*/*",
         "Accept-Encoding": "gzip, deflate",
         "Connection": "keep-alive",
-<<<<<<< HEAD
         "Content-Type": "application/json; charset=UTF-8",
         "User-Agent": "azure-ai-ml/1.5.0 azsdk-python-core/1.26.3 Python/3.7.9 (Windows-10-10.0.22621-SP0)"
-=======
-        "Content-Length": "0",
-        "User-Agent": "azure-ai-ml/1.5.0 azsdk-python-mgmt-machinelearningservices/0.1.0 Python/3.10.6 (Linux-5.15.79.1-microsoft-standard-WSL2-x86_64-with-glibc2.35)"
->>>>>>> ce9edaa6
       },
       "RequestBody": null,
       "StatusCode": 200,
@@ -151,8 +107,7 @@
         "Connection": "keep-alive",
         "Content-Encoding": "gzip",
         "Content-Type": "application/json; charset=utf-8",
-<<<<<<< HEAD
-        "Date": "Thu, 23 Feb 2023 04:44:28 GMT",
+        "Date": "Thu, 23 Feb 2023 20:34:13 GMT",
         "Request-Context": "appId=cid-v1:2d2e8e63-272e-4b3c-8598-4ee570a0e70d",
         "Strict-Transport-Security": "max-age=15724800; includeSubDomains; preload",
         "Transfer-Encoding": "chunked",
@@ -160,24 +115,7 @@
         "x-aml-cluster": "vienna-eastus2-01",
         "X-Content-Type-Options": "nosniff",
         "x-ms-response-type": "standard",
-        "x-request-time": "0.061"
-=======
-        "Date": "Tue, 21 Feb 2023 20:53:39 GMT",
-        "Expires": "-1",
-        "Pragma": "no-cache",
-        "Request-Context": "appId=cid-v1:2d2e8e63-272e-4b3c-8598-4ee570a0e70d",
-        "Server-Timing": "traceparent;desc=\u002200-8c12d14fa64d2a5784a5b79c8e44a816-758d3d0231266915-01\u0022",
-        "Strict-Transport-Security": "max-age=31536000; includeSubDomains",
-        "Transfer-Encoding": "chunked",
-        "Vary": "Accept-Encoding",
-        "x-aml-cluster": "vienna-eastus-01",
-        "X-Content-Type-Options": "nosniff",
-        "x-ms-correlation-request-id": "ef2f027e-b125-4eaf-9793-0d993772f26b",
-        "x-ms-ratelimit-remaining-subscription-writes": "1192",
-        "x-ms-response-type": "standard",
-        "x-ms-routing-request-id": "CANADACENTRAL:20230221T205339Z:ef2f027e-b125-4eaf-9793-0d993772f26b",
-        "x-request-time": "0.155"
->>>>>>> ce9edaa6
+        "x-request-time": "0.538"
       },
       "ResponseBody": {
         "snapshotType": "LocalFiles",
@@ -244,101 +182,13 @@
       }
     },
     {
-<<<<<<< HEAD
       "RequestUri": "https://management.azure.com/subscriptions/00000000-0000-0000-0000-000000000/resourceGroups/00000/providers/Microsoft.MachineLearningServices/workspaces/00000/codes/e7a3f40e-eb47-4499-9b80-1e5d911878f8/versions/1?api-version=2022-05-01",
       "RequestMethod": "GET",
-=======
-      "RequestUri": "https://samcw32zcnpjldw.blob.core.windows.net/azureml-blobstore-3bd2018e-4b43-401e-ad49-85df181c9e0a/LocalUpload/00000000000000000000000000000000/COMPONENT_PLACEHOLDER",
-      "RequestMethod": "HEAD",
-      "RequestHeaders": {
-        "Accept": "application/xml",
-        "Accept-Encoding": "gzip, deflate",
-        "Connection": "keep-alive",
-        "User-Agent": "azsdk-python-storage-blob/12.14.1 Python/3.10.6 (Linux-5.15.79.1-microsoft-standard-WSL2-x86_64-with-glibc2.35)",
-        "x-ms-date": "Tue, 21 Feb 2023 20:53:39 GMT",
-        "x-ms-version": "2021-08-06"
-      },
-      "RequestBody": null,
-      "StatusCode": 200,
-      "ResponseHeaders": {
-        "Accept-Ranges": "bytes",
-        "Content-Length": "35",
-        "Content-MD5": "L/DnSpFIn\u002BjaQWc\u002BsUQdcw==",
-        "Content-Type": "application/octet-stream",
-        "Date": "Tue, 21 Feb 2023 20:53:39 GMT",
-        "ETag": "\u00220x8DB1192C06E1C79\u0022",
-        "Last-Modified": "Sat, 18 Feb 2023 09:30:19 GMT",
-        "Server": [
-          "Windows-Azure-Blob/1.0",
-          "Microsoft-HTTPAPI/2.0"
-        ],
-        "Vary": "Origin",
-        "x-ms-access-tier": "Hot",
-        "x-ms-access-tier-inferred": "true",
-        "x-ms-blob-type": "BlockBlob",
-        "x-ms-creation-time": "Sat, 18 Feb 2023 09:30:19 GMT",
-        "x-ms-lease-state": "available",
-        "x-ms-lease-status": "unlocked",
-        "x-ms-meta-name": "c4b5a984-a0c9-4622-a5cf-f22114f04941",
-        "x-ms-meta-upload_status": "completed",
-        "x-ms-meta-version": "1",
-        "x-ms-server-encrypted": "true",
-        "x-ms-version": "2021-08-06"
-      },
-      "ResponseBody": null
-    },
-    {
-      "RequestUri": "https://samcw32zcnpjldw.blob.core.windows.net/azureml-blobstore-3bd2018e-4b43-401e-ad49-85df181c9e0a/az-ml-artifacts/00000000000000000000000000000000/COMPONENT_PLACEHOLDER",
-      "RequestMethod": "HEAD",
-      "RequestHeaders": {
-        "Accept": "application/xml",
-        "Accept-Encoding": "gzip, deflate",
-        "Connection": "keep-alive",
-        "User-Agent": "azsdk-python-storage-blob/12.14.1 Python/3.10.6 (Linux-5.15.79.1-microsoft-standard-WSL2-x86_64-with-glibc2.35)",
-        "x-ms-date": "Tue, 21 Feb 2023 20:53:39 GMT",
-        "x-ms-version": "2021-08-06"
-      },
-      "RequestBody": null,
-      "StatusCode": 404,
-      "ResponseHeaders": {
-        "Date": "Tue, 21 Feb 2023 20:53:39 GMT",
-        "Server": [
-          "Windows-Azure-Blob/1.0",
-          "Microsoft-HTTPAPI/2.0"
-        ],
-        "Transfer-Encoding": "chunked",
-        "Vary": "Origin",
-        "x-ms-error-code": "BlobNotFound",
-        "x-ms-version": "2021-08-06"
-      },
-      "ResponseBody": null
-    },
-    {
-      "RequestUri": "https://management.azure.com/subscriptions/00000000-0000-0000-0000-000000000/resourceGroups/00000/providers/Microsoft.MachineLearningServices/workspaces/00000/codes/c4b5a984-a0c9-4622-a5cf-f22114f04941/versions/1?api-version=2022-05-01",
-      "RequestMethod": "PUT",
->>>>>>> ce9edaa6
       "RequestHeaders": {
         "Accept": "application/json",
         "Accept-Encoding": "gzip, deflate",
         "Connection": "keep-alive",
-<<<<<<< HEAD
         "User-Agent": "azure-ai-ml/1.5.0 azsdk-python-mgmt-machinelearningservices/0.1.0 Python/3.7.9 (Windows-10-10.0.22621-SP0)"
-=======
-        "Content-Length": "288",
-        "Content-Type": "application/json",
-        "User-Agent": "azure-ai-ml/1.5.0 azsdk-python-mgmt-machinelearningservices/0.1.0 Python/3.10.6 (Linux-5.15.79.1-microsoft-standard-WSL2-x86_64-with-glibc2.35)"
-      },
-      "RequestBody": {
-        "properties": {
-          "properties": {
-            "hash_sha256": "0000000000000",
-            "hash_version": "0000000000000"
-          },
-          "isAnonymous": true,
-          "isArchived": false,
-          "codeUri": "https://samcw32zcnpjldw.blob.core.windows.net/azureml-blobstore-3bd2018e-4b43-401e-ad49-85df181c9e0a/LocalUpload/00000000000000000000000000000000"
-        }
->>>>>>> ce9edaa6
       },
       "RequestBody": null,
       "StatusCode": 200,
@@ -346,48 +196,27 @@
         "Cache-Control": "no-cache",
         "Content-Encoding": "gzip",
         "Content-Type": "application/json; charset=utf-8",
-<<<<<<< HEAD
-        "Date": "Thu, 23 Feb 2023 04:44:31 GMT",
+        "Date": "Thu, 23 Feb 2023 20:34:15 GMT",
         "Expires": "-1",
         "Pragma": "no-cache",
         "Request-Context": "appId=cid-v1:2d2e8e63-272e-4b3c-8598-4ee570a0e70d",
-        "Server-Timing": "traceparent;desc=\u002200-894e062a3589711a831df745b045658c-0f0cd5b32161c7c4-01\u0022",
-=======
-        "Date": "Tue, 21 Feb 2023 20:53:42 GMT",
-        "Expires": "-1",
-        "Pragma": "no-cache",
-        "Request-Context": "appId=cid-v1:2d2e8e63-272e-4b3c-8598-4ee570a0e70d",
-        "Server-Timing": "traceparent;desc=\u002200-e23206be66024efc44a059a832180b81-0abcdd9b16ab57ce-01\u0022",
->>>>>>> ce9edaa6
+        "Server-Timing": "traceparent;desc=\u002200-bd1ffaf38050ef26007bcac942f23fd6-7477ed6a50787523-01\u0022",
         "Strict-Transport-Security": "max-age=31536000; includeSubDomains",
         "Transfer-Encoding": "chunked",
         "Vary": [
           "Accept-Encoding",
           "Accept-Encoding"
         ],
-<<<<<<< HEAD
         "x-aml-cluster": "vienna-eastus2-01",
         "X-Content-Type-Options": "nosniff",
-        "x-ms-correlation-request-id": "6a9596fa-e9d4-4fbd-9bd6-a7c0d933dc98",
-        "x-ms-ratelimit-remaining-subscription-reads": "11979",
-        "x-ms-response-type": "standard",
-        "x-ms-routing-request-id": "WESTUS2:20230223T044432Z:6a9596fa-e9d4-4fbd-9bd6-a7c0d933dc98",
-        "x-request-time": "0.051"
+        "x-ms-correlation-request-id": "766fa27b-a407-47d0-b915-17b770be46ad",
+        "x-ms-ratelimit-remaining-subscription-reads": "11950",
+        "x-ms-response-type": "standard",
+        "x-ms-routing-request-id": "WESTUS2:20230223T203415Z:766fa27b-a407-47d0-b915-17b770be46ad",
+        "x-request-time": "0.206"
       },
       "ResponseBody": {
         "id": "/subscriptions/00000000-0000-0000-0000-000000000/resourceGroups/00000/providers/Microsoft.MachineLearningServices/workspaces/00000/codes/e7a3f40e-eb47-4499-9b80-1e5d911878f8/versions/1",
-=======
-        "x-aml-cluster": "vienna-eastus-01",
-        "X-Content-Type-Options": "nosniff",
-        "x-ms-correlation-request-id": "9b15f7b3-4e43-4cb7-ab45-61c3adf4813c",
-        "x-ms-ratelimit-remaining-subscription-writes": "1183",
-        "x-ms-response-type": "standard",
-        "x-ms-routing-request-id": "CANADACENTRAL:20230221T205342Z:9b15f7b3-4e43-4cb7-ab45-61c3adf4813c",
-        "x-request-time": "0.312"
-      },
-      "ResponseBody": {
-        "id": "/subscriptions/00000000-0000-0000-0000-000000000/resourceGroups/00000/providers/Microsoft.MachineLearningServices/workspaces/00000/codes/c4b5a984-a0c9-4622-a5cf-f22114f04941/versions/1",
->>>>>>> ce9edaa6
         "name": "1",
         "type": "Microsoft.MachineLearningServices/workspaces/codes/versions",
         "properties": {
@@ -399,7 +228,6 @@
           },
           "isArchived": false,
           "isAnonymous": false,
-<<<<<<< HEAD
           "codeUri": "https://saveorz2izv2bas.blob.core.windows.net:443/2d1e66ae-8-4d828c93-7c8f-558b-b99d-d21850cf37d9/"
         },
         "systemData": {
@@ -408,26 +236,12 @@
           "createdByType": "User",
           "lastModifiedAt": "2023-02-23T02:16:10.3151666\u002B00:00",
           "lastModifiedBy": "Diondra Peck",
-=======
-          "codeUri": "https://samcw32zcnpjldw.blob.core.windows.net/azureml-blobstore-3bd2018e-4b43-401e-ad49-85df181c9e0a/LocalUpload/00000000000000000000000000000000"
-        },
-        "systemData": {
-          "createdAt": "2023-02-18T09:30:23.7478116\u002B00:00",
-          "createdBy": "Firstname Lastname",
-          "createdByType": "User",
-          "lastModifiedAt": "2023-02-21T20:53:42.6238714\u002B00:00",
-          "lastModifiedBy": "Firstname Lastname",
->>>>>>> ce9edaa6
           "lastModifiedByType": "User"
         }
       }
     },
     {
-<<<<<<< HEAD
-      "RequestUri": "https://management.azure.com/subscriptions/00000000-0000-0000-0000-000000000/resourceGroups/00000/providers/Microsoft.MachineLearningServices/workspaces/00000/components/azureml_anonymous/versions/0b35a8f7-cee5-d105-0ea9-5575c8ab619b?api-version=2022-10-01",
-=======
-      "RequestUri": "https://management.azure.com/subscriptions/00000000-0000-0000-0000-000000000/resourceGroups/00000/providers/Microsoft.MachineLearningServices/workspaces/00000/components/azureml_anonymous/versions/c69b468f-5cf3-2edb-680e-f382769c983d?api-version=2022-10-01",
->>>>>>> ce9edaa6
+      "RequestUri": "https://management.azure.com/subscriptions/00000000-0000-0000-0000-000000000/resourceGroups/00000/providers/Microsoft.MachineLearningServices/workspaces/00000/components/azureml_anonymous/versions/b233095b-7964-64f4-db6e-5ac440193065?api-version=2022-10-01",
       "RequestMethod": "PUT",
       "RequestHeaders": {
         "Accept": "application/json",
@@ -435,11 +249,7 @@
         "Connection": "keep-alive",
         "Content-Length": "1308",
         "Content-Type": "application/json",
-<<<<<<< HEAD
         "User-Agent": "azure-ai-ml/1.5.0 azsdk-python-mgmt-machinelearningservices/0.1.0 Python/3.7.9 (Windows-10-10.0.22621-SP0)"
-=======
-        "User-Agent": "azure-ai-ml/1.5.0 azsdk-python-mgmt-machinelearningservices/0.1.0 Python/3.10.6 (Linux-5.15.79.1-microsoft-standard-WSL2-x86_64-with-glibc2.35)"
->>>>>>> ce9edaa6
       },
       "RequestBody": {
         "properties": {
@@ -453,13 +263,8 @@
           "isArchived": false,
           "componentSpec": {
             "command": "echo Hello World \u0026 echo $[[${{inputs.component_in_number}}]] \u0026 echo ${{inputs.component_in_path}} \u0026 echo ${{outputs.component_out_path}} \u003E ${{outputs.component_out_path}}/component_in_number",
-<<<<<<< HEAD
             "code": "azureml:/subscriptions/00000000-0000-0000-0000-000000000/resourceGroups/00000/providers/Microsoft.MachineLearningServices/workspaces/00000/codes/e7a3f40e-eb47-4499-9b80-1e5d911878f8/versions/1",
-            "environment": "azureml:AzureML-sklearn-0.24-ubuntu18.04-py37-cpu:1",
-=======
-            "code": "azureml:/subscriptions/00000000-0000-0000-0000-000000000/resourceGroups/00000/providers/Microsoft.MachineLearningServices/workspaces/00000/codes/c4b5a984-a0c9-4622-a5cf-f22114f04941/versions/1",
             "environment": "azureml:AzureML-sklearn-1.0-ubuntu20.04-py38-cpu:33",
->>>>>>> ce9edaa6
             "name": "microsoftsamples_command_component_basic",
             "description": "This is the basic command component",
             "tags": {
@@ -495,49 +300,26 @@
       "StatusCode": 201,
       "ResponseHeaders": {
         "Cache-Control": "no-cache",
-<<<<<<< HEAD
         "Content-Length": "2295",
         "Content-Type": "application/json; charset=utf-8",
-        "Date": "Thu, 23 Feb 2023 04:44:32 GMT",
+        "Date": "Thu, 23 Feb 2023 20:34:20 GMT",
         "Expires": "-1",
-        "Location": "https://management.azure.com/subscriptions/00000000-0000-0000-0000-000000000/resourceGroups/00000/providers/Microsoft.MachineLearningServices/workspaces/00000/components/azureml_anonymous/versions/0b35a8f7-cee5-d105-0ea9-5575c8ab619b?api-version=2022-10-01",
+        "Location": "https://management.azure.com/subscriptions/00000000-0000-0000-0000-000000000/resourceGroups/00000/providers/Microsoft.MachineLearningServices/workspaces/00000/components/azureml_anonymous/versions/b233095b-7964-64f4-db6e-5ac440193065?api-version=2022-10-01",
         "Pragma": "no-cache",
         "Request-Context": "appId=cid-v1:2d2e8e63-272e-4b3c-8598-4ee570a0e70d",
-        "Server-Timing": "traceparent;desc=\u002200-ae6d1494f57069c3c5597ae5da4ec069-72eea07c8eded777-01\u0022",
+        "Server-Timing": "traceparent;desc=\u002200-ba3580a178ad8abfabe16c21268618a4-0ec2ebae5edb90bc-01\u0022",
         "Strict-Transport-Security": "max-age=31536000; includeSubDomains",
         "x-aml-cluster": "vienna-eastus2-01",
         "X-Content-Type-Options": "nosniff",
-        "x-ms-correlation-request-id": "c9b831f4-ccc4-46ce-adc3-22b1cf9d1d14",
-        "x-ms-ratelimit-remaining-subscription-writes": "1186",
-        "x-ms-response-type": "standard",
-        "x-ms-routing-request-id": "WESTUS2:20230223T044433Z:c9b831f4-ccc4-46ce-adc3-22b1cf9d1d14",
-        "x-request-time": "0.519"
+        "x-ms-correlation-request-id": "6447805d-4b35-47ea-819f-4ac37a914e5b",
+        "x-ms-ratelimit-remaining-subscription-writes": "1175",
+        "x-ms-response-type": "standard",
+        "x-ms-routing-request-id": "WESTUS2:20230223T203421Z:6447805d-4b35-47ea-819f-4ac37a914e5b",
+        "x-request-time": "4.763"
       },
       "ResponseBody": {
-        "id": "/subscriptions/00000000-0000-0000-0000-000000000/resourceGroups/00000/providers/Microsoft.MachineLearningServices/workspaces/00000/components/azureml_anonymous/versions/833cdf36-a5af-493c-809a-0b7bfb2c91bc",
-        "name": "833cdf36-a5af-493c-809a-0b7bfb2c91bc",
-=======
-        "Content-Length": "1860",
-        "Content-Type": "application/json; charset=utf-8",
-        "Date": "Tue, 21 Feb 2023 20:53:43 GMT",
-        "Expires": "-1",
-        "Location": "https://management.azure.com/subscriptions/00000000-0000-0000-0000-000000000/resourceGroups/00000/providers/Microsoft.MachineLearningServices/workspaces/00000/components/azureml_anonymous/versions/c69b468f-5cf3-2edb-680e-f382769c983d?api-version=2022-10-01",
-        "Pragma": "no-cache",
-        "Request-Context": "appId=cid-v1:2d2e8e63-272e-4b3c-8598-4ee570a0e70d",
-        "Server-Timing": "traceparent;desc=\u002200-c673df74045249af485a16fb0a1d8ffc-126a9ca3d01ed416-01\u0022",
-        "Strict-Transport-Security": "max-age=31536000; includeSubDomains",
-        "x-aml-cluster": "vienna-eastus-01",
-        "X-Content-Type-Options": "nosniff",
-        "x-ms-correlation-request-id": "b1c3b373-6a02-4a38-8bd4-5dfe09b5ada7",
-        "x-ms-ratelimit-remaining-subscription-writes": "1182",
-        "x-ms-response-type": "standard",
-        "x-ms-routing-request-id": "CANADACENTRAL:20230221T205343Z:b1c3b373-6a02-4a38-8bd4-5dfe09b5ada7",
-        "x-request-time": "0.586"
-      },
-      "ResponseBody": {
-        "id": "/subscriptions/00000000-0000-0000-0000-000000000/resourceGroups/00000/providers/Microsoft.MachineLearningServices/workspaces/00000/components/azureml_anonymous/versions/68824f44-e08e-486f-b3e1-20c610731caa",
-        "name": "68824f44-e08e-486f-b3e1-20c610731caa",
->>>>>>> ce9edaa6
+        "id": "/subscriptions/00000000-0000-0000-0000-000000000/resourceGroups/00000/providers/Microsoft.MachineLearningServices/workspaces/00000/components/azureml_anonymous/versions/01f2a0ca-131d-447d-8525-c0b37db16ec7",
+        "name": "01f2a0ca-131d-447d-8525-c0b37db16ec7",
         "type": "Microsoft.MachineLearningServices/workspaces/components/versions",
         "properties": {
           "description": null,
@@ -577,13 +359,8 @@
                 "type": "uri_folder"
               }
             },
-<<<<<<< HEAD
             "code": "azureml:/subscriptions/00000000-0000-0000-0000-000000000/resourceGroups/00000/providers/Microsoft.MachineLearningServices/workspaces/00000/codes/e7a3f40e-eb47-4499-9b80-1e5d911878f8/versions/1",
-            "environment": "azureml://registries/azureml/environments/AzureML-sklearn-0.24-ubuntu18.04-py37-cpu/versions/1",
-=======
-            "code": "azureml:/subscriptions/00000000-0000-0000-0000-000000000/resourceGroups/00000/providers/Microsoft.MachineLearningServices/workspaces/00000/codes/c4b5a984-a0c9-4622-a5cf-f22114f04941/versions/1",
             "environment": "azureml://registries/azureml/environments/AzureML-sklearn-1.0-ubuntu20.04-py38-cpu/versions/33",
->>>>>>> ce9edaa6
             "resources": {
               "instance_count": "1"
             },
@@ -592,19 +369,11 @@
           }
         },
         "systemData": {
-<<<<<<< HEAD
-          "createdAt": "2023-02-23T04:30:19.5602547\u002B00:00",
+          "createdAt": "2023-02-23T19:04:44.0030332\u002B00:00",
           "createdBy": "Diondra Peck",
           "createdByType": "User",
-          "lastModifiedAt": "2023-02-23T04:30:19.605687\u002B00:00",
+          "lastModifiedAt": "2023-02-23T19:04:44.075392\u002B00:00",
           "lastModifiedBy": "Diondra Peck",
-=======
-          "createdAt": "2023-02-18T09:32:29.8019177\u002B00:00",
-          "createdBy": "Firstname Lastname",
-          "createdByType": "User",
-          "lastModifiedAt": "2023-02-18T09:32:29.8982296\u002B00:00",
-          "lastModifiedBy": "Firstname Lastname",
->>>>>>> ce9edaa6
           "lastModifiedByType": "User"
         }
       }
@@ -618,11 +387,7 @@
         "Connection": "keep-alive",
         "Content-Length": "1070",
         "Content-Type": "application/json",
-<<<<<<< HEAD
         "User-Agent": "azure-ai-ml/1.5.0 azsdk-python-mgmt-machinelearningservices/0.1.0 Python/3.7.9 (Windows-10-10.0.22621-SP0)"
-=======
-        "User-Agent": "azure-ai-ml/1.5.0 azsdk-python-mgmt-machinelearningservices/0.1.0 Python/3.10.6 (Linux-5.15.79.1-microsoft-standard-WSL2-x86_64-with-glibc2.35)"
->>>>>>> ce9edaa6
       },
       "RequestBody": {
         "properties": {
@@ -654,11 +419,7 @@
                 }
               },
               "_source": "YAML.COMPONENT",
-<<<<<<< HEAD
-              "componentId": "/subscriptions/00000000-0000-0000-0000-000000000/resourceGroups/00000/providers/Microsoft.MachineLearningServices/workspaces/00000/components/azureml_anonymous/versions/833cdf36-a5af-493c-809a-0b7bfb2c91bc"
-=======
-              "componentId": "/subscriptions/00000000-0000-0000-0000-000000000/resourceGroups/00000/providers/Microsoft.MachineLearningServices/workspaces/00000/components/azureml_anonymous/versions/68824f44-e08e-486f-b3e1-20c610731caa"
->>>>>>> ce9edaa6
+              "componentId": "/subscriptions/00000000-0000-0000-0000-000000000/resourceGroups/00000/providers/Microsoft.MachineLearningServices/workspaces/00000/components/azureml_anonymous/versions/01f2a0ca-131d-447d-8525-c0b37db16ec7"
             }
           },
           "outputs": {
@@ -676,40 +437,22 @@
       "StatusCode": 201,
       "ResponseHeaders": {
         "Cache-Control": "no-cache",
-<<<<<<< HEAD
         "Content-Length": "3274",
         "Content-Type": "application/json; charset=utf-8",
-        "Date": "Thu, 23 Feb 2023 04:44:36 GMT",
-=======
-        "Content-Length": "2520",
-        "Content-Type": "application/json; charset=utf-8",
-        "Date": "Tue, 21 Feb 2023 20:53:47 GMT",
->>>>>>> ce9edaa6
+        "Date": "Thu, 23 Feb 2023 20:34:24 GMT",
         "Expires": "-1",
         "Location": "https://management.azure.com/subscriptions/00000000-0000-0000-0000-000000000/resourceGroups/00000/providers/Microsoft.MachineLearningServices/workspaces/00000/jobs/000000000000000000000?api-version=2022-12-01-preview",
         "Pragma": "no-cache",
         "Request-Context": "appId=cid-v1:2d2e8e63-272e-4b3c-8598-4ee570a0e70d",
-<<<<<<< HEAD
-        "Server-Timing": "traceparent;desc=\u002200-27744a36205ad41d928238c1adf95123-93d82219f12551d6-01\u0022",
+        "Server-Timing": "traceparent;desc=\u002200-4d1d0a3bdcddefbea40dc022e78f1b54-869b7a54a83c052c-01\u0022",
         "Strict-Transport-Security": "max-age=31536000; includeSubDomains",
         "x-aml-cluster": "vienna-eastus2-01",
         "X-Content-Type-Options": "nosniff",
-        "x-ms-correlation-request-id": "60bbb055-cc5b-47c8-9f38-f54b98723ff6",
-        "x-ms-ratelimit-remaining-subscription-writes": "1185",
-        "x-ms-response-type": "standard",
-        "x-ms-routing-request-id": "WESTUS2:20230223T044437Z:60bbb055-cc5b-47c8-9f38-f54b98723ff6",
-        "x-request-time": "1.207"
-=======
-        "Server-Timing": "traceparent;desc=\u002200-2c5ebc71189f09e55a299c6fb398fdbe-aa9936a6f8b766bf-01\u0022",
-        "Strict-Transport-Security": "max-age=31536000; includeSubDomains",
-        "x-aml-cluster": "vienna-eastus-01",
-        "X-Content-Type-Options": "nosniff",
-        "x-ms-correlation-request-id": "74df6d93-31d6-4f96-8866-09b5c369b463",
-        "x-ms-ratelimit-remaining-subscription-writes": "1181",
-        "x-ms-response-type": "standard",
-        "x-ms-routing-request-id": "CANADACENTRAL:20230221T205347Z:74df6d93-31d6-4f96-8866-09b5c369b463",
-        "x-request-time": "1.345"
->>>>>>> ce9edaa6
+        "x-ms-correlation-request-id": "fbe9b60b-46c9-4aba-8964-3e7bc2c25174",
+        "x-ms-ratelimit-remaining-subscription-writes": "1174",
+        "x-ms-response-type": "standard",
+        "x-ms-routing-request-id": "WESTUS2:20230223T203425Z:fbe9b60b-46c9-4aba-8964-3e7bc2c25174",
+        "x-request-time": "1.997"
       },
       "ResponseBody": {
         "id": "/subscriptions/00000000-0000-0000-0000-000000000/resourceGroups/00000/providers/Microsoft.MachineLearningServices/workspaces/00000/jobs/000000000000000000000",
@@ -737,11 +480,7 @@
             "Tracking": {
               "jobServiceType": "Tracking",
               "port": null,
-<<<<<<< HEAD
               "endpoint": "azureml://eastus2.api.azureml.ms/mlflow/v1.0/subscriptions/00000000-0000-0000-0000-000000000/resourceGroups/00000/providers/Microsoft.MachineLearningServices/workspaces/00000?",
-=======
-              "endpoint": "azureml://eastus.api.azureml.ms/mlflow/v1.0/subscriptions/00000000-0000-0000-0000-000000000/resourceGroups/00000/providers/Microsoft.MachineLearningServices/workspaces/00000?",
->>>>>>> ce9edaa6
               "status": null,
               "errorMessage": null,
               "properties": null,
@@ -787,11 +526,7 @@
                 }
               },
               "_source": "YAML.COMPONENT",
-<<<<<<< HEAD
-              "componentId": "/subscriptions/00000000-0000-0000-0000-000000000/resourceGroups/00000/providers/Microsoft.MachineLearningServices/workspaces/00000/components/azureml_anonymous/versions/833cdf36-a5af-493c-809a-0b7bfb2c91bc"
-=======
-              "componentId": "/subscriptions/00000000-0000-0000-0000-000000000/resourceGroups/00000/providers/Microsoft.MachineLearningServices/workspaces/00000/components/azureml_anonymous/versions/68824f44-e08e-486f-b3e1-20c610731caa"
->>>>>>> ce9edaa6
+              "componentId": "/subscriptions/00000000-0000-0000-0000-000000000/resourceGroups/00000/providers/Microsoft.MachineLearningServices/workspaces/00000/components/azureml_anonymous/versions/01f2a0ca-131d-447d-8525-c0b37db16ec7"
             }
           },
           "inputs": {},
@@ -808,13 +543,8 @@
           "sourceJobId": null
         },
         "systemData": {
-<<<<<<< HEAD
-          "createdAt": "2023-02-23T04:44:36.759441\u002B00:00",
+          "createdAt": "2023-02-23T20:34:24.829893\u002B00:00",
           "createdBy": "Diondra Peck",
-=======
-          "createdAt": "2023-02-21T20:53:46.969004\u002B00:00",
-          "createdBy": "Firstname Lastname",
->>>>>>> ce9edaa6
           "createdByType": "User"
         }
       }
@@ -827,11 +557,7 @@
         "Accept-Encoding": "gzip, deflate",
         "Connection": "keep-alive",
         "Content-Length": "0",
-<<<<<<< HEAD
         "User-Agent": "azure-ai-ml/1.5.0 azsdk-python-mgmt-machinelearningservices/0.1.0 Python/3.7.9 (Windows-10-10.0.22621-SP0)"
-=======
-        "User-Agent": "azure-ai-ml/1.5.0 azsdk-python-mgmt-machinelearningservices/0.1.0 Python/3.10.6 (Linux-5.15.79.1-microsoft-standard-WSL2-x86_64-with-glibc2.35)"
->>>>>>> ce9edaa6
       },
       "RequestBody": null,
       "StatusCode": 202,
@@ -839,8 +565,7 @@
         "Cache-Control": "no-cache",
         "Content-Length": "4",
         "Content-Type": "application/json; charset=utf-8",
-<<<<<<< HEAD
-        "Date": "Thu, 23 Feb 2023 04:44:39 GMT",
+        "Date": "Thu, 23 Feb 2023 20:34:29 GMT",
         "Expires": "-1",
         "Location": "https://management.azure.com/subscriptions/00000000-0000-0000-0000-000000000/providers/Microsoft.MachineLearningServices/locations/eastus2/mfeOperationResults/jc:2d1e66ae-85e3-42c0-be91-34de66397f26:000000000000000000000?api-version=2022-12-01-preview",
         "Pragma": "no-cache",
@@ -849,98 +574,15 @@
         "x-aml-cluster": "vienna-eastus2-01",
         "X-Content-Type-Options": "nosniff",
         "x-ms-async-operation-timeout": "PT1H",
-        "x-ms-correlation-request-id": "96891875-343f-4d95-8e6c-003567e2c5cc",
-        "x-ms-ratelimit-remaining-subscription-writes": "1197",
-        "x-ms-response-type": "standard",
-        "x-ms-routing-request-id": "WESTUS2:20230223T044439Z:96891875-343f-4d95-8e6c-003567e2c5cc",
-        "x-request-time": "0.573"
-=======
-        "Date": "Tue, 21 Feb 2023 20:53:50 GMT",
-        "Expires": "-1",
-        "Location": "https://management.azure.com/subscriptions/00000000-0000-0000-0000-000000000/providers/Microsoft.MachineLearningServices/locations/eastus/mfeOperationResults/jc:3bd2018e-4b43-401e-ad49-85df181c9e0a:000000000000000000000?api-version=2022-12-01-preview",
-        "Pragma": "no-cache",
-        "Request-Context": "appId=cid-v1:2d2e8e63-272e-4b3c-8598-4ee570a0e70d",
-        "Strict-Transport-Security": "max-age=31536000; includeSubDomains",
-        "x-aml-cluster": "vienna-eastus-01",
-        "X-Content-Type-Options": "nosniff",
-        "x-ms-async-operation-timeout": "PT1H",
-        "x-ms-correlation-request-id": "c64952d4-f8c6-48ae-84b0-4de79de0473a",
-        "x-ms-ratelimit-remaining-subscription-writes": "1191",
-        "x-ms-response-type": "standard",
-        "x-ms-routing-request-id": "CANADACENTRAL:20230221T205350Z:c64952d4-f8c6-48ae-84b0-4de79de0473a",
-        "x-request-time": "0.671"
->>>>>>> ce9edaa6
+        "x-ms-correlation-request-id": "1627b4f1-849d-4ed4-9b75-17256c6a1d58",
+        "x-ms-ratelimit-remaining-subscription-writes": "1190",
+        "x-ms-response-type": "standard",
+        "x-ms-routing-request-id": "WESTUS2:20230223T203429Z:1627b4f1-849d-4ed4-9b75-17256c6a1d58",
+        "x-request-time": "2.207"
       },
       "ResponseBody": "null"
     },
     {
-<<<<<<< HEAD
-      "RequestUri": "https://management.azure.com/subscriptions/00000000-0000-0000-0000-000000000/providers/Microsoft.MachineLearningServices/locations/eastus2/mfeOperationResults/jc:2d1e66ae-85e3-42c0-be91-34de66397f26:000000000000000000000?api-version=2022-12-01-preview",
-=======
-      "RequestUri": "https://management.azure.com/subscriptions/00000000-0000-0000-0000-000000000/providers/Microsoft.MachineLearningServices/locations/eastus/mfeOperationResults/jc:3bd2018e-4b43-401e-ad49-85df181c9e0a:000000000000000000000?api-version=2022-12-01-preview",
-      "RequestMethod": "GET",
-      "RequestHeaders": {
-        "Accept": "*/*",
-        "Accept-Encoding": "gzip, deflate",
-        "Connection": "keep-alive",
-        "User-Agent": "azure-ai-ml/1.5.0 azsdk-python-mgmt-machinelearningservices/0.1.0 Python/3.10.6 (Linux-5.15.79.1-microsoft-standard-WSL2-x86_64-with-glibc2.35)"
-      },
-      "RequestBody": null,
-      "StatusCode": 202,
-      "ResponseHeaders": {
-        "Cache-Control": "no-cache",
-        "Content-Length": "2",
-        "Content-Type": "application/json; charset=utf-8",
-        "Date": "Tue, 21 Feb 2023 20:53:50 GMT",
-        "Expires": "-1",
-        "Location": "https://management.azure.com/subscriptions/00000000-0000-0000-0000-000000000/providers/Microsoft.MachineLearningServices/locations/eastus/mfeOperationResults/jc:3bd2018e-4b43-401e-ad49-85df181c9e0a:000000000000000000000?api-version=2022-12-01-preview",
-        "Pragma": "no-cache",
-        "Request-Context": "appId=cid-v1:2d2e8e63-272e-4b3c-8598-4ee570a0e70d",
-        "Strict-Transport-Security": "max-age=31536000; includeSubDomains",
-        "x-aml-cluster": "vienna-eastus-01",
-        "X-Content-Type-Options": "nosniff",
-        "x-ms-correlation-request-id": "b50c2ba5-3d73-4dfb-9eaa-771dea417c45",
-        "x-ms-ratelimit-remaining-subscription-reads": "11976",
-        "x-ms-response-type": "standard",
-        "x-ms-routing-request-id": "CANADACENTRAL:20230221T205350Z:b50c2ba5-3d73-4dfb-9eaa-771dea417c45",
-        "x-request-time": "0.033"
-      },
-      "ResponseBody": {}
-    },
-    {
-      "RequestUri": "https://management.azure.com/subscriptions/00000000-0000-0000-0000-000000000/providers/Microsoft.MachineLearningServices/locations/eastus/mfeOperationResults/jc:3bd2018e-4b43-401e-ad49-85df181c9e0a:000000000000000000000?api-version=2022-12-01-preview",
->>>>>>> ce9edaa6
-      "RequestMethod": "GET",
-      "RequestHeaders": {
-        "Accept": "*/*",
-        "Accept-Encoding": "gzip, deflate",
-        "Connection": "keep-alive",
-<<<<<<< HEAD
-        "User-Agent": "azure-ai-ml/1.5.0 azsdk-python-mgmt-machinelearningservices/0.1.0 Python/3.7.9 (Windows-10-10.0.22621-SP0)"
-      },
-      "RequestBody": null,
-      "StatusCode": 202,
-      "ResponseHeaders": {
-        "Cache-Control": "no-cache",
-        "Content-Length": "2",
-        "Content-Type": "application/json; charset=utf-8",
-        "Date": "Thu, 23 Feb 2023 04:44:39 GMT",
-        "Expires": "-1",
-        "Location": "https://management.azure.com/subscriptions/00000000-0000-0000-0000-000000000/providers/Microsoft.MachineLearningServices/locations/eastus2/mfeOperationResults/jc:2d1e66ae-85e3-42c0-be91-34de66397f26:000000000000000000000?api-version=2022-12-01-preview",
-        "Pragma": "no-cache",
-        "Request-Context": "appId=cid-v1:2d2e8e63-272e-4b3c-8598-4ee570a0e70d",
-        "Strict-Transport-Security": "max-age=31536000; includeSubDomains",
-        "x-aml-cluster": "vienna-eastus2-01",
-        "X-Content-Type-Options": "nosniff",
-        "x-ms-correlation-request-id": "ac9a5a2d-f671-4432-9991-09925c471534",
-        "x-ms-ratelimit-remaining-subscription-reads": "11978",
-        "x-ms-response-type": "standard",
-        "x-ms-routing-request-id": "WESTUS2:20230223T044439Z:ac9a5a2d-f671-4432-9991-09925c471534",
-        "x-request-time": "0.027"
-      },
-      "ResponseBody": {}
-    },
-    {
       "RequestUri": "https://management.azure.com/subscriptions/00000000-0000-0000-0000-000000000/providers/Microsoft.MachineLearningServices/locations/eastus2/mfeOperationResults/jc:2d1e66ae-85e3-42c0-be91-34de66397f26:000000000000000000000?api-version=2022-12-01-preview",
       "RequestMethod": "GET",
       "RequestHeaders": {
@@ -948,157 +590,61 @@
         "Accept-Encoding": "gzip, deflate",
         "Connection": "keep-alive",
         "User-Agent": "azure-ai-ml/1.5.0 azsdk-python-mgmt-machinelearningservices/0.1.0 Python/3.7.9 (Windows-10-10.0.22621-SP0)"
-=======
-        "User-Agent": "azure-ai-ml/1.5.0 azsdk-python-mgmt-machinelearningservices/0.1.0 Python/3.10.6 (Linux-5.15.79.1-microsoft-standard-WSL2-x86_64-with-glibc2.35)"
->>>>>>> ce9edaa6
       },
       "RequestBody": null,
       "StatusCode": 200,
       "ResponseHeaders": {
         "Cache-Control": "no-cache",
         "Content-Length": "0",
-<<<<<<< HEAD
-        "Date": "Thu, 23 Feb 2023 04:45:09 GMT",
+        "Date": "Thu, 23 Feb 2023 20:34:30 GMT",
         "Expires": "-1",
         "Pragma": "no-cache",
         "Request-Context": "appId=cid-v1:2d2e8e63-272e-4b3c-8598-4ee570a0e70d",
-        "Server-Timing": "traceparent;desc=\u002200-2a0c7af4859b1d393137ec1aabafd82b-70f9b9c0e73aa9d3-01\u0022",
+        "Server-Timing": "traceparent;desc=\u002200-da7d9fcdbcbb5931242dbbbe93386aed-4193598864a0332c-01\u0022",
         "Strict-Transport-Security": "max-age=31536000; includeSubDomains",
-        "x-aml-cluster": "vienna-eastus2-01",
-        "X-Content-Type-Options": "nosniff",
-        "x-ms-correlation-request-id": "9c34abe0-756d-492b-9d26-53bc85298f87",
-        "x-ms-ratelimit-remaining-subscription-reads": "11977",
-        "x-ms-response-type": "standard",
-        "x-ms-routing-request-id": "WESTUS2:20230223T044510Z:9c34abe0-756d-492b-9d26-53bc85298f87",
-        "x-request-time": "0.055"
-=======
-        "Date": "Tue, 21 Feb 2023 20:54:20 GMT",
+        "x-aml-cluster": "vienna-eastus2-02",
+        "X-Content-Type-Options": "nosniff",
+        "x-ms-correlation-request-id": "10dbb775-116f-46d2-b472-70dc31af5c97",
+        "x-ms-ratelimit-remaining-subscription-reads": "11949",
+        "x-ms-response-type": "standard",
+        "x-ms-routing-request-id": "WESTUS2:20230223T203430Z:10dbb775-116f-46d2-b472-70dc31af5c97",
+        "x-request-time": "0.671"
+      },
+      "ResponseBody": null
+    },
+    {
+      "RequestUri": "https://management.azure.com/subscriptions/00000000-0000-0000-0000-000000000/resourceGroups/00000/providers/Microsoft.MachineLearningServices/workspaces/00000/components/my_pipeline?api-version=2022-10-01",
+      "RequestMethod": "GET",
+      "RequestHeaders": {
+        "Accept": "application/json",
+        "Accept-Encoding": "gzip, deflate",
+        "Connection": "keep-alive",
+        "User-Agent": "azure-ai-ml/1.5.0 azsdk-python-mgmt-machinelearningservices/0.1.0 Python/3.7.9 (Windows-10-10.0.22621-SP0)"
+      },
+      "RequestBody": null,
+      "StatusCode": 200,
+      "ResponseHeaders": {
+        "Cache-Control": "no-cache",
+        "Content-Encoding": "gzip",
+        "Content-Type": "application/json; charset=utf-8",
+        "Date": "Thu, 23 Feb 2023 20:34:30 GMT",
         "Expires": "-1",
         "Pragma": "no-cache",
         "Request-Context": "appId=cid-v1:2d2e8e63-272e-4b3c-8598-4ee570a0e70d",
-        "Server-Timing": "traceparent;desc=\u002200-71c755ebf4c2c38a18a9fbe37d799bc5-3e79da37dc3fd026-01\u0022",
-        "Strict-Transport-Security": "max-age=31536000; includeSubDomains",
-        "x-aml-cluster": "vienna-eastus-01",
-        "X-Content-Type-Options": "nosniff",
-        "x-ms-correlation-request-id": "0b58f093-7b5d-4802-846a-53fdb7c5788c",
-        "x-ms-ratelimit-remaining-subscription-reads": "11975",
-        "x-ms-response-type": "standard",
-        "x-ms-routing-request-id": "CANADACENTRAL:20230221T205420Z:0b58f093-7b5d-4802-846a-53fdb7c5788c",
-        "x-request-time": "0.023"
->>>>>>> ce9edaa6
-      },
-      "ResponseBody": null
-    },
-    {
-      "RequestUri": "https://management.azure.com/subscriptions/00000000-0000-0000-0000-000000000/resourceGroups/00000/providers/Microsoft.MachineLearningServices/workspaces/00000/components/my_pipeline?api-version=2022-10-01",
-      "RequestMethod": "GET",
-      "RequestHeaders": {
-        "Accept": "application/json",
-        "Accept-Encoding": "gzip, deflate",
-        "Connection": "keep-alive",
-<<<<<<< HEAD
-        "User-Agent": "azure-ai-ml/1.5.0 azsdk-python-mgmt-machinelearningservices/0.1.0 Python/3.7.9 (Windows-10-10.0.22621-SP0)"
-=======
-        "User-Agent": "azure-ai-ml/1.5.0 azsdk-python-mgmt-machinelearningservices/0.1.0 Python/3.10.6 (Linux-5.15.79.1-microsoft-standard-WSL2-x86_64-with-glibc2.35)"
->>>>>>> ce9edaa6
-      },
-      "RequestBody": null,
-      "StatusCode": 404,
-      "ResponseHeaders": {
-        "Cache-Control": "no-cache",
-        "Content-Length": "1063",
-        "Content-Type": "application/json; charset=utf-8",
-<<<<<<< HEAD
-        "Date": "Thu, 23 Feb 2023 04:45:09 GMT",
-        "Expires": "-1",
-        "Pragma": "no-cache",
-        "Request-Context": "appId=cid-v1:2d2e8e63-272e-4b3c-8598-4ee570a0e70d",
-        "Strict-Transport-Security": "max-age=31536000; includeSubDomains",
-        "Vary": "Accept-Encoding",
-        "x-aml-cluster": "vienna-eastus2-01",
-        "X-Content-Type-Options": "nosniff",
-        "x-ms-correlation-request-id": "caf67cf3-2cd6-4d83-b0ff-4daf46673b85",
-        "x-ms-ratelimit-remaining-subscription-reads": "11976",
-        "x-ms-response-type": "error",
-        "x-ms-routing-request-id": "WESTUS2:20230223T044510Z:caf67cf3-2cd6-4d83-b0ff-4daf46673b85",
-        "x-request-time": "0.116"
-      },
-      "ResponseBody": {
-        "error": {
-          "code": "UserError",
-          "message": "Not found component my_pipeline.",
-          "details": [],
-          "additionalInfo": [
-            {
-              "type": "ComponentName",
-              "info": {
-                "value": "managementfrontend"
-              }
-            },
-            {
-              "type": "Correlation",
-              "info": {
-                "value": {
-                  "operation": "78f8f5d5f91525e4569acdcb89c72632",
-                  "request": "934104e52e95bda5"
-                }
-              }
-            },
-            {
-              "type": "Environment",
-              "info": {
-                "value": "eastus2"
-              }
-            },
-            {
-              "type": "Location",
-              "info": {
-                "value": "eastus2"
-              }
-            },
-            {
-              "type": "Time",
-              "info": {
-                "value": "2023-02-23T04:45:10.6277845\u002B00:00"
-              }
-            },
-            {
-              "type": "InnerError",
-              "info": {
-                "value": {
-                  "code": "NotFound",
-                  "innerError": {
-                    "code": "ComponentNotFound",
-                    "innerError": null
-                  }
-                }
-              }
-            }
-          ]
-        }
-      }
-    },
-    {
-      "RequestUri": "https://management.azure.com/subscriptions/00000000-0000-0000-0000-000000000/resourceGroups/00000/providers/Microsoft.MachineLearningServices/workspaces/00000/components/my_pipeline/versions/1?api-version=2022-10-01",
-=======
-        "Date": "Tue, 21 Feb 2023 20:54:20 GMT",
-        "Expires": "-1",
-        "Pragma": "no-cache",
-        "Request-Context": "appId=cid-v1:2d2e8e63-272e-4b3c-8598-4ee570a0e70d",
-        "Server-Timing": "traceparent;desc=\u002200-631e4ee8cd3776e06bc1a247eb69ffb7-9e7fbf91ffec2074-01\u0022",
+        "Server-Timing": "traceparent;desc=\u002200-b2633b9d4e0fe41d35c88ad4a3574a86-e04cac9d07b5ee09-01\u0022",
         "Strict-Transport-Security": "max-age=31536000; includeSubDomains",
         "Transfer-Encoding": "chunked",
         "Vary": [
           "Accept-Encoding",
           "Accept-Encoding"
         ],
-        "x-aml-cluster": "vienna-eastus-01",
-        "X-Content-Type-Options": "nosniff",
-        "x-ms-correlation-request-id": "d80773c4-e200-405a-a958-a9efb6fc1ada",
-        "x-ms-ratelimit-remaining-subscription-reads": "11974",
-        "x-ms-response-type": "standard",
-        "x-ms-routing-request-id": "CANADACENTRAL:20230221T205421Z:d80773c4-e200-405a-a958-a9efb6fc1ada",
-        "x-request-time": "0.103"
+        "x-aml-cluster": "vienna-eastus2-01",
+        "X-Content-Type-Options": "nosniff",
+        "x-ms-correlation-request-id": "19c0ff0c-4259-4d8e-8c2f-d9374edf899b",
+        "x-ms-ratelimit-remaining-subscription-reads": "11948",
+        "x-ms-response-type": "standard",
+        "x-ms-routing-request-id": "WESTUS2:20230223T203431Z:19c0ff0c-4259-4d8e-8c2f-d9374edf899b",
+        "x-request-time": "0.304"
       },
       "ResponseBody": {
         "id": "/subscriptions/00000000-0000-0000-0000-000000000/resourceGroups/00000/providers/Microsoft.MachineLearningServices/workspaces/00000/components/my_pipeline",
@@ -1110,17 +656,16 @@
           "properties": {},
           "isArchived": false,
           "latestVersion": null,
-          "nextVersion": "2023-02-21-20-54-21-2275991"
+          "nextVersion": "2023-02-23-20-34-31-2622500"
         },
         "systemData": {
-          "createdAt": "2023-02-18T23:33:28.2725115\u002B00:00",
-          "lastModifiedAt": "2023-02-18T23:34:20.6088494\u002B00:00"
+          "createdAt": "2023-02-23T04:45:12.7439606\u002B00:00",
+          "lastModifiedAt": "2023-02-23T04:46:06.3958998\u002B00:00"
         }
       }
     },
     {
-      "RequestUri": "https://management.azure.com/subscriptions/00000000-0000-0000-0000-000000000/resourceGroups/00000/providers/Microsoft.MachineLearningServices/workspaces/00000/components/my_pipeline/versions/2023-02-21-20-54-21-2275991?api-version=2022-10-01",
->>>>>>> ce9edaa6
+      "RequestUri": "https://management.azure.com/subscriptions/00000000-0000-0000-0000-000000000/resourceGroups/00000/providers/Microsoft.MachineLearningServices/workspaces/00000/components/my_pipeline/versions/2023-02-23-20-34-31-2622500?api-version=2022-10-01",
       "RequestMethod": "PUT",
       "RequestHeaders": {
         "Accept": "application/json",
@@ -1128,11 +673,7 @@
         "Connection": "keep-alive",
         "Content-Length": "909",
         "Content-Type": "application/json",
-<<<<<<< HEAD
         "User-Agent": "azure-ai-ml/1.5.0 azsdk-python-mgmt-machinelearningservices/0.1.0 Python/3.7.9 (Windows-10-10.0.22621-SP0)"
-=======
-        "User-Agent": "azure-ai-ml/1.5.0 azsdk-python-mgmt-machinelearningservices/0.1.0 Python/3.10.6 (Linux-5.15.79.1-microsoft-standard-WSL2-x86_64-with-glibc2.35)"
->>>>>>> ce9edaa6
       },
       "RequestBody": {
         "properties": {
@@ -1171,11 +712,7 @@
                   }
                 },
                 "_source": "YAML.COMPONENT",
-<<<<<<< HEAD
-                "componentId": "/subscriptions/00000000-0000-0000-0000-000000000/resourceGroups/00000/providers/Microsoft.MachineLearningServices/workspaces/00000/components/azureml_anonymous/versions/833cdf36-a5af-493c-809a-0b7bfb2c91bc"
-=======
-                "componentId": "/subscriptions/00000000-0000-0000-0000-000000000/resourceGroups/00000/providers/Microsoft.MachineLearningServices/workspaces/00000/components/azureml_anonymous/versions/68824f44-e08e-486f-b3e1-20c610731caa"
->>>>>>> ce9edaa6
+                "componentId": "/subscriptions/00000000-0000-0000-0000-000000000/resourceGroups/00000/providers/Microsoft.MachineLearningServices/workspaces/00000/components/azureml_anonymous/versions/01f2a0ca-131d-447d-8525-c0b37db16ec7"
               }
             },
             "_source": "DSL",
@@ -1186,49 +723,26 @@
       "StatusCode": 201,
       "ResponseHeaders": {
         "Cache-Control": "no-cache",
-<<<<<<< HEAD
-        "Content-Length": "987",
+        "Content-Length": "1066",
         "Content-Type": "application/json; charset=utf-8",
-        "Date": "Thu, 23 Feb 2023 04:45:12 GMT",
+        "Date": "Thu, 23 Feb 2023 20:34:32 GMT",
         "Expires": "-1",
-        "Location": "https://management.azure.com/subscriptions/00000000-0000-0000-0000-000000000/resourceGroups/00000/providers/Microsoft.MachineLearningServices/workspaces/00000/components/my_pipeline/versions/1?api-version=2022-10-01",
+        "Location": "https://management.azure.com/subscriptions/00000000-0000-0000-0000-000000000/resourceGroups/00000/providers/Microsoft.MachineLearningServices/workspaces/00000/components/my_pipeline/versions/2023-02-23-20-34-31-2622500?api-version=2022-10-01",
         "Pragma": "no-cache",
         "Request-Context": "appId=cid-v1:2d2e8e63-272e-4b3c-8598-4ee570a0e70d",
-        "Server-Timing": "traceparent;desc=\u002200-05be53af27d34e6ed1875c48e09a3966-da632ba0abffdae9-01\u0022",
+        "Server-Timing": "traceparent;desc=\u002200-c207bccf8e9e9d244082a24fd8ddc469-748a675b39943f51-01\u0022",
         "Strict-Transport-Security": "max-age=31536000; includeSubDomains",
         "x-aml-cluster": "vienna-eastus2-01",
         "X-Content-Type-Options": "nosniff",
-        "x-ms-correlation-request-id": "016680d2-a27a-405b-9797-2011ce7088f5",
-        "x-ms-ratelimit-remaining-subscription-writes": "1184",
-        "x-ms-response-type": "standard",
-        "x-ms-routing-request-id": "WESTUS2:20230223T044512Z:016680d2-a27a-405b-9797-2011ce7088f5",
-        "x-request-time": "1.603"
+        "x-ms-correlation-request-id": "e70f5739-9529-46d7-a6a1-192a12df6e35",
+        "x-ms-ratelimit-remaining-subscription-writes": "1173",
+        "x-ms-response-type": "standard",
+        "x-ms-routing-request-id": "WESTUS2:20230223T203433Z:e70f5739-9529-46d7-a6a1-192a12df6e35",
+        "x-request-time": "1.497"
       },
       "ResponseBody": {
-        "id": "/subscriptions/00000000-0000-0000-0000-000000000/resourceGroups/00000/providers/Microsoft.MachineLearningServices/workspaces/00000/components/my_pipeline/versions/1",
-        "name": "1",
-=======
-        "Content-Length": "875",
-        "Content-Type": "application/json; charset=utf-8",
-        "Date": "Tue, 21 Feb 2023 20:54:21 GMT",
-        "Expires": "-1",
-        "Location": "https://management.azure.com/subscriptions/00000000-0000-0000-0000-000000000/resourceGroups/00000/providers/Microsoft.MachineLearningServices/workspaces/00000/components/my_pipeline/versions/2023-02-21-20-54-21-2275991?api-version=2022-10-01",
-        "Pragma": "no-cache",
-        "Request-Context": "appId=cid-v1:2d2e8e63-272e-4b3c-8598-4ee570a0e70d",
-        "Server-Timing": "traceparent;desc=\u002200-cf2847a7524d063d8a9399aacfcd165a-bc4f87051b6e4852-01\u0022",
-        "Strict-Transport-Security": "max-age=31536000; includeSubDomains",
-        "x-aml-cluster": "vienna-eastus-01",
-        "X-Content-Type-Options": "nosniff",
-        "x-ms-correlation-request-id": "73b6cca8-13ff-41a7-9300-65a96fa322d9",
-        "x-ms-ratelimit-remaining-subscription-writes": "1180",
-        "x-ms-response-type": "standard",
-        "x-ms-routing-request-id": "CANADACENTRAL:20230221T205422Z:73b6cca8-13ff-41a7-9300-65a96fa322d9",
-        "x-request-time": "0.982"
-      },
-      "ResponseBody": {
-        "id": "/subscriptions/00000000-0000-0000-0000-000000000/resourceGroups/00000/providers/Microsoft.MachineLearningServices/workspaces/00000/components/my_pipeline/versions/2023-02-21-20-54-21-2275991",
-        "name": "2023-02-21-20-54-21-2275991",
->>>>>>> ce9edaa6
+        "id": "/subscriptions/00000000-0000-0000-0000-000000000/resourceGroups/00000/providers/Microsoft.MachineLearningServices/workspaces/00000/components/my_pipeline/versions/2023-02-23-20-34-31-2622500",
+        "name": "2023-02-23-20-34-31-2622500",
         "type": "Microsoft.MachineLearningServices/workspaces/components/versions",
         "properties": {
           "description": null,
@@ -1238,11 +752,7 @@
           "isAnonymous": false,
           "componentSpec": {
             "name": "my_pipeline",
-<<<<<<< HEAD
-            "version": "1",
-=======
-            "version": "2023-02-21-20-54-21-2275991",
->>>>>>> ce9edaa6
+            "version": "2023-02-23-20-34-31-2622500",
             "display_name": "my_pipeline",
             "is_deterministic": "False",
             "type": "pipeline",
@@ -1255,19 +765,11 @@
           }
         },
         "systemData": {
-<<<<<<< HEAD
-          "createdAt": "2023-02-23T04:45:12.763724\u002B00:00",
+          "createdAt": "2023-02-23T20:34:33.1563348\u002B00:00",
           "createdBy": "Diondra Peck",
           "createdByType": "User",
-          "lastModifiedAt": "2023-02-23T04:45:12.8475073\u002B00:00",
+          "lastModifiedAt": "2023-02-23T20:34:33.2572306\u002B00:00",
           "lastModifiedBy": "Diondra Peck",
-=======
-          "createdAt": "2023-02-21T20:54:22.791633\u002B00:00",
-          "createdBy": "Firstname Lastname",
-          "createdByType": "User",
-          "lastModifiedAt": "2023-02-21T20:54:22.8779824\u002B00:00",
-          "lastModifiedBy": "Firstname Lastname",
->>>>>>> ce9edaa6
           "lastModifiedByType": "User"
         }
       }
