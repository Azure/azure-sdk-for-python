--- conflicted
+++ resolved
@@ -7,11 +7,7 @@
         "Accept": "application/json",
         "Accept-Encoding": "gzip, deflate",
         "Connection": "keep-alive",
-<<<<<<< HEAD
-        "User-Agent": "azure-ai-ml/1.5.0 azsdk-python-mgmt-machinelearningservices/0.1.0 Python/3.7.9 (Windows-10-10.0.22621-SP0)"
-=======
         "User-Agent": "azure-ai-ml/1.5.0 azsdk-python-mgmt-machinelearningservices/0.1.0 Python/3.8.13 (Windows-10-10.0.19045-SP0)"
->>>>>>> b23e71b2
       },
       "RequestBody": null,
       "StatusCode": 200,
@@ -19,34 +15,17 @@
         "Cache-Control": "no-cache",
         "Content-Encoding": "gzip",
         "Content-Type": "application/json; charset=utf-8",
-<<<<<<< HEAD
-        "Date": "Fri, 10 Feb 2023 23:54:46 GMT",
-        "Expires": "-1",
-        "Pragma": "no-cache",
-        "Request-Context": "appId=cid-v1:2d2e8e63-272e-4b3c-8598-4ee570a0e70d",
-        "Server-Timing": "traceparent;desc=\u002200-14937caaa516bb2b282ff302c182526e-46d1ac217bfb6104-01\u0022",
-=======
         "Date": "Wed, 15 Feb 2023 06:06:32 GMT",
         "Expires": "-1",
         "Pragma": "no-cache",
         "Request-Context": "appId=cid-v1:512cc15a-13b5-415b-bfd0-dce7accb6bb1",
         "Server-Timing": "traceparent;desc=\u002200-7bfe18286dfcffebae7d8912b58d97bd-ba0be9ff078c69af-01\u0022",
->>>>>>> b23e71b2
         "Strict-Transport-Security": "max-age=31536000; includeSubDomains",
         "Transfer-Encoding": "chunked",
         "Vary": [
           "Accept-Encoding",
           "Accept-Encoding"
         ],
-<<<<<<< HEAD
-        "x-aml-cluster": "vienna-eastus2-01",
-        "X-Content-Type-Options": "nosniff",
-        "x-ms-correlation-request-id": "3b9845b9-837a-4b28-b467-44f292001581",
-        "x-ms-ratelimit-remaining-subscription-reads": "11998",
-        "x-ms-response-type": "standard",
-        "x-ms-routing-request-id": "WESTUS2:20230210T235447Z:3b9845b9-837a-4b28-b467-44f292001581",
-        "x-request-time": "0.051"
-=======
         "x-aml-cluster": "vienna-test-westus2-01",
         "X-Content-Type-Options": "nosniff",
         "x-ms-correlation-request-id": "a1748070-d343-44f3-b90e-7bdc9fa38f2c",
@@ -54,7 +33,6 @@
         "x-ms-response-type": "standard",
         "x-ms-routing-request-id": "JAPANEAST:20230215T060632Z:a1748070-d343-44f3-b90e-7bdc9fa38f2c",
         "x-request-time": "0.221"
->>>>>>> b23e71b2
       },
       "ResponseBody": {
         "id": "/subscriptions/00000000-0000-0000-0000-000000000/resourceGroups/00000/providers/Microsoft.MachineLearningServices/workspaces/00000/computes/cpu-cluster",
@@ -82,30 +60,18 @@
               "nodeIdleTimeBeforeScaleDown": "PT2M"
             },
             "subnet": null,
-<<<<<<< HEAD
-            "currentNodeCount": 0,
-            "targetNodeCount": 0,
-            "nodeStateCounts": {
-              "preparingNodeCount": 0,
-              "runningNodeCount": 0,
-=======
             "currentNodeCount": 6,
             "targetNodeCount": 6,
             "nodeStateCounts": {
               "preparingNodeCount": 0,
               "runningNodeCount": 6,
->>>>>>> b23e71b2
               "idleNodeCount": 0,
               "unusableNodeCount": 0,
               "leavingNodeCount": 0,
               "preemptedNodeCount": 0
             },
             "allocationState": "Steady",
-<<<<<<< HEAD
-            "allocationStateTransitionTime": "2023-02-10T18:25:36.924\u002B00:00",
-=======
             "allocationStateTransitionTime": "2023-02-03T15:03:52.027\u002B00:00",
->>>>>>> b23e71b2
             "errors": null,
             "remoteLoginPortPublicAccess": "Enabled",
             "osType": "Linux",
@@ -117,21 +83,13 @@
       }
     },
     {
-<<<<<<< HEAD
-      "RequestUri": "https://management.azure.com/subscriptions/00000000-0000-0000-0000-000000000/resourceGroups/00000/providers/Microsoft.MachineLearningServices/workspaces/00000?api-version=2022-10-01",
-=======
       "RequestUri": "https://management.azure.com/subscriptions/00000000-0000-0000-0000-000000000/resourceGroups/00000/providers/Microsoft.MachineLearningServices/workspaces/00000/datastores/workspaceblobstore?api-version=2022-10-01",
->>>>>>> b23e71b2
       "RequestMethod": "GET",
       "RequestHeaders": {
         "Accept": "application/json",
         "Accept-Encoding": "gzip, deflate",
         "Connection": "keep-alive",
-<<<<<<< HEAD
-        "User-Agent": "azure-ai-ml/1.5.0 azsdk-python-mgmt-machinelearningservices/0.1.0 Python/3.7.9 (Windows-10-10.0.22621-SP0)"
-=======
         "User-Agent": "azure-ai-ml/1.5.0 azsdk-python-mgmt-machinelearningservices/0.1.0 Python/3.8.13 (Windows-10-10.0.19045-SP0)"
->>>>>>> b23e71b2
       },
       "RequestBody": null,
       "StatusCode": 200,
@@ -139,101 +97,17 @@
         "Cache-Control": "no-cache",
         "Content-Encoding": "gzip",
         "Content-Type": "application/json; charset=utf-8",
-<<<<<<< HEAD
-        "Date": "Fri, 10 Feb 2023 23:54:48 GMT",
-        "Expires": "-1",
-        "Pragma": "no-cache",
-        "Request-Context": "appId=cid-v1:2d2e8e63-272e-4b3c-8598-4ee570a0e70d",
-        "Server-Timing": "traceparent;desc=\u002200-7093f767c036bf7ea89c85ea89b08d2a-c3a2af0d25e0a039-01\u0022",
-=======
         "Date": "Wed, 15 Feb 2023 06:06:35 GMT",
         "Expires": "-1",
         "Pragma": "no-cache",
         "Request-Context": "appId=cid-v1:512cc15a-13b5-415b-bfd0-dce7accb6bb1",
         "Server-Timing": "traceparent;desc=\u002200-e4e9fcb97c87b8aad7580148cc34f3c5-6159aa5cb0be1fa3-01\u0022",
->>>>>>> b23e71b2
         "Strict-Transport-Security": "max-age=31536000; includeSubDomains",
         "Transfer-Encoding": "chunked",
         "Vary": [
           "Accept-Encoding",
           "Accept-Encoding"
         ],
-<<<<<<< HEAD
-        "x-aml-cluster": "vienna-eastus2-01",
-        "X-Content-Type-Options": "nosniff",
-        "x-ms-correlation-request-id": "c0e6cd6d-118f-4255-a86c-f8662a80ad4e",
-        "x-ms-ratelimit-remaining-subscription-reads": "11997",
-        "x-ms-response-type": "standard",
-        "x-ms-routing-request-id": "WESTUS2:20230210T235448Z:c0e6cd6d-118f-4255-a86c-f8662a80ad4e",
-        "x-request-time": "0.024"
-      },
-      "ResponseBody": {
-        "id": "/subscriptions/00000000-0000-0000-0000-000000000/resourceGroups/00000/providers/Microsoft.MachineLearningServices/workspaces/00000",
-        "name": "00000",
-        "type": "Microsoft.MachineLearningServices/workspaces",
-        "location": "eastus2",
-        "tags": {},
-        "etag": null,
-        "properties": {
-          "friendlyName": "00000",
-          "description": "",
-          "storageAccount": "/subscriptions/00000000-0000-0000-0000-000000000/resourceGroups/00000/providers/Microsoft.Storage/storageAccounts/safat2f6rn4hclg",
-          "keyVault": "/subscriptions/00000000-0000-0000-0000-000000000/resourceGroups/00000/providers/Microsoft.Keyvault/vaults/kvtestkwk2ikhiolcmu",
-          "applicationInsights": "/subscriptions/00000000-0000-0000-0000-000000000/resourceGroups/00000/providers/Microsoft.insights/components/aifat2f6rn4hclg",
-          "hbiWorkspace": false,
-          "tenantId": "72f988bf-86f1-41af-91ab-2d7cd011db47",
-          "imageBuildCompute": null,
-          "provisioningState": "Succeeded",
-          "v1LegacyMode": false,
-          "softDeleteEnabled": false,
-          "containerRegistry": "/subscriptions/00000000-0000-0000-0000-000000000/resourceGroups/00000/providers/Microsoft.ContainerRegistry/registries/crfat2f6rn4hclg",
-          "notebookInfo": {
-            "resourceId": "0000000-0000-0000-0000-000000000000",
-            "fqdn": "ml-sdkvnextcli-eastus2-f7a7a6a9-166d-4f8e-9423-60668c799dd1.eastus2.notebooks.azure.net",
-            "isPrivateLinkEnabled": false,
-            "notebookPreparationError": null
-          },
-          "storageHnsEnabled": false,
-          "workspaceId": "f7a7a6a9-166d-4f8e-9423-60668c799dd1",
-          "linkedModelInventoryArmId": null,
-          "privateLinkCount": 0,
-          "publicNetworkAccess": "Enabled",
-          "discoveryUrl": "https://eastus2.api.azureml.ms/discovery",
-          "mlFlowTrackingUri": "azureml://eastus2.api.azureml.ms/mlflow/v1.0/subscriptions/00000000-0000-0000-0000-000000000/resourceGroups/00000/providers/Microsoft.MachineLearningServices/workspaces/00000",
-          "sdkTelemetryAppInsightsKey": "0000000-0000-0000-0000-000000000000",
-          "sasGetterUri": "",
-          "enableDataIsolation": false
-        },
-        "identity": {
-          "type": "SystemAssigned",
-          "principalId": "0000000-0000-0000-0000-000000000000",
-          "tenantId": "72f988bf-86f1-41af-91ab-2d7cd011db47"
-        },
-        "kind": "Default",
-        "sku": {
-          "name": "Basic",
-          "tier": "Basic"
-        },
-        "systemData": {
-          "createdAt": "2023-02-09T01:53:50.8086974Z",
-          "createdBy": "dipeck@microsoft.com",
-          "createdByType": "User",
-          "lastModifiedAt": "2023-02-09T01:53:50.8086974Z",
-          "lastModifiedBy": "dipeck@microsoft.com",
-          "lastModifiedByType": "User"
-        }
-      }
-    },
-    {
-      "RequestUri": "https://eastus2.api.azureml.ms/content/v2.0/subscriptions/00000000-0000-0000-0000-000000000/resourceGroups/00000/providers/Microsoft.MachineLearningServices/workspaces/00000/snapshots/getByHash?hash=2735546483b0329614357785c9ce58e15d3c43b1401bacc7e587e6526ff79af5\u0026hashVersion=202208",
-      "RequestMethod": "GET",
-      "RequestHeaders": {
-        "Accept": "*/*",
-        "Accept-Encoding": "gzip, deflate",
-        "Connection": "keep-alive",
-        "Content-Type": "application/json; charset=UTF-8",
-        "User-Agent": "azure-ai-ml/1.5.0 azsdk-python-core/1.26.3 Python/3.7.9 (Windows-10-10.0.22621-SP0)"
-=======
         "x-aml-cluster": "vienna-test-westus2-01",
         "X-Content-Type-Options": "nosniff",
         "x-ms-correlation-request-id": "80771cfc-fc64-4e6f-bd2f-c5b0ce17c20a",
@@ -280,100 +154,10 @@
         "Connection": "keep-alive",
         "Content-Length": "0",
         "User-Agent": "azure-ai-ml/1.5.0 azsdk-python-mgmt-machinelearningservices/0.1.0 Python/3.8.13 (Windows-10-10.0.19045-SP0)"
->>>>>>> b23e71b2
       },
       "RequestBody": null,
       "StatusCode": 200,
       "ResponseHeaders": {
-<<<<<<< HEAD
-        "Connection": "keep-alive",
-        "Content-Encoding": "gzip",
-        "Content-Type": "application/json; charset=utf-8",
-        "Date": "Fri, 10 Feb 2023 23:54:51 GMT",
-        "Request-Context": "appId=cid-v1:2d2e8e63-272e-4b3c-8598-4ee570a0e70d",
-        "Strict-Transport-Security": "max-age=15724800; includeSubDomains; preload",
-        "Transfer-Encoding": "chunked",
-        "Vary": "Accept-Encoding",
-        "x-aml-cluster": "vienna-eastus2-02",
-        "X-Content-Type-Options": "nosniff",
-        "x-ms-response-type": "standard",
-        "x-request-time": "0.439"
-      },
-      "ResponseBody": {
-        "snapshotType": "LocalFiles",
-        "id": "057044ef-4aa8-45d2-a813-b8e16c40c53e",
-        "root": {
-          "name": "",
-          "hash": null,
-          "type": "Directory",
-          "timestamp": "0001-01-01T00:00:00\u002B00:00",
-          "sasUrl": null,
-          "absoluteUrl": null,
-          "sizeBytes": 0,
-          "sizeSet": false,
-          "children": {
-            "train.py": {
-              "name": "train.py",
-              "hash": "D2F1705C4A14D669E7EC752D21F6E456",
-              "type": "File",
-              "timestamp": "0001-01-01T00:00:00\u002B00:00",
-              "sasUrl": null,
-              "absoluteUrl": null,
-              "sizeBytes": 1459,
-              "sizeSet": true,
-              "children": {}
-            }
-          }
-        },
-        "tags": {},
-        "properties": {
-          "hash_sha256": "2735546483b0329614357785c9ce58e15d3c43b1401bacc7e587e6526ff79af5",
-          "hash_version": "202208",
-          "azureml.codeUri": "https://safat2f6rn4hclg.blob.core.windows.net:443/f7a7a6a9-1-a441c612-4f46-5a38-b60d-78796fc9de3f/train_src"
-        },
-        "description": null,
-        "name": "d2654176-2710-4860-80ae-85a8eb4ea61d",
-        "version": "1",
-        "createdBy": {
-          "userObjectId": "b3a957de-450c-4ca7-b2aa-88dd98c87fef",
-          "userPuId": "10037FFEAD05DD5D",
-          "userIdp": null,
-          "userAltSecId": null,
-          "userIss": "https://sts.windows.net/72f988bf-86f1-41af-91ab-2d7cd011db47/",
-          "userTenantId": "72f988bf-86f1-41af-91ab-2d7cd011db47",
-          "userName": "Diondra Peck",
-          "upn": null
-        },
-        "createdTime": "2023-02-10T05:39:35.4544229\u002B00:00",
-        "modifiedBy": {
-          "userObjectId": "b3a957de-450c-4ca7-b2aa-88dd98c87fef",
-          "userPuId": "10037FFEAD05DD5D",
-          "userIdp": null,
-          "userAltSecId": null,
-          "userIss": "https://sts.windows.net/72f988bf-86f1-41af-91ab-2d7cd011db47/",
-          "userTenantId": "72f988bf-86f1-41af-91ab-2d7cd011db47",
-          "userName": "Diondra Peck",
-          "upn": null
-        },
-        "modifiedTime": "2023-02-10T05:39:35.4544229\u002B00:00",
-        "gitRepositoryCommit": null,
-        "uri": "https://safat2f6rn4hclg.blob.core.windows.net:443/f7a7a6a9-1-a441c612-4f46-5a38-b60d-78796fc9de3f/train_src",
-        "contentHash": "2735546483b0329614357785c9ce58e15d3c43b1401bacc7e587e6526ff79af5",
-        "hashVersion": "202208",
-        "provisioningState": "Succeeded"
-      }
-    },
-    {
-      "RequestUri": "https://management.azure.com/subscriptions/00000000-0000-0000-0000-000000000/resourceGroups/00000/providers/Microsoft.MachineLearningServices/workspaces/00000/codes/d2654176-2710-4860-80ae-85a8eb4ea61d/versions/1?api-version=2022-05-01",
-      "RequestMethod": "GET",
-      "RequestHeaders": {
-        "Accept": "application/json",
-        "Accept-Encoding": "gzip, deflate",
-        "Connection": "keep-alive",
-        "User-Agent": "azure-ai-ml/1.5.0 azsdk-python-mgmt-machinelearningservices/0.1.0 Python/3.7.9 (Windows-10-10.0.22621-SP0)"
-      },
-      "RequestBody": null,
-=======
         "Cache-Control": "no-cache",
         "Content-Encoding": "gzip",
         "Content-Type": "application/json; charset=utf-8",
@@ -486,43 +270,22 @@
           "codeUri": "https://sagvgsoim6nmhbq.blob.core.windows.net/azureml-blobstore-e61cd5e2-512f-475e-9842-5e2a973993b8/LocalUpload/00000000000000000000000000000000/train_src"
         }
       },
->>>>>>> b23e71b2
       "StatusCode": 200,
       "ResponseHeaders": {
         "Cache-Control": "no-cache",
         "Content-Encoding": "gzip",
         "Content-Type": "application/json; charset=utf-8",
-<<<<<<< HEAD
-        "Date": "Fri, 10 Feb 2023 23:54:52 GMT",
-        "Expires": "-1",
-        "Pragma": "no-cache",
-        "Request-Context": "appId=cid-v1:2d2e8e63-272e-4b3c-8598-4ee570a0e70d",
-        "Server-Timing": "traceparent;desc=\u002200-45dec61db233cedfc9038a9f5d55fac4-81ddabdb9d90a3b2-01\u0022",
-=======
         "Date": "Wed, 15 Feb 2023 06:06:41 GMT",
         "Expires": "-1",
         "Pragma": "no-cache",
         "Request-Context": "appId=cid-v1:512cc15a-13b5-415b-bfd0-dce7accb6bb1",
         "Server-Timing": "traceparent;desc=\u002200-cbcdb2a91f9a69f3aab8371c23609175-1e97c51fbc64b31c-01\u0022",
->>>>>>> b23e71b2
         "Strict-Transport-Security": "max-age=31536000; includeSubDomains",
         "Transfer-Encoding": "chunked",
         "Vary": [
           "Accept-Encoding",
           "Accept-Encoding"
         ],
-<<<<<<< HEAD
-        "x-aml-cluster": "vienna-eastus2-01",
-        "X-Content-Type-Options": "nosniff",
-        "x-ms-correlation-request-id": "89d294f9-7891-4a4d-8761-e7ecd9bd4473",
-        "x-ms-ratelimit-remaining-subscription-reads": "11996",
-        "x-ms-response-type": "standard",
-        "x-ms-routing-request-id": "WESTUS2:20230210T235452Z:89d294f9-7891-4a4d-8761-e7ecd9bd4473",
-        "x-request-time": "0.067"
-      },
-      "ResponseBody": {
-        "id": "/subscriptions/00000000-0000-0000-0000-000000000/resourceGroups/00000/providers/Microsoft.MachineLearningServices/workspaces/00000/codes/d2654176-2710-4860-80ae-85a8eb4ea61d/versions/1",
-=======
         "x-aml-cluster": "vienna-test-westus2-01",
         "X-Content-Type-Options": "nosniff",
         "x-ms-correlation-request-id": "50460752-52a4-4811-95df-7f23b6692f97",
@@ -533,7 +296,6 @@
       },
       "ResponseBody": {
         "id": "/subscriptions/00000000-0000-0000-0000-000000000/resourceGroups/00000/providers/Microsoft.MachineLearningServices/workspaces/00000/codes/6bc0f588-42a3-4619-9e1b-e83f4b37c11d/versions/1",
->>>>>>> b23e71b2
         "name": "1",
         "type": "Microsoft.MachineLearningServices/workspaces/codes/versions",
         "properties": {
@@ -545,16 +307,6 @@
           },
           "isArchived": false,
           "isAnonymous": false,
-<<<<<<< HEAD
-          "codeUri": "https://safat2f6rn4hclg.blob.core.windows.net:443/f7a7a6a9-1-a441c612-4f46-5a38-b60d-78796fc9de3f/train_src"
-        },
-        "systemData": {
-          "createdAt": "2023-02-10T05:39:35.4544229\u002B00:00",
-          "createdBy": "Diondra Peck",
-          "createdByType": "User",
-          "lastModifiedAt": "2023-02-10T05:39:35.4544229\u002B00:00",
-          "lastModifiedBy": "Diondra Peck",
-=======
           "codeUri": "https://sagvgsoim6nmhbq.blob.core.windows.net/azureml-blobstore-e61cd5e2-512f-475e-9842-5e2a973993b8/LocalUpload/00000000000000000000000000000000/train_src"
         },
         "systemData": {
@@ -563,17 +315,12 @@
           "createdByType": "User",
           "lastModifiedAt": "2023-02-15T06:06:41.3293542\u002B00:00",
           "lastModifiedBy": "Han Wang",
->>>>>>> b23e71b2
           "lastModifiedByType": "User"
         }
       }
     },
     {
-<<<<<<< HEAD
-      "RequestUri": "https://management.azure.com/subscriptions/00000000-0000-0000-0000-000000000/resourceGroups/00000/providers/Microsoft.MachineLearningServices/workspaces/00000/components/azureml_anonymous/versions/f9b7a185-aa4d-9e8e-ee12-541edd60e4ea?api-version=2022-10-01",
-=======
       "RequestUri": "https://management.azure.com/subscriptions/00000000-0000-0000-0000-000000000/resourceGroups/00000/providers/Microsoft.MachineLearningServices/workspaces/00000/components/azureml_anonymous/versions/4a6f54f7-8677-f9ad-afb5-ab777edfc574?api-version=2022-10-01",
->>>>>>> b23e71b2
       "RequestMethod": "PUT",
       "RequestHeaders": {
         "Accept": "application/json",
@@ -581,11 +328,7 @@
         "Connection": "keep-alive",
         "Content-Length": "1248",
         "Content-Type": "application/json",
-<<<<<<< HEAD
-        "User-Agent": "azure-ai-ml/1.5.0 azsdk-python-mgmt-machinelearningservices/0.1.0 Python/3.7.9 (Windows-10-10.0.22621-SP0)"
-=======
         "User-Agent": "azure-ai-ml/1.5.0 azsdk-python-mgmt-machinelearningservices/0.1.0 Python/3.8.13 (Windows-10-10.0.19045-SP0)"
->>>>>>> b23e71b2
       },
       "RequestBody": {
         "properties": {
@@ -596,11 +339,7 @@
           "isArchived": false,
           "componentSpec": {
             "command": "python train.py --training_data ${{inputs.training_data}} $[[--max_epochs ${{inputs.max_epochs}}]] --learning_rate ${{inputs.learning_rate}} --learning_rate_schedule ${{inputs.learning_rate_schedule}} --model_output ${{outputs.model_output}}",
-<<<<<<< HEAD
-            "code": "azureml:/subscriptions/00000000-0000-0000-0000-000000000/resourceGroups/00000/providers/Microsoft.MachineLearningServices/workspaces/00000/codes/d2654176-2710-4860-80ae-85a8eb4ea61d/versions/1",
-=======
             "code": "azureml:/subscriptions/00000000-0000-0000-0000-000000000/resourceGroups/00000/providers/Microsoft.MachineLearningServices/workspaces/00000/codes/6bc0f588-42a3-4619-9e1b-e83f4b37c11d/versions/1",
->>>>>>> b23e71b2
             "environment": "azureml:AzureML-sklearn-0.24-ubuntu18.04-py37-cpu:5",
             "name": "train_model",
             "description": "A dummy training component",
@@ -638,28 +377,6 @@
       "StatusCode": 201,
       "ResponseHeaders": {
         "Cache-Control": "no-cache",
-<<<<<<< HEAD
-        "Content-Length": "2305",
-        "Content-Type": "application/json; charset=utf-8",
-        "Date": "Fri, 10 Feb 2023 23:54:53 GMT",
-        "Expires": "-1",
-        "Location": "https://management.azure.com/subscriptions/00000000-0000-0000-0000-000000000/resourceGroups/00000/providers/Microsoft.MachineLearningServices/workspaces/00000/components/azureml_anonymous/versions/f9b7a185-aa4d-9e8e-ee12-541edd60e4ea?api-version=2022-10-01",
-        "Pragma": "no-cache",
-        "Request-Context": "appId=cid-v1:2d2e8e63-272e-4b3c-8598-4ee570a0e70d",
-        "Server-Timing": "traceparent;desc=\u002200-5012d006e7a0ef436a9dc117ef279c31-5cd3c03fdbbd88e8-01\u0022",
-        "Strict-Transport-Security": "max-age=31536000; includeSubDomains",
-        "x-aml-cluster": "vienna-eastus2-01",
-        "X-Content-Type-Options": "nosniff",
-        "x-ms-correlation-request-id": "af7a2568-2504-48fb-a52b-085e824e778f",
-        "x-ms-ratelimit-remaining-subscription-writes": "1199",
-        "x-ms-response-type": "standard",
-        "x-ms-routing-request-id": "WESTUS2:20230210T235454Z:af7a2568-2504-48fb-a52b-085e824e778f",
-        "x-request-time": "1.201"
-      },
-      "ResponseBody": {
-        "id": "/subscriptions/00000000-0000-0000-0000-000000000/resourceGroups/00000/providers/Microsoft.MachineLearningServices/workspaces/00000/components/azureml_anonymous/versions/7f1058fe-61a8-4435-aa45-a6d3aa459fa0",
-        "name": "7f1058fe-61a8-4435-aa45-a6d3aa459fa0",
-=======
         "Content-Length": "2301",
         "Content-Type": "application/json; charset=utf-8",
         "Date": "Wed, 15 Feb 2023 06:06:44 GMT",
@@ -680,7 +397,6 @@
       "ResponseBody": {
         "id": "/subscriptions/00000000-0000-0000-0000-000000000/resourceGroups/00000/providers/Microsoft.MachineLearningServices/workspaces/00000/components/azureml_anonymous/versions/7cbeffee-0f68-4b73-8a96-5ae0ead31008",
         "name": "7cbeffee-0f68-4b73-8a96-5ae0ead31008",
->>>>>>> b23e71b2
         "type": "Microsoft.MachineLearningServices/workspaces/components/versions",
         "properties": {
           "description": null,
@@ -720,13 +436,8 @@
                 "type": "uri_folder"
               }
             },
-<<<<<<< HEAD
-            "code": "azureml:/subscriptions/00000000-0000-0000-0000-000000000/resourceGroups/00000/providers/Microsoft.MachineLearningServices/workspaces/00000/codes/d2654176-2710-4860-80ae-85a8eb4ea61d/versions/1",
-            "environment": "azureml://registries/azureml/environments/AzureML-sklearn-0.24-ubuntu18.04-py37-cpu/versions/5",
-=======
             "code": "azureml:/subscriptions/00000000-0000-0000-0000-000000000/resourceGroups/00000/providers/Microsoft.MachineLearningServices/workspaces/00000/codes/6bc0f588-42a3-4619-9e1b-e83f4b37c11d/versions/1",
             "environment": "azureml://registries/azureml-dev/environments/AzureML-sklearn-0.24-ubuntu18.04-py37-cpu/versions/5",
->>>>>>> b23e71b2
             "resources": {
               "instance_count": "1"
             },
@@ -735,19 +446,11 @@
           }
         },
         "systemData": {
-<<<<<<< HEAD
-          "createdAt": "2023-02-10T05:39:36.6640522\u002B00:00",
-          "createdBy": "Diondra Peck",
-          "createdByType": "User",
-          "lastModifiedAt": "2023-02-10T05:39:36.7353156\u002B00:00",
-          "lastModifiedBy": "Diondra Peck",
-=======
           "createdAt": "2023-02-15T04:08:27.7132136\u002B00:00",
           "createdBy": "Han Wang",
           "createdByType": "User",
           "lastModifiedAt": "2023-02-15T04:08:28.2278558\u002B00:00",
           "lastModifiedBy": "Han Wang",
->>>>>>> b23e71b2
           "lastModifiedByType": "User"
         }
       }
@@ -759,11 +462,7 @@
         "Accept": "application/json",
         "Accept-Encoding": "gzip, deflate",
         "Connection": "keep-alive",
-<<<<<<< HEAD
-        "User-Agent": "azure-ai-ml/1.5.0 azsdk-python-mgmt-machinelearningservices/0.1.0 Python/3.7.9 (Windows-10-10.0.22621-SP0)"
-=======
         "User-Agent": "azure-ai-ml/1.5.0 azsdk-python-mgmt-machinelearningservices/0.1.0 Python/3.8.13 (Windows-10-10.0.19045-SP0)"
->>>>>>> b23e71b2
       },
       "RequestBody": null,
       "StatusCode": 200,
@@ -771,34 +470,17 @@
         "Cache-Control": "no-cache",
         "Content-Encoding": "gzip",
         "Content-Type": "application/json; charset=utf-8",
-<<<<<<< HEAD
-        "Date": "Fri, 10 Feb 2023 23:54:54 GMT",
-        "Expires": "-1",
-        "Pragma": "no-cache",
-        "Request-Context": "appId=cid-v1:2d2e8e63-272e-4b3c-8598-4ee570a0e70d",
-        "Server-Timing": "traceparent;desc=\u002200-f8ffa589e6c207c3e5a5ebfe68e86be9-0ce5be5fa6ff1c23-01\u0022",
-=======
         "Date": "Wed, 15 Feb 2023 06:06:45 GMT",
         "Expires": "-1",
         "Pragma": "no-cache",
         "Request-Context": "appId=cid-v1:512cc15a-13b5-415b-bfd0-dce7accb6bb1",
         "Server-Timing": "traceparent;desc=\u002200-85619126dd90a8cc053418d1da3490dc-a774780ce8bd321a-01\u0022",
->>>>>>> b23e71b2
         "Strict-Transport-Security": "max-age=31536000; includeSubDomains",
         "Transfer-Encoding": "chunked",
         "Vary": [
           "Accept-Encoding",
           "Accept-Encoding"
         ],
-<<<<<<< HEAD
-        "x-aml-cluster": "vienna-eastus2-01",
-        "X-Content-Type-Options": "nosniff",
-        "x-ms-correlation-request-id": "8c4c805b-c302-4909-aed8-9e84c07d1cec",
-        "x-ms-ratelimit-remaining-subscription-reads": "11995",
-        "x-ms-response-type": "standard",
-        "x-ms-routing-request-id": "WESTUS2:20230210T235454Z:8c4c805b-c302-4909-aed8-9e84c07d1cec",
-        "x-request-time": "0.123"
-=======
         "x-aml-cluster": "vienna-test-westus2-01",
         "X-Content-Type-Options": "nosniff",
         "x-ms-correlation-request-id": "57158e3d-822c-4806-a702-4fc21aa7e401",
@@ -806,7 +488,6 @@
         "x-ms-response-type": "standard",
         "x-ms-routing-request-id": "JAPANEAST:20230215T060645Z:57158e3d-822c-4806-a702-4fc21aa7e401",
         "x-request-time": "0.132"
->>>>>>> b23e71b2
       },
       "ResponseBody": {
         "id": "/subscriptions/00000000-0000-0000-0000-000000000/resourceGroups/00000/providers/Microsoft.MachineLearningServices/workspaces/00000/datastores/workspaceblobstore",
@@ -845,11 +526,7 @@
         "Accept-Encoding": "gzip, deflate",
         "Connection": "keep-alive",
         "Content-Length": "0",
-<<<<<<< HEAD
-        "User-Agent": "azure-ai-ml/1.5.0 azsdk-python-mgmt-machinelearningservices/0.1.0 Python/3.7.9 (Windows-10-10.0.22621-SP0)"
-=======
         "User-Agent": "azure-ai-ml/1.5.0 azsdk-python-mgmt-machinelearningservices/0.1.0 Python/3.8.13 (Windows-10-10.0.19045-SP0)"
->>>>>>> b23e71b2
       },
       "RequestBody": null,
       "StatusCode": 200,
@@ -857,23 +534,6 @@
         "Cache-Control": "no-cache",
         "Content-Encoding": "gzip",
         "Content-Type": "application/json; charset=utf-8",
-<<<<<<< HEAD
-        "Date": "Fri, 10 Feb 2023 23:54:54 GMT",
-        "Expires": "-1",
-        "Pragma": "no-cache",
-        "Request-Context": "appId=cid-v1:2d2e8e63-272e-4b3c-8598-4ee570a0e70d",
-        "Server-Timing": "traceparent;desc=\u002200-29e0913b813fc7db45622689f5ed5810-509bab73308c9f10-01\u0022",
-        "Strict-Transport-Security": "max-age=31536000; includeSubDomains",
-        "Transfer-Encoding": "chunked",
-        "Vary": "Accept-Encoding",
-        "x-aml-cluster": "vienna-eastus2-01",
-        "X-Content-Type-Options": "nosniff",
-        "x-ms-correlation-request-id": "12b1d8d0-9ca1-4410-b849-16fbaadd67e2",
-        "x-ms-ratelimit-remaining-subscription-writes": "1199",
-        "x-ms-response-type": "standard",
-        "x-ms-routing-request-id": "WESTUS2:20230210T235455Z:12b1d8d0-9ca1-4410-b849-16fbaadd67e2",
-        "x-request-time": "0.238"
-=======
         "Date": "Wed, 15 Feb 2023 06:06:45 GMT",
         "Expires": "-1",
         "Pragma": "no-cache",
@@ -889,7 +549,6 @@
         "x-ms-response-type": "standard",
         "x-ms-routing-request-id": "JAPANEAST:20230215T060646Z:162a5250-957e-452d-86d2-f6a50a555c8a",
         "x-request-time": "0.208"
->>>>>>> b23e71b2
       },
       "ResponseBody": {
         "secretsType": "AccountKey",
@@ -903,13 +562,8 @@
         "Accept": "application/xml",
         "Accept-Encoding": "gzip, deflate",
         "Connection": "keep-alive",
-<<<<<<< HEAD
-        "User-Agent": "azsdk-python-storage-blob/12.14.1 Python/3.7.9 (Windows-10-10.0.22621-SP0)",
-        "x-ms-date": "Fri, 10 Feb 2023 23:54:55 GMT",
-=======
         "User-Agent": "azsdk-python-storage-blob/12.13.1 Python/3.8.13 (Windows-10-10.0.19045-SP0)",
         "x-ms-date": "Wed, 15 Feb 2023 06:06:46 GMT",
->>>>>>> b23e71b2
         "x-ms-version": "2021-08-06"
       },
       "RequestBody": null,
@@ -919,15 +573,9 @@
         "Content-Length": "499",
         "Content-MD5": "kD7N5\u002BygjTfbYTFhyEo7RA==",
         "Content-Type": "application/octet-stream",
-<<<<<<< HEAD
-        "Date": "Fri, 10 Feb 2023 23:54:55 GMT",
-        "ETag": "\u00220x8DB0A44A847D81E\u0022",
-        "Last-Modified": "Thu, 09 Feb 2023 02:23:40 GMT",
-=======
         "Date": "Wed, 15 Feb 2023 06:06:45 GMT",
         "ETag": "\u00220x8DA9D48AFBCE5A6\u0022",
         "Last-Modified": "Fri, 23 Sep 2022 09:47:53 GMT",
->>>>>>> b23e71b2
         "Server": [
           "Windows-Azure-Blob/1.0",
           "Microsoft-HTTPAPI/2.0"
@@ -954,23 +602,14 @@
         "Accept": "application/xml",
         "Accept-Encoding": "gzip, deflate",
         "Connection": "keep-alive",
-<<<<<<< HEAD
-        "User-Agent": "azsdk-python-storage-blob/12.14.1 Python/3.7.9 (Windows-10-10.0.22621-SP0)",
-        "x-ms-date": "Fri, 10 Feb 2023 23:54:56 GMT",
-=======
         "User-Agent": "azsdk-python-storage-blob/12.13.1 Python/3.8.13 (Windows-10-10.0.19045-SP0)",
         "x-ms-date": "Wed, 15 Feb 2023 06:06:46 GMT",
->>>>>>> b23e71b2
         "x-ms-version": "2021-08-06"
       },
       "RequestBody": null,
       "StatusCode": 404,
       "ResponseHeaders": {
-<<<<<<< HEAD
-        "Date": "Fri, 10 Feb 2023 23:54:55 GMT",
-=======
         "Date": "Wed, 15 Feb 2023 06:06:45 GMT",
->>>>>>> b23e71b2
         "Server": [
           "Windows-Azure-Blob/1.0",
           "Microsoft-HTTPAPI/2.0"
@@ -991,11 +630,7 @@
         "Connection": "keep-alive",
         "Content-Length": "1825",
         "Content-Type": "application/json",
-<<<<<<< HEAD
-        "User-Agent": "azure-ai-ml/1.5.0 azsdk-python-mgmt-machinelearningservices/0.1.0 Python/3.7.9 (Windows-10-10.0.22621-SP0)"
-=======
         "User-Agent": "azure-ai-ml/1.5.0 azsdk-python-mgmt-machinelearningservices/0.1.0 Python/3.8.13 (Windows-10-10.0.19045-SP0)"
->>>>>>> b23e71b2
       },
       "RequestBody": {
         "properties": {
@@ -1057,11 +692,7 @@
                 }
               },
               "_source": "YAML.COMPONENT",
-<<<<<<< HEAD
-              "componentId": "/subscriptions/00000000-0000-0000-0000-000000000/resourceGroups/00000/providers/Microsoft.MachineLearningServices/workspaces/00000/components/azureml_anonymous/versions/7f1058fe-61a8-4435-aa45-a6d3aa459fa0"
-=======
               "componentId": "/subscriptions/00000000-0000-0000-0000-000000000/resourceGroups/00000/providers/Microsoft.MachineLearningServices/workspaces/00000/components/azureml_anonymous/versions/7cbeffee-0f68-4b73-8a96-5ae0ead31008"
->>>>>>> b23e71b2
             }
           },
           "outputs": {
@@ -1080,22 +711,6 @@
         "Cache-Control": "no-cache",
         "Content-Length": "4452",
         "Content-Type": "application/json; charset=utf-8",
-<<<<<<< HEAD
-        "Date": "Fri, 10 Feb 2023 23:54:58 GMT",
-        "Expires": "-1",
-        "Location": "https://management.azure.com/subscriptions/00000000-0000-0000-0000-000000000/resourceGroups/00000/providers/Microsoft.MachineLearningServices/workspaces/00000/jobs/000000000000000000000?api-version=2022-12-01-preview",
-        "Pragma": "no-cache",
-        "Request-Context": "appId=cid-v1:2d2e8e63-272e-4b3c-8598-4ee570a0e70d",
-        "Server-Timing": "traceparent;desc=\u002200-c66bcd417664ec723e227712435119f6-66b1136168f4e5de-01\u0022",
-        "Strict-Transport-Security": "max-age=31536000; includeSubDomains",
-        "x-aml-cluster": "vienna-eastus2-01",
-        "X-Content-Type-Options": "nosniff",
-        "x-ms-correlation-request-id": "0f7b4a6e-0a22-497d-b603-51fb618c7fc8",
-        "x-ms-ratelimit-remaining-subscription-writes": "1198",
-        "x-ms-response-type": "standard",
-        "x-ms-routing-request-id": "WESTUS2:20230210T235459Z:0f7b4a6e-0a22-497d-b603-51fb618c7fc8",
-        "x-request-time": "1.487"
-=======
         "Date": "Wed, 15 Feb 2023 06:06:51 GMT",
         "Expires": "-1",
         "Location": "https://management.azure.com/subscriptions/00000000-0000-0000-0000-000000000/resourceGroups/00000/providers/Microsoft.MachineLearningServices/workspaces/00000/jobs/000000000000000000000?api-version=2022-12-01-preview",
@@ -1110,7 +725,6 @@
         "x-ms-response-type": "standard",
         "x-ms-routing-request-id": "JAPANEAST:20230215T060652Z:4986977a-1fab-4c37-b19b-d79a0dba55ef",
         "x-request-time": "3.296"
->>>>>>> b23e71b2
       },
       "ResponseBody": {
         "id": "/subscriptions/00000000-0000-0000-0000-000000000/resourceGroups/00000/providers/Microsoft.MachineLearningServices/workspaces/00000/jobs/000000000000000000000",
@@ -1193,11 +807,7 @@
                 }
               },
               "_source": "YAML.COMPONENT",
-<<<<<<< HEAD
-              "componentId": "/subscriptions/00000000-0000-0000-0000-000000000/resourceGroups/00000/providers/Microsoft.MachineLearningServices/workspaces/00000/components/azureml_anonymous/versions/7f1058fe-61a8-4435-aa45-a6d3aa459fa0"
-=======
               "componentId": "/subscriptions/00000000-0000-0000-0000-000000000/resourceGroups/00000/providers/Microsoft.MachineLearningServices/workspaces/00000/components/azureml_anonymous/versions/7cbeffee-0f68-4b73-8a96-5ae0ead31008"
->>>>>>> b23e71b2
             }
           },
           "inputs": {
@@ -1236,13 +846,8 @@
           "sourceJobId": null
         },
         "systemData": {
-<<<<<<< HEAD
-          "createdAt": "2023-02-10T23:54:59.0943748\u002B00:00",
-          "createdBy": "Diondra Peck",
-=======
           "createdAt": "2023-02-15T06:06:51.6561854\u002B00:00",
           "createdBy": "Han Wang",
->>>>>>> b23e71b2
           "createdByType": "User"
         }
       }
