{
  "Entries": [
    {
      "RequestUri": "https://management.azure.com/subscriptions/00000000-0000-0000-0000-000000000/resourceGroups/00000/providers/Microsoft.MachineLearningServices/workspaces/00000/computes/cpu-cluster?api-version=2022-10-01-preview",
      "RequestMethod": "GET",
      "RequestHeaders": {
        "Accept": "application/json",
        "Accept-Encoding": "gzip, deflate",
        "Connection": "keep-alive",
<<<<<<< HEAD
        "User-Agent": "azure-ai-ml/1.5.0 azsdk-python-mgmt-machinelearningservices/0.1.0 Python/3.7.9 (Windows-10-10.0.22621-SP0)"
=======
        "User-Agent": "azure-ai-ml/1.5.0 azsdk-python-mgmt-machinelearningservices/0.1.0 Python/3.10.6 (Linux-5.15.90.1-microsoft-standard-WSL2-x86_64-with-glibc2.35)"
>>>>>>> d49b4ced
      },
      "RequestBody": null,
      "StatusCode": 200,
      "ResponseHeaders": {
        "Cache-Control": "no-cache",
        "Content-Encoding": "gzip",
        "Content-Type": "application/json; charset=utf-8",
<<<<<<< HEAD
        "Date": "Thu, 23 Feb 2023 19:39:19 GMT",
        "Expires": "-1",
        "Pragma": "no-cache",
        "Request-Context": "appId=cid-v1:2d2e8e63-272e-4b3c-8598-4ee570a0e70d",
        "Server-Timing": "traceparent;desc=\u002200-4079c2f85defcae5d99a74ca3c0dc49c-360155036804238f-01\u0022",
=======
        "Date": "Thu, 09 Mar 2023 04:47:27 GMT",
        "Expires": "-1",
        "Pragma": "no-cache",
        "Request-Context": "appId=cid-v1:2d2e8e63-272e-4b3c-8598-4ee570a0e70d",
        "Server-Timing": "traceparent;desc=\u002200-1dde066b780616d598bacdab294c8f19-ebb8aff85a3af73d-01\u0022",
>>>>>>> d49b4ced
        "Strict-Transport-Security": "max-age=31536000; includeSubDomains",
        "Transfer-Encoding": "chunked",
        "Vary": [
          "Accept-Encoding",
          "Accept-Encoding"
        ],
<<<<<<< HEAD
        "x-aml-cluster": "vienna-eastus2-02",
        "X-Content-Type-Options": "nosniff",
        "x-ms-correlation-request-id": "60320fd4-f00f-47c5-a3c8-baafff4de9ce",
        "x-ms-ratelimit-remaining-subscription-reads": "11964",
        "x-ms-response-type": "standard",
        "x-ms-routing-request-id": "WESTUS2:20230223T193920Z:60320fd4-f00f-47c5-a3c8-baafff4de9ce",
        "x-request-time": "0.642"
=======
        "x-aml-cluster": "vienna-eastus-02",
        "X-Content-Type-Options": "nosniff",
        "x-ms-correlation-request-id": "d58e308f-9e90-4506-9add-218e5536d2cd",
        "x-ms-ratelimit-remaining-subscription-reads": "11999",
        "x-ms-response-type": "standard",
        "x-ms-routing-request-id": "CANADACENTRAL:20230309T044727Z:d58e308f-9e90-4506-9add-218e5536d2cd",
        "x-request-time": "0.072"
>>>>>>> d49b4ced
      },
      "ResponseBody": {
        "id": "/subscriptions/00000000-0000-0000-0000-000000000/resourceGroups/00000/providers/Microsoft.MachineLearningServices/workspaces/00000/computes/cpu-cluster",
        "name": "cpu-cluster",
        "type": "Microsoft.MachineLearningServices/workspaces/computes",
<<<<<<< HEAD
        "location": "eastus2",
        "tags": {},
        "properties": {
          "createdOn": "2023-02-23T02:09:37.0381833\u002B00:00",
          "modifiedOn": "2023-02-23T02:09:40.5544927\u002B00:00",
=======
        "location": "eastus",
        "tags": {},
        "properties": {
          "createdOn": "2023-02-18T09:22:48.8321811\u002B00:00",
          "modifiedOn": "2023-02-20T22:34:01.0617008\u002B00:00",
>>>>>>> d49b4ced
          "disableLocalAuth": false,
          "description": null,
          "resourceId": null,
          "computeType": "AmlCompute",
<<<<<<< HEAD
          "computeLocation": "eastus2",
=======
          "computeLocation": "eastus",
>>>>>>> d49b4ced
          "provisioningState": "Succeeded",
          "provisioningErrors": null,
          "isAttachedCompute": false,
          "properties": {
            "vmSize": "STANDARD_DS2_V2",
            "vmPriority": "Dedicated",
            "scaleSettings": {
              "maxNodeCount": 4,
              "minNodeCount": 0,
<<<<<<< HEAD
              "nodeIdleTimeBeforeScaleDown": "PT2M"
=======
              "nodeIdleTimeBeforeScaleDown": "PT20M"
>>>>>>> d49b4ced
            },
            "subnet": null,
            "currentNodeCount": 0,
            "targetNodeCount": 0,
            "nodeStateCounts": {
              "preparingNodeCount": 0,
              "runningNodeCount": 0,
              "idleNodeCount": 0,
              "unusableNodeCount": 0,
              "leavingNodeCount": 0,
              "preemptedNodeCount": 0
            },
            "allocationState": "Steady",
<<<<<<< HEAD
            "allocationStateTransitionTime": "2023-02-23T19:25:02.755\u002B00:00",
=======
            "allocationStateTransitionTime": "2023-03-09T02:01:12.941\u002B00:00",
>>>>>>> d49b4ced
            "errors": null,
            "remoteLoginPortPublicAccess": "Enabled",
            "osType": "Linux",
            "virtualMachineImage": null,
            "isolatedNetwork": false,
            "enableBatchPrivateLink": false,
            "propertyBag": {}
          }
        }
      }
    },
    {
      "RequestUri": "https://management.azure.com/subscriptions/00000000-0000-0000-0000-000000000/resourceGroups/00000/providers/Microsoft.MachineLearningServices/workspaces/00000/environments/CliV2AnonymousEnvironment/versions/efb5b5567b37a00ae015793bd8b2b90c?api-version=2022-05-01",
      "RequestMethod": "PUT",
      "RequestHeaders": {
        "Accept": "application/json",
        "Accept-Encoding": "gzip, deflate",
        "Connection": "keep-alive",
        "Content-Length": "265",
        "Content-Type": "application/json",
<<<<<<< HEAD
        "User-Agent": "azure-ai-ml/1.5.0 azsdk-python-mgmt-machinelearningservices/0.1.0 Python/3.7.9 (Windows-10-10.0.22621-SP0)"
=======
        "User-Agent": "azure-ai-ml/1.5.0 azsdk-python-mgmt-machinelearningservices/0.1.0 Python/3.10.6 (Linux-5.15.90.1-microsoft-standard-WSL2-x86_64-with-glibc2.35)"
>>>>>>> d49b4ced
      },
      "RequestBody": {
        "properties": {
          "isAnonymous": true,
          "isArchived": false,
          "condaFile": "channels:\n- conda-forge\ndependencies:\n- python=3.8\n- pip\n- pip:\n  - pyjokes\nname: demo_env\n",
          "image": "mcr.microsoft.com/azureml/openmpi4.1.0-cuda11.8-cudnn8-ubuntu22.04:20230227.v1"
        }
      },
      "StatusCode": 201,
      "ResponseHeaders": {
        "Build-ID": "cau",
        "Cache-Control": "no-cache",
<<<<<<< HEAD
        "Content-Length": "1136",
        "Content-Type": "application/json; charset=utf-8",
        "Date": "Thu, 23 Feb 2023 19:39:22 GMT",
=======
        "Content-Length": "1029",
        "Content-Type": "application/json; charset=utf-8",
        "Date": "Thu, 09 Mar 2023 04:47:42 GMT",
>>>>>>> d49b4ced
        "Expires": "-1",
        "Location": "https://management.azure.com/subscriptions/00000000-0000-0000-0000-000000000/resourceGroups/00000/providers/Microsoft.MachineLearningServices/workspaces/00000/environments/CliV2AnonymousEnvironment/versions/efb5b5567b37a00ae015793bd8b2b90c?api-version=2022-05-01",
        "Pragma": "no-cache",
        "Request-Context": "appId=cid-v1:2d2e8e63-272e-4b3c-8598-4ee570a0e70d",
<<<<<<< HEAD
        "Server-Timing": "traceparent;desc=\u002200-5104034ff826eb94e2ff98edfd695575-8c2cd9e6302d3534-01\u0022",
        "Strict-Transport-Security": "max-age=31536000; includeSubDomains",
        "x-aml-cluster": "vienna-eastus2-01",
        "X-Content-Type-Options": "nosniff",
        "x-ms-correlation-request-id": "5ad4970f-0606-4c63-8a6a-3a895dd44563",
        "x-ms-ratelimit-remaining-subscription-writes": "1181",
        "x-ms-response-type": "standard",
        "x-ms-routing-request-id": "WESTUS2:20230223T193923Z:5ad4970f-0606-4c63-8a6a-3a895dd44563",
        "x-request-time": "1.031"
=======
        "Server-Timing": "traceparent;desc=\u002200-02067f44cbe7ea1e1e91cf00f5c721df-8f9158ad63303003-01\u0022",
        "Strict-Transport-Security": "max-age=31536000; includeSubDomains",
        "x-aml-cluster": "vienna-eastus-02",
        "X-Content-Type-Options": "nosniff",
        "x-ms-correlation-request-id": "ae42f10b-5811-47a3-9167-9e50e651d39d",
        "x-ms-ratelimit-remaining-subscription-writes": "1199",
        "x-ms-response-type": "standard",
        "x-ms-routing-request-id": "CANADACENTRAL:20230309T044743Z:ae42f10b-5811-47a3-9167-9e50e651d39d",
        "x-request-time": "11.368"
>>>>>>> d49b4ced
      },
      "ResponseBody": {
        "id": "/subscriptions/00000000-0000-0000-0000-000000000/resourceGroups/00000/providers/Microsoft.MachineLearningServices/workspaces/00000/environments/CliV2AnonymousEnvironment/versions/efb5b5567b37a00ae015793bd8b2b90c",
        "name": "efb5b5567b37a00ae015793bd8b2b90c",
        "type": "Microsoft.MachineLearningServices/workspaces/environments/versions",
        "properties": {
          "description": null,
          "tags": {},
          "properties": {},
          "isArchived": false,
          "isAnonymous": true,
          "environmentType": "UserCreated",
          "image": "mcr.microsoft.com/azureml/openmpi4.1.0-cuda11.8-cudnn8-ubuntu22.04:20230227.v1",
          "condaFile": "{\n  \u0022channels\u0022: [\n    \u0022conda-forge\u0022\n  ],\n  \u0022dependencies\u0022: [\n    \u0022python=3.8\u0022,\n    \u0022pip\u0022,\n    {\n      \u0022pip\u0022: [\n        \u0022pyjokes\u0022\n      ]\n    }\n  ],\n  \u0022name\u0022: \u0022demo_env\u0022\n}",
          "osType": "Linux"
        },
        "systemData": {
<<<<<<< HEAD
          "createdAt": "2023-02-23T07:18:00.1680731\u002B00:00",
          "createdBy": "Diondra Peck",
          "createdByType": "User",
          "lastModifiedAt": "2023-02-23T07:18:00.1680731\u002B00:00",
          "lastModifiedBy": "Diondra Peck",
=======
          "createdAt": "2023-03-09T04:47:31.7530709\u002B00:00",
          "createdBy": "Firstname Lastname",
          "createdByType": "User",
          "lastModifiedAt": "2023-03-09T04:47:31.7530709\u002B00:00",
          "lastModifiedBy": "Firstname Lastname",
>>>>>>> d49b4ced
          "lastModifiedByType": "User"
        }
      }
    },
    {
<<<<<<< HEAD
      "RequestUri": "https://management.azure.com/subscriptions/00000000-0000-0000-0000-000000000/resourceGroups/00000/providers/Microsoft.MachineLearningServices/workspaces/00000?api-version=2022-10-01",
=======
      "RequestUri": "https://management.azure.com/subscriptions/00000000-0000-0000-0000-000000000/resourceGroups/00000/providers/Microsoft.MachineLearningServices/workspaces/00000/datastores/workspaceblobstore?api-version=2022-10-01",
>>>>>>> d49b4ced
      "RequestMethod": "GET",
      "RequestHeaders": {
        "Accept": "application/json",
        "Accept-Encoding": "gzip, deflate",
        "Connection": "keep-alive",
<<<<<<< HEAD
        "User-Agent": "azure-ai-ml/1.5.0 azsdk-python-mgmt-machinelearningservices/0.1.0 Python/3.7.9 (Windows-10-10.0.22621-SP0)"
=======
        "User-Agent": "azure-ai-ml/1.5.0 azsdk-python-mgmt-machinelearningservices/0.1.0 Python/3.10.6 (Linux-5.15.90.1-microsoft-standard-WSL2-x86_64-with-glibc2.35)"
>>>>>>> d49b4ced
      },
      "RequestBody": null,
      "StatusCode": 200,
      "ResponseHeaders": {
        "Cache-Control": "no-cache",
        "Content-Encoding": "gzip",
        "Content-Type": "application/json; charset=utf-8",
<<<<<<< HEAD
        "Date": "Thu, 23 Feb 2023 19:39:25 GMT",
        "Expires": "-1",
        "Pragma": "no-cache",
        "Request-Context": "appId=cid-v1:2d2e8e63-272e-4b3c-8598-4ee570a0e70d",
        "Server-Timing": "traceparent;desc=\u002200-5215df49387733d0ae1de9006a94fb51-eedf1f76533560fb-01\u0022",
=======
        "Date": "Thu, 09 Mar 2023 04:47:46 GMT",
        "Expires": "-1",
        "Pragma": "no-cache",
        "Request-Context": "appId=cid-v1:2d2e8e63-272e-4b3c-8598-4ee570a0e70d",
        "Server-Timing": "traceparent;desc=\u002200-99c59964ffb61d09120904bd3b24bf3b-661ce7833e456b16-01\u0022",
>>>>>>> d49b4ced
        "Strict-Transport-Security": "max-age=31536000; includeSubDomains",
        "Transfer-Encoding": "chunked",
        "Vary": [
          "Accept-Encoding",
          "Accept-Encoding"
        ],
<<<<<<< HEAD
        "x-aml-cluster": "vienna-eastus2-01",
        "X-Content-Type-Options": "nosniff",
        "x-ms-correlation-request-id": "b83678d9-26dc-41e6-baa7-9957dd794e9a",
        "x-ms-ratelimit-remaining-subscription-reads": "11963",
        "x-ms-response-type": "standard",
        "x-ms-routing-request-id": "WESTUS2:20230223T193926Z:b83678d9-26dc-41e6-baa7-9957dd794e9a",
        "x-request-time": "0.508"
=======
        "x-aml-cluster": "vienna-eastus-02",
        "X-Content-Type-Options": "nosniff",
        "x-ms-correlation-request-id": "ef8e421f-22c2-48da-8c76-5b017877b8f0",
        "x-ms-ratelimit-remaining-subscription-reads": "11998",
        "x-ms-response-type": "standard",
        "x-ms-routing-request-id": "CANADACENTRAL:20230309T044746Z:ef8e421f-22c2-48da-8c76-5b017877b8f0",
        "x-request-time": "0.141"
>>>>>>> d49b4ced
      },
      "ResponseBody": {
        "id": "/subscriptions/00000000-0000-0000-0000-000000000/resourceGroups/00000/providers/Microsoft.MachineLearningServices/workspaces/00000",
        "name": "00000",
        "type": "Microsoft.MachineLearningServices/workspaces",
        "location": "eastus2",
        "tags": {},
        "etag": null,
        "properties": {
          "friendlyName": "00000",
          "description": "",
          "storageAccount": "/subscriptions/00000000-0000-0000-0000-000000000/resourceGroups/00000/providers/Microsoft.Storage/storageAccounts/saveorz2izv2bas",
          "keyVault": "/subscriptions/00000000-0000-0000-0000-000000000/resourceGroups/00000/providers/Microsoft.Keyvault/vaults/kvtest4k4d3fds6sjxs",
          "applicationInsights": "/subscriptions/00000000-0000-0000-0000-000000000/resourceGroups/00000/providers/Microsoft.insights/components/aiveorz2izv2bas",
          "hbiWorkspace": false,
          "tenantId": "72f988bf-86f1-41af-91ab-2d7cd011db47",
          "imageBuildCompute": null,
          "provisioningState": "Succeeded",
          "v1LegacyMode": false,
          "softDeleteEnabled": false,
          "containerRegistry": "/subscriptions/00000000-0000-0000-0000-000000000/resourceGroups/00000/providers/Microsoft.ContainerRegistry/registries/crveorz2izv2bas",
          "notebookInfo": {
            "resourceId": "0000000-0000-0000-0000-000000000000",
            "fqdn": "ml-sdkvnextcli-eastus2-2d1e66ae-85e3-42c0-be91-34de66397f26.eastus2.notebooks.azure.net",
            "isPrivateLinkEnabled": false,
            "notebookPreparationError": null
          },
<<<<<<< HEAD
          "storageHnsEnabled": false,
          "workspaceId": "2d1e66ae-85e3-42c0-be91-34de66397f26",
          "linkedModelInventoryArmId": null,
          "privateLinkCount": 0,
          "publicNetworkAccess": "Enabled",
          "discoveryUrl": "https://eastus2.api.azureml.ms/discovery",
          "mlFlowTrackingUri": "azureml://eastus2.api.azureml.ms/mlflow/v1.0/subscriptions/00000000-0000-0000-0000-000000000/resourceGroups/00000/providers/Microsoft.MachineLearningServices/workspaces/00000",
          "sdkTelemetryAppInsightsKey": "0000000-0000-0000-0000-000000000000",
          "sasGetterUri": "",
          "enableDataIsolation": false
        },
        "identity": {
          "type": "SystemAssigned",
          "principalId": "0000000-0000-0000-0000-000000000000",
          "tenantId": "72f988bf-86f1-41af-91ab-2d7cd011db47"
        },
        "kind": "Default",
        "sku": {
          "name": "Basic",
          "tier": "Basic"
        },
        "systemData": {
          "createdAt": "2023-02-23T02:09:00.5159669Z",
          "createdBy": "dipeck@microsoft.com",
          "createdByType": "User",
          "lastModifiedAt": "2023-02-23T02:09:00.5159669Z",
          "lastModifiedBy": "dipeck@microsoft.com",
          "lastModifiedByType": "User"
        }
      }
    },
    {
      "RequestUri": "https://eastus2.api.azureml.ms/content/v2.0/subscriptions/00000000-0000-0000-0000-000000000/resourceGroups/00000/providers/Microsoft.MachineLearningServices/workspaces/00000/snapshots/getByHash?hash=5b710757809bf7fe8a94b7c20b24c40d56a215392c19c7d7b51ada5fed2feee6\u0026hashVersion=202208",
      "RequestMethod": "GET",
=======
          "datastoreType": "AzureBlob",
          "accountName": "samcw32zcnpjldw",
          "containerName": "azureml-blobstore-3bd2018e-4b43-401e-ad49-85df181c9e0a",
          "endpoint": "core.windows.net",
          "protocol": "https",
          "serviceDataAccessAuthIdentity": "WorkspaceSystemAssignedIdentity"
        },
        "systemData": {
          "createdAt": "2023-02-18T09:22:33.5645164\u002B00:00",
          "createdBy": "779301c0-18b2-4cdc-801b-a0a3368fee0a",
          "createdByType": "Application",
          "lastModifiedAt": "2023-02-18T09:22:34.1712214\u002B00:00",
          "lastModifiedBy": "779301c0-18b2-4cdc-801b-a0a3368fee0a",
          "lastModifiedByType": "Application"
        }
      }
    },
    {
      "RequestUri": "https://management.azure.com/subscriptions/00000000-0000-0000-0000-000000000/resourceGroups/00000/providers/Microsoft.MachineLearningServices/workspaces/00000/datastores/workspaceblobstore/listSecrets?api-version=2022-10-01",
      "RequestMethod": "POST",
>>>>>>> d49b4ced
      "RequestHeaders": {
        "Accept": "*/*",
        "Accept-Encoding": "gzip, deflate",
        "Connection": "keep-alive",
<<<<<<< HEAD
        "Content-Type": "application/json; charset=UTF-8",
        "User-Agent": "azure-ai-ml/1.5.0 azsdk-python-core/1.26.3 Python/3.7.9 (Windows-10-10.0.22621-SP0)"
=======
        "Content-Length": "0",
        "User-Agent": "azure-ai-ml/1.5.0 azsdk-python-mgmt-machinelearningservices/0.1.0 Python/3.10.6 (Linux-5.15.90.1-microsoft-standard-WSL2-x86_64-with-glibc2.35)"
>>>>>>> d49b4ced
      },
      "RequestBody": null,
      "StatusCode": 200,
      "ResponseHeaders": {
        "Connection": "keep-alive",
        "Content-Encoding": "gzip",
        "Content-Type": "application/json; charset=utf-8",
<<<<<<< HEAD
        "Date": "Thu, 23 Feb 2023 19:39:28 GMT",
        "Request-Context": "appId=cid-v1:2d2e8e63-272e-4b3c-8598-4ee570a0e70d",
        "Strict-Transport-Security": "max-age=15724800; includeSubDomains; preload",
        "Transfer-Encoding": "chunked",
        "Vary": "Accept-Encoding",
        "x-aml-cluster": "vienna-eastus2-02",
        "X-Content-Type-Options": "nosniff",
        "x-ms-response-type": "standard",
        "x-request-time": "0.905"
=======
        "Date": "Thu, 09 Mar 2023 04:47:46 GMT",
        "Expires": "-1",
        "Pragma": "no-cache",
        "Request-Context": "appId=cid-v1:2d2e8e63-272e-4b3c-8598-4ee570a0e70d",
        "Server-Timing": "traceparent;desc=\u002200-540533fac9a6ab9eb28895fc4e431d01-eee6b20391509ac9-01\u0022",
        "Strict-Transport-Security": "max-age=31536000; includeSubDomains",
        "Transfer-Encoding": "chunked",
        "Vary": "Accept-Encoding",
        "x-aml-cluster": "vienna-eastus-02",
        "X-Content-Type-Options": "nosniff",
        "x-ms-correlation-request-id": "851d60d6-3e3e-4fff-b943-322d786330bd",
        "x-ms-ratelimit-remaining-subscription-writes": "1199",
        "x-ms-response-type": "standard",
        "x-ms-routing-request-id": "CANADACENTRAL:20230309T044747Z:851d60d6-3e3e-4fff-b943-322d786330bd",
        "x-request-time": "0.322"
>>>>>>> d49b4ced
      },
      "ResponseBody": {
        "snapshotType": "LocalFiles",
        "id": "ceec9182-5f2d-4c23-bd3e-117bf8310548",
        "root": {
          "name": "",
          "hash": null,
          "type": "Directory",
          "timestamp": "0001-01-01T00:00:00\u002B00:00",
          "sasUrl": null,
          "absoluteUrl": null,
          "sizeBytes": 0,
          "sizeSet": false,
          "children": {
            "hello.py": {
              "name": "hello.py",
              "hash": "1E7B153086533E801042D621D00494D9",
              "type": "File",
              "timestamp": "0001-01-01T00:00:00\u002B00:00",
              "sasUrl": null,
              "absoluteUrl": null,
              "sizeBytes": 157,
              "sizeSet": true,
              "children": {}
            }
          }
        },
        "tags": {},
        "properties": {
          "hash_sha256": "5b710757809bf7fe8a94b7c20b24c40d56a215392c19c7d7b51ada5fed2feee6",
          "hash_version": "202208",
          "azureml.codeUri": "https://saveorz2izv2bas.blob.core.windows.net:443/2d1e66ae-8-4a8358a0-aac1-549e-999f-6bd7f904562a/src"
        },
        "description": null,
        "name": "b3a3d950-e8ce-4a1b-9de2-a5915cec6317",
        "version": "1",
        "createdBy": {
          "userObjectId": "b3a957de-450c-4ca7-b2aa-88dd98c87fef",
          "userPuId": "10037FFEAD05DD5D",
          "userIdp": null,
          "userAltSecId": null,
          "userIss": "https://sts.windows.net/72f988bf-86f1-41af-91ab-2d7cd011db47/",
          "userTenantId": "72f988bf-86f1-41af-91ab-2d7cd011db47",
          "userName": "Diondra Peck",
          "upn": null
        },
        "createdTime": "2023-02-23T05:39:51.2663664\u002B00:00",
        "modifiedBy": {
          "userObjectId": "b3a957de-450c-4ca7-b2aa-88dd98c87fef",
          "userPuId": "10037FFEAD05DD5D",
          "userIdp": null,
          "userAltSecId": null,
          "userIss": "https://sts.windows.net/72f988bf-86f1-41af-91ab-2d7cd011db47/",
          "userTenantId": "72f988bf-86f1-41af-91ab-2d7cd011db47",
          "userName": "Diondra Peck",
          "upn": null
        },
        "modifiedTime": "2023-02-23T05:39:51.2663664\u002B00:00",
        "gitRepositoryCommit": null,
        "uri": "https://saveorz2izv2bas.blob.core.windows.net:443/2d1e66ae-8-4a8358a0-aac1-549e-999f-6bd7f904562a/src",
        "contentHash": "5b710757809bf7fe8a94b7c20b24c40d56a215392c19c7d7b51ada5fed2feee6",
        "hashVersion": "202208",
        "provisioningState": "Succeeded"
      }
    },
    {
<<<<<<< HEAD
      "RequestUri": "https://management.azure.com/subscriptions/00000000-0000-0000-0000-000000000/resourceGroups/00000/providers/Microsoft.MachineLearningServices/workspaces/00000/codes/b3a3d950-e8ce-4a1b-9de2-a5915cec6317/versions/1?api-version=2022-05-01",
      "RequestMethod": "GET",
=======
      "RequestUri": "https://samcw32zcnpjldw.blob.core.windows.net/azureml-blobstore-3bd2018e-4b43-401e-ad49-85df181c9e0a/LocalUpload/00000000000000000000000000000000/src/hello.py",
      "RequestMethod": "HEAD",
      "RequestHeaders": {
        "Accept": "application/xml",
        "Accept-Encoding": "gzip, deflate",
        "Connection": "keep-alive",
        "User-Agent": "azsdk-python-storage-blob/12.14.1 Python/3.10.6 (Linux-5.15.90.1-microsoft-standard-WSL2-x86_64-with-glibc2.35)",
        "x-ms-date": "Thu, 09 Mar 2023 04:47:47 GMT",
        "x-ms-version": "2021-08-06"
      },
      "RequestBody": null,
      "StatusCode": 200,
      "ResponseHeaders": {
        "Accept-Ranges": "bytes",
        "Content-Length": "157",
        "Content-MD5": "HnsVMIZTPoAQQtYh0ASU2Q==",
        "Content-Type": "application/octet-stream",
        "Date": "Thu, 09 Mar 2023 04:47:47 GMT",
        "ETag": "\u00220x8DB1EF8108C3351\u0022",
        "Last-Modified": "Tue, 07 Mar 2023 10:38:18 GMT",
        "Server": [
          "Windows-Azure-Blob/1.0",
          "Microsoft-HTTPAPI/2.0"
        ],
        "Vary": "Origin",
        "x-ms-access-tier": "Hot",
        "x-ms-access-tier-inferred": "true",
        "x-ms-blob-type": "BlockBlob",
        "x-ms-creation-time": "Tue, 07 Mar 2023 10:38:18 GMT",
        "x-ms-lease-state": "available",
        "x-ms-lease-status": "unlocked",
        "x-ms-meta-name": "187460c0-83ea-4291-a02c-ea4619f22a0e",
        "x-ms-meta-upload_status": "completed",
        "x-ms-meta-version": "1",
        "x-ms-server-encrypted": "true",
        "x-ms-version": "2021-08-06"
      },
      "ResponseBody": null
    },
    {
      "RequestUri": "https://samcw32zcnpjldw.blob.core.windows.net/azureml-blobstore-3bd2018e-4b43-401e-ad49-85df181c9e0a/az-ml-artifacts/00000000000000000000000000000000/src/hello.py",
      "RequestMethod": "HEAD",
      "RequestHeaders": {
        "Accept": "application/xml",
        "Accept-Encoding": "gzip, deflate",
        "Connection": "keep-alive",
        "User-Agent": "azsdk-python-storage-blob/12.14.1 Python/3.10.6 (Linux-5.15.90.1-microsoft-standard-WSL2-x86_64-with-glibc2.35)",
        "x-ms-date": "Thu, 09 Mar 2023 04:47:47 GMT",
        "x-ms-version": "2021-08-06"
      },
      "RequestBody": null,
      "StatusCode": 404,
      "ResponseHeaders": {
        "Date": "Thu, 09 Mar 2023 04:47:47 GMT",
        "Server": [
          "Windows-Azure-Blob/1.0",
          "Microsoft-HTTPAPI/2.0"
        ],
        "Transfer-Encoding": "chunked",
        "Vary": "Origin",
        "x-ms-error-code": "BlobNotFound",
        "x-ms-version": "2021-08-06"
      },
      "ResponseBody": null
    },
    {
      "RequestUri": "https://management.azure.com/subscriptions/00000000-0000-0000-0000-000000000/resourceGroups/00000/providers/Microsoft.MachineLearningServices/workspaces/00000/codes/187460c0-83ea-4291-a02c-ea4619f22a0e/versions/1?api-version=2022-05-01",
      "RequestMethod": "PUT",
>>>>>>> d49b4ced
      "RequestHeaders": {
        "Accept": "application/json",
        "Accept-Encoding": "gzip, deflate",
        "Connection": "keep-alive",
<<<<<<< HEAD
        "User-Agent": "azure-ai-ml/1.5.0 azsdk-python-mgmt-machinelearningservices/0.1.0 Python/3.7.9 (Windows-10-10.0.22621-SP0)"
=======
        "Content-Length": "292",
        "Content-Type": "application/json",
        "User-Agent": "azure-ai-ml/1.5.0 azsdk-python-mgmt-machinelearningservices/0.1.0 Python/3.10.6 (Linux-5.15.90.1-microsoft-standard-WSL2-x86_64-with-glibc2.35)"
      },
      "RequestBody": {
        "properties": {
          "properties": {
            "hash_sha256": "0000000000000",
            "hash_version": "0000000000000"
          },
          "isAnonymous": true,
          "isArchived": false,
          "codeUri": "https://samcw32zcnpjldw.blob.core.windows.net/azureml-blobstore-3bd2018e-4b43-401e-ad49-85df181c9e0a/LocalUpload/00000000000000000000000000000000/src"
        }
>>>>>>> d49b4ced
      },
      "RequestBody": null,
      "StatusCode": 200,
      "ResponseHeaders": {
        "Cache-Control": "no-cache",
        "Content-Encoding": "gzip",
        "Content-Type": "application/json; charset=utf-8",
<<<<<<< HEAD
        "Date": "Thu, 23 Feb 2023 19:39:28 GMT",
        "Expires": "-1",
        "Pragma": "no-cache",
        "Request-Context": "appId=cid-v1:2d2e8e63-272e-4b3c-8598-4ee570a0e70d",
        "Server-Timing": "traceparent;desc=\u002200-9c9bbcf3487eca8ade290a5d976fb111-dfa4a6c6520d85e6-01\u0022",
=======
        "Date": "Thu, 09 Mar 2023 04:47:48 GMT",
        "Expires": "-1",
        "Pragma": "no-cache",
        "Request-Context": "appId=cid-v1:2d2e8e63-272e-4b3c-8598-4ee570a0e70d",
        "Server-Timing": "traceparent;desc=\u002200-3bc35dfc0266956cd4df5f017e9aedf2-ac83ce4c2e41b357-01\u0022",
>>>>>>> d49b4ced
        "Strict-Transport-Security": "max-age=31536000; includeSubDomains",
        "Transfer-Encoding": "chunked",
        "Vary": [
          "Accept-Encoding",
          "Accept-Encoding"
        ],
<<<<<<< HEAD
        "x-aml-cluster": "vienna-eastus2-01",
        "X-Content-Type-Options": "nosniff",
        "x-ms-correlation-request-id": "8861f635-0dc6-49b9-a4dd-99ef880ebb74",
        "x-ms-ratelimit-remaining-subscription-reads": "11962",
        "x-ms-response-type": "standard",
        "x-ms-routing-request-id": "WESTUS2:20230223T193929Z:8861f635-0dc6-49b9-a4dd-99ef880ebb74",
        "x-request-time": "0.530"
      },
      "ResponseBody": {
        "id": "/subscriptions/00000000-0000-0000-0000-000000000/resourceGroups/00000/providers/Microsoft.MachineLearningServices/workspaces/00000/codes/b3a3d950-e8ce-4a1b-9de2-a5915cec6317/versions/1",
=======
        "x-aml-cluster": "vienna-eastus-02",
        "X-Content-Type-Options": "nosniff",
        "x-ms-correlation-request-id": "40eff29c-582b-46b5-99b3-db14c8b4fec1",
        "x-ms-ratelimit-remaining-subscription-writes": "1198",
        "x-ms-response-type": "standard",
        "x-ms-routing-request-id": "CANADACENTRAL:20230309T044748Z:40eff29c-582b-46b5-99b3-db14c8b4fec1",
        "x-request-time": "0.429"
      },
      "ResponseBody": {
        "id": "/subscriptions/00000000-0000-0000-0000-000000000/resourceGroups/00000/providers/Microsoft.MachineLearningServices/workspaces/00000/codes/187460c0-83ea-4291-a02c-ea4619f22a0e/versions/1",
>>>>>>> d49b4ced
        "name": "1",
        "type": "Microsoft.MachineLearningServices/workspaces/codes/versions",
        "properties": {
          "description": null,
          "tags": {},
          "properties": {
            "hash_sha256": "0000000000000",
            "hash_version": "0000000000000"
          },
          "isArchived": false,
          "isAnonymous": false,
<<<<<<< HEAD
          "codeUri": "https://saveorz2izv2bas.blob.core.windows.net:443/2d1e66ae-8-4a8358a0-aac1-549e-999f-6bd7f904562a/src"
        },
        "systemData": {
          "createdAt": "2023-02-23T05:39:51.2663664\u002B00:00",
          "createdBy": "Diondra Peck",
          "createdByType": "User",
          "lastModifiedAt": "2023-02-23T05:39:51.2663664\u002B00:00",
          "lastModifiedBy": "Diondra Peck",
=======
          "codeUri": "https://samcw32zcnpjldw.blob.core.windows.net/azureml-blobstore-3bd2018e-4b43-401e-ad49-85df181c9e0a/LocalUpload/00000000000000000000000000000000/src"
        },
        "systemData": {
          "createdAt": "2023-03-07T10:38:18.8048039\u002B00:00",
          "createdBy": "Firstname Lastname",
          "createdByType": "User",
          "lastModifiedAt": "2023-03-09T04:47:48.6373609\u002B00:00",
          "lastModifiedBy": "Firstname Lastname",
>>>>>>> d49b4ced
          "lastModifiedByType": "User"
        }
      }
    },
    {
<<<<<<< HEAD
      "RequestUri": "https://management.azure.com/subscriptions/00000000-0000-0000-0000-000000000/resourceGroups/00000/providers/Microsoft.MachineLearningServices/workspaces/00000/components/azureml_anonymous/versions/8463249c-231b-35f0-b1fc-13504b24f536?api-version=2022-10-01",
=======
      "RequestUri": "https://management.azure.com/subscriptions/00000000-0000-0000-0000-000000000/resourceGroups/00000/providers/Microsoft.MachineLearningServices/workspaces/00000/components/azureml_anonymous/versions/b9b2b1df-d09c-33ec-154c-8e46906710b6?api-version=2022-10-01",
>>>>>>> d49b4ced
      "RequestMethod": "PUT",
      "RequestHeaders": {
        "Accept": "application/json",
        "Accept-Encoding": "gzip, deflate",
        "Connection": "keep-alive",
        "Content-Length": "739",
        "Content-Type": "application/json",
<<<<<<< HEAD
        "User-Agent": "azure-ai-ml/1.5.0 azsdk-python-mgmt-machinelearningservices/0.1.0 Python/3.7.9 (Windows-10-10.0.22621-SP0)"
=======
        "User-Agent": "azure-ai-ml/1.5.0 azsdk-python-mgmt-machinelearningservices/0.1.0 Python/3.10.6 (Linux-5.15.90.1-microsoft-standard-WSL2-x86_64-with-glibc2.35)"
>>>>>>> d49b4ced
      },
      "RequestBody": {
        "properties": {
          "properties": {},
          "tags": {},
          "isAnonymous": true,
          "isArchived": false,
          "componentSpec": {
            "command": "python hello.py",
<<<<<<< HEAD
            "code": "azureml:/subscriptions/00000000-0000-0000-0000-000000000/resourceGroups/00000/providers/Microsoft.MachineLearningServices/workspaces/00000/codes/b3a3d950-e8ce-4a1b-9de2-a5915cec6317/versions/1",
            "environment": "azureml:/subscriptions/00000000-0000-0000-0000-000000000/resourceGroups/00000/providers/Microsoft.MachineLearningServices/workspaces/00000/environments/CliV2AnonymousEnvironment/versions/10b3d00605ac2c688c42ded3e8902065",
=======
            "code": "azureml:/subscriptions/00000000-0000-0000-0000-000000000/resourceGroups/00000/providers/Microsoft.MachineLearningServices/workspaces/00000/codes/187460c0-83ea-4291-a02c-ea4619f22a0e/versions/1",
            "environment": "azureml:/subscriptions/00000000-0000-0000-0000-000000000/resourceGroups/00000/providers/Microsoft.MachineLearningServices/workspaces/00000/environments/CliV2AnonymousEnvironment/versions/efb5b5567b37a00ae015793bd8b2b90c",
>>>>>>> d49b4ced
            "name": "hello__python__world",
            "version": "1",
            "display_name": "Hello_Python_World",
            "is_deterministic": true,
            "type": "command",
            "_source": "YAML.COMPONENT"
          }
        }
      },
      "StatusCode": 201,
      "ResponseHeaders": {
        "Cache-Control": "no-cache",
<<<<<<< HEAD
        "Content-Length": "1580",
        "Content-Type": "application/json; charset=utf-8",
        "Date": "Thu, 23 Feb 2023 19:39:30 GMT",
        "Expires": "-1",
        "Location": "https://management.azure.com/subscriptions/00000000-0000-0000-0000-000000000/resourceGroups/00000/providers/Microsoft.MachineLearningServices/workspaces/00000/components/azureml_anonymous/versions/8463249c-231b-35f0-b1fc-13504b24f536?api-version=2022-10-01",
        "Pragma": "no-cache",
        "Request-Context": "appId=cid-v1:2d2e8e63-272e-4b3c-8598-4ee570a0e70d",
        "Server-Timing": "traceparent;desc=\u002200-28bd30862525227525342aa5f896ebaf-d8eb642d4f57a57c-01\u0022",
        "Strict-Transport-Security": "max-age=31536000; includeSubDomains",
        "x-aml-cluster": "vienna-eastus2-01",
        "X-Content-Type-Options": "nosniff",
        "x-ms-correlation-request-id": "597a0704-e02a-483e-b267-e4fb44898897",
        "x-ms-ratelimit-remaining-subscription-writes": "1180",
        "x-ms-response-type": "standard",
        "x-ms-routing-request-id": "WESTUS2:20230223T193931Z:597a0704-e02a-483e-b267-e4fb44898897",
        "x-request-time": "1.216"
      },
      "ResponseBody": {
        "id": "/subscriptions/00000000-0000-0000-0000-000000000/resourceGroups/00000/providers/Microsoft.MachineLearningServices/workspaces/00000/components/azureml_anonymous/versions/aef7f602-d952-46da-95e1-f4934fe2a0f1",
        "name": "aef7f602-d952-46da-95e1-f4934fe2a0f1",
=======
        "Content-Length": "1392",
        "Content-Type": "application/json; charset=utf-8",
        "Date": "Thu, 09 Mar 2023 04:47:49 GMT",
        "Expires": "-1",
        "Location": "https://management.azure.com/subscriptions/00000000-0000-0000-0000-000000000/resourceGroups/00000/providers/Microsoft.MachineLearningServices/workspaces/00000/components/azureml_anonymous/versions/b9b2b1df-d09c-33ec-154c-8e46906710b6?api-version=2022-10-01",
        "Pragma": "no-cache",
        "Request-Context": "appId=cid-v1:2d2e8e63-272e-4b3c-8598-4ee570a0e70d",
        "Server-Timing": "traceparent;desc=\u002200-49f775ab9e277859a8c8ebd869ffb6c1-80d75cd7396d54d0-01\u0022",
        "Strict-Transport-Security": "max-age=31536000; includeSubDomains",
        "x-aml-cluster": "vienna-eastus-02",
        "X-Content-Type-Options": "nosniff",
        "x-ms-correlation-request-id": "9b631433-d713-43d3-b695-942f69b2d2d4",
        "x-ms-ratelimit-remaining-subscription-writes": "1197",
        "x-ms-response-type": "standard",
        "x-ms-routing-request-id": "CANADACENTRAL:20230309T044750Z:9b631433-d713-43d3-b695-942f69b2d2d4",
        "x-request-time": "0.728"
      },
      "ResponseBody": {
        "id": "/subscriptions/00000000-0000-0000-0000-000000000/resourceGroups/00000/providers/Microsoft.MachineLearningServices/workspaces/00000/components/azureml_anonymous/versions/00760eb7-3b46-4f2f-b709-8799d5870944",
        "name": "00760eb7-3b46-4f2f-b709-8799d5870944",
>>>>>>> d49b4ced
        "type": "Microsoft.MachineLearningServices/workspaces/components/versions",
        "properties": {
          "description": null,
          "tags": {},
          "properties": {},
          "isArchived": false,
          "isAnonymous": true,
          "componentSpec": {
            "name": "hello__python__world",
            "version": "1",
            "display_name": "Hello_Python_World",
            "is_deterministic": "True",
            "type": "command",
<<<<<<< HEAD
            "code": "azureml:/subscriptions/00000000-0000-0000-0000-000000000/resourceGroups/00000/providers/Microsoft.MachineLearningServices/workspaces/00000/codes/b3a3d950-e8ce-4a1b-9de2-a5915cec6317/versions/1",
            "environment": "azureml:/subscriptions/00000000-0000-0000-0000-000000000/resourceGroups/00000/providers/Microsoft.MachineLearningServices/workspaces/00000/environments/CliV2AnonymousEnvironment/versions/10b3d00605ac2c688c42ded3e8902065",
=======
            "code": "azureml:/subscriptions/00000000-0000-0000-0000-000000000/resourceGroups/00000/providers/Microsoft.MachineLearningServices/workspaces/00000/codes/187460c0-83ea-4291-a02c-ea4619f22a0e/versions/1",
            "environment": "azureml:/subscriptions/00000000-0000-0000-0000-000000000/resourceGroups/00000/providers/Microsoft.MachineLearningServices/workspaces/00000/environments/CliV2AnonymousEnvironment/versions/efb5b5567b37a00ae015793bd8b2b90c",
>>>>>>> d49b4ced
            "resources": {
              "instance_count": "1"
            },
            "command": "python hello.py",
            "$schema": "https://componentsdk.azureedge.net/jsonschema/CommandComponent.json"
          }
        },
        "systemData": {
<<<<<<< HEAD
          "createdAt": "2023-02-23T07:18:15.846503\u002B00:00",
          "createdBy": "Diondra Peck",
          "createdByType": "User",
          "lastModifiedAt": "2023-02-23T07:18:15.9115598\u002B00:00",
          "lastModifiedBy": "Diondra Peck",
=======
          "createdAt": "2023-03-09T04:47:50.2666335\u002B00:00",
          "createdBy": "Firstname Lastname",
          "createdByType": "User",
          "lastModifiedAt": "2023-03-09T04:47:50.2666335\u002B00:00",
          "lastModifiedBy": "Firstname Lastname",
>>>>>>> d49b4ced
          "lastModifiedByType": "User"
        }
      }
    },
    {
<<<<<<< HEAD
      "RequestUri": "https://management.azure.com/subscriptions/00000000-0000-0000-0000-000000000/resourceGroups/00000/providers/Microsoft.MachineLearningServices/workspaces/00000/jobs/000000000000000000000?api-version=2022-12-01-preview",
=======
      "RequestUri": "https://management.azure.com/subscriptions/00000000-0000-0000-0000-000000000/resourceGroups/00000/providers/Microsoft.MachineLearningServices/workspaces/00000/jobs/000000000000000000000?api-version=2023-02-01-preview",
>>>>>>> d49b4ced
      "RequestMethod": "PUT",
      "RequestHeaders": {
        "Accept": "application/json",
        "Accept-Encoding": "gzip, deflate",
        "Connection": "keep-alive",
        "Content-Length": "729",
        "Content-Type": "application/json",
<<<<<<< HEAD
        "User-Agent": "azure-ai-ml/1.5.0 azsdk-python-mgmt-machinelearningservices/0.1.0 Python/3.7.9 (Windows-10-10.0.22621-SP0)"
=======
        "User-Agent": "azure-ai-ml/1.5.0 azsdk-python-mgmt-machinelearningservices/0.1.0 Python/3.10.6 (Linux-5.15.90.1-microsoft-standard-WSL2-x86_64-with-glibc2.35)"
>>>>>>> d49b4ced
      },
      "RequestBody": {
        "properties": {
          "properties": {},
          "tags": {},
          "displayName": "env_conda_file",
          "experimentName": "azure-ai-ml",
          "isArchived": false,
          "jobType": "Pipeline",
          "inputs": {},
          "jobs": {
            "hello_python_world_job": {
              "name": "hello_python_world_job",
              "type": "command",
              "computeId": "/subscriptions/00000000-0000-0000-0000-000000000/resourceGroups/00000/providers/Microsoft.MachineLearningServices/workspaces/00000/computes/cpu-cluster",
              "_source": "YAML.COMPONENT",
<<<<<<< HEAD
              "componentId": "/subscriptions/00000000-0000-0000-0000-000000000/resourceGroups/00000/providers/Microsoft.MachineLearningServices/workspaces/00000/components/azureml_anonymous/versions/aef7f602-d952-46da-95e1-f4934fe2a0f1"
=======
              "componentId": "/subscriptions/00000000-0000-0000-0000-000000000/resourceGroups/00000/providers/Microsoft.MachineLearningServices/workspaces/00000/components/azureml_anonymous/versions/00760eb7-3b46-4f2f-b709-8799d5870944"
>>>>>>> d49b4ced
            }
          },
          "outputs": {},
          "settings": {
            "_source": "DSL"
          }
        }
      },
      "StatusCode": 201,
      "ResponseHeaders": {
        "Cache-Control": "no-cache",
<<<<<<< HEAD
        "Content-Length": "2563",
        "Content-Type": "application/json; charset=utf-8",
        "Date": "Thu, 23 Feb 2023 19:39:33 GMT",
        "Expires": "-1",
        "Location": "https://management.azure.com/subscriptions/00000000-0000-0000-0000-000000000/resourceGroups/00000/providers/Microsoft.MachineLearningServices/workspaces/00000/jobs/000000000000000000000?api-version=2022-12-01-preview",
        "Pragma": "no-cache",
        "Request-Context": "appId=cid-v1:2d2e8e63-272e-4b3c-8598-4ee570a0e70d",
        "Server-Timing": "traceparent;desc=\u002200-936beca6ad564504a7866c82e8dde9c1-f59994c05bcfa89e-01\u0022",
        "Strict-Transport-Security": "max-age=31536000; includeSubDomains",
        "x-aml-cluster": "vienna-eastus2-01",
        "X-Content-Type-Options": "nosniff",
        "x-ms-correlation-request-id": "5c74e339-d9d0-4038-bf58-0f67a161a630",
        "x-ms-ratelimit-remaining-subscription-writes": "1179",
        "x-ms-response-type": "standard",
        "x-ms-routing-request-id": "WESTUS2:20230223T193934Z:5c74e339-d9d0-4038-bf58-0f67a161a630",
        "x-request-time": "1.646"
=======
        "Content-Length": "2112",
        "Content-Type": "application/json; charset=utf-8",
        "Date": "Thu, 09 Mar 2023 04:47:54 GMT",
        "Expires": "-1",
        "Location": "https://management.azure.com/subscriptions/00000000-0000-0000-0000-000000000/resourceGroups/00000/providers/Microsoft.MachineLearningServices/workspaces/00000/jobs/000000000000000000000?api-version=2023-02-01-preview",
        "Pragma": "no-cache",
        "Request-Context": "appId=cid-v1:2d2e8e63-272e-4b3c-8598-4ee570a0e70d",
        "Server-Timing": "traceparent;desc=\u002200-f286137cb550e182b309551a4680f5d7-8ddbf4a121d4142d-01\u0022",
        "Strict-Transport-Security": "max-age=31536000; includeSubDomains",
        "x-aml-cluster": "vienna-eastus-02",
        "X-Content-Type-Options": "nosniff",
        "x-ms-correlation-request-id": "bb1f7aef-5cb2-4b1f-8d57-1a2c270492b0",
        "x-ms-ratelimit-remaining-subscription-writes": "1196",
        "x-ms-response-type": "standard",
        "x-ms-routing-request-id": "CANADACENTRAL:20230309T044755Z:bb1f7aef-5cb2-4b1f-8d57-1a2c270492b0",
        "x-request-time": "1.319"
>>>>>>> d49b4ced
      },
      "ResponseBody": {
        "id": "/subscriptions/00000000-0000-0000-0000-000000000/resourceGroups/00000/providers/Microsoft.MachineLearningServices/workspaces/00000/jobs/000000000000000000000",
        "name": "000000000000000000000",
        "type": "Microsoft.MachineLearningServices/workspaces/jobs",
        "properties": {
          "description": null,
          "tags": {},
          "properties": {
            "azureml.DevPlatv2": "true",
            "azureml.runsource": "azureml.PipelineRun",
            "runSource": "MFE",
            "runType": "HTTP",
            "azureml.parameters": "{}",
            "azureml.continue_on_step_failure": "True",
            "azureml.continue_on_failed_optional_input": "True",
            "azureml.defaultDataStoreName": "workspaceblobstore",
            "azureml.pipelineComponent": "pipelinerun"
          },
          "displayName": "env_conda_file",
          "status": "Preparing",
          "experimentName": "azure-ai-ml",
          "services": {
            "Tracking": {
              "jobServiceType": "Tracking",
              "port": null,
<<<<<<< HEAD
              "endpoint": "azureml://eastus2.api.azureml.ms/mlflow/v1.0/subscriptions/00000000-0000-0000-0000-000000000/resourceGroups/00000/providers/Microsoft.MachineLearningServices/workspaces/00000?",
=======
              "endpoint": "azureml://eastus.api.azureml.ms/mlflow/v1.0/subscriptions/00000000-0000-0000-0000-000000000/resourceGroups/00000/providers/Microsoft.MachineLearningServices/workspaces/00000?",
>>>>>>> d49b4ced
              "status": null,
              "errorMessage": null,
              "properties": null,
              "nodes": null
            },
            "Studio": {
              "jobServiceType": "Studio",
              "port": null,
              "endpoint": "https://ml.azure.com/runs/000000000000000000000?wsid=/subscriptions/00000000-0000-0000-0000-000000000/resourcegroups/00000/workspaces/00000",
              "status": null,
              "errorMessage": null,
              "properties": null,
              "nodes": null
            }
          },
          "computeId": null,
          "isArchived": false,
          "identity": null,
          "componentId": null,
          "notificationSetting": null,
          "jobType": "Pipeline",
          "settings": {
            "_source": "DSL"
          },
          "jobs": {
            "hello_python_world_job": {
              "name": "hello_python_world_job",
              "type": "command",
              "computeId": "/subscriptions/00000000-0000-0000-0000-000000000/resourceGroups/00000/providers/Microsoft.MachineLearningServices/workspaces/00000/computes/cpu-cluster",
              "_source": "YAML.COMPONENT",
<<<<<<< HEAD
              "componentId": "/subscriptions/00000000-0000-0000-0000-000000000/resourceGroups/00000/providers/Microsoft.MachineLearningServices/workspaces/00000/components/azureml_anonymous/versions/aef7f602-d952-46da-95e1-f4934fe2a0f1"
=======
              "componentId": "/subscriptions/00000000-0000-0000-0000-000000000/resourceGroups/00000/providers/Microsoft.MachineLearningServices/workspaces/00000/components/azureml_anonymous/versions/00760eb7-3b46-4f2f-b709-8799d5870944"
>>>>>>> d49b4ced
            }
          },
          "inputs": {},
          "outputs": {},
          "sourceJobId": null
        },
        "systemData": {
<<<<<<< HEAD
          "createdAt": "2023-02-23T19:39:33.9587858\u002B00:00",
          "createdBy": "Diondra Peck",
=======
          "createdAt": "2023-03-09T04:47:54.7677307\u002B00:00",
          "createdBy": "Firstname Lastname",
>>>>>>> d49b4ced
          "createdByType": "User"
        }
      }
    },
    {
<<<<<<< HEAD
      "RequestUri": "https://management.azure.com/subscriptions/00000000-0000-0000-0000-000000000/resourceGroups/00000/providers/Microsoft.MachineLearningServices/workspaces/00000/jobs/000000000000000000000/cancel?api-version=2022-12-01-preview",
=======
      "RequestUri": "https://management.azure.com/subscriptions/00000000-0000-0000-0000-000000000/resourceGroups/00000/providers/Microsoft.MachineLearningServices/workspaces/00000/jobs/000000000000000000000/cancel?api-version=2023-02-01-preview",
>>>>>>> d49b4ced
      "RequestMethod": "POST",
      "RequestHeaders": {
        "Accept": "application/json",
        "Accept-Encoding": "gzip, deflate",
        "Connection": "keep-alive",
        "Content-Length": "0",
<<<<<<< HEAD
        "User-Agent": "azure-ai-ml/1.5.0 azsdk-python-mgmt-machinelearningservices/0.1.0 Python/3.7.9 (Windows-10-10.0.22621-SP0)"
=======
        "User-Agent": "azure-ai-ml/1.5.0 azsdk-python-mgmt-machinelearningservices/0.1.0 Python/3.10.6 (Linux-5.15.90.1-microsoft-standard-WSL2-x86_64-with-glibc2.35)"
>>>>>>> d49b4ced
      },
      "RequestBody": null,
      "StatusCode": 202,
      "ResponseHeaders": {
        "Cache-Control": "no-cache",
        "Content-Length": "4",
        "Content-Type": "application/json; charset=utf-8",
<<<<<<< HEAD
        "Date": "Thu, 23 Feb 2023 19:39:37 GMT",
        "Expires": "-1",
        "Location": "https://management.azure.com/subscriptions/00000000-0000-0000-0000-000000000/providers/Microsoft.MachineLearningServices/locations/eastus2/mfeOperationResults/jc:2d1e66ae-85e3-42c0-be91-34de66397f26:000000000000000000000?api-version=2022-12-01-preview",
        "Pragma": "no-cache",
        "Request-Context": "appId=cid-v1:2d2e8e63-272e-4b3c-8598-4ee570a0e70d",
        "Strict-Transport-Security": "max-age=31536000; includeSubDomains",
        "x-aml-cluster": "vienna-eastus2-01",
        "X-Content-Type-Options": "nosniff",
        "x-ms-async-operation-timeout": "PT1H",
        "x-ms-correlation-request-id": "264936d3-0d0e-464c-8679-ec18207b15d0",
        "x-ms-ratelimit-remaining-subscription-writes": "1190",
        "x-ms-response-type": "standard",
        "x-ms-routing-request-id": "WESTUS2:20230223T193938Z:264936d3-0d0e-464c-8679-ec18207b15d0",
        "x-request-time": "1.967"
=======
        "Date": "Thu, 09 Mar 2023 04:47:58 GMT",
        "Expires": "-1",
        "Location": "https://management.azure.com/subscriptions/00000000-0000-0000-0000-000000000/providers/Microsoft.MachineLearningServices/locations/eastus/mfeOperationResults/jc:3bd2018e-4b43-401e-ad49-85df181c9e0a:000000000000000000000?api-version=2023-02-01-preview",
        "Pragma": "no-cache",
        "Request-Context": "appId=cid-v1:2d2e8e63-272e-4b3c-8598-4ee570a0e70d",
        "Strict-Transport-Security": "max-age=31536000; includeSubDomains",
        "x-aml-cluster": "vienna-eastus-02",
        "X-Content-Type-Options": "nosniff",
        "x-ms-async-operation-timeout": "PT1H",
        "x-ms-correlation-request-id": "d5834131-42d5-4cc3-952e-b0afde80fbbc",
        "x-ms-ratelimit-remaining-subscription-writes": "1198",
        "x-ms-response-type": "standard",
        "x-ms-routing-request-id": "CANADACENTRAL:20230309T044759Z:d5834131-42d5-4cc3-952e-b0afde80fbbc",
        "x-request-time": "0.984"
>>>>>>> d49b4ced
      },
      "ResponseBody": "null"
    },
    {
<<<<<<< HEAD
      "RequestUri": "https://management.azure.com/subscriptions/00000000-0000-0000-0000-000000000/providers/Microsoft.MachineLearningServices/locations/eastus2/mfeOperationResults/jc:2d1e66ae-85e3-42c0-be91-34de66397f26:000000000000000000000?api-version=2022-12-01-preview",
=======
      "RequestUri": "https://management.azure.com/subscriptions/00000000-0000-0000-0000-000000000/providers/Microsoft.MachineLearningServices/locations/eastus/mfeOperationResults/jc:3bd2018e-4b43-401e-ad49-85df181c9e0a:000000000000000000000?api-version=2023-02-01-preview",
>>>>>>> d49b4ced
      "RequestMethod": "GET",
      "RequestHeaders": {
        "Accept": "*/*",
        "Accept-Encoding": "gzip, deflate",
        "Connection": "keep-alive",
<<<<<<< HEAD
        "User-Agent": "azure-ai-ml/1.5.0 azsdk-python-mgmt-machinelearningservices/0.1.0 Python/3.7.9 (Windows-10-10.0.22621-SP0)"
=======
        "User-Agent": "azure-ai-ml/1.5.0 azsdk-python-mgmt-machinelearningservices/0.1.0 Python/3.10.6 (Linux-5.15.90.1-microsoft-standard-WSL2-x86_64-with-glibc2.35)"
>>>>>>> d49b4ced
      },
      "RequestBody": null,
      "StatusCode": 202,
      "ResponseHeaders": {
        "Cache-Control": "no-cache",
        "Content-Length": "2",
        "Content-Type": "application/json; charset=utf-8",
<<<<<<< HEAD
        "Date": "Thu, 23 Feb 2023 19:39:37 GMT",
        "Expires": "-1",
        "Location": "https://management.azure.com/subscriptions/00000000-0000-0000-0000-000000000/providers/Microsoft.MachineLearningServices/locations/eastus2/mfeOperationResults/jc:2d1e66ae-85e3-42c0-be91-34de66397f26:000000000000000000000?api-version=2022-12-01-preview",
        "Pragma": "no-cache",
        "Request-Context": "appId=cid-v1:2d2e8e63-272e-4b3c-8598-4ee570a0e70d",
        "Strict-Transport-Security": "max-age=31536000; includeSubDomains",
        "x-aml-cluster": "vienna-eastus2-02",
        "X-Content-Type-Options": "nosniff",
        "x-ms-correlation-request-id": "cfbd9239-69c5-4dfb-8a87-5cc4ab1fbe70",
        "x-ms-ratelimit-remaining-subscription-reads": "11961",
        "x-ms-response-type": "standard",
        "x-ms-routing-request-id": "WESTUS2:20230223T193938Z:cfbd9239-69c5-4dfb-8a87-5cc4ab1fbe70",
        "x-request-time": "0.357"
=======
        "Date": "Thu, 09 Mar 2023 04:47:59 GMT",
        "Expires": "-1",
        "Location": "https://management.azure.com/subscriptions/00000000-0000-0000-0000-000000000/providers/Microsoft.MachineLearningServices/locations/eastus/mfeOperationResults/jc:3bd2018e-4b43-401e-ad49-85df181c9e0a:000000000000000000000?api-version=2023-02-01-preview",
        "Pragma": "no-cache",
        "Request-Context": "appId=cid-v1:2d2e8e63-272e-4b3c-8598-4ee570a0e70d",
        "Strict-Transport-Security": "max-age=31536000; includeSubDomains",
        "x-aml-cluster": "vienna-eastus-02",
        "X-Content-Type-Options": "nosniff",
        "x-ms-correlation-request-id": "b633a286-db17-4e73-93e3-e76d910d9b1f",
        "x-ms-ratelimit-remaining-subscription-reads": "11997",
        "x-ms-response-type": "standard",
        "x-ms-routing-request-id": "CANADACENTRAL:20230309T044759Z:b633a286-db17-4e73-93e3-e76d910d9b1f",
        "x-request-time": "0.092"
>>>>>>> d49b4ced
      },
      "ResponseBody": {}
    },
    {
<<<<<<< HEAD
      "RequestUri": "https://management.azure.com/subscriptions/00000000-0000-0000-0000-000000000/providers/Microsoft.MachineLearningServices/locations/eastus2/mfeOperationResults/jc:2d1e66ae-85e3-42c0-be91-34de66397f26:000000000000000000000?api-version=2022-12-01-preview",
=======
      "RequestUri": "https://management.azure.com/subscriptions/00000000-0000-0000-0000-000000000/providers/Microsoft.MachineLearningServices/locations/eastus/mfeOperationResults/jc:3bd2018e-4b43-401e-ad49-85df181c9e0a:000000000000000000000?api-version=2023-02-01-preview",
>>>>>>> d49b4ced
      "RequestMethod": "GET",
      "RequestHeaders": {
        "Accept": "*/*",
        "Accept-Encoding": "gzip, deflate",
        "Connection": "keep-alive",
<<<<<<< HEAD
        "User-Agent": "azure-ai-ml/1.5.0 azsdk-python-mgmt-machinelearningservices/0.1.0 Python/3.7.9 (Windows-10-10.0.22621-SP0)"
=======
        "User-Agent": "azure-ai-ml/1.5.0 azsdk-python-mgmt-machinelearningservices/0.1.0 Python/3.10.6 (Linux-5.15.90.1-microsoft-standard-WSL2-x86_64-with-glibc2.35)"
>>>>>>> d49b4ced
      },
      "RequestBody": null,
      "StatusCode": 200,
      "ResponseHeaders": {
        "Cache-Control": "no-cache",
        "Content-Length": "0",
<<<<<<< HEAD
        "Date": "Thu, 23 Feb 2023 19:40:09 GMT",
        "Expires": "-1",
        "Pragma": "no-cache",
        "Request-Context": "appId=cid-v1:2d2e8e63-272e-4b3c-8598-4ee570a0e70d",
        "Server-Timing": "traceparent;desc=\u002200-69d2abaeacbcb1d2477357c5896e4c3f-43281878a1fca790-01\u0022",
        "Strict-Transport-Security": "max-age=31536000; includeSubDomains",
        "x-aml-cluster": "vienna-eastus2-02",
        "X-Content-Type-Options": "nosniff",
        "x-ms-correlation-request-id": "db5f54db-c400-4977-9f5f-dad486e39657",
        "x-ms-ratelimit-remaining-subscription-reads": "11960",
        "x-ms-response-type": "standard",
        "x-ms-routing-request-id": "WESTUS2:20230223T194009Z:db5f54db-c400-4977-9f5f-dad486e39657",
        "x-request-time": "1.134"
=======
        "Date": "Thu, 09 Mar 2023 04:48:29 GMT",
        "Expires": "-1",
        "Pragma": "no-cache",
        "Request-Context": "appId=cid-v1:2d2e8e63-272e-4b3c-8598-4ee570a0e70d",
        "Server-Timing": "traceparent;desc=\u002200-8dd574a0e36dd2bca9cc31775700dce5-d71832305f8ae68b-01\u0022",
        "Strict-Transport-Security": "max-age=31536000; includeSubDomains",
        "x-aml-cluster": "vienna-eastus-02",
        "X-Content-Type-Options": "nosniff",
        "x-ms-correlation-request-id": "c6258461-a2ab-423d-abbb-765754cbe7b2",
        "x-ms-ratelimit-remaining-subscription-reads": "11996",
        "x-ms-response-type": "standard",
        "x-ms-routing-request-id": "CANADACENTRAL:20230309T044829Z:c6258461-a2ab-423d-abbb-765754cbe7b2",
        "x-request-time": "0.044"
>>>>>>> d49b4ced
      },
      "ResponseBody": null
    }
  ],
  "Variables": {}
}<|MERGE_RESOLUTION|>--- conflicted
+++ resolved
@@ -7,11 +7,7 @@
         "Accept": "application/json",
         "Accept-Encoding": "gzip, deflate",
         "Connection": "keep-alive",
-<<<<<<< HEAD
-        "User-Agent": "azure-ai-ml/1.5.0 azsdk-python-mgmt-machinelearningservices/0.1.0 Python/3.7.9 (Windows-10-10.0.22621-SP0)"
-=======
-        "User-Agent": "azure-ai-ml/1.5.0 azsdk-python-mgmt-machinelearningservices/0.1.0 Python/3.10.6 (Linux-5.15.90.1-microsoft-standard-WSL2-x86_64-with-glibc2.35)"
->>>>>>> d49b4ced
+        "User-Agent": "azure-ai-ml/1.5.0 azsdk-python-mgmt-machinelearningservices/0.1.0 Python/3.10.6 (Linux-5.15.90.1-microsoft-standard-WSL2-x86_64-with-glibc2.35)"
       },
       "RequestBody": null,
       "StatusCode": 200,
@@ -19,34 +15,17 @@
         "Cache-Control": "no-cache",
         "Content-Encoding": "gzip",
         "Content-Type": "application/json; charset=utf-8",
-<<<<<<< HEAD
-        "Date": "Thu, 23 Feb 2023 19:39:19 GMT",
-        "Expires": "-1",
-        "Pragma": "no-cache",
-        "Request-Context": "appId=cid-v1:2d2e8e63-272e-4b3c-8598-4ee570a0e70d",
-        "Server-Timing": "traceparent;desc=\u002200-4079c2f85defcae5d99a74ca3c0dc49c-360155036804238f-01\u0022",
-=======
         "Date": "Thu, 09 Mar 2023 04:47:27 GMT",
         "Expires": "-1",
         "Pragma": "no-cache",
         "Request-Context": "appId=cid-v1:2d2e8e63-272e-4b3c-8598-4ee570a0e70d",
         "Server-Timing": "traceparent;desc=\u002200-1dde066b780616d598bacdab294c8f19-ebb8aff85a3af73d-01\u0022",
->>>>>>> d49b4ced
         "Strict-Transport-Security": "max-age=31536000; includeSubDomains",
         "Transfer-Encoding": "chunked",
         "Vary": [
           "Accept-Encoding",
           "Accept-Encoding"
         ],
-<<<<<<< HEAD
-        "x-aml-cluster": "vienna-eastus2-02",
-        "X-Content-Type-Options": "nosniff",
-        "x-ms-correlation-request-id": "60320fd4-f00f-47c5-a3c8-baafff4de9ce",
-        "x-ms-ratelimit-remaining-subscription-reads": "11964",
-        "x-ms-response-type": "standard",
-        "x-ms-routing-request-id": "WESTUS2:20230223T193920Z:60320fd4-f00f-47c5-a3c8-baafff4de9ce",
-        "x-request-time": "0.642"
-=======
         "x-aml-cluster": "vienna-eastus-02",
         "X-Content-Type-Options": "nosniff",
         "x-ms-correlation-request-id": "d58e308f-9e90-4506-9add-218e5536d2cd",
@@ -54,34 +33,21 @@
         "x-ms-response-type": "standard",
         "x-ms-routing-request-id": "CANADACENTRAL:20230309T044727Z:d58e308f-9e90-4506-9add-218e5536d2cd",
         "x-request-time": "0.072"
->>>>>>> d49b4ced
       },
       "ResponseBody": {
         "id": "/subscriptions/00000000-0000-0000-0000-000000000/resourceGroups/00000/providers/Microsoft.MachineLearningServices/workspaces/00000/computes/cpu-cluster",
         "name": "cpu-cluster",
         "type": "Microsoft.MachineLearningServices/workspaces/computes",
-<<<<<<< HEAD
-        "location": "eastus2",
-        "tags": {},
-        "properties": {
-          "createdOn": "2023-02-23T02:09:37.0381833\u002B00:00",
-          "modifiedOn": "2023-02-23T02:09:40.5544927\u002B00:00",
-=======
         "location": "eastus",
         "tags": {},
         "properties": {
           "createdOn": "2023-02-18T09:22:48.8321811\u002B00:00",
           "modifiedOn": "2023-02-20T22:34:01.0617008\u002B00:00",
->>>>>>> d49b4ced
           "disableLocalAuth": false,
           "description": null,
           "resourceId": null,
           "computeType": "AmlCompute",
-<<<<<<< HEAD
-          "computeLocation": "eastus2",
-=======
           "computeLocation": "eastus",
->>>>>>> d49b4ced
           "provisioningState": "Succeeded",
           "provisioningErrors": null,
           "isAttachedCompute": false,
@@ -91,11 +57,7 @@
             "scaleSettings": {
               "maxNodeCount": 4,
               "minNodeCount": 0,
-<<<<<<< HEAD
-              "nodeIdleTimeBeforeScaleDown": "PT2M"
-=======
               "nodeIdleTimeBeforeScaleDown": "PT20M"
->>>>>>> d49b4ced
             },
             "subnet": null,
             "currentNodeCount": 0,
@@ -109,11 +71,7 @@
               "preemptedNodeCount": 0
             },
             "allocationState": "Steady",
-<<<<<<< HEAD
-            "allocationStateTransitionTime": "2023-02-23T19:25:02.755\u002B00:00",
-=======
             "allocationStateTransitionTime": "2023-03-09T02:01:12.941\u002B00:00",
->>>>>>> d49b4ced
             "errors": null,
             "remoteLoginPortPublicAccess": "Enabled",
             "osType": "Linux",
@@ -134,11 +92,7 @@
         "Connection": "keep-alive",
         "Content-Length": "265",
         "Content-Type": "application/json",
-<<<<<<< HEAD
-        "User-Agent": "azure-ai-ml/1.5.0 azsdk-python-mgmt-machinelearningservices/0.1.0 Python/3.7.9 (Windows-10-10.0.22621-SP0)"
-=======
-        "User-Agent": "azure-ai-ml/1.5.0 azsdk-python-mgmt-machinelearningservices/0.1.0 Python/3.10.6 (Linux-5.15.90.1-microsoft-standard-WSL2-x86_64-with-glibc2.35)"
->>>>>>> d49b4ced
+        "User-Agent": "azure-ai-ml/1.5.0 azsdk-python-mgmt-machinelearningservices/0.1.0 Python/3.10.6 (Linux-5.15.90.1-microsoft-standard-WSL2-x86_64-with-glibc2.35)"
       },
       "RequestBody": {
         "properties": {
@@ -152,30 +106,13 @@
       "ResponseHeaders": {
         "Build-ID": "cau",
         "Cache-Control": "no-cache",
-<<<<<<< HEAD
-        "Content-Length": "1136",
-        "Content-Type": "application/json; charset=utf-8",
-        "Date": "Thu, 23 Feb 2023 19:39:22 GMT",
-=======
         "Content-Length": "1029",
         "Content-Type": "application/json; charset=utf-8",
         "Date": "Thu, 09 Mar 2023 04:47:42 GMT",
->>>>>>> d49b4ced
         "Expires": "-1",
         "Location": "https://management.azure.com/subscriptions/00000000-0000-0000-0000-000000000/resourceGroups/00000/providers/Microsoft.MachineLearningServices/workspaces/00000/environments/CliV2AnonymousEnvironment/versions/efb5b5567b37a00ae015793bd8b2b90c?api-version=2022-05-01",
         "Pragma": "no-cache",
         "Request-Context": "appId=cid-v1:2d2e8e63-272e-4b3c-8598-4ee570a0e70d",
-<<<<<<< HEAD
-        "Server-Timing": "traceparent;desc=\u002200-5104034ff826eb94e2ff98edfd695575-8c2cd9e6302d3534-01\u0022",
-        "Strict-Transport-Security": "max-age=31536000; includeSubDomains",
-        "x-aml-cluster": "vienna-eastus2-01",
-        "X-Content-Type-Options": "nosniff",
-        "x-ms-correlation-request-id": "5ad4970f-0606-4c63-8a6a-3a895dd44563",
-        "x-ms-ratelimit-remaining-subscription-writes": "1181",
-        "x-ms-response-type": "standard",
-        "x-ms-routing-request-id": "WESTUS2:20230223T193923Z:5ad4970f-0606-4c63-8a6a-3a895dd44563",
-        "x-request-time": "1.031"
-=======
         "Server-Timing": "traceparent;desc=\u002200-02067f44cbe7ea1e1e91cf00f5c721df-8f9158ad63303003-01\u0022",
         "Strict-Transport-Security": "max-age=31536000; includeSubDomains",
         "x-aml-cluster": "vienna-eastus-02",
@@ -185,7 +122,6 @@
         "x-ms-response-type": "standard",
         "x-ms-routing-request-id": "CANADACENTRAL:20230309T044743Z:ae42f10b-5811-47a3-9167-9e50e651d39d",
         "x-request-time": "11.368"
->>>>>>> d49b4ced
       },
       "ResponseBody": {
         "id": "/subscriptions/00000000-0000-0000-0000-000000000/resourceGroups/00000/providers/Microsoft.MachineLearningServices/workspaces/00000/environments/CliV2AnonymousEnvironment/versions/efb5b5567b37a00ae015793bd8b2b90c",
@@ -203,39 +139,23 @@
           "osType": "Linux"
         },
         "systemData": {
-<<<<<<< HEAD
-          "createdAt": "2023-02-23T07:18:00.1680731\u002B00:00",
-          "createdBy": "Diondra Peck",
-          "createdByType": "User",
-          "lastModifiedAt": "2023-02-23T07:18:00.1680731\u002B00:00",
-          "lastModifiedBy": "Diondra Peck",
-=======
           "createdAt": "2023-03-09T04:47:31.7530709\u002B00:00",
           "createdBy": "Firstname Lastname",
           "createdByType": "User",
           "lastModifiedAt": "2023-03-09T04:47:31.7530709\u002B00:00",
           "lastModifiedBy": "Firstname Lastname",
->>>>>>> d49b4ced
           "lastModifiedByType": "User"
         }
       }
     },
     {
-<<<<<<< HEAD
-      "RequestUri": "https://management.azure.com/subscriptions/00000000-0000-0000-0000-000000000/resourceGroups/00000/providers/Microsoft.MachineLearningServices/workspaces/00000?api-version=2022-10-01",
-=======
       "RequestUri": "https://management.azure.com/subscriptions/00000000-0000-0000-0000-000000000/resourceGroups/00000/providers/Microsoft.MachineLearningServices/workspaces/00000/datastores/workspaceblobstore?api-version=2022-10-01",
->>>>>>> d49b4ced
       "RequestMethod": "GET",
       "RequestHeaders": {
         "Accept": "application/json",
         "Accept-Encoding": "gzip, deflate",
         "Connection": "keep-alive",
-<<<<<<< HEAD
-        "User-Agent": "azure-ai-ml/1.5.0 azsdk-python-mgmt-machinelearningservices/0.1.0 Python/3.7.9 (Windows-10-10.0.22621-SP0)"
-=======
-        "User-Agent": "azure-ai-ml/1.5.0 azsdk-python-mgmt-machinelearningservices/0.1.0 Python/3.10.6 (Linux-5.15.90.1-microsoft-standard-WSL2-x86_64-with-glibc2.35)"
->>>>>>> d49b4ced
+        "User-Agent": "azure-ai-ml/1.5.0 azsdk-python-mgmt-machinelearningservices/0.1.0 Python/3.10.6 (Linux-5.15.90.1-microsoft-standard-WSL2-x86_64-with-glibc2.35)"
       },
       "RequestBody": null,
       "StatusCode": 200,
@@ -243,34 +163,17 @@
         "Cache-Control": "no-cache",
         "Content-Encoding": "gzip",
         "Content-Type": "application/json; charset=utf-8",
-<<<<<<< HEAD
-        "Date": "Thu, 23 Feb 2023 19:39:25 GMT",
-        "Expires": "-1",
-        "Pragma": "no-cache",
-        "Request-Context": "appId=cid-v1:2d2e8e63-272e-4b3c-8598-4ee570a0e70d",
-        "Server-Timing": "traceparent;desc=\u002200-5215df49387733d0ae1de9006a94fb51-eedf1f76533560fb-01\u0022",
-=======
         "Date": "Thu, 09 Mar 2023 04:47:46 GMT",
         "Expires": "-1",
         "Pragma": "no-cache",
         "Request-Context": "appId=cid-v1:2d2e8e63-272e-4b3c-8598-4ee570a0e70d",
         "Server-Timing": "traceparent;desc=\u002200-99c59964ffb61d09120904bd3b24bf3b-661ce7833e456b16-01\u0022",
->>>>>>> d49b4ced
         "Strict-Transport-Security": "max-age=31536000; includeSubDomains",
         "Transfer-Encoding": "chunked",
         "Vary": [
           "Accept-Encoding",
           "Accept-Encoding"
         ],
-<<<<<<< HEAD
-        "x-aml-cluster": "vienna-eastus2-01",
-        "X-Content-Type-Options": "nosniff",
-        "x-ms-correlation-request-id": "b83678d9-26dc-41e6-baa7-9957dd794e9a",
-        "x-ms-ratelimit-remaining-subscription-reads": "11963",
-        "x-ms-response-type": "standard",
-        "x-ms-routing-request-id": "WESTUS2:20230223T193926Z:b83678d9-26dc-41e6-baa7-9957dd794e9a",
-        "x-request-time": "0.508"
-=======
         "x-aml-cluster": "vienna-eastus-02",
         "X-Content-Type-Options": "nosniff",
         "x-ms-correlation-request-id": "ef8e421f-22c2-48da-8c76-5b017877b8f0",
@@ -278,7 +181,6 @@
         "x-ms-response-type": "standard",
         "x-ms-routing-request-id": "CANADACENTRAL:20230309T044746Z:ef8e421f-22c2-48da-8c76-5b017877b8f0",
         "x-request-time": "0.141"
->>>>>>> d49b4ced
       },
       "ResponseBody": {
         "id": "/subscriptions/00000000-0000-0000-0000-000000000/resourceGroups/00000/providers/Microsoft.MachineLearningServices/workspaces/00000",
@@ -306,42 +208,6 @@
             "isPrivateLinkEnabled": false,
             "notebookPreparationError": null
           },
-<<<<<<< HEAD
-          "storageHnsEnabled": false,
-          "workspaceId": "2d1e66ae-85e3-42c0-be91-34de66397f26",
-          "linkedModelInventoryArmId": null,
-          "privateLinkCount": 0,
-          "publicNetworkAccess": "Enabled",
-          "discoveryUrl": "https://eastus2.api.azureml.ms/discovery",
-          "mlFlowTrackingUri": "azureml://eastus2.api.azureml.ms/mlflow/v1.0/subscriptions/00000000-0000-0000-0000-000000000/resourceGroups/00000/providers/Microsoft.MachineLearningServices/workspaces/00000",
-          "sdkTelemetryAppInsightsKey": "0000000-0000-0000-0000-000000000000",
-          "sasGetterUri": "",
-          "enableDataIsolation": false
-        },
-        "identity": {
-          "type": "SystemAssigned",
-          "principalId": "0000000-0000-0000-0000-000000000000",
-          "tenantId": "72f988bf-86f1-41af-91ab-2d7cd011db47"
-        },
-        "kind": "Default",
-        "sku": {
-          "name": "Basic",
-          "tier": "Basic"
-        },
-        "systemData": {
-          "createdAt": "2023-02-23T02:09:00.5159669Z",
-          "createdBy": "dipeck@microsoft.com",
-          "createdByType": "User",
-          "lastModifiedAt": "2023-02-23T02:09:00.5159669Z",
-          "lastModifiedBy": "dipeck@microsoft.com",
-          "lastModifiedByType": "User"
-        }
-      }
-    },
-    {
-      "RequestUri": "https://eastus2.api.azureml.ms/content/v2.0/subscriptions/00000000-0000-0000-0000-000000000/resourceGroups/00000/providers/Microsoft.MachineLearningServices/workspaces/00000/snapshots/getByHash?hash=5b710757809bf7fe8a94b7c20b24c40d56a215392c19c7d7b51ada5fed2feee6\u0026hashVersion=202208",
-      "RequestMethod": "GET",
-=======
           "datastoreType": "AzureBlob",
           "accountName": "samcw32zcnpjldw",
           "containerName": "azureml-blobstore-3bd2018e-4b43-401e-ad49-85df181c9e0a",
@@ -362,18 +228,12 @@
     {
       "RequestUri": "https://management.azure.com/subscriptions/00000000-0000-0000-0000-000000000/resourceGroups/00000/providers/Microsoft.MachineLearningServices/workspaces/00000/datastores/workspaceblobstore/listSecrets?api-version=2022-10-01",
       "RequestMethod": "POST",
->>>>>>> d49b4ced
       "RequestHeaders": {
         "Accept": "*/*",
         "Accept-Encoding": "gzip, deflate",
         "Connection": "keep-alive",
-<<<<<<< HEAD
-        "Content-Type": "application/json; charset=UTF-8",
-        "User-Agent": "azure-ai-ml/1.5.0 azsdk-python-core/1.26.3 Python/3.7.9 (Windows-10-10.0.22621-SP0)"
-=======
         "Content-Length": "0",
         "User-Agent": "azure-ai-ml/1.5.0 azsdk-python-mgmt-machinelearningservices/0.1.0 Python/3.10.6 (Linux-5.15.90.1-microsoft-standard-WSL2-x86_64-with-glibc2.35)"
->>>>>>> d49b4ced
       },
       "RequestBody": null,
       "StatusCode": 200,
@@ -381,25 +241,14 @@
         "Connection": "keep-alive",
         "Content-Encoding": "gzip",
         "Content-Type": "application/json; charset=utf-8",
-<<<<<<< HEAD
-        "Date": "Thu, 23 Feb 2023 19:39:28 GMT",
-        "Request-Context": "appId=cid-v1:2d2e8e63-272e-4b3c-8598-4ee570a0e70d",
-        "Strict-Transport-Security": "max-age=15724800; includeSubDomains; preload",
+        "Date": "Thu, 09 Mar 2023 04:47:46 GMT",
+        "Expires": "-1",
+        "Pragma": "no-cache",
+        "Request-Context": "appId=cid-v1:2d2e8e63-272e-4b3c-8598-4ee570a0e70d",
+        "Server-Timing": "traceparent;desc=\u002200-540533fac9a6ab9eb28895fc4e431d01-eee6b20391509ac9-01\u0022",
+        "Strict-Transport-Security": "max-age=31536000; includeSubDomains",
         "Transfer-Encoding": "chunked",
         "Vary": "Accept-Encoding",
-        "x-aml-cluster": "vienna-eastus2-02",
-        "X-Content-Type-Options": "nosniff",
-        "x-ms-response-type": "standard",
-        "x-request-time": "0.905"
-=======
-        "Date": "Thu, 09 Mar 2023 04:47:46 GMT",
-        "Expires": "-1",
-        "Pragma": "no-cache",
-        "Request-Context": "appId=cid-v1:2d2e8e63-272e-4b3c-8598-4ee570a0e70d",
-        "Server-Timing": "traceparent;desc=\u002200-540533fac9a6ab9eb28895fc4e431d01-eee6b20391509ac9-01\u0022",
-        "Strict-Transport-Security": "max-age=31536000; includeSubDomains",
-        "Transfer-Encoding": "chunked",
-        "Vary": "Accept-Encoding",
         "x-aml-cluster": "vienna-eastus-02",
         "X-Content-Type-Options": "nosniff",
         "x-ms-correlation-request-id": "851d60d6-3e3e-4fff-b943-322d786330bd",
@@ -407,7 +256,6 @@
         "x-ms-response-type": "standard",
         "x-ms-routing-request-id": "CANADACENTRAL:20230309T044747Z:851d60d6-3e3e-4fff-b943-322d786330bd",
         "x-request-time": "0.322"
->>>>>>> d49b4ced
       },
       "ResponseBody": {
         "snapshotType": "LocalFiles",
@@ -474,10 +322,6 @@
       }
     },
     {
-<<<<<<< HEAD
-      "RequestUri": "https://management.azure.com/subscriptions/00000000-0000-0000-0000-000000000/resourceGroups/00000/providers/Microsoft.MachineLearningServices/workspaces/00000/codes/b3a3d950-e8ce-4a1b-9de2-a5915cec6317/versions/1?api-version=2022-05-01",
-      "RequestMethod": "GET",
-=======
       "RequestUri": "https://samcw32zcnpjldw.blob.core.windows.net/azureml-blobstore-3bd2018e-4b43-401e-ad49-85df181c9e0a/LocalUpload/00000000000000000000000000000000/src/hello.py",
       "RequestMethod": "HEAD",
       "RequestHeaders": {
@@ -546,14 +390,10 @@
     {
       "RequestUri": "https://management.azure.com/subscriptions/00000000-0000-0000-0000-000000000/resourceGroups/00000/providers/Microsoft.MachineLearningServices/workspaces/00000/codes/187460c0-83ea-4291-a02c-ea4619f22a0e/versions/1?api-version=2022-05-01",
       "RequestMethod": "PUT",
->>>>>>> d49b4ced
       "RequestHeaders": {
         "Accept": "application/json",
         "Accept-Encoding": "gzip, deflate",
         "Connection": "keep-alive",
-<<<<<<< HEAD
-        "User-Agent": "azure-ai-ml/1.5.0 azsdk-python-mgmt-machinelearningservices/0.1.0 Python/3.7.9 (Windows-10-10.0.22621-SP0)"
-=======
         "Content-Length": "292",
         "Content-Type": "application/json",
         "User-Agent": "azure-ai-ml/1.5.0 azsdk-python-mgmt-machinelearningservices/0.1.0 Python/3.10.6 (Linux-5.15.90.1-microsoft-standard-WSL2-x86_64-with-glibc2.35)"
@@ -568,7 +408,6 @@
           "isArchived": false,
           "codeUri": "https://samcw32zcnpjldw.blob.core.windows.net/azureml-blobstore-3bd2018e-4b43-401e-ad49-85df181c9e0a/LocalUpload/00000000000000000000000000000000/src"
         }
->>>>>>> d49b4ced
       },
       "RequestBody": null,
       "StatusCode": 200,
@@ -576,37 +415,17 @@
         "Cache-Control": "no-cache",
         "Content-Encoding": "gzip",
         "Content-Type": "application/json; charset=utf-8",
-<<<<<<< HEAD
-        "Date": "Thu, 23 Feb 2023 19:39:28 GMT",
-        "Expires": "-1",
-        "Pragma": "no-cache",
-        "Request-Context": "appId=cid-v1:2d2e8e63-272e-4b3c-8598-4ee570a0e70d",
-        "Server-Timing": "traceparent;desc=\u002200-9c9bbcf3487eca8ade290a5d976fb111-dfa4a6c6520d85e6-01\u0022",
-=======
         "Date": "Thu, 09 Mar 2023 04:47:48 GMT",
         "Expires": "-1",
         "Pragma": "no-cache",
         "Request-Context": "appId=cid-v1:2d2e8e63-272e-4b3c-8598-4ee570a0e70d",
         "Server-Timing": "traceparent;desc=\u002200-3bc35dfc0266956cd4df5f017e9aedf2-ac83ce4c2e41b357-01\u0022",
->>>>>>> d49b4ced
         "Strict-Transport-Security": "max-age=31536000; includeSubDomains",
         "Transfer-Encoding": "chunked",
         "Vary": [
           "Accept-Encoding",
           "Accept-Encoding"
         ],
-<<<<<<< HEAD
-        "x-aml-cluster": "vienna-eastus2-01",
-        "X-Content-Type-Options": "nosniff",
-        "x-ms-correlation-request-id": "8861f635-0dc6-49b9-a4dd-99ef880ebb74",
-        "x-ms-ratelimit-remaining-subscription-reads": "11962",
-        "x-ms-response-type": "standard",
-        "x-ms-routing-request-id": "WESTUS2:20230223T193929Z:8861f635-0dc6-49b9-a4dd-99ef880ebb74",
-        "x-request-time": "0.530"
-      },
-      "ResponseBody": {
-        "id": "/subscriptions/00000000-0000-0000-0000-000000000/resourceGroups/00000/providers/Microsoft.MachineLearningServices/workspaces/00000/codes/b3a3d950-e8ce-4a1b-9de2-a5915cec6317/versions/1",
-=======
         "x-aml-cluster": "vienna-eastus-02",
         "X-Content-Type-Options": "nosniff",
         "x-ms-correlation-request-id": "40eff29c-582b-46b5-99b3-db14c8b4fec1",
@@ -617,7 +436,6 @@
       },
       "ResponseBody": {
         "id": "/subscriptions/00000000-0000-0000-0000-000000000/resourceGroups/00000/providers/Microsoft.MachineLearningServices/workspaces/00000/codes/187460c0-83ea-4291-a02c-ea4619f22a0e/versions/1",
->>>>>>> d49b4ced
         "name": "1",
         "type": "Microsoft.MachineLearningServices/workspaces/codes/versions",
         "properties": {
@@ -629,16 +447,6 @@
           },
           "isArchived": false,
           "isAnonymous": false,
-<<<<<<< HEAD
-          "codeUri": "https://saveorz2izv2bas.blob.core.windows.net:443/2d1e66ae-8-4a8358a0-aac1-549e-999f-6bd7f904562a/src"
-        },
-        "systemData": {
-          "createdAt": "2023-02-23T05:39:51.2663664\u002B00:00",
-          "createdBy": "Diondra Peck",
-          "createdByType": "User",
-          "lastModifiedAt": "2023-02-23T05:39:51.2663664\u002B00:00",
-          "lastModifiedBy": "Diondra Peck",
-=======
           "codeUri": "https://samcw32zcnpjldw.blob.core.windows.net/azureml-blobstore-3bd2018e-4b43-401e-ad49-85df181c9e0a/LocalUpload/00000000000000000000000000000000/src"
         },
         "systemData": {
@@ -647,17 +455,12 @@
           "createdByType": "User",
           "lastModifiedAt": "2023-03-09T04:47:48.6373609\u002B00:00",
           "lastModifiedBy": "Firstname Lastname",
->>>>>>> d49b4ced
           "lastModifiedByType": "User"
         }
       }
     },
     {
-<<<<<<< HEAD
-      "RequestUri": "https://management.azure.com/subscriptions/00000000-0000-0000-0000-000000000/resourceGroups/00000/providers/Microsoft.MachineLearningServices/workspaces/00000/components/azureml_anonymous/versions/8463249c-231b-35f0-b1fc-13504b24f536?api-version=2022-10-01",
-=======
       "RequestUri": "https://management.azure.com/subscriptions/00000000-0000-0000-0000-000000000/resourceGroups/00000/providers/Microsoft.MachineLearningServices/workspaces/00000/components/azureml_anonymous/versions/b9b2b1df-d09c-33ec-154c-8e46906710b6?api-version=2022-10-01",
->>>>>>> d49b4ced
       "RequestMethod": "PUT",
       "RequestHeaders": {
         "Accept": "application/json",
@@ -665,11 +468,7 @@
         "Connection": "keep-alive",
         "Content-Length": "739",
         "Content-Type": "application/json",
-<<<<<<< HEAD
-        "User-Agent": "azure-ai-ml/1.5.0 azsdk-python-mgmt-machinelearningservices/0.1.0 Python/3.7.9 (Windows-10-10.0.22621-SP0)"
-=======
-        "User-Agent": "azure-ai-ml/1.5.0 azsdk-python-mgmt-machinelearningservices/0.1.0 Python/3.10.6 (Linux-5.15.90.1-microsoft-standard-WSL2-x86_64-with-glibc2.35)"
->>>>>>> d49b4ced
+        "User-Agent": "azure-ai-ml/1.5.0 azsdk-python-mgmt-machinelearningservices/0.1.0 Python/3.10.6 (Linux-5.15.90.1-microsoft-standard-WSL2-x86_64-with-glibc2.35)"
       },
       "RequestBody": {
         "properties": {
@@ -679,13 +478,8 @@
           "isArchived": false,
           "componentSpec": {
             "command": "python hello.py",
-<<<<<<< HEAD
-            "code": "azureml:/subscriptions/00000000-0000-0000-0000-000000000/resourceGroups/00000/providers/Microsoft.MachineLearningServices/workspaces/00000/codes/b3a3d950-e8ce-4a1b-9de2-a5915cec6317/versions/1",
-            "environment": "azureml:/subscriptions/00000000-0000-0000-0000-000000000/resourceGroups/00000/providers/Microsoft.MachineLearningServices/workspaces/00000/environments/CliV2AnonymousEnvironment/versions/10b3d00605ac2c688c42ded3e8902065",
-=======
             "code": "azureml:/subscriptions/00000000-0000-0000-0000-000000000/resourceGroups/00000/providers/Microsoft.MachineLearningServices/workspaces/00000/codes/187460c0-83ea-4291-a02c-ea4619f22a0e/versions/1",
             "environment": "azureml:/subscriptions/00000000-0000-0000-0000-000000000/resourceGroups/00000/providers/Microsoft.MachineLearningServices/workspaces/00000/environments/CliV2AnonymousEnvironment/versions/efb5b5567b37a00ae015793bd8b2b90c",
->>>>>>> d49b4ced
             "name": "hello__python__world",
             "version": "1",
             "display_name": "Hello_Python_World",
@@ -698,28 +492,6 @@
       "StatusCode": 201,
       "ResponseHeaders": {
         "Cache-Control": "no-cache",
-<<<<<<< HEAD
-        "Content-Length": "1580",
-        "Content-Type": "application/json; charset=utf-8",
-        "Date": "Thu, 23 Feb 2023 19:39:30 GMT",
-        "Expires": "-1",
-        "Location": "https://management.azure.com/subscriptions/00000000-0000-0000-0000-000000000/resourceGroups/00000/providers/Microsoft.MachineLearningServices/workspaces/00000/components/azureml_anonymous/versions/8463249c-231b-35f0-b1fc-13504b24f536?api-version=2022-10-01",
-        "Pragma": "no-cache",
-        "Request-Context": "appId=cid-v1:2d2e8e63-272e-4b3c-8598-4ee570a0e70d",
-        "Server-Timing": "traceparent;desc=\u002200-28bd30862525227525342aa5f896ebaf-d8eb642d4f57a57c-01\u0022",
-        "Strict-Transport-Security": "max-age=31536000; includeSubDomains",
-        "x-aml-cluster": "vienna-eastus2-01",
-        "X-Content-Type-Options": "nosniff",
-        "x-ms-correlation-request-id": "597a0704-e02a-483e-b267-e4fb44898897",
-        "x-ms-ratelimit-remaining-subscription-writes": "1180",
-        "x-ms-response-type": "standard",
-        "x-ms-routing-request-id": "WESTUS2:20230223T193931Z:597a0704-e02a-483e-b267-e4fb44898897",
-        "x-request-time": "1.216"
-      },
-      "ResponseBody": {
-        "id": "/subscriptions/00000000-0000-0000-0000-000000000/resourceGroups/00000/providers/Microsoft.MachineLearningServices/workspaces/00000/components/azureml_anonymous/versions/aef7f602-d952-46da-95e1-f4934fe2a0f1",
-        "name": "aef7f602-d952-46da-95e1-f4934fe2a0f1",
-=======
         "Content-Length": "1392",
         "Content-Type": "application/json; charset=utf-8",
         "Date": "Thu, 09 Mar 2023 04:47:49 GMT",
@@ -740,7 +512,6 @@
       "ResponseBody": {
         "id": "/subscriptions/00000000-0000-0000-0000-000000000/resourceGroups/00000/providers/Microsoft.MachineLearningServices/workspaces/00000/components/azureml_anonymous/versions/00760eb7-3b46-4f2f-b709-8799d5870944",
         "name": "00760eb7-3b46-4f2f-b709-8799d5870944",
->>>>>>> d49b4ced
         "type": "Microsoft.MachineLearningServices/workspaces/components/versions",
         "properties": {
           "description": null,
@@ -754,13 +525,8 @@
             "display_name": "Hello_Python_World",
             "is_deterministic": "True",
             "type": "command",
-<<<<<<< HEAD
-            "code": "azureml:/subscriptions/00000000-0000-0000-0000-000000000/resourceGroups/00000/providers/Microsoft.MachineLearningServices/workspaces/00000/codes/b3a3d950-e8ce-4a1b-9de2-a5915cec6317/versions/1",
-            "environment": "azureml:/subscriptions/00000000-0000-0000-0000-000000000/resourceGroups/00000/providers/Microsoft.MachineLearningServices/workspaces/00000/environments/CliV2AnonymousEnvironment/versions/10b3d00605ac2c688c42ded3e8902065",
-=======
             "code": "azureml:/subscriptions/00000000-0000-0000-0000-000000000/resourceGroups/00000/providers/Microsoft.MachineLearningServices/workspaces/00000/codes/187460c0-83ea-4291-a02c-ea4619f22a0e/versions/1",
             "environment": "azureml:/subscriptions/00000000-0000-0000-0000-000000000/resourceGroups/00000/providers/Microsoft.MachineLearningServices/workspaces/00000/environments/CliV2AnonymousEnvironment/versions/efb5b5567b37a00ae015793bd8b2b90c",
->>>>>>> d49b4ced
             "resources": {
               "instance_count": "1"
             },
@@ -769,29 +535,17 @@
           }
         },
         "systemData": {
-<<<<<<< HEAD
-          "createdAt": "2023-02-23T07:18:15.846503\u002B00:00",
-          "createdBy": "Diondra Peck",
-          "createdByType": "User",
-          "lastModifiedAt": "2023-02-23T07:18:15.9115598\u002B00:00",
-          "lastModifiedBy": "Diondra Peck",
-=======
           "createdAt": "2023-03-09T04:47:50.2666335\u002B00:00",
           "createdBy": "Firstname Lastname",
           "createdByType": "User",
           "lastModifiedAt": "2023-03-09T04:47:50.2666335\u002B00:00",
           "lastModifiedBy": "Firstname Lastname",
->>>>>>> d49b4ced
           "lastModifiedByType": "User"
         }
       }
     },
     {
-<<<<<<< HEAD
-      "RequestUri": "https://management.azure.com/subscriptions/00000000-0000-0000-0000-000000000/resourceGroups/00000/providers/Microsoft.MachineLearningServices/workspaces/00000/jobs/000000000000000000000?api-version=2022-12-01-preview",
-=======
       "RequestUri": "https://management.azure.com/subscriptions/00000000-0000-0000-0000-000000000/resourceGroups/00000/providers/Microsoft.MachineLearningServices/workspaces/00000/jobs/000000000000000000000?api-version=2023-02-01-preview",
->>>>>>> d49b4ced
       "RequestMethod": "PUT",
       "RequestHeaders": {
         "Accept": "application/json",
@@ -799,11 +553,7 @@
         "Connection": "keep-alive",
         "Content-Length": "729",
         "Content-Type": "application/json",
-<<<<<<< HEAD
-        "User-Agent": "azure-ai-ml/1.5.0 azsdk-python-mgmt-machinelearningservices/0.1.0 Python/3.7.9 (Windows-10-10.0.22621-SP0)"
-=======
-        "User-Agent": "azure-ai-ml/1.5.0 azsdk-python-mgmt-machinelearningservices/0.1.0 Python/3.10.6 (Linux-5.15.90.1-microsoft-standard-WSL2-x86_64-with-glibc2.35)"
->>>>>>> d49b4ced
+        "User-Agent": "azure-ai-ml/1.5.0 azsdk-python-mgmt-machinelearningservices/0.1.0 Python/3.10.6 (Linux-5.15.90.1-microsoft-standard-WSL2-x86_64-with-glibc2.35)"
       },
       "RequestBody": {
         "properties": {
@@ -820,11 +570,7 @@
               "type": "command",
               "computeId": "/subscriptions/00000000-0000-0000-0000-000000000/resourceGroups/00000/providers/Microsoft.MachineLearningServices/workspaces/00000/computes/cpu-cluster",
               "_source": "YAML.COMPONENT",
-<<<<<<< HEAD
-              "componentId": "/subscriptions/00000000-0000-0000-0000-000000000/resourceGroups/00000/providers/Microsoft.MachineLearningServices/workspaces/00000/components/azureml_anonymous/versions/aef7f602-d952-46da-95e1-f4934fe2a0f1"
-=======
               "componentId": "/subscriptions/00000000-0000-0000-0000-000000000/resourceGroups/00000/providers/Microsoft.MachineLearningServices/workspaces/00000/components/azureml_anonymous/versions/00760eb7-3b46-4f2f-b709-8799d5870944"
->>>>>>> d49b4ced
             }
           },
           "outputs": {},
@@ -836,24 +582,6 @@
       "StatusCode": 201,
       "ResponseHeaders": {
         "Cache-Control": "no-cache",
-<<<<<<< HEAD
-        "Content-Length": "2563",
-        "Content-Type": "application/json; charset=utf-8",
-        "Date": "Thu, 23 Feb 2023 19:39:33 GMT",
-        "Expires": "-1",
-        "Location": "https://management.azure.com/subscriptions/00000000-0000-0000-0000-000000000/resourceGroups/00000/providers/Microsoft.MachineLearningServices/workspaces/00000/jobs/000000000000000000000?api-version=2022-12-01-preview",
-        "Pragma": "no-cache",
-        "Request-Context": "appId=cid-v1:2d2e8e63-272e-4b3c-8598-4ee570a0e70d",
-        "Server-Timing": "traceparent;desc=\u002200-936beca6ad564504a7866c82e8dde9c1-f59994c05bcfa89e-01\u0022",
-        "Strict-Transport-Security": "max-age=31536000; includeSubDomains",
-        "x-aml-cluster": "vienna-eastus2-01",
-        "X-Content-Type-Options": "nosniff",
-        "x-ms-correlation-request-id": "5c74e339-d9d0-4038-bf58-0f67a161a630",
-        "x-ms-ratelimit-remaining-subscription-writes": "1179",
-        "x-ms-response-type": "standard",
-        "x-ms-routing-request-id": "WESTUS2:20230223T193934Z:5c74e339-d9d0-4038-bf58-0f67a161a630",
-        "x-request-time": "1.646"
-=======
         "Content-Length": "2112",
         "Content-Type": "application/json; charset=utf-8",
         "Date": "Thu, 09 Mar 2023 04:47:54 GMT",
@@ -870,7 +598,6 @@
         "x-ms-response-type": "standard",
         "x-ms-routing-request-id": "CANADACENTRAL:20230309T044755Z:bb1f7aef-5cb2-4b1f-8d57-1a2c270492b0",
         "x-request-time": "1.319"
->>>>>>> d49b4ced
       },
       "ResponseBody": {
         "id": "/subscriptions/00000000-0000-0000-0000-000000000/resourceGroups/00000/providers/Microsoft.MachineLearningServices/workspaces/00000/jobs/000000000000000000000",
@@ -897,11 +624,7 @@
             "Tracking": {
               "jobServiceType": "Tracking",
               "port": null,
-<<<<<<< HEAD
-              "endpoint": "azureml://eastus2.api.azureml.ms/mlflow/v1.0/subscriptions/00000000-0000-0000-0000-000000000/resourceGroups/00000/providers/Microsoft.MachineLearningServices/workspaces/00000?",
-=======
               "endpoint": "azureml://eastus.api.azureml.ms/mlflow/v1.0/subscriptions/00000000-0000-0000-0000-000000000/resourceGroups/00000/providers/Microsoft.MachineLearningServices/workspaces/00000?",
->>>>>>> d49b4ced
               "status": null,
               "errorMessage": null,
               "properties": null,
@@ -932,11 +655,7 @@
               "type": "command",
               "computeId": "/subscriptions/00000000-0000-0000-0000-000000000/resourceGroups/00000/providers/Microsoft.MachineLearningServices/workspaces/00000/computes/cpu-cluster",
               "_source": "YAML.COMPONENT",
-<<<<<<< HEAD
-              "componentId": "/subscriptions/00000000-0000-0000-0000-000000000/resourceGroups/00000/providers/Microsoft.MachineLearningServices/workspaces/00000/components/azureml_anonymous/versions/aef7f602-d952-46da-95e1-f4934fe2a0f1"
-=======
               "componentId": "/subscriptions/00000000-0000-0000-0000-000000000/resourceGroups/00000/providers/Microsoft.MachineLearningServices/workspaces/00000/components/azureml_anonymous/versions/00760eb7-3b46-4f2f-b709-8799d5870944"
->>>>>>> d49b4ced
             }
           },
           "inputs": {},
@@ -944,34 +663,21 @@
           "sourceJobId": null
         },
         "systemData": {
-<<<<<<< HEAD
-          "createdAt": "2023-02-23T19:39:33.9587858\u002B00:00",
-          "createdBy": "Diondra Peck",
-=======
           "createdAt": "2023-03-09T04:47:54.7677307\u002B00:00",
           "createdBy": "Firstname Lastname",
->>>>>>> d49b4ced
           "createdByType": "User"
         }
       }
     },
     {
-<<<<<<< HEAD
-      "RequestUri": "https://management.azure.com/subscriptions/00000000-0000-0000-0000-000000000/resourceGroups/00000/providers/Microsoft.MachineLearningServices/workspaces/00000/jobs/000000000000000000000/cancel?api-version=2022-12-01-preview",
-=======
       "RequestUri": "https://management.azure.com/subscriptions/00000000-0000-0000-0000-000000000/resourceGroups/00000/providers/Microsoft.MachineLearningServices/workspaces/00000/jobs/000000000000000000000/cancel?api-version=2023-02-01-preview",
->>>>>>> d49b4ced
       "RequestMethod": "POST",
       "RequestHeaders": {
         "Accept": "application/json",
         "Accept-Encoding": "gzip, deflate",
         "Connection": "keep-alive",
         "Content-Length": "0",
-<<<<<<< HEAD
-        "User-Agent": "azure-ai-ml/1.5.0 azsdk-python-mgmt-machinelearningservices/0.1.0 Python/3.7.9 (Windows-10-10.0.22621-SP0)"
-=======
-        "User-Agent": "azure-ai-ml/1.5.0 azsdk-python-mgmt-machinelearningservices/0.1.0 Python/3.10.6 (Linux-5.15.90.1-microsoft-standard-WSL2-x86_64-with-glibc2.35)"
->>>>>>> d49b4ced
+        "User-Agent": "azure-ai-ml/1.5.0 azsdk-python-mgmt-machinelearningservices/0.1.0 Python/3.10.6 (Linux-5.15.90.1-microsoft-standard-WSL2-x86_64-with-glibc2.35)"
       },
       "RequestBody": null,
       "StatusCode": 202,
@@ -979,22 +685,6 @@
         "Cache-Control": "no-cache",
         "Content-Length": "4",
         "Content-Type": "application/json; charset=utf-8",
-<<<<<<< HEAD
-        "Date": "Thu, 23 Feb 2023 19:39:37 GMT",
-        "Expires": "-1",
-        "Location": "https://management.azure.com/subscriptions/00000000-0000-0000-0000-000000000/providers/Microsoft.MachineLearningServices/locations/eastus2/mfeOperationResults/jc:2d1e66ae-85e3-42c0-be91-34de66397f26:000000000000000000000?api-version=2022-12-01-preview",
-        "Pragma": "no-cache",
-        "Request-Context": "appId=cid-v1:2d2e8e63-272e-4b3c-8598-4ee570a0e70d",
-        "Strict-Transport-Security": "max-age=31536000; includeSubDomains",
-        "x-aml-cluster": "vienna-eastus2-01",
-        "X-Content-Type-Options": "nosniff",
-        "x-ms-async-operation-timeout": "PT1H",
-        "x-ms-correlation-request-id": "264936d3-0d0e-464c-8679-ec18207b15d0",
-        "x-ms-ratelimit-remaining-subscription-writes": "1190",
-        "x-ms-response-type": "standard",
-        "x-ms-routing-request-id": "WESTUS2:20230223T193938Z:264936d3-0d0e-464c-8679-ec18207b15d0",
-        "x-request-time": "1.967"
-=======
         "Date": "Thu, 09 Mar 2023 04:47:58 GMT",
         "Expires": "-1",
         "Location": "https://management.azure.com/subscriptions/00000000-0000-0000-0000-000000000/providers/Microsoft.MachineLearningServices/locations/eastus/mfeOperationResults/jc:3bd2018e-4b43-401e-ad49-85df181c9e0a:000000000000000000000?api-version=2023-02-01-preview",
@@ -1009,26 +699,17 @@
         "x-ms-response-type": "standard",
         "x-ms-routing-request-id": "CANADACENTRAL:20230309T044759Z:d5834131-42d5-4cc3-952e-b0afde80fbbc",
         "x-request-time": "0.984"
->>>>>>> d49b4ced
       },
       "ResponseBody": "null"
     },
     {
-<<<<<<< HEAD
-      "RequestUri": "https://management.azure.com/subscriptions/00000000-0000-0000-0000-000000000/providers/Microsoft.MachineLearningServices/locations/eastus2/mfeOperationResults/jc:2d1e66ae-85e3-42c0-be91-34de66397f26:000000000000000000000?api-version=2022-12-01-preview",
-=======
       "RequestUri": "https://management.azure.com/subscriptions/00000000-0000-0000-0000-000000000/providers/Microsoft.MachineLearningServices/locations/eastus/mfeOperationResults/jc:3bd2018e-4b43-401e-ad49-85df181c9e0a:000000000000000000000?api-version=2023-02-01-preview",
->>>>>>> d49b4ced
       "RequestMethod": "GET",
       "RequestHeaders": {
         "Accept": "*/*",
         "Accept-Encoding": "gzip, deflate",
         "Connection": "keep-alive",
-<<<<<<< HEAD
-        "User-Agent": "azure-ai-ml/1.5.0 azsdk-python-mgmt-machinelearningservices/0.1.0 Python/3.7.9 (Windows-10-10.0.22621-SP0)"
-=======
-        "User-Agent": "azure-ai-ml/1.5.0 azsdk-python-mgmt-machinelearningservices/0.1.0 Python/3.10.6 (Linux-5.15.90.1-microsoft-standard-WSL2-x86_64-with-glibc2.35)"
->>>>>>> d49b4ced
+        "User-Agent": "azure-ai-ml/1.5.0 azsdk-python-mgmt-machinelearningservices/0.1.0 Python/3.10.6 (Linux-5.15.90.1-microsoft-standard-WSL2-x86_64-with-glibc2.35)"
       },
       "RequestBody": null,
       "StatusCode": 202,
@@ -1036,21 +717,6 @@
         "Cache-Control": "no-cache",
         "Content-Length": "2",
         "Content-Type": "application/json; charset=utf-8",
-<<<<<<< HEAD
-        "Date": "Thu, 23 Feb 2023 19:39:37 GMT",
-        "Expires": "-1",
-        "Location": "https://management.azure.com/subscriptions/00000000-0000-0000-0000-000000000/providers/Microsoft.MachineLearningServices/locations/eastus2/mfeOperationResults/jc:2d1e66ae-85e3-42c0-be91-34de66397f26:000000000000000000000?api-version=2022-12-01-preview",
-        "Pragma": "no-cache",
-        "Request-Context": "appId=cid-v1:2d2e8e63-272e-4b3c-8598-4ee570a0e70d",
-        "Strict-Transport-Security": "max-age=31536000; includeSubDomains",
-        "x-aml-cluster": "vienna-eastus2-02",
-        "X-Content-Type-Options": "nosniff",
-        "x-ms-correlation-request-id": "cfbd9239-69c5-4dfb-8a87-5cc4ab1fbe70",
-        "x-ms-ratelimit-remaining-subscription-reads": "11961",
-        "x-ms-response-type": "standard",
-        "x-ms-routing-request-id": "WESTUS2:20230223T193938Z:cfbd9239-69c5-4dfb-8a87-5cc4ab1fbe70",
-        "x-request-time": "0.357"
-=======
         "Date": "Thu, 09 Mar 2023 04:47:59 GMT",
         "Expires": "-1",
         "Location": "https://management.azure.com/subscriptions/00000000-0000-0000-0000-000000000/providers/Microsoft.MachineLearningServices/locations/eastus/mfeOperationResults/jc:3bd2018e-4b43-401e-ad49-85df181c9e0a:000000000000000000000?api-version=2023-02-01-preview",
@@ -1064,47 +730,23 @@
         "x-ms-response-type": "standard",
         "x-ms-routing-request-id": "CANADACENTRAL:20230309T044759Z:b633a286-db17-4e73-93e3-e76d910d9b1f",
         "x-request-time": "0.092"
->>>>>>> d49b4ced
       },
       "ResponseBody": {}
     },
     {
-<<<<<<< HEAD
-      "RequestUri": "https://management.azure.com/subscriptions/00000000-0000-0000-0000-000000000/providers/Microsoft.MachineLearningServices/locations/eastus2/mfeOperationResults/jc:2d1e66ae-85e3-42c0-be91-34de66397f26:000000000000000000000?api-version=2022-12-01-preview",
-=======
       "RequestUri": "https://management.azure.com/subscriptions/00000000-0000-0000-0000-000000000/providers/Microsoft.MachineLearningServices/locations/eastus/mfeOperationResults/jc:3bd2018e-4b43-401e-ad49-85df181c9e0a:000000000000000000000?api-version=2023-02-01-preview",
->>>>>>> d49b4ced
       "RequestMethod": "GET",
       "RequestHeaders": {
         "Accept": "*/*",
         "Accept-Encoding": "gzip, deflate",
         "Connection": "keep-alive",
-<<<<<<< HEAD
-        "User-Agent": "azure-ai-ml/1.5.0 azsdk-python-mgmt-machinelearningservices/0.1.0 Python/3.7.9 (Windows-10-10.0.22621-SP0)"
-=======
-        "User-Agent": "azure-ai-ml/1.5.0 azsdk-python-mgmt-machinelearningservices/0.1.0 Python/3.10.6 (Linux-5.15.90.1-microsoft-standard-WSL2-x86_64-with-glibc2.35)"
->>>>>>> d49b4ced
+        "User-Agent": "azure-ai-ml/1.5.0 azsdk-python-mgmt-machinelearningservices/0.1.0 Python/3.10.6 (Linux-5.15.90.1-microsoft-standard-WSL2-x86_64-with-glibc2.35)"
       },
       "RequestBody": null,
       "StatusCode": 200,
       "ResponseHeaders": {
         "Cache-Control": "no-cache",
         "Content-Length": "0",
-<<<<<<< HEAD
-        "Date": "Thu, 23 Feb 2023 19:40:09 GMT",
-        "Expires": "-1",
-        "Pragma": "no-cache",
-        "Request-Context": "appId=cid-v1:2d2e8e63-272e-4b3c-8598-4ee570a0e70d",
-        "Server-Timing": "traceparent;desc=\u002200-69d2abaeacbcb1d2477357c5896e4c3f-43281878a1fca790-01\u0022",
-        "Strict-Transport-Security": "max-age=31536000; includeSubDomains",
-        "x-aml-cluster": "vienna-eastus2-02",
-        "X-Content-Type-Options": "nosniff",
-        "x-ms-correlation-request-id": "db5f54db-c400-4977-9f5f-dad486e39657",
-        "x-ms-ratelimit-remaining-subscription-reads": "11960",
-        "x-ms-response-type": "standard",
-        "x-ms-routing-request-id": "WESTUS2:20230223T194009Z:db5f54db-c400-4977-9f5f-dad486e39657",
-        "x-request-time": "1.134"
-=======
         "Date": "Thu, 09 Mar 2023 04:48:29 GMT",
         "Expires": "-1",
         "Pragma": "no-cache",
@@ -1118,7 +760,6 @@
         "x-ms-response-type": "standard",
         "x-ms-routing-request-id": "CANADACENTRAL:20230309T044829Z:c6258461-a2ab-423d-abbb-765754cbe7b2",
         "x-request-time": "0.044"
->>>>>>> d49b4ced
       },
       "ResponseBody": null
     }
