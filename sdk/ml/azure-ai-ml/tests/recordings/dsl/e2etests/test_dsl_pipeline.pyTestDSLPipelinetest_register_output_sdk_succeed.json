{
  "Entries": [
    {
      "RequestUri": "https://management.azure.com/subscriptions/00000000-0000-0000-0000-000000000/resourceGroups/00000/providers/Microsoft.MachineLearningServices/workspaces/00000?api-version=2022-10-01",
      "RequestMethod": "GET",
      "RequestHeaders": {
        "Accept": "application/json",
        "Accept-Encoding": "gzip, deflate",
        "Connection": "keep-alive",
        "User-Agent": "azure-ai-ml/1.5.0 azsdk-python-mgmt-machinelearningservices/0.1.0 Python/3.7.9 (Windows-10-10.0.22621-SP0)"
      },
      "RequestBody": null,
      "StatusCode": 200,
      "ResponseHeaders": {
        "Cache-Control": "no-cache",
        "Content-Encoding": "gzip",
        "Content-Type": "application/json; charset=utf-8",
<<<<<<< HEAD
        "Date": "Tue, 21 Feb 2023 06:32:55 GMT",
        "Expires": "-1",
        "Pragma": "no-cache",
        "Request-Context": "appId=cid-v1:512cc15a-13b5-415b-bfd0-dce7accb6bb1",
        "Server-Timing": "traceparent;desc=\u002200-313e41153701454fad87b25d6e9f45ad-60e170b53cab9c0e-01\u0022",
=======
        "Date": "Thu, 23 Feb 2023 20:42:06 GMT",
        "Expires": "-1",
        "Pragma": "no-cache",
        "Request-Context": "appId=cid-v1:2d2e8e63-272e-4b3c-8598-4ee570a0e70d",
        "Server-Timing": "traceparent;desc=\u002200-ed480b85b4608d22ebc9be2b958ad5af-a11e84e16bc0706e-01\u0022",
>>>>>>> 91c3f14a
        "Strict-Transport-Security": "max-age=31536000; includeSubDomains",
        "Transfer-Encoding": "chunked",
        "Vary": [
          "Accept-Encoding",
          "Accept-Encoding"
        ],
<<<<<<< HEAD
        "x-aml-cluster": "vienna-test-westus2-02",
        "X-Content-Type-Options": "nosniff",
        "x-ms-correlation-request-id": "34c247c3-7952-4022-84cc-ba2ac87cdd56",
        "x-ms-ratelimit-remaining-subscription-reads": "11998",
        "x-ms-response-type": "standard",
        "x-ms-routing-request-id": "JAPANEAST:20230221T063255Z:34c247c3-7952-4022-84cc-ba2ac87cdd56",
        "x-request-time": "0.693"
=======
        "x-aml-cluster": "vienna-eastus2-02",
        "X-Content-Type-Options": "nosniff",
        "x-ms-correlation-request-id": "b7a9dc7f-f41c-4f35-bde8-67781cc1cb79",
        "x-ms-ratelimit-remaining-subscription-reads": "11999",
        "x-ms-response-type": "standard",
        "x-ms-routing-request-id": "WESTUS2:20230223T204207Z:b7a9dc7f-f41c-4f35-bde8-67781cc1cb79",
        "x-request-time": "0.452"
>>>>>>> 91c3f14a
      },
      "ResponseBody": {
        "id": "/subscriptions/00000000-0000-0000-0000-000000000/resourceGroups/00000/providers/Microsoft.MachineLearningServices/workspaces/00000",
        "name": "00000",
        "type": "Microsoft.MachineLearningServices/workspaces",
        "location": "eastus2",
        "tags": {},
        "etag": null,
        "properties": {
          "friendlyName": "00000",
          "description": "",
          "storageAccount": "/subscriptions/00000000-0000-0000-0000-000000000/resourceGroups/00000/providers/Microsoft.Storage/storageAccounts/saveorz2izv2bas",
          "keyVault": "/subscriptions/00000000-0000-0000-0000-000000000/resourceGroups/00000/providers/Microsoft.Keyvault/vaults/kvtest4k4d3fds6sjxs",
          "applicationInsights": "/subscriptions/00000000-0000-0000-0000-000000000/resourceGroups/00000/providers/Microsoft.insights/components/aiveorz2izv2bas",
          "hbiWorkspace": false,
          "tenantId": "72f988bf-86f1-41af-91ab-2d7cd011db47",
          "imageBuildCompute": null,
          "provisioningState": "Succeeded",
          "v1LegacyMode": false,
          "softDeleteEnabled": false,
          "containerRegistry": "/subscriptions/00000000-0000-0000-0000-000000000/resourceGroups/00000/providers/Microsoft.ContainerRegistry/registries/crveorz2izv2bas",
          "notebookInfo": {
            "resourceId": "0000000-0000-0000-0000-000000000000",
            "fqdn": "ml-sdkvnextcli-eastus2-2d1e66ae-85e3-42c0-be91-34de66397f26.eastus2.notebooks.azure.net",
            "isPrivateLinkEnabled": false,
            "notebookPreparationError": null
          },
<<<<<<< HEAD
          "datastoreType": "AzureBlob",
          "accountName": "lcycentraluseu7372530421",
          "containerName": "azureml-blobstore-50bbabd0-a109-456d-a6d4-a21223d749ad",
          "endpoint": "core.windows.net",
          "protocol": "https",
          "serviceDataAccessAuthIdentity": "WorkspaceSystemAssignedIdentity"
        },
        "systemData": {
          "createdAt": "2023-02-13T06:14:25.5033052\u002B00:00",
          "createdBy": "779301c0-18b2-4cdc-801b-a0a3368fee0a",
          "createdByType": "Application",
          "lastModifiedAt": "2023-02-13T06:14:26.3003956\u002B00:00",
          "lastModifiedBy": "779301c0-18b2-4cdc-801b-a0a3368fee0a",
          "lastModifiedByType": "Application"
=======
          "storageHnsEnabled": false,
          "workspaceId": "2d1e66ae-85e3-42c0-be91-34de66397f26",
          "linkedModelInventoryArmId": null,
          "privateLinkCount": 0,
          "publicNetworkAccess": "Enabled",
          "discoveryUrl": "https://eastus2.api.azureml.ms/discovery",
          "mlFlowTrackingUri": "azureml://eastus2.api.azureml.ms/mlflow/v1.0/subscriptions/00000000-0000-0000-0000-000000000/resourceGroups/00000/providers/Microsoft.MachineLearningServices/workspaces/00000",
          "sdkTelemetryAppInsightsKey": "0000000-0000-0000-0000-000000000000",
          "sasGetterUri": "",
          "enableDataIsolation": false
        },
        "identity": {
          "type": "SystemAssigned",
          "principalId": "0000000-0000-0000-0000-000000000000",
          "tenantId": "72f988bf-86f1-41af-91ab-2d7cd011db47"
        },
        "kind": "Default",
        "sku": {
          "name": "Basic",
          "tier": "Basic"
        },
        "systemData": {
          "createdAt": "2023-02-23T02:09:00.5159669Z",
          "createdBy": "dipeck@microsoft.com",
          "createdByType": "User",
          "lastModifiedAt": "2023-02-23T02:09:00.5159669Z",
          "lastModifiedBy": "dipeck@microsoft.com",
          "lastModifiedByType": "User"
>>>>>>> 91c3f14a
        }
      }
    },
    {
      "RequestUri": "https://eastus2.api.azureml.ms/content/v2.0/subscriptions/00000000-0000-0000-0000-000000000/resourceGroups/00000/providers/Microsoft.MachineLearningServices/workspaces/00000/snapshots/getByHash?hash=d3c05b496c685e7e5a204e3cebc689086bd0f622c2975d8090c18968739a464a\u0026hashVersion=202208",
      "RequestMethod": "GET",
      "RequestHeaders": {
        "Accept": "*/*",
        "Accept-Encoding": "gzip, deflate",
        "Connection": "keep-alive",
        "Content-Type": "application/json; charset=UTF-8",
        "User-Agent": "azure-ai-ml/1.5.0 azsdk-python-core/1.26.3 Python/3.7.9 (Windows-10-10.0.22621-SP0)"
      },
      "RequestBody": null,
      "StatusCode": 200,
      "ResponseHeaders": {
        "Connection": "keep-alive",
        "Content-Encoding": "gzip",
        "Content-Type": "application/json; charset=utf-8",
<<<<<<< HEAD
        "Date": "Tue, 21 Feb 2023 06:32:56 GMT",
        "Expires": "-1",
        "Pragma": "no-cache",
        "Request-Context": "appId=cid-v1:512cc15a-13b5-415b-bfd0-dce7accb6bb1",
        "Server-Timing": "traceparent;desc=\u002200-ff2a47993ce030e78cf9dafe302962ba-36200a98760e9bf5-01\u0022",
        "Strict-Transport-Security": "max-age=31536000; includeSubDomains",
        "Transfer-Encoding": "chunked",
        "Vary": "Accept-Encoding",
        "x-aml-cluster": "vienna-test-westus2-02",
        "X-Content-Type-Options": "nosniff",
        "x-ms-correlation-request-id": "d51eddd9-f64b-40d3-89a7-369e3ba34d2a",
        "x-ms-ratelimit-remaining-subscription-writes": "1199",
        "x-ms-response-type": "standard",
        "x-ms-routing-request-id": "JAPANEAST:20230221T063257Z:d51eddd9-f64b-40d3-89a7-369e3ba34d2a",
        "x-request-time": "0.679"
=======
        "Date": "Thu, 23 Feb 2023 20:42:10 GMT",
        "Request-Context": "appId=cid-v1:2d2e8e63-272e-4b3c-8598-4ee570a0e70d",
        "Strict-Transport-Security": "max-age=15724800; includeSubDomains; preload",
        "Transfer-Encoding": "chunked",
        "Vary": "Accept-Encoding",
        "x-aml-cluster": "vienna-eastus2-01",
        "X-Content-Type-Options": "nosniff",
        "x-ms-response-type": "standard",
        "x-request-time": "0.499"
>>>>>>> 91c3f14a
      },
      "ResponseBody": {
        "snapshotType": "LocalFiles",
        "id": "9b43efc6-3388-4585-99dc-71aea82a739c",
        "root": {
          "name": "",
          "hash": null,
          "type": "Directory",
          "timestamp": "0001-01-01T00:00:00\u002B00:00",
          "sasUrl": null,
          "absoluteUrl": null,
          "sizeBytes": 0,
          "sizeSet": false,
          "children": {
            "COMPONENT_PLACEHOLDER": {
              "name": "COMPONENT_PLACEHOLDER",
              "hash": "2FF0E74A91489FE8DA41673EB1441D73",
              "type": "File",
              "timestamp": "0001-01-01T00:00:00\u002B00:00",
              "sasUrl": null,
              "absoluteUrl": null,
              "sizeBytes": 35,
              "sizeSet": true,
              "children": {}
            }
          }
        },
        "tags": {},
        "properties": {
          "hash_sha256": "d3c05b496c685e7e5a204e3cebc689086bd0f622c2975d8090c18968739a464a",
          "hash_version": "202208",
          "azureml.codeUri": "https://saveorz2izv2bas.blob.core.windows.net:443/2d1e66ae-8-4d828c93-7c8f-558b-b99d-d21850cf37d9/"
        },
        "description": null,
        "name": "e7a3f40e-eb47-4499-9b80-1e5d911878f8",
        "version": "1",
        "createdBy": {
          "userObjectId": "b3a957de-450c-4ca7-b2aa-88dd98c87fef",
          "userPuId": "10037FFEAD05DD5D",
          "userIdp": null,
          "userAltSecId": null,
          "userIss": "https://sts.windows.net/72f988bf-86f1-41af-91ab-2d7cd011db47/",
          "userTenantId": "72f988bf-86f1-41af-91ab-2d7cd011db47",
          "userName": "Diondra Peck",
          "upn": null
        },
        "createdTime": "2023-02-23T02:16:10.3151666\u002B00:00",
        "modifiedBy": {
          "userObjectId": "b3a957de-450c-4ca7-b2aa-88dd98c87fef",
          "userPuId": "10037FFEAD05DD5D",
          "userIdp": null,
          "userAltSecId": null,
          "userIss": "https://sts.windows.net/72f988bf-86f1-41af-91ab-2d7cd011db47/",
          "userTenantId": "72f988bf-86f1-41af-91ab-2d7cd011db47",
          "userName": "Diondra Peck",
          "upn": null
        },
        "modifiedTime": "2023-02-23T02:16:10.3151666\u002B00:00",
        "gitRepositoryCommit": null,
        "uri": "https://saveorz2izv2bas.blob.core.windows.net:443/2d1e66ae-8-4d828c93-7c8f-558b-b99d-d21850cf37d9/",
        "contentHash": "d3c05b496c685e7e5a204e3cebc689086bd0f622c2975d8090c18968739a464a",
        "hashVersion": "202208",
        "provisioningState": "Succeeded"
      }
    },
    {
<<<<<<< HEAD
      "RequestUri": "https://lcycentraluseu7372530421.blob.core.windows.net/azureml-blobstore-50bbabd0-a109-456d-a6d4-a21223d749ad/LocalUpload/00000000000000000000000000000000/COMPONENT_PLACEHOLDER",
      "RequestMethod": "HEAD",
      "RequestHeaders": {
        "Accept": "application/xml",
        "Accept-Encoding": "gzip, deflate",
        "Connection": "keep-alive",
        "User-Agent": "azsdk-python-storage-blob/12.14.1 Python/3.7.13 (Windows-10-10.0.22621-SP0)",
        "x-ms-date": "Tue, 21 Feb 2023 06:32:57 GMT",
        "x-ms-version": "2021-08-06"
      },
      "RequestBody": null,
      "StatusCode": 200,
      "ResponseHeaders": {
        "Accept-Ranges": "bytes",
        "Content-Length": "35",
        "Content-MD5": "L/DnSpFIn\u002BjaQWc\u002BsUQdcw==",
        "Content-Type": "application/octet-stream",
        "Date": "Tue, 21 Feb 2023 06:32:57 GMT",
        "ETag": "\u00220x8DB130F0EFF04F5\u0022",
        "Last-Modified": "Mon, 20 Feb 2023 06:52:40 GMT",
        "Server": [
          "Windows-Azure-Blob/1.0",
          "Microsoft-HTTPAPI/2.0"
        ],
        "Vary": "Origin",
        "x-ms-access-tier": "Hot",
        "x-ms-access-tier-inferred": "true",
        "x-ms-blob-type": "BlockBlob",
        "x-ms-creation-time": "Mon, 20 Feb 2023 06:52:39 GMT",
        "x-ms-lease-state": "available",
        "x-ms-lease-status": "unlocked",
        "x-ms-meta-name": "93a51cee-839b-4589-9535-90358e4ce2dd",
        "x-ms-meta-upload_status": "completed",
        "x-ms-meta-version": "1",
        "x-ms-server-encrypted": "true",
        "x-ms-version": "2021-08-06"
      },
      "ResponseBody": null
    },
    {
      "RequestUri": "https://lcycentraluseu7372530421.blob.core.windows.net/azureml-blobstore-50bbabd0-a109-456d-a6d4-a21223d749ad/az-ml-artifacts/00000000000000000000000000000000/COMPONENT_PLACEHOLDER",
      "RequestMethod": "HEAD",
      "RequestHeaders": {
        "Accept": "application/xml",
        "Accept-Encoding": "gzip, deflate",
        "Connection": "keep-alive",
        "User-Agent": "azsdk-python-storage-blob/12.14.1 Python/3.7.13 (Windows-10-10.0.22621-SP0)",
        "x-ms-date": "Tue, 21 Feb 2023 06:32:58 GMT",
        "x-ms-version": "2021-08-06"
      },
      "RequestBody": null,
      "StatusCode": 404,
      "ResponseHeaders": {
        "Date": "Tue, 21 Feb 2023 06:32:57 GMT",
        "Server": [
          "Windows-Azure-Blob/1.0",
          "Microsoft-HTTPAPI/2.0"
        ],
        "Transfer-Encoding": "chunked",
        "Vary": "Origin",
        "x-ms-error-code": "BlobNotFound",
        "x-ms-version": "2021-08-06"
      },
      "ResponseBody": null
    },
    {
      "RequestUri": "https://management.azure.com/subscriptions/00000000-0000-0000-0000-000000000/resourceGroups/00000/providers/Microsoft.MachineLearningServices/workspaces/00000/codes/93a51cee-839b-4589-9535-90358e4ce2dd/versions/1?api-version=2022-05-01",
      "RequestMethod": "PUT",
=======
      "RequestUri": "https://management.azure.com/subscriptions/00000000-0000-0000-0000-000000000/resourceGroups/00000/providers/Microsoft.MachineLearningServices/workspaces/00000/codes/e7a3f40e-eb47-4499-9b80-1e5d911878f8/versions/1?api-version=2022-05-01",
      "RequestMethod": "GET",
>>>>>>> 91c3f14a
      "RequestHeaders": {
        "Accept": "application/json",
        "Accept-Encoding": "gzip, deflate",
        "Connection": "keep-alive",
<<<<<<< HEAD
        "Content-Length": "297",
        "Content-Type": "application/json",
        "User-Agent": "azure-ai-ml/1.5.0 azsdk-python-mgmt-machinelearningservices/0.1.0 Python/3.7.13 (Windows-10-10.0.22621-SP0)"
      },
      "RequestBody": {
        "properties": {
          "properties": {
            "hash_sha256": "0000000000000",
            "hash_version": "0000000000000"
          },
          "isAnonymous": true,
          "isArchived": false,
          "codeUri": "https://lcycentraluseu7372530421.blob.core.windows.net/azureml-blobstore-50bbabd0-a109-456d-a6d4-a21223d749ad/LocalUpload/00000000000000000000000000000000"
        }
=======
        "User-Agent": "azure-ai-ml/1.5.0 azsdk-python-mgmt-machinelearningservices/0.1.0 Python/3.7.9 (Windows-10-10.0.22621-SP0)"
>>>>>>> 91c3f14a
      },
      "RequestBody": null,
      "StatusCode": 200,
      "ResponseHeaders": {
        "Cache-Control": "no-cache",
        "Content-Encoding": "gzip",
        "Content-Type": "application/json; charset=utf-8",
<<<<<<< HEAD
        "Date": "Tue, 21 Feb 2023 06:33:01 GMT",
        "Expires": "-1",
        "Pragma": "no-cache",
        "Request-Context": "appId=cid-v1:512cc15a-13b5-415b-bfd0-dce7accb6bb1",
        "Server-Timing": "traceparent;desc=\u002200-743376a226d328096ac08644ca242da4-c74ae3d7d4a576b7-01\u0022",
=======
        "Date": "Thu, 23 Feb 2023 20:42:11 GMT",
        "Expires": "-1",
        "Pragma": "no-cache",
        "Request-Context": "appId=cid-v1:2d2e8e63-272e-4b3c-8598-4ee570a0e70d",
        "Server-Timing": "traceparent;desc=\u002200-99ce4286fc9a62331a2a6a1758d6d680-b45283f8d089652b-01\u0022",
>>>>>>> 91c3f14a
        "Strict-Transport-Security": "max-age=31536000; includeSubDomains",
        "Transfer-Encoding": "chunked",
        "Vary": [
          "Accept-Encoding",
          "Accept-Encoding"
        ],
<<<<<<< HEAD
        "x-aml-cluster": "vienna-test-westus2-02",
        "X-Content-Type-Options": "nosniff",
        "x-ms-correlation-request-id": "24ff3fe7-dbc0-4514-bfbf-71e52c9d89a6",
        "x-ms-ratelimit-remaining-subscription-writes": "1199",
        "x-ms-response-type": "standard",
        "x-ms-routing-request-id": "JAPANEAST:20230221T063302Z:24ff3fe7-dbc0-4514-bfbf-71e52c9d89a6",
        "x-request-time": "0.883"
      },
      "ResponseBody": {
        "id": "/subscriptions/00000000-0000-0000-0000-000000000/resourceGroups/00000/providers/Microsoft.MachineLearningServices/workspaces/00000/codes/93a51cee-839b-4589-9535-90358e4ce2dd/versions/1",
=======
        "x-aml-cluster": "vienna-eastus2-02",
        "X-Content-Type-Options": "nosniff",
        "x-ms-correlation-request-id": "06b5e733-d68e-4981-bcfa-cc85807d35cf",
        "x-ms-ratelimit-remaining-subscription-reads": "11998",
        "x-ms-response-type": "standard",
        "x-ms-routing-request-id": "WESTUS2:20230223T204212Z:06b5e733-d68e-4981-bcfa-cc85807d35cf",
        "x-request-time": "0.569"
      },
      "ResponseBody": {
        "id": "/subscriptions/00000000-0000-0000-0000-000000000/resourceGroups/00000/providers/Microsoft.MachineLearningServices/workspaces/00000/codes/e7a3f40e-eb47-4499-9b80-1e5d911878f8/versions/1",
>>>>>>> 91c3f14a
        "name": "1",
        "type": "Microsoft.MachineLearningServices/workspaces/codes/versions",
        "properties": {
          "description": null,
          "tags": {},
          "properties": {
            "hash_sha256": "0000000000000",
            "hash_version": "0000000000000"
          },
          "isArchived": false,
          "isAnonymous": false,
<<<<<<< HEAD
          "codeUri": "https://lcycentraluseu7372530421.blob.core.windows.net/azureml-blobstore-50bbabd0-a109-456d-a6d4-a21223d749ad/LocalUpload/00000000000000000000000000000000"
        },
        "systemData": {
          "createdAt": "2023-02-20T06:52:43.4885293\u002B00:00",
          "createdBy": "Doris Liao",
          "createdByType": "User",
          "lastModifiedAt": "2023-02-21T06:33:01.7929961\u002B00:00",
          "lastModifiedBy": "Doris Liao",
=======
          "codeUri": "https://saveorz2izv2bas.blob.core.windows.net:443/2d1e66ae-8-4d828c93-7c8f-558b-b99d-d21850cf37d9/"
        },
        "systemData": {
          "createdAt": "2023-02-23T02:16:10.3151666\u002B00:00",
          "createdBy": "Diondra Peck",
          "createdByType": "User",
          "lastModifiedAt": "2023-02-23T02:16:10.3151666\u002B00:00",
          "lastModifiedBy": "Diondra Peck",
>>>>>>> 91c3f14a
          "lastModifiedByType": "User"
        }
      }
    },
    {
<<<<<<< HEAD
      "RequestUri": "https://management.azure.com/subscriptions/00000000-0000-0000-0000-000000000/resourceGroups/00000/providers/Microsoft.MachineLearningServices/workspaces/00000/components/azureml_anonymous/versions/1bc16a10-9a40-bcdd-cf30-cad584e27f9b?api-version=2022-10-01",
=======
      "RequestUri": "https://management.azure.com/subscriptions/00000000-0000-0000-0000-000000000/resourceGroups/00000/providers/Microsoft.MachineLearningServices/workspaces/00000/components/azureml_anonymous/versions/b233095b-7964-64f4-db6e-5ac440193065?api-version=2022-10-01",
>>>>>>> 91c3f14a
      "RequestMethod": "PUT",
      "RequestHeaders": {
        "Accept": "application/json",
        "Accept-Encoding": "gzip, deflate",
        "Connection": "keep-alive",
        "Content-Length": "1308",
        "Content-Type": "application/json",
        "User-Agent": "azure-ai-ml/1.5.0 azsdk-python-mgmt-machinelearningservices/0.1.0 Python/3.7.9 (Windows-10-10.0.22621-SP0)"
      },
      "RequestBody": {
        "properties": {
          "description": "This is the basic command component",
          "properties": {},
          "tags": {
            "tag": "tagvalue",
            "owner": "sdkteam"
          },
          "isAnonymous": true,
          "isArchived": false,
          "componentSpec": {
            "command": "echo Hello World \u0026 echo $[[${{inputs.component_in_number}}]] \u0026 echo ${{inputs.component_in_path}} \u0026 echo ${{outputs.component_out_path}} \u003E ${{outputs.component_out_path}}/component_in_number",
<<<<<<< HEAD
            "code": "azureml:/subscriptions/00000000-0000-0000-0000-000000000/resourceGroups/00000/providers/Microsoft.MachineLearningServices/workspaces/00000/codes/93a51cee-839b-4589-9535-90358e4ce2dd/versions/1",
            "environment": "azureml:AzureML-sklearn-0.24-ubuntu18.04-py37-cpu:1",
=======
            "code": "azureml:/subscriptions/00000000-0000-0000-0000-000000000/resourceGroups/00000/providers/Microsoft.MachineLearningServices/workspaces/00000/codes/e7a3f40e-eb47-4499-9b80-1e5d911878f8/versions/1",
            "environment": "azureml:AzureML-sklearn-1.0-ubuntu20.04-py38-cpu:33",
>>>>>>> 91c3f14a
            "name": "microsoftsamples_command_component_basic",
            "description": "This is the basic command component",
            "tags": {
              "tag": "tagvalue",
              "owner": "sdkteam"
            },
            "version": "0.0.1",
            "$schema": "https://azuremlschemas.azureedge.net/development/commandComponent.schema.json",
            "display_name": "CommandComponentBasic",
            "is_deterministic": true,
            "inputs": {
              "component_in_number": {
                "type": "number",
                "optional": true,
                "default": "10.99",
                "description": "A number"
              },
              "component_in_path": {
                "type": "uri_folder",
                "description": "A path"
              }
            },
            "outputs": {
              "component_out_path": {
                "type": "uri_folder"
              }
            },
            "type": "command",
            "_source": "YAML.COMPONENT"
          }
        }
      },
      "StatusCode": 201,
      "ResponseHeaders": {
        "Cache-Control": "no-cache",
        "Content-Length": "2295",
        "Content-Type": "application/json; charset=utf-8",
<<<<<<< HEAD
        "Date": "Tue, 21 Feb 2023 06:33:04 GMT",
        "Expires": "-1",
        "Location": "https://management.azure.com/subscriptions/00000000-0000-0000-0000-000000000/resourceGroups/00000/providers/Microsoft.MachineLearningServices/workspaces/00000/components/azureml_anonymous/versions/1bc16a10-9a40-bcdd-cf30-cad584e27f9b?api-version=2022-10-01",
        "Pragma": "no-cache",
        "Request-Context": "appId=cid-v1:512cc15a-13b5-415b-bfd0-dce7accb6bb1",
        "Server-Timing": "traceparent;desc=\u002200-6dc0514e06b551f26d4c5452213b56c6-368a6ed5c36f6523-01\u0022",
        "Strict-Transport-Security": "max-age=31536000; includeSubDomains",
        "x-aml-cluster": "vienna-test-westus2-02",
        "X-Content-Type-Options": "nosniff",
        "x-ms-correlation-request-id": "f6d1ce0b-b9d4-420e-8fb1-07cc56961a59",
        "x-ms-ratelimit-remaining-subscription-writes": "1198",
        "x-ms-response-type": "standard",
        "x-ms-routing-request-id": "JAPANEAST:20230221T063305Z:f6d1ce0b-b9d4-420e-8fb1-07cc56961a59",
        "x-request-time": "2.971"
      },
      "ResponseBody": {
        "id": "/subscriptions/00000000-0000-0000-0000-000000000/resourceGroups/00000/providers/Microsoft.MachineLearningServices/workspaces/00000/components/azureml_anonymous/versions/e42c7b2b-2c81-4c4e-8ee2-5130556f681f",
        "name": "e42c7b2b-2c81-4c4e-8ee2-5130556f681f",
=======
        "Date": "Thu, 23 Feb 2023 20:42:17 GMT",
        "Expires": "-1",
        "Location": "https://management.azure.com/subscriptions/00000000-0000-0000-0000-000000000/resourceGroups/00000/providers/Microsoft.MachineLearningServices/workspaces/00000/components/azureml_anonymous/versions/b233095b-7964-64f4-db6e-5ac440193065?api-version=2022-10-01",
        "Pragma": "no-cache",
        "Request-Context": "appId=cid-v1:2d2e8e63-272e-4b3c-8598-4ee570a0e70d",
        "Server-Timing": "traceparent;desc=\u002200-09a8a9dbfdd23f7021a3c61210668c05-2a752f248dc5ff9f-01\u0022",
        "Strict-Transport-Security": "max-age=31536000; includeSubDomains",
        "x-aml-cluster": "vienna-eastus2-02",
        "X-Content-Type-Options": "nosniff",
        "x-ms-correlation-request-id": "df373ce0-9e42-4c49-9e16-0a2d3421f6a6",
        "x-ms-ratelimit-remaining-subscription-writes": "1199",
        "x-ms-response-type": "standard",
        "x-ms-routing-request-id": "WESTUS2:20230223T204218Z:df373ce0-9e42-4c49-9e16-0a2d3421f6a6",
        "x-request-time": "5.185"
      },
      "ResponseBody": {
        "id": "/subscriptions/00000000-0000-0000-0000-000000000/resourceGroups/00000/providers/Microsoft.MachineLearningServices/workspaces/00000/components/azureml_anonymous/versions/01f2a0ca-131d-447d-8525-c0b37db16ec7",
        "name": "01f2a0ca-131d-447d-8525-c0b37db16ec7",
>>>>>>> 91c3f14a
        "type": "Microsoft.MachineLearningServices/workspaces/components/versions",
        "properties": {
          "description": null,
          "tags": {
            "tag": "tagvalue",
            "owner": "sdkteam"
          },
          "properties": {},
          "isArchived": false,
          "isAnonymous": true,
          "componentSpec": {
            "name": "microsoftsamples_command_component_basic",
            "version": "0.0.1",
            "display_name": "CommandComponentBasic",
            "is_deterministic": "True",
            "type": "command",
            "description": "This is the basic command component",
            "tags": {
              "tag": "tagvalue",
              "owner": "sdkteam"
            },
            "inputs": {
              "component_in_path": {
                "type": "uri_folder",
                "optional": "False",
                "description": "A path"
              },
              "component_in_number": {
                "type": "number",
                "optional": "True",
                "default": "10.99",
                "description": "A number"
              }
            },
            "outputs": {
              "component_out_path": {
                "type": "uri_folder"
              }
            },
<<<<<<< HEAD
            "code": "azureml:/subscriptions/00000000-0000-0000-0000-000000000/resourceGroups/00000/providers/Microsoft.MachineLearningServices/workspaces/00000/codes/93a51cee-839b-4589-9535-90358e4ce2dd/versions/1",
            "environment": "azureml://registries/azureml-dev/environments/AzureML-sklearn-0.24-ubuntu18.04-py37-cpu/versions/1",
=======
            "code": "azureml:/subscriptions/00000000-0000-0000-0000-000000000/resourceGroups/00000/providers/Microsoft.MachineLearningServices/workspaces/00000/codes/e7a3f40e-eb47-4499-9b80-1e5d911878f8/versions/1",
            "environment": "azureml://registries/azureml/environments/AzureML-sklearn-1.0-ubuntu20.04-py38-cpu/versions/33",
>>>>>>> 91c3f14a
            "resources": {
              "instance_count": "1"
            },
            "command": "echo Hello World \u0026 echo $[[${{inputs.component_in_number}}]] \u0026 echo ${{inputs.component_in_path}} \u0026 echo ${{outputs.component_out_path}} \u003E ${{outputs.component_out_path}}/component_in_number",
            "$schema": "https://azuremlschemas.azureedge.net/development/commandComponent.schema.json"
          }
        },
        "systemData": {
<<<<<<< HEAD
          "createdAt": "2023-02-20T06:52:47.601262\u002B00:00",
          "createdBy": "Doris Liao",
          "createdByType": "User",
          "lastModifiedAt": "2023-02-20T06:52:48.0119319\u002B00:00",
          "lastModifiedBy": "Doris Liao",
=======
          "createdAt": "2023-02-23T19:04:44.0030332\u002B00:00",
          "createdBy": "Diondra Peck",
          "createdByType": "User",
          "lastModifiedAt": "2023-02-23T19:04:44.075392\u002B00:00",
          "lastModifiedBy": "Diondra Peck",
>>>>>>> 91c3f14a
          "lastModifiedByType": "User"
        }
      }
    },
    {
<<<<<<< HEAD
      "RequestUri": "https://management.azure.com/subscriptions/00000000-0000-0000-0000-000000000/resourceGroups/00000/providers/Microsoft.MachineLearningServices/workspaces/00000/components/azureml_anonymous/versions/fbefc7ad-d0e7-f903-a2ea-978e5ad167be?api-version=2022-10-01",
=======
      "RequestUri": "https://management.azure.com/subscriptions/00000000-0000-0000-0000-000000000/resourceGroups/00000/providers/Microsoft.MachineLearningServices/workspaces/00000/components/azureml_anonymous/versions/0fa6bbfc-0aab-ac03-6061-16f54bab18c1?api-version=2022-10-01",
>>>>>>> 91c3f14a
      "RequestMethod": "PUT",
      "RequestHeaders": {
        "Accept": "application/json",
        "Accept-Encoding": "gzip, deflate",
        "Connection": "keep-alive",
<<<<<<< HEAD
        "Content-Length": "832",
=======
        "Content-Length": "880",
>>>>>>> 91c3f14a
        "Content-Type": "application/json",
        "User-Agent": "azure-ai-ml/1.5.0 azsdk-python-mgmt-machinelearningservices/0.1.0 Python/3.7.9 (Windows-10-10.0.22621-SP0)"
      },
      "RequestBody": {
        "properties": {
          "properties": {},
          "tags": {},
          "isAnonymous": true,
          "isArchived": false,
          "componentSpec": {
            "name": "sub_pipeline",
            "display_name": "sub_pipeline",
            "outputs": {
              "sub_pipeine_a_output": {
                "type": "uri_folder"
              }
            },
            "type": "pipeline",
            "jobs": {
              "node": {
                "name": "node",
                "type": "command",
                "inputs": {
                  "component_in_path": {
                    "uri": "https://dprepdata.blob.core.windows.net/demo/Titanic.csv",
                    "job_input_type": "uri_file"
                  }
                },
                "outputs": {
                  "component_out_path": {
                    "value": "${{parent.outputs.sub_pipeine_a_output}}",
                    "type": "literal"
                  }
                },
                "_source": "YAML.COMPONENT",
<<<<<<< HEAD
                "componentId": "/subscriptions/00000000-0000-0000-0000-000000000/resourceGroups/00000/providers/Microsoft.MachineLearningServices/workspaces/00000/components/azureml_anonymous/versions/e42c7b2b-2c81-4c4e-8ee2-5130556f681f"
=======
                "componentId": "/subscriptions/00000000-0000-0000-0000-000000000/resourceGroups/00000/providers/Microsoft.MachineLearningServices/workspaces/00000/components/azureml_anonymous/versions/01f2a0ca-131d-447d-8525-c0b37db16ec7"
>>>>>>> 91c3f14a
              }
            },
            "_source": "DSL",
            "sourceJobId": null
          }
        }
      },
      "StatusCode": 201,
      "ResponseHeaders": {
        "Cache-Control": "no-cache",
<<<<<<< HEAD
        "Content-Length": "1008",
        "Content-Type": "application/json; charset=utf-8",
        "Date": "Tue, 21 Feb 2023 06:33:08 GMT",
        "Expires": "-1",
        "Location": "https://management.azure.com/subscriptions/00000000-0000-0000-0000-000000000/resourceGroups/00000/providers/Microsoft.MachineLearningServices/workspaces/00000/components/azureml_anonymous/versions/fbefc7ad-d0e7-f903-a2ea-978e5ad167be?api-version=2022-10-01",
        "Pragma": "no-cache",
        "Request-Context": "appId=cid-v1:512cc15a-13b5-415b-bfd0-dce7accb6bb1",
        "Server-Timing": "traceparent;desc=\u002200-8f09b1ac5e18573bc4c79a48873de21d-f92fba29dafaeda1-01\u0022",
        "Strict-Transport-Security": "max-age=31536000; includeSubDomains",
        "x-aml-cluster": "vienna-test-westus2-02",
        "X-Content-Type-Options": "nosniff",
        "x-ms-correlation-request-id": "945f91d0-573d-4753-a39a-32e9c1df1164",
        "x-ms-ratelimit-remaining-subscription-writes": "1197",
        "x-ms-response-type": "standard",
        "x-ms-routing-request-id": "JAPANEAST:20230221T063309Z:945f91d0-573d-4753-a39a-32e9c1df1164",
        "x-request-time": "2.880"
      },
      "ResponseBody": {
        "id": "/subscriptions/00000000-0000-0000-0000-000000000/resourceGroups/00000/providers/Microsoft.MachineLearningServices/workspaces/00000/components/azureml_anonymous/versions/1d4f856f-ae65-4738-be90-982d97c1bb54",
        "name": "1d4f856f-ae65-4738-be90-982d97c1bb54",
=======
        "Content-Length": "1012",
        "Content-Type": "application/json; charset=utf-8",
        "Date": "Thu, 23 Feb 2023 20:42:20 GMT",
        "Expires": "-1",
        "Location": "https://management.azure.com/subscriptions/00000000-0000-0000-0000-000000000/resourceGroups/00000/providers/Microsoft.MachineLearningServices/workspaces/00000/components/azureml_anonymous/versions/0fa6bbfc-0aab-ac03-6061-16f54bab18c1?api-version=2022-10-01",
        "Pragma": "no-cache",
        "Request-Context": "appId=cid-v1:2d2e8e63-272e-4b3c-8598-4ee570a0e70d",
        "Server-Timing": "traceparent;desc=\u002200-d27e351982f14d0f974b73eb321f6f79-9c6f96e173d2505c-01\u0022",
        "Strict-Transport-Security": "max-age=31536000; includeSubDomains",
        "x-aml-cluster": "vienna-eastus2-02",
        "X-Content-Type-Options": "nosniff",
        "x-ms-correlation-request-id": "d7a3e586-5221-4788-8d6b-8b64acbcf17d",
        "x-ms-ratelimit-remaining-subscription-writes": "1198",
        "x-ms-response-type": "standard",
        "x-ms-routing-request-id": "WESTUS2:20230223T204220Z:d7a3e586-5221-4788-8d6b-8b64acbcf17d",
        "x-request-time": "1.564"
      },
      "ResponseBody": {
        "id": "/subscriptions/00000000-0000-0000-0000-000000000/resourceGroups/00000/providers/Microsoft.MachineLearningServices/workspaces/00000/components/azureml_anonymous/versions/fdcf1ab6-4311-4cc9-a8e7-e7aaa614718f",
        "name": "fdcf1ab6-4311-4cc9-a8e7-e7aaa614718f",
>>>>>>> 91c3f14a
        "type": "Microsoft.MachineLearningServices/workspaces/components/versions",
        "properties": {
          "description": null,
          "tags": {},
          "properties": {},
          "isArchived": false,
          "isAnonymous": true,
          "componentSpec": {
            "name": "sub_pipeline",
            "display_name": "sub_pipeline",
            "is_deterministic": "False",
            "type": "pipeline",
            "outputs": {
              "sub_pipeine_a_output": {
                "type": "uri_folder"
              }
            }
          }
        },
        "systemData": {
<<<<<<< HEAD
          "createdAt": "2023-02-21T06:33:08.4656847\u002B00:00",
          "createdBy": "Doris Liao",
          "createdByType": "User",
          "lastModifiedAt": "2023-02-21T06:33:08.4656847\u002B00:00",
          "lastModifiedBy": "Doris Liao",
=======
          "createdAt": "2023-02-23T20:42:20.7313965\u002B00:00",
          "createdBy": "Diondra Peck",
          "createdByType": "User",
          "lastModifiedAt": "2023-02-23T20:42:20.7313965\u002B00:00",
          "lastModifiedBy": "Diondra Peck",
>>>>>>> 91c3f14a
          "lastModifiedByType": "User"
        }
      }
    },
    {
      "RequestUri": "https://management.azure.com/subscriptions/00000000-0000-0000-0000-000000000/resourceGroups/00000/providers/Microsoft.MachineLearningServices/workspaces/00000/jobs/000000000000000000000?api-version=2022-12-01-preview",
      "RequestMethod": "PUT",
      "RequestHeaders": {
        "Accept": "application/json",
        "Accept-Encoding": "gzip, deflate",
        "Connection": "keep-alive",
<<<<<<< HEAD
        "Content-Length": "2517",
=======
        "Content-Length": "2030",
>>>>>>> 91c3f14a
        "Content-Type": "application/json",
        "User-Agent": "azure-ai-ml/1.5.0 azsdk-python-mgmt-machinelearningservices/0.1.0 Python/3.7.9 (Windows-10-10.0.22621-SP0)"
      },
      "RequestBody": {
        "properties": {
          "properties": {},
          "tags": {},
          "displayName": "register_both_output",
          "experimentName": "azure-ai-ml",
          "isArchived": false,
          "jobType": "Pipeline",
          "inputs": {},
          "jobs": {
            "node": {
              "name": "node",
              "type": "command",
              "inputs": {
                "component_in_path": {
                  "uri": "https://dprepdata.blob.core.windows.net/demo/Titanic.csv",
                  "job_input_type": "uri_file"
                }
              },
              "outputs": {
                "component_out_path": {
                  "value": "${{parent.outputs.pipeine_a_output}}",
                  "type": "literal"
                }
              },
              "_source": "YAML.COMPONENT",
<<<<<<< HEAD
              "componentId": "/subscriptions/00000000-0000-0000-0000-000000000/resourceGroups/00000/providers/Microsoft.MachineLearningServices/workspaces/00000/components/azureml_anonymous/versions/e42c7b2b-2c81-4c4e-8ee2-5130556f681f"
=======
              "componentId": "/subscriptions/00000000-0000-0000-0000-000000000/resourceGroups/00000/providers/Microsoft.MachineLearningServices/workspaces/00000/components/azureml_anonymous/versions/01f2a0ca-131d-447d-8525-c0b37db16ec7"
>>>>>>> 91c3f14a
            },
            "node_2": {
              "name": "node_2",
              "type": "command",
              "inputs": {
                "component_in_path": {
                  "uri": "https://dprepdata.blob.core.windows.net/demo/Titanic.csv",
                  "job_input_type": "uri_file"
                }
              },
              "outputs": {
                "component_out_path": {
                  "job_output_type": "uri_folder",
                  "name": "n2_output",
                  "version": "v1"
                }
              },
              "_source": "YAML.COMPONENT",
<<<<<<< HEAD
              "componentId": "/subscriptions/00000000-0000-0000-0000-000000000/resourceGroups/00000/providers/Microsoft.MachineLearningServices/workspaces/00000/components/azureml_anonymous/versions/e42c7b2b-2c81-4c4e-8ee2-5130556f681f"
            },
            "node_3": {
              "name": "node_3",
              "type": "command",
              "inputs": {
                "component_in_path": {
                  "uri": "https://dprepdata.blob.core.windows.net/demo/Titanic.csv",
                  "job_input_type": "uri_file"
                }
              },
              "outputs": {
                "component_out_path": {
                  "job_output_type": "uri_folder",
                  "name": "n3_output"
                }
              },
              "_source": "YAML.COMPONENT",
              "componentId": "/subscriptions/00000000-0000-0000-0000-000000000/resourceGroups/00000/providers/Microsoft.MachineLearningServices/workspaces/00000/components/azureml_anonymous/versions/e42c7b2b-2c81-4c4e-8ee2-5130556f681f"
=======
              "componentId": "/subscriptions/00000000-0000-0000-0000-000000000/resourceGroups/00000/providers/Microsoft.MachineLearningServices/workspaces/00000/components/azureml_anonymous/versions/01f2a0ca-131d-447d-8525-c0b37db16ec7"
>>>>>>> 91c3f14a
            },
            "sub_node": {
              "name": "sub_node",
              "type": "pipeline",
              "outputs": {
                "sub_pipeine_a_output": {
                  "job_output_type": "uri_folder",
                  "name": "sub_pipeline",
                  "version": "v1"
                }
              },
              "_source": "DSL",
<<<<<<< HEAD
              "componentId": "/subscriptions/00000000-0000-0000-0000-000000000/resourceGroups/00000/providers/Microsoft.MachineLearningServices/workspaces/00000/components/azureml_anonymous/versions/1d4f856f-ae65-4738-be90-982d97c1bb54"
=======
              "componentId": "/subscriptions/00000000-0000-0000-0000-000000000/resourceGroups/00000/providers/Microsoft.MachineLearningServices/workspaces/00000/components/azureml_anonymous/versions/fdcf1ab6-4311-4cc9-a8e7-e7aaa614718f"
>>>>>>> 91c3f14a
            }
          },
          "outputs": {
            "pipeine_a_output": {
              "assetName": "p1_output",
              "assetVersion": "v1",
              "jobOutputType": "uri_folder"
            }
          },
          "settings": {
            "default_compute": "/subscriptions/00000000-0000-0000-0000-000000000/resourceGroups/00000/providers/Microsoft.MachineLearningServices/workspaces/00000/computes/cpu-cluster",
            "_source": "DSL"
          }
        }
      },
      "StatusCode": 201,
      "ResponseHeaders": {
        "Cache-Control": "no-cache",
<<<<<<< HEAD
        "Content-Length": "5140",
        "Content-Type": "application/json; charset=utf-8",
        "Date": "Tue, 21 Feb 2023 06:33:13 GMT",
        "Expires": "-1",
        "Location": "https://management.azure.com/subscriptions/00000000-0000-0000-0000-000000000/resourceGroups/00000/providers/Microsoft.MachineLearningServices/workspaces/00000/jobs/000000000000000000000?api-version=2022-12-01-preview",
        "Pragma": "no-cache",
        "Request-Context": "appId=cid-v1:512cc15a-13b5-415b-bfd0-dce7accb6bb1",
        "Server-Timing": "traceparent;desc=\u002200-1a416c66610094d616eb9547f8812695-286b9a65b9b583e1-01\u0022",
        "Strict-Transport-Security": "max-age=31536000; includeSubDomains",
        "x-aml-cluster": "vienna-test-westus2-02",
        "X-Content-Type-Options": "nosniff",
        "x-ms-correlation-request-id": "4317d094-24ab-453f-b3f6-ee0f3938d77e",
        "x-ms-ratelimit-remaining-subscription-writes": "1196",
        "x-ms-response-type": "standard",
        "x-ms-routing-request-id": "JAPANEAST:20230221T063314Z:4317d094-24ab-453f-b3f6-ee0f3938d77e",
        "x-request-time": "2.933"
=======
        "Content-Length": "4501",
        "Content-Type": "application/json; charset=utf-8",
        "Date": "Thu, 23 Feb 2023 20:42:24 GMT",
        "Expires": "-1",
        "Location": "https://management.azure.com/subscriptions/00000000-0000-0000-0000-000000000/resourceGroups/00000/providers/Microsoft.MachineLearningServices/workspaces/00000/jobs/000000000000000000000?api-version=2022-12-01-preview",
        "Pragma": "no-cache",
        "Request-Context": "appId=cid-v1:2d2e8e63-272e-4b3c-8598-4ee570a0e70d",
        "Server-Timing": "traceparent;desc=\u002200-efafee67a02c1a3a69d1fef17d09d957-9558c72c1bea7c7f-01\u0022",
        "Strict-Transport-Security": "max-age=31536000; includeSubDomains",
        "x-aml-cluster": "vienna-eastus2-02",
        "X-Content-Type-Options": "nosniff",
        "x-ms-correlation-request-id": "b17347bd-1205-4cbd-bc1e-f25f430e6690",
        "x-ms-ratelimit-remaining-subscription-writes": "1197",
        "x-ms-response-type": "standard",
        "x-ms-routing-request-id": "WESTUS2:20230223T204224Z:b17347bd-1205-4cbd-bc1e-f25f430e6690",
        "x-request-time": "2.086"
>>>>>>> 91c3f14a
      },
      "ResponseBody": {
        "id": "/subscriptions/00000000-0000-0000-0000-000000000/resourceGroups/00000/providers/Microsoft.MachineLearningServices/workspaces/00000/jobs/000000000000000000000",
        "name": "000000000000000000000",
        "type": "Microsoft.MachineLearningServices/workspaces/jobs",
        "properties": {
          "description": null,
          "tags": {},
          "properties": {
            "azureml.DevPlatv2": "true",
            "azureml.runsource": "azureml.PipelineRun",
            "runSource": "MFE",
            "runType": "HTTP",
            "azureml.parameters": "{}",
            "azureml.continue_on_step_failure": "False",
            "azureml.continue_on_failed_optional_input": "True",
            "azureml.defaultComputeName": "cpu-cluster",
            "azureml.defaultDataStoreName": "workspaceblobstore",
            "azureml.pipelineComponent": "pipelinerun"
          },
          "displayName": "register_both_output",
          "status": "Preparing",
          "experimentName": "azure-ai-ml",
          "services": {
            "Tracking": {
              "jobServiceType": "Tracking",
              "port": null,
<<<<<<< HEAD
              "endpoint": "azureml://master.api.azureml-test.ms/mlflow/v1.0/subscriptions/00000000-0000-0000-0000-000000000/resourceGroups/00000/providers/Microsoft.MachineLearningServices/workspaces/00000?",
=======
              "endpoint": "azureml://eastus2.api.azureml.ms/mlflow/v1.0/subscriptions/00000000-0000-0000-0000-000000000/resourceGroups/00000/providers/Microsoft.MachineLearningServices/workspaces/00000?",
>>>>>>> 91c3f14a
              "status": null,
              "errorMessage": null,
              "properties": null,
              "nodes": null
            },
            "Studio": {
              "jobServiceType": "Studio",
              "port": null,
              "endpoint": "https://ml.azure.com/runs/000000000000000000000?wsid=/subscriptions/00000000-0000-0000-0000-000000000/resourcegroups/00000/workspaces/00000",
              "status": null,
              "errorMessage": null,
              "properties": null,
              "nodes": null
            }
          },
          "computeId": null,
          "isArchived": false,
          "identity": null,
          "componentId": null,
          "jobType": "Pipeline",
          "settings": {
            "default_compute": "/subscriptions/00000000-0000-0000-0000-000000000/resourceGroups/00000/providers/Microsoft.MachineLearningServices/workspaces/00000/computes/cpu-cluster",
            "_source": "DSL"
          },
          "jobs": {
            "node": {
              "name": "node",
              "type": "command",
              "inputs": {
                "component_in_path": {
                  "uri": "https://dprepdata.blob.core.windows.net/demo/Titanic.csv",
                  "job_input_type": "uri_file"
                }
              },
              "outputs": {
                "component_out_path": {
                  "value": "${{parent.outputs.pipeine_a_output}}",
                  "type": "literal"
                }
              },
              "_source": "YAML.COMPONENT",
<<<<<<< HEAD
              "componentId": "/subscriptions/00000000-0000-0000-0000-000000000/resourceGroups/00000/providers/Microsoft.MachineLearningServices/workspaces/00000/components/azureml_anonymous/versions/e42c7b2b-2c81-4c4e-8ee2-5130556f681f"
=======
              "componentId": "/subscriptions/00000000-0000-0000-0000-000000000/resourceGroups/00000/providers/Microsoft.MachineLearningServices/workspaces/00000/components/azureml_anonymous/versions/01f2a0ca-131d-447d-8525-c0b37db16ec7"
>>>>>>> 91c3f14a
            },
            "node_2": {
              "name": "node_2",
              "type": "command",
              "inputs": {
                "component_in_path": {
                  "uri": "https://dprepdata.blob.core.windows.net/demo/Titanic.csv",
                  "job_input_type": "uri_file"
                }
              },
              "outputs": {
                "component_out_path": {
                  "job_output_type": "uri_folder",
                  "name": "n2_output",
                  "version": "v1"
                }
              },
              "_source": "YAML.COMPONENT",
<<<<<<< HEAD
              "componentId": "/subscriptions/00000000-0000-0000-0000-000000000/resourceGroups/00000/providers/Microsoft.MachineLearningServices/workspaces/00000/components/azureml_anonymous/versions/e42c7b2b-2c81-4c4e-8ee2-5130556f681f"
=======
              "componentId": "/subscriptions/00000000-0000-0000-0000-000000000/resourceGroups/00000/providers/Microsoft.MachineLearningServices/workspaces/00000/components/azureml_anonymous/versions/01f2a0ca-131d-447d-8525-c0b37db16ec7"
            },
            "sub_node": {
              "name": "sub_node",
              "type": "pipeline",
              "outputs": {
                "sub_pipeine_a_output": {
                  "job_output_type": "uri_folder",
                  "name": "sub_pipeline",
                  "version": "v1"
                }
              },
              "_source": "DSL",
              "componentId": "/subscriptions/00000000-0000-0000-0000-000000000/resourceGroups/00000/providers/Microsoft.MachineLearningServices/workspaces/00000/components/azureml_anonymous/versions/fdcf1ab6-4311-4cc9-a8e7-e7aaa614718f"
            }
          },
          "inputs": {},
          "outputs": {
            "pipeine_a_output": {
              "description": null,
              "uri": null,
              "assetName": "p1_output",
              "assetVersion": "v1",
              "mode": "ReadWriteMount",
              "jobOutputType": "uri_folder"
            }
          },
          "sourceJobId": null
        },
        "systemData": {
          "createdAt": "2023-02-23T20:42:24.3581999\u002B00:00",
          "createdBy": "Diondra Peck",
          "createdByType": "User"
        }
      }
    },
    {
      "RequestUri": "https://management.azure.com/subscriptions/00000000-0000-0000-0000-000000000/resourceGroups/00000/providers/Microsoft.MachineLearningServices/workspaces/00000/jobs/000000000000000000000?api-version=2022-12-01-preview",
      "RequestMethod": "GET",
      "RequestHeaders": {
        "Accept": "application/json",
        "Accept-Encoding": "gzip, deflate",
        "Connection": "keep-alive",
        "User-Agent": "azure-ai-ml/1.5.0 azsdk-python-mgmt-machinelearningservices/0.1.0 Python/3.7.9 (Windows-10-10.0.22621-SP0)"
      },
      "RequestBody": null,
      "StatusCode": 200,
      "ResponseHeaders": {
        "Cache-Control": "no-cache",
        "Content-Encoding": "gzip",
        "Content-Type": "application/json; charset=utf-8",
        "Date": "Thu, 23 Feb 2023 20:42:26 GMT",
        "Expires": "-1",
        "Pragma": "no-cache",
        "Request-Context": "appId=cid-v1:2d2e8e63-272e-4b3c-8598-4ee570a0e70d",
        "Server-Timing": "traceparent;desc=\u002200-b147f442c2c2d376475741818cbbe09c-581bd5f3599ec41e-01\u0022",
        "Strict-Transport-Security": "max-age=31536000; includeSubDomains",
        "Transfer-Encoding": "chunked",
        "Vary": [
          "Accept-Encoding",
          "Accept-Encoding"
        ],
        "x-aml-cluster": "vienna-eastus2-02",
        "X-Content-Type-Options": "nosniff",
        "x-ms-correlation-request-id": "47ec9082-3c7b-4f34-95cc-a1b019520148",
        "x-ms-ratelimit-remaining-subscription-reads": "11997",
        "x-ms-response-type": "standard",
        "x-ms-routing-request-id": "WESTUS2:20230223T204227Z:47ec9082-3c7b-4f34-95cc-a1b019520148",
        "x-request-time": "0.063"
      },
      "ResponseBody": {
        "id": "/subscriptions/00000000-0000-0000-0000-000000000/resourceGroups/00000/providers/Microsoft.MachineLearningServices/workspaces/00000/jobs/000000000000000000000",
        "name": "000000000000000000000",
        "type": "Microsoft.MachineLearningServices/workspaces/jobs",
        "properties": {
          "description": null,
          "tags": {},
          "properties": {
            "azureml.DevPlatv2": "true",
            "azureml.runsource": "azureml.PipelineRun",
            "runSource": "MFE",
            "runType": "HTTP",
            "azureml.parameters": "{}",
            "azureml.continue_on_step_failure": "False",
            "azureml.continue_on_failed_optional_input": "True",
            "azureml.defaultComputeName": "cpu-cluster",
            "azureml.defaultDataStoreName": "workspaceblobstore",
            "azureml.pipelineComponent": "pipelinerun"
          },
          "displayName": "register_both_output",
          "status": "Running",
          "experimentName": "azure-ai-ml",
          "services": {
            "Tracking": {
              "jobServiceType": "Tracking",
              "port": null,
              "endpoint": "azureml://eastus2.api.azureml.ms/mlflow/v1.0/subscriptions/00000000-0000-0000-0000-000000000/resourceGroups/00000/providers/Microsoft.MachineLearningServices/workspaces/00000?",
              "status": null,
              "errorMessage": null,
              "properties": null,
              "nodes": null
            },
            "Studio": {
              "jobServiceType": "Studio",
              "port": null,
              "endpoint": "https://ml.azure.com/runs/000000000000000000000?wsid=/subscriptions/00000000-0000-0000-0000-000000000/resourcegroups/00000/workspaces/00000",
              "status": null,
              "errorMessage": null,
              "properties": null,
              "nodes": null
            }
          },
          "computeId": null,
          "isArchived": false,
          "identity": null,
          "componentId": null,
          "jobType": "Pipeline",
          "settings": {
            "default_compute": "/subscriptions/00000000-0000-0000-0000-000000000/resourceGroups/00000/providers/Microsoft.MachineLearningServices/workspaces/00000/computes/cpu-cluster",
            "_source": "DSL"
          },
          "jobs": {
            "node": {
              "name": "node",
              "type": "command",
              "inputs": {
                "component_in_path": {
                  "uri": "https://dprepdata.blob.core.windows.net/demo/Titanic.csv",
                  "job_input_type": "uri_file"
                }
              },
              "outputs": {
                "component_out_path": {
                  "value": "${{parent.outputs.pipeine_a_output}}",
                  "type": "literal",
                  "name": "n1_output",
                  "version": "v1"
                }
              },
              "_source": "YAML.COMPONENT",
              "componentId": "/subscriptions/00000000-0000-0000-0000-000000000/resourceGroups/00000/providers/Microsoft.MachineLearningServices/workspaces/00000/components/azureml_anonymous/versions/01f2a0ca-131d-447d-8525-c0b37db16ec7"
>>>>>>> 91c3f14a
            },
            "node_3": {
              "name": "node_3",
              "type": "command",
              "inputs": {
                "component_in_path": {
                  "uri": "https://dprepdata.blob.core.windows.net/demo/Titanic.csv",
                  "job_input_type": "uri_file"
                }
              },
              "outputs": {
                "component_out_path": {
                  "job_output_type": "uri_folder",
                  "name": "n3_output"
                }
              },
              "_source": "YAML.COMPONENT",
<<<<<<< HEAD
              "componentId": "/subscriptions/00000000-0000-0000-0000-000000000/resourceGroups/00000/providers/Microsoft.MachineLearningServices/workspaces/00000/components/azureml_anonymous/versions/e42c7b2b-2c81-4c4e-8ee2-5130556f681f"
=======
              "componentId": "/subscriptions/00000000-0000-0000-0000-000000000/resourceGroups/00000/providers/Microsoft.MachineLearningServices/workspaces/00000/components/azureml_anonymous/versions/01f2a0ca-131d-447d-8525-c0b37db16ec7"
>>>>>>> 91c3f14a
            },
            "sub_node": {
              "name": "sub_node",
              "type": "pipeline",
              "outputs": {
                "sub_pipeine_a_output": {
                  "job_output_type": "uri_folder",
                  "name": "sub_pipeline",
                  "version": "v1"
                }
              },
              "_source": "DSL",
<<<<<<< HEAD
              "componentId": "/subscriptions/00000000-0000-0000-0000-000000000/resourceGroups/00000/providers/Microsoft.MachineLearningServices/workspaces/00000/components/azureml_anonymous/versions/1d4f856f-ae65-4738-be90-982d97c1bb54"
=======
              "componentId": "/subscriptions/00000000-0000-0000-0000-000000000/resourceGroups/00000/providers/Microsoft.MachineLearningServices/workspaces/00000/components/azureml_anonymous/versions/fdcf1ab6-4311-4cc9-a8e7-e7aaa614718f"
>>>>>>> 91c3f14a
            }
          },
          "inputs": {},
          "outputs": {
            "pipeine_a_output": {
              "description": null,
              "uri": null,
              "assetName": "p1_output",
              "assetVersion": "v1",
              "mode": "ReadWriteMount",
              "jobOutputType": "uri_folder"
            }
          },
          "sourceJobId": null
        },
        "systemData": {
<<<<<<< HEAD
          "createdAt": "2023-02-21T06:33:13.6487615\u002B00:00",
          "createdBy": "Doris Liao",
=======
          "createdAt": "2023-02-23T20:42:24.3581999\u002B00:00",
          "createdBy": "Diondra Peck",
>>>>>>> 91c3f14a
          "createdByType": "User"
        }
      }
    },
    {
<<<<<<< HEAD
      "RequestUri": "https://management.azure.com/subscriptions/00000000-0000-0000-0000-000000000/resourceGroups/00000/providers/Microsoft.MachineLearningServices/workspaces/00000/jobs/000000000000000000000/cancel?api-version=2022-12-01-preview",
      "RequestMethod": "POST",
=======
      "RequestUri": "https://management.azure.com/subscriptions/00000000-0000-0000-0000-000000000/resourceGroups/00000/providers/Microsoft.MachineLearningServices/workspaces/00000?api-version=2022-12-01-preview",
      "RequestMethod": "GET",
>>>>>>> 91c3f14a
      "RequestHeaders": {
        "Accept": "application/json",
        "Accept-Encoding": "gzip, deflate",
        "Connection": "keep-alive",
<<<<<<< HEAD
        "Content-Length": "0",
        "User-Agent": "azure-ai-ml/1.5.0 azsdk-python-mgmt-machinelearningservices/0.1.0 Python/3.7.13 (Windows-10-10.0.22621-SP0)"
=======
        "User-Agent": "azure-ai-ml/1.5.0 azsdk-python-mgmt-machinelearningservices/0.1.0 Python/3.7.9 (Windows-10-10.0.22621-SP0)"
>>>>>>> 91c3f14a
      },
      "RequestBody": null,
      "StatusCode": 202,
      "ResponseHeaders": {
        "Cache-Control": "no-cache",
        "Content-Length": "4",
        "Content-Type": "application/json; charset=utf-8",
<<<<<<< HEAD
        "Date": "Tue, 21 Feb 2023 06:33:17 GMT",
=======
        "Date": "Thu, 23 Feb 2023 20:42:28 GMT",
>>>>>>> 91c3f14a
        "Expires": "-1",
        "Location": "https://management.azure.com/subscriptions/00000000-0000-0000-0000-000000000/providers/Microsoft.MachineLearningServices/locations/centraluseuap/mfeOperationResults/jc:50bbabd0-a109-456d-a6d4-a21223d749ad:000000000000000000000?api-version=2022-12-01-preview",
        "Pragma": "no-cache",
<<<<<<< HEAD
        "Request-Context": "appId=cid-v1:512cc15a-13b5-415b-bfd0-dce7accb6bb1",
        "Strict-Transport-Security": "max-age=31536000; includeSubDomains",
        "x-aml-cluster": "vienna-test-westus2-02",
        "X-Content-Type-Options": "nosniff",
        "x-ms-async-operation-timeout": "PT1H",
        "x-ms-correlation-request-id": "145af0dd-d7bb-421a-b972-4c5c991fa7fb",
        "x-ms-ratelimit-remaining-subscription-writes": "1198",
        "x-ms-response-type": "standard",
        "x-ms-routing-request-id": "JAPANEAST:20230221T063318Z:145af0dd-d7bb-421a-b972-4c5c991fa7fb",
        "x-request-time": "0.882"
      },
      "ResponseBody": "null"
    },
    {
      "RequestUri": "https://management.azure.com/subscriptions/00000000-0000-0000-0000-000000000/providers/Microsoft.MachineLearningServices/locations/centraluseuap/mfeOperationResults/jc:50bbabd0-a109-456d-a6d4-a21223d749ad:000000000000000000000?api-version=2022-12-01-preview",
=======
        "Request-Context": "appId=cid-v1:2d2e8e63-272e-4b3c-8598-4ee570a0e70d",
        "Server-Timing": "traceparent;desc=\u002200-a3f7656e5f71181da82c8716146704f6-1133609953f151f3-01\u0022",
        "Strict-Transport-Security": "max-age=31536000; includeSubDomains",
        "Transfer-Encoding": "chunked",
        "Vary": [
          "Accept-Encoding",
          "Accept-Encoding"
        ],
        "x-aml-cluster": "vienna-eastus2-02",
        "X-Content-Type-Options": "nosniff",
        "x-ms-correlation-request-id": "df72ef63-7fe3-4cf5-899a-4ce54f6f23ef",
        "x-ms-ratelimit-remaining-subscription-reads": "11996",
        "x-ms-response-type": "standard",
        "x-ms-routing-request-id": "WESTUS2:20230223T204229Z:df72ef63-7fe3-4cf5-899a-4ce54f6f23ef",
        "x-request-time": "0.164"
      },
      "ResponseBody": {
        "id": "/subscriptions/00000000-0000-0000-0000-000000000/resourceGroups/00000/providers/Microsoft.MachineLearningServices/workspaces/00000",
        "name": "00000",
        "type": "Microsoft.MachineLearningServices/workspaces",
        "location": "eastus2",
        "tags": {},
        "etag": null,
        "properties": {
          "friendlyName": "00000",
          "description": "",
          "storageAccount": "/subscriptions/00000000-0000-0000-0000-000000000/resourceGroups/00000/providers/Microsoft.Storage/storageAccounts/saveorz2izv2bas",
          "keyVault": "/subscriptions/00000000-0000-0000-0000-000000000/resourceGroups/00000/providers/Microsoft.Keyvault/vaults/kvtest4k4d3fds6sjxs",
          "applicationInsights": "/subscriptions/00000000-0000-0000-0000-000000000/resourceGroups/00000/providers/Microsoft.insights/components/aiveorz2izv2bas",
          "hbiWorkspace": false,
          "tenantId": "72f988bf-86f1-41af-91ab-2d7cd011db47",
          "imageBuildCompute": null,
          "provisioningState": "Succeeded",
          "v1LegacyMode": false,
          "softDeleteEnabled": false,
          "containerRegistry": "/subscriptions/00000000-0000-0000-0000-000000000/resourceGroups/00000/providers/Microsoft.ContainerRegistry/registries/crveorz2izv2bas",
          "notebookInfo": {
            "resourceId": "0000000-0000-0000-0000-000000000000",
            "fqdn": "ml-sdkvnextcli-eastus2-2d1e66ae-85e3-42c0-be91-34de66397f26.eastus2.notebooks.azure.net",
            "isPrivateLinkEnabled": false,
            "notebookPreparationError": null
          },
          "storageHnsEnabled": false,
          "workspaceId": "2d1e66ae-85e3-42c0-be91-34de66397f26",
          "linkedModelInventoryArmId": null,
          "privateLinkCount": 0,
          "publicNetworkAccess": "Enabled",
          "discoveryUrl": "https://eastus2.api.azureml.ms/discovery",
          "mlFlowTrackingUri": "azureml://eastus2.api.azureml.ms/mlflow/v1.0/subscriptions/00000000-0000-0000-0000-000000000/resourceGroups/00000/providers/Microsoft.MachineLearningServices/workspaces/00000",
          "sdkTelemetryAppInsightsKey": "0000000-0000-0000-0000-000000000000",
          "sasGetterUri": "",
          "enableDataIsolation": false
        },
        "identity": {
          "type": "SystemAssigned",
          "principalId": "0000000-0000-0000-0000-000000000000",
          "tenantId": "72f988bf-86f1-41af-91ab-2d7cd011db47"
        },
        "kind": "Default",
        "sku": {
          "name": "Basic",
          "tier": "Basic"
        },
        "systemData": {
          "createdAt": "2023-02-23T02:09:00.5159669Z",
          "createdBy": "dipeck@microsoft.com",
          "createdByType": "User",
          "lastModifiedAt": "2023-02-23T02:09:00.5159669Z",
          "lastModifiedBy": "dipeck@microsoft.com",
          "lastModifiedByType": "User"
        }
      }
    },
    {
      "RequestUri": "https://eastus2.api.azureml.ms/discovery",
>>>>>>> 91c3f14a
      "RequestMethod": "GET",
      "RequestHeaders": {
        "Accept": "*/*",
        "Accept-Encoding": "gzip, deflate",
        "Connection": "keep-alive",
<<<<<<< HEAD
        "User-Agent": "azure-ai-ml/1.5.0 azsdk-python-mgmt-machinelearningservices/0.1.0 Python/3.7.13 (Windows-10-10.0.22621-SP0)"
      },
      "RequestBody": null,
      "StatusCode": 202,
      "ResponseHeaders": {
        "Cache-Control": "no-cache",
        "Content-Length": "2",
        "Content-Type": "application/json; charset=utf-8",
        "Date": "Tue, 21 Feb 2023 06:33:17 GMT",
        "Expires": "-1",
        "Location": "https://management.azure.com/subscriptions/00000000-0000-0000-0000-000000000/providers/Microsoft.MachineLearningServices/locations/centraluseuap/mfeOperationResults/jc:50bbabd0-a109-456d-a6d4-a21223d749ad:000000000000000000000?api-version=2022-12-01-preview",
        "Pragma": "no-cache",
        "Request-Context": "appId=cid-v1:512cc15a-13b5-415b-bfd0-dce7accb6bb1",
        "Strict-Transport-Security": "max-age=31536000; includeSubDomains",
        "x-aml-cluster": "vienna-test-westus2-01",
        "X-Content-Type-Options": "nosniff",
        "x-ms-correlation-request-id": "984e3899-79e6-4a45-9731-e2533dabde1b",
        "x-ms-ratelimit-remaining-subscription-reads": "11997",
        "x-ms-response-type": "standard",
        "x-ms-routing-request-id": "JAPANEAST:20230221T063318Z:984e3899-79e6-4a45-9731-e2533dabde1b",
        "x-request-time": "0.064"
      },
      "ResponseBody": {}
    },
    {
      "RequestUri": "https://management.azure.com/subscriptions/00000000-0000-0000-0000-000000000/providers/Microsoft.MachineLearningServices/locations/centraluseuap/mfeOperationResults/jc:50bbabd0-a109-456d-a6d4-a21223d749ad:000000000000000000000?api-version=2022-12-01-preview",
      "RequestMethod": "GET",
      "RequestHeaders": {
        "Accept": "*/*",
        "Accept-Encoding": "gzip, deflate",
        "Connection": "keep-alive",
        "User-Agent": "azure-ai-ml/1.5.0 azsdk-python-mgmt-machinelearningservices/0.1.0 Python/3.7.13 (Windows-10-10.0.22621-SP0)"
      },
      "RequestBody": null,
      "StatusCode": 200,
      "ResponseHeaders": {
        "Cache-Control": "no-cache",
        "Content-Length": "0",
        "Date": "Tue, 21 Feb 2023 06:33:48 GMT",
        "Expires": "-1",
        "Pragma": "no-cache",
        "Request-Context": "appId=cid-v1:512cc15a-13b5-415b-bfd0-dce7accb6bb1",
        "Server-Timing": "traceparent;desc=\u002200-40e3b7e724e5074f000dd9ee521a894d-64468be71b89c9a5-01\u0022",
        "Strict-Transport-Security": "max-age=31536000; includeSubDomains",
        "x-aml-cluster": "vienna-test-westus2-01",
        "X-Content-Type-Options": "nosniff",
        "x-ms-correlation-request-id": "b3a85f9e-8a38-4fa9-bc90-3055eee7426a",
        "x-ms-ratelimit-remaining-subscription-reads": "11996",
        "x-ms-response-type": "standard",
        "x-ms-routing-request-id": "JAPANEAST:20230221T063349Z:b3a85f9e-8a38-4fa9-bc90-3055eee7426a",
        "x-request-time": "0.035"
      },
      "ResponseBody": null
=======
        "User-Agent": "azure-ai-ml/1.5.0 azsdk-python-core/1.26.3 Python/3.7.9 (Windows-10-10.0.22621-SP0)"
      },
      "RequestBody": null,
      "StatusCode": 200,
      "ResponseHeaders": {
        "Access-Control-Allow-Credentials": "false",
        "Access-Control-Allow-Origin": "*",
        "Access-Control-Expose-Headers": "Content-Length, Content-Range, Content-Type, Retry-After, Location, x-request-time, x-ms-client-request-id",
        "Access-Control-Max-Age": "2520",
        "Connection": "keep-alive",
        "Content-Encoding": "gzip",
        "Content-Type": "application/json; charset=utf-8",
        "Date": "Thu, 23 Feb 2023 20:42:29 GMT",
        "Request-Context": "appId=cid-v1:2d2e8e63-272e-4b3c-8598-4ee570a0e70d",
        "Server-Timing": "traceparent;desc=\u002200-2cb15fb6236ed2c39ace875a83a73a79-cd87bb9ff5a052ff-00\u0022",
        "Strict-Transport-Security": "max-age=15724800; includeSubDomains; preload",
        "Transfer-Encoding": "chunked",
        "Vary": "Accept-Encoding",
        "x-aml-cluster": "vienna-eastus2-01",
        "X-Content-Type-Options": [
          "nosniff",
          "nosniff"
        ],
        "x-ms-response-type": "standard",
        "x-request-time": "0.104"
      },
      "ResponseBody": {
        "api": "https://eastus2.api.azureml.ms",
        "catalog": "https://catalog.cortanaanalytics.com",
        "experimentation": "https://eastus2.experiments.azureml.net",
        "gallery": "https://gallery.cortanaintelligence.com/project",
        "history": "https://eastus2.experiments.azureml.net",
        "hyperdrive": "https://eastus2.experiments.azureml.net",
        "labeling": "https://eastus2.experiments.azureml.net",
        "modelmanagement": "https://eastus2.modelmanagement.azureml.net",
        "pipelines": "https://eastus2.aether.ms",
        "studio": "https://ml.azure.com"
      }
    },
    {
      "RequestUri": "https://eastus2.api.azureml.ms/history/v1.0/subscriptions/00000000-0000-0000-0000-000000000/resourceGroups/00000/providers/Microsoft.MachineLearningServices/workspaces/00000/runs/000000000000000000000/details",
      "RequestMethod": "GET",
      "RequestHeaders": {
        "Accept": "application/json",
        "Accept-Encoding": "gzip, deflate",
        "Connection": "keep-alive",
        "User-Agent": "azure-ai-ml/1.5.0 azsdk-python-mgmt-machinelearningservices/0.1.0 Python/3.7.9 (Windows-10-10.0.22621-SP0)"
      },
      "RequestBody": null,
      "StatusCode": 200,
      "ResponseHeaders": {
        "Connection": "keep-alive",
        "Content-Encoding": "gzip",
        "Content-Type": "application/json; charset=utf-8",
        "Date": "Thu, 23 Feb 2023 20:42:32 GMT",
        "Request-Context": "appId=cid-v1:2d2e8e63-272e-4b3c-8598-4ee570a0e70d",
        "Strict-Transport-Security": "max-age=15724800; includeSubDomains; preload",
        "Transfer-Encoding": "chunked",
        "Vary": "Accept-Encoding",
        "x-aml-cluster": "vienna-eastus2-01",
        "X-Content-Type-Options": "nosniff",
        "x-ms-response-type": "standard",
        "x-request-time": "0.775"
      },
      "ResponseBody": {
        "runId": "000000000000000000000",
        "runUuid": "4cfcb83a-4c14-4634-8b0b-91e2a9079823",
        "parentRunUuid": null,
        "rootRunUuid": "4cfcb83a-4c14-4634-8b0b-91e2a9079823",
        "target": null,
        "status": "Running",
        "parentRunId": null,
        "dataContainerId": "dcid.000000000000000000000",
        "createdTimeUtc": "2023-02-23T20:42:24.3581999\u002B00:00",
        "startTimeUtc": "2023-02-23T20:42:25.0420452\u002B00:00",
        "endTimeUtc": null,
        "error": null,
        "warnings": null,
        "tags": {},
        "properties": {
          "azureml.DevPlatv2": "true",
          "azureml.runsource": "azureml.PipelineRun",
          "runSource": "MFE",
          "runType": "HTTP",
          "azureml.parameters": "{}",
          "azureml.continue_on_step_failure": "False",
          "azureml.continue_on_failed_optional_input": "True",
          "azureml.defaultComputeName": "cpu-cluster",
          "azureml.defaultDataStoreName": "workspaceblobstore",
          "azureml.pipelineComponent": "pipelinerun"
        },
        "parameters": {},
        "services": {},
        "inputDatasets": [],
        "outputDatasets": [],
        "runDefinition": {
          "JobType": "Pipeline",
          "PipelineJobType": "AzureML",
          "Pipeline": null,
          "ComputeId": null,
          "RunId": null,
          "Settings": {
            "default_compute": "/subscriptions/00000000-0000-0000-0000-000000000/resourceGroups/00000/providers/Microsoft.MachineLearningServices/workspaces/00000/computes/cpu-cluster",
            "_source": "DSL"
          },
          "ComponentJobs": null,
          "Inputs": {},
          "Outputs": {
            "pipeine_a_output": {
              "JobOutputType": 3,
              "Uri": null,
              "Mode": 0,
              "AssetName": "p1_output",
              "AssetVersion": "v1",
              "Description": null
            }
          },
          "Bindings": null,
          "Jobs": {
            "node": {
              "name": "node",
              "type": "command",
              "inputs": {
                "component_in_path": {
                  "uri": "https://dprepdata.blob.core.windows.net/demo/Titanic.csv",
                  "job_input_type": "uri_file"
                }
              },
              "outputs": {
                "component_out_path": {
                  "value": "${{parent.outputs.pipeine_a_output}}",
                  "type": "literal",
                  "name": "n1_output",
                  "version": "v1"
                }
              },
              "_source": "YAML.COMPONENT",
              "componentId": "/subscriptions/00000000-0000-0000-0000-000000000/resourceGroups/00000/providers/Microsoft.MachineLearningServices/workspaces/00000/components/azureml_anonymous/versions/01f2a0ca-131d-447d-8525-c0b37db16ec7"
            },
            "node_2": {
              "name": "node_2",
              "type": "command",
              "inputs": {
                "component_in_path": {
                  "uri": "https://dprepdata.blob.core.windows.net/demo/Titanic.csv",
                  "job_input_type": "uri_file"
                }
              },
              "outputs": {
                "component_out_path": {
                  "job_output_type": "uri_folder",
                  "name": "n2_output",
                  "version": "v1"
                }
              },
              "_source": "YAML.COMPONENT",
              "componentId": "/subscriptions/00000000-0000-0000-0000-000000000/resourceGroups/00000/providers/Microsoft.MachineLearningServices/workspaces/00000/components/azureml_anonymous/versions/01f2a0ca-131d-447d-8525-c0b37db16ec7"
            },
            "sub_node": {
              "name": "sub_node",
              "type": "pipeline",
              "outputs": {
                "sub_pipeine_a_output": {
                  "job_output_type": "uri_folder",
                  "name": "sub_pipeline",
                  "version": "v1"
                }
              },
              "_source": "DSL",
              "componentId": "/subscriptions/00000000-0000-0000-0000-000000000/resourceGroups/00000/providers/Microsoft.MachineLearningServices/workspaces/00000/components/azureml_anonymous/versions/fdcf1ab6-4311-4cc9-a8e7-e7aaa614718f"
            }
          },
          "InputBindings": {},
          "OutputBindings": {
            "pipeine_a_output": {
              "DatastoreId": null,
              "PathOnDatastore": null,
              "PathOnCompute": null,
              "Description": null,
              "Uri": null,
              "Mode": "ReadWriteMount",
              "AssetUri": null,
              "IsAssetJobOutput": true,
              "JobOutputType": 3,
              "AssetName": "p1_output",
              "AssetVersion": "v1"
            }
          },
          "SourceJobId": null,
          "ProvisioningState": "Succeeded",
          "ParentJobName": null,
          "DisplayName": "register_both_output",
          "ExperimentName": "azure-ai-ml",
          "Status": "NotStarted",
          "InteractionEndpoints": null,
          "Identity": null,
          "Compute": null,
          "Priority": null,
          "Output": null,
          "IsArchived": false,
          "Schedule": null,
          "ComponentId": null,
          "NotificationSetting": null,
          "Description": null,
          "Tags": {},
          "Properties": {}
        },
        "logFiles": {
          "logs/azureml/executionlogs.txt": "https://saveorz2izv2bas.blob.core.windows.net/azureml/ExperimentRun/dcid.000000000000000000000/logs/azureml/executionlogs.txt?sv=2019-07-07\u0026sr=b\u0026sig=000000000000000000000000000000000000=a7dd2c6d-73fb-4c57-85b2-5c1af4f6364a\u0026sktid=72f988bf-86f1-41af-91ab-2d7cd011db47\u0026skt=2023-02-23T17%3A27%3A33Z\u0026ske=2023-02-25T01%3A37%3A33Z\u0026sks=b\u0026skv=2019-07-07\u0026st=2023-02-23T20%3A32%3A32Z\u0026se=2023-02-24T04%3A42%3A32Z\u0026sp=r",
          "logs/azureml/stderrlogs.txt": "https://saveorz2izv2bas.blob.core.windows.net/azureml/ExperimentRun/dcid.000000000000000000000/logs/azureml/stderrlogs.txt?sv=2019-07-07\u0026sr=b\u0026sig=000000000000000000000000000000000000id=a7dd2c6d-73fb-4c57-85b2-5c1af4f6364a\u0026sktid=72f988bf-86f1-41af-91ab-2d7cd011db47\u0026skt=2023-02-23T17%3A27%3A33Z\u0026ske=2023-02-25T01%3A37%3A33Z\u0026sks=b\u0026skv=2019-07-07\u0026st=2023-02-23T20%3A32%3A32Z\u0026se=2023-02-24T04%3A42%3A32Z\u0026sp=r",
          "logs/azureml/stdoutlogs.txt": "https://saveorz2izv2bas.blob.core.windows.net/azureml/ExperimentRun/dcid.000000000000000000000/logs/azureml/stdoutlogs.txt?sv=2019-07-07\u0026sr=b\u0026sig=000000000000000000000000000000000000id=a7dd2c6d-73fb-4c57-85b2-5c1af4f6364a\u0026sktid=72f988bf-86f1-41af-91ab-2d7cd011db47\u0026skt=2023-02-23T17%3A27%3A33Z\u0026ske=2023-02-25T01%3A37%3A33Z\u0026sks=b\u0026skv=2019-07-07\u0026st=2023-02-23T20%3A32%3A32Z\u0026se=2023-02-24T04%3A42%3A32Z\u0026sp=r"
        },
        "jobCost": {
          "chargedCpuCoreSeconds": null,
          "chargedCpuMemoryMegabyteSeconds": null,
          "chargedGpuSeconds": null,
          "chargedNodeUtilizationSeconds": null
        },
        "revision": 4,
        "runTypeV2": {
          "orchestrator": "Pipeline",
          "traits": [
            "azureml.PipelineRun",
            "MFE",
            "HTTP",
            "DevPlatv2"
          ],
          "attribution": null,
          "computeType": null
        },
        "settings": {},
        "computeRequest": null,
        "compute": null,
        "createdBy": {
          "userObjectId": "b3a957de-450c-4ca7-b2aa-88dd98c87fef",
          "userPuId": "10037FFEAD05DD5D",
          "userIdp": null,
          "userAltSecId": null,
          "userIss": "https://sts.windows.net/72f988bf-86f1-41af-91ab-2d7cd011db47/",
          "userTenantId": "72f988bf-86f1-41af-91ab-2d7cd011db47",
          "userName": "Diondra Peck",
          "upn": null
        },
        "computeDuration": null,
        "effectiveStartTimeUtc": "2023-02-23T20:42:25.0420452\u002B00:00",
        "runNumber": 1677184944,
        "rootRunId": "000000000000000000000",
        "userId": "b3a957de-450c-4ca7-b2aa-88dd98c87fef",
        "statusRevision": 0,
        "currentComputeTime": "00:00:00",
        "lastStartTimeUtc": "2023-02-23T20:42:25.0420452\u002B00:00",
        "lastModifiedBy": {
          "userObjectId": "b3a957de-450c-4ca7-b2aa-88dd98c87fef",
          "userPuId": "10037FFEAD05DD5D",
          "userIdp": null,
          "userAltSecId": null,
          "userIss": "https://sts.windows.net/72f988bf-86f1-41af-91ab-2d7cd011db47/",
          "userTenantId": "72f988bf-86f1-41af-91ab-2d7cd011db47",
          "userName": "Diondra Peck",
          "upn": null
        },
        "lastModifiedUtc": "2023-02-23T20:42:31.9000839\u002B00:00",
        "duration": null,
        "inputs": {},
        "outputs": null,
        "currentAttemptId": null
      }
    },
    {
      "RequestUri": "https://eastus2.api.azureml.ms/history/v1.0/subscriptions/00000000-0000-0000-0000-000000000/resourceGroups/00000/providers/Microsoft.MachineLearningServices/workspaces/00000/runs/000000000000000000000/details",
      "RequestMethod": "GET",
      "RequestHeaders": {
        "Accept": "application/json",
        "Accept-Encoding": "gzip, deflate",
        "Connection": "keep-alive",
        "User-Agent": "azure-ai-ml/1.5.0 azsdk-python-mgmt-machinelearningservices/0.1.0 Python/3.7.9 (Windows-10-10.0.22621-SP0)"
      },
      "RequestBody": null,
      "StatusCode": 200,
      "ResponseHeaders": {
        "Connection": "keep-alive",
        "Content-Encoding": "gzip",
        "Content-Type": "application/json; charset=utf-8",
        "Date": "Thu, 23 Feb 2023 20:42:36 GMT",
        "Request-Context": "appId=cid-v1:2d2e8e63-272e-4b3c-8598-4ee570a0e70d",
        "Strict-Transport-Security": "max-age=15724800; includeSubDomains; preload",
        "Transfer-Encoding": "chunked",
        "Vary": "Accept-Encoding",
        "x-aml-cluster": "vienna-eastus2-01",
        "X-Content-Type-Options": "nosniff",
        "x-ms-response-type": "standard",
        "x-request-time": "1.330"
      },
      "ResponseBody": {
        "runId": "000000000000000000000",
        "runUuid": "4cfcb83a-4c14-4634-8b0b-91e2a9079823",
        "parentRunUuid": null,
        "rootRunUuid": "4cfcb83a-4c14-4634-8b0b-91e2a9079823",
        "target": null,
        "status": "Running",
        "parentRunId": null,
        "dataContainerId": "dcid.000000000000000000000",
        "createdTimeUtc": "2023-02-23T20:42:24.3581999\u002B00:00",
        "startTimeUtc": "2023-02-23T20:42:25.0420452\u002B00:00",
        "endTimeUtc": null,
        "error": null,
        "warnings": null,
        "tags": {},
        "properties": {
          "azureml.DevPlatv2": "true",
          "azureml.runsource": "azureml.PipelineRun",
          "runSource": "MFE",
          "runType": "HTTP",
          "azureml.parameters": "{}",
          "azureml.continue_on_step_failure": "False",
          "azureml.continue_on_failed_optional_input": "True",
          "azureml.defaultComputeName": "cpu-cluster",
          "azureml.defaultDataStoreName": "workspaceblobstore",
          "azureml.pipelineComponent": "pipelinerun"
        },
        "parameters": {},
        "services": {},
        "inputDatasets": [],
        "outputDatasets": [],
        "runDefinition": {
          "JobType": "Pipeline",
          "PipelineJobType": "AzureML",
          "Pipeline": null,
          "ComputeId": null,
          "RunId": null,
          "Settings": {
            "default_compute": "/subscriptions/00000000-0000-0000-0000-000000000/resourceGroups/00000/providers/Microsoft.MachineLearningServices/workspaces/00000/computes/cpu-cluster",
            "_source": "DSL"
          },
          "ComponentJobs": null,
          "Inputs": {},
          "Outputs": {
            "pipeine_a_output": {
              "JobOutputType": 3,
              "Uri": null,
              "Mode": 0,
              "AssetName": "p1_output",
              "AssetVersion": "v1",
              "Description": null
            }
          },
          "Bindings": null,
          "Jobs": {
            "node": {
              "name": "node",
              "type": "command",
              "inputs": {
                "component_in_path": {
                  "uri": "https://dprepdata.blob.core.windows.net/demo/Titanic.csv",
                  "job_input_type": "uri_file"
                }
              },
              "outputs": {
                "component_out_path": {
                  "value": "${{parent.outputs.pipeine_a_output}}",
                  "type": "literal",
                  "name": "n1_output",
                  "version": "v1"
                }
              },
              "_source": "YAML.COMPONENT",
              "componentId": "/subscriptions/00000000-0000-0000-0000-000000000/resourceGroups/00000/providers/Microsoft.MachineLearningServices/workspaces/00000/components/azureml_anonymous/versions/01f2a0ca-131d-447d-8525-c0b37db16ec7"
            },
            "node_2": {
              "name": "node_2",
              "type": "command",
              "inputs": {
                "component_in_path": {
                  "uri": "https://dprepdata.blob.core.windows.net/demo/Titanic.csv",
                  "job_input_type": "uri_file"
                }
              },
              "outputs": {
                "component_out_path": {
                  "job_output_type": "uri_folder",
                  "name": "n2_output",
                  "version": "v1"
                }
              },
              "_source": "YAML.COMPONENT",
              "componentId": "/subscriptions/00000000-0000-0000-0000-000000000/resourceGroups/00000/providers/Microsoft.MachineLearningServices/workspaces/00000/components/azureml_anonymous/versions/01f2a0ca-131d-447d-8525-c0b37db16ec7"
            },
            "sub_node": {
              "name": "sub_node",
              "type": "pipeline",
              "outputs": {
                "sub_pipeine_a_output": {
                  "job_output_type": "uri_folder",
                  "name": "sub_pipeline",
                  "version": "v1"
                }
              },
              "_source": "DSL",
              "componentId": "/subscriptions/00000000-0000-0000-0000-000000000/resourceGroups/00000/providers/Microsoft.MachineLearningServices/workspaces/00000/components/azureml_anonymous/versions/fdcf1ab6-4311-4cc9-a8e7-e7aaa614718f"
            }
          },
          "InputBindings": {},
          "OutputBindings": {
            "pipeine_a_output": {
              "DatastoreId": null,
              "PathOnDatastore": null,
              "PathOnCompute": null,
              "Description": null,
              "Uri": null,
              "Mode": "ReadWriteMount",
              "AssetUri": null,
              "IsAssetJobOutput": true,
              "JobOutputType": 3,
              "AssetName": "p1_output",
              "AssetVersion": "v1"
            }
          },
          "SourceJobId": null,
          "ProvisioningState": "Succeeded",
          "ParentJobName": null,
          "DisplayName": "register_both_output",
          "ExperimentName": "azure-ai-ml",
          "Status": "NotStarted",
          "InteractionEndpoints": null,
          "Identity": null,
          "Compute": null,
          "Priority": null,
          "Output": null,
          "IsArchived": false,
          "Schedule": null,
          "ComponentId": null,
          "NotificationSetting": null,
          "Description": null,
          "Tags": {},
          "Properties": {}
        },
        "logFiles": {
          "logs/azureml/executionlogs.txt": "https://saveorz2izv2bas.blob.core.windows.net/azureml/ExperimentRun/dcid.000000000000000000000/logs/azureml/executionlogs.txt?sv=2019-07-07\u0026sr=b\u0026sig=000000000000000000000000000000000000=a7dd2c6d-73fb-4c57-85b2-5c1af4f6364a\u0026sktid=72f988bf-86f1-41af-91ab-2d7cd011db47\u0026skt=2023-02-23T17%3A27%3A33Z\u0026ske=2023-02-25T01%3A37%3A33Z\u0026sks=b\u0026skv=2019-07-07\u0026st=2023-02-23T20%3A32%3A32Z\u0026se=2023-02-24T04%3A42%3A32Z\u0026sp=r",
          "logs/azureml/stderrlogs.txt": "https://saveorz2izv2bas.blob.core.windows.net/azureml/ExperimentRun/dcid.000000000000000000000/logs/azureml/stderrlogs.txt?sv=2019-07-07\u0026sr=b\u0026sig=000000000000000000000000000000000000id=a7dd2c6d-73fb-4c57-85b2-5c1af4f6364a\u0026sktid=72f988bf-86f1-41af-91ab-2d7cd011db47\u0026skt=2023-02-23T17%3A27%3A33Z\u0026ske=2023-02-25T01%3A37%3A33Z\u0026sks=b\u0026skv=2019-07-07\u0026st=2023-02-23T20%3A32%3A32Z\u0026se=2023-02-24T04%3A42%3A32Z\u0026sp=r",
          "logs/azureml/stdoutlogs.txt": "https://saveorz2izv2bas.blob.core.windows.net/azureml/ExperimentRun/dcid.000000000000000000000/logs/azureml/stdoutlogs.txt?sv=2019-07-07\u0026sr=b\u0026sig=000000000000000000000000000000000000id=a7dd2c6d-73fb-4c57-85b2-5c1af4f6364a\u0026sktid=72f988bf-86f1-41af-91ab-2d7cd011db47\u0026skt=2023-02-23T17%3A27%3A33Z\u0026ske=2023-02-25T01%3A37%3A33Z\u0026sks=b\u0026skv=2019-07-07\u0026st=2023-02-23T20%3A32%3A32Z\u0026se=2023-02-24T04%3A42%3A32Z\u0026sp=r"
        },
        "jobCost": {
          "chargedCpuCoreSeconds": null,
          "chargedCpuMemoryMegabyteSeconds": null,
          "chargedGpuSeconds": null,
          "chargedNodeUtilizationSeconds": null
        },
        "revision": 4,
        "runTypeV2": {
          "orchestrator": "Pipeline",
          "traits": [
            "azureml.PipelineRun",
            "MFE",
            "HTTP",
            "DevPlatv2"
          ],
          "attribution": null,
          "computeType": null
        },
        "settings": {},
        "computeRequest": null,
        "compute": null,
        "createdBy": {
          "userObjectId": "b3a957de-450c-4ca7-b2aa-88dd98c87fef",
          "userPuId": "10037FFEAD05DD5D",
          "userIdp": null,
          "userAltSecId": null,
          "userIss": "https://sts.windows.net/72f988bf-86f1-41af-91ab-2d7cd011db47/",
          "userTenantId": "72f988bf-86f1-41af-91ab-2d7cd011db47",
          "userName": "Diondra Peck",
          "upn": null
        },
        "computeDuration": null,
        "effectiveStartTimeUtc": "2023-02-23T20:42:25.0420452\u002B00:00",
        "runNumber": 1677184944,
        "rootRunId": "000000000000000000000",
        "userId": "b3a957de-450c-4ca7-b2aa-88dd98c87fef",
        "statusRevision": 0,
        "currentComputeTime": "00:00:00",
        "lastStartTimeUtc": "2023-02-23T20:42:25.0420452\u002B00:00",
        "lastModifiedBy": {
          "userObjectId": "b3a957de-450c-4ca7-b2aa-88dd98c87fef",
          "userPuId": "10037FFEAD05DD5D",
          "userIdp": null,
          "userAltSecId": null,
          "userIss": "https://sts.windows.net/72f988bf-86f1-41af-91ab-2d7cd011db47/",
          "userTenantId": "72f988bf-86f1-41af-91ab-2d7cd011db47",
          "userName": "Diondra Peck",
          "upn": null
        },
        "lastModifiedUtc": "2023-02-23T20:42:31.9000839\u002B00:00",
        "duration": null,
        "inputs": {},
        "outputs": null,
        "currentAttemptId": null
      }
    },
    {
      "RequestUri": "https://saveorz2izv2bas.blob.core.windows.net/azureml/ExperimentRun/dcid.000000000000000000000/logs/azureml/executionlogs.txt?sv=2019-07-07\u0026sr=b\u0026sig=000000000000000000000000000000000000=a7dd2c6d-73fb-4c57-85b2-5c1af4f6364a\u0026sktid=72f988bf-86f1-41af-91ab-2d7cd011db47\u0026skt=2023-02-23T17%3A27%3A33Z\u0026ske=2023-02-25T01%3A37%3A33Z\u0026sks=b\u0026skv=2019-07-07\u0026st=2023-02-23T20%3A32%3A32Z\u0026se=2023-02-24T04%3A42%3A32Z\u0026sp=r",
      "RequestMethod": "GET",
      "RequestHeaders": {
        "Accept": "*/*",
        "Accept-Encoding": "gzip, deflate",
        "Connection": "keep-alive",
        "User-Agent": "azure-ai-ml/1.5.0 azsdk-python-core/1.26.3 Python/3.7.9 (Windows-10-10.0.22621-SP0)"
      },
      "RequestBody": null,
      "StatusCode": 200,
      "ResponseHeaders": {
        "Accept-Ranges": "bytes",
        "Content-Length": "196",
        "Content-Type": "application/octet-stream",
        "Date": "Thu, 23 Feb 2023 20:42:36 GMT",
        "ETag": "\u00220x8DB15DE793B0F56\u0022",
        "Last-Modified": "Thu, 23 Feb 2023 20:42:26 GMT",
        "Server": [
          "Windows-Azure-Blob/1.0",
          "Microsoft-HTTPAPI/2.0"
        ],
        "Vary": "Origin",
        "x-ms-blob-committed-block-count": "1",
        "x-ms-blob-type": "AppendBlob",
        "x-ms-creation-time": "Thu, 23 Feb 2023 20:42:25 GMT",
        "x-ms-lease-state": "available",
        "x-ms-lease-status": "unlocked",
        "x-ms-server-encrypted": "true",
        "x-ms-version": "2019-07-07"
      },
      "ResponseBody": "WzIwMjMtMDItMjMgMjA6NDI6MjVaXSBTdWJtaXR0aW5nIDMgcnVucywgZmlyc3QgZml2ZSBhcmU6IDU5NWYxMzMxOjE5M2FhNDJlLWM2YzQtNGIxNi1hZTY1LWY2MjljYjRhM2YyOSw2ZGU1MDJkMDpkOWNhYzI0ZC1hOGY1LTQyY2QtODVhNy04OTAzMDg4OTJmYTIsZWMwZjJkNmY6YWExNTBhNjAtOTExYy00OTc5LWE1ZjYtMmU4ODllNTNlNzQ3Cg=="
    },
    {
      "RequestUri": "https://eastus2.api.azureml.ms/history/v1.0/subscriptions/00000000-0000-0000-0000-000000000/resourceGroups/00000/providers/Microsoft.MachineLearningServices/workspaces/00000/runs/000000000000000000000/details",
      "RequestMethod": "GET",
      "RequestHeaders": {
        "Accept": "application/json",
        "Accept-Encoding": "gzip, deflate",
        "Connection": "keep-alive",
        "User-Agent": "azure-ai-ml/1.5.0 azsdk-python-mgmt-machinelearningservices/0.1.0 Python/3.7.9 (Windows-10-10.0.22621-SP0)"
      },
      "RequestBody": null,
      "StatusCode": 200,
      "ResponseHeaders": {
        "Connection": "keep-alive",
        "Content-Encoding": "gzip",
        "Content-Type": "application/json; charset=utf-8",
        "Date": "Thu, 23 Feb 2023 20:42:40 GMT",
        "Request-Context": "appId=cid-v1:2d2e8e63-272e-4b3c-8598-4ee570a0e70d",
        "Strict-Transport-Security": "max-age=15724800; includeSubDomains; preload",
        "Transfer-Encoding": "chunked",
        "Vary": "Accept-Encoding",
        "x-aml-cluster": "vienna-eastus2-01",
        "X-Content-Type-Options": "nosniff",
        "x-ms-response-type": "standard",
        "x-request-time": "0.895"
      },
      "ResponseBody": {
        "runId": "000000000000000000000",
        "runUuid": "4cfcb83a-4c14-4634-8b0b-91e2a9079823",
        "parentRunUuid": null,
        "rootRunUuid": "4cfcb83a-4c14-4634-8b0b-91e2a9079823",
        "target": null,
        "status": "Running",
        "parentRunId": null,
        "dataContainerId": "dcid.000000000000000000000",
        "createdTimeUtc": "2023-02-23T20:42:24.3581999\u002B00:00",
        "startTimeUtc": "2023-02-23T20:42:25.0420452\u002B00:00",
        "endTimeUtc": null,
        "error": null,
        "warnings": null,
        "tags": {},
        "properties": {
          "azureml.DevPlatv2": "true",
          "azureml.runsource": "azureml.PipelineRun",
          "runSource": "MFE",
          "runType": "HTTP",
          "azureml.parameters": "{}",
          "azureml.continue_on_step_failure": "False",
          "azureml.continue_on_failed_optional_input": "True",
          "azureml.defaultComputeName": "cpu-cluster",
          "azureml.defaultDataStoreName": "workspaceblobstore",
          "azureml.pipelineComponent": "pipelinerun"
        },
        "parameters": {},
        "services": {},
        "inputDatasets": [],
        "outputDatasets": [],
        "runDefinition": {
          "JobType": "Pipeline",
          "PipelineJobType": "AzureML",
          "Pipeline": null,
          "ComputeId": null,
          "RunId": null,
          "Settings": {
            "default_compute": "/subscriptions/00000000-0000-0000-0000-000000000/resourceGroups/00000/providers/Microsoft.MachineLearningServices/workspaces/00000/computes/cpu-cluster",
            "_source": "DSL"
          },
          "ComponentJobs": null,
          "Inputs": {},
          "Outputs": {
            "pipeine_a_output": {
              "JobOutputType": 3,
              "Uri": null,
              "Mode": 0,
              "AssetName": "p1_output",
              "AssetVersion": "v1",
              "Description": null
            }
          },
          "Bindings": null,
          "Jobs": {
            "node": {
              "name": "node",
              "type": "command",
              "inputs": {
                "component_in_path": {
                  "uri": "https://dprepdata.blob.core.windows.net/demo/Titanic.csv",
                  "job_input_type": "uri_file"
                }
              },
              "outputs": {
                "component_out_path": {
                  "value": "${{parent.outputs.pipeine_a_output}}",
                  "type": "literal",
                  "name": "n1_output",
                  "version": "v1"
                }
              },
              "_source": "YAML.COMPONENT",
              "componentId": "/subscriptions/00000000-0000-0000-0000-000000000/resourceGroups/00000/providers/Microsoft.MachineLearningServices/workspaces/00000/components/azureml_anonymous/versions/01f2a0ca-131d-447d-8525-c0b37db16ec7"
            },
            "node_2": {
              "name": "node_2",
              "type": "command",
              "inputs": {
                "component_in_path": {
                  "uri": "https://dprepdata.blob.core.windows.net/demo/Titanic.csv",
                  "job_input_type": "uri_file"
                }
              },
              "outputs": {
                "component_out_path": {
                  "job_output_type": "uri_folder",
                  "name": "n2_output",
                  "version": "v1"
                }
              },
              "_source": "YAML.COMPONENT",
              "componentId": "/subscriptions/00000000-0000-0000-0000-000000000/resourceGroups/00000/providers/Microsoft.MachineLearningServices/workspaces/00000/components/azureml_anonymous/versions/01f2a0ca-131d-447d-8525-c0b37db16ec7"
            },
            "sub_node": {
              "name": "sub_node",
              "type": "pipeline",
              "outputs": {
                "sub_pipeine_a_output": {
                  "job_output_type": "uri_folder",
                  "name": "sub_pipeline",
                  "version": "v1"
                }
              },
              "_source": "DSL",
              "componentId": "/subscriptions/00000000-0000-0000-0000-000000000/resourceGroups/00000/providers/Microsoft.MachineLearningServices/workspaces/00000/components/azureml_anonymous/versions/fdcf1ab6-4311-4cc9-a8e7-e7aaa614718f"
            }
          },
          "InputBindings": {},
          "OutputBindings": {
            "pipeine_a_output": {
              "DatastoreId": null,
              "PathOnDatastore": null,
              "PathOnCompute": null,
              "Description": null,
              "Uri": null,
              "Mode": "ReadWriteMount",
              "AssetUri": null,
              "IsAssetJobOutput": true,
              "JobOutputType": 3,
              "AssetName": "p1_output",
              "AssetVersion": "v1"
            }
          },
          "SourceJobId": null,
          "ProvisioningState": "Succeeded",
          "ParentJobName": null,
          "DisplayName": "register_both_output",
          "ExperimentName": "azure-ai-ml",
          "Status": "NotStarted",
          "InteractionEndpoints": null,
          "Identity": null,
          "Compute": null,
          "Priority": null,
          "Output": null,
          "IsArchived": false,
          "Schedule": null,
          "ComponentId": null,
          "NotificationSetting": null,
          "Description": null,
          "Tags": {},
          "Properties": {}
        },
        "logFiles": {
          "logs/azureml/executionlogs.txt": "https://saveorz2izv2bas.blob.core.windows.net/azureml/ExperimentRun/dcid.000000000000000000000/logs/azureml/executionlogs.txt?sv=2019-07-07\u0026sr=b\u0026sig=000000000000000000000000000000000000=a7dd2c6d-73fb-4c57-85b2-5c1af4f6364a\u0026sktid=72f988bf-86f1-41af-91ab-2d7cd011db47\u0026skt=2023-02-23T17%3A27%3A33Z\u0026ske=2023-02-25T01%3A37%3A33Z\u0026sks=b\u0026skv=2019-07-07\u0026st=2023-02-23T20%3A32%3A32Z\u0026se=2023-02-24T04%3A42%3A32Z\u0026sp=r",
          "logs/azureml/stderrlogs.txt": "https://saveorz2izv2bas.blob.core.windows.net/azureml/ExperimentRun/dcid.000000000000000000000/logs/azureml/stderrlogs.txt?sv=2019-07-07\u0026sr=b\u0026sig=000000000000000000000000000000000000id=a7dd2c6d-73fb-4c57-85b2-5c1af4f6364a\u0026sktid=72f988bf-86f1-41af-91ab-2d7cd011db47\u0026skt=2023-02-23T17%3A27%3A33Z\u0026ske=2023-02-25T01%3A37%3A33Z\u0026sks=b\u0026skv=2019-07-07\u0026st=2023-02-23T20%3A32%3A32Z\u0026se=2023-02-24T04%3A42%3A32Z\u0026sp=r",
          "logs/azureml/stdoutlogs.txt": "https://saveorz2izv2bas.blob.core.windows.net/azureml/ExperimentRun/dcid.000000000000000000000/logs/azureml/stdoutlogs.txt?sv=2019-07-07\u0026sr=b\u0026sig=000000000000000000000000000000000000id=a7dd2c6d-73fb-4c57-85b2-5c1af4f6364a\u0026sktid=72f988bf-86f1-41af-91ab-2d7cd011db47\u0026skt=2023-02-23T17%3A27%3A33Z\u0026ske=2023-02-25T01%3A37%3A33Z\u0026sks=b\u0026skv=2019-07-07\u0026st=2023-02-23T20%3A32%3A32Z\u0026se=2023-02-24T04%3A42%3A32Z\u0026sp=r"
        },
        "jobCost": {
          "chargedCpuCoreSeconds": null,
          "chargedCpuMemoryMegabyteSeconds": null,
          "chargedGpuSeconds": null,
          "chargedNodeUtilizationSeconds": null
        },
        "revision": 4,
        "runTypeV2": {
          "orchestrator": "Pipeline",
          "traits": [
            "azureml.PipelineRun",
            "MFE",
            "HTTP",
            "DevPlatv2"
          ],
          "attribution": null,
          "computeType": null
        },
        "settings": {},
        "computeRequest": null,
        "compute": null,
        "createdBy": {
          "userObjectId": "b3a957de-450c-4ca7-b2aa-88dd98c87fef",
          "userPuId": "10037FFEAD05DD5D",
          "userIdp": null,
          "userAltSecId": null,
          "userIss": "https://sts.windows.net/72f988bf-86f1-41af-91ab-2d7cd011db47/",
          "userTenantId": "72f988bf-86f1-41af-91ab-2d7cd011db47",
          "userName": "Diondra Peck",
          "upn": null
        },
        "computeDuration": null,
        "effectiveStartTimeUtc": "2023-02-23T20:42:25.0420452\u002B00:00",
        "runNumber": 1677184944,
        "rootRunId": "000000000000000000000",
        "userId": "b3a957de-450c-4ca7-b2aa-88dd98c87fef",
        "statusRevision": 0,
        "currentComputeTime": "00:00:00",
        "lastStartTimeUtc": "2023-02-23T20:42:25.0420452\u002B00:00",
        "lastModifiedBy": {
          "userObjectId": "b3a957de-450c-4ca7-b2aa-88dd98c87fef",
          "userPuId": "10037FFEAD05DD5D",
          "userIdp": null,
          "userAltSecId": null,
          "userIss": "https://sts.windows.net/72f988bf-86f1-41af-91ab-2d7cd011db47/",
          "userTenantId": "72f988bf-86f1-41af-91ab-2d7cd011db47",
          "userName": "Diondra Peck",
          "upn": null
        },
        "lastModifiedUtc": "2023-02-23T20:42:31.9000839\u002B00:00",
        "duration": null,
        "inputs": {},
        "outputs": null,
        "currentAttemptId": null
      }
    },
    {
      "RequestUri": "https://saveorz2izv2bas.blob.core.windows.net/azureml/ExperimentRun/dcid.000000000000000000000/logs/azureml/executionlogs.txt?sv=2019-07-07\u0026sr=b\u0026sig=000000000000000000000000000000000000=a7dd2c6d-73fb-4c57-85b2-5c1af4f6364a\u0026sktid=72f988bf-86f1-41af-91ab-2d7cd011db47\u0026skt=2023-02-23T17%3A27%3A33Z\u0026ske=2023-02-25T01%3A37%3A33Z\u0026sks=b\u0026skv=2019-07-07\u0026st=2023-02-23T20%3A32%3A32Z\u0026se=2023-02-24T04%3A42%3A32Z\u0026sp=r",
      "RequestMethod": "GET",
      "RequestHeaders": {
        "Accept": "*/*",
        "Accept-Encoding": "gzip, deflate",
        "Connection": "keep-alive",
        "User-Agent": "azure-ai-ml/1.5.0 azsdk-python-core/1.26.3 Python/3.7.9 (Windows-10-10.0.22621-SP0)"
      },
      "RequestBody": null,
      "StatusCode": 200,
      "ResponseHeaders": {
        "Accept-Ranges": "bytes",
        "Content-Length": "196",
        "Content-Type": "application/octet-stream",
        "Date": "Thu, 23 Feb 2023 20:42:40 GMT",
        "ETag": "\u00220x8DB15DE793B0F56\u0022",
        "Last-Modified": "Thu, 23 Feb 2023 20:42:26 GMT",
        "Server": [
          "Windows-Azure-Blob/1.0",
          "Microsoft-HTTPAPI/2.0"
        ],
        "Vary": "Origin",
        "x-ms-blob-committed-block-count": "1",
        "x-ms-blob-type": "AppendBlob",
        "x-ms-creation-time": "Thu, 23 Feb 2023 20:42:25 GMT",
        "x-ms-lease-state": "available",
        "x-ms-lease-status": "unlocked",
        "x-ms-server-encrypted": "true",
        "x-ms-version": "2019-07-07"
      },
      "ResponseBody": "WzIwMjMtMDItMjMgMjA6NDI6MjVaXSBTdWJtaXR0aW5nIDMgcnVucywgZmlyc3QgZml2ZSBhcmU6IDU5NWYxMzMxOjE5M2FhNDJlLWM2YzQtNGIxNi1hZTY1LWY2MjljYjRhM2YyOSw2ZGU1MDJkMDpkOWNhYzI0ZC1hOGY1LTQyY2QtODVhNy04OTAzMDg4OTJmYTIsZWMwZjJkNmY6YWExNTBhNjAtOTExYy00OTc5LWE1ZjYtMmU4ODllNTNlNzQ3Cg=="
    },
    {
      "RequestUri": "https://eastus2.api.azureml.ms/history/v1.0/subscriptions/00000000-0000-0000-0000-000000000/resourceGroups/00000/providers/Microsoft.MachineLearningServices/workspaces/00000/runs/000000000000000000000/details",
      "RequestMethod": "GET",
      "RequestHeaders": {
        "Accept": "application/json",
        "Accept-Encoding": "gzip, deflate",
        "Connection": "keep-alive",
        "User-Agent": "azure-ai-ml/1.5.0 azsdk-python-mgmt-machinelearningservices/0.1.0 Python/3.7.9 (Windows-10-10.0.22621-SP0)"
      },
      "RequestBody": null,
      "StatusCode": 200,
      "ResponseHeaders": {
        "Connection": "keep-alive",
        "Content-Encoding": "gzip",
        "Content-Type": "application/json; charset=utf-8",
        "Date": "Thu, 23 Feb 2023 20:42:44 GMT",
        "Request-Context": "appId=cid-v1:2d2e8e63-272e-4b3c-8598-4ee570a0e70d",
        "Strict-Transport-Security": "max-age=15724800; includeSubDomains; preload",
        "Transfer-Encoding": "chunked",
        "Vary": "Accept-Encoding",
        "x-aml-cluster": "vienna-eastus2-01",
        "X-Content-Type-Options": "nosniff",
        "x-ms-response-type": "standard",
        "x-request-time": "1.585"
      },
      "ResponseBody": {
        "runId": "000000000000000000000",
        "runUuid": "4cfcb83a-4c14-4634-8b0b-91e2a9079823",
        "parentRunUuid": null,
        "rootRunUuid": "4cfcb83a-4c14-4634-8b0b-91e2a9079823",
        "target": null,
        "status": "Running",
        "parentRunId": null,
        "dataContainerId": "dcid.000000000000000000000",
        "createdTimeUtc": "2023-02-23T20:42:24.3581999\u002B00:00",
        "startTimeUtc": "2023-02-23T20:42:25.0420452\u002B00:00",
        "endTimeUtc": null,
        "error": null,
        "warnings": null,
        "tags": {},
        "properties": {
          "azureml.DevPlatv2": "true",
          "azureml.runsource": "azureml.PipelineRun",
          "runSource": "MFE",
          "runType": "HTTP",
          "azureml.parameters": "{}",
          "azureml.continue_on_step_failure": "False",
          "azureml.continue_on_failed_optional_input": "True",
          "azureml.defaultComputeName": "cpu-cluster",
          "azureml.defaultDataStoreName": "workspaceblobstore",
          "azureml.pipelineComponent": "pipelinerun"
        },
        "parameters": {},
        "services": {},
        "inputDatasets": [],
        "outputDatasets": [],
        "runDefinition": {
          "JobType": "Pipeline",
          "PipelineJobType": "AzureML",
          "Pipeline": null,
          "ComputeId": null,
          "RunId": null,
          "Settings": {
            "default_compute": "/subscriptions/00000000-0000-0000-0000-000000000/resourceGroups/00000/providers/Microsoft.MachineLearningServices/workspaces/00000/computes/cpu-cluster",
            "_source": "DSL"
          },
          "ComponentJobs": null,
          "Inputs": {},
          "Outputs": {
            "pipeine_a_output": {
              "JobOutputType": 3,
              "Uri": null,
              "Mode": 0,
              "AssetName": "p1_output",
              "AssetVersion": "v1",
              "Description": null
            }
          },
          "Bindings": null,
          "Jobs": {
            "node": {
              "name": "node",
              "type": "command",
              "inputs": {
                "component_in_path": {
                  "uri": "https://dprepdata.blob.core.windows.net/demo/Titanic.csv",
                  "job_input_type": "uri_file"
                }
              },
              "outputs": {
                "component_out_path": {
                  "value": "${{parent.outputs.pipeine_a_output}}",
                  "type": "literal",
                  "name": "n1_output",
                  "version": "v1"
                }
              },
              "_source": "YAML.COMPONENT",
              "componentId": "/subscriptions/00000000-0000-0000-0000-000000000/resourceGroups/00000/providers/Microsoft.MachineLearningServices/workspaces/00000/components/azureml_anonymous/versions/01f2a0ca-131d-447d-8525-c0b37db16ec7"
            },
            "node_2": {
              "name": "node_2",
              "type": "command",
              "inputs": {
                "component_in_path": {
                  "uri": "https://dprepdata.blob.core.windows.net/demo/Titanic.csv",
                  "job_input_type": "uri_file"
                }
              },
              "outputs": {
                "component_out_path": {
                  "job_output_type": "uri_folder",
                  "name": "n2_output",
                  "version": "v1"
                }
              },
              "_source": "YAML.COMPONENT",
              "componentId": "/subscriptions/00000000-0000-0000-0000-000000000/resourceGroups/00000/providers/Microsoft.MachineLearningServices/workspaces/00000/components/azureml_anonymous/versions/01f2a0ca-131d-447d-8525-c0b37db16ec7"
            },
            "sub_node": {
              "name": "sub_node",
              "type": "pipeline",
              "outputs": {
                "sub_pipeine_a_output": {
                  "job_output_type": "uri_folder",
                  "name": "sub_pipeline",
                  "version": "v1"
                }
              },
              "_source": "DSL",
              "componentId": "/subscriptions/00000000-0000-0000-0000-000000000/resourceGroups/00000/providers/Microsoft.MachineLearningServices/workspaces/00000/components/azureml_anonymous/versions/fdcf1ab6-4311-4cc9-a8e7-e7aaa614718f"
            }
          },
          "InputBindings": {},
          "OutputBindings": {
            "pipeine_a_output": {
              "DatastoreId": null,
              "PathOnDatastore": null,
              "PathOnCompute": null,
              "Description": null,
              "Uri": null,
              "Mode": "ReadWriteMount",
              "AssetUri": null,
              "IsAssetJobOutput": true,
              "JobOutputType": 3,
              "AssetName": "p1_output",
              "AssetVersion": "v1"
            }
          },
          "SourceJobId": null,
          "ProvisioningState": "Succeeded",
          "ParentJobName": null,
          "DisplayName": "register_both_output",
          "ExperimentName": "azure-ai-ml",
          "Status": "NotStarted",
          "InteractionEndpoints": null,
          "Identity": null,
          "Compute": null,
          "Priority": null,
          "Output": null,
          "IsArchived": false,
          "Schedule": null,
          "ComponentId": null,
          "NotificationSetting": null,
          "Description": null,
          "Tags": {},
          "Properties": {}
        },
        "logFiles": {
          "logs/azureml/executionlogs.txt": "https://saveorz2izv2bas.blob.core.windows.net/azureml/ExperimentRun/dcid.000000000000000000000/logs/azureml/executionlogs.txt?sv=2019-07-07\u0026sr=b\u0026sig=000000000000000000000000000000000000=a7dd2c6d-73fb-4c57-85b2-5c1af4f6364a\u0026sktid=72f988bf-86f1-41af-91ab-2d7cd011db47\u0026skt=2023-02-23T17%3A27%3A33Z\u0026ske=2023-02-25T01%3A37%3A33Z\u0026sks=b\u0026skv=2019-07-07\u0026st=2023-02-23T20%3A32%3A32Z\u0026se=2023-02-24T04%3A42%3A32Z\u0026sp=r",
          "logs/azureml/stderrlogs.txt": "https://saveorz2izv2bas.blob.core.windows.net/azureml/ExperimentRun/dcid.000000000000000000000/logs/azureml/stderrlogs.txt?sv=2019-07-07\u0026sr=b\u0026sig=000000000000000000000000000000000000id=a7dd2c6d-73fb-4c57-85b2-5c1af4f6364a\u0026sktid=72f988bf-86f1-41af-91ab-2d7cd011db47\u0026skt=2023-02-23T17%3A27%3A33Z\u0026ske=2023-02-25T01%3A37%3A33Z\u0026sks=b\u0026skv=2019-07-07\u0026st=2023-02-23T20%3A32%3A32Z\u0026se=2023-02-24T04%3A42%3A32Z\u0026sp=r",
          "logs/azureml/stdoutlogs.txt": "https://saveorz2izv2bas.blob.core.windows.net/azureml/ExperimentRun/dcid.000000000000000000000/logs/azureml/stdoutlogs.txt?sv=2019-07-07\u0026sr=b\u0026sig=000000000000000000000000000000000000id=a7dd2c6d-73fb-4c57-85b2-5c1af4f6364a\u0026sktid=72f988bf-86f1-41af-91ab-2d7cd011db47\u0026skt=2023-02-23T17%3A27%3A33Z\u0026ske=2023-02-25T01%3A37%3A33Z\u0026sks=b\u0026skv=2019-07-07\u0026st=2023-02-23T20%3A32%3A32Z\u0026se=2023-02-24T04%3A42%3A32Z\u0026sp=r"
        },
        "jobCost": {
          "chargedCpuCoreSeconds": null,
          "chargedCpuMemoryMegabyteSeconds": null,
          "chargedGpuSeconds": null,
          "chargedNodeUtilizationSeconds": null
        },
        "revision": 4,
        "runTypeV2": {
          "orchestrator": "Pipeline",
          "traits": [
            "azureml.PipelineRun",
            "MFE",
            "HTTP",
            "DevPlatv2"
          ],
          "attribution": null,
          "computeType": null
        },
        "settings": {},
        "computeRequest": null,
        "compute": null,
        "createdBy": {
          "userObjectId": "b3a957de-450c-4ca7-b2aa-88dd98c87fef",
          "userPuId": "10037FFEAD05DD5D",
          "userIdp": null,
          "userAltSecId": null,
          "userIss": "https://sts.windows.net/72f988bf-86f1-41af-91ab-2d7cd011db47/",
          "userTenantId": "72f988bf-86f1-41af-91ab-2d7cd011db47",
          "userName": "Diondra Peck",
          "upn": null
        },
        "computeDuration": null,
        "effectiveStartTimeUtc": "2023-02-23T20:42:25.0420452\u002B00:00",
        "runNumber": 1677184944,
        "rootRunId": "000000000000000000000",
        "userId": "b3a957de-450c-4ca7-b2aa-88dd98c87fef",
        "statusRevision": 0,
        "currentComputeTime": "00:00:00",
        "lastStartTimeUtc": "2023-02-23T20:42:25.0420452\u002B00:00",
        "lastModifiedBy": {
          "userObjectId": "b3a957de-450c-4ca7-b2aa-88dd98c87fef",
          "userPuId": "10037FFEAD05DD5D",
          "userIdp": null,
          "userAltSecId": null,
          "userIss": "https://sts.windows.net/72f988bf-86f1-41af-91ab-2d7cd011db47/",
          "userTenantId": "72f988bf-86f1-41af-91ab-2d7cd011db47",
          "userName": "Diondra Peck",
          "upn": null
        },
        "lastModifiedUtc": "2023-02-23T20:42:31.9000839\u002B00:00",
        "duration": null,
        "inputs": {},
        "outputs": null,
        "currentAttemptId": null
      }
    },
    {
      "RequestUri": "https://saveorz2izv2bas.blob.core.windows.net/azureml/ExperimentRun/dcid.000000000000000000000/logs/azureml/executionlogs.txt?sv=2019-07-07\u0026sr=b\u0026sig=000000000000000000000000000000000000=a7dd2c6d-73fb-4c57-85b2-5c1af4f6364a\u0026sktid=72f988bf-86f1-41af-91ab-2d7cd011db47\u0026skt=2023-02-23T17%3A27%3A33Z\u0026ske=2023-02-25T01%3A37%3A33Z\u0026sks=b\u0026skv=2019-07-07\u0026st=2023-02-23T20%3A32%3A32Z\u0026se=2023-02-24T04%3A42%3A32Z\u0026sp=r",
      "RequestMethod": "GET",
      "RequestHeaders": {
        "Accept": "*/*",
        "Accept-Encoding": "gzip, deflate",
        "Connection": "keep-alive",
        "User-Agent": "azure-ai-ml/1.5.0 azsdk-python-core/1.26.3 Python/3.7.9 (Windows-10-10.0.22621-SP0)"
      },
      "RequestBody": null,
      "StatusCode": 200,
      "ResponseHeaders": {
        "Accept-Ranges": "bytes",
        "Content-Length": "196",
        "Content-Type": "application/octet-stream",
        "Date": "Thu, 23 Feb 2023 20:42:44 GMT",
        "ETag": "\u00220x8DB15DE793B0F56\u0022",
        "Last-Modified": "Thu, 23 Feb 2023 20:42:26 GMT",
        "Server": [
          "Windows-Azure-Blob/1.0",
          "Microsoft-HTTPAPI/2.0"
        ],
        "Vary": "Origin",
        "x-ms-blob-committed-block-count": "1",
        "x-ms-blob-type": "AppendBlob",
        "x-ms-creation-time": "Thu, 23 Feb 2023 20:42:25 GMT",
        "x-ms-lease-state": "available",
        "x-ms-lease-status": "unlocked",
        "x-ms-server-encrypted": "true",
        "x-ms-version": "2019-07-07"
      },
      "ResponseBody": "WzIwMjMtMDItMjMgMjA6NDI6MjVaXSBTdWJtaXR0aW5nIDMgcnVucywgZmlyc3QgZml2ZSBhcmU6IDU5NWYxMzMxOjE5M2FhNDJlLWM2YzQtNGIxNi1hZTY1LWY2MjljYjRhM2YyOSw2ZGU1MDJkMDpkOWNhYzI0ZC1hOGY1LTQyY2QtODVhNy04OTAzMDg4OTJmYTIsZWMwZjJkNmY6YWExNTBhNjAtOTExYy00OTc5LWE1ZjYtMmU4ODllNTNlNzQ3Cg=="
    },
    {
      "RequestUri": "https://eastus2.api.azureml.ms/history/v1.0/subscriptions/00000000-0000-0000-0000-000000000/resourceGroups/00000/providers/Microsoft.MachineLearningServices/workspaces/00000/runs/000000000000000000000/details",
      "RequestMethod": "GET",
      "RequestHeaders": {
        "Accept": "application/json",
        "Accept-Encoding": "gzip, deflate",
        "Connection": "keep-alive",
        "User-Agent": "azure-ai-ml/1.5.0 azsdk-python-mgmt-machinelearningservices/0.1.0 Python/3.7.9 (Windows-10-10.0.22621-SP0)"
      },
      "RequestBody": null,
      "StatusCode": 200,
      "ResponseHeaders": {
        "Connection": "keep-alive",
        "Content-Encoding": "gzip",
        "Content-Type": "application/json; charset=utf-8",
        "Date": "Thu, 23 Feb 2023 20:42:48 GMT",
        "Request-Context": "appId=cid-v1:2d2e8e63-272e-4b3c-8598-4ee570a0e70d",
        "Strict-Transport-Security": "max-age=15724800; includeSubDomains; preload",
        "Transfer-Encoding": "chunked",
        "Vary": "Accept-Encoding",
        "x-aml-cluster": "vienna-eastus2-01",
        "X-Content-Type-Options": "nosniff",
        "x-ms-response-type": "standard",
        "x-request-time": "0.567"
      },
      "ResponseBody": {
        "runId": "000000000000000000000",
        "runUuid": "4cfcb83a-4c14-4634-8b0b-91e2a9079823",
        "parentRunUuid": null,
        "rootRunUuid": "4cfcb83a-4c14-4634-8b0b-91e2a9079823",
        "target": null,
        "status": "Running",
        "parentRunId": null,
        "dataContainerId": "dcid.000000000000000000000",
        "createdTimeUtc": "2023-02-23T20:42:24.3581999\u002B00:00",
        "startTimeUtc": "2023-02-23T20:42:25.0420452\u002B00:00",
        "endTimeUtc": null,
        "error": null,
        "warnings": null,
        "tags": {},
        "properties": {
          "azureml.DevPlatv2": "true",
          "azureml.runsource": "azureml.PipelineRun",
          "runSource": "MFE",
          "runType": "HTTP",
          "azureml.parameters": "{}",
          "azureml.continue_on_step_failure": "False",
          "azureml.continue_on_failed_optional_input": "True",
          "azureml.defaultComputeName": "cpu-cluster",
          "azureml.defaultDataStoreName": "workspaceblobstore",
          "azureml.pipelineComponent": "pipelinerun"
        },
        "parameters": {},
        "services": {},
        "inputDatasets": [],
        "outputDatasets": [],
        "runDefinition": {
          "JobType": "Pipeline",
          "PipelineJobType": "AzureML",
          "Pipeline": null,
          "ComputeId": null,
          "RunId": null,
          "Settings": {
            "default_compute": "/subscriptions/00000000-0000-0000-0000-000000000/resourceGroups/00000/providers/Microsoft.MachineLearningServices/workspaces/00000/computes/cpu-cluster",
            "_source": "DSL"
          },
          "ComponentJobs": null,
          "Inputs": {},
          "Outputs": {
            "pipeine_a_output": {
              "JobOutputType": 3,
              "Uri": null,
              "Mode": 0,
              "AssetName": "p1_output",
              "AssetVersion": "v1",
              "Description": null
            }
          },
          "Bindings": null,
          "Jobs": {
            "node": {
              "name": "node",
              "type": "command",
              "inputs": {
                "component_in_path": {
                  "uri": "https://dprepdata.blob.core.windows.net/demo/Titanic.csv",
                  "job_input_type": "uri_file"
                }
              },
              "outputs": {
                "component_out_path": {
                  "value": "${{parent.outputs.pipeine_a_output}}",
                  "type": "literal",
                  "name": "n1_output",
                  "version": "v1"
                }
              },
              "_source": "YAML.COMPONENT",
              "componentId": "/subscriptions/00000000-0000-0000-0000-000000000/resourceGroups/00000/providers/Microsoft.MachineLearningServices/workspaces/00000/components/azureml_anonymous/versions/01f2a0ca-131d-447d-8525-c0b37db16ec7"
            },
            "node_2": {
              "name": "node_2",
              "type": "command",
              "inputs": {
                "component_in_path": {
                  "uri": "https://dprepdata.blob.core.windows.net/demo/Titanic.csv",
                  "job_input_type": "uri_file"
                }
              },
              "outputs": {
                "component_out_path": {
                  "job_output_type": "uri_folder",
                  "name": "n2_output",
                  "version": "v1"
                }
              },
              "_source": "YAML.COMPONENT",
              "componentId": "/subscriptions/00000000-0000-0000-0000-000000000/resourceGroups/00000/providers/Microsoft.MachineLearningServices/workspaces/00000/components/azureml_anonymous/versions/01f2a0ca-131d-447d-8525-c0b37db16ec7"
            },
            "sub_node": {
              "name": "sub_node",
              "type": "pipeline",
              "outputs": {
                "sub_pipeine_a_output": {
                  "job_output_type": "uri_folder",
                  "name": "sub_pipeline",
                  "version": "v1"
                }
              },
              "_source": "DSL",
              "componentId": "/subscriptions/00000000-0000-0000-0000-000000000/resourceGroups/00000/providers/Microsoft.MachineLearningServices/workspaces/00000/components/azureml_anonymous/versions/fdcf1ab6-4311-4cc9-a8e7-e7aaa614718f"
            }
          },
          "InputBindings": {},
          "OutputBindings": {
            "pipeine_a_output": {
              "DatastoreId": null,
              "PathOnDatastore": null,
              "PathOnCompute": null,
              "Description": null,
              "Uri": null,
              "Mode": "ReadWriteMount",
              "AssetUri": null,
              "IsAssetJobOutput": true,
              "JobOutputType": 3,
              "AssetName": "p1_output",
              "AssetVersion": "v1"
            }
          },
          "SourceJobId": null,
          "ProvisioningState": "Succeeded",
          "ParentJobName": null,
          "DisplayName": "register_both_output",
          "ExperimentName": "azure-ai-ml",
          "Status": "NotStarted",
          "InteractionEndpoints": null,
          "Identity": null,
          "Compute": null,
          "Priority": null,
          "Output": null,
          "IsArchived": false,
          "Schedule": null,
          "ComponentId": null,
          "NotificationSetting": null,
          "Description": null,
          "Tags": {},
          "Properties": {}
        },
        "logFiles": {
          "logs/azureml/executionlogs.txt": "https://saveorz2izv2bas.blob.core.windows.net/azureml/ExperimentRun/dcid.000000000000000000000/logs/azureml/executionlogs.txt?sv=2019-07-07\u0026sr=b\u0026sig=000000000000000000000000000000000000=a7dd2c6d-73fb-4c57-85b2-5c1af4f6364a\u0026sktid=72f988bf-86f1-41af-91ab-2d7cd011db47\u0026skt=2023-02-23T17%3A27%3A33Z\u0026ske=2023-02-25T01%3A37%3A33Z\u0026sks=b\u0026skv=2019-07-07\u0026st=2023-02-23T20%3A32%3A32Z\u0026se=2023-02-24T04%3A42%3A32Z\u0026sp=r",
          "logs/azureml/stderrlogs.txt": "https://saveorz2izv2bas.blob.core.windows.net/azureml/ExperimentRun/dcid.000000000000000000000/logs/azureml/stderrlogs.txt?sv=2019-07-07\u0026sr=b\u0026sig=000000000000000000000000000000000000id=a7dd2c6d-73fb-4c57-85b2-5c1af4f6364a\u0026sktid=72f988bf-86f1-41af-91ab-2d7cd011db47\u0026skt=2023-02-23T17%3A27%3A33Z\u0026ske=2023-02-25T01%3A37%3A33Z\u0026sks=b\u0026skv=2019-07-07\u0026st=2023-02-23T20%3A32%3A32Z\u0026se=2023-02-24T04%3A42%3A32Z\u0026sp=r",
          "logs/azureml/stdoutlogs.txt": "https://saveorz2izv2bas.blob.core.windows.net/azureml/ExperimentRun/dcid.000000000000000000000/logs/azureml/stdoutlogs.txt?sv=2019-07-07\u0026sr=b\u0026sig=000000000000000000000000000000000000id=a7dd2c6d-73fb-4c57-85b2-5c1af4f6364a\u0026sktid=72f988bf-86f1-41af-91ab-2d7cd011db47\u0026skt=2023-02-23T17%3A27%3A33Z\u0026ske=2023-02-25T01%3A37%3A33Z\u0026sks=b\u0026skv=2019-07-07\u0026st=2023-02-23T20%3A32%3A32Z\u0026se=2023-02-24T04%3A42%3A32Z\u0026sp=r"
        },
        "jobCost": {
          "chargedCpuCoreSeconds": null,
          "chargedCpuMemoryMegabyteSeconds": null,
          "chargedGpuSeconds": null,
          "chargedNodeUtilizationSeconds": null
        },
        "revision": 4,
        "runTypeV2": {
          "orchestrator": "Pipeline",
          "traits": [
            "azureml.PipelineRun",
            "MFE",
            "HTTP",
            "DevPlatv2"
          ],
          "attribution": null,
          "computeType": null
        },
        "settings": {},
        "computeRequest": null,
        "compute": null,
        "createdBy": {
          "userObjectId": "b3a957de-450c-4ca7-b2aa-88dd98c87fef",
          "userPuId": "10037FFEAD05DD5D",
          "userIdp": null,
          "userAltSecId": null,
          "userIss": "https://sts.windows.net/72f988bf-86f1-41af-91ab-2d7cd011db47/",
          "userTenantId": "72f988bf-86f1-41af-91ab-2d7cd011db47",
          "userName": "Diondra Peck",
          "upn": null
        },
        "computeDuration": null,
        "effectiveStartTimeUtc": "2023-02-23T20:42:25.0420452\u002B00:00",
        "runNumber": 1677184944,
        "rootRunId": "000000000000000000000",
        "userId": "b3a957de-450c-4ca7-b2aa-88dd98c87fef",
        "statusRevision": 0,
        "currentComputeTime": "00:00:00",
        "lastStartTimeUtc": "2023-02-23T20:42:25.0420452\u002B00:00",
        "lastModifiedBy": {
          "userObjectId": "b3a957de-450c-4ca7-b2aa-88dd98c87fef",
          "userPuId": "10037FFEAD05DD5D",
          "userIdp": null,
          "userAltSecId": null,
          "userIss": "https://sts.windows.net/72f988bf-86f1-41af-91ab-2d7cd011db47/",
          "userTenantId": "72f988bf-86f1-41af-91ab-2d7cd011db47",
          "userName": "Diondra Peck",
          "upn": null
        },
        "lastModifiedUtc": "2023-02-23T20:42:31.9000839\u002B00:00",
        "duration": null,
        "inputs": {},
        "outputs": null,
        "currentAttemptId": null
      }
    },
    {
      "RequestUri": "https://saveorz2izv2bas.blob.core.windows.net/azureml/ExperimentRun/dcid.000000000000000000000/logs/azureml/executionlogs.txt?sv=2019-07-07\u0026sr=b\u0026sig=000000000000000000000000000000000000=a7dd2c6d-73fb-4c57-85b2-5c1af4f6364a\u0026sktid=72f988bf-86f1-41af-91ab-2d7cd011db47\u0026skt=2023-02-23T17%3A27%3A33Z\u0026ske=2023-02-25T01%3A37%3A33Z\u0026sks=b\u0026skv=2019-07-07\u0026st=2023-02-23T20%3A32%3A32Z\u0026se=2023-02-24T04%3A42%3A32Z\u0026sp=r",
      "RequestMethod": "GET",
      "RequestHeaders": {
        "Accept": "*/*",
        "Accept-Encoding": "gzip, deflate",
        "Connection": "keep-alive",
        "User-Agent": "azure-ai-ml/1.5.0 azsdk-python-core/1.26.3 Python/3.7.9 (Windows-10-10.0.22621-SP0)"
      },
      "RequestBody": null,
      "StatusCode": 200,
      "ResponseHeaders": {
        "Accept-Ranges": "bytes",
        "Content-Length": "196",
        "Content-Type": "application/octet-stream",
        "Date": "Thu, 23 Feb 2023 20:42:48 GMT",
        "ETag": "\u00220x8DB15DE793B0F56\u0022",
        "Last-Modified": "Thu, 23 Feb 2023 20:42:26 GMT",
        "Server": [
          "Windows-Azure-Blob/1.0",
          "Microsoft-HTTPAPI/2.0"
        ],
        "Vary": "Origin",
        "x-ms-blob-committed-block-count": "1",
        "x-ms-blob-type": "AppendBlob",
        "x-ms-creation-time": "Thu, 23 Feb 2023 20:42:25 GMT",
        "x-ms-lease-state": "available",
        "x-ms-lease-status": "unlocked",
        "x-ms-server-encrypted": "true",
        "x-ms-version": "2019-07-07"
      },
      "ResponseBody": "WzIwMjMtMDItMjMgMjA6NDI6MjVaXSBTdWJtaXR0aW5nIDMgcnVucywgZmlyc3QgZml2ZSBhcmU6IDU5NWYxMzMxOjE5M2FhNDJlLWM2YzQtNGIxNi1hZTY1LWY2MjljYjRhM2YyOSw2ZGU1MDJkMDpkOWNhYzI0ZC1hOGY1LTQyY2QtODVhNy04OTAzMDg4OTJmYTIsZWMwZjJkNmY6YWExNTBhNjAtOTExYy00OTc5LWE1ZjYtMmU4ODllNTNlNzQ3Cg=="
    },
    {
      "RequestUri": "https://eastus2.api.azureml.ms/history/v1.0/subscriptions/00000000-0000-0000-0000-000000000/resourceGroups/00000/providers/Microsoft.MachineLearningServices/workspaces/00000/runs/000000000000000000000/details",
      "RequestMethod": "GET",
      "RequestHeaders": {
        "Accept": "application/json",
        "Accept-Encoding": "gzip, deflate",
        "Connection": "keep-alive",
        "User-Agent": "azure-ai-ml/1.5.0 azsdk-python-mgmt-machinelearningservices/0.1.0 Python/3.7.9 (Windows-10-10.0.22621-SP0)"
      },
      "RequestBody": null,
      "StatusCode": 200,
      "ResponseHeaders": {
        "Connection": "keep-alive",
        "Content-Encoding": "gzip",
        "Content-Type": "application/json; charset=utf-8",
        "Date": "Thu, 23 Feb 2023 20:42:53 GMT",
        "Request-Context": "appId=cid-v1:2d2e8e63-272e-4b3c-8598-4ee570a0e70d",
        "Strict-Transport-Security": "max-age=15724800; includeSubDomains; preload",
        "Transfer-Encoding": "chunked",
        "Vary": "Accept-Encoding",
        "x-aml-cluster": "vienna-eastus2-01",
        "X-Content-Type-Options": "nosniff",
        "x-ms-response-type": "standard",
        "x-request-time": "1.117"
      },
      "ResponseBody": {
        "runId": "000000000000000000000",
        "runUuid": "4cfcb83a-4c14-4634-8b0b-91e2a9079823",
        "parentRunUuid": null,
        "rootRunUuid": "4cfcb83a-4c14-4634-8b0b-91e2a9079823",
        "target": null,
        "status": "Running",
        "parentRunId": null,
        "dataContainerId": "dcid.000000000000000000000",
        "createdTimeUtc": "2023-02-23T20:42:24.3581999\u002B00:00",
        "startTimeUtc": "2023-02-23T20:42:25.0420452\u002B00:00",
        "endTimeUtc": null,
        "error": null,
        "warnings": null,
        "tags": {},
        "properties": {
          "azureml.DevPlatv2": "true",
          "azureml.runsource": "azureml.PipelineRun",
          "runSource": "MFE",
          "runType": "HTTP",
          "azureml.parameters": "{}",
          "azureml.continue_on_step_failure": "False",
          "azureml.continue_on_failed_optional_input": "True",
          "azureml.defaultComputeName": "cpu-cluster",
          "azureml.defaultDataStoreName": "workspaceblobstore",
          "azureml.pipelineComponent": "pipelinerun"
        },
        "parameters": {},
        "services": {},
        "inputDatasets": [],
        "outputDatasets": [],
        "runDefinition": {
          "JobType": "Pipeline",
          "PipelineJobType": "AzureML",
          "Pipeline": null,
          "ComputeId": null,
          "RunId": null,
          "Settings": {
            "default_compute": "/subscriptions/00000000-0000-0000-0000-000000000/resourceGroups/00000/providers/Microsoft.MachineLearningServices/workspaces/00000/computes/cpu-cluster",
            "_source": "DSL"
          },
          "ComponentJobs": null,
          "Inputs": {},
          "Outputs": {
            "pipeine_a_output": {
              "JobOutputType": 3,
              "Uri": null,
              "Mode": 0,
              "AssetName": "p1_output",
              "AssetVersion": "v1",
              "Description": null
            }
          },
          "Bindings": null,
          "Jobs": {
            "node": {
              "name": "node",
              "type": "command",
              "inputs": {
                "component_in_path": {
                  "uri": "https://dprepdata.blob.core.windows.net/demo/Titanic.csv",
                  "job_input_type": "uri_file"
                }
              },
              "outputs": {
                "component_out_path": {
                  "value": "${{parent.outputs.pipeine_a_output}}",
                  "type": "literal",
                  "name": "n1_output",
                  "version": "v1"
                }
              },
              "_source": "YAML.COMPONENT",
              "componentId": "/subscriptions/00000000-0000-0000-0000-000000000/resourceGroups/00000/providers/Microsoft.MachineLearningServices/workspaces/00000/components/azureml_anonymous/versions/01f2a0ca-131d-447d-8525-c0b37db16ec7"
            },
            "node_2": {
              "name": "node_2",
              "type": "command",
              "inputs": {
                "component_in_path": {
                  "uri": "https://dprepdata.blob.core.windows.net/demo/Titanic.csv",
                  "job_input_type": "uri_file"
                }
              },
              "outputs": {
                "component_out_path": {
                  "job_output_type": "uri_folder",
                  "name": "n2_output",
                  "version": "v1"
                }
              },
              "_source": "YAML.COMPONENT",
              "componentId": "/subscriptions/00000000-0000-0000-0000-000000000/resourceGroups/00000/providers/Microsoft.MachineLearningServices/workspaces/00000/components/azureml_anonymous/versions/01f2a0ca-131d-447d-8525-c0b37db16ec7"
            },
            "sub_node": {
              "name": "sub_node",
              "type": "pipeline",
              "outputs": {
                "sub_pipeine_a_output": {
                  "job_output_type": "uri_folder",
                  "name": "sub_pipeline",
                  "version": "v1"
                }
              },
              "_source": "DSL",
              "componentId": "/subscriptions/00000000-0000-0000-0000-000000000/resourceGroups/00000/providers/Microsoft.MachineLearningServices/workspaces/00000/components/azureml_anonymous/versions/fdcf1ab6-4311-4cc9-a8e7-e7aaa614718f"
            }
          },
          "InputBindings": {},
          "OutputBindings": {
            "pipeine_a_output": {
              "DatastoreId": null,
              "PathOnDatastore": null,
              "PathOnCompute": null,
              "Description": null,
              "Uri": null,
              "Mode": "ReadWriteMount",
              "AssetUri": null,
              "IsAssetJobOutput": true,
              "JobOutputType": 3,
              "AssetName": "p1_output",
              "AssetVersion": "v1"
            }
          },
          "SourceJobId": null,
          "ProvisioningState": "Succeeded",
          "ParentJobName": null,
          "DisplayName": "register_both_output",
          "ExperimentName": "azure-ai-ml",
          "Status": "NotStarted",
          "InteractionEndpoints": null,
          "Identity": null,
          "Compute": null,
          "Priority": null,
          "Output": null,
          "IsArchived": false,
          "Schedule": null,
          "ComponentId": null,
          "NotificationSetting": null,
          "Description": null,
          "Tags": {},
          "Properties": {}
        },
        "logFiles": {
          "logs/azureml/executionlogs.txt": "https://saveorz2izv2bas.blob.core.windows.net/azureml/ExperimentRun/dcid.000000000000000000000/logs/azureml/executionlogs.txt?sv=2019-07-07\u0026sr=b\u0026sig=000000000000000000000000000000000000=a7dd2c6d-73fb-4c57-85b2-5c1af4f6364a\u0026sktid=72f988bf-86f1-41af-91ab-2d7cd011db47\u0026skt=2023-02-23T17%3A27%3A33Z\u0026ske=2023-02-25T01%3A37%3A33Z\u0026sks=b\u0026skv=2019-07-07\u0026st=2023-02-23T20%3A32%3A32Z\u0026se=2023-02-24T04%3A42%3A32Z\u0026sp=r",
          "logs/azureml/stderrlogs.txt": "https://saveorz2izv2bas.blob.core.windows.net/azureml/ExperimentRun/dcid.000000000000000000000/logs/azureml/stderrlogs.txt?sv=2019-07-07\u0026sr=b\u0026sig=000000000000000000000000000000000000id=a7dd2c6d-73fb-4c57-85b2-5c1af4f6364a\u0026sktid=72f988bf-86f1-41af-91ab-2d7cd011db47\u0026skt=2023-02-23T17%3A27%3A33Z\u0026ske=2023-02-25T01%3A37%3A33Z\u0026sks=b\u0026skv=2019-07-07\u0026st=2023-02-23T20%3A32%3A32Z\u0026se=2023-02-24T04%3A42%3A32Z\u0026sp=r",
          "logs/azureml/stdoutlogs.txt": "https://saveorz2izv2bas.blob.core.windows.net/azureml/ExperimentRun/dcid.000000000000000000000/logs/azureml/stdoutlogs.txt?sv=2019-07-07\u0026sr=b\u0026sig=000000000000000000000000000000000000id=a7dd2c6d-73fb-4c57-85b2-5c1af4f6364a\u0026sktid=72f988bf-86f1-41af-91ab-2d7cd011db47\u0026skt=2023-02-23T17%3A27%3A33Z\u0026ske=2023-02-25T01%3A37%3A33Z\u0026sks=b\u0026skv=2019-07-07\u0026st=2023-02-23T20%3A32%3A32Z\u0026se=2023-02-24T04%3A42%3A32Z\u0026sp=r"
        },
        "jobCost": {
          "chargedCpuCoreSeconds": null,
          "chargedCpuMemoryMegabyteSeconds": null,
          "chargedGpuSeconds": null,
          "chargedNodeUtilizationSeconds": null
        },
        "revision": 4,
        "runTypeV2": {
          "orchestrator": "Pipeline",
          "traits": [
            "azureml.PipelineRun",
            "MFE",
            "HTTP",
            "DevPlatv2"
          ],
          "attribution": null,
          "computeType": null
        },
        "settings": {},
        "computeRequest": null,
        "compute": null,
        "createdBy": {
          "userObjectId": "b3a957de-450c-4ca7-b2aa-88dd98c87fef",
          "userPuId": "10037FFEAD05DD5D",
          "userIdp": null,
          "userAltSecId": null,
          "userIss": "https://sts.windows.net/72f988bf-86f1-41af-91ab-2d7cd011db47/",
          "userTenantId": "72f988bf-86f1-41af-91ab-2d7cd011db47",
          "userName": "Diondra Peck",
          "upn": null
        },
        "computeDuration": null,
        "effectiveStartTimeUtc": "2023-02-23T20:42:25.0420452\u002B00:00",
        "runNumber": 1677184944,
        "rootRunId": "000000000000000000000",
        "userId": "b3a957de-450c-4ca7-b2aa-88dd98c87fef",
        "statusRevision": 0,
        "currentComputeTime": "00:00:00",
        "lastStartTimeUtc": "2023-02-23T20:42:25.0420452\u002B00:00",
        "lastModifiedBy": {
          "userObjectId": "b3a957de-450c-4ca7-b2aa-88dd98c87fef",
          "userPuId": "10037FFEAD05DD5D",
          "userIdp": null,
          "userAltSecId": null,
          "userIss": "https://sts.windows.net/72f988bf-86f1-41af-91ab-2d7cd011db47/",
          "userTenantId": "72f988bf-86f1-41af-91ab-2d7cd011db47",
          "userName": "Diondra Peck",
          "upn": null
        },
        "lastModifiedUtc": "2023-02-23T20:42:31.9000839\u002B00:00",
        "duration": null,
        "inputs": {},
        "outputs": null,
        "currentAttemptId": null
      }
    },
    {
      "RequestUri": "https://saveorz2izv2bas.blob.core.windows.net/azureml/ExperimentRun/dcid.000000000000000000000/logs/azureml/executionlogs.txt?sv=2019-07-07\u0026sr=b\u0026sig=000000000000000000000000000000000000=a7dd2c6d-73fb-4c57-85b2-5c1af4f6364a\u0026sktid=72f988bf-86f1-41af-91ab-2d7cd011db47\u0026skt=2023-02-23T17%3A27%3A33Z\u0026ske=2023-02-25T01%3A37%3A33Z\u0026sks=b\u0026skv=2019-07-07\u0026st=2023-02-23T20%3A32%3A32Z\u0026se=2023-02-24T04%3A42%3A32Z\u0026sp=r",
      "RequestMethod": "GET",
      "RequestHeaders": {
        "Accept": "*/*",
        "Accept-Encoding": "gzip, deflate",
        "Connection": "keep-alive",
        "User-Agent": "azure-ai-ml/1.5.0 azsdk-python-core/1.26.3 Python/3.7.9 (Windows-10-10.0.22621-SP0)"
      },
      "RequestBody": null,
      "StatusCode": 200,
      "ResponseHeaders": {
        "Accept-Ranges": "bytes",
        "Content-Length": "196",
        "Content-Type": "application/octet-stream",
        "Date": "Thu, 23 Feb 2023 20:42:52 GMT",
        "ETag": "\u00220x8DB15DE793B0F56\u0022",
        "Last-Modified": "Thu, 23 Feb 2023 20:42:26 GMT",
        "Server": [
          "Windows-Azure-Blob/1.0",
          "Microsoft-HTTPAPI/2.0"
        ],
        "Vary": "Origin",
        "x-ms-blob-committed-block-count": "1",
        "x-ms-blob-type": "AppendBlob",
        "x-ms-creation-time": "Thu, 23 Feb 2023 20:42:25 GMT",
        "x-ms-lease-state": "available",
        "x-ms-lease-status": "unlocked",
        "x-ms-server-encrypted": "true",
        "x-ms-version": "2019-07-07"
      },
      "ResponseBody": "WzIwMjMtMDItMjMgMjA6NDI6MjVaXSBTdWJtaXR0aW5nIDMgcnVucywgZmlyc3QgZml2ZSBhcmU6IDU5NWYxMzMxOjE5M2FhNDJlLWM2YzQtNGIxNi1hZTY1LWY2MjljYjRhM2YyOSw2ZGU1MDJkMDpkOWNhYzI0ZC1hOGY1LTQyY2QtODVhNy04OTAzMDg4OTJmYTIsZWMwZjJkNmY6YWExNTBhNjAtOTExYy00OTc5LWE1ZjYtMmU4ODllNTNlNzQ3Cg=="
    },
    {
      "RequestUri": "https://eastus2.api.azureml.ms/history/v1.0/subscriptions/00000000-0000-0000-0000-000000000/resourceGroups/00000/providers/Microsoft.MachineLearningServices/workspaces/00000/runs/000000000000000000000/details",
      "RequestMethod": "GET",
      "RequestHeaders": {
        "Accept": "application/json",
        "Accept-Encoding": "gzip, deflate",
        "Connection": "keep-alive",
        "User-Agent": "azure-ai-ml/1.5.0 azsdk-python-mgmt-machinelearningservices/0.1.0 Python/3.7.9 (Windows-10-10.0.22621-SP0)"
      },
      "RequestBody": null,
      "StatusCode": 200,
      "ResponseHeaders": {
        "Connection": "keep-alive",
        "Content-Encoding": "gzip",
        "Content-Type": "application/json; charset=utf-8",
        "Date": "Thu, 23 Feb 2023 20:42:57 GMT",
        "Request-Context": "appId=cid-v1:2d2e8e63-272e-4b3c-8598-4ee570a0e70d",
        "Strict-Transport-Security": "max-age=15724800; includeSubDomains; preload",
        "Transfer-Encoding": "chunked",
        "Vary": "Accept-Encoding",
        "x-aml-cluster": "vienna-eastus2-01",
        "X-Content-Type-Options": "nosniff",
        "x-ms-response-type": "standard",
        "x-request-time": "1.850"
      },
      "ResponseBody": {
        "runId": "000000000000000000000",
        "runUuid": "4cfcb83a-4c14-4634-8b0b-91e2a9079823",
        "parentRunUuid": null,
        "rootRunUuid": "4cfcb83a-4c14-4634-8b0b-91e2a9079823",
        "target": null,
        "status": "Running",
        "parentRunId": null,
        "dataContainerId": "dcid.000000000000000000000",
        "createdTimeUtc": "2023-02-23T20:42:24.3581999\u002B00:00",
        "startTimeUtc": "2023-02-23T20:42:25.0420452\u002B00:00",
        "endTimeUtc": null,
        "error": null,
        "warnings": null,
        "tags": {},
        "properties": {
          "azureml.DevPlatv2": "true",
          "azureml.runsource": "azureml.PipelineRun",
          "runSource": "MFE",
          "runType": "HTTP",
          "azureml.parameters": "{}",
          "azureml.continue_on_step_failure": "False",
          "azureml.continue_on_failed_optional_input": "True",
          "azureml.defaultComputeName": "cpu-cluster",
          "azureml.defaultDataStoreName": "workspaceblobstore",
          "azureml.pipelineComponent": "pipelinerun"
        },
        "parameters": {},
        "services": {},
        "inputDatasets": [],
        "outputDatasets": [],
        "runDefinition": {
          "JobType": "Pipeline",
          "PipelineJobType": "AzureML",
          "Pipeline": null,
          "ComputeId": null,
          "RunId": null,
          "Settings": {
            "default_compute": "/subscriptions/00000000-0000-0000-0000-000000000/resourceGroups/00000/providers/Microsoft.MachineLearningServices/workspaces/00000/computes/cpu-cluster",
            "_source": "DSL"
          },
          "ComponentJobs": null,
          "Inputs": {},
          "Outputs": {
            "pipeine_a_output": {
              "JobOutputType": 3,
              "Uri": null,
              "Mode": 0,
              "AssetName": "p1_output",
              "AssetVersion": "v1",
              "Description": null
            }
          },
          "Bindings": null,
          "Jobs": {
            "node": {
              "name": "node",
              "type": "command",
              "inputs": {
                "component_in_path": {
                  "uri": "https://dprepdata.blob.core.windows.net/demo/Titanic.csv",
                  "job_input_type": "uri_file"
                }
              },
              "outputs": {
                "component_out_path": {
                  "value": "${{parent.outputs.pipeine_a_output}}",
                  "type": "literal",
                  "name": "n1_output",
                  "version": "v1"
                }
              },
              "_source": "YAML.COMPONENT",
              "componentId": "/subscriptions/00000000-0000-0000-0000-000000000/resourceGroups/00000/providers/Microsoft.MachineLearningServices/workspaces/00000/components/azureml_anonymous/versions/01f2a0ca-131d-447d-8525-c0b37db16ec7"
            },
            "node_2": {
              "name": "node_2",
              "type": "command",
              "inputs": {
                "component_in_path": {
                  "uri": "https://dprepdata.blob.core.windows.net/demo/Titanic.csv",
                  "job_input_type": "uri_file"
                }
              },
              "outputs": {
                "component_out_path": {
                  "job_output_type": "uri_folder",
                  "name": "n2_output",
                  "version": "v1"
                }
              },
              "_source": "YAML.COMPONENT",
              "componentId": "/subscriptions/00000000-0000-0000-0000-000000000/resourceGroups/00000/providers/Microsoft.MachineLearningServices/workspaces/00000/components/azureml_anonymous/versions/01f2a0ca-131d-447d-8525-c0b37db16ec7"
            },
            "sub_node": {
              "name": "sub_node",
              "type": "pipeline",
              "outputs": {
                "sub_pipeine_a_output": {
                  "job_output_type": "uri_folder",
                  "name": "sub_pipeline",
                  "version": "v1"
                }
              },
              "_source": "DSL",
              "componentId": "/subscriptions/00000000-0000-0000-0000-000000000/resourceGroups/00000/providers/Microsoft.MachineLearningServices/workspaces/00000/components/azureml_anonymous/versions/fdcf1ab6-4311-4cc9-a8e7-e7aaa614718f"
            }
          },
          "InputBindings": {},
          "OutputBindings": {
            "pipeine_a_output": {
              "DatastoreId": null,
              "PathOnDatastore": null,
              "PathOnCompute": null,
              "Description": null,
              "Uri": null,
              "Mode": "ReadWriteMount",
              "AssetUri": null,
              "IsAssetJobOutput": true,
              "JobOutputType": 3,
              "AssetName": "p1_output",
              "AssetVersion": "v1"
            }
          },
          "SourceJobId": null,
          "ProvisioningState": "Succeeded",
          "ParentJobName": null,
          "DisplayName": "register_both_output",
          "ExperimentName": "azure-ai-ml",
          "Status": "NotStarted",
          "InteractionEndpoints": null,
          "Identity": null,
          "Compute": null,
          "Priority": null,
          "Output": null,
          "IsArchived": false,
          "Schedule": null,
          "ComponentId": null,
          "NotificationSetting": null,
          "Description": null,
          "Tags": {},
          "Properties": {}
        },
        "logFiles": {
          "logs/azureml/executionlogs.txt": "https://saveorz2izv2bas.blob.core.windows.net/azureml/ExperimentRun/dcid.000000000000000000000/logs/azureml/executionlogs.txt?sv=2019-07-07\u0026sr=b\u0026sig=000000000000000000000000000000000000=a7dd2c6d-73fb-4c57-85b2-5c1af4f6364a\u0026sktid=72f988bf-86f1-41af-91ab-2d7cd011db47\u0026skt=2023-02-23T17%3A27%3A33Z\u0026ske=2023-02-25T01%3A37%3A33Z\u0026sks=b\u0026skv=2019-07-07\u0026st=2023-02-23T20%3A32%3A32Z\u0026se=2023-02-24T04%3A42%3A32Z\u0026sp=r",
          "logs/azureml/stderrlogs.txt": "https://saveorz2izv2bas.blob.core.windows.net/azureml/ExperimentRun/dcid.000000000000000000000/logs/azureml/stderrlogs.txt?sv=2019-07-07\u0026sr=b\u0026sig=000000000000000000000000000000000000id=a7dd2c6d-73fb-4c57-85b2-5c1af4f6364a\u0026sktid=72f988bf-86f1-41af-91ab-2d7cd011db47\u0026skt=2023-02-23T17%3A27%3A33Z\u0026ske=2023-02-25T01%3A37%3A33Z\u0026sks=b\u0026skv=2019-07-07\u0026st=2023-02-23T20%3A32%3A32Z\u0026se=2023-02-24T04%3A42%3A32Z\u0026sp=r",
          "logs/azureml/stdoutlogs.txt": "https://saveorz2izv2bas.blob.core.windows.net/azureml/ExperimentRun/dcid.000000000000000000000/logs/azureml/stdoutlogs.txt?sv=2019-07-07\u0026sr=b\u0026sig=000000000000000000000000000000000000id=a7dd2c6d-73fb-4c57-85b2-5c1af4f6364a\u0026sktid=72f988bf-86f1-41af-91ab-2d7cd011db47\u0026skt=2023-02-23T17%3A27%3A33Z\u0026ske=2023-02-25T01%3A37%3A33Z\u0026sks=b\u0026skv=2019-07-07\u0026st=2023-02-23T20%3A32%3A32Z\u0026se=2023-02-24T04%3A42%3A32Z\u0026sp=r"
        },
        "jobCost": {
          "chargedCpuCoreSeconds": null,
          "chargedCpuMemoryMegabyteSeconds": null,
          "chargedGpuSeconds": null,
          "chargedNodeUtilizationSeconds": null
        },
        "revision": 4,
        "runTypeV2": {
          "orchestrator": "Pipeline",
          "traits": [
            "azureml.PipelineRun",
            "MFE",
            "HTTP",
            "DevPlatv2"
          ],
          "attribution": null,
          "computeType": null
        },
        "settings": {},
        "computeRequest": null,
        "compute": null,
        "createdBy": {
          "userObjectId": "b3a957de-450c-4ca7-b2aa-88dd98c87fef",
          "userPuId": "10037FFEAD05DD5D",
          "userIdp": null,
          "userAltSecId": null,
          "userIss": "https://sts.windows.net/72f988bf-86f1-41af-91ab-2d7cd011db47/",
          "userTenantId": "72f988bf-86f1-41af-91ab-2d7cd011db47",
          "userName": "Diondra Peck",
          "upn": null
        },
        "computeDuration": null,
        "effectiveStartTimeUtc": "2023-02-23T20:42:25.0420452\u002B00:00",
        "runNumber": 1677184944,
        "rootRunId": "000000000000000000000",
        "userId": "b3a957de-450c-4ca7-b2aa-88dd98c87fef",
        "statusRevision": 0,
        "currentComputeTime": "00:00:00",
        "lastStartTimeUtc": "2023-02-23T20:42:25.0420452\u002B00:00",
        "lastModifiedBy": {
          "userObjectId": "b3a957de-450c-4ca7-b2aa-88dd98c87fef",
          "userPuId": "10037FFEAD05DD5D",
          "userIdp": null,
          "userAltSecId": null,
          "userIss": "https://sts.windows.net/72f988bf-86f1-41af-91ab-2d7cd011db47/",
          "userTenantId": "72f988bf-86f1-41af-91ab-2d7cd011db47",
          "userName": "Diondra Peck",
          "upn": null
        },
        "lastModifiedUtc": "2023-02-23T20:42:31.9000839\u002B00:00",
        "duration": null,
        "inputs": {},
        "outputs": null,
        "currentAttemptId": null
      }
    },
    {
      "RequestUri": "https://saveorz2izv2bas.blob.core.windows.net/azureml/ExperimentRun/dcid.000000000000000000000/logs/azureml/executionlogs.txt?sv=2019-07-07\u0026sr=b\u0026sig=000000000000000000000000000000000000=a7dd2c6d-73fb-4c57-85b2-5c1af4f6364a\u0026sktid=72f988bf-86f1-41af-91ab-2d7cd011db47\u0026skt=2023-02-23T17%3A27%3A33Z\u0026ske=2023-02-25T01%3A37%3A33Z\u0026sks=b\u0026skv=2019-07-07\u0026st=2023-02-23T20%3A32%3A32Z\u0026se=2023-02-24T04%3A42%3A32Z\u0026sp=r",
      "RequestMethod": "GET",
      "RequestHeaders": {
        "Accept": "*/*",
        "Accept-Encoding": "gzip, deflate",
        "Connection": "keep-alive",
        "User-Agent": "azure-ai-ml/1.5.0 azsdk-python-core/1.26.3 Python/3.7.9 (Windows-10-10.0.22621-SP0)"
      },
      "RequestBody": null,
      "StatusCode": 200,
      "ResponseHeaders": {
        "Accept-Ranges": "bytes",
        "Content-Length": "196",
        "Content-Type": "application/octet-stream",
        "Date": "Thu, 23 Feb 2023 20:42:56 GMT",
        "ETag": "\u00220x8DB15DE793B0F56\u0022",
        "Last-Modified": "Thu, 23 Feb 2023 20:42:26 GMT",
        "Server": [
          "Windows-Azure-Blob/1.0",
          "Microsoft-HTTPAPI/2.0"
        ],
        "Vary": "Origin",
        "x-ms-blob-committed-block-count": "1",
        "x-ms-blob-type": "AppendBlob",
        "x-ms-creation-time": "Thu, 23 Feb 2023 20:42:25 GMT",
        "x-ms-lease-state": "available",
        "x-ms-lease-status": "unlocked",
        "x-ms-server-encrypted": "true",
        "x-ms-version": "2019-07-07"
      },
      "ResponseBody": "WzIwMjMtMDItMjMgMjA6NDI6MjVaXSBTdWJtaXR0aW5nIDMgcnVucywgZmlyc3QgZml2ZSBhcmU6IDU5NWYxMzMxOjE5M2FhNDJlLWM2YzQtNGIxNi1hZTY1LWY2MjljYjRhM2YyOSw2ZGU1MDJkMDpkOWNhYzI0ZC1hOGY1LTQyY2QtODVhNy04OTAzMDg4OTJmYTIsZWMwZjJkNmY6YWExNTBhNjAtOTExYy00OTc5LWE1ZjYtMmU4ODllNTNlNzQ3Cg=="
    },
    {
      "RequestUri": "https://eastus2.api.azureml.ms/history/v1.0/subscriptions/00000000-0000-0000-0000-000000000/resourceGroups/00000/providers/Microsoft.MachineLearningServices/workspaces/00000/runs/000000000000000000000/details",
      "RequestMethod": "GET",
      "RequestHeaders": {
        "Accept": "application/json",
        "Accept-Encoding": "gzip, deflate",
        "Connection": "keep-alive",
        "User-Agent": "azure-ai-ml/1.5.0 azsdk-python-mgmt-machinelearningservices/0.1.0 Python/3.7.9 (Windows-10-10.0.22621-SP0)"
      },
      "RequestBody": null,
      "StatusCode": 200,
      "ResponseHeaders": {
        "Connection": "keep-alive",
        "Content-Encoding": "gzip",
        "Content-Type": "application/json; charset=utf-8",
        "Date": "Thu, 23 Feb 2023 20:43:00 GMT",
        "Request-Context": "appId=cid-v1:2d2e8e63-272e-4b3c-8598-4ee570a0e70d",
        "Strict-Transport-Security": "max-age=15724800; includeSubDomains; preload",
        "Transfer-Encoding": "chunked",
        "Vary": "Accept-Encoding",
        "x-aml-cluster": "vienna-eastus2-01",
        "X-Content-Type-Options": "nosniff",
        "x-ms-response-type": "standard",
        "x-request-time": "0.541"
      },
      "ResponseBody": {
        "runId": "000000000000000000000",
        "runUuid": "4cfcb83a-4c14-4634-8b0b-91e2a9079823",
        "parentRunUuid": null,
        "rootRunUuid": "4cfcb83a-4c14-4634-8b0b-91e2a9079823",
        "target": null,
        "status": "Failed",
        "parentRunId": null,
        "dataContainerId": "dcid.000000000000000000000",
        "createdTimeUtc": "2023-02-23T20:42:24.3581999\u002B00:00",
        "startTimeUtc": "2023-02-23T20:42:25.0420452\u002B00:00",
        "endTimeUtc": "2023-02-23T20:42:58.7270584\u002B00:00",
        "error": {
          "error": {
            "code": "ServiceError",
            "severity": null,
            "message": "Pipeline has some failed steps. See child run or execution logs for more details.",
            "messageFormat": "Pipeline has some failed steps. {0}",
            "messageParameters": {},
            "referenceCode": "PipelineHasStepJobFailed",
            "detailsUri": null,
            "target": null,
            "details": [],
            "innerError": null,
            "debugInfo": null,
            "additionalInfo": null
          },
          "correlation": null,
          "environment": "eastus2",
          "location": "eastus2",
          "time": "2023-02-23T20:42:58.381363\u002B00:00",
          "componentName": ""
        },
        "warnings": null,
        "tags": {},
        "properties": {
          "azureml.DevPlatv2": "true",
          "azureml.runsource": "azureml.PipelineRun",
          "runSource": "MFE",
          "runType": "HTTP",
          "azureml.parameters": "{}",
          "azureml.continue_on_step_failure": "False",
          "azureml.continue_on_failed_optional_input": "True",
          "azureml.defaultComputeName": "cpu-cluster",
          "azureml.defaultDataStoreName": "workspaceblobstore",
          "azureml.pipelineComponent": "pipelinerun",
          "azureml.pipelines.stages": "{\u0022Initialization\u0022:null,\u0022Execution\u0022:{\u0022StartTime\u0022:\u00222023-02-23T20:42:25.3908324\u002B00:00\u0022,\u0022EndTime\u0022:\u00222023-02-23T20:42:58.5781875\u002B00:00\u0022,\u0022Status\u0022:\u0022Failed\u0022}}"
        },
        "parameters": {},
        "services": {},
        "inputDatasets": [],
        "outputDatasets": [],
        "runDefinition": {
          "JobType": "Pipeline",
          "PipelineJobType": "AzureML",
          "Pipeline": null,
          "ComputeId": null,
          "RunId": null,
          "Settings": {
            "default_compute": "/subscriptions/00000000-0000-0000-0000-000000000/resourceGroups/00000/providers/Microsoft.MachineLearningServices/workspaces/00000/computes/cpu-cluster",
            "_source": "DSL"
          },
          "ComponentJobs": null,
          "Inputs": {},
          "Outputs": {
            "pipeine_a_output": {
              "JobOutputType": 3,
              "Uri": null,
              "Mode": 0,
              "AssetName": "p1_output",
              "AssetVersion": "v1",
              "Description": null
            }
          },
          "Bindings": null,
          "Jobs": {
            "node": {
              "name": "node",
              "type": "command",
              "inputs": {
                "component_in_path": {
                  "uri": "https://dprepdata.blob.core.windows.net/demo/Titanic.csv",
                  "job_input_type": "uri_file"
                }
              },
              "outputs": {
                "component_out_path": {
                  "value": "${{parent.outputs.pipeine_a_output}}",
                  "type": "literal",
                  "name": "n1_output",
                  "version": "v1"
                }
              },
              "_source": "YAML.COMPONENT",
              "componentId": "/subscriptions/00000000-0000-0000-0000-000000000/resourceGroups/00000/providers/Microsoft.MachineLearningServices/workspaces/00000/components/azureml_anonymous/versions/01f2a0ca-131d-447d-8525-c0b37db16ec7"
            },
            "node_2": {
              "name": "node_2",
              "type": "command",
              "inputs": {
                "component_in_path": {
                  "uri": "https://dprepdata.blob.core.windows.net/demo/Titanic.csv",
                  "job_input_type": "uri_file"
                }
              },
              "outputs": {
                "component_out_path": {
                  "job_output_type": "uri_folder",
                  "name": "n2_output",
                  "version": "v1"
                }
              },
              "_source": "YAML.COMPONENT",
              "componentId": "/subscriptions/00000000-0000-0000-0000-000000000/resourceGroups/00000/providers/Microsoft.MachineLearningServices/workspaces/00000/components/azureml_anonymous/versions/01f2a0ca-131d-447d-8525-c0b37db16ec7"
            },
            "sub_node": {
              "name": "sub_node",
              "type": "pipeline",
              "outputs": {
                "sub_pipeine_a_output": {
                  "job_output_type": "uri_folder",
                  "name": "sub_pipeline",
                  "version": "v1"
                }
              },
              "_source": "DSL",
              "componentId": "/subscriptions/00000000-0000-0000-0000-000000000/resourceGroups/00000/providers/Microsoft.MachineLearningServices/workspaces/00000/components/azureml_anonymous/versions/fdcf1ab6-4311-4cc9-a8e7-e7aaa614718f"
            }
          },
          "InputBindings": {},
          "OutputBindings": {
            "pipeine_a_output": {
              "DatastoreId": null,
              "PathOnDatastore": null,
              "PathOnCompute": null,
              "Description": null,
              "Uri": null,
              "Mode": "ReadWriteMount",
              "AssetUri": null,
              "IsAssetJobOutput": true,
              "JobOutputType": 3,
              "AssetName": "p1_output",
              "AssetVersion": "v1"
            }
          },
          "SourceJobId": null,
          "ProvisioningState": "Succeeded",
          "ParentJobName": null,
          "DisplayName": "register_both_output",
          "ExperimentName": "azure-ai-ml",
          "Status": "NotStarted",
          "InteractionEndpoints": null,
          "Identity": null,
          "Compute": null,
          "Priority": null,
          "Output": null,
          "IsArchived": false,
          "Schedule": null,
          "ComponentId": null,
          "NotificationSetting": null,
          "Description": null,
          "Tags": {},
          "Properties": {}
        },
        "logFiles": {
          "logs/azureml/executionlogs.txt": "https://saveorz2izv2bas.blob.core.windows.net/azureml/ExperimentRun/dcid.000000000000000000000/logs/azureml/executionlogs.txt?sv=2019-07-07\u0026sr=b\u0026sig=000000000000000000000000000000000000=a7dd2c6d-73fb-4c57-85b2-5c1af4f6364a\u0026sktid=72f988bf-86f1-41af-91ab-2d7cd011db47\u0026skt=2023-02-23T17%3A27%3A33Z\u0026ske=2023-02-25T01%3A37%3A33Z\u0026sks=b\u0026skv=2019-07-07\u0026st=2023-02-23T20%3A32%3A32Z\u0026se=2023-02-24T04%3A42%3A32Z\u0026sp=r",
          "logs/azureml/stderrlogs.txt": "https://saveorz2izv2bas.blob.core.windows.net/azureml/ExperimentRun/dcid.000000000000000000000/logs/azureml/stderrlogs.txt?sv=2019-07-07\u0026sr=b\u0026sig=000000000000000000000000000000000000id=a7dd2c6d-73fb-4c57-85b2-5c1af4f6364a\u0026sktid=72f988bf-86f1-41af-91ab-2d7cd011db47\u0026skt=2023-02-23T17%3A27%3A33Z\u0026ske=2023-02-25T01%3A37%3A33Z\u0026sks=b\u0026skv=2019-07-07\u0026st=2023-02-23T20%3A32%3A32Z\u0026se=2023-02-24T04%3A42%3A32Z\u0026sp=r",
          "logs/azureml/stdoutlogs.txt": "https://saveorz2izv2bas.blob.core.windows.net/azureml/ExperimentRun/dcid.000000000000000000000/logs/azureml/stdoutlogs.txt?sv=2019-07-07\u0026sr=b\u0026sig=000000000000000000000000000000000000id=a7dd2c6d-73fb-4c57-85b2-5c1af4f6364a\u0026sktid=72f988bf-86f1-41af-91ab-2d7cd011db47\u0026skt=2023-02-23T17%3A27%3A33Z\u0026ske=2023-02-25T01%3A37%3A33Z\u0026sks=b\u0026skv=2019-07-07\u0026st=2023-02-23T20%3A32%3A32Z\u0026se=2023-02-24T04%3A42%3A32Z\u0026sp=r"
        },
        "jobCost": {
          "chargedCpuCoreSeconds": null,
          "chargedCpuMemoryMegabyteSeconds": null,
          "chargedGpuSeconds": null,
          "chargedNodeUtilizationSeconds": null
        },
        "revision": 8,
        "runTypeV2": {
          "orchestrator": "Pipeline",
          "traits": [
            "azureml.PipelineRun",
            "MFE",
            "HTTP",
            "DevPlatv2"
          ],
          "attribution": null,
          "computeType": null
        },
        "settings": {},
        "computeRequest": null,
        "compute": null,
        "createdBy": {
          "userObjectId": "b3a957de-450c-4ca7-b2aa-88dd98c87fef",
          "userPuId": "10037FFEAD05DD5D",
          "userIdp": null,
          "userAltSecId": null,
          "userIss": "https://sts.windows.net/72f988bf-86f1-41af-91ab-2d7cd011db47/",
          "userTenantId": "72f988bf-86f1-41af-91ab-2d7cd011db47",
          "userName": "Diondra Peck",
          "upn": null
        },
        "computeDuration": "00:00:33.6850132",
        "effectiveStartTimeUtc": null,
        "runNumber": 1677184944,
        "rootRunId": "000000000000000000000",
        "userId": "b3a957de-450c-4ca7-b2aa-88dd98c87fef",
        "statusRevision": 100,
        "currentComputeTime": null,
        "lastStartTimeUtc": null,
        "lastModifiedBy": {
          "userObjectId": "b3a957de-450c-4ca7-b2aa-88dd98c87fef",
          "userPuId": "10037FFEAD05DD5D",
          "userIdp": null,
          "userAltSecId": null,
          "userIss": "https://sts.windows.net/72f988bf-86f1-41af-91ab-2d7cd011db47/",
          "userTenantId": "72f988bf-86f1-41af-91ab-2d7cd011db47",
          "userName": "Diondra Peck",
          "upn": null
        },
        "lastModifiedUtc": "2023-02-23T20:42:58.6368075\u002B00:00",
        "duration": "00:00:33.6850132",
        "inputs": {},
        "outputs": null,
        "currentAttemptId": null
      }
    },
    {
      "RequestUri": "https://saveorz2izv2bas.blob.core.windows.net/azureml/ExperimentRun/dcid.000000000000000000000/logs/azureml/executionlogs.txt?sv=2019-07-07\u0026sr=b\u0026sig=000000000000000000000000000000000000=a7dd2c6d-73fb-4c57-85b2-5c1af4f6364a\u0026sktid=72f988bf-86f1-41af-91ab-2d7cd011db47\u0026skt=2023-02-23T17%3A27%3A33Z\u0026ske=2023-02-25T01%3A37%3A33Z\u0026sks=b\u0026skv=2019-07-07\u0026st=2023-02-23T20%3A32%3A32Z\u0026se=2023-02-24T04%3A42%3A32Z\u0026sp=r",
      "RequestMethod": "GET",
      "RequestHeaders": {
        "Accept": "*/*",
        "Accept-Encoding": "gzip, deflate",
        "Connection": "keep-alive",
        "User-Agent": "azure-ai-ml/1.5.0 azsdk-python-core/1.26.3 Python/3.7.9 (Windows-10-10.0.22621-SP0)"
      },
      "RequestBody": null,
      "StatusCode": 200,
      "ResponseHeaders": {
        "Accept-Ranges": "bytes",
        "Content-Length": "302",
        "Content-Type": "application/octet-stream",
        "Date": "Thu, 23 Feb 2023 20:43:00 GMT",
        "ETag": "\u00220x8DB15DE8CEAE3BA\u0022",
        "Last-Modified": "Thu, 23 Feb 2023 20:42:59 GMT",
        "Server": [
          "Windows-Azure-Blob/1.0",
          "Microsoft-HTTPAPI/2.0"
        ],
        "Vary": "Origin",
        "x-ms-blob-committed-block-count": "2",
        "x-ms-blob-type": "AppendBlob",
        "x-ms-creation-time": "Thu, 23 Feb 2023 20:42:25 GMT",
        "x-ms-lease-state": "available",
        "x-ms-lease-status": "unlocked",
        "x-ms-server-encrypted": "true",
        "x-ms-version": "2019-07-07"
      },
      "ResponseBody": "WzIwMjMtMDItMjMgMjA6NDI6MjVaXSBTdWJtaXR0aW5nIDMgcnVucywgZmlyc3QgZml2ZSBhcmU6IDU5NWYxMzMxOjE5M2FhNDJlLWM2YzQtNGIxNi1hZTY1LWY2MjljYjRhM2YyOSw2ZGU1MDJkMDpkOWNhYzI0ZC1hOGY1LTQyY2QtODVhNy04OTAzMDg4OTJmYTIsZWMwZjJkNmY6YWExNTBhNjAtOTExYy00OTc5LWE1ZjYtMmU4ODllNTNlNzQ3ClsyMDIzLTAyLTIzIDIwOjQyOjU4Wl0gRXhlY3V0aW9uIG9mIGV4cGVyaW1lbnQgZmFpbGVkLCB1cGRhdGUgZXhwZXJpbWVudCBzdGF0dXMgYW5kIGNhbmNlbCBydW5uaW5nIG5vZGVzLgo="
>>>>>>> 91c3f14a
    }
  ],
  "Variables": {}
}<|MERGE_RESOLUTION|>--- conflicted
+++ resolved
@@ -15,42 +15,24 @@
         "Cache-Control": "no-cache",
         "Content-Encoding": "gzip",
         "Content-Type": "application/json; charset=utf-8",
-<<<<<<< HEAD
-        "Date": "Tue, 21 Feb 2023 06:32:55 GMT",
-        "Expires": "-1",
-        "Pragma": "no-cache",
-        "Request-Context": "appId=cid-v1:512cc15a-13b5-415b-bfd0-dce7accb6bb1",
-        "Server-Timing": "traceparent;desc=\u002200-313e41153701454fad87b25d6e9f45ad-60e170b53cab9c0e-01\u0022",
-=======
-        "Date": "Thu, 23 Feb 2023 20:42:06 GMT",
+        "Date": "Tue, 14 Feb 2023 03:30:38 GMT",
         "Expires": "-1",
         "Pragma": "no-cache",
         "Request-Context": "appId=cid-v1:2d2e8e63-272e-4b3c-8598-4ee570a0e70d",
-        "Server-Timing": "traceparent;desc=\u002200-ed480b85b4608d22ebc9be2b958ad5af-a11e84e16bc0706e-01\u0022",
->>>>>>> 91c3f14a
+        "Server-Timing": "traceparent;desc=\u002200-0b221d952c43787c15198ee6f0010bc7-edae7dde1601a9ee-01\u0022",
         "Strict-Transport-Security": "max-age=31536000; includeSubDomains",
         "Transfer-Encoding": "chunked",
         "Vary": [
           "Accept-Encoding",
           "Accept-Encoding"
         ],
-<<<<<<< HEAD
-        "x-aml-cluster": "vienna-test-westus2-02",
+        "x-aml-cluster": "vienna-eastus-02",
         "X-Content-Type-Options": "nosniff",
-        "x-ms-correlation-request-id": "34c247c3-7952-4022-84cc-ba2ac87cdd56",
-        "x-ms-ratelimit-remaining-subscription-reads": "11998",
+        "x-ms-correlation-request-id": "4ccdaeaa-6444-44e0-a3c0-6ca77f90bf12",
+        "x-ms-ratelimit-remaining-subscription-reads": "11996",
         "x-ms-response-type": "standard",
-        "x-ms-routing-request-id": "JAPANEAST:20230221T063255Z:34c247c3-7952-4022-84cc-ba2ac87cdd56",
-        "x-request-time": "0.693"
-=======
-        "x-aml-cluster": "vienna-eastus2-02",
-        "X-Content-Type-Options": "nosniff",
-        "x-ms-correlation-request-id": "b7a9dc7f-f41c-4f35-bde8-67781cc1cb79",
-        "x-ms-ratelimit-remaining-subscription-reads": "11999",
-        "x-ms-response-type": "standard",
-        "x-ms-routing-request-id": "WESTUS2:20230223T204207Z:b7a9dc7f-f41c-4f35-bde8-67781cc1cb79",
-        "x-request-time": "0.452"
->>>>>>> 91c3f14a
+        "x-ms-routing-request-id": "JAPANEAST:20230214T033039Z:4ccdaeaa-6444-44e0-a3c0-6ca77f90bf12",
+        "x-request-time": "0.146"
       },
       "ResponseBody": {
         "id": "/subscriptions/00000000-0000-0000-0000-000000000/resourceGroups/00000/providers/Microsoft.MachineLearningServices/workspaces/00000",
@@ -78,51 +60,20 @@
             "isPrivateLinkEnabled": false,
             "notebookPreparationError": null
           },
-<<<<<<< HEAD
           "datastoreType": "AzureBlob",
-          "accountName": "lcycentraluseu7372530421",
-          "containerName": "azureml-blobstore-50bbabd0-a109-456d-a6d4-a21223d749ad",
+          "accountName": "sdkeastus7716106788",
+          "containerName": "azureml-blobstore-5e9d5b64-b65b-4c60-b07e-0cdea249d7d7",
           "endpoint": "core.windows.net",
           "protocol": "https",
           "serviceDataAccessAuthIdentity": "WorkspaceSystemAssignedIdentity"
         },
         "systemData": {
-          "createdAt": "2023-02-13T06:14:25.5033052\u002B00:00",
+          "createdAt": "2022-08-03T09:04:21.7829909\u002B00:00",
           "createdBy": "779301c0-18b2-4cdc-801b-a0a3368fee0a",
           "createdByType": "Application",
-          "lastModifiedAt": "2023-02-13T06:14:26.3003956\u002B00:00",
+          "lastModifiedAt": "2022-08-03T09:04:22.316382\u002B00:00",
           "lastModifiedBy": "779301c0-18b2-4cdc-801b-a0a3368fee0a",
           "lastModifiedByType": "Application"
-=======
-          "storageHnsEnabled": false,
-          "workspaceId": "2d1e66ae-85e3-42c0-be91-34de66397f26",
-          "linkedModelInventoryArmId": null,
-          "privateLinkCount": 0,
-          "publicNetworkAccess": "Enabled",
-          "discoveryUrl": "https://eastus2.api.azureml.ms/discovery",
-          "mlFlowTrackingUri": "azureml://eastus2.api.azureml.ms/mlflow/v1.0/subscriptions/00000000-0000-0000-0000-000000000/resourceGroups/00000/providers/Microsoft.MachineLearningServices/workspaces/00000",
-          "sdkTelemetryAppInsightsKey": "0000000-0000-0000-0000-000000000000",
-          "sasGetterUri": "",
-          "enableDataIsolation": false
-        },
-        "identity": {
-          "type": "SystemAssigned",
-          "principalId": "0000000-0000-0000-0000-000000000000",
-          "tenantId": "72f988bf-86f1-41af-91ab-2d7cd011db47"
-        },
-        "kind": "Default",
-        "sku": {
-          "name": "Basic",
-          "tier": "Basic"
-        },
-        "systemData": {
-          "createdAt": "2023-02-23T02:09:00.5159669Z",
-          "createdBy": "dipeck@microsoft.com",
-          "createdByType": "User",
-          "lastModifiedAt": "2023-02-23T02:09:00.5159669Z",
-          "lastModifiedBy": "dipeck@microsoft.com",
-          "lastModifiedByType": "User"
->>>>>>> 91c3f14a
         }
       }
     },
@@ -142,108 +93,36 @@
         "Connection": "keep-alive",
         "Content-Encoding": "gzip",
         "Content-Type": "application/json; charset=utf-8",
-<<<<<<< HEAD
-        "Date": "Tue, 21 Feb 2023 06:32:56 GMT",
+        "Date": "Tue, 14 Feb 2023 03:30:39 GMT",
         "Expires": "-1",
         "Pragma": "no-cache",
-        "Request-Context": "appId=cid-v1:512cc15a-13b5-415b-bfd0-dce7accb6bb1",
-        "Server-Timing": "traceparent;desc=\u002200-ff2a47993ce030e78cf9dafe302962ba-36200a98760e9bf5-01\u0022",
+        "Request-Context": "appId=cid-v1:2d2e8e63-272e-4b3c-8598-4ee570a0e70d",
+        "Server-Timing": "traceparent;desc=\u002200-ba62275d61cfb9f157b9a3ec896c4e23-04a31d85b94ab9fc-01\u0022",
         "Strict-Transport-Security": "max-age=31536000; includeSubDomains",
         "Transfer-Encoding": "chunked",
         "Vary": "Accept-Encoding",
-        "x-aml-cluster": "vienna-test-westus2-02",
+        "x-aml-cluster": "vienna-eastus-02",
         "X-Content-Type-Options": "nosniff",
-        "x-ms-correlation-request-id": "d51eddd9-f64b-40d3-89a7-369e3ba34d2a",
+        "x-ms-correlation-request-id": "402ecedd-3f48-45f2-9948-f94361cf5520",
         "x-ms-ratelimit-remaining-subscription-writes": "1199",
         "x-ms-response-type": "standard",
-        "x-ms-routing-request-id": "JAPANEAST:20230221T063257Z:d51eddd9-f64b-40d3-89a7-369e3ba34d2a",
-        "x-request-time": "0.679"
-=======
-        "Date": "Thu, 23 Feb 2023 20:42:10 GMT",
-        "Request-Context": "appId=cid-v1:2d2e8e63-272e-4b3c-8598-4ee570a0e70d",
-        "Strict-Transport-Security": "max-age=15724800; includeSubDomains; preload",
-        "Transfer-Encoding": "chunked",
-        "Vary": "Accept-Encoding",
-        "x-aml-cluster": "vienna-eastus2-01",
-        "X-Content-Type-Options": "nosniff",
-        "x-ms-response-type": "standard",
-        "x-request-time": "0.499"
->>>>>>> 91c3f14a
+        "x-ms-routing-request-id": "JAPANEAST:20230214T033040Z:402ecedd-3f48-45f2-9948-f94361cf5520",
+        "x-request-time": "0.248"
       },
       "ResponseBody": {
-        "snapshotType": "LocalFiles",
-        "id": "9b43efc6-3388-4585-99dc-71aea82a739c",
-        "root": {
-          "name": "",
-          "hash": null,
-          "type": "Directory",
-          "timestamp": "0001-01-01T00:00:00\u002B00:00",
-          "sasUrl": null,
-          "absoluteUrl": null,
-          "sizeBytes": 0,
-          "sizeSet": false,
-          "children": {
-            "COMPONENT_PLACEHOLDER": {
-              "name": "COMPONENT_PLACEHOLDER",
-              "hash": "2FF0E74A91489FE8DA41673EB1441D73",
-              "type": "File",
-              "timestamp": "0001-01-01T00:00:00\u002B00:00",
-              "sasUrl": null,
-              "absoluteUrl": null,
-              "sizeBytes": 35,
-              "sizeSet": true,
-              "children": {}
-            }
-          }
-        },
-        "tags": {},
-        "properties": {
-          "hash_sha256": "d3c05b496c685e7e5a204e3cebc689086bd0f622c2975d8090c18968739a464a",
-          "hash_version": "202208",
-          "azureml.codeUri": "https://saveorz2izv2bas.blob.core.windows.net:443/2d1e66ae-8-4d828c93-7c8f-558b-b99d-d21850cf37d9/"
-        },
-        "description": null,
-        "name": "e7a3f40e-eb47-4499-9b80-1e5d911878f8",
-        "version": "1",
-        "createdBy": {
-          "userObjectId": "b3a957de-450c-4ca7-b2aa-88dd98c87fef",
-          "userPuId": "10037FFEAD05DD5D",
-          "userIdp": null,
-          "userAltSecId": null,
-          "userIss": "https://sts.windows.net/72f988bf-86f1-41af-91ab-2d7cd011db47/",
-          "userTenantId": "72f988bf-86f1-41af-91ab-2d7cd011db47",
-          "userName": "Diondra Peck",
-          "upn": null
-        },
-        "createdTime": "2023-02-23T02:16:10.3151666\u002B00:00",
-        "modifiedBy": {
-          "userObjectId": "b3a957de-450c-4ca7-b2aa-88dd98c87fef",
-          "userPuId": "10037FFEAD05DD5D",
-          "userIdp": null,
-          "userAltSecId": null,
-          "userIss": "https://sts.windows.net/72f988bf-86f1-41af-91ab-2d7cd011db47/",
-          "userTenantId": "72f988bf-86f1-41af-91ab-2d7cd011db47",
-          "userName": "Diondra Peck",
-          "upn": null
-        },
-        "modifiedTime": "2023-02-23T02:16:10.3151666\u002B00:00",
-        "gitRepositoryCommit": null,
-        "uri": "https://saveorz2izv2bas.blob.core.windows.net:443/2d1e66ae-8-4d828c93-7c8f-558b-b99d-d21850cf37d9/",
-        "contentHash": "d3c05b496c685e7e5a204e3cebc689086bd0f622c2975d8090c18968739a464a",
-        "hashVersion": "202208",
-        "provisioningState": "Succeeded"
+        "secretsType": "AccountKey",
+        "key": "dGhpcyBpcyBmYWtlIGtleQ=="
       }
     },
     {
-<<<<<<< HEAD
-      "RequestUri": "https://lcycentraluseu7372530421.blob.core.windows.net/azureml-blobstore-50bbabd0-a109-456d-a6d4-a21223d749ad/LocalUpload/00000000000000000000000000000000/COMPONENT_PLACEHOLDER",
+      "RequestUri": "https://sdkeastus7716106788.blob.core.windows.net/azureml-blobstore-5e9d5b64-b65b-4c60-b07e-0cdea249d7d7/LocalUpload/00000000000000000000000000000000/COMPONENT_PLACEHOLDER",
       "RequestMethod": "HEAD",
       "RequestHeaders": {
         "Accept": "application/xml",
         "Accept-Encoding": "gzip, deflate",
         "Connection": "keep-alive",
         "User-Agent": "azsdk-python-storage-blob/12.14.1 Python/3.7.13 (Windows-10-10.0.22621-SP0)",
-        "x-ms-date": "Tue, 21 Feb 2023 06:32:57 GMT",
+        "x-ms-date": "Tue, 14 Feb 2023 03:30:40 GMT",
         "x-ms-version": "2021-08-06"
       },
       "RequestBody": null,
@@ -253,9 +132,9 @@
         "Content-Length": "35",
         "Content-MD5": "L/DnSpFIn\u002BjaQWc\u002BsUQdcw==",
         "Content-Type": "application/octet-stream",
-        "Date": "Tue, 21 Feb 2023 06:32:57 GMT",
-        "ETag": "\u00220x8DB130F0EFF04F5\u0022",
-        "Last-Modified": "Mon, 20 Feb 2023 06:52:40 GMT",
+        "Date": "Tue, 14 Feb 2023 03:30:41 GMT",
+        "ETag": "\u00220x8DA78DEE421B97F\u0022",
+        "Last-Modified": "Mon, 08 Aug 2022 01:39:53 GMT",
         "Server": [
           "Windows-Azure-Blob/1.0",
           "Microsoft-HTTPAPI/2.0"
@@ -264,10 +143,10 @@
         "x-ms-access-tier": "Hot",
         "x-ms-access-tier-inferred": "true",
         "x-ms-blob-type": "BlockBlob",
-        "x-ms-creation-time": "Mon, 20 Feb 2023 06:52:39 GMT",
+        "x-ms-creation-time": "Mon, 08 Aug 2022 01:39:52 GMT",
         "x-ms-lease-state": "available",
         "x-ms-lease-status": "unlocked",
-        "x-ms-meta-name": "93a51cee-839b-4589-9535-90358e4ce2dd",
+        "x-ms-meta-name": "de276e17-8ecf-48ec-942e-7808ea737fac",
         "x-ms-meta-upload_status": "completed",
         "x-ms-meta-version": "1",
         "x-ms-server-encrypted": "true",
@@ -276,20 +155,20 @@
       "ResponseBody": null
     },
     {
-      "RequestUri": "https://lcycentraluseu7372530421.blob.core.windows.net/azureml-blobstore-50bbabd0-a109-456d-a6d4-a21223d749ad/az-ml-artifacts/00000000000000000000000000000000/COMPONENT_PLACEHOLDER",
+      "RequestUri": "https://sdkeastus7716106788.blob.core.windows.net/azureml-blobstore-5e9d5b64-b65b-4c60-b07e-0cdea249d7d7/az-ml-artifacts/00000000000000000000000000000000/COMPONENT_PLACEHOLDER",
       "RequestMethod": "HEAD",
       "RequestHeaders": {
         "Accept": "application/xml",
         "Accept-Encoding": "gzip, deflate",
         "Connection": "keep-alive",
         "User-Agent": "azsdk-python-storage-blob/12.14.1 Python/3.7.13 (Windows-10-10.0.22621-SP0)",
-        "x-ms-date": "Tue, 21 Feb 2023 06:32:58 GMT",
+        "x-ms-date": "Tue, 14 Feb 2023 03:30:41 GMT",
         "x-ms-version": "2021-08-06"
       },
       "RequestBody": null,
       "StatusCode": 404,
       "ResponseHeaders": {
-        "Date": "Tue, 21 Feb 2023 06:32:57 GMT",
+        "Date": "Tue, 14 Feb 2023 03:30:41 GMT",
         "Server": [
           "Windows-Azure-Blob/1.0",
           "Microsoft-HTTPAPI/2.0"
@@ -302,18 +181,13 @@
       "ResponseBody": null
     },
     {
-      "RequestUri": "https://management.azure.com/subscriptions/00000000-0000-0000-0000-000000000/resourceGroups/00000/providers/Microsoft.MachineLearningServices/workspaces/00000/codes/93a51cee-839b-4589-9535-90358e4ce2dd/versions/1?api-version=2022-05-01",
+      "RequestUri": "https://management.azure.com/subscriptions/00000000-0000-0000-0000-000000000/resourceGroups/00000/providers/Microsoft.MachineLearningServices/workspaces/00000/codes/de276e17-8ecf-48ec-942e-7808ea737fac/versions/1?api-version=2022-05-01",
       "RequestMethod": "PUT",
-=======
-      "RequestUri": "https://management.azure.com/subscriptions/00000000-0000-0000-0000-000000000/resourceGroups/00000/providers/Microsoft.MachineLearningServices/workspaces/00000/codes/e7a3f40e-eb47-4499-9b80-1e5d911878f8/versions/1?api-version=2022-05-01",
-      "RequestMethod": "GET",
->>>>>>> 91c3f14a
       "RequestHeaders": {
         "Accept": "application/json",
         "Accept-Encoding": "gzip, deflate",
         "Connection": "keep-alive",
-<<<<<<< HEAD
-        "Content-Length": "297",
+        "Content-Length": "294",
         "Content-Type": "application/json",
         "User-Agent": "azure-ai-ml/1.5.0 azsdk-python-mgmt-machinelearningservices/0.1.0 Python/3.7.13 (Windows-10-10.0.22621-SP0)"
       },
@@ -325,60 +199,35 @@
           },
           "isAnonymous": true,
           "isArchived": false,
-          "codeUri": "https://lcycentraluseu7372530421.blob.core.windows.net/azureml-blobstore-50bbabd0-a109-456d-a6d4-a21223d749ad/LocalUpload/00000000000000000000000000000000"
+          "codeUri": "https://sdkeastus7716106788.blob.core.windows.net/azureml-blobstore-5e9d5b64-b65b-4c60-b07e-0cdea249d7d7/LocalUpload/00000000000000000000000000000000"
         }
-=======
-        "User-Agent": "azure-ai-ml/1.5.0 azsdk-python-mgmt-machinelearningservices/0.1.0 Python/3.7.9 (Windows-10-10.0.22621-SP0)"
->>>>>>> 91c3f14a
-      },
-      "RequestBody": null,
+      },
       "StatusCode": 200,
       "ResponseHeaders": {
         "Cache-Control": "no-cache",
         "Content-Encoding": "gzip",
         "Content-Type": "application/json; charset=utf-8",
-<<<<<<< HEAD
-        "Date": "Tue, 21 Feb 2023 06:33:01 GMT",
-        "Expires": "-1",
-        "Pragma": "no-cache",
-        "Request-Context": "appId=cid-v1:512cc15a-13b5-415b-bfd0-dce7accb6bb1",
-        "Server-Timing": "traceparent;desc=\u002200-743376a226d328096ac08644ca242da4-c74ae3d7d4a576b7-01\u0022",
-=======
-        "Date": "Thu, 23 Feb 2023 20:42:11 GMT",
+        "Date": "Tue, 14 Feb 2023 03:30:44 GMT",
         "Expires": "-1",
         "Pragma": "no-cache",
         "Request-Context": "appId=cid-v1:2d2e8e63-272e-4b3c-8598-4ee570a0e70d",
-        "Server-Timing": "traceparent;desc=\u002200-99ce4286fc9a62331a2a6a1758d6d680-b45283f8d089652b-01\u0022",
->>>>>>> 91c3f14a
+        "Server-Timing": "traceparent;desc=\u002200-8875b6badc125f4b0ea708321cafc47f-6fc253dcea94ff94-01\u0022",
         "Strict-Transport-Security": "max-age=31536000; includeSubDomains",
         "Transfer-Encoding": "chunked",
         "Vary": [
           "Accept-Encoding",
           "Accept-Encoding"
         ],
-<<<<<<< HEAD
-        "x-aml-cluster": "vienna-test-westus2-02",
+        "x-aml-cluster": "vienna-eastus-02",
         "X-Content-Type-Options": "nosniff",
-        "x-ms-correlation-request-id": "24ff3fe7-dbc0-4514-bfbf-71e52c9d89a6",
+        "x-ms-correlation-request-id": "da7171f8-33e4-49dd-8de9-708f62b6c2f7",
         "x-ms-ratelimit-remaining-subscription-writes": "1199",
         "x-ms-response-type": "standard",
-        "x-ms-routing-request-id": "JAPANEAST:20230221T063302Z:24ff3fe7-dbc0-4514-bfbf-71e52c9d89a6",
-        "x-request-time": "0.883"
+        "x-ms-routing-request-id": "JAPANEAST:20230214T033045Z:da7171f8-33e4-49dd-8de9-708f62b6c2f7",
+        "x-request-time": "0.563"
       },
       "ResponseBody": {
-        "id": "/subscriptions/00000000-0000-0000-0000-000000000/resourceGroups/00000/providers/Microsoft.MachineLearningServices/workspaces/00000/codes/93a51cee-839b-4589-9535-90358e4ce2dd/versions/1",
-=======
-        "x-aml-cluster": "vienna-eastus2-02",
-        "X-Content-Type-Options": "nosniff",
-        "x-ms-correlation-request-id": "06b5e733-d68e-4981-bcfa-cc85807d35cf",
-        "x-ms-ratelimit-remaining-subscription-reads": "11998",
-        "x-ms-response-type": "standard",
-        "x-ms-routing-request-id": "WESTUS2:20230223T204212Z:06b5e733-d68e-4981-bcfa-cc85807d35cf",
-        "x-request-time": "0.569"
-      },
-      "ResponseBody": {
-        "id": "/subscriptions/00000000-0000-0000-0000-000000000/resourceGroups/00000/providers/Microsoft.MachineLearningServices/workspaces/00000/codes/e7a3f40e-eb47-4499-9b80-1e5d911878f8/versions/1",
->>>>>>> 91c3f14a
+        "id": "/subscriptions/00000000-0000-0000-0000-000000000/resourceGroups/00000/providers/Microsoft.MachineLearningServices/workspaces/00000/codes/de276e17-8ecf-48ec-942e-7808ea737fac/versions/1",
         "name": "1",
         "type": "Microsoft.MachineLearningServices/workspaces/codes/versions",
         "properties": {
@@ -390,35 +239,20 @@
           },
           "isArchived": false,
           "isAnonymous": false,
-<<<<<<< HEAD
-          "codeUri": "https://lcycentraluseu7372530421.blob.core.windows.net/azureml-blobstore-50bbabd0-a109-456d-a6d4-a21223d749ad/LocalUpload/00000000000000000000000000000000"
+          "codeUri": "https://sdkeastus7716106788.blob.core.windows.net/azureml-blobstore-5e9d5b64-b65b-4c60-b07e-0cdea249d7d7/LocalUpload/00000000000000000000000000000000"
         },
         "systemData": {
-          "createdAt": "2023-02-20T06:52:43.4885293\u002B00:00",
-          "createdBy": "Doris Liao",
+          "createdAt": "2022-08-08T01:39:55.5599539\u002B00:00",
+          "createdBy": "Clement Wang",
           "createdByType": "User",
-          "lastModifiedAt": "2023-02-21T06:33:01.7929961\u002B00:00",
+          "lastModifiedAt": "2023-02-14T03:30:44.9963938\u002B00:00",
           "lastModifiedBy": "Doris Liao",
-=======
-          "codeUri": "https://saveorz2izv2bas.blob.core.windows.net:443/2d1e66ae-8-4d828c93-7c8f-558b-b99d-d21850cf37d9/"
-        },
-        "systemData": {
-          "createdAt": "2023-02-23T02:16:10.3151666\u002B00:00",
-          "createdBy": "Diondra Peck",
-          "createdByType": "User",
-          "lastModifiedAt": "2023-02-23T02:16:10.3151666\u002B00:00",
-          "lastModifiedBy": "Diondra Peck",
->>>>>>> 91c3f14a
           "lastModifiedByType": "User"
         }
       }
     },
     {
-<<<<<<< HEAD
-      "RequestUri": "https://management.azure.com/subscriptions/00000000-0000-0000-0000-000000000/resourceGroups/00000/providers/Microsoft.MachineLearningServices/workspaces/00000/components/azureml_anonymous/versions/1bc16a10-9a40-bcdd-cf30-cad584e27f9b?api-version=2022-10-01",
-=======
-      "RequestUri": "https://management.azure.com/subscriptions/00000000-0000-0000-0000-000000000/resourceGroups/00000/providers/Microsoft.MachineLearningServices/workspaces/00000/components/azureml_anonymous/versions/b233095b-7964-64f4-db6e-5ac440193065?api-version=2022-10-01",
->>>>>>> 91c3f14a
+      "RequestUri": "https://management.azure.com/subscriptions/00000000-0000-0000-0000-000000000/resourceGroups/00000/providers/Microsoft.MachineLearningServices/workspaces/00000/components/azureml_anonymous/versions/0cc18b8c-90cf-0c67-ba1d-8fa2075b0852?api-version=2022-10-01",
       "RequestMethod": "PUT",
       "RequestHeaders": {
         "Accept": "application/json",
@@ -440,13 +274,8 @@
           "isArchived": false,
           "componentSpec": {
             "command": "echo Hello World \u0026 echo $[[${{inputs.component_in_number}}]] \u0026 echo ${{inputs.component_in_path}} \u0026 echo ${{outputs.component_out_path}} \u003E ${{outputs.component_out_path}}/component_in_number",
-<<<<<<< HEAD
-            "code": "azureml:/subscriptions/00000000-0000-0000-0000-000000000/resourceGroups/00000/providers/Microsoft.MachineLearningServices/workspaces/00000/codes/93a51cee-839b-4589-9535-90358e4ce2dd/versions/1",
+            "code": "azureml:/subscriptions/00000000-0000-0000-0000-000000000/resourceGroups/00000/providers/Microsoft.MachineLearningServices/workspaces/00000/codes/de276e17-8ecf-48ec-942e-7808ea737fac/versions/1",
             "environment": "azureml:AzureML-sklearn-0.24-ubuntu18.04-py37-cpu:1",
-=======
-            "code": "azureml:/subscriptions/00000000-0000-0000-0000-000000000/resourceGroups/00000/providers/Microsoft.MachineLearningServices/workspaces/00000/codes/e7a3f40e-eb47-4499-9b80-1e5d911878f8/versions/1",
-            "environment": "azureml:AzureML-sklearn-1.0-ubuntu20.04-py38-cpu:33",
->>>>>>> 91c3f14a
             "name": "microsoftsamples_command_component_basic",
             "description": "This is the basic command component",
             "tags": {
@@ -484,45 +313,24 @@
         "Cache-Control": "no-cache",
         "Content-Length": "2295",
         "Content-Type": "application/json; charset=utf-8",
-<<<<<<< HEAD
-        "Date": "Tue, 21 Feb 2023 06:33:04 GMT",
+        "Date": "Tue, 14 Feb 2023 03:30:46 GMT",
         "Expires": "-1",
-        "Location": "https://management.azure.com/subscriptions/00000000-0000-0000-0000-000000000/resourceGroups/00000/providers/Microsoft.MachineLearningServices/workspaces/00000/components/azureml_anonymous/versions/1bc16a10-9a40-bcdd-cf30-cad584e27f9b?api-version=2022-10-01",
+        "Location": "https://management.azure.com/subscriptions/00000000-0000-0000-0000-000000000/resourceGroups/00000/providers/Microsoft.MachineLearningServices/workspaces/00000/components/azureml_anonymous/versions/0cc18b8c-90cf-0c67-ba1d-8fa2075b0852?api-version=2022-10-01",
         "Pragma": "no-cache",
-        "Request-Context": "appId=cid-v1:512cc15a-13b5-415b-bfd0-dce7accb6bb1",
-        "Server-Timing": "traceparent;desc=\u002200-6dc0514e06b551f26d4c5452213b56c6-368a6ed5c36f6523-01\u0022",
+        "Request-Context": "appId=cid-v1:2d2e8e63-272e-4b3c-8598-4ee570a0e70d",
+        "Server-Timing": "traceparent;desc=\u002200-3ef0517ce824c509f6774aef681678f9-f53d8858407e6364-01\u0022",
         "Strict-Transport-Security": "max-age=31536000; includeSubDomains",
-        "x-aml-cluster": "vienna-test-westus2-02",
+        "x-aml-cluster": "vienna-eastus-02",
         "X-Content-Type-Options": "nosniff",
-        "x-ms-correlation-request-id": "f6d1ce0b-b9d4-420e-8fb1-07cc56961a59",
+        "x-ms-correlation-request-id": "9314f182-4c97-4775-bbd0-c76358140829",
         "x-ms-ratelimit-remaining-subscription-writes": "1198",
         "x-ms-response-type": "standard",
-        "x-ms-routing-request-id": "JAPANEAST:20230221T063305Z:f6d1ce0b-b9d4-420e-8fb1-07cc56961a59",
-        "x-request-time": "2.971"
+        "x-ms-routing-request-id": "JAPANEAST:20230214T033047Z:9314f182-4c97-4775-bbd0-c76358140829",
+        "x-request-time": "1.632"
       },
       "ResponseBody": {
-        "id": "/subscriptions/00000000-0000-0000-0000-000000000/resourceGroups/00000/providers/Microsoft.MachineLearningServices/workspaces/00000/components/azureml_anonymous/versions/e42c7b2b-2c81-4c4e-8ee2-5130556f681f",
-        "name": "e42c7b2b-2c81-4c4e-8ee2-5130556f681f",
-=======
-        "Date": "Thu, 23 Feb 2023 20:42:17 GMT",
-        "Expires": "-1",
-        "Location": "https://management.azure.com/subscriptions/00000000-0000-0000-0000-000000000/resourceGroups/00000/providers/Microsoft.MachineLearningServices/workspaces/00000/components/azureml_anonymous/versions/b233095b-7964-64f4-db6e-5ac440193065?api-version=2022-10-01",
-        "Pragma": "no-cache",
-        "Request-Context": "appId=cid-v1:2d2e8e63-272e-4b3c-8598-4ee570a0e70d",
-        "Server-Timing": "traceparent;desc=\u002200-09a8a9dbfdd23f7021a3c61210668c05-2a752f248dc5ff9f-01\u0022",
-        "Strict-Transport-Security": "max-age=31536000; includeSubDomains",
-        "x-aml-cluster": "vienna-eastus2-02",
-        "X-Content-Type-Options": "nosniff",
-        "x-ms-correlation-request-id": "df373ce0-9e42-4c49-9e16-0a2d3421f6a6",
-        "x-ms-ratelimit-remaining-subscription-writes": "1199",
-        "x-ms-response-type": "standard",
-        "x-ms-routing-request-id": "WESTUS2:20230223T204218Z:df373ce0-9e42-4c49-9e16-0a2d3421f6a6",
-        "x-request-time": "5.185"
-      },
-      "ResponseBody": {
-        "id": "/subscriptions/00000000-0000-0000-0000-000000000/resourceGroups/00000/providers/Microsoft.MachineLearningServices/workspaces/00000/components/azureml_anonymous/versions/01f2a0ca-131d-447d-8525-c0b37db16ec7",
-        "name": "01f2a0ca-131d-447d-8525-c0b37db16ec7",
->>>>>>> 91c3f14a
+        "id": "/subscriptions/00000000-0000-0000-0000-000000000/resourceGroups/00000/providers/Microsoft.MachineLearningServices/workspaces/00000/components/azureml_anonymous/versions/a3212c23-0abb-4180-9bb4-e611781a36b4",
+        "name": "a3212c23-0abb-4180-9bb4-e611781a36b4",
         "type": "Microsoft.MachineLearningServices/workspaces/components/versions",
         "properties": {
           "description": null,
@@ -562,13 +370,8 @@
                 "type": "uri_folder"
               }
             },
-<<<<<<< HEAD
-            "code": "azureml:/subscriptions/00000000-0000-0000-0000-000000000/resourceGroups/00000/providers/Microsoft.MachineLearningServices/workspaces/00000/codes/93a51cee-839b-4589-9535-90358e4ce2dd/versions/1",
-            "environment": "azureml://registries/azureml-dev/environments/AzureML-sklearn-0.24-ubuntu18.04-py37-cpu/versions/1",
-=======
-            "code": "azureml:/subscriptions/00000000-0000-0000-0000-000000000/resourceGroups/00000/providers/Microsoft.MachineLearningServices/workspaces/00000/codes/e7a3f40e-eb47-4499-9b80-1e5d911878f8/versions/1",
-            "environment": "azureml://registries/azureml/environments/AzureML-sklearn-1.0-ubuntu20.04-py38-cpu/versions/33",
->>>>>>> 91c3f14a
+            "code": "azureml:/subscriptions/00000000-0000-0000-0000-000000000/resourceGroups/00000/providers/Microsoft.MachineLearningServices/workspaces/00000/codes/de276e17-8ecf-48ec-942e-7808ea737fac/versions/1",
+            "environment": "azureml://registries/azureml/environments/AzureML-sklearn-0.24-ubuntu18.04-py37-cpu/versions/1",
             "resources": {
               "instance_count": "1"
             },
@@ -577,39 +380,23 @@
           }
         },
         "systemData": {
-<<<<<<< HEAD
-          "createdAt": "2023-02-20T06:52:47.601262\u002B00:00",
+          "createdAt": "2023-02-09T07:11:52.8751469\u002B00:00",
           "createdBy": "Doris Liao",
           "createdByType": "User",
-          "lastModifiedAt": "2023-02-20T06:52:48.0119319\u002B00:00",
+          "lastModifiedAt": "2023-02-09T07:11:52.9684923\u002B00:00",
           "lastModifiedBy": "Doris Liao",
-=======
-          "createdAt": "2023-02-23T19:04:44.0030332\u002B00:00",
-          "createdBy": "Diondra Peck",
-          "createdByType": "User",
-          "lastModifiedAt": "2023-02-23T19:04:44.075392\u002B00:00",
-          "lastModifiedBy": "Diondra Peck",
->>>>>>> 91c3f14a
           "lastModifiedByType": "User"
         }
       }
     },
     {
-<<<<<<< HEAD
-      "RequestUri": "https://management.azure.com/subscriptions/00000000-0000-0000-0000-000000000/resourceGroups/00000/providers/Microsoft.MachineLearningServices/workspaces/00000/components/azureml_anonymous/versions/fbefc7ad-d0e7-f903-a2ea-978e5ad167be?api-version=2022-10-01",
-=======
-      "RequestUri": "https://management.azure.com/subscriptions/00000000-0000-0000-0000-000000000/resourceGroups/00000/providers/Microsoft.MachineLearningServices/workspaces/00000/components/azureml_anonymous/versions/0fa6bbfc-0aab-ac03-6061-16f54bab18c1?api-version=2022-10-01",
->>>>>>> 91c3f14a
+      "RequestUri": "https://management.azure.com/subscriptions/00000000-0000-0000-0000-000000000/resourceGroups/00000/providers/Microsoft.MachineLearningServices/workspaces/00000/components/azureml_anonymous/versions/600206bd-19f7-8573-3a29-526d08e7cbd7?api-version=2022-10-01",
       "RequestMethod": "PUT",
       "RequestHeaders": {
         "Accept": "application/json",
         "Accept-Encoding": "gzip, deflate",
         "Connection": "keep-alive",
-<<<<<<< HEAD
-        "Content-Length": "832",
-=======
-        "Content-Length": "880",
->>>>>>> 91c3f14a
+        "Content-Length": "887",
         "Content-Type": "application/json",
         "User-Agent": "azure-ai-ml/1.5.0 azsdk-python-mgmt-machinelearningservices/0.1.0 Python/3.7.9 (Windows-10-10.0.22621-SP0)"
       },
@@ -645,11 +432,7 @@
                   }
                 },
                 "_source": "YAML.COMPONENT",
-<<<<<<< HEAD
-                "componentId": "/subscriptions/00000000-0000-0000-0000-000000000/resourceGroups/00000/providers/Microsoft.MachineLearningServices/workspaces/00000/components/azureml_anonymous/versions/e42c7b2b-2c81-4c4e-8ee2-5130556f681f"
-=======
-                "componentId": "/subscriptions/00000000-0000-0000-0000-000000000/resourceGroups/00000/providers/Microsoft.MachineLearningServices/workspaces/00000/components/azureml_anonymous/versions/01f2a0ca-131d-447d-8525-c0b37db16ec7"
->>>>>>> 91c3f14a
+                "componentId": "/subscriptions/00000000-0000-0000-0000-000000000/resourceGroups/00000/providers/Microsoft.MachineLearningServices/workspaces/00000/components/azureml_anonymous/versions/a3212c23-0abb-4180-9bb4-e611781a36b4"
               }
             },
             "_source": "DSL",
@@ -660,49 +443,26 @@
       "StatusCode": 201,
       "ResponseHeaders": {
         "Cache-Control": "no-cache",
-<<<<<<< HEAD
-        "Content-Length": "1008",
+        "Content-Length": "1015",
         "Content-Type": "application/json; charset=utf-8",
-        "Date": "Tue, 21 Feb 2023 06:33:08 GMT",
+        "Date": "Tue, 14 Feb 2023 03:30:49 GMT",
         "Expires": "-1",
-        "Location": "https://management.azure.com/subscriptions/00000000-0000-0000-0000-000000000/resourceGroups/00000/providers/Microsoft.MachineLearningServices/workspaces/00000/components/azureml_anonymous/versions/fbefc7ad-d0e7-f903-a2ea-978e5ad167be?api-version=2022-10-01",
+        "Location": "https://management.azure.com/subscriptions/00000000-0000-0000-0000-000000000/resourceGroups/00000/providers/Microsoft.MachineLearningServices/workspaces/00000/components/azureml_anonymous/versions/600206bd-19f7-8573-3a29-526d08e7cbd7?api-version=2022-10-01",
         "Pragma": "no-cache",
-        "Request-Context": "appId=cid-v1:512cc15a-13b5-415b-bfd0-dce7accb6bb1",
-        "Server-Timing": "traceparent;desc=\u002200-8f09b1ac5e18573bc4c79a48873de21d-f92fba29dafaeda1-01\u0022",
+        "Request-Context": "appId=cid-v1:2d2e8e63-272e-4b3c-8598-4ee570a0e70d",
+        "Server-Timing": "traceparent;desc=\u002200-9fe811b6e11cce12de1b19b82de6095c-40f989e58280ff86-01\u0022",
         "Strict-Transport-Security": "max-age=31536000; includeSubDomains",
-        "x-aml-cluster": "vienna-test-westus2-02",
+        "x-aml-cluster": "vienna-eastus-02",
         "X-Content-Type-Options": "nosniff",
-        "x-ms-correlation-request-id": "945f91d0-573d-4753-a39a-32e9c1df1164",
+        "x-ms-correlation-request-id": "52084171-0657-4cf0-8ae6-e7628f0841a1",
         "x-ms-ratelimit-remaining-subscription-writes": "1197",
         "x-ms-response-type": "standard",
-        "x-ms-routing-request-id": "JAPANEAST:20230221T063309Z:945f91d0-573d-4753-a39a-32e9c1df1164",
-        "x-request-time": "2.880"
+        "x-ms-routing-request-id": "JAPANEAST:20230214T033049Z:52084171-0657-4cf0-8ae6-e7628f0841a1",
+        "x-request-time": "1.567"
       },
       "ResponseBody": {
-        "id": "/subscriptions/00000000-0000-0000-0000-000000000/resourceGroups/00000/providers/Microsoft.MachineLearningServices/workspaces/00000/components/azureml_anonymous/versions/1d4f856f-ae65-4738-be90-982d97c1bb54",
-        "name": "1d4f856f-ae65-4738-be90-982d97c1bb54",
-=======
-        "Content-Length": "1012",
-        "Content-Type": "application/json; charset=utf-8",
-        "Date": "Thu, 23 Feb 2023 20:42:20 GMT",
-        "Expires": "-1",
-        "Location": "https://management.azure.com/subscriptions/00000000-0000-0000-0000-000000000/resourceGroups/00000/providers/Microsoft.MachineLearningServices/workspaces/00000/components/azureml_anonymous/versions/0fa6bbfc-0aab-ac03-6061-16f54bab18c1?api-version=2022-10-01",
-        "Pragma": "no-cache",
-        "Request-Context": "appId=cid-v1:2d2e8e63-272e-4b3c-8598-4ee570a0e70d",
-        "Server-Timing": "traceparent;desc=\u002200-d27e351982f14d0f974b73eb321f6f79-9c6f96e173d2505c-01\u0022",
-        "Strict-Transport-Security": "max-age=31536000; includeSubDomains",
-        "x-aml-cluster": "vienna-eastus2-02",
-        "X-Content-Type-Options": "nosniff",
-        "x-ms-correlation-request-id": "d7a3e586-5221-4788-8d6b-8b64acbcf17d",
-        "x-ms-ratelimit-remaining-subscription-writes": "1198",
-        "x-ms-response-type": "standard",
-        "x-ms-routing-request-id": "WESTUS2:20230223T204220Z:d7a3e586-5221-4788-8d6b-8b64acbcf17d",
-        "x-request-time": "1.564"
-      },
-      "ResponseBody": {
-        "id": "/subscriptions/00000000-0000-0000-0000-000000000/resourceGroups/00000/providers/Microsoft.MachineLearningServices/workspaces/00000/components/azureml_anonymous/versions/fdcf1ab6-4311-4cc9-a8e7-e7aaa614718f",
-        "name": "fdcf1ab6-4311-4cc9-a8e7-e7aaa614718f",
->>>>>>> 91c3f14a
+        "id": "/subscriptions/00000000-0000-0000-0000-000000000/resourceGroups/00000/providers/Microsoft.MachineLearningServices/workspaces/00000/components/azureml_anonymous/versions/7e0c7707-6031-4002-bc7c-c3a1dcf8eadc",
+        "name": "7e0c7707-6031-4002-bc7c-c3a1dcf8eadc",
         "type": "Microsoft.MachineLearningServices/workspaces/components/versions",
         "properties": {
           "description": null,
@@ -723,19 +483,11 @@
           }
         },
         "systemData": {
-<<<<<<< HEAD
-          "createdAt": "2023-02-21T06:33:08.4656847\u002B00:00",
+          "createdAt": "2023-02-14T03:30:49.5474255\u002B00:00",
           "createdBy": "Doris Liao",
           "createdByType": "User",
-          "lastModifiedAt": "2023-02-21T06:33:08.4656847\u002B00:00",
+          "lastModifiedAt": "2023-02-14T03:30:49.5474255\u002B00:00",
           "lastModifiedBy": "Doris Liao",
-=======
-          "createdAt": "2023-02-23T20:42:20.7313965\u002B00:00",
-          "createdBy": "Diondra Peck",
-          "createdByType": "User",
-          "lastModifiedAt": "2023-02-23T20:42:20.7313965\u002B00:00",
-          "lastModifiedBy": "Diondra Peck",
->>>>>>> 91c3f14a
           "lastModifiedByType": "User"
         }
       }
@@ -747,11 +499,7 @@
         "Accept": "application/json",
         "Accept-Encoding": "gzip, deflate",
         "Connection": "keep-alive",
-<<<<<<< HEAD
-        "Content-Length": "2517",
-=======
-        "Content-Length": "2030",
->>>>>>> 91c3f14a
+        "Content-Length": "2058",
         "Content-Type": "application/json",
         "User-Agent": "azure-ai-ml/1.5.0 azsdk-python-mgmt-machinelearningservices/0.1.0 Python/3.7.9 (Windows-10-10.0.22621-SP0)"
       },
@@ -781,11 +529,7 @@
                 }
               },
               "_source": "YAML.COMPONENT",
-<<<<<<< HEAD
-              "componentId": "/subscriptions/00000000-0000-0000-0000-000000000/resourceGroups/00000/providers/Microsoft.MachineLearningServices/workspaces/00000/components/azureml_anonymous/versions/e42c7b2b-2c81-4c4e-8ee2-5130556f681f"
-=======
-              "componentId": "/subscriptions/00000000-0000-0000-0000-000000000/resourceGroups/00000/providers/Microsoft.MachineLearningServices/workspaces/00000/components/azureml_anonymous/versions/01f2a0ca-131d-447d-8525-c0b37db16ec7"
->>>>>>> 91c3f14a
+              "componentId": "/subscriptions/00000000-0000-0000-0000-000000000/resourceGroups/00000/providers/Microsoft.MachineLearningServices/workspaces/00000/components/azureml_anonymous/versions/a3212c23-0abb-4180-9bb4-e611781a36b4"
             },
             "node_2": {
               "name": "node_2",
@@ -804,29 +548,7 @@
                 }
               },
               "_source": "YAML.COMPONENT",
-<<<<<<< HEAD
-              "componentId": "/subscriptions/00000000-0000-0000-0000-000000000/resourceGroups/00000/providers/Microsoft.MachineLearningServices/workspaces/00000/components/azureml_anonymous/versions/e42c7b2b-2c81-4c4e-8ee2-5130556f681f"
-            },
-            "node_3": {
-              "name": "node_3",
-              "type": "command",
-              "inputs": {
-                "component_in_path": {
-                  "uri": "https://dprepdata.blob.core.windows.net/demo/Titanic.csv",
-                  "job_input_type": "uri_file"
-                }
-              },
-              "outputs": {
-                "component_out_path": {
-                  "job_output_type": "uri_folder",
-                  "name": "n3_output"
-                }
-              },
-              "_source": "YAML.COMPONENT",
-              "componentId": "/subscriptions/00000000-0000-0000-0000-000000000/resourceGroups/00000/providers/Microsoft.MachineLearningServices/workspaces/00000/components/azureml_anonymous/versions/e42c7b2b-2c81-4c4e-8ee2-5130556f681f"
-=======
-              "componentId": "/subscriptions/00000000-0000-0000-0000-000000000/resourceGroups/00000/providers/Microsoft.MachineLearningServices/workspaces/00000/components/azureml_anonymous/versions/01f2a0ca-131d-447d-8525-c0b37db16ec7"
->>>>>>> 91c3f14a
+              "componentId": "/subscriptions/00000000-0000-0000-0000-000000000/resourceGroups/00000/providers/Microsoft.MachineLearningServices/workspaces/00000/components/azureml_anonymous/versions/a3212c23-0abb-4180-9bb4-e611781a36b4"
             },
             "sub_node": {
               "name": "sub_node",
@@ -839,11 +561,7 @@
                 }
               },
               "_source": "DSL",
-<<<<<<< HEAD
-              "componentId": "/subscriptions/00000000-0000-0000-0000-000000000/resourceGroups/00000/providers/Microsoft.MachineLearningServices/workspaces/00000/components/azureml_anonymous/versions/1d4f856f-ae65-4738-be90-982d97c1bb54"
-=======
-              "componentId": "/subscriptions/00000000-0000-0000-0000-000000000/resourceGroups/00000/providers/Microsoft.MachineLearningServices/workspaces/00000/components/azureml_anonymous/versions/fdcf1ab6-4311-4cc9-a8e7-e7aaa614718f"
->>>>>>> 91c3f14a
+              "componentId": "/subscriptions/00000000-0000-0000-0000-000000000/resourceGroups/00000/providers/Microsoft.MachineLearningServices/workspaces/00000/components/azureml_anonymous/versions/7e0c7707-6031-4002-bc7c-c3a1dcf8eadc"
             }
           },
           "outputs": {
@@ -862,41 +580,22 @@
       "StatusCode": 201,
       "ResponseHeaders": {
         "Cache-Control": "no-cache",
-<<<<<<< HEAD
-        "Content-Length": "5140",
+        "Content-Length": "4547",
         "Content-Type": "application/json; charset=utf-8",
-        "Date": "Tue, 21 Feb 2023 06:33:13 GMT",
-        "Expires": "-1",
-        "Location": "https://management.azure.com/subscriptions/00000000-0000-0000-0000-000000000/resourceGroups/00000/providers/Microsoft.MachineLearningServices/workspaces/00000/jobs/000000000000000000000?api-version=2022-12-01-preview",
-        "Pragma": "no-cache",
-        "Request-Context": "appId=cid-v1:512cc15a-13b5-415b-bfd0-dce7accb6bb1",
-        "Server-Timing": "traceparent;desc=\u002200-1a416c66610094d616eb9547f8812695-286b9a65b9b583e1-01\u0022",
-        "Strict-Transport-Security": "max-age=31536000; includeSubDomains",
-        "x-aml-cluster": "vienna-test-westus2-02",
-        "X-Content-Type-Options": "nosniff",
-        "x-ms-correlation-request-id": "4317d094-24ab-453f-b3f6-ee0f3938d77e",
-        "x-ms-ratelimit-remaining-subscription-writes": "1196",
-        "x-ms-response-type": "standard",
-        "x-ms-routing-request-id": "JAPANEAST:20230221T063314Z:4317d094-24ab-453f-b3f6-ee0f3938d77e",
-        "x-request-time": "2.933"
-=======
-        "Content-Length": "4501",
-        "Content-Type": "application/json; charset=utf-8",
-        "Date": "Thu, 23 Feb 2023 20:42:24 GMT",
+        "Date": "Tue, 14 Feb 2023 03:30:53 GMT",
         "Expires": "-1",
         "Location": "https://management.azure.com/subscriptions/00000000-0000-0000-0000-000000000/resourceGroups/00000/providers/Microsoft.MachineLearningServices/workspaces/00000/jobs/000000000000000000000?api-version=2022-12-01-preview",
         "Pragma": "no-cache",
         "Request-Context": "appId=cid-v1:2d2e8e63-272e-4b3c-8598-4ee570a0e70d",
-        "Server-Timing": "traceparent;desc=\u002200-efafee67a02c1a3a69d1fef17d09d957-9558c72c1bea7c7f-01\u0022",
+        "Server-Timing": "traceparent;desc=\u002200-325ba37c995683d62c0264dc2fc8c4e5-6a5d7df9de8a4c0b-01\u0022",
         "Strict-Transport-Security": "max-age=31536000; includeSubDomains",
-        "x-aml-cluster": "vienna-eastus2-02",
+        "x-aml-cluster": "vienna-eastus-02",
         "X-Content-Type-Options": "nosniff",
-        "x-ms-correlation-request-id": "b17347bd-1205-4cbd-bc1e-f25f430e6690",
-        "x-ms-ratelimit-remaining-subscription-writes": "1197",
+        "x-ms-correlation-request-id": "ff76e128-56c0-4001-bad5-27dbfe751127",
+        "x-ms-ratelimit-remaining-subscription-writes": "1196",
         "x-ms-response-type": "standard",
-        "x-ms-routing-request-id": "WESTUS2:20230223T204224Z:b17347bd-1205-4cbd-bc1e-f25f430e6690",
-        "x-request-time": "2.086"
->>>>>>> 91c3f14a
+        "x-ms-routing-request-id": "JAPANEAST:20230214T033054Z:ff76e128-56c0-4001-bad5-27dbfe751127",
+        "x-request-time": "2.036"
       },
       "ResponseBody": {
         "id": "/subscriptions/00000000-0000-0000-0000-000000000/resourceGroups/00000/providers/Microsoft.MachineLearningServices/workspaces/00000/jobs/000000000000000000000",
@@ -924,11 +623,7 @@
             "Tracking": {
               "jobServiceType": "Tracking",
               "port": null,
-<<<<<<< HEAD
-              "endpoint": "azureml://master.api.azureml-test.ms/mlflow/v1.0/subscriptions/00000000-0000-0000-0000-000000000/resourceGroups/00000/providers/Microsoft.MachineLearningServices/workspaces/00000?",
-=======
-              "endpoint": "azureml://eastus2.api.azureml.ms/mlflow/v1.0/subscriptions/00000000-0000-0000-0000-000000000/resourceGroups/00000/providers/Microsoft.MachineLearningServices/workspaces/00000?",
->>>>>>> 91c3f14a
+              "endpoint": "azureml://eastus.api.azureml.ms/mlflow/v1.0/subscriptions/00000000-0000-0000-0000-000000000/resourceGroups/00000/providers/Microsoft.MachineLearningServices/workspaces/00000?",
               "status": null,
               "errorMessage": null,
               "properties": null,
@@ -970,11 +665,7 @@
                 }
               },
               "_source": "YAML.COMPONENT",
-<<<<<<< HEAD
-              "componentId": "/subscriptions/00000000-0000-0000-0000-000000000/resourceGroups/00000/providers/Microsoft.MachineLearningServices/workspaces/00000/components/azureml_anonymous/versions/e42c7b2b-2c81-4c4e-8ee2-5130556f681f"
-=======
-              "componentId": "/subscriptions/00000000-0000-0000-0000-000000000/resourceGroups/00000/providers/Microsoft.MachineLearningServices/workspaces/00000/components/azureml_anonymous/versions/01f2a0ca-131d-447d-8525-c0b37db16ec7"
->>>>>>> 91c3f14a
+              "componentId": "/subscriptions/00000000-0000-0000-0000-000000000/resourceGroups/00000/providers/Microsoft.MachineLearningServices/workspaces/00000/components/azureml_anonymous/versions/a3212c23-0abb-4180-9bb4-e611781a36b4"
             },
             "node_2": {
               "name": "node_2",
@@ -993,10 +684,7 @@
                 }
               },
               "_source": "YAML.COMPONENT",
-<<<<<<< HEAD
-              "componentId": "/subscriptions/00000000-0000-0000-0000-000000000/resourceGroups/00000/providers/Microsoft.MachineLearningServices/workspaces/00000/components/azureml_anonymous/versions/e42c7b2b-2c81-4c4e-8ee2-5130556f681f"
-=======
-              "componentId": "/subscriptions/00000000-0000-0000-0000-000000000/resourceGroups/00000/providers/Microsoft.MachineLearningServices/workspaces/00000/components/azureml_anonymous/versions/01f2a0ca-131d-447d-8525-c0b37db16ec7"
+              "componentId": "/subscriptions/00000000-0000-0000-0000-000000000/resourceGroups/00000/providers/Microsoft.MachineLearningServices/workspaces/00000/components/azureml_anonymous/versions/a3212c23-0abb-4180-9bb4-e611781a36b4"
             },
             "sub_node": {
               "name": "sub_node",
@@ -1009,7 +697,7 @@
                 }
               },
               "_source": "DSL",
-              "componentId": "/subscriptions/00000000-0000-0000-0000-000000000/resourceGroups/00000/providers/Microsoft.MachineLearningServices/workspaces/00000/components/azureml_anonymous/versions/fdcf1ab6-4311-4cc9-a8e7-e7aaa614718f"
+              "componentId": "/subscriptions/00000000-0000-0000-0000-000000000/resourceGroups/00000/providers/Microsoft.MachineLearningServices/workspaces/00000/components/azureml_anonymous/versions/7e0c7707-6031-4002-bc7c-c3a1dcf8eadc"
             }
           },
           "inputs": {},
@@ -1026,8 +714,8 @@
           "sourceJobId": null
         },
         "systemData": {
-          "createdAt": "2023-02-23T20:42:24.3581999\u002B00:00",
-          "createdBy": "Diondra Peck",
+          "createdAt": "2023-02-14T03:30:53.6786361\u002B00:00",
+          "createdBy": "Doris Liao",
           "createdByType": "User"
         }
       }
@@ -1039,7 +727,7 @@
         "Accept": "application/json",
         "Accept-Encoding": "gzip, deflate",
         "Connection": "keep-alive",
-        "User-Agent": "azure-ai-ml/1.5.0 azsdk-python-mgmt-machinelearningservices/0.1.0 Python/3.7.9 (Windows-10-10.0.22621-SP0)"
+        "User-Agent": "azure-ai-ml/1.5.0 azsdk-python-mgmt-machinelearningservices/0.1.0 Python/3.7.13 (Windows-10-10.0.22621-SP0)"
       },
       "RequestBody": null,
       "StatusCode": 200,
@@ -1047,24 +735,24 @@
         "Cache-Control": "no-cache",
         "Content-Encoding": "gzip",
         "Content-Type": "application/json; charset=utf-8",
-        "Date": "Thu, 23 Feb 2023 20:42:26 GMT",
+        "Date": "Tue, 14 Feb 2023 03:30:56 GMT",
         "Expires": "-1",
         "Pragma": "no-cache",
         "Request-Context": "appId=cid-v1:2d2e8e63-272e-4b3c-8598-4ee570a0e70d",
-        "Server-Timing": "traceparent;desc=\u002200-b147f442c2c2d376475741818cbbe09c-581bd5f3599ec41e-01\u0022",
+        "Server-Timing": "traceparent;desc=\u002200-75eb18e822e8ed12de4d5733cbfb1df3-6f6b5fe759ba1798-01\u0022",
         "Strict-Transport-Security": "max-age=31536000; includeSubDomains",
         "Transfer-Encoding": "chunked",
         "Vary": [
           "Accept-Encoding",
           "Accept-Encoding"
         ],
-        "x-aml-cluster": "vienna-eastus2-02",
+        "x-aml-cluster": "vienna-eastus-02",
         "X-Content-Type-Options": "nosniff",
-        "x-ms-correlation-request-id": "47ec9082-3c7b-4f34-95cc-a1b019520148",
-        "x-ms-ratelimit-remaining-subscription-reads": "11997",
+        "x-ms-correlation-request-id": "4c8ba13e-4583-4af3-9fc8-7b6377c11e54",
+        "x-ms-ratelimit-remaining-subscription-reads": "11995",
         "x-ms-response-type": "standard",
-        "x-ms-routing-request-id": "WESTUS2:20230223T204227Z:47ec9082-3c7b-4f34-95cc-a1b019520148",
-        "x-request-time": "0.063"
+        "x-ms-routing-request-id": "JAPANEAST:20230214T033057Z:4c8ba13e-4583-4af3-9fc8-7b6377c11e54",
+        "x-request-time": "0.150"
       },
       "ResponseBody": {
         "id": "/subscriptions/00000000-0000-0000-0000-000000000/resourceGroups/00000/providers/Microsoft.MachineLearningServices/workspaces/00000/jobs/000000000000000000000",
@@ -1092,7 +780,7 @@
             "Tracking": {
               "jobServiceType": "Tracking",
               "port": null,
-              "endpoint": "azureml://eastus2.api.azureml.ms/mlflow/v1.0/subscriptions/00000000-0000-0000-0000-000000000/resourceGroups/00000/providers/Microsoft.MachineLearningServices/workspaces/00000?",
+              "endpoint": "azureml://eastus.api.azureml.ms/mlflow/v1.0/subscriptions/00000000-0000-0000-0000-000000000/resourceGroups/00000/providers/Microsoft.MachineLearningServices/workspaces/00000?",
               "status": null,
               "errorMessage": null,
               "properties": null,
@@ -1136,11 +824,10 @@
                 }
               },
               "_source": "YAML.COMPONENT",
-              "componentId": "/subscriptions/00000000-0000-0000-0000-000000000/resourceGroups/00000/providers/Microsoft.MachineLearningServices/workspaces/00000/components/azureml_anonymous/versions/01f2a0ca-131d-447d-8525-c0b37db16ec7"
->>>>>>> 91c3f14a
-            },
-            "node_3": {
-              "name": "node_3",
+              "componentId": "/subscriptions/00000000-0000-0000-0000-000000000/resourceGroups/00000/providers/Microsoft.MachineLearningServices/workspaces/00000/components/azureml_anonymous/versions/a3212c23-0abb-4180-9bb4-e611781a36b4"
+            },
+            "node_2": {
+              "name": "node_2",
               "type": "command",
               "inputs": {
                 "component_in_path": {
@@ -1155,11 +842,7 @@
                 }
               },
               "_source": "YAML.COMPONENT",
-<<<<<<< HEAD
-              "componentId": "/subscriptions/00000000-0000-0000-0000-000000000/resourceGroups/00000/providers/Microsoft.MachineLearningServices/workspaces/00000/components/azureml_anonymous/versions/e42c7b2b-2c81-4c4e-8ee2-5130556f681f"
-=======
-              "componentId": "/subscriptions/00000000-0000-0000-0000-000000000/resourceGroups/00000/providers/Microsoft.MachineLearningServices/workspaces/00000/components/azureml_anonymous/versions/01f2a0ca-131d-447d-8525-c0b37db16ec7"
->>>>>>> 91c3f14a
+              "componentId": "/subscriptions/00000000-0000-0000-0000-000000000/resourceGroups/00000/providers/Microsoft.MachineLearningServices/workspaces/00000/components/azureml_anonymous/versions/a3212c23-0abb-4180-9bb4-e611781a36b4"
             },
             "sub_node": {
               "name": "sub_node",
@@ -1172,11 +855,7 @@
                 }
               },
               "_source": "DSL",
-<<<<<<< HEAD
-              "componentId": "/subscriptions/00000000-0000-0000-0000-000000000/resourceGroups/00000/providers/Microsoft.MachineLearningServices/workspaces/00000/components/azureml_anonymous/versions/1d4f856f-ae65-4738-be90-982d97c1bb54"
-=======
-              "componentId": "/subscriptions/00000000-0000-0000-0000-000000000/resourceGroups/00000/providers/Microsoft.MachineLearningServices/workspaces/00000/components/azureml_anonymous/versions/fdcf1ab6-4311-4cc9-a8e7-e7aaa614718f"
->>>>>>> 91c3f14a
+              "componentId": "/subscriptions/00000000-0000-0000-0000-000000000/resourceGroups/00000/providers/Microsoft.MachineLearningServices/workspaces/00000/components/azureml_anonymous/versions/7e0c7707-6031-4002-bc7c-c3a1dcf8eadc"
             }
           },
           "inputs": {},
@@ -1193,35 +872,20 @@
           "sourceJobId": null
         },
         "systemData": {
-<<<<<<< HEAD
-          "createdAt": "2023-02-21T06:33:13.6487615\u002B00:00",
+          "createdAt": "2023-02-14T03:30:53.6786361\u002B00:00",
           "createdBy": "Doris Liao",
-=======
-          "createdAt": "2023-02-23T20:42:24.3581999\u002B00:00",
-          "createdBy": "Diondra Peck",
->>>>>>> 91c3f14a
           "createdByType": "User"
         }
       }
     },
     {
-<<<<<<< HEAD
-      "RequestUri": "https://management.azure.com/subscriptions/00000000-0000-0000-0000-000000000/resourceGroups/00000/providers/Microsoft.MachineLearningServices/workspaces/00000/jobs/000000000000000000000/cancel?api-version=2022-12-01-preview",
-      "RequestMethod": "POST",
-=======
-      "RequestUri": "https://management.azure.com/subscriptions/00000000-0000-0000-0000-000000000/resourceGroups/00000/providers/Microsoft.MachineLearningServices/workspaces/00000?api-version=2022-12-01-preview",
+      "RequestUri": "https://management.azure.com/subscriptions/00000000-0000-0000-0000-000000000/resourceGroups/00000/providers/Microsoft.MachineLearningServices/workspaces/00000?api-version=2022-10-01-preview",
       "RequestMethod": "GET",
->>>>>>> 91c3f14a
       "RequestHeaders": {
         "Accept": "application/json",
         "Accept-Encoding": "gzip, deflate",
         "Connection": "keep-alive",
-<<<<<<< HEAD
-        "Content-Length": "0",
         "User-Agent": "azure-ai-ml/1.5.0 azsdk-python-mgmt-machinelearningservices/0.1.0 Python/3.7.13 (Windows-10-10.0.22621-SP0)"
-=======
-        "User-Agent": "azure-ai-ml/1.5.0 azsdk-python-mgmt-machinelearningservices/0.1.0 Python/3.7.9 (Windows-10-10.0.22621-SP0)"
->>>>>>> 91c3f14a
       },
       "RequestBody": null,
       "StatusCode": 202,
@@ -1229,87 +893,66 @@
         "Cache-Control": "no-cache",
         "Content-Length": "4",
         "Content-Type": "application/json; charset=utf-8",
-<<<<<<< HEAD
-        "Date": "Tue, 21 Feb 2023 06:33:17 GMT",
-=======
-        "Date": "Thu, 23 Feb 2023 20:42:28 GMT",
->>>>>>> 91c3f14a
+        "Date": "Tue, 14 Feb 2023 03:30:59 GMT",
         "Expires": "-1",
         "Location": "https://management.azure.com/subscriptions/00000000-0000-0000-0000-000000000/providers/Microsoft.MachineLearningServices/locations/centraluseuap/mfeOperationResults/jc:50bbabd0-a109-456d-a6d4-a21223d749ad:000000000000000000000?api-version=2022-12-01-preview",
         "Pragma": "no-cache",
-<<<<<<< HEAD
-        "Request-Context": "appId=cid-v1:512cc15a-13b5-415b-bfd0-dce7accb6bb1",
-        "Strict-Transport-Security": "max-age=31536000; includeSubDomains",
-        "x-aml-cluster": "vienna-test-westus2-02",
-        "X-Content-Type-Options": "nosniff",
-        "x-ms-async-operation-timeout": "PT1H",
-        "x-ms-correlation-request-id": "145af0dd-d7bb-421a-b972-4c5c991fa7fb",
-        "x-ms-ratelimit-remaining-subscription-writes": "1198",
-        "x-ms-response-type": "standard",
-        "x-ms-routing-request-id": "JAPANEAST:20230221T063318Z:145af0dd-d7bb-421a-b972-4c5c991fa7fb",
-        "x-request-time": "0.882"
-      },
-      "ResponseBody": "null"
-    },
-    {
-      "RequestUri": "https://management.azure.com/subscriptions/00000000-0000-0000-0000-000000000/providers/Microsoft.MachineLearningServices/locations/centraluseuap/mfeOperationResults/jc:50bbabd0-a109-456d-a6d4-a21223d749ad:000000000000000000000?api-version=2022-12-01-preview",
-=======
         "Request-Context": "appId=cid-v1:2d2e8e63-272e-4b3c-8598-4ee570a0e70d",
-        "Server-Timing": "traceparent;desc=\u002200-a3f7656e5f71181da82c8716146704f6-1133609953f151f3-01\u0022",
+        "Server-Timing": "traceparent;desc=\u002200-7780023ceea8a8b714fc3c66e3aea423-22ca12492a7df84f-01\u0022",
         "Strict-Transport-Security": "max-age=31536000; includeSubDomains",
         "Transfer-Encoding": "chunked",
         "Vary": [
           "Accept-Encoding",
           "Accept-Encoding"
         ],
-        "x-aml-cluster": "vienna-eastus2-02",
+        "x-aml-cluster": "vienna-eastus-02",
         "X-Content-Type-Options": "nosniff",
-        "x-ms-correlation-request-id": "df72ef63-7fe3-4cf5-899a-4ce54f6f23ef",
-        "x-ms-ratelimit-remaining-subscription-reads": "11996",
+        "x-ms-correlation-request-id": "2e16f72c-d524-47ac-974e-2bd613227b02",
+        "x-ms-ratelimit-remaining-subscription-reads": "11994",
         "x-ms-response-type": "standard",
-        "x-ms-routing-request-id": "WESTUS2:20230223T204229Z:df72ef63-7fe3-4cf5-899a-4ce54f6f23ef",
-        "x-request-time": "0.164"
+        "x-ms-routing-request-id": "JAPANEAST:20230214T033059Z:2e16f72c-d524-47ac-974e-2bd613227b02",
+        "x-request-time": "0.029"
       },
       "ResponseBody": {
         "id": "/subscriptions/00000000-0000-0000-0000-000000000/resourceGroups/00000/providers/Microsoft.MachineLearningServices/workspaces/00000",
         "name": "00000",
         "type": "Microsoft.MachineLearningServices/workspaces",
-        "location": "eastus2",
+        "location": "eastus",
         "tags": {},
         "etag": null,
         "properties": {
           "friendlyName": "00000",
           "description": "",
-          "storageAccount": "/subscriptions/00000000-0000-0000-0000-000000000/resourceGroups/00000/providers/Microsoft.Storage/storageAccounts/saveorz2izv2bas",
-          "keyVault": "/subscriptions/00000000-0000-0000-0000-000000000/resourceGroups/00000/providers/Microsoft.Keyvault/vaults/kvtest4k4d3fds6sjxs",
-          "applicationInsights": "/subscriptions/00000000-0000-0000-0000-000000000/resourceGroups/00000/providers/Microsoft.insights/components/aiveorz2izv2bas",
+          "storageAccount": "/subscriptions/00000000-0000-0000-0000-000000000/resourceGroups/00000/providers/Microsoft.Storage/storageAccounts/sdkeastus7716106788",
+          "keyVault": "/subscriptions/00000000-0000-0000-0000-000000000/resourceGroups/00000/providers/Microsoft.Keyvault/vaults/sdkeastus2730680861",
+          "applicationInsights": "/subscriptions/00000000-0000-0000-0000-000000000/resourceGroups/00000/providers/Microsoft.insights/components/sdkeastus0961234901",
           "hbiWorkspace": false,
           "tenantId": "72f988bf-86f1-41af-91ab-2d7cd011db47",
           "imageBuildCompute": null,
           "provisioningState": "Succeeded",
           "v1LegacyMode": false,
-          "softDeleteEnabled": false,
-          "containerRegistry": "/subscriptions/00000000-0000-0000-0000-000000000/resourceGroups/00000/providers/Microsoft.ContainerRegistry/registries/crveorz2izv2bas",
+          "softDeleteEnabled": true,
+          "containerRegistry": "/subscriptions/00000000-0000-0000-0000-000000000/resourceGroups/00000/providers/Microsoft.ContainerRegistry/registries/5e9d5b64b65b4c60b07e0cdea249d7d7",
           "notebookInfo": {
-            "resourceId": "0000000-0000-0000-0000-000000000000",
-            "fqdn": "ml-sdkvnextcli-eastus2-2d1e66ae-85e3-42c0-be91-34de66397f26.eastus2.notebooks.azure.net",
+            "resourceId": "2cd2d30bb70346e5bce27bbf6b312a5e",
+            "fqdn": "ml-sdk-eastus-5e9d5b64-b65b-4c60-b07e-0cdea249d7d7.eastus.notebooks.azure.net",
             "isPrivateLinkEnabled": false,
             "notebookPreparationError": null
           },
           "storageHnsEnabled": false,
-          "workspaceId": "2d1e66ae-85e3-42c0-be91-34de66397f26",
+          "workspaceId": "5e9d5b64-b65b-4c60-b07e-0cdea249d7d7",
           "linkedModelInventoryArmId": null,
           "privateLinkCount": 0,
           "publicNetworkAccess": "Enabled",
-          "discoveryUrl": "https://eastus2.api.azureml.ms/discovery",
-          "mlFlowTrackingUri": "azureml://eastus2.api.azureml.ms/mlflow/v1.0/subscriptions/00000000-0000-0000-0000-000000000/resourceGroups/00000/providers/Microsoft.MachineLearningServices/workspaces/00000",
-          "sdkTelemetryAppInsightsKey": "0000000-0000-0000-0000-000000000000",
+          "discoveryUrl": "https://eastus.api.azureml.ms/discovery",
+          "mlFlowTrackingUri": "azureml://eastus.api.azureml.ms/mlflow/v1.0/subscriptions/00000000-0000-0000-0000-000000000/resourceGroups/00000/providers/Microsoft.MachineLearningServices/workspaces/00000",
+          "sdkTelemetryAppInsightsKey": "71fa86c2-fe23-49db-bb2e-8537edfb6ead",
           "sasGetterUri": "",
           "enableDataIsolation": false
         },
         "identity": {
           "type": "SystemAssigned",
-          "principalId": "0000000-0000-0000-0000-000000000000",
+          "principalId": "36511765-f1a2-4f5c-a8fb-fb2b65d2f6ec",
           "tenantId": "72f988bf-86f1-41af-91ab-2d7cd011db47"
         },
         "kind": "Default",
@@ -1318,79 +961,23 @@
           "tier": "Basic"
         },
         "systemData": {
-          "createdAt": "2023-02-23T02:09:00.5159669Z",
-          "createdBy": "dipeck@microsoft.com",
+          "createdAt": "2022-08-03T09:04:09.0982598Z",
+          "createdBy": "biyi@microsoft.com",
           "createdByType": "User",
-          "lastModifiedAt": "2023-02-23T02:09:00.5159669Z",
-          "lastModifiedBy": "dipeck@microsoft.com",
+          "lastModifiedAt": "2022-08-03T09:04:09.0982598Z",
+          "lastModifiedBy": "biyi@microsoft.com",
           "lastModifiedByType": "User"
         }
       }
     },
     {
-      "RequestUri": "https://eastus2.api.azureml.ms/discovery",
->>>>>>> 91c3f14a
+      "RequestUri": "https://eastus.api.azureml.ms/discovery",
       "RequestMethod": "GET",
       "RequestHeaders": {
         "Accept": "*/*",
         "Accept-Encoding": "gzip, deflate",
         "Connection": "keep-alive",
-<<<<<<< HEAD
-        "User-Agent": "azure-ai-ml/1.5.0 azsdk-python-mgmt-machinelearningservices/0.1.0 Python/3.7.13 (Windows-10-10.0.22621-SP0)"
-      },
-      "RequestBody": null,
-      "StatusCode": 202,
-      "ResponseHeaders": {
-        "Cache-Control": "no-cache",
-        "Content-Length": "2",
-        "Content-Type": "application/json; charset=utf-8",
-        "Date": "Tue, 21 Feb 2023 06:33:17 GMT",
-        "Expires": "-1",
-        "Location": "https://management.azure.com/subscriptions/00000000-0000-0000-0000-000000000/providers/Microsoft.MachineLearningServices/locations/centraluseuap/mfeOperationResults/jc:50bbabd0-a109-456d-a6d4-a21223d749ad:000000000000000000000?api-version=2022-12-01-preview",
-        "Pragma": "no-cache",
-        "Request-Context": "appId=cid-v1:512cc15a-13b5-415b-bfd0-dce7accb6bb1",
-        "Strict-Transport-Security": "max-age=31536000; includeSubDomains",
-        "x-aml-cluster": "vienna-test-westus2-01",
-        "X-Content-Type-Options": "nosniff",
-        "x-ms-correlation-request-id": "984e3899-79e6-4a45-9731-e2533dabde1b",
-        "x-ms-ratelimit-remaining-subscription-reads": "11997",
-        "x-ms-response-type": "standard",
-        "x-ms-routing-request-id": "JAPANEAST:20230221T063318Z:984e3899-79e6-4a45-9731-e2533dabde1b",
-        "x-request-time": "0.064"
-      },
-      "ResponseBody": {}
-    },
-    {
-      "RequestUri": "https://management.azure.com/subscriptions/00000000-0000-0000-0000-000000000/providers/Microsoft.MachineLearningServices/locations/centraluseuap/mfeOperationResults/jc:50bbabd0-a109-456d-a6d4-a21223d749ad:000000000000000000000?api-version=2022-12-01-preview",
-      "RequestMethod": "GET",
-      "RequestHeaders": {
-        "Accept": "*/*",
-        "Accept-Encoding": "gzip, deflate",
-        "Connection": "keep-alive",
-        "User-Agent": "azure-ai-ml/1.5.0 azsdk-python-mgmt-machinelearningservices/0.1.0 Python/3.7.13 (Windows-10-10.0.22621-SP0)"
-      },
-      "RequestBody": null,
-      "StatusCode": 200,
-      "ResponseHeaders": {
-        "Cache-Control": "no-cache",
-        "Content-Length": "0",
-        "Date": "Tue, 21 Feb 2023 06:33:48 GMT",
-        "Expires": "-1",
-        "Pragma": "no-cache",
-        "Request-Context": "appId=cid-v1:512cc15a-13b5-415b-bfd0-dce7accb6bb1",
-        "Server-Timing": "traceparent;desc=\u002200-40e3b7e724e5074f000dd9ee521a894d-64468be71b89c9a5-01\u0022",
-        "Strict-Transport-Security": "max-age=31536000; includeSubDomains",
-        "x-aml-cluster": "vienna-test-westus2-01",
-        "X-Content-Type-Options": "nosniff",
-        "x-ms-correlation-request-id": "b3a85f9e-8a38-4fa9-bc90-3055eee7426a",
-        "x-ms-ratelimit-remaining-subscription-reads": "11996",
-        "x-ms-response-type": "standard",
-        "x-ms-routing-request-id": "JAPANEAST:20230221T063349Z:b3a85f9e-8a38-4fa9-bc90-3055eee7426a",
-        "x-request-time": "0.035"
-      },
-      "ResponseBody": null
-=======
-        "User-Agent": "azure-ai-ml/1.5.0 azsdk-python-core/1.26.3 Python/3.7.9 (Windows-10-10.0.22621-SP0)"
+        "User-Agent": "azure-ai-ml/1.5.0 azsdk-python-core/1.26.4 Python/3.7.13 (Windows-10-10.0.22621-SP0)"
       },
       "RequestBody": null,
       "StatusCode": 200,
@@ -1402,35 +989,35 @@
         "Connection": "keep-alive",
         "Content-Encoding": "gzip",
         "Content-Type": "application/json; charset=utf-8",
-        "Date": "Thu, 23 Feb 2023 20:42:29 GMT",
+        "Date": "Tue, 14 Feb 2023 03:31:01 GMT",
         "Request-Context": "appId=cid-v1:2d2e8e63-272e-4b3c-8598-4ee570a0e70d",
-        "Server-Timing": "traceparent;desc=\u002200-2cb15fb6236ed2c39ace875a83a73a79-cd87bb9ff5a052ff-00\u0022",
+        "Server-Timing": "traceparent;desc=\u002200-f2aacefed709bb3d831302b5324d0888-62cc76f83d73bd17-00\u0022",
         "Strict-Transport-Security": "max-age=15724800; includeSubDomains; preload",
         "Transfer-Encoding": "chunked",
         "Vary": "Accept-Encoding",
-        "x-aml-cluster": "vienna-eastus2-01",
+        "x-aml-cluster": "vienna-eastus-01",
         "X-Content-Type-Options": [
           "nosniff",
           "nosniff"
         ],
         "x-ms-response-type": "standard",
-        "x-request-time": "0.104"
+        "x-request-time": "0.008"
       },
       "ResponseBody": {
-        "api": "https://eastus2.api.azureml.ms",
+        "api": "https://eastus.api.azureml.ms",
         "catalog": "https://catalog.cortanaanalytics.com",
-        "experimentation": "https://eastus2.experiments.azureml.net",
+        "experimentation": "https://eastus.experiments.azureml.net",
         "gallery": "https://gallery.cortanaintelligence.com/project",
-        "history": "https://eastus2.experiments.azureml.net",
-        "hyperdrive": "https://eastus2.experiments.azureml.net",
-        "labeling": "https://eastus2.experiments.azureml.net",
-        "modelmanagement": "https://eastus2.modelmanagement.azureml.net",
-        "pipelines": "https://eastus2.aether.ms",
+        "history": "https://eastus.experiments.azureml.net",
+        "hyperdrive": "https://eastus.experiments.azureml.net",
+        "labeling": "https://eastus.experiments.azureml.net",
+        "modelmanagement": "https://eastus.modelmanagement.azureml.net",
+        "pipelines": "https://eastus.aether.ms",
         "studio": "https://ml.azure.com"
       }
     },
     {
-      "RequestUri": "https://eastus2.api.azureml.ms/history/v1.0/subscriptions/00000000-0000-0000-0000-000000000/resourceGroups/00000/providers/Microsoft.MachineLearningServices/workspaces/00000/runs/000000000000000000000/details",
+      "RequestUri": "https://eastus.api.azureml.ms/history/v1.0/subscriptions/00000000-0000-0000-0000-000000000/resourceGroups/00000/providers/Microsoft.MachineLearningServices/workspaces/00000/runs/000000000000000000000/details",
       "RequestMethod": "GET",
       "RequestHeaders": {
         "Accept": "application/json",
@@ -1439,33 +1026,33 @@
         "User-Agent": "azure-ai-ml/1.5.0 azsdk-python-mgmt-machinelearningservices/0.1.0 Python/3.7.9 (Windows-10-10.0.22621-SP0)"
       },
       "RequestBody": null,
-      "StatusCode": 200,
+      "StatusCode": 202,
       "ResponseHeaders": {
         "Connection": "keep-alive",
         "Content-Encoding": "gzip",
         "Content-Type": "application/json; charset=utf-8",
-        "Date": "Thu, 23 Feb 2023 20:42:32 GMT",
+        "Date": "Tue, 14 Feb 2023 03:31:04 GMT",
         "Request-Context": "appId=cid-v1:2d2e8e63-272e-4b3c-8598-4ee570a0e70d",
         "Strict-Transport-Security": "max-age=15724800; includeSubDomains; preload",
         "Transfer-Encoding": "chunked",
         "Vary": "Accept-Encoding",
-        "x-aml-cluster": "vienna-eastus2-01",
+        "x-aml-cluster": "vienna-eastus-01",
         "X-Content-Type-Options": "nosniff",
         "x-ms-response-type": "standard",
-        "x-request-time": "0.775"
+        "x-request-time": "0.195"
       },
       "ResponseBody": {
         "runId": "000000000000000000000",
-        "runUuid": "4cfcb83a-4c14-4634-8b0b-91e2a9079823",
+        "runUuid": "b7b756d6-4019-4530-a899-42d2e2fc46a0",
         "parentRunUuid": null,
-        "rootRunUuid": "4cfcb83a-4c14-4634-8b0b-91e2a9079823",
+        "rootRunUuid": "b7b756d6-4019-4530-a899-42d2e2fc46a0",
         "target": null,
-        "status": "Running",
+        "status": "Completed",
         "parentRunId": null,
         "dataContainerId": "dcid.000000000000000000000",
-        "createdTimeUtc": "2023-02-23T20:42:24.3581999\u002B00:00",
-        "startTimeUtc": "2023-02-23T20:42:25.0420452\u002B00:00",
-        "endTimeUtc": null,
+        "createdTimeUtc": "2023-02-14T03:30:53.6786361\u002B00:00",
+        "startTimeUtc": "2023-02-14T03:30:54.6386404\u002B00:00",
+        "endTimeUtc": "2023-02-14T03:31:01.277601\u002B00:00",
         "error": null,
         "warnings": null,
         "tags": {},
@@ -1479,7 +1066,8 @@
           "azureml.continue_on_failed_optional_input": "True",
           "azureml.defaultComputeName": "cpu-cluster",
           "azureml.defaultDataStoreName": "workspaceblobstore",
-          "azureml.pipelineComponent": "pipelinerun"
+          "azureml.pipelineComponent": "pipelinerun",
+          "azureml.pipelines.stages": "{\u0022Initialization\u0022:null,\u0022Execution\u0022:{\u0022StartTime\u0022:\u00222023-02-14T03:30:54.9572124\u002B00:00\u0022,\u0022EndTime\u0022:\u00222023-02-14T03:31:01.1740443\u002B00:00\u0022,\u0022Status\u0022:\u0022Finished\u0022}}"
         },
         "parameters": {},
         "services": {},
@@ -1527,7 +1115,7 @@
                 }
               },
               "_source": "YAML.COMPONENT",
-              "componentId": "/subscriptions/00000000-0000-0000-0000-000000000/resourceGroups/00000/providers/Microsoft.MachineLearningServices/workspaces/00000/components/azureml_anonymous/versions/01f2a0ca-131d-447d-8525-c0b37db16ec7"
+              "componentId": "/subscriptions/00000000-0000-0000-0000-000000000/resourceGroups/00000/providers/Microsoft.MachineLearningServices/workspaces/00000/components/azureml_anonymous/versions/a3212c23-0abb-4180-9bb4-e611781a36b4"
             },
             "node_2": {
               "name": "node_2",
@@ -1546,7 +1134,7 @@
                 }
               },
               "_source": "YAML.COMPONENT",
-              "componentId": "/subscriptions/00000000-0000-0000-0000-000000000/resourceGroups/00000/providers/Microsoft.MachineLearningServices/workspaces/00000/components/azureml_anonymous/versions/01f2a0ca-131d-447d-8525-c0b37db16ec7"
+              "componentId": "/subscriptions/00000000-0000-0000-0000-000000000/resourceGroups/00000/providers/Microsoft.MachineLearningServices/workspaces/00000/components/azureml_anonymous/versions/a3212c23-0abb-4180-9bb4-e611781a36b4"
             },
             "sub_node": {
               "name": "sub_node",
@@ -1559,7 +1147,7 @@
                 }
               },
               "_source": "DSL",
-              "componentId": "/subscriptions/00000000-0000-0000-0000-000000000/resourceGroups/00000/providers/Microsoft.MachineLearningServices/workspaces/00000/components/azureml_anonymous/versions/fdcf1ab6-4311-4cc9-a8e7-e7aaa614718f"
+              "componentId": "/subscriptions/00000000-0000-0000-0000-000000000/resourceGroups/00000/providers/Microsoft.MachineLearningServices/workspaces/00000/components/azureml_anonymous/versions/7e0c7707-6031-4002-bc7c-c3a1dcf8eadc"
             }
           },
           "InputBindings": {},
@@ -1598,9 +1186,9 @@
           "Properties": {}
         },
         "logFiles": {
-          "logs/azureml/executionlogs.txt": "https://saveorz2izv2bas.blob.core.windows.net/azureml/ExperimentRun/dcid.000000000000000000000/logs/azureml/executionlogs.txt?sv=2019-07-07\u0026sr=b\u0026sig=000000000000000000000000000000000000=a7dd2c6d-73fb-4c57-85b2-5c1af4f6364a\u0026sktid=72f988bf-86f1-41af-91ab-2d7cd011db47\u0026skt=2023-02-23T17%3A27%3A33Z\u0026ske=2023-02-25T01%3A37%3A33Z\u0026sks=b\u0026skv=2019-07-07\u0026st=2023-02-23T20%3A32%3A32Z\u0026se=2023-02-24T04%3A42%3A32Z\u0026sp=r",
-          "logs/azureml/stderrlogs.txt": "https://saveorz2izv2bas.blob.core.windows.net/azureml/ExperimentRun/dcid.000000000000000000000/logs/azureml/stderrlogs.txt?sv=2019-07-07\u0026sr=b\u0026sig=000000000000000000000000000000000000id=a7dd2c6d-73fb-4c57-85b2-5c1af4f6364a\u0026sktid=72f988bf-86f1-41af-91ab-2d7cd011db47\u0026skt=2023-02-23T17%3A27%3A33Z\u0026ske=2023-02-25T01%3A37%3A33Z\u0026sks=b\u0026skv=2019-07-07\u0026st=2023-02-23T20%3A32%3A32Z\u0026se=2023-02-24T04%3A42%3A32Z\u0026sp=r",
-          "logs/azureml/stdoutlogs.txt": "https://saveorz2izv2bas.blob.core.windows.net/azureml/ExperimentRun/dcid.000000000000000000000/logs/azureml/stdoutlogs.txt?sv=2019-07-07\u0026sr=b\u0026sig=000000000000000000000000000000000000id=a7dd2c6d-73fb-4c57-85b2-5c1af4f6364a\u0026sktid=72f988bf-86f1-41af-91ab-2d7cd011db47\u0026skt=2023-02-23T17%3A27%3A33Z\u0026ske=2023-02-25T01%3A37%3A33Z\u0026sks=b\u0026skv=2019-07-07\u0026st=2023-02-23T20%3A32%3A32Z\u0026se=2023-02-24T04%3A42%3A32Z\u0026sp=r"
+          "logs/azureml/executionlogs.txt": "https://sdkeastus7716106788.blob.core.windows.net/azureml/ExperimentRun/dcid.000000000000000000000/logs/azureml/executionlogs.txt?sv=2019-07-07\u0026sr=b\u0026sig=KHztEGAXoPpUaXOhc3w5uhNPIAKaor%2FyKPFenyLEe%2FY%3D\u0026skoid=36511765-f1a2-4f5c-a8fb-fb2b65d2f6ec\u0026sktid=72f988bf-86f1-41af-91ab-2d7cd011db47\u0026skt=2023-02-14T02%3A29%3A41Z\u0026ske=2023-02-15T10%3A39%3A41Z\u0026sks=b\u0026skv=2019-07-07\u0026st=2023-02-14T03%3A21%3A04Z\u0026se=2023-02-14T11%3A31%3A04Z\u0026sp=r",
+          "logs/azureml/stderrlogs.txt": "https://sdkeastus7716106788.blob.core.windows.net/azureml/ExperimentRun/dcid.000000000000000000000/logs/azureml/stderrlogs.txt?sv=2019-07-07\u0026sr=b\u0026sig=Bl8VGsvKnPfD9wKogkX9qg6MzO8%2FW2%2FdxhwoL2%2BwFds%3D\u0026skoid=36511765-f1a2-4f5c-a8fb-fb2b65d2f6ec\u0026sktid=72f988bf-86f1-41af-91ab-2d7cd011db47\u0026skt=2023-02-14T02%3A29%3A41Z\u0026ske=2023-02-15T10%3A39%3A41Z\u0026sks=b\u0026skv=2019-07-07\u0026st=2023-02-14T03%3A21%3A04Z\u0026se=2023-02-14T11%3A31%3A04Z\u0026sp=r",
+          "logs/azureml/stdoutlogs.txt": "https://sdkeastus7716106788.blob.core.windows.net/azureml/ExperimentRun/dcid.000000000000000000000/logs/azureml/stdoutlogs.txt?sv=2019-07-07\u0026sr=b\u0026sig=Q%2FjoSlCqHvTQWuL%2Bqhd%2F2ycCeKLXDhWc7JuP33SfCpI%3D\u0026skoid=36511765-f1a2-4f5c-a8fb-fb2b65d2f6ec\u0026sktid=72f988bf-86f1-41af-91ab-2d7cd011db47\u0026skt=2023-02-14T02%3A29%3A41Z\u0026ske=2023-02-15T10%3A39%3A41Z\u0026sks=b\u0026skv=2019-07-07\u0026st=2023-02-14T03%3A21%3A04Z\u0026se=2023-02-14T11%3A31%3A04Z\u0026sp=r"
         },
         "jobCost": {
           "chargedCpuCoreSeconds": null,
@@ -1608,7 +1196,7 @@
           "chargedGpuSeconds": null,
           "chargedNodeUtilizationSeconds": null
         },
-        "revision": 4,
+        "revision": 7,
         "runTypeV2": {
           "orchestrator": "Pipeline",
           "traits": [
@@ -1624,1895 +1212,208 @@
         "computeRequest": null,
         "compute": null,
         "createdBy": {
-          "userObjectId": "b3a957de-450c-4ca7-b2aa-88dd98c87fef",
-          "userPuId": "10037FFEAD05DD5D",
+          "userObjectId": "bcef3a9b-bb83-4d4f-a4a2-146cad02e8e7",
+          "userPuId": "100320020D5F0DF9",
           "userIdp": null,
           "userAltSecId": null,
           "userIss": "https://sts.windows.net/72f988bf-86f1-41af-91ab-2d7cd011db47/",
           "userTenantId": "72f988bf-86f1-41af-91ab-2d7cd011db47",
-          "userName": "Diondra Peck",
+          "userName": "Doris Liao",
           "upn": null
         },
-        "computeDuration": null,
-        "effectiveStartTimeUtc": "2023-02-23T20:42:25.0420452\u002B00:00",
-        "runNumber": 1677184944,
+        "computeDuration": "00:00:06.6389606",
+        "effectiveStartTimeUtc": null,
+        "runNumber": 1676345453,
         "rootRunId": "000000000000000000000",
-        "userId": "b3a957de-450c-4ca7-b2aa-88dd98c87fef",
-        "statusRevision": 0,
-        "currentComputeTime": "00:00:00",
-        "lastStartTimeUtc": "2023-02-23T20:42:25.0420452\u002B00:00",
+        "userId": "bcef3a9b-bb83-4d4f-a4a2-146cad02e8e7",
+        "statusRevision": 100,
+        "currentComputeTime": null,
+        "lastStartTimeUtc": null,
         "lastModifiedBy": {
-          "userObjectId": "b3a957de-450c-4ca7-b2aa-88dd98c87fef",
-          "userPuId": "10037FFEAD05DD5D",
+          "userObjectId": "bcef3a9b-bb83-4d4f-a4a2-146cad02e8e7",
+          "userPuId": "100320020D5F0DF9",
           "userIdp": null,
           "userAltSecId": null,
           "userIss": "https://sts.windows.net/72f988bf-86f1-41af-91ab-2d7cd011db47/",
           "userTenantId": "72f988bf-86f1-41af-91ab-2d7cd011db47",
-          "userName": "Diondra Peck",
+          "userName": "Doris Liao",
           "upn": null
         },
-        "lastModifiedUtc": "2023-02-23T20:42:31.9000839\u002B00:00",
-        "duration": null,
+        "lastModifiedUtc": "2023-02-14T03:31:01.2195891\u002B00:00",
+        "duration": "00:00:06.6389606",
         "inputs": {},
-        "outputs": null,
-        "currentAttemptId": null
+        "outputs": {
+          "pipeine_a_output": {
+            "assetId": "azureml://locations/eastus/workspaces/5e9d5b64-b65b-4c60-b07e-0cdea249d7d7/data/p1_output/versions/v1",
+            "type": "UriFolder"
+          }
+        }
       }
     },
     {
-      "RequestUri": "https://eastus2.api.azureml.ms/history/v1.0/subscriptions/00000000-0000-0000-0000-000000000/resourceGroups/00000/providers/Microsoft.MachineLearningServices/workspaces/00000/runs/000000000000000000000/details",
+      "RequestUri": "https://management.azure.com/subscriptions/00000000-0000-0000-0000-000000000/resourceGroups/00000/providers/Microsoft.MachineLearningServices/workspaces/00000/data/p1_output/versions/v1?api-version=2022-10-01",
       "RequestMethod": "GET",
       "RequestHeaders": {
         "Accept": "application/json",
         "Accept-Encoding": "gzip, deflate",
         "Connection": "keep-alive",
-        "User-Agent": "azure-ai-ml/1.5.0 azsdk-python-mgmt-machinelearningservices/0.1.0 Python/3.7.9 (Windows-10-10.0.22621-SP0)"
+        "User-Agent": "azure-ai-ml/1.5.0 azsdk-python-mgmt-machinelearningservices/0.1.0 Python/3.7.13 (Windows-10-10.0.22621-SP0)"
       },
       "RequestBody": null,
       "StatusCode": 200,
       "ResponseHeaders": {
-        "Connection": "keep-alive",
+        "Cache-Control": "no-cache",
         "Content-Encoding": "gzip",
         "Content-Type": "application/json; charset=utf-8",
-        "Date": "Thu, 23 Feb 2023 20:42:36 GMT",
+        "Date": "Tue, 14 Feb 2023 03:31:03 GMT",
+        "Expires": "-1",
+        "Pragma": "no-cache",
         "Request-Context": "appId=cid-v1:2d2e8e63-272e-4b3c-8598-4ee570a0e70d",
-        "Strict-Transport-Security": "max-age=15724800; includeSubDomains; preload",
+        "Server-Timing": "traceparent;desc=\u002200-ae3097ae50ae34aff1ae0123bb977cfd-74bc29fdb794577e-01\u0022",
+        "Strict-Transport-Security": "max-age=31536000; includeSubDomains",
         "Transfer-Encoding": "chunked",
-        "Vary": "Accept-Encoding",
-        "x-aml-cluster": "vienna-eastus2-01",
+        "Vary": [
+          "Accept-Encoding",
+          "Accept-Encoding"
+        ],
+        "x-aml-cluster": "vienna-eastus-02",
         "X-Content-Type-Options": "nosniff",
+        "x-ms-correlation-request-id": "9f1842ee-c8a3-428e-934a-3bcf966f1374",
+        "x-ms-ratelimit-remaining-subscription-reads": "11993",
         "x-ms-response-type": "standard",
-        "x-request-time": "1.330"
+        "x-ms-routing-request-id": "JAPANEAST:20230214T033104Z:9f1842ee-c8a3-428e-934a-3bcf966f1374",
+        "x-request-time": "0.109"
       },
       "ResponseBody": {
-        "runId": "000000000000000000000",
-        "runUuid": "4cfcb83a-4c14-4634-8b0b-91e2a9079823",
-        "parentRunUuid": null,
-        "rootRunUuid": "4cfcb83a-4c14-4634-8b0b-91e2a9079823",
-        "target": null,
-        "status": "Running",
-        "parentRunId": null,
-        "dataContainerId": "dcid.000000000000000000000",
-        "createdTimeUtc": "2023-02-23T20:42:24.3581999\u002B00:00",
-        "startTimeUtc": "2023-02-23T20:42:25.0420452\u002B00:00",
-        "endTimeUtc": null,
-        "error": null,
-        "warnings": null,
-        "tags": {},
+        "id": "/subscriptions/00000000-0000-0000-0000-000000000/resourceGroups/00000/providers/Microsoft.MachineLearningServices/workspaces/00000/data/p1_output/versions/v1",
+        "name": "v1",
+        "type": "Microsoft.MachineLearningServices/workspaces/data/versions",
         "properties": {
-          "azureml.DevPlatv2": "true",
-          "azureml.runsource": "azureml.PipelineRun",
-          "runSource": "MFE",
-          "runType": "HTTP",
-          "azureml.parameters": "{}",
-          "azureml.continue_on_step_failure": "False",
-          "azureml.continue_on_failed_optional_input": "True",
-          "azureml.defaultComputeName": "cpu-cluster",
-          "azureml.defaultDataStoreName": "workspaceblobstore",
-          "azureml.pipelineComponent": "pipelinerun"
-        },
-        "parameters": {},
-        "services": {},
-        "inputDatasets": [],
-        "outputDatasets": [],
-        "runDefinition": {
-          "JobType": "Pipeline",
-          "PipelineJobType": "AzureML",
-          "Pipeline": null,
-          "ComputeId": null,
-          "RunId": null,
-          "Settings": {
-            "default_compute": "/subscriptions/00000000-0000-0000-0000-000000000/resourceGroups/00000/providers/Microsoft.MachineLearningServices/workspaces/00000/computes/cpu-cluster",
-            "_source": "DSL"
-          },
-          "ComponentJobs": null,
-          "Inputs": {},
-          "Outputs": {
-            "pipeine_a_output": {
-              "JobOutputType": 3,
-              "Uri": null,
-              "Mode": 0,
-              "AssetName": "p1_output",
-              "AssetVersion": "v1",
-              "Description": null
-            }
-          },
-          "Bindings": null,
-          "Jobs": {
-            "node": {
-              "name": "node",
-              "type": "command",
-              "inputs": {
-                "component_in_path": {
-                  "uri": "https://dprepdata.blob.core.windows.net/demo/Titanic.csv",
-                  "job_input_type": "uri_file"
-                }
-              },
-              "outputs": {
-                "component_out_path": {
-                  "value": "${{parent.outputs.pipeine_a_output}}",
-                  "type": "literal",
-                  "name": "n1_output",
-                  "version": "v1"
-                }
-              },
-              "_source": "YAML.COMPONENT",
-              "componentId": "/subscriptions/00000000-0000-0000-0000-000000000/resourceGroups/00000/providers/Microsoft.MachineLearningServices/workspaces/00000/components/azureml_anonymous/versions/01f2a0ca-131d-447d-8525-c0b37db16ec7"
-            },
-            "node_2": {
-              "name": "node_2",
-              "type": "command",
-              "inputs": {
-                "component_in_path": {
-                  "uri": "https://dprepdata.blob.core.windows.net/demo/Titanic.csv",
-                  "job_input_type": "uri_file"
-                }
-              },
-              "outputs": {
-                "component_out_path": {
-                  "job_output_type": "uri_folder",
-                  "name": "n2_output",
-                  "version": "v1"
-                }
-              },
-              "_source": "YAML.COMPONENT",
-              "componentId": "/subscriptions/00000000-0000-0000-0000-000000000/resourceGroups/00000/providers/Microsoft.MachineLearningServices/workspaces/00000/components/azureml_anonymous/versions/01f2a0ca-131d-447d-8525-c0b37db16ec7"
-            },
-            "sub_node": {
-              "name": "sub_node",
-              "type": "pipeline",
-              "outputs": {
-                "sub_pipeine_a_output": {
-                  "job_output_type": "uri_folder",
-                  "name": "sub_pipeline",
-                  "version": "v1"
-                }
-              },
-              "_source": "DSL",
-              "componentId": "/subscriptions/00000000-0000-0000-0000-000000000/resourceGroups/00000/providers/Microsoft.MachineLearningServices/workspaces/00000/components/azureml_anonymous/versions/fdcf1ab6-4311-4cc9-a8e7-e7aaa614718f"
-            }
-          },
-          "InputBindings": {},
-          "OutputBindings": {
-            "pipeine_a_output": {
-              "DatastoreId": null,
-              "PathOnDatastore": null,
-              "PathOnCompute": null,
-              "Description": null,
-              "Uri": null,
-              "Mode": "ReadWriteMount",
-              "AssetUri": null,
-              "IsAssetJobOutput": true,
-              "JobOutputType": 3,
-              "AssetName": "p1_output",
-              "AssetVersion": "v1"
-            }
-          },
-          "SourceJobId": null,
-          "ProvisioningState": "Succeeded",
-          "ParentJobName": null,
-          "DisplayName": "register_both_output",
-          "ExperimentName": "azure-ai-ml",
-          "Status": "NotStarted",
-          "InteractionEndpoints": null,
-          "Identity": null,
-          "Compute": null,
-          "Priority": null,
-          "Output": null,
-          "IsArchived": false,
-          "Schedule": null,
-          "ComponentId": null,
-          "NotificationSetting": null,
-          "Description": null,
-          "Tags": {},
-          "Properties": {}
-        },
-        "logFiles": {
-          "logs/azureml/executionlogs.txt": "https://saveorz2izv2bas.blob.core.windows.net/azureml/ExperimentRun/dcid.000000000000000000000/logs/azureml/executionlogs.txt?sv=2019-07-07\u0026sr=b\u0026sig=000000000000000000000000000000000000=a7dd2c6d-73fb-4c57-85b2-5c1af4f6364a\u0026sktid=72f988bf-86f1-41af-91ab-2d7cd011db47\u0026skt=2023-02-23T17%3A27%3A33Z\u0026ske=2023-02-25T01%3A37%3A33Z\u0026sks=b\u0026skv=2019-07-07\u0026st=2023-02-23T20%3A32%3A32Z\u0026se=2023-02-24T04%3A42%3A32Z\u0026sp=r",
-          "logs/azureml/stderrlogs.txt": "https://saveorz2izv2bas.blob.core.windows.net/azureml/ExperimentRun/dcid.000000000000000000000/logs/azureml/stderrlogs.txt?sv=2019-07-07\u0026sr=b\u0026sig=000000000000000000000000000000000000id=a7dd2c6d-73fb-4c57-85b2-5c1af4f6364a\u0026sktid=72f988bf-86f1-41af-91ab-2d7cd011db47\u0026skt=2023-02-23T17%3A27%3A33Z\u0026ske=2023-02-25T01%3A37%3A33Z\u0026sks=b\u0026skv=2019-07-07\u0026st=2023-02-23T20%3A32%3A32Z\u0026se=2023-02-24T04%3A42%3A32Z\u0026sp=r",
-          "logs/azureml/stdoutlogs.txt": "https://saveorz2izv2bas.blob.core.windows.net/azureml/ExperimentRun/dcid.000000000000000000000/logs/azureml/stdoutlogs.txt?sv=2019-07-07\u0026sr=b\u0026sig=000000000000000000000000000000000000id=a7dd2c6d-73fb-4c57-85b2-5c1af4f6364a\u0026sktid=72f988bf-86f1-41af-91ab-2d7cd011db47\u0026skt=2023-02-23T17%3A27%3A33Z\u0026ske=2023-02-25T01%3A37%3A33Z\u0026sks=b\u0026skv=2019-07-07\u0026st=2023-02-23T20%3A32%3A32Z\u0026se=2023-02-24T04%3A42%3A32Z\u0026sp=r"
-        },
-        "jobCost": {
-          "chargedCpuCoreSeconds": null,
-          "chargedCpuMemoryMegabyteSeconds": null,
-          "chargedGpuSeconds": null,
-          "chargedNodeUtilizationSeconds": null
-        },
-        "revision": 4,
-        "runTypeV2": {
-          "orchestrator": "Pipeline",
-          "traits": [
-            "azureml.PipelineRun",
-            "MFE",
-            "HTTP",
-            "DevPlatv2"
-          ],
-          "attribution": null,
-          "computeType": null
-        },
-        "settings": {},
-        "computeRequest": null,
-        "compute": null,
-        "createdBy": {
-          "userObjectId": "b3a957de-450c-4ca7-b2aa-88dd98c87fef",
-          "userPuId": "10037FFEAD05DD5D",
-          "userIdp": null,
-          "userAltSecId": null,
-          "userIss": "https://sts.windows.net/72f988bf-86f1-41af-91ab-2d7cd011db47/",
-          "userTenantId": "72f988bf-86f1-41af-91ab-2d7cd011db47",
-          "userName": "Diondra Peck",
-          "upn": null
-        },
-        "computeDuration": null,
-        "effectiveStartTimeUtc": "2023-02-23T20:42:25.0420452\u002B00:00",
-        "runNumber": 1677184944,
-        "rootRunId": "000000000000000000000",
-        "userId": "b3a957de-450c-4ca7-b2aa-88dd98c87fef",
-        "statusRevision": 0,
-        "currentComputeTime": "00:00:00",
-        "lastStartTimeUtc": "2023-02-23T20:42:25.0420452\u002B00:00",
-        "lastModifiedBy": {
-          "userObjectId": "b3a957de-450c-4ca7-b2aa-88dd98c87fef",
-          "userPuId": "10037FFEAD05DD5D",
-          "userIdp": null,
-          "userAltSecId": null,
-          "userIss": "https://sts.windows.net/72f988bf-86f1-41af-91ab-2d7cd011db47/",
-          "userTenantId": "72f988bf-86f1-41af-91ab-2d7cd011db47",
-          "userName": "Diondra Peck",
-          "upn": null
-        },
-        "lastModifiedUtc": "2023-02-23T20:42:31.9000839\u002B00:00",
-        "duration": null,
-        "inputs": {},
-        "outputs": null,
-        "currentAttemptId": null
+          "description": null,
+          "tags": null,
+          "properties": null,
+          "isArchived": false,
+          "isAnonymous": false,
+          "dataUri": "azureml://subscriptions/00000000-0000-0000-0000-000000000/resourcegroups/00000/workspaces/00000/datastores/workspaceblobstore/paths/azureml/03bfd945-ceb6-484e-885a-70cc1c038e82/component_out_path/",
+          "dataType": "uri_folder"
+        },
+        "systemData": {
+          "createdAt": "2023-02-14T02:50:30.3548392\u002B00:00",
+          "createdBy": "Doris Liao",
+          "createdByType": "User",
+          "lastModifiedAt": "2023-02-14T02:50:30.3856203\u002B00:00"
+        }
       }
     },
     {
-      "RequestUri": "https://saveorz2izv2bas.blob.core.windows.net/azureml/ExperimentRun/dcid.000000000000000000000/logs/azureml/executionlogs.txt?sv=2019-07-07\u0026sr=b\u0026sig=000000000000000000000000000000000000=a7dd2c6d-73fb-4c57-85b2-5c1af4f6364a\u0026sktid=72f988bf-86f1-41af-91ab-2d7cd011db47\u0026skt=2023-02-23T17%3A27%3A33Z\u0026ske=2023-02-25T01%3A37%3A33Z\u0026sks=b\u0026skv=2019-07-07\u0026st=2023-02-23T20%3A32%3A32Z\u0026se=2023-02-24T04%3A42%3A32Z\u0026sp=r",
+      "RequestUri": "https://management.azure.com/subscriptions/00000000-0000-0000-0000-000000000/resourceGroups/00000/providers/Microsoft.MachineLearningServices/workspaces/00000/data/n2_output/versions/v1?api-version=2022-10-01",
       "RequestMethod": "GET",
       "RequestHeaders": {
         "Accept": "*/*",
         "Accept-Encoding": "gzip, deflate",
         "Connection": "keep-alive",
-        "User-Agent": "azure-ai-ml/1.5.0 azsdk-python-core/1.26.3 Python/3.7.9 (Windows-10-10.0.22621-SP0)"
+        "User-Agent": "azure-ai-ml/1.5.0 azsdk-python-mgmt-machinelearningservices/0.1.0 Python/3.7.9 (Windows-10-10.0.22621-SP0)"
       },
       "RequestBody": null,
       "StatusCode": 200,
       "ResponseHeaders": {
-        "Accept-Ranges": "bytes",
-        "Content-Length": "196",
-        "Content-Type": "application/octet-stream",
-        "Date": "Thu, 23 Feb 2023 20:42:36 GMT",
-        "ETag": "\u00220x8DB15DE793B0F56\u0022",
-        "Last-Modified": "Thu, 23 Feb 2023 20:42:26 GMT",
-        "Server": [
-          "Windows-Azure-Blob/1.0",
-          "Microsoft-HTTPAPI/2.0"
+        "Cache-Control": "no-cache",
+        "Content-Encoding": "gzip",
+        "Content-Type": "application/json; charset=utf-8",
+        "Date": "Tue, 14 Feb 2023 03:31:04 GMT",
+        "Expires": "-1",
+        "Pragma": "no-cache",
+        "Request-Context": "appId=cid-v1:2d2e8e63-272e-4b3c-8598-4ee570a0e70d",
+        "Server-Timing": "traceparent;desc=\u002200-a2aac573c1b636c5450b3ad3999b0b84-9ac75f97c4a4fb0a-01\u0022",
+        "Strict-Transport-Security": "max-age=31536000; includeSubDomains",
+        "Transfer-Encoding": "chunked",
+        "Vary": [
+          "Accept-Encoding",
+          "Accept-Encoding"
         ],
-        "Vary": "Origin",
-        "x-ms-blob-committed-block-count": "1",
-        "x-ms-blob-type": "AppendBlob",
-        "x-ms-creation-time": "Thu, 23 Feb 2023 20:42:25 GMT",
-        "x-ms-lease-state": "available",
-        "x-ms-lease-status": "unlocked",
-        "x-ms-server-encrypted": "true",
-        "x-ms-version": "2019-07-07"
-      },
-      "ResponseBody": "WzIwMjMtMDItMjMgMjA6NDI6MjVaXSBTdWJtaXR0aW5nIDMgcnVucywgZmlyc3QgZml2ZSBhcmU6IDU5NWYxMzMxOjE5M2FhNDJlLWM2YzQtNGIxNi1hZTY1LWY2MjljYjRhM2YyOSw2ZGU1MDJkMDpkOWNhYzI0ZC1hOGY1LTQyY2QtODVhNy04OTAzMDg4OTJmYTIsZWMwZjJkNmY6YWExNTBhNjAtOTExYy00OTc5LWE1ZjYtMmU4ODllNTNlNzQ3Cg=="
+        "x-aml-cluster": "vienna-eastus-02",
+        "X-Content-Type-Options": "nosniff",
+        "x-ms-correlation-request-id": "5ebfe4c5-038e-47dc-8fe0-1cfe4d741c2b",
+        "x-ms-ratelimit-remaining-subscription-reads": "11992",
+        "x-ms-response-type": "standard",
+        "x-ms-routing-request-id": "JAPANEAST:20230214T033105Z:5ebfe4c5-038e-47dc-8fe0-1cfe4d741c2b",
+        "x-request-time": "0.056"
+      },
+      "ResponseBody": {
+        "id": "/subscriptions/00000000-0000-0000-0000-000000000/resourceGroups/00000/providers/Microsoft.MachineLearningServices/workspaces/00000/data/n2_output/versions/v1",
+        "name": "v1",
+        "type": "Microsoft.MachineLearningServices/workspaces/data/versions",
+        "properties": {
+          "description": null,
+          "tags": null,
+          "properties": null,
+          "isArchived": false,
+          "isAnonymous": false,
+          "dataUri": "azureml://subscriptions/00000000-0000-0000-0000-000000000/resourcegroups/00000/workspaces/00000/datastores/workspaceblobstore/paths/azureml/55fbd0ff-d357-4a6b-ae6e-74ebc490e5a2/component_out_path/",
+          "dataType": "uri_folder"
+        },
+        "systemData": {
+          "createdAt": "2023-02-14T02:50:14.3593369\u002B00:00",
+          "createdBy": "Doris Liao",
+          "createdByType": "User",
+          "lastModifiedAt": "2023-02-14T02:50:14.3670007\u002B00:00"
+        }
+      }
     },
     {
-      "RequestUri": "https://eastus2.api.azureml.ms/history/v1.0/subscriptions/00000000-0000-0000-0000-000000000/resourceGroups/00000/providers/Microsoft.MachineLearningServices/workspaces/00000/runs/000000000000000000000/details",
+      "RequestUri": "https://management.azure.com/subscriptions/00000000-0000-0000-0000-000000000/resourceGroups/00000/providers/Microsoft.MachineLearningServices/workspaces/00000/data/sub_pipeline/versions/v1?api-version=2022-10-01",
       "RequestMethod": "GET",
       "RequestHeaders": {
         "Accept": "application/json",
         "Accept-Encoding": "gzip, deflate",
         "Connection": "keep-alive",
-        "User-Agent": "azure-ai-ml/1.5.0 azsdk-python-mgmt-machinelearningservices/0.1.0 Python/3.7.9 (Windows-10-10.0.22621-SP0)"
+        "User-Agent": "azure-ai-ml/1.5.0 azsdk-python-mgmt-machinelearningservices/0.1.0 Python/3.7.13 (Windows-10-10.0.22621-SP0)"
       },
       "RequestBody": null,
       "StatusCode": 200,
       "ResponseHeaders": {
-        "Connection": "keep-alive",
+        "Cache-Control": "no-cache",
         "Content-Encoding": "gzip",
         "Content-Type": "application/json; charset=utf-8",
-        "Date": "Thu, 23 Feb 2023 20:42:40 GMT",
+        "Date": "Tue, 14 Feb 2023 03:31:05 GMT",
+        "Expires": "-1",
+        "Pragma": "no-cache",
         "Request-Context": "appId=cid-v1:2d2e8e63-272e-4b3c-8598-4ee570a0e70d",
-        "Strict-Transport-Security": "max-age=15724800; includeSubDomains; preload",
+        "Server-Timing": "traceparent;desc=\u002200-f1087087b7f36e71227fa187eb531337-2232ae3f7940e0b1-01\u0022",
+        "Strict-Transport-Security": "max-age=31536000; includeSubDomains",
         "Transfer-Encoding": "chunked",
-        "Vary": "Accept-Encoding",
-        "x-aml-cluster": "vienna-eastus2-01",
+        "Vary": [
+          "Accept-Encoding",
+          "Accept-Encoding"
+        ],
+        "x-aml-cluster": "vienna-eastus-02",
         "X-Content-Type-Options": "nosniff",
+        "x-ms-correlation-request-id": "b147ba58-59ed-4fad-b873-45ad6dd558f6",
+        "x-ms-ratelimit-remaining-subscription-reads": "11991",
         "x-ms-response-type": "standard",
-        "x-request-time": "0.895"
+        "x-ms-routing-request-id": "JAPANEAST:20230214T033105Z:b147ba58-59ed-4fad-b873-45ad6dd558f6",
+        "x-request-time": "0.098"
       },
       "ResponseBody": {
-        "runId": "000000000000000000000",
-        "runUuid": "4cfcb83a-4c14-4634-8b0b-91e2a9079823",
-        "parentRunUuid": null,
-        "rootRunUuid": "4cfcb83a-4c14-4634-8b0b-91e2a9079823",
-        "target": null,
-        "status": "Running",
-        "parentRunId": null,
-        "dataContainerId": "dcid.000000000000000000000",
-        "createdTimeUtc": "2023-02-23T20:42:24.3581999\u002B00:00",
-        "startTimeUtc": "2023-02-23T20:42:25.0420452\u002B00:00",
-        "endTimeUtc": null,
-        "error": null,
-        "warnings": null,
-        "tags": {},
+        "id": "/subscriptions/00000000-0000-0000-0000-000000000/resourceGroups/00000/providers/Microsoft.MachineLearningServices/workspaces/00000/data/sub_pipeline/versions/v1",
+        "name": "v1",
+        "type": "Microsoft.MachineLearningServices/workspaces/data/versions",
         "properties": {
-          "azureml.DevPlatv2": "true",
-          "azureml.runsource": "azureml.PipelineRun",
-          "runSource": "MFE",
-          "runType": "HTTP",
-          "azureml.parameters": "{}",
-          "azureml.continue_on_step_failure": "False",
-          "azureml.continue_on_failed_optional_input": "True",
-          "azureml.defaultComputeName": "cpu-cluster",
-          "azureml.defaultDataStoreName": "workspaceblobstore",
-          "azureml.pipelineComponent": "pipelinerun"
-        },
-        "parameters": {},
-        "services": {},
-        "inputDatasets": [],
-        "outputDatasets": [],
-        "runDefinition": {
-          "JobType": "Pipeline",
-          "PipelineJobType": "AzureML",
-          "Pipeline": null,
-          "ComputeId": null,
-          "RunId": null,
-          "Settings": {
-            "default_compute": "/subscriptions/00000000-0000-0000-0000-000000000/resourceGroups/00000/providers/Microsoft.MachineLearningServices/workspaces/00000/computes/cpu-cluster",
-            "_source": "DSL"
-          },
-          "ComponentJobs": null,
-          "Inputs": {},
-          "Outputs": {
-            "pipeine_a_output": {
-              "JobOutputType": 3,
-              "Uri": null,
-              "Mode": 0,
-              "AssetName": "p1_output",
-              "AssetVersion": "v1",
-              "Description": null
-            }
-          },
-          "Bindings": null,
-          "Jobs": {
-            "node": {
-              "name": "node",
-              "type": "command",
-              "inputs": {
-                "component_in_path": {
-                  "uri": "https://dprepdata.blob.core.windows.net/demo/Titanic.csv",
-                  "job_input_type": "uri_file"
-                }
-              },
-              "outputs": {
-                "component_out_path": {
-                  "value": "${{parent.outputs.pipeine_a_output}}",
-                  "type": "literal",
-                  "name": "n1_output",
-                  "version": "v1"
-                }
-              },
-              "_source": "YAML.COMPONENT",
-              "componentId": "/subscriptions/00000000-0000-0000-0000-000000000/resourceGroups/00000/providers/Microsoft.MachineLearningServices/workspaces/00000/components/azureml_anonymous/versions/01f2a0ca-131d-447d-8525-c0b37db16ec7"
-            },
-            "node_2": {
-              "name": "node_2",
-              "type": "command",
-              "inputs": {
-                "component_in_path": {
-                  "uri": "https://dprepdata.blob.core.windows.net/demo/Titanic.csv",
-                  "job_input_type": "uri_file"
-                }
-              },
-              "outputs": {
-                "component_out_path": {
-                  "job_output_type": "uri_folder",
-                  "name": "n2_output",
-                  "version": "v1"
-                }
-              },
-              "_source": "YAML.COMPONENT",
-              "componentId": "/subscriptions/00000000-0000-0000-0000-000000000/resourceGroups/00000/providers/Microsoft.MachineLearningServices/workspaces/00000/components/azureml_anonymous/versions/01f2a0ca-131d-447d-8525-c0b37db16ec7"
-            },
-            "sub_node": {
-              "name": "sub_node",
-              "type": "pipeline",
-              "outputs": {
-                "sub_pipeine_a_output": {
-                  "job_output_type": "uri_folder",
-                  "name": "sub_pipeline",
-                  "version": "v1"
-                }
-              },
-              "_source": "DSL",
-              "componentId": "/subscriptions/00000000-0000-0000-0000-000000000/resourceGroups/00000/providers/Microsoft.MachineLearningServices/workspaces/00000/components/azureml_anonymous/versions/fdcf1ab6-4311-4cc9-a8e7-e7aaa614718f"
-            }
-          },
-          "InputBindings": {},
-          "OutputBindings": {
-            "pipeine_a_output": {
-              "DatastoreId": null,
-              "PathOnDatastore": null,
-              "PathOnCompute": null,
-              "Description": null,
-              "Uri": null,
-              "Mode": "ReadWriteMount",
-              "AssetUri": null,
-              "IsAssetJobOutput": true,
-              "JobOutputType": 3,
-              "AssetName": "p1_output",
-              "AssetVersion": "v1"
-            }
-          },
-          "SourceJobId": null,
-          "ProvisioningState": "Succeeded",
-          "ParentJobName": null,
-          "DisplayName": "register_both_output",
-          "ExperimentName": "azure-ai-ml",
-          "Status": "NotStarted",
-          "InteractionEndpoints": null,
-          "Identity": null,
-          "Compute": null,
-          "Priority": null,
-          "Output": null,
-          "IsArchived": false,
-          "Schedule": null,
-          "ComponentId": null,
-          "NotificationSetting": null,
-          "Description": null,
-          "Tags": {},
-          "Properties": {}
-        },
-        "logFiles": {
-          "logs/azureml/executionlogs.txt": "https://saveorz2izv2bas.blob.core.windows.net/azureml/ExperimentRun/dcid.000000000000000000000/logs/azureml/executionlogs.txt?sv=2019-07-07\u0026sr=b\u0026sig=000000000000000000000000000000000000=a7dd2c6d-73fb-4c57-85b2-5c1af4f6364a\u0026sktid=72f988bf-86f1-41af-91ab-2d7cd011db47\u0026skt=2023-02-23T17%3A27%3A33Z\u0026ske=2023-02-25T01%3A37%3A33Z\u0026sks=b\u0026skv=2019-07-07\u0026st=2023-02-23T20%3A32%3A32Z\u0026se=2023-02-24T04%3A42%3A32Z\u0026sp=r",
-          "logs/azureml/stderrlogs.txt": "https://saveorz2izv2bas.blob.core.windows.net/azureml/ExperimentRun/dcid.000000000000000000000/logs/azureml/stderrlogs.txt?sv=2019-07-07\u0026sr=b\u0026sig=000000000000000000000000000000000000id=a7dd2c6d-73fb-4c57-85b2-5c1af4f6364a\u0026sktid=72f988bf-86f1-41af-91ab-2d7cd011db47\u0026skt=2023-02-23T17%3A27%3A33Z\u0026ske=2023-02-25T01%3A37%3A33Z\u0026sks=b\u0026skv=2019-07-07\u0026st=2023-02-23T20%3A32%3A32Z\u0026se=2023-02-24T04%3A42%3A32Z\u0026sp=r",
-          "logs/azureml/stdoutlogs.txt": "https://saveorz2izv2bas.blob.core.windows.net/azureml/ExperimentRun/dcid.000000000000000000000/logs/azureml/stdoutlogs.txt?sv=2019-07-07\u0026sr=b\u0026sig=000000000000000000000000000000000000id=a7dd2c6d-73fb-4c57-85b2-5c1af4f6364a\u0026sktid=72f988bf-86f1-41af-91ab-2d7cd011db47\u0026skt=2023-02-23T17%3A27%3A33Z\u0026ske=2023-02-25T01%3A37%3A33Z\u0026sks=b\u0026skv=2019-07-07\u0026st=2023-02-23T20%3A32%3A32Z\u0026se=2023-02-24T04%3A42%3A32Z\u0026sp=r"
-        },
-        "jobCost": {
-          "chargedCpuCoreSeconds": null,
-          "chargedCpuMemoryMegabyteSeconds": null,
-          "chargedGpuSeconds": null,
-          "chargedNodeUtilizationSeconds": null
-        },
-        "revision": 4,
-        "runTypeV2": {
-          "orchestrator": "Pipeline",
-          "traits": [
-            "azureml.PipelineRun",
-            "MFE",
-            "HTTP",
-            "DevPlatv2"
-          ],
-          "attribution": null,
-          "computeType": null
-        },
-        "settings": {},
-        "computeRequest": null,
-        "compute": null,
-        "createdBy": {
-          "userObjectId": "b3a957de-450c-4ca7-b2aa-88dd98c87fef",
-          "userPuId": "10037FFEAD05DD5D",
-          "userIdp": null,
-          "userAltSecId": null,
-          "userIss": "https://sts.windows.net/72f988bf-86f1-41af-91ab-2d7cd011db47/",
-          "userTenantId": "72f988bf-86f1-41af-91ab-2d7cd011db47",
-          "userName": "Diondra Peck",
-          "upn": null
-        },
-        "computeDuration": null,
-        "effectiveStartTimeUtc": "2023-02-23T20:42:25.0420452\u002B00:00",
-        "runNumber": 1677184944,
-        "rootRunId": "000000000000000000000",
-        "userId": "b3a957de-450c-4ca7-b2aa-88dd98c87fef",
-        "statusRevision": 0,
-        "currentComputeTime": "00:00:00",
-        "lastStartTimeUtc": "2023-02-23T20:42:25.0420452\u002B00:00",
-        "lastModifiedBy": {
-          "userObjectId": "b3a957de-450c-4ca7-b2aa-88dd98c87fef",
-          "userPuId": "10037FFEAD05DD5D",
-          "userIdp": null,
-          "userAltSecId": null,
-          "userIss": "https://sts.windows.net/72f988bf-86f1-41af-91ab-2d7cd011db47/",
-          "userTenantId": "72f988bf-86f1-41af-91ab-2d7cd011db47",
-          "userName": "Diondra Peck",
-          "upn": null
-        },
-        "lastModifiedUtc": "2023-02-23T20:42:31.9000839\u002B00:00",
-        "duration": null,
-        "inputs": {},
-        "outputs": null,
-        "currentAttemptId": null
+          "description": null,
+          "tags": null,
+          "properties": null,
+          "isArchived": false,
+          "isAnonymous": false,
+          "dataUri": "azureml://subscriptions/00000000-0000-0000-0000-000000000/resourcegroups/00000/workspaces/00000/datastores/workspaceblobstore/paths/azureml/65b2af23-0d4e-446a-8cf3-bbe7712ad1e3/component_out_path/",
+          "dataType": "uri_folder"
+        },
+        "systemData": {
+          "createdAt": "2023-02-14T02:50:44.1760826\u002B00:00",
+          "createdBy": "Doris Liao",
+          "createdByType": "User",
+          "lastModifiedAt": "2023-02-14T02:50:44.1859359\u002B00:00"
+        }
       }
-    },
-    {
-      "RequestUri": "https://saveorz2izv2bas.blob.core.windows.net/azureml/ExperimentRun/dcid.000000000000000000000/logs/azureml/executionlogs.txt?sv=2019-07-07\u0026sr=b\u0026sig=000000000000000000000000000000000000=a7dd2c6d-73fb-4c57-85b2-5c1af4f6364a\u0026sktid=72f988bf-86f1-41af-91ab-2d7cd011db47\u0026skt=2023-02-23T17%3A27%3A33Z\u0026ske=2023-02-25T01%3A37%3A33Z\u0026sks=b\u0026skv=2019-07-07\u0026st=2023-02-23T20%3A32%3A32Z\u0026se=2023-02-24T04%3A42%3A32Z\u0026sp=r",
-      "RequestMethod": "GET",
-      "RequestHeaders": {
-        "Accept": "*/*",
-        "Accept-Encoding": "gzip, deflate",
-        "Connection": "keep-alive",
-        "User-Agent": "azure-ai-ml/1.5.0 azsdk-python-core/1.26.3 Python/3.7.9 (Windows-10-10.0.22621-SP0)"
-      },
-      "RequestBody": null,
-      "StatusCode": 200,
-      "ResponseHeaders": {
-        "Accept-Ranges": "bytes",
-        "Content-Length": "196",
-        "Content-Type": "application/octet-stream",
-        "Date": "Thu, 23 Feb 2023 20:42:40 GMT",
-        "ETag": "\u00220x8DB15DE793B0F56\u0022",
-        "Last-Modified": "Thu, 23 Feb 2023 20:42:26 GMT",
-        "Server": [
-          "Windows-Azure-Blob/1.0",
-          "Microsoft-HTTPAPI/2.0"
-        ],
-        "Vary": "Origin",
-        "x-ms-blob-committed-block-count": "1",
-        "x-ms-blob-type": "AppendBlob",
-        "x-ms-creation-time": "Thu, 23 Feb 2023 20:42:25 GMT",
-        "x-ms-lease-state": "available",
-        "x-ms-lease-status": "unlocked",
-        "x-ms-server-encrypted": "true",
-        "x-ms-version": "2019-07-07"
-      },
-      "ResponseBody": "WzIwMjMtMDItMjMgMjA6NDI6MjVaXSBTdWJtaXR0aW5nIDMgcnVucywgZmlyc3QgZml2ZSBhcmU6IDU5NWYxMzMxOjE5M2FhNDJlLWM2YzQtNGIxNi1hZTY1LWY2MjljYjRhM2YyOSw2ZGU1MDJkMDpkOWNhYzI0ZC1hOGY1LTQyY2QtODVhNy04OTAzMDg4OTJmYTIsZWMwZjJkNmY6YWExNTBhNjAtOTExYy00OTc5LWE1ZjYtMmU4ODllNTNlNzQ3Cg=="
-    },
-    {
-      "RequestUri": "https://eastus2.api.azureml.ms/history/v1.0/subscriptions/00000000-0000-0000-0000-000000000/resourceGroups/00000/providers/Microsoft.MachineLearningServices/workspaces/00000/runs/000000000000000000000/details",
-      "RequestMethod": "GET",
-      "RequestHeaders": {
-        "Accept": "application/json",
-        "Accept-Encoding": "gzip, deflate",
-        "Connection": "keep-alive",
-        "User-Agent": "azure-ai-ml/1.5.0 azsdk-python-mgmt-machinelearningservices/0.1.0 Python/3.7.9 (Windows-10-10.0.22621-SP0)"
-      },
-      "RequestBody": null,
-      "StatusCode": 200,
-      "ResponseHeaders": {
-        "Connection": "keep-alive",
-        "Content-Encoding": "gzip",
-        "Content-Type": "application/json; charset=utf-8",
-        "Date": "Thu, 23 Feb 2023 20:42:44 GMT",
-        "Request-Context": "appId=cid-v1:2d2e8e63-272e-4b3c-8598-4ee570a0e70d",
-        "Strict-Transport-Security": "max-age=15724800; includeSubDomains; preload",
-        "Transfer-Encoding": "chunked",
-        "Vary": "Accept-Encoding",
-        "x-aml-cluster": "vienna-eastus2-01",
-        "X-Content-Type-Options": "nosniff",
-        "x-ms-response-type": "standard",
-        "x-request-time": "1.585"
-      },
-      "ResponseBody": {
-        "runId": "000000000000000000000",
-        "runUuid": "4cfcb83a-4c14-4634-8b0b-91e2a9079823",
-        "parentRunUuid": null,
-        "rootRunUuid": "4cfcb83a-4c14-4634-8b0b-91e2a9079823",
-        "target": null,
-        "status": "Running",
-        "parentRunId": null,
-        "dataContainerId": "dcid.000000000000000000000",
-        "createdTimeUtc": "2023-02-23T20:42:24.3581999\u002B00:00",
-        "startTimeUtc": "2023-02-23T20:42:25.0420452\u002B00:00",
-        "endTimeUtc": null,
-        "error": null,
-        "warnings": null,
-        "tags": {},
-        "properties": {
-          "azureml.DevPlatv2": "true",
-          "azureml.runsource": "azureml.PipelineRun",
-          "runSource": "MFE",
-          "runType": "HTTP",
-          "azureml.parameters": "{}",
-          "azureml.continue_on_step_failure": "False",
-          "azureml.continue_on_failed_optional_input": "True",
-          "azureml.defaultComputeName": "cpu-cluster",
-          "azureml.defaultDataStoreName": "workspaceblobstore",
-          "azureml.pipelineComponent": "pipelinerun"
-        },
-        "parameters": {},
-        "services": {},
-        "inputDatasets": [],
-        "outputDatasets": [],
-        "runDefinition": {
-          "JobType": "Pipeline",
-          "PipelineJobType": "AzureML",
-          "Pipeline": null,
-          "ComputeId": null,
-          "RunId": null,
-          "Settings": {
-            "default_compute": "/subscriptions/00000000-0000-0000-0000-000000000/resourceGroups/00000/providers/Microsoft.MachineLearningServices/workspaces/00000/computes/cpu-cluster",
-            "_source": "DSL"
-          },
-          "ComponentJobs": null,
-          "Inputs": {},
-          "Outputs": {
-            "pipeine_a_output": {
-              "JobOutputType": 3,
-              "Uri": null,
-              "Mode": 0,
-              "AssetName": "p1_output",
-              "AssetVersion": "v1",
-              "Description": null
-            }
-          },
-          "Bindings": null,
-          "Jobs": {
-            "node": {
-              "name": "node",
-              "type": "command",
-              "inputs": {
-                "component_in_path": {
-                  "uri": "https://dprepdata.blob.core.windows.net/demo/Titanic.csv",
-                  "job_input_type": "uri_file"
-                }
-              },
-              "outputs": {
-                "component_out_path": {
-                  "value": "${{parent.outputs.pipeine_a_output}}",
-                  "type": "literal",
-                  "name": "n1_output",
-                  "version": "v1"
-                }
-              },
-              "_source": "YAML.COMPONENT",
-              "componentId": "/subscriptions/00000000-0000-0000-0000-000000000/resourceGroups/00000/providers/Microsoft.MachineLearningServices/workspaces/00000/components/azureml_anonymous/versions/01f2a0ca-131d-447d-8525-c0b37db16ec7"
-            },
-            "node_2": {
-              "name": "node_2",
-              "type": "command",
-              "inputs": {
-                "component_in_path": {
-                  "uri": "https://dprepdata.blob.core.windows.net/demo/Titanic.csv",
-                  "job_input_type": "uri_file"
-                }
-              },
-              "outputs": {
-                "component_out_path": {
-                  "job_output_type": "uri_folder",
-                  "name": "n2_output",
-                  "version": "v1"
-                }
-              },
-              "_source": "YAML.COMPONENT",
-              "componentId": "/subscriptions/00000000-0000-0000-0000-000000000/resourceGroups/00000/providers/Microsoft.MachineLearningServices/workspaces/00000/components/azureml_anonymous/versions/01f2a0ca-131d-447d-8525-c0b37db16ec7"
-            },
-            "sub_node": {
-              "name": "sub_node",
-              "type": "pipeline",
-              "outputs": {
-                "sub_pipeine_a_output": {
-                  "job_output_type": "uri_folder",
-                  "name": "sub_pipeline",
-                  "version": "v1"
-                }
-              },
-              "_source": "DSL",
-              "componentId": "/subscriptions/00000000-0000-0000-0000-000000000/resourceGroups/00000/providers/Microsoft.MachineLearningServices/workspaces/00000/components/azureml_anonymous/versions/fdcf1ab6-4311-4cc9-a8e7-e7aaa614718f"
-            }
-          },
-          "InputBindings": {},
-          "OutputBindings": {
-            "pipeine_a_output": {
-              "DatastoreId": null,
-              "PathOnDatastore": null,
-              "PathOnCompute": null,
-              "Description": null,
-              "Uri": null,
-              "Mode": "ReadWriteMount",
-              "AssetUri": null,
-              "IsAssetJobOutput": true,
-              "JobOutputType": 3,
-              "AssetName": "p1_output",
-              "AssetVersion": "v1"
-            }
-          },
-          "SourceJobId": null,
-          "ProvisioningState": "Succeeded",
-          "ParentJobName": null,
-          "DisplayName": "register_both_output",
-          "ExperimentName": "azure-ai-ml",
-          "Status": "NotStarted",
-          "InteractionEndpoints": null,
-          "Identity": null,
-          "Compute": null,
-          "Priority": null,
-          "Output": null,
-          "IsArchived": false,
-          "Schedule": null,
-          "ComponentId": null,
-          "NotificationSetting": null,
-          "Description": null,
-          "Tags": {},
-          "Properties": {}
-        },
-        "logFiles": {
-          "logs/azureml/executionlogs.txt": "https://saveorz2izv2bas.blob.core.windows.net/azureml/ExperimentRun/dcid.000000000000000000000/logs/azureml/executionlogs.txt?sv=2019-07-07\u0026sr=b\u0026sig=000000000000000000000000000000000000=a7dd2c6d-73fb-4c57-85b2-5c1af4f6364a\u0026sktid=72f988bf-86f1-41af-91ab-2d7cd011db47\u0026skt=2023-02-23T17%3A27%3A33Z\u0026ske=2023-02-25T01%3A37%3A33Z\u0026sks=b\u0026skv=2019-07-07\u0026st=2023-02-23T20%3A32%3A32Z\u0026se=2023-02-24T04%3A42%3A32Z\u0026sp=r",
-          "logs/azureml/stderrlogs.txt": "https://saveorz2izv2bas.blob.core.windows.net/azureml/ExperimentRun/dcid.000000000000000000000/logs/azureml/stderrlogs.txt?sv=2019-07-07\u0026sr=b\u0026sig=000000000000000000000000000000000000id=a7dd2c6d-73fb-4c57-85b2-5c1af4f6364a\u0026sktid=72f988bf-86f1-41af-91ab-2d7cd011db47\u0026skt=2023-02-23T17%3A27%3A33Z\u0026ske=2023-02-25T01%3A37%3A33Z\u0026sks=b\u0026skv=2019-07-07\u0026st=2023-02-23T20%3A32%3A32Z\u0026se=2023-02-24T04%3A42%3A32Z\u0026sp=r",
-          "logs/azureml/stdoutlogs.txt": "https://saveorz2izv2bas.blob.core.windows.net/azureml/ExperimentRun/dcid.000000000000000000000/logs/azureml/stdoutlogs.txt?sv=2019-07-07\u0026sr=b\u0026sig=000000000000000000000000000000000000id=a7dd2c6d-73fb-4c57-85b2-5c1af4f6364a\u0026sktid=72f988bf-86f1-41af-91ab-2d7cd011db47\u0026skt=2023-02-23T17%3A27%3A33Z\u0026ske=2023-02-25T01%3A37%3A33Z\u0026sks=b\u0026skv=2019-07-07\u0026st=2023-02-23T20%3A32%3A32Z\u0026se=2023-02-24T04%3A42%3A32Z\u0026sp=r"
-        },
-        "jobCost": {
-          "chargedCpuCoreSeconds": null,
-          "chargedCpuMemoryMegabyteSeconds": null,
-          "chargedGpuSeconds": null,
-          "chargedNodeUtilizationSeconds": null
-        },
-        "revision": 4,
-        "runTypeV2": {
-          "orchestrator": "Pipeline",
-          "traits": [
-            "azureml.PipelineRun",
-            "MFE",
-            "HTTP",
-            "DevPlatv2"
-          ],
-          "attribution": null,
-          "computeType": null
-        },
-        "settings": {},
-        "computeRequest": null,
-        "compute": null,
-        "createdBy": {
-          "userObjectId": "b3a957de-450c-4ca7-b2aa-88dd98c87fef",
-          "userPuId": "10037FFEAD05DD5D",
-          "userIdp": null,
-          "userAltSecId": null,
-          "userIss": "https://sts.windows.net/72f988bf-86f1-41af-91ab-2d7cd011db47/",
-          "userTenantId": "72f988bf-86f1-41af-91ab-2d7cd011db47",
-          "userName": "Diondra Peck",
-          "upn": null
-        },
-        "computeDuration": null,
-        "effectiveStartTimeUtc": "2023-02-23T20:42:25.0420452\u002B00:00",
-        "runNumber": 1677184944,
-        "rootRunId": "000000000000000000000",
-        "userId": "b3a957de-450c-4ca7-b2aa-88dd98c87fef",
-        "statusRevision": 0,
-        "currentComputeTime": "00:00:00",
-        "lastStartTimeUtc": "2023-02-23T20:42:25.0420452\u002B00:00",
-        "lastModifiedBy": {
-          "userObjectId": "b3a957de-450c-4ca7-b2aa-88dd98c87fef",
-          "userPuId": "10037FFEAD05DD5D",
-          "userIdp": null,
-          "userAltSecId": null,
-          "userIss": "https://sts.windows.net/72f988bf-86f1-41af-91ab-2d7cd011db47/",
-          "userTenantId": "72f988bf-86f1-41af-91ab-2d7cd011db47",
-          "userName": "Diondra Peck",
-          "upn": null
-        },
-        "lastModifiedUtc": "2023-02-23T20:42:31.9000839\u002B00:00",
-        "duration": null,
-        "inputs": {},
-        "outputs": null,
-        "currentAttemptId": null
-      }
-    },
-    {
-      "RequestUri": "https://saveorz2izv2bas.blob.core.windows.net/azureml/ExperimentRun/dcid.000000000000000000000/logs/azureml/executionlogs.txt?sv=2019-07-07\u0026sr=b\u0026sig=000000000000000000000000000000000000=a7dd2c6d-73fb-4c57-85b2-5c1af4f6364a\u0026sktid=72f988bf-86f1-41af-91ab-2d7cd011db47\u0026skt=2023-02-23T17%3A27%3A33Z\u0026ske=2023-02-25T01%3A37%3A33Z\u0026sks=b\u0026skv=2019-07-07\u0026st=2023-02-23T20%3A32%3A32Z\u0026se=2023-02-24T04%3A42%3A32Z\u0026sp=r",
-      "RequestMethod": "GET",
-      "RequestHeaders": {
-        "Accept": "*/*",
-        "Accept-Encoding": "gzip, deflate",
-        "Connection": "keep-alive",
-        "User-Agent": "azure-ai-ml/1.5.0 azsdk-python-core/1.26.3 Python/3.7.9 (Windows-10-10.0.22621-SP0)"
-      },
-      "RequestBody": null,
-      "StatusCode": 200,
-      "ResponseHeaders": {
-        "Accept-Ranges": "bytes",
-        "Content-Length": "196",
-        "Content-Type": "application/octet-stream",
-        "Date": "Thu, 23 Feb 2023 20:42:44 GMT",
-        "ETag": "\u00220x8DB15DE793B0F56\u0022",
-        "Last-Modified": "Thu, 23 Feb 2023 20:42:26 GMT",
-        "Server": [
-          "Windows-Azure-Blob/1.0",
-          "Microsoft-HTTPAPI/2.0"
-        ],
-        "Vary": "Origin",
-        "x-ms-blob-committed-block-count": "1",
-        "x-ms-blob-type": "AppendBlob",
-        "x-ms-creation-time": "Thu, 23 Feb 2023 20:42:25 GMT",
-        "x-ms-lease-state": "available",
-        "x-ms-lease-status": "unlocked",
-        "x-ms-server-encrypted": "true",
-        "x-ms-version": "2019-07-07"
-      },
-      "ResponseBody": "WzIwMjMtMDItMjMgMjA6NDI6MjVaXSBTdWJtaXR0aW5nIDMgcnVucywgZmlyc3QgZml2ZSBhcmU6IDU5NWYxMzMxOjE5M2FhNDJlLWM2YzQtNGIxNi1hZTY1LWY2MjljYjRhM2YyOSw2ZGU1MDJkMDpkOWNhYzI0ZC1hOGY1LTQyY2QtODVhNy04OTAzMDg4OTJmYTIsZWMwZjJkNmY6YWExNTBhNjAtOTExYy00OTc5LWE1ZjYtMmU4ODllNTNlNzQ3Cg=="
-    },
-    {
-      "RequestUri": "https://eastus2.api.azureml.ms/history/v1.0/subscriptions/00000000-0000-0000-0000-000000000/resourceGroups/00000/providers/Microsoft.MachineLearningServices/workspaces/00000/runs/000000000000000000000/details",
-      "RequestMethod": "GET",
-      "RequestHeaders": {
-        "Accept": "application/json",
-        "Accept-Encoding": "gzip, deflate",
-        "Connection": "keep-alive",
-        "User-Agent": "azure-ai-ml/1.5.0 azsdk-python-mgmt-machinelearningservices/0.1.0 Python/3.7.9 (Windows-10-10.0.22621-SP0)"
-      },
-      "RequestBody": null,
-      "StatusCode": 200,
-      "ResponseHeaders": {
-        "Connection": "keep-alive",
-        "Content-Encoding": "gzip",
-        "Content-Type": "application/json; charset=utf-8",
-        "Date": "Thu, 23 Feb 2023 20:42:48 GMT",
-        "Request-Context": "appId=cid-v1:2d2e8e63-272e-4b3c-8598-4ee570a0e70d",
-        "Strict-Transport-Security": "max-age=15724800; includeSubDomains; preload",
-        "Transfer-Encoding": "chunked",
-        "Vary": "Accept-Encoding",
-        "x-aml-cluster": "vienna-eastus2-01",
-        "X-Content-Type-Options": "nosniff",
-        "x-ms-response-type": "standard",
-        "x-request-time": "0.567"
-      },
-      "ResponseBody": {
-        "runId": "000000000000000000000",
-        "runUuid": "4cfcb83a-4c14-4634-8b0b-91e2a9079823",
-        "parentRunUuid": null,
-        "rootRunUuid": "4cfcb83a-4c14-4634-8b0b-91e2a9079823",
-        "target": null,
-        "status": "Running",
-        "parentRunId": null,
-        "dataContainerId": "dcid.000000000000000000000",
-        "createdTimeUtc": "2023-02-23T20:42:24.3581999\u002B00:00",
-        "startTimeUtc": "2023-02-23T20:42:25.0420452\u002B00:00",
-        "endTimeUtc": null,
-        "error": null,
-        "warnings": null,
-        "tags": {},
-        "properties": {
-          "azureml.DevPlatv2": "true",
-          "azureml.runsource": "azureml.PipelineRun",
-          "runSource": "MFE",
-          "runType": "HTTP",
-          "azureml.parameters": "{}",
-          "azureml.continue_on_step_failure": "False",
-          "azureml.continue_on_failed_optional_input": "True",
-          "azureml.defaultComputeName": "cpu-cluster",
-          "azureml.defaultDataStoreName": "workspaceblobstore",
-          "azureml.pipelineComponent": "pipelinerun"
-        },
-        "parameters": {},
-        "services": {},
-        "inputDatasets": [],
-        "outputDatasets": [],
-        "runDefinition": {
-          "JobType": "Pipeline",
-          "PipelineJobType": "AzureML",
-          "Pipeline": null,
-          "ComputeId": null,
-          "RunId": null,
-          "Settings": {
-            "default_compute": "/subscriptions/00000000-0000-0000-0000-000000000/resourceGroups/00000/providers/Microsoft.MachineLearningServices/workspaces/00000/computes/cpu-cluster",
-            "_source": "DSL"
-          },
-          "ComponentJobs": null,
-          "Inputs": {},
-          "Outputs": {
-            "pipeine_a_output": {
-              "JobOutputType": 3,
-              "Uri": null,
-              "Mode": 0,
-              "AssetName": "p1_output",
-              "AssetVersion": "v1",
-              "Description": null
-            }
-          },
-          "Bindings": null,
-          "Jobs": {
-            "node": {
-              "name": "node",
-              "type": "command",
-              "inputs": {
-                "component_in_path": {
-                  "uri": "https://dprepdata.blob.core.windows.net/demo/Titanic.csv",
-                  "job_input_type": "uri_file"
-                }
-              },
-              "outputs": {
-                "component_out_path": {
-                  "value": "${{parent.outputs.pipeine_a_output}}",
-                  "type": "literal",
-                  "name": "n1_output",
-                  "version": "v1"
-                }
-              },
-              "_source": "YAML.COMPONENT",
-              "componentId": "/subscriptions/00000000-0000-0000-0000-000000000/resourceGroups/00000/providers/Microsoft.MachineLearningServices/workspaces/00000/components/azureml_anonymous/versions/01f2a0ca-131d-447d-8525-c0b37db16ec7"
-            },
-            "node_2": {
-              "name": "node_2",
-              "type": "command",
-              "inputs": {
-                "component_in_path": {
-                  "uri": "https://dprepdata.blob.core.windows.net/demo/Titanic.csv",
-                  "job_input_type": "uri_file"
-                }
-              },
-              "outputs": {
-                "component_out_path": {
-                  "job_output_type": "uri_folder",
-                  "name": "n2_output",
-                  "version": "v1"
-                }
-              },
-              "_source": "YAML.COMPONENT",
-              "componentId": "/subscriptions/00000000-0000-0000-0000-000000000/resourceGroups/00000/providers/Microsoft.MachineLearningServices/workspaces/00000/components/azureml_anonymous/versions/01f2a0ca-131d-447d-8525-c0b37db16ec7"
-            },
-            "sub_node": {
-              "name": "sub_node",
-              "type": "pipeline",
-              "outputs": {
-                "sub_pipeine_a_output": {
-                  "job_output_type": "uri_folder",
-                  "name": "sub_pipeline",
-                  "version": "v1"
-                }
-              },
-              "_source": "DSL",
-              "componentId": "/subscriptions/00000000-0000-0000-0000-000000000/resourceGroups/00000/providers/Microsoft.MachineLearningServices/workspaces/00000/components/azureml_anonymous/versions/fdcf1ab6-4311-4cc9-a8e7-e7aaa614718f"
-            }
-          },
-          "InputBindings": {},
-          "OutputBindings": {
-            "pipeine_a_output": {
-              "DatastoreId": null,
-              "PathOnDatastore": null,
-              "PathOnCompute": null,
-              "Description": null,
-              "Uri": null,
-              "Mode": "ReadWriteMount",
-              "AssetUri": null,
-              "IsAssetJobOutput": true,
-              "JobOutputType": 3,
-              "AssetName": "p1_output",
-              "AssetVersion": "v1"
-            }
-          },
-          "SourceJobId": null,
-          "ProvisioningState": "Succeeded",
-          "ParentJobName": null,
-          "DisplayName": "register_both_output",
-          "ExperimentName": "azure-ai-ml",
-          "Status": "NotStarted",
-          "InteractionEndpoints": null,
-          "Identity": null,
-          "Compute": null,
-          "Priority": null,
-          "Output": null,
-          "IsArchived": false,
-          "Schedule": null,
-          "ComponentId": null,
-          "NotificationSetting": null,
-          "Description": null,
-          "Tags": {},
-          "Properties": {}
-        },
-        "logFiles": {
-          "logs/azureml/executionlogs.txt": "https://saveorz2izv2bas.blob.core.windows.net/azureml/ExperimentRun/dcid.000000000000000000000/logs/azureml/executionlogs.txt?sv=2019-07-07\u0026sr=b\u0026sig=000000000000000000000000000000000000=a7dd2c6d-73fb-4c57-85b2-5c1af4f6364a\u0026sktid=72f988bf-86f1-41af-91ab-2d7cd011db47\u0026skt=2023-02-23T17%3A27%3A33Z\u0026ske=2023-02-25T01%3A37%3A33Z\u0026sks=b\u0026skv=2019-07-07\u0026st=2023-02-23T20%3A32%3A32Z\u0026se=2023-02-24T04%3A42%3A32Z\u0026sp=r",
-          "logs/azureml/stderrlogs.txt": "https://saveorz2izv2bas.blob.core.windows.net/azureml/ExperimentRun/dcid.000000000000000000000/logs/azureml/stderrlogs.txt?sv=2019-07-07\u0026sr=b\u0026sig=000000000000000000000000000000000000id=a7dd2c6d-73fb-4c57-85b2-5c1af4f6364a\u0026sktid=72f988bf-86f1-41af-91ab-2d7cd011db47\u0026skt=2023-02-23T17%3A27%3A33Z\u0026ske=2023-02-25T01%3A37%3A33Z\u0026sks=b\u0026skv=2019-07-07\u0026st=2023-02-23T20%3A32%3A32Z\u0026se=2023-02-24T04%3A42%3A32Z\u0026sp=r",
-          "logs/azureml/stdoutlogs.txt": "https://saveorz2izv2bas.blob.core.windows.net/azureml/ExperimentRun/dcid.000000000000000000000/logs/azureml/stdoutlogs.txt?sv=2019-07-07\u0026sr=b\u0026sig=000000000000000000000000000000000000id=a7dd2c6d-73fb-4c57-85b2-5c1af4f6364a\u0026sktid=72f988bf-86f1-41af-91ab-2d7cd011db47\u0026skt=2023-02-23T17%3A27%3A33Z\u0026ske=2023-02-25T01%3A37%3A33Z\u0026sks=b\u0026skv=2019-07-07\u0026st=2023-02-23T20%3A32%3A32Z\u0026se=2023-02-24T04%3A42%3A32Z\u0026sp=r"
-        },
-        "jobCost": {
-          "chargedCpuCoreSeconds": null,
-          "chargedCpuMemoryMegabyteSeconds": null,
-          "chargedGpuSeconds": null,
-          "chargedNodeUtilizationSeconds": null
-        },
-        "revision": 4,
-        "runTypeV2": {
-          "orchestrator": "Pipeline",
-          "traits": [
-            "azureml.PipelineRun",
-            "MFE",
-            "HTTP",
-            "DevPlatv2"
-          ],
-          "attribution": null,
-          "computeType": null
-        },
-        "settings": {},
-        "computeRequest": null,
-        "compute": null,
-        "createdBy": {
-          "userObjectId": "b3a957de-450c-4ca7-b2aa-88dd98c87fef",
-          "userPuId": "10037FFEAD05DD5D",
-          "userIdp": null,
-          "userAltSecId": null,
-          "userIss": "https://sts.windows.net/72f988bf-86f1-41af-91ab-2d7cd011db47/",
-          "userTenantId": "72f988bf-86f1-41af-91ab-2d7cd011db47",
-          "userName": "Diondra Peck",
-          "upn": null
-        },
-        "computeDuration": null,
-        "effectiveStartTimeUtc": "2023-02-23T20:42:25.0420452\u002B00:00",
-        "runNumber": 1677184944,
-        "rootRunId": "000000000000000000000",
-        "userId": "b3a957de-450c-4ca7-b2aa-88dd98c87fef",
-        "statusRevision": 0,
-        "currentComputeTime": "00:00:00",
-        "lastStartTimeUtc": "2023-02-23T20:42:25.0420452\u002B00:00",
-        "lastModifiedBy": {
-          "userObjectId": "b3a957de-450c-4ca7-b2aa-88dd98c87fef",
-          "userPuId": "10037FFEAD05DD5D",
-          "userIdp": null,
-          "userAltSecId": null,
-          "userIss": "https://sts.windows.net/72f988bf-86f1-41af-91ab-2d7cd011db47/",
-          "userTenantId": "72f988bf-86f1-41af-91ab-2d7cd011db47",
-          "userName": "Diondra Peck",
-          "upn": null
-        },
-        "lastModifiedUtc": "2023-02-23T20:42:31.9000839\u002B00:00",
-        "duration": null,
-        "inputs": {},
-        "outputs": null,
-        "currentAttemptId": null
-      }
-    },
-    {
-      "RequestUri": "https://saveorz2izv2bas.blob.core.windows.net/azureml/ExperimentRun/dcid.000000000000000000000/logs/azureml/executionlogs.txt?sv=2019-07-07\u0026sr=b\u0026sig=000000000000000000000000000000000000=a7dd2c6d-73fb-4c57-85b2-5c1af4f6364a\u0026sktid=72f988bf-86f1-41af-91ab-2d7cd011db47\u0026skt=2023-02-23T17%3A27%3A33Z\u0026ske=2023-02-25T01%3A37%3A33Z\u0026sks=b\u0026skv=2019-07-07\u0026st=2023-02-23T20%3A32%3A32Z\u0026se=2023-02-24T04%3A42%3A32Z\u0026sp=r",
-      "RequestMethod": "GET",
-      "RequestHeaders": {
-        "Accept": "*/*",
-        "Accept-Encoding": "gzip, deflate",
-        "Connection": "keep-alive",
-        "User-Agent": "azure-ai-ml/1.5.0 azsdk-python-core/1.26.3 Python/3.7.9 (Windows-10-10.0.22621-SP0)"
-      },
-      "RequestBody": null,
-      "StatusCode": 200,
-      "ResponseHeaders": {
-        "Accept-Ranges": "bytes",
-        "Content-Length": "196",
-        "Content-Type": "application/octet-stream",
-        "Date": "Thu, 23 Feb 2023 20:42:48 GMT",
-        "ETag": "\u00220x8DB15DE793B0F56\u0022",
-        "Last-Modified": "Thu, 23 Feb 2023 20:42:26 GMT",
-        "Server": [
-          "Windows-Azure-Blob/1.0",
-          "Microsoft-HTTPAPI/2.0"
-        ],
-        "Vary": "Origin",
-        "x-ms-blob-committed-block-count": "1",
-        "x-ms-blob-type": "AppendBlob",
-        "x-ms-creation-time": "Thu, 23 Feb 2023 20:42:25 GMT",
-        "x-ms-lease-state": "available",
-        "x-ms-lease-status": "unlocked",
-        "x-ms-server-encrypted": "true",
-        "x-ms-version": "2019-07-07"
-      },
-      "ResponseBody": "WzIwMjMtMDItMjMgMjA6NDI6MjVaXSBTdWJtaXR0aW5nIDMgcnVucywgZmlyc3QgZml2ZSBhcmU6IDU5NWYxMzMxOjE5M2FhNDJlLWM2YzQtNGIxNi1hZTY1LWY2MjljYjRhM2YyOSw2ZGU1MDJkMDpkOWNhYzI0ZC1hOGY1LTQyY2QtODVhNy04OTAzMDg4OTJmYTIsZWMwZjJkNmY6YWExNTBhNjAtOTExYy00OTc5LWE1ZjYtMmU4ODllNTNlNzQ3Cg=="
-    },
-    {
-      "RequestUri": "https://eastus2.api.azureml.ms/history/v1.0/subscriptions/00000000-0000-0000-0000-000000000/resourceGroups/00000/providers/Microsoft.MachineLearningServices/workspaces/00000/runs/000000000000000000000/details",
-      "RequestMethod": "GET",
-      "RequestHeaders": {
-        "Accept": "application/json",
-        "Accept-Encoding": "gzip, deflate",
-        "Connection": "keep-alive",
-        "User-Agent": "azure-ai-ml/1.5.0 azsdk-python-mgmt-machinelearningservices/0.1.0 Python/3.7.9 (Windows-10-10.0.22621-SP0)"
-      },
-      "RequestBody": null,
-      "StatusCode": 200,
-      "ResponseHeaders": {
-        "Connection": "keep-alive",
-        "Content-Encoding": "gzip",
-        "Content-Type": "application/json; charset=utf-8",
-        "Date": "Thu, 23 Feb 2023 20:42:53 GMT",
-        "Request-Context": "appId=cid-v1:2d2e8e63-272e-4b3c-8598-4ee570a0e70d",
-        "Strict-Transport-Security": "max-age=15724800; includeSubDomains; preload",
-        "Transfer-Encoding": "chunked",
-        "Vary": "Accept-Encoding",
-        "x-aml-cluster": "vienna-eastus2-01",
-        "X-Content-Type-Options": "nosniff",
-        "x-ms-response-type": "standard",
-        "x-request-time": "1.117"
-      },
-      "ResponseBody": {
-        "runId": "000000000000000000000",
-        "runUuid": "4cfcb83a-4c14-4634-8b0b-91e2a9079823",
-        "parentRunUuid": null,
-        "rootRunUuid": "4cfcb83a-4c14-4634-8b0b-91e2a9079823",
-        "target": null,
-        "status": "Running",
-        "parentRunId": null,
-        "dataContainerId": "dcid.000000000000000000000",
-        "createdTimeUtc": "2023-02-23T20:42:24.3581999\u002B00:00",
-        "startTimeUtc": "2023-02-23T20:42:25.0420452\u002B00:00",
-        "endTimeUtc": null,
-        "error": null,
-        "warnings": null,
-        "tags": {},
-        "properties": {
-          "azureml.DevPlatv2": "true",
-          "azureml.runsource": "azureml.PipelineRun",
-          "runSource": "MFE",
-          "runType": "HTTP",
-          "azureml.parameters": "{}",
-          "azureml.continue_on_step_failure": "False",
-          "azureml.continue_on_failed_optional_input": "True",
-          "azureml.defaultComputeName": "cpu-cluster",
-          "azureml.defaultDataStoreName": "workspaceblobstore",
-          "azureml.pipelineComponent": "pipelinerun"
-        },
-        "parameters": {},
-        "services": {},
-        "inputDatasets": [],
-        "outputDatasets": [],
-        "runDefinition": {
-          "JobType": "Pipeline",
-          "PipelineJobType": "AzureML",
-          "Pipeline": null,
-          "ComputeId": null,
-          "RunId": null,
-          "Settings": {
-            "default_compute": "/subscriptions/00000000-0000-0000-0000-000000000/resourceGroups/00000/providers/Microsoft.MachineLearningServices/workspaces/00000/computes/cpu-cluster",
-            "_source": "DSL"
-          },
-          "ComponentJobs": null,
-          "Inputs": {},
-          "Outputs": {
-            "pipeine_a_output": {
-              "JobOutputType": 3,
-              "Uri": null,
-              "Mode": 0,
-              "AssetName": "p1_output",
-              "AssetVersion": "v1",
-              "Description": null
-            }
-          },
-          "Bindings": null,
-          "Jobs": {
-            "node": {
-              "name": "node",
-              "type": "command",
-              "inputs": {
-                "component_in_path": {
-                  "uri": "https://dprepdata.blob.core.windows.net/demo/Titanic.csv",
-                  "job_input_type": "uri_file"
-                }
-              },
-              "outputs": {
-                "component_out_path": {
-                  "value": "${{parent.outputs.pipeine_a_output}}",
-                  "type": "literal",
-                  "name": "n1_output",
-                  "version": "v1"
-                }
-              },
-              "_source": "YAML.COMPONENT",
-              "componentId": "/subscriptions/00000000-0000-0000-0000-000000000/resourceGroups/00000/providers/Microsoft.MachineLearningServices/workspaces/00000/components/azureml_anonymous/versions/01f2a0ca-131d-447d-8525-c0b37db16ec7"
-            },
-            "node_2": {
-              "name": "node_2",
-              "type": "command",
-              "inputs": {
-                "component_in_path": {
-                  "uri": "https://dprepdata.blob.core.windows.net/demo/Titanic.csv",
-                  "job_input_type": "uri_file"
-                }
-              },
-              "outputs": {
-                "component_out_path": {
-                  "job_output_type": "uri_folder",
-                  "name": "n2_output",
-                  "version": "v1"
-                }
-              },
-              "_source": "YAML.COMPONENT",
-              "componentId": "/subscriptions/00000000-0000-0000-0000-000000000/resourceGroups/00000/providers/Microsoft.MachineLearningServices/workspaces/00000/components/azureml_anonymous/versions/01f2a0ca-131d-447d-8525-c0b37db16ec7"
-            },
-            "sub_node": {
-              "name": "sub_node",
-              "type": "pipeline",
-              "outputs": {
-                "sub_pipeine_a_output": {
-                  "job_output_type": "uri_folder",
-                  "name": "sub_pipeline",
-                  "version": "v1"
-                }
-              },
-              "_source": "DSL",
-              "componentId": "/subscriptions/00000000-0000-0000-0000-000000000/resourceGroups/00000/providers/Microsoft.MachineLearningServices/workspaces/00000/components/azureml_anonymous/versions/fdcf1ab6-4311-4cc9-a8e7-e7aaa614718f"
-            }
-          },
-          "InputBindings": {},
-          "OutputBindings": {
-            "pipeine_a_output": {
-              "DatastoreId": null,
-              "PathOnDatastore": null,
-              "PathOnCompute": null,
-              "Description": null,
-              "Uri": null,
-              "Mode": "ReadWriteMount",
-              "AssetUri": null,
-              "IsAssetJobOutput": true,
-              "JobOutputType": 3,
-              "AssetName": "p1_output",
-              "AssetVersion": "v1"
-            }
-          },
-          "SourceJobId": null,
-          "ProvisioningState": "Succeeded",
-          "ParentJobName": null,
-          "DisplayName": "register_both_output",
-          "ExperimentName": "azure-ai-ml",
-          "Status": "NotStarted",
-          "InteractionEndpoints": null,
-          "Identity": null,
-          "Compute": null,
-          "Priority": null,
-          "Output": null,
-          "IsArchived": false,
-          "Schedule": null,
-          "ComponentId": null,
-          "NotificationSetting": null,
-          "Description": null,
-          "Tags": {},
-          "Properties": {}
-        },
-        "logFiles": {
-          "logs/azureml/executionlogs.txt": "https://saveorz2izv2bas.blob.core.windows.net/azureml/ExperimentRun/dcid.000000000000000000000/logs/azureml/executionlogs.txt?sv=2019-07-07\u0026sr=b\u0026sig=000000000000000000000000000000000000=a7dd2c6d-73fb-4c57-85b2-5c1af4f6364a\u0026sktid=72f988bf-86f1-41af-91ab-2d7cd011db47\u0026skt=2023-02-23T17%3A27%3A33Z\u0026ske=2023-02-25T01%3A37%3A33Z\u0026sks=b\u0026skv=2019-07-07\u0026st=2023-02-23T20%3A32%3A32Z\u0026se=2023-02-24T04%3A42%3A32Z\u0026sp=r",
-          "logs/azureml/stderrlogs.txt": "https://saveorz2izv2bas.blob.core.windows.net/azureml/ExperimentRun/dcid.000000000000000000000/logs/azureml/stderrlogs.txt?sv=2019-07-07\u0026sr=b\u0026sig=000000000000000000000000000000000000id=a7dd2c6d-73fb-4c57-85b2-5c1af4f6364a\u0026sktid=72f988bf-86f1-41af-91ab-2d7cd011db47\u0026skt=2023-02-23T17%3A27%3A33Z\u0026ske=2023-02-25T01%3A37%3A33Z\u0026sks=b\u0026skv=2019-07-07\u0026st=2023-02-23T20%3A32%3A32Z\u0026se=2023-02-24T04%3A42%3A32Z\u0026sp=r",
-          "logs/azureml/stdoutlogs.txt": "https://saveorz2izv2bas.blob.core.windows.net/azureml/ExperimentRun/dcid.000000000000000000000/logs/azureml/stdoutlogs.txt?sv=2019-07-07\u0026sr=b\u0026sig=000000000000000000000000000000000000id=a7dd2c6d-73fb-4c57-85b2-5c1af4f6364a\u0026sktid=72f988bf-86f1-41af-91ab-2d7cd011db47\u0026skt=2023-02-23T17%3A27%3A33Z\u0026ske=2023-02-25T01%3A37%3A33Z\u0026sks=b\u0026skv=2019-07-07\u0026st=2023-02-23T20%3A32%3A32Z\u0026se=2023-02-24T04%3A42%3A32Z\u0026sp=r"
-        },
-        "jobCost": {
-          "chargedCpuCoreSeconds": null,
-          "chargedCpuMemoryMegabyteSeconds": null,
-          "chargedGpuSeconds": null,
-          "chargedNodeUtilizationSeconds": null
-        },
-        "revision": 4,
-        "runTypeV2": {
-          "orchestrator": "Pipeline",
-          "traits": [
-            "azureml.PipelineRun",
-            "MFE",
-            "HTTP",
-            "DevPlatv2"
-          ],
-          "attribution": null,
-          "computeType": null
-        },
-        "settings": {},
-        "computeRequest": null,
-        "compute": null,
-        "createdBy": {
-          "userObjectId": "b3a957de-450c-4ca7-b2aa-88dd98c87fef",
-          "userPuId": "10037FFEAD05DD5D",
-          "userIdp": null,
-          "userAltSecId": null,
-          "userIss": "https://sts.windows.net/72f988bf-86f1-41af-91ab-2d7cd011db47/",
-          "userTenantId": "72f988bf-86f1-41af-91ab-2d7cd011db47",
-          "userName": "Diondra Peck",
-          "upn": null
-        },
-        "computeDuration": null,
-        "effectiveStartTimeUtc": "2023-02-23T20:42:25.0420452\u002B00:00",
-        "runNumber": 1677184944,
-        "rootRunId": "000000000000000000000",
-        "userId": "b3a957de-450c-4ca7-b2aa-88dd98c87fef",
-        "statusRevision": 0,
-        "currentComputeTime": "00:00:00",
-        "lastStartTimeUtc": "2023-02-23T20:42:25.0420452\u002B00:00",
-        "lastModifiedBy": {
-          "userObjectId": "b3a957de-450c-4ca7-b2aa-88dd98c87fef",
-          "userPuId": "10037FFEAD05DD5D",
-          "userIdp": null,
-          "userAltSecId": null,
-          "userIss": "https://sts.windows.net/72f988bf-86f1-41af-91ab-2d7cd011db47/",
-          "userTenantId": "72f988bf-86f1-41af-91ab-2d7cd011db47",
-          "userName": "Diondra Peck",
-          "upn": null
-        },
-        "lastModifiedUtc": "2023-02-23T20:42:31.9000839\u002B00:00",
-        "duration": null,
-        "inputs": {},
-        "outputs": null,
-        "currentAttemptId": null
-      }
-    },
-    {
-      "RequestUri": "https://saveorz2izv2bas.blob.core.windows.net/azureml/ExperimentRun/dcid.000000000000000000000/logs/azureml/executionlogs.txt?sv=2019-07-07\u0026sr=b\u0026sig=000000000000000000000000000000000000=a7dd2c6d-73fb-4c57-85b2-5c1af4f6364a\u0026sktid=72f988bf-86f1-41af-91ab-2d7cd011db47\u0026skt=2023-02-23T17%3A27%3A33Z\u0026ske=2023-02-25T01%3A37%3A33Z\u0026sks=b\u0026skv=2019-07-07\u0026st=2023-02-23T20%3A32%3A32Z\u0026se=2023-02-24T04%3A42%3A32Z\u0026sp=r",
-      "RequestMethod": "GET",
-      "RequestHeaders": {
-        "Accept": "*/*",
-        "Accept-Encoding": "gzip, deflate",
-        "Connection": "keep-alive",
-        "User-Agent": "azure-ai-ml/1.5.0 azsdk-python-core/1.26.3 Python/3.7.9 (Windows-10-10.0.22621-SP0)"
-      },
-      "RequestBody": null,
-      "StatusCode": 200,
-      "ResponseHeaders": {
-        "Accept-Ranges": "bytes",
-        "Content-Length": "196",
-        "Content-Type": "application/octet-stream",
-        "Date": "Thu, 23 Feb 2023 20:42:52 GMT",
-        "ETag": "\u00220x8DB15DE793B0F56\u0022",
-        "Last-Modified": "Thu, 23 Feb 2023 20:42:26 GMT",
-        "Server": [
-          "Windows-Azure-Blob/1.0",
-          "Microsoft-HTTPAPI/2.0"
-        ],
-        "Vary": "Origin",
-        "x-ms-blob-committed-block-count": "1",
-        "x-ms-blob-type": "AppendBlob",
-        "x-ms-creation-time": "Thu, 23 Feb 2023 20:42:25 GMT",
-        "x-ms-lease-state": "available",
-        "x-ms-lease-status": "unlocked",
-        "x-ms-server-encrypted": "true",
-        "x-ms-version": "2019-07-07"
-      },
-      "ResponseBody": "WzIwMjMtMDItMjMgMjA6NDI6MjVaXSBTdWJtaXR0aW5nIDMgcnVucywgZmlyc3QgZml2ZSBhcmU6IDU5NWYxMzMxOjE5M2FhNDJlLWM2YzQtNGIxNi1hZTY1LWY2MjljYjRhM2YyOSw2ZGU1MDJkMDpkOWNhYzI0ZC1hOGY1LTQyY2QtODVhNy04OTAzMDg4OTJmYTIsZWMwZjJkNmY6YWExNTBhNjAtOTExYy00OTc5LWE1ZjYtMmU4ODllNTNlNzQ3Cg=="
-    },
-    {
-      "RequestUri": "https://eastus2.api.azureml.ms/history/v1.0/subscriptions/00000000-0000-0000-0000-000000000/resourceGroups/00000/providers/Microsoft.MachineLearningServices/workspaces/00000/runs/000000000000000000000/details",
-      "RequestMethod": "GET",
-      "RequestHeaders": {
-        "Accept": "application/json",
-        "Accept-Encoding": "gzip, deflate",
-        "Connection": "keep-alive",
-        "User-Agent": "azure-ai-ml/1.5.0 azsdk-python-mgmt-machinelearningservices/0.1.0 Python/3.7.9 (Windows-10-10.0.22621-SP0)"
-      },
-      "RequestBody": null,
-      "StatusCode": 200,
-      "ResponseHeaders": {
-        "Connection": "keep-alive",
-        "Content-Encoding": "gzip",
-        "Content-Type": "application/json; charset=utf-8",
-        "Date": "Thu, 23 Feb 2023 20:42:57 GMT",
-        "Request-Context": "appId=cid-v1:2d2e8e63-272e-4b3c-8598-4ee570a0e70d",
-        "Strict-Transport-Security": "max-age=15724800; includeSubDomains; preload",
-        "Transfer-Encoding": "chunked",
-        "Vary": "Accept-Encoding",
-        "x-aml-cluster": "vienna-eastus2-01",
-        "X-Content-Type-Options": "nosniff",
-        "x-ms-response-type": "standard",
-        "x-request-time": "1.850"
-      },
-      "ResponseBody": {
-        "runId": "000000000000000000000",
-        "runUuid": "4cfcb83a-4c14-4634-8b0b-91e2a9079823",
-        "parentRunUuid": null,
-        "rootRunUuid": "4cfcb83a-4c14-4634-8b0b-91e2a9079823",
-        "target": null,
-        "status": "Running",
-        "parentRunId": null,
-        "dataContainerId": "dcid.000000000000000000000",
-        "createdTimeUtc": "2023-02-23T20:42:24.3581999\u002B00:00",
-        "startTimeUtc": "2023-02-23T20:42:25.0420452\u002B00:00",
-        "endTimeUtc": null,
-        "error": null,
-        "warnings": null,
-        "tags": {},
-        "properties": {
-          "azureml.DevPlatv2": "true",
-          "azureml.runsource": "azureml.PipelineRun",
-          "runSource": "MFE",
-          "runType": "HTTP",
-          "azureml.parameters": "{}",
-          "azureml.continue_on_step_failure": "False",
-          "azureml.continue_on_failed_optional_input": "True",
-          "azureml.defaultComputeName": "cpu-cluster",
-          "azureml.defaultDataStoreName": "workspaceblobstore",
-          "azureml.pipelineComponent": "pipelinerun"
-        },
-        "parameters": {},
-        "services": {},
-        "inputDatasets": [],
-        "outputDatasets": [],
-        "runDefinition": {
-          "JobType": "Pipeline",
-          "PipelineJobType": "AzureML",
-          "Pipeline": null,
-          "ComputeId": null,
-          "RunId": null,
-          "Settings": {
-            "default_compute": "/subscriptions/00000000-0000-0000-0000-000000000/resourceGroups/00000/providers/Microsoft.MachineLearningServices/workspaces/00000/computes/cpu-cluster",
-            "_source": "DSL"
-          },
-          "ComponentJobs": null,
-          "Inputs": {},
-          "Outputs": {
-            "pipeine_a_output": {
-              "JobOutputType": 3,
-              "Uri": null,
-              "Mode": 0,
-              "AssetName": "p1_output",
-              "AssetVersion": "v1",
-              "Description": null
-            }
-          },
-          "Bindings": null,
-          "Jobs": {
-            "node": {
-              "name": "node",
-              "type": "command",
-              "inputs": {
-                "component_in_path": {
-                  "uri": "https://dprepdata.blob.core.windows.net/demo/Titanic.csv",
-                  "job_input_type": "uri_file"
-                }
-              },
-              "outputs": {
-                "component_out_path": {
-                  "value": "${{parent.outputs.pipeine_a_output}}",
-                  "type": "literal",
-                  "name": "n1_output",
-                  "version": "v1"
-                }
-              },
-              "_source": "YAML.COMPONENT",
-              "componentId": "/subscriptions/00000000-0000-0000-0000-000000000/resourceGroups/00000/providers/Microsoft.MachineLearningServices/workspaces/00000/components/azureml_anonymous/versions/01f2a0ca-131d-447d-8525-c0b37db16ec7"
-            },
-            "node_2": {
-              "name": "node_2",
-              "type": "command",
-              "inputs": {
-                "component_in_path": {
-                  "uri": "https://dprepdata.blob.core.windows.net/demo/Titanic.csv",
-                  "job_input_type": "uri_file"
-                }
-              },
-              "outputs": {
-                "component_out_path": {
-                  "job_output_type": "uri_folder",
-                  "name": "n2_output",
-                  "version": "v1"
-                }
-              },
-              "_source": "YAML.COMPONENT",
-              "componentId": "/subscriptions/00000000-0000-0000-0000-000000000/resourceGroups/00000/providers/Microsoft.MachineLearningServices/workspaces/00000/components/azureml_anonymous/versions/01f2a0ca-131d-447d-8525-c0b37db16ec7"
-            },
-            "sub_node": {
-              "name": "sub_node",
-              "type": "pipeline",
-              "outputs": {
-                "sub_pipeine_a_output": {
-                  "job_output_type": "uri_folder",
-                  "name": "sub_pipeline",
-                  "version": "v1"
-                }
-              },
-              "_source": "DSL",
-              "componentId": "/subscriptions/00000000-0000-0000-0000-000000000/resourceGroups/00000/providers/Microsoft.MachineLearningServices/workspaces/00000/components/azureml_anonymous/versions/fdcf1ab6-4311-4cc9-a8e7-e7aaa614718f"
-            }
-          },
-          "InputBindings": {},
-          "OutputBindings": {
-            "pipeine_a_output": {
-              "DatastoreId": null,
-              "PathOnDatastore": null,
-              "PathOnCompute": null,
-              "Description": null,
-              "Uri": null,
-              "Mode": "ReadWriteMount",
-              "AssetUri": null,
-              "IsAssetJobOutput": true,
-              "JobOutputType": 3,
-              "AssetName": "p1_output",
-              "AssetVersion": "v1"
-            }
-          },
-          "SourceJobId": null,
-          "ProvisioningState": "Succeeded",
-          "ParentJobName": null,
-          "DisplayName": "register_both_output",
-          "ExperimentName": "azure-ai-ml",
-          "Status": "NotStarted",
-          "InteractionEndpoints": null,
-          "Identity": null,
-          "Compute": null,
-          "Priority": null,
-          "Output": null,
-          "IsArchived": false,
-          "Schedule": null,
-          "ComponentId": null,
-          "NotificationSetting": null,
-          "Description": null,
-          "Tags": {},
-          "Properties": {}
-        },
-        "logFiles": {
-          "logs/azureml/executionlogs.txt": "https://saveorz2izv2bas.blob.core.windows.net/azureml/ExperimentRun/dcid.000000000000000000000/logs/azureml/executionlogs.txt?sv=2019-07-07\u0026sr=b\u0026sig=000000000000000000000000000000000000=a7dd2c6d-73fb-4c57-85b2-5c1af4f6364a\u0026sktid=72f988bf-86f1-41af-91ab-2d7cd011db47\u0026skt=2023-02-23T17%3A27%3A33Z\u0026ske=2023-02-25T01%3A37%3A33Z\u0026sks=b\u0026skv=2019-07-07\u0026st=2023-02-23T20%3A32%3A32Z\u0026se=2023-02-24T04%3A42%3A32Z\u0026sp=r",
-          "logs/azureml/stderrlogs.txt": "https://saveorz2izv2bas.blob.core.windows.net/azureml/ExperimentRun/dcid.000000000000000000000/logs/azureml/stderrlogs.txt?sv=2019-07-07\u0026sr=b\u0026sig=000000000000000000000000000000000000id=a7dd2c6d-73fb-4c57-85b2-5c1af4f6364a\u0026sktid=72f988bf-86f1-41af-91ab-2d7cd011db47\u0026skt=2023-02-23T17%3A27%3A33Z\u0026ske=2023-02-25T01%3A37%3A33Z\u0026sks=b\u0026skv=2019-07-07\u0026st=2023-02-23T20%3A32%3A32Z\u0026se=2023-02-24T04%3A42%3A32Z\u0026sp=r",
-          "logs/azureml/stdoutlogs.txt": "https://saveorz2izv2bas.blob.core.windows.net/azureml/ExperimentRun/dcid.000000000000000000000/logs/azureml/stdoutlogs.txt?sv=2019-07-07\u0026sr=b\u0026sig=000000000000000000000000000000000000id=a7dd2c6d-73fb-4c57-85b2-5c1af4f6364a\u0026sktid=72f988bf-86f1-41af-91ab-2d7cd011db47\u0026skt=2023-02-23T17%3A27%3A33Z\u0026ske=2023-02-25T01%3A37%3A33Z\u0026sks=b\u0026skv=2019-07-07\u0026st=2023-02-23T20%3A32%3A32Z\u0026se=2023-02-24T04%3A42%3A32Z\u0026sp=r"
-        },
-        "jobCost": {
-          "chargedCpuCoreSeconds": null,
-          "chargedCpuMemoryMegabyteSeconds": null,
-          "chargedGpuSeconds": null,
-          "chargedNodeUtilizationSeconds": null
-        },
-        "revision": 4,
-        "runTypeV2": {
-          "orchestrator": "Pipeline",
-          "traits": [
-            "azureml.PipelineRun",
-            "MFE",
-            "HTTP",
-            "DevPlatv2"
-          ],
-          "attribution": null,
-          "computeType": null
-        },
-        "settings": {},
-        "computeRequest": null,
-        "compute": null,
-        "createdBy": {
-          "userObjectId": "b3a957de-450c-4ca7-b2aa-88dd98c87fef",
-          "userPuId": "10037FFEAD05DD5D",
-          "userIdp": null,
-          "userAltSecId": null,
-          "userIss": "https://sts.windows.net/72f988bf-86f1-41af-91ab-2d7cd011db47/",
-          "userTenantId": "72f988bf-86f1-41af-91ab-2d7cd011db47",
-          "userName": "Diondra Peck",
-          "upn": null
-        },
-        "computeDuration": null,
-        "effectiveStartTimeUtc": "2023-02-23T20:42:25.0420452\u002B00:00",
-        "runNumber": 1677184944,
-        "rootRunId": "000000000000000000000",
-        "userId": "b3a957de-450c-4ca7-b2aa-88dd98c87fef",
-        "statusRevision": 0,
-        "currentComputeTime": "00:00:00",
-        "lastStartTimeUtc": "2023-02-23T20:42:25.0420452\u002B00:00",
-        "lastModifiedBy": {
-          "userObjectId": "b3a957de-450c-4ca7-b2aa-88dd98c87fef",
-          "userPuId": "10037FFEAD05DD5D",
-          "userIdp": null,
-          "userAltSecId": null,
-          "userIss": "https://sts.windows.net/72f988bf-86f1-41af-91ab-2d7cd011db47/",
-          "userTenantId": "72f988bf-86f1-41af-91ab-2d7cd011db47",
-          "userName": "Diondra Peck",
-          "upn": null
-        },
-        "lastModifiedUtc": "2023-02-23T20:42:31.9000839\u002B00:00",
-        "duration": null,
-        "inputs": {},
-        "outputs": null,
-        "currentAttemptId": null
-      }
-    },
-    {
-      "RequestUri": "https://saveorz2izv2bas.blob.core.windows.net/azureml/ExperimentRun/dcid.000000000000000000000/logs/azureml/executionlogs.txt?sv=2019-07-07\u0026sr=b\u0026sig=000000000000000000000000000000000000=a7dd2c6d-73fb-4c57-85b2-5c1af4f6364a\u0026sktid=72f988bf-86f1-41af-91ab-2d7cd011db47\u0026skt=2023-02-23T17%3A27%3A33Z\u0026ske=2023-02-25T01%3A37%3A33Z\u0026sks=b\u0026skv=2019-07-07\u0026st=2023-02-23T20%3A32%3A32Z\u0026se=2023-02-24T04%3A42%3A32Z\u0026sp=r",
-      "RequestMethod": "GET",
-      "RequestHeaders": {
-        "Accept": "*/*",
-        "Accept-Encoding": "gzip, deflate",
-        "Connection": "keep-alive",
-        "User-Agent": "azure-ai-ml/1.5.0 azsdk-python-core/1.26.3 Python/3.7.9 (Windows-10-10.0.22621-SP0)"
-      },
-      "RequestBody": null,
-      "StatusCode": 200,
-      "ResponseHeaders": {
-        "Accept-Ranges": "bytes",
-        "Content-Length": "196",
-        "Content-Type": "application/octet-stream",
-        "Date": "Thu, 23 Feb 2023 20:42:56 GMT",
-        "ETag": "\u00220x8DB15DE793B0F56\u0022",
-        "Last-Modified": "Thu, 23 Feb 2023 20:42:26 GMT",
-        "Server": [
-          "Windows-Azure-Blob/1.0",
-          "Microsoft-HTTPAPI/2.0"
-        ],
-        "Vary": "Origin",
-        "x-ms-blob-committed-block-count": "1",
-        "x-ms-blob-type": "AppendBlob",
-        "x-ms-creation-time": "Thu, 23 Feb 2023 20:42:25 GMT",
-        "x-ms-lease-state": "available",
-        "x-ms-lease-status": "unlocked",
-        "x-ms-server-encrypted": "true",
-        "x-ms-version": "2019-07-07"
-      },
-      "ResponseBody": "WzIwMjMtMDItMjMgMjA6NDI6MjVaXSBTdWJtaXR0aW5nIDMgcnVucywgZmlyc3QgZml2ZSBhcmU6IDU5NWYxMzMxOjE5M2FhNDJlLWM2YzQtNGIxNi1hZTY1LWY2MjljYjRhM2YyOSw2ZGU1MDJkMDpkOWNhYzI0ZC1hOGY1LTQyY2QtODVhNy04OTAzMDg4OTJmYTIsZWMwZjJkNmY6YWExNTBhNjAtOTExYy00OTc5LWE1ZjYtMmU4ODllNTNlNzQ3Cg=="
-    },
-    {
-      "RequestUri": "https://eastus2.api.azureml.ms/history/v1.0/subscriptions/00000000-0000-0000-0000-000000000/resourceGroups/00000/providers/Microsoft.MachineLearningServices/workspaces/00000/runs/000000000000000000000/details",
-      "RequestMethod": "GET",
-      "RequestHeaders": {
-        "Accept": "application/json",
-        "Accept-Encoding": "gzip, deflate",
-        "Connection": "keep-alive",
-        "User-Agent": "azure-ai-ml/1.5.0 azsdk-python-mgmt-machinelearningservices/0.1.0 Python/3.7.9 (Windows-10-10.0.22621-SP0)"
-      },
-      "RequestBody": null,
-      "StatusCode": 200,
-      "ResponseHeaders": {
-        "Connection": "keep-alive",
-        "Content-Encoding": "gzip",
-        "Content-Type": "application/json; charset=utf-8",
-        "Date": "Thu, 23 Feb 2023 20:43:00 GMT",
-        "Request-Context": "appId=cid-v1:2d2e8e63-272e-4b3c-8598-4ee570a0e70d",
-        "Strict-Transport-Security": "max-age=15724800; includeSubDomains; preload",
-        "Transfer-Encoding": "chunked",
-        "Vary": "Accept-Encoding",
-        "x-aml-cluster": "vienna-eastus2-01",
-        "X-Content-Type-Options": "nosniff",
-        "x-ms-response-type": "standard",
-        "x-request-time": "0.541"
-      },
-      "ResponseBody": {
-        "runId": "000000000000000000000",
-        "runUuid": "4cfcb83a-4c14-4634-8b0b-91e2a9079823",
-        "parentRunUuid": null,
-        "rootRunUuid": "4cfcb83a-4c14-4634-8b0b-91e2a9079823",
-        "target": null,
-        "status": "Failed",
-        "parentRunId": null,
-        "dataContainerId": "dcid.000000000000000000000",
-        "createdTimeUtc": "2023-02-23T20:42:24.3581999\u002B00:00",
-        "startTimeUtc": "2023-02-23T20:42:25.0420452\u002B00:00",
-        "endTimeUtc": "2023-02-23T20:42:58.7270584\u002B00:00",
-        "error": {
-          "error": {
-            "code": "ServiceError",
-            "severity": null,
-            "message": "Pipeline has some failed steps. See child run or execution logs for more details.",
-            "messageFormat": "Pipeline has some failed steps. {0}",
-            "messageParameters": {},
-            "referenceCode": "PipelineHasStepJobFailed",
-            "detailsUri": null,
-            "target": null,
-            "details": [],
-            "innerError": null,
-            "debugInfo": null,
-            "additionalInfo": null
-          },
-          "correlation": null,
-          "environment": "eastus2",
-          "location": "eastus2",
-          "time": "2023-02-23T20:42:58.381363\u002B00:00",
-          "componentName": ""
-        },
-        "warnings": null,
-        "tags": {},
-        "properties": {
-          "azureml.DevPlatv2": "true",
-          "azureml.runsource": "azureml.PipelineRun",
-          "runSource": "MFE",
-          "runType": "HTTP",
-          "azureml.parameters": "{}",
-          "azureml.continue_on_step_failure": "False",
-          "azureml.continue_on_failed_optional_input": "True",
-          "azureml.defaultComputeName": "cpu-cluster",
-          "azureml.defaultDataStoreName": "workspaceblobstore",
-          "azureml.pipelineComponent": "pipelinerun",
-          "azureml.pipelines.stages": "{\u0022Initialization\u0022:null,\u0022Execution\u0022:{\u0022StartTime\u0022:\u00222023-02-23T20:42:25.3908324\u002B00:00\u0022,\u0022EndTime\u0022:\u00222023-02-23T20:42:58.5781875\u002B00:00\u0022,\u0022Status\u0022:\u0022Failed\u0022}}"
-        },
-        "parameters": {},
-        "services": {},
-        "inputDatasets": [],
-        "outputDatasets": [],
-        "runDefinition": {
-          "JobType": "Pipeline",
-          "PipelineJobType": "AzureML",
-          "Pipeline": null,
-          "ComputeId": null,
-          "RunId": null,
-          "Settings": {
-            "default_compute": "/subscriptions/00000000-0000-0000-0000-000000000/resourceGroups/00000/providers/Microsoft.MachineLearningServices/workspaces/00000/computes/cpu-cluster",
-            "_source": "DSL"
-          },
-          "ComponentJobs": null,
-          "Inputs": {},
-          "Outputs": {
-            "pipeine_a_output": {
-              "JobOutputType": 3,
-              "Uri": null,
-              "Mode": 0,
-              "AssetName": "p1_output",
-              "AssetVersion": "v1",
-              "Description": null
-            }
-          },
-          "Bindings": null,
-          "Jobs": {
-            "node": {
-              "name": "node",
-              "type": "command",
-              "inputs": {
-                "component_in_path": {
-                  "uri": "https://dprepdata.blob.core.windows.net/demo/Titanic.csv",
-                  "job_input_type": "uri_file"
-                }
-              },
-              "outputs": {
-                "component_out_path": {
-                  "value": "${{parent.outputs.pipeine_a_output}}",
-                  "type": "literal",
-                  "name": "n1_output",
-                  "version": "v1"
-                }
-              },
-              "_source": "YAML.COMPONENT",
-              "componentId": "/subscriptions/00000000-0000-0000-0000-000000000/resourceGroups/00000/providers/Microsoft.MachineLearningServices/workspaces/00000/components/azureml_anonymous/versions/01f2a0ca-131d-447d-8525-c0b37db16ec7"
-            },
-            "node_2": {
-              "name": "node_2",
-              "type": "command",
-              "inputs": {
-                "component_in_path": {
-                  "uri": "https://dprepdata.blob.core.windows.net/demo/Titanic.csv",
-                  "job_input_type": "uri_file"
-                }
-              },
-              "outputs": {
-                "component_out_path": {
-                  "job_output_type": "uri_folder",
-                  "name": "n2_output",
-                  "version": "v1"
-                }
-              },
-              "_source": "YAML.COMPONENT",
-              "componentId": "/subscriptions/00000000-0000-0000-0000-000000000/resourceGroups/00000/providers/Microsoft.MachineLearningServices/workspaces/00000/components/azureml_anonymous/versions/01f2a0ca-131d-447d-8525-c0b37db16ec7"
-            },
-            "sub_node": {
-              "name": "sub_node",
-              "type": "pipeline",
-              "outputs": {
-                "sub_pipeine_a_output": {
-                  "job_output_type": "uri_folder",
-                  "name": "sub_pipeline",
-                  "version": "v1"
-                }
-              },
-              "_source": "DSL",
-              "componentId": "/subscriptions/00000000-0000-0000-0000-000000000/resourceGroups/00000/providers/Microsoft.MachineLearningServices/workspaces/00000/components/azureml_anonymous/versions/fdcf1ab6-4311-4cc9-a8e7-e7aaa614718f"
-            }
-          },
-          "InputBindings": {},
-          "OutputBindings": {
-            "pipeine_a_output": {
-              "DatastoreId": null,
-              "PathOnDatastore": null,
-              "PathOnCompute": null,
-              "Description": null,
-              "Uri": null,
-              "Mode": "ReadWriteMount",
-              "AssetUri": null,
-              "IsAssetJobOutput": true,
-              "JobOutputType": 3,
-              "AssetName": "p1_output",
-              "AssetVersion": "v1"
-            }
-          },
-          "SourceJobId": null,
-          "ProvisioningState": "Succeeded",
-          "ParentJobName": null,
-          "DisplayName": "register_both_output",
-          "ExperimentName": "azure-ai-ml",
-          "Status": "NotStarted",
-          "InteractionEndpoints": null,
-          "Identity": null,
-          "Compute": null,
-          "Priority": null,
-          "Output": null,
-          "IsArchived": false,
-          "Schedule": null,
-          "ComponentId": null,
-          "NotificationSetting": null,
-          "Description": null,
-          "Tags": {},
-          "Properties": {}
-        },
-        "logFiles": {
-          "logs/azureml/executionlogs.txt": "https://saveorz2izv2bas.blob.core.windows.net/azureml/ExperimentRun/dcid.000000000000000000000/logs/azureml/executionlogs.txt?sv=2019-07-07\u0026sr=b\u0026sig=000000000000000000000000000000000000=a7dd2c6d-73fb-4c57-85b2-5c1af4f6364a\u0026sktid=72f988bf-86f1-41af-91ab-2d7cd011db47\u0026skt=2023-02-23T17%3A27%3A33Z\u0026ske=2023-02-25T01%3A37%3A33Z\u0026sks=b\u0026skv=2019-07-07\u0026st=2023-02-23T20%3A32%3A32Z\u0026se=2023-02-24T04%3A42%3A32Z\u0026sp=r",
-          "logs/azureml/stderrlogs.txt": "https://saveorz2izv2bas.blob.core.windows.net/azureml/ExperimentRun/dcid.000000000000000000000/logs/azureml/stderrlogs.txt?sv=2019-07-07\u0026sr=b\u0026sig=000000000000000000000000000000000000id=a7dd2c6d-73fb-4c57-85b2-5c1af4f6364a\u0026sktid=72f988bf-86f1-41af-91ab-2d7cd011db47\u0026skt=2023-02-23T17%3A27%3A33Z\u0026ske=2023-02-25T01%3A37%3A33Z\u0026sks=b\u0026skv=2019-07-07\u0026st=2023-02-23T20%3A32%3A32Z\u0026se=2023-02-24T04%3A42%3A32Z\u0026sp=r",
-          "logs/azureml/stdoutlogs.txt": "https://saveorz2izv2bas.blob.core.windows.net/azureml/ExperimentRun/dcid.000000000000000000000/logs/azureml/stdoutlogs.txt?sv=2019-07-07\u0026sr=b\u0026sig=000000000000000000000000000000000000id=a7dd2c6d-73fb-4c57-85b2-5c1af4f6364a\u0026sktid=72f988bf-86f1-41af-91ab-2d7cd011db47\u0026skt=2023-02-23T17%3A27%3A33Z\u0026ske=2023-02-25T01%3A37%3A33Z\u0026sks=b\u0026skv=2019-07-07\u0026st=2023-02-23T20%3A32%3A32Z\u0026se=2023-02-24T04%3A42%3A32Z\u0026sp=r"
-        },
-        "jobCost": {
-          "chargedCpuCoreSeconds": null,
-          "chargedCpuMemoryMegabyteSeconds": null,
-          "chargedGpuSeconds": null,
-          "chargedNodeUtilizationSeconds": null
-        },
-        "revision": 8,
-        "runTypeV2": {
-          "orchestrator": "Pipeline",
-          "traits": [
-            "azureml.PipelineRun",
-            "MFE",
-            "HTTP",
-            "DevPlatv2"
-          ],
-          "attribution": null,
-          "computeType": null
-        },
-        "settings": {},
-        "computeRequest": null,
-        "compute": null,
-        "createdBy": {
-          "userObjectId": "b3a957de-450c-4ca7-b2aa-88dd98c87fef",
-          "userPuId": "10037FFEAD05DD5D",
-          "userIdp": null,
-          "userAltSecId": null,
-          "userIss": "https://sts.windows.net/72f988bf-86f1-41af-91ab-2d7cd011db47/",
-          "userTenantId": "72f988bf-86f1-41af-91ab-2d7cd011db47",
-          "userName": "Diondra Peck",
-          "upn": null
-        },
-        "computeDuration": "00:00:33.6850132",
-        "effectiveStartTimeUtc": null,
-        "runNumber": 1677184944,
-        "rootRunId": "000000000000000000000",
-        "userId": "b3a957de-450c-4ca7-b2aa-88dd98c87fef",
-        "statusRevision": 100,
-        "currentComputeTime": null,
-        "lastStartTimeUtc": null,
-        "lastModifiedBy": {
-          "userObjectId": "b3a957de-450c-4ca7-b2aa-88dd98c87fef",
-          "userPuId": "10037FFEAD05DD5D",
-          "userIdp": null,
-          "userAltSecId": null,
-          "userIss": "https://sts.windows.net/72f988bf-86f1-41af-91ab-2d7cd011db47/",
-          "userTenantId": "72f988bf-86f1-41af-91ab-2d7cd011db47",
-          "userName": "Diondra Peck",
-          "upn": null
-        },
-        "lastModifiedUtc": "2023-02-23T20:42:58.6368075\u002B00:00",
-        "duration": "00:00:33.6850132",
-        "inputs": {},
-        "outputs": null,
-        "currentAttemptId": null
-      }
-    },
-    {
-      "RequestUri": "https://saveorz2izv2bas.blob.core.windows.net/azureml/ExperimentRun/dcid.000000000000000000000/logs/azureml/executionlogs.txt?sv=2019-07-07\u0026sr=b\u0026sig=000000000000000000000000000000000000=a7dd2c6d-73fb-4c57-85b2-5c1af4f6364a\u0026sktid=72f988bf-86f1-41af-91ab-2d7cd011db47\u0026skt=2023-02-23T17%3A27%3A33Z\u0026ske=2023-02-25T01%3A37%3A33Z\u0026sks=b\u0026skv=2019-07-07\u0026st=2023-02-23T20%3A32%3A32Z\u0026se=2023-02-24T04%3A42%3A32Z\u0026sp=r",
-      "RequestMethod": "GET",
-      "RequestHeaders": {
-        "Accept": "*/*",
-        "Accept-Encoding": "gzip, deflate",
-        "Connection": "keep-alive",
-        "User-Agent": "azure-ai-ml/1.5.0 azsdk-python-core/1.26.3 Python/3.7.9 (Windows-10-10.0.22621-SP0)"
-      },
-      "RequestBody": null,
-      "StatusCode": 200,
-      "ResponseHeaders": {
-        "Accept-Ranges": "bytes",
-        "Content-Length": "302",
-        "Content-Type": "application/octet-stream",
-        "Date": "Thu, 23 Feb 2023 20:43:00 GMT",
-        "ETag": "\u00220x8DB15DE8CEAE3BA\u0022",
-        "Last-Modified": "Thu, 23 Feb 2023 20:42:59 GMT",
-        "Server": [
-          "Windows-Azure-Blob/1.0",
-          "Microsoft-HTTPAPI/2.0"
-        ],
-        "Vary": "Origin",
-        "x-ms-blob-committed-block-count": "2",
-        "x-ms-blob-type": "AppendBlob",
-        "x-ms-creation-time": "Thu, 23 Feb 2023 20:42:25 GMT",
-        "x-ms-lease-state": "available",
-        "x-ms-lease-status": "unlocked",
-        "x-ms-server-encrypted": "true",
-        "x-ms-version": "2019-07-07"
-      },
-      "ResponseBody": "WzIwMjMtMDItMjMgMjA6NDI6MjVaXSBTdWJtaXR0aW5nIDMgcnVucywgZmlyc3QgZml2ZSBhcmU6IDU5NWYxMzMxOjE5M2FhNDJlLWM2YzQtNGIxNi1hZTY1LWY2MjljYjRhM2YyOSw2ZGU1MDJkMDpkOWNhYzI0ZC1hOGY1LTQyY2QtODVhNy04OTAzMDg4OTJmYTIsZWMwZjJkNmY6YWExNTBhNjAtOTExYy00OTc5LWE1ZjYtMmU4ODllNTNlNzQ3ClsyMDIzLTAyLTIzIDIwOjQyOjU4Wl0gRXhlY3V0aW9uIG9mIGV4cGVyaW1lbnQgZmFpbGVkLCB1cGRhdGUgZXhwZXJpbWVudCBzdGF0dXMgYW5kIGNhbmNlbCBydW5uaW5nIG5vZGVzLgo="
->>>>>>> 91c3f14a
     }
   ],
   "Variables": {}
