{
  "Entries": [
    {
      "RequestUri": "https://management.azure.com/subscriptions/00000000-0000-0000-0000-000000000/resourceGroups/00000/providers/Microsoft.MachineLearningServices/workspaces/00000/computes/cpu-cluster?api-version=2022-10-01-preview",
      "RequestMethod": "GET",
      "RequestHeaders": {
        "Accept": "application/json",
        "Accept-Encoding": "gzip, deflate",
        "Connection": "keep-alive",
<<<<<<< HEAD
        "User-Agent": "azure-ai-ml/1.5.0 azsdk-python-mgmt-machinelearningservices/0.1.0 Python/3.7.9 (Windows-10-10.0.22621-SP0)"
=======
        "User-Agent": "azure-ai-ml/1.5.0 azsdk-python-mgmt-machinelearningservices/0.1.0 Python/3.10.6 (Linux-5.15.79.1-microsoft-standard-WSL2-x86_64-with-glibc2.35)"
>>>>>>> ce9edaa6
      },
      "RequestBody": null,
      "StatusCode": 200,
      "ResponseHeaders": {
        "Cache-Control": "no-cache",
        "Content-Encoding": "gzip",
        "Content-Type": "application/json; charset=utf-8",
<<<<<<< HEAD
        "Date": "Thu, 23 Feb 2023 04:30:25 GMT",
        "Expires": "-1",
        "Pragma": "no-cache",
        "Request-Context": "appId=cid-v1:2d2e8e63-272e-4b3c-8598-4ee570a0e70d",
        "Server-Timing": "traceparent;desc=\u002200-66511dc28f99a4d81715fbbf2b10de58-ba62e568522c7fe6-01\u0022",
=======
        "Date": "Tue, 21 Feb 2023 20:48:15 GMT",
        "Expires": "-1",
        "Pragma": "no-cache",
        "Request-Context": "appId=cid-v1:2d2e8e63-272e-4b3c-8598-4ee570a0e70d",
        "Server-Timing": "traceparent;desc=\u002200-734e6979b85b2249255db5a5ac182e12-56d8c4b97a2884c0-01\u0022",
>>>>>>> ce9edaa6
        "Strict-Transport-Security": "max-age=31536000; includeSubDomains",
        "Transfer-Encoding": "chunked",
        "Vary": [
          "Accept-Encoding",
          "Accept-Encoding"
        ],
<<<<<<< HEAD
        "x-aml-cluster": "vienna-eastus2-01",
        "X-Content-Type-Options": "nosniff",
        "x-ms-correlation-request-id": "660da9dd-983d-4b83-bac8-4a6a128eb2ac",
        "x-ms-ratelimit-remaining-subscription-reads": "11993",
        "x-ms-response-type": "standard",
        "x-ms-routing-request-id": "WESTUS2:20230223T043026Z:660da9dd-983d-4b83-bac8-4a6a128eb2ac",
        "x-request-time": "0.048"
=======
        "x-aml-cluster": "vienna-eastus-02",
        "X-Content-Type-Options": "nosniff",
        "x-ms-correlation-request-id": "6e676f90-43ce-4e23-bc6b-f0da4a7b1477",
        "x-ms-ratelimit-remaining-subscription-reads": "11898",
        "x-ms-response-type": "standard",
        "x-ms-routing-request-id": "CANADACENTRAL:20230221T204815Z:6e676f90-43ce-4e23-bc6b-f0da4a7b1477",
        "x-request-time": "0.049"
>>>>>>> ce9edaa6
      },
      "ResponseBody": {
        "id": "/subscriptions/00000000-0000-0000-0000-000000000/resourceGroups/00000/providers/Microsoft.MachineLearningServices/workspaces/00000/computes/cpu-cluster",
        "name": "cpu-cluster",
        "type": "Microsoft.MachineLearningServices/workspaces/computes",
<<<<<<< HEAD
        "location": "eastus2",
        "tags": {},
        "properties": {
          "createdOn": "2023-02-23T02:09:37.0381833\u002B00:00",
          "modifiedOn": "2023-02-23T02:09:40.5544927\u002B00:00",
=======
        "location": "eastus",
        "tags": {},
        "properties": {
          "createdOn": "2023-02-18T09:22:48.8321811\u002B00:00",
          "modifiedOn": "2023-02-20T22:34:01.0617008\u002B00:00",
>>>>>>> ce9edaa6
          "disableLocalAuth": false,
          "description": null,
          "resourceId": null,
          "computeType": "AmlCompute",
<<<<<<< HEAD
          "computeLocation": "eastus2",
=======
          "computeLocation": "eastus",
>>>>>>> ce9edaa6
          "provisioningState": "Succeeded",
          "provisioningErrors": null,
          "isAttachedCompute": false,
          "properties": {
            "vmSize": "STANDARD_DS2_V2",
            "vmPriority": "Dedicated",
            "scaleSettings": {
              "maxNodeCount": 4,
              "minNodeCount": 0,
<<<<<<< HEAD
              "nodeIdleTimeBeforeScaleDown": "PT2M"
            },
            "subnet": null,
            "currentNodeCount": 0,
            "targetNodeCount": 0,
            "nodeStateCounts": {
              "preparingNodeCount": 0,
              "runningNodeCount": 0,
              "idleNodeCount": 0,
=======
              "nodeIdleTimeBeforeScaleDown": "PT20M"
            },
            "subnet": null,
            "currentNodeCount": 4,
            "targetNodeCount": 4,
            "nodeStateCounts": {
              "preparingNodeCount": 2,
              "runningNodeCount": 1,
              "idleNodeCount": 1,
>>>>>>> ce9edaa6
              "unusableNodeCount": 0,
              "leavingNodeCount": 0,
              "preemptedNodeCount": 0
            },
            "allocationState": "Steady",
<<<<<<< HEAD
            "allocationStateTransitionTime": "2023-02-23T04:08:12.524\u002B00:00",
=======
            "allocationStateTransitionTime": "2023-02-21T20:46:52.65\u002B00:00",
>>>>>>> ce9edaa6
            "errors": null,
            "remoteLoginPortPublicAccess": "Enabled",
            "osType": "Linux",
            "virtualMachineImage": null,
            "isolatedNetwork": false,
            "propertyBag": {}
          }
        }
      }
    },
    {
<<<<<<< HEAD
      "RequestUri": "https://management.azure.com/subscriptions/00000000-0000-0000-0000-000000000/resourceGroups/00000/providers/Microsoft.MachineLearningServices/workspaces/00000?api-version=2022-10-01",
=======
      "RequestUri": "https://management.azure.com/subscriptions/00000000-0000-0000-0000-000000000/resourceGroups/00000/providers/Microsoft.MachineLearningServices/workspaces/00000/datastores/workspaceblobstore?api-version=2022-10-01",
>>>>>>> ce9edaa6
      "RequestMethod": "GET",
      "RequestHeaders": {
        "Accept": "application/json",
        "Accept-Encoding": "gzip, deflate",
        "Connection": "keep-alive",
<<<<<<< HEAD
        "User-Agent": "azure-ai-ml/1.5.0 azsdk-python-mgmt-machinelearningservices/0.1.0 Python/3.7.9 (Windows-10-10.0.22621-SP0)"
=======
        "User-Agent": "azure-ai-ml/1.5.0 azsdk-python-mgmt-machinelearningservices/0.1.0 Python/3.10.6 (Linux-5.15.79.1-microsoft-standard-WSL2-x86_64-with-glibc2.35)"
>>>>>>> ce9edaa6
      },
      "RequestBody": null,
      "StatusCode": 200,
      "ResponseHeaders": {
        "Cache-Control": "no-cache",
        "Content-Encoding": "gzip",
        "Content-Type": "application/json; charset=utf-8",
<<<<<<< HEAD
        "Date": "Thu, 23 Feb 2023 04:30:27 GMT",
        "Expires": "-1",
        "Pragma": "no-cache",
        "Request-Context": "appId=cid-v1:2d2e8e63-272e-4b3c-8598-4ee570a0e70d",
        "Server-Timing": "traceparent;desc=\u002200-fe3f2bc94f059ef3a45083d5bf3c0424-c705dab5f8267afe-01\u0022",
=======
        "Date": "Tue, 21 Feb 2023 20:48:18 GMT",
        "Expires": "-1",
        "Pragma": "no-cache",
        "Request-Context": "appId=cid-v1:2d2e8e63-272e-4b3c-8598-4ee570a0e70d",
        "Server-Timing": "traceparent;desc=\u002200-efd15285f7ed8f3f627fcd37bc7081dc-fe28a4c466b84754-01\u0022",
>>>>>>> ce9edaa6
        "Strict-Transport-Security": "max-age=31536000; includeSubDomains",
        "Transfer-Encoding": "chunked",
        "Vary": [
          "Accept-Encoding",
          "Accept-Encoding"
        ],
<<<<<<< HEAD
        "x-aml-cluster": "vienna-eastus2-02",
        "X-Content-Type-Options": "nosniff",
        "x-ms-correlation-request-id": "449e6590-cbf7-4dad-b82e-391bc680a528",
        "x-ms-ratelimit-remaining-subscription-reads": "11992",
        "x-ms-response-type": "standard",
        "x-ms-routing-request-id": "WESTUS2:20230223T043028Z:449e6590-cbf7-4dad-b82e-391bc680a528",
        "x-request-time": "0.027"
=======
        "x-aml-cluster": "vienna-eastus-01",
        "X-Content-Type-Options": "nosniff",
        "x-ms-correlation-request-id": "a26c9b8c-2210-4d71-a7c3-9128d59705a0",
        "x-ms-ratelimit-remaining-subscription-reads": "11897",
        "x-ms-response-type": "standard",
        "x-ms-routing-request-id": "CANADACENTRAL:20230221T204818Z:a26c9b8c-2210-4d71-a7c3-9128d59705a0",
        "x-request-time": "0.106"
>>>>>>> ce9edaa6
      },
      "ResponseBody": {
        "id": "/subscriptions/00000000-0000-0000-0000-000000000/resourceGroups/00000/providers/Microsoft.MachineLearningServices/workspaces/00000",
        "name": "00000",
        "type": "Microsoft.MachineLearningServices/workspaces",
        "location": "eastus2",
        "tags": {},
        "etag": null,
        "properties": {
          "friendlyName": "00000",
          "description": "",
          "storageAccount": "/subscriptions/00000000-0000-0000-0000-000000000/resourceGroups/00000/providers/Microsoft.Storage/storageAccounts/saveorz2izv2bas",
          "keyVault": "/subscriptions/00000000-0000-0000-0000-000000000/resourceGroups/00000/providers/Microsoft.Keyvault/vaults/kvtest4k4d3fds6sjxs",
          "applicationInsights": "/subscriptions/00000000-0000-0000-0000-000000000/resourceGroups/00000/providers/Microsoft.insights/components/aiveorz2izv2bas",
          "hbiWorkspace": false,
          "tenantId": "72f988bf-86f1-41af-91ab-2d7cd011db47",
          "imageBuildCompute": null,
          "provisioningState": "Succeeded",
          "v1LegacyMode": false,
          "softDeleteEnabled": false,
          "containerRegistry": "/subscriptions/00000000-0000-0000-0000-000000000/resourceGroups/00000/providers/Microsoft.ContainerRegistry/registries/crveorz2izv2bas",
          "notebookInfo": {
            "resourceId": "0000000-0000-0000-0000-000000000000",
            "fqdn": "ml-sdkvnextcli-eastus2-2d1e66ae-85e3-42c0-be91-34de66397f26.eastus2.notebooks.azure.net",
            "isPrivateLinkEnabled": false,
            "notebookPreparationError": null
          },
<<<<<<< HEAD
          "storageHnsEnabled": false,
          "workspaceId": "2d1e66ae-85e3-42c0-be91-34de66397f26",
          "linkedModelInventoryArmId": null,
          "privateLinkCount": 0,
          "publicNetworkAccess": "Enabled",
          "discoveryUrl": "https://eastus2.api.azureml.ms/discovery",
          "mlFlowTrackingUri": "azureml://eastus2.api.azureml.ms/mlflow/v1.0/subscriptions/00000000-0000-0000-0000-000000000/resourceGroups/00000/providers/Microsoft.MachineLearningServices/workspaces/00000",
          "sdkTelemetryAppInsightsKey": "0000000-0000-0000-0000-000000000000",
          "sasGetterUri": "",
          "enableDataIsolation": false
        },
        "identity": {
          "type": "SystemAssigned",
          "principalId": "0000000-0000-0000-0000-000000000000",
          "tenantId": "72f988bf-86f1-41af-91ab-2d7cd011db47"
        },
        "kind": "Default",
        "sku": {
          "name": "Basic",
          "tier": "Basic"
        },
        "systemData": {
          "createdAt": "2023-02-23T02:09:00.5159669Z",
          "createdBy": "dipeck@microsoft.com",
          "createdByType": "User",
          "lastModifiedAt": "2023-02-23T02:09:00.5159669Z",
          "lastModifiedBy": "dipeck@microsoft.com",
          "lastModifiedByType": "User"
        }
      }
    },
    {
      "RequestUri": "https://eastus2.api.azureml.ms/content/v2.0/subscriptions/00000000-0000-0000-0000-000000000/resourceGroups/00000/providers/Microsoft.MachineLearningServices/workspaces/00000/snapshots/getByHash?hash=d3c05b496c685e7e5a204e3cebc689086bd0f622c2975d8090c18968739a464a\u0026hashVersion=202208",
      "RequestMethod": "GET",
=======
          "datastoreType": "AzureBlob",
          "accountName": "samcw32zcnpjldw",
          "containerName": "azureml-blobstore-3bd2018e-4b43-401e-ad49-85df181c9e0a",
          "endpoint": "core.windows.net",
          "protocol": "https",
          "serviceDataAccessAuthIdentity": "WorkspaceSystemAssignedIdentity"
        },
        "systemData": {
          "createdAt": "2023-02-18T09:22:33.5645164\u002B00:00",
          "createdBy": "779301c0-18b2-4cdc-801b-a0a3368fee0a",
          "createdByType": "Application",
          "lastModifiedAt": "2023-02-18T09:22:34.1712214\u002B00:00",
          "lastModifiedBy": "779301c0-18b2-4cdc-801b-a0a3368fee0a",
          "lastModifiedByType": "Application"
        }
      }
    },
    {
      "RequestUri": "https://management.azure.com/subscriptions/00000000-0000-0000-0000-000000000/resourceGroups/00000/providers/Microsoft.MachineLearningServices/workspaces/00000/datastores/workspaceblobstore/listSecrets?api-version=2022-10-01",
      "RequestMethod": "POST",
>>>>>>> ce9edaa6
      "RequestHeaders": {
        "Accept": "*/*",
        "Accept-Encoding": "gzip, deflate",
        "Connection": "keep-alive",
<<<<<<< HEAD
        "Content-Type": "application/json; charset=UTF-8",
        "User-Agent": "azure-ai-ml/1.5.0 azsdk-python-core/1.26.3 Python/3.7.9 (Windows-10-10.0.22621-SP0)"
=======
        "Content-Length": "0",
        "User-Agent": "azure-ai-ml/1.5.0 azsdk-python-mgmt-machinelearningservices/0.1.0 Python/3.10.6 (Linux-5.15.79.1-microsoft-standard-WSL2-x86_64-with-glibc2.35)"
>>>>>>> ce9edaa6
      },
      "RequestBody": null,
      "StatusCode": 200,
      "ResponseHeaders": {
        "Connection": "keep-alive",
        "Content-Encoding": "gzip",
        "Content-Type": "application/json; charset=utf-8",
<<<<<<< HEAD
        "Date": "Thu, 23 Feb 2023 04:30:29 GMT",
        "Request-Context": "appId=cid-v1:2d2e8e63-272e-4b3c-8598-4ee570a0e70d",
        "Strict-Transport-Security": "max-age=15724800; includeSubDomains; preload",
        "Transfer-Encoding": "chunked",
        "Vary": "Accept-Encoding",
        "x-aml-cluster": "vienna-eastus2-01",
        "X-Content-Type-Options": "nosniff",
        "x-ms-response-type": "standard",
        "x-request-time": "0.105"
=======
        "Date": "Tue, 21 Feb 2023 20:48:18 GMT",
        "Expires": "-1",
        "Pragma": "no-cache",
        "Request-Context": "appId=cid-v1:2d2e8e63-272e-4b3c-8598-4ee570a0e70d",
        "Server-Timing": "traceparent;desc=\u002200-db080817ce149fdaf8c6cc34786e0b12-301f8d33443a6e28-01\u0022",
        "Strict-Transport-Security": "max-age=31536000; includeSubDomains",
        "Transfer-Encoding": "chunked",
        "Vary": "Accept-Encoding",
        "x-aml-cluster": "vienna-eastus-01",
        "X-Content-Type-Options": "nosniff",
        "x-ms-correlation-request-id": "9f323445-8095-4eeb-a548-695dd0bd50c4",
        "x-ms-ratelimit-remaining-subscription-writes": "1146",
        "x-ms-response-type": "standard",
        "x-ms-routing-request-id": "CANADACENTRAL:20230221T204818Z:9f323445-8095-4eeb-a548-695dd0bd50c4",
        "x-request-time": "0.141"
>>>>>>> ce9edaa6
      },
      "ResponseBody": {
        "snapshotType": "LocalFiles",
        "id": "9b43efc6-3388-4585-99dc-71aea82a739c",
        "root": {
          "name": "",
          "hash": null,
          "type": "Directory",
          "timestamp": "0001-01-01T00:00:00\u002B00:00",
          "sasUrl": null,
          "absoluteUrl": null,
          "sizeBytes": 0,
          "sizeSet": false,
          "children": {
            "COMPONENT_PLACEHOLDER": {
              "name": "COMPONENT_PLACEHOLDER",
              "hash": "2FF0E74A91489FE8DA41673EB1441D73",
              "type": "File",
              "timestamp": "0001-01-01T00:00:00\u002B00:00",
              "sasUrl": null,
              "absoluteUrl": null,
              "sizeBytes": 35,
              "sizeSet": true,
              "children": {}
            }
          }
        },
        "tags": {},
        "properties": {
          "hash_sha256": "d3c05b496c685e7e5a204e3cebc689086bd0f622c2975d8090c18968739a464a",
          "hash_version": "202208",
          "azureml.codeUri": "https://saveorz2izv2bas.blob.core.windows.net:443/2d1e66ae-8-4d828c93-7c8f-558b-b99d-d21850cf37d9/"
        },
        "description": null,
        "name": "e7a3f40e-eb47-4499-9b80-1e5d911878f8",
        "version": "1",
        "createdBy": {
          "userObjectId": "b3a957de-450c-4ca7-b2aa-88dd98c87fef",
          "userPuId": "10037FFEAD05DD5D",
          "userIdp": null,
          "userAltSecId": null,
          "userIss": "https://sts.windows.net/72f988bf-86f1-41af-91ab-2d7cd011db47/",
          "userTenantId": "72f988bf-86f1-41af-91ab-2d7cd011db47",
          "userName": "Diondra Peck",
          "upn": null
        },
        "createdTime": "2023-02-23T02:16:10.3151666\u002B00:00",
        "modifiedBy": {
          "userObjectId": "b3a957de-450c-4ca7-b2aa-88dd98c87fef",
          "userPuId": "10037FFEAD05DD5D",
          "userIdp": null,
          "userAltSecId": null,
          "userIss": "https://sts.windows.net/72f988bf-86f1-41af-91ab-2d7cd011db47/",
          "userTenantId": "72f988bf-86f1-41af-91ab-2d7cd011db47",
          "userName": "Diondra Peck",
          "upn": null
        },
        "modifiedTime": "2023-02-23T02:16:10.3151666\u002B00:00",
        "gitRepositoryCommit": null,
        "uri": "https://saveorz2izv2bas.blob.core.windows.net:443/2d1e66ae-8-4d828c93-7c8f-558b-b99d-d21850cf37d9/",
        "contentHash": "d3c05b496c685e7e5a204e3cebc689086bd0f622c2975d8090c18968739a464a",
        "hashVersion": "202208",
        "provisioningState": "Succeeded"
      }
    },
    {
<<<<<<< HEAD
      "RequestUri": "https://management.azure.com/subscriptions/00000000-0000-0000-0000-000000000/resourceGroups/00000/providers/Microsoft.MachineLearningServices/workspaces/00000/codes/e7a3f40e-eb47-4499-9b80-1e5d911878f8/versions/1?api-version=2022-05-01",
      "RequestMethod": "GET",
=======
      "RequestUri": "https://samcw32zcnpjldw.blob.core.windows.net/azureml-blobstore-3bd2018e-4b43-401e-ad49-85df181c9e0a/LocalUpload/00000000000000000000000000000000/COMPONENT_PLACEHOLDER",
      "RequestMethod": "HEAD",
      "RequestHeaders": {
        "Accept": "application/xml",
        "Accept-Encoding": "gzip, deflate",
        "Connection": "keep-alive",
        "User-Agent": "azsdk-python-storage-blob/12.14.1 Python/3.10.6 (Linux-5.15.79.1-microsoft-standard-WSL2-x86_64-with-glibc2.35)",
        "x-ms-date": "Tue, 21 Feb 2023 20:48:18 GMT",
        "x-ms-version": "2021-08-06"
      },
      "RequestBody": null,
      "StatusCode": 200,
      "ResponseHeaders": {
        "Accept-Ranges": "bytes",
        "Content-Length": "35",
        "Content-MD5": "L/DnSpFIn\u002BjaQWc\u002BsUQdcw==",
        "Content-Type": "application/octet-stream",
        "Date": "Tue, 21 Feb 2023 20:48:19 GMT",
        "ETag": "\u00220x8DB1192C06E1C79\u0022",
        "Last-Modified": "Sat, 18 Feb 2023 09:30:19 GMT",
        "Server": [
          "Windows-Azure-Blob/1.0",
          "Microsoft-HTTPAPI/2.0"
        ],
        "Vary": "Origin",
        "x-ms-access-tier": "Hot",
        "x-ms-access-tier-inferred": "true",
        "x-ms-blob-type": "BlockBlob",
        "x-ms-creation-time": "Sat, 18 Feb 2023 09:30:19 GMT",
        "x-ms-lease-state": "available",
        "x-ms-lease-status": "unlocked",
        "x-ms-meta-name": "c4b5a984-a0c9-4622-a5cf-f22114f04941",
        "x-ms-meta-upload_status": "completed",
        "x-ms-meta-version": "1",
        "x-ms-server-encrypted": "true",
        "x-ms-version": "2021-08-06"
      },
      "ResponseBody": null
    },
    {
      "RequestUri": "https://samcw32zcnpjldw.blob.core.windows.net/azureml-blobstore-3bd2018e-4b43-401e-ad49-85df181c9e0a/az-ml-artifacts/00000000000000000000000000000000/COMPONENT_PLACEHOLDER",
      "RequestMethod": "HEAD",
      "RequestHeaders": {
        "Accept": "application/xml",
        "Accept-Encoding": "gzip, deflate",
        "Connection": "keep-alive",
        "User-Agent": "azsdk-python-storage-blob/12.14.1 Python/3.10.6 (Linux-5.15.79.1-microsoft-standard-WSL2-x86_64-with-glibc2.35)",
        "x-ms-date": "Tue, 21 Feb 2023 20:48:18 GMT",
        "x-ms-version": "2021-08-06"
      },
      "RequestBody": null,
      "StatusCode": 404,
      "ResponseHeaders": {
        "Date": "Tue, 21 Feb 2023 20:48:19 GMT",
        "Server": [
          "Windows-Azure-Blob/1.0",
          "Microsoft-HTTPAPI/2.0"
        ],
        "Transfer-Encoding": "chunked",
        "Vary": "Origin",
        "x-ms-error-code": "BlobNotFound",
        "x-ms-version": "2021-08-06"
      },
      "ResponseBody": null
    },
    {
      "RequestUri": "https://management.azure.com/subscriptions/00000000-0000-0000-0000-000000000/resourceGroups/00000/providers/Microsoft.MachineLearningServices/workspaces/00000/codes/c4b5a984-a0c9-4622-a5cf-f22114f04941/versions/1?api-version=2022-05-01",
      "RequestMethod": "PUT",
>>>>>>> ce9edaa6
      "RequestHeaders": {
        "Accept": "application/json",
        "Accept-Encoding": "gzip, deflate",
        "Connection": "keep-alive",
<<<<<<< HEAD
        "User-Agent": "azure-ai-ml/1.5.0 azsdk-python-mgmt-machinelearningservices/0.1.0 Python/3.7.9 (Windows-10-10.0.22621-SP0)"
=======
        "Content-Length": "288",
        "Content-Type": "application/json",
        "User-Agent": "azure-ai-ml/1.5.0 azsdk-python-mgmt-machinelearningservices/0.1.0 Python/3.10.6 (Linux-5.15.79.1-microsoft-standard-WSL2-x86_64-with-glibc2.35)"
      },
      "RequestBody": {
        "properties": {
          "properties": {
            "hash_sha256": "0000000000000",
            "hash_version": "0000000000000"
          },
          "isAnonymous": true,
          "isArchived": false,
          "codeUri": "https://samcw32zcnpjldw.blob.core.windows.net/azureml-blobstore-3bd2018e-4b43-401e-ad49-85df181c9e0a/LocalUpload/00000000000000000000000000000000"
        }
>>>>>>> ce9edaa6
      },
      "RequestBody": null,
      "StatusCode": 200,
      "ResponseHeaders": {
        "Cache-Control": "no-cache",
        "Content-Encoding": "gzip",
        "Content-Type": "application/json; charset=utf-8",
<<<<<<< HEAD
        "Date": "Thu, 23 Feb 2023 04:30:30 GMT",
        "Expires": "-1",
        "Pragma": "no-cache",
        "Request-Context": "appId=cid-v1:2d2e8e63-272e-4b3c-8598-4ee570a0e70d",
        "Server-Timing": "traceparent;desc=\u002200-3318d3900d149b807508eeb25c75c4b2-c39bad45b83be708-01\u0022",
=======
        "Date": "Tue, 21 Feb 2023 20:48:22 GMT",
        "Expires": "-1",
        "Pragma": "no-cache",
        "Request-Context": "appId=cid-v1:2d2e8e63-272e-4b3c-8598-4ee570a0e70d",
        "Server-Timing": "traceparent;desc=\u002200-f024fa9c61c2a878ca72c0f38c77d9fd-6fac257d370aa49b-01\u0022",
>>>>>>> ce9edaa6
        "Strict-Transport-Security": "max-age=31536000; includeSubDomains",
        "Transfer-Encoding": "chunked",
        "Vary": [
          "Accept-Encoding",
          "Accept-Encoding"
        ],
<<<<<<< HEAD
        "x-aml-cluster": "vienna-eastus2-02",
        "X-Content-Type-Options": "nosniff",
        "x-ms-correlation-request-id": "e679e9e7-4076-4935-af6c-226e51043721",
        "x-ms-ratelimit-remaining-subscription-reads": "11991",
        "x-ms-response-type": "standard",
        "x-ms-routing-request-id": "WESTUS2:20230223T043031Z:e679e9e7-4076-4935-af6c-226e51043721",
        "x-request-time": "0.058"
      },
      "ResponseBody": {
        "id": "/subscriptions/00000000-0000-0000-0000-000000000/resourceGroups/00000/providers/Microsoft.MachineLearningServices/workspaces/00000/codes/e7a3f40e-eb47-4499-9b80-1e5d911878f8/versions/1",
=======
        "x-aml-cluster": "vienna-eastus-01",
        "X-Content-Type-Options": "nosniff",
        "x-ms-correlation-request-id": "b7ed1e06-872d-4796-bba6-7e377c4a4eb3",
        "x-ms-ratelimit-remaining-subscription-writes": "1093",
        "x-ms-response-type": "standard",
        "x-ms-routing-request-id": "CANADACENTRAL:20230221T204822Z:b7ed1e06-872d-4796-bba6-7e377c4a4eb3",
        "x-request-time": "0.135"
      },
      "ResponseBody": {
        "id": "/subscriptions/00000000-0000-0000-0000-000000000/resourceGroups/00000/providers/Microsoft.MachineLearningServices/workspaces/00000/codes/c4b5a984-a0c9-4622-a5cf-f22114f04941/versions/1",
>>>>>>> ce9edaa6
        "name": "1",
        "type": "Microsoft.MachineLearningServices/workspaces/codes/versions",
        "properties": {
          "description": null,
          "tags": {},
          "properties": {
            "hash_sha256": "0000000000000",
            "hash_version": "0000000000000"
          },
          "isArchived": false,
          "isAnonymous": false,
<<<<<<< HEAD
          "codeUri": "https://saveorz2izv2bas.blob.core.windows.net:443/2d1e66ae-8-4d828c93-7c8f-558b-b99d-d21850cf37d9/"
        },
        "systemData": {
          "createdAt": "2023-02-23T02:16:10.3151666\u002B00:00",
          "createdBy": "Diondra Peck",
          "createdByType": "User",
          "lastModifiedAt": "2023-02-23T02:16:10.3151666\u002B00:00",
          "lastModifiedBy": "Diondra Peck",
=======
          "codeUri": "https://samcw32zcnpjldw.blob.core.windows.net/azureml-blobstore-3bd2018e-4b43-401e-ad49-85df181c9e0a/LocalUpload/00000000000000000000000000000000"
        },
        "systemData": {
          "createdAt": "2023-02-18T09:30:23.7478116\u002B00:00",
          "createdBy": "Firstname Lastname",
          "createdByType": "User",
          "lastModifiedAt": "2023-02-21T20:48:22.3914542\u002B00:00",
          "lastModifiedBy": "Firstname Lastname",
>>>>>>> ce9edaa6
          "lastModifiedByType": "User"
        }
      }
    },
    {
<<<<<<< HEAD
      "RequestUri": "https://management.azure.com/subscriptions/00000000-0000-0000-0000-000000000/resourceGroups/00000/providers/Microsoft.MachineLearningServices/workspaces/00000/components/azureml_anonymous/versions/0b35a8f7-cee5-d105-0ea9-5575c8ab619b?api-version=2022-10-01",
=======
      "RequestUri": "https://management.azure.com/subscriptions/00000000-0000-0000-0000-000000000/resourceGroups/00000/providers/Microsoft.MachineLearningServices/workspaces/00000/components/azureml_anonymous/versions/c69b468f-5cf3-2edb-680e-f382769c983d?api-version=2022-10-01",
>>>>>>> ce9edaa6
      "RequestMethod": "PUT",
      "RequestHeaders": {
        "Accept": "application/json",
        "Accept-Encoding": "gzip, deflate",
        "Connection": "keep-alive",
        "Content-Length": "1285",
        "Content-Type": "application/json",
<<<<<<< HEAD
        "User-Agent": "azure-ai-ml/1.5.0 azsdk-python-mgmt-machinelearningservices/0.1.0 Python/3.7.9 (Windows-10-10.0.22621-SP0)"
=======
        "User-Agent": "azure-ai-ml/1.5.0 azsdk-python-mgmt-machinelearningservices/0.1.0 Python/3.10.6 (Linux-5.15.79.1-microsoft-standard-WSL2-x86_64-with-glibc2.35)"
>>>>>>> ce9edaa6
      },
      "RequestBody": {
        "properties": {
          "description": "This is the basic command component",
          "properties": {},
          "tags": {
            "tag": "tagvalue",
            "owner": "sdkteam"
          },
          "isAnonymous": true,
          "isArchived": false,
          "componentSpec": {
            "command": "echo Hello World \u0026 echo $[[${{inputs.component_in_number}}]] \u0026 echo ${{inputs.component_in_path}} \u0026 echo ${{outputs.component_out_path}} \u003E ${{outputs.component_out_path}}/component_in_number",
<<<<<<< HEAD
            "code": "azureml:/subscriptions/00000000-0000-0000-0000-000000000/resourceGroups/00000/providers/Microsoft.MachineLearningServices/workspaces/00000/codes/e7a3f40e-eb47-4499-9b80-1e5d911878f8/versions/1",
            "environment": "azureml:AzureML-sklearn-0.24-ubuntu18.04-py37-cpu:1",
            "name": "test_648814883023",
=======
            "code": "azureml:/subscriptions/00000000-0000-0000-0000-000000000/resourceGroups/00000/providers/Microsoft.MachineLearningServices/workspaces/00000/codes/c4b5a984-a0c9-4622-a5cf-f22114f04941/versions/1",
            "environment": "azureml:AzureML-sklearn-1.0-ubuntu20.04-py38-cpu:33",
            "name": "test_517271885467",
>>>>>>> ce9edaa6
            "description": "This is the basic command component",
            "tags": {
              "tag": "tagvalue",
              "owner": "sdkteam"
            },
            "version": "0.0.1",
            "$schema": "https://azuremlschemas.azureedge.net/development/commandComponent.schema.json",
            "display_name": "CommandComponentBasic",
            "is_deterministic": true,
            "inputs": {
              "component_in_number": {
                "type": "number",
                "optional": true,
                "default": "10.99",
                "description": "A number"
              },
              "component_in_path": {
                "type": "uri_folder",
                "description": "A path"
              }
            },
            "outputs": {
              "component_out_path": {
                "type": "uri_folder"
              }
            },
            "type": "command",
            "_source": "YAML.COMPONENT"
          }
        }
      },
      "StatusCode": 201,
      "ResponseHeaders": {
        "Cache-Control": "no-cache",
<<<<<<< HEAD
        "Content-Length": "2273",
        "Content-Type": "application/json; charset=utf-8",
        "Date": "Thu, 23 Feb 2023 04:30:31 GMT",
        "Expires": "-1",
        "Location": "https://management.azure.com/subscriptions/00000000-0000-0000-0000-000000000/resourceGroups/00000/providers/Microsoft.MachineLearningServices/workspaces/00000/components/azureml_anonymous/versions/0b35a8f7-cee5-d105-0ea9-5575c8ab619b?api-version=2022-10-01",
        "Pragma": "no-cache",
        "Request-Context": "appId=cid-v1:2d2e8e63-272e-4b3c-8598-4ee570a0e70d",
        "Server-Timing": "traceparent;desc=\u002200-ac47f29e879227624c221fa0a60402ff-57ee48befd47a8a7-01\u0022",
        "Strict-Transport-Security": "max-age=31536000; includeSubDomains",
        "x-aml-cluster": "vienna-eastus2-02",
        "X-Content-Type-Options": "nosniff",
        "x-ms-correlation-request-id": "094dad76-b7d2-4fda-9b0a-a23839044f45",
        "x-ms-ratelimit-remaining-subscription-writes": "1195",
        "x-ms-response-type": "standard",
        "x-ms-routing-request-id": "WESTUS2:20230223T043032Z:094dad76-b7d2-4fda-9b0a-a23839044f45",
        "x-request-time": "0.585"
      },
      "ResponseBody": {
        "id": "/subscriptions/00000000-0000-0000-0000-000000000/resourceGroups/00000/providers/Microsoft.MachineLearningServices/workspaces/00000/components/azureml_anonymous/versions/0365f05e-736d-4576-9c7a-7d8a27d563b4",
        "name": "0365f05e-736d-4576-9c7a-7d8a27d563b4",
=======
        "Content-Length": "1837",
        "Content-Type": "application/json; charset=utf-8",
        "Date": "Tue, 21 Feb 2023 20:48:23 GMT",
        "Expires": "-1",
        "Location": "https://management.azure.com/subscriptions/00000000-0000-0000-0000-000000000/resourceGroups/00000/providers/Microsoft.MachineLearningServices/workspaces/00000/components/azureml_anonymous/versions/c69b468f-5cf3-2edb-680e-f382769c983d?api-version=2022-10-01",
        "Pragma": "no-cache",
        "Request-Context": "appId=cid-v1:2d2e8e63-272e-4b3c-8598-4ee570a0e70d",
        "Server-Timing": "traceparent;desc=\u002200-7c51bf22ce32edc4ac08847ecdb2ba12-62a370bfd76869f7-01\u0022",
        "Strict-Transport-Security": "max-age=31536000; includeSubDomains",
        "x-aml-cluster": "vienna-eastus-01",
        "X-Content-Type-Options": "nosniff",
        "x-ms-correlation-request-id": "167d2deb-bd67-419c-bf1e-c10cb2d67e9c",
        "x-ms-ratelimit-remaining-subscription-writes": "1092",
        "x-ms-response-type": "standard",
        "x-ms-routing-request-id": "CANADACENTRAL:20230221T204823Z:167d2deb-bd67-419c-bf1e-c10cb2d67e9c",
        "x-request-time": "0.619"
      },
      "ResponseBody": {
        "id": "/subscriptions/00000000-0000-0000-0000-000000000/resourceGroups/00000/providers/Microsoft.MachineLearningServices/workspaces/00000/components/azureml_anonymous/versions/c317426e-c23a-43a9-afcc-b9fa98f5d5a2",
        "name": "c317426e-c23a-43a9-afcc-b9fa98f5d5a2",
>>>>>>> ce9edaa6
        "type": "Microsoft.MachineLearningServices/workspaces/components/versions",
        "properties": {
          "description": null,
          "tags": {
            "tag": "tagvalue",
            "owner": "sdkteam"
          },
          "properties": {},
          "isArchived": false,
          "isAnonymous": true,
          "componentSpec": {
<<<<<<< HEAD
            "name": "test_648814883023",
=======
            "name": "test_517271885467",
>>>>>>> ce9edaa6
            "version": "0.0.1",
            "display_name": "CommandComponentBasic",
            "is_deterministic": "True",
            "type": "command",
            "description": "This is the basic command component",
            "tags": {
              "tag": "tagvalue",
              "owner": "sdkteam"
            },
            "inputs": {
              "component_in_path": {
                "type": "uri_folder",
                "optional": "False",
                "description": "A path"
              },
              "component_in_number": {
                "type": "number",
                "optional": "True",
                "default": "10.99",
                "description": "A number"
              }
            },
            "outputs": {
              "component_out_path": {
                "type": "uri_folder"
              }
            },
<<<<<<< HEAD
            "code": "azureml:/subscriptions/00000000-0000-0000-0000-000000000/resourceGroups/00000/providers/Microsoft.MachineLearningServices/workspaces/00000/codes/e7a3f40e-eb47-4499-9b80-1e5d911878f8/versions/1",
            "environment": "azureml://registries/azureml/environments/AzureML-sklearn-0.24-ubuntu18.04-py37-cpu/versions/1",
=======
            "code": "azureml:/subscriptions/00000000-0000-0000-0000-000000000/resourceGroups/00000/providers/Microsoft.MachineLearningServices/workspaces/00000/codes/c4b5a984-a0c9-4622-a5cf-f22114f04941/versions/1",
            "environment": "azureml://registries/azureml/environments/AzureML-sklearn-1.0-ubuntu20.04-py38-cpu/versions/33",
>>>>>>> ce9edaa6
            "resources": {
              "instance_count": "1"
            },
            "command": "echo Hello World \u0026 echo $[[${{inputs.component_in_number}}]] \u0026 echo ${{inputs.component_in_path}} \u0026 echo ${{outputs.component_out_path}} \u003E ${{outputs.component_out_path}}/component_in_number",
            "$schema": "https://azuremlschemas.azureedge.net/development/commandComponent.schema.json"
          }
        },
        "systemData": {
<<<<<<< HEAD
          "createdAt": "2023-02-23T04:30:32.1217111\u002B00:00",
          "createdBy": "Diondra Peck",
          "createdByType": "User",
          "lastModifiedAt": "2023-02-23T04:30:32.1217111\u002B00:00",
          "lastModifiedBy": "Diondra Peck",
=======
          "createdAt": "2023-02-21T20:48:23.4649639\u002B00:00",
          "createdBy": "Firstname Lastname",
          "createdByType": "User",
          "lastModifiedAt": "2023-02-21T20:48:23.4649639\u002B00:00",
          "lastModifiedBy": "Firstname Lastname",
>>>>>>> ce9edaa6
          "lastModifiedByType": "User"
        }
      }
    },
    {
      "RequestUri": "https://management.azure.com/subscriptions/00000000-0000-0000-0000-000000000/resourceGroups/00000/providers/Microsoft.MachineLearningServices/workspaces/00000/jobs/000000000000000000000?api-version=2022-12-01-preview",
      "RequestMethod": "PUT",
      "RequestHeaders": {
        "Accept": "application/json",
        "Accept-Encoding": "gzip, deflate",
        "Connection": "keep-alive",
        "Content-Length": "1909",
        "Content-Type": "application/json",
<<<<<<< HEAD
        "User-Agent": "azure-ai-ml/1.5.0 azsdk-python-mgmt-machinelearningservices/0.1.0 Python/3.7.9 (Windows-10-10.0.22621-SP0)"
=======
        "User-Agent": "azure-ai-ml/1.5.0 azsdk-python-mgmt-machinelearningservices/0.1.0 Python/3.10.6 (Linux-5.15.79.1-microsoft-standard-WSL2-x86_64-with-glibc2.35)"
>>>>>>> ce9edaa6
      },
      "RequestBody": {
        "properties": {
          "description": "The hello world pipeline job",
          "properties": {},
          "tags": {
            "owner": "sdkteam",
            "tag": "tagvalue"
          },
          "computeId": "/subscriptions/00000000-0000-0000-0000-000000000/resourceGroups/00000/providers/Microsoft.MachineLearningServices/workspaces/00000/computes/cpu-cluster",
<<<<<<< HEAD
          "displayName": "test_44203402020",
=======
          "displayName": "test_384460569812",
>>>>>>> ce9edaa6
          "experimentName": "dsl_pipeline_e2e",
          "isArchived": false,
          "jobType": "Pipeline",
          "inputs": {
            "job_in_number": {
              "jobInputType": "literal",
              "value": "10"
            },
            "job_in_other_number": {
              "jobInputType": "literal",
              "value": "15"
            },
            "job_in_path": {
              "uri": "https://dprepdata.blob.core.windows.net/demo/Titanic.csv",
              "jobInputType": "uri_file"
            }
          },
          "jobs": {
            "node1": {
              "name": "node1",
              "type": "command",
              "inputs": {
                "component_in_number": {
                  "job_input_type": "literal",
                  "value": "${{parent.inputs.job_in_number}}"
                },
                "component_in_path": {
                  "job_input_type": "literal",
                  "value": "${{parent.inputs.job_in_path}}"
                }
              },
              "_source": "YAML.COMPONENT",
<<<<<<< HEAD
              "componentId": "/subscriptions/00000000-0000-0000-0000-000000000/resourceGroups/00000/providers/Microsoft.MachineLearningServices/workspaces/00000/components/azureml_anonymous/versions/0365f05e-736d-4576-9c7a-7d8a27d563b4"
=======
              "componentId": "/subscriptions/00000000-0000-0000-0000-000000000/resourceGroups/00000/providers/Microsoft.MachineLearningServices/workspaces/00000/components/azureml_anonymous/versions/c317426e-c23a-43a9-afcc-b9fa98f5d5a2"
>>>>>>> ce9edaa6
            },
            "node2": {
              "name": "node2",
              "type": "command",
              "inputs": {
                "component_in_number": {
                  "job_input_type": "literal",
                  "value": "${{parent.inputs.job_in_other_number}}"
                },
                "component_in_path": {
                  "job_input_type": "literal",
                  "value": "${{parent.jobs.node1.outputs.component_out_path}}"
                }
              },
              "outputs": {
                "component_out_path": {
                  "value": "${{parent.outputs.job_out_data}}",
                  "type": "literal"
                }
              },
              "_source": "YAML.COMPONENT",
<<<<<<< HEAD
              "componentId": "/subscriptions/00000000-0000-0000-0000-000000000/resourceGroups/00000/providers/Microsoft.MachineLearningServices/workspaces/00000/components/azureml_anonymous/versions/0365f05e-736d-4576-9c7a-7d8a27d563b4"
=======
              "componentId": "/subscriptions/00000000-0000-0000-0000-000000000/resourceGroups/00000/providers/Microsoft.MachineLearningServices/workspaces/00000/components/azureml_anonymous/versions/c317426e-c23a-43a9-afcc-b9fa98f5d5a2"
>>>>>>> ce9edaa6
            }
          },
          "outputs": {
            "job_out_data": {
              "jobOutputType": "uri_folder"
            }
          },
          "settings": {
            "_source": "DSL"
          }
        }
      },
      "StatusCode": 201,
      "ResponseHeaders": {
        "Cache-Control": "no-cache",
<<<<<<< HEAD
        "Content-Length": "4534",
        "Content-Type": "application/json; charset=utf-8",
        "Date": "Thu, 23 Feb 2023 04:30:34 GMT",
=======
        "Content-Length": "3441",
        "Content-Type": "application/json; charset=utf-8",
        "Date": "Tue, 21 Feb 2023 20:48:28 GMT",
>>>>>>> ce9edaa6
        "Expires": "-1",
        "Location": "https://management.azure.com/subscriptions/00000000-0000-0000-0000-000000000/resourceGroups/00000/providers/Microsoft.MachineLearningServices/workspaces/00000/jobs/000000000000000000000?api-version=2022-12-01-preview",
        "Pragma": "no-cache",
        "Request-Context": "appId=cid-v1:2d2e8e63-272e-4b3c-8598-4ee570a0e70d",
<<<<<<< HEAD
        "Server-Timing": "traceparent;desc=\u002200-9ee4d69d0a57c5d17c94145f71a4380e-5f2114d1cfa28047-01\u0022",
        "Strict-Transport-Security": "max-age=31536000; includeSubDomains",
        "x-aml-cluster": "vienna-eastus2-02",
        "X-Content-Type-Options": "nosniff",
        "x-ms-correlation-request-id": "1b415d41-ad2e-4715-afad-a8798ddca0a4",
        "x-ms-ratelimit-remaining-subscription-writes": "1194",
        "x-ms-response-type": "standard",
        "x-ms-routing-request-id": "WESTUS2:20230223T043035Z:1b415d41-ad2e-4715-afad-a8798ddca0a4",
        "x-request-time": "1.311"
=======
        "Server-Timing": "traceparent;desc=\u002200-ec9fc2ac918a6edaa1cefcebbdfe110d-d4d3556861ca1ba9-01\u0022",
        "Strict-Transport-Security": "max-age=31536000; includeSubDomains",
        "x-aml-cluster": "vienna-eastus-01",
        "X-Content-Type-Options": "nosniff",
        "x-ms-correlation-request-id": "c3c7cfef-9438-4ab2-8b88-d56bb6c67933",
        "x-ms-ratelimit-remaining-subscription-writes": "1091",
        "x-ms-response-type": "standard",
        "x-ms-routing-request-id": "CANADACENTRAL:20230221T204828Z:c3c7cfef-9438-4ab2-8b88-d56bb6c67933",
        "x-request-time": "1.501"
>>>>>>> ce9edaa6
      },
      "ResponseBody": {
        "id": "/subscriptions/00000000-0000-0000-0000-000000000/resourceGroups/00000/providers/Microsoft.MachineLearningServices/workspaces/00000/jobs/000000000000000000000",
        "name": "000000000000000000000",
        "type": "Microsoft.MachineLearningServices/workspaces/jobs",
        "properties": {
          "description": "The hello world pipeline job",
          "tags": {
            "owner": "sdkteam",
            "tag": "tagvalue"
          },
          "properties": {
            "azureml.DevPlatv2": "true",
            "azureml.runsource": "azureml.PipelineRun",
            "runSource": "MFE",
            "runType": "HTTP",
            "azureml.parameters": "{\u0022job_in_number\u0022:\u002210\u0022,\u0022job_in_other_number\u0022:\u002215\u0022}",
            "azureml.continue_on_step_failure": "False",
            "azureml.continue_on_failed_optional_input": "True",
            "azureml.defaultComputeName": "cpu-cluster",
            "azureml.defaultDataStoreName": "workspaceblobstore",
            "azureml.pipelineComponent": "pipelinerun"
          },
<<<<<<< HEAD
          "displayName": "test_44203402020",
=======
          "displayName": "test_384460569812",
>>>>>>> ce9edaa6
          "status": "Preparing",
          "experimentName": "dsl_pipeline_e2e",
          "services": {
            "Tracking": {
              "jobServiceType": "Tracking",
              "port": null,
<<<<<<< HEAD
              "endpoint": "azureml://eastus2.api.azureml.ms/mlflow/v1.0/subscriptions/00000000-0000-0000-0000-000000000/resourceGroups/00000/providers/Microsoft.MachineLearningServices/workspaces/00000?",
=======
              "endpoint": "azureml://eastus.api.azureml.ms/mlflow/v1.0/subscriptions/00000000-0000-0000-0000-000000000/resourceGroups/00000/providers/Microsoft.MachineLearningServices/workspaces/00000?",
>>>>>>> ce9edaa6
              "status": null,
              "errorMessage": null,
              "properties": null,
              "nodes": null
            },
            "Studio": {
              "jobServiceType": "Studio",
              "port": null,
              "endpoint": "https://ml.azure.com/runs/000000000000000000000?wsid=/subscriptions/00000000-0000-0000-0000-000000000/resourcegroups/00000/workspaces/00000",
              "status": null,
              "errorMessage": null,
              "properties": null,
              "nodes": null
            }
          },
          "computeId": "/subscriptions/00000000-0000-0000-0000-000000000/resourceGroups/00000/providers/Microsoft.MachineLearningServices/workspaces/00000/computes/cpu-cluster",
          "isArchived": false,
          "identity": null,
          "componentId": null,
          "jobType": "Pipeline",
          "settings": {
            "_source": "DSL"
          },
          "jobs": {
            "node1": {
              "name": "node1",
              "type": "command",
              "inputs": {
                "component_in_number": {
                  "job_input_type": "literal",
                  "value": "${{parent.inputs.job_in_number}}"
                },
                "component_in_path": {
                  "job_input_type": "literal",
                  "value": "${{parent.inputs.job_in_path}}"
                }
              },
              "_source": "YAML.COMPONENT",
<<<<<<< HEAD
              "componentId": "/subscriptions/00000000-0000-0000-0000-000000000/resourceGroups/00000/providers/Microsoft.MachineLearningServices/workspaces/00000/components/azureml_anonymous/versions/0365f05e-736d-4576-9c7a-7d8a27d563b4"
=======
              "componentId": "/subscriptions/00000000-0000-0000-0000-000000000/resourceGroups/00000/providers/Microsoft.MachineLearningServices/workspaces/00000/components/azureml_anonymous/versions/c317426e-c23a-43a9-afcc-b9fa98f5d5a2"
>>>>>>> ce9edaa6
            },
            "node2": {
              "name": "node2",
              "type": "command",
              "inputs": {
                "component_in_number": {
                  "job_input_type": "literal",
                  "value": "${{parent.inputs.job_in_other_number}}"
                },
                "component_in_path": {
                  "job_input_type": "literal",
                  "value": "${{parent.jobs.node1.outputs.component_out_path}}"
                }
              },
              "outputs": {
                "component_out_path": {
                  "value": "${{parent.outputs.job_out_data}}",
                  "type": "literal"
                }
              },
              "_source": "YAML.COMPONENT",
<<<<<<< HEAD
              "componentId": "/subscriptions/00000000-0000-0000-0000-000000000/resourceGroups/00000/providers/Microsoft.MachineLearningServices/workspaces/00000/components/azureml_anonymous/versions/0365f05e-736d-4576-9c7a-7d8a27d563b4"
=======
              "componentId": "/subscriptions/00000000-0000-0000-0000-000000000/resourceGroups/00000/providers/Microsoft.MachineLearningServices/workspaces/00000/components/azureml_anonymous/versions/c317426e-c23a-43a9-afcc-b9fa98f5d5a2"
>>>>>>> ce9edaa6
            }
          },
          "inputs": {
            "job_in_number": {
              "description": null,
              "jobInputType": "literal",
              "value": "10"
            },
            "job_in_other_number": {
              "description": null,
              "jobInputType": "literal",
              "value": "15"
            },
            "job_in_path": {
              "description": null,
              "uri": "https://dprepdata.blob.core.windows.net/demo/Titanic.csv",
              "mode": "ReadOnlyMount",
              "jobInputType": "uri_file"
            }
          },
          "outputs": {
            "job_out_data": {
              "description": null,
              "uri": null,
              "assetName": null,
              "assetVersion": null,
              "mode": "ReadWriteMount",
              "jobOutputType": "uri_folder"
            }
          },
          "sourceJobId": null
        },
        "systemData": {
<<<<<<< HEAD
          "createdAt": "2023-02-23T04:30:34.5941037\u002B00:00",
          "createdBy": "Diondra Peck",
=======
          "createdAt": "2023-02-21T20:48:27.972093\u002B00:00",
          "createdBy": "Firstname Lastname",
>>>>>>> ce9edaa6
          "createdByType": "User"
        }
      }
    }
  ],
  "Variables": {
<<<<<<< HEAD
    "component_name": "test_648814883023",
    "pipeline_name": "test_44203402020"
=======
    "component_name": "test_517271885467",
    "pipeline_name": "test_384460569812"
>>>>>>> ce9edaa6
  }
}<|MERGE_RESOLUTION|>--- conflicted
+++ resolved
@@ -7,11 +7,7 @@
         "Accept": "application/json",
         "Accept-Encoding": "gzip, deflate",
         "Connection": "keep-alive",
-<<<<<<< HEAD
         "User-Agent": "azure-ai-ml/1.5.0 azsdk-python-mgmt-machinelearningservices/0.1.0 Python/3.7.9 (Windows-10-10.0.22621-SP0)"
-=======
-        "User-Agent": "azure-ai-ml/1.5.0 azsdk-python-mgmt-machinelearningservices/0.1.0 Python/3.10.6 (Linux-5.15.79.1-microsoft-standard-WSL2-x86_64-with-glibc2.35)"
->>>>>>> ce9edaa6
       },
       "RequestBody": null,
       "StatusCode": 200,
@@ -19,69 +15,39 @@
         "Cache-Control": "no-cache",
         "Content-Encoding": "gzip",
         "Content-Type": "application/json; charset=utf-8",
-<<<<<<< HEAD
-        "Date": "Thu, 23 Feb 2023 04:30:25 GMT",
+        "Date": "Thu, 23 Feb 2023 20:17:09 GMT",
         "Expires": "-1",
         "Pragma": "no-cache",
         "Request-Context": "appId=cid-v1:2d2e8e63-272e-4b3c-8598-4ee570a0e70d",
-        "Server-Timing": "traceparent;desc=\u002200-66511dc28f99a4d81715fbbf2b10de58-ba62e568522c7fe6-01\u0022",
-=======
-        "Date": "Tue, 21 Feb 2023 20:48:15 GMT",
-        "Expires": "-1",
-        "Pragma": "no-cache",
-        "Request-Context": "appId=cid-v1:2d2e8e63-272e-4b3c-8598-4ee570a0e70d",
-        "Server-Timing": "traceparent;desc=\u002200-734e6979b85b2249255db5a5ac182e12-56d8c4b97a2884c0-01\u0022",
->>>>>>> ce9edaa6
+        "Server-Timing": "traceparent;desc=\u002200-b5b63f3414cdf1f8d5b6ac7eed99894a-d4eecce2f1bb5607-01\u0022",
         "Strict-Transport-Security": "max-age=31536000; includeSubDomains",
         "Transfer-Encoding": "chunked",
         "Vary": [
           "Accept-Encoding",
           "Accept-Encoding"
         ],
-<<<<<<< HEAD
-        "x-aml-cluster": "vienna-eastus2-01",
+        "x-aml-cluster": "vienna-eastus2-02",
         "X-Content-Type-Options": "nosniff",
-        "x-ms-correlation-request-id": "660da9dd-983d-4b83-bac8-4a6a128eb2ac",
-        "x-ms-ratelimit-remaining-subscription-reads": "11993",
+        "x-ms-correlation-request-id": "6b0d9eac-5f65-4324-9df7-1a62c8dbb325",
+        "x-ms-ratelimit-remaining-subscription-reads": "11992",
         "x-ms-response-type": "standard",
-        "x-ms-routing-request-id": "WESTUS2:20230223T043026Z:660da9dd-983d-4b83-bac8-4a6a128eb2ac",
-        "x-request-time": "0.048"
-=======
-        "x-aml-cluster": "vienna-eastus-02",
-        "X-Content-Type-Options": "nosniff",
-        "x-ms-correlation-request-id": "6e676f90-43ce-4e23-bc6b-f0da4a7b1477",
-        "x-ms-ratelimit-remaining-subscription-reads": "11898",
-        "x-ms-response-type": "standard",
-        "x-ms-routing-request-id": "CANADACENTRAL:20230221T204815Z:6e676f90-43ce-4e23-bc6b-f0da4a7b1477",
-        "x-request-time": "0.049"
->>>>>>> ce9edaa6
+        "x-ms-routing-request-id": "WESTUS2:20230223T201709Z:6b0d9eac-5f65-4324-9df7-1a62c8dbb325",
+        "x-request-time": "0.398"
       },
       "ResponseBody": {
         "id": "/subscriptions/00000000-0000-0000-0000-000000000/resourceGroups/00000/providers/Microsoft.MachineLearningServices/workspaces/00000/computes/cpu-cluster",
         "name": "cpu-cluster",
         "type": "Microsoft.MachineLearningServices/workspaces/computes",
-<<<<<<< HEAD
         "location": "eastus2",
         "tags": {},
         "properties": {
           "createdOn": "2023-02-23T02:09:37.0381833\u002B00:00",
           "modifiedOn": "2023-02-23T02:09:40.5544927\u002B00:00",
-=======
-        "location": "eastus",
-        "tags": {},
-        "properties": {
-          "createdOn": "2023-02-18T09:22:48.8321811\u002B00:00",
-          "modifiedOn": "2023-02-20T22:34:01.0617008\u002B00:00",
->>>>>>> ce9edaa6
           "disableLocalAuth": false,
           "description": null,
           "resourceId": null,
           "computeType": "AmlCompute",
-<<<<<<< HEAD
           "computeLocation": "eastus2",
-=======
-          "computeLocation": "eastus",
->>>>>>> ce9edaa6
           "provisioningState": "Succeeded",
           "provisioningErrors": null,
           "isAttachedCompute": false,
@@ -91,37 +57,21 @@
             "scaleSettings": {
               "maxNodeCount": 4,
               "minNodeCount": 0,
-<<<<<<< HEAD
               "nodeIdleTimeBeforeScaleDown": "PT2M"
             },
             "subnet": null,
-            "currentNodeCount": 0,
-            "targetNodeCount": 0,
+            "currentNodeCount": 4,
+            "targetNodeCount": 2,
             "nodeStateCounts": {
               "preparingNodeCount": 0,
               "runningNodeCount": 0,
-              "idleNodeCount": 0,
-=======
-              "nodeIdleTimeBeforeScaleDown": "PT20M"
-            },
-            "subnet": null,
-            "currentNodeCount": 4,
-            "targetNodeCount": 4,
-            "nodeStateCounts": {
-              "preparingNodeCount": 2,
-              "runningNodeCount": 1,
-              "idleNodeCount": 1,
->>>>>>> ce9edaa6
+              "idleNodeCount": 4,
               "unusableNodeCount": 0,
               "leavingNodeCount": 0,
               "preemptedNodeCount": 0
             },
-            "allocationState": "Steady",
-<<<<<<< HEAD
-            "allocationStateTransitionTime": "2023-02-23T04:08:12.524\u002B00:00",
-=======
-            "allocationStateTransitionTime": "2023-02-21T20:46:52.65\u002B00:00",
->>>>>>> ce9edaa6
+            "allocationState": "Resizing",
+            "allocationStateTransitionTime": "2023-02-23T20:16:24.868\u002B00:00",
             "errors": null,
             "remoteLoginPortPublicAccess": "Enabled",
             "osType": "Linux",
@@ -133,21 +83,13 @@
       }
     },
     {
-<<<<<<< HEAD
       "RequestUri": "https://management.azure.com/subscriptions/00000000-0000-0000-0000-000000000/resourceGroups/00000/providers/Microsoft.MachineLearningServices/workspaces/00000?api-version=2022-10-01",
-=======
-      "RequestUri": "https://management.azure.com/subscriptions/00000000-0000-0000-0000-000000000/resourceGroups/00000/providers/Microsoft.MachineLearningServices/workspaces/00000/datastores/workspaceblobstore?api-version=2022-10-01",
->>>>>>> ce9edaa6
       "RequestMethod": "GET",
       "RequestHeaders": {
         "Accept": "application/json",
         "Accept-Encoding": "gzip, deflate",
         "Connection": "keep-alive",
-<<<<<<< HEAD
         "User-Agent": "azure-ai-ml/1.5.0 azsdk-python-mgmt-machinelearningservices/0.1.0 Python/3.7.9 (Windows-10-10.0.22621-SP0)"
-=======
-        "User-Agent": "azure-ai-ml/1.5.0 azsdk-python-mgmt-machinelearningservices/0.1.0 Python/3.10.6 (Linux-5.15.79.1-microsoft-standard-WSL2-x86_64-with-glibc2.35)"
->>>>>>> ce9edaa6
       },
       "RequestBody": null,
       "StatusCode": 200,
@@ -155,42 +97,24 @@
         "Cache-Control": "no-cache",
         "Content-Encoding": "gzip",
         "Content-Type": "application/json; charset=utf-8",
-<<<<<<< HEAD
-        "Date": "Thu, 23 Feb 2023 04:30:27 GMT",
+        "Date": "Thu, 23 Feb 2023 20:17:11 GMT",
         "Expires": "-1",
         "Pragma": "no-cache",
         "Request-Context": "appId=cid-v1:2d2e8e63-272e-4b3c-8598-4ee570a0e70d",
-        "Server-Timing": "traceparent;desc=\u002200-fe3f2bc94f059ef3a45083d5bf3c0424-c705dab5f8267afe-01\u0022",
-=======
-        "Date": "Tue, 21 Feb 2023 20:48:18 GMT",
-        "Expires": "-1",
-        "Pragma": "no-cache",
-        "Request-Context": "appId=cid-v1:2d2e8e63-272e-4b3c-8598-4ee570a0e70d",
-        "Server-Timing": "traceparent;desc=\u002200-efd15285f7ed8f3f627fcd37bc7081dc-fe28a4c466b84754-01\u0022",
->>>>>>> ce9edaa6
+        "Server-Timing": "traceparent;desc=\u002200-9218a66e37d4f90d57e47f9f4ed947d7-714d505cd4718794-01\u0022",
         "Strict-Transport-Security": "max-age=31536000; includeSubDomains",
         "Transfer-Encoding": "chunked",
         "Vary": [
           "Accept-Encoding",
           "Accept-Encoding"
         ],
-<<<<<<< HEAD
-        "x-aml-cluster": "vienna-eastus2-02",
+        "x-aml-cluster": "vienna-eastus2-01",
         "X-Content-Type-Options": "nosniff",
-        "x-ms-correlation-request-id": "449e6590-cbf7-4dad-b82e-391bc680a528",
-        "x-ms-ratelimit-remaining-subscription-reads": "11992",
+        "x-ms-correlation-request-id": "06f54cee-d6f5-4b76-9f0d-4d9b806ec5b3",
+        "x-ms-ratelimit-remaining-subscription-reads": "11991",
         "x-ms-response-type": "standard",
-        "x-ms-routing-request-id": "WESTUS2:20230223T043028Z:449e6590-cbf7-4dad-b82e-391bc680a528",
-        "x-request-time": "0.027"
-=======
-        "x-aml-cluster": "vienna-eastus-01",
-        "X-Content-Type-Options": "nosniff",
-        "x-ms-correlation-request-id": "a26c9b8c-2210-4d71-a7c3-9128d59705a0",
-        "x-ms-ratelimit-remaining-subscription-reads": "11897",
-        "x-ms-response-type": "standard",
-        "x-ms-routing-request-id": "CANADACENTRAL:20230221T204818Z:a26c9b8c-2210-4d71-a7c3-9128d59705a0",
-        "x-request-time": "0.106"
->>>>>>> ce9edaa6
+        "x-ms-routing-request-id": "WESTUS2:20230223T201712Z:06f54cee-d6f5-4b76-9f0d-4d9b806ec5b3",
+        "x-request-time": "0.581"
       },
       "ResponseBody": {
         "id": "/subscriptions/00000000-0000-0000-0000-000000000/resourceGroups/00000/providers/Microsoft.MachineLearningServices/workspaces/00000",
@@ -218,7 +142,6 @@
             "isPrivateLinkEnabled": false,
             "notebookPreparationError": null
           },
-<<<<<<< HEAD
           "storageHnsEnabled": false,
           "workspaceId": "2d1e66ae-85e3-42c0-be91-34de66397f26",
           "linkedModelInventoryArmId": null,
@@ -253,39 +176,12 @@
     {
       "RequestUri": "https://eastus2.api.azureml.ms/content/v2.0/subscriptions/00000000-0000-0000-0000-000000000/resourceGroups/00000/providers/Microsoft.MachineLearningServices/workspaces/00000/snapshots/getByHash?hash=d3c05b496c685e7e5a204e3cebc689086bd0f622c2975d8090c18968739a464a\u0026hashVersion=202208",
       "RequestMethod": "GET",
-=======
-          "datastoreType": "AzureBlob",
-          "accountName": "samcw32zcnpjldw",
-          "containerName": "azureml-blobstore-3bd2018e-4b43-401e-ad49-85df181c9e0a",
-          "endpoint": "core.windows.net",
-          "protocol": "https",
-          "serviceDataAccessAuthIdentity": "WorkspaceSystemAssignedIdentity"
-        },
-        "systemData": {
-          "createdAt": "2023-02-18T09:22:33.5645164\u002B00:00",
-          "createdBy": "779301c0-18b2-4cdc-801b-a0a3368fee0a",
-          "createdByType": "Application",
-          "lastModifiedAt": "2023-02-18T09:22:34.1712214\u002B00:00",
-          "lastModifiedBy": "779301c0-18b2-4cdc-801b-a0a3368fee0a",
-          "lastModifiedByType": "Application"
-        }
-      }
-    },
-    {
-      "RequestUri": "https://management.azure.com/subscriptions/00000000-0000-0000-0000-000000000/resourceGroups/00000/providers/Microsoft.MachineLearningServices/workspaces/00000/datastores/workspaceblobstore/listSecrets?api-version=2022-10-01",
-      "RequestMethod": "POST",
->>>>>>> ce9edaa6
       "RequestHeaders": {
         "Accept": "*/*",
         "Accept-Encoding": "gzip, deflate",
         "Connection": "keep-alive",
-<<<<<<< HEAD
         "Content-Type": "application/json; charset=UTF-8",
         "User-Agent": "azure-ai-ml/1.5.0 azsdk-python-core/1.26.3 Python/3.7.9 (Windows-10-10.0.22621-SP0)"
-=======
-        "Content-Length": "0",
-        "User-Agent": "azure-ai-ml/1.5.0 azsdk-python-mgmt-machinelearningservices/0.1.0 Python/3.10.6 (Linux-5.15.79.1-microsoft-standard-WSL2-x86_64-with-glibc2.35)"
->>>>>>> ce9edaa6
       },
       "RequestBody": null,
       "StatusCode": 200,
@@ -293,33 +189,15 @@
         "Connection": "keep-alive",
         "Content-Encoding": "gzip",
         "Content-Type": "application/json; charset=utf-8",
-<<<<<<< HEAD
-        "Date": "Thu, 23 Feb 2023 04:30:29 GMT",
+        "Date": "Thu, 23 Feb 2023 20:17:14 GMT",
         "Request-Context": "appId=cid-v1:2d2e8e63-272e-4b3c-8598-4ee570a0e70d",
         "Strict-Transport-Security": "max-age=15724800; includeSubDomains; preload",
         "Transfer-Encoding": "chunked",
         "Vary": "Accept-Encoding",
-        "x-aml-cluster": "vienna-eastus2-01",
+        "x-aml-cluster": "vienna-eastus2-02",
         "X-Content-Type-Options": "nosniff",
         "x-ms-response-type": "standard",
-        "x-request-time": "0.105"
-=======
-        "Date": "Tue, 21 Feb 2023 20:48:18 GMT",
-        "Expires": "-1",
-        "Pragma": "no-cache",
-        "Request-Context": "appId=cid-v1:2d2e8e63-272e-4b3c-8598-4ee570a0e70d",
-        "Server-Timing": "traceparent;desc=\u002200-db080817ce149fdaf8c6cc34786e0b12-301f8d33443a6e28-01\u0022",
-        "Strict-Transport-Security": "max-age=31536000; includeSubDomains",
-        "Transfer-Encoding": "chunked",
-        "Vary": "Accept-Encoding",
-        "x-aml-cluster": "vienna-eastus-01",
-        "X-Content-Type-Options": "nosniff",
-        "x-ms-correlation-request-id": "9f323445-8095-4eeb-a548-695dd0bd50c4",
-        "x-ms-ratelimit-remaining-subscription-writes": "1146",
-        "x-ms-response-type": "standard",
-        "x-ms-routing-request-id": "CANADACENTRAL:20230221T204818Z:9f323445-8095-4eeb-a548-695dd0bd50c4",
-        "x-request-time": "0.141"
->>>>>>> ce9edaa6
+        "x-request-time": "0.614"
       },
       "ResponseBody": {
         "snapshotType": "LocalFiles",
@@ -386,101 +264,13 @@
       }
     },
     {
-<<<<<<< HEAD
       "RequestUri": "https://management.azure.com/subscriptions/00000000-0000-0000-0000-000000000/resourceGroups/00000/providers/Microsoft.MachineLearningServices/workspaces/00000/codes/e7a3f40e-eb47-4499-9b80-1e5d911878f8/versions/1?api-version=2022-05-01",
       "RequestMethod": "GET",
-=======
-      "RequestUri": "https://samcw32zcnpjldw.blob.core.windows.net/azureml-blobstore-3bd2018e-4b43-401e-ad49-85df181c9e0a/LocalUpload/00000000000000000000000000000000/COMPONENT_PLACEHOLDER",
-      "RequestMethod": "HEAD",
-      "RequestHeaders": {
-        "Accept": "application/xml",
-        "Accept-Encoding": "gzip, deflate",
-        "Connection": "keep-alive",
-        "User-Agent": "azsdk-python-storage-blob/12.14.1 Python/3.10.6 (Linux-5.15.79.1-microsoft-standard-WSL2-x86_64-with-glibc2.35)",
-        "x-ms-date": "Tue, 21 Feb 2023 20:48:18 GMT",
-        "x-ms-version": "2021-08-06"
-      },
-      "RequestBody": null,
-      "StatusCode": 200,
-      "ResponseHeaders": {
-        "Accept-Ranges": "bytes",
-        "Content-Length": "35",
-        "Content-MD5": "L/DnSpFIn\u002BjaQWc\u002BsUQdcw==",
-        "Content-Type": "application/octet-stream",
-        "Date": "Tue, 21 Feb 2023 20:48:19 GMT",
-        "ETag": "\u00220x8DB1192C06E1C79\u0022",
-        "Last-Modified": "Sat, 18 Feb 2023 09:30:19 GMT",
-        "Server": [
-          "Windows-Azure-Blob/1.0",
-          "Microsoft-HTTPAPI/2.0"
-        ],
-        "Vary": "Origin",
-        "x-ms-access-tier": "Hot",
-        "x-ms-access-tier-inferred": "true",
-        "x-ms-blob-type": "BlockBlob",
-        "x-ms-creation-time": "Sat, 18 Feb 2023 09:30:19 GMT",
-        "x-ms-lease-state": "available",
-        "x-ms-lease-status": "unlocked",
-        "x-ms-meta-name": "c4b5a984-a0c9-4622-a5cf-f22114f04941",
-        "x-ms-meta-upload_status": "completed",
-        "x-ms-meta-version": "1",
-        "x-ms-server-encrypted": "true",
-        "x-ms-version": "2021-08-06"
-      },
-      "ResponseBody": null
-    },
-    {
-      "RequestUri": "https://samcw32zcnpjldw.blob.core.windows.net/azureml-blobstore-3bd2018e-4b43-401e-ad49-85df181c9e0a/az-ml-artifacts/00000000000000000000000000000000/COMPONENT_PLACEHOLDER",
-      "RequestMethod": "HEAD",
-      "RequestHeaders": {
-        "Accept": "application/xml",
-        "Accept-Encoding": "gzip, deflate",
-        "Connection": "keep-alive",
-        "User-Agent": "azsdk-python-storage-blob/12.14.1 Python/3.10.6 (Linux-5.15.79.1-microsoft-standard-WSL2-x86_64-with-glibc2.35)",
-        "x-ms-date": "Tue, 21 Feb 2023 20:48:18 GMT",
-        "x-ms-version": "2021-08-06"
-      },
-      "RequestBody": null,
-      "StatusCode": 404,
-      "ResponseHeaders": {
-        "Date": "Tue, 21 Feb 2023 20:48:19 GMT",
-        "Server": [
-          "Windows-Azure-Blob/1.0",
-          "Microsoft-HTTPAPI/2.0"
-        ],
-        "Transfer-Encoding": "chunked",
-        "Vary": "Origin",
-        "x-ms-error-code": "BlobNotFound",
-        "x-ms-version": "2021-08-06"
-      },
-      "ResponseBody": null
-    },
-    {
-      "RequestUri": "https://management.azure.com/subscriptions/00000000-0000-0000-0000-000000000/resourceGroups/00000/providers/Microsoft.MachineLearningServices/workspaces/00000/codes/c4b5a984-a0c9-4622-a5cf-f22114f04941/versions/1?api-version=2022-05-01",
-      "RequestMethod": "PUT",
->>>>>>> ce9edaa6
       "RequestHeaders": {
         "Accept": "application/json",
         "Accept-Encoding": "gzip, deflate",
         "Connection": "keep-alive",
-<<<<<<< HEAD
         "User-Agent": "azure-ai-ml/1.5.0 azsdk-python-mgmt-machinelearningservices/0.1.0 Python/3.7.9 (Windows-10-10.0.22621-SP0)"
-=======
-        "Content-Length": "288",
-        "Content-Type": "application/json",
-        "User-Agent": "azure-ai-ml/1.5.0 azsdk-python-mgmt-machinelearningservices/0.1.0 Python/3.10.6 (Linux-5.15.79.1-microsoft-standard-WSL2-x86_64-with-glibc2.35)"
-      },
-      "RequestBody": {
-        "properties": {
-          "properties": {
-            "hash_sha256": "0000000000000",
-            "hash_version": "0000000000000"
-          },
-          "isAnonymous": true,
-          "isArchived": false,
-          "codeUri": "https://samcw32zcnpjldw.blob.core.windows.net/azureml-blobstore-3bd2018e-4b43-401e-ad49-85df181c9e0a/LocalUpload/00000000000000000000000000000000"
-        }
->>>>>>> ce9edaa6
       },
       "RequestBody": null,
       "StatusCode": 200,
@@ -488,48 +278,27 @@
         "Cache-Control": "no-cache",
         "Content-Encoding": "gzip",
         "Content-Type": "application/json; charset=utf-8",
-<<<<<<< HEAD
-        "Date": "Thu, 23 Feb 2023 04:30:30 GMT",
+        "Date": "Thu, 23 Feb 2023 20:17:16 GMT",
         "Expires": "-1",
         "Pragma": "no-cache",
         "Request-Context": "appId=cid-v1:2d2e8e63-272e-4b3c-8598-4ee570a0e70d",
-        "Server-Timing": "traceparent;desc=\u002200-3318d3900d149b807508eeb25c75c4b2-c39bad45b83be708-01\u0022",
-=======
-        "Date": "Tue, 21 Feb 2023 20:48:22 GMT",
-        "Expires": "-1",
-        "Pragma": "no-cache",
-        "Request-Context": "appId=cid-v1:2d2e8e63-272e-4b3c-8598-4ee570a0e70d",
-        "Server-Timing": "traceparent;desc=\u002200-f024fa9c61c2a878ca72c0f38c77d9fd-6fac257d370aa49b-01\u0022",
->>>>>>> ce9edaa6
+        "Server-Timing": "traceparent;desc=\u002200-a16ee89199358744b548844ffe304c57-d5701bb263605df5-01\u0022",
         "Strict-Transport-Security": "max-age=31536000; includeSubDomains",
         "Transfer-Encoding": "chunked",
         "Vary": [
           "Accept-Encoding",
           "Accept-Encoding"
         ],
-<<<<<<< HEAD
-        "x-aml-cluster": "vienna-eastus2-02",
+        "x-aml-cluster": "vienna-eastus2-01",
         "X-Content-Type-Options": "nosniff",
-        "x-ms-correlation-request-id": "e679e9e7-4076-4935-af6c-226e51043721",
-        "x-ms-ratelimit-remaining-subscription-reads": "11991",
+        "x-ms-correlation-request-id": "3a3e3bda-6fc2-43f6-abef-17e56e0ac8ec",
+        "x-ms-ratelimit-remaining-subscription-reads": "11990",
         "x-ms-response-type": "standard",
-        "x-ms-routing-request-id": "WESTUS2:20230223T043031Z:e679e9e7-4076-4935-af6c-226e51043721",
-        "x-request-time": "0.058"
+        "x-ms-routing-request-id": "WESTUS2:20230223T201717Z:3a3e3bda-6fc2-43f6-abef-17e56e0ac8ec",
+        "x-request-time": "0.647"
       },
       "ResponseBody": {
         "id": "/subscriptions/00000000-0000-0000-0000-000000000/resourceGroups/00000/providers/Microsoft.MachineLearningServices/workspaces/00000/codes/e7a3f40e-eb47-4499-9b80-1e5d911878f8/versions/1",
-=======
-        "x-aml-cluster": "vienna-eastus-01",
-        "X-Content-Type-Options": "nosniff",
-        "x-ms-correlation-request-id": "b7ed1e06-872d-4796-bba6-7e377c4a4eb3",
-        "x-ms-ratelimit-remaining-subscription-writes": "1093",
-        "x-ms-response-type": "standard",
-        "x-ms-routing-request-id": "CANADACENTRAL:20230221T204822Z:b7ed1e06-872d-4796-bba6-7e377c4a4eb3",
-        "x-request-time": "0.135"
-      },
-      "ResponseBody": {
-        "id": "/subscriptions/00000000-0000-0000-0000-000000000/resourceGroups/00000/providers/Microsoft.MachineLearningServices/workspaces/00000/codes/c4b5a984-a0c9-4622-a5cf-f22114f04941/versions/1",
->>>>>>> ce9edaa6
         "name": "1",
         "type": "Microsoft.MachineLearningServices/workspaces/codes/versions",
         "properties": {
@@ -541,7 +310,6 @@
           },
           "isArchived": false,
           "isAnonymous": false,
-<<<<<<< HEAD
           "codeUri": "https://saveorz2izv2bas.blob.core.windows.net:443/2d1e66ae-8-4d828c93-7c8f-558b-b99d-d21850cf37d9/"
         },
         "systemData": {
@@ -550,26 +318,12 @@
           "createdByType": "User",
           "lastModifiedAt": "2023-02-23T02:16:10.3151666\u002B00:00",
           "lastModifiedBy": "Diondra Peck",
-=======
-          "codeUri": "https://samcw32zcnpjldw.blob.core.windows.net/azureml-blobstore-3bd2018e-4b43-401e-ad49-85df181c9e0a/LocalUpload/00000000000000000000000000000000"
-        },
-        "systemData": {
-          "createdAt": "2023-02-18T09:30:23.7478116\u002B00:00",
-          "createdBy": "Firstname Lastname",
-          "createdByType": "User",
-          "lastModifiedAt": "2023-02-21T20:48:22.3914542\u002B00:00",
-          "lastModifiedBy": "Firstname Lastname",
->>>>>>> ce9edaa6
           "lastModifiedByType": "User"
         }
       }
     },
     {
-<<<<<<< HEAD
-      "RequestUri": "https://management.azure.com/subscriptions/00000000-0000-0000-0000-000000000/resourceGroups/00000/providers/Microsoft.MachineLearningServices/workspaces/00000/components/azureml_anonymous/versions/0b35a8f7-cee5-d105-0ea9-5575c8ab619b?api-version=2022-10-01",
-=======
-      "RequestUri": "https://management.azure.com/subscriptions/00000000-0000-0000-0000-000000000/resourceGroups/00000/providers/Microsoft.MachineLearningServices/workspaces/00000/components/azureml_anonymous/versions/c69b468f-5cf3-2edb-680e-f382769c983d?api-version=2022-10-01",
->>>>>>> ce9edaa6
+      "RequestUri": "https://management.azure.com/subscriptions/00000000-0000-0000-0000-000000000/resourceGroups/00000/providers/Microsoft.MachineLearningServices/workspaces/00000/components/azureml_anonymous/versions/b233095b-7964-64f4-db6e-5ac440193065?api-version=2022-10-01",
       "RequestMethod": "PUT",
       "RequestHeaders": {
         "Accept": "application/json",
@@ -577,11 +331,7 @@
         "Connection": "keep-alive",
         "Content-Length": "1285",
         "Content-Type": "application/json",
-<<<<<<< HEAD
         "User-Agent": "azure-ai-ml/1.5.0 azsdk-python-mgmt-machinelearningservices/0.1.0 Python/3.7.9 (Windows-10-10.0.22621-SP0)"
-=======
-        "User-Agent": "azure-ai-ml/1.5.0 azsdk-python-mgmt-machinelearningservices/0.1.0 Python/3.10.6 (Linux-5.15.79.1-microsoft-standard-WSL2-x86_64-with-glibc2.35)"
->>>>>>> ce9edaa6
       },
       "RequestBody": {
         "properties": {
@@ -595,15 +345,9 @@
           "isArchived": false,
           "componentSpec": {
             "command": "echo Hello World \u0026 echo $[[${{inputs.component_in_number}}]] \u0026 echo ${{inputs.component_in_path}} \u0026 echo ${{outputs.component_out_path}} \u003E ${{outputs.component_out_path}}/component_in_number",
-<<<<<<< HEAD
             "code": "azureml:/subscriptions/00000000-0000-0000-0000-000000000/resourceGroups/00000/providers/Microsoft.MachineLearningServices/workspaces/00000/codes/e7a3f40e-eb47-4499-9b80-1e5d911878f8/versions/1",
-            "environment": "azureml:AzureML-sklearn-0.24-ubuntu18.04-py37-cpu:1",
-            "name": "test_648814883023",
-=======
-            "code": "azureml:/subscriptions/00000000-0000-0000-0000-000000000/resourceGroups/00000/providers/Microsoft.MachineLearningServices/workspaces/00000/codes/c4b5a984-a0c9-4622-a5cf-f22114f04941/versions/1",
             "environment": "azureml:AzureML-sklearn-1.0-ubuntu20.04-py38-cpu:33",
-            "name": "test_517271885467",
->>>>>>> ce9edaa6
+            "name": "test_770421426115",
             "description": "This is the basic command component",
             "tags": {
               "tag": "tagvalue",
@@ -638,49 +382,26 @@
       "StatusCode": 201,
       "ResponseHeaders": {
         "Cache-Control": "no-cache",
-<<<<<<< HEAD
         "Content-Length": "2273",
         "Content-Type": "application/json; charset=utf-8",
-        "Date": "Thu, 23 Feb 2023 04:30:31 GMT",
+        "Date": "Thu, 23 Feb 2023 20:17:20 GMT",
         "Expires": "-1",
-        "Location": "https://management.azure.com/subscriptions/00000000-0000-0000-0000-000000000/resourceGroups/00000/providers/Microsoft.MachineLearningServices/workspaces/00000/components/azureml_anonymous/versions/0b35a8f7-cee5-d105-0ea9-5575c8ab619b?api-version=2022-10-01",
+        "Location": "https://management.azure.com/subscriptions/00000000-0000-0000-0000-000000000/resourceGroups/00000/providers/Microsoft.MachineLearningServices/workspaces/00000/components/azureml_anonymous/versions/b233095b-7964-64f4-db6e-5ac440193065?api-version=2022-10-01",
         "Pragma": "no-cache",
         "Request-Context": "appId=cid-v1:2d2e8e63-272e-4b3c-8598-4ee570a0e70d",
-        "Server-Timing": "traceparent;desc=\u002200-ac47f29e879227624c221fa0a60402ff-57ee48befd47a8a7-01\u0022",
+        "Server-Timing": "traceparent;desc=\u002200-0a29fa55b594d122c5abeaefa8777a00-0cc651d4bfbee407-01\u0022",
         "Strict-Transport-Security": "max-age=31536000; includeSubDomains",
-        "x-aml-cluster": "vienna-eastus2-02",
+        "x-aml-cluster": "vienna-eastus2-01",
         "X-Content-Type-Options": "nosniff",
-        "x-ms-correlation-request-id": "094dad76-b7d2-4fda-9b0a-a23839044f45",
+        "x-ms-correlation-request-id": "a5014864-0feb-458a-86f1-6aba6b518819",
         "x-ms-ratelimit-remaining-subscription-writes": "1195",
         "x-ms-response-type": "standard",
-        "x-ms-routing-request-id": "WESTUS2:20230223T043032Z:094dad76-b7d2-4fda-9b0a-a23839044f45",
-        "x-request-time": "0.585"
+        "x-ms-routing-request-id": "WESTUS2:20230223T201720Z:a5014864-0feb-458a-86f1-6aba6b518819",
+        "x-request-time": "3.314"
       },
       "ResponseBody": {
-        "id": "/subscriptions/00000000-0000-0000-0000-000000000/resourceGroups/00000/providers/Microsoft.MachineLearningServices/workspaces/00000/components/azureml_anonymous/versions/0365f05e-736d-4576-9c7a-7d8a27d563b4",
-        "name": "0365f05e-736d-4576-9c7a-7d8a27d563b4",
-=======
-        "Content-Length": "1837",
-        "Content-Type": "application/json; charset=utf-8",
-        "Date": "Tue, 21 Feb 2023 20:48:23 GMT",
-        "Expires": "-1",
-        "Location": "https://management.azure.com/subscriptions/00000000-0000-0000-0000-000000000/resourceGroups/00000/providers/Microsoft.MachineLearningServices/workspaces/00000/components/azureml_anonymous/versions/c69b468f-5cf3-2edb-680e-f382769c983d?api-version=2022-10-01",
-        "Pragma": "no-cache",
-        "Request-Context": "appId=cid-v1:2d2e8e63-272e-4b3c-8598-4ee570a0e70d",
-        "Server-Timing": "traceparent;desc=\u002200-7c51bf22ce32edc4ac08847ecdb2ba12-62a370bfd76869f7-01\u0022",
-        "Strict-Transport-Security": "max-age=31536000; includeSubDomains",
-        "x-aml-cluster": "vienna-eastus-01",
-        "X-Content-Type-Options": "nosniff",
-        "x-ms-correlation-request-id": "167d2deb-bd67-419c-bf1e-c10cb2d67e9c",
-        "x-ms-ratelimit-remaining-subscription-writes": "1092",
-        "x-ms-response-type": "standard",
-        "x-ms-routing-request-id": "CANADACENTRAL:20230221T204823Z:167d2deb-bd67-419c-bf1e-c10cb2d67e9c",
-        "x-request-time": "0.619"
-      },
-      "ResponseBody": {
-        "id": "/subscriptions/00000000-0000-0000-0000-000000000/resourceGroups/00000/providers/Microsoft.MachineLearningServices/workspaces/00000/components/azureml_anonymous/versions/c317426e-c23a-43a9-afcc-b9fa98f5d5a2",
-        "name": "c317426e-c23a-43a9-afcc-b9fa98f5d5a2",
->>>>>>> ce9edaa6
+        "id": "/subscriptions/00000000-0000-0000-0000-000000000/resourceGroups/00000/providers/Microsoft.MachineLearningServices/workspaces/00000/components/azureml_anonymous/versions/1358ec7c-aeda-48ce-93df-4b5ccd7b7829",
+        "name": "1358ec7c-aeda-48ce-93df-4b5ccd7b7829",
         "type": "Microsoft.MachineLearningServices/workspaces/components/versions",
         "properties": {
           "description": null,
@@ -692,11 +413,7 @@
           "isArchived": false,
           "isAnonymous": true,
           "componentSpec": {
-<<<<<<< HEAD
-            "name": "test_648814883023",
-=======
-            "name": "test_517271885467",
->>>>>>> ce9edaa6
+            "name": "test_770421426115",
             "version": "0.0.1",
             "display_name": "CommandComponentBasic",
             "is_deterministic": "True",
@@ -724,13 +441,8 @@
                 "type": "uri_folder"
               }
             },
-<<<<<<< HEAD
             "code": "azureml:/subscriptions/00000000-0000-0000-0000-000000000/resourceGroups/00000/providers/Microsoft.MachineLearningServices/workspaces/00000/codes/e7a3f40e-eb47-4499-9b80-1e5d911878f8/versions/1",
-            "environment": "azureml://registries/azureml/environments/AzureML-sklearn-0.24-ubuntu18.04-py37-cpu/versions/1",
-=======
-            "code": "azureml:/subscriptions/00000000-0000-0000-0000-000000000/resourceGroups/00000/providers/Microsoft.MachineLearningServices/workspaces/00000/codes/c4b5a984-a0c9-4622-a5cf-f22114f04941/versions/1",
             "environment": "azureml://registries/azureml/environments/AzureML-sklearn-1.0-ubuntu20.04-py38-cpu/versions/33",
->>>>>>> ce9edaa6
             "resources": {
               "instance_count": "1"
             },
@@ -739,19 +451,11 @@
           }
         },
         "systemData": {
-<<<<<<< HEAD
-          "createdAt": "2023-02-23T04:30:32.1217111\u002B00:00",
+          "createdAt": "2023-02-23T20:17:20.7797306\u002B00:00",
           "createdBy": "Diondra Peck",
           "createdByType": "User",
-          "lastModifiedAt": "2023-02-23T04:30:32.1217111\u002B00:00",
+          "lastModifiedAt": "2023-02-23T20:17:20.7797306\u002B00:00",
           "lastModifiedBy": "Diondra Peck",
-=======
-          "createdAt": "2023-02-21T20:48:23.4649639\u002B00:00",
-          "createdBy": "Firstname Lastname",
-          "createdByType": "User",
-          "lastModifiedAt": "2023-02-21T20:48:23.4649639\u002B00:00",
-          "lastModifiedBy": "Firstname Lastname",
->>>>>>> ce9edaa6
           "lastModifiedByType": "User"
         }
       }
@@ -763,13 +467,9 @@
         "Accept": "application/json",
         "Accept-Encoding": "gzip, deflate",
         "Connection": "keep-alive",
-        "Content-Length": "1909",
+        "Content-Length": "1910",
         "Content-Type": "application/json",
-<<<<<<< HEAD
         "User-Agent": "azure-ai-ml/1.5.0 azsdk-python-mgmt-machinelearningservices/0.1.0 Python/3.7.9 (Windows-10-10.0.22621-SP0)"
-=======
-        "User-Agent": "azure-ai-ml/1.5.0 azsdk-python-mgmt-machinelearningservices/0.1.0 Python/3.10.6 (Linux-5.15.79.1-microsoft-standard-WSL2-x86_64-with-glibc2.35)"
->>>>>>> ce9edaa6
       },
       "RequestBody": {
         "properties": {
@@ -780,11 +480,7 @@
             "tag": "tagvalue"
           },
           "computeId": "/subscriptions/00000000-0000-0000-0000-000000000/resourceGroups/00000/providers/Microsoft.MachineLearningServices/workspaces/00000/computes/cpu-cluster",
-<<<<<<< HEAD
-          "displayName": "test_44203402020",
-=======
-          "displayName": "test_384460569812",
->>>>>>> ce9edaa6
+          "displayName": "test_547423278972",
           "experimentName": "dsl_pipeline_e2e",
           "isArchived": false,
           "jobType": "Pipeline",
@@ -817,11 +513,7 @@
                 }
               },
               "_source": "YAML.COMPONENT",
-<<<<<<< HEAD
-              "componentId": "/subscriptions/00000000-0000-0000-0000-000000000/resourceGroups/00000/providers/Microsoft.MachineLearningServices/workspaces/00000/components/azureml_anonymous/versions/0365f05e-736d-4576-9c7a-7d8a27d563b4"
-=======
-              "componentId": "/subscriptions/00000000-0000-0000-0000-000000000/resourceGroups/00000/providers/Microsoft.MachineLearningServices/workspaces/00000/components/azureml_anonymous/versions/c317426e-c23a-43a9-afcc-b9fa98f5d5a2"
->>>>>>> ce9edaa6
+              "componentId": "/subscriptions/00000000-0000-0000-0000-000000000/resourceGroups/00000/providers/Microsoft.MachineLearningServices/workspaces/00000/components/azureml_anonymous/versions/1358ec7c-aeda-48ce-93df-4b5ccd7b7829"
             },
             "node2": {
               "name": "node2",
@@ -843,11 +535,7 @@
                 }
               },
               "_source": "YAML.COMPONENT",
-<<<<<<< HEAD
-              "componentId": "/subscriptions/00000000-0000-0000-0000-000000000/resourceGroups/00000/providers/Microsoft.MachineLearningServices/workspaces/00000/components/azureml_anonymous/versions/0365f05e-736d-4576-9c7a-7d8a27d563b4"
-=======
-              "componentId": "/subscriptions/00000000-0000-0000-0000-000000000/resourceGroups/00000/providers/Microsoft.MachineLearningServices/workspaces/00000/components/azureml_anonymous/versions/c317426e-c23a-43a9-afcc-b9fa98f5d5a2"
->>>>>>> ce9edaa6
+              "componentId": "/subscriptions/00000000-0000-0000-0000-000000000/resourceGroups/00000/providers/Microsoft.MachineLearningServices/workspaces/00000/components/azureml_anonymous/versions/1358ec7c-aeda-48ce-93df-4b5ccd7b7829"
             }
           },
           "outputs": {
@@ -863,40 +551,22 @@
       "StatusCode": 201,
       "ResponseHeaders": {
         "Cache-Control": "no-cache",
-<<<<<<< HEAD
-        "Content-Length": "4534",
+        "Content-Length": "4535",
         "Content-Type": "application/json; charset=utf-8",
-        "Date": "Thu, 23 Feb 2023 04:30:34 GMT",
-=======
-        "Content-Length": "3441",
-        "Content-Type": "application/json; charset=utf-8",
-        "Date": "Tue, 21 Feb 2023 20:48:28 GMT",
->>>>>>> ce9edaa6
+        "Date": "Thu, 23 Feb 2023 20:17:24 GMT",
         "Expires": "-1",
         "Location": "https://management.azure.com/subscriptions/00000000-0000-0000-0000-000000000/resourceGroups/00000/providers/Microsoft.MachineLearningServices/workspaces/00000/jobs/000000000000000000000?api-version=2022-12-01-preview",
         "Pragma": "no-cache",
         "Request-Context": "appId=cid-v1:2d2e8e63-272e-4b3c-8598-4ee570a0e70d",
-<<<<<<< HEAD
-        "Server-Timing": "traceparent;desc=\u002200-9ee4d69d0a57c5d17c94145f71a4380e-5f2114d1cfa28047-01\u0022",
+        "Server-Timing": "traceparent;desc=\u002200-1117df7e589efcecfbc43187e71378a4-7ab966d5a631277c-01\u0022",
         "Strict-Transport-Security": "max-age=31536000; includeSubDomains",
-        "x-aml-cluster": "vienna-eastus2-02",
+        "x-aml-cluster": "vienna-eastus2-01",
         "X-Content-Type-Options": "nosniff",
-        "x-ms-correlation-request-id": "1b415d41-ad2e-4715-afad-a8798ddca0a4",
+        "x-ms-correlation-request-id": "25727467-3f39-4125-a5be-807666da4440",
         "x-ms-ratelimit-remaining-subscription-writes": "1194",
         "x-ms-response-type": "standard",
-        "x-ms-routing-request-id": "WESTUS2:20230223T043035Z:1b415d41-ad2e-4715-afad-a8798ddca0a4",
-        "x-request-time": "1.311"
-=======
-        "Server-Timing": "traceparent;desc=\u002200-ec9fc2ac918a6edaa1cefcebbdfe110d-d4d3556861ca1ba9-01\u0022",
-        "Strict-Transport-Security": "max-age=31536000; includeSubDomains",
-        "x-aml-cluster": "vienna-eastus-01",
-        "X-Content-Type-Options": "nosniff",
-        "x-ms-correlation-request-id": "c3c7cfef-9438-4ab2-8b88-d56bb6c67933",
-        "x-ms-ratelimit-remaining-subscription-writes": "1091",
-        "x-ms-response-type": "standard",
-        "x-ms-routing-request-id": "CANADACENTRAL:20230221T204828Z:c3c7cfef-9438-4ab2-8b88-d56bb6c67933",
-        "x-request-time": "1.501"
->>>>>>> ce9edaa6
+        "x-ms-routing-request-id": "WESTUS2:20230223T201724Z:25727467-3f39-4125-a5be-807666da4440",
+        "x-request-time": "2.249"
       },
       "ResponseBody": {
         "id": "/subscriptions/00000000-0000-0000-0000-000000000/resourceGroups/00000/providers/Microsoft.MachineLearningServices/workspaces/00000/jobs/000000000000000000000",
@@ -920,22 +590,14 @@
             "azureml.defaultDataStoreName": "workspaceblobstore",
             "azureml.pipelineComponent": "pipelinerun"
           },
-<<<<<<< HEAD
-          "displayName": "test_44203402020",
-=======
-          "displayName": "test_384460569812",
->>>>>>> ce9edaa6
+          "displayName": "test_547423278972",
           "status": "Preparing",
           "experimentName": "dsl_pipeline_e2e",
           "services": {
             "Tracking": {
               "jobServiceType": "Tracking",
               "port": null,
-<<<<<<< HEAD
               "endpoint": "azureml://eastus2.api.azureml.ms/mlflow/v1.0/subscriptions/00000000-0000-0000-0000-000000000/resourceGroups/00000/providers/Microsoft.MachineLearningServices/workspaces/00000?",
-=======
-              "endpoint": "azureml://eastus.api.azureml.ms/mlflow/v1.0/subscriptions/00000000-0000-0000-0000-000000000/resourceGroups/00000/providers/Microsoft.MachineLearningServices/workspaces/00000?",
->>>>>>> ce9edaa6
               "status": null,
               "errorMessage": null,
               "properties": null,
@@ -974,11 +636,7 @@
                 }
               },
               "_source": "YAML.COMPONENT",
-<<<<<<< HEAD
-              "componentId": "/subscriptions/00000000-0000-0000-0000-000000000/resourceGroups/00000/providers/Microsoft.MachineLearningServices/workspaces/00000/components/azureml_anonymous/versions/0365f05e-736d-4576-9c7a-7d8a27d563b4"
-=======
-              "componentId": "/subscriptions/00000000-0000-0000-0000-000000000/resourceGroups/00000/providers/Microsoft.MachineLearningServices/workspaces/00000/components/azureml_anonymous/versions/c317426e-c23a-43a9-afcc-b9fa98f5d5a2"
->>>>>>> ce9edaa6
+              "componentId": "/subscriptions/00000000-0000-0000-0000-000000000/resourceGroups/00000/providers/Microsoft.MachineLearningServices/workspaces/00000/components/azureml_anonymous/versions/1358ec7c-aeda-48ce-93df-4b5ccd7b7829"
             },
             "node2": {
               "name": "node2",
@@ -1000,11 +658,7 @@
                 }
               },
               "_source": "YAML.COMPONENT",
-<<<<<<< HEAD
-              "componentId": "/subscriptions/00000000-0000-0000-0000-000000000/resourceGroups/00000/providers/Microsoft.MachineLearningServices/workspaces/00000/components/azureml_anonymous/versions/0365f05e-736d-4576-9c7a-7d8a27d563b4"
-=======
-              "componentId": "/subscriptions/00000000-0000-0000-0000-000000000/resourceGroups/00000/providers/Microsoft.MachineLearningServices/workspaces/00000/components/azureml_anonymous/versions/c317426e-c23a-43a9-afcc-b9fa98f5d5a2"
->>>>>>> ce9edaa6
+              "componentId": "/subscriptions/00000000-0000-0000-0000-000000000/resourceGroups/00000/providers/Microsoft.MachineLearningServices/workspaces/00000/components/azureml_anonymous/versions/1358ec7c-aeda-48ce-93df-4b5ccd7b7829"
             }
           },
           "inputs": {
@@ -1038,25 +692,15 @@
           "sourceJobId": null
         },
         "systemData": {
-<<<<<<< HEAD
-          "createdAt": "2023-02-23T04:30:34.5941037\u002B00:00",
+          "createdAt": "2023-02-23T20:17:24.3914912\u002B00:00",
           "createdBy": "Diondra Peck",
-=======
-          "createdAt": "2023-02-21T20:48:27.972093\u002B00:00",
-          "createdBy": "Firstname Lastname",
->>>>>>> ce9edaa6
           "createdByType": "User"
         }
       }
     }
   ],
   "Variables": {
-<<<<<<< HEAD
-    "component_name": "test_648814883023",
-    "pipeline_name": "test_44203402020"
-=======
-    "component_name": "test_517271885467",
-    "pipeline_name": "test_384460569812"
->>>>>>> ce9edaa6
+    "component_name": "test_770421426115",
+    "pipeline_name": "test_547423278972"
   }
 }